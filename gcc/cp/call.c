/* Functions related to invoking methods and overloaded functions.
   Copyright (C) 1987-2015 Free Software Foundation, Inc.
   Contributed by Michael Tiemann (tiemann@cygnus.com) and
   modified by Brendan Kehoe (brendan@cygnus.com).

This file is part of GCC.

GCC is free software; you can redistribute it and/or modify
it under the terms of the GNU General Public License as published by
the Free Software Foundation; either version 3, or (at your option)
any later version.

GCC is distributed in the hope that it will be useful,
but WITHOUT ANY WARRANTY; without even the implied warranty of
MERCHANTABILITY or FITNESS FOR A PARTICULAR PURPOSE.  See the
GNU General Public License for more details.

You should have received a copy of the GNU General Public License
along with GCC; see the file COPYING3.  If not see
<http://www.gnu.org/licenses/>.  */


/* High-level class interface.  */

#include "config.h"
#include "system.h"
#include "coretypes.h"
#include "tm.h"
#include "hash-set.h"
#include "machmode.h"
#include "vec.h"
#include "double-int.h"
#include "input.h"
#include "alias.h"
#include "symtab.h"
#include "wide-int.h"
#include "inchash.h"
#include "tree.h"
#include "stor-layout.h"
#include "trans-mem.h"
#include "stringpool.h"
#include "cp-tree.h"
#include "flags.h"
#include "toplev.h"
#include "diagnostic-core.h"
#include "intl.h"
#include "target.h"
#include "convert.h"
#include "langhooks.h"
#include "c-family/c-objc.h"
#include "timevar.h"
#include "hash-map.h"
#include "is-a.h"
#include "plugin-api.h"
#include "hard-reg-set.h"
#include "input.h"
#include "function.h"
#include "ipa-ref.h"
#include "cgraph.h"
#include "wide-int.h"
#include "internal-fn.h"

/* The various kinds of conversion.  */

typedef enum conversion_kind {
  ck_identity,
  ck_lvalue,
  ck_qual,
  ck_std,
  ck_ptr,
  ck_pmem,
  ck_base,
  ck_ref_bind,
  ck_user,
  ck_ambig,
  ck_list,
  ck_aggr,
  ck_rvalue
} conversion_kind;

/* The rank of the conversion.  Order of the enumerals matters; better
   conversions should come earlier in the list.  */

typedef enum conversion_rank {
  cr_identity,
  cr_exact,
  cr_promotion,
  cr_std,
  cr_pbool,
  cr_user,
  cr_ellipsis,
  cr_bad
} conversion_rank;

/* An implicit conversion sequence, in the sense of [over.best.ics].
   The first conversion to be performed is at the end of the chain.
   That conversion is always a cr_identity conversion.  */

typedef struct conversion conversion;
struct conversion {
  /* The kind of conversion represented by this step.  */
  conversion_kind kind;
  /* The rank of this conversion.  */
  conversion_rank rank;
  BOOL_BITFIELD user_conv_p : 1;
  BOOL_BITFIELD ellipsis_p : 1;
  BOOL_BITFIELD this_p : 1;
  /* True if this conversion would be permitted with a bending of
     language standards, e.g. disregarding pointer qualifiers or
     converting integers to pointers.  */
  BOOL_BITFIELD bad_p : 1;
  /* If KIND is ck_ref_bind ck_base_conv, true to indicate that a
     temporary should be created to hold the result of the
     conversion.  */
  BOOL_BITFIELD need_temporary_p : 1;
  /* If KIND is ck_ptr or ck_pmem, true to indicate that a conversion
     from a pointer-to-derived to pointer-to-base is being performed.  */
  BOOL_BITFIELD base_p : 1;
  /* If KIND is ck_ref_bind, true when either an lvalue reference is
     being bound to an lvalue expression or an rvalue reference is
     being bound to an rvalue expression.  If KIND is ck_rvalue,
     true when we should treat an lvalue as an rvalue (12.8p33).  If
     KIND is ck_base, always false.  */
  BOOL_BITFIELD rvaluedness_matches_p: 1;
  BOOL_BITFIELD check_narrowing: 1;
  /* The type of the expression resulting from the conversion.  */
  tree type;
  union {
    /* The next conversion in the chain.  Since the conversions are
       arranged from outermost to innermost, the NEXT conversion will
       actually be performed before this conversion.  This variant is
       used only when KIND is neither ck_identity, ck_ambig nor
       ck_list.  Please use the next_conversion function instead
       of using this field directly.  */
    conversion *next;
    /* The expression at the beginning of the conversion chain.  This
       variant is used only if KIND is ck_identity or ck_ambig.  */
    tree expr;
    /* The array of conversions for an initializer_list, so this
       variant is used only when KIN D is ck_list.  */
    conversion **list;
  } u;
  /* The function candidate corresponding to this conversion
     sequence.  This field is only used if KIND is ck_user.  */
  struct z_candidate *cand;
};

#define CONVERSION_RANK(NODE)			\
  ((NODE)->bad_p ? cr_bad			\
   : (NODE)->ellipsis_p ? cr_ellipsis		\
   : (NODE)->user_conv_p ? cr_user		\
   : (NODE)->rank)

#define BAD_CONVERSION_RANK(NODE)		\
  ((NODE)->ellipsis_p ? cr_ellipsis		\
   : (NODE)->user_conv_p ? cr_user		\
   : (NODE)->rank)

static struct obstack conversion_obstack;
static bool conversion_obstack_initialized;
struct rejection_reason;

static struct z_candidate * tourney (struct z_candidate *, tsubst_flags_t);
static int equal_functions (tree, tree);
static int joust (struct z_candidate *, struct z_candidate *, bool,
		  tsubst_flags_t);
static int compare_ics (conversion *, conversion *);
static tree build_over_call (struct z_candidate *, int, tsubst_flags_t);
static tree build_java_interface_fn_ref (tree, tree);
#define convert_like(CONV, EXPR, COMPLAIN)			\
  convert_like_real ((CONV), (EXPR), NULL_TREE, 0, 0,		\
		     /*issue_conversion_warnings=*/true,	\
		     /*c_cast_p=*/false, (COMPLAIN))
#define convert_like_with_context(CONV, EXPR, FN, ARGNO, COMPLAIN )	\
  convert_like_real ((CONV), (EXPR), (FN), (ARGNO), 0,			\
		     /*issue_conversion_warnings=*/true,		\
		     /*c_cast_p=*/false, (COMPLAIN))
static tree convert_like_real (conversion *, tree, tree, int, int, bool,
			       bool, tsubst_flags_t);
static void op_error (location_t, enum tree_code, enum tree_code, tree,
		      tree, tree, bool);
static struct z_candidate *build_user_type_conversion_1 (tree, tree, int,
							 tsubst_flags_t);
static void print_z_candidate (location_t, const char *, struct z_candidate *);
static void print_z_candidates (location_t, struct z_candidate *);
static tree build_this (tree);
static struct z_candidate *splice_viable (struct z_candidate *, bool, bool *);
static bool any_strictly_viable (struct z_candidate *);
static struct z_candidate *add_template_candidate
	(struct z_candidate **, tree, tree, tree, tree, const vec<tree, va_gc> *,
	 tree, tree, tree, int, unification_kind_t, tsubst_flags_t);
static struct z_candidate *add_template_candidate_real
	(struct z_candidate **, tree, tree, tree, tree, const vec<tree, va_gc> *,
	 tree, tree, tree, int, tree, unification_kind_t, tsubst_flags_t);
static struct z_candidate *add_template_conv_candidate
	(struct z_candidate **, tree, tree, tree, const vec<tree, va_gc> *,
	 tree, tree, tree, tsubst_flags_t);
static void add_builtin_candidates
	(struct z_candidate **, enum tree_code, enum tree_code,
	 tree, tree *, int, tsubst_flags_t);
static void add_builtin_candidate
	(struct z_candidate **, enum tree_code, enum tree_code,
	 tree, tree, tree, tree *, tree *, int, tsubst_flags_t);
static bool is_complete (tree);
static void build_builtin_candidate
	(struct z_candidate **, tree, tree, tree, tree *, tree *,
	 int, tsubst_flags_t);
static struct z_candidate *add_conv_candidate
	(struct z_candidate **, tree, tree, tree, const vec<tree, va_gc> *, tree,
	 tree, tsubst_flags_t);
static struct z_candidate *add_function_candidate
	(struct z_candidate **, tree, tree, tree, const vec<tree, va_gc> *, tree,
	 tree, int, tsubst_flags_t);
static conversion *implicit_conversion (tree, tree, tree, bool, int,
					tsubst_flags_t);
static conversion *reference_binding (tree, tree, tree, bool, int,
				      tsubst_flags_t);
static conversion *build_conv (conversion_kind, tree, conversion *);
static conversion *build_list_conv (tree, tree, int, tsubst_flags_t);
static conversion *next_conversion (conversion *);
static bool is_subseq (conversion *, conversion *);
static conversion *maybe_handle_ref_bind (conversion **);
static void maybe_handle_implicit_object (conversion **);
static struct z_candidate *add_candidate
	(struct z_candidate **, tree, tree, const vec<tree, va_gc> *, size_t,
	 conversion **, tree, tree, int, struct rejection_reason *, int);
static tree source_type (conversion *);
static void add_warning (struct z_candidate *, struct z_candidate *);
static bool reference_compatible_p (tree, tree);
static conversion *direct_reference_binding (tree, conversion *);
static bool promoted_arithmetic_type_p (tree);
static conversion *conditional_conversion (tree, tree, tsubst_flags_t);
static char *name_as_c_string (tree, tree, bool *);
static tree prep_operand (tree);
static void add_candidates (tree, tree, const vec<tree, va_gc> *, tree, tree,
			    bool, tree, tree, int, struct z_candidate **,
			    tsubst_flags_t);
static conversion *merge_conversion_sequences (conversion *, conversion *);
static tree build_temp (tree, tree, int, diagnostic_t *, tsubst_flags_t);

/* Returns nonzero iff the destructor name specified in NAME matches BASETYPE.
   NAME can take many forms...  */

bool
check_dtor_name (tree basetype, tree name)
{
  /* Just accept something we've already complained about.  */
  if (name == error_mark_node)
    return true;

  if (TREE_CODE (name) == TYPE_DECL)
    name = TREE_TYPE (name);
  else if (TYPE_P (name))
    /* OK */;
  else if (identifier_p (name))
    {
      if ((MAYBE_CLASS_TYPE_P (basetype)
	   && name == constructor_name (basetype))
	  || (TREE_CODE (basetype) == ENUMERAL_TYPE
	      && name == TYPE_IDENTIFIER (basetype)))
	return true;
      else
	name = get_type_value (name);
    }
  else
    {
      /* In the case of:

	 template <class T> struct S { ~S(); };
	 int i;
	 i.~S();

	 NAME will be a class template.  */
      gcc_assert (DECL_CLASS_TEMPLATE_P (name));
      return false;
    }

  if (!name || name == error_mark_node)
    return false;
  return same_type_p (TYPE_MAIN_VARIANT (basetype), TYPE_MAIN_VARIANT (name));
}

/* We want the address of a function or method.  We avoid creating a
   pointer-to-member function.  */

tree
build_addr_func (tree function, tsubst_flags_t complain)
{
  tree type = TREE_TYPE (function);

  /* We have to do these by hand to avoid real pointer to member
     functions.  */
  if (TREE_CODE (type) == METHOD_TYPE)
    {
      if (TREE_CODE (function) == OFFSET_REF)
	{
	  tree object = build_address (TREE_OPERAND (function, 0));
	  return get_member_function_from_ptrfunc (&object,
						   TREE_OPERAND (function, 1),
						   complain);
	}
      function = build_address (function);
    }
  else
    function = decay_conversion (function, complain);

  return function;
}

/* Build a CALL_EXPR, we can handle FUNCTION_TYPEs, METHOD_TYPEs, or
   POINTER_TYPE to those.  Note, pointer to member function types
   (TYPE_PTRMEMFUNC_P) must be handled by our callers.  There are
   two variants.  build_call_a is the primitive taking an array of
   arguments, while build_call_n is a wrapper that handles varargs.  */

tree
build_call_n (tree function, int n, ...)
{
  if (n == 0)
    return build_call_a (function, 0, NULL);
  else
    {
      tree *argarray = XALLOCAVEC (tree, n);
      va_list ap;
      int i;

      va_start (ap, n);
      for (i = 0; i < n; i++)
	argarray[i] = va_arg (ap, tree);
      va_end (ap);
      return build_call_a (function, n, argarray);
    }
}

/* Update various flags in cfun and the call itself based on what is being
   called.  Split out of build_call_a so that bot_manip can use it too.  */

void
set_flags_from_callee (tree call)
{
  bool nothrow;
  tree decl = get_callee_fndecl (call);

  /* We check both the decl and the type; a function may be known not to
     throw without being declared throw().  */
  nothrow = decl && TREE_NOTHROW (decl);
  if (CALL_EXPR_FN (call))
    nothrow |= TYPE_NOTHROW_P (TREE_TYPE (TREE_TYPE (CALL_EXPR_FN (call))));
  else if (internal_fn_flags (CALL_EXPR_IFN (call)) & ECF_NOTHROW)
    nothrow = true;

  if (!nothrow && at_function_scope_p () && cfun && cp_function_chain)
    cp_function_chain->can_throw = 1;

  if (decl && TREE_THIS_VOLATILE (decl) && cfun && cp_function_chain)
    current_function_returns_abnormally = 1;

  TREE_NOTHROW (call) = nothrow;
}

tree
build_call_a (tree function, int n, tree *argarray)
{
  tree decl;
  tree result_type;
  tree fntype;
  int i;

  function = build_addr_func (function, tf_warning_or_error);

  gcc_assert (TYPE_PTR_P (TREE_TYPE (function)));
  fntype = TREE_TYPE (TREE_TYPE (function));
  gcc_assert (TREE_CODE (fntype) == FUNCTION_TYPE
	      || TREE_CODE (fntype) == METHOD_TYPE);
  result_type = TREE_TYPE (fntype);
  /* An rvalue has no cv-qualifiers.  */
  if (SCALAR_TYPE_P (result_type) || VOID_TYPE_P (result_type))
    result_type = cv_unqualified (result_type);

  function = build_call_array_loc (input_location,
				   result_type, function, n, argarray);
  set_flags_from_callee (function);

  decl = get_callee_fndecl (function);

  if (decl && !TREE_USED (decl))
    {
      /* We invoke build_call directly for several library
	 functions.  These may have been declared normally if
	 we're building libgcc, so we can't just check
	 DECL_ARTIFICIAL.  */
      gcc_assert (DECL_ARTIFICIAL (decl)
		  || !strncmp (IDENTIFIER_POINTER (DECL_NAME (decl)),
			       "__", 2));
      mark_used (decl);
    }

  require_complete_eh_spec_types (fntype, decl);

  TREE_HAS_CONSTRUCTOR (function) = (decl && DECL_CONSTRUCTOR_P (decl));

  /* Don't pass empty class objects by value.  This is useful
     for tags in STL, which are used to control overload resolution.
     We don't need to handle other cases of copying empty classes.  */
  if (! decl || ! DECL_BUILT_IN (decl))
    for (i = 0; i < n; i++)
      {
	tree arg = CALL_EXPR_ARG (function, i);
	if (is_empty_class (TREE_TYPE (arg))
	    && ! TREE_ADDRESSABLE (TREE_TYPE (arg)))
	  {
	    tree t = build0 (EMPTY_CLASS_EXPR, TREE_TYPE (arg));
	    arg = build2 (COMPOUND_EXPR, TREE_TYPE (t), arg, t);
	    CALL_EXPR_ARG (function, i) = arg;
	  }
      }

  return function;
}

/* Build something of the form ptr->method (args)
   or object.method (args).  This can also build
   calls to constructors, and find friends.

   Member functions always take their class variable
   as a pointer.

   INSTANCE is a class instance.

   NAME is the name of the method desired, usually an IDENTIFIER_NODE.

   PARMS help to figure out what that NAME really refers to.

   BASETYPE_PATH, if non-NULL, contains a chain from the type of INSTANCE
   down to the real instance type to use for access checking.  We need this
   information to get protected accesses correct.

   FLAGS is the logical disjunction of zero or more LOOKUP_
   flags.  See cp-tree.h for more info.

   If this is all OK, calls build_function_call with the resolved
   member function.

   This function must also handle being called to perform
   initialization, promotion/coercion of arguments, and
   instantiation of default parameters.

   Note that NAME may refer to an instance variable name.  If
   `operator()()' is defined for the type of that field, then we return
   that result.  */

/* New overloading code.  */

typedef struct z_candidate z_candidate;

typedef struct candidate_warning candidate_warning;
struct candidate_warning {
  z_candidate *loser;
  candidate_warning *next;
};

/* Information for providing diagnostics about why overloading failed.  */

enum rejection_reason_code {
  rr_none,
  rr_arity,
  rr_explicit_conversion,
  rr_template_conversion,
  rr_arg_conversion,
  rr_bad_arg_conversion,
  rr_template_unification,
  rr_invalid_copy
};

struct conversion_info {
  /* The index of the argument, 0-based.  */
  int n_arg;
  /* The actual argument or its type.  */
  tree from;
  /* The type of the parameter.  */
  tree to_type;
};
  
struct rejection_reason {
  enum rejection_reason_code code;
  union {
    /* Information about an arity mismatch.  */
    struct {
      /* The expected number of arguments.  */
      int expected;
      /* The actual number of arguments in the call.  */
      int actual;
      /* Whether the call was a varargs call.  */
      bool call_varargs_p;
    } arity;
    /* Information about an argument conversion mismatch.  */
    struct conversion_info conversion;
    /* Same, but for bad argument conversions.  */
    struct conversion_info bad_conversion;
    /* Information about template unification failures.  These are the
       parameters passed to fn_type_unification.  */
    struct {
      tree tmpl;
      tree explicit_targs;
      int num_targs;
      const tree *args;
      unsigned int nargs;
      tree return_type;
      unification_kind_t strict;
      int flags;
    } template_unification;
    /* Information about template instantiation failures.  These are the
       parameters passed to instantiate_template.  */
    struct {
      tree tmpl;
      tree targs;
    } template_instantiation;
  } u;
};

struct z_candidate {
  /* The FUNCTION_DECL that will be called if this candidate is
     selected by overload resolution.  */
  tree fn;
  /* If not NULL_TREE, the first argument to use when calling this
     function.  */
  tree first_arg;
  /* The rest of the arguments to use when calling this function.  If
     there are no further arguments this may be NULL or it may be an
     empty vector.  */
  const vec<tree, va_gc> *args;
  /* The implicit conversion sequences for each of the arguments to
     FN.  */
  conversion **convs;
  /* The number of implicit conversion sequences.  */
  size_t num_convs;
  /* If FN is a user-defined conversion, the standard conversion
     sequence from the type returned by FN to the desired destination
     type.  */
  conversion *second_conv;
  struct rejection_reason *reason;
  /* If FN is a member function, the binfo indicating the path used to
     qualify the name of FN at the call site.  This path is used to
     determine whether or not FN is accessible if it is selected by
     overload resolution.  The DECL_CONTEXT of FN will always be a
     (possibly improper) base of this binfo.  */
  tree access_path;
  /* If FN is a non-static member function, the binfo indicating the
     subobject to which the `this' pointer should be converted if FN
     is selected by overload resolution.  The type pointed to by
     the `this' pointer must correspond to the most derived class
     indicated by the CONVERSION_PATH.  */
  tree conversion_path;
  tree template_decl;
  tree explicit_targs;
  candidate_warning *warnings;
  z_candidate *next;
  int viable;

  /* The flags active in add_candidate.  */
  int flags;
};

/* Returns true iff T is a null pointer constant in the sense of
   [conv.ptr].  */

bool
null_ptr_cst_p (tree t)
{
  /* [conv.ptr]

     A null pointer constant is an integral constant expression
     (_expr.const_) rvalue of integer type that evaluates to zero or
     an rvalue of type std::nullptr_t. */
  if (NULLPTR_TYPE_P (TREE_TYPE (t)))
    return true;
  if (CP_INTEGRAL_TYPE_P (TREE_TYPE (t)))
    {
      /* Core issue 903 says only literal 0 is a null pointer constant.  */
      if (cxx_dialect < cxx11)
	t = fold_non_dependent_expr (t);
      STRIP_NOPS (t);
      if (integer_zerop (t) && !TREE_OVERFLOW (t))
	return true;
    }
  return false;
}

/* Returns true iff T is a null member pointer value (4.11).  */

bool
null_member_pointer_value_p (tree t)
{
  tree type = TREE_TYPE (t);
  if (!type)
    return false;
  else if (TYPE_PTRMEMFUNC_P (type))
    return (TREE_CODE (t) == CONSTRUCTOR
	    && integer_zerop (CONSTRUCTOR_ELT (t, 0)->value));
  else if (TYPE_PTRDATAMEM_P (type))
    return integer_all_onesp (t);
  else
    return false;
}

/* Returns nonzero if PARMLIST consists of only default parms,
   ellipsis, and/or undeduced parameter packs.  */

bool
sufficient_parms_p (const_tree parmlist)
{
  for (; parmlist && parmlist != void_list_node;
       parmlist = TREE_CHAIN (parmlist))
    if (!TREE_PURPOSE (parmlist)
	&& !PACK_EXPANSION_P (TREE_VALUE (parmlist)))
      return false;
  return true;
}

/* Allocate N bytes of memory from the conversion obstack.  The memory
   is zeroed before being returned.  */

static void *
conversion_obstack_alloc (size_t n)
{
  void *p;
  if (!conversion_obstack_initialized)
    {
      gcc_obstack_init (&conversion_obstack);
      conversion_obstack_initialized = true;
    }
  p = obstack_alloc (&conversion_obstack, n);
  memset (p, 0, n);
  return p;
}

/* Allocate rejection reasons.  */

static struct rejection_reason *
alloc_rejection (enum rejection_reason_code code)
{
  struct rejection_reason *p;
  p = (struct rejection_reason *) conversion_obstack_alloc (sizeof *p);
  p->code = code;
  return p;
}

static struct rejection_reason *
arity_rejection (tree first_arg, int expected, int actual)
{
  struct rejection_reason *r = alloc_rejection (rr_arity);
  int adjust = first_arg != NULL_TREE;
  r->u.arity.expected = expected - adjust;
  r->u.arity.actual = actual - adjust;
  return r;
}

static struct rejection_reason *
arg_conversion_rejection (tree first_arg, int n_arg, tree from, tree to)
{
  struct rejection_reason *r = alloc_rejection (rr_arg_conversion);
  int adjust = first_arg != NULL_TREE;
  r->u.conversion.n_arg = n_arg - adjust;
  r->u.conversion.from = from;
  r->u.conversion.to_type = to;
  return r;
}

static struct rejection_reason *
bad_arg_conversion_rejection (tree first_arg, int n_arg, tree from, tree to)
{
  struct rejection_reason *r = alloc_rejection (rr_bad_arg_conversion);
  int adjust = first_arg != NULL_TREE;
  r->u.bad_conversion.n_arg = n_arg - adjust;
  r->u.bad_conversion.from = from;
  r->u.bad_conversion.to_type = to;
  return r;
}

static struct rejection_reason *
explicit_conversion_rejection (tree from, tree to)
{
  struct rejection_reason *r = alloc_rejection (rr_explicit_conversion);
  r->u.conversion.n_arg = 0;
  r->u.conversion.from = from;
  r->u.conversion.to_type = to;
  return r;
}

static struct rejection_reason *
template_conversion_rejection (tree from, tree to)
{
  struct rejection_reason *r = alloc_rejection (rr_template_conversion);
  r->u.conversion.n_arg = 0;
  r->u.conversion.from = from;
  r->u.conversion.to_type = to;
  return r;
}

static struct rejection_reason *
template_unification_rejection (tree tmpl, tree explicit_targs, tree targs,
				const tree *args, unsigned int nargs,
				tree return_type, unification_kind_t strict,
				int flags)
{
  size_t args_n_bytes = sizeof (*args) * nargs;
  tree *args1 = (tree *) conversion_obstack_alloc (args_n_bytes);
  struct rejection_reason *r = alloc_rejection (rr_template_unification);
  r->u.template_unification.tmpl = tmpl;
  r->u.template_unification.explicit_targs = explicit_targs;
  r->u.template_unification.num_targs = TREE_VEC_LENGTH (targs);
  /* Copy args to our own storage.  */
  memcpy (args1, args, args_n_bytes);
  r->u.template_unification.args = args1;
  r->u.template_unification.nargs = nargs;
  r->u.template_unification.return_type = return_type;
  r->u.template_unification.strict = strict;
  r->u.template_unification.flags = flags;
  return r;
}

static struct rejection_reason *
template_unification_error_rejection (void)
{
  return alloc_rejection (rr_template_unification);
}

static struct rejection_reason *
invalid_copy_with_fn_template_rejection (void)
{
  struct rejection_reason *r = alloc_rejection (rr_invalid_copy);
  return r;
}

/* Dynamically allocate a conversion.  */

static conversion *
alloc_conversion (conversion_kind kind)
{
  conversion *c;
  c = (conversion *) conversion_obstack_alloc (sizeof (conversion));
  c->kind = kind;
  return c;
}

#ifdef ENABLE_CHECKING

/* Make sure that all memory on the conversion obstack has been
   freed.  */

void
validate_conversion_obstack (void)
{
  if (conversion_obstack_initialized)
    gcc_assert ((obstack_next_free (&conversion_obstack)
		 == obstack_base (&conversion_obstack)));
}

#endif /* ENABLE_CHECKING */

/* Dynamically allocate an array of N conversions.  */

static conversion **
alloc_conversions (size_t n)
{
  return (conversion **) conversion_obstack_alloc (n * sizeof (conversion *));
}

static conversion *
build_conv (conversion_kind code, tree type, conversion *from)
{
  conversion *t;
  conversion_rank rank = CONVERSION_RANK (from);

  /* Note that the caller is responsible for filling in t->cand for
     user-defined conversions.  */
  t = alloc_conversion (code);
  t->type = type;
  t->u.next = from;

  switch (code)
    {
    case ck_ptr:
    case ck_pmem:
    case ck_base:
    case ck_std:
      if (rank < cr_std)
	rank = cr_std;
      break;

    case ck_qual:
      if (rank < cr_exact)
	rank = cr_exact;
      break;

    default:
      break;
    }
  t->rank = rank;
  t->user_conv_p = (code == ck_user || from->user_conv_p);
  t->bad_p = from->bad_p;
  t->base_p = false;
  return t;
}

/* Represent a conversion from CTOR, a braced-init-list, to TYPE, a
   specialization of std::initializer_list<T>, if such a conversion is
   possible.  */

static conversion *
build_list_conv (tree type, tree ctor, int flags, tsubst_flags_t complain)
{
  tree elttype = TREE_VEC_ELT (CLASSTYPE_TI_ARGS (type), 0);
  unsigned len = CONSTRUCTOR_NELTS (ctor);
  conversion **subconvs = alloc_conversions (len);
  conversion *t;
  unsigned i;
  tree val;

  /* Within a list-initialization we can have more user-defined
     conversions.  */
  flags &= ~LOOKUP_NO_CONVERSION;
  /* But no narrowing conversions.  */
  flags |= LOOKUP_NO_NARROWING;

  /* Can't make an array of these types.  */
  if (TREE_CODE (elttype) == REFERENCE_TYPE
      || TREE_CODE (elttype) == FUNCTION_TYPE
      || VOID_TYPE_P (elttype))
    return NULL;

  FOR_EACH_CONSTRUCTOR_VALUE (CONSTRUCTOR_ELTS (ctor), i, val)
    {
      conversion *sub
	= implicit_conversion (elttype, TREE_TYPE (val), val,
			       false, flags, complain);
      if (sub == NULL)
	return NULL;

      subconvs[i] = sub;
    }

  t = alloc_conversion (ck_list);
  t->type = type;
  t->u.list = subconvs;
  t->rank = cr_exact;

  for (i = 0; i < len; ++i)
    {
      conversion *sub = subconvs[i];
      if (sub->rank > t->rank)
	t->rank = sub->rank;
      if (sub->user_conv_p)
	t->user_conv_p = true;
      if (sub->bad_p)
	t->bad_p = true;
    }

  return t;
}

/* Return the next conversion of the conversion chain (if applicable),
   or NULL otherwise.  Please use this function instead of directly
   accessing fields of struct conversion.  */

static conversion *
next_conversion (conversion *conv)
{
  if (conv == NULL
      || conv->kind == ck_identity
      || conv->kind == ck_ambig
      || conv->kind == ck_list)
    return NULL;
  return conv->u.next;
}

/* Subroutine of build_aggr_conv: check whether CTOR, a braced-init-list,
   is a valid aggregate initializer for array type ATYPE.  */

static bool
can_convert_array (tree atype, tree ctor, int flags, tsubst_flags_t complain)
{
  unsigned i;
  tree elttype = TREE_TYPE (atype);
  for (i = 0; i < CONSTRUCTOR_NELTS (ctor); ++i)
    {
      tree val = CONSTRUCTOR_ELT (ctor, i)->value;
      bool ok;
      if (TREE_CODE (elttype) == ARRAY_TYPE
	  && TREE_CODE (val) == CONSTRUCTOR)
	ok = can_convert_array (elttype, val, flags, complain);
      else
	ok = can_convert_arg (elttype, TREE_TYPE (val), val, flags,
			      complain);
      if (!ok)
	return false;
    }
  return true;
}

/* Represent a conversion from CTOR, a braced-init-list, to TYPE, an
   aggregate class, if such a conversion is possible.  */

static conversion *
build_aggr_conv (tree type, tree ctor, int flags, tsubst_flags_t complain)
{
  unsigned HOST_WIDE_INT i = 0;
  conversion *c;
  tree field = next_initializable_field (TYPE_FIELDS (type));
  tree empty_ctor = NULL_TREE;

  /* We already called reshape_init in implicit_conversion.  */

  /* The conversions within the init-list aren't affected by the enclosing
     context; they're always simple copy-initialization.  */
  flags = LOOKUP_IMPLICIT|LOOKUP_NO_NARROWING;

  for (; field; field = next_initializable_field (DECL_CHAIN (field)))
    {
      tree ftype = TREE_TYPE (field);
      tree val;
      bool ok;

      if (i < CONSTRUCTOR_NELTS (ctor))
	val = CONSTRUCTOR_ELT (ctor, i)->value;
      else if (DECL_INITIAL (field))
	val = get_nsdmi (field, /*ctor*/false);
      else if (TREE_CODE (ftype) == REFERENCE_TYPE)
	/* Value-initialization of reference is ill-formed.  */
	return NULL;
      else
	{
	  if (empty_ctor == NULL_TREE)
	    empty_ctor = build_constructor (init_list_type_node, NULL);
	  val = empty_ctor;
	}
      ++i;

      if (TREE_CODE (ftype) == ARRAY_TYPE
	  && TREE_CODE (val) == CONSTRUCTOR)
	ok = can_convert_array (ftype, val, flags, complain);
      else
	ok = can_convert_arg (ftype, TREE_TYPE (val), val, flags,
			      complain);

      if (!ok)
	return NULL;

      if (TREE_CODE (type) == UNION_TYPE)
	break;
    }

  if (i < CONSTRUCTOR_NELTS (ctor))
    return NULL;

  c = alloc_conversion (ck_aggr);
  c->type = type;
  c->rank = cr_exact;
  c->user_conv_p = true;
  c->check_narrowing = true;
  c->u.next = NULL;
  return c;
}

/* Represent a conversion from CTOR, a braced-init-list, to TYPE, an
   array type, if such a conversion is possible.  */

static conversion *
build_array_conv (tree type, tree ctor, int flags, tsubst_flags_t complain)
{
  conversion *c;
  unsigned HOST_WIDE_INT len = CONSTRUCTOR_NELTS (ctor);
  tree elttype = TREE_TYPE (type);
  unsigned i;
  tree val;
  bool bad = false;
  bool user = false;
  enum conversion_rank rank = cr_exact;

  /* We might need to propagate the size from the element to the array.  */
  complete_type (type);

  if (TYPE_DOMAIN (type)
      && !variably_modified_type_p (TYPE_DOMAIN (type), NULL_TREE))
    {
      unsigned HOST_WIDE_INT alen = tree_to_uhwi (array_type_nelts_top (type));
      if (alen < len)
	return NULL;
    }

  flags = LOOKUP_IMPLICIT|LOOKUP_NO_NARROWING;

  FOR_EACH_CONSTRUCTOR_VALUE (CONSTRUCTOR_ELTS (ctor), i, val)
    {
      conversion *sub
	= implicit_conversion (elttype, TREE_TYPE (val), val,
			       false, flags, complain);
      if (sub == NULL)
	return NULL;

      if (sub->rank > rank)
	rank = sub->rank;
      if (sub->user_conv_p)
	user = true;
      if (sub->bad_p)
	bad = true;
    }

  c = alloc_conversion (ck_aggr);
  c->type = type;
  c->rank = rank;
  c->user_conv_p = user;
  c->bad_p = bad;
  c->u.next = NULL;
  return c;
}

/* Represent a conversion from CTOR, a braced-init-list, to TYPE, a
   complex type, if such a conversion is possible.  */

static conversion *
build_complex_conv (tree type, tree ctor, int flags,
		    tsubst_flags_t complain)
{
  conversion *c;
  unsigned HOST_WIDE_INT len = CONSTRUCTOR_NELTS (ctor);
  tree elttype = TREE_TYPE (type);
  unsigned i;
  tree val;
  bool bad = false;
  bool user = false;
  enum conversion_rank rank = cr_exact;

  if (len != 2)
    return NULL;

  flags = LOOKUP_IMPLICIT|LOOKUP_NO_NARROWING;

  FOR_EACH_CONSTRUCTOR_VALUE (CONSTRUCTOR_ELTS (ctor), i, val)
    {
      conversion *sub
	= implicit_conversion (elttype, TREE_TYPE (val), val,
			       false, flags, complain);
      if (sub == NULL)
	return NULL;

      if (sub->rank > rank)
	rank = sub->rank;
      if (sub->user_conv_p)
	user = true;
      if (sub->bad_p)
	bad = true;
    }

  c = alloc_conversion (ck_aggr);
  c->type = type;
  c->rank = rank;
  c->user_conv_p = user;
  c->bad_p = bad;
  c->u.next = NULL;
  return c;
}

/* Build a representation of the identity conversion from EXPR to
   itself.  The TYPE should match the type of EXPR, if EXPR is non-NULL.  */

static conversion *
build_identity_conv (tree type, tree expr)
{
  conversion *c;

  c = alloc_conversion (ck_identity);
  c->type = type;
  c->u.expr = expr;

  return c;
}

/* Converting from EXPR to TYPE was ambiguous in the sense that there
   were multiple user-defined conversions to accomplish the job.
   Build a conversion that indicates that ambiguity.  */

static conversion *
build_ambiguous_conv (tree type, tree expr)
{
  conversion *c;

  c = alloc_conversion (ck_ambig);
  c->type = type;
  c->u.expr = expr;

  return c;
}

tree
strip_top_quals (tree t)
{
  if (TREE_CODE (t) == ARRAY_TYPE)
    return t;
  return cp_build_qualified_type (t, 0);
}

/* Returns the standard conversion path (see [conv]) from type FROM to type
   TO, if any.  For proper handling of null pointer constants, you must
   also pass the expression EXPR to convert from.  If C_CAST_P is true,
   this conversion is coming from a C-style cast.  */

static conversion *
standard_conversion (tree to, tree from, tree expr, bool c_cast_p,
		     int flags, tsubst_flags_t complain)
{
  enum tree_code fcode, tcode;
  conversion *conv;
  bool fromref = false;
  tree qualified_to;

  to = non_reference (to);
  if (TREE_CODE (from) == REFERENCE_TYPE)
    {
      fromref = true;
      from = TREE_TYPE (from);
    }
  qualified_to = to;
  to = strip_top_quals (to);
  from = strip_top_quals (from);

  if (expr && type_unknown_p (expr))
    {
      if (TYPE_PTRFN_P (to) || TYPE_PTRMEMFUNC_P (to))
	{
	  tsubst_flags_t tflags = tf_conv;
	  expr = instantiate_type (to, expr, tflags);
	  if (expr == error_mark_node)
	    return NULL;
	  from = TREE_TYPE (expr);
	}
      else if (TREE_CODE (to) == BOOLEAN_TYPE)
	{
	  /* Necessary for eg, TEMPLATE_ID_EXPRs (c++/50961).  */
	  expr = resolve_nondeduced_context (expr, complain);
	  from = TREE_TYPE (expr);
	}
    }

  fcode = TREE_CODE (from);
  tcode = TREE_CODE (to);

  conv = build_identity_conv (from, expr);
  if (fcode == FUNCTION_TYPE || fcode == ARRAY_TYPE)
    {
      from = type_decays_to (from);
      fcode = TREE_CODE (from);
      conv = build_conv (ck_lvalue, from, conv);
    }
  else if (fromref || (expr && lvalue_p (expr)))
    {
      if (expr)
	{
	  tree bitfield_type;
	  bitfield_type = is_bitfield_expr_with_lowered_type (expr);
	  if (bitfield_type)
	    {
	      from = strip_top_quals (bitfield_type);
	      fcode = TREE_CODE (from);
	    }
	}
      conv = build_conv (ck_rvalue, from, conv);
      if (flags & LOOKUP_PREFER_RVALUE)
	conv->rvaluedness_matches_p = true;
    }

   /* Allow conversion between `__complex__' data types.  */
  if (tcode == COMPLEX_TYPE && fcode == COMPLEX_TYPE)
    {
      /* The standard conversion sequence to convert FROM to TO is
	 the standard conversion sequence to perform componentwise
	 conversion.  */
      conversion *part_conv = standard_conversion
	(TREE_TYPE (to), TREE_TYPE (from), NULL_TREE, c_cast_p, flags,
	 complain);

      if (part_conv)
	{
	  conv = build_conv (part_conv->kind, to, conv);
	  conv->rank = part_conv->rank;
	}
      else
	conv = NULL;

      return conv;
    }

  if (same_type_p (from, to))
    {
      if (CLASS_TYPE_P (to) && conv->kind == ck_rvalue)
	conv->type = qualified_to;
      return conv;
    }

  /* [conv.ptr]
     A null pointer constant can be converted to a pointer type; ... A
     null pointer constant of integral type can be converted to an
     rvalue of type std::nullptr_t. */
  if ((tcode == POINTER_TYPE || TYPE_PTRMEM_P (to)
       || NULLPTR_TYPE_P (to))
      && ((expr && null_ptr_cst_p (expr))
	  || NULLPTR_TYPE_P (from)))
    conv = build_conv (ck_std, to, conv);
  else if ((tcode == INTEGER_TYPE && fcode == POINTER_TYPE)
	   || (tcode == POINTER_TYPE && fcode == INTEGER_TYPE))
    {
      /* For backwards brain damage compatibility, allow interconversion of
	 pointers and integers with a pedwarn.  */
      conv = build_conv (ck_std, to, conv);
      conv->bad_p = true;
    }
  else if (UNSCOPED_ENUM_P (to) && fcode == INTEGER_TYPE)
    {
      /* For backwards brain damage compatibility, allow interconversion of
	 enums and integers with a pedwarn.  */
      conv = build_conv (ck_std, to, conv);
      conv->bad_p = true;
    }
  else if ((tcode == POINTER_TYPE && fcode == POINTER_TYPE)
	   || (TYPE_PTRDATAMEM_P (to) && TYPE_PTRDATAMEM_P (from)))
    {
      tree to_pointee;
      tree from_pointee;

      if (tcode == POINTER_TYPE
	  && same_type_ignoring_top_level_qualifiers_p (TREE_TYPE (from),
							TREE_TYPE (to)))
	;
      else if (VOID_TYPE_P (TREE_TYPE (to))
	       && !TYPE_PTRDATAMEM_P (from)
	       && TREE_CODE (TREE_TYPE (from)) != FUNCTION_TYPE)
	{
	  tree nfrom = TREE_TYPE (from);
	  /* Don't try to apply restrict to void.  */
	  int quals = cp_type_quals (nfrom) & ~TYPE_QUAL_RESTRICT;
	  from = build_pointer_type
	    (cp_build_qualified_type (void_type_node, quals));
	  conv = build_conv (ck_ptr, from, conv);
	}
      else if (TYPE_PTRDATAMEM_P (from))
	{
	  tree fbase = TYPE_PTRMEM_CLASS_TYPE (from);
	  tree tbase = TYPE_PTRMEM_CLASS_TYPE (to);

	  if (DERIVED_FROM_P (fbase, tbase)
	      && (same_type_ignoring_top_level_qualifiers_p
		  (TYPE_PTRMEM_POINTED_TO_TYPE (from),
		   TYPE_PTRMEM_POINTED_TO_TYPE (to))))
	    {
	      from = build_ptrmem_type (tbase,
					TYPE_PTRMEM_POINTED_TO_TYPE (from));
	      conv = build_conv (ck_pmem, from, conv);
	    }
	  else if (!same_type_p (fbase, tbase))
	    return NULL;
	}
      else if (CLASS_TYPE_P (TREE_TYPE (from))
	       && CLASS_TYPE_P (TREE_TYPE (to))
	       /* [conv.ptr]

		  An rvalue of type "pointer to cv D," where D is a
		  class type, can be converted to an rvalue of type
		  "pointer to cv B," where B is a base class (clause
		  _class.derived_) of D.  If B is an inaccessible
		  (clause _class.access_) or ambiguous
		  (_class.member.lookup_) base class of D, a program
		  that necessitates this conversion is ill-formed.
		  Therefore, we use DERIVED_FROM_P, and do not check
		  access or uniqueness.  */
	       && DERIVED_FROM_P (TREE_TYPE (to), TREE_TYPE (from)))
	{
	  from =
	    cp_build_qualified_type (TREE_TYPE (to),
				     cp_type_quals (TREE_TYPE (from)));
	  from = build_pointer_type (from);
	  conv = build_conv (ck_ptr, from, conv);
	  conv->base_p = true;
	}

      if (tcode == POINTER_TYPE)
	{
	  to_pointee = TREE_TYPE (to);
	  from_pointee = TREE_TYPE (from);
	}
      else
	{
	  to_pointee = TYPE_PTRMEM_POINTED_TO_TYPE (to);
	  from_pointee = TYPE_PTRMEM_POINTED_TO_TYPE (from);
	}

      if (same_type_p (from, to))
	/* OK */;
      else if (c_cast_p && comp_ptr_ttypes_const (to, from))
	/* In a C-style cast, we ignore CV-qualification because we
	   are allowed to perform a static_cast followed by a
	   const_cast.  */
	conv = build_conv (ck_qual, to, conv);
      else if (!c_cast_p && comp_ptr_ttypes (to_pointee, from_pointee))
	conv = build_conv (ck_qual, to, conv);
      else if (expr && string_conv_p (to, expr, 0))
	/* converting from string constant to char *.  */
	conv = build_conv (ck_qual, to, conv);
      /* Allow conversions among compatible ObjC pointer types (base
	 conversions have been already handled above).  */
      else if (c_dialect_objc ()
	       && objc_compare_types (to, from, -4, NULL_TREE))
	conv = build_conv (ck_ptr, to, conv);
      else if (ptr_reasonably_similar (to_pointee, from_pointee))
	{
	  conv = build_conv (ck_ptr, to, conv);
	  conv->bad_p = true;
	}
      else
	return NULL;

      from = to;
    }
  else if (TYPE_PTRMEMFUNC_P (to) && TYPE_PTRMEMFUNC_P (from))
    {
      tree fromfn = TREE_TYPE (TYPE_PTRMEMFUNC_FN_TYPE (from));
      tree tofn = TREE_TYPE (TYPE_PTRMEMFUNC_FN_TYPE (to));
      tree fbase = class_of_this_parm (fromfn);
      tree tbase = class_of_this_parm (tofn);

      if (!DERIVED_FROM_P (fbase, tbase)
	  || !same_type_p (static_fn_type (fromfn),
			   static_fn_type (tofn)))
	return NULL;

      from = build_memfn_type (fromfn,
                               tbase,
                               cp_type_quals (tbase),
                               type_memfn_rqual (tofn));
      from = build_ptrmemfunc_type (build_pointer_type (from));
      conv = build_conv (ck_pmem, from, conv);
      conv->base_p = true;
    }
  else if (tcode == BOOLEAN_TYPE)
    {
      /* [conv.bool]

	  A prvalue of arithmetic, unscoped enumeration, pointer, or pointer
	  to member type can be converted to a prvalue of type bool. ...
	  For direct-initialization (8.5 [dcl.init]), a prvalue of type
	  std::nullptr_t can be converted to a prvalue of type bool;  */
      if (ARITHMETIC_TYPE_P (from)
	  || UNSCOPED_ENUM_P (from)
	  || fcode == POINTER_TYPE
	  || TYPE_PTRMEM_P (from)
	  || NULLPTR_TYPE_P (from))
	{
	  conv = build_conv (ck_std, to, conv);
	  if (fcode == POINTER_TYPE
	      || TYPE_PTRDATAMEM_P (from)
	      || (TYPE_PTRMEMFUNC_P (from)
		  && conv->rank < cr_pbool)
	      || NULLPTR_TYPE_P (from))
	    conv->rank = cr_pbool;
	  if (NULLPTR_TYPE_P (from) && (flags & LOOKUP_ONLYCONVERTING))
	    conv->bad_p = true;
	  return conv;
	}

      return NULL;
    }
  /* We don't check for ENUMERAL_TYPE here because there are no standard
     conversions to enum type.  */
  /* As an extension, allow conversion to complex type.  */
  else if (ARITHMETIC_TYPE_P (to))
    {
      if (! (INTEGRAL_CODE_P (fcode)
	     || (fcode == REAL_TYPE && !(flags & LOOKUP_NO_NON_INTEGRAL)))
          || SCOPED_ENUM_P (from))
	return NULL;
      conv = build_conv (ck_std, to, conv);

      /* Give this a better rank if it's a promotion.  */
      if (same_type_p (to, type_promotes_to (from))
	  && next_conversion (conv)->rank <= cr_promotion)
	conv->rank = cr_promotion;
    }
  else if (fcode == VECTOR_TYPE && tcode == VECTOR_TYPE
	   && vector_types_convertible_p (from, to, false))
    return build_conv (ck_std, to, conv);
  else if (MAYBE_CLASS_TYPE_P (to) && MAYBE_CLASS_TYPE_P (from)
	   && is_properly_derived_from (from, to))
    {
      if (conv->kind == ck_rvalue)
	conv = next_conversion (conv);
      conv = build_conv (ck_base, to, conv);
      /* The derived-to-base conversion indicates the initialization
	 of a parameter with base type from an object of a derived
	 type.  A temporary object is created to hold the result of
	 the conversion unless we're binding directly to a reference.  */
      conv->need_temporary_p = !(flags & LOOKUP_NO_TEMP_BIND);
    }
  else
    return NULL;

  if (flags & LOOKUP_NO_NARROWING)
    conv->check_narrowing = true;

  return conv;
}

/* Returns nonzero if T1 is reference-related to T2.  */

bool
reference_related_p (tree t1, tree t2)
{
  if (t1 == error_mark_node || t2 == error_mark_node)
    return false;

  t1 = TYPE_MAIN_VARIANT (t1);
  t2 = TYPE_MAIN_VARIANT (t2);

  /* [dcl.init.ref]

     Given types "cv1 T1" and "cv2 T2," "cv1 T1" is reference-related
     to "cv2 T2" if T1 is the same type as T2, or T1 is a base class
     of T2.  */
  return (same_type_p (t1, t2)
	  || (CLASS_TYPE_P (t1) && CLASS_TYPE_P (t2)
	      && DERIVED_FROM_P (t1, t2)));
}

/* Returns nonzero if T1 is reference-compatible with T2.  */

static bool
reference_compatible_p (tree t1, tree t2)
{
  /* [dcl.init.ref]

     "cv1 T1" is reference compatible with "cv2 T2" if T1 is
     reference-related to T2 and cv1 is the same cv-qualification as,
     or greater cv-qualification than, cv2.  */
  return (reference_related_p (t1, t2)
	  && at_least_as_qualified_p (t1, t2));
}

/* A reference of the indicated TYPE is being bound directly to the
   expression represented by the implicit conversion sequence CONV.
   Return a conversion sequence for this binding.  */

static conversion *
direct_reference_binding (tree type, conversion *conv)
{
  tree t;

  gcc_assert (TREE_CODE (type) == REFERENCE_TYPE);
  gcc_assert (TREE_CODE (conv->type) != REFERENCE_TYPE);

  t = TREE_TYPE (type);

  /* [over.ics.rank]

     When a parameter of reference type binds directly
     (_dcl.init.ref_) to an argument expression, the implicit
     conversion sequence is the identity conversion, unless the
     argument expression has a type that is a derived class of the
     parameter type, in which case the implicit conversion sequence is
     a derived-to-base Conversion.

     If the parameter binds directly to the result of applying a
     conversion function to the argument expression, the implicit
     conversion sequence is a user-defined conversion sequence
     (_over.ics.user_), with the second standard conversion sequence
     either an identity conversion or, if the conversion function
     returns an entity of a type that is a derived class of the
     parameter type, a derived-to-base conversion.  */
  if (!same_type_ignoring_top_level_qualifiers_p (t, conv->type))
    {
      /* Represent the derived-to-base conversion.  */
      conv = build_conv (ck_base, t, conv);
      /* We will actually be binding to the base-class subobject in
	 the derived class, so we mark this conversion appropriately.
	 That way, convert_like knows not to generate a temporary.  */
      conv->need_temporary_p = false;
    }
  return build_conv (ck_ref_bind, type, conv);
}

/* Returns the conversion path from type FROM to reference type TO for
   purposes of reference binding.  For lvalue binding, either pass a
   reference type to FROM or an lvalue expression to EXPR.  If the
   reference will be bound to a temporary, NEED_TEMPORARY_P is set for
   the conversion returned.  If C_CAST_P is true, this
   conversion is coming from a C-style cast.  */

static conversion *
reference_binding (tree rto, tree rfrom, tree expr, bool c_cast_p, int flags,
		   tsubst_flags_t complain)
{
  conversion *conv = NULL;
  tree to = TREE_TYPE (rto);
  tree from = rfrom;
  tree tfrom;
  bool related_p;
  bool compatible_p;
  cp_lvalue_kind gl_kind;
  bool is_lvalue;

  if (TREE_CODE (to) == FUNCTION_TYPE && expr && type_unknown_p (expr))
    {
      expr = instantiate_type (to, expr, tf_none);
      if (expr == error_mark_node)
	return NULL;
      from = TREE_TYPE (expr);
    }

  if (expr && BRACE_ENCLOSED_INITIALIZER_P (expr))
    {
      maybe_warn_cpp0x (CPP0X_INITIALIZER_LISTS);
      /* DR 1288: Otherwise, if the initializer list has a single element
	 of type E and ... [T's] referenced type is reference-related to E,
	 the object or reference is initialized from that element... */
      if (CONSTRUCTOR_NELTS (expr) == 1)
	{
	  tree elt = CONSTRUCTOR_ELT (expr, 0)->value;
	  if (error_operand_p (elt))
	    return NULL;
	  tree etype = TREE_TYPE (elt);
	  if (reference_related_p (to, etype))
	    {
	      expr = elt;
	      from = etype;
	      goto skip;
	    }
	}
      /* Otherwise, if T is a reference type, a prvalue temporary of the
	 type referenced by T is copy-list-initialized or
	 direct-list-initialized, depending on the kind of initialization
	 for the reference, and the reference is bound to that temporary. */
      conv = implicit_conversion (to, from, expr, c_cast_p,
				  flags|LOOKUP_NO_TEMP_BIND, complain);
    skip:;
    }

  if (TREE_CODE (from) == REFERENCE_TYPE)
    {
      from = TREE_TYPE (from);
      if (!TYPE_REF_IS_RVALUE (rfrom)
	  || TREE_CODE (from) == FUNCTION_TYPE)
	gl_kind = clk_ordinary;
      else
	gl_kind = clk_rvalueref;
    }
  else if (expr)
    {
      gl_kind = lvalue_kind (expr);
      if (gl_kind & clk_class)
	/* A class prvalue is not a glvalue.  */
	gl_kind = clk_none;
    }
  else
    gl_kind = clk_none;
  is_lvalue = gl_kind && !(gl_kind & clk_rvalueref);

  tfrom = from;
  if ((gl_kind & clk_bitfield) != 0)
    tfrom = unlowered_expr_type (expr);

  /* Figure out whether or not the types are reference-related and
     reference compatible.  We have do do this after stripping
     references from FROM.  */
  related_p = reference_related_p (to, tfrom);
  /* If this is a C cast, first convert to an appropriately qualified
     type, so that we can later do a const_cast to the desired type.  */
  if (related_p && c_cast_p
      && !at_least_as_qualified_p (to, tfrom))
    to = cp_build_qualified_type (to, cp_type_quals (tfrom));
  compatible_p = reference_compatible_p (to, tfrom);

  /* Directly bind reference when target expression's type is compatible with
     the reference and expression is an lvalue. In DR391, the wording in
     [8.5.3/5 dcl.init.ref] is changed to also require direct bindings for
     const and rvalue references to rvalues of compatible class type.
     We should also do direct bindings for non-class xvalues.  */
  if (related_p
      && (gl_kind
	  || (!(flags & LOOKUP_NO_TEMP_BIND)
	      && (CLASS_TYPE_P (from)
		  || TREE_CODE (from) == ARRAY_TYPE))))
    {
      /* [dcl.init.ref]

	 If the initializer expression

	 -- is an lvalue (but not an lvalue for a bit-field), and "cv1 T1"
	    is reference-compatible with "cv2 T2,"

	 the reference is bound directly to the initializer expression
	 lvalue.

	 [...]
	 If the initializer expression is an rvalue, with T2 a class type,
	 and "cv1 T1" is reference-compatible with "cv2 T2", the reference
	 is bound to the object represented by the rvalue or to a sub-object
	 within that object.  */

      conv = build_identity_conv (tfrom, expr);
      conv = direct_reference_binding (rto, conv);

      if (flags & LOOKUP_PREFER_RVALUE)
	/* The top-level caller requested that we pretend that the lvalue
	   be treated as an rvalue.  */
	conv->rvaluedness_matches_p = TYPE_REF_IS_RVALUE (rto);
      else if (TREE_CODE (rfrom) == REFERENCE_TYPE)
	/* Handle rvalue reference to function properly.  */
	conv->rvaluedness_matches_p
	  = (TYPE_REF_IS_RVALUE (rto) == TYPE_REF_IS_RVALUE (rfrom));
      else
	conv->rvaluedness_matches_p 
          = (TYPE_REF_IS_RVALUE (rto) == !is_lvalue);

      if ((gl_kind & clk_bitfield) != 0
	  || ((gl_kind & clk_packed) != 0 && !TYPE_PACKED (to)))
	/* For the purposes of overload resolution, we ignore the fact
	   this expression is a bitfield or packed field. (In particular,
	   [over.ics.ref] says specifically that a function with a
	   non-const reference parameter is viable even if the
	   argument is a bitfield.)

	   However, when we actually call the function we must create
	   a temporary to which to bind the reference.  If the
	   reference is volatile, or isn't const, then we cannot make
	   a temporary, so we just issue an error when the conversion
	   actually occurs.  */
	conv->need_temporary_p = true;

      /* Don't allow binding of lvalues (other than function lvalues) to
	 rvalue references.  */
      if (is_lvalue && TYPE_REF_IS_RVALUE (rto)
	  && TREE_CODE (to) != FUNCTION_TYPE
          && !(flags & LOOKUP_PREFER_RVALUE))
	conv->bad_p = true;

      /* Nor the reverse.  */
      if (!is_lvalue && !TYPE_REF_IS_RVALUE (rto)
	  && (!CP_TYPE_CONST_NON_VOLATILE_P (to)
	      || (flags & LOOKUP_NO_RVAL_BIND))
	  && TREE_CODE (to) != FUNCTION_TYPE)
	conv->bad_p = true;

      if (!compatible_p)
	conv->bad_p = true;

      return conv;
    }
  /* [class.conv.fct] A conversion function is never used to convert a
     (possibly cv-qualified) object to the (possibly cv-qualified) same
     object type (or a reference to it), to a (possibly cv-qualified) base
     class of that type (or a reference to it).... */
  else if (CLASS_TYPE_P (from) && !related_p
	   && !(flags & LOOKUP_NO_CONVERSION))
    {
      /* [dcl.init.ref]

	 If the initializer expression

	 -- has a class type (i.e., T2 is a class type) can be
	    implicitly converted to an lvalue of type "cv3 T3," where
	    "cv1 T1" is reference-compatible with "cv3 T3".  (this
	    conversion is selected by enumerating the applicable
	    conversion functions (_over.match.ref_) and choosing the
	    best one through overload resolution.  (_over.match_).

	the reference is bound to the lvalue result of the conversion
	in the second case.  */
      z_candidate *cand = build_user_type_conversion_1 (rto, expr, flags,
							complain);
      if (cand)
	return cand->second_conv;
    }

  /* From this point on, we conceptually need temporaries, even if we
     elide them.  Only the cases above are "direct bindings".  */
  if (flags & LOOKUP_NO_TEMP_BIND)
    return NULL;

  /* [over.ics.rank]

     When a parameter of reference type is not bound directly to an
     argument expression, the conversion sequence is the one required
     to convert the argument expression to the underlying type of the
     reference according to _over.best.ics_.  Conceptually, this
     conversion sequence corresponds to copy-initializing a temporary
     of the underlying type with the argument expression.  Any
     difference in top-level cv-qualification is subsumed by the
     initialization itself and does not constitute a conversion.  */

  /* [dcl.init.ref]

     Otherwise, the reference shall be an lvalue reference to a
     non-volatile const type, or the reference shall be an rvalue
     reference.

     We try below to treat this as a bad conversion to improve diagnostics,
     but if TO is an incomplete class, we need to reject this conversion
     now to avoid unnecessary instantiation.  */
  if (!CP_TYPE_CONST_NON_VOLATILE_P (to) && !TYPE_REF_IS_RVALUE (rto)
      && !COMPLETE_TYPE_P (to))
    return NULL;

  /* We're generating a temporary now, but don't bind any more in the
     conversion (specifically, don't slice the temporary returned by a
     conversion operator).  */
  flags |= LOOKUP_NO_TEMP_BIND;

  /* Core issue 899: When [copy-]initializing a temporary to be bound
     to the first parameter of a copy constructor (12.8) called with
     a single argument in the context of direct-initialization,
     explicit conversion functions are also considered.

     So don't set LOOKUP_ONLYCONVERTING in that case.  */
  if (!(flags & LOOKUP_COPY_PARM))
    flags |= LOOKUP_ONLYCONVERTING;

  if (!conv)
    conv = implicit_conversion (to, from, expr, c_cast_p,
				flags, complain);
  if (!conv)
    return NULL;

  if (conv->user_conv_p)
    {
      /* If initializing the temporary used a conversion function,
	 recalculate the second conversion sequence.  */
      for (conversion *t = conv; t; t = next_conversion (t))
	if (t->kind == ck_user
	    && DECL_CONV_FN_P (t->cand->fn))
	  {
	    tree ftype = TREE_TYPE (TREE_TYPE (t->cand->fn));
	    int sflags = (flags|LOOKUP_NO_CONVERSION)&~LOOKUP_NO_TEMP_BIND;
	    conversion *new_second
	      = reference_binding (rto, ftype, NULL_TREE, c_cast_p,
				   sflags, complain);
	    if (!new_second)
	      return NULL;
	    return merge_conversion_sequences (t, new_second);
	  }
    }

  conv = build_conv (ck_ref_bind, rto, conv);
  /* This reference binding, unlike those above, requires the
     creation of a temporary.  */
  conv->need_temporary_p = true;
  conv->rvaluedness_matches_p = TYPE_REF_IS_RVALUE (rto);

  /* [dcl.init.ref]

     Otherwise, the reference shall be an lvalue reference to a
     non-volatile const type, or the reference shall be an rvalue
     reference.  */
  if (!CP_TYPE_CONST_NON_VOLATILE_P (to) && !TYPE_REF_IS_RVALUE (rto))
    conv->bad_p = true;

  /* [dcl.init.ref]

     Otherwise, a temporary of type "cv1 T1" is created and
     initialized from the initializer expression using the rules for a
     non-reference copy initialization.  If T1 is reference-related to
     T2, cv1 must be the same cv-qualification as, or greater
     cv-qualification than, cv2; otherwise, the program is ill-formed.  */
  if (related_p && !at_least_as_qualified_p (to, from))
    conv->bad_p = true;

  return conv;
}

/* Returns the implicit conversion sequence (see [over.ics]) from type
   FROM to type TO.  The optional expression EXPR may affect the
   conversion.  FLAGS are the usual overloading flags.  If C_CAST_P is
   true, this conversion is coming from a C-style cast.  */

static conversion *
implicit_conversion (tree to, tree from, tree expr, bool c_cast_p,
		     int flags, tsubst_flags_t complain)
{
  conversion *conv;

  if (from == error_mark_node || to == error_mark_node
      || expr == error_mark_node)
    return NULL;

  /* Other flags only apply to the primary function in overload
     resolution, or after we've chosen one.  */
  flags &= (LOOKUP_ONLYCONVERTING|LOOKUP_NO_CONVERSION|LOOKUP_COPY_PARM
	    |LOOKUP_NO_TEMP_BIND|LOOKUP_NO_RVAL_BIND|LOOKUP_PREFER_RVALUE
	    |LOOKUP_NO_NARROWING|LOOKUP_PROTECT|LOOKUP_NO_NON_INTEGRAL);

  /* FIXME: actually we don't want warnings either, but we can't just
     have 'complain &= ~(tf_warning|tf_error)' because it would cause
     the regression of, eg, g++.old-deja/g++.benjamin/16077.C.
     We really ought not to issue that warning until we've committed
     to that conversion.  */
  complain &= ~tf_error;

  /* Call reshape_init early to remove redundant braces.  */
  if (expr && BRACE_ENCLOSED_INITIALIZER_P (expr)
      && CLASS_TYPE_P (to)
      && COMPLETE_TYPE_P (complete_type (to))
      && !CLASSTYPE_NON_AGGREGATE (to))
    {
      expr = reshape_init (to, expr, complain);
      if (expr == error_mark_node)
	return NULL;
      from = TREE_TYPE (expr);
    }

  if (TREE_CODE (to) == REFERENCE_TYPE)
    conv = reference_binding (to, from, expr, c_cast_p, flags, complain);
  else
    conv = standard_conversion (to, from, expr, c_cast_p, flags, complain);

  if (conv)
    return conv;

  if (expr && BRACE_ENCLOSED_INITIALIZER_P (expr))
    {
      if (is_std_init_list (to))
	return build_list_conv (to, expr, flags, complain);

      /* As an extension, allow list-initialization of _Complex.  */
      if (TREE_CODE (to) == COMPLEX_TYPE)
	{
	  conv = build_complex_conv (to, expr, flags, complain);
	  if (conv)
	    return conv;
	}

      /* Allow conversion from an initializer-list with one element to a
	 scalar type.  */
      if (SCALAR_TYPE_P (to))
	{
	  int nelts = CONSTRUCTOR_NELTS (expr);
	  tree elt;

	  if (nelts == 0)
	    elt = build_value_init (to, tf_none);
	  else if (nelts == 1)
	    elt = CONSTRUCTOR_ELT (expr, 0)->value;
	  else
	    elt = error_mark_node;

	  conv = implicit_conversion (to, TREE_TYPE (elt), elt,
				      c_cast_p, flags, complain);
	  if (conv)
	    {
	      conv->check_narrowing = true;
	      if (BRACE_ENCLOSED_INITIALIZER_P (elt))
		/* Too many levels of braces, i.e. '{{1}}'.  */
		conv->bad_p = true;
	      return conv;
	    }
	}
      else if (TREE_CODE (to) == ARRAY_TYPE)
	return build_array_conv (to, expr, flags, complain);
    }

  if (expr != NULL_TREE
      && (MAYBE_CLASS_TYPE_P (from)
	  || MAYBE_CLASS_TYPE_P (to))
      && (flags & LOOKUP_NO_CONVERSION) == 0)
    {
      struct z_candidate *cand;

      if (CLASS_TYPE_P (to)
	  && BRACE_ENCLOSED_INITIALIZER_P (expr)
	  && !CLASSTYPE_NON_AGGREGATE (complete_type (to)))
	return build_aggr_conv (to, expr, flags, complain);

      cand = build_user_type_conversion_1 (to, expr, flags, complain);
      if (cand)
	conv = cand->second_conv;

      /* We used to try to bind a reference to a temporary here, but that
	 is now handled after the recursive call to this function at the end
	 of reference_binding.  */
      return conv;
    }

  return NULL;
}

/* Add a new entry to the list of candidates.  Used by the add_*_candidate
   functions.  ARGS will not be changed until a single candidate is
   selected.  */

static struct z_candidate *
add_candidate (struct z_candidate **candidates,
	       tree fn, tree first_arg, const vec<tree, va_gc> *args,
	       size_t num_convs, conversion **convs,
	       tree access_path, tree conversion_path,
	       int viable, struct rejection_reason *reason,
	       int flags)
{
  struct z_candidate *cand = (struct z_candidate *)
    conversion_obstack_alloc (sizeof (struct z_candidate));

  cand->fn = fn;
  cand->first_arg = first_arg;
  cand->args = args;
  cand->convs = convs;
  cand->num_convs = num_convs;
  cand->access_path = access_path;
  cand->conversion_path = conversion_path;
  cand->viable = viable;
  cand->reason = reason;
  cand->next = *candidates;
  cand->flags = flags;
  *candidates = cand;

  return cand;
}

/* Return the number of remaining arguments in the parameter list
   beginning with ARG.  */

int
remaining_arguments (tree arg)
{
  int n;

  for (n = 0; arg != NULL_TREE && arg != void_list_node;
       arg = TREE_CHAIN (arg))
    n++;

  return n;
}

/* Create an overload candidate for the function or method FN called
   with the argument list FIRST_ARG/ARGS and add it to CANDIDATES.
   FLAGS is passed on to implicit_conversion.

   This does not change ARGS.

   CTYPE, if non-NULL, is the type we want to pretend this function
   comes from for purposes of overload resolution.  */

static struct z_candidate *
add_function_candidate (struct z_candidate **candidates,
			tree fn, tree ctype, tree first_arg,
			const vec<tree, va_gc> *args, tree access_path,
			tree conversion_path, int flags,
			tsubst_flags_t complain)
{
  tree parmlist = TYPE_ARG_TYPES (TREE_TYPE (fn));
  int i, len;
  conversion **convs;
  tree parmnode;
  tree orig_first_arg = first_arg;
  int skip;
  int viable = 1;
  struct rejection_reason *reason = NULL;

  /* At this point we should not see any functions which haven't been
     explicitly declared, except for friend functions which will have
     been found using argument dependent lookup.  */
  gcc_assert (!DECL_ANTICIPATED (fn) || DECL_HIDDEN_FRIEND_P (fn));

  /* The `this', `in_chrg' and VTT arguments to constructors are not
     considered in overload resolution.  */
  if (DECL_CONSTRUCTOR_P (fn))
    {
      parmlist = skip_artificial_parms_for (fn, parmlist);
      skip = num_artificial_parms_for (fn);
      if (skip > 0 && first_arg != NULL_TREE)
	{
	  --skip;
	  first_arg = NULL_TREE;
	}
    }
  else
    skip = 0;

  len = vec_safe_length (args) - skip + (first_arg != NULL_TREE ? 1 : 0);
  convs = alloc_conversions (len);

  /* 13.3.2 - Viable functions [over.match.viable]
     First, to be a viable function, a candidate function shall have enough
     parameters to agree in number with the arguments in the list.

     We need to check this first; otherwise, checking the ICSes might cause
     us to produce an ill-formed template instantiation.  */

  parmnode = parmlist;
  for (i = 0; i < len; ++i)
    {
      if (parmnode == NULL_TREE || parmnode == void_list_node)
	break;
      parmnode = TREE_CHAIN (parmnode);
    }

  if ((i < len && parmnode)
      || !sufficient_parms_p (parmnode))
    {
      int remaining = remaining_arguments (parmnode);
      viable = 0;
      reason = arity_rejection (first_arg, i + remaining, len);
    }
  /* When looking for a function from a subobject from an implicit
     copy/move constructor/operator=, don't consider anything that takes (a
     reference to) an unrelated type.  See c++/44909 and core 1092.  */
  else if (parmlist && (flags & LOOKUP_DEFAULTED))
    {
      if (DECL_CONSTRUCTOR_P (fn))
	i = 1;
      else if (DECL_ASSIGNMENT_OPERATOR_P (fn)
	       && DECL_OVERLOADED_OPERATOR_P (fn) == NOP_EXPR)
	i = 2;
      else
	i = 0;
      if (i && len == i)
	{
	  parmnode = chain_index (i-1, parmlist);
	  if (!reference_related_p (non_reference (TREE_VALUE (parmnode)),
				    ctype))
	    viable = 0;
	}

      /* This only applies at the top level.  */
      flags &= ~LOOKUP_DEFAULTED;
    }

  if (! viable)
    goto out;

  /* Second, for F to be a viable function, there shall exist for each
     argument an implicit conversion sequence that converts that argument
     to the corresponding parameter of F.  */

  parmnode = parmlist;

  for (i = 0; i < len; ++i)
    {
      tree argtype, to_type;
      tree arg;
      conversion *t;
      int is_this;

      if (parmnode == void_list_node)
	break;

      if (i == 0 && first_arg != NULL_TREE)
	arg = first_arg;
      else
	arg = CONST_CAST_TREE (
		(*args)[i + skip - (first_arg != NULL_TREE ? 1 : 0)]);
      argtype = lvalue_type (arg);

      is_this = (i == 0 && DECL_NONSTATIC_MEMBER_FUNCTION_P (fn)
		 && ! DECL_CONSTRUCTOR_P (fn));

      if (parmnode)
	{
	  tree parmtype = TREE_VALUE (parmnode);
	  int lflags = flags;

	  parmnode = TREE_CHAIN (parmnode);

	  /* The type of the implicit object parameter ('this') for
	     overload resolution is not always the same as for the
	     function itself; conversion functions are considered to
	     be members of the class being converted, and functions
	     introduced by a using-declaration are considered to be
	     members of the class that uses them.

	     Since build_over_call ignores the ICS for the `this'
	     parameter, we can just change the parm type.  */
	  if (ctype && is_this)
	    {
	      parmtype = cp_build_qualified_type
		(ctype, cp_type_quals (TREE_TYPE (parmtype)));
	      if (FUNCTION_REF_QUALIFIED (TREE_TYPE (fn)))
		{
		  /* If the function has a ref-qualifier, the implicit
		     object parameter has reference type.  */
		  bool rv = FUNCTION_RVALUE_QUALIFIED (TREE_TYPE (fn));
		  parmtype = cp_build_reference_type (parmtype, rv);
		  /* The special handling of 'this' conversions in compare_ics
		     does not apply if there is a ref-qualifier.  */
		  is_this = false;
		}
	      else
		{
		  parmtype = build_pointer_type (parmtype);
		  arg = build_this (arg);
		  argtype = lvalue_type (arg);
		}
	    }

	  /* Core issue 899: When [copy-]initializing a temporary to be bound
	     to the first parameter of a copy constructor (12.8) called with
	     a single argument in the context of direct-initialization,
	     explicit conversion functions are also considered.

	     So set LOOKUP_COPY_PARM to let reference_binding know that
	     it's being called in that context.  We generalize the above
	     to handle move constructors and template constructors as well;
	     the standardese should soon be updated similarly.  */
	  if (ctype && i == 0 && (len-skip == 1)
	      && DECL_CONSTRUCTOR_P (fn)
	      && parmtype != error_mark_node
	      && (same_type_ignoring_top_level_qualifiers_p
		  (non_reference (parmtype), ctype)))
	    {
	      if (!(flags & LOOKUP_ONLYCONVERTING))
		lflags |= LOOKUP_COPY_PARM;
	      /* We allow user-defined conversions within init-lists, but
		 don't list-initialize the copy parm, as that would mean
		 using two levels of braces for the same type.  */
	      if ((flags & LOOKUP_LIST_INIT_CTOR)
		  && BRACE_ENCLOSED_INITIALIZER_P (arg))
		lflags |= LOOKUP_NO_CONVERSION;
	    }
	  else
	    lflags |= LOOKUP_ONLYCONVERTING;

	  t = implicit_conversion (parmtype, argtype, arg,
				   /*c_cast_p=*/false, lflags, complain);
	  to_type = parmtype;
	}
      else
	{
	  t = build_identity_conv (argtype, arg);
	  t->ellipsis_p = true;
	  to_type = argtype;
	}

      if (t && is_this)
	t->this_p = true;

      convs[i] = t;
      if (! t)
	{
	  viable = 0;
	  reason = arg_conversion_rejection (first_arg, i, argtype, to_type);
	  break;
	}

      if (t->bad_p)
	{
	  viable = -1;
	  reason = bad_arg_conversion_rejection (first_arg, i, arg, to_type);
	}
    }

 out:
  return add_candidate (candidates, fn, orig_first_arg, args, len, convs,
			access_path, conversion_path, viable, reason, flags);
}

/* Create an overload candidate for the conversion function FN which will
   be invoked for expression OBJ, producing a pointer-to-function which
   will in turn be called with the argument list FIRST_ARG/ARGLIST,
   and add it to CANDIDATES.  This does not change ARGLIST.  FLAGS is
   passed on to implicit_conversion.

   Actually, we don't really care about FN; we care about the type it
   converts to.  There may be multiple conversion functions that will
   convert to that type, and we rely on build_user_type_conversion_1 to
   choose the best one; so when we create our candidate, we record the type
   instead of the function.  */

static struct z_candidate *
add_conv_candidate (struct z_candidate **candidates, tree fn, tree obj,
		    tree first_arg, const vec<tree, va_gc> *arglist,
		    tree access_path, tree conversion_path,
		    tsubst_flags_t complain)
{
  tree totype = TREE_TYPE (TREE_TYPE (fn));
  int i, len, viable, flags;
  tree parmlist, parmnode;
  conversion **convs;
  struct rejection_reason *reason;

  for (parmlist = totype; TREE_CODE (parmlist) != FUNCTION_TYPE; )
    parmlist = TREE_TYPE (parmlist);
  parmlist = TYPE_ARG_TYPES (parmlist);

  len = vec_safe_length (arglist) + (first_arg != NULL_TREE ? 1 : 0) + 1;
  convs = alloc_conversions (len);
  parmnode = parmlist;
  viable = 1;
  flags = LOOKUP_IMPLICIT;
  reason = NULL;

  /* Don't bother looking up the same type twice.  */
  if (*candidates && (*candidates)->fn == totype)
    return NULL;

  for (i = 0; i < len; ++i)
    {
      tree arg, argtype, convert_type = NULL_TREE;
      conversion *t;

      if (i == 0)
	arg = obj;
      else if (i == 1 && first_arg != NULL_TREE)
	arg = first_arg;
      else
	arg = (*arglist)[i - (first_arg != NULL_TREE ? 1 : 0) - 1];
      argtype = lvalue_type (arg);

      if (i == 0)
	{
	  t = implicit_conversion (totype, argtype, arg, /*c_cast_p=*/false,
				   flags, complain);
	  convert_type = totype;
	}
      else if (parmnode == void_list_node)
	break;
      else if (parmnode)
	{
	  t = implicit_conversion (TREE_VALUE (parmnode), argtype, arg,
				   /*c_cast_p=*/false, flags, complain);
	  convert_type = TREE_VALUE (parmnode);
	}
      else
	{
	  t = build_identity_conv (argtype, arg);
	  t->ellipsis_p = true;
	  convert_type = argtype;
	}

      convs[i] = t;
      if (! t)
	break;

      if (t->bad_p)
	{
	  viable = -1;
	  reason = bad_arg_conversion_rejection (NULL_TREE, i, arg, convert_type);
	}

      if (i == 0)
	continue;

      if (parmnode)
	parmnode = TREE_CHAIN (parmnode);
    }

  if (i < len
      || ! sufficient_parms_p (parmnode))
    {
      int remaining = remaining_arguments (parmnode);
      viable = 0;
      reason = arity_rejection (NULL_TREE, i + remaining, len);
    }

  return add_candidate (candidates, totype, first_arg, arglist, len, convs,
			access_path, conversion_path, viable, reason, flags);
}

static void
build_builtin_candidate (struct z_candidate **candidates, tree fnname,
			 tree type1, tree type2, tree *args, tree *argtypes,
			 int flags, tsubst_flags_t complain)
{
  conversion *t;
  conversion **convs;
  size_t num_convs;
  int viable = 1, i;
  tree types[2];
  struct rejection_reason *reason = NULL;

  types[0] = type1;
  types[1] = type2;

  num_convs =  args[2] ? 3 : (args[1] ? 2 : 1);
  convs = alloc_conversions (num_convs);

  /* TRUTH_*_EXPR do "contextual conversion to bool", which means explicit
     conversion ops are allowed.  We handle that here by just checking for
     boolean_type_node because other operators don't ask for it.  COND_EXPR
     also does contextual conversion to bool for the first operand, but we
     handle that in build_conditional_expr, and type1 here is operand 2.  */
  if (type1 != boolean_type_node)
    flags |= LOOKUP_ONLYCONVERTING;

  for (i = 0; i < 2; ++i)
    {
      if (! args[i])
	break;

      t = implicit_conversion (types[i], argtypes[i], args[i],
			       /*c_cast_p=*/false, flags, complain);
      if (! t)
	{
	  viable = 0;
	  /* We need something for printing the candidate.  */
	  t = build_identity_conv (types[i], NULL_TREE);
	  reason = arg_conversion_rejection (NULL_TREE, i, argtypes[i],
					     types[i]);
	}
      else if (t->bad_p)
	{
	  viable = 0;
	  reason = bad_arg_conversion_rejection (NULL_TREE, i, args[i],
						 types[i]);
	}
      convs[i] = t;
    }

  /* For COND_EXPR we rearranged the arguments; undo that now.  */
  if (args[2])
    {
      convs[2] = convs[1];
      convs[1] = convs[0];
      t = implicit_conversion (boolean_type_node, argtypes[2], args[2],
			       /*c_cast_p=*/false, flags,
			       complain);
      if (t)
	convs[0] = t;
      else
	{
	  viable = 0;
	  reason = arg_conversion_rejection (NULL_TREE, 0, argtypes[2],
					     boolean_type_node);
	}
    }

  add_candidate (candidates, fnname, /*first_arg=*/NULL_TREE, /*args=*/NULL,
		 num_convs, convs,
		 /*access_path=*/NULL_TREE,
		 /*conversion_path=*/NULL_TREE,
		 viable, reason, flags);
}

static bool
is_complete (tree t)
{
  return COMPLETE_TYPE_P (complete_type (t));
}

/* Returns nonzero if TYPE is a promoted arithmetic type.  */

static bool
promoted_arithmetic_type_p (tree type)
{
  /* [over.built]

     In this section, the term promoted integral type is used to refer
     to those integral types which are preserved by integral promotion
     (including e.g.  int and long but excluding e.g.  char).
     Similarly, the term promoted arithmetic type refers to promoted
     integral types plus floating types.  */
  return ((CP_INTEGRAL_TYPE_P (type)
	   && same_type_p (type_promotes_to (type), type))
	  || TREE_CODE (type) == REAL_TYPE);
}

/* Create any builtin operator overload candidates for the operator in
   question given the converted operand types TYPE1 and TYPE2.  The other
   args are passed through from add_builtin_candidates to
   build_builtin_candidate.

   TYPE1 and TYPE2 may not be permissible, and we must filter them.
   If CODE is requires candidates operands of the same type of the kind
   of which TYPE1 and TYPE2 are, we add both candidates
   CODE (TYPE1, TYPE1) and CODE (TYPE2, TYPE2).  */

static void
add_builtin_candidate (struct z_candidate **candidates, enum tree_code code,
		       enum tree_code code2, tree fnname, tree type1,
		       tree type2, tree *args, tree *argtypes, int flags,
		       tsubst_flags_t complain)
{
  switch (code)
    {
    case POSTINCREMENT_EXPR:
    case POSTDECREMENT_EXPR:
      args[1] = integer_zero_node;
      type2 = integer_type_node;
      break;
    default:
      break;
    }

  switch (code)
    {

/* 4 For every pair T, VQ), where T is an arithmetic or  enumeration  type,
     and  VQ  is  either  volatile or empty, there exist candidate operator
     functions of the form
	     VQ T&   operator++(VQ T&);
	     T       operator++(VQ T&, int);
   5 For every pair T, VQ), where T is an enumeration type or an arithmetic
     type  other than bool, and VQ is either volatile or empty, there exist
     candidate operator functions of the form
	     VQ T&   operator--(VQ T&);
	     T       operator--(VQ T&, int);
   6 For every pair T, VQ), where T is  a  cv-qualified  or  cv-unqualified
     complete  object type, and VQ is either volatile or empty, there exist
     candidate operator functions of the form
	     T*VQ&   operator++(T*VQ&);
	     T*VQ&   operator--(T*VQ&);
	     T*      operator++(T*VQ&, int);
	     T*      operator--(T*VQ&, int);  */

    case POSTDECREMENT_EXPR:
    case PREDECREMENT_EXPR:
      if (TREE_CODE (type1) == BOOLEAN_TYPE)
	return;
    case POSTINCREMENT_EXPR:
    case PREINCREMENT_EXPR:
      if (ARITHMETIC_TYPE_P (type1) || TYPE_PTROB_P (type1))
	{
	  type1 = build_reference_type (type1);
	  break;
	}
      return;

/* 7 For every cv-qualified or cv-unqualified object type T, there
     exist candidate operator functions of the form

	     T&      operator*(T*);

   8 For every function type T, there exist candidate operator functions of
     the form
	     T&      operator*(T*);  */

    case INDIRECT_REF:
      if (TYPE_PTR_P (type1)
	  && (TYPE_PTROB_P (type1)
	      || TREE_CODE (TREE_TYPE (type1)) == FUNCTION_TYPE))
	break;
      return;

/* 9 For every type T, there exist candidate operator functions of the form
	     T*      operator+(T*);

   10For  every  promoted arithmetic type T, there exist candidate operator
     functions of the form
	     T       operator+(T);
	     T       operator-(T);  */

    case UNARY_PLUS_EXPR: /* unary + */
      if (TYPE_PTR_P (type1))
	break;
    case NEGATE_EXPR:
      if (ARITHMETIC_TYPE_P (type1))
	break;
      return;

/* 11For every promoted integral type T,  there  exist  candidate  operator
     functions of the form
	     T       operator~(T);  */

    case BIT_NOT_EXPR:
      if (INTEGRAL_OR_UNSCOPED_ENUMERATION_TYPE_P (type1))
	break;
      return;

/* 12For every quintuple C1, C2, T, CV1, CV2), where C2 is a class type, C1
     is the same type as C2 or is a derived class of C2, T  is  a  complete
     object type or a function type, and CV1 and CV2 are cv-qualifier-seqs,
     there exist candidate operator functions of the form
	     CV12 T& operator->*(CV1 C1*, CV2 T C2::*);
     where CV12 is the union of CV1 and CV2.  */

    case MEMBER_REF:
      if (TYPE_PTR_P (type1) && TYPE_PTRMEM_P (type2))
	{
	  tree c1 = TREE_TYPE (type1);
	  tree c2 = TYPE_PTRMEM_CLASS_TYPE (type2);

	  if (MAYBE_CLASS_TYPE_P (c1) && DERIVED_FROM_P (c2, c1)
	      && (TYPE_PTRMEMFUNC_P (type2)
		  || is_complete (TYPE_PTRMEM_POINTED_TO_TYPE (type2))))
	    break;
	}
      return;

/* 13For every pair of promoted arithmetic types L and R, there exist  can-
     didate operator functions of the form
	     LR      operator*(L, R);
	     LR      operator/(L, R);
	     LR      operator+(L, R);
	     LR      operator-(L, R);
	     bool    operator<(L, R);
	     bool    operator>(L, R);
	     bool    operator<=(L, R);
	     bool    operator>=(L, R);
	     bool    operator==(L, R);
	     bool    operator!=(L, R);
     where  LR  is  the  result of the usual arithmetic conversions between
     types L and R.

   14For every pair of types T and I, where T  is  a  cv-qualified  or  cv-
     unqualified  complete  object  type and I is a promoted integral type,
     there exist candidate operator functions of the form
	     T*      operator+(T*, I);
	     T&      operator[](T*, I);
	     T*      operator-(T*, I);
	     T*      operator+(I, T*);
	     T&      operator[](I, T*);

   15For every T, where T is a pointer to complete object type, there exist
     candidate operator functions of the form112)
	     ptrdiff_t operator-(T, T);

   16For every pointer or enumeration type T, there exist candidate operator
     functions of the form
	     bool    operator<(T, T);
	     bool    operator>(T, T);
	     bool    operator<=(T, T);
	     bool    operator>=(T, T);
	     bool    operator==(T, T);
	     bool    operator!=(T, T);

   17For every pointer to member type T,  there  exist  candidate  operator
     functions of the form
	     bool    operator==(T, T);
	     bool    operator!=(T, T);  */

    case MINUS_EXPR:
      if (TYPE_PTROB_P (type1) && TYPE_PTROB_P (type2))
	break;
      if (TYPE_PTROB_P (type1)
	  && INTEGRAL_OR_UNSCOPED_ENUMERATION_TYPE_P (type2))
	{
	  type2 = ptrdiff_type_node;
	  break;
	}
    case MULT_EXPR:
    case TRUNC_DIV_EXPR:
      if (ARITHMETIC_TYPE_P (type1) && ARITHMETIC_TYPE_P (type2))
	break;
      return;

    case EQ_EXPR:
    case NE_EXPR:
      if ((TYPE_PTRMEMFUNC_P (type1) && TYPE_PTRMEMFUNC_P (type2))
	  || (TYPE_PTRDATAMEM_P (type1) && TYPE_PTRDATAMEM_P (type2)))
	break;
      if (TYPE_PTRMEM_P (type1) && null_ptr_cst_p (args[1]))
	{
	  type2 = type1;
	  break;
	}
      if (TYPE_PTRMEM_P (type2) && null_ptr_cst_p (args[0]))
	{
	  type1 = type2;
	  break;
	}
      /* Fall through.  */
    case LT_EXPR:
    case GT_EXPR:
    case LE_EXPR:
    case GE_EXPR:
    case MAX_EXPR:
    case MIN_EXPR:
      if (ARITHMETIC_TYPE_P (type1) && ARITHMETIC_TYPE_P (type2))
	break;
      if (TYPE_PTR_P (type1) && TYPE_PTR_P (type2))
	break;
      if (TREE_CODE (type1) == ENUMERAL_TYPE 
	  && TREE_CODE (type2) == ENUMERAL_TYPE)
	break;
      if (TYPE_PTR_P (type1) 
	  && null_ptr_cst_p (args[1]))
	{
	  type2 = type1;
	  break;
	}
      if (null_ptr_cst_p (args[0]) 
	  && TYPE_PTR_P (type2))
	{
	  type1 = type2;
	  break;
	}
      return;

    case PLUS_EXPR:
      if (ARITHMETIC_TYPE_P (type1) && ARITHMETIC_TYPE_P (type2))
	break;
    case ARRAY_REF:
      if (INTEGRAL_OR_UNSCOPED_ENUMERATION_TYPE_P (type1) && TYPE_PTROB_P (type2))
	{
	  type1 = ptrdiff_type_node;
	  break;
	}
      if (TYPE_PTROB_P (type1) && INTEGRAL_OR_UNSCOPED_ENUMERATION_TYPE_P (type2))
	{
	  type2 = ptrdiff_type_node;
	  break;
	}
      return;

/* 18For  every pair of promoted integral types L and R, there exist candi-
     date operator functions of the form
	     LR      operator%(L, R);
	     LR      operator&(L, R);
	     LR      operator^(L, R);
	     LR      operator|(L, R);
	     L       operator<<(L, R);
	     L       operator>>(L, R);
     where LR is the result of the  usual  arithmetic  conversions  between
     types L and R.  */

    case TRUNC_MOD_EXPR:
    case BIT_AND_EXPR:
    case BIT_IOR_EXPR:
    case BIT_XOR_EXPR:
    case LSHIFT_EXPR:
    case RSHIFT_EXPR:
      if (INTEGRAL_OR_UNSCOPED_ENUMERATION_TYPE_P (type1) && INTEGRAL_OR_UNSCOPED_ENUMERATION_TYPE_P (type2))
	break;
      return;

/* 19For  every  triple  L, VQ, R), where L is an arithmetic or enumeration
     type, VQ is either volatile or empty, and R is a  promoted  arithmetic
     type, there exist candidate operator functions of the form
	     VQ L&   operator=(VQ L&, R);
	     VQ L&   operator*=(VQ L&, R);
	     VQ L&   operator/=(VQ L&, R);
	     VQ L&   operator+=(VQ L&, R);
	     VQ L&   operator-=(VQ L&, R);

   20For  every  pair T, VQ), where T is any type and VQ is either volatile
     or empty, there exist candidate operator functions of the form
	     T*VQ&   operator=(T*VQ&, T*);

   21For every pair T, VQ), where T is a pointer to member type and  VQ  is
     either  volatile or empty, there exist candidate operator functions of
     the form
	     VQ T&   operator=(VQ T&, T);

   22For every triple  T,  VQ,  I),  where  T  is  a  cv-qualified  or  cv-
     unqualified  complete object type, VQ is either volatile or empty, and
     I is a promoted integral type, there exist  candidate  operator  func-
     tions of the form
	     T*VQ&   operator+=(T*VQ&, I);
	     T*VQ&   operator-=(T*VQ&, I);

   23For  every  triple  L,  VQ,  R), where L is an integral or enumeration
     type, VQ is either volatile or empty, and R  is  a  promoted  integral
     type, there exist candidate operator functions of the form

	     VQ L&   operator%=(VQ L&, R);
	     VQ L&   operator<<=(VQ L&, R);
	     VQ L&   operator>>=(VQ L&, R);
	     VQ L&   operator&=(VQ L&, R);
	     VQ L&   operator^=(VQ L&, R);
	     VQ L&   operator|=(VQ L&, R);  */

    case MODIFY_EXPR:
      switch (code2)
	{
	case PLUS_EXPR:
	case MINUS_EXPR:
	  if (TYPE_PTROB_P (type1) && INTEGRAL_OR_UNSCOPED_ENUMERATION_TYPE_P (type2))
	    {
	      type2 = ptrdiff_type_node;
	      break;
	    }
	case MULT_EXPR:
	case TRUNC_DIV_EXPR:
	  if (ARITHMETIC_TYPE_P (type1) && ARITHMETIC_TYPE_P (type2))
	    break;
	  return;

	case TRUNC_MOD_EXPR:
	case BIT_AND_EXPR:
	case BIT_IOR_EXPR:
	case BIT_XOR_EXPR:
	case LSHIFT_EXPR:
	case RSHIFT_EXPR:
	  if (INTEGRAL_OR_UNSCOPED_ENUMERATION_TYPE_P (type1) && INTEGRAL_OR_UNSCOPED_ENUMERATION_TYPE_P (type2))
	    break;
	  return;

	case NOP_EXPR:
	  if (ARITHMETIC_TYPE_P (type1) && ARITHMETIC_TYPE_P (type2))
	    break;
	  if ((TYPE_PTRMEMFUNC_P (type1) && TYPE_PTRMEMFUNC_P (type2))
	      || (TYPE_PTR_P (type1) && TYPE_PTR_P (type2))
	      || (TYPE_PTRDATAMEM_P (type1) && TYPE_PTRDATAMEM_P (type2))
	      || ((TYPE_PTRMEMFUNC_P (type1)
		   || TYPE_PTR_P (type1))
		  && null_ptr_cst_p (args[1])))
	    {
	      type2 = type1;
	      break;
	    }
	  return;

	default:
	  gcc_unreachable ();
	}
      type1 = build_reference_type (type1);
      break;

    case COND_EXPR:
      /* [over.built]

	 For every pair of promoted arithmetic types L and R, there
	 exist candidate operator functions of the form

	 LR operator?(bool, L, R);

	 where LR is the result of the usual arithmetic conversions
	 between types L and R.

	 For every type T, where T is a pointer or pointer-to-member
	 type, there exist candidate operator functions of the form T
	 operator?(bool, T, T);  */

      if (promoted_arithmetic_type_p (type1)
	  && promoted_arithmetic_type_p (type2))
	/* That's OK.  */
	break;

      /* Otherwise, the types should be pointers.  */
      if (!TYPE_PTR_OR_PTRMEM_P (type1) || !TYPE_PTR_OR_PTRMEM_P (type2))
	return;

      /* We don't check that the two types are the same; the logic
	 below will actually create two candidates; one in which both
	 parameter types are TYPE1, and one in which both parameter
	 types are TYPE2.  */
      break;

    case REALPART_EXPR:
    case IMAGPART_EXPR:
      if (ARITHMETIC_TYPE_P (type1))
	break;
      return;
 
    default:
      gcc_unreachable ();
    }

  /* Make sure we don't create builtin candidates with dependent types.  */
  bool u1 = uses_template_parms (type1);
  bool u2 = type2 ? uses_template_parms (type2) : false;
  if (u1 || u2)
    {
      /* Try to recover if one of the types is non-dependent.  But if
	 there's only one type, there's nothing we can do.  */
      if (!type2)
	return;
      /* And we lose if both are dependent.  */
      if (u1 && u2)
	return;
      /* Or if they have different forms.  */
      if (TREE_CODE (type1) != TREE_CODE (type2))
	return;

      if (u1 && !u2)
	type1 = type2;
      else if (u2 && !u1)
	type2 = type1;
    }

  /* If we're dealing with two pointer types or two enumeral types,
     we need candidates for both of them.  */
  if (type2 && !same_type_p (type1, type2)
      && TREE_CODE (type1) == TREE_CODE (type2)
      && (TREE_CODE (type1) == REFERENCE_TYPE
	  || (TYPE_PTR_P (type1) && TYPE_PTR_P (type2))
	  || (TYPE_PTRDATAMEM_P (type1) && TYPE_PTRDATAMEM_P (type2))
	  || TYPE_PTRMEMFUNC_P (type1)
	  || MAYBE_CLASS_TYPE_P (type1)
	  || TREE_CODE (type1) == ENUMERAL_TYPE))
    {
      if (TYPE_PTR_OR_PTRMEM_P (type1))
	{
	  tree cptype = composite_pointer_type (type1, type2,
						error_mark_node,
						error_mark_node,
						CPO_CONVERSION,
						tf_none);
	  if (cptype != error_mark_node)
	    {
	      build_builtin_candidate
		(candidates, fnname, cptype, cptype, args, argtypes,
		 flags, complain);
	      return;
	    }
	}

      build_builtin_candidate
	(candidates, fnname, type1, type1, args, argtypes, flags, complain);
      build_builtin_candidate
	(candidates, fnname, type2, type2, args, argtypes, flags, complain);
      return;
    }

  build_builtin_candidate
    (candidates, fnname, type1, type2, args, argtypes, flags, complain);
}

tree
type_decays_to (tree type)
{
  if (TREE_CODE (type) == ARRAY_TYPE)
    return build_pointer_type (TREE_TYPE (type));
  if (TREE_CODE (type) == FUNCTION_TYPE)
    return build_pointer_type (type);
  return type;
}

/* There are three conditions of builtin candidates:

   1) bool-taking candidates.  These are the same regardless of the input.
   2) pointer-pair taking candidates.  These are generated for each type
      one of the input types converts to.
   3) arithmetic candidates.  According to the standard, we should generate
      all of these, but I'm trying not to...

   Here we generate a superset of the possible candidates for this particular
   case.  That is a subset of the full set the standard defines, plus some
   other cases which the standard disallows. add_builtin_candidate will
   filter out the invalid set.  */

static void
add_builtin_candidates (struct z_candidate **candidates, enum tree_code code,
			enum tree_code code2, tree fnname, tree *args,
			int flags, tsubst_flags_t complain)
{
  int ref1, i;
  int enum_p = 0;
  tree type, argtypes[3], t;
  /* TYPES[i] is the set of possible builtin-operator parameter types
     we will consider for the Ith argument.  */
  vec<tree, va_gc> *types[2];
  unsigned ix;

  for (i = 0; i < 3; ++i)
    {
      if (args[i])
	argtypes[i] = unlowered_expr_type (args[i]);
      else
	argtypes[i] = NULL_TREE;
    }

  switch (code)
    {
/* 4 For every pair T, VQ), where T is an arithmetic or  enumeration  type,
     and  VQ  is  either  volatile or empty, there exist candidate operator
     functions of the form
		 VQ T&   operator++(VQ T&);  */

    case POSTINCREMENT_EXPR:
    case PREINCREMENT_EXPR:
    case POSTDECREMENT_EXPR:
    case PREDECREMENT_EXPR:
    case MODIFY_EXPR:
      ref1 = 1;
      break;

/* 24There also exist candidate operator functions of the form
	     bool    operator!(bool);
	     bool    operator&&(bool, bool);
	     bool    operator||(bool, bool);  */

    case TRUTH_NOT_EXPR:
      build_builtin_candidate
	(candidates, fnname, boolean_type_node,
	 NULL_TREE, args, argtypes, flags, complain);
      return;

    case TRUTH_ORIF_EXPR:
    case TRUTH_ANDIF_EXPR:
      build_builtin_candidate
	(candidates, fnname, boolean_type_node,
	 boolean_type_node, args, argtypes, flags, complain);
      return;

    case ADDR_EXPR:
    case COMPOUND_EXPR:
    case COMPONENT_REF:
      return;

    case COND_EXPR:
    case EQ_EXPR:
    case NE_EXPR:
    case LT_EXPR:
    case LE_EXPR:
    case GT_EXPR:
    case GE_EXPR:
      enum_p = 1;
      /* Fall through.  */

    default:
      ref1 = 0;
    }

  types[0] = make_tree_vector ();
  types[1] = make_tree_vector ();

  for (i = 0; i < 2; ++i)
    {
      if (! args[i])
	;
      else if (MAYBE_CLASS_TYPE_P (argtypes[i]))
	{
	  tree convs;

	  if (i == 0 && code == MODIFY_EXPR && code2 == NOP_EXPR)
	    return;

	  convs = lookup_conversions (argtypes[i]);

	  if (code == COND_EXPR)
	    {
	      if (real_lvalue_p (args[i]))
		vec_safe_push (types[i], build_reference_type (argtypes[i]));

	      vec_safe_push (types[i], TYPE_MAIN_VARIANT (argtypes[i]));
	    }

	  else if (! convs)
	    return;

	  for (; convs; convs = TREE_CHAIN (convs))
	    {
	      type = TREE_TYPE (convs);

	      if (i == 0 && ref1
		  && (TREE_CODE (type) != REFERENCE_TYPE
		      || CP_TYPE_CONST_P (TREE_TYPE (type))))
		continue;

	      if (code == COND_EXPR && TREE_CODE (type) == REFERENCE_TYPE)
		vec_safe_push (types[i], type);

	      type = non_reference (type);
	      if (i != 0 || ! ref1)
		{
		  type = cv_unqualified (type_decays_to (type));
		  if (enum_p && TREE_CODE (type) == ENUMERAL_TYPE)
		    vec_safe_push (types[i], type);
		  if (INTEGRAL_OR_UNSCOPED_ENUMERATION_TYPE_P (type))
		    type = type_promotes_to (type);
		}

	      if (! vec_member (type, types[i]))
		vec_safe_push (types[i], type);
	    }
	}
      else
	{
	  if (code == COND_EXPR && real_lvalue_p (args[i]))
	    vec_safe_push (types[i], build_reference_type (argtypes[i]));
	  type = non_reference (argtypes[i]);
	  if (i != 0 || ! ref1)
	    {
	      type = cv_unqualified (type_decays_to (type));
	      if (enum_p && UNSCOPED_ENUM_P (type))
		vec_safe_push (types[i], type);
	      if (INTEGRAL_OR_UNSCOPED_ENUMERATION_TYPE_P (type))
		type = type_promotes_to (type);
	    }
	  vec_safe_push (types[i], type);
	}
    }

  /* Run through the possible parameter types of both arguments,
     creating candidates with those parameter types.  */
  FOR_EACH_VEC_ELT_REVERSE (*(types[0]), ix, t)
    {
      unsigned jx;
      tree u;

      if (!types[1]->is_empty ())
	FOR_EACH_VEC_ELT_REVERSE (*(types[1]), jx, u)
	  add_builtin_candidate
	    (candidates, code, code2, fnname, t,
	     u, args, argtypes, flags, complain);
      else
	add_builtin_candidate
	  (candidates, code, code2, fnname, t,
	   NULL_TREE, args, argtypes, flags, complain);
    }

  release_tree_vector (types[0]);
  release_tree_vector (types[1]);
}


/* If TMPL can be successfully instantiated as indicated by
   EXPLICIT_TARGS and ARGLIST, adds the instantiation to CANDIDATES.

   TMPL is the template.  EXPLICIT_TARGS are any explicit template
   arguments.  ARGLIST is the arguments provided at the call-site.
   This does not change ARGLIST.  The RETURN_TYPE is the desired type
   for conversion operators.  If OBJ is NULL_TREE, FLAGS and CTYPE are
   as for add_function_candidate.  If an OBJ is supplied, FLAGS and
   CTYPE are ignored, and OBJ is as for add_conv_candidate.  */

static struct z_candidate*
add_template_candidate_real (struct z_candidate **candidates, tree tmpl,
			     tree ctype, tree explicit_targs, tree first_arg,
			     const vec<tree, va_gc> *arglist, tree return_type,
			     tree access_path, tree conversion_path,
			     int flags, tree obj, unification_kind_t strict,
			     tsubst_flags_t complain)
{
  int ntparms = DECL_NTPARMS (tmpl);
  tree targs = make_tree_vec (ntparms);
  unsigned int len = vec_safe_length (arglist);
  unsigned int nargs = (first_arg == NULL_TREE ? 0 : 1) + len;
  unsigned int skip_without_in_chrg = 0;
  tree first_arg_without_in_chrg = first_arg;
  tree *args_without_in_chrg;
  unsigned int nargs_without_in_chrg;
  unsigned int ia, ix;
  tree arg;
  struct z_candidate *cand;
  tree fn;
  struct rejection_reason *reason = NULL;
  int errs;

  /* We don't do deduction on the in-charge parameter, the VTT
     parameter or 'this'.  */
  if (DECL_NONSTATIC_MEMBER_FUNCTION_P (tmpl))
    {
      if (first_arg_without_in_chrg != NULL_TREE)
	first_arg_without_in_chrg = NULL_TREE;
      else
	++skip_without_in_chrg;
    }

  if ((DECL_MAYBE_IN_CHARGE_CONSTRUCTOR_P (tmpl)
       || DECL_BASE_CONSTRUCTOR_P (tmpl))
      && CLASSTYPE_VBASECLASSES (DECL_CONTEXT (tmpl)))
    {
      if (first_arg_without_in_chrg != NULL_TREE)
	first_arg_without_in_chrg = NULL_TREE;
      else
	++skip_without_in_chrg;
    }

  if (len < skip_without_in_chrg)
    return NULL;

  nargs_without_in_chrg = ((first_arg_without_in_chrg != NULL_TREE ? 1 : 0)
			   + (len - skip_without_in_chrg));
  args_without_in_chrg = XALLOCAVEC (tree, nargs_without_in_chrg);
  ia = 0;
  if (first_arg_without_in_chrg != NULL_TREE)
    {
      args_without_in_chrg[ia] = first_arg_without_in_chrg;
      ++ia;
    }
  for (ix = skip_without_in_chrg;
       vec_safe_iterate (arglist, ix, &arg);
       ++ix)
    {
      args_without_in_chrg[ia] = arg;
      ++ia;
    }
  gcc_assert (ia == nargs_without_in_chrg);

  errs = errorcount+sorrycount;
  fn = fn_type_unification (tmpl, explicit_targs, targs,
			    args_without_in_chrg,
			    nargs_without_in_chrg,
			    return_type, strict, flags, false,
			    complain & tf_decltype);

  if (fn == error_mark_node)
    {
      /* Don't repeat unification later if it already resulted in errors.  */
      if (errorcount+sorrycount == errs)
	reason = template_unification_rejection (tmpl, explicit_targs,
						 targs, args_without_in_chrg,
						 nargs_without_in_chrg,
						 return_type, strict, flags);
      else
	reason = template_unification_error_rejection ();
      goto fail;
    }

  /* In [class.copy]:

       A member function template is never instantiated to perform the
       copy of a class object to an object of its class type.

     It's a little unclear what this means; the standard explicitly
     does allow a template to be used to copy a class.  For example,
     in:

       struct A {
	 A(A&);
	 template <class T> A(const T&);
       };
       const A f ();
       void g () { A a (f ()); }

     the member template will be used to make the copy.  The section
     quoted above appears in the paragraph that forbids constructors
     whose only parameter is (a possibly cv-qualified variant of) the
     class type, and a logical interpretation is that the intent was
     to forbid the instantiation of member templates which would then
     have that form.  */
  if (DECL_CONSTRUCTOR_P (fn) && nargs == 2)
    {
      tree arg_types = FUNCTION_FIRST_USER_PARMTYPE (fn);
      if (arg_types && same_type_p (TYPE_MAIN_VARIANT (TREE_VALUE (arg_types)),
				    ctype))
	{
	  reason = invalid_copy_with_fn_template_rejection ();
	  goto fail;
	}
    }

  if (obj != NULL_TREE)
    /* Aha, this is a conversion function.  */
    cand = add_conv_candidate (candidates, fn, obj, first_arg, arglist,
			       access_path, conversion_path, complain);
  else
    cand = add_function_candidate (candidates, fn, ctype,
				   first_arg, arglist, access_path,
				   conversion_path, flags, complain);
  if (DECL_TI_TEMPLATE (fn) != tmpl)
    /* This situation can occur if a member template of a template
       class is specialized.  Then, instantiate_template might return
       an instantiation of the specialization, in which case the
       DECL_TI_TEMPLATE field will point at the original
       specialization.  For example:

	 template <class T> struct S { template <class U> void f(U);
				       template <> void f(int) {}; };
	 S<double> sd;
	 sd.f(3);

       Here, TMPL will be template <class U> S<double>::f(U).
       And, instantiate template will give us the specialization
       template <> S<double>::f(int).  But, the DECL_TI_TEMPLATE field
       for this will point at template <class T> template <> S<T>::f(int),
       so that we can find the definition.  For the purposes of
       overload resolution, however, we want the original TMPL.  */
    cand->template_decl = build_template_info (tmpl, targs);
  else
    cand->template_decl = DECL_TEMPLATE_INFO (fn);
  cand->explicit_targs = explicit_targs;

  return cand;
 fail:
  return add_candidate (candidates, tmpl, first_arg, arglist, nargs, NULL,
			access_path, conversion_path, 0, reason, flags);
}


static struct z_candidate *
add_template_candidate (struct z_candidate **candidates, tree tmpl, tree ctype,
			tree explicit_targs, tree first_arg,
			const vec<tree, va_gc> *arglist, tree return_type,
			tree access_path, tree conversion_path, int flags,
			unification_kind_t strict, tsubst_flags_t complain)
{
  return
    add_template_candidate_real (candidates, tmpl, ctype,
				 explicit_targs, first_arg, arglist,
				 return_type, access_path, conversion_path,
				 flags, NULL_TREE, strict, complain);
}


static struct z_candidate *
add_template_conv_candidate (struct z_candidate **candidates, tree tmpl,
			     tree obj, tree first_arg,
			     const vec<tree, va_gc> *arglist,
			     tree return_type, tree access_path,
			     tree conversion_path, tsubst_flags_t complain)
{
  return
    add_template_candidate_real (candidates, tmpl, NULL_TREE, NULL_TREE,
				 first_arg, arglist, return_type, access_path,
				 conversion_path, 0, obj, DEDUCE_CONV,
				 complain);
}

/* The CANDS are the set of candidates that were considered for
   overload resolution.  Return the set of viable candidates, or CANDS
   if none are viable.  If any of the candidates were viable, set
   *ANY_VIABLE_P to true.  STRICT_P is true if a candidate should be
   considered viable only if it is strictly viable.  */

static struct z_candidate*
splice_viable (struct z_candidate *cands,
	       bool strict_p,
	       bool *any_viable_p)
{
  struct z_candidate *viable;
  struct z_candidate **last_viable;
  struct z_candidate **cand;
  bool found_strictly_viable = false;

  /* Be strict inside templates, since build_over_call won't actually
     do the conversions to get pedwarns.  */
  if (processing_template_decl)
    strict_p = true;

  viable = NULL;
  last_viable = &viable;
  *any_viable_p = false;

  cand = &cands;
  while (*cand)
    {
      struct z_candidate *c = *cand;
      if (!strict_p
	  && (c->viable == 1 || TREE_CODE (c->fn) == TEMPLATE_DECL))
	{
	  /* Be strict in the presence of a viable candidate.  Also if
	     there are template candidates, so that we get deduction errors
	     for them instead of silently preferring a bad conversion.  */
	  strict_p = true;
	  if (viable && !found_strictly_viable)
	    {
	      /* Put any spliced near matches back onto the main list so
		 that we see them if there is no strict match.  */
	      *any_viable_p = false;
	      *last_viable = cands;
	      cands = viable;
	      viable = NULL;
	      last_viable = &viable;
	    }
	}

      if (strict_p ? c->viable == 1 : c->viable)
	{
	  *last_viable = c;
	  *cand = c->next;
	  c->next = NULL;
	  last_viable = &c->next;
	  *any_viable_p = true;
	  if (c->viable == 1)
	    found_strictly_viable = true;
	}
      else
	cand = &c->next;
    }

  return viable ? viable : cands;
}

static bool
any_strictly_viable (struct z_candidate *cands)
{
  for (; cands; cands = cands->next)
    if (cands->viable == 1)
      return true;
  return false;
}

/* OBJ is being used in an expression like "OBJ.f (...)".  In other
   words, it is about to become the "this" pointer for a member
   function call.  Take the address of the object.  */

static tree
build_this (tree obj)
{
  /* In a template, we are only concerned about the type of the
     expression, so we can take a shortcut.  */
  if (processing_template_decl)
    return build_address (obj);

  return cp_build_addr_expr (obj, tf_warning_or_error);
}

/* Returns true iff functions are equivalent. Equivalent functions are
   not '==' only if one is a function-local extern function or if
   both are extern "C".  */

static inline int
equal_functions (tree fn1, tree fn2)
{
  if (TREE_CODE (fn1) != TREE_CODE (fn2))
    return 0;
  if (TREE_CODE (fn1) == TEMPLATE_DECL)
    return fn1 == fn2;
  if (DECL_LOCAL_FUNCTION_P (fn1) || DECL_LOCAL_FUNCTION_P (fn2)
      || DECL_EXTERN_C_FUNCTION_P (fn1))
    return decls_match (fn1, fn2);
  return fn1 == fn2;
}

/* Print information about a candidate being rejected due to INFO.  */

static void
print_conversion_rejection (location_t loc, struct conversion_info *info)
{
  tree from = info->from;
  if (!TYPE_P (from))
    from = lvalue_type (from);
  if (info->n_arg == -1)
    {
      /* Conversion of implicit `this' argument failed.  */
      if (!TYPE_P (info->from))
	/* A bad conversion for 'this' must be discarding cv-quals.  */
	inform (loc, "  passing %qT as %<this%> "
		"argument discards qualifiers",
		from);
      else
	inform (loc, "  no known conversion for implicit "
		"%<this%> parameter from %qT to %qT",
		from, info->to_type);
    }
  else if (!TYPE_P (info->from))
    {
      if (info->n_arg >= 0)
	inform (loc, "  conversion of argument %d would be ill-formed:",
		info->n_arg + 1);
      perform_implicit_conversion (info->to_type, info->from,
				   tf_warning_or_error);
    }
  else if (info->n_arg == -2)
    /* Conversion of conversion function return value failed.  */
    inform (loc, "  no known conversion from %qT to %qT",
	    from, info->to_type);
  else
    inform (loc, "  no known conversion for argument %d from %qT to %qT",
	    info->n_arg + 1, from, info->to_type);
}

/* Print information about a candidate with WANT parameters and we found
   HAVE.  */

static void
print_arity_information (location_t loc, unsigned int have, unsigned int want)
{
  inform_n (loc, want,
	    "  candidate expects %d argument, %d provided",
	    "  candidate expects %d arguments, %d provided",
	    want, have);
}

/* Print information about one overload candidate CANDIDATE.  MSGSTR
   is the text to print before the candidate itself.

   NOTE: Unlike most diagnostic functions in GCC, MSGSTR is expected
   to have been run through gettext by the caller.  This wart makes
   life simpler in print_z_candidates and for the translators.  */

static void
print_z_candidate (location_t loc, const char *msgstr,
		   struct z_candidate *candidate)
{
  const char *msg = (msgstr == NULL
		     ? ""
		     : ACONCAT ((msgstr, " ", NULL)));
  location_t cloc = location_of (candidate->fn);

  if (identifier_p (candidate->fn))
    {
      cloc = loc;
      if (candidate->num_convs == 3)
	inform (cloc, "%s%D(%T, %T, %T) <built-in>", msg, candidate->fn,
		candidate->convs[0]->type,
		candidate->convs[1]->type,
		candidate->convs[2]->type);
      else if (candidate->num_convs == 2)
	inform (cloc, "%s%D(%T, %T) <built-in>", msg, candidate->fn,
		candidate->convs[0]->type,
		candidate->convs[1]->type);
      else
	inform (cloc, "%s%D(%T) <built-in>", msg, candidate->fn,
		candidate->convs[0]->type);
    }
  else if (TYPE_P (candidate->fn))
    inform (cloc, "%s%T <conversion>", msg, candidate->fn);
  else if (candidate->viable == -1)
    inform (cloc, "%s%#D <near match>", msg, candidate->fn);
  else if (DECL_DELETED_FN (candidate->fn))
    inform (cloc, "%s%#D <deleted>", msg, candidate->fn);
  else
    inform (cloc, "%s%#D", msg, candidate->fn);
  /* Give the user some information about why this candidate failed.  */
  if (candidate->reason != NULL)
    {
      struct rejection_reason *r = candidate->reason;

      switch (r->code)
	{
	case rr_arity:
	  print_arity_information (cloc, r->u.arity.actual,
				   r->u.arity.expected);
	  break;
	case rr_arg_conversion:
	  print_conversion_rejection (cloc, &r->u.conversion);
	  break;
	case rr_bad_arg_conversion:
	  print_conversion_rejection (cloc, &r->u.bad_conversion);
	  break;
	case rr_explicit_conversion:
	  inform (cloc, "  return type %qT of explicit conversion function "
		  "cannot be converted to %qT with a qualification "
		  "conversion", r->u.conversion.from,
		  r->u.conversion.to_type);
	  break;
	case rr_template_conversion:
	  inform (cloc, "  conversion from return type %qT of template "
		  "conversion function specialization to %qT is not an "
		  "exact match", r->u.conversion.from,
		  r->u.conversion.to_type);
	  break;
	case rr_template_unification:
	  /* We use template_unification_error_rejection if unification caused
	     actual non-SFINAE errors, in which case we don't need to repeat
	     them here.  */
	  if (r->u.template_unification.tmpl == NULL_TREE)
	    {
	      inform (cloc, "  substitution of deduced template arguments "
		      "resulted in errors seen above");
	      break;
	    }
	  /* Re-run template unification with diagnostics.  */
	  inform (cloc, "  template argument deduction/substitution failed:");
	  fn_type_unification (r->u.template_unification.tmpl,
			       r->u.template_unification.explicit_targs,
			       (make_tree_vec
				(r->u.template_unification.num_targs)),
			       r->u.template_unification.args,
			       r->u.template_unification.nargs,
			       r->u.template_unification.return_type,
			       r->u.template_unification.strict,
			       r->u.template_unification.flags,
			       true, false);
	  break;
	case rr_invalid_copy:
	  inform (cloc,
		  "  a constructor taking a single argument of its own "
		  "class type is invalid");
	  break;
	case rr_none:
	default:
	  /* This candidate didn't have any issues or we failed to
	     handle a particular code.  Either way...  */
	  gcc_unreachable ();
	}
    }
}

static void
print_z_candidates (location_t loc, struct z_candidate *candidates)
{
  struct z_candidate *cand1;
  struct z_candidate **cand2;
  int n_candidates;

  if (!candidates)
    return;

  /* Remove non-viable deleted candidates.  */
  cand1 = candidates;
  for (cand2 = &cand1; *cand2; )
    {
      if (TREE_CODE ((*cand2)->fn) == FUNCTION_DECL
	  && !(*cand2)->viable
	  && DECL_DELETED_FN ((*cand2)->fn))
	*cand2 = (*cand2)->next;
      else
	cand2 = &(*cand2)->next;
    }
  /* ...if there are any non-deleted ones.  */
  if (cand1)
    candidates = cand1;

  /* There may be duplicates in the set of candidates.  We put off
     checking this condition as long as possible, since we have no way
     to eliminate duplicates from a set of functions in less than n^2
     time.  Now we are about to emit an error message, so it is more
     permissible to go slowly.  */
  for (cand1 = candidates; cand1; cand1 = cand1->next)
    {
      tree fn = cand1->fn;
      /* Skip builtin candidates and conversion functions.  */
      if (!DECL_P (fn))
	continue;
      cand2 = &cand1->next;
      while (*cand2)
	{
	  if (DECL_P ((*cand2)->fn)
	      && equal_functions (fn, (*cand2)->fn))
	    *cand2 = (*cand2)->next;
	  else
	    cand2 = &(*cand2)->next;
	}
    }

  for (n_candidates = 0, cand1 = candidates; cand1; cand1 = cand1->next)
    n_candidates++;

  for (; candidates; candidates = candidates->next)
    print_z_candidate (loc, "candidate:", candidates);
}

/* USER_SEQ is a user-defined conversion sequence, beginning with a
   USER_CONV.  STD_SEQ is the standard conversion sequence applied to
   the result of the conversion function to convert it to the final
   desired type.  Merge the two sequences into a single sequence,
   and return the merged sequence.  */

static conversion *
merge_conversion_sequences (conversion *user_seq, conversion *std_seq)
{
  conversion **t;
  bool bad = user_seq->bad_p;

  gcc_assert (user_seq->kind == ck_user);

  /* Find the end of the second conversion sequence.  */
  for (t = &std_seq; (*t)->kind != ck_identity; t = &((*t)->u.next))
    {
      /* The entire sequence is a user-conversion sequence.  */
      (*t)->user_conv_p = true;
      if (bad)
	(*t)->bad_p = true;
    }

  /* Replace the identity conversion with the user conversion
     sequence.  */
  *t = user_seq;

  return std_seq;
}

/* Handle overload resolution for initializing an object of class type from
   an initializer list.  First we look for a suitable constructor that
   takes a std::initializer_list; if we don't find one, we then look for a
   non-list constructor.

   Parameters are as for add_candidates, except that the arguments are in
   the form of a CONSTRUCTOR (the initializer list) rather than a vector, and
   the RETURN_TYPE parameter is replaced by TOTYPE, the desired type.  */

static void
add_list_candidates (tree fns, tree first_arg,
		     tree init_list, tree totype,
		     tree explicit_targs, bool template_only,
		     tree conversion_path, tree access_path,
		     int flags,
		     struct z_candidate **candidates,
		     tsubst_flags_t complain)
{
  vec<tree, va_gc> *args;

  gcc_assert (*candidates == NULL);

  /* We're looking for a ctor for list-initialization.  */
  flags |= LOOKUP_LIST_INIT_CTOR;
  /* And we don't allow narrowing conversions.  We also use this flag to
     avoid the copy constructor call for copy-list-initialization.  */
  flags |= LOOKUP_NO_NARROWING;

  /* Always use the default constructor if the list is empty (DR 990).  */
  if (CONSTRUCTOR_NELTS (init_list) == 0
      && TYPE_HAS_DEFAULT_CONSTRUCTOR (totype))
    ;
  /* If the class has a list ctor, try passing the list as a single
     argument first, but only consider list ctors.  */
  else if (TYPE_HAS_LIST_CTOR (totype))
    {
      flags |= LOOKUP_LIST_ONLY;
      args = make_tree_vector_single (init_list);
      add_candidates (fns, first_arg, args, NULL_TREE,
		      explicit_targs, template_only, conversion_path,
		      access_path, flags, candidates, complain);
      if (any_strictly_viable (*candidates))
	return;
    }

  args = ctor_to_vec (init_list);

  /* We aren't looking for list-ctors anymore.  */
  flags &= ~LOOKUP_LIST_ONLY;
  /* We allow more user-defined conversions within an init-list.  */
  flags &= ~LOOKUP_NO_CONVERSION;

  add_candidates (fns, first_arg, args, NULL_TREE,
		  explicit_targs, template_only, conversion_path,
		  access_path, flags, candidates, complain);
}

/* Returns the best overload candidate to perform the requested
   conversion.  This function is used for three the overloading situations
   described in [over.match.copy], [over.match.conv], and [over.match.ref].
   If TOTYPE is a REFERENCE_TYPE, we're trying to find a direct binding as
   per [dcl.init.ref], so we ignore temporary bindings.  */

static struct z_candidate *
build_user_type_conversion_1 (tree totype, tree expr, int flags,
			      tsubst_flags_t complain)
{
  struct z_candidate *candidates, *cand;
  tree fromtype;
  tree ctors = NULL_TREE;
  tree conv_fns = NULL_TREE;
  conversion *conv = NULL;
  tree first_arg = NULL_TREE;
  vec<tree, va_gc> *args = NULL;
  bool any_viable_p;
  int convflags;

  if (!expr)
    return NULL;

  fromtype = TREE_TYPE (expr);

  /* We represent conversion within a hierarchy using RVALUE_CONV and
     BASE_CONV, as specified by [over.best.ics]; these become plain
     constructor calls, as specified in [dcl.init].  */
  gcc_assert (!MAYBE_CLASS_TYPE_P (fromtype) || !MAYBE_CLASS_TYPE_P (totype)
	      || !DERIVED_FROM_P (totype, fromtype));

  if (MAYBE_CLASS_TYPE_P (totype))
    /* Use lookup_fnfields_slot instead of lookup_fnfields to avoid
       creating a garbage BASELINK; constructors can't be inherited.  */
    ctors = lookup_fnfields_slot (totype, complete_ctor_identifier);

  if (MAYBE_CLASS_TYPE_P (fromtype))
    {
      tree to_nonref = non_reference (totype);
      if (same_type_ignoring_top_level_qualifiers_p (to_nonref, fromtype) ||
	  (CLASS_TYPE_P (to_nonref) && CLASS_TYPE_P (fromtype)
	   && DERIVED_FROM_P (to_nonref, fromtype)))
	{
	  /* [class.conv.fct] A conversion function is never used to
	     convert a (possibly cv-qualified) object to the (possibly
	     cv-qualified) same object type (or a reference to it), to a
	     (possibly cv-qualified) base class of that type (or a
	     reference to it)...  */
	}
      else
	conv_fns = lookup_conversions (fromtype);
    }

  candidates = 0;
  flags |= LOOKUP_NO_CONVERSION;
  if (BRACE_ENCLOSED_INITIALIZER_P (expr))
    flags |= LOOKUP_NO_NARROWING;

  /* It's OK to bind a temporary for converting constructor arguments, but
     not in converting the return value of a conversion operator.  */
  convflags = ((flags & LOOKUP_NO_TEMP_BIND) | LOOKUP_NO_CONVERSION
	       | (flags & LOOKUP_NO_NARROWING));
  flags &= ~LOOKUP_NO_TEMP_BIND;

  if (ctors)
    {
      int ctorflags = flags;

      first_arg = build_dummy_object (totype);

      /* We should never try to call the abstract or base constructor
	 from here.  */
      gcc_assert (!DECL_HAS_IN_CHARGE_PARM_P (OVL_CURRENT (ctors))
		  && !DECL_HAS_VTT_PARM_P (OVL_CURRENT (ctors)));

      if (BRACE_ENCLOSED_INITIALIZER_P (expr))
	{
	  /* List-initialization.  */
	  add_list_candidates (ctors, first_arg, expr, totype, NULL_TREE,
			       false, TYPE_BINFO (totype), TYPE_BINFO (totype),
			       ctorflags, &candidates, complain);
	}
      else
	{
	  args = make_tree_vector_single (expr);
	  add_candidates (ctors, first_arg, args, NULL_TREE, NULL_TREE, false,
			  TYPE_BINFO (totype), TYPE_BINFO (totype),
			  ctorflags, &candidates, complain);
	}

      for (cand = candidates; cand; cand = cand->next)
	{
	  cand->second_conv = build_identity_conv (totype, NULL_TREE);

	  /* If totype isn't a reference, and LOOKUP_NO_TEMP_BIND isn't
	     set, then this is copy-initialization.  In that case, "The
	     result of the call is then used to direct-initialize the
	     object that is the destination of the copy-initialization."
	     [dcl.init]

	     We represent this in the conversion sequence with an
	     rvalue conversion, which means a constructor call.  */
	  if (TREE_CODE (totype) != REFERENCE_TYPE
	      && !(convflags & LOOKUP_NO_TEMP_BIND))
	    cand->second_conv
	      = build_conv (ck_rvalue, totype, cand->second_conv);
	}
    }

  if (conv_fns)
    first_arg = expr;

  for (; conv_fns; conv_fns = TREE_CHAIN (conv_fns))
    {
      tree conversion_path = TREE_PURPOSE (conv_fns);
      struct z_candidate *old_candidates;

      /* If we are called to convert to a reference type, we are trying to
	 find a direct binding, so don't even consider temporaries.  If
	 we don't find a direct binding, the caller will try again to
	 look for a temporary binding.  */
      if (TREE_CODE (totype) == REFERENCE_TYPE)
	convflags |= LOOKUP_NO_TEMP_BIND;

      old_candidates = candidates;
      add_candidates (TREE_VALUE (conv_fns), first_arg, NULL, totype,
		      NULL_TREE, false,
		      conversion_path, TYPE_BINFO (fromtype),
		      flags, &candidates, complain);

      for (cand = candidates; cand != old_candidates; cand = cand->next)
	{
	  tree rettype = TREE_TYPE (TREE_TYPE (cand->fn));
	  conversion *ics
	    = implicit_conversion (totype,
				   rettype,
				   0,
				   /*c_cast_p=*/false, convflags,
				   complain);

	  /* If LOOKUP_NO_TEMP_BIND isn't set, then this is
	     copy-initialization.  In that case, "The result of the
	     call is then used to direct-initialize the object that is
	     the destination of the copy-initialization."  [dcl.init]

	     We represent this in the conversion sequence with an
	     rvalue conversion, which means a constructor call.  But
	     don't add a second rvalue conversion if there's already
	     one there.  Which there really shouldn't be, but it's
	     harmless since we'd add it here anyway. */
	  if (ics && MAYBE_CLASS_TYPE_P (totype) && ics->kind != ck_rvalue
	      && !(convflags & LOOKUP_NO_TEMP_BIND))
	    ics = build_conv (ck_rvalue, totype, ics);

	  cand->second_conv = ics;

	  if (!ics)
	    {
	      cand->viable = 0;
	      cand->reason = arg_conversion_rejection (NULL_TREE, -2,
						       rettype, totype);
	    }
	  else if (DECL_NONCONVERTING_P (cand->fn)
		   && ics->rank > cr_exact)
	    {
	      /* 13.3.1.5: For direct-initialization, those explicit
		 conversion functions that are not hidden within S and
		 yield type T or a type that can be converted to type T
		 with a qualification conversion (4.4) are also candidate
		 functions.  */
	      /* 13.3.1.6 doesn't have a parallel restriction, but it should;
		 I've raised this issue with the committee. --jason 9/2011 */
	      cand->viable = -1;
	      cand->reason = explicit_conversion_rejection (rettype, totype);
	    }
	  else if (cand->viable == 1 && ics->bad_p)
	    {
	      cand->viable = -1;
	      cand->reason
		= bad_arg_conversion_rejection (NULL_TREE, -2,
						rettype, totype);
	    }
	  else if (primary_template_instantiation_p (cand->fn)
		   && ics->rank > cr_exact)
	    {
	      /* 13.3.3.1.2: If the user-defined conversion is specified by
		 a specialization of a conversion function template, the
		 second standard conversion sequence shall have exact match
		 rank.  */
	      cand->viable = -1;
	      cand->reason = template_conversion_rejection (rettype, totype);
	    }
	}
    }

  candidates = splice_viable (candidates, false, &any_viable_p);
  if (!any_viable_p)
    {
      if (args)
	release_tree_vector (args);
      return NULL;
    }

  cand = tourney (candidates, complain);
  if (cand == 0)
    {
      if (complain & tf_error)
	{
	  error ("conversion from %qT to %qT is ambiguous",
		 fromtype, totype);
	  print_z_candidates (location_of (expr), candidates);
	}

      cand = candidates;	/* any one will do */
      cand->second_conv = build_ambiguous_conv (totype, expr);
      cand->second_conv->user_conv_p = true;
      if (!any_strictly_viable (candidates))
	cand->second_conv->bad_p = true;
      /* If there are viable candidates, don't set ICS_BAD_FLAG; an
	 ambiguous conversion is no worse than another user-defined
	 conversion.  */

      return cand;
    }

  tree convtype;
  if (!DECL_CONSTRUCTOR_P (cand->fn))
    convtype = non_reference (TREE_TYPE (TREE_TYPE (cand->fn)));
  else if (cand->second_conv->kind == ck_rvalue)
    /* DR 5: [in the first step of copy-initialization]...if the function
       is a constructor, the call initializes a temporary of the
       cv-unqualified version of the destination type. */
    convtype = cv_unqualified (totype);
  else
    convtype = totype;
  /* Build the user conversion sequence.  */
  conv = build_conv
    (ck_user,
     convtype,
     build_identity_conv (TREE_TYPE (expr), expr));
  conv->cand = cand;
  if (cand->viable == -1)
    conv->bad_p = true;

  /* Remember that this was a list-initialization.  */
  if (flags & LOOKUP_NO_NARROWING)
    conv->check_narrowing = true;

  /* Combine it with the second conversion sequence.  */
  cand->second_conv = merge_conversion_sequences (conv,
						  cand->second_conv);

  return cand;
}

/* Wrapper for above. */

tree
build_user_type_conversion (tree totype, tree expr, int flags,
			    tsubst_flags_t complain)
{
  struct z_candidate *cand;
  tree ret;

  bool subtime = timevar_cond_start (TV_OVERLOAD);
  cand = build_user_type_conversion_1 (totype, expr, flags, complain);

  if (cand)
    {
      if (cand->second_conv->kind == ck_ambig)
	ret = error_mark_node;
      else
        {
          expr = convert_like (cand->second_conv, expr, complain);
          ret = convert_from_reference (expr);
        }
    }
  else
    ret = NULL_TREE;

  timevar_cond_stop (TV_OVERLOAD, subtime);
  return ret;
}

/* Subroutine of convert_nontype_argument.

   EXPR is an argument for a template non-type parameter of integral or
   enumeration type.  Do any necessary conversions (that are permitted for
   non-type arguments) to convert it to the parameter type.

   If conversion is successful, returns the converted expression;
   otherwise, returns error_mark_node.  */

tree
build_integral_nontype_arg_conv (tree type, tree expr, tsubst_flags_t complain)
{
  conversion *conv;
  void *p;
  tree t;
  location_t loc = EXPR_LOC_OR_LOC (expr, input_location);

  if (error_operand_p (expr))
    return error_mark_node;

  gcc_assert (INTEGRAL_OR_ENUMERATION_TYPE_P (type));

  /* Get the high-water mark for the CONVERSION_OBSTACK.  */
  p = conversion_obstack_alloc (0);

  conv = implicit_conversion (type, TREE_TYPE (expr), expr,
			      /*c_cast_p=*/false,
			      LOOKUP_IMPLICIT, complain);

  /* for a non-type template-parameter of integral or
     enumeration type, integral promotions (4.5) and integral
     conversions (4.7) are applied.  */
  /* It should be sufficient to check the outermost conversion step, since
     there are no qualification conversions to integer type.  */
  if (conv)
    switch (conv->kind)
      {
	/* A conversion function is OK.  If it isn't constexpr, we'll
	   complain later that the argument isn't constant.  */
      case ck_user:
	/* The lvalue-to-rvalue conversion is OK.  */
      case ck_rvalue:
      case ck_identity:
	break;

      case ck_std:
	t = next_conversion (conv)->type;
	if (INTEGRAL_OR_ENUMERATION_TYPE_P (t))
	  break;

	if (complain & tf_error)
	  error_at (loc, "conversion from %qT to %qT not considered for "
		    "non-type template argument", t, type);
	/* and fall through.  */

      default:
	conv = NULL;
	break;
      }

  if (conv)
    expr = convert_like (conv, expr, complain);
  else
    expr = error_mark_node;

  /* Free all the conversions we allocated.  */
  obstack_free (&conversion_obstack, p);

  return expr;
}

/* Do any initial processing on the arguments to a function call.  */

static vec<tree, va_gc> *
resolve_args (vec<tree, va_gc> *args, tsubst_flags_t complain)
{
  unsigned int ix;
  tree arg;

  FOR_EACH_VEC_SAFE_ELT (args, ix, arg)
    {
      if (error_operand_p (arg))
	return NULL;
      else if (VOID_TYPE_P (TREE_TYPE (arg)))
	{
	  if (complain & tf_error)
	    error ("invalid use of void expression");
	  return NULL;
	}
      else if (invalid_nonstatic_memfn_p (arg, complain))
	return NULL;
    }
  return args;
}

/* Perform overload resolution on FN, which is called with the ARGS.

   Return the candidate function selected by overload resolution, or
   NULL if the event that overload resolution failed.  In the case
   that overload resolution fails, *CANDIDATES will be the set of
   candidates considered, and ANY_VIABLE_P will be set to true or
   false to indicate whether or not any of the candidates were
   viable.

   The ARGS should already have gone through RESOLVE_ARGS before this
   function is called.  */

static struct z_candidate *
perform_overload_resolution (tree fn,
			     const vec<tree, va_gc> *args,
			     struct z_candidate **candidates,
			     bool *any_viable_p, tsubst_flags_t complain)
{
  struct z_candidate *cand;
  tree explicit_targs;
  int template_only;

  bool subtime = timevar_cond_start (TV_OVERLOAD);

  explicit_targs = NULL_TREE;
  template_only = 0;

  *candidates = NULL;
  *any_viable_p = true;

  /* Check FN.  */
  gcc_assert (TREE_CODE (fn) == FUNCTION_DECL
	      || TREE_CODE (fn) == TEMPLATE_DECL
	      || TREE_CODE (fn) == OVERLOAD
	      || TREE_CODE (fn) == TEMPLATE_ID_EXPR);

  if (TREE_CODE (fn) == TEMPLATE_ID_EXPR)
    {
      explicit_targs = TREE_OPERAND (fn, 1);
      fn = TREE_OPERAND (fn, 0);
      template_only = 1;
    }

  /* Add the various candidate functions.  */
  add_candidates (fn, NULL_TREE, args, NULL_TREE,
		  explicit_targs, template_only,
		  /*conversion_path=*/NULL_TREE,
		  /*access_path=*/NULL_TREE,
		  LOOKUP_NORMAL,
		  candidates, complain);

  *candidates = splice_viable (*candidates, false, any_viable_p);
  if (*any_viable_p)
    cand = tourney (*candidates, complain);
  else
    cand = NULL;

  timevar_cond_stop (TV_OVERLOAD, subtime);
  return cand;
}

/* Print an error message about being unable to build a call to FN with
   ARGS.  ANY_VIABLE_P indicates whether any candidate functions could
   be located; CANDIDATES is a possibly empty list of such
   functions.  */

static void
print_error_for_call_failure (tree fn, vec<tree, va_gc> *args,
			      struct z_candidate *candidates)
{
  tree name = DECL_NAME (OVL_CURRENT (fn));
  location_t loc = location_of (name);

  if (!any_strictly_viable (candidates))
    error_at (loc, "no matching function for call to %<%D(%A)%>",
	      name, build_tree_list_vec (args));
  else
    error_at (loc, "call of overloaded %<%D(%A)%> is ambiguous",
	      name, build_tree_list_vec (args));
  if (candidates)
    print_z_candidates (loc, candidates);
}

/* Return an expression for a call to FN (a namespace-scope function,
   or a static member function) with the ARGS.  This may change
   ARGS.  */

tree
build_new_function_call (tree fn, vec<tree, va_gc> **args, bool koenig_p, 
			 tsubst_flags_t complain)
{
  struct z_candidate *candidates, *cand;
  bool any_viable_p;
  void *p;
  tree result;

  if (args != NULL && *args != NULL)
    {
      *args = resolve_args (*args, complain);
      if (*args == NULL)
	return error_mark_node;
    }

  if (flag_tm)
    tm_malloc_replacement (fn);

  /* If this function was found without using argument dependent
     lookup, then we want to ignore any undeclared friend
     functions.  */
  if (!koenig_p)
    {
      tree orig_fn = fn;

      fn = remove_hidden_names (fn);
      if (!fn)
	{
	  if (complain & tf_error)
	    print_error_for_call_failure (orig_fn, *args, NULL);
	  return error_mark_node;
	}
    }

  /* Get the high-water mark for the CONVERSION_OBSTACK.  */
  p = conversion_obstack_alloc (0);

  cand = perform_overload_resolution (fn, *args, &candidates, &any_viable_p,
				      complain);

  if (!cand)
    {
      if (complain & tf_error)
	{
	  if (!any_viable_p && candidates && ! candidates->next
	      && (TREE_CODE (candidates->fn) == FUNCTION_DECL))
	    return cp_build_function_call_vec (candidates->fn, args, complain);
	  if (TREE_CODE (fn) == TEMPLATE_ID_EXPR)
	    fn = TREE_OPERAND (fn, 0);
	  print_error_for_call_failure (fn, *args, candidates);
	}
      result = error_mark_node;
    }
  else
    {
      int flags = LOOKUP_NORMAL;
      /* If fn is template_id_expr, the call has explicit template arguments
         (e.g. func<int>(5)), communicate this info to build_over_call
         through flags so that later we can use it to decide whether to warn
         about peculiar null pointer conversion.  */
      if (TREE_CODE (fn) == TEMPLATE_ID_EXPR)
        flags |= LOOKUP_EXPLICIT_TMPL_ARGS;
      result = build_over_call (cand, flags, complain);
    }

  /* Free all the conversions we allocated.  */
  obstack_free (&conversion_obstack, p);

  return result;
}

/* Build a call to a global operator new.  FNNAME is the name of the
   operator (either "operator new" or "operator new[]") and ARGS are
   the arguments provided.  This may change ARGS.  *SIZE points to the
   total number of bytes required by the allocation, and is updated if
   that is changed here.  *COOKIE_SIZE is non-NULL if a cookie should
   be used.  If this function determines that no cookie should be
   used, after all, *COOKIE_SIZE is set to NULL_TREE.  If SIZE_CHECK
   is not NULL_TREE, it is evaluated before calculating the final
   array size, and if it fails, the array size is replaced with
   (size_t)-1 (usually triggering a std::bad_alloc exception).  If FN
   is non-NULL, it will be set, upon return, to the allocation
   function called.  */

tree
build_operator_new_call (tree fnname, vec<tree, va_gc> **args,
			 tree *size, tree *cookie_size, tree size_check,
			 tree *fn, tsubst_flags_t complain)
{
  tree original_size = *size;
  tree fns;
  struct z_candidate *candidates;
  struct z_candidate *cand;
  bool any_viable_p;

  if (fn)
    *fn = NULL_TREE;
  /* Set to (size_t)-1 if the size check fails.  */
  if (size_check != NULL_TREE)
    {
      tree errval = TYPE_MAX_VALUE (sizetype);
      if (cxx_dialect >= cxx11 && flag_exceptions)
	errval = throw_bad_array_new_length ();
      *size = fold_build3 (COND_EXPR, sizetype, size_check,
			   original_size, errval);
    }
  vec_safe_insert (*args, 0, *size);
  *args = resolve_args (*args, complain);
  if (*args == NULL)
    return error_mark_node;

  /* Based on:

       [expr.new]

       If this lookup fails to find the name, or if the allocated type
       is not a class type, the allocation function's name is looked
       up in the global scope.

     we disregard block-scope declarations of "operator new".  */
  fns = lookup_function_nonclass (fnname, *args, /*block_p=*/false);

  /* Figure out what function is being called.  */
  cand = perform_overload_resolution (fns, *args, &candidates, &any_viable_p,
				      complain);

  /* If no suitable function could be found, issue an error message
     and give up.  */
  if (!cand)
    {
      if (complain & tf_error)
	print_error_for_call_failure (fns, *args, candidates);
      return error_mark_node;
    }

   /* If a cookie is required, add some extra space.  Whether
      or not a cookie is required cannot be determined until
      after we know which function was called.  */
   if (*cookie_size)
     {
       bool use_cookie = true;
       tree arg_types;

       arg_types = TYPE_ARG_TYPES (TREE_TYPE (cand->fn));
       /* Skip the size_t parameter.  */
       arg_types = TREE_CHAIN (arg_types);
       /* Check the remaining parameters (if any).  */
       if (arg_types
	   && TREE_CHAIN (arg_types) == void_list_node
	   && same_type_p (TREE_VALUE (arg_types),
			   ptr_type_node))
	 use_cookie = false;
       /* If we need a cookie, adjust the number of bytes allocated.  */
       if (use_cookie)
	 {
	   /* Update the total size.  */
	   *size = size_binop (PLUS_EXPR, original_size, *cookie_size);
	   /* Set to (size_t)-1 if the size check fails.  */
	   gcc_assert (size_check != NULL_TREE);
	   *size = fold_build3 (COND_EXPR, sizetype, size_check,
				*size, TYPE_MAX_VALUE (sizetype));
	   /* Update the argument list to reflect the adjusted size.  */
	   (**args)[0] = *size;
	 }
       else
	 *cookie_size = NULL_TREE;
     }

   /* Tell our caller which function we decided to call.  */
   if (fn)
     *fn = cand->fn;

   /* Build the CALL_EXPR.  */
   return build_over_call (cand, LOOKUP_NORMAL, complain);
}

/* Build a new call to operator().  This may change ARGS.  */

static tree
build_op_call_1 (tree obj, vec<tree, va_gc> **args, tsubst_flags_t complain)
{
  struct z_candidate *candidates = 0, *cand;
  tree fns, convs, first_mem_arg = NULL_TREE;
  tree type = TREE_TYPE (obj);
  bool any_viable_p;
  tree result = NULL_TREE;
  void *p;

  if (error_operand_p (obj))
    return error_mark_node;

  obj = prep_operand (obj);

  if (TYPE_PTRMEMFUNC_P (type))
    {
      if (complain & tf_error)
        /* It's no good looking for an overloaded operator() on a
           pointer-to-member-function.  */
        error ("pointer-to-member function %E cannot be called without an object; consider using .* or ->*", obj);
      return error_mark_node;
    }

  if (TYPE_BINFO (type))
    {
      fns = lookup_fnfields (TYPE_BINFO (type), ansi_opname (CALL_EXPR), 1);
      if (fns == error_mark_node)
	return error_mark_node;
    }
  else
    fns = NULL_TREE;

  if (args != NULL && *args != NULL)
    {
      *args = resolve_args (*args, complain);
      if (*args == NULL)
	return error_mark_node;
    }

  /* Get the high-water mark for the CONVERSION_OBSTACK.  */
  p = conversion_obstack_alloc (0);

  if (fns)
    {
      first_mem_arg = obj;

      add_candidates (BASELINK_FUNCTIONS (fns),
		      first_mem_arg, *args, NULL_TREE,
		      NULL_TREE, false,
		      BASELINK_BINFO (fns), BASELINK_ACCESS_BINFO (fns),
		      LOOKUP_NORMAL, &candidates, complain);
    }

  convs = lookup_conversions (type);

  for (; convs; convs = TREE_CHAIN (convs))
    {
      tree fns = TREE_VALUE (convs);
      tree totype = TREE_TYPE (convs);

      if (TYPE_PTRFN_P (totype)
	  || TYPE_REFFN_P (totype)
	  || (TREE_CODE (totype) == REFERENCE_TYPE
	      && TYPE_PTRFN_P (TREE_TYPE (totype))))
	for (; fns; fns = OVL_NEXT (fns))
	  {
	    tree fn = OVL_CURRENT (fns);

	    if (DECL_NONCONVERTING_P (fn))
	      continue;

	    if (TREE_CODE (fn) == TEMPLATE_DECL)
	      add_template_conv_candidate
		(&candidates, fn, obj, NULL_TREE, *args, totype,
		 /*access_path=*/NULL_TREE,
		 /*conversion_path=*/NULL_TREE, complain);
	    else
	      add_conv_candidate (&candidates, fn, obj, NULL_TREE,
				  *args, /*conversion_path=*/NULL_TREE,
				  /*access_path=*/NULL_TREE, complain);
	  }
    }

  /* Be strict here because if we choose a bad conversion candidate, the
     errors we get won't mention the call context.  */
  candidates = splice_viable (candidates, true, &any_viable_p);
  if (!any_viable_p)
    {
      if (complain & tf_error)
        {
          error ("no match for call to %<(%T) (%A)%>", TREE_TYPE (obj),
		 build_tree_list_vec (*args));
          print_z_candidates (location_of (TREE_TYPE (obj)), candidates);
        }
      result = error_mark_node;
    }
  else
    {
      cand = tourney (candidates, complain);
      if (cand == 0)
	{
          if (complain & tf_error)
            {
              error ("call of %<(%T) (%A)%> is ambiguous", 
                     TREE_TYPE (obj), build_tree_list_vec (*args));
              print_z_candidates (location_of (TREE_TYPE (obj)), candidates);
            }
	  result = error_mark_node;
	}
      /* Since cand->fn will be a type, not a function, for a conversion
	 function, we must be careful not to unconditionally look at
	 DECL_NAME here.  */
      else if (TREE_CODE (cand->fn) == FUNCTION_DECL
	       && DECL_OVERLOADED_OPERATOR_P (cand->fn) == CALL_EXPR)
	result = build_over_call (cand, LOOKUP_NORMAL, complain);
      else
	{
	  obj = convert_like_with_context (cand->convs[0], obj, cand->fn, -1,
					   complain);
	  obj = convert_from_reference (obj);
	  result = cp_build_function_call_vec (obj, args, complain);
	}
    }

  /* Free all the conversions we allocated.  */
  obstack_free (&conversion_obstack, p);

  return result;
}

/* Wrapper for above.  */

tree
build_op_call (tree obj, vec<tree, va_gc> **args, tsubst_flags_t complain)
{
  tree ret;
  bool subtime = timevar_cond_start (TV_OVERLOAD);
  ret = build_op_call_1 (obj, args, complain);
  timevar_cond_stop (TV_OVERLOAD, subtime);
  return ret;
}

/* Called by op_error to prepare format strings suitable for the error
   function.  It concatenates a prefix (controlled by MATCH), ERRMSG,
   and a suffix (controlled by NTYPES).  */

static const char *
op_error_string (const char *errmsg, int ntypes, bool match)
{
  const char *msg;

  const char *msgp = concat (match ? G_("ambiguous overload for ")
			           : G_("no match for "), errmsg, NULL);

  if (ntypes == 3)
    msg = concat (msgp, G_(" (operand types are %qT, %qT, and %qT)"), NULL);
  else if (ntypes == 2)
    msg = concat (msgp, G_(" (operand types are %qT and %qT)"), NULL);
  else
    msg = concat (msgp, G_(" (operand type is %qT)"), NULL);

  return msg;
}

static void
op_error (location_t loc, enum tree_code code, enum tree_code code2,
	  tree arg1, tree arg2, tree arg3, bool match)
{
  const char *opname;

  if (code == MODIFY_EXPR)
    opname = assignment_operator_name_info[code2].name;
  else
    opname = operator_name_info[code].name;

  switch (code)
    {
    case COND_EXPR:
      if (flag_diagnostics_show_caret)
	error_at (loc, op_error_string (G_("ternary %<operator?:%>"),
					3, match),
		  TREE_TYPE (arg1), TREE_TYPE (arg2), TREE_TYPE (arg3));
      else
	error_at (loc, op_error_string (G_("ternary %<operator?:%> "
					   "in %<%E ? %E : %E%>"), 3, match),
		  arg1, arg2, arg3,
		  TREE_TYPE (arg1), TREE_TYPE (arg2), TREE_TYPE (arg3));
      break;

    case POSTINCREMENT_EXPR:
    case POSTDECREMENT_EXPR:
      if (flag_diagnostics_show_caret)
	error_at (loc, op_error_string (G_("%<operator%s%>"), 1, match),
		  opname, TREE_TYPE (arg1));
      else
	error_at (loc, op_error_string (G_("%<operator%s%> in %<%E%s%>"),
					1, match),
		  opname, arg1, opname, TREE_TYPE (arg1));
      break;

    case ARRAY_REF:
      if (flag_diagnostics_show_caret)
	error_at (loc, op_error_string (G_("%<operator[]%>"), 2, match),
		  TREE_TYPE (arg1), TREE_TYPE (arg2));
      else
	error_at (loc, op_error_string (G_("%<operator[]%> in %<%E[%E]%>"),
					2, match),
		  arg1, arg2, TREE_TYPE (arg1), TREE_TYPE (arg2));
      break;

    case REALPART_EXPR:
    case IMAGPART_EXPR:
      if (flag_diagnostics_show_caret)
	error_at (loc, op_error_string (G_("%qs"), 1, match),
		  opname, TREE_TYPE (arg1));
      else
	error_at (loc, op_error_string (G_("%qs in %<%s %E%>"), 1, match),
		  opname, opname, arg1, TREE_TYPE (arg1));
      break;

    default:
      if (arg2)
	if (flag_diagnostics_show_caret)
	  error_at (loc, op_error_string (G_("%<operator%s%>"), 2, match),
		    opname, TREE_TYPE (arg1), TREE_TYPE (arg2));
	else
	  error_at (loc, op_error_string (G_("%<operator%s%> in %<%E %s %E%>"),
					  2, match),
		    opname, arg1, opname, arg2,
		    TREE_TYPE (arg1), TREE_TYPE (arg2));
      else
	if (flag_diagnostics_show_caret)
	  error_at (loc, op_error_string (G_("%<operator%s%>"), 1, match),
		    opname, TREE_TYPE (arg1));
	else
	  error_at (loc, op_error_string (G_("%<operator%s%> in %<%s%E%>"),
					  1, match),
		    opname, opname, arg1, TREE_TYPE (arg1));
      break;
    }
}

/* Return the implicit conversion sequence that could be used to
   convert E1 to E2 in [expr.cond].  */

static conversion *
conditional_conversion (tree e1, tree e2, tsubst_flags_t complain)
{
  tree t1 = non_reference (TREE_TYPE (e1));
  tree t2 = non_reference (TREE_TYPE (e2));
  conversion *conv;
  bool good_base;

  /* [expr.cond]

     If E2 is an lvalue: E1 can be converted to match E2 if E1 can be
     implicitly converted (clause _conv_) to the type "lvalue reference to
     T2", subject to the constraint that in the conversion the
     reference must bind directly (_dcl.init.ref_) to an lvalue.

     If E2 is an xvalue: E1 can be converted to match E2 if E1 can be
     implicitly converted to the type "rvalue reference to T2", subject to
     the constraint that the reference must bind directly.  */
  if (lvalue_or_rvalue_with_address_p (e2))
    {
      tree rtype = cp_build_reference_type (t2, !real_lvalue_p (e2));
      conv = implicit_conversion (rtype,
				  t1,
				  e1,
				  /*c_cast_p=*/false,
				  LOOKUP_NO_TEMP_BIND|LOOKUP_NO_RVAL_BIND
				  |LOOKUP_ONLYCONVERTING,
				  complain);
      if (conv && !conv->bad_p)
	return conv;
    }

  /* If E2 is a prvalue or if neither of the conversions above can be done
     and at least one of the operands has (possibly cv-qualified) class
     type: */
  if (!CLASS_TYPE_P (t1) && !CLASS_TYPE_P (t2))
    return NULL;

  /* [expr.cond]

     If E1 and E2 have class type, and the underlying class types are
     the same or one is a base class of the other: E1 can be converted
     to match E2 if the class of T2 is the same type as, or a base
     class of, the class of T1, and the cv-qualification of T2 is the
     same cv-qualification as, or a greater cv-qualification than, the
     cv-qualification of T1.  If the conversion is applied, E1 is
     changed to an rvalue of type T2 that still refers to the original
     source class object (or the appropriate subobject thereof).  */
  if (CLASS_TYPE_P (t1) && CLASS_TYPE_P (t2)
      && ((good_base = DERIVED_FROM_P (t2, t1)) || DERIVED_FROM_P (t1, t2)))
    {
      if (good_base && at_least_as_qualified_p (t2, t1))
	{
	  conv = build_identity_conv (t1, e1);
	  if (!same_type_p (TYPE_MAIN_VARIANT (t1),
			    TYPE_MAIN_VARIANT (t2)))
	    conv = build_conv (ck_base, t2, conv);
	  else
	    conv = build_conv (ck_rvalue, t2, conv);
	  return conv;
	}
      else
	return NULL;
    }
  else
    /* [expr.cond]

       Otherwise: E1 can be converted to match E2 if E1 can be implicitly
       converted to the type that expression E2 would have if E2 were
       converted to an rvalue (or the type it has, if E2 is an rvalue).  */
    return implicit_conversion (t2, t1, e1, /*c_cast_p=*/false,
				LOOKUP_IMPLICIT, complain);
}

/* Implement [expr.cond].  ARG1, ARG2, and ARG3 are the three
   arguments to the conditional expression.  */

static tree
build_conditional_expr_1 (location_t loc, tree arg1, tree arg2, tree arg3,
                          tsubst_flags_t complain)
{
  tree arg2_type;
  tree arg3_type;
  tree result = NULL_TREE;
  tree result_type = NULL_TREE;
  bool lvalue_p = true;
  struct z_candidate *candidates = 0;
  struct z_candidate *cand;
  void *p;
  tree orig_arg2, orig_arg3;

  /* As a G++ extension, the second argument to the conditional can be
     omitted.  (So that `a ? : c' is roughly equivalent to `a ? a :
     c'.)  If the second operand is omitted, make sure it is
     calculated only once.  */
  if (!arg2)
    {
      if (complain & tf_error)
	pedwarn (loc, OPT_Wpedantic, 
		 "ISO C++ forbids omitting the middle term of a ?: expression");

      /* Make sure that lvalues remain lvalues.  See g++.oliva/ext1.C.  */
      if (real_lvalue_p (arg1))
	arg2 = arg1 = stabilize_reference (arg1);
      else
	arg2 = arg1 = save_expr (arg1);
    }

  /* If something has already gone wrong, just pass that fact up the
     tree.  */
  if (error_operand_p (arg1)
      || error_operand_p (arg2)
      || error_operand_p (arg3))
    return error_mark_node;

  orig_arg2 = arg2;
  orig_arg3 = arg3;

  if (VECTOR_INTEGER_TYPE_P (TREE_TYPE (arg1)))
    {
      arg1 = force_rvalue (arg1, complain);
      arg2 = force_rvalue (arg2, complain);
      arg3 = force_rvalue (arg3, complain);

      /* force_rvalue can return error_mark on valid arguments.  */
      if (error_operand_p (arg1)
	  || error_operand_p (arg2)
	  || error_operand_p (arg3))
	return error_mark_node;

      tree arg1_type = TREE_TYPE (arg1);
      arg2_type = TREE_TYPE (arg2);
      arg3_type = TREE_TYPE (arg3);

      if (TREE_CODE (arg2_type) != VECTOR_TYPE
	  && TREE_CODE (arg3_type) != VECTOR_TYPE)
	{
	  /* Rely on the error messages of the scalar version.  */
	  tree scal = build_conditional_expr_1 (loc, integer_one_node,
						orig_arg2, orig_arg3, complain);
	  if (scal == error_mark_node)
	    return error_mark_node;
	  tree stype = TREE_TYPE (scal);
	  tree ctype = TREE_TYPE (arg1_type);
	  if (TYPE_SIZE (stype) != TYPE_SIZE (ctype)
	      || (!INTEGRAL_TYPE_P (stype) && !SCALAR_FLOAT_TYPE_P (stype)))
	    {
	      if (complain & tf_error)
		error_at (loc, "inferred scalar type %qT is not an integer or "
			  "floating point type of the same size as %qT", stype,
			  COMPARISON_CLASS_P (arg1)
			  ? TREE_TYPE (TREE_TYPE (TREE_OPERAND (arg1, 0)))
			  : ctype);
	      return error_mark_node;
	    }

	  tree vtype = build_opaque_vector_type (stype,
			 TYPE_VECTOR_SUBPARTS (arg1_type));
	  /* We could pass complain & tf_warning to unsafe_conversion_p,
	     but the warnings (like Wsign-conversion) have already been
	     given by the scalar build_conditional_expr_1. We still check
	     unsafe_conversion_p to forbid truncating long long -> float.  */
	  if (unsafe_conversion_p (loc, stype, arg2, false))
	    {
	      if (complain & tf_error)
		error_at (loc, "conversion of scalar %qT to vector %qT "
			       "involves truncation", arg2_type, vtype);
	      return error_mark_node;
	    }
	  if (unsafe_conversion_p (loc, stype, arg3, false))
	    {
	      if (complain & tf_error)
		error_at (loc, "conversion of scalar %qT to vector %qT "
			       "involves truncation", arg3_type, vtype);
	      return error_mark_node;
	    }

	  arg2 = cp_convert (stype, arg2, complain);
	  arg2 = save_expr (arg2);
	  arg2 = build_vector_from_val (vtype, arg2);
	  arg2_type = vtype;
	  arg3 = cp_convert (stype, arg3, complain);
	  arg3 = save_expr (arg3);
	  arg3 = build_vector_from_val (vtype, arg3);
	  arg3_type = vtype;
	}

      if ((TREE_CODE (arg2_type) == VECTOR_TYPE)
	  != (TREE_CODE (arg3_type) == VECTOR_TYPE))
	{
	  enum stv_conv convert_flag =
	    scalar_to_vector (loc, VEC_COND_EXPR, arg2, arg3,
			      complain & tf_error);

	  switch (convert_flag)
	    {
	      case stv_error:
		return error_mark_node;
	      case stv_firstarg:
		{
		  arg2 = save_expr (arg2);
		  arg2 = convert (TREE_TYPE (arg3_type), arg2);
		  arg2 = build_vector_from_val (arg3_type, arg2);
		  arg2_type = TREE_TYPE (arg2);
		  break;
		}
	      case stv_secondarg:
		{
		  arg3 = save_expr (arg3);
		  arg3 = convert (TREE_TYPE (arg2_type), arg3);
		  arg3 = build_vector_from_val (arg2_type, arg3);
		  arg3_type = TREE_TYPE (arg3);
		  break;
		}
	      default:
		break;
	    }
	}

      if (!same_type_p (arg2_type, arg3_type)
	  || TYPE_VECTOR_SUBPARTS (arg1_type)
	     != TYPE_VECTOR_SUBPARTS (arg2_type)
	  || TYPE_SIZE (arg1_type) != TYPE_SIZE (arg2_type))
	{
	  if (complain & tf_error)
	    error_at (loc,
		      "incompatible vector types in conditional expression: "
		      "%qT, %qT and %qT", TREE_TYPE (arg1),
		      TREE_TYPE (orig_arg2), TREE_TYPE (orig_arg3));
	  return error_mark_node;
	}

      if (!COMPARISON_CLASS_P (arg1))
	arg1 = cp_build_binary_op (loc, NE_EXPR, arg1,
				   build_zero_cst (arg1_type), complain);
      return fold_build3 (VEC_COND_EXPR, arg2_type, arg1, arg2, arg3);
    }

  /* [expr.cond]

     The first expression is implicitly converted to bool (clause
     _conv_).  */
  arg1 = perform_implicit_conversion_flags (boolean_type_node, arg1, complain,
					    LOOKUP_NORMAL);
  if (error_operand_p (arg1))
    return error_mark_node;

  /* [expr.cond]

     If either the second or the third operand has type (possibly
     cv-qualified) void, then the lvalue-to-rvalue (_conv.lval_),
     array-to-pointer (_conv.array_), and function-to-pointer
     (_conv.func_) standard conversions are performed on the second
     and third operands.  */
  arg2_type = unlowered_expr_type (arg2);
  arg3_type = unlowered_expr_type (arg3);
  if (VOID_TYPE_P (arg2_type) || VOID_TYPE_P (arg3_type))
    {
      /* Do the conversions.  We don't these for `void' type arguments
	 since it can't have any effect and since decay_conversion
	 does not handle that case gracefully.  */
      if (!VOID_TYPE_P (arg2_type))
	arg2 = decay_conversion (arg2, complain);
      if (!VOID_TYPE_P (arg3_type))
	arg3 = decay_conversion (arg3, complain);
      arg2_type = TREE_TYPE (arg2);
      arg3_type = TREE_TYPE (arg3);

      /* [expr.cond]

	 One of the following shall hold:

	 --The second or the third operand (but not both) is a
	   throw-expression (_except.throw_); the result is of the
	   type of the other and is an rvalue.

	 --Both the second and the third operands have type void; the
	   result is of type void and is an rvalue.

	 We must avoid calling force_rvalue for expressions of type
	 "void" because it will complain that their value is being
	 used.  */
      if (TREE_CODE (arg2) == THROW_EXPR
	  && TREE_CODE (arg3) != THROW_EXPR)
	{
	  if (!VOID_TYPE_P (arg3_type))
	    {
	      arg3 = force_rvalue (arg3, complain);
	      if (arg3 == error_mark_node)
		return error_mark_node;
	    }
	  arg3_type = TREE_TYPE (arg3);
	  result_type = arg3_type;
	}
      else if (TREE_CODE (arg2) != THROW_EXPR
	       && TREE_CODE (arg3) == THROW_EXPR)
	{
	  if (!VOID_TYPE_P (arg2_type))
	    {
	      arg2 = force_rvalue (arg2, complain);
	      if (arg2 == error_mark_node)
		return error_mark_node;
	    }
	  arg2_type = TREE_TYPE (arg2);
	  result_type = arg2_type;
	}
      else if (VOID_TYPE_P (arg2_type) && VOID_TYPE_P (arg3_type))
	result_type = void_type_node;
      else
	{
          if (complain & tf_error)
            {
              if (VOID_TYPE_P (arg2_type))
                error_at (EXPR_LOC_OR_LOC (arg3, loc),
			  "second operand to the conditional operator "
			  "is of type %<void%>, but the third operand is "
			  "neither a throw-expression nor of type %<void%>");
              else
                error_at (EXPR_LOC_OR_LOC (arg2, loc),
			  "third operand to the conditional operator "
			  "is of type %<void%>, but the second operand is "
			  "neither a throw-expression nor of type %<void%>");
            }
	  return error_mark_node;
	}

      lvalue_p = false;
      goto valid_operands;
    }
  /* [expr.cond]

     Otherwise, if the second and third operand have different types,
     and either has (possibly cv-qualified) class type, or if both are
     glvalues of the same value category and the same type except for
     cv-qualification, an attempt is made to convert each of those operands
     to the type of the other.  */
  else if (!same_type_p (arg2_type, arg3_type)
	    && (CLASS_TYPE_P (arg2_type) || CLASS_TYPE_P (arg3_type)
		|| (same_type_ignoring_top_level_qualifiers_p (arg2_type,
							       arg3_type)
		    && lvalue_or_rvalue_with_address_p (arg2)
		    && lvalue_or_rvalue_with_address_p (arg3)
		    && real_lvalue_p (arg2) == real_lvalue_p (arg3))))
    {
      conversion *conv2;
      conversion *conv3;
      bool converted = false;

      /* Get the high-water mark for the CONVERSION_OBSTACK.  */
      p = conversion_obstack_alloc (0);

      conv2 = conditional_conversion (arg2, arg3, complain);
      conv3 = conditional_conversion (arg3, arg2, complain);

      /* [expr.cond]

	 If both can be converted, or one can be converted but the
	 conversion is ambiguous, the program is ill-formed.  If
	 neither can be converted, the operands are left unchanged and
	 further checking is performed as described below.  If exactly
	 one conversion is possible, that conversion is applied to the
	 chosen operand and the converted operand is used in place of
	 the original operand for the remainder of this section.  */
      if ((conv2 && !conv2->bad_p
	   && conv3 && !conv3->bad_p)
	  || (conv2 && conv2->kind == ck_ambig)
	  || (conv3 && conv3->kind == ck_ambig))
	{
	  if (complain & tf_error)
	    {
	      error_at (loc, "operands to ?: have different types %qT and %qT",
			arg2_type, arg3_type);
	      if (conv2 && !conv2->bad_p && conv3 && !conv3->bad_p)
		inform (loc, "  and each type can be converted to the other");
	      else if (conv2 && conv2->kind == ck_ambig)
		convert_like (conv2, arg2, complain);
	      else
		convert_like (conv3, arg3, complain);
	    }
	  result = error_mark_node;
	}
      else if (conv2 && !conv2->bad_p)
	{
	  arg2 = convert_like (conv2, arg2, complain);
	  arg2 = convert_from_reference (arg2);
	  arg2_type = TREE_TYPE (arg2);
	  /* Even if CONV2 is a valid conversion, the result of the
	     conversion may be invalid.  For example, if ARG3 has type
	     "volatile X", and X does not have a copy constructor
	     accepting a "volatile X&", then even if ARG2 can be
	     converted to X, the conversion will fail.  */
	  if (error_operand_p (arg2))
	    result = error_mark_node;
	  converted = true;
	}
      else if (conv3 && !conv3->bad_p)
	{
	  arg3 = convert_like (conv3, arg3, complain);
	  arg3 = convert_from_reference (arg3);
	  arg3_type = TREE_TYPE (arg3);
	  if (error_operand_p (arg3))
	    result = error_mark_node;
	  converted = true;
	}

      /* Free all the conversions we allocated.  */
      obstack_free (&conversion_obstack, p);

      if (result)
	return result;

      /* If, after the conversion, both operands have class type,
	 treat the cv-qualification of both operands as if it were the
	 union of the cv-qualification of the operands.

	 The standard is not clear about what to do in this
	 circumstance.  For example, if the first operand has type
	 "const X" and the second operand has a user-defined
	 conversion to "volatile X", what is the type of the second
	 operand after this step?  Making it be "const X" (matching
	 the first operand) seems wrong, as that discards the
	 qualification without actually performing a copy.  Leaving it
	 as "volatile X" seems wrong as that will result in the
	 conditional expression failing altogether, even though,
	 according to this step, the one operand could be converted to
	 the type of the other.  */
      if (converted
	  && CLASS_TYPE_P (arg2_type)
	  && cp_type_quals (arg2_type) != cp_type_quals (arg3_type))
	arg2_type = arg3_type =
	  cp_build_qualified_type (arg2_type,
				   cp_type_quals (arg2_type)
				   | cp_type_quals (arg3_type));
    }

  /* [expr.cond]

     If the second and third operands are glvalues of the same value
     category and have the same type, the result is of that type and
     value category.  */
  if (((real_lvalue_p (arg2) && real_lvalue_p (arg3))
       || (xvalue_p (arg2) && xvalue_p (arg3)))
      && same_type_p (arg2_type, arg3_type))
    {
      result_type = arg2_type;
      arg2 = mark_lvalue_use (arg2);
      arg3 = mark_lvalue_use (arg3);
      goto valid_operands;
    }

  /* [expr.cond]

     Otherwise, the result is an rvalue.  If the second and third
     operand do not have the same type, and either has (possibly
     cv-qualified) class type, overload resolution is used to
     determine the conversions (if any) to be applied to the operands
     (_over.match.oper_, _over.built_).  */
  lvalue_p = false;
  if (!same_type_p (arg2_type, arg3_type)
      && (CLASS_TYPE_P (arg2_type) || CLASS_TYPE_P (arg3_type)))
    {
      tree args[3];
      conversion *conv;
      bool any_viable_p;

      /* Rearrange the arguments so that add_builtin_candidate only has
	 to know about two args.  In build_builtin_candidate, the
	 arguments are unscrambled.  */
      args[0] = arg2;
      args[1] = arg3;
      args[2] = arg1;
      add_builtin_candidates (&candidates,
			      COND_EXPR,
			      NOP_EXPR,
			      ansi_opname (COND_EXPR),
			      args,
			      LOOKUP_NORMAL, complain);

      /* [expr.cond]

	 If the overload resolution fails, the program is
	 ill-formed.  */
      candidates = splice_viable (candidates, false, &any_viable_p);
      if (!any_viable_p)
	{
          if (complain & tf_error)
	    error_at (loc, "operands to ?: have different types %qT and %qT",
		      arg2_type, arg3_type);
	  return error_mark_node;
	}
      cand = tourney (candidates, complain);
      if (!cand)
	{
          if (complain & tf_error)
            {
              op_error (loc, COND_EXPR, NOP_EXPR, arg1, arg2, arg3, FALSE);
              print_z_candidates (loc, candidates);
            }
	  return error_mark_node;
	}

      /* [expr.cond]

	 Otherwise, the conversions thus determined are applied, and
	 the converted operands are used in place of the original
	 operands for the remainder of this section.  */
      conv = cand->convs[0];
      arg1 = convert_like (conv, arg1, complain);
      conv = cand->convs[1];
      arg2 = convert_like (conv, arg2, complain);
      arg2_type = TREE_TYPE (arg2);
      conv = cand->convs[2];
      arg3 = convert_like (conv, arg3, complain);
      arg3_type = TREE_TYPE (arg3);
    }

  /* [expr.cond]

     Lvalue-to-rvalue (_conv.lval_), array-to-pointer (_conv.array_),
     and function-to-pointer (_conv.func_) standard conversions are
     performed on the second and third operands.

     We need to force the lvalue-to-rvalue conversion here for class types,
     so we get TARGET_EXPRs; trying to deal with a COND_EXPR of class rvalues
     that isn't wrapped with a TARGET_EXPR plays havoc with exception
     regions.  */

  arg2 = force_rvalue (arg2, complain);
  if (!CLASS_TYPE_P (arg2_type))
    arg2_type = TREE_TYPE (arg2);

  arg3 = force_rvalue (arg3, complain);
  if (!CLASS_TYPE_P (arg3_type))
    arg3_type = TREE_TYPE (arg3);

  if (arg2 == error_mark_node || arg3 == error_mark_node)
    return error_mark_node;

  /* [expr.cond]

     After those conversions, one of the following shall hold:

     --The second and third operands have the same type; the result  is  of
       that type.  */
  if (same_type_p (arg2_type, arg3_type))
    result_type = arg2_type;
  /* [expr.cond]

     --The second and third operands have arithmetic or enumeration
       type; the usual arithmetic conversions are performed to bring
       them to a common type, and the result is of that type.  */
  else if ((ARITHMETIC_TYPE_P (arg2_type)
	    || UNSCOPED_ENUM_P (arg2_type))
	   && (ARITHMETIC_TYPE_P (arg3_type)
	       || UNSCOPED_ENUM_P (arg3_type)))
    {
      /* In this case, there is always a common type.  */
      result_type = type_after_usual_arithmetic_conversions (arg2_type,
							     arg3_type);
      if (complain & tf_warning)
	do_warn_double_promotion (result_type, arg2_type, arg3_type,
				  "implicit conversion from %qT to %qT to "
				  "match other result of conditional",
				  loc);

      if (TREE_CODE (arg2_type) == ENUMERAL_TYPE
	  && TREE_CODE (arg3_type) == ENUMERAL_TYPE)
        {
	  if (TREE_CODE (orig_arg2) == CONST_DECL
	      && TREE_CODE (orig_arg3) == CONST_DECL
	      && DECL_CONTEXT (orig_arg2) == DECL_CONTEXT (orig_arg3))
	    /* Two enumerators from the same enumeration can have different
	       types when the enumeration is still being defined.  */;
          else if (complain & tf_warning)
            warning_at (loc, OPT_Wenum_compare, "enumeral mismatch in "
			"conditional expression: %qT vs %qT",
			arg2_type, arg3_type);
        }
      else if (extra_warnings
	       && ((TREE_CODE (arg2_type) == ENUMERAL_TYPE
		    && !same_type_p (arg3_type, type_promotes_to (arg2_type)))
		   || (TREE_CODE (arg3_type) == ENUMERAL_TYPE
		       && !same_type_p (arg2_type,
					type_promotes_to (arg3_type)))))
        {
          if (complain & tf_warning)
            warning_at (loc, OPT_Wextra, "enumeral and non-enumeral type in "
			"conditional expression");
        }

      arg2 = perform_implicit_conversion (result_type, arg2, complain);
      arg3 = perform_implicit_conversion (result_type, arg3, complain);
    }
  /* [expr.cond]

     --The second and third operands have pointer type, or one has
       pointer type and the other is a null pointer constant; pointer
       conversions (_conv.ptr_) and qualification conversions
       (_conv.qual_) are performed to bring them to their composite
       pointer type (_expr.rel_).  The result is of the composite
       pointer type.

     --The second and third operands have pointer to member type, or
       one has pointer to member type and the other is a null pointer
       constant; pointer to member conversions (_conv.mem_) and
       qualification conversions (_conv.qual_) are performed to bring
       them to a common type, whose cv-qualification shall match the
       cv-qualification of either the second or the third operand.
       The result is of the common type.  */
  else if ((null_ptr_cst_p (arg2)
	    && TYPE_PTR_OR_PTRMEM_P (arg3_type))
	   || (null_ptr_cst_p (arg3)
	       && TYPE_PTR_OR_PTRMEM_P (arg2_type))
	   || (TYPE_PTR_P (arg2_type) && TYPE_PTR_P (arg3_type))
	   || (TYPE_PTRDATAMEM_P (arg2_type) && TYPE_PTRDATAMEM_P (arg3_type))
	   || (TYPE_PTRMEMFUNC_P (arg2_type) && TYPE_PTRMEMFUNC_P (arg3_type)))
    {
      result_type = composite_pointer_type (arg2_type, arg3_type, arg2,
					    arg3, CPO_CONDITIONAL_EXPR,
					    complain);
      if (result_type == error_mark_node)
	return error_mark_node;
      arg2 = perform_implicit_conversion (result_type, arg2, complain);
      arg3 = perform_implicit_conversion (result_type, arg3, complain);
    }

  if (!result_type)
    {
      if (complain & tf_error)
        error_at (loc, "operands to ?: have different types %qT and %qT",
		  arg2_type, arg3_type);
      return error_mark_node;
    }

  if (arg2 == error_mark_node || arg3 == error_mark_node)
    return error_mark_node;

 valid_operands:
  result = build3 (COND_EXPR, result_type, arg1, arg2, arg3);
  if (!cp_unevaluated_operand)
    /* Avoid folding within decltype (c++/42013) and noexcept.  */
    result = fold_if_not_in_template (result);

  /* We can't use result_type below, as fold might have returned a
     throw_expr.  */

  if (!lvalue_p)
    {
      /* Expand both sides into the same slot, hopefully the target of
	 the ?: expression.  We used to check for TARGET_EXPRs here,
	 but now we sometimes wrap them in NOP_EXPRs so the test would
	 fail.  */
      if (CLASS_TYPE_P (TREE_TYPE (result)))
	result = get_target_expr_sfinae (result, complain);
      /* If this expression is an rvalue, but might be mistaken for an
	 lvalue, we must add a NON_LVALUE_EXPR.  */
      result = rvalue (result);
    }
  else
    result = force_paren_expr (result);

  return result;
}

/* Wrapper for above.  */

tree
build_conditional_expr (location_t loc, tree arg1, tree arg2, tree arg3,
                        tsubst_flags_t complain)
{
  tree ret;
  bool subtime = timevar_cond_start (TV_OVERLOAD);
  ret = build_conditional_expr_1 (loc, arg1, arg2, arg3, complain);
  timevar_cond_stop (TV_OVERLOAD, subtime);
  return ret;
}

/* OPERAND is an operand to an expression.  Perform necessary steps
   required before using it.  If OPERAND is NULL_TREE, NULL_TREE is
   returned.  */

static tree
prep_operand (tree operand)
{
  if (operand)
    {
      if (CLASS_TYPE_P (TREE_TYPE (operand))
	  && CLASSTYPE_TEMPLATE_INSTANTIATION (TREE_TYPE (operand)))
	/* Make sure the template type is instantiated now.  */
	instantiate_class_template (TYPE_MAIN_VARIANT (TREE_TYPE (operand)));
    }

  return operand;
}

/* Add each of the viable functions in FNS (a FUNCTION_DECL or
   OVERLOAD) to the CANDIDATES, returning an updated list of
   CANDIDATES.  The ARGS are the arguments provided to the call;
   if FIRST_ARG is non-null it is the implicit object argument,
   otherwise the first element of ARGS is used if needed.  The
   EXPLICIT_TARGS are explicit template arguments provided.
   TEMPLATE_ONLY is true if only template functions should be
   considered.  CONVERSION_PATH, ACCESS_PATH, and FLAGS are as for
   add_function_candidate.  */

static void
add_candidates (tree fns, tree first_arg, const vec<tree, va_gc> *args,
		tree return_type,
		tree explicit_targs, bool template_only,
		tree conversion_path, tree access_path,
		int flags,
		struct z_candidate **candidates,
		tsubst_flags_t complain)
{
  tree ctype;
  const vec<tree, va_gc> *non_static_args;
  bool check_list_ctor;
  bool check_converting;
  unification_kind_t strict;
  tree fn;

  if (!fns)
    return;

  /* Precalculate special handling of constructors and conversion ops.  */
  fn = OVL_CURRENT (fns);
  if (DECL_CONV_FN_P (fn))
    {
      check_list_ctor = false;
      check_converting = !!(flags & LOOKUP_ONLYCONVERTING);
      if (flags & LOOKUP_NO_CONVERSION)
	/* We're doing return_type(x).  */
	strict = DEDUCE_CONV;
      else
	/* We're doing x.operator return_type().  */
	strict = DEDUCE_EXACT;
      /* [over.match.funcs] For conversion functions, the function
	 is considered to be a member of the class of the implicit
	 object argument for the purpose of defining the type of
	 the implicit object parameter.  */
      ctype = TYPE_MAIN_VARIANT (TREE_TYPE (first_arg));
    }
  else
    {
      if (DECL_CONSTRUCTOR_P (fn))
	{
	  check_list_ctor = !!(flags & LOOKUP_LIST_ONLY);
	  /* For list-initialization we consider explicit constructors
	     and complain if one is chosen.  */
	  check_converting
	    = ((flags & (LOOKUP_ONLYCONVERTING|LOOKUP_LIST_INIT_CTOR))
	       == LOOKUP_ONLYCONVERTING);
	}
      else
	{
	  check_list_ctor = false;
	  check_converting = false;
	}
      strict = DEDUCE_CALL;
      ctype = conversion_path ? BINFO_TYPE (conversion_path) : NULL_TREE;
    }

  if (first_arg)
    non_static_args = args;
  else
    /* Delay creating the implicit this parameter until it is needed.  */
    non_static_args = NULL;

  for (; fns; fns = OVL_NEXT (fns))
    {
      tree fn_first_arg;
      const vec<tree, va_gc> *fn_args;

      fn = OVL_CURRENT (fns);

      if (check_converting && DECL_NONCONVERTING_P (fn))
	continue;
      if (check_list_ctor && !is_list_ctor (fn))
	continue;

      /* Figure out which set of arguments to use.  */
      if (DECL_NONSTATIC_MEMBER_FUNCTION_P (fn))
	{
	  /* If this function is a non-static member and we didn't get an
	     implicit object argument, move it out of args.  */
	  if (first_arg == NULL_TREE)
	    {
	      unsigned int ix;
	      tree arg;
	      vec<tree, va_gc> *tempvec;
	      vec_alloc (tempvec, args->length () - 1);
	      for (ix = 1; args->iterate (ix, &arg); ++ix)
		tempvec->quick_push (arg);
	      non_static_args = tempvec;
	      first_arg = (*args)[0];
	    }

	  fn_first_arg = first_arg;
	  fn_args = non_static_args;
	}
      else
	{
	  /* Otherwise, just use the list of arguments provided.  */
	  fn_first_arg = NULL_TREE;
	  fn_args = args;
	}

      if (TREE_CODE (fn) == TEMPLATE_DECL)
	add_template_candidate (candidates,
				fn,
				ctype,
				explicit_targs,
				fn_first_arg, 
				fn_args,
				return_type,
				access_path,
				conversion_path,
				flags,
				strict,
				complain);
      else if (!template_only)
	add_function_candidate (candidates,
				fn,
				ctype,
				fn_first_arg,
				fn_args,
				access_path,
				conversion_path,
				flags,
				complain);
    }
}

static tree
build_new_op_1 (location_t loc, enum tree_code code, int flags, tree arg1,
		tree arg2, tree arg3, tree *overload, tsubst_flags_t complain)
{
  struct z_candidate *candidates = 0, *cand;
  vec<tree, va_gc> *arglist;
  tree fnname;
  tree args[3];
  tree result = NULL_TREE;
  bool result_valid_p = false;
  enum tree_code code2 = NOP_EXPR;
  enum tree_code code_orig_arg1 = ERROR_MARK;
  enum tree_code code_orig_arg2 = ERROR_MARK;
  conversion *conv;
  void *p;
  bool strict_p;
  bool any_viable_p;

  if (error_operand_p (arg1)
      || error_operand_p (arg2)
      || error_operand_p (arg3))
    return error_mark_node;

  if (code == MODIFY_EXPR)
    {
      code2 = TREE_CODE (arg3);
      arg3 = NULL_TREE;
      fnname = ansi_assopname (code2);
    }
  else
    fnname = ansi_opname (code);

  arg1 = prep_operand (arg1);

  bool memonly = false;
  switch (code)
    {
    case NEW_EXPR:
    case VEC_NEW_EXPR:
    case VEC_DELETE_EXPR:
    case DELETE_EXPR:
      /* Use build_op_new_call and build_op_delete_call instead.  */
      gcc_unreachable ();

    case CALL_EXPR:
      /* Use build_op_call instead.  */
      gcc_unreachable ();

    case TRUTH_ORIF_EXPR:
    case TRUTH_ANDIF_EXPR:
    case TRUTH_AND_EXPR:
    case TRUTH_OR_EXPR:
      /* These are saved for the sake of warn_logical_operator.  */
      code_orig_arg1 = TREE_CODE (arg1);
      code_orig_arg2 = TREE_CODE (arg2);
      break;
    case GT_EXPR:
    case LT_EXPR:
    case GE_EXPR:
    case LE_EXPR:
    case EQ_EXPR:
    case NE_EXPR:
      /* These are saved for the sake of maybe_warn_bool_compare.  */
      code_orig_arg1 = TREE_CODE (TREE_TYPE (arg1));
      code_orig_arg2 = TREE_CODE (TREE_TYPE (arg2));
      break;

      /* =, ->, [], () must be non-static member functions.  */
    case MODIFY_EXPR:
      if (code2 != NOP_EXPR)
	break;
    case COMPONENT_REF:
    case ARRAY_REF:
      memonly = true;
      break;

    default:
      break;
    }

  arg2 = prep_operand (arg2);
  arg3 = prep_operand (arg3);

  if (code == COND_EXPR)
    /* Use build_conditional_expr instead.  */
    gcc_unreachable ();
  else if (! OVERLOAD_TYPE_P (TREE_TYPE (arg1))
	   && (! arg2 || ! OVERLOAD_TYPE_P (TREE_TYPE (arg2))))
    goto builtin;

  if (code == POSTINCREMENT_EXPR || code == POSTDECREMENT_EXPR)
    arg2 = integer_zero_node;

  vec_alloc (arglist, 3);
  arglist->quick_push (arg1);
  if (arg2 != NULL_TREE)
    arglist->quick_push (arg2);
  if (arg3 != NULL_TREE)
    arglist->quick_push (arg3);

  /* Get the high-water mark for the CONVERSION_OBSTACK.  */
  p = conversion_obstack_alloc (0);

  /* Add namespace-scope operators to the list of functions to
     consider.  */
  if (!memonly)
    add_candidates (lookup_function_nonclass (fnname, arglist,
					      /*block_p=*/true),
		    NULL_TREE, arglist, NULL_TREE,
		    NULL_TREE, false, NULL_TREE, NULL_TREE,
		    flags, &candidates, complain);

  args[0] = arg1;
  args[1] = arg2;
  args[2] = NULL_TREE;

  /* Add class-member operators to the candidate set.  */
  if (CLASS_TYPE_P (TREE_TYPE (arg1)))
    {
      tree fns;

      fns = lookup_fnfields (TREE_TYPE (arg1), fnname, 1);
      if (fns == error_mark_node)
	{
	  result = error_mark_node;
	  goto user_defined_result_ready;
	}
      if (fns)
	add_candidates (BASELINK_FUNCTIONS (fns),
			NULL_TREE, arglist, NULL_TREE,
			NULL_TREE, false,
			BASELINK_BINFO (fns),
			BASELINK_ACCESS_BINFO (fns),
			flags, &candidates, complain);
    }
  /* Per 13.3.1.2/3, 2nd bullet, if no operand has a class type, then
     only non-member functions that have type T1 or reference to
     cv-qualified-opt T1 for the first argument, if the first argument
     has an enumeration type, or T2 or reference to cv-qualified-opt
     T2 for the second argument, if the the second argument has an
     enumeration type.  Filter out those that don't match.  */
  else if (! arg2 || ! CLASS_TYPE_P (TREE_TYPE (arg2)))
    {
      struct z_candidate **candp, **next;

      for (candp = &candidates; *candp; candp = next)
	{
	  tree parmlist, parmtype;
	  int i, nargs = (arg2 ? 2 : 1);

	  cand = *candp;
	  next = &cand->next;

	  parmlist = TYPE_ARG_TYPES (TREE_TYPE (cand->fn));

	  for (i = 0; i < nargs; ++i)
	    {
	      parmtype = TREE_VALUE (parmlist);

	      if (TREE_CODE (parmtype) == REFERENCE_TYPE)
		parmtype = TREE_TYPE (parmtype);
	      if (TREE_CODE (TREE_TYPE (args[i])) == ENUMERAL_TYPE
		  && (same_type_ignoring_top_level_qualifiers_p
		      (TREE_TYPE (args[i]), parmtype)))
		break;

	      parmlist = TREE_CHAIN (parmlist);
	    }

	  /* No argument has an appropriate type, so remove this
	     candidate function from the list.  */
	  if (i == nargs)
	    {
	      *candp = cand->next;
	      next = candp;
	    }
	}
    }

  add_builtin_candidates (&candidates, code, code2, fnname, args,
			  flags, complain);

  switch (code)
    {
    case COMPOUND_EXPR:
    case ADDR_EXPR:
      /* For these, the built-in candidates set is empty
	 [over.match.oper]/3.  We don't want non-strict matches
	 because exact matches are always possible with built-in
	 operators.  The built-in candidate set for COMPONENT_REF
	 would be empty too, but since there are no such built-in
	 operators, we accept non-strict matches for them.  */
      strict_p = true;
      break;

    default:
      strict_p = false;
      break;
    }

  candidates = splice_viable (candidates, strict_p, &any_viable_p);
  if (!any_viable_p)
    {
      switch (code)
	{
	case POSTINCREMENT_EXPR:
	case POSTDECREMENT_EXPR:
	  /* Don't try anything fancy if we're not allowed to produce
	     errors.  */
	  if (!(complain & tf_error))
	    return error_mark_node;

	  /* Look for an `operator++ (int)'. Pre-1985 C++ didn't
	     distinguish between prefix and postfix ++ and
	     operator++() was used for both, so we allow this with
	     -fpermissive.  */
	  else
	    {
	      const char *msg = (flag_permissive) 
		? G_("no %<%D(int)%> declared for postfix %qs,"
		     " trying prefix operator instead")
		: G_("no %<%D(int)%> declared for postfix %qs");
	      permerror (loc, msg, fnname, operator_name_info[code].name);
	    }

	  if (!flag_permissive)
	    return error_mark_node;

	  if (code == POSTINCREMENT_EXPR)
	    code = PREINCREMENT_EXPR;
	  else
	    code = PREDECREMENT_EXPR;
	  result = build_new_op_1 (loc, code, flags, arg1, NULL_TREE,
				   NULL_TREE, overload, complain);
	  break;

	  /* The caller will deal with these.  */
	case ADDR_EXPR:
	case COMPOUND_EXPR:
	case COMPONENT_REF:
	  result = NULL_TREE;
	  result_valid_p = true;
	  break;

	default:
	  if (complain & tf_error)
	    {
		/* If one of the arguments of the operator represents
		   an invalid use of member function pointer, try to report
		   a meaningful error ...  */
		if (invalid_nonstatic_memfn_p (arg1, tf_error)
		    || invalid_nonstatic_memfn_p (arg2, tf_error)
		    || invalid_nonstatic_memfn_p (arg3, tf_error))
		  /* We displayed the error message.  */;
		else
		  {
		    /* ... Otherwise, report the more generic
		       "no matching operator found" error */
		    op_error (loc, code, code2, arg1, arg2, arg3, FALSE);
		    print_z_candidates (loc, candidates);
		  }
	    }
	  result = error_mark_node;
	  break;
	}
    }
  else
    {
      cand = tourney (candidates, complain);
      if (cand == 0)
	{
	  if (complain & tf_error)
	    {
	      op_error (loc, code, code2, arg1, arg2, arg3, TRUE);
	      print_z_candidates (loc, candidates);
	    }
	  result = error_mark_node;
	}
      else if (TREE_CODE (cand->fn) == FUNCTION_DECL)
	{
	  if (overload)
	    *overload = cand->fn;

	  if (resolve_args (arglist, complain) == NULL)
	    result = error_mark_node;
	  else
	    result = build_over_call (cand, LOOKUP_NORMAL, complain);
	}
      else
	{
	  /* Give any warnings we noticed during overload resolution.  */
	  if (cand->warnings && (complain & tf_warning))
	    {
	      struct candidate_warning *w;
	      for (w = cand->warnings; w; w = w->next)
		joust (cand, w->loser, 1, complain);
	    }

	  /* Check for comparison of different enum types.  */
	  switch (code)
	    {
	    case GT_EXPR:
	    case LT_EXPR:
	    case GE_EXPR:
	    case LE_EXPR:
	    case EQ_EXPR:
	    case NE_EXPR:
	      if (TREE_CODE (TREE_TYPE (arg1)) == ENUMERAL_TYPE
		  && TREE_CODE (TREE_TYPE (arg2)) == ENUMERAL_TYPE
		  && (TYPE_MAIN_VARIANT (TREE_TYPE (arg1))
		      != TYPE_MAIN_VARIANT (TREE_TYPE (arg2)))
		  && (complain & tf_warning))
		{
		  warning (OPT_Wenum_compare,
			   "comparison between %q#T and %q#T",
			   TREE_TYPE (arg1), TREE_TYPE (arg2));
		}
	      break;
	    default:
	      break;
	    }

	  /* We need to strip any leading REF_BIND so that bitfields
	     don't cause errors.  This should not remove any important
	     conversions, because builtins don't apply to class
	     objects directly.  */
	  conv = cand->convs[0];
	  if (conv->kind == ck_ref_bind)
	    conv = next_conversion (conv);
	  arg1 = convert_like (conv, arg1, complain);

	  if (arg2)
	    {
	      conv = cand->convs[1];
	      if (conv->kind == ck_ref_bind)
		conv = next_conversion (conv);
	      else
		arg2 = decay_conversion (arg2, complain);

	      /* We need to call warn_logical_operator before
		 converting arg2 to a boolean_type, but after
		 decaying an enumerator to its value.  */
	      if (complain & tf_warning)
		warn_logical_operator (loc, code, boolean_type_node,
				       code_orig_arg1, arg1,
				       code_orig_arg2, arg2);

	      arg2 = convert_like (conv, arg2, complain);
	    }
	  if (arg3)
	    {
	      conv = cand->convs[2];
	      if (conv->kind == ck_ref_bind)
		conv = next_conversion (conv);
	      arg3 = convert_like (conv, arg3, complain);
	    }

	}
    }

 user_defined_result_ready:

  /* Free all the conversions we allocated.  */
  obstack_free (&conversion_obstack, p);

  if (result || result_valid_p)
    return result;

 builtin:
  switch (code)
    {
    case MODIFY_EXPR:
      return cp_build_modify_expr (arg1, code2, arg2, complain);

    case INDIRECT_REF:
      return cp_build_indirect_ref (arg1, RO_UNARY_STAR, complain);

    case TRUTH_ANDIF_EXPR:
    case TRUTH_ORIF_EXPR:
    case TRUTH_AND_EXPR:
    case TRUTH_OR_EXPR:
      if (complain & tf_warning)
	warn_logical_operator (loc, code, boolean_type_node,
			       code_orig_arg1, arg1, code_orig_arg2, arg2);
      /* Fall through.  */
    case GT_EXPR:
    case LT_EXPR:
    case GE_EXPR:
    case LE_EXPR:
    case EQ_EXPR:
    case NE_EXPR:
      if ((complain & tf_warning)
	  && ((code_orig_arg1 == BOOLEAN_TYPE)
	      ^ (code_orig_arg2 == BOOLEAN_TYPE)))
	maybe_warn_bool_compare (loc, code, arg1, arg2);
      /* Fall through.  */
    case PLUS_EXPR:
    case MINUS_EXPR:
    case MULT_EXPR:
    case TRUNC_DIV_EXPR:
    case MAX_EXPR:
    case MIN_EXPR:
    case LSHIFT_EXPR:
    case RSHIFT_EXPR:
    case TRUNC_MOD_EXPR:
    case BIT_AND_EXPR:
    case BIT_IOR_EXPR:
    case BIT_XOR_EXPR:
      return cp_build_binary_op (loc, code, arg1, arg2, complain);

    case UNARY_PLUS_EXPR:
    case NEGATE_EXPR:
    case BIT_NOT_EXPR:
    case TRUTH_NOT_EXPR:
    case PREINCREMENT_EXPR:
    case POSTINCREMENT_EXPR:
    case PREDECREMENT_EXPR:
    case POSTDECREMENT_EXPR:
    case REALPART_EXPR:
    case IMAGPART_EXPR:
    case ABS_EXPR:
      return cp_build_unary_op (code, arg1, candidates != 0, complain);

    case ARRAY_REF:
      return cp_build_array_ref (input_location, arg1, arg2, complain);

    case MEMBER_REF:
      return build_m_component_ref (cp_build_indirect_ref (arg1, RO_ARROW_STAR, 
                                                           complain), 
                                    arg2, complain);

      /* The caller will deal with these.  */
    case ADDR_EXPR:
    case COMPONENT_REF:
    case COMPOUND_EXPR:
      return NULL_TREE;

    default:
      gcc_unreachable ();
    }
  return NULL_TREE;
}

/* Wrapper for above.  */

tree
build_new_op (location_t loc, enum tree_code code, int flags,
	      tree arg1, tree arg2, tree arg3,
	      tree *overload, tsubst_flags_t complain)
{
  tree ret;
  bool subtime = timevar_cond_start (TV_OVERLOAD);
  ret = build_new_op_1 (loc, code, flags, arg1, arg2, arg3,
			overload, complain);
  timevar_cond_stop (TV_OVERLOAD, subtime);
  return ret;
}

/* Returns true iff T, an element of an OVERLOAD chain, is a usual
   deallocation function (3.7.4.2 [basic.stc.dynamic.deallocation]).  */

bool
non_placement_deallocation_fn_p (tree t)
{
  /* A template instance is never a usual deallocation function,
     regardless of its signature.  */
  if (TREE_CODE (t) == TEMPLATE_DECL
      || primary_template_instantiation_p (t))
    return false;

  /* If a class T has a member deallocation function named operator delete
     with exactly one parameter, then that function is a usual
     (non-placement) deallocation function. If class T does not declare
     such an operator delete but does declare a member deallocation
     function named operator delete with exactly two parameters, the second
     of which has type std::size_t (18.2), then this function is a usual
     deallocation function.  */
  bool global = DECL_NAMESPACE_SCOPE_P (t);
  t = FUNCTION_ARG_CHAIN (t);
  if (t == void_list_node
      || (t && same_type_p (TREE_VALUE (t), size_type_node)
	  && (!global || flag_sized_deallocation)
	  && TREE_CHAIN (t) == void_list_node))
    return true;
  return false;
}

/* Build a call to operator delete.  This has to be handled very specially,
   because the restrictions on what signatures match are different from all
   other call instances.  For a normal delete, only a delete taking (void *)
   or (void *, size_t) is accepted.  For a placement delete, only an exact
   match with the placement new is accepted.

   CODE is either DELETE_EXPR or VEC_DELETE_EXPR.
   ADDR is the pointer to be deleted.
   SIZE is the size of the memory block to be deleted.
   GLOBAL_P is true if the delete-expression should not consider
   class-specific delete operators.
   PLACEMENT is the corresponding placement new call, or NULL_TREE.

   If this call to "operator delete" is being generated as part to
   deallocate memory allocated via a new-expression (as per [expr.new]
   which requires that if the initialization throws an exception then
   we call a deallocation function), then ALLOC_FN is the allocation
   function.  */

tree
build_op_delete_call (enum tree_code code, tree addr, tree size,
		      bool global_p, tree placement,
		      tree alloc_fn, tsubst_flags_t complain)
{
  tree fn = NULL_TREE;
  tree fns, fnname, type, t;

  if (addr == error_mark_node)
    return error_mark_node;

  type = strip_array_types (TREE_TYPE (TREE_TYPE (addr)));

  fnname = ansi_opname (code);

  if (CLASS_TYPE_P (type)
      && COMPLETE_TYPE_P (complete_type (type))
      && !global_p)
    /* In [class.free]

       If the result of the lookup is ambiguous or inaccessible, or if
       the lookup selects a placement deallocation function, the
       program is ill-formed.

       Therefore, we ask lookup_fnfields to complain about ambiguity.  */
    {
      fns = lookup_fnfields (TYPE_BINFO (type), fnname, 1);
      if (fns == error_mark_node)
	return error_mark_node;
    }
  else
    fns = NULL_TREE;

  if (fns == NULL_TREE)
    fns = lookup_name_nonclass (fnname);

  /* Strip const and volatile from addr.  */
  addr = cp_convert (ptr_type_node, addr, complain);

  if (placement)
    {
      /* "A declaration of a placement deallocation function matches the
	 declaration of a placement allocation function if it has the same
	 number of parameters and, after parameter transformations (8.3.5),
	 all parameter types except the first are identical."

	 So we build up the function type we want and ask instantiate_type
	 to get it for us.  */
      t = FUNCTION_ARG_CHAIN (alloc_fn);
      t = tree_cons (NULL_TREE, ptr_type_node, t);
      t = build_function_type (void_type_node, t);

      fn = instantiate_type (t, fns, tf_none);
      if (fn == error_mark_node)
	return NULL_TREE;

      if (BASELINK_P (fn))
	fn = BASELINK_FUNCTIONS (fn);

      /* "If the lookup finds the two-parameter form of a usual deallocation
	 function (3.7.4.2) and that function, considered as a placement
	 deallocation function, would have been selected as a match for the
	 allocation function, the program is ill-formed."  */
      if (non_placement_deallocation_fn_p (fn))
	{
	  /* But if the class has an operator delete (void *), then that is
	     the usual deallocation function, so we shouldn't complain
	     about using the operator delete (void *, size_t).  */
	  for (t = BASELINK_P (fns) ? BASELINK_FUNCTIONS (fns) : fns;
	       t; t = OVL_NEXT (t))
	    {
	      tree elt = OVL_CURRENT (t);
	      if (non_placement_deallocation_fn_p (elt)
		  && FUNCTION_ARG_CHAIN (elt) == void_list_node)
		goto ok;
	    }
	  if (complain & tf_error)
	    {
	      permerror (0, "non-placement deallocation function %q+D", fn);
	      permerror (input_location, "selected for placement delete");
	    }
	  else
	    return error_mark_node;
	ok:;
	}
    }
  else
    /* "Any non-placement deallocation function matches a non-placement
       allocation function. If the lookup finds a single matching
       deallocation function, that function will be called; otherwise, no
       deallocation function will be called."  */
    for (t = BASELINK_P (fns) ? BASELINK_FUNCTIONS (fns) : fns;
	 t; t = OVL_NEXT (t))
      {
	tree elt = OVL_CURRENT (t);
	if (non_placement_deallocation_fn_p (elt))
	  {
	    fn = elt;
	    /* "If a class T has a member deallocation function named
	       operator delete with exactly one parameter, then that
	       function is a usual (non-placement) deallocation
	       function. If class T does not declare such an operator
	       delete but does declare a member deallocation function named
	       operator delete with exactly two parameters, the second of
	       which has type std::size_t (18.2), then this function is a
	       usual deallocation function."

	       So in a class (void*) beats (void*, size_t).  */
	    if (DECL_CLASS_SCOPE_P (fn))
	      {
		if (FUNCTION_ARG_CHAIN (fn) == void_list_node)
		  break;
	      }
	    /* At global scope (in C++14 and above) the rules are different:

	       If deallocation function lookup finds both a usual
	       deallocation function with only a pointer parameter and a
	       usual deallocation function with both a pointer parameter
	       and a size parameter, the function to be called is selected
	       as follows:

	       * If the type is complete and if, for the second alternative
	       (delete array) only, the operand is a pointer to a class
	       type with a non-trivial destructor or a (possibly
	       multi-dimensional) array thereof, the function with two
	       parameters is selected.

	       * Otherwise, it is unspecified which of the two deallocation
	       functions is selected. */
	    else
	      {
		bool want_size = COMPLETE_TYPE_P (type);
		if (code == VEC_DELETE_EXPR
		    && !TYPE_VEC_NEW_USES_COOKIE (type))
		  /* We need a cookie to determine the array size.  */
		  want_size = false;
		bool have_size = (FUNCTION_ARG_CHAIN (fn) != void_list_node);
		if (want_size == have_size)
		  break;
	      }
	  }
      }

  /* If we have a matching function, call it.  */
  if (fn)
    {
      gcc_assert (TREE_CODE (fn) == FUNCTION_DECL);

      /* If the FN is a member function, make sure that it is
	 accessible.  */
      if (BASELINK_P (fns))
	perform_or_defer_access_check (BASELINK_BINFO (fns), fn, fn,
				       complain);

      /* Core issue 901: It's ok to new a type with deleted delete.  */
      if (DECL_DELETED_FN (fn) && alloc_fn)
	return NULL_TREE;

      if (placement)
	{
	  /* The placement args might not be suitable for overload
	     resolution at this point, so build the call directly.  */
	  int nargs = call_expr_nargs (placement);
	  tree *argarray = XALLOCAVEC (tree, nargs);
	  int i;
	  argarray[0] = addr;
	  for (i = 1; i < nargs; i++)
	    argarray[i] = CALL_EXPR_ARG (placement, i);
	  if (!mark_used (fn, complain) && !(complain & tf_error))
	    return error_mark_node;
	  return build_cxx_call (fn, nargs, argarray, complain);
	}
      else
	{
	  tree ret;
	  vec<tree, va_gc> *args = make_tree_vector ();
	  args->quick_push (addr);
	  if (FUNCTION_ARG_CHAIN (fn) != void_list_node)
	    args->quick_push (size);
	  ret = cp_build_function_call_vec (fn, &args, complain);
	  release_tree_vector (args);
	  return ret;
	}
    }

  /* [expr.new]

     If no unambiguous matching deallocation function can be found,
     propagating the exception does not cause the object's memory to
     be freed.  */
  if (alloc_fn)
    {
      if ((complain & tf_warning)
	  && !placement)
	warning (0, "no corresponding deallocation function for %qD",
		 alloc_fn);
      return NULL_TREE;
    }

  if (complain & tf_error)
    error ("no suitable %<operator %s%> for %qT",
	   operator_name_info[(int)code].name, type);
  return error_mark_node;
}

/* If the current scope isn't allowed to access DECL along
   BASETYPE_PATH, give an error.  The most derived class in
   BASETYPE_PATH is the one used to qualify DECL. DIAG_DECL is
   the declaration to use in the error diagnostic.  */

bool
enforce_access (tree basetype_path, tree decl, tree diag_decl,
		tsubst_flags_t complain)
{
  gcc_assert (TREE_CODE (basetype_path) == TREE_BINFO);

  if (!accessible_p (basetype_path, decl, true))
    {
      if (complain & tf_error)
	{
	  if (TREE_PRIVATE (decl))
	    error ("%q+#D is private", diag_decl);
	  else if (TREE_PROTECTED (decl))
	    error ("%q+#D is protected", diag_decl);
	  else
	    error ("%q+#D is inaccessible", diag_decl);
	  error ("within this context");
	}
      return false;
    }

  return true;
}

/* Initialize a temporary of type TYPE with EXPR.  The FLAGS are a
   bitwise or of LOOKUP_* values.  If any errors are warnings are
   generated, set *DIAGNOSTIC_FN to "error" or "warning",
   respectively.  If no diagnostics are generated, set *DIAGNOSTIC_FN
   to NULL.  */

static tree
build_temp (tree expr, tree type, int flags,
	    diagnostic_t *diagnostic_kind, tsubst_flags_t complain)
{
  int savew, savee;
  vec<tree, va_gc> *args;

  savew = warningcount + werrorcount, savee = errorcount;
  args = make_tree_vector_single (expr);
  expr = build_special_member_call (NULL_TREE, complete_ctor_identifier,
				    &args, type, flags, complain);
  release_tree_vector (args);
  if (warningcount + werrorcount > savew)
    *diagnostic_kind = DK_WARNING;
  else if (errorcount > savee)
    *diagnostic_kind = DK_ERROR;
  else
    *diagnostic_kind = DK_UNSPECIFIED;
  return expr;
}

/* Perform warnings about peculiar, but valid, conversions from/to NULL.
   EXPR is implicitly converted to type TOTYPE.
   FN and ARGNUM are used for diagnostics.  */

static void
conversion_null_warnings (tree totype, tree expr, tree fn, int argnum)
{
  /* Issue warnings about peculiar, but valid, uses of NULL.  */
  if (expr == null_node && TREE_CODE (totype) != BOOLEAN_TYPE
      && ARITHMETIC_TYPE_P (totype))
    {
      source_location loc =
	expansion_point_location_if_in_system_header (input_location);

      if (fn)
	warning_at (loc, OPT_Wconversion_null,
		    "passing NULL to non-pointer argument %P of %qD",
		    argnum, fn);
      else
	warning_at (loc, OPT_Wconversion_null,
		    "converting to non-pointer type %qT from NULL", totype);
    }

  /* Issue warnings if "false" is converted to a NULL pointer */
  else if (TREE_CODE (TREE_TYPE (expr)) == BOOLEAN_TYPE
	   && TYPE_PTR_P (totype))
    {
      if (fn)
	warning_at (input_location, OPT_Wconversion_null,
		    "converting %<false%> to pointer type for argument %P "
		    "of %qD", argnum, fn);
      else
	warning_at (input_location, OPT_Wconversion_null,
		    "converting %<false%> to pointer type %qT", totype);
    }
}

/* We gave a diagnostic during a conversion.  If this was in the second
   standard conversion sequence of a user-defined conversion sequence, say
   which user-defined conversion.  */

static void
maybe_print_user_conv_context (conversion *convs)
{
  if (convs->user_conv_p)
    for (conversion *t = convs; t; t = next_conversion (t))
      if (t->kind == ck_user)
	{
	  print_z_candidate (0, "  after user-defined conversion:",
			     t->cand);
	  break;
	}
}

/* Perform the conversions in CONVS on the expression EXPR.  FN and
   ARGNUM are used for diagnostics.  ARGNUM is zero based, -1
   indicates the `this' argument of a method.  INNER is nonzero when
   being called to continue a conversion chain. It is negative when a
   reference binding will be applied, positive otherwise.  If
   ISSUE_CONVERSION_WARNINGS is true, warnings about suspicious
   conversions will be emitted if appropriate.  If C_CAST_P is true,
   this conversion is coming from a C-style cast; in that case,
   conversions to inaccessible bases are permitted.  */

static tree
convert_like_real (conversion *convs, tree expr, tree fn, int argnum,
		   int inner, bool issue_conversion_warnings,
		   bool c_cast_p, tsubst_flags_t complain)
{
  tree totype = convs->type;
  diagnostic_t diag_kind;
  int flags;
  location_t loc = EXPR_LOC_OR_LOC (expr, input_location);

  if (convs->bad_p && !(complain & tf_error))
    return error_mark_node;

  if (convs->bad_p
      && convs->kind != ck_user
      && convs->kind != ck_list
      && convs->kind != ck_ambig
      && (convs->kind != ck_ref_bind
	  || (convs->user_conv_p && next_conversion (convs)->bad_p))
      && (convs->kind != ck_rvalue
	  || SCALAR_TYPE_P (totype))
      && convs->kind != ck_base)
    {
      bool complained = false;
      conversion *t = convs;

      /* Give a helpful error if this is bad because of excess braces.  */
      if (BRACE_ENCLOSED_INITIALIZER_P (expr)
	  && SCALAR_TYPE_P (totype)
	  && CONSTRUCTOR_NELTS (expr) > 0
	  && BRACE_ENCLOSED_INITIALIZER_P (CONSTRUCTOR_ELT (expr, 0)->value))
	{
	  complained = permerror (loc, "too many braces around initializer "
				  "for %qT", totype);
	  while (BRACE_ENCLOSED_INITIALIZER_P (expr)
		 && CONSTRUCTOR_NELTS (expr) == 1)
	    expr = CONSTRUCTOR_ELT (expr, 0)->value;
	}

      /* Give a helpful error if this is bad because a conversion to bool
	 from std::nullptr_t requires direct-initialization.  */
      if (NULLPTR_TYPE_P (TREE_TYPE (expr))
	  && TREE_CODE (totype) == BOOLEAN_TYPE)
	complained = permerror (loc, "converting to %qT from %qT requires "
				"direct-initialization",
				totype, TREE_TYPE (expr));

      for (; t ; t = next_conversion (t))
	{
	  if (t->kind == ck_user && t->cand->reason)
	    {
	      complained = permerror (loc, "invalid user-defined conversion "
				      "from %qT to %qT", TREE_TYPE (expr),
				      totype);
	      if (complained)
		print_z_candidate (loc, "candidate is:", t->cand);
	      expr = convert_like_real (t, expr, fn, argnum, 1,
					/*issue_conversion_warnings=*/false,
					/*c_cast_p=*/false,
					complain);
	      if (convs->kind == ck_ref_bind)
		expr = convert_to_reference (totype, expr, CONV_IMPLICIT,
					     LOOKUP_NORMAL, NULL_TREE,
					     complain);
	      else
		expr = cp_convert (totype, expr, complain);
	      if (complained && fn)
		inform (DECL_SOURCE_LOCATION (fn),
			"  initializing argument %P of %qD", argnum, fn);
	      return expr;
	    }
	  else if (t->kind == ck_user || !t->bad_p)
	    {
	      expr = convert_like_real (t, expr, fn, argnum, 1,
					/*issue_conversion_warnings=*/false,
					/*c_cast_p=*/false,
					complain);
	      break;
	    }
	  else if (t->kind == ck_ambig)
	    return convert_like_real (t, expr, fn, argnum, 1,
				      /*issue_conversion_warnings=*/false,
				      /*c_cast_p=*/false,
				      complain);
	  else if (t->kind == ck_identity)
	    break;
	}
      if (!complained)
	complained = permerror (loc, "invalid conversion from %qT to %qT",
				TREE_TYPE (expr), totype);
      if (complained && fn)
	inform (DECL_SOURCE_LOCATION (fn),
		"  initializing argument %P of %qD", argnum, fn);

      return cp_convert (totype, expr, complain);
    }

  if (issue_conversion_warnings && (complain & tf_warning))
    conversion_null_warnings (totype, expr, fn, argnum);

  switch (convs->kind)
    {
    case ck_user:
      {
	struct z_candidate *cand = convs->cand;
	tree convfn = cand->fn;
	unsigned i;

	/* When converting from an init list we consider explicit
	   constructors, but actually trying to call one is an error.  */
	if (DECL_NONCONVERTING_P (convfn) && DECL_CONSTRUCTOR_P (convfn)
	    /* Unless this is for direct-list-initialization.  */
	    && !DIRECT_LIST_INIT_P (expr))
	  {
	    if (!(complain & tf_error))
	      return error_mark_node;
	    error ("converting to %qT from initializer list would use "
		   "explicit constructor %qD", totype, convfn);
	  }

	/* If we're initializing from {}, it's value-initialization.  */
	if (BRACE_ENCLOSED_INITIALIZER_P (expr)
	    && CONSTRUCTOR_NELTS (expr) == 0
	    && TYPE_HAS_DEFAULT_CONSTRUCTOR (totype))
	  {
	    bool direct = CONSTRUCTOR_IS_DIRECT_INIT (expr);
	    expr = build_value_init (totype, complain);
	    expr = get_target_expr_sfinae (expr, complain);
	    if (expr != error_mark_node)
	      {
		TARGET_EXPR_LIST_INIT_P (expr) = true;
		TARGET_EXPR_DIRECT_INIT_P (expr) = direct;
	      }
	    return expr;
	  }

	expr = mark_rvalue_use (expr);

	/* Set user_conv_p on the argument conversions, so rvalue/base
	   handling knows not to allow any more UDCs.  */
	for (i = 0; i < cand->num_convs; ++i)
	  cand->convs[i]->user_conv_p = true;

	expr = build_over_call (cand, LOOKUP_NORMAL, complain);

	/* If this is a constructor or a function returning an aggr type,
	   we need to build up a TARGET_EXPR.  */
	if (DECL_CONSTRUCTOR_P (convfn))
	  {
	    expr = build_cplus_new (totype, expr, complain);

	    /* Remember that this was list-initialization.  */
	    if (convs->check_narrowing && expr != error_mark_node)
	      TARGET_EXPR_LIST_INIT_P (expr) = true;
	  }

	return expr;
      }
    case ck_identity:
      if (BRACE_ENCLOSED_INITIALIZER_P (expr))
	{
	  int nelts = CONSTRUCTOR_NELTS (expr);
	  if (nelts == 0)
	    expr = build_value_init (totype, complain);
	  else if (nelts == 1)
	    expr = CONSTRUCTOR_ELT (expr, 0)->value;
	  else
	    gcc_unreachable ();
	}
      expr = mark_rvalue_use (expr);

      if (type_unknown_p (expr))
	expr = instantiate_type (totype, expr, complain);
      /* Convert a constant to its underlying value, unless we are
	 about to bind it to a reference, in which case we need to
	 leave it as an lvalue.  */
      if (inner >= 0)
        {   
          expr = scalar_constant_value (expr);
          if (expr == null_node && INTEGRAL_OR_UNSCOPED_ENUMERATION_TYPE_P (totype))
            /* If __null has been converted to an integer type, we do not
               want to warn about uses of EXPR as an integer, rather than
               as a pointer.  */
            expr = build_int_cst (totype, 0);
        }
      return expr;
    case ck_ambig:
      /* We leave bad_p off ck_ambig because overload resolution considers
	 it valid, it just fails when we try to perform it.  So we need to
         check complain here, too.  */
      if (complain & tf_error)
	{
	  /* Call build_user_type_conversion again for the error.  */
	  build_user_type_conversion (totype, convs->u.expr, LOOKUP_NORMAL,
				      complain);
	  if (fn)
	    inform (input_location, "  initializing argument %P of %q+D",
		    argnum, fn);
	}
      return error_mark_node;

    case ck_list:
      {
	/* Conversion to std::initializer_list<T>.  */
	tree elttype = TREE_VEC_ELT (CLASSTYPE_TI_ARGS (totype), 0);
	tree new_ctor = build_constructor (init_list_type_node, NULL);
	unsigned len = CONSTRUCTOR_NELTS (expr);
	tree array, val, field;
	vec<constructor_elt, va_gc> *vec = NULL;
	unsigned ix;

	/* Convert all the elements.  */
	FOR_EACH_CONSTRUCTOR_VALUE (CONSTRUCTOR_ELTS (expr), ix, val)
	  {
	    tree sub = convert_like_real (convs->u.list[ix], val, fn, argnum,
					  1, false, false, complain);
	    if (sub == error_mark_node)
	      return sub;
	    if (!BRACE_ENCLOSED_INITIALIZER_P (val)
		&& !check_narrowing (TREE_TYPE (sub), val, complain))
	      return error_mark_node;
	    CONSTRUCTOR_APPEND_ELT (CONSTRUCTOR_ELTS (new_ctor), NULL_TREE, sub);
	    if (!TREE_CONSTANT (sub))
	      TREE_CONSTANT (new_ctor) = false;
	  }
	/* Build up the array.  */
	elttype = cp_build_qualified_type
	  (elttype, cp_type_quals (elttype) | TYPE_QUAL_CONST);
	array = build_array_of_n_type (elttype, len);
	array = finish_compound_literal (array, new_ctor, complain);
	/* Take the address explicitly rather than via decay_conversion
	   to avoid the error about taking the address of a temporary.  */
	array = cp_build_addr_expr (array, complain);
	array = cp_convert (build_pointer_type (elttype), array, complain);
	if (array == error_mark_node)
	  return error_mark_node;

	/* Build up the initializer_list object.  */
	totype = complete_type (totype);
	field = next_initializable_field (TYPE_FIELDS (totype));
	CONSTRUCTOR_APPEND_ELT (vec, field, array);
	field = next_initializable_field (DECL_CHAIN (field));
	CONSTRUCTOR_APPEND_ELT (vec, field, size_int (len));
	new_ctor = build_constructor (totype, vec);
	return get_target_expr_sfinae (new_ctor, complain);
      }

    case ck_aggr:
      if (TREE_CODE (totype) == COMPLEX_TYPE)
	{
	  tree real = CONSTRUCTOR_ELT (expr, 0)->value;
	  tree imag = CONSTRUCTOR_ELT (expr, 1)->value;
	  real = perform_implicit_conversion (TREE_TYPE (totype),
					      real, complain);
	  imag = perform_implicit_conversion (TREE_TYPE (totype),
					      imag, complain);
	  expr = build2 (COMPLEX_EXPR, totype, real, imag);
	  return fold_if_not_in_template (expr);
	}
      expr = reshape_init (totype, expr, complain);
      expr = get_target_expr_sfinae (digest_init (totype, expr, complain),
				     complain);
      if (expr != error_mark_node)
	TARGET_EXPR_LIST_INIT_P (expr) = true;
      return expr;

    default:
      break;
    };

  expr = convert_like_real (next_conversion (convs), expr, fn, argnum,
			    convs->kind == ck_ref_bind ? -1 : 1,
			    convs->kind == ck_ref_bind ? issue_conversion_warnings : false, 
			    c_cast_p,
			    complain);
  if (expr == error_mark_node)
    return error_mark_node;

  switch (convs->kind)
    {
    case ck_rvalue:
      expr = decay_conversion (expr, complain);
      if (expr == error_mark_node)
	return error_mark_node;

      if (! MAYBE_CLASS_TYPE_P (totype))
	return expr;
      /* Else fall through.  */
    case ck_base:
      if (convs->kind == ck_base && !convs->need_temporary_p)
	{
	  /* We are going to bind a reference directly to a base-class
	     subobject of EXPR.  */
	  /* Build an expression for `*((base*) &expr)'.  */
	  expr = convert_to_base (expr, totype,
				  !c_cast_p, /*nonnull=*/true, complain);
	  return expr;
	}

      /* Copy-initialization where the cv-unqualified version of the source
	 type is the same class as, or a derived class of, the class of the
	 destination [is treated as direct-initialization].  [dcl.init] */
      flags = LOOKUP_NORMAL|LOOKUP_ONLYCONVERTING;
      if (convs->user_conv_p)
	/* This conversion is being done in the context of a user-defined
	   conversion (i.e. the second step of copy-initialization), so
	   don't allow any more.  */
	flags |= LOOKUP_NO_CONVERSION;
      if (convs->rvaluedness_matches_p)
	flags |= LOOKUP_PREFER_RVALUE;
      if (TREE_CODE (expr) == TARGET_EXPR
	  && TARGET_EXPR_LIST_INIT_P (expr))
	/* Copy-list-initialization doesn't actually involve a copy.  */
	return expr;
      expr = build_temp (expr, totype, flags, &diag_kind, complain);
      if (diag_kind && complain)
	{
	  maybe_print_user_conv_context (convs);
	  if (fn)
	    inform (DECL_SOURCE_LOCATION (fn),
		    "  initializing argument %P of %qD", argnum, fn);
	}

      return build_cplus_new (totype, expr, complain);

    case ck_ref_bind:
      {
	tree ref_type = totype;

	if (convs->bad_p && !next_conversion (convs)->bad_p)
	  {
	    tree extype = TREE_TYPE (expr);
	    if (TYPE_REF_IS_RVALUE (ref_type)
		&& real_lvalue_p (expr))
	      error_at (loc, "cannot bind %qT lvalue to %qT",
			extype, totype);
	    else if (!TYPE_REF_IS_RVALUE (ref_type) && !real_lvalue_p (expr)
		     && !CP_TYPE_CONST_NON_VOLATILE_P (TREE_TYPE (ref_type)))
	      error_at (loc, "invalid initialization of non-const reference of "
			"type %qT from an rvalue of type %qT", totype, extype);
	    else if (!reference_compatible_p (TREE_TYPE (totype), extype))
	      error_at (loc, "binding %qT to reference of type %qT "
			"discards qualifiers", extype, totype);
	    else
	      gcc_unreachable ();
	    maybe_print_user_conv_context (convs);
	    if (fn)
	      inform (input_location,
		      "  initializing argument %P of %q+D", argnum, fn);
	    return error_mark_node;
	  }

	/* If necessary, create a temporary. 

           VA_ARG_EXPR and CONSTRUCTOR expressions are special cases
           that need temporaries, even when their types are reference
           compatible with the type of reference being bound, so the
           upcoming call to cp_build_addr_expr doesn't fail.  */
	if (convs->need_temporary_p
	    || TREE_CODE (expr) == CONSTRUCTOR
	    || TREE_CODE (expr) == VA_ARG_EXPR)
	  {
	    /* Otherwise, a temporary of type "cv1 T1" is created and
	       initialized from the initializer expression using the rules
	       for a non-reference copy-initialization (8.5).  */

	    tree type = TREE_TYPE (ref_type);
	    cp_lvalue_kind lvalue = real_lvalue_p (expr);

	    gcc_assert (same_type_ignoring_top_level_qualifiers_p
			(type, next_conversion (convs)->type));
	    if (!CP_TYPE_CONST_NON_VOLATILE_P (type)
		&& !TYPE_REF_IS_RVALUE (ref_type))
	      {
		/* If the reference is volatile or non-const, we
		   cannot create a temporary.  */
		if (lvalue & clk_bitfield)
		  error_at (loc, "cannot bind bitfield %qE to %qT",
			    expr, ref_type);
		else if (lvalue & clk_packed)
		  error_at (loc, "cannot bind packed field %qE to %qT",
			    expr, ref_type);
		else
		  error_at (loc, "cannot bind rvalue %qE to %qT",
			    expr, ref_type);
		return error_mark_node;
	      }
	    /* If the source is a packed field, and we must use a copy
	       constructor, then building the target expr will require
	       binding the field to the reference parameter to the
	       copy constructor, and we'll end up with an infinite
	       loop.  If we can use a bitwise copy, then we'll be
	       OK.  */
	    if ((lvalue & clk_packed)
		&& CLASS_TYPE_P (type)
		&& type_has_nontrivial_copy_init (type))
	      {
		error_at (loc, "cannot bind packed field %qE to %qT",
			  expr, ref_type);
		return error_mark_node;
	      }
	    if (lvalue & clk_bitfield)
	      {
		expr = convert_bitfield_to_declared_type (expr);
		expr = fold_convert (type, expr);
	      }
	    expr = build_target_expr_with_type (expr, type, complain);
	  }

	/* Take the address of the thing to which we will bind the
	   reference.  */
	expr = cp_build_addr_expr (expr, complain);
	if (expr == error_mark_node)
	  return error_mark_node;

	/* Convert it to a pointer to the type referred to by the
	   reference.  This will adjust the pointer if a derived to
	   base conversion is being performed.  */
	expr = cp_convert (build_pointer_type (TREE_TYPE (ref_type)),
			   expr, complain);
	/* Convert the pointer to the desired reference type.  */
	return build_nop (ref_type, expr);
      }

    case ck_lvalue:
      return decay_conversion (expr, complain);

    case ck_qual:
      /* Warn about deprecated conversion if appropriate.  */
      string_conv_p (totype, expr, 1);
      break;

    case ck_ptr:
      if (convs->base_p)
	expr = convert_to_base (expr, totype, !c_cast_p,
				/*nonnull=*/false, complain);
      return build_nop (totype, expr);

    case ck_pmem:
      return convert_ptrmem (totype, expr, /*allow_inverse_p=*/false,
			     c_cast_p, complain);

    default:
      break;
    }

  if (convs->check_narrowing
      && !check_narrowing (totype, expr, complain))
    return error_mark_node;

  if (issue_conversion_warnings)
    expr = cp_convert_and_check (totype, expr, complain);
  else
    expr = cp_convert (totype, expr, complain);

  return expr;
}

/* ARG is being passed to a varargs function.  Perform any conversions
   required.  Return the converted value.  */

tree
convert_arg_to_ellipsis (tree arg, tsubst_flags_t complain)
{
  tree arg_type;
  location_t loc = EXPR_LOC_OR_LOC (arg, input_location);

  /* [expr.call]

     The lvalue-to-rvalue, array-to-pointer, and function-to-pointer
     standard conversions are performed.  */
  arg = decay_conversion (arg, complain);
  arg_type = TREE_TYPE (arg);
  /* [expr.call]

     If the argument has integral or enumeration type that is subject
     to the integral promotions (_conv.prom_), or a floating point
     type that is subject to the floating point promotion
     (_conv.fpprom_), the value of the argument is converted to the
     promoted type before the call.  */
  if (TREE_CODE (arg_type) == REAL_TYPE
      && (TYPE_PRECISION (arg_type)
	  < TYPE_PRECISION (double_type_node))
      && !DECIMAL_FLOAT_MODE_P (TYPE_MODE (arg_type)))
    {
      if ((complain & tf_warning)
	  && warn_double_promotion && !c_inhibit_evaluation_warnings)
	warning_at (loc, OPT_Wdouble_promotion,
		    "implicit conversion from %qT to %qT when passing "
		    "argument to function",
		    arg_type, double_type_node);
      arg = convert_to_real (double_type_node, arg);
    }
  else if (NULLPTR_TYPE_P (arg_type))
    arg = null_pointer_node;
  else if (INTEGRAL_OR_ENUMERATION_TYPE_P (arg_type))
    {
      if (SCOPED_ENUM_P (arg_type))
	{
	  tree prom = cp_convert (ENUM_UNDERLYING_TYPE (arg_type), arg,
				  complain);
	  prom = cp_perform_integral_promotions (prom, complain);
	  if (abi_version_crosses (6)
	      && TYPE_MODE (TREE_TYPE (prom)) != TYPE_MODE (arg_type)
	      && (complain & tf_warning))
	    warning_at (loc, OPT_Wabi, "scoped enum %qT passed through ... as "
			"%qT before -fabi-version=6, %qT after", arg_type,
			TREE_TYPE (prom), ENUM_UNDERLYING_TYPE (arg_type));
	  if (!abi_version_at_least (6))
	    arg = prom;
	}
      else
	arg = cp_perform_integral_promotions (arg, complain);
    }

  arg = require_complete_type_sfinae (arg, complain);
  arg_type = TREE_TYPE (arg);

  if (arg != error_mark_node
      /* In a template (or ill-formed code), we can have an incomplete type
	 even after require_complete_type_sfinae, in which case we don't know
	 whether it has trivial copy or not.  */
      && COMPLETE_TYPE_P (arg_type))
    {
      /* Build up a real lvalue-to-rvalue conversion in case the
	 copy constructor is trivial but not callable.  */
      if (!cp_unevaluated_operand && CLASS_TYPE_P (arg_type))
	force_rvalue (arg, complain);

      /* [expr.call] 5.2.2/7:
	 Passing a potentially-evaluated argument of class type (Clause 9)
	 with a non-trivial copy constructor or a non-trivial destructor
	 with no corresponding parameter is conditionally-supported, with
	 implementation-defined semantics.

	 We support it as pass-by-invisible-reference, just like a normal
	 value parameter.

	 If the call appears in the context of a sizeof expression,
	 it is not potentially-evaluated.  */
      if (cp_unevaluated_operand == 0
	  && (type_has_nontrivial_copy_init (arg_type)
	      || TYPE_HAS_NONTRIVIAL_DESTRUCTOR (arg_type)))
	{
	  if (complain & tf_warning)
	    warning (OPT_Wconditionally_supported,
		     "passing objects of non-trivially-copyable "
		     "type %q#T through %<...%> is conditionally supported",
		     arg_type);
	  return cp_build_addr_expr (arg, complain);
	}
    }

  return arg;
}

/* va_arg (EXPR, TYPE) is a builtin. Make sure it is not abused.  */

tree
build_x_va_arg (source_location loc, tree expr, tree type)
{
  if (processing_template_decl)
    {
      tree r = build_min (VA_ARG_EXPR, type, expr);
      SET_EXPR_LOCATION (r, loc);
      return r;
    }

  type = complete_type_or_else (type, NULL_TREE);

  if (expr == error_mark_node || !type)
    return error_mark_node;

  expr = mark_lvalue_use (expr);

  if (TREE_CODE (type) == REFERENCE_TYPE)
    {
      error ("cannot receive reference type %qT through %<...%>", type);
      return error_mark_node;
    }

  if (type_has_nontrivial_copy_init (type)
      || TYPE_HAS_NONTRIVIAL_DESTRUCTOR (type))
    {
      /* conditionally-supported behavior [expr.call] 5.2.2/7.  Let's treat
	 it as pass by invisible reference.  */
      warning_at (loc, OPT_Wconditionally_supported,
		 "receiving objects of non-trivially-copyable type %q#T "
		 "through %<...%> is conditionally-supported", type);

      tree ref = cp_build_reference_type (type, false);
      expr = build_va_arg (loc, expr, ref);
      return convert_from_reference (expr);
    }

  return build_va_arg (loc, expr, type);
}

/* TYPE has been given to va_arg.  Apply the default conversions which
   would have happened when passed via ellipsis.  Return the promoted
   type, or the passed type if there is no change.  */

tree
cxx_type_promotes_to (tree type)
{
  tree promote;

  /* Perform the array-to-pointer and function-to-pointer
     conversions.  */
  type = type_decays_to (type);

  promote = type_promotes_to (type);
  if (same_type_p (type, promote))
    promote = type;

  return promote;
}

/* ARG is a default argument expression being passed to a parameter of
   the indicated TYPE, which is a parameter to FN.  PARMNUM is the
   zero-based argument number.  Do any required conversions.  Return
   the converted value.  */

static GTY(()) vec<tree, va_gc> *default_arg_context;
void
push_defarg_context (tree fn)
{ vec_safe_push (default_arg_context, fn); }

void
pop_defarg_context (void)
{ default_arg_context->pop (); }

tree
convert_default_arg (tree type, tree arg, tree fn, int parmnum,
		     tsubst_flags_t complain)
{
  int i;
  tree t;

  /* See through clones.  */
  fn = DECL_ORIGIN (fn);

  /* Detect recursion.  */
  FOR_EACH_VEC_SAFE_ELT (default_arg_context, i, t)
    if (t == fn)
      {
	if (complain & tf_error)
	  error ("recursive evaluation of default argument for %q#D", fn);
	return error_mark_node;
      }

  /* If the ARG is an unparsed default argument expression, the
     conversion cannot be performed.  */
  if (TREE_CODE (arg) == DEFAULT_ARG)
    {
      if (complain & tf_error)
	error ("call to %qD uses the default argument for parameter %P, which "
	       "is not yet defined", fn, parmnum);
      return error_mark_node;
    }

  push_defarg_context (fn);

  if (fn && DECL_TEMPLATE_INFO (fn))
    arg = tsubst_default_argument (fn, type, arg, complain);

  /* Due to:

       [dcl.fct.default]

       The names in the expression are bound, and the semantic
       constraints are checked, at the point where the default
       expressions appears.

     we must not perform access checks here.  */
  push_deferring_access_checks (dk_no_check);
  /* We must make a copy of ARG, in case subsequent processing
     alters any part of it.  */
  arg = break_out_target_exprs (arg);
  arg = convert_for_initialization (0, type, arg, LOOKUP_IMPLICIT,
				    ICR_DEFAULT_ARGUMENT, fn, parmnum,
				    complain);
  arg = convert_for_arg_passing (type, arg, complain);
  pop_deferring_access_checks();

  pop_defarg_context ();

  return arg;
}

/* Returns the type which will really be used for passing an argument of
   type TYPE.  */

tree
type_passed_as (tree type)
{
  /* Pass classes with copy ctors by invisible reference.  */
  if (TREE_ADDRESSABLE (type))
    {
      type = build_reference_type (type);
      /* There are no other pointers to this temporary.  */
      type = cp_build_qualified_type (type, TYPE_QUAL_RESTRICT);
    }
  else if (targetm.calls.promote_prototypes (type)
	   && INTEGRAL_TYPE_P (type)
	   && COMPLETE_TYPE_P (type)
	   && tree_int_cst_lt (TYPE_SIZE (type), TYPE_SIZE (integer_type_node)))
    type = integer_type_node;

  return type;
}

/* Actually perform the appropriate conversion.  */

tree
convert_for_arg_passing (tree type, tree val, tsubst_flags_t complain)
{
  tree bitfield_type;

  /* If VAL is a bitfield, then -- since it has already been converted
     to TYPE -- it cannot have a precision greater than TYPE.  

     If it has a smaller precision, we must widen it here.  For
     example, passing "int f:3;" to a function expecting an "int" will
     not result in any conversion before this point.

     If the precision is the same we must not risk widening.  For
     example, the COMPONENT_REF for a 32-bit "long long" bitfield will
     often have type "int", even though the C++ type for the field is
     "long long".  If the value is being passed to a function
     expecting an "int", then no conversions will be required.  But,
     if we call convert_bitfield_to_declared_type, the bitfield will
     be converted to "long long".  */
  bitfield_type = is_bitfield_expr_with_lowered_type (val);
  if (bitfield_type 
      && TYPE_PRECISION (TREE_TYPE (val)) < TYPE_PRECISION (type))
    val = convert_to_integer (TYPE_MAIN_VARIANT (bitfield_type), val);

  if (val == error_mark_node)
    ;
  /* Pass classes with copy ctors by invisible reference.  */
  else if (TREE_ADDRESSABLE (type))
    val = build1 (ADDR_EXPR, build_reference_type (type), val);
  else if (targetm.calls.promote_prototypes (type)
	   && INTEGRAL_TYPE_P (type)
	   && COMPLETE_TYPE_P (type)
	   && tree_int_cst_lt (TYPE_SIZE (type), TYPE_SIZE (integer_type_node)))
    val = cp_perform_integral_promotions (val, complain);
  if ((complain & tf_warning)
      && warn_suggest_attribute_format)
    {
      tree rhstype = TREE_TYPE (val);
      const enum tree_code coder = TREE_CODE (rhstype);
      const enum tree_code codel = TREE_CODE (type);
      if ((codel == POINTER_TYPE || codel == REFERENCE_TYPE)
	  && coder == codel
	  && check_missing_format_attribute (type, rhstype))
	warning (OPT_Wsuggest_attribute_format,
		 "argument of function call might be a candidate for a format attribute");
    }
  return val;
}

/* Returns true iff FN is a function with magic varargs, i.e. ones for
   which no conversions at all should be done.  This is true for some
   builtins which don't act like normal functions.  */

bool
magic_varargs_p (tree fn)
{
  if (flag_cilkplus && is_cilkplus_reduce_builtin (fn) != BUILT_IN_NONE)
    return true;

  if (DECL_BUILT_IN (fn))
    switch (DECL_FUNCTION_CODE (fn))
      {
      case BUILT_IN_CLASSIFY_TYPE:
      case BUILT_IN_CONSTANT_P:
      case BUILT_IN_NEXT_ARG:
      case BUILT_IN_VA_START:
	return true;

      default:;
	return lookup_attribute ("type generic",
				 TYPE_ATTRIBUTES (TREE_TYPE (fn))) != 0;
      }

  return false;
}

/* Returns the decl of the dispatcher function if FN is a function version.  */

tree
get_function_version_dispatcher (tree fn)
{
  tree dispatcher_decl = NULL;

  gcc_assert (TREE_CODE (fn) == FUNCTION_DECL
	      && DECL_FUNCTION_VERSIONED (fn));

  gcc_assert (targetm.get_function_versions_dispatcher);
  dispatcher_decl = targetm.get_function_versions_dispatcher (fn);

  if (dispatcher_decl == NULL)
    {
      error_at (input_location, "use of multiversioned function "
				"without a default");
      return NULL;
    }

  retrofit_lang_decl (dispatcher_decl);
  gcc_assert (dispatcher_decl != NULL);
  return dispatcher_decl;
}

/* fn is a function version dispatcher that is marked used. Mark all the 
   semantically identical function versions it will dispatch as used.  */

void
mark_versions_used (tree fn)
{
  struct cgraph_node *node;
  struct cgraph_function_version_info *node_v;
  struct cgraph_function_version_info *it_v;

  gcc_assert (TREE_CODE (fn) == FUNCTION_DECL);

  node = cgraph_node::get (fn);
  if (node == NULL)
    return;

  gcc_assert (node->dispatcher_function);

  node_v = node->function_version ();
  if (node_v == NULL)
    return;

  /* All semantically identical versions are chained.  Traverse and mark each
     one of them as used.  */
  it_v = node_v->next;
  while (it_v != NULL)
    {
      mark_used (it_v->this_node->decl);
      it_v = it_v->next;
    }
}

/* Build a call to "the copy constructor" for the type of A, even if it
   wouldn't be selected by normal overload resolution.  Used for
   diagnostics.  */

static tree
call_copy_ctor (tree a, tsubst_flags_t complain)
{
  tree ctype = TYPE_MAIN_VARIANT (TREE_TYPE (a));
  tree binfo = TYPE_BINFO (ctype);
  tree copy = get_copy_ctor (ctype, complain);
  copy = build_baselink (binfo, binfo, copy, NULL_TREE);
  tree ob = build_dummy_object (ctype);
  vec<tree, va_gc>* args = make_tree_vector_single (a);
  tree r = build_new_method_call (ob, copy, &args, NULL_TREE,
				  LOOKUP_NORMAL, NULL, complain);
  release_tree_vector (args);
  return r;
}

/* Return true iff T refers to a base field.  */

static bool
is_base_field_ref (tree t)
{
  STRIP_NOPS (t);
  if (TREE_CODE (t) == ADDR_EXPR)
    t = TREE_OPERAND (t, 0);
  if (TREE_CODE (t) == COMPONENT_REF)
    t = TREE_OPERAND (t, 1);
  if (TREE_CODE (t) == FIELD_DECL)
    return DECL_FIELD_IS_BASE (t);
  return false;
}

/* We can't elide a copy from a function returning by value to a base
   subobject, as the callee might clobber tail padding.  Return true iff this
   could be that case.  */

static bool
unsafe_copy_elision_p (tree target, tree exp)
{
  tree type = TYPE_MAIN_VARIANT (TREE_TYPE (exp));
  if (type == CLASSTYPE_AS_BASE (type))
    return false;
  if (!is_base_field_ref (target)
      && resolves_to_fixed_type_p (target, NULL))
    return false;
  tree init = TARGET_EXPR_INITIAL (exp);
<<<<<<< HEAD
=======
  /* build_compound_expr pushes COMPOUND_EXPR inside TARGET_EXPR.  */
  while (TREE_CODE (init) == COMPOUND_EXPR)
    init = TREE_OPERAND (init, 1);
>>>>>>> ef55d00e
  return (TREE_CODE (init) == AGGR_INIT_EXPR
	  && !AGGR_INIT_VIA_CTOR_P (init));
}

/* Subroutine of the various build_*_call functions.  Overload resolution
   has chosen a winning candidate CAND; build up a CALL_EXPR accordingly.
   ARGS is a TREE_LIST of the unconverted arguments to the call.  FLAGS is a
   bitmask of various LOOKUP_* flags which apply to the call itself.  */

static tree
build_over_call (struct z_candidate *cand, int flags, tsubst_flags_t complain)
{
  tree fn = cand->fn;
  const vec<tree, va_gc> *args = cand->args;
  tree first_arg = cand->first_arg;
  conversion **convs = cand->convs;
  conversion *conv;
  tree parm = TYPE_ARG_TYPES (TREE_TYPE (fn));
  int parmlen;
  tree val;
  int i = 0;
  int j = 0;
  unsigned int arg_index = 0;
  int is_method = 0;
  int nargs;
  tree *argarray;
  bool already_used = false;

  /* In a template, there is no need to perform all of the work that
     is normally done.  We are only interested in the type of the call
     expression, i.e., the return type of the function.  Any semantic
     errors will be deferred until the template is instantiated.  */
  if (processing_template_decl)
    {
      tree expr, addr;
      tree return_type;
      const tree *argarray;
      unsigned int nargs;

      return_type = TREE_TYPE (TREE_TYPE (fn));
      nargs = vec_safe_length (args);
      if (first_arg == NULL_TREE)
	argarray = args->address ();
      else
	{
	  tree *alcarray;
	  unsigned int ix;
	  tree arg;

	  ++nargs;
	  alcarray = XALLOCAVEC (tree, nargs);
	  alcarray[0] = build_this (first_arg);
	  FOR_EACH_VEC_SAFE_ELT (args, ix, arg)
	    alcarray[ix + 1] = arg;
	  argarray = alcarray;
	}

      addr = build_addr_func (fn, complain);
      if (addr == error_mark_node)
	return error_mark_node;
      expr = build_call_array_loc (input_location, return_type,
				   addr, nargs, argarray);
      if (TREE_THIS_VOLATILE (fn) && cfun)
	current_function_returns_abnormally = 1;
      return convert_from_reference (expr);
    }

  /* Give any warnings we noticed during overload resolution.  */
  if (cand->warnings && (complain & tf_warning))
    {
      struct candidate_warning *w;
      for (w = cand->warnings; w; w = w->next)
	joust (cand, w->loser, 1, complain);
    }

  /* Make =delete work with SFINAE.  */
  if (DECL_DELETED_FN (fn) && !(complain & tf_error))
    return error_mark_node;

  if (DECL_FUNCTION_MEMBER_P (fn))
    {
      tree access_fn;
      /* If FN is a template function, two cases must be considered.
	 For example:

	   struct A {
	     protected:
	       template <class T> void f();
	   };
	   template <class T> struct B {
	     protected:
	       void g();
	   };
	   struct C : A, B<int> {
	     using A::f;	// #1
	     using B<int>::g;	// #2
	   };

	 In case #1 where `A::f' is a member template, DECL_ACCESS is
	 recorded in the primary template but not in its specialization.
	 We check access of FN using its primary template.

	 In case #2, where `B<int>::g' has a DECL_TEMPLATE_INFO simply
	 because it is a member of class template B, DECL_ACCESS is
	 recorded in the specialization `B<int>::g'.  We cannot use its
	 primary template because `B<T>::g' and `B<int>::g' may have
	 different access.  */
      if (DECL_TEMPLATE_INFO (fn)
	  && DECL_MEMBER_TEMPLATE_P (DECL_TI_TEMPLATE (fn)))
	access_fn = DECL_TI_TEMPLATE (fn);
      else
	access_fn = fn;
      if (!perform_or_defer_access_check (cand->access_path, access_fn,
					  fn, complain))
	return error_mark_node;
    }

  /* If we're checking for implicit delete, don't bother with argument
     conversions.  */
  if (flags & LOOKUP_SPECULATIVE)
    {
      if (DECL_DELETED_FN (fn))
	{
	  if (complain & tf_error)
	    mark_used (fn);
	  return error_mark_node;
	}
      if (cand->viable == 1)
	return fn;
      else if (!(complain & tf_error))
	/* Reject bad conversions now.  */
	return error_mark_node;
      /* else continue to get conversion error.  */
    }

  /* N3276 magic doesn't apply to nested calls.  */
  int decltype_flag = (complain & tf_decltype);
  complain &= ~tf_decltype;

  /* Find maximum size of vector to hold converted arguments.  */
  parmlen = list_length (parm);
  nargs = vec_safe_length (args) + (first_arg != NULL_TREE ? 1 : 0);
  if (parmlen > nargs)
    nargs = parmlen;
  argarray = XALLOCAVEC (tree, nargs);

  /* The implicit parameters to a constructor are not considered by overload
     resolution, and must be of the proper type.  */
  if (DECL_CONSTRUCTOR_P (fn))
    {
      tree object_arg;
      if (first_arg != NULL_TREE)
	{
	  object_arg = first_arg;
	  first_arg = NULL_TREE;
	}
      else
	{
	  object_arg = (*args)[arg_index];
	  ++arg_index;
	}
      argarray[j++] = build_this (object_arg);
      parm = TREE_CHAIN (parm);
      /* We should never try to call the abstract constructor.  */
      gcc_assert (!DECL_HAS_IN_CHARGE_PARM_P (fn));

      if (DECL_HAS_VTT_PARM_P (fn))
	{
	  argarray[j++] = (*args)[arg_index];
	  ++arg_index;
	  parm = TREE_CHAIN (parm);
	}
    }
  /* Bypass access control for 'this' parameter.  */
  else if (TREE_CODE (TREE_TYPE (fn)) == METHOD_TYPE)
    {
      tree parmtype = TREE_VALUE (parm);
      tree arg = build_this (first_arg != NULL_TREE
			     ? first_arg
			     : (*args)[arg_index]);
      tree argtype = TREE_TYPE (arg);
      tree converted_arg;
      tree base_binfo;

      if (convs[i]->bad_p)
	{
	  if (complain & tf_error)
	    {
	      if (permerror (input_location, "passing %qT as %<this%> "
			     "argument discards qualifiers",
			     TREE_TYPE (argtype)))
		inform (DECL_SOURCE_LOCATION (fn), "  in call to %qD", fn);
	    }
	  else
	    return error_mark_node;
	}

      /* See if the function member or the whole class type is declared
	 final and the call can be devirtualized.  */
      if (DECL_FINAL_P (fn)
	  || CLASSTYPE_FINAL (TYPE_METHOD_BASETYPE (TREE_TYPE (fn))))
	flags |= LOOKUP_NONVIRTUAL;

      /* [class.mfct.nonstatic]: If a nonstatic member function of a class
	 X is called for an object that is not of type X, or of a type
	 derived from X, the behavior is undefined.

	 So we can assume that anything passed as 'this' is non-null, and
	 optimize accordingly.  */
      gcc_assert (TYPE_PTR_P (parmtype));
      /* Convert to the base in which the function was declared.  */
      gcc_assert (cand->conversion_path != NULL_TREE);
      converted_arg = build_base_path (PLUS_EXPR,
				       arg,
				       cand->conversion_path,
				       1, complain);
      /* Check that the base class is accessible.  */
      if (!accessible_base_p (TREE_TYPE (argtype),
			      BINFO_TYPE (cand->conversion_path), true))
	{
	  if (complain & tf_error)
	    error ("%qT is not an accessible base of %qT",
		   BINFO_TYPE (cand->conversion_path),
		   TREE_TYPE (argtype));
	  else
	    return error_mark_node;
	}
      /* If fn was found by a using declaration, the conversion path
	 will be to the derived class, not the base declaring fn. We
	 must convert from derived to base.  */
      base_binfo = lookup_base (TREE_TYPE (TREE_TYPE (converted_arg)),
				TREE_TYPE (parmtype), ba_unique,
				NULL, complain);
      converted_arg = build_base_path (PLUS_EXPR, converted_arg,
				       base_binfo, 1, complain);

      argarray[j++] = converted_arg;
      parm = TREE_CHAIN (parm);
      if (first_arg != NULL_TREE)
	first_arg = NULL_TREE;
      else
	++arg_index;
      ++i;
      is_method = 1;
    }

  gcc_assert (first_arg == NULL_TREE);
  for (; arg_index < vec_safe_length (args) && parm;
       parm = TREE_CHAIN (parm), ++arg_index, ++i)
    {
      tree type = TREE_VALUE (parm);
      tree arg = (*args)[arg_index];
      bool conversion_warning = true;

      conv = convs[i];

      /* If the argument is NULL and used to (implicitly) instantiate a
         template function (and bind one of the template arguments to
         the type of 'long int'), we don't want to warn about passing NULL
         to non-pointer argument.
         For example, if we have this template function:

           template<typename T> void func(T x) {}

         we want to warn (when -Wconversion is enabled) in this case:

           void foo() {
             func<int>(NULL);
           }

         but not in this case:

           void foo() {
             func(NULL);
           }
      */
      if (arg == null_node
          && DECL_TEMPLATE_INFO (fn)
          && cand->template_decl
          && !(flags & LOOKUP_EXPLICIT_TMPL_ARGS))
        conversion_warning = false;

      /* Warn about initializer_list deduction that isn't currently in the
	 working draft.  */
      if (cxx_dialect > cxx98
	  && flag_deduce_init_list
	  && cand->template_decl
	  && is_std_init_list (non_reference (type))
	  && BRACE_ENCLOSED_INITIALIZER_P (arg))
	{
	  tree tmpl = TI_TEMPLATE (cand->template_decl);
	  tree realparm = chain_index (j, DECL_ARGUMENTS (cand->fn));
	  tree patparm = get_pattern_parm (realparm, tmpl);
	  tree pattype = TREE_TYPE (patparm);
	  if (PACK_EXPANSION_P (pattype))
	    pattype = PACK_EXPANSION_PATTERN (pattype);
	  pattype = non_reference (pattype);

	  if (TREE_CODE (pattype) == TEMPLATE_TYPE_PARM
	      && (cand->explicit_targs == NULL_TREE
		  || (TREE_VEC_LENGTH (cand->explicit_targs)
		      <= TEMPLATE_TYPE_IDX (pattype))))
	    {
	      pedwarn (input_location, 0, "deducing %qT as %qT",
		       non_reference (TREE_TYPE (patparm)),
		       non_reference (type));
	      pedwarn (input_location, 0, "  in call to %q+D", cand->fn);
	      pedwarn (input_location, 0,
		       "  (you can disable this with -fno-deduce-init-list)");
	    }
	}
      val = convert_like_with_context (conv, arg, fn, i - is_method,
				       conversion_warning
				       ? complain
				       : complain & (~tf_warning));

      val = convert_for_arg_passing (type, val, complain);
	
      if (val == error_mark_node)
        return error_mark_node;
      else
        argarray[j++] = val;
    }

  /* Default arguments */
  for (; parm && parm != void_list_node; parm = TREE_CHAIN (parm), i++)
    {
      if (TREE_VALUE (parm) == error_mark_node)
	return error_mark_node;
      argarray[j++] = convert_default_arg (TREE_VALUE (parm),
					   TREE_PURPOSE (parm),
					   fn, i - is_method,
					   complain);
    }

  /* Ellipsis */
  for (; arg_index < vec_safe_length (args); ++arg_index)
    {
      tree a = (*args)[arg_index];
      if (magic_varargs_p (fn))
	/* Do no conversions for magic varargs.  */
	a = mark_type_use (a);
      else if (DECL_CONSTRUCTOR_P (fn)
	       && same_type_ignoring_top_level_qualifiers_p (DECL_CONTEXT (fn),
							     TREE_TYPE (a)))
	{
	  /* Avoid infinite recursion trying to call A(...).  */
	  if (complain & tf_error)
	    /* Try to call the actual copy constructor for a good error.  */
	    call_copy_ctor (a, complain);
	  return error_mark_node;
	}
      else
	a = convert_arg_to_ellipsis (a, complain);
      argarray[j++] = a;
    }

  gcc_assert (j <= nargs);
  nargs = j;

  check_function_arguments (TREE_TYPE (fn), nargs, argarray);

  /* Avoid actually calling copy constructors and copy assignment operators,
     if possible.  */

  if (! flag_elide_constructors)
    /* Do things the hard way.  */;
  else if (cand->num_convs == 1 
           && (DECL_COPY_CONSTRUCTOR_P (fn) 
               || DECL_MOVE_CONSTRUCTOR_P (fn))
	   /* It's unsafe to elide the constructor when handling
	      a noexcept-expression, it may evaluate to the wrong
	      value (c++/53025).  */
	   && cp_noexcept_operand == 0)
    {
      tree targ;
      tree arg = argarray[num_artificial_parms_for (fn)];
      tree fa;
      bool trivial = trivial_fn_p (fn);

      /* Pull out the real argument, disregarding const-correctness.  */
      targ = arg;
      while (CONVERT_EXPR_P (targ)
	     || TREE_CODE (targ) == NON_LVALUE_EXPR)
	targ = TREE_OPERAND (targ, 0);
      if (TREE_CODE (targ) == ADDR_EXPR)
	{
	  targ = TREE_OPERAND (targ, 0);
	  if (!same_type_ignoring_top_level_qualifiers_p
	      (TREE_TYPE (TREE_TYPE (arg)), TREE_TYPE (targ)))
	    targ = NULL_TREE;
	}
      else
	targ = NULL_TREE;

      if (targ)
	arg = targ;
      else
	arg = cp_build_indirect_ref (arg, RO_NULL, complain);

      /* [class.copy]: the copy constructor is implicitly defined even if
	 the implementation elided its use.  */
      if (!trivial || DECL_DELETED_FN (fn))
	{
	  if (!mark_used (fn, complain) && !(complain & tf_error))
	    return error_mark_node;
	  already_used = true;
	}

      /* If we're creating a temp and we already have one, don't create a
	 new one.  If we're not creating a temp but we get one, use
	 INIT_EXPR to collapse the temp into our target.  Otherwise, if the
	 ctor is trivial, do a bitwise copy with a simple TARGET_EXPR for a
	 temp or an INIT_EXPR otherwise.  */
      fa = argarray[0];
      if (is_dummy_object (fa))
	{
	  if (TREE_CODE (arg) == TARGET_EXPR)
	    return arg;
	  else if (trivial)
	    return force_target_expr (DECL_CONTEXT (fn), arg, complain);
	}
      else if (trivial
	       || (TREE_CODE (arg) == TARGET_EXPR
		   && !unsafe_copy_elision_p (fa, arg)))
	{
	  tree to = stabilize_reference (cp_build_indirect_ref (fa, RO_NULL,
								complain));

	  val = build2 (INIT_EXPR, DECL_CONTEXT (fn), to, arg);
	  return val;
	}
    }
  else if (DECL_OVERLOADED_OPERATOR_P (fn) == NOP_EXPR
	   && trivial_fn_p (fn)
	   && !DECL_DELETED_FN (fn))
    {
      tree to = stabilize_reference
	(cp_build_indirect_ref (argarray[0], RO_NULL, complain));
      tree type = TREE_TYPE (to);
      tree as_base = CLASSTYPE_AS_BASE (type);
      tree arg = argarray[1];

      if (is_really_empty_class (type))
	{
	  /* Avoid copying empty classes.  */
	  val = build2 (COMPOUND_EXPR, void_type_node, to, arg);
	  TREE_NO_WARNING (val) = 1;
	  val = build2 (COMPOUND_EXPR, type, val, to);
	  TREE_NO_WARNING (val) = 1;
	}
      else if (tree_int_cst_equal (TYPE_SIZE (type), TYPE_SIZE (as_base)))
	{
	  arg = cp_build_indirect_ref (arg, RO_NULL, complain);
	  val = build2 (MODIFY_EXPR, TREE_TYPE (to), to, arg);
	}
      else
	{
	  /* We must only copy the non-tail padding parts.  */
	  tree arg0, arg2, t;
	  tree array_type, alias_set;

	  arg2 = TYPE_SIZE_UNIT (as_base);
	  arg0 = cp_build_addr_expr (to, complain);

	  array_type = build_array_type (char_type_node,
					 build_index_type
					   (size_binop (MINUS_EXPR,
							arg2, size_int (1))));
	  alias_set = build_int_cst (build_pointer_type (type), 0);
	  t = build2 (MODIFY_EXPR, void_type_node,
		      build2 (MEM_REF, array_type, arg0, alias_set),
		      build2 (MEM_REF, array_type, arg, alias_set));
	  val = build2 (COMPOUND_EXPR, TREE_TYPE (to), t, to);
          TREE_NO_WARNING (val) = 1;
	}

      return val;
    }
  else if (DECL_DESTRUCTOR_P (fn)
	   && trivial_fn_p (fn)
	   && !DECL_DELETED_FN (fn))
    return fold_convert (void_type_node, argarray[0]);
  /* FIXME handle trivial default constructor, too.  */

  /* For calls to a multi-versioned function, overload resolution
     returns the function with the highest target priority, that is,
     the version that will checked for dispatching first.  If this
     version is inlinable, a direct call to this version can be made
     otherwise the call should go through the dispatcher.  */

  if (DECL_FUNCTION_VERSIONED (fn)
      && (current_function_decl == NULL
	  || !targetm.target_option.can_inline_p (current_function_decl, fn)))
    {
      fn = get_function_version_dispatcher (fn);
      if (fn == NULL)
	return NULL;
      if (!already_used)
	mark_versions_used (fn);
    }

  if (!already_used
      && !mark_used (fn, complain))
    return error_mark_node;

  if (DECL_VINDEX (fn) && (flags & LOOKUP_NONVIRTUAL) == 0
      /* Don't mess with virtual lookup in instantiate_non_dependent_expr;
	 virtual functions can't be constexpr.  */
      && !in_template_function ())
    {
      tree t;
      tree binfo = lookup_base (TREE_TYPE (TREE_TYPE (argarray[0])),
				DECL_CONTEXT (fn),
				ba_any, NULL, complain);
      gcc_assert (binfo && binfo != error_mark_node);

      argarray[0] = build_base_path (PLUS_EXPR, argarray[0], binfo, 1,
				     complain);
      if (TREE_SIDE_EFFECTS (argarray[0]))
	argarray[0] = save_expr (argarray[0]);
      t = build_pointer_type (TREE_TYPE (fn));
      if (DECL_CONTEXT (fn) && TYPE_JAVA_INTERFACE (DECL_CONTEXT (fn)))
	fn = build_java_interface_fn_ref (fn, argarray[0]);
      else
	fn = build_vfn_ref (argarray[0], DECL_VINDEX (fn));
      TREE_TYPE (fn) = t;
    }
  else
    {
      fn = build_addr_func (fn, complain);
      if (fn == error_mark_node)
	return error_mark_node;
    }

  tree call = build_cxx_call (fn, nargs, argarray, complain|decltype_flag);
  if (TREE_CODE (call) == CALL_EXPR
      && (cand->flags & LOOKUP_LIST_INIT_CTOR))
    CALL_EXPR_LIST_INIT_P (call) = true;
  return call;
}

/* Build and return a call to FN, using NARGS arguments in ARGARRAY.
   This function performs no overload resolution, conversion, or other
   high-level operations.  */

tree
build_cxx_call (tree fn, int nargs, tree *argarray,
		tsubst_flags_t complain)
{
  tree fndecl;
  int optimize_sav;

  /* Remember roughly where this call is.  */
  location_t loc = EXPR_LOC_OR_LOC (fn, input_location);
  fn = build_call_a (fn, nargs, argarray);
  SET_EXPR_LOCATION (fn, loc);

  fndecl = get_callee_fndecl (fn);

  /* Check that arguments to builtin functions match the expectations.  */
  if (fndecl
      && DECL_BUILT_IN (fndecl)
      && DECL_BUILT_IN_CLASS (fndecl) == BUILT_IN_NORMAL
      && !check_builtin_function_arguments (fndecl, nargs, argarray))
    return error_mark_node;

    /* If it is a built-in array notation function, then the return type of
     the function is the element type of the array passed in as array 
     notation (i.e. the first parameter of the function).  */
  if (flag_cilkplus && TREE_CODE (fn) == CALL_EXPR) 
    {
      enum built_in_function bif = 
	is_cilkplus_reduce_builtin (CALL_EXPR_FN (fn));
      if (bif == BUILT_IN_CILKPLUS_SEC_REDUCE_ADD
	  || bif == BUILT_IN_CILKPLUS_SEC_REDUCE_MUL
	  || bif == BUILT_IN_CILKPLUS_SEC_REDUCE_MAX
	  || bif == BUILT_IN_CILKPLUS_SEC_REDUCE_MIN
	  || bif == BUILT_IN_CILKPLUS_SEC_REDUCE
	  || bif == BUILT_IN_CILKPLUS_SEC_REDUCE_MUTATING)
	{ 
	  if (call_expr_nargs (fn) == 0)
	    {
	      error_at (EXPR_LOCATION (fn), "Invalid builtin arguments");
	      return error_mark_node;
	    }
	  /* for bif == BUILT_IN_CILKPLUS_SEC_REDUCE_ALL_ZERO or
	     BUILT_IN_CILKPLUS_SEC_REDUCE_ANY_ZERO or
	     BUILT_IN_CILKPLUS_SEC_REDUCE_ANY_NONZERO or 
	     BUILT_IN_CILKPLUS_SEC_REDUCE_ALL_NONZERO or
	     BUILT_IN_CILKPLUS_SEC_REDUCE_MIN_IND or
             BUILT_IN_CILKPLUS_SEC_REDUCE_MAX_IND
	     The pre-defined return-type is the correct one.  */
	  tree array_ntn = CALL_EXPR_ARG (fn, 0); 
	  TREE_TYPE (fn) = TREE_TYPE (array_ntn); 
	  return fn;
	}
    }

  /* Some built-in function calls will be evaluated at compile-time in
     fold ().  Set optimize to 1 when folding __builtin_constant_p inside
     a constexpr function so that fold_builtin_1 doesn't fold it to 0.  */
  optimize_sav = optimize;
  if (!optimize && fndecl && DECL_IS_BUILTIN_CONSTANT_P (fndecl)
      && current_function_decl
      && DECL_DECLARED_CONSTEXPR_P (current_function_decl))
    optimize = 1;
  fn = fold_if_not_in_template (fn);
  optimize = optimize_sav;

  if (VOID_TYPE_P (TREE_TYPE (fn)))
    return fn;

  /* 5.2.2/11: If a function call is a prvalue of object type: if the
     function call is either the operand of a decltype-specifier or the
     right operand of a comma operator that is the operand of a
     decltype-specifier, a temporary object is not introduced for the
     prvalue. The type of the prvalue may be incomplete.  */
  if (!(complain & tf_decltype))
    {
      fn = require_complete_type_sfinae (fn, complain);
      if (fn == error_mark_node)
	return error_mark_node;

      if (MAYBE_CLASS_TYPE_P (TREE_TYPE (fn)))
	fn = build_cplus_new (TREE_TYPE (fn), fn, complain);
    }
  return convert_from_reference (fn);
}

static GTY(()) tree java_iface_lookup_fn;

/* Make an expression which yields the address of the Java interface
   method FN.  This is achieved by generating a call to libjava's
   _Jv_LookupInterfaceMethodIdx().  */

static tree
build_java_interface_fn_ref (tree fn, tree instance)
{
  tree lookup_fn, method, idx;
  tree klass_ref, iface, iface_ref;
  int i;

  if (!java_iface_lookup_fn)
    {
      tree ftype = build_function_type_list (ptr_type_node,
					     ptr_type_node, ptr_type_node,
					     java_int_type_node, NULL_TREE);
      java_iface_lookup_fn
	= add_builtin_function ("_Jv_LookupInterfaceMethodIdx", ftype,
				0, NOT_BUILT_IN, NULL, NULL_TREE);
    }

  /* Look up the pointer to the runtime java.lang.Class object for `instance'.
     This is the first entry in the vtable.  */
  klass_ref = build_vtbl_ref (cp_build_indirect_ref (instance, RO_NULL, 
                                                     tf_warning_or_error),
			      integer_zero_node);

  /* Get the java.lang.Class pointer for the interface being called.  */
  iface = DECL_CONTEXT (fn);
  iface_ref = lookup_field (iface, get_identifier ("class$"), 0, false);
  if (!iface_ref || !VAR_P (iface_ref)
      || DECL_CONTEXT (iface_ref) != iface)
    {
      error ("could not find class$ field in java interface type %qT",
		iface);
      return error_mark_node;
    }
  iface_ref = build_address (iface_ref);
  iface_ref = convert (build_pointer_type (iface), iface_ref);

  /* Determine the itable index of FN.  */
  i = 1;
  for (method = TYPE_METHODS (iface); method; method = DECL_CHAIN (method))
    {
      if (!DECL_VIRTUAL_P (method))
	continue;
      if (fn == method)
	break;
      i++;
    }
  idx = build_int_cst (NULL_TREE, i);

  lookup_fn = build1 (ADDR_EXPR,
		      build_pointer_type (TREE_TYPE (java_iface_lookup_fn)),
		      java_iface_lookup_fn);
  return build_call_nary (ptr_type_node, lookup_fn,
			  3, klass_ref, iface_ref, idx);
}

/* Returns the value to use for the in-charge parameter when making a
   call to a function with the indicated NAME.

   FIXME:Can't we find a neater way to do this mapping?  */

tree
in_charge_arg_for_name (tree name)
{
 if (name == base_ctor_identifier
      || name == base_dtor_identifier)
    return integer_zero_node;
  else if (name == complete_ctor_identifier)
    return integer_one_node;
  else if (name == complete_dtor_identifier)
    return integer_two_node;
  else if (name == deleting_dtor_identifier)
    return integer_three_node;

  /* This function should only be called with one of the names listed
     above.  */
  gcc_unreachable ();
  return NULL_TREE;
}

/* Build a call to a constructor, destructor, or an assignment
   operator for INSTANCE, an expression with class type.  NAME
   indicates the special member function to call; *ARGS are the
   arguments.  ARGS may be NULL.  This may change ARGS.  BINFO
   indicates the base of INSTANCE that is to be passed as the `this'
   parameter to the member function called.

   FLAGS are the LOOKUP_* flags to use when processing the call.

   If NAME indicates a complete object constructor, INSTANCE may be
   NULL_TREE.  In this case, the caller will call build_cplus_new to
   store the newly constructed object into a VAR_DECL.  */

tree
build_special_member_call (tree instance, tree name, vec<tree, va_gc> **args,
			   tree binfo, int flags, tsubst_flags_t complain)
{
  tree fns;
  /* The type of the subobject to be constructed or destroyed.  */
  tree class_type;
  vec<tree, va_gc> *allocated = NULL;
  tree ret;

  gcc_assert (name == complete_ctor_identifier
	      || name == base_ctor_identifier
	      || name == complete_dtor_identifier
	      || name == base_dtor_identifier
	      || name == deleting_dtor_identifier
	      || name == ansi_assopname (NOP_EXPR));
  if (TYPE_P (binfo))
    {
      /* Resolve the name.  */
      if (!complete_type_or_maybe_complain (binfo, NULL_TREE, complain))
	return error_mark_node;

      binfo = TYPE_BINFO (binfo);
    }

  gcc_assert (binfo != NULL_TREE);

  class_type = BINFO_TYPE (binfo);

  /* Handle the special case where INSTANCE is NULL_TREE.  */
  if (name == complete_ctor_identifier && !instance)
    instance = build_dummy_object (class_type);
  else
    {
      if (name == complete_dtor_identifier
	  || name == base_dtor_identifier
	  || name == deleting_dtor_identifier)
	gcc_assert (args == NULL || vec_safe_is_empty (*args));

      /* Convert to the base class, if necessary.  */
      if (!same_type_ignoring_top_level_qualifiers_p
	  (TREE_TYPE (instance), BINFO_TYPE (binfo)))
	{
	  if (name != ansi_assopname (NOP_EXPR))
	    /* For constructors and destructors, either the base is
	       non-virtual, or it is virtual but we are doing the
	       conversion from a constructor or destructor for the
	       complete object.  In either case, we can convert
	       statically.  */
	    instance = convert_to_base_statically (instance, binfo);
	  else
	    /* However, for assignment operators, we must convert
	       dynamically if the base is virtual.  */
	    instance = build_base_path (PLUS_EXPR, instance,
					binfo, /*nonnull=*/1, complain);
	}
    }

  gcc_assert (instance != NULL_TREE);

  fns = lookup_fnfields (binfo, name, 1);

  /* When making a call to a constructor or destructor for a subobject
     that uses virtual base classes, pass down a pointer to a VTT for
     the subobject.  */
  if ((name == base_ctor_identifier
       || name == base_dtor_identifier)
      && CLASSTYPE_VBASECLASSES (class_type))
    {
      tree vtt;
      tree sub_vtt;

      /* If the current function is a complete object constructor
	 or destructor, then we fetch the VTT directly.
	 Otherwise, we look it up using the VTT we were given.  */
      vtt = DECL_CHAIN (CLASSTYPE_VTABLES (current_class_type));
      vtt = decay_conversion (vtt, complain);
      if (vtt == error_mark_node)
	return error_mark_node;
      vtt = build3 (COND_EXPR, TREE_TYPE (vtt),
		    build2 (EQ_EXPR, boolean_type_node,
			    current_in_charge_parm, integer_zero_node),
		    current_vtt_parm,
		    vtt);
      if (BINFO_SUBVTT_INDEX (binfo))
	sub_vtt = fold_build_pointer_plus (vtt, BINFO_SUBVTT_INDEX (binfo));
      else
	sub_vtt = vtt;

      if (args == NULL)
	{
	  allocated = make_tree_vector ();
	  args = &allocated;
	}

      vec_safe_insert (*args, 0, sub_vtt);
    }

  ret = build_new_method_call (instance, fns, args,
			       TYPE_BINFO (BINFO_TYPE (binfo)),
			       flags, /*fn=*/NULL,
			       complain);

  if (allocated != NULL)
    release_tree_vector (allocated);

  if ((complain & tf_error)
      && (flags & LOOKUP_DELEGATING_CONS)
      && name == complete_ctor_identifier 
      && TREE_CODE (ret) == CALL_EXPR
      && (DECL_ABSTRACT_ORIGIN (TREE_OPERAND (CALL_EXPR_FN (ret), 0))
	  == current_function_decl))
    error ("constructor delegates to itself");

  return ret;
}

/* Return the NAME, as a C string.  The NAME indicates a function that
   is a member of TYPE.  *FREE_P is set to true if the caller must
   free the memory returned.

   Rather than go through all of this, we should simply set the names
   of constructors and destructors appropriately, and dispense with
   ctor_identifier, dtor_identifier, etc.  */

static char *
name_as_c_string (tree name, tree type, bool *free_p)
{
  char *pretty_name;

  /* Assume that we will not allocate memory.  */
  *free_p = false;
  /* Constructors and destructors are special.  */
  if (IDENTIFIER_CTOR_OR_DTOR_P (name))
    {
      pretty_name
	= CONST_CAST (char *, identifier_to_locale (IDENTIFIER_POINTER (constructor_name (type))));
      /* For a destructor, add the '~'.  */
      if (name == complete_dtor_identifier
	  || name == base_dtor_identifier
	  || name == deleting_dtor_identifier)
	{
	  pretty_name = concat ("~", pretty_name, NULL);
	  /* Remember that we need to free the memory allocated.  */
	  *free_p = true;
	}
    }
  else if (IDENTIFIER_TYPENAME_P (name))
    {
      pretty_name = concat ("operator ",
			    type_as_string_translate (TREE_TYPE (name),
						      TFF_PLAIN_IDENTIFIER),
			    NULL);
      /* Remember that we need to free the memory allocated.  */
      *free_p = true;
    }
  else
    pretty_name = CONST_CAST (char *, identifier_to_locale (IDENTIFIER_POINTER (name)));

  return pretty_name;
}

/* Build a call to "INSTANCE.FN (ARGS)".  If FN_P is non-NULL, it will
   be set, upon return, to the function called.  ARGS may be NULL.
   This may change ARGS.  */

static tree
build_new_method_call_1 (tree instance, tree fns, vec<tree, va_gc> **args,
		         tree conversion_path, int flags,
		         tree *fn_p, tsubst_flags_t complain)
{
  struct z_candidate *candidates = 0, *cand;
  tree explicit_targs = NULL_TREE;
  tree basetype = NULL_TREE;
  tree access_binfo, binfo;
  tree optype;
  tree first_mem_arg = NULL_TREE;
  tree name;
  bool skip_first_for_error;
  vec<tree, va_gc> *user_args;
  tree call;
  tree fn;
  int template_only = 0;
  bool any_viable_p;
  tree orig_instance;
  tree orig_fns;
  vec<tree, va_gc> *orig_args = NULL;
  void *p;

  gcc_assert (instance != NULL_TREE);

  /* We don't know what function we're going to call, yet.  */
  if (fn_p)
    *fn_p = NULL_TREE;

  if (error_operand_p (instance)
      || !fns || error_operand_p (fns))
    return error_mark_node;

  if (!BASELINK_P (fns))
    {
      if (complain & tf_error)
	error ("call to non-function %qD", fns);
      return error_mark_node;
    }

  orig_instance = instance;
  orig_fns = fns;

  /* Dismantle the baselink to collect all the information we need.  */
  if (!conversion_path)
    conversion_path = BASELINK_BINFO (fns);
  access_binfo = BASELINK_ACCESS_BINFO (fns);
  binfo = BASELINK_BINFO (fns);
  optype = BASELINK_OPTYPE (fns);
  fns = BASELINK_FUNCTIONS (fns);
  if (TREE_CODE (fns) == TEMPLATE_ID_EXPR)
    {
      explicit_targs = TREE_OPERAND (fns, 1);
      fns = TREE_OPERAND (fns, 0);
      template_only = 1;
    }
  gcc_assert (TREE_CODE (fns) == FUNCTION_DECL
	      || TREE_CODE (fns) == TEMPLATE_DECL
	      || TREE_CODE (fns) == OVERLOAD);
  fn = get_first_fn (fns);
  name = DECL_NAME (fn);

  basetype = TYPE_MAIN_VARIANT (TREE_TYPE (instance));
  gcc_assert (CLASS_TYPE_P (basetype));

  if (processing_template_decl)
    {
      orig_args = args == NULL ? NULL : make_tree_vector_copy (*args);
      instance = build_non_dependent_expr (instance);
      if (args != NULL)
	make_args_non_dependent (*args);
    }

  user_args = args == NULL ? NULL : *args;
  /* Under DR 147 A::A() is an invalid constructor call,
     not a functional cast.  */
  if (DECL_MAYBE_IN_CHARGE_CONSTRUCTOR_P (fn))
    {
      if (! (complain & tf_error))
	return error_mark_node;

      if (permerror (input_location,
		     "cannot call constructor %<%T::%D%> directly",
		     basetype, name))
	inform (input_location, "for a function-style cast, remove the "
		"redundant %<::%D%>", name);
      call = build_functional_cast (basetype, build_tree_list_vec (user_args),
				    complain);
      return call;
    }

  /* Figure out whether to skip the first argument for the error
     message we will display to users if an error occurs.  We don't
     want to display any compiler-generated arguments.  The "this"
     pointer hasn't been added yet.  However, we must remove the VTT
     pointer if this is a call to a base-class constructor or
     destructor.  */
  skip_first_for_error = false;
  if (IDENTIFIER_CTOR_OR_DTOR_P (name))
    {
      /* Callers should explicitly indicate whether they want to construct
	 the complete object or just the part without virtual bases.  */
      gcc_assert (name != ctor_identifier);
      /* Similarly for destructors.  */
      gcc_assert (name != dtor_identifier);
      /* Remove the VTT pointer, if present.  */
      if ((name == base_ctor_identifier || name == base_dtor_identifier)
	  && CLASSTYPE_VBASECLASSES (basetype))
	skip_first_for_error = true;
    }

  /* Process the argument list.  */
  if (args != NULL && *args != NULL)
    {
      *args = resolve_args (*args, complain);
      if (*args == NULL)
	return error_mark_node;
    }

  /* Consider the object argument to be used even if we end up selecting a
     static member function.  */
  instance = mark_type_use (instance);

  /* It's OK to call destructors and constructors on cv-qualified objects.
     Therefore, convert the INSTANCE to the unqualified type, if
     necessary.  */
  if (DECL_DESTRUCTOR_P (fn)
      || DECL_CONSTRUCTOR_P (fn))
    {
      if (!same_type_p (basetype, TREE_TYPE (instance)))
	{
	  instance = build_this (instance);
	  instance = build_nop (build_pointer_type (basetype), instance);
	  instance = build_fold_indirect_ref (instance);
	}
    }
  if (DECL_DESTRUCTOR_P (fn))
    name = complete_dtor_identifier;

  /* For the overload resolution we need to find the actual `this`
     that would be captured if the call turns out to be to a
     non-static member function.  Do not actually capture it at this
     point.  */
  if (DECL_CONSTRUCTOR_P (fn))
    /* Constructors don't use the enclosing 'this'.  */
    first_mem_arg = instance;
  else
    first_mem_arg = maybe_resolve_dummy (instance, false);

  /* Get the high-water mark for the CONVERSION_OBSTACK.  */
  p = conversion_obstack_alloc (0);

  /* If CONSTRUCTOR_IS_DIRECT_INIT is set, this was a T{ } form
     initializer, not T({ }).  */
  if (DECL_CONSTRUCTOR_P (fn) && args != NULL && !vec_safe_is_empty (*args)
      && DIRECT_LIST_INIT_P ((**args)[0]))
    {
      tree init_list = (**args)[0];
      tree init = NULL_TREE;

      gcc_assert ((*args)->length () == 1
		  && !(flags & LOOKUP_ONLYCONVERTING));

      /* If the initializer list has no elements and T is a class type with
	 a default constructor, the object is value-initialized.  Handle
	 this here so we don't need to handle it wherever we use
	 build_special_member_call.  */
      if (CONSTRUCTOR_NELTS (init_list) == 0
	  && TYPE_HAS_DEFAULT_CONSTRUCTOR (basetype)
	  /* For a user-provided default constructor, use the normal
	     mechanisms so that protected access works.  */
	  && type_has_non_user_provided_default_constructor (basetype)
	  && !processing_template_decl)
	init = build_value_init (basetype, complain);

      /* If BASETYPE is an aggregate, we need to do aggregate
	 initialization.  */
      else if (CP_AGGREGATE_TYPE_P (basetype))
	init = digest_init (basetype, init_list, complain);

      if (init)
	{
	  if (is_dummy_object (instance))
	    return get_target_expr_sfinae (init, complain);
	  init = build2 (INIT_EXPR, TREE_TYPE (instance), instance, init);
	  TREE_SIDE_EFFECTS (init) = true;
	  return init;
	}

      /* Otherwise go ahead with overload resolution.  */
      add_list_candidates (fns, first_mem_arg, init_list,
			   basetype, explicit_targs, template_only,
			   conversion_path, access_binfo, flags,
			   &candidates, complain);
    }
  else
    {
      add_candidates (fns, first_mem_arg, user_args, optype,
		      explicit_targs, template_only, conversion_path,
		      access_binfo, flags, &candidates, complain);
    }
  any_viable_p = false;
  candidates = splice_viable (candidates, false, &any_viable_p);

  if (!any_viable_p)
    {
      if (complain & tf_error)
	{
	  if (!COMPLETE_OR_OPEN_TYPE_P (basetype))
	    cxx_incomplete_type_error (instance, basetype);
	  else if (optype)
	    error ("no matching function for call to %<%T::operator %T(%A)%#V%>",
		   basetype, optype, build_tree_list_vec (user_args),
		   TREE_TYPE (instance));
	  else
	    {
	      char *pretty_name;
	      bool free_p;
	      tree arglist;

	      pretty_name = name_as_c_string (name, basetype, &free_p);
	      arglist = build_tree_list_vec (user_args);
	      if (skip_first_for_error)
		arglist = TREE_CHAIN (arglist);
	      error ("no matching function for call to %<%T::%s(%A)%#V%>",
		     basetype, pretty_name, arglist,
		     TREE_TYPE (instance));
	      if (free_p)
		free (pretty_name);
	    }
	  print_z_candidates (location_of (name), candidates);
	}
      call = error_mark_node;
    }
  else
    {
      cand = tourney (candidates, complain);
      if (cand == 0)
	{
	  char *pretty_name;
	  bool free_p;
	  tree arglist;

	  if (complain & tf_error)
	    {
	      pretty_name = name_as_c_string (name, basetype, &free_p);
	      arglist = build_tree_list_vec (user_args);
	      if (skip_first_for_error)
		arglist = TREE_CHAIN (arglist);
	      if (!any_strictly_viable (candidates))
		error ("no matching function for call to %<%s(%A)%>",
		       pretty_name, arglist);
	      else
		error ("call of overloaded %<%s(%A)%> is ambiguous",
		       pretty_name, arglist);
	      print_z_candidates (location_of (name), candidates);
	      if (free_p)
		free (pretty_name);
	    }
	  call = error_mark_node;
	}
      else
	{
	  fn = cand->fn;
	  call = NULL_TREE;

	  if (!(flags & LOOKUP_NONVIRTUAL)
	      && DECL_PURE_VIRTUAL_P (fn)
	      && instance == current_class_ref
	      && (complain & tf_warning))
	    {
	      /* This is not an error, it is runtime undefined
		 behavior.  */
	      if (!current_function_decl)
		warning (0, "pure virtual %q#D called from "
			 "non-static data member initializer", fn);
	      else if (DECL_CONSTRUCTOR_P (current_function_decl)
		       || DECL_DESTRUCTOR_P (current_function_decl))
		warning (0, (DECL_CONSTRUCTOR_P (current_function_decl)
			     ? "pure virtual %q#D called from constructor"
			     : "pure virtual %q#D called from destructor"),
			 fn);
	    }

	  if (TREE_CODE (TREE_TYPE (fn)) == METHOD_TYPE
	      && !DECL_CONSTRUCTOR_P (fn)
	      && is_dummy_object (instance))
	    {
	      instance = maybe_resolve_dummy (instance, true);
	      if (instance == error_mark_node)
		call = error_mark_node;
	      else if (!is_dummy_object (instance))
		{
		  /* We captured 'this' in the current lambda now that
		     we know we really need it.  */
		  cand->first_arg = instance;
		}
	      else
		{
		  if (complain & tf_error)
		    error ("cannot call member function %qD without object",
			   fn);
		  call = error_mark_node;
		}
	    }

	  if (call != error_mark_node)
	    {
	      /* Optimize away vtable lookup if we know that this
		 function can't be overridden.  We need to check if
		 the context and the type where we found fn are the same,
		 actually FN might be defined in a different class
		 type because of a using-declaration. In this case, we
		 do not want to perform a non-virtual call.  */
	      if (DECL_VINDEX (fn) && ! (flags & LOOKUP_NONVIRTUAL)
		  && same_type_ignoring_top_level_qualifiers_p
		  (DECL_CONTEXT (fn), BINFO_TYPE (binfo))
		  && resolves_to_fixed_type_p (instance, 0))
		flags |= LOOKUP_NONVIRTUAL;
              if (explicit_targs)
                flags |= LOOKUP_EXPLICIT_TMPL_ARGS;
	      /* Now we know what function is being called.  */
	      if (fn_p)
		*fn_p = fn;
	      /* Build the actual CALL_EXPR.  */
	      call = build_over_call (cand, flags, complain);
	      /* In an expression of the form `a->f()' where `f' turns
		 out to be a static member function, `a' is
		 none-the-less evaluated.  */
	      if (TREE_CODE (TREE_TYPE (fn)) != METHOD_TYPE
		  && !is_dummy_object (instance)
		  && TREE_SIDE_EFFECTS (instance))
		call = build2 (COMPOUND_EXPR, TREE_TYPE (call),
			       instance, call);
	      else if (call != error_mark_node
		       && DECL_DESTRUCTOR_P (cand->fn)
		       && !VOID_TYPE_P (TREE_TYPE (call)))
		/* An explicit call of the form "x->~X()" has type
		   "void".  However, on platforms where destructors
		   return "this" (i.e., those where
		   targetm.cxx.cdtor_returns_this is true), such calls
		   will appear to have a return value of pointer type
		   to the low-level call machinery.  We do not want to
		   change the low-level machinery, since we want to be
		   able to optimize "delete f()" on such platforms as
		   "operator delete(~X(f()))" (rather than generating
		   "t = f(), ~X(t), operator delete (t)").  */
		call = build_nop (void_type_node, call);
	    }
	}
    }

  if (processing_template_decl && call != error_mark_node)
    {
      bool cast_to_void = false;

      if (TREE_CODE (call) == COMPOUND_EXPR)
	call = TREE_OPERAND (call, 1);
      else if (TREE_CODE (call) == NOP_EXPR)
	{
	  cast_to_void = true;
	  call = TREE_OPERAND (call, 0);
	}
      if (INDIRECT_REF_P (call))
	call = TREE_OPERAND (call, 0);
      call = (build_min_non_dep_call_vec
	      (call,
	       build_min (COMPONENT_REF, TREE_TYPE (CALL_EXPR_FN (call)),
			  orig_instance, orig_fns, NULL_TREE),
	       orig_args));
      SET_EXPR_LOCATION (call, input_location);
      call = convert_from_reference (call);
      if (cast_to_void)
	call = build_nop (void_type_node, call);
    }

 /* Free all the conversions we allocated.  */
  obstack_free (&conversion_obstack, p);

  if (orig_args != NULL)
    release_tree_vector (orig_args);

  return call;
}

/* Wrapper for above.  */

tree
build_new_method_call (tree instance, tree fns, vec<tree, va_gc> **args,
		       tree conversion_path, int flags,
		       tree *fn_p, tsubst_flags_t complain)
{
  tree ret;
  bool subtime = timevar_cond_start (TV_OVERLOAD);
  ret = build_new_method_call_1 (instance, fns, args, conversion_path, flags,
                                 fn_p, complain);
  timevar_cond_stop (TV_OVERLOAD, subtime);
  return ret;
}

/* Returns true iff standard conversion sequence ICS1 is a proper
   subsequence of ICS2.  */

static bool
is_subseq (conversion *ics1, conversion *ics2)
{
  /* We can assume that a conversion of the same code
     between the same types indicates a subsequence since we only get
     here if the types we are converting from are the same.  */

  while (ics1->kind == ck_rvalue
	 || ics1->kind == ck_lvalue)
    ics1 = next_conversion (ics1);

  while (1)
    {
      while (ics2->kind == ck_rvalue
	     || ics2->kind == ck_lvalue)
	ics2 = next_conversion (ics2);

      if (ics2->kind == ck_user
	  || ics2->kind == ck_ambig
	  || ics2->kind == ck_aggr
	  || ics2->kind == ck_list
	  || ics2->kind == ck_identity)
	/* At this point, ICS1 cannot be a proper subsequence of
	   ICS2.  We can get a USER_CONV when we are comparing the
	   second standard conversion sequence of two user conversion
	   sequences.  */
	return false;

      ics2 = next_conversion (ics2);

      if (ics2->kind == ics1->kind
	  && same_type_p (ics2->type, ics1->type)
	  && same_type_p (next_conversion (ics2)->type,
			  next_conversion (ics1)->type))
	return true;
    }
}

/* Returns nonzero iff DERIVED is derived from BASE.  The inputs may
   be any _TYPE nodes.  */

bool
is_properly_derived_from (tree derived, tree base)
{
  if (!CLASS_TYPE_P (derived) || !CLASS_TYPE_P (base))
    return false;

  /* We only allow proper derivation here.  The DERIVED_FROM_P macro
     considers every class derived from itself.  */
  return (!same_type_ignoring_top_level_qualifiers_p (derived, base)
	  && DERIVED_FROM_P (base, derived));
}

/* We build the ICS for an implicit object parameter as a pointer
   conversion sequence.  However, such a sequence should be compared
   as if it were a reference conversion sequence.  If ICS is the
   implicit conversion sequence for an implicit object parameter,
   modify it accordingly.  */

static void
maybe_handle_implicit_object (conversion **ics)
{
  if ((*ics)->this_p)
    {
      /* [over.match.funcs]

	 For non-static member functions, the type of the
	 implicit object parameter is "reference to cv X"
	 where X is the class of which the function is a
	 member and cv is the cv-qualification on the member
	 function declaration.  */
      conversion *t = *ics;
      tree reference_type;

      /* The `this' parameter is a pointer to a class type.  Make the
	 implicit conversion talk about a reference to that same class
	 type.  */
      reference_type = TREE_TYPE (t->type);
      reference_type = build_reference_type (reference_type);

      if (t->kind == ck_qual)
	t = next_conversion (t);
      if (t->kind == ck_ptr)
	t = next_conversion (t);
      t = build_identity_conv (TREE_TYPE (t->type), NULL_TREE);
      t = direct_reference_binding (reference_type, t);
      t->this_p = 1;
      t->rvaluedness_matches_p = 0;
      *ics = t;
    }
}

/* If *ICS is a REF_BIND set *ICS to the remainder of the conversion,
   and return the initial reference binding conversion. Otherwise,
   leave *ICS unchanged and return NULL.  */

static conversion *
maybe_handle_ref_bind (conversion **ics)
{
  if ((*ics)->kind == ck_ref_bind)
    {
      conversion *old_ics = *ics;
      *ics = next_conversion (old_ics);
      (*ics)->user_conv_p = old_ics->user_conv_p;
      return old_ics;
    }

  return NULL;
}

/* Compare two implicit conversion sequences according to the rules set out in
   [over.ics.rank].  Return values:

      1: ics1 is better than ics2
     -1: ics2 is better than ics1
      0: ics1 and ics2 are indistinguishable */

static int
compare_ics (conversion *ics1, conversion *ics2)
{
  tree from_type1;
  tree from_type2;
  tree to_type1;
  tree to_type2;
  tree deref_from_type1 = NULL_TREE;
  tree deref_from_type2 = NULL_TREE;
  tree deref_to_type1 = NULL_TREE;
  tree deref_to_type2 = NULL_TREE;
  conversion_rank rank1, rank2;

  /* REF_BINDING is nonzero if the result of the conversion sequence
     is a reference type.   In that case REF_CONV is the reference
     binding conversion. */
  conversion *ref_conv1;
  conversion *ref_conv2;

  /* Compare badness before stripping the reference conversion.  */
  if (ics1->bad_p > ics2->bad_p)
    return -1;
  else if (ics1->bad_p < ics2->bad_p)
    return 1;

  /* Handle implicit object parameters.  */
  maybe_handle_implicit_object (&ics1);
  maybe_handle_implicit_object (&ics2);

  /* Handle reference parameters.  */
  ref_conv1 = maybe_handle_ref_bind (&ics1);
  ref_conv2 = maybe_handle_ref_bind (&ics2);

  /* List-initialization sequence L1 is a better conversion sequence than
     list-initialization sequence L2 if L1 converts to
     std::initializer_list<X> for some X and L2 does not.  */
  if (ics1->kind == ck_list && ics2->kind != ck_list)
    return 1;
  if (ics2->kind == ck_list && ics1->kind != ck_list)
    return -1;

  /* [over.ics.rank]

     When  comparing  the  basic forms of implicit conversion sequences (as
     defined in _over.best.ics_)

     --a standard conversion sequence (_over.ics.scs_) is a better
       conversion sequence than a user-defined conversion sequence
       or an ellipsis conversion sequence, and

     --a user-defined conversion sequence (_over.ics.user_) is a
       better conversion sequence than an ellipsis conversion sequence
       (_over.ics.ellipsis_).  */
  /* Use BAD_CONVERSION_RANK because we already checked for a badness
     mismatch.  If both ICS are bad, we try to make a decision based on
     what would have happened if they'd been good.  This is not an
     extension, we'll still give an error when we build up the call; this
     just helps us give a more helpful error message.  */
  rank1 = BAD_CONVERSION_RANK (ics1);
  rank2 = BAD_CONVERSION_RANK (ics2);

  if (rank1 > rank2)
    return -1;
  else if (rank1 < rank2)
    return 1;

  if (ics1->ellipsis_p)
    /* Both conversions are ellipsis conversions.  */
    return 0;

  /* User-defined  conversion sequence U1 is a better conversion sequence
     than another user-defined conversion sequence U2 if they contain the
     same user-defined conversion operator or constructor and if the sec-
     ond standard conversion sequence of U1 is  better  than  the  second
     standard conversion sequence of U2.  */

  /* Handle list-conversion with the same code even though it isn't always
     ranked as a user-defined conversion and it doesn't have a second
     standard conversion sequence; it will still have the desired effect.
     Specifically, we need to do the reference binding comparison at the
     end of this function.  */

  if (ics1->user_conv_p || ics1->kind == ck_list || ics1->kind == ck_aggr)
    {
      conversion *t1;
      conversion *t2;

      for (t1 = ics1; t1->kind != ck_user; t1 = next_conversion (t1))
	if (t1->kind == ck_ambig || t1->kind == ck_aggr
	    || t1->kind == ck_list)
	  break;
      for (t2 = ics2; t2->kind != ck_user; t2 = next_conversion (t2))
	if (t2->kind == ck_ambig || t2->kind == ck_aggr
	    || t2->kind == ck_list)
	  break;

      if (t1->kind != t2->kind)
	return 0;
      else if (t1->kind == ck_user)
	{
	  if (t1->cand->fn != t2->cand->fn)
	    return 0;
	}
      else
	{
	  /* For ambiguous or aggregate conversions, use the target type as
	     a proxy for the conversion function.  */
	  if (!same_type_ignoring_top_level_qualifiers_p (t1->type, t2->type))
	    return 0;
	}

      /* We can just fall through here, after setting up
	 FROM_TYPE1 and FROM_TYPE2.  */
      from_type1 = t1->type;
      from_type2 = t2->type;
    }
  else
    {
      conversion *t1;
      conversion *t2;

      /* We're dealing with two standard conversion sequences.

	 [over.ics.rank]

	 Standard conversion sequence S1 is a better conversion
	 sequence than standard conversion sequence S2 if

	 --S1 is a proper subsequence of S2 (comparing the conversion
	   sequences in the canonical form defined by _over.ics.scs_,
	   excluding any Lvalue Transformation; the identity
	   conversion sequence is considered to be a subsequence of
	   any non-identity conversion sequence */

      t1 = ics1;
      while (t1->kind != ck_identity)
	t1 = next_conversion (t1);
      from_type1 = t1->type;

      t2 = ics2;
      while (t2->kind != ck_identity)
	t2 = next_conversion (t2);
      from_type2 = t2->type;
    }

  /* One sequence can only be a subsequence of the other if they start with
     the same type.  They can start with different types when comparing the
     second standard conversion sequence in two user-defined conversion
     sequences.  */
  if (same_type_p (from_type1, from_type2))
    {
      if (is_subseq (ics1, ics2))
	return 1;
      if (is_subseq (ics2, ics1))
	return -1;
    }

  /* [over.ics.rank]

     Or, if not that,

     --the rank of S1 is better than the rank of S2 (by the rules
       defined below):

    Standard conversion sequences are ordered by their ranks: an Exact
    Match is a better conversion than a Promotion, which is a better
    conversion than a Conversion.

    Two conversion sequences with the same rank are indistinguishable
    unless one of the following rules applies:

    --A conversion that does not a convert a pointer, pointer to member,
      or std::nullptr_t to bool is better than one that does.

    The ICS_STD_RANK automatically handles the pointer-to-bool rule,
    so that we do not have to check it explicitly.  */
  if (ics1->rank < ics2->rank)
    return 1;
  else if (ics2->rank < ics1->rank)
    return -1;

  to_type1 = ics1->type;
  to_type2 = ics2->type;

  /* A conversion from scalar arithmetic type to complex is worse than a
     conversion between scalar arithmetic types.  */
  if (same_type_p (from_type1, from_type2)
      && ARITHMETIC_TYPE_P (from_type1)
      && ARITHMETIC_TYPE_P (to_type1)
      && ARITHMETIC_TYPE_P (to_type2)
      && ((TREE_CODE (to_type1) == COMPLEX_TYPE)
	  != (TREE_CODE (to_type2) == COMPLEX_TYPE)))
    {
      if (TREE_CODE (to_type1) == COMPLEX_TYPE)
	return -1;
      else
	return 1;
    }

  if (TYPE_PTR_P (from_type1)
      && TYPE_PTR_P (from_type2)
      && TYPE_PTR_P (to_type1)
      && TYPE_PTR_P (to_type2))
    {
      deref_from_type1 = TREE_TYPE (from_type1);
      deref_from_type2 = TREE_TYPE (from_type2);
      deref_to_type1 = TREE_TYPE (to_type1);
      deref_to_type2 = TREE_TYPE (to_type2);
    }
  /* The rules for pointers to members A::* are just like the rules
     for pointers A*, except opposite: if B is derived from A then
     A::* converts to B::*, not vice versa.  For that reason, we
     switch the from_ and to_ variables here.  */
  else if ((TYPE_PTRDATAMEM_P (from_type1) && TYPE_PTRDATAMEM_P (from_type2)
	    && TYPE_PTRDATAMEM_P (to_type1) && TYPE_PTRDATAMEM_P (to_type2))
	   || (TYPE_PTRMEMFUNC_P (from_type1)
	       && TYPE_PTRMEMFUNC_P (from_type2)
	       && TYPE_PTRMEMFUNC_P (to_type1)
	       && TYPE_PTRMEMFUNC_P (to_type2)))
    {
      deref_to_type1 = TYPE_PTRMEM_CLASS_TYPE (from_type1);
      deref_to_type2 = TYPE_PTRMEM_CLASS_TYPE (from_type2);
      deref_from_type1 = TYPE_PTRMEM_CLASS_TYPE (to_type1);
      deref_from_type2 = TYPE_PTRMEM_CLASS_TYPE (to_type2);
    }

  if (deref_from_type1 != NULL_TREE
      && RECORD_OR_UNION_CODE_P (TREE_CODE (deref_from_type1))
      && RECORD_OR_UNION_CODE_P (TREE_CODE (deref_from_type2)))
    {
      /* This was one of the pointer or pointer-like conversions.

	 [over.ics.rank]

	 --If class B is derived directly or indirectly from class A,
	   conversion of B* to A* is better than conversion of B* to
	   void*, and conversion of A* to void* is better than
	   conversion of B* to void*.  */
      if (VOID_TYPE_P (deref_to_type1)
	  && VOID_TYPE_P (deref_to_type2))
	{
	  if (is_properly_derived_from (deref_from_type1,
					deref_from_type2))
	    return -1;
	  else if (is_properly_derived_from (deref_from_type2,
					     deref_from_type1))
	    return 1;
	}
      else if (VOID_TYPE_P (deref_to_type1)
	       || VOID_TYPE_P (deref_to_type2))
	{
	  if (same_type_p (deref_from_type1, deref_from_type2))
	    {
	      if (VOID_TYPE_P (deref_to_type2))
		{
		  if (is_properly_derived_from (deref_from_type1,
						deref_to_type1))
		    return 1;
		}
	      /* We know that DEREF_TO_TYPE1 is `void' here.  */
	      else if (is_properly_derived_from (deref_from_type1,
						 deref_to_type2))
		return -1;
	    }
	}
      else if (RECORD_OR_UNION_CODE_P (TREE_CODE (deref_to_type1))
	       && RECORD_OR_UNION_CODE_P (TREE_CODE (deref_to_type2)))
	{
	  /* [over.ics.rank]

	     --If class B is derived directly or indirectly from class A
	       and class C is derived directly or indirectly from B,

	     --conversion of C* to B* is better than conversion of C* to
	       A*,

	     --conversion of B* to A* is better than conversion of C* to
	       A*  */
	  if (same_type_p (deref_from_type1, deref_from_type2))
	    {
	      if (is_properly_derived_from (deref_to_type1,
					    deref_to_type2))
		return 1;
	      else if (is_properly_derived_from (deref_to_type2,
						 deref_to_type1))
		return -1;
	    }
	  else if (same_type_p (deref_to_type1, deref_to_type2))
	    {
	      if (is_properly_derived_from (deref_from_type2,
					    deref_from_type1))
		return 1;
	      else if (is_properly_derived_from (deref_from_type1,
						 deref_from_type2))
		return -1;
	    }
	}
    }
  else if (CLASS_TYPE_P (non_reference (from_type1))
	   && same_type_p (from_type1, from_type2))
    {
      tree from = non_reference (from_type1);

      /* [over.ics.rank]

	 --binding of an expression of type C to a reference of type
	   B& is better than binding an expression of type C to a
	   reference of type A&

	 --conversion of C to B is better than conversion of C to A,  */
      if (is_properly_derived_from (from, to_type1)
	  && is_properly_derived_from (from, to_type2))
	{
	  if (is_properly_derived_from (to_type1, to_type2))
	    return 1;
	  else if (is_properly_derived_from (to_type2, to_type1))
	    return -1;
	}
    }
  else if (CLASS_TYPE_P (non_reference (to_type1))
	   && same_type_p (to_type1, to_type2))
    {
      tree to = non_reference (to_type1);

      /* [over.ics.rank]

	 --binding of an expression of type B to a reference of type
	   A& is better than binding an expression of type C to a
	   reference of type A&,

	 --conversion of B to A is better than conversion of C to A  */
      if (is_properly_derived_from (from_type1, to)
	  && is_properly_derived_from (from_type2, to))
	{
	  if (is_properly_derived_from (from_type2, from_type1))
	    return 1;
	  else if (is_properly_derived_from (from_type1, from_type2))
	    return -1;
	}
    }

  /* [over.ics.rank]

     --S1 and S2 differ only in their qualification conversion and  yield
       similar  types  T1 and T2 (_conv.qual_), respectively, and the cv-
       qualification signature of type T1 is a proper subset of  the  cv-
       qualification signature of type T2  */
  if (ics1->kind == ck_qual
      && ics2->kind == ck_qual
      && same_type_p (from_type1, from_type2))
    {
      int result = comp_cv_qual_signature (to_type1, to_type2);
      if (result != 0)
	return result;
    }

  /* [over.ics.rank]

     --S1 and S2 are reference bindings (_dcl.init.ref_) and neither refers
     to an implicit object parameter of a non-static member function
     declared without a ref-qualifier, and either S1 binds an lvalue
     reference to an lvalue and S2 binds an rvalue reference or S1 binds an
     rvalue reference to an rvalue and S2 binds an lvalue reference (C++0x
     draft standard, 13.3.3.2)

     --S1 and S2 are reference bindings (_dcl.init.ref_), and the
     types to which the references refer are the same type except for
     top-level cv-qualifiers, and the type to which the reference
     initialized by S2 refers is more cv-qualified than the type to
     which the reference initialized by S1 refers.

     DR 1328 [over.match.best]: the context is an initialization by
     conversion function for direct reference binding (13.3.1.6) of a
     reference to function type, the return type of F1 is the same kind of
     reference (i.e. lvalue or rvalue) as the reference being initialized,
     and the return type of F2 is not.  */

  if (ref_conv1 && ref_conv2)
    {
      if (!ref_conv1->this_p && !ref_conv2->this_p
	  && (ref_conv1->rvaluedness_matches_p
	      != ref_conv2->rvaluedness_matches_p)
	  && (same_type_p (ref_conv1->type, ref_conv2->type)
	      || (TYPE_REF_IS_RVALUE (ref_conv1->type)
		  != TYPE_REF_IS_RVALUE (ref_conv2->type))))
	{
	  if (ref_conv1->bad_p
	      && !same_type_p (TREE_TYPE (ref_conv1->type),
			       TREE_TYPE (ref_conv2->type)))
	    /* Don't prefer a bad conversion that drops cv-quals to a bad
	       conversion with the wrong rvalueness.  */
	    return 0;
	  return (ref_conv1->rvaluedness_matches_p
		  - ref_conv2->rvaluedness_matches_p);
	}

      if (same_type_ignoring_top_level_qualifiers_p (to_type1, to_type2))
	{
	  int q1 = cp_type_quals (TREE_TYPE (ref_conv1->type));
	  int q2 = cp_type_quals (TREE_TYPE (ref_conv2->type));
	  if (ref_conv1->bad_p)
	    {
	      /* Prefer the one that drops fewer cv-quals.  */
	      tree ftype = next_conversion (ref_conv1)->type;
	      int fquals = cp_type_quals (ftype);
	      q1 ^= fquals;
	      q2 ^= fquals;
	    }
	  return comp_cv_qualification (q2, q1);
	}
    }

  /* Neither conversion sequence is better than the other.  */
  return 0;
}

/* The source type for this standard conversion sequence.  */

static tree
source_type (conversion *t)
{
  for (;; t = next_conversion (t))
    {
      if (t->kind == ck_user
	  || t->kind == ck_ambig
	  || t->kind == ck_identity)
	return t->type;
    }
  gcc_unreachable ();
}

/* Note a warning about preferring WINNER to LOSER.  We do this by storing
   a pointer to LOSER and re-running joust to produce the warning if WINNER
   is actually used.  */

static void
add_warning (struct z_candidate *winner, struct z_candidate *loser)
{
  candidate_warning *cw = (candidate_warning *)
    conversion_obstack_alloc (sizeof (candidate_warning));
  cw->loser = loser;
  cw->next = winner->warnings;
  winner->warnings = cw;
}

/* Compare two candidates for overloading as described in
   [over.match.best].  Return values:

      1: cand1 is better than cand2
     -1: cand2 is better than cand1
      0: cand1 and cand2 are indistinguishable */

static int
joust (struct z_candidate *cand1, struct z_candidate *cand2, bool warn,
       tsubst_flags_t complain)
{
  int winner = 0;
  int off1 = 0, off2 = 0;
  size_t i;
  size_t len;

  /* Candidates that involve bad conversions are always worse than those
     that don't.  */
  if (cand1->viable > cand2->viable)
    return 1;
  if (cand1->viable < cand2->viable)
    return -1;

  /* If we have two pseudo-candidates for conversions to the same type,
     or two candidates for the same function, arbitrarily pick one.  */
  if (cand1->fn == cand2->fn
      && (IS_TYPE_OR_DECL_P (cand1->fn)))
    return 1;

  /* Prefer a non-deleted function over an implicitly deleted move
     constructor or assignment operator.  This differs slightly from the
     wording for issue 1402 (which says the move op is ignored by overload
     resolution), but this way produces better error messages.  */
  if (TREE_CODE (cand1->fn) == FUNCTION_DECL
      && TREE_CODE (cand2->fn) == FUNCTION_DECL
      && DECL_DELETED_FN (cand1->fn) != DECL_DELETED_FN (cand2->fn))
    {
      if (DECL_DELETED_FN (cand1->fn) && DECL_DEFAULTED_FN (cand1->fn)
	  && move_fn_p (cand1->fn))
	return -1;
      if (DECL_DELETED_FN (cand2->fn) && DECL_DEFAULTED_FN (cand2->fn)
	  && move_fn_p (cand2->fn))
	return 1;
    }

  /* a viable function F1
     is defined to be a better function than another viable function F2  if
     for  all arguments i, ICSi(F1) is not a worse conversion sequence than
     ICSi(F2), and then */

  /* for some argument j, ICSj(F1) is a better conversion  sequence  than
     ICSj(F2) */

  /* For comparing static and non-static member functions, we ignore
     the implicit object parameter of the non-static function.  The
     standard says to pretend that the static function has an object
     parm, but that won't work with operator overloading.  */
  len = cand1->num_convs;
  if (len != cand2->num_convs)
    {
      int static_1 = DECL_STATIC_FUNCTION_P (cand1->fn);
      int static_2 = DECL_STATIC_FUNCTION_P (cand2->fn);

      if (DECL_CONSTRUCTOR_P (cand1->fn)
	  && is_list_ctor (cand1->fn) != is_list_ctor (cand2->fn))
	/* We're comparing a near-match list constructor and a near-match
	   non-list constructor.  Just treat them as unordered.  */
	return 0;

      gcc_assert (static_1 != static_2);

      if (static_1)
	off2 = 1;
      else
	{
	  off1 = 1;
	  --len;
	}
    }

  for (i = 0; i < len; ++i)
    {
      conversion *t1 = cand1->convs[i + off1];
      conversion *t2 = cand2->convs[i + off2];
      int comp = compare_ics (t1, t2);

      if (comp != 0)
	{
	  if ((complain & tf_warning)
	      && warn_sign_promo
	      && (CONVERSION_RANK (t1) + CONVERSION_RANK (t2)
		  == cr_std + cr_promotion)
	      && t1->kind == ck_std
	      && t2->kind == ck_std
	      && TREE_CODE (t1->type) == INTEGER_TYPE
	      && TREE_CODE (t2->type) == INTEGER_TYPE
	      && (TYPE_PRECISION (t1->type)
		  == TYPE_PRECISION (t2->type))
	      && (TYPE_UNSIGNED (next_conversion (t1)->type)
		  || (TREE_CODE (next_conversion (t1)->type)
		      == ENUMERAL_TYPE)))
	    {
	      tree type = next_conversion (t1)->type;
	      tree type1, type2;
	      struct z_candidate *w, *l;
	      if (comp > 0)
		type1 = t1->type, type2 = t2->type,
		  w = cand1, l = cand2;
	      else
		type1 = t2->type, type2 = t1->type,
		  w = cand2, l = cand1;

	      if (warn)
		{
		  warning (OPT_Wsign_promo, "passing %qT chooses %qT over %qT",
			   type, type1, type2);
		  warning (OPT_Wsign_promo, "  in call to %qD", w->fn);
		}
	      else
		add_warning (w, l);
	    }

	  if (winner && comp != winner)
	    {
	      winner = 0;
	      goto tweak;
	    }
	  winner = comp;
	}
    }

  /* warn about confusing overload resolution for user-defined conversions,
     either between a constructor and a conversion op, or between two
     conversion ops.  */
  if ((complain & tf_warning)
      && winner && warn_conversion && cand1->second_conv
      && (!DECL_CONSTRUCTOR_P (cand1->fn) || !DECL_CONSTRUCTOR_P (cand2->fn))
      && winner != compare_ics (cand1->second_conv, cand2->second_conv))
    {
      struct z_candidate *w, *l;
      bool give_warning = false;

      if (winner == 1)
	w = cand1, l = cand2;
      else
	w = cand2, l = cand1;

      /* We don't want to complain about `X::operator T1 ()'
	 beating `X::operator T2 () const', when T2 is a no less
	 cv-qualified version of T1.  */
      if (DECL_CONTEXT (w->fn) == DECL_CONTEXT (l->fn)
	  && !DECL_CONSTRUCTOR_P (w->fn) && !DECL_CONSTRUCTOR_P (l->fn))
	{
	  tree t = TREE_TYPE (TREE_TYPE (l->fn));
	  tree f = TREE_TYPE (TREE_TYPE (w->fn));

	  if (TREE_CODE (t) == TREE_CODE (f) && POINTER_TYPE_P (t))
	    {
	      t = TREE_TYPE (t);
	      f = TREE_TYPE (f);
	    }
	  if (!comp_ptr_ttypes (t, f))
	    give_warning = true;
	}
      else
	give_warning = true;

      if (!give_warning)
	/*NOP*/;
      else if (warn)
	{
	  tree source = source_type (w->convs[0]);
	  if (! DECL_CONSTRUCTOR_P (w->fn))
	    source = TREE_TYPE (source);
	  if (warning (OPT_Wconversion, "choosing %qD over %qD", w->fn, l->fn)
	      && warning (OPT_Wconversion, "  for conversion from %qT to %qT",
			  source, w->second_conv->type)) 
	    {
	      inform (input_location, "  because conversion sequence for the argument is better");
	    }
	}
      else
	add_warning (w, l);
    }

  if (winner)
    return winner;

  /* DR 495 moved this tiebreaker above the template ones.  */
  /* or, if not that,
     the  context  is  an  initialization by user-defined conversion (see
     _dcl.init_  and  _over.match.user_)  and  the  standard   conversion
     sequence  from  the return type of F1 to the destination type (i.e.,
     the type of the entity being initialized)  is  a  better  conversion
     sequence  than the standard conversion sequence from the return type
     of F2 to the destination type.  */

  if (cand1->second_conv)
    {
      winner = compare_ics (cand1->second_conv, cand2->second_conv);
      if (winner)
	return winner;
    }

  /* or, if not that,
     F1 is a non-template function and F2 is a template function
     specialization.  */

  if (!cand1->template_decl && cand2->template_decl)
    return 1;
  else if (cand1->template_decl && !cand2->template_decl)
    return -1;

  /* or, if not that,
     F1 and F2 are template functions and the function template for F1 is
     more specialized than the template for F2 according to the partial
     ordering rules.  */

  if (cand1->template_decl && cand2->template_decl)
    {
      winner = more_specialized_fn
	(TI_TEMPLATE (cand1->template_decl),
	 TI_TEMPLATE (cand2->template_decl),
	 /* [temp.func.order]: The presence of unused ellipsis and default
	    arguments has no effect on the partial ordering of function
	    templates.   add_function_candidate() will not have
	    counted the "this" argument for constructors.  */
	 cand1->num_convs + DECL_CONSTRUCTOR_P (cand1->fn));
      if (winner)
	return winner;
    }

  /* Check whether we can discard a builtin candidate, either because we
     have two identical ones or matching builtin and non-builtin candidates.

     (Pedantically in the latter case the builtin which matched the user
     function should not be added to the overload set, but we spot it here.

     [over.match.oper]
     ... the builtin candidates include ...
     - do not have the same parameter type list as any non-template
       non-member candidate.  */

  if (identifier_p (cand1->fn) || identifier_p (cand2->fn))
    {
      for (i = 0; i < len; ++i)
	if (!same_type_p (cand1->convs[i]->type,
			  cand2->convs[i]->type))
	  break;
      if (i == cand1->num_convs)
	{
	  if (cand1->fn == cand2->fn)
	    /* Two built-in candidates; arbitrarily pick one.  */
	    return 1;
	  else if (identifier_p (cand1->fn))
	    /* cand1 is built-in; prefer cand2.  */
	    return -1;
	  else
	    /* cand2 is built-in; prefer cand1.  */
	    return 1;
	}
    }

  /* For candidates of a multi-versioned function,  make the version with
     the highest priority win.  This version will be checked for dispatching
     first.  If this version can be inlined into the caller, the front-end
     will simply make a direct call to this function.  */

  if (TREE_CODE (cand1->fn) == FUNCTION_DECL
      && DECL_FUNCTION_VERSIONED (cand1->fn)
      && TREE_CODE (cand2->fn) == FUNCTION_DECL
      && DECL_FUNCTION_VERSIONED (cand2->fn))
    {
      tree f1 = TREE_TYPE (cand1->fn);
      tree f2 = TREE_TYPE (cand2->fn);
      tree p1 = TYPE_ARG_TYPES (f1);
      tree p2 = TYPE_ARG_TYPES (f2);
     
      /* Check if cand1->fn and cand2->fn are versions of the same function.  It
         is possible that cand1->fn and cand2->fn are function versions but of
         different functions.  Check types to see if they are versions of the same
         function.  */
      if (compparms (p1, p2)
	  && same_type_p (TREE_TYPE (f1), TREE_TYPE (f2)))
	{
	  /* Always make the version with the higher priority, more
	     specialized, win.  */
	  gcc_assert (targetm.compare_version_priority);
	  if (targetm.compare_version_priority (cand1->fn, cand2->fn) >= 0)
	    return 1;
	  else
	    return -1;
	}
    }

  /* If the two function declarations represent the same function (this can
     happen with declarations in multiple scopes and arg-dependent lookup),
     arbitrarily choose one.  But first make sure the default args we're
     using match.  */
  if (DECL_P (cand1->fn) && DECL_P (cand2->fn)
      && equal_functions (cand1->fn, cand2->fn))
    {
      tree parms1 = TYPE_ARG_TYPES (TREE_TYPE (cand1->fn));
      tree parms2 = TYPE_ARG_TYPES (TREE_TYPE (cand2->fn));

      gcc_assert (!DECL_CONSTRUCTOR_P (cand1->fn));

      for (i = 0; i < len; ++i)
	{
	  /* Don't crash if the fn is variadic.  */
	  if (!parms1)
	    break;
	  parms1 = TREE_CHAIN (parms1);
	  parms2 = TREE_CHAIN (parms2);
	}

      if (off1)
	parms1 = TREE_CHAIN (parms1);
      else if (off2)
	parms2 = TREE_CHAIN (parms2);

      for (; parms1; ++i)
	{
	  if (!cp_tree_equal (TREE_PURPOSE (parms1),
			      TREE_PURPOSE (parms2)))
	    {
	      if (warn)
		{
		  if (complain & tf_error)
		    {
		      if (permerror (input_location,
				     "default argument mismatch in "
				     "overload resolution"))
			{
			  inform (input_location,
				  " candidate 1: %q+#F", cand1->fn);
			  inform (input_location,
				  " candidate 2: %q+#F", cand2->fn);
			}
		    }
		  else
		    return 0;
		}
	      else
		add_warning (cand1, cand2);
	      break;
	    }
	  parms1 = TREE_CHAIN (parms1);
	  parms2 = TREE_CHAIN (parms2);
	}

      return 1;
    }

tweak:

  /* Extension: If the worst conversion for one candidate is worse than the
     worst conversion for the other, take the first.  */
  if (!pedantic && (complain & tf_warning_or_error))
    {
      conversion_rank rank1 = cr_identity, rank2 = cr_identity;
      struct z_candidate *w = 0, *l = 0;

      for (i = 0; i < len; ++i)
	{
	  if (CONVERSION_RANK (cand1->convs[i+off1]) > rank1)
	    rank1 = CONVERSION_RANK (cand1->convs[i+off1]);
	  if (CONVERSION_RANK (cand2->convs[i + off2]) > rank2)
	    rank2 = CONVERSION_RANK (cand2->convs[i + off2]);
	}
      if (rank1 < rank2)
	winner = 1, w = cand1, l = cand2;
      if (rank1 > rank2)
	winner = -1, w = cand2, l = cand1;
      if (winner)
	{
	  /* Don't choose a deleted function over ambiguity.  */
	  if (DECL_P (w->fn) && DECL_DELETED_FN (w->fn))
	    return 0;
	  if (warn)
	    {
	      pedwarn (input_location, 0,
	      "ISO C++ says that these are ambiguous, even "
	      "though the worst conversion for the first is better than "
	      "the worst conversion for the second:");
	      print_z_candidate (input_location, _("candidate 1:"), w);
	      print_z_candidate (input_location, _("candidate 2:"), l);
	    }
	  else
	    add_warning (w, l);
	  return winner;
	}
    }

  gcc_assert (!winner);
  return 0;
}

/* Given a list of candidates for overloading, find the best one, if any.
   This algorithm has a worst case of O(2n) (winner is last), and a best
   case of O(n/2) (totally ambiguous); much better than a sorting
   algorithm.  */

static struct z_candidate *
tourney (struct z_candidate *candidates, tsubst_flags_t complain)
{
  struct z_candidate *champ = candidates, *challenger;
  int fate;
  int champ_compared_to_predecessor = 0;

  /* Walk through the list once, comparing each current champ to the next
     candidate, knocking out a candidate or two with each comparison.  */

  for (challenger = champ->next; challenger; )
    {
      fate = joust (champ, challenger, 0, complain);
      if (fate == 1)
	challenger = challenger->next;
      else
	{
	  if (fate == 0)
	    {
	      champ = challenger->next;
	      if (champ == 0)
		return NULL;
	      champ_compared_to_predecessor = 0;
	    }
	  else
	    {
	      champ = challenger;
	      champ_compared_to_predecessor = 1;
	    }

	  challenger = champ->next;
	}
    }

  /* Make sure the champ is better than all the candidates it hasn't yet
     been compared to.  */

  for (challenger = candidates;
       challenger != champ
	 && !(champ_compared_to_predecessor && challenger->next == champ);
       challenger = challenger->next)
    {
      fate = joust (champ, challenger, 0, complain);
      if (fate != 1)
	return NULL;
    }

  return champ;
}

/* Returns nonzero if things of type FROM can be converted to TO.  */

bool
can_convert (tree to, tree from, tsubst_flags_t complain)
{
  tree arg = NULL_TREE;
  /* implicit_conversion only considers user-defined conversions
     if it has an expression for the call argument list.  */
  if (CLASS_TYPE_P (from) || CLASS_TYPE_P (to))
    arg = build1 (CAST_EXPR, from, NULL_TREE);
  return can_convert_arg (to, from, arg, LOOKUP_IMPLICIT, complain);
}

/* Returns nonzero if things of type FROM can be converted to TO with a
   standard conversion.  */

bool
can_convert_standard (tree to, tree from, tsubst_flags_t complain)
{
  return can_convert_arg (to, from, NULL_TREE, LOOKUP_IMPLICIT, complain);
}

/* Returns nonzero if ARG (of type FROM) can be converted to TO.  */

bool
can_convert_arg (tree to, tree from, tree arg, int flags,
		 tsubst_flags_t complain)
{
  conversion *t;
  void *p;
  bool ok_p;

  /* Get the high-water mark for the CONVERSION_OBSTACK.  */
  p = conversion_obstack_alloc (0);
  /* We want to discard any access checks done for this test,
     as we might not be in the appropriate access context and
     we'll do the check again when we actually perform the
     conversion.  */
  push_deferring_access_checks (dk_deferred);

  t  = implicit_conversion (to, from, arg, /*c_cast_p=*/false,
			    flags, complain);
  ok_p = (t && !t->bad_p);

  /* Discard the access checks now.  */
  pop_deferring_access_checks ();
  /* Free all the conversions we allocated.  */
  obstack_free (&conversion_obstack, p);

  return ok_p;
}

/* Like can_convert_arg, but allows dubious conversions as well.  */

bool
can_convert_arg_bad (tree to, tree from, tree arg, int flags,
		     tsubst_flags_t complain)
{
  conversion *t;
  void *p;

  /* Get the high-water mark for the CONVERSION_OBSTACK.  */
  p = conversion_obstack_alloc (0);
  /* Try to perform the conversion.  */
  t  = implicit_conversion (to, from, arg, /*c_cast_p=*/false,
			    flags, complain);
  /* Free all the conversions we allocated.  */
  obstack_free (&conversion_obstack, p);

  return t != NULL;
}

/* Convert EXPR to TYPE.  Return the converted expression.

   Note that we allow bad conversions here because by the time we get to
   this point we are committed to doing the conversion.  If we end up
   doing a bad conversion, convert_like will complain.  */

tree
perform_implicit_conversion_flags (tree type, tree expr,
				   tsubst_flags_t complain, int flags)
{
  conversion *conv;
  void *p;
  location_t loc = EXPR_LOC_OR_LOC (expr, input_location);

  if (error_operand_p (expr))
    return error_mark_node;

  /* Get the high-water mark for the CONVERSION_OBSTACK.  */
  p = conversion_obstack_alloc (0);

  conv = implicit_conversion (type, TREE_TYPE (expr), expr,
			      /*c_cast_p=*/false,
			      flags, complain);

  if (!conv)
    {
      if (complain & tf_error)
	{
	  /* If expr has unknown type, then it is an overloaded function.
	     Call instantiate_type to get good error messages.  */
	  if (TREE_TYPE (expr) == unknown_type_node)
	    instantiate_type (type, expr, complain);
	  else if (invalid_nonstatic_memfn_p (expr, complain))
	    /* We gave an error.  */;
	  else
	    error_at (loc, "could not convert %qE from %qT to %qT", expr,
		      TREE_TYPE (expr), type);
	}
      expr = error_mark_node;
    }
  else if (processing_template_decl && conv->kind != ck_identity)
    {
      /* In a template, we are only concerned about determining the
	 type of non-dependent expressions, so we do not have to
	 perform the actual conversion.  But for initializers, we
	 need to be able to perform it at instantiation
	 (or instantiate_non_dependent_expr) time.  */
      expr = build1 (IMPLICIT_CONV_EXPR, type, expr);
      if (!(flags & LOOKUP_ONLYCONVERTING))
	IMPLICIT_CONV_EXPR_DIRECT_INIT (expr) = true;
    }
  else
    expr = convert_like (conv, expr, complain);

  /* Free all the conversions we allocated.  */
  obstack_free (&conversion_obstack, p);

  return expr;
}

tree
perform_implicit_conversion (tree type, tree expr, tsubst_flags_t complain)
{
  return perform_implicit_conversion_flags (type, expr, complain,
					    LOOKUP_IMPLICIT);
}

/* Convert EXPR to TYPE (as a direct-initialization) if that is
   permitted.  If the conversion is valid, the converted expression is
   returned.  Otherwise, NULL_TREE is returned, except in the case
   that TYPE is a class type; in that case, an error is issued.  If
   C_CAST_P is true, then this direct-initialization is taking
   place as part of a static_cast being attempted as part of a C-style
   cast.  */

tree
perform_direct_initialization_if_possible (tree type,
					   tree expr,
					   bool c_cast_p,
                                           tsubst_flags_t complain)
{
  conversion *conv;
  void *p;

  if (type == error_mark_node || error_operand_p (expr))
    return error_mark_node;
  /* [dcl.init]

     If the destination type is a (possibly cv-qualified) class type:

     -- If the initialization is direct-initialization ...,
     constructors are considered. ... If no constructor applies, or
     the overload resolution is ambiguous, the initialization is
     ill-formed.  */
  if (CLASS_TYPE_P (type))
    {
      vec<tree, va_gc> *args = make_tree_vector_single (expr);
      expr = build_special_member_call (NULL_TREE, complete_ctor_identifier,
					&args, type, LOOKUP_NORMAL, complain);
      release_tree_vector (args);
      return build_cplus_new (type, expr, complain);
    }

  /* Get the high-water mark for the CONVERSION_OBSTACK.  */
  p = conversion_obstack_alloc (0);

  conv = implicit_conversion (type, TREE_TYPE (expr), expr,
			      c_cast_p,
			      LOOKUP_NORMAL, complain);
  if (!conv || conv->bad_p)
    expr = NULL_TREE;
  else
    expr = convert_like_real (conv, expr, NULL_TREE, 0, 0,
			      /*issue_conversion_warnings=*/false,
			      c_cast_p,
			      complain);

  /* Free all the conversions we allocated.  */
  obstack_free (&conversion_obstack, p);

  return expr;
}

/* When initializing a reference that lasts longer than a full-expression,
   this special rule applies:

     [class.temporary]

     The temporary to which the reference is bound or the temporary
     that is the complete object to which the reference is bound
     persists for the lifetime of the reference.

     The temporaries created during the evaluation of the expression
     initializing the reference, except the temporary to which the
     reference is bound, are destroyed at the end of the
     full-expression in which they are created.

   In that case, we store the converted expression into a new
   VAR_DECL in a new scope.

   However, we want to be careful not to create temporaries when
   they are not required.  For example, given:

     struct B {};
     struct D : public B {};
     D f();
     const B& b = f();

   there is no need to copy the return value from "f"; we can just
   extend its lifetime.  Similarly, given:

     struct S {};
     struct T { operator S(); };
     T t;
     const S& s = t;

  we can extend the lifetime of the return value of the conversion
  operator.

  The next several functions are involved in this lifetime extension.  */

/* DECL is a VAR_DECL or FIELD_DECL whose type is a REFERENCE_TYPE.  The
   reference is being bound to a temporary.  Create and return a new
   VAR_DECL with the indicated TYPE; this variable will store the value to
   which the reference is bound.  */

tree
make_temporary_var_for_ref_to_temp (tree decl, tree type)
{
  tree var;

  /* Create the variable.  */
  var = create_temporary_var (type);

  /* Register the variable.  */
  if (VAR_P (decl)
      && (TREE_STATIC (decl) || DECL_THREAD_LOCAL_P (decl)))
    {
      /* Namespace-scope or local static; give it a mangled name.  */
      /* FIXME share comdat with decl?  */
      tree name;

      TREE_STATIC (var) = TREE_STATIC (decl);
      set_decl_tls_model (var, DECL_TLS_MODEL (decl));
      name = mangle_ref_init_variable (decl);
      DECL_NAME (var) = name;
      SET_DECL_ASSEMBLER_NAME (var, name);
      var = pushdecl_top_level (var);
    }
  else
    /* Create a new cleanup level if necessary.  */
    maybe_push_cleanup_level (type);

  return var;
}

/* EXPR is the initializer for a variable DECL of reference or
   std::initializer_list type.  Create, push and return a new VAR_DECL
   for the initializer so that it will live as long as DECL.  Any
   cleanup for the new variable is returned through CLEANUP, and the
   code to initialize the new variable is returned through INITP.  */

static tree
set_up_extended_ref_temp (tree decl, tree expr, vec<tree, va_gc> **cleanups,
			  tree *initp)
{
  tree init;
  tree type;
  tree var;

  /* Create the temporary variable.  */
  type = TREE_TYPE (expr);
  var = make_temporary_var_for_ref_to_temp (decl, type);
  layout_decl (var, 0);
  /* If the rvalue is the result of a function call it will be
     a TARGET_EXPR.  If it is some other construct (such as a
     member access expression where the underlying object is
     itself the result of a function call), turn it into a
     TARGET_EXPR here.  It is important that EXPR be a
     TARGET_EXPR below since otherwise the INIT_EXPR will
     attempt to make a bitwise copy of EXPR to initialize
     VAR.  */
  if (TREE_CODE (expr) != TARGET_EXPR)
    expr = get_target_expr (expr);

  if (TREE_CODE (decl) == FIELD_DECL
      && extra_warnings && !TREE_NO_WARNING (decl))
    {
      warning (OPT_Wextra, "a temporary bound to %qD only persists "
	       "until the constructor exits", decl);
      TREE_NO_WARNING (decl) = true;
    }

  /* Recursively extend temps in this initializer.  */
  TARGET_EXPR_INITIAL (expr)
    = extend_ref_init_temps (decl, TARGET_EXPR_INITIAL (expr), cleanups);

  /* Any reference temp has a non-trivial initializer.  */
  DECL_NONTRIVIALLY_INITIALIZED_P (var) = true;

  /* If the initializer is constant, put it in DECL_INITIAL so we get
     static initialization and use in constant expressions.  */
  init = maybe_constant_init (expr);
  if (TREE_CONSTANT (init))
    {
      if (literal_type_p (type) && CP_TYPE_CONST_NON_VOLATILE_P (type))
	{
	  /* 5.19 says that a constant expression can include an
	     lvalue-rvalue conversion applied to "a glvalue of literal type
	     that refers to a non-volatile temporary object initialized
	     with a constant expression".  Rather than try to communicate
	     that this VAR_DECL is a temporary, just mark it constexpr.

	     Currently this is only useful for initializer_list temporaries,
	     since reference vars can't appear in constant expressions.  */
	  DECL_DECLARED_CONSTEXPR_P (var) = true;
	  DECL_INITIALIZED_BY_CONSTANT_EXPRESSION_P (var) = true;
	  TREE_CONSTANT (var) = true;
	}
      DECL_INITIAL (var) = init;
      init = NULL_TREE;
    }
  else
    /* Create the INIT_EXPR that will initialize the temporary
       variable.  */
    init = split_nonconstant_init (var, expr);
  if (at_function_scope_p ())
    {
      add_decl_expr (var);

      if (TREE_STATIC (var))
	init = add_stmt_to_compound (init, register_dtor_fn (var));
      else
	{
	  tree cleanup = cxx_maybe_build_cleanup (var, tf_warning_or_error);
	  if (cleanup)
	    vec_safe_push (*cleanups, cleanup);
	}

      /* We must be careful to destroy the temporary only
	 after its initialization has taken place.  If the
	 initialization throws an exception, then the
	 destructor should not be run.  We cannot simply
	 transform INIT into something like:

	 (INIT, ({ CLEANUP_STMT; }))

	 because emit_local_var always treats the
	 initializer as a full-expression.  Thus, the
	 destructor would run too early; it would run at the
	 end of initializing the reference variable, rather
	 than at the end of the block enclosing the
	 reference variable.

	 The solution is to pass back a cleanup expression
	 which the caller is responsible for attaching to
	 the statement tree.  */
    }
  else
    {
      rest_of_decl_compilation (var, /*toplev=*/1, at_eof);
      if (TYPE_HAS_NONTRIVIAL_DESTRUCTOR (type))
	{
	  if (DECL_THREAD_LOCAL_P (var))
	    tls_aggregates = tree_cons (NULL_TREE, var,
					tls_aggregates);
	  else
	    static_aggregates = tree_cons (NULL_TREE, var,
					   static_aggregates);
	}
      else
	/* Check whether the dtor is callable.  */
	cxx_maybe_build_cleanup (var, tf_warning_or_error);
    }
  /* Avoid -Wunused-variable warning (c++/38958).  */
  if (TYPE_HAS_NONTRIVIAL_DESTRUCTOR (type)
      && TREE_CODE (decl) == VAR_DECL)
    TREE_USED (decl) = DECL_READ_P (decl) = true;

  *initp = init;
  return var;
}

/* Convert EXPR to the indicated reference TYPE, in a way suitable for
   initializing a variable of that TYPE.  */

tree
initialize_reference (tree type, tree expr,
		      int flags, tsubst_flags_t complain)
{
  conversion *conv;
  void *p;
  location_t loc = EXPR_LOC_OR_LOC (expr, input_location);

  if (type == error_mark_node || error_operand_p (expr))
    return error_mark_node;

  /* Get the high-water mark for the CONVERSION_OBSTACK.  */
  p = conversion_obstack_alloc (0);

  conv = reference_binding (type, TREE_TYPE (expr), expr, /*c_cast_p=*/false,
			    flags, complain);
  if (!conv || conv->bad_p)
    {
      if (complain & tf_error)
	{
	  if (conv)
	    convert_like (conv, expr, complain);
	  else if (!CP_TYPE_CONST_P (TREE_TYPE (type))
		   && !TYPE_REF_IS_RVALUE (type)
		   && !real_lvalue_p (expr))
	    error_at (loc, "invalid initialization of non-const reference of "
		      "type %qT from an rvalue of type %qT",
		      type, TREE_TYPE (expr));
	  else
	    error_at (loc, "invalid initialization of reference of type "
		      "%qT from expression of type %qT", type,
		      TREE_TYPE (expr));
	}
      return error_mark_node;
    }

  if (conv->kind == ck_ref_bind)
    /* Perform the conversion.  */
    expr = convert_like (conv, expr, complain);
  else if (conv->kind == ck_ambig)
    /* We gave an error in build_user_type_conversion_1.  */
    expr = error_mark_node;
  else
    gcc_unreachable ();

  /* Free all the conversions we allocated.  */
  obstack_free (&conversion_obstack, p);

  return expr;
}

/* Subroutine of extend_ref_init_temps.  Possibly extend one initializer,
   which is bound either to a reference or a std::initializer_list.  */

static tree
extend_ref_init_temps_1 (tree decl, tree init, vec<tree, va_gc> **cleanups)
{
  tree sub = init;
  tree *p;
  STRIP_NOPS (sub);
  if (TREE_CODE (sub) == COMPOUND_EXPR)
    {
      TREE_OPERAND (sub, 1)
        = extend_ref_init_temps_1 (decl, TREE_OPERAND (sub, 1), cleanups);
      return init;
    }
  if (TREE_CODE (sub) != ADDR_EXPR)
    return init;
  /* Deal with binding to a subobject.  */
  for (p = &TREE_OPERAND (sub, 0); TREE_CODE (*p) == COMPONENT_REF; )
    p = &TREE_OPERAND (*p, 0);
  if (TREE_CODE (*p) == TARGET_EXPR)
    {
      tree subinit = NULL_TREE;
      *p = set_up_extended_ref_temp (decl, *p, cleanups, &subinit);
      recompute_tree_invariant_for_addr_expr (sub);
      if (init != sub)
	init = fold_convert (TREE_TYPE (init), sub);
      if (subinit)
	init = build2 (COMPOUND_EXPR, TREE_TYPE (init), subinit, init);
    }
  return init;
}

/* INIT is part of the initializer for DECL.  If there are any
   reference or initializer lists being initialized, extend their
   lifetime to match that of DECL.  */

tree
extend_ref_init_temps (tree decl, tree init, vec<tree, va_gc> **cleanups)
{
  tree type = TREE_TYPE (init);
  if (processing_template_decl)
    return init;
  if (TREE_CODE (type) == REFERENCE_TYPE)
    init = extend_ref_init_temps_1 (decl, init, cleanups);
  else if (is_std_init_list (type))
    {
      /* The temporary array underlying a std::initializer_list
	 is handled like a reference temporary.  */
      tree ctor = init;
      if (TREE_CODE (ctor) == TARGET_EXPR)
	ctor = TARGET_EXPR_INITIAL (ctor);
      if (TREE_CODE (ctor) == CONSTRUCTOR)
	{
	  tree array = CONSTRUCTOR_ELT (ctor, 0)->value;
	  array = extend_ref_init_temps_1 (decl, array, cleanups);
	  CONSTRUCTOR_ELT (ctor, 0)->value = array;
	}
    }
  else if (TREE_CODE (init) == CONSTRUCTOR)
    {
      unsigned i;
      constructor_elt *p;
      vec<constructor_elt, va_gc> *elts = CONSTRUCTOR_ELTS (init);
      FOR_EACH_VEC_SAFE_ELT (elts, i, p)
	p->value = extend_ref_init_temps (decl, p->value, cleanups);
    }

  return init;
}

/* Returns true iff an initializer for TYPE could contain temporaries that
   need to be extended because they are bound to references or
   std::initializer_list.  */

bool
type_has_extended_temps (tree type)
{
  type = strip_array_types (type);
  if (TREE_CODE (type) == REFERENCE_TYPE)
    return true;
  if (CLASS_TYPE_P (type))
    {
      if (is_std_init_list (type))
	return true;
      for (tree f = next_initializable_field (TYPE_FIELDS (type));
	   f; f = next_initializable_field (DECL_CHAIN (f)))
	if (type_has_extended_temps (TREE_TYPE (f)))
	  return true;
    }
  return false;
}

/* Returns true iff TYPE is some variant of std::initializer_list.  */

bool
is_std_init_list (tree type)
{
  /* Look through typedefs.  */
  if (!TYPE_P (type))
    return false;
  if (cxx_dialect == cxx98)
    return false;
  type = TYPE_MAIN_VARIANT (type);
  return (CLASS_TYPE_P (type)
	  && CP_TYPE_CONTEXT (type) == std_node
	  && strcmp (TYPE_NAME_STRING (type), "initializer_list") == 0);
}

/* Returns true iff DECL is a list constructor: i.e. a constructor which
   will accept an argument list of a single std::initializer_list<T>.  */

bool
is_list_ctor (tree decl)
{
  tree args = FUNCTION_FIRST_USER_PARMTYPE (decl);
  tree arg;

  if (!args || args == void_list_node)
    return false;

  arg = non_reference (TREE_VALUE (args));
  if (!is_std_init_list (arg))
    return false;

  args = TREE_CHAIN (args);

  if (args && args != void_list_node && !TREE_PURPOSE (args))
    /* There are more non-defaulted parms.  */
    return false;

  return true;
}

#include "gt-cp-call.h"<|MERGE_RESOLUTION|>--- conflicted
+++ resolved
@@ -7034,12 +7034,9 @@
       && resolves_to_fixed_type_p (target, NULL))
     return false;
   tree init = TARGET_EXPR_INITIAL (exp);
-<<<<<<< HEAD
-=======
   /* build_compound_expr pushes COMPOUND_EXPR inside TARGET_EXPR.  */
   while (TREE_CODE (init) == COMPOUND_EXPR)
     init = TREE_OPERAND (init, 1);
->>>>>>> ef55d00e
   return (TREE_CODE (init) == AGGR_INIT_EXPR
 	  && !AGGR_INIT_VIA_CTOR_P (init));
 }
