/* Functions related to invoking methods and overloaded functions.
   Copyright (C) 1987, 1992, 1993, 1994, 1995, 1996, 1997, 1998,
   1999, 2000, 2001, 2002, 2003, 2004, 2005, 2006, 2007, 2008, 2009, 2010
   Free Software Foundation, Inc.
   Contributed by Michael Tiemann (tiemann@cygnus.com) and
   modified by Brendan Kehoe (brendan@cygnus.com).

This file is part of GCC.

GCC is free software; you can redistribute it and/or modify
it under the terms of the GNU General Public License as published by
the Free Software Foundation; either version 3, or (at your option)
any later version.

GCC is distributed in the hope that it will be useful,
but WITHOUT ANY WARRANTY; without even the implied warranty of
MERCHANTABILITY or FITNESS FOR A PARTICULAR PURPOSE.  See the
GNU General Public License for more details.

You should have received a copy of the GNU General Public License
along with GCC; see the file COPYING3.  If not see
<http://www.gnu.org/licenses/>.  */


/* High-level class interface.  */

#include "config.h"
#include "system.h"
#include "coretypes.h"
#include "tm.h"
#include "tree.h"
#include "cp-tree.h"
#include "output.h"
#include "flags.h"
#include "toplev.h"
#include "diagnostic-core.h"
#include "intl.h"
#include "target.h"
#include "convert.h"
#include "langhooks.h"

/* The various kinds of conversion.  */

typedef enum conversion_kind {
  ck_identity,
  ck_lvalue,
  ck_qual,
  ck_std,
  ck_ptr,
  ck_pmem,
  ck_base,
  ck_ref_bind,
  ck_user,
  ck_ambig,
  ck_list,
  ck_aggr,
  ck_rvalue
} conversion_kind;

/* The rank of the conversion.  Order of the enumerals matters; better
   conversions should come earlier in the list.  */

typedef enum conversion_rank {
  cr_identity,
  cr_exact,
  cr_promotion,
  cr_std,
  cr_pbool,
  cr_user,
  cr_ellipsis,
  cr_bad
} conversion_rank;

/* An implicit conversion sequence, in the sense of [over.best.ics].
   The first conversion to be performed is at the end of the chain.
   That conversion is always a cr_identity conversion.  */

typedef struct conversion conversion;
struct conversion {
  /* The kind of conversion represented by this step.  */
  conversion_kind kind;
  /* The rank of this conversion.  */
  conversion_rank rank;
  BOOL_BITFIELD user_conv_p : 1;
  BOOL_BITFIELD ellipsis_p : 1;
  BOOL_BITFIELD this_p : 1;
  BOOL_BITFIELD bad_p : 1;
  /* If KIND is ck_ref_bind ck_base_conv, true to indicate that a
     temporary should be created to hold the result of the
     conversion.  */
  BOOL_BITFIELD need_temporary_p : 1;
  /* If KIND is ck_ptr or ck_pmem, true to indicate that a conversion
     from a pointer-to-derived to pointer-to-base is being performed.  */
  BOOL_BITFIELD base_p : 1;
  /* If KIND is ck_ref_bind, true when either an lvalue reference is
     being bound to an lvalue expression or an rvalue reference is
     being bound to an rvalue expression. */
  BOOL_BITFIELD rvaluedness_matches_p: 1;
  BOOL_BITFIELD check_narrowing: 1;
  /* The type of the expression resulting from the conversion.  */
  tree type;
  union {
    /* The next conversion in the chain.  Since the conversions are
       arranged from outermost to innermost, the NEXT conversion will
       actually be performed before this conversion.  This variant is
       used only when KIND is neither ck_identity nor ck_ambig.  */
    conversion *next;
    /* The expression at the beginning of the conversion chain.  This
       variant is used only if KIND is ck_identity or ck_ambig.  */
    tree expr;
    /* The array of conversions for an initializer_list.  */
    conversion **list;
  } u;
  /* The function candidate corresponding to this conversion
     sequence.  This field is only used if KIND is ck_user.  */
  struct z_candidate *cand;
};

#define CONVERSION_RANK(NODE)			\
  ((NODE)->bad_p ? cr_bad			\
   : (NODE)->ellipsis_p ? cr_ellipsis		\
   : (NODE)->user_conv_p ? cr_user		\
   : (NODE)->rank)

#define BAD_CONVERSION_RANK(NODE)		\
  ((NODE)->ellipsis_p ? cr_ellipsis		\
   : (NODE)->user_conv_p ? cr_user		\
   : (NODE)->rank)

static struct obstack conversion_obstack;
static bool conversion_obstack_initialized;

static struct z_candidate * tourney (struct z_candidate *);
static int equal_functions (tree, tree);
static int joust (struct z_candidate *, struct z_candidate *, bool);
static int compare_ics (conversion *, conversion *);
static tree build_over_call (struct z_candidate *, int, tsubst_flags_t);
static tree build_java_interface_fn_ref (tree, tree);
#define convert_like(CONV, EXPR, COMPLAIN)			\
  convert_like_real ((CONV), (EXPR), NULL_TREE, 0, 0,		\
		     /*issue_conversion_warnings=*/true,	\
		     /*c_cast_p=*/false, (COMPLAIN))
#define convert_like_with_context(CONV, EXPR, FN, ARGNO, COMPLAIN )	\
  convert_like_real ((CONV), (EXPR), (FN), (ARGNO), 0,			\
		     /*issue_conversion_warnings=*/true,		\
		     /*c_cast_p=*/false, (COMPLAIN))
static tree convert_like_real (conversion *, tree, tree, int, int, bool,
			       bool, tsubst_flags_t);
static void op_error (enum tree_code, enum tree_code, tree, tree,
		      tree, bool);
static VEC(tree,gc) *resolve_args (VEC(tree,gc) *);
static struct z_candidate *build_user_type_conversion_1 (tree, tree, int);
static void print_z_candidate (const char *, struct z_candidate *);
static void print_z_candidates (struct z_candidate *);
static tree build_this (tree);
static struct z_candidate *splice_viable (struct z_candidate *, bool, bool *);
static bool any_strictly_viable (struct z_candidate *);
static struct z_candidate *add_template_candidate
	(struct z_candidate **, tree, tree, tree, tree, const VEC(tree,gc) *,
	 tree, tree, tree, int, unification_kind_t);
static struct z_candidate *add_template_candidate_real
	(struct z_candidate **, tree, tree, tree, tree, const VEC(tree,gc) *,
	 tree, tree, tree, int, tree, unification_kind_t);
static struct z_candidate *add_template_conv_candidate
	(struct z_candidate **, tree, tree, tree, const VEC(tree,gc) *, tree,
	 tree, tree);
static void add_builtin_candidates
	(struct z_candidate **, enum tree_code, enum tree_code,
	 tree, tree *, int);
static void add_builtin_candidate
	(struct z_candidate **, enum tree_code, enum tree_code,
	 tree, tree, tree, tree *, tree *, int);
static bool is_complete (tree);
static void build_builtin_candidate
	(struct z_candidate **, tree, tree, tree, tree *, tree *,
	 int);
static struct z_candidate *add_conv_candidate
	(struct z_candidate **, tree, tree, tree, const VEC(tree,gc) *, tree,
	 tree);
static struct z_candidate *add_function_candidate
	(struct z_candidate **, tree, tree, tree, const VEC(tree,gc) *, tree,
	 tree, int);
static conversion *implicit_conversion (tree, tree, tree, bool, int);
static conversion *standard_conversion (tree, tree, tree, bool, int);
static conversion *reference_binding (tree, tree, tree, bool, int);
static conversion *build_conv (conversion_kind, tree, conversion *);
static conversion *build_list_conv (tree, tree, int);
static bool is_subseq (conversion *, conversion *);
static conversion *maybe_handle_ref_bind (conversion **);
static void maybe_handle_implicit_object (conversion **);
static struct z_candidate *add_candidate
	(struct z_candidate **, tree, tree, const VEC(tree,gc) *, size_t,
	 conversion **, tree, tree, int);
static tree source_type (conversion *);
static void add_warning (struct z_candidate *, struct z_candidate *);
static bool reference_compatible_p (tree, tree);
static conversion *convert_class_to_reference (tree, tree, tree, int);
static conversion *direct_reference_binding (tree, conversion *);
static bool promoted_arithmetic_type_p (tree);
static conversion *conditional_conversion (tree, tree);
static char *name_as_c_string (tree, tree, bool *);
static tree prep_operand (tree);
static void add_candidates (tree, tree, const VEC(tree,gc) *, tree, tree, bool,
			    tree, tree, int, struct z_candidate **);
static conversion *merge_conversion_sequences (conversion *, conversion *);
static bool magic_varargs_p (tree);
static tree build_temp (tree, tree, int, diagnostic_t *, tsubst_flags_t);

/* Returns nonzero iff the destructor name specified in NAME matches BASETYPE.
   NAME can take many forms...  */

bool
check_dtor_name (tree basetype, tree name)
{
  /* Just accept something we've already complained about.  */
  if (name == error_mark_node)
    return true;

  if (TREE_CODE (name) == TYPE_DECL)
    name = TREE_TYPE (name);
  else if (TYPE_P (name))
    /* OK */;
  else if (TREE_CODE (name) == IDENTIFIER_NODE)
    {
      if ((MAYBE_CLASS_TYPE_P (basetype)
	   && name == constructor_name (basetype))
	  || (TREE_CODE (basetype) == ENUMERAL_TYPE
	      && name == TYPE_IDENTIFIER (basetype)))
	return true;
      else
	name = get_type_value (name);
    }
  else
    {
      /* In the case of:

	 template <class T> struct S { ~S(); };
	 int i;
	 i.~S();

	 NAME will be a class template.  */
      gcc_assert (DECL_CLASS_TEMPLATE_P (name));
      return false;
    }

  if (!name || name == error_mark_node)
    return false;
  return same_type_p (TYPE_MAIN_VARIANT (basetype), TYPE_MAIN_VARIANT (name));
}

/* We want the address of a function or method.  We avoid creating a
   pointer-to-member function.  */

tree
build_addr_func (tree function)
{
  tree type = TREE_TYPE (function);

  /* We have to do these by hand to avoid real pointer to member
     functions.  */
  if (TREE_CODE (type) == METHOD_TYPE)
    {
      if (TREE_CODE (function) == OFFSET_REF)
	{
	  tree object = build_address (TREE_OPERAND (function, 0));
	  return get_member_function_from_ptrfunc (&object,
						   TREE_OPERAND (function, 1));
	}
      function = build_address (function);
    }
  else
    function = decay_conversion (function);

  return function;
}

/* Build a CALL_EXPR, we can handle FUNCTION_TYPEs, METHOD_TYPEs, or
   POINTER_TYPE to those.  Note, pointer to member function types
   (TYPE_PTRMEMFUNC_P) must be handled by our callers.  There are
   two variants.  build_call_a is the primitive taking an array of
   arguments, while build_call_n is a wrapper that handles varargs.  */

tree
build_call_n (tree function, int n, ...)
{
  if (n == 0)
    return build_call_a (function, 0, NULL);
  else
    {
      tree *argarray = XALLOCAVEC (tree, n);
      va_list ap;
      int i;

      va_start (ap, n);
      for (i = 0; i < n; i++)
	argarray[i] = va_arg (ap, tree);
      va_end (ap);
      return build_call_a (function, n, argarray);
    }
}

tree
build_call_a (tree function, int n, tree *argarray)
{
  int is_constructor = 0;
  int nothrow;
  tree decl;
  tree result_type;
  tree fntype;
  int i;

  function = build_addr_func (function);

  gcc_assert (TYPE_PTR_P (TREE_TYPE (function)));
  fntype = TREE_TYPE (TREE_TYPE (function));
  gcc_assert (TREE_CODE (fntype) == FUNCTION_TYPE
	      || TREE_CODE (fntype) == METHOD_TYPE);
  result_type = TREE_TYPE (fntype);
  /* An rvalue has no cv-qualifiers.  */
  if (SCALAR_TYPE_P (result_type) || VOID_TYPE_P (result_type))
    result_type = cv_unqualified (result_type);

  if (TREE_CODE (function) == ADDR_EXPR
      && TREE_CODE (TREE_OPERAND (function, 0)) == FUNCTION_DECL)
    {
      decl = TREE_OPERAND (function, 0);
      if (!TREE_USED (decl))
	{
	  /* We invoke build_call directly for several library
	     functions.  These may have been declared normally if
	     we're building libgcc, so we can't just check
	     DECL_ARTIFICIAL.  */
	  gcc_assert (DECL_ARTIFICIAL (decl)
		      || !strncmp (IDENTIFIER_POINTER (DECL_NAME (decl)),
				   "__", 2));
	  mark_used (decl);
	}
    }
  else
    decl = NULL_TREE;

  /* We check both the decl and the type; a function may be known not to
     throw without being declared throw().  */
  nothrow = ((decl && TREE_NOTHROW (decl))
	     || TYPE_NOTHROW_P (TREE_TYPE (TREE_TYPE (function))));

  if (decl && TREE_THIS_VOLATILE (decl) && cfun && cp_function_chain)
    current_function_returns_abnormally = 1;

  if (decl && TREE_DEPRECATED (decl))
    warn_deprecated_use (decl, NULL_TREE);
  require_complete_eh_spec_types (fntype, decl);

  if (decl && DECL_CONSTRUCTOR_P (decl))
    is_constructor = 1;

  /* Don't pass empty class objects by value.  This is useful
     for tags in STL, which are used to control overload resolution.
     We don't need to handle other cases of copying empty classes.  */
  if (! decl || ! DECL_BUILT_IN (decl))
    for (i = 0; i < n; i++)
      if (is_empty_class (TREE_TYPE (argarray[i]))
	  && ! TREE_ADDRESSABLE (TREE_TYPE (argarray[i])))
	{
	  tree t = build0 (EMPTY_CLASS_EXPR, TREE_TYPE (argarray[i]));
	  argarray[i] = build2 (COMPOUND_EXPR, TREE_TYPE (t),
				argarray[i], t);
	}

  function = build_call_array_loc (input_location,
				   result_type, function, n, argarray);
  TREE_HAS_CONSTRUCTOR (function) = is_constructor;
  TREE_NOTHROW (function) = nothrow;

  return function;
}

/* Build something of the form ptr->method (args)
   or object.method (args).  This can also build
   calls to constructors, and find friends.

   Member functions always take their class variable
   as a pointer.

   INSTANCE is a class instance.

   NAME is the name of the method desired, usually an IDENTIFIER_NODE.

   PARMS help to figure out what that NAME really refers to.

   BASETYPE_PATH, if non-NULL, contains a chain from the type of INSTANCE
   down to the real instance type to use for access checking.  We need this
   information to get protected accesses correct.

   FLAGS is the logical disjunction of zero or more LOOKUP_
   flags.  See cp-tree.h for more info.

   If this is all OK, calls build_function_call with the resolved
   member function.

   This function must also handle being called to perform
   initialization, promotion/coercion of arguments, and
   instantiation of default parameters.

   Note that NAME may refer to an instance variable name.  If
   `operator()()' is defined for the type of that field, then we return
   that result.  */

/* New overloading code.  */

typedef struct z_candidate z_candidate;

typedef struct candidate_warning candidate_warning;
struct candidate_warning {
  z_candidate *loser;
  candidate_warning *next;
};

struct z_candidate {
  /* The FUNCTION_DECL that will be called if this candidate is
     selected by overload resolution.  */
  tree fn;
  /* If not NULL_TREE, the first argument to use when calling this
     function.  */
  tree first_arg;
  /* The rest of the arguments to use when calling this function.  If
     there are no further arguments this may be NULL or it may be an
     empty vector.  */
  const VEC(tree,gc) *args;
  /* The implicit conversion sequences for each of the arguments to
     FN.  */
  conversion **convs;
  /* The number of implicit conversion sequences.  */
  size_t num_convs;
  /* If FN is a user-defined conversion, the standard conversion
     sequence from the type returned by FN to the desired destination
     type.  */
  conversion *second_conv;
  int viable;
  /* If FN is a member function, the binfo indicating the path used to
     qualify the name of FN at the call site.  This path is used to
     determine whether or not FN is accessible if it is selected by
     overload resolution.  The DECL_CONTEXT of FN will always be a
     (possibly improper) base of this binfo.  */
  tree access_path;
  /* If FN is a non-static member function, the binfo indicating the
     subobject to which the `this' pointer should be converted if FN
     is selected by overload resolution.  The type pointed to the by
     the `this' pointer must correspond to the most derived class
     indicated by the CONVERSION_PATH.  */
  tree conversion_path;
  tree template_decl;
  tree explicit_targs;
  candidate_warning *warnings;
  z_candidate *next;
};

/* Returns true iff T is a null pointer constant in the sense of
   [conv.ptr].  */

bool
null_ptr_cst_p (tree t)
{
  /* [conv.ptr]

     A null pointer constant is an integral constant expression
     (_expr.const_) rvalue of integer type that evaluates to zero or
     an rvalue of type std::nullptr_t. */
<<<<<<< HEAD
  t = integral_constant_value (t);
  if (t == null_node
      || NULLPTR_TYPE_P (TREE_TYPE (t)))
=======
  if (NULLPTR_TYPE_P (TREE_TYPE (t)))
>>>>>>> 155d23aa
    return true;
  if (CP_INTEGRAL_TYPE_P (TREE_TYPE (t)))
    {
      if (cxx_dialect >= cxx0x)
	{
	  t = fold_non_dependent_expr (t);
	  t = maybe_constant_value (t);
	  if (TREE_CONSTANT (t) && integer_zerop (t))
	    return true;
	}
      else
	{
	  t = integral_constant_value (t);
	  STRIP_NOPS (t);
	  if (integer_zerop (t) && !TREE_OVERFLOW (t))
	    return true;
	}
    }
  return false;
}

/* Returns nonzero if PARMLIST consists of only default parms and/or
   ellipsis.  */

bool
sufficient_parms_p (const_tree parmlist)
{
  for (; parmlist && parmlist != void_list_node;
       parmlist = TREE_CHAIN (parmlist))
    if (!TREE_PURPOSE (parmlist))
      return false;
  return true;
}

/* Allocate N bytes of memory from the conversion obstack.  The memory
   is zeroed before being returned.  */

static void *
conversion_obstack_alloc (size_t n)
{
  void *p;
  if (!conversion_obstack_initialized)
    {
      gcc_obstack_init (&conversion_obstack);
      conversion_obstack_initialized = true;
    }
  p = obstack_alloc (&conversion_obstack, n);
  memset (p, 0, n);
  return p;
}

/* Dynamically allocate a conversion.  */

static conversion *
alloc_conversion (conversion_kind kind)
{
  conversion *c;
  c = (conversion *) conversion_obstack_alloc (sizeof (conversion));
  c->kind = kind;
  return c;
}

#ifdef ENABLE_CHECKING

/* Make sure that all memory on the conversion obstack has been
   freed.  */

void
validate_conversion_obstack (void)
{
  if (conversion_obstack_initialized)
    gcc_assert ((obstack_next_free (&conversion_obstack)
		 == obstack_base (&conversion_obstack)));
}

#endif /* ENABLE_CHECKING */

/* Dynamically allocate an array of N conversions.  */

static conversion **
alloc_conversions (size_t n)
{
  return (conversion **) conversion_obstack_alloc (n * sizeof (conversion *));
}

static conversion *
build_conv (conversion_kind code, tree type, conversion *from)
{
  conversion *t;
  conversion_rank rank = CONVERSION_RANK (from);

  /* Note that the caller is responsible for filling in t->cand for
     user-defined conversions.  */
  t = alloc_conversion (code);
  t->type = type;
  t->u.next = from;

  switch (code)
    {
    case ck_ptr:
    case ck_pmem:
    case ck_base:
    case ck_std:
      if (rank < cr_std)
	rank = cr_std;
      break;

    case ck_qual:
      if (rank < cr_exact)
	rank = cr_exact;
      break;

    default:
      break;
    }
  t->rank = rank;
  t->user_conv_p = (code == ck_user || from->user_conv_p);
  t->bad_p = from->bad_p;
  t->base_p = false;
  return t;
}

/* Represent a conversion from CTOR, a braced-init-list, to TYPE, a
   specialization of std::initializer_list<T>, if such a conversion is
   possible.  */

static conversion *
build_list_conv (tree type, tree ctor, int flags)
{
  tree elttype = TREE_VEC_ELT (CLASSTYPE_TI_ARGS (type), 0);
  unsigned len = CONSTRUCTOR_NELTS (ctor);
  conversion **subconvs = alloc_conversions (len);
  conversion *t;
  unsigned i;
  tree val;

  /* Within a list-initialization we can have more user-defined
     conversions.  */
  flags &= ~LOOKUP_NO_CONVERSION;
  /* But no narrowing conversions.  */
  flags |= LOOKUP_NO_NARROWING;

  FOR_EACH_CONSTRUCTOR_VALUE (CONSTRUCTOR_ELTS (ctor), i, val)
    {
      conversion *sub
	= implicit_conversion (elttype, TREE_TYPE (val), val,
			       false, flags);
      if (sub == NULL)
	return NULL;

      subconvs[i] = sub;
    }

  t = alloc_conversion (ck_list);
  t->type = type;
  t->u.list = subconvs;
  t->rank = cr_exact;

  for (i = 0; i < len; ++i)
    {
      conversion *sub = subconvs[i];
      if (sub->rank > t->rank)
	t->rank = sub->rank;
      if (sub->user_conv_p)
	t->user_conv_p = true;
      if (sub->bad_p)
	t->bad_p = true;
    }

  return t;
}

/* Subroutine of build_aggr_conv: check whether CTOR, a braced-init-list,
   is a valid aggregate initializer for array type ATYPE.  */

static bool
can_convert_array (tree atype, tree ctor, int flags)
{
  unsigned i;
  tree elttype = TREE_TYPE (atype);
  for (i = 0; i < CONSTRUCTOR_NELTS (ctor); ++i)
    {
      tree val = CONSTRUCTOR_ELT (ctor, i)->value;
      bool ok;
      if (TREE_CODE (elttype) == ARRAY_TYPE
	  && TREE_CODE (val) == CONSTRUCTOR)
	ok = can_convert_array (elttype, val, flags);
      else
	ok = can_convert_arg (elttype, TREE_TYPE (val), val, flags);
      if (!ok)
	return false;
    }
  return true;
}

/* Represent a conversion from CTOR, a braced-init-list, to TYPE, an
   aggregate class, if such a conversion is possible.  */

static conversion *
build_aggr_conv (tree type, tree ctor, int flags)
{
  unsigned HOST_WIDE_INT i = 0;
  conversion *c;
  tree field = next_initializable_field (TYPE_FIELDS (type));
  tree empty_ctor = NULL_TREE;

<<<<<<< HEAD
  for (; field; field = next_initializable_field (TREE_CHAIN (field)))
    {
=======
  for (; field; field = next_initializable_field (DECL_CHAIN (field)))
    {
      tree ftype = TREE_TYPE (field);
      tree val;
      bool ok;

>>>>>>> 155d23aa
      if (i < CONSTRUCTOR_NELTS (ctor))
	val = CONSTRUCTOR_ELT (ctor, i)->value;
      else
	{
<<<<<<< HEAD
	  constructor_elt *ce = CONSTRUCTOR_ELT (ctor, i);
	  if (!can_convert_arg (TREE_TYPE (field), TREE_TYPE (ce->value),
				ce->value, flags))
	    return NULL;
	  ++i;
	  if (TREE_CODE (type) == UNION_TYPE)
	    break;
	}
      else
	{
	  if (empty_ctor == NULL_TREE)
	    empty_ctor = build_constructor (init_list_type_node, NULL);
	  if (!can_convert_arg (TREE_TYPE (field), TREE_TYPE (empty_ctor),
				empty_ctor, flags))
	    return NULL;
	}
=======
	  if (empty_ctor == NULL_TREE)
	    empty_ctor = build_constructor (init_list_type_node, NULL);
	  val = empty_ctor;
	}
      ++i;

      if (TREE_CODE (ftype) == ARRAY_TYPE
	  && TREE_CODE (val) == CONSTRUCTOR)
	ok = can_convert_array (ftype, val, flags);
      else
	ok = can_convert_arg (ftype, TREE_TYPE (val), val, flags);

      if (!ok)
	return NULL;

      if (TREE_CODE (type) == UNION_TYPE)
	break;
>>>>>>> 155d23aa
    }

  if (i < CONSTRUCTOR_NELTS (ctor))
    return NULL;

  c = alloc_conversion (ck_aggr);
  c->type = type;
  c->rank = cr_exact;
  c->user_conv_p = true;
  c->u.next = NULL;
  return c;
}

/* Build a representation of the identity conversion from EXPR to
   itself.  The TYPE should match the type of EXPR, if EXPR is non-NULL.  */

static conversion *
build_identity_conv (tree type, tree expr)
{
  conversion *c;

  c = alloc_conversion (ck_identity);
  c->type = type;
  c->u.expr = expr;

  return c;
}

/* Converting from EXPR to TYPE was ambiguous in the sense that there
   were multiple user-defined conversions to accomplish the job.
   Build a conversion that indicates that ambiguity.  */

static conversion *
build_ambiguous_conv (tree type, tree expr)
{
  conversion *c;

  c = alloc_conversion (ck_ambig);
  c->type = type;
  c->u.expr = expr;

  return c;
}

tree
strip_top_quals (tree t)
{
  if (TREE_CODE (t) == ARRAY_TYPE)
    return t;
  return cp_build_qualified_type (t, 0);
}

/* Returns the standard conversion path (see [conv]) from type FROM to type
   TO, if any.  For proper handling of null pointer constants, you must
   also pass the expression EXPR to convert from.  If C_CAST_P is true,
   this conversion is coming from a C-style cast.  */

static conversion *
standard_conversion (tree to, tree from, tree expr, bool c_cast_p,
		     int flags)
{
  enum tree_code fcode, tcode;
  conversion *conv;
  bool fromref = false;

  to = non_reference (to);
  if (TREE_CODE (from) == REFERENCE_TYPE)
    {
      fromref = true;
      from = TREE_TYPE (from);
    }
  to = strip_top_quals (to);
  from = strip_top_quals (from);

  if ((TYPE_PTRFN_P (to) || TYPE_PTRMEMFUNC_P (to))
      && expr && type_unknown_p (expr))
    {
      tsubst_flags_t tflags = tf_conv;
      if (!(flags & LOOKUP_PROTECT))
	tflags |= tf_no_access_control;
      expr = instantiate_type (to, expr, tflags);
      if (expr == error_mark_node)
	return NULL;
      from = TREE_TYPE (expr);
    }

  fcode = TREE_CODE (from);
  tcode = TREE_CODE (to);

  conv = build_identity_conv (from, expr);
  if (fcode == FUNCTION_TYPE || fcode == ARRAY_TYPE)
    {
      from = type_decays_to (from);
      fcode = TREE_CODE (from);
      conv = build_conv (ck_lvalue, from, conv);
    }
  else if (fromref || (expr && lvalue_p (expr)))
    {
      if (expr)
	{
	  tree bitfield_type;
	  bitfield_type = is_bitfield_expr_with_lowered_type (expr);
	  if (bitfield_type)
	    {
	      from = strip_top_quals (bitfield_type);
	      fcode = TREE_CODE (from);
	    }
	}
      conv = build_conv (ck_rvalue, from, conv);
    }

   /* Allow conversion between `__complex__' data types.  */
  if (tcode == COMPLEX_TYPE && fcode == COMPLEX_TYPE)
    {
      /* The standard conversion sequence to convert FROM to TO is
	 the standard conversion sequence to perform componentwise
	 conversion.  */
      conversion *part_conv = standard_conversion
	(TREE_TYPE (to), TREE_TYPE (from), NULL_TREE, c_cast_p, flags);

      if (part_conv)
	{
	  conv = build_conv (part_conv->kind, to, conv);
	  conv->rank = part_conv->rank;
	}
      else
	conv = NULL;

      return conv;
    }

  if (same_type_p (from, to))
    return conv;

  /* [conv.ptr]
     A null pointer constant can be converted to a pointer type; ... A
     null pointer constant of integral type can be converted to an
     rvalue of type std::nullptr_t. */
  if ((tcode == POINTER_TYPE || TYPE_PTR_TO_MEMBER_P (to)
       || NULLPTR_TYPE_P (to))
      && expr && null_ptr_cst_p (expr))
    conv = build_conv (ck_std, to, conv);
  else if ((tcode == INTEGER_TYPE && fcode == POINTER_TYPE)
	   || (tcode == POINTER_TYPE && fcode == INTEGER_TYPE))
    {
      /* For backwards brain damage compatibility, allow interconversion of
	 pointers and integers with a pedwarn.  */
      conv = build_conv (ck_std, to, conv);
      conv->bad_p = true;
    }
  else if (UNSCOPED_ENUM_P (to) && fcode == INTEGER_TYPE)
    {
      /* For backwards brain damage compatibility, allow interconversion of
	 enums and integers with a pedwarn.  */
      conv = build_conv (ck_std, to, conv);
      conv->bad_p = true;
    }
  else if ((tcode == POINTER_TYPE && fcode == POINTER_TYPE)
	   || (TYPE_PTRMEM_P (to) && TYPE_PTRMEM_P (from)))
    {
      tree to_pointee;
      tree from_pointee;

      if (tcode == POINTER_TYPE
	  && same_type_ignoring_top_level_qualifiers_p (TREE_TYPE (from),
							TREE_TYPE (to)))
	;
      else if (VOID_TYPE_P (TREE_TYPE (to))
	       && !TYPE_PTRMEM_P (from)
	       && TREE_CODE (TREE_TYPE (from)) != FUNCTION_TYPE)
	{
	  tree nfrom = TREE_TYPE (from);
	  if (c_dialect_objc ())
	    nfrom = objc_non_volatilized_type (nfrom);
	  from = build_pointer_type
	    (cp_build_qualified_type (void_type_node, 
			              cp_type_quals (nfrom)));
	  conv = build_conv (ck_ptr, from, conv);
	}
      else if (TYPE_PTRMEM_P (from))
	{
	  tree fbase = TYPE_PTRMEM_CLASS_TYPE (from);
	  tree tbase = TYPE_PTRMEM_CLASS_TYPE (to);

	  if (DERIVED_FROM_P (fbase, tbase)
	      && (same_type_ignoring_top_level_qualifiers_p
		  (TYPE_PTRMEM_POINTED_TO_TYPE (from),
		   TYPE_PTRMEM_POINTED_TO_TYPE (to))))
	    {
	      from = build_ptrmem_type (tbase,
					TYPE_PTRMEM_POINTED_TO_TYPE (from));
	      conv = build_conv (ck_pmem, from, conv);
	    }
	  else if (!same_type_p (fbase, tbase))
	    return NULL;
	}
      else if (CLASS_TYPE_P (TREE_TYPE (from))
	       && CLASS_TYPE_P (TREE_TYPE (to))
	       /* [conv.ptr]

		  An rvalue of type "pointer to cv D," where D is a
		  class type, can be converted to an rvalue of type
		  "pointer to cv B," where B is a base class (clause
		  _class.derived_) of D.  If B is an inaccessible
		  (clause _class.access_) or ambiguous
		  (_class.member.lookup_) base class of D, a program
		  that necessitates this conversion is ill-formed.
		  Therefore, we use DERIVED_FROM_P, and do not check
		  access or uniqueness.  */
	       && DERIVED_FROM_P (TREE_TYPE (to), TREE_TYPE (from)))
	{
	  from =
	    cp_build_qualified_type (TREE_TYPE (to),
				     cp_type_quals (TREE_TYPE (from)));
	  from = build_pointer_type (from);
	  conv = build_conv (ck_ptr, from, conv);
	  conv->base_p = true;
	}

      if (tcode == POINTER_TYPE)
	{
	  to_pointee = TREE_TYPE (to);
	  from_pointee = TREE_TYPE (from);
	}
      else
	{
	  to_pointee = TYPE_PTRMEM_POINTED_TO_TYPE (to);
	  from_pointee = TYPE_PTRMEM_POINTED_TO_TYPE (from);
	}

      if (same_type_p (from, to))
	/* OK */;
      else if (c_cast_p && comp_ptr_ttypes_const (to, from))
	/* In a C-style cast, we ignore CV-qualification because we
	   are allowed to perform a static_cast followed by a
	   const_cast.  */
	conv = build_conv (ck_qual, to, conv);
      else if (!c_cast_p && comp_ptr_ttypes (to_pointee, from_pointee))
	conv = build_conv (ck_qual, to, conv);
      else if (expr && string_conv_p (to, expr, 0))
	/* converting from string constant to char *.  */
	conv = build_conv (ck_qual, to, conv);
      /* Allow conversions among compatible ObjC pointer types (base
	 conversions have been already handled above).  */
      else if (c_dialect_objc ()
	       && objc_compare_types (to, from, -4, NULL_TREE))
	conv = build_conv (ck_ptr, to, conv);
      else if (ptr_reasonably_similar (to_pointee, from_pointee))
	{
	  conv = build_conv (ck_ptr, to, conv);
	  conv->bad_p = true;
	}
      else
	return NULL;

      from = to;
    }
  else if (TYPE_PTRMEMFUNC_P (to) && TYPE_PTRMEMFUNC_P (from))
    {
      tree fromfn = TREE_TYPE (TYPE_PTRMEMFUNC_FN_TYPE (from));
      tree tofn = TREE_TYPE (TYPE_PTRMEMFUNC_FN_TYPE (to));
      tree fbase = TREE_TYPE (TREE_VALUE (TYPE_ARG_TYPES (fromfn)));
      tree tbase = TREE_TYPE (TREE_VALUE (TYPE_ARG_TYPES (tofn)));

      if (!DERIVED_FROM_P (fbase, tbase)
	  || !same_type_p (TREE_TYPE (fromfn), TREE_TYPE (tofn))
	  || !compparms (TREE_CHAIN (TYPE_ARG_TYPES (fromfn)),
			 TREE_CHAIN (TYPE_ARG_TYPES (tofn)))
	  || cp_type_quals (fbase) != cp_type_quals (tbase))
	return NULL;

      from = build_memfn_type (fromfn, tbase, cp_type_quals (tbase));
      from = build_ptrmemfunc_type (build_pointer_type (from));
      conv = build_conv (ck_pmem, from, conv);
      conv->base_p = true;
    }
  else if (tcode == BOOLEAN_TYPE)
    {
      /* [conv.bool]

	  An rvalue of arithmetic, unscoped enumeration, pointer, or
	  pointer to member type can be converted to an rvalue of type
	  bool. ... An rvalue of type std::nullptr_t can be converted
	  to an rvalue of type bool;  */
      if (ARITHMETIC_TYPE_P (from)
	  || UNSCOPED_ENUM_P (from)
	  || fcode == POINTER_TYPE
	  || TYPE_PTR_TO_MEMBER_P (from)
	  || NULLPTR_TYPE_P (from))
	{
	  conv = build_conv (ck_std, to, conv);
	  if (fcode == POINTER_TYPE
	      || TYPE_PTRMEM_P (from)
	      || (TYPE_PTRMEMFUNC_P (from)
		  && conv->rank < cr_pbool)
	      || NULLPTR_TYPE_P (from))
	    conv->rank = cr_pbool;
	  return conv;
	}

      return NULL;
    }
  /* We don't check for ENUMERAL_TYPE here because there are no standard
     conversions to enum type.  */
  /* As an extension, allow conversion to complex type.  */
  else if (ARITHMETIC_TYPE_P (to))
    {
      if (! (INTEGRAL_CODE_P (fcode) || fcode == REAL_TYPE)
          || SCOPED_ENUM_P (from))
	return NULL;
      conv = build_conv (ck_std, to, conv);

      /* Give this a better rank if it's a promotion.  */
      if (same_type_p (to, type_promotes_to (from))
	  && conv->u.next->rank <= cr_promotion)
	conv->rank = cr_promotion;
    }
  else if (fcode == VECTOR_TYPE && tcode == VECTOR_TYPE
	   && vector_types_convertible_p (from, to, false))
    return build_conv (ck_std, to, conv);
  else if (MAYBE_CLASS_TYPE_P (to) && MAYBE_CLASS_TYPE_P (from)
	   && is_properly_derived_from (from, to))
    {
      if (conv->kind == ck_rvalue)
	conv = conv->u.next;
      conv = build_conv (ck_base, to, conv);
      /* The derived-to-base conversion indicates the initialization
	 of a parameter with base type from an object of a derived
	 type.  A temporary object is created to hold the result of
	 the conversion unless we're binding directly to a reference.  */
      conv->need_temporary_p = !(flags & LOOKUP_NO_TEMP_BIND);
    }
  else
    return NULL;

  if (flags & LOOKUP_NO_NARROWING)
    conv->check_narrowing = true;

  return conv;
}

/* Returns nonzero if T1 is reference-related to T2.  */

bool
reference_related_p (tree t1, tree t2)
{
  if (t1 == error_mark_node || t2 == error_mark_node)
    return false;

  t1 = TYPE_MAIN_VARIANT (t1);
  t2 = TYPE_MAIN_VARIANT (t2);

  /* [dcl.init.ref]

     Given types "cv1 T1" and "cv2 T2," "cv1 T1" is reference-related
     to "cv2 T2" if T1 is the same type as T2, or T1 is a base class
     of T2.  */
  return (same_type_p (t1, t2)
	  || (CLASS_TYPE_P (t1) && CLASS_TYPE_P (t2)
	      && DERIVED_FROM_P (t1, t2)));
}

/* Returns nonzero if T1 is reference-compatible with T2.  */

static bool
reference_compatible_p (tree t1, tree t2)
{
  /* [dcl.init.ref]

     "cv1 T1" is reference compatible with "cv2 T2" if T1 is
     reference-related to T2 and cv1 is the same cv-qualification as,
     or greater cv-qualification than, cv2.  */
  return (reference_related_p (t1, t2)
	  && at_least_as_qualified_p (t1, t2));
}

/* Determine whether or not the EXPR (of class type S) can be
   converted to T as in [over.match.ref].  */

static conversion *
convert_class_to_reference (tree reference_type, tree s, tree expr, int flags)
{
  tree conversions;
  tree first_arg;
  conversion *conv;
  tree t;
  struct z_candidate *candidates;
  struct z_candidate *cand;
  bool any_viable_p;

  if (!expr)
    return NULL;

  conversions = lookup_conversions (s);
  if (!conversions)
    return NULL;

  /* [over.match.ref]

     Assuming that "cv1 T" is the underlying type of the reference
     being initialized, and "cv S" is the type of the initializer
     expression, with S a class type, the candidate functions are
     selected as follows:

     --The conversion functions of S and its base classes are
       considered.  Those that are not hidden within S and yield type
       "reference to cv2 T2", where "cv1 T" is reference-compatible
       (_dcl.init.ref_) with "cv2 T2", are candidate functions.

     The argument list has one argument, which is the initializer
     expression.  */

  candidates = 0;

  /* Conceptually, we should take the address of EXPR and put it in
     the argument list.  Unfortunately, however, that can result in
     error messages, which we should not issue now because we are just
     trying to find a conversion operator.  Therefore, we use NULL,
     cast to the appropriate type.  */
  first_arg = build_int_cst (build_pointer_type (s), 0);

  t = TREE_TYPE (reference_type);

  /* We're performing a user-defined conversion to a desired type, so set
     this for the benefit of add_candidates.  */
  flags |= LOOKUP_NO_CONVERSION;

  for (; conversions; conversions = TREE_CHAIN (conversions))
    {
      tree fns = TREE_VALUE (conversions);
      tree binfo = TREE_PURPOSE (conversions);
      struct z_candidate *old_candidates = candidates;;
<<<<<<< HEAD

      add_candidates (fns, first_arg, NULL, reference_type,
		      NULL_TREE, false,
		      binfo, TYPE_BINFO (s),
		      flags, &candidates);

=======

      add_candidates (fns, first_arg, NULL, reference_type,
		      NULL_TREE, false,
		      binfo, TYPE_BINFO (s),
		      flags, &candidates);

>>>>>>> 155d23aa
      for (cand = candidates; cand != old_candidates; cand = cand->next)
	{
	  /* Now, see if the conversion function really returns
	     an lvalue of the appropriate type.  From the
	     point of view of unification, simply returning an
	     rvalue of the right type is good enough.  */
	  tree f = cand->fn;
	  tree t2 = TREE_TYPE (TREE_TYPE (f));
	  if (TREE_CODE (t2) != REFERENCE_TYPE
	      || !reference_compatible_p (t, TREE_TYPE (t2)))
	    {
	      cand->viable = 0;
	    }
	  else
	    {
	      conversion *identity_conv;
	      /* Build a standard conversion sequence indicating the
		 binding from the reference type returned by the
		 function to the desired REFERENCE_TYPE.  */
	      identity_conv
		= build_identity_conv (TREE_TYPE (TREE_TYPE
						  (TREE_TYPE (cand->fn))),
				       NULL_TREE);
	      cand->second_conv
		= (direct_reference_binding
		   (reference_type, identity_conv));
	      cand->second_conv->rvaluedness_matches_p
		= TYPE_REF_IS_RVALUE (TREE_TYPE (TREE_TYPE (cand->fn)))
		  == TYPE_REF_IS_RVALUE (reference_type);
	      cand->second_conv->bad_p |= cand->convs[0]->bad_p;

              /* Don't allow binding of lvalues to rvalue references.  */
              if (TYPE_REF_IS_RVALUE (reference_type)
                  && !TYPE_REF_IS_RVALUE (TREE_TYPE (TREE_TYPE (cand->fn))))
                cand->second_conv->bad_p = true;
	    }
	}
    }

  candidates = splice_viable (candidates, pedantic, &any_viable_p);
  /* If none of the conversion functions worked out, let our caller
     know.  */
  if (!any_viable_p)
    return NULL;

  cand = tourney (candidates);
  if (!cand)
    return NULL;

  /* Now that we know that this is the function we're going to use fix
     the dummy first argument.  */
  gcc_assert (cand->first_arg == NULL_TREE
	      || integer_zerop (cand->first_arg));
  cand->first_arg = build_this (expr);

  /* Build a user-defined conversion sequence representing the
     conversion.  */
  conv = build_conv (ck_user,
		     TREE_TYPE (TREE_TYPE (cand->fn)),
		     build_identity_conv (TREE_TYPE (expr), expr));
  conv->cand = cand;

  if (cand->viable == -1)
    conv->bad_p = true;

  /* Merge it with the standard conversion sequence from the
     conversion function's return type to the desired type.  */
  cand->second_conv = merge_conversion_sequences (conv, cand->second_conv);

  return cand->second_conv;
}

/* A reference of the indicated TYPE is being bound directly to the
   expression represented by the implicit conversion sequence CONV.
   Return a conversion sequence for this binding.  */

static conversion *
direct_reference_binding (tree type, conversion *conv)
{
  tree t;

  gcc_assert (TREE_CODE (type) == REFERENCE_TYPE);
  gcc_assert (TREE_CODE (conv->type) != REFERENCE_TYPE);

  t = TREE_TYPE (type);

  /* [over.ics.rank]

     When a parameter of reference type binds directly
     (_dcl.init.ref_) to an argument expression, the implicit
     conversion sequence is the identity conversion, unless the
     argument expression has a type that is a derived class of the
     parameter type, in which case the implicit conversion sequence is
     a derived-to-base Conversion.

     If the parameter binds directly to the result of applying a
     conversion function to the argument expression, the implicit
     conversion sequence is a user-defined conversion sequence
     (_over.ics.user_), with the second standard conversion sequence
     either an identity conversion or, if the conversion function
     returns an entity of a type that is a derived class of the
     parameter type, a derived-to-base conversion.  */
  if (!same_type_ignoring_top_level_qualifiers_p (t, conv->type))
    {
      /* Represent the derived-to-base conversion.  */
      conv = build_conv (ck_base, t, conv);
      /* We will actually be binding to the base-class subobject in
	 the derived class, so we mark this conversion appropriately.
	 That way, convert_like knows not to generate a temporary.  */
      conv->need_temporary_p = false;
    }
  return build_conv (ck_ref_bind, type, conv);
}

/* Returns the conversion path from type FROM to reference type TO for
   purposes of reference binding.  For lvalue binding, either pass a
   reference type to FROM or an lvalue expression to EXPR.  If the
   reference will be bound to a temporary, NEED_TEMPORARY_P is set for
   the conversion returned.  If C_CAST_P is true, this
   conversion is coming from a C-style cast.  */

static conversion *
reference_binding (tree rto, tree rfrom, tree expr, bool c_cast_p, int flags)
{
  conversion *conv = NULL;
  tree to = TREE_TYPE (rto);
  tree from = rfrom;
  tree tfrom;
  bool related_p;
  bool compatible_p;
  cp_lvalue_kind is_lvalue = clk_none;

  if (TREE_CODE (to) == FUNCTION_TYPE && expr && type_unknown_p (expr))
    {
      expr = instantiate_type (to, expr, tf_none);
      if (expr == error_mark_node)
	return NULL;
      from = TREE_TYPE (expr);
    }

  if (TREE_CODE (from) == REFERENCE_TYPE)
    {
      /* Anything with reference type is an lvalue.  */
      is_lvalue = clk_ordinary;
      from = TREE_TYPE (from);
    }

  if (expr && BRACE_ENCLOSED_INITIALIZER_P (expr))
    {
      maybe_warn_cpp0x (CPP0X_INITIALIZER_LISTS);
      conv = implicit_conversion (to, from, expr, c_cast_p,
				  flags);
      if (!CLASS_TYPE_P (to)
	  && CONSTRUCTOR_NELTS (expr) == 1)
	{
	  expr = CONSTRUCTOR_ELT (expr, 0)->value;
	  if (error_operand_p (expr))
	    return NULL;
	  from = TREE_TYPE (expr);
	}
    }

  if (is_lvalue == clk_none && expr)
    is_lvalue = real_lvalue_p (expr);

  tfrom = from;
  if ((is_lvalue & clk_bitfield) != 0)
    tfrom = unlowered_expr_type (expr);

  /* Figure out whether or not the types are reference-related and
     reference compatible.  We have do do this after stripping
     references from FROM.  */
  related_p = reference_related_p (to, tfrom);
  /* If this is a C cast, first convert to an appropriately qualified
     type, so that we can later do a const_cast to the desired type.  */
  if (related_p && c_cast_p
      && !at_least_as_qualified_p (to, tfrom))
    to = cp_build_qualified_type (to, cp_type_quals (tfrom));
  compatible_p = reference_compatible_p (to, tfrom);

  /* Directly bind reference when target expression's type is compatible with
     the reference and expression is an lvalue. In DR391, the wording in
     [8.5.3/5 dcl.init.ref] is changed to also require direct bindings for
     const and rvalue references to rvalues of compatible class type.
     We should also do direct bindings for non-class "rvalues" derived from
     rvalue references.  */
  if (compatible_p
      && (is_lvalue
	  || (((CP_TYPE_CONST_NON_VOLATILE_P (to)
		&& !(flags & LOOKUP_NO_TEMP_BIND))
	       || TYPE_REF_IS_RVALUE (rto))
	      && (CLASS_TYPE_P (from) || (expr && lvalue_p (expr))))))
    {
      /* [dcl.init.ref]

	 If the initializer expression

	 -- is an lvalue (but not an lvalue for a bit-field), and "cv1 T1"
	    is reference-compatible with "cv2 T2,"

	 the reference is bound directly to the initializer expression
	 lvalue.

	 [...]
	 If the initializer expression is an rvalue, with T2 a class type,
	 and "cv1 T1" is reference-compatible with "cv2 T2", the reference
	 is bound to the object represented by the rvalue or to a sub-object
	 within that object.  */

      conv = build_identity_conv (tfrom, expr);
      conv = direct_reference_binding (rto, conv);

      if (flags & LOOKUP_PREFER_RVALUE)
	/* The top-level caller requested that we pretend that the lvalue
	   be treated as an rvalue.  */
	conv->rvaluedness_matches_p = TYPE_REF_IS_RVALUE (rto);
      else
	conv->rvaluedness_matches_p 
          = (TYPE_REF_IS_RVALUE (rto) == !is_lvalue);

      if ((is_lvalue & clk_bitfield) != 0
	  || ((is_lvalue & clk_packed) != 0 && !TYPE_PACKED (to)))
	/* For the purposes of overload resolution, we ignore the fact
	   this expression is a bitfield or packed field. (In particular,
	   [over.ics.ref] says specifically that a function with a
	   non-const reference parameter is viable even if the
	   argument is a bitfield.)

	   However, when we actually call the function we must create
	   a temporary to which to bind the reference.  If the
	   reference is volatile, or isn't const, then we cannot make
	   a temporary, so we just issue an error when the conversion
	   actually occurs.  */
	conv->need_temporary_p = true;

      /* Don't allow binding of lvalues to rvalue references.  */
      if (is_lvalue && TYPE_REF_IS_RVALUE (rto)
          && !(flags & LOOKUP_PREFER_RVALUE))
	conv->bad_p = true;

      return conv;
    }
  /* [class.conv.fct] A conversion function is never used to convert a
     (possibly cv-qualified) object to the (possibly cv-qualified) same
     object type (or a reference to it), to a (possibly cv-qualified) base
     class of that type (or a reference to it).... */
  else if (CLASS_TYPE_P (from) && !related_p
	   && !(flags & LOOKUP_NO_CONVERSION))
    {
      /* [dcl.init.ref]

	 If the initializer expression

	 -- has a class type (i.e., T2 is a class type) can be
	    implicitly converted to an lvalue of type "cv3 T3," where
	    "cv1 T1" is reference-compatible with "cv3 T3".  (this
	    conversion is selected by enumerating the applicable
	    conversion functions (_over.match.ref_) and choosing the
	    best one through overload resolution.  (_over.match_).

	the reference is bound to the lvalue result of the conversion
	in the second case.  */
      conv = convert_class_to_reference (rto, from, expr, flags);
      if (conv)
	return conv;
    }

  /* From this point on, we conceptually need temporaries, even if we
     elide them.  Only the cases above are "direct bindings".  */
  if (flags & LOOKUP_NO_TEMP_BIND)
    return NULL;

  /* [over.ics.rank]

     When a parameter of reference type is not bound directly to an
     argument expression, the conversion sequence is the one required
     to convert the argument expression to the underlying type of the
     reference according to _over.best.ics_.  Conceptually, this
     conversion sequence corresponds to copy-initializing a temporary
     of the underlying type with the argument expression.  Any
     difference in top-level cv-qualification is subsumed by the
     initialization itself and does not constitute a conversion.  */

  /* [dcl.init.ref]

     Otherwise, the reference shall be to a non-volatile const type.

     Under C++0x, [8.5.3/5 dcl.init.ref] it may also be an rvalue reference */
  if (!CP_TYPE_CONST_NON_VOLATILE_P (to) && !TYPE_REF_IS_RVALUE (rto))
    return NULL;

  /* [dcl.init.ref]

     Otherwise, a temporary of type "cv1 T1" is created and
     initialized from the initializer expression using the rules for a
     non-reference copy initialization.  If T1 is reference-related to
     T2, cv1 must be the same cv-qualification as, or greater
     cv-qualification than, cv2; otherwise, the program is ill-formed.  */
  if (related_p && !at_least_as_qualified_p (to, from))
    return NULL;

  /* We're generating a temporary now, but don't bind any more in the
     conversion (specifically, don't slice the temporary returned by a
     conversion operator).  */
  flags |= LOOKUP_NO_TEMP_BIND;

  /* Core issue 899: When [copy-]initializing a temporary to be bound
     to the first parameter of a copy constructor (12.8) called with
     a single argument in the context of direct-initialization,
     explicit conversion functions are also considered.

     So don't set LOOKUP_ONLYCONVERTING in that case.  */
  if (!(flags & LOOKUP_COPY_PARM))
    flags |= LOOKUP_ONLYCONVERTING;

  if (!conv)
    conv = implicit_conversion (to, from, expr, c_cast_p,
				flags);
  if (!conv)
    return NULL;

  conv = build_conv (ck_ref_bind, rto, conv);
  /* This reference binding, unlike those above, requires the
     creation of a temporary.  */
  conv->need_temporary_p = true;
  conv->rvaluedness_matches_p = TYPE_REF_IS_RVALUE (rto);

  return conv;
}

/* Returns the implicit conversion sequence (see [over.ics]) from type
   FROM to type TO.  The optional expression EXPR may affect the
   conversion.  FLAGS are the usual overloading flags.  If C_CAST_P is
   true, this conversion is coming from a C-style cast.  */

static conversion *
implicit_conversion (tree to, tree from, tree expr, bool c_cast_p,
		     int flags)
{
  conversion *conv;

  if (from == error_mark_node || to == error_mark_node
      || expr == error_mark_node)
    return NULL;

  if (c_dialect_objc ())
    from = objc_non_volatilized_type (from);

  if (TREE_CODE (to) == REFERENCE_TYPE)
    conv = reference_binding (to, from, expr, c_cast_p, flags);
  else
    conv = standard_conversion (to, from, expr, c_cast_p, flags);

  if (conv)
    return conv;

  if (expr && BRACE_ENCLOSED_INITIALIZER_P (expr))
    {
      if (is_std_init_list (to))
	return build_list_conv (to, expr, flags);

      /* Allow conversion from an initializer-list with one element to a
	 scalar type.  */
      if (SCALAR_TYPE_P (to))
	{
	  int nelts = CONSTRUCTOR_NELTS (expr);
	  tree elt;

	  if (nelts == 0)
	    elt = build_value_init (to, tf_none);
	  else if (nelts == 1)
	    elt = CONSTRUCTOR_ELT (expr, 0)->value;
	  else
	    elt = error_mark_node;

	  conv = implicit_conversion (to, TREE_TYPE (elt), elt,
				      c_cast_p, flags);
	  if (conv)
	    {
	      conv->check_narrowing = true;
	      if (BRACE_ENCLOSED_INITIALIZER_P (elt))
		/* Too many levels of braces, i.e. '{{1}}'.  */
		conv->bad_p = true;
	      return conv;
	    }
	}
    }

  if (expr != NULL_TREE
      && (MAYBE_CLASS_TYPE_P (from)
	  || MAYBE_CLASS_TYPE_P (to))
      && (flags & LOOKUP_NO_CONVERSION) == 0)
    {
      struct z_candidate *cand;
      int convflags = (flags & (LOOKUP_NO_TEMP_BIND|LOOKUP_ONLYCONVERTING
				|LOOKUP_NO_NARROWING));

      if (CLASS_TYPE_P (to)
	  && !CLASSTYPE_NON_AGGREGATE (complete_type (to))
	  && BRACE_ENCLOSED_INITIALIZER_P (expr))
	return build_aggr_conv (to, expr, flags);

      cand = build_user_type_conversion_1 (to, expr, convflags);
      if (cand)
	conv = cand->second_conv;

      /* We used to try to bind a reference to a temporary here, but that
	 is now handled after the recursive call to this function at the end
	 of reference_binding.  */
      return conv;
    }

  return NULL;
}

/* Add a new entry to the list of candidates.  Used by the add_*_candidate
   functions.  ARGS will not be changed until a single candidate is
   selected.  */

static struct z_candidate *
add_candidate (struct z_candidate **candidates,
	       tree fn, tree first_arg, const VEC(tree,gc) *args,
	       size_t num_convs, conversion **convs,
	       tree access_path, tree conversion_path,
	       int viable)
{
  struct z_candidate *cand = (struct z_candidate *)
    conversion_obstack_alloc (sizeof (struct z_candidate));

  cand->fn = fn;
  cand->first_arg = first_arg;
  cand->args = args;
  cand->convs = convs;
  cand->num_convs = num_convs;
  cand->access_path = access_path;
  cand->conversion_path = conversion_path;
  cand->viable = viable;
  cand->next = *candidates;
  *candidates = cand;

  return cand;
}

/* Create an overload candidate for the function or method FN called
   with the argument list FIRST_ARG/ARGS and add it to CANDIDATES.
   FLAGS is passed on to implicit_conversion.

   This does not change ARGS.

   CTYPE, if non-NULL, is the type we want to pretend this function
   comes from for purposes of overload resolution.  */

static struct z_candidate *
add_function_candidate (struct z_candidate **candidates,
			tree fn, tree ctype, tree first_arg,
			const VEC(tree,gc) *args, tree access_path,
			tree conversion_path, int flags)
{
  tree parmlist = TYPE_ARG_TYPES (TREE_TYPE (fn));
  int i, len;
  conversion **convs;
  tree parmnode;
  tree orig_first_arg = first_arg;
  int skip;
  int viable = 1;

  /* At this point we should not see any functions which haven't been
     explicitly declared, except for friend functions which will have
     been found using argument dependent lookup.  */
  gcc_assert (!DECL_ANTICIPATED (fn) || DECL_HIDDEN_FRIEND_P (fn));

  /* The `this', `in_chrg' and VTT arguments to constructors are not
     considered in overload resolution.  */
  if (DECL_CONSTRUCTOR_P (fn))
    {
      parmlist = skip_artificial_parms_for (fn, parmlist);
      skip = num_artificial_parms_for (fn);
      if (skip > 0 && first_arg != NULL_TREE)
	{
	  --skip;
	  first_arg = NULL_TREE;
	}
    }
  else
    skip = 0;

  len = VEC_length (tree, args) - skip + (first_arg != NULL_TREE ? 1 : 0);
  convs = alloc_conversions (len);

  /* 13.3.2 - Viable functions [over.match.viable]
     First, to be a viable function, a candidate function shall have enough
     parameters to agree in number with the arguments in the list.

     We need to check this first; otherwise, checking the ICSes might cause
     us to produce an ill-formed template instantiation.  */

  parmnode = parmlist;
  for (i = 0; i < len; ++i)
    {
      if (parmnode == NULL_TREE || parmnode == void_list_node)
	break;
      parmnode = TREE_CHAIN (parmnode);
    }

  if (i < len && parmnode)
    viable = 0;

  /* Make sure there are default args for the rest of the parms.  */
  else if (!sufficient_parms_p (parmnode))
    viable = 0;

  /* Kludge: When looking for a function from a subobject while generating
     an implicit copy/move constructor/operator=, don't consider anything
     that takes (a reference to) an unrelated type.  See c++/44909.  */
  else if (parmlist
	   && ((flags & LOOKUP_SPECULATIVE)
	       || (current_function_decl
		   && DECL_DEFAULTED_FN (current_function_decl))))
    {
      if (DECL_CONSTRUCTOR_P (fn))
	i = 1;
      else if (DECL_ASSIGNMENT_OPERATOR_P (fn)
	       && DECL_OVERLOADED_OPERATOR_P (fn) == NOP_EXPR)
	i = 2;
      else
	i = 0;
      if (i && len == i)
	{
	  parmnode = chain_index (i-1, parmlist);
	  if (!reference_related_p (non_reference (TREE_VALUE (parmnode)),
				    ctype))
	    viable = 0;
	}
    }

  if (! viable)
    goto out;

  /* Second, for F to be a viable function, there shall exist for each
     argument an implicit conversion sequence that converts that argument
     to the corresponding parameter of F.  */

  parmnode = parmlist;

  for (i = 0; i < len; ++i)
    {
      tree arg, argtype;
      conversion *t;
      int is_this;

      if (parmnode == void_list_node)
	break;

      if (i == 0 && first_arg != NULL_TREE)
	arg = first_arg;
      else
	arg = VEC_index (tree, args,
			 i + skip - (first_arg != NULL_TREE ? 1 : 0));
      argtype = lvalue_type (arg);

      is_this = (i == 0 && DECL_NONSTATIC_MEMBER_FUNCTION_P (fn)
		 && ! DECL_CONSTRUCTOR_P (fn));

      if (parmnode)
	{
	  tree parmtype = TREE_VALUE (parmnode);
	  int lflags = flags;

	  parmnode = TREE_CHAIN (parmnode);

	  /* The type of the implicit object parameter ('this') for
	     overload resolution is not always the same as for the
	     function itself; conversion functions are considered to
	     be members of the class being converted, and functions
	     introduced by a using-declaration are considered to be
	     members of the class that uses them.

	     Since build_over_call ignores the ICS for the `this'
	     parameter, we can just change the parm type.  */
	  if (ctype && is_this)
	    {
	      parmtype = cp_build_qualified_type
		(ctype, cp_type_quals (TREE_TYPE (parmtype)));
	      parmtype = build_pointer_type (parmtype);
	    }

	  /* Core issue 899: When [copy-]initializing a temporary to be bound
	     to the first parameter of a copy constructor (12.8) called with
	     a single argument in the context of direct-initialization,
	     explicit conversion functions are also considered.

	     So set LOOKUP_COPY_PARM to let reference_binding know that
	     it's being called in that context.  We generalize the above
	     to handle move constructors and template constructors as well;
	     the standardese should soon be updated similarly.  */
	  if (ctype && i == 0 && (len-skip == 1)
	      && !(flags & LOOKUP_ONLYCONVERTING)
	      && DECL_CONSTRUCTOR_P (fn)
	      && parmtype != error_mark_node
	      && (same_type_ignoring_top_level_qualifiers_p
		  (non_reference (parmtype), ctype)))
	    {
	      lflags |= LOOKUP_COPY_PARM;
	      /* We allow user-defined conversions within init-lists, but
		 not for the copy constructor.  */
	      if (flags & LOOKUP_NO_COPY_CTOR_CONVERSION)
		lflags |= LOOKUP_NO_CONVERSION;
	    }
	  else
	    lflags |= LOOKUP_ONLYCONVERTING;

	  t = implicit_conversion (parmtype, argtype, arg,
				   /*c_cast_p=*/false, lflags);
	}
      else
	{
	  t = build_identity_conv (argtype, arg);
	  t->ellipsis_p = true;
	}

      if (t && is_this)
	t->this_p = true;

      convs[i] = t;
      if (! t)
	{
	  viable = 0;
	  break;
	}

      if (t->bad_p)
	viable = -1;
    }

 out:
  return add_candidate (candidates, fn, orig_first_arg, args, len, convs,
			access_path, conversion_path, viable);
}

/* Create an overload candidate for the conversion function FN which will
   be invoked for expression OBJ, producing a pointer-to-function which
   will in turn be called with the argument list FIRST_ARG/ARGLIST,
   and add it to CANDIDATES.  This does not change ARGLIST.  FLAGS is
   passed on to implicit_conversion.

   Actually, we don't really care about FN; we care about the type it
   converts to.  There may be multiple conversion functions that will
   convert to that type, and we rely on build_user_type_conversion_1 to
   choose the best one; so when we create our candidate, we record the type
   instead of the function.  */

static struct z_candidate *
add_conv_candidate (struct z_candidate **candidates, tree fn, tree obj,
		    tree first_arg, const VEC(tree,gc) *arglist,
		    tree access_path, tree conversion_path)
{
  tree totype = TREE_TYPE (TREE_TYPE (fn));
  int i, len, viable, flags;
  tree parmlist, parmnode;
  conversion **convs;

  for (parmlist = totype; TREE_CODE (parmlist) != FUNCTION_TYPE; )
    parmlist = TREE_TYPE (parmlist);
  parmlist = TYPE_ARG_TYPES (parmlist);

  len = VEC_length (tree, arglist) + (first_arg != NULL_TREE ? 1 : 0) + 1;
  convs = alloc_conversions (len);
  parmnode = parmlist;
  viable = 1;
  flags = LOOKUP_IMPLICIT;

  /* Don't bother looking up the same type twice.  */
  if (*candidates && (*candidates)->fn == totype)
    return NULL;

  for (i = 0; i < len; ++i)
    {
      tree arg, argtype;
      conversion *t;

      if (i == 0)
	arg = obj;
      else if (i == 1 && first_arg != NULL_TREE)
	arg = first_arg;
      else
	arg = VEC_index (tree, arglist,
			 i - (first_arg != NULL_TREE ? 1 : 0) - 1);
      argtype = lvalue_type (arg);

      if (i == 0)
	t = implicit_conversion (totype, argtype, arg, /*c_cast_p=*/false,
				 flags);
      else if (parmnode == void_list_node)
	break;
      else if (parmnode)
	t = implicit_conversion (TREE_VALUE (parmnode), argtype, arg,
				 /*c_cast_p=*/false, flags);
      else
	{
	  t = build_identity_conv (argtype, arg);
	  t->ellipsis_p = true;
	}

      convs[i] = t;
      if (! t)
	break;

      if (t->bad_p)
	viable = -1;

      if (i == 0)
	continue;

      if (parmnode)
	parmnode = TREE_CHAIN (parmnode);
    }

  if (i < len)
    viable = 0;

  if (!sufficient_parms_p (parmnode))
    viable = 0;

  return add_candidate (candidates, totype, first_arg, arglist, len, convs,
			access_path, conversion_path, viable);
}

static void
build_builtin_candidate (struct z_candidate **candidates, tree fnname,
			 tree type1, tree type2, tree *args, tree *argtypes,
			 int flags)
{
  conversion *t;
  conversion **convs;
  size_t num_convs;
  int viable = 1, i;
  tree types[2];

  types[0] = type1;
  types[1] = type2;

  num_convs =  args[2] ? 3 : (args[1] ? 2 : 1);
  convs = alloc_conversions (num_convs);

  /* TRUTH_*_EXPR do "contextual conversion to bool", which means explicit
     conversion ops are allowed.  We handle that here by just checking for
     boolean_type_node because other operators don't ask for it.  COND_EXPR
     also does contextual conversion to bool for the first operand, but we
     handle that in build_conditional_expr, and type1 here is operand 2.  */
  if (type1 != boolean_type_node)
    flags |= LOOKUP_ONLYCONVERTING;

  for (i = 0; i < 2; ++i)
    {
      if (! args[i])
	break;

      t = implicit_conversion (types[i], argtypes[i], args[i],
			       /*c_cast_p=*/false, flags);
      if (! t)
	{
	  viable = 0;
	  /* We need something for printing the candidate.  */
	  t = build_identity_conv (types[i], NULL_TREE);
	}
      else if (t->bad_p)
	viable = 0;
      convs[i] = t;
    }

  /* For COND_EXPR we rearranged the arguments; undo that now.  */
  if (args[2])
    {
      convs[2] = convs[1];
      convs[1] = convs[0];
      t = implicit_conversion (boolean_type_node, argtypes[2], args[2],
			       /*c_cast_p=*/false, flags);
      if (t)
	convs[0] = t;
      else
	viable = 0;
    }

  add_candidate (candidates, fnname, /*first_arg=*/NULL_TREE, /*args=*/NULL,
		 num_convs, convs,
		 /*access_path=*/NULL_TREE,
		 /*conversion_path=*/NULL_TREE,
		 viable);
}

static bool
is_complete (tree t)
{
  return COMPLETE_TYPE_P (complete_type (t));
}

/* Returns nonzero if TYPE is a promoted arithmetic type.  */

static bool
promoted_arithmetic_type_p (tree type)
{
  /* [over.built]

     In this section, the term promoted integral type is used to refer
     to those integral types which are preserved by integral promotion
     (including e.g.  int and long but excluding e.g.  char).
     Similarly, the term promoted arithmetic type refers to promoted
     integral types plus floating types.  */
  return ((CP_INTEGRAL_TYPE_P (type)
	   && same_type_p (type_promotes_to (type), type))
	  || TREE_CODE (type) == REAL_TYPE);
}

/* Create any builtin operator overload candidates for the operator in
   question given the converted operand types TYPE1 and TYPE2.  The other
   args are passed through from add_builtin_candidates to
   build_builtin_candidate.

   TYPE1 and TYPE2 may not be permissible, and we must filter them.
   If CODE is requires candidates operands of the same type of the kind
   of which TYPE1 and TYPE2 are, we add both candidates
   CODE (TYPE1, TYPE1) and CODE (TYPE2, TYPE2).  */

static void
add_builtin_candidate (struct z_candidate **candidates, enum tree_code code,
		       enum tree_code code2, tree fnname, tree type1,
		       tree type2, tree *args, tree *argtypes, int flags)
{
  switch (code)
    {
    case POSTINCREMENT_EXPR:
    case POSTDECREMENT_EXPR:
      args[1] = integer_zero_node;
      type2 = integer_type_node;
      break;
    default:
      break;
    }

  switch (code)
    {

/* 4 For every pair T, VQ), where T is an arithmetic or  enumeration  type,
     and  VQ  is  either  volatile or empty, there exist candidate operator
     functions of the form
	     VQ T&   operator++(VQ T&);
	     T       operator++(VQ T&, int);
   5 For every pair T, VQ), where T is an enumeration type or an arithmetic
     type  other than bool, and VQ is either volatile or empty, there exist
     candidate operator functions of the form
	     VQ T&   operator--(VQ T&);
	     T       operator--(VQ T&, int);
   6 For every pair T, VQ), where T is  a  cv-qualified  or  cv-unqualified
     complete  object type, and VQ is either volatile or empty, there exist
     candidate operator functions of the form
	     T*VQ&   operator++(T*VQ&);
	     T*VQ&   operator--(T*VQ&);
	     T*      operator++(T*VQ&, int);
	     T*      operator--(T*VQ&, int);  */

    case POSTDECREMENT_EXPR:
    case PREDECREMENT_EXPR:
      if (TREE_CODE (type1) == BOOLEAN_TYPE)
	return;
    case POSTINCREMENT_EXPR:
    case PREINCREMENT_EXPR:
      if (ARITHMETIC_TYPE_P (type1) || TYPE_PTROB_P (type1))
	{
	  type1 = build_reference_type (type1);
	  break;
	}
      return;

/* 7 For every cv-qualified or cv-unqualified complete object type T, there
     exist candidate operator functions of the form

	     T&      operator*(T*);

   8 For every function type T, there exist candidate operator functions of
     the form
	     T&      operator*(T*);  */

    case INDIRECT_REF:
      if (TREE_CODE (type1) == POINTER_TYPE
	  && is_complete (TREE_TYPE (type1))
	  && (TYPE_PTROB_P (type1)
	      || TREE_CODE (TREE_TYPE (type1)) == FUNCTION_TYPE))
	break;
      return;

/* 9 For every type T, there exist candidate operator functions of the form
	     T*      operator+(T*);

   10For  every  promoted arithmetic type T, there exist candidate operator
     functions of the form
	     T       operator+(T);
	     T       operator-(T);  */

    case UNARY_PLUS_EXPR: /* unary + */
      if (TREE_CODE (type1) == POINTER_TYPE)
	break;
    case NEGATE_EXPR:
      if (ARITHMETIC_TYPE_P (type1))
	break;
      return;

/* 11For every promoted integral type T,  there  exist  candidate  operator
     functions of the form
	     T       operator~(T);  */

    case BIT_NOT_EXPR:
      if (INTEGRAL_OR_UNSCOPED_ENUMERATION_TYPE_P (type1))
	break;
      return;

/* 12For every quintuple C1, C2, T, CV1, CV2), where C2 is a class type, C1
     is the same type as C2 or is a derived class of C2, T  is  a  complete
     object type or a function type, and CV1 and CV2 are cv-qualifier-seqs,
     there exist candidate operator functions of the form
	     CV12 T& operator->*(CV1 C1*, CV2 T C2::*);
     where CV12 is the union of CV1 and CV2.  */

    case MEMBER_REF:
      if (TREE_CODE (type1) == POINTER_TYPE
	  && TYPE_PTR_TO_MEMBER_P (type2))
	{
	  tree c1 = TREE_TYPE (type1);
	  tree c2 = TYPE_PTRMEM_CLASS_TYPE (type2);

	  if (MAYBE_CLASS_TYPE_P (c1) && DERIVED_FROM_P (c2, c1)
	      && (TYPE_PTRMEMFUNC_P (type2)
		  || is_complete (TYPE_PTRMEM_POINTED_TO_TYPE (type2))))
	    break;
	}
      return;

/* 13For every pair of promoted arithmetic types L and R, there exist  can-
     didate operator functions of the form
	     LR      operator*(L, R);
	     LR      operator/(L, R);
	     LR      operator+(L, R);
	     LR      operator-(L, R);
	     bool    operator<(L, R);
	     bool    operator>(L, R);
	     bool    operator<=(L, R);
	     bool    operator>=(L, R);
	     bool    operator==(L, R);
	     bool    operator!=(L, R);
     where  LR  is  the  result of the usual arithmetic conversions between
     types L and R.

   14For every pair of types T and I, where T  is  a  cv-qualified  or  cv-
     unqualified  complete  object  type and I is a promoted integral type,
     there exist candidate operator functions of the form
	     T*      operator+(T*, I);
	     T&      operator[](T*, I);
	     T*      operator-(T*, I);
	     T*      operator+(I, T*);
	     T&      operator[](I, T*);

   15For every T, where T is a pointer to complete object type, there exist
     candidate operator functions of the form112)
	     ptrdiff_t operator-(T, T);

   16For every pointer or enumeration type T, there exist candidate operator
     functions of the form
	     bool    operator<(T, T);
	     bool    operator>(T, T);
	     bool    operator<=(T, T);
	     bool    operator>=(T, T);
	     bool    operator==(T, T);
	     bool    operator!=(T, T);

   17For every pointer to member type T,  there  exist  candidate  operator
     functions of the form
	     bool    operator==(T, T);
	     bool    operator!=(T, T);  */

    case MINUS_EXPR:
      if (TYPE_PTROB_P (type1) && TYPE_PTROB_P (type2))
	break;
      if (TYPE_PTROB_P (type1)
	  && INTEGRAL_OR_UNSCOPED_ENUMERATION_TYPE_P (type2))
	{
	  type2 = ptrdiff_type_node;
	  break;
	}
    case MULT_EXPR:
    case TRUNC_DIV_EXPR:
      if (ARITHMETIC_TYPE_P (type1) && ARITHMETIC_TYPE_P (type2))
	break;
      return;

    case EQ_EXPR:
    case NE_EXPR:
      if ((TYPE_PTRMEMFUNC_P (type1) && TYPE_PTRMEMFUNC_P (type2))
	  || (TYPE_PTRMEM_P (type1) && TYPE_PTRMEM_P (type2)))
	break;
      if (TYPE_PTR_TO_MEMBER_P (type1) && null_ptr_cst_p (args[1]))
	{
	  type2 = type1;
	  break;
	}
      if (TYPE_PTR_TO_MEMBER_P (type2) && null_ptr_cst_p (args[0]))
	{
	  type1 = type2;
	  break;
	}
      /* Fall through.  */
    case LT_EXPR:
    case GT_EXPR:
    case LE_EXPR:
    case GE_EXPR:
    case MAX_EXPR:
    case MIN_EXPR:
      if (ARITHMETIC_TYPE_P (type1) && ARITHMETIC_TYPE_P (type2))
	break;
      if (TYPE_PTR_P (type1) && TYPE_PTR_P (type2))
	break;
      if (TREE_CODE (type1) == ENUMERAL_TYPE 
	  && TREE_CODE (type2) == ENUMERAL_TYPE)
	break;
      if (TYPE_PTR_P (type1) 
	  && null_ptr_cst_p (args[1])
	  && !uses_template_parms (type1))
	{
	  type2 = type1;
	  break;
	}
      if (null_ptr_cst_p (args[0]) 
	  && TYPE_PTR_P (type2)
	  && !uses_template_parms (type2))
	{
	  type1 = type2;
	  break;
	}
      return;

    case PLUS_EXPR:
      if (ARITHMETIC_TYPE_P (type1) && ARITHMETIC_TYPE_P (type2))
	break;
    case ARRAY_REF:
      if (INTEGRAL_OR_UNSCOPED_ENUMERATION_TYPE_P (type1) && TYPE_PTROB_P (type2))
	{
	  type1 = ptrdiff_type_node;
	  break;
	}
      if (TYPE_PTROB_P (type1) && INTEGRAL_OR_UNSCOPED_ENUMERATION_TYPE_P (type2))
	{
	  type2 = ptrdiff_type_node;
	  break;
	}
      return;

/* 18For  every pair of promoted integral types L and R, there exist candi-
     date operator functions of the form
	     LR      operator%(L, R);
	     LR      operator&(L, R);
	     LR      operator^(L, R);
	     LR      operator|(L, R);
	     L       operator<<(L, R);
	     L       operator>>(L, R);
     where LR is the result of the  usual  arithmetic  conversions  between
     types L and R.  */

    case TRUNC_MOD_EXPR:
    case BIT_AND_EXPR:
    case BIT_IOR_EXPR:
    case BIT_XOR_EXPR:
    case LSHIFT_EXPR:
    case RSHIFT_EXPR:
      if (INTEGRAL_OR_UNSCOPED_ENUMERATION_TYPE_P (type1) && INTEGRAL_OR_UNSCOPED_ENUMERATION_TYPE_P (type2))
	break;
      return;

/* 19For  every  triple  L, VQ, R), where L is an arithmetic or enumeration
     type, VQ is either volatile or empty, and R is a  promoted  arithmetic
     type, there exist candidate operator functions of the form
	     VQ L&   operator=(VQ L&, R);
	     VQ L&   operator*=(VQ L&, R);
	     VQ L&   operator/=(VQ L&, R);
	     VQ L&   operator+=(VQ L&, R);
	     VQ L&   operator-=(VQ L&, R);

   20For  every  pair T, VQ), where T is any type and VQ is either volatile
     or empty, there exist candidate operator functions of the form
	     T*VQ&   operator=(T*VQ&, T*);

   21For every pair T, VQ), where T is a pointer to member type and  VQ  is
     either  volatile or empty, there exist candidate operator functions of
     the form
	     VQ T&   operator=(VQ T&, T);

   22For every triple  T,  VQ,  I),  where  T  is  a  cv-qualified  or  cv-
     unqualified  complete object type, VQ is either volatile or empty, and
     I is a promoted integral type, there exist  candidate  operator  func-
     tions of the form
	     T*VQ&   operator+=(T*VQ&, I);
	     T*VQ&   operator-=(T*VQ&, I);

   23For  every  triple  L,  VQ,  R), where L is an integral or enumeration
     type, VQ is either volatile or empty, and R  is  a  promoted  integral
     type, there exist candidate operator functions of the form

	     VQ L&   operator%=(VQ L&, R);
	     VQ L&   operator<<=(VQ L&, R);
	     VQ L&   operator>>=(VQ L&, R);
	     VQ L&   operator&=(VQ L&, R);
	     VQ L&   operator^=(VQ L&, R);
	     VQ L&   operator|=(VQ L&, R);  */

    case MODIFY_EXPR:
      switch (code2)
	{
	case PLUS_EXPR:
	case MINUS_EXPR:
	  if (TYPE_PTROB_P (type1) && INTEGRAL_OR_UNSCOPED_ENUMERATION_TYPE_P (type2))
	    {
	      type2 = ptrdiff_type_node;
	      break;
	    }
	case MULT_EXPR:
	case TRUNC_DIV_EXPR:
	  if (ARITHMETIC_TYPE_P (type1) && ARITHMETIC_TYPE_P (type2))
	    break;
	  return;

	case TRUNC_MOD_EXPR:
	case BIT_AND_EXPR:
	case BIT_IOR_EXPR:
	case BIT_XOR_EXPR:
	case LSHIFT_EXPR:
	case RSHIFT_EXPR:
	  if (INTEGRAL_OR_UNSCOPED_ENUMERATION_TYPE_P (type1) && INTEGRAL_OR_UNSCOPED_ENUMERATION_TYPE_P (type2))
	    break;
	  return;

	case NOP_EXPR:
	  if (ARITHMETIC_TYPE_P (type1) && ARITHMETIC_TYPE_P (type2))
	    break;
	  if ((TYPE_PTRMEMFUNC_P (type1) && TYPE_PTRMEMFUNC_P (type2))
	      || (TYPE_PTR_P (type1) && TYPE_PTR_P (type2))
	      || (TYPE_PTRMEM_P (type1) && TYPE_PTRMEM_P (type2))
	      || ((TYPE_PTRMEMFUNC_P (type1)
		   || TREE_CODE (type1) == POINTER_TYPE)
		  && null_ptr_cst_p (args[1])))
	    {
	      type2 = type1;
	      break;
	    }
	  return;

	default:
	  gcc_unreachable ();
	}
      type1 = build_reference_type (type1);
      break;

    case COND_EXPR:
      /* [over.built]

	 For every pair of promoted arithmetic types L and R, there
	 exist candidate operator functions of the form

	 LR operator?(bool, L, R);

	 where LR is the result of the usual arithmetic conversions
	 between types L and R.

	 For every type T, where T is a pointer or pointer-to-member
	 type, there exist candidate operator functions of the form T
	 operator?(bool, T, T);  */

      if (promoted_arithmetic_type_p (type1)
	  && promoted_arithmetic_type_p (type2))
	/* That's OK.  */
	break;

      /* Otherwise, the types should be pointers.  */
      if (!(TYPE_PTR_P (type1) || TYPE_PTR_TO_MEMBER_P (type1))
	  || !(TYPE_PTR_P (type2) || TYPE_PTR_TO_MEMBER_P (type2)))
	return;

      /* We don't check that the two types are the same; the logic
	 below will actually create two candidates; one in which both
	 parameter types are TYPE1, and one in which both parameter
	 types are TYPE2.  */
      break;

    default:
      gcc_unreachable ();
    }

  /* If we're dealing with two pointer types or two enumeral types,
     we need candidates for both of them.  */
  if (type2 && !same_type_p (type1, type2)
      && TREE_CODE (type1) == TREE_CODE (type2)
      && (TREE_CODE (type1) == REFERENCE_TYPE
	  || (TYPE_PTR_P (type1) && TYPE_PTR_P (type2))
	  || (TYPE_PTRMEM_P (type1) && TYPE_PTRMEM_P (type2))
	  || TYPE_PTRMEMFUNC_P (type1)
	  || MAYBE_CLASS_TYPE_P (type1)
	  || TREE_CODE (type1) == ENUMERAL_TYPE))
    {
      build_builtin_candidate
	(candidates, fnname, type1, type1, args, argtypes, flags);
      build_builtin_candidate
	(candidates, fnname, type2, type2, args, argtypes, flags);
      return;
    }

  build_builtin_candidate
    (candidates, fnname, type1, type2, args, argtypes, flags);
}

tree
type_decays_to (tree type)
{
  if (TREE_CODE (type) == ARRAY_TYPE)
    return build_pointer_type (TREE_TYPE (type));
  if (TREE_CODE (type) == FUNCTION_TYPE)
    return build_pointer_type (type);
  if (!MAYBE_CLASS_TYPE_P (type))
    type = cv_unqualified (type);
  return type;
}

/* There are three conditions of builtin candidates:

   1) bool-taking candidates.  These are the same regardless of the input.
   2) pointer-pair taking candidates.  These are generated for each type
      one of the input types converts to.
   3) arithmetic candidates.  According to the standard, we should generate
      all of these, but I'm trying not to...

   Here we generate a superset of the possible candidates for this particular
   case.  That is a subset of the full set the standard defines, plus some
   other cases which the standard disallows. add_builtin_candidate will
   filter out the invalid set.  */

static void
add_builtin_candidates (struct z_candidate **candidates, enum tree_code code,
			enum tree_code code2, tree fnname, tree *args,
			int flags)
{
  int ref1, i;
  int enum_p = 0;
  tree type, argtypes[3], t;
  /* TYPES[i] is the set of possible builtin-operator parameter types
     we will consider for the Ith argument.  */
  VEC(tree,gc) *types[2];
  unsigned ix;

  for (i = 0; i < 3; ++i)
    {
      if (args[i])
	argtypes[i] = unlowered_expr_type (args[i]);
      else
	argtypes[i] = NULL_TREE;
    }

  switch (code)
    {
/* 4 For every pair T, VQ), where T is an arithmetic or  enumeration  type,
     and  VQ  is  either  volatile or empty, there exist candidate operator
     functions of the form
		 VQ T&   operator++(VQ T&);  */

    case POSTINCREMENT_EXPR:
    case PREINCREMENT_EXPR:
    case POSTDECREMENT_EXPR:
    case PREDECREMENT_EXPR:
    case MODIFY_EXPR:
      ref1 = 1;
      break;

/* 24There also exist candidate operator functions of the form
	     bool    operator!(bool);
	     bool    operator&&(bool, bool);
	     bool    operator||(bool, bool);  */

    case TRUTH_NOT_EXPR:
      build_builtin_candidate
	(candidates, fnname, boolean_type_node,
	 NULL_TREE, args, argtypes, flags);
      return;

    case TRUTH_ORIF_EXPR:
    case TRUTH_ANDIF_EXPR:
      build_builtin_candidate
	(candidates, fnname, boolean_type_node,
	 boolean_type_node, args, argtypes, flags);
      return;

    case ADDR_EXPR:
    case COMPOUND_EXPR:
    case COMPONENT_REF:
      return;

    case COND_EXPR:
    case EQ_EXPR:
    case NE_EXPR:
    case LT_EXPR:
    case LE_EXPR:
    case GT_EXPR:
    case GE_EXPR:
      enum_p = 1;
      /* Fall through.  */

    default:
      ref1 = 0;
    }

  types[0] = make_tree_vector ();
  types[1] = make_tree_vector ();

  for (i = 0; i < 2; ++i)
    {
      if (! args[i])
	;
      else if (MAYBE_CLASS_TYPE_P (argtypes[i]))
	{
	  tree convs;

	  if (i == 0 && code == MODIFY_EXPR && code2 == NOP_EXPR)
	    return;

	  convs = lookup_conversions (argtypes[i]);

	  if (code == COND_EXPR)
	    {
	      if (real_lvalue_p (args[i]))
		VEC_safe_push (tree, gc, types[i],
			       build_reference_type (argtypes[i]));

	      VEC_safe_push (tree, gc, types[i],
			     TYPE_MAIN_VARIANT (argtypes[i]));
	    }

	  else if (! convs)
	    return;

	  for (; convs; convs = TREE_CHAIN (convs))
	    {
	      type = TREE_TYPE (convs);

	      if (i == 0 && ref1
		  && (TREE_CODE (type) != REFERENCE_TYPE
		      || CP_TYPE_CONST_P (TREE_TYPE (type))))
		continue;

	      if (code == COND_EXPR && TREE_CODE (type) == REFERENCE_TYPE)
		VEC_safe_push (tree, gc, types[i], type);

	      type = non_reference (type);
	      if (i != 0 || ! ref1)
		{
		  type = TYPE_MAIN_VARIANT (type_decays_to (type));
		  if (enum_p && TREE_CODE (type) == ENUMERAL_TYPE)
		    VEC_safe_push (tree, gc, types[i], type);
		  if (INTEGRAL_OR_UNSCOPED_ENUMERATION_TYPE_P (type))
		    type = type_promotes_to (type);
		}

	      if (! vec_member (type, types[i]))
		VEC_safe_push (tree, gc, types[i], type);
	    }
	}
      else
	{
	  if (code == COND_EXPR && real_lvalue_p (args[i]))
	    VEC_safe_push (tree, gc, types[i],
			   build_reference_type (argtypes[i]));
	  type = non_reference (argtypes[i]);
	  if (i != 0 || ! ref1)
	    {
	      type = TYPE_MAIN_VARIANT (type_decays_to (type));
	      if (enum_p && UNSCOPED_ENUM_P (type))
		VEC_safe_push (tree, gc, types[i], type);
	      if (INTEGRAL_OR_UNSCOPED_ENUMERATION_TYPE_P (type))
		type = type_promotes_to (type);
	    }
	  VEC_safe_push (tree, gc, types[i], type);
	}
    }

  /* Run through the possible parameter types of both arguments,
     creating candidates with those parameter types.  */
  FOR_EACH_VEC_ELT_REVERSE (tree, types[0], ix, t)
    {
      unsigned jx;
      tree u;

      if (!VEC_empty (tree, types[1]))
	FOR_EACH_VEC_ELT_REVERSE (tree, types[1], jx, u)
	  add_builtin_candidate
	    (candidates, code, code2, fnname, t,
	     u, args, argtypes, flags);
      else
	add_builtin_candidate
	  (candidates, code, code2, fnname, t,
	   NULL_TREE, args, argtypes, flags);
    }

  release_tree_vector (types[0]);
  release_tree_vector (types[1]);
}


/* If TMPL can be successfully instantiated as indicated by
   EXPLICIT_TARGS and ARGLIST, adds the instantiation to CANDIDATES.

   TMPL is the template.  EXPLICIT_TARGS are any explicit template
   arguments.  ARGLIST is the arguments provided at the call-site.
   This does not change ARGLIST.  The RETURN_TYPE is the desired type
   for conversion operators.  If OBJ is NULL_TREE, FLAGS and CTYPE are
   as for add_function_candidate.  If an OBJ is supplied, FLAGS and
   CTYPE are ignored, and OBJ is as for add_conv_candidate.  */

static struct z_candidate*
add_template_candidate_real (struct z_candidate **candidates, tree tmpl,
			     tree ctype, tree explicit_targs, tree first_arg,
			     const VEC(tree,gc) *arglist, tree return_type,
			     tree access_path, tree conversion_path,
			     int flags, tree obj, unification_kind_t strict)
{
  int ntparms = DECL_NTPARMS (tmpl);
  tree targs = make_tree_vec (ntparms);
  unsigned int len = VEC_length (tree, arglist);
  unsigned int nargs = (first_arg == NULL_TREE ? 0 : 1) + len;
  unsigned int skip_without_in_chrg = 0;
  tree first_arg_without_in_chrg = first_arg;
  tree *args_without_in_chrg;
  unsigned int nargs_without_in_chrg;
  unsigned int ia, ix;
  tree arg;
  struct z_candidate *cand;
  int i;
  tree fn;

  /* We don't do deduction on the in-charge parameter, the VTT
     parameter or 'this'.  */
  if (DECL_NONSTATIC_MEMBER_FUNCTION_P (tmpl))
    {
      if (first_arg_without_in_chrg != NULL_TREE)
	first_arg_without_in_chrg = NULL_TREE;
      else
	++skip_without_in_chrg;
    }

  if ((DECL_MAYBE_IN_CHARGE_CONSTRUCTOR_P (tmpl)
       || DECL_BASE_CONSTRUCTOR_P (tmpl))
      && CLASSTYPE_VBASECLASSES (DECL_CONTEXT (tmpl)))
    {
      if (first_arg_without_in_chrg != NULL_TREE)
	first_arg_without_in_chrg = NULL_TREE;
      else
	++skip_without_in_chrg;
    }

  if (len < skip_without_in_chrg)
    return NULL;

  nargs_without_in_chrg = ((first_arg_without_in_chrg != NULL_TREE ? 1 : 0)
			   + (len - skip_without_in_chrg));
  args_without_in_chrg = XALLOCAVEC (tree, nargs_without_in_chrg);
  ia = 0;
  if (first_arg_without_in_chrg != NULL_TREE)
    {
      args_without_in_chrg[ia] = first_arg_without_in_chrg;
      ++ia;
    }
  for (ix = skip_without_in_chrg;
       VEC_iterate (tree, arglist, ix, arg);
       ++ix)
    {
      args_without_in_chrg[ia] = arg;
      ++ia;
    }
  gcc_assert (ia == nargs_without_in_chrg);

  i = fn_type_unification (tmpl, explicit_targs, targs,
			   args_without_in_chrg,
			   nargs_without_in_chrg,
			   return_type, strict, flags);

  if (i != 0)
    goto fail;

  fn = instantiate_template (tmpl, targs, tf_none);
  if (fn == error_mark_node)
    goto fail;

  /* In [class.copy]:

       A member function template is never instantiated to perform the
       copy of a class object to an object of its class type.

     It's a little unclear what this means; the standard explicitly
     does allow a template to be used to copy a class.  For example,
     in:

       struct A {
	 A(A&);
	 template <class T> A(const T&);
       };
       const A f ();
       void g () { A a (f ()); }

     the member template will be used to make the copy.  The section
     quoted above appears in the paragraph that forbids constructors
     whose only parameter is (a possibly cv-qualified variant of) the
     class type, and a logical interpretation is that the intent was
     to forbid the instantiation of member templates which would then
     have that form.  */
  if (DECL_CONSTRUCTOR_P (fn) && nargs == 2)
    {
      tree arg_types = FUNCTION_FIRST_USER_PARMTYPE (fn);
      if (arg_types && same_type_p (TYPE_MAIN_VARIANT (TREE_VALUE (arg_types)),
				    ctype))
	goto fail;
    }

  if (obj != NULL_TREE)
    /* Aha, this is a conversion function.  */
    cand = add_conv_candidate (candidates, fn, obj, first_arg, arglist,
			       access_path, conversion_path);
  else
    cand = add_function_candidate (candidates, fn, ctype,
				   first_arg, arglist, access_path,
				   conversion_path, flags);
  if (DECL_TI_TEMPLATE (fn) != tmpl)
    /* This situation can occur if a member template of a template
       class is specialized.  Then, instantiate_template might return
       an instantiation of the specialization, in which case the
       DECL_TI_TEMPLATE field will point at the original
       specialization.  For example:

	 template <class T> struct S { template <class U> void f(U);
				       template <> void f(int) {}; };
	 S<double> sd;
	 sd.f(3);

       Here, TMPL will be template <class U> S<double>::f(U).
       And, instantiate template will give us the specialization
       template <> S<double>::f(int).  But, the DECL_TI_TEMPLATE field
       for this will point at template <class T> template <> S<T>::f(int),
       so that we can find the definition.  For the purposes of
       overload resolution, however, we want the original TMPL.  */
    cand->template_decl = build_template_info (tmpl, targs);
  else
    cand->template_decl = DECL_TEMPLATE_INFO (fn);
  cand->explicit_targs = explicit_targs;

  return cand;
 fail:
  return add_candidate (candidates, tmpl, first_arg, arglist, nargs, NULL,
			access_path, conversion_path, 0);
}


static struct z_candidate *
add_template_candidate (struct z_candidate **candidates, tree tmpl, tree ctype,
			tree explicit_targs, tree first_arg,
			const VEC(tree,gc) *arglist, tree return_type,
			tree access_path, tree conversion_path, int flags,
			unification_kind_t strict)
{
  return
    add_template_candidate_real (candidates, tmpl, ctype,
				 explicit_targs, first_arg, arglist,
				 return_type, access_path, conversion_path,
				 flags, NULL_TREE, strict);
}


static struct z_candidate *
add_template_conv_candidate (struct z_candidate **candidates, tree tmpl,
			     tree obj, tree first_arg,
			     const VEC(tree,gc) *arglist,
			     tree return_type, tree access_path,
			     tree conversion_path)
{
  return
    add_template_candidate_real (candidates, tmpl, NULL_TREE, NULL_TREE,
				 first_arg, arglist, return_type, access_path,
				 conversion_path, 0, obj, DEDUCE_CONV);
}

/* The CANDS are the set of candidates that were considered for
   overload resolution.  Return the set of viable candidates, or CANDS
   if none are viable.  If any of the candidates were viable, set
   *ANY_VIABLE_P to true.  STRICT_P is true if a candidate should be
   considered viable only if it is strictly viable.  */

static struct z_candidate*
splice_viable (struct z_candidate *cands,
	       bool strict_p,
	       bool *any_viable_p)
{
  struct z_candidate *viable;
  struct z_candidate **last_viable;
  struct z_candidate **cand;

  viable = NULL;
  last_viable = &viable;
  *any_viable_p = false;

  cand = &cands;
  while (*cand)
    {
      struct z_candidate *c = *cand;
      if (strict_p ? c->viable == 1 : c->viable)
	{
	  *last_viable = c;
	  *cand = c->next;
	  c->next = NULL;
	  last_viable = &c->next;
	  *any_viable_p = true;
	}
      else
	cand = &c->next;
    }

  return viable ? viable : cands;
}

static bool
any_strictly_viable (struct z_candidate *cands)
{
  for (; cands; cands = cands->next)
    if (cands->viable == 1)
      return true;
  return false;
}

/* OBJ is being used in an expression like "OBJ.f (...)".  In other
   words, it is about to become the "this" pointer for a member
   function call.  Take the address of the object.  */

static tree
build_this (tree obj)
{
  /* In a template, we are only concerned about the type of the
     expression, so we can take a shortcut.  */
  if (processing_template_decl)
    return build_address (obj);

  return cp_build_addr_expr (obj, tf_warning_or_error);
}

/* Returns true iff functions are equivalent. Equivalent functions are
   not '==' only if one is a function-local extern function or if
   both are extern "C".  */

static inline int
equal_functions (tree fn1, tree fn2)
{
  if (TREE_CODE (fn1) != TREE_CODE (fn2))
    return 0;
  if (TREE_CODE (fn1) == TEMPLATE_DECL)
    return fn1 == fn2;
  if (DECL_LOCAL_FUNCTION_P (fn1) || DECL_LOCAL_FUNCTION_P (fn2)
      || DECL_EXTERN_C_FUNCTION_P (fn1))
    return decls_match (fn1, fn2);
  return fn1 == fn2;
}

/* Print information about one overload candidate CANDIDATE.  MSGSTR
   is the text to print before the candidate itself.

   NOTE: Unlike most diagnostic functions in GCC, MSGSTR is expected
   to have been run through gettext by the caller.  This wart makes
   life simpler in print_z_candidates and for the translators.  */

static void
print_z_candidate (const char *msgstr, struct z_candidate *candidate)
{
  if (TREE_CODE (candidate->fn) == IDENTIFIER_NODE)
    {
      if (candidate->num_convs == 3)
	inform (input_location, "%s %D(%T, %T, %T) <built-in>", msgstr, candidate->fn,
		candidate->convs[0]->type,
		candidate->convs[1]->type,
		candidate->convs[2]->type);
      else if (candidate->num_convs == 2)
	inform (input_location, "%s %D(%T, %T) <built-in>", msgstr, candidate->fn,
		candidate->convs[0]->type,
		candidate->convs[1]->type);
      else
	inform (input_location, "%s %D(%T) <built-in>", msgstr, candidate->fn,
		candidate->convs[0]->type);
    }
  else if (TYPE_P (candidate->fn))
    inform (input_location, "%s %T <conversion>", msgstr, candidate->fn);
  else if (candidate->viable == -1)
    inform (input_location, "%s %+#D <near match>", msgstr, candidate->fn);
  else if (DECL_DELETED_FN (STRIP_TEMPLATE (candidate->fn)))
    inform (input_location, "%s %+#D <deleted>", msgstr, candidate->fn);
  else
    inform (input_location, "%s %+#D", msgstr, candidate->fn);
}

static void
print_z_candidates (struct z_candidate *candidates)
{
  const char *str;
  struct z_candidate *cand1;
  struct z_candidate **cand2;
  char *spaces;

  if (!candidates)
    return;

  /* Remove non-viable deleted candidates.  */
  cand1 = candidates;
  for (cand2 = &cand1; *cand2; )
    {
      if (TREE_CODE ((*cand2)->fn) == FUNCTION_DECL
	  && !(*cand2)->viable
	  && DECL_DELETED_FN ((*cand2)->fn))
	*cand2 = (*cand2)->next;
      else
	cand2 = &(*cand2)->next;
    }
  /* ...if there are any non-deleted ones.  */
  if (cand1)
    candidates = cand1;

  /* There may be duplicates in the set of candidates.  We put off
     checking this condition as long as possible, since we have no way
     to eliminate duplicates from a set of functions in less than n^2
     time.  Now we are about to emit an error message, so it is more
     permissible to go slowly.  */
  for (cand1 = candidates; cand1; cand1 = cand1->next)
    {
      tree fn = cand1->fn;
      /* Skip builtin candidates and conversion functions.  */
      if (!DECL_P (fn))
	continue;
      cand2 = &cand1->next;
      while (*cand2)
	{
	  if (DECL_P ((*cand2)->fn)
	      && equal_functions (fn, (*cand2)->fn))
	    *cand2 = (*cand2)->next;
	  else
	    cand2 = &(*cand2)->next;
	}
    }

  str = candidates->next ? _("candidates are:") :  _("candidate is:");
  spaces = NULL;
  for (; candidates; candidates = candidates->next)
    {
      print_z_candidate (spaces ? spaces : str, candidates);
      spaces = spaces ? spaces : get_spaces (str);
    }
  free (spaces);
}

/* USER_SEQ is a user-defined conversion sequence, beginning with a
   USER_CONV.  STD_SEQ is the standard conversion sequence applied to
   the result of the conversion function to convert it to the final
   desired type.  Merge the two sequences into a single sequence,
   and return the merged sequence.  */

static conversion *
merge_conversion_sequences (conversion *user_seq, conversion *std_seq)
{
  conversion **t;

  gcc_assert (user_seq->kind == ck_user);

  /* Find the end of the second conversion sequence.  */
  t = &(std_seq);
  while ((*t)->kind != ck_identity)
    t = &((*t)->u.next);

  /* Replace the identity conversion with the user conversion
     sequence.  */
  *t = user_seq;

  /* The entire sequence is a user-conversion sequence.  */
  std_seq->user_conv_p = true;

  return std_seq;
}

/* Handle overload resolution for initializing an object of class type from
   an initializer list.  First we look for a suitable constructor that
   takes a std::initializer_list; if we don't find one, we then look for a
   non-list constructor.

   Parameters are as for add_candidates, except that the arguments are in
   the form of a CONSTRUCTOR (the initializer list) rather than a VEC, and
   the RETURN_TYPE parameter is replaced by TOTYPE, the desired type.  */

static void
add_list_candidates (tree fns, tree first_arg,
		     tree init_list, tree totype,
		     tree explicit_targs, bool template_only,
		     tree conversion_path, tree access_path,
		     int flags,
		     struct z_candidate **candidates)
{
  VEC(tree,gc) *args;

  gcc_assert (*candidates == NULL);

  /* For list-initialization we consider explicit constructors, but
     give an error if one is selected.  */
  flags &= ~LOOKUP_ONLYCONVERTING;
  /* And we don't allow narrowing conversions.  We also use this flag to
     avoid the copy constructor call for copy-list-initialization.  */
  flags |= LOOKUP_NO_NARROWING;

  /* Always use the default constructor if the list is empty (DR 990).  */
  if (CONSTRUCTOR_NELTS (init_list) == 0
      && TYPE_HAS_DEFAULT_CONSTRUCTOR (totype))
    ;
  /* If the class has a list ctor, try passing the list as a single
     argument first, but only consider list ctors.  */
  else if (TYPE_HAS_LIST_CTOR (totype))
    {
      flags |= LOOKUP_LIST_ONLY;
      args = make_tree_vector_single (init_list);
      add_candidates (fns, first_arg, args, NULL_TREE,
		      explicit_targs, template_only, conversion_path,
		      access_path, flags, candidates);
      if (any_strictly_viable (*candidates))
	return;
    }

  args = ctor_to_vec (init_list);

  /* We aren't looking for list-ctors anymore.  */
  flags &= ~LOOKUP_LIST_ONLY;
  /* We allow more user-defined conversions within an init-list.  */
  flags &= ~LOOKUP_NO_CONVERSION;
  /* But not for the copy ctor.  */
  flags |= LOOKUP_NO_COPY_CTOR_CONVERSION;

  add_candidates (fns, first_arg, args, NULL_TREE,
		  explicit_targs, template_only, conversion_path,
		  access_path, flags, candidates);
}

/* Returns the best overload candidate to perform the requested
   conversion.  This function is used for three the overloading situations
   described in [over.match.copy], [over.match.conv], and [over.match.ref].
   If TOTYPE is a REFERENCE_TYPE, we're trying to find an lvalue binding as
   per [dcl.init.ref], so we ignore temporary bindings.  */

static struct z_candidate *
build_user_type_conversion_1 (tree totype, tree expr, int flags)
{
  struct z_candidate *candidates, *cand;
  tree fromtype = TREE_TYPE (expr);
  tree ctors = NULL_TREE;
  tree conv_fns = NULL_TREE;
  conversion *conv = NULL;
  tree first_arg = NULL_TREE;
  VEC(tree,gc) *args = NULL;
  bool any_viable_p;
  int convflags;

  /* We represent conversion within a hierarchy using RVALUE_CONV and
     BASE_CONV, as specified by [over.best.ics]; these become plain
     constructor calls, as specified in [dcl.init].  */
  gcc_assert (!MAYBE_CLASS_TYPE_P (fromtype) || !MAYBE_CLASS_TYPE_P (totype)
	      || !DERIVED_FROM_P (totype, fromtype));

  if (MAYBE_CLASS_TYPE_P (totype))
    ctors = lookup_fnfields (totype, complete_ctor_identifier, 0);

  if (MAYBE_CLASS_TYPE_P (fromtype))
    {
      tree to_nonref = non_reference (totype);
      if (same_type_ignoring_top_level_qualifiers_p (to_nonref, fromtype) ||
	  (CLASS_TYPE_P (to_nonref) && CLASS_TYPE_P (fromtype)
	   && DERIVED_FROM_P (to_nonref, fromtype)))
	{
	  /* [class.conv.fct] A conversion function is never used to
	     convert a (possibly cv-qualified) object to the (possibly
	     cv-qualified) same object type (or a reference to it), to a
	     (possibly cv-qualified) base class of that type (or a
	     reference to it)...  */
	}
      else
	conv_fns = lookup_conversions (fromtype);
    }

  candidates = 0;
  flags |= LOOKUP_NO_CONVERSION;
  if (BRACE_ENCLOSED_INITIALIZER_P (expr))
    flags |= LOOKUP_NO_NARROWING;

  /* It's OK to bind a temporary for converting constructor arguments, but
     not in converting the return value of a conversion operator.  */
  convflags = ((flags & LOOKUP_NO_TEMP_BIND) | LOOKUP_NO_CONVERSION);
  flags &= ~LOOKUP_NO_TEMP_BIND;

  if (ctors)
    {
      int ctorflags = flags;
      ctors = BASELINK_FUNCTIONS (ctors);

      first_arg = build_int_cst (build_pointer_type (totype), 0);

      /* We should never try to call the abstract or base constructor
	 from here.  */
      gcc_assert (!DECL_HAS_IN_CHARGE_PARM_P (OVL_CURRENT (ctors))
		  && !DECL_HAS_VTT_PARM_P (OVL_CURRENT (ctors)));

      if (BRACE_ENCLOSED_INITIALIZER_P (expr))
	{
	  /* List-initialization.  */
	  add_list_candidates (ctors, first_arg, expr, totype, NULL_TREE,
			       false, TYPE_BINFO (totype), TYPE_BINFO (totype),
			       ctorflags, &candidates);
	}
      else
	{
	  args = make_tree_vector_single (expr);
	  add_candidates (ctors, first_arg, args, NULL_TREE, NULL_TREE, false,
			  TYPE_BINFO (totype), TYPE_BINFO (totype),
			  ctorflags, &candidates);
	}

      for (cand = candidates; cand; cand = cand->next)
	{
	  cand->second_conv = build_identity_conv (totype, NULL_TREE);

	  /* If totype isn't a reference, and LOOKUP_NO_TEMP_BIND isn't
	     set, then this is copy-initialization.  In that case, "The
	     result of the call is then used to direct-initialize the
	     object that is the destination of the copy-initialization."
	     [dcl.init]

	     We represent this in the conversion sequence with an
	     rvalue conversion, which means a constructor call.  */
	  if (TREE_CODE (totype) != REFERENCE_TYPE
	      && !(convflags & LOOKUP_NO_TEMP_BIND))
	    cand->second_conv
	      = build_conv (ck_rvalue, totype, cand->second_conv);
	}
    }

  if (conv_fns)
    first_arg = build_this (expr);

  for (; conv_fns; conv_fns = TREE_CHAIN (conv_fns))
    {
      tree conversion_path = TREE_PURPOSE (conv_fns);
      struct z_candidate *old_candidates;

      /* If we are called to convert to a reference type, we are trying to
	 find an lvalue binding, so don't even consider temporaries.  If
	 we don't find an lvalue binding, the caller will try again to
	 look for a temporary binding.  */
      if (TREE_CODE (totype) == REFERENCE_TYPE)
	convflags |= LOOKUP_NO_TEMP_BIND;

      old_candidates = candidates;
      add_candidates (TREE_VALUE (conv_fns), first_arg, NULL, totype,
		      NULL_TREE, false,
		      conversion_path, TYPE_BINFO (fromtype),
		      flags, &candidates);

      for (cand = candidates; cand != old_candidates; cand = cand->next)
	{
	  conversion *ics
	    = implicit_conversion (totype,
				   TREE_TYPE (TREE_TYPE (cand->fn)),
				   0,
				   /*c_cast_p=*/false, convflags);

	  /* If LOOKUP_NO_TEMP_BIND isn't set, then this is
	     copy-initialization.  In that case, "The result of the
	     call is then used to direct-initialize the object that is
	     the destination of the copy-initialization."  [dcl.init]

	     We represent this in the conversion sequence with an
	     rvalue conversion, which means a constructor call.  But
	     don't add a second rvalue conversion if there's already
	     one there.  Which there really shouldn't be, but it's
	     harmless since we'd add it here anyway. */
	  if (ics && MAYBE_CLASS_TYPE_P (totype) && ics->kind != ck_rvalue
	      && !(convflags & LOOKUP_NO_TEMP_BIND))
	    ics = build_conv (ck_rvalue, totype, ics);

	  cand->second_conv = ics;

	  if (!ics)
	    cand->viable = 0;
	  else if (cand->viable == 1 && ics->bad_p)
	    cand->viable = -1;
	}
    }

  candidates = splice_viable (candidates, pedantic, &any_viable_p);
  if (!any_viable_p)
    return NULL;

  cand = tourney (candidates);
  if (cand == 0)
    {
      if (flags & LOOKUP_COMPLAIN)
	{
	  error ("conversion from %qT to %qT is ambiguous",
		    fromtype, totype);
	  print_z_candidates (candidates);
	}

      cand = candidates;	/* any one will do */
      cand->second_conv = build_ambiguous_conv (totype, expr);
      cand->second_conv->user_conv_p = true;
      if (!any_strictly_viable (candidates))
	cand->second_conv->bad_p = true;
      /* If there are viable candidates, don't set ICS_BAD_FLAG; an
	 ambiguous conversion is no worse than another user-defined
	 conversion.  */

      return cand;
    }

  /* Build the user conversion sequence.  */
  conv = build_conv
    (ck_user,
     (DECL_CONSTRUCTOR_P (cand->fn)
      ? totype : non_reference (TREE_TYPE (TREE_TYPE (cand->fn)))),
     build_identity_conv (TREE_TYPE (expr), expr));
  conv->cand = cand;

  /* Remember that this was a list-initialization.  */
  if (flags & LOOKUP_NO_NARROWING)
    conv->check_narrowing = true;

  /* Combine it with the second conversion sequence.  */
  cand->second_conv = merge_conversion_sequences (conv,
						  cand->second_conv);

  if (cand->viable == -1)
    cand->second_conv->bad_p = true;

  return cand;
}

tree
build_user_type_conversion (tree totype, tree expr, int flags)
{
  struct z_candidate *cand
    = build_user_type_conversion_1 (totype, expr, flags);

  if (cand)
    {
      if (cand->second_conv->kind == ck_ambig)
	return error_mark_node;
      expr = convert_like (cand->second_conv, expr, tf_warning_or_error);
      return convert_from_reference (expr);
    }
  return NULL_TREE;
}

/* Subroutine of convert_nontype_argument.

   EXPR is an argument for a template non-type parameter of integral or
   enumeration type.  Do any necessary conversions (that are permitted for
   non-type arguments) to convert it to the parameter type.

   If conversion is successful, returns the converted expression;
   otherwise, returns error_mark_node.  */

tree
build_integral_nontype_arg_conv (tree type, tree expr, tsubst_flags_t complain)
{
  conversion *conv;
  void *p;
  tree t;

  if (error_operand_p (expr))
    return error_mark_node;

  gcc_assert (INTEGRAL_OR_ENUMERATION_TYPE_P (type));

  /* Get the high-water mark for the CONVERSION_OBSTACK.  */
  p = conversion_obstack_alloc (0);

  conv = implicit_conversion (type, TREE_TYPE (expr), expr,
			      /*c_cast_p=*/false,
			      LOOKUP_IMPLICIT);

  /* for a non-type template-parameter of integral or
     enumeration type, integral promotions (4.5) and integral
     conversions (4.7) are applied.  */
  /* It should be sufficient to check the outermost conversion step, since
     there are no qualification conversions to integer type.  */
  if (conv)
    switch (conv->kind)
      {
	/* A conversion function is OK.  If it isn't constexpr, we'll
	   complain later that the argument isn't constant.  */
      case ck_user:
	/* The lvalue-to-rvalue conversion is OK.  */
      case ck_rvalue:
      case ck_identity:
	break;

      case ck_std:
	t = conv->u.next->type;
	if (INTEGRAL_OR_ENUMERATION_TYPE_P (t))
	  break;

	if (complain & tf_error)
	  error ("conversion from %qT to %qT not considered for "
		 "non-type template argument", t, type);
	/* and fall through.  */

      default:
	conv = NULL;
	break;
      }

  if (conv)
    expr = convert_like (conv, expr, complain);
  else
    expr = error_mark_node;

  /* Free all the conversions we allocated.  */
  obstack_free (&conversion_obstack, p);

  return expr;
}

/* Do any initial processing on the arguments to a function call.  */

static VEC(tree,gc) *
resolve_args (VEC(tree,gc) *args)
{
  unsigned int ix;
  tree arg;

  FOR_EACH_VEC_ELT (tree, args, ix, arg)
    {
      if (error_operand_p (arg))
	return NULL;
      else if (VOID_TYPE_P (TREE_TYPE (arg)))
	{
	  error ("invalid use of void expression");
	  return NULL;
	}
      else if (invalid_nonstatic_memfn_p (arg, tf_warning_or_error))
	return NULL;
    }
  return args;
}

/* Perform overload resolution on FN, which is called with the ARGS.

   Return the candidate function selected by overload resolution, or
   NULL if the event that overload resolution failed.  In the case
   that overload resolution fails, *CANDIDATES will be the set of
   candidates considered, and ANY_VIABLE_P will be set to true or
   false to indicate whether or not any of the candidates were
   viable.

   The ARGS should already have gone through RESOLVE_ARGS before this
   function is called.  */

static struct z_candidate *
perform_overload_resolution (tree fn,
			     const VEC(tree,gc) *args,
			     struct z_candidate **candidates,
			     bool *any_viable_p)
{
  struct z_candidate *cand;
  tree explicit_targs = NULL_TREE;
  int template_only = 0;

  *candidates = NULL;
  *any_viable_p = true;

  /* Check FN.  */
  gcc_assert (TREE_CODE (fn) == FUNCTION_DECL
	      || TREE_CODE (fn) == TEMPLATE_DECL
	      || TREE_CODE (fn) == OVERLOAD
	      || TREE_CODE (fn) == TEMPLATE_ID_EXPR);

  if (TREE_CODE (fn) == TEMPLATE_ID_EXPR)
    {
      explicit_targs = TREE_OPERAND (fn, 1);
      fn = TREE_OPERAND (fn, 0);
      template_only = 1;
    }

  /* Add the various candidate functions.  */
  add_candidates (fn, NULL_TREE, args, NULL_TREE,
		  explicit_targs, template_only,
		  /*conversion_path=*/NULL_TREE,
		  /*access_path=*/NULL_TREE,
		  LOOKUP_NORMAL,
		  candidates);

  *candidates = splice_viable (*candidates, pedantic, any_viable_p);
  if (!*any_viable_p)
    return NULL;

  cand = tourney (*candidates);
  return cand;
}

/* Return an expression for a call to FN (a namespace-scope function,
   or a static member function) with the ARGS.  This may change
   ARGS.  */

tree
build_new_function_call (tree fn, VEC(tree,gc) **args, bool koenig_p, 
			 tsubst_flags_t complain)
{
  struct z_candidate *candidates, *cand;
  bool any_viable_p;
  void *p;
  tree result;

  if (args != NULL && *args != NULL)
    {
      *args = resolve_args (*args);
      if (*args == NULL)
	return error_mark_node;
    }

  /* If this function was found without using argument dependent
     lookup, then we want to ignore any undeclared friend
     functions.  */
  if (!koenig_p)
    {
      tree orig_fn = fn;

      fn = remove_hidden_names (fn);
      if (!fn)
	{
	  if (complain & tf_error)
	    error ("no matching function for call to %<%D(%A)%>",
		   DECL_NAME (OVL_CURRENT (orig_fn)),
		   build_tree_list_vec (*args));
	  return error_mark_node;
	}
    }

  /* Get the high-water mark for the CONVERSION_OBSTACK.  */
  p = conversion_obstack_alloc (0);

  cand = perform_overload_resolution (fn, *args, &candidates, &any_viable_p);

  if (!cand)
    {
      if (complain & tf_error)
	{
	  if (!any_viable_p && candidates && ! candidates->next
	      && (TREE_CODE (candidates->fn) == FUNCTION_DECL))
	    return cp_build_function_call_vec (candidates->fn, args, complain);
	  if (TREE_CODE (fn) == TEMPLATE_ID_EXPR)
	    fn = TREE_OPERAND (fn, 0);
	  if (!any_viable_p)
	    error ("no matching function for call to %<%D(%A)%>",
		   DECL_NAME (OVL_CURRENT (fn)), build_tree_list_vec (*args));
	  else
	    error ("call of overloaded %<%D(%A)%> is ambiguous",
		   DECL_NAME (OVL_CURRENT (fn)), build_tree_list_vec (*args));
	  if (candidates)
	    print_z_candidates (candidates);
	}
      result = error_mark_node;
    }
  else
    result = build_over_call (cand, LOOKUP_NORMAL, complain);

  /* Free all the conversions we allocated.  */
  obstack_free (&conversion_obstack, p);

  return result;
}

/* Build a call to a global operator new.  FNNAME is the name of the
   operator (either "operator new" or "operator new[]") and ARGS are
   the arguments provided.  This may change ARGS.  *SIZE points to the
   total number of bytes required by the allocation, and is updated if
   that is changed here.  *COOKIE_SIZE is non-NULL if a cookie should
   be used.  If this function determines that no cookie should be
   used, after all, *COOKIE_SIZE is set to NULL_TREE.  If FN is
   non-NULL, it will be set, upon return, to the allocation function
   called.  */

tree
build_operator_new_call (tree fnname, VEC(tree,gc) **args,
			 tree *size, tree *cookie_size,
			 tree *fn)
{
  tree fns;
  struct z_candidate *candidates;
  struct z_candidate *cand;
  bool any_viable_p;

  if (fn)
    *fn = NULL_TREE;
  VEC_safe_insert (tree, gc, *args, 0, *size);
  *args = resolve_args (*args);
  if (*args == NULL)
    return error_mark_node;

  /* Based on:

       [expr.new]

       If this lookup fails to find the name, or if the allocated type
       is not a class type, the allocation function's name is looked
       up in the global scope.

     we disregard block-scope declarations of "operator new".  */
  fns = lookup_function_nonclass (fnname, *args, /*block_p=*/false);

  /* Figure out what function is being called.  */
  cand = perform_overload_resolution (fns, *args, &candidates, &any_viable_p);

  /* If no suitable function could be found, issue an error message
     and give up.  */
  if (!cand)
    {
      if (!any_viable_p)
	error ("no matching function for call to %<%D(%A)%>",
	       DECL_NAME (OVL_CURRENT (fns)), build_tree_list_vec (*args));
      else
	error ("call of overloaded %<%D(%A)%> is ambiguous",
	       DECL_NAME (OVL_CURRENT (fns)), build_tree_list_vec (*args));
      if (candidates)
	print_z_candidates (candidates);
      return error_mark_node;
    }

   /* If a cookie is required, add some extra space.  Whether
      or not a cookie is required cannot be determined until
      after we know which function was called.  */
   if (*cookie_size)
     {
       bool use_cookie = true;
       if (!abi_version_at_least (2))
	 {
	   /* In G++ 3.2, the check was implemented incorrectly; it
	      looked at the placement expression, rather than the
	      type of the function.  */
	   if (VEC_length (tree, *args) == 2
	       && same_type_p (TREE_TYPE (VEC_index (tree, *args, 1)),
			       ptr_type_node))
	     use_cookie = false;
	 }
       else
	 {
	   tree arg_types;

	   arg_types = TYPE_ARG_TYPES (TREE_TYPE (cand->fn));
	   /* Skip the size_t parameter.  */
	   arg_types = TREE_CHAIN (arg_types);
	   /* Check the remaining parameters (if any).  */
	   if (arg_types
	       && TREE_CHAIN (arg_types) == void_list_node
	       && same_type_p (TREE_VALUE (arg_types),
			       ptr_type_node))
	     use_cookie = false;
	 }
       /* If we need a cookie, adjust the number of bytes allocated.  */
       if (use_cookie)
	 {
	   /* Update the total size.  */
	   *size = size_binop (PLUS_EXPR, *size, *cookie_size);
	   /* Update the argument list to reflect the adjusted size.  */
	   VEC_replace (tree, *args, 0, *size);
	 }
       else
	 *cookie_size = NULL_TREE;
     }

   /* Tell our caller which function we decided to call.  */
   if (fn)
     *fn = cand->fn;

   /* Build the CALL_EXPR.  */
   return build_over_call (cand, LOOKUP_NORMAL, tf_warning_or_error);
}

/* Build a new call to operator().  This may change ARGS.  */

tree
build_op_call (tree obj, VEC(tree,gc) **args, tsubst_flags_t complain)
{
  struct z_candidate *candidates = 0, *cand;
  tree fns, convs, first_mem_arg = NULL_TREE;
  tree type = TREE_TYPE (obj);
  bool any_viable_p;
  tree result = NULL_TREE;
  void *p;

  if (error_operand_p (obj))
    return error_mark_node;

  obj = prep_operand (obj);

  if (TYPE_PTRMEMFUNC_P (type))
    {
      if (complain & tf_error)
        /* It's no good looking for an overloaded operator() on a
           pointer-to-member-function.  */
        error ("pointer-to-member function %E cannot be called without an object; consider using .* or ->*", obj);
      return error_mark_node;
    }

  if (TYPE_BINFO (type))
    {
      fns = lookup_fnfields (TYPE_BINFO (type), ansi_opname (CALL_EXPR), 1);
      if (fns == error_mark_node)
	return error_mark_node;
    }
  else
    fns = NULL_TREE;

  if (args != NULL && *args != NULL)
    {
      *args = resolve_args (*args);
      if (*args == NULL)
	return error_mark_node;
    }

  /* Get the high-water mark for the CONVERSION_OBSTACK.  */
  p = conversion_obstack_alloc (0);

  if (fns)
    {
      first_mem_arg = build_this (obj);

      add_candidates (BASELINK_FUNCTIONS (fns),
		      first_mem_arg, *args, NULL_TREE,
		      NULL_TREE, false,
		      BASELINK_BINFO (fns), BASELINK_ACCESS_BINFO (fns),
		      LOOKUP_NORMAL, &candidates);
    }

<<<<<<< HEAD
  convs = lookup_conversions (type, /*lookup_template_convs_p=*/true);
=======
  convs = lookup_conversions (type);
>>>>>>> 155d23aa

  for (; convs; convs = TREE_CHAIN (convs))
    {
      tree fns = TREE_VALUE (convs);
      tree totype = TREE_TYPE (convs);

      if ((TREE_CODE (totype) == POINTER_TYPE
	   && TREE_CODE (TREE_TYPE (totype)) == FUNCTION_TYPE)
	  || (TREE_CODE (totype) == REFERENCE_TYPE
	      && TREE_CODE (TREE_TYPE (totype)) == FUNCTION_TYPE)
	  || (TREE_CODE (totype) == REFERENCE_TYPE
	      && TREE_CODE (TREE_TYPE (totype)) == POINTER_TYPE
	      && TREE_CODE (TREE_TYPE (TREE_TYPE (totype))) == FUNCTION_TYPE))
	for (; fns; fns = OVL_NEXT (fns))
	  {
	    tree fn = OVL_CURRENT (fns);

	    if (DECL_NONCONVERTING_P (fn))
	      continue;

	    if (TREE_CODE (fn) == TEMPLATE_DECL)
	      add_template_conv_candidate
		(&candidates, fn, obj, NULL_TREE, *args, totype,
		 /*access_path=*/NULL_TREE,
		 /*conversion_path=*/NULL_TREE);
	    else
	      add_conv_candidate (&candidates, fn, obj, NULL_TREE,
				  *args, /*conversion_path=*/NULL_TREE,
				  /*access_path=*/NULL_TREE);
	  }
    }

  candidates = splice_viable (candidates, pedantic, &any_viable_p);
  if (!any_viable_p)
    {
      if (complain & tf_error)
        {
          error ("no match for call to %<(%T) (%A)%>", TREE_TYPE (obj),
		 build_tree_list_vec (*args));
          print_z_candidates (candidates);
        }
      result = error_mark_node;
    }
  else
    {
      cand = tourney (candidates);
      if (cand == 0)
	{
          if (complain & tf_error)
            {
              error ("call of %<(%T) (%A)%> is ambiguous", 
                     TREE_TYPE (obj), build_tree_list_vec (*args));
              print_z_candidates (candidates);
            }
	  result = error_mark_node;
	}
      /* Since cand->fn will be a type, not a function, for a conversion
	 function, we must be careful not to unconditionally look at
	 DECL_NAME here.  */
      else if (TREE_CODE (cand->fn) == FUNCTION_DECL
	       && DECL_OVERLOADED_OPERATOR_P (cand->fn) == CALL_EXPR)
	result = build_over_call (cand, LOOKUP_NORMAL, complain);
      else
	{
	  obj = convert_like_with_context (cand->convs[0], obj, cand->fn, -1,
					   complain);
	  obj = convert_from_reference (obj);
	  result = cp_build_function_call_vec (obj, args, complain);
	}
    }

  /* Free all the conversions we allocated.  */
  obstack_free (&conversion_obstack, p);

  return result;
}

static void
op_error (enum tree_code code, enum tree_code code2,
	  tree arg1, tree arg2, tree arg3, bool match)
{
  const char *opname;

  if (code == MODIFY_EXPR)
    opname = assignment_operator_name_info[code2].name;
  else
    opname = operator_name_info[code].name;

  switch (code)
    {
    case COND_EXPR:
      if (match)
        error ("ambiguous overload for ternary %<operator?:%> "
               "in %<%E ? %E : %E%>", arg1, arg2, arg3);
      else
        error ("no match for ternary %<operator?:%> "
               "in %<%E ? %E : %E%>", arg1, arg2, arg3);
      break;

    case POSTINCREMENT_EXPR:
    case POSTDECREMENT_EXPR:
      if (match)
        error ("ambiguous overload for %<operator%s%> in %<%E%s%>",
               opname, arg1, opname);
      else
        error ("no match for %<operator%s%> in %<%E%s%>", 
               opname, arg1, opname);
      break;

    case ARRAY_REF:
      if (match)
        error ("ambiguous overload for %<operator[]%> in %<%E[%E]%>", 
               arg1, arg2);
      else
        error ("no match for %<operator[]%> in %<%E[%E]%>", 
               arg1, arg2);
      break;

    case REALPART_EXPR:
    case IMAGPART_EXPR:
      if (match)
        error ("ambiguous overload for %qs in %<%s %E%>", 
               opname, opname, arg1);
      else
        error ("no match for %qs in %<%s %E%>",
               opname, opname, arg1);
      break;

    default:
      if (arg2)
        if (match)
          error ("ambiguous overload for %<operator%s%> in %<%E %s %E%>",
                  opname, arg1, opname, arg2);
        else
          error ("no match for %<operator%s%> in %<%E %s %E%>",
                 opname, arg1, opname, arg2);
      else
        if (match)
          error ("ambiguous overload for %<operator%s%> in %<%s%E%>",
                 opname, opname, arg1);
        else
          error ("no match for %<operator%s%> in %<%s%E%>",
                 opname, opname, arg1);
      break;
    }
}

/* Return the implicit conversion sequence that could be used to
   convert E1 to E2 in [expr.cond].  */

static conversion *
conditional_conversion (tree e1, tree e2)
{
  tree t1 = non_reference (TREE_TYPE (e1));
  tree t2 = non_reference (TREE_TYPE (e2));
  conversion *conv;
  bool good_base;

  /* [expr.cond]

     If E2 is an lvalue: E1 can be converted to match E2 if E1 can be
     implicitly converted (clause _conv_) to the type "reference to
     T2", subject to the constraint that in the conversion the
     reference must bind directly (_dcl.init.ref_) to E1.  */
  if (real_lvalue_p (e2))
    {
      conv = implicit_conversion (build_reference_type (t2),
				  t1,
				  e1,
				  /*c_cast_p=*/false,
				  LOOKUP_NO_TEMP_BIND|LOOKUP_ONLYCONVERTING);
      if (conv)
	return conv;
    }

  /* [expr.cond]

     If E1 and E2 have class type, and the underlying class types are
     the same or one is a base class of the other: E1 can be converted
     to match E2 if the class of T2 is the same type as, or a base
     class of, the class of T1, and the cv-qualification of T2 is the
     same cv-qualification as, or a greater cv-qualification than, the
     cv-qualification of T1.  If the conversion is applied, E1 is
     changed to an rvalue of type T2 that still refers to the original
     source class object (or the appropriate subobject thereof).  */
  if (CLASS_TYPE_P (t1) && CLASS_TYPE_P (t2)
      && ((good_base = DERIVED_FROM_P (t2, t1)) || DERIVED_FROM_P (t1, t2)))
    {
      if (good_base && at_least_as_qualified_p (t2, t1))
	{
	  conv = build_identity_conv (t1, e1);
	  if (!same_type_p (TYPE_MAIN_VARIANT (t1),
			    TYPE_MAIN_VARIANT (t2)))
	    conv = build_conv (ck_base, t2, conv);
	  else
	    conv = build_conv (ck_rvalue, t2, conv);
	  return conv;
	}
      else
	return NULL;
    }
  else
    /* [expr.cond]

       Otherwise: E1 can be converted to match E2 if E1 can be implicitly
       converted to the type that expression E2 would have if E2 were
       converted to an rvalue (or the type it has, if E2 is an rvalue).  */
    return implicit_conversion (t2, t1, e1, /*c_cast_p=*/false,
				LOOKUP_IMPLICIT);
}

/* Implement [expr.cond].  ARG1, ARG2, and ARG3 are the three
   arguments to the conditional expression.  */

tree
build_conditional_expr (tree arg1, tree arg2, tree arg3,
                        tsubst_flags_t complain)
{
  tree arg2_type;
  tree arg3_type;
  tree result = NULL_TREE;
  tree result_type = NULL_TREE;
  bool lvalue_p = true;
  struct z_candidate *candidates = 0;
  struct z_candidate *cand;
  void *p;

  /* As a G++ extension, the second argument to the conditional can be
     omitted.  (So that `a ? : c' is roughly equivalent to `a ? a :
     c'.)  If the second operand is omitted, make sure it is
     calculated only once.  */
  if (!arg2)
    {
      if (complain & tf_error)
	pedwarn (input_location, OPT_pedantic, 
		 "ISO C++ forbids omitting the middle term of a ?: expression");

      /* Make sure that lvalues remain lvalues.  See g++.oliva/ext1.C.  */
      if (real_lvalue_p (arg1))
	arg2 = arg1 = stabilize_reference (arg1);
      else
	arg2 = arg1 = save_expr (arg1);
    }

  /* [expr.cond]

     The first expression is implicitly converted to bool (clause
     _conv_).  */
  arg1 = perform_implicit_conversion_flags (boolean_type_node, arg1, complain,
					    LOOKUP_NORMAL);

  /* If something has already gone wrong, just pass that fact up the
     tree.  */
  if (error_operand_p (arg1)
      || error_operand_p (arg2)
      || error_operand_p (arg3))
    return error_mark_node;

  /* [expr.cond]

     If either the second or the third operand has type (possibly
     cv-qualified) void, then the lvalue-to-rvalue (_conv.lval_),
     array-to-pointer (_conv.array_), and function-to-pointer
     (_conv.func_) standard conversions are performed on the second
     and third operands.  */
  arg2_type = unlowered_expr_type (arg2);
  arg3_type = unlowered_expr_type (arg3);
  if (VOID_TYPE_P (arg2_type) || VOID_TYPE_P (arg3_type))
    {
      /* Do the conversions.  We don't these for `void' type arguments
	 since it can't have any effect and since decay_conversion
	 does not handle that case gracefully.  */
      if (!VOID_TYPE_P (arg2_type))
	arg2 = decay_conversion (arg2);
      if (!VOID_TYPE_P (arg3_type))
	arg3 = decay_conversion (arg3);
      arg2_type = TREE_TYPE (arg2);
      arg3_type = TREE_TYPE (arg3);

      /* [expr.cond]

	 One of the following shall hold:

	 --The second or the third operand (but not both) is a
	   throw-expression (_except.throw_); the result is of the
	   type of the other and is an rvalue.

	 --Both the second and the third operands have type void; the
	   result is of type void and is an rvalue.

	 We must avoid calling force_rvalue for expressions of type
	 "void" because it will complain that their value is being
	 used.  */
      if (TREE_CODE (arg2) == THROW_EXPR
	  && TREE_CODE (arg3) != THROW_EXPR)
	{
	  if (!VOID_TYPE_P (arg3_type))
	    arg3 = force_rvalue (arg3);
	  arg3_type = TREE_TYPE (arg3);
	  result_type = arg3_type;
	}
      else if (TREE_CODE (arg2) != THROW_EXPR
	       && TREE_CODE (arg3) == THROW_EXPR)
	{
	  if (!VOID_TYPE_P (arg2_type))
	    arg2 = force_rvalue (arg2);
	  arg2_type = TREE_TYPE (arg2);
	  result_type = arg2_type;
	}
      else if (VOID_TYPE_P (arg2_type) && VOID_TYPE_P (arg3_type))
	result_type = void_type_node;
      else
	{
          if (complain & tf_error)
            {
              if (VOID_TYPE_P (arg2_type))
                error ("second operand to the conditional operator "
                       "is of type %<void%>, "
                       "but the third operand is neither a throw-expression "
                       "nor of type %<void%>");
              else
                error ("third operand to the conditional operator "
                       "is of type %<void%>, "
                       "but the second operand is neither a throw-expression "
                       "nor of type %<void%>");
            }
	  return error_mark_node;
	}

      lvalue_p = false;
      goto valid_operands;
    }
  /* [expr.cond]

     Otherwise, if the second and third operand have different types,
     and either has (possibly cv-qualified) class type, an attempt is
     made to convert each of those operands to the type of the other.  */
  else if (!same_type_p (arg2_type, arg3_type)
	   && (CLASS_TYPE_P (arg2_type) || CLASS_TYPE_P (arg3_type)))
    {
      conversion *conv2;
      conversion *conv3;

      /* Get the high-water mark for the CONVERSION_OBSTACK.  */
      p = conversion_obstack_alloc (0);

      conv2 = conditional_conversion (arg2, arg3);
      conv3 = conditional_conversion (arg3, arg2);

      /* [expr.cond]

	 If both can be converted, or one can be converted but the
	 conversion is ambiguous, the program is ill-formed.  If
	 neither can be converted, the operands are left unchanged and
	 further checking is performed as described below.  If exactly
	 one conversion is possible, that conversion is applied to the
	 chosen operand and the converted operand is used in place of
	 the original operand for the remainder of this section.  */
      if ((conv2 && !conv2->bad_p
	   && conv3 && !conv3->bad_p)
	  || (conv2 && conv2->kind == ck_ambig)
	  || (conv3 && conv3->kind == ck_ambig))
	{
	  error ("operands to ?: have different types %qT and %qT",
		 arg2_type, arg3_type);
	  result = error_mark_node;
	}
      else if (conv2 && (!conv2->bad_p || !conv3))
	{
	  arg2 = convert_like (conv2, arg2, complain);
	  arg2 = convert_from_reference (arg2);
	  arg2_type = TREE_TYPE (arg2);
	  /* Even if CONV2 is a valid conversion, the result of the
	     conversion may be invalid.  For example, if ARG3 has type
	     "volatile X", and X does not have a copy constructor
	     accepting a "volatile X&", then even if ARG2 can be
	     converted to X, the conversion will fail.  */
	  if (error_operand_p (arg2))
	    result = error_mark_node;
	}
      else if (conv3 && (!conv3->bad_p || !conv2))
	{
	  arg3 = convert_like (conv3, arg3, complain);
	  arg3 = convert_from_reference (arg3);
	  arg3_type = TREE_TYPE (arg3);
	  if (error_operand_p (arg3))
	    result = error_mark_node;
	}

      /* Free all the conversions we allocated.  */
      obstack_free (&conversion_obstack, p);

      if (result)
	return result;

      /* If, after the conversion, both operands have class type,
	 treat the cv-qualification of both operands as if it were the
	 union of the cv-qualification of the operands.

	 The standard is not clear about what to do in this
	 circumstance.  For example, if the first operand has type
	 "const X" and the second operand has a user-defined
	 conversion to "volatile X", what is the type of the second
	 operand after this step?  Making it be "const X" (matching
	 the first operand) seems wrong, as that discards the
	 qualification without actually performing a copy.  Leaving it
	 as "volatile X" seems wrong as that will result in the
	 conditional expression failing altogether, even though,
	 according to this step, the one operand could be converted to
	 the type of the other.  */
      if ((conv2 || conv3)
	  && CLASS_TYPE_P (arg2_type)
	  && cp_type_quals (arg2_type) != cp_type_quals (arg3_type))
	arg2_type = arg3_type =
	  cp_build_qualified_type (arg2_type,
				   cp_type_quals (arg2_type)
				   | cp_type_quals (arg3_type));
    }

  /* [expr.cond]

     If the second and third operands are lvalues and have the same
     type, the result is of that type and is an lvalue.  */
  if (real_lvalue_p (arg2)
      && real_lvalue_p (arg3)
      && same_type_p (arg2_type, arg3_type))
    {
      result_type = arg2_type;
<<<<<<< HEAD
      mark_lvalue_use (arg2);
      mark_lvalue_use (arg3);
=======
      arg2 = mark_lvalue_use (arg2);
      arg3 = mark_lvalue_use (arg3);
>>>>>>> 155d23aa
      goto valid_operands;
    }

  /* [expr.cond]

     Otherwise, the result is an rvalue.  If the second and third
     operand do not have the same type, and either has (possibly
     cv-qualified) class type, overload resolution is used to
     determine the conversions (if any) to be applied to the operands
     (_over.match.oper_, _over.built_).  */
  lvalue_p = false;
  if (!same_type_p (arg2_type, arg3_type)
      && (CLASS_TYPE_P (arg2_type) || CLASS_TYPE_P (arg3_type)))
    {
      tree args[3];
      conversion *conv;
      bool any_viable_p;

      /* Rearrange the arguments so that add_builtin_candidate only has
	 to know about two args.  In build_builtin_candidate, the
	 arguments are unscrambled.  */
      args[0] = arg2;
      args[1] = arg3;
      args[2] = arg1;
      add_builtin_candidates (&candidates,
			      COND_EXPR,
			      NOP_EXPR,
			      ansi_opname (COND_EXPR),
			      args,
			      LOOKUP_NORMAL);

      /* [expr.cond]

	 If the overload resolution fails, the program is
	 ill-formed.  */
      candidates = splice_viable (candidates, pedantic, &any_viable_p);
      if (!any_viable_p)
	{
          if (complain & tf_error)
            {
              op_error (COND_EXPR, NOP_EXPR, arg1, arg2, arg3, FALSE);
              print_z_candidates (candidates);
            }
	  return error_mark_node;
	}
      cand = tourney (candidates);
      if (!cand)
	{
          if (complain & tf_error)
            {
              op_error (COND_EXPR, NOP_EXPR, arg1, arg2, arg3, FALSE);
              print_z_candidates (candidates);
            }
	  return error_mark_node;
	}

      /* [expr.cond]

	 Otherwise, the conversions thus determined are applied, and
	 the converted operands are used in place of the original
	 operands for the remainder of this section.  */
      conv = cand->convs[0];
      arg1 = convert_like (conv, arg1, complain);
      conv = cand->convs[1];
      arg2 = convert_like (conv, arg2, complain);
      arg2_type = TREE_TYPE (arg2);
      conv = cand->convs[2];
      arg3 = convert_like (conv, arg3, complain);
      arg3_type = TREE_TYPE (arg3);
    }

  /* [expr.cond]

     Lvalue-to-rvalue (_conv.lval_), array-to-pointer (_conv.array_),
     and function-to-pointer (_conv.func_) standard conversions are
     performed on the second and third operands.

     We need to force the lvalue-to-rvalue conversion here for class types,
     so we get TARGET_EXPRs; trying to deal with a COND_EXPR of class rvalues
     that isn't wrapped with a TARGET_EXPR plays havoc with exception
     regions.  */

  arg2 = force_rvalue (arg2);
  if (!CLASS_TYPE_P (arg2_type))
    arg2_type = TREE_TYPE (arg2);

  arg3 = force_rvalue (arg3);
  if (!CLASS_TYPE_P (arg3_type))
    arg3_type = TREE_TYPE (arg3);

  if (arg2 == error_mark_node || arg3 == error_mark_node)
    return error_mark_node;

  /* [expr.cond]

     After those conversions, one of the following shall hold:

     --The second and third operands have the same type; the result  is  of
       that type.  */
  if (same_type_p (arg2_type, arg3_type))
    result_type = arg2_type;
  /* [expr.cond]

     --The second and third operands have arithmetic or enumeration
       type; the usual arithmetic conversions are performed to bring
       them to a common type, and the result is of that type.  */
  else if ((ARITHMETIC_TYPE_P (arg2_type)
	    || UNSCOPED_ENUM_P (arg2_type))
	   && (ARITHMETIC_TYPE_P (arg3_type)
	       || UNSCOPED_ENUM_P (arg3_type)))
    {
      /* In this case, there is always a common type.  */
      result_type = type_after_usual_arithmetic_conversions (arg2_type,
							     arg3_type);
      do_warn_double_promotion (result_type, arg2_type, arg3_type,
				"implicit conversion from %qT to %qT to "
				"match other result of conditional",
				input_location);

      if (TREE_CODE (arg2_type) == ENUMERAL_TYPE
	  && TREE_CODE (arg3_type) == ENUMERAL_TYPE)
        {
          if (complain & tf_warning)
            warning (0, 
                     "enumeral mismatch in conditional expression: %qT vs %qT",
                     arg2_type, arg3_type);
        }
      else if (extra_warnings
	       && ((TREE_CODE (arg2_type) == ENUMERAL_TYPE
		    && !same_type_p (arg3_type, type_promotes_to (arg2_type)))
		   || (TREE_CODE (arg3_type) == ENUMERAL_TYPE
		       && !same_type_p (arg2_type, type_promotes_to (arg3_type)))))
        {
          if (complain & tf_warning)
            warning (0, 
                     "enumeral and non-enumeral type in conditional expression");
        }

      arg2 = perform_implicit_conversion (result_type, arg2, complain);
      arg3 = perform_implicit_conversion (result_type, arg3, complain);
    }
  /* [expr.cond]

     --The second and third operands have pointer type, or one has
       pointer type and the other is a null pointer constant; pointer
       conversions (_conv.ptr_) and qualification conversions
       (_conv.qual_) are performed to bring them to their composite
       pointer type (_expr.rel_).  The result is of the composite
       pointer type.

     --The second and third operands have pointer to member type, or
       one has pointer to member type and the other is a null pointer
       constant; pointer to member conversions (_conv.mem_) and
       qualification conversions (_conv.qual_) are performed to bring
       them to a common type, whose cv-qualification shall match the
       cv-qualification of either the second or the third operand.
       The result is of the common type.  */
  else if ((null_ptr_cst_p (arg2)
	    && (TYPE_PTR_P (arg3_type) || TYPE_PTR_TO_MEMBER_P (arg3_type)))
	   || (null_ptr_cst_p (arg3)
	       && (TYPE_PTR_P (arg2_type) || TYPE_PTR_TO_MEMBER_P (arg2_type)))
	   || (TYPE_PTR_P (arg2_type) && TYPE_PTR_P (arg3_type))
	   || (TYPE_PTRMEM_P (arg2_type) && TYPE_PTRMEM_P (arg3_type))
	   || (TYPE_PTRMEMFUNC_P (arg2_type) && TYPE_PTRMEMFUNC_P (arg3_type)))
    {
      result_type = composite_pointer_type (arg2_type, arg3_type, arg2,
					    arg3, CPO_CONDITIONAL_EXPR,
					    complain);
      if (result_type == error_mark_node)
	return error_mark_node;
      arg2 = perform_implicit_conversion (result_type, arg2, complain);
      arg3 = perform_implicit_conversion (result_type, arg3, complain);
    }

  if (!result_type)
    {
      if (complain & tf_error)
        error ("operands to ?: have different types %qT and %qT",
               arg2_type, arg3_type);
      return error_mark_node;
    }

 valid_operands:
  result = build3 (COND_EXPR, result_type, arg1, arg2, arg3);
  if (!cp_unevaluated_operand)
    /* Avoid folding within decltype (c++/42013) and noexcept.  */
    result = fold_if_not_in_template (result);

  /* We can't use result_type below, as fold might have returned a
     throw_expr.  */

  if (!lvalue_p)
    {
      /* Expand both sides into the same slot, hopefully the target of
	 the ?: expression.  We used to check for TARGET_EXPRs here,
	 but now we sometimes wrap them in NOP_EXPRs so the test would
	 fail.  */
      if (CLASS_TYPE_P (TREE_TYPE (result)))
	result = get_target_expr (result);
      /* If this expression is an rvalue, but might be mistaken for an
	 lvalue, we must add a NON_LVALUE_EXPR.  */
      result = rvalue (result);
    }

  return result;
}

/* OPERAND is an operand to an expression.  Perform necessary steps
   required before using it.  If OPERAND is NULL_TREE, NULL_TREE is
   returned.  */

static tree
prep_operand (tree operand)
{
  if (operand)
    {
      if (CLASS_TYPE_P (TREE_TYPE (operand))
	  && CLASSTYPE_TEMPLATE_INSTANTIATION (TREE_TYPE (operand)))
	/* Make sure the template type is instantiated now.  */
	instantiate_class_template (TYPE_MAIN_VARIANT (TREE_TYPE (operand)));
    }

  return operand;
}

/* Add each of the viable functions in FNS (a FUNCTION_DECL or
   OVERLOAD) to the CANDIDATES, returning an updated list of
   CANDIDATES.  The ARGS are the arguments provided to the call;
   if FIRST_ARG is non-null it is the implicit object argument,
   otherwise the first element of ARGS is used if needed.  The
   EXPLICIT_TARGS are explicit template arguments provided.
   TEMPLATE_ONLY is true if only template functions should be
   considered.  CONVERSION_PATH, ACCESS_PATH, and FLAGS are as for
   add_function_candidate.  */

static void
add_candidates (tree fns, tree first_arg, const VEC(tree,gc) *args,
		tree return_type,
		tree explicit_targs, bool template_only,
		tree conversion_path, tree access_path,
		int flags,
		struct z_candidate **candidates)
{
  tree ctype;
  const VEC(tree,gc) *non_static_args;
  bool check_list_ctor;
  bool check_converting;
  unification_kind_t strict;
  tree fn;

  if (!fns)
    return;

  /* Precalculate special handling of constructors and conversion ops.  */
  fn = OVL_CURRENT (fns);
  if (DECL_CONV_FN_P (fn))
    {
      check_list_ctor = false;
      check_converting = !!(flags & LOOKUP_ONLYCONVERTING);
      if (flags & LOOKUP_NO_CONVERSION)
	/* We're doing return_type(x).  */
	strict = DEDUCE_CONV;
      else
	/* We're doing x.operator return_type().  */
	strict = DEDUCE_EXACT;
      /* [over.match.funcs] For conversion functions, the function
	 is considered to be a member of the class of the implicit
	 object argument for the purpose of defining the type of
	 the implicit object parameter.  */
      ctype = TYPE_MAIN_VARIANT (TREE_TYPE (TREE_TYPE (first_arg)));
    }
  else
    {
      if (DECL_CONSTRUCTOR_P (fn))
	{
	  check_list_ctor = !!(flags & LOOKUP_LIST_ONLY);
	  check_converting = !!(flags & LOOKUP_ONLYCONVERTING);
	}
      else
	{
	  check_list_ctor = false;
	  check_converting = false;
	}
      strict = DEDUCE_CALL;
      ctype = conversion_path ? BINFO_TYPE (conversion_path) : NULL_TREE;
    }

  if (first_arg)
    non_static_args = args;
  else
    /* Delay creating the implicit this parameter until it is needed.  */
    non_static_args = NULL;

  for (; fns; fns = OVL_NEXT (fns))
    {
      tree fn_first_arg;
      const VEC(tree,gc) *fn_args;

      fn = OVL_CURRENT (fns);

      if (check_converting && DECL_NONCONVERTING_P (fn))
	continue;
      if (check_list_ctor && !is_list_ctor (fn))
	continue;

      /* Figure out which set of arguments to use.  */
      if (DECL_NONSTATIC_MEMBER_FUNCTION_P (fn))
	{
	  /* If this function is a non-static member and we didn't get an
	     implicit object argument, move it out of args.  */
	  if (first_arg == NULL_TREE)
	    {
	      unsigned int ix;
	      tree arg;
	      VEC(tree,gc) *tempvec
		= VEC_alloc (tree, gc, VEC_length (tree, args) - 1);
	      for (ix = 1; VEC_iterate (tree, args, ix, arg); ++ix)
		VEC_quick_push (tree, tempvec, arg);
	      non_static_args = tempvec;
	      first_arg = build_this (VEC_index (tree, args, 0));
	    }

	  fn_first_arg = first_arg;
	  fn_args = non_static_args;
	}
      else
	{
	  /* Otherwise, just use the list of arguments provided.  */
	  fn_first_arg = NULL_TREE;
	  fn_args = args;
	}

      if (TREE_CODE (fn) == TEMPLATE_DECL)
	add_template_candidate (candidates,
				fn,
				ctype,
				explicit_targs,
				fn_first_arg, 
				fn_args,
				return_type,
				access_path,
				conversion_path,
				flags,
				strict);
      else if (!template_only)
	add_function_candidate (candidates,
				fn,
				ctype,
				fn_first_arg,
				fn_args,
				access_path,
				conversion_path,
				flags);
    }
}

/* Even unsigned enum types promote to signed int.  We don't want to
   issue -Wsign-compare warnings for this case.  Here ORIG_ARG is the
   original argument and ARG is the argument after any conversions
   have been applied.  We set TREE_NO_WARNING if we have added a cast
   from an unsigned enum type to a signed integer type.  */

static void
avoid_sign_compare_warnings (tree orig_arg, tree arg)
{
  if (orig_arg != NULL_TREE
      && arg != NULL_TREE
      && orig_arg != arg
      && TREE_CODE (TREE_TYPE (orig_arg)) == ENUMERAL_TYPE
      && TYPE_UNSIGNED (TREE_TYPE (orig_arg))
      && INTEGRAL_TYPE_P (TREE_TYPE (arg))
      && !TYPE_UNSIGNED (TREE_TYPE (arg)))
    TREE_NO_WARNING (arg) = 1;
}

tree
build_new_op (enum tree_code code, int flags, tree arg1, tree arg2, tree arg3,
	      bool *overloaded_p, tsubst_flags_t complain)
{
  tree orig_arg1 = arg1;
  tree orig_arg2 = arg2;
  tree orig_arg3 = arg3;
  struct z_candidate *candidates = 0, *cand;
  VEC(tree,gc) *arglist;
  tree fnname;
  tree args[3];
  tree result = NULL_TREE;
  bool result_valid_p = false;
  enum tree_code code2 = NOP_EXPR;
  enum tree_code code_orig_arg1 = ERROR_MARK;
  enum tree_code code_orig_arg2 = ERROR_MARK;
  conversion *conv;
  void *p;
  bool strict_p;
  bool any_viable_p;

  if (error_operand_p (arg1)
      || error_operand_p (arg2)
      || error_operand_p (arg3))
    return error_mark_node;

  if (code == MODIFY_EXPR)
    {
      code2 = TREE_CODE (arg3);
      arg3 = NULL_TREE;
      fnname = ansi_assopname (code2);
    }
  else
    fnname = ansi_opname (code);

  arg1 = prep_operand (arg1);

  switch (code)
    {
    case NEW_EXPR:
    case VEC_NEW_EXPR:
    case VEC_DELETE_EXPR:
    case DELETE_EXPR:
      /* Use build_op_new_call and build_op_delete_call instead.  */
      gcc_unreachable ();

    case CALL_EXPR:
      /* Use build_op_call instead.  */
      gcc_unreachable ();

    case TRUTH_ORIF_EXPR:
    case TRUTH_ANDIF_EXPR:
    case TRUTH_AND_EXPR:
    case TRUTH_OR_EXPR:
      /* These are saved for the sake of warn_logical_operator.  */
      code_orig_arg1 = TREE_CODE (arg1);
      code_orig_arg2 = TREE_CODE (arg2);

    default:
      break;
    }

  arg2 = prep_operand (arg2);
  arg3 = prep_operand (arg3);

  if (code == COND_EXPR)
    /* Use build_conditional_expr instead.  */
    gcc_unreachable ();
  else if (! IS_OVERLOAD_TYPE (TREE_TYPE (arg1))
	   && (! arg2 || ! IS_OVERLOAD_TYPE (TREE_TYPE (arg2))))
    goto builtin;

  if (code == POSTINCREMENT_EXPR || code == POSTDECREMENT_EXPR)
    arg2 = integer_zero_node;

  arglist = VEC_alloc (tree, gc, 3);
  VEC_quick_push (tree, arglist, arg1);
  if (arg2 != NULL_TREE)
    VEC_quick_push (tree, arglist, arg2);
  if (arg3 != NULL_TREE)
    VEC_quick_push (tree, arglist, arg3);

  /* Get the high-water mark for the CONVERSION_OBSTACK.  */
  p = conversion_obstack_alloc (0);

  /* Add namespace-scope operators to the list of functions to
     consider.  */
  add_candidates (lookup_function_nonclass (fnname, arglist, /*block_p=*/true),
		  NULL_TREE, arglist, NULL_TREE,
		  NULL_TREE, false, NULL_TREE, NULL_TREE,
		  flags, &candidates);
  /* Add class-member operators to the candidate set.  */
  if (CLASS_TYPE_P (TREE_TYPE (arg1)))
    {
      tree fns;

      fns = lookup_fnfields (TREE_TYPE (arg1), fnname, 1);
      if (fns == error_mark_node)
	{
	  result = error_mark_node;
	  goto user_defined_result_ready;
	}
      if (fns)
	add_candidates (BASELINK_FUNCTIONS (fns),
			NULL_TREE, arglist, NULL_TREE,
			NULL_TREE, false,
			BASELINK_BINFO (fns),
			BASELINK_ACCESS_BINFO (fns),
			flags, &candidates);
    }

  args[0] = arg1;
  args[1] = arg2;
  args[2] = NULL_TREE;

  add_builtin_candidates (&candidates, code, code2, fnname, args, flags);

  switch (code)
    {
    case COMPOUND_EXPR:
    case ADDR_EXPR:
      /* For these, the built-in candidates set is empty
	 [over.match.oper]/3.  We don't want non-strict matches
	 because exact matches are always possible with built-in
	 operators.  The built-in candidate set for COMPONENT_REF
	 would be empty too, but since there are no such built-in
	 operators, we accept non-strict matches for them.  */
      strict_p = true;
      break;

    default:
      strict_p = pedantic;
      break;
    }

  candidates = splice_viable (candidates, strict_p, &any_viable_p);
  if (!any_viable_p)
    {
      switch (code)
	{
	case POSTINCREMENT_EXPR:
	case POSTDECREMENT_EXPR:
	  /* Don't try anything fancy if we're not allowed to produce
	     errors.  */
	  if (!(complain & tf_error))
	    return error_mark_node;

	  /* Look for an `operator++ (int)'. Pre-1985 C++ didn't
	     distinguish between prefix and postfix ++ and
	     operator++() was used for both, so we allow this with
	     -fpermissive.  */
	  if (flags & LOOKUP_COMPLAIN)
	    {
	      const char *msg = (flag_permissive) 
		? G_("no %<%D(int)%> declared for postfix %qs,"
		     " trying prefix operator instead")
		: G_("no %<%D(int)%> declared for postfix %qs");
	      permerror (input_location, msg, fnname,
			 operator_name_info[code].name);
	    }

	  if (!flag_permissive)
	    return error_mark_node;

	  if (code == POSTINCREMENT_EXPR)
	    code = PREINCREMENT_EXPR;
	  else
	    code = PREDECREMENT_EXPR;
	  result = build_new_op (code, flags, arg1, NULL_TREE, NULL_TREE,
				 overloaded_p, complain);
	  break;

	  /* The caller will deal with these.  */
	case ADDR_EXPR:
	case COMPOUND_EXPR:
	case COMPONENT_REF:
	  result = NULL_TREE;
	  result_valid_p = true;
	  break;

	default:
	  if ((flags & LOOKUP_COMPLAIN) && (complain & tf_error))
	    {
		/* If one of the arguments of the operator represents
		   an invalid use of member function pointer, try to report
		   a meaningful error ...  */
		if (invalid_nonstatic_memfn_p (arg1, tf_error)
		    || invalid_nonstatic_memfn_p (arg2, tf_error)
		    || invalid_nonstatic_memfn_p (arg3, tf_error))
		  /* We displayed the error message.  */;
		else
		  {
		    /* ... Otherwise, report the more generic
		       "no matching operator found" error */
		    op_error (code, code2, arg1, arg2, arg3, FALSE);
		    print_z_candidates (candidates);
		  }
	    }
	  result = error_mark_node;
	  break;
	}
    }
  else
    {
      cand = tourney (candidates);
      if (cand == 0)
	{
	  if ((flags & LOOKUP_COMPLAIN) && (complain & tf_error))
	    {
	      op_error (code, code2, arg1, arg2, arg3, TRUE);
	      print_z_candidates (candidates);
	    }
	  result = error_mark_node;
	}
      else if (TREE_CODE (cand->fn) == FUNCTION_DECL)
	{
	  if (overloaded_p)
	    *overloaded_p = true;

	  if (resolve_args (arglist) == NULL)
	    result = error_mark_node;
	  else
	    result = build_over_call (cand, LOOKUP_NORMAL, complain);
	}
      else
	{
	  /* Give any warnings we noticed during overload resolution.  */
	  if (cand->warnings && (complain & tf_warning))
	    {
	      struct candidate_warning *w;
	      for (w = cand->warnings; w; w = w->next)
		joust (cand, w->loser, 1);
	    }

	  /* Check for comparison of different enum types.  */
	  switch (code)
	    {
	    case GT_EXPR:
	    case LT_EXPR:
	    case GE_EXPR:
	    case LE_EXPR:
	    case EQ_EXPR:
	    case NE_EXPR:
	      if (TREE_CODE (TREE_TYPE (arg1)) == ENUMERAL_TYPE
		  && TREE_CODE (TREE_TYPE (arg2)) == ENUMERAL_TYPE
		  && (TYPE_MAIN_VARIANT (TREE_TYPE (arg1))
		      != TYPE_MAIN_VARIANT (TREE_TYPE (arg2)))
		  && (complain & tf_warning))
		{
		  warning (OPT_Wenum_compare,
			   "comparison between %q#T and %q#T",
			   TREE_TYPE (arg1), TREE_TYPE (arg2));
		}
	      break;
	    default:
	      break;
	    }

	  /* We need to strip any leading REF_BIND so that bitfields
	     don't cause errors.  This should not remove any important
	     conversions, because builtins don't apply to class
	     objects directly.  */
	  conv = cand->convs[0];
	  if (conv->kind == ck_ref_bind)
	    conv = conv->u.next;
	  arg1 = convert_like (conv, arg1, complain);

	  if (arg2)
	    {
	      /* We need to call warn_logical_operator before
		 converting arg2 to a boolean_type.  */
	      if (complain & tf_warning)
		warn_logical_operator (input_location, code, boolean_type_node,
				       code_orig_arg1, arg1,
				       code_orig_arg2, arg2);

	      conv = cand->convs[1];
	      if (conv->kind == ck_ref_bind)
		conv = conv->u.next;
	      arg2 = convert_like (conv, arg2, complain);
	    }
	  if (arg3)
	    {
	      conv = cand->convs[2];
	      if (conv->kind == ck_ref_bind)
		conv = conv->u.next;
	      arg3 = convert_like (conv, arg3, complain);
	    }

	}
    }

 user_defined_result_ready:

  /* Free all the conversions we allocated.  */
  obstack_free (&conversion_obstack, p);

  if (result || result_valid_p)
    return result;

 builtin:
  avoid_sign_compare_warnings (orig_arg1, arg1);
  avoid_sign_compare_warnings (orig_arg2, arg2);
  avoid_sign_compare_warnings (orig_arg3, arg3);

  switch (code)
    {
    case MODIFY_EXPR:
      return cp_build_modify_expr (arg1, code2, arg2, complain);

    case INDIRECT_REF:
      return cp_build_indirect_ref (arg1, RO_UNARY_STAR, complain);

    case TRUTH_ANDIF_EXPR:
    case TRUTH_ORIF_EXPR:
    case TRUTH_AND_EXPR:
    case TRUTH_OR_EXPR:
      warn_logical_operator (input_location, code, boolean_type_node,
			     code_orig_arg1, arg1, code_orig_arg2, arg2);
      /* Fall through.  */
    case PLUS_EXPR:
    case MINUS_EXPR:
    case MULT_EXPR:
    case TRUNC_DIV_EXPR:
    case GT_EXPR:
    case LT_EXPR:
    case GE_EXPR:
    case LE_EXPR:
    case EQ_EXPR:
    case NE_EXPR:
    case MAX_EXPR:
    case MIN_EXPR:
    case LSHIFT_EXPR:
    case RSHIFT_EXPR:
    case TRUNC_MOD_EXPR:
    case BIT_AND_EXPR:
    case BIT_IOR_EXPR:
    case BIT_XOR_EXPR:
      return cp_build_binary_op (input_location, code, arg1, arg2, complain);

    case UNARY_PLUS_EXPR:
    case NEGATE_EXPR:
    case BIT_NOT_EXPR:
    case TRUTH_NOT_EXPR:
    case PREINCREMENT_EXPR:
    case POSTINCREMENT_EXPR:
    case PREDECREMENT_EXPR:
    case POSTDECREMENT_EXPR:
    case REALPART_EXPR:
    case IMAGPART_EXPR:
      return cp_build_unary_op (code, arg1, candidates != 0, complain);

    case ARRAY_REF:
      return cp_build_array_ref (input_location, arg1, arg2, complain);

    case MEMBER_REF:
      return build_m_component_ref (cp_build_indirect_ref (arg1, RO_NULL, 
                                                           complain), 
                                    arg2);

      /* The caller will deal with these.  */
    case ADDR_EXPR:
    case COMPONENT_REF:
    case COMPOUND_EXPR:
      return NULL_TREE;

    default:
      gcc_unreachable ();
    }
  return NULL_TREE;
}

/* Returns true iff T, an element of an OVERLOAD chain, is a usual
   deallocation function (3.7.4.2 [basic.stc.dynamic.deallocation]).  */

static bool
non_placement_deallocation_fn_p (tree t)
{
  /* A template instance is never a usual deallocation function,
     regardless of its signature.  */
  if (TREE_CODE (t) == TEMPLATE_DECL
      || primary_template_instantiation_p (t))
    return false;

  /* If a class T has a member deallocation function named operator delete
     with exactly one parameter, then that function is a usual
     (non-placement) deallocation function. If class T does not declare
     such an operator delete but does declare a member deallocation
     function named operator delete with exactly two parameters, the second
     of which has type std::size_t (18.2), then this function is a usual
     deallocation function.  */
  t = FUNCTION_ARG_CHAIN (t);
  if (t == void_list_node
      || (t && same_type_p (TREE_VALUE (t), size_type_node)
	  && TREE_CHAIN (t) == void_list_node))
    return true;
  return false;
}

/* Build a call to operator delete.  This has to be handled very specially,
   because the restrictions on what signatures match are different from all
   other call instances.  For a normal delete, only a delete taking (void *)
   or (void *, size_t) is accepted.  For a placement delete, only an exact
   match with the placement new is accepted.

   CODE is either DELETE_EXPR or VEC_DELETE_EXPR.
   ADDR is the pointer to be deleted.
   SIZE is the size of the memory block to be deleted.
   GLOBAL_P is true if the delete-expression should not consider
   class-specific delete operators.
   PLACEMENT is the corresponding placement new call, or NULL_TREE.

   If this call to "operator delete" is being generated as part to
   deallocate memory allocated via a new-expression (as per [expr.new]
   which requires that if the initialization throws an exception then
   we call a deallocation function), then ALLOC_FN is the allocation
   function.  */

tree
build_op_delete_call (enum tree_code code, tree addr, tree size,
		      bool global_p, tree placement,
		      tree alloc_fn)
{
  tree fn = NULL_TREE;
  tree fns, fnname, type, t;

  if (addr == error_mark_node)
    return error_mark_node;

  type = strip_array_types (TREE_TYPE (TREE_TYPE (addr)));

  fnname = ansi_opname (code);

  if (CLASS_TYPE_P (type)
      && COMPLETE_TYPE_P (complete_type (type))
      && !global_p)
    /* In [class.free]

       If the result of the lookup is ambiguous or inaccessible, or if
       the lookup selects a placement deallocation function, the
       program is ill-formed.

       Therefore, we ask lookup_fnfields to complain about ambiguity.  */
    {
      fns = lookup_fnfields (TYPE_BINFO (type), fnname, 1);
      if (fns == error_mark_node)
	return error_mark_node;
    }
  else
    fns = NULL_TREE;

  if (fns == NULL_TREE)
    fns = lookup_name_nonclass (fnname);

  /* Strip const and volatile from addr.  */
  addr = cp_convert (ptr_type_node, addr);

  if (placement)
    {
      /* "A declaration of a placement deallocation function matches the
	 declaration of a placement allocation function if it has the same
	 number of parameters and, after parameter transformations (8.3.5),
	 all parameter types except the first are identical."

	 So we build up the function type we want and ask instantiate_type
	 to get it for us.  */
      t = FUNCTION_ARG_CHAIN (alloc_fn);
      t = tree_cons (NULL_TREE, ptr_type_node, t);
      t = build_function_type (void_type_node, t);

      fn = instantiate_type (t, fns, tf_none);
      if (fn == error_mark_node)
	return NULL_TREE;

      if (BASELINK_P (fn))
	fn = BASELINK_FUNCTIONS (fn);

      /* "If the lookup finds the two-parameter form of a usual deallocation
	 function (3.7.4.2) and that function, considered as a placement
	 deallocation function, would have been selected as a match for the
	 allocation function, the program is ill-formed."  */
      if (non_placement_deallocation_fn_p (fn))
	{
	  /* But if the class has an operator delete (void *), then that is
	     the usual deallocation function, so we shouldn't complain
	     about using the operator delete (void *, size_t).  */
	  for (t = BASELINK_P (fns) ? BASELINK_FUNCTIONS (fns) : fns;
	       t; t = OVL_NEXT (t))
	    {
	      tree elt = OVL_CURRENT (t);
	      if (non_placement_deallocation_fn_p (elt)
		  && FUNCTION_ARG_CHAIN (elt) == void_list_node)
		goto ok;
	    }
	  permerror (0, "non-placement deallocation function %q+D", fn);
	  permerror (input_location, "selected for placement delete");
	ok:;
	}
    }
  else
    /* "Any non-placement deallocation function matches a non-placement
       allocation function. If the lookup finds a single matching
       deallocation function, that function will be called; otherwise, no
       deallocation function will be called."  */
    for (t = BASELINK_P (fns) ? BASELINK_FUNCTIONS (fns) : fns;
	 t; t = OVL_NEXT (t))
      {
	tree elt = OVL_CURRENT (t);
	if (non_placement_deallocation_fn_p (elt))
	  {
	    fn = elt;
	    /* "If a class T has a member deallocation function named
	       operator delete with exactly one parameter, then that
	       function is a usual (non-placement) deallocation
	       function. If class T does not declare such an operator
	       delete but does declare a member deallocation function named
	       operator delete with exactly two parameters, the second of
	       which has type std::size_t (18.2), then this function is a
	       usual deallocation function."

	       So (void*) beats (void*, size_t).  */
	    if (FUNCTION_ARG_CHAIN (fn) == void_list_node)
	      break;
	  }
      }

  /* If we have a matching function, call it.  */
  if (fn)
    {
      gcc_assert (TREE_CODE (fn) == FUNCTION_DECL);

      /* If the FN is a member function, make sure that it is
	 accessible.  */
      if (BASELINK_P (fns))
	perform_or_defer_access_check (BASELINK_BINFO (fns), fn, fn);

      /* Core issue 901: It's ok to new a type with deleted delete.  */
      if (DECL_DELETED_FN (fn) && alloc_fn)
	return NULL_TREE;

      if (placement)
	{
	  /* The placement args might not be suitable for overload
	     resolution at this point, so build the call directly.  */
	  int nargs = call_expr_nargs (placement);
	  tree *argarray = XALLOCAVEC (tree, nargs);
	  int i;
	  argarray[0] = addr;
	  for (i = 1; i < nargs; i++)
	    argarray[i] = CALL_EXPR_ARG (placement, i);
	  mark_used (fn);
	  return build_cxx_call (fn, nargs, argarray);
	}
      else
	{
	  tree ret;
	  VEC(tree,gc) *args = VEC_alloc (tree, gc, 2);
	  VEC_quick_push (tree, args, addr);
	  if (FUNCTION_ARG_CHAIN (fn) != void_list_node)
	    VEC_quick_push (tree, args, size);
	  ret = cp_build_function_call_vec (fn, &args, tf_warning_or_error);
	  VEC_free (tree, gc, args);
	  return ret;
	}
    }

  /* [expr.new]

     If no unambiguous matching deallocation function can be found,
     propagating the exception does not cause the object's memory to
     be freed.  */
  if (alloc_fn)
    {
      if (!placement)
	warning (0, "no corresponding deallocation function for %qD",
		 alloc_fn);
      return NULL_TREE;
    }

  error ("no suitable %<operator %s%> for %qT",
	 operator_name_info[(int)code].name, type);
  return error_mark_node;
}

/* If the current scope isn't allowed to access DECL along
   BASETYPE_PATH, give an error.  The most derived class in
   BASETYPE_PATH is the one used to qualify DECL. DIAG_DECL is
   the declaration to use in the error diagnostic.  */

bool
enforce_access (tree basetype_path, tree decl, tree diag_decl)
{
  gcc_assert (TREE_CODE (basetype_path) == TREE_BINFO);

  if (!accessible_p (basetype_path, decl, true))
    {
      if (TREE_PRIVATE (decl))
	error ("%q+#D is private", diag_decl);
      else if (TREE_PROTECTED (decl))
	error ("%q+#D is protected", diag_decl);
      else
	error ("%q+#D is inaccessible", diag_decl);
      error ("within this context");
      return false;
    }

  return true;
}

/* Initialize a temporary of type TYPE with EXPR.  The FLAGS are a
   bitwise or of LOOKUP_* values.  If any errors are warnings are
   generated, set *DIAGNOSTIC_FN to "error" or "warning",
   respectively.  If no diagnostics are generated, set *DIAGNOSTIC_FN
   to NULL.  */

static tree
build_temp (tree expr, tree type, int flags,
	    diagnostic_t *diagnostic_kind, tsubst_flags_t complain)
{
  int savew, savee;
  VEC(tree,gc) *args;

  savew = warningcount, savee = errorcount;
  args = make_tree_vector_single (expr);
  expr = build_special_member_call (NULL_TREE, complete_ctor_identifier,
				    &args, type, flags, complain);
  release_tree_vector (args);
  if (warningcount > savew)
    *diagnostic_kind = DK_WARNING;
  else if (errorcount > savee)
    *diagnostic_kind = DK_ERROR;
  else
    *diagnostic_kind = DK_UNSPECIFIED;
  return expr;
}

/* Perform warnings about peculiar, but valid, conversions from/to NULL.
   EXPR is implicitly converted to type TOTYPE.
   FN and ARGNUM are used for diagnostics.  */

static void
conversion_null_warnings (tree totype, tree expr, tree fn, int argnum)
{
  tree t = non_reference (totype);

  /* Issue warnings about peculiar, but valid, uses of NULL.  */
  if (expr == null_node && TREE_CODE (t) != BOOLEAN_TYPE && ARITHMETIC_TYPE_P (t))
    {
      if (fn)
	warning_at (input_location, OPT_Wconversion_null,
		    "passing NULL to non-pointer argument %P of %qD",
		    argnum, fn);
      else
	warning_at (input_location, OPT_Wconversion_null,
		    "converting to non-pointer type %qT from NULL", t);
    }

  /* Issue warnings if "false" is converted to a NULL pointer */
  else if (expr == boolean_false_node && fn && POINTER_TYPE_P (t))
    warning_at (input_location, OPT_Wconversion_null,
		"converting %<false%> to pointer type for argument %P of %qD",
		argnum, fn);
}

/* Perform the conversions in CONVS on the expression EXPR.  FN and
   ARGNUM are used for diagnostics.  ARGNUM is zero based, -1
   indicates the `this' argument of a method.  INNER is nonzero when
   being called to continue a conversion chain. It is negative when a
   reference binding will be applied, positive otherwise.  If
   ISSUE_CONVERSION_WARNINGS is true, warnings about suspicious
   conversions will be emitted if appropriate.  If C_CAST_P is true,
   this conversion is coming from a C-style cast; in that case,
   conversions to inaccessible bases are permitted.  */

static tree
convert_like_real (conversion *convs, tree expr, tree fn, int argnum,
		   int inner, bool issue_conversion_warnings,
		   bool c_cast_p, tsubst_flags_t complain)
{
  tree totype = convs->type;
  diagnostic_t diag_kind;
  int flags;

  if (convs->bad_p
      && convs->kind != ck_user
      && convs->kind != ck_list
      && convs->kind != ck_ambig
      && convs->kind != ck_ref_bind
      && convs->kind != ck_rvalue
      && convs->kind != ck_base)
    {
      conversion *t = convs;

      /* Give a helpful error if this is bad because of excess braces.  */
      if (BRACE_ENCLOSED_INITIALIZER_P (expr)
	  && SCALAR_TYPE_P (totype)
	  && CONSTRUCTOR_NELTS (expr) > 0
	  && BRACE_ENCLOSED_INITIALIZER_P (CONSTRUCTOR_ELT (expr, 0)->value))
	permerror (input_location, "too many braces around initializer for %qT", totype);

      for (; t; t = convs->u.next)
	{
	  if (t->kind == ck_user || !t->bad_p)
	    {
	      expr = convert_like_real (t, expr, fn, argnum, 1,
					/*issue_conversion_warnings=*/false,
					/*c_cast_p=*/false,
					complain);
	      break;
	    }
	  else if (t->kind == ck_ambig)
	    return convert_like_real (t, expr, fn, argnum, 1,
				      /*issue_conversion_warnings=*/false,
				      /*c_cast_p=*/false,
				      complain);
	  else if (t->kind == ck_identity)
	    break;
	}
      if (complain & tf_error)
	{
	  permerror (input_location, "invalid conversion from %qT to %qT", TREE_TYPE (expr), totype);
	  if (fn)
	    permerror (DECL_SOURCE_LOCATION (fn),
		       "  initializing argument %P of %qD", argnum, fn);
	}
      else
	return error_mark_node;

      return cp_convert (totype, expr);
    }

  if (issue_conversion_warnings && (complain & tf_warning))
    conversion_null_warnings (totype, expr, fn, argnum);

  switch (convs->kind)
    {
    case ck_user:
      {
	struct z_candidate *cand = convs->cand;
	tree convfn = cand->fn;
	unsigned i;

	expr = mark_rvalue_use (expr);

	/* When converting from an init list we consider explicit
	   constructors, but actually trying to call one is an error.  */
	if (DECL_NONCONVERTING_P (convfn) && DECL_CONSTRUCTOR_P (convfn)
	    /* Unless we're calling it for value-initialization from an
	       empty list, since that is handled separately in 8.5.4.  */
	    && cand->num_convs > 0)
	  {
	    if (complain & tf_error)
	      error ("converting to %qT from initializer list would use "
		     "explicit constructor %qD", totype, convfn);
	    else
	      return error_mark_node;
	  }

	/* Set user_conv_p on the argument conversions, so rvalue/base
	   handling knows not to allow any more UDCs.  */
	for (i = 0; i < cand->num_convs; ++i)
	  cand->convs[i]->user_conv_p = true;

	expr = build_over_call (cand, LOOKUP_NORMAL, complain);

	/* If this is a constructor or a function returning an aggr type,
	   we need to build up a TARGET_EXPR.  */
	if (DECL_CONSTRUCTOR_P (convfn))
	  {
	    expr = build_cplus_new (totype, expr);

	    /* Remember that this was list-initialization.  */
	    if (convs->check_narrowing)
	      TARGET_EXPR_LIST_INIT_P (expr) = true;
	  }

	return expr;
      }
    case ck_identity:
      expr = mark_rvalue_use (expr);
      if (BRACE_ENCLOSED_INITIALIZER_P (expr))
	{
	  int nelts = CONSTRUCTOR_NELTS (expr);
	  if (nelts == 0)
	    expr = build_value_init (totype, tf_warning_or_error);
	  else if (nelts == 1)
	    expr = CONSTRUCTOR_ELT (expr, 0)->value;
	  else
	    gcc_unreachable ();
	}

      if (type_unknown_p (expr))
	expr = instantiate_type (totype, expr, complain);
      /* Convert a constant to its underlying value, unless we are
	 about to bind it to a reference, in which case we need to
	 leave it as an lvalue.  */
      if (inner >= 0)
        {   
          expr = decl_constant_value (expr);
          if (expr == null_node && INTEGRAL_OR_UNSCOPED_ENUMERATION_TYPE_P (totype))
            /* If __null has been converted to an integer type, we do not
               want to warn about uses of EXPR as an integer, rather than
               as a pointer.  */
            expr = build_int_cst (totype, 0);
        }
      return expr;
    case ck_ambig:
      if (complain & tf_error)
	{
	  /* Call build_user_type_conversion again for the error.  */
	  build_user_type_conversion (totype, convs->u.expr, LOOKUP_NORMAL);
	  if (fn)
	    error ("  initializing argument %P of %q+D", argnum, fn);
	}
      return error_mark_node;

    case ck_list:
      {
	/* Conversion to std::initializer_list<T>.  */
	tree elttype = TREE_VEC_ELT (CLASSTYPE_TI_ARGS (totype), 0);
	tree new_ctor = build_constructor (init_list_type_node, NULL);
	unsigned len = CONSTRUCTOR_NELTS (expr);
	tree array, val;
	VEC(tree,gc) *parms;
	unsigned ix;

	/* Convert all the elements.  */
	FOR_EACH_CONSTRUCTOR_VALUE (CONSTRUCTOR_ELTS (expr), ix, val)
	  {
	    tree sub = convert_like_real (convs->u.list[ix], val, fn, argnum,
					  1, false, false, complain);
	    if (sub == error_mark_node)
	      return sub;
	    if (!BRACE_ENCLOSED_INITIALIZER_P (val))
	      check_narrowing (TREE_TYPE (sub), val);
	    CONSTRUCTOR_APPEND_ELT (CONSTRUCTOR_ELTS (new_ctor), NULL_TREE, sub);
	  }
	/* Build up the array.  */
	elttype = cp_build_qualified_type
	  (elttype, cp_type_quals (elttype) | TYPE_QUAL_CONST);
	array = build_array_of_n_type (elttype, len);
	array = finish_compound_literal (array, new_ctor);

	parms = make_tree_vector ();
	VEC_safe_push (tree, gc, parms, decay_conversion (array));
	VEC_safe_push (tree, gc, parms, size_int (len));
	/* Call the private constructor.  */
	push_deferring_access_checks (dk_no_check);
	new_ctor = build_special_member_call
	  (NULL_TREE, complete_ctor_identifier, &parms, totype, 0, complain);
	release_tree_vector (parms);
	pop_deferring_access_checks ();
	return build_cplus_new (totype, new_ctor);
      }

    case ck_aggr:
      return get_target_expr (digest_init (totype, expr));

    default:
      break;
    };

  expr = convert_like_real (convs->u.next, expr, fn, argnum,
			    convs->kind == ck_ref_bind ? -1 : 1,
			    convs->kind == ck_ref_bind ? issue_conversion_warnings : false, 
			    c_cast_p,
			    complain);
  if (expr == error_mark_node)
    return error_mark_node;

  switch (convs->kind)
    {
    case ck_rvalue:
      expr = decay_conversion (expr);
      if (! MAYBE_CLASS_TYPE_P (totype))
	return expr;
      /* Else fall through.  */
    case ck_base:
      if (convs->kind == ck_base && !convs->need_temporary_p)
	{
	  /* We are going to bind a reference directly to a base-class
	     subobject of EXPR.  */
	  /* Build an expression for `*((base*) &expr)'.  */
	  expr = cp_build_addr_expr (expr, complain);
	  expr = convert_to_base (expr, build_pointer_type (totype),
				  !c_cast_p, /*nonnull=*/true, complain);
	  expr = cp_build_indirect_ref (expr, RO_IMPLICIT_CONVERSION, complain);
	  return expr;
	}

      /* Copy-initialization where the cv-unqualified version of the source
	 type is the same class as, or a derived class of, the class of the
	 destination [is treated as direct-initialization].  [dcl.init] */
      flags = LOOKUP_NORMAL|LOOKUP_ONLYCONVERTING;
      if (convs->user_conv_p)
	/* This conversion is being done in the context of a user-defined
	   conversion (i.e. the second step of copy-initialization), so
	   don't allow any more.  */
	flags |= LOOKUP_NO_CONVERSION;
      if (TREE_CODE (expr) == TARGET_EXPR
	  && TARGET_EXPR_LIST_INIT_P (expr))
	/* Copy-list-initialization doesn't actually involve a copy.  */
	return expr;
      expr = build_temp (expr, totype, flags, &diag_kind, complain);
      if (diag_kind && fn)
	{
	  if ((complain & tf_error))
	    emit_diagnostic (diag_kind, DECL_SOURCE_LOCATION (fn), 0,
			     "  initializing argument %P of %qD", argnum, fn);
	  else if (diag_kind == DK_ERROR)
	    return error_mark_node;
	}
      return build_cplus_new (totype, expr);

    case ck_ref_bind:
      {
	tree ref_type = totype;

	if (convs->bad_p && TYPE_REF_IS_RVALUE (ref_type)
	    && real_lvalue_p (expr))
	  {
	    if (complain & tf_error)
	      {
		error ("cannot bind %qT lvalue to %qT",
		       TREE_TYPE (expr), totype);
		if (fn)
		  error ("  initializing argument %P of %q+D", argnum, fn);
	      }
	    return error_mark_node;
	  }

	/* If necessary, create a temporary. 

           VA_ARG_EXPR and CONSTRUCTOR expressions are special cases
           that need temporaries, even when their types are reference
           compatible with the type of reference being bound, so the
           upcoming call to cp_build_addr_expr doesn't fail.  */
	if (convs->need_temporary_p
	    || TREE_CODE (expr) == CONSTRUCTOR
	    || TREE_CODE (expr) == VA_ARG_EXPR)
	  {
	    /* Otherwise, a temporary of type "cv1 T1" is created and
	       initialized from the initializer expression using the rules
	       for a non-reference copy-initialization (8.5).  */

	    tree type = TREE_TYPE (ref_type);
	    cp_lvalue_kind lvalue = real_lvalue_p (expr);

	    gcc_assert (same_type_ignoring_top_level_qualifiers_p
			(type, convs->u.next->type));
	    if (!CP_TYPE_CONST_NON_VOLATILE_P (type)
		&& !TYPE_REF_IS_RVALUE (ref_type))
	      {
		if (complain & tf_error)
		  {
		    /* If the reference is volatile or non-const, we
		       cannot create a temporary.  */
		    if (lvalue & clk_bitfield)
		      error ("cannot bind bitfield %qE to %qT",
			     expr, ref_type);
		    else if (lvalue & clk_packed)
		      error ("cannot bind packed field %qE to %qT",
			     expr, ref_type);
		    else
		      error ("cannot bind rvalue %qE to %qT", expr, ref_type);
		  }
		return error_mark_node;
	      }
	    /* If the source is a packed field, and we must use a copy
	       constructor, then building the target expr will require
	       binding the field to the reference parameter to the
	       copy constructor, and we'll end up with an infinite
	       loop.  If we can use a bitwise copy, then we'll be
	       OK.  */
	    if ((lvalue & clk_packed)
		&& CLASS_TYPE_P (type)
		&& type_has_nontrivial_copy_init (type))
	      {
		if (complain & tf_error)
		  error ("cannot bind packed field %qE to %qT",
			 expr, ref_type);
		return error_mark_node;
	      }
	    if (lvalue & clk_bitfield)
	      {
		expr = convert_bitfield_to_declared_type (expr);
		expr = fold_convert (type, expr);
	      }
	    expr = build_target_expr_with_type (expr, type);
	  }

	/* Take the address of the thing to which we will bind the
	   reference.  */
	expr = cp_build_addr_expr (expr, complain);
	if (expr == error_mark_node)
	  return error_mark_node;

	/* Convert it to a pointer to the type referred to by the
	   reference.  This will adjust the pointer if a derived to
	   base conversion is being performed.  */
	expr = cp_convert (build_pointer_type (TREE_TYPE (ref_type)),
			   expr);
	/* Convert the pointer to the desired reference type.  */
	return build_nop (ref_type, expr);
      }

    case ck_lvalue:
      return decay_conversion (expr);

    case ck_qual:
      /* Warn about deprecated conversion if appropriate.  */
      string_conv_p (totype, expr, 1);
      break;

    case ck_ptr:
      if (convs->base_p)
	expr = convert_to_base (expr, totype, !c_cast_p,
				/*nonnull=*/false, complain);
      return build_nop (totype, expr);

    case ck_pmem:
      return convert_ptrmem (totype, expr, /*allow_inverse_p=*/false,
			     c_cast_p, complain);

    default:
      break;
    }

  if (convs->check_narrowing)
    check_narrowing (totype, expr);

  if (issue_conversion_warnings && (complain & tf_warning))
    expr = convert_and_check (totype, expr);
  else
    expr = convert (totype, expr);

  return expr;
}

/* ARG is being passed to a varargs function.  Perform any conversions
   required.  Return the converted value.  */

tree
convert_arg_to_ellipsis (tree arg)
{
  tree arg_type;

  /* [expr.call]

     The lvalue-to-rvalue, array-to-pointer, and function-to-pointer
     standard conversions are performed.  */
  arg = decay_conversion (arg);
  arg_type = TREE_TYPE (arg);
  /* [expr.call]

     If the argument has integral or enumeration type that is subject
     to the integral promotions (_conv.prom_), or a floating point
     type that is subject to the floating point promotion
     (_conv.fpprom_), the value of the argument is converted to the
     promoted type before the call.  */
  if (TREE_CODE (arg_type) == REAL_TYPE
      && (TYPE_PRECISION (arg_type)
	  < TYPE_PRECISION (double_type_node))
<<<<<<< HEAD
      && !DECIMAL_FLOAT_MODE_P (TYPE_MODE (TREE_TYPE (arg))))
    arg = convert_to_real (double_type_node, arg);
  else if (NULLPTR_TYPE_P (TREE_TYPE (arg)))
    arg = null_pointer_node;
  else if (INTEGRAL_OR_ENUMERATION_TYPE_P (TREE_TYPE (arg)))
=======
      && !DECIMAL_FLOAT_MODE_P (TYPE_MODE (arg_type)))
    {
      if (warn_double_promotion && !c_inhibit_evaluation_warnings)
	warning (OPT_Wdouble_promotion,
		 "implicit conversion from %qT to %qT when passing "
		 "argument to function",
		 arg_type, double_type_node);
      arg = convert_to_real (double_type_node, arg);
    }
  else if (NULLPTR_TYPE_P (arg_type))
    arg = null_pointer_node;
  else if (INTEGRAL_OR_ENUMERATION_TYPE_P (arg_type))
>>>>>>> 155d23aa
    arg = perform_integral_promotions (arg);

  arg = require_complete_type (arg);
  arg_type = TREE_TYPE (arg);

  if (arg != error_mark_node
      && (type_has_nontrivial_copy_init (arg_type)
	  || TYPE_HAS_NONTRIVIAL_DESTRUCTOR (arg_type)))
    {
      /* [expr.call] 5.2.2/7:
	 Passing a potentially-evaluated argument of class type (Clause 9)
	 with a non-trivial copy constructor or a non-trivial destructor
	 with no corresponding parameter is conditionally-supported, with
	 implementation-defined semantics.

	 We used to just warn here and do a bitwise copy, but now
	 cp_expr_size will abort if we try to do that.

	 If the call appears in the context of a sizeof expression,
	 it is not potentially-evaluated.  */
      if (cp_unevaluated_operand == 0)
	error ("cannot pass objects of non-trivially-copyable "
	       "type %q#T through %<...%>", arg_type);
    }

  return arg;
}

/* va_arg (EXPR, TYPE) is a builtin. Make sure it is not abused.  */

tree
build_x_va_arg (tree expr, tree type)
{
  if (processing_template_decl)
    return build_min (VA_ARG_EXPR, type, expr);

  type = complete_type_or_else (type, NULL_TREE);

  if (expr == error_mark_node || !type)
    return error_mark_node;

  expr = mark_lvalue_use (expr);

  if (type_has_nontrivial_copy_init (type)
      || TYPE_HAS_NONTRIVIAL_DESTRUCTOR (type)
      || TREE_CODE (type) == REFERENCE_TYPE)
    {
      /* Remove reference types so we don't ICE later on.  */
      tree type1 = non_reference (type);
      /* conditionally-supported behavior [expr.call] 5.2.2/7.  */
      error ("cannot receive objects of non-trivially-copyable type %q#T "
	     "through %<...%>; ", type);
      expr = convert (build_pointer_type (type1), null_node);
      expr = cp_build_indirect_ref (expr, RO_NULL, tf_warning_or_error);
      return expr;
    }

  return build_va_arg (input_location, expr, type);
}

/* TYPE has been given to va_arg.  Apply the default conversions which
   would have happened when passed via ellipsis.  Return the promoted
   type, or the passed type if there is no change.  */

tree
cxx_type_promotes_to (tree type)
{
  tree promote;

  /* Perform the array-to-pointer and function-to-pointer
     conversions.  */
  type = type_decays_to (type);

  promote = type_promotes_to (type);
  if (same_type_p (type, promote))
    promote = type;

  return promote;
}

/* ARG is a default argument expression being passed to a parameter of
   the indicated TYPE, which is a parameter to FN.  Do any required
   conversions.  Return the converted value.  */

static GTY(()) VEC(tree,gc) *default_arg_context;

tree
convert_default_arg (tree type, tree arg, tree fn, int parmnum)
{
  int i;
  tree t;

  /* If the ARG is an unparsed default argument expression, the
     conversion cannot be performed.  */
  if (TREE_CODE (arg) == DEFAULT_ARG)
    {
      error ("the default argument for parameter %d of %qD has "
	     "not yet been parsed",
	     parmnum, fn);
      return error_mark_node;
    }

  /* Detect recursion.  */
  FOR_EACH_VEC_ELT (tree, default_arg_context, i, t)
    if (t == fn)
      {
	error ("recursive evaluation of default argument for %q#D", fn);
	return error_mark_node;
      }
  VEC_safe_push (tree, gc, default_arg_context, fn);

  if (fn && DECL_TEMPLATE_INFO (fn))
    arg = tsubst_default_argument (fn, type, arg);

  /* Due to:

       [dcl.fct.default]

       The names in the expression are bound, and the semantic
       constraints are checked, at the point where the default
       expressions appears.

     we must not perform access checks here.  */
  push_deferring_access_checks (dk_no_check);
  arg = break_out_target_exprs (arg);
  if (TREE_CODE (arg) == CONSTRUCTOR)
    {
      arg = digest_init (type, arg);
      arg = convert_for_initialization (0, type, arg, LOOKUP_NORMAL,
					ICR_DEFAULT_ARGUMENT, fn, parmnum,
                                        tf_warning_or_error);
    }
  else
    {
      /* We must make a copy of ARG, in case subsequent processing
	 alters any part of it.  For example, during gimplification a
	 cast of the form (T) &X::f (where "f" is a member function)
	 will lead to replacing the PTRMEM_CST for &X::f with a
	 VAR_DECL.  We can avoid the copy for constants, since they
	 are never modified in place.  */
      if (!CONSTANT_CLASS_P (arg))
	arg = unshare_expr (arg);
      arg = convert_for_initialization (0, type, arg, LOOKUP_NORMAL,
					ICR_DEFAULT_ARGUMENT, fn, parmnum,
                                        tf_warning_or_error);
      arg = convert_for_arg_passing (type, arg);
    }
  pop_deferring_access_checks();

  VEC_pop (tree, default_arg_context);

  return arg;
}

/* Returns the type which will really be used for passing an argument of
   type TYPE.  */

tree
type_passed_as (tree type)
{
  /* Pass classes with copy ctors by invisible reference.  */
  if (TREE_ADDRESSABLE (type))
    {
      type = build_reference_type (type);
      /* There are no other pointers to this temporary.  */
      type = cp_build_qualified_type (type, TYPE_QUAL_RESTRICT);
    }
  else if (targetm.calls.promote_prototypes (type)
	   && INTEGRAL_TYPE_P (type)
	   && COMPLETE_TYPE_P (type)
	   && INT_CST_LT_UNSIGNED (TYPE_SIZE (type),
				   TYPE_SIZE (integer_type_node)))
    type = integer_type_node;

  return type;
}

/* Actually perform the appropriate conversion.  */

tree
convert_for_arg_passing (tree type, tree val)
{
  tree bitfield_type;

  /* If VAL is a bitfield, then -- since it has already been converted
     to TYPE -- it cannot have a precision greater than TYPE.  

     If it has a smaller precision, we must widen it here.  For
     example, passing "int f:3;" to a function expecting an "int" will
     not result in any conversion before this point.

     If the precision is the same we must not risk widening.  For
     example, the COMPONENT_REF for a 32-bit "long long" bitfield will
     often have type "int", even though the C++ type for the field is
     "long long".  If the value is being passed to a function
     expecting an "int", then no conversions will be required.  But,
     if we call convert_bitfield_to_declared_type, the bitfield will
     be converted to "long long".  */
  bitfield_type = is_bitfield_expr_with_lowered_type (val);
  if (bitfield_type 
      && TYPE_PRECISION (TREE_TYPE (val)) < TYPE_PRECISION (type))
    val = convert_to_integer (TYPE_MAIN_VARIANT (bitfield_type), val);

  if (val == error_mark_node)
    ;
  /* Pass classes with copy ctors by invisible reference.  */
  else if (TREE_ADDRESSABLE (type))
    val = build1 (ADDR_EXPR, build_reference_type (type), val);
  else if (targetm.calls.promote_prototypes (type)
	   && INTEGRAL_TYPE_P (type)
	   && COMPLETE_TYPE_P (type)
	   && INT_CST_LT_UNSIGNED (TYPE_SIZE (type),
				   TYPE_SIZE (integer_type_node)))
    val = perform_integral_promotions (val);
  if (warn_missing_format_attribute)
    {
      tree rhstype = TREE_TYPE (val);
      const enum tree_code coder = TREE_CODE (rhstype);
      const enum tree_code codel = TREE_CODE (type);
      if ((codel == POINTER_TYPE || codel == REFERENCE_TYPE)
	  && coder == codel
	  && check_missing_format_attribute (type, rhstype))
	warning (OPT_Wmissing_format_attribute,
		 "argument of function call might be a candidate for a format attribute");
    }
  return val;
}

/* Returns true iff FN is a function with magic varargs, i.e. ones for
   which no conversions at all should be done.  This is true for some
   builtins which don't act like normal functions.  */

static bool
magic_varargs_p (tree fn)
{
  if (DECL_BUILT_IN (fn))
    switch (DECL_FUNCTION_CODE (fn))
      {
      case BUILT_IN_CLASSIFY_TYPE:
      case BUILT_IN_CONSTANT_P:
      case BUILT_IN_NEXT_ARG:
      case BUILT_IN_VA_START:
	return true;

      default:;
	return lookup_attribute ("type generic",
				 TYPE_ATTRIBUTES (TREE_TYPE (fn))) != 0;
      }

  return false;
}

/* Subroutine of the various build_*_call functions.  Overload resolution
   has chosen a winning candidate CAND; build up a CALL_EXPR accordingly.
   ARGS is a TREE_LIST of the unconverted arguments to the call.  FLAGS is a
   bitmask of various LOOKUP_* flags which apply to the call itself.  */

static tree
build_over_call (struct z_candidate *cand, int flags, tsubst_flags_t complain)
{
  tree fn = cand->fn;
  const VEC(tree,gc) *args = cand->args;
  tree first_arg = cand->first_arg;
  conversion **convs = cand->convs;
  conversion *conv;
  tree parm = TYPE_ARG_TYPES (TREE_TYPE (fn));
  int parmlen;
  tree val;
  int i = 0;
  int j = 0;
  unsigned int arg_index = 0;
  int is_method = 0;
  int nargs;
  tree *argarray;
  bool already_used = false;

  /* In a template, there is no need to perform all of the work that
     is normally done.  We are only interested in the type of the call
     expression, i.e., the return type of the function.  Any semantic
     errors will be deferred until the template is instantiated.  */
  if (processing_template_decl)
    {
      tree expr;
      tree return_type;
      const tree *argarray;
      unsigned int nargs;

      return_type = TREE_TYPE (TREE_TYPE (fn));
      nargs = VEC_length (tree, args);
      if (first_arg == NULL_TREE)
	argarray = VEC_address (tree, CONST_CAST (VEC(tree,gc) *, args));
      else
	{
	  tree *alcarray;
	  unsigned int ix;
	  tree arg;

	  ++nargs;
	  alcarray = XALLOCAVEC (tree, nargs);
	  alcarray[0] = first_arg;
	  FOR_EACH_VEC_ELT (tree, args, ix, arg)
	    alcarray[ix + 1] = arg;
	  argarray = alcarray;
	}
      expr = build_call_array_loc (input_location,
				   return_type, build_addr_func (fn), nargs,
				   argarray);
      if (TREE_THIS_VOLATILE (fn) && cfun)
	current_function_returns_abnormally = 1;
      if (!VOID_TYPE_P (return_type))
	require_complete_type_sfinae (return_type, complain);
      return convert_from_reference (expr);
    }

  /* Give any warnings we noticed during overload resolution.  */
  if (cand->warnings && (complain & tf_warning))
    {
      struct candidate_warning *w;
      for (w = cand->warnings; w; w = w->next)
	joust (cand, w->loser, 1);
    }

  /* Make =delete work with SFINAE.  */
  if (DECL_DELETED_FN (fn) && !(complain & tf_error))
    return error_mark_node;

  if (DECL_FUNCTION_MEMBER_P (fn))
    {
      tree access_fn;
      /* If FN is a template function, two cases must be considered.
	 For example:

	   struct A {
	     protected:
	       template <class T> void f();
	   };
	   template <class T> struct B {
	     protected:
	       void g();
	   };
	   struct C : A, B<int> {
	     using A::f;	// #1
	     using B<int>::g;	// #2
	   };

	 In case #1 where `A::f' is a member template, DECL_ACCESS is
	 recorded in the primary template but not in its specialization.
	 We check access of FN using its primary template.

	 In case #2, where `B<int>::g' has a DECL_TEMPLATE_INFO simply
	 because it is a member of class template B, DECL_ACCESS is
	 recorded in the specialization `B<int>::g'.  We cannot use its
	 primary template because `B<T>::g' and `B<int>::g' may have
	 different access.  */
      if (DECL_TEMPLATE_INFO (fn)
	  && DECL_MEMBER_TEMPLATE_P (DECL_TI_TEMPLATE (fn)))
	access_fn = DECL_TI_TEMPLATE (fn);
      else
	access_fn = fn;
      if (flags & LOOKUP_SPECULATIVE)
	{
	  if (!speculative_access_check (cand->access_path, access_fn, fn,
					 !!(flags & LOOKUP_COMPLAIN)))
	    return error_mark_node;
	}
      else
	perform_or_defer_access_check (cand->access_path, access_fn, fn);
    }

  /* If we're checking for implicit delete, don't bother with argument
     conversions.  */
  if (flags & LOOKUP_SPECULATIVE)
    {
      if (DECL_DELETED_FN (fn))
	{
	  if (flags & LOOKUP_COMPLAIN)
	    mark_used (fn);
	  return error_mark_node;
	}
      if (cand->viable == 1)
	return fn;
      else if (!(flags & LOOKUP_COMPLAIN))
	/* Reject bad conversions now.  */
	return error_mark_node;
      /* else continue to get conversion error.  */
    }

  /* Find maximum size of vector to hold converted arguments.  */
  parmlen = list_length (parm);
  nargs = VEC_length (tree, args) + (first_arg != NULL_TREE ? 1 : 0);
  if (parmlen > nargs)
    nargs = parmlen;
  argarray = XALLOCAVEC (tree, nargs);

  /* The implicit parameters to a constructor are not considered by overload
     resolution, and must be of the proper type.  */
  if (DECL_CONSTRUCTOR_P (fn))
    {
      if (first_arg != NULL_TREE)
	{
	  argarray[j++] = first_arg;
	  first_arg = NULL_TREE;
	}
      else
	{
	  argarray[j++] = VEC_index (tree, args, arg_index);
	  ++arg_index;
	}
      parm = TREE_CHAIN (parm);
      /* We should never try to call the abstract constructor.  */
      gcc_assert (!DECL_HAS_IN_CHARGE_PARM_P (fn));

      if (DECL_HAS_VTT_PARM_P (fn))
	{
	  argarray[j++] = VEC_index (tree, args, arg_index);
	  ++arg_index;
	  parm = TREE_CHAIN (parm);
	}
    }
  /* Bypass access control for 'this' parameter.  */
  else if (TREE_CODE (TREE_TYPE (fn)) == METHOD_TYPE)
    {
      tree parmtype = TREE_VALUE (parm);
      tree arg = (first_arg != NULL_TREE
		  ? first_arg
		  : VEC_index (tree, args, arg_index));
      tree argtype = TREE_TYPE (arg);
      tree converted_arg;
      tree base_binfo;

      if (convs[i]->bad_p)
	{
	  if (complain & tf_error)
	    permerror (input_location, "passing %qT as %<this%> argument of %q#D discards qualifiers",
		       TREE_TYPE (argtype), fn);
	  else
	    return error_mark_node;
	}

      /* [class.mfct.nonstatic]: If a nonstatic member function of a class
	 X is called for an object that is not of type X, or of a type
	 derived from X, the behavior is undefined.

	 So we can assume that anything passed as 'this' is non-null, and
	 optimize accordingly.  */
      gcc_assert (TREE_CODE (parmtype) == POINTER_TYPE);
      /* Convert to the base in which the function was declared.  */
      gcc_assert (cand->conversion_path != NULL_TREE);
      converted_arg = build_base_path (PLUS_EXPR,
				       arg,
				       cand->conversion_path,
				       1);
      /* Check that the base class is accessible.  */
      if (!accessible_base_p (TREE_TYPE (argtype),
			      BINFO_TYPE (cand->conversion_path), true))
	error ("%qT is not an accessible base of %qT",
	       BINFO_TYPE (cand->conversion_path),
	       TREE_TYPE (argtype));
      /* If fn was found by a using declaration, the conversion path
	 will be to the derived class, not the base declaring fn. We
	 must convert from derived to base.  */
      base_binfo = lookup_base (TREE_TYPE (TREE_TYPE (converted_arg)),
				TREE_TYPE (parmtype), ba_unique, NULL);
      converted_arg = build_base_path (PLUS_EXPR, converted_arg,
				       base_binfo, 1);

      argarray[j++] = converted_arg;
      parm = TREE_CHAIN (parm);
      if (first_arg != NULL_TREE)
	first_arg = NULL_TREE;
      else
	++arg_index;
      ++i;
      is_method = 1;
    }

  gcc_assert (first_arg == NULL_TREE);
  for (; arg_index < VEC_length (tree, args) && parm;
       parm = TREE_CHAIN (parm), ++arg_index, ++i)
    {
      tree type = TREE_VALUE (parm);
      tree arg = VEC_index (tree, args, arg_index);

      conv = convs[i];

      /* Don't make a copy here if build_call is going to.  */
      if (conv->kind == ck_rvalue
	  && COMPLETE_TYPE_P (complete_type (type))
	  && !TREE_ADDRESSABLE (type))
	conv = conv->u.next;

      /* Warn about initializer_list deduction that isn't currently in the
	 working draft.  */
      if (cxx_dialect > cxx98
	  && flag_deduce_init_list
	  && cand->template_decl
	  && is_std_init_list (non_reference (type))
	  && BRACE_ENCLOSED_INITIALIZER_P (arg))
	{
	  tree tmpl = TI_TEMPLATE (cand->template_decl);
	  tree realparm = chain_index (j, DECL_ARGUMENTS (cand->fn));
	  tree patparm = get_pattern_parm (realparm, tmpl);
	  tree pattype = TREE_TYPE (patparm);
	  if (PACK_EXPANSION_P (pattype))
	    pattype = PACK_EXPANSION_PATTERN (pattype);
	  pattype = non_reference (pattype);

	  if (TREE_CODE (pattype) == TEMPLATE_TYPE_PARM
	      && (cand->explicit_targs == NULL_TREE
		  || (TREE_VEC_LENGTH (cand->explicit_targs)
		      <= TEMPLATE_TYPE_IDX (pattype))))
	    {
	      pedwarn (input_location, 0, "deducing %qT as %qT",
		       non_reference (TREE_TYPE (patparm)),
		       non_reference (type));
	      pedwarn (input_location, 0, "  in call to %q+D", cand->fn);
	      pedwarn (input_location, 0,
		       "  (you can disable this with -fno-deduce-init-list)");
	    }
	}

      val = convert_like_with_context (conv, arg, fn, i-is_method, complain);

      val = convert_for_arg_passing (type, val);
      if (val == error_mark_node)
        return error_mark_node;
      else
        argarray[j++] = val;
    }

  /* Default arguments */
  for (; parm && parm != void_list_node; parm = TREE_CHAIN (parm), i++)
    argarray[j++] = convert_default_arg (TREE_VALUE (parm),
					 TREE_PURPOSE (parm),
					 fn, i - is_method);
  /* Ellipsis */
  for (; arg_index < VEC_length (tree, args); ++arg_index)
    {
      tree a = VEC_index (tree, args, arg_index);
      if (magic_varargs_p (fn))
	/* Do no conversions for magic varargs.  */
	a = mark_type_use (a);
      else
	a = convert_arg_to_ellipsis (a);
      argarray[j++] = a;
    }

  gcc_assert (j <= nargs);
  nargs = j;

  check_function_arguments (TYPE_ATTRIBUTES (TREE_TYPE (fn)),
			    nargs, argarray, TYPE_ARG_TYPES (TREE_TYPE (fn)));

  /* Avoid actually calling copy constructors and copy assignment operators,
     if possible.  */

  if (! flag_elide_constructors)
    /* Do things the hard way.  */;
  else if (cand->num_convs == 1 
           && (DECL_COPY_CONSTRUCTOR_P (fn) 
               || DECL_MOVE_CONSTRUCTOR_P (fn)))
    {
      tree targ;
      tree arg = argarray[num_artificial_parms_for (fn)];
      tree fa;
      bool trivial = trivial_fn_p (fn);

      /* Pull out the real argument, disregarding const-correctness.  */
      targ = arg;
      while (CONVERT_EXPR_P (targ)
	     || TREE_CODE (targ) == NON_LVALUE_EXPR)
	targ = TREE_OPERAND (targ, 0);
      if (TREE_CODE (targ) == ADDR_EXPR)
	{
	  targ = TREE_OPERAND (targ, 0);
	  if (!same_type_ignoring_top_level_qualifiers_p
	      (TREE_TYPE (TREE_TYPE (arg)), TREE_TYPE (targ)))
	    targ = NULL_TREE;
	}
      else
	targ = NULL_TREE;

      if (targ)
	arg = targ;
      else
	arg = cp_build_indirect_ref (arg, RO_NULL, complain);

      /* [class.copy]: the copy constructor is implicitly defined even if
	 the implementation elided its use.  */
<<<<<<< HEAD
      else if (TYPE_HAS_COMPLEX_INIT_REF (DECL_CONTEXT (fn))
	       || move_fn_p (fn))
=======
      if (!trivial || DECL_DELETED_FN (fn))
>>>>>>> 155d23aa
	{
	  mark_used (fn);
	  already_used = true;
	}

      /* If we're creating a temp and we already have one, don't create a
	 new one.  If we're not creating a temp but we get one, use
	 INIT_EXPR to collapse the temp into our target.  Otherwise, if the
	 ctor is trivial, do a bitwise copy with a simple TARGET_EXPR for a
	 temp or an INIT_EXPR otherwise.  */
      fa = argarray[0];
      if (integer_zerop (fa))
	{
	  if (TREE_CODE (arg) == TARGET_EXPR)
	    return arg;
<<<<<<< HEAD
	  else if (TYPE_HAS_TRIVIAL_INIT_REF (DECL_CONTEXT (fn))
		   && !move_fn_p (fn))
	    return build_target_expr_with_type (arg, DECL_CONTEXT (fn));
=======
	  else if (trivial)
	    return force_target_expr (DECL_CONTEXT (fn), arg);
>>>>>>> 155d23aa
	}
      else if (TREE_CODE (arg) == TARGET_EXPR || trivial)
	{
	  tree to = stabilize_reference (cp_build_indirect_ref (fa, RO_NULL,
								complain));

	  val = build2 (INIT_EXPR, DECL_CONTEXT (fn), to, arg);
	  return val;
	}
    }
  else if (DECL_OVERLOADED_OPERATOR_P (fn) == NOP_EXPR
	   && trivial_fn_p (fn)
	   && !DECL_DELETED_FN (fn))
    {
      tree to = stabilize_reference
	(cp_build_indirect_ref (argarray[0], RO_NULL, complain));
      tree type = TREE_TYPE (to);
      tree as_base = CLASSTYPE_AS_BASE (type);
      tree arg = argarray[1];

      if (is_really_empty_class (type))
	{
	  /* Avoid copying empty classes.  */
	  val = build2 (COMPOUND_EXPR, void_type_node, to, arg);
	  TREE_NO_WARNING (val) = 1;
	  val = build2 (COMPOUND_EXPR, type, val, to);
	  TREE_NO_WARNING (val) = 1;
	}
      else if (tree_int_cst_equal (TYPE_SIZE (type), TYPE_SIZE (as_base)))
	{
	  arg = cp_build_indirect_ref (arg, RO_NULL, complain);
	  val = build2 (MODIFY_EXPR, TREE_TYPE (to), to, arg);
	}
      else
	{
	  /* We must only copy the non-tail padding parts.
	     Use __builtin_memcpy for the bitwise copy.
	     FIXME fix 22488 so we can go back to using MODIFY_EXPR
	     instead of an explicit call to memcpy.  */
	
	  tree arg0, arg1, arg2, t;
	  tree test = NULL_TREE;

	  arg2 = TYPE_SIZE_UNIT (as_base);
	  arg1 = arg;
	  arg0 = cp_build_addr_expr (to, complain);

	  if (!can_trust_pointer_alignment ())
	    {
	      /* If we can't be sure about pointer alignment, a call
		 to __builtin_memcpy is expanded as a call to memcpy, which
		 is invalid with identical args.  Otherwise it is
		 expanded as a block move, which should be safe.  */
	      arg0 = save_expr (arg0);
	      arg1 = save_expr (arg1);
	      test = build2 (EQ_EXPR, boolean_type_node, arg0, arg1);
	    }
	  t = implicit_built_in_decls[BUILT_IN_MEMCPY];
	  t = build_call_n (t, 3, arg0, arg1, arg2);

	  t = convert (TREE_TYPE (arg0), t);
	  if (test)
	    t = build3 (COND_EXPR, TREE_TYPE (t), test, arg0, t);
	  val = cp_build_indirect_ref (t, RO_NULL, complain);
          TREE_NO_WARNING (val) = 1;
	}

      return val;
    }
  /* FIXME handle trivial default constructor and destructor, too.  */

  if (!already_used)
    mark_used (fn);

  if (DECL_VINDEX (fn) && (flags & LOOKUP_NONVIRTUAL) == 0)
    {
      tree t;
      tree binfo = lookup_base (TREE_TYPE (TREE_TYPE (argarray[0])),
				DECL_CONTEXT (fn),
				ba_any, NULL);
      gcc_assert (binfo && binfo != error_mark_node);

      /* Warn about deprecated virtual functions now, since we're about
	 to throw away the decl.  */
      if (TREE_DEPRECATED (fn))
	warn_deprecated_use (fn, NULL_TREE);

      argarray[0] = build_base_path (PLUS_EXPR, argarray[0], binfo, 1);
      if (TREE_SIDE_EFFECTS (argarray[0]))
	argarray[0] = save_expr (argarray[0]);
      t = build_pointer_type (TREE_TYPE (fn));
      if (DECL_CONTEXT (fn) && TYPE_JAVA_INTERFACE (DECL_CONTEXT (fn)))
	fn = build_java_interface_fn_ref (fn, argarray[0]);
      else
	fn = build_vfn_ref (argarray[0], DECL_VINDEX (fn));
      TREE_TYPE (fn) = t;
    }
  else
    fn = build_addr_func (fn);

  return build_cxx_call (fn, nargs, argarray);
}

/* Build and return a call to FN, using NARGS arguments in ARGARRAY.
   This function performs no overload resolution, conversion, or other
   high-level operations.  */

tree
build_cxx_call (tree fn, int nargs, tree *argarray)
{
  tree fndecl;

  fn = build_call_a (fn, nargs, argarray);

  /* If this call might throw an exception, note that fact.  */
  fndecl = get_callee_fndecl (fn);
  if ((!fndecl || !TREE_NOTHROW (fndecl))
      && at_function_scope_p ()
      && cfun
      && cp_function_chain)
    cp_function_chain->can_throw = 1;

  /* Check that arguments to builtin functions match the expectations.  */
  if (fndecl
      && DECL_BUILT_IN (fndecl)
      && DECL_BUILT_IN_CLASS (fndecl) == BUILT_IN_NORMAL
      && !check_builtin_function_arguments (fndecl, nargs, argarray))
    return error_mark_node;

  /* Some built-in function calls will be evaluated at compile-time in
     fold ().  */
  fn = fold_if_not_in_template (fn);

  if (VOID_TYPE_P (TREE_TYPE (fn)))
    return fn;

  fn = require_complete_type (fn);
  if (fn == error_mark_node)
    return error_mark_node;

  if (MAYBE_CLASS_TYPE_P (TREE_TYPE (fn)))
    fn = build_cplus_new (TREE_TYPE (fn), fn);
  return convert_from_reference (fn);
}

static GTY(()) tree java_iface_lookup_fn;

/* Make an expression which yields the address of the Java interface
   method FN.  This is achieved by generating a call to libjava's
   _Jv_LookupInterfaceMethodIdx().  */

static tree
build_java_interface_fn_ref (tree fn, tree instance)
{
  tree lookup_fn, method, idx;
  tree klass_ref, iface, iface_ref;
  int i;

  if (!java_iface_lookup_fn)
    {
      tree ftype = build_function_type_list (ptr_type_node,
					     ptr_type_node, ptr_type_node,
					     java_int_type_node, NULL_TREE);
      java_iface_lookup_fn
	= add_builtin_function ("_Jv_LookupInterfaceMethodIdx", ftype,
				0, NOT_BUILT_IN, NULL, NULL_TREE);
    }

  /* Look up the pointer to the runtime java.lang.Class object for `instance'.
     This is the first entry in the vtable.  */
  klass_ref = build_vtbl_ref (cp_build_indirect_ref (instance, RO_NULL, 
                                                     tf_warning_or_error),
			      integer_zero_node);

  /* Get the java.lang.Class pointer for the interface being called.  */
  iface = DECL_CONTEXT (fn);
  iface_ref = lookup_field (iface, get_identifier ("class$"), 0, false);
  if (!iface_ref || TREE_CODE (iface_ref) != VAR_DECL
      || DECL_CONTEXT (iface_ref) != iface)
    {
      error ("could not find class$ field in java interface type %qT",
		iface);
      return error_mark_node;
    }
  iface_ref = build_address (iface_ref);
  iface_ref = convert (build_pointer_type (iface), iface_ref);

  /* Determine the itable index of FN.  */
  i = 1;
  for (method = TYPE_METHODS (iface); method; method = DECL_CHAIN (method))
    {
      if (!DECL_VIRTUAL_P (method))
	continue;
      if (fn == method)
	break;
      i++;
    }
  idx = build_int_cst (NULL_TREE, i);

  lookup_fn = build1 (ADDR_EXPR,
		      build_pointer_type (TREE_TYPE (java_iface_lookup_fn)),
		      java_iface_lookup_fn);
  return build_call_nary (ptr_type_node, lookup_fn,
			  3, klass_ref, iface_ref, idx);
}

/* Returns the value to use for the in-charge parameter when making a
   call to a function with the indicated NAME.

   FIXME:Can't we find a neater way to do this mapping?  */

tree
in_charge_arg_for_name (tree name)
{
 if (name == base_ctor_identifier
      || name == base_dtor_identifier)
    return integer_zero_node;
  else if (name == complete_ctor_identifier)
    return integer_one_node;
  else if (name == complete_dtor_identifier)
    return integer_two_node;
  else if (name == deleting_dtor_identifier)
    return integer_three_node;

  /* This function should only be called with one of the names listed
     above.  */
  gcc_unreachable ();
  return NULL_TREE;
}

/* Build a call to a constructor, destructor, or an assignment
   operator for INSTANCE, an expression with class type.  NAME
   indicates the special member function to call; *ARGS are the
   arguments.  ARGS may be NULL.  This may change ARGS.  BINFO
   indicates the base of INSTANCE that is to be passed as the `this'
   parameter to the member function called.

   FLAGS are the LOOKUP_* flags to use when processing the call.

   If NAME indicates a complete object constructor, INSTANCE may be
   NULL_TREE.  In this case, the caller will call build_cplus_new to
   store the newly constructed object into a VAR_DECL.  */

tree
build_special_member_call (tree instance, tree name, VEC(tree,gc) **args,
			   tree binfo, int flags, tsubst_flags_t complain)
{
  tree fns;
  /* The type of the subobject to be constructed or destroyed.  */
  tree class_type;
  VEC(tree,gc) *allocated = NULL;
  tree ret;

  gcc_assert (name == complete_ctor_identifier
	      || name == base_ctor_identifier
	      || name == complete_dtor_identifier
	      || name == base_dtor_identifier
	      || name == deleting_dtor_identifier
	      || name == ansi_assopname (NOP_EXPR));
  if (TYPE_P (binfo))
    {
      /* Resolve the name.  */
      if (!complete_type_or_maybe_complain (binfo, NULL_TREE, complain))
	return error_mark_node;

      binfo = TYPE_BINFO (binfo);
    }

  gcc_assert (binfo != NULL_TREE);

  class_type = BINFO_TYPE (binfo);

  /* Handle the special case where INSTANCE is NULL_TREE.  */
  if (name == complete_ctor_identifier && !instance)
    {
      instance = build_int_cst (build_pointer_type (class_type), 0);
      instance = build1 (INDIRECT_REF, class_type, instance);
    }
  else
    {
      if (name == complete_dtor_identifier
	  || name == base_dtor_identifier
	  || name == deleting_dtor_identifier)
	gcc_assert (args == NULL || VEC_empty (tree, *args));

      /* Convert to the base class, if necessary.  */
      if (!same_type_ignoring_top_level_qualifiers_p
	  (TREE_TYPE (instance), BINFO_TYPE (binfo)))
	{
	  if (name != ansi_assopname (NOP_EXPR))
	    /* For constructors and destructors, either the base is
	       non-virtual, or it is virtual but we are doing the
	       conversion from a constructor or destructor for the
	       complete object.  In either case, we can convert
	       statically.  */
	    instance = convert_to_base_statically (instance, binfo);
	  else
	    /* However, for assignment operators, we must convert
	       dynamically if the base is virtual.  */
	    instance = build_base_path (PLUS_EXPR, instance,
					binfo, /*nonnull=*/1);
	}
    }

  gcc_assert (instance != NULL_TREE);

  fns = lookup_fnfields (binfo, name, 1);

  /* When making a call to a constructor or destructor for a subobject
     that uses virtual base classes, pass down a pointer to a VTT for
     the subobject.  */
  if ((name == base_ctor_identifier
       || name == base_dtor_identifier)
      && CLASSTYPE_VBASECLASSES (class_type))
    {
      tree vtt;
      tree sub_vtt;

      /* If the current function is a complete object constructor
	 or destructor, then we fetch the VTT directly.
	 Otherwise, we look it up using the VTT we were given.  */
      vtt = DECL_CHAIN (CLASSTYPE_VTABLES (current_class_type));
      vtt = decay_conversion (vtt);
      vtt = build3 (COND_EXPR, TREE_TYPE (vtt),
		    build2 (EQ_EXPR, boolean_type_node,
			    current_in_charge_parm, integer_zero_node),
		    current_vtt_parm,
		    vtt);
      gcc_assert (BINFO_SUBVTT_INDEX (binfo));
      sub_vtt = build2 (POINTER_PLUS_EXPR, TREE_TYPE (vtt), vtt,
			BINFO_SUBVTT_INDEX (binfo));

      if (args == NULL)
	{
	  allocated = make_tree_vector ();
	  args = &allocated;
	}

      VEC_safe_insert (tree, gc, *args, 0, sub_vtt);
    }

  ret = build_new_method_call (instance, fns, args,
			       TYPE_BINFO (BINFO_TYPE (binfo)),
			       flags, /*fn=*/NULL,
			       complain);

  if (allocated != NULL)
    release_tree_vector (allocated);

  return ret;
}

/* Return the NAME, as a C string.  The NAME indicates a function that
   is a member of TYPE.  *FREE_P is set to true if the caller must
   free the memory returned.

   Rather than go through all of this, we should simply set the names
   of constructors and destructors appropriately, and dispense with
   ctor_identifier, dtor_identifier, etc.  */

static char *
name_as_c_string (tree name, tree type, bool *free_p)
{
  char *pretty_name;

  /* Assume that we will not allocate memory.  */
  *free_p = false;
  /* Constructors and destructors are special.  */
  if (IDENTIFIER_CTOR_OR_DTOR_P (name))
    {
      pretty_name
	= CONST_CAST (char *, identifier_to_locale (IDENTIFIER_POINTER (constructor_name (type))));
      /* For a destructor, add the '~'.  */
      if (name == complete_dtor_identifier
	  || name == base_dtor_identifier
	  || name == deleting_dtor_identifier)
	{
	  pretty_name = concat ("~", pretty_name, NULL);
	  /* Remember that we need to free the memory allocated.  */
	  *free_p = true;
	}
    }
  else if (IDENTIFIER_TYPENAME_P (name))
    {
      pretty_name = concat ("operator ",
			    type_as_string_translate (TREE_TYPE (name),
						      TFF_PLAIN_IDENTIFIER),
			    NULL);
      /* Remember that we need to free the memory allocated.  */
      *free_p = true;
    }
  else
    pretty_name = CONST_CAST (char *, identifier_to_locale (IDENTIFIER_POINTER (name)));

  return pretty_name;
}

/* Build a call to "INSTANCE.FN (ARGS)".  If FN_P is non-NULL, it will
   be set, upon return, to the function called.  ARGS may be NULL.
   This may change ARGS.  */

tree
build_new_method_call (tree instance, tree fns, VEC(tree,gc) **args,
		       tree conversion_path, int flags,
		       tree *fn_p, tsubst_flags_t complain)
{
  struct z_candidate *candidates = 0, *cand;
  tree explicit_targs = NULL_TREE;
  tree basetype = NULL_TREE;
  tree access_binfo;
  tree optype;
  tree first_mem_arg = NULL_TREE;
  tree instance_ptr;
  tree name;
  bool skip_first_for_error;
  VEC(tree,gc) *user_args;
  tree call;
  tree fn;
  int template_only = 0;
  bool any_viable_p;
  tree orig_instance;
  tree orig_fns;
  VEC(tree,gc) *orig_args = NULL;
  void *p;

  gcc_assert (instance != NULL_TREE);

  /* We don't know what function we're going to call, yet.  */
  if (fn_p)
    *fn_p = NULL_TREE;

  if (error_operand_p (instance)
      || !fns || error_operand_p (fns))
    return error_mark_node;

  if (!BASELINK_P (fns))
    {
      if (complain & tf_error)
	error ("call to non-function %qD", fns);
      return error_mark_node;
    }

  orig_instance = instance;
  orig_fns = fns;

  /* Dismantle the baselink to collect all the information we need.  */
  if (!conversion_path)
    conversion_path = BASELINK_BINFO (fns);
  access_binfo = BASELINK_ACCESS_BINFO (fns);
  optype = BASELINK_OPTYPE (fns);
  fns = BASELINK_FUNCTIONS (fns);
  if (TREE_CODE (fns) == TEMPLATE_ID_EXPR)
    {
      explicit_targs = TREE_OPERAND (fns, 1);
      fns = TREE_OPERAND (fns, 0);
      template_only = 1;
    }
  gcc_assert (TREE_CODE (fns) == FUNCTION_DECL
	      || TREE_CODE (fns) == TEMPLATE_DECL
	      || TREE_CODE (fns) == OVERLOAD);
  fn = get_first_fn (fns);
  name = DECL_NAME (fn);

  basetype = TYPE_MAIN_VARIANT (TREE_TYPE (instance));
  gcc_assert (CLASS_TYPE_P (basetype));

  if (processing_template_decl)
    {
      orig_args = args == NULL ? NULL : make_tree_vector_copy (*args);
      instance = build_non_dependent_expr (instance);
      if (args != NULL)
	make_args_non_dependent (*args);
    }

  user_args = args == NULL ? NULL : *args;
  /* Under DR 147 A::A() is an invalid constructor call,
     not a functional cast.  */
  if (DECL_MAYBE_IN_CHARGE_CONSTRUCTOR_P (fn))
    {
      if (! (complain & tf_error))
	return error_mark_node;

      permerror (input_location,
		 "cannot call constructor %<%T::%D%> directly",
		 basetype, name);
      permerror (input_location, "  for a function-style cast, remove the "
		 "redundant %<::%D%>", name);
      call = build_functional_cast (basetype, build_tree_list_vec (user_args),
				    complain);
      return call;
    }

  /* Figure out whether to skip the first argument for the error
     message we will display to users if an error occurs.  We don't
     want to display any compiler-generated arguments.  The "this"
     pointer hasn't been added yet.  However, we must remove the VTT
     pointer if this is a call to a base-class constructor or
     destructor.  */
  skip_first_for_error = false;
  if (IDENTIFIER_CTOR_OR_DTOR_P (name))
    {
      /* Callers should explicitly indicate whether they want to construct
	 the complete object or just the part without virtual bases.  */
      gcc_assert (name != ctor_identifier);
      /* Similarly for destructors.  */
      gcc_assert (name != dtor_identifier);
      /* Remove the VTT pointer, if present.  */
      if ((name == base_ctor_identifier || name == base_dtor_identifier)
	  && CLASSTYPE_VBASECLASSES (basetype))
	skip_first_for_error = true;
    }

  /* Process the argument list.  */
  if (args != NULL && *args != NULL)
    {
      *args = resolve_args (*args);
      if (*args == NULL)
	return error_mark_node;
    }

  instance_ptr = build_this (instance);

  /* It's OK to call destructors and constructors on cv-qualified objects.
     Therefore, convert the INSTANCE_PTR to the unqualified type, if
     necessary.  */
  if (DECL_DESTRUCTOR_P (fn)
      || DECL_CONSTRUCTOR_P (fn))
    {
      tree type = build_pointer_type (basetype);
      if (!same_type_p (type, TREE_TYPE (instance_ptr)))
	instance_ptr = build_nop (type, instance_ptr);
    }
  if (DECL_DESTRUCTOR_P (fn))
    name = complete_dtor_identifier;

  first_mem_arg = instance_ptr;

  /* Get the high-water mark for the CONVERSION_OBSTACK.  */
  p = conversion_obstack_alloc (0);

  /* If CONSTRUCTOR_IS_DIRECT_INIT is set, this was a T{ } form
     initializer, not T({ }).  */
  if (DECL_CONSTRUCTOR_P (fn) && args != NULL && !VEC_empty (tree, *args)
      && BRACE_ENCLOSED_INITIALIZER_P (VEC_index (tree, *args, 0))
      && CONSTRUCTOR_IS_DIRECT_INIT (VEC_index (tree, *args, 0)))
    {
      gcc_assert (VEC_length (tree, *args) == 1
		  && !(flags & LOOKUP_ONLYCONVERTING));

      add_list_candidates (fns, first_mem_arg, VEC_index (tree, *args, 0),
			   basetype, explicit_targs, template_only,
			   conversion_path, access_binfo, flags, &candidates);
    }
  else
    {
      add_candidates (fns, first_mem_arg, user_args, optype,
		      explicit_targs, template_only, conversion_path,
		      access_binfo, flags, &candidates);
    }
  any_viable_p = false;
  candidates = splice_viable (candidates, pedantic, &any_viable_p);

  if (!any_viable_p)
    {
      if (complain & tf_error)
	{
	  if (!COMPLETE_OR_OPEN_TYPE_P (basetype))
	    cxx_incomplete_type_error (instance_ptr, basetype);
	  else if (optype)
	    error ("no matching function for call to %<%T::operator %T(%A)%#V%>",
		   basetype, optype, build_tree_list_vec (user_args),
		   TREE_TYPE (TREE_TYPE (instance_ptr)));
	  else
	    {
	      char *pretty_name;
	      bool free_p;
	      tree arglist;

	      pretty_name = name_as_c_string (name, basetype, &free_p);
	      arglist = build_tree_list_vec (user_args);
	      if (skip_first_for_error)
		arglist = TREE_CHAIN (arglist);
	      error ("no matching function for call to %<%T::%s(%A)%#V%>",
		     basetype, pretty_name, arglist,
		     TREE_TYPE (TREE_TYPE (instance_ptr)));
	      if (free_p)
		free (pretty_name);
	    }
	  print_z_candidates (candidates);
	}
      call = error_mark_node;
    }
  else
    {
      cand = tourney (candidates);
      if (cand == 0)
	{
	  char *pretty_name;
	  bool free_p;
	  tree arglist;

	  if (complain & tf_error)
	    {
	      pretty_name = name_as_c_string (name, basetype, &free_p);
	      arglist = build_tree_list_vec (user_args);
	      if (skip_first_for_error)
		arglist = TREE_CHAIN (arglist);
	      error ("call of overloaded %<%s(%A)%> is ambiguous", pretty_name,
		     arglist);
	      print_z_candidates (candidates);
	      if (free_p)
		free (pretty_name);
	    }
	  call = error_mark_node;
	}
      else
	{
	  fn = cand->fn;

	  if (!(flags & LOOKUP_NONVIRTUAL)
	      && DECL_PURE_VIRTUAL_P (fn)
	      && instance == current_class_ref
	      && (DECL_CONSTRUCTOR_P (current_function_decl)
		  || DECL_DESTRUCTOR_P (current_function_decl))
	      && (complain & tf_warning))
	    /* This is not an error, it is runtime undefined
	       behavior.  */
	    warning (0, (DECL_CONSTRUCTOR_P (current_function_decl) ?
		      "pure virtual %q#D called from constructor"
		      : "pure virtual %q#D called from destructor"),
		     fn);

	  if (TREE_CODE (TREE_TYPE (fn)) == METHOD_TYPE
	      && is_dummy_object (instance_ptr))
	    {
	      if (complain & tf_error)
		error ("cannot call member function %qD without object",
		       fn);
	      call = error_mark_node;
	    }
	  else
	    {
	      if (DECL_VINDEX (fn) && ! (flags & LOOKUP_NONVIRTUAL)
		  && resolves_to_fixed_type_p (instance, 0))
		flags |= LOOKUP_NONVIRTUAL;
	      /* Now we know what function is being called.  */
	      if (fn_p)
		*fn_p = fn;
	      /* Build the actual CALL_EXPR.  */
	      call = build_over_call (cand, flags, complain);
	      /* In an expression of the form `a->f()' where `f' turns
		 out to be a static member function, `a' is
		 none-the-less evaluated.  */
	      if (TREE_CODE (TREE_TYPE (fn)) != METHOD_TYPE
		  && !is_dummy_object (instance_ptr)
		  && TREE_SIDE_EFFECTS (instance_ptr))
		call = build2 (COMPOUND_EXPR, TREE_TYPE (call),
			       instance_ptr, call);
	      else if (call != error_mark_node
		       && DECL_DESTRUCTOR_P (cand->fn)
		       && !VOID_TYPE_P (TREE_TYPE (call)))
		/* An explicit call of the form "x->~X()" has type
		   "void".  However, on platforms where destructors
		   return "this" (i.e., those where
		   targetm.cxx.cdtor_returns_this is true), such calls
		   will appear to have a return value of pointer type
		   to the low-level call machinery.  We do not want to
		   change the low-level machinery, since we want to be
		   able to optimize "delete f()" on such platforms as
		   "operator delete(~X(f()))" (rather than generating
		   "t = f(), ~X(t), operator delete (t)").  */
		call = build_nop (void_type_node, call);
	    }
	}
    }

  if (processing_template_decl && call != error_mark_node)
    {
      bool cast_to_void = false;

      if (TREE_CODE (call) == COMPOUND_EXPR)
	call = TREE_OPERAND (call, 1);
      else if (TREE_CODE (call) == NOP_EXPR)
	{
	  cast_to_void = true;
	  call = TREE_OPERAND (call, 0);
	}
      if (TREE_CODE (call) == INDIRECT_REF)
	call = TREE_OPERAND (call, 0);
      call = (build_min_non_dep_call_vec
	      (call,
	       build_min (COMPONENT_REF, TREE_TYPE (CALL_EXPR_FN (call)),
			  orig_instance, orig_fns, NULL_TREE),
	       orig_args));
      call = convert_from_reference (call);
      if (cast_to_void)
	call = build_nop (void_type_node, call);
    }

 /* Free all the conversions we allocated.  */
  obstack_free (&conversion_obstack, p);

  if (orig_args != NULL)
    release_tree_vector (orig_args);

  return call;
}

/* Returns true iff standard conversion sequence ICS1 is a proper
   subsequence of ICS2.  */

static bool
is_subseq (conversion *ics1, conversion *ics2)
{
  /* We can assume that a conversion of the same code
     between the same types indicates a subsequence since we only get
     here if the types we are converting from are the same.  */

  while (ics1->kind == ck_rvalue
	 || ics1->kind == ck_lvalue)
    ics1 = ics1->u.next;

  while (1)
    {
      while (ics2->kind == ck_rvalue
	     || ics2->kind == ck_lvalue)
	ics2 = ics2->u.next;

      if (ics2->kind == ck_user
	  || ics2->kind == ck_ambig
	  || ics2->kind == ck_aggr
	  || ics2->kind == ck_list
	  || ics2->kind == ck_identity)
	/* At this point, ICS1 cannot be a proper subsequence of
	   ICS2.  We can get a USER_CONV when we are comparing the
	   second standard conversion sequence of two user conversion
	   sequences.  */
	return false;

      ics2 = ics2->u.next;

      if (ics2->kind == ics1->kind
	  && same_type_p (ics2->type, ics1->type)
	  && same_type_p (ics2->u.next->type,
			  ics1->u.next->type))
	return true;
    }
}

/* Returns nonzero iff DERIVED is derived from BASE.  The inputs may
   be any _TYPE nodes.  */

bool
is_properly_derived_from (tree derived, tree base)
{
  if (!CLASS_TYPE_P (derived) || !CLASS_TYPE_P (base))
    return false;

  /* We only allow proper derivation here.  The DERIVED_FROM_P macro
     considers every class derived from itself.  */
  return (!same_type_ignoring_top_level_qualifiers_p (derived, base)
	  && DERIVED_FROM_P (base, derived));
}

/* We build the ICS for an implicit object parameter as a pointer
   conversion sequence.  However, such a sequence should be compared
   as if it were a reference conversion sequence.  If ICS is the
   implicit conversion sequence for an implicit object parameter,
   modify it accordingly.  */

static void
maybe_handle_implicit_object (conversion **ics)
{
  if ((*ics)->this_p)
    {
      /* [over.match.funcs]

	 For non-static member functions, the type of the
	 implicit object parameter is "reference to cv X"
	 where X is the class of which the function is a
	 member and cv is the cv-qualification on the member
	 function declaration.  */
      conversion *t = *ics;
      tree reference_type;

      /* The `this' parameter is a pointer to a class type.  Make the
	 implicit conversion talk about a reference to that same class
	 type.  */
      reference_type = TREE_TYPE (t->type);
      reference_type = build_reference_type (reference_type);

      if (t->kind == ck_qual)
	t = t->u.next;
      if (t->kind == ck_ptr)
	t = t->u.next;
      t = build_identity_conv (TREE_TYPE (t->type), NULL_TREE);
      t = direct_reference_binding (reference_type, t);
      t->this_p = 1;
      t->rvaluedness_matches_p = 0;
      *ics = t;
    }
}

/* If *ICS is a REF_BIND set *ICS to the remainder of the conversion,
   and return the initial reference binding conversion. Otherwise,
   leave *ICS unchanged and return NULL.  */

static conversion *
maybe_handle_ref_bind (conversion **ics)
{
  if ((*ics)->kind == ck_ref_bind)
    {
      conversion *old_ics = *ics;
      *ics = old_ics->u.next;
      (*ics)->user_conv_p = old_ics->user_conv_p;
      return old_ics;
    }

  return NULL;
}

/* Compare two implicit conversion sequences according to the rules set out in
   [over.ics.rank].  Return values:

      1: ics1 is better than ics2
     -1: ics2 is better than ics1
      0: ics1 and ics2 are indistinguishable */

static int
compare_ics (conversion *ics1, conversion *ics2)
{
  tree from_type1;
  tree from_type2;
  tree to_type1;
  tree to_type2;
  tree deref_from_type1 = NULL_TREE;
  tree deref_from_type2 = NULL_TREE;
  tree deref_to_type1 = NULL_TREE;
  tree deref_to_type2 = NULL_TREE;
  conversion_rank rank1, rank2;

  /* REF_BINDING is nonzero if the result of the conversion sequence
     is a reference type.   In that case REF_CONV is the reference
     binding conversion. */
  conversion *ref_conv1;
  conversion *ref_conv2;

  /* Handle implicit object parameters.  */
  maybe_handle_implicit_object (&ics1);
  maybe_handle_implicit_object (&ics2);

  /* Handle reference parameters.  */
  ref_conv1 = maybe_handle_ref_bind (&ics1);
  ref_conv2 = maybe_handle_ref_bind (&ics2);

  /* List-initialization sequence L1 is a better conversion sequence than
     list-initialization sequence L2 if L1 converts to
     std::initializer_list<X> for some X and L2 does not.  */
  if (ics1->kind == ck_list && ics2->kind != ck_list)
    return 1;
  if (ics2->kind == ck_list && ics1->kind != ck_list)
    return -1;

  /* [over.ics.rank]

     When  comparing  the  basic forms of implicit conversion sequences (as
     defined in _over.best.ics_)

     --a standard conversion sequence (_over.ics.scs_) is a better
       conversion sequence than a user-defined conversion sequence
       or an ellipsis conversion sequence, and

     --a user-defined conversion sequence (_over.ics.user_) is a
       better conversion sequence than an ellipsis conversion sequence
       (_over.ics.ellipsis_).  */
  rank1 = CONVERSION_RANK (ics1);
  rank2 = CONVERSION_RANK (ics2);

  if (rank1 > rank2)
    return -1;
  else if (rank1 < rank2)
    return 1;

  if (rank1 == cr_bad)
    {
      /* Both ICS are bad.  We try to make a decision based on what would
	 have happened if they'd been good.  This is not an extension,
	 we'll still give an error when we build up the call; this just
	 helps us give a more helpful error message.  */
      rank1 = BAD_CONVERSION_RANK (ics1);
      rank2 = BAD_CONVERSION_RANK (ics2);

      if (rank1 > rank2)
	return -1;
      else if (rank1 < rank2)
	return 1;

      /* We couldn't make up our minds; try to figure it out below.  */
    }

  if (ics1->ellipsis_p)
    /* Both conversions are ellipsis conversions.  */
    return 0;

  /* User-defined  conversion sequence U1 is a better conversion sequence
     than another user-defined conversion sequence U2 if they contain the
     same user-defined conversion operator or constructor and if the sec-
     ond standard conversion sequence of U1 is  better  than  the  second
     standard conversion sequence of U2.  */

  /* Handle list-conversion with the same code even though it isn't always
     ranked as a user-defined conversion and it doesn't have a second
     standard conversion sequence; it will still have the desired effect.
     Specifically, we need to do the reference binding comparison at the
     end of this function.  */

  if (ics1->user_conv_p || ics1->kind == ck_list)
    {
      conversion *t1;
      conversion *t2;

      for (t1 = ics1; t1->kind != ck_user; t1 = t1->u.next)
<<<<<<< HEAD
	if (t1->kind == ck_ambig || t1->kind == ck_aggr)
	  break;
      for (t2 = ics2; t2->kind != ck_user; t2 = t2->u.next)
	if (t2->kind == ck_ambig || t2->kind == ck_aggr)
=======
	if (t1->kind == ck_ambig || t1->kind == ck_aggr
	    || t1->kind == ck_list)
	  break;
      for (t2 = ics2; t2->kind != ck_user; t2 = t2->u.next)
	if (t2->kind == ck_ambig || t2->kind == ck_aggr
	    || t2->kind == ck_list)
>>>>>>> 155d23aa
	  break;

      if (t1->kind != t2->kind)
	return 0;
      else if (t1->kind == ck_user)
	{
	  if (t1->cand->fn != t2->cand->fn)
	    return 0;
	}
      else
	{
	  /* For ambiguous or aggregate conversions, use the target type as
	     a proxy for the conversion function.  */
	  if (!same_type_ignoring_top_level_qualifiers_p (t1->type, t2->type))
	    return 0;
	}

      /* We can just fall through here, after setting up
	 FROM_TYPE1 and FROM_TYPE2.  */
      from_type1 = t1->type;
      from_type2 = t2->type;
    }
  else
    {
      conversion *t1;
      conversion *t2;

      /* We're dealing with two standard conversion sequences.

	 [over.ics.rank]

	 Standard conversion sequence S1 is a better conversion
	 sequence than standard conversion sequence S2 if

	 --S1 is a proper subsequence of S2 (comparing the conversion
	   sequences in the canonical form defined by _over.ics.scs_,
	   excluding any Lvalue Transformation; the identity
	   conversion sequence is considered to be a subsequence of
	   any non-identity conversion sequence */

      t1 = ics1;
      while (t1->kind != ck_identity)
	t1 = t1->u.next;
      from_type1 = t1->type;

      t2 = ics2;
      while (t2->kind != ck_identity)
	t2 = t2->u.next;
      from_type2 = t2->type;
    }

  /* One sequence can only be a subsequence of the other if they start with
     the same type.  They can start with different types when comparing the
     second standard conversion sequence in two user-defined conversion
     sequences.  */
  if (same_type_p (from_type1, from_type2))
    {
      if (is_subseq (ics1, ics2))
	return 1;
      if (is_subseq (ics2, ics1))
	return -1;
    }

  /* [over.ics.rank]

     Or, if not that,

     --the rank of S1 is better than the rank of S2 (by the rules
       defined below):

    Standard conversion sequences are ordered by their ranks: an Exact
    Match is a better conversion than a Promotion, which is a better
    conversion than a Conversion.

    Two conversion sequences with the same rank are indistinguishable
    unless one of the following rules applies:

    --A conversion that does not a convert a pointer, pointer to member,
      or std::nullptr_t to bool is better than one that does.

    The ICS_STD_RANK automatically handles the pointer-to-bool rule,
    so that we do not have to check it explicitly.  */
  if (ics1->rank < ics2->rank)
    return 1;
  else if (ics2->rank < ics1->rank)
    return -1;

  to_type1 = ics1->type;
  to_type2 = ics2->type;

  /* A conversion from scalar arithmetic type to complex is worse than a
     conversion between scalar arithmetic types.  */
  if (same_type_p (from_type1, from_type2)
      && ARITHMETIC_TYPE_P (from_type1)
      && ARITHMETIC_TYPE_P (to_type1)
      && ARITHMETIC_TYPE_P (to_type2)
      && ((TREE_CODE (to_type1) == COMPLEX_TYPE)
	  != (TREE_CODE (to_type2) == COMPLEX_TYPE)))
    {
      if (TREE_CODE (to_type1) == COMPLEX_TYPE)
	return -1;
      else
	return 1;
    }

  if (TYPE_PTR_P (from_type1)
      && TYPE_PTR_P (from_type2)
      && TYPE_PTR_P (to_type1)
      && TYPE_PTR_P (to_type2))
    {
      deref_from_type1 = TREE_TYPE (from_type1);
      deref_from_type2 = TREE_TYPE (from_type2);
      deref_to_type1 = TREE_TYPE (to_type1);
      deref_to_type2 = TREE_TYPE (to_type2);
    }
  /* The rules for pointers to members A::* are just like the rules
     for pointers A*, except opposite: if B is derived from A then
     A::* converts to B::*, not vice versa.  For that reason, we
     switch the from_ and to_ variables here.  */
  else if ((TYPE_PTRMEM_P (from_type1) && TYPE_PTRMEM_P (from_type2)
	    && TYPE_PTRMEM_P (to_type1) && TYPE_PTRMEM_P (to_type2))
	   || (TYPE_PTRMEMFUNC_P (from_type1)
	       && TYPE_PTRMEMFUNC_P (from_type2)
	       && TYPE_PTRMEMFUNC_P (to_type1)
	       && TYPE_PTRMEMFUNC_P (to_type2)))
    {
      deref_to_type1 = TYPE_PTRMEM_CLASS_TYPE (from_type1);
      deref_to_type2 = TYPE_PTRMEM_CLASS_TYPE (from_type2);
      deref_from_type1 = TYPE_PTRMEM_CLASS_TYPE (to_type1);
      deref_from_type2 = TYPE_PTRMEM_CLASS_TYPE (to_type2);
    }

  if (deref_from_type1 != NULL_TREE
      && RECORD_OR_UNION_CODE_P (TREE_CODE (deref_from_type1))
      && RECORD_OR_UNION_CODE_P (TREE_CODE (deref_from_type2)))
    {
      /* This was one of the pointer or pointer-like conversions.

	 [over.ics.rank]

	 --If class B is derived directly or indirectly from class A,
	   conversion of B* to A* is better than conversion of B* to
	   void*, and conversion of A* to void* is better than
	   conversion of B* to void*.  */
      if (TREE_CODE (deref_to_type1) == VOID_TYPE
	  && TREE_CODE (deref_to_type2) == VOID_TYPE)
	{
	  if (is_properly_derived_from (deref_from_type1,
					deref_from_type2))
	    return -1;
	  else if (is_properly_derived_from (deref_from_type2,
					     deref_from_type1))
	    return 1;
	}
      else if (TREE_CODE (deref_to_type1) == VOID_TYPE
	       || TREE_CODE (deref_to_type2) == VOID_TYPE)
	{
	  if (same_type_p (deref_from_type1, deref_from_type2))
	    {
	      if (TREE_CODE (deref_to_type2) == VOID_TYPE)
		{
		  if (is_properly_derived_from (deref_from_type1,
						deref_to_type1))
		    return 1;
		}
	      /* We know that DEREF_TO_TYPE1 is `void' here.  */
	      else if (is_properly_derived_from (deref_from_type1,
						 deref_to_type2))
		return -1;
	    }
	}
      else if (RECORD_OR_UNION_CODE_P (TREE_CODE (deref_to_type1))
	       && RECORD_OR_UNION_CODE_P (TREE_CODE (deref_to_type2)))
	{
	  /* [over.ics.rank]

	     --If class B is derived directly or indirectly from class A
	       and class C is derived directly or indirectly from B,

	     --conversion of C* to B* is better than conversion of C* to
	       A*,

	     --conversion of B* to A* is better than conversion of C* to
	       A*  */
	  if (same_type_p (deref_from_type1, deref_from_type2))
	    {
	      if (is_properly_derived_from (deref_to_type1,
					    deref_to_type2))
		return 1;
	      else if (is_properly_derived_from (deref_to_type2,
						 deref_to_type1))
		return -1;
	    }
	  else if (same_type_p (deref_to_type1, deref_to_type2))
	    {
	      if (is_properly_derived_from (deref_from_type2,
					    deref_from_type1))
		return 1;
	      else if (is_properly_derived_from (deref_from_type1,
						 deref_from_type2))
		return -1;
	    }
	}
    }
  else if (CLASS_TYPE_P (non_reference (from_type1))
	   && same_type_p (from_type1, from_type2))
    {
      tree from = non_reference (from_type1);

      /* [over.ics.rank]

	 --binding of an expression of type C to a reference of type
	   B& is better than binding an expression of type C to a
	   reference of type A&

	 --conversion of C to B is better than conversion of C to A,  */
      if (is_properly_derived_from (from, to_type1)
	  && is_properly_derived_from (from, to_type2))
	{
	  if (is_properly_derived_from (to_type1, to_type2))
	    return 1;
	  else if (is_properly_derived_from (to_type2, to_type1))
	    return -1;
	}
    }
  else if (CLASS_TYPE_P (non_reference (to_type1))
	   && same_type_p (to_type1, to_type2))
    {
      tree to = non_reference (to_type1);

      /* [over.ics.rank]

	 --binding of an expression of type B to a reference of type
	   A& is better than binding an expression of type C to a
	   reference of type A&,

	 --conversion of B to A is better than conversion of C to A  */
      if (is_properly_derived_from (from_type1, to)
	  && is_properly_derived_from (from_type2, to))
	{
	  if (is_properly_derived_from (from_type2, from_type1))
	    return 1;
	  else if (is_properly_derived_from (from_type1, from_type2))
	    return -1;
	}
    }

  /* [over.ics.rank]

     --S1 and S2 differ only in their qualification conversion and  yield
       similar  types  T1 and T2 (_conv.qual_), respectively, and the cv-
       qualification signature of type T1 is a proper subset of  the  cv-
       qualification signature of type T2  */
  if (ics1->kind == ck_qual
      && ics2->kind == ck_qual
      && same_type_p (from_type1, from_type2))
    {
      int result = comp_cv_qual_signature (to_type1, to_type2);
      if (result != 0)
	return result;
    }

  /* [over.ics.rank]

     --S1 and S2 are reference bindings (_dcl.init.ref_) and neither refers
     to an implicit object parameter, and either S1 binds an lvalue reference
     to an lvalue and S2 binds an rvalue reference or S1 binds an rvalue
     reference to an rvalue and S2 binds an lvalue reference
     (C++0x draft standard, 13.3.3.2)

     --S1 and S2 are reference bindings (_dcl.init.ref_), and the
     types to which the references refer are the same type except for
     top-level cv-qualifiers, and the type to which the reference
     initialized by S2 refers is more cv-qualified than the type to
     which the reference initialized by S1 refers */

  if (ref_conv1 && ref_conv2)
    {
      if (!ref_conv1->this_p && !ref_conv2->this_p
	  && (TYPE_REF_IS_RVALUE (ref_conv1->type)
	      != TYPE_REF_IS_RVALUE (ref_conv2->type)))
	{
	  if (ref_conv1->rvaluedness_matches_p)
	    return 1;
	  if (ref_conv2->rvaluedness_matches_p)
	    return -1;
	}

      if (same_type_ignoring_top_level_qualifiers_p (to_type1, to_type2))
	return comp_cv_qualification (TREE_TYPE (ref_conv2->type),
				      TREE_TYPE (ref_conv1->type));
    }

  /* Neither conversion sequence is better than the other.  */
  return 0;
}

/* The source type for this standard conversion sequence.  */

static tree
source_type (conversion *t)
{
  for (;; t = t->u.next)
    {
      if (t->kind == ck_user
	  || t->kind == ck_ambig
	  || t->kind == ck_identity)
	return t->type;
    }
  gcc_unreachable ();
}

/* Note a warning about preferring WINNER to LOSER.  We do this by storing
   a pointer to LOSER and re-running joust to produce the warning if WINNER
   is actually used.  */

static void
add_warning (struct z_candidate *winner, struct z_candidate *loser)
{
  candidate_warning *cw = (candidate_warning *)
    conversion_obstack_alloc (sizeof (candidate_warning));
  cw->loser = loser;
  cw->next = winner->warnings;
  winner->warnings = cw;
}

/* Compare two candidates for overloading as described in
   [over.match.best].  Return values:

      1: cand1 is better than cand2
     -1: cand2 is better than cand1
      0: cand1 and cand2 are indistinguishable */

static int
joust (struct z_candidate *cand1, struct z_candidate *cand2, bool warn)
{
  int winner = 0;
  int off1 = 0, off2 = 0;
  size_t i;
  size_t len;

  /* Candidates that involve bad conversions are always worse than those
     that don't.  */
  if (cand1->viable > cand2->viable)
    return 1;
  if (cand1->viable < cand2->viable)
    return -1;

  /* If we have two pseudo-candidates for conversions to the same type,
     or two candidates for the same function, arbitrarily pick one.  */
  if (cand1->fn == cand2->fn
      && (IS_TYPE_OR_DECL_P (cand1->fn)))
    return 1;

  /* a viable function F1
     is defined to be a better function than another viable function F2  if
     for  all arguments i, ICSi(F1) is not a worse conversion sequence than
     ICSi(F2), and then */

  /* for some argument j, ICSj(F1) is a better conversion  sequence  than
     ICSj(F2) */

  /* For comparing static and non-static member functions, we ignore
     the implicit object parameter of the non-static function.  The
     standard says to pretend that the static function has an object
     parm, but that won't work with operator overloading.  */
  len = cand1->num_convs;
  if (len != cand2->num_convs)
    {
      int static_1 = DECL_STATIC_FUNCTION_P (cand1->fn);
      int static_2 = DECL_STATIC_FUNCTION_P (cand2->fn);

      gcc_assert (static_1 != static_2);

      if (static_1)
	off2 = 1;
      else
	{
	  off1 = 1;
	  --len;
	}
    }

  for (i = 0; i < len; ++i)
    {
      conversion *t1 = cand1->convs[i + off1];
      conversion *t2 = cand2->convs[i + off2];
      int comp = compare_ics (t1, t2);

      if (comp != 0)
	{
	  if (warn_sign_promo
	      && (CONVERSION_RANK (t1) + CONVERSION_RANK (t2)
		  == cr_std + cr_promotion)
	      && t1->kind == ck_std
	      && t2->kind == ck_std
	      && TREE_CODE (t1->type) == INTEGER_TYPE
	      && TREE_CODE (t2->type) == INTEGER_TYPE
	      && (TYPE_PRECISION (t1->type)
		  == TYPE_PRECISION (t2->type))
	      && (TYPE_UNSIGNED (t1->u.next->type)
		  || (TREE_CODE (t1->u.next->type)
		      == ENUMERAL_TYPE)))
	    {
	      tree type = t1->u.next->type;
	      tree type1, type2;
	      struct z_candidate *w, *l;
	      if (comp > 0)
		type1 = t1->type, type2 = t2->type,
		  w = cand1, l = cand2;
	      else
		type1 = t2->type, type2 = t1->type,
		  w = cand2, l = cand1;

	      if (warn)
		{
		  warning (OPT_Wsign_promo, "passing %qT chooses %qT over %qT",
			   type, type1, type2);
		  warning (OPT_Wsign_promo, "  in call to %qD", w->fn);
		}
	      else
		add_warning (w, l);
	    }

	  if (winner && comp != winner)
	    {
	      winner = 0;
	      goto tweak;
	    }
	  winner = comp;
	}
    }

  /* warn about confusing overload resolution for user-defined conversions,
     either between a constructor and a conversion op, or between two
     conversion ops.  */
  if (winner && warn_conversion && cand1->second_conv
      && (!DECL_CONSTRUCTOR_P (cand1->fn) || !DECL_CONSTRUCTOR_P (cand2->fn))
      && winner != compare_ics (cand1->second_conv, cand2->second_conv))
    {
      struct z_candidate *w, *l;
      bool give_warning = false;

      if (winner == 1)
	w = cand1, l = cand2;
      else
	w = cand2, l = cand1;

      /* We don't want to complain about `X::operator T1 ()'
	 beating `X::operator T2 () const', when T2 is a no less
	 cv-qualified version of T1.  */
      if (DECL_CONTEXT (w->fn) == DECL_CONTEXT (l->fn)
	  && !DECL_CONSTRUCTOR_P (w->fn) && !DECL_CONSTRUCTOR_P (l->fn))
	{
	  tree t = TREE_TYPE (TREE_TYPE (l->fn));
	  tree f = TREE_TYPE (TREE_TYPE (w->fn));

	  if (TREE_CODE (t) == TREE_CODE (f) && POINTER_TYPE_P (t))
	    {
	      t = TREE_TYPE (t);
	      f = TREE_TYPE (f);
	    }
	  if (!comp_ptr_ttypes (t, f))
	    give_warning = true;
	}
      else
	give_warning = true;

      if (!give_warning)
	/*NOP*/;
      else if (warn)
	{
	  tree source = source_type (w->convs[0]);
	  if (! DECL_CONSTRUCTOR_P (w->fn))
	    source = TREE_TYPE (source);
	  if (warning (OPT_Wconversion, "choosing %qD over %qD", w->fn, l->fn)
	      && warning (OPT_Wconversion, "  for conversion from %qT to %qT",
			  source, w->second_conv->type)) 
	    {
	      inform (input_location, "  because conversion sequence for the argument is better");
	    }
	}
      else
	add_warning (w, l);
    }

  if (winner)
    return winner;

  /* or, if not that,
     F1 is a non-template function and F2 is a template function
     specialization.  */

  if (!cand1->template_decl && cand2->template_decl)
    return 1;
  else if (cand1->template_decl && !cand2->template_decl)
    return -1;

  /* or, if not that,
     F1 and F2 are template functions and the function template for F1 is
     more specialized than the template for F2 according to the partial
     ordering rules.  */

  if (cand1->template_decl && cand2->template_decl)
    {
      winner = more_specialized_fn
	(TI_TEMPLATE (cand1->template_decl),
	 TI_TEMPLATE (cand2->template_decl),
	 /* [temp.func.order]: The presence of unused ellipsis and default
	    arguments has no effect on the partial ordering of function
	    templates.   add_function_candidate() will not have
	    counted the "this" argument for constructors.  */
	 cand1->num_convs + DECL_CONSTRUCTOR_P (cand1->fn));
      if (winner)
	return winner;
    }

  /* or, if not that,
     the  context  is  an  initialization by user-defined conversion (see
     _dcl.init_  and  _over.match.user_)  and  the  standard   conversion
     sequence  from  the return type of F1 to the destination type (i.e.,
     the type of the entity being initialized)  is  a  better  conversion
     sequence  than the standard conversion sequence from the return type
     of F2 to the destination type.  */

  if (cand1->second_conv)
    {
      winner = compare_ics (cand1->second_conv, cand2->second_conv);
      if (winner)
	return winner;
    }

  /* Check whether we can discard a builtin candidate, either because we
     have two identical ones or matching builtin and non-builtin candidates.

     (Pedantically in the latter case the builtin which matched the user
     function should not be added to the overload set, but we spot it here.

     [over.match.oper]
     ... the builtin candidates include ...
     - do not have the same parameter type list as any non-template
       non-member candidate.  */

  if (TREE_CODE (cand1->fn) == IDENTIFIER_NODE
      || TREE_CODE (cand2->fn) == IDENTIFIER_NODE)
    {
      for (i = 0; i < len; ++i)
	if (!same_type_p (cand1->convs[i]->type,
			  cand2->convs[i]->type))
	  break;
      if (i == cand1->num_convs)
	{
	  if (cand1->fn == cand2->fn)
	    /* Two built-in candidates; arbitrarily pick one.  */
	    return 1;
	  else if (TREE_CODE (cand1->fn) == IDENTIFIER_NODE)
	    /* cand1 is built-in; prefer cand2.  */
	    return -1;
	  else
	    /* cand2 is built-in; prefer cand1.  */
	    return 1;
	}
    }

  /* If the two function declarations represent the same function (this can
     happen with declarations in multiple scopes and arg-dependent lookup),
     arbitrarily choose one.  But first make sure the default args we're
     using match.  */
  if (DECL_P (cand1->fn) && DECL_P (cand2->fn)
      && equal_functions (cand1->fn, cand2->fn))
    {
      tree parms1 = TYPE_ARG_TYPES (TREE_TYPE (cand1->fn));
      tree parms2 = TYPE_ARG_TYPES (TREE_TYPE (cand2->fn));

      gcc_assert (!DECL_CONSTRUCTOR_P (cand1->fn));

      for (i = 0; i < len; ++i)
	{
	  /* Don't crash if the fn is variadic.  */
	  if (!parms1)
	    break;
	  parms1 = TREE_CHAIN (parms1);
	  parms2 = TREE_CHAIN (parms2);
	}

      if (off1)
	parms1 = TREE_CHAIN (parms1);
      else if (off2)
	parms2 = TREE_CHAIN (parms2);

      for (; parms1; ++i)
	{
	  if (!cp_tree_equal (TREE_PURPOSE (parms1),
			      TREE_PURPOSE (parms2)))
	    {
	      if (warn)
		{
		  permerror (input_location, "default argument mismatch in "
			     "overload resolution");
		  inform (input_location,
			  " candidate 1: %q+#F", cand1->fn);
		  inform (input_location,
			  " candidate 2: %q+#F", cand2->fn);
		}
	      else
		add_warning (cand1, cand2);
	      break;
	    }
	  parms1 = TREE_CHAIN (parms1);
	  parms2 = TREE_CHAIN (parms2);
	}

      return 1;
    }

tweak:

  /* Extension: If the worst conversion for one candidate is worse than the
     worst conversion for the other, take the first.  */
  if (!pedantic)
    {
      conversion_rank rank1 = cr_identity, rank2 = cr_identity;
      struct z_candidate *w = 0, *l = 0;

      for (i = 0; i < len; ++i)
	{
	  if (CONVERSION_RANK (cand1->convs[i+off1]) > rank1)
	    rank1 = CONVERSION_RANK (cand1->convs[i+off1]);
	  if (CONVERSION_RANK (cand2->convs[i + off2]) > rank2)
	    rank2 = CONVERSION_RANK (cand2->convs[i + off2]);
	}
      if (rank1 < rank2)
	winner = 1, w = cand1, l = cand2;
      if (rank1 > rank2)
	winner = -1, w = cand2, l = cand1;
      if (winner)
	{
	  /* Don't choose a deleted function over ambiguity.  */
	  if (DECL_P (w->fn) && DECL_DELETED_FN (w->fn))
	    return 0;
	  if (warn)
	    {
	      pedwarn (input_location, 0,
	      "ISO C++ says that these are ambiguous, even "
	      "though the worst conversion for the first is better than "
	      "the worst conversion for the second:");
	      print_z_candidate (_("candidate 1:"), w);
	      print_z_candidate (_("candidate 2:"), l);
	    }
	  else
	    add_warning (w, l);
	  return winner;
	}
    }

  gcc_assert (!winner);
  return 0;
}

/* Given a list of candidates for overloading, find the best one, if any.
   This algorithm has a worst case of O(2n) (winner is last), and a best
   case of O(n/2) (totally ambiguous); much better than a sorting
   algorithm.  */

static struct z_candidate *
tourney (struct z_candidate *candidates)
{
  struct z_candidate *champ = candidates, *challenger;
  int fate;
  int champ_compared_to_predecessor = 0;

  /* Walk through the list once, comparing each current champ to the next
     candidate, knocking out a candidate or two with each comparison.  */

  for (challenger = champ->next; challenger; )
    {
      fate = joust (champ, challenger, 0);
      if (fate == 1)
	challenger = challenger->next;
      else
	{
	  if (fate == 0)
	    {
	      champ = challenger->next;
	      if (champ == 0)
		return NULL;
	      champ_compared_to_predecessor = 0;
	    }
	  else
	    {
	      champ = challenger;
	      champ_compared_to_predecessor = 1;
	    }

	  challenger = champ->next;
	}
    }

  /* Make sure the champ is better than all the candidates it hasn't yet
     been compared to.  */

  for (challenger = candidates;
       challenger != champ
	 && !(champ_compared_to_predecessor && challenger->next == champ);
       challenger = challenger->next)
    {
      fate = joust (champ, challenger, 0);
      if (fate != 1)
	return NULL;
    }

  return champ;
}

/* Returns nonzero if things of type FROM can be converted to TO.  */

bool
can_convert (tree to, tree from)
{
  return can_convert_arg (to, from, NULL_TREE, LOOKUP_IMPLICIT);
}

/* Returns nonzero if ARG (of type FROM) can be converted to TO.  */

bool
can_convert_arg (tree to, tree from, tree arg, int flags)
{
  conversion *t;
  void *p;
  bool ok_p;

  /* Get the high-water mark for the CONVERSION_OBSTACK.  */
  p = conversion_obstack_alloc (0);

  t  = implicit_conversion (to, from, arg, /*c_cast_p=*/false,
			    flags);
  ok_p = (t && !t->bad_p);

  /* Free all the conversions we allocated.  */
  obstack_free (&conversion_obstack, p);

  return ok_p;
}

/* Like can_convert_arg, but allows dubious conversions as well.  */

bool
can_convert_arg_bad (tree to, tree from, tree arg, int flags)
{
  conversion *t;
  void *p;

  /* Get the high-water mark for the CONVERSION_OBSTACK.  */
  p = conversion_obstack_alloc (0);
  /* Try to perform the conversion.  */
  t  = implicit_conversion (to, from, arg, /*c_cast_p=*/false,
			    flags);
  /* Free all the conversions we allocated.  */
  obstack_free (&conversion_obstack, p);

  return t != NULL;
}

/* Convert EXPR to TYPE.  Return the converted expression.

   Note that we allow bad conversions here because by the time we get to
   this point we are committed to doing the conversion.  If we end up
   doing a bad conversion, convert_like will complain.  */

tree
perform_implicit_conversion_flags (tree type, tree expr, tsubst_flags_t complain, int flags)
{
  conversion *conv;
  void *p;

  if (error_operand_p (expr))
    return error_mark_node;

  /* Get the high-water mark for the CONVERSION_OBSTACK.  */
  p = conversion_obstack_alloc (0);

  conv = implicit_conversion (type, TREE_TYPE (expr), expr,
			      /*c_cast_p=*/false,
			      flags);

  if (!conv)
    {
      if (complain & tf_error)
	{
	  /* If expr has unknown type, then it is an overloaded function.
	     Call instantiate_type to get good error messages.  */
	  if (TREE_TYPE (expr) == unknown_type_node)
	    instantiate_type (type, expr, complain);
	  else if (invalid_nonstatic_memfn_p (expr, complain))
	    /* We gave an error.  */;
	  else
	    error ("could not convert %qE to %qT", expr, type);
	}
      expr = error_mark_node;
    }
  else if (processing_template_decl)
    {
      /* In a template, we are only concerned about determining the
	 type of non-dependent expressions, so we do not have to
	 perform the actual conversion.  */
      if (TREE_TYPE (expr) != type)
	expr = build_nop (type, expr);
    }
  else
    expr = convert_like (conv, expr, complain);

  /* Free all the conversions we allocated.  */
  obstack_free (&conversion_obstack, p);

  return expr;
}

tree
perform_implicit_conversion (tree type, tree expr, tsubst_flags_t complain)
{
  return perform_implicit_conversion_flags (type, expr, complain, LOOKUP_IMPLICIT);
}

/* Convert EXPR to TYPE (as a direct-initialization) if that is
   permitted.  If the conversion is valid, the converted expression is
   returned.  Otherwise, NULL_TREE is returned, except in the case
   that TYPE is a class type; in that case, an error is issued.  If
   C_CAST_P is true, then this direction initialization is taking
   place as part of a static_cast being attempted as part of a C-style
   cast.  */

tree
perform_direct_initialization_if_possible (tree type,
					   tree expr,
					   bool c_cast_p,
                                           tsubst_flags_t complain)
{
  conversion *conv;
  void *p;

  if (type == error_mark_node || error_operand_p (expr))
    return error_mark_node;
  /* [dcl.init]

     If the destination type is a (possibly cv-qualified) class type:

     -- If the initialization is direct-initialization ...,
     constructors are considered. ... If no constructor applies, or
     the overload resolution is ambiguous, the initialization is
     ill-formed.  */
  if (CLASS_TYPE_P (type))
    {
      VEC(tree,gc) *args = make_tree_vector_single (expr);
      expr = build_special_member_call (NULL_TREE, complete_ctor_identifier,
					&args, type, LOOKUP_NORMAL, complain);
      release_tree_vector (args);
      return build_cplus_new (type, expr);
    }

  /* Get the high-water mark for the CONVERSION_OBSTACK.  */
  p = conversion_obstack_alloc (0);

  conv = implicit_conversion (type, TREE_TYPE (expr), expr,
			      c_cast_p,
			      LOOKUP_NORMAL);
  if (!conv || conv->bad_p)
    expr = NULL_TREE;
  else
    expr = convert_like_real (conv, expr, NULL_TREE, 0, 0,
			      /*issue_conversion_warnings=*/false,
			      c_cast_p,
			      complain);

  /* Free all the conversions we allocated.  */
  obstack_free (&conversion_obstack, p);

  return expr;
}

/* DECL is a VAR_DECL whose type is a REFERENCE_TYPE.  The reference
   is being bound to a temporary.  Create and return a new VAR_DECL
   with the indicated TYPE; this variable will store the value to
   which the reference is bound.  */

tree
make_temporary_var_for_ref_to_temp (tree decl, tree type)
{
  tree var;

  /* Create the variable.  */
  var = create_temporary_var (type);

  /* Register the variable.  */
  if (TREE_STATIC (decl))
    {
      /* Namespace-scope or local static; give it a mangled name.  */
      tree name;

      TREE_STATIC (var) = 1;
      name = mangle_ref_init_variable (decl);
      DECL_NAME (var) = name;
      SET_DECL_ASSEMBLER_NAME (var, name);
      var = pushdecl_top_level (var);
    }
  else
    /* Create a new cleanup level if necessary.  */
    maybe_push_cleanup_level (type);

  return var;
}

/* EXPR is the initializer for a variable DECL of reference or
   std::initializer_list type.  Create, push and return a new VAR_DECL
   for the initializer so that it will live as long as DECL.  Any
   cleanup for the new variable is returned through CLEANUP, and the
   code to initialize the new variable is returned through INITP.  */

tree
set_up_extended_ref_temp (tree decl, tree expr, tree *cleanup, tree *initp)
{
  tree init;
  tree type;
  tree var;

  /* Create the temporary variable.  */
  type = TREE_TYPE (expr);
  var = make_temporary_var_for_ref_to_temp (decl, type);
  layout_decl (var, 0);
  /* If the rvalue is the result of a function call it will be
     a TARGET_EXPR.  If it is some other construct (such as a
     member access expression where the underlying object is
     itself the result of a function call), turn it into a
     TARGET_EXPR here.  It is important that EXPR be a
     TARGET_EXPR below since otherwise the INIT_EXPR will
     attempt to make a bitwise copy of EXPR to initialize
     VAR.  */
  if (TREE_CODE (expr) != TARGET_EXPR)
    expr = get_target_expr (expr);

  /* If the initializer is constant, put it in DECL_INITIAL so we get
     static initialization and use in constant expressions.  */
  init = maybe_constant_init (expr);
  if (TREE_CONSTANT (init))
    {
      if (literal_type_p (type) && CP_TYPE_CONST_NON_VOLATILE_P (type))
	{
	  /* 5.19 says that a constant expression can include an
	     lvalue-rvalue conversion applied to "a glvalue of literal type
	     that refers to a non-volatile temporary object initialized
	     with a constant expression".  Rather than try to communicate
	     that this VAR_DECL is a temporary, just mark it constexpr.

	     Currently this is only useful for initializer_list temporaries,
	     since reference vars can't appear in constant expressions.  */
	  DECL_DECLARED_CONSTEXPR_P (var) = true;
	  TREE_CONSTANT (var) = true;
	}
      DECL_INITIAL (var) = init;
      init = NULL_TREE;
    }
  else
    /* Create the INIT_EXPR that will initialize the temporary
       variable.  */
    init = build2 (INIT_EXPR, type, var, expr);
  if (at_function_scope_p ())
    {
      add_decl_expr (var);

      if (TREE_STATIC (var))
	init = add_stmt_to_compound (init, register_dtor_fn (var));
      else
	*cleanup = cxx_maybe_build_cleanup (var);

      /* We must be careful to destroy the temporary only
	 after its initialization has taken place.  If the
	 initialization throws an exception, then the
	 destructor should not be run.  We cannot simply
	 transform INIT into something like:

	 (INIT, ({ CLEANUP_STMT; }))

	 because emit_local_var always treats the
	 initializer as a full-expression.  Thus, the
	 destructor would run too early; it would run at the
	 end of initializing the reference variable, rather
	 than at the end of the block enclosing the
	 reference variable.

	 The solution is to pass back a cleanup expression
	 which the caller is responsible for attaching to
	 the statement tree.  */
    }
  else
    {
      rest_of_decl_compilation (var, /*toplev=*/1, at_eof);
      if (TYPE_HAS_NONTRIVIAL_DESTRUCTOR (type))
	static_aggregates = tree_cons (NULL_TREE, var,
				       static_aggregates);
    }

  *initp = init;
  return var;
}

/* Convert EXPR to the indicated reference TYPE, in a way suitable for
   initializing a variable of that TYPE.  If DECL is non-NULL, it is
   the VAR_DECL being initialized with the EXPR.  (In that case, the
   type of DECL will be TYPE.)  If DECL is non-NULL, then CLEANUP must
   also be non-NULL, and with *CLEANUP initialized to NULL.  Upon
   return, if *CLEANUP is no longer NULL, it will be an expression
   that should be pushed as a cleanup after the returned expression
   is used to initialize DECL.

   Return the converted expression.  */

tree
initialize_reference (tree type, tree expr, tree decl, tree *cleanup,
		      tsubst_flags_t complain)
{
  conversion *conv;
  void *p;

  if (type == error_mark_node || error_operand_p (expr))
    return error_mark_node;

  /* Get the high-water mark for the CONVERSION_OBSTACK.  */
  p = conversion_obstack_alloc (0);

  conv = reference_binding (type, TREE_TYPE (expr), expr, /*c_cast_p=*/false,
			    LOOKUP_NORMAL);
  if (!conv || conv->bad_p)
    {
      if (complain & tf_error)
	{
	  if (!CP_TYPE_CONST_P (TREE_TYPE (type))
	      && !TYPE_REF_IS_RVALUE (type)
	      && !real_lvalue_p (expr))
	    error ("invalid initialization of non-const reference of "
		   "type %qT from an rvalue of type %qT",
		   type, TREE_TYPE (expr));
	  else
	    error ("invalid initialization of reference of type "
		   "%qT from expression of type %qT", type,
		   TREE_TYPE (expr));
	}
      return error_mark_node;
    }

  /* If DECL is non-NULL, then this special rule applies:

       [class.temporary]

       The temporary to which the reference is bound or the temporary
       that is the complete object to which the reference is bound
       persists for the lifetime of the reference.

       The temporaries created during the evaluation of the expression
       initializing the reference, except the temporary to which the
       reference is bound, are destroyed at the end of the
       full-expression in which they are created.

     In that case, we store the converted expression into a new
     VAR_DECL in a new scope.

     However, we want to be careful not to create temporaries when
     they are not required.  For example, given:

       struct B {};
       struct D : public B {};
       D f();
       const B& b = f();

     there is no need to copy the return value from "f"; we can just
     extend its lifetime.  Similarly, given:

       struct S {};
       struct T { operator S(); };
       T t;
       const S& s = t;

    we can extend the lifetime of the return value of the conversion
    operator.  */
  gcc_assert (conv->kind == ck_ref_bind);
  if (decl)
    {
      tree var;
      tree base_conv_type;

      /* Skip over the REF_BIND.  */
      conv = conv->u.next;
      /* If the next conversion is a BASE_CONV, skip that too -- but
	 remember that the conversion was required.  */
      if (conv->kind == ck_base)
	{
	  base_conv_type = conv->type;
	  conv = conv->u.next;
	}
      else
	base_conv_type = NULL_TREE;
      /* Perform the remainder of the conversion.  */
      expr = convert_like_real (conv, expr,
				/*fn=*/NULL_TREE, /*argnum=*/0,
				/*inner=*/-1,
				/*issue_conversion_warnings=*/true,
				/*c_cast_p=*/false,
				tf_warning_or_error);
      if (error_operand_p (expr))
	expr = error_mark_node;
      else
	{
	  if (!lvalue_or_rvalue_with_address_p (expr))
	    {
	      tree init;
	      var = set_up_extended_ref_temp (decl, expr, cleanup, &init);
	      /* Use its address to initialize the reference variable.  */
	      expr = build_address (var);
	      if (base_conv_type)
		expr = convert_to_base (expr,
					build_pointer_type (base_conv_type),
					/*check_access=*/true,
					/*nonnull=*/true, complain);
<<<<<<< HEAD
	      expr = build2 (COMPOUND_EXPR, TREE_TYPE (expr), init, expr);
=======
	      if (init)
		expr = build2 (COMPOUND_EXPR, TREE_TYPE (expr), init, expr);
>>>>>>> 155d23aa
	    }
	  else
	    /* Take the address of EXPR.  */
	    expr = cp_build_addr_expr (expr, tf_warning_or_error);
	  /* If a BASE_CONV was required, perform it now.  */
	  if (base_conv_type)
	    expr = (perform_implicit_conversion
		    (build_pointer_type (base_conv_type), expr,
		     tf_warning_or_error));
	  expr = build_nop (type, expr);
	}
    }
  else
    /* Perform the conversion.  */
    expr = convert_like (conv, expr, tf_warning_or_error);

  /* Free all the conversions we allocated.  */
  obstack_free (&conversion_obstack, p);

  return expr;
}

/* Returns true iff TYPE is some variant of std::initializer_list.  */

bool
is_std_init_list (tree type)
{
  /* Look through typedefs.  */
  if (!TYPE_P (type))
    return false;
  type = TYPE_MAIN_VARIANT (type);
  return (CLASS_TYPE_P (type)
	  && CP_TYPE_CONTEXT (type) == std_node
	  && strcmp (TYPE_NAME_STRING (type), "initializer_list") == 0);
}

/* Returns true iff DECL is a list constructor: i.e. a constructor which
   will accept an argument list of a single std::initializer_list<T>.  */

bool
is_list_ctor (tree decl)
{
  tree args = FUNCTION_FIRST_USER_PARMTYPE (decl);
  tree arg;

  if (!args || args == void_list_node)
    return false;

  arg = non_reference (TREE_VALUE (args));
  if (!is_std_init_list (arg))
    return false;

  args = TREE_CHAIN (args);

  if (args && args != void_list_node && !TREE_PURPOSE (args))
    /* There are more non-defaulted parms.  */
    return false;

  return true;
}

#include "gt-cp-call.h"<|MERGE_RESOLUTION|>--- conflicted
+++ resolved
@@ -466,13 +466,7 @@
      A null pointer constant is an integral constant expression
      (_expr.const_) rvalue of integer type that evaluates to zero or
      an rvalue of type std::nullptr_t. */
-<<<<<<< HEAD
-  t = integral_constant_value (t);
-  if (t == null_node
-      || NULLPTR_TYPE_P (TREE_TYPE (t)))
-=======
   if (NULLPTR_TYPE_P (TREE_TYPE (t)))
->>>>>>> 155d23aa
     return true;
   if (CP_INTEGRAL_TYPE_P (TREE_TYPE (t)))
     {
@@ -679,39 +673,16 @@
   tree field = next_initializable_field (TYPE_FIELDS (type));
   tree empty_ctor = NULL_TREE;
 
-<<<<<<< HEAD
-  for (; field; field = next_initializable_field (TREE_CHAIN (field)))
-    {
-=======
   for (; field; field = next_initializable_field (DECL_CHAIN (field)))
     {
       tree ftype = TREE_TYPE (field);
       tree val;
       bool ok;
 
->>>>>>> 155d23aa
       if (i < CONSTRUCTOR_NELTS (ctor))
 	val = CONSTRUCTOR_ELT (ctor, i)->value;
       else
 	{
-<<<<<<< HEAD
-	  constructor_elt *ce = CONSTRUCTOR_ELT (ctor, i);
-	  if (!can_convert_arg (TREE_TYPE (field), TREE_TYPE (ce->value),
-				ce->value, flags))
-	    return NULL;
-	  ++i;
-	  if (TREE_CODE (type) == UNION_TYPE)
-	    break;
-	}
-      else
-	{
-	  if (empty_ctor == NULL_TREE)
-	    empty_ctor = build_constructor (init_list_type_node, NULL);
-	  if (!can_convert_arg (TREE_TYPE (field), TREE_TYPE (empty_ctor),
-				empty_ctor, flags))
-	    return NULL;
-	}
-=======
 	  if (empty_ctor == NULL_TREE)
 	    empty_ctor = build_constructor (init_list_type_node, NULL);
 	  val = empty_ctor;
@@ -729,7 +700,6 @@
 
       if (TREE_CODE (type) == UNION_TYPE)
 	break;
->>>>>>> 155d23aa
     }
 
   if (i < CONSTRUCTOR_NELTS (ctor))
@@ -1162,21 +1132,12 @@
       tree fns = TREE_VALUE (conversions);
       tree binfo = TREE_PURPOSE (conversions);
       struct z_candidate *old_candidates = candidates;;
-<<<<<<< HEAD
 
       add_candidates (fns, first_arg, NULL, reference_type,
 		      NULL_TREE, false,
 		      binfo, TYPE_BINFO (s),
 		      flags, &candidates);
 
-=======
-
-      add_candidates (fns, first_arg, NULL, reference_type,
-		      NULL_TREE, false,
-		      binfo, TYPE_BINFO (s),
-		      flags, &candidates);
-
->>>>>>> 155d23aa
       for (cand = candidates; cand != old_candidates; cand = cand->next)
 	{
 	  /* Now, see if the conversion function really returns
@@ -3623,11 +3584,7 @@
 		      LOOKUP_NORMAL, &candidates);
     }
 
-<<<<<<< HEAD
-  convs = lookup_conversions (type, /*lookup_template_convs_p=*/true);
-=======
   convs = lookup_conversions (type);
->>>>>>> 155d23aa
 
   for (; convs; convs = TREE_CHAIN (convs))
     {
@@ -4056,13 +4013,8 @@
       && same_type_p (arg2_type, arg3_type))
     {
       result_type = arg2_type;
-<<<<<<< HEAD
-      mark_lvalue_use (arg2);
-      mark_lvalue_use (arg3);
-=======
       arg2 = mark_lvalue_use (arg2);
       arg3 = mark_lvalue_use (arg3);
->>>>>>> 155d23aa
       goto valid_operands;
     }
 
@@ -5501,13 +5453,6 @@
   if (TREE_CODE (arg_type) == REAL_TYPE
       && (TYPE_PRECISION (arg_type)
 	  < TYPE_PRECISION (double_type_node))
-<<<<<<< HEAD
-      && !DECIMAL_FLOAT_MODE_P (TYPE_MODE (TREE_TYPE (arg))))
-    arg = convert_to_real (double_type_node, arg);
-  else if (NULLPTR_TYPE_P (TREE_TYPE (arg)))
-    arg = null_pointer_node;
-  else if (INTEGRAL_OR_ENUMERATION_TYPE_P (TREE_TYPE (arg)))
-=======
       && !DECIMAL_FLOAT_MODE_P (TYPE_MODE (arg_type)))
     {
       if (warn_double_promotion && !c_inhibit_evaluation_warnings)
@@ -5520,7 +5465,6 @@
   else if (NULLPTR_TYPE_P (arg_type))
     arg = null_pointer_node;
   else if (INTEGRAL_OR_ENUMERATION_TYPE_P (arg_type))
->>>>>>> 155d23aa
     arg = perform_integral_promotions (arg);
 
   arg = require_complete_type (arg);
@@ -6110,12 +6054,7 @@
 
       /* [class.copy]: the copy constructor is implicitly defined even if
 	 the implementation elided its use.  */
-<<<<<<< HEAD
-      else if (TYPE_HAS_COMPLEX_INIT_REF (DECL_CONTEXT (fn))
-	       || move_fn_p (fn))
-=======
       if (!trivial || DECL_DELETED_FN (fn))
->>>>>>> 155d23aa
 	{
 	  mark_used (fn);
 	  already_used = true;
@@ -6131,14 +6070,8 @@
 	{
 	  if (TREE_CODE (arg) == TARGET_EXPR)
 	    return arg;
-<<<<<<< HEAD
-	  else if (TYPE_HAS_TRIVIAL_INIT_REF (DECL_CONTEXT (fn))
-		   && !move_fn_p (fn))
-	    return build_target_expr_with_type (arg, DECL_CONTEXT (fn));
-=======
 	  else if (trivial)
 	    return force_target_expr (DECL_CONTEXT (fn), arg);
->>>>>>> 155d23aa
 	}
       else if (TREE_CODE (arg) == TARGET_EXPR || trivial)
 	{
@@ -7061,19 +6994,12 @@
       conversion *t2;
 
       for (t1 = ics1; t1->kind != ck_user; t1 = t1->u.next)
-<<<<<<< HEAD
-	if (t1->kind == ck_ambig || t1->kind == ck_aggr)
-	  break;
-      for (t2 = ics2; t2->kind != ck_user; t2 = t2->u.next)
-	if (t2->kind == ck_ambig || t2->kind == ck_aggr)
-=======
 	if (t1->kind == ck_ambig || t1->kind == ck_aggr
 	    || t1->kind == ck_list)
 	  break;
       for (t2 = ics2; t2->kind != ck_user; t2 = t2->u.next)
 	if (t2->kind == ck_ambig || t2->kind == ck_aggr
 	    || t2->kind == ck_list)
->>>>>>> 155d23aa
 	  break;
 
       if (t1->kind != t2->kind)
@@ -8195,12 +8121,8 @@
 					build_pointer_type (base_conv_type),
 					/*check_access=*/true,
 					/*nonnull=*/true, complain);
-<<<<<<< HEAD
-	      expr = build2 (COMPOUND_EXPR, TREE_TYPE (expr), init, expr);
-=======
 	      if (init)
 		expr = build2 (COMPOUND_EXPR, TREE_TYPE (expr), init, expr);
->>>>>>> 155d23aa
 	    }
 	  else
 	    /* Take the address of EXPR.  */
