/* Functions related to invoking methods and overloaded functions.
   Copyright (C) 1987, 1992, 1993, 1994, 1995, 1996, 1997, 1998,
   1999, 2000, 2001, 2002, 2003, 2004, 2005, 2006, 2007, 2008, 2009, 2010
   Free Software Foundation, Inc.
   Contributed by Michael Tiemann (tiemann@cygnus.com) and
   modified by Brendan Kehoe (brendan@cygnus.com).

This file is part of GCC.

GCC is free software; you can redistribute it and/or modify
it under the terms of the GNU General Public License as published by
the Free Software Foundation; either version 3, or (at your option)
any later version.

GCC is distributed in the hope that it will be useful,
but WITHOUT ANY WARRANTY; without even the implied warranty of
MERCHANTABILITY or FITNESS FOR A PARTICULAR PURPOSE.  See the
GNU General Public License for more details.

You should have received a copy of the GNU General Public License
along with GCC; see the file COPYING3.  If not see
<http://www.gnu.org/licenses/>.  */


/* High-level class interface.  */

#include "config.h"
#include "system.h"
#include "coretypes.h"
#include "tm.h"
#include "tree.h"
#include "cp-tree.h"
#include "output.h"
#include "flags.h"
#include "toplev.h"
#include "diagnostic-core.h"
#include "intl.h"
#include "target.h"
#include "convert.h"
#include "langhooks.h"
<<<<<<< HEAD
#include "pph.h"
=======
#include "c-family/c-objc.h"
>>>>>>> 391fbfb8

/* The various kinds of conversion.  */

typedef enum conversion_kind {
  ck_identity,
  ck_lvalue,
  ck_qual,
  ck_std,
  ck_ptr,
  ck_pmem,
  ck_base,
  ck_ref_bind,
  ck_user,
  ck_ambig,
  ck_list,
  ck_aggr,
  ck_rvalue
} conversion_kind;

/* The rank of the conversion.  Order of the enumerals matters; better
   conversions should come earlier in the list.  */

typedef enum conversion_rank {
  cr_identity,
  cr_exact,
  cr_promotion,
  cr_std,
  cr_pbool,
  cr_user,
  cr_ellipsis,
  cr_bad
} conversion_rank;

/* An implicit conversion sequence, in the sense of [over.best.ics].
   The first conversion to be performed is at the end of the chain.
   That conversion is always a cr_identity conversion.  */

typedef struct conversion conversion;
struct conversion {
  /* The kind of conversion represented by this step.  */
  conversion_kind kind;
  /* The rank of this conversion.  */
  conversion_rank rank;
  BOOL_BITFIELD user_conv_p : 1;
  BOOL_BITFIELD ellipsis_p : 1;
  BOOL_BITFIELD this_p : 1;
  /* True if this conversion would be permitted with a bending of
     language standards, e.g. disregarding pointer qualifiers or
     converting integers to pointers.  */
  BOOL_BITFIELD bad_p : 1;
  /* If KIND is ck_ref_bind ck_base_conv, true to indicate that a
     temporary should be created to hold the result of the
     conversion.  */
  BOOL_BITFIELD need_temporary_p : 1;
  /* If KIND is ck_ptr or ck_pmem, true to indicate that a conversion
     from a pointer-to-derived to pointer-to-base is being performed.  */
  BOOL_BITFIELD base_p : 1;
  /* If KIND is ck_ref_bind, true when either an lvalue reference is
     being bound to an lvalue expression or an rvalue reference is
     being bound to an rvalue expression. */
  BOOL_BITFIELD rvaluedness_matches_p: 1;
  BOOL_BITFIELD check_narrowing: 1;
  /* The type of the expression resulting from the conversion.  */
  tree type;
  union {
    /* The next conversion in the chain.  Since the conversions are
       arranged from outermost to innermost, the NEXT conversion will
       actually be performed before this conversion.  This variant is
       used only when KIND is neither ck_identity nor ck_ambig.  */
    conversion *next;
    /* The expression at the beginning of the conversion chain.  This
       variant is used only if KIND is ck_identity or ck_ambig.  */
    tree expr;
    /* The array of conversions for an initializer_list.  */
    conversion **list;
  } u;
  /* The function candidate corresponding to this conversion
     sequence.  This field is only used if KIND is ck_user.  */
  struct z_candidate *cand;
};

#define CONVERSION_RANK(NODE)			\
  ((NODE)->bad_p ? cr_bad			\
   : (NODE)->ellipsis_p ? cr_ellipsis		\
   : (NODE)->user_conv_p ? cr_user		\
   : (NODE)->rank)

#define BAD_CONVERSION_RANK(NODE)		\
  ((NODE)->ellipsis_p ? cr_ellipsis		\
   : (NODE)->user_conv_p ? cr_user		\
   : (NODE)->rank)

static struct obstack conversion_obstack;
static bool conversion_obstack_initialized;
struct rejection_reason;

static struct z_candidate * tourney (struct z_candidate *);
static int equal_functions (tree, tree);
static int joust (struct z_candidate *, struct z_candidate *, bool);
static int compare_ics (conversion *, conversion *);
static tree build_over_call (struct z_candidate *, int, tsubst_flags_t);
static tree build_java_interface_fn_ref (tree, tree);
#define convert_like(CONV, EXPR, COMPLAIN)			\
  convert_like_real ((CONV), (EXPR), NULL_TREE, 0, 0,		\
		     /*issue_conversion_warnings=*/true,	\
		     /*c_cast_p=*/false, (COMPLAIN))
#define convert_like_with_context(CONV, EXPR, FN, ARGNO, COMPLAIN )	\
  convert_like_real ((CONV), (EXPR), (FN), (ARGNO), 0,			\
		     /*issue_conversion_warnings=*/true,		\
		     /*c_cast_p=*/false, (COMPLAIN))
static tree convert_like_real (conversion *, tree, tree, int, int, bool,
			       bool, tsubst_flags_t);
static void op_error (enum tree_code, enum tree_code, tree, tree,
		      tree, bool);
static VEC(tree,gc) *resolve_args (VEC(tree,gc) *);
static struct z_candidate *build_user_type_conversion_1 (tree, tree, int);
static void print_z_candidate (const char *, struct z_candidate *);
static void print_z_candidates (location_t, struct z_candidate *);
static tree build_this (tree);
static struct z_candidate *splice_viable (struct z_candidate *, bool, bool *);
static bool any_strictly_viable (struct z_candidate *);
static struct z_candidate *add_template_candidate
	(struct z_candidate **, tree, tree, tree, tree, const VEC(tree,gc) *,
	 tree, tree, tree, int, unification_kind_t);
static struct z_candidate *add_template_candidate_real
	(struct z_candidate **, tree, tree, tree, tree, const VEC(tree,gc) *,
	 tree, tree, tree, int, tree, unification_kind_t);
static struct z_candidate *add_template_conv_candidate
	(struct z_candidate **, tree, tree, tree, const VEC(tree,gc) *, tree,
	 tree, tree);
static void add_builtin_candidates
	(struct z_candidate **, enum tree_code, enum tree_code,
	 tree, tree *, int);
static void add_builtin_candidate
	(struct z_candidate **, enum tree_code, enum tree_code,
	 tree, tree, tree, tree *, tree *, int);
static bool is_complete (tree);
static void build_builtin_candidate
	(struct z_candidate **, tree, tree, tree, tree *, tree *,
	 int);
static struct z_candidate *add_conv_candidate
	(struct z_candidate **, tree, tree, tree, const VEC(tree,gc) *, tree,
	 tree);
static struct z_candidate *add_function_candidate
	(struct z_candidate **, tree, tree, tree, const VEC(tree,gc) *, tree,
	 tree, int);
static conversion *implicit_conversion (tree, tree, tree, bool, int);
static conversion *standard_conversion (tree, tree, tree, bool, int);
static conversion *reference_binding (tree, tree, tree, bool, int);
static conversion *build_conv (conversion_kind, tree, conversion *);
static conversion *build_list_conv (tree, tree, int);
static bool is_subseq (conversion *, conversion *);
static conversion *maybe_handle_ref_bind (conversion **);
static void maybe_handle_implicit_object (conversion **);
static struct z_candidate *add_candidate
	(struct z_candidate **, tree, tree, const VEC(tree,gc) *, size_t,
	 conversion **, tree, tree, int, struct rejection_reason *);
static tree source_type (conversion *);
static void add_warning (struct z_candidate *, struct z_candidate *);
static bool reference_compatible_p (tree, tree);
static conversion *convert_class_to_reference (tree, tree, tree, int);
static conversion *direct_reference_binding (tree, conversion *);
static bool promoted_arithmetic_type_p (tree);
static conversion *conditional_conversion (tree, tree);
static char *name_as_c_string (tree, tree, bool *);
static tree prep_operand (tree);
static void add_candidates (tree, tree, const VEC(tree,gc) *, tree, tree, bool,
			    tree, tree, int, struct z_candidate **);
static conversion *merge_conversion_sequences (conversion *, conversion *);
static bool magic_varargs_p (tree);
static tree build_temp (tree, tree, int, diagnostic_t *, tsubst_flags_t);

/* Returns nonzero iff the destructor name specified in NAME matches BASETYPE.
   NAME can take many forms...  */

bool
check_dtor_name (tree basetype, tree name)
{
  /* Just accept something we've already complained about.  */
  if (name == error_mark_node)
    return true;

  if (TREE_CODE (name) == TYPE_DECL)
    name = TREE_TYPE (name);
  else if (TYPE_P (name))
    /* OK */;
  else if (TREE_CODE (name) == IDENTIFIER_NODE)
    {
      if ((MAYBE_CLASS_TYPE_P (basetype)
	   && name == constructor_name (basetype))
	  || (TREE_CODE (basetype) == ENUMERAL_TYPE
	      && name == TYPE_IDENTIFIER (basetype)))
	return true;
      else
	name = get_type_value (name);
    }
  else
    {
      /* In the case of:

	 template <class T> struct S { ~S(); };
	 int i;
	 i.~S();

	 NAME will be a class template.  */
      gcc_assert (DECL_CLASS_TEMPLATE_P (name));
      return false;
    }

  if (!name || name == error_mark_node)
    return false;
  return same_type_p (TYPE_MAIN_VARIANT (basetype), TYPE_MAIN_VARIANT (name));
}

/* We want the address of a function or method.  We avoid creating a
   pointer-to-member function.  */

tree
build_addr_func (tree function)
{
  tree type = TREE_TYPE (function);

  /* We have to do these by hand to avoid real pointer to member
     functions.  */
  if (TREE_CODE (type) == METHOD_TYPE)
    {
      if (TREE_CODE (function) == OFFSET_REF)
	{
	  tree object = build_address (TREE_OPERAND (function, 0));
	  return get_member_function_from_ptrfunc (&object,
						   TREE_OPERAND (function, 1));
	}
      function = build_address (function);
    }
  else
    function = decay_conversion (function);

  return function;
}

/* Build a CALL_EXPR, we can handle FUNCTION_TYPEs, METHOD_TYPEs, or
   POINTER_TYPE to those.  Note, pointer to member function types
   (TYPE_PTRMEMFUNC_P) must be handled by our callers.  There are
   two variants.  build_call_a is the primitive taking an array of
   arguments, while build_call_n is a wrapper that handles varargs.  */

tree
build_call_n (tree function, int n, ...)
{
  if (n == 0)
    return build_call_a (function, 0, NULL);
  else
    {
      tree *argarray = XALLOCAVEC (tree, n);
      va_list ap;
      int i;

      va_start (ap, n);
      for (i = 0; i < n; i++)
	argarray[i] = va_arg (ap, tree);
      va_end (ap);
      return build_call_a (function, n, argarray);
    }
}

tree
build_call_a (tree function, int n, tree *argarray)
{
  int is_constructor = 0;
  int nothrow;
  tree decl;
  tree result_type;
  tree fntype;
  int i;

  function = build_addr_func (function);

  gcc_assert (TYPE_PTR_P (TREE_TYPE (function)));
  fntype = TREE_TYPE (TREE_TYPE (function));
  gcc_assert (TREE_CODE (fntype) == FUNCTION_TYPE
	      || TREE_CODE (fntype) == METHOD_TYPE);
  result_type = TREE_TYPE (fntype);
  /* An rvalue has no cv-qualifiers.  */
  if (SCALAR_TYPE_P (result_type) || VOID_TYPE_P (result_type))
    result_type = cv_unqualified (result_type);

  if (TREE_CODE (function) == ADDR_EXPR
      && TREE_CODE (TREE_OPERAND (function, 0)) == FUNCTION_DECL)
    {
      decl = TREE_OPERAND (function, 0);
      if (!TREE_USED (decl))
	{
	  /* We invoke build_call directly for several library
	     functions.  These may have been declared normally if
	     we're building libgcc, so we can't just check
	     DECL_ARTIFICIAL.  */
	  gcc_assert (DECL_ARTIFICIAL (decl)
		      || !strncmp (IDENTIFIER_POINTER (DECL_NAME (decl)),
				   "__", 2));
	  mark_used (decl);
	}
    }
  else
    decl = NULL_TREE;

  /* We check both the decl and the type; a function may be known not to
     throw without being declared throw().  */
  nothrow = ((decl && TREE_NOTHROW (decl))
	     || TYPE_NOTHROW_P (TREE_TYPE (TREE_TYPE (function))));

  if (decl && TREE_THIS_VOLATILE (decl) && cfun && cp_function_chain)
    current_function_returns_abnormally = 1;

  if (decl && TREE_DEPRECATED (decl))
    warn_deprecated_use (decl, NULL_TREE);
  require_complete_eh_spec_types (fntype, decl);

  if (decl && DECL_CONSTRUCTOR_P (decl))
    is_constructor = 1;

  /* Don't pass empty class objects by value.  This is useful
     for tags in STL, which are used to control overload resolution.
     We don't need to handle other cases of copying empty classes.  */
  if (! decl || ! DECL_BUILT_IN (decl))
    for (i = 0; i < n; i++)
      if (is_empty_class (TREE_TYPE (argarray[i]))
	  && ! TREE_ADDRESSABLE (TREE_TYPE (argarray[i])))
	{
	  tree t = build0 (EMPTY_CLASS_EXPR, TREE_TYPE (argarray[i]));
	  argarray[i] = build2 (COMPOUND_EXPR, TREE_TYPE (t),
				argarray[i], t);
	}

  function = build_call_array_loc (input_location,
				   result_type, function, n, argarray);
  TREE_HAS_CONSTRUCTOR (function) = is_constructor;
  TREE_NOTHROW (function) = nothrow;

  return function;
}

/* Build something of the form ptr->method (args)
   or object.method (args).  This can also build
   calls to constructors, and find friends.

   Member functions always take their class variable
   as a pointer.

   INSTANCE is a class instance.

   NAME is the name of the method desired, usually an IDENTIFIER_NODE.

   PARMS help to figure out what that NAME really refers to.

   BASETYPE_PATH, if non-NULL, contains a chain from the type of INSTANCE
   down to the real instance type to use for access checking.  We need this
   information to get protected accesses correct.

   FLAGS is the logical disjunction of zero or more LOOKUP_
   flags.  See cp-tree.h for more info.

   If this is all OK, calls build_function_call with the resolved
   member function.

   This function must also handle being called to perform
   initialization, promotion/coercion of arguments, and
   instantiation of default parameters.

   Note that NAME may refer to an instance variable name.  If
   `operator()()' is defined for the type of that field, then we return
   that result.  */

/* New overloading code.  */

typedef struct z_candidate z_candidate;

typedef struct candidate_warning candidate_warning;
struct candidate_warning {
  z_candidate *loser;
  candidate_warning *next;
};

/* Information for providing diagnostics about why overloading failed.  */

enum rejection_reason_code {
  rr_none,
  rr_arity,
  rr_arg_conversion,
  rr_bad_arg_conversion
};

struct conversion_info {
  /* The index of the argument, 0-based.  */
  int n_arg;
  /* The type of the actual argument.  */
  tree from_type;
  /* The type of the formal argument.  */
  tree to_type;
};
  
struct rejection_reason {
  enum rejection_reason_code code;
  union {
    /* Information about an arity mismatch.  */
    struct {
      /* The expected number of arguments.  */
      int expected;
      /* The actual number of arguments in the call.  */
      int actual;
      /* Whether the call was a varargs call.  */
      bool call_varargs_p;
    } arity;
    /* Information about an argument conversion mismatch.  */
    struct conversion_info conversion;
    /* Same, but for bad argument conversions.  */
    struct conversion_info bad_conversion;
  } u;
};

struct z_candidate {
  /* The FUNCTION_DECL that will be called if this candidate is
     selected by overload resolution.  */
  tree fn;
  /* If not NULL_TREE, the first argument to use when calling this
     function.  */
  tree first_arg;
  /* The rest of the arguments to use when calling this function.  If
     there are no further arguments this may be NULL or it may be an
     empty vector.  */
  const VEC(tree,gc) *args;
  /* The implicit conversion sequences for each of the arguments to
     FN.  */
  conversion **convs;
  /* The number of implicit conversion sequences.  */
  size_t num_convs;
  /* If FN is a user-defined conversion, the standard conversion
     sequence from the type returned by FN to the desired destination
     type.  */
  conversion *second_conv;
  int viable;
  struct rejection_reason *reason;
  /* If FN is a member function, the binfo indicating the path used to
     qualify the name of FN at the call site.  This path is used to
     determine whether or not FN is accessible if it is selected by
     overload resolution.  The DECL_CONTEXT of FN will always be a
     (possibly improper) base of this binfo.  */
  tree access_path;
  /* If FN is a non-static member function, the binfo indicating the
     subobject to which the `this' pointer should be converted if FN
     is selected by overload resolution.  The type pointed to the by
     the `this' pointer must correspond to the most derived class
     indicated by the CONVERSION_PATH.  */
  tree conversion_path;
  tree template_decl;
  tree explicit_targs;
  candidate_warning *warnings;
  z_candidate *next;
};

/* Returns true iff T is a null pointer constant in the sense of
   [conv.ptr].  */

bool
null_ptr_cst_p (tree t)
{
  /* [conv.ptr]

     A null pointer constant is an integral constant expression
     (_expr.const_) rvalue of integer type that evaluates to zero or
     an rvalue of type std::nullptr_t. */
  if (NULLPTR_TYPE_P (TREE_TYPE (t)))
    return true;
  if (CP_INTEGRAL_TYPE_P (TREE_TYPE (t)))
    {
      if (cxx_dialect >= cxx0x)
	{
	  t = fold_non_dependent_expr (t);
	  t = maybe_constant_value (t);
	  if (TREE_CONSTANT (t) && integer_zerop (t))
	    return true;
	}
      else
	{
	  t = integral_constant_value (t);
	  STRIP_NOPS (t);
	  if (integer_zerop (t) && !TREE_OVERFLOW (t))
	    return true;
	}
    }
  return false;
}

/* Returns nonzero if PARMLIST consists of only default parms and/or
   ellipsis.  */

bool
sufficient_parms_p (const_tree parmlist)
{
  for (; parmlist && parmlist != void_list_node;
       parmlist = TREE_CHAIN (parmlist))
    if (!TREE_PURPOSE (parmlist))
      return false;
  return true;
}

/* Allocate N bytes of memory from the conversion obstack.  The memory
   is zeroed before being returned.  */

static void *
conversion_obstack_alloc (size_t n)
{
  void *p;
  if (!conversion_obstack_initialized)
    {
      gcc_obstack_init (&conversion_obstack);
      conversion_obstack_initialized = true;
    }
  p = obstack_alloc (&conversion_obstack, n);
  memset (p, 0, n);
  return p;
}

/* Allocate rejection reasons.  */

static struct rejection_reason *
alloc_rejection (enum rejection_reason_code code)
{
  struct rejection_reason *p;
  p = (struct rejection_reason *) conversion_obstack_alloc (sizeof *p);
  p->code = code;
  return p;
}

static struct rejection_reason *
arity_rejection (tree first_arg, int expected, int actual)
{
  struct rejection_reason *r = alloc_rejection (rr_arity);
  int adjust = first_arg != NULL_TREE;
  r->u.arity.expected = expected - adjust;
  r->u.arity.actual = actual - adjust;
  return r;
}

static struct rejection_reason *
arg_conversion_rejection (tree first_arg, int n_arg, tree from, tree to)
{
  struct rejection_reason *r = alloc_rejection (rr_arg_conversion);
  int adjust = first_arg != NULL_TREE;
  r->u.conversion.n_arg = n_arg - adjust;
  r->u.conversion.from_type = from;
  r->u.conversion.to_type = to;
  return r;
}

static struct rejection_reason *
bad_arg_conversion_rejection (tree first_arg, int n_arg, tree from, tree to)
{
  struct rejection_reason *r = alloc_rejection (rr_bad_arg_conversion);
  int adjust = first_arg != NULL_TREE;
  r->u.bad_conversion.n_arg = n_arg - adjust;
  r->u.bad_conversion.from_type = from;
  r->u.bad_conversion.to_type = to;
  return r;
}

/* Dynamically allocate a conversion.  */

static conversion *
alloc_conversion (conversion_kind kind)
{
  conversion *c;
  c = (conversion *) conversion_obstack_alloc (sizeof (conversion));
  c->kind = kind;
  return c;
}

#ifdef ENABLE_CHECKING

/* Make sure that all memory on the conversion obstack has been
   freed.  */

void
validate_conversion_obstack (void)
{
  if (conversion_obstack_initialized)
    gcc_assert ((obstack_next_free (&conversion_obstack)
		 == obstack_base (&conversion_obstack)));
}

#endif /* ENABLE_CHECKING */

/* Dynamically allocate an array of N conversions.  */

static conversion **
alloc_conversions (size_t n)
{
  return (conversion **) conversion_obstack_alloc (n * sizeof (conversion *));
}

static conversion *
build_conv (conversion_kind code, tree type, conversion *from)
{
  conversion *t;
  conversion_rank rank = CONVERSION_RANK (from);

  /* Note that the caller is responsible for filling in t->cand for
     user-defined conversions.  */
  t = alloc_conversion (code);
  t->type = type;
  t->u.next = from;

  switch (code)
    {
    case ck_ptr:
    case ck_pmem:
    case ck_base:
    case ck_std:
      if (rank < cr_std)
	rank = cr_std;
      break;

    case ck_qual:
      if (rank < cr_exact)
	rank = cr_exact;
      break;

    default:
      break;
    }
  t->rank = rank;
  t->user_conv_p = (code == ck_user || from->user_conv_p);
  t->bad_p = from->bad_p;
  t->base_p = false;
  return t;
}

/* Represent a conversion from CTOR, a braced-init-list, to TYPE, a
   specialization of std::initializer_list<T>, if such a conversion is
   possible.  */

static conversion *
build_list_conv (tree type, tree ctor, int flags)
{
  tree elttype = TREE_VEC_ELT (CLASSTYPE_TI_ARGS (type), 0);
  unsigned len = CONSTRUCTOR_NELTS (ctor);
  conversion **subconvs = alloc_conversions (len);
  conversion *t;
  unsigned i;
  tree val;

  /* Within a list-initialization we can have more user-defined
     conversions.  */
  flags &= ~LOOKUP_NO_CONVERSION;
  /* But no narrowing conversions.  */
  flags |= LOOKUP_NO_NARROWING;

  FOR_EACH_CONSTRUCTOR_VALUE (CONSTRUCTOR_ELTS (ctor), i, val)
    {
      conversion *sub
	= implicit_conversion (elttype, TREE_TYPE (val), val,
			       false, flags);
      if (sub == NULL)
	return NULL;

      subconvs[i] = sub;
    }

  t = alloc_conversion (ck_list);
  t->type = type;
  t->u.list = subconvs;
  t->rank = cr_exact;

  for (i = 0; i < len; ++i)
    {
      conversion *sub = subconvs[i];
      if (sub->rank > t->rank)
	t->rank = sub->rank;
      if (sub->user_conv_p)
	t->user_conv_p = true;
      if (sub->bad_p)
	t->bad_p = true;
    }

  return t;
}

/* Subroutine of build_aggr_conv: check whether CTOR, a braced-init-list,
   is a valid aggregate initializer for array type ATYPE.  */

static bool
can_convert_array (tree atype, tree ctor, int flags)
{
  unsigned i;
  tree elttype = TREE_TYPE (atype);
  for (i = 0; i < CONSTRUCTOR_NELTS (ctor); ++i)
    {
      tree val = CONSTRUCTOR_ELT (ctor, i)->value;
      bool ok;
      if (TREE_CODE (elttype) == ARRAY_TYPE
	  && TREE_CODE (val) == CONSTRUCTOR)
	ok = can_convert_array (elttype, val, flags);
      else
	ok = can_convert_arg (elttype, TREE_TYPE (val), val, flags);
      if (!ok)
	return false;
    }
  return true;
}

/* Represent a conversion from CTOR, a braced-init-list, to TYPE, an
   aggregate class, if such a conversion is possible.  */

static conversion *
build_aggr_conv (tree type, tree ctor, int flags)
{
  unsigned HOST_WIDE_INT i = 0;
  conversion *c;
  tree field = next_initializable_field (TYPE_FIELDS (type));
  tree empty_ctor = NULL_TREE;

  for (; field; field = next_initializable_field (DECL_CHAIN (field)))
    {
      tree ftype = TREE_TYPE (field);
      tree val;
      bool ok;

      if (i < CONSTRUCTOR_NELTS (ctor))
	val = CONSTRUCTOR_ELT (ctor, i)->value;
      else
	{
	  if (empty_ctor == NULL_TREE)
	    empty_ctor = build_constructor (init_list_type_node, NULL);
	  val = empty_ctor;
	}
      ++i;

      if (TREE_CODE (ftype) == ARRAY_TYPE
	  && TREE_CODE (val) == CONSTRUCTOR)
	ok = can_convert_array (ftype, val, flags);
      else
	ok = can_convert_arg (ftype, TREE_TYPE (val), val, flags);

      if (!ok)
	return NULL;

      if (TREE_CODE (type) == UNION_TYPE)
	break;
    }

  if (i < CONSTRUCTOR_NELTS (ctor))
    return NULL;

  c = alloc_conversion (ck_aggr);
  c->type = type;
  c->rank = cr_exact;
  c->user_conv_p = true;
  c->u.next = NULL;
  return c;
}

/* Build a representation of the identity conversion from EXPR to
   itself.  The TYPE should match the type of EXPR, if EXPR is non-NULL.  */

static conversion *
build_identity_conv (tree type, tree expr)
{
  conversion *c;

  c = alloc_conversion (ck_identity);
  c->type = type;
  c->u.expr = expr;

  return c;
}

/* Converting from EXPR to TYPE was ambiguous in the sense that there
   were multiple user-defined conversions to accomplish the job.
   Build a conversion that indicates that ambiguity.  */

static conversion *
build_ambiguous_conv (tree type, tree expr)
{
  conversion *c;

  c = alloc_conversion (ck_ambig);
  c->type = type;
  c->u.expr = expr;

  return c;
}

tree
strip_top_quals (tree t)
{
  if (TREE_CODE (t) == ARRAY_TYPE)
    return t;
  return cp_build_qualified_type (t, 0);
}

/* Returns the standard conversion path (see [conv]) from type FROM to type
   TO, if any.  For proper handling of null pointer constants, you must
   also pass the expression EXPR to convert from.  If C_CAST_P is true,
   this conversion is coming from a C-style cast.  */

static conversion *
standard_conversion (tree to, tree from, tree expr, bool c_cast_p,
		     int flags)
{
  enum tree_code fcode, tcode;
  conversion *conv;
  bool fromref = false;

  to = non_reference (to);
  if (TREE_CODE (from) == REFERENCE_TYPE)
    {
      fromref = true;
      from = TREE_TYPE (from);
    }
  to = strip_top_quals (to);
  from = strip_top_quals (from);

  if ((TYPE_PTRFN_P (to) || TYPE_PTRMEMFUNC_P (to))
      && expr && type_unknown_p (expr))
    {
      tsubst_flags_t tflags = tf_conv;
      if (!(flags & LOOKUP_PROTECT))
	tflags |= tf_no_access_control;
      expr = instantiate_type (to, expr, tflags);
      if (expr == error_mark_node)
	return NULL;
      from = TREE_TYPE (expr);
    }

  fcode = TREE_CODE (from);
  tcode = TREE_CODE (to);

  conv = build_identity_conv (from, expr);
  if (fcode == FUNCTION_TYPE || fcode == ARRAY_TYPE)
    {
      from = type_decays_to (from);
      fcode = TREE_CODE (from);
      conv = build_conv (ck_lvalue, from, conv);
    }
  else if (fromref || (expr && lvalue_p (expr)))
    {
      if (expr)
	{
	  tree bitfield_type;
	  bitfield_type = is_bitfield_expr_with_lowered_type (expr);
	  if (bitfield_type)
	    {
	      from = strip_top_quals (bitfield_type);
	      fcode = TREE_CODE (from);
	    }
	}
      conv = build_conv (ck_rvalue, from, conv);
    }

   /* Allow conversion between `__complex__' data types.  */
  if (tcode == COMPLEX_TYPE && fcode == COMPLEX_TYPE)
    {
      /* The standard conversion sequence to convert FROM to TO is
	 the standard conversion sequence to perform componentwise
	 conversion.  */
      conversion *part_conv = standard_conversion
	(TREE_TYPE (to), TREE_TYPE (from), NULL_TREE, c_cast_p, flags);

      if (part_conv)
	{
	  conv = build_conv (part_conv->kind, to, conv);
	  conv->rank = part_conv->rank;
	}
      else
	conv = NULL;

      return conv;
    }

  if (same_type_p (from, to))
    return conv;

  /* [conv.ptr]
     A null pointer constant can be converted to a pointer type; ... A
     null pointer constant of integral type can be converted to an
     rvalue of type std::nullptr_t. */
  if ((tcode == POINTER_TYPE || TYPE_PTR_TO_MEMBER_P (to)
       || NULLPTR_TYPE_P (to))
      && expr && null_ptr_cst_p (expr))
    conv = build_conv (ck_std, to, conv);
  else if ((tcode == INTEGER_TYPE && fcode == POINTER_TYPE)
	   || (tcode == POINTER_TYPE && fcode == INTEGER_TYPE))
    {
      /* For backwards brain damage compatibility, allow interconversion of
	 pointers and integers with a pedwarn.  */
      conv = build_conv (ck_std, to, conv);
      conv->bad_p = true;
    }
  else if (UNSCOPED_ENUM_P (to) && fcode == INTEGER_TYPE)
    {
      /* For backwards brain damage compatibility, allow interconversion of
	 enums and integers with a pedwarn.  */
      conv = build_conv (ck_std, to, conv);
      conv->bad_p = true;
    }
  else if ((tcode == POINTER_TYPE && fcode == POINTER_TYPE)
	   || (TYPE_PTRMEM_P (to) && TYPE_PTRMEM_P (from)))
    {
      tree to_pointee;
      tree from_pointee;

      if (tcode == POINTER_TYPE
	  && same_type_ignoring_top_level_qualifiers_p (TREE_TYPE (from),
							TREE_TYPE (to)))
	;
      else if (VOID_TYPE_P (TREE_TYPE (to))
	       && !TYPE_PTRMEM_P (from)
	       && TREE_CODE (TREE_TYPE (from)) != FUNCTION_TYPE)
	{
	  tree nfrom = TREE_TYPE (from);
	  from = build_pointer_type
	    (cp_build_qualified_type (void_type_node, 
			              cp_type_quals (nfrom)));
	  conv = build_conv (ck_ptr, from, conv);
	}
      else if (TYPE_PTRMEM_P (from))
	{
	  tree fbase = TYPE_PTRMEM_CLASS_TYPE (from);
	  tree tbase = TYPE_PTRMEM_CLASS_TYPE (to);

	  if (DERIVED_FROM_P (fbase, tbase)
	      && (same_type_ignoring_top_level_qualifiers_p
		  (TYPE_PTRMEM_POINTED_TO_TYPE (from),
		   TYPE_PTRMEM_POINTED_TO_TYPE (to))))
	    {
	      from = build_ptrmem_type (tbase,
					TYPE_PTRMEM_POINTED_TO_TYPE (from));
	      conv = build_conv (ck_pmem, from, conv);
	    }
	  else if (!same_type_p (fbase, tbase))
	    return NULL;
	}
      else if (CLASS_TYPE_P (TREE_TYPE (from))
	       && CLASS_TYPE_P (TREE_TYPE (to))
	       /* [conv.ptr]

		  An rvalue of type "pointer to cv D," where D is a
		  class type, can be converted to an rvalue of type
		  "pointer to cv B," where B is a base class (clause
		  _class.derived_) of D.  If B is an inaccessible
		  (clause _class.access_) or ambiguous
		  (_class.member.lookup_) base class of D, a program
		  that necessitates this conversion is ill-formed.
		  Therefore, we use DERIVED_FROM_P, and do not check
		  access or uniqueness.  */
	       && DERIVED_FROM_P (TREE_TYPE (to), TREE_TYPE (from)))
	{
	  from =
	    cp_build_qualified_type (TREE_TYPE (to),
				     cp_type_quals (TREE_TYPE (from)));
	  from = build_pointer_type (from);
	  conv = build_conv (ck_ptr, from, conv);
	  conv->base_p = true;
	}

      if (tcode == POINTER_TYPE)
	{
	  to_pointee = TREE_TYPE (to);
	  from_pointee = TREE_TYPE (from);
	}
      else
	{
	  to_pointee = TYPE_PTRMEM_POINTED_TO_TYPE (to);
	  from_pointee = TYPE_PTRMEM_POINTED_TO_TYPE (from);
	}

      if (same_type_p (from, to))
	/* OK */;
      else if (c_cast_p && comp_ptr_ttypes_const (to, from))
	/* In a C-style cast, we ignore CV-qualification because we
	   are allowed to perform a static_cast followed by a
	   const_cast.  */
	conv = build_conv (ck_qual, to, conv);
      else if (!c_cast_p && comp_ptr_ttypes (to_pointee, from_pointee))
	conv = build_conv (ck_qual, to, conv);
      else if (expr && string_conv_p (to, expr, 0))
	/* converting from string constant to char *.  */
	conv = build_conv (ck_qual, to, conv);
      /* Allow conversions among compatible ObjC pointer types (base
	 conversions have been already handled above).  */
      else if (c_dialect_objc ()
	       && objc_compare_types (to, from, -4, NULL_TREE))
	conv = build_conv (ck_ptr, to, conv);
      else if (ptr_reasonably_similar (to_pointee, from_pointee))
	{
	  conv = build_conv (ck_ptr, to, conv);
	  conv->bad_p = true;
	}
      else
	return NULL;

      from = to;
    }
  else if (TYPE_PTRMEMFUNC_P (to) && TYPE_PTRMEMFUNC_P (from))
    {
      tree fromfn = TREE_TYPE (TYPE_PTRMEMFUNC_FN_TYPE (from));
      tree tofn = TREE_TYPE (TYPE_PTRMEMFUNC_FN_TYPE (to));
      tree fbase = TREE_TYPE (TREE_VALUE (TYPE_ARG_TYPES (fromfn)));
      tree tbase = TREE_TYPE (TREE_VALUE (TYPE_ARG_TYPES (tofn)));

      if (!DERIVED_FROM_P (fbase, tbase)
	  || !same_type_p (TREE_TYPE (fromfn), TREE_TYPE (tofn))
	  || !compparms (TREE_CHAIN (TYPE_ARG_TYPES (fromfn)),
			 TREE_CHAIN (TYPE_ARG_TYPES (tofn)))
	  || cp_type_quals (fbase) != cp_type_quals (tbase))
	return NULL;

      from = build_memfn_type (fromfn, tbase, cp_type_quals (tbase));
      from = build_ptrmemfunc_type (build_pointer_type (from));
      conv = build_conv (ck_pmem, from, conv);
      conv->base_p = true;
    }
  else if (tcode == BOOLEAN_TYPE)
    {
      /* [conv.bool]

	  An rvalue of arithmetic, unscoped enumeration, pointer, or
	  pointer to member type can be converted to an rvalue of type
	  bool. ... An rvalue of type std::nullptr_t can be converted
	  to an rvalue of type bool;  */
      if (ARITHMETIC_TYPE_P (from)
	  || UNSCOPED_ENUM_P (from)
	  || fcode == POINTER_TYPE
	  || TYPE_PTR_TO_MEMBER_P (from)
	  || NULLPTR_TYPE_P (from))
	{
	  conv = build_conv (ck_std, to, conv);
	  if (fcode == POINTER_TYPE
	      || TYPE_PTRMEM_P (from)
	      || (TYPE_PTRMEMFUNC_P (from)
		  && conv->rank < cr_pbool)
	      || NULLPTR_TYPE_P (from))
	    conv->rank = cr_pbool;
	  return conv;
	}

      return NULL;
    }
  /* We don't check for ENUMERAL_TYPE here because there are no standard
     conversions to enum type.  */
  /* As an extension, allow conversion to complex type.  */
  else if (ARITHMETIC_TYPE_P (to))
    {
      if (! (INTEGRAL_CODE_P (fcode) || fcode == REAL_TYPE)
          || SCOPED_ENUM_P (from))
	return NULL;
      conv = build_conv (ck_std, to, conv);

      /* Give this a better rank if it's a promotion.  */
      if (same_type_p (to, type_promotes_to (from))
	  && conv->u.next->rank <= cr_promotion)
	conv->rank = cr_promotion;
    }
  else if (fcode == VECTOR_TYPE && tcode == VECTOR_TYPE
	   && vector_types_convertible_p (from, to, false))
    return build_conv (ck_std, to, conv);
  else if (MAYBE_CLASS_TYPE_P (to) && MAYBE_CLASS_TYPE_P (from)
	   && is_properly_derived_from (from, to))
    {
      if (conv->kind == ck_rvalue)
	conv = conv->u.next;
      conv = build_conv (ck_base, to, conv);
      /* The derived-to-base conversion indicates the initialization
	 of a parameter with base type from an object of a derived
	 type.  A temporary object is created to hold the result of
	 the conversion unless we're binding directly to a reference.  */
      conv->need_temporary_p = !(flags & LOOKUP_NO_TEMP_BIND);
    }
  else
    return NULL;

  if (flags & LOOKUP_NO_NARROWING)
    conv->check_narrowing = true;

  return conv;
}

/* Returns nonzero if T1 is reference-related to T2.  */

bool
reference_related_p (tree t1, tree t2)
{
  if (t1 == error_mark_node || t2 == error_mark_node)
    return false;

  t1 = TYPE_MAIN_VARIANT (t1);
  t2 = TYPE_MAIN_VARIANT (t2);

  /* [dcl.init.ref]

     Given types "cv1 T1" and "cv2 T2," "cv1 T1" is reference-related
     to "cv2 T2" if T1 is the same type as T2, or T1 is a base class
     of T2.  */
  return (same_type_p (t1, t2)
	  || (CLASS_TYPE_P (t1) && CLASS_TYPE_P (t2)
	      && DERIVED_FROM_P (t1, t2)));
}

/* Returns nonzero if T1 is reference-compatible with T2.  */

static bool
reference_compatible_p (tree t1, tree t2)
{
  /* [dcl.init.ref]

     "cv1 T1" is reference compatible with "cv2 T2" if T1 is
     reference-related to T2 and cv1 is the same cv-qualification as,
     or greater cv-qualification than, cv2.  */
  return (reference_related_p (t1, t2)
	  && at_least_as_qualified_p (t1, t2));
}

/* Determine whether or not the EXPR (of class type S) can be
   converted to T as in [over.match.ref].  */

static conversion *
convert_class_to_reference (tree reference_type, tree s, tree expr, int flags)
{
  tree conversions;
  tree first_arg;
  conversion *conv;
  tree t;
  struct z_candidate *candidates;
  struct z_candidate *cand;
  bool any_viable_p;

  if (!expr)
    return NULL;

  conversions = lookup_conversions (s);
  if (!conversions)
    return NULL;

  /* [over.match.ref]

     Assuming that "cv1 T" is the underlying type of the reference
     being initialized, and "cv S" is the type of the initializer
     expression, with S a class type, the candidate functions are
     selected as follows:

     --The conversion functions of S and its base classes are
       considered.  Those that are not hidden within S and yield type
       "reference to cv2 T2", where "cv1 T" is reference-compatible
       (_dcl.init.ref_) with "cv2 T2", are candidate functions.

     The argument list has one argument, which is the initializer
     expression.  */

  candidates = 0;

  /* Conceptually, we should take the address of EXPR and put it in
     the argument list.  Unfortunately, however, that can result in
     error messages, which we should not issue now because we are just
     trying to find a conversion operator.  Therefore, we use NULL,
     cast to the appropriate type.  */
  first_arg = build_int_cst (build_pointer_type (s), 0);

  t = TREE_TYPE (reference_type);

  /* We're performing a user-defined conversion to a desired type, so set
     this for the benefit of add_candidates.  */
  flags |= LOOKUP_NO_CONVERSION;

  for (; conversions; conversions = TREE_CHAIN (conversions))
    {
      tree fns = TREE_VALUE (conversions);
      tree binfo = TREE_PURPOSE (conversions);
      struct z_candidate *old_candidates = candidates;;

      add_candidates (fns, first_arg, NULL, reference_type,
		      NULL_TREE, false,
		      binfo, TYPE_BINFO (s),
		      flags, &candidates);

      for (cand = candidates; cand != old_candidates; cand = cand->next)
	{
	  /* Now, see if the conversion function really returns
	     an lvalue of the appropriate type.  From the
	     point of view of unification, simply returning an
	     rvalue of the right type is good enough.  */
	  tree f = cand->fn;
	  tree t2 = TREE_TYPE (TREE_TYPE (f));
	  if (TREE_CODE (t2) != REFERENCE_TYPE
	      || !reference_compatible_p (t, TREE_TYPE (t2)))
	    {
	      /* No need to set cand->reason here; this is most likely
		 an ambiguous match.  If it's not, either this candidate
		 will win, or we will have identified a reason for it
		 losing already.  */
	      cand->viable = 0;
	    }
	  else
	    {
	      conversion *identity_conv;
	      /* Build a standard conversion sequence indicating the
		 binding from the reference type returned by the
		 function to the desired REFERENCE_TYPE.  */
	      identity_conv
		= build_identity_conv (TREE_TYPE (TREE_TYPE
						  (TREE_TYPE (cand->fn))),
				       NULL_TREE);
	      cand->second_conv
		= (direct_reference_binding
		   (reference_type, identity_conv));
	      cand->second_conv->rvaluedness_matches_p
		= TYPE_REF_IS_RVALUE (TREE_TYPE (TREE_TYPE (cand->fn)))
		  == TYPE_REF_IS_RVALUE (reference_type);
	      cand->second_conv->bad_p |= cand->convs[0]->bad_p;

              /* Don't allow binding of lvalues to rvalue references.  */
              if (TYPE_REF_IS_RVALUE (reference_type)
                  && !TYPE_REF_IS_RVALUE (TREE_TYPE (TREE_TYPE (cand->fn))))
                cand->second_conv->bad_p = true;
	    }
	}
    }

  candidates = splice_viable (candidates, pedantic, &any_viable_p);
  /* If none of the conversion functions worked out, let our caller
     know.  */
  if (!any_viable_p)
    return NULL;

  cand = tourney (candidates);
  if (!cand)
    return NULL;

  /* Now that we know that this is the function we're going to use fix
     the dummy first argument.  */
  gcc_assert (cand->first_arg == NULL_TREE
	      || integer_zerop (cand->first_arg));
  cand->first_arg = build_this (expr);

  /* Build a user-defined conversion sequence representing the
     conversion.  */
  conv = build_conv (ck_user,
		     TREE_TYPE (TREE_TYPE (cand->fn)),
		     build_identity_conv (TREE_TYPE (expr), expr));
  conv->cand = cand;

  if (cand->viable == -1)
    conv->bad_p = true;

  /* Merge it with the standard conversion sequence from the
     conversion function's return type to the desired type.  */
  cand->second_conv = merge_conversion_sequences (conv, cand->second_conv);

  return cand->second_conv;
}

/* A reference of the indicated TYPE is being bound directly to the
   expression represented by the implicit conversion sequence CONV.
   Return a conversion sequence for this binding.  */

static conversion *
direct_reference_binding (tree type, conversion *conv)
{
  tree t;

  gcc_assert (TREE_CODE (type) == REFERENCE_TYPE);
  gcc_assert (TREE_CODE (conv->type) != REFERENCE_TYPE);

  t = TREE_TYPE (type);

  /* [over.ics.rank]

     When a parameter of reference type binds directly
     (_dcl.init.ref_) to an argument expression, the implicit
     conversion sequence is the identity conversion, unless the
     argument expression has a type that is a derived class of the
     parameter type, in which case the implicit conversion sequence is
     a derived-to-base Conversion.

     If the parameter binds directly to the result of applying a
     conversion function to the argument expression, the implicit
     conversion sequence is a user-defined conversion sequence
     (_over.ics.user_), with the second standard conversion sequence
     either an identity conversion or, if the conversion function
     returns an entity of a type that is a derived class of the
     parameter type, a derived-to-base conversion.  */
  if (!same_type_ignoring_top_level_qualifiers_p (t, conv->type))
    {
      /* Represent the derived-to-base conversion.  */
      conv = build_conv (ck_base, t, conv);
      /* We will actually be binding to the base-class subobject in
	 the derived class, so we mark this conversion appropriately.
	 That way, convert_like knows not to generate a temporary.  */
      conv->need_temporary_p = false;
    }
  return build_conv (ck_ref_bind, type, conv);
}

/* Returns the conversion path from type FROM to reference type TO for
   purposes of reference binding.  For lvalue binding, either pass a
   reference type to FROM or an lvalue expression to EXPR.  If the
   reference will be bound to a temporary, NEED_TEMPORARY_P is set for
   the conversion returned.  If C_CAST_P is true, this
   conversion is coming from a C-style cast.  */

static conversion *
reference_binding (tree rto, tree rfrom, tree expr, bool c_cast_p, int flags)
{
  conversion *conv = NULL;
  tree to = TREE_TYPE (rto);
  tree from = rfrom;
  tree tfrom;
  bool related_p;
  bool compatible_p;
  cp_lvalue_kind is_lvalue = clk_none;

  if (TREE_CODE (to) == FUNCTION_TYPE && expr && type_unknown_p (expr))
    {
      expr = instantiate_type (to, expr, tf_none);
      if (expr == error_mark_node)
	return NULL;
      from = TREE_TYPE (expr);
    }

  if (TREE_CODE (from) == REFERENCE_TYPE)
    {
      /* Anything with reference type is an lvalue.  */
      is_lvalue = clk_ordinary;
      from = TREE_TYPE (from);
    }

  if (expr && BRACE_ENCLOSED_INITIALIZER_P (expr))
    {
      maybe_warn_cpp0x (CPP0X_INITIALIZER_LISTS);
      conv = implicit_conversion (to, from, expr, c_cast_p,
				  flags);
      if (!CLASS_TYPE_P (to)
	  && CONSTRUCTOR_NELTS (expr) == 1)
	{
	  expr = CONSTRUCTOR_ELT (expr, 0)->value;
	  if (error_operand_p (expr))
	    return NULL;
	  from = TREE_TYPE (expr);
	}
    }

  if (is_lvalue == clk_none && expr)
    is_lvalue = real_lvalue_p (expr);

  tfrom = from;
  if ((is_lvalue & clk_bitfield) != 0)
    tfrom = unlowered_expr_type (expr);

  /* Figure out whether or not the types are reference-related and
     reference compatible.  We have do do this after stripping
     references from FROM.  */
  related_p = reference_related_p (to, tfrom);
  /* If this is a C cast, first convert to an appropriately qualified
     type, so that we can later do a const_cast to the desired type.  */
  if (related_p && c_cast_p
      && !at_least_as_qualified_p (to, tfrom))
    to = cp_build_qualified_type (to, cp_type_quals (tfrom));
  compatible_p = reference_compatible_p (to, tfrom);

  /* Directly bind reference when target expression's type is compatible with
     the reference and expression is an lvalue. In DR391, the wording in
     [8.5.3/5 dcl.init.ref] is changed to also require direct bindings for
     const and rvalue references to rvalues of compatible class type.
     We should also do direct bindings for non-class "rvalues" derived from
     rvalue references.  */
  if (compatible_p
      && (is_lvalue
	  || (((CP_TYPE_CONST_NON_VOLATILE_P (to)
		&& !(flags & LOOKUP_NO_TEMP_BIND))
	       || TYPE_REF_IS_RVALUE (rto))
	      && (CLASS_TYPE_P (from) || (expr && lvalue_p (expr))))))
    {
      /* [dcl.init.ref]

	 If the initializer expression

	 -- is an lvalue (but not an lvalue for a bit-field), and "cv1 T1"
	    is reference-compatible with "cv2 T2,"

	 the reference is bound directly to the initializer expression
	 lvalue.

	 [...]
	 If the initializer expression is an rvalue, with T2 a class type,
	 and "cv1 T1" is reference-compatible with "cv2 T2", the reference
	 is bound to the object represented by the rvalue or to a sub-object
	 within that object.  */

      conv = build_identity_conv (tfrom, expr);
      conv = direct_reference_binding (rto, conv);

      if (flags & LOOKUP_PREFER_RVALUE)
	/* The top-level caller requested that we pretend that the lvalue
	   be treated as an rvalue.  */
	conv->rvaluedness_matches_p = TYPE_REF_IS_RVALUE (rto);
      else
	conv->rvaluedness_matches_p 
          = (TYPE_REF_IS_RVALUE (rto) == !is_lvalue);

      if ((is_lvalue & clk_bitfield) != 0
	  || ((is_lvalue & clk_packed) != 0 && !TYPE_PACKED (to)))
	/* For the purposes of overload resolution, we ignore the fact
	   this expression is a bitfield or packed field. (In particular,
	   [over.ics.ref] says specifically that a function with a
	   non-const reference parameter is viable even if the
	   argument is a bitfield.)

	   However, when we actually call the function we must create
	   a temporary to which to bind the reference.  If the
	   reference is volatile, or isn't const, then we cannot make
	   a temporary, so we just issue an error when the conversion
	   actually occurs.  */
	conv->need_temporary_p = true;

      /* Don't allow binding of lvalues to rvalue references.  */
      if (is_lvalue && TYPE_REF_IS_RVALUE (rto)
          && !(flags & LOOKUP_PREFER_RVALUE))
	conv->bad_p = true;

      return conv;
    }
  /* [class.conv.fct] A conversion function is never used to convert a
     (possibly cv-qualified) object to the (possibly cv-qualified) same
     object type (or a reference to it), to a (possibly cv-qualified) base
     class of that type (or a reference to it).... */
  else if (CLASS_TYPE_P (from) && !related_p
	   && !(flags & LOOKUP_NO_CONVERSION))
    {
      /* [dcl.init.ref]

	 If the initializer expression

	 -- has a class type (i.e., T2 is a class type) can be
	    implicitly converted to an lvalue of type "cv3 T3," where
	    "cv1 T1" is reference-compatible with "cv3 T3".  (this
	    conversion is selected by enumerating the applicable
	    conversion functions (_over.match.ref_) and choosing the
	    best one through overload resolution.  (_over.match_).

	the reference is bound to the lvalue result of the conversion
	in the second case.  */
      conv = convert_class_to_reference (rto, from, expr, flags);
      if (conv)
	return conv;
    }

  /* From this point on, we conceptually need temporaries, even if we
     elide them.  Only the cases above are "direct bindings".  */
  if (flags & LOOKUP_NO_TEMP_BIND)
    return NULL;

  /* [over.ics.rank]

     When a parameter of reference type is not bound directly to an
     argument expression, the conversion sequence is the one required
     to convert the argument expression to the underlying type of the
     reference according to _over.best.ics_.  Conceptually, this
     conversion sequence corresponds to copy-initializing a temporary
     of the underlying type with the argument expression.  Any
     difference in top-level cv-qualification is subsumed by the
     initialization itself and does not constitute a conversion.  */

  /* [dcl.init.ref]

     Otherwise, the reference shall be to a non-volatile const type.

     Under C++0x, [8.5.3/5 dcl.init.ref] it may also be an rvalue reference */
  if (!CP_TYPE_CONST_NON_VOLATILE_P (to) && !TYPE_REF_IS_RVALUE (rto))
    return NULL;

  /* [dcl.init.ref]

     Otherwise, a temporary of type "cv1 T1" is created and
     initialized from the initializer expression using the rules for a
     non-reference copy initialization.  If T1 is reference-related to
     T2, cv1 must be the same cv-qualification as, or greater
     cv-qualification than, cv2; otherwise, the program is ill-formed.  */
  if (related_p && !at_least_as_qualified_p (to, from))
    return NULL;

  /* We're generating a temporary now, but don't bind any more in the
     conversion (specifically, don't slice the temporary returned by a
     conversion operator).  */
  flags |= LOOKUP_NO_TEMP_BIND;

  /* Core issue 899: When [copy-]initializing a temporary to be bound
     to the first parameter of a copy constructor (12.8) called with
     a single argument in the context of direct-initialization,
     explicit conversion functions are also considered.

     So don't set LOOKUP_ONLYCONVERTING in that case.  */
  if (!(flags & LOOKUP_COPY_PARM))
    flags |= LOOKUP_ONLYCONVERTING;

  if (!conv)
    conv = implicit_conversion (to, from, expr, c_cast_p,
				flags);
  if (!conv)
    return NULL;

  conv = build_conv (ck_ref_bind, rto, conv);
  /* This reference binding, unlike those above, requires the
     creation of a temporary.  */
  conv->need_temporary_p = true;
  conv->rvaluedness_matches_p = TYPE_REF_IS_RVALUE (rto);

  return conv;
}

/* Returns the implicit conversion sequence (see [over.ics]) from type
   FROM to type TO.  The optional expression EXPR may affect the
   conversion.  FLAGS are the usual overloading flags.  If C_CAST_P is
   true, this conversion is coming from a C-style cast.  */

static conversion *
implicit_conversion (tree to, tree from, tree expr, bool c_cast_p,
		     int flags)
{
  conversion *conv;

  if (from == error_mark_node || to == error_mark_node
      || expr == error_mark_node)
    return NULL;

  if (TREE_CODE (to) == REFERENCE_TYPE)
    conv = reference_binding (to, from, expr, c_cast_p, flags);
  else
    conv = standard_conversion (to, from, expr, c_cast_p, flags);

  if (conv)
    return conv;

  if (expr && BRACE_ENCLOSED_INITIALIZER_P (expr))
    {
      if (is_std_init_list (to))
	return build_list_conv (to, expr, flags);

      /* Allow conversion from an initializer-list with one element to a
	 scalar type.  */
      if (SCALAR_TYPE_P (to))
	{
	  int nelts = CONSTRUCTOR_NELTS (expr);
	  tree elt;

	  if (nelts == 0)
	    elt = build_value_init (to, tf_none);
	  else if (nelts == 1)
	    elt = CONSTRUCTOR_ELT (expr, 0)->value;
	  else
	    elt = error_mark_node;

	  conv = implicit_conversion (to, TREE_TYPE (elt), elt,
				      c_cast_p, flags);
	  if (conv)
	    {
	      conv->check_narrowing = true;
	      if (BRACE_ENCLOSED_INITIALIZER_P (elt))
		/* Too many levels of braces, i.e. '{{1}}'.  */
		conv->bad_p = true;
	      return conv;
	    }
	}
    }

  if (expr != NULL_TREE
      && (MAYBE_CLASS_TYPE_P (from)
	  || MAYBE_CLASS_TYPE_P (to))
      && (flags & LOOKUP_NO_CONVERSION) == 0)
    {
      struct z_candidate *cand;
      int convflags = (flags & (LOOKUP_NO_TEMP_BIND|LOOKUP_ONLYCONVERTING
				|LOOKUP_NO_NARROWING));

      if (CLASS_TYPE_P (to)
	  && !CLASSTYPE_NON_AGGREGATE (complete_type (to))
	  && BRACE_ENCLOSED_INITIALIZER_P (expr))
	return build_aggr_conv (to, expr, flags);

      cand = build_user_type_conversion_1 (to, expr, convflags);
      if (cand)
        {
	  conv = cand->second_conv;
          pph_catch_name_lookup (DECL_ORIGIN (cand->fn));
        }

      /* We used to try to bind a reference to a temporary here, but that
	 is now handled after the recursive call to this function at the end
	 of reference_binding.  */
      return conv;
    }

  return NULL;
}

/* Add a new entry to the list of candidates.  Used by the add_*_candidate
   functions.  ARGS will not be changed until a single candidate is
   selected.  */

static struct z_candidate *
add_candidate (struct z_candidate **candidates,
	       tree fn, tree first_arg, const VEC(tree,gc) *args,
	       size_t num_convs, conversion **convs,
	       tree access_path, tree conversion_path,
	       int viable, struct rejection_reason *reason)
{
  struct z_candidate *cand = (struct z_candidate *)
    conversion_obstack_alloc (sizeof (struct z_candidate));

  cand->fn = fn;
  cand->first_arg = first_arg;
  cand->args = args;
  cand->convs = convs;
  cand->num_convs = num_convs;
  cand->access_path = access_path;
  cand->conversion_path = conversion_path;
  cand->viable = viable;
  cand->reason = reason;
  cand->next = *candidates;
  *candidates = cand;

  return cand;
}

/* Return the number of remaining arguments in the parameter list
   beginning with ARG.  */

static int
remaining_arguments (tree arg)
{
  int n;

  for (n = 0; arg != NULL_TREE && arg != void_list_node;
       arg = TREE_CHAIN (arg))
    n++;

  return n;
}

/* Create an overload candidate for the function or method FN called
   with the argument list FIRST_ARG/ARGS and add it to CANDIDATES.
   FLAGS is passed on to implicit_conversion.

   This does not change ARGS.

   CTYPE, if non-NULL, is the type we want to pretend this function
   comes from for purposes of overload resolution.  */

static struct z_candidate *
add_function_candidate (struct z_candidate **candidates,
			tree fn, tree ctype, tree first_arg,
			const VEC(tree,gc) *args, tree access_path,
			tree conversion_path, int flags)
{
  tree parmlist = TYPE_ARG_TYPES (TREE_TYPE (fn));
  int i, len;
  conversion **convs;
  tree parmnode;
  tree orig_first_arg = first_arg;
  int skip;
  int viable = 1;
  struct rejection_reason *reason = NULL;

  /* At this point we should not see any functions which haven't been
     explicitly declared, except for friend functions which will have
     been found using argument dependent lookup.  */
  gcc_assert (!DECL_ANTICIPATED (fn) || DECL_HIDDEN_FRIEND_P (fn));

  /* The `this', `in_chrg' and VTT arguments to constructors are not
     considered in overload resolution.  */
  if (DECL_CONSTRUCTOR_P (fn))
    {
      parmlist = skip_artificial_parms_for (fn, parmlist);
      skip = num_artificial_parms_for (fn);
      if (skip > 0 && first_arg != NULL_TREE)
	{
	  --skip;
	  first_arg = NULL_TREE;
	}
    }
  else
    skip = 0;

  len = VEC_length (tree, args) - skip + (first_arg != NULL_TREE ? 1 : 0);
  convs = alloc_conversions (len);

  /* 13.3.2 - Viable functions [over.match.viable]
     First, to be a viable function, a candidate function shall have enough
     parameters to agree in number with the arguments in the list.

     We need to check this first; otherwise, checking the ICSes might cause
     us to produce an ill-formed template instantiation.  */

  parmnode = parmlist;
  for (i = 0; i < len; ++i)
    {
      if (parmnode == NULL_TREE || parmnode == void_list_node)
	break;
      parmnode = TREE_CHAIN (parmnode);
    }

  if ((i < len && parmnode)
      || !sufficient_parms_p (parmnode))
    {
      int remaining = remaining_arguments (parmnode);
      viable = 0;
      reason = arity_rejection (first_arg, i + remaining, len);
    }
  /* When looking for a function from a subobject from an implicit
     copy/move constructor/operator=, don't consider anything that takes (a
     reference to) an unrelated type.  See c++/44909 and core 1092.  */
  else if (parmlist && (flags & LOOKUP_DEFAULTED))
    {
      if (DECL_CONSTRUCTOR_P (fn))
	i = 1;
      else if (DECL_ASSIGNMENT_OPERATOR_P (fn)
	       && DECL_OVERLOADED_OPERATOR_P (fn) == NOP_EXPR)
	i = 2;
      else
	i = 0;
      if (i && len == i)
	{
	  parmnode = chain_index (i-1, parmlist);
	  if (!reference_related_p (non_reference (TREE_VALUE (parmnode)),
				    ctype))
	    viable = 0;
	}

      /* This only applies at the top level.  */
      flags &= ~LOOKUP_DEFAULTED;
    }

  if (! viable)
    goto out;

  /* Second, for F to be a viable function, there shall exist for each
     argument an implicit conversion sequence that converts that argument
     to the corresponding parameter of F.  */

  parmnode = parmlist;

  for (i = 0; i < len; ++i)
    {
      tree arg, argtype, to_type;
      conversion *t;
      int is_this;

      if (parmnode == void_list_node)
	break;

      if (i == 0 && first_arg != NULL_TREE)
	arg = first_arg;
      else
	arg = VEC_index (tree, args,
			 i + skip - (first_arg != NULL_TREE ? 1 : 0));
      argtype = lvalue_type (arg);

      is_this = (i == 0 && DECL_NONSTATIC_MEMBER_FUNCTION_P (fn)
		 && ! DECL_CONSTRUCTOR_P (fn));

      if (parmnode)
	{
	  tree parmtype = TREE_VALUE (parmnode);
	  int lflags = flags;

	  parmnode = TREE_CHAIN (parmnode);

	  /* The type of the implicit object parameter ('this') for
	     overload resolution is not always the same as for the
	     function itself; conversion functions are considered to
	     be members of the class being converted, and functions
	     introduced by a using-declaration are considered to be
	     members of the class that uses them.

	     Since build_over_call ignores the ICS for the `this'
	     parameter, we can just change the parm type.  */
	  if (ctype && is_this)
	    {
	      parmtype = cp_build_qualified_type
		(ctype, cp_type_quals (TREE_TYPE (parmtype)));
	      parmtype = build_pointer_type (parmtype);
	    }

	  /* Core issue 899: When [copy-]initializing a temporary to be bound
	     to the first parameter of a copy constructor (12.8) called with
	     a single argument in the context of direct-initialization,
	     explicit conversion functions are also considered.

	     So set LOOKUP_COPY_PARM to let reference_binding know that
	     it's being called in that context.  We generalize the above
	     to handle move constructors and template constructors as well;
	     the standardese should soon be updated similarly.  */
	  if (ctype && i == 0 && (len-skip == 1)
	      && !(flags & LOOKUP_ONLYCONVERTING)
	      && DECL_CONSTRUCTOR_P (fn)
	      && parmtype != error_mark_node
	      && (same_type_ignoring_top_level_qualifiers_p
		  (non_reference (parmtype), ctype)))
	    {
	      lflags |= LOOKUP_COPY_PARM;
	      /* We allow user-defined conversions within init-lists, but
		 not for the copy constructor.  */
	      if (flags & LOOKUP_NO_COPY_CTOR_CONVERSION)
		lflags |= LOOKUP_NO_CONVERSION;
	    }
	  else
	    lflags |= LOOKUP_ONLYCONVERTING;

	  t = implicit_conversion (parmtype, argtype, arg,
				   /*c_cast_p=*/false, lflags);
	  to_type = parmtype;
	}
      else
	{
	  t = build_identity_conv (argtype, arg);
	  t->ellipsis_p = true;
	  to_type = argtype;
	}

      if (t && is_this)
	t->this_p = true;

      convs[i] = t;
      if (! t)
	{
	  viable = 0;
	  reason = arg_conversion_rejection (first_arg, i, argtype, to_type);
	  break;
	}

      if (t->bad_p)
	{
	  viable = -1;
	  reason = bad_arg_conversion_rejection (first_arg, i, argtype, to_type);
	}
    }

 out:
  return add_candidate (candidates, fn, orig_first_arg, args, len, convs,
			access_path, conversion_path, viable, reason);
}

/* Create an overload candidate for the conversion function FN which will
   be invoked for expression OBJ, producing a pointer-to-function which
   will in turn be called with the argument list FIRST_ARG/ARGLIST,
   and add it to CANDIDATES.  This does not change ARGLIST.  FLAGS is
   passed on to implicit_conversion.

   Actually, we don't really care about FN; we care about the type it
   converts to.  There may be multiple conversion functions that will
   convert to that type, and we rely on build_user_type_conversion_1 to
   choose the best one; so when we create our candidate, we record the type
   instead of the function.  */

static struct z_candidate *
add_conv_candidate (struct z_candidate **candidates, tree fn, tree obj,
		    tree first_arg, const VEC(tree,gc) *arglist,
		    tree access_path, tree conversion_path)
{
  tree totype = TREE_TYPE (TREE_TYPE (fn));
  int i, len, viable, flags;
  tree parmlist, parmnode;
  conversion **convs;
  struct rejection_reason *reason;

  for (parmlist = totype; TREE_CODE (parmlist) != FUNCTION_TYPE; )
    parmlist = TREE_TYPE (parmlist);
  parmlist = TYPE_ARG_TYPES (parmlist);

  len = VEC_length (tree, arglist) + (first_arg != NULL_TREE ? 1 : 0) + 1;
  convs = alloc_conversions (len);
  parmnode = parmlist;
  viable = 1;
  flags = LOOKUP_IMPLICIT;
  reason = NULL;

  /* Don't bother looking up the same type twice.  */
  if (*candidates && (*candidates)->fn == totype)
    return NULL;

  for (i = 0; i < len; ++i)
    {
      tree arg, argtype, convert_type = NULL_TREE;
      conversion *t;

      if (i == 0)
	arg = obj;
      else if (i == 1 && first_arg != NULL_TREE)
	arg = first_arg;
      else
	arg = VEC_index (tree, arglist,
			 i - (first_arg != NULL_TREE ? 1 : 0) - 1);
      argtype = lvalue_type (arg);

      if (i == 0)
	{
	  t = implicit_conversion (totype, argtype, arg, /*c_cast_p=*/false,
				   flags);
	  convert_type = totype;
	}
      else if (parmnode == void_list_node)
	break;
      else if (parmnode)
	{
	  t = implicit_conversion (TREE_VALUE (parmnode), argtype, arg,
				   /*c_cast_p=*/false, flags);
	  convert_type = TREE_VALUE (parmnode);
	}
      else
	{
	  t = build_identity_conv (argtype, arg);
	  t->ellipsis_p = true;
	  convert_type = argtype;
	}

      convs[i] = t;
      if (! t)
	break;

      if (t->bad_p)
	{
	  viable = -1;
	  reason = bad_arg_conversion_rejection (NULL_TREE, i, argtype, convert_type);
	}

      if (i == 0)
	continue;

      if (parmnode)
	parmnode = TREE_CHAIN (parmnode);
    }

  if (i < len
      || ! sufficient_parms_p (parmnode))
    {
      int remaining = remaining_arguments (parmnode);
      viable = 0;
      reason = arity_rejection (NULL_TREE, i + remaining, len);
    }

  return add_candidate (candidates, totype, first_arg, arglist, len, convs,
			access_path, conversion_path, viable, reason);
}

static void
build_builtin_candidate (struct z_candidate **candidates, tree fnname,
			 tree type1, tree type2, tree *args, tree *argtypes,
			 int flags)
{
  conversion *t;
  conversion **convs;
  size_t num_convs;
  int viable = 1, i;
  tree types[2];
  struct rejection_reason *reason = NULL;

  types[0] = type1;
  types[1] = type2;

  num_convs =  args[2] ? 3 : (args[1] ? 2 : 1);
  convs = alloc_conversions (num_convs);

  /* TRUTH_*_EXPR do "contextual conversion to bool", which means explicit
     conversion ops are allowed.  We handle that here by just checking for
     boolean_type_node because other operators don't ask for it.  COND_EXPR
     also does contextual conversion to bool for the first operand, but we
     handle that in build_conditional_expr, and type1 here is operand 2.  */
  if (type1 != boolean_type_node)
    flags |= LOOKUP_ONLYCONVERTING;

  for (i = 0; i < 2; ++i)
    {
      if (! args[i])
	break;

      t = implicit_conversion (types[i], argtypes[i], args[i],
			       /*c_cast_p=*/false, flags);
      if (! t)
	{
	  viable = 0;
	  /* We need something for printing the candidate.  */
	  t = build_identity_conv (types[i], NULL_TREE);
	  reason = arg_conversion_rejection (NULL_TREE, i, argtypes[i], types[i]);
	}
      else if (t->bad_p)
	{
	  viable = 0;
	  reason = bad_arg_conversion_rejection (NULL_TREE, i, argtypes[i], types[i]);
	}
      convs[i] = t;
    }

  /* For COND_EXPR we rearranged the arguments; undo that now.  */
  if (args[2])
    {
      convs[2] = convs[1];
      convs[1] = convs[0];
      t = implicit_conversion (boolean_type_node, argtypes[2], args[2],
			       /*c_cast_p=*/false, flags);
      if (t)
	convs[0] = t;
      else
	{
	  viable = 0;
	  reason = arg_conversion_rejection (NULL_TREE, 0, argtypes[2],
					     boolean_type_node);
	}
    }

  add_candidate (candidates, fnname, /*first_arg=*/NULL_TREE, /*args=*/NULL,
		 num_convs, convs,
		 /*access_path=*/NULL_TREE,
		 /*conversion_path=*/NULL_TREE,
		 viable, reason);
}

static bool
is_complete (tree t)
{
  return COMPLETE_TYPE_P (complete_type (t));
}

/* Returns nonzero if TYPE is a promoted arithmetic type.  */

static bool
promoted_arithmetic_type_p (tree type)
{
  /* [over.built]

     In this section, the term promoted integral type is used to refer
     to those integral types which are preserved by integral promotion
     (including e.g.  int and long but excluding e.g.  char).
     Similarly, the term promoted arithmetic type refers to promoted
     integral types plus floating types.  */
  return ((CP_INTEGRAL_TYPE_P (type)
	   && same_type_p (type_promotes_to (type), type))
	  || TREE_CODE (type) == REAL_TYPE);
}

/* Create any builtin operator overload candidates for the operator in
   question given the converted operand types TYPE1 and TYPE2.  The other
   args are passed through from add_builtin_candidates to
   build_builtin_candidate.

   TYPE1 and TYPE2 may not be permissible, and we must filter them.
   If CODE is requires candidates operands of the same type of the kind
   of which TYPE1 and TYPE2 are, we add both candidates
   CODE (TYPE1, TYPE1) and CODE (TYPE2, TYPE2).  */

static void
add_builtin_candidate (struct z_candidate **candidates, enum tree_code code,
		       enum tree_code code2, tree fnname, tree type1,
		       tree type2, tree *args, tree *argtypes, int flags)
{
  switch (code)
    {
    case POSTINCREMENT_EXPR:
    case POSTDECREMENT_EXPR:
      args[1] = integer_zero_node;
      type2 = integer_type_node;
      break;
    default:
      break;
    }

  switch (code)
    {

/* 4 For every pair T, VQ), where T is an arithmetic or  enumeration  type,
     and  VQ  is  either  volatile or empty, there exist candidate operator
     functions of the form
	     VQ T&   operator++(VQ T&);
	     T       operator++(VQ T&, int);
   5 For every pair T, VQ), where T is an enumeration type or an arithmetic
     type  other than bool, and VQ is either volatile or empty, there exist
     candidate operator functions of the form
	     VQ T&   operator--(VQ T&);
	     T       operator--(VQ T&, int);
   6 For every pair T, VQ), where T is  a  cv-qualified  or  cv-unqualified
     complete  object type, and VQ is either volatile or empty, there exist
     candidate operator functions of the form
	     T*VQ&   operator++(T*VQ&);
	     T*VQ&   operator--(T*VQ&);
	     T*      operator++(T*VQ&, int);
	     T*      operator--(T*VQ&, int);  */

    case POSTDECREMENT_EXPR:
    case PREDECREMENT_EXPR:
      if (TREE_CODE (type1) == BOOLEAN_TYPE)
	return;
    case POSTINCREMENT_EXPR:
    case PREINCREMENT_EXPR:
      if (ARITHMETIC_TYPE_P (type1) || TYPE_PTROB_P (type1))
	{
	  type1 = build_reference_type (type1);
	  break;
	}
      return;

/* 7 For every cv-qualified or cv-unqualified complete object type T, there
     exist candidate operator functions of the form

	     T&      operator*(T*);

   8 For every function type T, there exist candidate operator functions of
     the form
	     T&      operator*(T*);  */

    case INDIRECT_REF:
      if (TREE_CODE (type1) == POINTER_TYPE
	  && is_complete (TREE_TYPE (type1))
	  && (TYPE_PTROB_P (type1)
	      || TREE_CODE (TREE_TYPE (type1)) == FUNCTION_TYPE))
	break;
      return;

/* 9 For every type T, there exist candidate operator functions of the form
	     T*      operator+(T*);

   10For  every  promoted arithmetic type T, there exist candidate operator
     functions of the form
	     T       operator+(T);
	     T       operator-(T);  */

    case UNARY_PLUS_EXPR: /* unary + */
      if (TREE_CODE (type1) == POINTER_TYPE)
	break;
    case NEGATE_EXPR:
      if (ARITHMETIC_TYPE_P (type1))
	break;
      return;

/* 11For every promoted integral type T,  there  exist  candidate  operator
     functions of the form
	     T       operator~(T);  */

    case BIT_NOT_EXPR:
      if (INTEGRAL_OR_UNSCOPED_ENUMERATION_TYPE_P (type1))
	break;
      return;

/* 12For every quintuple C1, C2, T, CV1, CV2), where C2 is a class type, C1
     is the same type as C2 or is a derived class of C2, T  is  a  complete
     object type or a function type, and CV1 and CV2 are cv-qualifier-seqs,
     there exist candidate operator functions of the form
	     CV12 T& operator->*(CV1 C1*, CV2 T C2::*);
     where CV12 is the union of CV1 and CV2.  */

    case MEMBER_REF:
      if (TREE_CODE (type1) == POINTER_TYPE
	  && TYPE_PTR_TO_MEMBER_P (type2))
	{
	  tree c1 = TREE_TYPE (type1);
	  tree c2 = TYPE_PTRMEM_CLASS_TYPE (type2);

	  if (MAYBE_CLASS_TYPE_P (c1) && DERIVED_FROM_P (c2, c1)
	      && (TYPE_PTRMEMFUNC_P (type2)
		  || is_complete (TYPE_PTRMEM_POINTED_TO_TYPE (type2))))
	    break;
	}
      return;

/* 13For every pair of promoted arithmetic types L and R, there exist  can-
     didate operator functions of the form
	     LR      operator*(L, R);
	     LR      operator/(L, R);
	     LR      operator+(L, R);
	     LR      operator-(L, R);
	     bool    operator<(L, R);
	     bool    operator>(L, R);
	     bool    operator<=(L, R);
	     bool    operator>=(L, R);
	     bool    operator==(L, R);
	     bool    operator!=(L, R);
     where  LR  is  the  result of the usual arithmetic conversions between
     types L and R.

   14For every pair of types T and I, where T  is  a  cv-qualified  or  cv-
     unqualified  complete  object  type and I is a promoted integral type,
     there exist candidate operator functions of the form
	     T*      operator+(T*, I);
	     T&      operator[](T*, I);
	     T*      operator-(T*, I);
	     T*      operator+(I, T*);
	     T&      operator[](I, T*);

   15For every T, where T is a pointer to complete object type, there exist
     candidate operator functions of the form112)
	     ptrdiff_t operator-(T, T);

   16For every pointer or enumeration type T, there exist candidate operator
     functions of the form
	     bool    operator<(T, T);
	     bool    operator>(T, T);
	     bool    operator<=(T, T);
	     bool    operator>=(T, T);
	     bool    operator==(T, T);
	     bool    operator!=(T, T);

   17For every pointer to member type T,  there  exist  candidate  operator
     functions of the form
	     bool    operator==(T, T);
	     bool    operator!=(T, T);  */

    case MINUS_EXPR:
      if (TYPE_PTROB_P (type1) && TYPE_PTROB_P (type2))
	break;
      if (TYPE_PTROB_P (type1)
	  && INTEGRAL_OR_UNSCOPED_ENUMERATION_TYPE_P (type2))
	{
	  type2 = ptrdiff_type_node;
	  break;
	}
    case MULT_EXPR:
    case TRUNC_DIV_EXPR:
      if (ARITHMETIC_TYPE_P (type1) && ARITHMETIC_TYPE_P (type2))
	break;
      return;

    case EQ_EXPR:
    case NE_EXPR:
      if ((TYPE_PTRMEMFUNC_P (type1) && TYPE_PTRMEMFUNC_P (type2))
	  || (TYPE_PTRMEM_P (type1) && TYPE_PTRMEM_P (type2)))
	break;
      if (TYPE_PTR_TO_MEMBER_P (type1) && null_ptr_cst_p (args[1]))
	{
	  type2 = type1;
	  break;
	}
      if (TYPE_PTR_TO_MEMBER_P (type2) && null_ptr_cst_p (args[0]))
	{
	  type1 = type2;
	  break;
	}
      /* Fall through.  */
    case LT_EXPR:
    case GT_EXPR:
    case LE_EXPR:
    case GE_EXPR:
    case MAX_EXPR:
    case MIN_EXPR:
      if (ARITHMETIC_TYPE_P (type1) && ARITHMETIC_TYPE_P (type2))
	break;
      if (TYPE_PTR_P (type1) && TYPE_PTR_P (type2))
	break;
      if (TREE_CODE (type1) == ENUMERAL_TYPE 
	  && TREE_CODE (type2) == ENUMERAL_TYPE)
	break;
      if (TYPE_PTR_P (type1) 
	  && null_ptr_cst_p (args[1])
	  && !uses_template_parms (type1))
	{
	  type2 = type1;
	  break;
	}
      if (null_ptr_cst_p (args[0]) 
	  && TYPE_PTR_P (type2)
	  && !uses_template_parms (type2))
	{
	  type1 = type2;
	  break;
	}
      return;

    case PLUS_EXPR:
      if (ARITHMETIC_TYPE_P (type1) && ARITHMETIC_TYPE_P (type2))
	break;
    case ARRAY_REF:
      if (INTEGRAL_OR_UNSCOPED_ENUMERATION_TYPE_P (type1) && TYPE_PTROB_P (type2))
	{
	  type1 = ptrdiff_type_node;
	  break;
	}
      if (TYPE_PTROB_P (type1) && INTEGRAL_OR_UNSCOPED_ENUMERATION_TYPE_P (type2))
	{
	  type2 = ptrdiff_type_node;
	  break;
	}
      return;

/* 18For  every pair of promoted integral types L and R, there exist candi-
     date operator functions of the form
	     LR      operator%(L, R);
	     LR      operator&(L, R);
	     LR      operator^(L, R);
	     LR      operator|(L, R);
	     L       operator<<(L, R);
	     L       operator>>(L, R);
     where LR is the result of the  usual  arithmetic  conversions  between
     types L and R.  */

    case TRUNC_MOD_EXPR:
    case BIT_AND_EXPR:
    case BIT_IOR_EXPR:
    case BIT_XOR_EXPR:
    case LSHIFT_EXPR:
    case RSHIFT_EXPR:
      if (INTEGRAL_OR_UNSCOPED_ENUMERATION_TYPE_P (type1) && INTEGRAL_OR_UNSCOPED_ENUMERATION_TYPE_P (type2))
	break;
      return;

/* 19For  every  triple  L, VQ, R), where L is an arithmetic or enumeration
     type, VQ is either volatile or empty, and R is a  promoted  arithmetic
     type, there exist candidate operator functions of the form
	     VQ L&   operator=(VQ L&, R);
	     VQ L&   operator*=(VQ L&, R);
	     VQ L&   operator/=(VQ L&, R);
	     VQ L&   operator+=(VQ L&, R);
	     VQ L&   operator-=(VQ L&, R);

   20For  every  pair T, VQ), where T is any type and VQ is either volatile
     or empty, there exist candidate operator functions of the form
	     T*VQ&   operator=(T*VQ&, T*);

   21For every pair T, VQ), where T is a pointer to member type and  VQ  is
     either  volatile or empty, there exist candidate operator functions of
     the form
	     VQ T&   operator=(VQ T&, T);

   22For every triple  T,  VQ,  I),  where  T  is  a  cv-qualified  or  cv-
     unqualified  complete object type, VQ is either volatile or empty, and
     I is a promoted integral type, there exist  candidate  operator  func-
     tions of the form
	     T*VQ&   operator+=(T*VQ&, I);
	     T*VQ&   operator-=(T*VQ&, I);

   23For  every  triple  L,  VQ,  R), where L is an integral or enumeration
     type, VQ is either volatile or empty, and R  is  a  promoted  integral
     type, there exist candidate operator functions of the form

	     VQ L&   operator%=(VQ L&, R);
	     VQ L&   operator<<=(VQ L&, R);
	     VQ L&   operator>>=(VQ L&, R);
	     VQ L&   operator&=(VQ L&, R);
	     VQ L&   operator^=(VQ L&, R);
	     VQ L&   operator|=(VQ L&, R);  */

    case MODIFY_EXPR:
      switch (code2)
	{
	case PLUS_EXPR:
	case MINUS_EXPR:
	  if (TYPE_PTROB_P (type1) && INTEGRAL_OR_UNSCOPED_ENUMERATION_TYPE_P (type2))
	    {
	      type2 = ptrdiff_type_node;
	      break;
	    }
	case MULT_EXPR:
	case TRUNC_DIV_EXPR:
	  if (ARITHMETIC_TYPE_P (type1) && ARITHMETIC_TYPE_P (type2))
	    break;
	  return;

	case TRUNC_MOD_EXPR:
	case BIT_AND_EXPR:
	case BIT_IOR_EXPR:
	case BIT_XOR_EXPR:
	case LSHIFT_EXPR:
	case RSHIFT_EXPR:
	  if (INTEGRAL_OR_UNSCOPED_ENUMERATION_TYPE_P (type1) && INTEGRAL_OR_UNSCOPED_ENUMERATION_TYPE_P (type2))
	    break;
	  return;

	case NOP_EXPR:
	  if (ARITHMETIC_TYPE_P (type1) && ARITHMETIC_TYPE_P (type2))
	    break;
	  if ((TYPE_PTRMEMFUNC_P (type1) && TYPE_PTRMEMFUNC_P (type2))
	      || (TYPE_PTR_P (type1) && TYPE_PTR_P (type2))
	      || (TYPE_PTRMEM_P (type1) && TYPE_PTRMEM_P (type2))
	      || ((TYPE_PTRMEMFUNC_P (type1)
		   || TREE_CODE (type1) == POINTER_TYPE)
		  && null_ptr_cst_p (args[1])))
	    {
	      type2 = type1;
	      break;
	    }
	  return;

	default:
	  gcc_unreachable ();
	}
      type1 = build_reference_type (type1);
      break;

    case COND_EXPR:
      /* [over.built]

	 For every pair of promoted arithmetic types L and R, there
	 exist candidate operator functions of the form

	 LR operator?(bool, L, R);

	 where LR is the result of the usual arithmetic conversions
	 between types L and R.

	 For every type T, where T is a pointer or pointer-to-member
	 type, there exist candidate operator functions of the form T
	 operator?(bool, T, T);  */

      if (promoted_arithmetic_type_p (type1)
	  && promoted_arithmetic_type_p (type2))
	/* That's OK.  */
	break;

      /* Otherwise, the types should be pointers.  */
      if (!(TYPE_PTR_P (type1) || TYPE_PTR_TO_MEMBER_P (type1))
	  || !(TYPE_PTR_P (type2) || TYPE_PTR_TO_MEMBER_P (type2)))
	return;

      /* We don't check that the two types are the same; the logic
	 below will actually create two candidates; one in which both
	 parameter types are TYPE1, and one in which both parameter
	 types are TYPE2.  */
      break;

    default:
      gcc_unreachable ();
    }

  /* If we're dealing with two pointer types or two enumeral types,
     we need candidates for both of them.  */
  if (type2 && !same_type_p (type1, type2)
      && TREE_CODE (type1) == TREE_CODE (type2)
      && (TREE_CODE (type1) == REFERENCE_TYPE
	  || (TYPE_PTR_P (type1) && TYPE_PTR_P (type2))
	  || (TYPE_PTRMEM_P (type1) && TYPE_PTRMEM_P (type2))
	  || TYPE_PTRMEMFUNC_P (type1)
	  || MAYBE_CLASS_TYPE_P (type1)
	  || TREE_CODE (type1) == ENUMERAL_TYPE))
    {
      build_builtin_candidate
	(candidates, fnname, type1, type1, args, argtypes, flags);
      build_builtin_candidate
	(candidates, fnname, type2, type2, args, argtypes, flags);
      return;
    }

  build_builtin_candidate
    (candidates, fnname, type1, type2, args, argtypes, flags);
}

tree
type_decays_to (tree type)
{
  if (TREE_CODE (type) == ARRAY_TYPE)
    return build_pointer_type (TREE_TYPE (type));
  if (TREE_CODE (type) == FUNCTION_TYPE)
    return build_pointer_type (type);
  if (!MAYBE_CLASS_TYPE_P (type))
    type = cv_unqualified (type);
  return type;
}

/* There are three conditions of builtin candidates:

   1) bool-taking candidates.  These are the same regardless of the input.
   2) pointer-pair taking candidates.  These are generated for each type
      one of the input types converts to.
   3) arithmetic candidates.  According to the standard, we should generate
      all of these, but I'm trying not to...

   Here we generate a superset of the possible candidates for this particular
   case.  That is a subset of the full set the standard defines, plus some
   other cases which the standard disallows. add_builtin_candidate will
   filter out the invalid set.  */

static void
add_builtin_candidates (struct z_candidate **candidates, enum tree_code code,
			enum tree_code code2, tree fnname, tree *args,
			int flags)
{
  int ref1, i;
  int enum_p = 0;
  tree type, argtypes[3], t;
  /* TYPES[i] is the set of possible builtin-operator parameter types
     we will consider for the Ith argument.  */
  VEC(tree,gc) *types[2];
  unsigned ix;

  for (i = 0; i < 3; ++i)
    {
      if (args[i])
	argtypes[i] = unlowered_expr_type (args[i]);
      else
	argtypes[i] = NULL_TREE;
    }

  switch (code)
    {
/* 4 For every pair T, VQ), where T is an arithmetic or  enumeration  type,
     and  VQ  is  either  volatile or empty, there exist candidate operator
     functions of the form
		 VQ T&   operator++(VQ T&);  */

    case POSTINCREMENT_EXPR:
    case PREINCREMENT_EXPR:
    case POSTDECREMENT_EXPR:
    case PREDECREMENT_EXPR:
    case MODIFY_EXPR:
      ref1 = 1;
      break;

/* 24There also exist candidate operator functions of the form
	     bool    operator!(bool);
	     bool    operator&&(bool, bool);
	     bool    operator||(bool, bool);  */

    case TRUTH_NOT_EXPR:
      build_builtin_candidate
	(candidates, fnname, boolean_type_node,
	 NULL_TREE, args, argtypes, flags);
      return;

    case TRUTH_ORIF_EXPR:
    case TRUTH_ANDIF_EXPR:
      build_builtin_candidate
	(candidates, fnname, boolean_type_node,
	 boolean_type_node, args, argtypes, flags);
      return;

    case ADDR_EXPR:
    case COMPOUND_EXPR:
    case COMPONENT_REF:
      return;

    case COND_EXPR:
    case EQ_EXPR:
    case NE_EXPR:
    case LT_EXPR:
    case LE_EXPR:
    case GT_EXPR:
    case GE_EXPR:
      enum_p = 1;
      /* Fall through.  */

    default:
      ref1 = 0;
    }

  types[0] = make_tree_vector ();
  types[1] = make_tree_vector ();

  for (i = 0; i < 2; ++i)
    {
      if (! args[i])
	;
      else if (MAYBE_CLASS_TYPE_P (argtypes[i]))
	{
	  tree convs;

	  if (i == 0 && code == MODIFY_EXPR && code2 == NOP_EXPR)
	    return;

	  convs = lookup_conversions (argtypes[i]);

	  if (code == COND_EXPR)
	    {
	      if (real_lvalue_p (args[i]))
		VEC_safe_push (tree, gc, types[i],
			       build_reference_type (argtypes[i]));

	      VEC_safe_push (tree, gc, types[i],
			     TYPE_MAIN_VARIANT (argtypes[i]));
	    }

	  else if (! convs)
	    return;

	  for (; convs; convs = TREE_CHAIN (convs))
	    {
	      type = TREE_TYPE (convs);

	      if (i == 0 && ref1
		  && (TREE_CODE (type) != REFERENCE_TYPE
		      || CP_TYPE_CONST_P (TREE_TYPE (type))))
		continue;

	      if (code == COND_EXPR && TREE_CODE (type) == REFERENCE_TYPE)
		VEC_safe_push (tree, gc, types[i], type);

	      type = non_reference (type);
	      if (i != 0 || ! ref1)
		{
		  type = TYPE_MAIN_VARIANT (type_decays_to (type));
		  if (enum_p && TREE_CODE (type) == ENUMERAL_TYPE)
		    VEC_safe_push (tree, gc, types[i], type);
		  if (INTEGRAL_OR_UNSCOPED_ENUMERATION_TYPE_P (type))
		    type = type_promotes_to (type);
		}

	      if (! vec_member (type, types[i]))
		VEC_safe_push (tree, gc, types[i], type);
	    }
	}
      else
	{
	  if (code == COND_EXPR && real_lvalue_p (args[i]))
	    VEC_safe_push (tree, gc, types[i],
			   build_reference_type (argtypes[i]));
	  type = non_reference (argtypes[i]);
	  if (i != 0 || ! ref1)
	    {
	      type = TYPE_MAIN_VARIANT (type_decays_to (type));
	      if (enum_p && UNSCOPED_ENUM_P (type))
		VEC_safe_push (tree, gc, types[i], type);
	      if (INTEGRAL_OR_UNSCOPED_ENUMERATION_TYPE_P (type))
		type = type_promotes_to (type);
	    }
	  VEC_safe_push (tree, gc, types[i], type);
	}
    }

  /* Run through the possible parameter types of both arguments,
     creating candidates with those parameter types.  */
  FOR_EACH_VEC_ELT_REVERSE (tree, types[0], ix, t)
    {
      unsigned jx;
      tree u;

      if (!VEC_empty (tree, types[1]))
	FOR_EACH_VEC_ELT_REVERSE (tree, types[1], jx, u)
	  add_builtin_candidate
	    (candidates, code, code2, fnname, t,
	     u, args, argtypes, flags);
      else
	add_builtin_candidate
	  (candidates, code, code2, fnname, t,
	   NULL_TREE, args, argtypes, flags);
    }

  release_tree_vector (types[0]);
  release_tree_vector (types[1]);
}


/* If TMPL can be successfully instantiated as indicated by
   EXPLICIT_TARGS and ARGLIST, adds the instantiation to CANDIDATES.

   TMPL is the template.  EXPLICIT_TARGS are any explicit template
   arguments.  ARGLIST is the arguments provided at the call-site.
   This does not change ARGLIST.  The RETURN_TYPE is the desired type
   for conversion operators.  If OBJ is NULL_TREE, FLAGS and CTYPE are
   as for add_function_candidate.  If an OBJ is supplied, FLAGS and
   CTYPE are ignored, and OBJ is as for add_conv_candidate.  */

static struct z_candidate*
add_template_candidate_real (struct z_candidate **candidates, tree tmpl,
			     tree ctype, tree explicit_targs, tree first_arg,
			     const VEC(tree,gc) *arglist, tree return_type,
			     tree access_path, tree conversion_path,
			     int flags, tree obj, unification_kind_t strict)
{
  int ntparms = DECL_NTPARMS (tmpl);
  tree targs = make_tree_vec (ntparms);
  unsigned int len = VEC_length (tree, arglist);
  unsigned int nargs = (first_arg == NULL_TREE ? 0 : 1) + len;
  unsigned int skip_without_in_chrg = 0;
  tree first_arg_without_in_chrg = first_arg;
  tree *args_without_in_chrg;
  unsigned int nargs_without_in_chrg;
  unsigned int ia, ix;
  tree arg;
  struct z_candidate *cand;
  int i;
  tree fn;
  struct rejection_reason *reason = NULL;

  /* We don't do deduction on the in-charge parameter, the VTT
     parameter or 'this'.  */
  if (DECL_NONSTATIC_MEMBER_FUNCTION_P (tmpl))
    {
      if (first_arg_without_in_chrg != NULL_TREE)
	first_arg_without_in_chrg = NULL_TREE;
      else
	++skip_without_in_chrg;
    }

  if ((DECL_MAYBE_IN_CHARGE_CONSTRUCTOR_P (tmpl)
       || DECL_BASE_CONSTRUCTOR_P (tmpl))
      && CLASSTYPE_VBASECLASSES (DECL_CONTEXT (tmpl)))
    {
      if (first_arg_without_in_chrg != NULL_TREE)
	first_arg_without_in_chrg = NULL_TREE;
      else
	++skip_without_in_chrg;
    }

  if (len < skip_without_in_chrg)
    return NULL;

  nargs_without_in_chrg = ((first_arg_without_in_chrg != NULL_TREE ? 1 : 0)
			   + (len - skip_without_in_chrg));
  args_without_in_chrg = XALLOCAVEC (tree, nargs_without_in_chrg);
  ia = 0;
  if (first_arg_without_in_chrg != NULL_TREE)
    {
      args_without_in_chrg[ia] = first_arg_without_in_chrg;
      ++ia;
    }
  for (ix = skip_without_in_chrg;
       VEC_iterate (tree, arglist, ix, arg);
       ++ix)
    {
      args_without_in_chrg[ia] = arg;
      ++ia;
    }
  gcc_assert (ia == nargs_without_in_chrg);

  i = fn_type_unification (tmpl, explicit_targs, targs,
			   args_without_in_chrg,
			   nargs_without_in_chrg,
			   return_type, strict, flags);

  if (i != 0)
    goto fail;

  fn = instantiate_template (tmpl, targs, tf_none);
  if (fn == error_mark_node)
    goto fail;

  /* In [class.copy]:

       A member function template is never instantiated to perform the
       copy of a class object to an object of its class type.

     It's a little unclear what this means; the standard explicitly
     does allow a template to be used to copy a class.  For example,
     in:

       struct A {
	 A(A&);
	 template <class T> A(const T&);
       };
       const A f ();
       void g () { A a (f ()); }

     the member template will be used to make the copy.  The section
     quoted above appears in the paragraph that forbids constructors
     whose only parameter is (a possibly cv-qualified variant of) the
     class type, and a logical interpretation is that the intent was
     to forbid the instantiation of member templates which would then
     have that form.  */
  if (DECL_CONSTRUCTOR_P (fn) && nargs == 2)
    {
      tree arg_types = FUNCTION_FIRST_USER_PARMTYPE (fn);
      if (arg_types && same_type_p (TYPE_MAIN_VARIANT (TREE_VALUE (arg_types)),
				    ctype))
	goto fail;
    }

  if (obj != NULL_TREE)
    /* Aha, this is a conversion function.  */
    cand = add_conv_candidate (candidates, fn, obj, first_arg, arglist,
			       access_path, conversion_path);
  else
    cand = add_function_candidate (candidates, fn, ctype,
				   first_arg, arglist, access_path,
				   conversion_path, flags);
  if (DECL_TI_TEMPLATE (fn) != tmpl)
    /* This situation can occur if a member template of a template
       class is specialized.  Then, instantiate_template might return
       an instantiation of the specialization, in which case the
       DECL_TI_TEMPLATE field will point at the original
       specialization.  For example:

	 template <class T> struct S { template <class U> void f(U);
				       template <> void f(int) {}; };
	 S<double> sd;
	 sd.f(3);

       Here, TMPL will be template <class U> S<double>::f(U).
       And, instantiate template will give us the specialization
       template <> S<double>::f(int).  But, the DECL_TI_TEMPLATE field
       for this will point at template <class T> template <> S<T>::f(int),
       so that we can find the definition.  For the purposes of
       overload resolution, however, we want the original TMPL.  */
    cand->template_decl = build_template_info (tmpl, targs);
  else
    cand->template_decl = DECL_TEMPLATE_INFO (fn);
  cand->explicit_targs = explicit_targs;

  return cand;
 fail:
  return add_candidate (candidates, tmpl, first_arg, arglist, nargs, NULL,
			access_path, conversion_path, 0, reason);
}


static struct z_candidate *
add_template_candidate (struct z_candidate **candidates, tree tmpl, tree ctype,
			tree explicit_targs, tree first_arg,
			const VEC(tree,gc) *arglist, tree return_type,
			tree access_path, tree conversion_path, int flags,
			unification_kind_t strict)
{
  return
    add_template_candidate_real (candidates, tmpl, ctype,
				 explicit_targs, first_arg, arglist,
				 return_type, access_path, conversion_path,
				 flags, NULL_TREE, strict);
}


static struct z_candidate *
add_template_conv_candidate (struct z_candidate **candidates, tree tmpl,
			     tree obj, tree first_arg,
			     const VEC(tree,gc) *arglist,
			     tree return_type, tree access_path,
			     tree conversion_path)
{
  return
    add_template_candidate_real (candidates, tmpl, NULL_TREE, NULL_TREE,
				 first_arg, arglist, return_type, access_path,
				 conversion_path, 0, obj, DEDUCE_CONV);
}

/* The CANDS are the set of candidates that were considered for
   overload resolution.  Return the set of viable candidates, or CANDS
   if none are viable.  If any of the candidates were viable, set
   *ANY_VIABLE_P to true.  STRICT_P is true if a candidate should be
   considered viable only if it is strictly viable.  */

static struct z_candidate*
splice_viable (struct z_candidate *cands,
	       bool strict_p,
	       bool *any_viable_p)
{
  struct z_candidate *viable;
  struct z_candidate **last_viable;
  struct z_candidate **cand;

  viable = NULL;
  last_viable = &viable;
  *any_viable_p = false;

  cand = &cands;
  while (*cand)
    {
      struct z_candidate *c = *cand;
      if (strict_p ? c->viable == 1 : c->viable)
	{
	  *last_viable = c;
	  *cand = c->next;
	  c->next = NULL;
	  last_viable = &c->next;
	  *any_viable_p = true;
	}
      else
	cand = &c->next;
    }

  return viable ? viable : cands;
}

static bool
any_strictly_viable (struct z_candidate *cands)
{
  for (; cands; cands = cands->next)
    if (cands->viable == 1)
      return true;
  return false;
}

/* OBJ is being used in an expression like "OBJ.f (...)".  In other
   words, it is about to become the "this" pointer for a member
   function call.  Take the address of the object.  */

static tree
build_this (tree obj)
{
  /* In a template, we are only concerned about the type of the
     expression, so we can take a shortcut.  */
  if (processing_template_decl)
    return build_address (obj);

  return cp_build_addr_expr (obj, tf_warning_or_error);
}

/* Returns true iff functions are equivalent. Equivalent functions are
   not '==' only if one is a function-local extern function or if
   both are extern "C".  */

static inline int
equal_functions (tree fn1, tree fn2)
{
  if (TREE_CODE (fn1) != TREE_CODE (fn2))
    return 0;
  if (TREE_CODE (fn1) == TEMPLATE_DECL)
    return fn1 == fn2;
  if (DECL_LOCAL_FUNCTION_P (fn1) || DECL_LOCAL_FUNCTION_P (fn2)
      || DECL_EXTERN_C_FUNCTION_P (fn1))
    return decls_match (fn1, fn2);
  return fn1 == fn2;
}

/* Print information about a candidate being rejected due to INFO.  */

static void
print_conversion_rejection (location_t loc, struct conversion_info *info)
{
  if (info->n_arg == -1)
    /* Conversion of implicit `this' argument failed.  */
    inform (loc, "  no known conversion for implicit "
	    "%<this%> parameter from %qT to %qT",
	    info->from_type, info->to_type);
  else
    inform (loc, "  no known conversion for argument %d from %qT to %qT",
	    info->n_arg+1, info->from_type, info->to_type);
}

/* Print information about one overload candidate CANDIDATE.  MSGSTR
   is the text to print before the candidate itself.

   NOTE: Unlike most diagnostic functions in GCC, MSGSTR is expected
   to have been run through gettext by the caller.  This wart makes
   life simpler in print_z_candidates and for the translators.  */

static void
print_z_candidate (const char *msgstr, struct z_candidate *candidate)
{
  const char *msg = (msgstr == NULL
		     ? ""
		     : ACONCAT ((msgstr, " ", NULL)));
  location_t loc = location_of (candidate->fn);

  if (TREE_CODE (candidate->fn) == IDENTIFIER_NODE)
    {
      if (candidate->num_convs == 3)
	inform (input_location, "%s%D(%T, %T, %T) <built-in>", msg, candidate->fn,
		candidate->convs[0]->type,
		candidate->convs[1]->type,
		candidate->convs[2]->type);
      else if (candidate->num_convs == 2)
	inform (input_location, "%s%D(%T, %T) <built-in>", msg, candidate->fn,
		candidate->convs[0]->type,
		candidate->convs[1]->type);
      else
	inform (input_location, "%s%D(%T) <built-in>", msg, candidate->fn,
		candidate->convs[0]->type);
    }
  else if (TYPE_P (candidate->fn))
    inform (input_location, "%s%T <conversion>", msg, candidate->fn);
  else if (candidate->viable == -1)
    inform (loc, "%s%#D <near match>", msg, candidate->fn);
  else if (DECL_DELETED_FN (STRIP_TEMPLATE (candidate->fn)))
    inform (loc, "%s%#D <deleted>", msg, candidate->fn);
  else
    inform (loc, "%s%#D", msg, candidate->fn);
  /* Give the user some information about why this candidate failed.  */
  if (candidate->reason != NULL)
    {
      struct rejection_reason *r = candidate->reason;

      switch (r->code)
	{
	case rr_arity:
	  inform_n (loc, r->u.arity.expected,
		    "  candidate expects %d argument, %d provided",
		    "  candidate expects %d arguments, %d provided",
		    r->u.arity.expected, r->u.arity.actual);
	  break;
	case rr_arg_conversion:
	  print_conversion_rejection (loc, &r->u.conversion);
	  break;
	case rr_bad_arg_conversion:
	  print_conversion_rejection (loc, &r->u.bad_conversion);
	  break;
	case rr_none:
	default:
	  /* This candidate didn't have any issues or we failed to
	     handle a particular code.  Either way...  */
	  gcc_unreachable ();
	}
    }
}

static void
print_z_candidates (location_t loc, struct z_candidate *candidates)
{
  struct z_candidate *cand1;
  struct z_candidate **cand2;
  int n_candidates;

  if (!candidates)
    return;

  /* Remove non-viable deleted candidates.  */
  cand1 = candidates;
  for (cand2 = &cand1; *cand2; )
    {
      if (TREE_CODE ((*cand2)->fn) == FUNCTION_DECL
	  && !(*cand2)->viable
	  && DECL_DELETED_FN ((*cand2)->fn))
	*cand2 = (*cand2)->next;
      else
	cand2 = &(*cand2)->next;
    }
  /* ...if there are any non-deleted ones.  */
  if (cand1)
    candidates = cand1;

  /* There may be duplicates in the set of candidates.  We put off
     checking this condition as long as possible, since we have no way
     to eliminate duplicates from a set of functions in less than n^2
     time.  Now we are about to emit an error message, so it is more
     permissible to go slowly.  */
  for (cand1 = candidates; cand1; cand1 = cand1->next)
    {
      tree fn = cand1->fn;
      /* Skip builtin candidates and conversion functions.  */
      if (!DECL_P (fn))
	continue;
      cand2 = &cand1->next;
      while (*cand2)
	{
	  if (DECL_P ((*cand2)->fn)
	      && equal_functions (fn, (*cand2)->fn))
	    *cand2 = (*cand2)->next;
	  else
	    cand2 = &(*cand2)->next;
	}
    }

  for (n_candidates = 0, cand1 = candidates; cand1; cand1 = cand1->next)
    n_candidates++;

  inform_n (loc, n_candidates, "candidate is:", "candidates are:");
  for (; candidates; candidates = candidates->next)
    print_z_candidate (NULL, candidates);
}

/* USER_SEQ is a user-defined conversion sequence, beginning with a
   USER_CONV.  STD_SEQ is the standard conversion sequence applied to
   the result of the conversion function to convert it to the final
   desired type.  Merge the two sequences into a single sequence,
   and return the merged sequence.  */

static conversion *
merge_conversion_sequences (conversion *user_seq, conversion *std_seq)
{
  conversion **t;

  gcc_assert (user_seq->kind == ck_user);

  /* Find the end of the second conversion sequence.  */
  t = &(std_seq);
  while ((*t)->kind != ck_identity)
    t = &((*t)->u.next);

  /* Replace the identity conversion with the user conversion
     sequence.  */
  *t = user_seq;

  /* The entire sequence is a user-conversion sequence.  */
  std_seq->user_conv_p = true;

  return std_seq;
}

/* Handle overload resolution for initializing an object of class type from
   an initializer list.  First we look for a suitable constructor that
   takes a std::initializer_list; if we don't find one, we then look for a
   non-list constructor.

   Parameters are as for add_candidates, except that the arguments are in
   the form of a CONSTRUCTOR (the initializer list) rather than a VEC, and
   the RETURN_TYPE parameter is replaced by TOTYPE, the desired type.  */

static void
add_list_candidates (tree fns, tree first_arg,
		     tree init_list, tree totype,
		     tree explicit_targs, bool template_only,
		     tree conversion_path, tree access_path,
		     int flags,
		     struct z_candidate **candidates)
{
  VEC(tree,gc) *args;

  gcc_assert (*candidates == NULL);

  /* For list-initialization we consider explicit constructors, but
     give an error if one is selected.  */
  flags &= ~LOOKUP_ONLYCONVERTING;
  /* And we don't allow narrowing conversions.  We also use this flag to
     avoid the copy constructor call for copy-list-initialization.  */
  flags |= LOOKUP_NO_NARROWING;

  /* Always use the default constructor if the list is empty (DR 990).  */
  if (CONSTRUCTOR_NELTS (init_list) == 0
      && TYPE_HAS_DEFAULT_CONSTRUCTOR (totype))
    ;
  /* If the class has a list ctor, try passing the list as a single
     argument first, but only consider list ctors.  */
  else if (TYPE_HAS_LIST_CTOR (totype))
    {
      flags |= LOOKUP_LIST_ONLY;
      args = make_tree_vector_single (init_list);
      add_candidates (fns, first_arg, args, NULL_TREE,
		      explicit_targs, template_only, conversion_path,
		      access_path, flags, candidates);
      if (any_strictly_viable (*candidates))
	return;
    }

  args = ctor_to_vec (init_list);

  /* We aren't looking for list-ctors anymore.  */
  flags &= ~LOOKUP_LIST_ONLY;
  /* We allow more user-defined conversions within an init-list.  */
  flags &= ~LOOKUP_NO_CONVERSION;
  /* But not for the copy ctor.  */
  flags |= LOOKUP_NO_COPY_CTOR_CONVERSION;

  add_candidates (fns, first_arg, args, NULL_TREE,
		  explicit_targs, template_only, conversion_path,
		  access_path, flags, candidates);
}

/* Returns the best overload candidate to perform the requested
   conversion.  This function is used for three the overloading situations
   described in [over.match.copy], [over.match.conv], and [over.match.ref].
   If TOTYPE is a REFERENCE_TYPE, we're trying to find an lvalue binding as
   per [dcl.init.ref], so we ignore temporary bindings.  */

static struct z_candidate *
build_user_type_conversion_1 (tree totype, tree expr, int flags)
{
  struct z_candidate *candidates, *cand;
  tree fromtype = TREE_TYPE (expr);
  tree ctors = NULL_TREE;
  tree conv_fns = NULL_TREE;
  conversion *conv = NULL;
  tree first_arg = NULL_TREE;
  VEC(tree,gc) *args = NULL;
  bool any_viable_p;
  int convflags;

  /* We represent conversion within a hierarchy using RVALUE_CONV and
     BASE_CONV, as specified by [over.best.ics]; these become plain
     constructor calls, as specified in [dcl.init].  */
  gcc_assert (!MAYBE_CLASS_TYPE_P (fromtype) || !MAYBE_CLASS_TYPE_P (totype)
	      || !DERIVED_FROM_P (totype, fromtype));

  if (MAYBE_CLASS_TYPE_P (totype))
    ctors = lookup_fnfields (totype, complete_ctor_identifier, 0);

  if (MAYBE_CLASS_TYPE_P (fromtype))
    {
      tree to_nonref = non_reference (totype);
      if (same_type_ignoring_top_level_qualifiers_p (to_nonref, fromtype) ||
	  (CLASS_TYPE_P (to_nonref) && CLASS_TYPE_P (fromtype)
	   && DERIVED_FROM_P (to_nonref, fromtype)))
	{
	  /* [class.conv.fct] A conversion function is never used to
	     convert a (possibly cv-qualified) object to the (possibly
	     cv-qualified) same object type (or a reference to it), to a
	     (possibly cv-qualified) base class of that type (or a
	     reference to it)...  */
	}
      else
	conv_fns = lookup_conversions (fromtype);
    }

  candidates = 0;
  flags |= LOOKUP_NO_CONVERSION;
  if (BRACE_ENCLOSED_INITIALIZER_P (expr))
    flags |= LOOKUP_NO_NARROWING;

  /* It's OK to bind a temporary for converting constructor arguments, but
     not in converting the return value of a conversion operator.  */
  convflags = ((flags & LOOKUP_NO_TEMP_BIND) | LOOKUP_NO_CONVERSION);
  flags &= ~LOOKUP_NO_TEMP_BIND;

  if (ctors)
    {
      int ctorflags = flags;
      ctors = BASELINK_FUNCTIONS (ctors);

      first_arg = build_int_cst (build_pointer_type (totype), 0);

      /* We should never try to call the abstract or base constructor
	 from here.  */
      gcc_assert (!DECL_HAS_IN_CHARGE_PARM_P (OVL_CURRENT (ctors))
		  && !DECL_HAS_VTT_PARM_P (OVL_CURRENT (ctors)));

      if (BRACE_ENCLOSED_INITIALIZER_P (expr))
	{
	  /* List-initialization.  */
	  add_list_candidates (ctors, first_arg, expr, totype, NULL_TREE,
			       false, TYPE_BINFO (totype), TYPE_BINFO (totype),
			       ctorflags, &candidates);
	}
      else
	{
	  args = make_tree_vector_single (expr);
	  add_candidates (ctors, first_arg, args, NULL_TREE, NULL_TREE, false,
			  TYPE_BINFO (totype), TYPE_BINFO (totype),
			  ctorflags, &candidates);
	}

      for (cand = candidates; cand; cand = cand->next)
	{
	  cand->second_conv = build_identity_conv (totype, NULL_TREE);

	  /* If totype isn't a reference, and LOOKUP_NO_TEMP_BIND isn't
	     set, then this is copy-initialization.  In that case, "The
	     result of the call is then used to direct-initialize the
	     object that is the destination of the copy-initialization."
	     [dcl.init]

	     We represent this in the conversion sequence with an
	     rvalue conversion, which means a constructor call.  */
	  if (TREE_CODE (totype) != REFERENCE_TYPE
	      && !(convflags & LOOKUP_NO_TEMP_BIND))
	    cand->second_conv
	      = build_conv (ck_rvalue, totype, cand->second_conv);
	}
    }

  if (conv_fns)
    first_arg = build_this (expr);

  for (; conv_fns; conv_fns = TREE_CHAIN (conv_fns))
    {
      tree conversion_path = TREE_PURPOSE (conv_fns);
      struct z_candidate *old_candidates;

      /* If we are called to convert to a reference type, we are trying to
	 find an lvalue binding, so don't even consider temporaries.  If
	 we don't find an lvalue binding, the caller will try again to
	 look for a temporary binding.  */
      if (TREE_CODE (totype) == REFERENCE_TYPE)
	convflags |= LOOKUP_NO_TEMP_BIND;

      old_candidates = candidates;
      add_candidates (TREE_VALUE (conv_fns), first_arg, NULL, totype,
		      NULL_TREE, false,
		      conversion_path, TYPE_BINFO (fromtype),
		      flags, &candidates);

      for (cand = candidates; cand != old_candidates; cand = cand->next)
	{
	  conversion *ics
	    = implicit_conversion (totype,
				   TREE_TYPE (TREE_TYPE (cand->fn)),
				   0,
				   /*c_cast_p=*/false, convflags);

	  /* If LOOKUP_NO_TEMP_BIND isn't set, then this is
	     copy-initialization.  In that case, "The result of the
	     call is then used to direct-initialize the object that is
	     the destination of the copy-initialization."  [dcl.init]

	     We represent this in the conversion sequence with an
	     rvalue conversion, which means a constructor call.  But
	     don't add a second rvalue conversion if there's already
	     one there.  Which there really shouldn't be, but it's
	     harmless since we'd add it here anyway. */
	  if (ics && MAYBE_CLASS_TYPE_P (totype) && ics->kind != ck_rvalue
	      && !(convflags & LOOKUP_NO_TEMP_BIND))
	    ics = build_conv (ck_rvalue, totype, ics);

	  cand->second_conv = ics;

	  if (!ics)
	    {
	      tree rettype = TREE_TYPE (TREE_TYPE (cand->fn));
	      cand->viable = 0;
	      cand->reason = arg_conversion_rejection (NULL_TREE, -1,
						       rettype, totype);
	    }
	  else if (cand->viable == 1 && ics->bad_p)
	    {
	      tree rettype = TREE_TYPE (TREE_TYPE (cand->fn));
	      cand->viable = -1;
	      cand->reason
		= bad_arg_conversion_rejection (NULL_TREE, -1,
						rettype, totype);
	    }
	}
    }

  candidates = splice_viable (candidates, pedantic, &any_viable_p);
  if (!any_viable_p)
    return NULL;

  cand = tourney (candidates);
  if (cand == 0)
    {
      if (flags & LOOKUP_COMPLAIN)
	{
	  error ("conversion from %qT to %qT is ambiguous",
		    fromtype, totype);
	  print_z_candidates (location_of (expr), candidates);
	}

      cand = candidates;	/* any one will do */
      cand->second_conv = build_ambiguous_conv (totype, expr);
      cand->second_conv->user_conv_p = true;
      if (!any_strictly_viable (candidates))
	cand->second_conv->bad_p = true;
      /* If there are viable candidates, don't set ICS_BAD_FLAG; an
	 ambiguous conversion is no worse than another user-defined
	 conversion.  */

      return cand;
    }

  /* Build the user conversion sequence.  */
  conv = build_conv
    (ck_user,
     (DECL_CONSTRUCTOR_P (cand->fn)
      ? totype : non_reference (TREE_TYPE (TREE_TYPE (cand->fn)))),
     build_identity_conv (TREE_TYPE (expr), expr));
  conv->cand = cand;

  /* Remember that this was a list-initialization.  */
  if (flags & LOOKUP_NO_NARROWING)
    conv->check_narrowing = true;

  /* Combine it with the second conversion sequence.  */
  cand->second_conv = merge_conversion_sequences (conv,
						  cand->second_conv);

  if (cand->viable == -1)
    cand->second_conv->bad_p = true;

  return cand;
}

tree
build_user_type_conversion (tree totype, tree expr, int flags)
{
  struct z_candidate *cand
    = build_user_type_conversion_1 (totype, expr, flags);

  if (cand)
    {
      if (cand->second_conv->kind == ck_ambig)
	return error_mark_node;
      expr = convert_like (cand->second_conv, expr, tf_warning_or_error);
      return convert_from_reference (expr);
    }
  return NULL_TREE;
}

/* Subroutine of convert_nontype_argument.

   EXPR is an argument for a template non-type parameter of integral or
   enumeration type.  Do any necessary conversions (that are permitted for
   non-type arguments) to convert it to the parameter type.

   If conversion is successful, returns the converted expression;
   otherwise, returns error_mark_node.  */

tree
build_integral_nontype_arg_conv (tree type, tree expr, tsubst_flags_t complain)
{
  conversion *conv;
  void *p;
  tree t;

  if (error_operand_p (expr))
    return error_mark_node;

  gcc_assert (INTEGRAL_OR_ENUMERATION_TYPE_P (type));

  /* Get the high-water mark for the CONVERSION_OBSTACK.  */
  p = conversion_obstack_alloc (0);

  conv = implicit_conversion (type, TREE_TYPE (expr), expr,
			      /*c_cast_p=*/false,
			      LOOKUP_IMPLICIT);

  /* for a non-type template-parameter of integral or
     enumeration type, integral promotions (4.5) and integral
     conversions (4.7) are applied.  */
  /* It should be sufficient to check the outermost conversion step, since
     there are no qualification conversions to integer type.  */
  if (conv)
    switch (conv->kind)
      {
	/* A conversion function is OK.  If it isn't constexpr, we'll
	   complain later that the argument isn't constant.  */
      case ck_user:
	/* The lvalue-to-rvalue conversion is OK.  */
      case ck_rvalue:
      case ck_identity:
	break;

      case ck_std:
	t = conv->u.next->type;
	if (INTEGRAL_OR_ENUMERATION_TYPE_P (t))
	  break;

	if (complain & tf_error)
	  error ("conversion from %qT to %qT not considered for "
		 "non-type template argument", t, type);
	/* and fall through.  */

      default:
	conv = NULL;
	break;
      }

  if (conv)
    expr = convert_like (conv, expr, complain);
  else
    expr = error_mark_node;

  /* Free all the conversions we allocated.  */
  obstack_free (&conversion_obstack, p);

  return expr;
}

/* Do any initial processing on the arguments to a function call.  */

static VEC(tree,gc) *
resolve_args (VEC(tree,gc) *args)
{
  unsigned int ix;
  tree arg;

  FOR_EACH_VEC_ELT (tree, args, ix, arg)
    {
      if (error_operand_p (arg))
	return NULL;
      else if (VOID_TYPE_P (TREE_TYPE (arg)))
	{
	  error ("invalid use of void expression");
	  return NULL;
	}
      else if (invalid_nonstatic_memfn_p (arg, tf_warning_or_error))
	return NULL;
    }
  return args;
}

/* Perform overload resolution on FN, which is called with the ARGS.

   Return the candidate function selected by overload resolution, or
   NULL if the event that overload resolution failed.  In the case
   that overload resolution fails, *CANDIDATES will be the set of
   candidates considered, and ANY_VIABLE_P will be set to true or
   false to indicate whether or not any of the candidates were
   viable.

   The ARGS should already have gone through RESOLVE_ARGS before this
   function is called.  */

static struct z_candidate *
perform_overload_resolution (tree fn,
			     const VEC(tree,gc) *args,
			     struct z_candidate **candidates,
			     bool *any_viable_p)
{
  struct z_candidate *cand;
  tree explicit_targs = NULL_TREE;
  int template_only = 0;

  *candidates = NULL;
  *any_viable_p = true;

  /* Check FN.  */
  gcc_assert (TREE_CODE (fn) == FUNCTION_DECL
	      || TREE_CODE (fn) == TEMPLATE_DECL
	      || TREE_CODE (fn) == OVERLOAD
	      || TREE_CODE (fn) == TEMPLATE_ID_EXPR);

  if (TREE_CODE (fn) == TEMPLATE_ID_EXPR)
    {
      explicit_targs = TREE_OPERAND (fn, 1);
      fn = TREE_OPERAND (fn, 0);
      template_only = 1;
    }

  /* Add the various candidate functions.  */
  add_candidates (fn, NULL_TREE, args, NULL_TREE,
		  explicit_targs, template_only,
		  /*conversion_path=*/NULL_TREE,
		  /*access_path=*/NULL_TREE,
		  LOOKUP_NORMAL,
		  candidates);

  *candidates = splice_viable (*candidates, pedantic, any_viable_p);
  if (!*any_viable_p)
    return NULL;

  cand = tourney (*candidates);
  return cand;
}

/* Print an error message about being unable to build a call to FN with
   ARGS.  ANY_VIABLE_P indicates whether any candidate functions could
   be located; CANDIDATES is a possibly empty list of such
   functions.  */

static void
print_error_for_call_failure (tree fn, VEC(tree,gc) *args, bool any_viable_p,
			      struct z_candidate *candidates)
{
  tree name = DECL_NAME (OVL_CURRENT (fn));
  location_t loc = location_of (name);

  if (!any_viable_p)
    error_at (loc, "no matching function for call to %<%D(%A)%>",
	      name, build_tree_list_vec (args));
  else
    error_at (loc, "call of overloaded %<%D(%A)%> is ambiguous",
	      name, build_tree_list_vec (args));
  if (candidates)
    print_z_candidates (loc, candidates);
}

/* Return an expression for a call to FN (a namespace-scope function,
   or a static member function) with the ARGS.  This may change
   ARGS.  */

tree
build_new_function_call (tree fn, VEC(tree,gc) **args, bool koenig_p, 
			 tsubst_flags_t complain)
{
  struct z_candidate *candidates, *cand;
  bool any_viable_p;
  void *p;
  tree result;

  if (args != NULL && *args != NULL)
    {
      *args = resolve_args (*args);
      if (*args == NULL)
	return error_mark_node;
    }

  /* If this function was found without using argument dependent
     lookup, then we want to ignore any undeclared friend
     functions.  */
  if (!koenig_p)
    {
      tree orig_fn = fn;

      fn = remove_hidden_names (fn);
      if (!fn)
	{
	  if (complain & tf_error)
	    print_error_for_call_failure (orig_fn, *args, false, NULL);
	  return error_mark_node;
	}
    }

  /* Get the high-water mark for the CONVERSION_OBSTACK.  */
  p = conversion_obstack_alloc (0);

  cand = perform_overload_resolution (fn, *args, &candidates, &any_viable_p);

  if (!cand)
    {
      if (complain & tf_error)
	{
	  if (!any_viable_p && candidates && ! candidates->next
	      && (TREE_CODE (candidates->fn) == FUNCTION_DECL))
	    return cp_build_function_call_vec (candidates->fn, args, complain);
	  if (TREE_CODE (fn) == TEMPLATE_ID_EXPR)
	    fn = TREE_OPERAND (fn, 0);
	  print_error_for_call_failure (fn, *args, any_viable_p, candidates);
	}
      result = error_mark_node;
    }
  else
    result = build_over_call (cand, LOOKUP_NORMAL, complain);

  /* Free all the conversions we allocated.  */
  obstack_free (&conversion_obstack, p);

  return result;
}

/* Build a call to a global operator new.  FNNAME is the name of the
   operator (either "operator new" or "operator new[]") and ARGS are
   the arguments provided.  This may change ARGS.  *SIZE points to the
   total number of bytes required by the allocation, and is updated if
   that is changed here.  *COOKIE_SIZE is non-NULL if a cookie should
   be used.  If this function determines that no cookie should be
   used, after all, *COOKIE_SIZE is set to NULL_TREE.  If FN is
   non-NULL, it will be set, upon return, to the allocation function
   called.  */

tree
build_operator_new_call (tree fnname, VEC(tree,gc) **args,
			 tree *size, tree *cookie_size,
			 tree *fn)
{
  tree fns;
  struct z_candidate *candidates;
  struct z_candidate *cand;
  bool any_viable_p;

  if (fn)
    *fn = NULL_TREE;
  VEC_safe_insert (tree, gc, *args, 0, *size);
  *args = resolve_args (*args);
  if (*args == NULL)
    return error_mark_node;

  /* Based on:

       [expr.new]

       If this lookup fails to find the name, or if the allocated type
       is not a class type, the allocation function's name is looked
       up in the global scope.

     we disregard block-scope declarations of "operator new".  */
  fns = lookup_function_nonclass (fnname, *args, /*block_p=*/false);

  /* Figure out what function is being called.  */
  cand = perform_overload_resolution (fns, *args, &candidates, &any_viable_p);

  /* If no suitable function could be found, issue an error message
     and give up.  */
  if (!cand)
    {
      print_error_for_call_failure (fns, *args, any_viable_p, candidates);
      return error_mark_node;
    }

   /* If a cookie is required, add some extra space.  Whether
      or not a cookie is required cannot be determined until
      after we know which function was called.  */
   if (*cookie_size)
     {
       bool use_cookie = true;
       if (!abi_version_at_least (2))
	 {
	   /* In G++ 3.2, the check was implemented incorrectly; it
	      looked at the placement expression, rather than the
	      type of the function.  */
	   if (VEC_length (tree, *args) == 2
	       && same_type_p (TREE_TYPE (VEC_index (tree, *args, 1)),
			       ptr_type_node))
	     use_cookie = false;
	 }
       else
	 {
	   tree arg_types;

	   arg_types = TYPE_ARG_TYPES (TREE_TYPE (cand->fn));
	   /* Skip the size_t parameter.  */
	   arg_types = TREE_CHAIN (arg_types);
	   /* Check the remaining parameters (if any).  */
	   if (arg_types
	       && TREE_CHAIN (arg_types) == void_list_node
	       && same_type_p (TREE_VALUE (arg_types),
			       ptr_type_node))
	     use_cookie = false;
	 }
       /* If we need a cookie, adjust the number of bytes allocated.  */
       if (use_cookie)
	 {
	   /* Update the total size.  */
	   *size = size_binop (PLUS_EXPR, *size, *cookie_size);
	   /* Update the argument list to reflect the adjusted size.  */
	   VEC_replace (tree, *args, 0, *size);
	 }
       else
	 *cookie_size = NULL_TREE;
     }

   /* Tell our caller which function we decided to call.  */
   if (fn)
     *fn = cand->fn;

   /* Build the CALL_EXPR.  */
   return build_over_call (cand, LOOKUP_NORMAL, tf_warning_or_error);
}

/* Build a new call to operator().  This may change ARGS.  */

tree
build_op_call (tree obj, VEC(tree,gc) **args, tsubst_flags_t complain)
{
  struct z_candidate *candidates = 0, *cand;
  tree fns, convs, first_mem_arg = NULL_TREE;
  tree type = TREE_TYPE (obj);
  bool any_viable_p;
  tree result = NULL_TREE;
  void *p;

  if (error_operand_p (obj))
    return error_mark_node;

  obj = prep_operand (obj);

  if (TYPE_PTRMEMFUNC_P (type))
    {
      if (complain & tf_error)
        /* It's no good looking for an overloaded operator() on a
           pointer-to-member-function.  */
        error ("pointer-to-member function %E cannot be called without an object; consider using .* or ->*", obj);
      return error_mark_node;
    }

  if (TYPE_BINFO (type))
    {
      fns = lookup_fnfields (TYPE_BINFO (type), ansi_opname (CALL_EXPR), 1);
      if (fns == error_mark_node)
	return error_mark_node;
    }
  else
    fns = NULL_TREE;

  if (args != NULL && *args != NULL)
    {
      *args = resolve_args (*args);
      if (*args == NULL)
	return error_mark_node;
    }

  /* Get the high-water mark for the CONVERSION_OBSTACK.  */
  p = conversion_obstack_alloc (0);

  if (fns)
    {
      first_mem_arg = build_this (obj);

      add_candidates (BASELINK_FUNCTIONS (fns),
		      first_mem_arg, *args, NULL_TREE,
		      NULL_TREE, false,
		      BASELINK_BINFO (fns), BASELINK_ACCESS_BINFO (fns),
		      LOOKUP_NORMAL, &candidates);
    }

  convs = lookup_conversions (type);

  for (; convs; convs = TREE_CHAIN (convs))
    {
      tree fns = TREE_VALUE (convs);
      tree totype = TREE_TYPE (convs);

      if ((TREE_CODE (totype) == POINTER_TYPE
	   && TREE_CODE (TREE_TYPE (totype)) == FUNCTION_TYPE)
	  || (TREE_CODE (totype) == REFERENCE_TYPE
	      && TREE_CODE (TREE_TYPE (totype)) == FUNCTION_TYPE)
	  || (TREE_CODE (totype) == REFERENCE_TYPE
	      && TREE_CODE (TREE_TYPE (totype)) == POINTER_TYPE
	      && TREE_CODE (TREE_TYPE (TREE_TYPE (totype))) == FUNCTION_TYPE))
	for (; fns; fns = OVL_NEXT (fns))
	  {
	    tree fn = OVL_CURRENT (fns);

	    if (DECL_NONCONVERTING_P (fn))
	      continue;

	    if (TREE_CODE (fn) == TEMPLATE_DECL)
	      add_template_conv_candidate
		(&candidates, fn, obj, NULL_TREE, *args, totype,
		 /*access_path=*/NULL_TREE,
		 /*conversion_path=*/NULL_TREE);
	    else
	      add_conv_candidate (&candidates, fn, obj, NULL_TREE,
				  *args, /*conversion_path=*/NULL_TREE,
				  /*access_path=*/NULL_TREE);
	  }
    }

  candidates = splice_viable (candidates, pedantic, &any_viable_p);
  if (!any_viable_p)
    {
      if (complain & tf_error)
        {
          error ("no match for call to %<(%T) (%A)%>", TREE_TYPE (obj),
		 build_tree_list_vec (*args));
          print_z_candidates (location_of (TREE_TYPE (obj)), candidates);
        }
      result = error_mark_node;
    }
  else
    {
      cand = tourney (candidates);
      if (cand == 0)
	{
          if (complain & tf_error)
            {
              error ("call of %<(%T) (%A)%> is ambiguous", 
                     TREE_TYPE (obj), build_tree_list_vec (*args));
              print_z_candidates (location_of (TREE_TYPE (obj)), candidates);
            }
	  result = error_mark_node;
	}
      /* Since cand->fn will be a type, not a function, for a conversion
	 function, we must be careful not to unconditionally look at
	 DECL_NAME here.  */
      else if (TREE_CODE (cand->fn) == FUNCTION_DECL
	       && DECL_OVERLOADED_OPERATOR_P (cand->fn) == CALL_EXPR)
	result = build_over_call (cand, LOOKUP_NORMAL, complain);
      else
	{
	  obj = convert_like_with_context (cand->convs[0], obj, cand->fn, -1,
					   complain);
	  obj = convert_from_reference (obj);
	  result = cp_build_function_call_vec (obj, args, complain);
	}
    }

  /* Free all the conversions we allocated.  */
  obstack_free (&conversion_obstack, p);

  return result;
}

static void
op_error (enum tree_code code, enum tree_code code2,
	  tree arg1, tree arg2, tree arg3, bool match)
{
  const char *opname;

  if (code == MODIFY_EXPR)
    opname = assignment_operator_name_info[code2].name;
  else
    opname = operator_name_info[code].name;

  switch (code)
    {
    case COND_EXPR:
      if (match)
        error ("ambiguous overload for ternary %<operator?:%> "
               "in %<%E ? %E : %E%>", arg1, arg2, arg3);
      else
        error ("no match for ternary %<operator?:%> "
               "in %<%E ? %E : %E%>", arg1, arg2, arg3);
      break;

    case POSTINCREMENT_EXPR:
    case POSTDECREMENT_EXPR:
      if (match)
        error ("ambiguous overload for %<operator%s%> in %<%E%s%>",
               opname, arg1, opname);
      else
        error ("no match for %<operator%s%> in %<%E%s%>", 
               opname, arg1, opname);
      break;

    case ARRAY_REF:
      if (match)
        error ("ambiguous overload for %<operator[]%> in %<%E[%E]%>", 
               arg1, arg2);
      else
        error ("no match for %<operator[]%> in %<%E[%E]%>", 
               arg1, arg2);
      break;

    case REALPART_EXPR:
    case IMAGPART_EXPR:
      if (match)
        error ("ambiguous overload for %qs in %<%s %E%>", 
               opname, opname, arg1);
      else
        error ("no match for %qs in %<%s %E%>",
               opname, opname, arg1);
      break;

    default:
      if (arg2)
        if (match)
          error ("ambiguous overload for %<operator%s%> in %<%E %s %E%>",
                  opname, arg1, opname, arg2);
        else
          error ("no match for %<operator%s%> in %<%E %s %E%>",
                 opname, arg1, opname, arg2);
      else
        if (match)
          error ("ambiguous overload for %<operator%s%> in %<%s%E%>",
                 opname, opname, arg1);
        else
          error ("no match for %<operator%s%> in %<%s%E%>",
                 opname, opname, arg1);
      break;
    }
}

/* Return the implicit conversion sequence that could be used to
   convert E1 to E2 in [expr.cond].  */

static conversion *
conditional_conversion (tree e1, tree e2)
{
  tree t1 = non_reference (TREE_TYPE (e1));
  tree t2 = non_reference (TREE_TYPE (e2));
  conversion *conv;
  bool good_base;

  /* [expr.cond]

     If E2 is an lvalue: E1 can be converted to match E2 if E1 can be
     implicitly converted (clause _conv_) to the type "reference to
     T2", subject to the constraint that in the conversion the
     reference must bind directly (_dcl.init.ref_) to E1.  */
  if (real_lvalue_p (e2))
    {
      conv = implicit_conversion (build_reference_type (t2),
				  t1,
				  e1,
				  /*c_cast_p=*/false,
				  LOOKUP_NO_TEMP_BIND|LOOKUP_ONLYCONVERTING);
      if (conv)
	return conv;
    }

  /* [expr.cond]

     If E1 and E2 have class type, and the underlying class types are
     the same or one is a base class of the other: E1 can be converted
     to match E2 if the class of T2 is the same type as, or a base
     class of, the class of T1, and the cv-qualification of T2 is the
     same cv-qualification as, or a greater cv-qualification than, the
     cv-qualification of T1.  If the conversion is applied, E1 is
     changed to an rvalue of type T2 that still refers to the original
     source class object (or the appropriate subobject thereof).  */
  if (CLASS_TYPE_P (t1) && CLASS_TYPE_P (t2)
      && ((good_base = DERIVED_FROM_P (t2, t1)) || DERIVED_FROM_P (t1, t2)))
    {
      if (good_base && at_least_as_qualified_p (t2, t1))
	{
	  conv = build_identity_conv (t1, e1);
	  if (!same_type_p (TYPE_MAIN_VARIANT (t1),
			    TYPE_MAIN_VARIANT (t2)))
	    conv = build_conv (ck_base, t2, conv);
	  else
	    conv = build_conv (ck_rvalue, t2, conv);
	  return conv;
	}
      else
	return NULL;
    }
  else
    /* [expr.cond]

       Otherwise: E1 can be converted to match E2 if E1 can be implicitly
       converted to the type that expression E2 would have if E2 were
       converted to an rvalue (or the type it has, if E2 is an rvalue).  */
    return implicit_conversion (t2, t1, e1, /*c_cast_p=*/false,
				LOOKUP_IMPLICIT);
}

/* Implement [expr.cond].  ARG1, ARG2, and ARG3 are the three
   arguments to the conditional expression.  */

tree
build_conditional_expr (tree arg1, tree arg2, tree arg3,
                        tsubst_flags_t complain)
{
  tree arg2_type;
  tree arg3_type;
  tree result = NULL_TREE;
  tree result_type = NULL_TREE;
  bool lvalue_p = true;
  struct z_candidate *candidates = 0;
  struct z_candidate *cand;
  void *p;

  /* As a G++ extension, the second argument to the conditional can be
     omitted.  (So that `a ? : c' is roughly equivalent to `a ? a :
     c'.)  If the second operand is omitted, make sure it is
     calculated only once.  */
  if (!arg2)
    {
      if (complain & tf_error)
	pedwarn (input_location, OPT_pedantic, 
		 "ISO C++ forbids omitting the middle term of a ?: expression");

      /* Make sure that lvalues remain lvalues.  See g++.oliva/ext1.C.  */
      if (real_lvalue_p (arg1))
	arg2 = arg1 = stabilize_reference (arg1);
      else
	arg2 = arg1 = save_expr (arg1);
    }

  /* [expr.cond]

     The first expression is implicitly converted to bool (clause
     _conv_).  */
  arg1 = perform_implicit_conversion_flags (boolean_type_node, arg1, complain,
					    LOOKUP_NORMAL);

  /* If something has already gone wrong, just pass that fact up the
     tree.  */
  if (error_operand_p (arg1)
      || error_operand_p (arg2)
      || error_operand_p (arg3))
    return error_mark_node;

  /* [expr.cond]

     If either the second or the third operand has type (possibly
     cv-qualified) void, then the lvalue-to-rvalue (_conv.lval_),
     array-to-pointer (_conv.array_), and function-to-pointer
     (_conv.func_) standard conversions are performed on the second
     and third operands.  */
  arg2_type = unlowered_expr_type (arg2);
  arg3_type = unlowered_expr_type (arg3);
  if (VOID_TYPE_P (arg2_type) || VOID_TYPE_P (arg3_type))
    {
      /* Do the conversions.  We don't these for `void' type arguments
	 since it can't have any effect and since decay_conversion
	 does not handle that case gracefully.  */
      if (!VOID_TYPE_P (arg2_type))
	arg2 = decay_conversion (arg2);
      if (!VOID_TYPE_P (arg3_type))
	arg3 = decay_conversion (arg3);
      arg2_type = TREE_TYPE (arg2);
      arg3_type = TREE_TYPE (arg3);

      /* [expr.cond]

	 One of the following shall hold:

	 --The second or the third operand (but not both) is a
	   throw-expression (_except.throw_); the result is of the
	   type of the other and is an rvalue.

	 --Both the second and the third operands have type void; the
	   result is of type void and is an rvalue.

	 We must avoid calling force_rvalue for expressions of type
	 "void" because it will complain that their value is being
	 used.  */
      if (TREE_CODE (arg2) == THROW_EXPR
	  && TREE_CODE (arg3) != THROW_EXPR)
	{
	  if (!VOID_TYPE_P (arg3_type))
	    arg3 = force_rvalue (arg3);
	  arg3_type = TREE_TYPE (arg3);
	  result_type = arg3_type;
	}
      else if (TREE_CODE (arg2) != THROW_EXPR
	       && TREE_CODE (arg3) == THROW_EXPR)
	{
	  if (!VOID_TYPE_P (arg2_type))
	    arg2 = force_rvalue (arg2);
	  arg2_type = TREE_TYPE (arg2);
	  result_type = arg2_type;
	}
      else if (VOID_TYPE_P (arg2_type) && VOID_TYPE_P (arg3_type))
	result_type = void_type_node;
      else
	{
          if (complain & tf_error)
            {
              if (VOID_TYPE_P (arg2_type))
                error ("second operand to the conditional operator "
                       "is of type %<void%>, "
                       "but the third operand is neither a throw-expression "
                       "nor of type %<void%>");
              else
                error ("third operand to the conditional operator "
                       "is of type %<void%>, "
                       "but the second operand is neither a throw-expression "
                       "nor of type %<void%>");
            }
	  return error_mark_node;
	}

      lvalue_p = false;
      goto valid_operands;
    }
  /* [expr.cond]

     Otherwise, if the second and third operand have different types,
     and either has (possibly cv-qualified) class type, an attempt is
     made to convert each of those operands to the type of the other.  */
  else if (!same_type_p (arg2_type, arg3_type)
	   && (CLASS_TYPE_P (arg2_type) || CLASS_TYPE_P (arg3_type)))
    {
      conversion *conv2;
      conversion *conv3;

      /* Get the high-water mark for the CONVERSION_OBSTACK.  */
      p = conversion_obstack_alloc (0);

      conv2 = conditional_conversion (arg2, arg3);
      conv3 = conditional_conversion (arg3, arg2);

      /* [expr.cond]

	 If both can be converted, or one can be converted but the
	 conversion is ambiguous, the program is ill-formed.  If
	 neither can be converted, the operands are left unchanged and
	 further checking is performed as described below.  If exactly
	 one conversion is possible, that conversion is applied to the
	 chosen operand and the converted operand is used in place of
	 the original operand for the remainder of this section.  */
      if ((conv2 && !conv2->bad_p
	   && conv3 && !conv3->bad_p)
	  || (conv2 && conv2->kind == ck_ambig)
	  || (conv3 && conv3->kind == ck_ambig))
	{
	  error ("operands to ?: have different types %qT and %qT",
		 arg2_type, arg3_type);
	  result = error_mark_node;
	}
      else if (conv2 && (!conv2->bad_p || !conv3))
	{
	  arg2 = convert_like (conv2, arg2, complain);
	  arg2 = convert_from_reference (arg2);
	  arg2_type = TREE_TYPE (arg2);
	  /* Even if CONV2 is a valid conversion, the result of the
	     conversion may be invalid.  For example, if ARG3 has type
	     "volatile X", and X does not have a copy constructor
	     accepting a "volatile X&", then even if ARG2 can be
	     converted to X, the conversion will fail.  */
	  if (error_operand_p (arg2))
	    result = error_mark_node;
	}
      else if (conv3 && (!conv3->bad_p || !conv2))
	{
	  arg3 = convert_like (conv3, arg3, complain);
	  arg3 = convert_from_reference (arg3);
	  arg3_type = TREE_TYPE (arg3);
	  if (error_operand_p (arg3))
	    result = error_mark_node;
	}

      /* Free all the conversions we allocated.  */
      obstack_free (&conversion_obstack, p);

      if (result)
	return result;

      /* If, after the conversion, both operands have class type,
	 treat the cv-qualification of both operands as if it were the
	 union of the cv-qualification of the operands.

	 The standard is not clear about what to do in this
	 circumstance.  For example, if the first operand has type
	 "const X" and the second operand has a user-defined
	 conversion to "volatile X", what is the type of the second
	 operand after this step?  Making it be "const X" (matching
	 the first operand) seems wrong, as that discards the
	 qualification without actually performing a copy.  Leaving it
	 as "volatile X" seems wrong as that will result in the
	 conditional expression failing altogether, even though,
	 according to this step, the one operand could be converted to
	 the type of the other.  */
      if ((conv2 || conv3)
	  && CLASS_TYPE_P (arg2_type)
	  && cp_type_quals (arg2_type) != cp_type_quals (arg3_type))
	arg2_type = arg3_type =
	  cp_build_qualified_type (arg2_type,
				   cp_type_quals (arg2_type)
				   | cp_type_quals (arg3_type));
    }

  /* [expr.cond]

     If the second and third operands are lvalues and have the same
     type, the result is of that type and is an lvalue.  */
  if (real_lvalue_p (arg2)
      && real_lvalue_p (arg3)
      && same_type_p (arg2_type, arg3_type))
    {
      result_type = arg2_type;
      arg2 = mark_lvalue_use (arg2);
      arg3 = mark_lvalue_use (arg3);
      goto valid_operands;
    }

  /* [expr.cond]

     Otherwise, the result is an rvalue.  If the second and third
     operand do not have the same type, and either has (possibly
     cv-qualified) class type, overload resolution is used to
     determine the conversions (if any) to be applied to the operands
     (_over.match.oper_, _over.built_).  */
  lvalue_p = false;
  if (!same_type_p (arg2_type, arg3_type)
      && (CLASS_TYPE_P (arg2_type) || CLASS_TYPE_P (arg3_type)))
    {
      tree args[3];
      conversion *conv;
      bool any_viable_p;

      /* Rearrange the arguments so that add_builtin_candidate only has
	 to know about two args.  In build_builtin_candidate, the
	 arguments are unscrambled.  */
      args[0] = arg2;
      args[1] = arg3;
      args[2] = arg1;
      add_builtin_candidates (&candidates,
			      COND_EXPR,
			      NOP_EXPR,
			      ansi_opname (COND_EXPR),
			      args,
			      LOOKUP_NORMAL);

      /* [expr.cond]

	 If the overload resolution fails, the program is
	 ill-formed.  */
      candidates = splice_viable (candidates, pedantic, &any_viable_p);
      if (!any_viable_p)
	{
          if (complain & tf_error)
            {
              op_error (COND_EXPR, NOP_EXPR, arg1, arg2, arg3, FALSE);
              print_z_candidates (location_of (arg1), candidates);
            }
	  return error_mark_node;
	}
      cand = tourney (candidates);
      if (!cand)
	{
          if (complain & tf_error)
            {
              op_error (COND_EXPR, NOP_EXPR, arg1, arg2, arg3, FALSE);
              print_z_candidates (location_of (arg1), candidates);
            }
	  return error_mark_node;
	}

      /* [expr.cond]

	 Otherwise, the conversions thus determined are applied, and
	 the converted operands are used in place of the original
	 operands for the remainder of this section.  */
      conv = cand->convs[0];
      arg1 = convert_like (conv, arg1, complain);
      conv = cand->convs[1];
      arg2 = convert_like (conv, arg2, complain);
      arg2_type = TREE_TYPE (arg2);
      conv = cand->convs[2];
      arg3 = convert_like (conv, arg3, complain);
      arg3_type = TREE_TYPE (arg3);
    }

  /* [expr.cond]

     Lvalue-to-rvalue (_conv.lval_), array-to-pointer (_conv.array_),
     and function-to-pointer (_conv.func_) standard conversions are
     performed on the second and third operands.

     We need to force the lvalue-to-rvalue conversion here for class types,
     so we get TARGET_EXPRs; trying to deal with a COND_EXPR of class rvalues
     that isn't wrapped with a TARGET_EXPR plays havoc with exception
     regions.  */

  arg2 = force_rvalue (arg2);
  if (!CLASS_TYPE_P (arg2_type))
    arg2_type = TREE_TYPE (arg2);

  arg3 = force_rvalue (arg3);
  if (!CLASS_TYPE_P (arg3_type))
    arg3_type = TREE_TYPE (arg3);

  if (arg2 == error_mark_node || arg3 == error_mark_node)
    return error_mark_node;

  /* [expr.cond]

     After those conversions, one of the following shall hold:

     --The second and third operands have the same type; the result  is  of
       that type.  */
  if (same_type_p (arg2_type, arg3_type))
    result_type = arg2_type;
  /* [expr.cond]

     --The second and third operands have arithmetic or enumeration
       type; the usual arithmetic conversions are performed to bring
       them to a common type, and the result is of that type.  */
  else if ((ARITHMETIC_TYPE_P (arg2_type)
	    || UNSCOPED_ENUM_P (arg2_type))
	   && (ARITHMETIC_TYPE_P (arg3_type)
	       || UNSCOPED_ENUM_P (arg3_type)))
    {
      /* In this case, there is always a common type.  */
      result_type = type_after_usual_arithmetic_conversions (arg2_type,
							     arg3_type);
      do_warn_double_promotion (result_type, arg2_type, arg3_type,
				"implicit conversion from %qT to %qT to "
				"match other result of conditional",
				input_location);

      if (TREE_CODE (arg2_type) == ENUMERAL_TYPE
	  && TREE_CODE (arg3_type) == ENUMERAL_TYPE)
        {
          if (complain & tf_warning)
            warning (0, 
                     "enumeral mismatch in conditional expression: %qT vs %qT",
                     arg2_type, arg3_type);
        }
      else if (extra_warnings
	       && ((TREE_CODE (arg2_type) == ENUMERAL_TYPE
		    && !same_type_p (arg3_type, type_promotes_to (arg2_type)))
		   || (TREE_CODE (arg3_type) == ENUMERAL_TYPE
		       && !same_type_p (arg2_type, type_promotes_to (arg3_type)))))
        {
          if (complain & tf_warning)
            warning (0, 
                     "enumeral and non-enumeral type in conditional expression");
        }

      arg2 = perform_implicit_conversion (result_type, arg2, complain);
      arg3 = perform_implicit_conversion (result_type, arg3, complain);
    }
  /* [expr.cond]

     --The second and third operands have pointer type, or one has
       pointer type and the other is a null pointer constant; pointer
       conversions (_conv.ptr_) and qualification conversions
       (_conv.qual_) are performed to bring them to their composite
       pointer type (_expr.rel_).  The result is of the composite
       pointer type.

     --The second and third operands have pointer to member type, or
       one has pointer to member type and the other is a null pointer
       constant; pointer to member conversions (_conv.mem_) and
       qualification conversions (_conv.qual_) are performed to bring
       them to a common type, whose cv-qualification shall match the
       cv-qualification of either the second or the third operand.
       The result is of the common type.  */
  else if ((null_ptr_cst_p (arg2)
	    && (TYPE_PTR_P (arg3_type) || TYPE_PTR_TO_MEMBER_P (arg3_type)))
	   || (null_ptr_cst_p (arg3)
	       && (TYPE_PTR_P (arg2_type) || TYPE_PTR_TO_MEMBER_P (arg2_type)))
	   || (TYPE_PTR_P (arg2_type) && TYPE_PTR_P (arg3_type))
	   || (TYPE_PTRMEM_P (arg2_type) && TYPE_PTRMEM_P (arg3_type))
	   || (TYPE_PTRMEMFUNC_P (arg2_type) && TYPE_PTRMEMFUNC_P (arg3_type)))
    {
      result_type = composite_pointer_type (arg2_type, arg3_type, arg2,
					    arg3, CPO_CONDITIONAL_EXPR,
					    complain);
      if (result_type == error_mark_node)
	return error_mark_node;
      arg2 = perform_implicit_conversion (result_type, arg2, complain);
      arg3 = perform_implicit_conversion (result_type, arg3, complain);
    }

  if (!result_type)
    {
      if (complain & tf_error)
        error ("operands to ?: have different types %qT and %qT",
               arg2_type, arg3_type);
      return error_mark_node;
    }

 valid_operands:
  result = build3 (COND_EXPR, result_type, arg1, arg2, arg3);
  if (!cp_unevaluated_operand)
    /* Avoid folding within decltype (c++/42013) and noexcept.  */
    result = fold_if_not_in_template (result);

  /* We can't use result_type below, as fold might have returned a
     throw_expr.  */

  if (!lvalue_p)
    {
      /* Expand both sides into the same slot, hopefully the target of
	 the ?: expression.  We used to check for TARGET_EXPRs here,
	 but now we sometimes wrap them in NOP_EXPRs so the test would
	 fail.  */
      if (CLASS_TYPE_P (TREE_TYPE (result)))
	result = get_target_expr (result);
      /* If this expression is an rvalue, but might be mistaken for an
	 lvalue, we must add a NON_LVALUE_EXPR.  */
      result = rvalue (result);
    }

  return result;
}

/* OPERAND is an operand to an expression.  Perform necessary steps
   required before using it.  If OPERAND is NULL_TREE, NULL_TREE is
   returned.  */

static tree
prep_operand (tree operand)
{
  if (operand)
    {
      if (CLASS_TYPE_P (TREE_TYPE (operand))
	  && CLASSTYPE_TEMPLATE_INSTANTIATION (TREE_TYPE (operand)))
	/* Make sure the template type is instantiated now.  */
	instantiate_class_template (TYPE_MAIN_VARIANT (TREE_TYPE (operand)));
    }

  return operand;
}

/* Add each of the viable functions in FNS (a FUNCTION_DECL or
   OVERLOAD) to the CANDIDATES, returning an updated list of
   CANDIDATES.  The ARGS are the arguments provided to the call;
   if FIRST_ARG is non-null it is the implicit object argument,
   otherwise the first element of ARGS is used if needed.  The
   EXPLICIT_TARGS are explicit template arguments provided.
   TEMPLATE_ONLY is true if only template functions should be
   considered.  CONVERSION_PATH, ACCESS_PATH, and FLAGS are as for
   add_function_candidate.  */

static void
add_candidates (tree fns, tree first_arg, const VEC(tree,gc) *args,
		tree return_type,
		tree explicit_targs, bool template_only,
		tree conversion_path, tree access_path,
		int flags,
		struct z_candidate **candidates)
{
  tree ctype;
  const VEC(tree,gc) *non_static_args;
  bool check_list_ctor;
  bool check_converting;
  unification_kind_t strict;
  tree fn;

  if (!fns)
    return;

  /* Precalculate special handling of constructors and conversion ops.  */
  fn = OVL_CURRENT (fns);
  if (DECL_CONV_FN_P (fn))
    {
      check_list_ctor = false;
      check_converting = !!(flags & LOOKUP_ONLYCONVERTING);
      if (flags & LOOKUP_NO_CONVERSION)
	/* We're doing return_type(x).  */
	strict = DEDUCE_CONV;
      else
	/* We're doing x.operator return_type().  */
	strict = DEDUCE_EXACT;
      /* [over.match.funcs] For conversion functions, the function
	 is considered to be a member of the class of the implicit
	 object argument for the purpose of defining the type of
	 the implicit object parameter.  */
      ctype = TYPE_MAIN_VARIANT (TREE_TYPE (TREE_TYPE (first_arg)));
    }
  else
    {
      if (DECL_CONSTRUCTOR_P (fn))
	{
	  check_list_ctor = !!(flags & LOOKUP_LIST_ONLY);
	  check_converting = !!(flags & LOOKUP_ONLYCONVERTING);
	}
      else
	{
	  check_list_ctor = false;
	  check_converting = false;
	}
      strict = DEDUCE_CALL;
      ctype = conversion_path ? BINFO_TYPE (conversion_path) : NULL_TREE;
    }

  if (first_arg)
    non_static_args = args;
  else
    /* Delay creating the implicit this parameter until it is needed.  */
    non_static_args = NULL;

  for (; fns; fns = OVL_NEXT (fns))
    {
      tree fn_first_arg;
      const VEC(tree,gc) *fn_args;

      fn = OVL_CURRENT (fns);

      if (check_converting && DECL_NONCONVERTING_P (fn))
	continue;
      if (check_list_ctor && !is_list_ctor (fn))
	continue;

      /* Figure out which set of arguments to use.  */
      if (DECL_NONSTATIC_MEMBER_FUNCTION_P (fn))
	{
	  /* If this function is a non-static member and we didn't get an
	     implicit object argument, move it out of args.  */
	  if (first_arg == NULL_TREE)
	    {
	      unsigned int ix;
	      tree arg;
	      VEC(tree,gc) *tempvec
		= VEC_alloc (tree, gc, VEC_length (tree, args) - 1);
	      for (ix = 1; VEC_iterate (tree, args, ix, arg); ++ix)
		VEC_quick_push (tree, tempvec, arg);
	      non_static_args = tempvec;
	      first_arg = build_this (VEC_index (tree, args, 0));
	    }

	  fn_first_arg = first_arg;
	  fn_args = non_static_args;
	}
      else
	{
	  /* Otherwise, just use the list of arguments provided.  */
	  fn_first_arg = NULL_TREE;
	  fn_args = args;
	}

      if (TREE_CODE (fn) == TEMPLATE_DECL)
	add_template_candidate (candidates,
				fn,
				ctype,
				explicit_targs,
				fn_first_arg, 
				fn_args,
				return_type,
				access_path,
				conversion_path,
				flags,
				strict);
      else if (!template_only)
	add_function_candidate (candidates,
				fn,
				ctype,
				fn_first_arg,
				fn_args,
				access_path,
				conversion_path,
				flags);
    }
}

/* Even unsigned enum types promote to signed int.  We don't want to
   issue -Wsign-compare warnings for this case.  Here ORIG_ARG is the
   original argument and ARG is the argument after any conversions
   have been applied.  We set TREE_NO_WARNING if we have added a cast
   from an unsigned enum type to a signed integer type.  */

static void
avoid_sign_compare_warnings (tree orig_arg, tree arg)
{
  if (orig_arg != NULL_TREE
      && arg != NULL_TREE
      && orig_arg != arg
      && TREE_CODE (TREE_TYPE (orig_arg)) == ENUMERAL_TYPE
      && TYPE_UNSIGNED (TREE_TYPE (orig_arg))
      && INTEGRAL_TYPE_P (TREE_TYPE (arg))
      && !TYPE_UNSIGNED (TREE_TYPE (arg)))
    TREE_NO_WARNING (arg) = 1;
}

tree
build_new_op (enum tree_code code, int flags, tree arg1, tree arg2, tree arg3,
	      bool *overloaded_p, tsubst_flags_t complain)
{
  tree orig_arg1 = arg1;
  tree orig_arg2 = arg2;
  tree orig_arg3 = arg3;
  struct z_candidate *candidates = 0, *cand;
  VEC(tree,gc) *arglist;
  tree fnname;
  tree args[3];
  tree result = NULL_TREE;
  bool result_valid_p = false;
  enum tree_code code2 = NOP_EXPR;
  enum tree_code code_orig_arg1 = ERROR_MARK;
  enum tree_code code_orig_arg2 = ERROR_MARK;
  conversion *conv;
  void *p;
  bool strict_p;
  bool any_viable_p;

  if (error_operand_p (arg1)
      || error_operand_p (arg2)
      || error_operand_p (arg3))
    return error_mark_node;

  if (code == MODIFY_EXPR)
    {
      code2 = TREE_CODE (arg3);
      arg3 = NULL_TREE;
      fnname = ansi_assopname (code2);
    }
  else
    fnname = ansi_opname (code);

  arg1 = prep_operand (arg1);

  switch (code)
    {
    case NEW_EXPR:
    case VEC_NEW_EXPR:
    case VEC_DELETE_EXPR:
    case DELETE_EXPR:
      /* Use build_op_new_call and build_op_delete_call instead.  */
      gcc_unreachable ();

    case CALL_EXPR:
      /* Use build_op_call instead.  */
      gcc_unreachable ();

    case TRUTH_ORIF_EXPR:
    case TRUTH_ANDIF_EXPR:
    case TRUTH_AND_EXPR:
    case TRUTH_OR_EXPR:
      /* These are saved for the sake of warn_logical_operator.  */
      code_orig_arg1 = TREE_CODE (arg1);
      code_orig_arg2 = TREE_CODE (arg2);

    default:
      break;
    }

  arg2 = prep_operand (arg2);
  arg3 = prep_operand (arg3);

  if (code == COND_EXPR)
    /* Use build_conditional_expr instead.  */
    gcc_unreachable ();
  else if (! IS_OVERLOAD_TYPE (TREE_TYPE (arg1))
	   && (! arg2 || ! IS_OVERLOAD_TYPE (TREE_TYPE (arg2))))
    goto builtin;

  if (code == POSTINCREMENT_EXPR || code == POSTDECREMENT_EXPR)
    arg2 = integer_zero_node;

  arglist = VEC_alloc (tree, gc, 3);
  VEC_quick_push (tree, arglist, arg1);
  if (arg2 != NULL_TREE)
    VEC_quick_push (tree, arglist, arg2);
  if (arg3 != NULL_TREE)
    VEC_quick_push (tree, arglist, arg3);

  /* Get the high-water mark for the CONVERSION_OBSTACK.  */
  p = conversion_obstack_alloc (0);

  /* Add namespace-scope operators to the list of functions to
     consider.  */
  add_candidates (lookup_function_nonclass (fnname, arglist, /*block_p=*/true),
		  NULL_TREE, arglist, NULL_TREE,
		  NULL_TREE, false, NULL_TREE, NULL_TREE,
		  flags, &candidates);
  /* Add class-member operators to the candidate set.  */
  if (CLASS_TYPE_P (TREE_TYPE (arg1)))
    {
      tree fns;

      fns = lookup_fnfields (TREE_TYPE (arg1), fnname, 1);
      if (fns == error_mark_node)
	{
	  result = error_mark_node;
	  goto user_defined_result_ready;
	}
      if (fns)
	add_candidates (BASELINK_FUNCTIONS (fns),
			NULL_TREE, arglist, NULL_TREE,
			NULL_TREE, false,
			BASELINK_BINFO (fns),
			BASELINK_ACCESS_BINFO (fns),
			flags, &candidates);
    }

  args[0] = arg1;
  args[1] = arg2;
  args[2] = NULL_TREE;

  add_builtin_candidates (&candidates, code, code2, fnname, args, flags);

  switch (code)
    {
    case COMPOUND_EXPR:
    case ADDR_EXPR:
      /* For these, the built-in candidates set is empty
	 [over.match.oper]/3.  We don't want non-strict matches
	 because exact matches are always possible with built-in
	 operators.  The built-in candidate set for COMPONENT_REF
	 would be empty too, but since there are no such built-in
	 operators, we accept non-strict matches for them.  */
      strict_p = true;
      break;

    default:
      strict_p = pedantic;
      break;
    }

  candidates = splice_viable (candidates, strict_p, &any_viable_p);
  if (!any_viable_p)
    {
      switch (code)
	{
	case POSTINCREMENT_EXPR:
	case POSTDECREMENT_EXPR:
	  /* Don't try anything fancy if we're not allowed to produce
	     errors.  */
	  if (!(complain & tf_error))
	    return error_mark_node;

	  /* Look for an `operator++ (int)'. Pre-1985 C++ didn't
	     distinguish between prefix and postfix ++ and
	     operator++() was used for both, so we allow this with
	     -fpermissive.  */
	  if (flags & LOOKUP_COMPLAIN)
	    {
	      const char *msg = (flag_permissive) 
		? G_("no %<%D(int)%> declared for postfix %qs,"
		     " trying prefix operator instead")
		: G_("no %<%D(int)%> declared for postfix %qs");
	      permerror (input_location, msg, fnname,
			 operator_name_info[code].name);
	    }

	  if (!flag_permissive)
	    return error_mark_node;

	  if (code == POSTINCREMENT_EXPR)
	    code = PREINCREMENT_EXPR;
	  else
	    code = PREDECREMENT_EXPR;
	  result = build_new_op (code, flags, arg1, NULL_TREE, NULL_TREE,
				 overloaded_p, complain);
	  break;

	  /* The caller will deal with these.  */
	case ADDR_EXPR:
	case COMPOUND_EXPR:
	case COMPONENT_REF:
	  result = NULL_TREE;
	  result_valid_p = true;
	  break;

	default:
	  if ((flags & LOOKUP_COMPLAIN) && (complain & tf_error))
	    {
		/* If one of the arguments of the operator represents
		   an invalid use of member function pointer, try to report
		   a meaningful error ...  */
		if (invalid_nonstatic_memfn_p (arg1, tf_error)
		    || invalid_nonstatic_memfn_p (arg2, tf_error)
		    || invalid_nonstatic_memfn_p (arg3, tf_error))
		  /* We displayed the error message.  */;
		else
		  {
		    /* ... Otherwise, report the more generic
		       "no matching operator found" error */
		    op_error (code, code2, arg1, arg2, arg3, FALSE);
		    print_z_candidates (input_location, candidates);
		  }
	    }
	  result = error_mark_node;
	  break;
	}
    }
  else
    {
      cand = tourney (candidates);
      if (cand == 0)
	{
	  if ((flags & LOOKUP_COMPLAIN) && (complain & tf_error))
	    {
	      op_error (code, code2, arg1, arg2, arg3, TRUE);
	      print_z_candidates (input_location, candidates);
	    }
	  result = error_mark_node;
	}
      else if (TREE_CODE (cand->fn) == FUNCTION_DECL)
	{
	  if (overloaded_p)
	    *overloaded_p = true;

	  if (resolve_args (arglist) == NULL)
	    result = error_mark_node;
	  else
            {
              pph_catch_name_lookup (DECL_ORIGIN (cand->fn));
	      result = build_over_call (cand, LOOKUP_NORMAL, complain);
            }
	}
      else
	{
	  /* Give any warnings we noticed during overload resolution.  */
	  if (cand->warnings && (complain & tf_warning))
	    {
	      struct candidate_warning *w;
	      for (w = cand->warnings; w; w = w->next)
		joust (cand, w->loser, 1);
	    }

	  /* Check for comparison of different enum types.  */
	  switch (code)
	    {
	    case GT_EXPR:
	    case LT_EXPR:
	    case GE_EXPR:
	    case LE_EXPR:
	    case EQ_EXPR:
	    case NE_EXPR:
	      if (TREE_CODE (TREE_TYPE (arg1)) == ENUMERAL_TYPE
		  && TREE_CODE (TREE_TYPE (arg2)) == ENUMERAL_TYPE
		  && (TYPE_MAIN_VARIANT (TREE_TYPE (arg1))
		      != TYPE_MAIN_VARIANT (TREE_TYPE (arg2)))
		  && (complain & tf_warning))
		{
		  warning (OPT_Wenum_compare,
			   "comparison between %q#T and %q#T",
			   TREE_TYPE (arg1), TREE_TYPE (arg2));
		}
	      break;
	    default:
	      break;
	    }

	  /* We need to strip any leading REF_BIND so that bitfields
	     don't cause errors.  This should not remove any important
	     conversions, because builtins don't apply to class
	     objects directly.  */
	  conv = cand->convs[0];
	  if (conv->kind == ck_ref_bind)
	    conv = conv->u.next;
	  arg1 = convert_like (conv, arg1, complain);

	  if (arg2)
	    {
	      /* We need to call warn_logical_operator before
		 converting arg2 to a boolean_type.  */
	      if (complain & tf_warning)
		warn_logical_operator (input_location, code, boolean_type_node,
				       code_orig_arg1, arg1,
				       code_orig_arg2, arg2);

	      conv = cand->convs[1];
	      if (conv->kind == ck_ref_bind)
		conv = conv->u.next;
	      arg2 = convert_like (conv, arg2, complain);
	    }
	  if (arg3)
	    {
	      conv = cand->convs[2];
	      if (conv->kind == ck_ref_bind)
		conv = conv->u.next;
	      arg3 = convert_like (conv, arg3, complain);
	    }

	}
    }

 user_defined_result_ready:

  /* Free all the conversions we allocated.  */
  obstack_free (&conversion_obstack, p);

  if (result || result_valid_p)
    return result;

 builtin:
  avoid_sign_compare_warnings (orig_arg1, arg1);
  avoid_sign_compare_warnings (orig_arg2, arg2);
  avoid_sign_compare_warnings (orig_arg3, arg3);

  switch (code)
    {
    case MODIFY_EXPR:
      return cp_build_modify_expr (arg1, code2, arg2, complain);

    case INDIRECT_REF:
      return cp_build_indirect_ref (arg1, RO_UNARY_STAR, complain);

    case TRUTH_ANDIF_EXPR:
    case TRUTH_ORIF_EXPR:
    case TRUTH_AND_EXPR:
    case TRUTH_OR_EXPR:
      warn_logical_operator (input_location, code, boolean_type_node,
			     code_orig_arg1, arg1, code_orig_arg2, arg2);
      /* Fall through.  */
    case PLUS_EXPR:
    case MINUS_EXPR:
    case MULT_EXPR:
    case TRUNC_DIV_EXPR:
    case GT_EXPR:
    case LT_EXPR:
    case GE_EXPR:
    case LE_EXPR:
    case EQ_EXPR:
    case NE_EXPR:
    case MAX_EXPR:
    case MIN_EXPR:
    case LSHIFT_EXPR:
    case RSHIFT_EXPR:
    case TRUNC_MOD_EXPR:
    case BIT_AND_EXPR:
    case BIT_IOR_EXPR:
    case BIT_XOR_EXPR:
      return cp_build_binary_op (input_location, code, arg1, arg2, complain);

    case UNARY_PLUS_EXPR:
    case NEGATE_EXPR:
    case BIT_NOT_EXPR:
    case TRUTH_NOT_EXPR:
    case PREINCREMENT_EXPR:
    case POSTINCREMENT_EXPR:
    case PREDECREMENT_EXPR:
    case POSTDECREMENT_EXPR:
    case REALPART_EXPR:
    case IMAGPART_EXPR:
      return cp_build_unary_op (code, arg1, candidates != 0, complain);

    case ARRAY_REF:
      return cp_build_array_ref (input_location, arg1, arg2, complain);

    case MEMBER_REF:
      return build_m_component_ref (cp_build_indirect_ref (arg1, RO_NULL, 
                                                           complain), 
                                    arg2);

      /* The caller will deal with these.  */
    case ADDR_EXPR:
    case COMPONENT_REF:
    case COMPOUND_EXPR:
      return NULL_TREE;

    default:
      gcc_unreachable ();
    }
  return NULL_TREE;
}

/* Returns true iff T, an element of an OVERLOAD chain, is a usual
   deallocation function (3.7.4.2 [basic.stc.dynamic.deallocation]).  */

static bool
non_placement_deallocation_fn_p (tree t)
{
  /* A template instance is never a usual deallocation function,
     regardless of its signature.  */
  if (TREE_CODE (t) == TEMPLATE_DECL
      || primary_template_instantiation_p (t))
    return false;

  /* If a class T has a member deallocation function named operator delete
     with exactly one parameter, then that function is a usual
     (non-placement) deallocation function. If class T does not declare
     such an operator delete but does declare a member deallocation
     function named operator delete with exactly two parameters, the second
     of which has type std::size_t (18.2), then this function is a usual
     deallocation function.  */
  t = FUNCTION_ARG_CHAIN (t);
  if (t == void_list_node
      || (t && same_type_p (TREE_VALUE (t), size_type_node)
	  && TREE_CHAIN (t) == void_list_node))
    return true;
  return false;
}

/* Build a call to operator delete.  This has to be handled very specially,
   because the restrictions on what signatures match are different from all
   other call instances.  For a normal delete, only a delete taking (void *)
   or (void *, size_t) is accepted.  For a placement delete, only an exact
   match with the placement new is accepted.

   CODE is either DELETE_EXPR or VEC_DELETE_EXPR.
   ADDR is the pointer to be deleted.
   SIZE is the size of the memory block to be deleted.
   GLOBAL_P is true if the delete-expression should not consider
   class-specific delete operators.
   PLACEMENT is the corresponding placement new call, or NULL_TREE.

   If this call to "operator delete" is being generated as part to
   deallocate memory allocated via a new-expression (as per [expr.new]
   which requires that if the initialization throws an exception then
   we call a deallocation function), then ALLOC_FN is the allocation
   function.  */

tree
build_op_delete_call (enum tree_code code, tree addr, tree size,
		      bool global_p, tree placement,
		      tree alloc_fn)
{
  tree fn = NULL_TREE;
  tree fns, fnname, type, t;

  if (addr == error_mark_node)
    return error_mark_node;

  type = strip_array_types (TREE_TYPE (TREE_TYPE (addr)));

  fnname = ansi_opname (code);

  if (CLASS_TYPE_P (type)
      && COMPLETE_TYPE_P (complete_type (type))
      && !global_p)
    /* In [class.free]

       If the result of the lookup is ambiguous or inaccessible, or if
       the lookup selects a placement deallocation function, the
       program is ill-formed.

       Therefore, we ask lookup_fnfields to complain about ambiguity.  */
    {
      fns = lookup_fnfields (TYPE_BINFO (type), fnname, 1);
      if (fns == error_mark_node)
	return error_mark_node;
    }
  else
    fns = NULL_TREE;

  if (fns == NULL_TREE)
    fns = lookup_name_nonclass (fnname);

  /* Strip const and volatile from addr.  */
  addr = cp_convert (ptr_type_node, addr);

  if (placement)
    {
      /* "A declaration of a placement deallocation function matches the
	 declaration of a placement allocation function if it has the same
	 number of parameters and, after parameter transformations (8.3.5),
	 all parameter types except the first are identical."

	 So we build up the function type we want and ask instantiate_type
	 to get it for us.  */
      t = FUNCTION_ARG_CHAIN (alloc_fn);
      t = tree_cons (NULL_TREE, ptr_type_node, t);
      t = build_function_type (void_type_node, t);

      fn = instantiate_type (t, fns, tf_none);
      if (fn == error_mark_node)
	return NULL_TREE;

      if (BASELINK_P (fn))
	fn = BASELINK_FUNCTIONS (fn);

      /* "If the lookup finds the two-parameter form of a usual deallocation
	 function (3.7.4.2) and that function, considered as a placement
	 deallocation function, would have been selected as a match for the
	 allocation function, the program is ill-formed."  */
      if (non_placement_deallocation_fn_p (fn))
	{
	  /* But if the class has an operator delete (void *), then that is
	     the usual deallocation function, so we shouldn't complain
	     about using the operator delete (void *, size_t).  */
	  for (t = BASELINK_P (fns) ? BASELINK_FUNCTIONS (fns) : fns;
	       t; t = OVL_NEXT (t))
	    {
	      tree elt = OVL_CURRENT (t);
	      if (non_placement_deallocation_fn_p (elt)
		  && FUNCTION_ARG_CHAIN (elt) == void_list_node)
		goto ok;
	    }
	  permerror (0, "non-placement deallocation function %q+D", fn);
	  permerror (input_location, "selected for placement delete");
	ok:;
	}
    }
  else
    /* "Any non-placement deallocation function matches a non-placement
       allocation function. If the lookup finds a single matching
       deallocation function, that function will be called; otherwise, no
       deallocation function will be called."  */
    for (t = BASELINK_P (fns) ? BASELINK_FUNCTIONS (fns) : fns;
	 t; t = OVL_NEXT (t))
      {
	tree elt = OVL_CURRENT (t);
	if (non_placement_deallocation_fn_p (elt))
	  {
	    fn = elt;
	    /* "If a class T has a member deallocation function named
	       operator delete with exactly one parameter, then that
	       function is a usual (non-placement) deallocation
	       function. If class T does not declare such an operator
	       delete but does declare a member deallocation function named
	       operator delete with exactly two parameters, the second of
	       which has type std::size_t (18.2), then this function is a
	       usual deallocation function."

	       So (void*) beats (void*, size_t).  */
	    if (FUNCTION_ARG_CHAIN (fn) == void_list_node)
	      break;
	  }
      }

  /* If we have a matching function, call it.  */
  if (fn)
    {
      gcc_assert (TREE_CODE (fn) == FUNCTION_DECL);

      /* If the FN is a member function, make sure that it is
	 accessible.  */
      if (BASELINK_P (fns))
	perform_or_defer_access_check (BASELINK_BINFO (fns), fn, fn);

      /* Core issue 901: It's ok to new a type with deleted delete.  */
      if (DECL_DELETED_FN (fn) && alloc_fn)
	return NULL_TREE;

      if (placement)
	{
	  /* The placement args might not be suitable for overload
	     resolution at this point, so build the call directly.  */
	  int nargs = call_expr_nargs (placement);
	  tree *argarray = XALLOCAVEC (tree, nargs);
	  int i;
	  argarray[0] = addr;
	  for (i = 1; i < nargs; i++)
	    argarray[i] = CALL_EXPR_ARG (placement, i);
	  mark_used (fn);
	  return build_cxx_call (fn, nargs, argarray);
	}
      else
	{
	  tree ret;
	  VEC(tree,gc) *args = VEC_alloc (tree, gc, 2);
	  VEC_quick_push (tree, args, addr);
	  if (FUNCTION_ARG_CHAIN (fn) != void_list_node)
	    VEC_quick_push (tree, args, size);
	  ret = cp_build_function_call_vec (fn, &args, tf_warning_or_error);
	  VEC_free (tree, gc, args);
	  return ret;
	}
    }

  /* [expr.new]

     If no unambiguous matching deallocation function can be found,
     propagating the exception does not cause the object's memory to
     be freed.  */
  if (alloc_fn)
    {
      if (!placement)
	warning (0, "no corresponding deallocation function for %qD",
		 alloc_fn);
      return NULL_TREE;
    }

  error ("no suitable %<operator %s%> for %qT",
	 operator_name_info[(int)code].name, type);
  return error_mark_node;
}

/* If the current scope isn't allowed to access DECL along
   BASETYPE_PATH, give an error.  The most derived class in
   BASETYPE_PATH is the one used to qualify DECL. DIAG_DECL is
   the declaration to use in the error diagnostic.  */

bool
enforce_access (tree basetype_path, tree decl, tree diag_decl)
{
  gcc_assert (TREE_CODE (basetype_path) == TREE_BINFO);

  if (!accessible_p (basetype_path, decl, true))
    {
      if (TREE_PRIVATE (decl))
	error ("%q+#D is private", diag_decl);
      else if (TREE_PROTECTED (decl))
	error ("%q+#D is protected", diag_decl);
      else
	error ("%q+#D is inaccessible", diag_decl);
      error ("within this context");
      return false;
    }

  return true;
}

/* Initialize a temporary of type TYPE with EXPR.  The FLAGS are a
   bitwise or of LOOKUP_* values.  If any errors are warnings are
   generated, set *DIAGNOSTIC_FN to "error" or "warning",
   respectively.  If no diagnostics are generated, set *DIAGNOSTIC_FN
   to NULL.  */

static tree
build_temp (tree expr, tree type, int flags,
	    diagnostic_t *diagnostic_kind, tsubst_flags_t complain)
{
  int savew, savee;
  VEC(tree,gc) *args;

  savew = warningcount, savee = errorcount;
  args = make_tree_vector_single (expr);
  expr = build_special_member_call (NULL_TREE, complete_ctor_identifier,
				    &args, type, flags, complain);
  release_tree_vector (args);
  if (warningcount > savew)
    *diagnostic_kind = DK_WARNING;
  else if (errorcount > savee)
    *diagnostic_kind = DK_ERROR;
  else
    *diagnostic_kind = DK_UNSPECIFIED;
  return expr;
}

/* Perform warnings about peculiar, but valid, conversions from/to NULL.
   EXPR is implicitly converted to type TOTYPE.
   FN and ARGNUM are used for diagnostics.  */

static void
conversion_null_warnings (tree totype, tree expr, tree fn, int argnum)
{
  tree t = non_reference (totype);

  /* Issue warnings about peculiar, but valid, uses of NULL.  */
  if (expr == null_node && TREE_CODE (t) != BOOLEAN_TYPE && ARITHMETIC_TYPE_P (t))
    {
      if (fn)
	warning_at (input_location, OPT_Wconversion_null,
		    "passing NULL to non-pointer argument %P of %qD",
		    argnum, fn);
      else
	warning_at (input_location, OPT_Wconversion_null,
		    "converting to non-pointer type %qT from NULL", t);
    }

  /* Issue warnings if "false" is converted to a NULL pointer */
  else if (expr == boolean_false_node && fn && POINTER_TYPE_P (t))
    warning_at (input_location, OPT_Wconversion_null,
		"converting %<false%> to pointer type for argument %P of %qD",
		argnum, fn);
}

/* Perform the conversions in CONVS on the expression EXPR.  FN and
   ARGNUM are used for diagnostics.  ARGNUM is zero based, -1
   indicates the `this' argument of a method.  INNER is nonzero when
   being called to continue a conversion chain. It is negative when a
   reference binding will be applied, positive otherwise.  If
   ISSUE_CONVERSION_WARNINGS is true, warnings about suspicious
   conversions will be emitted if appropriate.  If C_CAST_P is true,
   this conversion is coming from a C-style cast; in that case,
   conversions to inaccessible bases are permitted.  */

static tree
convert_like_real (conversion *convs, tree expr, tree fn, int argnum,
		   int inner, bool issue_conversion_warnings,
		   bool c_cast_p, tsubst_flags_t complain)
{
  tree totype = convs->type;
  diagnostic_t diag_kind;
  int flags;

  if (convs->bad_p
      && convs->kind != ck_user
      && convs->kind != ck_list
      && convs->kind != ck_ambig
      && convs->kind != ck_ref_bind
      && convs->kind != ck_rvalue
      && convs->kind != ck_base)
    {
      conversion *t = convs;

      /* Give a helpful error if this is bad because of excess braces.  */
      if (BRACE_ENCLOSED_INITIALIZER_P (expr)
	  && SCALAR_TYPE_P (totype)
	  && CONSTRUCTOR_NELTS (expr) > 0
	  && BRACE_ENCLOSED_INITIALIZER_P (CONSTRUCTOR_ELT (expr, 0)->value))
	permerror (input_location, "too many braces around initializer for %qT", totype);

      for (; t; t = convs->u.next)
	{
	  if (t->kind == ck_user || !t->bad_p)
	    {
	      expr = convert_like_real (t, expr, fn, argnum, 1,
					/*issue_conversion_warnings=*/false,
					/*c_cast_p=*/false,
					complain);
	      break;
	    }
	  else if (t->kind == ck_ambig)
	    return convert_like_real (t, expr, fn, argnum, 1,
				      /*issue_conversion_warnings=*/false,
				      /*c_cast_p=*/false,
				      complain);
	  else if (t->kind == ck_identity)
	    break;
	}
      if (complain & tf_error)
	{
	  permerror (input_location, "invalid conversion from %qT to %qT", TREE_TYPE (expr), totype);
	  if (fn)
	    permerror (DECL_SOURCE_LOCATION (fn),
		       "  initializing argument %P of %qD", argnum, fn);
	}
      else
	return error_mark_node;

      return cp_convert (totype, expr);
    }

  if (issue_conversion_warnings && (complain & tf_warning))
    conversion_null_warnings (totype, expr, fn, argnum);

  switch (convs->kind)
    {
    case ck_user:
      {
	struct z_candidate *cand = convs->cand;
	tree convfn = cand->fn;
	unsigned i;

	expr = mark_rvalue_use (expr);

	/* When converting from an init list we consider explicit
	   constructors, but actually trying to call one is an error.  */
	if (DECL_NONCONVERTING_P (convfn) && DECL_CONSTRUCTOR_P (convfn)
	    /* Unless we're calling it for value-initialization from an
	       empty list, since that is handled separately in 8.5.4.  */
	    && cand->num_convs > 0)
	  {
	    if (complain & tf_error)
	      error ("converting to %qT from initializer list would use "
		     "explicit constructor %qD", totype, convfn);
	    else
	      return error_mark_node;
	  }

	/* Set user_conv_p on the argument conversions, so rvalue/base
	   handling knows not to allow any more UDCs.  */
	for (i = 0; i < cand->num_convs; ++i)
	  cand->convs[i]->user_conv_p = true;

        pph_catch_name_lookup (DECL_ORIGIN (cand->fn));
	expr = build_over_call (cand, LOOKUP_NORMAL, complain);

	/* If this is a constructor or a function returning an aggr type,
	   we need to build up a TARGET_EXPR.  */
	if (DECL_CONSTRUCTOR_P (convfn))
	  {
	    expr = build_cplus_new (totype, expr);

	    /* Remember that this was list-initialization.  */
	    if (convs->check_narrowing)
	      TARGET_EXPR_LIST_INIT_P (expr) = true;
	  }

	return expr;
      }
    case ck_identity:
      expr = mark_rvalue_use (expr);
      if (BRACE_ENCLOSED_INITIALIZER_P (expr))
	{
	  int nelts = CONSTRUCTOR_NELTS (expr);
	  if (nelts == 0)
	    expr = build_value_init (totype, tf_warning_or_error);
	  else if (nelts == 1)
	    expr = CONSTRUCTOR_ELT (expr, 0)->value;
	  else
	    gcc_unreachable ();
	}

      if (type_unknown_p (expr))
	expr = instantiate_type (totype, expr, complain);
      /* Convert a constant to its underlying value, unless we are
	 about to bind it to a reference, in which case we need to
	 leave it as an lvalue.  */
      if (inner >= 0)
        {   
          expr = decl_constant_value (expr);
          if (expr == null_node && INTEGRAL_OR_UNSCOPED_ENUMERATION_TYPE_P (totype))
            /* If __null has been converted to an integer type, we do not
               want to warn about uses of EXPR as an integer, rather than
               as a pointer.  */
            expr = build_int_cst (totype, 0);
        }
      return expr;
    case ck_ambig:
      if (complain & tf_error)
	{
	  /* Call build_user_type_conversion again for the error.  */
	  build_user_type_conversion (totype, convs->u.expr, LOOKUP_NORMAL);
	  if (fn)
	    error ("  initializing argument %P of %q+D", argnum, fn);
	}
      return error_mark_node;

    case ck_list:
      {
	/* Conversion to std::initializer_list<T>.  */
	tree elttype = TREE_VEC_ELT (CLASSTYPE_TI_ARGS (totype), 0);
	tree new_ctor = build_constructor (init_list_type_node, NULL);
	unsigned len = CONSTRUCTOR_NELTS (expr);
	tree array, val;
	VEC(tree,gc) *parms;
	unsigned ix;

	/* Convert all the elements.  */
	FOR_EACH_CONSTRUCTOR_VALUE (CONSTRUCTOR_ELTS (expr), ix, val)
	  {
	    tree sub = convert_like_real (convs->u.list[ix], val, fn, argnum,
					  1, false, false, complain);
	    if (sub == error_mark_node)
	      return sub;
	    if (!BRACE_ENCLOSED_INITIALIZER_P (val))
	      check_narrowing (TREE_TYPE (sub), val);
	    CONSTRUCTOR_APPEND_ELT (CONSTRUCTOR_ELTS (new_ctor), NULL_TREE, sub);
	  }
	/* Build up the array.  */
	elttype = cp_build_qualified_type
	  (elttype, cp_type_quals (elttype) | TYPE_QUAL_CONST);
	array = build_array_of_n_type (elttype, len);
	array = finish_compound_literal (array, new_ctor);

	parms = make_tree_vector ();
	VEC_safe_push (tree, gc, parms, decay_conversion (array));
	VEC_safe_push (tree, gc, parms, size_int (len));
	/* Call the private constructor.  */
	push_deferring_access_checks (dk_no_check);
	new_ctor = build_special_member_call
	  (NULL_TREE, complete_ctor_identifier, &parms, totype, 0, complain);
	release_tree_vector (parms);
	pop_deferring_access_checks ();
	return build_cplus_new (totype, new_ctor);
      }

    case ck_aggr:
      return get_target_expr (digest_init (totype, expr));

    default:
      break;
    };

  expr = convert_like_real (convs->u.next, expr, fn, argnum,
			    convs->kind == ck_ref_bind ? -1 : 1,
			    convs->kind == ck_ref_bind ? issue_conversion_warnings : false, 
			    c_cast_p,
			    complain);
  if (expr == error_mark_node)
    return error_mark_node;

  switch (convs->kind)
    {
    case ck_rvalue:
      expr = decay_conversion (expr);
      if (! MAYBE_CLASS_TYPE_P (totype))
	return expr;
      /* Else fall through.  */
    case ck_base:
      if (convs->kind == ck_base && !convs->need_temporary_p)
	{
	  /* We are going to bind a reference directly to a base-class
	     subobject of EXPR.  */
	  /* Build an expression for `*((base*) &expr)'.  */
	  expr = cp_build_addr_expr (expr, complain);
	  expr = convert_to_base (expr, build_pointer_type (totype),
				  !c_cast_p, /*nonnull=*/true, complain);
	  expr = cp_build_indirect_ref (expr, RO_IMPLICIT_CONVERSION, complain);
	  return expr;
	}

      /* Copy-initialization where the cv-unqualified version of the source
	 type is the same class as, or a derived class of, the class of the
	 destination [is treated as direct-initialization].  [dcl.init] */
      flags = LOOKUP_NORMAL|LOOKUP_ONLYCONVERTING;
      if (convs->user_conv_p)
	/* This conversion is being done in the context of a user-defined
	   conversion (i.e. the second step of copy-initialization), so
	   don't allow any more.  */
	flags |= LOOKUP_NO_CONVERSION;
      if (TREE_CODE (expr) == TARGET_EXPR
	  && TARGET_EXPR_LIST_INIT_P (expr))
	/* Copy-list-initialization doesn't actually involve a copy.  */
	return expr;
      expr = build_temp (expr, totype, flags, &diag_kind, complain);
      if (diag_kind && fn)
	{
	  if ((complain & tf_error))
	    emit_diagnostic (diag_kind, DECL_SOURCE_LOCATION (fn), 0,
			     "  initializing argument %P of %qD", argnum, fn);
	  else if (diag_kind == DK_ERROR)
	    return error_mark_node;
	}
      return build_cplus_new (totype, expr);

    case ck_ref_bind:
      {
	tree ref_type = totype;

	if (convs->bad_p && TYPE_REF_IS_RVALUE (ref_type)
	    && real_lvalue_p (expr))
	  {
	    if (complain & tf_error)
	      {
		error ("cannot bind %qT lvalue to %qT",
		       TREE_TYPE (expr), totype);
		if (fn)
		  error ("  initializing argument %P of %q+D", argnum, fn);
	      }
	    return error_mark_node;
	  }

	/* If necessary, create a temporary. 

           VA_ARG_EXPR and CONSTRUCTOR expressions are special cases
           that need temporaries, even when their types are reference
           compatible with the type of reference being bound, so the
           upcoming call to cp_build_addr_expr doesn't fail.  */
	if (convs->need_temporary_p
	    || TREE_CODE (expr) == CONSTRUCTOR
	    || TREE_CODE (expr) == VA_ARG_EXPR)
	  {
	    /* Otherwise, a temporary of type "cv1 T1" is created and
	       initialized from the initializer expression using the rules
	       for a non-reference copy-initialization (8.5).  */

	    tree type = TREE_TYPE (ref_type);
	    cp_lvalue_kind lvalue = real_lvalue_p (expr);

	    gcc_assert (same_type_ignoring_top_level_qualifiers_p
			(type, convs->u.next->type));
	    if (!CP_TYPE_CONST_NON_VOLATILE_P (type)
		&& !TYPE_REF_IS_RVALUE (ref_type))
	      {
		if (complain & tf_error)
		  {
		    /* If the reference is volatile or non-const, we
		       cannot create a temporary.  */
		    if (lvalue & clk_bitfield)
		      error ("cannot bind bitfield %qE to %qT",
			     expr, ref_type);
		    else if (lvalue & clk_packed)
		      error ("cannot bind packed field %qE to %qT",
			     expr, ref_type);
		    else
		      error ("cannot bind rvalue %qE to %qT", expr, ref_type);
		  }
		return error_mark_node;
	      }
	    /* If the source is a packed field, and we must use a copy
	       constructor, then building the target expr will require
	       binding the field to the reference parameter to the
	       copy constructor, and we'll end up with an infinite
	       loop.  If we can use a bitwise copy, then we'll be
	       OK.  */
	    if ((lvalue & clk_packed)
		&& CLASS_TYPE_P (type)
		&& type_has_nontrivial_copy_init (type))
	      {
		if (complain & tf_error)
		  error ("cannot bind packed field %qE to %qT",
			 expr, ref_type);
		return error_mark_node;
	      }
	    if (lvalue & clk_bitfield)
	      {
		expr = convert_bitfield_to_declared_type (expr);
		expr = fold_convert (type, expr);
	      }
	    expr = build_target_expr_with_type (expr, type);
	  }

	/* Take the address of the thing to which we will bind the
	   reference.  */
	expr = cp_build_addr_expr (expr, complain);
	if (expr == error_mark_node)
	  return error_mark_node;

	/* Convert it to a pointer to the type referred to by the
	   reference.  This will adjust the pointer if a derived to
	   base conversion is being performed.  */
	expr = cp_convert (build_pointer_type (TREE_TYPE (ref_type)),
			   expr);
	/* Convert the pointer to the desired reference type.  */
	return build_nop (ref_type, expr);
      }

    case ck_lvalue:
      return decay_conversion (expr);

    case ck_qual:
      /* Warn about deprecated conversion if appropriate.  */
      string_conv_p (totype, expr, 1);
      break;

    case ck_ptr:
      if (convs->base_p)
	expr = convert_to_base (expr, totype, !c_cast_p,
				/*nonnull=*/false, complain);
      return build_nop (totype, expr);

    case ck_pmem:
      return convert_ptrmem (totype, expr, /*allow_inverse_p=*/false,
			     c_cast_p, complain);

    default:
      break;
    }

  if (convs->check_narrowing)
    check_narrowing (totype, expr);

  if (issue_conversion_warnings && (complain & tf_warning))
    expr = convert_and_check (totype, expr);
  else
    expr = convert (totype, expr);

  return expr;
}

/* ARG is being passed to a varargs function.  Perform any conversions
   required.  Return the converted value.  */

tree
convert_arg_to_ellipsis (tree arg)
{
  tree arg_type;

  /* [expr.call]

     The lvalue-to-rvalue, array-to-pointer, and function-to-pointer
     standard conversions are performed.  */
  arg = decay_conversion (arg);
  arg_type = TREE_TYPE (arg);
  /* [expr.call]

     If the argument has integral or enumeration type that is subject
     to the integral promotions (_conv.prom_), or a floating point
     type that is subject to the floating point promotion
     (_conv.fpprom_), the value of the argument is converted to the
     promoted type before the call.  */
  if (TREE_CODE (arg_type) == REAL_TYPE
      && (TYPE_PRECISION (arg_type)
	  < TYPE_PRECISION (double_type_node))
      && !DECIMAL_FLOAT_MODE_P (TYPE_MODE (arg_type)))
    {
      if (warn_double_promotion && !c_inhibit_evaluation_warnings)
	warning (OPT_Wdouble_promotion,
		 "implicit conversion from %qT to %qT when passing "
		 "argument to function",
		 arg_type, double_type_node);
      arg = convert_to_real (double_type_node, arg);
    }
  else if (NULLPTR_TYPE_P (arg_type))
    arg = null_pointer_node;
  else if (INTEGRAL_OR_ENUMERATION_TYPE_P (arg_type))
    arg = perform_integral_promotions (arg);

  arg = require_complete_type (arg);
  arg_type = TREE_TYPE (arg);

  if (arg != error_mark_node
      && (type_has_nontrivial_copy_init (arg_type)
	  || TYPE_HAS_NONTRIVIAL_DESTRUCTOR (arg_type)))
    {
      /* [expr.call] 5.2.2/7:
	 Passing a potentially-evaluated argument of class type (Clause 9)
	 with a non-trivial copy constructor or a non-trivial destructor
	 with no corresponding parameter is conditionally-supported, with
	 implementation-defined semantics.

	 We used to just warn here and do a bitwise copy, but now
	 cp_expr_size will abort if we try to do that.

	 If the call appears in the context of a sizeof expression,
	 it is not potentially-evaluated.  */
      if (cp_unevaluated_operand == 0)
	error ("cannot pass objects of non-trivially-copyable "
	       "type %q#T through %<...%>", arg_type);
    }

  return arg;
}

/* va_arg (EXPR, TYPE) is a builtin. Make sure it is not abused.  */

tree
build_x_va_arg (tree expr, tree type)
{
  if (processing_template_decl)
    return build_min (VA_ARG_EXPR, type, expr);

  type = complete_type_or_else (type, NULL_TREE);

  if (expr == error_mark_node || !type)
    return error_mark_node;

  expr = mark_lvalue_use (expr);

  if (type_has_nontrivial_copy_init (type)
      || TYPE_HAS_NONTRIVIAL_DESTRUCTOR (type)
      || TREE_CODE (type) == REFERENCE_TYPE)
    {
      /* Remove reference types so we don't ICE later on.  */
      tree type1 = non_reference (type);
      /* conditionally-supported behavior [expr.call] 5.2.2/7.  */
      error ("cannot receive objects of non-trivially-copyable type %q#T "
	     "through %<...%>; ", type);
      expr = convert (build_pointer_type (type1), null_node);
      expr = cp_build_indirect_ref (expr, RO_NULL, tf_warning_or_error);
      return expr;
    }

  return build_va_arg (input_location, expr, type);
}

/* TYPE has been given to va_arg.  Apply the default conversions which
   would have happened when passed via ellipsis.  Return the promoted
   type, or the passed type if there is no change.  */

tree
cxx_type_promotes_to (tree type)
{
  tree promote;

  /* Perform the array-to-pointer and function-to-pointer
     conversions.  */
  type = type_decays_to (type);

  promote = type_promotes_to (type);
  if (same_type_p (type, promote))
    promote = type;

  return promote;
}

/* ARG is a default argument expression being passed to a parameter of
   the indicated TYPE, which is a parameter to FN.  Do any required
   conversions.  Return the converted value.  */

static GTY(()) VEC(tree,gc) *default_arg_context;

tree
convert_default_arg (tree type, tree arg, tree fn, int parmnum)
{
  int i;
  tree t;

  /* If the ARG is an unparsed default argument expression, the
     conversion cannot be performed.  */
  if (TREE_CODE (arg) == DEFAULT_ARG)
    {
      error ("the default argument for parameter %d of %qD has "
	     "not yet been parsed",
	     parmnum, fn);
      return error_mark_node;
    }

  /* Detect recursion.  */
  FOR_EACH_VEC_ELT (tree, default_arg_context, i, t)
    if (t == fn)
      {
	error ("recursive evaluation of default argument for %q#D", fn);
	return error_mark_node;
      }
  VEC_safe_push (tree, gc, default_arg_context, fn);

  if (fn && DECL_TEMPLATE_INFO (fn))
    arg = tsubst_default_argument (fn, type, arg);

  /* Due to:

       [dcl.fct.default]

       The names in the expression are bound, and the semantic
       constraints are checked, at the point where the default
       expressions appears.

     we must not perform access checks here.  */
  push_deferring_access_checks (dk_no_check);
  arg = break_out_target_exprs (arg);
  if (TREE_CODE (arg) == CONSTRUCTOR)
    {
      arg = digest_init (type, arg);
      arg = convert_for_initialization (0, type, arg, LOOKUP_NORMAL,
					ICR_DEFAULT_ARGUMENT, fn, parmnum,
                                        tf_warning_or_error);
    }
  else
    {
      /* We must make a copy of ARG, in case subsequent processing
	 alters any part of it.  For example, during gimplification a
	 cast of the form (T) &X::f (where "f" is a member function)
	 will lead to replacing the PTRMEM_CST for &X::f with a
	 VAR_DECL.  We can avoid the copy for constants, since they
	 are never modified in place.  */
      if (!CONSTANT_CLASS_P (arg))
	arg = unshare_expr (arg);
      arg = convert_for_initialization (0, type, arg, LOOKUP_NORMAL,
					ICR_DEFAULT_ARGUMENT, fn, parmnum,
                                        tf_warning_or_error);
      arg = convert_for_arg_passing (type, arg);
    }
  pop_deferring_access_checks();

  VEC_pop (tree, default_arg_context);

  return arg;
}

/* Returns the type which will really be used for passing an argument of
   type TYPE.  */

tree
type_passed_as (tree type)
{
  /* Pass classes with copy ctors by invisible reference.  */
  if (TREE_ADDRESSABLE (type))
    {
      type = build_reference_type (type);
      /* There are no other pointers to this temporary.  */
      type = cp_build_qualified_type (type, TYPE_QUAL_RESTRICT);
    }
  else if (targetm.calls.promote_prototypes (type)
	   && INTEGRAL_TYPE_P (type)
	   && COMPLETE_TYPE_P (type)
	   && INT_CST_LT_UNSIGNED (TYPE_SIZE (type),
				   TYPE_SIZE (integer_type_node)))
    type = integer_type_node;

  return type;
}

/* Actually perform the appropriate conversion.  */

tree
convert_for_arg_passing (tree type, tree val)
{
  tree bitfield_type;

  /* If VAL is a bitfield, then -- since it has already been converted
     to TYPE -- it cannot have a precision greater than TYPE.  

     If it has a smaller precision, we must widen it here.  For
     example, passing "int f:3;" to a function expecting an "int" will
     not result in any conversion before this point.

     If the precision is the same we must not risk widening.  For
     example, the COMPONENT_REF for a 32-bit "long long" bitfield will
     often have type "int", even though the C++ type for the field is
     "long long".  If the value is being passed to a function
     expecting an "int", then no conversions will be required.  But,
     if we call convert_bitfield_to_declared_type, the bitfield will
     be converted to "long long".  */
  bitfield_type = is_bitfield_expr_with_lowered_type (val);
  if (bitfield_type 
      && TYPE_PRECISION (TREE_TYPE (val)) < TYPE_PRECISION (type))
    val = convert_to_integer (TYPE_MAIN_VARIANT (bitfield_type), val);

  if (val == error_mark_node)
    ;
  /* Pass classes with copy ctors by invisible reference.  */
  else if (TREE_ADDRESSABLE (type))
    val = build1 (ADDR_EXPR, build_reference_type (type), val);
  else if (targetm.calls.promote_prototypes (type)
	   && INTEGRAL_TYPE_P (type)
	   && COMPLETE_TYPE_P (type)
	   && INT_CST_LT_UNSIGNED (TYPE_SIZE (type),
				   TYPE_SIZE (integer_type_node)))
    val = perform_integral_promotions (val);
  if (warn_missing_format_attribute)
    {
      tree rhstype = TREE_TYPE (val);
      const enum tree_code coder = TREE_CODE (rhstype);
      const enum tree_code codel = TREE_CODE (type);
      if ((codel == POINTER_TYPE || codel == REFERENCE_TYPE)
	  && coder == codel
	  && check_missing_format_attribute (type, rhstype))
	warning (OPT_Wmissing_format_attribute,
		 "argument of function call might be a candidate for a format attribute");
    }
  return val;
}

/* Returns true iff FN is a function with magic varargs, i.e. ones for
   which no conversions at all should be done.  This is true for some
   builtins which don't act like normal functions.  */

static bool
magic_varargs_p (tree fn)
{
  if (DECL_BUILT_IN (fn))
    switch (DECL_FUNCTION_CODE (fn))
      {
      case BUILT_IN_CLASSIFY_TYPE:
      case BUILT_IN_CONSTANT_P:
      case BUILT_IN_NEXT_ARG:
      case BUILT_IN_VA_START:
	return true;

      default:;
	return lookup_attribute ("type generic",
				 TYPE_ATTRIBUTES (TREE_TYPE (fn))) != 0;
      }

  return false;
}

/* Subroutine of the various build_*_call functions.  Overload resolution
   has chosen a winning candidate CAND; build up a CALL_EXPR accordingly.
   ARGS is a TREE_LIST of the unconverted arguments to the call.  FLAGS is a
   bitmask of various LOOKUP_* flags which apply to the call itself.  */

static tree
build_over_call (struct z_candidate *cand, int flags, tsubst_flags_t complain)
{
  tree fn = cand->fn;
  const VEC(tree,gc) *args = cand->args;
  tree first_arg = cand->first_arg;
  conversion **convs = cand->convs;
  conversion *conv;
  tree parm = TYPE_ARG_TYPES (TREE_TYPE (fn));
  int parmlen;
  tree val;
  int i = 0;
  int j = 0;
  unsigned int arg_index = 0;
  int is_method = 0;
  int nargs;
  tree *argarray;
  bool already_used = false;

  /* In a template, there is no need to perform all of the work that
     is normally done.  We are only interested in the type of the call
     expression, i.e., the return type of the function.  Any semantic
     errors will be deferred until the template is instantiated.  */
  if (processing_template_decl)
    {
      tree expr;
      tree return_type;
      const tree *argarray;
      unsigned int nargs;

      return_type = TREE_TYPE (TREE_TYPE (fn));
      nargs = VEC_length (tree, args);
      if (first_arg == NULL_TREE)
	argarray = VEC_address (tree, CONST_CAST (VEC(tree,gc) *, args));
      else
	{
	  tree *alcarray;
	  unsigned int ix;
	  tree arg;

	  ++nargs;
	  alcarray = XALLOCAVEC (tree, nargs);
	  alcarray[0] = first_arg;
	  FOR_EACH_VEC_ELT (tree, args, ix, arg)
	    alcarray[ix + 1] = arg;
	  argarray = alcarray;
	}
      expr = build_call_array_loc (input_location,
				   return_type, build_addr_func (fn), nargs,
				   argarray);
      if (TREE_THIS_VOLATILE (fn) && cfun)
	current_function_returns_abnormally = 1;
      if (!VOID_TYPE_P (return_type))
	require_complete_type_sfinae (return_type, complain);
      return convert_from_reference (expr);
    }

  /* Give any warnings we noticed during overload resolution.  */
  if (cand->warnings && (complain & tf_warning))
    {
      struct candidate_warning *w;
      for (w = cand->warnings; w; w = w->next)
	joust (cand, w->loser, 1);
    }

  /* Make =delete work with SFINAE.  */
  if (DECL_DELETED_FN (fn) && !(complain & tf_error))
    return error_mark_node;

  if (DECL_FUNCTION_MEMBER_P (fn))
    {
      tree access_fn;
      /* If FN is a template function, two cases must be considered.
	 For example:

	   struct A {
	     protected:
	       template <class T> void f();
	   };
	   template <class T> struct B {
	     protected:
	       void g();
	   };
	   struct C : A, B<int> {
	     using A::f;	// #1
	     using B<int>::g;	// #2
	   };

	 In case #1 where `A::f' is a member template, DECL_ACCESS is
	 recorded in the primary template but not in its specialization.
	 We check access of FN using its primary template.

	 In case #2, where `B<int>::g' has a DECL_TEMPLATE_INFO simply
	 because it is a member of class template B, DECL_ACCESS is
	 recorded in the specialization `B<int>::g'.  We cannot use its
	 primary template because `B<T>::g' and `B<int>::g' may have
	 different access.  */
      if (DECL_TEMPLATE_INFO (fn)
	  && DECL_MEMBER_TEMPLATE_P (DECL_TI_TEMPLATE (fn)))
	access_fn = DECL_TI_TEMPLATE (fn);
      else
	access_fn = fn;
      if (flags & LOOKUP_SPECULATIVE)
	{
	  if (!speculative_access_check (cand->access_path, access_fn, fn,
					 !!(flags & LOOKUP_COMPLAIN)))
	    return error_mark_node;
	}
      else
	perform_or_defer_access_check (cand->access_path, access_fn, fn);
    }

  /* If we're checking for implicit delete, don't bother with argument
     conversions.  */
  if (flags & LOOKUP_SPECULATIVE)
    {
      if (DECL_DELETED_FN (fn))
	{
	  if (flags & LOOKUP_COMPLAIN)
	    mark_used (fn);
	  return error_mark_node;
	}
      if (cand->viable == 1)
	return fn;
      else if (!(flags & LOOKUP_COMPLAIN))
	/* Reject bad conversions now.  */
	return error_mark_node;
      /* else continue to get conversion error.  */
    }

  /* Find maximum size of vector to hold converted arguments.  */
  parmlen = list_length (parm);
  nargs = VEC_length (tree, args) + (first_arg != NULL_TREE ? 1 : 0);
  if (parmlen > nargs)
    nargs = parmlen;
  argarray = XALLOCAVEC (tree, nargs);

  /* The implicit parameters to a constructor are not considered by overload
     resolution, and must be of the proper type.  */
  if (DECL_CONSTRUCTOR_P (fn))
    {
      if (first_arg != NULL_TREE)
	{
	  argarray[j++] = first_arg;
	  first_arg = NULL_TREE;
	}
      else
	{
	  argarray[j++] = VEC_index (tree, args, arg_index);
	  ++arg_index;
	}
      parm = TREE_CHAIN (parm);
      /* We should never try to call the abstract constructor.  */
      gcc_assert (!DECL_HAS_IN_CHARGE_PARM_P (fn));

      if (DECL_HAS_VTT_PARM_P (fn))
	{
	  argarray[j++] = VEC_index (tree, args, arg_index);
	  ++arg_index;
	  parm = TREE_CHAIN (parm);
	}
    }
  /* Bypass access control for 'this' parameter.  */
  else if (TREE_CODE (TREE_TYPE (fn)) == METHOD_TYPE)
    {
      tree parmtype = TREE_VALUE (parm);
      tree arg = (first_arg != NULL_TREE
		  ? first_arg
		  : VEC_index (tree, args, arg_index));
      tree argtype = TREE_TYPE (arg);
      tree converted_arg;
      tree base_binfo;

      if (convs[i]->bad_p)
	{
	  if (complain & tf_error)
	    permerror (input_location, "passing %qT as %<this%> argument of %q#D discards qualifiers",
		       TREE_TYPE (argtype), fn);
	  else
	    return error_mark_node;
	}

      /* [class.mfct.nonstatic]: If a nonstatic member function of a class
	 X is called for an object that is not of type X, or of a type
	 derived from X, the behavior is undefined.

	 So we can assume that anything passed as 'this' is non-null, and
	 optimize accordingly.  */
      gcc_assert (TREE_CODE (parmtype) == POINTER_TYPE);
      /* Convert to the base in which the function was declared.  */
      gcc_assert (cand->conversion_path != NULL_TREE);
      converted_arg = build_base_path (PLUS_EXPR,
				       arg,
				       cand->conversion_path,
				       1);
      /* Check that the base class is accessible.  */
      if (!accessible_base_p (TREE_TYPE (argtype),
			      BINFO_TYPE (cand->conversion_path), true))
	error ("%qT is not an accessible base of %qT",
	       BINFO_TYPE (cand->conversion_path),
	       TREE_TYPE (argtype));
      /* If fn was found by a using declaration, the conversion path
	 will be to the derived class, not the base declaring fn. We
	 must convert from derived to base.  */
      base_binfo = lookup_base (TREE_TYPE (TREE_TYPE (converted_arg)),
				TREE_TYPE (parmtype), ba_unique, NULL);
      converted_arg = build_base_path (PLUS_EXPR, converted_arg,
				       base_binfo, 1);

      argarray[j++] = converted_arg;
      parm = TREE_CHAIN (parm);
      if (first_arg != NULL_TREE)
	first_arg = NULL_TREE;
      else
	++arg_index;
      ++i;
      is_method = 1;
    }

  gcc_assert (first_arg == NULL_TREE);
  for (; arg_index < VEC_length (tree, args) && parm;
       parm = TREE_CHAIN (parm), ++arg_index, ++i)
    {
      tree type = TREE_VALUE (parm);
      tree arg = VEC_index (tree, args, arg_index);

      conv = convs[i];

      /* Don't make a copy here if build_call is going to.  */
      if (conv->kind == ck_rvalue
	  && COMPLETE_TYPE_P (complete_type (type))
	  && !TREE_ADDRESSABLE (type))
	conv = conv->u.next;

      /* Warn about initializer_list deduction that isn't currently in the
	 working draft.  */
      if (cxx_dialect > cxx98
	  && flag_deduce_init_list
	  && cand->template_decl
	  && is_std_init_list (non_reference (type))
	  && BRACE_ENCLOSED_INITIALIZER_P (arg))
	{
	  tree tmpl = TI_TEMPLATE (cand->template_decl);
	  tree realparm = chain_index (j, DECL_ARGUMENTS (cand->fn));
	  tree patparm = get_pattern_parm (realparm, tmpl);
	  tree pattype = TREE_TYPE (patparm);
	  if (PACK_EXPANSION_P (pattype))
	    pattype = PACK_EXPANSION_PATTERN (pattype);
	  pattype = non_reference (pattype);

	  if (TREE_CODE (pattype) == TEMPLATE_TYPE_PARM
	      && (cand->explicit_targs == NULL_TREE
		  || (TREE_VEC_LENGTH (cand->explicit_targs)
		      <= TEMPLATE_TYPE_IDX (pattype))))
	    {
	      pedwarn (input_location, 0, "deducing %qT as %qT",
		       non_reference (TREE_TYPE (patparm)),
		       non_reference (type));
	      pedwarn (input_location, 0, "  in call to %q+D", cand->fn);
	      pedwarn (input_location, 0,
		       "  (you can disable this with -fno-deduce-init-list)");
	    }
	}

      val = convert_like_with_context (conv, arg, fn, i-is_method, complain);

      val = convert_for_arg_passing (type, val);
      if (val == error_mark_node)
        return error_mark_node;
      else
        argarray[j++] = val;
    }

  /* Default arguments */
  for (; parm && parm != void_list_node; parm = TREE_CHAIN (parm), i++)
    argarray[j++] = convert_default_arg (TREE_VALUE (parm),
					 TREE_PURPOSE (parm),
					 fn, i - is_method);
  /* Ellipsis */
  for (; arg_index < VEC_length (tree, args); ++arg_index)
    {
      tree a = VEC_index (tree, args, arg_index);
      if (magic_varargs_p (fn))
	/* Do no conversions for magic varargs.  */
	a = mark_type_use (a);
      else
	a = convert_arg_to_ellipsis (a);
      argarray[j++] = a;
    }

  gcc_assert (j <= nargs);
  nargs = j;

  check_function_arguments (TYPE_ATTRIBUTES (TREE_TYPE (fn)),
			    nargs, argarray, TYPE_ARG_TYPES (TREE_TYPE (fn)));

  /* Avoid actually calling copy constructors and copy assignment operators,
     if possible.  */

  if (! flag_elide_constructors)
    /* Do things the hard way.  */;
  else if (cand->num_convs == 1 
           && (DECL_COPY_CONSTRUCTOR_P (fn) 
               || DECL_MOVE_CONSTRUCTOR_P (fn)))
    {
      tree targ;
      tree arg = argarray[num_artificial_parms_for (fn)];
      tree fa;
      bool trivial = trivial_fn_p (fn);

      /* Pull out the real argument, disregarding const-correctness.  */
      targ = arg;
      while (CONVERT_EXPR_P (targ)
	     || TREE_CODE (targ) == NON_LVALUE_EXPR)
	targ = TREE_OPERAND (targ, 0);
      if (TREE_CODE (targ) == ADDR_EXPR)
	{
	  targ = TREE_OPERAND (targ, 0);
	  if (!same_type_ignoring_top_level_qualifiers_p
	      (TREE_TYPE (TREE_TYPE (arg)), TREE_TYPE (targ)))
	    targ = NULL_TREE;
	}
      else
	targ = NULL_TREE;

      if (targ)
	arg = targ;
      else
	arg = cp_build_indirect_ref (arg, RO_NULL, complain);

      /* [class.copy]: the copy constructor is implicitly defined even if
	 the implementation elided its use.  */
      if (!trivial || DECL_DELETED_FN (fn))
	{
	  mark_used (fn);
	  already_used = true;
	}

      /* If we're creating a temp and we already have one, don't create a
	 new one.  If we're not creating a temp but we get one, use
	 INIT_EXPR to collapse the temp into our target.  Otherwise, if the
	 ctor is trivial, do a bitwise copy with a simple TARGET_EXPR for a
	 temp or an INIT_EXPR otherwise.  */
      fa = argarray[0];
      if (integer_zerop (fa))
	{
	  if (TREE_CODE (arg) == TARGET_EXPR)
	    return arg;
	  else if (trivial)
	    return force_target_expr (DECL_CONTEXT (fn), arg);
	}
      else if (TREE_CODE (arg) == TARGET_EXPR || trivial)
	{
	  tree to = stabilize_reference (cp_build_indirect_ref (fa, RO_NULL,
								complain));

	  val = build2 (INIT_EXPR, DECL_CONTEXT (fn), to, arg);
	  return val;
	}
    }
  else if (DECL_OVERLOADED_OPERATOR_P (fn) == NOP_EXPR
	   && trivial_fn_p (fn)
	   && !DECL_DELETED_FN (fn))
    {
      tree to = stabilize_reference
	(cp_build_indirect_ref (argarray[0], RO_NULL, complain));
      tree type = TREE_TYPE (to);
      tree as_base = CLASSTYPE_AS_BASE (type);
      tree arg = argarray[1];

      if (is_really_empty_class (type))
	{
	  /* Avoid copying empty classes.  */
	  val = build2 (COMPOUND_EXPR, void_type_node, to, arg);
	  TREE_NO_WARNING (val) = 1;
	  val = build2 (COMPOUND_EXPR, type, val, to);
	  TREE_NO_WARNING (val) = 1;
	}
      else if (tree_int_cst_equal (TYPE_SIZE (type), TYPE_SIZE (as_base)))
	{
	  arg = cp_build_indirect_ref (arg, RO_NULL, complain);
	  val = build2 (MODIFY_EXPR, TREE_TYPE (to), to, arg);
	}
      else
	{
	  /* We must only copy the non-tail padding parts.
	     Use __builtin_memcpy for the bitwise copy.
	     FIXME fix 22488 so we can go back to using MODIFY_EXPR
	     instead of an explicit call to memcpy.  */
	
	  tree arg0, arg1, arg2, t;
	  tree test = NULL_TREE;

	  arg2 = TYPE_SIZE_UNIT (as_base);
	  arg1 = arg;
	  arg0 = cp_build_addr_expr (to, complain);

	  if (!can_trust_pointer_alignment ())
	    {
	      /* If we can't be sure about pointer alignment, a call
		 to __builtin_memcpy is expanded as a call to memcpy, which
		 is invalid with identical args.  Otherwise it is
		 expanded as a block move, which should be safe.  */
	      arg0 = save_expr (arg0);
	      arg1 = save_expr (arg1);
	      test = build2 (EQ_EXPR, boolean_type_node, arg0, arg1);
	    }
	  t = implicit_built_in_decls[BUILT_IN_MEMCPY];
	  t = build_call_n (t, 3, arg0, arg1, arg2);

	  t = convert (TREE_TYPE (arg0), t);
	  if (test)
	    t = build3 (COND_EXPR, TREE_TYPE (t), test, arg0, t);
	  val = cp_build_indirect_ref (t, RO_NULL, complain);
          TREE_NO_WARNING (val) = 1;
	}

      return val;
    }
  /* FIXME handle trivial default constructor and destructor, too.  */

  if (!already_used)
    mark_used (fn);

  if (DECL_VINDEX (fn) && (flags & LOOKUP_NONVIRTUAL) == 0)
    {
      tree t;
      tree binfo = lookup_base (TREE_TYPE (TREE_TYPE (argarray[0])),
				DECL_CONTEXT (fn),
				ba_any, NULL);
      gcc_assert (binfo && binfo != error_mark_node);

      /* Warn about deprecated virtual functions now, since we're about
	 to throw away the decl.  */
      if (TREE_DEPRECATED (fn))
	warn_deprecated_use (fn, NULL_TREE);

      argarray[0] = build_base_path (PLUS_EXPR, argarray[0], binfo, 1);
      if (TREE_SIDE_EFFECTS (argarray[0]))
	argarray[0] = save_expr (argarray[0]);
      t = build_pointer_type (TREE_TYPE (fn));
      if (DECL_CONTEXT (fn) && TYPE_JAVA_INTERFACE (DECL_CONTEXT (fn)))
	fn = build_java_interface_fn_ref (fn, argarray[0]);
      else
	fn = build_vfn_ref (argarray[0], DECL_VINDEX (fn));
      TREE_TYPE (fn) = t;
    }
  else
    fn = build_addr_func (fn);

  return build_cxx_call (fn, nargs, argarray);
}

/* Build and return a call to FN, using NARGS arguments in ARGARRAY.
   This function performs no overload resolution, conversion, or other
   high-level operations.  */

tree
build_cxx_call (tree fn, int nargs, tree *argarray)
{
  tree fndecl;

  fn = build_call_a (fn, nargs, argarray);

  /* If this call might throw an exception, note that fact.  */
  fndecl = get_callee_fndecl (fn);
  if ((!fndecl || !TREE_NOTHROW (fndecl))
      && at_function_scope_p ()
      && cfun
      && cp_function_chain)
    cp_function_chain->can_throw = 1;

  /* Check that arguments to builtin functions match the expectations.  */
  if (fndecl
      && DECL_BUILT_IN (fndecl)
      && DECL_BUILT_IN_CLASS (fndecl) == BUILT_IN_NORMAL
      && !check_builtin_function_arguments (fndecl, nargs, argarray))
    return error_mark_node;

  /* Some built-in function calls will be evaluated at compile-time in
     fold ().  */
  fn = fold_if_not_in_template (fn);

  if (VOID_TYPE_P (TREE_TYPE (fn)))
    return fn;

  fn = require_complete_type (fn);
  if (fn == error_mark_node)
    return error_mark_node;

  if (MAYBE_CLASS_TYPE_P (TREE_TYPE (fn)))
    fn = build_cplus_new (TREE_TYPE (fn), fn);
  return convert_from_reference (fn);
}

static GTY(()) tree java_iface_lookup_fn;

/* Make an expression which yields the address of the Java interface
   method FN.  This is achieved by generating a call to libjava's
   _Jv_LookupInterfaceMethodIdx().  */

static tree
build_java_interface_fn_ref (tree fn, tree instance)
{
  tree lookup_fn, method, idx;
  tree klass_ref, iface, iface_ref;
  int i;

  if (!java_iface_lookup_fn)
    {
      tree ftype = build_function_type_list (ptr_type_node,
					     ptr_type_node, ptr_type_node,
					     java_int_type_node, NULL_TREE);
      java_iface_lookup_fn
	= add_builtin_function ("_Jv_LookupInterfaceMethodIdx", ftype,
				0, NOT_BUILT_IN, NULL, NULL_TREE);
    }

  /* Look up the pointer to the runtime java.lang.Class object for `instance'.
     This is the first entry in the vtable.  */
  klass_ref = build_vtbl_ref (cp_build_indirect_ref (instance, RO_NULL, 
                                                     tf_warning_or_error),
			      integer_zero_node);

  /* Get the java.lang.Class pointer for the interface being called.  */
  iface = DECL_CONTEXT (fn);
  iface_ref = lookup_field (iface, get_identifier ("class$"), 0, false);
  if (!iface_ref || TREE_CODE (iface_ref) != VAR_DECL
      || DECL_CONTEXT (iface_ref) != iface)
    {
      error ("could not find class$ field in java interface type %qT",
		iface);
      return error_mark_node;
    }
  iface_ref = build_address (iface_ref);
  iface_ref = convert (build_pointer_type (iface), iface_ref);

  /* Determine the itable index of FN.  */
  i = 1;
  for (method = TYPE_METHODS (iface); method; method = DECL_CHAIN (method))
    {
      if (!DECL_VIRTUAL_P (method))
	continue;
      if (fn == method)
	break;
      i++;
    }
  idx = build_int_cst (NULL_TREE, i);

  lookup_fn = build1 (ADDR_EXPR,
		      build_pointer_type (TREE_TYPE (java_iface_lookup_fn)),
		      java_iface_lookup_fn);
  return build_call_nary (ptr_type_node, lookup_fn,
			  3, klass_ref, iface_ref, idx);
}

/* Returns the value to use for the in-charge parameter when making a
   call to a function with the indicated NAME.

   FIXME:Can't we find a neater way to do this mapping?  */

tree
in_charge_arg_for_name (tree name)
{
 if (name == base_ctor_identifier
      || name == base_dtor_identifier)
    return integer_zero_node;
  else if (name == complete_ctor_identifier)
    return integer_one_node;
  else if (name == complete_dtor_identifier)
    return integer_two_node;
  else if (name == deleting_dtor_identifier)
    return integer_three_node;

  /* This function should only be called with one of the names listed
     above.  */
  gcc_unreachable ();
  return NULL_TREE;
}

/* Build a call to a constructor, destructor, or an assignment
   operator for INSTANCE, an expression with class type.  NAME
   indicates the special member function to call; *ARGS are the
   arguments.  ARGS may be NULL.  This may change ARGS.  BINFO
   indicates the base of INSTANCE that is to be passed as the `this'
   parameter to the member function called.

   FLAGS are the LOOKUP_* flags to use when processing the call.

   If NAME indicates a complete object constructor, INSTANCE may be
   NULL_TREE.  In this case, the caller will call build_cplus_new to
   store the newly constructed object into a VAR_DECL.  */

tree
build_special_member_call (tree instance, tree name, VEC(tree,gc) **args,
			   tree binfo, int flags, tsubst_flags_t complain)
{
  tree fns;
  /* The type of the subobject to be constructed or destroyed.  */
  tree class_type;
  VEC(tree,gc) *allocated = NULL;
  tree ret;

  gcc_assert (name == complete_ctor_identifier
	      || name == base_ctor_identifier
	      || name == complete_dtor_identifier
	      || name == base_dtor_identifier
	      || name == deleting_dtor_identifier
	      || name == ansi_assopname (NOP_EXPR));
  if (TYPE_P (binfo))
    {
      /* Resolve the name.  */
      if (!complete_type_or_maybe_complain (binfo, NULL_TREE, complain))
	return error_mark_node;

      binfo = TYPE_BINFO (binfo);
    }

  gcc_assert (binfo != NULL_TREE);

  class_type = BINFO_TYPE (binfo);

  /* Handle the special case where INSTANCE is NULL_TREE.  */
  if (name == complete_ctor_identifier && !instance)
    {
      instance = build_int_cst (build_pointer_type (class_type), 0);
      instance = build1 (INDIRECT_REF, class_type, instance);
    }
  else
    {
      if (name == complete_dtor_identifier
	  || name == base_dtor_identifier
	  || name == deleting_dtor_identifier)
	gcc_assert (args == NULL || VEC_empty (tree, *args));

      /* Convert to the base class, if necessary.  */
      if (!same_type_ignoring_top_level_qualifiers_p
	  (TREE_TYPE (instance), BINFO_TYPE (binfo)))
	{
	  if (name != ansi_assopname (NOP_EXPR))
	    /* For constructors and destructors, either the base is
	       non-virtual, or it is virtual but we are doing the
	       conversion from a constructor or destructor for the
	       complete object.  In either case, we can convert
	       statically.  */
	    instance = convert_to_base_statically (instance, binfo);
	  else
	    /* However, for assignment operators, we must convert
	       dynamically if the base is virtual.  */
	    instance = build_base_path (PLUS_EXPR, instance,
					binfo, /*nonnull=*/1);
	}
    }

  gcc_assert (instance != NULL_TREE);

  fns = lookup_fnfields (binfo, name, 1);

  /* When making a call to a constructor or destructor for a subobject
     that uses virtual base classes, pass down a pointer to a VTT for
     the subobject.  */
  if ((name == base_ctor_identifier
       || name == base_dtor_identifier)
      && CLASSTYPE_VBASECLASSES (class_type))
    {
      tree vtt;
      tree sub_vtt;

      /* If the current function is a complete object constructor
	 or destructor, then we fetch the VTT directly.
	 Otherwise, we look it up using the VTT we were given.  */
      vtt = DECL_CHAIN (CLASSTYPE_VTABLES (current_class_type));
      vtt = decay_conversion (vtt);
      vtt = build3 (COND_EXPR, TREE_TYPE (vtt),
		    build2 (EQ_EXPR, boolean_type_node,
			    current_in_charge_parm, integer_zero_node),
		    current_vtt_parm,
		    vtt);
      gcc_assert (BINFO_SUBVTT_INDEX (binfo));
      sub_vtt = build2 (POINTER_PLUS_EXPR, TREE_TYPE (vtt), vtt,
			BINFO_SUBVTT_INDEX (binfo));

      if (args == NULL)
	{
	  allocated = make_tree_vector ();
	  args = &allocated;
	}

      VEC_safe_insert (tree, gc, *args, 0, sub_vtt);
    }

  ret = build_new_method_call (instance, fns, args,
			       TYPE_BINFO (BINFO_TYPE (binfo)),
			       flags, /*fn=*/NULL,
			       complain);

  if (allocated != NULL)
    release_tree_vector (allocated);

  return ret;
}

/* Return the NAME, as a C string.  The NAME indicates a function that
   is a member of TYPE.  *FREE_P is set to true if the caller must
   free the memory returned.

   Rather than go through all of this, we should simply set the names
   of constructors and destructors appropriately, and dispense with
   ctor_identifier, dtor_identifier, etc.  */

static char *
name_as_c_string (tree name, tree type, bool *free_p)
{
  char *pretty_name;

  /* Assume that we will not allocate memory.  */
  *free_p = false;
  /* Constructors and destructors are special.  */
  if (IDENTIFIER_CTOR_OR_DTOR_P (name))
    {
      pretty_name
	= CONST_CAST (char *, identifier_to_locale (IDENTIFIER_POINTER (constructor_name (type))));
      /* For a destructor, add the '~'.  */
      if (name == complete_dtor_identifier
	  || name == base_dtor_identifier
	  || name == deleting_dtor_identifier)
	{
	  pretty_name = concat ("~", pretty_name, NULL);
	  /* Remember that we need to free the memory allocated.  */
	  *free_p = true;
	}
    }
  else if (IDENTIFIER_TYPENAME_P (name))
    {
      pretty_name = concat ("operator ",
			    type_as_string_translate (TREE_TYPE (name),
						      TFF_PLAIN_IDENTIFIER),
			    NULL);
      /* Remember that we need to free the memory allocated.  */
      *free_p = true;
    }
  else
    pretty_name = CONST_CAST (char *, identifier_to_locale (IDENTIFIER_POINTER (name)));

  return pretty_name;
}

/* Build a call to "INSTANCE.FN (ARGS)".  If FN_P is non-NULL, it will
   be set, upon return, to the function called.  ARGS may be NULL.
   This may change ARGS.  */

tree
build_new_method_call (tree instance, tree fns, VEC(tree,gc) **args,
		       tree conversion_path, int flags,
		       tree *fn_p, tsubst_flags_t complain)
{
  struct z_candidate *candidates = 0, *cand;
  tree explicit_targs = NULL_TREE;
  tree basetype = NULL_TREE;
  tree access_binfo;
  tree optype;
  tree first_mem_arg = NULL_TREE;
  tree instance_ptr;
  tree name;
  bool skip_first_for_error;
  VEC(tree,gc) *user_args;
  tree call;
  tree fn;
  int template_only = 0;
  bool any_viable_p;
  tree orig_instance;
  tree orig_fns;
  VEC(tree,gc) *orig_args = NULL;
  void *p;

  gcc_assert (instance != NULL_TREE);

  /* We don't know what function we're going to call, yet.  */
  if (fn_p)
    *fn_p = NULL_TREE;

  if (error_operand_p (instance)
      || !fns || error_operand_p (fns))
    return error_mark_node;

  if (!BASELINK_P (fns))
    {
      if (complain & tf_error)
	error ("call to non-function %qD", fns);
      return error_mark_node;
    }

  orig_instance = instance;
  orig_fns = fns;

  /* Dismantle the baselink to collect all the information we need.  */
  if (!conversion_path)
    conversion_path = BASELINK_BINFO (fns);
  access_binfo = BASELINK_ACCESS_BINFO (fns);
  optype = BASELINK_OPTYPE (fns);
  fns = BASELINK_FUNCTIONS (fns);
  if (TREE_CODE (fns) == TEMPLATE_ID_EXPR)
    {
      explicit_targs = TREE_OPERAND (fns, 1);
      fns = TREE_OPERAND (fns, 0);
      template_only = 1;
    }
  gcc_assert (TREE_CODE (fns) == FUNCTION_DECL
	      || TREE_CODE (fns) == TEMPLATE_DECL
	      || TREE_CODE (fns) == OVERLOAD);
  fn = get_first_fn (fns);
  name = DECL_NAME (fn);

  basetype = TYPE_MAIN_VARIANT (TREE_TYPE (instance));
  gcc_assert (CLASS_TYPE_P (basetype));

  if (processing_template_decl)
    {
      orig_args = args == NULL ? NULL : make_tree_vector_copy (*args);
      instance = build_non_dependent_expr (instance);
      if (args != NULL)
	make_args_non_dependent (*args);
    }

  user_args = args == NULL ? NULL : *args;
  /* Under DR 147 A::A() is an invalid constructor call,
     not a functional cast.  */
  if (DECL_MAYBE_IN_CHARGE_CONSTRUCTOR_P (fn))
    {
      if (! (complain & tf_error))
	return error_mark_node;

      permerror (input_location,
		 "cannot call constructor %<%T::%D%> directly",
		 basetype, name);
      permerror (input_location, "  for a function-style cast, remove the "
		 "redundant %<::%D%>", name);
      call = build_functional_cast (basetype, build_tree_list_vec (user_args),
				    complain);
      return call;
    }

  /* Figure out whether to skip the first argument for the error
     message we will display to users if an error occurs.  We don't
     want to display any compiler-generated arguments.  The "this"
     pointer hasn't been added yet.  However, we must remove the VTT
     pointer if this is a call to a base-class constructor or
     destructor.  */
  skip_first_for_error = false;
  if (IDENTIFIER_CTOR_OR_DTOR_P (name))
    {
      /* Callers should explicitly indicate whether they want to construct
	 the complete object or just the part without virtual bases.  */
      gcc_assert (name != ctor_identifier);
      /* Similarly for destructors.  */
      gcc_assert (name != dtor_identifier);
      /* Remove the VTT pointer, if present.  */
      if ((name == base_ctor_identifier || name == base_dtor_identifier)
	  && CLASSTYPE_VBASECLASSES (basetype))
	skip_first_for_error = true;
    }

  /* Process the argument list.  */
  if (args != NULL && *args != NULL)
    {
      *args = resolve_args (*args);
      if (*args == NULL)
	return error_mark_node;
    }

  instance_ptr = build_this (instance);

  /* It's OK to call destructors and constructors on cv-qualified objects.
     Therefore, convert the INSTANCE_PTR to the unqualified type, if
     necessary.  */
  if (DECL_DESTRUCTOR_P (fn)
      || DECL_CONSTRUCTOR_P (fn))
    {
      tree type = build_pointer_type (basetype);
      if (!same_type_p (type, TREE_TYPE (instance_ptr)))
	instance_ptr = build_nop (type, instance_ptr);
    }
  if (DECL_DESTRUCTOR_P (fn))
    name = complete_dtor_identifier;

  first_mem_arg = instance_ptr;

  /* Get the high-water mark for the CONVERSION_OBSTACK.  */
  p = conversion_obstack_alloc (0);

  /* If CONSTRUCTOR_IS_DIRECT_INIT is set, this was a T{ } form
     initializer, not T({ }).  */
  if (DECL_CONSTRUCTOR_P (fn) && args != NULL && !VEC_empty (tree, *args)
      && BRACE_ENCLOSED_INITIALIZER_P (VEC_index (tree, *args, 0))
      && CONSTRUCTOR_IS_DIRECT_INIT (VEC_index (tree, *args, 0)))
    {
      gcc_assert (VEC_length (tree, *args) == 1
		  && !(flags & LOOKUP_ONLYCONVERTING));

      add_list_candidates (fns, first_mem_arg, VEC_index (tree, *args, 0),
			   basetype, explicit_targs, template_only,
			   conversion_path, access_binfo, flags, &candidates);
    }
  else
    {
      add_candidates (fns, first_mem_arg, user_args, optype,
		      explicit_targs, template_only, conversion_path,
		      access_binfo, flags, &candidates);
    }
  any_viable_p = false;
  candidates = splice_viable (candidates, pedantic, &any_viable_p);

  if (!any_viable_p)
    {
      if (complain & tf_error)
	{
	  if (!COMPLETE_OR_OPEN_TYPE_P (basetype))
	    cxx_incomplete_type_error (instance_ptr, basetype);
	  else if (optype)
	    error ("no matching function for call to %<%T::operator %T(%A)%#V%>",
		   basetype, optype, build_tree_list_vec (user_args),
		   TREE_TYPE (TREE_TYPE (instance_ptr)));
	  else
	    {
	      char *pretty_name;
	      bool free_p;
	      tree arglist;

	      pretty_name = name_as_c_string (name, basetype, &free_p);
	      arglist = build_tree_list_vec (user_args);
	      if (skip_first_for_error)
		arglist = TREE_CHAIN (arglist);
	      error ("no matching function for call to %<%T::%s(%A)%#V%>",
		     basetype, pretty_name, arglist,
		     TREE_TYPE (TREE_TYPE (instance_ptr)));
	      if (free_p)
		free (pretty_name);
	    }
	  print_z_candidates (location_of (name), candidates);
	}
      call = error_mark_node;
    }
  else
    {
      cand = tourney (candidates);
      if (cand == 0)
	{
	  char *pretty_name;
	  bool free_p;
	  tree arglist;

	  if (complain & tf_error)
	    {
	      pretty_name = name_as_c_string (name, basetype, &free_p);
	      arglist = build_tree_list_vec (user_args);
	      if (skip_first_for_error)
		arglist = TREE_CHAIN (arglist);
	      error ("call of overloaded %<%s(%A)%> is ambiguous", pretty_name,
		     arglist);
	      print_z_candidates (location_of (name), candidates);
	      if (free_p)
		free (pretty_name);
	    }
	  call = error_mark_node;
	}
      else
	{
	  fn = cand->fn;

	  if (!(flags & LOOKUP_NONVIRTUAL)
	      && DECL_PURE_VIRTUAL_P (fn)
	      && instance == current_class_ref
	      && (DECL_CONSTRUCTOR_P (current_function_decl)
		  || DECL_DESTRUCTOR_P (current_function_decl))
	      && (complain & tf_warning))
	    /* This is not an error, it is runtime undefined
	       behavior.  */
	    warning (0, (DECL_CONSTRUCTOR_P (current_function_decl) ?
		      "pure virtual %q#D called from constructor"
		      : "pure virtual %q#D called from destructor"),
		     fn);

	  if (TREE_CODE (TREE_TYPE (fn)) == METHOD_TYPE
	      && is_dummy_object (instance_ptr))
	    {
	      if (complain & tf_error)
		error ("cannot call member function %qD without object",
		       fn);
	      call = error_mark_node;
	    }
	  else
	    {
	      if (DECL_VINDEX (fn) && ! (flags & LOOKUP_NONVIRTUAL)
		  && resolves_to_fixed_type_p (instance, 0))
		flags |= LOOKUP_NONVIRTUAL;
	      /* Now we know what function is being called.  */
	      if (fn_p)
		*fn_p = fn;
	      /* Build the actual CALL_EXPR.  */
              pph_catch_name_lookup (DECL_ORIGIN (cand->fn));
	      call = build_over_call (cand, flags, complain);
	      /* In an expression of the form `a->f()' where `f' turns
		 out to be a static member function, `a' is
		 none-the-less evaluated.  */
	      if (TREE_CODE (TREE_TYPE (fn)) != METHOD_TYPE
		  && !is_dummy_object (instance_ptr)
		  && TREE_SIDE_EFFECTS (instance_ptr))
		call = build2 (COMPOUND_EXPR, TREE_TYPE (call),
			       instance_ptr, call);
	      else if (call != error_mark_node
		       && DECL_DESTRUCTOR_P (cand->fn)
		       && !VOID_TYPE_P (TREE_TYPE (call)))
		/* An explicit call of the form "x->~X()" has type
		   "void".  However, on platforms where destructors
		   return "this" (i.e., those where
		   targetm.cxx.cdtor_returns_this is true), such calls
		   will appear to have a return value of pointer type
		   to the low-level call machinery.  We do not want to
		   change the low-level machinery, since we want to be
		   able to optimize "delete f()" on such platforms as
		   "operator delete(~X(f()))" (rather than generating
		   "t = f(), ~X(t), operator delete (t)").  */
		call = build_nop (void_type_node, call);
	    }
	}
    }

  if (processing_template_decl && call != error_mark_node)
    {
      bool cast_to_void = false;

      if (TREE_CODE (call) == COMPOUND_EXPR)
	call = TREE_OPERAND (call, 1);
      else if (TREE_CODE (call) == NOP_EXPR)
	{
	  cast_to_void = true;
	  call = TREE_OPERAND (call, 0);
	}
      if (TREE_CODE (call) == INDIRECT_REF)
	call = TREE_OPERAND (call, 0);
      call = (build_min_non_dep_call_vec
	      (call,
	       build_min (COMPONENT_REF, TREE_TYPE (CALL_EXPR_FN (call)),
			  orig_instance, orig_fns, NULL_TREE),
	       orig_args));
      call = convert_from_reference (call);
      if (cast_to_void)
	call = build_nop (void_type_node, call);
    }

 /* Free all the conversions we allocated.  */
  obstack_free (&conversion_obstack, p);

  if (orig_args != NULL)
    release_tree_vector (orig_args);

  return call;
}

/* Returns true iff standard conversion sequence ICS1 is a proper
   subsequence of ICS2.  */

static bool
is_subseq (conversion *ics1, conversion *ics2)
{
  /* We can assume that a conversion of the same code
     between the same types indicates a subsequence since we only get
     here if the types we are converting from are the same.  */

  while (ics1->kind == ck_rvalue
	 || ics1->kind == ck_lvalue)
    ics1 = ics1->u.next;

  while (1)
    {
      while (ics2->kind == ck_rvalue
	     || ics2->kind == ck_lvalue)
	ics2 = ics2->u.next;

      if (ics2->kind == ck_user
	  || ics2->kind == ck_ambig
	  || ics2->kind == ck_aggr
	  || ics2->kind == ck_list
	  || ics2->kind == ck_identity)
	/* At this point, ICS1 cannot be a proper subsequence of
	   ICS2.  We can get a USER_CONV when we are comparing the
	   second standard conversion sequence of two user conversion
	   sequences.  */
	return false;

      ics2 = ics2->u.next;

      if (ics2->kind == ics1->kind
	  && same_type_p (ics2->type, ics1->type)
	  && same_type_p (ics2->u.next->type,
			  ics1->u.next->type))
	return true;
    }
}

/* Returns nonzero iff DERIVED is derived from BASE.  The inputs may
   be any _TYPE nodes.  */

bool
is_properly_derived_from (tree derived, tree base)
{
  if (!CLASS_TYPE_P (derived) || !CLASS_TYPE_P (base))
    return false;

  /* We only allow proper derivation here.  The DERIVED_FROM_P macro
     considers every class derived from itself.  */
  return (!same_type_ignoring_top_level_qualifiers_p (derived, base)
	  && DERIVED_FROM_P (base, derived));
}

/* We build the ICS for an implicit object parameter as a pointer
   conversion sequence.  However, such a sequence should be compared
   as if it were a reference conversion sequence.  If ICS is the
   implicit conversion sequence for an implicit object parameter,
   modify it accordingly.  */

static void
maybe_handle_implicit_object (conversion **ics)
{
  if ((*ics)->this_p)
    {
      /* [over.match.funcs]

	 For non-static member functions, the type of the
	 implicit object parameter is "reference to cv X"
	 where X is the class of which the function is a
	 member and cv is the cv-qualification on the member
	 function declaration.  */
      conversion *t = *ics;
      tree reference_type;

      /* The `this' parameter is a pointer to a class type.  Make the
	 implicit conversion talk about a reference to that same class
	 type.  */
      reference_type = TREE_TYPE (t->type);
      reference_type = build_reference_type (reference_type);

      if (t->kind == ck_qual)
	t = t->u.next;
      if (t->kind == ck_ptr)
	t = t->u.next;
      t = build_identity_conv (TREE_TYPE (t->type), NULL_TREE);
      t = direct_reference_binding (reference_type, t);
      t->this_p = 1;
      t->rvaluedness_matches_p = 0;
      *ics = t;
    }
}

/* If *ICS is a REF_BIND set *ICS to the remainder of the conversion,
   and return the initial reference binding conversion. Otherwise,
   leave *ICS unchanged and return NULL.  */

static conversion *
maybe_handle_ref_bind (conversion **ics)
{
  if ((*ics)->kind == ck_ref_bind)
    {
      conversion *old_ics = *ics;
      *ics = old_ics->u.next;
      (*ics)->user_conv_p = old_ics->user_conv_p;
      return old_ics;
    }

  return NULL;
}

/* Compare two implicit conversion sequences according to the rules set out in
   [over.ics.rank].  Return values:

      1: ics1 is better than ics2
     -1: ics2 is better than ics1
      0: ics1 and ics2 are indistinguishable */

static int
compare_ics (conversion *ics1, conversion *ics2)
{
  tree from_type1;
  tree from_type2;
  tree to_type1;
  tree to_type2;
  tree deref_from_type1 = NULL_TREE;
  tree deref_from_type2 = NULL_TREE;
  tree deref_to_type1 = NULL_TREE;
  tree deref_to_type2 = NULL_TREE;
  conversion_rank rank1, rank2;

  /* REF_BINDING is nonzero if the result of the conversion sequence
     is a reference type.   In that case REF_CONV is the reference
     binding conversion. */
  conversion *ref_conv1;
  conversion *ref_conv2;

  /* Handle implicit object parameters.  */
  maybe_handle_implicit_object (&ics1);
  maybe_handle_implicit_object (&ics2);

  /* Handle reference parameters.  */
  ref_conv1 = maybe_handle_ref_bind (&ics1);
  ref_conv2 = maybe_handle_ref_bind (&ics2);

  /* List-initialization sequence L1 is a better conversion sequence than
     list-initialization sequence L2 if L1 converts to
     std::initializer_list<X> for some X and L2 does not.  */
  if (ics1->kind == ck_list && ics2->kind != ck_list)
    return 1;
  if (ics2->kind == ck_list && ics1->kind != ck_list)
    return -1;

  /* [over.ics.rank]

     When  comparing  the  basic forms of implicit conversion sequences (as
     defined in _over.best.ics_)

     --a standard conversion sequence (_over.ics.scs_) is a better
       conversion sequence than a user-defined conversion sequence
       or an ellipsis conversion sequence, and

     --a user-defined conversion sequence (_over.ics.user_) is a
       better conversion sequence than an ellipsis conversion sequence
       (_over.ics.ellipsis_).  */
  rank1 = CONVERSION_RANK (ics1);
  rank2 = CONVERSION_RANK (ics2);

  if (rank1 > rank2)
    return -1;
  else if (rank1 < rank2)
    return 1;

  if (rank1 == cr_bad)
    {
      /* Both ICS are bad.  We try to make a decision based on what would
	 have happened if they'd been good.  This is not an extension,
	 we'll still give an error when we build up the call; this just
	 helps us give a more helpful error message.  */
      rank1 = BAD_CONVERSION_RANK (ics1);
      rank2 = BAD_CONVERSION_RANK (ics2);

      if (rank1 > rank2)
	return -1;
      else if (rank1 < rank2)
	return 1;

      /* We couldn't make up our minds; try to figure it out below.  */
    }

  if (ics1->ellipsis_p)
    /* Both conversions are ellipsis conversions.  */
    return 0;

  /* User-defined  conversion sequence U1 is a better conversion sequence
     than another user-defined conversion sequence U2 if they contain the
     same user-defined conversion operator or constructor and if the sec-
     ond standard conversion sequence of U1 is  better  than  the  second
     standard conversion sequence of U2.  */

  /* Handle list-conversion with the same code even though it isn't always
     ranked as a user-defined conversion and it doesn't have a second
     standard conversion sequence; it will still have the desired effect.
     Specifically, we need to do the reference binding comparison at the
     end of this function.  */

  if (ics1->user_conv_p || ics1->kind == ck_list)
    {
      conversion *t1;
      conversion *t2;

      for (t1 = ics1; t1->kind != ck_user; t1 = t1->u.next)
	if (t1->kind == ck_ambig || t1->kind == ck_aggr
	    || t1->kind == ck_list)
	  break;
      for (t2 = ics2; t2->kind != ck_user; t2 = t2->u.next)
	if (t2->kind == ck_ambig || t2->kind == ck_aggr
	    || t2->kind == ck_list)
	  break;

      if (t1->kind != t2->kind)
	return 0;
      else if (t1->kind == ck_user)
	{
	  if (t1->cand->fn != t2->cand->fn)
	    return 0;
	}
      else
	{
	  /* For ambiguous or aggregate conversions, use the target type as
	     a proxy for the conversion function.  */
	  if (!same_type_ignoring_top_level_qualifiers_p (t1->type, t2->type))
	    return 0;
	}

      /* We can just fall through here, after setting up
	 FROM_TYPE1 and FROM_TYPE2.  */
      from_type1 = t1->type;
      from_type2 = t2->type;
    }
  else
    {
      conversion *t1;
      conversion *t2;

      /* We're dealing with two standard conversion sequences.

	 [over.ics.rank]

	 Standard conversion sequence S1 is a better conversion
	 sequence than standard conversion sequence S2 if

	 --S1 is a proper subsequence of S2 (comparing the conversion
	   sequences in the canonical form defined by _over.ics.scs_,
	   excluding any Lvalue Transformation; the identity
	   conversion sequence is considered to be a subsequence of
	   any non-identity conversion sequence */

      t1 = ics1;
      while (t1->kind != ck_identity)
	t1 = t1->u.next;
      from_type1 = t1->type;

      t2 = ics2;
      while (t2->kind != ck_identity)
	t2 = t2->u.next;
      from_type2 = t2->type;
    }

  /* One sequence can only be a subsequence of the other if they start with
     the same type.  They can start with different types when comparing the
     second standard conversion sequence in two user-defined conversion
     sequences.  */
  if (same_type_p (from_type1, from_type2))
    {
      if (is_subseq (ics1, ics2))
	return 1;
      if (is_subseq (ics2, ics1))
	return -1;
    }

  /* [over.ics.rank]

     Or, if not that,

     --the rank of S1 is better than the rank of S2 (by the rules
       defined below):

    Standard conversion sequences are ordered by their ranks: an Exact
    Match is a better conversion than a Promotion, which is a better
    conversion than a Conversion.

    Two conversion sequences with the same rank are indistinguishable
    unless one of the following rules applies:

    --A conversion that does not a convert a pointer, pointer to member,
      or std::nullptr_t to bool is better than one that does.

    The ICS_STD_RANK automatically handles the pointer-to-bool rule,
    so that we do not have to check it explicitly.  */
  if (ics1->rank < ics2->rank)
    return 1;
  else if (ics2->rank < ics1->rank)
    return -1;

  to_type1 = ics1->type;
  to_type2 = ics2->type;

  /* A conversion from scalar arithmetic type to complex is worse than a
     conversion between scalar arithmetic types.  */
  if (same_type_p (from_type1, from_type2)
      && ARITHMETIC_TYPE_P (from_type1)
      && ARITHMETIC_TYPE_P (to_type1)
      && ARITHMETIC_TYPE_P (to_type2)
      && ((TREE_CODE (to_type1) == COMPLEX_TYPE)
	  != (TREE_CODE (to_type2) == COMPLEX_TYPE)))
    {
      if (TREE_CODE (to_type1) == COMPLEX_TYPE)
	return -1;
      else
	return 1;
    }

  if (TYPE_PTR_P (from_type1)
      && TYPE_PTR_P (from_type2)
      && TYPE_PTR_P (to_type1)
      && TYPE_PTR_P (to_type2))
    {
      deref_from_type1 = TREE_TYPE (from_type1);
      deref_from_type2 = TREE_TYPE (from_type2);
      deref_to_type1 = TREE_TYPE (to_type1);
      deref_to_type2 = TREE_TYPE (to_type2);
    }
  /* The rules for pointers to members A::* are just like the rules
     for pointers A*, except opposite: if B is derived from A then
     A::* converts to B::*, not vice versa.  For that reason, we
     switch the from_ and to_ variables here.  */
  else if ((TYPE_PTRMEM_P (from_type1) && TYPE_PTRMEM_P (from_type2)
	    && TYPE_PTRMEM_P (to_type1) && TYPE_PTRMEM_P (to_type2))
	   || (TYPE_PTRMEMFUNC_P (from_type1)
	       && TYPE_PTRMEMFUNC_P (from_type2)
	       && TYPE_PTRMEMFUNC_P (to_type1)
	       && TYPE_PTRMEMFUNC_P (to_type2)))
    {
      deref_to_type1 = TYPE_PTRMEM_CLASS_TYPE (from_type1);
      deref_to_type2 = TYPE_PTRMEM_CLASS_TYPE (from_type2);
      deref_from_type1 = TYPE_PTRMEM_CLASS_TYPE (to_type1);
      deref_from_type2 = TYPE_PTRMEM_CLASS_TYPE (to_type2);
    }

  if (deref_from_type1 != NULL_TREE
      && RECORD_OR_UNION_CODE_P (TREE_CODE (deref_from_type1))
      && RECORD_OR_UNION_CODE_P (TREE_CODE (deref_from_type2)))
    {
      /* This was one of the pointer or pointer-like conversions.

	 [over.ics.rank]

	 --If class B is derived directly or indirectly from class A,
	   conversion of B* to A* is better than conversion of B* to
	   void*, and conversion of A* to void* is better than
	   conversion of B* to void*.  */
      if (TREE_CODE (deref_to_type1) == VOID_TYPE
	  && TREE_CODE (deref_to_type2) == VOID_TYPE)
	{
	  if (is_properly_derived_from (deref_from_type1,
					deref_from_type2))
	    return -1;
	  else if (is_properly_derived_from (deref_from_type2,
					     deref_from_type1))
	    return 1;
	}
      else if (TREE_CODE (deref_to_type1) == VOID_TYPE
	       || TREE_CODE (deref_to_type2) == VOID_TYPE)
	{
	  if (same_type_p (deref_from_type1, deref_from_type2))
	    {
	      if (TREE_CODE (deref_to_type2) == VOID_TYPE)
		{
		  if (is_properly_derived_from (deref_from_type1,
						deref_to_type1))
		    return 1;
		}
	      /* We know that DEREF_TO_TYPE1 is `void' here.  */
	      else if (is_properly_derived_from (deref_from_type1,
						 deref_to_type2))
		return -1;
	    }
	}
      else if (RECORD_OR_UNION_CODE_P (TREE_CODE (deref_to_type1))
	       && RECORD_OR_UNION_CODE_P (TREE_CODE (deref_to_type2)))
	{
	  /* [over.ics.rank]

	     --If class B is derived directly or indirectly from class A
	       and class C is derived directly or indirectly from B,

	     --conversion of C* to B* is better than conversion of C* to
	       A*,

	     --conversion of B* to A* is better than conversion of C* to
	       A*  */
	  if (same_type_p (deref_from_type1, deref_from_type2))
	    {
	      if (is_properly_derived_from (deref_to_type1,
					    deref_to_type2))
		return 1;
	      else if (is_properly_derived_from (deref_to_type2,
						 deref_to_type1))
		return -1;
	    }
	  else if (same_type_p (deref_to_type1, deref_to_type2))
	    {
	      if (is_properly_derived_from (deref_from_type2,
					    deref_from_type1))
		return 1;
	      else if (is_properly_derived_from (deref_from_type1,
						 deref_from_type2))
		return -1;
	    }
	}
    }
  else if (CLASS_TYPE_P (non_reference (from_type1))
	   && same_type_p (from_type1, from_type2))
    {
      tree from = non_reference (from_type1);

      /* [over.ics.rank]

	 --binding of an expression of type C to a reference of type
	   B& is better than binding an expression of type C to a
	   reference of type A&

	 --conversion of C to B is better than conversion of C to A,  */
      if (is_properly_derived_from (from, to_type1)
	  && is_properly_derived_from (from, to_type2))
	{
	  if (is_properly_derived_from (to_type1, to_type2))
	    return 1;
	  else if (is_properly_derived_from (to_type2, to_type1))
	    return -1;
	}
    }
  else if (CLASS_TYPE_P (non_reference (to_type1))
	   && same_type_p (to_type1, to_type2))
    {
      tree to = non_reference (to_type1);

      /* [over.ics.rank]

	 --binding of an expression of type B to a reference of type
	   A& is better than binding an expression of type C to a
	   reference of type A&,

	 --conversion of B to A is better than conversion of C to A  */
      if (is_properly_derived_from (from_type1, to)
	  && is_properly_derived_from (from_type2, to))
	{
	  if (is_properly_derived_from (from_type2, from_type1))
	    return 1;
	  else if (is_properly_derived_from (from_type1, from_type2))
	    return -1;
	}
    }

  /* [over.ics.rank]

     --S1 and S2 differ only in their qualification conversion and  yield
       similar  types  T1 and T2 (_conv.qual_), respectively, and the cv-
       qualification signature of type T1 is a proper subset of  the  cv-
       qualification signature of type T2  */
  if (ics1->kind == ck_qual
      && ics2->kind == ck_qual
      && same_type_p (from_type1, from_type2))
    {
      int result = comp_cv_qual_signature (to_type1, to_type2);
      if (result != 0)
	return result;
    }

  /* [over.ics.rank]

     --S1 and S2 are reference bindings (_dcl.init.ref_) and neither refers
     to an implicit object parameter, and either S1 binds an lvalue reference
     to an lvalue and S2 binds an rvalue reference or S1 binds an rvalue
     reference to an rvalue and S2 binds an lvalue reference
     (C++0x draft standard, 13.3.3.2)

     --S1 and S2 are reference bindings (_dcl.init.ref_), and the
     types to which the references refer are the same type except for
     top-level cv-qualifiers, and the type to which the reference
     initialized by S2 refers is more cv-qualified than the type to
     which the reference initialized by S1 refers */

  if (ref_conv1 && ref_conv2)
    {
      if (!ref_conv1->this_p && !ref_conv2->this_p
	  && (TYPE_REF_IS_RVALUE (ref_conv1->type)
	      != TYPE_REF_IS_RVALUE (ref_conv2->type)))
	{
	  if (ref_conv1->rvaluedness_matches_p)
	    return 1;
	  if (ref_conv2->rvaluedness_matches_p)
	    return -1;
	}

      if (same_type_ignoring_top_level_qualifiers_p (to_type1, to_type2))
	return comp_cv_qualification (TREE_TYPE (ref_conv2->type),
				      TREE_TYPE (ref_conv1->type));
    }

  /* Neither conversion sequence is better than the other.  */
  return 0;
}

/* The source type for this standard conversion sequence.  */

static tree
source_type (conversion *t)
{
  for (;; t = t->u.next)
    {
      if (t->kind == ck_user
	  || t->kind == ck_ambig
	  || t->kind == ck_identity)
	return t->type;
    }
  gcc_unreachable ();
}

/* Note a warning about preferring WINNER to LOSER.  We do this by storing
   a pointer to LOSER and re-running joust to produce the warning if WINNER
   is actually used.  */

static void
add_warning (struct z_candidate *winner, struct z_candidate *loser)
{
  candidate_warning *cw = (candidate_warning *)
    conversion_obstack_alloc (sizeof (candidate_warning));
  cw->loser = loser;
  cw->next = winner->warnings;
  winner->warnings = cw;
}

/* Compare two candidates for overloading as described in
   [over.match.best].  Return values:

      1: cand1 is better than cand2
     -1: cand2 is better than cand1
      0: cand1 and cand2 are indistinguishable */

static int
joust (struct z_candidate *cand1, struct z_candidate *cand2, bool warn)
{
  int winner = 0;
  int off1 = 0, off2 = 0;
  size_t i;
  size_t len;

  /* Candidates that involve bad conversions are always worse than those
     that don't.  */
  if (cand1->viable > cand2->viable)
    return 1;
  if (cand1->viable < cand2->viable)
    return -1;

  /* If we have two pseudo-candidates for conversions to the same type,
     or two candidates for the same function, arbitrarily pick one.  */
  if (cand1->fn == cand2->fn
      && (IS_TYPE_OR_DECL_P (cand1->fn)))
    return 1;

  /* a viable function F1
     is defined to be a better function than another viable function F2  if
     for  all arguments i, ICSi(F1) is not a worse conversion sequence than
     ICSi(F2), and then */

  /* for some argument j, ICSj(F1) is a better conversion  sequence  than
     ICSj(F2) */

  /* For comparing static and non-static member functions, we ignore
     the implicit object parameter of the non-static function.  The
     standard says to pretend that the static function has an object
     parm, but that won't work with operator overloading.  */
  len = cand1->num_convs;
  if (len != cand2->num_convs)
    {
      int static_1 = DECL_STATIC_FUNCTION_P (cand1->fn);
      int static_2 = DECL_STATIC_FUNCTION_P (cand2->fn);

      gcc_assert (static_1 != static_2);

      if (static_1)
	off2 = 1;
      else
	{
	  off1 = 1;
	  --len;
	}
    }

  for (i = 0; i < len; ++i)
    {
      conversion *t1 = cand1->convs[i + off1];
      conversion *t2 = cand2->convs[i + off2];
      int comp = compare_ics (t1, t2);

      if (comp != 0)
	{
	  if (warn_sign_promo
	      && (CONVERSION_RANK (t1) + CONVERSION_RANK (t2)
		  == cr_std + cr_promotion)
	      && t1->kind == ck_std
	      && t2->kind == ck_std
	      && TREE_CODE (t1->type) == INTEGER_TYPE
	      && TREE_CODE (t2->type) == INTEGER_TYPE
	      && (TYPE_PRECISION (t1->type)
		  == TYPE_PRECISION (t2->type))
	      && (TYPE_UNSIGNED (t1->u.next->type)
		  || (TREE_CODE (t1->u.next->type)
		      == ENUMERAL_TYPE)))
	    {
	      tree type = t1->u.next->type;
	      tree type1, type2;
	      struct z_candidate *w, *l;
	      if (comp > 0)
		type1 = t1->type, type2 = t2->type,
		  w = cand1, l = cand2;
	      else
		type1 = t2->type, type2 = t1->type,
		  w = cand2, l = cand1;

	      if (warn)
		{
		  warning (OPT_Wsign_promo, "passing %qT chooses %qT over %qT",
			   type, type1, type2);
		  warning (OPT_Wsign_promo, "  in call to %qD", w->fn);
		}
	      else
		add_warning (w, l);
	    }

	  if (winner && comp != winner)
	    {
	      winner = 0;
	      goto tweak;
	    }
	  winner = comp;
	}
    }

  /* warn about confusing overload resolution for user-defined conversions,
     either between a constructor and a conversion op, or between two
     conversion ops.  */
  if (winner && warn_conversion && cand1->second_conv
      && (!DECL_CONSTRUCTOR_P (cand1->fn) || !DECL_CONSTRUCTOR_P (cand2->fn))
      && winner != compare_ics (cand1->second_conv, cand2->second_conv))
    {
      struct z_candidate *w, *l;
      bool give_warning = false;

      if (winner == 1)
	w = cand1, l = cand2;
      else
	w = cand2, l = cand1;

      /* We don't want to complain about `X::operator T1 ()'
	 beating `X::operator T2 () const', when T2 is a no less
	 cv-qualified version of T1.  */
      if (DECL_CONTEXT (w->fn) == DECL_CONTEXT (l->fn)
	  && !DECL_CONSTRUCTOR_P (w->fn) && !DECL_CONSTRUCTOR_P (l->fn))
	{
	  tree t = TREE_TYPE (TREE_TYPE (l->fn));
	  tree f = TREE_TYPE (TREE_TYPE (w->fn));

	  if (TREE_CODE (t) == TREE_CODE (f) && POINTER_TYPE_P (t))
	    {
	      t = TREE_TYPE (t);
	      f = TREE_TYPE (f);
	    }
	  if (!comp_ptr_ttypes (t, f))
	    give_warning = true;
	}
      else
	give_warning = true;

      if (!give_warning)
	/*NOP*/;
      else if (warn)
	{
	  tree source = source_type (w->convs[0]);
	  if (! DECL_CONSTRUCTOR_P (w->fn))
	    source = TREE_TYPE (source);
	  if (warning (OPT_Wconversion, "choosing %qD over %qD", w->fn, l->fn)
	      && warning (OPT_Wconversion, "  for conversion from %qT to %qT",
			  source, w->second_conv->type)) 
	    {
	      inform (input_location, "  because conversion sequence for the argument is better");
	    }
	}
      else
	add_warning (w, l);
    }

  if (winner)
    return winner;

  /* or, if not that,
     F1 is a non-template function and F2 is a template function
     specialization.  */

  if (!cand1->template_decl && cand2->template_decl)
    return 1;
  else if (cand1->template_decl && !cand2->template_decl)
    return -1;

  /* or, if not that,
     F1 and F2 are template functions and the function template for F1 is
     more specialized than the template for F2 according to the partial
     ordering rules.  */

  if (cand1->template_decl && cand2->template_decl)
    {
      winner = more_specialized_fn
	(TI_TEMPLATE (cand1->template_decl),
	 TI_TEMPLATE (cand2->template_decl),
	 /* [temp.func.order]: The presence of unused ellipsis and default
	    arguments has no effect on the partial ordering of function
	    templates.   add_function_candidate() will not have
	    counted the "this" argument for constructors.  */
	 cand1->num_convs + DECL_CONSTRUCTOR_P (cand1->fn));
      if (winner)
	return winner;
    }

  /* or, if not that,
     the  context  is  an  initialization by user-defined conversion (see
     _dcl.init_  and  _over.match.user_)  and  the  standard   conversion
     sequence  from  the return type of F1 to the destination type (i.e.,
     the type of the entity being initialized)  is  a  better  conversion
     sequence  than the standard conversion sequence from the return type
     of F2 to the destination type.  */

  if (cand1->second_conv)
    {
      winner = compare_ics (cand1->second_conv, cand2->second_conv);
      if (winner)
	return winner;
    }

  /* Check whether we can discard a builtin candidate, either because we
     have two identical ones or matching builtin and non-builtin candidates.

     (Pedantically in the latter case the builtin which matched the user
     function should not be added to the overload set, but we spot it here.

     [over.match.oper]
     ... the builtin candidates include ...
     - do not have the same parameter type list as any non-template
       non-member candidate.  */

  if (TREE_CODE (cand1->fn) == IDENTIFIER_NODE
      || TREE_CODE (cand2->fn) == IDENTIFIER_NODE)
    {
      for (i = 0; i < len; ++i)
	if (!same_type_p (cand1->convs[i]->type,
			  cand2->convs[i]->type))
	  break;
      if (i == cand1->num_convs)
	{
	  if (cand1->fn == cand2->fn)
	    /* Two built-in candidates; arbitrarily pick one.  */
	    return 1;
	  else if (TREE_CODE (cand1->fn) == IDENTIFIER_NODE)
	    /* cand1 is built-in; prefer cand2.  */
	    return -1;
	  else
	    /* cand2 is built-in; prefer cand1.  */
	    return 1;
	}
    }

  /* If the two function declarations represent the same function (this can
     happen with declarations in multiple scopes and arg-dependent lookup),
     arbitrarily choose one.  But first make sure the default args we're
     using match.  */
  if (DECL_P (cand1->fn) && DECL_P (cand2->fn)
      && equal_functions (cand1->fn, cand2->fn))
    {
      tree parms1 = TYPE_ARG_TYPES (TREE_TYPE (cand1->fn));
      tree parms2 = TYPE_ARG_TYPES (TREE_TYPE (cand2->fn));

      gcc_assert (!DECL_CONSTRUCTOR_P (cand1->fn));

      for (i = 0; i < len; ++i)
	{
	  /* Don't crash if the fn is variadic.  */
	  if (!parms1)
	    break;
	  parms1 = TREE_CHAIN (parms1);
	  parms2 = TREE_CHAIN (parms2);
	}

      if (off1)
	parms1 = TREE_CHAIN (parms1);
      else if (off2)
	parms2 = TREE_CHAIN (parms2);

      for (; parms1; ++i)
	{
	  if (!cp_tree_equal (TREE_PURPOSE (parms1),
			      TREE_PURPOSE (parms2)))
	    {
	      if (warn)
		{
		  permerror (input_location, "default argument mismatch in "
			     "overload resolution");
		  inform (input_location,
			  " candidate 1: %q+#F", cand1->fn);
		  inform (input_location,
			  " candidate 2: %q+#F", cand2->fn);
		}
	      else
		add_warning (cand1, cand2);
	      break;
	    }
	  parms1 = TREE_CHAIN (parms1);
	  parms2 = TREE_CHAIN (parms2);
	}

      return 1;
    }

tweak:

  /* Extension: If the worst conversion for one candidate is worse than the
     worst conversion for the other, take the first.  */
  if (!pedantic)
    {
      conversion_rank rank1 = cr_identity, rank2 = cr_identity;
      struct z_candidate *w = 0, *l = 0;

      for (i = 0; i < len; ++i)
	{
	  if (CONVERSION_RANK (cand1->convs[i+off1]) > rank1)
	    rank1 = CONVERSION_RANK (cand1->convs[i+off1]);
	  if (CONVERSION_RANK (cand2->convs[i + off2]) > rank2)
	    rank2 = CONVERSION_RANK (cand2->convs[i + off2]);
	}
      if (rank1 < rank2)
	winner = 1, w = cand1, l = cand2;
      if (rank1 > rank2)
	winner = -1, w = cand2, l = cand1;
      if (winner)
	{
	  /* Don't choose a deleted function over ambiguity.  */
	  if (DECL_P (w->fn) && DECL_DELETED_FN (w->fn))
	    return 0;
	  if (warn)
	    {
	      pedwarn (input_location, 0,
	      "ISO C++ says that these are ambiguous, even "
	      "though the worst conversion for the first is better than "
	      "the worst conversion for the second:");
	      print_z_candidate (_("candidate 1:"), w);
	      print_z_candidate (_("candidate 2:"), l);
	    }
	  else
	    add_warning (w, l);
	  return winner;
	}
    }

  gcc_assert (!winner);
  return 0;
}

/* Given a list of candidates for overloading, find the best one, if any.
   This algorithm has a worst case of O(2n) (winner is last), and a best
   case of O(n/2) (totally ambiguous); much better than a sorting
   algorithm.  */

static struct z_candidate *
tourney (struct z_candidate *candidates)
{
  struct z_candidate *champ = candidates, *challenger;
  int fate;
  int champ_compared_to_predecessor = 0;

  /* Walk through the list once, comparing each current champ to the next
     candidate, knocking out a candidate or two with each comparison.  */

  for (challenger = champ->next; challenger; )
    {
      fate = joust (champ, challenger, 0);
      if (fate == 1)
	challenger = challenger->next;
      else
	{
	  if (fate == 0)
	    {
	      champ = challenger->next;
	      if (champ == 0)
		return NULL;
	      champ_compared_to_predecessor = 0;
	    }
	  else
	    {
	      champ = challenger;
	      champ_compared_to_predecessor = 1;
	    }

	  challenger = champ->next;
	}
    }

  /* Make sure the champ is better than all the candidates it hasn't yet
     been compared to.  */

  for (challenger = candidates;
       challenger != champ
	 && !(champ_compared_to_predecessor && challenger->next == champ);
       challenger = challenger->next)
    {
      fate = joust (champ, challenger, 0);
      if (fate != 1)
	return NULL;
    }

  return champ;
}

/* Returns nonzero if things of type FROM can be converted to TO.  */

bool
can_convert (tree to, tree from)
{
  return can_convert_arg (to, from, NULL_TREE, LOOKUP_IMPLICIT);
}

/* Returns nonzero if ARG (of type FROM) can be converted to TO.  */

bool
can_convert_arg (tree to, tree from, tree arg, int flags)
{
  conversion *t;
  void *p;
  bool ok_p;

  /* Get the high-water mark for the CONVERSION_OBSTACK.  */
  p = conversion_obstack_alloc (0);

  t  = implicit_conversion (to, from, arg, /*c_cast_p=*/false,
			    flags);
  ok_p = (t && !t->bad_p);

  /* Free all the conversions we allocated.  */
  obstack_free (&conversion_obstack, p);

  return ok_p;
}

/* Like can_convert_arg, but allows dubious conversions as well.  */

bool
can_convert_arg_bad (tree to, tree from, tree arg, int flags)
{
  conversion *t;
  void *p;

  /* Get the high-water mark for the CONVERSION_OBSTACK.  */
  p = conversion_obstack_alloc (0);
  /* Try to perform the conversion.  */
  t  = implicit_conversion (to, from, arg, /*c_cast_p=*/false,
			    flags);
  /* Free all the conversions we allocated.  */
  obstack_free (&conversion_obstack, p);

  return t != NULL;
}

/* Convert EXPR to TYPE.  Return the converted expression.

   Note that we allow bad conversions here because by the time we get to
   this point we are committed to doing the conversion.  If we end up
   doing a bad conversion, convert_like will complain.  */

tree
perform_implicit_conversion_flags (tree type, tree expr, tsubst_flags_t complain, int flags)
{
  conversion *conv;
  void *p;

  if (error_operand_p (expr))
    return error_mark_node;

  /* Get the high-water mark for the CONVERSION_OBSTACK.  */
  p = conversion_obstack_alloc (0);

  conv = implicit_conversion (type, TREE_TYPE (expr), expr,
			      /*c_cast_p=*/false,
			      flags);

  if (!conv)
    {
      if (complain & tf_error)
	{
	  /* If expr has unknown type, then it is an overloaded function.
	     Call instantiate_type to get good error messages.  */
	  if (TREE_TYPE (expr) == unknown_type_node)
	    instantiate_type (type, expr, complain);
	  else if (invalid_nonstatic_memfn_p (expr, complain))
	    /* We gave an error.  */;
	  else
	    error ("could not convert %qE to %qT", expr, type);
	}
      expr = error_mark_node;
    }
  else if (processing_template_decl)
    {
      /* In a template, we are only concerned about determining the
	 type of non-dependent expressions, so we do not have to
	 perform the actual conversion.  */
      if (TREE_TYPE (expr) != type)
	expr = build_nop (type, expr);
    }
  else
    expr = convert_like (conv, expr, complain);

  /* Free all the conversions we allocated.  */
  obstack_free (&conversion_obstack, p);

  return expr;
}

tree
perform_implicit_conversion (tree type, tree expr, tsubst_flags_t complain)
{
  return perform_implicit_conversion_flags (type, expr, complain, LOOKUP_IMPLICIT);
}

/* Convert EXPR to TYPE (as a direct-initialization) if that is
   permitted.  If the conversion is valid, the converted expression is
   returned.  Otherwise, NULL_TREE is returned, except in the case
   that TYPE is a class type; in that case, an error is issued.  If
   C_CAST_P is true, then this direction initialization is taking
   place as part of a static_cast being attempted as part of a C-style
   cast.  */

tree
perform_direct_initialization_if_possible (tree type,
					   tree expr,
					   bool c_cast_p,
                                           tsubst_flags_t complain)
{
  conversion *conv;
  void *p;

  if (type == error_mark_node || error_operand_p (expr))
    return error_mark_node;
  /* [dcl.init]

     If the destination type is a (possibly cv-qualified) class type:

     -- If the initialization is direct-initialization ...,
     constructors are considered. ... If no constructor applies, or
     the overload resolution is ambiguous, the initialization is
     ill-formed.  */
  if (CLASS_TYPE_P (type))
    {
      VEC(tree,gc) *args = make_tree_vector_single (expr);
      expr = build_special_member_call (NULL_TREE, complete_ctor_identifier,
					&args, type, LOOKUP_NORMAL, complain);
      release_tree_vector (args);
      return build_cplus_new (type, expr);
    }

  /* Get the high-water mark for the CONVERSION_OBSTACK.  */
  p = conversion_obstack_alloc (0);

  conv = implicit_conversion (type, TREE_TYPE (expr), expr,
			      c_cast_p,
			      LOOKUP_NORMAL);
  if (!conv || conv->bad_p)
    expr = NULL_TREE;
  else
    expr = convert_like_real (conv, expr, NULL_TREE, 0, 0,
			      /*issue_conversion_warnings=*/false,
			      c_cast_p,
			      complain);

  /* Free all the conversions we allocated.  */
  obstack_free (&conversion_obstack, p);

  return expr;
}

/* DECL is a VAR_DECL whose type is a REFERENCE_TYPE.  The reference
   is being bound to a temporary.  Create and return a new VAR_DECL
   with the indicated TYPE; this variable will store the value to
   which the reference is bound.  */

tree
make_temporary_var_for_ref_to_temp (tree decl, tree type)
{
  tree var;

  /* Create the variable.  */
  var = create_temporary_var (type);

  /* Register the variable.  */
  if (TREE_STATIC (decl))
    {
      /* Namespace-scope or local static; give it a mangled name.  */
      tree name;

      TREE_STATIC (var) = 1;
      name = mangle_ref_init_variable (decl);
      DECL_NAME (var) = name;
      SET_DECL_ASSEMBLER_NAME (var, name);
      var = pushdecl_top_level (var);
    }
  else
    /* Create a new cleanup level if necessary.  */
    maybe_push_cleanup_level (type);

  return var;
}

/* EXPR is the initializer for a variable DECL of reference or
   std::initializer_list type.  Create, push and return a new VAR_DECL
   for the initializer so that it will live as long as DECL.  Any
   cleanup for the new variable is returned through CLEANUP, and the
   code to initialize the new variable is returned through INITP.  */

tree
set_up_extended_ref_temp (tree decl, tree expr, tree *cleanup, tree *initp)
{
  tree init;
  tree type;
  tree var;

  /* Create the temporary variable.  */
  type = TREE_TYPE (expr);
  var = make_temporary_var_for_ref_to_temp (decl, type);
  layout_decl (var, 0);
  /* If the rvalue is the result of a function call it will be
     a TARGET_EXPR.  If it is some other construct (such as a
     member access expression where the underlying object is
     itself the result of a function call), turn it into a
     TARGET_EXPR here.  It is important that EXPR be a
     TARGET_EXPR below since otherwise the INIT_EXPR will
     attempt to make a bitwise copy of EXPR to initialize
     VAR.  */
  if (TREE_CODE (expr) != TARGET_EXPR)
    expr = get_target_expr (expr);

  /* If the initializer is constant, put it in DECL_INITIAL so we get
     static initialization and use in constant expressions.  */
  init = maybe_constant_init (expr);
  if (TREE_CONSTANT (init))
    {
      if (literal_type_p (type) && CP_TYPE_CONST_NON_VOLATILE_P (type))
	{
	  /* 5.19 says that a constant expression can include an
	     lvalue-rvalue conversion applied to "a glvalue of literal type
	     that refers to a non-volatile temporary object initialized
	     with a constant expression".  Rather than try to communicate
	     that this VAR_DECL is a temporary, just mark it constexpr.

	     Currently this is only useful for initializer_list temporaries,
	     since reference vars can't appear in constant expressions.  */
	  DECL_DECLARED_CONSTEXPR_P (var) = true;
	  TREE_CONSTANT (var) = true;
	}
      DECL_INITIAL (var) = init;
      init = NULL_TREE;
    }
  else
    /* Create the INIT_EXPR that will initialize the temporary
       variable.  */
    init = build2 (INIT_EXPR, type, var, expr);
  if (at_function_scope_p ())
    {
      add_decl_expr (var);

      if (TREE_STATIC (var))
	init = add_stmt_to_compound (init, register_dtor_fn (var));
      else
	*cleanup = cxx_maybe_build_cleanup (var);

      /* We must be careful to destroy the temporary only
	 after its initialization has taken place.  If the
	 initialization throws an exception, then the
	 destructor should not be run.  We cannot simply
	 transform INIT into something like:

	 (INIT, ({ CLEANUP_STMT; }))

	 because emit_local_var always treats the
	 initializer as a full-expression.  Thus, the
	 destructor would run too early; it would run at the
	 end of initializing the reference variable, rather
	 than at the end of the block enclosing the
	 reference variable.

	 The solution is to pass back a cleanup expression
	 which the caller is responsible for attaching to
	 the statement tree.  */
    }
  else
    {
      rest_of_decl_compilation (var, /*toplev=*/1, at_eof);
      if (TYPE_HAS_NONTRIVIAL_DESTRUCTOR (type))
	static_aggregates = tree_cons (NULL_TREE, var,
				       static_aggregates);
    }

  *initp = init;
  return var;
}

/* Convert EXPR to the indicated reference TYPE, in a way suitable for
   initializing a variable of that TYPE.  If DECL is non-NULL, it is
   the VAR_DECL being initialized with the EXPR.  (In that case, the
   type of DECL will be TYPE.)  If DECL is non-NULL, then CLEANUP must
   also be non-NULL, and with *CLEANUP initialized to NULL.  Upon
   return, if *CLEANUP is no longer NULL, it will be an expression
   that should be pushed as a cleanup after the returned expression
   is used to initialize DECL.

   Return the converted expression.  */

tree
initialize_reference (tree type, tree expr, tree decl, tree *cleanup,
		      tsubst_flags_t complain)
{
  conversion *conv;
  void *p;

  if (type == error_mark_node || error_operand_p (expr))
    return error_mark_node;

  /* Get the high-water mark for the CONVERSION_OBSTACK.  */
  p = conversion_obstack_alloc (0);

  conv = reference_binding (type, TREE_TYPE (expr), expr, /*c_cast_p=*/false,
			    LOOKUP_NORMAL);
  if (!conv || conv->bad_p)
    {
      if (complain & tf_error)
	{
	  if (!CP_TYPE_CONST_P (TREE_TYPE (type))
	      && !TYPE_REF_IS_RVALUE (type)
	      && !real_lvalue_p (expr))
	    error ("invalid initialization of non-const reference of "
		   "type %qT from an rvalue of type %qT",
		   type, TREE_TYPE (expr));
	  else
	    error ("invalid initialization of reference of type "
		   "%qT from expression of type %qT", type,
		   TREE_TYPE (expr));
	}
      return error_mark_node;
    }

  /* If DECL is non-NULL, then this special rule applies:

       [class.temporary]

       The temporary to which the reference is bound or the temporary
       that is the complete object to which the reference is bound
       persists for the lifetime of the reference.

       The temporaries created during the evaluation of the expression
       initializing the reference, except the temporary to which the
       reference is bound, are destroyed at the end of the
       full-expression in which they are created.

     In that case, we store the converted expression into a new
     VAR_DECL in a new scope.

     However, we want to be careful not to create temporaries when
     they are not required.  For example, given:

       struct B {};
       struct D : public B {};
       D f();
       const B& b = f();

     there is no need to copy the return value from "f"; we can just
     extend its lifetime.  Similarly, given:

       struct S {};
       struct T { operator S(); };
       T t;
       const S& s = t;

    we can extend the lifetime of the return value of the conversion
    operator.  */
  gcc_assert (conv->kind == ck_ref_bind);
  if (decl)
    {
      tree var;
      tree base_conv_type;

      /* Skip over the REF_BIND.  */
      conv = conv->u.next;
      /* If the next conversion is a BASE_CONV, skip that too -- but
	 remember that the conversion was required.  */
      if (conv->kind == ck_base)
	{
	  base_conv_type = conv->type;
	  conv = conv->u.next;
	}
      else
	base_conv_type = NULL_TREE;
      /* Perform the remainder of the conversion.  */
      expr = convert_like_real (conv, expr,
				/*fn=*/NULL_TREE, /*argnum=*/0,
				/*inner=*/-1,
				/*issue_conversion_warnings=*/true,
				/*c_cast_p=*/false,
				tf_warning_or_error);
      if (error_operand_p (expr))
	expr = error_mark_node;
      else
	{
	  if (!lvalue_or_rvalue_with_address_p (expr))
	    {
	      tree init;
	      var = set_up_extended_ref_temp (decl, expr, cleanup, &init);
	      /* Use its address to initialize the reference variable.  */
	      expr = build_address (var);
	      if (base_conv_type)
		expr = convert_to_base (expr,
					build_pointer_type (base_conv_type),
					/*check_access=*/true,
					/*nonnull=*/true, complain);
	      if (init)
		expr = build2 (COMPOUND_EXPR, TREE_TYPE (expr), init, expr);
	    }
	  else
	    /* Take the address of EXPR.  */
	    expr = cp_build_addr_expr (expr, tf_warning_or_error);
	  /* If a BASE_CONV was required, perform it now.  */
	  if (base_conv_type)
	    expr = (perform_implicit_conversion
		    (build_pointer_type (base_conv_type), expr,
		     tf_warning_or_error));
	  expr = build_nop (type, expr);
	}
    }
  else
    /* Perform the conversion.  */
    expr = convert_like (conv, expr, tf_warning_or_error);

  /* Free all the conversions we allocated.  */
  obstack_free (&conversion_obstack, p);

  return expr;
}

/* Returns true iff TYPE is some variant of std::initializer_list.  */

bool
is_std_init_list (tree type)
{
  /* Look through typedefs.  */
  if (!TYPE_P (type))
    return false;
  type = TYPE_MAIN_VARIANT (type);
  return (CLASS_TYPE_P (type)
	  && CP_TYPE_CONTEXT (type) == std_node
	  && strcmp (TYPE_NAME_STRING (type), "initializer_list") == 0);
}

/* Returns true iff DECL is a list constructor: i.e. a constructor which
   will accept an argument list of a single std::initializer_list<T>.  */

bool
is_list_ctor (tree decl)
{
  tree args = FUNCTION_FIRST_USER_PARMTYPE (decl);
  tree arg;

  if (!args || args == void_list_node)
    return false;

  arg = non_reference (TREE_VALUE (args));
  if (!is_std_init_list (arg))
    return false;

  args = TREE_CHAIN (args);

  if (args && args != void_list_node && !TREE_PURPOSE (args))
    /* There are more non-defaulted parms.  */
    return false;

  return true;
}

#include "gt-cp-call.h"<|MERGE_RESOLUTION|>--- conflicted
+++ resolved
@@ -38,11 +38,8 @@
 #include "target.h"
 #include "convert.h"
 #include "langhooks.h"
-<<<<<<< HEAD
 #include "pph.h"
-=======
 #include "c-family/c-objc.h"
->>>>>>> 391fbfb8
 
 /* The various kinds of conversion.  */
 
