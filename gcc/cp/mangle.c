/* Name mangling for the 3.0 C++ ABI.
   Copyright (C) 2000, 2001, 2002, 2003, 2004, 2005, 2007, 2008, 2009, 2010,
   2011, 2012  Free Software Foundation, Inc.
   Written by Alex Samuel <samuel@codesourcery.com>

   This file is part of GCC.

   GCC is free software; you can redistribute it and/or modify it
   under the terms of the GNU General Public License as published by
   the Free Software Foundation; either version 3, or (at your option)
   any later version.

   GCC is distributed in the hope that it will be useful, but
   WITHOUT ANY WARRANTY; without even the implied warranty of
   MERCHANTABILITY or FITNESS FOR A PARTICULAR PURPOSE.  See the GNU
   General Public License for more details.

You should have received a copy of the GNU General Public License
along with GCC; see the file COPYING3.  If not see
<http://www.gnu.org/licenses/>.  */

/* This file implements mangling of C++ names according to the IA64
   C++ ABI specification.  A mangled name encodes a function or
   variable's name, scope, type, and/or template arguments into a text
   identifier.  This identifier is used as the function's or
   variable's linkage name, to preserve compatibility between C++'s
   language features (templates, scoping, and overloading) and C
   linkers.

   Additionally, g++ uses mangled names internally.  To support this,
   mangling of types is allowed, even though the mangled name of a
   type should not appear by itself as an exported name.  Ditto for
   uninstantiated templates.

   The primary entry point for this module is mangle_decl, which
   returns an identifier containing the mangled name for a decl.
   Additional entry points are provided to build mangled names of
   particular constructs when the appropriate decl for that construct
   is not available.  These are:

     mangle_typeinfo_for_type:		typeinfo data
     mangle_typeinfo_string_for_type:	typeinfo type name
     mangle_vtbl_for_type:		virtual table data
     mangle_vtt_for_type:		VTT data
     mangle_ctor_vtbl_for_type:		`C-in-B' constructor virtual table data
     mangle_thunk:			thunk function or entry  */

#include "config.h"
#include "system.h"
#include "coretypes.h"
#include "tm.h"
#include "tree.h"
#include "tm_p.h"
#include "cp-tree.h"
#include "obstack.h"
#include "flags.h"
#include "target.h"
#include "cgraph.h"

/* Debugging support.  */

/* Define DEBUG_MANGLE to enable very verbose trace messages.  */
#ifndef DEBUG_MANGLE
#define DEBUG_MANGLE 0
#endif

/* Macros for tracing the write_* functions.  */
#if DEBUG_MANGLE
# define MANGLE_TRACE(FN, INPUT) \
  fprintf (stderr, "  %-24s: %-24s\n", (FN), (INPUT))
# define MANGLE_TRACE_TREE(FN, NODE) \
  fprintf (stderr, "  %-24s: %-24s (%p)\n", \
	   (FN), tree_code_name[TREE_CODE (NODE)], (void *) (NODE))
#else
# define MANGLE_TRACE(FN, INPUT)
# define MANGLE_TRACE_TREE(FN, NODE)
#endif

/* Nonzero if NODE is a class template-id.  We can't rely on
   CLASSTYPE_USE_TEMPLATE here because of tricky bugs in the parser
   that hard to distinguish A<T> from A, where A<T> is the type as
   instantiated outside of the template, and A is the type used
   without parameters inside the template.  */
#define CLASSTYPE_TEMPLATE_ID_P(NODE)					\
  (TYPE_LANG_SPECIFIC (NODE) != NULL					\
   && (TREE_CODE (NODE) == BOUND_TEMPLATE_TEMPLATE_PARM			\
       || (CLASSTYPE_TEMPLATE_INFO (NODE) != NULL			\
	   && (PRIMARY_TEMPLATE_P (CLASSTYPE_TI_TEMPLATE (NODE))))))

/* Things we only need one of.  This module is not reentrant.  */
typedef struct GTY(()) globals {
  /* An array of the current substitution candidates, in the order
     we've seen them.  */
  vec<tree, va_gc> *substitutions;

  /* The entity that is being mangled.  */
  tree GTY ((skip)) entity;

  /* How many parameter scopes we are inside.  */
  int parm_depth;

  /* True if the mangling will be different in a future version of the
     ABI.  */
  bool need_abi_warning;
} globals;

static GTY (()) globals G;

/* The obstack on which we build mangled names.  */
static struct obstack *mangle_obstack;

/* The obstack on which we build mangled names that are not going to
   be IDENTIFIER_NODEs.  */
static struct obstack name_obstack;

/* The first object on the name_obstack; we use this to free memory
   allocated on the name_obstack.  */
static void *name_base;

/* Indices into subst_identifiers.  These are identifiers used in
   special substitution rules.  */
typedef enum
{
  SUBID_ALLOCATOR,
  SUBID_BASIC_STRING,
  SUBID_CHAR_TRAITS,
  SUBID_BASIC_ISTREAM,
  SUBID_BASIC_OSTREAM,
  SUBID_BASIC_IOSTREAM,
  SUBID_MAX
}
substitution_identifier_index_t;

/* For quick substitution checks, look up these common identifiers
   once only.  */
static GTY(()) tree subst_identifiers[SUBID_MAX];

/* Single-letter codes for builtin integer types, defined in
   <builtin-type>.  These are indexed by integer_type_kind values.  */
static const char
integer_type_codes[itk_none] =
{
  'c',  /* itk_char */
  'a',  /* itk_signed_char */
  'h',  /* itk_unsigned_char */
  's',  /* itk_short */
  't',  /* itk_unsigned_short */
  'i',  /* itk_int */
  'j',  /* itk_unsigned_int */
  'l',  /* itk_long */
  'm',  /* itk_unsigned_long */
  'x',  /* itk_long_long */
  'y',  /* itk_unsigned_long_long */
  'n',  /* itk_int128 */
  'o',  /* itk_unsigned_int128  */
};

static int decl_is_template_id (const tree, tree* const);

/* Functions for handling substitutions.  */

static inline tree canonicalize_for_substitution (tree);
static void add_substitution (tree);
static inline int is_std_substitution (const tree,
				       const substitution_identifier_index_t);
static inline int is_std_substitution_char (const tree,
					    const substitution_identifier_index_t);
static int find_substitution (tree);
static void mangle_call_offset (const tree, const tree);

/* Functions for emitting mangled representations of things.  */

static void write_mangled_name (const tree, bool);
static void write_encoding (const tree);
static void write_name (tree, const int);
static void write_abi_tags (tree);
static void write_unscoped_name (const tree);
static void write_unscoped_template_name (const tree);
static void write_nested_name (const tree);
static void write_prefix (const tree);
static void write_template_prefix (const tree);
static void write_unqualified_name (const tree);
static void write_conversion_operator_name (const tree);
static void write_source_name (tree);
static void write_literal_operator_name (tree);
static void write_unnamed_type_name (const tree);
static void write_closure_type_name (const tree);
static int hwint_to_ascii (unsigned HOST_WIDE_INT, const unsigned int, char *,
			   const unsigned int);
static void write_number (unsigned HOST_WIDE_INT, const int,
			  const unsigned int);
static void write_compact_number (int num);
static void write_integer_cst (const tree);
static void write_real_cst (const tree);
static void write_identifier (const char *);
static void write_special_name_constructor (const tree);
static void write_special_name_destructor (const tree);
static void write_type (tree);
static int write_CV_qualifiers_for_type (const tree);
static void write_builtin_type (tree);
static void write_function_type (const tree);
static void write_bare_function_type (const tree, const int, const tree);
static void write_method_parms (tree, const int, const tree);
static void write_class_enum_type (const tree);
static void write_template_args (tree);
static void write_expression (tree);
static void write_template_arg_literal (const tree);
static void write_template_arg (tree);
static void write_template_template_arg (const tree);
static void write_array_type (const tree);
static void write_pointer_to_member_type (const tree);
static void write_template_param (const tree);
static void write_template_template_param (const tree);
static void write_substitution (const int);
static int discriminator_for_local_entity (tree);
static int discriminator_for_string_literal (tree, tree);
static void write_discriminator (const int);
static void write_local_name (tree, const tree, const tree);
static void dump_substitution_candidates (void);
static tree mangle_decl_string (const tree);
static int local_class_index (tree);

/* Control functions.  */

static inline void start_mangling (const tree);
static inline const char *finish_mangling (const bool);
static tree mangle_special_for_type (const tree, const char *);

/* Foreign language functions.  */

static void write_java_integer_type_codes (const tree);

/* Append a single character to the end of the mangled
   representation.  */
#define write_char(CHAR)						\
  obstack_1grow (mangle_obstack, (CHAR))

/* Append a sized buffer to the end of the mangled representation.  */
#define write_chars(CHAR, LEN)						\
  obstack_grow (mangle_obstack, (CHAR), (LEN))

/* Append a NUL-terminated string to the end of the mangled
   representation.  */
#define write_string(STRING)						\
  obstack_grow (mangle_obstack, (STRING), strlen (STRING))

/* Nonzero if NODE1 and NODE2 are both TREE_LIST nodes and have the
   same purpose (context, which may be a type) and value (template
   decl).  See write_template_prefix for more information on what this
   is used for.  */
#define NESTED_TEMPLATE_MATCH(NODE1, NODE2)				\
  (TREE_CODE (NODE1) == TREE_LIST					\
   && TREE_CODE (NODE2) == TREE_LIST					\
   && ((TYPE_P (TREE_PURPOSE (NODE1))					\
	&& same_type_p (TREE_PURPOSE (NODE1), TREE_PURPOSE (NODE2)))	\
       || TREE_PURPOSE (NODE1) == TREE_PURPOSE (NODE2))			\
   && TREE_VALUE (NODE1) == TREE_VALUE (NODE2))

/* Write out an unsigned quantity in base 10.  */
#define write_unsigned_number(NUMBER)					\
  write_number ((NUMBER), /*unsigned_p=*/1, 10)

/* If DECL is a template instance, return nonzero and, if
   TEMPLATE_INFO is non-NULL, set *TEMPLATE_INFO to its template info.
   Otherwise return zero.  */

static int
decl_is_template_id (const tree decl, tree* const template_info)
{
  if (TREE_CODE (decl) == TYPE_DECL)
    {
      /* TYPE_DECLs are handled specially.  Look at its type to decide
	 if this is a template instantiation.  */
      const tree type = TREE_TYPE (decl);

      if (CLASS_TYPE_P (type) && CLASSTYPE_TEMPLATE_ID_P (type))
	{
	  if (template_info != NULL)
	    /* For a templated TYPE_DECL, the template info is hanging
	       off the type.  */
	    *template_info = TYPE_TEMPLATE_INFO (type);
	  return 1;
	}
    }
  else
    {
      /* Check if this is a primary template.  */
      if (DECL_LANG_SPECIFIC (decl) != NULL
	  && DECL_USE_TEMPLATE (decl)
	  && PRIMARY_TEMPLATE_P (DECL_TI_TEMPLATE (decl))
	  && TREE_CODE (decl) != TEMPLATE_DECL)
	{
	  if (template_info != NULL)
	    /* For most templated decls, the template info is hanging
	       off the decl.  */
	    *template_info = DECL_TEMPLATE_INFO (decl);
	  return 1;
	}
    }

  /* It's not a template id.  */
  return 0;
}

/* Produce debugging output of current substitution candidates.  */

static void
dump_substitution_candidates (void)
{
  unsigned i;
  tree el;

  fprintf (stderr, "  ++ substitutions  ");
  FOR_EACH_VEC_ELT (*G.substitutions, i, el)
    {
      const char *name = "???";

      if (i > 0)
	fprintf (stderr, "                    ");
      if (DECL_P (el))
	name = IDENTIFIER_POINTER (DECL_NAME (el));
      else if (TREE_CODE (el) == TREE_LIST)
	name = IDENTIFIER_POINTER (DECL_NAME (TREE_VALUE (el)));
      else if (TYPE_NAME (el))
	name = IDENTIFIER_POINTER (DECL_NAME (TYPE_NAME (el)));
      fprintf (stderr, " S%d_ = ", i - 1);
      if (TYPE_P (el) &&
	  (CP_TYPE_RESTRICT_P (el)
	   || CP_TYPE_VOLATILE_P (el)
	   || CP_TYPE_CONST_P (el)))
	fprintf (stderr, "CV-");
      fprintf (stderr, "%s (%s at %p)\n",
	       name, tree_code_name[TREE_CODE (el)], (void *) el);
    }
}

/* Both decls and types can be substitution candidates, but sometimes
   they refer to the same thing.  For instance, a TYPE_DECL and
   RECORD_TYPE for the same class refer to the same thing, and should
   be treated accordingly in substitutions.  This function returns a
   canonicalized tree node representing NODE that is used when adding
   and substitution candidates and finding matches.  */

static inline tree
canonicalize_for_substitution (tree node)
{
  /* For a TYPE_DECL, use the type instead.  */
  if (TREE_CODE (node) == TYPE_DECL)
    node = TREE_TYPE (node);
  if (TYPE_P (node)
      && TYPE_CANONICAL (node) != node
      && TYPE_MAIN_VARIANT (node) != node)
    {
      /* Here we want to strip the topmost typedef only.
         We need to do that so is_std_substitution can do proper
         name matching.  */
      if (TREE_CODE (node) == FUNCTION_TYPE)
	/* Use build_qualified_type and TYPE_QUALS here to preserve
	   the old buggy mangling of attribute noreturn with abi<5.  */
	node = build_qualified_type (TYPE_MAIN_VARIANT (node),
				     TYPE_QUALS (node));
      else
	node = cp_build_qualified_type (TYPE_MAIN_VARIANT (node),
					cp_type_quals (node));
    }
  return node;
}

/* Add NODE as a substitution candidate.  NODE must not already be on
   the list of candidates.  */

static void
add_substitution (tree node)
{
  tree c;

  if (DEBUG_MANGLE)
    fprintf (stderr, "  ++ add_substitution (%s at %10p)\n",
	     tree_code_name[TREE_CODE (node)], (void *) node);

  /* Get the canonicalized substitution candidate for NODE.  */
  c = canonicalize_for_substitution (node);
  if (DEBUG_MANGLE && c != node)
    fprintf (stderr, "  ++ using candidate (%s at %10p)\n",
	     tree_code_name[TREE_CODE (node)], (void *) node);
  node = c;

#if ENABLE_CHECKING
  /* Make sure NODE isn't already a candidate.  */
  {
    int i;
    tree candidate;

    FOR_EACH_VEC_SAFE_ELT (G.substitutions, i, candidate)
      {
	gcc_assert (!(DECL_P (node) && node == candidate));
	gcc_assert (!(TYPE_P (node) && TYPE_P (candidate)
		      && same_type_p (node, candidate)));
      }
  }
#endif /* ENABLE_CHECKING */

  /* Put the decl onto the varray of substitution candidates.  */
  vec_safe_push (G.substitutions, node);

  if (DEBUG_MANGLE)
    dump_substitution_candidates ();
}

/* Helper function for find_substitution.  Returns nonzero if NODE,
   which may be a decl or a CLASS_TYPE, is a template-id with template
   name of substitution_index[INDEX] in the ::std namespace.  */

static inline int
is_std_substitution (const tree node,
		     const substitution_identifier_index_t index)
{
  tree type = NULL;
  tree decl = NULL;

  if (DECL_P (node))
    {
      type = TREE_TYPE (node);
      decl = node;
    }
  else if (CLASS_TYPE_P (node))
    {
      type = node;
      decl = TYPE_NAME (node);
    }
  else
    /* These are not the droids you're looking for.  */
    return 0;

  return (DECL_NAMESPACE_STD_P (CP_DECL_CONTEXT (decl))
	  && TYPE_LANG_SPECIFIC (type)
	  && TYPE_TEMPLATE_INFO (type)
	  && (DECL_NAME (TYPE_TI_TEMPLATE (type))
	      == subst_identifiers[index]));
}

/* Helper function for find_substitution.  Returns nonzero if NODE,
   which may be a decl or a CLASS_TYPE, is the template-id
   ::std::identifier<char>, where identifier is
   substitution_index[INDEX].  */

static inline int
is_std_substitution_char (const tree node,
			  const substitution_identifier_index_t index)
{
  tree args;
  /* Check NODE's name is ::std::identifier.  */
  if (!is_std_substitution (node, index))
    return 0;
  /* Figure out its template args.  */
  if (DECL_P (node))
    args = DECL_TI_ARGS (node);
  else if (CLASS_TYPE_P (node))
    args = CLASSTYPE_TI_ARGS (node);
  else
    /* Oops, not a template.  */
    return 0;
  /* NODE's template arg list should be <char>.  */
  return
    TREE_VEC_LENGTH (args) == 1
    && TREE_VEC_ELT (args, 0) == char_type_node;
}

/* Check whether a substitution should be used to represent NODE in
   the mangling.

   First, check standard special-case substitutions.

     <substitution> ::= St
	 # ::std

		    ::= Sa
	 # ::std::allocator

		    ::= Sb
	 # ::std::basic_string

		    ::= Ss
	 # ::std::basic_string<char,
			       ::std::char_traits<char>,
			       ::std::allocator<char> >

		    ::= Si
	 # ::std::basic_istream<char, ::std::char_traits<char> >

		    ::= So
	 # ::std::basic_ostream<char, ::std::char_traits<char> >

		    ::= Sd
	 # ::std::basic_iostream<char, ::std::char_traits<char> >

   Then examine the stack of currently available substitution
   candidates for entities appearing earlier in the same mangling

   If a substitution is found, write its mangled representation and
   return nonzero.  If none is found, just return zero.  */

static int
find_substitution (tree node)
{
  int i;
  const int size = vec_safe_length (G.substitutions);
  tree decl;
  tree type;

  if (DEBUG_MANGLE)
    fprintf (stderr, "  ++ find_substitution (%s at %p)\n",
	     tree_code_name[TREE_CODE (node)], (void *) node);

  /* Obtain the canonicalized substitution representation for NODE.
     This is what we'll compare against.  */
  node = canonicalize_for_substitution (node);

  /* Check for builtin substitutions.  */

  decl = TYPE_P (node) ? TYPE_NAME (node) : node;
  type = TYPE_P (node) ? node : TREE_TYPE (node);

  /* Check for std::allocator.  */
  if (decl
      && is_std_substitution (decl, SUBID_ALLOCATOR)
      && !CLASSTYPE_USE_TEMPLATE (TREE_TYPE (decl)))
    {
      write_string ("Sa");
      return 1;
    }

  /* Check for std::basic_string.  */
  if (decl && is_std_substitution (decl, SUBID_BASIC_STRING))
    {
      if (TYPE_P (node))
	{
	  /* If this is a type (i.e. a fully-qualified template-id),
	     check for
		 std::basic_string <char,
				    std::char_traits<char>,
				    std::allocator<char> > .  */
	  if (cp_type_quals (type) == TYPE_UNQUALIFIED
	      && CLASSTYPE_USE_TEMPLATE (type))
	    {
	      tree args = CLASSTYPE_TI_ARGS (type);
	      if (TREE_VEC_LENGTH (args) == 3
		  && same_type_p (TREE_VEC_ELT (args, 0), char_type_node)
		  && is_std_substitution_char (TREE_VEC_ELT (args, 1),
					       SUBID_CHAR_TRAITS)
		  && is_std_substitution_char (TREE_VEC_ELT (args, 2),
					       SUBID_ALLOCATOR))
		{
		  write_string ("Ss");
		  return 1;
		}
	    }
	}
      else
	/* Substitute for the template name only if this isn't a type.  */
	{
	  write_string ("Sb");
	  return 1;
	}
    }

  /* Check for basic_{i,o,io}stream.  */
  if (TYPE_P (node)
      && cp_type_quals (type) == TYPE_UNQUALIFIED
      && CLASS_TYPE_P (type)
      && CLASSTYPE_USE_TEMPLATE (type)
      && CLASSTYPE_TEMPLATE_INFO (type) != NULL)
    {
      /* First, check for the template
	 args <char, std::char_traits<char> > .  */
      tree args = CLASSTYPE_TI_ARGS (type);
      if (TREE_VEC_LENGTH (args) == 2
	  && TYPE_P (TREE_VEC_ELT (args, 0))
	  && same_type_p (TREE_VEC_ELT (args, 0), char_type_node)
	  && is_std_substitution_char (TREE_VEC_ELT (args, 1),
				       SUBID_CHAR_TRAITS))
	{
	  /* Got them.  Is this basic_istream?  */
	  if (is_std_substitution (decl, SUBID_BASIC_ISTREAM))
	    {
	      write_string ("Si");
	      return 1;
	    }
	  /* Or basic_ostream?  */
	  else if (is_std_substitution (decl, SUBID_BASIC_OSTREAM))
	    {
	      write_string ("So");
	      return 1;
	    }
	  /* Or basic_iostream?  */
	  else if (is_std_substitution (decl, SUBID_BASIC_IOSTREAM))
	    {
	      write_string ("Sd");
	      return 1;
	    }
	}
    }

  /* Check for namespace std.  */
  if (decl && DECL_NAMESPACE_STD_P (decl))
    {
      write_string ("St");
      return 1;
    }

  /* Now check the list of available substitutions for this mangling
     operation.  */
  for (i = 0; i < size; ++i)
    {
      tree candidate = (*G.substitutions)[i];
      /* NODE is a matched to a candidate if it's the same decl node or
	 if it's the same type.  */
      if (decl == candidate
	  || (TYPE_P (candidate) && type && TYPE_P (node)
	      && same_type_p (type, candidate))
	  || NESTED_TEMPLATE_MATCH (node, candidate))
	{
	  write_substitution (i);
	  return 1;
	}
    }

  /* No substitution found.  */
  return 0;
}


/* TOP_LEVEL is true, if this is being called at outermost level of
  mangling. It should be false when mangling a decl appearing in an
  expression within some other mangling.

  <mangled-name>      ::= _Z <encoding>  */

static void
write_mangled_name (const tree decl, bool top_level)
{
  MANGLE_TRACE_TREE ("mangled-name", decl);

  if (/* The names of `extern "C"' functions are not mangled.  */
      DECL_EXTERN_C_FUNCTION_P (decl)
      /* But overloaded operator names *are* mangled.  */
      && !DECL_OVERLOADED_OPERATOR_P (decl))
    {
    unmangled_name:;

      if (top_level)
	write_string (IDENTIFIER_POINTER (DECL_NAME (decl)));
      else
	{
	  /* The standard notes: "The <encoding> of an extern "C"
	     function is treated like global-scope data, i.e. as its
	     <source-name> without a type."  We cannot write
	     overloaded operators that way though, because it contains
	     characters invalid in assembler.  */
	  if (abi_version_at_least (2))
	    write_string ("_Z");
	  else
	    G.need_abi_warning = true;
	  write_source_name (DECL_NAME (decl));
	}
    }
  else if (TREE_CODE (decl) == VAR_DECL
	   /* The names of non-static global variables aren't mangled.  */
	   && DECL_EXTERNAL_LINKAGE_P (decl)
	   && (CP_DECL_CONTEXT (decl) == global_namespace
	       /* And neither are `extern "C"' variables.  */
	       || DECL_EXTERN_C_P (decl)))
    {
      if (top_level || abi_version_at_least (2))
	goto unmangled_name;
      else
	{
	  G.need_abi_warning = true;
	  goto mangled_name;
	}
    }
  else
    {
    mangled_name:;
      write_string ("_Z");
      write_encoding (decl);
      if (DECL_LANG_SPECIFIC (decl)
	  && (DECL_MAYBE_IN_CHARGE_DESTRUCTOR_P (decl)
	      || DECL_MAYBE_IN_CHARGE_CONSTRUCTOR_P (decl)))
	/* We need a distinct mangled name for these entities, but
	   we should never actually output it.  So, we append some
	   characters the assembler won't like.  */
	write_string (" *INTERNAL* ");
    }
}

/*   <encoding>		::= <function name> <bare-function-type>
			::= <data name>  */

static void
write_encoding (const tree decl)
{
  MANGLE_TRACE_TREE ("encoding", decl);

  if (DECL_LANG_SPECIFIC (decl) && DECL_EXTERN_C_FUNCTION_P (decl))
    {
      /* For overloaded operators write just the mangled name
	 without arguments.  */
      if (DECL_OVERLOADED_OPERATOR_P (decl))
	write_name (decl, /*ignore_local_scope=*/0);
      else
	write_source_name (DECL_NAME (decl));
      return;
    }

  write_name (decl, /*ignore_local_scope=*/0);
  if (TREE_CODE (decl) == FUNCTION_DECL)
    {
      tree fn_type;
      tree d;

      if (decl_is_template_id (decl, NULL))
	{
	  fn_type = get_mostly_instantiated_function_type (decl);
	  /* FN_TYPE will not have parameter types for in-charge or
	     VTT parameters.  Therefore, we pass NULL_TREE to
	     write_bare_function_type -- otherwise, it will get
	     confused about which artificial parameters to skip.  */
	  d = NULL_TREE;
	}
      else
	{
	  fn_type = TREE_TYPE (decl);
	  d = decl;
	}

      write_bare_function_type (fn_type,
				(!DECL_CONSTRUCTOR_P (decl)
				 && !DECL_DESTRUCTOR_P (decl)
				 && !DECL_CONV_FN_P (decl)
				 && decl_is_template_id (decl, NULL)),
				d);
    }
}

/* Lambdas can have a bit more context for mangling, specifically VAR_DECL
   or PARM_DECL context, which doesn't belong in DECL_CONTEXT.  */

static tree
decl_mangling_context (tree decl)
{
  tree tcontext = targetm.cxx.decl_mangling_context (decl);

  if (tcontext != NULL_TREE)
    return tcontext;

  if (TREE_CODE (decl) == TYPE_DECL
      && LAMBDA_TYPE_P (TREE_TYPE (decl)))
    {
      tree extra = LAMBDA_TYPE_EXTRA_SCOPE (TREE_TYPE (decl));
      if (extra)
	return extra;
    }
    else if (TREE_CODE (decl) == TYPE_DECL
	     && TREE_CODE (TREE_TYPE (decl)) == TEMPLATE_TYPE_PARM)
     /* template type parms have no mangling context.  */
      return NULL_TREE;
  return CP_DECL_CONTEXT (decl);
}

/* <name> ::= <unscoped-name>
	  ::= <unscoped-template-name> <template-args>
	  ::= <nested-name>
	  ::= <local-name>

   If IGNORE_LOCAL_SCOPE is nonzero, this production of <name> is
   called from <local-name>, which mangles the enclosing scope
   elsewhere and then uses this function to mangle just the part
   underneath the function scope.  So don't use the <local-name>
   production, to avoid an infinite recursion.  */

static void
write_name (tree decl, const int ignore_local_scope)
{
  tree context;

  MANGLE_TRACE_TREE ("name", decl);

  if (TREE_CODE (decl) == TYPE_DECL)
    {
      /* In case this is a typedef, fish out the corresponding
	 TYPE_DECL for the main variant.  */
      decl = TYPE_NAME (TYPE_MAIN_VARIANT (TREE_TYPE (decl)));
    }

  context = decl_mangling_context (decl);

  /* A decl in :: or ::std scope is treated specially.  The former is
     mangled using <unscoped-name> or <unscoped-template-name>, the
     latter with a special substitution.  Also, a name that is
     directly in a local function scope is also mangled with
     <unscoped-name> rather than a full <nested-name>.  */
  if (context == NULL
      || context == global_namespace
      || DECL_NAMESPACE_STD_P (context)
      || (ignore_local_scope && TREE_CODE (context) == FUNCTION_DECL))
    {
      tree template_info;
      /* Is this a template instance?  */
      if (decl_is_template_id (decl, &template_info))
	{
	  /* Yes: use <unscoped-template-name>.  */
	  write_unscoped_template_name (TI_TEMPLATE (template_info));
	  write_template_args (TI_ARGS (template_info));
	}
      else
	/* Everything else gets an <unqualified-name>.  */
	write_unscoped_name (decl);
    }
  else
    {
      /* Handle local names, unless we asked not to (that is, invoked
	 under <local-name>, to handle only the part of the name under
	 the local scope).  */
      if (!ignore_local_scope)
	{
	  /* Scan up the list of scope context, looking for a
	     function.  If we find one, this entity is in local
	     function scope.  local_entity tracks context one scope
	     level down, so it will contain the element that's
	     directly in that function's scope, either decl or one of
	     its enclosing scopes.  */
	  tree local_entity = decl;
	  while (context != NULL && context != global_namespace)
	    {
	      /* Make sure we're always dealing with decls.  */
	      if (context != NULL && TYPE_P (context))
		context = TYPE_NAME (context);
	      /* Is this a function?  */
	      if (TREE_CODE (context) == FUNCTION_DECL
		  || TREE_CODE (context) == PARM_DECL)
		{
		  /* Yes, we have local scope.  Use the <local-name>
		     production for the innermost function scope.  */
		  write_local_name (context, local_entity, decl);
		  return;
		}
	      /* Up one scope level.  */
	      local_entity = context;
	      context = decl_mangling_context (context);
	    }

	  /* No local scope found?  Fall through to <nested-name>.  */
	}

      /* Other decls get a <nested-name> to encode their scope.  */
      write_nested_name (decl);
    }
}

/* <unscoped-name> ::= <unqualified-name>
		   ::= St <unqualified-name>   # ::std::  */

static void
write_unscoped_name (const tree decl)
{
  tree context = decl_mangling_context (decl);

  MANGLE_TRACE_TREE ("unscoped-name", decl);

  /* Is DECL in ::std?  */
  if (DECL_NAMESPACE_STD_P (context))
    {
      write_string ("St");
      write_unqualified_name (decl);
    }
  else
    {
      /* If not, it should be either in the global namespace, or directly
	 in a local function scope.  */
      gcc_assert (context == global_namespace
		  || context != NULL
		  || TREE_CODE (context) == FUNCTION_DECL);

      write_unqualified_name (decl);
    }
}

/* <unscoped-template-name> ::= <unscoped-name>
			    ::= <substitution>  */

static void
write_unscoped_template_name (const tree decl)
{
  MANGLE_TRACE_TREE ("unscoped-template-name", decl);

  if (find_substitution (decl))
    return;
  write_unscoped_name (decl);
  add_substitution (decl);
}

/* Write the nested name, including CV-qualifiers, of DECL.

   <nested-name> ::= N [<CV-qualifiers>] <prefix> <unqualified-name> E
		 ::= N [<CV-qualifiers>] <template-prefix> <template-args> E

   <CV-qualifiers> ::= [r] [V] [K]  */

static void
write_nested_name (const tree decl)
{
  tree template_info;

  MANGLE_TRACE_TREE ("nested-name", decl);

  write_char ('N');

  /* Write CV-qualifiers, if this is a member function.  */
  if (TREE_CODE (decl) == FUNCTION_DECL
      && DECL_NONSTATIC_MEMBER_FUNCTION_P (decl))
    {
      if (DECL_VOLATILE_MEMFUNC_P (decl))
	write_char ('V');
      if (DECL_CONST_MEMFUNC_P (decl))
	write_char ('K');
    }

  /* Is this a template instance?  */
  if (decl_is_template_id (decl, &template_info))
    {
      /* Yes, use <template-prefix>.  */
      write_template_prefix (decl);
      write_template_args (TI_ARGS (template_info));
    }
  else if (TREE_CODE (TREE_TYPE (decl)) == TYPENAME_TYPE)
    {
      tree name = TYPENAME_TYPE_FULLNAME (TREE_TYPE (decl));
      if (TREE_CODE (name) == TEMPLATE_ID_EXPR)
	{
	  write_template_prefix (decl);
	  write_template_args (TREE_OPERAND (name, 1));
	}
      else
	{
	  write_prefix (decl_mangling_context (decl));
	  write_unqualified_name (decl);
	}
    }
  else
    {
      /* No, just use <prefix>  */
      write_prefix (decl_mangling_context (decl));
      write_unqualified_name (decl);
    }
  write_char ('E');
}

/* <prefix> ::= <prefix> <unqualified-name>
	    ::= <template-param>
	    ::= <template-prefix> <template-args>
	    ::= <decltype>
	    ::= # empty
	    ::= <substitution>  */

static void
write_prefix (const tree node)
{
  tree decl;
  /* Non-NULL if NODE represents a template-id.  */
  tree template_info = NULL;

  if (node == NULL
      || node == global_namespace)
    return;

  MANGLE_TRACE_TREE ("prefix", node);

  if (TREE_CODE (node) == DECLTYPE_TYPE)
    {
      write_type (node);
      return;
    }

  if (find_substitution (node))
    return;

  if (DECL_P (node))
    {
      /* If this is a function or parm decl, that means we've hit function
	 scope, so this prefix must be for a local name.  In this
	 case, we're under the <local-name> production, which encodes
	 the enclosing function scope elsewhere.  So don't continue
	 here.  */
      if (TREE_CODE (node) == FUNCTION_DECL
	  || TREE_CODE (node) == PARM_DECL)
	return;

      decl = node;
      decl_is_template_id (decl, &template_info);
    }
  else
    {
      /* Node is a type.  */
      decl = TYPE_NAME (node);
      if (CLASSTYPE_TEMPLATE_ID_P (node))
	template_info = TYPE_TEMPLATE_INFO (node);
    }

  /* In G++ 3.2, the name of the template parameter was used.  */
  if (TREE_CODE (node) == TEMPLATE_TYPE_PARM
      && !abi_version_at_least (2))
    G.need_abi_warning = true;

  if (TREE_CODE (node) == TEMPLATE_TYPE_PARM
      && abi_version_at_least (2))
    write_template_param (node);
  else if (template_info != NULL)
    /* Templated.  */
    {
      write_template_prefix (decl);
      write_template_args (TI_ARGS (template_info));
    }
  else if (TREE_CODE (TREE_TYPE (decl)) == TYPENAME_TYPE)
    {
      tree name = TYPENAME_TYPE_FULLNAME (TREE_TYPE (decl));
      if (TREE_CODE (name) == TEMPLATE_ID_EXPR)
	{
	  write_template_prefix (decl);
	  write_template_args (TREE_OPERAND (name, 1));
	}
      else
	{
	  write_prefix (decl_mangling_context (decl));
	  write_unqualified_name (decl);
	}
    }
  else
    /* Not templated.  */
    {
      write_prefix (decl_mangling_context (decl));
      write_unqualified_name (decl);
      if (TREE_CODE (decl) == VAR_DECL
	  || TREE_CODE (decl) == FIELD_DECL)
	{
	  /* <data-member-prefix> := <member source-name> M */
	  write_char ('M');
	  return;
	}
    }

  add_substitution (node);
}

/* <template-prefix> ::= <prefix> <template component>
		     ::= <template-param>
		     ::= <substitution>  */

static void
write_template_prefix (const tree node)
{
  tree decl = DECL_P (node) ? node : TYPE_NAME (node);
  tree type = DECL_P (node) ? TREE_TYPE (node) : node;
  tree context = decl_mangling_context (decl);
  tree template_info;
  tree templ;
  tree substitution;

  MANGLE_TRACE_TREE ("template-prefix", node);

  /* Find the template decl.  */
  if (decl_is_template_id (decl, &template_info))
    templ = TI_TEMPLATE (template_info);
  else if (TREE_CODE (type) == TYPENAME_TYPE)
    /* For a typename type, all we have is the name.  */
    templ = DECL_NAME (decl);
  else
    {
      gcc_assert (CLASSTYPE_TEMPLATE_ID_P (type));

      templ = TYPE_TI_TEMPLATE (type);
    }

  /* For a member template, though, the template name for the
     innermost name must have all the outer template levels
     instantiated.  For instance, consider

       template<typename T> struct Outer {
	 template<typename U> struct Inner {};
       };

     The template name for `Inner' in `Outer<int>::Inner<float>' is
     `Outer<int>::Inner<U>'.  In g++, we don't instantiate the template
     levels separately, so there's no TEMPLATE_DECL available for this
     (there's only `Outer<T>::Inner<U>').

     In order to get the substitutions right, we create a special
     TREE_LIST to represent the substitution candidate for a nested
     template.  The TREE_PURPOSE is the template's context, fully
     instantiated, and the TREE_VALUE is the TEMPLATE_DECL for the inner
     template.

     So, for the example above, `Outer<int>::Inner' is represented as a
     substitution candidate by a TREE_LIST whose purpose is `Outer<int>'
     and whose value is `Outer<T>::Inner<U>'.  */
  if (TYPE_P (context))
    substitution = build_tree_list (context, templ);
  else
    substitution = templ;

  if (find_substitution (substitution))
    return;

  /* In G++ 3.2, the name of the template template parameter was used.  */
  if (TREE_TYPE (templ)
      && TREE_CODE (TREE_TYPE (templ)) == TEMPLATE_TEMPLATE_PARM
      && !abi_version_at_least (2))
    G.need_abi_warning = true;

  if (TREE_TYPE (templ)
      && TREE_CODE (TREE_TYPE (templ)) == TEMPLATE_TEMPLATE_PARM
      && abi_version_at_least (2))
    write_template_param (TREE_TYPE (templ));
  else
    {
      write_prefix (context);
      write_unqualified_name (decl);
    }

  add_substitution (substitution);
}

/* We don't need to handle thunks, vtables, or VTTs here.  Those are
   mangled through special entry points.

    <unqualified-name>  ::= <operator-name>
			::= <special-name>
			::= <source-name>
			::= <unnamed-type-name>
			::= <local-source-name> 

    <local-source-name>	::= L <source-name> <discriminator> */

static void
write_unqualified_id (tree identifier)
{
  if (IDENTIFIER_TYPENAME_P (identifier))
    write_conversion_operator_name (TREE_TYPE (identifier));
  else if (IDENTIFIER_OPNAME_P (identifier))
    {
      int i;
      const char *mangled_name = NULL;

      /* Unfortunately, there is no easy way to go from the
	 name of the operator back to the corresponding tree
	 code.  */
      for (i = 0; i < MAX_TREE_CODES; ++i)
	if (operator_name_info[i].identifier == identifier)
	  {
	    /* The ABI says that we prefer binary operator
	       names to unary operator names.  */
	    if (operator_name_info[i].arity == 2)
	      {
		mangled_name = operator_name_info[i].mangled_name;
		break;
	      }
	    else if (!mangled_name)
	      mangled_name = operator_name_info[i].mangled_name;
	  }
	else if (assignment_operator_name_info[i].identifier
		 == identifier)
	  {
	    mangled_name
	      = assignment_operator_name_info[i].mangled_name;
	    break;
	  }
      write_string (mangled_name);
    }
  else if (UDLIT_OPER_P (identifier))
    write_literal_operator_name (identifier);
  else
    write_source_name (identifier);
}

static void
write_unqualified_name (const tree decl)
{
  MANGLE_TRACE_TREE ("unqualified-name", decl);

  if (TREE_CODE (decl) == IDENTIFIER_NODE)
    {
      write_unqualified_id (decl);
      return;
    }

  bool found = false;

  if (DECL_NAME (decl) == NULL_TREE)
    {
      found = true;
      gcc_assert (DECL_ASSEMBLER_NAME_SET_P (decl));
      write_source_name (DECL_ASSEMBLER_NAME (decl));
    }
  else if (DECL_DECLARES_FUNCTION_P (decl))
    {
      found = true;
      if (DECL_CONSTRUCTOR_P (decl))
	write_special_name_constructor (decl);
      else if (DECL_DESTRUCTOR_P (decl))
	write_special_name_destructor (decl);
      else if (DECL_CONV_FN_P (decl))
	{
	  /* Conversion operator. Handle it right here.
	     <operator> ::= cv <type>  */
	  tree type;
	  if (decl_is_template_id (decl, NULL))
	    {
	      tree fn_type;
	      fn_type = get_mostly_instantiated_function_type (decl);
	      type = TREE_TYPE (fn_type);
	    }
	  else
	    type = DECL_CONV_FN_TYPE (decl);
	  write_conversion_operator_name (type);
	}
      else if (DECL_OVERLOADED_OPERATOR_P (decl))
	{
	  operator_name_info_t *oni;
	  if (DECL_ASSIGNMENT_OPERATOR_P (decl))
	    oni = assignment_operator_name_info;
	  else
	    oni = operator_name_info;

	  write_string (oni[DECL_OVERLOADED_OPERATOR_P (decl)].mangled_name);
	}
      else if (UDLIT_OPER_P (DECL_NAME (decl)))
	write_literal_operator_name (DECL_NAME (decl));
      else
	found = false;
    }

  if (found)
    /* OK */;
  else if (VAR_OR_FUNCTION_DECL_P (decl) && ! TREE_PUBLIC (decl)
	   && DECL_NAMESPACE_SCOPE_P (decl)
	   && decl_linkage (decl) == lk_internal)
    {
      MANGLE_TRACE_TREE ("local-source-name", decl);
      write_char ('L');
      write_source_name (DECL_NAME (decl));
      /* The default discriminator is 1, and that's all we ever use,
	 so there's no code to output one here.  */
    }
  else
    {
      tree type = TREE_TYPE (decl);

      if (TREE_CODE (decl) == TYPE_DECL
          && TYPE_ANONYMOUS_P (type))
        write_unnamed_type_name (type);
      else if (TREE_CODE (decl) == TYPE_DECL
               && LAMBDA_TYPE_P (type))
        write_closure_type_name (type);
      else
        write_source_name (DECL_NAME (decl));
    }

  tree attrs = (TREE_CODE (decl) == TYPE_DECL
		? TYPE_ATTRIBUTES (TREE_TYPE (decl))
		: DECL_ATTRIBUTES (decl));
  write_abi_tags (lookup_attribute ("abi_tag", attrs));
}

/* Write the unqualified-name for a conversion operator to TYPE.  */

static void
write_conversion_operator_name (const tree type)
{
  write_string ("cv");
  write_type (type);
}

/* Non-terminal <source-name>.  IDENTIFIER is an IDENTIFIER_NODE.

     <source-name> ::= </length/ number> <identifier>  */

static void
write_source_name (tree identifier)
{
  MANGLE_TRACE_TREE ("source-name", identifier);

  /* Never write the whole template-id name including the template
     arguments; we only want the template name.  */
  if (IDENTIFIER_TEMPLATE (identifier))
    identifier = IDENTIFIER_TEMPLATE (identifier);

  write_unsigned_number (IDENTIFIER_LENGTH (identifier));
  write_identifier (IDENTIFIER_POINTER (identifier));
}

/* Compare two TREE_STRINGs like strcmp.  */

int
tree_string_cmp (const void *p1, const void *p2)
{
  if (p1 == p2)
    return 0;
  tree s1 = *(const tree*)p1;
  tree s2 = *(const tree*)p2;
  return strcmp (TREE_STRING_POINTER (s1),
		 TREE_STRING_POINTER (s2));
}

/* ID is the name of a function or type with abi_tags attribute TAGS.
   Write out the name, suitably decorated.  */

static void
write_abi_tags (tree tags)
{
  if (tags == NULL_TREE)
    return;

  tags = TREE_VALUE (tags);

  vec<tree, va_gc> * vec = make_tree_vector();

  for (tree t = tags; t; t = TREE_CHAIN (t))
    {
      tree str = TREE_VALUE (t);
      vec_safe_push (vec, str);
    }

  vec->qsort (tree_string_cmp);

  unsigned i; tree str;
  FOR_EACH_VEC_ELT (*vec, i, str)
    {
      write_string ("B");
      write_unsigned_number (TREE_STRING_LENGTH (str) - 1);
      write_identifier (TREE_STRING_POINTER (str));
    }

  release_tree_vector (vec);
}

/* Write a user-defined literal operator.
          ::= li <source-name>    # "" <source-name>
   IDENTIFIER is an LITERAL_IDENTIFIER_NODE.  */

static void
write_literal_operator_name (tree identifier)
{
  const char* suffix = UDLIT_OP_SUFFIX (identifier);
  write_identifier (UDLIT_OP_MANGLED_PREFIX);
  write_unsigned_number (strlen (suffix));
  write_identifier (suffix);
}

/* Encode 0 as _, and 1+ as n-1_.  */

static void
write_compact_number (int num)
{
  if (num > 0)
    write_unsigned_number (num - 1);
  write_char ('_');
}

/* Return how many unnamed types precede TYPE in its enclosing class.  */

static int
nested_anon_class_index (tree type)
{
  int index = 0;
  tree member = TYPE_FIELDS (TYPE_CONTEXT (type));
  for (; member; member = DECL_CHAIN (member))
    if (DECL_IMPLICIT_TYPEDEF_P (member))
      {
	tree memtype = TREE_TYPE (member);
	if (memtype == type)
	  return index;
	else if (TYPE_ANONYMOUS_P (memtype))
	  ++index;
      }

  gcc_unreachable ();
}

/* <unnamed-type-name> ::= Ut [ <nonnegative number> ] _ */

static void
write_unnamed_type_name (const tree type)
{
  int discriminator;
  MANGLE_TRACE_TREE ("unnamed-type-name", type);

  if (TYPE_FUNCTION_SCOPE_P (type))
    discriminator = local_class_index (type);
  else if (TYPE_CLASS_SCOPE_P (type))
    discriminator = nested_anon_class_index (type);
  else
    {
      gcc_assert (no_linkage_check (type, /*relaxed_p=*/true));
      /* Just use the old mangling at namespace scope.  */
      write_source_name (TYPE_IDENTIFIER (type));
      return;
    }

  write_string ("Ut");
  write_compact_number (discriminator);
}

/* <closure-type-name> ::= Ul <lambda-sig> E [ <nonnegative number> ] _
   <lambda-sig> ::= <parameter type>+  # Parameter types or "v" if the lambda has no parameters */

static void
write_closure_type_name (const tree type)
{
  tree fn = lambda_function (type);
  tree lambda = CLASSTYPE_LAMBDA_EXPR (type);
  tree parms = TYPE_ARG_TYPES (TREE_TYPE (fn));

  MANGLE_TRACE_TREE ("closure-type-name", type);

  write_string ("Ul");
  write_method_parms (parms, /*method_p=*/1, fn);
  write_char ('E');
  write_compact_number (LAMBDA_EXPR_DISCRIMINATOR (lambda));
}

/* Convert NUMBER to ascii using base BASE and generating at least
   MIN_DIGITS characters. BUFFER points to the _end_ of the buffer
   into which to store the characters. Returns the number of
   characters generated (these will be layed out in advance of where
   BUFFER points).  */

static int
hwint_to_ascii (unsigned HOST_WIDE_INT number, const unsigned int base,
		char *buffer, const unsigned int min_digits)
{
  static const char base_digits[] = "0123456789ABCDEFGHIJKLMNOPQRSTUVWXYZ";
  unsigned digits = 0;

  while (number)
    {
      unsigned HOST_WIDE_INT d = number / base;

      *--buffer = base_digits[number - d * base];
      digits++;
      number = d;
    }
  while (digits < min_digits)
    {
      *--buffer = base_digits[0];
      digits++;
    }
  return digits;
}

/* Non-terminal <number>.

     <number> ::= [n] </decimal integer/>  */

static void
write_number (unsigned HOST_WIDE_INT number, const int unsigned_p,
	      const unsigned int base)
{
  char buffer[sizeof (HOST_WIDE_INT) * 8];
  unsigned count = 0;

  if (!unsigned_p && (HOST_WIDE_INT) number < 0)
    {
      write_char ('n');
      number = -((HOST_WIDE_INT) number);
    }
  count = hwint_to_ascii (number, base, buffer + sizeof (buffer), 1);
  write_chars (buffer + sizeof (buffer) - count, count);
}

/* Write out an integral CST in decimal. Most numbers are small, and
   representable in a HOST_WIDE_INT. Occasionally we'll have numbers
   bigger than that, which we must deal with.  */

static inline void
write_integer_cst (const tree cst)
{
  int sign = tree_int_cst_sgn (cst);

  if (TREE_INT_CST_HIGH (cst) + (sign < 0))
    {
      /* A bignum. We do this in chunks, each of which fits in a
	 HOST_WIDE_INT.  */
      char buffer[sizeof (HOST_WIDE_INT) * 8 * 2];
      unsigned HOST_WIDE_INT chunk;
      unsigned chunk_digits;
      char *ptr = buffer + sizeof (buffer);
      unsigned count = 0;
      tree n, base, type;
      int done;

      /* HOST_WIDE_INT must be at least 32 bits, so 10^9 is
	 representable.  */
      chunk = 1000000000;
      chunk_digits = 9;

      if (sizeof (HOST_WIDE_INT) >= 8)
	{
	  /* It is at least 64 bits, so 10^18 is representable.  */
	  chunk_digits = 18;
	  chunk *= chunk;
	}

      type = c_common_signed_or_unsigned_type (1, TREE_TYPE (cst));
      base = build_int_cstu (type, chunk);
      n = build_int_cst_wide (type,
			      TREE_INT_CST_LOW (cst), TREE_INT_CST_HIGH (cst));

      if (sign < 0)
	{
	  write_char ('n');
	  n = fold_build1_loc (input_location, NEGATE_EXPR, type, n);
	}
      do
	{
	  tree d = fold_build2_loc (input_location, FLOOR_DIV_EXPR, type, n, base);
	  tree tmp = fold_build2_loc (input_location, MULT_EXPR, type, d, base);
	  unsigned c;

	  done = integer_zerop (d);
	  tmp = fold_build2_loc (input_location, MINUS_EXPR, type, n, tmp);
	  c = hwint_to_ascii (TREE_INT_CST_LOW (tmp), 10, ptr,
			      done ? 1 : chunk_digits);
	  ptr -= c;
	  count += c;
	  n = d;
	}
      while (!done);
      write_chars (ptr, count);
    }
  else
    {
      /* A small num.  */
      unsigned HOST_WIDE_INT low = TREE_INT_CST_LOW (cst);

      if (sign < 0)
	{
	  write_char ('n');
	  low = -low;
	}
      write_unsigned_number (low);
    }
}

/* Write out a floating-point literal.

    "Floating-point literals are encoded using the bit pattern of the
    target processor's internal representation of that number, as a
    fixed-length lowercase hexadecimal string, high-order bytes first
    (even if the target processor would store low-order bytes first).
    The "n" prefix is not used for floating-point literals; the sign
    bit is encoded with the rest of the number.

    Here are some examples, assuming the IEEE standard representation
    for floating point numbers.  (Spaces are for readability, not
    part of the encoding.)

	1.0f			Lf 3f80 0000 E
       -1.0f			Lf bf80 0000 E
	1.17549435e-38f		Lf 0080 0000 E
	1.40129846e-45f		Lf 0000 0001 E
	0.0f			Lf 0000 0000 E"

   Caller is responsible for the Lx and the E.  */
static void
write_real_cst (const tree value)
{
  if (abi_version_at_least (2))
    {
      long target_real[4];  /* largest supported float */
      char buffer[9];       /* eight hex digits in a 32-bit number */
      int i, limit, dir;

      tree type = TREE_TYPE (value);
      int words = GET_MODE_BITSIZE (TYPE_MODE (type)) / 32;

      real_to_target (target_real, &TREE_REAL_CST (value),
		      TYPE_MODE (type));

      /* The value in target_real is in the target word order,
	 so we must write it out backward if that happens to be
	 little-endian.  write_number cannot be used, it will
	 produce uppercase.  */
      if (FLOAT_WORDS_BIG_ENDIAN)
	i = 0, limit = words, dir = 1;
      else
	i = words - 1, limit = -1, dir = -1;

      for (; i != limit; i += dir)
	{
	  sprintf (buffer, "%08lx", (unsigned long) target_real[i]);
	  write_chars (buffer, 8);
	}
    }
  else
    {
      /* In G++ 3.3 and before the REAL_VALUE_TYPE was written out
	 literally.  Note that compatibility with 3.2 is impossible,
	 because the old floating-point emulator used a different
	 format for REAL_VALUE_TYPE.  */
      size_t i;
      for (i = 0; i < sizeof (TREE_REAL_CST (value)); ++i)
	write_number (((unsigned char *) &TREE_REAL_CST (value))[i],
		      /*unsigned_p*/ 1,
		      /*base*/ 16);
      G.need_abi_warning = 1;
    }
}

/* Non-terminal <identifier>.

     <identifier> ::= </unqualified source code identifier>  */

static void
write_identifier (const char *identifier)
{
  MANGLE_TRACE ("identifier", identifier);
  write_string (identifier);
}

/* Handle constructor productions of non-terminal <special-name>.
   CTOR is a constructor FUNCTION_DECL.

     <special-name> ::= C1   # complete object constructor
		    ::= C2   # base object constructor
		    ::= C3   # complete object allocating constructor

   Currently, allocating constructors are never used.

   We also need to provide mangled names for the maybe-in-charge
   constructor, so we treat it here too.  mangle_decl_string will
   append *INTERNAL* to that, to make sure we never emit it.  */

static void
write_special_name_constructor (const tree ctor)
{
  if (DECL_BASE_CONSTRUCTOR_P (ctor))
    write_string ("C2");
  else
    {
      gcc_assert (DECL_COMPLETE_CONSTRUCTOR_P (ctor)
		  /* Even though we don't ever emit a definition of
		     the old-style destructor, we still have to
		     consider entities (like static variables) nested
		     inside it.  */
		  || DECL_MAYBE_IN_CHARGE_CONSTRUCTOR_P (ctor));
      write_string ("C1");
    }
}

/* Handle destructor productions of non-terminal <special-name>.
   DTOR is a destructor FUNCTION_DECL.

     <special-name> ::= D0 # deleting (in-charge) destructor
		    ::= D1 # complete object (in-charge) destructor
		    ::= D2 # base object (not-in-charge) destructor

   We also need to provide mangled names for the maybe-incharge
   destructor, so we treat it here too.  mangle_decl_string will
   append *INTERNAL* to that, to make sure we never emit it.  */

static void
write_special_name_destructor (const tree dtor)
{
  if (DECL_DELETING_DESTRUCTOR_P (dtor))
    write_string ("D0");
  else if (DECL_BASE_DESTRUCTOR_P (dtor))
    write_string ("D2");
  else
    {
      gcc_assert (DECL_COMPLETE_DESTRUCTOR_P (dtor)
		  /* Even though we don't ever emit a definition of
		     the old-style destructor, we still have to
		     consider entities (like static variables) nested
		     inside it.  */
		  || DECL_MAYBE_IN_CHARGE_DESTRUCTOR_P (dtor));
      write_string ("D1");
    }
}

/* Scan the vector of local classes and return how many others with the
   same name (or same no name) and context precede ENTITY.  */

static int
local_class_index (tree entity)
{
  int ix, discriminator = 0;
  tree name = (TYPE_ANONYMOUS_P (entity) ? NULL_TREE
	       : TYPE_IDENTIFIER (entity));
  tree ctx = TYPE_CONTEXT (entity);
  for (ix = 0; ; ix++)
    {
      tree type = (*local_classes)[ix];
      if (type == entity)
	return discriminator;
      if (TYPE_CONTEXT (type) == ctx
	  && (name ? TYPE_IDENTIFIER (type) == name
	      : TYPE_ANONYMOUS_P (type)))
	++discriminator;
    }
  gcc_unreachable ();
}

/* Return the discriminator for ENTITY appearing inside
   FUNCTION.  The discriminator is the lexical ordinal of VAR among
   entities with the same name in the same FUNCTION.  */

static int
discriminator_for_local_entity (tree entity)
{
  if (DECL_DISCRIMINATOR_P (entity))
    {
      if (DECL_DISCRIMINATOR_SET_P (entity))
	return DECL_DISCRIMINATOR (entity);
      else
	/* The first entity with a particular name doesn't get
	   DECL_DISCRIMINATOR set up.  */
	return 0;
    }
  else if (TREE_CODE (entity) == TYPE_DECL)
    {
      /* Scan the list of local classes.  */
      entity = TREE_TYPE (entity);

      /* Lambdas and unnamed types have their own discriminators.  */
      if (LAMBDA_TYPE_P (entity) || TYPE_ANONYMOUS_P (entity))
	return 0;

      return local_class_index (entity);
    }
  else
    gcc_unreachable ();
}

/* Return the discriminator for STRING, a string literal used inside
   FUNCTION.  The discriminator is the lexical ordinal of STRING among
   string literals used in FUNCTION.  */

static int
discriminator_for_string_literal (tree /*function*/,
				  tree /*string*/)
{
  /* For now, we don't discriminate amongst string literals.  */
  return 0;
}

/*   <discriminator> := _ <number>

   The discriminator is used only for the second and later occurrences
   of the same name within a single function. In this case <number> is
   n - 2, if this is the nth occurrence, in lexical order.  */

static void
write_discriminator (const int discriminator)
{
  /* If discriminator is zero, don't write anything.  Otherwise...  */
  if (discriminator > 0)
    {
      write_char ('_');
      write_unsigned_number (discriminator - 1);
    }
}

/* Mangle the name of a function-scope entity.  FUNCTION is the
   FUNCTION_DECL for the enclosing function, or a PARM_DECL for lambdas in
   default argument scope.  ENTITY is the decl for the entity itself.
   LOCAL_ENTITY is the entity that's directly scoped in FUNCTION_DECL,
   either ENTITY itself or an enclosing scope of ENTITY.

     <local-name> := Z <function encoding> E <entity name> [<discriminator>]
		  := Z <function encoding> E s [<discriminator>]
		  := Z <function encoding> Ed [ <parameter number> ] _ <entity name> */

static void
write_local_name (tree function, const tree local_entity,
		  const tree entity)
{
  tree parm = NULL_TREE;

  MANGLE_TRACE_TREE ("local-name", entity);

  if (TREE_CODE (function) == PARM_DECL)
    {
      parm = function;
      function = DECL_CONTEXT (parm);
    }

  write_char ('Z');
  write_encoding (function);
  write_char ('E');

  /* For this purpose, parameters are numbered from right-to-left.  */
  if (parm)
    {
      tree t;
      int i = 0;
      for (t = DECL_ARGUMENTS (function); t; t = DECL_CHAIN (t))
	{
	  if (t == parm)
	    i = 1;
	  else if (i)
	    ++i;
	}
      write_char ('d');
      write_compact_number (i - 1);
    }

  if (TREE_CODE (entity) == STRING_CST)
    {
      write_char ('s');
      write_discriminator (discriminator_for_string_literal (function,
							     entity));
    }
  else
    {
      /* Now the <entity name>.  Let write_name know its being called
	 from <local-name>, so it doesn't try to process the enclosing
	 function scope again.  */
      write_name (entity, /*ignore_local_scope=*/1);
      write_discriminator (discriminator_for_local_entity (local_entity));
    }
}

/* Non-terminals <type> and <CV-qualifier>.

     <type> ::= <builtin-type>
	    ::= <function-type>
	    ::= <class-enum-type>
	    ::= <array-type>
	    ::= <pointer-to-member-type>
	    ::= <template-param>
	    ::= <substitution>
	    ::= <CV-qualifier>
	    ::= P <type>    # pointer-to
	    ::= R <type>    # reference-to
	    ::= C <type>    # complex pair (C 2000)
	    ::= G <type>    # imaginary (C 2000)     [not supported]
	    ::= U <source-name> <type>   # vendor extended type qualifier

   C++0x extensions

     <type> ::= RR <type>   # rvalue reference-to
     <type> ::= Dt <expression> # decltype of an id-expression or 
                                # class member access
     <type> ::= DT <expression> # decltype of an expression
     <type> ::= Dn              # decltype of nullptr

   TYPE is a type node.  */

static void
write_type (tree type)
{
  /* This gets set to nonzero if TYPE turns out to be a (possibly
     CV-qualified) builtin type.  */
  int is_builtin_type = 0;

  MANGLE_TRACE_TREE ("type", type);

  if (type == error_mark_node)
    return;

  type = canonicalize_for_substitution (type);
  if (find_substitution (type))
    return;


  if (write_CV_qualifiers_for_type (type) > 0)
    /* If TYPE was CV-qualified, we just wrote the qualifiers; now
       mangle the unqualified type.  The recursive call is needed here
       since both the qualified and unqualified types are substitution
       candidates.  */
    write_type (TYPE_MAIN_VARIANT (type));
  else if (TREE_CODE (type) == ARRAY_TYPE)
    /* It is important not to use the TYPE_MAIN_VARIANT of TYPE here
       so that the cv-qualification of the element type is available
       in write_array_type.  */
    write_array_type (type);
  else
    {
      tree type_orig = type;

      /* See through any typedefs.  */
      type = TYPE_MAIN_VARIANT (type);

      /* According to the C++ ABI, some library classes are passed the
	 same as the scalar type of their single member and use the same
	 mangling.  */
      if (TREE_CODE (type) == RECORD_TYPE && TYPE_TRANSPARENT_AGGR (type))
	type = TREE_TYPE (first_field (type));

      if (TYPE_PTRDATAMEM_P (type))
	write_pointer_to_member_type (type);
      else
        {
	  /* Handle any target-specific fundamental types.  */
	  const char *target_mangling
	    = targetm.mangle_type (type_orig);

	  if (target_mangling)
	    {
	      write_string (target_mangling);
	      /* Add substitutions for types other than fundamental
		 types.  */
	      if (TREE_CODE (type) != VOID_TYPE
		  && TREE_CODE (type) != INTEGER_TYPE
		  && TREE_CODE (type) != REAL_TYPE
		  && TREE_CODE (type) != BOOLEAN_TYPE)
		add_substitution (type);
	      return;
	    }

	  switch (TREE_CODE (type))
	    {
	    case VOID_TYPE:
	    case BOOLEAN_TYPE:
	    case INTEGER_TYPE:  /* Includes wchar_t.  */
	    case REAL_TYPE:
	    case FIXED_POINT_TYPE:
	      {
		/* If this is a typedef, TYPE may not be one of
		   the standard builtin type nodes, but an alias of one.  Use
		   TYPE_MAIN_VARIANT to get to the underlying builtin type.  */
		write_builtin_type (TYPE_MAIN_VARIANT (type));
		++is_builtin_type;
	      }
	      break;

	    case COMPLEX_TYPE:
	      write_char ('C');
	      write_type (TREE_TYPE (type));
	      break;

	    case FUNCTION_TYPE:
	    case METHOD_TYPE:
	      write_function_type (type);
	      break;

	    case UNION_TYPE:
	    case RECORD_TYPE:
	    case ENUMERAL_TYPE:
	      /* A pointer-to-member function is represented as a special
		 RECORD_TYPE, so check for this first.  */
	      if (TYPE_PTRMEMFUNC_P (type))
		write_pointer_to_member_type (type);
	      else
		write_class_enum_type (type);
	      break;

	    case TYPENAME_TYPE:
	    case UNBOUND_CLASS_TEMPLATE:
	      /* We handle TYPENAME_TYPEs and UNBOUND_CLASS_TEMPLATEs like
		 ordinary nested names.  */
	      write_nested_name (TYPE_STUB_DECL (type));
	      break;

	    case POINTER_TYPE:
	    case REFERENCE_TYPE:
	      if (TREE_CODE (type) == POINTER_TYPE)
		write_char ('P');
	      else if (TYPE_REF_IS_RVALUE (type))
		write_char ('O');
              else
                write_char ('R');
	      {
		tree target = TREE_TYPE (type);
		/* Attribute const/noreturn are not reflected in mangling.
		   We strip them here rather than at a lower level because
		   a typedef or template argument can have function type
		   with function-cv-quals (that use the same representation),
		   but you can't have a pointer/reference to such a type.  */
		if (abi_version_at_least (5)
		    && TREE_CODE (target) == FUNCTION_TYPE)
		  target = build_qualified_type (target, TYPE_UNQUALIFIED);
		write_type (target);
	      }
	      break;

	    case TEMPLATE_TYPE_PARM:
	      if (is_auto (type))
		{
		  write_identifier ("Da");
		  ++is_builtin_type;
		  break;
		}
	      /* else fall through.  */
	    case TEMPLATE_PARM_INDEX:
	      write_template_param (type);
	      break;

	    case TEMPLATE_TEMPLATE_PARM:
	      write_template_template_param (type);
	      break;

	    case BOUND_TEMPLATE_TEMPLATE_PARM:
	      write_template_template_param (type);
	      write_template_args
		(TI_ARGS (TEMPLATE_TEMPLATE_PARM_TEMPLATE_INFO (type)));
	      break;

	    case VECTOR_TYPE:
	      if (abi_version_at_least (4))
		{
		  write_string ("Dv");
		  /* Non-constant vector size would be encoded with
		     _ expression, but we don't support that yet.  */
		  write_unsigned_number (TYPE_VECTOR_SUBPARTS (type));
		  write_char ('_');
		}
	      else
		{
		  G.need_abi_warning = 1;
		  write_string ("U8__vector");
		}
	      write_type (TREE_TYPE (type));
	      break;

            case TYPE_PACK_EXPANSION:
              write_string ("Dp");
              write_type (PACK_EXPANSION_PATTERN (type));
              break;

            case DECLTYPE_TYPE:
	      /* These shouldn't make it into mangling.  */
	      gcc_assert (!DECLTYPE_FOR_LAMBDA_CAPTURE (type)
			  && !DECLTYPE_FOR_LAMBDA_PROXY (type));

	      /* In ABI <5, we stripped decltype of a plain decl.  */
	      if (!abi_version_at_least (5)
		  && DECLTYPE_TYPE_ID_EXPR_OR_MEMBER_ACCESS_P (type))
		{
		  tree expr = DECLTYPE_TYPE_EXPR (type);
		  tree etype = NULL_TREE;
		  switch (TREE_CODE (expr))
		    {
		    case VAR_DECL:
		    case PARM_DECL:
		    case RESULT_DECL:
		    case FUNCTION_DECL:
		    case CONST_DECL:
		    case TEMPLATE_PARM_INDEX:
		      etype = TREE_TYPE (expr);
		      break;

		    default:
		      break;
		    }

		  if (etype && !type_uses_auto (etype))
		    {
		      G.need_abi_warning = 1;
		      write_type (etype);
		      return;
		    }
		}

              write_char ('D');
              if (DECLTYPE_TYPE_ID_EXPR_OR_MEMBER_ACCESS_P (type))
                write_char ('t');
              else
                write_char ('T');
	      ++cp_unevaluated_operand;
              write_expression (DECLTYPE_TYPE_EXPR (type));
	      --cp_unevaluated_operand;
              write_char ('E');
              break;

	    case NULLPTR_TYPE:
	      write_string ("Dn");
	      if (abi_version_at_least (7))
		++is_builtin_type;
	      break;

	    case TYPEOF_TYPE:
	      sorry ("mangling typeof, use decltype instead");
	      break;

	    case UNDERLYING_TYPE:
	      sorry ("mangling __underlying_type");
	      break;

	    case LANG_TYPE:
	      /* fall through.  */

	    default:
	      gcc_unreachable ();
	    }
	}
    }

  /* Types other than builtin types are substitution candidates.  */
  if (!is_builtin_type)
    add_substitution (type);
}

/* Non-terminal <CV-qualifiers> for type nodes.  Returns the number of
   CV-qualifiers written for TYPE.

     <CV-qualifiers> ::= [r] [V] [K]  */

static int
write_CV_qualifiers_for_type (const tree type)
{
  int num_qualifiers = 0;

  /* The order is specified by:

       "In cases where multiple order-insensitive qualifiers are
       present, they should be ordered 'K' (closest to the base type),
       'V', 'r', and 'U' (farthest from the base type) ..."

     Note that we do not use cp_type_quals below; given "const
     int[3]", the "const" is emitted with the "int", not with the
     array.  */
  cp_cv_quals quals = TYPE_QUALS (type);

  if (quals & TYPE_QUAL_RESTRICT)
    {
      write_char ('r');
      ++num_qualifiers;
    }
  if (quals & TYPE_QUAL_VOLATILE)
    {
      write_char ('V');
      ++num_qualifiers;
    }
  if (quals & TYPE_QUAL_CONST)
    {
      write_char ('K');
      ++num_qualifiers;
    }

  return num_qualifiers;
}

/* Non-terminal <builtin-type>.

     <builtin-type> ::= v   # void
		    ::= b   # bool
		    ::= w   # wchar_t
		    ::= c   # char
		    ::= a   # signed char
		    ::= h   # unsigned char
		    ::= s   # short
		    ::= t   # unsigned short
		    ::= i   # int
		    ::= j   # unsigned int
		    ::= l   # long
		    ::= m   # unsigned long
		    ::= x   # long long, __int64
		    ::= y   # unsigned long long, __int64
		    ::= n   # __int128
		    ::= o   # unsigned __int128
		    ::= f   # float
		    ::= d   # double
		    ::= e   # long double, __float80
		    ::= g   # __float128          [not supported]
		    ::= u <source-name>  # vendor extended type */

static void
write_builtin_type (tree type)
{
  if (TYPE_CANONICAL (type))
    type = TYPE_CANONICAL (type);

  switch (TREE_CODE (type))
    {
    case VOID_TYPE:
      write_char ('v');
      break;

    case BOOLEAN_TYPE:
      write_char ('b');
      break;

    case INTEGER_TYPE:
      /* TYPE may still be wchar_t, char16_t, or char32_t, since that
	 isn't in integer_type_nodes.  */
      if (type == wchar_type_node)
	write_char ('w');
      else if (type == char16_type_node)
	write_string ("Ds");
      else if (type == char32_type_node)
	write_string ("Di");
      else if (TYPE_FOR_JAVA (type))
	write_java_integer_type_codes (type);
      else
	{
	  size_t itk;
	  /* Assume TYPE is one of the shared integer type nodes.  Find
	     it in the array of these nodes.  */
	iagain:
	  for (itk = 0; itk < itk_none; ++itk)
	    if (integer_types[itk] != NULL_TREE
		&& type == integer_types[itk])
	      {
		/* Print the corresponding single-letter code.  */
		write_char (integer_type_codes[itk]);
		break;
	      }

	  if (itk == itk_none)
	    {
	      tree t = c_common_type_for_mode (TYPE_MODE (type),
					       TYPE_UNSIGNED (type));
	      if (type != t)
		{
		  type = t;
		  goto iagain;
		}

	      if (TYPE_PRECISION (type) == 128)
		write_char (TYPE_UNSIGNED (type) ? 'o' : 'n');
	      else
		{
		  /* Allow for cases where TYPE is not one of the shared
		     integer type nodes and write a "vendor extended builtin
		     type" with a name the form intN or uintN, respectively.
		     Situations like this can happen if you have an
		     __attribute__((__mode__(__SI__))) type and use exotic
		     switches like '-mint8' on AVR.  Of course, this is
		     undefined by the C++ ABI (and '-mint8' is not even
		     Standard C conforming), but when using such special
		     options you're pretty much in nowhere land anyway.  */
		  const char *prefix;
		  char prec[11];	/* up to ten digits for an unsigned */

		  prefix = TYPE_UNSIGNED (type) ? "uint" : "int";
		  sprintf (prec, "%u", (unsigned) TYPE_PRECISION (type));
		  write_char ('u');	/* "vendor extended builtin type" */
		  write_unsigned_number (strlen (prefix) + strlen (prec));
		  write_string (prefix);
		  write_string (prec);
		}
	    }
	}
      break;

    case REAL_TYPE:
      if (type == float_type_node
	  || type == java_float_type_node)
	write_char ('f');
      else if (type == double_type_node
	       || type == java_double_type_node)
	write_char ('d');
      else if (type == long_double_type_node)
	write_char ('e');
      else if (type == dfloat32_type_node)
	write_string ("Df");
      else if (type == dfloat64_type_node)
	write_string ("Dd");
      else if (type == dfloat128_type_node)
	write_string ("De");
      else
	gcc_unreachable ();
      break;

    case FIXED_POINT_TYPE:
      write_string ("DF");
      if (GET_MODE_IBIT (TYPE_MODE (type)) > 0)
	write_unsigned_number (GET_MODE_IBIT (TYPE_MODE (type)));
      if (type == fract_type_node
	  || type == sat_fract_type_node
	  || type == accum_type_node
	  || type == sat_accum_type_node)
	write_char ('i');
      else if (type == unsigned_fract_type_node
	       || type == sat_unsigned_fract_type_node
	       || type == unsigned_accum_type_node
	       || type == sat_unsigned_accum_type_node)
	write_char ('j');
      else if (type == short_fract_type_node
	       || type == sat_short_fract_type_node
	       || type == short_accum_type_node
	       || type == sat_short_accum_type_node)
	write_char ('s');
      else if (type == unsigned_short_fract_type_node
	       || type == sat_unsigned_short_fract_type_node
	       || type == unsigned_short_accum_type_node
	       || type == sat_unsigned_short_accum_type_node)
	write_char ('t');
      else if (type == long_fract_type_node
	       || type == sat_long_fract_type_node
	       || type == long_accum_type_node
	       || type == sat_long_accum_type_node)
	write_char ('l');
      else if (type == unsigned_long_fract_type_node
	       || type == sat_unsigned_long_fract_type_node
	       || type == unsigned_long_accum_type_node
	       || type == sat_unsigned_long_accum_type_node)
	write_char ('m');
      else if (type == long_long_fract_type_node
	       || type == sat_long_long_fract_type_node
	       || type == long_long_accum_type_node
	       || type == sat_long_long_accum_type_node)
	write_char ('x');
      else if (type == unsigned_long_long_fract_type_node
	       || type == sat_unsigned_long_long_fract_type_node
	       || type == unsigned_long_long_accum_type_node
	       || type == sat_unsigned_long_long_accum_type_node)
	write_char ('y');
      else
	sorry ("mangling unknown fixed point type");
      write_unsigned_number (GET_MODE_FBIT (TYPE_MODE (type)));
      if (TYPE_SATURATING (type))
	write_char ('s');
      else
	write_char ('n');
      break;

    default:
      gcc_unreachable ();
    }
}

/* Non-terminal <function-type>.  NODE is a FUNCTION_TYPE or
   METHOD_TYPE.  The return type is mangled before the parameter
   types.

     <function-type> ::= F [Y] <bare-function-type> E   */

static void
write_function_type (const tree type)
{
  MANGLE_TRACE_TREE ("function-type", type);

  /* For a pointer to member function, the function type may have
     cv-qualifiers, indicating the quals for the artificial 'this'
     parameter.  */
  if (TREE_CODE (type) == METHOD_TYPE)
    {
      /* The first parameter must be a POINTER_TYPE pointing to the
	 `this' parameter.  */
      tree this_type = class_of_this_parm (type);
      write_CV_qualifiers_for_type (this_type);
    }

  write_char ('F');
  /* We don't track whether or not a type is `extern "C"'.  Note that
     you can have an `extern "C"' function that does not have
     `extern "C"' type, and vice versa:

       extern "C" typedef void function_t();
       function_t f; // f has C++ linkage, but its type is
		     // `extern "C"'

       typedef void function_t();
       extern "C" function_t f; // Vice versa.

     See [dcl.link].  */
  write_bare_function_type (type, /*include_return_type_p=*/1,
			    /*decl=*/NULL);
  write_char ('E');
}

/* Non-terminal <bare-function-type>.  TYPE is a FUNCTION_TYPE or
   METHOD_TYPE.  If INCLUDE_RETURN_TYPE is nonzero, the return value
   is mangled before the parameter types.  If non-NULL, DECL is
   FUNCTION_DECL for the function whose type is being emitted.

   If DECL is a member of a Java type, then a literal 'J'
   is output and the return type is mangled as if INCLUDE_RETURN_TYPE
   were nonzero.

     <bare-function-type> ::= [J]</signature/ type>+  */

static void
write_bare_function_type (const tree type, const int include_return_type_p,
			  const tree decl)
{
  int java_method_p;

  MANGLE_TRACE_TREE ("bare-function-type", type);

  /* Detect Java methods and emit special encoding.  */
  if (decl != NULL
      && DECL_FUNCTION_MEMBER_P (decl)
      && TYPE_FOR_JAVA (DECL_CONTEXT (decl))
      && !DECL_CONSTRUCTOR_P (decl)
      && !DECL_DESTRUCTOR_P (decl)
      && !DECL_CONV_FN_P (decl))
    {
      java_method_p = 1;
      write_char ('J');
    }
  else
    {
      java_method_p = 0;
    }

  /* Mangle the return type, if requested.  */
  if (include_return_type_p || java_method_p)
    write_type (TREE_TYPE (type));

  /* Now mangle the types of the arguments.  */
  ++G.parm_depth;
  write_method_parms (TYPE_ARG_TYPES (type),
		      TREE_CODE (type) == METHOD_TYPE,
		      decl);
  --G.parm_depth;
}

/* Write the mangled representation of a method parameter list of
   types given in PARM_TYPES.  If METHOD_P is nonzero, the function is
   considered a non-static method, and the this parameter is omitted.
   If non-NULL, DECL is the FUNCTION_DECL for the function whose
   parameters are being emitted.  */

static void
write_method_parms (tree parm_types, const int method_p, const tree decl)
{
  tree first_parm_type;
  tree parm_decl = decl ? DECL_ARGUMENTS (decl) : NULL_TREE;

  /* Assume this parameter type list is variable-length.  If it ends
     with a void type, then it's not.  */
  int varargs_p = 1;

  /* If this is a member function, skip the first arg, which is the
     this pointer.
       "Member functions do not encode the type of their implicit this
       parameter."

     Similarly, there's no need to mangle artificial parameters, like
     the VTT parameters for constructors and destructors.  */
  if (method_p)
    {
      parm_types = TREE_CHAIN (parm_types);
      parm_decl = parm_decl ? DECL_CHAIN (parm_decl) : NULL_TREE;

      while (parm_decl && DECL_ARTIFICIAL (parm_decl))
	{
	  parm_types = TREE_CHAIN (parm_types);
	  parm_decl = DECL_CHAIN (parm_decl);
	}
    }

  for (first_parm_type = parm_types;
       parm_types;
       parm_types = TREE_CHAIN (parm_types))
    {
      tree parm = TREE_VALUE (parm_types);
      if (parm == void_type_node)
	{
	  /* "Empty parameter lists, whether declared as () or
	     conventionally as (void), are encoded with a void parameter
	     (v)."  */
	  if (parm_types == first_parm_type)
	    write_type (parm);
	  /* If the parm list is terminated with a void type, it's
	     fixed-length.  */
	  varargs_p = 0;
	  /* A void type better be the last one.  */
	  gcc_assert (TREE_CHAIN (parm_types) == NULL);
	}
      else
	write_type (parm);
    }

  if (varargs_p)
    /* <builtin-type> ::= z  # ellipsis  */
    write_char ('z');
}

/* <class-enum-type> ::= <name>  */

static void
write_class_enum_type (const tree type)
{
  write_name (TYPE_NAME (type), /*ignore_local_scope=*/0);
}

/* Non-terminal <template-args>.  ARGS is a TREE_VEC of template
   arguments.

     <template-args> ::= I <template-arg>* E  */

static void
write_template_args (tree args)
{
  int i;
  int length = 0;

  MANGLE_TRACE_TREE ("template-args", args);

  write_char ('I');

  if (args)
    length = TREE_VEC_LENGTH (args);

  if (args && TREE_CODE (TREE_VEC_ELT (args, 0)) == TREE_VEC)
    {
      /* We have nested template args.  We want the innermost template
	 argument list.  */
      args = TREE_VEC_ELT (args, length - 1);
      length = TREE_VEC_LENGTH (args);
    }
  for (i = 0; i < length; ++i)
    write_template_arg (TREE_VEC_ELT (args, i));

  write_char ('E');
}

/* Write out the
   <unqualified-name>
   <unqualified-name> <template-args>
   part of SCOPE_REF or COMPONENT_REF mangling.  */

static void
write_member_name (tree member)
{
  if (TREE_CODE (member) == IDENTIFIER_NODE)
    write_unqualified_id (member);
  else if (DECL_P (member))
    write_unqualified_name (member);
  else if (TREE_CODE (member) == TEMPLATE_ID_EXPR)
    {
      tree name = TREE_OPERAND (member, 0);
      if (TREE_CODE (name) == OVERLOAD)
	name = OVL_FUNCTION (name);
      write_member_name (name);
      write_template_args (TREE_OPERAND (member, 1));
    }
  else
    write_expression (member);
}

/* <expression> ::= <unary operator-name> <expression>
		::= <binary operator-name> <expression> <expression>
		::= <expr-primary>

   <expr-primary> ::= <template-param>
		  ::= L <type> <value number> E		# literal
		  ::= L <mangled-name> E		# external name
		  ::= st <type>				# sizeof
		  ::= sr <type> <unqualified-name>	# dependent name
		  ::= sr <type> <unqualified-name> <template-args> */

static void
write_expression (tree expr)
{
  enum tree_code code = TREE_CODE (expr);

  /* Skip NOP_EXPRs.  They can occur when (say) a pointer argument
     is converted (via qualification conversions) to another
     type.  */
  while (TREE_CODE (expr) == NOP_EXPR
	 || TREE_CODE (expr) == NON_LVALUE_EXPR)
    {
      expr = TREE_OPERAND (expr, 0);
      code = TREE_CODE (expr);
    }

  if (code == BASELINK
      && (!type_unknown_p (expr)
	  || !BASELINK_QUALIFIED_P (expr)))
    {
      expr = BASELINK_FUNCTIONS (expr);
      code = TREE_CODE (expr);
    }

  /* Handle pointers-to-members by making them look like expression
     nodes.  */
  if (code == PTRMEM_CST)
    {
      expr = build_nt (ADDR_EXPR,
		       build_qualified_name (/*type=*/NULL_TREE,
					     PTRMEM_CST_CLASS (expr),
					     PTRMEM_CST_MEMBER (expr),
					     /*template_p=*/false));
      code = TREE_CODE (expr);
    }

  /* Handle template parameters.  */
  if (code == TEMPLATE_TYPE_PARM
      || code == TEMPLATE_TEMPLATE_PARM
      || code == BOUND_TEMPLATE_TEMPLATE_PARM
      || code == TEMPLATE_PARM_INDEX)
    write_template_param (expr);
  /* Handle literals.  */
  else if (TREE_CODE_CLASS (code) == tcc_constant
	   || (abi_version_at_least (2) && code == CONST_DECL))
    write_template_arg_literal (expr);
  else if (code == PARM_DECL && DECL_ARTIFICIAL (expr))
    {
      gcc_assert (!strcmp ("this", IDENTIFIER_POINTER (DECL_NAME (expr))));
      write_string ("fpT");
    }
  else if (code == PARM_DECL)
    {
      /* A function parameter used in a late-specified return type.  */
      int index = DECL_PARM_INDEX (expr);
      int level = DECL_PARM_LEVEL (expr);
      int delta = G.parm_depth - level + 1;
      gcc_assert (index >= 1);
      write_char ('f');
      if (delta != 0)
	{
	  if (abi_version_at_least (5))
	    {
	      /* Let L be the number of function prototype scopes from the
		 innermost one (in which the parameter reference occurs) up
		 to (and including) the one containing the declaration of
		 the referenced parameter.  If the parameter declaration
		 clause of the innermost function prototype scope has been
		 completely seen, it is not counted (in that case -- which
		 is perhaps the most common -- L can be zero).  */
	      write_char ('L');
	      write_unsigned_number (delta - 1);
	    }
	  else
	    G.need_abi_warning = true;
	}
      write_char ('p');
      write_compact_number (index - 1);
    }
  else if (DECL_P (expr))
    {
      /* G++ 3.2 incorrectly mangled non-type template arguments of
	 enumeration type using their names.  */
      if (code == CONST_DECL)
	G.need_abi_warning = 1;
      write_char ('L');
      write_mangled_name (expr, false);
      write_char ('E');
    }
  else if (TREE_CODE (expr) == SIZEOF_EXPR
	   && SIZEOF_EXPR_TYPE_P (expr))
    {
      write_string ("st");
      write_type (TREE_TYPE (TREE_OPERAND (expr, 0)));
    }
  else if (TREE_CODE (expr) == SIZEOF_EXPR
	   && TYPE_P (TREE_OPERAND (expr, 0)))
    {
      write_string ("st");
      write_type (TREE_OPERAND (expr, 0));
    }
  else if (TREE_CODE (expr) == ALIGNOF_EXPR
	   && TYPE_P (TREE_OPERAND (expr, 0)))
    {
      write_string ("at");
      write_type (TREE_OPERAND (expr, 0));
    }
  else if (code == SCOPE_REF
	   || code == BASELINK)
    {
      tree scope, member;
      if (code == SCOPE_REF)
	{
	  scope = TREE_OPERAND (expr, 0);
	  member = TREE_OPERAND (expr, 1);
	}
      else
	{
	  scope = BINFO_TYPE (BASELINK_ACCESS_BINFO (expr));
	  member = BASELINK_FUNCTIONS (expr);
	}

      if (!abi_version_at_least (2) && DECL_P (member))
	{
	  write_string ("sr");
	  write_type (scope);
	  /* G++ 3.2 incorrectly put out both the "sr" code and
	     the nested name of the qualified name.  */
	  G.need_abi_warning = 1;
	  write_encoding (member);
	}

      /* If the MEMBER is a real declaration, then the qualifying
	 scope was not dependent.  Ideally, we would not have a
	 SCOPE_REF in those cases, but sometimes we do.  If the second
	 argument is a DECL, then the name must not have been
	 dependent.  */
      else if (DECL_P (member))
	write_expression (member);
      else
	{
	  write_string ("sr");
	  write_type (scope);
	  write_member_name (member);
	}
    }
  else if (TREE_CODE (expr) == INDIRECT_REF
	   && TREE_TYPE (TREE_OPERAND (expr, 0))
	   && TREE_CODE (TREE_TYPE (TREE_OPERAND (expr, 0))) == REFERENCE_TYPE)
    {
      write_expression (TREE_OPERAND (expr, 0));
    }
  else if (TREE_CODE (expr) == IDENTIFIER_NODE)
    {
      /* An operator name appearing as a dependent name needs to be
	 specially marked to disambiguate between a use of the operator
	 name and a use of the operator in an expression.  */
      if (IDENTIFIER_OPNAME_P (expr))
	write_string ("on");
      write_unqualified_id (expr);
    }
  else if (TREE_CODE (expr) == TEMPLATE_ID_EXPR)
    {
      tree fn = TREE_OPERAND (expr, 0);
      if (is_overloaded_fn (fn))
	fn = DECL_NAME (get_first_fn (fn));
      if (IDENTIFIER_OPNAME_P (fn))
	write_string ("on");
      write_unqualified_id (fn);
      write_template_args (TREE_OPERAND (expr, 1));
    }
  else if (TREE_CODE (expr) == MODOP_EXPR)
    {
      enum tree_code subop = TREE_CODE (TREE_OPERAND (expr, 1));
      const char *name = (assignment_operator_name_info[(int) subop]
			  .mangled_name);
      write_string (name);
      write_expression (TREE_OPERAND (expr, 0));
      write_expression (TREE_OPERAND (expr, 2));
    }
  else if (code == NEW_EXPR || code == VEC_NEW_EXPR)
    {
      /* ::= [gs] nw <expression>* _ <type> E
	 ::= [gs] nw <expression>* _ <type> <initializer>
	 ::= [gs] na <expression>* _ <type> E
	 ::= [gs] na <expression>* _ <type> <initializer>
	 <initializer> ::= pi <expression>* E  */
      tree placement = TREE_OPERAND (expr, 0);
      tree type = TREE_OPERAND (expr, 1);
      tree nelts = TREE_OPERAND (expr, 2);
      tree init = TREE_OPERAND (expr, 3);
      tree t;

      gcc_assert (code == NEW_EXPR);
      if (TREE_OPERAND (expr, 2))
	code = VEC_NEW_EXPR;

      if (NEW_EXPR_USE_GLOBAL (expr))
	write_string ("gs");

      write_string (operator_name_info[(int) code].mangled_name);

      for (t = placement; t; t = TREE_CHAIN (t))
	write_expression (TREE_VALUE (t));

      write_char ('_');

      if (nelts)
	{
	  tree domain;
	  ++processing_template_decl;
	  domain = compute_array_index_type (NULL_TREE, nelts,
					     tf_warning_or_error);
	  type = build_cplus_array_type (type, domain);
	  --processing_template_decl;
	}
      write_type (type);

      if (init && TREE_CODE (init) == TREE_LIST
	  && TREE_CODE (TREE_VALUE (init)) == CONSTRUCTOR
	  && CONSTRUCTOR_IS_DIRECT_INIT (TREE_VALUE (init)))
	write_expression (TREE_VALUE (init));
      else
	{
	  if (init)
	    write_string ("pi");
	  if (init && init != void_zero_node)
	    for (t = init; t; t = TREE_CHAIN (t))
	      write_expression (TREE_VALUE (t));
	  write_char ('E');
	}
    }
  else if (code == DELETE_EXPR || code == VEC_DELETE_EXPR)
    {
      gcc_assert (code == DELETE_EXPR);
      if (DELETE_EXPR_USE_VEC (expr))
	code = VEC_DELETE_EXPR;

      if (DELETE_EXPR_USE_GLOBAL (expr))
	write_string ("gs");

      write_string (operator_name_info[(int) code].mangled_name);

      write_expression (TREE_OPERAND (expr, 0));
    }
  else if (code == THROW_EXPR)
    {
      tree op = TREE_OPERAND (expr, 0);
      if (op)
	{
	  write_string ("tw");
	  write_expression (op);
	}
      else
	write_string ("tr");
    }
  else if (code == CONSTRUCTOR)
    {
      vec<constructor_elt, va_gc> *elts = CONSTRUCTOR_ELTS (expr);
      unsigned i; tree val;

      if (BRACE_ENCLOSED_INITIALIZER_P (expr))
	write_string ("il");
      else
	{
	  write_string ("tl");
	  write_type (TREE_TYPE (expr));
	}
      FOR_EACH_CONSTRUCTOR_VALUE (elts, i, val)
	write_expression (val);
      write_char ('E');
    }
  else if (dependent_name (expr))
    {
      write_unqualified_id (dependent_name (expr));
    }
  else
    {
      int i, len;
      const char *name;

      /* When we bind a variable or function to a non-type template
	 argument with reference type, we create an ADDR_EXPR to show
	 the fact that the entity's address has been taken.  But, we
	 don't actually want to output a mangling code for the `&'.  */
      if (TREE_CODE (expr) == ADDR_EXPR
	  && TREE_TYPE (expr)
	  && TREE_CODE (TREE_TYPE (expr)) == REFERENCE_TYPE)
	{
	  expr = TREE_OPERAND (expr, 0);
	  if (DECL_P (expr))
	    {
	      write_expression (expr);
	      return;
	    }

	  code = TREE_CODE (expr);
	}

      if (code == COMPONENT_REF)
	{
	  tree ob = TREE_OPERAND (expr, 0);

	  if (TREE_CODE (ob) == ARROW_EXPR)
	    {
	      write_string (operator_name_info[(int)code].mangled_name);
	      ob = TREE_OPERAND (ob, 0);
	    }
	  else
	    write_string ("dt");

	  write_expression (ob);
	  write_member_name (TREE_OPERAND (expr, 1));
	  return;
	}

      /* If it wasn't any of those, recursively expand the expression.  */
      name = operator_name_info[(int) code].mangled_name;

      /* We used to mangle const_cast and static_cast like a C cast.  */
      if (!abi_version_at_least (6)
	  && (code == CONST_CAST_EXPR
	      || code == STATIC_CAST_EXPR))
	{
	  name = operator_name_info[CAST_EXPR].mangled_name;
	  G.need_abi_warning = 1;
	}

      if (name == NULL)
	{
	  switch (code)
	    {
	    case TRAIT_EXPR:
	      error ("use of built-in trait %qE in function signature; "
		     "use library traits instead", expr);
	      break;

	    default:
	      sorry ("mangling %C", code);
	      break;
	    }
	  return;
	}
      else
	write_string (name);	

      switch (code)
	{
	case CALL_EXPR:
	  {
	    tree fn = CALL_EXPR_FN (expr);

	    if (TREE_CODE (fn) == ADDR_EXPR)
	      fn = TREE_OPERAND (fn, 0);

	    /* Mangle a dependent name as the name, not whatever happens to
	       be the first function in the overload set.  */
	    if ((TREE_CODE (fn) == FUNCTION_DECL
		 || TREE_CODE (fn) == OVERLOAD)
		&& type_dependent_expression_p_push (expr))
	      fn = DECL_NAME (get_first_fn (fn));

	    write_expression (fn);
	  }

	  for (i = 0; i < call_expr_nargs (expr); ++i)
	    write_expression (CALL_EXPR_ARG (expr, i));
	  write_char ('E');
	  break;

	case CAST_EXPR:
	  write_type (TREE_TYPE (expr));
	  if (list_length (TREE_OPERAND (expr, 0)) == 1)	  
	    write_expression (TREE_VALUE (TREE_OPERAND (expr, 0)));
	  else
	    {
	      tree args = TREE_OPERAND (expr, 0);
	      write_char ('_');
	      for (; args; args = TREE_CHAIN (args))
		write_expression (TREE_VALUE (args));
	      write_char ('E');
	    }
	  break;

	case DYNAMIC_CAST_EXPR:
	case REINTERPRET_CAST_EXPR:
	case STATIC_CAST_EXPR:
	case CONST_CAST_EXPR:
	  write_type (TREE_TYPE (expr));
	  write_expression (TREE_OPERAND (expr, 0));
	  break;

	case PREINCREMENT_EXPR:
	case PREDECREMENT_EXPR:
	  if (abi_version_at_least (6))
	    write_char ('_');
	  else
	    G.need_abi_warning = 1;
	  /* Fall through.  */

	default:
	  /* In the middle-end, some expressions have more operands than
	     they do in templates (and mangling).  */
	  len = cp_tree_operand_length (expr);

	  for (i = 0; i < len; ++i)
	    {
	      tree operand = TREE_OPERAND (expr, i);
	      /* As a GNU extension, the middle operand of a
		 conditional may be omitted.  Since expression
		 manglings are supposed to represent the input token
		 stream, there's no good way to mangle such an
		 expression without extending the C++ ABI.  */
	      if (code == COND_EXPR && i == 1 && !operand)
		{
		  error ("omitted middle operand to %<?:%> operand "
			 "cannot be mangled");
		  continue;
		}
	      write_expression (operand);
	    }
	}
    }
}

/* Literal subcase of non-terminal <template-arg>.

     "Literal arguments, e.g. "A<42L>", are encoded with their type
     and value. Negative integer values are preceded with "n"; for
     example, "A<-42L>" becomes "1AILln42EE". The bool value false is
     encoded as 0, true as 1."  */

static void
write_template_arg_literal (const tree value)
{
  write_char ('L');
  write_type (TREE_TYPE (value));

  /* Write a null member pointer value as (type)0, regardless of its
     real representation.  */
  if (null_member_pointer_value_p (value))
    write_integer_cst (integer_zero_node);
  else
    switch (TREE_CODE (value))
      {
      case CONST_DECL:
	write_integer_cst (DECL_INITIAL (value));
	break;

      case INTEGER_CST:
	gcc_assert (!same_type_p (TREE_TYPE (value), boolean_type_node)
		    || integer_zerop (value) || integer_onep (value));
	write_integer_cst (value);
	break;

      case REAL_CST:
	write_real_cst (value);
	break;

      case COMPLEX_CST:
	if (TREE_CODE (TREE_REALPART (value)) == INTEGER_CST
	    && TREE_CODE (TREE_IMAGPART (value)) == INTEGER_CST)
	  {
	    write_integer_cst (TREE_REALPART (value));
	    write_char ('_');
	    write_integer_cst (TREE_IMAGPART (value));
	  }
	else if (TREE_CODE (TREE_REALPART (value)) == REAL_CST
		 && TREE_CODE (TREE_IMAGPART (value)) == REAL_CST)
	  {
	    write_real_cst (TREE_REALPART (value));
	    write_char ('_');
	    write_real_cst (TREE_IMAGPART (value));
	  }
	else
	  gcc_unreachable ();
	break;

      case STRING_CST:
	sorry ("string literal in function template signature");
	break;

      default:
	gcc_unreachable ();
      }

  write_char ('E');
}

/* Non-terminal <template-arg>.

     <template-arg> ::= <type>				# type
		    ::= L <type> </value/ number> E	# literal
		    ::= LZ <name> E			# external name
		    ::= X <expression> E		# expression  */

static void
write_template_arg (tree node)
{
  enum tree_code code = TREE_CODE (node);

  MANGLE_TRACE_TREE ("template-arg", node);

  /* A template template parameter's argument list contains TREE_LIST
     nodes of which the value field is the actual argument.  */
  if (code == TREE_LIST)
    {
      node = TREE_VALUE (node);
      /* If it's a decl, deal with its type instead.  */
      if (DECL_P (node))
	{
	  node = TREE_TYPE (node);
	  code = TREE_CODE (node);
	}
    }

  if (TREE_CODE (node) == NOP_EXPR
      && TREE_CODE (TREE_TYPE (node)) == REFERENCE_TYPE)
    {
      /* Template parameters can be of reference type. To maintain
	 internal consistency, such arguments use a conversion from
	 address of object to reference type.  */
      gcc_assert (TREE_CODE (TREE_OPERAND (node, 0)) == ADDR_EXPR);
      if (abi_version_at_least (2))
	node = TREE_OPERAND (TREE_OPERAND (node, 0), 0);
      else
	G.need_abi_warning = 1;
    }

  if (TREE_CODE (node) == BASELINK
      && !type_unknown_p (node))
    {
      if (abi_version_at_least (6))
	node = BASELINK_FUNCTIONS (node);
      else
	/* We wrongly wrapped a class-scope function in X/E.  */
	G.need_abi_warning = 1;
    }

  if (ARGUMENT_PACK_P (node))
    {
      /* Expand the template argument pack. */
      tree args = ARGUMENT_PACK_ARGS (node);
      int i, length = TREE_VEC_LENGTH (args);
      if (abi_version_at_least (6))
	write_char ('J');
      else
	{
	  write_char ('I');
	  G.need_abi_warning = 1;
	}
      for (i = 0; i < length; ++i)
        write_template_arg (TREE_VEC_ELT (args, i));
      write_char ('E');
    }
  else if (TYPE_P (node))
    write_type (node);
  else if (code == TEMPLATE_DECL)
    /* A template appearing as a template arg is a template template arg.  */
    write_template_template_arg (node);
  else if ((TREE_CODE_CLASS (code) == tcc_constant && code != PTRMEM_CST)
	   || (abi_version_at_least (2) && code == CONST_DECL)
	   || null_member_pointer_value_p (node))
    write_template_arg_literal (node);
  else if (DECL_P (node))
    {
      /* Until ABI version 2, non-type template arguments of
	 enumeration type were mangled using their names.  */
      if (code == CONST_DECL && !abi_version_at_least (2))
	G.need_abi_warning = 1;
      write_char ('L');
      /* Until ABI version 3, the underscore before the mangled name
	 was incorrectly omitted.  */
      if (!abi_version_at_least (3))
	{
	  G.need_abi_warning = 1;
	  write_char ('Z');
	}
      else
	write_string ("_Z");
      write_encoding (node);
      write_char ('E');
    }
  else
    {
      /* Template arguments may be expressions.  */
      write_char ('X');
      write_expression (node);
      write_char ('E');
    }
}

/*  <template-template-arg>
			::= <name>
			::= <substitution>  */

static void
write_template_template_arg (const tree decl)
{
  MANGLE_TRACE_TREE ("template-template-arg", decl);

  if (find_substitution (decl))
    return;
  write_name (decl, /*ignore_local_scope=*/0);
  add_substitution (decl);
}


/* Non-terminal <array-type>.  TYPE is an ARRAY_TYPE.

     <array-type> ::= A [</dimension/ number>] _ </element/ type>
		  ::= A <expression> _ </element/ type>

     "Array types encode the dimension (number of elements) and the
     element type. For variable length arrays, the dimension (but not
     the '_' separator) is omitted."  */

static void
write_array_type (const tree type)
{
  write_char ('A');
  if (TYPE_DOMAIN (type))
    {
      tree index_type;
      tree max;

      index_type = TYPE_DOMAIN (type);
      /* The INDEX_TYPE gives the upper and lower bounds of the
	 array.  */
      max = TYPE_MAX_VALUE (index_type);
      if (TREE_CODE (max) == INTEGER_CST)
	{
	  /* The ABI specifies that we should mangle the number of
	     elements in the array, not the largest allowed index.  */
	  double_int dmax = tree_to_double_int (max) + double_int_one;
	  /* Truncate the result - this will mangle [0, SIZE_INT_MAX]
	     number of elements as zero.  */
	  dmax = dmax.zext (TYPE_PRECISION (TREE_TYPE (max)));
	  gcc_assert (dmax.fits_uhwi ());
	  write_unsigned_number (dmax.low);
	}
      else
	{
	  max = TREE_OPERAND (max, 0);
	  if (!abi_version_at_least (2))
	    {
	      /* value_dependent_expression_p presumes nothing is
		 dependent when PROCESSING_TEMPLATE_DECL is zero.  */
	      ++processing_template_decl;
	      if (!value_dependent_expression_p (max))
		G.need_abi_warning = 1;
	      --processing_template_decl;
	    }
	  write_expression (max);
	}

    }
  write_char ('_');
  write_type (TREE_TYPE (type));
}

/* Non-terminal <pointer-to-member-type> for pointer-to-member
   variables.  TYPE is a pointer-to-member POINTER_TYPE.

     <pointer-to-member-type> ::= M </class/ type> </member/ type>  */

static void
write_pointer_to_member_type (const tree type)
{
  write_char ('M');
  write_type (TYPE_PTRMEM_CLASS_TYPE (type));
  write_type (TYPE_PTRMEM_POINTED_TO_TYPE (type));
}

/* Non-terminal <template-param>.  PARM is a TEMPLATE_TYPE_PARM,
   TEMPLATE_TEMPLATE_PARM, BOUND_TEMPLATE_TEMPLATE_PARM or a
   TEMPLATE_PARM_INDEX.

     <template-param> ::= T </parameter/ number> _  */

static void
write_template_param (const tree parm)
{
  int parm_index;

  MANGLE_TRACE_TREE ("template-parm", parm);

  switch (TREE_CODE (parm))
    {
    case TEMPLATE_TYPE_PARM:
    case TEMPLATE_TEMPLATE_PARM:
    case BOUND_TEMPLATE_TEMPLATE_PARM:
      parm_index = TEMPLATE_TYPE_IDX (parm);
      break;

    case TEMPLATE_PARM_INDEX:
      parm_index = TEMPLATE_PARM_IDX (parm);
      break;

    default:
      gcc_unreachable ();
    }

  write_char ('T');
  /* NUMBER as it appears in the mangling is (-1)-indexed, with the
     earliest template param denoted by `_'.  */
  write_compact_number (parm_index);
}

/*  <template-template-param>
			::= <template-param>
			::= <substitution>  */

static void
write_template_template_param (const tree parm)
{
  tree templ = NULL_TREE;

  /* PARM, a TEMPLATE_TEMPLATE_PARM, is an instantiation of the
     template template parameter.  The substitution candidate here is
     only the template.  */
  if (TREE_CODE (parm) == BOUND_TEMPLATE_TEMPLATE_PARM)
    {
      templ
	= TI_TEMPLATE (TEMPLATE_TEMPLATE_PARM_TEMPLATE_INFO (parm));
      if (find_substitution (templ))
	return;
    }

  /* <template-param> encodes only the template parameter position,
     not its template arguments, which is fine here.  */
  write_template_param (parm);
  if (templ)
    add_substitution (templ);
}

/* Non-terminal <substitution>.

      <substitution> ::= S <seq-id> _
		     ::= S_  */

static void
write_substitution (const int seq_id)
{
  MANGLE_TRACE ("substitution", "");

  write_char ('S');
  if (seq_id > 0)
    write_number (seq_id - 1, /*unsigned=*/1, 36);
  write_char ('_');
}

/* Start mangling ENTITY.  */

static inline void
start_mangling (const tree entity)
{
  G.entity = entity;
  G.need_abi_warning = false;
  obstack_free (&name_obstack, name_base);
  mangle_obstack = &name_obstack;
  name_base = obstack_alloc (&name_obstack, 0);
}

/* Done with mangling. If WARN is true, and the name of G.entity will
   be mangled differently in a future version of the ABI, issue a
   warning.  */

static void
finish_mangling_internal (const bool warn)
{
  if (warn_abi && warn && G.need_abi_warning)
    warning (OPT_Wabi, "the mangled name of %qD will change in a future "
	     "version of GCC",
	     G.entity);

  /* Clear all the substitutions.  */
  vec_safe_truncate (G.substitutions, 0);

  /* Null-terminate the string.  */
  write_char ('\0');
}


/* Like finish_mangling_internal, but return the mangled string.  */

static inline const char *
finish_mangling (const bool warn)
{
  finish_mangling_internal (warn);
  return (const char *) obstack_finish (mangle_obstack);
}

/* Like finish_mangling_internal, but return an identifier.  */

static tree
finish_mangling_get_identifier (const bool warn)
{
  finish_mangling_internal (warn);
  /* Don't obstack_finish here, and the next start_mangling will
     remove the identifier.  */
  return get_identifier ((const char *) obstack_base (mangle_obstack));
}

/* Initialize data structures for mangling.  */

void
init_mangle (void)
{
  gcc_obstack_init (&name_obstack);
  name_base = obstack_alloc (&name_obstack, 0);
  vec_alloc (G.substitutions, 0);

  /* Cache these identifiers for quick comparison when checking for
     standard substitutions.  */
  subst_identifiers[SUBID_ALLOCATOR] = get_identifier ("allocator");
  subst_identifiers[SUBID_BASIC_STRING] = get_identifier ("basic_string");
  subst_identifiers[SUBID_CHAR_TRAITS] = get_identifier ("char_traits");
  subst_identifiers[SUBID_BASIC_ISTREAM] = get_identifier ("basic_istream");
  subst_identifiers[SUBID_BASIC_OSTREAM] = get_identifier ("basic_ostream");
  subst_identifiers[SUBID_BASIC_IOSTREAM] = get_identifier ("basic_iostream");
}

/* Generate the mangled name of DECL.  */

static tree
mangle_decl_string (const tree decl)
{
  tree result;
  location_t saved_loc = input_location;
  tree saved_fn = NULL_TREE;
  bool template_p = false;

  /* We shouldn't be trying to mangle an uninstantiated template.  */
  gcc_assert (!type_dependent_expression_p (decl));

  if (DECL_LANG_SPECIFIC (decl) && DECL_USE_TEMPLATE (decl))
    {
      struct tinst_level *tl = current_instantiation ();
      if ((!tl || tl->decl != decl)
	  && push_tinst_level (decl))
	{
	  template_p = true;
	  saved_fn = current_function_decl;
	  current_function_decl = NULL_TREE;
	}
    }
  input_location = DECL_SOURCE_LOCATION (decl);

  start_mangling (decl);

  if (TREE_CODE (decl) == TYPE_DECL)
    write_type (TREE_TYPE (decl));
  else
    write_mangled_name (decl, true);

  result = finish_mangling_get_identifier (/*warn=*/true);
  if (DEBUG_MANGLE)
    fprintf (stderr, "mangle_decl_string = '%s'\n\n",
	     IDENTIFIER_POINTER (result));

  if (template_p)
    {
      pop_tinst_level ();
      current_function_decl = saved_fn;
    }
  input_location = saved_loc;

  return result;
}

/* Return an identifier for the external mangled name of DECL.  */

static tree
get_mangled_id (tree decl)
{
  tree id = mangle_decl_string (decl);
  return targetm.mangle_decl_assembler_name (decl, id);
}

/* Create an identifier for the external mangled name of DECL.  */

void
mangle_decl (const tree decl)
{
  tree id;
  bool dep;

  /* Don't bother mangling uninstantiated templates.  */
  ++processing_template_decl;
  if (TREE_CODE (decl) == TYPE_DECL)
    dep = dependent_type_p (TREE_TYPE (decl));
  else
    dep = (DECL_LANG_SPECIFIC (decl) && DECL_TEMPLATE_INFO (decl)
	   && any_dependent_template_arguments_p (DECL_TI_ARGS (decl)));
  --processing_template_decl;
  if (dep)
    return;

  id = get_mangled_id (decl);
  SET_DECL_ASSEMBLER_NAME (decl, id);

  if (G.need_abi_warning
      /* Don't do this for a fake symbol we aren't going to emit anyway.  */
      && !DECL_MAYBE_IN_CHARGE_CONSTRUCTOR_P (decl)
      && !DECL_MAYBE_IN_CHARGE_DESTRUCTOR_P (decl))
    {
#ifdef ASM_OUTPUT_DEF
      /* If the mangling will change in the future, emit an alias with the
	 future mangled name for forward-compatibility.  */
      int save_ver;
      tree id2, alias;
#endif

      if (!L_IPO_COMP_MODE || !is_parsing_done_p ())
        SET_IDENTIFIER_GLOBAL_VALUE (id, decl);
      if (L_IPO_COMP_MODE && !is_parsing_done_p ())
        add_decl_to_current_module_scope (decl,
                                          NAMESPACE_LEVEL (global_namespace));
      if (!L_IPO_COMP_MODE || !is_parsing_done_p ())
        if (IDENTIFIER_GLOBAL_VALUE (id) != decl)
          inform (DECL_SOURCE_LOCATION (decl), "-fabi-version=6 (or =0) "
                  "avoids this error with a change in mangling");

#ifdef ASM_OUTPUT_DEF
      save_ver = flag_abi_version;
      flag_abi_version = 0;
      id2 = mangle_decl_string (decl);
      id2 = targetm.mangle_decl_assembler_name (decl, id2);
      flag_abi_version = save_ver;

      alias = make_alias_for (decl, id2);
      DECL_IGNORED_P (alias) = 1;
      TREE_PUBLIC (alias) = TREE_PUBLIC (decl);
      DECL_VISIBILITY (alias) = DECL_VISIBILITY (decl);
      if (vague_linkage_p (decl))
	DECL_WEAK (alias) = 1;
      if (TREE_CODE (decl) == FUNCTION_DECL)
	cgraph_same_body_alias (cgraph_get_create_node (decl), alias, decl);
      else
	varpool_extra_name_alias (alias, decl);
#endif
    }
}

/* Generate the mangled representation of TYPE.  */

const char *
mangle_type_string (const tree type)
{
  const char *result;

  start_mangling (type);
  write_type (type);
  result = finish_mangling (/*warn=*/false);
  if (DEBUG_MANGLE)
    fprintf (stderr, "mangle_type_string = '%s'\n\n", result);
  return result;
}

/* Create an identifier for the mangled name of a special component
   for belonging to TYPE.  CODE is the ABI-specified code for this
   component.  */

static tree
mangle_special_for_type (const tree type, const char *code)
{
  tree result;

  /* We don't have an actual decl here for the special component, so
     we can't just process the <encoded-name>.  Instead, fake it.  */
  start_mangling (type);

  /* Start the mangling.  */
  write_string ("_Z");
  write_string (code);

  /* Add the type.  */
  write_type (type);
  result = finish_mangling_get_identifier (/*warn=*/false);

  if (DEBUG_MANGLE)
    fprintf (stderr, "mangle_special_for_type = %s\n\n",
	     IDENTIFIER_POINTER (result));

  return result;
}

/* Create an identifier for the mangled representation of the typeinfo
   structure for TYPE.  */

tree
mangle_typeinfo_for_type (const tree type)
{
  return mangle_special_for_type (type, "TI");
}

/* Create an identifier for the mangled name of the NTBS containing
   the mangled name of TYPE.  */

tree
mangle_typeinfo_string_for_type (const tree type)
{
  return mangle_special_for_type (type, "TS");
}

/* Create an identifier for the mangled name of the vtable for TYPE.  */

tree
mangle_vtbl_for_type (const tree type)
{
  return mangle_special_for_type (type, "TV");
}

/* Returns an identifier for the mangled name of the VTT for TYPE.  */

tree
mangle_vtt_for_type (const tree type)
{
  return mangle_special_for_type (type, "TT");
}

/* Return an identifier for a construction vtable group.  TYPE is
   the most derived class in the hierarchy; BINFO is the base
   subobject for which this construction vtable group will be used.

   This mangling isn't part of the ABI specification; in the ABI
   specification, the vtable group is dumped in the same COMDAT as the
   main vtable, and is referenced only from that vtable, so it doesn't
   need an external name.  For binary formats without COMDAT sections,
   though, we need external names for the vtable groups.

   We use the production

    <special-name> ::= CT <type> <offset number> _ <base type>  */

tree
mangle_ctor_vtbl_for_type (const tree type, const tree binfo)
{
  tree result;

  start_mangling (type);

  write_string ("_Z");
  write_string ("TC");
  write_type (type);
  write_integer_cst (BINFO_OFFSET (binfo));
  write_char ('_');
  write_type (BINFO_TYPE (binfo));

  result = finish_mangling_get_identifier (/*warn=*/false);
  if (DEBUG_MANGLE)
    fprintf (stderr, "mangle_ctor_vtbl_for_type = %s\n\n",
	     IDENTIFIER_POINTER (result));
  return result;
}

/* Mangle a this pointer or result pointer adjustment.

   <call-offset> ::= h <fixed offset number> _
		 ::= v <fixed offset number> _ <virtual offset number> _ */

static void
mangle_call_offset (const tree fixed_offset, const tree virtual_offset)
{
  write_char (virtual_offset ? 'v' : 'h');

  /* For either flavor, write the fixed offset.  */
  write_integer_cst (fixed_offset);
  write_char ('_');

  /* For a virtual thunk, add the virtual offset.  */
  if (virtual_offset)
    {
      write_integer_cst (virtual_offset);
      write_char ('_');
    }
}

/* Return an identifier for the mangled name of a this-adjusting or
   covariant thunk to FN_DECL.  FIXED_OFFSET is the initial adjustment
   to this used to find the vptr.  If VIRTUAL_OFFSET is non-NULL, this
   is a virtual thunk, and it is the vtbl offset in
   bytes. THIS_ADJUSTING is nonzero for a this adjusting thunk and
   zero for a covariant thunk. Note, that FN_DECL might be a covariant
   thunk itself. A covariant thunk name always includes the adjustment
   for the this pointer, even if there is none.

   <special-name> ::= T <call-offset> <base encoding>
		  ::= Tc <this_adjust call-offset> <result_adjust call-offset>
					<base encoding>  */

tree
mangle_thunk (tree fn_decl, const int this_adjusting, tree fixed_offset,
	      tree virtual_offset)
{
  tree result;

  start_mangling (fn_decl);

  write_string ("_Z");
  write_char ('T');

  if (!this_adjusting)
    {
      /* Covariant thunk with no this adjustment */
      write_char ('c');
      mangle_call_offset (integer_zero_node, NULL_TREE);
      mangle_call_offset (fixed_offset, virtual_offset);
    }
  else if (!DECL_THUNK_P (fn_decl))
    /* Plain this adjusting thunk.  */
    mangle_call_offset (fixed_offset, virtual_offset);
  else
    {
      /* This adjusting thunk to covariant thunk.  */
      write_char ('c');
      mangle_call_offset (fixed_offset, virtual_offset);
      fixed_offset = ssize_int (THUNK_FIXED_OFFSET (fn_decl));
      virtual_offset = THUNK_VIRTUAL_OFFSET (fn_decl);
      if (virtual_offset)
	virtual_offset = BINFO_VPTR_FIELD (virtual_offset);
      mangle_call_offset (fixed_offset, virtual_offset);
      fn_decl = THUNK_TARGET (fn_decl);
    }

  /* Scoped name.  */
  write_encoding (fn_decl);

  result = finish_mangling_get_identifier (/*warn=*/false);
  if (DEBUG_MANGLE)
    fprintf (stderr, "mangle_thunk = %s\n\n", IDENTIFIER_POINTER (result));
  return result;
}

/* This hash table maps TYPEs to the IDENTIFIER for a conversion
   operator to TYPE.  The nodes are IDENTIFIERs whose TREE_TYPE is the
   TYPE.  */

static GTY ((param_is (union tree_node))) htab_t conv_type_names;

/* Hash a node (VAL1) in the table.  */

static hashval_t
hash_type (const void *val)
{
  return (hashval_t) TYPE_UID (TREE_TYPE ((const_tree) val));
}

/* Compare VAL1 (a node in the table) with VAL2 (a TYPE).  */

static int
compare_type (const void *val1, const void *val2)
{
  return TREE_TYPE ((const_tree) val1) == (const_tree) val2;
}

/* Return an identifier for the mangled unqualified name for a
   conversion operator to TYPE.  This mangling is not specified by the
   ABI spec; it is only used internally.  */

tree
mangle_conv_op_name_for_type (const tree type)
{
  void **slot;
  tree identifier;

  if (type == error_mark_node)
    return error_mark_node;

  if (conv_type_names == NULL)
    conv_type_names = htab_create_ggc (31, &hash_type, &compare_type, NULL);

  slot = htab_find_slot_with_hash (conv_type_names, type,
				   (hashval_t) TYPE_UID (type), INSERT);
  identifier = (tree)*slot;
  if (!identifier)
    {
      char buffer[64];

       /* Create a unique name corresponding to TYPE.  */
      sprintf (buffer, "operator %lu",
	       (unsigned long) htab_elements (conv_type_names));
      identifier = get_identifier (buffer);
      *slot = identifier;

      /* Hang TYPE off the identifier so it can be found easily later
	 when performing conversions.  */
      TREE_TYPE (identifier) = type;

      /* Set bits on the identifier so we know later it's a conversion.  */
      IDENTIFIER_OPNAME_P (identifier) = 1;
      IDENTIFIER_TYPENAME_P (identifier) = 1;
    }

  return identifier;
}

<<<<<<< HEAD
/* Clear the conversion map.  */

void
cp_clear_conv_type_map (void)
{
  conv_type_names = NULL;
}

/* Return an identifier for the name of an initialization guard
   variable for indicated VARIABLE.  */
=======
/* Write out the appropriate string for this variable when generating
   another mangled name based on this one.  */
>>>>>>> 40acbb11

static void
write_guarded_var_name (const tree variable)
{
  if (strncmp (IDENTIFIER_POINTER (DECL_NAME (variable)), "_ZGR", 4) == 0)
    /* The name of a guard variable for a reference temporary should refer
       to the reference, not the temporary.  */
    write_string (IDENTIFIER_POINTER (DECL_NAME (variable)) + 4);
  else
    write_name (variable, /*ignore_local_scope=*/0);
}

/* Return an identifier for the name of an initialization guard
   variable for indicated VARIABLE.  */

tree
mangle_guard_variable (const tree variable)
{
  start_mangling (variable);
  write_string ("_ZGV");
  write_guarded_var_name (variable);
  return finish_mangling_get_identifier (/*warn=*/false);
}

/* Return an identifier for the name of a thread_local initialization
   function for VARIABLE.  */

tree
mangle_tls_init_fn (const tree variable)
{
  start_mangling (variable);
  write_string ("_ZTH");
  write_guarded_var_name (variable);
  return finish_mangling_get_identifier (/*warn=*/false);
}

/* Return an identifier for the name of a thread_local wrapper
   function for VARIABLE.  */

#define TLS_WRAPPER_PREFIX "_ZTW"

tree
mangle_tls_wrapper_fn (const tree variable)
{
  start_mangling (variable);
  write_string (TLS_WRAPPER_PREFIX);
  write_guarded_var_name (variable);
  return finish_mangling_get_identifier (/*warn=*/false);
}

/* Return true iff FN is a thread_local wrapper function.  */

bool
decl_tls_wrapper_p (const tree fn)
{
  if (TREE_CODE (fn) != FUNCTION_DECL)
    return false;
  tree name = DECL_NAME (fn);
  return strncmp (IDENTIFIER_POINTER (name), TLS_WRAPPER_PREFIX,
		  strlen (TLS_WRAPPER_PREFIX)) == 0;
}

/* Return an identifier for the name of a temporary variable used to
   initialize a static reference.  This isn't part of the ABI, but we might
   as well call them something readable.  */

static GTY(()) int temp_count;

tree
mangle_ref_init_variable (const tree variable)
{
  start_mangling (variable);
  write_string ("_ZGR");
  write_name (variable, /*ignore_local_scope=*/0);
  /* Avoid name clashes with aggregate initialization of multiple
     references at once.  */
  write_unsigned_number (temp_count++);
  return finish_mangling_get_identifier (/*warn=*/false);
}


/* Foreign language type mangling section.  */

/* How to write the type codes for the integer Java type.  */

static void
write_java_integer_type_codes (const tree type)
{
  if (type == java_int_type_node)
    write_char ('i');
  else if (type == java_short_type_node)
    write_char ('s');
  else if (type == java_byte_type_node)
    write_char ('c');
  else if (type == java_char_type_node)
    write_char ('w');
  else if (type == java_long_type_node)
    write_char ('x');
  else if (type == java_boolean_type_node)
    write_char ('b');
  else
    gcc_unreachable ();
}

#include "gt-cp-mangle.h"<|MERGE_RESOLUTION|>--- conflicted
+++ resolved
@@ -3741,7 +3741,6 @@
   return identifier;
 }
 
-<<<<<<< HEAD
 /* Clear the conversion map.  */
 
 void
@@ -3750,12 +3749,8 @@
   conv_type_names = NULL;
 }
 
-/* Return an identifier for the name of an initialization guard
-   variable for indicated VARIABLE.  */
-=======
 /* Write out the appropriate string for this variable when generating
    another mangled name based on this one.  */
->>>>>>> 40acbb11
 
 static void
 write_guarded_var_name (const tree variable)
