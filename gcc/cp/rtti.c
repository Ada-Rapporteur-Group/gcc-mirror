/* RunTime Type Identification
   Copyright (C) 1995, 1996, 1997, 1998, 1999, 2000, 2001, 2002, 2003, 2004,
<<<<<<< HEAD
   2005, 2006, 2007, 2008, 2009
=======
   2005, 2006, 2007, 2008, 2009, 2010
>>>>>>> 03d20231
   Free Software Foundation, Inc.
   Mostly written by Jason Merrill (jason@cygnus.com).

This file is part of GCC.

GCC is free software; you can redistribute it and/or modify
it under the terms of the GNU General Public License as published by
the Free Software Foundation; either version 3, or (at your option)
any later version.

GCC is distributed in the hope that it will be useful,
but WITHOUT ANY WARRANTY; without even the implied warranty of
MERCHANTABILITY or FITNESS FOR A PARTICULAR PURPOSE.  See the
GNU General Public License for more details.

You should have received a copy of the GNU General Public License
along with GCC; see the file COPYING3.  If not see
<http://www.gnu.org/licenses/>.  */

#include "config.h"
#include "system.h"
#include "intl.h"
#include "coretypes.h"
#include "tm.h"
#include "tree.h"
#include "cp-tree.h"
#include "flags.h"
#include "output.h"
#include "convert.h"
#include "target.h"
#include "c-family/c-pragma.h"

/* C++ returns type information to the user in struct type_info
   objects. We also use type information to implement dynamic_cast and
   exception handlers. Type information for a particular type is
   indicated with an ABI defined structure derived from type_info.
   This would all be very straight forward, but for the fact that the
   runtime library provides the definitions of the type_info structure
   and the ABI defined derived classes. We cannot build declarations
   of them directly in the compiler, but we need to layout objects of
   their type.  Somewhere we have to lie.

   We define layout compatible POD-structs with compiler-defined names
   and generate the appropriate initializations for them (complete
   with explicit mention of their vtable). When we have to provide a
   type_info to the user we reinterpret_cast the internal compiler
   type to type_info.  A well formed program can only explicitly refer
   to the type_infos of complete types (& cv void).  However, we chain
   pointer type_infos to the pointed-to-type, and that can be
   incomplete.  We only need the addresses of such incomplete
   type_info objects for static initialization.

   The type information VAR_DECL of a type is held on the
   IDENTIFIER_GLOBAL_VALUE of the type's mangled name. That VAR_DECL
   will be the internal type.  It will usually have the correct
   internal type reflecting the kind of type it represents (pointer,
   array, function, class, inherited class, etc).  When the type it
   represents is incomplete, it will have the internal type
   corresponding to type_info.  That will only happen at the end of
   translation, when we are emitting the type info objects.  */

/* Auxiliary data we hold for each type_info derived object we need.  */
typedef struct GTY (()) tinfo_s {
  tree type;  /* The RECORD_TYPE for this type_info object */

  tree vtable; /* The VAR_DECL of the vtable.  Only filled at end of
		  translation.  */

  tree name;  /* IDENTIFIER_NODE for the ABI specified name of
		 the type_info derived type.  */
} tinfo_s;

DEF_VEC_O(tinfo_s);
DEF_VEC_ALLOC_O(tinfo_s,gc);

typedef enum tinfo_kind
{
  TK_TYPE_INFO_TYPE,    /* abi::__type_info_pseudo */
  TK_BASE_TYPE,		/* abi::__base_class_type_info */
  TK_BUILTIN_TYPE,	/* abi::__fundamental_type_info */
  TK_ARRAY_TYPE,	/* abi::__array_type_info */
  TK_FUNCTION_TYPE,	/* abi::__function_type_info */
  TK_ENUMERAL_TYPE,	/* abi::__enum_type_info */
  TK_POINTER_TYPE,	/* abi::__pointer_type_info */
  TK_POINTER_MEMBER_TYPE, /* abi::__pointer_to_member_type_info */
  TK_CLASS_TYPE,	/* abi::__class_type_info */
  TK_SI_CLASS_TYPE,	/* abi::__si_class_type_info */
  TK_FIXED		/* end of fixed descriptors. */
  /* ...		   abi::__vmi_type_info<I> */
} tinfo_kind;

/* A vector of all tinfo decls that haven't yet been emitted.  */
VEC(tree,gc) *unemitted_tinfo_decls;

/* A vector of all type_info derived types we need.  The first few are
   fixed and created early. The remainder are for multiple inheritance
   and are generated as needed. */
static GTY (()) VEC(tinfo_s,gc) *tinfo_descs;

static tree ifnonnull (tree, tree);
static tree tinfo_name (tree, bool);
static tree build_dynamic_cast_1 (tree, tree, tsubst_flags_t);
static tree throw_bad_cast (void);
static tree throw_bad_typeid (void);
static tree get_tinfo_decl_dynamic (tree);
static tree get_tinfo_ptr (tree);
static bool typeid_ok_p (void);
static int qualifier_flags (tree);
static bool target_incomplete_p (tree);
static tree tinfo_base_init (tinfo_s *, tree);
static tree generic_initializer (tinfo_s *, tree);
static tree ptr_initializer (tinfo_s *, tree);
static tree ptm_initializer (tinfo_s *, tree);
static tree class_initializer (tinfo_s *, tree, unsigned, ...);
static void create_pseudo_type_info (int, const char *, ...);
static tree get_pseudo_ti_init (tree, unsigned);
static unsigned get_pseudo_ti_index (tree);
static void create_tinfo_types (void);
static bool typeinfo_in_lib_p (tree);

static int doing_runtime = 0;

static void
push_abi_namespace (void)
{
  push_nested_namespace (abi_node);
  push_visibility ("default", 2);
}

static void
pop_abi_namespace (void)
{
  pop_visibility (2);
  pop_nested_namespace (abi_node);
}

/* Declare language defined type_info type and a pointer to const
   type_info.  This is incomplete here, and will be completed when
   the user #includes <typeinfo>.  There are language defined
   restrictions on what can be done until that is included.  Create
   the internal versions of the ABI types.  */

void
init_rtti_processing (void)
{
  tree type_info_type;

  push_namespace (std_identifier);
  type_info_type = xref_tag (class_type, get_identifier ("type_info"),
			     /*tag_scope=*/ts_current, false);
  pop_namespace ();
  const_type_info_type_node
    = cp_build_qualified_type (type_info_type, TYPE_QUAL_CONST);
  type_info_ptr_type = build_pointer_type (const_type_info_type_node);

  unemitted_tinfo_decls = VEC_alloc (tree, gc, 124);

  create_tinfo_types ();
}

/* Given the expression EXP of type `class *', return the head of the
   object pointed to by EXP with type cv void*, if the class has any
   virtual functions (TYPE_POLYMORPHIC_P), else just return the
   expression.  */

tree
build_headof (tree exp)
{
  tree type = TREE_TYPE (exp);
  tree offset;
  tree index;

  gcc_assert (TREE_CODE (type) == POINTER_TYPE);
  type = TREE_TYPE (type);

  if (!TYPE_POLYMORPHIC_P (type))
    return exp;

  /* We use this a couple of times below, protect it.  */
  exp = save_expr (exp);

  /* The offset-to-top field is at index -2 from the vptr.  */
  index = build_int_cst (NULL_TREE,
			 -2 * TARGET_VTABLE_DATA_ENTRY_DISTANCE);

  offset = build_vtbl_ref (cp_build_indirect_ref (exp, RO_NULL, 
                                                  tf_warning_or_error), 
                           index);

  type = cp_build_qualified_type (ptr_type_node,
				  cp_type_quals (TREE_TYPE (exp)));
  return build2 (POINTER_PLUS_EXPR, type, exp,
		 convert_to_integer (sizetype, offset));
}

/* Get a bad_cast node for the program to throw...

   See libstdc++/exception.cc for __throw_bad_cast */

static tree
throw_bad_cast (void)
{
  tree fn = get_identifier ("__cxa_bad_cast");
  if (!get_global_value_if_present (fn, &fn))
    fn = push_throw_library_fn (fn, build_function_type_list (ptr_type_node,
							      NULL_TREE));

  return build_cxx_call (fn, 0, NULL);
}

/* Return an expression for "__cxa_bad_typeid()".  The expression
   returned is an lvalue of type "const std::type_info".  */

static tree
throw_bad_typeid (void)
{
  tree fn = get_identifier ("__cxa_bad_typeid");
  if (!get_global_value_if_present (fn, &fn))
    {
      tree t;

      t = build_reference_type (const_type_info_type_node);
      t = build_function_type_list (t, NULL_TREE);
      fn = push_throw_library_fn (fn, t);
    }

  return build_cxx_call (fn, 0, NULL);
}

/* Return an lvalue expression whose type is "const std::type_info"
   and whose value indicates the type of the expression EXP.  If EXP
   is a reference to a polymorphic class, return the dynamic type;
   otherwise return the static type of the expression.  */

static tree
get_tinfo_decl_dynamic (tree exp)
{
  tree type;
  tree t;

  if (error_operand_p (exp))
    return error_mark_node;

  exp = resolve_nondeduced_context (exp);

  /* peel back references, so they match.  */
  type = non_reference (TREE_TYPE (exp));

  /* Peel off cv qualifiers.  */
  type = TYPE_MAIN_VARIANT (type);

  /* For UNKNOWN_TYPEs call complete_type_or_else to get diagnostics.  */
  if (CLASS_TYPE_P (type) || type == unknown_type_node
      || type == init_list_type_node)
    type = complete_type_or_else (type, exp);

  if (!type)
    return error_mark_node;

  /* If exp is a reference to polymorphic type, get the real type_info.  */
  if (TYPE_POLYMORPHIC_P (type) && ! resolves_to_fixed_type_p (exp, 0))
    {
      /* build reference to type_info from vtable.  */
      tree index;

      /* The RTTI information is at index -1.  */
      index = build_int_cst (NULL_TREE,
			     -1 * TARGET_VTABLE_DATA_ENTRY_DISTANCE);
      t = build_vtbl_ref (exp, index);
      t = convert (type_info_ptr_type, t);
    }
  else
    /* Otherwise return the type_info for the static type of the expr.  */
    t = get_tinfo_ptr (TYPE_MAIN_VARIANT (type));

  return cp_build_indirect_ref (t, RO_NULL, tf_warning_or_error);
}

static bool
typeid_ok_p (void)
{
  tree pseudo_type_info, type_info_type;

  if (! flag_rtti)
    {
      error ("cannot use typeid with -fno-rtti");
      return false;
    }

  if (!COMPLETE_TYPE_P (const_type_info_type_node))
    {
      error ("must #include <typeinfo> before using typeid");
      return false;
    }

  pseudo_type_info
    = VEC_index (tinfo_s, tinfo_descs, TK_TYPE_INFO_TYPE)->type;
  type_info_type = TYPE_MAIN_VARIANT (const_type_info_type_node);

  /* Make sure abi::__type_info_pseudo has the same alias set
     as std::type_info.  */
  if (! TYPE_ALIAS_SET_KNOWN_P (pseudo_type_info))
    TYPE_ALIAS_SET (pseudo_type_info) = get_alias_set (type_info_type);
  else
    gcc_assert (TYPE_ALIAS_SET (pseudo_type_info)
		== get_alias_set (type_info_type));

  return true;
}

/* Return an expression for "typeid(EXP)".  The expression returned is
   an lvalue of type "const std::type_info".  */

tree
build_typeid (tree exp)
{
  tree cond = NULL_TREE, initial_expr = exp;
  int nonnull = 0;

  if (exp == error_mark_node || !typeid_ok_p ())
    return error_mark_node;

  if (processing_template_decl)
    return build_min (TYPEID_EXPR, const_type_info_type_node, exp);

  /* FIXME when integrating with c_fully_fold, mark
     resolves_to_fixed_type_p case as a non-constant expression.  */
  if (TREE_CODE (exp) == INDIRECT_REF
      && TREE_CODE (TREE_TYPE (TREE_OPERAND (exp, 0))) == POINTER_TYPE
      && TYPE_POLYMORPHIC_P (TREE_TYPE (exp))
      && ! resolves_to_fixed_type_p (exp, &nonnull)
      && ! nonnull)
    {
      /* So we need to look into the vtable of the type of exp.
         This is an lvalue use of expr then.  */
      exp = mark_lvalue_use (exp);
      exp = stabilize_reference (exp);
      cond = cp_convert (boolean_type_node, TREE_OPERAND (exp, 0));
    }

  exp = get_tinfo_decl_dynamic (exp);

  if (exp == error_mark_node)
    return error_mark_node;

  if (cond)
    {
      tree bad = throw_bad_typeid ();

      exp = build3 (COND_EXPR, TREE_TYPE (exp), cond, exp, bad);
    }
  else
    mark_type_use (initial_expr);

  return exp;
}

/* Generate the NTBS name of a type.  If MARK_PRIVATE, put a '*' in front so that
   comparisons will be done by pointer rather than string comparison.  */
static tree
tinfo_name (tree type, bool mark_private)
{
  const char *name;
  int length;
  tree name_string;

  name = mangle_type_string (type);
  length = strlen (name);

  if (mark_private)
    {
      /* Inject '*' at beginning of name to force pointer comparison.  */
      char* buf = (char*) XALLOCAVEC (char, length + 2);
      buf[0] = '*';
      memcpy (buf + 1, name, length + 1);
      name_string = build_string (length + 2, buf);
    }
  else
    name_string = build_string (length + 1, name);

  return fix_string_type (name_string);
}

/* Return a VAR_DECL for the internal ABI defined type_info object for
   TYPE. You must arrange that the decl is mark_used, if actually use
   it --- decls in vtables are only used if the vtable is output.  */

tree
get_tinfo_decl (tree type)
{
  tree name;
  tree d;

  if (variably_modified_type_p (type, /*fn=*/NULL_TREE))
    {
      error ("cannot create type information for type %qT because "
	     "it involves types of variable size",
	     type);
      return error_mark_node;
    }

  if (TREE_CODE (type) == METHOD_TYPE)
    type = build_function_type (TREE_TYPE (type),
				TREE_CHAIN (TYPE_ARG_TYPES (type)));

  /* For a class type, the variable is cached in the type node
     itself.  */
  if (CLASS_TYPE_P (type))
    {
      d = CLASSTYPE_TYPEINFO_VAR (TYPE_MAIN_VARIANT (type));
      if (d)
	return d;
    }

  name = mangle_typeinfo_for_type (type);

  d = IDENTIFIER_GLOBAL_VALUE (name);
  if (!d)
    {
      int ix = get_pseudo_ti_index (type);
      tinfo_s *ti = VEC_index (tinfo_s, tinfo_descs, ix);

      d = build_lang_decl (VAR_DECL, name, ti->type);
      SET_DECL_ASSEMBLER_NAME (d, name);
      /* Remember the type it is for.  */
      TREE_TYPE (name) = type;
      DECL_TINFO_P (d) = 1;
      DECL_ARTIFICIAL (d) = 1;
      DECL_IGNORED_P (d) = 1;
      TREE_READONLY (d) = 1;
      TREE_STATIC (d) = 1;
      /* Mark the variable as undefined -- but remember that we can
	 define it later if we need to do so.  */
      DECL_EXTERNAL (d) = 1;
      DECL_NOT_REALLY_EXTERN (d) = 1;
      set_linkage_according_to_type (type, d);

      d = pushdecl_top_level_and_finish (d, NULL_TREE);
      if (CLASS_TYPE_P (type))
	CLASSTYPE_TYPEINFO_VAR (TYPE_MAIN_VARIANT (type)) = d;

      /* Add decl to the global array of tinfo decls.  */
      VEC_safe_push (tree, gc, unemitted_tinfo_decls, d);
    }

  return d;
}

/* Return a pointer to a type_info object describing TYPE, suitably
   cast to the language defined type.  */

static tree
get_tinfo_ptr (tree type)
{
  tree decl = get_tinfo_decl (type);

  mark_used (decl);
  return build_nop (type_info_ptr_type,
		    build_address (decl));
}

/* Return the type_info object for TYPE.  */

tree
get_typeid (tree type)
{
  if (type == error_mark_node || !typeid_ok_p ())
    return error_mark_node;

  if (processing_template_decl)
    return build_min (TYPEID_EXPR, const_type_info_type_node, type);

  /* If the type of the type-id is a reference type, the result of the
     typeid expression refers to a type_info object representing the
     referenced type.  */
  type = non_reference (type);

  /* The top-level cv-qualifiers of the lvalue expression or the type-id
     that is the operand of typeid are always ignored.  */
  type = TYPE_MAIN_VARIANT (type);

  /* For UNKNOWN_TYPEs call complete_type_or_else to get diagnostics.  */
  if (CLASS_TYPE_P (type) || type == unknown_type_node
      || type == init_list_type_node)
    type = complete_type_or_else (type, NULL_TREE);

  if (!type)
    return error_mark_node;

  return cp_build_indirect_ref (get_tinfo_ptr (type), RO_NULL, 
                                tf_warning_or_error);
}

/* Check whether TEST is null before returning RESULT.  If TEST is used in
   RESULT, it must have previously had a save_expr applied to it.  */

static tree
ifnonnull (tree test, tree result)
{
  return build3 (COND_EXPR, TREE_TYPE (result),
		 build2 (EQ_EXPR, boolean_type_node, test,
			 cp_convert (TREE_TYPE (test), integer_zero_node)),
		 cp_convert (TREE_TYPE (result), integer_zero_node),
		 result);
}

/* Execute a dynamic cast, as described in section 5.2.6 of the 9/93 working
   paper.  */

static tree
build_dynamic_cast_1 (tree type, tree expr, tsubst_flags_t complain)
{
  enum tree_code tc = TREE_CODE (type);
  tree exprtype = TREE_TYPE (expr);
  tree dcast_fn;
  tree old_expr = expr;
  const char *errstr = NULL;

  /* Save casted types in the function's used types hash table.  */
  used_types_insert (type);

  /* T shall be a pointer or reference to a complete class type, or
     `pointer to cv void''.  */
  switch (tc)
    {
    case POINTER_TYPE:
      if (TREE_CODE (TREE_TYPE (type)) == VOID_TYPE)
	break;
      /* Fall through.  */
    case REFERENCE_TYPE:
      if (! MAYBE_CLASS_TYPE_P (TREE_TYPE (type)))
	{
	  errstr = _("target is not pointer or reference to class");
	  goto fail;
	}
      if (!COMPLETE_TYPE_P (complete_type (TREE_TYPE (type))))
	{
	  errstr = _("target is not pointer or reference to complete type");
	  goto fail;
	}
      break;

    default:
      errstr = _("target is not pointer or reference");
      goto fail;
    }

  if (tc == POINTER_TYPE)
    {
      /* If T is a pointer type, v shall be an rvalue of a pointer to
	 complete class type, and the result is an rvalue of type T.  */

      expr = mark_rvalue_use (expr);

      if (TREE_CODE (exprtype) != POINTER_TYPE)
	{
	  errstr = _("source is not a pointer");
	  goto fail;
	}
      if (! MAYBE_CLASS_TYPE_P (TREE_TYPE (exprtype)))
	{
	  errstr = _("source is not a pointer to class");
	  goto fail;
	}
      if (!COMPLETE_TYPE_P (complete_type (TREE_TYPE (exprtype))))
	{
	  errstr = _("source is a pointer to incomplete type");
	  goto fail;
	}
    }
  else
    {
      expr = mark_lvalue_use (expr);

      exprtype = build_reference_type (exprtype);

      /* T is a reference type, v shall be an lvalue of a complete class
	 type, and the result is an lvalue of the type referred to by T.  */

      if (! MAYBE_CLASS_TYPE_P (TREE_TYPE (exprtype)))
	{
	  errstr = _("source is not of class type");
	  goto fail;
	}
      if (!COMPLETE_TYPE_P (complete_type (TREE_TYPE (exprtype))))
	{
	  errstr = _("source is of incomplete class type");
	  goto fail;
	}

      /* Apply trivial conversion T -> T& for dereferenced ptrs.  */
      expr = convert_to_reference (exprtype, expr, CONV_IMPLICIT,
				   LOOKUP_NORMAL, NULL_TREE);
    }

  /* The dynamic_cast operator shall not cast away constness.  */
  if (!at_least_as_qualified_p (TREE_TYPE (type),
				TREE_TYPE (exprtype)))
    {
      errstr = _("conversion casts away constness");
      goto fail;
    }

  /* If *type is an unambiguous accessible base class of *exprtype,
     convert statically.  */
  {
    tree binfo;

    binfo = lookup_base (TREE_TYPE (exprtype), TREE_TYPE (type),
			 ba_check, NULL);

    if (binfo)
      {
	expr = build_base_path (PLUS_EXPR, convert_from_reference (expr),
				binfo, 0);
	if (TREE_CODE (exprtype) == POINTER_TYPE)
	  expr = rvalue (expr);
	return expr;
      }
  }

  /* Otherwise *exprtype must be a polymorphic class (have a vtbl).  */
  if (TYPE_POLYMORPHIC_P (TREE_TYPE (exprtype)))
    {
      tree expr1;
      /* if TYPE is `void *', return pointer to complete object.  */
      if (tc == POINTER_TYPE && VOID_TYPE_P (TREE_TYPE (type)))
	{
	  /* if b is an object, dynamic_cast<void *>(&b) == (void *)&b.  */
	  if (TREE_CODE (expr) == ADDR_EXPR
	      && TREE_CODE (TREE_OPERAND (expr, 0)) == VAR_DECL
	      && TREE_CODE (TREE_TYPE (TREE_OPERAND (expr, 0))) == RECORD_TYPE)
	    return build1 (NOP_EXPR, type, expr);

	  /* Since expr is used twice below, save it.  */
	  expr = save_expr (expr);

	  expr1 = build_headof (expr);
	  if (TREE_TYPE (expr1) != type)
	    expr1 = build1 (NOP_EXPR, type, expr1);
	  return ifnonnull (expr, expr1);
	}
      else
	{
	  tree retval;
	  tree result, td2, td3;
	  tree elems[4];
	  tree static_type, target_type, boff;

	  /* If we got here, we can't convert statically.  Therefore,
	     dynamic_cast<D&>(b) (b an object) cannot succeed.  */
	  if (tc == REFERENCE_TYPE)
	    {
	      if (TREE_CODE (old_expr) == VAR_DECL
		  && TREE_CODE (TREE_TYPE (old_expr)) == RECORD_TYPE)
		{
		  tree expr = throw_bad_cast ();
                  if (complain & tf_warning)
                    warning (0, "dynamic_cast of %q#D to %q#T can never succeed",
                             old_expr, type);
		  /* Bash it to the expected type.  */
		  TREE_TYPE (expr) = type;
		  return expr;
		}
	    }
	  /* Ditto for dynamic_cast<D*>(&b).  */
	  else if (TREE_CODE (expr) == ADDR_EXPR)
	    {
	      tree op = TREE_OPERAND (expr, 0);
	      if (TREE_CODE (op) == VAR_DECL
		  && TREE_CODE (TREE_TYPE (op)) == RECORD_TYPE)
		{
                  if (complain & tf_warning)
                    warning (0, "dynamic_cast of %q#D to %q#T can never succeed",
                             op, type);
		  retval = build_int_cst (type, 0);
		  return retval;
		}
	    }

	  /* Use of dynamic_cast when -fno-rtti is prohibited.  */
	  if (!flag_rtti)
	    {
              if (complain & tf_error)
                error ("%<dynamic_cast%> not permitted with -fno-rtti");
	      return error_mark_node;
	    }

	  target_type = TYPE_MAIN_VARIANT (TREE_TYPE (type));
	  static_type = TYPE_MAIN_VARIANT (TREE_TYPE (exprtype));
	  td2 = get_tinfo_decl (target_type);
	  mark_used (td2);
	  td2 = cp_build_addr_expr (td2, complain);
	  td3 = get_tinfo_decl (static_type);
	  mark_used (td3);
	  td3 = cp_build_addr_expr (td3, complain);

	  /* Determine how T and V are related.  */
	  boff = dcast_base_hint (static_type, target_type);

	  /* Since expr is used twice below, save it.  */
	  expr = save_expr (expr);

	  expr1 = expr;
	  if (tc == REFERENCE_TYPE)
	    expr1 = cp_build_addr_expr (expr1, complain);

	  elems[0] = expr1;
	  elems[1] = td3;
	  elems[2] = td2;
	  elems[3] = boff;

	  dcast_fn = dynamic_cast_node;
	  if (!dcast_fn)
	    {
	      tree tmp;
	      tree tinfo_ptr;
	      const char *name;

	      push_abi_namespace ();
	      tinfo_ptr = xref_tag (class_type,
				    get_identifier ("__class_type_info"),
				    /*tag_scope=*/ts_current, false);

	      tinfo_ptr = build_pointer_type
		(cp_build_qualified_type
		 (tinfo_ptr, TYPE_QUAL_CONST));
	      name = "__dynamic_cast";
	      tmp = build_function_type_list (ptr_type_node,
					      const_ptr_type_node,
					      tinfo_ptr, tinfo_ptr,
					      ptrdiff_type_node, NULL_TREE);
	      dcast_fn = build_library_fn_ptr (name, tmp);
	      DECL_PURE_P (dcast_fn) = 1;
	      pop_abi_namespace ();
	      dynamic_cast_node = dcast_fn;
	    }
	  result = build_cxx_call (dcast_fn, 4, elems);

	  if (tc == REFERENCE_TYPE)
	    {
	      tree bad = throw_bad_cast ();
	      tree neq;

	      result = save_expr (result);
	      neq = c_common_truthvalue_conversion (input_location, result);
	      return cp_convert (type,
				 build3 (COND_EXPR, TREE_TYPE (result),
					 neq, result, bad));
	    }

	  /* Now back to the type we want from a void*.  */
	  result = cp_convert (type, result);
	  return ifnonnull (expr, result);
	}
    }
  else
    errstr = _("source type is not polymorphic");

 fail:
  if (complain & tf_error)
    error ("cannot dynamic_cast %qE (of type %q#T) to type %q#T (%s)",
           expr, exprtype, type, errstr);
  return error_mark_node;
}

tree
build_dynamic_cast (tree type, tree expr, tsubst_flags_t complain)
{
  if (type == error_mark_node || expr == error_mark_node)
    return error_mark_node;

  if (processing_template_decl)
    {
      expr = build_min (DYNAMIC_CAST_EXPR, type, expr);
      TREE_SIDE_EFFECTS (expr) = 1;
      return convert_from_reference (expr);
    }

  return convert_from_reference (build_dynamic_cast_1 (type, expr, complain));
}

/* Return the runtime bit mask encoding the qualifiers of TYPE.  */

static int
qualifier_flags (tree type)
{
  int flags = 0;
  int quals = cp_type_quals (type);

  if (quals & TYPE_QUAL_CONST)
    flags |= 1;
  if (quals & TYPE_QUAL_VOLATILE)
    flags |= 2;
  if (quals & TYPE_QUAL_RESTRICT)
    flags |= 4;
  return flags;
}

/* Return true, if the pointer chain TYPE ends at an incomplete type, or
   contains a pointer to member of an incomplete class.  */

static bool
target_incomplete_p (tree type)
{
  while (true)
    if (TYPE_PTRMEM_P (type))
      {
	if (!COMPLETE_TYPE_P (TYPE_PTRMEM_CLASS_TYPE (type)))
	  return true;
	type = TYPE_PTRMEM_POINTED_TO_TYPE (type);
      }
    else if (TREE_CODE (type) == POINTER_TYPE)
      type = TREE_TYPE (type);
    else
      return !COMPLETE_OR_VOID_TYPE_P (type);
}

/* Returns true if TYPE involves an incomplete class type; in that
   case, typeinfo variables for TYPE should be emitted with internal
   linkage.  */

static bool
involves_incomplete_p (tree type)
{
  switch (TREE_CODE (type))
    {
    case POINTER_TYPE:
      return target_incomplete_p (TREE_TYPE (type));

    case OFFSET_TYPE:
    ptrmem:
      return
	(target_incomplete_p (TYPE_PTRMEM_POINTED_TO_TYPE (type))
	 || !COMPLETE_TYPE_P (TYPE_PTRMEM_CLASS_TYPE (type)));

    case RECORD_TYPE:
      if (TYPE_PTRMEMFUNC_P (type))
	goto ptrmem;
      /* Fall through.  */
    case UNION_TYPE:
      if (!COMPLETE_TYPE_P (type))
	return true;

    default:
      /* All other types do not involve incomplete class types.  */
      return false;
    }
}

/* Return a CONSTRUCTOR for the common part of the type_info objects. This
   is the vtable pointer and NTBS name.  The NTBS name is emitted as a
   comdat const char array, so it becomes a unique key for the type. Generate
   and emit that VAR_DECL here.  (We can't always emit the type_info itself
   as comdat, because of pointers to incomplete.) */

static tree
tinfo_base_init (tinfo_s *ti, tree target)
{
  tree init;
  tree name_decl;
  tree vtable_ptr;
  VEC(constructor_elt,gc) *v;

  {
    tree name_name, name_string;

    /* Generate the NTBS array variable.  */
    tree name_type = build_cplus_array_type
		     (cp_build_qualified_type (char_type_node, TYPE_QUAL_CONST),
		     NULL_TREE);

    /* Determine the name of the variable -- and remember with which
       type it is associated.  */
    name_name = mangle_typeinfo_string_for_type (target);
    TREE_TYPE (name_name) = target;

    name_decl = build_lang_decl (VAR_DECL, name_name, name_type);
    SET_DECL_ASSEMBLER_NAME (name_decl, name_name);
    DECL_ARTIFICIAL (name_decl) = 1;
    DECL_IGNORED_P (name_decl) = 1;
    TREE_READONLY (name_decl) = 1;
    TREE_STATIC (name_decl) = 1;
    DECL_EXTERNAL (name_decl) = 0;
    DECL_TINFO_P (name_decl) = 1;
    set_linkage_according_to_type (target, name_decl);
    import_export_decl (name_decl);
    name_string = tinfo_name (target, !TREE_PUBLIC (name_decl));
    DECL_INITIAL (name_decl) = name_string;
    mark_used (name_decl);
    pushdecl_top_level_and_finish (name_decl, name_string);
  }

  vtable_ptr = ti->vtable;
  if (!vtable_ptr)
    {
      tree real_type;
      push_abi_namespace ();
      real_type = xref_tag (class_type, ti->name,
			    /*tag_scope=*/ts_current, false);
      pop_abi_namespace ();

      if (!COMPLETE_TYPE_P (real_type))
	{
	  /* We never saw a definition of this type, so we need to
	     tell the compiler that this is an exported class, as
	     indeed all of the __*_type_info classes are.  */
	  SET_CLASSTYPE_INTERFACE_KNOWN (real_type);
	  CLASSTYPE_INTERFACE_ONLY (real_type) = 1;
	}

      vtable_ptr = get_vtable_decl (real_type, /*complete=*/1);
      vtable_ptr = cp_build_addr_expr (vtable_ptr, tf_warning_or_error);

      /* We need to point into the middle of the vtable.  */
      vtable_ptr = build2
	(POINTER_PLUS_EXPR, TREE_TYPE (vtable_ptr), vtable_ptr,
	 size_binop (MULT_EXPR,
		     size_int (2 * TARGET_VTABLE_DATA_ENTRY_DISTANCE),
		     TYPE_SIZE_UNIT (vtable_entry_type)));

      ti->vtable = vtable_ptr;
    }

  v = VEC_alloc (constructor_elt, gc, 2);
  CONSTRUCTOR_APPEND_ELT (v, NULL_TREE, vtable_ptr);
  CONSTRUCTOR_APPEND_ELT (v, NULL_TREE, decay_conversion (name_decl));

  init = build_constructor (init_list_type_node, v);
  TREE_CONSTANT (init) = 1;
  TREE_STATIC (init) = 1;

  return init;
}

/* Return the CONSTRUCTOR expr for a type_info of TYPE. TI provides the
   information about the particular type_info derivation, which adds no
   additional fields to the type_info base.  */

static tree
generic_initializer (tinfo_s *ti, tree target)
{
  tree init = tinfo_base_init (ti, target);

  init = build_constructor_single (init_list_type_node, NULL_TREE, init);
  TREE_CONSTANT (init) = 1;
  TREE_STATIC (init) = 1;
  return init;
}

/* Return the CONSTRUCTOR expr for a type_info of pointer TYPE.
   TI provides information about the particular type_info derivation,
   which adds target type and qualifier flags members to the type_info base.  */

static tree
ptr_initializer (tinfo_s *ti, tree target)
{
  tree init = tinfo_base_init (ti, target);
  tree to = TREE_TYPE (target);
  int flags = qualifier_flags (to);
  bool incomplete = target_incomplete_p (to);
  VEC(constructor_elt,gc) *v = VEC_alloc (constructor_elt, gc, 3);

  if (incomplete)
    flags |= 8;
  CONSTRUCTOR_APPEND_ELT (v, NULL_TREE, init);
  CONSTRUCTOR_APPEND_ELT (v, NULL_TREE, build_int_cst (NULL_TREE, flags));
  CONSTRUCTOR_APPEND_ELT (v, NULL_TREE,
                          get_tinfo_ptr (TYPE_MAIN_VARIANT (to)));

  init = build_constructor (init_list_type_node, v);
  TREE_CONSTANT (init) = 1;
  TREE_STATIC (init) = 1;
  return init;
}

/* Return the CONSTRUCTOR expr for a type_info of pointer to member data TYPE.
   TI provides information about the particular type_info derivation,
   which adds class, target type and qualifier flags members to the type_info
   base.  */

static tree
ptm_initializer (tinfo_s *ti, tree target)
{
  tree init = tinfo_base_init (ti, target);
  tree to = TYPE_PTRMEM_POINTED_TO_TYPE (target);
  tree klass = TYPE_PTRMEM_CLASS_TYPE (target);
  int flags = qualifier_flags (to);
  bool incomplete = target_incomplete_p (to);
  VEC(constructor_elt,gc) *v = VEC_alloc (constructor_elt, gc, 4);

  if (incomplete)
    flags |= 0x8;
  if (!COMPLETE_TYPE_P (klass))
    flags |= 0x10;
  CONSTRUCTOR_APPEND_ELT (v, NULL_TREE, init);
  CONSTRUCTOR_APPEND_ELT (v, NULL_TREE, build_int_cst (NULL_TREE, flags));
  CONSTRUCTOR_APPEND_ELT (v, NULL_TREE,
                          get_tinfo_ptr (TYPE_MAIN_VARIANT (to)));
  CONSTRUCTOR_APPEND_ELT (v, NULL_TREE, get_tinfo_ptr (klass));

  init = build_constructor (init_list_type_node, v);
  TREE_CONSTANT (init) = 1;
  TREE_STATIC (init) = 1;
  return init;
}

/* Return the CONSTRUCTOR expr for a type_info of class TYPE.
   TI provides information about the particular __class_type_info derivation,
   which adds hint flags and N extra initializers to the type_info base.  */

static tree
class_initializer (tinfo_s *ti, tree target, unsigned n, ...)
{
  tree init = tinfo_base_init (ti, target);
  va_list extra_inits;
  unsigned i;
  VEC(constructor_elt,gc) *v = VEC_alloc (constructor_elt, gc, n+1);
<<<<<<< HEAD

  CONSTRUCTOR_APPEND_ELT (v, NULL_TREE, init);
  va_start (extra_inits, n);
  for (i = 0; i < n; i++)
    CONSTRUCTOR_APPEND_ELT (v, NULL_TREE, va_arg (extra_inits, tree));
  va_end (extra_inits);

=======

  CONSTRUCTOR_APPEND_ELT (v, NULL_TREE, init);
  va_start (extra_inits, n);
  for (i = 0; i < n; i++)
    CONSTRUCTOR_APPEND_ELT (v, NULL_TREE, va_arg (extra_inits, tree));
  va_end (extra_inits);

>>>>>>> 03d20231
  init = build_constructor (init_list_type_node, v);
  TREE_CONSTANT (init) = 1;
  TREE_STATIC (init) = 1;
  return init;
}

/* Returns true if the typeinfo for type should be placed in
   the runtime library.  */

static bool
typeinfo_in_lib_p (tree type)
{
  /* The typeinfo objects for `T*' and `const T*' are in the runtime
     library for simple types T.  */
  if (TREE_CODE (type) == POINTER_TYPE
      && (cp_type_quals (TREE_TYPE (type)) == TYPE_QUAL_CONST
	  || cp_type_quals (TREE_TYPE (type)) == TYPE_UNQUALIFIED))
    type = TREE_TYPE (type);

  switch (TREE_CODE (type))
    {
    case INTEGER_TYPE:
    case BOOLEAN_TYPE:
    case REAL_TYPE:
    case VOID_TYPE:
    case NULLPTR_TYPE:
      return true;

    case LANG_TYPE:
<<<<<<< HEAD
      if (NULLPTR_TYPE_P (type))
	return true;
      /* else fall through.  */
=======
      /* fall through.  */
>>>>>>> 03d20231

    default:
      return false;
    }
}

/* Generate the initializer for the type info describing TYPE.  TK_INDEX is
   the index of the descriptor in the tinfo_desc vector. */

static tree
get_pseudo_ti_init (tree type, unsigned tk_index)
{
  tinfo_s *ti = VEC_index (tinfo_s, tinfo_descs, tk_index);

  gcc_assert (at_eof);
  switch (tk_index)
    {
    case TK_POINTER_MEMBER_TYPE:
      return ptm_initializer (ti, type);

    case TK_POINTER_TYPE:
      return ptr_initializer (ti, type);

    case TK_BUILTIN_TYPE:
    case TK_ENUMERAL_TYPE:
    case TK_FUNCTION_TYPE:
    case TK_ARRAY_TYPE:
      return generic_initializer (ti, type);

    case TK_CLASS_TYPE:
      return class_initializer (ti, type, 0);

    case TK_SI_CLASS_TYPE:
      {
	tree base_binfo = BINFO_BASE_BINFO (TYPE_BINFO (type), 0);
	tree tinfo = get_tinfo_ptr (BINFO_TYPE (base_binfo));

	/* get_tinfo_ptr might have reallocated the tinfo_descs vector.  */
	ti = VEC_index (tinfo_s, tinfo_descs, tk_index);
	return class_initializer (ti, type, 1, tinfo);
      }

    default:
      {
	int hint = ((CLASSTYPE_REPEATED_BASE_P (type) << 0)
		    | (CLASSTYPE_DIAMOND_SHAPED_P (type) << 1));
	tree binfo = TYPE_BINFO (type);
	int nbases = BINFO_N_BASE_BINFOS (binfo);
	VEC(tree,gc) *base_accesses = BINFO_BASE_ACCESSES (binfo);
	tree offset_type = integer_types[itk_long];
	tree base_inits = NULL_TREE;
	int ix;
	VEC(constructor_elt,gc) *init_vec = NULL;
	constructor_elt *e;

	gcc_assert (tk_index >= TK_FIXED);

	VEC_safe_grow (constructor_elt, gc, init_vec, nbases);
	/* Generate the base information initializer.  */
	for (ix = nbases; ix--;)
	  {
	    tree base_binfo = BINFO_BASE_BINFO (binfo, ix);
	    tree base_init;
	    int flags = 0;
	    tree tinfo;
	    tree offset;
	    VEC(constructor_elt,gc) *v;

	    if (VEC_index (tree, base_accesses, ix) == access_public_node)
	      flags |= 2;
	    tinfo = get_tinfo_ptr (BINFO_TYPE (base_binfo));
	    if (BINFO_VIRTUAL_P (base_binfo))
	      {
		/* We store the vtable offset at which the virtual
		   base offset can be found.  */
		offset = BINFO_VPTR_FIELD (base_binfo);
		flags |= 1;
	      }
	    else
	      offset = BINFO_OFFSET (base_binfo);

	    /* Combine offset and flags into one field.  */
	    offset = fold_convert (offset_type, offset);
	    offset = fold_build2_loc (input_location,
				  LSHIFT_EXPR, offset_type, offset,
				  build_int_cst (offset_type, 8));
	    offset = fold_build2_loc (input_location,
				  BIT_IOR_EXPR, offset_type, offset,
				  build_int_cst (offset_type, flags));
	    v = VEC_alloc (constructor_elt, gc, 2);
	    CONSTRUCTOR_APPEND_ELT (v, NULL_TREE, tinfo);
	    CONSTRUCTOR_APPEND_ELT (v, NULL_TREE, offset);
	    base_init = build_constructor (init_list_type_node, v);
	    e = VEC_index (constructor_elt, init_vec, ix);
	    e->index = NULL_TREE;
	    e->value = base_init;
	  }
	base_inits = build_constructor (init_list_type_node, init_vec);

	/* get_tinfo_ptr might have reallocated the tinfo_descs vector.  */
	ti = VEC_index (tinfo_s, tinfo_descs, tk_index);
	return class_initializer (ti, type, 3,
				  build_int_cst (NULL_TREE, hint),
				  build_int_cst (NULL_TREE, nbases),
				  base_inits);
      }
    }
}

/* Generate the RECORD_TYPE containing the data layout of a type_info
   derivative as used by the runtime. This layout must be consistent with
   that defined in the runtime support. Also generate the VAR_DECL for the
   type's vtable. We explicitly manage the vtable member, and name it for
   real type as used in the runtime. The RECORD type has a different name,
   to avoid collisions.  Return a TREE_LIST who's TINFO_PSEUDO_TYPE
   is the generated type and TINFO_VTABLE_NAME is the name of the
   vtable.  We have to delay generating the VAR_DECL of the vtable
   until the end of the translation, when we'll have seen the library
   definition, if there was one.

   REAL_NAME is the runtime's name of the type. Trailing arguments are
   additional FIELD_DECL's for the structure. The final argument must be
   NULL.  */

static void
create_pseudo_type_info (int tk, const char *real_name, ...)
{
  tinfo_s *ti;
  tree pseudo_type;
  char *pseudo_name;
  tree fields;
  tree field_decl;
  va_list ap;

  va_start (ap, real_name);

  /* Generate the pseudo type name.  */
  pseudo_name = (char *) alloca (strlen (real_name) + 30);
  strcpy (pseudo_name, real_name);
  strcat (pseudo_name, "_pseudo");
  if (tk >= TK_FIXED)
    sprintf (pseudo_name + strlen (pseudo_name), "%d", tk - TK_FIXED);

  /* First field is the pseudo type_info base class.  */
  fields = build_decl (input_location,
		       FIELD_DECL, NULL_TREE,
		       VEC_index (tinfo_s, tinfo_descs,
				  TK_TYPE_INFO_TYPE)->type);

  /* Now add the derived fields.  */
  while ((field_decl = va_arg (ap, tree)))
    {
      DECL_CHAIN (field_decl) = fields;
      fields = field_decl;
    }

  /* Create the pseudo type.  */
  pseudo_type = make_class_type (RECORD_TYPE);
  finish_builtin_struct (pseudo_type, pseudo_name, fields, NULL_TREE);
  CLASSTYPE_AS_BASE (pseudo_type) = pseudo_type;

  ti = VEC_index (tinfo_s, tinfo_descs, tk);
  ti->type = cp_build_qualified_type (pseudo_type, TYPE_QUAL_CONST);
  ti->name = get_identifier (real_name);
  ti->vtable = NULL_TREE;

  /* Pretend this is public so determine_visibility doesn't give vtables
     internal linkage.  */
  TREE_PUBLIC (TYPE_MAIN_DECL (ti->type)) = 1;

  va_end (ap);
}

/* Return the index of a pseudo type info type node used to describe
   TYPE.  TYPE must be a complete type (or cv void), except at the end
   of the translation unit.  */

static unsigned
get_pseudo_ti_index (tree type)
{
  unsigned ix;

  switch (TREE_CODE (type))
    {
    case OFFSET_TYPE:
      ix = TK_POINTER_MEMBER_TYPE;
      break;

    case POINTER_TYPE:
      ix = TK_POINTER_TYPE;
      break;

    case ENUMERAL_TYPE:
      ix = TK_ENUMERAL_TYPE;
      break;

    case FUNCTION_TYPE:
      ix = TK_FUNCTION_TYPE;
      break;

    case ARRAY_TYPE:
      ix = TK_ARRAY_TYPE;
      break;

    case UNION_TYPE:
    case RECORD_TYPE:
      if (TYPE_PTRMEMFUNC_P (type))
	{
	  ix = TK_POINTER_MEMBER_TYPE;
	  break;
	}
      else if (!COMPLETE_TYPE_P (type))
	{
	  if (!at_eof)
	    cxx_incomplete_type_error (NULL_TREE, type);
	  ix = TK_CLASS_TYPE;
	  break;
	}
      else if (!BINFO_N_BASE_BINFOS (TYPE_BINFO (type)))
	{
	  ix = TK_CLASS_TYPE;
	  break;
	}
      else
	{
	  tree binfo = TYPE_BINFO (type);
	  VEC(tree,gc) *base_accesses = BINFO_BASE_ACCESSES (binfo);
	  tree base_binfo = BINFO_BASE_BINFO (binfo, 0);
	  int num_bases = BINFO_N_BASE_BINFOS (binfo);

	  if (num_bases == 1
	      && VEC_index (tree, base_accesses, 0) == access_public_node
	      && !BINFO_VIRTUAL_P (base_binfo)
	      && integer_zerop (BINFO_OFFSET (base_binfo)))
	    {
	      /* single non-virtual public.  */
	      ix = TK_SI_CLASS_TYPE;
	      break;
	    }
	  else
	    {
	      tinfo_s *ti;
	      tree array_domain, base_array;

	      ix = TK_FIXED + num_bases;
	      if (VEC_length (tinfo_s, tinfo_descs) <= ix)
		{
		  /* too short, extend.  */
		  unsigned len = VEC_length (tinfo_s, tinfo_descs);

		  VEC_safe_grow (tinfo_s, gc, tinfo_descs, ix + 1);
		  while (VEC_iterate (tinfo_s, tinfo_descs, len++, ti))
		    ti->type = ti->vtable = ti->name = NULL_TREE;
		}
	      else if (VEC_index (tinfo_s, tinfo_descs, ix)->type)
		/* already created.  */
		break;

	      /* Create the array of __base_class_type_info entries.
		 G++ 3.2 allocated an array that had one too many
		 entries, and then filled that extra entries with
		 zeros.  */
	      if (abi_version_at_least (2))
		array_domain = build_index_type (size_int (num_bases - 1));
	      else
		array_domain = build_index_type (size_int (num_bases));
	      base_array =
		build_array_type (VEC_index (tinfo_s, tinfo_descs,
					     TK_BASE_TYPE)->type,
				  array_domain);

	      push_abi_namespace ();
	      create_pseudo_type_info
		(ix, "__vmi_class_type_info",
		 build_decl (input_location,
			     FIELD_DECL, NULL_TREE, integer_type_node),
		 build_decl (input_location,
			     FIELD_DECL, NULL_TREE, integer_type_node),
		 build_decl (input_location,
			     FIELD_DECL, NULL_TREE, base_array),
		 NULL);
	      pop_abi_namespace ();
	      break;
	    }
	}
    default:
      ix = TK_BUILTIN_TYPE;
      break;
    }
  return ix;
}

/* Make sure the required builtin types exist for generating the type_info
   variable definitions.  */

static void
create_tinfo_types (void)
{
  tinfo_s *ti;

  gcc_assert (!tinfo_descs);

  VEC_safe_grow (tinfo_s, gc, tinfo_descs, TK_FIXED);

  push_abi_namespace ();

  /* Create the internal type_info structure. This is used as a base for
     the other structures.  */
  {
    tree field, fields;

    field = build_decl (BUILTINS_LOCATION,
			FIELD_DECL, NULL_TREE, const_ptr_type_node);
    fields = field;

    field = build_decl (BUILTINS_LOCATION,
			FIELD_DECL, NULL_TREE, const_string_type_node);
<<<<<<< HEAD
    TREE_CHAIN (field) = fields;
=======
    DECL_CHAIN (field) = fields;
>>>>>>> 03d20231
    fields = field;

    ti = VEC_index (tinfo_s, tinfo_descs, TK_TYPE_INFO_TYPE);
    ti->type = make_class_type (RECORD_TYPE);
    ti->vtable = NULL_TREE;
    ti->name = NULL_TREE;
    finish_builtin_struct (ti->type, "__type_info_pseudo",
			   fields, NULL_TREE);
  }

  /* Fundamental type_info */
  create_pseudo_type_info (TK_BUILTIN_TYPE, "__fundamental_type_info", NULL);

  /* Array, function and enum type_info. No additional fields.  */
  create_pseudo_type_info (TK_ARRAY_TYPE, "__array_type_info", NULL);
  create_pseudo_type_info (TK_FUNCTION_TYPE, "__function_type_info", NULL);
  create_pseudo_type_info (TK_ENUMERAL_TYPE, "__enum_type_info", NULL);

  /* Class type_info.  No additional fields.  */
  create_pseudo_type_info (TK_CLASS_TYPE, "__class_type_info", NULL);

  /* Single public non-virtual base class. Add pointer to base class.
     This is really a descendant of __class_type_info.  */
  create_pseudo_type_info (TK_SI_CLASS_TYPE, "__si_class_type_info",
	    build_decl (BUILTINS_LOCATION,
			FIELD_DECL, NULL_TREE, type_info_ptr_type),
	    NULL);

  /* Base class internal helper. Pointer to base type, offset to base,
     flags.  */
  {
    tree field, fields;

    field = build_decl (BUILTINS_LOCATION,
			FIELD_DECL, NULL_TREE, type_info_ptr_type);
    fields = field;

    field = build_decl (BUILTINS_LOCATION,
			FIELD_DECL, NULL_TREE, integer_types[itk_long]);
<<<<<<< HEAD
    TREE_CHAIN (field) = fields;
=======
    DECL_CHAIN (field) = fields;
>>>>>>> 03d20231
    fields = field;

    ti = VEC_index (tinfo_s, tinfo_descs, TK_BASE_TYPE);

    ti->type = make_class_type (RECORD_TYPE);
    ti->vtable = NULL_TREE;
    ti->name = NULL_TREE;
    finish_builtin_struct (ti->type, "__base_class_type_info_pseudo",
			   fields, NULL_TREE);
  }

  /* Pointer type_info. Adds two fields, qualification mask
     and pointer to the pointed to type.  This is really a descendant of
     __pbase_type_info.  */
  create_pseudo_type_info (TK_POINTER_TYPE, "__pointer_type_info",
       build_decl (BUILTINS_LOCATION, 
		   FIELD_DECL, NULL_TREE, integer_type_node),
       build_decl (BUILTINS_LOCATION,
		   FIELD_DECL, NULL_TREE, type_info_ptr_type),
       NULL);

  /* Pointer to member data type_info.  Add qualifications flags,
     pointer to the member's type info and pointer to the class.
     This is really a descendant of __pbase_type_info.  */
  create_pseudo_type_info (TK_POINTER_MEMBER_TYPE,
       "__pointer_to_member_type_info",
	build_decl (BUILTINS_LOCATION,
		    FIELD_DECL, NULL_TREE, integer_type_node),
	build_decl (BUILTINS_LOCATION,
		    FIELD_DECL, NULL_TREE, type_info_ptr_type),
	build_decl (BUILTINS_LOCATION,
		    FIELD_DECL, NULL_TREE, type_info_ptr_type),
	NULL);

  pop_abi_namespace ();
}

/* Emit the type_info descriptors which are guaranteed to be in the runtime
   support.  Generating them here guarantees consistency with the other
   structures.  We use the following heuristic to determine when the runtime
   is being generated.  If std::__fundamental_type_info is defined, and its
   destructor is defined, then the runtime is being built.  */

void
emit_support_tinfos (void)
{
  /* Dummy static variable so we can put nullptr in the array; it will be
     set before we actually start to walk the array.  */
  static tree *const fundamentals[] =
  {
    &void_type_node,
    &boolean_type_node,
    &wchar_type_node, &char16_type_node, &char32_type_node,
    &char_type_node, &signed_char_type_node, &unsigned_char_type_node,
    &short_integer_type_node, &short_unsigned_type_node,
    &integer_type_node, &unsigned_type_node,
    &long_integer_type_node, &long_unsigned_type_node,
    &long_long_integer_type_node, &long_long_unsigned_type_node,
    &int128_integer_type_node, &int128_unsigned_type_node,
    &float_type_node, &double_type_node, &long_double_type_node,
    &dfloat32_type_node, &dfloat64_type_node, &dfloat128_type_node,
    &nullptr_type_node,
    0
  };
  int ix;
  tree bltn_type, dtor;

  push_abi_namespace ();
  bltn_type = xref_tag (class_type,
			get_identifier ("__fundamental_type_info"),
			/*tag_scope=*/ts_current, false);
  pop_abi_namespace ();
  if (!COMPLETE_TYPE_P (bltn_type))
    return;
  dtor = CLASSTYPE_DESTRUCTORS (bltn_type);
  if (!dtor || DECL_EXTERNAL (dtor))
    return;
  doing_runtime = 1;
  for (ix = 0; fundamentals[ix]; ix++)
    {
      tree bltn = *fundamentals[ix];
      tree types[3];
      int i;

      if (bltn == NULL_TREE)
	continue;
      types[0] = bltn;
      types[1] = build_pointer_type (bltn);
      types[2] = build_pointer_type (cp_build_qualified_type (bltn,
							      TYPE_QUAL_CONST));

      for (i = 0; i < 3; ++i)
	{
	  tree tinfo;

	  tinfo = get_tinfo_decl (types[i]);
	  TREE_USED (tinfo) = 1;
	  mark_needed (tinfo);
	  /* The C++ ABI requires that these objects be COMDAT.  But,
	     On systems without weak symbols, initialized COMDAT
	     objects are emitted with internal linkage.  (See
	     comdat_linkage for details.)  Since we want these objects
	     to have external linkage so that copies do not have to be
	     emitted in code outside the runtime library, we make them
	     non-COMDAT here.  

	     It might also not be necessary to follow this detail of the
	     ABI.  */
	  if (!flag_weak || ! targetm.cxx.library_rtti_comdat ())
	    {
	      gcc_assert (TREE_PUBLIC (tinfo) && !DECL_COMDAT (tinfo));
	      DECL_INTERFACE_KNOWN (tinfo) = 1;
	    }
	}
    }
}

/* Finish a type info decl. DECL_PTR is a pointer to an unemitted
   tinfo decl.  Determine whether it needs emitting, and if so
   generate the initializer.  */

bool
emit_tinfo_decl (tree decl)
{
  tree type = TREE_TYPE (DECL_NAME (decl));
  int in_library = typeinfo_in_lib_p (type);

  gcc_assert (DECL_TINFO_P (decl));

  if (in_library)
    {
      if (doing_runtime)
	DECL_EXTERNAL (decl) = 0;
      else
	{
	  /* If we're not in the runtime, then DECL (which is already
	     DECL_EXTERNAL) will not be defined here.  */
	  DECL_INTERFACE_KNOWN (decl) = 1;
	  return false;
	}
    }
  else if (involves_incomplete_p (type))
    {
      if (!decl_needed_p (decl))
	return false;
      /* If TYPE involves an incomplete class type, then the typeinfo
	 object will be emitted with internal linkage.  There is no
	 way to know whether or not types are incomplete until the end
	 of the compilation, so this determination must be deferred
	 until this point.  */
      TREE_PUBLIC (decl) = 0;
      DECL_EXTERNAL (decl) = 0;
      DECL_INTERFACE_KNOWN (decl) = 1;
    }

  import_export_decl (decl);
  if (DECL_NOT_REALLY_EXTERN (decl) && decl_needed_p (decl))
    {
      tree init;

      DECL_EXTERNAL (decl) = 0;
      init = get_pseudo_ti_init (type, get_pseudo_ti_index (type));
      DECL_INITIAL (decl) = init;
      mark_used (decl);
      cp_finish_decl (decl, init, false, NULL_TREE, 0);
      return true;
    }
  else
    return false;
}

#include "gt-cp-rtti.h"<|MERGE_RESOLUTION|>--- conflicted
+++ resolved
@@ -1,10 +1,6 @@
 /* RunTime Type Identification
    Copyright (C) 1995, 1996, 1997, 1998, 1999, 2000, 2001, 2002, 2003, 2004,
-<<<<<<< HEAD
-   2005, 2006, 2007, 2008, 2009
-=======
    2005, 2006, 2007, 2008, 2009, 2010
->>>>>>> 03d20231
    Free Software Foundation, Inc.
    Mostly written by Jason Merrill (jason@cygnus.com).
 
@@ -1026,7 +1022,6 @@
   va_list extra_inits;
   unsigned i;
   VEC(constructor_elt,gc) *v = VEC_alloc (constructor_elt, gc, n+1);
-<<<<<<< HEAD
 
   CONSTRUCTOR_APPEND_ELT (v, NULL_TREE, init);
   va_start (extra_inits, n);
@@ -1034,15 +1029,6 @@
     CONSTRUCTOR_APPEND_ELT (v, NULL_TREE, va_arg (extra_inits, tree));
   va_end (extra_inits);
 
-=======
-
-  CONSTRUCTOR_APPEND_ELT (v, NULL_TREE, init);
-  va_start (extra_inits, n);
-  for (i = 0; i < n; i++)
-    CONSTRUCTOR_APPEND_ELT (v, NULL_TREE, va_arg (extra_inits, tree));
-  va_end (extra_inits);
-
->>>>>>> 03d20231
   init = build_constructor (init_list_type_node, v);
   TREE_CONSTANT (init) = 1;
   TREE_STATIC (init) = 1;
@@ -1072,13 +1058,7 @@
       return true;
 
     case LANG_TYPE:
-<<<<<<< HEAD
-      if (NULLPTR_TYPE_P (type))
-	return true;
-      /* else fall through.  */
-=======
       /* fall through.  */
->>>>>>> 03d20231
 
     default:
       return false;
@@ -1396,11 +1376,7 @@
 
     field = build_decl (BUILTINS_LOCATION,
 			FIELD_DECL, NULL_TREE, const_string_type_node);
-<<<<<<< HEAD
-    TREE_CHAIN (field) = fields;
-=======
     DECL_CHAIN (field) = fields;
->>>>>>> 03d20231
     fields = field;
 
     ti = VEC_index (tinfo_s, tinfo_descs, TK_TYPE_INFO_TYPE);
@@ -1440,11 +1416,7 @@
 
     field = build_decl (BUILTINS_LOCATION,
 			FIELD_DECL, NULL_TREE, integer_types[itk_long]);
-<<<<<<< HEAD
-    TREE_CHAIN (field) = fields;
-=======
     DECL_CHAIN (field) = fields;
->>>>>>> 03d20231
     fields = field;
 
     ti = VEC_index (tinfo_s, tinfo_descs, TK_BASE_TYPE);
