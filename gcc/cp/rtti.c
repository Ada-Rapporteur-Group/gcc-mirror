/* RunTime Type Identification
   Copyright (C) 1995, 1996, 1997, 1998, 1999, 2000, 2001, 2002, 2003, 2004,
<<<<<<< HEAD
   2005, 2006, 2007, 2008, 2009
=======
   2005, 2006, 2007, 2008, 2009, 2010
>>>>>>> 3082eeb7
   Free Software Foundation, Inc.
   Mostly written by Jason Merrill (jason@cygnus.com).

This file is part of GCC.

GCC is free software; you can redistribute it and/or modify
it under the terms of the GNU General Public License as published by
the Free Software Foundation; either version 3, or (at your option)
any later version.

GCC is distributed in the hope that it will be useful,
but WITHOUT ANY WARRANTY; without even the implied warranty of
MERCHANTABILITY or FITNESS FOR A PARTICULAR PURPOSE.  See the
GNU General Public License for more details.

You should have received a copy of the GNU General Public License
along with GCC; see the file COPYING3.  If not see
<http://www.gnu.org/licenses/>.  */

#include "config.h"
#include "system.h"
#include "intl.h"
#include "coretypes.h"
#include "tm.h"
#include "tree.h"
#include "cp-tree.h"
#include "flags.h"
#include "output.h"
#include "convert.h"
#include "target.h"
#include "c-family/c-pragma.h"

/* C++ returns type information to the user in struct type_info
   objects. We also use type information to implement dynamic_cast and
   exception handlers. Type information for a particular type is
   indicated with an ABI defined structure derived from type_info.
   This would all be very straight forward, but for the fact that the
   runtime library provides the definitions of the type_info structure
   and the ABI defined derived classes. We cannot build declarations
   of them directly in the compiler, but we need to layout objects of
   their type.  Somewhere we have to lie.

   We define layout compatible POD-structs with compiler-defined names
   and generate the appropriate initializations for them (complete
   with explicit mention of their vtable). When we have to provide a
   type_info to the user we reinterpret_cast the internal compiler
   type to type_info.  A well formed program can only explicitly refer
   to the type_infos of complete types (& cv void).  However, we chain
   pointer type_infos to the pointed-to-type, and that can be
   incomplete.  We only need the addresses of such incomplete
   type_info objects for static initialization.

   The type information VAR_DECL of a type is held on the
   IDENTIFIER_GLOBAL_VALUE of the type's mangled name. That VAR_DECL
   will be the internal type.  It will usually have the correct
   internal type reflecting the kind of type it represents (pointer,
   array, function, class, inherited class, etc).  When the type it
   represents is incomplete, it will have the internal type
   corresponding to type_info.  That will only happen at the end of
   translation, when we are emitting the type info objects.  */

/* Auxiliary data we hold for each type_info derived object we need.  */
typedef struct GTY (()) tinfo_s {
  tree type;  /* The RECORD_TYPE for this type_info object */

  tree vtable; /* The VAR_DECL of the vtable.  Only filled at end of
		  translation.  */

  tree name;  /* IDENTIFIER_NODE for the ABI specified name of
		 the type_info derived type.  */
} tinfo_s;

DEF_VEC_O(tinfo_s);
DEF_VEC_ALLOC_O(tinfo_s,gc);

typedef enum tinfo_kind
{
  TK_TYPE_INFO_TYPE,    /* abi::__type_info_pseudo */
  TK_BASE_TYPE,		/* abi::__base_class_type_info */
  TK_BUILTIN_TYPE,	/* abi::__fundamental_type_info */
  TK_ARRAY_TYPE,	/* abi::__array_type_info */
  TK_FUNCTION_TYPE,	/* abi::__function_type_info */
  TK_ENUMERAL_TYPE,	/* abi::__enum_type_info */
  TK_POINTER_TYPE,	/* abi::__pointer_type_info */
  TK_POINTER_MEMBER_TYPE, /* abi::__pointer_to_member_type_info */
  TK_CLASS_TYPE,	/* abi::__class_type_info */
  TK_SI_CLASS_TYPE,	/* abi::__si_class_type_info */
  TK_FIXED		/* end of fixed descriptors. */
  /* ...		   abi::__vmi_type_info<I> */
} tinfo_kind;

/* A vector of all tinfo decls that haven't yet been emitted.  */
VEC(tree,gc) *unemitted_tinfo_decls;

/* A vector of all type_info derived types we need.  The first few are
   fixed and created early. The remainder are for multiple inheritance
   and are generated as needed. */
static GTY (()) VEC(tinfo_s,gc) *tinfo_descs;

static tree ifnonnull (tree, tree);
static tree tinfo_name (tree, bool);
static tree build_dynamic_cast_1 (tree, tree, tsubst_flags_t);
static tree throw_bad_cast (void);
static tree throw_bad_typeid (void);
static tree get_tinfo_decl_dynamic (tree);
static tree get_tinfo_ptr (tree);
static bool typeid_ok_p (void);
static int qualifier_flags (tree);
static bool target_incomplete_p (tree);
static tree tinfo_base_init (tinfo_s *, tree);
static tree generic_initializer (tinfo_s *, tree);
static tree ptr_initializer (tinfo_s *, tree);
static tree ptm_initializer (tinfo_s *, tree);
static tree class_initializer (tinfo_s *, tree, unsigned, ...);
static void create_pseudo_type_info (int, const char *, ...);
static tree get_pseudo_ti_init (tree, unsigned);
static unsigned get_pseudo_ti_index (tree);
static void create_tinfo_types (void);
static bool typeinfo_in_lib_p (tree);

static int doing_runtime = 0;

static void
push_abi_namespace (void)
{
  push_nested_namespace (abi_node);
  push_visibility ("default", 2);
}

static void
pop_abi_namespace (void)
{
  pop_visibility (2);
  pop_nested_namespace (abi_node);
}

/* Declare language defined type_info type and a pointer to const
   type_info.  This is incomplete here, and will be completed when
   the user #includes <typeinfo>.  There are language defined
   restrictions on what can be done until that is included.  Create
   the internal versions of the ABI types.  */

void
init_rtti_processing (void)
{
  tree type_info_type;

  push_namespace (std_identifier);
  type_info_type = xref_tag (class_type, get_identifier ("type_info"),
			     /*tag_scope=*/ts_current, false);
  pop_namespace ();
  const_type_info_type_node
    = cp_build_qualified_type (type_info_type, TYPE_QUAL_CONST);
  type_info_ptr_type = build_pointer_type (const_type_info_type_node);

  unemitted_tinfo_decls = VEC_alloc (tree, gc, 124);

  create_tinfo_types ();
}

/* Given the expression EXP of type `class *', return the head of the
   object pointed to by EXP with type cv void*, if the class has any
   virtual functions (TYPE_POLYMORPHIC_P), else just return the
   expression.  */

tree
build_headof (tree exp)
{
  tree type = TREE_TYPE (exp);
  tree offset;
  tree index;

  gcc_assert (TREE_CODE (type) == POINTER_TYPE);
  type = TREE_TYPE (type);

  if (!TYPE_POLYMORPHIC_P (type))
    return exp;

  /* We use this a couple of times below, protect it.  */
  exp = save_expr (exp);

  /* The offset-to-top field is at index -2 from the vptr.  */
  index = build_int_cst (NULL_TREE,
			 -2 * TARGET_VTABLE_DATA_ENTRY_DISTANCE);

  offset = build_vtbl_ref (cp_build_indirect_ref (exp, RO_NULL, 
                                                  tf_warning_or_error), 
                           index);

  type = cp_build_qualified_type (ptr_type_node,
				  cp_type_quals (TREE_TYPE (exp)));
  return fold_build_pointer_plus (exp, offset);
}

/* Get a bad_cast node for the program to throw...

   See libstdc++/exception.cc for __throw_bad_cast */

static tree
throw_bad_cast (void)
{
  tree fn = get_identifier ("__cxa_bad_cast");
  if (!get_global_value_if_present (fn, &fn))
    fn = push_throw_library_fn (fn, build_function_type_list (ptr_type_node,
							      NULL_TREE));

  return build_cxx_call (fn, 0, NULL);
}

/* Return an expression for "__cxa_bad_typeid()".  The expression
   returned is an lvalue of type "const std::type_info".  */

static tree
throw_bad_typeid (void)
{
  tree fn = get_identifier ("__cxa_bad_typeid");
  if (!get_global_value_if_present (fn, &fn))
    {
      tree t;

      t = build_reference_type (const_type_info_type_node);
      t = build_function_type_list (t, NULL_TREE);
      fn = push_throw_library_fn (fn, t);
    }

  return build_cxx_call (fn, 0, NULL);
}

/* Return an lvalue expression whose type is "const std::type_info"
   and whose value indicates the type of the expression EXP.  If EXP
   is a reference to a polymorphic class, return the dynamic type;
   otherwise return the static type of the expression.  */

static tree
get_tinfo_decl_dynamic (tree exp)
{
  tree type;
  tree t;

  if (error_operand_p (exp))
    return error_mark_node;

  exp = resolve_nondeduced_context (exp);

  /* peel back references, so they match.  */
  type = non_reference (TREE_TYPE (exp));

  /* Peel off cv qualifiers.  */
  type = TYPE_MAIN_VARIANT (type);

  /* For UNKNOWN_TYPEs call complete_type_or_else to get diagnostics.  */
  if (CLASS_TYPE_P (type) || type == unknown_type_node
      || type == init_list_type_node)
    type = complete_type_or_else (type, exp);

  if (!type)
    return error_mark_node;

  /* If exp is a reference to polymorphic type, get the real type_info.  */
  if (TYPE_POLYMORPHIC_P (type) && ! resolves_to_fixed_type_p (exp, 0))
    {
      /* build reference to type_info from vtable.  */
      tree index;

      /* The RTTI information is at index -1.  */
      index = build_int_cst (NULL_TREE,
			     -1 * TARGET_VTABLE_DATA_ENTRY_DISTANCE);
      t = build_vtbl_ref (exp, index);
      t = convert (type_info_ptr_type, t);
    }
  else
    /* Otherwise return the type_info for the static type of the expr.  */
    t = get_tinfo_ptr (TYPE_MAIN_VARIANT (type));

  return cp_build_indirect_ref (t, RO_NULL, tf_warning_or_error);
}

static bool
typeid_ok_p (void)
{
  tree pseudo_type_info, type_info_type;

  if (! flag_rtti)
    {
      error ("cannot use typeid with -fno-rtti");
      return false;
    }

  if (!COMPLETE_TYPE_P (const_type_info_type_node))
    {
      error ("must #include <typeinfo> before using typeid");
      return false;
    }

  pseudo_type_info
    = VEC_index (tinfo_s, tinfo_descs, TK_TYPE_INFO_TYPE)->type;
  type_info_type = TYPE_MAIN_VARIANT (const_type_info_type_node);

  /* Make sure abi::__type_info_pseudo has the same alias set
     as std::type_info.  */
  if (! TYPE_ALIAS_SET_KNOWN_P (pseudo_type_info))
    TYPE_ALIAS_SET (pseudo_type_info) = get_alias_set (type_info_type);
  else
    gcc_assert (TYPE_ALIAS_SET (pseudo_type_info)
		== get_alias_set (type_info_type));

  return true;
}

/* Return an expression for "typeid(EXP)".  The expression returned is
   an lvalue of type "const std::type_info".  */

tree
build_typeid (tree exp)
{
  tree cond = NULL_TREE, initial_expr = exp;
  int nonnull = 0;

  if (exp == error_mark_node || !typeid_ok_p ())
    return error_mark_node;

  if (processing_template_decl)
    return build_min (TYPEID_EXPR, const_type_info_type_node, exp);

  /* FIXME when integrating with c_fully_fold, mark
     resolves_to_fixed_type_p case as a non-constant expression.  */
  if (TREE_CODE (exp) == INDIRECT_REF
      && TREE_CODE (TREE_TYPE (TREE_OPERAND (exp, 0))) == POINTER_TYPE
      && TYPE_POLYMORPHIC_P (TREE_TYPE (exp))
      && ! resolves_to_fixed_type_p (exp, &nonnull)
      && ! nonnull)
    {
      /* So we need to look into the vtable of the type of exp.
         This is an lvalue use of expr then.  */
      exp = mark_lvalue_use (exp);
      exp = stabilize_reference (exp);
      cond = cp_convert (boolean_type_node, TREE_OPERAND (exp, 0));
    }

  exp = get_tinfo_decl_dynamic (exp);

  if (exp == error_mark_node)
    return error_mark_node;

  if (cond)
    {
      tree bad = throw_bad_typeid ();

      exp = build3 (COND_EXPR, TREE_TYPE (exp), cond, exp, bad);
    }
  else
    mark_type_use (initial_expr);

  return exp;
}

/* Generate the NTBS name of a type.  If MARK_PRIVATE, put a '*' in front so that
   comparisons will be done by pointer rather than string comparison.  */
static tree
tinfo_name (tree type, bool mark_private)
{
  const char *name;
  int length;
  tree name_string;

  name = mangle_type_string (type);
  length = strlen (name);

  if (mark_private)
    {
      /* Inject '*' at beginning of name to force pointer comparison.  */
      char* buf = (char*) XALLOCAVEC (char, length + 2);
      buf[0] = '*';
      memcpy (buf + 1, name, length + 1);
      name_string = build_string (length + 2, buf);
    }
  else
    name_string = build_string (length + 1, name);

  return fix_string_type (name_string);
}

/* Return a VAR_DECL for the internal ABI defined type_info object for
   TYPE. You must arrange that the decl is mark_used, if actually use
   it --- decls in vtables are only used if the vtable is output.  */

tree
get_tinfo_decl (tree type)
{
  tree name;
  tree d;

  if (variably_modified_type_p (type, /*fn=*/NULL_TREE))
    {
      error ("cannot create type information for type %qT because "
	     "it involves types of variable size",
	     type);
      return error_mark_node;
    }

  if (TREE_CODE (type) == METHOD_TYPE)
    type = build_function_type (TREE_TYPE (type),
				TREE_CHAIN (TYPE_ARG_TYPES (type)));

  type = complete_type (type);

  /* For a class type, the variable is cached in the type node
     itself.  */
  if (CLASS_TYPE_P (type))
    {
      d = CLASSTYPE_TYPEINFO_VAR (TYPE_MAIN_VARIANT (type));
      if (d)
	return d;
    }

  name = mangle_typeinfo_for_type (type);

  d = IDENTIFIER_GLOBAL_VALUE (name);
  if (!d)
    {
      int ix = get_pseudo_ti_index (type);
      tinfo_s *ti = VEC_index (tinfo_s, tinfo_descs, ix);

      d = build_lang_decl (VAR_DECL, name, ti->type);
      SET_DECL_ASSEMBLER_NAME (d, name);
      /* Remember the type it is for.  */
      TREE_TYPE (name) = type;
      DECL_TINFO_P (d) = 1;
      DECL_ARTIFICIAL (d) = 1;
      DECL_IGNORED_P (d) = 1;
      TREE_READONLY (d) = 1;
      TREE_STATIC (d) = 1;
      /* Mark the variable as undefined -- but remember that we can
	 define it later if we need to do so.  */
      DECL_EXTERNAL (d) = 1;
      DECL_NOT_REALLY_EXTERN (d) = 1;
      set_linkage_according_to_type (type, d);

      d = pushdecl_top_level_and_finish (d, NULL_TREE);
      if (CLASS_TYPE_P (type))
	CLASSTYPE_TYPEINFO_VAR (TYPE_MAIN_VARIANT (type)) = d;

      /* Add decl to the global array of tinfo decls.  */
      VEC_safe_push (tree, gc, unemitted_tinfo_decls, d);
    }

  return d;
}

/* Return a pointer to a type_info object describing TYPE, suitably
   cast to the language defined type.  */

static tree
get_tinfo_ptr (tree type)
{
  tree decl = get_tinfo_decl (type);

  mark_used (decl);
  return build_nop (type_info_ptr_type,
		    build_address (decl));
}

/* Return the type_info object for TYPE.  */

tree
get_typeid (tree type)
{
  if (type == error_mark_node || !typeid_ok_p ())
    return error_mark_node;

  if (processing_template_decl)
    return build_min (TYPEID_EXPR, const_type_info_type_node, type);

  /* If the type of the type-id is a reference type, the result of the
     typeid expression refers to a type_info object representing the
     referenced type.  */
  type = non_reference (type);

  /* The top-level cv-qualifiers of the lvalue expression or the type-id
     that is the operand of typeid are always ignored.  */
  type = TYPE_MAIN_VARIANT (type);

  /* For UNKNOWN_TYPEs call complete_type_or_else to get diagnostics.  */
  if (CLASS_TYPE_P (type) || type == unknown_type_node
      || type == init_list_type_node)
    type = complete_type_or_else (type, NULL_TREE);

  if (!type)
    return error_mark_node;

  return cp_build_indirect_ref (get_tinfo_ptr (type), RO_NULL, 
                                tf_warning_or_error);
}

/* Check whether TEST is null before returning RESULT.  If TEST is used in
   RESULT, it must have previously had a save_expr applied to it.  */

static tree
ifnonnull (tree test, tree result)
{
  return build3 (COND_EXPR, TREE_TYPE (result),
		 build2 (EQ_EXPR, boolean_type_node, test,
			 cp_convert (TREE_TYPE (test), integer_zero_node)),
		 cp_convert (TREE_TYPE (result), integer_zero_node),
		 result);
}

/* Execute a dynamic cast, as described in section 5.2.6 of the 9/93 working
   paper.  */

static tree
build_dynamic_cast_1 (tree type, tree expr, tsubst_flags_t complain)
{
  enum tree_code tc = TREE_CODE (type);
  tree exprtype = TREE_TYPE (expr);
  tree dcast_fn;
  tree old_expr = expr;
  const char *errstr = NULL;

  /* Save casted types in the function's used types hash table.  */
  used_types_insert (type);

  /* T shall be a pointer or reference to a complete class type, or
     `pointer to cv void''.  */
  switch (tc)
    {
    case POINTER_TYPE:
      if (TREE_CODE (TREE_TYPE (type)) == VOID_TYPE)
	break;
      /* Fall through.  */
    case REFERENCE_TYPE:
      if (! MAYBE_CLASS_TYPE_P (TREE_TYPE (type)))
	{
	  errstr = _("target is not pointer or reference to class");
	  goto fail;
	}
      if (!COMPLETE_TYPE_P (complete_type (TREE_TYPE (type))))
	{
	  errstr = _("target is not pointer or reference to complete type");
	  goto fail;
	}
      break;

    default:
      errstr = _("target is not pointer or reference");
      goto fail;
    }

  if (tc == POINTER_TYPE)
    {
      /* If T is a pointer type, v shall be an rvalue of a pointer to
	 complete class type, and the result is an rvalue of type T.  */

      expr = mark_rvalue_use (expr);

      if (TREE_CODE (exprtype) != POINTER_TYPE)
	{
	  errstr = _("source is not a pointer");
	  goto fail;
	}
      if (! MAYBE_CLASS_TYPE_P (TREE_TYPE (exprtype)))
	{
	  errstr = _("source is not a pointer to class");
	  goto fail;
	}
      if (!COMPLETE_TYPE_P (complete_type (TREE_TYPE (exprtype))))
	{
	  errstr = _("source is a pointer to incomplete type");
	  goto fail;
	}
    }
  else
    {
      expr = mark_lvalue_use (expr);

      exprtype = build_reference_type (exprtype);

      /* T is a reference type, v shall be an lvalue of a complete class
	 type, and the result is an lvalue of the type referred to by T.  */

      if (! MAYBE_CLASS_TYPE_P (TREE_TYPE (exprtype)))
	{
	  errstr = _("source is not of class type");
	  goto fail;
	}
      if (!COMPLETE_TYPE_P (complete_type (TREE_TYPE (exprtype))))
	{
	  errstr = _("source is of incomplete class type");
	  goto fail;
	}

      /* Apply trivial conversion T -> T& for dereferenced ptrs.  */
      expr = convert_to_reference (exprtype, expr, CONV_IMPLICIT,
				   LOOKUP_NORMAL, NULL_TREE);
    }

  /* The dynamic_cast operator shall not cast away constness.  */
  if (!at_least_as_qualified_p (TREE_TYPE (type),
				TREE_TYPE (exprtype)))
    {
      errstr = _("conversion casts away constness");
      goto fail;
    }

  /* If *type is an unambiguous accessible base class of *exprtype,
     convert statically.  */
  {
    tree binfo;

    binfo = lookup_base (TREE_TYPE (exprtype), TREE_TYPE (type),
			 ba_check, NULL);

    if (binfo)
      {
	expr = build_base_path (PLUS_EXPR, convert_from_reference (expr),
				binfo, 0);
	if (TREE_CODE (exprtype) == POINTER_TYPE)
	  expr = rvalue (expr);
	return expr;
      }
  }

  /* Otherwise *exprtype must be a polymorphic class (have a vtbl).  */
  if (TYPE_POLYMORPHIC_P (TREE_TYPE (exprtype)))
    {
      tree expr1;
      /* if TYPE is `void *', return pointer to complete object.  */
      if (tc == POINTER_TYPE && VOID_TYPE_P (TREE_TYPE (type)))
	{
	  /* if b is an object, dynamic_cast<void *>(&b) == (void *)&b.  */
	  if (TREE_CODE (expr) == ADDR_EXPR
	      && TREE_CODE (TREE_OPERAND (expr, 0)) == VAR_DECL
	      && TREE_CODE (TREE_TYPE (TREE_OPERAND (expr, 0))) == RECORD_TYPE)
	    return build1 (NOP_EXPR, type, expr);

	  /* Since expr is used twice below, save it.  */
	  expr = save_expr (expr);

	  expr1 = build_headof (expr);
	  if (TREE_TYPE (expr1) != type)
	    expr1 = build1 (NOP_EXPR, type, expr1);
	  return ifnonnull (expr, expr1);
	}
      else
	{
	  tree retval;
	  tree result, td2, td3;
	  tree elems[4];
	  tree static_type, target_type, boff;

	  /* If we got here, we can't convert statically.  Therefore,
	     dynamic_cast<D&>(b) (b an object) cannot succeed.  */
	  if (tc == REFERENCE_TYPE)
	    {
	      if (TREE_CODE (old_expr) == VAR_DECL
		  && TREE_CODE (TREE_TYPE (old_expr)) == RECORD_TYPE)
		{
		  tree expr = throw_bad_cast ();
                  if (complain & tf_warning)
                    warning (0, "dynamic_cast of %q#D to %q#T can never succeed",
                             old_expr, type);
		  /* Bash it to the expected type.  */
		  TREE_TYPE (expr) = type;
		  return expr;
		}
	    }
	  /* Ditto for dynamic_cast<D*>(&b).  */
	  else if (TREE_CODE (expr) == ADDR_EXPR)
	    {
	      tree op = TREE_OPERAND (expr, 0);
	      if (TREE_CODE (op) == VAR_DECL
		  && TREE_CODE (TREE_TYPE (op)) == RECORD_TYPE)
		{
                  if (complain & tf_warning)
                    warning (0, "dynamic_cast of %q#D to %q#T can never succeed",
                             op, type);
		  retval = build_int_cst (type, 0);
		  return retval;
		}
	    }

	  /* Use of dynamic_cast when -fno-rtti is prohibited.  */
	  if (!flag_rtti)
	    {
              if (complain & tf_error)
                error ("%<dynamic_cast%> not permitted with -fno-rtti");
	      return error_mark_node;
	    }

	  target_type = TYPE_MAIN_VARIANT (TREE_TYPE (type));
	  static_type = TYPE_MAIN_VARIANT (TREE_TYPE (exprtype));
	  td2 = get_tinfo_decl (target_type);
	  mark_used (td2);
	  td2 = cp_build_addr_expr (td2, complain);
	  td3 = get_tinfo_decl (static_type);
	  mark_used (td3);
	  td3 = cp_build_addr_expr (td3, complain);

	  /* Determine how T and V are related.  */
	  boff = dcast_base_hint (static_type, target_type);

	  /* Since expr is used twice below, save it.  */
	  expr = save_expr (expr);

	  expr1 = expr;
	  if (tc == REFERENCE_TYPE)
	    expr1 = cp_build_addr_expr (expr1, complain);

	  elems[0] = expr1;
	  elems[1] = td3;
	  elems[2] = td2;
	  elems[3] = boff;

	  dcast_fn = dynamic_cast_node;
	  if (!dcast_fn)
	    {
	      tree tmp;
	      tree tinfo_ptr;
	      const char *name;

	      push_abi_namespace ();
	      tinfo_ptr = xref_tag (class_type,
				    get_identifier ("__class_type_info"),
				    /*tag_scope=*/ts_current, false);

	      tinfo_ptr = build_pointer_type
		(cp_build_qualified_type
		 (tinfo_ptr, TYPE_QUAL_CONST));
	      name = "__dynamic_cast";
	      tmp = build_function_type_list (ptr_type_node,
					      const_ptr_type_node,
					      tinfo_ptr, tinfo_ptr,
					      ptrdiff_type_node, NULL_TREE);
	      dcast_fn = build_library_fn_ptr (name, tmp);
	      DECL_PURE_P (dcast_fn) = 1;
	      pop_abi_namespace ();
	      dynamic_cast_node = dcast_fn;
	    }
	  result = build_cxx_call (dcast_fn, 4, elems);

	  if (tc == REFERENCE_TYPE)
	    {
	      tree bad = throw_bad_cast ();
	      tree neq;

	      result = save_expr (result);
	      neq = c_common_truthvalue_conversion (input_location, result);
	      return cp_convert (type,
				 build3 (COND_EXPR, TREE_TYPE (result),
					 neq, result, bad));
	    }

	  /* Now back to the type we want from a void*.  */
	  result = cp_convert (type, result);
	  return ifnonnull (expr, result);
	}
    }
  else
    errstr = _("source type is not polymorphic");

 fail:
  if (complain & tf_error)
    error ("cannot dynamic_cast %qE (of type %q#T) to type %q#T (%s)",
           expr, exprtype, type, errstr);
  return error_mark_node;
}

tree
build_dynamic_cast (tree type, tree expr, tsubst_flags_t complain)
{
  if (type == error_mark_node || expr == error_mark_node)
    return error_mark_node;

  if (processing_template_decl)
    {
      expr = build_min (DYNAMIC_CAST_EXPR, type, expr);
      TREE_SIDE_EFFECTS (expr) = 1;
      return convert_from_reference (expr);
    }

  return convert_from_reference (build_dynamic_cast_1 (type, expr, complain));
}

/* Return the runtime bit mask encoding the qualifiers of TYPE.  */

static int
qualifier_flags (tree type)
{
  int flags = 0;
  int quals = cp_type_quals (type);

  if (quals & TYPE_QUAL_CONST)
    flags |= 1;
  if (quals & TYPE_QUAL_VOLATILE)
    flags |= 2;
  if (quals & TYPE_QUAL_RESTRICT)
    flags |= 4;
  return flags;
}

/* Return true, if the pointer chain TYPE ends at an incomplete type, or
   contains a pointer to member of an incomplete class.  */

static bool
target_incomplete_p (tree type)
{
  while (true)
    if (TYPE_PTRMEM_P (type))
      {
	if (!COMPLETE_TYPE_P (TYPE_PTRMEM_CLASS_TYPE (type)))
	  return true;
	type = TYPE_PTRMEM_POINTED_TO_TYPE (type);
      }
    else if (TREE_CODE (type) == POINTER_TYPE)
      type = TREE_TYPE (type);
    else
      return !COMPLETE_OR_VOID_TYPE_P (type);
}

/* Returns true if TYPE involves an incomplete class type; in that
   case, typeinfo variables for TYPE should be emitted with internal
   linkage.  */

static bool
involves_incomplete_p (tree type)
{
  switch (TREE_CODE (type))
    {
    case POINTER_TYPE:
      return target_incomplete_p (TREE_TYPE (type));

    case OFFSET_TYPE:
    ptrmem:
      return
	(target_incomplete_p (TYPE_PTRMEM_POINTED_TO_TYPE (type))
	 || !COMPLETE_TYPE_P (TYPE_PTRMEM_CLASS_TYPE (type)));

    case RECORD_TYPE:
      if (TYPE_PTRMEMFUNC_P (type))
	goto ptrmem;
      /* Fall through.  */
    case UNION_TYPE:
      if (!COMPLETE_TYPE_P (type))
	return true;

    default:
      /* All other types do not involve incomplete class types.  */
      return false;
    }
}

/* Return a CONSTRUCTOR for the common part of the type_info objects. This
   is the vtable pointer and NTBS name.  The NTBS name is emitted as a
   comdat const char array, so it becomes a unique key for the type. Generate
   and emit that VAR_DECL here.  (We can't always emit the type_info itself
   as comdat, because of pointers to incomplete.) */

static tree
tinfo_base_init (tinfo_s *ti, tree target)
{
  tree init;
  tree name_decl;
  tree vtable_ptr;
  VEC(constructor_elt,gc) *v;

  {
    tree name_name, name_string;

    /* Generate the NTBS array variable.  */
    tree name_type = build_cplus_array_type
		     (cp_build_qualified_type (char_type_node, TYPE_QUAL_CONST),
		     NULL_TREE);

    /* Determine the name of the variable -- and remember with which
       type it is associated.  */
    name_name = mangle_typeinfo_string_for_type (target);
    TREE_TYPE (name_name) = target;

    name_decl = build_lang_decl (VAR_DECL, name_name, name_type);
    SET_DECL_ASSEMBLER_NAME (name_decl, name_name);
    DECL_ARTIFICIAL (name_decl) = 1;
    DECL_IGNORED_P (name_decl) = 1;
    TREE_READONLY (name_decl) = 1;
    TREE_STATIC (name_decl) = 1;
    DECL_EXTERNAL (name_decl) = 0;
    DECL_TINFO_P (name_decl) = 1;
    set_linkage_according_to_type (target, name_decl);
    import_export_decl (name_decl);
    name_string = tinfo_name (target, !TREE_PUBLIC (name_decl));
    DECL_INITIAL (name_decl) = name_string;
    mark_used (name_decl);
    pushdecl_top_level_and_finish (name_decl, name_string);
  }

  vtable_ptr = ti->vtable;
  if (!vtable_ptr)
    {
      tree real_type;
      push_abi_namespace ();
      real_type = xref_tag (class_type, ti->name,
			    /*tag_scope=*/ts_current, false);
      pop_abi_namespace ();

      if (!COMPLETE_TYPE_P (real_type))
	{
	  /* We never saw a definition of this type, so we need to
	     tell the compiler that this is an exported class, as
	     indeed all of the __*_type_info classes are.  */
	  SET_CLASSTYPE_INTERFACE_KNOWN (real_type);
	  CLASSTYPE_INTERFACE_ONLY (real_type) = 1;
	}

      vtable_ptr = get_vtable_decl (real_type, /*complete=*/1);
      vtable_ptr = cp_build_addr_expr (vtable_ptr, tf_warning_or_error);

      /* We need to point into the middle of the vtable.  */
      vtable_ptr = fold_build_pointer_plus
	(vtable_ptr,
	 size_binop (MULT_EXPR,
		     size_int (2 * TARGET_VTABLE_DATA_ENTRY_DISTANCE),
		     TYPE_SIZE_UNIT (vtable_entry_type)));

      ti->vtable = vtable_ptr;
    }

  v = VEC_alloc (constructor_elt, gc, 2);
  CONSTRUCTOR_APPEND_ELT (v, NULL_TREE, vtable_ptr);
  CONSTRUCTOR_APPEND_ELT (v, NULL_TREE, decay_conversion (name_decl));

  init = build_constructor (init_list_type_node, v);
  TREE_CONSTANT (init) = 1;
  TREE_STATIC (init) = 1;

  return init;
}

/* Return the CONSTRUCTOR expr for a type_info of TYPE. TI provides the
   information about the particular type_info derivation, which adds no
   additional fields to the type_info base.  */

static tree
generic_initializer (tinfo_s *ti, tree target)
{
  tree init = tinfo_base_init (ti, target);

  init = build_constructor_single (init_list_type_node, NULL_TREE, init);
  TREE_CONSTANT (init) = 1;
  TREE_STATIC (init) = 1;
  return init;
}

/* Return the CONSTRUCTOR expr for a type_info of pointer TYPE.
   TI provides information about the particular type_info derivation,
   which adds target type and qualifier flags members to the type_info base.  */

static tree
ptr_initializer (tinfo_s *ti, tree target)
{
  tree init = tinfo_base_init (ti, target);
  tree to = TREE_TYPE (target);
  int flags = qualifier_flags (to);
  bool incomplete = target_incomplete_p (to);
  VEC(constructor_elt,gc) *v = VEC_alloc (constructor_elt, gc, 3);

  if (incomplete)
    flags |= 8;
  CONSTRUCTOR_APPEND_ELT (v, NULL_TREE, init);
  CONSTRUCTOR_APPEND_ELT (v, NULL_TREE, build_int_cst (NULL_TREE, flags));
  CONSTRUCTOR_APPEND_ELT (v, NULL_TREE,
                          get_tinfo_ptr (TYPE_MAIN_VARIANT (to)));

  init = build_constructor (init_list_type_node, v);
  TREE_CONSTANT (init) = 1;
  TREE_STATIC (init) = 1;
  return init;
}

/* Return the CONSTRUCTOR expr for a type_info of pointer to member data TYPE.
   TI provides information about the particular type_info derivation,
   which adds class, target type and qualifier flags members to the type_info
   base.  */

static tree
ptm_initializer (tinfo_s *ti, tree target)
{
  tree init = tinfo_base_init (ti, target);
  tree to = TYPE_PTRMEM_POINTED_TO_TYPE (target);
  tree klass = TYPE_PTRMEM_CLASS_TYPE (target);
  int flags = qualifier_flags (to);
  bool incomplete = target_incomplete_p (to);
  VEC(constructor_elt,gc) *v = VEC_alloc (constructor_elt, gc, 4);

  if (incomplete)
    flags |= 0x8;
  if (!COMPLETE_TYPE_P (klass))
    flags |= 0x10;
  CONSTRUCTOR_APPEND_ELT (v, NULL_TREE, init);
  CONSTRUCTOR_APPEND_ELT (v, NULL_TREE, build_int_cst (NULL_TREE, flags));
  CONSTRUCTOR_APPEND_ELT (v, NULL_TREE,
                          get_tinfo_ptr (TYPE_MAIN_VARIANT (to)));
  CONSTRUCTOR_APPEND_ELT (v, NULL_TREE, get_tinfo_ptr (klass));

  init = build_constructor (init_list_type_node, v);
  TREE_CONSTANT (init) = 1;
  TREE_STATIC (init) = 1;
  return init;
}

/* Return the CONSTRUCTOR expr for a type_info of class TYPE.
   TI provides information about the particular __class_type_info derivation,
   which adds hint flags and N extra initializers to the type_info base.  */

static tree
class_initializer (tinfo_s *ti, tree target, unsigned n, ...)
{
  tree init = tinfo_base_init (ti, target);
  va_list extra_inits;
  unsigned i;
  VEC(constructor_elt,gc) *v = VEC_alloc (constructor_elt, gc, n+1);

  CONSTRUCTOR_APPEND_ELT (v, NULL_TREE, init);
  va_start (extra_inits, n);
  for (i = 0; i < n; i++)
    CONSTRUCTOR_APPEND_ELT (v, NULL_TREE, va_arg (extra_inits, tree));
  va_end (extra_inits);

  init = build_constructor (init_list_type_node, v);
  TREE_CONSTANT (init) = 1;
  TREE_STATIC (init) = 1;
  return init;
}

/* Returns true if the typeinfo for type should be placed in
   the runtime library.  */

static bool
typeinfo_in_lib_p (tree type)
{
  /* The typeinfo objects for `T*' and `const T*' are in the runtime
     library for simple types T.  */
  if (TREE_CODE (type) == POINTER_TYPE
      && (cp_type_quals (TREE_TYPE (type)) == TYPE_QUAL_CONST
	  || cp_type_quals (TREE_TYPE (type)) == TYPE_UNQUALIFIED))
    type = TREE_TYPE (type);

  switch (TREE_CODE (type))
    {
    case INTEGER_TYPE:
    case BOOLEAN_TYPE:
    case REAL_TYPE:
    case VOID_TYPE:
    case NULLPTR_TYPE:
      return true;

    case LANG_TYPE:
      /* fall through.  */

    default:
      return false;
    }
}

/* Generate the initializer for the type info describing TYPE.  TK_INDEX is
   the index of the descriptor in the tinfo_desc vector. */

static tree
get_pseudo_ti_init (tree type, unsigned tk_index)
{
  tinfo_s *ti = VEC_index (tinfo_s, tinfo_descs, tk_index);

  gcc_assert (at_eof);
  switch (tk_index)
    {
    case TK_POINTER_MEMBER_TYPE:
      return ptm_initializer (ti, type);

    case TK_POINTER_TYPE:
      return ptr_initializer (ti, type);

    case TK_BUILTIN_TYPE:
    case TK_ENUMERAL_TYPE:
    case TK_FUNCTION_TYPE:
    case TK_ARRAY_TYPE:
      return generic_initializer (ti, type);

    case TK_CLASS_TYPE:
      return class_initializer (ti, type, 0);

    case TK_SI_CLASS_TYPE:
      {
	tree base_binfo = BINFO_BASE_BINFO (TYPE_BINFO (type), 0);
	tree tinfo = get_tinfo_ptr (BINFO_TYPE (base_binfo));

	/* get_tinfo_ptr might have reallocated the tinfo_descs vector.  */
	ti = VEC_index (tinfo_s, tinfo_descs, tk_index);
	return class_initializer (ti, type, 1, tinfo);
      }

    default:
      {
	int hint = ((CLASSTYPE_REPEATED_BASE_P (type) << 0)
		    | (CLASSTYPE_DIAMOND_SHAPED_P (type) << 1));
	tree binfo = TYPE_BINFO (type);
	int nbases = BINFO_N_BASE_BINFOS (binfo);
	VEC(tree,gc) *base_accesses = BINFO_BASE_ACCESSES (binfo);
	tree offset_type = integer_types[itk_long];
	tree base_inits = NULL_TREE;
	int ix;
	VEC(constructor_elt,gc) *init_vec = NULL;
	constructor_elt *e;

	gcc_assert (tk_index >= TK_FIXED);

	VEC_safe_grow (constructor_elt, gc, init_vec, nbases);
	/* Generate the base information initializer.  */
	for (ix = nbases; ix--;)
	  {
	    tree base_binfo = BINFO_BASE_BINFO (binfo, ix);
	    tree base_init;
	    int flags = 0;
	    tree tinfo;
	    tree offset;
	    VEC(constructor_elt,gc) *v;

	    if (VEC_index (tree, base_accesses, ix) == access_public_node)
	      flags |= 2;
	    tinfo = get_tinfo_ptr (BINFO_TYPE (base_binfo));
	    if (BINFO_VIRTUAL_P (base_binfo))
	      {
		/* We store the vtable offset at which the virtual
		   base offset can be found.  */
		offset = BINFO_VPTR_FIELD (base_binfo);
		flags |= 1;
	      }
	    else
	      offset = BINFO_OFFSET (base_binfo);

	    /* Combine offset and flags into one field.  */
	    offset = fold_convert (offset_type, offset);
	    offset = fold_build2_loc (input_location,
				  LSHIFT_EXPR, offset_type, offset,
				  build_int_cst (offset_type, 8));
	    offset = fold_build2_loc (input_location,
				  BIT_IOR_EXPR, offset_type, offset,
				  build_int_cst (offset_type, flags));
	    v = VEC_alloc (constructor_elt, gc, 2);
	    CONSTRUCTOR_APPEND_ELT (v, NULL_TREE, tinfo);
	    CONSTRUCTOR_APPEND_ELT (v, NULL_TREE, offset);
	    base_init = build_constructor (init_list_type_node, v);
	    e = VEC_index (constructor_elt, init_vec, ix);
	    e->index = NULL_TREE;
	    e->value = base_init;
	  }
	base_inits = build_constructor (init_list_type_node, init_vec);

	/* get_tinfo_ptr might have reallocated the tinfo_descs vector.  */
	ti = VEC_index (tinfo_s, tinfo_descs, tk_index);
	return class_initializer (ti, type, 3,
				  build_int_cst (NULL_TREE, hint),
				  build_int_cst (NULL_TREE, nbases),
				  base_inits);
      }
    }
}

/* Generate the RECORD_TYPE containing the data layout of a type_info
   derivative as used by the runtime. This layout must be consistent with
   that defined in the runtime support. Also generate the VAR_DECL for the
   type's vtable. We explicitly manage the vtable member, and name it for
   real type as used in the runtime. The RECORD type has a different name,
   to avoid collisions.  Return a TREE_LIST who's TINFO_PSEUDO_TYPE
   is the generated type and TINFO_VTABLE_NAME is the name of the
   vtable.  We have to delay generating the VAR_DECL of the vtable
   until the end of the translation, when we'll have seen the library
   definition, if there was one.

   REAL_NAME is the runtime's name of the type. Trailing arguments are
   additional FIELD_DECL's for the structure. The final argument must be
   NULL.  */

static void
create_pseudo_type_info (int tk, const char *real_name, ...)
{
  tinfo_s *ti;
  tree pseudo_type;
  char *pseudo_name;
  tree fields;
  tree field_decl;
  va_list ap;

  va_start (ap, real_name);

  /* Generate the pseudo type name.  */
  pseudo_name = (char *) alloca (strlen (real_name) + 30);
  strcpy (pseudo_name, real_name);
  strcat (pseudo_name, "_pseudo");
  if (tk >= TK_FIXED)
    sprintf (pseudo_name + strlen (pseudo_name), "%d", tk - TK_FIXED);

  /* First field is the pseudo type_info base class.  */
  fields = build_decl (input_location,
		       FIELD_DECL, NULL_TREE,
		       VEC_index (tinfo_s, tinfo_descs,
				  TK_TYPE_INFO_TYPE)->type);

  /* Now add the derived fields.  */
  while ((field_decl = va_arg (ap, tree)))
    {
      DECL_CHAIN (field_decl) = fields;
      fields = field_decl;
    }

  /* Create the pseudo type.  */
  pseudo_type = make_class_type (RECORD_TYPE);
  finish_builtin_struct (pseudo_type, pseudo_name, fields, NULL_TREE);
  CLASSTYPE_AS_BASE (pseudo_type) = pseudo_type;

  ti = VEC_index (tinfo_s, tinfo_descs, tk);
  ti->type = cp_build_qualified_type (pseudo_type, TYPE_QUAL_CONST);
  ti->name = get_identifier (real_name);
  ti->vtable = NULL_TREE;

  /* Pretend this is public so determine_visibility doesn't give vtables
     internal linkage.  */
  TREE_PUBLIC (TYPE_MAIN_DECL (ti->type)) = 1;

  va_end (ap);
}

/* Return the index of a pseudo type info type node used to describe
   TYPE.  TYPE must be a complete type (or cv void), except at the end
   of the translation unit.  */

static unsigned
get_pseudo_ti_index (tree type)
{
  unsigned ix;

  switch (TREE_CODE (type))
    {
    case OFFSET_TYPE:
      ix = TK_POINTER_MEMBER_TYPE;
      break;

    case POINTER_TYPE:
      ix = TK_POINTER_TYPE;
      break;

    case ENUMERAL_TYPE:
      ix = TK_ENUMERAL_TYPE;
      break;

    case FUNCTION_TYPE:
      ix = TK_FUNCTION_TYPE;
      break;

    case ARRAY_TYPE:
      ix = TK_ARRAY_TYPE;
      break;

    case UNION_TYPE:
    case RECORD_TYPE:
      if (TYPE_PTRMEMFUNC_P (type))
	{
	  ix = TK_POINTER_MEMBER_TYPE;
	  break;
	}
      else if (!COMPLETE_TYPE_P (type))
	{
	  if (!at_eof)
	    cxx_incomplete_type_error (NULL_TREE, type);
	  ix = TK_CLASS_TYPE;
	  break;
	}
      else if (!BINFO_N_BASE_BINFOS (TYPE_BINFO (type)))
	{
	  ix = TK_CLASS_TYPE;
	  break;
	}
      else
	{
	  tree binfo = TYPE_BINFO (type);
	  VEC(tree,gc) *base_accesses = BINFO_BASE_ACCESSES (binfo);
	  tree base_binfo = BINFO_BASE_BINFO (binfo, 0);
	  int num_bases = BINFO_N_BASE_BINFOS (binfo);

	  if (num_bases == 1
	      && VEC_index (tree, base_accesses, 0) == access_public_node
	      && !BINFO_VIRTUAL_P (base_binfo)
	      && integer_zerop (BINFO_OFFSET (base_binfo)))
	    {
	      /* single non-virtual public.  */
	      ix = TK_SI_CLASS_TYPE;
	      break;
	    }
	  else
	    {
	      tinfo_s *ti;
	      tree array_domain, base_array;

	      ix = TK_FIXED + num_bases;
	      if (VEC_length (tinfo_s, tinfo_descs) <= ix)
		{
		  /* too short, extend.  */
		  unsigned len = VEC_length (tinfo_s, tinfo_descs);

		  VEC_safe_grow (tinfo_s, gc, tinfo_descs, ix + 1);
		  while (VEC_iterate (tinfo_s, tinfo_descs, len++, ti))
		    ti->type = ti->vtable = ti->name = NULL_TREE;
		}
	      else if (VEC_index (tinfo_s, tinfo_descs, ix)->type)
		/* already created.  */
		break;

	      /* Create the array of __base_class_type_info entries.
		 G++ 3.2 allocated an array that had one too many
		 entries, and then filled that extra entries with
		 zeros.  */
	      if (abi_version_at_least (2))
		array_domain = build_index_type (size_int (num_bases - 1));
	      else
		array_domain = build_index_type (size_int (num_bases));
	      base_array =
		build_array_type (VEC_index (tinfo_s, tinfo_descs,
					     TK_BASE_TYPE)->type,
				  array_domain);

	      push_abi_namespace ();
	      create_pseudo_type_info
		(ix, "__vmi_class_type_info",
		 build_decl (input_location,
			     FIELD_DECL, NULL_TREE, integer_type_node),
		 build_decl (input_location,
			     FIELD_DECL, NULL_TREE, integer_type_node),
		 build_decl (input_location,
			     FIELD_DECL, NULL_TREE, base_array),
		 NULL);
	      pop_abi_namespace ();
	      break;
	    }
	}
    default:
      ix = TK_BUILTIN_TYPE;
      break;
    }
  return ix;
}

/* Make sure the required builtin types exist for generating the type_info
   variable definitions.  */

static void
create_tinfo_types (void)
{
  tinfo_s *ti;

  gcc_assert (!tinfo_descs);

  VEC_safe_grow (tinfo_s, gc, tinfo_descs, TK_FIXED);

  push_abi_namespace ();

  /* Create the internal type_info structure. This is used as a base for
     the other structures.  */
  {
    tree field, fields;

    field = build_decl (BUILTINS_LOCATION,
			FIELD_DECL, NULL_TREE, const_ptr_type_node);
    fields = field;

    field = build_decl (BUILTINS_LOCATION,
			FIELD_DECL, NULL_TREE, const_string_type_node);
<<<<<<< HEAD
    TREE_CHAIN (field) = fields;
=======
    DECL_CHAIN (field) = fields;
>>>>>>> 3082eeb7
    fields = field;

    ti = VEC_index (tinfo_s, tinfo_descs, TK_TYPE_INFO_TYPE);
    ti->type = make_class_type (RECORD_TYPE);
    ti->vtable = NULL_TREE;
    ti->name = NULL_TREE;
    finish_builtin_struct (ti->type, "__type_info_pseudo",
			   fields, NULL_TREE);
  }

  /* Fundamental type_info */
  create_pseudo_type_info (TK_BUILTIN_TYPE, "__fundamental_type_info", NULL);

  /* Array, function and enum type_info. No additional fields.  */
  create_pseudo_type_info (TK_ARRAY_TYPE, "__array_type_info", NULL);
  create_pseudo_type_info (TK_FUNCTION_TYPE, "__function_type_info", NULL);
  create_pseudo_type_info (TK_ENUMERAL_TYPE, "__enum_type_info", NULL);

  /* Class type_info.  No additional fields.  */
  create_pseudo_type_info (TK_CLASS_TYPE, "__class_type_info", NULL);

  /* Single public non-virtual base class. Add pointer to base class.
     This is really a descendant of __class_type_info.  */
  create_pseudo_type_info (TK_SI_CLASS_TYPE, "__si_class_type_info",
	    build_decl (BUILTINS_LOCATION,
			FIELD_DECL, NULL_TREE, type_info_ptr_type),
	    NULL);

  /* Base class internal helper. Pointer to base type, offset to base,
     flags.  */
  {
    tree field, fields;

    field = build_decl (BUILTINS_LOCATION,
			FIELD_DECL, NULL_TREE, type_info_ptr_type);
    fields = field;

    field = build_decl (BUILTINS_LOCATION,
			FIELD_DECL, NULL_TREE, integer_types[itk_long]);
<<<<<<< HEAD
    TREE_CHAIN (field) = fields;
=======
    DECL_CHAIN (field) = fields;
>>>>>>> 3082eeb7
    fields = field;

    ti = VEC_index (tinfo_s, tinfo_descs, TK_BASE_TYPE);

    ti->type = make_class_type (RECORD_TYPE);
    ti->vtable = NULL_TREE;
    ti->name = NULL_TREE;
    finish_builtin_struct (ti->type, "__base_class_type_info_pseudo",
			   fields, NULL_TREE);
  }

  /* Pointer type_info. Adds two fields, qualification mask
     and pointer to the pointed to type.  This is really a descendant of
     __pbase_type_info.  */
  create_pseudo_type_info (TK_POINTER_TYPE, "__pointer_type_info",
       build_decl (BUILTINS_LOCATION, 
		   FIELD_DECL, NULL_TREE, integer_type_node),
       build_decl (BUILTINS_LOCATION,
		   FIELD_DECL, NULL_TREE, type_info_ptr_type),
       NULL);

  /* Pointer to member data type_info.  Add qualifications flags,
     pointer to the member's type info and pointer to the class.
     This is really a descendant of __pbase_type_info.  */
  create_pseudo_type_info (TK_POINTER_MEMBER_TYPE,
       "__pointer_to_member_type_info",
	build_decl (BUILTINS_LOCATION,
		    FIELD_DECL, NULL_TREE, integer_type_node),
	build_decl (BUILTINS_LOCATION,
		    FIELD_DECL, NULL_TREE, type_info_ptr_type),
	build_decl (BUILTINS_LOCATION,
		    FIELD_DECL, NULL_TREE, type_info_ptr_type),
	NULL);

  pop_abi_namespace ();
}

/* Emit the type_info descriptors which are guaranteed to be in the runtime
   support.  Generating them here guarantees consistency with the other
   structures.  We use the following heuristic to determine when the runtime
   is being generated.  If std::__fundamental_type_info is defined, and its
   destructor is defined, then the runtime is being built.  */

void
emit_support_tinfos (void)
{
  /* Dummy static variable so we can put nullptr in the array; it will be
     set before we actually start to walk the array.  */
  static tree *const fundamentals[] =
  {
    &void_type_node,
    &boolean_type_node,
    &wchar_type_node, &char16_type_node, &char32_type_node,
    &char_type_node, &signed_char_type_node, &unsigned_char_type_node,
    &short_integer_type_node, &short_unsigned_type_node,
    &integer_type_node, &unsigned_type_node,
    &long_integer_type_node, &long_unsigned_type_node,
    &long_long_integer_type_node, &long_long_unsigned_type_node,
    &int128_integer_type_node, &int128_unsigned_type_node,
    &float_type_node, &double_type_node, &long_double_type_node,
    &dfloat32_type_node, &dfloat64_type_node, &dfloat128_type_node,
<<<<<<< HEAD
=======
    &nullptr_type_node,
>>>>>>> 3082eeb7
    0
  };
  int ix;
  tree bltn_type, dtor;

  push_abi_namespace ();
  bltn_type = xref_tag (class_type,
			get_identifier ("__fundamental_type_info"),
			/*tag_scope=*/ts_current, false);
  pop_abi_namespace ();
  if (!COMPLETE_TYPE_P (bltn_type))
    return;
  dtor = CLASSTYPE_DESTRUCTORS (bltn_type);
  if (!dtor || DECL_EXTERNAL (dtor))
    return;
  doing_runtime = 1;
  for (ix = 0; fundamentals[ix]; ix++)
    {
      tree bltn = *fundamentals[ix];
      tree types[3];
      int i;

      if (bltn == NULL_TREE)
	continue;
      types[0] = bltn;
      types[1] = build_pointer_type (bltn);
      types[2] = build_pointer_type (cp_build_qualified_type (bltn,
							      TYPE_QUAL_CONST));

      for (i = 0; i < 3; ++i)
	{
	  tree tinfo;

	  tinfo = get_tinfo_decl (types[i]);
	  TREE_USED (tinfo) = 1;
	  mark_needed (tinfo);
	  /* The C++ ABI requires that these objects be COMDAT.  But,
	     On systems without weak symbols, initialized COMDAT
	     objects are emitted with internal linkage.  (See
	     comdat_linkage for details.)  Since we want these objects
	     to have external linkage so that copies do not have to be
	     emitted in code outside the runtime library, we make them
	     non-COMDAT here.  

	     It might also not be necessary to follow this detail of the
	     ABI.  */
	  if (!flag_weak || ! targetm.cxx.library_rtti_comdat ())
	    {
	      gcc_assert (TREE_PUBLIC (tinfo) && !DECL_COMDAT (tinfo));
	      DECL_INTERFACE_KNOWN (tinfo) = 1;
	    }
	}
    }
}

/* Finish a type info decl. DECL_PTR is a pointer to an unemitted
   tinfo decl.  Determine whether it needs emitting, and if so
   generate the initializer.  */

bool
emit_tinfo_decl (tree decl)
{
  tree type = TREE_TYPE (DECL_NAME (decl));
  int in_library = typeinfo_in_lib_p (type);

  gcc_assert (DECL_TINFO_P (decl));

  if (in_library)
    {
      if (doing_runtime)
	DECL_EXTERNAL (decl) = 0;
      else
	{
	  /* If we're not in the runtime, then DECL (which is already
	     DECL_EXTERNAL) will not be defined here.  */
	  DECL_INTERFACE_KNOWN (decl) = 1;
	  return false;
	}
    }
  else if (involves_incomplete_p (type))
    {
      if (!decl_needed_p (decl))
	return false;
      /* If TYPE involves an incomplete class type, then the typeinfo
	 object will be emitted with internal linkage.  There is no
	 way to know whether or not types are incomplete until the end
	 of the compilation, so this determination must be deferred
	 until this point.  */
      TREE_PUBLIC (decl) = 0;
      DECL_EXTERNAL (decl) = 0;
      DECL_INTERFACE_KNOWN (decl) = 1;
    }

  import_export_decl (decl);
  if (DECL_NOT_REALLY_EXTERN (decl) && decl_needed_p (decl))
    {
      tree init;

      DECL_EXTERNAL (decl) = 0;
      init = get_pseudo_ti_init (type, get_pseudo_ti_index (type));
      DECL_INITIAL (decl) = init;
      mark_used (decl);
      cp_finish_decl (decl, init, false, NULL_TREE, 0);
      return true;
    }
  else
    return false;
}

#include "gt-cp-rtti.h"<|MERGE_RESOLUTION|>--- conflicted
+++ resolved
@@ -1,10 +1,6 @@
 /* RunTime Type Identification
    Copyright (C) 1995, 1996, 1997, 1998, 1999, 2000, 2001, 2002, 2003, 2004,
-<<<<<<< HEAD
-   2005, 2006, 2007, 2008, 2009
-=======
    2005, 2006, 2007, 2008, 2009, 2010
->>>>>>> 3082eeb7
    Free Software Foundation, Inc.
    Mostly written by Jason Merrill (jason@cygnus.com).
 
@@ -1381,11 +1377,7 @@
 
     field = build_decl (BUILTINS_LOCATION,
 			FIELD_DECL, NULL_TREE, const_string_type_node);
-<<<<<<< HEAD
-    TREE_CHAIN (field) = fields;
-=======
     DECL_CHAIN (field) = fields;
->>>>>>> 3082eeb7
     fields = field;
 
     ti = VEC_index (tinfo_s, tinfo_descs, TK_TYPE_INFO_TYPE);
@@ -1425,11 +1417,7 @@
 
     field = build_decl (BUILTINS_LOCATION,
 			FIELD_DECL, NULL_TREE, integer_types[itk_long]);
-<<<<<<< HEAD
-    TREE_CHAIN (field) = fields;
-=======
     DECL_CHAIN (field) = fields;
->>>>>>> 3082eeb7
     fields = field;
 
     ti = VEC_index (tinfo_s, tinfo_descs, TK_BASE_TYPE);
@@ -1491,10 +1479,7 @@
     &int128_integer_type_node, &int128_unsigned_type_node,
     &float_type_node, &double_type_node, &long_double_type_node,
     &dfloat32_type_node, &dfloat64_type_node, &dfloat128_type_node,
-<<<<<<< HEAD
-=======
     &nullptr_type_node,
->>>>>>> 3082eeb7
     0
   };
   int ix;
