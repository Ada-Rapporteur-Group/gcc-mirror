--- conflicted
+++ resolved
@@ -1892,15 +1892,9 @@
 		fail = 1;
 	    }
 	}
-<<<<<<< HEAD
-      else if (!pedantic
-	       && can_convert_standard (TREE_TYPE (base_type), TREE_TYPE (over_type),
-			       tf_warning_or_error))
-=======
       else if (can_convert_standard (TREE_TYPE (base_type),
 				     TREE_TYPE (over_type),
 				     tf_warning_or_error))
->>>>>>> 2c97ec73
 	/* GNU extension, allow trivial pointer conversions such as
 	   converting to void *, or qualification conversion.  */
 	{
