--- conflicted
+++ resolved
@@ -30,10 +30,6 @@
 #include "tree.h"
 #include "cp-tree.h"
 #include "intl.h"
-<<<<<<< HEAD
-#include "obstack.h"
-=======
->>>>>>> 6e7f08ad
 #include "flags.h"
 #include "output.h"
 #include "toplev.h"
