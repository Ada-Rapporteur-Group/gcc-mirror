--- conflicted
+++ resolved
@@ -4213,19 +4213,6 @@
       }
 
     case MINUS_EXPR:
-<<<<<<< HEAD
-      /* -- a subtraction where both operands are pointers.   */
-      if (TYPE_PTR_P (TREE_OPERAND (t, 0))
-          && TYPE_PTR_P (TREE_OPERAND (t, 1))
-	  && TREE_OPERAND (t, 0) != TREE_OPERAND (t, 1))
-        {
-          if (flags & tf_error)
-            error ("difference of two pointer expressions is not "
-                   "a constant expression");
-          return false;
-        }
-=======
->>>>>>> 822f686d
       want_rval = true;
       goto binary;
 
@@ -4235,20 +4222,6 @@
     case GE_EXPR:
     case EQ_EXPR:
     case NE_EXPR:
-<<<<<<< HEAD
-      /* -- a relational or equality operator where at least
-            one of the operands is a pointer.  */
-      if ((TYPE_PTR_P (TREE_OPERAND (t, 0))
-           || TYPE_PTR_P (TREE_OPERAND (t, 1)))
-	  && TREE_OPERAND (t, 0) != TREE_OPERAND (t, 1))
-        {
-          if (flags & tf_error)
-            error ("pointer comparison expression is not a "
-                   "constant expression");
-          return false;
-        }
-=======
->>>>>>> 822f686d
       want_rval = true;
       goto binary;
 
