--- conflicted
+++ resolved
@@ -1281,12 +1281,8 @@
 	   && TREE_CODE (t) != AGGR_INIT_EXPR)
     {
       /* convert_to_void stripped our AGGR_INIT_EXPR, in which case we don't
-<<<<<<< HEAD
-	 care about a constant value.  */
-=======
 	 care about a constant value.  ??? we could still optimize away the
 	 call.  */
->>>>>>> cda0a029
       gcc_assert (ctx->quiet && !ctx->object);
       *non_constant_p = true;
       return t;
