/* Perform -*- C++ -*- constant expression evaluation, including calls to
   constexpr functions.  These routines are used both during actual parsing
   and during the instantiation of template functions.

   Copyright (C) 1998-2015 Free Software Foundation, Inc.

   This file is part of GCC.

   GCC is free software; you can redistribute it and/or modify it
   under the terms of the GNU General Public License as published by
   the Free Software Foundation; either version 3, or (at your option)
   any later version.

   GCC is distributed in the hope that it will be useful, but
   WITHOUT ANY WARRANTY; without even the implied warranty of
   MERCHANTABILITY or FITNESS FOR A PARTICULAR PURPOSE.  See the GNU
   General Public License for more details.

You should have received a copy of the GNU General Public License
along with GCC; see the file COPYING3.  If not see
<http://www.gnu.org/licenses/>.  */

#include "config.h"
#include "system.h"
#include "coretypes.h"
#include "alias.h"
#include "tree.h"
#include "options.h"
#include "varasm.h"
#include "cp-tree.h"
#include "c-family/c-objc.h"
#include "tree-iterator.h"
#include "gimplify.h"
#include "builtins.h"
#include "tree-inline.h"
#include "ubsan.h"

static bool verify_constant (tree, bool, bool *, bool *);
#define VERIFY_CONSTANT(X)						\
do {									\
  if (verify_constant ((X), ctx->quiet, non_constant_p, overflow_p)) \
    return t;								\
 } while (0)

/* Returns true iff FUN is an instantiation of a constexpr function
   template or a defaulted constexpr function.  */

bool
is_instantiation_of_constexpr (tree fun)
{
  return ((DECL_TEMPLOID_INSTANTIATION (fun)
	   && DECL_DECLARED_CONSTEXPR_P (DECL_TI_TEMPLATE (fun)))
	  || (DECL_DEFAULTED_FN (fun)
	      && DECL_DECLARED_CONSTEXPR_P (fun)));
}

/* Return true if T is a literal type.   */

bool
literal_type_p (tree t)
{
  if (SCALAR_TYPE_P (t)
      || VECTOR_TYPE_P (t)
      || TREE_CODE (t) == REFERENCE_TYPE
      || (VOID_TYPE_P (t) && cxx_dialect >= cxx14))
    return true;
  if (CLASS_TYPE_P (t))
    {
      t = complete_type (t);
      gcc_assert (COMPLETE_TYPE_P (t) || errorcount);
      return CLASSTYPE_LITERAL_P (t);
    }
  if (TREE_CODE (t) == ARRAY_TYPE)
    return literal_type_p (strip_array_types (t));
  return false;
}

/* If DECL is a variable declared `constexpr', require its type
   be literal.  Return the DECL if OK, otherwise NULL.  */

tree
ensure_literal_type_for_constexpr_object (tree decl)
{
  tree type = TREE_TYPE (decl);
  if (VAR_P (decl)
      && (DECL_DECLARED_CONSTEXPR_P (decl)
	  || var_in_constexpr_fn (decl))
      && !processing_template_decl)
    {
      tree stype = strip_array_types (type);
      if (CLASS_TYPE_P (stype) && !COMPLETE_TYPE_P (complete_type (stype)))
	/* Don't complain here, we'll complain about incompleteness
	   when we try to initialize the variable.  */;
      else if (!literal_type_p (type))
	{
	  if (DECL_DECLARED_CONSTEXPR_P (decl))
	    {
	      error ("the type %qT of constexpr variable %qD is not literal",
		     type, decl);
	      explain_non_literal_class (type);
	    }
	  else
	    {
	      if (!DECL_TEMPLATE_INSTANTIATION (current_function_decl))
		{
		  error ("variable %qD of non-literal type %qT in %<constexpr%> "
			 "function", decl, type);
		  explain_non_literal_class (type);
		}
	      cp_function_chain->invalid_constexpr = true;
	    }
	  return NULL;
	}
    }
  return decl;
}

/* Representation of entries in the constexpr function definition table.  */

struct GTY((for_user)) constexpr_fundef {
  tree decl;
  tree body;
};

struct constexpr_fundef_hasher : ggc_ptr_hash<constexpr_fundef>
{
  static hashval_t hash (constexpr_fundef *);
  static bool equal (constexpr_fundef *, constexpr_fundef *);
};

/* This table holds all constexpr function definitions seen in
   the current translation unit.  */

static GTY (()) hash_table<constexpr_fundef_hasher> *constexpr_fundef_table;

/* Utility function used for managing the constexpr function table.
   Return true if the entries pointed to by P and Q are for the
   same constexpr function.  */

inline bool
constexpr_fundef_hasher::equal (constexpr_fundef *lhs, constexpr_fundef *rhs)
{
  return lhs->decl == rhs->decl;
}

/* Utility function used for managing the constexpr function table.
   Return a hash value for the entry pointed to by Q.  */

inline hashval_t
constexpr_fundef_hasher::hash (constexpr_fundef *fundef)
{
  return DECL_UID (fundef->decl);
}

/* Return a previously saved definition of function FUN.   */

static constexpr_fundef *
retrieve_constexpr_fundef (tree fun)
{
  constexpr_fundef fundef = { NULL, NULL };
  if (constexpr_fundef_table == NULL)
    return NULL;

  fundef.decl = fun;
  return constexpr_fundef_table->find (&fundef);
}

/* Check whether the parameter and return types of FUN are valid for a
   constexpr function, and complain if COMPLAIN.  */

static bool
is_valid_constexpr_fn (tree fun, bool complain)
{
  bool ret = true;

  if (DECL_INHERITED_CTOR_BASE (fun)
      && TREE_CODE (fun) == TEMPLATE_DECL)
    {
      ret = false;
      if (complain)
	error ("inherited constructor %qD is not constexpr",
	       get_inherited_ctor (fun));
    }
  else
    {
      for (tree parm = FUNCTION_FIRST_USER_PARM (fun);
	   parm != NULL_TREE; parm = TREE_CHAIN (parm))
	if (!literal_type_p (TREE_TYPE (parm)))
	  {
	    ret = false;
	    if (complain)
	      {
		error ("invalid type for parameter %d of constexpr "
		       "function %q+#D", DECL_PARM_INDEX (parm), fun);
		explain_non_literal_class (TREE_TYPE (parm));
	      }
	  }
    }

  if (!DECL_CONSTRUCTOR_P (fun))
    {
      tree rettype = TREE_TYPE (TREE_TYPE (fun));
      if (!literal_type_p (rettype))
	{
	  ret = false;
	  if (complain)
	    {
	      error ("invalid return type %qT of constexpr function %q+D",
		     rettype, fun);
	      explain_non_literal_class (rettype);
	    }
	}

      if (DECL_NONSTATIC_MEMBER_FUNCTION_P (fun)
	  && !CLASSTYPE_LITERAL_P (DECL_CONTEXT (fun)))
	{
	  ret = false;
	  if (complain)
	    {
	      error ("enclosing class of constexpr non-static member "
		     "function %q+#D is not a literal type", fun);
	      explain_non_literal_class (DECL_CONTEXT (fun));
	    }
	}
    }
  else if (CLASSTYPE_VBASECLASSES (DECL_CONTEXT (fun)))
    {
      ret = false;
      if (complain)
	error ("%q#T has virtual base classes", DECL_CONTEXT (fun));
    }

  return ret;
}

/* Subroutine of build_data_member_initialization.  MEMBER is a COMPONENT_REF
   for a member of an anonymous aggregate, INIT is the initializer for that
   member, and VEC_OUTER is the vector of constructor elements for the class
   whose constructor we are processing.  Add the initializer to the vector
   and return true to indicate success.  */

static bool
build_anon_member_initialization (tree member, tree init,
				  vec<constructor_elt, va_gc> **vec_outer)
{
  /* MEMBER presents the relevant fields from the inside out, but we need
     to build up the initializer from the outside in so that we can reuse
     previously built CONSTRUCTORs if this is, say, the second field in an
     anonymous struct.  So we use a vec as a stack.  */
  auto_vec<tree, 2> fields;
  do
    {
      fields.safe_push (TREE_OPERAND (member, 1));
      member = TREE_OPERAND (member, 0);
    }
  while (ANON_AGGR_TYPE_P (TREE_TYPE (member))
	 && TREE_CODE (member) == COMPONENT_REF);

  /* VEC has the constructor elements vector for the context of FIELD.
     If FIELD is an anonymous aggregate, we will push inside it.  */
  vec<constructor_elt, va_gc> **vec = vec_outer;
  tree field;
  while (field = fields.pop(),
	 ANON_AGGR_TYPE_P (TREE_TYPE (field)))
    {
      tree ctor;
      /* If there is already an outer constructor entry for the anonymous
	 aggregate FIELD, use it; otherwise, insert one.  */
      if (vec_safe_is_empty (*vec)
	  || (*vec)->last().index != field)
	{
	  ctor = build_constructor (TREE_TYPE (field), NULL);
	  CONSTRUCTOR_APPEND_ELT (*vec, field, ctor);
	}
      else
	ctor = (*vec)->last().value;
      vec = &CONSTRUCTOR_ELTS (ctor);
    }

  /* Now we're at the innermost field, the one that isn't an anonymous
     aggregate.  Add its initializer to the CONSTRUCTOR and we're done.  */
  gcc_assert (fields.is_empty());
  CONSTRUCTOR_APPEND_ELT (*vec, field, init);

  return true;
}

/* Subroutine of  build_constexpr_constructor_member_initializers.
   The expression tree T represents a data member initialization
   in a (constexpr) constructor definition.  Build a pairing of
   the data member with its initializer, and prepend that pair
   to the existing initialization pair INITS.  */

static bool
build_data_member_initialization (tree t, vec<constructor_elt, va_gc> **vec)
{
  tree member, init;
  if (TREE_CODE (t) == CLEANUP_POINT_EXPR)
    t = TREE_OPERAND (t, 0);
  if (TREE_CODE (t) == EXPR_STMT)
    t = TREE_OPERAND (t, 0);
  if (t == error_mark_node)
    return false;
  if (TREE_CODE (t) == STATEMENT_LIST)
    {
      tree_stmt_iterator i;
      for (i = tsi_start (t); !tsi_end_p (i); tsi_next (&i))
	{
	  if (! build_data_member_initialization (tsi_stmt (i), vec))
	    return false;
	}
      return true;
    }
  if (TREE_CODE (t) == CLEANUP_STMT)
    {
      /* We can't see a CLEANUP_STMT in a constructor for a literal class,
	 but we can in a constexpr constructor for a non-literal class.  Just
	 ignore it; either all the initialization will be constant, in which
	 case the cleanup can't run, or it can't be constexpr.
	 Still recurse into CLEANUP_BODY.  */
      return build_data_member_initialization (CLEANUP_BODY (t), vec);
    }
  if (TREE_CODE (t) == CONVERT_EXPR)
    t = TREE_OPERAND (t, 0);
  if (TREE_CODE (t) == INIT_EXPR
      /* vptr initialization shows up as a MODIFY_EXPR.  In C++14 we only
	 use what this function builds for cx_check_missing_mem_inits, and
	 assignment in the ctor body doesn't count.  */
      || (cxx_dialect < cxx14 && TREE_CODE (t) == MODIFY_EXPR))
    {
      member = TREE_OPERAND (t, 0);
      init = break_out_target_exprs (TREE_OPERAND (t, 1));
    }
  else if (TREE_CODE (t) == CALL_EXPR)
    {
      tree fn = get_callee_fndecl (t);
      if (!fn || !DECL_CONSTRUCTOR_P (fn))
	/* We're only interested in calls to subobject constructors.  */
	return true;
      member = CALL_EXPR_ARG (t, 0);
      /* We don't use build_cplus_new here because it complains about
	 abstract bases.  Leaving the call unwrapped means that it has the
	 wrong type, but cxx_eval_constant_expression doesn't care.  */
      init = break_out_target_exprs (t);
    }
  else if (TREE_CODE (t) == BIND_EXPR)
    return build_data_member_initialization (BIND_EXPR_BODY (t), vec);
  else
    /* Don't add anything else to the CONSTRUCTOR.  */
    return true;
  if (INDIRECT_REF_P (member))
    member = TREE_OPERAND (member, 0);
  if (TREE_CODE (member) == NOP_EXPR)
    {
      tree op = member;
      STRIP_NOPS (op);
      if (TREE_CODE (op) == ADDR_EXPR)
	{
	  gcc_assert (same_type_ignoring_top_level_qualifiers_p
		      (TREE_TYPE (TREE_TYPE (op)),
		       TREE_TYPE (TREE_TYPE (member))));
	  /* Initializing a cv-qualified member; we need to look through
	     the const_cast.  */
	  member = op;
	}
      else if (op == current_class_ptr
	       && (same_type_ignoring_top_level_qualifiers_p
		   (TREE_TYPE (TREE_TYPE (member)),
		    current_class_type)))
	/* Delegating constructor.  */
	member = op;
      else
	{
	  /* This is an initializer for an empty base; keep it for now so
	     we can check it in cxx_eval_bare_aggregate.  */
	  gcc_assert (is_empty_class (TREE_TYPE (TREE_TYPE (member))));
	}
    }
  if (TREE_CODE (member) == ADDR_EXPR)
    member = TREE_OPERAND (member, 0);
  if (TREE_CODE (member) == COMPONENT_REF)
    {
      tree aggr = TREE_OPERAND (member, 0);
      if (TREE_CODE (aggr) != COMPONENT_REF)
	/* Normal member initialization.  */
	member = TREE_OPERAND (member, 1);
      else if (ANON_AGGR_TYPE_P (TREE_TYPE (aggr)))
	/* Initializing a member of an anonymous union.  */
	return build_anon_member_initialization (member, init, vec);
      else
	/* We're initializing a vtable pointer in a base.  Leave it as
	   COMPONENT_REF so we remember the path to get to the vfield.  */
	gcc_assert (TREE_TYPE (member) == vtbl_ptr_type_node);
    }

  CONSTRUCTOR_APPEND_ELT (*vec, member, init);
  return true;
}

/* Subroutine of check_constexpr_ctor_body_1 and constexpr_fn_retval.
   In C++11 mode checks that the TYPE_DECLs in the BIND_EXPR_VARS of a 
   BIND_EXPR conform to 7.1.5/3/4 on typedef and alias declarations.  */

static bool
check_constexpr_bind_expr_vars (tree t)
{
  gcc_assert (TREE_CODE (t) == BIND_EXPR);

  for (tree var = BIND_EXPR_VARS (t); var; var = DECL_CHAIN (var))
    if (TREE_CODE (var) == TYPE_DECL
	&& DECL_IMPLICIT_TYPEDEF_P (var)
	&& !LAMBDA_TYPE_P (TREE_TYPE (var)))
      return false;
  return true;
}

/* Subroutine of check_constexpr_ctor_body.  */

static bool
check_constexpr_ctor_body_1 (tree last, tree list)
{
  switch (TREE_CODE (list))
    {
    case DECL_EXPR:
      if (TREE_CODE (DECL_EXPR_DECL (list)) == USING_DECL)
	return true;
      return false;

    case CLEANUP_POINT_EXPR:
      return check_constexpr_ctor_body (last, TREE_OPERAND (list, 0),
					/*complain=*/false);

    case BIND_EXPR:
       if (!check_constexpr_bind_expr_vars (list)
	   || !check_constexpr_ctor_body (last, BIND_EXPR_BODY (list),
					  /*complain=*/false))
	 return false;
       return true;

    case USING_STMT:
    case STATIC_ASSERT:
      return true;

    default:
      return false;
    }
}

/* Make sure that there are no statements after LAST in the constructor
   body represented by LIST.  */

bool
check_constexpr_ctor_body (tree last, tree list, bool complain)
{
  /* C++14 doesn't require a constexpr ctor to have an empty body.  */
  if (cxx_dialect >= cxx14)
    return true;

  bool ok = true;
  if (TREE_CODE (list) == STATEMENT_LIST)
    {
      tree_stmt_iterator i = tsi_last (list);
      for (; !tsi_end_p (i); tsi_prev (&i))
	{
	  tree t = tsi_stmt (i);
	  if (t == last)
	    break;
	  if (!check_constexpr_ctor_body_1 (last, t))
	    {
	      ok = false;
	      break;
	    }
	}
    }
  else if (list != last
	   && !check_constexpr_ctor_body_1 (last, list))
    ok = false;
  if (!ok)
    {
      if (complain)
	error ("constexpr constructor does not have empty body");
      DECL_DECLARED_CONSTEXPR_P (current_function_decl) = false;
    }
  return ok;
}

/* V is a vector of constructor elements built up for the base and member
   initializers of a constructor for TYPE.  They need to be in increasing
   offset order, which they might not be yet if TYPE has a primary base
   which is not first in the base-clause or a vptr and at least one base
   all of which are non-primary.  */

static vec<constructor_elt, va_gc> *
sort_constexpr_mem_initializers (tree type, vec<constructor_elt, va_gc> *v)
{
  tree pri = CLASSTYPE_PRIMARY_BINFO (type);
  tree field_type;
  unsigned i;
  constructor_elt *ce;

  if (pri)
    field_type = BINFO_TYPE (pri);
  else if (TYPE_CONTAINS_VPTR_P (type))
    field_type = vtbl_ptr_type_node;
  else
    return v;

  /* Find the element for the primary base or vptr and move it to the
     beginning of the vec.  */
  for (i = 0; vec_safe_iterate (v, i, &ce); ++i)
    if (TREE_TYPE (ce->index) == field_type)
      break;

  if (i > 0 && i < vec_safe_length (v))
    {
      vec<constructor_elt, va_gc> &vref = *v;
      constructor_elt elt = vref[i];
      for (; i > 0; --i)
	vref[i] = vref[i-1];
      vref[0] = elt;
    }

  return v;
}

/* Build compile-time evalable representations of member-initializer list
   for a constexpr constructor.  */

static tree
build_constexpr_constructor_member_initializers (tree type, tree body)
{
  vec<constructor_elt, va_gc> *vec = NULL;
  bool ok = true;
  if (TREE_CODE (body) == MUST_NOT_THROW_EXPR
      || TREE_CODE (body) == EH_SPEC_BLOCK)
    body = TREE_OPERAND (body, 0);
  if (TREE_CODE (body) == STATEMENT_LIST)
    {
      for (tree_stmt_iterator i = tsi_start (body);
	   !tsi_end_p (i); tsi_next (&i))
	{
	  body = tsi_stmt (i);
	  if (TREE_CODE (body) == BIND_EXPR)
	    break;
	}
    }
  if (TREE_CODE (body) == BIND_EXPR)
    body = BIND_EXPR_BODY (body);
  if (TREE_CODE (body) == CLEANUP_POINT_EXPR)
    {
      body = TREE_OPERAND (body, 0);
      if (TREE_CODE (body) == EXPR_STMT)
	body = TREE_OPERAND (body, 0);
      if (TREE_CODE (body) == INIT_EXPR
	  && (same_type_ignoring_top_level_qualifiers_p
	      (TREE_TYPE (TREE_OPERAND (body, 0)),
	       current_class_type)))
	{
	  /* Trivial copy.  */
	  return TREE_OPERAND (body, 1);
	}
      ok = build_data_member_initialization (body, &vec);
    }
  else if (TREE_CODE (body) == STATEMENT_LIST)
    {
      tree_stmt_iterator i;
      for (i = tsi_start (body); !tsi_end_p (i); tsi_next (&i))
	{
	  ok = build_data_member_initialization (tsi_stmt (i), &vec);
	  if (!ok)
	    break;
	}
    }
  else if (TREE_CODE (body) == TRY_BLOCK)
    {
      error ("body of %<constexpr%> constructor cannot be "
	     "a function-try-block");
      return error_mark_node;
    }
  else if (EXPR_P (body))
    ok = build_data_member_initialization (body, &vec);
  else
    gcc_assert (errorcount > 0);
  if (ok)
    {
      if (vec_safe_length (vec) > 0)
	{
	  /* In a delegating constructor, return the target.  */
	  constructor_elt *ce = &(*vec)[0];
	  if (ce->index == current_class_ptr)
	    {
	      body = ce->value;
	      vec_free (vec);
	      return body;
	    }
	}
      vec = sort_constexpr_mem_initializers (type, vec);
      return build_constructor (type, vec);
    }
  else
    return error_mark_node;
}

/* Subroutine of register_constexpr_fundef.  BODY is the body of a function
   declared to be constexpr, or a sub-statement thereof.  Returns the
   return value if suitable, error_mark_node for a statement not allowed in
   a constexpr function, or NULL_TREE if no return value was found.  */

static tree
constexpr_fn_retval (tree body)
{
  switch (TREE_CODE (body))
    {
    case STATEMENT_LIST:
      {
	tree_stmt_iterator i;
	tree expr = NULL_TREE;
	for (i = tsi_start (body); !tsi_end_p (i); tsi_next (&i))
	  {
	    tree s = constexpr_fn_retval (tsi_stmt (i));
	    if (s == error_mark_node)
	      return error_mark_node;
	    else if (s == NULL_TREE)
	      /* Keep iterating.  */;
	    else if (expr)
	      /* Multiple return statements.  */
	      return error_mark_node;
	    else
	      expr = s;
	  }
	return expr;
      }

    case RETURN_EXPR:
      return break_out_target_exprs (TREE_OPERAND (body, 0));

    case DECL_EXPR:
      {
	tree decl = DECL_EXPR_DECL (body);
	if (TREE_CODE (decl) == USING_DECL
	    /* Accept __func__, __FUNCTION__, and __PRETTY_FUNCTION__.  */
	    || DECL_ARTIFICIAL (decl))
	  return NULL_TREE;
	return error_mark_node;
      }

    case CLEANUP_POINT_EXPR:
      return constexpr_fn_retval (TREE_OPERAND (body, 0));

    case BIND_EXPR:
      if (!check_constexpr_bind_expr_vars (body))
	return error_mark_node;
      return constexpr_fn_retval (BIND_EXPR_BODY (body));

    case USING_STMT:
      return NULL_TREE;

    default:
      return error_mark_node;
    }
}

/* Subroutine of register_constexpr_fundef.  BODY is the DECL_SAVED_TREE of
   FUN; do the necessary transformations to turn it into a single expression
   that we can store in the hash table.  */

static tree
massage_constexpr_body (tree fun, tree body)
{
  if (DECL_CONSTRUCTOR_P (fun))
    body = build_constexpr_constructor_member_initializers
      (DECL_CONTEXT (fun), body);
  else if (cxx_dialect < cxx14)
    {
      if (TREE_CODE (body) == EH_SPEC_BLOCK)
        body = EH_SPEC_STMTS (body);
      if (TREE_CODE (body) == MUST_NOT_THROW_EXPR)
	body = TREE_OPERAND (body, 0);
      body = constexpr_fn_retval (body);
    }
  return body;
}

/* FUN is a constexpr constructor with massaged body BODY.  Return true
   if some bases/fields are uninitialized, and complain if COMPLAIN.  */

static bool
cx_check_missing_mem_inits (tree fun, tree body, bool complain)
{
  bool bad;
  tree field;
  unsigned i, nelts;
  tree ctype;

  if (TREE_CODE (body) != CONSTRUCTOR)
    return false;

  nelts = CONSTRUCTOR_NELTS (body);
  ctype = DECL_CONTEXT (fun);
  field = TYPE_FIELDS (ctype);

  if (TREE_CODE (ctype) == UNION_TYPE)
    {
      if (nelts == 0 && next_initializable_field (field))
	{
	  if (complain)
	    error ("%<constexpr%> constructor for union %qT must "
		   "initialize exactly one non-static data member", ctype);
	  return true;
	}
      return false;
    }

  bad = false;
  for (i = 0; i <= nelts; ++i)
    {
      tree index;
      if (i == nelts)
	index = NULL_TREE;
      else
	{
	  index = CONSTRUCTOR_ELT (body, i)->index;
	  /* Skip base and vtable inits.  */
	  if (TREE_CODE (index) != FIELD_DECL
	      || DECL_ARTIFICIAL (index))
	    continue;
	}
      for (; field != index; field = DECL_CHAIN (field))
	{
	  tree ftype;
	  if (TREE_CODE (field) != FIELD_DECL
	      || (DECL_C_BIT_FIELD (field) && !DECL_NAME (field))
	      || DECL_ARTIFICIAL (field))
	    continue;
	  ftype = strip_array_types (TREE_TYPE (field));
	  if (type_has_constexpr_default_constructor (ftype))
	    {
	      /* It's OK to skip a member with a trivial constexpr ctor.
	         A constexpr ctor that isn't trivial should have been
	         added in by now.  */
	      gcc_checking_assert (!TYPE_HAS_COMPLEX_DFLT (ftype)
				   || errorcount != 0);
	      continue;
	    }
	  if (!complain)
	    return true;
	  error ("member %qD must be initialized by mem-initializer "
		 "in %<constexpr%> constructor", field);
	  inform (DECL_SOURCE_LOCATION (field), "declared here");
	  bad = true;
	}
      if (field == NULL_TREE)
	break;
      field = DECL_CHAIN (field);
    }

  return bad;
}

/* We are processing the definition of the constexpr function FUN.
   Check that its BODY fulfills the propriate requirements and
   enter it in the constexpr function definition table.
   For constructor BODY is actually the TREE_LIST of the
   member-initializer list.  */

tree
register_constexpr_fundef (tree fun, tree body)
{
  constexpr_fundef entry;
  constexpr_fundef **slot;

  if (!is_valid_constexpr_fn (fun, !DECL_GENERATED_P (fun)))
    return NULL;

  body = massage_constexpr_body (fun, body);
  if (body == NULL_TREE || body == error_mark_node)
    {
      if (!DECL_CONSTRUCTOR_P (fun))
	error ("body of constexpr function %qD not a return-statement", fun);
      return NULL;
    }

  if (!potential_rvalue_constant_expression (body))
    {
      if (!DECL_GENERATED_P (fun))
	require_potential_rvalue_constant_expression (body);
      return NULL;
    }

  if (DECL_CONSTRUCTOR_P (fun)
      && cx_check_missing_mem_inits (fun, body, !DECL_GENERATED_P (fun)))
    return NULL;

  /* Create the constexpr function table if necessary.  */
  if (constexpr_fundef_table == NULL)
    constexpr_fundef_table
      = hash_table<constexpr_fundef_hasher>::create_ggc (101);

  entry.decl = fun;
  entry.body = body;
  slot = constexpr_fundef_table->find_slot (&entry, INSERT);

  gcc_assert (*slot == NULL);
  *slot = ggc_alloc<constexpr_fundef> ();
  **slot = entry;

  return fun;
}

/* FUN is a non-constexpr function called in a context that requires a
   constant expression.  If it comes from a constexpr template, explain why
   the instantiation isn't constexpr.  */

void
explain_invalid_constexpr_fn (tree fun)
{
  static hash_set<tree> *diagnosed;
  tree body;
  location_t save_loc;
  /* Only diagnose defaulted functions or instantiations.  */
  if (!DECL_DEFAULTED_FN (fun)
      && !is_instantiation_of_constexpr (fun))
    return;
  if (diagnosed == NULL)
    diagnosed = new hash_set<tree>;
  if (diagnosed->add (fun))
    /* Already explained.  */
    return;

  save_loc = input_location;
  input_location = DECL_SOURCE_LOCATION (fun);
  inform (input_location,
	  "%qD is not usable as a constexpr function because:", fun);
  /* First check the declaration.  */
  if (is_valid_constexpr_fn (fun, true))
    {
      /* Then if it's OK, the body.  */
      if (!DECL_DECLARED_CONSTEXPR_P (fun))
	explain_implicit_non_constexpr (fun);
      else
	{
	  body = massage_constexpr_body (fun, DECL_SAVED_TREE (fun));
	  require_potential_rvalue_constant_expression (body);
	  if (DECL_CONSTRUCTOR_P (fun))
	    cx_check_missing_mem_inits (fun, body, true);
	}
    }
  input_location = save_loc;
}

/* Objects of this type represent calls to constexpr functions
   along with the bindings of parameters to their arguments, for
   the purpose of compile time evaluation.  */

struct GTY((for_user)) constexpr_call {
  /* Description of the constexpr function definition.  */
  constexpr_fundef *fundef;
  /* Parameter bindings environment.  A TREE_LIST where each TREE_PURPOSE
     is a parameter _DECL and the TREE_VALUE is the value of the parameter.
     Note: This arrangement is made to accommodate the use of
     iterative_hash_template_arg (see pt.c).  If you change this
     representation, also change the hash calculation in
     cxx_eval_call_expression.  */
  tree bindings;
  /* Result of the call.
       NULL means the call is being evaluated.
       error_mark_node means that the evaluation was erroneous;
       otherwise, the actuall value of the call.  */
  tree result;
  /* The hash of this call; we remember it here to avoid having to
     recalculate it when expanding the hash table.  */
  hashval_t hash;
};

struct constexpr_call_hasher : ggc_ptr_hash<constexpr_call>
{
  static hashval_t hash (constexpr_call *);
  static bool equal (constexpr_call *, constexpr_call *);
};

/* The constexpr expansion context.  CALL is the current function
   expansion, CTOR is the current aggregate initializer, OBJECT is the
   object being initialized by CTOR, either a VAR_DECL or a _REF.  VALUES
   is a map of values of variables initialized within the expression.  */

struct constexpr_ctx {
  /* The innermost call we're evaluating.  */
  constexpr_call *call;
  /* Values for any temporaries or local variables within the
     constant-expression. */
  hash_map<tree,tree> *values;
  /* The CONSTRUCTOR we're currently building up for an aggregate
     initializer.  */
  tree ctor;
  /* The object we're building the CONSTRUCTOR for.  */
  tree object;
  /* Whether we should error on a non-constant expression or fail quietly.  */
  bool quiet;
  /* Whether we are strictly conforming to constant expression rules or
     trying harder to get a constant value.  */
  bool strict;
};

/* A table of all constexpr calls that have been evaluated by the
   compiler in this translation unit.  */

static GTY (()) hash_table<constexpr_call_hasher> *constexpr_call_table;

static tree cxx_eval_constant_expression (const constexpr_ctx *, tree,
					  bool, bool *, bool *, tree * = NULL);

/* Compute a hash value for a constexpr call representation.  */

inline hashval_t
constexpr_call_hasher::hash (constexpr_call *info)
{
  return info->hash;
}

/* Return true if the objects pointed to by P and Q represent calls
   to the same constexpr function with the same arguments.
   Otherwise, return false.  */

bool
constexpr_call_hasher::equal (constexpr_call *lhs, constexpr_call *rhs)
{
  tree lhs_bindings;
  tree rhs_bindings;
  if (lhs == rhs)
    return 1;
  if (!constexpr_fundef_hasher::equal (lhs->fundef, rhs->fundef))
    return 0;
  lhs_bindings = lhs->bindings;
  rhs_bindings = rhs->bindings;
  while (lhs_bindings != NULL && rhs_bindings != NULL)
    {
      tree lhs_arg = TREE_VALUE (lhs_bindings);
      tree rhs_arg = TREE_VALUE (rhs_bindings);
      gcc_assert (TREE_TYPE (lhs_arg) == TREE_TYPE (rhs_arg));
      if (!cp_tree_equal (lhs_arg, rhs_arg))
        return 0;
      lhs_bindings = TREE_CHAIN (lhs_bindings);
      rhs_bindings = TREE_CHAIN (rhs_bindings);
    }
  return lhs_bindings == rhs_bindings;
}

/* Initialize the constexpr call table, if needed.  */

static void
maybe_initialize_constexpr_call_table (void)
{
  if (constexpr_call_table == NULL)
    constexpr_call_table = hash_table<constexpr_call_hasher>::create_ggc (101);
}

/* We have an expression tree T that represents a call, either CALL_EXPR
   or AGGR_INIT_EXPR.  If the call is lexically to a named function,
   retrun the _DECL for that function.  */

static tree
get_function_named_in_call (tree t)
{
  tree fun = NULL;
  switch (TREE_CODE (t))
    {
    case CALL_EXPR:
      fun = CALL_EXPR_FN (t);
      break;

    case AGGR_INIT_EXPR:
      fun = AGGR_INIT_EXPR_FN (t);
      break;

    default:
      gcc_unreachable();
      break;
    }
  if (fun && TREE_CODE (fun) == ADDR_EXPR
      && TREE_CODE (TREE_OPERAND (fun, 0)) == FUNCTION_DECL)
    fun = TREE_OPERAND (fun, 0);
  return fun;
}

/* We have an expression tree T that represents a call, either CALL_EXPR
   or AGGR_INIT_EXPR.  Return the Nth argument.  */

static inline tree
get_nth_callarg (tree t, int n)
{
  switch (TREE_CODE (t))
    {
    case CALL_EXPR:
      return CALL_EXPR_ARG (t, n);

    case AGGR_INIT_EXPR:
      return AGGR_INIT_EXPR_ARG (t, n);

    default:
      gcc_unreachable ();
      return NULL;
    }
}

/* Attempt to evaluate T which represents a call to a builtin function.
   We assume here that all builtin functions evaluate to scalar types
   represented by _CST nodes.  */

static tree
cxx_eval_builtin_function_call (const constexpr_ctx *ctx, tree t, tree fun,
				bool lval,
				bool *non_constant_p, bool *overflow_p)
{
  const int nargs = call_expr_nargs (t);
  tree *args = (tree *) alloca (nargs * sizeof (tree));
  tree new_call;
  int i;

  /* Don't fold __builtin_constant_p within a constexpr function.  */
  if (DECL_FUNCTION_CODE (fun) == BUILT_IN_CONSTANT_P
      && current_function_decl
      && DECL_DECLARED_CONSTEXPR_P (current_function_decl))
    {
      *non_constant_p = true;
      return t;
    }

  /* Be permissive for arguments to built-ins; __builtin_constant_p should
     return constant false for a non-constant argument.  */
  constexpr_ctx new_ctx = *ctx;
  new_ctx.quiet = true;
  bool dummy1 = false, dummy2 = false;
  for (i = 0; i < nargs; ++i)
    args[i] = cxx_eval_constant_expression (&new_ctx, CALL_EXPR_ARG (t, i),
					    lval, &dummy1, &dummy2);

  bool save_ffbcp = force_folding_builtin_constant_p;
  force_folding_builtin_constant_p = true;
  new_call = fold_build_call_array_loc (EXPR_LOCATION (t), TREE_TYPE (t),
					CALL_EXPR_FN (t), nargs, args);
  force_folding_builtin_constant_p = save_ffbcp;
  VERIFY_CONSTANT (new_call);
  return new_call;
}

/* TEMP is the constant value of a temporary object of type TYPE.  Adjust
   the type of the value to match.  */

static tree
adjust_temp_type (tree type, tree temp)
{
  if (TREE_TYPE (temp) == type)
    return temp;
  /* Avoid wrapping an aggregate value in a NOP_EXPR.  */
  if (TREE_CODE (temp) == CONSTRUCTOR)
    return build_constructor (type, CONSTRUCTOR_ELTS (temp));
  gcc_assert (scalarish_type_p (type));
  return cp_fold_convert (type, temp);
}

/* Subroutine of cxx_eval_call_expression.
   We are processing a call expression (either CALL_EXPR or
   AGGR_INIT_EXPR) in the context of CTX.  Evaluate
   all arguments and bind their values to correspondings
   parameters, making up the NEW_CALL context.  */

static void
cxx_bind_parameters_in_call (const constexpr_ctx *ctx, tree t,
                             constexpr_call *new_call,
			     bool *non_constant_p, bool *overflow_p,
			     bool *non_constant_args)
{
  const int nargs = call_expr_nargs (t);
  tree fun = new_call->fundef->decl;
  tree parms = DECL_ARGUMENTS (fun);
  int i;
  tree *p = &new_call->bindings;
  for (i = 0; i < nargs; ++i)
    {
      tree x, arg;
      tree type = parms ? TREE_TYPE (parms) : void_type_node;
      x = get_nth_callarg (t, i);
      /* For member function, the first argument is a pointer to the implied
         object.  For a constructor, it might still be a dummy object, in
         which case we get the real argument from ctx. */
      if (i == 0 && DECL_CONSTRUCTOR_P (fun)
	  && is_dummy_object (x))
	{
	  x = ctx->object;
	  if (x)
	    x = cp_build_addr_expr (x, tf_warning_or_error);
	  else
	    gcc_unreachable ();
	}
      bool lval = false;
      arg = cxx_eval_constant_expression (ctx, x, lval,
					  non_constant_p, overflow_p);
      /* Don't VERIFY_CONSTANT here.  */
      if (*non_constant_p && ctx->quiet)
	return;
      /* Just discard ellipsis args after checking their constantitude.  */
      if (!parms)
	continue;
      if (*non_constant_p)
	/* Don't try to adjust the type of non-constant args.  */
	goto next;

      /* Make sure the binding has the same type as the parm.  */
      if (TREE_CODE (type) != REFERENCE_TYPE)
	arg = adjust_temp_type (type, arg);
      if (!TREE_CONSTANT (arg))
	*non_constant_args = true;
      *p = build_tree_list (parms, arg);
      p = &TREE_CHAIN (*p);
    next:
      parms = TREE_CHAIN (parms);
    }
}

/* Variables and functions to manage constexpr call expansion context.
   These do not need to be marked for PCH or GC.  */

/* FIXME remember and print actual constant arguments.  */
static vec<tree> call_stack = vNULL;
static int call_stack_tick;
static int last_cx_error_tick;

static bool
push_cx_call_context (tree call)
{
  ++call_stack_tick;
  if (!EXPR_HAS_LOCATION (call))
    SET_EXPR_LOCATION (call, input_location);
  call_stack.safe_push (call);
  if (call_stack.length () > (unsigned) max_constexpr_depth)
    return false;
  return true;
}

static void
pop_cx_call_context (void)
{
  ++call_stack_tick;
  call_stack.pop ();
}

vec<tree> 
cx_error_context (void)
{
  vec<tree> r = vNULL;
  if (call_stack_tick != last_cx_error_tick
      && !call_stack.is_empty ())
    r = call_stack;
  last_cx_error_tick = call_stack_tick;
  return r;
}

/* Subroutine of cxx_eval_constant_expression.
   Evaluate the call expression tree T in the context of OLD_CALL expression
   evaluation.  */

static tree
cxx_eval_call_expression (const constexpr_ctx *ctx, tree t,
			  bool lval,
			  bool *non_constant_p, bool *overflow_p)
{
  location_t loc = EXPR_LOC_OR_LOC (t, input_location);
  tree fun = get_function_named_in_call (t);
  constexpr_call new_call = { NULL, NULL, NULL, 0 };
  bool depth_ok;

  if (fun == NULL_TREE)
    switch (CALL_EXPR_IFN (t))
      {
      case IFN_UBSAN_NULL:
      case IFN_UBSAN_BOUNDS:
      case IFN_UBSAN_VPTR:
	return void_node;
      default:
	if (!ctx->quiet)
	  error_at (loc, "call to internal function");
	*non_constant_p = true;
	return t;
      }

  if (TREE_CODE (fun) != FUNCTION_DECL)
    {
      /* Might be a constexpr function pointer.  */
      fun = cxx_eval_constant_expression (ctx, fun,
					  /*lval*/false, non_constant_p,
					  overflow_p);
      STRIP_NOPS (fun);
      if (TREE_CODE (fun) == ADDR_EXPR)
	fun = TREE_OPERAND (fun, 0);
    }
  if (TREE_CODE (fun) != FUNCTION_DECL)
    {
      if (!ctx->quiet && !*non_constant_p)
	error_at (loc, "expression %qE does not designate a constexpr "
		  "function", fun);
      *non_constant_p = true;
      return t;
    }
  if (DECL_CLONED_FUNCTION_P (fun))
    fun = DECL_CLONED_FUNCTION (fun);

  if (is_ubsan_builtin_p (fun))
    return void_node;

  if (is_builtin_fn (fun))
    return cxx_eval_builtin_function_call (ctx, t, fun,
					   lval, non_constant_p, overflow_p);
  if (!DECL_DECLARED_CONSTEXPR_P (fun))
    {
      if (!ctx->quiet)
	{
	  error_at (loc, "call to non-constexpr function %qD", fun);
	  explain_invalid_constexpr_fn (fun);
	}
      *non_constant_p = true;
      return t;
    }

  /* Shortcut trivial constructor/op=.  */
  if (trivial_fn_p (fun))
    {
      if (call_expr_nargs (t) == 2)
	{
	  tree arg = convert_from_reference (get_nth_callarg (t, 1));
	  return cxx_eval_constant_expression (ctx, arg,
					       lval, non_constant_p,
					       overflow_p);
	}
      else if (TREE_CODE (t) == AGGR_INIT_EXPR
	       && AGGR_INIT_ZERO_FIRST (t))
	return build_zero_init (DECL_CONTEXT (fun), NULL_TREE, false);
    }

  /* We can't defer instantiating the function any longer.  */
  if (!DECL_INITIAL (fun)
      && DECL_TEMPLOID_INSTANTIATION (fun))
    {
      ++function_depth;
      instantiate_decl (fun, /*defer_ok*/false, /*expl_inst*/false);
      --function_depth;
    }

  /* If in direct recursive call, optimize definition search.  */
  if (ctx && ctx->call && ctx->call->fundef->decl == fun)
    new_call.fundef = ctx->call->fundef;
  else
    {
      new_call.fundef = retrieve_constexpr_fundef (fun);
      if (new_call.fundef == NULL || new_call.fundef->body == NULL)
        {
	  if (!ctx->quiet)
	    {
	      if (DECL_INITIAL (fun))
		{
		  /* The definition of fun was somehow unsuitable.  */
		  error_at (loc, "%qD called in a constant expression", fun);
		  explain_invalid_constexpr_fn (fun);
		}
	      else
		error_at (loc, "%qD used before its definition", fun);
	    }
	  *non_constant_p = true;
          return t;
        }
    }

  constexpr_ctx new_ctx = *ctx;
  if (DECL_CONSTRUCTOR_P (fun) && !ctx->object
      && TREE_CODE (t) == AGGR_INIT_EXPR)
    {
      /* We want to have an initialization target for an AGGR_INIT_EXPR.
	 If we don't already have one in CTX, use the AGGR_INIT_EXPR_SLOT.  */
      new_ctx.object = AGGR_INIT_EXPR_SLOT (t);
      tree ctor = new_ctx.ctor = build_constructor (DECL_CONTEXT (fun), NULL);
      CONSTRUCTOR_NO_IMPLICIT_ZERO (ctor) = true;
      ctx->values->put (new_ctx.object, ctor);
      ctx = &new_ctx;
    }
  else if (DECL_BY_REFERENCE (DECL_RESULT (fun))
	   && TREE_CODE (t) != AGGR_INIT_EXPR)
    {
      /* convert_to_void stripped our AGGR_INIT_EXPR, in which case we don't
	 care about a constant value.  */
      gcc_assert (ctx->quiet && !ctx->object);
      *non_constant_p = true;
      return t;
    }

  bool non_constant_args = false;
  cxx_bind_parameters_in_call (ctx, t, &new_call,
			       non_constant_p, overflow_p, &non_constant_args);
  if (*non_constant_p)
    return t;

  depth_ok = push_cx_call_context (t);

  tree result = NULL_TREE;

  constexpr_call *entry = NULL;
  if (depth_ok && !non_constant_args)
    {
      new_call.hash = iterative_hash_template_arg
	(new_call.bindings, constexpr_fundef_hasher::hash (new_call.fundef));

      /* If we have seen this call before, we are done.  */
      maybe_initialize_constexpr_call_table ();
      constexpr_call **slot
	= constexpr_call_table->find_slot (&new_call, INSERT);
      entry = *slot;
      if (entry == NULL)
	{
	  /* We need to keep a pointer to the entry, not just the slot, as the
	     slot can move in the call to cxx_eval_builtin_function_call.  */
	  *slot = entry = ggc_alloc<constexpr_call> ();
	  *entry = new_call;
	}
      /* Calls which are in progress have their result set to NULL
	 so that we can detect circular dependencies.  */
      else if (entry->result == NULL)
	{
	  if (!ctx->quiet)
	    error ("call has circular dependency");
	  *non_constant_p = true;
	  entry->result = result = error_mark_node;
	}
      else
	result = entry->result;
    }

  if (!depth_ok)
    {
      if (!ctx->quiet)
	error ("constexpr evaluation depth exceeds maximum of %d (use "
	       "-fconstexpr-depth= to increase the maximum)",
	       max_constexpr_depth);
      *non_constant_p = true;
      result = error_mark_node;
    }
  else
    {
      if (!result || result == error_mark_node)
	{
	  if (DECL_SAVED_TREE (fun) == NULL_TREE
	      && (DECL_CONSTRUCTOR_P (fun) || DECL_DESTRUCTOR_P (fun)))
	    /* The maybe-in-charge 'tor had its DECL_SAVED_TREE
	       cleared, try a clone.  */
	    for (fun = DECL_CHAIN (fun);
		 fun && DECL_CLONED_FUNCTION_P (fun);
		 fun = DECL_CHAIN (fun))
	      if (DECL_SAVED_TREE (fun))
		break;
	  gcc_assert (DECL_SAVED_TREE (fun));
	  tree parms, res;

	  /* Unshare the whole function body.  */
	  tree body = copy_fn (fun, parms, res);

	  /* Associate the bindings with the remapped parms.  */
	  tree bound = new_call.bindings;
	  tree remapped = parms;
	  while (bound)
	    {
	      tree oparm = TREE_PURPOSE (bound);
	      tree arg = TREE_VALUE (bound);
	      gcc_assert (DECL_NAME (remapped) == DECL_NAME (oparm));
	      ctx->values->put (remapped, arg);
	      bound = TREE_CHAIN (bound);
	      remapped = DECL_CHAIN (remapped);
	    }
	  /* Add the RESULT_DECL to the values map, too.  */
	  tree slot = NULL_TREE;
	  if (DECL_BY_REFERENCE (res))
	    {
	      slot = AGGR_INIT_EXPR_SLOT (t);
	      tree addr = build_address (slot);
	      addr = build_nop (TREE_TYPE (res), addr);
	      ctx->values->put (res, addr);
	      ctx->values->put (slot, NULL_TREE);
	    }
	  else
	    ctx->values->put (res, NULL_TREE);

	  tree jump_target = NULL_TREE;
	  cxx_eval_constant_expression (ctx, body,
					lval, non_constant_p, overflow_p,
					&jump_target);

	  if (DECL_CONSTRUCTOR_P (fun))
	    /* This can be null for a subobject constructor call, in
	       which case what we care about is the initialization
	       side-effects rather than the value.  We could get at the
	       value by evaluating *this, but we don't bother; there's
	       no need to put such a call in the hash table.  */
	    result = lval ? ctx->object : ctx->ctor;
	  else if (VOID_TYPE_P (TREE_TYPE (res)))
	    result = void_node;
	  else
	    {
	      result = *ctx->values->get (slot ? slot : res);
	      if (result == NULL_TREE && !*non_constant_p)
		{
		  if (!ctx->quiet)
		    error ("constexpr call flows off the end "
			   "of the function");
		  *non_constant_p = true;
		}
	    }

	  /* Remove the parms/result from the values map.  Is it worth
	     bothering to do this when the map itself is only live for
	     one constexpr evaluation?  If so, maybe also clear out
	     other vars from call, maybe in BIND_EXPR handling?  */
	  ctx->values->remove (res);
	  if (slot)
	    ctx->values->remove (slot);
	  for (tree parm = parms; parm; parm = TREE_CHAIN (parm))
	    ctx->values->remove (parm);
	}

      if (result == error_mark_node)
	*non_constant_p = true;
      if (*non_constant_p)
	result = error_mark_node;
      else if (!result)
	result = void_node;
      if (entry)
	entry->result = result;
    }

  pop_cx_call_context ();
  return unshare_expr (result);
}

/* FIXME speed this up, it's taking 16% of compile time on sieve testcase.  */

bool
reduced_constant_expression_p (tree t)
{
  /* Make sure we remove useless initial NOP_EXPRs.  */
  STRIP_NOPS (t);
  switch (TREE_CODE (t))
    {
    case PTRMEM_CST:
      /* Even if we can't lower this yet, it's constant.  */
      return true;

    case CONSTRUCTOR:
      /* And we need to handle PTRMEM_CST wrapped in a CONSTRUCTOR.  */
      tree elt; unsigned HOST_WIDE_INT idx;
      FOR_EACH_CONSTRUCTOR_VALUE (CONSTRUCTOR_ELTS (t), idx, elt)
	if (!reduced_constant_expression_p (elt))
	  return false;
      return true;

    default:
      /* FIXME are we calling this too much?  */
      return initializer_constant_valid_p (t, TREE_TYPE (t)) != NULL_TREE;
    }
}

/* Some expressions may have constant operands but are not constant
   themselves, such as 1/0.  Call this function (or rather, the macro
   following it) to check for that condition.

   We only call this in places that require an arithmetic constant, not in
   places where we might have a non-constant expression that can be a
   component of a constant expression, such as the address of a constexpr
   variable that might be dereferenced later.  */

static bool
verify_constant (tree t, bool allow_non_constant, bool *non_constant_p,
		 bool *overflow_p)
{
  if (!*non_constant_p && !reduced_constant_expression_p (t))
    {
      if (!allow_non_constant)
	error ("%q+E is not a constant expression", t);
      *non_constant_p = true;
    }
  if (TREE_OVERFLOW_P (t))
    {
      if (!allow_non_constant)
	{
	  permerror (input_location, "overflow in constant expression");
	  /* If we're being permissive (and are in an enforcing
	     context), ignore the overflow.  */
	  if (flag_permissive)
	    return *non_constant_p;
	}
      *overflow_p = true;
    }
  return *non_constant_p;
}

/* Check whether the shift operation with code CODE and type TYPE on LHS
   and RHS is undefined.  If it is, give an error with an explanation,
   and return true; return false otherwise.  */

static bool
cxx_eval_check_shift_p (location_t loc, const constexpr_ctx *ctx,
			enum tree_code code, tree type, tree lhs, tree rhs)
{
  if ((code != LSHIFT_EXPR && code != RSHIFT_EXPR)
      || TREE_CODE (lhs) != INTEGER_CST
      || TREE_CODE (rhs) != INTEGER_CST)
    return false;

  tree lhstype = TREE_TYPE (lhs);
  unsigned HOST_WIDE_INT uprec = TYPE_PRECISION (TREE_TYPE (lhs));

  /* [expr.shift] The behavior is undefined if the right operand
     is negative, or greater than or equal to the length in bits
     of the promoted left operand.  */
  if (tree_int_cst_sgn (rhs) == -1)
    {
      if (!ctx->quiet)
	error_at (loc, "right operand of shift expression %q+E is negative",
		  build2_loc (loc, code, type, lhs, rhs));
      return true;
    }
  if (compare_tree_int (rhs, uprec) >= 0)
    {
      if (!ctx->quiet)
	error_at (loc, "right operand of shift expression %q+E is >= than "
		  "the precision of the left operand",
		  build2_loc (loc, code, type, lhs, rhs));
      return true;
    }

  /* The value of E1 << E2 is E1 left-shifted E2 bit positions; [...]
     if E1 has a signed type and non-negative value, and E1x2^E2 is
     representable in the corresponding unsigned type of the result type,
     then that value, converted to the result type, is the resulting value;
     otherwise, the behavior is undefined.  */
  if (code == LSHIFT_EXPR && !TYPE_UNSIGNED (lhstype)
      && (cxx_dialect >= cxx11))
    {
      if (tree_int_cst_sgn (lhs) == -1)
	{
	  if (!ctx->quiet)
	    error_at (loc, "left operand of shift expression %q+E is negative",
		      build2_loc (loc, code, type, lhs, rhs));
	  return true;
	}
      /* For signed x << y the following:
	 (unsigned) x >> ((prec (lhs) - 1) - y)
	 if > 1, is undefined.  The right-hand side of this formula
	 is the highest bit of the LHS that can be set (starting from 0),
	 so that the shift doesn't overflow.  We then right-shift the LHS
	 to see whether any other bit is set making the original shift
	 undefined -- the result is not representable in the corresponding
	 unsigned type.  */
      tree t = build_int_cst (unsigned_type_node, uprec - 1);
      t = fold_build2 (MINUS_EXPR, unsigned_type_node, t, rhs);
      tree ulhs = fold_convert (unsigned_type_for (lhstype), lhs);
      t = fold_build2 (RSHIFT_EXPR, TREE_TYPE (ulhs), ulhs, t);
      if (tree_int_cst_lt (integer_one_node, t))
	{
	  if (!ctx->quiet)
	    error_at (loc, "shift expression %q+E overflows",
		      build2_loc (loc, code, type, lhs, rhs));
	  return true;
	}
    }
  return false;
}

/* Subroutine of cxx_eval_constant_expression.
   Attempt to reduce the unary expression tree T to a compile time value.
   If successful, return the value.  Otherwise issue a diagnostic
   and return error_mark_node.  */

static tree
cxx_eval_unary_expression (const constexpr_ctx *ctx, tree t,
			   bool /*lval*/,
			   bool *non_constant_p, bool *overflow_p)
{
  tree r;
  tree orig_arg = TREE_OPERAND (t, 0);
  tree arg = cxx_eval_constant_expression (ctx, orig_arg, /*lval*/false,
					   non_constant_p, overflow_p);
  VERIFY_CONSTANT (arg);
  location_t loc = EXPR_LOCATION (t);
  enum tree_code code = TREE_CODE (t);
  tree type = TREE_TYPE (t);
  r = fold_unary_loc (loc, code, type, arg);
  if (r == NULL_TREE)
    {
      if (arg == orig_arg)
	r = t;
      else
	r = build1_loc (loc, code, type, arg);
    }

  VERIFY_CONSTANT (r);
  return r;
}

/* Subroutine of cxx_eval_constant_expression.
   Like cxx_eval_unary_expression, except for binary expressions.  */

static tree
cxx_eval_binary_expression (const constexpr_ctx *ctx, tree t,
			    bool /*lval*/,
			    bool *non_constant_p, bool *overflow_p)
{
  tree r;
  tree orig_lhs = TREE_OPERAND (t, 0);
  tree orig_rhs = TREE_OPERAND (t, 1);
  tree lhs, rhs;
  lhs = cxx_eval_constant_expression (ctx, orig_lhs, /*lval*/false,
				      non_constant_p, overflow_p);
  /* Don't VERIFY_CONSTANT if this might be dealing with a pointer to
     a local array in a constexpr function.  */
  bool ptr = POINTER_TYPE_P (TREE_TYPE (lhs));
  if (!ptr)
    VERIFY_CONSTANT (lhs);
  rhs = cxx_eval_constant_expression (ctx, orig_rhs, /*lval*/false,
				      non_constant_p, overflow_p);
  if (!ptr)
    VERIFY_CONSTANT (rhs);

  location_t loc = EXPR_LOCATION (t);
  enum tree_code code = TREE_CODE (t);
  tree type = TREE_TYPE (t);
  r = fold_binary_loc (loc, code, type, lhs, rhs);
  if (r == NULL_TREE)
    {
      if (lhs == orig_lhs && rhs == orig_rhs)
	r = t;
      else
	r = build2_loc (loc, code, type, lhs, rhs);
    }
  else if (cxx_eval_check_shift_p (loc, ctx, code, type, lhs, rhs))
    *non_constant_p = true;
  if (!ptr)
    VERIFY_CONSTANT (r);
  return r;
}

/* Subroutine of cxx_eval_constant_expression.
   Attempt to evaluate condition expressions.  Dead branches are not
   looked into.  */

static tree
cxx_eval_conditional_expression (const constexpr_ctx *ctx, tree t,
				 bool lval,
				 bool *non_constant_p, bool *overflow_p,
				 tree *jump_target)
{
  tree val = cxx_eval_constant_expression (ctx, TREE_OPERAND (t, 0),
					   /*lval*/false,
					   non_constant_p, overflow_p);
  VERIFY_CONSTANT (val);
  /* Don't VERIFY_CONSTANT the other operands.  */
  if (integer_zerop (val))
    return cxx_eval_constant_expression (ctx, TREE_OPERAND (t, 2),
					 lval,
					 non_constant_p, overflow_p,
					 jump_target);
  return cxx_eval_constant_expression (ctx, TREE_OPERAND (t, 1),
				       lval,
				       non_constant_p, overflow_p,
				       jump_target);
}

/* Returns less than, equal to, or greater than zero if KEY is found to be
   less than, to match, or to be greater than the constructor_elt's INDEX.  */

static int
array_index_cmp (tree key, tree index)
{
  gcc_assert (TREE_CODE (key) == INTEGER_CST);

  switch (TREE_CODE (index))
    {
    case INTEGER_CST:
      return tree_int_cst_compare (key, index);
    case RANGE_EXPR:
      {
	tree lo = TREE_OPERAND (index, 0);
	tree hi = TREE_OPERAND (index, 1);
	if (tree_int_cst_lt (key, lo))
	  return -1;
	else if (tree_int_cst_lt (hi, key))
	  return 1;
	else
	  return 0;
      }
    default:
      gcc_unreachable ();
    }
}

/* Returns the index of the constructor_elt of ARY which matches DINDEX, or -1
   if none.  If INSERT is true, insert a matching element rather than fail.  */

static HOST_WIDE_INT
find_array_ctor_elt (tree ary, tree dindex, bool insert = false)
{
  if (tree_int_cst_sgn (dindex) < 0)
    return -1;

  unsigned HOST_WIDE_INT i = tree_to_uhwi (dindex);
  vec<constructor_elt, va_gc> *elts = CONSTRUCTOR_ELTS (ary);
  unsigned HOST_WIDE_INT len = vec_safe_length (elts);

  unsigned HOST_WIDE_INT end = len;
  unsigned HOST_WIDE_INT begin = 0;

  /* If the last element of the CONSTRUCTOR has its own index, we can assume
     that the same is true of the other elements and index directly.  */
  if (end > 0)
    {
      tree cindex = (*elts)[end-1].index;
      if (TREE_CODE (cindex) == INTEGER_CST
	  && compare_tree_int (cindex, end-1) == 0)
	{
	  if (i < end)
	    return i;
	  else
	    begin = end;
	}
    }

  /* Otherwise, find a matching index by means of a binary search.  */
  while (begin != end)
    {
      unsigned HOST_WIDE_INT middle = (begin + end) / 2;

      int cmp = array_index_cmp (dindex, (*elts)[middle].index);
      if (cmp < 0)
	end = middle;
      else if (cmp > 0)
	begin = middle + 1;
      else
	return middle;
    }

  if (insert)
    {
      constructor_elt e = { dindex, NULL_TREE };
      vec_safe_insert (CONSTRUCTOR_ELTS (ary), end, e);
      return end;
    }

  return -1;
}


/* Subroutine of cxx_eval_constant_expression.
   Attempt to reduce a reference to an array slot.  */

static tree
cxx_eval_array_reference (const constexpr_ctx *ctx, tree t,
			  bool lval,
			  bool *non_constant_p, bool *overflow_p)
{
  tree oldary = TREE_OPERAND (t, 0);
  tree ary = cxx_eval_constant_expression (ctx, oldary,
					   lval,
					   non_constant_p, overflow_p);
  tree index, oldidx;
  HOST_WIDE_INT i;
  tree elem_type;
  unsigned len, elem_nchars = 1;
  if (*non_constant_p)
    return t;
  oldidx = TREE_OPERAND (t, 1);
  index = cxx_eval_constant_expression (ctx, oldidx,
					false,
					non_constant_p, overflow_p);
  VERIFY_CONSTANT (index);
  if (lval && ary == oldary && index == oldidx)
    return t;
  else if (lval)
    return build4 (ARRAY_REF, TREE_TYPE (t), ary, index, NULL, NULL);
  elem_type = TREE_TYPE (TREE_TYPE (ary));
  if (TREE_CODE (ary) == CONSTRUCTOR)
    len = CONSTRUCTOR_NELTS (ary);
  else if (TREE_CODE (ary) == STRING_CST)
    {
      elem_nchars = (TYPE_PRECISION (elem_type)
		     / TYPE_PRECISION (char_type_node));
      len = (unsigned) TREE_STRING_LENGTH (ary) / elem_nchars;
    }
  else
    {
      /* We can't do anything with other tree codes, so use
	 VERIFY_CONSTANT to complain and fail.  */
      VERIFY_CONSTANT (ary);
      gcc_unreachable ();
    }

  i = tree_to_shwi (index);
  if (i < 0)
    {
      if (!ctx->quiet)
	error ("negative array subscript");
      *non_constant_p = true;
      return t;
    }

  bool found;
  if (TREE_CODE (ary) == CONSTRUCTOR)
    {
      HOST_WIDE_INT ix = find_array_ctor_elt (ary, index);
      found = (ix >= 0);
      if (found)
	i = ix;
    }
  else
    found = (i < len);

  if (!found)
    {
      if (tree_int_cst_lt (index, array_type_nelts_top (TREE_TYPE (ary))))
	{
	  if (TREE_CODE (ary) == CONSTRUCTOR
	      && CONSTRUCTOR_NO_IMPLICIT_ZERO (ary))
	    {
	      /* 'ary' is part of the aggregate initializer we're currently
		 building; if there's no initializer for this element yet,
		 that's an error. */
	      if (!ctx->quiet)
		error ("accessing uninitialized array element");
	      *non_constant_p = true;
	      return t;
	    }

	  /* If it's within the array bounds but doesn't have an explicit
	     initializer, it's value-initialized.  */
	  tree val = build_value_init (elem_type, tf_warning_or_error);
	  return cxx_eval_constant_expression (ctx, val,
					       lval,
					       non_constant_p, overflow_p);
	}

      if (!ctx->quiet)
	error ("array subscript out of bound");
      *non_constant_p = true;
      return t;
    }

  if (TREE_CODE (ary) == CONSTRUCTOR)
    return (*CONSTRUCTOR_ELTS (ary))[i].value;
  else if (elem_nchars == 1)
    return build_int_cst (cv_unqualified (TREE_TYPE (TREE_TYPE (ary))),
			  TREE_STRING_POINTER (ary)[i]);
  else
    {
      tree type = cv_unqualified (TREE_TYPE (TREE_TYPE (ary)));
      return native_interpret_expr (type, (const unsigned char *)
					  TREE_STRING_POINTER (ary)
					  + i * elem_nchars, elem_nchars);
    }
  /* Don't VERIFY_CONSTANT here.  */
}

/* Subroutine of cxx_eval_constant_expression.
   Attempt to reduce a field access of a value of class type.  */

static tree
cxx_eval_component_reference (const constexpr_ctx *ctx, tree t,
			      bool lval,
			      bool *non_constant_p, bool *overflow_p)
{
  unsigned HOST_WIDE_INT i;
  tree field;
  tree value;
  tree part = TREE_OPERAND (t, 1);
  tree orig_whole = TREE_OPERAND (t, 0);
  tree whole = cxx_eval_constant_expression (ctx, orig_whole,
					     lval,
					     non_constant_p, overflow_p);
  if (whole == orig_whole)
    return t;
  if (lval)
    return fold_build3 (COMPONENT_REF, TREE_TYPE (t),
			whole, part, NULL_TREE);
  /* Don't VERIFY_CONSTANT here; we only want to check that we got a
     CONSTRUCTOR.  */
  if (!*non_constant_p && TREE_CODE (whole) != CONSTRUCTOR)
    {
      if (!ctx->quiet)
	error ("%qE is not a constant expression", orig_whole);
      *non_constant_p = true;
    }
  if (DECL_MUTABLE_P (part))
    {
      if (!ctx->quiet)
	error ("mutable %qD is not usable in a constant expression", part);
      *non_constant_p = true;
    }
  if (*non_constant_p)
    return t;
  FOR_EACH_CONSTRUCTOR_ELT (CONSTRUCTOR_ELTS (whole), i, field, value)
    {
      if (field == part)
	{
	  if (value)
	    return value;
	  else
	    /* We're in the middle of initializing it.  */
	    break;
	}
    }
  if (TREE_CODE (TREE_TYPE (whole)) == UNION_TYPE
      && CONSTRUCTOR_NELTS (whole) > 0)
    {
      /* DR 1188 says we don't have to deal with this.  */
      if (!ctx->quiet)
	error ("accessing %qD member instead of initialized %qD member in "
	       "constant expression", part, CONSTRUCTOR_ELT (whole, 0)->index);
      *non_constant_p = true;
      return t;
    }

  if (CONSTRUCTOR_NO_IMPLICIT_ZERO (whole))
    {
      /* 'whole' is part of the aggregate initializer we're currently
	 building; if there's no initializer for this member yet, that's an
	 error. */
      if (!ctx->quiet)
	error ("accessing uninitialized member %qD", part);
      *non_constant_p = true;
      return t;
    }

  /* If there's no explicit init for this field, it's value-initialized.  */
  value = build_value_init (TREE_TYPE (t), tf_warning_or_error);
  return cxx_eval_constant_expression (ctx, value,
				       lval,
				       non_constant_p, overflow_p);
}

/* Subroutine of cxx_eval_constant_expression.
   Attempt to reduce a field access of a value of class type that is
   expressed as a BIT_FIELD_REF.  */

static tree
cxx_eval_bit_field_ref (const constexpr_ctx *ctx, tree t,
			bool lval,
			bool *non_constant_p, bool *overflow_p)
{
  tree orig_whole = TREE_OPERAND (t, 0);
  tree retval, fldval, utype, mask;
  bool fld_seen = false;
  HOST_WIDE_INT istart, isize;
  tree whole = cxx_eval_constant_expression (ctx, orig_whole,
					     lval,
					     non_constant_p, overflow_p);
  tree start, field, value;
  unsigned HOST_WIDE_INT i;

  if (whole == orig_whole)
    return t;
  /* Don't VERIFY_CONSTANT here; we only want to check that we got a
     CONSTRUCTOR.  */
  if (!*non_constant_p
      && TREE_CODE (whole) != VECTOR_CST
      && TREE_CODE (whole) != CONSTRUCTOR)
    {
      if (!ctx->quiet)
	error ("%qE is not a constant expression", orig_whole);
      *non_constant_p = true;
    }
  if (*non_constant_p)
    return t;

  if (TREE_CODE (whole) == VECTOR_CST)
    return fold_ternary (BIT_FIELD_REF, TREE_TYPE (t), whole,
			 TREE_OPERAND (t, 1), TREE_OPERAND (t, 2));

  start = TREE_OPERAND (t, 2);
  istart = tree_to_shwi (start);
  isize = tree_to_shwi (TREE_OPERAND (t, 1));
  utype = TREE_TYPE (t);
  if (!TYPE_UNSIGNED (utype))
    utype = build_nonstandard_integer_type (TYPE_PRECISION (utype), 1);
  retval = build_int_cst (utype, 0);
  FOR_EACH_CONSTRUCTOR_ELT (CONSTRUCTOR_ELTS (whole), i, field, value)
    {
      tree bitpos = bit_position (field);
      if (bitpos == start && DECL_SIZE (field) == TREE_OPERAND (t, 1))
	return value;
      if (TREE_CODE (TREE_TYPE (field)) == INTEGER_TYPE
	  && TREE_CODE (value) == INTEGER_CST
	  && tree_fits_shwi_p (bitpos)
	  && tree_fits_shwi_p (DECL_SIZE (field)))
	{
	  HOST_WIDE_INT bit = tree_to_shwi (bitpos);
	  HOST_WIDE_INT sz = tree_to_shwi (DECL_SIZE (field));
	  HOST_WIDE_INT shift;
	  if (bit >= istart && bit + sz <= istart + isize)
	    {
	      fldval = fold_convert (utype, value);
	      mask = build_int_cst_type (utype, -1);
	      mask = fold_build2 (LSHIFT_EXPR, utype, mask,
				  size_int (TYPE_PRECISION (utype) - sz));
	      mask = fold_build2 (RSHIFT_EXPR, utype, mask,
				  size_int (TYPE_PRECISION (utype) - sz));
	      fldval = fold_build2 (BIT_AND_EXPR, utype, fldval, mask);
	      shift = bit - istart;
	      if (BYTES_BIG_ENDIAN)
		shift = TYPE_PRECISION (utype) - shift - sz;
	      fldval = fold_build2 (LSHIFT_EXPR, utype, fldval,
				    size_int (shift));
	      retval = fold_build2 (BIT_IOR_EXPR, utype, retval, fldval);
	      fld_seen = true;
	    }
	}
    }
  if (fld_seen)
    return fold_convert (TREE_TYPE (t), retval);
  gcc_unreachable ();
  return error_mark_node;
}

/* Subroutine of cxx_eval_constant_expression.
   Evaluate a short-circuited logical expression T in the context
   of a given constexpr CALL.  BAILOUT_VALUE is the value for
   early return.  CONTINUE_VALUE is used here purely for
   sanity check purposes.  */

static tree
cxx_eval_logical_expression (const constexpr_ctx *ctx, tree t,
                             tree bailout_value, tree continue_value,
			     bool lval,
			     bool *non_constant_p, bool *overflow_p)
{
  tree r;
  tree lhs = cxx_eval_constant_expression (ctx, TREE_OPERAND (t, 0),
					   lval,
					   non_constant_p, overflow_p);
  VERIFY_CONSTANT (lhs);
  if (tree_int_cst_equal (lhs, bailout_value))
    return lhs;
  gcc_assert (tree_int_cst_equal (lhs, continue_value));
  r = cxx_eval_constant_expression (ctx, TREE_OPERAND (t, 1),
				    lval, non_constant_p,
				    overflow_p);
  VERIFY_CONSTANT (r);
  return r;
}

/* REF is a COMPONENT_REF designating a particular field.  V is a vector of
   CONSTRUCTOR elements to initialize (part of) an object containing that
   field.  Return a pointer to the constructor_elt corresponding to the
   initialization of the field.  */

static constructor_elt *
base_field_constructor_elt (vec<constructor_elt, va_gc> *v, tree ref)
{
  tree aggr = TREE_OPERAND (ref, 0);
  tree field = TREE_OPERAND (ref, 1);
  HOST_WIDE_INT i;
  constructor_elt *ce;

  gcc_assert (TREE_CODE (ref) == COMPONENT_REF);

  if (TREE_CODE (aggr) == COMPONENT_REF)
    {
      constructor_elt *base_ce
	= base_field_constructor_elt (v, aggr);
      v = CONSTRUCTOR_ELTS (base_ce->value);
    }

  for (i = 0; vec_safe_iterate (v, i, &ce); ++i)
    if (ce->index == field)
      return ce;

  gcc_unreachable ();
  return NULL;
}

/* Some of the expressions fed to the constexpr mechanism are calls to
   constructors, which have type void.  In that case, return the type being
   initialized by the constructor.  */

static tree
initialized_type (tree t)
{
  if (TYPE_P (t))
    return t;
  tree type = cv_unqualified (TREE_TYPE (t));
  if (TREE_CODE (t) == CALL_EXPR || TREE_CODE (t) == AGGR_INIT_EXPR)
    {
      /* A constructor call has void type, so we need to look deeper.  */
      tree fn = get_function_named_in_call (t);
      if (fn && TREE_CODE (fn) == FUNCTION_DECL
	  && DECL_CXX_CONSTRUCTOR_P (fn))
	type = DECL_CONTEXT (fn);
    }
  return type;
}

/* We're about to initialize element INDEX of an array or class from VALUE.
   Set up NEW_CTX appropriately by adjusting .object to refer to the
   subobject and creating a new CONSTRUCTOR if the element is itself
   a class or array.  */

static void
init_subob_ctx (const constexpr_ctx *ctx, constexpr_ctx &new_ctx,
	       tree index, tree &value)
{
  new_ctx = *ctx;

  if (index && TREE_CODE (index) != INTEGER_CST
      && TREE_CODE (index) != FIELD_DECL)
    /* This won't have an element in the new CONSTRUCTOR.  */
    return;

  tree type = initialized_type (value);
  if (!AGGREGATE_TYPE_P (type) && !VECTOR_TYPE_P (type))
    /* A non-aggregate member doesn't get its own CONSTRUCTOR.  */
    return;

  /* The sub-aggregate initializer might contain a placeholder;
     update object to refer to the subobject and ctor to refer to
     the (newly created) sub-initializer.  */
  if (ctx->object)
    new_ctx.object = build_ctor_subob_ref (index, type, ctx->object);
  tree elt = build_constructor (type, NULL);
  CONSTRUCTOR_NO_IMPLICIT_ZERO (elt) = true;
  new_ctx.ctor = elt;

  if (TREE_CODE (value) == TARGET_EXPR)
    /* Avoid creating another CONSTRUCTOR when we expand the TARGET_EXPR.  */
    value = TARGET_EXPR_INITIAL (value);
}

/* We're about to process an initializer for a class or array TYPE.  Make
   sure that CTX is set up appropriately.  */

static void
verify_ctor_sanity (const constexpr_ctx *ctx, tree type)
{
  /* We don't bother building a ctor for an empty base subobject.  */
  if (is_empty_class (type))
    return;

  /* We're in the middle of an initializer that might involve placeholders;
     our caller should have created a CONSTRUCTOR for us to put the
     initializer into.  We will either return that constructor or T.  */
  gcc_assert (ctx->ctor);
  gcc_assert (same_type_ignoring_top_level_qualifiers_p
	      (type, TREE_TYPE (ctx->ctor)));
  gcc_assert (CONSTRUCTOR_NELTS (ctx->ctor) == 0);
  if (ctx->object)
    gcc_assert (same_type_ignoring_top_level_qualifiers_p
		(type, TREE_TYPE (ctx->object)));
  gcc_assert (!ctx->object || !DECL_P (ctx->object)
	      || *(ctx->values->get (ctx->object)) == ctx->ctor);
}

/* Subroutine of cxx_eval_constant_expression.
   The expression tree T denotes a C-style array or a C-style
   aggregate.  Reduce it to a constant expression.  */

static tree
cxx_eval_bare_aggregate (const constexpr_ctx *ctx, tree t,
			 bool lval,
			 bool *non_constant_p, bool *overflow_p)
{
  vec<constructor_elt, va_gc> *v = CONSTRUCTOR_ELTS (t);
  bool changed = false;
  gcc_assert (!BRACE_ENCLOSED_INITIALIZER_P (t));

  verify_ctor_sanity (ctx, TREE_TYPE (t));
  vec<constructor_elt, va_gc> **p = &CONSTRUCTOR_ELTS (ctx->ctor);
  vec_alloc (*p, vec_safe_length (v));

  unsigned i; tree index, value;
  FOR_EACH_CONSTRUCTOR_ELT (v, i, index, value)
    {
      constexpr_ctx new_ctx;
      init_subob_ctx (ctx, new_ctx, index, value);
      if (new_ctx.ctor != ctx->ctor)
	/* If we built a new CONSTRUCTOR, attach it now so that other
	   initializers can refer to it.  */
	CONSTRUCTOR_APPEND_ELT (*p, index, new_ctx.ctor);
      tree elt = cxx_eval_constant_expression (&new_ctx, value,
					       lval,
					       non_constant_p, overflow_p);
      /* Don't VERIFY_CONSTANT here.  */
      if (ctx->quiet && *non_constant_p)
	break;
      if (elt != value)
	changed = true;
      if (index && TREE_CODE (index) == COMPONENT_REF)
	{
	  /* This is an initialization of a vfield inside a base
	     subaggregate that we already initialized; push this
	     initialization into the previous initialization.  */
	  constructor_elt *inner = base_field_constructor_elt (*p, index);
	  inner->value = elt;
	  changed = true;
	}
      else if (index
	       && (TREE_CODE (index) == NOP_EXPR
		   || TREE_CODE (index) == POINTER_PLUS_EXPR))
	{
	  /* This is an initializer for an empty base; now that we've
	     checked that it's constant, we can ignore it.  */
	  gcc_assert (is_empty_class (TREE_TYPE (TREE_TYPE (index))));
	  changed = true;
	}
      else if (new_ctx.ctor != ctx->ctor)
	{
	  /* We appended this element above; update the value.  */
	  gcc_assert ((*p)->last().index == index);
	  (*p)->last().value = elt;
	}
      else
	CONSTRUCTOR_APPEND_ELT (*p, index, elt);
    }
  if (*non_constant_p || !changed)
    return t;
  t = ctx->ctor;
  /* We're done building this CONSTRUCTOR, so now we can interpret an
     element without an explicit initializer as value-initialized.  */
  CONSTRUCTOR_NO_IMPLICIT_ZERO (t) = false;
  if (VECTOR_TYPE_P (TREE_TYPE (t)))
    t = fold (t);
  return t;
}

/* Subroutine of cxx_eval_constant_expression.
   The expression tree T is a VEC_INIT_EXPR which denotes the desired
   initialization of a non-static data member of array type.  Reduce it to a
   CONSTRUCTOR.

   Note that apart from value-initialization (when VALUE_INIT is true),
   this is only intended to support value-initialization and the
   initializations done by defaulted constructors for classes with
   non-static data members of array type.  In this case, VEC_INIT_EXPR_INIT
   will either be NULL_TREE for the default constructor, or a COMPONENT_REF
   for the copy/move constructor.  */

static tree
cxx_eval_vec_init_1 (const constexpr_ctx *ctx, tree atype, tree init,
		     bool value_init, bool lval,
		     bool *non_constant_p, bool *overflow_p)
{
  tree elttype = TREE_TYPE (atype);
  unsigned HOST_WIDE_INT max = tree_to_uhwi (array_type_nelts_top (atype));
  verify_ctor_sanity (ctx, atype);
  vec<constructor_elt, va_gc> **p = &CONSTRUCTOR_ELTS (ctx->ctor);
  vec_alloc (*p, max + 1);
  bool pre_init = false;
  unsigned HOST_WIDE_INT i;

  /* For the default constructor, build up a call to the default
     constructor of the element type.  We only need to handle class types
     here, as for a constructor to be constexpr, all members must be
     initialized, which for a defaulted default constructor means they must
     be of a class type with a constexpr default constructor.  */
  if (TREE_CODE (elttype) == ARRAY_TYPE)
    /* We only do this at the lowest level.  */;
  else if (value_init)
    {
      init = build_value_init (elttype, tf_warning_or_error);
      pre_init = true;
    }
  else if (!init)
    {
      vec<tree, va_gc> *argvec = make_tree_vector ();
      init = build_special_member_call (NULL_TREE, complete_ctor_identifier,
					&argvec, elttype, LOOKUP_NORMAL,
					tf_warning_or_error);
      release_tree_vector (argvec);
      init = build_aggr_init_expr (TREE_TYPE (init), init);
      pre_init = true;
    }

  for (i = 0; i < max; ++i)
    {
      tree idx = build_int_cst (size_type_node, i);
      tree eltinit;
      constexpr_ctx new_ctx;
      init_subob_ctx (ctx, new_ctx, idx, pre_init ? init : elttype);
      if (new_ctx.ctor != ctx->ctor)
	CONSTRUCTOR_APPEND_ELT (*p, idx, new_ctx.ctor);
      if (TREE_CODE (elttype) == ARRAY_TYPE)
	{
	  /* A multidimensional array; recurse.  */
	  if (value_init || init == NULL_TREE)
	    eltinit = NULL_TREE;
	  else
	    eltinit = cp_build_array_ref (input_location, init, idx,
					  tf_warning_or_error);
	  eltinit = cxx_eval_vec_init_1 (&new_ctx, elttype, eltinit, value_init,
					 lval,
					 non_constant_p, overflow_p);
	}
      else if (pre_init)
	{
	  /* Initializing an element using value or default initialization
	     we just pre-built above.  */
	  eltinit = (cxx_eval_constant_expression
		     (&new_ctx, init,
		      lval, non_constant_p, overflow_p));
	}
      else
	{
	  /* Copying an element.  */
	  gcc_assert (same_type_ignoring_top_level_qualifiers_p
		      (atype, TREE_TYPE (init)));
	  eltinit = cp_build_array_ref (input_location, init, idx,
					tf_warning_or_error);
	  if (!real_lvalue_p (init))
	    eltinit = move (eltinit);
	  eltinit = force_rvalue (eltinit, tf_warning_or_error);
	  eltinit = (cxx_eval_constant_expression
		     (&new_ctx, eltinit, lval,
		      non_constant_p, overflow_p));
	}
      if (*non_constant_p && !ctx->quiet)
	break;
      if (new_ctx.ctor != ctx->ctor)
	{
	  /* We appended this element above; update the value.  */
	  gcc_assert ((*p)->last().index == idx);
	  (*p)->last().value = eltinit;
	}
      else
	CONSTRUCTOR_APPEND_ELT (*p, idx, eltinit);
    }

  if (!*non_constant_p)
    {
      init = ctx->ctor;
      CONSTRUCTOR_NO_IMPLICIT_ZERO (init) = false;
    }
  return init;
}

static tree
cxx_eval_vec_init (const constexpr_ctx *ctx, tree t,
		   bool lval,
		   bool *non_constant_p, bool *overflow_p)
{
  tree atype = TREE_TYPE (t);
  tree init = VEC_INIT_EXPR_INIT (t);
  tree r = cxx_eval_vec_init_1 (ctx, atype, init,
				VEC_INIT_EXPR_VALUE_INIT (t),
				lval, non_constant_p, overflow_p);
  if (*non_constant_p)
    return t;
  else
    return r;
}

/* A less strict version of fold_indirect_ref_1, which requires cv-quals to
   match.  We want to be less strict for simple *& folding; if we have a
   non-const temporary that we access through a const pointer, that should
   work.  We handle this here rather than change fold_indirect_ref_1
   because we're dealing with things like ADDR_EXPR of INTEGER_CST which
   don't really make sense outside of constant expression evaluation.  Also
   we want to allow folding to COMPONENT_REF, which could cause trouble
   with TBAA in fold_indirect_ref_1.

   Try to keep this function synced with fold_indirect_ref_1.  */

static tree
cxx_fold_indirect_ref (location_t loc, tree type, tree op0, bool *empty_base)
{
  tree sub, subtype;

  sub = op0;
  STRIP_NOPS (sub);
  subtype = TREE_TYPE (sub);
  if (!POINTER_TYPE_P (subtype))
    return NULL_TREE;

  if (TREE_CODE (sub) == ADDR_EXPR)
    {
      tree op = TREE_OPERAND (sub, 0);
      tree optype = TREE_TYPE (op);

      /* *&CONST_DECL -> to the value of the const decl.  */
      if (TREE_CODE (op) == CONST_DECL)
	return DECL_INITIAL (op);
      /* *&p => p;  make sure to handle *&"str"[cst] here.  */
      if (same_type_ignoring_top_level_qualifiers_p (optype, type))
	{
	  tree fop = fold_read_from_constant_string (op);
	  if (fop)
	    return fop;
	  else
	    return op;
	}
      /* *(foo *)&fooarray => fooarray[0] */
      else if (TREE_CODE (optype) == ARRAY_TYPE
	       && (same_type_ignoring_top_level_qualifiers_p
		   (type, TREE_TYPE (optype))))
	{
	  tree type_domain = TYPE_DOMAIN (optype);
	  tree min_val = size_zero_node;
	  if (type_domain && TYPE_MIN_VALUE (type_domain))
	    min_val = TYPE_MIN_VALUE (type_domain);
	  return build4_loc (loc, ARRAY_REF, type, op, min_val,
			     NULL_TREE, NULL_TREE);
	}
      /* *(foo *)&complexfoo => __real__ complexfoo */
      else if (TREE_CODE (optype) == COMPLEX_TYPE
	       && (same_type_ignoring_top_level_qualifiers_p
		   (type, TREE_TYPE (optype))))
	return fold_build1_loc (loc, REALPART_EXPR, type, op);
      /* *(foo *)&vectorfoo => BIT_FIELD_REF<vectorfoo,...> */
      else if (VECTOR_TYPE_P (optype)
	       && (same_type_ignoring_top_level_qualifiers_p
		   (type, TREE_TYPE (optype))))
	{
	  tree part_width = TYPE_SIZE (type);
	  tree index = bitsize_int (0);
	  return fold_build3_loc (loc, BIT_FIELD_REF, type, op, part_width, index);
	}
      /* Also handle conversion to an empty base class, which
	 is represented with a NOP_EXPR.  */
      else if (is_empty_class (type)
	       && CLASS_TYPE_P (optype)
	       && DERIVED_FROM_P (type, optype))
	{
	  *empty_base = true;
	  return op;
	}
      /* *(foo *)&struct_with_foo_field => COMPONENT_REF */
      else if (RECORD_OR_UNION_TYPE_P (optype))
	{
	  tree field = TYPE_FIELDS (optype);
	  for (; field; field = DECL_CHAIN (field))
	    if (TREE_CODE (field) == FIELD_DECL
		&& integer_zerop (byte_position (field))
		&& (same_type_ignoring_top_level_qualifiers_p
		    (TREE_TYPE (field), type)))
	      {
		return fold_build3 (COMPONENT_REF, type, op, field, NULL_TREE);
		break;
	      }
	}
    }
  else if (TREE_CODE (sub) == POINTER_PLUS_EXPR
	   && TREE_CODE (TREE_OPERAND (sub, 1)) == INTEGER_CST)
    {
      tree op00 = TREE_OPERAND (sub, 0);
      tree op01 = TREE_OPERAND (sub, 1);

      STRIP_NOPS (op00);
      if (TREE_CODE (op00) == ADDR_EXPR)
	{
	  tree op00type;
	  op00 = TREE_OPERAND (op00, 0);
	  op00type = TREE_TYPE (op00);

	  /* ((foo*)&vectorfoo)[1] => BIT_FIELD_REF<vectorfoo,...> */
	  if (VECTOR_TYPE_P (op00type)
	      && (same_type_ignoring_top_level_qualifiers_p
		  (type, TREE_TYPE (op00type))))
	    {
	      HOST_WIDE_INT offset = tree_to_shwi (op01);
	      tree part_width = TYPE_SIZE (type);
	      unsigned HOST_WIDE_INT part_widthi = tree_to_shwi (part_width)/BITS_PER_UNIT;
	      unsigned HOST_WIDE_INT indexi = offset * BITS_PER_UNIT;
	      tree index = bitsize_int (indexi);

	      if (offset / part_widthi < TYPE_VECTOR_SUBPARTS (op00type))
		return fold_build3_loc (loc,
					BIT_FIELD_REF, type, op00,
					part_width, index);

	    }
	  /* ((foo*)&complexfoo)[1] => __imag__ complexfoo */
	  else if (TREE_CODE (op00type) == COMPLEX_TYPE
		   && (same_type_ignoring_top_level_qualifiers_p
		       (type, TREE_TYPE (op00type))))
	    {
	      tree size = TYPE_SIZE_UNIT (type);
	      if (tree_int_cst_equal (size, op01))
		return fold_build1_loc (loc, IMAGPART_EXPR, type, op00);
	    }
	  /* ((foo *)&fooarray)[1] => fooarray[1] */
	  else if (TREE_CODE (op00type) == ARRAY_TYPE
		   && (same_type_ignoring_top_level_qualifiers_p
		       (type, TREE_TYPE (op00type))))
	    {
	      tree type_domain = TYPE_DOMAIN (op00type);
	      tree min_val = size_zero_node;
	      if (type_domain && TYPE_MIN_VALUE (type_domain))
		min_val = TYPE_MIN_VALUE (type_domain);
	      op01 = size_binop_loc (loc, EXACT_DIV_EXPR, op01,
				     TYPE_SIZE_UNIT (type));
	      op01 = size_binop_loc (loc, PLUS_EXPR, op01, min_val);
	      return build4_loc (loc, ARRAY_REF, type, op00, op01,
				 NULL_TREE, NULL_TREE);
	    }
	  /* Also handle conversion to an empty base class, which
	     is represented with a NOP_EXPR.  */
	  else if (is_empty_class (type)
		   && CLASS_TYPE_P (op00type)
		   && DERIVED_FROM_P (type, op00type))
	    {
	      *empty_base = true;
	      return op00;
	    }
	  /* ((foo *)&struct_with_foo_field)[1] => COMPONENT_REF */
	  else if (RECORD_OR_UNION_TYPE_P (op00type))
	    {
	      tree field = TYPE_FIELDS (op00type);
	      for (; field; field = DECL_CHAIN (field))
		if (TREE_CODE (field) == FIELD_DECL
		    && tree_int_cst_equal (byte_position (field), op01)
		    && (same_type_ignoring_top_level_qualifiers_p
			(TREE_TYPE (field), type)))
		  {
		    return fold_build3 (COMPONENT_REF, type, op00,
				        field, NULL_TREE);
		    break;
		  }
	    }
	}
    }
  /* *(foo *)fooarrptr => (*fooarrptr)[0] */
  else if (TREE_CODE (TREE_TYPE (subtype)) == ARRAY_TYPE
	   && (same_type_ignoring_top_level_qualifiers_p
	       (type, TREE_TYPE (TREE_TYPE (subtype)))))
    {
      tree type_domain;
      tree min_val = size_zero_node;
      tree newsub = cxx_fold_indirect_ref (loc, TREE_TYPE (subtype), sub, NULL);
      if (newsub)
	sub = newsub;
      else
	sub = build1_loc (loc, INDIRECT_REF, TREE_TYPE (subtype), sub);
      type_domain = TYPE_DOMAIN (TREE_TYPE (sub));
      if (type_domain && TYPE_MIN_VALUE (type_domain))
	min_val = TYPE_MIN_VALUE (type_domain);
      return build4_loc (loc, ARRAY_REF, type, sub, min_val, NULL_TREE,
			      NULL_TREE);
    }

  return NULL_TREE;
}

static tree
cxx_eval_indirect_ref (const constexpr_ctx *ctx, tree t,
		       bool lval,
		       bool *non_constant_p, bool *overflow_p)
{
  tree r, orig_op0 = TREE_OPERAND (t, 0);
  bool empty_base = false;

  if (TREE_CODE (t) == MEM_REF
      && (!TREE_OPERAND (t, 1) || !integer_zerop (TREE_OPERAND (t, 1))))
    {
      *non_constant_p = true;
      return t;
    }

  /* First try to simplify it directly.  */
  r = cxx_fold_indirect_ref (EXPR_LOCATION (t), TREE_TYPE (t), orig_op0,
			     &empty_base);
  if (!r)
    {
      /* If that didn't work, evaluate the operand first.  */
      tree op0 = cxx_eval_constant_expression (ctx, orig_op0,
					       /*lval*/false, non_constant_p,
					       overflow_p);
      /* Don't VERIFY_CONSTANT here.  */
      if (*non_constant_p)
	return t;

      r = cxx_fold_indirect_ref (EXPR_LOCATION (t), TREE_TYPE (t), op0,
				 &empty_base);
      if (r == NULL_TREE)
	{
	  /* We couldn't fold to a constant value.  Make sure it's not
	     something we should have been able to fold.  */
	  tree sub = op0;
	  STRIP_NOPS (sub);
	  if (TREE_CODE (sub) == ADDR_EXPR)
	    {
	      gcc_assert (!same_type_ignoring_top_level_qualifiers_p
			  (TREE_TYPE (TREE_TYPE (sub)), TREE_TYPE (t)));
	      /* DR 1188 says we don't have to deal with this.  */
	      if (!ctx->quiet)
		error ("accessing value of %qE through a %qT glvalue in a "
		       "constant expression", build_fold_indirect_ref (sub),
		       TREE_TYPE (t));
	      *non_constant_p = true;
	      return t;
	    }

	  if (lval && op0 != orig_op0)
	    return build1 (INDIRECT_REF, TREE_TYPE (t), op0);
	  if (!lval)
	    VERIFY_CONSTANT (t);
	  return t;
	}
    }

  r = cxx_eval_constant_expression (ctx, r,
				    lval, non_constant_p, overflow_p);
  if (*non_constant_p)
    return t;

  /* If we're pulling out the value of an empty base, make sure
     that the whole object is constant and then return an empty
     CONSTRUCTOR.  */
  if (empty_base && !lval)
    {
      VERIFY_CONSTANT (r);
      r = build_constructor (TREE_TYPE (t), NULL);
      TREE_CONSTANT (r) = true;
    }

  return r;
}

/* Complain about R, a VAR_DECL, not being usable in a constant expression.
   Shared between potential_constant_expression and
   cxx_eval_constant_expression.  */

static void
non_const_var_error (tree r)
{
  tree type = TREE_TYPE (r);
  error ("the value of %qD is not usable in a constant "
	 "expression", r);
  /* Avoid error cascade.  */
  if (DECL_INITIAL (r) == error_mark_node)
    return;
  if (DECL_DECLARED_CONSTEXPR_P (r))
    inform (DECL_SOURCE_LOCATION (r),
	    "%qD used in its own initializer", r);
  else if (INTEGRAL_OR_ENUMERATION_TYPE_P (type))
    {
      if (!CP_TYPE_CONST_P (type))
	inform (DECL_SOURCE_LOCATION (r),
		"%q#D is not const", r);
      else if (CP_TYPE_VOLATILE_P (type))
	inform (DECL_SOURCE_LOCATION (r),
		"%q#D is volatile", r);
      else if (!DECL_INITIAL (r)
	       || !TREE_CONSTANT (DECL_INITIAL (r)))
	inform (DECL_SOURCE_LOCATION (r),
		"%qD was not initialized with a constant "
		"expression", r);
      else
	gcc_unreachable ();
    }
  else
    {
      if (cxx_dialect >= cxx11 && !DECL_DECLARED_CONSTEXPR_P (r))
	inform (DECL_SOURCE_LOCATION (r),
		"%qD was not declared %<constexpr%>", r);
      else
	inform (DECL_SOURCE_LOCATION (r),
		"%qD does not have integral or enumeration type",
		r);
    }
}

/* Subroutine of cxx_eval_constant_expression.
   Like cxx_eval_unary_expression, except for trinary expressions.  */

static tree
cxx_eval_trinary_expression (const constexpr_ctx *ctx, tree t,
			     bool lval,
			     bool *non_constant_p, bool *overflow_p)
{
  int i;
  tree args[3];
  tree val;

  for (i = 0; i < 3; i++)
    {
      args[i] = cxx_eval_constant_expression (ctx, TREE_OPERAND (t, i),
					      lval,
					      non_constant_p, overflow_p);
      VERIFY_CONSTANT (args[i]);
    }

  val = fold_ternary_loc (EXPR_LOCATION (t), TREE_CODE (t), TREE_TYPE (t),
			  args[0], args[1], args[2]);
  if (val == NULL_TREE)
    return t;
  VERIFY_CONSTANT (val);
  return val;
}

bool
var_in_constexpr_fn (tree t)
{
  tree ctx = DECL_CONTEXT (t);
  return (cxx_dialect >= cxx14 && ctx && TREE_CODE (ctx) == FUNCTION_DECL
	  && DECL_DECLARED_CONSTEXPR_P (ctx));
}

/* Evaluate an INIT_EXPR or MODIFY_EXPR.  */

static tree
cxx_eval_store_expression (const constexpr_ctx *ctx, tree t,
			   bool lval,
			   bool *non_constant_p, bool *overflow_p)
{
  constexpr_ctx new_ctx = *ctx;

  tree init = TREE_OPERAND (t, 1);
  if (TREE_CLOBBER_P (init))
    /* Just ignore clobbers.  */
    return void_node;

  /* First we figure out where we're storing to.  */
  tree target = TREE_OPERAND (t, 0);
  tree type = TREE_TYPE (target);
  target = cxx_eval_constant_expression (ctx, target,
					 true,
					 non_constant_p, overflow_p);
  if (*non_constant_p)
    return t;

  if (!same_type_ignoring_top_level_qualifiers_p (TREE_TYPE (target), type))
    {
      /* For initialization of an empty base, the original target will be
         *(base*)this, which the above evaluation resolves to the object
	 argument, which has the derived type rather than the base type.  In
	 this situation, just evaluate the initializer and return, since
	 there's no actual data to store.  */
      gcc_assert (is_empty_class (type));
      return cxx_eval_constant_expression (ctx, init, false,
					   non_constant_p, overflow_p);
    }

  /* And then find the underlying variable.  */
  vec<tree,va_gc> *refs = make_tree_vector();
  tree object = NULL_TREE;
  for (tree probe = target; object == NULL_TREE; )
    {
      switch (TREE_CODE (probe))
	{
	case BIT_FIELD_REF:
	case COMPONENT_REF:
	case ARRAY_REF:
	  vec_safe_push (refs, TREE_OPERAND (probe, 1));
	  vec_safe_push (refs, TREE_TYPE (probe));
	  probe = TREE_OPERAND (probe, 0);
	  break;

	default:
	  object = probe;
	}
    }

  /* And then find/build up our initializer for the path to the subobject
     we're initializing.  */
  tree *valp;
  if (DECL_P (object))
    valp = ctx->values->get (object);
  else
    valp = NULL;
  if (!valp)
    {
      /* A constant-expression cannot modify objects from outside the
	 constant-expression.  */
      if (!ctx->quiet)
	error ("modification of %qE is not a constant-expression", object);
      *non_constant_p = true;
      return t;
    }
  type = TREE_TYPE (object);
  bool no_zero_init = true;
  while (!refs->is_empty())
    {
      if (*valp == NULL_TREE)
	{
	  *valp = build_constructor (type, NULL);
	  CONSTRUCTOR_NO_IMPLICIT_ZERO (*valp) = no_zero_init;
	}
      /* If the value of object is already zero-initialized, any new ctors for
	 subobjects will also be zero-initialized.  */
      no_zero_init = CONSTRUCTOR_NO_IMPLICIT_ZERO (*valp);

      enum tree_code code = TREE_CODE (type);
      type = refs->pop();
      tree index = refs->pop();

      constructor_elt *cep = NULL;
      if (code == ARRAY_TYPE)
	{
	  HOST_WIDE_INT i
	    = find_array_ctor_elt (*valp, index, /*insert*/true);
	  gcc_assert (i >= 0);
	  cep = CONSTRUCTOR_ELT (*valp, i);
	  gcc_assert (TREE_CODE (cep->index) != RANGE_EXPR);
	}
      else
	{
	  gcc_assert (TREE_CODE (index) == FIELD_DECL);
	  for (unsigned HOST_WIDE_INT idx = 0;
	       vec_safe_iterate (CONSTRUCTOR_ELTS (*valp), idx, &cep);
	       idx++)
	    if (index == cep->index)
	      break;
	  if (!cep)
	    {
	      constructor_elt ce = { index, NULL_TREE };
	      cep = vec_safe_push (CONSTRUCTOR_ELTS (*valp), ce);
	    }
	}
      valp = &cep->value;
    }
  release_tree_vector (refs);

  if (AGGREGATE_TYPE_P (type) || VECTOR_TYPE_P (type))
    {
      /* Create a new CONSTRUCTOR in case evaluation of the initializer
	 wants to modify it.  */
      new_ctx.ctor = build_constructor (type, NULL);
      if (*valp == NULL_TREE)
	*valp = new_ctx.ctor;
      CONSTRUCTOR_NO_IMPLICIT_ZERO (new_ctx.ctor) = no_zero_init;
      new_ctx.object = target;
    }

  init = cxx_eval_constant_expression (&new_ctx, init, false,
				       non_constant_p, overflow_p);
  if (target == object)
    {
      /* The hash table might have moved since the get earlier.  */
      valp = ctx->values->get (object);
      if (TREE_CODE (init) == CONSTRUCTOR)
	/* An outer ctx->ctor might be pointing to *valp, so just replace
	   its contents.  */
	CONSTRUCTOR_ELTS (*valp) = CONSTRUCTOR_ELTS (init);
      else
	*valp = init;
    }
  else
    *valp = init;

  if (*non_constant_p)
    return t;
  else if (lval)
    return target;
  else
    return init;
}

/* Evaluate a ++ or -- expression.  */

static tree
cxx_eval_increment_expression (const constexpr_ctx *ctx, tree t,
			      bool lval,
			      bool *non_constant_p, bool *overflow_p)
{
  enum tree_code code = TREE_CODE (t);
  tree type = TREE_TYPE (t);
  tree op = TREE_OPERAND (t, 0);
  tree offset = TREE_OPERAND (t, 1);
  gcc_assert (TREE_CONSTANT (offset));

  /* The operand as an lvalue.  */
  op = cxx_eval_constant_expression (ctx, op, true,
				     non_constant_p, overflow_p);

  /* The operand as an rvalue.  */
  tree val = rvalue (op);
  val = cxx_eval_constant_expression (ctx, val, false,
				      non_constant_p, overflow_p);
  /* Don't VERIFY_CONSTANT if this might be dealing with a pointer to
     a local array in a constexpr function.  */
  bool ptr = POINTER_TYPE_P (TREE_TYPE (val));
  if (!ptr)
    VERIFY_CONSTANT (val);

  /* The modified value.  */
  bool inc = (code == PREINCREMENT_EXPR || code == POSTINCREMENT_EXPR);
  tree mod;
  if (POINTER_TYPE_P (type))
    {
      /* The middle end requires pointers to use POINTER_PLUS_EXPR.  */
      offset = convert_to_ptrofftype (offset);
      if (!inc)
	offset = fold_build1 (NEGATE_EXPR, TREE_TYPE (offset), offset);
      mod = fold_build2 (POINTER_PLUS_EXPR, type, val, offset);
    }
  else
    mod = fold_build2 (inc ? PLUS_EXPR : MINUS_EXPR, type, val, offset);
  if (!ptr)
    VERIFY_CONSTANT (mod);

  /* Storing the modified value.  */
  tree store = build2 (MODIFY_EXPR, type, op, mod);
  cxx_eval_constant_expression (ctx, store,
				true, non_constant_p, overflow_p);

  /* And the value of the expression.  */
  if (code == PREINCREMENT_EXPR || code == PREDECREMENT_EXPR)
    {
      /* Prefix ops are lvalues.  */
      if (lval)
	return op;
      else
	/* But we optimize when the caller wants an rvalue.  */
	return mod;
    }
  else
    /* Postfix ops are rvalues.  */
    return val;
}

/* Predicates for the meaning of *jump_target.  */

static bool
returns (tree *jump_target)
{
  return *jump_target
    && TREE_CODE (*jump_target) == RETURN_EXPR;
}

static bool
breaks (tree *jump_target)
{
  return *jump_target
    && TREE_CODE (*jump_target) == LABEL_DECL
    && LABEL_DECL_BREAK (*jump_target);
}

static bool
continues (tree *jump_target)
{
  return *jump_target
    && TREE_CODE (*jump_target) == LABEL_DECL
    && LABEL_DECL_CONTINUE (*jump_target);
}

static bool
switches (tree *jump_target)
{
  return *jump_target
    && TREE_CODE (*jump_target) == INTEGER_CST;
}

/* Subroutine of cxx_eval_statement_list.  Determine whether the statement
   at I matches *jump_target.  If we're looking for a case label and we see
   the default label, copy I into DEFAULT_LABEL.  */

static bool
label_matches (tree *jump_target, tree_stmt_iterator i,
	       tree_stmt_iterator& default_label)
{
  tree stmt = tsi_stmt (i);
  switch (TREE_CODE (*jump_target))
    {
    case LABEL_DECL:
      if (TREE_CODE (stmt) == LABEL_EXPR
	  && LABEL_EXPR_LABEL (stmt) == *jump_target)
	return true;
      break;

    case INTEGER_CST:
      if (TREE_CODE (stmt) == CASE_LABEL_EXPR)
	{
	  if (!CASE_LOW (stmt))
	    default_label = i;
	  else if (tree_int_cst_equal (*jump_target, CASE_LOW (stmt)))
	    return true;
	}
      break;

    default:
      gcc_unreachable ();
    }
  return false;
}

/* Evaluate a STATEMENT_LIST for side-effects.  Handles various jump
   semantics, for switch, break, continue, and return.  */

static tree
cxx_eval_statement_list (const constexpr_ctx *ctx, tree t,
			 bool *non_constant_p, bool *overflow_p,
			 tree *jump_target)
{
  tree_stmt_iterator i;
  tree_stmt_iterator default_label = tree_stmt_iterator();
  tree local_target;
  /* In a statement-expression we want to return the last value.  */
  tree r = NULL_TREE;
  if (!jump_target)
    {
      local_target = NULL_TREE;
      jump_target = &local_target;
    }
  for (i = tsi_start (t); !tsi_end_p (i); tsi_next (&i))
    {
    reenter:
      tree stmt = tsi_stmt (i);
      if (*jump_target)
	{
	  if (TREE_CODE (stmt) == STATEMENT_LIST)
	    /* The label we want might be inside.  */;
	  else if (label_matches (jump_target, i, default_label))
	    /* Found it.  */
	    *jump_target = NULL_TREE;
	  else
	    continue;
	}
      r = cxx_eval_constant_expression (ctx, stmt, false,
					non_constant_p, overflow_p,
					jump_target);
      if (*non_constant_p)
	break;
      if (returns (jump_target) || breaks (jump_target))
	break;
    }
  if (switches (jump_target) && !tsi_end_p (default_label))
    {
      i = default_label;
      *jump_target = NULL_TREE;
      goto reenter;
    }
  return r;
}

/* Evaluate a LOOP_EXPR for side-effects.  Handles break and return
   semantics; continue semantics are covered by cxx_eval_statement_list.  */

static tree
cxx_eval_loop_expr (const constexpr_ctx *ctx, tree t,
		    bool *non_constant_p, bool *overflow_p,
		    tree *jump_target)
{
  tree body = TREE_OPERAND (t, 0);
  while (true)
    {
      cxx_eval_statement_list (ctx, body,
			       non_constant_p, overflow_p, jump_target);
      if (returns (jump_target) || breaks (jump_target) || *non_constant_p)
	break;
    }
  if (breaks (jump_target))
    *jump_target = NULL_TREE;
  return NULL_TREE;
}

/* Evaluate a SWITCH_EXPR for side-effects.  Handles switch and break jump
   semantics.  */

static tree
cxx_eval_switch_expr (const constexpr_ctx *ctx, tree t,
		      bool *non_constant_p, bool *overflow_p,
		      tree *jump_target)
{
  tree cond = TREE_OPERAND (t, 0);
  cond = cxx_eval_constant_expression (ctx, cond, false,
				       non_constant_p, overflow_p);
  VERIFY_CONSTANT (cond);
  *jump_target = cond;

  tree body = TREE_OPERAND (t, 1);
  cxx_eval_statement_list (ctx, body,
			   non_constant_p, overflow_p, jump_target);
  if (breaks (jump_target) || switches (jump_target))
    *jump_target = NULL_TREE;
  return NULL_TREE;
}

/* Subroutine of cxx_eval_constant_expression.
   Attempt to reduce a POINTER_PLUS_EXPR expression T.  */

static tree
cxx_eval_pointer_plus_expression (const constexpr_ctx *ctx, tree t,
				  bool lval, bool *non_constant_p,
				  bool *overflow_p)
{
  tree orig_type = TREE_TYPE (t);
  tree op00 = TREE_OPERAND (t, 0);
  tree op01 = TREE_OPERAND (t, 1);
  location_t loc = EXPR_LOCATION (t);

  op00 = cxx_eval_constant_expression (ctx, op00, lval,
				       non_constant_p, overflow_p);

  STRIP_NOPS (op00);
  if (TREE_CODE (op00) != ADDR_EXPR)
    return NULL_TREE;

  op01 = cxx_eval_constant_expression (ctx, op01, lval,
				       non_constant_p, overflow_p);
  op00 = TREE_OPERAND (op00, 0);

  /* &A[i] p+ j => &A[i + j] */
  if (TREE_CODE (op00) == ARRAY_REF
      && TREE_CODE (TREE_OPERAND (op00, 1)) == INTEGER_CST
      && TREE_CODE (op01) == INTEGER_CST
      && TYPE_SIZE_UNIT (TREE_TYPE (op00))
      && TREE_CODE (TYPE_SIZE_UNIT (TREE_TYPE (op00))) == INTEGER_CST)
    {
      tree type = TREE_TYPE (op00);
      t = fold_convert_loc (loc, ssizetype, TREE_OPERAND (op00, 1));
      tree nelts = array_type_nelts_top (TREE_TYPE (TREE_OPERAND (op00, 0)));
      /* Don't fold an out-of-bound access.  */
      if (!tree_int_cst_le (t, nelts))
	return NULL_TREE;
      op01 = cp_fold_convert (ssizetype, op01);
      /* Don't fold if op01 can't be divided exactly by TYPE_SIZE_UNIT.
	 constexpr int A[1]; ... (char *)&A[0] + 1 */
      if (!integer_zerop (fold_build2_loc (loc, TRUNC_MOD_EXPR, sizetype,
					   op01, TYPE_SIZE_UNIT (type))))
	return NULL_TREE;
      /* Make sure to treat the second operand of POINTER_PLUS_EXPR
	 as signed.  */
      op01 = fold_build2_loc (loc, EXACT_DIV_EXPR, ssizetype, op01,
			      TYPE_SIZE_UNIT (type));
      t = size_binop_loc (loc, PLUS_EXPR, op01, t);
      t = build4_loc (loc, ARRAY_REF, type, TREE_OPERAND (op00, 0),
		      t, NULL_TREE, NULL_TREE);
      t = cp_build_addr_expr (t, tf_warning_or_error);
      t = cp_fold_convert (orig_type, t);
      return cxx_eval_constant_expression (ctx, t, lval, non_constant_p,
					   overflow_p);
    }

  return NULL_TREE;
}

/* Attempt to reduce the expression T to a constant value.
   On failure, issue diagnostic and return error_mark_node.  */
/* FIXME unify with c_fully_fold */
/* FIXME overflow_p is too global */

static tree
cxx_eval_constant_expression (const constexpr_ctx *ctx, tree t,
			      bool lval,
			      bool *non_constant_p, bool *overflow_p,
			      tree *jump_target)
{
  constexpr_ctx new_ctx;
  tree r = t;

  if (t == error_mark_node)
    {
      *non_constant_p = true;
      return t;
    }

  if (CONSTANT_CLASS_P (t))
    {
      if (TREE_CODE (t) == PTRMEM_CST)
	t = cplus_expand_constant (t);
      else if (TREE_OVERFLOW (t) && (!flag_permissive || ctx->quiet))
	*overflow_p = true;
      return t;
    }


  switch (TREE_CODE (t))
    {
    case RESULT_DECL:
      if (lval)
	return t;
      /* We ask for an rvalue for the RESULT_DECL when indirecting
	 through an invisible reference, or in named return value
	 optimization.  */
      return (*ctx->values->get (t));

    case VAR_DECL:
    case CONST_DECL:
      /* We used to not check lval for CONST_DECL, but darwin.c uses
	 CONST_DECL for aggregate constants.  */
      if (lval)
	return t;
      if (ctx->strict)
	r = decl_really_constant_value (t);
      else
	r = decl_constant_value (t);
      if (TREE_CODE (r) == TARGET_EXPR
	  && TREE_CODE (TARGET_EXPR_INITIAL (r)) == CONSTRUCTOR)
	r = TARGET_EXPR_INITIAL (r);
      if (VAR_P (r))
	if (tree *p = ctx->values->get (r))
	  r = *p;
      if (DECL_P (r))
	{
	  if (!ctx->quiet)
	    non_const_var_error (r);
	  *non_constant_p = true;
	}
      break;

    case FUNCTION_DECL:
    case TEMPLATE_DECL:
    case LABEL_DECL:
    case LABEL_EXPR:
    case CASE_LABEL_EXPR:
      return t;

    case PARM_DECL:
      if (lval && TREE_CODE (TREE_TYPE (t)) != REFERENCE_TYPE)
	/* glvalue use.  */;
      else if (tree *p = ctx->values->get (r))
	r = *p;
      else if (lval)
	/* Defer in case this is only used for its type.  */;
      else if (TREE_CODE (TREE_TYPE (t)) == REFERENCE_TYPE)
	/* Defer, there's no lvalue->rvalue conversion.  */;
      else if (is_empty_class (TREE_TYPE (t)))
	{
	  /* If the class is empty, we aren't actually loading anything.  */
	  r = build_constructor (TREE_TYPE (t), NULL);
	  TREE_CONSTANT (r) = true;
	}
      else
	{
	  if (!ctx->quiet)
	    error ("%qE is not a constant expression", t);
	  *non_constant_p = true;
	}
      break;

    case CALL_EXPR:
    case AGGR_INIT_EXPR:
      r = cxx_eval_call_expression (ctx, t, lval,
				    non_constant_p, overflow_p);
      break;

    case DECL_EXPR:
      {
	r = DECL_EXPR_DECL (t);
	if (AGGREGATE_TYPE_P (TREE_TYPE (r))
	    || VECTOR_TYPE_P (TREE_TYPE (r)))
	  {
	    new_ctx = *ctx;
	    new_ctx.object = r;
	    new_ctx.ctor = build_constructor (TREE_TYPE (r), NULL);
	    CONSTRUCTOR_NO_IMPLICIT_ZERO (new_ctx.ctor) = true;
	    new_ctx.values->put (r, new_ctx.ctor);
	    ctx = &new_ctx;
	  }

	if (tree init = DECL_INITIAL (r))
	  {
	    init = cxx_eval_constant_expression (ctx, init,
						 false,
						 non_constant_p, overflow_p);
	    ctx->values->put (r, init);
	  }
	else if (ctx == &new_ctx)
	  /* We gave it a CONSTRUCTOR above.  */;
	else
	  ctx->values->put (r, NULL_TREE);
      }
      break;

    case TARGET_EXPR:
      if (!literal_type_p (TREE_TYPE (t)))
	{
	  if (!ctx->quiet)
	    {
	      error ("temporary of non-literal type %qT in a "
		     "constant expression", TREE_TYPE (t));
	      explain_non_literal_class (TREE_TYPE (t));
	    }
	  *non_constant_p = true;
	  break;
	}
      if ((AGGREGATE_TYPE_P (TREE_TYPE (t)) || VECTOR_TYPE_P (TREE_TYPE (t))))
	{
	  /* We're being expanded without an explicit target, so start
	     initializing a new object; expansion with an explicit target
	     strips the TARGET_EXPR before we get here.  */
	  new_ctx = *ctx;
	  new_ctx.ctor = build_constructor (TREE_TYPE (t), NULL);
	  CONSTRUCTOR_NO_IMPLICIT_ZERO (new_ctx.ctor) = true;
	  new_ctx.object = TARGET_EXPR_SLOT (t);
	  ctx->values->put (new_ctx.object, new_ctx.ctor);
	  ctx = &new_ctx;
	}
      /* Pass false for 'lval' because this indicates
	 initialization of a temporary.  */
      r = cxx_eval_constant_expression (ctx, TREE_OPERAND (t, 1),
					false,
					non_constant_p, overflow_p);
      if (!*non_constant_p)
	/* Adjust the type of the result to the type of the temporary.  */
	r = adjust_temp_type (TREE_TYPE (t), r);
      if (lval)
	{
	  tree slot = TARGET_EXPR_SLOT (t);
	  ctx->values->put (slot, r);
	  return slot;
	}
      break;

    case INIT_EXPR:
    case MODIFY_EXPR:
      r = cxx_eval_store_expression (ctx, t, lval,
				     non_constant_p, overflow_p);
      break;

    case SCOPE_REF:
      r = cxx_eval_constant_expression (ctx, TREE_OPERAND (t, 1),
					lval,
					non_constant_p, overflow_p);
      break;

    case RETURN_EXPR:
      if (TREE_OPERAND (t, 0) != NULL_TREE)
	r = cxx_eval_constant_expression (ctx, TREE_OPERAND (t, 0),
					  lval,
					  non_constant_p, overflow_p);
      *jump_target = t;
      break;

    case SAVE_EXPR:
      /* Avoid evaluating a SAVE_EXPR more than once.  */
      if (tree *p = ctx->values->get (t))
	r = *p;
      else
	{
	  r = cxx_eval_constant_expression (ctx, TREE_OPERAND (t, 0), false,
					    non_constant_p, overflow_p);
	  ctx->values->put (t, r);
	}
      break;

    case NON_LVALUE_EXPR:
    case TRY_CATCH_EXPR:
    case TRY_BLOCK:
    case CLEANUP_POINT_EXPR:
    case MUST_NOT_THROW_EXPR:
    case EXPR_STMT:
    case EH_SPEC_BLOCK:
      r = cxx_eval_constant_expression (ctx, TREE_OPERAND (t, 0),
					lval,
					non_constant_p, overflow_p,
					jump_target);
      break;

    case TRY_FINALLY_EXPR:
      r = cxx_eval_constant_expression (ctx, TREE_OPERAND (t, 0), lval,
					non_constant_p, overflow_p,
					jump_target);
      if (!*non_constant_p)
	/* Also evaluate the cleanup.  */
	cxx_eval_constant_expression (ctx, TREE_OPERAND (t, 1), true,
				      non_constant_p, overflow_p,
				      jump_target);
      break;

      /* These differ from cxx_eval_unary_expression in that this doesn't
	 check for a constant operand or result; an address can be
	 constant without its operand being, and vice versa.  */
    case MEM_REF:
    case INDIRECT_REF:
      r = cxx_eval_indirect_ref (ctx, t, lval,
				 non_constant_p, overflow_p);
      break;

    case ADDR_EXPR:
      {
	tree oldop = TREE_OPERAND (t, 0);
	tree op = cxx_eval_constant_expression (ctx, oldop,
						/*lval*/true,
						non_constant_p, overflow_p);
	/* Don't VERIFY_CONSTANT here.  */
	if (*non_constant_p)
	  return t;
	if (TREE_CODE (op) == CONSTRUCTOR)
	  return t;
	gcc_checking_assert (TREE_CODE (op) != CONSTRUCTOR);
	/* This function does more aggressive folding than fold itself.  */
	r = build_fold_addr_expr_with_type (op, TREE_TYPE (t));
	if (TREE_CODE (r) == ADDR_EXPR && TREE_OPERAND (r, 0) == oldop)
	  return t;
	break;
      }

    case REALPART_EXPR:
    case IMAGPART_EXPR:
    case CONJ_EXPR:
    case FIX_TRUNC_EXPR:
    case FLOAT_EXPR:
    case NEGATE_EXPR:
    case ABS_EXPR:
    case BIT_NOT_EXPR:
    case TRUTH_NOT_EXPR:
    case FIXED_CONVERT_EXPR:
      r = cxx_eval_unary_expression (ctx, t, lval,
				     non_constant_p, overflow_p);
      break;

    case SIZEOF_EXPR:
      if (processing_template_decl
	  && (!COMPLETE_TYPE_P (TREE_TYPE (t))
	  || TREE_CODE (TYPE_SIZE (TREE_TYPE (t))) != INTEGER_CST))
	return t;
      if (SIZEOF_EXPR_TYPE_P (t))
	r = cxx_sizeof_or_alignof_type (TREE_TYPE (TREE_OPERAND (t, 0)),
					SIZEOF_EXPR, false);
      else if (TYPE_P (TREE_OPERAND (t, 0)))
	r = cxx_sizeof_or_alignof_type (TREE_OPERAND (t, 0), SIZEOF_EXPR,
					false);
      else
	r = cxx_sizeof_or_alignof_expr (TREE_OPERAND (t, 0), SIZEOF_EXPR,
					false);
      if (r == error_mark_node)
	r = size_one_node;
      VERIFY_CONSTANT (r);
      break;

    case COMPOUND_EXPR:
      {
	/* check_return_expr sometimes wraps a TARGET_EXPR in a
	   COMPOUND_EXPR; don't get confused.  Also handle EMPTY_CLASS_EXPR
	   introduced by build_call_a.  */
	tree op0 = TREE_OPERAND (t, 0);
	tree op1 = TREE_OPERAND (t, 1);
	STRIP_NOPS (op1);
	if ((TREE_CODE (op0) == TARGET_EXPR && op1 == TARGET_EXPR_SLOT (op0))
	    || TREE_CODE (op1) == EMPTY_CLASS_EXPR)
	  r = cxx_eval_constant_expression (ctx, op0,
					    lval, non_constant_p, overflow_p,
					    jump_target);
	else
	  {
	    /* Check that the LHS is constant and then discard it.  */
	    cxx_eval_constant_expression (ctx, op0,
					  true, non_constant_p, overflow_p,
					  jump_target);
	    op1 = TREE_OPERAND (t, 1);
	    r = cxx_eval_constant_expression (ctx, op1,
					      lval, non_constant_p, overflow_p,
					      jump_target);
	  }
      }
      break;

    case POINTER_PLUS_EXPR:
      r = cxx_eval_pointer_plus_expression (ctx, t, lval, non_constant_p,
					    overflow_p);
      if (r)
	break;
      /* else fall through */

    case PLUS_EXPR:
    case MINUS_EXPR:
    case MULT_EXPR:
    case TRUNC_DIV_EXPR:
    case CEIL_DIV_EXPR:
    case FLOOR_DIV_EXPR:
    case ROUND_DIV_EXPR:
    case TRUNC_MOD_EXPR:
    case CEIL_MOD_EXPR:
    case ROUND_MOD_EXPR:
    case RDIV_EXPR:
    case EXACT_DIV_EXPR:
    case MIN_EXPR:
    case MAX_EXPR:
    case LSHIFT_EXPR:
    case RSHIFT_EXPR:
    case LROTATE_EXPR:
    case RROTATE_EXPR:
    case BIT_IOR_EXPR:
    case BIT_XOR_EXPR:
    case BIT_AND_EXPR:
    case TRUTH_XOR_EXPR:
    case LT_EXPR:
    case LE_EXPR:
    case GT_EXPR:
    case GE_EXPR:
    case EQ_EXPR:
    case NE_EXPR:
    case UNORDERED_EXPR:
    case ORDERED_EXPR:
    case UNLT_EXPR:
    case UNLE_EXPR:
    case UNGT_EXPR:
    case UNGE_EXPR:
    case UNEQ_EXPR:
    case LTGT_EXPR:
    case RANGE_EXPR:
    case COMPLEX_EXPR:
      r = cxx_eval_binary_expression (ctx, t, lval,
				      non_constant_p, overflow_p);
      break;

      /* fold can introduce non-IF versions of these; still treat them as
	 short-circuiting.  */
    case TRUTH_AND_EXPR:
    case TRUTH_ANDIF_EXPR:
      r = cxx_eval_logical_expression (ctx, t, boolean_false_node,
				       boolean_true_node,
				       lval,
				       non_constant_p, overflow_p);
      break;

    case TRUTH_OR_EXPR:
    case TRUTH_ORIF_EXPR:
      r = cxx_eval_logical_expression (ctx, t, boolean_true_node,
				       boolean_false_node,
				       lval,
				       non_constant_p, overflow_p);
      break;

    case ARRAY_REF:
      r = cxx_eval_array_reference (ctx, t, lval,
				    non_constant_p, overflow_p);
      break;

    case COMPONENT_REF:
      if (is_overloaded_fn (t))
	{
	  /* We can only get here in checking mode via 
	     build_non_dependent_expr,  because any expression that
	     calls or takes the address of the function will have
	     pulled a FUNCTION_DECL out of the COMPONENT_REF.  */
	  gcc_checking_assert (ctx->quiet || errorcount);
	  *non_constant_p = true;
	  return t;
	}
      r = cxx_eval_component_reference (ctx, t, lval,
					non_constant_p, overflow_p);
      break;

    case BIT_FIELD_REF:
      r = cxx_eval_bit_field_ref (ctx, t, lval,
				  non_constant_p, overflow_p);
      break;

    case COND_EXPR:
    case VEC_COND_EXPR:
      r = cxx_eval_conditional_expression (ctx, t, lval,
					   non_constant_p, overflow_p,
					   jump_target);
      break;

    case CONSTRUCTOR:
      if (TREE_CONSTANT (t))
	/* Don't re-process a constant CONSTRUCTOR, but do fold it to
	   VECTOR_CST if applicable.  */
	return fold (t);

      r = cxx_eval_bare_aggregate (ctx, t, lval,
				   non_constant_p, overflow_p);
      break;

    case VEC_INIT_EXPR:
      /* We can get this in a defaulted constructor for a class with a
	 non-static data member of array type.  Either the initializer will
	 be NULL, meaning default-initialization, or it will be an lvalue
	 or xvalue of the same type, meaning direct-initialization from the
	 corresponding member.  */
      r = cxx_eval_vec_init (ctx, t, lval,
			     non_constant_p, overflow_p);
      break;

    case FMA_EXPR:
    case VEC_PERM_EXPR:
      r = cxx_eval_trinary_expression (ctx, t, lval,
				       non_constant_p, overflow_p);
      break;

    case CONVERT_EXPR:
    case VIEW_CONVERT_EXPR:
    case NOP_EXPR:
    case UNARY_PLUS_EXPR:
      {
	enum tree_code tcode = TREE_CODE (t);
	tree oldop = TREE_OPERAND (t, 0);

	tree op = cxx_eval_constant_expression (ctx, oldop,
						lval,
						non_constant_p, overflow_p);
	if (*non_constant_p)
	  return t;
	if (POINTER_TYPE_P (TREE_TYPE (t))
	    && TREE_CODE (op) == INTEGER_CST
	    && !integer_zerop (op))
	  {
	    if (!ctx->quiet)
	      error_at (EXPR_LOC_OR_LOC (t, input_location),
			"reinterpret_cast from integer to pointer");
	    *non_constant_p = true;
	    return t;
	  }
	if (op == oldop && tcode != UNARY_PLUS_EXPR)
	  /* We didn't fold at the top so we could check for ptr-int
	     conversion.  */
	  return fold (t);
	if (tcode == UNARY_PLUS_EXPR)
	  r = fold_convert (TREE_TYPE (t), op);
	else
	  r = fold_build1 (tcode, TREE_TYPE (t), op);
	/* Conversion of an out-of-range value has implementation-defined
	   behavior; the language considers it different from arithmetic
	   overflow, which is undefined.  */
	if (TREE_OVERFLOW_P (r) && !TREE_OVERFLOW_P (op))
	  TREE_OVERFLOW (r) = false;
      }
      break;

    case EMPTY_CLASS_EXPR:
      /* This is good enough for a function argument that might not get
	 used, and they can't do anything with it, so just return it.  */
      return t;

    case STATEMENT_LIST:
      new_ctx = *ctx;
      new_ctx.ctor = new_ctx.object = NULL_TREE;
      return cxx_eval_statement_list (&new_ctx, t,
				      non_constant_p, overflow_p, jump_target);

    case BIND_EXPR:
      return cxx_eval_constant_expression (ctx, BIND_EXPR_BODY (t),
					   lval,
					   non_constant_p, overflow_p,
					   jump_target);

    case PREINCREMENT_EXPR:
    case POSTINCREMENT_EXPR:
    case PREDECREMENT_EXPR:
    case POSTDECREMENT_EXPR:
      return cxx_eval_increment_expression (ctx, t,
					    lval, non_constant_p, overflow_p);

    case LAMBDA_EXPR:
    case NEW_EXPR:
    case VEC_NEW_EXPR:
    case DELETE_EXPR:
    case VEC_DELETE_EXPR:
    case THROW_EXPR:
    case MODOP_EXPR:
      /* GCC internal stuff.  */
    case VA_ARG_EXPR:
    case OBJ_TYPE_REF:
    case WITH_CLEANUP_EXPR:
    case NON_DEPENDENT_EXPR:
    case BASELINK:
    case OFFSET_REF:
      if (!ctx->quiet)
        error_at (EXPR_LOC_OR_LOC (t, input_location),
		  "expression %qE is not a constant-expression", t);
      *non_constant_p = true;
      break;

    case PLACEHOLDER_EXPR:
      if (!ctx || !ctx->ctor || (lval && !ctx->object)
	  || !(same_type_ignoring_top_level_qualifiers_p
	       (TREE_TYPE (t), TREE_TYPE (ctx->ctor))))
	{
	  /* A placeholder without a referent.  We can get here when
	     checking whether NSDMIs are noexcept, or in massage_init_elt;
	     just say it's non-constant for now.  */
	  gcc_assert (ctx->quiet);
	  *non_constant_p = true;
	  break;
	}
      else
	{
	  /* Use of the value or address of the current object.  We could
	     use ctx->object unconditionally, but using ctx->ctor when we
	     can is a minor optimization.  */
	  tree ctor = lval ? ctx->object : ctx->ctor;
	  return cxx_eval_constant_expression
	    (ctx, ctor, lval,
	     non_constant_p, overflow_p);
	}
      break;

    case GOTO_EXPR:
      *jump_target = TREE_OPERAND (t, 0);
      gcc_assert (breaks (jump_target) || continues (jump_target));
      break;

    case LOOP_EXPR:
      cxx_eval_loop_expr (ctx, t,
			  non_constant_p, overflow_p, jump_target);
      break;

    case SWITCH_EXPR:
      cxx_eval_switch_expr (ctx, t,
			    non_constant_p, overflow_p, jump_target);
      break;

<<<<<<< HEAD
    case ARRAY_NOTATION_REF:
      break;
=======
    case REQUIRES_EXPR:
      /* It's possible to get a requires-expression in a constant
         expression. For example:

             template<typename T> concept bool C() {
               return requires (T t) { t; };
             }

             template<typename T> requires !C<T>() void f(T);

         Normalization leaves f with the associated constraint
         '!requires (T t) { ... }' which is not transformed into
         a constraint.  */
      if (!processing_template_decl)
        return evaluate_constraint_expression (t, NULL_TREE);
      else
        *non_constant_p = true;
      return t;
>>>>>>> 4fe3a2a1

    default:
      if (STATEMENT_CODE_P (TREE_CODE (t)))
	{
	  /* This function doesn't know how to deal with pre-genericize
	     statements; this can only happen with statement-expressions,
	     so for now just fail.  */
	  if (!ctx->quiet)
	    error_at (EXPR_LOCATION (t),
		      "statement is not a constant-expression");
	}
      else
	internal_error ("unexpected expression %qE of kind %s", t,
			get_tree_code_name (TREE_CODE (t)));
      *non_constant_p = true;
      break;
    }

  if (r == error_mark_node)
    *non_constant_p = true;

  if (*non_constant_p)
    return t;
  else
    return r;
}

static tree
cxx_eval_outermost_constant_expr (tree t, bool allow_non_constant,
				  bool strict = true, tree object = NULL_TREE)
{
  bool non_constant_p = false;
  bool overflow_p = false;
  hash_map<tree,tree> map;
  constexpr_ctx ctx = { NULL, &map, NULL, NULL, allow_non_constant, strict };
  tree type = initialized_type (t);
  tree r = t;
  if (AGGREGATE_TYPE_P (type) || VECTOR_TYPE_P (type))
    {
      /* In C++14 an NSDMI can participate in aggregate initialization,
	 and can refer to the address of the object being initialized, so
	 we need to pass in the relevant VAR_DECL if we want to do the
	 evaluation in a single pass.  The evaluation will dynamically
	 update ctx.values for the VAR_DECL.  We use the same strategy
	 for C++11 constexpr constructors that refer to the object being
	 initialized.  */
      ctx.ctor = build_constructor (type, NULL);
      CONSTRUCTOR_NO_IMPLICIT_ZERO (ctx.ctor) = true;
      if (!object)
	{
	  if (TREE_CODE (t) == TARGET_EXPR)
	    object = TARGET_EXPR_SLOT (t);
	  else if (TREE_CODE (t) == AGGR_INIT_EXPR)
	    object = AGGR_INIT_EXPR_SLOT (t);
	}
      ctx.object = object;
      if (object)
	gcc_assert (same_type_ignoring_top_level_qualifiers_p
		    (type, TREE_TYPE (object)));
      if (object && DECL_P (object))
	map.put (object, ctx.ctor);
      if (TREE_CODE (r) == TARGET_EXPR)
	/* Avoid creating another CONSTRUCTOR when we expand the
	   TARGET_EXPR.  */
	r = TARGET_EXPR_INITIAL (r);
    }

  r = cxx_eval_constant_expression (&ctx, r,
				    false, &non_constant_p, &overflow_p);

  verify_constant (r, allow_non_constant, &non_constant_p, &overflow_p);

  /* Mutable logic is a bit tricky: we want to allow initialization of
     constexpr variables with mutable members, but we can't copy those
     members to another constexpr variable.  */
  if (TREE_CODE (r) == CONSTRUCTOR
      && CONSTRUCTOR_MUTABLE_POISON (r))
    {
      if (!allow_non_constant)
	error ("%qE is not a constant expression because it refers to "
	       "mutable subobjects of %qT", t, type);
      non_constant_p = true;
    }

  /* Technically we should check this for all subexpressions, but that
     runs into problems with our internal representation of pointer
     subtraction and the 5.19 rules are still in flux.  */
  if (CONVERT_EXPR_CODE_P (TREE_CODE (r))
      && ARITHMETIC_TYPE_P (TREE_TYPE (r))
      && TREE_CODE (TREE_OPERAND (r, 0)) == ADDR_EXPR)
    {
      if (!allow_non_constant)
	error ("conversion from pointer type %qT "
	       "to arithmetic type %qT in a constant-expression",
	       TREE_TYPE (TREE_OPERAND (r, 0)), TREE_TYPE (r));
      non_constant_p = true;
    }

  if (!non_constant_p && overflow_p)
    non_constant_p = true;

  if (non_constant_p && !allow_non_constant)
    return error_mark_node;
  else if (non_constant_p && TREE_CONSTANT (r))
    {
      /* This isn't actually constant, so unset TREE_CONSTANT.  */
      if (EXPR_P (r))
	r = copy_node (r);
      else if (TREE_CODE (r) == CONSTRUCTOR)
	r = build1 (VIEW_CONVERT_EXPR, TREE_TYPE (r), r);
      else
	r = build_nop (TREE_TYPE (r), r);
      TREE_CONSTANT (r) = false;
    }
  else if (non_constant_p || r == t)
    return t;

  if (TREE_CODE (r) == CONSTRUCTOR && CLASS_TYPE_P (TREE_TYPE (r)))
    {
      if (TREE_CODE (t) == TARGET_EXPR
	  && TARGET_EXPR_INITIAL (t) == r)
	return t;
      else
	{
	  r = get_target_expr (r);
	  TREE_CONSTANT (r) = true;
	  return r;
	}
    }
  else
    return r;
}

/* Returns true if T is a valid subexpression of a constant expression,
   even if it isn't itself a constant expression.  */

bool
is_sub_constant_expr (tree t)
{
  bool non_constant_p = false;
  bool overflow_p = false;
  hash_map <tree, tree> map;
  constexpr_ctx ctx = { NULL, &map, NULL, NULL, true, true };
  cxx_eval_constant_expression (&ctx, t, false, &non_constant_p,
				&overflow_p);
  return !non_constant_p && !overflow_p;
}

/* If T represents a constant expression returns its reduced value.
   Otherwise return error_mark_node.  If T is dependent, then
   return NULL.  */

tree
cxx_constant_value (tree t, tree decl)
{
  return cxx_eval_outermost_constant_expr (t, false, true, decl);
}

/* Helper routine for fold_simplet function.  Either return simplified
   expression T, otherwise NULL_TREE.
   In contrast to cp_fully_fold, and to maybe_constant_value, we try to fold
   even if we are within template-declaration.  So be careful on call, as in
   such case types can be undefined.  */

static tree
fold_simple_1 (tree t)
{
  tree op1, op2, op3;
  enum tree_code code = TREE_CODE (t);

  if (code == VAR_DECL)
    return NULL_TREE;

  switch (code)
    {
    case INTEGER_CST:
    case REAL_CST:
    case VECTOR_CST:
    case FIXED_CST:
    case COMPLEX_CST:
      return t;

    case SIZEOF_EXPR:
      if (SIZEOF_EXPR_TYPE_P (t))
        t = cxx_sizeof_or_alignof_type (TREE_TYPE (TREE_OPERAND (t, 0)),
                                        SIZEOF_EXPR, false);
      else if (TYPE_P (TREE_OPERAND (t, 0)))
        t = cxx_sizeof_or_alignof_type (TREE_OPERAND (t, 0),
                                        SIZEOF_EXPR, false);
      else
        t = cxx_sizeof_or_alignof_expr (TREE_OPERAND (t, 0),
                                        SIZEOF_EXPR, false);
      if (t == error_mark_node)
        t = size_one_node;
      break;

    case ABS_EXPR:
    case NEGATE_EXPR:
    case BIT_NOT_EXPR:
    case TRUTH_NOT_EXPR:
    case NOP_EXPR:
    case VIEW_CONVERT_EXPR:
    case CONVERT_EXPR:

      op1 = fold_simple_1 (TREE_OPERAND (t, 0));
      if (!op1 || (code == NOP_EXPR && TREE_OVERFLOW (op1)))
	return NULL_TREE;

      t = fold_build1_loc (EXPR_LOCATION (t), code, TREE_TYPE (t), op1);
      if (CONVERT_EXPR_CODE_P (code)
	  && TREE_OVERFLOW_P (t) && !TREE_OVERFLOW_P (op1))
	TREE_OVERFLOW (t) = false;
      break;

    case BIT_AND_EXPR:
    case BIT_IOR_EXPR:
    case BIT_XOR_EXPR:
    case PLUS_EXPR:
    case MINUS_EXPR:
    case MULT_EXPR:
    case TRUNC_DIV_EXPR:
    case CEIL_DIV_EXPR:
    case FLOOR_DIV_EXPR:
    case ROUND_DIV_EXPR:
    case TRUNC_MOD_EXPR:
    case CEIL_MOD_EXPR:
    case ROUND_MOD_EXPR:
    case RDIV_EXPR:
    case EXACT_DIV_EXPR:
    case MIN_EXPR:
    case MAX_EXPR:
    case LSHIFT_EXPR:
    case RSHIFT_EXPR:
    case LROTATE_EXPR:
    case RROTATE_EXPR:
    case TRUTH_AND_EXPR:
    case TRUTH_ANDIF_EXPR:
    case TRUTH_OR_EXPR:
    case TRUTH_ORIF_EXPR:
    case TRUTH_XOR_EXPR:
    case LT_EXPR: case LE_EXPR:
    case GT_EXPR: case GE_EXPR:
    case EQ_EXPR: case NE_EXPR:
    case UNORDERED_EXPR: case ORDERED_EXPR:
    case UNLT_EXPR: case UNLE_EXPR:
    case UNGT_EXPR: case UNGE_EXPR:
    case UNEQ_EXPR: case LTGT_EXPR:

      op1 = fold_simple_1 (TREE_OPERAND (t, 0));
      op2 = fold_simple_1 (TREE_OPERAND (t, 1));

      if (!op1 && !op2)
	return NULL_TREE;
      if (!op1)
	op1 = TREE_OPERAND (t, 0);
      if (!op2)
	op2 = TREE_OPERAND (t, 1);

      t = fold_build2_loc (EXPR_LOCATION (t), code, TREE_TYPE (t),
			   op1, op2);
      break;

    case VEC_COND_EXPR:
    case COND_EXPR:

      if (VOID_TYPE_P (TREE_TYPE (t)))
	return NULL_TREE;

      op1 = TREE_OPERAND (t, 0);
      op1 = fold_simple_1 (op1);
      op2 = TREE_OPERAND (t, 1);
      op3 = TREE_OPERAND (t, 2);
      if (!op1)
	return NULL_TREE;
      op1 = fold (build3 (code, TREE_TYPE (t), op1, op2, op3));

      /* We need to recurse into result, if CODE isn't
         a COND-expression.  */
      if (TREE_CODE (op1) != code)
	return fold_simple_1 (op1);
      return NULL_TREE;

    default:
      return NULL_TREE;
    }

  /* Just return folded expression if we got as result
     a CST-expression.  */
  switch (TREE_CODE (t))
    {
    case STRING_CST:
    case INTEGER_CST:
    case REAL_CST:
    case VECTOR_CST:
    case FIXED_CST:
    case COMPLEX_CST:
      break;
    default:
      return NULL_TREE;
    }

  return t;
}

/* If T is a simple constant expression, returns its simplified value.
   Otherwise returns T.  In contrast to maybe_constant_value do we
   simplify only few operations on constant-expressions, and we don't
   try to simplify constexpressions.  */

tree
fold_simple (tree t)
{
  tree r = NULL_TREE;
  if (processing_template_decl)
    return t;

  r = fold_simple_1 (t);
  if (!r)
    r = t;

  return r;
}

/* If T is a constant expression, returns its reduced value.
   Otherwise, if T does not have TREE_CONSTANT set, returns T.
   Otherwise, returns a version of T without TREE_CONSTANT.  */

tree
maybe_constant_value (tree t, tree decl)
{
  tree r;

  if (instantiation_dependent_expression_p (t)
      || type_unknown_p (t)
      || BRACE_ENCLOSED_INITIALIZER_P (t)
      || !potential_constant_expression (t))
    {
      if (TREE_OVERFLOW_P (t))
	{
	  t = build_nop (TREE_TYPE (t), t);
	  TREE_CONSTANT (t) = false;
	}
      return t;
    }

  r = cxx_eval_outermost_constant_expr (t, true, true, decl);
#ifdef ENABLE_CHECKING
  gcc_assert (r == t
	      || CONVERT_EXPR_P (t)
	      || TREE_CODE (t) == VIEW_CONVERT_EXPR
	      || (TREE_CONSTANT (t) && !TREE_CONSTANT (r))
	      || !cp_tree_equal (r, t));
#endif
  return r;
}

/* Like maybe_constant_value but first fully instantiate the argument.

   Note: this is equivalent to instantiate_non_dependent_expr_sfinae
   (t, tf_none) followed by maybe_constant_value but is more efficient,
   because calls instantiation_dependent_expression_p and
   potential_constant_expression at most once.  */

tree
fold_non_dependent_expr (tree t)
{
  if (t == NULL_TREE)
    return NULL_TREE;

  /* If we're in a template, but T isn't value dependent, simplify
     it.  We're supposed to treat:

       template <typename T> void f(T[1 + 1]);
       template <typename T> void f(T[2]);

     as two declarations of the same function, for example.  */
  if (processing_template_decl)
    {
      if (!instantiation_dependent_expression_p (t)
	  && potential_constant_expression (t))
	{
	  processing_template_decl_sentinel s;
	  t = instantiate_non_dependent_expr_internal (t, tf_none);

	  if (type_unknown_p (t)
	      || BRACE_ENCLOSED_INITIALIZER_P (t))
	    {
	      if (TREE_OVERFLOW_P (t))
		{
		  t = build_nop (TREE_TYPE (t), t);
		  TREE_CONSTANT (t) = false;
		}
	      return t;
	    }

	  tree r = cxx_eval_outermost_constant_expr (t, true, true, NULL_TREE);
#ifdef ENABLE_CHECKING
	  /* cp_tree_equal looks through NOPs, so allow them.  */
	  gcc_assert (r == t
		      || CONVERT_EXPR_P (t)
		      || TREE_CODE (t) == VIEW_CONVERT_EXPR
		      || (TREE_CONSTANT (t) && !TREE_CONSTANT (r))
		      || !cp_tree_equal (r, t));
#endif
	  return r;
	}
      else if (TREE_OVERFLOW_P (t))
	{
	  t = build_nop (TREE_TYPE (t), t);
	  TREE_CONSTANT (t) = false;
	}
      return t;
    }

  return maybe_constant_value (t);
}

/* Like maybe_constant_value, but returns a CONSTRUCTOR directly, rather
   than wrapped in a TARGET_EXPR.  */

tree
maybe_constant_init (tree t, tree decl)
{
  if (!t)
    return t;
  if (TREE_CODE (t) == EXPR_STMT)
    t = TREE_OPERAND (t, 0);
  if (TREE_CODE (t) == CONVERT_EXPR
      && VOID_TYPE_P (TREE_TYPE (t)))
    t = TREE_OPERAND (t, 0);
  if (TREE_CODE (t) == INIT_EXPR)
    t = TREE_OPERAND (t, 1);
  if (instantiation_dependent_expression_p (t)
      || type_unknown_p (t)
      || BRACE_ENCLOSED_INITIALIZER_P (t)
      || !potential_static_init_expression (t))
    /* Don't try to evaluate it.  */;
  else
    t = cxx_eval_outermost_constant_expr (t, true, false, decl);
  if (TREE_CODE (t) == TARGET_EXPR)
    {
      tree init = TARGET_EXPR_INITIAL (t);
      if (TREE_CODE (init) == CONSTRUCTOR)
	t = init;
    }
  return t;
}

#if 0
/* FIXME see ADDR_EXPR section in potential_constant_expression_1.  */
/* Return true if the object referred to by REF has automatic or thread
   local storage.  */

enum { ck_ok, ck_bad, ck_unknown };
static int
check_automatic_or_tls (tree ref)
{
  machine_mode mode;
  HOST_WIDE_INT bitsize, bitpos;
  tree offset;
  int volatilep = 0, unsignedp = 0;
  tree decl = get_inner_reference (ref, &bitsize, &bitpos, &offset,
				   &mode, &unsignedp, &volatilep, false);
  duration_kind dk;

  /* If there isn't a decl in the middle, we don't know the linkage here,
     and this isn't a constant expression anyway.  */
  if (!DECL_P (decl))
    return ck_unknown;
  dk = decl_storage_duration (decl);
  return (dk == dk_auto || dk == dk_thread) ? ck_bad : ck_ok;
}
#endif

/* Return true if T denotes a potentially constant expression.  Issue
   diagnostic as appropriate under control of FLAGS.  If WANT_RVAL is true,
   an lvalue-rvalue conversion is implied.

   C++0x [expr.const] used to say

   6 An expression is a potential constant expression if it is
     a constant expression where all occurrences of function
     parameters are replaced by arbitrary constant expressions
     of the appropriate type.

   2  A conditional expression is a constant expression unless it
      involves one of the following as a potentially evaluated
      subexpression (3.2), but subexpressions of logical AND (5.14),
      logical OR (5.15), and conditional (5.16) operations that are
      not evaluated are not considered.   */

static bool
potential_constant_expression_1 (tree t, bool want_rval, bool strict,
				 tsubst_flags_t flags)
{
#define RECUR(T,RV) potential_constant_expression_1 ((T), (RV), strict, flags)
  enum { any = false, rval = true };
  int i;
  tree tmp;

  if (t == error_mark_node)
    return false;
  if (t == NULL_TREE)
    return true;
  if (TREE_THIS_VOLATILE (t))
    {
      if (flags & tf_error)
        error ("expression %qE has side-effects", t);
      return false;
    }
  if (CONSTANT_CLASS_P (t))
    return true;

  switch (TREE_CODE (t))
    {
    case FUNCTION_DECL:
    case BASELINK:
    case TEMPLATE_DECL:
    case OVERLOAD:
    case TEMPLATE_ID_EXPR:
    case LABEL_DECL:
    case LABEL_EXPR:
    case CASE_LABEL_EXPR:
    case CONST_DECL:
    case SIZEOF_EXPR:
    case ALIGNOF_EXPR:
    case OFFSETOF_EXPR:
    case NOEXCEPT_EXPR:
    case TEMPLATE_PARM_INDEX:
    case TRAIT_EXPR:
    case IDENTIFIER_NODE:
    case USERDEF_LITERAL:
      /* We can see a FIELD_DECL in a pointer-to-member expression.  */
    case FIELD_DECL:
    case PARM_DECL:
    case RESULT_DECL:
    case USING_DECL:
    case USING_STMT:
    case PLACEHOLDER_EXPR:
    case BREAK_STMT:
    case CONTINUE_STMT:
    case REQUIRES_EXPR:
      return true;

    case AGGR_INIT_EXPR:
    case CALL_EXPR:
      /* -- an invocation of a function other than a constexpr function
            or a constexpr constructor.  */
      {
        tree fun = get_function_named_in_call (t);
        const int nargs = call_expr_nargs (t);
	i = 0;

	if (fun == NULL_TREE)
	  {
	    if (TREE_CODE (t) == CALL_EXPR
		&& CALL_EXPR_FN (t) == NULL_TREE)
	      switch (CALL_EXPR_IFN (t))
		{
		/* These should be ignored, they are optimized away from
		   constexpr functions.  */
		case IFN_UBSAN_NULL:
		case IFN_UBSAN_BOUNDS:
		case IFN_UBSAN_VPTR:
		  return true;
		default:
		  break;
		}
	    /* fold_call_expr can't do anything with IFN calls.  */
	    if (flags & tf_error)
	      error_at (EXPR_LOC_OR_LOC (t, input_location),
			"call to internal function");
	    return false;
	  }
	if (is_overloaded_fn (fun))
	  {
	    if (TREE_CODE (fun) == FUNCTION_DECL)
	      {
		if (builtin_valid_in_constant_expr_p (fun))
		  return true;
		if (!DECL_DECLARED_CONSTEXPR_P (fun)
		    /* Allow any built-in function; if the expansion
		       isn't constant, we'll deal with that then.  */
		    && !is_builtin_fn (fun))
		  {
		    if (flags & tf_error)
		      {
			error_at (EXPR_LOC_OR_LOC (t, input_location),
				  "call to non-constexpr function %qD", fun);
			explain_invalid_constexpr_fn (fun);
		      }
		    return false;
		  }
		/* A call to a non-static member function takes the address
		   of the object as the first argument.  But in a constant
		   expression the address will be folded away, so look
		   through it now.  */
		if (DECL_NONSTATIC_MEMBER_FUNCTION_P (fun)
		    && !DECL_CONSTRUCTOR_P (fun))
		  {
		    tree x = get_nth_callarg (t, 0);
		    if (is_this_parameter (x))
		      return true;
		    else if (!RECUR (x, rval))
		      return false;
		    i = 1;
		  }
	      }
	    else
	      {
		if (!RECUR (fun, true))
		  return false;
		fun = get_first_fn (fun);
	      }
	    /* Skip initial arguments to base constructors.  */
	    if (DECL_BASE_CONSTRUCTOR_P (fun))
	      i = num_artificial_parms_for (fun);
	    fun = DECL_ORIGIN (fun);
	  }
	else
          {
	    if (RECUR (fun, rval))
	      /* Might end up being a constant function pointer.  */;
	    else
	      return false;
          }
	/* Builtins might be constant in result.  */
	if (is_builtin_fn (fun))
	  return true;
        for (; i < nargs; ++i)
          {
            tree x = get_nth_callarg (t, i);
	    /* In a template, reference arguments haven't been converted to
	       REFERENCE_TYPE and we might not even know if the parameter
	       is a reference, so accept lvalue constants too.  */
	    bool rv = processing_template_decl ? any : rval;
	    if (!RECUR (x, rv))
	      return false;
          }
        return true;
      }

    case NON_LVALUE_EXPR:
      /* -- an lvalue-to-rvalue conversion (4.1) unless it is applied to
            -- an lvalue of integral type that refers to a non-volatile
               const variable or static data member initialized with
               constant expressions, or

            -- an lvalue of literal type that refers to non-volatile
               object defined with constexpr, or that refers to a
               sub-object of such an object;  */
      return RECUR (TREE_OPERAND (t, 0), rval);

    case VAR_DECL:
      if (want_rval
	  && !decl_constant_var_p (t)
	  && (strict
	      || !CP_TYPE_CONST_NON_VOLATILE_P (TREE_TYPE (t))
	      || !DECL_INITIALIZED_BY_CONSTANT_EXPRESSION_P (t))
	  && !var_in_constexpr_fn (t)
	  && !type_dependent_expression_p (t))
        {
          if (flags & tf_error)
            non_const_var_error (t);
          return false;
        }
      return true;

    case NOP_EXPR:
    case CONVERT_EXPR:
    case VIEW_CONVERT_EXPR:
      /* -- a reinterpret_cast.  FIXME not implemented, and this rule
	 may change to something more specific to type-punning (DR 1312).  */
      {
        tree from = TREE_OPERAND (t, 0);
	if (POINTER_TYPE_P (TREE_TYPE (t))
	    && TREE_CODE (from) == INTEGER_CST
	    && !integer_zerop (from))
	  {
	    if (flags & tf_error)
	      error_at (EXPR_LOC_OR_LOC (t, input_location),
			"reinterpret_cast from integer to pointer");
	    return false;
	  }
        return (RECUR (from, TREE_CODE (t) != VIEW_CONVERT_EXPR));
      }

    case ADDR_EXPR:
      /* -- a unary operator & that is applied to an lvalue that
            designates an object with thread or automatic storage
            duration;  */
      t = TREE_OPERAND (t, 0);

      if (TREE_CODE (t) == OFFSET_REF && PTRMEM_OK_P (t))
	/* A pointer-to-member constant.  */
	return true;

#if 0
      /* FIXME adjust when issue 1197 is fully resolved.  For now don't do
         any checking here, as we might dereference the pointer later.  If
         we remove this code, also remove check_automatic_or_tls.  */
      i = check_automatic_or_tls (t);
      if (i == ck_ok)
	return true;
      if (i == ck_bad)
        {
          if (flags & tf_error)
            error ("address-of an object %qE with thread local or "
                   "automatic storage is not a constant expression", t);
          return false;
        }
#endif
      return RECUR (t, any);

    case COMPONENT_REF:
    case BIT_FIELD_REF:
    case ARROW_EXPR:
    case OFFSET_REF:
      /* -- a class member access unless its postfix-expression is
            of literal type or of pointer to literal type.  */
      /* This test would be redundant, as it follows from the
	 postfix-expression being a potential constant expression.  */
      return RECUR (TREE_OPERAND (t, 0), want_rval);

    case EXPR_PACK_EXPANSION:
      return RECUR (PACK_EXPANSION_PATTERN (t), want_rval);

    case INDIRECT_REF:
      {
        tree x = TREE_OPERAND (t, 0);
        STRIP_NOPS (x);
        if (is_this_parameter (x))
	  {
	    if (DECL_CONTEXT (x)
		&& !DECL_DECLARED_CONSTEXPR_P (DECL_CONTEXT (x)))
	      {
		if (flags & tf_error)
		  error ("use of %<this%> in a constant expression");
		return false;
	      }
	    return true;
	  }
	return RECUR (x, rval);
      }

    case STATEMENT_LIST:
      {
	tree_stmt_iterator i;
	for (i = tsi_start (t); !tsi_end_p (i); tsi_next (&i))
	  {
	    if (!RECUR (tsi_stmt (i), any))
	      return false;
	  }
	return true;
      }
      break;

    case MODIFY_EXPR:
      if (cxx_dialect < cxx14)
	goto fail;
      if (!RECUR (TREE_OPERAND (t, 0), any))
	return false;
      if (!RECUR (TREE_OPERAND (t, 1), rval))
	return false;
      return true;

    case MODOP_EXPR:
      if (cxx_dialect < cxx14)
	goto fail;
      if (!RECUR (TREE_OPERAND (t, 0), rval))
	return false;
      if (!RECUR (TREE_OPERAND (t, 2), rval))
	return false;
      return true;

    case IF_STMT:
      if (!RECUR (IF_COND (t), rval))
	return false;
      if (!RECUR (THEN_CLAUSE (t), any))
	return false;
      if (!RECUR (ELSE_CLAUSE (t), any))
	return false;
      return true;

    case DO_STMT:
      if (!RECUR (DO_COND (t), rval))
	return false;
      if (!RECUR (DO_BODY (t), any))
	return false;
      return true;

    case FOR_STMT:
      if (!RECUR (FOR_INIT_STMT (t), any))
	return false;
      if (!RECUR (FOR_COND (t), rval))
	return false;
      if (!RECUR (FOR_EXPR (t), any))
	return false;
      if (!RECUR (FOR_BODY (t), any))
	return false;
      return true;

    case WHILE_STMT:
      if (!RECUR (WHILE_COND (t), rval))
	return false;
      if (!RECUR (WHILE_BODY (t), any))
	return false;
      return true;

    case SWITCH_STMT:
      if (!RECUR (SWITCH_STMT_COND (t), rval))
	return false;
      if (!RECUR (SWITCH_STMT_BODY (t), any))
	return false;
      return true;

    case STMT_EXPR:
      return RECUR (STMT_EXPR_STMT (t), rval);

    case LAMBDA_EXPR:
    case DYNAMIC_CAST_EXPR:
    case PSEUDO_DTOR_EXPR:
    case NEW_EXPR:
    case VEC_NEW_EXPR:
    case DELETE_EXPR:
    case VEC_DELETE_EXPR:
    case THROW_EXPR:
    case OMP_ATOMIC:
    case OMP_ATOMIC_READ:
    case OMP_ATOMIC_CAPTURE_OLD:
    case OMP_ATOMIC_CAPTURE_NEW:
      /* GCC internal stuff.  */
    case VA_ARG_EXPR:
    case OBJ_TYPE_REF:
    case TRANSACTION_EXPR:
    case ASM_EXPR:
    case AT_ENCODE_EXPR:
    fail:
      if (flags & tf_error)
        error ("expression %qE is not a constant-expression", t);
      return false;

    case TYPEID_EXPR:
      /* -- a typeid expression whose operand is of polymorphic
            class type;  */
      {
        tree e = TREE_OPERAND (t, 0);
        if (!TYPE_P (e) && !type_dependent_expression_p (e)
	    && TYPE_POLYMORPHIC_P (TREE_TYPE (e)))
          {
            if (flags & tf_error)
              error ("typeid-expression is not a constant expression "
                     "because %qE is of polymorphic type", e);
            return false;
          }
        return true;
      }

    case MINUS_EXPR:
      want_rval = true;
      goto binary;

    case LT_EXPR:
    case LE_EXPR:
    case GT_EXPR:
    case GE_EXPR:
    case EQ_EXPR:
    case NE_EXPR:
      want_rval = true;
      goto binary;

    case PREINCREMENT_EXPR:
    case POSTINCREMENT_EXPR:
    case PREDECREMENT_EXPR:
    case POSTDECREMENT_EXPR:
      if (cxx_dialect < cxx14)
	goto fail;
      goto unary;

    case BIT_NOT_EXPR:
      /* A destructor.  */
      if (TYPE_P (TREE_OPERAND (t, 0)))
	return true;
      /* else fall through.  */

    case REALPART_EXPR:
    case IMAGPART_EXPR:
    case CONJ_EXPR:
    case SAVE_EXPR:
    case FIX_TRUNC_EXPR:
    case FLOAT_EXPR:
    case NEGATE_EXPR:
    case ABS_EXPR:
    case TRUTH_NOT_EXPR:
    case FIXED_CONVERT_EXPR:
    case UNARY_PLUS_EXPR:
    unary:
      return RECUR (TREE_OPERAND (t, 0), rval);

    case CAST_EXPR:
    case CONST_CAST_EXPR:
    case STATIC_CAST_EXPR:
    case REINTERPRET_CAST_EXPR:
    case IMPLICIT_CONV_EXPR:
      if (cxx_dialect < cxx11
	  && !dependent_type_p (TREE_TYPE (t))
	  && !INTEGRAL_OR_ENUMERATION_TYPE_P (TREE_TYPE (t)))
	/* In C++98, a conversion to non-integral type can't be part of a
	   constant expression.  */
	{
	  if (flags & tf_error)
	    error ("cast to non-integral type %qT in a constant expression",
		   TREE_TYPE (t));
	  return false;
	}

      return (RECUR (TREE_OPERAND (t, 0),
		     TREE_CODE (TREE_TYPE (t)) != REFERENCE_TYPE));

    case BIND_EXPR:
      return RECUR (BIND_EXPR_BODY (t), want_rval);

    case WITH_CLEANUP_EXPR:
    case CLEANUP_POINT_EXPR:
    case MUST_NOT_THROW_EXPR:
    case TRY_CATCH_EXPR:
    case TRY_BLOCK:
    case EH_SPEC_BLOCK:
    case EXPR_STMT:
    case PAREN_EXPR:
    case DECL_EXPR:
    case NON_DEPENDENT_EXPR:
      /* For convenience.  */
    case RETURN_EXPR:
      return RECUR (TREE_OPERAND (t, 0), want_rval);

    case TRY_FINALLY_EXPR:
      return (RECUR (TREE_OPERAND (t, 0), want_rval)
	      && RECUR (TREE_OPERAND (t, 1), any));

    case SCOPE_REF:
      return RECUR (TREE_OPERAND (t, 1), want_rval);

    case TARGET_EXPR:
      if (!literal_type_p (TREE_TYPE (t)))
	{
	  if (flags & tf_error)
	    {
	      error ("temporary of non-literal type %qT in a "
		     "constant expression", TREE_TYPE (t));
	      explain_non_literal_class (TREE_TYPE (t));
	    }
	  return false;
	}
    case INIT_EXPR:
      return RECUR (TREE_OPERAND (t, 1), rval);

    case CONSTRUCTOR:
      {
        vec<constructor_elt, va_gc> *v = CONSTRUCTOR_ELTS (t);
        constructor_elt *ce;
        for (i = 0; vec_safe_iterate (v, i, &ce); ++i)
	  if (!RECUR (ce->value, want_rval))
	    return false;
	return true;
      }

    case TREE_LIST:
      {
	gcc_assert (TREE_PURPOSE (t) == NULL_TREE
		    || DECL_P (TREE_PURPOSE (t)));
	if (!RECUR (TREE_VALUE (t), want_rval))
	  return false;
	if (TREE_CHAIN (t) == NULL_TREE)
	  return true;
	return RECUR (TREE_CHAIN (t), want_rval);
      }

    case TRUNC_DIV_EXPR:
    case CEIL_DIV_EXPR:
    case FLOOR_DIV_EXPR:
    case ROUND_DIV_EXPR:
    case TRUNC_MOD_EXPR:
    case CEIL_MOD_EXPR:
    case ROUND_MOD_EXPR:
      {
	tree denom = TREE_OPERAND (t, 1);
	if (!RECUR (denom, rval))
	  return false;
	/* We can't call cxx_eval_outermost_constant_expr on an expression
	   that hasn't been through instantiate_non_dependent_expr yet.  */
	if (!processing_template_decl)
	  denom = cxx_eval_outermost_constant_expr (denom, true);
	if (integer_zerop (denom))
	  {
	    if (flags & tf_error)
	      error ("division by zero is not a constant-expression");
	    return false;
	  }
	else
	  {
	    want_rval = true;
	    return RECUR (TREE_OPERAND (t, 0), want_rval);
	  }
      }

    case COMPOUND_EXPR:
      {
	/* check_return_expr sometimes wraps a TARGET_EXPR in a
	   COMPOUND_EXPR; don't get confused.  Also handle EMPTY_CLASS_EXPR
	   introduced by build_call_a.  */
	tree op0 = TREE_OPERAND (t, 0);
	tree op1 = TREE_OPERAND (t, 1);
	STRIP_NOPS (op1);
	if ((TREE_CODE (op0) == TARGET_EXPR && op1 == TARGET_EXPR_SLOT (op0))
	    || TREE_CODE (op1) == EMPTY_CLASS_EXPR)
	  return RECUR (op0, want_rval);
	else
	  goto binary;
      }

      /* If the first operand is the non-short-circuit constant, look at
	 the second operand; otherwise we only care about the first one for
	 potentiality.  */
    case TRUTH_AND_EXPR:
    case TRUTH_ANDIF_EXPR:
      tmp = boolean_true_node;
      goto truth;
    case TRUTH_OR_EXPR:
    case TRUTH_ORIF_EXPR:
      tmp = boolean_false_node;
    truth:
      {
	tree op = TREE_OPERAND (t, 0);
	if (!RECUR (op, rval))
	  return false;
	if (!processing_template_decl)
	  op = cxx_eval_outermost_constant_expr (op, true);
	if (tree_int_cst_equal (op, tmp))
	  return RECUR (TREE_OPERAND (t, 1), rval);
	else
	  return true;
      }

    case PLUS_EXPR:
    case MULT_EXPR:
    case POINTER_PLUS_EXPR:
    case RDIV_EXPR:
    case EXACT_DIV_EXPR:
    case MIN_EXPR:
    case MAX_EXPR:
    case LSHIFT_EXPR:
    case RSHIFT_EXPR:
    case LROTATE_EXPR:
    case RROTATE_EXPR:
    case BIT_IOR_EXPR:
    case BIT_XOR_EXPR:
    case BIT_AND_EXPR:
    case TRUTH_XOR_EXPR:
    case UNORDERED_EXPR:
    case ORDERED_EXPR:
    case UNLT_EXPR:
    case UNLE_EXPR:
    case UNGT_EXPR:
    case UNGE_EXPR:
    case UNEQ_EXPR:
    case LTGT_EXPR:
    case RANGE_EXPR:
    case COMPLEX_EXPR:
      want_rval = true;
      /* Fall through.  */
    case ARRAY_REF:
    case ARRAY_RANGE_REF:
    case MEMBER_REF:
    case DOTSTAR_EXPR:
    case MEM_REF:
    binary:
      for (i = 0; i < 2; ++i)
	if (!RECUR (TREE_OPERAND (t, i), want_rval))
	  return false;
      return true;

    case CILK_SYNC_STMT:
    case CILK_SPAWN_STMT:
    case ARRAY_NOTATION_REF:
      return false;

    case FMA_EXPR:
    case VEC_PERM_EXPR:
     for (i = 0; i < 3; ++i)
      if (!RECUR (TREE_OPERAND (t, i), true))
	return false;
     return true;

    case COND_EXPR:
    case VEC_COND_EXPR:
      /* If the condition is a known constant, we know which of the legs we
	 care about; otherwise we only require that the condition and
	 either of the legs be potentially constant.  */
      tmp = TREE_OPERAND (t, 0);
      if (!RECUR (tmp, rval))
	return false;
      if (!processing_template_decl)
	tmp = cxx_eval_outermost_constant_expr (tmp, true);
      if (integer_zerop (tmp))
	return RECUR (TREE_OPERAND (t, 2), want_rval);
      else if (TREE_CODE (tmp) == INTEGER_CST)
	return RECUR (TREE_OPERAND (t, 1), want_rval);
      for (i = 1; i < 3; ++i)
	if (potential_constant_expression_1 (TREE_OPERAND (t, i),
					     want_rval, strict, tf_none))
	  return true;
      if (flags & tf_error)
        error ("expression %qE is not a constant-expression", t);
      return false;

    case VEC_INIT_EXPR:
      if (VEC_INIT_EXPR_IS_CONSTEXPR (t))
	return true;
      if (flags & tf_error)
	{
	  error ("non-constant array initialization");
	  diagnose_non_constexpr_vec_init (t);
	}
      return false;

    case TYPE_DECL:
    case TAG_DEFN:
      /* We can see these in statement-expressions.  */
      return true;

    default:
      if (objc_is_property_ref (t))
	return false;

      sorry ("unexpected AST of kind %s", get_tree_code_name (TREE_CODE (t)));
      gcc_unreachable();
      return false;
    }
#undef RECUR
}

/* The main entry point to the above.  */

bool
potential_constant_expression (tree t)
{
  return potential_constant_expression_1 (t, false, true, tf_none);
}

bool
potential_static_init_expression (tree t)
{
  return potential_constant_expression_1 (t, false, false, tf_none);
}

/* As above, but require a constant rvalue.  */

bool
potential_rvalue_constant_expression (tree t)
{
  return potential_constant_expression_1 (t, true, true, tf_none);
}

/* Like above, but complain about non-constant expressions.  */

bool
require_potential_constant_expression (tree t)
{
  return potential_constant_expression_1 (t, false, true, tf_warning_or_error);
}

/* Cross product of the above.  */

bool
require_potential_rvalue_constant_expression (tree t)
{
  return potential_constant_expression_1 (t, true, true, tf_warning_or_error);
}

#include "gt-cp-constexpr.h"<|MERGE_RESOLUTION|>--- conflicted
+++ resolved
@@ -3691,10 +3691,9 @@
 			    non_constant_p, overflow_p, jump_target);
       break;
 
-<<<<<<< HEAD
     case ARRAY_NOTATION_REF:
       break;
-=======
+
     case REQUIRES_EXPR:
       /* It's possible to get a requires-expression in a constant
          expression. For example:
@@ -3713,7 +3712,6 @@
       else
         *non_constant_p = true;
       return t;
->>>>>>> 4fe3a2a1
 
     default:
       if (STATEMENT_CODE_P (TREE_CODE (t)))
