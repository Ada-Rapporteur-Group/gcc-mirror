--- conflicted
+++ resolved
@@ -33,11 +33,7 @@
 #include "cpplib.h"
 #include "flags.h"
 #include "c-family/c-pragma.h"
-<<<<<<< HEAD
-#include "toplev.h"
-=======
 #include "c-family/c-objc.h"
->>>>>>> 03d20231
 #include "output.h"
 #include "tm_p.h"
 #include "timevar.h"
@@ -538,12 +534,7 @@
 {
   tree t;
 
-<<<<<<< HEAD
-  t = build_decl (input_location,
-		  code, name, type);
-=======
   t = build_decl (loc, code, name, type);
->>>>>>> 03d20231
   retrofit_lang_decl (t);
 
   return t;
