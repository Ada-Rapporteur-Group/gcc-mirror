--- conflicted
+++ resolved
@@ -185,12 +185,9 @@
   /* The Objective-C keywords are all context-dependent.  */
   mask |= D_OBJC;
 
-<<<<<<< HEAD
   if (!c_dialect_upc ())
     mask |= D_UPC;
 
-=======
->>>>>>> 155d23aa
   ridpointers = ggc_alloc_cleared_vec_tree ((int) RID_MAX);
   for (i = 0; i < num_c_common_reswords; i++)
     {
