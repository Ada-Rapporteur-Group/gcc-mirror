/* Separate lexical analyzer for GNU C++.
   Copyright (C) 1987-2014 Free Software Foundation, Inc.
   Hacked by Michael Tiemann (tiemann@cygnus.com)

This file is part of GCC.

GCC is free software; you can redistribute it and/or modify
it under the terms of the GNU General Public License as published by
the Free Software Foundation; either version 3, or (at your option)
any later version.

GCC is distributed in the hope that it will be useful,
but WITHOUT ANY WARRANTY; without even the implied warranty of
MERCHANTABILITY or FITNESS FOR A PARTICULAR PURPOSE.  See the
GNU General Public License for more details.

You should have received a copy of the GNU General Public License
along with GCC; see the file COPYING3.  If not see
<http://www.gnu.org/licenses/>.  */


/* This file is the lexical analyzer for GNU C++.  */

#include "config.h"
#include "system.h"
#include "coretypes.h"
#include "tm.h"
#include "input.h"
#include "tree.h"
#include "stringpool.h"
#include "cp-tree.h"
#include "cpplib.h"
#include "flags.h"
#include "c-family/c-pragma.h"
#include "c-family/c-objc.h"
#include "tm_p.h"
#include "timevar.h"

static int interface_strcmp (const char *);
static void init_cp_pragma (void);

static tree parse_strconst_pragma (const char *, int);
static void handle_pragma_vtable (cpp_reader *);
static void handle_pragma_unit (cpp_reader *);
static void handle_pragma_interface (cpp_reader *);
static void handle_pragma_implementation (cpp_reader *);
static void handle_pragma_java_exceptions (cpp_reader *);

static void init_operators (void);
static void copy_lang_type (tree);

/* A constraint that can be tested at compile time.  */
#define CONSTRAINT(name, expr) extern int constraint_##name [(expr) ? 1 : -1]

/* Functions and data structures for #pragma interface.

   `#pragma implementation' means that the main file being compiled
   is considered to implement (provide) the classes that appear in
   its main body.  I.e., if this is file "foo.cc", and class `bar'
   is defined in "foo.cc", then we say that "foo.cc implements bar".

   All main input files "implement" themselves automagically.

   `#pragma interface' means that unless this file (of the form "foo.h"
   is not presently being included by file "foo.cc", the
   CLASSTYPE_INTERFACE_ONLY bit gets set.  The effect is that none
   of the vtables nor any of the inline functions defined in foo.h
   will ever be output.

   There are cases when we want to link files such as "defs.h" and
   "main.cc".  In this case, we give "defs.h" a `#pragma interface',
   and "main.cc" has `#pragma implementation "defs.h"'.  */

struct impl_files
{
  const char *filename;
  struct impl_files *next;
};

static struct impl_files *impl_file_chain;

/* True if we saw "#pragma GCC java_exceptions".  */
bool pragma_java_exceptions;

void
cxx_finish (void)
{
  c_common_finish ();
}

/* A mapping from tree codes to operator name information.  */
operator_name_info_t operator_name_info[(int) MAX_TREE_CODES];
/* Similar, but for assignment operators.  */
operator_name_info_t assignment_operator_name_info[(int) MAX_TREE_CODES];

/* Initialize data structures that keep track of operator names.  */

#define DEF_OPERATOR(NAME, C, M, AR, AP) \
 CONSTRAINT (C, sizeof "operator " + sizeof NAME <= 256);
#include "operators.def"
#undef DEF_OPERATOR

static void
init_operators (void)
{
  tree identifier;
  char buffer[256];
  struct operator_name_info_t *oni;

#define DEF_OPERATOR(NAME, CODE, MANGLING, ARITY, ASSN_P)		    \
  sprintf (buffer, ISALPHA (NAME[0]) ? "operator %s" : "operator%s", NAME); \
  identifier = get_identifier (buffer);					    \
  IDENTIFIER_OPNAME_P (identifier) = 1;					    \
									    \
  oni = (ASSN_P								    \
	 ? &assignment_operator_name_info[(int) CODE]			    \
	 : &operator_name_info[(int) CODE]);				    \
  oni->identifier = identifier;						    \
  oni->name = NAME;							    \
  oni->mangled_name = MANGLING;						    \
  oni->arity = ARITY;

#include "operators.def"
#undef DEF_OPERATOR

  operator_name_info[(int) ERROR_MARK].identifier
    = get_identifier ("<invalid operator>");

  /* Handle some special cases.  These operators are not defined in
     the language, but can be produced internally.  We may need them
     for error-reporting.  (Eventually, we should ensure that this
     does not happen.  Error messages involving these operators will
     be confusing to users.)  */

  operator_name_info [(int) INIT_EXPR].name
    = operator_name_info [(int) MODIFY_EXPR].name;
  operator_name_info [(int) EXACT_DIV_EXPR].name = "(ceiling /)";
  operator_name_info [(int) CEIL_DIV_EXPR].name = "(ceiling /)";
  operator_name_info [(int) FLOOR_DIV_EXPR].name = "(floor /)";
  operator_name_info [(int) ROUND_DIV_EXPR].name = "(round /)";
  operator_name_info [(int) CEIL_MOD_EXPR].name = "(ceiling %)";
  operator_name_info [(int) FLOOR_MOD_EXPR].name = "(floor %)";
  operator_name_info [(int) ROUND_MOD_EXPR].name = "(round %)";
  operator_name_info [(int) ABS_EXPR].name = "abs";
  operator_name_info [(int) TRUTH_AND_EXPR].name = "strict &&";
  operator_name_info [(int) TRUTH_OR_EXPR].name = "strict ||";
  operator_name_info [(int) RANGE_EXPR].name = "...";
  operator_name_info [(int) UNARY_PLUS_EXPR].name = "+";

  assignment_operator_name_info [(int) EXACT_DIV_EXPR].name
    = "(exact /=)";
  assignment_operator_name_info [(int) CEIL_DIV_EXPR].name
    = "(ceiling /=)";
  assignment_operator_name_info [(int) FLOOR_DIV_EXPR].name
    = "(floor /=)";
  assignment_operator_name_info [(int) ROUND_DIV_EXPR].name
    = "(round /=)";
  assignment_operator_name_info [(int) CEIL_MOD_EXPR].name
    = "(ceiling %=)";
  assignment_operator_name_info [(int) FLOOR_MOD_EXPR].name
    = "(floor %=)";
  assignment_operator_name_info [(int) ROUND_MOD_EXPR].name
    = "(round %=)";
}

/* Initialize the reserved words.  */

void
init_reswords (void)
{
  unsigned int i;
  tree id;
  int mask = 0;

  if (cxx_dialect < cxx11)
    mask |= D_CXX0X;
  if (flag_no_asm)
    mask |= D_ASM | D_EXT;
  if (flag_no_gnu_keywords)
    mask |= D_EXT;

  /* The Objective-C keywords are all context-dependent.  */
  mask |= D_OBJC;

<<<<<<< HEAD
  if (!flag_upc)
    mask |= D_UPC;

  ridpointers = ggc_alloc_cleared_vec_tree ((int) RID_MAX);
=======
  ridpointers = ggc_cleared_vec_alloc<tree> ((int) RID_MAX);
>>>>>>> 1bbb87c4
  for (i = 0; i < num_c_common_reswords; i++)
    {
      if (c_common_reswords[i].disable & D_CONLY)
	continue;
      id = get_identifier (c_common_reswords[i].word);
      C_SET_RID_CODE (id, c_common_reswords[i].rid);
      ridpointers [(int) c_common_reswords[i].rid] = id;
      if (! (c_common_reswords[i].disable & mask))
	C_IS_RESERVED_WORD (id) = 1;
    }
}

static void
init_cp_pragma (void)
{
  c_register_pragma (0, "vtable", handle_pragma_vtable);
  c_register_pragma (0, "unit", handle_pragma_unit);
  c_register_pragma (0, "interface", handle_pragma_interface);
  c_register_pragma (0, "implementation", handle_pragma_implementation);
  c_register_pragma ("GCC", "interface", handle_pragma_interface);
  c_register_pragma ("GCC", "implementation", handle_pragma_implementation);
  c_register_pragma ("GCC", "java_exceptions", handle_pragma_java_exceptions);
}

/* TRUE if a code represents a statement.  */

bool statement_code_p[MAX_TREE_CODES];

/* Initialize the C++ front end.  This function is very sensitive to
   the exact order that things are done here.  It would be nice if the
   initialization done by this routine were moved to its subroutines,
   and the ordering dependencies clarified and reduced.  */
bool
cxx_init (void)
{
  location_t saved_loc;
  unsigned int i;
  static const enum tree_code stmt_codes[] = {
   CTOR_INITIALIZER,	TRY_BLOCK,	HANDLER,
   EH_SPEC_BLOCK,	USING_STMT,	TAG_DEFN,
   IF_STMT,		CLEANUP_STMT,	FOR_STMT,
   RANGE_FOR_STMT,	WHILE_STMT,	DO_STMT,
   BREAK_STMT,		CONTINUE_STMT,	SWITCH_STMT,
   EXPR_STMT
  };

  memset (&statement_code_p, 0, sizeof (statement_code_p));
  for (i = 0; i < ARRAY_SIZE (stmt_codes); i++)
    statement_code_p[stmt_codes[i]] = true;

  saved_loc = input_location;
  input_location = BUILTINS_LOCATION;

  init_reswords ();
  init_tree ();
  init_cp_semantics ();
  init_operators ();
  init_method ();
  init_error ();

  current_function_decl = NULL;

  class_type_node = ridpointers[(int) RID_CLASS];

  cxx_init_decl_processing ();

  if (c_common_init () == false)
    {
      input_location = saved_loc;
      return false;
    }

  init_cp_pragma ();

  init_repo ();

  input_location = saved_loc;
  return true;
}

/* Return nonzero if S is not considered part of an
   INTERFACE/IMPLEMENTATION pair.  Otherwise, return 0.  */

static int
interface_strcmp (const char* s)
{
  /* Set the interface/implementation bits for this scope.  */
  struct impl_files *ifiles;
  const char *s1;

  for (ifiles = impl_file_chain; ifiles; ifiles = ifiles->next)
    {
      const char *t1 = ifiles->filename;
      s1 = s;

      if (*s1 == 0 || filename_ncmp (s1, t1, 1) != 0)
	continue;

      while (*s1 != 0 && filename_ncmp (s1, t1, 1) == 0)
	s1++, t1++;

      /* A match.  */
      if (*s1 == *t1)
	return 0;

      /* Don't get faked out by xxx.yyy.cc vs xxx.zzz.cc.  */
      if (strchr (s1, '.') || strchr (t1, '.'))
	continue;

      if (*s1 == '\0' || s1[-1] != '.' || t1[-1] != '.')
	continue;

      /* A match.  */
      return 0;
    }

  /* No matches.  */
  return 1;
}



/* Parse a #pragma whose sole argument is a string constant.
   If OPT is true, the argument is optional.  */
static tree
parse_strconst_pragma (const char* name, int opt)
{
  tree result, x;
  enum cpp_ttype t;

  t = pragma_lex (&result);
  if (t == CPP_STRING)
    {
      if (pragma_lex (&x) != CPP_EOF)
	warning (0, "junk at end of #pragma %s", name);
      return result;
    }

  if (t == CPP_EOF && opt)
    return NULL_TREE;

  error ("invalid #pragma %s", name);
  return error_mark_node;
}

static void
handle_pragma_vtable (cpp_reader* /*dfile*/)
{
  parse_strconst_pragma ("vtable", 0);
  sorry ("#pragma vtable no longer supported");
}

static void
handle_pragma_unit (cpp_reader* /*dfile*/)
{
  /* Validate syntax, but don't do anything.  */
  parse_strconst_pragma ("unit", 0);
}

static void
handle_pragma_interface (cpp_reader* /*dfile*/)
{
  tree fname = parse_strconst_pragma ("interface", 1);
  struct c_fileinfo *finfo;
  const char *filename;

  if (fname == error_mark_node)
    return;
  else if (fname == 0)
    filename = lbasename (LOCATION_FILE (input_location));
  else
    filename = TREE_STRING_POINTER (fname);

  finfo = get_fileinfo (LOCATION_FILE (input_location));

  if (impl_file_chain == 0)
    {
      /* If this is zero at this point, then we are
	 auto-implementing.  */
      if (main_input_filename == 0)
	main_input_filename = LOCATION_FILE (input_location);
    }

  finfo->interface_only = interface_strcmp (filename);
  /* If MULTIPLE_SYMBOL_SPACES is set, we cannot assume that we can see
     a definition in another file.  */
  if (!MULTIPLE_SYMBOL_SPACES || !finfo->interface_only)
    finfo->interface_unknown = 0;
}

/* Note that we have seen a #pragma implementation for the key MAIN_FILENAME.
   We used to only allow this at toplevel, but that restriction was buggy
   in older compilers and it seems reasonable to allow it in the headers
   themselves, too.  It only needs to precede the matching #p interface.

   We don't touch finfo->interface_only or finfo->interface_unknown;
   the user must specify a matching #p interface for this to have
   any effect.  */

static void
handle_pragma_implementation (cpp_reader* /*dfile*/)
{
  tree fname = parse_strconst_pragma ("implementation", 1);
  const char *filename;
  struct impl_files *ifiles = impl_file_chain;

  if (fname == error_mark_node)
    return;

  if (fname == 0)
    {
      if (main_input_filename)
	filename = main_input_filename;
      else
	filename = LOCATION_FILE (input_location);
      filename = lbasename (filename);
    }
  else
    {
      filename = TREE_STRING_POINTER (fname);
      if (cpp_included_before (parse_in, filename, input_location))
	warning (0, "#pragma implementation for %qs appears after "
		 "file is included", filename);
    }

  for (; ifiles; ifiles = ifiles->next)
    {
      if (! filename_cmp (ifiles->filename, filename))
	break;
    }
  if (ifiles == 0)
    {
      ifiles = XNEW (struct impl_files);
      ifiles->filename = xstrdup (filename);
      ifiles->next = impl_file_chain;
      impl_file_chain = ifiles;
    }
}

/* Indicate that this file uses Java-personality exception handling.  */
static void
handle_pragma_java_exceptions (cpp_reader* /*dfile*/)
{
  tree x;
  if (pragma_lex (&x) != CPP_EOF)
    warning (0, "junk at end of #pragma GCC java_exceptions");

  choose_personality_routine (lang_java);
  pragma_java_exceptions = true;
}

/* Issue an error message indicating that the lookup of NAME (an
   IDENTIFIER_NODE) failed.  Returns the ERROR_MARK_NODE.  */

tree
unqualified_name_lookup_error (tree name)
{
  if (IDENTIFIER_OPNAME_P (name))
    {
      if (name != ansi_opname (ERROR_MARK))
	error ("%qD not defined", name);
    }
  else
    {
      if (!objc_diagnose_private_ivar (name))
	{
	  error ("%qD was not declared in this scope", name);
	  suggest_alternatives_for (location_of (name), name);
	}
      /* Prevent repeated error messages by creating a VAR_DECL with
	 this NAME in the innermost block scope.  */
      if (local_bindings_p ())
	{
	  tree decl;
	  decl = build_decl (input_location,
			     VAR_DECL, name, error_mark_node);
	  DECL_CONTEXT (decl) = current_function_decl;
	  push_local_binding (name, decl, 0);
	  /* Mark the variable as used so that we do not get warnings
	     about it being unused later.  */
	  TREE_USED (decl) = 1;
	}
    }

  return error_mark_node;
}

/* Like unqualified_name_lookup_error, but NAME is an unqualified-id
   used as a function.  Returns an appropriate expression for
   NAME.  */

tree
unqualified_fn_lookup_error (tree name)
{
  if (processing_template_decl)
    {
      /* In a template, it is invalid to write "f()" or "f(3)" if no
	 declaration of "f" is available.  Historically, G++ and most
	 other compilers accepted that usage since they deferred all name
	 lookup until instantiation time rather than doing unqualified
	 name lookup at template definition time; explain to the user what
	 is going wrong.

	 Note that we have the exact wording of the following message in
	 the manual (trouble.texi, node "Name lookup"), so they need to
	 be kept in synch.  */
      permerror (input_location, "there are no arguments to %qD that depend on a template "
		 "parameter, so a declaration of %qD must be available",
		 name, name);

      if (!flag_permissive)
	{
	  static bool hint;
	  if (!hint)
	    {
	      inform (input_location, "(if you use %<-fpermissive%>, G++ will accept your "
		     "code, but allowing the use of an undeclared name is "
		     "deprecated)");
	      hint = true;
	    }
	}
      return name;
    }

  return unqualified_name_lookup_error (name);
}

/* Wrapper around build_lang_decl_loc(). Should gradually move to
   build_lang_decl_loc() and then rename build_lang_decl_loc() back to
   build_lang_decl().  */

tree
build_lang_decl (enum tree_code code, tree name, tree type)
{
  return build_lang_decl_loc (input_location, code, name, type);
}

/* Build a decl from CODE, NAME, TYPE declared at LOC, and then add
   DECL_LANG_SPECIFIC info to the result.  */

tree
build_lang_decl_loc (location_t loc, enum tree_code code, tree name, tree type)
{
  tree t;

  t = build_decl (loc, code, name, type);
  retrofit_lang_decl (t);

  return t;
}

/* Add DECL_LANG_SPECIFIC info to T.  Called from build_lang_decl
   and pushdecl (for functions generated by the back end).  */

void
retrofit_lang_decl (tree t)
{
  struct lang_decl *ld;
  size_t size;
  int sel;

  if (TREE_CODE (t) == FUNCTION_DECL)
    sel = 1, size = sizeof (struct lang_decl_fn);
  else if (TREE_CODE (t) == NAMESPACE_DECL)
    sel = 2, size = sizeof (struct lang_decl_ns);
  else if (TREE_CODE (t) == PARM_DECL)
    sel = 3, size = sizeof (struct lang_decl_parm);
  else if (LANG_DECL_HAS_MIN (t))
    sel = 0, size = sizeof (struct lang_decl_min);
  else
    gcc_unreachable ();

  ld = (struct lang_decl *) ggc_internal_cleared_alloc (size);

  ld->u.base.selector = sel;

  DECL_LANG_SPECIFIC (t) = ld;
  if (current_lang_name == lang_name_cplusplus
      || decl_linkage (t) == lk_none)
    SET_DECL_LANGUAGE (t, lang_cplusplus);
  else if (current_lang_name == lang_name_c)
    SET_DECL_LANGUAGE (t, lang_c);
  else if (current_lang_name == lang_name_java)
    SET_DECL_LANGUAGE (t, lang_java);
  else
    gcc_unreachable ();

  if (GATHER_STATISTICS)
    {
      tree_node_counts[(int)lang_decl] += 1;
      tree_node_sizes[(int)lang_decl] += size;
    }
}

void
cxx_dup_lang_specific_decl (tree node)
{
  int size;
  struct lang_decl *ld;

  if (! DECL_LANG_SPECIFIC (node))
    return;

  if (TREE_CODE (node) == FUNCTION_DECL)
    size = sizeof (struct lang_decl_fn);
  else if (TREE_CODE (node) == NAMESPACE_DECL)
    size = sizeof (struct lang_decl_ns);
  else if (TREE_CODE (node) == PARM_DECL)
    size = sizeof (struct lang_decl_parm);
  else if (LANG_DECL_HAS_MIN (node))
    size = sizeof (struct lang_decl_min);
  else
    gcc_unreachable ();

  ld = (struct lang_decl *) ggc_internal_alloc (size);
  memcpy (ld, DECL_LANG_SPECIFIC (node), size);
  DECL_LANG_SPECIFIC (node) = ld;

  if (GATHER_STATISTICS)
    {
      tree_node_counts[(int)lang_decl] += 1;
      tree_node_sizes[(int)lang_decl] += size;
    }
}

/* Copy DECL, including any language-specific parts.  */

tree
copy_decl (tree decl)
{
  tree copy;

  copy = copy_node (decl);
  cxx_dup_lang_specific_decl (copy);
  return copy;
}

/* Replace the shared language-specific parts of NODE with a new copy.  */

static void
copy_lang_type (tree node)
{
  int size;
  struct lang_type *lt;

  if (! TYPE_LANG_SPECIFIC (node))
    return;

  if (TYPE_LANG_SPECIFIC (node)->u.h.is_lang_type_class)
    size = sizeof (struct lang_type);
  else
    size = sizeof (struct lang_type_ptrmem);
  lt = (struct lang_type *) ggc_internal_alloc (size);
  memcpy (lt, TYPE_LANG_SPECIFIC (node), size);
  TYPE_LANG_SPECIFIC (node) = lt;

  if (GATHER_STATISTICS)
    {
      tree_node_counts[(int)lang_type] += 1;
      tree_node_sizes[(int)lang_type] += size;
    }
}

/* Copy TYPE, including any language-specific parts.  */

tree
copy_type (tree type)
{
  tree copy;

  copy = copy_node (type);
  copy_lang_type (copy);
  return copy;
}

tree
cxx_make_type (enum tree_code code)
{
  tree t = make_node (code);

  /* Create lang_type structure.  */
  if (RECORD_OR_UNION_CODE_P (code)
      || code == BOUND_TEMPLATE_TEMPLATE_PARM)
    {
      struct lang_type *pi
          = (struct lang_type *) ggc_internal_cleared_alloc
	  (sizeof (struct lang_type));

      TYPE_LANG_SPECIFIC (t) = pi;
      pi->u.c.h.is_lang_type_class = 1;

      if (GATHER_STATISTICS)
	{
	  tree_node_counts[(int)lang_type] += 1;
	  tree_node_sizes[(int)lang_type] += sizeof (struct lang_type);
	}
    }

  /* Set up some flags that give proper default behavior.  */
  if (RECORD_OR_UNION_CODE_P (code))
    {
      struct c_fileinfo *finfo = \
	get_fileinfo (LOCATION_FILE (input_location));
      SET_CLASSTYPE_INTERFACE_UNKNOWN_X (t, finfo->interface_unknown);
      CLASSTYPE_INTERFACE_ONLY (t) = finfo->interface_only;
    }

  return t;
}

tree
make_class_type (enum tree_code code)
{
  tree t = cxx_make_type (code);
  SET_CLASS_TYPE_P (t, 1);
  return t;
}

/* Returns true if we are currently in the main source file, or in a
   template instantiation started from the main source file.  */

bool
in_main_input_context (void)
{
  struct tinst_level *tl = outermost_tinst_level();

  if (tl)
    return filename_cmp (main_input_filename,
			 LOCATION_FILE (tl->locus)) == 0;
  else
    return filename_cmp (main_input_filename, LOCATION_FILE (input_location)) == 0;
}<|MERGE_RESOLUTION|>--- conflicted
+++ resolved
@@ -183,14 +183,10 @@
   /* The Objective-C keywords are all context-dependent.  */
   mask |= D_OBJC;
 
-<<<<<<< HEAD
   if (!flag_upc)
     mask |= D_UPC;
 
-  ridpointers = ggc_alloc_cleared_vec_tree ((int) RID_MAX);
-=======
   ridpointers = ggc_cleared_vec_alloc<tree> ((int) RID_MAX);
->>>>>>> 1bbb87c4
   for (i = 0; i < num_c_common_reswords; i++)
     {
       if (c_common_reswords[i].disable & D_CONLY)
