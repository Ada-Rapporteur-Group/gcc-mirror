/* Prints out trees in human readable form.
   Copyright (C) 1992, 1993, 1994, 1995, 1996, 1998,
   1999, 2000, 2001, 2002, 2003, 2004, 2005, 2007, 2010
   Free Software Foundation, Inc.
   Hacked by Michael Tiemann (tiemann@cygnus.com)

This file is part of GCC.

GCC is free software; you can redistribute it and/or modify
it under the terms of the GNU General Public License as published by
the Free Software Foundation; either version 3, or (at your option)
any later version.

GCC is distributed in the hope that it will be useful,
but WITHOUT ANY WARRANTY; without even the implied warranty of
MERCHANTABILITY or FITNESS FOR A PARTICULAR PURPOSE.  See the
GNU General Public License for more details.

You should have received a copy of the GNU General Public License
along with GCC; see the file COPYING3.  If not see
<http://www.gnu.org/licenses/>.  */


#include "config.h"
#include "system.h"
#include "coretypes.h"
#include "tm.h"
#include "tree.h"
#include "cp-tree.h"

void
cxx_print_decl (FILE *file, tree node, int indent)
{
  if (TREE_CODE (node) == FIELD_DECL)
    {
      if (DECL_MUTABLE_P (node))
	{
	  indent_to (file, indent + 3);
	  fprintf (file, " mutable ");
	}
      return;
    }

  if (!CODE_CONTAINS_STRUCT (TREE_CODE (node), TS_DECL_COMMON)
      || !DECL_LANG_SPECIFIC (node))
    return;
  if (TREE_CODE (node) == FUNCTION_DECL)
    {
      int flags = TFF_DECL_SPECIFIERS|TFF_RETURN_TYPE
	|TFF_FUNCTION_DEFAULT_ARGUMENTS|TFF_EXCEPTION_SPECIFICATION ;
      indent_to (file, indent + 3);
      fprintf (file, " full-name \"%s\"", decl_as_string (node, flags));
    }
  else if (TREE_CODE (node) == TEMPLATE_DECL)
    {
      indent_to (file, indent + 3);
      fprintf (file, " full-name \"%s\"",
	       decl_as_string (node, TFF_TEMPLATE_HEADER));
    }

  indent_to (file, indent + 3);
  if (DECL_EXTERNAL (node) && DECL_NOT_REALLY_EXTERN (node))
    fprintf (file, " not-really-extern");
  if (TREE_CODE (node) == FUNCTION_DECL
      && DECL_PENDING_INLINE_INFO (node))
    fprintf (file, " pending-inline-info %p",
	     (void *) DECL_PENDING_INLINE_INFO (node));
  if ((TREE_CODE (node) == FUNCTION_DECL || TREE_CODE (node) == VAR_DECL)
      && DECL_TEMPLATE_INFO (node))
    fprintf (file, " template-info %p",
	     (void *) DECL_TEMPLATE_INFO (node));
}

void
cxx_print_type (FILE *file, tree node, int indent)
{
  switch (TREE_CODE (node))
    {
    case TEMPLATE_TYPE_PARM:
    case TEMPLATE_TEMPLATE_PARM:
    case BOUND_TEMPLATE_TEMPLATE_PARM:
      indent_to (file, indent + 3);
      fprintf (file, "index %d level %d orig_level %d",
	       TEMPLATE_TYPE_IDX (node), TEMPLATE_TYPE_LEVEL (node),
	       TEMPLATE_TYPE_ORIG_LEVEL (node));
      return;

    case FUNCTION_TYPE:
    case METHOD_TYPE:
      if (TYPE_RAISES_EXCEPTIONS (node))
	print_node (file, "throws", TYPE_RAISES_EXCEPTIONS (node), indent + 4);
      return;

    case RECORD_TYPE:
    case UNION_TYPE:
      break;

    case DECLTYPE_TYPE:
      print_node (file, "expr", DECLTYPE_TYPE_EXPR (node), indent + 4);
      return;

<<<<<<< HEAD
=======
    case TYPENAME_TYPE:
      print_node (file, "fullname", TYPENAME_TYPE_FULLNAME (node),
		  indent + 4);
      return;

>>>>>>> 3082eeb7
    default:
      return;
    }

  if (TYPE_PTRMEMFUNC_P (node))
    print_node (file, "ptrmemfunc fn type", TYPE_PTRMEMFUNC_FN_TYPE (node),
		indent + 4);

  if (! CLASS_TYPE_P (node))
    return;

  indent_to (file, indent + 4);
  fprintf (file, "full-name \"%s\"",
	   type_as_string (node, TFF_CLASS_KEY_OR_ENUM));

  indent_to (file, indent + 3);

  if (TYPE_NEEDS_CONSTRUCTING (node))
    fputs ( " needs-constructor", file);
  if (TYPE_HAS_NONTRIVIAL_DESTRUCTOR (node))
    fputs (" needs-destructor", file);
  if (TYPE_HAS_DEFAULT_CONSTRUCTOR (node))
    fputs (" X()", file);
  if (TYPE_HAS_CONVERSION (node))
    fputs (" has-type-conversion", file);
  if (TYPE_HAS_COPY_CTOR (node))
    {
      if (TYPE_HAS_CONST_COPY_CTOR (node))
	fputs (" X(constX&)", file);
      else
	fputs (" X(X&)", file);
    }
  if (TYPE_HAS_NEW_OPERATOR (node))
    fputs (" new", file);
  if (TYPE_HAS_ARRAY_NEW_OPERATOR (node))
    fputs (" new[]", file);
  if (TYPE_GETS_DELETE (node) & 1)
    fputs (" delete", file);
  if (TYPE_GETS_DELETE (node) & 2)
    fputs (" delete[]", file);
  if (TYPE_HAS_COPY_ASSIGN (node))
    fputs (" this=(X&)", file);
  if (CLASSTYPE_SORTED_FIELDS (node))
    fprintf (file, " sorted-fields %p",
	     (void *) CLASSTYPE_SORTED_FIELDS (node));

  if (TREE_CODE (node) == RECORD_TYPE)
    {
      if (TYPE_BINFO (node))
	fprintf (file, " n_parents=%d",
		 BINFO_N_BASE_BINFOS (TYPE_BINFO (node)));
      else
	fprintf (file, " no-binfo");

      fprintf (file, " use_template=%d", CLASSTYPE_USE_TEMPLATE (node));
      if (CLASSTYPE_INTERFACE_ONLY (node))
	fprintf (file, " interface-only");
      if (CLASSTYPE_INTERFACE_UNKNOWN (node))
	fprintf (file, " interface-unknown");
    }
}


static void
cxx_print_binding (FILE *stream, cxx_binding *binding, const char *prefix)
{
  fprintf (stream, "%s <%p>",
	   prefix, (void *) binding);
}

void
cxx_print_identifier (FILE *file, tree node, int indent)
{
  if (indent == 0)
    fprintf (file, " ");
  else
    indent_to (file, indent + 4);
  cxx_print_binding (file, IDENTIFIER_NAMESPACE_BINDINGS (node), "bindings");
  if (indent == 0)
    fprintf (file, " ");
  else
    indent_to (file, indent + 4);
  cxx_print_binding (file, IDENTIFIER_BINDING (node), "local bindings");
  print_node (file, "label", IDENTIFIER_LABEL_VALUE (node), indent + 4);
  print_node (file, "template", IDENTIFIER_TEMPLATE (node), indent + 4);
}

void
cxx_print_xnode (FILE *file, tree node, int indent)
{
  switch (TREE_CODE (node))
    {
    case BASELINK:
      print_node (file, "functions", BASELINK_FUNCTIONS (node), indent + 4);
      print_node (file, "binfo", BASELINK_BINFO (node), indent + 4);
      print_node (file, "access_binfo", BASELINK_ACCESS_BINFO (node),
		  indent + 4);
      break;
    case OVERLOAD:
      print_node (file, "function", OVL_FUNCTION (node), indent+4);
      print_node (file, "chain", TREE_CHAIN (node), indent+4);
      break;
    case TEMPLATE_PARM_INDEX:
      indent_to (file, indent + 3);
      fprintf (file, "index %d level %d orig_level %d",
	       TEMPLATE_PARM_IDX (node), TEMPLATE_PARM_LEVEL (node),
	       TEMPLATE_PARM_ORIG_LEVEL (node));
      break;
    case TEMPLATE_INFO:
      print_node (file, "template", TI_TEMPLATE (node), indent+4);
      print_node (file, "args", TI_ARGS (node), indent+4);
      if (TI_PENDING_TEMPLATE_FLAG (node))
	{
	  indent_to (file, indent + 3);
	  fprintf (file, "pending_template");
	}
      break;
    case ARGUMENT_PACK_SELECT:
      print_node (file, "pack", ARGUMENT_PACK_SELECT_FROM_PACK (node),
		  indent+4);
      indent_to (file, indent + 3);
      fprintf (file, "index %d", ARGUMENT_PACK_SELECT_INDEX (node));
      break;
    case DEFERRED_NOEXCEPT:
      print_node (file, "pattern", DEFERRED_NOEXCEPT_PATTERN (node), indent+4);
      print_node (file, "args", DEFERRED_NOEXCEPT_ARGS (node), indent+4);
      break;
    default:
      break;
    }
}<|MERGE_RESOLUTION|>--- conflicted
+++ resolved
@@ -99,14 +99,11 @@
       print_node (file, "expr", DECLTYPE_TYPE_EXPR (node), indent + 4);
       return;
 
-<<<<<<< HEAD
-=======
     case TYPENAME_TYPE:
       print_node (file, "fullname", TYPENAME_TYPE_FULLNAME (node),
 		  indent + 4);
       return;
 
->>>>>>> 3082eeb7
     default:
       return;
     }
