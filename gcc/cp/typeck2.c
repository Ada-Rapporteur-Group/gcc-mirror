--- conflicted
+++ resolved
@@ -951,15 +951,10 @@
       if (TREE_CODE (type) == ARRAY_TYPE
 	  && !BRACE_ENCLOSED_INITIALIZER_P (init))
 	{
-<<<<<<< HEAD
-	  /* Allow the result of build_array_copy.  */
-	  if (TREE_CODE (init) == TARGET_EXPR
-=======
 	  /* Allow the result of build_array_copy and of
 	     build_value_init_noctor.  */
 	  if ((TREE_CODE (init) == TARGET_EXPR
 	       || TREE_CODE (init) == CONSTRUCTOR)
->>>>>>> 779871ac
 	      && (same_type_ignoring_top_level_qualifiers_p
 		  (type, TREE_TYPE (init))))
 	    return init;
