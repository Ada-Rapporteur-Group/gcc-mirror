--- conflicted
+++ resolved
@@ -4612,28 +4612,15 @@
 				 need_vtt_parm_p, omit_inherited_parms_p);
       DECL_TEMPLATE_RESULT (clone) = result;
 
-<<<<<<< HEAD
-      tree fn_ti = DECL_TEMPLATE_INFO (result);
-      gcc_checking_assert (TI_TEMPLATE (fn_ti) == fn);
-      tree ti = copy_node (fn_ti);
-      TI_TEMPLATE (ti) = clone;
-      DECL_TEMPLATE_INFO (result) = ti;
-=======
       DECL_TEMPLATE_INFO (result) = copy_node (DECL_TEMPLATE_INFO (result));
       DECL_TI_TEMPLATE (result) = clone;
->>>>>>> 32244cd8
 
       TREE_TYPE (clone) = TREE_TYPE (result);
       return clone;
     }
 
-<<<<<<< HEAD
-  /* Clone constraints.  */
-  if (flag_concepts)
-=======
   if (flag_concepts)
     /* Clone constraints.  */
->>>>>>> 32244cd8
     if (tree ci = get_constraints (fn))
       set_constraints (clone, copy_node (ci));
 
@@ -4723,16 +4710,11 @@
   return clone;
 }
 
-<<<<<<< HEAD
+/* Build the clones of FN, return the number of clones built.  These
+   will be inserted onto DECL_CHAIN of FN.  */
+
 unsigned
 build_clones (tree fn, bool needs_vtt_parm_p, bool omit_inherited_parms_p)
-=======
-/* Build the clones of FN, return the number of clones built.  These
-   will be inserted onto DECL_CHAIN of FN.  */
-
-unsigned
-build_clones (tree fn)
->>>>>>> 32244cd8
 {
   unsigned count = 0;
 
@@ -4740,14 +4722,9 @@
     {
       /* For each constructor, we need two variants: an in-charge version
 	 and a not-in-charge version.  */
-<<<<<<< HEAD
       build_clone (fn, complete_ctor_identifier, false, false);
       build_clone (fn, base_ctor_identifier, needs_vtt_parm_p,
 		   omit_inherited_parms_p);
-=======
-      build_clone (fn, complete_ctor_identifier);
-      build_clone (fn, base_ctor_identifier);
->>>>>>> 32244cd8
       count += 2;
     }
   else
@@ -4765,19 +4742,11 @@
 	 destructor.  */
       if (DECL_VIRTUAL_P (fn))
 	{
-<<<<<<< HEAD
 	  build_clone (fn, deleting_dtor_identifier, false, false);
 	  count++;
 	}
       build_clone (fn, complete_dtor_identifier, false, false);
       build_clone (fn, base_dtor_identifier, needs_vtt_parm_p, false);
-=======
-	  build_clone (fn, deleting_dtor_identifier);
-	  count++;
-	}
-      build_clone (fn, complete_dtor_identifier);
-      build_clone (fn, base_dtor_identifier);
->>>>>>> 32244cd8
       count += 2;
     }
 
@@ -4786,26 +4755,18 @@
 
 /* Produce declarations for all appropriate clones of FN.  If
    UPDATE_METHODS is true, the clones are added to the
-<<<<<<< HEAD
    CLASSTYPE_METHOD_VEC.  VIA_USING indicates whether these are
    cloning decls brought in via using declarations (i.e. inheriting
    ctors).  */
 
 void
 clone_function_decl (tree fn, bool update_methods, bool via_using)
-=======
-   CLASSTYPE_MEMBER_VEC.  */
-
-void
-clone_function_decl (tree fn, bool update_methods)
->>>>>>> 32244cd8
 {
   /* Avoid inappropriate cloning.  */
   if (DECL_CHAIN (fn)
       && DECL_CLONED_FUNCTION_P (DECL_CHAIN (fn)))
     return;
 
-<<<<<<< HEAD
   /* Base cdtors need a vtt parm if there are virtual bases.  */
   bool needs_vtt_parm_p = CLASSTYPE_VBASECLASSES (DECL_CONTEXT (fn));
 
@@ -4814,9 +4775,6 @@
   bool omit_inherited_parms_p = ctor_omit_inherited_parms (fn, false);
 
   unsigned count = build_clones (fn, needs_vtt_parm_p, omit_inherited_parms_p);
-=======
-  unsigned count = build_clones (fn);
->>>>>>> 32244cd8
 
   /* Note that this is an abstract function that is never emitted.  */
   DECL_ABSTRACT_P (fn) = true;
@@ -4825,11 +4783,7 @@
     for (tree clone = fn; count--;)
       {
 	clone = DECL_CHAIN (clone);
-<<<<<<< HEAD
 	add_method (DECL_CONTEXT (clone), clone, via_using);
-=======
-	add_method (DECL_CONTEXT (clone), clone, false);
->>>>>>> 32244cd8
       }
 }
 
