--- conflicted
+++ resolved
@@ -1016,12 +1016,6 @@
   if (method == error_mark_node)
     return false;
 
-<<<<<<< HEAD
-  bool complete_p = COMPLETE_TYPE_P (type);
-  bool conv_p = DECL_CONV_FN_P (method);
-
-=======
->>>>>>> 74e2e486
   vec<tree, va_gc> *method_vec = CLASSTYPE_METHOD_VEC (type);
   if (!method_vec)
     {
@@ -1034,13 +1028,6 @@
   grok_special_member_properties (method);
 
   bool insert_p = true;
-<<<<<<< HEAD
-  unsigned slot;
-  tree m;
-  tree method_name = conv_p ? conv_op_identifier : DECL_NAME (method);
-
-  /* See if we already have an entry with this name.  */
-=======
   tree method_name = DECL_NAME (method);
   bool complete_p = COMPLETE_TYPE_P (type);
   bool conv_p = IDENTIFIER_CONV_OP_P (method_name);
@@ -1051,7 +1038,6 @@
   /* See if we already have an entry with this name.  */
   unsigned slot;
   tree m;
->>>>>>> 74e2e486
   for (slot = 0; vec_safe_iterate (method_vec, slot, &m); ++slot)
     {
       m = DECL_NAME (OVL_FIRST (m));
@@ -1231,18 +1217,11 @@
   if (conv_p)
     {
       TYPE_HAS_CONVERSION (type) = 1;
-<<<<<<< HEAD
-      OVL_CHAIN (conv_marker) = current_fns;
-      current_fns = conv_marker;
-    }
-  else if (!complete_p)
-=======
       /* Prepend the marker function.  */
       OVL_CHAIN (conv_marker) = current_fns;
       current_fns = conv_marker;
     }
-  else if (!complete_p && !IDENTIFIER_CDTOR_P (DECL_NAME (method)))
->>>>>>> 74e2e486
+  else if (!complete_p)
     push_class_level_binding (DECL_NAME (method), current_fns);
 
   if (insert_p)
@@ -2318,22 +2297,10 @@
 {
   if (vec<tree, va_gc> *method_vec = (vec<tree, va_gc> *) obj)
     {
-<<<<<<< HEAD
-      int len = method_vec->length ();
-
-      if (len > 1)
-	{
-	  resort_data.new_value = new_value;
-	  resort_data.cookie = cookie;
-	  qsort (method_vec->address (), len, sizeof (tree),
-		 resort_method_name_cmp);
-	}
-=======
       resort_data.new_value = new_value;
       resort_data.cookie = cookie;
       qsort (method_vec->address (), method_vec->length (), sizeof (tree),
 	     resort_method_name_cmp);
->>>>>>> 74e2e486
     }
 }
 
@@ -2359,14 +2326,8 @@
      no methods, then some public defaults are generated.  */
   maybe_warn_about_overly_private_class (t);
 
-<<<<<<< HEAD
-  int len = method_vec->length ();
-  if (len > 1)
-    qsort (method_vec->address (), len, sizeof (tree), method_name_cmp);
-=======
   qsort (method_vec->address (), method_vec->length (),
 	 sizeof (tree), method_name_cmp);
->>>>>>> 74e2e486
 }
 
 /* Make BINFO's vtable have N entries, including RTTI entries,
