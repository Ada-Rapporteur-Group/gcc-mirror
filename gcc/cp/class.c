/* Functions related to building classes and their related objects.
   Copyright (C) 1987-2017 Free Software Foundation, Inc.
   Contributed by Michael Tiemann (tiemann@cygnus.com)

This file is part of GCC.

GCC is free software; you can redistribute it and/or modify
it under the terms of the GNU General Public License as published by
the Free Software Foundation; either version 3, or (at your option)
any later version.

GCC is distributed in the hope that it will be useful,
but WITHOUT ANY WARRANTY; without even the implied warranty of
MERCHANTABILITY or FITNESS FOR A PARTICULAR PURPOSE.  See the
GNU General Public License for more details.

You should have received a copy of the GNU General Public License
along with GCC; see the file COPYING3.  If not see
<http://www.gnu.org/licenses/>.  */


/* High-level class interface.  */

#include "config.h"
#include "system.h"
#include "coretypes.h"
#include "target.h"
#include "cp-tree.h"
#include "stringpool.h"
#include "cgraph.h"
#include "stor-layout.h"
#include "attribs.h"
#include "flags.h"
#include "toplev.h"
#include "convert.h"
#include "dumpfile.h"
#include "gimplify.h"
#include "intl.h"

/* The number of nested classes being processed.  If we are not in the
   scope of any class, this is zero.  */

int current_class_depth;

/* In order to deal with nested classes, we keep a stack of classes.
   The topmost entry is the innermost class, and is the entry at index
   CURRENT_CLASS_DEPTH  */

typedef struct class_stack_node {
  /* The name of the class.  */
  tree name;

  /* The _TYPE node for the class.  */
  tree type;

  /* The access specifier pending for new declarations in the scope of
     this class.  */
  tree access;

  /* If were defining TYPE, the names used in this class.  */
  splay_tree names_used;

  /* Nonzero if this class is no longer open, because of a call to
     push_to_top_level.  */
  size_t hidden;
}* class_stack_node_t;

struct vtbl_init_data
{
  /* The base for which we're building initializers.  */
  tree binfo;
  /* The type of the most-derived type.  */
  tree derived;
  /* The binfo for the dynamic type. This will be TYPE_BINFO (derived),
     unless ctor_vtbl_p is true.  */
  tree rtti_binfo;
  /* The negative-index vtable initializers built up so far.  These
     are in order from least negative index to most negative index.  */
  vec<constructor_elt, va_gc> *inits;
  /* The binfo for the virtual base for which we're building
     vcall offset initializers.  */
  tree vbase;
  /* The functions in vbase for which we have already provided vcall
     offsets.  */
  vec<tree, va_gc> *fns;
  /* The vtable index of the next vcall or vbase offset.  */
  tree index;
  /* Nonzero if we are building the initializer for the primary
     vtable.  */
  int primary_vtbl_p;
  /* Nonzero if we are building the initializer for a construction
     vtable.  */
  int ctor_vtbl_p;
  /* True when adding vcall offset entries to the vtable.  False when
     merely computing the indices.  */
  bool generate_vcall_entries;
};

/* The type of a function passed to walk_subobject_offsets.  */
typedef int (*subobject_offset_fn) (tree, tree, splay_tree);

/* The stack itself.  This is a dynamically resized array.  The
   number of elements allocated is CURRENT_CLASS_STACK_SIZE.  */
static int current_class_stack_size;
static class_stack_node_t current_class_stack;

/* The size of the largest empty class seen in this translation unit.  */
static GTY (()) tree sizeof_biggest_empty_class;

/* An array of all local classes present in this translation unit, in
   declaration order.  */
vec<tree, va_gc> *local_classes;

static tree get_vfield_name (tree);
static void finish_struct_anon (tree);
static tree get_vtable_name (tree);
static void get_basefndecls (tree, tree, vec<tree> *);
static int build_primary_vtable (tree, tree);
static int build_secondary_vtable (tree);
static void finish_vtbls (tree);
static void modify_vtable_entry (tree, tree, tree, tree, tree *);
static void finish_struct_bits (tree);
static int alter_access (tree, tree, tree);
static void handle_using_decl (tree, tree);
static tree dfs_modify_vtables (tree, void *);
static tree modify_all_vtables (tree, tree);
static void determine_primary_bases (tree);
static void finish_struct_methods (tree);
static void maybe_warn_about_overly_private_class (tree);
static int method_name_cmp (const void *, const void *);
static int resort_method_name_cmp (const void *, const void *);
static void add_implicitly_declared_members (tree, tree*, int, int);
static tree fixed_type_or_null (tree, int *, int *);
static tree build_simple_base_path (tree expr, tree binfo);
static tree build_vtbl_ref_1 (tree, tree);
static void build_vtbl_initializer (tree, tree, tree, tree, int *,
				    vec<constructor_elt, va_gc> **);
static int count_fields (tree);
static int add_fields_to_record_type (tree, struct sorted_fields_type*, int);
static void insert_into_classtype_sorted_fields (tree, tree, int);
static bool check_bitfield_decl (tree);
static bool check_field_decl (tree, tree, int *, int *);
static void check_field_decls (tree, tree *, int *, int *);
static tree *build_base_field (record_layout_info, tree, splay_tree, tree *);
static void build_base_fields (record_layout_info, splay_tree, tree *);
static void check_methods (tree);
static void remove_zero_width_bit_fields (tree);
static bool accessible_nvdtor_p (tree);

/* Used by find_flexarrays and related functions.  */
struct flexmems_t;
static void diagnose_flexarrays (tree, const flexmems_t *);
static void find_flexarrays (tree, flexmems_t *, bool = false,
			     tree = NULL_TREE, tree = NULL_TREE);
static void check_flexarrays (tree, flexmems_t * = NULL, bool = false);
static void check_bases (tree, int *, int *);
static void check_bases_and_members (tree);
static tree create_vtable_ptr (tree, tree *);
static void include_empty_classes (record_layout_info);
static void layout_class_type (tree, tree *);
static void propagate_binfo_offsets (tree, tree);
static void layout_virtual_bases (record_layout_info, splay_tree);
static void build_vbase_offset_vtbl_entries (tree, vtbl_init_data *);
static void add_vcall_offset_vtbl_entries_r (tree, vtbl_init_data *);
static void add_vcall_offset_vtbl_entries_1 (tree, vtbl_init_data *);
static void build_vcall_offset_vtbl_entries (tree, vtbl_init_data *);
static void add_vcall_offset (tree, tree, vtbl_init_data *);
static void layout_vtable_decl (tree, int);
static tree dfs_find_final_overrider_pre (tree, void *);
static tree dfs_find_final_overrider_post (tree, void *);
static tree find_final_overrider (tree, tree, tree);
static int make_new_vtable (tree, tree);
static tree get_primary_binfo (tree);
static int maybe_indent_hierarchy (FILE *, int, int);
static tree dump_class_hierarchy_r (FILE *, int, tree, tree, int);
static void dump_class_hierarchy (tree);
static void dump_class_hierarchy_1 (FILE *, int, tree);
static void dump_array (FILE *, tree);
static void dump_vtable (tree, tree, tree);
static void dump_vtt (tree, tree);
static void dump_thunk (FILE *, int, tree);
static tree build_vtable (tree, tree, tree);
static void initialize_vtable (tree, vec<constructor_elt, va_gc> *);
static void layout_nonempty_base_or_field (record_layout_info,
					   tree, tree, splay_tree);
static tree end_of_class (tree, int);
static bool layout_empty_base (record_layout_info, tree, tree, splay_tree);
static void accumulate_vtbl_inits (tree, tree, tree, tree, tree,
				   vec<constructor_elt, va_gc> **);
static void dfs_accumulate_vtbl_inits (tree, tree, tree, tree, tree,
				       vec<constructor_elt, va_gc> **);
static void build_rtti_vtbl_entries (tree, vtbl_init_data *);
static void build_vcall_and_vbase_vtbl_entries (tree, vtbl_init_data *);
static void clone_constructors_and_destructors (tree);
static tree build_clone (tree, tree);
static void update_vtable_entry_for_fn (tree, tree, tree, tree *, unsigned);
static void build_ctor_vtbl_group (tree, tree);
static void build_vtt (tree);
static tree binfo_ctor_vtable (tree);
static void build_vtt_inits (tree, tree, vec<constructor_elt, va_gc> **,
			     tree *);
static tree dfs_build_secondary_vptr_vtt_inits (tree, void *);
static tree dfs_fixup_binfo_vtbls (tree, void *);
static int record_subobject_offset (tree, tree, splay_tree);
static int check_subobject_offset (tree, tree, splay_tree);
static int walk_subobject_offsets (tree, subobject_offset_fn,
				   tree, splay_tree, tree, int);
static void record_subobject_offsets (tree, tree, splay_tree, bool);
static int layout_conflict_p (tree, tree, splay_tree, int);
static int splay_tree_compare_integer_csts (splay_tree_key k1,
					    splay_tree_key k2);
static void warn_about_ambiguous_bases (tree);
static bool type_requires_array_cookie (tree);
static bool base_derived_from (tree, tree);
static int empty_base_at_nonzero_offset_p (tree, tree, splay_tree);
static tree end_of_base (tree);
static tree get_vcall_index (tree, tree);
static bool type_maybe_constexpr_default_constructor (tree);

/* Variables shared between class.c and call.c.  */

int n_vtables = 0;
int n_vtable_entries = 0;
int n_vtable_searches = 0;
int n_vtable_elems = 0;
int n_convert_harshness = 0;
int n_compute_conversion_costs = 0;
int n_inner_fields_searched = 0;

/* Return a COND_EXPR that executes TRUE_STMT if this execution of the
   'structor is in charge of 'structing virtual bases, or FALSE_STMT
   otherwise.  */

tree
build_if_in_charge (tree true_stmt, tree false_stmt)
{
  gcc_assert (DECL_HAS_IN_CHARGE_PARM_P (current_function_decl));
  tree cmp = build2 (NE_EXPR, boolean_type_node,
		     current_in_charge_parm, integer_zero_node);
  tree type = unlowered_expr_type (true_stmt);
  if (VOID_TYPE_P (type))
    type = unlowered_expr_type (false_stmt);
  tree cond = build3 (COND_EXPR, type,
		      cmp, true_stmt, false_stmt);
  return cond;
}

/* Convert to or from a base subobject.  EXPR is an expression of type
   `A' or `A*', an expression of type `B' or `B*' is returned.  To
   convert A to a base B, CODE is PLUS_EXPR and BINFO is the binfo for
   the B base instance within A.  To convert base A to derived B, CODE
   is MINUS_EXPR and BINFO is the binfo for the A instance within B.
   In this latter case, A must not be a morally virtual base of B.
   NONNULL is true if EXPR is known to be non-NULL (this is only
   needed when EXPR is of pointer type).  CV qualifiers are preserved
   from EXPR.  */

tree
build_base_path (enum tree_code code,
		 tree expr,
		 tree binfo,
		 int nonnull,
		 tsubst_flags_t complain)
{
  tree v_binfo = NULL_TREE;
  tree d_binfo = NULL_TREE;
  tree probe;
  tree offset;
  tree target_type;
  tree null_test = NULL;
  tree ptr_target_type;
  int fixed_type_p;
  int want_pointer = TYPE_PTR_P (TREE_TYPE (expr));
  bool has_empty = false;
  bool virtual_access;
  bool rvalue = false;

  if (expr == error_mark_node || binfo == error_mark_node || !binfo)
    return error_mark_node;

  for (probe = binfo; probe; probe = BINFO_INHERITANCE_CHAIN (probe))
    {
      d_binfo = probe;
      if (is_empty_class (BINFO_TYPE (probe)))
	has_empty = true;
      if (!v_binfo && BINFO_VIRTUAL_P (probe))
	v_binfo = probe;
    }

  probe = TYPE_MAIN_VARIANT (TREE_TYPE (expr));
  if (want_pointer)
    probe = TYPE_MAIN_VARIANT (TREE_TYPE (probe));

  if (code == PLUS_EXPR
      && !SAME_BINFO_TYPE_P (BINFO_TYPE (d_binfo), probe))
    {
      /* This can happen when adjust_result_of_qualified_name_lookup can't
	 find a unique base binfo in a call to a member function.  We
	 couldn't give the diagnostic then since we might have been calling
	 a static member function, so we do it now.  In other cases, eg.
	 during error recovery (c++/71979), we may not have a base at all.  */
      if (complain & tf_error)
	{
	  tree base = lookup_base (probe, BINFO_TYPE (d_binfo),
				   ba_unique, NULL, complain);
	  gcc_assert (base == error_mark_node || !base);
	}
      return error_mark_node;
    }

  gcc_assert ((code == MINUS_EXPR
	       && SAME_BINFO_TYPE_P (BINFO_TYPE (binfo), probe))
	      || code == PLUS_EXPR);

  if (binfo == d_binfo)
    /* Nothing to do.  */
    return expr;

  if (code == MINUS_EXPR && v_binfo)
    {
      if (complain & tf_error)
	{
	  if (SAME_BINFO_TYPE_P (BINFO_TYPE (binfo), BINFO_TYPE (v_binfo)))
	    {
	      if (want_pointer)
		error ("cannot convert from pointer to base class %qT to "
		       "pointer to derived class %qT because the base is "
		       "virtual", BINFO_TYPE (binfo), BINFO_TYPE (d_binfo));
	      else
		error ("cannot convert from base class %qT to derived "
		       "class %qT because the base is virtual",
		       BINFO_TYPE (binfo), BINFO_TYPE (d_binfo));
	    }	      
	  else
	    {
	      if (want_pointer)
		error ("cannot convert from pointer to base class %qT to "
		       "pointer to derived class %qT via virtual base %qT",
		       BINFO_TYPE (binfo), BINFO_TYPE (d_binfo),
		       BINFO_TYPE (v_binfo));
	      else
		error ("cannot convert from base class %qT to derived "
		       "class %qT via virtual base %qT", BINFO_TYPE (binfo),
		       BINFO_TYPE (d_binfo), BINFO_TYPE (v_binfo));
	    }
	}
      return error_mark_node;
    }

  if (!want_pointer)
    {
      rvalue = !lvalue_p (expr);
      /* This must happen before the call to save_expr.  */
      expr = cp_build_addr_expr (expr, complain);
    }
  else
    expr = mark_rvalue_use (expr);

  offset = BINFO_OFFSET (binfo);
  fixed_type_p = resolves_to_fixed_type_p (expr, &nonnull);
  target_type = code == PLUS_EXPR ? BINFO_TYPE (binfo) : BINFO_TYPE (d_binfo);
  /* TARGET_TYPE has been extracted from BINFO, and, is therefore always
     cv-unqualified.  Extract the cv-qualifiers from EXPR so that the
     expression returned matches the input.  */
  target_type = cp_build_qualified_type
    (target_type, cp_type_quals (TREE_TYPE (TREE_TYPE (expr))));
  ptr_target_type = build_pointer_type (target_type);

  /* Do we need to look in the vtable for the real offset?  */
  virtual_access = (v_binfo && fixed_type_p <= 0);

  /* Don't bother with the calculations inside sizeof; they'll ICE if the
     source type is incomplete and the pointer value doesn't matter.  In a
     template (even in instantiate_non_dependent_expr), we don't have vtables
     set up properly yet, and the value doesn't matter there either; we're
     just interested in the result of overload resolution.  */
  if (cp_unevaluated_operand != 0
      || processing_template_decl
      || in_template_function ())
    {
      expr = build_nop (ptr_target_type, expr);
      goto indout;
    }

  /* If we're in an NSDMI, we don't have the full constructor context yet
     that we need for converting to a virtual base, so just build a stub
     CONVERT_EXPR and expand it later in bot_replace.  */
  if (virtual_access && fixed_type_p < 0
      && current_scope () != current_function_decl)
    {
      expr = build1 (CONVERT_EXPR, ptr_target_type, expr);
      CONVERT_EXPR_VBASE_PATH (expr) = true;
      goto indout;
    }

  /* Do we need to check for a null pointer?  */
  if (want_pointer && !nonnull)
    {
      /* If we know the conversion will not actually change the value
	 of EXPR, then we can avoid testing the expression for NULL.
	 We have to avoid generating a COMPONENT_REF for a base class
	 field, because other parts of the compiler know that such
	 expressions are always non-NULL.  */
      if (!virtual_access && integer_zerop (offset))
	return build_nop (ptr_target_type, expr);
      null_test = error_mark_node;
    }

  /* Protect against multiple evaluation if necessary.  */
  if (TREE_SIDE_EFFECTS (expr) && (null_test || virtual_access))
    expr = save_expr (expr);

  /* Now that we've saved expr, build the real null test.  */
  if (null_test)
    {
      tree zero = cp_convert (TREE_TYPE (expr), nullptr_node, complain);
      null_test = build2_loc (input_location, NE_EXPR, boolean_type_node,
			      expr, zero);
      /* This is a compiler generated comparison, don't emit
	 e.g. -Wnonnull-compare warning for it.  */
      TREE_NO_WARNING (null_test) = 1;
    }

  /* If this is a simple base reference, express it as a COMPONENT_REF.  */
  if (code == PLUS_EXPR && !virtual_access
      /* We don't build base fields for empty bases, and they aren't very
	 interesting to the optimizers anyway.  */
      && !has_empty)
    {
      expr = cp_build_indirect_ref (expr, RO_NULL, complain);
      expr = build_simple_base_path (expr, binfo);
      if (rvalue)
	expr = move (expr);
      if (want_pointer)
	expr = build_address (expr);
      target_type = TREE_TYPE (expr);
      goto out;
    }

  if (virtual_access)
    {
      /* Going via virtual base V_BINFO.  We need the static offset
	 from V_BINFO to BINFO, and the dynamic offset from D_BINFO to
	 V_BINFO.  That offset is an entry in D_BINFO's vtable.  */
      tree v_offset;

      if (fixed_type_p < 0 && in_base_initializer)
	{
	  /* In a base member initializer, we cannot rely on the
	     vtable being set up.  We have to indirect via the
	     vtt_parm.  */
	  tree t;

	  t = TREE_TYPE (TYPE_VFIELD (current_class_type));
	  t = build_pointer_type (t);
	  v_offset = fold_convert (t, current_vtt_parm);
	  v_offset = cp_build_indirect_ref (v_offset, RO_NULL, complain);
	}
      else
	{
	  tree t = expr;
	  if ((flag_sanitize & SANITIZE_VPTR) && fixed_type_p == 0)
	    {
	      t = cp_ubsan_maybe_instrument_cast_to_vbase (input_location,
							   probe, expr);
	      if (t == NULL_TREE)
		t = expr;
	    }
	  v_offset = build_vfield_ref (cp_build_indirect_ref (t, RO_NULL,
							      complain),
	  TREE_TYPE (TREE_TYPE (expr)));
	}

      if (v_offset == error_mark_node)
	return error_mark_node;

      v_offset = fold_build_pointer_plus (v_offset, BINFO_VPTR_FIELD (v_binfo));
      v_offset = build1 (NOP_EXPR,
			 build_pointer_type (ptrdiff_type_node),
			 v_offset);
      v_offset = cp_build_indirect_ref (v_offset, RO_NULL, complain);
      TREE_CONSTANT (v_offset) = 1;

      offset = convert_to_integer (ptrdiff_type_node,
				   size_diffop_loc (input_location, offset,
						BINFO_OFFSET (v_binfo)));

      if (!integer_zerop (offset))
	v_offset = build2 (code, ptrdiff_type_node, v_offset, offset);

      if (fixed_type_p < 0)
	/* Negative fixed_type_p means this is a constructor or destructor;
	   virtual base layout is fixed in in-charge [cd]tors, but not in
	   base [cd]tors.  */
	offset = build_if_in_charge
	  (convert_to_integer (ptrdiff_type_node, BINFO_OFFSET (binfo)),
	   v_offset);
      else
	offset = v_offset;
    }

  if (want_pointer)
    target_type = ptr_target_type;

  expr = build1 (NOP_EXPR, ptr_target_type, expr);

  if (!integer_zerop (offset))
    {
      offset = fold_convert (sizetype, offset);
      if (code == MINUS_EXPR)
	offset = fold_build1_loc (input_location, NEGATE_EXPR, sizetype, offset);
      expr = fold_build_pointer_plus (expr, offset);
    }
  else
    null_test = NULL;

 indout:
  if (!want_pointer)
    {
      expr = cp_build_indirect_ref (expr, RO_NULL, complain);
      if (rvalue)
	expr = move (expr);
    }

 out:
  if (null_test)
    expr = fold_build3_loc (input_location, COND_EXPR, target_type, null_test, expr,
			    build_zero_cst (target_type));

  return expr;
}

/* Subroutine of build_base_path; EXPR and BINFO are as in that function.
   Perform a derived-to-base conversion by recursively building up a
   sequence of COMPONENT_REFs to the appropriate base fields.  */

static tree
build_simple_base_path (tree expr, tree binfo)
{
  tree type = BINFO_TYPE (binfo);
  tree d_binfo = BINFO_INHERITANCE_CHAIN (binfo);
  tree field;

  if (d_binfo == NULL_TREE)
    {
      tree temp;

      gcc_assert (TYPE_MAIN_VARIANT (TREE_TYPE (expr)) == type);

      /* Transform `(a, b).x' into `(*(a, &b)).x', `(a ? b : c).x'
	 into `(*(a ?  &b : &c)).x', and so on.  A COND_EXPR is only
	 an lvalue in the front end; only _DECLs and _REFs are lvalues
	 in the back end.  */
      temp = unary_complex_lvalue (ADDR_EXPR, expr);
      if (temp)
	expr = cp_build_indirect_ref (temp, RO_NULL, tf_warning_or_error);

      return expr;
    }

  /* Recurse.  */
  expr = build_simple_base_path (expr, d_binfo);

  for (field = TYPE_FIELDS (BINFO_TYPE (d_binfo));
       field; field = DECL_CHAIN (field))
    /* Is this the base field created by build_base_field?  */
    if (TREE_CODE (field) == FIELD_DECL
	&& DECL_FIELD_IS_BASE (field)
	&& TREE_TYPE (field) == type
	/* If we're looking for a field in the most-derived class,
	   also check the field offset; we can have two base fields
	   of the same type if one is an indirect virtual base and one
	   is a direct non-virtual base.  */
	&& (BINFO_INHERITANCE_CHAIN (d_binfo)
	    || tree_int_cst_equal (byte_position (field),
				   BINFO_OFFSET (binfo))))
      {
	/* We don't use build_class_member_access_expr here, as that
	   has unnecessary checks, and more importantly results in
	   recursive calls to dfs_walk_once.  */
	int type_quals = cp_type_quals (TREE_TYPE (expr));

	expr = build3 (COMPONENT_REF,
		       cp_build_qualified_type (type, type_quals),
		       expr, field, NULL_TREE);
	/* Mark the expression const or volatile, as appropriate.
	   Even though we've dealt with the type above, we still have
	   to mark the expression itself.  */
	if (type_quals & TYPE_QUAL_CONST)
	  TREE_READONLY (expr) = 1;
	if (type_quals & TYPE_QUAL_VOLATILE)
	  TREE_THIS_VOLATILE (expr) = 1;

	return expr;
      }

  /* Didn't find the base field?!?  */
  gcc_unreachable ();
}

/* Convert OBJECT to the base TYPE.  OBJECT is an expression whose
   type is a class type or a pointer to a class type.  In the former
   case, TYPE is also a class type; in the latter it is another
   pointer type.  If CHECK_ACCESS is true, an error message is emitted
   if TYPE is inaccessible.  If OBJECT has pointer type, the value is
   assumed to be non-NULL.  */

tree
convert_to_base (tree object, tree type, bool check_access, bool nonnull,
		 tsubst_flags_t complain)
{
  tree binfo;
  tree object_type;

  if (TYPE_PTR_P (TREE_TYPE (object)))
    {
      object_type = TREE_TYPE (TREE_TYPE (object));
      type = TREE_TYPE (type);
    }
  else
    object_type = TREE_TYPE (object);

  binfo = lookup_base (object_type, type, check_access ? ba_check : ba_unique,
		       NULL, complain);
  if (!binfo || binfo == error_mark_node)
    return error_mark_node;

  return build_base_path (PLUS_EXPR, object, binfo, nonnull, complain);
}

/* EXPR is an expression with unqualified class type.  BASE is a base
   binfo of that class type.  Returns EXPR, converted to the BASE
   type.  This function assumes that EXPR is the most derived class;
   therefore virtual bases can be found at their static offsets.  */

tree
convert_to_base_statically (tree expr, tree base)
{
  tree expr_type;

  expr_type = TREE_TYPE (expr);
  if (!SAME_BINFO_TYPE_P (BINFO_TYPE (base), expr_type))
    {
      /* If this is a non-empty base, use a COMPONENT_REF.  */
      if (!is_empty_class (BINFO_TYPE (base)))
	return build_simple_base_path (expr, base);

      /* We use fold_build2 and fold_convert below to simplify the trees
	 provided to the optimizers.  It is not safe to call these functions
	 when processing a template because they do not handle C++-specific
	 trees.  */
      gcc_assert (!processing_template_decl);
      expr = cp_build_addr_expr (expr, tf_warning_or_error);
      if (!integer_zerop (BINFO_OFFSET (base)))
        expr = fold_build_pointer_plus_loc (input_location,
					    expr, BINFO_OFFSET (base));
      expr = fold_convert (build_pointer_type (BINFO_TYPE (base)), expr);
      expr = build_fold_indirect_ref_loc (input_location, expr);
    }

  return expr;
}


tree
build_vfield_ref (tree datum, tree type)
{
  tree vfield, vcontext;

  if (datum == error_mark_node
      /* Can happen in case of duplicate base types (c++/59082).  */
      || !TYPE_VFIELD (type))
    return error_mark_node;

  /* First, convert to the requested type.  */
  if (!same_type_ignoring_top_level_qualifiers_p (TREE_TYPE (datum), type))
    datum = convert_to_base (datum, type, /*check_access=*/false,
			     /*nonnull=*/true, tf_warning_or_error);

  /* Second, the requested type may not be the owner of its own vptr.
     If not, convert to the base class that owns it.  We cannot use
     convert_to_base here, because VCONTEXT may appear more than once
     in the inheritance hierarchy of TYPE, and thus direct conversion
     between the types may be ambiguous.  Following the path back up
     one step at a time via primary bases avoids the problem.  */
  vfield = TYPE_VFIELD (type);
  vcontext = DECL_CONTEXT (vfield);
  while (!same_type_ignoring_top_level_qualifiers_p (vcontext, type))
    {
      datum = build_simple_base_path (datum, CLASSTYPE_PRIMARY_BINFO (type));
      type = TREE_TYPE (datum);
    }

  return build3 (COMPONENT_REF, TREE_TYPE (vfield), datum, vfield, NULL_TREE);
}

/* Given an object INSTANCE, return an expression which yields the
   vtable element corresponding to INDEX.  There are many special
   cases for INSTANCE which we take care of here, mainly to avoid
   creating extra tree nodes when we don't have to.  */

static tree
build_vtbl_ref_1 (tree instance, tree idx)
{
  tree aref;
  tree vtbl = NULL_TREE;

  /* Try to figure out what a reference refers to, and
     access its virtual function table directly.  */

  int cdtorp = 0;
  tree fixed_type = fixed_type_or_null (instance, NULL, &cdtorp);

  tree basetype = non_reference (TREE_TYPE (instance));

  if (fixed_type && !cdtorp)
    {
      tree binfo = lookup_base (fixed_type, basetype,
				ba_unique, NULL, tf_none);
      if (binfo && binfo != error_mark_node)
	vtbl = unshare_expr (BINFO_VTABLE (binfo));
    }

  if (!vtbl)
    vtbl = build_vfield_ref (instance, basetype);

  aref = build_array_ref (input_location, vtbl, idx);
  TREE_CONSTANT (aref) |= TREE_CONSTANT (vtbl) && TREE_CONSTANT (idx);

  return aref;
}

tree
build_vtbl_ref (tree instance, tree idx)
{
  tree aref = build_vtbl_ref_1 (instance, idx);

  return aref;
}

/* Given a stable object pointer INSTANCE_PTR, return an expression which
   yields a function pointer corresponding to vtable element INDEX.  */

tree
build_vfn_ref (tree instance_ptr, tree idx)
{
  tree aref;

  aref = build_vtbl_ref_1 (cp_build_indirect_ref (instance_ptr, RO_NULL,
                                                  tf_warning_or_error), 
                           idx);

  /* When using function descriptors, the address of the
     vtable entry is treated as a function pointer.  */
  if (TARGET_VTABLE_USES_DESCRIPTORS)
    aref = build1 (NOP_EXPR, TREE_TYPE (aref),
		   cp_build_addr_expr (aref, tf_warning_or_error));

  /* Remember this as a method reference, for later devirtualization.  */
  aref = build3 (OBJ_TYPE_REF, TREE_TYPE (aref), aref, instance_ptr, idx);

  return aref;
}

/* Return the name of the virtual function table (as an IDENTIFIER_NODE)
   for the given TYPE.  */

static tree
get_vtable_name (tree type)
{
  return mangle_vtbl_for_type (type);
}

/* DECL is an entity associated with TYPE, like a virtual table or an
   implicitly generated constructor.  Determine whether or not DECL
   should have external or internal linkage at the object file
   level.  This routine does not deal with COMDAT linkage and other
   similar complexities; it simply sets TREE_PUBLIC if it possible for
   entities in other translation units to contain copies of DECL, in
   the abstract.  */

void
set_linkage_according_to_type (tree /*type*/, tree decl)
{
  TREE_PUBLIC (decl) = 1;
  determine_visibility (decl);
}

/* Create a VAR_DECL for a primary or secondary vtable for CLASS_TYPE.
   (For a secondary vtable for B-in-D, CLASS_TYPE should be D, not B.)
   Use NAME for the name of the vtable, and VTABLE_TYPE for its type.  */

static tree
build_vtable (tree class_type, tree name, tree vtable_type)
{
  tree decl;

  decl = build_lang_decl (VAR_DECL, name, vtable_type);
  /* vtable names are already mangled; give them their DECL_ASSEMBLER_NAME
     now to avoid confusion in mangle_decl.  */
  SET_DECL_ASSEMBLER_NAME (decl, name);
  DECL_CONTEXT (decl) = class_type;
  DECL_ARTIFICIAL (decl) = 1;
  TREE_STATIC (decl) = 1;
  TREE_READONLY (decl) = 1;
  DECL_VIRTUAL_P (decl) = 1;
  SET_DECL_ALIGN (decl, TARGET_VTABLE_ENTRY_ALIGN);
  DECL_USER_ALIGN (decl) = true;
  DECL_VTABLE_OR_VTT_P (decl) = 1;
  set_linkage_according_to_type (class_type, decl);
  /* The vtable has not been defined -- yet.  */
  DECL_EXTERNAL (decl) = 1;
  DECL_NOT_REALLY_EXTERN (decl) = 1;

  /* Mark the VAR_DECL node representing the vtable itself as a
     "gratuitous" one, thereby forcing dwarfout.c to ignore it.  It
     is rather important that such things be ignored because any
     effort to actually generate DWARF for them will run into
     trouble when/if we encounter code like:

     #pragma interface
     struct S { virtual void member (); };

     because the artificial declaration of the vtable itself (as
     manufactured by the g++ front end) will say that the vtable is
     a static member of `S' but only *after* the debug output for
     the definition of `S' has already been output.  This causes
     grief because the DWARF entry for the definition of the vtable
     will try to refer back to an earlier *declaration* of the
     vtable as a static member of `S' and there won't be one.  We
     might be able to arrange to have the "vtable static member"
     attached to the member list for `S' before the debug info for
     `S' get written (which would solve the problem) but that would
     require more intrusive changes to the g++ front end.  */
  DECL_IGNORED_P (decl) = 1;

  return decl;
}

/* Get the VAR_DECL of the vtable for TYPE. TYPE need not be polymorphic,
   or even complete.  If this does not exist, create it.  If COMPLETE is
   nonzero, then complete the definition of it -- that will render it
   impossible to actually build the vtable, but is useful to get at those
   which are known to exist in the runtime.  */

tree
get_vtable_decl (tree type, int complete)
{
  tree decl;

  if (CLASSTYPE_VTABLES (type))
    return CLASSTYPE_VTABLES (type);

  decl = build_vtable (type, get_vtable_name (type), vtbl_type_node);
  CLASSTYPE_VTABLES (type) = decl;

  if (complete)
    {
      DECL_EXTERNAL (decl) = 1;
      cp_finish_decl (decl, NULL_TREE, false, NULL_TREE, 0);
    }

  return decl;
}

/* Build the primary virtual function table for TYPE.  If BINFO is
   non-NULL, build the vtable starting with the initial approximation
   that it is the same as the one which is the head of the association
   list.  Returns a nonzero value if a new vtable is actually
   created.  */

static int
build_primary_vtable (tree binfo, tree type)
{
  tree decl;
  tree virtuals;

  decl = get_vtable_decl (type, /*complete=*/0);

  if (binfo)
    {
      if (BINFO_NEW_VTABLE_MARKED (binfo))
	/* We have already created a vtable for this base, so there's
	   no need to do it again.  */
	return 0;

      virtuals = copy_list (BINFO_VIRTUALS (binfo));
      TREE_TYPE (decl) = TREE_TYPE (get_vtbl_decl_for_binfo (binfo));
      DECL_SIZE (decl) = TYPE_SIZE (TREE_TYPE (decl));
      DECL_SIZE_UNIT (decl) = TYPE_SIZE_UNIT (TREE_TYPE (decl));
    }
  else
    {
      gcc_assert (TREE_TYPE (decl) == vtbl_type_node);
      virtuals = NULL_TREE;
    }

  if (GATHER_STATISTICS)
    {
      n_vtables += 1;
      n_vtable_elems += list_length (virtuals);
    }

  /* Initialize the association list for this type, based
     on our first approximation.  */
  BINFO_VTABLE (TYPE_BINFO (type)) = decl;
  BINFO_VIRTUALS (TYPE_BINFO (type)) = virtuals;
  SET_BINFO_NEW_VTABLE_MARKED (TYPE_BINFO (type));
  return 1;
}

/* Give BINFO a new virtual function table which is initialized
   with a skeleton-copy of its original initialization.  The only
   entry that changes is the `delta' entry, so we can really
   share a lot of structure.

   FOR_TYPE is the most derived type which caused this table to
   be needed.

   Returns nonzero if we haven't met BINFO before.

   The order in which vtables are built (by calling this function) for
   an object must remain the same, otherwise a binary incompatibility
   can result.  */

static int
build_secondary_vtable (tree binfo)
{
  if (BINFO_NEW_VTABLE_MARKED (binfo))
    /* We already created a vtable for this base.  There's no need to
       do it again.  */
    return 0;

  /* Remember that we've created a vtable for this BINFO, so that we
     don't try to do so again.  */
  SET_BINFO_NEW_VTABLE_MARKED (binfo);

  /* Make fresh virtual list, so we can smash it later.  */
  BINFO_VIRTUALS (binfo) = copy_list (BINFO_VIRTUALS (binfo));

  /* Secondary vtables are laid out as part of the same structure as
     the primary vtable.  */
  BINFO_VTABLE (binfo) = NULL_TREE;
  return 1;
}

/* Create a new vtable for BINFO which is the hierarchy dominated by
   T. Return nonzero if we actually created a new vtable.  */

static int
make_new_vtable (tree t, tree binfo)
{
  if (binfo == TYPE_BINFO (t))
    /* In this case, it is *type*'s vtable we are modifying.  We start
       with the approximation that its vtable is that of the
       immediate base class.  */
    return build_primary_vtable (binfo, t);
  else
    /* This is our very own copy of `basetype' to play with.  Later,
       we will fill in all the virtual functions that override the
       virtual functions in these base classes which are not defined
       by the current type.  */
    return build_secondary_vtable (binfo);
}

/* Make *VIRTUALS, an entry on the BINFO_VIRTUALS list for BINFO
   (which is in the hierarchy dominated by T) list FNDECL as its
   BV_FN.  DELTA is the required constant adjustment from the `this'
   pointer where the vtable entry appears to the `this' required when
   the function is actually called.  */

static void
modify_vtable_entry (tree t,
		     tree binfo,
		     tree fndecl,
		     tree delta,
		     tree *virtuals)
{
  tree v;

  v = *virtuals;

  if (fndecl != BV_FN (v)
      || !tree_int_cst_equal (delta, BV_DELTA (v)))
    {
      /* We need a new vtable for BINFO.  */
      if (make_new_vtable (t, binfo))
	{
	  /* If we really did make a new vtable, we also made a copy
	     of the BINFO_VIRTUALS list.  Now, we have to find the
	     corresponding entry in that list.  */
	  *virtuals = BINFO_VIRTUALS (binfo);
	  while (BV_FN (*virtuals) != BV_FN (v))
	    *virtuals = TREE_CHAIN (*virtuals);
	  v = *virtuals;
	}

      BV_DELTA (v) = delta;
      BV_VCALL_INDEX (v) = NULL_TREE;
      BV_FN (v) = fndecl;
    }
}


/* Add method METHOD to class TYPE.  If VIA_USING indicates whether
   METHOD is being injected via a using_decl.  Returns true if the
   method could be added to the method vec.  */

bool
add_method (tree type, tree method, bool via_using)
{
  unsigned slot;
  tree overload;
  bool template_conv_p = false;
  bool conv_p;
  vec<tree, va_gc> *method_vec;
  bool complete_p;
  bool insert_p = false;
  tree current_fns;

  if (method == error_mark_node)
    return false;

  complete_p = COMPLETE_TYPE_P (type);
  conv_p = DECL_CONV_FN_P (method);
  if (conv_p)
    template_conv_p = (TREE_CODE (method) == TEMPLATE_DECL
		       && DECL_TEMPLATE_CONV_FN_P (method));

  method_vec = CLASSTYPE_METHOD_VEC (type);
  if (!method_vec)
    {
      /* Make a new method vector.  We start with 8 entries.  We must
	 allocate at least two (for constructors and destructors), and
	 we're going to end up with an assignment operator at some
	 point as well.  */
      vec_alloc (method_vec, 8);
      /* Create slots for constructors and destructors.  */
      method_vec->quick_push (NULL_TREE);
      method_vec->quick_push (NULL_TREE);
      CLASSTYPE_METHOD_VEC (type) = method_vec;
    }

  /* Maintain TYPE_HAS_USER_CONSTRUCTOR, etc.  */
  grok_special_member_properties (method);

  /* Constructors and destructors go in special slots.  */
  if (DECL_MAYBE_IN_CHARGE_CONSTRUCTOR_P (method))
    slot = CLASSTYPE_CONSTRUCTOR_SLOT;
  else if (DECL_MAYBE_IN_CHARGE_DESTRUCTOR_P (method))
    slot = CLASSTYPE_DESTRUCTOR_SLOT;
  else
    {
      tree m;

      insert_p = true;
      /* See if we already have an entry with this name.  */
      for (slot = CLASSTYPE_FIRST_CONVERSION_SLOT;
	   vec_safe_iterate (method_vec, slot, &m);
	   ++slot)
	{
	  m = OVL_FIRST (m);
	  if (template_conv_p)
	    {
	      if (TREE_CODE (m) == TEMPLATE_DECL
		  && DECL_TEMPLATE_CONV_FN_P (m))
		insert_p = false;
	      break;
	    }
	  if (conv_p && !DECL_CONV_FN_P (m))
	    break;
	  if (DECL_NAME (m) == DECL_NAME (method))
	    {
	      insert_p = false;
	      break;
	    }
	  if (complete_p
	      && !DECL_CONV_FN_P (m)
	      && DECL_NAME (m) > DECL_NAME (method))
	    break;
	}
    }
  current_fns = insert_p ? NULL_TREE : (*method_vec)[slot];

  /* Check to see if we've already got this method.  */
  for (ovl_iterator iter (current_fns); iter; ++iter)
    {
      tree fn = *iter;
      tree fn_type;
      tree method_type;
      tree parms1;
      tree parms2;

      if (TREE_CODE (fn) != TREE_CODE (method))
	continue;

      /* Two using-declarations can coexist, we'll complain about ambiguity in
	 overload resolution.  */
      if (via_using && iter.using_p ()
	  /* Except handle inherited constructors specially.  */
	  && ! DECL_CONSTRUCTOR_P (fn))
	continue;

      /* [over.load] Member function declarations with the
	 same name and the same parameter types cannot be
	 overloaded if any of them is a static member
	 function declaration.

	 [over.load] Member function declarations with the same name and
	 the same parameter-type-list as well as member function template
	 declarations with the same name, the same parameter-type-list, and
	 the same template parameter lists cannot be overloaded if any of
	 them, but not all, have a ref-qualifier.

	 [namespace.udecl] When a using-declaration brings names
	 from a base class into a derived class scope, member
	 functions in the derived class override and/or hide member
	 functions with the same name and parameter types in a base
	 class (rather than conflicting).  */
      fn_type = TREE_TYPE (fn);
      method_type = TREE_TYPE (method);
      parms1 = TYPE_ARG_TYPES (fn_type);
      parms2 = TYPE_ARG_TYPES (method_type);

      /* Compare the quals on the 'this' parm.  Don't compare
	 the whole types, as used functions are treated as
	 coming from the using class in overload resolution.  */
      if (! DECL_STATIC_FUNCTION_P (fn)
	  && ! DECL_STATIC_FUNCTION_P (method)
	  /* Either both or neither need to be ref-qualified for
	     differing quals to allow overloading.  */
	  && (FUNCTION_REF_QUALIFIED (fn_type)
	      == FUNCTION_REF_QUALIFIED (method_type))
	  && (type_memfn_quals (fn_type) != type_memfn_quals (method_type)
	      || type_memfn_rqual (fn_type) != type_memfn_rqual (method_type)))
	  continue;

      /* For templates, the return type and template parameters
	 must be identical.  */
      if (TREE_CODE (fn) == TEMPLATE_DECL
	  && (!same_type_p (TREE_TYPE (fn_type),
			    TREE_TYPE (method_type))
	      || !comp_template_parms (DECL_TEMPLATE_PARMS (fn),
				       DECL_TEMPLATE_PARMS (method))))
	continue;

      if (! DECL_STATIC_FUNCTION_P (fn))
	parms1 = TREE_CHAIN (parms1);
      if (! DECL_STATIC_FUNCTION_P (method))
	parms2 = TREE_CHAIN (parms2);

      /* Bring back parameters omitted from an inherited ctor.  */
      if (ctor_omit_inherited_parms (fn))
	parms1 = FUNCTION_FIRST_USER_PARMTYPE (DECL_ORIGIN (fn));
      if (ctor_omit_inherited_parms (method))
	parms2 = FUNCTION_FIRST_USER_PARMTYPE (DECL_ORIGIN (method));

      if (compparms (parms1, parms2)
	  && (!DECL_CONV_FN_P (fn)
	      || same_type_p (TREE_TYPE (fn_type),
			      TREE_TYPE (method_type)))
          && equivalently_constrained (fn, method))
	{
	  /* For function versions, their parms and types match
	     but they are not duplicates.  Record function versions
	     as and when they are found.  extern "C" functions are
	     not treated as versions.  */
	  if (TREE_CODE (fn) == FUNCTION_DECL
	      && TREE_CODE (method) == FUNCTION_DECL
	      && !DECL_EXTERN_C_P (fn)
	      && !DECL_EXTERN_C_P (method)
	      && targetm.target_option.function_versions (fn, method))
 	    {
	      /* Mark functions as versions if necessary.  Modify the mangled
		 decl name if necessary.  */
	      if (!DECL_FUNCTION_VERSIONED (fn))
		{
		  DECL_FUNCTION_VERSIONED (fn) = 1;
		  if (DECL_ASSEMBLER_NAME_SET_P (fn))
		    mangle_decl (fn);
		}
	      if (!DECL_FUNCTION_VERSIONED (method))
		{
		  DECL_FUNCTION_VERSIONED (method) = 1;
		  if (DECL_ASSEMBLER_NAME_SET_P (method))
		    mangle_decl (method);
		}
	      cgraph_node::record_function_versions (fn, method);
	      continue;
	    }

	  if (DECL_INHERITED_CTOR (method))
	    {
	      if (DECL_INHERITED_CTOR (fn))
		{
		  tree basem = DECL_INHERITED_CTOR_BASE (method);
		  tree basef = DECL_INHERITED_CTOR_BASE (fn);
		  if (flag_new_inheriting_ctors)
		    {
		      if (basem == basef)
			{
			  /* Inheriting the same constructor along different
			     paths, combine them.  */
			  SET_DECL_INHERITED_CTOR
			    (fn, ovl_make (DECL_INHERITED_CTOR (method),
					   DECL_INHERITED_CTOR (fn)));
			  /* And discard the new one.  */
			  return false;
			}
		      else
			/* Inherited ctors can coexist until overload
			   resolution.  */
			continue;
		    }
		  error_at (DECL_SOURCE_LOCATION (method),
			    "%q#D", method);
		  error_at (DECL_SOURCE_LOCATION (fn),
			    "conflicts with version inherited from %qT",
			    basef);
		}
	      /* Otherwise defer to the other function.  */
	      return false;
	    }

	  if (via_using)
	    /* Defer to the local function.  */
	    return false;
	  else if (flag_new_inheriting_ctors
		   && DECL_INHERITED_CTOR (fn))
	    {
	      /* Hide the inherited constructor.  */
	      current_fns = iter.unusing (current_fns);
	      continue;
	    }
	  else
	    {
	      error ("%q+#D cannot be overloaded", method);
	      error ("with %q+#D", fn);
	      return false;
	    }
	}
    }

  /* A class should never have more than one destructor.  */
  if (current_fns && DECL_MAYBE_IN_CHARGE_DESTRUCTOR_P (method))
    return false;

  overload = ovl_insert (current_fns, method, via_using);

  if (conv_p)
    TYPE_HAS_CONVERSION (type) = 1;
  else if (slot >= CLASSTYPE_FIRST_CONVERSION_SLOT && !complete_p)
    push_class_level_binding (DECL_NAME (method), overload);

  if (insert_p)
    {
      bool reallocated;

      /* We only expect to add few methods in the COMPLETE_P case, so
	 just make room for one more method in that case.  */
      if (complete_p)
	reallocated = vec_safe_reserve_exact (method_vec, 1);
      else
	reallocated = vec_safe_reserve (method_vec, 1);
      if (reallocated)
	CLASSTYPE_METHOD_VEC (type) = method_vec;
      if (slot == method_vec->length ())
	method_vec->quick_push (overload);
      else
	method_vec->quick_insert (slot, overload);
    }
  else
    /* Replace the current slot.  */
    (*method_vec)[slot] = overload;
  return true;
}

/* Subroutines of finish_struct.  */

/* Change the access of FDECL to ACCESS in T.  Return 1 if change was
   legit, otherwise return 0.  */

static int
alter_access (tree t, tree fdecl, tree access)
{
  tree elem;

  retrofit_lang_decl (fdecl);

  gcc_assert (!DECL_DISCRIMINATOR_P (fdecl));

  elem = purpose_member (t, DECL_ACCESS (fdecl));
  if (elem)
    {
      if (TREE_VALUE (elem) != access)
	{
	  if (TREE_CODE (TREE_TYPE (fdecl)) == FUNCTION_DECL)
	    error ("conflicting access specifications for method"
		   " %q+D, ignored", TREE_TYPE (fdecl));
	  else
	    error ("conflicting access specifications for field %qE, ignored",
		   DECL_NAME (fdecl));
	}
      else
	{
	  /* They're changing the access to the same thing they changed
	     it to before.  That's OK.  */
	  ;
	}
    }
  else
    {
      perform_or_defer_access_check (TYPE_BINFO (t), fdecl, fdecl,
				     tf_warning_or_error);
      DECL_ACCESS (fdecl) = tree_cons (t, access, DECL_ACCESS (fdecl));
      return 1;
    }
  return 0;
}

/* Return the access node for DECL's access in its enclosing class.  */

tree
declared_access (tree decl)
{
  return (TREE_PRIVATE (decl) ? access_private_node
	  : TREE_PROTECTED (decl) ? access_protected_node
	  : access_public_node);
}

/* Process the USING_DECL, which is a member of T.  */

static void
handle_using_decl (tree using_decl, tree t)
{
  tree decl = USING_DECL_DECLS (using_decl);
  tree name = DECL_NAME (using_decl);
  tree access = declared_access (using_decl);
  tree flist = NULL_TREE;
  tree old_value;

  gcc_assert (!processing_template_decl && decl);

  old_value = lookup_member (t, name, /*protect=*/0, /*want_type=*/false,
			     tf_warning_or_error);
  if (old_value)
    {
      old_value = OVL_FIRST (old_value);

      if (DECL_P (old_value) && DECL_CONTEXT (old_value) == t)
	/* OK */;
      else
	old_value = NULL_TREE;
    }

  cp_emit_debug_info_for_using (decl, t);

  if (is_overloaded_fn (decl))
    flist = decl;

  if (! old_value)
    ;
  else if (is_overloaded_fn (old_value))
    {
      if (flist)
	/* It's OK to use functions from a base when there are functions with
	   the same name already present in the current class.  */;
      else
	{
	  error ("%q+D invalid in %q#T", using_decl, t);
	  error ("  because of local method %q+#D with same name",
		 old_value);
	  return;
	}
    }
  else if (!DECL_ARTIFICIAL (old_value))
    {
      error ("%q+D invalid in %q#T", using_decl, t);
      error ("  because of local member %q+#D with same name", old_value);
      return;
    }

  /* Make type T see field decl FDECL with access ACCESS.  */
  if (flist)
    for (ovl_iterator iter (flist); iter; ++iter)
      {
	add_method (t, *iter, true);
	alter_access (t, *iter, access);
      }
  else
    alter_access (t, decl, access);
}

/* Data structure for find_abi_tags_r, below.  */

struct abi_tag_data
{
  tree t;		// The type that we're checking for missing tags.
  tree subob;		// The subobject of T that we're getting tags from.
  tree tags; // error_mark_node for diagnostics, or a list of missing tags.
};

/* Subroutine of find_abi_tags_r. Handle a single TAG found on the class TP
   in the context of P.  TAG can be either an identifier (the DECL_NAME of
   a tag NAMESPACE_DECL) or a STRING_CST (a tag attribute).  */

static void
check_tag (tree tag, tree id, tree *tp, abi_tag_data *p)
{
  if (!IDENTIFIER_MARKED (id))
    {
      if (p->tags != error_mark_node)
	{
	  /* We're collecting tags from template arguments or from
	     the type of a variable or function return type.  */
	  p->tags = tree_cons (NULL_TREE, tag, p->tags);

	  /* Don't inherit this tag multiple times.  */
	  IDENTIFIER_MARKED (id) = true;

	  if (TYPE_P (p->t))
	    {
	      /* Tags inherited from type template arguments are only used
		 to avoid warnings.  */
	      ABI_TAG_IMPLICIT (p->tags) = true;
	      return;
	    }
	  /* For functions and variables we want to warn, too.  */
	}

      /* Otherwise we're diagnosing missing tags.  */
      if (TREE_CODE (p->t) == FUNCTION_DECL)
	{
	  if (warning (OPT_Wabi_tag, "%qD inherits the %E ABI tag "
		       "that %qT (used in its return type) has",
		       p->t, tag, *tp))
	    inform (location_of (*tp), "%qT declared here", *tp);
	}
      else if (VAR_P (p->t))
	{
	  if (warning (OPT_Wabi_tag, "%qD inherits the %E ABI tag "
		       "that %qT (used in its type) has", p->t, tag, *tp))
	    inform (location_of (*tp), "%qT declared here", *tp);
	}
      else if (TYPE_P (p->subob))
	{
	  if (warning (OPT_Wabi_tag, "%qT does not have the %E ABI tag "
		       "that base %qT has", p->t, tag, p->subob))
	    inform (location_of (p->subob), "%qT declared here",
		    p->subob);
	}
      else
	{
	  if (warning (OPT_Wabi_tag, "%qT does not have the %E ABI tag "
		       "that %qT (used in the type of %qD) has",
		       p->t, tag, *tp, p->subob))
	    {
	      inform (location_of (p->subob), "%qD declared here",
		      p->subob);
	      inform (location_of (*tp), "%qT declared here", *tp);
	    }
	}
    }
}

/* Find all the ABI tags in the attribute list ATTR and either call
   check_tag (if TP is non-null) or set IDENTIFIER_MARKED to val.  */

static void
mark_or_check_attr_tags (tree attr, tree *tp, abi_tag_data *p, bool val)
{
  if (!attr)
    return;
  for (; (attr = lookup_attribute ("abi_tag", attr));
       attr = TREE_CHAIN (attr))
    for (tree list = TREE_VALUE (attr); list;
	 list = TREE_CHAIN (list))
      {
	tree tag = TREE_VALUE (list);
	tree id = get_identifier (TREE_STRING_POINTER (tag));
	if (tp)
	  check_tag (tag, id, tp, p);
	else
	  IDENTIFIER_MARKED (id) = val;
      }
}

/* Find all the ABI tags on T and its enclosing scopes and either call
   check_tag (if TP is non-null) or set IDENTIFIER_MARKED to val.  */

static void
mark_or_check_tags (tree t, tree *tp, abi_tag_data *p, bool val)
{
  while (t != global_namespace)
    {
      tree attr;
      if (TYPE_P (t))
	{
	  attr = TYPE_ATTRIBUTES (t);
	  t = CP_TYPE_CONTEXT (t);
	}
      else
	{
	  attr = DECL_ATTRIBUTES (t);
	  t = CP_DECL_CONTEXT (t);
	}
      mark_or_check_attr_tags (attr, tp, p, val);
    }
}

/* walk_tree callback for check_abi_tags: if the type at *TP involves any
   types with ABI tags, add the corresponding identifiers to the VEC in
   *DATA and set IDENTIFIER_MARKED.  */

static tree
find_abi_tags_r (tree *tp, int *walk_subtrees, void *data)
{
  if (!OVERLOAD_TYPE_P (*tp))
    return NULL_TREE;

  /* walk_tree shouldn't be walking into any subtrees of a RECORD_TYPE
     anyway, but let's make sure of it.  */
  *walk_subtrees = false;

  abi_tag_data *p = static_cast<struct abi_tag_data*>(data);

  mark_or_check_tags (*tp, tp, p, false);

  return NULL_TREE;
}

/* walk_tree callback for mark_abi_tags: if *TP is a class, set
   IDENTIFIER_MARKED on its ABI tags.  */

static tree
mark_abi_tags_r (tree *tp, int *walk_subtrees, void *data)
{
  if (!OVERLOAD_TYPE_P (*tp))
    return NULL_TREE;

  /* walk_tree shouldn't be walking into any subtrees of a RECORD_TYPE
     anyway, but let's make sure of it.  */
  *walk_subtrees = false;

  bool *valp = static_cast<bool*>(data);

  mark_or_check_tags (*tp, NULL, NULL, *valp);

  return NULL_TREE;
}

/* Set IDENTIFIER_MARKED on all the ABI tags on T and its enclosing
   scopes.  */

static void
mark_abi_tags (tree t, bool val)
{
  mark_or_check_tags (t, NULL, NULL, val);
  if (DECL_P (t))
    {
      if (DECL_LANG_SPECIFIC (t) && DECL_USE_TEMPLATE (t)
	  && PRIMARY_TEMPLATE_P (DECL_TI_TEMPLATE (t)))
	{
	  /* Template arguments are part of the signature.  */
	  tree level = INNERMOST_TEMPLATE_ARGS (DECL_TI_ARGS (t));
	  for (int j = 0; j < TREE_VEC_LENGTH (level); ++j)
	    {
	      tree arg = TREE_VEC_ELT (level, j);
	      cp_walk_tree_without_duplicates (&arg, mark_abi_tags_r, &val);
	    }
	}
      if (TREE_CODE (t) == FUNCTION_DECL)
	/* A function's parameter types are part of the signature, so
	   we don't need to inherit any tags that are also in them.  */
	for (tree arg = FUNCTION_FIRST_USER_PARMTYPE (t); arg;
	     arg = TREE_CHAIN (arg))
	  cp_walk_tree_without_duplicates (&TREE_VALUE (arg),
					   mark_abi_tags_r, &val);
    }
}

/* Check that T has all the ABI tags that subobject SUBOB has, or
   warn if not.  If T is a (variable or function) declaration, also
   return any missing tags, and add them to T if JUST_CHECKING is false.  */

static tree
check_abi_tags (tree t, tree subob, bool just_checking = false)
{
  bool inherit = DECL_P (t);

  if (!inherit && !warn_abi_tag)
    return NULL_TREE;

  tree decl = TYPE_P (t) ? TYPE_NAME (t) : t;
  if (!TREE_PUBLIC (decl))
    /* No need to worry about things local to this TU.  */
    return NULL_TREE;

  mark_abi_tags (t, true);

  tree subtype = TYPE_P (subob) ? subob : TREE_TYPE (subob);
  struct abi_tag_data data = { t, subob, error_mark_node };
  if (inherit)
    data.tags = NULL_TREE;

  cp_walk_tree_without_duplicates (&subtype, find_abi_tags_r, &data);

  if (!(inherit && data.tags))
    /* We don't need to do anything with data.tags.  */;
  else if (just_checking)
    for (tree t = data.tags; t; t = TREE_CHAIN (t))
      {
	tree id = get_identifier (TREE_STRING_POINTER (TREE_VALUE (t)));
	IDENTIFIER_MARKED (id) = false;
      }
  else
    {
      tree attr = lookup_attribute ("abi_tag", DECL_ATTRIBUTES (t));
      if (attr)
	TREE_VALUE (attr) = chainon (data.tags, TREE_VALUE (attr));
      else
	DECL_ATTRIBUTES (t)
	  = tree_cons (get_identifier ("abi_tag"), data.tags,
		       DECL_ATTRIBUTES (t));
    }

  mark_abi_tags (t, false);

  return data.tags;
}

/* Check that DECL has all the ABI tags that are used in parts of its type
   that are not reflected in its mangled name.  */

void
check_abi_tags (tree decl)
{
  if (VAR_P (decl))
    check_abi_tags (decl, TREE_TYPE (decl));
  else if (TREE_CODE (decl) == FUNCTION_DECL
	   && !DECL_CONV_FN_P (decl)
	   && !mangle_return_type_p (decl))
    check_abi_tags (decl, TREE_TYPE (TREE_TYPE (decl)));
}

/* Return any ABI tags that are used in parts of the type of DECL
   that are not reflected in its mangled name.  This function is only
   used in backward-compatible mangling for ABI <11.  */

tree
missing_abi_tags (tree decl)
{
  if (VAR_P (decl))
    return check_abi_tags (decl, TREE_TYPE (decl), true);
  else if (TREE_CODE (decl) == FUNCTION_DECL
	   /* Don't check DECL_CONV_FN_P here like we do in check_abi_tags, so
	      that we can use this function for setting need_abi_warning
	      regardless of the current flag_abi_version.  */
	   && !mangle_return_type_p (decl))
    return check_abi_tags (decl, TREE_TYPE (TREE_TYPE (decl)), true);
  else
    return NULL_TREE;
}

void
inherit_targ_abi_tags (tree t)
{
  if (!CLASS_TYPE_P (t)
      || CLASSTYPE_TEMPLATE_INFO (t) == NULL_TREE)
    return;

  mark_abi_tags (t, true);

  tree args = CLASSTYPE_TI_ARGS (t);
  struct abi_tag_data data = { t, NULL_TREE, NULL_TREE };
  for (int i = 0; i < TMPL_ARGS_DEPTH (args); ++i)
    {
      tree level = TMPL_ARGS_LEVEL (args, i+1);
      for (int j = 0; j < TREE_VEC_LENGTH (level); ++j)
	{
	  tree arg = TREE_VEC_ELT (level, j);
	  data.subob = arg;
	  cp_walk_tree_without_duplicates (&arg, find_abi_tags_r, &data);
	}
    }

  // If we found some tags on our template arguments, add them to our
  // abi_tag attribute.
  if (data.tags)
    {
      tree attr = lookup_attribute ("abi_tag", TYPE_ATTRIBUTES (t));
      if (attr)
	TREE_VALUE (attr) = chainon (data.tags, TREE_VALUE (attr));
      else
	TYPE_ATTRIBUTES (t)
	  = tree_cons (get_identifier ("abi_tag"), data.tags,
		       TYPE_ATTRIBUTES (t));
    }

  mark_abi_tags (t, false);
}

/* Return true, iff class T has a non-virtual destructor that is
   accessible from outside the class heirarchy (i.e. is public, or
   there's a suitable friend.  */

static bool
accessible_nvdtor_p (tree t)
{
  tree dtor = CLASSTYPE_DESTRUCTORS (t);

  /* An implicitly declared destructor is always public.  And,
     if it were virtual, we would have created it by now.  */
  if (!dtor)
    return true;

  if (DECL_VINDEX (dtor))
    return false; /* Virtual */
  
  if (!TREE_PRIVATE (dtor) && !TREE_PROTECTED (dtor))
    return true;  /* Public */

  if (CLASSTYPE_FRIEND_CLASSES (t)
      || DECL_FRIENDLIST (TYPE_MAIN_DECL (t)))
    return true;   /* Has friends */

  return false;
}

/* Run through the base classes of T, updating CANT_HAVE_CONST_CTOR_P,
   and NO_CONST_ASN_REF_P.  Also set flag bits in T based on
   properties of the bases.  */

static void
check_bases (tree t,
	     int* cant_have_const_ctor_p,
	     int* no_const_asn_ref_p)
{
  int i;
  bool seen_non_virtual_nearly_empty_base_p = 0;
  int seen_tm_mask = 0;
  tree base_binfo;
  tree binfo;
  tree field = NULL_TREE;

  if (!CLASSTYPE_NON_STD_LAYOUT (t))
    for (field = TYPE_FIELDS (t); field; field = DECL_CHAIN (field))
      if (TREE_CODE (field) == FIELD_DECL)
	break;

  for (binfo = TYPE_BINFO (t), i = 0;
       BINFO_BASE_ITERATE (binfo, i, base_binfo); i++)
    {
      tree basetype = TREE_TYPE (base_binfo);

      gcc_assert (COMPLETE_TYPE_P (basetype));

      if (CLASSTYPE_FINAL (basetype))
        error ("cannot derive from %<final%> base %qT in derived type %qT",
               basetype, t);

      /* If any base class is non-literal, so is the derived class.  */
      if (!CLASSTYPE_LITERAL_P (basetype))
        CLASSTYPE_LITERAL_P (t) = false;

      /* If the base class doesn't have copy constructors or
	 assignment operators that take const references, then the
	 derived class cannot have such a member automatically
	 generated.  */
      if (TYPE_HAS_COPY_CTOR (basetype)
	  && ! TYPE_HAS_CONST_COPY_CTOR (basetype))
	*cant_have_const_ctor_p = 1;
      if (TYPE_HAS_COPY_ASSIGN (basetype)
	  && !TYPE_HAS_CONST_COPY_ASSIGN (basetype))
	*no_const_asn_ref_p = 1;

      if (BINFO_VIRTUAL_P (base_binfo))
	/* A virtual base does not effect nearly emptiness.  */
	;
      else if (CLASSTYPE_NEARLY_EMPTY_P (basetype))
	{
	  if (seen_non_virtual_nearly_empty_base_p)
	    /* And if there is more than one nearly empty base, then the
	       derived class is not nearly empty either.  */
	    CLASSTYPE_NEARLY_EMPTY_P (t) = 0;
	  else
	    /* Remember we've seen one.  */
	    seen_non_virtual_nearly_empty_base_p = 1;
	}
      else if (!is_empty_class (basetype))
	/* If the base class is not empty or nearly empty, then this
	   class cannot be nearly empty.  */
	CLASSTYPE_NEARLY_EMPTY_P (t) = 0;

      /* A lot of properties from the bases also apply to the derived
	 class.  */
      TYPE_NEEDS_CONSTRUCTING (t) |= TYPE_NEEDS_CONSTRUCTING (basetype);
      TYPE_HAS_NONTRIVIAL_DESTRUCTOR (t)
	|= TYPE_HAS_NONTRIVIAL_DESTRUCTOR (basetype);
      TYPE_HAS_COMPLEX_COPY_ASSIGN (t)
	|= (TYPE_HAS_COMPLEX_COPY_ASSIGN (basetype)
	    || !TYPE_HAS_COPY_ASSIGN (basetype));
      TYPE_HAS_COMPLEX_COPY_CTOR (t) |= (TYPE_HAS_COMPLEX_COPY_CTOR (basetype)
					 || !TYPE_HAS_COPY_CTOR (basetype));
      TYPE_HAS_COMPLEX_MOVE_ASSIGN (t)
	|= TYPE_HAS_COMPLEX_MOVE_ASSIGN (basetype);
      TYPE_HAS_COMPLEX_MOVE_CTOR (t) |= TYPE_HAS_COMPLEX_MOVE_CTOR (basetype);
      TYPE_POLYMORPHIC_P (t) |= TYPE_POLYMORPHIC_P (basetype);
      CLASSTYPE_CONTAINS_EMPTY_CLASS_P (t)
	|= CLASSTYPE_CONTAINS_EMPTY_CLASS_P (basetype);
      TYPE_HAS_COMPLEX_DFLT (t) |= (!TYPE_HAS_DEFAULT_CONSTRUCTOR (basetype)
				    || TYPE_HAS_COMPLEX_DFLT (basetype));
      SET_CLASSTYPE_READONLY_FIELDS_NEED_INIT
	(t, CLASSTYPE_READONLY_FIELDS_NEED_INIT (t)
	 | CLASSTYPE_READONLY_FIELDS_NEED_INIT (basetype));
      SET_CLASSTYPE_REF_FIELDS_NEED_INIT
	(t, CLASSTYPE_REF_FIELDS_NEED_INIT (t)
	 | CLASSTYPE_REF_FIELDS_NEED_INIT (basetype));
      if (TYPE_HAS_MUTABLE_P (basetype))
	CLASSTYPE_HAS_MUTABLE (t) = 1;

      /*  A standard-layout class is a class that:
	  ...
	  * has no non-standard-layout base classes,  */
      CLASSTYPE_NON_STD_LAYOUT (t) |= CLASSTYPE_NON_STD_LAYOUT (basetype);
      if (!CLASSTYPE_NON_STD_LAYOUT (t))
	{
	  tree basefield;
	  /* ...has no base classes of the same type as the first non-static
	     data member...  */
	  if (field && DECL_CONTEXT (field) == t
	      && (same_type_ignoring_top_level_qualifiers_p
		  (TREE_TYPE (field), basetype)))
	    CLASSTYPE_NON_STD_LAYOUT (t) = 1;
	  else
	    /* ...either has no non-static data members in the most-derived
	       class and at most one base class with non-static data
	       members, or has no base classes with non-static data
	       members */
	    for (basefield = TYPE_FIELDS (basetype); basefield;
		 basefield = DECL_CHAIN (basefield))
	      if (TREE_CODE (basefield) == FIELD_DECL
		  && DECL_SIZE (basefield)
		  && !integer_zerop (DECL_SIZE (basefield)))
		{
		  if (field)
		    CLASSTYPE_NON_STD_LAYOUT (t) = 1;
		  else
		    field = basefield;
		  break;
		}
	}

      /* Don't bother collecting tm attributes if transactional memory
	 support is not enabled.  */
      if (flag_tm)
	{
	  tree tm_attr = find_tm_attribute (TYPE_ATTRIBUTES (basetype));
	  if (tm_attr)
	    seen_tm_mask |= tm_attr_to_mask (tm_attr);
	}

      check_abi_tags (t, basetype);
    }

  /* If one of the base classes had TM attributes, and the current class
     doesn't define its own, then the current class inherits one.  */
  if (seen_tm_mask && !find_tm_attribute (TYPE_ATTRIBUTES (t)))
    {
      tree tm_attr = tm_mask_to_attr (least_bit_hwi (seen_tm_mask));
      TYPE_ATTRIBUTES (t) = tree_cons (tm_attr, NULL, TYPE_ATTRIBUTES (t));
    }
}

/* Determine all the primary bases within T.  Sets BINFO_PRIMARY_BASE_P for
   those that are primaries.  Sets BINFO_LOST_PRIMARY_P for those
   that have had a nearly-empty virtual primary base stolen by some
   other base in the hierarchy.  Determines CLASSTYPE_PRIMARY_BASE for
   T.  */

static void
determine_primary_bases (tree t)
{
  unsigned i;
  tree primary = NULL_TREE;
  tree type_binfo = TYPE_BINFO (t);
  tree base_binfo;

  /* Determine the primary bases of our bases.  */
  for (base_binfo = TREE_CHAIN (type_binfo); base_binfo;
       base_binfo = TREE_CHAIN (base_binfo))
    {
      tree primary = CLASSTYPE_PRIMARY_BINFO (BINFO_TYPE (base_binfo));

      /* See if we're the non-virtual primary of our inheritance
	 chain.  */
      if (!BINFO_VIRTUAL_P (base_binfo))
	{
	  tree parent = BINFO_INHERITANCE_CHAIN (base_binfo);
	  tree parent_primary = CLASSTYPE_PRIMARY_BINFO (BINFO_TYPE (parent));

	  if (parent_primary
	      && SAME_BINFO_TYPE_P (BINFO_TYPE (base_binfo),
				    BINFO_TYPE (parent_primary)))
	    /* We are the primary binfo.  */
	    BINFO_PRIMARY_P (base_binfo) = 1;
	}
      /* Determine if we have a virtual primary base, and mark it so.
       */
      if (primary && BINFO_VIRTUAL_P (primary))
	{
	  tree this_primary = copied_binfo (primary, base_binfo);

	  if (BINFO_PRIMARY_P (this_primary))
	    /* Someone already claimed this base.  */
	    BINFO_LOST_PRIMARY_P (base_binfo) = 1;
	  else
	    {
	      tree delta;

	      BINFO_PRIMARY_P (this_primary) = 1;
	      BINFO_INHERITANCE_CHAIN (this_primary) = base_binfo;

	      /* A virtual binfo might have been copied from within
		 another hierarchy. As we're about to use it as a
		 primary base, make sure the offsets match.  */
	      delta = size_diffop_loc (input_location,
				   fold_convert (ssizetype,
					    BINFO_OFFSET (base_binfo)),
				   fold_convert (ssizetype,
					    BINFO_OFFSET (this_primary)));

	      propagate_binfo_offsets (this_primary, delta);
	    }
	}
    }

  /* First look for a dynamic direct non-virtual base.  */
  for (i = 0; BINFO_BASE_ITERATE (type_binfo, i, base_binfo); i++)
    {
      tree basetype = BINFO_TYPE (base_binfo);

      if (TYPE_CONTAINS_VPTR_P (basetype) && !BINFO_VIRTUAL_P (base_binfo))
	{
	  primary = base_binfo;
	  goto found;
	}
    }

  /* A "nearly-empty" virtual base class can be the primary base
     class, if no non-virtual polymorphic base can be found.  Look for
     a nearly-empty virtual dynamic base that is not already a primary
     base of something in the hierarchy.  If there is no such base,
     just pick the first nearly-empty virtual base.  */

  for (base_binfo = TREE_CHAIN (type_binfo); base_binfo;
       base_binfo = TREE_CHAIN (base_binfo))
    if (BINFO_VIRTUAL_P (base_binfo)
	&& CLASSTYPE_NEARLY_EMPTY_P (BINFO_TYPE (base_binfo)))
      {
	if (!BINFO_PRIMARY_P (base_binfo))
	  {
	    /* Found one that is not primary.  */
	    primary = base_binfo;
	    goto found;
	  }
	else if (!primary)
	  /* Remember the first candidate.  */
	  primary = base_binfo;
      }

 found:
  /* If we've got a primary base, use it.  */
  if (primary)
    {
      tree basetype = BINFO_TYPE (primary);

      CLASSTYPE_PRIMARY_BINFO (t) = primary;
      if (BINFO_PRIMARY_P (primary))
	/* We are stealing a primary base.  */
	BINFO_LOST_PRIMARY_P (BINFO_INHERITANCE_CHAIN (primary)) = 1;
      BINFO_PRIMARY_P (primary) = 1;
      if (BINFO_VIRTUAL_P (primary))
	{
	  tree delta;

	  BINFO_INHERITANCE_CHAIN (primary) = type_binfo;
	  /* A virtual binfo might have been copied from within
	     another hierarchy. As we're about to use it as a primary
	     base, make sure the offsets match.  */
	  delta = size_diffop_loc (input_location, ssize_int (0),
			       fold_convert (ssizetype, BINFO_OFFSET (primary)));

	  propagate_binfo_offsets (primary, delta);
	}

      primary = TYPE_BINFO (basetype);

      TYPE_VFIELD (t) = TYPE_VFIELD (basetype);
      BINFO_VTABLE (type_binfo) = BINFO_VTABLE (primary);
      BINFO_VIRTUALS (type_binfo) = BINFO_VIRTUALS (primary);
    }
}

/* Update the variant types of T.  */

void
fixup_type_variants (tree t)
{
  tree variants;

  if (!t)
    return;

  for (variants = TYPE_NEXT_VARIANT (t);
       variants;
       variants = TYPE_NEXT_VARIANT (variants))
    {
      /* These fields are in the _TYPE part of the node, not in
	 the TYPE_LANG_SPECIFIC component, so they are not shared.  */
      TYPE_HAS_USER_CONSTRUCTOR (variants) = TYPE_HAS_USER_CONSTRUCTOR (t);
      TYPE_NEEDS_CONSTRUCTING (variants) = TYPE_NEEDS_CONSTRUCTING (t);
      TYPE_HAS_NONTRIVIAL_DESTRUCTOR (variants)
	= TYPE_HAS_NONTRIVIAL_DESTRUCTOR (t);

      TYPE_POLYMORPHIC_P (variants) = TYPE_POLYMORPHIC_P (t);

      TYPE_BINFO (variants) = TYPE_BINFO (t);

      /* Copy whatever these are holding today.  */
      TYPE_VFIELD (variants) = TYPE_VFIELD (t);
      TYPE_FIELDS (variants) = TYPE_FIELDS (t);
    }
}

/* KLASS is a class that we're applying may_alias to after the body is
   parsed.  Fixup any POINTER_TO and REFERENCE_TO types.  The
   canonical type(s) will be implicitly updated.  */

static void
fixup_may_alias (tree klass)
{
  tree t, v;

  for (t = TYPE_POINTER_TO (klass); t; t = TYPE_NEXT_PTR_TO (t))
    for (v = TYPE_MAIN_VARIANT (t); v; v = TYPE_NEXT_VARIANT (v))
      TYPE_REF_CAN_ALIAS_ALL (v) = true;
  for (t = TYPE_REFERENCE_TO (klass); t; t = TYPE_NEXT_REF_TO (t))
    for (v = TYPE_MAIN_VARIANT (t); v; v = TYPE_NEXT_VARIANT (v))
      TYPE_REF_CAN_ALIAS_ALL (v) = true;
}

/* Early variant fixups: we apply attributes at the beginning of the class
   definition, and we need to fix up any variants that have already been
   made via elaborated-type-specifier so that check_qualified_type works.  */

void
fixup_attribute_variants (tree t)
{
  tree variants;

  if (!t)
    return;

  tree attrs = TYPE_ATTRIBUTES (t);
  unsigned align = TYPE_ALIGN (t);
  bool user_align = TYPE_USER_ALIGN (t);
  bool may_alias = lookup_attribute ("may_alias", attrs);

  if (may_alias)
    fixup_may_alias (t);

  for (variants = TYPE_NEXT_VARIANT (t);
       variants;
       variants = TYPE_NEXT_VARIANT (variants))
    {
      /* These are the two fields that check_qualified_type looks at and
	 are affected by attributes.  */
      TYPE_ATTRIBUTES (variants) = attrs;
      unsigned valign = align;
      if (TYPE_USER_ALIGN (variants))
	valign = MAX (valign, TYPE_ALIGN (variants));
      else
	TYPE_USER_ALIGN (variants) = user_align;
      SET_TYPE_ALIGN (variants, valign);
      if (may_alias)
	fixup_may_alias (variants);
    }
}

/* Set memoizing fields and bits of T (and its variants) for later
   use.  */

static void
finish_struct_bits (tree t)
{
  /* Fix up variants (if any).  */
  fixup_type_variants (t);

  if (BINFO_N_BASE_BINFOS (TYPE_BINFO (t)) && TYPE_POLYMORPHIC_P (t))
    /* For a class w/o baseclasses, 'finish_struct' has set
       CLASSTYPE_PURE_VIRTUALS correctly (by definition).
       Similarly for a class whose base classes do not have vtables.
       When neither of these is true, we might have removed abstract
       virtuals (by providing a definition), added some (by declaring
       new ones), or redeclared ones from a base class.  We need to
       recalculate what's really an abstract virtual at this point (by
       looking in the vtables).  */
    get_pure_virtuals (t);

  /* If this type has a copy constructor or a destructor, force its
     mode to be BLKmode, and force its TREE_ADDRESSABLE bit to be
     nonzero.  This will cause it to be passed by invisible reference
     and prevent it from being returned in a register.  */
  if (type_has_nontrivial_copy_init (t)
      || TYPE_HAS_NONTRIVIAL_DESTRUCTOR (t))
    {
      tree variants;
      SET_DECL_MODE (TYPE_MAIN_DECL (t), BLKmode);
      for (variants = t; variants; variants = TYPE_NEXT_VARIANT (variants))
	{
	  SET_TYPE_MODE (variants, BLKmode);
	  TREE_ADDRESSABLE (variants) = 1;
	}
    }
}

/* Issue warnings about T having private constructors, but no friends,
   and so forth.

   HAS_NONPRIVATE_METHOD is nonzero if T has any non-private methods or
   static members.  HAS_NONPRIVATE_STATIC_FN is nonzero if T has any
   non-private static member functions.  */

static void
maybe_warn_about_overly_private_class (tree t)
{
  int has_member_fn = 0;
  int has_nonprivate_method = 0;
  tree fn;

  if (!warn_ctor_dtor_privacy
      /* If the class has friends, those entities might create and
	 access instances, so we should not warn.  */
      || (CLASSTYPE_FRIEND_CLASSES (t)
	  || DECL_FRIENDLIST (TYPE_MAIN_DECL (t)))
      /* We will have warned when the template was declared; there's
	 no need to warn on every instantiation.  */
      || CLASSTYPE_TEMPLATE_INSTANTIATION (t))
    /* There's no reason to even consider warning about this
       class.  */
    return;

  /* We only issue one warning, if more than one applies, because
     otherwise, on code like:

     class A {
       // Oops - forgot `public:'
       A();
       A(const A&);
       ~A();
     };

     we warn several times about essentially the same problem.  */

  /* Check to see if all (non-constructor, non-destructor) member
     functions are private.  (Since there are no friends or
     non-private statics, we can't ever call any of the private member
     functions.)  */
  for (fn = TYPE_METHODS (t); fn; fn = DECL_CHAIN (fn))
    /* We're not interested in compiler-generated methods; they don't
       provide any way to call private members.  */
    if (!DECL_ARTIFICIAL (fn))
      {
	if (!TREE_PRIVATE (fn))
	  {
	    if (DECL_STATIC_FUNCTION_P (fn))
	      /* A non-private static member function is just like a
		 friend; it can create and invoke private member
		 functions, and be accessed without a class
		 instance.  */
	      return;

	    has_nonprivate_method = 1;
	    /* Keep searching for a static member function.  */
	  }
	else if (!DECL_CONSTRUCTOR_P (fn) && !DECL_DESTRUCTOR_P (fn))
	  has_member_fn = 1;
      }

  if (!has_nonprivate_method && has_member_fn)
    {
      /* There are no non-private methods, and there's at least one
	 private member function that isn't a constructor or
	 destructor.  (If all the private members are
	 constructors/destructors we want to use the code below that
	 issues error messages specifically referring to
	 constructors/destructors.)  */
      unsigned i;
      tree binfo = TYPE_BINFO (t);

      for (i = 0; i != BINFO_N_BASE_BINFOS (binfo); i++)
	if (BINFO_BASE_ACCESS (binfo, i) != access_private_node)
	  {
	    has_nonprivate_method = 1;
	    break;
	  }
      if (!has_nonprivate_method)
	{
	  warning (OPT_Wctor_dtor_privacy,
		   "all member functions in class %qT are private", t);
	  return;
	}
    }

  /* Even if some of the member functions are non-private, the class
     won't be useful for much if all the constructors or destructors
     are private: such an object can never be created or destroyed.  */
  fn = CLASSTYPE_DESTRUCTORS (t);
  if (fn && TREE_PRIVATE (fn))
    {
      warning (OPT_Wctor_dtor_privacy,
	       "%q#T only defines a private destructor and has no friends",
	       t);
      return;
    }

  /* Warn about classes that have private constructors and no friends.  */
  if (TYPE_HAS_USER_CONSTRUCTOR (t)
      /* Implicitly generated constructors are always public.  */
      && (!CLASSTYPE_LAZY_DEFAULT_CTOR (t)
	  || !CLASSTYPE_LAZY_COPY_CTOR (t)))
    {
      bool nonprivate_ctor = false;

      /* If a non-template class does not define a copy
	 constructor, one is defined for it, enabling it to avoid
	 this warning.  For a template class, this does not
	 happen, and so we would normally get a warning on:

	   template <class T> class C { private: C(); };

	 To avoid this asymmetry, we check TYPE_HAS_COPY_CTOR.  All
	 complete non-template or fully instantiated classes have this
	 flag set.  */
      if (!TYPE_HAS_COPY_CTOR (t))
	nonprivate_ctor = true;
      else
	for (ovl_iterator iter (CLASSTYPE_CONSTRUCTORS (t));
	     !nonprivate_ctor && iter; ++iter)
	  /* Ideally, we wouldn't count copy constructors (or, in
	     fact, any constructor that takes an argument of the class
	     type as a parameter) because such things cannot be used
	     to construct an instance of the class unless you already
	     have one.  But, for now at least, we're more
	     generous.  */
	  if (! TREE_PRIVATE (*iter))
	    nonprivate_ctor = true;

      if (!nonprivate_ctor)
	{
	  warning (OPT_Wctor_dtor_privacy,
		   "%q#T only defines private constructors and has no friends",
		   t);
	  return;
	}
    }
}

static struct {
  gt_pointer_operator new_value;
  void *cookie;
} resort_data;

/* Comparison function to compare two TYPE_METHOD_VEC entries by name.  */

static int
method_name_cmp (const void* m1_p, const void* m2_p)
{
  const tree *const m1 = (const tree *) m1_p;
  const tree *const m2 = (const tree *) m2_p;

  if (*m1 == NULL_TREE && *m2 == NULL_TREE)
    return 0;
  if (*m1 == NULL_TREE)
    return -1;
  if (*m2 == NULL_TREE)
    return 1;
  if (OVL_NAME (*m1) < OVL_NAME (*m2))
    return -1;
  return 1;
}

/* This routine compares two fields like method_name_cmp but using the
   pointer operator in resort_field_decl_data.  */

static int
resort_method_name_cmp (const void* m1_p, const void* m2_p)
{
  const tree *const m1 = (const tree *) m1_p;
  const tree *const m2 = (const tree *) m2_p;
  if (*m1 == NULL_TREE && *m2 == NULL_TREE)
    return 0;
  if (*m1 == NULL_TREE)
    return -1;
  if (*m2 == NULL_TREE)
    return 1;
  {
    tree d1 = OVL_NAME (*m1);
    tree d2 = OVL_NAME (*m2);
    resort_data.new_value (&d1, resort_data.cookie);
    resort_data.new_value (&d2, resort_data.cookie);
    if (d1 < d2)
      return -1;
  }
  return 1;
}

/* Resort TYPE_METHOD_VEC because pointers have been reordered.  */

void
resort_type_method_vec (void* obj,
			void* /*orig_obj*/,
			gt_pointer_operator new_value,
			void* cookie)
{
  vec<tree, va_gc> *method_vec = (vec<tree, va_gc> *) obj;
  int len = vec_safe_length (method_vec);
  size_t slot;
  tree fn;

  /* The type conversion ops have to live at the front of the vec, so we
     can't sort them.  */
  for (slot = CLASSTYPE_FIRST_CONVERSION_SLOT;
       vec_safe_iterate (method_vec, slot, &fn);
       ++slot)
    if (!DECL_CONV_FN_P (OVL_FIRST (fn)))
      break;

  if (len - slot > 1)
    {
      resort_data.new_value = new_value;
      resort_data.cookie = cookie;
      qsort (method_vec->address () + slot, len - slot, sizeof (tree),
	     resort_method_name_cmp);
    }
}

/* Warn about duplicate methods in fn_fields.

   Sort methods that are not special (i.e., constructors, destructors,
   and type conversion operators) so that we can find them faster in
   search.  */

static void
finish_struct_methods (tree t)
{
  tree fn_fields;
  vec<tree, va_gc> *method_vec;
  int slot, len;

  method_vec = CLASSTYPE_METHOD_VEC (t);
  if (!method_vec)
    return;

  len = method_vec->length ();

  /* Clear DECL_IN_AGGR_P for all functions.  */
  for (fn_fields = TYPE_METHODS (t); fn_fields;
       fn_fields = DECL_CHAIN (fn_fields))
    DECL_IN_AGGR_P (fn_fields) = 0;

  /* Issue warnings about private constructors and such.  If there are
     no methods, then some public defaults are generated.  */
  maybe_warn_about_overly_private_class (t);

  /* The type conversion ops have to live at the front of the vec, so we
     can't sort them.  */
  for (slot = CLASSTYPE_FIRST_CONVERSION_SLOT;
       method_vec->iterate (slot, &fn_fields);
       ++slot)
    if (!DECL_CONV_FN_P (OVL_FIRST (fn_fields)))
      break;
  if (len - slot > 1)
    qsort (method_vec->address () + slot,
	   len-slot, sizeof (tree), method_name_cmp);
}

/* Make BINFO's vtable have N entries, including RTTI entries,
   vbase and vcall offsets, etc.  Set its type and call the back end
   to lay it out.  */

static void
layout_vtable_decl (tree binfo, int n)
{
  tree atype;
  tree vtable;

  atype = build_array_of_n_type (vtable_entry_type, n);
  layout_type (atype);

  /* We may have to grow the vtable.  */
  vtable = get_vtbl_decl_for_binfo (binfo);
  if (!same_type_p (TREE_TYPE (vtable), atype))
    {
      TREE_TYPE (vtable) = atype;
      DECL_SIZE (vtable) = DECL_SIZE_UNIT (vtable) = NULL_TREE;
      layout_decl (vtable, 0);
    }
}

/* True iff FNDECL and BASE_FNDECL (both non-static member functions)
   have the same signature.  */

int
same_signature_p (const_tree fndecl, const_tree base_fndecl)
{
  /* One destructor overrides another if they are the same kind of
     destructor.  */
  if (DECL_DESTRUCTOR_P (base_fndecl) && DECL_DESTRUCTOR_P (fndecl)
      && special_function_p (base_fndecl) == special_function_p (fndecl))
    return 1;
  /* But a non-destructor never overrides a destructor, nor vice
     versa, nor do different kinds of destructors override
     one-another.  For example, a complete object destructor does not
     override a deleting destructor.  */
  if (DECL_DESTRUCTOR_P (base_fndecl) || DECL_DESTRUCTOR_P (fndecl))
    return 0;

  if (DECL_NAME (fndecl) == DECL_NAME (base_fndecl)
      || (DECL_CONV_FN_P (fndecl)
	  && DECL_CONV_FN_P (base_fndecl)
	  && same_type_p (DECL_CONV_FN_TYPE (fndecl),
			  DECL_CONV_FN_TYPE (base_fndecl))))
    {
      tree fntype = TREE_TYPE (fndecl);
      tree base_fntype = TREE_TYPE (base_fndecl);
      if (type_memfn_quals (fntype) == type_memfn_quals (base_fntype)
	  && type_memfn_rqual (fntype) == type_memfn_rqual (base_fntype)
	  && compparms (FUNCTION_FIRST_USER_PARMTYPE (fndecl),
			FUNCTION_FIRST_USER_PARMTYPE (base_fndecl)))
	return 1;
    }
  return 0;
}

/* Returns TRUE if DERIVED is a binfo containing the binfo BASE as a
   subobject.  */

static bool
base_derived_from (tree derived, tree base)
{
  tree probe;

  for (probe = base; probe; probe = BINFO_INHERITANCE_CHAIN (probe))
    {
      if (probe == derived)
	return true;
      else if (BINFO_VIRTUAL_P (probe))
	/* If we meet a virtual base, we can't follow the inheritance
	   any more.  See if the complete type of DERIVED contains
	   such a virtual base.  */
	return (binfo_for_vbase (BINFO_TYPE (probe), BINFO_TYPE (derived))
		!= NULL_TREE);
    }
  return false;
}

struct find_final_overrider_data {
  /* The function for which we are trying to find a final overrider.  */
  tree fn;
  /* The base class in which the function was declared.  */
  tree declaring_base;
  /* The candidate overriders.  */
  tree candidates;
  /* Path to most derived.  */
  vec<tree> path;
};

/* Add the overrider along the current path to FFOD->CANDIDATES.
   Returns true if an overrider was found; false otherwise.  */

static bool
dfs_find_final_overrider_1 (tree binfo,
			    find_final_overrider_data *ffod,
			    unsigned depth)
{
  tree method;

  /* If BINFO is not the most derived type, try a more derived class.
     A definition there will overrider a definition here.  */
  if (depth)
    {
      depth--;
      if (dfs_find_final_overrider_1
	  (ffod->path[depth], ffod, depth))
	return true;
    }

  method = look_for_overrides_here (BINFO_TYPE (binfo), ffod->fn);
  if (method)
    {
      tree *candidate = &ffod->candidates;

      /* Remove any candidates overridden by this new function.  */
      while (*candidate)
	{
	  /* If *CANDIDATE overrides METHOD, then METHOD
	     cannot override anything else on the list.  */
	  if (base_derived_from (TREE_VALUE (*candidate), binfo))
	    return true;
	  /* If METHOD overrides *CANDIDATE, remove *CANDIDATE.  */
	  if (base_derived_from (binfo, TREE_VALUE (*candidate)))
	    *candidate = TREE_CHAIN (*candidate);
	  else
	    candidate = &TREE_CHAIN (*candidate);
	}

      /* Add the new function.  */
      ffod->candidates = tree_cons (method, binfo, ffod->candidates);
      return true;
    }

  return false;
}

/* Called from find_final_overrider via dfs_walk.  */

static tree
dfs_find_final_overrider_pre (tree binfo, void *data)
{
  find_final_overrider_data *ffod = (find_final_overrider_data *) data;

  if (binfo == ffod->declaring_base)
    dfs_find_final_overrider_1 (binfo, ffod, ffod->path.length ());
  ffod->path.safe_push (binfo);

  return NULL_TREE;
}

static tree
dfs_find_final_overrider_post (tree /*binfo*/, void *data)
{
  find_final_overrider_data *ffod = (find_final_overrider_data *) data;
  ffod->path.pop ();

  return NULL_TREE;
}

/* Returns a TREE_LIST whose TREE_PURPOSE is the final overrider for
   FN and whose TREE_VALUE is the binfo for the base where the
   overriding occurs.  BINFO (in the hierarchy dominated by the binfo
   DERIVED) is the base object in which FN is declared.  */

static tree
find_final_overrider (tree derived, tree binfo, tree fn)
{
  find_final_overrider_data ffod;

  /* Getting this right is a little tricky.  This is valid:

       struct S { virtual void f (); };
       struct T { virtual void f (); };
       struct U : public S, public T { };

     even though calling `f' in `U' is ambiguous.  But,

       struct R { virtual void f(); };
       struct S : virtual public R { virtual void f (); };
       struct T : virtual public R { virtual void f (); };
       struct U : public S, public T { };

     is not -- there's no way to decide whether to put `S::f' or
     `T::f' in the vtable for `R'.

     The solution is to look at all paths to BINFO.  If we find
     different overriders along any two, then there is a problem.  */
  if (DECL_THUNK_P (fn))
    fn = THUNK_TARGET (fn);

  /* Determine the depth of the hierarchy.  */
  ffod.fn = fn;
  ffod.declaring_base = binfo;
  ffod.candidates = NULL_TREE;
  ffod.path.create (30);

  dfs_walk_all (derived, dfs_find_final_overrider_pre,
		dfs_find_final_overrider_post, &ffod);

  ffod.path.release ();

  /* If there was no winner, issue an error message.  */
  if (!ffod.candidates || TREE_CHAIN (ffod.candidates))
    return error_mark_node;

  return ffod.candidates;
}

/* Return the index of the vcall offset for FN when TYPE is used as a
   virtual base.  */

static tree
get_vcall_index (tree fn, tree type)
{
  vec<tree_pair_s, va_gc> *indices = CLASSTYPE_VCALL_INDICES (type);
  tree_pair_p p;
  unsigned ix;

  FOR_EACH_VEC_SAFE_ELT (indices, ix, p)
    if ((DECL_DESTRUCTOR_P (fn) && DECL_DESTRUCTOR_P (p->purpose))
	|| same_signature_p (fn, p->purpose))
      return p->value;

  /* There should always be an appropriate index.  */
  gcc_unreachable ();
}

/* Update an entry in the vtable for BINFO, which is in the hierarchy
   dominated by T.  FN is the old function; VIRTUALS points to the
   corresponding position in the new BINFO_VIRTUALS list.  IX is the index
   of that entry in the list.  */

static void
update_vtable_entry_for_fn (tree t, tree binfo, tree fn, tree* virtuals,
			    unsigned ix)
{
  tree b;
  tree overrider;
  tree delta;
  tree virtual_base;
  tree first_defn;
  tree overrider_fn, overrider_target;
  tree target_fn = DECL_THUNK_P (fn) ? THUNK_TARGET (fn) : fn;
  tree over_return, base_return;
  bool lost = false;

  /* Find the nearest primary base (possibly binfo itself) which defines
     this function; this is the class the caller will convert to when
     calling FN through BINFO.  */
  for (b = binfo; ; b = get_primary_binfo (b))
    {
      gcc_assert (b);
      if (look_for_overrides_here (BINFO_TYPE (b), target_fn))
	break;

      /* The nearest definition is from a lost primary.  */
      if (BINFO_LOST_PRIMARY_P (b))
	lost = true;
    }
  first_defn = b;

  /* Find the final overrider.  */
  overrider = find_final_overrider (TYPE_BINFO (t), b, target_fn);
  if (overrider == error_mark_node)
    {
      error ("no unique final overrider for %qD in %qT", target_fn, t);
      return;
    }
  overrider_target = overrider_fn = TREE_PURPOSE (overrider);

  /* Check for adjusting covariant return types.  */
  over_return = TREE_TYPE (TREE_TYPE (overrider_target));
  base_return = TREE_TYPE (TREE_TYPE (target_fn));

  if (POINTER_TYPE_P (over_return)
      && TREE_CODE (over_return) == TREE_CODE (base_return)
      && CLASS_TYPE_P (TREE_TYPE (over_return))
      && CLASS_TYPE_P (TREE_TYPE (base_return))
      /* If the overrider is invalid, don't even try.  */
      && !DECL_INVALID_OVERRIDER_P (overrider_target))
    {
      /* If FN is a covariant thunk, we must figure out the adjustment
	 to the final base FN was converting to. As OVERRIDER_TARGET might
	 also be converting to the return type of FN, we have to
	 combine the two conversions here.  */
      tree fixed_offset, virtual_offset;

      over_return = TREE_TYPE (over_return);
      base_return = TREE_TYPE (base_return);

      if (DECL_THUNK_P (fn))
	{
	  gcc_assert (DECL_RESULT_THUNK_P (fn));
	  fixed_offset = ssize_int (THUNK_FIXED_OFFSET (fn));
	  virtual_offset = THUNK_VIRTUAL_OFFSET (fn);
	}
      else
	fixed_offset = virtual_offset = NULL_TREE;

      if (virtual_offset)
	/* Find the equivalent binfo within the return type of the
	   overriding function. We will want the vbase offset from
	   there.  */
	virtual_offset = binfo_for_vbase (BINFO_TYPE (virtual_offset),
					  over_return);
      else if (!same_type_ignoring_top_level_qualifiers_p
	       (over_return, base_return))
	{
	  /* There was no existing virtual thunk (which takes
	     precedence).  So find the binfo of the base function's
	     return type within the overriding function's return type.
	     Fortunately we know the covariancy is valid (it
	     has already been checked), so we can just iterate along
	     the binfos, which have been chained in inheritance graph
	     order.  Of course it is lame that we have to repeat the
	     search here anyway -- we should really be caching pieces
	     of the vtable and avoiding this repeated work.  */
	  tree thunk_binfo, base_binfo;

	  /* Find the base binfo within the overriding function's
	     return type.  We will always find a thunk_binfo, except
	     when the covariancy is invalid (which we will have
	     already diagnosed).  */
	  for (base_binfo = TYPE_BINFO (base_return),
	       thunk_binfo = TYPE_BINFO (over_return);
	       thunk_binfo;
	       thunk_binfo = TREE_CHAIN (thunk_binfo))
	    if (SAME_BINFO_TYPE_P (BINFO_TYPE (thunk_binfo),
				   BINFO_TYPE (base_binfo)))
	      break;

	  /* See if virtual inheritance is involved.  */
	  for (virtual_offset = thunk_binfo;
	       virtual_offset;
	       virtual_offset = BINFO_INHERITANCE_CHAIN (virtual_offset))
	    if (BINFO_VIRTUAL_P (virtual_offset))
	      break;

	  if (virtual_offset
	      || (thunk_binfo && !BINFO_OFFSET_ZEROP (thunk_binfo)))
	    {
	      tree offset = fold_convert (ssizetype, BINFO_OFFSET (thunk_binfo));

	      if (virtual_offset)
		{
		  /* We convert via virtual base.  Adjust the fixed
		     offset to be from there.  */
		  offset = 
		    size_diffop (offset,
				 fold_convert (ssizetype,
					  BINFO_OFFSET (virtual_offset)));
		}
	      if (fixed_offset)
		/* There was an existing fixed offset, this must be
		   from the base just converted to, and the base the
		   FN was thunking to.  */
		fixed_offset = size_binop (PLUS_EXPR, fixed_offset, offset);
	      else
		fixed_offset = offset;
	    }
	}

      if (fixed_offset || virtual_offset)
	/* Replace the overriding function with a covariant thunk.  We
	   will emit the overriding function in its own slot as
	   well.  */
	overrider_fn = make_thunk (overrider_target, /*this_adjusting=*/0,
				   fixed_offset, virtual_offset);
    }
  else
    gcc_assert (DECL_INVALID_OVERRIDER_P (overrider_target) ||
		!DECL_THUNK_P (fn));

  /* If we need a covariant thunk, then we may need to adjust first_defn.
     The ABI specifies that the thunks emitted with a function are
     determined by which bases the function overrides, so we need to be
     sure that we're using a thunk for some overridden base; even if we
     know that the necessary this adjustment is zero, there may not be an
     appropriate zero-this-adjustment thunk for us to use since thunks for
     overriding virtual bases always use the vcall offset.

     Furthermore, just choosing any base that overrides this function isn't
     quite right, as this slot won't be used for calls through a type that
     puts a covariant thunk here.  Calling the function through such a type
     will use a different slot, and that slot is the one that determines
     the thunk emitted for that base.

     So, keep looking until we find the base that we're really overriding
     in this slot: the nearest primary base that doesn't use a covariant
     thunk in this slot.  */
  if (overrider_target != overrider_fn)
    {
      if (BINFO_TYPE (b) == DECL_CONTEXT (overrider_target))
	/* We already know that the overrider needs a covariant thunk.  */
	b = get_primary_binfo (b);
      for (; ; b = get_primary_binfo (b))
	{
	  tree main_binfo = TYPE_BINFO (BINFO_TYPE (b));
	  tree bv = chain_index (ix, BINFO_VIRTUALS (main_binfo));
	  if (!DECL_THUNK_P (TREE_VALUE (bv)))
	    break;
	  if (BINFO_LOST_PRIMARY_P (b))
	    lost = true;
	}
      first_defn = b;
    }

  /* Assume that we will produce a thunk that convert all the way to
     the final overrider, and not to an intermediate virtual base.  */
  virtual_base = NULL_TREE;

  /* See if we can convert to an intermediate virtual base first, and then
     use the vcall offset located there to finish the conversion.  */
  for (; b; b = BINFO_INHERITANCE_CHAIN (b))
    {
      /* If we find the final overrider, then we can stop
	 walking.  */
      if (SAME_BINFO_TYPE_P (BINFO_TYPE (b),
			     BINFO_TYPE (TREE_VALUE (overrider))))
	break;

      /* If we find a virtual base, and we haven't yet found the
	 overrider, then there is a virtual base between the
	 declaring base (first_defn) and the final overrider.  */
      if (BINFO_VIRTUAL_P (b))
	{
	  virtual_base = b;
	  break;
	}
    }

  /* Compute the constant adjustment to the `this' pointer.  The
     `this' pointer, when this function is called, will point at BINFO
     (or one of its primary bases, which are at the same offset).  */
  if (virtual_base)
    /* The `this' pointer needs to be adjusted from the declaration to
       the nearest virtual base.  */
    delta = size_diffop_loc (input_location,
			 fold_convert (ssizetype, BINFO_OFFSET (virtual_base)),
			 fold_convert (ssizetype, BINFO_OFFSET (first_defn)));
  else if (lost)
    /* If the nearest definition is in a lost primary, we don't need an
       entry in our vtable.  Except possibly in a constructor vtable,
       if we happen to get our primary back.  In that case, the offset
       will be zero, as it will be a primary base.  */
    delta = size_zero_node;
  else
    /* The `this' pointer needs to be adjusted from pointing to
       BINFO to pointing at the base where the final overrider
       appears.  */
    delta = size_diffop_loc (input_location,
			 fold_convert (ssizetype,
				  BINFO_OFFSET (TREE_VALUE (overrider))),
			 fold_convert (ssizetype, BINFO_OFFSET (binfo)));

  modify_vtable_entry (t, binfo, overrider_fn, delta, virtuals);

  if (virtual_base)
    BV_VCALL_INDEX (*virtuals)
      = get_vcall_index (overrider_target, BINFO_TYPE (virtual_base));
  else
    BV_VCALL_INDEX (*virtuals) = NULL_TREE;

  BV_LOST_PRIMARY (*virtuals) = lost;
}

/* Called from modify_all_vtables via dfs_walk.  */

static tree
dfs_modify_vtables (tree binfo, void* data)
{
  tree t = (tree) data;
  tree virtuals;
  tree old_virtuals;
  unsigned ix;

  if (!TYPE_CONTAINS_VPTR_P (BINFO_TYPE (binfo)))
    /* A base without a vtable needs no modification, and its bases
       are uninteresting.  */
    return dfs_skip_bases;

  if (SAME_BINFO_TYPE_P (BINFO_TYPE (binfo), t)
      && !CLASSTYPE_HAS_PRIMARY_BASE_P (t))
    /* Don't do the primary vtable, if it's new.  */
    return NULL_TREE;

  if (BINFO_PRIMARY_P (binfo) && !BINFO_VIRTUAL_P (binfo))
    /* There's no need to modify the vtable for a non-virtual primary
       base; we're not going to use that vtable anyhow.  We do still
       need to do this for virtual primary bases, as they could become
       non-primary in a construction vtable.  */
    return NULL_TREE;

  make_new_vtable (t, binfo);

  /* Now, go through each of the virtual functions in the virtual
     function table for BINFO.  Find the final overrider, and update
     the BINFO_VIRTUALS list appropriately.  */
  for (ix = 0, virtuals = BINFO_VIRTUALS (binfo),
	 old_virtuals = BINFO_VIRTUALS (TYPE_BINFO (BINFO_TYPE (binfo)));
       virtuals;
       ix++, virtuals = TREE_CHAIN (virtuals),
	 old_virtuals = TREE_CHAIN (old_virtuals))
    update_vtable_entry_for_fn (t,
				binfo,
				BV_FN (old_virtuals),
				&virtuals, ix);

  return NULL_TREE;
}

/* Update all of the primary and secondary vtables for T.  Create new
   vtables as required, and initialize their RTTI information.  Each
   of the functions in VIRTUALS is declared in T and may override a
   virtual function from a base class; find and modify the appropriate
   entries to point to the overriding functions.  Returns a list, in
   declaration order, of the virtual functions that are declared in T,
   but do not appear in the primary base class vtable, and which
   should therefore be appended to the end of the vtable for T.  */

static tree
modify_all_vtables (tree t, tree virtuals)
{
  tree binfo = TYPE_BINFO (t);
  tree *fnsp;

  /* Mangle the vtable name before entering dfs_walk (c++/51884).  */
  if (TYPE_CONTAINS_VPTR_P (t))
    get_vtable_decl (t, false);

  /* Update all of the vtables.  */
  dfs_walk_once (binfo, dfs_modify_vtables, NULL, t);

  /* Add virtual functions not already in our primary vtable. These
     will be both those introduced by this class, and those overridden
     from secondary bases.  It does not include virtuals merely
     inherited from secondary bases.  */
  for (fnsp = &virtuals; *fnsp; )
    {
      tree fn = TREE_VALUE (*fnsp);

      if (!value_member (fn, BINFO_VIRTUALS (binfo))
	  || DECL_VINDEX (fn) == error_mark_node)
	{
	  /* We don't need to adjust the `this' pointer when
	     calling this function.  */
	  BV_DELTA (*fnsp) = integer_zero_node;
	  BV_VCALL_INDEX (*fnsp) = NULL_TREE;

	  /* This is a function not already in our vtable.  Keep it.  */
	  fnsp = &TREE_CHAIN (*fnsp);
	}
      else
	/* We've already got an entry for this function.  Skip it.  */
	*fnsp = TREE_CHAIN (*fnsp);
    }

  return virtuals;
}

/* Get the base virtual function declarations in T that have the
   indicated NAME.  */

static void
get_basefndecls (tree name, tree t, vec<tree> *base_fndecls)
{
  int n_baseclasses = BINFO_N_BASE_BINFOS (TYPE_BINFO (t));
  int i;

  /* Find virtual functions in T with the indicated NAME.  */
  i = lookup_fnfields_1 (t, name);
  bool found_decls = false;
  if (i != -1)
    for (ovl_iterator iter ((*CLASSTYPE_METHOD_VEC (t))[i]); iter; ++iter)
      {
	tree method = *iter;

	if (TREE_CODE (method) == FUNCTION_DECL
	    && DECL_VINDEX (method))
	  {
	    base_fndecls->safe_push (method);
	    found_decls = true;
	  }
      }

  if (found_decls)
    return;

  for (i = 0; i < n_baseclasses; i++)
    {
      tree basetype = BINFO_TYPE (BINFO_BASE_BINFO (TYPE_BINFO (t), i));
      get_basefndecls (name, basetype, base_fndecls);
    }
}

/* If this declaration supersedes the declaration of
   a method declared virtual in the base class, then
   mark this field as being virtual as well.  */

void
check_for_override (tree decl, tree ctype)
{
  bool overrides_found = false;
  if (TREE_CODE (decl) == TEMPLATE_DECL)
    /* In [temp.mem] we have:

	 A specialization of a member function template does not
	 override a virtual function from a base class.  */
    return;
  if ((DECL_DESTRUCTOR_P (decl)
       || IDENTIFIER_VIRTUAL_P (DECL_NAME (decl))
       || DECL_CONV_FN_P (decl))
      && look_for_overrides (ctype, decl)
      && !DECL_STATIC_FUNCTION_P (decl))
    /* Set DECL_VINDEX to a value that is neither an INTEGER_CST nor
       the error_mark_node so that we know it is an overriding
       function.  */
    {
      DECL_VINDEX (decl) = decl;
      overrides_found = true;
      if (warn_override && !DECL_OVERRIDE_P (decl)
	  && !DECL_DESTRUCTOR_P (decl))
	warning_at (DECL_SOURCE_LOCATION (decl), OPT_Wsuggest_override,
		    "%qD can be marked override", decl);
    }

  if (DECL_VIRTUAL_P (decl))
    {
      if (!DECL_VINDEX (decl))
	DECL_VINDEX (decl) = error_mark_node;
      IDENTIFIER_VIRTUAL_P (DECL_NAME (decl)) = 1;
      if (DECL_DESTRUCTOR_P (decl))
	TYPE_HAS_NONTRIVIAL_DESTRUCTOR (ctype) = true;
    }
  else if (DECL_FINAL_P (decl))
    error ("%q+#D marked %<final%>, but is not virtual", decl);
  if (DECL_OVERRIDE_P (decl) && !overrides_found)
    error ("%q+#D marked %<override%>, but does not override", decl);
}

/* Warn about hidden virtual functions that are not overridden in t.
   We know that constructors and destructors don't apply.  */

static void
warn_hidden (tree t)
{
  vec<tree, va_gc> *method_vec = CLASSTYPE_METHOD_VEC (t);
  tree fns;
  size_t i;

  /* We go through each separately named virtual function.  */
  for (i = CLASSTYPE_FIRST_CONVERSION_SLOT;
       vec_safe_iterate (method_vec, i, &fns);
       ++i)
    {
      tree fndecl;
      tree base_binfo;
      tree binfo;
      int j;

      /* All functions in this slot in the CLASSTYPE_METHOD_VEC will
	 have the same name.  Figure out what name that is.  */
      tree name = OVL_NAME (fns);
      /* There are no possibly hidden functions yet.  */
      auto_vec<tree, 20> base_fndecls;
      /* Iterate through all of the base classes looking for possibly
	 hidden functions.  */
      for (binfo = TYPE_BINFO (t), j = 0;
	   BINFO_BASE_ITERATE (binfo, j, base_binfo); j++)
	{
	  tree basetype = BINFO_TYPE (base_binfo);
	  get_basefndecls (name, basetype, &base_fndecls);
	}

      /* If there are no functions to hide, continue.  */
      if (base_fndecls.is_empty ())
	continue;

      /* Remove any overridden functions.  */
      for (ovl_iterator iter (fns); iter; ++iter)
	{
	  fndecl = *iter;
	  if (TREE_CODE (fndecl) == FUNCTION_DECL
	      && DECL_VINDEX (fndecl))
	    {
		/* If the method from the base class has the same
		   signature as the method from the derived class, it
		   has been overridden.  */
		for (size_t k = 0; k < base_fndecls.length (); k++)
		if (base_fndecls[k]
		    && same_signature_p (fndecl, base_fndecls[k]))
		  base_fndecls[k] = NULL_TREE;
	    }
	}

      /* Now give a warning for all base functions without overriders,
	 as they are hidden.  */
      size_t k;
      tree base_fndecl;
      FOR_EACH_VEC_ELT (base_fndecls, k, base_fndecl)
	if (base_fndecl)
	  {
	    /* Here we know it is a hider, and no overrider exists.  */
	    warning_at (location_of (base_fndecl),
			OPT_Woverloaded_virtual,
			"%qD was hidden", base_fndecl);
	    warning_at (location_of (fns),
			OPT_Woverloaded_virtual, "  by %qD", fns);
	  }
    }
}

/* Recursive helper for finish_struct_anon.  */

static void
finish_struct_anon_r (tree field, bool complain)
{
  bool is_union = TREE_CODE (TREE_TYPE (field)) == UNION_TYPE;
  tree elt = TYPE_FIELDS (TREE_TYPE (field));
  for (; elt; elt = DECL_CHAIN (elt))
    {
      /* We're generally only interested in entities the user
	 declared, but we also find nested classes by noticing
	 the TYPE_DECL that we create implicitly.  You're
	 allowed to put one anonymous union inside another,
	 though, so we explicitly tolerate that.  We use
	 TYPE_UNNAMED_P rather than ANON_AGGR_TYPE_P so that
	 we also allow unnamed types used for defining fields.  */
      if (DECL_ARTIFICIAL (elt)
	  && (!DECL_IMPLICIT_TYPEDEF_P (elt)
	      || TYPE_UNNAMED_P (TREE_TYPE (elt))))
	continue;

      if (TREE_CODE (elt) != FIELD_DECL)
	{
	  /* We already complained about static data members in
	     finish_static_data_member_decl.  */
	  if (complain && !VAR_P (elt))
	    {
	      if (is_union)
		permerror (DECL_SOURCE_LOCATION (elt),
			   "%q#D invalid; an anonymous union can "
			   "only have non-static data members", elt);
	      else
		permerror (DECL_SOURCE_LOCATION (elt),
			   "%q#D invalid; an anonymous struct can "
			   "only have non-static data members", elt);
	    }
	  continue;
	}

      if (complain)
	{
	  if (TREE_PRIVATE (elt))
	    {
	      if (is_union)
		permerror (DECL_SOURCE_LOCATION (elt),
			   "private member %q#D in anonymous union", elt);
	      else
		permerror (DECL_SOURCE_LOCATION (elt),
			   "private member %q#D in anonymous struct", elt);
	    }
	  else if (TREE_PROTECTED (elt))
	    {
	      if (is_union)
		permerror (DECL_SOURCE_LOCATION (elt),
			   "protected member %q#D in anonymous union", elt);
	      else
		permerror (DECL_SOURCE_LOCATION (elt),
			   "protected member %q#D in anonymous struct", elt);
	    }
	}

      TREE_PRIVATE (elt) = TREE_PRIVATE (field);
      TREE_PROTECTED (elt) = TREE_PROTECTED (field);

      /* Recurse into the anonymous aggregates to handle correctly
	 access control (c++/24926):

	 class A {
	   union {
	     union {
	       int i;
	     };
	   };
	 };

	 int j=A().i;  */
      if (DECL_NAME (elt) == NULL_TREE
	  && ANON_AGGR_TYPE_P (TREE_TYPE (elt)))
	finish_struct_anon_r (elt, /*complain=*/false);
    }
}

/* Check for things that are invalid.  There are probably plenty of other
   things we should check for also.  */

static void
finish_struct_anon (tree t)
{
  for (tree field = TYPE_FIELDS (t); field; field = DECL_CHAIN (field))
    {
      if (TREE_STATIC (field))
	continue;
      if (TREE_CODE (field) != FIELD_DECL)
	continue;

      if (DECL_NAME (field) == NULL_TREE
	  && ANON_AGGR_TYPE_P (TREE_TYPE (field)))
	finish_struct_anon_r (field, /*complain=*/true);
    }
}

/* Add T to CLASSTYPE_DECL_LIST of current_class_type which
   will be used later during class template instantiation.
   When FRIEND_P is zero, T can be a static member data (VAR_DECL),
   a non-static member data (FIELD_DECL), a member function
   (FUNCTION_DECL), a nested type (RECORD_TYPE, ENUM_TYPE),
   a typedef (TYPE_DECL) or a member class template (TEMPLATE_DECL)
   When FRIEND_P is nonzero, T is either a friend class
   (RECORD_TYPE, TEMPLATE_DECL) or a friend function
   (FUNCTION_DECL, TEMPLATE_DECL).  */

void
maybe_add_class_template_decl_list (tree type, tree t, int friend_p)
{
  /* Save some memory by not creating TREE_LIST if TYPE is not template.  */
  if (CLASSTYPE_TEMPLATE_INFO (type))
    CLASSTYPE_DECL_LIST (type)
      = tree_cons (friend_p ? NULL_TREE : type,
		   t, CLASSTYPE_DECL_LIST (type));
}

/* This function is called from declare_virt_assop_and_dtor via
   dfs_walk_all.

   DATA is a type that direcly or indirectly inherits the base
   represented by BINFO.  If BINFO contains a virtual assignment [copy
   assignment or move assigment] operator or a virtual constructor,
   declare that function in DATA if it hasn't been already declared.  */

static tree
dfs_declare_virt_assop_and_dtor (tree binfo, void *data)
{
  tree bv, fn, t = (tree)data;
  tree opname = cp_assignment_operator_id (NOP_EXPR);

  gcc_assert (t && CLASS_TYPE_P (t));
  gcc_assert (binfo && TREE_CODE (binfo) == TREE_BINFO);

  if (!TYPE_CONTAINS_VPTR_P (BINFO_TYPE (binfo)))
    /* A base without a vtable needs no modification, and its bases
       are uninteresting.  */
    return dfs_skip_bases;

  if (BINFO_PRIMARY_P (binfo))
    /* If this is a primary base, then we have already looked at the
       virtual functions of its vtable.  */
    return NULL_TREE;

  for (bv = BINFO_VIRTUALS (binfo); bv; bv = TREE_CHAIN (bv))
    {
      fn = BV_FN (bv);

      if (DECL_NAME (fn) == opname)
	{
	  if (CLASSTYPE_LAZY_COPY_ASSIGN (t))
	    lazily_declare_fn (sfk_copy_assignment, t);
	  if (CLASSTYPE_LAZY_MOVE_ASSIGN (t))
	    lazily_declare_fn (sfk_move_assignment, t);
	}
      else if (DECL_DESTRUCTOR_P (fn)
	       && CLASSTYPE_LAZY_DESTRUCTOR (t))
	lazily_declare_fn (sfk_destructor, t);
    }

  return NULL_TREE;
}

/* If the class type T has a direct or indirect base that contains a
   virtual assignment operator or a virtual destructor, declare that
   function in T if it hasn't been already declared.  */

static void
declare_virt_assop_and_dtor (tree t)
{
  if (!(TYPE_POLYMORPHIC_P (t)
	&& (CLASSTYPE_LAZY_COPY_ASSIGN (t)
	    || CLASSTYPE_LAZY_MOVE_ASSIGN (t)
	    || CLASSTYPE_LAZY_DESTRUCTOR (t))))
    return;

  dfs_walk_all (TYPE_BINFO (t),
		dfs_declare_virt_assop_and_dtor,
		NULL, t);
}

/* Declare the inheriting constructor for class T inherited from base
   constructor CTOR with the parameter array PARMS of size NPARMS.  */

static void
one_inheriting_sig (tree t, tree ctor, tree *parms, int nparms)
{
  /* We don't declare an inheriting ctor that would be a default,
     copy or move ctor for derived or base.  */
  if (nparms == 0)
    return;
  if (nparms == 1
      && TREE_CODE (parms[0]) == REFERENCE_TYPE)
    {
      tree parm = TYPE_MAIN_VARIANT (TREE_TYPE (parms[0]));
      if (parm == t || parm == DECL_CONTEXT (ctor))
	return;
    }

  tree parmlist = void_list_node;
  for (int i = nparms - 1; i >= 0; i--)
    parmlist = tree_cons (NULL_TREE, parms[i], parmlist);
  tree fn = implicitly_declare_fn (sfk_inheriting_constructor,
				   t, false, ctor, parmlist);
  gcc_assert (TYPE_MAIN_VARIANT (t) == t);
  if (add_method (t, fn, false))
    {
      DECL_CHAIN (fn) = TYPE_METHODS (t);
      TYPE_METHODS (t) = fn;
    }
}

/* Declare all the inheriting constructors for class T inherited from base
   constructor CTOR.  */

static void
one_inherited_ctor (tree ctor, tree t, tree using_decl)
{
  tree parms = FUNCTION_FIRST_USER_PARMTYPE (ctor);

  if (flag_new_inheriting_ctors)
    {
      ctor = implicitly_declare_fn (sfk_inheriting_constructor,
				    t, /*const*/false, ctor, parms);
      add_method (t, ctor, using_decl != NULL_TREE);
      TYPE_HAS_USER_CONSTRUCTOR (t) = true;
      return;
    }

  tree *new_parms = XALLOCAVEC (tree, list_length (parms));
  int i = 0;
  for (; parms && parms != void_list_node; parms = TREE_CHAIN (parms))
    {
      if (TREE_PURPOSE (parms))
	one_inheriting_sig (t, ctor, new_parms, i);
      new_parms[i++] = TREE_VALUE (parms);
    }
  one_inheriting_sig (t, ctor, new_parms, i);
  if (parms == NULL_TREE)
    {
      if (warning (OPT_Winherited_variadic_ctor,
		   "the ellipsis in %qD is not inherited", ctor))
	inform (DECL_SOURCE_LOCATION (ctor), "%qD declared here", ctor);
    }
}

/* Create default constructors, assignment operators, and so forth for
   the type indicated by T, if they are needed.  CANT_HAVE_CONST_CTOR,
   and CANT_HAVE_CONST_ASSIGNMENT are nonzero if, for whatever reason,
   the class cannot have a default constructor, copy constructor
   taking a const reference argument, or an assignment operator taking
   a const reference, respectively.  */

static void
add_implicitly_declared_members (tree t, tree* access_decls,
				 int cant_have_const_cctor,
				 int cant_have_const_assignment)
{
  bool move_ok = false;

  if (cxx_dialect >= cxx11 && !CLASSTYPE_DESTRUCTORS (t)
      && !TYPE_HAS_COPY_CTOR (t) && !TYPE_HAS_COPY_ASSIGN (t)
      && !type_has_move_constructor (t) && !type_has_move_assign (t))
    move_ok = true;

  /* Destructor.  */
  if (!CLASSTYPE_DESTRUCTORS (t))
    /* In general, we create destructors lazily.  */
    CLASSTYPE_LAZY_DESTRUCTOR (t) = 1;

  /* [class.ctor]

     If there is no user-declared constructor for a class, a default
     constructor is implicitly declared.  */
  if (! TYPE_HAS_USER_CONSTRUCTOR (t))
    {
      TYPE_HAS_DEFAULT_CONSTRUCTOR (t) = 1;
      CLASSTYPE_LAZY_DEFAULT_CTOR (t) = 1;
      if (cxx_dialect >= cxx11)
	TYPE_HAS_CONSTEXPR_CTOR (t)
	  /* Don't force the declaration to get a hard answer; if the
	     definition would have made the class non-literal, it will still be
	     non-literal because of the base or member in question, and that
	     gives a better diagnostic.  */
	  = type_maybe_constexpr_default_constructor (t);
    }

  /* [class.ctor]

     If a class definition does not explicitly declare a copy
     constructor, one is declared implicitly.  */
  if (! TYPE_HAS_COPY_CTOR (t))
    {
      TYPE_HAS_COPY_CTOR (t) = 1;
      TYPE_HAS_CONST_COPY_CTOR (t) = !cant_have_const_cctor;
      CLASSTYPE_LAZY_COPY_CTOR (t) = 1;
      if (move_ok)
	CLASSTYPE_LAZY_MOVE_CTOR (t) = 1;
    }

  /* If there is no assignment operator, one will be created if and
     when it is needed.  For now, just record whether or not the type
     of the parameter to the assignment operator will be a const or
     non-const reference.  */
  if (!TYPE_HAS_COPY_ASSIGN (t))
    {
      TYPE_HAS_COPY_ASSIGN (t) = 1;
      TYPE_HAS_CONST_COPY_ASSIGN (t) = !cant_have_const_assignment;
      CLASSTYPE_LAZY_COPY_ASSIGN (t) = 1;
      if (move_ok && !LAMBDA_TYPE_P (t))
	CLASSTYPE_LAZY_MOVE_ASSIGN (t) = 1;
    }

  /* We can't be lazy about declaring functions that might override
     a virtual function from a base class.  */
  declare_virt_assop_and_dtor (t);

  while (*access_decls)
    {
      tree using_decl = TREE_VALUE (*access_decls);
      tree decl = USING_DECL_DECLS (using_decl);
      if (DECL_NAME (using_decl) == ctor_identifier)
	{
	  /* declare, then remove the decl */
	  tree ctor_list = decl;
	  location_t loc = input_location;
	  input_location = DECL_SOURCE_LOCATION (using_decl);
	  for (ovl_iterator iter (ctor_list); iter; ++iter)
	    one_inherited_ctor (*iter, t, using_decl);
	  *access_decls = TREE_CHAIN (*access_decls);
	  input_location = loc;
	}
      else
	access_decls = &TREE_CHAIN (*access_decls);
    }
}

/* Subroutine of insert_into_classtype_sorted_fields.  Recursively
   count the number of fields in TYPE, including anonymous union
   members.  */

static int
count_fields (tree fields)
{
  tree x;
  int n_fields = 0;
  for (x = fields; x; x = DECL_CHAIN (x))
    {
      if (TREE_CODE (x) == FIELD_DECL && ANON_AGGR_TYPE_P (TREE_TYPE (x)))
	n_fields += count_fields (TYPE_FIELDS (TREE_TYPE (x)));
      else
	n_fields += 1;
    }
  return n_fields;
}

/* Subroutine of insert_into_classtype_sorted_fields.  Recursively add
   all the fields in the TREE_LIST FIELDS to the SORTED_FIELDS_TYPE
   elts, starting at offset IDX.  */

static int
add_fields_to_record_type (tree fields, struct sorted_fields_type *field_vec, int idx)
{
  tree x;
  for (x = fields; x; x = DECL_CHAIN (x))
    {
      if (TREE_CODE (x) == FIELD_DECL && ANON_AGGR_TYPE_P (TREE_TYPE (x)))
	idx = add_fields_to_record_type (TYPE_FIELDS (TREE_TYPE (x)), field_vec, idx);
      else
	field_vec->elts[idx++] = x;
    }
  return idx;
}

/* Add all of the enum values of ENUMTYPE, to the FIELD_VEC elts,
   starting at offset IDX.  */

static int
add_enum_fields_to_record_type (tree enumtype,
				struct sorted_fields_type *field_vec,
				int idx)
{
  tree values;
  for (values = TYPE_VALUES (enumtype); values; values = TREE_CHAIN (values))
      field_vec->elts[idx++] = TREE_VALUE (values);
  return idx;
}

/* FIELD is a bit-field.  We are finishing the processing for its
   enclosing type.  Issue any appropriate messages and set appropriate
   flags.  Returns false if an error has been diagnosed.  */

static bool
check_bitfield_decl (tree field)
{
  tree type = TREE_TYPE (field);
  tree w;

  /* Extract the declared width of the bitfield, which has been
     temporarily stashed in DECL_INITIAL.  */
  w = DECL_INITIAL (field);
  gcc_assert (w != NULL_TREE);
  /* Remove the bit-field width indicator so that the rest of the
     compiler does not treat that value as an initializer.  */
  DECL_INITIAL (field) = NULL_TREE;

  /* Detect invalid bit-field type.  */
  if (!INTEGRAL_OR_ENUMERATION_TYPE_P (type))
    {
      error ("bit-field %q+#D with non-integral type", field);
      w = error_mark_node;
    }
  else
    {
      location_t loc = input_location;
      /* Avoid the non_lvalue wrapper added by fold for PLUS_EXPRs.  */
      STRIP_NOPS (w);

      /* detect invalid field size.  */
      input_location = DECL_SOURCE_LOCATION (field);
      w = cxx_constant_value (w);
      input_location = loc;

      if (TREE_CODE (w) != INTEGER_CST)
	{
	  error ("bit-field %q+D width not an integer constant", field);
	  w = error_mark_node;
	}
      else if (tree_int_cst_sgn (w) < 0)
	{
	  error ("negative width in bit-field %q+D", field);
	  w = error_mark_node;
	}
      else if (integer_zerop (w) && DECL_NAME (field) != 0)
	{
	  error ("zero width for bit-field %q+D", field);
	  w = error_mark_node;
	}
      else if ((TREE_CODE (type) != ENUMERAL_TYPE
		&& TREE_CODE (type) != BOOLEAN_TYPE
		&& compare_tree_int (w, TYPE_PRECISION (type)) > 0)
	       || ((TREE_CODE (type) == ENUMERAL_TYPE
		    || TREE_CODE (type) == BOOLEAN_TYPE)
		   && tree_int_cst_lt (TYPE_SIZE (type), w)))
	warning_at (DECL_SOURCE_LOCATION (field), 0,
		    "width of %qD exceeds its type", field);
      else if (TREE_CODE (type) == ENUMERAL_TYPE
	       && (0 > (compare_tree_int
			(w, TYPE_PRECISION (ENUM_UNDERLYING_TYPE (type))))))
	warning_at (DECL_SOURCE_LOCATION (field), 0,
		    "%qD is too small to hold all values of %q#T",
		    field, type);
    }

  if (w != error_mark_node)
    {
      DECL_SIZE (field) = fold_convert (bitsizetype, w);
      DECL_BIT_FIELD (field) = 1;
      return true;
    }
  else
    {
      /* Non-bit-fields are aligned for their type.  */
      DECL_BIT_FIELD (field) = 0;
      CLEAR_DECL_C_BIT_FIELD (field);
      return false;
    }
}

/* FIELD is a non bit-field.  We are finishing the processing for its
   enclosing type T.  Issue any appropriate messages and set appropriate
   flags.  */

static bool
check_field_decl (tree field,
		  tree t,
		  int* cant_have_const_ctor,
		  int* no_const_asn_ref)
{
  tree type = strip_array_types (TREE_TYPE (field));
  bool any_default_members = false;

  /* In C++98 an anonymous union cannot contain any fields which would change
     the settings of CANT_HAVE_CONST_CTOR and friends.  */
  if (ANON_UNION_TYPE_P (type) && cxx_dialect < cxx11)
    ;
  /* And, we don't set TYPE_HAS_CONST_COPY_CTOR, etc., for anonymous
     structs.  So, we recurse through their fields here.  */
  else if (ANON_AGGR_TYPE_P (type))
    {
      for (tree fields = TYPE_FIELDS (type); fields;
	   fields = DECL_CHAIN (fields))
	if (TREE_CODE (fields) == FIELD_DECL && !DECL_C_BIT_FIELD (field))
	  any_default_members |= check_field_decl (fields, t,
						   cant_have_const_ctor,
						   no_const_asn_ref);
    }
  /* Check members with class type for constructors, destructors,
     etc.  */
  else if (CLASS_TYPE_P (type))
    {
      /* Never let anything with uninheritable virtuals
	 make it through without complaint.  */
      abstract_virtuals_error (field, type);

      if (TREE_CODE (t) == UNION_TYPE && cxx_dialect < cxx11)
	{
	  static bool warned;
	  int oldcount = errorcount;
	  if (TYPE_NEEDS_CONSTRUCTING (type))
	    error ("member %q+#D with constructor not allowed in union",
		   field);
	  if (TYPE_HAS_NONTRIVIAL_DESTRUCTOR (type))
	    error ("member %q+#D with destructor not allowed in union", field);
	  if (TYPE_HAS_COMPLEX_COPY_ASSIGN (type))
	    error ("member %q+#D with copy assignment operator not allowed in union",
		   field);
	  if (!warned && errorcount > oldcount)
	    {
	      inform (DECL_SOURCE_LOCATION (field), "unrestricted unions "
		      "only available with -std=c++11 or -std=gnu++11");
	      warned = true;
	    }
	}
      else
	{
	  TYPE_NEEDS_CONSTRUCTING (t) |= TYPE_NEEDS_CONSTRUCTING (type);
	  TYPE_HAS_NONTRIVIAL_DESTRUCTOR (t)
	    |= TYPE_HAS_NONTRIVIAL_DESTRUCTOR (type);
	  TYPE_HAS_COMPLEX_COPY_ASSIGN (t)
	    |= (TYPE_HAS_COMPLEX_COPY_ASSIGN (type)
		|| !TYPE_HAS_COPY_ASSIGN (type));
	  TYPE_HAS_COMPLEX_COPY_CTOR (t) |= (TYPE_HAS_COMPLEX_COPY_CTOR (type)
					     || !TYPE_HAS_COPY_CTOR (type));
	  TYPE_HAS_COMPLEX_MOVE_ASSIGN (t) |= TYPE_HAS_COMPLEX_MOVE_ASSIGN (type);
	  TYPE_HAS_COMPLEX_MOVE_CTOR (t) |= TYPE_HAS_COMPLEX_MOVE_CTOR (type);
	  TYPE_HAS_COMPLEX_DFLT (t) |= (!TYPE_HAS_DEFAULT_CONSTRUCTOR (type)
					|| TYPE_HAS_COMPLEX_DFLT (type));
	}

      if (TYPE_HAS_COPY_CTOR (type)
	  && !TYPE_HAS_CONST_COPY_CTOR (type))
	*cant_have_const_ctor = 1;

      if (TYPE_HAS_COPY_ASSIGN (type)
	  && !TYPE_HAS_CONST_COPY_ASSIGN (type))
	*no_const_asn_ref = 1;
    }

  check_abi_tags (t, field);

  if (DECL_INITIAL (field) != NULL_TREE)
    /* `build_class_init_list' does not recognize
       non-FIELD_DECLs.  */
    any_default_members = true;

  return any_default_members;
}

/* Check the data members (both static and non-static), class-scoped
   typedefs, etc., appearing in the declaration of T.  Issue
   appropriate diagnostics.  Sets ACCESS_DECLS to a list (in
   declaration order) of access declarations; each TREE_VALUE in this
   list is a USING_DECL.

   In addition, set the following flags:

     EMPTY_P
       The class is empty, i.e., contains no non-static data members.

     CANT_HAVE_CONST_CTOR_P
       This class cannot have an implicitly generated copy constructor
       taking a const reference.

     CANT_HAVE_CONST_ASN_REF
       This class cannot have an implicitly generated assignment
       operator taking a const reference.

   All of these flags should be initialized before calling this
   function.

   Returns a pointer to the end of the TYPE_FIELDs chain; additional
   fields can be added by adding to this chain.  */

static void
check_field_decls (tree t, tree *access_decls,
		   int *cant_have_const_ctor_p,
		   int *no_const_asn_ref_p)
{
  tree *field;
  tree *next;
  bool has_pointers;
  bool any_default_members;
  int cant_pack = 0;
  int field_access = -1;

  /* Assume there are no access declarations.  */
  *access_decls = NULL_TREE;
  /* Assume this class has no pointer members.  */
  has_pointers = false;
  /* Assume none of the members of this class have default
     initializations.  */
  any_default_members = false;

  for (field = &TYPE_FIELDS (t); *field; field = next)
    {
      tree x = *field;
      tree type = TREE_TYPE (x);
      int this_field_access;

      next = &DECL_CHAIN (x);

      if (TREE_CODE (x) == USING_DECL)
	{
	  /* Save the access declarations for our caller.  */
	  *access_decls = tree_cons (NULL_TREE, x, *access_decls);
	  continue;
	}

      if (TREE_CODE (x) == TYPE_DECL
	  || TREE_CODE (x) == TEMPLATE_DECL)
	continue;

      /* If we've gotten this far, it's a data member, possibly static,
	 or an enumerator.  */
      if (TREE_CODE (x) != CONST_DECL)
	DECL_CONTEXT (x) = t;

      /* When this goes into scope, it will be a non-local reference.  */
      DECL_NONLOCAL (x) = 1;

      if (TREE_CODE (t) == UNION_TYPE)
	{
	  /* [class.union] (C++98)

	     If a union contains a static data member, or a member of
	     reference type, the program is ill-formed.

	     In C++11 [class.union] says:
	     If a union contains a non-static data member of reference type
	     the program is ill-formed.  */
	  if (VAR_P (x) && cxx_dialect < cxx11)
	    {
	      error ("in C++98 %q+D may not be static because it is "
		     "a member of a union", x);
	      continue;
	    }
	  if (TREE_CODE (type) == REFERENCE_TYPE
	      && TREE_CODE (x) == FIELD_DECL)
	    {
	      error ("non-static data member %q+D in a union may not "
		     "have reference type %qT", x, type);
	      continue;
	    }
	}

      /* Perform error checking that did not get done in
	 grokdeclarator.  */
      if (TREE_CODE (type) == FUNCTION_TYPE)
	{
	  error ("field %q+D invalidly declared function type", x);
	  type = build_pointer_type (type);
	  TREE_TYPE (x) = type;
	}
      else if (TREE_CODE (type) == METHOD_TYPE)
	{
	  error ("field %q+D invalidly declared method type", x);
	  type = build_pointer_type (type);
	  TREE_TYPE (x) = type;
	}

      if (type == error_mark_node)
	continue;

      if (TREE_CODE (x) == CONST_DECL || VAR_P (x))
	continue;

      /* Now it can only be a FIELD_DECL.  */

      if (TREE_PRIVATE (x) || TREE_PROTECTED (x))
	CLASSTYPE_NON_AGGREGATE (t) = 1;

      /* If at least one non-static data member is non-literal, the whole
         class becomes non-literal.  Per Core/1453, volatile non-static
	 data members and base classes are also not allowed.
	 Note: if the type is incomplete we will complain later on.  */
      if (COMPLETE_TYPE_P (type)
	  && (!literal_type_p (type) || CP_TYPE_VOLATILE_P (type))) 
        CLASSTYPE_LITERAL_P (t) = false;

      /* A standard-layout class is a class that:
	 ...
	 has the same access control (Clause 11) for all non-static data members,
         ...  */
      this_field_access = TREE_PROTECTED (x) ? 1 : TREE_PRIVATE (x) ? 2 : 0;
      if (field_access == -1)
	field_access = this_field_access;
      else if (this_field_access != field_access)
	CLASSTYPE_NON_STD_LAYOUT (t) = 1;

      /* If this is of reference type, check if it needs an init.  */
      if (TREE_CODE (type) == REFERENCE_TYPE)
	{
	  CLASSTYPE_NON_LAYOUT_POD_P (t) = 1;
	  CLASSTYPE_NON_STD_LAYOUT (t) = 1;
	  if (DECL_INITIAL (x) == NULL_TREE)
	    SET_CLASSTYPE_REF_FIELDS_NEED_INIT (t, 1);
	  if (cxx_dialect < cxx11)
	    {
	      /* ARM $12.6.2: [A member initializer list] (or, for an
		 aggregate, initialization by a brace-enclosed list) is the
		 only way to initialize nonstatic const and reference
		 members.  */
	      TYPE_HAS_COMPLEX_COPY_ASSIGN (t) = 1;
	      TYPE_HAS_COMPLEX_MOVE_ASSIGN (t) = 1;
	    }
	}

      type = strip_array_types (type);

      if (TYPE_PACKED (t))
	{
	  if (!layout_pod_type_p (type) && !TYPE_PACKED (type))
	    {
	      warning_at
		(DECL_SOURCE_LOCATION (x), 0,
		 "ignoring packed attribute because of unpacked non-POD field %q#D",
		 x);
	      cant_pack = 1;
	    }
	  else if (DECL_C_BIT_FIELD (x)
		   || TYPE_ALIGN (TREE_TYPE (x)) > BITS_PER_UNIT)
	    DECL_PACKED (x) = 1;
	}

      if (DECL_C_BIT_FIELD (x) && integer_zerop (DECL_INITIAL (x)))
	/* We don't treat zero-width bitfields as making a class
	   non-empty.  */
	;
      else
	{
	  /* The class is non-empty.  */
	  CLASSTYPE_EMPTY_P (t) = 0;
	  /* The class is not even nearly empty.  */
	  CLASSTYPE_NEARLY_EMPTY_P (t) = 0;
	  /* If one of the data members contains an empty class,
	     so does T.  */
	  if (CLASS_TYPE_P (type)
	      && CLASSTYPE_CONTAINS_EMPTY_CLASS_P (type))
	    CLASSTYPE_CONTAINS_EMPTY_CLASS_P (t) = 1;
	}

      /* This is used by -Weffc++ (see below). Warn only for pointers
	 to members which might hold dynamic memory. So do not warn
	 for pointers to functions or pointers to members.  */
      if (TYPE_PTR_P (type)
	  && !TYPE_PTRFN_P (type))
	has_pointers = true;

      if (CLASS_TYPE_P (type))
	{
	  if (CLASSTYPE_REF_FIELDS_NEED_INIT (type))
	    SET_CLASSTYPE_REF_FIELDS_NEED_INIT (t, 1);
	  if (CLASSTYPE_READONLY_FIELDS_NEED_INIT (type))
	    SET_CLASSTYPE_READONLY_FIELDS_NEED_INIT (t, 1);
	}

      if (DECL_MUTABLE_P (x) || TYPE_HAS_MUTABLE_P (type))
	CLASSTYPE_HAS_MUTABLE (t) = 1;

      if (DECL_MUTABLE_P (x))
	{
	  if (CP_TYPE_CONST_P (type))
	    {
	      error ("member %q+D cannot be declared both %<const%> "
		     "and %<mutable%>", x);
	      continue;
	    }
	  if (TREE_CODE (type) == REFERENCE_TYPE)
	    {
	      error ("member %q+D cannot be declared as a %<mutable%> "
		     "reference", x);
	      continue;
	    }
	}

      if (! layout_pod_type_p (type))
	/* DR 148 now allows pointers to members (which are POD themselves),
	   to be allowed in POD structs.  */
	CLASSTYPE_NON_LAYOUT_POD_P (t) = 1;

      if (!std_layout_type_p (type))
	CLASSTYPE_NON_STD_LAYOUT (t) = 1;

      if (! zero_init_p (type))
	CLASSTYPE_NON_ZERO_INIT_P (t) = 1;

      /* We set DECL_C_BIT_FIELD in grokbitfield.
	 If the type and width are valid, we'll also set DECL_BIT_FIELD.  */
      if ((! DECL_C_BIT_FIELD (x) || ! check_bitfield_decl (x))
	  && check_field_decl (x, t,
			       cant_have_const_ctor_p,
			       no_const_asn_ref_p))
	{
	  if (any_default_members
	      && TREE_CODE (t) == UNION_TYPE)
	    error ("multiple fields in union %qT initialized", t);
	  any_default_members = true;
	}

      /* Now that we've removed bit-field widths from DECL_INITIAL,
	 anything left in DECL_INITIAL is an NSDMI that makes the class
	 non-aggregate in C++11.  */
      if (DECL_INITIAL (x) && cxx_dialect < cxx14)
	CLASSTYPE_NON_AGGREGATE (t) = true;

      /* If any field is const, the structure type is pseudo-const.  */
      if (CP_TYPE_CONST_P (type))
	{
	  C_TYPE_FIELDS_READONLY (t) = 1;
	  if (DECL_INITIAL (x) == NULL_TREE)
	    SET_CLASSTYPE_READONLY_FIELDS_NEED_INIT (t, 1);
	  if (cxx_dialect < cxx11)
	    {
	      /* ARM $12.6.2: [A member initializer list] (or, for an
		 aggregate, initialization by a brace-enclosed list) is the
		 only way to initialize nonstatic const and reference
		 members.  */
	      TYPE_HAS_COMPLEX_COPY_ASSIGN (t) = 1;
	      TYPE_HAS_COMPLEX_MOVE_ASSIGN (t) = 1;
	    }
	}
      /* A field that is pseudo-const makes the structure likewise.  */
      else if (CLASS_TYPE_P (type))
	{
	  C_TYPE_FIELDS_READONLY (t) |= C_TYPE_FIELDS_READONLY (type);
	  SET_CLASSTYPE_READONLY_FIELDS_NEED_INIT (t,
	    CLASSTYPE_READONLY_FIELDS_NEED_INIT (t)
	    | CLASSTYPE_READONLY_FIELDS_NEED_INIT (type));
	}

      /* Core issue 80: A nonstatic data member is required to have a
	 different name from the class iff the class has a
	 user-declared constructor.  */
      if (constructor_name_p (DECL_NAME (x), t)
	  && TYPE_HAS_USER_CONSTRUCTOR (t))
	permerror (DECL_SOURCE_LOCATION (x),
		   "field %q#D with same name as class", x);
    }

  /* Effective C++ rule 11: if a class has dynamic memory held by pointers,
     it should also define a copy constructor and an assignment operator to
     implement the correct copy semantic (deep vs shallow, etc.). As it is
     not feasible to check whether the constructors do allocate dynamic memory
     and store it within members, we approximate the warning like this:

     -- Warn only if there are members which are pointers
     -- Warn only if there is a non-trivial constructor (otherwise,
	there cannot be memory allocated).
     -- Warn only if there is a non-trivial destructor. We assume that the
	user at least implemented the cleanup correctly, and a destructor
	is needed to free dynamic memory.

     This seems enough for practical purposes.  */
  if (warn_ecpp
      && has_pointers
      && TYPE_HAS_USER_CONSTRUCTOR (t)
      && TYPE_HAS_NONTRIVIAL_DESTRUCTOR (t)
      && !(TYPE_HAS_COPY_CTOR (t) && TYPE_HAS_COPY_ASSIGN (t)))
    {
      warning (OPT_Weffc__, "%q#T has pointer data members", t);

      if (! TYPE_HAS_COPY_CTOR (t))
	{
	  warning (OPT_Weffc__,
		   "  but does not override %<%T(const %T&)%>", t, t);
	  if (!TYPE_HAS_COPY_ASSIGN (t))
	    warning (OPT_Weffc__, "  or %<operator=(const %T&)%>", t);
	}
      else if (! TYPE_HAS_COPY_ASSIGN (t))
	warning (OPT_Weffc__,
		 "  but does not override %<operator=(const %T&)%>", t);
    }

  /* Non-static data member initializers make the default constructor
     non-trivial.  */
  if (any_default_members)
    {
      TYPE_NEEDS_CONSTRUCTING (t) = true;
      TYPE_HAS_COMPLEX_DFLT (t) = true;
    }

  /* If any of the fields couldn't be packed, unset TYPE_PACKED.  */
  if (cant_pack)
    TYPE_PACKED (t) = 0;

  /* Check anonymous struct/anonymous union fields.  */
  finish_struct_anon (t);

  /* We've built up the list of access declarations in reverse order.
     Fix that now.  */
  *access_decls = nreverse (*access_decls);
}

/* If TYPE is an empty class type, records its OFFSET in the table of
   OFFSETS.  */

static int
record_subobject_offset (tree type, tree offset, splay_tree offsets)
{
  splay_tree_node n;

  if (!is_empty_class (type))
    return 0;

  /* Record the location of this empty object in OFFSETS.  */
  n = splay_tree_lookup (offsets, (splay_tree_key) offset);
  if (!n)
    n = splay_tree_insert (offsets,
			   (splay_tree_key) offset,
			   (splay_tree_value) NULL_TREE);
  n->value = ((splay_tree_value)
	      tree_cons (NULL_TREE,
			 type,
			 (tree) n->value));

  return 0;
}

/* Returns nonzero if TYPE is an empty class type and there is
   already an entry in OFFSETS for the same TYPE as the same OFFSET.  */

static int
check_subobject_offset (tree type, tree offset, splay_tree offsets)
{
  splay_tree_node n;
  tree t;

  if (!is_empty_class (type))
    return 0;

  /* Record the location of this empty object in OFFSETS.  */
  n = splay_tree_lookup (offsets, (splay_tree_key) offset);
  if (!n)
    return 0;

  for (t = (tree) n->value; t; t = TREE_CHAIN (t))
    if (same_type_p (TREE_VALUE (t), type))
      return 1;

  return 0;
}

/* Walk through all the subobjects of TYPE (located at OFFSET).  Call
   F for every subobject, passing it the type, offset, and table of
   OFFSETS.  If VBASES_P is one, then virtual non-primary bases should
   be traversed.

   If MAX_OFFSET is non-NULL, then subobjects with an offset greater
   than MAX_OFFSET will not be walked.

   If F returns a nonzero value, the traversal ceases, and that value
   is returned.  Otherwise, returns zero.  */

static int
walk_subobject_offsets (tree type,
			subobject_offset_fn f,
			tree offset,
			splay_tree offsets,
			tree max_offset,
			int vbases_p)
{
  int r = 0;
  tree type_binfo = NULL_TREE;

  /* If this OFFSET is bigger than the MAX_OFFSET, then we should
     stop.  */
  if (max_offset && tree_int_cst_lt (max_offset, offset))
    return 0;

  if (type == error_mark_node)
    return 0;

  if (!TYPE_P (type))
    {
      type_binfo = type;
      type = BINFO_TYPE (type);
    }

  if (CLASS_TYPE_P (type))
    {
      tree field;
      tree binfo;
      int i;

      /* Avoid recursing into objects that are not interesting.  */
      if (!CLASSTYPE_CONTAINS_EMPTY_CLASS_P (type))
	return 0;

      /* Record the location of TYPE.  */
      r = (*f) (type, offset, offsets);
      if (r)
	return r;

      /* Iterate through the direct base classes of TYPE.  */
      if (!type_binfo)
	type_binfo = TYPE_BINFO (type);
      for (i = 0; BINFO_BASE_ITERATE (type_binfo, i, binfo); i++)
	{
	  tree binfo_offset;

	  if (BINFO_VIRTUAL_P (binfo))
	    continue;

	  tree orig_binfo;
	  /* We cannot rely on BINFO_OFFSET being set for the base
	     class yet, but the offsets for direct non-virtual
	     bases can be calculated by going back to the TYPE.  */
	  orig_binfo = BINFO_BASE_BINFO (TYPE_BINFO (type), i);
	  binfo_offset = size_binop (PLUS_EXPR,
				     offset,
				     BINFO_OFFSET (orig_binfo));

	  r = walk_subobject_offsets (binfo,
				      f,
				      binfo_offset,
				      offsets,
				      max_offset,
				      /*vbases_p=*/0);
	  if (r)
	    return r;
	}

      if (CLASSTYPE_VBASECLASSES (type))
	{
	  unsigned ix;
	  vec<tree, va_gc> *vbases;

	  /* Iterate through the virtual base classes of TYPE.  In G++
	     3.2, we included virtual bases in the direct base class
	     loop above, which results in incorrect results; the
	     correct offsets for virtual bases are only known when
	     working with the most derived type.  */
	  if (vbases_p)
	    for (vbases = CLASSTYPE_VBASECLASSES (type), ix = 0;
		 vec_safe_iterate (vbases, ix, &binfo); ix++)
	      {
		r = walk_subobject_offsets (binfo,
					    f,
					    size_binop (PLUS_EXPR,
							offset,
							BINFO_OFFSET (binfo)),
					    offsets,
					    max_offset,
					    /*vbases_p=*/0);
		if (r)
		  return r;
	      }
	  else
	    {
	      /* We still have to walk the primary base, if it is
		 virtual.  (If it is non-virtual, then it was walked
		 above.)  */
	      tree vbase = get_primary_binfo (type_binfo);

	      if (vbase && BINFO_VIRTUAL_P (vbase)
		  && BINFO_PRIMARY_P (vbase)
		  && BINFO_INHERITANCE_CHAIN (vbase) == type_binfo)
		{
		  r = (walk_subobject_offsets
		       (vbase, f, offset,
			offsets, max_offset, /*vbases_p=*/0));
		  if (r)
		    return r;
		}
	    }
	}

      /* Iterate through the fields of TYPE.  */
      for (field = TYPE_FIELDS (type); field; field = DECL_CHAIN (field))
	if (TREE_CODE (field) == FIELD_DECL
	    && TREE_TYPE (field) != error_mark_node
	    && !DECL_ARTIFICIAL (field))
	  {
	    tree field_offset;

	    field_offset = byte_position (field);

	    r = walk_subobject_offsets (TREE_TYPE (field),
					f,
					size_binop (PLUS_EXPR,
						    offset,
						    field_offset),
					offsets,
					max_offset,
					/*vbases_p=*/1);
	    if (r)
	      return r;
	  }
    }
  else if (TREE_CODE (type) == ARRAY_TYPE)
    {
      tree element_type = strip_array_types (type);
      tree domain = TYPE_DOMAIN (type);
      tree index;

      /* Avoid recursing into objects that are not interesting.  */
      if (!CLASS_TYPE_P (element_type)
	  || !CLASSTYPE_CONTAINS_EMPTY_CLASS_P (element_type)
	  || !domain
	  || integer_minus_onep (TYPE_MAX_VALUE (domain)))
	return 0;

      /* Step through each of the elements in the array.  */
      for (index = size_zero_node;
	   !tree_int_cst_lt (TYPE_MAX_VALUE (domain), index);
	   index = size_binop (PLUS_EXPR, index, size_one_node))
	{
	  r = walk_subobject_offsets (TREE_TYPE (type),
				      f,
				      offset,
				      offsets,
				      max_offset,
				      /*vbases_p=*/1);
	  if (r)
	    return r;
	  offset = size_binop (PLUS_EXPR, offset,
			       TYPE_SIZE_UNIT (TREE_TYPE (type)));
	  /* If this new OFFSET is bigger than the MAX_OFFSET, then
	     there's no point in iterating through the remaining
	     elements of the array.  */
	  if (max_offset && tree_int_cst_lt (max_offset, offset))
	    break;
	}
    }

  return 0;
}

/* Record all of the empty subobjects of TYPE (either a type or a
   binfo).  If IS_DATA_MEMBER is true, then a non-static data member
   is being placed at OFFSET; otherwise, it is a base class that is
   being placed at OFFSET.  */

static void
record_subobject_offsets (tree type,
			  tree offset,
			  splay_tree offsets,
			  bool is_data_member)
{
  tree max_offset;
  /* If recording subobjects for a non-static data member or a
     non-empty base class , we do not need to record offsets beyond
     the size of the biggest empty class.  Additional data members
     will go at the end of the class.  Additional base classes will go
     either at offset zero (if empty, in which case they cannot
     overlap with offsets past the size of the biggest empty class) or
     at the end of the class.

     However, if we are placing an empty base class, then we must record
     all offsets, as either the empty class is at offset zero (where
     other empty classes might later be placed) or at the end of the
     class (where other objects might then be placed, so other empty
     subobjects might later overlap).  */
  if (is_data_member
      || !is_empty_class (BINFO_TYPE (type)))
    max_offset = sizeof_biggest_empty_class;
  else
    max_offset = NULL_TREE;
  walk_subobject_offsets (type, record_subobject_offset, offset,
			  offsets, max_offset, is_data_member);
}

/* Returns nonzero if any of the empty subobjects of TYPE (located at
   OFFSET) conflict with entries in OFFSETS.  If VBASES_P is nonzero,
   virtual bases of TYPE are examined.  */

static int
layout_conflict_p (tree type,
		   tree offset,
		   splay_tree offsets,
		   int vbases_p)
{
  splay_tree_node max_node;

  /* Get the node in OFFSETS that indicates the maximum offset where
     an empty subobject is located.  */
  max_node = splay_tree_max (offsets);
  /* If there aren't any empty subobjects, then there's no point in
     performing this check.  */
  if (!max_node)
    return 0;

  return walk_subobject_offsets (type, check_subobject_offset, offset,
				 offsets, (tree) (max_node->key),
				 vbases_p);
}

/* DECL is a FIELD_DECL corresponding either to a base subobject of a
   non-static data member of the type indicated by RLI.  BINFO is the
   binfo corresponding to the base subobject, OFFSETS maps offsets to
   types already located at those offsets.  This function determines
   the position of the DECL.  */

static void
layout_nonempty_base_or_field (record_layout_info rli,
			       tree decl,
			       tree binfo,
			       splay_tree offsets)
{
  tree offset = NULL_TREE;
  bool field_p;
  tree type;

  if (binfo)
    {
      /* For the purposes of determining layout conflicts, we want to
	 use the class type of BINFO; TREE_TYPE (DECL) will be the
	 CLASSTYPE_AS_BASE version, which does not contain entries for
	 zero-sized bases.  */
      type = TREE_TYPE (binfo);
      field_p = false;
    }
  else
    {
      type = TREE_TYPE (decl);
      field_p = true;
    }

  /* Try to place the field.  It may take more than one try if we have
     a hard time placing the field without putting two objects of the
     same type at the same address.  */
  while (1)
    {
      struct record_layout_info_s old_rli = *rli;

      /* Place this field.  */
      place_field (rli, decl);
      offset = byte_position (decl);

      /* We have to check to see whether or not there is already
	 something of the same type at the offset we're about to use.
	 For example, consider:

	   struct S {};
	   struct T : public S { int i; };
	   struct U : public S, public T {};

	 Here, we put S at offset zero in U.  Then, we can't put T at
	 offset zero -- its S component would be at the same address
	 as the S we already allocated.  So, we have to skip ahead.
	 Since all data members, including those whose type is an
	 empty class, have nonzero size, any overlap can happen only
	 with a direct or indirect base-class -- it can't happen with
	 a data member.  */
      /* In a union, overlap is permitted; all members are placed at
	 offset zero.  */
      if (TREE_CODE (rli->t) == UNION_TYPE)
	break;
      if (layout_conflict_p (field_p ? type : binfo, offset,
			     offsets, field_p))
	{
	  /* Strip off the size allocated to this field.  That puts us
	     at the first place we could have put the field with
	     proper alignment.  */
	  *rli = old_rli;

	  /* Bump up by the alignment required for the type.  */
	  rli->bitpos
	    = size_binop (PLUS_EXPR, rli->bitpos,
			  bitsize_int (binfo
				       ? CLASSTYPE_ALIGN (type)
				       : TYPE_ALIGN (type)));
	  normalize_rli (rli);
	}
      else if (TREE_CODE (type) == NULLPTR_TYPE
	       && warn_abi && abi_version_crosses (9))
	{
	  /* Before ABI v9, we were giving nullptr_t alignment of 1; if
	     the offset wasn't aligned like a pointer when we started to
	     layout this field, that affects its position.  */
	  tree pos = rli_size_unit_so_far (&old_rli);
	  if (int_cst_value (pos) % TYPE_ALIGN_UNIT (ptr_type_node) != 0)
	    {
	      if (abi_version_at_least (9))
		warning_at (DECL_SOURCE_LOCATION (decl), OPT_Wabi,
			    "alignment of %qD increased in -fabi-version=9 "
			    "(GCC 5.2)", decl);
	      else
		warning_at (DECL_SOURCE_LOCATION (decl), OPT_Wabi, "alignment "
			    "of %qD will increase in -fabi-version=9", decl);
	    }
	  break;
	}
      else
	/* There was no conflict.  We're done laying out this field.  */
	break;
    }

  /* Now that we know where it will be placed, update its
     BINFO_OFFSET.  */
  if (binfo && CLASS_TYPE_P (BINFO_TYPE (binfo)))
    /* Indirect virtual bases may have a nonzero BINFO_OFFSET at
       this point because their BINFO_OFFSET is copied from another
       hierarchy.  Therefore, we may not need to add the entire
       OFFSET.  */
    propagate_binfo_offsets (binfo,
			     size_diffop_loc (input_location,
					  fold_convert (ssizetype, offset),
					  fold_convert (ssizetype,
						   BINFO_OFFSET (binfo))));
}

/* Returns true if TYPE is empty and OFFSET is nonzero.  */

static int
empty_base_at_nonzero_offset_p (tree type,
				tree offset,
				splay_tree /*offsets*/)
{
  return is_empty_class (type) && !integer_zerop (offset);
}

/* Layout the empty base BINFO.  EOC indicates the byte currently just
   past the end of the class, and should be correctly aligned for a
   class of the type indicated by BINFO; OFFSETS gives the offsets of
   the empty bases allocated so far. T is the most derived
   type.  Return nonzero iff we added it at the end.  */

static bool
layout_empty_base (record_layout_info rli, tree binfo,
		   tree eoc, splay_tree offsets)
{
  tree alignment;
  tree basetype = BINFO_TYPE (binfo);
  bool atend = false;

  /* This routine should only be used for empty classes.  */
  gcc_assert (is_empty_class (basetype));
  alignment = ssize_int (CLASSTYPE_ALIGN_UNIT (basetype));

  if (!integer_zerop (BINFO_OFFSET (binfo)))
    propagate_binfo_offsets
      (binfo, size_diffop_loc (input_location,
			       size_zero_node, BINFO_OFFSET (binfo)));

  /* This is an empty base class.  We first try to put it at offset
     zero.  */
  if (layout_conflict_p (binfo,
			 BINFO_OFFSET (binfo),
			 offsets,
			 /*vbases_p=*/0))
    {
      /* That didn't work.  Now, we move forward from the next
	 available spot in the class.  */
      atend = true;
      propagate_binfo_offsets (binfo, fold_convert (ssizetype, eoc));
      while (1)
	{
	  if (!layout_conflict_p (binfo,
				  BINFO_OFFSET (binfo),
				  offsets,
				  /*vbases_p=*/0))
	    /* We finally found a spot where there's no overlap.  */
	    break;

	  /* There's overlap here, too.  Bump along to the next spot.  */
	  propagate_binfo_offsets (binfo, alignment);
	}
    }

  if (CLASSTYPE_USER_ALIGN (basetype))
    {
      rli->record_align = MAX (rli->record_align, CLASSTYPE_ALIGN (basetype));
      if (warn_packed)
	rli->unpacked_align = MAX (rli->unpacked_align, CLASSTYPE_ALIGN (basetype));
      TYPE_USER_ALIGN (rli->t) = 1;
    }

  return atend;
}

/* Build the FIELD_DECL for BASETYPE as a base of T, add it to the chain of
   fields at NEXT_FIELD, and return it.  */

static tree
build_base_field_1 (tree t, tree basetype, tree *&next_field)
{
  /* Create the FIELD_DECL.  */
  gcc_assert (CLASSTYPE_AS_BASE (basetype));
  tree decl = build_decl (input_location,
			  FIELD_DECL, NULL_TREE, CLASSTYPE_AS_BASE (basetype));
  DECL_ARTIFICIAL (decl) = 1;
  DECL_IGNORED_P (decl) = 1;
  DECL_FIELD_CONTEXT (decl) = t;
  DECL_SIZE (decl) = CLASSTYPE_SIZE (basetype);
  DECL_SIZE_UNIT (decl) = CLASSTYPE_SIZE_UNIT (basetype);
  SET_DECL_ALIGN (decl, CLASSTYPE_ALIGN (basetype));
  DECL_USER_ALIGN (decl) = CLASSTYPE_USER_ALIGN (basetype);
  SET_DECL_MODE (decl, TYPE_MODE (basetype));
  DECL_FIELD_IS_BASE (decl) = 1;

  /* Add the new FIELD_DECL to the list of fields for T.  */
  DECL_CHAIN (decl) = *next_field;
  *next_field = decl;
  next_field = &DECL_CHAIN (decl);

  return decl;
}

/* Layout the base given by BINFO in the class indicated by RLI.
   *BASE_ALIGN is a running maximum of the alignments of
   any base class.  OFFSETS gives the location of empty base
   subobjects.  T is the most derived type.  Return nonzero if the new
   object cannot be nearly-empty.  A new FIELD_DECL is inserted at
   *NEXT_FIELD, unless BINFO is for an empty base class.

   Returns the location at which the next field should be inserted.  */

static tree *
build_base_field (record_layout_info rli, tree binfo,
		  splay_tree offsets, tree *next_field)
{
  tree t = rli->t;
  tree basetype = BINFO_TYPE (binfo);

  if (!COMPLETE_TYPE_P (basetype))
    /* This error is now reported in xref_tag, thus giving better
       location information.  */
    return next_field;

  /* Place the base class.  */
  if (!is_empty_class (basetype))
    {
      tree decl;

      /* The containing class is non-empty because it has a non-empty
	 base class.  */
      CLASSTYPE_EMPTY_P (t) = 0;

      /* Create the FIELD_DECL.  */
      decl = build_base_field_1 (t, basetype, next_field);

      /* Try to place the field.  It may take more than one try if we
	 have a hard time placing the field without putting two
	 objects of the same type at the same address.  */
      layout_nonempty_base_or_field (rli, decl, binfo, offsets);
    }
  else
    {
      tree eoc;
      bool atend;

      /* On some platforms (ARM), even empty classes will not be
	 byte-aligned.  */
      eoc = round_up_loc (input_location,
		      rli_size_unit_so_far (rli),
		      CLASSTYPE_ALIGN_UNIT (basetype));
      atend = layout_empty_base (rli, binfo, eoc, offsets);
      /* A nearly-empty class "has no proper base class that is empty,
	 not morally virtual, and at an offset other than zero."  */
      if (!BINFO_VIRTUAL_P (binfo) && CLASSTYPE_NEARLY_EMPTY_P (t))
	{
	  if (atend)
	    CLASSTYPE_NEARLY_EMPTY_P (t) = 0;
	  /* The check above (used in G++ 3.2) is insufficient because
	     an empty class placed at offset zero might itself have an
	     empty base at a nonzero offset.  */
	  else if (walk_subobject_offsets (basetype,
					   empty_base_at_nonzero_offset_p,
					   size_zero_node,
					   /*offsets=*/NULL,
					   /*max_offset=*/NULL_TREE,
					   /*vbases_p=*/true))
	    CLASSTYPE_NEARLY_EMPTY_P (t) = 0;
	}

      /* We used to not create a FIELD_DECL for empty base classes because of
	 back end issues with overlapping FIELD_DECLs, but that doesn't seem to
	 be a problem anymore.  We need them to handle initialization of C++17
	 aggregate bases.  */
      if (cxx_dialect >= cxx1z && !BINFO_VIRTUAL_P (binfo))
	{
	  tree decl = build_base_field_1 (t, basetype, next_field);
	  DECL_FIELD_OFFSET (decl) = BINFO_OFFSET (binfo);
	  DECL_FIELD_BIT_OFFSET (decl) = bitsize_zero_node;
	  SET_DECL_OFFSET_ALIGN (decl, BITS_PER_UNIT);
	}

      /* An empty virtual base causes a class to be non-empty
	 -- but in that case we do not need to clear CLASSTYPE_EMPTY_P
	 here because that was already done when the virtual table
	 pointer was created.  */
    }

  /* Record the offsets of BINFO and its base subobjects.  */
  record_subobject_offsets (binfo,
			    BINFO_OFFSET (binfo),
			    offsets,
			    /*is_data_member=*/false);

  return next_field;
}

/* Layout all of the non-virtual base classes.  Record empty
   subobjects in OFFSETS.  T is the most derived type.  Return nonzero
   if the type cannot be nearly empty.  The fields created
   corresponding to the base classes will be inserted at
   *NEXT_FIELD.  */

static void
build_base_fields (record_layout_info rli,
		   splay_tree offsets, tree *next_field)
{
  /* Chain to hold all the new FIELD_DECLs which stand in for base class
     subobjects.  */
  tree t = rli->t;
  int n_baseclasses = BINFO_N_BASE_BINFOS (TYPE_BINFO (t));
  int i;

  /* The primary base class is always allocated first.  */
  if (CLASSTYPE_HAS_PRIMARY_BASE_P (t))
    next_field = build_base_field (rli, CLASSTYPE_PRIMARY_BINFO (t),
				   offsets, next_field);

  /* Now allocate the rest of the bases.  */
  for (i = 0; i < n_baseclasses; ++i)
    {
      tree base_binfo;

      base_binfo = BINFO_BASE_BINFO (TYPE_BINFO (t), i);

      /* The primary base was already allocated above, so we don't
	 need to allocate it again here.  */
      if (base_binfo == CLASSTYPE_PRIMARY_BINFO (t))
	continue;

      /* Virtual bases are added at the end (a primary virtual base
	 will have already been added).  */
      if (BINFO_VIRTUAL_P (base_binfo))
	continue;

      next_field = build_base_field (rli, base_binfo,
				     offsets, next_field);
    }
}

/* Go through the TYPE_METHODS of T issuing any appropriate
   diagnostics, figuring out which methods override which other
   methods, and so forth.  */

static void
check_methods (tree t)
{
  tree x;

  for (x = TYPE_METHODS (t); x; x = DECL_CHAIN (x))
    {
      check_for_override (x, t);
      if (DECL_PURE_VIRTUAL_P (x) && (TREE_CODE (x) != FUNCTION_DECL || ! DECL_VINDEX (x)))
	error ("initializer specified for non-virtual method %q+D", x);
      /* The name of the field is the original field name
	 Save this in auxiliary field for later overloading.  */
      if (TREE_CODE (x) == FUNCTION_DECL && DECL_VINDEX (x))
	{
	  TYPE_POLYMORPHIC_P (t) = 1;
	  if (DECL_PURE_VIRTUAL_P (x))
	    vec_safe_push (CLASSTYPE_PURE_VIRTUALS (t), x);
	}
      /* All user-provided destructors are non-trivial.
         Constructors and assignment ops are handled in
	 grok_special_member_properties.  */
      if (DECL_DESTRUCTOR_P (x) && user_provided_p (x))
	TYPE_HAS_NONTRIVIAL_DESTRUCTOR (t) = 1;
      if (!DECL_VIRTUAL_P (x)
	  && lookup_attribute ("transaction_safe_dynamic", DECL_ATTRIBUTES (x)))
	error_at (DECL_SOURCE_LOCATION (x),
		  "%<transaction_safe_dynamic%> may only be specified for "
		  "a virtual function");
    }
}

/* FN is a constructor or destructor.  Clone the declaration to create
   a specialized in-charge or not-in-charge version, as indicated by
   NAME.  */

static tree
build_clone (tree fn, tree name)
{
  tree parms;
  tree clone;

  /* Copy the function.  */
  clone = copy_decl (fn);
  /* Reset the function name.  */
  DECL_NAME (clone) = name;
  /* Remember where this function came from.  */
  DECL_ABSTRACT_ORIGIN (clone) = fn;
  /* Make it easy to find the CLONE given the FN.  */
  DECL_CHAIN (clone) = DECL_CHAIN (fn);
  DECL_CHAIN (fn) = clone;

  /* If this is a template, do the rest on the DECL_TEMPLATE_RESULT.  */
  if (TREE_CODE (clone) == TEMPLATE_DECL)
    {
      tree result = build_clone (DECL_TEMPLATE_RESULT (clone), name);
      DECL_TEMPLATE_RESULT (clone) = result;
      DECL_TEMPLATE_INFO (result) = copy_node (DECL_TEMPLATE_INFO (result));
      DECL_TI_TEMPLATE (result) = clone;
      TREE_TYPE (clone) = TREE_TYPE (result);
      return clone;
    }
  else
    {
      // Clone constraints.
      if (flag_concepts)
        if (tree ci = get_constraints (fn))
          set_constraints (clone, copy_node (ci));
    }


  SET_DECL_ASSEMBLER_NAME (clone, NULL_TREE);
  DECL_CLONED_FUNCTION (clone) = fn;
  /* There's no pending inline data for this function.  */
  DECL_PENDING_INLINE_INFO (clone) = NULL;
  DECL_PENDING_INLINE_P (clone) = 0;

  /* The base-class destructor is not virtual.  */
  if (name == base_dtor_identifier)
    {
      DECL_VIRTUAL_P (clone) = 0;
      if (TREE_CODE (clone) != TEMPLATE_DECL)
	DECL_VINDEX (clone) = NULL_TREE;
    }

  bool ctor_omit_inherited_parms_p = ctor_omit_inherited_parms (clone);
  if (ctor_omit_inherited_parms_p)
    gcc_assert (DECL_HAS_IN_CHARGE_PARM_P (clone));

  /* If there was an in-charge parameter, drop it from the function
     type.  */
  if (DECL_HAS_IN_CHARGE_PARM_P (clone))
    {
      tree basetype;
      tree parmtypes;
      tree exceptions;

      exceptions = TYPE_RAISES_EXCEPTIONS (TREE_TYPE (clone));
      basetype = TYPE_METHOD_BASETYPE (TREE_TYPE (clone));
      parmtypes = TYPE_ARG_TYPES (TREE_TYPE (clone));
      /* Skip the `this' parameter.  */
      parmtypes = TREE_CHAIN (parmtypes);
      /* Skip the in-charge parameter.  */
      parmtypes = TREE_CHAIN (parmtypes);
      /* And the VTT parm, in a complete [cd]tor.  */
      if (DECL_HAS_VTT_PARM_P (fn)
	  && ! DECL_NEEDS_VTT_PARM_P (clone))
	parmtypes = TREE_CHAIN (parmtypes);
      if (ctor_omit_inherited_parms_p)
	{
	  /* If we're omitting inherited parms, that just leaves the VTT.  */
	  gcc_assert (DECL_NEEDS_VTT_PARM_P (clone));
	  parmtypes = tree_cons (NULL_TREE, vtt_parm_type, void_list_node);
	}
      TREE_TYPE (clone)
	= build_method_type_directly (basetype,
				      TREE_TYPE (TREE_TYPE (clone)),
				      parmtypes);
      if (exceptions)
	TREE_TYPE (clone) = build_exception_variant (TREE_TYPE (clone),
						     exceptions);
      TREE_TYPE (clone)
	= cp_build_type_attribute_variant (TREE_TYPE (clone),
					   TYPE_ATTRIBUTES (TREE_TYPE (fn)));
    }

  /* Copy the function parameters.  */
  DECL_ARGUMENTS (clone) = copy_list (DECL_ARGUMENTS (clone));
  /* Remove the in-charge parameter.  */
  if (DECL_HAS_IN_CHARGE_PARM_P (clone))
    {
      DECL_CHAIN (DECL_ARGUMENTS (clone))
	= DECL_CHAIN (DECL_CHAIN (DECL_ARGUMENTS (clone)));
      DECL_HAS_IN_CHARGE_PARM_P (clone) = 0;
    }
  /* And the VTT parm, in a complete [cd]tor.  */
  if (DECL_HAS_VTT_PARM_P (fn))
    {
      if (DECL_NEEDS_VTT_PARM_P (clone))
	DECL_HAS_VTT_PARM_P (clone) = 1;
      else
	{
	  DECL_CHAIN (DECL_ARGUMENTS (clone))
	    = DECL_CHAIN (DECL_CHAIN (DECL_ARGUMENTS (clone)));
	  DECL_HAS_VTT_PARM_P (clone) = 0;
	}
    }

  /* A base constructor inheriting from a virtual base doesn't get the
     arguments.  */
  if (ctor_omit_inherited_parms_p)
    DECL_CHAIN (DECL_CHAIN (DECL_ARGUMENTS (clone))) = NULL_TREE;

  for (parms = DECL_ARGUMENTS (clone); parms; parms = DECL_CHAIN (parms))
    {
      DECL_CONTEXT (parms) = clone;
      cxx_dup_lang_specific_decl (parms);
    }

  /* Create the RTL for this function.  */
  SET_DECL_RTL (clone, NULL);
  rest_of_decl_compilation (clone, /*top_level=*/1, at_eof);

  return clone;
}

/* Implementation of DECL_CLONED_FUNCTION and DECL_CLONED_FUNCTION_P, do
   not invoke this function directly.

   For a non-thunk function, returns the address of the slot for storing
   the function it is a clone of.  Otherwise returns NULL_TREE.

   If JUST_TESTING, looks through TEMPLATE_DECL and returns NULL if
   cloned_function is unset.  This is to support the separate
   DECL_CLONED_FUNCTION and DECL_CLONED_FUNCTION_P modes; using the latter
   on a template makes sense, but not the former.  */

tree *
decl_cloned_function_p (const_tree decl, bool just_testing)
{
  tree *ptr;
  if (just_testing)
    decl = STRIP_TEMPLATE (decl);

  if (TREE_CODE (decl) != FUNCTION_DECL
      || !DECL_LANG_SPECIFIC (decl)
      || DECL_LANG_SPECIFIC (decl)->u.fn.thunk_p)
    {
#if defined ENABLE_TREE_CHECKING && (GCC_VERSION >= 2007)
      if (!just_testing)
	lang_check_failed (__FILE__, __LINE__, __FUNCTION__);
      else
#endif
	return NULL;
    }

  ptr = &DECL_LANG_SPECIFIC (decl)->u.fn.u5.cloned_function;
  if (just_testing && *ptr == NULL_TREE)
    return NULL;
  else
    return ptr;
}

/* Produce declarations for all appropriate clones of FN.  If
   UPDATE_METHODS is true, the clones are added to the
   CLASTYPE_METHOD_VEC.  VIA_USING indicates whether these are cloning
   decls brought in via using declarations (i.e. inheriting ctors).  */

void
clone_function_decl (tree fn, bool update_methods, bool via_using)
{
  tree clone;
  
  /* Avoid inappropriate cloning.  */
  if (DECL_CHAIN (fn)
      && DECL_CLONED_FUNCTION_P (DECL_CHAIN (fn)))
    return;

  if (DECL_MAYBE_IN_CHARGE_CONSTRUCTOR_P (fn))
    {
      /* For each constructor, we need two variants: an in-charge version
	 and a not-in-charge version.  */
      clone = build_clone (fn, complete_ctor_identifier);
      if (update_methods)
	add_method (DECL_CONTEXT (clone), clone, via_using);
      clone = build_clone (fn, base_ctor_identifier);
      if (update_methods)
	add_method (DECL_CONTEXT (clone), clone, via_using);
    }
  else
    {
      gcc_assert (DECL_MAYBE_IN_CHARGE_DESTRUCTOR_P (fn));

      /* For each destructor, we need three variants: an in-charge
	 version, a not-in-charge version, and an in-charge deleting
	 version.  We clone the deleting version first because that
	 means it will go second on the TYPE_METHODS list -- and that
	 corresponds to the correct layout order in the virtual
	 function table.

	 For a non-virtual destructor, we do not build a deleting
	 destructor.  */
      if (DECL_VIRTUAL_P (fn))
	{
	  clone = build_clone (fn, deleting_dtor_identifier);
	  if (update_methods)
	    add_method (DECL_CONTEXT (clone), clone, via_using);
	}
      clone = build_clone (fn, complete_dtor_identifier);
      if (update_methods)
	add_method (DECL_CONTEXT (clone), clone, via_using);
      clone = build_clone (fn, base_dtor_identifier);
      if (update_methods)
	add_method (DECL_CONTEXT (clone), clone, via_using);
    }

  /* Note that this is an abstract function that is never emitted.  */
  DECL_ABSTRACT_P (fn) = true;
}

/* DECL is an in charge constructor, which is being defined. This will
   have had an in class declaration, from whence clones were
   declared. An out-of-class definition can specify additional default
   arguments. As it is the clones that are involved in overload
   resolution, we must propagate the information from the DECL to its
   clones.  */

void
adjust_clone_args (tree decl)
{
  tree clone;

  for (clone = DECL_CHAIN (decl); clone && DECL_CLONED_FUNCTION_P (clone);
       clone = DECL_CHAIN (clone))
    {
      tree orig_clone_parms = TYPE_ARG_TYPES (TREE_TYPE (clone));
      tree orig_decl_parms = TYPE_ARG_TYPES (TREE_TYPE (decl));
      tree decl_parms, clone_parms;

      clone_parms = orig_clone_parms;

      /* Skip the 'this' parameter.  */
      orig_clone_parms = TREE_CHAIN (orig_clone_parms);
      orig_decl_parms = TREE_CHAIN (orig_decl_parms);

      if (DECL_HAS_IN_CHARGE_PARM_P (decl))
	orig_decl_parms = TREE_CHAIN (orig_decl_parms);
      if (DECL_HAS_VTT_PARM_P (decl))
	orig_decl_parms = TREE_CHAIN (orig_decl_parms);

      clone_parms = orig_clone_parms;
      if (DECL_HAS_VTT_PARM_P (clone))
	clone_parms = TREE_CHAIN (clone_parms);

      for (decl_parms = orig_decl_parms; decl_parms;
	   decl_parms = TREE_CHAIN (decl_parms),
	     clone_parms = TREE_CHAIN (clone_parms))
	{
	  if (clone_parms == void_list_node)
	    {
	      gcc_assert (decl_parms == clone_parms
			  || ctor_omit_inherited_parms (clone));
	      break;
	    }

	  gcc_assert (same_type_p (TREE_TYPE (decl_parms),
				   TREE_TYPE (clone_parms)));

	  if (TREE_PURPOSE (decl_parms) && !TREE_PURPOSE (clone_parms))
	    {
	      /* A default parameter has been added. Adjust the
		 clone's parameters.  */
	      tree exceptions = TYPE_RAISES_EXCEPTIONS (TREE_TYPE (clone));
	      tree attrs = TYPE_ATTRIBUTES (TREE_TYPE (clone));
	      tree basetype = TYPE_METHOD_BASETYPE (TREE_TYPE (clone));
	      tree type;

	      clone_parms = orig_decl_parms;

	      if (DECL_HAS_VTT_PARM_P (clone))
		{
		  clone_parms = tree_cons (TREE_PURPOSE (orig_clone_parms),
					   TREE_VALUE (orig_clone_parms),
					   clone_parms);
		  TREE_TYPE (clone_parms) = TREE_TYPE (orig_clone_parms);
		}
	      type = build_method_type_directly (basetype,
						 TREE_TYPE (TREE_TYPE (clone)),
						 clone_parms);
	      if (exceptions)
		type = build_exception_variant (type, exceptions);
	      if (attrs)
		type = cp_build_type_attribute_variant (type, attrs);
	      TREE_TYPE (clone) = type;

	      clone_parms = NULL_TREE;
	      break;
	    }
	}
      gcc_assert (!clone_parms || clone_parms == void_list_node);
    }
}

/* For each of the constructors and destructors in T, create an
   in-charge and not-in-charge variant.  */

static void
clone_constructors_and_destructors (tree t)
{
  /* If for some reason we don't have a CLASSTYPE_METHOD_VEC, we bail
     out now.  */
  if (!CLASSTYPE_METHOD_VEC (t))
    return;

  /* Because we can lazily declare functions, we need to propagate
     the usingness of the source function.  */
  for (ovl_iterator iter (CLASSTYPE_CONSTRUCTORS (t)); iter; ++iter)
    clone_function_decl (*iter, /*update_methods=*/true, iter.using_p ());
  for (ovl_iterator iter (CLASSTYPE_DESTRUCTORS (t)); iter; ++iter)
    clone_function_decl (*iter, /*update_methods=*/true, iter.using_p ());
}

/* Deduce noexcept for a destructor DTOR.  */

void
deduce_noexcept_on_destructor (tree dtor)
{
  if (!TYPE_RAISES_EXCEPTIONS (TREE_TYPE (dtor)))
    {
      tree eh_spec = unevaluated_noexcept_spec ();
      TREE_TYPE (dtor) = build_exception_variant (TREE_TYPE (dtor), eh_spec);
    }
}

/* For each destructor in T, deduce noexcept:

   12.4/3: A declaration of a destructor that does not have an
   exception-specification is implicitly considered to have the
   same exception-specification as an implicit declaration (15.4).  */

static void
deduce_noexcept_on_destructors (tree t)
{
  /* If for some reason we don't have a CLASSTYPE_METHOD_VEC, we bail
     out now.  */
  if (!CLASSTYPE_METHOD_VEC (t))
    return;

  for (ovl_iterator iter (CLASSTYPE_DESTRUCTORS (t)); iter; ++iter)
    deduce_noexcept_on_destructor (*iter);
}

/* Subroutine of set_one_vmethod_tm_attributes.  Search base classes
   of TYPE for virtual functions which FNDECL overrides.  Return a
   mask of the tm attributes found therein.  */

static int
look_for_tm_attr_overrides (tree type, tree fndecl)
{
  tree binfo = TYPE_BINFO (type);
  tree base_binfo;
  int ix, found = 0;

  for (ix = 0; BINFO_BASE_ITERATE (binfo, ix, base_binfo); ++ix)
    {
      tree o, basetype = BINFO_TYPE (base_binfo);

      if (!TYPE_POLYMORPHIC_P (basetype))
	continue;

      o = look_for_overrides_here (basetype, fndecl);
      if (o)
	{
	  if (lookup_attribute ("transaction_safe_dynamic",
				DECL_ATTRIBUTES (o)))
	    /* transaction_safe_dynamic is not inherited.  */;
	  else
	    found |= tm_attr_to_mask (find_tm_attribute
				      (TYPE_ATTRIBUTES (TREE_TYPE (o))));
	}
      else
	found |= look_for_tm_attr_overrides (basetype, fndecl);
    }

  return found;
}

/* Subroutine of set_method_tm_attributes.  Handle the checks and
   inheritance for one virtual method FNDECL.  */

static void
set_one_vmethod_tm_attributes (tree type, tree fndecl)
{
  tree tm_attr;
  int found, have;

  found = look_for_tm_attr_overrides (type, fndecl);

  /* If FNDECL doesn't actually override anything (i.e. T is the
     class that first declares FNDECL virtual), then we're done.  */
  if (found == 0)
    return;

  tm_attr = find_tm_attribute (TYPE_ATTRIBUTES (TREE_TYPE (fndecl)));
  have = tm_attr_to_mask (tm_attr);

  /* Intel STM Language Extension 3.0, Section 4.2 table 4:
     tm_pure must match exactly, otherwise no weakening of
     tm_safe > tm_callable > nothing.  */
  /* ??? The tm_pure attribute didn't make the transition to the
     multivendor language spec.  */
  if (have == TM_ATTR_PURE)
    {
      if (found != TM_ATTR_PURE)
	{
	  found &= -found;
	  goto err_override;
	}
    }
  /* If the overridden function is tm_pure, then FNDECL must be.  */
  else if (found == TM_ATTR_PURE && tm_attr)
    goto err_override;
  /* Look for base class combinations that cannot be satisfied.  */
  else if (found != TM_ATTR_PURE && (found & TM_ATTR_PURE))
    {
      found &= ~TM_ATTR_PURE;
      found &= -found;
      error_at (DECL_SOURCE_LOCATION (fndecl),
		"method overrides both %<transaction_pure%> and %qE methods",
		tm_mask_to_attr (found));
    }
  /* If FNDECL did not declare an attribute, then inherit the most
     restrictive one.  */
  else if (tm_attr == NULL)
    {
      apply_tm_attr (fndecl, tm_mask_to_attr (least_bit_hwi (found)));
    }
  /* Otherwise validate that we're not weaker than a function
     that is being overridden.  */
  else
    {
      found &= -found;
      if (found <= TM_ATTR_CALLABLE && have > found)
	goto err_override;
    }
  return;

 err_override:
  error_at (DECL_SOURCE_LOCATION (fndecl),
	    "method declared %qE overriding %qE method",
	    tm_attr, tm_mask_to_attr (found));
}

/* For each of the methods in T, propagate a class-level tm attribute.  */

static void
set_method_tm_attributes (tree t)
{
  tree class_tm_attr, fndecl;

  /* Don't bother collecting tm attributes if transactional memory
     support is not enabled.  */
  if (!flag_tm)
    return;

  /* Process virtual methods first, as they inherit directly from the
     base virtual function and also require validation of new attributes.  */
  if (TYPE_CONTAINS_VPTR_P (t))
    {
      tree vchain;
      for (vchain = BINFO_VIRTUALS (TYPE_BINFO (t)); vchain;
	   vchain = TREE_CHAIN (vchain))
	{
	  fndecl = BV_FN (vchain);
	  if (DECL_THUNK_P (fndecl))
	    fndecl = THUNK_TARGET (fndecl);
	  set_one_vmethod_tm_attributes (t, fndecl);
	}
    }

  /* If the class doesn't have an attribute, nothing more to do.  */
  class_tm_attr = find_tm_attribute (TYPE_ATTRIBUTES (t));
  if (class_tm_attr == NULL)
    return;

  /* Any method that does not yet have a tm attribute inherits
     the one from the class.  */
  for (fndecl = TYPE_METHODS (t); fndecl; fndecl = TREE_CHAIN (fndecl))
    {
      if (!find_tm_attribute (TYPE_ATTRIBUTES (TREE_TYPE (fndecl))))
	apply_tm_attr (fndecl, class_tm_attr);
    }
}

/* Returns true if FN is a default constructor.  */

bool
default_ctor_p (tree fn)
{
  return (DECL_CONSTRUCTOR_P (fn)
	  && sufficient_parms_p (FUNCTION_FIRST_USER_PARMTYPE (fn)));
}

/* Returns true iff class T has a user-defined constructor that can be called
   with more than zero arguments.  */

bool
type_has_user_nondefault_constructor (tree t)
{
  if (!TYPE_HAS_USER_CONSTRUCTOR (t))
    return false;

  for (ovl_iterator iter (CLASSTYPE_CONSTRUCTORS (t)); iter; ++iter)
    {
      tree fn = *iter;
      if (!DECL_ARTIFICIAL (fn)
	  && (TREE_CODE (fn) == TEMPLATE_DECL
	      || (skip_artificial_parms_for (fn, DECL_ARGUMENTS (fn))
		  != NULL_TREE)))
	return true;
    }

  return false;
}

/* Returns the defaulted constructor if T has one. Otherwise, returns
   NULL_TREE.  */

tree
in_class_defaulted_default_constructor (tree t)
{
  if (!TYPE_HAS_USER_CONSTRUCTOR (t))
    return NULL_TREE;

  for (ovl_iterator iter (CLASSTYPE_CONSTRUCTORS (t)); iter; ++iter)
    {
      tree fn = *iter;

      if (DECL_DEFAULTED_IN_CLASS_P (fn)
	  && default_ctor_p (fn))
	return fn;
    }

  return NULL_TREE;
}

/* Returns true iff FN is a user-provided function, i.e. user-declared
   and not defaulted at its first declaration.  */

bool
user_provided_p (tree fn)
{
  if (TREE_CODE (fn) == TEMPLATE_DECL)
    return true;
  else
    return (!DECL_ARTIFICIAL (fn)
	    && !(DECL_INITIALIZED_IN_CLASS_P (fn)
		 && (DECL_DEFAULTED_FN (fn) || DECL_DELETED_FN (fn))));
}

/* Returns true iff class T has a user-provided constructor.  */

bool
type_has_user_provided_constructor (tree t)
{
  if (!CLASS_TYPE_P (t))
    return false;

  if (!TYPE_HAS_USER_CONSTRUCTOR (t))
    return false;

  /* This can happen in error cases; avoid crashing.  */
  if (!CLASSTYPE_METHOD_VEC (t))
    return false;

  for (ovl_iterator iter (CLASSTYPE_CONSTRUCTORS (t)); iter; ++iter)
    if (user_provided_p (*iter))
      return true;

  return false;
}

/* Returns true iff class T has a user-provided or explicit constructor.  */

bool
type_has_user_provided_or_explicit_constructor (tree t)
{
  if (!CLASS_TYPE_P (t))
    return false;

  if (!TYPE_HAS_USER_CONSTRUCTOR (t))
    return false;

  /* This can happen in error cases; avoid crashing.  */
  if (!CLASSTYPE_METHOD_VEC (t))
    return false;

  for (ovl_iterator iter (CLASSTYPE_CONSTRUCTORS (t)); iter; ++iter)
    {
      tree fn = *iter;
      if (user_provided_p (fn) || DECL_NONCONVERTING_P (fn))
	return true;
    }

  return false;
}

/* Returns true iff class T has a non-user-provided (i.e. implicitly
   declared or explicitly defaulted in the class body) default
   constructor.  */

bool
type_has_non_user_provided_default_constructor (tree t)
{
  if (!TYPE_HAS_DEFAULT_CONSTRUCTOR (t))
    return false;
  if (CLASSTYPE_LAZY_DEFAULT_CTOR (t))
    return true;

  for (ovl_iterator iter (CLASSTYPE_CONSTRUCTORS (t)); iter; ++iter)
    {
      tree fn = *iter;
      if (TREE_CODE (fn) == FUNCTION_DECL
	  && default_ctor_p (fn)
	  && !user_provided_p (fn))
	return true;
    }

  return false;
}

/* TYPE is being used as a virtual base, and has a non-trivial move
   assignment.  Return true if this is due to there being a user-provided
   move assignment in TYPE or one of its subobjects; if there isn't, then
   multiple move assignment can't cause any harm.  */

bool
vbase_has_user_provided_move_assign (tree type)
{
  /* Does the type itself have a user-provided move assignment operator?  */
  for (ovl_iterator iter (lookup_fnfields_slot_nolazy
			  (type, cp_assignment_operator_id (NOP_EXPR)));
       iter; ++iter)
    {
      tree fn = *iter;
      if (move_fn_p (fn) && user_provided_p (fn))
	return true;
    }

  /* Do any of its bases?  */
  tree binfo = TYPE_BINFO (type);
  tree base_binfo;
  for (int i = 0; BINFO_BASE_ITERATE (binfo, i, base_binfo); ++i)
    if (vbase_has_user_provided_move_assign (BINFO_TYPE (base_binfo)))
      return true;

  /* Or non-static data members?  */
  for (tree field = TYPE_FIELDS (type); field; field = DECL_CHAIN (field))
    {
      if (TREE_CODE (field) == FIELD_DECL
	  && CLASS_TYPE_P (TREE_TYPE (field))
	  && vbase_has_user_provided_move_assign (TREE_TYPE (field)))
	return true;
    }

  /* Seems not.  */
  return false;
}

/* If default-initialization leaves part of TYPE uninitialized, returns
   a DECL for the field or TYPE itself (DR 253).  */

tree
default_init_uninitialized_part (tree type)
{
  tree t, r, binfo;
  int i;

  type = strip_array_types (type);
  if (!CLASS_TYPE_P (type))
    return type;
  if (!type_has_non_user_provided_default_constructor (type))
    return NULL_TREE;
  for (binfo = TYPE_BINFO (type), i = 0;
       BINFO_BASE_ITERATE (binfo, i, t); ++i)
    {
      r = default_init_uninitialized_part (BINFO_TYPE (t));
      if (r)
	return r;
    }
  for (t = TYPE_FIELDS (type); t; t = DECL_CHAIN (t))
    if (TREE_CODE (t) == FIELD_DECL
	&& !DECL_ARTIFICIAL (t)
	&& !DECL_INITIAL (t))
      {
	r = default_init_uninitialized_part (TREE_TYPE (t));
	if (r)
	  return DECL_P (r) ? r : t;
      }

  return NULL_TREE;
}

/* Returns true iff for class T, a trivial synthesized default constructor
   would be constexpr.  */

bool
trivial_default_constructor_is_constexpr (tree t)
{
  /* A defaulted trivial default constructor is constexpr
     if there is nothing to initialize.  */
  gcc_assert (!TYPE_HAS_COMPLEX_DFLT (t));
  return is_really_empty_class (t);
}

/* Returns true iff class T has a constexpr default constructor.  */

bool
type_has_constexpr_default_constructor (tree t)
{
  tree fns;

  if (!CLASS_TYPE_P (t))
    {
      /* The caller should have stripped an enclosing array.  */
      gcc_assert (TREE_CODE (t) != ARRAY_TYPE);
      return false;
    }
  if (CLASSTYPE_LAZY_DEFAULT_CTOR (t))
    {
      if (!TYPE_HAS_COMPLEX_DFLT (t))
	return trivial_default_constructor_is_constexpr (t);
      /* Non-trivial, we need to check subobject constructors.  */
      lazily_declare_fn (sfk_constructor, t);
    }
  fns = locate_ctor (t);
  return (fns && DECL_DECLARED_CONSTEXPR_P (fns));
}

/* Returns true iff class T has a constexpr default constructor or has an
   implicitly declared default constructor that we can't tell if it's constexpr
   without forcing a lazy declaration (which might cause undesired
   instantiations).  */

bool
type_maybe_constexpr_default_constructor (tree t)
{
  if (CLASS_TYPE_P (t) && CLASSTYPE_LAZY_DEFAULT_CTOR (t)
      && TYPE_HAS_COMPLEX_DFLT (t))
    /* Assume it's constexpr.  */
    return true;
  return type_has_constexpr_default_constructor (t);
}

/* Returns true iff class TYPE has a virtual destructor.  */

bool
type_has_virtual_destructor (tree type)
{
  tree dtor;

  if (!CLASS_TYPE_P (type))
    return false;

  gcc_assert (COMPLETE_TYPE_P (type));
  dtor = CLASSTYPE_DESTRUCTORS (type);
  return (dtor && DECL_VIRTUAL_P (dtor));
}

/* Returns true iff class T has a move constructor.  */

bool
type_has_move_constructor (tree t)
{
  if (CLASSTYPE_LAZY_MOVE_CTOR (t))
    {
      gcc_assert (COMPLETE_TYPE_P (t));
      lazily_declare_fn (sfk_move_constructor, t);
    }

  if (!CLASSTYPE_METHOD_VEC (t))
    return false;

  for (ovl_iterator iter (CLASSTYPE_CONSTRUCTORS (t)); iter; ++iter)
    if (move_fn_p (*iter))
      return true;

  return false;
}

/* Returns true iff class T has a move assignment operator.  */

bool
type_has_move_assign (tree t)
{
  if (CLASSTYPE_LAZY_MOVE_ASSIGN (t))
    {
      gcc_assert (COMPLETE_TYPE_P (t));
      lazily_declare_fn (sfk_move_assignment, t);
    }

  for (ovl_iterator iter (lookup_fnfields_slot_nolazy
			  (t, cp_assignment_operator_id (NOP_EXPR)));
       iter; ++iter)
    if (move_fn_p (*iter))
      return true;

  return false;
}

/* Returns true iff class T has a move constructor that was explicitly
   declared in the class body.  Note that this is different from
   "user-provided", which doesn't include functions that are defaulted in
   the class.  */

bool
type_has_user_declared_move_constructor (tree t)
{
  if (CLASSTYPE_LAZY_MOVE_CTOR (t))
    return false;

  if (!CLASSTYPE_METHOD_VEC (t))
    return false;

  for (ovl_iterator iter (CLASSTYPE_CONSTRUCTORS (t)); iter; ++iter)
    {
      tree fn = *iter;
      if (move_fn_p (fn) && !DECL_ARTIFICIAL (fn))
	return true;
    }

  return false;
}

/* Returns true iff class T has a move assignment operator that was
   explicitly declared in the class body.  */

bool
type_has_user_declared_move_assign (tree t)
{
  if (CLASSTYPE_LAZY_MOVE_ASSIGN (t))
    return false;

  for (ovl_iterator iter (lookup_fnfields_slot_nolazy
			  (t, cp_assignment_operator_id (NOP_EXPR)));
       iter; ++iter)
    {
      tree fn = *iter;
      if (move_fn_p (fn) && !DECL_ARTIFICIAL (fn))
	return true;
    }

  return false;
}

/* Nonzero if we need to build up a constructor call when initializing an
   object of this class, either because it has a user-declared constructor
   or because it doesn't have a default constructor (so we need to give an
   error if no initializer is provided).  Use TYPE_NEEDS_CONSTRUCTING when
   what you care about is whether or not an object can be produced by a
   constructor (e.g. so we don't set TREE_READONLY on const variables of
   such type); use this function when what you care about is whether or not
   to try to call a constructor to create an object.  The latter case is
   the former plus some cases of constructors that cannot be called.  */

bool
type_build_ctor_call (tree t)
{
  tree inner;
  if (TYPE_NEEDS_CONSTRUCTING (t))
    return true;
  inner = strip_array_types (t);
  if (!CLASS_TYPE_P (inner) || ANON_AGGR_TYPE_P (inner))
    return false;
  if (!TYPE_HAS_DEFAULT_CONSTRUCTOR (inner))
    return true;
  if (cxx_dialect < cxx11)
    return false;
  /* A user-declared constructor might be private, and a constructor might
     be trivial but deleted.  */
  for (ovl_iterator iter
	 (lookup_fnfields_slot (inner, complete_ctor_identifier));
       iter; ++iter)
    {
      tree fn = *iter;
      if (!DECL_ARTIFICIAL (fn)
	  || DECL_DELETED_FN (fn))
	return true;
    }
  return false;
}

/* Like type_build_ctor_call, but for destructors.  */

bool
type_build_dtor_call (tree t)
{
  tree inner;
  if (TYPE_HAS_NONTRIVIAL_DESTRUCTOR (t))
    return true;
  inner = strip_array_types (t);
  if (!CLASS_TYPE_P (inner) || ANON_AGGR_TYPE_P (inner)
      || !COMPLETE_TYPE_P (inner))
    return false;
  if (cxx_dialect < cxx11)
    return false;
  /* A user-declared destructor might be private, and a destructor might
     be trivial but deleted.  */
  for (ovl_iterator iter
	 (lookup_fnfields_slot (inner, complete_dtor_identifier));
       iter; ++iter)
    {
      tree fn = *iter;
      if (!DECL_ARTIFICIAL (fn)
	  || DECL_DELETED_FN (fn))
	return true;
    }
  return false;
}

/* Remove all zero-width bit-fields from T.  */

static void
remove_zero_width_bit_fields (tree t)
{
  tree *fieldsp;

  fieldsp = &TYPE_FIELDS (t);
  while (*fieldsp)
    {
      if (TREE_CODE (*fieldsp) == FIELD_DECL
	  && DECL_C_BIT_FIELD (*fieldsp)
          /* We should not be confused by the fact that grokbitfield
	     temporarily sets the width of the bit field into
	     DECL_INITIAL (*fieldsp).
	     check_bitfield_decl eventually sets DECL_SIZE (*fieldsp)
	     to that width.  */
	  && (DECL_SIZE (*fieldsp) == NULL_TREE
	      || integer_zerop (DECL_SIZE (*fieldsp))))
	*fieldsp = DECL_CHAIN (*fieldsp);
      else
	fieldsp = &DECL_CHAIN (*fieldsp);
    }
}

/* Returns TRUE iff we need a cookie when dynamically allocating an
   array whose elements have the indicated class TYPE.  */

static bool
type_requires_array_cookie (tree type)
{
  tree fns;
  bool has_two_argument_delete_p = false;

  gcc_assert (CLASS_TYPE_P (type));

  /* If there's a non-trivial destructor, we need a cookie.  In order
     to iterate through the array calling the destructor for each
     element, we'll have to know how many elements there are.  */
  if (TYPE_HAS_NONTRIVIAL_DESTRUCTOR (type))
    return true;

  /* If the usual deallocation function is a two-argument whose second
     argument is of type `size_t', then we have to pass the size of
     the array to the deallocation function, so we will need to store
     a cookie.  */
  fns = lookup_fnfields (TYPE_BINFO (type),
			 cp_operator_id (VEC_DELETE_EXPR),
			 /*protect=*/0);
  /* If there are no `operator []' members, or the lookup is
     ambiguous, then we don't need a cookie.  */
  if (!fns || fns == error_mark_node)
    return false;
  /* Loop through all of the functions.  */
<<<<<<< HEAD
  for (ovl_iterator iter (BASELINK_FUNCTIONS (fns)); iter; ++iter)
=======
  for (lkp_iterator iter (BASELINK_FUNCTIONS (fns)); iter; ++iter)
>>>>>>> d76490ca
    {
      tree fn = *iter;

      /* See if this function is a one-argument delete function.  If
	 it is, then it will be the usual deallocation function.  */
      tree second_parm = TREE_CHAIN (TYPE_ARG_TYPES (TREE_TYPE (fn)));
      if (second_parm == void_list_node)
	return false;
      /* Do not consider this function if its second argument is an
	 ellipsis.  */
      if (!second_parm)
	continue;
      /* Otherwise, if we have a two-argument function and the second
	 argument is `size_t', it will be the usual deallocation
	 function -- unless there is one-argument function, too.  */
      if (TREE_CHAIN (second_parm) == void_list_node
	  && same_type_p (TREE_VALUE (second_parm), size_type_node))
	has_two_argument_delete_p = true;
    }

  return has_two_argument_delete_p;
}

/* Finish computing the `literal type' property of class type T.

   At this point, we have already processed base classes and
   non-static data members.  We need to check whether the copy
   constructor is trivial, the destructor is trivial, and there
   is a trivial default constructor or at least one constexpr
   constructor other than the copy constructor.  */

static void
finalize_literal_type_property (tree t)
{
  tree fn;

  if (cxx_dialect < cxx11
      || TYPE_HAS_NONTRIVIAL_DESTRUCTOR (t))
    CLASSTYPE_LITERAL_P (t) = false;
  else if (CLASSTYPE_LITERAL_P (t) && LAMBDA_TYPE_P (t))
    CLASSTYPE_LITERAL_P (t) = (cxx_dialect >= cxx1z);
  else if (CLASSTYPE_LITERAL_P (t) && !TYPE_HAS_TRIVIAL_DFLT (t)
	   && CLASSTYPE_NON_AGGREGATE (t)
	   && !TYPE_HAS_CONSTEXPR_CTOR (t))
    CLASSTYPE_LITERAL_P (t) = false;

  /* C++14 DR 1684 removed this restriction.  */
  if (cxx_dialect < cxx14
      && !CLASSTYPE_LITERAL_P (t) && !LAMBDA_TYPE_P (t))
    for (fn = TYPE_METHODS (t); fn; fn = DECL_CHAIN (fn))
      if (DECL_DECLARED_CONSTEXPR_P (fn)
	  && TREE_CODE (fn) != TEMPLATE_DECL
	  && DECL_NONSTATIC_MEMBER_FUNCTION_P (fn)
	  && !DECL_CONSTRUCTOR_P (fn))
	{
	  DECL_DECLARED_CONSTEXPR_P (fn) = false;
	  if (!DECL_GENERATED_P (fn)
	      && pedwarn (DECL_SOURCE_LOCATION (fn), OPT_Wpedantic,
			  "enclosing class of constexpr non-static member "
			  "function %q+#D is not a literal type", fn))
	    explain_non_literal_class (t);
	}
}

/* T is a non-literal type used in a context which requires a constant
   expression.  Explain why it isn't literal.  */

void
explain_non_literal_class (tree t)
{
  static hash_set<tree> *diagnosed;

  if (!CLASS_TYPE_P (t))
    return;
  t = TYPE_MAIN_VARIANT (t);

  if (diagnosed == NULL)
    diagnosed = new hash_set<tree>;
  if (diagnosed->add (t))
    /* Already explained.  */
    return;

  inform (0, "%q+T is not literal because:", t);
  if (cxx_dialect < cxx1z && LAMBDA_TYPE_P (t))
    inform (0, "  %qT is a closure type, which is only literal in "
	    "C++1z and later", t);
  else if (TYPE_HAS_NONTRIVIAL_DESTRUCTOR (t))
    inform (0, "  %q+T has a non-trivial destructor", t);
  else if (CLASSTYPE_NON_AGGREGATE (t)
	   && !TYPE_HAS_TRIVIAL_DFLT (t)
	   && !LAMBDA_TYPE_P (t)
	   && !TYPE_HAS_CONSTEXPR_CTOR (t))
    {
      inform (0, "  %q+T is not an aggregate, does not have a trivial "
	      "default constructor, and has no constexpr constructor that "
	      "is not a copy or move constructor", t);
      if (type_has_non_user_provided_default_constructor (t))
	/* Note that we can't simply call locate_ctor because when the
	   constructor is deleted it just returns NULL_TREE.  */
	for (ovl_iterator iter (CLASSTYPE_CONSTRUCTORS (t)); iter; ++iter)
	  {
	    tree fn = *iter;
	    tree parms = TYPE_ARG_TYPES (TREE_TYPE (fn));

	    parms = skip_artificial_parms_for (fn, parms);

	    if (sufficient_parms_p (parms))
	      {
		if (DECL_DELETED_FN (fn))
		  maybe_explain_implicit_delete (fn);
		else
		  explain_invalid_constexpr_fn (fn);
		break;
	      }
	}
    }
  else
    {
      tree binfo, base_binfo, field; int i;
      for (binfo = TYPE_BINFO (t), i = 0;
	   BINFO_BASE_ITERATE (binfo, i, base_binfo); i++)
	{
	  tree basetype = TREE_TYPE (base_binfo);
	  if (!CLASSTYPE_LITERAL_P (basetype))
	    {
	      inform (0, "  base class %qT of %q+T is non-literal",
		      basetype, t);
	      explain_non_literal_class (basetype);
	      return;
	    }
	}
      for (field = TYPE_FIELDS (t); field; field = TREE_CHAIN (field))
	{
	  tree ftype;
	  if (TREE_CODE (field) != FIELD_DECL)
	    continue;
	  ftype = TREE_TYPE (field);
	  if (!literal_type_p (ftype))
	    {
	      inform (DECL_SOURCE_LOCATION (field),
		      "  non-static data member %qD has non-literal type",
		      field);
	      if (CLASS_TYPE_P (ftype))
		explain_non_literal_class (ftype);
	    }
	  if (CP_TYPE_VOLATILE_P (ftype))
	    inform (DECL_SOURCE_LOCATION (field),
		    "  non-static data member %qD has volatile type", field);
	}
    }
}

/* Check the validity of the bases and members declared in T.  Add any
   implicitly-generated functions (like copy-constructors and
   assignment operators).  Compute various flag bits (like
   CLASSTYPE_NON_LAYOUT_POD_T) for T.  This routine works purely at the C++
   level: i.e., independently of the ABI in use.  */

static void
check_bases_and_members (tree t)
{
  /* Nonzero if the implicitly generated copy constructor should take
     a non-const reference argument.  */
  int cant_have_const_ctor;
  /* Nonzero if the implicitly generated assignment operator
     should take a non-const reference argument.  */
  int no_const_asn_ref;
  tree access_decls;
  bool saved_complex_asn_ref;
  bool saved_nontrivial_dtor;
  tree fn;

  /* By default, we use const reference arguments and generate default
     constructors.  */
  cant_have_const_ctor = 0;
  no_const_asn_ref = 0;

  /* Check all the base-classes and set FMEM members to point to arrays
     of potential interest.  */
  check_bases (t, &cant_have_const_ctor, &no_const_asn_ref);

  /* Deduce noexcept on destructors.  This needs to happen after we've set
     triviality flags appropriately for our bases.  */
  if (cxx_dialect >= cxx11)
    deduce_noexcept_on_destructors (t);

  /* Check all the method declarations.  */
  check_methods (t);

  /* Save the initial values of these flags which only indicate whether
     or not the class has user-provided functions.  As we analyze the
     bases and members we can set these flags for other reasons.  */
  saved_complex_asn_ref = TYPE_HAS_COMPLEX_COPY_ASSIGN (t);
  saved_nontrivial_dtor = TYPE_HAS_NONTRIVIAL_DESTRUCTOR (t);

  /* Check all the data member declarations.  We cannot call
     check_field_decls until we have called check_bases check_methods,
     as check_field_decls depends on TYPE_HAS_NONTRIVIAL_DESTRUCTOR
     being set appropriately.  */
  check_field_decls (t, &access_decls,
		     &cant_have_const_ctor,
		     &no_const_asn_ref);

  /* A nearly-empty class has to be vptr-containing; a nearly empty
     class contains just a vptr.  */
  if (!TYPE_CONTAINS_VPTR_P (t))
    CLASSTYPE_NEARLY_EMPTY_P (t) = 0;

  /* Do some bookkeeping that will guide the generation of implicitly
     declared member functions.  */
  TYPE_HAS_COMPLEX_COPY_CTOR (t) |= TYPE_CONTAINS_VPTR_P (t);
  TYPE_HAS_COMPLEX_MOVE_CTOR (t) |= TYPE_CONTAINS_VPTR_P (t);
  /* We need to call a constructor for this class if it has a
     user-provided constructor, or if the default constructor is going
     to initialize the vptr.  (This is not an if-and-only-if;
     TYPE_NEEDS_CONSTRUCTING is set elsewhere if bases or members
     themselves need constructing.)  */
  TYPE_NEEDS_CONSTRUCTING (t)
    |= (type_has_user_provided_constructor (t) || TYPE_CONTAINS_VPTR_P (t));
  /* [dcl.init.aggr]

     An aggregate is an array or a class with no user-provided
     constructors ... and no virtual functions.  

     Again, other conditions for being an aggregate are checked
     elsewhere.  */
  CLASSTYPE_NON_AGGREGATE (t)
    |= (type_has_user_provided_or_explicit_constructor (t)
	|| TYPE_POLYMORPHIC_P (t));
  /* This is the C++98/03 definition of POD; it changed in C++0x, but we
     retain the old definition internally for ABI reasons.  */
  CLASSTYPE_NON_LAYOUT_POD_P (t)
    |= (CLASSTYPE_NON_AGGREGATE (t)
	|| saved_nontrivial_dtor || saved_complex_asn_ref);
  CLASSTYPE_NON_STD_LAYOUT (t) |= TYPE_CONTAINS_VPTR_P (t);
  TYPE_HAS_COMPLEX_COPY_ASSIGN (t) |= TYPE_CONTAINS_VPTR_P (t);
  TYPE_HAS_COMPLEX_MOVE_ASSIGN (t) |= TYPE_CONTAINS_VPTR_P (t);
  TYPE_HAS_COMPLEX_DFLT (t) |= TYPE_CONTAINS_VPTR_P (t);

  /* If the only explicitly declared default constructor is user-provided,
     set TYPE_HAS_COMPLEX_DFLT.  */
  if (!TYPE_HAS_COMPLEX_DFLT (t)
      && TYPE_HAS_DEFAULT_CONSTRUCTOR (t)
      && !type_has_non_user_provided_default_constructor (t))
    TYPE_HAS_COMPLEX_DFLT (t) = true;

  /* Warn if a public base of a polymorphic type has an accessible
     non-virtual destructor.  It is only now that we know the class is
     polymorphic.  Although a polymorphic base will have a already
     been diagnosed during its definition, we warn on use too.  */
  if (TYPE_POLYMORPHIC_P (t) && warn_nonvdtor)
    {
      tree binfo = TYPE_BINFO (t);
      vec<tree, va_gc> *accesses = BINFO_BASE_ACCESSES (binfo);
      tree base_binfo;
      unsigned i;
      
      for (i = 0; BINFO_BASE_ITERATE (binfo, i, base_binfo); i++)
	{
	  tree basetype = TREE_TYPE (base_binfo);

	  if ((*accesses)[i] == access_public_node
	      && (TYPE_POLYMORPHIC_P (basetype) || warn_ecpp)
	      && accessible_nvdtor_p (basetype))
	    warning (OPT_Wnon_virtual_dtor,
		     "base class %q#T has accessible non-virtual destructor",
		     basetype);
	}
    }
  
  /* If the class has no user-declared constructor, but does have
     non-static const or reference data members that can never be
     initialized, issue a warning.  */
  if (warn_uninitialized
      /* Classes with user-declared constructors are presumed to
	 initialize these members.  */
      && !TYPE_HAS_USER_CONSTRUCTOR (t)
      /* Aggregates can be initialized with brace-enclosed
	 initializers.  */
      && CLASSTYPE_NON_AGGREGATE (t))
    {
      tree field;

      for (field = TYPE_FIELDS (t); field; field = DECL_CHAIN (field))
	{
	  tree type;

	  if (TREE_CODE (field) != FIELD_DECL
	      || DECL_INITIAL (field) != NULL_TREE)
	    continue;

	  type = TREE_TYPE (field);
	  if (TREE_CODE (type) == REFERENCE_TYPE)
	    warning_at (DECL_SOURCE_LOCATION (field),
			OPT_Wuninitialized, "non-static reference %q#D "
			"in class without a constructor", field);
	  else if (CP_TYPE_CONST_P (type)
		   && (!CLASS_TYPE_P (type)
		       || !TYPE_HAS_DEFAULT_CONSTRUCTOR (type)))
	    warning_at (DECL_SOURCE_LOCATION (field),
			OPT_Wuninitialized, "non-static const member %q#D "
			"in class without a constructor", field);
	}
    }

  /* Synthesize any needed methods.  */
  add_implicitly_declared_members (t, &access_decls,
				   cant_have_const_ctor,
				   no_const_asn_ref);

  /* Check defaulted declarations here so we have cant_have_const_ctor
     and don't need to worry about clones.  */
  for (fn = TYPE_METHODS (t); fn; fn = DECL_CHAIN (fn))
    if (!DECL_ARTIFICIAL (fn) && DECL_DEFAULTED_IN_CLASS_P (fn))
      {
	int copy = copy_fn_p (fn);
	if (copy > 0)
	  {
	    bool imp_const_p
	      = (DECL_CONSTRUCTOR_P (fn) ? !cant_have_const_ctor
		 : !no_const_asn_ref);
	    bool fn_const_p = (copy == 2);

	    if (fn_const_p && !imp_const_p)
	      /* If the function is defaulted outside the class, we just
		 give the synthesis error.  */
	      error ("%q+D declared to take const reference, but implicit "
		     "declaration would take non-const", fn);
	  }
	defaulted_late_check (fn);
      }

  if (LAMBDA_TYPE_P (t))
    {
      /* "This class type is not an aggregate."  */
      CLASSTYPE_NON_AGGREGATE (t) = 1;
    }

  /* Compute the 'literal type' property before we
     do anything with non-static member functions.  */
  finalize_literal_type_property (t);

  /* Create the in-charge and not-in-charge variants of constructors
     and destructors.  */
  clone_constructors_and_destructors (t);

  /* Process the using-declarations.  */
  for (; access_decls; access_decls = TREE_CHAIN (access_decls))
    handle_using_decl (TREE_VALUE (access_decls), t);

  /* Build and sort the CLASSTYPE_METHOD_VEC.  */
  finish_struct_methods (t);

  /* Figure out whether or not we will need a cookie when dynamically
     allocating an array of this type.  */
  TYPE_LANG_SPECIFIC (t)->u.c.vec_new_uses_cookie
    = type_requires_array_cookie (t);
}

/* If T needs a pointer to its virtual function table, set TYPE_VFIELD
   accordingly.  If a new vfield was created (because T doesn't have a
   primary base class), then the newly created field is returned.  It
   is not added to the TYPE_FIELDS list; it is the caller's
   responsibility to do that.  Accumulate declared virtual functions
   on VIRTUALS_P.  */

static tree
create_vtable_ptr (tree t, tree* virtuals_p)
{
  tree fn;

  /* Collect the virtual functions declared in T.  */
  for (fn = TYPE_METHODS (t); fn; fn = DECL_CHAIN (fn))
    if (TREE_CODE (fn) == FUNCTION_DECL
	&& DECL_VINDEX (fn) && !DECL_MAYBE_IN_CHARGE_DESTRUCTOR_P (fn)
	&& TREE_CODE (DECL_VINDEX (fn)) != INTEGER_CST)
      {
	tree new_virtual = make_node (TREE_LIST);

	BV_FN (new_virtual) = fn;
	BV_DELTA (new_virtual) = integer_zero_node;
	BV_VCALL_INDEX (new_virtual) = NULL_TREE;

	TREE_CHAIN (new_virtual) = *virtuals_p;
	*virtuals_p = new_virtual;
      }

  /* If we couldn't find an appropriate base class, create a new field
     here.  Even if there weren't any new virtual functions, we might need a
     new virtual function table if we're supposed to include vptrs in
     all classes that need them.  */
  if (!TYPE_VFIELD (t) && (*virtuals_p || TYPE_CONTAINS_VPTR_P (t)))
    {
      /* We build this decl with vtbl_ptr_type_node, which is a
	 `vtable_entry_type*'.  It might seem more precise to use
	 `vtable_entry_type (*)[N]' where N is the number of virtual
	 functions.  However, that would require the vtable pointer in
	 base classes to have a different type than the vtable pointer
	 in derived classes.  We could make that happen, but that
	 still wouldn't solve all the problems.  In particular, the
	 type-based alias analysis code would decide that assignments
	 to the base class vtable pointer can't alias assignments to
	 the derived class vtable pointer, since they have different
	 types.  Thus, in a derived class destructor, where the base
	 class constructor was inlined, we could generate bad code for
	 setting up the vtable pointer.

	 Therefore, we use one type for all vtable pointers.  We still
	 use a type-correct type; it's just doesn't indicate the array
	 bounds.  That's better than using `void*' or some such; it's
	 cleaner, and it let's the alias analysis code know that these
	 stores cannot alias stores to void*!  */
      tree field;

      field = build_decl (input_location, 
			  FIELD_DECL, get_vfield_name (t), vtbl_ptr_type_node);
      DECL_VIRTUAL_P (field) = 1;
      DECL_ARTIFICIAL (field) = 1;
      DECL_FIELD_CONTEXT (field) = t;
      DECL_FCONTEXT (field) = t;
      if (TYPE_PACKED (t))
	DECL_PACKED (field) = 1;

      TYPE_VFIELD (t) = field;

      /* This class is non-empty.  */
      CLASSTYPE_EMPTY_P (t) = 0;

      return field;
    }

  return NULL_TREE;
}

/* Add OFFSET to all base types of BINFO which is a base in the
   hierarchy dominated by T.

   OFFSET, which is a type offset, is number of bytes.  */

static void
propagate_binfo_offsets (tree binfo, tree offset)
{
  int i;
  tree primary_binfo;
  tree base_binfo;

  /* Update BINFO's offset.  */
  BINFO_OFFSET (binfo)
    = fold_convert (sizetype,
	       size_binop (PLUS_EXPR,
			   fold_convert (ssizetype, BINFO_OFFSET (binfo)),
			   offset));

  /* Find the primary base class.  */
  primary_binfo = get_primary_binfo (binfo);

  if (primary_binfo && BINFO_INHERITANCE_CHAIN (primary_binfo) == binfo)
    propagate_binfo_offsets (primary_binfo, offset);

  /* Scan all of the bases, pushing the BINFO_OFFSET adjust
     downwards.  */
  for (i = 0; BINFO_BASE_ITERATE (binfo, i, base_binfo); ++i)
    {
      /* Don't do the primary base twice.  */
      if (base_binfo == primary_binfo)
	continue;

      if (BINFO_VIRTUAL_P (base_binfo))
	continue;

      propagate_binfo_offsets (base_binfo, offset);
    }
}

/* Set BINFO_OFFSET for all of the virtual bases for RLI->T.  Update
   TYPE_ALIGN and TYPE_SIZE for T.  OFFSETS gives the location of
   empty subobjects of T.  */

static void
layout_virtual_bases (record_layout_info rli, splay_tree offsets)
{
  tree vbase;
  tree t = rli->t;
  tree *next_field;

  if (BINFO_N_BASE_BINFOS (TYPE_BINFO (t)) == 0)
    return;

  /* Find the last field.  The artificial fields created for virtual
     bases will go after the last extant field to date.  */
  next_field = &TYPE_FIELDS (t);
  while (*next_field)
    next_field = &DECL_CHAIN (*next_field);

  /* Go through the virtual bases, allocating space for each virtual
     base that is not already a primary base class.  These are
     allocated in inheritance graph order.  */
  for (vbase = TYPE_BINFO (t); vbase; vbase = TREE_CHAIN (vbase))
    {
      if (!BINFO_VIRTUAL_P (vbase))
	continue;

      if (!BINFO_PRIMARY_P (vbase))
	{
	  /* This virtual base is not a primary base of any class in the
	     hierarchy, so we have to add space for it.  */
	  next_field = build_base_field (rli, vbase,
					 offsets, next_field);
	}
    }
}

/* Returns the offset of the byte just past the end of the base class
   BINFO.  */

static tree
end_of_base (tree binfo)
{
  tree size;

  if (!CLASSTYPE_AS_BASE (BINFO_TYPE (binfo)))
    size = TYPE_SIZE_UNIT (char_type_node);
  else if (is_empty_class (BINFO_TYPE (binfo)))
    /* An empty class has zero CLASSTYPE_SIZE_UNIT, but we need to
       allocate some space for it. It cannot have virtual bases, so
       TYPE_SIZE_UNIT is fine.  */
    size = TYPE_SIZE_UNIT (BINFO_TYPE (binfo));
  else
    size = CLASSTYPE_SIZE_UNIT (BINFO_TYPE (binfo));

  return size_binop (PLUS_EXPR, BINFO_OFFSET (binfo), size);
}

/* Returns the offset of the byte just past the end of the base class
   with the highest offset in T.  If INCLUDE_VIRTUALS_P is zero, then
   only non-virtual bases are included.  */

static tree
end_of_class (tree t, int include_virtuals_p)
{
  tree result = size_zero_node;
  vec<tree, va_gc> *vbases;
  tree binfo;
  tree base_binfo;
  tree offset;
  int i;

  for (binfo = TYPE_BINFO (t), i = 0;
       BINFO_BASE_ITERATE (binfo, i, base_binfo); ++i)
    {
      if (!include_virtuals_p
	  && BINFO_VIRTUAL_P (base_binfo)
	  && (!BINFO_PRIMARY_P (base_binfo)
	      || BINFO_INHERITANCE_CHAIN (base_binfo) != TYPE_BINFO (t)))
	continue;

      offset = end_of_base (base_binfo);
      if (tree_int_cst_lt (result, offset))
	result = offset;
    }

  if (include_virtuals_p)
    for (vbases = CLASSTYPE_VBASECLASSES (t), i = 0;
	 vec_safe_iterate (vbases, i, &base_binfo); i++)
      {
	offset = end_of_base (base_binfo);
	if (tree_int_cst_lt (result, offset))
	  result = offset;
      }

  return result;
}

/* Warn about bases of T that are inaccessible because they are
   ambiguous.  For example:

     struct S {};
     struct T : public S {};
     struct U : public S, public T {};

   Here, `(S*) new U' is not allowed because there are two `S'
   subobjects of U.  */

static void
warn_about_ambiguous_bases (tree t)
{
  int i;
  vec<tree, va_gc> *vbases;
  tree basetype;
  tree binfo;
  tree base_binfo;

  /* If there are no repeated bases, nothing can be ambiguous.  */
  if (!CLASSTYPE_REPEATED_BASE_P (t))
    return;

  /* Check direct bases.  */
  for (binfo = TYPE_BINFO (t), i = 0;
       BINFO_BASE_ITERATE (binfo, i, base_binfo); ++i)
    {
      basetype = BINFO_TYPE (base_binfo);

      if (!uniquely_derived_from_p (basetype, t))
	warning (0, "direct base %qT inaccessible in %qT due to ambiguity",
		 basetype, t);
    }

  /* Check for ambiguous virtual bases.  */
  if (extra_warnings)
    for (vbases = CLASSTYPE_VBASECLASSES (t), i = 0;
	 vec_safe_iterate (vbases, i, &binfo); i++)
      {
	basetype = BINFO_TYPE (binfo);

	if (!uniquely_derived_from_p (basetype, t))
	  warning (OPT_Wextra, "virtual base %qT inaccessible in %qT due "
		   "to ambiguity", basetype, t);
      }
}

/* Compare two INTEGER_CSTs K1 and K2.  */

static int
splay_tree_compare_integer_csts (splay_tree_key k1, splay_tree_key k2)
{
  return tree_int_cst_compare ((tree) k1, (tree) k2);
}

/* Increase the size indicated in RLI to account for empty classes
   that are "off the end" of the class.  */

static void
include_empty_classes (record_layout_info rli)
{
  tree eoc;
  tree rli_size;

  /* It might be the case that we grew the class to allocate a
     zero-sized base class.  That won't be reflected in RLI, yet,
     because we are willing to overlay multiple bases at the same
     offset.  However, now we need to make sure that RLI is big enough
     to reflect the entire class.  */
  eoc = end_of_class (rli->t,
		      CLASSTYPE_AS_BASE (rli->t) != NULL_TREE);
  rli_size = rli_size_unit_so_far (rli);
  if (TREE_CODE (rli_size) == INTEGER_CST
      && tree_int_cst_lt (rli_size, eoc))
    {
      /* The size should have been rounded to a whole byte.  */
      gcc_assert (tree_int_cst_equal
		  (rli->bitpos, round_down (rli->bitpos, BITS_PER_UNIT)));
      rli->bitpos
	= size_binop (PLUS_EXPR,
		      rli->bitpos,
		      size_binop (MULT_EXPR,
				  fold_convert (bitsizetype,
					   size_binop (MINUS_EXPR,
						       eoc, rli_size)),
				  bitsize_int (BITS_PER_UNIT)));
      normalize_rli (rli);
    }
}

/* Calculate the TYPE_SIZE, TYPE_ALIGN, etc for T.  Calculate
   BINFO_OFFSETs for all of the base-classes.  Position the vtable
   pointer.  Accumulate declared virtual functions on VIRTUALS_P.  */

static void
layout_class_type (tree t, tree *virtuals_p)
{
  tree non_static_data_members;
  tree field;
  tree vptr;
  record_layout_info rli;
  /* Maps offsets (represented as INTEGER_CSTs) to a TREE_LIST of
     types that appear at that offset.  */
  splay_tree empty_base_offsets;
  /* True if the last field laid out was a bit-field.  */
  bool last_field_was_bitfield = false;
  /* The location at which the next field should be inserted.  */
  tree *next_field;
  /* T, as a base class.  */
  tree base_t;

  /* Keep track of the first non-static data member.  */
  non_static_data_members = TYPE_FIELDS (t);

  /* Start laying out the record.  */
  rli = start_record_layout (t);

  /* Mark all the primary bases in the hierarchy.  */
  determine_primary_bases (t);

  /* Create a pointer to our virtual function table.  */
  vptr = create_vtable_ptr (t, virtuals_p);

  /* The vptr is always the first thing in the class.  */
  if (vptr)
    {
      DECL_CHAIN (vptr) = TYPE_FIELDS (t);
      TYPE_FIELDS (t) = vptr;
      next_field = &DECL_CHAIN (vptr);
      place_field (rli, vptr);
    }
  else
    next_field = &TYPE_FIELDS (t);

  /* Build FIELD_DECLs for all of the non-virtual base-types.  */
  empty_base_offsets = splay_tree_new (splay_tree_compare_integer_csts,
				       NULL, NULL);
  build_base_fields (rli, empty_base_offsets, next_field);

  /* Layout the non-static data members.  */
  for (field = non_static_data_members; field; field = DECL_CHAIN (field))
    {
      tree type;
      tree padding;

      /* We still pass things that aren't non-static data members to
	 the back end, in case it wants to do something with them.  */
      if (TREE_CODE (field) != FIELD_DECL)
	{
	  place_field (rli, field);
	  /* If the static data member has incomplete type, keep track
	     of it so that it can be completed later.  (The handling
	     of pending statics in finish_record_layout is
	     insufficient; consider:

	       struct S1;
	       struct S2 { static S1 s1; };

	     At this point, finish_record_layout will be called, but
	     S1 is still incomplete.)  */
	  if (VAR_P (field))
	    {
	      maybe_register_incomplete_var (field);
	      /* The visibility of static data members is determined
		 at their point of declaration, not their point of
		 definition.  */
	      determine_visibility (field);
	    }
	  continue;
	}

      type = TREE_TYPE (field);
      if (type == error_mark_node)
	continue;

      padding = NULL_TREE;

      /* If this field is a bit-field whose width is greater than its
	 type, then there are some special rules for allocating
	 it.  */
      if (DECL_C_BIT_FIELD (field)
	  && tree_int_cst_lt (TYPE_SIZE (type), DECL_SIZE (field)))
	{
	  unsigned int itk;
	  tree integer_type;
	  bool was_unnamed_p = false;
	  /* We must allocate the bits as if suitably aligned for the
	     longest integer type that fits in this many bits.  type
	     of the field.  Then, we are supposed to use the left over
	     bits as additional padding.  */
	  for (itk = itk_char; itk != itk_none; ++itk)
	    if (integer_types[itk] != NULL_TREE
		&& (tree_int_cst_lt (size_int (MAX_FIXED_MODE_SIZE),
				     TYPE_SIZE (integer_types[itk]))
		    || tree_int_cst_lt (DECL_SIZE (field),
					TYPE_SIZE (integer_types[itk]))))
	      break;

	  /* ITK now indicates a type that is too large for the
	     field.  We have to back up by one to find the largest
	     type that fits.  */
	  do
	  {
            --itk;
	    integer_type = integer_types[itk];
	  } while (itk > 0 && integer_type == NULL_TREE);

	  /* Figure out how much additional padding is required.  */
	  if (tree_int_cst_lt (TYPE_SIZE (integer_type), DECL_SIZE (field)))
	    {
	      if (TREE_CODE (t) == UNION_TYPE)
		/* In a union, the padding field must have the full width
		   of the bit-field; all fields start at offset zero.  */
		padding = DECL_SIZE (field);
	      else
		padding = size_binop (MINUS_EXPR, DECL_SIZE (field),
				      TYPE_SIZE (integer_type));
	    }

	  /* An unnamed bitfield does not normally affect the
	     alignment of the containing class on a target where
	     PCC_BITFIELD_TYPE_MATTERS.  But, the C++ ABI does not
	     make any exceptions for unnamed bitfields when the
	     bitfields are longer than their types.  Therefore, we
	     temporarily give the field a name.  */
	  if (PCC_BITFIELD_TYPE_MATTERS && !DECL_NAME (field))
	    {
	      was_unnamed_p = true;
	      DECL_NAME (field) = make_anon_name ();
	    }

	  DECL_SIZE (field) = TYPE_SIZE (integer_type);
	  SET_DECL_ALIGN (field, TYPE_ALIGN (integer_type));
	  DECL_USER_ALIGN (field) = TYPE_USER_ALIGN (integer_type);
	  layout_nonempty_base_or_field (rli, field, NULL_TREE,
					 empty_base_offsets);
	  if (was_unnamed_p)
	    DECL_NAME (field) = NULL_TREE;
	  /* Now that layout has been performed, set the size of the
	     field to the size of its declared type; the rest of the
	     field is effectively invisible.  */
	  DECL_SIZE (field) = TYPE_SIZE (type);
	  /* We must also reset the DECL_MODE of the field.  */
	  SET_DECL_MODE (field, TYPE_MODE (type));
	}
      else
	layout_nonempty_base_or_field (rli, field, NULL_TREE,
				       empty_base_offsets);

      /* Remember the location of any empty classes in FIELD.  */
      record_subobject_offsets (TREE_TYPE (field),
				byte_position(field),
				empty_base_offsets,
				/*is_data_member=*/true);

      /* If a bit-field does not immediately follow another bit-field,
	 and yet it starts in the middle of a byte, we have failed to
	 comply with the ABI.  */
      if (warn_abi
	  && DECL_C_BIT_FIELD (field)
	  /* The TREE_NO_WARNING flag gets set by Objective-C when
	     laying out an Objective-C class.  The ObjC ABI differs
	     from the C++ ABI, and so we do not want a warning
	     here.  */
	  && !TREE_NO_WARNING (field)
	  && !last_field_was_bitfield
	  && !integer_zerop (size_binop (TRUNC_MOD_EXPR,
					 DECL_FIELD_BIT_OFFSET (field),
					 bitsize_unit_node)))
	warning_at (DECL_SOURCE_LOCATION (field), OPT_Wabi,
		    "offset of %qD is not ABI-compliant and may "
		    "change in a future version of GCC", field);

      /* The middle end uses the type of expressions to determine the
	 possible range of expression values.  In order to optimize
	 "x.i > 7" to "false" for a 2-bit bitfield "i", the middle end
	 must be made aware of the width of "i", via its type.

	 Because C++ does not have integer types of arbitrary width,
	 we must (for the purposes of the front end) convert from the
	 type assigned here to the declared type of the bitfield
	 whenever a bitfield expression is used as an rvalue.
	 Similarly, when assigning a value to a bitfield, the value
	 must be converted to the type given the bitfield here.  */
      if (DECL_C_BIT_FIELD (field))
	{
	  unsigned HOST_WIDE_INT width;
	  tree ftype = TREE_TYPE (field);
	  width = tree_to_uhwi (DECL_SIZE (field));
	  if (width != TYPE_PRECISION (ftype))
	    {
	      TREE_TYPE (field)
		= c_build_bitfield_integer_type (width,
						 TYPE_UNSIGNED (ftype));
	      TREE_TYPE (field)
		= cp_build_qualified_type (TREE_TYPE (field),
					   cp_type_quals (ftype));
	    }
	}

      /* If we needed additional padding after this field, add it
	 now.  */
      if (padding)
	{
	  tree padding_field;

	  padding_field = build_decl (input_location,
				      FIELD_DECL,
				      NULL_TREE,
				      char_type_node);
	  DECL_BIT_FIELD (padding_field) = 1;
	  DECL_SIZE (padding_field) = padding;
	  DECL_CONTEXT (padding_field) = t;
	  DECL_ARTIFICIAL (padding_field) = 1;
	  DECL_IGNORED_P (padding_field) = 1;
	  layout_nonempty_base_or_field (rli, padding_field,
					 NULL_TREE,
					 empty_base_offsets);
	}

      last_field_was_bitfield = DECL_C_BIT_FIELD (field);
    }

  if (!integer_zerop (rli->bitpos))
    {
      /* Make sure that we are on a byte boundary so that the size of
	 the class without virtual bases will always be a round number
	 of bytes.  */
      rli->bitpos = round_up_loc (input_location, rli->bitpos, BITS_PER_UNIT);
      normalize_rli (rli);
    }

  /* Delete all zero-width bit-fields from the list of fields.  Now
     that the type is laid out they are no longer important.  */
  remove_zero_width_bit_fields (t);

  /* Create the version of T used for virtual bases.  We do not use
     make_class_type for this version; this is an artificial type.  For
     a POD type, we just reuse T.  */
  if (CLASSTYPE_NON_LAYOUT_POD_P (t) || CLASSTYPE_EMPTY_P (t))
    {
      base_t = make_node (TREE_CODE (t));

      /* Set the size and alignment for the new type.  */
      tree eoc;

      /* If the ABI version is not at least two, and the last
	 field was a bit-field, RLI may not be on a byte
	 boundary.  In particular, rli_size_unit_so_far might
	 indicate the last complete byte, while rli_size_so_far
	 indicates the total number of bits used.  Therefore,
	 rli_size_so_far, rather than rli_size_unit_so_far, is
	 used to compute TYPE_SIZE_UNIT.  */
      eoc = end_of_class (t, /*include_virtuals_p=*/0);
      TYPE_SIZE_UNIT (base_t)
	= size_binop (MAX_EXPR,
		      fold_convert (sizetype,
			       size_binop (CEIL_DIV_EXPR,
					   rli_size_so_far (rli),
					   bitsize_int (BITS_PER_UNIT))),
		      eoc);
      TYPE_SIZE (base_t)
	= size_binop (MAX_EXPR,
		      rli_size_so_far (rli),
		      size_binop (MULT_EXPR,
				  fold_convert (bitsizetype, eoc),
				  bitsize_int (BITS_PER_UNIT)));
      SET_TYPE_ALIGN (base_t, rli->record_align);
      TYPE_USER_ALIGN (base_t) = TYPE_USER_ALIGN (t);

      /* Copy the fields from T.  */
      next_field = &TYPE_FIELDS (base_t);
      for (field = TYPE_FIELDS (t); field; field = DECL_CHAIN (field))
	if (TREE_CODE (field) == FIELD_DECL)
	  {
	    *next_field = copy_node (field);
	    DECL_CONTEXT (*next_field) = base_t;
	    next_field = &DECL_CHAIN (*next_field);
	  }
      *next_field = NULL_TREE;

      /* Record the base version of the type.  */
      CLASSTYPE_AS_BASE (t) = base_t;
      TYPE_CONTEXT (base_t) = t;
    }
  else
    CLASSTYPE_AS_BASE (t) = t;

  /* Every empty class contains an empty class.  */
  if (CLASSTYPE_EMPTY_P (t))
    CLASSTYPE_CONTAINS_EMPTY_CLASS_P (t) = 1;

  /* Set the TYPE_DECL for this type to contain the right
     value for DECL_OFFSET, so that we can use it as part
     of a COMPONENT_REF for multiple inheritance.  */
  layout_decl (TYPE_MAIN_DECL (t), 0);

  /* Now fix up any virtual base class types that we left lying
     around.  We must get these done before we try to lay out the
     virtual function table.  As a side-effect, this will remove the
     base subobject fields.  */
  layout_virtual_bases (rli, empty_base_offsets);

  /* Make sure that empty classes are reflected in RLI at this
     point.  */
  include_empty_classes (rli);

  /* Make sure not to create any structures with zero size.  */
  if (integer_zerop (rli_size_unit_so_far (rli)) && CLASSTYPE_EMPTY_P (t))
    place_field (rli,
		 build_decl (input_location,
			     FIELD_DECL, NULL_TREE, char_type_node));

  /* If this is a non-POD, declaring it packed makes a difference to how it
     can be used as a field; don't let finalize_record_size undo it.  */
  if (TYPE_PACKED (t) && !layout_pod_type_p (t))
    rli->packed_maybe_necessary = true;

  /* Let the back end lay out the type.  */
  finish_record_layout (rli, /*free_p=*/true);

  if (TYPE_SIZE_UNIT (t)
      && TREE_CODE (TYPE_SIZE_UNIT (t)) == INTEGER_CST
      && !TREE_OVERFLOW (TYPE_SIZE_UNIT (t))
      && !valid_constant_size_p (TYPE_SIZE_UNIT (t)))
    error ("size of type %qT is too large (%qE bytes)", t, TYPE_SIZE_UNIT (t));

  /* Warn about bases that can't be talked about due to ambiguity.  */
  warn_about_ambiguous_bases (t);

  /* Now that we're done with layout, give the base fields the real types.  */
  for (field = TYPE_FIELDS (t); field; field = DECL_CHAIN (field))
    if (DECL_ARTIFICIAL (field) && IS_FAKE_BASE_TYPE (TREE_TYPE (field)))
      TREE_TYPE (field) = TYPE_CONTEXT (TREE_TYPE (field));

  /* Clean up.  */
  splay_tree_delete (empty_base_offsets);

  if (CLASSTYPE_EMPTY_P (t)
      && tree_int_cst_lt (sizeof_biggest_empty_class,
			  TYPE_SIZE_UNIT (t)))
    sizeof_biggest_empty_class = TYPE_SIZE_UNIT (t);
}

/* Determine the "key method" for the class type indicated by TYPE,
   and set CLASSTYPE_KEY_METHOD accordingly.  */

void
determine_key_method (tree type)
{
  tree method;

  if (processing_template_decl
      || CLASSTYPE_TEMPLATE_INSTANTIATION (type)
      || CLASSTYPE_INTERFACE_KNOWN (type))
    return;

  /* The key method is the first non-pure virtual function that is not
     inline at the point of class definition.  On some targets the
     key function may not be inline; those targets should not call
     this function until the end of the translation unit.  */
  for (method = TYPE_METHODS (type); method != NULL_TREE;
       method = DECL_CHAIN (method))
    if (TREE_CODE (method) == FUNCTION_DECL
	&& DECL_VINDEX (method) != NULL_TREE
	&& ! DECL_DECLARED_INLINE_P (method)
	&& ! DECL_PURE_VIRTUAL_P (method))
      {
	CLASSTYPE_KEY_METHOD (type) = method;
	break;
      }

  return;
}


/* Allocate and return an instance of struct sorted_fields_type with
   N fields.  */

static struct sorted_fields_type *
sorted_fields_type_new (int n)
{
  struct sorted_fields_type *sft;
  sft = (sorted_fields_type *) ggc_internal_alloc (sizeof (sorted_fields_type)
				      + n * sizeof (tree));
  sft->len = n;

  return sft;
}

/* Helper of find_flexarrays.  Return true when FLD refers to a non-static
   class data member of non-zero size, otherwise false.  */

static inline bool
field_nonempty_p (const_tree fld)
{
  if (TREE_CODE (fld) == ERROR_MARK)
    return false;

  tree type = TREE_TYPE (fld);
  if (TREE_CODE (fld) == FIELD_DECL
      && TREE_CODE (type) != ERROR_MARK
      && (DECL_NAME (fld) || RECORD_OR_UNION_TYPE_P (type)))
    {
      return TYPE_SIZE (type)
	&& (TREE_CODE (TYPE_SIZE (type)) != INTEGER_CST
	    || !tree_int_cst_equal (size_zero_node, TYPE_SIZE (type)));
    }

  return false;
}

/* Used by find_flexarrays and related functions.  */

struct flexmems_t
{
  /* The first flexible array member or non-zero array member found
     in the order of layout.  */
  tree array;
  /* First non-static non-empty data member in the class or its bases.  */
  tree first;
  /* The first non-static non-empty data member following either
     the flexible array member, if found, or the zero-length array member
     otherwise.  AFTER[1] refers to the first such data member of a union
     of which the struct containing the flexible array member or zero-length
     array is a member, or NULL when no such union exists.  This element is
     only used during searching, not for diagnosing problems.  AFTER[0]
     refers to the first such data member that is not a member of such
     a union.  */
  tree after[2];

  /* Refers to a struct (not union) in which the struct of which the flexible
     array is member is defined.  Used to diagnose strictly (according to C)
     invalid uses of the latter structs.  */
  tree enclosing;
};

/* Find either the first flexible array member or the first zero-length
   array, in that order of preference, among members of class T (but not
   its base classes), and set members of FMEM accordingly.
   BASE_P is true if T is a base class of another class.
   PUN is set to the outermost union in which the flexible array member
   (or zero-length array) is defined if one such union exists, otherwise
   to NULL.
   Similarly, PSTR is set to a data member of the outermost struct of
   which the flexible array is a member if one such struct exists,
   otherwise to NULL.  */

static void
find_flexarrays (tree t, flexmems_t *fmem, bool base_p,
		 tree pun /* = NULL_TREE */,
		 tree pstr /* = NULL_TREE */)
{
  /* Set the "pointer" to the outermost enclosing union if not set
     yet and maintain it for the remainder of the recursion.   */
  if (!pun && TREE_CODE (t) == UNION_TYPE)
    pun = t;

  for (tree fld = TYPE_FIELDS (t); fld; fld = DECL_CHAIN (fld))
    {
      if (fld == error_mark_node)
	return;

      /* Is FLD a typedef for an anonymous struct?  */

      /* FIXME: Note that typedefs (as well as arrays) need to be fully
	 handled elsewhere so that errors like the following are detected
	 as well:
	   typedef struct { int i, a[], j; } S;   // bug c++/72753
	   S s [2];                               // bug c++/68489
      */
      if (TREE_CODE (fld) == TYPE_DECL
	  && DECL_IMPLICIT_TYPEDEF_P (fld)
	  && CLASS_TYPE_P (TREE_TYPE (fld))
	  && anon_aggrname_p (DECL_NAME (fld)))
	{
	  /* Check the nested unnamed type referenced via a typedef
	     independently of FMEM (since it's not a data member of
	     the enclosing class).  */
	  check_flexarrays (TREE_TYPE (fld));
	  continue;
	}

      /* Skip anything that's GCC-generated or not a (non-static) data
	 member.  */
      if (DECL_ARTIFICIAL (fld) || TREE_CODE (fld) != FIELD_DECL)
	continue;

      /* Type of the member.  */
      tree fldtype = TREE_TYPE (fld);
      if (fldtype == error_mark_node)
	return;

      /* Determine the type of the array element or object referenced
	 by the member so that it can be checked for flexible array
	 members if it hasn't been yet.  */
      tree eltype = fldtype;
      while (TREE_CODE (eltype) == ARRAY_TYPE
	     || TREE_CODE (eltype) == POINTER_TYPE
	     || TREE_CODE (eltype) == REFERENCE_TYPE)
	eltype = TREE_TYPE (eltype);

      if (RECORD_OR_UNION_TYPE_P (eltype))
	{
	  if (fmem->array && !fmem->after[bool (pun)])
	    {
	      /* Once the member after the flexible array has been found
		 we're done.  */
	      fmem->after[bool (pun)] = fld;
	      break;
	    }

	  if (eltype == fldtype || TYPE_UNNAMED_P (eltype))
	    {
	      /* Descend into the non-static member struct or union and try
		 to find a flexible array member or zero-length array among
		 its members.  This is only necessary for anonymous types
		 and types in whose context the current type T has not been
		 defined (the latter must not be checked again because they
		 are already in the process of being checked by one of the
		 recursive calls).  */

	      tree first = fmem->first;
	      tree array = fmem->array;

	      /* If this member isn't anonymous and a prior non-flexible array
		 member has been seen in one of the enclosing structs, clear
		 the FIRST member since it doesn't contribute to the flexible
		 array struct's members.  */
	      if (first && !array && !ANON_AGGR_TYPE_P (eltype))
		fmem->first = NULL_TREE;

	      find_flexarrays (eltype, fmem, false, pun,
			       !pstr && TREE_CODE (t) == RECORD_TYPE ? fld : pstr);

	      if (fmem->array != array)
		continue;

	      if (first && !array && !ANON_AGGR_TYPE_P (eltype))
		{
		  /* Restore the FIRST member reset above if no flexible
		     array member has been found in this member's struct.  */
		  fmem->first = first;
		}

	      /* If the member struct contains the first flexible array
		 member, or if this member is a base class, continue to
		 the next member and avoid setting the FMEM->NEXT pointer
		 to point to it.  */
	      if (base_p)
		continue;
	    }
	}

      if (field_nonempty_p (fld))
	{
	  /* Remember the first non-static data member.  */
	  if (!fmem->first)
	    fmem->first = fld;

	  /* Remember the first non-static data member after the flexible
	     array member, if one has been found, or the zero-length array
	     if it has been found.  */
	  if (fmem->array && !fmem->after[bool (pun)])
	    fmem->after[bool (pun)] = fld;
	}

      /* Skip non-arrays.  */
      if (TREE_CODE (fldtype) != ARRAY_TYPE)
	continue;

      /* Determine the upper bound of the array if it has one.  */
      if (TYPE_DOMAIN (fldtype))
	{
	  if (fmem->array)
	    {
	      /* Make a record of the zero-length array if either one
		 such field or a flexible array member has been seen to
		 handle the pathological and unlikely case of multiple
		 such members.  */
	      if (!fmem->after[bool (pun)])
		fmem->after[bool (pun)] = fld;
	    }
	  else if (integer_all_onesp (TYPE_MAX_VALUE (TYPE_DOMAIN (fldtype))))
	    {
	      /* Remember the first zero-length array unless a flexible array
		 member has already been seen.  */
	      fmem->array = fld;
	      fmem->enclosing = pstr;
	    }
	}
      else
	{
	  /* Flexible array members have no upper bound.  */
	  if (fmem->array)
	    {
	      /* Replace the zero-length array if it's been stored and
		 reset the after pointer.  */
	      if (TYPE_DOMAIN (TREE_TYPE (fmem->array)))
		{
		  fmem->after[bool (pun)] = NULL_TREE;
		  fmem->array = fld;
		  fmem->enclosing = pstr;
		}
	    }
	  else
	    {
	      fmem->array = fld;
	      fmem->enclosing = pstr;
	    }
	}
    }
}

/* Diagnose a strictly (by the C standard) invalid use of a struct with
   a flexible array member (or the zero-length array extension).  */

static void
diagnose_invalid_flexarray (const flexmems_t *fmem)
{
  if (fmem->array && fmem->enclosing
      && pedwarn (location_of (fmem->enclosing), OPT_Wpedantic,
		  TYPE_DOMAIN (TREE_TYPE (fmem->array))
		  ? G_("invalid use of %q#T with a zero-size array "
		       "in %q#D")
		  : G_("invalid use of %q#T with a flexible array member "
		       "in %q#T"),
		  DECL_CONTEXT (fmem->array),
		  DECL_CONTEXT (fmem->enclosing)))
    inform (DECL_SOURCE_LOCATION (fmem->array),
	    "array member %q#D declared here", fmem->array);
}

/* Issue diagnostics for invalid flexible array members or zero-length
   arrays that are not the last elements of the containing class or its
   base classes or that are its sole members.  */

static void
diagnose_flexarrays (tree t, const flexmems_t *fmem)
{
  if (!fmem->array)
    return;

  if (fmem->first && !fmem->after[0])
    {
      diagnose_invalid_flexarray (fmem);
      return;
    }

  /* Has a diagnostic been issued?  */
  bool diagd = false;

  const char *msg = 0;

  if (TYPE_DOMAIN (TREE_TYPE (fmem->array)))
    {
      if (fmem->after[0])
	msg = G_("zero-size array member %qD not at end of %q#T");
      else if (!fmem->first)
	msg = G_("zero-size array member %qD in an otherwise empty %q#T");

      if (msg)
	{
	  location_t loc = DECL_SOURCE_LOCATION (fmem->array);

	  if (pedwarn (loc, OPT_Wpedantic, msg, fmem->array, t))
	    {
	      inform (location_of (t), "in the definition of %q#T", t);
	      diagd = true;
	    }
	}
    }
  else
    {
      if (fmem->after[0])
	msg = G_("flexible array member %qD not at end of %q#T");
      else if (!fmem->first)
	msg = G_("flexible array member %qD in an otherwise empty %q#T");

      if (msg)
	{
	  location_t loc = DECL_SOURCE_LOCATION (fmem->array);
	  diagd = true;

	  error_at (loc, msg, fmem->array, t);

	  /* In the unlikely event that the member following the flexible
	     array member is declared in a different class, or the member
	     overlaps another member of a common union, point to it.
	     Otherwise it should be obvious.  */
	  if (fmem->after[0]
	      && ((DECL_CONTEXT (fmem->after[0])
		   != DECL_CONTEXT (fmem->array))))
	    {
	      inform (DECL_SOURCE_LOCATION (fmem->after[0]),
		      "next member %q#D declared here",
		      fmem->after[0]);
	      inform (location_of (t), "in the definition of %q#T", t);
	    }
	}
    }

  if (!diagd && fmem->array && fmem->enclosing)
    diagnose_invalid_flexarray (fmem);
}


/* Recursively check to make sure that any flexible array or zero-length
   array members of class T or its bases are valid (i.e., not the sole
   non-static data member of T and, if one exists, that it is the last
   non-static data member of T and its base classes.  FMEM is expected
   to be initially null and is used internally by recursive calls to
   the function.  Issue the appropriate diagnostics for the array member
   that fails the checks.  */

static void
check_flexarrays (tree t, flexmems_t *fmem /* = NULL */,
		  bool base_p /* = false */)
{
  /* Initialize the result of a search for flexible array and zero-length
     array members.  Avoid doing any work if the most interesting FMEM data
     have already been populated.  */
  flexmems_t flexmems = flexmems_t ();
  if (!fmem)
    fmem = &flexmems;
  else if (fmem->array && fmem->first && fmem->after[0])
    return;

  tree fam = fmem->array;

  /* Recursively check the primary base class first.  */
  if (CLASSTYPE_HAS_PRIMARY_BASE_P (t))
    {
      tree basetype = BINFO_TYPE (CLASSTYPE_PRIMARY_BINFO (t));
      check_flexarrays (basetype, fmem, true);
    }

  /* Recursively check the base classes.  */
  int nbases = TYPE_BINFO (t) ? BINFO_N_BASE_BINFOS (TYPE_BINFO (t)) : 0;
  for (int i = 0; i < nbases; ++i)
    {
      tree base_binfo = BINFO_BASE_BINFO (TYPE_BINFO (t), i);

      /* The primary base class was already checked above.  */
      if (base_binfo == CLASSTYPE_PRIMARY_BINFO (t))
	continue;

      /* Virtual base classes are at the end.  */
      if (BINFO_VIRTUAL_P (base_binfo))
	continue;

      /* Check the base class.  */
      check_flexarrays (BINFO_TYPE (base_binfo), fmem, /*base_p=*/true);
    }

  if (fmem == &flexmems)
    {
      /* Check virtual base classes only once per derived class.
	 I.e., this check is not performed recursively for base
	 classes.  */
      int i;
      tree base_binfo;
      vec<tree, va_gc> *vbases;
      for (vbases = CLASSTYPE_VBASECLASSES (t), i = 0;
	   vec_safe_iterate (vbases, i, &base_binfo); i++)
	{
	  /* Check the virtual base class.  */
	  tree basetype = TREE_TYPE (base_binfo);

	  check_flexarrays (basetype, fmem, /*base_p=*/true);
	}
    }

  /* Is the type unnamed (and therefore a member of it potentially
     an anonymous struct or union)?  */
  bool maybe_anon_p = TYPE_UNNAMED_P (t);

  /* Search the members of the current (possibly derived) class, skipping
     unnamed structs and unions since those could be anonymous.  */
  if (fmem != &flexmems || !maybe_anon_p)
    find_flexarrays (t, fmem, base_p || fam != fmem->array);

  if (fmem == &flexmems && !maybe_anon_p)
    {
      /* Issue diagnostics for invalid flexible and zero-length array
	 members found in base classes or among the members of the current
	 class.  Ignore anonymous structs and unions whose members are
	 considered to be members of the enclosing class and thus will
	 be diagnosed when checking it.  */
      diagnose_flexarrays (t, fmem);
    }
}

/* Perform processing required when the definition of T (a class type)
   is complete.  Diagnose invalid definitions of flexible array members
   and zero-size arrays.  */

void
finish_struct_1 (tree t)
{
  tree x;
  /* A TREE_LIST.  The TREE_VALUE of each node is a FUNCTION_DECL.  */
  tree virtuals = NULL_TREE;

  if (COMPLETE_TYPE_P (t))
    {
      gcc_assert (MAYBE_CLASS_TYPE_P (t));
      error ("redefinition of %q#T", t);
      popclass ();
      return;
    }

  /* If this type was previously laid out as a forward reference,
     make sure we lay it out again.  */
  TYPE_SIZE (t) = NULL_TREE;
  CLASSTYPE_PRIMARY_BINFO (t) = NULL_TREE;

  /* Make assumptions about the class; we'll reset the flags if
     necessary.  */
  CLASSTYPE_EMPTY_P (t) = 1;
  CLASSTYPE_NEARLY_EMPTY_P (t) = 1;
  CLASSTYPE_CONTAINS_EMPTY_CLASS_P (t) = 0;
  CLASSTYPE_LITERAL_P (t) = true;

  /* Do end-of-class semantic processing: checking the validity of the
     bases and members and add implicitly generated methods.  */
  check_bases_and_members (t);

  /* Find the key method.  */
  if (TYPE_CONTAINS_VPTR_P (t))
    {
      /* The Itanium C++ ABI permits the key method to be chosen when
	 the class is defined -- even though the key method so
	 selected may later turn out to be an inline function.  On
	 some systems (such as ARM Symbian OS) the key method cannot
	 be determined until the end of the translation unit.  On such
	 systems, we leave CLASSTYPE_KEY_METHOD set to NULL, which
	 will cause the class to be added to KEYED_CLASSES.  Then, in
	 finish_file we will determine the key method.  */
      if (targetm.cxx.key_method_may_be_inline ())
	determine_key_method (t);

      /* If a polymorphic class has no key method, we may emit the vtable
	 in every translation unit where the class definition appears.  If
	 we're devirtualizing, we can look into the vtable even if we
	 aren't emitting it.  */
      if (CLASSTYPE_KEY_METHOD (t) == NULL_TREE)
	keyed_classes = tree_cons (NULL_TREE, t, keyed_classes);
    }

  /* Layout the class itself.  */
  layout_class_type (t, &virtuals);
  if (CLASSTYPE_AS_BASE (t) != t)
    /* We use the base type for trivial assignments, and hence it
       needs a mode.  */
    compute_record_mode (CLASSTYPE_AS_BASE (t));

  /* With the layout complete, check for flexible array members and
     zero-length arrays that might overlap other members in the final
     layout.  */
  check_flexarrays (t);

  virtuals = modify_all_vtables (t, nreverse (virtuals));

  /* If necessary, create the primary vtable for this class.  */
  if (virtuals || TYPE_CONTAINS_VPTR_P (t))
    {
      /* We must enter these virtuals into the table.  */
      if (!CLASSTYPE_HAS_PRIMARY_BASE_P (t))
	build_primary_vtable (NULL_TREE, t);
      else if (! BINFO_NEW_VTABLE_MARKED (TYPE_BINFO (t)))
	/* Here we know enough to change the type of our virtual
	   function table, but we will wait until later this function.  */
	build_primary_vtable (CLASSTYPE_PRIMARY_BINFO (t), t);

      /* If we're warning about ABI tags, check the types of the new
	 virtual functions.  */
      if (warn_abi_tag)
	for (tree v = virtuals; v; v = TREE_CHAIN (v))
	  check_abi_tags (t, TREE_VALUE (v));
    }

  if (TYPE_CONTAINS_VPTR_P (t))
    {
      int vindex;
      tree fn;

      if (BINFO_VTABLE (TYPE_BINFO (t)))
	gcc_assert (DECL_VIRTUAL_P (BINFO_VTABLE (TYPE_BINFO (t))));
      if (!CLASSTYPE_HAS_PRIMARY_BASE_P (t))
	gcc_assert (BINFO_VIRTUALS (TYPE_BINFO (t)) == NULL_TREE);

      /* Add entries for virtual functions introduced by this class.  */
      BINFO_VIRTUALS (TYPE_BINFO (t))
	= chainon (BINFO_VIRTUALS (TYPE_BINFO (t)), virtuals);

      /* Set DECL_VINDEX for all functions declared in this class.  */
      for (vindex = 0, fn = BINFO_VIRTUALS (TYPE_BINFO (t));
	   fn;
	   fn = TREE_CHAIN (fn),
	     vindex += (TARGET_VTABLE_USES_DESCRIPTORS
			? TARGET_VTABLE_USES_DESCRIPTORS : 1))
	{
	  tree fndecl = BV_FN (fn);

	  if (DECL_THUNK_P (fndecl))
	    /* A thunk. We should never be calling this entry directly
	       from this vtable -- we'd use the entry for the non
	       thunk base function.  */
	    DECL_VINDEX (fndecl) = NULL_TREE;
	  else if (TREE_CODE (DECL_VINDEX (fndecl)) != INTEGER_CST)
	    DECL_VINDEX (fndecl) = build_int_cst (NULL_TREE, vindex);
	}
    }

  finish_struct_bits (t);
  set_method_tm_attributes (t);
  if (flag_openmp || flag_openmp_simd)
    finish_omp_declare_simd_methods (t);

  /* Complete the rtl for any static member objects of the type we're
     working on.  */
  for (x = TYPE_FIELDS (t); x; x = DECL_CHAIN (x))
    if (VAR_P (x) && TREE_STATIC (x)
        && TREE_TYPE (x) != error_mark_node
	&& same_type_p (TYPE_MAIN_VARIANT (TREE_TYPE (x)), t))
      SET_DECL_MODE (x, TYPE_MODE (t));

  /* Done with FIELDS...now decide whether to sort these for
     faster lookups later.

     We use a small number because most searches fail (succeeding
     ultimately as the search bores through the inheritance
     hierarchy), and we want this failure to occur quickly.  */

  insert_into_classtype_sorted_fields (TYPE_FIELDS (t), t, 8);

  /* Complain if one of the field types requires lower visibility.  */
  constrain_class_visibility (t);

  /* Make the rtl for any new vtables we have created, and unmark
     the base types we marked.  */
  finish_vtbls (t);

  /* Build the VTT for T.  */
  build_vtt (t);

  if (warn_nonvdtor
      && TYPE_POLYMORPHIC_P (t) && accessible_nvdtor_p (t)
      && !CLASSTYPE_FINAL (t))
    warning (OPT_Wnon_virtual_dtor,
	     "%q#T has virtual functions and accessible"
	     " non-virtual destructor", t);

  complete_vars (t);

  if (warn_overloaded_virtual)
    warn_hidden (t);

  /* Class layout, assignment of virtual table slots, etc., is now
     complete.  Give the back end a chance to tweak the visibility of
     the class or perform any other required target modifications.  */
  targetm.cxx.adjust_class_at_definition (t);

  maybe_suppress_debug_info (t);

  if (flag_vtable_verify)
    vtv_save_class_info (t);

  dump_class_hierarchy (t);

  /* Finish debugging output for this type.  */
  rest_of_type_compilation (t, ! LOCAL_CLASS_P (t));

  if (TYPE_TRANSPARENT_AGGR (t))
    {
      tree field = first_field (t);
      if (field == NULL_TREE || error_operand_p (field))
	{
	  error ("type transparent %q#T does not have any fields", t);
	  TYPE_TRANSPARENT_AGGR (t) = 0;
	}
      else if (DECL_ARTIFICIAL (field))
	{
	  if (DECL_FIELD_IS_BASE (field))
	    error ("type transparent class %qT has base classes", t);
	  else
	    {
	      gcc_checking_assert (DECL_VIRTUAL_P (field));
	      error ("type transparent class %qT has virtual functions", t);
	    }
	  TYPE_TRANSPARENT_AGGR (t) = 0;
	}
      else if (TYPE_MODE (t) != DECL_MODE (field))
	{
	  error ("type transparent %q#T cannot be made transparent because "
		 "the type of the first field has a different ABI from the "
		 "class overall", t);
	  TYPE_TRANSPARENT_AGGR (t) = 0;
	}
    }
}

/* Insert FIELDS into T for the sorted case if the FIELDS count is
   equal to THRESHOLD or greater than THRESHOLD.  */

static void 
insert_into_classtype_sorted_fields (tree fields, tree t, int threshold)
{
  int n_fields = count_fields (fields);
  if (n_fields >= threshold)
    {
      struct sorted_fields_type *field_vec = sorted_fields_type_new (n_fields);
      add_fields_to_record_type (fields, field_vec, 0);
      qsort (field_vec->elts, n_fields, sizeof (tree), field_decl_cmp);
      CLASSTYPE_SORTED_FIELDS (t) = field_vec;
    }
}

/* Insert lately defined enum ENUMTYPE into T for the sorted case.  */

void
insert_late_enum_def_into_classtype_sorted_fields (tree enumtype, tree t)
{
  struct sorted_fields_type *sorted_fields = CLASSTYPE_SORTED_FIELDS (t);
  if (sorted_fields)
    {
      int i;
      int n_fields
	= list_length (TYPE_VALUES (enumtype)) + sorted_fields->len;
      struct sorted_fields_type *field_vec = sorted_fields_type_new (n_fields);
      
      for (i = 0; i < sorted_fields->len; ++i)
	field_vec->elts[i] = sorted_fields->elts[i];

      add_enum_fields_to_record_type (enumtype, field_vec,
				      sorted_fields->len);
      qsort (field_vec->elts, n_fields, sizeof (tree), field_decl_cmp);
      CLASSTYPE_SORTED_FIELDS (t) = field_vec;
    }
}

/* When T was built up, the member declarations were added in reverse
   order.  Rearrange them to declaration order.  */

void
unreverse_member_declarations (tree t)
{
  tree next;
  tree prev;
  tree x;

  /* The following lists are all in reverse order.  Put them in
     declaration order now.  */
  TYPE_METHODS (t) = nreverse (TYPE_METHODS (t));
  CLASSTYPE_DECL_LIST (t) = nreverse (CLASSTYPE_DECL_LIST (t));

  /* Actually, for the TYPE_FIELDS, only the non TYPE_DECLs are in
     reverse order, so we can't just use nreverse.  */
  prev = NULL_TREE;
  for (x = TYPE_FIELDS (t);
       x && TREE_CODE (x) != TYPE_DECL;
       x = next)
    {
      next = DECL_CHAIN (x);
      DECL_CHAIN (x) = prev;
      prev = x;
    }
  if (prev)
    {
      DECL_CHAIN (TYPE_FIELDS (t)) = x;
      if (prev)
	TYPE_FIELDS (t) = prev;
    }
}

tree
finish_struct (tree t, tree attributes)
{
  location_t saved_loc = input_location;

  /* Now that we've got all the field declarations, reverse everything
     as necessary.  */
  unreverse_member_declarations (t);

  cplus_decl_attributes (&t, attributes, (int) ATTR_FLAG_TYPE_IN_PLACE);
  fixup_attribute_variants (t);

  /* Nadger the current location so that diagnostics point to the start of
     the struct, not the end.  */
  input_location = DECL_SOURCE_LOCATION (TYPE_NAME (t));

  if (processing_template_decl)
    {
      tree x;

      finish_struct_methods (t);
      TYPE_SIZE (t) = bitsize_zero_node;
      TYPE_SIZE_UNIT (t) = size_zero_node;

      /* We need to emit an error message if this type was used as a parameter
	 and it is an abstract type, even if it is a template. We construct
	 a simple CLASSTYPE_PURE_VIRTUALS list without taking bases into
	 account and we call complete_vars with this type, which will check
	 the PARM_DECLS. Note that while the type is being defined,
	 CLASSTYPE_PURE_VIRTUALS contains the list of the inline friends
	 (see CLASSTYPE_INLINE_FRIENDS) so we need to clear it.  */
      CLASSTYPE_PURE_VIRTUALS (t) = NULL;
      for (x = TYPE_METHODS (t); x; x = DECL_CHAIN (x))
	if (DECL_PURE_VIRTUAL_P (x))
	  vec_safe_push (CLASSTYPE_PURE_VIRTUALS (t), x);
      complete_vars (t);
      /* We need to add the target functions to the CLASSTYPE_METHOD_VEC if
	 an enclosing scope is a template class, so that this function be
	 found by lookup_fnfields_1 when the using declaration is not
	 instantiated yet.  */
      for (x = TYPE_FIELDS (t); x; x = DECL_CHAIN (x))
	if (TREE_CODE (x) == USING_DECL)
	  {
	    tree fn = strip_using_decl (x);
	    if (is_overloaded_fn (fn))
<<<<<<< HEAD
	      for (ovl_iterator iter (fn); iter; ++iter)
=======
	      for (lkp_iterator iter (fn); iter; ++iter)
>>>>>>> d76490ca
		add_method (t, *iter, true);
	  }

      /* Remember current #pragma pack value.  */
      TYPE_PRECISION (t) = maximum_field_alignment;

      /* Fix up any variants we've already built.  */
      for (x = TYPE_NEXT_VARIANT (t); x; x = TYPE_NEXT_VARIANT (x))
	{
	  TYPE_SIZE (x) = TYPE_SIZE (t);
	  TYPE_SIZE_UNIT (x) = TYPE_SIZE_UNIT (t);
	  TYPE_FIELDS (x) = TYPE_FIELDS (t);
	  TYPE_METHODS (x) = TYPE_METHODS (t);
	}
    }
  else
    finish_struct_1 (t);

  if (is_std_init_list (t))
    {
      /* People keep complaining that the compiler crashes on an invalid
	 definition of initializer_list, so I guess we should explicitly
	 reject it.  What the compiler internals care about is that it's a
	 template and has a pointer field followed by an integer field.  */
      bool ok = false;
      if (processing_template_decl)
	{
	  tree f = next_initializable_field (TYPE_FIELDS (t));
	  if (f && TREE_CODE (TREE_TYPE (f)) == POINTER_TYPE)
	    {
	      f = next_initializable_field (DECL_CHAIN (f));
	      if (f && same_type_p (TREE_TYPE (f), size_type_node))
		ok = true;
	    }
	}
      if (!ok)
	fatal_error (input_location,
		     "definition of std::initializer_list does not match "
		     "#include <initializer_list>");
    }

  input_location = saved_loc;

  TYPE_BEING_DEFINED (t) = 0;

  if (current_class_type)
    popclass ();
  else
    error ("trying to finish struct, but kicked out due to previous parse errors");

  if (processing_template_decl && at_function_scope_p ()
      /* Lambdas are defined by the LAMBDA_EXPR.  */
      && !LAMBDA_TYPE_P (t))
    add_stmt (build_min (TAG_DEFN, t));

  return t;
}

/* Hash table to avoid endless recursion when handling references.  */
static hash_table<nofree_ptr_hash<tree_node> > *fixed_type_or_null_ref_ht;

/* Return the dynamic type of INSTANCE, if known.
   Used to determine whether the virtual function table is needed
   or not.

   *NONNULL is set iff INSTANCE can be known to be nonnull, regardless
   of our knowledge of its type.  *NONNULL should be initialized
   before this function is called.  */

static tree
fixed_type_or_null (tree instance, int *nonnull, int *cdtorp)
{
#define RECUR(T) fixed_type_or_null((T), nonnull, cdtorp)

  switch (TREE_CODE (instance))
    {
    case INDIRECT_REF:
      if (POINTER_TYPE_P (TREE_TYPE (instance)))
	return NULL_TREE;
      else
	return RECUR (TREE_OPERAND (instance, 0));

    case CALL_EXPR:
      /* This is a call to a constructor, hence it's never zero.  */
      if (TREE_HAS_CONSTRUCTOR (instance))
	{
	  if (nonnull)
	    *nonnull = 1;
	  return TREE_TYPE (instance);
	}
      return NULL_TREE;

    case SAVE_EXPR:
      /* This is a call to a constructor, hence it's never zero.  */
      if (TREE_HAS_CONSTRUCTOR (instance))
	{
	  if (nonnull)
	    *nonnull = 1;
	  return TREE_TYPE (instance);
	}
      return RECUR (TREE_OPERAND (instance, 0));

    case POINTER_PLUS_EXPR:
    case PLUS_EXPR:
    case MINUS_EXPR:
      if (TREE_CODE (TREE_OPERAND (instance, 0)) == ADDR_EXPR)
	return RECUR (TREE_OPERAND (instance, 0));
      if (TREE_CODE (TREE_OPERAND (instance, 1)) == INTEGER_CST)
	/* Propagate nonnull.  */
	return RECUR (TREE_OPERAND (instance, 0));

      return NULL_TREE;

    CASE_CONVERT:
      return RECUR (TREE_OPERAND (instance, 0));

    case ADDR_EXPR:
      instance = TREE_OPERAND (instance, 0);
      if (nonnull)
	{
	  /* Just because we see an ADDR_EXPR doesn't mean we're dealing
	     with a real object -- given &p->f, p can still be null.  */
	  tree t = get_base_address (instance);
	  /* ??? Probably should check DECL_WEAK here.  */
	  if (t && DECL_P (t))
	    *nonnull = 1;
	}
      return RECUR (instance);

    case COMPONENT_REF:
      /* If this component is really a base class reference, then the field
	 itself isn't definitive.  */
      if (DECL_FIELD_IS_BASE (TREE_OPERAND (instance, 1)))
	return RECUR (TREE_OPERAND (instance, 0));
      return RECUR (TREE_OPERAND (instance, 1));

    case VAR_DECL:
    case FIELD_DECL:
      if (TREE_CODE (TREE_TYPE (instance)) == ARRAY_TYPE
	  && MAYBE_CLASS_TYPE_P (TREE_TYPE (TREE_TYPE (instance))))
	{
	  if (nonnull)
	    *nonnull = 1;
	  return TREE_TYPE (TREE_TYPE (instance));
	}
      /* fall through.  */
    case TARGET_EXPR:
    case PARM_DECL:
    case RESULT_DECL:
      if (MAYBE_CLASS_TYPE_P (TREE_TYPE (instance)))
	{
	  if (nonnull)
	    *nonnull = 1;
	  return TREE_TYPE (instance);
	}
      else if (instance == current_class_ptr)
	{
	  if (nonnull)
	    *nonnull = 1;

	  /* if we're in a ctor or dtor, we know our type.  If
	     current_class_ptr is set but we aren't in a function, we're in
	     an NSDMI (and therefore a constructor).  */
	  if (current_scope () != current_function_decl
	      || (DECL_LANG_SPECIFIC (current_function_decl)
		  && (DECL_CONSTRUCTOR_P (current_function_decl)
		      || DECL_DESTRUCTOR_P (current_function_decl))))
	    {
	      if (cdtorp)
		*cdtorp = 1;
	      return TREE_TYPE (TREE_TYPE (instance));
	    }
	}
      else if (TREE_CODE (TREE_TYPE (instance)) == REFERENCE_TYPE)
	{
	  /* We only need one hash table because it is always left empty.  */
	  if (!fixed_type_or_null_ref_ht)
	    fixed_type_or_null_ref_ht
	      = new hash_table<nofree_ptr_hash<tree_node> > (37);

	  /* Reference variables should be references to objects.  */
	  if (nonnull)
	    *nonnull = 1;

	  /* Enter the INSTANCE in a table to prevent recursion; a
	     variable's initializer may refer to the variable
	     itself.  */
	  if (VAR_P (instance)
	      && DECL_INITIAL (instance)
	      && !type_dependent_expression_p_push (DECL_INITIAL (instance))
	      && !fixed_type_or_null_ref_ht->find (instance))
	    {
	      tree type;
	      tree_node **slot;

	      slot = fixed_type_or_null_ref_ht->find_slot (instance, INSERT);
	      *slot = instance;
	      type = RECUR (DECL_INITIAL (instance));
	      fixed_type_or_null_ref_ht->remove_elt (instance);

	      return type;
	    }
	}
      return NULL_TREE;

    default:
      return NULL_TREE;
    }
#undef RECUR
}

/* Return nonzero if the dynamic type of INSTANCE is known, and
   equivalent to the static type.  We also handle the case where
   INSTANCE is really a pointer. Return negative if this is a
   ctor/dtor. There the dynamic type is known, but this might not be
   the most derived base of the original object, and hence virtual
   bases may not be laid out according to this type.

   Used to determine whether the virtual function table is needed
   or not.

   *NONNULL is set iff INSTANCE can be known to be nonnull, regardless
   of our knowledge of its type.  *NONNULL should be initialized
   before this function is called.  */

int
resolves_to_fixed_type_p (tree instance, int* nonnull)
{
  tree t = TREE_TYPE (instance);
  int cdtorp = 0;
  tree fixed;

  /* processing_template_decl can be false in a template if we're in
     instantiate_non_dependent_expr, but we still want to suppress
     this check.  */
  if (in_template_function ())
    {
      /* In a template we only care about the type of the result.  */
      if (nonnull)
	*nonnull = true;
      return true;
    }

  fixed = fixed_type_or_null (instance, nonnull, &cdtorp);
  if (fixed == NULL_TREE)
    return 0;
  if (POINTER_TYPE_P (t))
    t = TREE_TYPE (t);
  if (!same_type_ignoring_top_level_qualifiers_p (t, fixed))
    return 0;
  return cdtorp ? -1 : 1;
}


void
init_class_processing (void)
{
  current_class_depth = 0;
  current_class_stack_size = 10;
  current_class_stack
    = XNEWVEC (struct class_stack_node, current_class_stack_size);
  vec_alloc (local_classes, 8);
  sizeof_biggest_empty_class = size_zero_node;

  ridpointers[(int) RID_PUBLIC] = access_public_node;
  ridpointers[(int) RID_PRIVATE] = access_private_node;
  ridpointers[(int) RID_PROTECTED] = access_protected_node;
}

/* Restore the cached PREVIOUS_CLASS_LEVEL.  */

static void
restore_class_cache (void)
{
  tree type;

  /* We are re-entering the same class we just left, so we don't
     have to search the whole inheritance matrix to find all the
     decls to bind again.  Instead, we install the cached
     class_shadowed list and walk through it binding names.  */
  push_binding_level (previous_class_level);
  class_binding_level = previous_class_level;
  /* Restore IDENTIFIER_TYPE_VALUE.  */
  for (type = class_binding_level->type_shadowed;
       type;
       type = TREE_CHAIN (type))
    SET_IDENTIFIER_TYPE_VALUE (TREE_PURPOSE (type), TREE_TYPE (type));
}

/* Set global variables CURRENT_CLASS_NAME and CURRENT_CLASS_TYPE as
   appropriate for TYPE.

   So that we may avoid calls to lookup_name, we cache the _TYPE
   nodes of local TYPE_DECLs in the TREE_TYPE field of the name.

   For multiple inheritance, we perform a two-pass depth-first search
   of the type lattice.  */

void
pushclass (tree type)
{
  class_stack_node_t csn;

  type = TYPE_MAIN_VARIANT (type);

  /* Make sure there is enough room for the new entry on the stack.  */
  if (current_class_depth + 1 >= current_class_stack_size)
    {
      current_class_stack_size *= 2;
      current_class_stack
	= XRESIZEVEC (struct class_stack_node, current_class_stack,
		      current_class_stack_size);
    }

  /* Insert a new entry on the class stack.  */
  csn = current_class_stack + current_class_depth;
  csn->name = current_class_name;
  csn->type = current_class_type;
  csn->access = current_access_specifier;
  csn->names_used = 0;
  csn->hidden = 0;
  current_class_depth++;

  /* Now set up the new type.  */
  current_class_name = TYPE_NAME (type);
  if (TREE_CODE (current_class_name) == TYPE_DECL)
    current_class_name = DECL_NAME (current_class_name);
  current_class_type = type;

  /* By default, things in classes are private, while things in
     structures or unions are public.  */
  current_access_specifier = (CLASSTYPE_DECLARED_CLASS (type)
			      ? access_private_node
			      : access_public_node);

  if (previous_class_level
      && type != previous_class_level->this_entity
      && current_class_depth == 1)
    {
      /* Forcibly remove any old class remnants.  */
      invalidate_class_lookup_cache ();
    }

  if (!previous_class_level
      || type != previous_class_level->this_entity
      || current_class_depth > 1)
    pushlevel_class ();
  else
    restore_class_cache ();
}

/* When we exit a toplevel class scope, we save its binding level so
   that we can restore it quickly.  Here, we've entered some other
   class, so we must invalidate our cache.  */

void
invalidate_class_lookup_cache (void)
{
  previous_class_level = NULL;
}

/* Get out of the current class scope. If we were in a class scope
   previously, that is the one popped to.  */

void
popclass (void)
{
  poplevel_class ();

  current_class_depth--;
  current_class_name = current_class_stack[current_class_depth].name;
  current_class_type = current_class_stack[current_class_depth].type;
  current_access_specifier = current_class_stack[current_class_depth].access;
  if (current_class_stack[current_class_depth].names_used)
    splay_tree_delete (current_class_stack[current_class_depth].names_used);
}

/* Mark the top of the class stack as hidden.  */

void
push_class_stack (void)
{
  if (current_class_depth)
    ++current_class_stack[current_class_depth - 1].hidden;
}

/* Mark the top of the class stack as un-hidden.  */

void
pop_class_stack (void)
{
  if (current_class_depth)
    --current_class_stack[current_class_depth - 1].hidden;
}

/* Returns 1 if the class type currently being defined is either T or
   a nested type of T.  Returns the type from the current_class_stack,
   which might be equivalent to but not equal to T in case of
   constrained partial specializations.  */

tree
currently_open_class (tree t)
{
  int i;

  if (!CLASS_TYPE_P (t))
    return NULL_TREE;

  t = TYPE_MAIN_VARIANT (t);

  /* We start looking from 1 because entry 0 is from global scope,
     and has no type.  */
  for (i = current_class_depth; i > 0; --i)
    {
      tree c;
      if (i == current_class_depth)
	c = current_class_type;
      else
	{
	  if (current_class_stack[i].hidden)
	    break;
	  c = current_class_stack[i].type;
	}
      if (!c)
	continue;
      if (same_type_p (c, t))
	return c;
    }
  return NULL_TREE;
}

/* If either current_class_type or one of its enclosing classes are derived
   from T, return the appropriate type.  Used to determine how we found
   something via unqualified lookup.  */

tree
currently_open_derived_class (tree t)
{
  int i;

  /* The bases of a dependent type are unknown.  */
  if (dependent_type_p (t))
    return NULL_TREE;

  if (!current_class_type)
    return NULL_TREE;

  if (DERIVED_FROM_P (t, current_class_type))
    return current_class_type;

  for (i = current_class_depth - 1; i > 0; --i)
    {
      if (current_class_stack[i].hidden)
	break;
      if (DERIVED_FROM_P (t, current_class_stack[i].type))
	return current_class_stack[i].type;
    }

  return NULL_TREE;
}

/* Return the outermost enclosing class type that is still open, or
   NULL_TREE.  */

tree
outermost_open_class (void)
{
  if (!current_class_type)
    return NULL_TREE;
  tree r = NULL_TREE;
  if (TYPE_BEING_DEFINED (current_class_type))
    r = current_class_type;
  for (int i = current_class_depth - 1; i > 0; --i)
    {
      if (current_class_stack[i].hidden)
	break;
      tree t = current_class_stack[i].type;
      if (!TYPE_BEING_DEFINED (t))
	break;
      r = t;
    }
  return r;
}

/* Returns the innermost class type which is not a lambda closure type.  */

tree
current_nonlambda_class_type (void)
{
  int i;

  /* We start looking from 1 because entry 0 is from global scope,
     and has no type.  */
  for (i = current_class_depth; i > 0; --i)
    {
      tree c;
      if (i == current_class_depth)
	c = current_class_type;
      else
	{
	  if (current_class_stack[i].hidden)
	    break;
	  c = current_class_stack[i].type;
	}
      if (!c)
	continue;
      if (!LAMBDA_TYPE_P (c))
	return c;
    }
  return NULL_TREE;
}

/* When entering a class scope, all enclosing class scopes' names with
   static meaning (static variables, static functions, types and
   enumerators) have to be visible.  This recursive function calls
   pushclass for all enclosing class contexts until global or a local
   scope is reached.  TYPE is the enclosed class.  */

void
push_nested_class (tree type)
{
  /* A namespace might be passed in error cases, like A::B:C.  */
  if (type == NULL_TREE
      || !CLASS_TYPE_P (type))
    return;

  push_nested_class (DECL_CONTEXT (TYPE_MAIN_DECL (type)));

  pushclass (type);
}

/* Undoes a push_nested_class call.  */

void
pop_nested_class (void)
{
  tree context = DECL_CONTEXT (TYPE_MAIN_DECL (current_class_type));

  popclass ();
  if (context && CLASS_TYPE_P (context))
    pop_nested_class ();
}

/* Returns the number of extern "LANG" blocks we are nested within.  */

int
current_lang_depth (void)
{
  return vec_safe_length (current_lang_base);
}

/* Set global variables CURRENT_LANG_NAME to appropriate value
   so that behavior of name-mangling machinery is correct.  */

void
push_lang_context (tree name)
{
  vec_safe_push (current_lang_base, current_lang_name);

  if (name == lang_name_cplusplus)
    current_lang_name = name;
  else if (name == lang_name_c)
    current_lang_name = name;
  else
    error ("language string %<\"%E\"%> not recognized", name);
}

/* Get out of the current language scope.  */

void
pop_lang_context (void)
{
  current_lang_name = current_lang_base->pop ();
}

/* Type instantiation routines.  */

/* Given an OVERLOAD and a TARGET_TYPE, return the function that
   matches the TARGET_TYPE.  If there is no satisfactory match, return
   error_mark_node, and issue an error & warning messages under
   control of FLAGS.  Permit pointers to member function if FLAGS
   permits.  If TEMPLATE_ONLY, the name of the overloaded function was
   a template-id, and EXPLICIT_TARGS are the explicitly provided
   template arguments.  

   If OVERLOAD is for one or more member functions, then ACCESS_PATH
   is the base path used to reference those member functions.  If
   the address is resolved to a member function, access checks will be
   performed and errors issued if appropriate.  */

static tree
resolve_address_of_overloaded_function (tree target_type,
					tree overload,
					tsubst_flags_t complain,
					bool template_only,
					tree explicit_targs,
					tree access_path)
{
  /* Here's what the standard says:

       [over.over]

       If the name is a function template, template argument deduction
       is done, and if the argument deduction succeeds, the deduced
       arguments are used to generate a single template function, which
       is added to the set of overloaded functions considered.

       Non-member functions and static member functions match targets of
       type "pointer-to-function" or "reference-to-function."  Nonstatic
       member functions match targets of type "pointer-to-member
       function;" the function type of the pointer to member is used to
       select the member function from the set of overloaded member
       functions.  If a nonstatic member function is selected, the
       reference to the overloaded function name is required to have the
       form of a pointer to member as described in 5.3.1.

       If more than one function is selected, any template functions in
       the set are eliminated if the set also contains a non-template
       function, and any given template function is eliminated if the
       set contains a second template function that is more specialized
       than the first according to the partial ordering rules 14.5.5.2.
       After such eliminations, if any, there shall remain exactly one
       selected function.  */

  int is_ptrmem = 0;
  /* We store the matches in a TREE_LIST rooted here.  The functions
     are the TREE_PURPOSE, not the TREE_VALUE, in this list, for easy
     interoperability with most_specialized_instantiation.  */
  tree matches = NULL_TREE;
  tree fn;
  tree target_fn_type;

  /* By the time we get here, we should be seeing only real
     pointer-to-member types, not the internal POINTER_TYPE to
     METHOD_TYPE representation.  */
  gcc_assert (!TYPE_PTR_P (target_type)
	      || TREE_CODE (TREE_TYPE (target_type)) != METHOD_TYPE);

  gcc_assert (is_overloaded_fn (overload));

  /* Check that the TARGET_TYPE is reasonable.  */
  if (TYPE_PTRFN_P (target_type)
      || TYPE_REFFN_P (target_type))
    /* This is OK.  */;
  else if (TYPE_PTRMEMFUNC_P (target_type))
    /* This is OK, too.  */
    is_ptrmem = 1;
  else if (TREE_CODE (target_type) == FUNCTION_TYPE)
    /* This is OK, too.  This comes from a conversion to reference
       type.  */
    target_type = build_reference_type (target_type);
  else
    {
      if (complain & tf_error)
	error ("cannot resolve overloaded function %qD based on"
	       " conversion to type %qT",
	       OVL_NAME (overload), target_type);
      return error_mark_node;
    }

  /* Non-member functions and static member functions match targets of type
     "pointer-to-function" or "reference-to-function."  Nonstatic member
     functions match targets of type "pointer-to-member-function;" the
     function type of the pointer to member is used to select the member
     function from the set of overloaded member functions.

     So figure out the FUNCTION_TYPE that we want to match against.  */
  target_fn_type = static_fn_type (target_type);

  /* If we can find a non-template function that matches, we can just
     use it.  There's no point in generating template instantiations
     if we're just going to throw them out anyhow.  But, of course, we
     can only do this when we don't *need* a template function.  */
  if (!template_only)
    for (lkp_iterator iter (overload); iter; ++iter)
      {
	tree fn = *iter;

	if (TREE_CODE (fn) == TEMPLATE_DECL)
	  /* We're not looking for templates just yet.  */
	  continue;

	if ((TREE_CODE (TREE_TYPE (fn)) == METHOD_TYPE) != is_ptrmem)
	  /* We're looking for a non-static member, and this isn't
	     one, or vice versa.  */
	  continue;

	/* In C++17 we need the noexcept-qualifier to compare types.  */
	if (flag_noexcept_type)
	  maybe_instantiate_noexcept (fn);

	/* See if there's a match.  */
	tree fntype = static_fn_type (fn);
	if (same_type_p (target_fn_type, fntype)
	    || fnptr_conv_p (target_fn_type, fntype))
	  matches = tree_cons (fn, NULL_TREE, matches);
      }

  /* Now, if we've already got a match (or matches), there's no need
     to proceed to the template functions.  But, if we don't have a
     match we need to look at them, too.  */
  if (!matches)
    {
      tree target_arg_types;
      tree target_ret_type;
      tree *args;
      unsigned int nargs, ia;
      tree arg;

      target_arg_types = TYPE_ARG_TYPES (target_fn_type);
      target_ret_type = TREE_TYPE (target_fn_type);

      nargs = list_length (target_arg_types);
      args = XALLOCAVEC (tree, nargs);
      for (arg = target_arg_types, ia = 0;
	   arg != NULL_TREE && arg != void_list_node;
	   arg = TREE_CHAIN (arg), ++ia)
	args[ia] = TREE_VALUE (arg);
      nargs = ia;

      for (lkp_iterator iter (overload); iter; ++iter)
	{
	  tree fn = *iter;
	  tree instantiation;
	  tree targs;

	  if (TREE_CODE (fn) != TEMPLATE_DECL)
	    /* We're only looking for templates.  */
	    continue;

	  if ((TREE_CODE (TREE_TYPE (fn)) == METHOD_TYPE)
	      != is_ptrmem)
	    /* We're not looking for a non-static member, and this is
	       one, or vice versa.  */
	    continue;

	  tree ret = target_ret_type;

	  /* If the template has a deduced return type, don't expose it to
	     template argument deduction.  */
	  if (undeduced_auto_decl (fn))
	    ret = NULL_TREE;

	  /* Try to do argument deduction.  */
	  targs = make_tree_vec (DECL_NTPARMS (fn));
	  instantiation = fn_type_unification (fn, explicit_targs, targs, args,
					       nargs, ret,
					      DEDUCE_EXACT, LOOKUP_NORMAL,
					       false, false);
	  if (instantiation == error_mark_node)
	    /* Instantiation failed.  */
	    continue;

	  /* Constraints must be satisfied. This is done before
	     return type deduction since that instantiates the
	     function. */
	  if (flag_concepts && !constraints_satisfied_p (instantiation))
	    continue;

	  /* And now force instantiation to do return type deduction.  */
	  if (undeduced_auto_decl (instantiation))
	    {
	      ++function_depth;
	      instantiate_decl (instantiation, /*defer*/false, /*class*/false);
	      --function_depth;

	      require_deduced_type (instantiation);
	    }

	  /* In C++17 we need the noexcept-qualifier to compare types.  */
	  if (flag_noexcept_type)
	    maybe_instantiate_noexcept (instantiation);

	  /* See if there's a match.  */
	  tree fntype = static_fn_type (instantiation);
	  if (same_type_p (target_fn_type, fntype)
	      || fnptr_conv_p (target_fn_type, fntype))
	    matches = tree_cons (instantiation, fn, matches);
	}

      /* Now, remove all but the most specialized of the matches.  */
      if (matches)
	{
	  tree match = most_specialized_instantiation (matches);

	  if (match != error_mark_node)
	    matches = tree_cons (TREE_PURPOSE (match),
				 NULL_TREE,
				 NULL_TREE);
	}
    }

  /* Now we should have exactly one function in MATCHES.  */
  if (matches == NULL_TREE)
    {
      /* There were *no* matches.  */
      if (complain & tf_error)
	{
	  error ("no matches converting function %qD to type %q#T",
		 OVL_NAME (overload), target_type);

	  print_candidates (overload);
	}
      return error_mark_node;
    }
  else if (TREE_CHAIN (matches))
    {
      /* There were too many matches.  First check if they're all
	 the same function.  */
      tree match = NULL_TREE;

      fn = TREE_PURPOSE (matches);

      /* For multi-versioned functions, more than one match is just fine and
	 decls_match will return false as they are different.  */
      for (match = TREE_CHAIN (matches); match; match = TREE_CHAIN (match))
	if (!decls_match (fn, TREE_PURPOSE (match))
	    && !targetm.target_option.function_versions
	       (fn, TREE_PURPOSE (match)))
          break;

      if (match)
	{
	  if (complain & tf_error)
	    {
	      error ("converting overloaded function %qD to type %q#T is ambiguous",
		     OVL_NAME (overload), target_type);

	      /* Since print_candidates expects the functions in the
		 TREE_VALUE slot, we flip them here.  */
	      for (match = matches; match; match = TREE_CHAIN (match))
		TREE_VALUE (match) = TREE_PURPOSE (match);

	      print_candidates (matches);
	    }

	  return error_mark_node;
	}
    }

  /* Good, exactly one match.  Now, convert it to the correct type.  */
  fn = TREE_PURPOSE (matches);

  if (DECL_NONSTATIC_MEMBER_FUNCTION_P (fn)
      && !(complain & tf_ptrmem_ok) && !flag_ms_extensions)
    {
      static int explained;

      if (!(complain & tf_error))
	return error_mark_node;

      permerror (input_location, "assuming pointer to member %qD", fn);
      if (!explained)
	{
	  inform (input_location, "(a pointer to member can only be formed with %<&%E%>)", fn);
	  explained = 1;
	}
    }

  /* If a pointer to a function that is multi-versioned is requested, the
     pointer to the dispatcher function is returned instead.  This works
     well because indirectly calling the function will dispatch the right
     function version at run-time.  */
  if (DECL_FUNCTION_VERSIONED (fn))
    {
      fn = get_function_version_dispatcher (fn);
      if (fn == NULL)
	return error_mark_node;
      /* Mark all the versions corresponding to the dispatcher as used.  */
      if (!(complain & tf_conv))
	mark_versions_used (fn);
    }

  /* If we're doing overload resolution purely for the purpose of
     determining conversion sequences, we should not consider the
     function used.  If this conversion sequence is selected, the
     function will be marked as used at this point.  */
  if (!(complain & tf_conv))
    {
      /* Make =delete work with SFINAE.  */
      if (DECL_DELETED_FN (fn) && !(complain & tf_error))
	return error_mark_node;
      if (!mark_used (fn, complain) && !(complain & tf_error))
	return error_mark_node;
    }

  /* We could not check access to member functions when this
     expression was originally created since we did not know at that
     time to which function the expression referred.  */
  if (DECL_FUNCTION_MEMBER_P (fn))
    {
      gcc_assert (access_path);
      perform_or_defer_access_check (access_path, fn, fn, complain);
    }

  if (TYPE_PTRFN_P (target_type) || TYPE_PTRMEMFUNC_P (target_type))
    return cp_build_addr_expr (fn, complain);
  else
    {
      /* The target must be a REFERENCE_TYPE.  Above, cp_build_unary_op
	 will mark the function as addressed, but here we must do it
	 explicitly.  */
      cxx_mark_addressable (fn);

      return fn;
    }
}

/* This function will instantiate the type of the expression given in
   RHS to match the type of LHSTYPE.  If errors exist, then return
   error_mark_node. COMPLAIN is a bit mask.  If TF_ERROR is set, then
   we complain on errors.  If we are not complaining, never modify rhs,
   as overload resolution wants to try many possible instantiations, in
   the hope that at least one will work.

   For non-recursive calls, LHSTYPE should be a function, pointer to
   function, or a pointer to member function.  */

tree
instantiate_type (tree lhstype, tree rhs, tsubst_flags_t complain)
{
  tsubst_flags_t complain_in = complain;
  tree access_path = NULL_TREE;

  complain &= ~tf_ptrmem_ok;

  if (lhstype == unknown_type_node)
    {
      if (complain & tf_error)
	error ("not enough type information");
      return error_mark_node;
    }

  if (TREE_TYPE (rhs) != NULL_TREE && ! (type_unknown_p (rhs)))
    {
      tree fntype = non_reference (lhstype);
      if (same_type_p (fntype, TREE_TYPE (rhs)))
	return rhs;
      if (fnptr_conv_p (fntype, TREE_TYPE (rhs)))
	return rhs;
      if (flag_ms_extensions
	  && TYPE_PTRMEMFUNC_P (fntype)
	  && !TYPE_PTRMEMFUNC_P (TREE_TYPE (rhs)))
	/* Microsoft allows `A::f' to be resolved to a
	   pointer-to-member.  */
	;
      else
	{
	  if (complain & tf_error)
	    error ("cannot convert %qE from type %qT to type %qT",
		   rhs, TREE_TYPE (rhs), fntype);
	  return error_mark_node;
	}
    }

  if (BASELINK_P (rhs))
    {
      access_path = BASELINK_ACCESS_BINFO (rhs);
      rhs = BASELINK_FUNCTIONS (rhs);
    }

  /* If we are in a template, and have a NON_DEPENDENT_EXPR, we cannot
     deduce any type information.  */
  if (TREE_CODE (rhs) == NON_DEPENDENT_EXPR)
    {
      if (complain & tf_error)
	error ("not enough type information");
      return error_mark_node;
    }

  /* If we instantiate a template, and it is a A ?: C expression
     with omitted B, look through the SAVE_EXPR.  */
  if (TREE_CODE (rhs) == SAVE_EXPR)
    rhs = TREE_OPERAND (rhs, 0);

  /* There are only a few kinds of expressions that may have a type
     dependent on overload resolution.  */
  gcc_assert (TREE_CODE (rhs) == ADDR_EXPR
	      || TREE_CODE (rhs) == COMPONENT_REF
	      || is_overloaded_fn (rhs)
	      || (flag_ms_extensions && TREE_CODE (rhs) == FUNCTION_DECL));

  /* This should really only be used when attempting to distinguish
     what sort of a pointer to function we have.  For now, any
     arithmetic operation which is not supported on pointers
     is rejected as an error.  */

  switch (TREE_CODE (rhs))
    {
    case COMPONENT_REF:
      {
	tree member = TREE_OPERAND (rhs, 1);

	member = instantiate_type (lhstype, member, complain);
	if (member != error_mark_node
	    && TREE_SIDE_EFFECTS (TREE_OPERAND (rhs, 0)))
	  /* Do not lose object's side effects.  */
	  return build2 (COMPOUND_EXPR, TREE_TYPE (member),
			 TREE_OPERAND (rhs, 0), member);
	return member;
      }

    case OFFSET_REF:
      rhs = TREE_OPERAND (rhs, 1);
      if (BASELINK_P (rhs))
	return instantiate_type (lhstype, rhs, complain_in);

      /* This can happen if we are forming a pointer-to-member for a
	 member template.  */
      gcc_assert (TREE_CODE (rhs) == TEMPLATE_ID_EXPR);

      /* Fall through.  */

    case TEMPLATE_ID_EXPR:
      {
	tree fns = TREE_OPERAND (rhs, 0);
	tree args = TREE_OPERAND (rhs, 1);

	return
	  resolve_address_of_overloaded_function (lhstype, fns, complain_in,
						  /*template_only=*/true,
						  args, access_path);
      }

    case OVERLOAD:
    case FUNCTION_DECL:
      return
	resolve_address_of_overloaded_function (lhstype, rhs, complain_in,
						/*template_only=*/false,
						/*explicit_targs=*/NULL_TREE,
						access_path);

    case ADDR_EXPR:
    {
      if (PTRMEM_OK_P (rhs))
	complain |= tf_ptrmem_ok;

      return instantiate_type (lhstype, TREE_OPERAND (rhs, 0), complain);
    }

    case ERROR_MARK:
      return error_mark_node;

    default:
      gcc_unreachable ();
    }
  return error_mark_node;
}

/* Return the name of the virtual function pointer field
   (as an IDENTIFIER_NODE) for the given TYPE.  Note that
   this may have to look back through base types to find the
   ultimate field name.  (For single inheritance, these could
   all be the same name.  Who knows for multiple inheritance).  */

static tree
get_vfield_name (tree type)
{
  tree binfo, base_binfo;
  char *buf;

  for (binfo = TYPE_BINFO (type);
       BINFO_N_BASE_BINFOS (binfo);
       binfo = base_binfo)
    {
      base_binfo = BINFO_BASE_BINFO (binfo, 0);

      if (BINFO_VIRTUAL_P (base_binfo)
	  || !TYPE_CONTAINS_VPTR_P (BINFO_TYPE (base_binfo)))
	break;
    }

  type = BINFO_TYPE (binfo);
  buf = (char *) alloca (sizeof (VFIELD_NAME_FORMAT)
			 + TYPE_NAME_LENGTH (type) + 2);
  sprintf (buf, VFIELD_NAME_FORMAT,
	   IDENTIFIER_POINTER (constructor_name (type)));
  return get_identifier (buf);
}

void
print_class_statistics (void)
{
  if (! GATHER_STATISTICS)
    return;

  fprintf (stderr, "convert_harshness = %d\n", n_convert_harshness);
  fprintf (stderr, "compute_conversion_costs = %d\n", n_compute_conversion_costs);
  if (n_vtables)
    {
      fprintf (stderr, "vtables = %d; vtable searches = %d\n",
	       n_vtables, n_vtable_searches);
      fprintf (stderr, "vtable entries = %d; vtable elems = %d\n",
	       n_vtable_entries, n_vtable_elems);
    }
}

/* Build a dummy reference to ourselves so Derived::Base (and A::A) works,
   according to [class]:
					  The class-name is also inserted
   into  the scope of the class itself.  For purposes of access checking,
   the inserted class name is treated as if it were a public member name.  */

void
build_self_reference (void)
{
  tree name = constructor_name (current_class_type);
  tree value = build_lang_decl (TYPE_DECL, name, current_class_type);
  tree saved_cas;

  DECL_NONLOCAL (value) = 1;
  DECL_CONTEXT (value) = current_class_type;
  DECL_ARTIFICIAL (value) = 1;
  SET_DECL_SELF_REFERENCE_P (value);
  set_underlying_type (value);

  if (processing_template_decl)
    value = push_template_decl (value);

  saved_cas = current_access_specifier;
  current_access_specifier = access_public_node;
  finish_member_declaration (value);
  current_access_specifier = saved_cas;
}

/* Returns 1 if TYPE contains only padding bytes.  */

int
is_empty_class (tree type)
{
  if (type == error_mark_node)
    return 0;

  if (! CLASS_TYPE_P (type))
    return 0;

  return CLASSTYPE_EMPTY_P (type);
}

/* Returns true if TYPE contains no actual data, just various
   possible combinations of empty classes and possibly a vptr.  */

bool
is_really_empty_class (tree type)
{
  if (CLASS_TYPE_P (type))
    {
      tree field;
      tree binfo;
      tree base_binfo;
      int i;

      /* CLASSTYPE_EMPTY_P isn't set properly until the class is actually laid
	 out, but we'd like to be able to check this before then.  */
      if (COMPLETE_TYPE_P (type) && is_empty_class (type))
	return true;

      for (binfo = TYPE_BINFO (type), i = 0;
	   BINFO_BASE_ITERATE (binfo, i, base_binfo); ++i)
	if (!is_really_empty_class (BINFO_TYPE (base_binfo)))
	  return false;
      for (field = TYPE_FIELDS (type); field; field = DECL_CHAIN (field))
	if (TREE_CODE (field) == FIELD_DECL
	    && !DECL_ARTIFICIAL (field)
	    /* An unnamed bit-field is not a data member.  */
	    && (DECL_NAME (field) || !DECL_C_BIT_FIELD (field))
	    && !is_really_empty_class (TREE_TYPE (field)))
	  return false;
      return true;
    }
  else if (TREE_CODE (type) == ARRAY_TYPE)
    return (integer_zerop (array_type_nelts_top (type))
	    || is_really_empty_class (TREE_TYPE (type)));
  return false;
}

/* Note that NAME was looked up while the current class was being
   defined and that the result of that lookup was DECL.  */

void
maybe_note_name_used_in_class (tree name, tree decl)
{
  splay_tree names_used;

  /* If we're not defining a class, there's nothing to do.  */
  if (!(innermost_scope_kind() == sk_class
	&& TYPE_BEING_DEFINED (current_class_type)
	&& !LAMBDA_TYPE_P (current_class_type)))
    return;

  /* If there's already a binding for this NAME, then we don't have
     anything to worry about.  */
  if (lookup_member (current_class_type, name,
		     /*protect=*/0, /*want_type=*/false, tf_warning_or_error))
    return;

  if (!current_class_stack[current_class_depth - 1].names_used)
    current_class_stack[current_class_depth - 1].names_used
      = splay_tree_new (splay_tree_compare_pointers, 0, 0);
  names_used = current_class_stack[current_class_depth - 1].names_used;

  splay_tree_insert (names_used,
		     (splay_tree_key) name,
		     (splay_tree_value) decl);
}

/* Note that NAME was declared (as DECL) in the current class.  Check
   to see that the declaration is valid.  */

void
note_name_declared_in_class (tree name, tree decl)
{
  splay_tree names_used;
  splay_tree_node n;

  /* Look to see if we ever used this name.  */
  names_used
    = current_class_stack[current_class_depth - 1].names_used;
  if (!names_used)
    return;
  /* The C language allows members to be declared with a type of the same
     name, and the C++ standard says this diagnostic is not required.  So
     allow it in extern "C" blocks unless predantic is specified.
     Allow it in all cases if -ms-extensions is specified.  */
  if ((!pedantic && current_lang_name == lang_name_c)
      || flag_ms_extensions)
    return;
  n = splay_tree_lookup (names_used, (splay_tree_key) name);
  if (n)
    {
      /* [basic.scope.class]

	 A name N used in a class S shall refer to the same declaration
	 in its context and when re-evaluated in the completed scope of
	 S.  */
      permerror (input_location, "declaration of %q#D", decl);
      permerror (location_of ((tree) n->value),
		 "changes meaning of %qD from %q#D",
		 OVL_NAME (decl), (tree) n->value);
    }
}

/* Returns the VAR_DECL for the complete vtable associated with BINFO.
   Secondary vtables are merged with primary vtables; this function
   will return the VAR_DECL for the primary vtable.  */

tree
get_vtbl_decl_for_binfo (tree binfo)
{
  tree decl;

  decl = BINFO_VTABLE (binfo);
  if (decl && TREE_CODE (decl) == POINTER_PLUS_EXPR)
    {
      gcc_assert (TREE_CODE (TREE_OPERAND (decl, 0)) == ADDR_EXPR);
      decl = TREE_OPERAND (TREE_OPERAND (decl, 0), 0);
    }
  if (decl)
    gcc_assert (VAR_P (decl));
  return decl;
}


/* Returns the binfo for the primary base of BINFO.  If the resulting
   BINFO is a virtual base, and it is inherited elsewhere in the
   hierarchy, then the returned binfo might not be the primary base of
   BINFO in the complete object.  Check BINFO_PRIMARY_P or
   BINFO_LOST_PRIMARY_P to be sure.  */

static tree
get_primary_binfo (tree binfo)
{
  tree primary_base;

  primary_base = CLASSTYPE_PRIMARY_BINFO (BINFO_TYPE (binfo));
  if (!primary_base)
    return NULL_TREE;

  return copied_binfo (primary_base, binfo);
}

/* As above, but iterate until we reach the binfo that actually provides the
   vptr for BINFO.  */

static tree
most_primary_binfo (tree binfo)
{
  tree b = binfo;
  while (CLASSTYPE_HAS_PRIMARY_BASE_P (BINFO_TYPE (b))
	 && !BINFO_LOST_PRIMARY_P (b))
    {
      tree primary_base = get_primary_binfo (b);
      gcc_assert (BINFO_PRIMARY_P (primary_base)
		  && BINFO_INHERITANCE_CHAIN (primary_base) == b);
      b = primary_base;
    }
  return b;
}

/* Returns true if BINFO gets its vptr from a virtual base of the most derived
   type.  Note that the virtual inheritance might be above or below BINFO in
   the hierarchy.  */

bool
vptr_via_virtual_p (tree binfo)
{
  if (TYPE_P (binfo))
    binfo = TYPE_BINFO (binfo);
  tree primary = most_primary_binfo (binfo);
  /* Don't limit binfo_via_virtual, we want to return true when BINFO itself is
     a morally virtual base.  */
  tree virt = binfo_via_virtual (primary, NULL_TREE);
  return virt != NULL_TREE;
}

/* If INDENTED_P is zero, indent to INDENT. Return nonzero.  */

static int
maybe_indent_hierarchy (FILE * stream, int indent, int indented_p)
{
  if (!indented_p)
    fprintf (stream, "%*s", indent, "");
  return 1;
}

/* Dump the offsets of all the bases rooted at BINFO to STREAM.
   INDENT should be zero when called from the top level; it is
   incremented recursively.  IGO indicates the next expected BINFO in
   inheritance graph ordering.  */

static tree
dump_class_hierarchy_r (FILE *stream,
			int flags,
			tree binfo,
			tree igo,
			int indent)
{
  int indented = 0;
  tree base_binfo;
  int i;

  indented = maybe_indent_hierarchy (stream, indent, 0);
  fprintf (stream, "%s (0x" HOST_WIDE_INT_PRINT_HEX ") ",
	   type_as_string (BINFO_TYPE (binfo), TFF_PLAIN_IDENTIFIER),
	   (HOST_WIDE_INT) (uintptr_t) binfo);
  if (binfo != igo)
    {
      fprintf (stream, "alternative-path\n");
      return igo;
    }
  igo = TREE_CHAIN (binfo);

  fprintf (stream, HOST_WIDE_INT_PRINT_DEC,
	   tree_to_shwi (BINFO_OFFSET (binfo)));
  if (is_empty_class (BINFO_TYPE (binfo)))
    fprintf (stream, " empty");
  else if (CLASSTYPE_NEARLY_EMPTY_P (BINFO_TYPE (binfo)))
    fprintf (stream, " nearly-empty");
  if (BINFO_VIRTUAL_P (binfo))
    fprintf (stream, " virtual");
  fprintf (stream, "\n");

  indented = 0;
  if (BINFO_PRIMARY_P (binfo))
    {
      indented = maybe_indent_hierarchy (stream, indent + 3, indented);
      fprintf (stream, " primary-for %s (0x" HOST_WIDE_INT_PRINT_HEX ")",
	       type_as_string (BINFO_TYPE (BINFO_INHERITANCE_CHAIN (binfo)),
			       TFF_PLAIN_IDENTIFIER),
	       (HOST_WIDE_INT) (uintptr_t) BINFO_INHERITANCE_CHAIN (binfo));
    }
  if (BINFO_LOST_PRIMARY_P (binfo))
    {
      indented = maybe_indent_hierarchy (stream, indent + 3, indented);
      fprintf (stream, " lost-primary");
    }
  if (indented)
    fprintf (stream, "\n");

  if (!(flags & TDF_SLIM))
    {
      int indented = 0;

      if (BINFO_SUBVTT_INDEX (binfo))
	{
	  indented = maybe_indent_hierarchy (stream, indent + 3, indented);
	  fprintf (stream, " subvttidx=%s",
		   expr_as_string (BINFO_SUBVTT_INDEX (binfo),
				   TFF_PLAIN_IDENTIFIER));
	}
      if (BINFO_VPTR_INDEX (binfo))
	{
	  indented = maybe_indent_hierarchy (stream, indent + 3, indented);
	  fprintf (stream, " vptridx=%s",
		   expr_as_string (BINFO_VPTR_INDEX (binfo),
				   TFF_PLAIN_IDENTIFIER));
	}
      if (BINFO_VPTR_FIELD (binfo))
	{
	  indented = maybe_indent_hierarchy (stream, indent + 3, indented);
	  fprintf (stream, " vbaseoffset=%s",
		   expr_as_string (BINFO_VPTR_FIELD (binfo),
				   TFF_PLAIN_IDENTIFIER));
	}
      if (BINFO_VTABLE (binfo))
	{
	  indented = maybe_indent_hierarchy (stream, indent + 3, indented);
	  fprintf (stream, " vptr=%s",
		   expr_as_string (BINFO_VTABLE (binfo),
				   TFF_PLAIN_IDENTIFIER));
	}

      if (indented)
	fprintf (stream, "\n");
    }

  for (i = 0; BINFO_BASE_ITERATE (binfo, i, base_binfo); i++)
    igo = dump_class_hierarchy_r (stream, flags, base_binfo, igo, indent + 2);

  return igo;
}

/* Dump the BINFO hierarchy for T.  */

static void
dump_class_hierarchy_1 (FILE *stream, int flags, tree t)
{
  fprintf (stream, "Class %s\n", type_as_string (t, TFF_PLAIN_IDENTIFIER));
  fprintf (stream, "   size=%lu align=%lu\n",
	   (unsigned long)(tree_to_shwi (TYPE_SIZE (t)) / BITS_PER_UNIT),
	   (unsigned long)(TYPE_ALIGN (t) / BITS_PER_UNIT));
  fprintf (stream, "   base size=%lu base align=%lu\n",
	   (unsigned long)(tree_to_shwi (TYPE_SIZE (CLASSTYPE_AS_BASE (t)))
			   / BITS_PER_UNIT),
	   (unsigned long)(TYPE_ALIGN (CLASSTYPE_AS_BASE (t))
			   / BITS_PER_UNIT));
  dump_class_hierarchy_r (stream, flags, TYPE_BINFO (t), TYPE_BINFO (t), 0);
  fprintf (stream, "\n");
}

/* Debug interface to hierarchy dumping.  */

void
debug_class (tree t)
{
  dump_class_hierarchy_1 (stderr, TDF_SLIM, t);
}

static void
dump_class_hierarchy (tree t)
{
  int flags;
  FILE *stream = get_dump_info (TDI_class, &flags);

  if (stream)
    {
      dump_class_hierarchy_1 (stream, flags, t);
    }
}

static void
dump_array (FILE * stream, tree decl)
{
  tree value;
  unsigned HOST_WIDE_INT ix;
  HOST_WIDE_INT elt;
  tree size = TYPE_MAX_VALUE (TYPE_DOMAIN (TREE_TYPE (decl)));

  elt = (tree_to_shwi (TYPE_SIZE (TREE_TYPE (TREE_TYPE (decl))))
	 / BITS_PER_UNIT);
  fprintf (stream, "%s:", decl_as_string (decl, TFF_PLAIN_IDENTIFIER));
  fprintf (stream, " %s entries",
	   expr_as_string (size_binop (PLUS_EXPR, size, size_one_node),
			   TFF_PLAIN_IDENTIFIER));
  fprintf (stream, "\n");

  FOR_EACH_CONSTRUCTOR_VALUE (CONSTRUCTOR_ELTS (DECL_INITIAL (decl)),
			      ix, value)
    fprintf (stream, "%-4ld  %s\n", (long)(ix * elt),
	     expr_as_string (value, TFF_PLAIN_IDENTIFIER));
}

static void
dump_vtable (tree t, tree binfo, tree vtable)
{
  int flags;
  FILE *stream = get_dump_info (TDI_class, &flags);

  if (!stream)
    return;

  if (!(flags & TDF_SLIM))
    {
      int ctor_vtbl_p = TYPE_BINFO (t) != binfo;

      fprintf (stream, "%s for %s",
	       ctor_vtbl_p ? "Construction vtable" : "Vtable",
	       type_as_string (BINFO_TYPE (binfo), TFF_PLAIN_IDENTIFIER));
      if (ctor_vtbl_p)
	{
	  if (!BINFO_VIRTUAL_P (binfo))
	    fprintf (stream, " (0x" HOST_WIDE_INT_PRINT_HEX " instance)",
		     (HOST_WIDE_INT) (uintptr_t) binfo);
	  fprintf (stream, " in %s", type_as_string (t, TFF_PLAIN_IDENTIFIER));
	}
      fprintf (stream, "\n");
      dump_array (stream, vtable);
      fprintf (stream, "\n");
    }
}

static void
dump_vtt (tree t, tree vtt)
{
  int flags;
  FILE *stream = get_dump_info (TDI_class, &flags);

  if (!stream)
    return;

  if (!(flags & TDF_SLIM))
    {
      fprintf (stream, "VTT for %s\n",
	       type_as_string (t, TFF_PLAIN_IDENTIFIER));
      dump_array (stream, vtt);
      fprintf (stream, "\n");
    }
}

/* Dump a function or thunk and its thunkees.  */

static void
dump_thunk (FILE *stream, int indent, tree thunk)
{
  static const char spaces[] = "        ";
  tree name = DECL_NAME (thunk);
  tree thunks;

  fprintf (stream, "%.*s%p %s %s", indent, spaces,
	   (void *)thunk,
	   !DECL_THUNK_P (thunk) ? "function"
	   : DECL_THIS_THUNK_P (thunk) ? "this-thunk" : "covariant-thunk",
	   name ? IDENTIFIER_POINTER (name) : "<unset>");
  if (DECL_THUNK_P (thunk))
    {
      HOST_WIDE_INT fixed_adjust = THUNK_FIXED_OFFSET (thunk);
      tree virtual_adjust = THUNK_VIRTUAL_OFFSET (thunk);

      fprintf (stream, " fixed=" HOST_WIDE_INT_PRINT_DEC, fixed_adjust);
      if (!virtual_adjust)
	/*NOP*/;
      else if (DECL_THIS_THUNK_P (thunk))
	fprintf (stream, " vcall="  HOST_WIDE_INT_PRINT_DEC,
		 tree_to_shwi (virtual_adjust));
      else
	fprintf (stream, " vbase=" HOST_WIDE_INT_PRINT_DEC "(%s)",
		 tree_to_shwi (BINFO_VPTR_FIELD (virtual_adjust)),
		 type_as_string (BINFO_TYPE (virtual_adjust), TFF_SCOPE));
      if (THUNK_ALIAS (thunk))
	fprintf (stream, " alias to %p", (void *)THUNK_ALIAS (thunk));
    }
  fprintf (stream, "\n");
  for (thunks = DECL_THUNKS (thunk); thunks; thunks = TREE_CHAIN (thunks))
    dump_thunk (stream, indent + 2, thunks);
}

/* Dump the thunks for FN.  */

void
debug_thunks (tree fn)
{
  dump_thunk (stderr, 0, fn);
}

/* Virtual function table initialization.  */

/* Create all the necessary vtables for T and its base classes.  */

static void
finish_vtbls (tree t)
{
  tree vbase;
  vec<constructor_elt, va_gc> *v = NULL;
  tree vtable = BINFO_VTABLE (TYPE_BINFO (t));

  /* We lay out the primary and secondary vtables in one contiguous
     vtable.  The primary vtable is first, followed by the non-virtual
     secondary vtables in inheritance graph order.  */
  accumulate_vtbl_inits (TYPE_BINFO (t), TYPE_BINFO (t), TYPE_BINFO (t),
			 vtable, t, &v);

  /* Then come the virtual bases, also in inheritance graph order.  */
  for (vbase = TYPE_BINFO (t); vbase; vbase = TREE_CHAIN (vbase))
    {
      if (!BINFO_VIRTUAL_P (vbase))
	continue;
      accumulate_vtbl_inits (vbase, vbase, TYPE_BINFO (t), vtable, t, &v);
    }

  if (BINFO_VTABLE (TYPE_BINFO (t)))
    initialize_vtable (TYPE_BINFO (t), v);
}

/* Initialize the vtable for BINFO with the INITS.  */

static void
initialize_vtable (tree binfo, vec<constructor_elt, va_gc> *inits)
{
  tree decl;

  layout_vtable_decl (binfo, vec_safe_length (inits));
  decl = get_vtbl_decl_for_binfo (binfo);
  initialize_artificial_var (decl, inits);
  dump_vtable (BINFO_TYPE (binfo), binfo, decl);
}

/* Build the VTT (virtual table table) for T.
   A class requires a VTT if it has virtual bases.

   This holds
   1 - primary virtual pointer for complete object T
   2 - secondary VTTs for each direct non-virtual base of T which requires a
       VTT
   3 - secondary virtual pointers for each direct or indirect base of T which
       has virtual bases or is reachable via a virtual path from T.
   4 - secondary VTTs for each direct or indirect virtual base of T.

   Secondary VTTs look like complete object VTTs without part 4.  */

static void
build_vtt (tree t)
{
  tree type;
  tree vtt;
  tree index;
  vec<constructor_elt, va_gc> *inits;

  /* Build up the initializers for the VTT.  */
  inits = NULL;
  index = size_zero_node;
  build_vtt_inits (TYPE_BINFO (t), t, &inits, &index);

  /* If we didn't need a VTT, we're done.  */
  if (!inits)
    return;

  /* Figure out the type of the VTT.  */
  type = build_array_of_n_type (const_ptr_type_node,
                                inits->length ());

  /* Now, build the VTT object itself.  */
  vtt = build_vtable (t, mangle_vtt_for_type (t), type);
  initialize_artificial_var (vtt, inits);
  /* Add the VTT to the vtables list.  */
  DECL_CHAIN (vtt) = DECL_CHAIN (CLASSTYPE_VTABLES (t));
  DECL_CHAIN (CLASSTYPE_VTABLES (t)) = vtt;

  dump_vtt (t, vtt);
}

/* When building a secondary VTT, BINFO_VTABLE is set to a TREE_LIST with
   PURPOSE the RTTI_BINFO, VALUE the real vtable pointer for this binfo,
   and CHAIN the vtable pointer for this binfo after construction is
   complete.  VALUE can also be another BINFO, in which case we recurse.  */

static tree
binfo_ctor_vtable (tree binfo)
{
  tree vt;

  while (1)
    {
      vt = BINFO_VTABLE (binfo);
      if (TREE_CODE (vt) == TREE_LIST)
	vt = TREE_VALUE (vt);
      if (TREE_CODE (vt) == TREE_BINFO)
	binfo = vt;
      else
	break;
    }

  return vt;
}

/* Data for secondary VTT initialization.  */
struct secondary_vptr_vtt_init_data
{
  /* Is this the primary VTT? */
  bool top_level_p;

  /* Current index into the VTT.  */
  tree index;

  /* Vector of initializers built up.  */
  vec<constructor_elt, va_gc> *inits;

  /* The type being constructed by this secondary VTT.  */
  tree type_being_constructed;
};

/* Recursively build the VTT-initializer for BINFO (which is in the
   hierarchy dominated by T).  INITS points to the end of the initializer
   list to date.  INDEX is the VTT index where the next element will be
   replaced.  Iff BINFO is the binfo for T, this is the top level VTT (i.e.
   not a subvtt for some base of T).  When that is so, we emit the sub-VTTs
   for virtual bases of T. When it is not so, we build the constructor
   vtables for the BINFO-in-T variant.  */

static void
build_vtt_inits (tree binfo, tree t, vec<constructor_elt, va_gc> **inits,
		 tree *index)
{
  int i;
  tree b;
  tree init;
  secondary_vptr_vtt_init_data data;
  int top_level_p = SAME_BINFO_TYPE_P (BINFO_TYPE (binfo), t);

  /* We only need VTTs for subobjects with virtual bases.  */
  if (!CLASSTYPE_VBASECLASSES (BINFO_TYPE (binfo)))
    return;

  /* We need to use a construction vtable if this is not the primary
     VTT.  */
  if (!top_level_p)
    {
      build_ctor_vtbl_group (binfo, t);

      /* Record the offset in the VTT where this sub-VTT can be found.  */
      BINFO_SUBVTT_INDEX (binfo) = *index;
    }

  /* Add the address of the primary vtable for the complete object.  */
  init = binfo_ctor_vtable (binfo);
  CONSTRUCTOR_APPEND_ELT (*inits, NULL_TREE, init);
  if (top_level_p)
    {
      gcc_assert (!BINFO_VPTR_INDEX (binfo));
      BINFO_VPTR_INDEX (binfo) = *index;
    }
  *index = size_binop (PLUS_EXPR, *index, TYPE_SIZE_UNIT (ptr_type_node));

  /* Recursively add the secondary VTTs for non-virtual bases.  */
  for (i = 0; BINFO_BASE_ITERATE (binfo, i, b); ++i)
    if (!BINFO_VIRTUAL_P (b))
      build_vtt_inits (b, t, inits, index);

  /* Add secondary virtual pointers for all subobjects of BINFO with
     either virtual bases or reachable along a virtual path, except
     subobjects that are non-virtual primary bases.  */
  data.top_level_p = top_level_p;
  data.index = *index;
  data.inits = *inits;
  data.type_being_constructed = BINFO_TYPE (binfo);

  dfs_walk_once (binfo, dfs_build_secondary_vptr_vtt_inits, NULL, &data);

  *index = data.index;

  /* data.inits might have grown as we added secondary virtual pointers.
     Make sure our caller knows about the new vector.  */
  *inits = data.inits;

  if (top_level_p)
    /* Add the secondary VTTs for virtual bases in inheritance graph
       order.  */
    for (b = TYPE_BINFO (BINFO_TYPE (binfo)); b; b = TREE_CHAIN (b))
      {
	if (!BINFO_VIRTUAL_P (b))
	  continue;

	build_vtt_inits (b, t, inits, index);
      }
  else
    /* Remove the ctor vtables we created.  */
    dfs_walk_all (binfo, dfs_fixup_binfo_vtbls, NULL, binfo);
}

/* Called from build_vtt_inits via dfs_walk.  BINFO is the binfo for the base
   in most derived. DATA is a SECONDARY_VPTR_VTT_INIT_DATA structure.  */

static tree
dfs_build_secondary_vptr_vtt_inits (tree binfo, void *data_)
{
  secondary_vptr_vtt_init_data *data = (secondary_vptr_vtt_init_data *)data_;

  /* We don't care about bases that don't have vtables.  */
  if (!TYPE_VFIELD (BINFO_TYPE (binfo)))
    return dfs_skip_bases;

  /* We're only interested in proper subobjects of the type being
     constructed.  */
  if (SAME_BINFO_TYPE_P (BINFO_TYPE (binfo), data->type_being_constructed))
    return NULL_TREE;

  /* We're only interested in bases with virtual bases or reachable
     via a virtual path from the type being constructed.  */
  if (!(CLASSTYPE_VBASECLASSES (BINFO_TYPE (binfo))
	|| binfo_via_virtual (binfo, data->type_being_constructed)))
    return dfs_skip_bases;

  /* We're not interested in non-virtual primary bases.  */
  if (!BINFO_VIRTUAL_P (binfo) && BINFO_PRIMARY_P (binfo))
    return NULL_TREE;

  /* Record the index where this secondary vptr can be found.  */
  if (data->top_level_p)
    {
      gcc_assert (!BINFO_VPTR_INDEX (binfo));
      BINFO_VPTR_INDEX (binfo) = data->index;

      if (BINFO_VIRTUAL_P (binfo))
	{
	  /* It's a primary virtual base, and this is not a
	     construction vtable.  Find the base this is primary of in
	     the inheritance graph, and use that base's vtable
	     now.  */
	  while (BINFO_PRIMARY_P (binfo))
	    binfo = BINFO_INHERITANCE_CHAIN (binfo);
	}
    }

  /* Add the initializer for the secondary vptr itself.  */
  CONSTRUCTOR_APPEND_ELT (data->inits, NULL_TREE, binfo_ctor_vtable (binfo));

  /* Advance the vtt index.  */
  data->index = size_binop (PLUS_EXPR, data->index,
			    TYPE_SIZE_UNIT (ptr_type_node));

  return NULL_TREE;
}

/* Called from build_vtt_inits via dfs_walk. After building
   constructor vtables and generating the sub-vtt from them, we need
   to restore the BINFO_VTABLES that were scribbled on.  DATA is the
   binfo of the base whose sub vtt was generated.  */

static tree
dfs_fixup_binfo_vtbls (tree binfo, void* data)
{
  tree vtable = BINFO_VTABLE (binfo);

  if (!TYPE_CONTAINS_VPTR_P (BINFO_TYPE (binfo)))
    /* If this class has no vtable, none of its bases do.  */
    return dfs_skip_bases;

  if (!vtable)
    /* This might be a primary base, so have no vtable in this
       hierarchy.  */
    return NULL_TREE;

  /* If we scribbled the construction vtable vptr into BINFO, clear it
     out now.  */
  if (TREE_CODE (vtable) == TREE_LIST
      && (TREE_PURPOSE (vtable) == (tree) data))
    BINFO_VTABLE (binfo) = TREE_CHAIN (vtable);

  return NULL_TREE;
}

/* Build the construction vtable group for BINFO which is in the
   hierarchy dominated by T.  */

static void
build_ctor_vtbl_group (tree binfo, tree t)
{
  tree type;
  tree vtbl;
  tree id;
  tree vbase;
  vec<constructor_elt, va_gc> *v;

  /* See if we've already created this construction vtable group.  */
  id = mangle_ctor_vtbl_for_type (t, binfo);
  if (IDENTIFIER_GLOBAL_VALUE (id))
    return;

  gcc_assert (!SAME_BINFO_TYPE_P (BINFO_TYPE (binfo), t));
  /* Build a version of VTBL (with the wrong type) for use in
     constructing the addresses of secondary vtables in the
     construction vtable group.  */
  vtbl = build_vtable (t, id, ptr_type_node);

  /* Don't export construction vtables from shared libraries.  Even on
     targets that don't support hidden visibility, this tells
     can_refer_decl_in_current_unit_p not to assume that it's safe to
     access from a different compilation unit (bz 54314).  */
  DECL_VISIBILITY (vtbl) = VISIBILITY_HIDDEN;
  DECL_VISIBILITY_SPECIFIED (vtbl) = true;

  v = NULL;
  accumulate_vtbl_inits (binfo, TYPE_BINFO (TREE_TYPE (binfo)),
			 binfo, vtbl, t, &v);

  /* Add the vtables for each of our virtual bases using the vbase in T
     binfo.  */
  for (vbase = TYPE_BINFO (BINFO_TYPE (binfo));
       vbase;
       vbase = TREE_CHAIN (vbase))
    {
      tree b;

      if (!BINFO_VIRTUAL_P (vbase))
	continue;
      b = copied_binfo (vbase, binfo);

      accumulate_vtbl_inits (b, vbase, binfo, vtbl, t, &v);
    }

  /* Figure out the type of the construction vtable.  */
  type = build_array_of_n_type (vtable_entry_type, v->length ());
  layout_type (type);
  TREE_TYPE (vtbl) = type;
  DECL_SIZE (vtbl) = DECL_SIZE_UNIT (vtbl) = NULL_TREE;
  layout_decl (vtbl, 0);

  /* Initialize the construction vtable.  */
  CLASSTYPE_VTABLES (t) = chainon (CLASSTYPE_VTABLES (t), vtbl);
  initialize_artificial_var (vtbl, v);
  dump_vtable (t, binfo, vtbl);
}

/* Add the vtbl initializers for BINFO (and its bases other than
   non-virtual primaries) to the list of INITS.  BINFO is in the
   hierarchy dominated by T.  RTTI_BINFO is the binfo within T of
   the constructor the vtbl inits should be accumulated for. (If this
   is the complete object vtbl then RTTI_BINFO will be TYPE_BINFO (T).)
   ORIG_BINFO is the binfo for this object within BINFO_TYPE (RTTI_BINFO).
   BINFO is the active base equivalent of ORIG_BINFO in the inheritance
   graph of T. Both BINFO and ORIG_BINFO will have the same BINFO_TYPE,
   but are not necessarily the same in terms of layout.  */

static void
accumulate_vtbl_inits (tree binfo,
		       tree orig_binfo,
		       tree rtti_binfo,
		       tree vtbl,
		       tree t,
		       vec<constructor_elt, va_gc> **inits)
{
  int i;
  tree base_binfo;
  int ctor_vtbl_p = !SAME_BINFO_TYPE_P (BINFO_TYPE (rtti_binfo), t);

  gcc_assert (SAME_BINFO_TYPE_P (BINFO_TYPE (binfo), BINFO_TYPE (orig_binfo)));

  /* If it doesn't have a vptr, we don't do anything.  */
  if (!TYPE_CONTAINS_VPTR_P (BINFO_TYPE (binfo)))
    return;

  /* If we're building a construction vtable, we're not interested in
     subobjects that don't require construction vtables.  */
  if (ctor_vtbl_p
      && !CLASSTYPE_VBASECLASSES (BINFO_TYPE (binfo))
      && !binfo_via_virtual (orig_binfo, BINFO_TYPE (rtti_binfo)))
    return;

  /* Build the initializers for the BINFO-in-T vtable.  */
  dfs_accumulate_vtbl_inits (binfo, orig_binfo, rtti_binfo, vtbl, t, inits);

  /* Walk the BINFO and its bases.  We walk in preorder so that as we
     initialize each vtable we can figure out at what offset the
     secondary vtable lies from the primary vtable.  We can't use
     dfs_walk here because we need to iterate through bases of BINFO
     and RTTI_BINFO simultaneously.  */
  for (i = 0; BINFO_BASE_ITERATE (binfo, i, base_binfo); ++i)
    {
      /* Skip virtual bases.  */
      if (BINFO_VIRTUAL_P (base_binfo))
	continue;
      accumulate_vtbl_inits (base_binfo,
			     BINFO_BASE_BINFO (orig_binfo, i),
			     rtti_binfo, vtbl, t,
			     inits);
    }
}

/* Called from accumulate_vtbl_inits.  Adds the initializers for the
   BINFO vtable to L.  */

static void
dfs_accumulate_vtbl_inits (tree binfo,
			   tree orig_binfo,
			   tree rtti_binfo,
			   tree orig_vtbl,
			   tree t,
			   vec<constructor_elt, va_gc> **l)
{
  tree vtbl = NULL_TREE;
  int ctor_vtbl_p = !SAME_BINFO_TYPE_P (BINFO_TYPE (rtti_binfo), t);
  int n_inits;

  if (ctor_vtbl_p
      && BINFO_VIRTUAL_P (orig_binfo) && BINFO_PRIMARY_P (orig_binfo))
    {
      /* In the hierarchy of BINFO_TYPE (RTTI_BINFO), this is a
	 primary virtual base.  If it is not the same primary in
	 the hierarchy of T, we'll need to generate a ctor vtable
	 for it, to place at its location in T.  If it is the same
	 primary, we still need a VTT entry for the vtable, but it
	 should point to the ctor vtable for the base it is a
	 primary for within the sub-hierarchy of RTTI_BINFO.

	 There are three possible cases:

	 1) We are in the same place.
	 2) We are a primary base within a lost primary virtual base of
	 RTTI_BINFO.
	 3) We are primary to something not a base of RTTI_BINFO.  */

      tree b;
      tree last = NULL_TREE;

      /* First, look through the bases we are primary to for RTTI_BINFO
	 or a virtual base.  */
      b = binfo;
      while (BINFO_PRIMARY_P (b))
	{
	  b = BINFO_INHERITANCE_CHAIN (b);
	  last = b;
	  if (BINFO_VIRTUAL_P (b) || b == rtti_binfo)
	    goto found;
	}
      /* If we run out of primary links, keep looking down our
	 inheritance chain; we might be an indirect primary.  */
      for (b = last; b; b = BINFO_INHERITANCE_CHAIN (b))
	if (BINFO_VIRTUAL_P (b) || b == rtti_binfo)
	  break;
    found:

      /* If we found RTTI_BINFO, this is case 1.  If we found a virtual
	 base B and it is a base of RTTI_BINFO, this is case 2.  In
	 either case, we share our vtable with LAST, i.e. the
	 derived-most base within B of which we are a primary.  */
      if (b == rtti_binfo
	  || (b && binfo_for_vbase (BINFO_TYPE (b), BINFO_TYPE (rtti_binfo))))
	/* Just set our BINFO_VTABLE to point to LAST, as we may not have
	   set LAST's BINFO_VTABLE yet.  We'll extract the actual vptr in
	   binfo_ctor_vtable after everything's been set up.  */
	vtbl = last;

      /* Otherwise, this is case 3 and we get our own.  */
    }
  else if (!BINFO_NEW_VTABLE_MARKED (orig_binfo))
    return;

  n_inits = vec_safe_length (*l);

  if (!vtbl)
    {
      tree index;
      int non_fn_entries;

      /* Add the initializer for this vtable.  */
      build_vtbl_initializer (binfo, orig_binfo, t, rtti_binfo,
                              &non_fn_entries, l);

      /* Figure out the position to which the VPTR should point.  */
      vtbl = build1 (ADDR_EXPR, vtbl_ptr_type_node, orig_vtbl);
      index = size_binop (MULT_EXPR,
			  TYPE_SIZE_UNIT (vtable_entry_type),
			  size_int (non_fn_entries + n_inits));
      vtbl = fold_build_pointer_plus (vtbl, index);
    }

  if (ctor_vtbl_p)
    /* For a construction vtable, we can't overwrite BINFO_VTABLE.
       So, we make a TREE_LIST.  Later, dfs_fixup_binfo_vtbls will
       straighten this out.  */
    BINFO_VTABLE (binfo) = tree_cons (rtti_binfo, vtbl, BINFO_VTABLE (binfo));
  else if (BINFO_PRIMARY_P (binfo) && BINFO_VIRTUAL_P (binfo))
    /* Throw away any unneeded intializers.  */
    (*l)->truncate (n_inits);
  else
     /* For an ordinary vtable, set BINFO_VTABLE.  */
    BINFO_VTABLE (binfo) = vtbl;
}

static GTY(()) tree abort_fndecl_addr;

/* Construct the initializer for BINFO's virtual function table.  BINFO
   is part of the hierarchy dominated by T.  If we're building a
   construction vtable, the ORIG_BINFO is the binfo we should use to
   find the actual function pointers to put in the vtable - but they
   can be overridden on the path to most-derived in the graph that
   ORIG_BINFO belongs.  Otherwise,
   ORIG_BINFO should be the same as BINFO.  The RTTI_BINFO is the
   BINFO that should be indicated by the RTTI information in the
   vtable; it will be a base class of T, rather than T itself, if we
   are building a construction vtable.

   The value returned is a TREE_LIST suitable for wrapping in a
   CONSTRUCTOR to use as the DECL_INITIAL for a vtable.  If
   NON_FN_ENTRIES_P is not NULL, *NON_FN_ENTRIES_P is set to the
   number of non-function entries in the vtable.

   It might seem that this function should never be called with a
   BINFO for which BINFO_PRIMARY_P holds, the vtable for such a
   base is always subsumed by a derived class vtable.  However, when
   we are building construction vtables, we do build vtables for
   primary bases; we need these while the primary base is being
   constructed.  */

static void
build_vtbl_initializer (tree binfo,
			tree orig_binfo,
			tree t,
			tree rtti_binfo,
			int* non_fn_entries_p,
			vec<constructor_elt, va_gc> **inits)
{
  tree v;
  vtbl_init_data vid;
  unsigned ix, jx;
  tree vbinfo;
  vec<tree, va_gc> *vbases;
  constructor_elt *e;

  /* Initialize VID.  */
  memset (&vid, 0, sizeof (vid));
  vid.binfo = binfo;
  vid.derived = t;
  vid.rtti_binfo = rtti_binfo;
  vid.primary_vtbl_p = SAME_BINFO_TYPE_P (BINFO_TYPE (binfo), t);
  vid.ctor_vtbl_p = !SAME_BINFO_TYPE_P (BINFO_TYPE (rtti_binfo), t);
  vid.generate_vcall_entries = true;
  /* The first vbase or vcall offset is at index -3 in the vtable.  */
  vid.index = ssize_int(-3 * TARGET_VTABLE_DATA_ENTRY_DISTANCE);

  /* Add entries to the vtable for RTTI.  */
  build_rtti_vtbl_entries (binfo, &vid);

  /* Create an array for keeping track of the functions we've
     processed.  When we see multiple functions with the same
     signature, we share the vcall offsets.  */
  vec_alloc (vid.fns, 32);
  /* Add the vcall and vbase offset entries.  */
  build_vcall_and_vbase_vtbl_entries (binfo, &vid);

  /* Clear BINFO_VTABLE_PATH_MARKED; it's set by
     build_vbase_offset_vtbl_entries.  */
  for (vbases = CLASSTYPE_VBASECLASSES (t), ix = 0;
       vec_safe_iterate (vbases, ix, &vbinfo); ix++)
    BINFO_VTABLE_PATH_MARKED (vbinfo) = 0;

  /* If the target requires padding between data entries, add that now.  */
  if (TARGET_VTABLE_DATA_ENTRY_DISTANCE > 1)
    {
      int n_entries = vec_safe_length (vid.inits);

      vec_safe_grow (vid.inits, TARGET_VTABLE_DATA_ENTRY_DISTANCE * n_entries);

      /* Move data entries into their new positions and add padding
	 after the new positions.  Iterate backwards so we don't
	 overwrite entries that we would need to process later.  */
      for (ix = n_entries - 1;
	   vid.inits->iterate (ix, &e);
	   ix--)
	{
	  int j;
	  int new_position = (TARGET_VTABLE_DATA_ENTRY_DISTANCE * ix
			      + (TARGET_VTABLE_DATA_ENTRY_DISTANCE - 1));

	  (*vid.inits)[new_position] = *e;

	  for (j = 1; j < TARGET_VTABLE_DATA_ENTRY_DISTANCE; ++j)
	    {
	      constructor_elt *f = &(*vid.inits)[new_position - j];
	      f->index = NULL_TREE;
	      f->value = build1 (NOP_EXPR, vtable_entry_type,
				 null_pointer_node);
	    }
	}
    }

  if (non_fn_entries_p)
    *non_fn_entries_p = vec_safe_length (vid.inits);

  /* The initializers for virtual functions were built up in reverse
     order.  Straighten them out and add them to the running list in one
     step.  */
  jx = vec_safe_length (*inits);
  vec_safe_grow (*inits, jx + vid.inits->length ());

  for (ix = vid.inits->length () - 1;
       vid.inits->iterate (ix, &e);
       ix--, jx++)
    (**inits)[jx] = *e;

  /* Go through all the ordinary virtual functions, building up
     initializers.  */
  for (v = BINFO_VIRTUALS (orig_binfo); v; v = TREE_CHAIN (v))
    {
      tree delta;
      tree vcall_index;
      tree fn, fn_original;
      tree init = NULL_TREE;

      fn = BV_FN (v);
      fn_original = fn;
      if (DECL_THUNK_P (fn))
	{
	  if (!DECL_NAME (fn))
	    finish_thunk (fn);
	  if (THUNK_ALIAS (fn))
	    {
	      fn = THUNK_ALIAS (fn);
	      BV_FN (v) = fn;
	    }
	  fn_original = THUNK_TARGET (fn);
	}

      /* If the only definition of this function signature along our
	 primary base chain is from a lost primary, this vtable slot will
	 never be used, so just zero it out.  This is important to avoid
	 requiring extra thunks which cannot be generated with the function.

	 We first check this in update_vtable_entry_for_fn, so we handle
	 restored primary bases properly; we also need to do it here so we
	 zero out unused slots in ctor vtables, rather than filling them
	 with erroneous values (though harmless, apart from relocation
	 costs).  */
      if (BV_LOST_PRIMARY (v))
	init = size_zero_node;

      if (! init)
	{
	  /* Pull the offset for `this', and the function to call, out of
	     the list.  */
	  delta = BV_DELTA (v);
	  vcall_index = BV_VCALL_INDEX (v);

	  gcc_assert (TREE_CODE (delta) == INTEGER_CST);
	  gcc_assert (TREE_CODE (fn) == FUNCTION_DECL);

	  /* You can't call an abstract virtual function; it's abstract.
	     So, we replace these functions with __pure_virtual.  */
	  if (DECL_PURE_VIRTUAL_P (fn_original))
	    {
	      fn = abort_fndecl;
	      if (!TARGET_VTABLE_USES_DESCRIPTORS)
		{
		  if (abort_fndecl_addr == NULL)
		    abort_fndecl_addr
		      = fold_convert (vfunc_ptr_type_node,
				      build_fold_addr_expr (fn));
		  init = abort_fndecl_addr;
		}
	    }
	  /* Likewise for deleted virtuals.  */
	  else if (DECL_DELETED_FN (fn_original))
	    {
	      static tree dvirt_fn;

	      if (!dvirt_fn)
		{
		  tree name = get_identifier ("__cxa_deleted_virtual");
		  dvirt_fn = IDENTIFIER_GLOBAL_VALUE (name);
		  if (!dvirt_fn)
		    dvirt_fn = push_library_fn
		      (name,
		       build_function_type_list (void_type_node, NULL_TREE),
		       NULL_TREE, ECF_NORETURN);
		}
	      fn = dvirt_fn;
	      if (!TARGET_VTABLE_USES_DESCRIPTORS)
		init = fold_convert (vfunc_ptr_type_node,
				     build_fold_addr_expr (fn));
	    }
	  else
	    {
	      if (!integer_zerop (delta) || vcall_index)
		{
		  fn = make_thunk (fn, /*this_adjusting=*/1,
				   delta, vcall_index);
		  if (!DECL_NAME (fn))
		    finish_thunk (fn);
		}
	      /* Take the address of the function, considering it to be of an
		 appropriate generic type.  */
	      if (!TARGET_VTABLE_USES_DESCRIPTORS)
		init = fold_convert (vfunc_ptr_type_node,
				     build_fold_addr_expr (fn));
	      /* Don't refer to a virtual destructor from a constructor
		 vtable or a vtable for an abstract class, since destroying
		 an object under construction is undefined behavior and we
		 don't want it to be considered a candidate for speculative
		 devirtualization.  But do create the thunk for ABI
		 compliance.  */
	      if (DECL_DESTRUCTOR_P (fn_original)
		  && (CLASSTYPE_PURE_VIRTUALS (DECL_CONTEXT (fn_original))
		      || orig_binfo != binfo))
		init = size_zero_node;
	    }
	}

      /* And add it to the chain of initializers.  */
      if (TARGET_VTABLE_USES_DESCRIPTORS)
	{
	  int i;
	  if (init == size_zero_node)
	    for (i = 0; i < TARGET_VTABLE_USES_DESCRIPTORS; ++i)
	      CONSTRUCTOR_APPEND_ELT (*inits, NULL_TREE, init);
	  else
	    for (i = 0; i < TARGET_VTABLE_USES_DESCRIPTORS; ++i)
	      {
		tree fdesc = build2 (FDESC_EXPR, vfunc_ptr_type_node,
				     fn, build_int_cst (NULL_TREE, i));
		TREE_CONSTANT (fdesc) = 1;

		CONSTRUCTOR_APPEND_ELT (*inits, NULL_TREE, fdesc);
	      }
	}
      else
	CONSTRUCTOR_APPEND_ELT (*inits, NULL_TREE, init);
    }
}

/* Adds to vid->inits the initializers for the vbase and vcall
   offsets in BINFO, which is in the hierarchy dominated by T.  */

static void
build_vcall_and_vbase_vtbl_entries (tree binfo, vtbl_init_data* vid)
{
  tree b;

  /* If this is a derived class, we must first create entries
     corresponding to the primary base class.  */
  b = get_primary_binfo (binfo);
  if (b)
    build_vcall_and_vbase_vtbl_entries (b, vid);

  /* Add the vbase entries for this base.  */
  build_vbase_offset_vtbl_entries (binfo, vid);
  /* Add the vcall entries for this base.  */
  build_vcall_offset_vtbl_entries (binfo, vid);
}

/* Returns the initializers for the vbase offset entries in the vtable
   for BINFO (which is part of the class hierarchy dominated by T), in
   reverse order.  VBASE_OFFSET_INDEX gives the vtable index
   where the next vbase offset will go.  */

static void
build_vbase_offset_vtbl_entries (tree binfo, vtbl_init_data* vid)
{
  tree vbase;
  tree t;
  tree non_primary_binfo;

  /* If there are no virtual baseclasses, then there is nothing to
     do.  */
  if (!CLASSTYPE_VBASECLASSES (BINFO_TYPE (binfo)))
    return;

  t = vid->derived;

  /* We might be a primary base class.  Go up the inheritance hierarchy
     until we find the most derived class of which we are a primary base:
     it is the offset of that which we need to use.  */
  non_primary_binfo = binfo;
  while (BINFO_INHERITANCE_CHAIN (non_primary_binfo))
    {
      tree b;

      /* If we have reached a virtual base, then it must be a primary
	 base (possibly multi-level) of vid->binfo, or we wouldn't
	 have called build_vcall_and_vbase_vtbl_entries for it.  But it
	 might be a lost primary, so just skip down to vid->binfo.  */
      if (BINFO_VIRTUAL_P (non_primary_binfo))
	{
	  non_primary_binfo = vid->binfo;
	  break;
	}

      b = BINFO_INHERITANCE_CHAIN (non_primary_binfo);
      if (get_primary_binfo (b) != non_primary_binfo)
	break;
      non_primary_binfo = b;
    }

  /* Go through the virtual bases, adding the offsets.  */
  for (vbase = TYPE_BINFO (BINFO_TYPE (binfo));
       vbase;
       vbase = TREE_CHAIN (vbase))
    {
      tree b;
      tree delta;

      if (!BINFO_VIRTUAL_P (vbase))
	continue;

      /* Find the instance of this virtual base in the complete
	 object.  */
      b = copied_binfo (vbase, binfo);

      /* If we've already got an offset for this virtual base, we
	 don't need another one.  */
      if (BINFO_VTABLE_PATH_MARKED (b))
	continue;
      BINFO_VTABLE_PATH_MARKED (b) = 1;

      /* Figure out where we can find this vbase offset.  */
      delta = size_binop (MULT_EXPR,
			  vid->index,
			  fold_convert (ssizetype,
				   TYPE_SIZE_UNIT (vtable_entry_type)));
      if (vid->primary_vtbl_p)
	BINFO_VPTR_FIELD (b) = delta;

      if (binfo != TYPE_BINFO (t))
	/* The vbase offset had better be the same.  */
	gcc_assert (tree_int_cst_equal (delta, BINFO_VPTR_FIELD (vbase)));

      /* The next vbase will come at a more negative offset.  */
      vid->index = size_binop (MINUS_EXPR, vid->index,
			       ssize_int (TARGET_VTABLE_DATA_ENTRY_DISTANCE));

      /* The initializer is the delta from BINFO to this virtual base.
	 The vbase offsets go in reverse inheritance-graph order, and
	 we are walking in inheritance graph order so these end up in
	 the right order.  */
      delta = size_diffop_loc (input_location,
			   BINFO_OFFSET (b), BINFO_OFFSET (non_primary_binfo));

      CONSTRUCTOR_APPEND_ELT (vid->inits, NULL_TREE,
			      fold_build1_loc (input_location, NOP_EXPR,
					       vtable_entry_type, delta));
    }
}

/* Adds the initializers for the vcall offset entries in the vtable
   for BINFO (which is part of the class hierarchy dominated by VID->DERIVED)
   to VID->INITS.  */

static void
build_vcall_offset_vtbl_entries (tree binfo, vtbl_init_data* vid)
{
  /* We only need these entries if this base is a virtual base.  We
     compute the indices -- but do not add to the vtable -- when
     building the main vtable for a class.  */
  if (binfo == TYPE_BINFO (vid->derived)
      || (BINFO_VIRTUAL_P (binfo) 
	  /* If BINFO is RTTI_BINFO, then (since BINFO does not
	     correspond to VID->DERIVED), we are building a primary
	     construction virtual table.  Since this is a primary
	     virtual table, we do not need the vcall offsets for
	     BINFO.  */
	  && binfo != vid->rtti_binfo))
    {
      /* We need a vcall offset for each of the virtual functions in this
	 vtable.  For example:

	   class A { virtual void f (); };
	   class B1 : virtual public A { virtual void f (); };
	   class B2 : virtual public A { virtual void f (); };
	   class C: public B1, public B2 { virtual void f (); };

	 A C object has a primary base of B1, which has a primary base of A.  A
	 C also has a secondary base of B2, which no longer has a primary base
	 of A.  So the B2-in-C construction vtable needs a secondary vtable for
	 A, which will adjust the A* to a B2* to call f.  We have no way of
	 knowing what (or even whether) this offset will be when we define B2,
	 so we store this "vcall offset" in the A sub-vtable and look it up in
	 a "virtual thunk" for B2::f.

	 We need entries for all the functions in our primary vtable and
	 in our non-virtual bases' secondary vtables.  */
      vid->vbase = binfo;
      /* If we are just computing the vcall indices -- but do not need
	 the actual entries -- not that.  */
      if (!BINFO_VIRTUAL_P (binfo))
	vid->generate_vcall_entries = false;
      /* Now, walk through the non-virtual bases, adding vcall offsets.  */
      add_vcall_offset_vtbl_entries_r (binfo, vid);
    }
}

/* Build vcall offsets, starting with those for BINFO.  */

static void
add_vcall_offset_vtbl_entries_r (tree binfo, vtbl_init_data* vid)
{
  int i;
  tree primary_binfo;
  tree base_binfo;

  /* Don't walk into virtual bases -- except, of course, for the
     virtual base for which we are building vcall offsets.  Any
     primary virtual base will have already had its offsets generated
     through the recursion in build_vcall_and_vbase_vtbl_entries.  */
  if (BINFO_VIRTUAL_P (binfo) && vid->vbase != binfo)
    return;

  /* If BINFO has a primary base, process it first.  */
  primary_binfo = get_primary_binfo (binfo);
  if (primary_binfo)
    add_vcall_offset_vtbl_entries_r (primary_binfo, vid);

  /* Add BINFO itself to the list.  */
  add_vcall_offset_vtbl_entries_1 (binfo, vid);

  /* Scan the non-primary bases of BINFO.  */
  for (i = 0; BINFO_BASE_ITERATE (binfo, i, base_binfo); ++i)
    if (base_binfo != primary_binfo)
      add_vcall_offset_vtbl_entries_r (base_binfo, vid);
}

/* Called from build_vcall_offset_vtbl_entries_r.  */

static void
add_vcall_offset_vtbl_entries_1 (tree binfo, vtbl_init_data* vid)
{
  /* Make entries for the rest of the virtuals.  */
  tree orig_fn;

  /* The ABI requires that the methods be processed in declaration
     order.  */
  for (orig_fn = TYPE_METHODS (BINFO_TYPE (binfo));
       orig_fn;
       orig_fn = DECL_CHAIN (orig_fn))
    if (TREE_CODE (orig_fn) == FUNCTION_DECL && DECL_VINDEX (orig_fn))
      add_vcall_offset (orig_fn, binfo, vid);
}

/* Add a vcall offset entry for ORIG_FN to the vtable.  */

static void
add_vcall_offset (tree orig_fn, tree binfo, vtbl_init_data *vid)
{
  size_t i;
  tree vcall_offset;
  tree derived_entry;

  /* If there is already an entry for a function with the same
     signature as FN, then we do not need a second vcall offset.
     Check the list of functions already present in the derived
     class vtable.  */
  FOR_EACH_VEC_SAFE_ELT (vid->fns, i, derived_entry)
    {
      if (same_signature_p (derived_entry, orig_fn)
	  /* We only use one vcall offset for virtual destructors,
	     even though there are two virtual table entries.  */
	  || (DECL_DESTRUCTOR_P (derived_entry)
	      && DECL_DESTRUCTOR_P (orig_fn)))
	return;
    }

  /* If we are building these vcall offsets as part of building
     the vtable for the most derived class, remember the vcall
     offset.  */
  if (vid->binfo == TYPE_BINFO (vid->derived))
    {
      tree_pair_s elt = {orig_fn, vid->index};
      vec_safe_push (CLASSTYPE_VCALL_INDICES (vid->derived), elt);
    }

  /* The next vcall offset will be found at a more negative
     offset.  */
  vid->index = size_binop (MINUS_EXPR, vid->index,
			   ssize_int (TARGET_VTABLE_DATA_ENTRY_DISTANCE));

  /* Keep track of this function.  */
  vec_safe_push (vid->fns, orig_fn);

  if (vid->generate_vcall_entries)
    {
      tree base;
      tree fn;

      /* Find the overriding function.  */
      fn = find_final_overrider (vid->rtti_binfo, binfo, orig_fn);
      if (fn == error_mark_node)
	vcall_offset = build_zero_cst (vtable_entry_type);
      else
	{
	  base = TREE_VALUE (fn);

	  /* The vbase we're working on is a primary base of
	     vid->binfo.  But it might be a lost primary, so its
	     BINFO_OFFSET might be wrong, so we just use the
	     BINFO_OFFSET from vid->binfo.  */
	  vcall_offset = size_diffop_loc (input_location,
				      BINFO_OFFSET (base),
				      BINFO_OFFSET (vid->binfo));
	  vcall_offset = fold_build1_loc (input_location,
				      NOP_EXPR, vtable_entry_type,
				      vcall_offset);
	}
      /* Add the initializer to the vtable.  */
      CONSTRUCTOR_APPEND_ELT (vid->inits, NULL_TREE, vcall_offset);
    }
}

/* Return vtbl initializers for the RTTI entries corresponding to the
   BINFO's vtable.  The RTTI entries should indicate the object given
   by VID->rtti_binfo.  */

static void
build_rtti_vtbl_entries (tree binfo, vtbl_init_data* vid)
{
  tree b;
  tree t;
  tree offset;
  tree decl;
  tree init;

  t = BINFO_TYPE (vid->rtti_binfo);

  /* To find the complete object, we will first convert to our most
     primary base, and then add the offset in the vtbl to that value.  */
  b = most_primary_binfo (binfo);
  offset = size_diffop_loc (input_location,
			BINFO_OFFSET (vid->rtti_binfo), BINFO_OFFSET (b));

  /* The second entry is the address of the typeinfo object.  */
  if (flag_rtti)
    decl = build_address (get_tinfo_decl (t));
  else
    decl = integer_zero_node;

  /* Convert the declaration to a type that can be stored in the
     vtable.  */
  init = build_nop (vfunc_ptr_type_node, decl);
  CONSTRUCTOR_APPEND_ELT (vid->inits, NULL_TREE, init);

  /* Add the offset-to-top entry.  It comes earlier in the vtable than
     the typeinfo entry.  Convert the offset to look like a
     function pointer, so that we can put it in the vtable.  */
  init = build_nop (vfunc_ptr_type_node, offset);
  CONSTRUCTOR_APPEND_ELT (vid->inits, NULL_TREE, init);
}

/* TRUE iff TYPE is uniquely derived from PARENT.  Ignores
   accessibility.  */

bool
uniquely_derived_from_p (tree parent, tree type)
{
  tree base = lookup_base (type, parent, ba_unique, NULL, tf_none);
  return base && base != error_mark_node;
}

/* TRUE iff TYPE is publicly & uniquely derived from PARENT.  */

bool
publicly_uniquely_derived_p (tree parent, tree type)
{
  tree base = lookup_base (type, parent, ba_ignore_scope | ba_check,
			   NULL, tf_none);
  return base && base != error_mark_node;
}

/* CTX1 and CTX2 are declaration contexts.  Return the innermost common
   class between them, if any.  */

tree
common_enclosing_class (tree ctx1, tree ctx2)
{
  if (!TYPE_P (ctx1) || !TYPE_P (ctx2))
    return NULL_TREE;
  gcc_assert (ctx1 == TYPE_MAIN_VARIANT (ctx1)
	      && ctx2 == TYPE_MAIN_VARIANT (ctx2));
  if (ctx1 == ctx2)
    return ctx1;
  for (tree t = ctx1; TYPE_P (t); t = TYPE_CONTEXT (t))
    TYPE_MARKED_P (t) = true;
  tree found = NULL_TREE;
  for (tree t = ctx2; TYPE_P (t); t = TYPE_CONTEXT (t))
    if (TYPE_MARKED_P (t))
      {
	found = t;
	break;
      }
  for (tree t = ctx1; TYPE_P (t); t = TYPE_CONTEXT (t))
    TYPE_MARKED_P (t) = false;
  return found;
}

#include "gt-cp-class.h"<|MERGE_RESOLUTION|>--- conflicted
+++ resolved
@@ -5672,11 +5672,7 @@
   if (!fns || fns == error_mark_node)
     return false;
   /* Loop through all of the functions.  */
-<<<<<<< HEAD
-  for (ovl_iterator iter (BASELINK_FUNCTIONS (fns)); iter; ++iter)
-=======
   for (lkp_iterator iter (BASELINK_FUNCTIONS (fns)); iter; ++iter)
->>>>>>> d76490ca
     {
       tree fn = *iter;
 
@@ -7471,11 +7467,7 @@
 	  {
 	    tree fn = strip_using_decl (x);
 	    if (is_overloaded_fn (fn))
-<<<<<<< HEAD
-	      for (ovl_iterator iter (fn); iter; ++iter)
-=======
 	      for (lkp_iterator iter (fn); iter; ++iter)
->>>>>>> d76490ca
 		add_method (t, *iter, true);
 	  }
 
