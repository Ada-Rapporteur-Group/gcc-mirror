/* Functions related to building classes and their related objects.
   Copyright (C) 1987-2017 Free Software Foundation, Inc.
   Contributed by Michael Tiemann (tiemann@cygnus.com)

This file is part of GCC.

GCC is free software; you can redistribute it and/or modify
it under the terms of the GNU General Public License as published by
the Free Software Foundation; either version 3, or (at your option)
any later version.

GCC is distributed in the hope that it will be useful,
but WITHOUT ANY WARRANTY; without even the implied warranty of
MERCHANTABILITY or FITNESS FOR A PARTICULAR PURPOSE.  See the
GNU General Public License for more details.

You should have received a copy of the GNU General Public License
along with GCC; see the file COPYING3.  If not see
<http://www.gnu.org/licenses/>.  */


/* High-level class interface.  */

#include "config.h"
#include "system.h"
#include "coretypes.h"
#include "target.h"
#include "cp-tree.h"
#include "stringpool.h"
#include "cgraph.h"
#include "stor-layout.h"
#include "attribs.h"
#include "flags.h"
#include "toplev.h"
#include "convert.h"
#include "dumpfile.h"
#include "gimplify.h"
#include "intl.h"

/* The number of nested classes being processed.  If we are not in the
   scope of any class, this is zero.  */

int current_class_depth;

/* In order to deal with nested classes, we keep a stack of classes.
   The topmost entry is the innermost class, and is the entry at index
   CURRENT_CLASS_DEPTH  */

typedef struct class_stack_node {
  /* The name of the class.  */
  tree name;

  /* The _TYPE node for the class.  */
  tree type;

  /* The access specifier pending for new declarations in the scope of
     this class.  */
  tree access;

  /* If were defining TYPE, the names used in this class.  */
  splay_tree names_used;

  /* Nonzero if this class is no longer open, because of a call to
     push_to_top_level.  */
  size_t hidden;
}* class_stack_node_t;

struct vtbl_init_data
{
  /* The base for which we're building initializers.  */
  tree binfo;
  /* The type of the most-derived type.  */
  tree derived;
  /* The binfo for the dynamic type. This will be TYPE_BINFO (derived),
     unless ctor_vtbl_p is true.  */
  tree rtti_binfo;
  /* The negative-index vtable initializers built up so far.  These
     are in order from least negative index to most negative index.  */
  vec<constructor_elt, va_gc> *inits;
  /* The binfo for the virtual base for which we're building
     vcall offset initializers.  */
  tree vbase;
  /* The functions in vbase for which we have already provided vcall
     offsets.  */
  vec<tree, va_gc> *fns;
  /* The vtable index of the next vcall or vbase offset.  */
  tree index;
  /* Nonzero if we are building the initializer for the primary
     vtable.  */
  int primary_vtbl_p;
  /* Nonzero if we are building the initializer for a construction
     vtable.  */
  int ctor_vtbl_p;
  /* True when adding vcall offset entries to the vtable.  False when
     merely computing the indices.  */
  bool generate_vcall_entries;
};

/* The type of a function passed to walk_subobject_offsets.  */
typedef int (*subobject_offset_fn) (tree, tree, splay_tree);

/* The stack itself.  This is a dynamically resized array.  The
   number of elements allocated is CURRENT_CLASS_STACK_SIZE.  */
static int current_class_stack_size;
static class_stack_node_t current_class_stack;

/* The size of the largest empty class seen in this translation unit.  */
static GTY (()) tree sizeof_biggest_empty_class;

/* An array of all local classes present in this translation unit, in
   declaration order.  */
vec<tree, va_gc> *local_classes;

static tree get_vfield_name (tree);
static void finish_struct_anon (tree);
static tree get_vtable_name (tree);
static void get_basefndecls (tree, tree, vec<tree> *);
static int build_primary_vtable (tree, tree);
static int build_secondary_vtable (tree);
static void finish_vtbls (tree);
static void modify_vtable_entry (tree, tree, tree, tree, tree *);
static void finish_struct_bits (tree);
static int alter_access (tree, tree, tree);
static void handle_using_decl (tree, tree);
static tree dfs_modify_vtables (tree, void *);
static tree modify_all_vtables (tree, tree);
static void determine_primary_bases (tree);
static void finish_struct_methods (tree);
static void maybe_warn_about_overly_private_class (tree);
static int method_name_cmp (const void *, const void *);
static int resort_method_name_cmp (const void *, const void *);
static void add_implicitly_declared_members (tree, tree*, int, int);
static tree fixed_type_or_null (tree, int *, int *);
static tree build_simple_base_path (tree expr, tree binfo);
static tree build_vtbl_ref_1 (tree, tree);
static void build_vtbl_initializer (tree, tree, tree, tree, int *,
				    vec<constructor_elt, va_gc> **);
static int count_fields (tree);
static int add_fields_to_record_type (tree, struct sorted_fields_type*, int);
static void insert_into_classtype_sorted_fields (tree, tree, int);
static bool check_bitfield_decl (tree);
static bool check_field_decl (tree, tree, int *, int *);
static void check_field_decls (tree, tree *, int *, int *);
static tree *build_base_field (record_layout_info, tree, splay_tree, tree *);
static void build_base_fields (record_layout_info, splay_tree, tree *);
static void check_methods (tree);
static void remove_zero_width_bit_fields (tree);
static bool accessible_nvdtor_p (tree);

/* Used by find_flexarrays and related functions.  */
struct flexmems_t;
static void diagnose_flexarrays (tree, const flexmems_t *);
static void find_flexarrays (tree, flexmems_t *, bool = false,
			     tree = NULL_TREE, tree = NULL_TREE);
static void check_flexarrays (tree, flexmems_t * = NULL, bool = false);
static void check_bases (tree, int *, int *);
static void check_bases_and_members (tree);
static tree create_vtable_ptr (tree, tree *);
static void include_empty_classes (record_layout_info);
static void layout_class_type (tree, tree *);
static void propagate_binfo_offsets (tree, tree);
static void layout_virtual_bases (record_layout_info, splay_tree);
static void build_vbase_offset_vtbl_entries (tree, vtbl_init_data *);
static void add_vcall_offset_vtbl_entries_r (tree, vtbl_init_data *);
static void add_vcall_offset_vtbl_entries_1 (tree, vtbl_init_data *);
static void build_vcall_offset_vtbl_entries (tree, vtbl_init_data *);
static void add_vcall_offset (tree, tree, vtbl_init_data *);
static void layout_vtable_decl (tree, int);
static tree dfs_find_final_overrider_pre (tree, void *);
static tree dfs_find_final_overrider_post (tree, void *);
static tree find_final_overrider (tree, tree, tree);
static int make_new_vtable (tree, tree);
static tree get_primary_binfo (tree);
static int maybe_indent_hierarchy (FILE *, int, int);
static tree dump_class_hierarchy_r (FILE *, int, tree, tree, int);
static void dump_class_hierarchy (tree);
static void dump_class_hierarchy_1 (FILE *, int, tree);
static void dump_array (FILE *, tree);
static void dump_vtable (tree, tree, tree);
static void dump_vtt (tree, tree);
static void dump_thunk (FILE *, int, tree);
static tree build_vtable (tree, tree, tree);
static void initialize_vtable (tree, vec<constructor_elt, va_gc> *);
static void layout_nonempty_base_or_field (record_layout_info,
					   tree, tree, splay_tree);
static tree end_of_class (tree, int);
static bool layout_empty_base (record_layout_info, tree, tree, splay_tree);
static void accumulate_vtbl_inits (tree, tree, tree, tree, tree,
				   vec<constructor_elt, va_gc> **);
static void dfs_accumulate_vtbl_inits (tree, tree, tree, tree, tree,
				       vec<constructor_elt, va_gc> **);
static void build_rtti_vtbl_entries (tree, vtbl_init_data *);
static void build_vcall_and_vbase_vtbl_entries (tree, vtbl_init_data *);
static void clone_constructors_and_destructors (tree);
static tree build_clone (tree, tree);
static void update_vtable_entry_for_fn (tree, tree, tree, tree *, unsigned);
static void build_ctor_vtbl_group (tree, tree);
static void build_vtt (tree);
static tree binfo_ctor_vtable (tree);
static void build_vtt_inits (tree, tree, vec<constructor_elt, va_gc> **,
			     tree *);
static tree dfs_build_secondary_vptr_vtt_inits (tree, void *);
static tree dfs_fixup_binfo_vtbls (tree, void *);
static int record_subobject_offset (tree, tree, splay_tree);
static int check_subobject_offset (tree, tree, splay_tree);
static int walk_subobject_offsets (tree, subobject_offset_fn,
				   tree, splay_tree, tree, int);
static void record_subobject_offsets (tree, tree, splay_tree, bool);
static int layout_conflict_p (tree, tree, splay_tree, int);
static int splay_tree_compare_integer_csts (splay_tree_key k1,
					    splay_tree_key k2);
static void warn_about_ambiguous_bases (tree);
static bool type_requires_array_cookie (tree);
static bool base_derived_from (tree, tree);
static int empty_base_at_nonzero_offset_p (tree, tree, splay_tree);
static tree end_of_base (tree);
static tree get_vcall_index (tree, tree);
static bool type_maybe_constexpr_default_constructor (tree);

/* Variables shared between class.c and call.c.  */

int n_vtables = 0;
int n_vtable_entries = 0;
int n_vtable_searches = 0;
int n_vtable_elems = 0;
int n_convert_harshness = 0;
int n_compute_conversion_costs = 0;
int n_inner_fields_searched = 0;

/* Return a COND_EXPR that executes TRUE_STMT if this execution of the
   'structor is in charge of 'structing virtual bases, or FALSE_STMT
   otherwise.  */

tree
build_if_in_charge (tree true_stmt, tree false_stmt)
{
  gcc_assert (DECL_HAS_IN_CHARGE_PARM_P (current_function_decl));
  tree cmp = build2 (NE_EXPR, boolean_type_node,
		     current_in_charge_parm, integer_zero_node);
  tree type = unlowered_expr_type (true_stmt);
  if (VOID_TYPE_P (type))
    type = unlowered_expr_type (false_stmt);
  tree cond = build3 (COND_EXPR, type,
		      cmp, true_stmt, false_stmt);
  return cond;
}

/* Convert to or from a base subobject.  EXPR is an expression of type
   `A' or `A*', an expression of type `B' or `B*' is returned.  To
   convert A to a base B, CODE is PLUS_EXPR and BINFO is the binfo for
   the B base instance within A.  To convert base A to derived B, CODE
   is MINUS_EXPR and BINFO is the binfo for the A instance within B.
   In this latter case, A must not be a morally virtual base of B.
   NONNULL is true if EXPR is known to be non-NULL (this is only
   needed when EXPR is of pointer type).  CV qualifiers are preserved
   from EXPR.  */

tree
build_base_path (enum tree_code code,
		 tree expr,
		 tree binfo,
		 int nonnull,
		 tsubst_flags_t complain)
{
  tree v_binfo = NULL_TREE;
  tree d_binfo = NULL_TREE;
  tree probe;
  tree offset;
  tree target_type;
  tree null_test = NULL;
  tree ptr_target_type;
  int fixed_type_p;
  int want_pointer = TYPE_PTR_P (TREE_TYPE (expr));
  bool has_empty = false;
  bool virtual_access;
  bool rvalue = false;

  if (expr == error_mark_node || binfo == error_mark_node || !binfo)
    return error_mark_node;

  for (probe = binfo; probe; probe = BINFO_INHERITANCE_CHAIN (probe))
    {
      d_binfo = probe;
      if (is_empty_class (BINFO_TYPE (probe)))
	has_empty = true;
      if (!v_binfo && BINFO_VIRTUAL_P (probe))
	v_binfo = probe;
    }

  probe = TYPE_MAIN_VARIANT (TREE_TYPE (expr));
  if (want_pointer)
    probe = TYPE_MAIN_VARIANT (TREE_TYPE (probe));

  if (code == PLUS_EXPR
      && !SAME_BINFO_TYPE_P (BINFO_TYPE (d_binfo), probe))
    {
      /* This can happen when adjust_result_of_qualified_name_lookup can't
	 find a unique base binfo in a call to a member function.  We
	 couldn't give the diagnostic then since we might have been calling
	 a static member function, so we do it now.  In other cases, eg.
	 during error recovery (c++/71979), we may not have a base at all.  */
      if (complain & tf_error)
	{
	  tree base = lookup_base (probe, BINFO_TYPE (d_binfo),
				   ba_unique, NULL, complain);
	  gcc_assert (base == error_mark_node || !base);
	}
      return error_mark_node;
    }

  gcc_assert ((code == MINUS_EXPR
	       && SAME_BINFO_TYPE_P (BINFO_TYPE (binfo), probe))
	      || code == PLUS_EXPR);

  if (binfo == d_binfo)
    /* Nothing to do.  */
    return expr;

  if (code == MINUS_EXPR && v_binfo)
    {
      if (complain & tf_error)
	{
	  if (SAME_BINFO_TYPE_P (BINFO_TYPE (binfo), BINFO_TYPE (v_binfo)))
	    {
	      if (want_pointer)
		error ("cannot convert from pointer to base class %qT to "
		       "pointer to derived class %qT because the base is "
		       "virtual", BINFO_TYPE (binfo), BINFO_TYPE (d_binfo));
	      else
		error ("cannot convert from base class %qT to derived "
		       "class %qT because the base is virtual",
		       BINFO_TYPE (binfo), BINFO_TYPE (d_binfo));
	    }	      
	  else
	    {
	      if (want_pointer)
		error ("cannot convert from pointer to base class %qT to "
		       "pointer to derived class %qT via virtual base %qT",
		       BINFO_TYPE (binfo), BINFO_TYPE (d_binfo),
		       BINFO_TYPE (v_binfo));
	      else
		error ("cannot convert from base class %qT to derived "
		       "class %qT via virtual base %qT", BINFO_TYPE (binfo),
		       BINFO_TYPE (d_binfo), BINFO_TYPE (v_binfo));
	    }
	}
      return error_mark_node;
    }

  if (!want_pointer)
    {
      rvalue = !lvalue_p (expr);
      /* This must happen before the call to save_expr.  */
      expr = cp_build_addr_expr (expr, complain);
    }
  else
    expr = mark_rvalue_use (expr);

  offset = BINFO_OFFSET (binfo);
  fixed_type_p = resolves_to_fixed_type_p (expr, &nonnull);
  target_type = code == PLUS_EXPR ? BINFO_TYPE (binfo) : BINFO_TYPE (d_binfo);
  /* TARGET_TYPE has been extracted from BINFO, and, is therefore always
     cv-unqualified.  Extract the cv-qualifiers from EXPR so that the
     expression returned matches the input.  */
  target_type = cp_build_qualified_type
    (target_type, cp_type_quals (TREE_TYPE (TREE_TYPE (expr))));
  ptr_target_type = build_pointer_type (target_type);

  /* Do we need to look in the vtable for the real offset?  */
  virtual_access = (v_binfo && fixed_type_p <= 0);

  /* Don't bother with the calculations inside sizeof; they'll ICE if the
     source type is incomplete and the pointer value doesn't matter.  In a
     template (even in instantiate_non_dependent_expr), we don't have vtables
     set up properly yet, and the value doesn't matter there either; we're
     just interested in the result of overload resolution.  */
  if (cp_unevaluated_operand != 0
      || processing_template_decl
      || in_template_function ())
    {
      expr = build_nop (ptr_target_type, expr);
      goto indout;
    }

  /* If we're in an NSDMI, we don't have the full constructor context yet
     that we need for converting to a virtual base, so just build a stub
     CONVERT_EXPR and expand it later in bot_replace.  */
  if (virtual_access && fixed_type_p < 0
      && current_scope () != current_function_decl)
    {
      expr = build1 (CONVERT_EXPR, ptr_target_type, expr);
      CONVERT_EXPR_VBASE_PATH (expr) = true;
      goto indout;
    }

  /* Do we need to check for a null pointer?  */
  if (want_pointer && !nonnull)
    {
      /* If we know the conversion will not actually change the value
	 of EXPR, then we can avoid testing the expression for NULL.
	 We have to avoid generating a COMPONENT_REF for a base class
	 field, because other parts of the compiler know that such
	 expressions are always non-NULL.  */
      if (!virtual_access && integer_zerop (offset))
	return build_nop (ptr_target_type, expr);
      null_test = error_mark_node;
    }

  /* Protect against multiple evaluation if necessary.  */
  if (TREE_SIDE_EFFECTS (expr) && (null_test || virtual_access))
    expr = save_expr (expr);

  /* Now that we've saved expr, build the real null test.  */
  if (null_test)
    {
      tree zero = cp_convert (TREE_TYPE (expr), nullptr_node, complain);
      null_test = build2_loc (input_location, NE_EXPR, boolean_type_node,
			      expr, zero);
      /* This is a compiler generated comparison, don't emit
	 e.g. -Wnonnull-compare warning for it.  */
      TREE_NO_WARNING (null_test) = 1;
    }

  /* If this is a simple base reference, express it as a COMPONENT_REF.  */
  if (code == PLUS_EXPR && !virtual_access
      /* We don't build base fields for empty bases, and they aren't very
	 interesting to the optimizers anyway.  */
      && !has_empty)
    {
      expr = cp_build_indirect_ref (expr, RO_NULL, complain);
      expr = build_simple_base_path (expr, binfo);
      if (rvalue)
	expr = move (expr);
      if (want_pointer)
	expr = build_address (expr);
      target_type = TREE_TYPE (expr);
      goto out;
    }

  if (virtual_access)
    {
      /* Going via virtual base V_BINFO.  We need the static offset
	 from V_BINFO to BINFO, and the dynamic offset from D_BINFO to
	 V_BINFO.  That offset is an entry in D_BINFO's vtable.  */
      tree v_offset;

      if (fixed_type_p < 0 && in_base_initializer)
	{
	  /* In a base member initializer, we cannot rely on the
	     vtable being set up.  We have to indirect via the
	     vtt_parm.  */
	  tree t;

	  t = TREE_TYPE (TYPE_VFIELD (current_class_type));
	  t = build_pointer_type (t);
	  v_offset = fold_convert (t, current_vtt_parm);
	  v_offset = cp_build_indirect_ref (v_offset, RO_NULL, complain);
	}
      else
	{
	  tree t = expr;
	  if ((flag_sanitize & SANITIZE_VPTR) && fixed_type_p == 0)
	    {
	      t = cp_ubsan_maybe_instrument_cast_to_vbase (input_location,
							   probe, expr);
	      if (t == NULL_TREE)
		t = expr;
	    }
	  v_offset = build_vfield_ref (cp_build_indirect_ref (t, RO_NULL,
							      complain),
	  TREE_TYPE (TREE_TYPE (expr)));
	}

      if (v_offset == error_mark_node)
	return error_mark_node;

      v_offset = fold_build_pointer_plus (v_offset, BINFO_VPTR_FIELD (v_binfo));
      v_offset = build1 (NOP_EXPR,
			 build_pointer_type (ptrdiff_type_node),
			 v_offset);
      v_offset = cp_build_indirect_ref (v_offset, RO_NULL, complain);
      TREE_CONSTANT (v_offset) = 1;

      offset = convert_to_integer (ptrdiff_type_node,
				   size_diffop_loc (input_location, offset,
						BINFO_OFFSET (v_binfo)));

      if (!integer_zerop (offset))
	v_offset = build2 (code, ptrdiff_type_node, v_offset, offset);

      if (fixed_type_p < 0)
	/* Negative fixed_type_p means this is a constructor or destructor;
	   virtual base layout is fixed in in-charge [cd]tors, but not in
	   base [cd]tors.  */
	offset = build_if_in_charge
	  (convert_to_integer (ptrdiff_type_node, BINFO_OFFSET (binfo)),
	   v_offset);
      else
	offset = v_offset;
    }

  if (want_pointer)
    target_type = ptr_target_type;

  expr = build1 (NOP_EXPR, ptr_target_type, expr);

  if (!integer_zerop (offset))
    {
      offset = fold_convert (sizetype, offset);
      if (code == MINUS_EXPR)
	offset = fold_build1_loc (input_location, NEGATE_EXPR, sizetype, offset);
      expr = fold_build_pointer_plus (expr, offset);
    }
  else
    null_test = NULL;

 indout:
  if (!want_pointer)
    {
      expr = cp_build_indirect_ref (expr, RO_NULL, complain);
      if (rvalue)
	expr = move (expr);
    }

 out:
  if (null_test)
    expr = fold_build3_loc (input_location, COND_EXPR, target_type, null_test, expr,
			    build_zero_cst (target_type));

  return expr;
}

/* Subroutine of build_base_path; EXPR and BINFO are as in that function.
   Perform a derived-to-base conversion by recursively building up a
   sequence of COMPONENT_REFs to the appropriate base fields.  */

static tree
build_simple_base_path (tree expr, tree binfo)
{
  tree type = BINFO_TYPE (binfo);
  tree d_binfo = BINFO_INHERITANCE_CHAIN (binfo);
  tree field;

  if (d_binfo == NULL_TREE)
    {
      tree temp;

      gcc_assert (TYPE_MAIN_VARIANT (TREE_TYPE (expr)) == type);

      /* Transform `(a, b).x' into `(*(a, &b)).x', `(a ? b : c).x'
	 into `(*(a ?  &b : &c)).x', and so on.  A COND_EXPR is only
	 an lvalue in the front end; only _DECLs and _REFs are lvalues
	 in the back end.  */
      temp = unary_complex_lvalue (ADDR_EXPR, expr);
      if (temp)
	expr = cp_build_indirect_ref (temp, RO_NULL, tf_warning_or_error);

      return expr;
    }

  /* Recurse.  */
  expr = build_simple_base_path (expr, d_binfo);

  for (field = TYPE_FIELDS (BINFO_TYPE (d_binfo));
       field; field = DECL_CHAIN (field))
    /* Is this the base field created by build_base_field?  */
    if (TREE_CODE (field) == FIELD_DECL
	&& DECL_FIELD_IS_BASE (field)
	&& TREE_TYPE (field) == type
	/* If we're looking for a field in the most-derived class,
	   also check the field offset; we can have two base fields
	   of the same type if one is an indirect virtual base and one
	   is a direct non-virtual base.  */
	&& (BINFO_INHERITANCE_CHAIN (d_binfo)
	    || tree_int_cst_equal (byte_position (field),
				   BINFO_OFFSET (binfo))))
      {
	/* We don't use build_class_member_access_expr here, as that
	   has unnecessary checks, and more importantly results in
	   recursive calls to dfs_walk_once.  */
	int type_quals = cp_type_quals (TREE_TYPE (expr));

	expr = build3 (COMPONENT_REF,
		       cp_build_qualified_type (type, type_quals),
		       expr, field, NULL_TREE);
	/* Mark the expression const or volatile, as appropriate.
	   Even though we've dealt with the type above, we still have
	   to mark the expression itself.  */
	if (type_quals & TYPE_QUAL_CONST)
	  TREE_READONLY (expr) = 1;
	if (type_quals & TYPE_QUAL_VOLATILE)
	  TREE_THIS_VOLATILE (expr) = 1;

	return expr;
      }

  /* Didn't find the base field?!?  */
  gcc_unreachable ();
}

/* Convert OBJECT to the base TYPE.  OBJECT is an expression whose
   type is a class type or a pointer to a class type.  In the former
   case, TYPE is also a class type; in the latter it is another
   pointer type.  If CHECK_ACCESS is true, an error message is emitted
   if TYPE is inaccessible.  If OBJECT has pointer type, the value is
   assumed to be non-NULL.  */

tree
convert_to_base (tree object, tree type, bool check_access, bool nonnull,
		 tsubst_flags_t complain)
{
  tree binfo;
  tree object_type;

  if (TYPE_PTR_P (TREE_TYPE (object)))
    {
      object_type = TREE_TYPE (TREE_TYPE (object));
      type = TREE_TYPE (type);
    }
  else
    object_type = TREE_TYPE (object);

  binfo = lookup_base (object_type, type, check_access ? ba_check : ba_unique,
		       NULL, complain);
  if (!binfo || binfo == error_mark_node)
    return error_mark_node;

  return build_base_path (PLUS_EXPR, object, binfo, nonnull, complain);
}

/* EXPR is an expression with unqualified class type.  BASE is a base
   binfo of that class type.  Returns EXPR, converted to the BASE
   type.  This function assumes that EXPR is the most derived class;
   therefore virtual bases can be found at their static offsets.  */

tree
convert_to_base_statically (tree expr, tree base)
{
  tree expr_type;

  expr_type = TREE_TYPE (expr);
  if (!SAME_BINFO_TYPE_P (BINFO_TYPE (base), expr_type))
    {
      /* If this is a non-empty base, use a COMPONENT_REF.  */
      if (!is_empty_class (BINFO_TYPE (base)))
	return build_simple_base_path (expr, base);

      /* We use fold_build2 and fold_convert below to simplify the trees
	 provided to the optimizers.  It is not safe to call these functions
	 when processing a template because they do not handle C++-specific
	 trees.  */
      gcc_assert (!processing_template_decl);
      expr = cp_build_addr_expr (expr, tf_warning_or_error);
      if (!integer_zerop (BINFO_OFFSET (base)))
        expr = fold_build_pointer_plus_loc (input_location,
					    expr, BINFO_OFFSET (base));
      expr = fold_convert (build_pointer_type (BINFO_TYPE (base)), expr);
      expr = build_fold_indirect_ref_loc (input_location, expr);
    }

  return expr;
}


tree
build_vfield_ref (tree datum, tree type)
{
  tree vfield, vcontext;

  if (datum == error_mark_node
      /* Can happen in case of duplicate base types (c++/59082).  */
      || !TYPE_VFIELD (type))
    return error_mark_node;

  /* First, convert to the requested type.  */
  if (!same_type_ignoring_top_level_qualifiers_p (TREE_TYPE (datum), type))
    datum = convert_to_base (datum, type, /*check_access=*/false,
			     /*nonnull=*/true, tf_warning_or_error);

  /* Second, the requested type may not be the owner of its own vptr.
     If not, convert to the base class that owns it.  We cannot use
     convert_to_base here, because VCONTEXT may appear more than once
     in the inheritance hierarchy of TYPE, and thus direct conversion
     between the types may be ambiguous.  Following the path back up
     one step at a time via primary bases avoids the problem.  */
  vfield = TYPE_VFIELD (type);
  vcontext = DECL_CONTEXT (vfield);
  while (!same_type_ignoring_top_level_qualifiers_p (vcontext, type))
    {
      datum = build_simple_base_path (datum, CLASSTYPE_PRIMARY_BINFO (type));
      type = TREE_TYPE (datum);
    }

  return build3 (COMPONENT_REF, TREE_TYPE (vfield), datum, vfield, NULL_TREE);
}

/* Given an object INSTANCE, return an expression which yields the
   vtable element corresponding to INDEX.  There are many special
   cases for INSTANCE which we take care of here, mainly to avoid
   creating extra tree nodes when we don't have to.  */

static tree
build_vtbl_ref_1 (tree instance, tree idx)
{
  tree aref;
  tree vtbl = NULL_TREE;

  /* Try to figure out what a reference refers to, and
     access its virtual function table directly.  */

  int cdtorp = 0;
  tree fixed_type = fixed_type_or_null (instance, NULL, &cdtorp);

  tree basetype = non_reference (TREE_TYPE (instance));

  if (fixed_type && !cdtorp)
    {
      tree binfo = lookup_base (fixed_type, basetype,
				ba_unique, NULL, tf_none);
      if (binfo && binfo != error_mark_node)
	vtbl = unshare_expr (BINFO_VTABLE (binfo));
    }

  if (!vtbl)
    vtbl = build_vfield_ref (instance, basetype);

  aref = build_array_ref (input_location, vtbl, idx);
  TREE_CONSTANT (aref) |= TREE_CONSTANT (vtbl) && TREE_CONSTANT (idx);

  return aref;
}

tree
build_vtbl_ref (tree instance, tree idx)
{
  tree aref = build_vtbl_ref_1 (instance, idx);

  return aref;
}

/* Given a stable object pointer INSTANCE_PTR, return an expression which
   yields a function pointer corresponding to vtable element INDEX.  */

tree
build_vfn_ref (tree instance_ptr, tree idx)
{
  tree aref;

  aref = build_vtbl_ref_1 (cp_build_indirect_ref (instance_ptr, RO_NULL,
                                                  tf_warning_or_error), 
                           idx);

  /* When using function descriptors, the address of the
     vtable entry is treated as a function pointer.  */
  if (TARGET_VTABLE_USES_DESCRIPTORS)
    aref = build1 (NOP_EXPR, TREE_TYPE (aref),
		   cp_build_addr_expr (aref, tf_warning_or_error));

  /* Remember this as a method reference, for later devirtualization.  */
  aref = build3 (OBJ_TYPE_REF, TREE_TYPE (aref), aref, instance_ptr, idx);

  return aref;
}

/* Return the name of the virtual function table (as an IDENTIFIER_NODE)
   for the given TYPE.  */

static tree
get_vtable_name (tree type)
{
  return mangle_vtbl_for_type (type);
}

/* DECL is an entity associated with TYPE, like a virtual table or an
   implicitly generated constructor.  Determine whether or not DECL
   should have external or internal linkage at the object file
   level.  This routine does not deal with COMDAT linkage and other
   similar complexities; it simply sets TREE_PUBLIC if it possible for
   entities in other translation units to contain copies of DECL, in
   the abstract.  */

void
set_linkage_according_to_type (tree /*type*/, tree decl)
{
  TREE_PUBLIC (decl) = 1;
  determine_visibility (decl);
}

/* Create a VAR_DECL for a primary or secondary vtable for CLASS_TYPE.
   (For a secondary vtable for B-in-D, CLASS_TYPE should be D, not B.)
   Use NAME for the name of the vtable, and VTABLE_TYPE for its type.  */

static tree
build_vtable (tree class_type, tree name, tree vtable_type)
{
  tree decl;

  decl = build_lang_decl (VAR_DECL, name, vtable_type);
  /* vtable names are already mangled; give them their DECL_ASSEMBLER_NAME
     now to avoid confusion in mangle_decl.  */
  SET_DECL_ASSEMBLER_NAME (decl, name);
  DECL_CONTEXT (decl) = class_type;
  DECL_ARTIFICIAL (decl) = 1;
  TREE_STATIC (decl) = 1;
  TREE_READONLY (decl) = 1;
  DECL_VIRTUAL_P (decl) = 1;
  SET_DECL_ALIGN (decl, TARGET_VTABLE_ENTRY_ALIGN);
  DECL_USER_ALIGN (decl) = true;
  DECL_VTABLE_OR_VTT_P (decl) = 1;
  set_linkage_according_to_type (class_type, decl);
  /* The vtable has not been defined -- yet.  */
  DECL_EXTERNAL (decl) = 1;
  DECL_NOT_REALLY_EXTERN (decl) = 1;

  /* Mark the VAR_DECL node representing the vtable itself as a
     "gratuitous" one, thereby forcing dwarfout.c to ignore it.  It
     is rather important that such things be ignored because any
     effort to actually generate DWARF for them will run into
     trouble when/if we encounter code like:

     #pragma interface
     struct S { virtual void member (); };

     because the artificial declaration of the vtable itself (as
     manufactured by the g++ front end) will say that the vtable is
     a static member of `S' but only *after* the debug output for
     the definition of `S' has already been output.  This causes
     grief because the DWARF entry for the definition of the vtable
     will try to refer back to an earlier *declaration* of the
     vtable as a static member of `S' and there won't be one.  We
     might be able to arrange to have the "vtable static member"
     attached to the member list for `S' before the debug info for
     `S' get written (which would solve the problem) but that would
     require more intrusive changes to the g++ front end.  */
  DECL_IGNORED_P (decl) = 1;

  return decl;
}

/* Get the VAR_DECL of the vtable for TYPE. TYPE need not be polymorphic,
   or even complete.  If this does not exist, create it.  If COMPLETE is
   nonzero, then complete the definition of it -- that will render it
   impossible to actually build the vtable, but is useful to get at those
   which are known to exist in the runtime.  */

tree
get_vtable_decl (tree type, int complete)
{
  tree decl;

  if (CLASSTYPE_VTABLES (type))
    return CLASSTYPE_VTABLES (type);

  decl = build_vtable (type, get_vtable_name (type), vtbl_type_node);
  CLASSTYPE_VTABLES (type) = decl;

  if (complete)
    {
      DECL_EXTERNAL (decl) = 1;
      cp_finish_decl (decl, NULL_TREE, false, NULL_TREE, 0);
    }

  return decl;
}

/* Build the primary virtual function table for TYPE.  If BINFO is
   non-NULL, build the vtable starting with the initial approximation
   that it is the same as the one which is the head of the association
   list.  Returns a nonzero value if a new vtable is actually
   created.  */

static int
build_primary_vtable (tree binfo, tree type)
{
  tree decl;
  tree virtuals;

  decl = get_vtable_decl (type, /*complete=*/0);

  if (binfo)
    {
      if (BINFO_NEW_VTABLE_MARKED (binfo))
	/* We have already created a vtable for this base, so there's
	   no need to do it again.  */
	return 0;

      virtuals = copy_list (BINFO_VIRTUALS (binfo));
      TREE_TYPE (decl) = TREE_TYPE (get_vtbl_decl_for_binfo (binfo));
      DECL_SIZE (decl) = TYPE_SIZE (TREE_TYPE (decl));
      DECL_SIZE_UNIT (decl) = TYPE_SIZE_UNIT (TREE_TYPE (decl));
    }
  else
    {
      gcc_assert (TREE_TYPE (decl) == vtbl_type_node);
      virtuals = NULL_TREE;
    }

  if (GATHER_STATISTICS)
    {
      n_vtables += 1;
      n_vtable_elems += list_length (virtuals);
    }

  /* Initialize the association list for this type, based
     on our first approximation.  */
  BINFO_VTABLE (TYPE_BINFO (type)) = decl;
  BINFO_VIRTUALS (TYPE_BINFO (type)) = virtuals;
  SET_BINFO_NEW_VTABLE_MARKED (TYPE_BINFO (type));
  return 1;
}

/* Give BINFO a new virtual function table which is initialized
   with a skeleton-copy of its original initialization.  The only
   entry that changes is the `delta' entry, so we can really
   share a lot of structure.

   FOR_TYPE is the most derived type which caused this table to
   be needed.

   Returns nonzero if we haven't met BINFO before.

   The order in which vtables are built (by calling this function) for
   an object must remain the same, otherwise a binary incompatibility
   can result.  */

static int
build_secondary_vtable (tree binfo)
{
  if (BINFO_NEW_VTABLE_MARKED (binfo))
    /* We already created a vtable for this base.  There's no need to
       do it again.  */
    return 0;

  /* Remember that we've created a vtable for this BINFO, so that we
     don't try to do so again.  */
  SET_BINFO_NEW_VTABLE_MARKED (binfo);

  /* Make fresh virtual list, so we can smash it later.  */
  BINFO_VIRTUALS (binfo) = copy_list (BINFO_VIRTUALS (binfo));

  /* Secondary vtables are laid out as part of the same structure as
     the primary vtable.  */
  BINFO_VTABLE (binfo) = NULL_TREE;
  return 1;
}

/* Create a new vtable for BINFO which is the hierarchy dominated by
   T. Return nonzero if we actually created a new vtable.  */

static int
make_new_vtable (tree t, tree binfo)
{
  if (binfo == TYPE_BINFO (t))
    /* In this case, it is *type*'s vtable we are modifying.  We start
       with the approximation that its vtable is that of the
       immediate base class.  */
    return build_primary_vtable (binfo, t);
  else
    /* This is our very own copy of `basetype' to play with.  Later,
       we will fill in all the virtual functions that override the
       virtual functions in these base classes which are not defined
       by the current type.  */
    return build_secondary_vtable (binfo);
}

/* Make *VIRTUALS, an entry on the BINFO_VIRTUALS list for BINFO
   (which is in the hierarchy dominated by T) list FNDECL as its
   BV_FN.  DELTA is the required constant adjustment from the `this'
   pointer where the vtable entry appears to the `this' required when
   the function is actually called.  */

static void
modify_vtable_entry (tree t,
		     tree binfo,
		     tree fndecl,
		     tree delta,
		     tree *virtuals)
{
  tree v;

  v = *virtuals;

  if (fndecl != BV_FN (v)
      || !tree_int_cst_equal (delta, BV_DELTA (v)))
    {
      /* We need a new vtable for BINFO.  */
      if (make_new_vtable (t, binfo))
	{
	  /* If we really did make a new vtable, we also made a copy
	     of the BINFO_VIRTUALS list.  Now, we have to find the
	     corresponding entry in that list.  */
	  *virtuals = BINFO_VIRTUALS (binfo);
	  while (BV_FN (*virtuals) != BV_FN (v))
	    *virtuals = TREE_CHAIN (*virtuals);
	  v = *virtuals;
	}

      BV_DELTA (v) = delta;
      BV_VCALL_INDEX (v) = NULL_TREE;
      BV_FN (v) = fndecl;
    }
}


/* Add method METHOD to class TYPE.  If VIA_USING indicates whether
   METHOD is being injected via a using_decl.  Returns true if the
   method could be added to the method vec.  */

bool
add_method (tree type, tree method, bool via_using)
{
  unsigned slot;
  tree overload;
  bool template_conv_p = false;
  bool conv_p;
  vec<tree, va_gc> *method_vec;
  bool complete_p;
  bool insert_p = false;
  tree current_fns;

  if (method == error_mark_node)
    return false;

  complete_p = COMPLETE_TYPE_P (type);
  conv_p = DECL_CONV_FN_P (method);
  if (conv_p)
    template_conv_p = (TREE_CODE (method) == TEMPLATE_DECL
		       && DECL_TEMPLATE_CONV_FN_P (method));

  method_vec = CLASSTYPE_METHOD_VEC (type);
  if (!method_vec)
    {
      /* Make a new method vector.  We start with 8 entries.  We must
	 allocate at least two (for constructors and destructors), and
	 we're going to end up with an assignment operator at some
	 point as well.  */
      vec_alloc (method_vec, 8);
      /* Create slots for constructors and destructors.  */
      method_vec->quick_push (NULL_TREE);
      method_vec->quick_push (NULL_TREE);
      CLASSTYPE_METHOD_VEC (type) = method_vec;
    }

  /* Maintain TYPE_HAS_USER_CONSTRUCTOR, etc.  */
  grok_special_member_properties (method);

  /* Constructors and destructors go in special slots.  */
  if (DECL_MAYBE_IN_CHARGE_CONSTRUCTOR_P (method))
    slot = CLASSTYPE_CONSTRUCTOR_SLOT;
  else if (DECL_MAYBE_IN_CHARGE_DESTRUCTOR_P (method))
    slot = CLASSTYPE_DESTRUCTOR_SLOT;
  else
    {
      tree m;

      insert_p = true;
      /* See if we already have an entry with this name.  */
      for (slot = CLASSTYPE_FIRST_CONVERSION_SLOT;
	   vec_safe_iterate (method_vec, slot, &m);
	   ++slot)
	{
	  m = OVL_FIRST (m);
	  if (template_conv_p)
	    {
	      if (TREE_CODE (m) == TEMPLATE_DECL
		  && DECL_TEMPLATE_CONV_FN_P (m))
		insert_p = false;
	      break;
	    }
	  if (conv_p && !DECL_CONV_FN_P (m))
	    break;
	  if (DECL_NAME (m) == DECL_NAME (method))
	    {
	      insert_p = false;
	      break;
	    }
	  if (complete_p
	      && !DECL_CONV_FN_P (m)
	      && DECL_NAME (m) > DECL_NAME (method))
	    break;
	}
    }
  current_fns = insert_p ? NULL_TREE : (*method_vec)[slot];

  /* Check to see if we've already got this method.  */
  ovl_iterator overwrite (NULL_TREE);
  unsigned replaced = 0;
  for (ovl_iterator iter (current_fns); iter; ++iter)
    {
      tree fn = *iter;
      tree fn_type;
      tree method_type;
      tree parms1;
      tree parms2;

      if (TREE_CODE (fn) != TREE_CODE (method))
	continue;

      /* Two using-declarations can coexist, we'll complain about ambiguity in
	 overload resolution.  */
      if (via_using && iter.via_using_p ()
	  /* Except handle inherited constructors specially.  */
	  && ! DECL_CONSTRUCTOR_P (fn))
	continue;

      /* [over.load] Member function declarations with the
	 same name and the same parameter types cannot be
	 overloaded if any of them is a static member
	 function declaration.

	 [over.load] Member function declarations with the same name and
	 the same parameter-type-list as well as member function template
	 declarations with the same name, the same parameter-type-list, and
	 the same template parameter lists cannot be overloaded if any of
	 them, but not all, have a ref-qualifier.

	 [namespace.udecl] When a using-declaration brings names
	 from a base class into a derived class scope, member
	 functions in the derived class override and/or hide member
	 functions with the same name and parameter types in a base
	 class (rather than conflicting).  */
      fn_type = TREE_TYPE (fn);
      method_type = TREE_TYPE (method);
      parms1 = TYPE_ARG_TYPES (fn_type);
      parms2 = TYPE_ARG_TYPES (method_type);

      /* Compare the quals on the 'this' parm.  Don't compare
	 the whole types, as used functions are treated as
	 coming from the using class in overload resolution.  */
      if (! DECL_STATIC_FUNCTION_P (fn)
	  && ! DECL_STATIC_FUNCTION_P (method)
	  /* Either both or neither need to be ref-qualified for
	     differing quals to allow overloading.  */
	  && (FUNCTION_REF_QUALIFIED (fn_type)
	      == FUNCTION_REF_QUALIFIED (method_type))
	  && (type_memfn_quals (fn_type) != type_memfn_quals (method_type)
	      || type_memfn_rqual (fn_type) != type_memfn_rqual (method_type)))
	  continue;

      /* For templates, the return type and template parameters
	 must be identical.  */
      if (TREE_CODE (fn) == TEMPLATE_DECL
	  && (!same_type_p (TREE_TYPE (fn_type),
			    TREE_TYPE (method_type))
	      || !comp_template_parms (DECL_TEMPLATE_PARMS (fn),
				       DECL_TEMPLATE_PARMS (method))))
	continue;

      if (! DECL_STATIC_FUNCTION_P (fn))
	parms1 = TREE_CHAIN (parms1);
      if (! DECL_STATIC_FUNCTION_P (method))
	parms2 = TREE_CHAIN (parms2);

      /* Bring back parameters omitted from an inherited ctor.  */
      if (ctor_omit_inherited_parms (fn))
	parms1 = FUNCTION_FIRST_USER_PARMTYPE (DECL_ORIGIN (fn));
      if (ctor_omit_inherited_parms (method))
	parms2 = FUNCTION_FIRST_USER_PARMTYPE (DECL_ORIGIN (method));

      if (compparms (parms1, parms2)
	  && (!DECL_CONV_FN_P (fn)
	      || same_type_p (TREE_TYPE (fn_type),
			      TREE_TYPE (method_type)))
          && equivalently_constrained (fn, method))
	{
	  /* For function versions, their parms and types match
	     but they are not duplicates.  Record function versions
	     as and when they are found.  extern "C" functions are
	     not treated as versions.  */
	  if (TREE_CODE (fn) == FUNCTION_DECL
	      && TREE_CODE (method) == FUNCTION_DECL
	      && !DECL_EXTERN_C_P (fn)
	      && !DECL_EXTERN_C_P (method)
	      && targetm.target_option.function_versions (fn, method))
 	    {
	      /* Mark functions as versions if necessary.  Modify the mangled
		 decl name if necessary.  */
	      if (!DECL_FUNCTION_VERSIONED (fn))
		{
		  DECL_FUNCTION_VERSIONED (fn) = 1;
		  if (DECL_ASSEMBLER_NAME_SET_P (fn))
		    mangle_decl (fn);
		}
	      if (!DECL_FUNCTION_VERSIONED (method))
		{
		  DECL_FUNCTION_VERSIONED (method) = 1;
		  if (DECL_ASSEMBLER_NAME_SET_P (method))
		    mangle_decl (method);
		}
	      cgraph_node::record_function_versions (fn, method);
	      continue;
	    }

	  if (DECL_INHERITED_CTOR (method))
	    {
	      if (DECL_INHERITED_CTOR (fn))
		{
		  tree basem = DECL_INHERITED_CTOR_BASE (method);
		  tree basef = DECL_INHERITED_CTOR_BASE (fn);
		  if (flag_new_inheriting_ctors)
		    {
		      if (basem == basef)
			{
			  /* Inheriting the same constructor along different
			     paths, combine them.  */
			  SET_DECL_INHERITED_CTOR
<<<<<<< HEAD
			    (fn, ovl_add (DECL_INHERITED_CTOR (fn),
					  DECL_INHERITED_CTOR (method)));
			  /* Adjust deletedness and such.  */
			  deduce_inheriting_ctor (fn);
=======
			    (fn, ovl_cons (DECL_INHERITED_CTOR (method),
					   DECL_INHERITED_CTOR (fn)));
>>>>>>> 0be1d23c
			  /* And discard the new one.  */
			  return false;
			}
		      else
			/* Inherited ctors can coexist until overload
			   resolution.  */
			continue;
		    }
		  error_at (DECL_SOURCE_LOCATION (method),
			    "%q#D", method);
		  error_at (DECL_SOURCE_LOCATION (fn),
			    "conflicts with version inherited from %qT",
			    basef);
		}
	      /* Otherwise defer to the other function.  */
	      return false;
	    }

	  if (via_using)
	    /* Defer to the local function.  */
	    return false;
	  else if (flag_new_inheriting_ctors
		   && DECL_INHERITED_CTOR (fn))
	    {
	      /* Hide the inherited constructor.  */
	      gcc_assert (iter.via_using_p ());
	      replaced = iter.replace (overwrite, replaced);
	      continue;
	    }
	  else
	    {
	      error ("%q+#D cannot be overloaded", method);
	      error ("with %q+#D", fn);
	      return false;
	    }
	}
    }

  /* A class should never have more than one destructor.  */
  if (current_fns && DECL_MAYBE_IN_CHARGE_DESTRUCTOR_P (method))
    return false;

  if (replaced)
    /* Overwrite and zap old bindings.  */
    overwrite.replace (method, replaced);
  else
    /* Add the new binding.  */
    overload = ovl_add (current_fns, method, via_using);

  if (conv_p)
    TYPE_HAS_CONVERSION (type) = 1;
  else if (slot >= CLASSTYPE_FIRST_CONVERSION_SLOT && !complete_p)
    push_class_level_binding (DECL_NAME (method), overload);

  if (insert_p)
    {
      bool reallocated;

      /* We only expect to add few methods in the COMPLETE_P case, so
	 just make room for one more method in that case.  */
      if (complete_p)
	reallocated = vec_safe_reserve_exact (method_vec, 1);
      else
	reallocated = vec_safe_reserve (method_vec, 1);
      if (reallocated)
	CLASSTYPE_METHOD_VEC (type) = method_vec;
      if (slot == method_vec->length ())
	method_vec->quick_push (overload);
      else
	method_vec->quick_insert (slot, overload);
    }
  else
    /* Replace the current slot.  */
    (*method_vec)[slot] = overload;
  return true;
}

/* Subroutines of finish_struct.  */

/* Change the access of FDECL to ACCESS in T.  Return 1 if change was
   legit, otherwise return 0.  */

static int
alter_access (tree t, tree fdecl, tree access)
{
  tree elem;

  retrofit_lang_decl (fdecl);

  gcc_assert (!DECL_DISCRIMINATOR_P (fdecl));

  elem = purpose_member (t, DECL_ACCESS (fdecl));
  if (elem)
    {
      if (TREE_VALUE (elem) != access)
	{
	  if (TREE_CODE (TREE_TYPE (fdecl)) == FUNCTION_DECL)
	    error ("conflicting access specifications for method"
		   " %q+D, ignored", TREE_TYPE (fdecl));
	  else
	    error ("conflicting access specifications for field %qE, ignored",
		   DECL_NAME (fdecl));
	}
      else
	{
	  /* They're changing the access to the same thing they changed
	     it to before.  That's OK.  */
	  ;
	}
    }
  else
    {
      perform_or_defer_access_check (TYPE_BINFO (t), fdecl, fdecl,
				     tf_warning_or_error);
      DECL_ACCESS (fdecl) = tree_cons (t, access, DECL_ACCESS (fdecl));
      return 1;
    }
  return 0;
}

/* Return the access node for DECL's access in its enclosing class.  */

tree
declared_access (tree decl)
{
  return (TREE_PRIVATE (decl) ? access_private_node
	  : TREE_PROTECTED (decl) ? access_protected_node
	  : access_public_node);
}

/* Process the USING_DECL, which is a member of T.  */

static void
handle_using_decl (tree using_decl, tree t)
{
  tree decl = USING_DECL_DECLS (using_decl);
  tree name = DECL_NAME (using_decl);
  tree access = declared_access (using_decl);
  tree flist = NULL_TREE;
  tree old_value;

  gcc_assert (!processing_template_decl && decl);

  old_value = lookup_member (t, name, /*protect=*/0, /*want_type=*/false,
			     tf_warning_or_error);
  if (old_value)
    {
      old_value = OVL_FIRST (old_value);

      if (DECL_P (old_value) && DECL_CONTEXT (old_value) == t)
	/* OK */;
      else
	old_value = NULL_TREE;
    }

  cp_emit_debug_info_for_using (decl, t);

  if (is_overloaded_fn (decl))
    flist = decl;

  if (! old_value)
    ;
  else if (is_overloaded_fn (old_value))
    {
      if (flist)
	/* It's OK to use functions from a base when there are functions with
	   the same name already present in the current class.  */;
      else
	{
	  error ("%q+D invalid in %q#T", using_decl, t);
	  error ("  because of local method %q+#D with same name",
		 old_value);
	  return;
	}
    }
  else if (!DECL_ARTIFICIAL (old_value))
    {
      error ("%q+D invalid in %q#T", using_decl, t);
      error ("  because of local member %q+#D with same name", old_value);
      return;
    }

  /* Make type T see field decl FDECL with access ACCESS.  */
  if (flist)
    for (ovl_iterator iter (flist); iter; ++iter)
      {
	add_method (t, *iter, true);
	alter_access (t, *iter, access);
      }
  else
    alter_access (t, decl, access);
}

/* Data structure for find_abi_tags_r, below.  */

struct abi_tag_data
{
  tree t;		// The type that we're checking for missing tags.
  tree subob;		// The subobject of T that we're getting tags from.
  tree tags; // error_mark_node for diagnostics, or a list of missing tags.
};

/* Subroutine of find_abi_tags_r. Handle a single TAG found on the class TP
   in the context of P.  TAG can be either an identifier (the DECL_NAME of
   a tag NAMESPACE_DECL) or a STRING_CST (a tag attribute).  */

static void
check_tag (tree tag, tree id, tree *tp, abi_tag_data *p)
{
  if (!IDENTIFIER_MARKED (id))
    {
      if (p->tags != error_mark_node)
	{
	  /* We're collecting tags from template arguments or from
	     the type of a variable or function return type.  */
	  p->tags = tree_cons (NULL_TREE, tag, p->tags);

	  /* Don't inherit this tag multiple times.  */
	  IDENTIFIER_MARKED (id) = true;

	  if (TYPE_P (p->t))
	    {
	      /* Tags inherited from type template arguments are only used
		 to avoid warnings.  */
	      ABI_TAG_IMPLICIT (p->tags) = true;
	      return;
	    }
	  /* For functions and variables we want to warn, too.  */
	}

      /* Otherwise we're diagnosing missing tags.  */
      if (TREE_CODE (p->t) == FUNCTION_DECL)
	{
	  if (warning (OPT_Wabi_tag, "%qD inherits the %E ABI tag "
		       "that %qT (used in its return type) has",
		       p->t, tag, *tp))
	    inform (location_of (*tp), "%qT declared here", *tp);
	}
      else if (VAR_P (p->t))
	{
	  if (warning (OPT_Wabi_tag, "%qD inherits the %E ABI tag "
		       "that %qT (used in its type) has", p->t, tag, *tp))
	    inform (location_of (*tp), "%qT declared here", *tp);
	}
      else if (TYPE_P (p->subob))
	{
	  if (warning (OPT_Wabi_tag, "%qT does not have the %E ABI tag "
		       "that base %qT has", p->t, tag, p->subob))
	    inform (location_of (p->subob), "%qT declared here",
		    p->subob);
	}
      else
	{
	  if (warning (OPT_Wabi_tag, "%qT does not have the %E ABI tag "
		       "that %qT (used in the type of %qD) has",
		       p->t, tag, *tp, p->subob))
	    {
	      inform (location_of (p->subob), "%qD declared here",
		      p->subob);
	      inform (location_of (*tp), "%qT declared here", *tp);
	    }
	}
    }
}

/* Find all the ABI tags in the attribute list ATTR and either call
   check_tag (if TP is non-null) or set IDENTIFIER_MARKED to val.  */

static void
mark_or_check_attr_tags (tree attr, tree *tp, abi_tag_data *p, bool val)
{
  if (!attr)
    return;
  for (; (attr = lookup_attribute ("abi_tag", attr));
       attr = TREE_CHAIN (attr))
    for (tree list = TREE_VALUE (attr); list;
	 list = TREE_CHAIN (list))
      {
	tree tag = TREE_VALUE (list);
	tree id = get_identifier (TREE_STRING_POINTER (tag));
	if (tp)
	  check_tag (tag, id, tp, p);
	else
	  IDENTIFIER_MARKED (id) = val;
      }
}

/* Find all the ABI tags on T and its enclosing scopes and either call
   check_tag (if TP is non-null) or set IDENTIFIER_MARKED to val.  */

static void
mark_or_check_tags (tree t, tree *tp, abi_tag_data *p, bool val)
{
  while (t != global_namespace)
    {
      tree attr;
      if (TYPE_P (t))
	{
	  attr = TYPE_ATTRIBUTES (t);
	  t = CP_TYPE_CONTEXT (t);
	}
      else
	{
	  attr = DECL_ATTRIBUTES (t);
	  t = CP_DECL_CONTEXT (t);
	}
      mark_or_check_attr_tags (attr, tp, p, val);
    }
}

/* walk_tree callback for check_abi_tags: if the type at *TP involves any
   types with ABI tags, add the corresponding identifiers to the VEC in
   *DATA and set IDENTIFIER_MARKED.  */

static tree
find_abi_tags_r (tree *tp, int *walk_subtrees, void *data)
{
  if (!OVERLOAD_TYPE_P (*tp))
    return NULL_TREE;

  /* walk_tree shouldn't be walking into any subtrees of a RECORD_TYPE
     anyway, but let's make sure of it.  */
  *walk_subtrees = false;

  abi_tag_data *p = static_cast<struct abi_tag_data*>(data);

  mark_or_check_tags (*tp, tp, p, false);

  return NULL_TREE;
}

/* walk_tree callback for mark_abi_tags: if *TP is a class, set
   IDENTIFIER_MARKED on its ABI tags.  */

static tree
mark_abi_tags_r (tree *tp, int *walk_subtrees, void *data)
{
  if (!OVERLOAD_TYPE_P (*tp))
    return NULL_TREE;

  /* walk_tree shouldn't be walking into any subtrees of a RECORD_TYPE
     anyway, but let's make sure of it.  */
  *walk_subtrees = false;

  bool *valp = static_cast<bool*>(data);

  mark_or_check_tags (*tp, NULL, NULL, *valp);

  return NULL_TREE;
}

/* Set IDENTIFIER_MARKED on all the ABI tags on T and its enclosing
   scopes.  */

static void
mark_abi_tags (tree t, bool val)
{
  mark_or_check_tags (t, NULL, NULL, val);
  if (DECL_P (t))
    {
      if (DECL_LANG_SPECIFIC (t) && DECL_USE_TEMPLATE (t)
	  && PRIMARY_TEMPLATE_P (DECL_TI_TEMPLATE (t)))
	{
	  /* Template arguments are part of the signature.  */
	  tree level = INNERMOST_TEMPLATE_ARGS (DECL_TI_ARGS (t));
	  for (int j = 0; j < TREE_VEC_LENGTH (level); ++j)
	    {
	      tree arg = TREE_VEC_ELT (level, j);
	      cp_walk_tree_without_duplicates (&arg, mark_abi_tags_r, &val);
	    }
	}
      if (TREE_CODE (t) == FUNCTION_DECL)
	/* A function's parameter types are part of the signature, so
	   we don't need to inherit any tags that are also in them.  */
	for (tree arg = FUNCTION_FIRST_USER_PARMTYPE (t); arg;
	     arg = TREE_CHAIN (arg))
	  cp_walk_tree_without_duplicates (&TREE_VALUE (arg),
					   mark_abi_tags_r, &val);
    }
}

/* Check that T has all the ABI tags that subobject SUBOB has, or
   warn if not.  If T is a (variable or function) declaration, also
   return any missing tags, and add them to T if JUST_CHECKING is false.  */

static tree
check_abi_tags (tree t, tree subob, bool just_checking = false)
{
  bool inherit = DECL_P (t);

  if (!inherit && !warn_abi_tag)
    return NULL_TREE;

  tree decl = TYPE_P (t) ? TYPE_NAME (t) : t;
  if (!TREE_PUBLIC (decl))
    /* No need to worry about things local to this TU.  */
    return NULL_TREE;

  mark_abi_tags (t, true);

  tree subtype = TYPE_P (subob) ? subob : TREE_TYPE (subob);
  struct abi_tag_data data = { t, subob, error_mark_node };
  if (inherit)
    data.tags = NULL_TREE;

  cp_walk_tree_without_duplicates (&subtype, find_abi_tags_r, &data);

  if (!(inherit && data.tags))
    /* We don't need to do anything with data.tags.  */;
  else if (just_checking)
    for (tree t = data.tags; t; t = TREE_CHAIN (t))
      {
	tree id = get_identifier (TREE_STRING_POINTER (TREE_VALUE (t)));
	IDENTIFIER_MARKED (id) = false;
      }
  else
    {
      tree attr = lookup_attribute ("abi_tag", DECL_ATTRIBUTES (t));
      if (attr)
	TREE_VALUE (attr) = chainon (data.tags, TREE_VALUE (attr));
      else
	DECL_ATTRIBUTES (t)
	  = tree_cons (get_identifier ("abi_tag"), data.tags,
		       DECL_ATTRIBUTES (t));
    }

  mark_abi_tags (t, false);

  return data.tags;
}

/* Check that DECL has all the ABI tags that are used in parts of its type
   that are not reflected in its mangled name.  */

void
check_abi_tags (tree decl)
{
  if (VAR_P (decl))
    check_abi_tags (decl, TREE_TYPE (decl));
  else if (TREE_CODE (decl) == FUNCTION_DECL
	   && !DECL_CONV_FN_P (decl)
	   && !mangle_return_type_p (decl))
    check_abi_tags (decl, TREE_TYPE (TREE_TYPE (decl)));
}

/* Return any ABI tags that are used in parts of the type of DECL
   that are not reflected in its mangled name.  This function is only
   used in backward-compatible mangling for ABI <11.  */

tree
missing_abi_tags (tree decl)
{
  if (VAR_P (decl))
    return check_abi_tags (decl, TREE_TYPE (decl), true);
  else if (TREE_CODE (decl) == FUNCTION_DECL
	   /* Don't check DECL_CONV_FN_P here like we do in check_abi_tags, so
	      that we can use this function for setting need_abi_warning
	      regardless of the current flag_abi_version.  */
	   && !mangle_return_type_p (decl))
    return check_abi_tags (decl, TREE_TYPE (TREE_TYPE (decl)), true);
  else
    return NULL_TREE;
}

void
inherit_targ_abi_tags (tree t)
{
  if (!CLASS_TYPE_P (t)
      || CLASSTYPE_TEMPLATE_INFO (t) == NULL_TREE)
    return;

  mark_abi_tags (t, true);

  tree args = CLASSTYPE_TI_ARGS (t);
  struct abi_tag_data data = { t, NULL_TREE, NULL_TREE };
  for (int i = 0; i < TMPL_ARGS_DEPTH (args); ++i)
    {
      tree level = TMPL_ARGS_LEVEL (args, i+1);
      for (int j = 0; j < TREE_VEC_LENGTH (level); ++j)
	{
	  tree arg = TREE_VEC_ELT (level, j);
	  data.subob = arg;
	  cp_walk_tree_without_duplicates (&arg, find_abi_tags_r, &data);
	}
    }

  // If we found some tags on our template arguments, add them to our
  // abi_tag attribute.
  if (data.tags)
    {
      tree attr = lookup_attribute ("abi_tag", TYPE_ATTRIBUTES (t));
      if (attr)
	TREE_VALUE (attr) = chainon (data.tags, TREE_VALUE (attr));
      else
	TYPE_ATTRIBUTES (t)
	  = tree_cons (get_identifier ("abi_tag"), data.tags,
		       TYPE_ATTRIBUTES (t));
    }

  mark_abi_tags (t, false);
}

/* Return true, iff class T has a non-virtual destructor that is
   accessible from outside the class heirarchy (i.e. is public, or
   there's a suitable friend.  */

static bool
accessible_nvdtor_p (tree t)
{
  tree dtor = CLASSTYPE_DESTRUCTORS (t);

  /* An implicitly declared destructor is always public.  And,
     if it were virtual, we would have created it by now.  */
  if (!dtor)
    return true;

  if (DECL_VINDEX (dtor))
    return false; /* Virtual */
  
  if (!TREE_PRIVATE (dtor) && !TREE_PROTECTED (dtor))
    return true;  /* Public */

  if (CLASSTYPE_FRIEND_CLASSES (t)
      || DECL_FRIENDLIST (TYPE_MAIN_DECL (t)))
    return true;   /* Has friends */

  return false;
}

/* Run through the base classes of T, updating CANT_HAVE_CONST_CTOR_P,
   and NO_CONST_ASN_REF_P.  Also set flag bits in T based on
   properties of the bases.  */

static void
check_bases (tree t,
	     int* cant_have_const_ctor_p,
	     int* no_const_asn_ref_p)
{
  int i;
  bool seen_non_virtual_nearly_empty_base_p = 0;
  int seen_tm_mask = 0;
  tree base_binfo;
  tree binfo;
  tree field = NULL_TREE;

  if (!CLASSTYPE_NON_STD_LAYOUT (t))
    for (field = TYPE_FIELDS (t); field; field = DECL_CHAIN (field))
      if (TREE_CODE (field) == FIELD_DECL)
	break;

  for (binfo = TYPE_BINFO (t), i = 0;
       BINFO_BASE_ITERATE (binfo, i, base_binfo); i++)
    {
      tree basetype = TREE_TYPE (base_binfo);

      gcc_assert (COMPLETE_TYPE_P (basetype));

      if (CLASSTYPE_FINAL (basetype))
        error ("cannot derive from %<final%> base %qT in derived type %qT",
               basetype, t);

      /* If any base class is non-literal, so is the derived class.  */
      if (!CLASSTYPE_LITERAL_P (basetype))
        CLASSTYPE_LITERAL_P (t) = false;

      /* If the base class doesn't have copy constructors or
	 assignment operators that take const references, then the
	 derived class cannot have such a member automatically
	 generated.  */
      if (TYPE_HAS_COPY_CTOR (basetype)
	  && ! TYPE_HAS_CONST_COPY_CTOR (basetype))
	*cant_have_const_ctor_p = 1;
      if (TYPE_HAS_COPY_ASSIGN (basetype)
	  && !TYPE_HAS_CONST_COPY_ASSIGN (basetype))
	*no_const_asn_ref_p = 1;

      if (BINFO_VIRTUAL_P (base_binfo))
	/* A virtual base does not effect nearly emptiness.  */
	;
      else if (CLASSTYPE_NEARLY_EMPTY_P (basetype))
	{
	  if (seen_non_virtual_nearly_empty_base_p)
	    /* And if there is more than one nearly empty base, then the
	       derived class is not nearly empty either.  */
	    CLASSTYPE_NEARLY_EMPTY_P (t) = 0;
	  else
	    /* Remember we've seen one.  */
	    seen_non_virtual_nearly_empty_base_p = 1;
	}
      else if (!is_empty_class (basetype))
	/* If the base class is not empty or nearly empty, then this
	   class cannot be nearly empty.  */
	CLASSTYPE_NEARLY_EMPTY_P (t) = 0;

      /* A lot of properties from the bases also apply to the derived
	 class.  */
      TYPE_NEEDS_CONSTRUCTING (t) |= TYPE_NEEDS_CONSTRUCTING (basetype);
      TYPE_HAS_NONTRIVIAL_DESTRUCTOR (t)
	|= TYPE_HAS_NONTRIVIAL_DESTRUCTOR (basetype);
      TYPE_HAS_COMPLEX_COPY_ASSIGN (t)
	|= (TYPE_HAS_COMPLEX_COPY_ASSIGN (basetype)
	    || !TYPE_HAS_COPY_ASSIGN (basetype));
      TYPE_HAS_COMPLEX_COPY_CTOR (t) |= (TYPE_HAS_COMPLEX_COPY_CTOR (basetype)
					 || !TYPE_HAS_COPY_CTOR (basetype));
      TYPE_HAS_COMPLEX_MOVE_ASSIGN (t)
	|= TYPE_HAS_COMPLEX_MOVE_ASSIGN (basetype);
      TYPE_HAS_COMPLEX_MOVE_CTOR (t) |= TYPE_HAS_COMPLEX_MOVE_CTOR (basetype);
      TYPE_POLYMORPHIC_P (t) |= TYPE_POLYMORPHIC_P (basetype);
      CLASSTYPE_CONTAINS_EMPTY_CLASS_P (t)
	|= CLASSTYPE_CONTAINS_EMPTY_CLASS_P (basetype);
      TYPE_HAS_COMPLEX_DFLT (t) |= (!TYPE_HAS_DEFAULT_CONSTRUCTOR (basetype)
				    || TYPE_HAS_COMPLEX_DFLT (basetype));
      SET_CLASSTYPE_READONLY_FIELDS_NEED_INIT
	(t, CLASSTYPE_READONLY_FIELDS_NEED_INIT (t)
	 | CLASSTYPE_READONLY_FIELDS_NEED_INIT (basetype));
      SET_CLASSTYPE_REF_FIELDS_NEED_INIT
	(t, CLASSTYPE_REF_FIELDS_NEED_INIT (t)
	 | CLASSTYPE_REF_FIELDS_NEED_INIT (basetype));
      if (TYPE_HAS_MUTABLE_P (basetype))
	CLASSTYPE_HAS_MUTABLE (t) = 1;

      /*  A standard-layout class is a class that:
	  ...
	  * has no non-standard-layout base classes,  */
      CLASSTYPE_NON_STD_LAYOUT (t) |= CLASSTYPE_NON_STD_LAYOUT (basetype);
      if (!CLASSTYPE_NON_STD_LAYOUT (t))
	{
	  tree basefield;
	  /* ...has no base classes of the same type as the first non-static
	     data member...  */
	  if (field && DECL_CONTEXT (field) == t
	      && (same_type_ignoring_top_level_qualifiers_p
		  (TREE_TYPE (field), basetype)))
	    CLASSTYPE_NON_STD_LAYOUT (t) = 1;
	  else
	    /* ...either has no non-static data members in the most-derived
	       class and at most one base class with non-static data
	       members, or has no base classes with non-static data
	       members */
	    for (basefield = TYPE_FIELDS (basetype); basefield;
		 basefield = DECL_CHAIN (basefield))
	      if (TREE_CODE (basefield) == FIELD_DECL)
		{
		  if (field)
		    CLASSTYPE_NON_STD_LAYOUT (t) = 1;
		  else
		    field = basefield;
		  break;
		}
	}

      /* Don't bother collecting tm attributes if transactional memory
	 support is not enabled.  */
      if (flag_tm)
	{
	  tree tm_attr = find_tm_attribute (TYPE_ATTRIBUTES (basetype));
	  if (tm_attr)
	    seen_tm_mask |= tm_attr_to_mask (tm_attr);
	}

      check_abi_tags (t, basetype);
    }

  /* If one of the base classes had TM attributes, and the current class
     doesn't define its own, then the current class inherits one.  */
  if (seen_tm_mask && !find_tm_attribute (TYPE_ATTRIBUTES (t)))
    {
      tree tm_attr = tm_mask_to_attr (least_bit_hwi (seen_tm_mask));
      TYPE_ATTRIBUTES (t) = tree_cons (tm_attr, NULL, TYPE_ATTRIBUTES (t));
    }
}

/* Determine all the primary bases within T.  Sets BINFO_PRIMARY_BASE_P for
   those that are primaries.  Sets BINFO_LOST_PRIMARY_P for those
   that have had a nearly-empty virtual primary base stolen by some
   other base in the hierarchy.  Determines CLASSTYPE_PRIMARY_BASE for
   T.  */

static void
determine_primary_bases (tree t)
{
  unsigned i;
  tree primary = NULL_TREE;
  tree type_binfo = TYPE_BINFO (t);
  tree base_binfo;

  /* Determine the primary bases of our bases.  */
  for (base_binfo = TREE_CHAIN (type_binfo); base_binfo;
       base_binfo = TREE_CHAIN (base_binfo))
    {
      tree primary = CLASSTYPE_PRIMARY_BINFO (BINFO_TYPE (base_binfo));

      /* See if we're the non-virtual primary of our inheritance
	 chain.  */
      if (!BINFO_VIRTUAL_P (base_binfo))
	{
	  tree parent = BINFO_INHERITANCE_CHAIN (base_binfo);
	  tree parent_primary = CLASSTYPE_PRIMARY_BINFO (BINFO_TYPE (parent));

	  if (parent_primary
	      && SAME_BINFO_TYPE_P (BINFO_TYPE (base_binfo),
				    BINFO_TYPE (parent_primary)))
	    /* We are the primary binfo.  */
	    BINFO_PRIMARY_P (base_binfo) = 1;
	}
      /* Determine if we have a virtual primary base, and mark it so.
       */
      if (primary && BINFO_VIRTUAL_P (primary))
	{
	  tree this_primary = copied_binfo (primary, base_binfo);

	  if (BINFO_PRIMARY_P (this_primary))
	    /* Someone already claimed this base.  */
	    BINFO_LOST_PRIMARY_P (base_binfo) = 1;
	  else
	    {
	      tree delta;

	      BINFO_PRIMARY_P (this_primary) = 1;
	      BINFO_INHERITANCE_CHAIN (this_primary) = base_binfo;

	      /* A virtual binfo might have been copied from within
		 another hierarchy. As we're about to use it as a
		 primary base, make sure the offsets match.  */
	      delta = size_diffop_loc (input_location,
				   fold_convert (ssizetype,
					    BINFO_OFFSET (base_binfo)),
				   fold_convert (ssizetype,
					    BINFO_OFFSET (this_primary)));

	      propagate_binfo_offsets (this_primary, delta);
	    }
	}
    }

  /* First look for a dynamic direct non-virtual base.  */
  for (i = 0; BINFO_BASE_ITERATE (type_binfo, i, base_binfo); i++)
    {
      tree basetype = BINFO_TYPE (base_binfo);

      if (TYPE_CONTAINS_VPTR_P (basetype) && !BINFO_VIRTUAL_P (base_binfo))
	{
	  primary = base_binfo;
	  goto found;
	}
    }

  /* A "nearly-empty" virtual base class can be the primary base
     class, if no non-virtual polymorphic base can be found.  Look for
     a nearly-empty virtual dynamic base that is not already a primary
     base of something in the hierarchy.  If there is no such base,
     just pick the first nearly-empty virtual base.  */

  for (base_binfo = TREE_CHAIN (type_binfo); base_binfo;
       base_binfo = TREE_CHAIN (base_binfo))
    if (BINFO_VIRTUAL_P (base_binfo)
	&& CLASSTYPE_NEARLY_EMPTY_P (BINFO_TYPE (base_binfo)))
      {
	if (!BINFO_PRIMARY_P (base_binfo))
	  {
	    /* Found one that is not primary.  */
	    primary = base_binfo;
	    goto found;
	  }
	else if (!primary)
	  /* Remember the first candidate.  */
	  primary = base_binfo;
      }

 found:
  /* If we've got a primary base, use it.  */
  if (primary)
    {
      tree basetype = BINFO_TYPE (primary);

      CLASSTYPE_PRIMARY_BINFO (t) = primary;
      if (BINFO_PRIMARY_P (primary))
	/* We are stealing a primary base.  */
	BINFO_LOST_PRIMARY_P (BINFO_INHERITANCE_CHAIN (primary)) = 1;
      BINFO_PRIMARY_P (primary) = 1;
      if (BINFO_VIRTUAL_P (primary))
	{
	  tree delta;

	  BINFO_INHERITANCE_CHAIN (primary) = type_binfo;
	  /* A virtual binfo might have been copied from within
	     another hierarchy. As we're about to use it as a primary
	     base, make sure the offsets match.  */
	  delta = size_diffop_loc (input_location, ssize_int (0),
			       fold_convert (ssizetype, BINFO_OFFSET (primary)));

	  propagate_binfo_offsets (primary, delta);
	}

      primary = TYPE_BINFO (basetype);

      TYPE_VFIELD (t) = TYPE_VFIELD (basetype);
      BINFO_VTABLE (type_binfo) = BINFO_VTABLE (primary);
      BINFO_VIRTUALS (type_binfo) = BINFO_VIRTUALS (primary);
    }
}

/* Update the variant types of T.  */

void
fixup_type_variants (tree t)
{
  tree variants;

  if (!t)
    return;

  for (variants = TYPE_NEXT_VARIANT (t);
       variants;
       variants = TYPE_NEXT_VARIANT (variants))
    {
      /* These fields are in the _TYPE part of the node, not in
	 the TYPE_LANG_SPECIFIC component, so they are not shared.  */
      TYPE_HAS_USER_CONSTRUCTOR (variants) = TYPE_HAS_USER_CONSTRUCTOR (t);
      TYPE_NEEDS_CONSTRUCTING (variants) = TYPE_NEEDS_CONSTRUCTING (t);
      TYPE_HAS_NONTRIVIAL_DESTRUCTOR (variants)
	= TYPE_HAS_NONTRIVIAL_DESTRUCTOR (t);

      TYPE_POLYMORPHIC_P (variants) = TYPE_POLYMORPHIC_P (t);

      TYPE_BINFO (variants) = TYPE_BINFO (t);

      /* Copy whatever these are holding today.  */
      TYPE_VFIELD (variants) = TYPE_VFIELD (t);
      TYPE_FIELDS (variants) = TYPE_FIELDS (t);
    }
}

/* KLASS is a class that we're applying may_alias to after the body is
   parsed.  Fixup any POINTER_TO and REFERENCE_TO types.  The
   canonical type(s) will be implicitly updated.  */

static void
fixup_may_alias (tree klass)
{
  tree t;

  for (t = TYPE_POINTER_TO (klass); t; t = TYPE_NEXT_PTR_TO (t))
    TYPE_REF_CAN_ALIAS_ALL (t) = true;
  for (t = TYPE_REFERENCE_TO (klass); t; t = TYPE_NEXT_REF_TO (t))
    TYPE_REF_CAN_ALIAS_ALL (t) = true;
}

/* Early variant fixups: we apply attributes at the beginning of the class
   definition, and we need to fix up any variants that have already been
   made via elaborated-type-specifier so that check_qualified_type works.  */

void
fixup_attribute_variants (tree t)
{
  tree variants;

  if (!t)
    return;

  tree attrs = TYPE_ATTRIBUTES (t);
  unsigned align = TYPE_ALIGN (t);
  bool user_align = TYPE_USER_ALIGN (t);
  bool may_alias = lookup_attribute ("may_alias", attrs);

  if (may_alias)
    fixup_may_alias (t);

  for (variants = TYPE_NEXT_VARIANT (t);
       variants;
       variants = TYPE_NEXT_VARIANT (variants))
    {
      /* These are the two fields that check_qualified_type looks at and
	 are affected by attributes.  */
      TYPE_ATTRIBUTES (variants) = attrs;
      unsigned valign = align;
      if (TYPE_USER_ALIGN (variants))
	valign = MAX (valign, TYPE_ALIGN (variants));
      else
	TYPE_USER_ALIGN (variants) = user_align;
      SET_TYPE_ALIGN (variants, valign);
      if (may_alias)
	fixup_may_alias (variants);
    }
}

/* Set memoizing fields and bits of T (and its variants) for later
   use.  */

static void
finish_struct_bits (tree t)
{
  /* Fix up variants (if any).  */
  fixup_type_variants (t);

  if (BINFO_N_BASE_BINFOS (TYPE_BINFO (t)) && TYPE_POLYMORPHIC_P (t))
    /* For a class w/o baseclasses, 'finish_struct' has set
       CLASSTYPE_PURE_VIRTUALS correctly (by definition).
       Similarly for a class whose base classes do not have vtables.
       When neither of these is true, we might have removed abstract
       virtuals (by providing a definition), added some (by declaring
       new ones), or redeclared ones from a base class.  We need to
       recalculate what's really an abstract virtual at this point (by
       looking in the vtables).  */
    get_pure_virtuals (t);

  /* If this type has a copy constructor or a destructor, force its
     mode to be BLKmode, and force its TREE_ADDRESSABLE bit to be
     nonzero.  This will cause it to be passed by invisible reference
     and prevent it from being returned in a register.  */
  if (type_has_nontrivial_copy_init (t)
      || TYPE_HAS_NONTRIVIAL_DESTRUCTOR (t))
    {
      tree variants;
      SET_DECL_MODE (TYPE_MAIN_DECL (t), BLKmode);
      for (variants = t; variants; variants = TYPE_NEXT_VARIANT (variants))
	{
	  SET_TYPE_MODE (variants, BLKmode);
	  TREE_ADDRESSABLE (variants) = 1;
	}
    }
}

/* Issue warnings about T having private constructors, but no friends,
   and so forth.

   HAS_NONPRIVATE_METHOD is nonzero if T has any non-private methods or
   static members.  HAS_NONPRIVATE_STATIC_FN is nonzero if T has any
   non-private static member functions.  */

static void
maybe_warn_about_overly_private_class (tree t)
{
  int has_member_fn = 0;
  int has_nonprivate_method = 0;
  tree fn;

  if (!warn_ctor_dtor_privacy
      /* If the class has friends, those entities might create and
	 access instances, so we should not warn.  */
      || (CLASSTYPE_FRIEND_CLASSES (t)
	  || DECL_FRIENDLIST (TYPE_MAIN_DECL (t)))
      /* We will have warned when the template was declared; there's
	 no need to warn on every instantiation.  */
      || CLASSTYPE_TEMPLATE_INSTANTIATION (t))
    /* There's no reason to even consider warning about this
       class.  */
    return;

  /* We only issue one warning, if more than one applies, because
     otherwise, on code like:

     class A {
       // Oops - forgot `public:'
       A();
       A(const A&);
       ~A();
     };

     we warn several times about essentially the same problem.  */

  /* Check to see if all (non-constructor, non-destructor) member
     functions are private.  (Since there are no friends or
     non-private statics, we can't ever call any of the private member
     functions.)  */
  for (fn = TYPE_METHODS (t); fn; fn = DECL_CHAIN (fn))
    /* We're not interested in compiler-generated methods; they don't
       provide any way to call private members.  */
    if (!DECL_ARTIFICIAL (fn))
      {
	if (!TREE_PRIVATE (fn))
	  {
	    if (DECL_STATIC_FUNCTION_P (fn))
	      /* A non-private static member function is just like a
		 friend; it can create and invoke private member
		 functions, and be accessed without a class
		 instance.  */
	      return;

	    has_nonprivate_method = 1;
	    /* Keep searching for a static member function.  */
	  }
	else if (!DECL_CONSTRUCTOR_P (fn) && !DECL_DESTRUCTOR_P (fn))
	  has_member_fn = 1;
      }

  if (!has_nonprivate_method && has_member_fn)
    {
      /* There are no non-private methods, and there's at least one
	 private member function that isn't a constructor or
	 destructor.  (If all the private members are
	 constructors/destructors we want to use the code below that
	 issues error messages specifically referring to
	 constructors/destructors.)  */
      unsigned i;
      tree binfo = TYPE_BINFO (t);

      for (i = 0; i != BINFO_N_BASE_BINFOS (binfo); i++)
	if (BINFO_BASE_ACCESS (binfo, i) != access_private_node)
	  {
	    has_nonprivate_method = 1;
	    break;
	  }
      if (!has_nonprivate_method)
	{
	  warning (OPT_Wctor_dtor_privacy,
		   "all member functions in class %qT are private", t);
	  return;
	}
    }

  /* Even if some of the member functions are non-private, the class
     won't be useful for much if all the constructors or destructors
     are private: such an object can never be created or destroyed.  */
  fn = CLASSTYPE_DESTRUCTORS (t);
  if (fn && TREE_PRIVATE (fn))
    {
      warning (OPT_Wctor_dtor_privacy,
	       "%q#T only defines a private destructor and has no friends",
	       t);
      return;
    }

  /* Warn about classes that have private constructors and no friends.  */
  if (TYPE_HAS_USER_CONSTRUCTOR (t)
      /* Implicitly generated constructors are always public.  */
      && (!CLASSTYPE_LAZY_DEFAULT_CTOR (t)
	  || !CLASSTYPE_LAZY_COPY_CTOR (t)))
    {
      bool nonprivate_ctor = false;

      /* If a non-template class does not define a copy
	 constructor, one is defined for it, enabling it to avoid
	 this warning.  For a template class, this does not
	 happen, and so we would normally get a warning on:

	   template <class T> class C { private: C(); };

	 To avoid this asymmetry, we check TYPE_HAS_COPY_CTOR.  All
	 complete non-template or fully instantiated classes have this
	 flag set.  */
      if (!TYPE_HAS_COPY_CTOR (t))
	nonprivate_ctor = true;
      else
	for (ovl_iterator iter (CLASSTYPE_CONSTRUCTORS (t));
	     !nonprivate_ctor && iter; ++iter)
	  /* Ideally, we wouldn't count copy constructors (or, in
	     fact, any constructor that takes an argument of the class
	     type as a parameter) because such things cannot be used
	     to construct an instance of the class unless you already
	     have one.  But, for now at least, we're more
	     generous.  */
	  if (! TREE_PRIVATE (*iter))
	    nonprivate_ctor = true;

      if (!nonprivate_ctor)
	{
	  warning (OPT_Wctor_dtor_privacy,
		   "%q#T only defines private constructors and has no friends",
		   t);
	  return;
	}
    }
}

static struct {
  gt_pointer_operator new_value;
  void *cookie;
} resort_data;

/* Comparison function to compare two TYPE_METHOD_VEC entries by name.  */

static int
method_name_cmp (const void* m1_p, const void* m2_p)
{
  const tree *const m1 = (const tree *) m1_p;
  const tree *const m2 = (const tree *) m2_p;

  if (*m1 == NULL_TREE && *m2 == NULL_TREE)
    return 0;
  if (*m1 == NULL_TREE)
    return -1;
  if (*m2 == NULL_TREE)
    return 1;
  if (OVL_NAME (*m1) < OVL_NAME (*m2))
    return -1;
  return 1;
}

/* This routine compares two fields like method_name_cmp but using the
   pointer operator in resort_field_decl_data.  */

static int
resort_method_name_cmp (const void* m1_p, const void* m2_p)
{
  const tree *const m1 = (const tree *) m1_p;
  const tree *const m2 = (const tree *) m2_p;
  if (*m1 == NULL_TREE && *m2 == NULL_TREE)
    return 0;
  if (*m1 == NULL_TREE)
    return -1;
  if (*m2 == NULL_TREE)
    return 1;
  {
    tree d1 = OVL_NAME (*m1);
    tree d2 = OVL_NAME (*m2);
    resort_data.new_value (&d1, resort_data.cookie);
    resort_data.new_value (&d2, resort_data.cookie);
    if (d1 < d2)
      return -1;
  }
  return 1;
}

/* Resort TYPE_METHOD_VEC because pointers have been reordered.  */

void
resort_type_method_vec (void* obj,
			void* /*orig_obj*/,
			gt_pointer_operator new_value,
			void* cookie)
{
  vec<tree, va_gc> *method_vec = (vec<tree, va_gc> *) obj;
  int len = vec_safe_length (method_vec);
  size_t slot;
  tree fn;

  /* The type conversion ops have to live at the front of the vec, so we
     can't sort them.  */
  for (slot = CLASSTYPE_FIRST_CONVERSION_SLOT;
       vec_safe_iterate (method_vec, slot, &fn);
       ++slot)
    if (!DECL_CONV_FN_P (OVL_FIRST (fn)))
      break;

  if (len - slot > 1)
    {
      resort_data.new_value = new_value;
      resort_data.cookie = cookie;
      qsort (method_vec->address () + slot, len - slot, sizeof (tree),
	     resort_method_name_cmp);
    }
}

/* Warn about duplicate methods in fn_fields.

   Sort methods that are not special (i.e., constructors, destructors,
   and type conversion operators) so that we can find them faster in
   search.  */

static void
finish_struct_methods (tree t)
{
  tree fn_fields;
  vec<tree, va_gc> *method_vec;
  int slot, len;

  method_vec = CLASSTYPE_METHOD_VEC (t);
  if (!method_vec)
    return;

  len = method_vec->length ();

  /* Clear DECL_IN_AGGR_P for all functions.  */
  for (fn_fields = TYPE_METHODS (t); fn_fields;
       fn_fields = DECL_CHAIN (fn_fields))
    DECL_IN_AGGR_P (fn_fields) = 0;

  /* Issue warnings about private constructors and such.  If there are
     no methods, then some public defaults are generated.  */
  maybe_warn_about_overly_private_class (t);

  /* The type conversion ops have to live at the front of the vec, so we
     can't sort them.  */
  for (slot = CLASSTYPE_FIRST_CONVERSION_SLOT;
       method_vec->iterate (slot, &fn_fields);
       ++slot)
    if (!DECL_CONV_FN_P (OVL_FIRST (fn_fields)))
      break;
  if (len - slot > 1)
    qsort (method_vec->address () + slot,
	   len-slot, sizeof (tree), method_name_cmp);
}

/* Make BINFO's vtable have N entries, including RTTI entries,
   vbase and vcall offsets, etc.  Set its type and call the back end
   to lay it out.  */

static void
layout_vtable_decl (tree binfo, int n)
{
  tree atype;
  tree vtable;

  atype = build_array_of_n_type (vtable_entry_type, n);
  layout_type (atype);

  /* We may have to grow the vtable.  */
  vtable = get_vtbl_decl_for_binfo (binfo);
  if (!same_type_p (TREE_TYPE (vtable), atype))
    {
      TREE_TYPE (vtable) = atype;
      DECL_SIZE (vtable) = DECL_SIZE_UNIT (vtable) = NULL_TREE;
      layout_decl (vtable, 0);
    }
}

/* True iff FNDECL and BASE_FNDECL (both non-static member functions)
   have the same signature.  */

int
same_signature_p (const_tree fndecl, const_tree base_fndecl)
{
  /* One destructor overrides another if they are the same kind of
     destructor.  */
  if (DECL_DESTRUCTOR_P (base_fndecl) && DECL_DESTRUCTOR_P (fndecl)
      && special_function_p (base_fndecl) == special_function_p (fndecl))
    return 1;
  /* But a non-destructor never overrides a destructor, nor vice
     versa, nor do different kinds of destructors override
     one-another.  For example, a complete object destructor does not
     override a deleting destructor.  */
  if (DECL_DESTRUCTOR_P (base_fndecl) || DECL_DESTRUCTOR_P (fndecl))
    return 0;

  if (DECL_NAME (fndecl) == DECL_NAME (base_fndecl)
      || (DECL_CONV_FN_P (fndecl)
	  && DECL_CONV_FN_P (base_fndecl)
	  && same_type_p (DECL_CONV_FN_TYPE (fndecl),
			  DECL_CONV_FN_TYPE (base_fndecl))))
    {
      tree fntype = TREE_TYPE (fndecl);
      tree base_fntype = TREE_TYPE (base_fndecl);
      if (type_memfn_quals (fntype) == type_memfn_quals (base_fntype)
	  && type_memfn_rqual (fntype) == type_memfn_rqual (base_fntype)
	  && compparms (FUNCTION_FIRST_USER_PARMTYPE (fndecl),
			FUNCTION_FIRST_USER_PARMTYPE (base_fndecl)))
	return 1;
    }
  return 0;
}

/* Returns TRUE if DERIVED is a binfo containing the binfo BASE as a
   subobject.  */

static bool
base_derived_from (tree derived, tree base)
{
  tree probe;

  for (probe = base; probe; probe = BINFO_INHERITANCE_CHAIN (probe))
    {
      if (probe == derived)
	return true;
      else if (BINFO_VIRTUAL_P (probe))
	/* If we meet a virtual base, we can't follow the inheritance
	   any more.  See if the complete type of DERIVED contains
	   such a virtual base.  */
	return (binfo_for_vbase (BINFO_TYPE (probe), BINFO_TYPE (derived))
		!= NULL_TREE);
    }
  return false;
}

struct find_final_overrider_data {
  /* The function for which we are trying to find a final overrider.  */
  tree fn;
  /* The base class in which the function was declared.  */
  tree declaring_base;
  /* The candidate overriders.  */
  tree candidates;
  /* Path to most derived.  */
  vec<tree> path;
};

/* Add the overrider along the current path to FFOD->CANDIDATES.
   Returns true if an overrider was found; false otherwise.  */

static bool
dfs_find_final_overrider_1 (tree binfo,
			    find_final_overrider_data *ffod,
			    unsigned depth)
{
  tree method;

  /* If BINFO is not the most derived type, try a more derived class.
     A definition there will overrider a definition here.  */
  if (depth)
    {
      depth--;
      if (dfs_find_final_overrider_1
	  (ffod->path[depth], ffod, depth))
	return true;
    }

  method = look_for_overrides_here (BINFO_TYPE (binfo), ffod->fn);
  if (method)
    {
      tree *candidate = &ffod->candidates;

      /* Remove any candidates overridden by this new function.  */
      while (*candidate)
	{
	  /* If *CANDIDATE overrides METHOD, then METHOD
	     cannot override anything else on the list.  */
	  if (base_derived_from (TREE_VALUE (*candidate), binfo))
	    return true;
	  /* If METHOD overrides *CANDIDATE, remove *CANDIDATE.  */
	  if (base_derived_from (binfo, TREE_VALUE (*candidate)))
	    *candidate = TREE_CHAIN (*candidate);
	  else
	    candidate = &TREE_CHAIN (*candidate);
	}

      /* Add the new function.  */
      ffod->candidates = tree_cons (method, binfo, ffod->candidates);
      return true;
    }

  return false;
}

/* Called from find_final_overrider via dfs_walk.  */

static tree
dfs_find_final_overrider_pre (tree binfo, void *data)
{
  find_final_overrider_data *ffod = (find_final_overrider_data *) data;

  if (binfo == ffod->declaring_base)
    dfs_find_final_overrider_1 (binfo, ffod, ffod->path.length ());
  ffod->path.safe_push (binfo);

  return NULL_TREE;
}

static tree
dfs_find_final_overrider_post (tree /*binfo*/, void *data)
{
  find_final_overrider_data *ffod = (find_final_overrider_data *) data;
  ffod->path.pop ();

  return NULL_TREE;
}

/* Returns a TREE_LIST whose TREE_PURPOSE is the final overrider for
   FN and whose TREE_VALUE is the binfo for the base where the
   overriding occurs.  BINFO (in the hierarchy dominated by the binfo
   DERIVED) is the base object in which FN is declared.  */

static tree
find_final_overrider (tree derived, tree binfo, tree fn)
{
  find_final_overrider_data ffod;

  /* Getting this right is a little tricky.  This is valid:

       struct S { virtual void f (); };
       struct T { virtual void f (); };
       struct U : public S, public T { };

     even though calling `f' in `U' is ambiguous.  But,

       struct R { virtual void f(); };
       struct S : virtual public R { virtual void f (); };
       struct T : virtual public R { virtual void f (); };
       struct U : public S, public T { };

     is not -- there's no way to decide whether to put `S::f' or
     `T::f' in the vtable for `R'.

     The solution is to look at all paths to BINFO.  If we find
     different overriders along any two, then there is a problem.  */
  if (DECL_THUNK_P (fn))
    fn = THUNK_TARGET (fn);

  /* Determine the depth of the hierarchy.  */
  ffod.fn = fn;
  ffod.declaring_base = binfo;
  ffod.candidates = NULL_TREE;
  ffod.path.create (30);

  dfs_walk_all (derived, dfs_find_final_overrider_pre,
		dfs_find_final_overrider_post, &ffod);

  ffod.path.release ();

  /* If there was no winner, issue an error message.  */
  if (!ffod.candidates || TREE_CHAIN (ffod.candidates))
    return error_mark_node;

  return ffod.candidates;
}

/* Return the index of the vcall offset for FN when TYPE is used as a
   virtual base.  */

static tree
get_vcall_index (tree fn, tree type)
{
  vec<tree_pair_s, va_gc> *indices = CLASSTYPE_VCALL_INDICES (type);
  tree_pair_p p;
  unsigned ix;

  FOR_EACH_VEC_SAFE_ELT (indices, ix, p)
    if ((DECL_DESTRUCTOR_P (fn) && DECL_DESTRUCTOR_P (p->purpose))
	|| same_signature_p (fn, p->purpose))
      return p->value;

  /* There should always be an appropriate index.  */
  gcc_unreachable ();
}

/* Update an entry in the vtable for BINFO, which is in the hierarchy
   dominated by T.  FN is the old function; VIRTUALS points to the
   corresponding position in the new BINFO_VIRTUALS list.  IX is the index
   of that entry in the list.  */

static void
update_vtable_entry_for_fn (tree t, tree binfo, tree fn, tree* virtuals,
			    unsigned ix)
{
  tree b;
  tree overrider;
  tree delta;
  tree virtual_base;
  tree first_defn;
  tree overrider_fn, overrider_target;
  tree target_fn = DECL_THUNK_P (fn) ? THUNK_TARGET (fn) : fn;
  tree over_return, base_return;
  bool lost = false;

  /* Find the nearest primary base (possibly binfo itself) which defines
     this function; this is the class the caller will convert to when
     calling FN through BINFO.  */
  for (b = binfo; ; b = get_primary_binfo (b))
    {
      gcc_assert (b);
      if (look_for_overrides_here (BINFO_TYPE (b), target_fn))
	break;

      /* The nearest definition is from a lost primary.  */
      if (BINFO_LOST_PRIMARY_P (b))
	lost = true;
    }
  first_defn = b;

  /* Find the final overrider.  */
  overrider = find_final_overrider (TYPE_BINFO (t), b, target_fn);
  if (overrider == error_mark_node)
    {
      error ("no unique final overrider for %qD in %qT", target_fn, t);
      return;
    }
  overrider_target = overrider_fn = TREE_PURPOSE (overrider);

  /* Check for adjusting covariant return types.  */
  over_return = TREE_TYPE (TREE_TYPE (overrider_target));
  base_return = TREE_TYPE (TREE_TYPE (target_fn));

  if (POINTER_TYPE_P (over_return)
      && TREE_CODE (over_return) == TREE_CODE (base_return)
      && CLASS_TYPE_P (TREE_TYPE (over_return))
      && CLASS_TYPE_P (TREE_TYPE (base_return))
      /* If the overrider is invalid, don't even try.  */
      && !DECL_INVALID_OVERRIDER_P (overrider_target))
    {
      /* If FN is a covariant thunk, we must figure out the adjustment
	 to the final base FN was converting to. As OVERRIDER_TARGET might
	 also be converting to the return type of FN, we have to
	 combine the two conversions here.  */
      tree fixed_offset, virtual_offset;

      over_return = TREE_TYPE (over_return);
      base_return = TREE_TYPE (base_return);

      if (DECL_THUNK_P (fn))
	{
	  gcc_assert (DECL_RESULT_THUNK_P (fn));
	  fixed_offset = ssize_int (THUNK_FIXED_OFFSET (fn));
	  virtual_offset = THUNK_VIRTUAL_OFFSET (fn);
	}
      else
	fixed_offset = virtual_offset = NULL_TREE;

      if (virtual_offset)
	/* Find the equivalent binfo within the return type of the
	   overriding function. We will want the vbase offset from
	   there.  */
	virtual_offset = binfo_for_vbase (BINFO_TYPE (virtual_offset),
					  over_return);
      else if (!same_type_ignoring_top_level_qualifiers_p
	       (over_return, base_return))
	{
	  /* There was no existing virtual thunk (which takes
	     precedence).  So find the binfo of the base function's
	     return type within the overriding function's return type.
	     Fortunately we know the covariancy is valid (it
	     has already been checked), so we can just iterate along
	     the binfos, which have been chained in inheritance graph
	     order.  Of course it is lame that we have to repeat the
	     search here anyway -- we should really be caching pieces
	     of the vtable and avoiding this repeated work.  */
	  tree thunk_binfo, base_binfo;

	  /* Find the base binfo within the overriding function's
	     return type.  We will always find a thunk_binfo, except
	     when the covariancy is invalid (which we will have
	     already diagnosed).  */
	  for (base_binfo = TYPE_BINFO (base_return),
	       thunk_binfo = TYPE_BINFO (over_return);
	       thunk_binfo;
	       thunk_binfo = TREE_CHAIN (thunk_binfo))
	    if (SAME_BINFO_TYPE_P (BINFO_TYPE (thunk_binfo),
				   BINFO_TYPE (base_binfo)))
	      break;

	  /* See if virtual inheritance is involved.  */
	  for (virtual_offset = thunk_binfo;
	       virtual_offset;
	       virtual_offset = BINFO_INHERITANCE_CHAIN (virtual_offset))
	    if (BINFO_VIRTUAL_P (virtual_offset))
	      break;

	  if (virtual_offset
	      || (thunk_binfo && !BINFO_OFFSET_ZEROP (thunk_binfo)))
	    {
	      tree offset = fold_convert (ssizetype, BINFO_OFFSET (thunk_binfo));

	      if (virtual_offset)
		{
		  /* We convert via virtual base.  Adjust the fixed
		     offset to be from there.  */
		  offset = 
		    size_diffop (offset,
				 fold_convert (ssizetype,
					  BINFO_OFFSET (virtual_offset)));
		}
	      if (fixed_offset)
		/* There was an existing fixed offset, this must be
		   from the base just converted to, and the base the
		   FN was thunking to.  */
		fixed_offset = size_binop (PLUS_EXPR, fixed_offset, offset);
	      else
		fixed_offset = offset;
	    }
	}

      if (fixed_offset || virtual_offset)
	/* Replace the overriding function with a covariant thunk.  We
	   will emit the overriding function in its own slot as
	   well.  */
	overrider_fn = make_thunk (overrider_target, /*this_adjusting=*/0,
				   fixed_offset, virtual_offset);
    }
  else
    gcc_assert (DECL_INVALID_OVERRIDER_P (overrider_target) ||
		!DECL_THUNK_P (fn));

  /* If we need a covariant thunk, then we may need to adjust first_defn.
     The ABI specifies that the thunks emitted with a function are
     determined by which bases the function overrides, so we need to be
     sure that we're using a thunk for some overridden base; even if we
     know that the necessary this adjustment is zero, there may not be an
     appropriate zero-this-adjusment thunk for us to use since thunks for
     overriding virtual bases always use the vcall offset.

     Furthermore, just choosing any base that overrides this function isn't
     quite right, as this slot won't be used for calls through a type that
     puts a covariant thunk here.  Calling the function through such a type
     will use a different slot, and that slot is the one that determines
     the thunk emitted for that base.

     So, keep looking until we find the base that we're really overriding
     in this slot: the nearest primary base that doesn't use a covariant
     thunk in this slot.  */
  if (overrider_target != overrider_fn)
    {
      if (BINFO_TYPE (b) == DECL_CONTEXT (overrider_target))
	/* We already know that the overrider needs a covariant thunk.  */
	b = get_primary_binfo (b);
      for (; ; b = get_primary_binfo (b))
	{
	  tree main_binfo = TYPE_BINFO (BINFO_TYPE (b));
	  tree bv = chain_index (ix, BINFO_VIRTUALS (main_binfo));
	  if (!DECL_THUNK_P (TREE_VALUE (bv)))
	    break;
	  if (BINFO_LOST_PRIMARY_P (b))
	    lost = true;
	}
      first_defn = b;
    }

  /* Assume that we will produce a thunk that convert all the way to
     the final overrider, and not to an intermediate virtual base.  */
  virtual_base = NULL_TREE;

  /* See if we can convert to an intermediate virtual base first, and then
     use the vcall offset located there to finish the conversion.  */
  for (; b; b = BINFO_INHERITANCE_CHAIN (b))
    {
      /* If we find the final overrider, then we can stop
	 walking.  */
      if (SAME_BINFO_TYPE_P (BINFO_TYPE (b),
			     BINFO_TYPE (TREE_VALUE (overrider))))
	break;

      /* If we find a virtual base, and we haven't yet found the
	 overrider, then there is a virtual base between the
	 declaring base (first_defn) and the final overrider.  */
      if (BINFO_VIRTUAL_P (b))
	{
	  virtual_base = b;
	  break;
	}
    }

  /* Compute the constant adjustment to the `this' pointer.  The
     `this' pointer, when this function is called, will point at BINFO
     (or one of its primary bases, which are at the same offset).  */
  if (virtual_base)
    /* The `this' pointer needs to be adjusted from the declaration to
       the nearest virtual base.  */
    delta = size_diffop_loc (input_location,
			 fold_convert (ssizetype, BINFO_OFFSET (virtual_base)),
			 fold_convert (ssizetype, BINFO_OFFSET (first_defn)));
  else if (lost)
    /* If the nearest definition is in a lost primary, we don't need an
       entry in our vtable.  Except possibly in a constructor vtable,
       if we happen to get our primary back.  In that case, the offset
       will be zero, as it will be a primary base.  */
    delta = size_zero_node;
  else
    /* The `this' pointer needs to be adjusted from pointing to
       BINFO to pointing at the base where the final overrider
       appears.  */
    delta = size_diffop_loc (input_location,
			 fold_convert (ssizetype,
				  BINFO_OFFSET (TREE_VALUE (overrider))),
			 fold_convert (ssizetype, BINFO_OFFSET (binfo)));

  modify_vtable_entry (t, binfo, overrider_fn, delta, virtuals);

  if (virtual_base)
    BV_VCALL_INDEX (*virtuals)
      = get_vcall_index (overrider_target, BINFO_TYPE (virtual_base));
  else
    BV_VCALL_INDEX (*virtuals) = NULL_TREE;

  BV_LOST_PRIMARY (*virtuals) = lost;
}

/* Called from modify_all_vtables via dfs_walk.  */

static tree
dfs_modify_vtables (tree binfo, void* data)
{
  tree t = (tree) data;
  tree virtuals;
  tree old_virtuals;
  unsigned ix;

  if (!TYPE_CONTAINS_VPTR_P (BINFO_TYPE (binfo)))
    /* A base without a vtable needs no modification, and its bases
       are uninteresting.  */
    return dfs_skip_bases;

  if (SAME_BINFO_TYPE_P (BINFO_TYPE (binfo), t)
      && !CLASSTYPE_HAS_PRIMARY_BASE_P (t))
    /* Don't do the primary vtable, if it's new.  */
    return NULL_TREE;

  if (BINFO_PRIMARY_P (binfo) && !BINFO_VIRTUAL_P (binfo))
    /* There's no need to modify the vtable for a non-virtual primary
       base; we're not going to use that vtable anyhow.  We do still
       need to do this for virtual primary bases, as they could become
       non-primary in a construction vtable.  */
    return NULL_TREE;

  make_new_vtable (t, binfo);

  /* Now, go through each of the virtual functions in the virtual
     function table for BINFO.  Find the final overrider, and update
     the BINFO_VIRTUALS list appropriately.  */
  for (ix = 0, virtuals = BINFO_VIRTUALS (binfo),
	 old_virtuals = BINFO_VIRTUALS (TYPE_BINFO (BINFO_TYPE (binfo)));
       virtuals;
       ix++, virtuals = TREE_CHAIN (virtuals),
	 old_virtuals = TREE_CHAIN (old_virtuals))
    update_vtable_entry_for_fn (t,
				binfo,
				BV_FN (old_virtuals),
				&virtuals, ix);

  return NULL_TREE;
}

/* Update all of the primary and secondary vtables for T.  Create new
   vtables as required, and initialize their RTTI information.  Each
   of the functions in VIRTUALS is declared in T and may override a
   virtual function from a base class; find and modify the appropriate
   entries to point to the overriding functions.  Returns a list, in
   declaration order, of the virtual functions that are declared in T,
   but do not appear in the primary base class vtable, and which
   should therefore be appended to the end of the vtable for T.  */

static tree
modify_all_vtables (tree t, tree virtuals)
{
  tree binfo = TYPE_BINFO (t);
  tree *fnsp;

  /* Mangle the vtable name before entering dfs_walk (c++/51884).  */
  if (TYPE_CONTAINS_VPTR_P (t))
    get_vtable_decl (t, false);

  /* Update all of the vtables.  */
  dfs_walk_once (binfo, dfs_modify_vtables, NULL, t);

  /* Add virtual functions not already in our primary vtable. These
     will be both those introduced by this class, and those overridden
     from secondary bases.  It does not include virtuals merely
     inherited from secondary bases.  */
  for (fnsp = &virtuals; *fnsp; )
    {
      tree fn = TREE_VALUE (*fnsp);

      if (!value_member (fn, BINFO_VIRTUALS (binfo))
	  || DECL_VINDEX (fn) == error_mark_node)
	{
	  /* We don't need to adjust the `this' pointer when
	     calling this function.  */
	  BV_DELTA (*fnsp) = integer_zero_node;
	  BV_VCALL_INDEX (*fnsp) = NULL_TREE;

	  /* This is a function not already in our vtable.  Keep it.  */
	  fnsp = &TREE_CHAIN (*fnsp);
	}
      else
	/* We've already got an entry for this function.  Skip it.  */
	*fnsp = TREE_CHAIN (*fnsp);
    }

  return virtuals;
}

/* Get the base virtual function declarations in T that have the
   indicated NAME.  */

static void
get_basefndecls (tree name, tree t, vec<tree> *base_fndecls)
{
  int n_baseclasses = BINFO_N_BASE_BINFOS (TYPE_BINFO (t));
  int i;

  /* Find virtual functions in T with the indicated NAME.  */
  i = lookup_fnfields_1 (t, name);
  bool found_decls = false;
  if (i != -1)
    for (ovl_iterator iter ((*CLASSTYPE_METHOD_VEC (t))[i]); iter; ++iter)
      {
	tree method = *iter;

	if (TREE_CODE (method) == FUNCTION_DECL
	    && DECL_VINDEX (method))
	  {
	    base_fndecls->safe_push (method);
	    found_decls = true;
	  }
      }

  if (found_decls)
    return;

  for (i = 0; i < n_baseclasses; i++)
    {
      tree basetype = BINFO_TYPE (BINFO_BASE_BINFO (TYPE_BINFO (t), i));
      get_basefndecls (name, basetype, base_fndecls);
    }
}

/* If this declaration supersedes the declaration of
   a method declared virtual in the base class, then
   mark this field as being virtual as well.  */

void
check_for_override (tree decl, tree ctype)
{
  bool overrides_found = false;
  if (TREE_CODE (decl) == TEMPLATE_DECL)
    /* In [temp.mem] we have:

	 A specialization of a member function template does not
	 override a virtual function from a base class.  */
    return;
  if ((DECL_DESTRUCTOR_P (decl)
       || IDENTIFIER_VIRTUAL_P (DECL_NAME (decl))
       || DECL_CONV_FN_P (decl))
      && look_for_overrides (ctype, decl)
      && !DECL_STATIC_FUNCTION_P (decl))
    /* Set DECL_VINDEX to a value that is neither an INTEGER_CST nor
       the error_mark_node so that we know it is an overriding
       function.  */
    {
      DECL_VINDEX (decl) = decl;
      overrides_found = true;
      if (warn_override && !DECL_OVERRIDE_P (decl)
	  && !DECL_DESTRUCTOR_P (decl))
	warning_at (DECL_SOURCE_LOCATION (decl), OPT_Wsuggest_override,
		    "%qD can be marked override", decl);
    }

  if (DECL_VIRTUAL_P (decl))
    {
      if (!DECL_VINDEX (decl))
	DECL_VINDEX (decl) = error_mark_node;
      IDENTIFIER_VIRTUAL_P (DECL_NAME (decl)) = 1;
      if (DECL_DESTRUCTOR_P (decl))
	TYPE_HAS_NONTRIVIAL_DESTRUCTOR (ctype) = true;
    }
  else if (DECL_FINAL_P (decl))
    error ("%q+#D marked %<final%>, but is not virtual", decl);
  if (DECL_OVERRIDE_P (decl) && !overrides_found)
    error ("%q+#D marked %<override%>, but does not override", decl);
}

/* Warn about hidden virtual functions that are not overridden in t.
   We know that constructors and destructors don't apply.  */

static void
warn_hidden (tree t)
{
  vec<tree, va_gc> *method_vec = CLASSTYPE_METHOD_VEC (t);
  tree fns;
  size_t i;

  /* We go through each separately named virtual function.  */
  for (i = CLASSTYPE_FIRST_CONVERSION_SLOT;
       vec_safe_iterate (method_vec, i, &fns);
       ++i)
    {
      tree fndecl;
      tree base_binfo;
      tree binfo;
      int j;

      /* All functions in this slot in the CLASSTYPE_METHOD_VEC will
	 have the same name.  Figure out what name that is.  */
      tree name = OVL_NAME (fns);
      /* There are no possibly hidden functions yet.  */
      auto_vec<tree, 20> base_fndecls;
      /* Iterate through all of the base classes looking for possibly
	 hidden functions.  */
      for (binfo = TYPE_BINFO (t), j = 0;
	   BINFO_BASE_ITERATE (binfo, j, base_binfo); j++)
	{
	  tree basetype = BINFO_TYPE (base_binfo);
	  get_basefndecls (name, basetype, &base_fndecls);
	}

      /* If there are no functions to hide, continue.  */
      if (base_fndecls.is_empty ())
	continue;

      /* Remove any overridden functions.  */
      for (ovl_iterator iter (fns); iter; ++iter)
	{
	  fndecl = *iter;
	  if (TREE_CODE (fndecl) == FUNCTION_DECL
	      && DECL_VINDEX (fndecl))
	    {
		/* If the method from the base class has the same
		   signature as the method from the derived class, it
		   has been overridden.  */
		for (size_t k = 0; k < base_fndecls.length (); k++)
		if (base_fndecls[k]
		    && same_signature_p (fndecl, base_fndecls[k]))
		  base_fndecls[k] = NULL_TREE;
	    }
	}

      /* Now give a warning for all base functions without overriders,
	 as they are hidden.  */
      size_t k;
      tree base_fndecl;
      FOR_EACH_VEC_ELT (base_fndecls, k, base_fndecl)
	if (base_fndecl)
	  {
	    /* Here we know it is a hider, and no overrider exists.  */
	    warning_at (location_of (base_fndecl),
			OPT_Woverloaded_virtual,
			"%qD was hidden", base_fndecl);
	    warning_at (location_of (fns),
			OPT_Woverloaded_virtual, "  by %qD", fns);
	  }
    }
}

/* Recursive helper for finish_struct_anon.  */

static void
finish_struct_anon_r (tree field, bool complain)
{
  bool is_union = TREE_CODE (TREE_TYPE (field)) == UNION_TYPE;
  tree elt = TYPE_FIELDS (TREE_TYPE (field));
  for (; elt; elt = DECL_CHAIN (elt))
    {
      /* We're generally only interested in entities the user
	 declared, but we also find nested classes by noticing
	 the TYPE_DECL that we create implicitly.  You're
	 allowed to put one anonymous union inside another,
	 though, so we explicitly tolerate that.  We use
	 TYPE_UNNAMED_P rather than ANON_AGGR_TYPE_P so that
	 we also allow unnamed types used for defining fields.  */
      if (DECL_ARTIFICIAL (elt)
	  && (!DECL_IMPLICIT_TYPEDEF_P (elt)
	      || TYPE_UNNAMED_P (TREE_TYPE (elt))))
	continue;

      if (TREE_CODE (elt) != FIELD_DECL)
	{
	  /* We already complained about static data members in
	     finish_static_data_member_decl.  */
	  if (complain && !VAR_P (elt))
	    {
	      if (is_union)
		permerror (DECL_SOURCE_LOCATION (elt),
			   "%q#D invalid; an anonymous union can "
			   "only have non-static data members", elt);
	      else
		permerror (DECL_SOURCE_LOCATION (elt),
			   "%q#D invalid; an anonymous struct can "
			   "only have non-static data members", elt);
	    }
	  continue;
	}

      if (complain)
	{
	  if (TREE_PRIVATE (elt))
	    {
	      if (is_union)
		permerror (DECL_SOURCE_LOCATION (elt),
			   "private member %q#D in anonymous union", elt);
	      else
		permerror (DECL_SOURCE_LOCATION (elt),
			   "private member %q#D in anonymous struct", elt);
	    }
	  else if (TREE_PROTECTED (elt))
	    {
	      if (is_union)
		permerror (DECL_SOURCE_LOCATION (elt),
			   "protected member %q#D in anonymous union", elt);
	      else
		permerror (DECL_SOURCE_LOCATION (elt),
			   "protected member %q#D in anonymous struct", elt);
	    }
	}

      TREE_PRIVATE (elt) = TREE_PRIVATE (field);
      TREE_PROTECTED (elt) = TREE_PROTECTED (field);

      /* Recurse into the anonymous aggregates to handle correctly
	 access control (c++/24926):

	 class A {
	   union {
	     union {
	       int i;
	     };
	   };
	 };

	 int j=A().i;  */
      if (DECL_NAME (elt) == NULL_TREE
	  && ANON_AGGR_TYPE_P (TREE_TYPE (elt)))
	finish_struct_anon_r (elt, /*complain=*/false);
    }
}

/* Check for things that are invalid.  There are probably plenty of other
   things we should check for also.  */

static void
finish_struct_anon (tree t)
{
  for (tree field = TYPE_FIELDS (t); field; field = DECL_CHAIN (field))
    {
      if (TREE_STATIC (field))
	continue;
      if (TREE_CODE (field) != FIELD_DECL)
	continue;

      if (DECL_NAME (field) == NULL_TREE
	  && ANON_AGGR_TYPE_P (TREE_TYPE (field)))
	finish_struct_anon_r (field, /*complain=*/true);
    }
}

/* Add T to CLASSTYPE_DECL_LIST of current_class_type which
   will be used later during class template instantiation.
   When FRIEND_P is zero, T can be a static member data (VAR_DECL),
   a non-static member data (FIELD_DECL), a member function
   (FUNCTION_DECL), a nested type (RECORD_TYPE, ENUM_TYPE),
   a typedef (TYPE_DECL) or a member class template (TEMPLATE_DECL)
   When FRIEND_P is nonzero, T is either a friend class
   (RECORD_TYPE, TEMPLATE_DECL) or a friend function
   (FUNCTION_DECL, TEMPLATE_DECL).  */

void
maybe_add_class_template_decl_list (tree type, tree t, int friend_p)
{
  /* Save some memory by not creating TREE_LIST if TYPE is not template.  */
  if (CLASSTYPE_TEMPLATE_INFO (type))
    CLASSTYPE_DECL_LIST (type)
      = tree_cons (friend_p ? NULL_TREE : type,
		   t, CLASSTYPE_DECL_LIST (type));
}

/* This function is called from declare_virt_assop_and_dtor via
   dfs_walk_all.

   DATA is a type that direcly or indirectly inherits the base
   represented by BINFO.  If BINFO contains a virtual assignment [copy
   assignment or move assigment] operator or a virtual constructor,
   declare that function in DATA if it hasn't been already declared.  */

static tree
dfs_declare_virt_assop_and_dtor (tree binfo, void *data)
{
  tree bv, fn, t = (tree)data;
  tree opname = cp_assignment_operator_id (NOP_EXPR);

  gcc_assert (t && CLASS_TYPE_P (t));
  gcc_assert (binfo && TREE_CODE (binfo) == TREE_BINFO);

  if (!TYPE_CONTAINS_VPTR_P (BINFO_TYPE (binfo)))
    /* A base without a vtable needs no modification, and its bases
       are uninteresting.  */
    return dfs_skip_bases;

  if (BINFO_PRIMARY_P (binfo))
    /* If this is a primary base, then we have already looked at the
       virtual functions of its vtable.  */
    return NULL_TREE;

  for (bv = BINFO_VIRTUALS (binfo); bv; bv = TREE_CHAIN (bv))
    {
      fn = BV_FN (bv);

      if (DECL_NAME (fn) == opname)
	{
	  if (CLASSTYPE_LAZY_COPY_ASSIGN (t))
	    lazily_declare_fn (sfk_copy_assignment, t);
	  if (CLASSTYPE_LAZY_MOVE_ASSIGN (t))
	    lazily_declare_fn (sfk_move_assignment, t);
	}
      else if (DECL_DESTRUCTOR_P (fn)
	       && CLASSTYPE_LAZY_DESTRUCTOR (t))
	lazily_declare_fn (sfk_destructor, t);
    }

  return NULL_TREE;
}

/* If the class type T has a direct or indirect base that contains a
   virtual assignment operator or a virtual destructor, declare that
   function in T if it hasn't been already declared.  */

static void
declare_virt_assop_and_dtor (tree t)
{
  if (!(TYPE_POLYMORPHIC_P (t)
	&& (CLASSTYPE_LAZY_COPY_ASSIGN (t)
	    || CLASSTYPE_LAZY_MOVE_ASSIGN (t)
	    || CLASSTYPE_LAZY_DESTRUCTOR (t))))
    return;

  dfs_walk_all (TYPE_BINFO (t),
		dfs_declare_virt_assop_and_dtor,
		NULL, t);
}

/* Declare the inheriting constructor for class T inherited from base
   constructor CTOR with the parameter array PARMS of size NPARMS.  */

static void
one_inheriting_sig (tree t, tree ctor, tree *parms, int nparms)
{
  /* We don't declare an inheriting ctor that would be a default,
     copy or move ctor for derived or base.  */
  if (nparms == 0)
    return;
  if (nparms == 1
      && TREE_CODE (parms[0]) == REFERENCE_TYPE)
    {
      tree parm = TYPE_MAIN_VARIANT (TREE_TYPE (parms[0]));
      if (parm == t || parm == DECL_CONTEXT (ctor))
	return;
    }

  tree parmlist = void_list_node;
  for (int i = nparms - 1; i >= 0; i--)
    parmlist = tree_cons (NULL_TREE, parms[i], parmlist);
  tree fn = implicitly_declare_fn (sfk_inheriting_constructor,
				   t, false, ctor, parmlist);
  gcc_assert (TYPE_MAIN_VARIANT (t) == t);
  if (add_method (t, fn, false))
    {
      DECL_CHAIN (fn) = TYPE_METHODS (t);
      TYPE_METHODS (t) = fn;
    }
}

/* Declare all the inheriting constructors for class T inherited from base
   constructor CTOR.  */

static void
one_inherited_ctor (tree ctor, tree t, tree using_decl)
{
  tree parms = FUNCTION_FIRST_USER_PARMTYPE (ctor);

  if (flag_new_inheriting_ctors)
    {
      ctor = implicitly_declare_fn (sfk_inheriting_constructor,
				    t, /*const*/false, ctor, parms);
      add_method (t, ctor, using_decl != NULL_TREE);
      TYPE_HAS_USER_CONSTRUCTOR (t) = true;
      return;
    }

  tree *new_parms = XALLOCAVEC (tree, list_length (parms));
  int i = 0;
  for (; parms && parms != void_list_node; parms = TREE_CHAIN (parms))
    {
      if (TREE_PURPOSE (parms))
	one_inheriting_sig (t, ctor, new_parms, i);
      new_parms[i++] = TREE_VALUE (parms);
    }
  one_inheriting_sig (t, ctor, new_parms, i);
  if (parms == NULL_TREE)
    {
      if (warning (OPT_Winherited_variadic_ctor,
		   "the ellipsis in %qD is not inherited", ctor))
	inform (DECL_SOURCE_LOCATION (ctor), "%qD declared here", ctor);
    }
}

/* Create default constructors, assignment operators, and so forth for
   the type indicated by T, if they are needed.  CANT_HAVE_CONST_CTOR,
   and CANT_HAVE_CONST_ASSIGNMENT are nonzero if, for whatever reason,
   the class cannot have a default constructor, copy constructor
   taking a const reference argument, or an assignment operator taking
   a const reference, respectively.  */

static void
add_implicitly_declared_members (tree t, tree* access_decls,
				 int cant_have_const_cctor,
				 int cant_have_const_assignment)
{
  bool move_ok = false;

  if (cxx_dialect >= cxx11 && !CLASSTYPE_DESTRUCTORS (t)
      && !TYPE_HAS_COPY_CTOR (t) && !TYPE_HAS_COPY_ASSIGN (t)
      && !type_has_move_constructor (t) && !type_has_move_assign (t))
    move_ok = true;

  /* Destructor.  */
  if (!CLASSTYPE_DESTRUCTORS (t))
    /* In general, we create destructors lazily.  */
    CLASSTYPE_LAZY_DESTRUCTOR (t) = 1;

  /* [class.ctor]

     If there is no user-declared constructor for a class, a default
     constructor is implicitly declared.  */
  if (! TYPE_HAS_USER_CONSTRUCTOR (t))
    {
      TYPE_HAS_DEFAULT_CONSTRUCTOR (t) = 1;
      CLASSTYPE_LAZY_DEFAULT_CTOR (t) = 1;
      if (cxx_dialect >= cxx11)
	TYPE_HAS_CONSTEXPR_CTOR (t)
	  /* Don't force the declaration to get a hard answer; if the
	     definition would have made the class non-literal, it will still be
	     non-literal because of the base or member in question, and that
	     gives a better diagnostic.  */
	  = type_maybe_constexpr_default_constructor (t);
    }

  /* [class.ctor]

     If a class definition does not explicitly declare a copy
     constructor, one is declared implicitly.  */
  if (! TYPE_HAS_COPY_CTOR (t))
    {
      TYPE_HAS_COPY_CTOR (t) = 1;
      TYPE_HAS_CONST_COPY_CTOR (t) = !cant_have_const_cctor;
      CLASSTYPE_LAZY_COPY_CTOR (t) = 1;
      if (move_ok)
	CLASSTYPE_LAZY_MOVE_CTOR (t) = 1;
    }

  /* If there is no assignment operator, one will be created if and
     when it is needed.  For now, just record whether or not the type
     of the parameter to the assignment operator will be a const or
     non-const reference.  */
  if (!TYPE_HAS_COPY_ASSIGN (t))
    {
      TYPE_HAS_COPY_ASSIGN (t) = 1;
      TYPE_HAS_CONST_COPY_ASSIGN (t) = !cant_have_const_assignment;
      CLASSTYPE_LAZY_COPY_ASSIGN (t) = 1;
      if (move_ok && !LAMBDA_TYPE_P (t))
	CLASSTYPE_LAZY_MOVE_ASSIGN (t) = 1;
    }

  /* We can't be lazy about declaring functions that might override
     a virtual function from a base class.  */
  declare_virt_assop_and_dtor (t);

  while (*access_decls)
    {
      tree using_decl = TREE_VALUE (*access_decls);
      tree decl = USING_DECL_DECLS (using_decl);
      if (DECL_NAME (using_decl) == ctor_identifier)
	{
	  /* declare, then remove the decl */
	  tree ctor_list = decl;
	  location_t loc = input_location;
	  input_location = DECL_SOURCE_LOCATION (using_decl);
	  for (ovl_iterator iter (ctor_list); iter; ++iter)
	    one_inherited_ctor (*iter, t, using_decl);
	  *access_decls = TREE_CHAIN (*access_decls);
	  input_location = loc;
	}
      else
	access_decls = &TREE_CHAIN (*access_decls);
    }
}

/* Subroutine of insert_into_classtype_sorted_fields.  Recursively
   count the number of fields in TYPE, including anonymous union
   members.  */

static int
count_fields (tree fields)
{
  tree x;
  int n_fields = 0;
  for (x = fields; x; x = DECL_CHAIN (x))
    {
      if (TREE_CODE (x) == FIELD_DECL && ANON_AGGR_TYPE_P (TREE_TYPE (x)))
	n_fields += count_fields (TYPE_FIELDS (TREE_TYPE (x)));
      else
	n_fields += 1;
    }
  return n_fields;
}

/* Subroutine of insert_into_classtype_sorted_fields.  Recursively add
   all the fields in the TREE_LIST FIELDS to the SORTED_FIELDS_TYPE
   elts, starting at offset IDX.  */

static int
add_fields_to_record_type (tree fields, struct sorted_fields_type *field_vec, int idx)
{
  tree x;
  for (x = fields; x; x = DECL_CHAIN (x))
    {
      if (TREE_CODE (x) == FIELD_DECL && ANON_AGGR_TYPE_P (TREE_TYPE (x)))
	idx = add_fields_to_record_type (TYPE_FIELDS (TREE_TYPE (x)), field_vec, idx);
      else
	field_vec->elts[idx++] = x;
    }
  return idx;
}

/* Add all of the enum values of ENUMTYPE, to the FIELD_VEC elts,
   starting at offset IDX.  */

static int
add_enum_fields_to_record_type (tree enumtype,
				struct sorted_fields_type *field_vec,
				int idx)
{
  tree values;
  for (values = TYPE_VALUES (enumtype); values; values = TREE_CHAIN (values))
      field_vec->elts[idx++] = TREE_VALUE (values);
  return idx;
}

/* FIELD is a bit-field.  We are finishing the processing for its
   enclosing type.  Issue any appropriate messages and set appropriate
   flags.  Returns false if an error has been diagnosed.  */

static bool
check_bitfield_decl (tree field)
{
  tree type = TREE_TYPE (field);
  tree w;

  /* Extract the declared width of the bitfield, which has been
     temporarily stashed in DECL_INITIAL.  */
  w = DECL_INITIAL (field);
  gcc_assert (w != NULL_TREE);
  /* Remove the bit-field width indicator so that the rest of the
     compiler does not treat that value as an initializer.  */
  DECL_INITIAL (field) = NULL_TREE;

  /* Detect invalid bit-field type.  */
  if (!INTEGRAL_OR_ENUMERATION_TYPE_P (type))
    {
      error ("bit-field %q+#D with non-integral type", field);
      w = error_mark_node;
    }
  else
    {
      location_t loc = input_location;
      /* Avoid the non_lvalue wrapper added by fold for PLUS_EXPRs.  */
      STRIP_NOPS (w);

      /* detect invalid field size.  */
      input_location = DECL_SOURCE_LOCATION (field);
      w = cxx_constant_value (w);
      input_location = loc;

      if (TREE_CODE (w) != INTEGER_CST)
	{
	  error ("bit-field %q+D width not an integer constant", field);
	  w = error_mark_node;
	}
      else if (tree_int_cst_sgn (w) < 0)
	{
	  error ("negative width in bit-field %q+D", field);
	  w = error_mark_node;
	}
      else if (integer_zerop (w) && DECL_NAME (field) != 0)
	{
	  error ("zero width for bit-field %q+D", field);
	  w = error_mark_node;
	}
      else if ((TREE_CODE (type) != ENUMERAL_TYPE
		&& TREE_CODE (type) != BOOLEAN_TYPE
		&& compare_tree_int (w, TYPE_PRECISION (type)) > 0)
	       || ((TREE_CODE (type) == ENUMERAL_TYPE
		    || TREE_CODE (type) == BOOLEAN_TYPE)
		   && tree_int_cst_lt (TYPE_SIZE (type), w)))
	warning_at (DECL_SOURCE_LOCATION (field), 0,
		    "width of %qD exceeds its type", field);
      else if (TREE_CODE (type) == ENUMERAL_TYPE
	       && (0 > (compare_tree_int
			(w, TYPE_PRECISION (ENUM_UNDERLYING_TYPE (type))))))
	warning_at (DECL_SOURCE_LOCATION (field), 0,
		    "%qD is too small to hold all values of %q#T",
		    field, type);
    }

  if (w != error_mark_node)
    {
      DECL_SIZE (field) = fold_convert (bitsizetype, w);
      DECL_BIT_FIELD (field) = 1;
      return true;
    }
  else
    {
      /* Non-bit-fields are aligned for their type.  */
      DECL_BIT_FIELD (field) = 0;
      CLEAR_DECL_C_BIT_FIELD (field);
      return false;
    }
}

/* FIELD is a non bit-field.  We are finishing the processing for its
   enclosing type T.  Issue any appropriate messages and set appropriate
   flags.  */

static bool
check_field_decl (tree field,
		  tree t,
		  int* cant_have_const_ctor,
		  int* no_const_asn_ref)
{
  tree type = strip_array_types (TREE_TYPE (field));
  bool any_default_members = false;

  /* In C++98 an anonymous union cannot contain any fields which would change
     the settings of CANT_HAVE_CONST_CTOR and friends.  */
  if (ANON_UNION_TYPE_P (type) && cxx_dialect < cxx11)
    ;
  /* And, we don't set TYPE_HAS_CONST_COPY_CTOR, etc., for anonymous
     structs.  So, we recurse through their fields here.  */
  else if (ANON_AGGR_TYPE_P (type))
    {
      for (tree fields = TYPE_FIELDS (type); fields;
	   fields = DECL_CHAIN (fields))
	if (TREE_CODE (fields) == FIELD_DECL && !DECL_C_BIT_FIELD (field))
	  any_default_members |= check_field_decl (fields, t,
						   cant_have_const_ctor,
						   no_const_asn_ref);
    }
  /* Check members with class type for constructors, destructors,
     etc.  */
  else if (CLASS_TYPE_P (type))
    {
      /* Never let anything with uninheritable virtuals
	 make it through without complaint.  */
      abstract_virtuals_error (field, type);

      if (TREE_CODE (t) == UNION_TYPE && cxx_dialect < cxx11)
	{
	  static bool warned;
	  int oldcount = errorcount;
	  if (TYPE_NEEDS_CONSTRUCTING (type))
	    error ("member %q+#D with constructor not allowed in union",
		   field);
	  if (TYPE_HAS_NONTRIVIAL_DESTRUCTOR (type))
	    error ("member %q+#D with destructor not allowed in union", field);
	  if (TYPE_HAS_COMPLEX_COPY_ASSIGN (type))
	    error ("member %q+#D with copy assignment operator not allowed in union",
		   field);
	  if (!warned && errorcount > oldcount)
	    {
	      inform (DECL_SOURCE_LOCATION (field), "unrestricted unions "
		      "only available with -std=c++11 or -std=gnu++11");
	      warned = true;
	    }
	}
      else
	{
	  TYPE_NEEDS_CONSTRUCTING (t) |= TYPE_NEEDS_CONSTRUCTING (type);
	  TYPE_HAS_NONTRIVIAL_DESTRUCTOR (t)
	    |= TYPE_HAS_NONTRIVIAL_DESTRUCTOR (type);
	  TYPE_HAS_COMPLEX_COPY_ASSIGN (t)
	    |= (TYPE_HAS_COMPLEX_COPY_ASSIGN (type)
		|| !TYPE_HAS_COPY_ASSIGN (type));
	  TYPE_HAS_COMPLEX_COPY_CTOR (t) |= (TYPE_HAS_COMPLEX_COPY_CTOR (type)
					     || !TYPE_HAS_COPY_CTOR (type));
	  TYPE_HAS_COMPLEX_MOVE_ASSIGN (t) |= TYPE_HAS_COMPLEX_MOVE_ASSIGN (type);
	  TYPE_HAS_COMPLEX_MOVE_CTOR (t) |= TYPE_HAS_COMPLEX_MOVE_CTOR (type);
	  TYPE_HAS_COMPLEX_DFLT (t) |= (!TYPE_HAS_DEFAULT_CONSTRUCTOR (type)
					|| TYPE_HAS_COMPLEX_DFLT (type));
	}

      if (TYPE_HAS_COPY_CTOR (type)
	  && !TYPE_HAS_CONST_COPY_CTOR (type))
	*cant_have_const_ctor = 1;

      if (TYPE_HAS_COPY_ASSIGN (type)
	  && !TYPE_HAS_CONST_COPY_ASSIGN (type))
	*no_const_asn_ref = 1;
    }

  check_abi_tags (t, field);

  if (DECL_INITIAL (field) != NULL_TREE)
    /* `build_class_init_list' does not recognize
       non-FIELD_DECLs.  */
    any_default_members = true;

  return any_default_members;
}

/* Check the data members (both static and non-static), class-scoped
   typedefs, etc., appearing in the declaration of T.  Issue
   appropriate diagnostics.  Sets ACCESS_DECLS to a list (in
   declaration order) of access declarations; each TREE_VALUE in this
   list is a USING_DECL.

   In addition, set the following flags:

     EMPTY_P
       The class is empty, i.e., contains no non-static data members.

     CANT_HAVE_CONST_CTOR_P
       This class cannot have an implicitly generated copy constructor
       taking a const reference.

     CANT_HAVE_CONST_ASN_REF
       This class cannot have an implicitly generated assignment
       operator taking a const reference.

   All of these flags should be initialized before calling this
   function.

   Returns a pointer to the end of the TYPE_FIELDs chain; additional
   fields can be added by adding to this chain.  */

static void
check_field_decls (tree t, tree *access_decls,
		   int *cant_have_const_ctor_p,
		   int *no_const_asn_ref_p)
{
  tree *field;
  tree *next;
  bool has_pointers;
  bool any_default_members;
  int cant_pack = 0;
  int field_access = -1;

  /* Assume there are no access declarations.  */
  *access_decls = NULL_TREE;
  /* Assume this class has no pointer members.  */
  has_pointers = false;
  /* Assume none of the members of this class have default
     initializations.  */
  any_default_members = false;

  for (field = &TYPE_FIELDS (t); *field; field = next)
    {
      tree x = *field;
      tree type = TREE_TYPE (x);
      int this_field_access;

      next = &DECL_CHAIN (x);

      if (TREE_CODE (x) == USING_DECL)
	{
	  /* Save the access declarations for our caller.  */
	  *access_decls = tree_cons (NULL_TREE, x, *access_decls);
	  continue;
	}

      if (TREE_CODE (x) == TYPE_DECL
	  || TREE_CODE (x) == TEMPLATE_DECL)
	continue;

      /* If we've gotten this far, it's a data member, possibly static,
	 or an enumerator.  */
      if (TREE_CODE (x) != CONST_DECL)
	DECL_CONTEXT (x) = t;

      /* When this goes into scope, it will be a non-local reference.  */
      DECL_NONLOCAL (x) = 1;

      if (TREE_CODE (t) == UNION_TYPE)
	{
	  /* [class.union] (C++98)

	     If a union contains a static data member, or a member of
	     reference type, the program is ill-formed.

	     In C++11 [class.union] says:
	     If a union contains a non-static data member of reference type
	     the program is ill-formed.  */
	  if (VAR_P (x) && cxx_dialect < cxx11)
	    {
	      error ("in C++98 %q+D may not be static because it is "
		     "a member of a union", x);
	      continue;
	    }
	  if (TREE_CODE (type) == REFERENCE_TYPE
	      && TREE_CODE (x) == FIELD_DECL)
	    {
	      error ("non-static data member %q+D in a union may not "
		     "have reference type %qT", x, type);
	      continue;
	    }
	}

      /* Perform error checking that did not get done in
	 grokdeclarator.  */
      if (TREE_CODE (type) == FUNCTION_TYPE)
	{
	  error ("field %q+D invalidly declared function type", x);
	  type = build_pointer_type (type);
	  TREE_TYPE (x) = type;
	}
      else if (TREE_CODE (type) == METHOD_TYPE)
	{
	  error ("field %q+D invalidly declared method type", x);
	  type = build_pointer_type (type);
	  TREE_TYPE (x) = type;
	}

      if (type == error_mark_node)
	continue;

      if (TREE_CODE (x) == CONST_DECL || VAR_P (x))
	continue;

      /* Now it can only be a FIELD_DECL.  */

      if (TREE_PRIVATE (x) || TREE_PROTECTED (x))
	CLASSTYPE_NON_AGGREGATE (t) = 1;

      /* If at least one non-static data member is non-literal, the whole
         class becomes non-literal.  Per Core/1453, volatile non-static
	 data members and base classes are also not allowed.
	 Note: if the type is incomplete we will complain later on.  */
      if (COMPLETE_TYPE_P (type)
	  && (!literal_type_p (type) || CP_TYPE_VOLATILE_P (type))) 
        CLASSTYPE_LITERAL_P (t) = false;

      /* A standard-layout class is a class that:
	 ...
	 has the same access control (Clause 11) for all non-static data members,
         ...  */
      this_field_access = TREE_PROTECTED (x) ? 1 : TREE_PRIVATE (x) ? 2 : 0;
      if (field_access == -1)
	field_access = this_field_access;
      else if (this_field_access != field_access)
	CLASSTYPE_NON_STD_LAYOUT (t) = 1;

      /* If this is of reference type, check if it needs an init.  */
      if (TREE_CODE (type) == REFERENCE_TYPE)
	{
	  CLASSTYPE_NON_LAYOUT_POD_P (t) = 1;
	  CLASSTYPE_NON_STD_LAYOUT (t) = 1;
	  if (DECL_INITIAL (x) == NULL_TREE)
	    SET_CLASSTYPE_REF_FIELDS_NEED_INIT (t, 1);
	  if (cxx_dialect < cxx11)
	    {
	      /* ARM $12.6.2: [A member initializer list] (or, for an
		 aggregate, initialization by a brace-enclosed list) is the
		 only way to initialize nonstatic const and reference
		 members.  */
	      TYPE_HAS_COMPLEX_COPY_ASSIGN (t) = 1;
	      TYPE_HAS_COMPLEX_MOVE_ASSIGN (t) = 1;
	    }
	}

      type = strip_array_types (type);

      if (TYPE_PACKED (t))
	{
	  if (!layout_pod_type_p (type) && !TYPE_PACKED (type))
	    {
	      warning_at
		(DECL_SOURCE_LOCATION (x), 0,
		 "ignoring packed attribute because of unpacked non-POD field %q#D",
		 x);
	      cant_pack = 1;
	    }
	  else if (DECL_C_BIT_FIELD (x)
		   || TYPE_ALIGN (TREE_TYPE (x)) > BITS_PER_UNIT)
	    DECL_PACKED (x) = 1;
	}

      if (DECL_C_BIT_FIELD (x) && integer_zerop (DECL_INITIAL (x)))
	/* We don't treat zero-width bitfields as making a class
	   non-empty.  */
	;
      else
	{
	  /* The class is non-empty.  */
	  CLASSTYPE_EMPTY_P (t) = 0;
	  /* The class is not even nearly empty.  */
	  CLASSTYPE_NEARLY_EMPTY_P (t) = 0;
	  /* If one of the data members contains an empty class,
	     so does T.  */
	  if (CLASS_TYPE_P (type)
	      && CLASSTYPE_CONTAINS_EMPTY_CLASS_P (type))
	    CLASSTYPE_CONTAINS_EMPTY_CLASS_P (t) = 1;
	}

      /* This is used by -Weffc++ (see below). Warn only for pointers
	 to members which might hold dynamic memory. So do not warn
	 for pointers to functions or pointers to members.  */
      if (TYPE_PTR_P (type)
	  && !TYPE_PTRFN_P (type))
	has_pointers = true;

      if (CLASS_TYPE_P (type))
	{
	  if (CLASSTYPE_REF_FIELDS_NEED_INIT (type))
	    SET_CLASSTYPE_REF_FIELDS_NEED_INIT (t, 1);
	  if (CLASSTYPE_READONLY_FIELDS_NEED_INIT (type))
	    SET_CLASSTYPE_READONLY_FIELDS_NEED_INIT (t, 1);
	}

      if (DECL_MUTABLE_P (x) || TYPE_HAS_MUTABLE_P (type))
	CLASSTYPE_HAS_MUTABLE (t) = 1;

      if (DECL_MUTABLE_P (x))
	{
	  if (CP_TYPE_CONST_P (type))
	    {
	      error ("member %q+D cannot be declared both %<const%> "
		     "and %<mutable%>", x);
	      continue;
	    }
	  if (TREE_CODE (type) == REFERENCE_TYPE)
	    {
	      error ("member %q+D cannot be declared as a %<mutable%> "
		     "reference", x);
	      continue;
	    }
	}

      if (! layout_pod_type_p (type))
	/* DR 148 now allows pointers to members (which are POD themselves),
	   to be allowed in POD structs.  */
	CLASSTYPE_NON_LAYOUT_POD_P (t) = 1;

      if (!std_layout_type_p (type))
	CLASSTYPE_NON_STD_LAYOUT (t) = 1;

      if (! zero_init_p (type))
	CLASSTYPE_NON_ZERO_INIT_P (t) = 1;

      /* We set DECL_C_BIT_FIELD in grokbitfield.
	 If the type and width are valid, we'll also set DECL_BIT_FIELD.  */
      if ((! DECL_C_BIT_FIELD (x) || ! check_bitfield_decl (x))
	  && check_field_decl (x, t,
			       cant_have_const_ctor_p,
			       no_const_asn_ref_p))
	{
	  if (any_default_members
	      && TREE_CODE (t) == UNION_TYPE)
	    error ("multiple fields in union %qT initialized", t);
	  any_default_members = true;
	}

      /* Now that we've removed bit-field widths from DECL_INITIAL,
	 anything left in DECL_INITIAL is an NSDMI that makes the class
	 non-aggregate in C++11.  */
      if (DECL_INITIAL (x) && cxx_dialect < cxx14)
	CLASSTYPE_NON_AGGREGATE (t) = true;

      /* If any field is const, the structure type is pseudo-const.  */
      if (CP_TYPE_CONST_P (type))
	{
	  C_TYPE_FIELDS_READONLY (t) = 1;
	  if (DECL_INITIAL (x) == NULL_TREE)
	    SET_CLASSTYPE_READONLY_FIELDS_NEED_INIT (t, 1);
	  if (cxx_dialect < cxx11)
	    {
	      /* ARM $12.6.2: [A member initializer list] (or, for an
		 aggregate, initialization by a brace-enclosed list) is the
		 only way to initialize nonstatic const and reference
		 members.  */
	      TYPE_HAS_COMPLEX_COPY_ASSIGN (t) = 1;
	      TYPE_HAS_COMPLEX_MOVE_ASSIGN (t) = 1;
	    }
	}
      /* A field that is pseudo-const makes the structure likewise.  */
      else if (CLASS_TYPE_P (type))
	{
	  C_TYPE_FIELDS_READONLY (t) |= C_TYPE_FIELDS_READONLY (type);
	  SET_CLASSTYPE_READONLY_FIELDS_NEED_INIT (t,
	    CLASSTYPE_READONLY_FIELDS_NEED_INIT (t)
	    | CLASSTYPE_READONLY_FIELDS_NEED_INIT (type));
	}

      /* Core issue 80: A nonstatic data member is required to have a
	 different name from the class iff the class has a
	 user-declared constructor.  */
      if (constructor_name_p (DECL_NAME (x), t)
	  && TYPE_HAS_USER_CONSTRUCTOR (t))
	permerror (DECL_SOURCE_LOCATION (x),
		   "field %q#D with same name as class", x);
    }

  /* Effective C++ rule 11: if a class has dynamic memory held by pointers,
     it should also define a copy constructor and an assignment operator to
     implement the correct copy semantic (deep vs shallow, etc.). As it is
     not feasible to check whether the constructors do allocate dynamic memory
     and store it within members, we approximate the warning like this:

     -- Warn only if there are members which are pointers
     -- Warn only if there is a non-trivial constructor (otherwise,
	there cannot be memory allocated).
     -- Warn only if there is a non-trivial destructor. We assume that the
	user at least implemented the cleanup correctly, and a destructor
	is needed to free dynamic memory.

     This seems enough for practical purposes.  */
  if (warn_ecpp
      && has_pointers
      && TYPE_HAS_USER_CONSTRUCTOR (t)
      && TYPE_HAS_NONTRIVIAL_DESTRUCTOR (t)
      && !(TYPE_HAS_COPY_CTOR (t) && TYPE_HAS_COPY_ASSIGN (t)))
    {
      warning (OPT_Weffc__, "%q#T has pointer data members", t);

      if (! TYPE_HAS_COPY_CTOR (t))
	{
	  warning (OPT_Weffc__,
		   "  but does not override %<%T(const %T&)%>", t, t);
	  if (!TYPE_HAS_COPY_ASSIGN (t))
	    warning (OPT_Weffc__, "  or %<operator=(const %T&)%>", t);
	}
      else if (! TYPE_HAS_COPY_ASSIGN (t))
	warning (OPT_Weffc__,
		 "  but does not override %<operator=(const %T&)%>", t);
    }

  /* Non-static data member initializers make the default constructor
     non-trivial.  */
  if (any_default_members)
    {
      TYPE_NEEDS_CONSTRUCTING (t) = true;
      TYPE_HAS_COMPLEX_DFLT (t) = true;
    }

  /* If any of the fields couldn't be packed, unset TYPE_PACKED.  */
  if (cant_pack)
    TYPE_PACKED (t) = 0;

  /* Check anonymous struct/anonymous union fields.  */
  finish_struct_anon (t);

  /* We've built up the list of access declarations in reverse order.
     Fix that now.  */
  *access_decls = nreverse (*access_decls);
}

/* If TYPE is an empty class type, records its OFFSET in the table of
   OFFSETS.  */

static int
record_subobject_offset (tree type, tree offset, splay_tree offsets)
{
  splay_tree_node n;

  if (!is_empty_class (type))
    return 0;

  /* Record the location of this empty object in OFFSETS.  */
  n = splay_tree_lookup (offsets, (splay_tree_key) offset);
  if (!n)
    n = splay_tree_insert (offsets,
			   (splay_tree_key) offset,
			   (splay_tree_value) NULL_TREE);
  n->value = ((splay_tree_value)
	      tree_cons (NULL_TREE,
			 type,
			 (tree) n->value));

  return 0;
}

/* Returns nonzero if TYPE is an empty class type and there is
   already an entry in OFFSETS for the same TYPE as the same OFFSET.  */

static int
check_subobject_offset (tree type, tree offset, splay_tree offsets)
{
  splay_tree_node n;
  tree t;

  if (!is_empty_class (type))
    return 0;

  /* Record the location of this empty object in OFFSETS.  */
  n = splay_tree_lookup (offsets, (splay_tree_key) offset);
  if (!n)
    return 0;

  for (t = (tree) n->value; t; t = TREE_CHAIN (t))
    if (same_type_p (TREE_VALUE (t), type))
      return 1;

  return 0;
}

/* Walk through all the subobjects of TYPE (located at OFFSET).  Call
   F for every subobject, passing it the type, offset, and table of
   OFFSETS.  If VBASES_P is one, then virtual non-primary bases should
   be traversed.

   If MAX_OFFSET is non-NULL, then subobjects with an offset greater
   than MAX_OFFSET will not be walked.

   If F returns a nonzero value, the traversal ceases, and that value
   is returned.  Otherwise, returns zero.  */

static int
walk_subobject_offsets (tree type,
			subobject_offset_fn f,
			tree offset,
			splay_tree offsets,
			tree max_offset,
			int vbases_p)
{
  int r = 0;
  tree type_binfo = NULL_TREE;

  /* If this OFFSET is bigger than the MAX_OFFSET, then we should
     stop.  */
  if (max_offset && tree_int_cst_lt (max_offset, offset))
    return 0;

  if (type == error_mark_node)
    return 0;

  if (!TYPE_P (type))
    {
      type_binfo = type;
      type = BINFO_TYPE (type);
    }

  if (CLASS_TYPE_P (type))
    {
      tree field;
      tree binfo;
      int i;

      /* Avoid recursing into objects that are not interesting.  */
      if (!CLASSTYPE_CONTAINS_EMPTY_CLASS_P (type))
	return 0;

      /* Record the location of TYPE.  */
      r = (*f) (type, offset, offsets);
      if (r)
	return r;

      /* Iterate through the direct base classes of TYPE.  */
      if (!type_binfo)
	type_binfo = TYPE_BINFO (type);
      for (i = 0; BINFO_BASE_ITERATE (type_binfo, i, binfo); i++)
	{
	  tree binfo_offset;

	  if (BINFO_VIRTUAL_P (binfo))
	    continue;

	  tree orig_binfo;
	  /* We cannot rely on BINFO_OFFSET being set for the base
	     class yet, but the offsets for direct non-virtual
	     bases can be calculated by going back to the TYPE.  */
	  orig_binfo = BINFO_BASE_BINFO (TYPE_BINFO (type), i);
	  binfo_offset = size_binop (PLUS_EXPR,
				     offset,
				     BINFO_OFFSET (orig_binfo));

	  r = walk_subobject_offsets (binfo,
				      f,
				      binfo_offset,
				      offsets,
				      max_offset,
				      /*vbases_p=*/0);
	  if (r)
	    return r;
	}

      if (CLASSTYPE_VBASECLASSES (type))
	{
	  unsigned ix;
	  vec<tree, va_gc> *vbases;

	  /* Iterate through the virtual base classes of TYPE.  In G++
	     3.2, we included virtual bases in the direct base class
	     loop above, which results in incorrect results; the
	     correct offsets for virtual bases are only known when
	     working with the most derived type.  */
	  if (vbases_p)
	    for (vbases = CLASSTYPE_VBASECLASSES (type), ix = 0;
		 vec_safe_iterate (vbases, ix, &binfo); ix++)
	      {
		r = walk_subobject_offsets (binfo,
					    f,
					    size_binop (PLUS_EXPR,
							offset,
							BINFO_OFFSET (binfo)),
					    offsets,
					    max_offset,
					    /*vbases_p=*/0);
		if (r)
		  return r;
	      }
	  else
	    {
	      /* We still have to walk the primary base, if it is
		 virtual.  (If it is non-virtual, then it was walked
		 above.)  */
	      tree vbase = get_primary_binfo (type_binfo);

	      if (vbase && BINFO_VIRTUAL_P (vbase)
		  && BINFO_PRIMARY_P (vbase)
		  && BINFO_INHERITANCE_CHAIN (vbase) == type_binfo)
		{
		  r = (walk_subobject_offsets
		       (vbase, f, offset,
			offsets, max_offset, /*vbases_p=*/0));
		  if (r)
		    return r;
		}
	    }
	}

      /* Iterate through the fields of TYPE.  */
      for (field = TYPE_FIELDS (type); field; field = DECL_CHAIN (field))
	if (TREE_CODE (field) == FIELD_DECL
	    && TREE_TYPE (field) != error_mark_node
	    && !DECL_ARTIFICIAL (field))
	  {
	    tree field_offset;

	    field_offset = byte_position (field);

	    r = walk_subobject_offsets (TREE_TYPE (field),
					f,
					size_binop (PLUS_EXPR,
						    offset,
						    field_offset),
					offsets,
					max_offset,
					/*vbases_p=*/1);
	    if (r)
	      return r;
	  }
    }
  else if (TREE_CODE (type) == ARRAY_TYPE)
    {
      tree element_type = strip_array_types (type);
      tree domain = TYPE_DOMAIN (type);
      tree index;

      /* Avoid recursing into objects that are not interesting.  */
      if (!CLASS_TYPE_P (element_type)
	  || !CLASSTYPE_CONTAINS_EMPTY_CLASS_P (element_type)
	  || !domain
	  || integer_minus_onep (TYPE_MAX_VALUE (domain)))
	return 0;

      /* Step through each of the elements in the array.  */
      for (index = size_zero_node;
	   !tree_int_cst_lt (TYPE_MAX_VALUE (domain), index);
	   index = size_binop (PLUS_EXPR, index, size_one_node))
	{
	  r = walk_subobject_offsets (TREE_TYPE (type),
				      f,
				      offset,
				      offsets,
				      max_offset,
				      /*vbases_p=*/1);
	  if (r)
	    return r;
	  offset = size_binop (PLUS_EXPR, offset,
			       TYPE_SIZE_UNIT (TREE_TYPE (type)));
	  /* If this new OFFSET is bigger than the MAX_OFFSET, then
	     there's no point in iterating through the remaining
	     elements of the array.  */
	  if (max_offset && tree_int_cst_lt (max_offset, offset))
	    break;
	}
    }

  return 0;
}

/* Record all of the empty subobjects of TYPE (either a type or a
   binfo).  If IS_DATA_MEMBER is true, then a non-static data member
   is being placed at OFFSET; otherwise, it is a base class that is
   being placed at OFFSET.  */

static void
record_subobject_offsets (tree type,
			  tree offset,
			  splay_tree offsets,
			  bool is_data_member)
{
  tree max_offset;
  /* If recording subobjects for a non-static data member or a
     non-empty base class , we do not need to record offsets beyond
     the size of the biggest empty class.  Additional data members
     will go at the end of the class.  Additional base classes will go
     either at offset zero (if empty, in which case they cannot
     overlap with offsets past the size of the biggest empty class) or
     at the end of the class.

     However, if we are placing an empty base class, then we must record
     all offsets, as either the empty class is at offset zero (where
     other empty classes might later be placed) or at the end of the
     class (where other objects might then be placed, so other empty
     subobjects might later overlap).  */
  if (is_data_member
      || !is_empty_class (BINFO_TYPE (type)))
    max_offset = sizeof_biggest_empty_class;
  else
    max_offset = NULL_TREE;
  walk_subobject_offsets (type, record_subobject_offset, offset,
			  offsets, max_offset, is_data_member);
}

/* Returns nonzero if any of the empty subobjects of TYPE (located at
   OFFSET) conflict with entries in OFFSETS.  If VBASES_P is nonzero,
   virtual bases of TYPE are examined.  */

static int
layout_conflict_p (tree type,
		   tree offset,
		   splay_tree offsets,
		   int vbases_p)
{
  splay_tree_node max_node;

  /* Get the node in OFFSETS that indicates the maximum offset where
     an empty subobject is located.  */
  max_node = splay_tree_max (offsets);
  /* If there aren't any empty subobjects, then there's no point in
     performing this check.  */
  if (!max_node)
    return 0;

  return walk_subobject_offsets (type, check_subobject_offset, offset,
				 offsets, (tree) (max_node->key),
				 vbases_p);
}

/* DECL is a FIELD_DECL corresponding either to a base subobject of a
   non-static data member of the type indicated by RLI.  BINFO is the
   binfo corresponding to the base subobject, OFFSETS maps offsets to
   types already located at those offsets.  This function determines
   the position of the DECL.  */

static void
layout_nonempty_base_or_field (record_layout_info rli,
			       tree decl,
			       tree binfo,
			       splay_tree offsets)
{
  tree offset = NULL_TREE;
  bool field_p;
  tree type;

  if (binfo)
    {
      /* For the purposes of determining layout conflicts, we want to
	 use the class type of BINFO; TREE_TYPE (DECL) will be the
	 CLASSTYPE_AS_BASE version, which does not contain entries for
	 zero-sized bases.  */
      type = TREE_TYPE (binfo);
      field_p = false;
    }
  else
    {
      type = TREE_TYPE (decl);
      field_p = true;
    }

  /* Try to place the field.  It may take more than one try if we have
     a hard time placing the field without putting two objects of the
     same type at the same address.  */
  while (1)
    {
      struct record_layout_info_s old_rli = *rli;

      /* Place this field.  */
      place_field (rli, decl);
      offset = byte_position (decl);

      /* We have to check to see whether or not there is already
	 something of the same type at the offset we're about to use.
	 For example, consider:

	   struct S {};
	   struct T : public S { int i; };
	   struct U : public S, public T {};

	 Here, we put S at offset zero in U.  Then, we can't put T at
	 offset zero -- its S component would be at the same address
	 as the S we already allocated.  So, we have to skip ahead.
	 Since all data members, including those whose type is an
	 empty class, have nonzero size, any overlap can happen only
	 with a direct or indirect base-class -- it can't happen with
	 a data member.  */
      /* In a union, overlap is permitted; all members are placed at
	 offset zero.  */
      if (TREE_CODE (rli->t) == UNION_TYPE)
	break;
      if (layout_conflict_p (field_p ? type : binfo, offset,
			     offsets, field_p))
	{
	  /* Strip off the size allocated to this field.  That puts us
	     at the first place we could have put the field with
	     proper alignment.  */
	  *rli = old_rli;

	  /* Bump up by the alignment required for the type.  */
	  rli->bitpos
	    = size_binop (PLUS_EXPR, rli->bitpos,
			  bitsize_int (binfo
				       ? CLASSTYPE_ALIGN (type)
				       : TYPE_ALIGN (type)));
	  normalize_rli (rli);
	}
      else if (TREE_CODE (type) == NULLPTR_TYPE
	       && warn_abi && abi_version_crosses (9))
	{
	  /* Before ABI v9, we were giving nullptr_t alignment of 1; if
	     the offset wasn't aligned like a pointer when we started to
	     layout this field, that affects its position.  */
	  tree pos = rli_size_unit_so_far (&old_rli);
	  if (int_cst_value (pos) % TYPE_ALIGN_UNIT (ptr_type_node) != 0)
	    {
	      if (abi_version_at_least (9))
		warning_at (DECL_SOURCE_LOCATION (decl), OPT_Wabi,
			    "alignment of %qD increased in -fabi-version=9 "
			    "(GCC 5.2)", decl);
	      else
		warning_at (DECL_SOURCE_LOCATION (decl), OPT_Wabi, "alignment "
			    "of %qD will increase in -fabi-version=9", decl);
	    }
	  break;
	}
      else
	/* There was no conflict.  We're done laying out this field.  */
	break;
    }

  /* Now that we know where it will be placed, update its
     BINFO_OFFSET.  */
  if (binfo && CLASS_TYPE_P (BINFO_TYPE (binfo)))
    /* Indirect virtual bases may have a nonzero BINFO_OFFSET at
       this point because their BINFO_OFFSET is copied from another
       hierarchy.  Therefore, we may not need to add the entire
       OFFSET.  */
    propagate_binfo_offsets (binfo,
			     size_diffop_loc (input_location,
					  fold_convert (ssizetype, offset),
					  fold_convert (ssizetype,
						   BINFO_OFFSET (binfo))));
}

/* Returns true if TYPE is empty and OFFSET is nonzero.  */

static int
empty_base_at_nonzero_offset_p (tree type,
				tree offset,
				splay_tree /*offsets*/)
{
  return is_empty_class (type) && !integer_zerop (offset);
}

/* Layout the empty base BINFO.  EOC indicates the byte currently just
   past the end of the class, and should be correctly aligned for a
   class of the type indicated by BINFO; OFFSETS gives the offsets of
   the empty bases allocated so far. T is the most derived
   type.  Return nonzero iff we added it at the end.  */

static bool
layout_empty_base (record_layout_info rli, tree binfo,
		   tree eoc, splay_tree offsets)
{
  tree alignment;
  tree basetype = BINFO_TYPE (binfo);
  bool atend = false;

  /* This routine should only be used for empty classes.  */
  gcc_assert (is_empty_class (basetype));
  alignment = ssize_int (CLASSTYPE_ALIGN_UNIT (basetype));

  if (!integer_zerop (BINFO_OFFSET (binfo)))
    propagate_binfo_offsets
      (binfo, size_diffop_loc (input_location,
			       size_zero_node, BINFO_OFFSET (binfo)));

  /* This is an empty base class.  We first try to put it at offset
     zero.  */
  if (layout_conflict_p (binfo,
			 BINFO_OFFSET (binfo),
			 offsets,
			 /*vbases_p=*/0))
    {
      /* That didn't work.  Now, we move forward from the next
	 available spot in the class.  */
      atend = true;
      propagate_binfo_offsets (binfo, fold_convert (ssizetype, eoc));
      while (1)
	{
	  if (!layout_conflict_p (binfo,
				  BINFO_OFFSET (binfo),
				  offsets,
				  /*vbases_p=*/0))
	    /* We finally found a spot where there's no overlap.  */
	    break;

	  /* There's overlap here, too.  Bump along to the next spot.  */
	  propagate_binfo_offsets (binfo, alignment);
	}
    }

  if (CLASSTYPE_USER_ALIGN (basetype))
    {
      rli->record_align = MAX (rli->record_align, CLASSTYPE_ALIGN (basetype));
      if (warn_packed)
	rli->unpacked_align = MAX (rli->unpacked_align, CLASSTYPE_ALIGN (basetype));
      TYPE_USER_ALIGN (rli->t) = 1;
    }

  return atend;
}

/* Build the FIELD_DECL for BASETYPE as a base of T, add it to the chain of
   fields at NEXT_FIELD, and return it.  */

static tree
build_base_field_1 (tree t, tree basetype, tree *&next_field)
{
  /* Create the FIELD_DECL.  */
  gcc_assert (CLASSTYPE_AS_BASE (basetype));
  tree decl = build_decl (input_location,
			  FIELD_DECL, NULL_TREE, CLASSTYPE_AS_BASE (basetype));
  DECL_ARTIFICIAL (decl) = 1;
  DECL_IGNORED_P (decl) = 1;
  DECL_FIELD_CONTEXT (decl) = t;
  DECL_SIZE (decl) = CLASSTYPE_SIZE (basetype);
  DECL_SIZE_UNIT (decl) = CLASSTYPE_SIZE_UNIT (basetype);
  SET_DECL_ALIGN (decl, CLASSTYPE_ALIGN (basetype));
  DECL_USER_ALIGN (decl) = CLASSTYPE_USER_ALIGN (basetype);
  SET_DECL_MODE (decl, TYPE_MODE (basetype));
  DECL_FIELD_IS_BASE (decl) = 1;

  /* Add the new FIELD_DECL to the list of fields for T.  */
  DECL_CHAIN (decl) = *next_field;
  *next_field = decl;
  next_field = &DECL_CHAIN (decl);

  return decl;
}

/* Layout the base given by BINFO in the class indicated by RLI.
   *BASE_ALIGN is a running maximum of the alignments of
   any base class.  OFFSETS gives the location of empty base
   subobjects.  T is the most derived type.  Return nonzero if the new
   object cannot be nearly-empty.  A new FIELD_DECL is inserted at
   *NEXT_FIELD, unless BINFO is for an empty base class.

   Returns the location at which the next field should be inserted.  */

static tree *
build_base_field (record_layout_info rli, tree binfo,
		  splay_tree offsets, tree *next_field)
{
  tree t = rli->t;
  tree basetype = BINFO_TYPE (binfo);

  if (!COMPLETE_TYPE_P (basetype))
    /* This error is now reported in xref_tag, thus giving better
       location information.  */
    return next_field;

  /* Place the base class.  */
  if (!is_empty_class (basetype))
    {
      tree decl;

      /* The containing class is non-empty because it has a non-empty
	 base class.  */
      CLASSTYPE_EMPTY_P (t) = 0;

      /* Create the FIELD_DECL.  */
      decl = build_base_field_1 (t, basetype, next_field);

      /* Try to place the field.  It may take more than one try if we
	 have a hard time placing the field without putting two
	 objects of the same type at the same address.  */
      layout_nonempty_base_or_field (rli, decl, binfo, offsets);
    }
  else
    {
      tree eoc;
      bool atend;

      /* On some platforms (ARM), even empty classes will not be
	 byte-aligned.  */
      eoc = round_up_loc (input_location,
		      rli_size_unit_so_far (rli),
		      CLASSTYPE_ALIGN_UNIT (basetype));
      atend = layout_empty_base (rli, binfo, eoc, offsets);
      /* A nearly-empty class "has no proper base class that is empty,
	 not morally virtual, and at an offset other than zero."  */
      if (!BINFO_VIRTUAL_P (binfo) && CLASSTYPE_NEARLY_EMPTY_P (t))
	{
	  if (atend)
	    CLASSTYPE_NEARLY_EMPTY_P (t) = 0;
	  /* The check above (used in G++ 3.2) is insufficient because
	     an empty class placed at offset zero might itself have an
	     empty base at a nonzero offset.  */
	  else if (walk_subobject_offsets (basetype,
					   empty_base_at_nonzero_offset_p,
					   size_zero_node,
					   /*offsets=*/NULL,
					   /*max_offset=*/NULL_TREE,
					   /*vbases_p=*/true))
	    CLASSTYPE_NEARLY_EMPTY_P (t) = 0;
	}

      /* We used to not create a FIELD_DECL for empty base classes because of
	 back end issues with overlapping FIELD_DECLs, but that doesn't seem to
	 be a problem anymore.  We need them to handle initialization of C++17
	 aggregate bases.  */
      if (cxx_dialect >= cxx1z && !BINFO_VIRTUAL_P (binfo))
	{
	  tree decl = build_base_field_1 (t, basetype, next_field);
	  DECL_FIELD_OFFSET (decl) = BINFO_OFFSET (binfo);
	  DECL_FIELD_BIT_OFFSET (decl) = bitsize_zero_node;
	  SET_DECL_OFFSET_ALIGN (decl, BITS_PER_UNIT);
	}

      /* An empty virtual base causes a class to be non-empty
	 -- but in that case we do not need to clear CLASSTYPE_EMPTY_P
	 here because that was already done when the virtual table
	 pointer was created.  */
    }

  /* Record the offsets of BINFO and its base subobjects.  */
  record_subobject_offsets (binfo,
			    BINFO_OFFSET (binfo),
			    offsets,
			    /*is_data_member=*/false);

  return next_field;
}

/* Layout all of the non-virtual base classes.  Record empty
   subobjects in OFFSETS.  T is the most derived type.  Return nonzero
   if the type cannot be nearly empty.  The fields created
   corresponding to the base classes will be inserted at
   *NEXT_FIELD.  */

static void
build_base_fields (record_layout_info rli,
		   splay_tree offsets, tree *next_field)
{
  /* Chain to hold all the new FIELD_DECLs which stand in for base class
     subobjects.  */
  tree t = rli->t;
  int n_baseclasses = BINFO_N_BASE_BINFOS (TYPE_BINFO (t));
  int i;

  /* The primary base class is always allocated first.  */
  if (CLASSTYPE_HAS_PRIMARY_BASE_P (t))
    next_field = build_base_field (rli, CLASSTYPE_PRIMARY_BINFO (t),
				   offsets, next_field);

  /* Now allocate the rest of the bases.  */
  for (i = 0; i < n_baseclasses; ++i)
    {
      tree base_binfo;

      base_binfo = BINFO_BASE_BINFO (TYPE_BINFO (t), i);

      /* The primary base was already allocated above, so we don't
	 need to allocate it again here.  */
      if (base_binfo == CLASSTYPE_PRIMARY_BINFO (t))
	continue;

      /* Virtual bases are added at the end (a primary virtual base
	 will have already been added).  */
      if (BINFO_VIRTUAL_P (base_binfo))
	continue;

      next_field = build_base_field (rli, base_binfo,
				     offsets, next_field);
    }
}

/* Go through the TYPE_METHODS of T issuing any appropriate
   diagnostics, figuring out which methods override which other
   methods, and so forth.  */

static void
check_methods (tree t)
{
  tree x;

  for (x = TYPE_METHODS (t); x; x = DECL_CHAIN (x))
    {
      check_for_override (x, t);
      if (DECL_PURE_VIRTUAL_P (x) && (TREE_CODE (x) != FUNCTION_DECL || ! DECL_VINDEX (x)))
	error ("initializer specified for non-virtual method %q+D", x);
      /* The name of the field is the original field name
	 Save this in auxiliary field for later overloading.  */
      if (TREE_CODE (x) == FUNCTION_DECL && DECL_VINDEX (x))
	{
	  TYPE_POLYMORPHIC_P (t) = 1;
	  if (DECL_PURE_VIRTUAL_P (x))
	    vec_safe_push (CLASSTYPE_PURE_VIRTUALS (t), x);
	}
      /* All user-provided destructors are non-trivial.
         Constructors and assignment ops are handled in
	 grok_special_member_properties.  */
      if (DECL_DESTRUCTOR_P (x) && user_provided_p (x))
	TYPE_HAS_NONTRIVIAL_DESTRUCTOR (t) = 1;
      if (!DECL_VIRTUAL_P (x)
	  && lookup_attribute ("transaction_safe_dynamic", DECL_ATTRIBUTES (x)))
	error_at (DECL_SOURCE_LOCATION (x),
		  "%<transaction_safe_dynamic%> may only be specified for "
		  "a virtual function");
    }
}

/* FN is a constructor or destructor.  Clone the declaration to create
   a specialized in-charge or not-in-charge version, as indicated by
   NAME.  */

static tree
build_clone (tree fn, tree name)
{
  tree parms;
  tree clone;

  /* Copy the function.  */
  clone = copy_decl (fn);
  /* Reset the function name.  */
  DECL_NAME (clone) = name;
  /* Remember where this function came from.  */
  DECL_ABSTRACT_ORIGIN (clone) = fn;
  /* Make it easy to find the CLONE given the FN.  */
  DECL_CHAIN (clone) = DECL_CHAIN (fn);
  DECL_CHAIN (fn) = clone;

  /* If this is a template, do the rest on the DECL_TEMPLATE_RESULT.  */
  if (TREE_CODE (clone) == TEMPLATE_DECL)
    {
      tree result = build_clone (DECL_TEMPLATE_RESULT (clone), name);
      DECL_TEMPLATE_RESULT (clone) = result;
      DECL_TEMPLATE_INFO (result) = copy_node (DECL_TEMPLATE_INFO (result));
      DECL_TI_TEMPLATE (result) = clone;
      TREE_TYPE (clone) = TREE_TYPE (result);
      return clone;
    }
  else
    {
      // Clone constraints.
      if (flag_concepts)
        if (tree ci = get_constraints (fn))
          set_constraints (clone, copy_node (ci));
    }


  SET_DECL_ASSEMBLER_NAME (clone, NULL_TREE);
  DECL_CLONED_FUNCTION (clone) = fn;
  /* There's no pending inline data for this function.  */
  DECL_PENDING_INLINE_INFO (clone) = NULL;
  DECL_PENDING_INLINE_P (clone) = 0;

  /* The base-class destructor is not virtual.  */
  if (name == base_dtor_identifier)
    {
      DECL_VIRTUAL_P (clone) = 0;
      if (TREE_CODE (clone) != TEMPLATE_DECL)
	DECL_VINDEX (clone) = NULL_TREE;
    }

  bool ctor_omit_inherited_parms_p = ctor_omit_inherited_parms (clone);
  if (ctor_omit_inherited_parms_p)
    gcc_assert (DECL_HAS_IN_CHARGE_PARM_P (clone));

  /* If there was an in-charge parameter, drop it from the function
     type.  */
  if (DECL_HAS_IN_CHARGE_PARM_P (clone))
    {
      tree basetype;
      tree parmtypes;
      tree exceptions;

      exceptions = TYPE_RAISES_EXCEPTIONS (TREE_TYPE (clone));
      basetype = TYPE_METHOD_BASETYPE (TREE_TYPE (clone));
      parmtypes = TYPE_ARG_TYPES (TREE_TYPE (clone));
      /* Skip the `this' parameter.  */
      parmtypes = TREE_CHAIN (parmtypes);
      /* Skip the in-charge parameter.  */
      parmtypes = TREE_CHAIN (parmtypes);
      /* And the VTT parm, in a complete [cd]tor.  */
      if (DECL_HAS_VTT_PARM_P (fn)
	  && ! DECL_NEEDS_VTT_PARM_P (clone))
	parmtypes = TREE_CHAIN (parmtypes);
      if (ctor_omit_inherited_parms_p)
	{
	  /* If we're omitting inherited parms, that just leaves the VTT.  */
	  gcc_assert (DECL_NEEDS_VTT_PARM_P (clone));
	  parmtypes = tree_cons (NULL_TREE, vtt_parm_type, void_list_node);
	}
      TREE_TYPE (clone)
	= build_method_type_directly (basetype,
				      TREE_TYPE (TREE_TYPE (clone)),
				      parmtypes);
      if (exceptions)
	TREE_TYPE (clone) = build_exception_variant (TREE_TYPE (clone),
						     exceptions);
      TREE_TYPE (clone)
	= cp_build_type_attribute_variant (TREE_TYPE (clone),
					   TYPE_ATTRIBUTES (TREE_TYPE (fn)));
    }

  /* Copy the function parameters.  */
  DECL_ARGUMENTS (clone) = copy_list (DECL_ARGUMENTS (clone));
  /* Remove the in-charge parameter.  */
  if (DECL_HAS_IN_CHARGE_PARM_P (clone))
    {
      DECL_CHAIN (DECL_ARGUMENTS (clone))
	= DECL_CHAIN (DECL_CHAIN (DECL_ARGUMENTS (clone)));
      DECL_HAS_IN_CHARGE_PARM_P (clone) = 0;
    }
  /* And the VTT parm, in a complete [cd]tor.  */
  if (DECL_HAS_VTT_PARM_P (fn))
    {
      if (DECL_NEEDS_VTT_PARM_P (clone))
	DECL_HAS_VTT_PARM_P (clone) = 1;
      else
	{
	  DECL_CHAIN (DECL_ARGUMENTS (clone))
	    = DECL_CHAIN (DECL_CHAIN (DECL_ARGUMENTS (clone)));
	  DECL_HAS_VTT_PARM_P (clone) = 0;
	}
    }

  /* A base constructor inheriting from a virtual base doesn't get the
     arguments.  */
  if (ctor_omit_inherited_parms_p)
    DECL_CHAIN (DECL_CHAIN (DECL_ARGUMENTS (clone))) = NULL_TREE;

  for (parms = DECL_ARGUMENTS (clone); parms; parms = DECL_CHAIN (parms))
    {
      DECL_CONTEXT (parms) = clone;
      cxx_dup_lang_specific_decl (parms);
    }

  /* Create the RTL for this function.  */
  SET_DECL_RTL (clone, NULL);
  rest_of_decl_compilation (clone, /*top_level=*/1, at_eof);

  return clone;
}

/* Implementation of DECL_CLONED_FUNCTION and DECL_CLONED_FUNCTION_P, do
   not invoke this function directly.

   For a non-thunk function, returns the address of the slot for storing
   the function it is a clone of.  Otherwise returns NULL_TREE.

   If JUST_TESTING, looks through TEMPLATE_DECL and returns NULL if
   cloned_function is unset.  This is to support the separate
   DECL_CLONED_FUNCTION and DECL_CLONED_FUNCTION_P modes; using the latter
   on a template makes sense, but not the former.  */

tree *
decl_cloned_function_p (const_tree decl, bool just_testing)
{
  tree *ptr;
  if (just_testing)
    decl = STRIP_TEMPLATE (decl);

  if (TREE_CODE (decl) != FUNCTION_DECL
      || !DECL_LANG_SPECIFIC (decl)
      || DECL_LANG_SPECIFIC (decl)->u.fn.thunk_p)
    {
#if defined ENABLE_TREE_CHECKING && (GCC_VERSION >= 2007)
      if (!just_testing)
	lang_check_failed (__FILE__, __LINE__, __FUNCTION__);
      else
#endif
	return NULL;
    }

  ptr = &DECL_LANG_SPECIFIC (decl)->u.fn.u5.cloned_function;
  if (just_testing && *ptr == NULL_TREE)
    return NULL;
  else
    return ptr;
}

/* Produce declarations for all appropriate clones of FN.  If
   UPDATE_METHODS is true, the clones are added to the
   CLASTYPE_METHOD_VEC.  VIA_USING indicates whether these are cloning
   decls brought in via using declarations (i.e. inheriting ctors).  */

void
clone_function_decl (tree fn, bool update_methods, bool via_using)
{
  tree clone;
  
  /* Avoid inappropriate cloning.  */
  if (DECL_CHAIN (fn)
      && DECL_CLONED_FUNCTION_P (DECL_CHAIN (fn)))
    return;

  if (DECL_MAYBE_IN_CHARGE_CONSTRUCTOR_P (fn))
    {
      /* For each constructor, we need two variants: an in-charge version
	 and a not-in-charge version.  */
      clone = build_clone (fn, complete_ctor_identifier);
      if (update_methods)
	add_method (DECL_CONTEXT (clone), clone, via_using);
      clone = build_clone (fn, base_ctor_identifier);
      if (update_methods)
	add_method (DECL_CONTEXT (clone), clone, via_using);
    }
  else
    {
      gcc_assert (DECL_MAYBE_IN_CHARGE_DESTRUCTOR_P (fn));

      /* For each destructor, we need three variants: an in-charge
	 version, a not-in-charge version, and an in-charge deleting
	 version.  We clone the deleting version first because that
	 means it will go second on the TYPE_METHODS list -- and that
	 corresponds to the correct layout order in the virtual
	 function table.

	 For a non-virtual destructor, we do not build a deleting
	 destructor.  */
      if (DECL_VIRTUAL_P (fn))
	{
	  clone = build_clone (fn, deleting_dtor_identifier);
	  if (update_methods)
	    add_method (DECL_CONTEXT (clone), clone, via_using);
	}
      clone = build_clone (fn, complete_dtor_identifier);
      if (update_methods)
	add_method (DECL_CONTEXT (clone), clone, via_using);
      clone = build_clone (fn, base_dtor_identifier);
      if (update_methods)
	add_method (DECL_CONTEXT (clone), clone, via_using);
    }

  /* Note that this is an abstract function that is never emitted.  */
  DECL_ABSTRACT_P (fn) = true;
}

/* DECL is an in charge constructor, which is being defined. This will
   have had an in class declaration, from whence clones were
   declared. An out-of-class definition can specify additional default
   arguments. As it is the clones that are involved in overload
   resolution, we must propagate the information from the DECL to its
   clones.  */

void
adjust_clone_args (tree decl)
{
  tree clone;

  for (clone = DECL_CHAIN (decl); clone && DECL_CLONED_FUNCTION_P (clone);
       clone = DECL_CHAIN (clone))
    {
      tree orig_clone_parms = TYPE_ARG_TYPES (TREE_TYPE (clone));
      tree orig_decl_parms = TYPE_ARG_TYPES (TREE_TYPE (decl));
      tree decl_parms, clone_parms;

      clone_parms = orig_clone_parms;

      /* Skip the 'this' parameter.  */
      orig_clone_parms = TREE_CHAIN (orig_clone_parms);
      orig_decl_parms = TREE_CHAIN (orig_decl_parms);

      if (DECL_HAS_IN_CHARGE_PARM_P (decl))
	orig_decl_parms = TREE_CHAIN (orig_decl_parms);
      if (DECL_HAS_VTT_PARM_P (decl))
	orig_decl_parms = TREE_CHAIN (orig_decl_parms);

      clone_parms = orig_clone_parms;
      if (DECL_HAS_VTT_PARM_P (clone))
	clone_parms = TREE_CHAIN (clone_parms);

      for (decl_parms = orig_decl_parms; decl_parms;
	   decl_parms = TREE_CHAIN (decl_parms),
	     clone_parms = TREE_CHAIN (clone_parms))
	{
	  if (clone_parms == void_list_node)
	    {
	      gcc_assert (decl_parms == clone_parms
			  || ctor_omit_inherited_parms (clone));
	      break;
	    }

	  gcc_assert (same_type_p (TREE_TYPE (decl_parms),
				   TREE_TYPE (clone_parms)));

	  if (TREE_PURPOSE (decl_parms) && !TREE_PURPOSE (clone_parms))
	    {
	      /* A default parameter has been added. Adjust the
		 clone's parameters.  */
	      tree exceptions = TYPE_RAISES_EXCEPTIONS (TREE_TYPE (clone));
	      tree attrs = TYPE_ATTRIBUTES (TREE_TYPE (clone));
	      tree basetype = TYPE_METHOD_BASETYPE (TREE_TYPE (clone));
	      tree type;

	      clone_parms = orig_decl_parms;

	      if (DECL_HAS_VTT_PARM_P (clone))
		{
		  clone_parms = tree_cons (TREE_PURPOSE (orig_clone_parms),
					   TREE_VALUE (orig_clone_parms),
					   clone_parms);
		  TREE_TYPE (clone_parms) = TREE_TYPE (orig_clone_parms);
		}
	      type = build_method_type_directly (basetype,
						 TREE_TYPE (TREE_TYPE (clone)),
						 clone_parms);
	      if (exceptions)
		type = build_exception_variant (type, exceptions);
	      if (attrs)
		type = cp_build_type_attribute_variant (type, attrs);
	      TREE_TYPE (clone) = type;

	      clone_parms = NULL_TREE;
	      break;
	    }
	}
      gcc_assert (!clone_parms || clone_parms == void_list_node);
    }
}

/* For each of the constructors and destructors in T, create an
   in-charge and not-in-charge variant.  */

static void
clone_constructors_and_destructors (tree t)
{
  /* If for some reason we don't have a CLASSTYPE_METHOD_VEC, we bail
     out now.  */
  if (!CLASSTYPE_METHOD_VEC (t))
    return;

  for (ovl_iterator iter (CLASSTYPE_CONSTRUCTORS (t)); iter; ++iter)
    clone_function_decl (*iter, /*update_methods=*/true, iter.via_using_p ());
  for (ovl_iterator iter (CLASSTYPE_DESTRUCTORS (t)); iter; ++iter)
    clone_function_decl (*iter, /*update_methods=*/true, iter.via_using_p ());
}

/* Deduce noexcept for a destructor DTOR.  */

void
deduce_noexcept_on_destructor (tree dtor)
{
  if (!TYPE_RAISES_EXCEPTIONS (TREE_TYPE (dtor)))
    {
      tree eh_spec = unevaluated_noexcept_spec ();
      TREE_TYPE (dtor) = build_exception_variant (TREE_TYPE (dtor), eh_spec);
    }
}

/* For each destructor in T, deduce noexcept:

   12.4/3: A declaration of a destructor that does not have an
   exception-specification is implicitly considered to have the
   same exception-specification as an implicit declaration (15.4).  */

static void
deduce_noexcept_on_destructors (tree t)
{
  /* If for some reason we don't have a CLASSTYPE_METHOD_VEC, we bail
     out now.  */
  if (!CLASSTYPE_METHOD_VEC (t))
    return;

  for (ovl_iterator iter (CLASSTYPE_DESTRUCTORS (t)); iter; ++iter)
    deduce_noexcept_on_destructor (*iter);
}

/* Subroutine of set_one_vmethod_tm_attributes.  Search base classes
   of TYPE for virtual functions which FNDECL overrides.  Return a
   mask of the tm attributes found therein.  */

static int
look_for_tm_attr_overrides (tree type, tree fndecl)
{
  tree binfo = TYPE_BINFO (type);
  tree base_binfo;
  int ix, found = 0;

  for (ix = 0; BINFO_BASE_ITERATE (binfo, ix, base_binfo); ++ix)
    {
      tree o, basetype = BINFO_TYPE (base_binfo);

      if (!TYPE_POLYMORPHIC_P (basetype))
	continue;

      o = look_for_overrides_here (basetype, fndecl);
      if (o)
	{
	  if (lookup_attribute ("transaction_safe_dynamic",
				DECL_ATTRIBUTES (o)))
	    /* transaction_safe_dynamic is not inherited.  */;
	  else
	    found |= tm_attr_to_mask (find_tm_attribute
				      (TYPE_ATTRIBUTES (TREE_TYPE (o))));
	}
      else
	found |= look_for_tm_attr_overrides (basetype, fndecl);
    }

  return found;
}

/* Subroutine of set_method_tm_attributes.  Handle the checks and
   inheritance for one virtual method FNDECL.  */

static void
set_one_vmethod_tm_attributes (tree type, tree fndecl)
{
  tree tm_attr;
  int found, have;

  found = look_for_tm_attr_overrides (type, fndecl);

  /* If FNDECL doesn't actually override anything (i.e. T is the
     class that first declares FNDECL virtual), then we're done.  */
  if (found == 0)
    return;

  tm_attr = find_tm_attribute (TYPE_ATTRIBUTES (TREE_TYPE (fndecl)));
  have = tm_attr_to_mask (tm_attr);

  /* Intel STM Language Extension 3.0, Section 4.2 table 4:
     tm_pure must match exactly, otherwise no weakening of
     tm_safe > tm_callable > nothing.  */
  /* ??? The tm_pure attribute didn't make the transition to the
     multivendor language spec.  */
  if (have == TM_ATTR_PURE)
    {
      if (found != TM_ATTR_PURE)
	{
	  found &= -found;
	  goto err_override;
	}
    }
  /* If the overridden function is tm_pure, then FNDECL must be.  */
  else if (found == TM_ATTR_PURE && tm_attr)
    goto err_override;
  /* Look for base class combinations that cannot be satisfied.  */
  else if (found != TM_ATTR_PURE && (found & TM_ATTR_PURE))
    {
      found &= ~TM_ATTR_PURE;
      found &= -found;
      error_at (DECL_SOURCE_LOCATION (fndecl),
		"method overrides both %<transaction_pure%> and %qE methods",
		tm_mask_to_attr (found));
    }
  /* If FNDECL did not declare an attribute, then inherit the most
     restrictive one.  */
  else if (tm_attr == NULL)
    {
      apply_tm_attr (fndecl, tm_mask_to_attr (least_bit_hwi (found)));
    }
  /* Otherwise validate that we're not weaker than a function
     that is being overridden.  */
  else
    {
      found &= -found;
      if (found <= TM_ATTR_CALLABLE && have > found)
	goto err_override;
    }
  return;

 err_override:
  error_at (DECL_SOURCE_LOCATION (fndecl),
	    "method declared %qE overriding %qE method",
	    tm_attr, tm_mask_to_attr (found));
}

/* For each of the methods in T, propagate a class-level tm attribute.  */

static void
set_method_tm_attributes (tree t)
{
  tree class_tm_attr, fndecl;

  /* Don't bother collecting tm attributes if transactional memory
     support is not enabled.  */
  if (!flag_tm)
    return;

  /* Process virtual methods first, as they inherit directly from the
     base virtual function and also require validation of new attributes.  */
  if (TYPE_CONTAINS_VPTR_P (t))
    {
      tree vchain;
      for (vchain = BINFO_VIRTUALS (TYPE_BINFO (t)); vchain;
	   vchain = TREE_CHAIN (vchain))
	{
	  fndecl = BV_FN (vchain);
	  if (DECL_THUNK_P (fndecl))
	    fndecl = THUNK_TARGET (fndecl);
	  set_one_vmethod_tm_attributes (t, fndecl);
	}
    }

  /* If the class doesn't have an attribute, nothing more to do.  */
  class_tm_attr = find_tm_attribute (TYPE_ATTRIBUTES (t));
  if (class_tm_attr == NULL)
    return;

  /* Any method that does not yet have a tm attribute inherits
     the one from the class.  */
  for (fndecl = TYPE_METHODS (t); fndecl; fndecl = TREE_CHAIN (fndecl))
    {
      if (!find_tm_attribute (TYPE_ATTRIBUTES (TREE_TYPE (fndecl))))
	apply_tm_attr (fndecl, class_tm_attr);
    }
}

/* Returns true if FN is a default constructor.  */

bool
default_ctor_p (tree fn)
{
  return (DECL_CONSTRUCTOR_P (fn)
	  && sufficient_parms_p (FUNCTION_FIRST_USER_PARMTYPE (fn)));
}

/* Returns true iff class T has a user-defined constructor that can be called
   with more than zero arguments.  */

bool
type_has_user_nondefault_constructor (tree t)
{
  if (!TYPE_HAS_USER_CONSTRUCTOR (t))
    return false;

  for (ovl_iterator iter (CLASSTYPE_CONSTRUCTORS (t)); iter; ++iter)
    {
      tree fn = *iter;
      if (!DECL_ARTIFICIAL (fn)
	  && (TREE_CODE (fn) == TEMPLATE_DECL
	      || (skip_artificial_parms_for (fn, DECL_ARGUMENTS (fn))
		  != NULL_TREE)))
	return true;
    }

  return false;
}

/* Returns the defaulted constructor if T has one. Otherwise, returns
   NULL_TREE.  */

tree
in_class_defaulted_default_constructor (tree t)
{
  if (!TYPE_HAS_USER_CONSTRUCTOR (t))
    return NULL_TREE;

  for (ovl_iterator iter (CLASSTYPE_CONSTRUCTORS (t)); iter; ++iter)
    {
      tree fn = *iter;

      if (DECL_DEFAULTED_IN_CLASS_P (fn)
	  && default_ctor_p (fn))
	return fn;
    }

  return NULL_TREE;
}

/* Returns true iff FN is a user-provided function, i.e. user-declared
   and not defaulted at its first declaration.  */

bool
user_provided_p (tree fn)
{
  if (TREE_CODE (fn) == TEMPLATE_DECL)
    return true;
  else
    return (!DECL_ARTIFICIAL (fn)
	    && !(DECL_INITIALIZED_IN_CLASS_P (fn)
		 && (DECL_DEFAULTED_FN (fn) || DECL_DELETED_FN (fn))));
}

/* Returns true iff class T has a user-provided constructor.  */

bool
type_has_user_provided_constructor (tree t)
{
  if (!CLASS_TYPE_P (t))
    return false;

  if (!TYPE_HAS_USER_CONSTRUCTOR (t))
    return false;

  /* This can happen in error cases; avoid crashing.  */
  if (!CLASSTYPE_METHOD_VEC (t))
    return false;

  for (ovl_iterator iter (CLASSTYPE_CONSTRUCTORS (t)); iter; ++iter)
    if (user_provided_p (*iter))
      return true;

  return false;
}

/* Returns true iff class T has a user-provided or explicit constructor.  */

bool
type_has_user_provided_or_explicit_constructor (tree t)
{
  if (!CLASS_TYPE_P (t))
    return false;

  if (!TYPE_HAS_USER_CONSTRUCTOR (t))
    return false;

  /* This can happen in error cases; avoid crashing.  */
  if (!CLASSTYPE_METHOD_VEC (t))
    return false;

  for (ovl_iterator iter (CLASSTYPE_CONSTRUCTORS (t)); iter; ++iter)
    {
      tree fn = *iter;
      if (user_provided_p (fn) || DECL_NONCONVERTING_P (fn))
	return true;
    }

  return false;
}

/* Returns true iff class T has a non-user-provided (i.e. implicitly
   declared or explicitly defaulted in the class body) default
   constructor.  */

bool
type_has_non_user_provided_default_constructor (tree t)
{
  if (!TYPE_HAS_DEFAULT_CONSTRUCTOR (t))
    return false;
  if (CLASSTYPE_LAZY_DEFAULT_CTOR (t))
    return true;

  for (ovl_iterator iter (CLASSTYPE_CONSTRUCTORS (t)); iter; ++iter)
    {
      tree fn = *iter;
      if (TREE_CODE (fn) == FUNCTION_DECL
	  && default_ctor_p (fn)
	  && !user_provided_p (fn))
	return true;
    }

  return false;
}

/* TYPE is being used as a virtual base, and has a non-trivial move
   assignment.  Return true if this is due to there being a user-provided
   move assignment in TYPE or one of its subobjects; if there isn't, then
   multiple move assignment can't cause any harm.  */

bool
vbase_has_user_provided_move_assign (tree type)
{
  /* Does the type itself have a user-provided move assignment operator?  */
<<<<<<< HEAD
  for (ovl_iterator iter
	 (lookup_fnfields_slot_nolazy (type, ansi_assopname (NOP_EXPR)));
       iter; ++iter)
=======
  for (tree fns
	 = lookup_fnfields_slot_nolazy (type, cp_assignment_operator_id (NOP_EXPR));
       fns; fns = OVL_NEXT (fns))
>>>>>>> 0be1d23c
    {
      tree fn = *iter;
      if (move_fn_p (fn) && user_provided_p (fn))
	return true;
    }

  /* Do any of its bases?  */
  tree binfo = TYPE_BINFO (type);
  tree base_binfo;
  for (int i = 0; BINFO_BASE_ITERATE (binfo, i, base_binfo); ++i)
    if (vbase_has_user_provided_move_assign (BINFO_TYPE (base_binfo)))
      return true;

  /* Or non-static data members?  */
  for (tree field = TYPE_FIELDS (type); field; field = DECL_CHAIN (field))
    {
      if (TREE_CODE (field) == FIELD_DECL
	  && CLASS_TYPE_P (TREE_TYPE (field))
	  && vbase_has_user_provided_move_assign (TREE_TYPE (field)))
	return true;
    }

  /* Seems not.  */
  return false;
}

/* If default-initialization leaves part of TYPE uninitialized, returns
   a DECL for the field or TYPE itself (DR 253).  */

tree
default_init_uninitialized_part (tree type)
{
  tree t, r, binfo;
  int i;

  type = strip_array_types (type);
  if (!CLASS_TYPE_P (type))
    return type;
  if (!type_has_non_user_provided_default_constructor (type))
    return NULL_TREE;
  for (binfo = TYPE_BINFO (type), i = 0;
       BINFO_BASE_ITERATE (binfo, i, t); ++i)
    {
      r = default_init_uninitialized_part (BINFO_TYPE (t));
      if (r)
	return r;
    }
  for (t = TYPE_FIELDS (type); t; t = DECL_CHAIN (t))
    if (TREE_CODE (t) == FIELD_DECL
	&& !DECL_ARTIFICIAL (t)
	&& !DECL_INITIAL (t))
      {
	r = default_init_uninitialized_part (TREE_TYPE (t));
	if (r)
	  return DECL_P (r) ? r : t;
      }

  return NULL_TREE;
}

/* Returns true iff for class T, a trivial synthesized default constructor
   would be constexpr.  */

bool
trivial_default_constructor_is_constexpr (tree t)
{
  /* A defaulted trivial default constructor is constexpr
     if there is nothing to initialize.  */
  gcc_assert (!TYPE_HAS_COMPLEX_DFLT (t));
  return is_really_empty_class (t);
}

/* Returns true iff class T has a constexpr default constructor.  */

bool
type_has_constexpr_default_constructor (tree t)
{
  tree fns;

  if (!CLASS_TYPE_P (t))
    {
      /* The caller should have stripped an enclosing array.  */
      gcc_assert (TREE_CODE (t) != ARRAY_TYPE);
      return false;
    }
  if (CLASSTYPE_LAZY_DEFAULT_CTOR (t))
    {
      if (!TYPE_HAS_COMPLEX_DFLT (t))
	return trivial_default_constructor_is_constexpr (t);
      /* Non-trivial, we need to check subobject constructors.  */
      lazily_declare_fn (sfk_constructor, t);
    }
  fns = locate_ctor (t);
  return (fns && DECL_DECLARED_CONSTEXPR_P (fns));
}

/* Returns true iff class T has a constexpr default constructor or has an
   implicitly declared default constructor that we can't tell if it's constexpr
   without forcing a lazy declaration (which might cause undesired
   instantiations).  */

bool
type_maybe_constexpr_default_constructor (tree t)
{
  if (CLASS_TYPE_P (t) && CLASSTYPE_LAZY_DEFAULT_CTOR (t)
      && TYPE_HAS_COMPLEX_DFLT (t))
    /* Assume it's constexpr.  */
    return true;
  return type_has_constexpr_default_constructor (t);
}

/* Returns true iff class TYPE has a virtual destructor.  */

bool
type_has_virtual_destructor (tree type)
{
  tree dtor;

  if (!CLASS_TYPE_P (type))
    return false;

  gcc_assert (COMPLETE_TYPE_P (type));
  dtor = CLASSTYPE_DESTRUCTORS (type);
  return (dtor && DECL_VIRTUAL_P (dtor));
}

/* Returns true iff class T has a move constructor.  */

bool
type_has_move_constructor (tree t)
{
  if (CLASSTYPE_LAZY_MOVE_CTOR (t))
    {
      gcc_assert (COMPLETE_TYPE_P (t));
      lazily_declare_fn (sfk_move_constructor, t);
    }

  if (!CLASSTYPE_METHOD_VEC (t))
    return false;

  for (ovl_iterator iter (CLASSTYPE_CONSTRUCTORS (t)); iter; ++iter)
    if (move_fn_p (*iter))
      return true;

  return false;
}

/* Returns true iff class T has a move assignment operator.  */

bool
type_has_move_assign (tree t)
{
  if (CLASSTYPE_LAZY_MOVE_ASSIGN (t))
    {
      gcc_assert (COMPLETE_TYPE_P (t));
      lazily_declare_fn (sfk_move_assignment, t);
    }

<<<<<<< HEAD
  for (ovl_iterator iter
	 (lookup_fnfields_slot_nolazy (t, ansi_assopname (NOP_EXPR)));
       iter; ++iter)
    if (move_fn_p (*iter))
=======
  for (fns = lookup_fnfields_slot_nolazy (t, cp_assignment_operator_id (NOP_EXPR));
       fns; fns = OVL_NEXT (fns))
    if (move_fn_p (OVL_CURRENT (fns)))
>>>>>>> 0be1d23c
      return true;

  return false;
}

/* Returns true iff class T has a move constructor that was explicitly
   declared in the class body.  Note that this is different from
   "user-provided", which doesn't include functions that are defaulted in
   the class.  */

bool
type_has_user_declared_move_constructor (tree t)
{
  if (CLASSTYPE_LAZY_MOVE_CTOR (t))
    return false;

  if (!CLASSTYPE_METHOD_VEC (t))
    return false;

  for (ovl_iterator iter (CLASSTYPE_CONSTRUCTORS (t)); iter; ++iter)
    {
      tree fn = *iter;
      if (move_fn_p (fn) && !DECL_ARTIFICIAL (fn))
	return true;
    }

  return false;
}

/* Returns true iff class T has a move assignment operator that was
   explicitly declared in the class body.  */

bool
type_has_user_declared_move_assign (tree t)
{
  if (CLASSTYPE_LAZY_MOVE_ASSIGN (t))
    return false;

<<<<<<< HEAD
  for (ovl_iterator iter
	 (lookup_fnfields_slot_nolazy (t, ansi_assopname (NOP_EXPR)));
       iter; ++iter)
=======
  for (fns = lookup_fnfields_slot_nolazy (t, cp_assignment_operator_id (NOP_EXPR));
       fns; fns = OVL_NEXT (fns))
>>>>>>> 0be1d23c
    {
      tree fn = *iter;
      if (move_fn_p (fn) && !DECL_ARTIFICIAL (fn))
	return true;
    }

  return false;
}

/* Nonzero if we need to build up a constructor call when initializing an
   object of this class, either because it has a user-declared constructor
   or because it doesn't have a default constructor (so we need to give an
   error if no initializer is provided).  Use TYPE_NEEDS_CONSTRUCTING when
   what you care about is whether or not an object can be produced by a
   constructor (e.g. so we don't set TREE_READONLY on const variables of
   such type); use this function when what you care about is whether or not
   to try to call a constructor to create an object.  The latter case is
   the former plus some cases of constructors that cannot be called.  */

bool
type_build_ctor_call (tree t)
{
  tree inner;
  if (TYPE_NEEDS_CONSTRUCTING (t))
    return true;
  inner = strip_array_types (t);
  if (!CLASS_TYPE_P (inner) || ANON_AGGR_TYPE_P (inner))
    return false;
  if (!TYPE_HAS_DEFAULT_CONSTRUCTOR (inner))
    return true;
  if (cxx_dialect < cxx11)
    return false;
  /* A user-declared constructor might be private, and a constructor might
     be trivial but deleted.  */
  for (ovl_iterator iter
	 (lookup_fnfields_slot (inner, complete_ctor_identifier));
       iter; ++iter)
    {
      tree fn = *iter;
      if (!DECL_ARTIFICIAL (fn)
	  || DECL_DELETED_FN (fn))
	return true;
    }
  return false;
}

/* Like type_build_ctor_call, but for destructors.  */

bool
type_build_dtor_call (tree t)
{
  tree inner;
  if (TYPE_HAS_NONTRIVIAL_DESTRUCTOR (t))
    return true;
  inner = strip_array_types (t);
  if (!CLASS_TYPE_P (inner) || ANON_AGGR_TYPE_P (inner)
      || !COMPLETE_TYPE_P (inner))
    return false;
  if (cxx_dialect < cxx11)
    return false;
  /* A user-declared destructor might be private, and a destructor might
     be trivial but deleted.  */
  for (ovl_iterator iter
	 (lookup_fnfields_slot (inner, complete_dtor_identifier));
       iter; ++iter)
    {
      tree fn = *iter;
      if (!DECL_ARTIFICIAL (fn)
	  || DECL_DELETED_FN (fn))
	return true;
    }
  return false;
}

/* Remove all zero-width bit-fields from T.  */

static void
remove_zero_width_bit_fields (tree t)
{
  tree *fieldsp;

  fieldsp = &TYPE_FIELDS (t);
  while (*fieldsp)
    {
      if (TREE_CODE (*fieldsp) == FIELD_DECL
	  && DECL_C_BIT_FIELD (*fieldsp)
          /* We should not be confused by the fact that grokbitfield
	     temporarily sets the width of the bit field into
	     DECL_INITIAL (*fieldsp).
	     check_bitfield_decl eventually sets DECL_SIZE (*fieldsp)
	     to that width.  */
	  && (DECL_SIZE (*fieldsp) == NULL_TREE
	      || integer_zerop (DECL_SIZE (*fieldsp))))
	*fieldsp = DECL_CHAIN (*fieldsp);
      else
	fieldsp = &DECL_CHAIN (*fieldsp);
    }
}

/* Returns TRUE iff we need a cookie when dynamically allocating an
   array whose elements have the indicated class TYPE.  */

static bool
type_requires_array_cookie (tree type)
{
  tree fns;
  bool has_two_argument_delete_p = false;

  gcc_assert (CLASS_TYPE_P (type));

  /* If there's a non-trivial destructor, we need a cookie.  In order
     to iterate through the array calling the destructor for each
     element, we'll have to know how many elements there are.  */
  if (TYPE_HAS_NONTRIVIAL_DESTRUCTOR (type))
    return true;

  /* If the usual deallocation function is a two-argument whose second
     argument is of type `size_t', then we have to pass the size of
     the array to the deallocation function, so we will need to store
     a cookie.  */
  fns = lookup_fnfields (TYPE_BINFO (type),
			 cp_operator_id (VEC_DELETE_EXPR),
			 /*protect=*/0);
  /* If there are no `operator []' members, or the lookup is
     ambiguous, then we don't need a cookie.  */
  if (!fns || fns == error_mark_node)
    return false;
  /* Loop through all of the functions.  */
  for (ovl_iterator iter (BASELINK_FUNCTIONS (fns)); iter; ++iter)
    {
      tree fn = *iter;

      /* See if this function is a one-argument delete function.  If
	 it is, then it will be the usual deallocation function.  */
      tree second_parm = TREE_CHAIN (TYPE_ARG_TYPES (TREE_TYPE (fn)));
      if (second_parm == void_list_node)
	return false;
      /* Do not consider this function if its second argument is an
	 ellipsis.  */
      if (!second_parm)
	continue;
      /* Otherwise, if we have a two-argument function and the second
	 argument is `size_t', it will be the usual deallocation
	 function -- unless there is one-argument function, too.  */
      if (TREE_CHAIN (second_parm) == void_list_node
	  && same_type_p (TREE_VALUE (second_parm), size_type_node))
	has_two_argument_delete_p = true;
    }

  return has_two_argument_delete_p;
}

/* Finish computing the `literal type' property of class type T.

   At this point, we have already processed base classes and
   non-static data members.  We need to check whether the copy
   constructor is trivial, the destructor is trivial, and there
   is a trivial default constructor or at least one constexpr
   constructor other than the copy constructor.  */

static void
finalize_literal_type_property (tree t)
{
  tree fn;

  if (cxx_dialect < cxx11
      || TYPE_HAS_NONTRIVIAL_DESTRUCTOR (t))
    CLASSTYPE_LITERAL_P (t) = false;
  else if (CLASSTYPE_LITERAL_P (t) && !TYPE_HAS_TRIVIAL_DFLT (t)
	   && CLASSTYPE_NON_AGGREGATE (t)
	   && !TYPE_HAS_CONSTEXPR_CTOR (t))
    CLASSTYPE_LITERAL_P (t) = false;

  if (!CLASSTYPE_LITERAL_P (t))
    for (fn = TYPE_METHODS (t); fn; fn = DECL_CHAIN (fn))
      if (DECL_DECLARED_CONSTEXPR_P (fn)
	  && TREE_CODE (fn) != TEMPLATE_DECL
	  && DECL_NONSTATIC_MEMBER_FUNCTION_P (fn)
	  && !DECL_CONSTRUCTOR_P (fn))
	{
	  DECL_DECLARED_CONSTEXPR_P (fn) = false;
	  if (!DECL_GENERATED_P (fn) && !LAMBDA_TYPE_P (t))
	    {
	      error ("enclosing class of constexpr non-static member "
		     "function %q+#D is not a literal type", fn);
	      explain_non_literal_class (t);
	    }
	}
}

/* T is a non-literal type used in a context which requires a constant
   expression.  Explain why it isn't literal.  */

void
explain_non_literal_class (tree t)
{
  static hash_set<tree> *diagnosed;

  if (!CLASS_TYPE_P (t))
    return;
  t = TYPE_MAIN_VARIANT (t);

  if (diagnosed == NULL)
    diagnosed = new hash_set<tree>;
  if (diagnosed->add (t))
    /* Already explained.  */
    return;

  inform (0, "%q+T is not literal because:", t);
  if (TYPE_HAS_NONTRIVIAL_DESTRUCTOR (t))
    inform (0, "  %q+T has a non-trivial destructor", t);
  else if (CLASSTYPE_NON_AGGREGATE (t)
	   && !TYPE_HAS_TRIVIAL_DFLT (t)
	   && !TYPE_HAS_CONSTEXPR_CTOR (t))
    {
      inform (0, "  %q+T is not an aggregate, does not have a trivial "
	      "default constructor, and has no constexpr constructor that "
	      "is not a copy or move constructor", t);
      if (type_has_non_user_provided_default_constructor (t))
	/* Note that we can't simply call locate_ctor because when the
	   constructor is deleted it just returns NULL_TREE.  */
	for (ovl_iterator iter (CLASSTYPE_CONSTRUCTORS (t)); iter; ++iter)
	  {
	    tree fn = *iter;
	    tree parms = TYPE_ARG_TYPES (TREE_TYPE (fn));

	    parms = skip_artificial_parms_for (fn, parms);

	    if (sufficient_parms_p (parms))
	      {
		if (DECL_DELETED_FN (fn))
		  maybe_explain_implicit_delete (fn);
		else
		  explain_invalid_constexpr_fn (fn);
		break;
	      }
	}
    }
  else
    {
      tree binfo, base_binfo, field; int i;
      for (binfo = TYPE_BINFO (t), i = 0;
	   BINFO_BASE_ITERATE (binfo, i, base_binfo); i++)
	{
	  tree basetype = TREE_TYPE (base_binfo);
	  if (!CLASSTYPE_LITERAL_P (basetype))
	    {
	      inform (0, "  base class %qT of %q+T is non-literal",
		      basetype, t);
	      explain_non_literal_class (basetype);
	      return;
	    }
	}
      for (field = TYPE_FIELDS (t); field; field = TREE_CHAIN (field))
	{
	  tree ftype;
	  if (TREE_CODE (field) != FIELD_DECL)
	    continue;
	  ftype = TREE_TYPE (field);
	  if (!literal_type_p (ftype))
	    {
	      inform (DECL_SOURCE_LOCATION (field),
		      "  non-static data member %qD has non-literal type",
		      field);
	      if (CLASS_TYPE_P (ftype))
		explain_non_literal_class (ftype);
	    }
	  if (CP_TYPE_VOLATILE_P (ftype))
	    inform (DECL_SOURCE_LOCATION (field),
		    "  non-static data member %qD has volatile type", field);
	}
    }
}

/* Check the validity of the bases and members declared in T.  Add any
   implicitly-generated functions (like copy-constructors and
   assignment operators).  Compute various flag bits (like
   CLASSTYPE_NON_LAYOUT_POD_T) for T.  This routine works purely at the C++
   level: i.e., independently of the ABI in use.  */

static void
check_bases_and_members (tree t)
{
  /* Nonzero if the implicitly generated copy constructor should take
     a non-const reference argument.  */
  int cant_have_const_ctor;
  /* Nonzero if the implicitly generated assignment operator
     should take a non-const reference argument.  */
  int no_const_asn_ref;
  tree access_decls;
  bool saved_complex_asn_ref;
  bool saved_nontrivial_dtor;
  tree fn;

  /* By default, we use const reference arguments and generate default
     constructors.  */
  cant_have_const_ctor = 0;
  no_const_asn_ref = 0;

  /* Check all the base-classes and set FMEM members to point to arrays
     of potential interest.  */
  check_bases (t, &cant_have_const_ctor, &no_const_asn_ref);

  /* Deduce noexcept on destructors.  This needs to happen after we've set
     triviality flags appropriately for our bases.  */
  if (cxx_dialect >= cxx11)
    deduce_noexcept_on_destructors (t);

  /* Check all the method declarations.  */
  check_methods (t);

  /* Save the initial values of these flags which only indicate whether
     or not the class has user-provided functions.  As we analyze the
     bases and members we can set these flags for other reasons.  */
  saved_complex_asn_ref = TYPE_HAS_COMPLEX_COPY_ASSIGN (t);
  saved_nontrivial_dtor = TYPE_HAS_NONTRIVIAL_DESTRUCTOR (t);

  /* Check all the data member declarations.  We cannot call
     check_field_decls until we have called check_bases check_methods,
     as check_field_decls depends on TYPE_HAS_NONTRIVIAL_DESTRUCTOR
     being set appropriately.  */
  check_field_decls (t, &access_decls,
		     &cant_have_const_ctor,
		     &no_const_asn_ref);

  /* A nearly-empty class has to be vptr-containing; a nearly empty
     class contains just a vptr.  */
  if (!TYPE_CONTAINS_VPTR_P (t))
    CLASSTYPE_NEARLY_EMPTY_P (t) = 0;

  /* Do some bookkeeping that will guide the generation of implicitly
     declared member functions.  */
  TYPE_HAS_COMPLEX_COPY_CTOR (t) |= TYPE_CONTAINS_VPTR_P (t);
  TYPE_HAS_COMPLEX_MOVE_CTOR (t) |= TYPE_CONTAINS_VPTR_P (t);
  /* We need to call a constructor for this class if it has a
     user-provided constructor, or if the default constructor is going
     to initialize the vptr.  (This is not an if-and-only-if;
     TYPE_NEEDS_CONSTRUCTING is set elsewhere if bases or members
     themselves need constructing.)  */
  TYPE_NEEDS_CONSTRUCTING (t)
    |= (type_has_user_provided_constructor (t) || TYPE_CONTAINS_VPTR_P (t));
  /* [dcl.init.aggr]

     An aggregate is an array or a class with no user-provided
     constructors ... and no virtual functions.  

     Again, other conditions for being an aggregate are checked
     elsewhere.  */
  CLASSTYPE_NON_AGGREGATE (t)
    |= (type_has_user_provided_or_explicit_constructor (t)
	|| TYPE_POLYMORPHIC_P (t));
  /* This is the C++98/03 definition of POD; it changed in C++0x, but we
     retain the old definition internally for ABI reasons.  */
  CLASSTYPE_NON_LAYOUT_POD_P (t)
    |= (CLASSTYPE_NON_AGGREGATE (t)
	|| saved_nontrivial_dtor || saved_complex_asn_ref);
  CLASSTYPE_NON_STD_LAYOUT (t) |= TYPE_CONTAINS_VPTR_P (t);
  TYPE_HAS_COMPLEX_COPY_ASSIGN (t) |= TYPE_CONTAINS_VPTR_P (t);
  TYPE_HAS_COMPLEX_MOVE_ASSIGN (t) |= TYPE_CONTAINS_VPTR_P (t);
  TYPE_HAS_COMPLEX_DFLT (t) |= TYPE_CONTAINS_VPTR_P (t);

  /* If the only explicitly declared default constructor is user-provided,
     set TYPE_HAS_COMPLEX_DFLT.  */
  if (!TYPE_HAS_COMPLEX_DFLT (t)
      && TYPE_HAS_DEFAULT_CONSTRUCTOR (t)
      && !type_has_non_user_provided_default_constructor (t))
    TYPE_HAS_COMPLEX_DFLT (t) = true;

  /* Warn if a public base of a polymorphic type has an accessible
     non-virtual destructor.  It is only now that we know the class is
     polymorphic.  Although a polymorphic base will have a already
     been diagnosed during its definition, we warn on use too.  */
  if (TYPE_POLYMORPHIC_P (t) && warn_nonvdtor)
    {
      tree binfo = TYPE_BINFO (t);
      vec<tree, va_gc> *accesses = BINFO_BASE_ACCESSES (binfo);
      tree base_binfo;
      unsigned i;
      
      for (i = 0; BINFO_BASE_ITERATE (binfo, i, base_binfo); i++)
	{
	  tree basetype = TREE_TYPE (base_binfo);

	  if ((*accesses)[i] == access_public_node
	      && (TYPE_POLYMORPHIC_P (basetype) || warn_ecpp)
	      && accessible_nvdtor_p (basetype))
	    warning (OPT_Wnon_virtual_dtor,
		     "base class %q#T has accessible non-virtual destructor",
		     basetype);
	}
    }
  
  /* If the class has no user-declared constructor, but does have
     non-static const or reference data members that can never be
     initialized, issue a warning.  */
  if (warn_uninitialized
      /* Classes with user-declared constructors are presumed to
	 initialize these members.  */
      && !TYPE_HAS_USER_CONSTRUCTOR (t)
      /* Aggregates can be initialized with brace-enclosed
	 initializers.  */
      && CLASSTYPE_NON_AGGREGATE (t))
    {
      tree field;

      for (field = TYPE_FIELDS (t); field; field = DECL_CHAIN (field))
	{
	  tree type;

	  if (TREE_CODE (field) != FIELD_DECL
	      || DECL_INITIAL (field) != NULL_TREE)
	    continue;

	  type = TREE_TYPE (field);
	  if (TREE_CODE (type) == REFERENCE_TYPE)
	    warning_at (DECL_SOURCE_LOCATION (field),
			OPT_Wuninitialized, "non-static reference %q#D "
			"in class without a constructor", field);
	  else if (CP_TYPE_CONST_P (type)
		   && (!CLASS_TYPE_P (type)
		       || !TYPE_HAS_DEFAULT_CONSTRUCTOR (type)))
	    warning_at (DECL_SOURCE_LOCATION (field),
			OPT_Wuninitialized, "non-static const member %q#D "
			"in class without a constructor", field);
	}
    }

  /* Synthesize any needed methods.  */
  add_implicitly_declared_members (t, &access_decls,
				   cant_have_const_ctor,
				   no_const_asn_ref);

  /* Check defaulted declarations here so we have cant_have_const_ctor
     and don't need to worry about clones.  */
  for (fn = TYPE_METHODS (t); fn; fn = DECL_CHAIN (fn))
    if (!DECL_ARTIFICIAL (fn) && DECL_DEFAULTED_IN_CLASS_P (fn))
      {
	int copy = copy_fn_p (fn);
	if (copy > 0)
	  {
	    bool imp_const_p
	      = (DECL_CONSTRUCTOR_P (fn) ? !cant_have_const_ctor
		 : !no_const_asn_ref);
	    bool fn_const_p = (copy == 2);

	    if (fn_const_p && !imp_const_p)
	      /* If the function is defaulted outside the class, we just
		 give the synthesis error.  */
	      error ("%q+D declared to take const reference, but implicit "
		     "declaration would take non-const", fn);
	  }
	defaulted_late_check (fn);
      }

  if (LAMBDA_TYPE_P (t))
    {
      /* "This class type is not an aggregate."  */
      CLASSTYPE_NON_AGGREGATE (t) = 1;
    }

  /* Compute the 'literal type' property before we
     do anything with non-static member functions.  */
  finalize_literal_type_property (t);

  /* Create the in-charge and not-in-charge variants of constructors
     and destructors.  */
  clone_constructors_and_destructors (t);

  /* Process the using-declarations.  */
  for (; access_decls; access_decls = TREE_CHAIN (access_decls))
    handle_using_decl (TREE_VALUE (access_decls), t);

  /* Build and sort the CLASSTYPE_METHOD_VEC.  */
  finish_struct_methods (t);

  /* Figure out whether or not we will need a cookie when dynamically
     allocating an array of this type.  */
  TYPE_LANG_SPECIFIC (t)->u.c.vec_new_uses_cookie
    = type_requires_array_cookie (t);
}

/* If T needs a pointer to its virtual function table, set TYPE_VFIELD
   accordingly.  If a new vfield was created (because T doesn't have a
   primary base class), then the newly created field is returned.  It
   is not added to the TYPE_FIELDS list; it is the caller's
   responsibility to do that.  Accumulate declared virtual functions
   on VIRTUALS_P.  */

static tree
create_vtable_ptr (tree t, tree* virtuals_p)
{
  tree fn;

  /* Collect the virtual functions declared in T.  */
  for (fn = TYPE_METHODS (t); fn; fn = DECL_CHAIN (fn))
    if (TREE_CODE (fn) == FUNCTION_DECL
	&& DECL_VINDEX (fn) && !DECL_MAYBE_IN_CHARGE_DESTRUCTOR_P (fn)
	&& TREE_CODE (DECL_VINDEX (fn)) != INTEGER_CST)
      {
	tree new_virtual = make_node (TREE_LIST);

	BV_FN (new_virtual) = fn;
	BV_DELTA (new_virtual) = integer_zero_node;
	BV_VCALL_INDEX (new_virtual) = NULL_TREE;

	TREE_CHAIN (new_virtual) = *virtuals_p;
	*virtuals_p = new_virtual;
      }

  /* If we couldn't find an appropriate base class, create a new field
     here.  Even if there weren't any new virtual functions, we might need a
     new virtual function table if we're supposed to include vptrs in
     all classes that need them.  */
  if (!TYPE_VFIELD (t) && (*virtuals_p || TYPE_CONTAINS_VPTR_P (t)))
    {
      /* We build this decl with vtbl_ptr_type_node, which is a
	 `vtable_entry_type*'.  It might seem more precise to use
	 `vtable_entry_type (*)[N]' where N is the number of virtual
	 functions.  However, that would require the vtable pointer in
	 base classes to have a different type than the vtable pointer
	 in derived classes.  We could make that happen, but that
	 still wouldn't solve all the problems.  In particular, the
	 type-based alias analysis code would decide that assignments
	 to the base class vtable pointer can't alias assignments to
	 the derived class vtable pointer, since they have different
	 types.  Thus, in a derived class destructor, where the base
	 class constructor was inlined, we could generate bad code for
	 setting up the vtable pointer.

	 Therefore, we use one type for all vtable pointers.  We still
	 use a type-correct type; it's just doesn't indicate the array
	 bounds.  That's better than using `void*' or some such; it's
	 cleaner, and it let's the alias analysis code know that these
	 stores cannot alias stores to void*!  */
      tree field;

      field = build_decl (input_location, 
			  FIELD_DECL, get_vfield_name (t), vtbl_ptr_type_node);
      DECL_VIRTUAL_P (field) = 1;
      DECL_ARTIFICIAL (field) = 1;
      DECL_FIELD_CONTEXT (field) = t;
      DECL_FCONTEXT (field) = t;
      if (TYPE_PACKED (t))
	DECL_PACKED (field) = 1;

      TYPE_VFIELD (t) = field;

      /* This class is non-empty.  */
      CLASSTYPE_EMPTY_P (t) = 0;

      return field;
    }

  return NULL_TREE;
}

/* Add OFFSET to all base types of BINFO which is a base in the
   hierarchy dominated by T.

   OFFSET, which is a type offset, is number of bytes.  */

static void
propagate_binfo_offsets (tree binfo, tree offset)
{
  int i;
  tree primary_binfo;
  tree base_binfo;

  /* Update BINFO's offset.  */
  BINFO_OFFSET (binfo)
    = fold_convert (sizetype,
	       size_binop (PLUS_EXPR,
			   fold_convert (ssizetype, BINFO_OFFSET (binfo)),
			   offset));

  /* Find the primary base class.  */
  primary_binfo = get_primary_binfo (binfo);

  if (primary_binfo && BINFO_INHERITANCE_CHAIN (primary_binfo) == binfo)
    propagate_binfo_offsets (primary_binfo, offset);

  /* Scan all of the bases, pushing the BINFO_OFFSET adjust
     downwards.  */
  for (i = 0; BINFO_BASE_ITERATE (binfo, i, base_binfo); ++i)
    {
      /* Don't do the primary base twice.  */
      if (base_binfo == primary_binfo)
	continue;

      if (BINFO_VIRTUAL_P (base_binfo))
	continue;

      propagate_binfo_offsets (base_binfo, offset);
    }
}

/* Set BINFO_OFFSET for all of the virtual bases for RLI->T.  Update
   TYPE_ALIGN and TYPE_SIZE for T.  OFFSETS gives the location of
   empty subobjects of T.  */

static void
layout_virtual_bases (record_layout_info rli, splay_tree offsets)
{
  tree vbase;
  tree t = rli->t;
  tree *next_field;

  if (BINFO_N_BASE_BINFOS (TYPE_BINFO (t)) == 0)
    return;

  /* Find the last field.  The artificial fields created for virtual
     bases will go after the last extant field to date.  */
  next_field = &TYPE_FIELDS (t);
  while (*next_field)
    next_field = &DECL_CHAIN (*next_field);

  /* Go through the virtual bases, allocating space for each virtual
     base that is not already a primary base class.  These are
     allocated in inheritance graph order.  */
  for (vbase = TYPE_BINFO (t); vbase; vbase = TREE_CHAIN (vbase))
    {
      if (!BINFO_VIRTUAL_P (vbase))
	continue;

      if (!BINFO_PRIMARY_P (vbase))
	{
	  /* This virtual base is not a primary base of any class in the
	     hierarchy, so we have to add space for it.  */
	  next_field = build_base_field (rli, vbase,
					 offsets, next_field);
	}
    }
}

/* Returns the offset of the byte just past the end of the base class
   BINFO.  */

static tree
end_of_base (tree binfo)
{
  tree size;

  if (!CLASSTYPE_AS_BASE (BINFO_TYPE (binfo)))
    size = TYPE_SIZE_UNIT (char_type_node);
  else if (is_empty_class (BINFO_TYPE (binfo)))
    /* An empty class has zero CLASSTYPE_SIZE_UNIT, but we need to
       allocate some space for it. It cannot have virtual bases, so
       TYPE_SIZE_UNIT is fine.  */
    size = TYPE_SIZE_UNIT (BINFO_TYPE (binfo));
  else
    size = CLASSTYPE_SIZE_UNIT (BINFO_TYPE (binfo));

  return size_binop (PLUS_EXPR, BINFO_OFFSET (binfo), size);
}

/* Returns the offset of the byte just past the end of the base class
   with the highest offset in T.  If INCLUDE_VIRTUALS_P is zero, then
   only non-virtual bases are included.  */

static tree
end_of_class (tree t, int include_virtuals_p)
{
  tree result = size_zero_node;
  vec<tree, va_gc> *vbases;
  tree binfo;
  tree base_binfo;
  tree offset;
  int i;

  for (binfo = TYPE_BINFO (t), i = 0;
       BINFO_BASE_ITERATE (binfo, i, base_binfo); ++i)
    {
      if (!include_virtuals_p
	  && BINFO_VIRTUAL_P (base_binfo)
	  && (!BINFO_PRIMARY_P (base_binfo)
	      || BINFO_INHERITANCE_CHAIN (base_binfo) != TYPE_BINFO (t)))
	continue;

      offset = end_of_base (base_binfo);
      if (tree_int_cst_lt (result, offset))
	result = offset;
    }

  if (include_virtuals_p)
    for (vbases = CLASSTYPE_VBASECLASSES (t), i = 0;
	 vec_safe_iterate (vbases, i, &base_binfo); i++)
      {
	offset = end_of_base (base_binfo);
	if (tree_int_cst_lt (result, offset))
	  result = offset;
      }

  return result;
}

/* Warn about bases of T that are inaccessible because they are
   ambiguous.  For example:

     struct S {};
     struct T : public S {};
     struct U : public S, public T {};

   Here, `(S*) new U' is not allowed because there are two `S'
   subobjects of U.  */

static void
warn_about_ambiguous_bases (tree t)
{
  int i;
  vec<tree, va_gc> *vbases;
  tree basetype;
  tree binfo;
  tree base_binfo;

  /* If there are no repeated bases, nothing can be ambiguous.  */
  if (!CLASSTYPE_REPEATED_BASE_P (t))
    return;

  /* Check direct bases.  */
  for (binfo = TYPE_BINFO (t), i = 0;
       BINFO_BASE_ITERATE (binfo, i, base_binfo); ++i)
    {
      basetype = BINFO_TYPE (base_binfo);

      if (!uniquely_derived_from_p (basetype, t))
	warning (0, "direct base %qT inaccessible in %qT due to ambiguity",
		 basetype, t);
    }

  /* Check for ambiguous virtual bases.  */
  if (extra_warnings)
    for (vbases = CLASSTYPE_VBASECLASSES (t), i = 0;
	 vec_safe_iterate (vbases, i, &binfo); i++)
      {
	basetype = BINFO_TYPE (binfo);

	if (!uniquely_derived_from_p (basetype, t))
	  warning (OPT_Wextra, "virtual base %qT inaccessible in %qT due "
		   "to ambiguity", basetype, t);
      }
}

/* Compare two INTEGER_CSTs K1 and K2.  */

static int
splay_tree_compare_integer_csts (splay_tree_key k1, splay_tree_key k2)
{
  return tree_int_cst_compare ((tree) k1, (tree) k2);
}

/* Increase the size indicated in RLI to account for empty classes
   that are "off the end" of the class.  */

static void
include_empty_classes (record_layout_info rli)
{
  tree eoc;
  tree rli_size;

  /* It might be the case that we grew the class to allocate a
     zero-sized base class.  That won't be reflected in RLI, yet,
     because we are willing to overlay multiple bases at the same
     offset.  However, now we need to make sure that RLI is big enough
     to reflect the entire class.  */
  eoc = end_of_class (rli->t,
		      CLASSTYPE_AS_BASE (rli->t) != NULL_TREE);
  rli_size = rli_size_unit_so_far (rli);
  if (TREE_CODE (rli_size) == INTEGER_CST
      && tree_int_cst_lt (rli_size, eoc))
    {
      /* The size should have been rounded to a whole byte.  */
      gcc_assert (tree_int_cst_equal
		  (rli->bitpos, round_down (rli->bitpos, BITS_PER_UNIT)));
      rli->bitpos
	= size_binop (PLUS_EXPR,
		      rli->bitpos,
		      size_binop (MULT_EXPR,
				  fold_convert (bitsizetype,
					   size_binop (MINUS_EXPR,
						       eoc, rli_size)),
				  bitsize_int (BITS_PER_UNIT)));
      normalize_rli (rli);
    }
}

/* Calculate the TYPE_SIZE, TYPE_ALIGN, etc for T.  Calculate
   BINFO_OFFSETs for all of the base-classes.  Position the vtable
   pointer.  Accumulate declared virtual functions on VIRTUALS_P.  */

static void
layout_class_type (tree t, tree *virtuals_p)
{
  tree non_static_data_members;
  tree field;
  tree vptr;
  record_layout_info rli;
  /* Maps offsets (represented as INTEGER_CSTs) to a TREE_LIST of
     types that appear at that offset.  */
  splay_tree empty_base_offsets;
  /* True if the last field laid out was a bit-field.  */
  bool last_field_was_bitfield = false;
  /* The location at which the next field should be inserted.  */
  tree *next_field;
  /* T, as a base class.  */
  tree base_t;

  /* Keep track of the first non-static data member.  */
  non_static_data_members = TYPE_FIELDS (t);

  /* Start laying out the record.  */
  rli = start_record_layout (t);

  /* Mark all the primary bases in the hierarchy.  */
  determine_primary_bases (t);

  /* Create a pointer to our virtual function table.  */
  vptr = create_vtable_ptr (t, virtuals_p);

  /* The vptr is always the first thing in the class.  */
  if (vptr)
    {
      DECL_CHAIN (vptr) = TYPE_FIELDS (t);
      TYPE_FIELDS (t) = vptr;
      next_field = &DECL_CHAIN (vptr);
      place_field (rli, vptr);
    }
  else
    next_field = &TYPE_FIELDS (t);

  /* Build FIELD_DECLs for all of the non-virtual base-types.  */
  empty_base_offsets = splay_tree_new (splay_tree_compare_integer_csts,
				       NULL, NULL);
  build_base_fields (rli, empty_base_offsets, next_field);

  /* Layout the non-static data members.  */
  for (field = non_static_data_members; field; field = DECL_CHAIN (field))
    {
      tree type;
      tree padding;

      /* We still pass things that aren't non-static data members to
	 the back end, in case it wants to do something with them.  */
      if (TREE_CODE (field) != FIELD_DECL)
	{
	  place_field (rli, field);
	  /* If the static data member has incomplete type, keep track
	     of it so that it can be completed later.  (The handling
	     of pending statics in finish_record_layout is
	     insufficient; consider:

	       struct S1;
	       struct S2 { static S1 s1; };

	     At this point, finish_record_layout will be called, but
	     S1 is still incomplete.)  */
	  if (VAR_P (field))
	    {
	      maybe_register_incomplete_var (field);
	      /* The visibility of static data members is determined
		 at their point of declaration, not their point of
		 definition.  */
	      determine_visibility (field);
	    }
	  continue;
	}

      type = TREE_TYPE (field);
      if (type == error_mark_node)
	continue;

      padding = NULL_TREE;

      /* If this field is a bit-field whose width is greater than its
	 type, then there are some special rules for allocating
	 it.  */
      if (DECL_C_BIT_FIELD (field)
	  && tree_int_cst_lt (TYPE_SIZE (type), DECL_SIZE (field)))
	{
	  unsigned int itk;
	  tree integer_type;
	  bool was_unnamed_p = false;
	  /* We must allocate the bits as if suitably aligned for the
	     longest integer type that fits in this many bits.  type
	     of the field.  Then, we are supposed to use the left over
	     bits as additional padding.  */
	  for (itk = itk_char; itk != itk_none; ++itk)
	    if (integer_types[itk] != NULL_TREE
		&& (tree_int_cst_lt (size_int (MAX_FIXED_MODE_SIZE),
				     TYPE_SIZE (integer_types[itk]))
		    || tree_int_cst_lt (DECL_SIZE (field),
					TYPE_SIZE (integer_types[itk]))))
	      break;

	  /* ITK now indicates a type that is too large for the
	     field.  We have to back up by one to find the largest
	     type that fits.  */
	  do
	  {
            --itk;
	    integer_type = integer_types[itk];
	  } while (itk > 0 && integer_type == NULL_TREE);

	  /* Figure out how much additional padding is required.  */
	  if (tree_int_cst_lt (TYPE_SIZE (integer_type), DECL_SIZE (field)))
	    {
	      if (TREE_CODE (t) == UNION_TYPE)
		/* In a union, the padding field must have the full width
		   of the bit-field; all fields start at offset zero.  */
		padding = DECL_SIZE (field);
	      else
		padding = size_binop (MINUS_EXPR, DECL_SIZE (field),
				      TYPE_SIZE (integer_type));
	    }

	  /* An unnamed bitfield does not normally affect the
	     alignment of the containing class on a target where
	     PCC_BITFIELD_TYPE_MATTERS.  But, the C++ ABI does not
	     make any exceptions for unnamed bitfields when the
	     bitfields are longer than their types.  Therefore, we
	     temporarily give the field a name.  */
	  if (PCC_BITFIELD_TYPE_MATTERS && !DECL_NAME (field))
	    {
	      was_unnamed_p = true;
	      DECL_NAME (field) = make_anon_name ();
	    }

	  DECL_SIZE (field) = TYPE_SIZE (integer_type);
	  SET_DECL_ALIGN (field, TYPE_ALIGN (integer_type));
	  DECL_USER_ALIGN (field) = TYPE_USER_ALIGN (integer_type);
	  layout_nonempty_base_or_field (rli, field, NULL_TREE,
					 empty_base_offsets);
	  if (was_unnamed_p)
	    DECL_NAME (field) = NULL_TREE;
	  /* Now that layout has been performed, set the size of the
	     field to the size of its declared type; the rest of the
	     field is effectively invisible.  */
	  DECL_SIZE (field) = TYPE_SIZE (type);
	  /* We must also reset the DECL_MODE of the field.  */
	  SET_DECL_MODE (field, TYPE_MODE (type));
	}
      else
	layout_nonempty_base_or_field (rli, field, NULL_TREE,
				       empty_base_offsets);

      /* Remember the location of any empty classes in FIELD.  */
      record_subobject_offsets (TREE_TYPE (field),
				byte_position(field),
				empty_base_offsets,
				/*is_data_member=*/true);

      /* If a bit-field does not immediately follow another bit-field,
	 and yet it starts in the middle of a byte, we have failed to
	 comply with the ABI.  */
      if (warn_abi
	  && DECL_C_BIT_FIELD (field)
	  /* The TREE_NO_WARNING flag gets set by Objective-C when
	     laying out an Objective-C class.  The ObjC ABI differs
	     from the C++ ABI, and so we do not want a warning
	     here.  */
	  && !TREE_NO_WARNING (field)
	  && !last_field_was_bitfield
	  && !integer_zerop (size_binop (TRUNC_MOD_EXPR,
					 DECL_FIELD_BIT_OFFSET (field),
					 bitsize_unit_node)))
	warning_at (DECL_SOURCE_LOCATION (field), OPT_Wabi,
		    "offset of %qD is not ABI-compliant and may "
		    "change in a future version of GCC", field);

      /* The middle end uses the type of expressions to determine the
	 possible range of expression values.  In order to optimize
	 "x.i > 7" to "false" for a 2-bit bitfield "i", the middle end
	 must be made aware of the width of "i", via its type.

	 Because C++ does not have integer types of arbitrary width,
	 we must (for the purposes of the front end) convert from the
	 type assigned here to the declared type of the bitfield
	 whenever a bitfield expression is used as an rvalue.
	 Similarly, when assigning a value to a bitfield, the value
	 must be converted to the type given the bitfield here.  */
      if (DECL_C_BIT_FIELD (field))
	{
	  unsigned HOST_WIDE_INT width;
	  tree ftype = TREE_TYPE (field);
	  width = tree_to_uhwi (DECL_SIZE (field));
	  if (width != TYPE_PRECISION (ftype))
	    {
	      TREE_TYPE (field)
		= c_build_bitfield_integer_type (width,
						 TYPE_UNSIGNED (ftype));
	      TREE_TYPE (field)
		= cp_build_qualified_type (TREE_TYPE (field),
					   cp_type_quals (ftype));
	    }
	}

      /* If we needed additional padding after this field, add it
	 now.  */
      if (padding)
	{
	  tree padding_field;

	  padding_field = build_decl (input_location,
				      FIELD_DECL,
				      NULL_TREE,
				      char_type_node);
	  DECL_BIT_FIELD (padding_field) = 1;
	  DECL_SIZE (padding_field) = padding;
	  DECL_CONTEXT (padding_field) = t;
	  DECL_ARTIFICIAL (padding_field) = 1;
	  DECL_IGNORED_P (padding_field) = 1;
	  layout_nonempty_base_or_field (rli, padding_field,
					 NULL_TREE,
					 empty_base_offsets);
	}

      last_field_was_bitfield = DECL_C_BIT_FIELD (field);
    }

  if (!integer_zerop (rli->bitpos))
    {
      /* Make sure that we are on a byte boundary so that the size of
	 the class without virtual bases will always be a round number
	 of bytes.  */
      rli->bitpos = round_up_loc (input_location, rli->bitpos, BITS_PER_UNIT);
      normalize_rli (rli);
    }

  /* Delete all zero-width bit-fields from the list of fields.  Now
     that the type is laid out they are no longer important.  */
  remove_zero_width_bit_fields (t);

  /* Create the version of T used for virtual bases.  We do not use
     make_class_type for this version; this is an artificial type.  For
     a POD type, we just reuse T.  */
  if (CLASSTYPE_NON_LAYOUT_POD_P (t) || CLASSTYPE_EMPTY_P (t))
    {
      base_t = make_node (TREE_CODE (t));

      /* Set the size and alignment for the new type.  */
      tree eoc;

      /* If the ABI version is not at least two, and the last
	 field was a bit-field, RLI may not be on a byte
	 boundary.  In particular, rli_size_unit_so_far might
	 indicate the last complete byte, while rli_size_so_far
	 indicates the total number of bits used.  Therefore,
	 rli_size_so_far, rather than rli_size_unit_so_far, is
	 used to compute TYPE_SIZE_UNIT.  */
      eoc = end_of_class (t, /*include_virtuals_p=*/0);
      TYPE_SIZE_UNIT (base_t)
	= size_binop (MAX_EXPR,
		      fold_convert (sizetype,
			       size_binop (CEIL_DIV_EXPR,
					   rli_size_so_far (rli),
					   bitsize_int (BITS_PER_UNIT))),
		      eoc);
      TYPE_SIZE (base_t)
	= size_binop (MAX_EXPR,
		      rli_size_so_far (rli),
		      size_binop (MULT_EXPR,
				  fold_convert (bitsizetype, eoc),
				  bitsize_int (BITS_PER_UNIT)));
      SET_TYPE_ALIGN (base_t, rli->record_align);
      TYPE_USER_ALIGN (base_t) = TYPE_USER_ALIGN (t);

      /* Copy the fields from T.  */
      next_field = &TYPE_FIELDS (base_t);
      for (field = TYPE_FIELDS (t); field; field = DECL_CHAIN (field))
	if (TREE_CODE (field) == FIELD_DECL)
	  {
	    *next_field = copy_node (field);
	    DECL_CONTEXT (*next_field) = base_t;
	    next_field = &DECL_CHAIN (*next_field);
	  }
      *next_field = NULL_TREE;

      /* Record the base version of the type.  */
      CLASSTYPE_AS_BASE (t) = base_t;
      TYPE_CONTEXT (base_t) = t;
    }
  else
    CLASSTYPE_AS_BASE (t) = t;

  /* Every empty class contains an empty class.  */
  if (CLASSTYPE_EMPTY_P (t))
    CLASSTYPE_CONTAINS_EMPTY_CLASS_P (t) = 1;

  /* Set the TYPE_DECL for this type to contain the right
     value for DECL_OFFSET, so that we can use it as part
     of a COMPONENT_REF for multiple inheritance.  */
  layout_decl (TYPE_MAIN_DECL (t), 0);

  /* Now fix up any virtual base class types that we left lying
     around.  We must get these done before we try to lay out the
     virtual function table.  As a side-effect, this will remove the
     base subobject fields.  */
  layout_virtual_bases (rli, empty_base_offsets);

  /* Make sure that empty classes are reflected in RLI at this
     point.  */
  include_empty_classes (rli);

  /* Make sure not to create any structures with zero size.  */
  if (integer_zerop (rli_size_unit_so_far (rli)) && CLASSTYPE_EMPTY_P (t))
    place_field (rli,
		 build_decl (input_location,
			     FIELD_DECL, NULL_TREE, char_type_node));

  /* If this is a non-POD, declaring it packed makes a difference to how it
     can be used as a field; don't let finalize_record_size undo it.  */
  if (TYPE_PACKED (t) && !layout_pod_type_p (t))
    rli->packed_maybe_necessary = true;

  /* Let the back end lay out the type.  */
  finish_record_layout (rli, /*free_p=*/true);

  if (TYPE_SIZE_UNIT (t)
      && TREE_CODE (TYPE_SIZE_UNIT (t)) == INTEGER_CST
      && !TREE_OVERFLOW (TYPE_SIZE_UNIT (t))
      && !valid_constant_size_p (TYPE_SIZE_UNIT (t)))
    error ("size of type %qT is too large (%qE bytes)", t, TYPE_SIZE_UNIT (t));

  /* Warn about bases that can't be talked about due to ambiguity.  */
  warn_about_ambiguous_bases (t);

  /* Now that we're done with layout, give the base fields the real types.  */
  for (field = TYPE_FIELDS (t); field; field = DECL_CHAIN (field))
    if (DECL_ARTIFICIAL (field) && IS_FAKE_BASE_TYPE (TREE_TYPE (field)))
      TREE_TYPE (field) = TYPE_CONTEXT (TREE_TYPE (field));

  /* Clean up.  */
  splay_tree_delete (empty_base_offsets);

  if (CLASSTYPE_EMPTY_P (t)
      && tree_int_cst_lt (sizeof_biggest_empty_class,
			  TYPE_SIZE_UNIT (t)))
    sizeof_biggest_empty_class = TYPE_SIZE_UNIT (t);
}

/* Determine the "key method" for the class type indicated by TYPE,
   and set CLASSTYPE_KEY_METHOD accordingly.  */

void
determine_key_method (tree type)
{
  tree method;

  if (processing_template_decl
      || CLASSTYPE_TEMPLATE_INSTANTIATION (type)
      || CLASSTYPE_INTERFACE_KNOWN (type))
    return;

  /* The key method is the first non-pure virtual function that is not
     inline at the point of class definition.  On some targets the
     key function may not be inline; those targets should not call
     this function until the end of the translation unit.  */
  for (method = TYPE_METHODS (type); method != NULL_TREE;
       method = DECL_CHAIN (method))
    if (TREE_CODE (method) == FUNCTION_DECL
	&& DECL_VINDEX (method) != NULL_TREE
	&& ! DECL_DECLARED_INLINE_P (method)
	&& ! DECL_PURE_VIRTUAL_P (method))
      {
	CLASSTYPE_KEY_METHOD (type) = method;
	break;
      }

  return;
}


/* Allocate and return an instance of struct sorted_fields_type with
   N fields.  */

static struct sorted_fields_type *
sorted_fields_type_new (int n)
{
  struct sorted_fields_type *sft;
  sft = (sorted_fields_type *) ggc_internal_alloc (sizeof (sorted_fields_type)
				      + n * sizeof (tree));
  sft->len = n;

  return sft;
}

/* Helper of find_flexarrays.  Return true when FLD refers to a non-static
   class data member of non-zero size, otherwise false.  */

static inline bool
field_nonempty_p (const_tree fld)
{
  if (TREE_CODE (fld) == ERROR_MARK)
    return false;

  tree type = TREE_TYPE (fld);
  if (TREE_CODE (fld) == FIELD_DECL
      && TREE_CODE (type) != ERROR_MARK
      && (DECL_NAME (fld) || RECORD_OR_UNION_TYPE_P (type)))
    {
      return TYPE_SIZE (type)
	&& (TREE_CODE (TYPE_SIZE (type)) != INTEGER_CST
	    || !tree_int_cst_equal (size_zero_node, TYPE_SIZE (type)));
    }

  return false;
}

/* Used by find_flexarrays and related functions.  */

struct flexmems_t
{
  /* The first flexible array member or non-zero array member found
     in the order of layout.  */
  tree array;
  /* First non-static non-empty data member in the class or its bases.  */
  tree first;
  /* The first non-static non-empty data member following either
     the flexible array member, if found, or the zero-length array member
     otherwise.  AFTER[1] refers to the first such data member of a union
     of which the struct containing the flexible array member or zero-length
     array is a member, or NULL when no such union exists.  This element is
     only used during searching, not for diagnosing problems.  AFTER[0]
     refers to the first such data member that is not a member of such
     a union.  */
  tree after[2];

  /* Refers to a struct (not union) in which the struct of which the flexible
     array is member is defined.  Used to diagnose strictly (according to C)
     invalid uses of the latter structs.  */
  tree enclosing;
};

/* Find either the first flexible array member or the first zero-length
   array, in that order of preference, among members of class T (but not
   its base classes), and set members of FMEM accordingly.
   BASE_P is true if T is a base class of another class.
   PUN is set to the outermost union in which the flexible array member
   (or zero-length array) is defined if one such union exists, otherwise
   to NULL.
   Similarly, PSTR is set to a data member of the outermost struct of
   which the flexible array is a member if one such struct exists,
   otherwise to NULL.  */

static void
find_flexarrays (tree t, flexmems_t *fmem, bool base_p,
		 tree pun /* = NULL_TREE */,
		 tree pstr /* = NULL_TREE */)
{
  /* Set the "pointer" to the outermost enclosing union if not set
     yet and maintain it for the remainder of the recursion.   */
  if (!pun && TREE_CODE (t) == UNION_TYPE)
    pun = t;

  for (tree fld = TYPE_FIELDS (t); fld; fld = DECL_CHAIN (fld))
    {
      if (fld == error_mark_node)
	return;

      /* Is FLD a typedef for an anonymous struct?  */

      /* FIXME: Note that typedefs (as well as arrays) need to be fully
	 handled elsewhere so that errors like the following are detected
	 as well:
	   typedef struct { int i, a[], j; } S;   // bug c++/72753
	   S s [2];                               // bug c++/68489
      */
      if (TREE_CODE (fld) == TYPE_DECL
	  && DECL_IMPLICIT_TYPEDEF_P (fld)
	  && CLASS_TYPE_P (TREE_TYPE (fld))
	  && anon_aggrname_p (DECL_NAME (fld)))
	{
	  /* Check the nested unnamed type referenced via a typedef
	     independently of FMEM (since it's not a data member of
	     the enclosing class).  */
	  check_flexarrays (TREE_TYPE (fld));
	  continue;
	}

      /* Skip anything that's GCC-generated or not a (non-static) data
	 member.  */
      if (DECL_ARTIFICIAL (fld) || TREE_CODE (fld) != FIELD_DECL)
	continue;

      /* Type of the member.  */
      tree fldtype = TREE_TYPE (fld);
      if (fldtype == error_mark_node)
	return;

      /* Determine the type of the array element or object referenced
	 by the member so that it can be checked for flexible array
	 members if it hasn't been yet.  */
      tree eltype = fldtype;
      while (TREE_CODE (eltype) == ARRAY_TYPE
	     || TREE_CODE (eltype) == POINTER_TYPE
	     || TREE_CODE (eltype) == REFERENCE_TYPE)
	eltype = TREE_TYPE (eltype);

      if (RECORD_OR_UNION_TYPE_P (eltype))
	{
	  if (fmem->array && !fmem->after[bool (pun)])
	    {
	      /* Once the member after the flexible array has been found
		 we're done.  */
	      fmem->after[bool (pun)] = fld;
	      break;
	    }

	  if (eltype == fldtype || TYPE_UNNAMED_P (eltype))
	    {
	      /* Descend into the non-static member struct or union and try
		 to find a flexible array member or zero-length array among
		 its members.  This is only necessary for anonymous types
		 and types in whose context the current type T has not been
		 defined (the latter must not be checked again because they
		 are already in the process of being checked by one of the
		 recursive calls).  */

	      tree first = fmem->first;
	      tree array = fmem->array;

	      /* If this member isn't anonymous and a prior non-flexible array
		 member has been seen in one of the enclosing structs, clear
		 the FIRST member since it doesn't contribute to the flexible
		 array struct's members.  */
	      if (first && !array && !ANON_AGGR_TYPE_P (eltype))
		fmem->first = NULL_TREE;

	      find_flexarrays (eltype, fmem, false, pun,
			       !pstr && TREE_CODE (t) == RECORD_TYPE ? fld : pstr);

	      if (fmem->array != array)
		continue;

	      if (first && !array && !ANON_AGGR_TYPE_P (eltype))
		{
		  /* Restore the FIRST member reset above if no flexible
		     array member has been found in this member's struct.  */
		  fmem->first = first;
		}

	      /* If the member struct contains the first flexible array
		 member, or if this member is a base class, continue to
		 the next member and avoid setting the FMEM->NEXT pointer
		 to point to it.  */
	      if (base_p)
		continue;
	    }
	}

      if (field_nonempty_p (fld))
	{
	  /* Remember the first non-static data member.  */
	  if (!fmem->first)
	    fmem->first = fld;

	  /* Remember the first non-static data member after the flexible
	     array member, if one has been found, or the zero-length array
	     if it has been found.  */
	  if (fmem->array && !fmem->after[bool (pun)])
	    fmem->after[bool (pun)] = fld;
	}

      /* Skip non-arrays.  */
      if (TREE_CODE (fldtype) != ARRAY_TYPE)
	continue;

      /* Determine the upper bound of the array if it has one.  */
      if (TYPE_DOMAIN (fldtype))
	{
	  if (fmem->array)
	    {
	      /* Make a record of the zero-length array if either one
		 such field or a flexible array member has been seen to
		 handle the pathological and unlikely case of multiple
		 such members.  */
	      if (!fmem->after[bool (pun)])
		fmem->after[bool (pun)] = fld;
	    }
	  else if (integer_all_onesp (TYPE_MAX_VALUE (TYPE_DOMAIN (fldtype))))
	    {
	      /* Remember the first zero-length array unless a flexible array
		 member has already been seen.  */
	      fmem->array = fld;
	      fmem->enclosing = pstr;
	    }
	}
      else
	{
	  /* Flexible array members have no upper bound.  */
	  if (fmem->array)
	    {
	      /* Replace the zero-length array if it's been stored and
		 reset the after pointer.  */
	      if (TYPE_DOMAIN (TREE_TYPE (fmem->array)))
		{
		  fmem->after[bool (pun)] = NULL_TREE;
		  fmem->array = fld;
		  fmem->enclosing = pstr;
		}
	    }
	  else
	    {
	      fmem->array = fld;
	      fmem->enclosing = pstr;
	    }
	}
    }
}

/* Diagnose a strictly (by the C standard) invalid use of a struct with
   a flexible array member (or the zero-length array extension).  */

static void
diagnose_invalid_flexarray (const flexmems_t *fmem)
{
  if (fmem->array && fmem->enclosing
      && pedwarn (location_of (fmem->enclosing), OPT_Wpedantic,
		  TYPE_DOMAIN (TREE_TYPE (fmem->array))
		  ? G_("invalid use of %q#T with a zero-size array "
		       "in %q#D")
		  : G_("invalid use of %q#T with a flexible array member "
		       "in %q#T"),
		  DECL_CONTEXT (fmem->array),
		  DECL_CONTEXT (fmem->enclosing)))
    inform (DECL_SOURCE_LOCATION (fmem->array),
	    "array member %q#D declared here", fmem->array);
}

/* Issue diagnostics for invalid flexible array members or zero-length
   arrays that are not the last elements of the containing class or its
   base classes or that are its sole members.  */

static void
diagnose_flexarrays (tree t, const flexmems_t *fmem)
{
  if (!fmem->array)
    return;

  if (fmem->first && !fmem->after[0])
    {
      diagnose_invalid_flexarray (fmem);
      return;
    }

  /* Has a diagnostic been issued?  */
  bool diagd = false;

  const char *msg = 0;

  if (TYPE_DOMAIN (TREE_TYPE (fmem->array)))
    {
      if (fmem->after[0])
	msg = G_("zero-size array member %qD not at end of %q#T");
      else if (!fmem->first)
	msg = G_("zero-size array member %qD in an otherwise empty %q#T");

      if (msg)
	{
	  location_t loc = DECL_SOURCE_LOCATION (fmem->array);

	  if (pedwarn (loc, OPT_Wpedantic, msg, fmem->array, t))
	    {
	      inform (location_of (t), "in the definition of %q#T", t);
	      diagd = true;
	    }
	}
    }
  else
    {
      if (fmem->after[0])
	msg = G_("flexible array member %qD not at end of %q#T");
      else if (!fmem->first)
	msg = G_("flexible array member %qD in an otherwise empty %q#T");

      if (msg)
	{
	  location_t loc = DECL_SOURCE_LOCATION (fmem->array);
	  diagd = true;

	  error_at (loc, msg, fmem->array, t);

	  /* In the unlikely event that the member following the flexible
	     array member is declared in a different class, or the member
	     overlaps another member of a common union, point to it.
	     Otherwise it should be obvious.  */
	  if (fmem->after[0]
	      && ((DECL_CONTEXT (fmem->after[0])
		   != DECL_CONTEXT (fmem->array))))
	    {
	      inform (DECL_SOURCE_LOCATION (fmem->after[0]),
		      "next member %q#D declared here",
		      fmem->after[0]);
	      inform (location_of (t), "in the definition of %q#T", t);
	    }
	}
    }

  if (!diagd && fmem->array && fmem->enclosing)
    diagnose_invalid_flexarray (fmem);
}


/* Recursively check to make sure that any flexible array or zero-length
   array members of class T or its bases are valid (i.e., not the sole
   non-static data member of T and, if one exists, that it is the last
   non-static data member of T and its base classes.  FMEM is expected
   to be initially null and is used internally by recursive calls to
   the function.  Issue the appropriate diagnostics for the array member
   that fails the checks.  */

static void
check_flexarrays (tree t, flexmems_t *fmem /* = NULL */,
		  bool base_p /* = false */)
{
  /* Initialize the result of a search for flexible array and zero-length
     array members.  Avoid doing any work if the most interesting FMEM data
     have already been populated.  */
  flexmems_t flexmems = flexmems_t ();
  if (!fmem)
    fmem = &flexmems;
  else if (fmem->array && fmem->first && fmem->after[0])
    return;

  tree fam = fmem->array;

  /* Recursively check the primary base class first.  */
  if (CLASSTYPE_HAS_PRIMARY_BASE_P (t))
    {
      tree basetype = BINFO_TYPE (CLASSTYPE_PRIMARY_BINFO (t));
      check_flexarrays (basetype, fmem, true);
    }

  /* Recursively check the base classes.  */
  int nbases = TYPE_BINFO (t) ? BINFO_N_BASE_BINFOS (TYPE_BINFO (t)) : 0;
  for (int i = 0; i < nbases; ++i)
    {
      tree base_binfo = BINFO_BASE_BINFO (TYPE_BINFO (t), i);

      /* The primary base class was already checked above.  */
      if (base_binfo == CLASSTYPE_PRIMARY_BINFO (t))
	continue;

      /* Virtual base classes are at the end.  */
      if (BINFO_VIRTUAL_P (base_binfo))
	continue;

      /* Check the base class.  */
      check_flexarrays (BINFO_TYPE (base_binfo), fmem, /*base_p=*/true);
    }

  if (fmem == &flexmems)
    {
      /* Check virtual base classes only once per derived class.
	 I.e., this check is not performed recursively for base
	 classes.  */
      int i;
      tree base_binfo;
      vec<tree, va_gc> *vbases;
      for (vbases = CLASSTYPE_VBASECLASSES (t), i = 0;
	   vec_safe_iterate (vbases, i, &base_binfo); i++)
	{
	  /* Check the virtual base class.  */
	  tree basetype = TREE_TYPE (base_binfo);

	  check_flexarrays (basetype, fmem, /*base_p=*/true);
	}
    }

  /* Is the type unnamed (and therefore a member of it potentially
     an anonymous struct or union)?  */
  bool maybe_anon_p = TYPE_UNNAMED_P (t);

  /* Search the members of the current (possibly derived) class, skipping
     unnamed structs and unions since those could be anonymous.  */
  if (fmem != &flexmems || !maybe_anon_p)
    find_flexarrays (t, fmem, base_p || fam != fmem->array);

  if (fmem == &flexmems && !maybe_anon_p)
    {
      /* Issue diagnostics for invalid flexible and zero-length array
	 members found in base classes or among the members of the current
	 class.  Ignore anonymous structs and unions whose members are
	 considered to be members of the enclosing class and thus will
	 be diagnosed when checking it.  */
      diagnose_flexarrays (t, fmem);
    }
}

/* Perform processing required when the definition of T (a class type)
   is complete.  Diagnose invalid definitions of flexible array members
   and zero-size arrays.  */

void
finish_struct_1 (tree t)
{
  tree x;
  /* A TREE_LIST.  The TREE_VALUE of each node is a FUNCTION_DECL.  */
  tree virtuals = NULL_TREE;

  if (COMPLETE_TYPE_P (t))
    {
      gcc_assert (MAYBE_CLASS_TYPE_P (t));
      error ("redefinition of %q#T", t);
      popclass ();
      return;
    }

  /* If this type was previously laid out as a forward reference,
     make sure we lay it out again.  */
  TYPE_SIZE (t) = NULL_TREE;
  CLASSTYPE_PRIMARY_BINFO (t) = NULL_TREE;

  /* Make assumptions about the class; we'll reset the flags if
     necessary.  */
  CLASSTYPE_EMPTY_P (t) = 1;
  CLASSTYPE_NEARLY_EMPTY_P (t) = 1;
  CLASSTYPE_CONTAINS_EMPTY_CLASS_P (t) = 0;
  CLASSTYPE_LITERAL_P (t) = true;

  /* Do end-of-class semantic processing: checking the validity of the
     bases and members and add implicitly generated methods.  */
  check_bases_and_members (t);

  /* Find the key method.  */
  if (TYPE_CONTAINS_VPTR_P (t))
    {
      /* The Itanium C++ ABI permits the key method to be chosen when
	 the class is defined -- even though the key method so
	 selected may later turn out to be an inline function.  On
	 some systems (such as ARM Symbian OS) the key method cannot
	 be determined until the end of the translation unit.  On such
	 systems, we leave CLASSTYPE_KEY_METHOD set to NULL, which
	 will cause the class to be added to KEYED_CLASSES.  Then, in
	 finish_file we will determine the key method.  */
      if (targetm.cxx.key_method_may_be_inline ())
	determine_key_method (t);

      /* If a polymorphic class has no key method, we may emit the vtable
	 in every translation unit where the class definition appears.  If
	 we're devirtualizing, we can look into the vtable even if we
	 aren't emitting it.  */
      if (CLASSTYPE_KEY_METHOD (t) == NULL_TREE)
	keyed_classes = tree_cons (NULL_TREE, t, keyed_classes);
    }

  /* Layout the class itself.  */
  layout_class_type (t, &virtuals);
  if (CLASSTYPE_AS_BASE (t) != t)
    /* We use the base type for trivial assignments, and hence it
       needs a mode.  */
    compute_record_mode (CLASSTYPE_AS_BASE (t));

  /* With the layout complete, check for flexible array members and
     zero-length arrays that might overlap other members in the final
     layout.  */
  check_flexarrays (t);

  virtuals = modify_all_vtables (t, nreverse (virtuals));

  /* If necessary, create the primary vtable for this class.  */
  if (virtuals || TYPE_CONTAINS_VPTR_P (t))
    {
      /* We must enter these virtuals into the table.  */
      if (!CLASSTYPE_HAS_PRIMARY_BASE_P (t))
	build_primary_vtable (NULL_TREE, t);
      else if (! BINFO_NEW_VTABLE_MARKED (TYPE_BINFO (t)))
	/* Here we know enough to change the type of our virtual
	   function table, but we will wait until later this function.  */
	build_primary_vtable (CLASSTYPE_PRIMARY_BINFO (t), t);

      /* If we're warning about ABI tags, check the types of the new
	 virtual functions.  */
      if (warn_abi_tag)
	for (tree v = virtuals; v; v = TREE_CHAIN (v))
	  check_abi_tags (t, TREE_VALUE (v));
    }

  if (TYPE_CONTAINS_VPTR_P (t))
    {
      int vindex;
      tree fn;

      if (BINFO_VTABLE (TYPE_BINFO (t)))
	gcc_assert (DECL_VIRTUAL_P (BINFO_VTABLE (TYPE_BINFO (t))));
      if (!CLASSTYPE_HAS_PRIMARY_BASE_P (t))
	gcc_assert (BINFO_VIRTUALS (TYPE_BINFO (t)) == NULL_TREE);

      /* Add entries for virtual functions introduced by this class.  */
      BINFO_VIRTUALS (TYPE_BINFO (t))
	= chainon (BINFO_VIRTUALS (TYPE_BINFO (t)), virtuals);

      /* Set DECL_VINDEX for all functions declared in this class.  */
      for (vindex = 0, fn = BINFO_VIRTUALS (TYPE_BINFO (t));
	   fn;
	   fn = TREE_CHAIN (fn),
	     vindex += (TARGET_VTABLE_USES_DESCRIPTORS
			? TARGET_VTABLE_USES_DESCRIPTORS : 1))
	{
	  tree fndecl = BV_FN (fn);

	  if (DECL_THUNK_P (fndecl))
	    /* A thunk. We should never be calling this entry directly
	       from this vtable -- we'd use the entry for the non
	       thunk base function.  */
	    DECL_VINDEX (fndecl) = NULL_TREE;
	  else if (TREE_CODE (DECL_VINDEX (fndecl)) != INTEGER_CST)
	    DECL_VINDEX (fndecl) = build_int_cst (NULL_TREE, vindex);
	}
    }

  finish_struct_bits (t);
  set_method_tm_attributes (t);
  if (flag_openmp || flag_openmp_simd)
    finish_omp_declare_simd_methods (t);

  /* Complete the rtl for any static member objects of the type we're
     working on.  */
  for (x = TYPE_FIELDS (t); x; x = DECL_CHAIN (x))
    if (VAR_P (x) && TREE_STATIC (x)
        && TREE_TYPE (x) != error_mark_node
	&& same_type_p (TYPE_MAIN_VARIANT (TREE_TYPE (x)), t))
      SET_DECL_MODE (x, TYPE_MODE (t));

  /* Done with FIELDS...now decide whether to sort these for
     faster lookups later.

     We use a small number because most searches fail (succeeding
     ultimately as the search bores through the inheritance
     hierarchy), and we want this failure to occur quickly.  */

  insert_into_classtype_sorted_fields (TYPE_FIELDS (t), t, 8);

  /* Complain if one of the field types requires lower visibility.  */
  constrain_class_visibility (t);

  /* Make the rtl for any new vtables we have created, and unmark
     the base types we marked.  */
  finish_vtbls (t);

  /* Build the VTT for T.  */
  build_vtt (t);

  if (warn_nonvdtor
      && TYPE_POLYMORPHIC_P (t) && accessible_nvdtor_p (t)
      && !CLASSTYPE_FINAL (t))
    warning (OPT_Wnon_virtual_dtor,
	     "%q#T has virtual functions and accessible"
	     " non-virtual destructor", t);

  complete_vars (t);

  if (warn_overloaded_virtual)
    warn_hidden (t);

  /* Class layout, assignment of virtual table slots, etc., is now
     complete.  Give the back end a chance to tweak the visibility of
     the class or perform any other required target modifications.  */
  targetm.cxx.adjust_class_at_definition (t);

  maybe_suppress_debug_info (t);

  if (flag_vtable_verify)
    vtv_save_class_info (t);

  dump_class_hierarchy (t);

  /* Finish debugging output for this type.  */
  rest_of_type_compilation (t, ! LOCAL_CLASS_P (t));

  if (TYPE_TRANSPARENT_AGGR (t))
    {
      tree field = first_field (t);
      if (field == NULL_TREE || error_operand_p (field))
	{
	  error ("type transparent %q#T does not have any fields", t);
	  TYPE_TRANSPARENT_AGGR (t) = 0;
	}
      else if (DECL_ARTIFICIAL (field))
	{
	  if (DECL_FIELD_IS_BASE (field))
	    error ("type transparent class %qT has base classes", t);
	  else
	    {
	      gcc_checking_assert (DECL_VIRTUAL_P (field));
	      error ("type transparent class %qT has virtual functions", t);
	    }
	  TYPE_TRANSPARENT_AGGR (t) = 0;
	}
      else if (TYPE_MODE (t) != DECL_MODE (field))
	{
	  error ("type transparent %q#T cannot be made transparent because "
		 "the type of the first field has a different ABI from the "
		 "class overall", t);
	  TYPE_TRANSPARENT_AGGR (t) = 0;
	}
    }
}

/* Insert FIELDS into T for the sorted case if the FIELDS count is
   equal to THRESHOLD or greater than THRESHOLD.  */

static void 
insert_into_classtype_sorted_fields (tree fields, tree t, int threshold)
{
  int n_fields = count_fields (fields);
  if (n_fields >= threshold)
    {
      struct sorted_fields_type *field_vec = sorted_fields_type_new (n_fields);
      add_fields_to_record_type (fields, field_vec, 0);
      qsort (field_vec->elts, n_fields, sizeof (tree), field_decl_cmp);
      CLASSTYPE_SORTED_FIELDS (t) = field_vec;
    }
}

/* Insert lately defined enum ENUMTYPE into T for the sorted case.  */

void
insert_late_enum_def_into_classtype_sorted_fields (tree enumtype, tree t)
{
  struct sorted_fields_type *sorted_fields = CLASSTYPE_SORTED_FIELDS (t);
  if (sorted_fields)
    {
      int i;
      int n_fields
	= list_length (TYPE_VALUES (enumtype)) + sorted_fields->len;
      struct sorted_fields_type *field_vec = sorted_fields_type_new (n_fields);
      
      for (i = 0; i < sorted_fields->len; ++i)
	field_vec->elts[i] = sorted_fields->elts[i];

      add_enum_fields_to_record_type (enumtype, field_vec,
				      sorted_fields->len);
      qsort (field_vec->elts, n_fields, sizeof (tree), field_decl_cmp);
      CLASSTYPE_SORTED_FIELDS (t) = field_vec;
    }
}

/* When T was built up, the member declarations were added in reverse
   order.  Rearrange them to declaration order.  */

void
unreverse_member_declarations (tree t)
{
  tree next;
  tree prev;
  tree x;

  /* The following lists are all in reverse order.  Put them in
     declaration order now.  */
  TYPE_METHODS (t) = nreverse (TYPE_METHODS (t));
  CLASSTYPE_DECL_LIST (t) = nreverse (CLASSTYPE_DECL_LIST (t));

  /* Actually, for the TYPE_FIELDS, only the non TYPE_DECLs are in
     reverse order, so we can't just use nreverse.  */
  prev = NULL_TREE;
  for (x = TYPE_FIELDS (t);
       x && TREE_CODE (x) != TYPE_DECL;
       x = next)
    {
      next = DECL_CHAIN (x);
      DECL_CHAIN (x) = prev;
      prev = x;
    }
  if (prev)
    {
      DECL_CHAIN (TYPE_FIELDS (t)) = x;
      if (prev)
	TYPE_FIELDS (t) = prev;
    }
}

tree
finish_struct (tree t, tree attributes)
{
  location_t saved_loc = input_location;

  /* Now that we've got all the field declarations, reverse everything
     as necessary.  */
  unreverse_member_declarations (t);

  cplus_decl_attributes (&t, attributes, (int) ATTR_FLAG_TYPE_IN_PLACE);
  fixup_attribute_variants (t);

  /* Nadger the current location so that diagnostics point to the start of
     the struct, not the end.  */
  input_location = DECL_SOURCE_LOCATION (TYPE_NAME (t));

  if (processing_template_decl)
    {
      tree x;

      finish_struct_methods (t);
      TYPE_SIZE (t) = bitsize_zero_node;
      TYPE_SIZE_UNIT (t) = size_zero_node;

      /* We need to emit an error message if this type was used as a parameter
	 and it is an abstract type, even if it is a template. We construct
	 a simple CLASSTYPE_PURE_VIRTUALS list without taking bases into
	 account and we call complete_vars with this type, which will check
	 the PARM_DECLS. Note that while the type is being defined,
	 CLASSTYPE_PURE_VIRTUALS contains the list of the inline friends
	 (see CLASSTYPE_INLINE_FRIENDS) so we need to clear it.  */
      CLASSTYPE_PURE_VIRTUALS (t) = NULL;
      for (x = TYPE_METHODS (t); x; x = DECL_CHAIN (x))
	if (DECL_PURE_VIRTUAL_P (x))
	  vec_safe_push (CLASSTYPE_PURE_VIRTUALS (t), x);
      complete_vars (t);
      /* We need to add the target functions to the CLASSTYPE_METHOD_VEC if
	 an enclosing scope is a template class, so that this function be
	 found by lookup_fnfields_1 when the using declaration is not
	 instantiated yet.  */
      for (x = TYPE_FIELDS (t); x; x = DECL_CHAIN (x))
	if (TREE_CODE (x) == USING_DECL)
	  {
	    tree fn = strip_using_decl (x);
	    if (is_overloaded_fn (fn))
	      for (ovl_iterator iter (fn); iter; ++iter)
		add_method (t, *iter, true);
	  }

      /* Remember current #pragma pack value.  */
      TYPE_PRECISION (t) = maximum_field_alignment;

      /* Fix up any variants we've already built.  */
      for (x = TYPE_NEXT_VARIANT (t); x; x = TYPE_NEXT_VARIANT (x))
	{
	  TYPE_SIZE (x) = TYPE_SIZE (t);
	  TYPE_SIZE_UNIT (x) = TYPE_SIZE_UNIT (t);
	  TYPE_FIELDS (x) = TYPE_FIELDS (t);
	  TYPE_METHODS (x) = TYPE_METHODS (t);
	}
    }
  else
    finish_struct_1 (t);

  if (is_std_init_list (t))
    {
      /* People keep complaining that the compiler crashes on an invalid
	 definition of initializer_list, so I guess we should explicitly
	 reject it.  What the compiler internals care about is that it's a
	 template and has a pointer field followed by an integer field.  */
      bool ok = false;
      if (processing_template_decl)
	{
	  tree f = next_initializable_field (TYPE_FIELDS (t));
	  if (f && TREE_CODE (TREE_TYPE (f)) == POINTER_TYPE)
	    {
	      f = next_initializable_field (DECL_CHAIN (f));
	      if (f && same_type_p (TREE_TYPE (f), size_type_node))
		ok = true;
	    }
	}
      if (!ok)
	fatal_error (input_location,
		     "definition of std::initializer_list does not match "
		     "#include <initializer_list>");
    }

  input_location = saved_loc;

  TYPE_BEING_DEFINED (t) = 0;

  if (current_class_type)
    popclass ();
  else
    error ("trying to finish struct, but kicked out due to previous parse errors");

  if (processing_template_decl && at_function_scope_p ()
      /* Lambdas are defined by the LAMBDA_EXPR.  */
      && !LAMBDA_TYPE_P (t))
    add_stmt (build_min (TAG_DEFN, t));

  return t;
}

/* Hash table to avoid endless recursion when handling references.  */
static hash_table<nofree_ptr_hash<tree_node> > *fixed_type_or_null_ref_ht;

/* Return the dynamic type of INSTANCE, if known.
   Used to determine whether the virtual function table is needed
   or not.

   *NONNULL is set iff INSTANCE can be known to be nonnull, regardless
   of our knowledge of its type.  *NONNULL should be initialized
   before this function is called.  */

static tree
fixed_type_or_null (tree instance, int *nonnull, int *cdtorp)
{
#define RECUR(T) fixed_type_or_null((T), nonnull, cdtorp)

  switch (TREE_CODE (instance))
    {
    case INDIRECT_REF:
      if (POINTER_TYPE_P (TREE_TYPE (instance)))
	return NULL_TREE;
      else
	return RECUR (TREE_OPERAND (instance, 0));

    case CALL_EXPR:
      /* This is a call to a constructor, hence it's never zero.  */
      if (TREE_HAS_CONSTRUCTOR (instance))
	{
	  if (nonnull)
	    *nonnull = 1;
	  return TREE_TYPE (instance);
	}
      return NULL_TREE;

    case SAVE_EXPR:
      /* This is a call to a constructor, hence it's never zero.  */
      if (TREE_HAS_CONSTRUCTOR (instance))
	{
	  if (nonnull)
	    *nonnull = 1;
	  return TREE_TYPE (instance);
	}
      return RECUR (TREE_OPERAND (instance, 0));

    case POINTER_PLUS_EXPR:
    case PLUS_EXPR:
    case MINUS_EXPR:
      if (TREE_CODE (TREE_OPERAND (instance, 0)) == ADDR_EXPR)
	return RECUR (TREE_OPERAND (instance, 0));
      if (TREE_CODE (TREE_OPERAND (instance, 1)) == INTEGER_CST)
	/* Propagate nonnull.  */
	return RECUR (TREE_OPERAND (instance, 0));

      return NULL_TREE;

    CASE_CONVERT:
      return RECUR (TREE_OPERAND (instance, 0));

    case ADDR_EXPR:
      instance = TREE_OPERAND (instance, 0);
      if (nonnull)
	{
	  /* Just because we see an ADDR_EXPR doesn't mean we're dealing
	     with a real object -- given &p->f, p can still be null.  */
	  tree t = get_base_address (instance);
	  /* ??? Probably should check DECL_WEAK here.  */
	  if (t && DECL_P (t))
	    *nonnull = 1;
	}
      return RECUR (instance);

    case COMPONENT_REF:
      /* If this component is really a base class reference, then the field
	 itself isn't definitive.  */
      if (DECL_FIELD_IS_BASE (TREE_OPERAND (instance, 1)))
	return RECUR (TREE_OPERAND (instance, 0));
      return RECUR (TREE_OPERAND (instance, 1));

    case VAR_DECL:
    case FIELD_DECL:
      if (TREE_CODE (TREE_TYPE (instance)) == ARRAY_TYPE
	  && MAYBE_CLASS_TYPE_P (TREE_TYPE (TREE_TYPE (instance))))
	{
	  if (nonnull)
	    *nonnull = 1;
	  return TREE_TYPE (TREE_TYPE (instance));
	}
      /* fall through.  */
    case TARGET_EXPR:
    case PARM_DECL:
    case RESULT_DECL:
      if (MAYBE_CLASS_TYPE_P (TREE_TYPE (instance)))
	{
	  if (nonnull)
	    *nonnull = 1;
	  return TREE_TYPE (instance);
	}
      else if (instance == current_class_ptr)
	{
	  if (nonnull)
	    *nonnull = 1;

	  /* if we're in a ctor or dtor, we know our type.  If
	     current_class_ptr is set but we aren't in a function, we're in
	     an NSDMI (and therefore a constructor).  */
	  if (current_scope () != current_function_decl
	      || (DECL_LANG_SPECIFIC (current_function_decl)
		  && (DECL_CONSTRUCTOR_P (current_function_decl)
		      || DECL_DESTRUCTOR_P (current_function_decl))))
	    {
	      if (cdtorp)
		*cdtorp = 1;
	      return TREE_TYPE (TREE_TYPE (instance));
	    }
	}
      else if (TREE_CODE (TREE_TYPE (instance)) == REFERENCE_TYPE)
	{
	  /* We only need one hash table because it is always left empty.  */
	  if (!fixed_type_or_null_ref_ht)
	    fixed_type_or_null_ref_ht
	      = new hash_table<nofree_ptr_hash<tree_node> > (37);

	  /* Reference variables should be references to objects.  */
	  if (nonnull)
	    *nonnull = 1;

	  /* Enter the INSTANCE in a table to prevent recursion; a
	     variable's initializer may refer to the variable
	     itself.  */
	  if (VAR_P (instance)
	      && DECL_INITIAL (instance)
	      && !type_dependent_expression_p_push (DECL_INITIAL (instance))
	      && !fixed_type_or_null_ref_ht->find (instance))
	    {
	      tree type;
	      tree_node **slot;

	      slot = fixed_type_or_null_ref_ht->find_slot (instance, INSERT);
	      *slot = instance;
	      type = RECUR (DECL_INITIAL (instance));
	      fixed_type_or_null_ref_ht->remove_elt (instance);

	      return type;
	    }
	}
      return NULL_TREE;

    default:
      return NULL_TREE;
    }
#undef RECUR
}

/* Return nonzero if the dynamic type of INSTANCE is known, and
   equivalent to the static type.  We also handle the case where
   INSTANCE is really a pointer. Return negative if this is a
   ctor/dtor. There the dynamic type is known, but this might not be
   the most derived base of the original object, and hence virtual
   bases may not be laid out according to this type.

   Used to determine whether the virtual function table is needed
   or not.

   *NONNULL is set iff INSTANCE can be known to be nonnull, regardless
   of our knowledge of its type.  *NONNULL should be initialized
   before this function is called.  */

int
resolves_to_fixed_type_p (tree instance, int* nonnull)
{
  tree t = TREE_TYPE (instance);
  int cdtorp = 0;
  tree fixed;

  /* processing_template_decl can be false in a template if we're in
     instantiate_non_dependent_expr, but we still want to suppress
     this check.  */
  if (in_template_function ())
    {
      /* In a template we only care about the type of the result.  */
      if (nonnull)
	*nonnull = true;
      return true;
    }

  fixed = fixed_type_or_null (instance, nonnull, &cdtorp);
  if (fixed == NULL_TREE)
    return 0;
  if (POINTER_TYPE_P (t))
    t = TREE_TYPE (t);
  if (!same_type_ignoring_top_level_qualifiers_p (t, fixed))
    return 0;
  return cdtorp ? -1 : 1;
}


void
init_class_processing (void)
{
  current_class_depth = 0;
  current_class_stack_size = 10;
  current_class_stack
    = XNEWVEC (struct class_stack_node, current_class_stack_size);
  vec_alloc (local_classes, 8);
  sizeof_biggest_empty_class = size_zero_node;

  ridpointers[(int) RID_PUBLIC] = access_public_node;
  ridpointers[(int) RID_PRIVATE] = access_private_node;
  ridpointers[(int) RID_PROTECTED] = access_protected_node;
}

/* Restore the cached PREVIOUS_CLASS_LEVEL.  */

static void
restore_class_cache (void)
{
  tree type;

  /* We are re-entering the same class we just left, so we don't
     have to search the whole inheritance matrix to find all the
     decls to bind again.  Instead, we install the cached
     class_shadowed list and walk through it binding names.  */
  push_binding_level (previous_class_level);
  class_binding_level = previous_class_level;
  /* Restore IDENTIFIER_TYPE_VALUE.  */
  for (type = class_binding_level->type_shadowed;
       type;
       type = TREE_CHAIN (type))
    SET_IDENTIFIER_TYPE_VALUE (TREE_PURPOSE (type), TREE_TYPE (type));
}

/* Set global variables CURRENT_CLASS_NAME and CURRENT_CLASS_TYPE as
   appropriate for TYPE.

   So that we may avoid calls to lookup_name, we cache the _TYPE
   nodes of local TYPE_DECLs in the TREE_TYPE field of the name.

   For multiple inheritance, we perform a two-pass depth-first search
   of the type lattice.  */

void
pushclass (tree type)
{
  class_stack_node_t csn;

  type = TYPE_MAIN_VARIANT (type);

  /* Make sure there is enough room for the new entry on the stack.  */
  if (current_class_depth + 1 >= current_class_stack_size)
    {
      current_class_stack_size *= 2;
      current_class_stack
	= XRESIZEVEC (struct class_stack_node, current_class_stack,
		      current_class_stack_size);
    }

  /* Insert a new entry on the class stack.  */
  csn = current_class_stack + current_class_depth;
  csn->name = current_class_name;
  csn->type = current_class_type;
  csn->access = current_access_specifier;
  csn->names_used = 0;
  csn->hidden = 0;
  current_class_depth++;

  /* Now set up the new type.  */
  current_class_name = TYPE_NAME (type);
  if (TREE_CODE (current_class_name) == TYPE_DECL)
    current_class_name = DECL_NAME (current_class_name);
  current_class_type = type;

  /* By default, things in classes are private, while things in
     structures or unions are public.  */
  current_access_specifier = (CLASSTYPE_DECLARED_CLASS (type)
			      ? access_private_node
			      : access_public_node);

  if (previous_class_level
      && type != previous_class_level->this_entity
      && current_class_depth == 1)
    {
      /* Forcibly remove any old class remnants.  */
      invalidate_class_lookup_cache ();
    }

  if (!previous_class_level
      || type != previous_class_level->this_entity
      || current_class_depth > 1)
    pushlevel_class ();
  else
    restore_class_cache ();
}

/* When we exit a toplevel class scope, we save its binding level so
   that we can restore it quickly.  Here, we've entered some other
   class, so we must invalidate our cache.  */

void
invalidate_class_lookup_cache (void)
{
  previous_class_level = NULL;
}

/* Get out of the current class scope. If we were in a class scope
   previously, that is the one popped to.  */

void
popclass (void)
{
  poplevel_class ();

  current_class_depth--;
  current_class_name = current_class_stack[current_class_depth].name;
  current_class_type = current_class_stack[current_class_depth].type;
  current_access_specifier = current_class_stack[current_class_depth].access;
  if (current_class_stack[current_class_depth].names_used)
    splay_tree_delete (current_class_stack[current_class_depth].names_used);
}

/* Mark the top of the class stack as hidden.  */

void
push_class_stack (void)
{
  if (current_class_depth)
    ++current_class_stack[current_class_depth - 1].hidden;
}

/* Mark the top of the class stack as un-hidden.  */

void
pop_class_stack (void)
{
  if (current_class_depth)
    --current_class_stack[current_class_depth - 1].hidden;
}

/* Returns 1 if the class type currently being defined is either T or
   a nested type of T.  Returns the type from the current_class_stack,
   which might be equivalent to but not equal to T in case of
   constrained partial specializations.  */

tree
currently_open_class (tree t)
{
  int i;

  if (!CLASS_TYPE_P (t))
    return NULL_TREE;

  t = TYPE_MAIN_VARIANT (t);

  /* We start looking from 1 because entry 0 is from global scope,
     and has no type.  */
  for (i = current_class_depth; i > 0; --i)
    {
      tree c;
      if (i == current_class_depth)
	c = current_class_type;
      else
	{
	  if (current_class_stack[i].hidden)
	    break;
	  c = current_class_stack[i].type;
	}
      if (!c)
	continue;
      if (same_type_p (c, t))
	return c;
    }
  return NULL_TREE;
}

/* If either current_class_type or one of its enclosing classes are derived
   from T, return the appropriate type.  Used to determine how we found
   something via unqualified lookup.  */

tree
currently_open_derived_class (tree t)
{
  int i;

  /* The bases of a dependent type are unknown.  */
  if (dependent_type_p (t))
    return NULL_TREE;

  if (!current_class_type)
    return NULL_TREE;

  if (DERIVED_FROM_P (t, current_class_type))
    return current_class_type;

  for (i = current_class_depth - 1; i > 0; --i)
    {
      if (current_class_stack[i].hidden)
	break;
      if (DERIVED_FROM_P (t, current_class_stack[i].type))
	return current_class_stack[i].type;
    }

  return NULL_TREE;
}

/* Return the outermost enclosing class type that is still open, or
   NULL_TREE.  */

tree
outermost_open_class (void)
{
  if (!current_class_type)
    return NULL_TREE;
  tree r = NULL_TREE;
  if (TYPE_BEING_DEFINED (current_class_type))
    r = current_class_type;
  for (int i = current_class_depth - 1; i > 0; --i)
    {
      if (current_class_stack[i].hidden)
	break;
      tree t = current_class_stack[i].type;
      if (!TYPE_BEING_DEFINED (t))
	break;
      r = t;
    }
  return r;
}

/* Returns the innermost class type which is not a lambda closure type.  */

tree
current_nonlambda_class_type (void)
{
  int i;

  /* We start looking from 1 because entry 0 is from global scope,
     and has no type.  */
  for (i = current_class_depth; i > 0; --i)
    {
      tree c;
      if (i == current_class_depth)
	c = current_class_type;
      else
	{
	  if (current_class_stack[i].hidden)
	    break;
	  c = current_class_stack[i].type;
	}
      if (!c)
	continue;
      if (!LAMBDA_TYPE_P (c))
	return c;
    }
  return NULL_TREE;
}

/* When entering a class scope, all enclosing class scopes' names with
   static meaning (static variables, static functions, types and
   enumerators) have to be visible.  This recursive function calls
   pushclass for all enclosing class contexts until global or a local
   scope is reached.  TYPE is the enclosed class.  */

void
push_nested_class (tree type)
{
  /* A namespace might be passed in error cases, like A::B:C.  */
  if (type == NULL_TREE
      || !CLASS_TYPE_P (type))
    return;

  push_nested_class (DECL_CONTEXT (TYPE_MAIN_DECL (type)));

  pushclass (type);
}

/* Undoes a push_nested_class call.  */

void
pop_nested_class (void)
{
  tree context = DECL_CONTEXT (TYPE_MAIN_DECL (current_class_type));

  popclass ();
  if (context && CLASS_TYPE_P (context))
    pop_nested_class ();
}

/* Returns the number of extern "LANG" blocks we are nested within.  */

int
current_lang_depth (void)
{
  return vec_safe_length (current_lang_base);
}

/* Set global variables CURRENT_LANG_NAME to appropriate value
   so that behavior of name-mangling machinery is correct.  */

void
push_lang_context (tree name)
{
  vec_safe_push (current_lang_base, current_lang_name);

  if (name == lang_name_cplusplus)
    current_lang_name = name;
  else if (name == lang_name_c)
    current_lang_name = name;
  else
    error ("language string %<\"%E\"%> not recognized", name);
}

/* Get out of the current language scope.  */

void
pop_lang_context (void)
{
  current_lang_name = current_lang_base->pop ();
}

/* Type instantiation routines.  */

/* Given an OVERLOAD and a TARGET_TYPE, return the function that
   matches the TARGET_TYPE.  If there is no satisfactory match, return
   error_mark_node, and issue an error & warning messages under
   control of FLAGS.  Permit pointers to member function if FLAGS
   permits.  If TEMPLATE_ONLY, the name of the overloaded function was
   a template-id, and EXPLICIT_TARGS are the explicitly provided
   template arguments.  

   If OVERLOAD is for one or more member functions, then ACCESS_PATH
   is the base path used to reference those member functions.  If
   the address is resolved to a member function, access checks will be
   performed and errors issued if appropriate.  */

static tree
resolve_address_of_overloaded_function (tree target_type,
					tree overload,
					tsubst_flags_t complain,
					bool template_only,
					tree explicit_targs,
					tree access_path)
{
  /* Here's what the standard says:

       [over.over]

       If the name is a function template, template argument deduction
       is done, and if the argument deduction succeeds, the deduced
       arguments are used to generate a single template function, which
       is added to the set of overloaded functions considered.

       Non-member functions and static member functions match targets of
       type "pointer-to-function" or "reference-to-function."  Nonstatic
       member functions match targets of type "pointer-to-member
       function;" the function type of the pointer to member is used to
       select the member function from the set of overloaded member
       functions.  If a nonstatic member function is selected, the
       reference to the overloaded function name is required to have the
       form of a pointer to member as described in 5.3.1.

       If more than one function is selected, any template functions in
       the set are eliminated if the set also contains a non-template
       function, and any given template function is eliminated if the
       set contains a second template function that is more specialized
       than the first according to the partial ordering rules 14.5.5.2.
       After such eliminations, if any, there shall remain exactly one
       selected function.  */

  int is_ptrmem = 0;
  /* We store the matches in a TREE_LIST rooted here.  The functions
     are the TREE_PURPOSE, not the TREE_VALUE, in this list, for easy
     interoperability with most_specialized_instantiation.  */
  tree matches = NULL_TREE;
  tree fn;
  tree target_fn_type;

  /* By the time we get here, we should be seeing only real
     pointer-to-member types, not the internal POINTER_TYPE to
     METHOD_TYPE representation.  */
  gcc_assert (!TYPE_PTR_P (target_type)
	      || TREE_CODE (TREE_TYPE (target_type)) != METHOD_TYPE);

  gcc_assert (is_overloaded_fn (overload));

  /* Check that the TARGET_TYPE is reasonable.  */
  if (TYPE_PTRFN_P (target_type)
      || TYPE_REFFN_P (target_type))
    /* This is OK.  */;
  else if (TYPE_PTRMEMFUNC_P (target_type))
    /* This is OK, too.  */
    is_ptrmem = 1;
  else if (TREE_CODE (target_type) == FUNCTION_TYPE)
    /* This is OK, too.  This comes from a conversion to reference
       type.  */
    target_type = build_reference_type (target_type);
  else
    {
      if (complain & tf_error)
	error ("cannot resolve overloaded function %qD based on"
	       " conversion to type %qT",
	       OVL_NAME (overload), target_type);
      return error_mark_node;
    }

  /* Non-member functions and static member functions match targets of type
     "pointer-to-function" or "reference-to-function."  Nonstatic member
     functions match targets of type "pointer-to-member-function;" the
     function type of the pointer to member is used to select the member
     function from the set of overloaded member functions.

     So figure out the FUNCTION_TYPE that we want to match against.  */
  target_fn_type = static_fn_type (target_type);

  /* If we can find a non-template function that matches, we can just
     use it.  There's no point in generating template instantiations
     if we're just going to throw them out anyhow.  But, of course, we
     can only do this when we don't *need* a template function.  */
  if (!template_only)
    for (ovl2_iterator iter (overload); iter; ++iter)
      {
	tree fn = *iter;

	if (TREE_CODE (fn) == TEMPLATE_DECL)
	  /* We're not looking for templates just yet.  */
	  continue;

	if ((TREE_CODE (TREE_TYPE (fn)) == METHOD_TYPE) != is_ptrmem)
	  /* We're looking for a non-static member, and this isn't
	     one, or vice versa.  */
	  continue;

	/* Ignore functions which haven't been explicitly
	   declared.  */
	if (DECL_ANTICIPATED (fn))
	  continue;

	/* In C++17 we need the noexcept-qualifier to compare types.  */
	if (flag_noexcept_type)
	  maybe_instantiate_noexcept (fn);

	/* See if there's a match.  */
	tree fntype = static_fn_type (fn);
	if (same_type_p (target_fn_type, fntype)
	    || fnptr_conv_p (target_fn_type, fntype))
	  matches = tree_cons (fn, NULL_TREE, matches);
      }

  /* Now, if we've already got a match (or matches), there's no need
     to proceed to the template functions.  But, if we don't have a
     match we need to look at them, too.  */
  if (!matches)
    {
      tree target_arg_types;
      tree target_ret_type;
      tree *args;
      unsigned int nargs, ia;
      tree arg;

      target_arg_types = TYPE_ARG_TYPES (target_fn_type);
      target_ret_type = TREE_TYPE (target_fn_type);

      nargs = list_length (target_arg_types);
      args = XALLOCAVEC (tree, nargs);
      for (arg = target_arg_types, ia = 0;
	   arg != NULL_TREE && arg != void_list_node;
	   arg = TREE_CHAIN (arg), ++ia)
	args[ia] = TREE_VALUE (arg);
      nargs = ia;

      for (ovl2_iterator iter (overload); iter; ++iter)
	{
	  tree fn = *iter;
	  tree instantiation;
	  tree targs;

	  if (TREE_CODE (fn) != TEMPLATE_DECL)
	    /* We're only looking for templates.  */
	    continue;

	  if ((TREE_CODE (TREE_TYPE (fn)) == METHOD_TYPE)
	      != is_ptrmem)
	    /* We're not looking for a non-static member, and this is
	       one, or vice versa.  */
	    continue;

	  tree ret = target_ret_type;

	  /* If the template has a deduced return type, don't expose it to
	     template argument deduction.  */
	  if (undeduced_auto_decl (fn))
	    ret = NULL_TREE;

	  /* Try to do argument deduction.  */
	  targs = make_tree_vec (DECL_NTPARMS (fn));
	  instantiation = fn_type_unification (fn, explicit_targs, targs, args,
					       nargs, ret,
					      DEDUCE_EXACT, LOOKUP_NORMAL,
					       false, false);
	  if (instantiation == error_mark_node)
	    /* Instantiation failed.  */
	    continue;

	  /* Constraints must be satisfied. This is done before
	     return type deduction since that instantiates the
	     function. */
	  if (flag_concepts && !constraints_satisfied_p (instantiation))
	    continue;

	  /* And now force instantiation to do return type deduction.  */
	  if (undeduced_auto_decl (instantiation))
	    {
	      ++function_depth;
	      instantiate_decl (instantiation, /*defer*/false, /*class*/false);
	      --function_depth;

	      require_deduced_type (instantiation);
	    }

	  /* In C++17 we need the noexcept-qualifier to compare types.  */
	  if (flag_noexcept_type)
	    maybe_instantiate_noexcept (instantiation);

	  /* See if there's a match.  */
	  tree fntype = static_fn_type (instantiation);
	  if (same_type_p (target_fn_type, fntype)
	      || fnptr_conv_p (target_fn_type, fntype))
	    matches = tree_cons (instantiation, fn, matches);
	}

      /* Now, remove all but the most specialized of the matches.  */
      if (matches)
	{
	  tree match = most_specialized_instantiation (matches);

	  if (match != error_mark_node)
	    matches = tree_cons (TREE_PURPOSE (match),
				 NULL_TREE,
				 NULL_TREE);
	}
    }

  /* Now we should have exactly one function in MATCHES.  */
  if (matches == NULL_TREE)
    {
      /* There were *no* matches.  */
      if (complain & tf_error)
	{
	  error ("no matches converting function %qD to type %q#T",
		 OVL_NAME (overload), target_type);

	  print_candidates (overload);
	}
      return error_mark_node;
    }
  else if (TREE_CHAIN (matches))
    {
      /* There were too many matches.  First check if they're all
	 the same function.  */
      tree match = NULL_TREE;

      fn = TREE_PURPOSE (matches);

      /* For multi-versioned functions, more than one match is just fine and
	 decls_match will return false as they are different.  */
      for (match = TREE_CHAIN (matches); match; match = TREE_CHAIN (match))
	if (!decls_match (fn, TREE_PURPOSE (match))
	    && !targetm.target_option.function_versions
	       (fn, TREE_PURPOSE (match)))
          break;

      if (match)
	{
	  if (complain & tf_error)
	    {
	      error ("converting overloaded function %qD to type %q#T is ambiguous",
		     OVL_NAME (overload), target_type);

	      /* Since print_candidates expects the functions in the
		 TREE_VALUE slot, we flip them here.  */
	      for (match = matches; match; match = TREE_CHAIN (match))
		TREE_VALUE (match) = TREE_PURPOSE (match);

	      print_candidates (matches);
	    }

	  return error_mark_node;
	}
    }

  /* Good, exactly one match.  Now, convert it to the correct type.  */
  fn = TREE_PURPOSE (matches);

  if (DECL_NONSTATIC_MEMBER_FUNCTION_P (fn)
      && !(complain & tf_ptrmem_ok) && !flag_ms_extensions)
    {
      static int explained;

      if (!(complain & tf_error))
	return error_mark_node;

      permerror (input_location, "assuming pointer to member %qD", fn);
      if (!explained)
	{
	  inform (input_location, "(a pointer to member can only be formed with %<&%E%>)", fn);
	  explained = 1;
	}
    }

  /* If a pointer to a function that is multi-versioned is requested, the
     pointer to the dispatcher function is returned instead.  This works
     well because indirectly calling the function will dispatch the right
     function version at run-time.  */
  if (DECL_FUNCTION_VERSIONED (fn))
    {
      fn = get_function_version_dispatcher (fn);
      if (fn == NULL)
	return error_mark_node;
      /* Mark all the versions corresponding to the dispatcher as used.  */
      if (!(complain & tf_conv))
	mark_versions_used (fn);
    }

  /* If we're doing overload resolution purely for the purpose of
     determining conversion sequences, we should not consider the
     function used.  If this conversion sequence is selected, the
     function will be marked as used at this point.  */
  if (!(complain & tf_conv))
    {
      /* Make =delete work with SFINAE.  */
      if (DECL_DELETED_FN (fn) && !(complain & tf_error))
	return error_mark_node;
      if (!mark_used (fn, complain) && !(complain & tf_error))
	return error_mark_node;
    }

  /* We could not check access to member functions when this
     expression was originally created since we did not know at that
     time to which function the expression referred.  */
  if (DECL_FUNCTION_MEMBER_P (fn))
    {
      gcc_assert (access_path);
      perform_or_defer_access_check (access_path, fn, fn, complain);
    }

  if (TYPE_PTRFN_P (target_type) || TYPE_PTRMEMFUNC_P (target_type))
    return cp_build_addr_expr (fn, complain);
  else
    {
      /* The target must be a REFERENCE_TYPE.  Above, cp_build_unary_op
	 will mark the function as addressed, but here we must do it
	 explicitly.  */
      cxx_mark_addressable (fn);

      return fn;
    }
}

/* This function will instantiate the type of the expression given in
   RHS to match the type of LHSTYPE.  If errors exist, then return
   error_mark_node. COMPLAIN is a bit mask.  If TF_ERROR is set, then
   we complain on errors.  If we are not complaining, never modify rhs,
   as overload resolution wants to try many possible instantiations, in
   the hope that at least one will work.

   For non-recursive calls, LHSTYPE should be a function, pointer to
   function, or a pointer to member function.  */

tree
instantiate_type (tree lhstype, tree rhs, tsubst_flags_t complain)
{
  tsubst_flags_t complain_in = complain;
  tree access_path = NULL_TREE;

  complain &= ~tf_ptrmem_ok;

  if (lhstype == unknown_type_node)
    {
      if (complain & tf_error)
	error ("not enough type information");
      return error_mark_node;
    }

  if (TREE_TYPE (rhs) != NULL_TREE && ! (type_unknown_p (rhs)))
    {
      tree fntype = non_reference (lhstype);
      if (same_type_p (fntype, TREE_TYPE (rhs)))
	return rhs;
      if (fnptr_conv_p (fntype, TREE_TYPE (rhs)))
	return rhs;
      if (flag_ms_extensions
	  && TYPE_PTRMEMFUNC_P (fntype)
	  && !TYPE_PTRMEMFUNC_P (TREE_TYPE (rhs)))
	/* Microsoft allows `A::f' to be resolved to a
	   pointer-to-member.  */
	;
      else
	{
	  if (complain & tf_error)
	    error ("cannot convert %qE from type %qT to type %qT",
		   rhs, TREE_TYPE (rhs), fntype);
	  return error_mark_node;
	}
    }

  if (BASELINK_P (rhs))
    {
      access_path = BASELINK_ACCESS_BINFO (rhs);
      rhs = BASELINK_FUNCTIONS (rhs);
    }

  /* If we are in a template, and have a NON_DEPENDENT_EXPR, we cannot
     deduce any type information.  */
  if (TREE_CODE (rhs) == NON_DEPENDENT_EXPR)
    {
      if (complain & tf_error)
	error ("not enough type information");
      return error_mark_node;
    }

  /* If we instantiate a template, and it is a A ?: C expression
     with omitted B, look through the SAVE_EXPR.  */
  if (TREE_CODE (rhs) == SAVE_EXPR)
    rhs = TREE_OPERAND (rhs, 0);

  /* There are only a few kinds of expressions that may have a type
     dependent on overload resolution.  */
  gcc_assert (TREE_CODE (rhs) == ADDR_EXPR
	      || TREE_CODE (rhs) == COMPONENT_REF
	      || is_overloaded_fn (rhs)
	      || (flag_ms_extensions && TREE_CODE (rhs) == FUNCTION_DECL));

  /* This should really only be used when attempting to distinguish
     what sort of a pointer to function we have.  For now, any
     arithmetic operation which is not supported on pointers
     is rejected as an error.  */

  switch (TREE_CODE (rhs))
    {
    case COMPONENT_REF:
      {
	tree member = TREE_OPERAND (rhs, 1);

	member = instantiate_type (lhstype, member, complain);
	if (member != error_mark_node
	    && TREE_SIDE_EFFECTS (TREE_OPERAND (rhs, 0)))
	  /* Do not lose object's side effects.  */
	  return build2 (COMPOUND_EXPR, TREE_TYPE (member),
			 TREE_OPERAND (rhs, 0), member);
	return member;
      }

    case OFFSET_REF:
      rhs = TREE_OPERAND (rhs, 1);
      if (BASELINK_P (rhs))
	return instantiate_type (lhstype, rhs, complain_in);

      /* This can happen if we are forming a pointer-to-member for a
	 member template.  */
      gcc_assert (TREE_CODE (rhs) == TEMPLATE_ID_EXPR);

      /* Fall through.  */

    case TEMPLATE_ID_EXPR:
      {
	tree fns = TREE_OPERAND (rhs, 0);
	tree args = TREE_OPERAND (rhs, 1);

	return
	  resolve_address_of_overloaded_function (lhstype, fns, complain_in,
						  /*template_only=*/true,
						  args, access_path);
      }

    case OVERLOAD:
    case FUNCTION_DECL:
      return
	resolve_address_of_overloaded_function (lhstype, rhs, complain_in,
						/*template_only=*/false,
						/*explicit_targs=*/NULL_TREE,
						access_path);

    case ADDR_EXPR:
    {
      if (PTRMEM_OK_P (rhs))
	complain |= tf_ptrmem_ok;

      return instantiate_type (lhstype, TREE_OPERAND (rhs, 0), complain);
    }

    case ERROR_MARK:
      return error_mark_node;

    default:
      gcc_unreachable ();
    }
  return error_mark_node;
}

/* Return the name of the virtual function pointer field
   (as an IDENTIFIER_NODE) for the given TYPE.  Note that
   this may have to look back through base types to find the
   ultimate field name.  (For single inheritance, these could
   all be the same name.  Who knows for multiple inheritance).  */

static tree
get_vfield_name (tree type)
{
  tree binfo, base_binfo;
  char *buf;

  for (binfo = TYPE_BINFO (type);
       BINFO_N_BASE_BINFOS (binfo);
       binfo = base_binfo)
    {
      base_binfo = BINFO_BASE_BINFO (binfo, 0);

      if (BINFO_VIRTUAL_P (base_binfo)
	  || !TYPE_CONTAINS_VPTR_P (BINFO_TYPE (base_binfo)))
	break;
    }

  type = BINFO_TYPE (binfo);
  buf = (char *) alloca (sizeof (VFIELD_NAME_FORMAT)
			 + TYPE_NAME_LENGTH (type) + 2);
  sprintf (buf, VFIELD_NAME_FORMAT,
	   IDENTIFIER_POINTER (constructor_name (type)));
  return get_identifier (buf);
}

void
print_class_statistics (void)
{
  if (! GATHER_STATISTICS)
    return;

  fprintf (stderr, "convert_harshness = %d\n", n_convert_harshness);
  fprintf (stderr, "compute_conversion_costs = %d\n", n_compute_conversion_costs);
  if (n_vtables)
    {
      fprintf (stderr, "vtables = %d; vtable searches = %d\n",
	       n_vtables, n_vtable_searches);
      fprintf (stderr, "vtable entries = %d; vtable elems = %d\n",
	       n_vtable_entries, n_vtable_elems);
    }
}

/* Build a dummy reference to ourselves so Derived::Base (and A::A) works,
   according to [class]:
					  The class-name is also inserted
   into  the scope of the class itself.  For purposes of access checking,
   the inserted class name is treated as if it were a public member name.  */

void
build_self_reference (void)
{
  tree name = constructor_name (current_class_type);
  tree value = build_lang_decl (TYPE_DECL, name, current_class_type);
  tree saved_cas;

  DECL_NONLOCAL (value) = 1;
  DECL_CONTEXT (value) = current_class_type;
  DECL_ARTIFICIAL (value) = 1;
  SET_DECL_SELF_REFERENCE_P (value);
  set_underlying_type (value);

  if (processing_template_decl)
    value = push_template_decl (value);

  saved_cas = current_access_specifier;
  current_access_specifier = access_public_node;
  finish_member_declaration (value);
  current_access_specifier = saved_cas;
}

/* Returns 1 if TYPE contains only padding bytes.  */

int
is_empty_class (tree type)
{
  if (type == error_mark_node)
    return 0;

  if (! CLASS_TYPE_P (type))
    return 0;

  return CLASSTYPE_EMPTY_P (type);
}

/* Returns true if TYPE contains no actual data, just various
   possible combinations of empty classes and possibly a vptr.  */

bool
is_really_empty_class (tree type)
{
  if (CLASS_TYPE_P (type))
    {
      tree field;
      tree binfo;
      tree base_binfo;
      int i;

      /* CLASSTYPE_EMPTY_P isn't set properly until the class is actually laid
	 out, but we'd like to be able to check this before then.  */
      if (COMPLETE_TYPE_P (type) && is_empty_class (type))
	return true;

      for (binfo = TYPE_BINFO (type), i = 0;
	   BINFO_BASE_ITERATE (binfo, i, base_binfo); ++i)
	if (!is_really_empty_class (BINFO_TYPE (base_binfo)))
	  return false;
      for (field = TYPE_FIELDS (type); field; field = DECL_CHAIN (field))
	if (TREE_CODE (field) == FIELD_DECL
	    && !DECL_ARTIFICIAL (field)
	    /* An unnamed bit-field is not a data member.  */
	    && (DECL_NAME (field) || !DECL_C_BIT_FIELD (field))
	    && !is_really_empty_class (TREE_TYPE (field)))
	  return false;
      return true;
    }
  else if (TREE_CODE (type) == ARRAY_TYPE)
    return (integer_zerop (array_type_nelts_top (type))
	    || is_really_empty_class (TREE_TYPE (type)));
  return false;
}

/* Note that NAME was looked up while the current class was being
   defined and that the result of that lookup was DECL.  */

void
maybe_note_name_used_in_class (tree name, tree decl)
{
  splay_tree names_used;

  /* If we're not defining a class, there's nothing to do.  */
  if (!(innermost_scope_kind() == sk_class
	&& TYPE_BEING_DEFINED (current_class_type)
	&& !LAMBDA_TYPE_P (current_class_type)))
    return;

  /* If there's already a binding for this NAME, then we don't have
     anything to worry about.  */
  if (lookup_member (current_class_type, name,
		     /*protect=*/0, /*want_type=*/false, tf_warning_or_error))
    return;

  if (!current_class_stack[current_class_depth - 1].names_used)
    current_class_stack[current_class_depth - 1].names_used
      = splay_tree_new (splay_tree_compare_pointers, 0, 0);
  names_used = current_class_stack[current_class_depth - 1].names_used;

  splay_tree_insert (names_used,
		     (splay_tree_key) name,
		     (splay_tree_value) decl);
}

/* Note that NAME was declared (as DECL) in the current class.  Check
   to see that the declaration is valid.  */

void
note_name_declared_in_class (tree name, tree decl)
{
  splay_tree names_used;
  splay_tree_node n;

  /* Look to see if we ever used this name.  */
  names_used
    = current_class_stack[current_class_depth - 1].names_used;
  if (!names_used)
    return;
  /* The C language allows members to be declared with a type of the same
     name, and the C++ standard says this diagnostic is not required.  So
     allow it in extern "C" blocks unless predantic is specified.
     Allow it in all cases if -ms-extensions is specified.  */
  if ((!pedantic && current_lang_name == lang_name_c)
      || flag_ms_extensions)
    return;
  n = splay_tree_lookup (names_used, (splay_tree_key) name);
  if (n)
    {
      /* [basic.scope.class]

	 A name N used in a class S shall refer to the same declaration
	 in its context and when re-evaluated in the completed scope of
	 S.  */
      permerror (input_location, "declaration of %q#D", decl);
      permerror (location_of ((tree) n->value),
		 "changes meaning of %qD from %q#D",
		 OVL_NAME (decl), (tree) n->value);
    }
}

/* Returns the VAR_DECL for the complete vtable associated with BINFO.
   Secondary vtables are merged with primary vtables; this function
   will return the VAR_DECL for the primary vtable.  */

tree
get_vtbl_decl_for_binfo (tree binfo)
{
  tree decl;

  decl = BINFO_VTABLE (binfo);
  if (decl && TREE_CODE (decl) == POINTER_PLUS_EXPR)
    {
      gcc_assert (TREE_CODE (TREE_OPERAND (decl, 0)) == ADDR_EXPR);
      decl = TREE_OPERAND (TREE_OPERAND (decl, 0), 0);
    }
  if (decl)
    gcc_assert (VAR_P (decl));
  return decl;
}


/* Returns the binfo for the primary base of BINFO.  If the resulting
   BINFO is a virtual base, and it is inherited elsewhere in the
   hierarchy, then the returned binfo might not be the primary base of
   BINFO in the complete object.  Check BINFO_PRIMARY_P or
   BINFO_LOST_PRIMARY_P to be sure.  */

static tree
get_primary_binfo (tree binfo)
{
  tree primary_base;

  primary_base = CLASSTYPE_PRIMARY_BINFO (BINFO_TYPE (binfo));
  if (!primary_base)
    return NULL_TREE;

  return copied_binfo (primary_base, binfo);
}

/* As above, but iterate until we reach the binfo that actually provides the
   vptr for BINFO.  */

static tree
most_primary_binfo (tree binfo)
{
  tree b = binfo;
  while (CLASSTYPE_HAS_PRIMARY_BASE_P (BINFO_TYPE (b))
	 && !BINFO_LOST_PRIMARY_P (b))
    {
      tree primary_base = get_primary_binfo (b);
      gcc_assert (BINFO_PRIMARY_P (primary_base)
		  && BINFO_INHERITANCE_CHAIN (primary_base) == b);
      b = primary_base;
    }
  return b;
}

/* Returns true if BINFO gets its vptr from a virtual base of the most derived
   type.  Note that the virtual inheritance might be above or below BINFO in
   the hierarchy.  */

bool
vptr_via_virtual_p (tree binfo)
{
  if (TYPE_P (binfo))
    binfo = TYPE_BINFO (binfo);
  tree primary = most_primary_binfo (binfo);
  /* Don't limit binfo_via_virtual, we want to return true when BINFO itself is
     a morally virtual base.  */
  tree virt = binfo_via_virtual (primary, NULL_TREE);
  return virt != NULL_TREE;
}

/* If INDENTED_P is zero, indent to INDENT. Return nonzero.  */

static int
maybe_indent_hierarchy (FILE * stream, int indent, int indented_p)
{
  if (!indented_p)
    fprintf (stream, "%*s", indent, "");
  return 1;
}

/* Dump the offsets of all the bases rooted at BINFO to STREAM.
   INDENT should be zero when called from the top level; it is
   incremented recursively.  IGO indicates the next expected BINFO in
   inheritance graph ordering.  */

static tree
dump_class_hierarchy_r (FILE *stream,
			int flags,
			tree binfo,
			tree igo,
			int indent)
{
  int indented = 0;
  tree base_binfo;
  int i;

  indented = maybe_indent_hierarchy (stream, indent, 0);
  fprintf (stream, "%s (0x" HOST_WIDE_INT_PRINT_HEX ") ",
	   type_as_string (BINFO_TYPE (binfo), TFF_PLAIN_IDENTIFIER),
	   (HOST_WIDE_INT) (uintptr_t) binfo);
  if (binfo != igo)
    {
      fprintf (stream, "alternative-path\n");
      return igo;
    }
  igo = TREE_CHAIN (binfo);

  fprintf (stream, HOST_WIDE_INT_PRINT_DEC,
	   tree_to_shwi (BINFO_OFFSET (binfo)));
  if (is_empty_class (BINFO_TYPE (binfo)))
    fprintf (stream, " empty");
  else if (CLASSTYPE_NEARLY_EMPTY_P (BINFO_TYPE (binfo)))
    fprintf (stream, " nearly-empty");
  if (BINFO_VIRTUAL_P (binfo))
    fprintf (stream, " virtual");
  fprintf (stream, "\n");

  indented = 0;
  if (BINFO_PRIMARY_P (binfo))
    {
      indented = maybe_indent_hierarchy (stream, indent + 3, indented);
      fprintf (stream, " primary-for %s (0x" HOST_WIDE_INT_PRINT_HEX ")",
	       type_as_string (BINFO_TYPE (BINFO_INHERITANCE_CHAIN (binfo)),
			       TFF_PLAIN_IDENTIFIER),
	       (HOST_WIDE_INT) (uintptr_t) BINFO_INHERITANCE_CHAIN (binfo));
    }
  if (BINFO_LOST_PRIMARY_P (binfo))
    {
      indented = maybe_indent_hierarchy (stream, indent + 3, indented);
      fprintf (stream, " lost-primary");
    }
  if (indented)
    fprintf (stream, "\n");

  if (!(flags & TDF_SLIM))
    {
      int indented = 0;

      if (BINFO_SUBVTT_INDEX (binfo))
	{
	  indented = maybe_indent_hierarchy (stream, indent + 3, indented);
	  fprintf (stream, " subvttidx=%s",
		   expr_as_string (BINFO_SUBVTT_INDEX (binfo),
				   TFF_PLAIN_IDENTIFIER));
	}
      if (BINFO_VPTR_INDEX (binfo))
	{
	  indented = maybe_indent_hierarchy (stream, indent + 3, indented);
	  fprintf (stream, " vptridx=%s",
		   expr_as_string (BINFO_VPTR_INDEX (binfo),
				   TFF_PLAIN_IDENTIFIER));
	}
      if (BINFO_VPTR_FIELD (binfo))
	{
	  indented = maybe_indent_hierarchy (stream, indent + 3, indented);
	  fprintf (stream, " vbaseoffset=%s",
		   expr_as_string (BINFO_VPTR_FIELD (binfo),
				   TFF_PLAIN_IDENTIFIER));
	}
      if (BINFO_VTABLE (binfo))
	{
	  indented = maybe_indent_hierarchy (stream, indent + 3, indented);
	  fprintf (stream, " vptr=%s",
		   expr_as_string (BINFO_VTABLE (binfo),
				   TFF_PLAIN_IDENTIFIER));
	}

      if (indented)
	fprintf (stream, "\n");
    }

  for (i = 0; BINFO_BASE_ITERATE (binfo, i, base_binfo); i++)
    igo = dump_class_hierarchy_r (stream, flags, base_binfo, igo, indent + 2);

  return igo;
}

/* Dump the BINFO hierarchy for T.  */

static void
dump_class_hierarchy_1 (FILE *stream, int flags, tree t)
{
  fprintf (stream, "Class %s\n", type_as_string (t, TFF_PLAIN_IDENTIFIER));
  fprintf (stream, "   size=%lu align=%lu\n",
	   (unsigned long)(tree_to_shwi (TYPE_SIZE (t)) / BITS_PER_UNIT),
	   (unsigned long)(TYPE_ALIGN (t) / BITS_PER_UNIT));
  fprintf (stream, "   base size=%lu base align=%lu\n",
	   (unsigned long)(tree_to_shwi (TYPE_SIZE (CLASSTYPE_AS_BASE (t)))
			   / BITS_PER_UNIT),
	   (unsigned long)(TYPE_ALIGN (CLASSTYPE_AS_BASE (t))
			   / BITS_PER_UNIT));
  dump_class_hierarchy_r (stream, flags, TYPE_BINFO (t), TYPE_BINFO (t), 0);
  fprintf (stream, "\n");
}

/* Debug interface to hierarchy dumping.  */

void
debug_class (tree t)
{
  dump_class_hierarchy_1 (stderr, TDF_SLIM, t);
}

static void
dump_class_hierarchy (tree t)
{
  int flags;
  FILE *stream = get_dump_info (TDI_class, &flags);

  if (stream)
    {
      dump_class_hierarchy_1 (stream, flags, t);
    }
}

static void
dump_array (FILE * stream, tree decl)
{
  tree value;
  unsigned HOST_WIDE_INT ix;
  HOST_WIDE_INT elt;
  tree size = TYPE_MAX_VALUE (TYPE_DOMAIN (TREE_TYPE (decl)));

  elt = (tree_to_shwi (TYPE_SIZE (TREE_TYPE (TREE_TYPE (decl))))
	 / BITS_PER_UNIT);
  fprintf (stream, "%s:", decl_as_string (decl, TFF_PLAIN_IDENTIFIER));
  fprintf (stream, " %s entries",
	   expr_as_string (size_binop (PLUS_EXPR, size, size_one_node),
			   TFF_PLAIN_IDENTIFIER));
  fprintf (stream, "\n");

  FOR_EACH_CONSTRUCTOR_VALUE (CONSTRUCTOR_ELTS (DECL_INITIAL (decl)),
			      ix, value)
    fprintf (stream, "%-4ld  %s\n", (long)(ix * elt),
	     expr_as_string (value, TFF_PLAIN_IDENTIFIER));
}

static void
dump_vtable (tree t, tree binfo, tree vtable)
{
  int flags;
  FILE *stream = get_dump_info (TDI_class, &flags);

  if (!stream)
    return;

  if (!(flags & TDF_SLIM))
    {
      int ctor_vtbl_p = TYPE_BINFO (t) != binfo;

      fprintf (stream, "%s for %s",
	       ctor_vtbl_p ? "Construction vtable" : "Vtable",
	       type_as_string (BINFO_TYPE (binfo), TFF_PLAIN_IDENTIFIER));
      if (ctor_vtbl_p)
	{
	  if (!BINFO_VIRTUAL_P (binfo))
	    fprintf (stream, " (0x" HOST_WIDE_INT_PRINT_HEX " instance)",
		     (HOST_WIDE_INT) (uintptr_t) binfo);
	  fprintf (stream, " in %s", type_as_string (t, TFF_PLAIN_IDENTIFIER));
	}
      fprintf (stream, "\n");
      dump_array (stream, vtable);
      fprintf (stream, "\n");
    }
}

static void
dump_vtt (tree t, tree vtt)
{
  int flags;
  FILE *stream = get_dump_info (TDI_class, &flags);

  if (!stream)
    return;

  if (!(flags & TDF_SLIM))
    {
      fprintf (stream, "VTT for %s\n",
	       type_as_string (t, TFF_PLAIN_IDENTIFIER));
      dump_array (stream, vtt);
      fprintf (stream, "\n");
    }
}

/* Dump a function or thunk and its thunkees.  */

static void
dump_thunk (FILE *stream, int indent, tree thunk)
{
  static const char spaces[] = "        ";
  tree name = DECL_NAME (thunk);
  tree thunks;

  fprintf (stream, "%.*s%p %s %s", indent, spaces,
	   (void *)thunk,
	   !DECL_THUNK_P (thunk) ? "function"
	   : DECL_THIS_THUNK_P (thunk) ? "this-thunk" : "covariant-thunk",
	   name ? IDENTIFIER_POINTER (name) : "<unset>");
  if (DECL_THUNK_P (thunk))
    {
      HOST_WIDE_INT fixed_adjust = THUNK_FIXED_OFFSET (thunk);
      tree virtual_adjust = THUNK_VIRTUAL_OFFSET (thunk);

      fprintf (stream, " fixed=" HOST_WIDE_INT_PRINT_DEC, fixed_adjust);
      if (!virtual_adjust)
	/*NOP*/;
      else if (DECL_THIS_THUNK_P (thunk))
	fprintf (stream, " vcall="  HOST_WIDE_INT_PRINT_DEC,
		 tree_to_shwi (virtual_adjust));
      else
	fprintf (stream, " vbase=" HOST_WIDE_INT_PRINT_DEC "(%s)",
		 tree_to_shwi (BINFO_VPTR_FIELD (virtual_adjust)),
		 type_as_string (BINFO_TYPE (virtual_adjust), TFF_SCOPE));
      if (THUNK_ALIAS (thunk))
	fprintf (stream, " alias to %p", (void *)THUNK_ALIAS (thunk));
    }
  fprintf (stream, "\n");
  for (thunks = DECL_THUNKS (thunk); thunks; thunks = TREE_CHAIN (thunks))
    dump_thunk (stream, indent + 2, thunks);
}

/* Dump the thunks for FN.  */

void
debug_thunks (tree fn)
{
  dump_thunk (stderr, 0, fn);
}

/* Virtual function table initialization.  */

/* Create all the necessary vtables for T and its base classes.  */

static void
finish_vtbls (tree t)
{
  tree vbase;
  vec<constructor_elt, va_gc> *v = NULL;
  tree vtable = BINFO_VTABLE (TYPE_BINFO (t));

  /* We lay out the primary and secondary vtables in one contiguous
     vtable.  The primary vtable is first, followed by the non-virtual
     secondary vtables in inheritance graph order.  */
  accumulate_vtbl_inits (TYPE_BINFO (t), TYPE_BINFO (t), TYPE_BINFO (t),
			 vtable, t, &v);

  /* Then come the virtual bases, also in inheritance graph order.  */
  for (vbase = TYPE_BINFO (t); vbase; vbase = TREE_CHAIN (vbase))
    {
      if (!BINFO_VIRTUAL_P (vbase))
	continue;
      accumulate_vtbl_inits (vbase, vbase, TYPE_BINFO (t), vtable, t, &v);
    }

  if (BINFO_VTABLE (TYPE_BINFO (t)))
    initialize_vtable (TYPE_BINFO (t), v);
}

/* Initialize the vtable for BINFO with the INITS.  */

static void
initialize_vtable (tree binfo, vec<constructor_elt, va_gc> *inits)
{
  tree decl;

  layout_vtable_decl (binfo, vec_safe_length (inits));
  decl = get_vtbl_decl_for_binfo (binfo);
  initialize_artificial_var (decl, inits);
  dump_vtable (BINFO_TYPE (binfo), binfo, decl);
}

/* Build the VTT (virtual table table) for T.
   A class requires a VTT if it has virtual bases.

   This holds
   1 - primary virtual pointer for complete object T
   2 - secondary VTTs for each direct non-virtual base of T which requires a
       VTT
   3 - secondary virtual pointers for each direct or indirect base of T which
       has virtual bases or is reachable via a virtual path from T.
   4 - secondary VTTs for each direct or indirect virtual base of T.

   Secondary VTTs look like complete object VTTs without part 4.  */

static void
build_vtt (tree t)
{
  tree type;
  tree vtt;
  tree index;
  vec<constructor_elt, va_gc> *inits;

  /* Build up the initializers for the VTT.  */
  inits = NULL;
  index = size_zero_node;
  build_vtt_inits (TYPE_BINFO (t), t, &inits, &index);

  /* If we didn't need a VTT, we're done.  */
  if (!inits)
    return;

  /* Figure out the type of the VTT.  */
  type = build_array_of_n_type (const_ptr_type_node,
                                inits->length ());

  /* Now, build the VTT object itself.  */
  vtt = build_vtable (t, mangle_vtt_for_type (t), type);
  initialize_artificial_var (vtt, inits);
  /* Add the VTT to the vtables list.  */
  DECL_CHAIN (vtt) = DECL_CHAIN (CLASSTYPE_VTABLES (t));
  DECL_CHAIN (CLASSTYPE_VTABLES (t)) = vtt;

  dump_vtt (t, vtt);
}

/* When building a secondary VTT, BINFO_VTABLE is set to a TREE_LIST with
   PURPOSE the RTTI_BINFO, VALUE the real vtable pointer for this binfo,
   and CHAIN the vtable pointer for this binfo after construction is
   complete.  VALUE can also be another BINFO, in which case we recurse.  */

static tree
binfo_ctor_vtable (tree binfo)
{
  tree vt;

  while (1)
    {
      vt = BINFO_VTABLE (binfo);
      if (TREE_CODE (vt) == TREE_LIST)
	vt = TREE_VALUE (vt);
      if (TREE_CODE (vt) == TREE_BINFO)
	binfo = vt;
      else
	break;
    }

  return vt;
}

/* Data for secondary VTT initialization.  */
struct secondary_vptr_vtt_init_data
{
  /* Is this the primary VTT? */
  bool top_level_p;

  /* Current index into the VTT.  */
  tree index;

  /* Vector of initializers built up.  */
  vec<constructor_elt, va_gc> *inits;

  /* The type being constructed by this secondary VTT.  */
  tree type_being_constructed;
};

/* Recursively build the VTT-initializer for BINFO (which is in the
   hierarchy dominated by T).  INITS points to the end of the initializer
   list to date.  INDEX is the VTT index where the next element will be
   replaced.  Iff BINFO is the binfo for T, this is the top level VTT (i.e.
   not a subvtt for some base of T).  When that is so, we emit the sub-VTTs
   for virtual bases of T. When it is not so, we build the constructor
   vtables for the BINFO-in-T variant.  */

static void
build_vtt_inits (tree binfo, tree t, vec<constructor_elt, va_gc> **inits,
		 tree *index)
{
  int i;
  tree b;
  tree init;
  secondary_vptr_vtt_init_data data;
  int top_level_p = SAME_BINFO_TYPE_P (BINFO_TYPE (binfo), t);

  /* We only need VTTs for subobjects with virtual bases.  */
  if (!CLASSTYPE_VBASECLASSES (BINFO_TYPE (binfo)))
    return;

  /* We need to use a construction vtable if this is not the primary
     VTT.  */
  if (!top_level_p)
    {
      build_ctor_vtbl_group (binfo, t);

      /* Record the offset in the VTT where this sub-VTT can be found.  */
      BINFO_SUBVTT_INDEX (binfo) = *index;
    }

  /* Add the address of the primary vtable for the complete object.  */
  init = binfo_ctor_vtable (binfo);
  CONSTRUCTOR_APPEND_ELT (*inits, NULL_TREE, init);
  if (top_level_p)
    {
      gcc_assert (!BINFO_VPTR_INDEX (binfo));
      BINFO_VPTR_INDEX (binfo) = *index;
    }
  *index = size_binop (PLUS_EXPR, *index, TYPE_SIZE_UNIT (ptr_type_node));

  /* Recursively add the secondary VTTs for non-virtual bases.  */
  for (i = 0; BINFO_BASE_ITERATE (binfo, i, b); ++i)
    if (!BINFO_VIRTUAL_P (b))
      build_vtt_inits (b, t, inits, index);

  /* Add secondary virtual pointers for all subobjects of BINFO with
     either virtual bases or reachable along a virtual path, except
     subobjects that are non-virtual primary bases.  */
  data.top_level_p = top_level_p;
  data.index = *index;
  data.inits = *inits;
  data.type_being_constructed = BINFO_TYPE (binfo);

  dfs_walk_once (binfo, dfs_build_secondary_vptr_vtt_inits, NULL, &data);

  *index = data.index;

  /* data.inits might have grown as we added secondary virtual pointers.
     Make sure our caller knows about the new vector.  */
  *inits = data.inits;

  if (top_level_p)
    /* Add the secondary VTTs for virtual bases in inheritance graph
       order.  */
    for (b = TYPE_BINFO (BINFO_TYPE (binfo)); b; b = TREE_CHAIN (b))
      {
	if (!BINFO_VIRTUAL_P (b))
	  continue;

	build_vtt_inits (b, t, inits, index);
      }
  else
    /* Remove the ctor vtables we created.  */
    dfs_walk_all (binfo, dfs_fixup_binfo_vtbls, NULL, binfo);
}

/* Called from build_vtt_inits via dfs_walk.  BINFO is the binfo for the base
   in most derived. DATA is a SECONDARY_VPTR_VTT_INIT_DATA structure.  */

static tree
dfs_build_secondary_vptr_vtt_inits (tree binfo, void *data_)
{
  secondary_vptr_vtt_init_data *data = (secondary_vptr_vtt_init_data *)data_;

  /* We don't care about bases that don't have vtables.  */
  if (!TYPE_VFIELD (BINFO_TYPE (binfo)))
    return dfs_skip_bases;

  /* We're only interested in proper subobjects of the type being
     constructed.  */
  if (SAME_BINFO_TYPE_P (BINFO_TYPE (binfo), data->type_being_constructed))
    return NULL_TREE;

  /* We're only interested in bases with virtual bases or reachable
     via a virtual path from the type being constructed.  */
  if (!(CLASSTYPE_VBASECLASSES (BINFO_TYPE (binfo))
	|| binfo_via_virtual (binfo, data->type_being_constructed)))
    return dfs_skip_bases;

  /* We're not interested in non-virtual primary bases.  */
  if (!BINFO_VIRTUAL_P (binfo) && BINFO_PRIMARY_P (binfo))
    return NULL_TREE;

  /* Record the index where this secondary vptr can be found.  */
  if (data->top_level_p)
    {
      gcc_assert (!BINFO_VPTR_INDEX (binfo));
      BINFO_VPTR_INDEX (binfo) = data->index;

      if (BINFO_VIRTUAL_P (binfo))
	{
	  /* It's a primary virtual base, and this is not a
	     construction vtable.  Find the base this is primary of in
	     the inheritance graph, and use that base's vtable
	     now.  */
	  while (BINFO_PRIMARY_P (binfo))
	    binfo = BINFO_INHERITANCE_CHAIN (binfo);
	}
    }

  /* Add the initializer for the secondary vptr itself.  */
  CONSTRUCTOR_APPEND_ELT (data->inits, NULL_TREE, binfo_ctor_vtable (binfo));

  /* Advance the vtt index.  */
  data->index = size_binop (PLUS_EXPR, data->index,
			    TYPE_SIZE_UNIT (ptr_type_node));

  return NULL_TREE;
}

/* Called from build_vtt_inits via dfs_walk. After building
   constructor vtables and generating the sub-vtt from them, we need
   to restore the BINFO_VTABLES that were scribbled on.  DATA is the
   binfo of the base whose sub vtt was generated.  */

static tree
dfs_fixup_binfo_vtbls (tree binfo, void* data)
{
  tree vtable = BINFO_VTABLE (binfo);

  if (!TYPE_CONTAINS_VPTR_P (BINFO_TYPE (binfo)))
    /* If this class has no vtable, none of its bases do.  */
    return dfs_skip_bases;

  if (!vtable)
    /* This might be a primary base, so have no vtable in this
       hierarchy.  */
    return NULL_TREE;

  /* If we scribbled the construction vtable vptr into BINFO, clear it
     out now.  */
  if (TREE_CODE (vtable) == TREE_LIST
      && (TREE_PURPOSE (vtable) == (tree) data))
    BINFO_VTABLE (binfo) = TREE_CHAIN (vtable);

  return NULL_TREE;
}

/* Build the construction vtable group for BINFO which is in the
   hierarchy dominated by T.  */

static void
build_ctor_vtbl_group (tree binfo, tree t)
{
  tree type;
  tree vtbl;
  tree id;
  tree vbase;
  vec<constructor_elt, va_gc> *v;

  /* See if we've already created this construction vtable group.  */
  id = mangle_ctor_vtbl_for_type (t, binfo);
  if (IDENTIFIER_GLOBAL_VALUE (id))
    return;

  gcc_assert (!SAME_BINFO_TYPE_P (BINFO_TYPE (binfo), t));
  /* Build a version of VTBL (with the wrong type) for use in
     constructing the addresses of secondary vtables in the
     construction vtable group.  */
  vtbl = build_vtable (t, id, ptr_type_node);

  /* Don't export construction vtables from shared libraries.  Even on
     targets that don't support hidden visibility, this tells
     can_refer_decl_in_current_unit_p not to assume that it's safe to
     access from a different compilation unit (bz 54314).  */
  DECL_VISIBILITY (vtbl) = VISIBILITY_HIDDEN;
  DECL_VISIBILITY_SPECIFIED (vtbl) = true;

  v = NULL;
  accumulate_vtbl_inits (binfo, TYPE_BINFO (TREE_TYPE (binfo)),
			 binfo, vtbl, t, &v);

  /* Add the vtables for each of our virtual bases using the vbase in T
     binfo.  */
  for (vbase = TYPE_BINFO (BINFO_TYPE (binfo));
       vbase;
       vbase = TREE_CHAIN (vbase))
    {
      tree b;

      if (!BINFO_VIRTUAL_P (vbase))
	continue;
      b = copied_binfo (vbase, binfo);

      accumulate_vtbl_inits (b, vbase, binfo, vtbl, t, &v);
    }

  /* Figure out the type of the construction vtable.  */
  type = build_array_of_n_type (vtable_entry_type, v->length ());
  layout_type (type);
  TREE_TYPE (vtbl) = type;
  DECL_SIZE (vtbl) = DECL_SIZE_UNIT (vtbl) = NULL_TREE;
  layout_decl (vtbl, 0);

  /* Initialize the construction vtable.  */
  CLASSTYPE_VTABLES (t) = chainon (CLASSTYPE_VTABLES (t), vtbl);
  initialize_artificial_var (vtbl, v);
  dump_vtable (t, binfo, vtbl);
}

/* Add the vtbl initializers for BINFO (and its bases other than
   non-virtual primaries) to the list of INITS.  BINFO is in the
   hierarchy dominated by T.  RTTI_BINFO is the binfo within T of
   the constructor the vtbl inits should be accumulated for. (If this
   is the complete object vtbl then RTTI_BINFO will be TYPE_BINFO (T).)
   ORIG_BINFO is the binfo for this object within BINFO_TYPE (RTTI_BINFO).
   BINFO is the active base equivalent of ORIG_BINFO in the inheritance
   graph of T. Both BINFO and ORIG_BINFO will have the same BINFO_TYPE,
   but are not necessarily the same in terms of layout.  */

static void
accumulate_vtbl_inits (tree binfo,
		       tree orig_binfo,
		       tree rtti_binfo,
		       tree vtbl,
		       tree t,
		       vec<constructor_elt, va_gc> **inits)
{
  int i;
  tree base_binfo;
  int ctor_vtbl_p = !SAME_BINFO_TYPE_P (BINFO_TYPE (rtti_binfo), t);

  gcc_assert (SAME_BINFO_TYPE_P (BINFO_TYPE (binfo), BINFO_TYPE (orig_binfo)));

  /* If it doesn't have a vptr, we don't do anything.  */
  if (!TYPE_CONTAINS_VPTR_P (BINFO_TYPE (binfo)))
    return;

  /* If we're building a construction vtable, we're not interested in
     subobjects that don't require construction vtables.  */
  if (ctor_vtbl_p
      && !CLASSTYPE_VBASECLASSES (BINFO_TYPE (binfo))
      && !binfo_via_virtual (orig_binfo, BINFO_TYPE (rtti_binfo)))
    return;

  /* Build the initializers for the BINFO-in-T vtable.  */
  dfs_accumulate_vtbl_inits (binfo, orig_binfo, rtti_binfo, vtbl, t, inits);

  /* Walk the BINFO and its bases.  We walk in preorder so that as we
     initialize each vtable we can figure out at what offset the
     secondary vtable lies from the primary vtable.  We can't use
     dfs_walk here because we need to iterate through bases of BINFO
     and RTTI_BINFO simultaneously.  */
  for (i = 0; BINFO_BASE_ITERATE (binfo, i, base_binfo); ++i)
    {
      /* Skip virtual bases.  */
      if (BINFO_VIRTUAL_P (base_binfo))
	continue;
      accumulate_vtbl_inits (base_binfo,
			     BINFO_BASE_BINFO (orig_binfo, i),
			     rtti_binfo, vtbl, t,
			     inits);
    }
}

/* Called from accumulate_vtbl_inits.  Adds the initializers for the
   BINFO vtable to L.  */

static void
dfs_accumulate_vtbl_inits (tree binfo,
			   tree orig_binfo,
			   tree rtti_binfo,
			   tree orig_vtbl,
			   tree t,
			   vec<constructor_elt, va_gc> **l)
{
  tree vtbl = NULL_TREE;
  int ctor_vtbl_p = !SAME_BINFO_TYPE_P (BINFO_TYPE (rtti_binfo), t);
  int n_inits;

  if (ctor_vtbl_p
      && BINFO_VIRTUAL_P (orig_binfo) && BINFO_PRIMARY_P (orig_binfo))
    {
      /* In the hierarchy of BINFO_TYPE (RTTI_BINFO), this is a
	 primary virtual base.  If it is not the same primary in
	 the hierarchy of T, we'll need to generate a ctor vtable
	 for it, to place at its location in T.  If it is the same
	 primary, we still need a VTT entry for the vtable, but it
	 should point to the ctor vtable for the base it is a
	 primary for within the sub-hierarchy of RTTI_BINFO.

	 There are three possible cases:

	 1) We are in the same place.
	 2) We are a primary base within a lost primary virtual base of
	 RTTI_BINFO.
	 3) We are primary to something not a base of RTTI_BINFO.  */

      tree b;
      tree last = NULL_TREE;

      /* First, look through the bases we are primary to for RTTI_BINFO
	 or a virtual base.  */
      b = binfo;
      while (BINFO_PRIMARY_P (b))
	{
	  b = BINFO_INHERITANCE_CHAIN (b);
	  last = b;
	  if (BINFO_VIRTUAL_P (b) || b == rtti_binfo)
	    goto found;
	}
      /* If we run out of primary links, keep looking down our
	 inheritance chain; we might be an indirect primary.  */
      for (b = last; b; b = BINFO_INHERITANCE_CHAIN (b))
	if (BINFO_VIRTUAL_P (b) || b == rtti_binfo)
	  break;
    found:

      /* If we found RTTI_BINFO, this is case 1.  If we found a virtual
	 base B and it is a base of RTTI_BINFO, this is case 2.  In
	 either case, we share our vtable with LAST, i.e. the
	 derived-most base within B of which we are a primary.  */
      if (b == rtti_binfo
	  || (b && binfo_for_vbase (BINFO_TYPE (b), BINFO_TYPE (rtti_binfo))))
	/* Just set our BINFO_VTABLE to point to LAST, as we may not have
	   set LAST's BINFO_VTABLE yet.  We'll extract the actual vptr in
	   binfo_ctor_vtable after everything's been set up.  */
	vtbl = last;

      /* Otherwise, this is case 3 and we get our own.  */
    }
  else if (!BINFO_NEW_VTABLE_MARKED (orig_binfo))
    return;

  n_inits = vec_safe_length (*l);

  if (!vtbl)
    {
      tree index;
      int non_fn_entries;

      /* Add the initializer for this vtable.  */
      build_vtbl_initializer (binfo, orig_binfo, t, rtti_binfo,
                              &non_fn_entries, l);

      /* Figure out the position to which the VPTR should point.  */
      vtbl = build1 (ADDR_EXPR, vtbl_ptr_type_node, orig_vtbl);
      index = size_binop (MULT_EXPR,
			  TYPE_SIZE_UNIT (vtable_entry_type),
			  size_int (non_fn_entries + n_inits));
      vtbl = fold_build_pointer_plus (vtbl, index);
    }

  if (ctor_vtbl_p)
    /* For a construction vtable, we can't overwrite BINFO_VTABLE.
       So, we make a TREE_LIST.  Later, dfs_fixup_binfo_vtbls will
       straighten this out.  */
    BINFO_VTABLE (binfo) = tree_cons (rtti_binfo, vtbl, BINFO_VTABLE (binfo));
  else if (BINFO_PRIMARY_P (binfo) && BINFO_VIRTUAL_P (binfo))
    /* Throw away any unneeded intializers.  */
    (*l)->truncate (n_inits);
  else
     /* For an ordinary vtable, set BINFO_VTABLE.  */
    BINFO_VTABLE (binfo) = vtbl;
}

static GTY(()) tree abort_fndecl_addr;

/* Construct the initializer for BINFO's virtual function table.  BINFO
   is part of the hierarchy dominated by T.  If we're building a
   construction vtable, the ORIG_BINFO is the binfo we should use to
   find the actual function pointers to put in the vtable - but they
   can be overridden on the path to most-derived in the graph that
   ORIG_BINFO belongs.  Otherwise,
   ORIG_BINFO should be the same as BINFO.  The RTTI_BINFO is the
   BINFO that should be indicated by the RTTI information in the
   vtable; it will be a base class of T, rather than T itself, if we
   are building a construction vtable.

   The value returned is a TREE_LIST suitable for wrapping in a
   CONSTRUCTOR to use as the DECL_INITIAL for a vtable.  If
   NON_FN_ENTRIES_P is not NULL, *NON_FN_ENTRIES_P is set to the
   number of non-function entries in the vtable.

   It might seem that this function should never be called with a
   BINFO for which BINFO_PRIMARY_P holds, the vtable for such a
   base is always subsumed by a derived class vtable.  However, when
   we are building construction vtables, we do build vtables for
   primary bases; we need these while the primary base is being
   constructed.  */

static void
build_vtbl_initializer (tree binfo,
			tree orig_binfo,
			tree t,
			tree rtti_binfo,
			int* non_fn_entries_p,
			vec<constructor_elt, va_gc> **inits)
{
  tree v;
  vtbl_init_data vid;
  unsigned ix, jx;
  tree vbinfo;
  vec<tree, va_gc> *vbases;
  constructor_elt *e;

  /* Initialize VID.  */
  memset (&vid, 0, sizeof (vid));
  vid.binfo = binfo;
  vid.derived = t;
  vid.rtti_binfo = rtti_binfo;
  vid.primary_vtbl_p = SAME_BINFO_TYPE_P (BINFO_TYPE (binfo), t);
  vid.ctor_vtbl_p = !SAME_BINFO_TYPE_P (BINFO_TYPE (rtti_binfo), t);
  vid.generate_vcall_entries = true;
  /* The first vbase or vcall offset is at index -3 in the vtable.  */
  vid.index = ssize_int(-3 * TARGET_VTABLE_DATA_ENTRY_DISTANCE);

  /* Add entries to the vtable for RTTI.  */
  build_rtti_vtbl_entries (binfo, &vid);

  /* Create an array for keeping track of the functions we've
     processed.  When we see multiple functions with the same
     signature, we share the vcall offsets.  */
  vec_alloc (vid.fns, 32);
  /* Add the vcall and vbase offset entries.  */
  build_vcall_and_vbase_vtbl_entries (binfo, &vid);

  /* Clear BINFO_VTABLE_PATH_MARKED; it's set by
     build_vbase_offset_vtbl_entries.  */
  for (vbases = CLASSTYPE_VBASECLASSES (t), ix = 0;
       vec_safe_iterate (vbases, ix, &vbinfo); ix++)
    BINFO_VTABLE_PATH_MARKED (vbinfo) = 0;

  /* If the target requires padding between data entries, add that now.  */
  if (TARGET_VTABLE_DATA_ENTRY_DISTANCE > 1)
    {
      int n_entries = vec_safe_length (vid.inits);

      vec_safe_grow (vid.inits, TARGET_VTABLE_DATA_ENTRY_DISTANCE * n_entries);

      /* Move data entries into their new positions and add padding
	 after the new positions.  Iterate backwards so we don't
	 overwrite entries that we would need to process later.  */
      for (ix = n_entries - 1;
	   vid.inits->iterate (ix, &e);
	   ix--)
	{
	  int j;
	  int new_position = (TARGET_VTABLE_DATA_ENTRY_DISTANCE * ix
			      + (TARGET_VTABLE_DATA_ENTRY_DISTANCE - 1));

	  (*vid.inits)[new_position] = *e;

	  for (j = 1; j < TARGET_VTABLE_DATA_ENTRY_DISTANCE; ++j)
	    {
	      constructor_elt *f = &(*vid.inits)[new_position - j];
	      f->index = NULL_TREE;
	      f->value = build1 (NOP_EXPR, vtable_entry_type,
				 null_pointer_node);
	    }
	}
    }

  if (non_fn_entries_p)
    *non_fn_entries_p = vec_safe_length (vid.inits);

  /* The initializers for virtual functions were built up in reverse
     order.  Straighten them out and add them to the running list in one
     step.  */
  jx = vec_safe_length (*inits);
  vec_safe_grow (*inits, jx + vid.inits->length ());

  for (ix = vid.inits->length () - 1;
       vid.inits->iterate (ix, &e);
       ix--, jx++)
    (**inits)[jx] = *e;

  /* Go through all the ordinary virtual functions, building up
     initializers.  */
  for (v = BINFO_VIRTUALS (orig_binfo); v; v = TREE_CHAIN (v))
    {
      tree delta;
      tree vcall_index;
      tree fn, fn_original;
      tree init = NULL_TREE;

      fn = BV_FN (v);
      fn_original = fn;
      if (DECL_THUNK_P (fn))
	{
	  if (!DECL_NAME (fn))
	    finish_thunk (fn);
	  if (THUNK_ALIAS (fn))
	    {
	      fn = THUNK_ALIAS (fn);
	      BV_FN (v) = fn;
	    }
	  fn_original = THUNK_TARGET (fn);
	}

      /* If the only definition of this function signature along our
	 primary base chain is from a lost primary, this vtable slot will
	 never be used, so just zero it out.  This is important to avoid
	 requiring extra thunks which cannot be generated with the function.

	 We first check this in update_vtable_entry_for_fn, so we handle
	 restored primary bases properly; we also need to do it here so we
	 zero out unused slots in ctor vtables, rather than filling them
	 with erroneous values (though harmless, apart from relocation
	 costs).  */
      if (BV_LOST_PRIMARY (v))
	init = size_zero_node;

      if (! init)
	{
	  /* Pull the offset for `this', and the function to call, out of
	     the list.  */
	  delta = BV_DELTA (v);
	  vcall_index = BV_VCALL_INDEX (v);

	  gcc_assert (TREE_CODE (delta) == INTEGER_CST);
	  gcc_assert (TREE_CODE (fn) == FUNCTION_DECL);

	  /* You can't call an abstract virtual function; it's abstract.
	     So, we replace these functions with __pure_virtual.  */
	  if (DECL_PURE_VIRTUAL_P (fn_original))
	    {
	      fn = abort_fndecl;
	      if (!TARGET_VTABLE_USES_DESCRIPTORS)
		{
		  if (abort_fndecl_addr == NULL)
		    abort_fndecl_addr
		      = fold_convert (vfunc_ptr_type_node,
				      build_fold_addr_expr (fn));
		  init = abort_fndecl_addr;
		}
	    }
	  /* Likewise for deleted virtuals.  */
	  else if (DECL_DELETED_FN (fn_original))
	    {
	      fn = get_identifier ("__cxa_deleted_virtual");
	      if (!get_global_value_if_present (fn, &fn))
		fn = push_library_fn (fn, (build_function_type_list
					   (void_type_node, NULL_TREE)),
				      NULL_TREE, ECF_NORETURN);
	      if (!TARGET_VTABLE_USES_DESCRIPTORS)
		init = fold_convert (vfunc_ptr_type_node,
				     build_fold_addr_expr (fn));
	    }
	  else
	    {
	      if (!integer_zerop (delta) || vcall_index)
		{
		  fn = make_thunk (fn, /*this_adjusting=*/1, delta, vcall_index);
		  if (!DECL_NAME (fn))
		    finish_thunk (fn);
		}
	      /* Take the address of the function, considering it to be of an
		 appropriate generic type.  */
	      if (!TARGET_VTABLE_USES_DESCRIPTORS)
		init = fold_convert (vfunc_ptr_type_node,
				     build_fold_addr_expr (fn));
	      /* Don't refer to a virtual destructor from a constructor
		 vtable or a vtable for an abstract class, since destroying
		 an object under construction is undefined behavior and we
		 don't want it to be considered a candidate for speculative
		 devirtualization.  But do create the thunk for ABI
		 compliance.  */
	      if (DECL_DESTRUCTOR_P (fn_original)
		  && (CLASSTYPE_PURE_VIRTUALS (DECL_CONTEXT (fn_original))
		      || orig_binfo != binfo))
		init = size_zero_node;
	    }
	}

      /* And add it to the chain of initializers.  */
      if (TARGET_VTABLE_USES_DESCRIPTORS)
	{
	  int i;
	  if (init == size_zero_node)
	    for (i = 0; i < TARGET_VTABLE_USES_DESCRIPTORS; ++i)
	      CONSTRUCTOR_APPEND_ELT (*inits, NULL_TREE, init);
	  else
	    for (i = 0; i < TARGET_VTABLE_USES_DESCRIPTORS; ++i)
	      {
		tree fdesc = build2 (FDESC_EXPR, vfunc_ptr_type_node,
				     fn, build_int_cst (NULL_TREE, i));
		TREE_CONSTANT (fdesc) = 1;

		CONSTRUCTOR_APPEND_ELT (*inits, NULL_TREE, fdesc);
	      }
	}
      else
	CONSTRUCTOR_APPEND_ELT (*inits, NULL_TREE, init);
    }
}

/* Adds to vid->inits the initializers for the vbase and vcall
   offsets in BINFO, which is in the hierarchy dominated by T.  */

static void
build_vcall_and_vbase_vtbl_entries (tree binfo, vtbl_init_data* vid)
{
  tree b;

  /* If this is a derived class, we must first create entries
     corresponding to the primary base class.  */
  b = get_primary_binfo (binfo);
  if (b)
    build_vcall_and_vbase_vtbl_entries (b, vid);

  /* Add the vbase entries for this base.  */
  build_vbase_offset_vtbl_entries (binfo, vid);
  /* Add the vcall entries for this base.  */
  build_vcall_offset_vtbl_entries (binfo, vid);
}

/* Returns the initializers for the vbase offset entries in the vtable
   for BINFO (which is part of the class hierarchy dominated by T), in
   reverse order.  VBASE_OFFSET_INDEX gives the vtable index
   where the next vbase offset will go.  */

static void
build_vbase_offset_vtbl_entries (tree binfo, vtbl_init_data* vid)
{
  tree vbase;
  tree t;
  tree non_primary_binfo;

  /* If there are no virtual baseclasses, then there is nothing to
     do.  */
  if (!CLASSTYPE_VBASECLASSES (BINFO_TYPE (binfo)))
    return;

  t = vid->derived;

  /* We might be a primary base class.  Go up the inheritance hierarchy
     until we find the most derived class of which we are a primary base:
     it is the offset of that which we need to use.  */
  non_primary_binfo = binfo;
  while (BINFO_INHERITANCE_CHAIN (non_primary_binfo))
    {
      tree b;

      /* If we have reached a virtual base, then it must be a primary
	 base (possibly multi-level) of vid->binfo, or we wouldn't
	 have called build_vcall_and_vbase_vtbl_entries for it.  But it
	 might be a lost primary, so just skip down to vid->binfo.  */
      if (BINFO_VIRTUAL_P (non_primary_binfo))
	{
	  non_primary_binfo = vid->binfo;
	  break;
	}

      b = BINFO_INHERITANCE_CHAIN (non_primary_binfo);
      if (get_primary_binfo (b) != non_primary_binfo)
	break;
      non_primary_binfo = b;
    }

  /* Go through the virtual bases, adding the offsets.  */
  for (vbase = TYPE_BINFO (BINFO_TYPE (binfo));
       vbase;
       vbase = TREE_CHAIN (vbase))
    {
      tree b;
      tree delta;

      if (!BINFO_VIRTUAL_P (vbase))
	continue;

      /* Find the instance of this virtual base in the complete
	 object.  */
      b = copied_binfo (vbase, binfo);

      /* If we've already got an offset for this virtual base, we
	 don't need another one.  */
      if (BINFO_VTABLE_PATH_MARKED (b))
	continue;
      BINFO_VTABLE_PATH_MARKED (b) = 1;

      /* Figure out where we can find this vbase offset.  */
      delta = size_binop (MULT_EXPR,
			  vid->index,
			  fold_convert (ssizetype,
				   TYPE_SIZE_UNIT (vtable_entry_type)));
      if (vid->primary_vtbl_p)
	BINFO_VPTR_FIELD (b) = delta;

      if (binfo != TYPE_BINFO (t))
	/* The vbase offset had better be the same.  */
	gcc_assert (tree_int_cst_equal (delta, BINFO_VPTR_FIELD (vbase)));

      /* The next vbase will come at a more negative offset.  */
      vid->index = size_binop (MINUS_EXPR, vid->index,
			       ssize_int (TARGET_VTABLE_DATA_ENTRY_DISTANCE));

      /* The initializer is the delta from BINFO to this virtual base.
	 The vbase offsets go in reverse inheritance-graph order, and
	 we are walking in inheritance graph order so these end up in
	 the right order.  */
      delta = size_diffop_loc (input_location,
			   BINFO_OFFSET (b), BINFO_OFFSET (non_primary_binfo));

      CONSTRUCTOR_APPEND_ELT (vid->inits, NULL_TREE,
			      fold_build1_loc (input_location, NOP_EXPR,
					       vtable_entry_type, delta));
    }
}

/* Adds the initializers for the vcall offset entries in the vtable
   for BINFO (which is part of the class hierarchy dominated by VID->DERIVED)
   to VID->INITS.  */

static void
build_vcall_offset_vtbl_entries (tree binfo, vtbl_init_data* vid)
{
  /* We only need these entries if this base is a virtual base.  We
     compute the indices -- but do not add to the vtable -- when
     building the main vtable for a class.  */
  if (binfo == TYPE_BINFO (vid->derived)
      || (BINFO_VIRTUAL_P (binfo) 
	  /* If BINFO is RTTI_BINFO, then (since BINFO does not
	     correspond to VID->DERIVED), we are building a primary
	     construction virtual table.  Since this is a primary
	     virtual table, we do not need the vcall offsets for
	     BINFO.  */
	  && binfo != vid->rtti_binfo))
    {
      /* We need a vcall offset for each of the virtual functions in this
	 vtable.  For example:

	   class A { virtual void f (); };
	   class B1 : virtual public A { virtual void f (); };
	   class B2 : virtual public A { virtual void f (); };
	   class C: public B1, public B2 { virtual void f (); };

	 A C object has a primary base of B1, which has a primary base of A.  A
	 C also has a secondary base of B2, which no longer has a primary base
	 of A.  So the B2-in-C construction vtable needs a secondary vtable for
	 A, which will adjust the A* to a B2* to call f.  We have no way of
	 knowing what (or even whether) this offset will be when we define B2,
	 so we store this "vcall offset" in the A sub-vtable and look it up in
	 a "virtual thunk" for B2::f.

	 We need entries for all the functions in our primary vtable and
	 in our non-virtual bases' secondary vtables.  */
      vid->vbase = binfo;
      /* If we are just computing the vcall indices -- but do not need
	 the actual entries -- not that.  */
      if (!BINFO_VIRTUAL_P (binfo))
	vid->generate_vcall_entries = false;
      /* Now, walk through the non-virtual bases, adding vcall offsets.  */
      add_vcall_offset_vtbl_entries_r (binfo, vid);
    }
}

/* Build vcall offsets, starting with those for BINFO.  */

static void
add_vcall_offset_vtbl_entries_r (tree binfo, vtbl_init_data* vid)
{
  int i;
  tree primary_binfo;
  tree base_binfo;

  /* Don't walk into virtual bases -- except, of course, for the
     virtual base for which we are building vcall offsets.  Any
     primary virtual base will have already had its offsets generated
     through the recursion in build_vcall_and_vbase_vtbl_entries.  */
  if (BINFO_VIRTUAL_P (binfo) && vid->vbase != binfo)
    return;

  /* If BINFO has a primary base, process it first.  */
  primary_binfo = get_primary_binfo (binfo);
  if (primary_binfo)
    add_vcall_offset_vtbl_entries_r (primary_binfo, vid);

  /* Add BINFO itself to the list.  */
  add_vcall_offset_vtbl_entries_1 (binfo, vid);

  /* Scan the non-primary bases of BINFO.  */
  for (i = 0; BINFO_BASE_ITERATE (binfo, i, base_binfo); ++i)
    if (base_binfo != primary_binfo)
      add_vcall_offset_vtbl_entries_r (base_binfo, vid);
}

/* Called from build_vcall_offset_vtbl_entries_r.  */

static void
add_vcall_offset_vtbl_entries_1 (tree binfo, vtbl_init_data* vid)
{
  /* Make entries for the rest of the virtuals.  */
  tree orig_fn;

  /* The ABI requires that the methods be processed in declaration
     order.  */
  for (orig_fn = TYPE_METHODS (BINFO_TYPE (binfo));
       orig_fn;
       orig_fn = DECL_CHAIN (orig_fn))
    if (TREE_CODE (orig_fn) == FUNCTION_DECL && DECL_VINDEX (orig_fn))
      add_vcall_offset (orig_fn, binfo, vid);
}

/* Add a vcall offset entry for ORIG_FN to the vtable.  */

static void
add_vcall_offset (tree orig_fn, tree binfo, vtbl_init_data *vid)
{
  size_t i;
  tree vcall_offset;
  tree derived_entry;

  /* If there is already an entry for a function with the same
     signature as FN, then we do not need a second vcall offset.
     Check the list of functions already present in the derived
     class vtable.  */
  FOR_EACH_VEC_SAFE_ELT (vid->fns, i, derived_entry)
    {
      if (same_signature_p (derived_entry, orig_fn)
	  /* We only use one vcall offset for virtual destructors,
	     even though there are two virtual table entries.  */
	  || (DECL_DESTRUCTOR_P (derived_entry)
	      && DECL_DESTRUCTOR_P (orig_fn)))
	return;
    }

  /* If we are building these vcall offsets as part of building
     the vtable for the most derived class, remember the vcall
     offset.  */
  if (vid->binfo == TYPE_BINFO (vid->derived))
    {
      tree_pair_s elt = {orig_fn, vid->index};
      vec_safe_push (CLASSTYPE_VCALL_INDICES (vid->derived), elt);
    }

  /* The next vcall offset will be found at a more negative
     offset.  */
  vid->index = size_binop (MINUS_EXPR, vid->index,
			   ssize_int (TARGET_VTABLE_DATA_ENTRY_DISTANCE));

  /* Keep track of this function.  */
  vec_safe_push (vid->fns, orig_fn);

  if (vid->generate_vcall_entries)
    {
      tree base;
      tree fn;

      /* Find the overriding function.  */
      fn = find_final_overrider (vid->rtti_binfo, binfo, orig_fn);
      if (fn == error_mark_node)
	vcall_offset = build_zero_cst (vtable_entry_type);
      else
	{
	  base = TREE_VALUE (fn);

	  /* The vbase we're working on is a primary base of
	     vid->binfo.  But it might be a lost primary, so its
	     BINFO_OFFSET might be wrong, so we just use the
	     BINFO_OFFSET from vid->binfo.  */
	  vcall_offset = size_diffop_loc (input_location,
				      BINFO_OFFSET (base),
				      BINFO_OFFSET (vid->binfo));
	  vcall_offset = fold_build1_loc (input_location,
				      NOP_EXPR, vtable_entry_type,
				      vcall_offset);
	}
      /* Add the initializer to the vtable.  */
      CONSTRUCTOR_APPEND_ELT (vid->inits, NULL_TREE, vcall_offset);
    }
}

/* Return vtbl initializers for the RTTI entries corresponding to the
   BINFO's vtable.  The RTTI entries should indicate the object given
   by VID->rtti_binfo.  */

static void
build_rtti_vtbl_entries (tree binfo, vtbl_init_data* vid)
{
  tree b;
  tree t;
  tree offset;
  tree decl;
  tree init;

  t = BINFO_TYPE (vid->rtti_binfo);

  /* To find the complete object, we will first convert to our most
     primary base, and then add the offset in the vtbl to that value.  */
  b = most_primary_binfo (binfo);
  offset = size_diffop_loc (input_location,
			BINFO_OFFSET (vid->rtti_binfo), BINFO_OFFSET (b));

  /* The second entry is the address of the typeinfo object.  */
  if (flag_rtti)
    decl = build_address (get_tinfo_decl (t));
  else
    decl = integer_zero_node;

  /* Convert the declaration to a type that can be stored in the
     vtable.  */
  init = build_nop (vfunc_ptr_type_node, decl);
  CONSTRUCTOR_APPEND_ELT (vid->inits, NULL_TREE, init);

  /* Add the offset-to-top entry.  It comes earlier in the vtable than
     the typeinfo entry.  Convert the offset to look like a
     function pointer, so that we can put it in the vtable.  */
  init = build_nop (vfunc_ptr_type_node, offset);
  CONSTRUCTOR_APPEND_ELT (vid->inits, NULL_TREE, init);
}

/* TRUE iff TYPE is uniquely derived from PARENT.  Ignores
   accessibility.  */

bool
uniquely_derived_from_p (tree parent, tree type)
{
  tree base = lookup_base (type, parent, ba_unique, NULL, tf_none);
  return base && base != error_mark_node;
}

/* TRUE iff TYPE is publicly & uniquely derived from PARENT.  */

bool
publicly_uniquely_derived_p (tree parent, tree type)
{
  tree base = lookup_base (type, parent, ba_ignore_scope | ba_check,
			   NULL, tf_none);
  return base && base != error_mark_node;
}

/* CTX1 and CTX2 are declaration contexts.  Return the innermost common
   class between them, if any.  */

tree
common_enclosing_class (tree ctx1, tree ctx2)
{
  if (!TYPE_P (ctx1) || !TYPE_P (ctx2))
    return NULL_TREE;
  gcc_assert (ctx1 == TYPE_MAIN_VARIANT (ctx1)
	      && ctx2 == TYPE_MAIN_VARIANT (ctx2));
  if (ctx1 == ctx2)
    return ctx1;
  for (tree t = ctx1; TYPE_P (t); t = TYPE_CONTEXT (t))
    TYPE_MARKED_P (t) = true;
  tree found = NULL_TREE;
  for (tree t = ctx2; TYPE_P (t); t = TYPE_CONTEXT (t))
    if (TYPE_MARKED_P (t))
      {
	found = t;
	break;
      }
  for (tree t = ctx1; TYPE_P (t); t = TYPE_CONTEXT (t))
    TYPE_MARKED_P (t) = false;
  return found;
}

#include "gt-cp-class.h"<|MERGE_RESOLUTION|>--- conflicted
+++ resolved
@@ -1206,15 +1206,8 @@
 			  /* Inheriting the same constructor along different
 			     paths, combine them.  */
 			  SET_DECL_INHERITED_CTOR
-<<<<<<< HEAD
 			    (fn, ovl_add (DECL_INHERITED_CTOR (fn),
 					  DECL_INHERITED_CTOR (method)));
-			  /* Adjust deletedness and such.  */
-			  deduce_inheriting_ctor (fn);
-=======
-			    (fn, ovl_cons (DECL_INHERITED_CTOR (method),
-					   DECL_INHERITED_CTOR (fn)));
->>>>>>> 0be1d23c
 			  /* And discard the new one.  */
 			  return false;
 			}
@@ -5347,15 +5340,9 @@
 vbase_has_user_provided_move_assign (tree type)
 {
   /* Does the type itself have a user-provided move assignment operator?  */
-<<<<<<< HEAD
-  for (ovl_iterator iter
-	 (lookup_fnfields_slot_nolazy (type, ansi_assopname (NOP_EXPR)));
+  for (ovl_iterator iter (lookup_fnfields_slot_nolazy
+			  (type, cp_assignment_operator_id (NOP_EXPR)));
        iter; ++iter)
-=======
-  for (tree fns
-	 = lookup_fnfields_slot_nolazy (type, cp_assignment_operator_id (NOP_EXPR));
-       fns; fns = OVL_NEXT (fns))
->>>>>>> 0be1d23c
     {
       tree fn = *iter;
       if (move_fn_p (fn) && user_provided_p (fn))
@@ -5514,16 +5501,10 @@
       lazily_declare_fn (sfk_move_assignment, t);
     }
 
-<<<<<<< HEAD
-  for (ovl_iterator iter
-	 (lookup_fnfields_slot_nolazy (t, ansi_assopname (NOP_EXPR)));
+  for (ovl_iterator iter (lookup_fnfields_slot_nolazy
+			  (t, cp_assignment_operator_id (NOP_EXPR)));
        iter; ++iter)
     if (move_fn_p (*iter))
-=======
-  for (fns = lookup_fnfields_slot_nolazy (t, cp_assignment_operator_id (NOP_EXPR));
-       fns; fns = OVL_NEXT (fns))
-    if (move_fn_p (OVL_CURRENT (fns)))
->>>>>>> 0be1d23c
       return true;
 
   return false;
@@ -5562,14 +5543,9 @@
   if (CLASSTYPE_LAZY_MOVE_ASSIGN (t))
     return false;
 
-<<<<<<< HEAD
-  for (ovl_iterator iter
-	 (lookup_fnfields_slot_nolazy (t, ansi_assopname (NOP_EXPR)));
+  for (ovl_iterator iter (lookup_fnfields_slot_nolazy
+			  (t, cp_assignment_operator_id (NOP_EXPR)));
        iter; ++iter)
-=======
-  for (fns = lookup_fnfields_slot_nolazy (t, cp_assignment_operator_id (NOP_EXPR));
-       fns; fns = OVL_NEXT (fns))
->>>>>>> 0be1d23c
     {
       tree fn = *iter;
       if (move_fn_p (fn) && !DECL_ARTIFICIAL (fn))
