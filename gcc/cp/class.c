--- conflicted
+++ resolved
@@ -1128,9 +1128,13 @@
     return false;
 
   /* Add the new binding.  */
-  overload = build_overload (method, current_fns);
-  if (using_decl && TREE_CODE (overload) == OVERLOAD)
-    OVL_USED (overload) = true;
+  if (using_decl)
+    {
+      overload = ovl_cons (method, current_fns);
+      OVL_USED (overload) = true;
+    }
+  else
+    overload = build_overload (method, current_fns);
 
   if (conv_p)
     TYPE_HAS_CONVERSION (type) = 1;
@@ -6605,13 +6609,7 @@
 
   /* processing_template_decl can be false in a template if we're in
      fold_non_dependent_expr, but we still want to suppress this check.  */
-<<<<<<< HEAD
-  if (processing_template_decl
-      || (current_function_decl
-	  && uses_template_parms (current_function_decl)))
-=======
   if (in_template_function ())
->>>>>>> 747e4b8f
     {
       /* In a template we only care about the type of the result.  */
       if (nonnull)
