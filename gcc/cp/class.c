/* Functions related to building classes and their related objects.
   Copyright (C) 1987, 1992, 1993, 1994, 1995, 1996, 1997, 1998,
   1999, 2000, 2001, 2002, 2003, 2004, 2005, 2007, 2008, 2009, 2010, 2011
   Free Software Foundation, Inc.
   Contributed by Michael Tiemann (tiemann@cygnus.com)

This file is part of GCC.

GCC is free software; you can redistribute it and/or modify
it under the terms of the GNU General Public License as published by
the Free Software Foundation; either version 3, or (at your option)
any later version.

GCC is distributed in the hope that it will be useful,
but WITHOUT ANY WARRANTY; without even the implied warranty of
MERCHANTABILITY or FITNESS FOR A PARTICULAR PURPOSE.  See the
GNU General Public License for more details.

You should have received a copy of the GNU General Public License
along with GCC; see the file COPYING3.  If not see
<http://www.gnu.org/licenses/>.  */


/* High-level class interface.  */

#include "config.h"
#include "system.h"
#include "coretypes.h"
#include "tm.h"
#include "tree.h"
#include "cp-tree.h"
#include "flags.h"
#include "output.h"
#include "toplev.h"
#include "target.h"
#include "convert.h"
#include "cgraph.h"
#include "tree-dump.h"
#include "splay-tree.h"
#include "pointer-set.h"

/* The number of nested classes being processed.  If we are not in the
   scope of any class, this is zero.  */

int current_class_depth;

/* In order to deal with nested classes, we keep a stack of classes.
   The topmost entry is the innermost class, and is the entry at index
   CURRENT_CLASS_DEPTH  */

typedef struct class_stack_node {
  /* The name of the class.  */
  tree name;

  /* The _TYPE node for the class.  */
  tree type;

  /* The access specifier pending for new declarations in the scope of
     this class.  */
  tree access;

  /* If were defining TYPE, the names used in this class.  */
  splay_tree names_used;

  /* Nonzero if this class is no longer open, because of a call to
     push_to_top_level.  */
  size_t hidden;
}* class_stack_node_t;

typedef struct vtbl_init_data_s
{
  /* The base for which we're building initializers.  */
  tree binfo;
  /* The type of the most-derived type.  */
  tree derived;
  /* The binfo for the dynamic type. This will be TYPE_BINFO (derived),
     unless ctor_vtbl_p is true.  */
  tree rtti_binfo;
  /* The negative-index vtable initializers built up so far.  These
     are in order from least negative index to most negative index.  */
  VEC(constructor_elt,gc) *inits;
  /* The binfo for the virtual base for which we're building
     vcall offset initializers.  */
  tree vbase;
  /* The functions in vbase for which we have already provided vcall
     offsets.  */
  VEC(tree,gc) *fns;
  /* The vtable index of the next vcall or vbase offset.  */
  tree index;
  /* Nonzero if we are building the initializer for the primary
     vtable.  */
  int primary_vtbl_p;
  /* Nonzero if we are building the initializer for a construction
     vtable.  */
  int ctor_vtbl_p;
  /* True when adding vcall offset entries to the vtable.  False when
     merely computing the indices.  */
  bool generate_vcall_entries;
} vtbl_init_data;

/* The type of a function passed to walk_subobject_offsets.  */
typedef int (*subobject_offset_fn) (tree, tree, splay_tree);

/* The stack itself.  This is a dynamically resized array.  The
   number of elements allocated is CURRENT_CLASS_STACK_SIZE.  */
static int current_class_stack_size;
static class_stack_node_t current_class_stack;

/* The size of the largest empty class seen in this translation unit.  */
static GTY (()) tree sizeof_biggest_empty_class;

/* An array of all local classes present in this translation unit, in
   declaration order.  */
VEC(tree,gc) *local_classes;

static tree get_vfield_name (tree);
static void finish_struct_anon (tree);
static tree get_vtable_name (tree);
static tree get_basefndecls (tree, tree);
static int build_primary_vtable (tree, tree);
static int build_secondary_vtable (tree);
static void finish_vtbls (tree);
static void modify_vtable_entry (tree, tree, tree, tree, tree *);
static void finish_struct_bits (tree);
static int alter_access (tree, tree, tree);
static void handle_using_decl (tree, tree);
static tree dfs_modify_vtables (tree, void *);
static tree modify_all_vtables (tree, tree);
static void determine_primary_bases (tree);
static void finish_struct_methods (tree);
static void maybe_warn_about_overly_private_class (tree);
static int method_name_cmp (const void *, const void *);
static int resort_method_name_cmp (const void *, const void *);
static void add_implicitly_declared_members (tree, int, int);
static tree fixed_type_or_null (tree, int *, int *);
static tree build_simple_base_path (tree expr, tree binfo);
static tree build_vtbl_ref_1 (tree, tree);
static void build_vtbl_initializer (tree, tree, tree, tree, int *,
				    VEC(constructor_elt,gc) **);
static int count_fields (tree);
static int add_fields_to_record_type (tree, struct sorted_fields_type*, int);
static bool check_bitfield_decl (tree);
static void check_field_decl (tree, tree, int *, int *, int *);
static void check_field_decls (tree, tree *, int *, int *);
static tree *build_base_field (record_layout_info, tree, splay_tree, tree *);
static void build_base_fields (record_layout_info, splay_tree, tree *);
static void check_methods (tree);
static void remove_zero_width_bit_fields (tree);
static void check_bases (tree, int *, int *);
static void check_bases_and_members (tree);
static tree create_vtable_ptr (tree, tree *);
static void include_empty_classes (record_layout_info);
static void layout_class_type (tree, tree *);
static void propagate_binfo_offsets (tree, tree);
static void layout_virtual_bases (record_layout_info, splay_tree);
static void build_vbase_offset_vtbl_entries (tree, vtbl_init_data *);
static void add_vcall_offset_vtbl_entries_r (tree, vtbl_init_data *);
static void add_vcall_offset_vtbl_entries_1 (tree, vtbl_init_data *);
static void build_vcall_offset_vtbl_entries (tree, vtbl_init_data *);
static void add_vcall_offset (tree, tree, vtbl_init_data *);
static void layout_vtable_decl (tree, int);
static tree dfs_find_final_overrider_pre (tree, void *);
static tree dfs_find_final_overrider_post (tree, void *);
static tree find_final_overrider (tree, tree, tree);
static int make_new_vtable (tree, tree);
static tree get_primary_binfo (tree);
static int maybe_indent_hierarchy (FILE *, int, int);
static tree dump_class_hierarchy_r (FILE *, int, tree, tree, int);
static void dump_class_hierarchy (tree);
static void dump_class_hierarchy_1 (FILE *, int, tree);
static void dump_array (FILE *, tree);
static void dump_vtable (tree, tree, tree);
static void dump_vtt (tree, tree);
static void dump_thunk (FILE *, int, tree);
static tree build_vtable (tree, tree, tree);
static void initialize_vtable (tree, VEC(constructor_elt,gc) *);
static void layout_nonempty_base_or_field (record_layout_info,
					   tree, tree, splay_tree);
static tree end_of_class (tree, int);
static bool layout_empty_base (record_layout_info, tree, tree, splay_tree);
static void accumulate_vtbl_inits (tree, tree, tree, tree, tree,
				   VEC(constructor_elt,gc) **);
static void dfs_accumulate_vtbl_inits (tree, tree, tree, tree, tree,
				       VEC(constructor_elt,gc) **);
static void build_rtti_vtbl_entries (tree, vtbl_init_data *);
static void build_vcall_and_vbase_vtbl_entries (tree, vtbl_init_data *);
static void clone_constructors_and_destructors (tree);
static tree build_clone (tree, tree);
static void update_vtable_entry_for_fn (tree, tree, tree, tree *, unsigned);
static void build_ctor_vtbl_group (tree, tree);
static void build_vtt (tree);
static tree binfo_ctor_vtable (tree);
static void build_vtt_inits (tree, tree, VEC(constructor_elt,gc) **, tree *);
static tree dfs_build_secondary_vptr_vtt_inits (tree, void *);
static tree dfs_fixup_binfo_vtbls (tree, void *);
static int record_subobject_offset (tree, tree, splay_tree);
static int check_subobject_offset (tree, tree, splay_tree);
static int walk_subobject_offsets (tree, subobject_offset_fn,
				   tree, splay_tree, tree, int);
static void record_subobject_offsets (tree, tree, splay_tree, bool);
static int layout_conflict_p (tree, tree, splay_tree, int);
static int splay_tree_compare_integer_csts (splay_tree_key k1,
					    splay_tree_key k2);
static void warn_about_ambiguous_bases (tree);
static bool type_requires_array_cookie (tree);
static bool contains_empty_class_p (tree);
static bool base_derived_from (tree, tree);
static int empty_base_at_nonzero_offset_p (tree, tree, splay_tree);
static tree end_of_base (tree);
static tree get_vcall_index (tree, tree);

/* Variables shared between class.c and call.c.  */

#ifdef GATHER_STATISTICS
int n_vtables = 0;
int n_vtable_entries = 0;
int n_vtable_searches = 0;
int n_vtable_elems = 0;
int n_convert_harshness = 0;
int n_compute_conversion_costs = 0;
int n_inner_fields_searched = 0;
#endif

/* Convert to or from a base subobject.  EXPR is an expression of type
   `A' or `A*', an expression of type `B' or `B*' is returned.  To
   convert A to a base B, CODE is PLUS_EXPR and BINFO is the binfo for
   the B base instance within A.  To convert base A to derived B, CODE
   is MINUS_EXPR and BINFO is the binfo for the A instance within B.
   In this latter case, A must not be a morally virtual base of B.
   NONNULL is true if EXPR is known to be non-NULL (this is only
   needed when EXPR is of pointer type).  CV qualifiers are preserved
   from EXPR.  */

tree
build_base_path (enum tree_code code,
		 tree expr,
		 tree binfo,
		 int nonnull,
		 tsubst_flags_t complain)
{
  tree v_binfo = NULL_TREE;
  tree d_binfo = NULL_TREE;
  tree probe;
  tree offset;
  tree target_type;
  tree null_test = NULL;
  tree ptr_target_type;
  int fixed_type_p;
  int want_pointer = TREE_CODE (TREE_TYPE (expr)) == POINTER_TYPE;
  bool has_empty = false;
  bool virtual_access;

  if (expr == error_mark_node || binfo == error_mark_node || !binfo)
    return error_mark_node;

  for (probe = binfo; probe; probe = BINFO_INHERITANCE_CHAIN (probe))
    {
      d_binfo = probe;
      if (is_empty_class (BINFO_TYPE (probe)))
	has_empty = true;
      if (!v_binfo && BINFO_VIRTUAL_P (probe))
	v_binfo = probe;
    }

  probe = TYPE_MAIN_VARIANT (TREE_TYPE (expr));
  if (want_pointer)
    probe = TYPE_MAIN_VARIANT (TREE_TYPE (probe));

  if (code == PLUS_EXPR
      && !SAME_BINFO_TYPE_P (BINFO_TYPE (d_binfo), probe))
    {
      /* This can happen when adjust_result_of_qualified_name_lookup can't
	 find a unique base binfo in a call to a member function.  We
	 couldn't give the diagnostic then since we might have been calling
	 a static member function, so we do it now.  */
      if (complain & tf_error)
	{
	  tree base = lookup_base (probe, BINFO_TYPE (d_binfo),
				   ba_unique, NULL);
	  gcc_assert (base == error_mark_node);
	}
      return error_mark_node;
    }

  gcc_assert ((code == MINUS_EXPR
	       && SAME_BINFO_TYPE_P (BINFO_TYPE (binfo), probe))
	      || code == PLUS_EXPR);

  if (binfo == d_binfo)
    /* Nothing to do.  */
    return expr;

  if (code == MINUS_EXPR && v_binfo)
    {
      if (complain & tf_error)
	error ("cannot convert from base %qT to derived type %qT via "
	       "virtual base %qT", BINFO_TYPE (binfo), BINFO_TYPE (d_binfo),
	       BINFO_TYPE (v_binfo));
      return error_mark_node;
    }

  if (!want_pointer)
    /* This must happen before the call to save_expr.  */
    expr = cp_build_addr_expr (expr, complain);
  else
    expr = mark_rvalue_use (expr);

  offset = BINFO_OFFSET (binfo);
  fixed_type_p = resolves_to_fixed_type_p (expr, &nonnull);
  target_type = code == PLUS_EXPR ? BINFO_TYPE (binfo) : BINFO_TYPE (d_binfo);
  /* TARGET_TYPE has been extracted from BINFO, and, is therefore always
     cv-unqualified.  Extract the cv-qualifiers from EXPR so that the
     expression returned matches the input.  */
  target_type = cp_build_qualified_type
    (target_type, cp_type_quals (TREE_TYPE (TREE_TYPE (expr))));
  ptr_target_type = build_pointer_type (target_type);

  /* Do we need to look in the vtable for the real offset?  */
  virtual_access = (v_binfo && fixed_type_p <= 0);

  /* Don't bother with the calculations inside sizeof; they'll ICE if the
     source type is incomplete and the pointer value doesn't matter.  In a
     template (even in fold_non_dependent_expr), we don't have vtables set
     up properly yet, and the value doesn't matter there either; we're just
     interested in the result of overload resolution.  */
  if (cp_unevaluated_operand != 0
      || (current_function_decl
	  && uses_template_parms (current_function_decl)))
    {
      expr = build_nop (ptr_target_type, expr);
      if (!want_pointer)
	expr = build_indirect_ref (EXPR_LOCATION (expr), expr, RO_NULL);
      return expr;
    }

  /* If we're in an NSDMI, we don't have the full constructor context yet
     that we need for converting to a virtual base, so just build a stub
     CONVERT_EXPR and expand it later in bot_replace.  */
  if (virtual_access && fixed_type_p < 0
      && current_scope () != current_function_decl)
    {
      expr = build1 (CONVERT_EXPR, ptr_target_type, expr);
      CONVERT_EXPR_VBASE_PATH (expr) = true;
      if (!want_pointer)
	expr = build_indirect_ref (EXPR_LOCATION (expr), expr, RO_NULL);
      return expr;
    }

  /* Do we need to check for a null pointer?  */
  if (want_pointer && !nonnull)
    {
      /* If we know the conversion will not actually change the value
	 of EXPR, then we can avoid testing the expression for NULL.
	 We have to avoid generating a COMPONENT_REF for a base class
	 field, because other parts of the compiler know that such
	 expressions are always non-NULL.  */
      if (!virtual_access && integer_zerop (offset))
	return build_nop (ptr_target_type, expr);
      null_test = error_mark_node;
    }

  /* Protect against multiple evaluation if necessary.  */
  if (TREE_SIDE_EFFECTS (expr) && (null_test || virtual_access))
    expr = save_expr (expr);

  /* Now that we've saved expr, build the real null test.  */
  if (null_test)
    {
      tree zero = cp_convert (TREE_TYPE (expr), nullptr_node);
      null_test = fold_build2_loc (input_location, NE_EXPR, boolean_type_node,
			       expr, zero);
    }

  /* If this is a simple base reference, express it as a COMPONENT_REF.  */
  if (code == PLUS_EXPR && !virtual_access
      /* We don't build base fields for empty bases, and they aren't very
	 interesting to the optimizers anyway.  */
      && !has_empty)
    {
      expr = cp_build_indirect_ref (expr, RO_NULL, complain);
      expr = build_simple_base_path (expr, binfo);
      if (want_pointer)
	expr = build_address (expr);
      target_type = TREE_TYPE (expr);
      goto out;
    }

  if (virtual_access)
    {
      /* Going via virtual base V_BINFO.  We need the static offset
	 from V_BINFO to BINFO, and the dynamic offset from D_BINFO to
	 V_BINFO.  That offset is an entry in D_BINFO's vtable.  */
      tree v_offset;

      /* In a constructor template, current_in_charge_parm isn't set,
	 and we might end up here via fold_non_dependent_expr.  */
      if (fixed_type_p < 0 && !(cfun && current_in_charge_parm))
	fixed_type_p = 0;

      if (fixed_type_p < 0 && in_base_initializer)
	{
	  /* In a base member initializer, we cannot rely on the
	     vtable being set up.  We have to indirect via the
	     vtt_parm.  */
	  tree t;

	  t = TREE_TYPE (TYPE_VFIELD (current_class_type));
	  t = build_pointer_type (t);
	  v_offset = convert (t, current_vtt_parm);
	  v_offset = cp_build_indirect_ref (v_offset, RO_NULL, complain);
	}
      else
	v_offset = build_vfield_ref (cp_build_indirect_ref (expr, RO_NULL,
                                                            complain),
				     TREE_TYPE (TREE_TYPE (expr)));

      v_offset = fold_build_pointer_plus (v_offset, BINFO_VPTR_FIELD (v_binfo));
      v_offset = build1 (NOP_EXPR,
			 build_pointer_type (ptrdiff_type_node),
			 v_offset);
      v_offset = cp_build_indirect_ref (v_offset, RO_NULL, complain);
      TREE_CONSTANT (v_offset) = 1;

      offset = convert_to_integer (ptrdiff_type_node,
				   size_diffop_loc (input_location, offset,
						BINFO_OFFSET (v_binfo)));

      if (!integer_zerop (offset))
	v_offset = build2 (code, ptrdiff_type_node, v_offset, offset);

      if (fixed_type_p < 0)
	/* Negative fixed_type_p means this is a constructor or destructor;
	   virtual base layout is fixed in in-charge [cd]tors, but not in
	   base [cd]tors.  */
	offset = build3 (COND_EXPR, ptrdiff_type_node,
			 build2 (EQ_EXPR, boolean_type_node,
				 current_in_charge_parm, integer_zero_node),
			 v_offset,
			 convert_to_integer (ptrdiff_type_node,
					     BINFO_OFFSET (binfo)));
      else
	offset = v_offset;
    }

  if (want_pointer)
    target_type = ptr_target_type;

  expr = build1 (NOP_EXPR, ptr_target_type, expr);

  if (!integer_zerop (offset))
    {
      offset = fold_convert (sizetype, offset);
      if (code == MINUS_EXPR)
	offset = fold_build1_loc (input_location, NEGATE_EXPR, sizetype, offset);
      expr = fold_build_pointer_plus (expr, offset);
    }
  else
    null_test = NULL;

  if (!want_pointer)
    expr = cp_build_indirect_ref (expr, RO_NULL, complain);

 out:
  if (null_test)
    expr = fold_build3_loc (input_location, COND_EXPR, target_type, null_test, expr,
			    build_zero_cst (target_type));

  return expr;
}

/* Subroutine of build_base_path; EXPR and BINFO are as in that function.
   Perform a derived-to-base conversion by recursively building up a
   sequence of COMPONENT_REFs to the appropriate base fields.  */

static tree
build_simple_base_path (tree expr, tree binfo)
{
  tree type = BINFO_TYPE (binfo);
  tree d_binfo = BINFO_INHERITANCE_CHAIN (binfo);
  tree field;

  if (d_binfo == NULL_TREE)
    {
      tree temp;

      gcc_assert (TYPE_MAIN_VARIANT (TREE_TYPE (expr)) == type);

      /* Transform `(a, b).x' into `(*(a, &b)).x', `(a ? b : c).x'
	 into `(*(a ?  &b : &c)).x', and so on.  A COND_EXPR is only
	 an lvalue in the front end; only _DECLs and _REFs are lvalues
	 in the back end.  */
      temp = unary_complex_lvalue (ADDR_EXPR, expr);
      if (temp)
	expr = cp_build_indirect_ref (temp, RO_NULL, tf_warning_or_error);

      return expr;
    }

  /* Recurse.  */
  expr = build_simple_base_path (expr, d_binfo);

  for (field = TYPE_FIELDS (BINFO_TYPE (d_binfo));
       field; field = DECL_CHAIN (field))
    /* Is this the base field created by build_base_field?  */
    if (TREE_CODE (field) == FIELD_DECL
	&& DECL_FIELD_IS_BASE (field)
	&& TREE_TYPE (field) == type
	/* If we're looking for a field in the most-derived class,
	   also check the field offset; we can have two base fields
	   of the same type if one is an indirect virtual base and one
	   is a direct non-virtual base.  */
	&& (BINFO_INHERITANCE_CHAIN (d_binfo)
	    || tree_int_cst_equal (byte_position (field),
				   BINFO_OFFSET (binfo))))
      {
	/* We don't use build_class_member_access_expr here, as that
	   has unnecessary checks, and more importantly results in
	   recursive calls to dfs_walk_once.  */
	int type_quals = cp_type_quals (TREE_TYPE (expr));

	expr = build3 (COMPONENT_REF,
		       cp_build_qualified_type (type, type_quals),
		       expr, field, NULL_TREE);
	expr = fold_if_not_in_template (expr);

	/* Mark the expression const or volatile, as appropriate.
	   Even though we've dealt with the type above, we still have
	   to mark the expression itself.  */
	if (type_quals & TYPE_QUAL_CONST)
	  TREE_READONLY (expr) = 1;
	if (type_quals & TYPE_QUAL_VOLATILE)
	  TREE_THIS_VOLATILE (expr) = 1;

	return expr;
      }

  /* Didn't find the base field?!?  */
  gcc_unreachable ();
}

/* Convert OBJECT to the base TYPE.  OBJECT is an expression whose
   type is a class type or a pointer to a class type.  In the former
   case, TYPE is also a class type; in the latter it is another
   pointer type.  If CHECK_ACCESS is true, an error message is emitted
   if TYPE is inaccessible.  If OBJECT has pointer type, the value is
   assumed to be non-NULL.  */

tree
convert_to_base (tree object, tree type, bool check_access, bool nonnull,
		 tsubst_flags_t complain)
{
  tree binfo;
  tree object_type;
  base_access access;

  if (TYPE_PTR_P (TREE_TYPE (object)))
    {
      object_type = TREE_TYPE (TREE_TYPE (object));
      type = TREE_TYPE (type);
    }
  else
    object_type = TREE_TYPE (object);

  access = check_access ? ba_check : ba_unique;
  if (!(complain & tf_error))
    access |= ba_quiet;
  binfo = lookup_base (object_type, type,
		       access,
		       NULL);
  if (!binfo || binfo == error_mark_node)
    return error_mark_node;

  return build_base_path (PLUS_EXPR, object, binfo, nonnull, complain);
}

/* EXPR is an expression with unqualified class type.  BASE is a base
   binfo of that class type.  Returns EXPR, converted to the BASE
   type.  This function assumes that EXPR is the most derived class;
   therefore virtual bases can be found at their static offsets.  */

tree
convert_to_base_statically (tree expr, tree base)
{
  tree expr_type;

  expr_type = TREE_TYPE (expr);
  if (!SAME_BINFO_TYPE_P (BINFO_TYPE (base), expr_type))
    {
      /* If this is a non-empty base, use a COMPONENT_REF.  */
      if (!is_empty_class (BINFO_TYPE (base)))
	return build_simple_base_path (expr, base);

      /* We use fold_build2 and fold_convert below to simplify the trees
	 provided to the optimizers.  It is not safe to call these functions
	 when processing a template because they do not handle C++-specific
	 trees.  */
      gcc_assert (!processing_template_decl);
      expr = cp_build_addr_expr (expr, tf_warning_or_error);
      if (!integer_zerop (BINFO_OFFSET (base)))
        expr = fold_build_pointer_plus_loc (input_location,
					    expr, BINFO_OFFSET (base));
      expr = fold_convert (build_pointer_type (BINFO_TYPE (base)), expr);
      expr = build_fold_indirect_ref_loc (input_location, expr);
    }

  return expr;
}


tree
build_vfield_ref (tree datum, tree type)
{
  tree vfield, vcontext;

  if (datum == error_mark_node)
    return error_mark_node;

  /* First, convert to the requested type.  */
  if (!same_type_ignoring_top_level_qualifiers_p (TREE_TYPE (datum), type))
    datum = convert_to_base (datum, type, /*check_access=*/false,
			     /*nonnull=*/true, tf_warning_or_error);

  /* Second, the requested type may not be the owner of its own vptr.
     If not, convert to the base class that owns it.  We cannot use
     convert_to_base here, because VCONTEXT may appear more than once
     in the inheritance hierarchy of TYPE, and thus direct conversion
     between the types may be ambiguous.  Following the path back up
     one step at a time via primary bases avoids the problem.  */
  vfield = TYPE_VFIELD (type);
  vcontext = DECL_CONTEXT (vfield);
  while (!same_type_ignoring_top_level_qualifiers_p (vcontext, type))
    {
      datum = build_simple_base_path (datum, CLASSTYPE_PRIMARY_BINFO (type));
      type = TREE_TYPE (datum);
    }

  return build3 (COMPONENT_REF, TREE_TYPE (vfield), datum, vfield, NULL_TREE);
}

/* Given an object INSTANCE, return an expression which yields the
   vtable element corresponding to INDEX.  There are many special
   cases for INSTANCE which we take care of here, mainly to avoid
   creating extra tree nodes when we don't have to.  */

static tree
build_vtbl_ref_1 (tree instance, tree idx)
{
  tree aref;
  tree vtbl = NULL_TREE;

  /* Try to figure out what a reference refers to, and
     access its virtual function table directly.  */

  int cdtorp = 0;
  tree fixed_type = fixed_type_or_null (instance, NULL, &cdtorp);

  tree basetype = non_reference (TREE_TYPE (instance));

  if (fixed_type && !cdtorp)
    {
      tree binfo = lookup_base (fixed_type, basetype,
				ba_unique | ba_quiet, NULL);
      if (binfo)
	vtbl = unshare_expr (BINFO_VTABLE (binfo));
    }

  if (!vtbl)
    vtbl = build_vfield_ref (instance, basetype);

  aref = build_array_ref (input_location, vtbl, idx);
  TREE_CONSTANT (aref) |= TREE_CONSTANT (vtbl) && TREE_CONSTANT (idx);

  return aref;
}

tree
build_vtbl_ref (tree instance, tree idx)
{
  tree aref = build_vtbl_ref_1 (instance, idx);

  return aref;
}

/* Given a stable object pointer INSTANCE_PTR, return an expression which
   yields a function pointer corresponding to vtable element INDEX.  */

tree
build_vfn_ref (tree instance_ptr, tree idx)
{
  tree aref;

  aref = build_vtbl_ref_1 (cp_build_indirect_ref (instance_ptr, RO_NULL,
                                                  tf_warning_or_error), 
                           idx);

  /* When using function descriptors, the address of the
     vtable entry is treated as a function pointer.  */
  if (TARGET_VTABLE_USES_DESCRIPTORS)
    aref = build1 (NOP_EXPR, TREE_TYPE (aref),
		   cp_build_addr_expr (aref, tf_warning_or_error));

  /* Remember this as a method reference, for later devirtualization.  */
  aref = build3 (OBJ_TYPE_REF, TREE_TYPE (aref), aref, instance_ptr, idx);

  return aref;
}

/* Return the name of the virtual function table (as an IDENTIFIER_NODE)
   for the given TYPE.  */

static tree
get_vtable_name (tree type)
{
  return mangle_vtbl_for_type (type);
}

/* DECL is an entity associated with TYPE, like a virtual table or an
   implicitly generated constructor.  Determine whether or not DECL
   should have external or internal linkage at the object file
   level.  This routine does not deal with COMDAT linkage and other
   similar complexities; it simply sets TREE_PUBLIC if it possible for
   entities in other translation units to contain copies of DECL, in
   the abstract.  */

void
set_linkage_according_to_type (tree type ATTRIBUTE_UNUSED, tree decl)
{
  TREE_PUBLIC (decl) = 1;
  determine_visibility (decl);
}

/* Create a VAR_DECL for a primary or secondary vtable for CLASS_TYPE.
   (For a secondary vtable for B-in-D, CLASS_TYPE should be D, not B.)
   Use NAME for the name of the vtable, and VTABLE_TYPE for its type.  */

static tree
build_vtable (tree class_type, tree name, tree vtable_type)
{
  tree decl;

  decl = build_lang_decl (VAR_DECL, name, vtable_type);
  /* vtable names are already mangled; give them their DECL_ASSEMBLER_NAME
     now to avoid confusion in mangle_decl.  */
  SET_DECL_ASSEMBLER_NAME (decl, name);
  DECL_CONTEXT (decl) = class_type;
  DECL_ARTIFICIAL (decl) = 1;
  TREE_STATIC (decl) = 1;
  TREE_READONLY (decl) = 1;
  DECL_VIRTUAL_P (decl) = 1;
  DECL_ALIGN (decl) = TARGET_VTABLE_ENTRY_ALIGN;
  DECL_VTABLE_OR_VTT_P (decl) = 1;
  /* At one time the vtable info was grabbed 2 words at a time.  This
     fails on sparc unless you have 8-byte alignment.  (tiemann) */
  DECL_ALIGN (decl) = MAX (TYPE_ALIGN (double_type_node),
			   DECL_ALIGN (decl));
  set_linkage_according_to_type (class_type, decl);
  /* The vtable has not been defined -- yet.  */
  DECL_EXTERNAL (decl) = 1;
  DECL_NOT_REALLY_EXTERN (decl) = 1;

  /* Mark the VAR_DECL node representing the vtable itself as a
     "gratuitous" one, thereby forcing dwarfout.c to ignore it.  It
     is rather important that such things be ignored because any
     effort to actually generate DWARF for them will run into
     trouble when/if we encounter code like:

     #pragma interface
     struct S { virtual void member (); };

     because the artificial declaration of the vtable itself (as
     manufactured by the g++ front end) will say that the vtable is
     a static member of `S' but only *after* the debug output for
     the definition of `S' has already been output.  This causes
     grief because the DWARF entry for the definition of the vtable
     will try to refer back to an earlier *declaration* of the
     vtable as a static member of `S' and there won't be one.  We
     might be able to arrange to have the "vtable static member"
     attached to the member list for `S' before the debug info for
     `S' get written (which would solve the problem) but that would
     require more intrusive changes to the g++ front end.  */
  DECL_IGNORED_P (decl) = 1;

  return decl;
}

/* Get the VAR_DECL of the vtable for TYPE. TYPE need not be polymorphic,
   or even complete.  If this does not exist, create it.  If COMPLETE is
   nonzero, then complete the definition of it -- that will render it
   impossible to actually build the vtable, but is useful to get at those
   which are known to exist in the runtime.  */

tree
get_vtable_decl (tree type, int complete)
{
  tree decl;

  if (CLASSTYPE_VTABLES (type))
    return CLASSTYPE_VTABLES (type);

  decl = build_vtable (type, get_vtable_name (type), vtbl_type_node);
  CLASSTYPE_VTABLES (type) = decl;

  if (complete)
    {
      DECL_EXTERNAL (decl) = 1;
      cp_finish_decl (decl, NULL_TREE, false, NULL_TREE, 0);
    }

  return decl;
}

/* Build the primary virtual function table for TYPE.  If BINFO is
   non-NULL, build the vtable starting with the initial approximation
   that it is the same as the one which is the head of the association
   list.  Returns a nonzero value if a new vtable is actually
   created.  */

static int
build_primary_vtable (tree binfo, tree type)
{
  tree decl;
  tree virtuals;

  decl = get_vtable_decl (type, /*complete=*/0);

  if (binfo)
    {
      if (BINFO_NEW_VTABLE_MARKED (binfo))
	/* We have already created a vtable for this base, so there's
	   no need to do it again.  */
	return 0;

      virtuals = copy_list (BINFO_VIRTUALS (binfo));
      TREE_TYPE (decl) = TREE_TYPE (get_vtbl_decl_for_binfo (binfo));
      DECL_SIZE (decl) = TYPE_SIZE (TREE_TYPE (decl));
      DECL_SIZE_UNIT (decl) = TYPE_SIZE_UNIT (TREE_TYPE (decl));
    }
  else
    {
      gcc_assert (TREE_TYPE (decl) == vtbl_type_node);
      virtuals = NULL_TREE;
    }

#ifdef GATHER_STATISTICS
  n_vtables += 1;
  n_vtable_elems += list_length (virtuals);
#endif

  /* Initialize the association list for this type, based
     on our first approximation.  */
  BINFO_VTABLE (TYPE_BINFO (type)) = decl;
  BINFO_VIRTUALS (TYPE_BINFO (type)) = virtuals;
  SET_BINFO_NEW_VTABLE_MARKED (TYPE_BINFO (type));
  return 1;
}

/* Give BINFO a new virtual function table which is initialized
   with a skeleton-copy of its original initialization.  The only
   entry that changes is the `delta' entry, so we can really
   share a lot of structure.

   FOR_TYPE is the most derived type which caused this table to
   be needed.

   Returns nonzero if we haven't met BINFO before.

   The order in which vtables are built (by calling this function) for
   an object must remain the same, otherwise a binary incompatibility
   can result.  */

static int
build_secondary_vtable (tree binfo)
{
  if (BINFO_NEW_VTABLE_MARKED (binfo))
    /* We already created a vtable for this base.  There's no need to
       do it again.  */
    return 0;

  /* Remember that we've created a vtable for this BINFO, so that we
     don't try to do so again.  */
  SET_BINFO_NEW_VTABLE_MARKED (binfo);

  /* Make fresh virtual list, so we can smash it later.  */
  BINFO_VIRTUALS (binfo) = copy_list (BINFO_VIRTUALS (binfo));

  /* Secondary vtables are laid out as part of the same structure as
     the primary vtable.  */
  BINFO_VTABLE (binfo) = NULL_TREE;
  return 1;
}

/* Create a new vtable for BINFO which is the hierarchy dominated by
   T. Return nonzero if we actually created a new vtable.  */

static int
make_new_vtable (tree t, tree binfo)
{
  if (binfo == TYPE_BINFO (t))
    /* In this case, it is *type*'s vtable we are modifying.  We start
       with the approximation that its vtable is that of the
       immediate base class.  */
    return build_primary_vtable (binfo, t);
  else
    /* This is our very own copy of `basetype' to play with.  Later,
       we will fill in all the virtual functions that override the
       virtual functions in these base classes which are not defined
       by the current type.  */
    return build_secondary_vtable (binfo);
}

/* Make *VIRTUALS, an entry on the BINFO_VIRTUALS list for BINFO
   (which is in the hierarchy dominated by T) list FNDECL as its
   BV_FN.  DELTA is the required constant adjustment from the `this'
   pointer where the vtable entry appears to the `this' required when
   the function is actually called.  */

static void
modify_vtable_entry (tree t,
		     tree binfo,
		     tree fndecl,
		     tree delta,
		     tree *virtuals)
{
  tree v;

  v = *virtuals;

  if (fndecl != BV_FN (v)
      || !tree_int_cst_equal (delta, BV_DELTA (v)))
    {
      /* We need a new vtable for BINFO.  */
      if (make_new_vtable (t, binfo))
	{
	  /* If we really did make a new vtable, we also made a copy
	     of the BINFO_VIRTUALS list.  Now, we have to find the
	     corresponding entry in that list.  */
	  *virtuals = BINFO_VIRTUALS (binfo);
	  while (BV_FN (*virtuals) != BV_FN (v))
	    *virtuals = TREE_CHAIN (*virtuals);
	  v = *virtuals;
	}

      BV_DELTA (v) = delta;
      BV_VCALL_INDEX (v) = NULL_TREE;
      BV_FN (v) = fndecl;
    }
}


/* Add method METHOD to class TYPE.  If USING_DECL is non-null, it is
   the USING_DECL naming METHOD.  Returns true if the method could be
   added to the method vec.  */

bool
add_method (tree type, tree method, tree using_decl)
{
  unsigned slot;
  tree overload;
  bool template_conv_p = false;
  bool conv_p;
  VEC(tree,gc) *method_vec;
  bool complete_p;
  bool insert_p = false;
  tree current_fns;
  tree fns;

  if (method == error_mark_node)
    return false;

  complete_p = COMPLETE_TYPE_P (type);
  conv_p = DECL_CONV_FN_P (method);
  if (conv_p)
    template_conv_p = (TREE_CODE (method) == TEMPLATE_DECL
		       && DECL_TEMPLATE_CONV_FN_P (method));

  method_vec = CLASSTYPE_METHOD_VEC (type);
  if (!method_vec)
    {
      /* Make a new method vector.  We start with 8 entries.  We must
	 allocate at least two (for constructors and destructors), and
	 we're going to end up with an assignment operator at some
	 point as well.  */
      method_vec = VEC_alloc (tree, gc, 8);
      /* Create slots for constructors and destructors.  */
      VEC_quick_push (tree, method_vec, NULL_TREE);
      VEC_quick_push (tree, method_vec, NULL_TREE);
      CLASSTYPE_METHOD_VEC (type) = method_vec;
    }

  /* Maintain TYPE_HAS_USER_CONSTRUCTOR, etc.  */
  grok_special_member_properties (method);

  /* Constructors and destructors go in special slots.  */
  if (DECL_MAYBE_IN_CHARGE_CONSTRUCTOR_P (method))
    slot = CLASSTYPE_CONSTRUCTOR_SLOT;
  else if (DECL_MAYBE_IN_CHARGE_DESTRUCTOR_P (method))
    {
      slot = CLASSTYPE_DESTRUCTOR_SLOT;

      if (TYPE_FOR_JAVA (type))
	{
	  if (!DECL_ARTIFICIAL (method))
	    error ("Java class %qT cannot have a destructor", type);
	  else if (TYPE_HAS_NONTRIVIAL_DESTRUCTOR (type))
	    error ("Java class %qT cannot have an implicit non-trivial "
		   "destructor",
		   type);
	}
    }
  else
    {
      tree m;

      insert_p = true;
      /* See if we already have an entry with this name.  */
      for (slot = CLASSTYPE_FIRST_CONVERSION_SLOT;
	   VEC_iterate (tree, method_vec, slot, m);
	   ++slot)
	{
	  m = OVL_CURRENT (m);
	  if (template_conv_p)
	    {
	      if (TREE_CODE (m) == TEMPLATE_DECL
		  && DECL_TEMPLATE_CONV_FN_P (m))
		insert_p = false;
	      break;
	    }
	  if (conv_p && !DECL_CONV_FN_P (m))
	    break;
	  if (DECL_NAME (m) == DECL_NAME (method))
	    {
	      insert_p = false;
	      break;
	    }
	  if (complete_p
	      && !DECL_CONV_FN_P (m)
	      && DECL_NAME (m) > DECL_NAME (method))
	    break;
	}
    }
  current_fns = insert_p ? NULL_TREE : VEC_index (tree, method_vec, slot);

  /* Check to see if we've already got this method.  */
  for (fns = current_fns; fns; fns = OVL_NEXT (fns))
    {
      tree fn = OVL_CURRENT (fns);
      tree fn_type;
      tree method_type;
      tree parms1;
      tree parms2;

      if (TREE_CODE (fn) != TREE_CODE (method))
	continue;

      /* [over.load] Member function declarations with the
	 same name and the same parameter types cannot be
	 overloaded if any of them is a static member
	 function declaration.

	 [namespace.udecl] When a using-declaration brings names
	 from a base class into a derived class scope, member
	 functions in the derived class override and/or hide member
	 functions with the same name and parameter types in a base
	 class (rather than conflicting).  */
      fn_type = TREE_TYPE (fn);
      method_type = TREE_TYPE (method);
      parms1 = TYPE_ARG_TYPES (fn_type);
      parms2 = TYPE_ARG_TYPES (method_type);

      /* Compare the quals on the 'this' parm.  Don't compare
	 the whole types, as used functions are treated as
	 coming from the using class in overload resolution.  */
      if (! DECL_STATIC_FUNCTION_P (fn)
	  && ! DECL_STATIC_FUNCTION_P (method)
	  && TREE_TYPE (TREE_VALUE (parms1)) != error_mark_node
	  && TREE_TYPE (TREE_VALUE (parms2)) != error_mark_node
	  && (cp_type_quals (TREE_TYPE (TREE_VALUE (parms1)))
	      != cp_type_quals (TREE_TYPE (TREE_VALUE (parms2)))))
	continue;

      /* For templates, the return type and template parameters
	 must be identical.  */
      if (TREE_CODE (fn) == TEMPLATE_DECL
	  && (!same_type_p (TREE_TYPE (fn_type),
			    TREE_TYPE (method_type))
	      || !comp_template_parms (DECL_TEMPLATE_PARMS (fn),
				       DECL_TEMPLATE_PARMS (method))))
	continue;

      if (! DECL_STATIC_FUNCTION_P (fn))
	parms1 = TREE_CHAIN (parms1);
      if (! DECL_STATIC_FUNCTION_P (method))
	parms2 = TREE_CHAIN (parms2);

      if (compparms (parms1, parms2)
	  && (!DECL_CONV_FN_P (fn)
	      || same_type_p (TREE_TYPE (fn_type),
			      TREE_TYPE (method_type))))
	{
	  if (using_decl)
	    {
	      if (DECL_CONTEXT (fn) == type)
		/* Defer to the local function.  */
		return false;
	    }
	  else
	    {
	      error ("%q+#D cannot be overloaded", method);
	      error ("with %q+#D", fn);
	    }

	  /* We don't call duplicate_decls here to merge the
	     declarations because that will confuse things if the
	     methods have inline definitions.  In particular, we
	     will crash while processing the definitions.  */
	  return false;
	}
    }

  /* A class should never have more than one destructor.  */
  if (current_fns && DECL_MAYBE_IN_CHARGE_DESTRUCTOR_P (method))
    return false;

  /* Add the new binding.  */
  overload = build_overload (method, current_fns);
  if (using_decl && TREE_CODE (overload) == OVERLOAD)
    OVL_USED (overload) = true;

  if (conv_p)
    TYPE_HAS_CONVERSION (type) = 1;
  else if (slot >= CLASSTYPE_FIRST_CONVERSION_SLOT && !complete_p)
    push_class_level_binding (DECL_NAME (method), overload);

  if (insert_p)
    {
      bool reallocated;

      /* We only expect to add few methods in the COMPLETE_P case, so
	 just make room for one more method in that case.  */
      if (complete_p)
	reallocated = VEC_reserve_exact (tree, gc, method_vec, 1);
      else
	reallocated = VEC_reserve (tree, gc, method_vec, 1);
      if (reallocated)
	CLASSTYPE_METHOD_VEC (type) = method_vec;
      if (slot == VEC_length (tree, method_vec))
	VEC_quick_push (tree, method_vec, overload);
      else
	VEC_quick_insert (tree, method_vec, slot, overload);
    }
  else
    /* Replace the current slot.  */
    VEC_replace (tree, method_vec, slot, overload);
  return true;
}

/* Subroutines of finish_struct.  */

/* Change the access of FDECL to ACCESS in T.  Return 1 if change was
   legit, otherwise return 0.  */

static int
alter_access (tree t, tree fdecl, tree access)
{
  tree elem;

  if (!DECL_LANG_SPECIFIC (fdecl))
    retrofit_lang_decl (fdecl);

  gcc_assert (!DECL_DISCRIMINATOR_P (fdecl));

  elem = purpose_member (t, DECL_ACCESS (fdecl));
  if (elem)
    {
      if (TREE_VALUE (elem) != access)
	{
	  if (TREE_CODE (TREE_TYPE (fdecl)) == FUNCTION_DECL)
	    error ("conflicting access specifications for method"
		   " %q+D, ignored", TREE_TYPE (fdecl));
	  else
	    error ("conflicting access specifications for field %qE, ignored",
		   DECL_NAME (fdecl));
	}
      else
	{
	  /* They're changing the access to the same thing they changed
	     it to before.  That's OK.  */
	  ;
	}
    }
  else
    {
      perform_or_defer_access_check (TYPE_BINFO (t), fdecl, fdecl);
      DECL_ACCESS (fdecl) = tree_cons (t, access, DECL_ACCESS (fdecl));
      return 1;
    }
  return 0;
}

/* Process the USING_DECL, which is a member of T.  */

static void
handle_using_decl (tree using_decl, tree t)
{
  tree decl = USING_DECL_DECLS (using_decl);
  tree name = DECL_NAME (using_decl);
  tree access
    = TREE_PRIVATE (using_decl) ? access_private_node
    : TREE_PROTECTED (using_decl) ? access_protected_node
    : access_public_node;
  tree flist = NULL_TREE;
  tree old_value;

  gcc_assert (!processing_template_decl && decl);

  old_value = lookup_member (t, name, /*protect=*/0, /*want_type=*/false,
			     tf_warning_or_error);
  if (old_value)
    {
      if (is_overloaded_fn (old_value))
	old_value = OVL_CURRENT (old_value);

      if (DECL_P (old_value) && DECL_CONTEXT (old_value) == t)
	/* OK */;
      else
	old_value = NULL_TREE;
    }

  cp_emit_debug_info_for_using (decl, USING_DECL_SCOPE (using_decl));

  if (is_overloaded_fn (decl))
    flist = decl;

  if (! old_value)
    ;
  else if (is_overloaded_fn (old_value))
    {
      if (flist)
	/* It's OK to use functions from a base when there are functions with
	   the same name already present in the current class.  */;
      else
	{
	  error ("%q+D invalid in %q#T", using_decl, t);
	  error ("  because of local method %q+#D with same name",
		 OVL_CURRENT (old_value));
	  return;
	}
    }
  else if (!DECL_ARTIFICIAL (old_value))
    {
      error ("%q+D invalid in %q#T", using_decl, t);
      error ("  because of local member %q+#D with same name", old_value);
      return;
    }

  /* Make type T see field decl FDECL with access ACCESS.  */
  if (flist)
    for (; flist; flist = OVL_NEXT (flist))
      {
	add_method (t, OVL_CURRENT (flist), using_decl);
	alter_access (t, OVL_CURRENT (flist), access);
      }
  else
    alter_access (t, decl, access);
}

/* Run through the base classes of T, updating CANT_HAVE_CONST_CTOR_P,
   and NO_CONST_ASN_REF_P.  Also set flag bits in T based on
   properties of the bases.  */

static void
check_bases (tree t,
	     int* cant_have_const_ctor_p,
	     int* no_const_asn_ref_p)
{
  int i;
  bool seen_non_virtual_nearly_empty_base_p = 0;
  int seen_tm_mask = 0;
  tree base_binfo;
  tree binfo;
  tree field = NULL_TREE;

  if (!CLASSTYPE_NON_STD_LAYOUT (t))
    for (field = TYPE_FIELDS (t); field; field = DECL_CHAIN (field))
      if (TREE_CODE (field) == FIELD_DECL)
	break;

  for (binfo = TYPE_BINFO (t), i = 0;
       BINFO_BASE_ITERATE (binfo, i, base_binfo); i++)
    {
      tree basetype = TREE_TYPE (base_binfo);

      gcc_assert (COMPLETE_TYPE_P (basetype));

      if (CLASSTYPE_FINAL (basetype))
        error ("cannot derive from %<final%> base %qT in derived type %qT",
               basetype, t);

      /* If any base class is non-literal, so is the derived class.  */
      if (!CLASSTYPE_LITERAL_P (basetype))
        CLASSTYPE_LITERAL_P (t) = false;

      /* Effective C++ rule 14.  We only need to check TYPE_POLYMORPHIC_P
	 here because the case of virtual functions but non-virtual
	 dtor is handled in finish_struct_1.  */
      if (!TYPE_POLYMORPHIC_P (basetype))
	warning (OPT_Weffc__,
		 "base class %q#T has a non-virtual destructor", basetype);

      /* If the base class doesn't have copy constructors or
	 assignment operators that take const references, then the
	 derived class cannot have such a member automatically
	 generated.  */
      if (TYPE_HAS_COPY_CTOR (basetype)
	  && ! TYPE_HAS_CONST_COPY_CTOR (basetype))
	*cant_have_const_ctor_p = 1;
      if (TYPE_HAS_COPY_ASSIGN (basetype)
	  && !TYPE_HAS_CONST_COPY_ASSIGN (basetype))
	*no_const_asn_ref_p = 1;

      if (BINFO_VIRTUAL_P (base_binfo))
	/* A virtual base does not effect nearly emptiness.  */
	;
      else if (CLASSTYPE_NEARLY_EMPTY_P (basetype))
	{
	  if (seen_non_virtual_nearly_empty_base_p)
	    /* And if there is more than one nearly empty base, then the
	       derived class is not nearly empty either.  */
	    CLASSTYPE_NEARLY_EMPTY_P (t) = 0;
	  else
	    /* Remember we've seen one.  */
	    seen_non_virtual_nearly_empty_base_p = 1;
	}
      else if (!is_empty_class (basetype))
	/* If the base class is not empty or nearly empty, then this
	   class cannot be nearly empty.  */
	CLASSTYPE_NEARLY_EMPTY_P (t) = 0;

      /* A lot of properties from the bases also apply to the derived
	 class.  */
      TYPE_NEEDS_CONSTRUCTING (t) |= TYPE_NEEDS_CONSTRUCTING (basetype);
      TYPE_HAS_NONTRIVIAL_DESTRUCTOR (t)
	|= TYPE_HAS_NONTRIVIAL_DESTRUCTOR (basetype);
      TYPE_HAS_COMPLEX_COPY_ASSIGN (t)
	|= (TYPE_HAS_COMPLEX_COPY_ASSIGN (basetype)
	    || !TYPE_HAS_COPY_ASSIGN (basetype));
      TYPE_HAS_COMPLEX_COPY_CTOR (t) |= (TYPE_HAS_COMPLEX_COPY_CTOR (basetype)
					 || !TYPE_HAS_COPY_CTOR (basetype));
      TYPE_HAS_COMPLEX_MOVE_ASSIGN (t)
	|= TYPE_HAS_COMPLEX_MOVE_ASSIGN (basetype);
      TYPE_HAS_COMPLEX_MOVE_CTOR (t) |= TYPE_HAS_COMPLEX_MOVE_CTOR (basetype);
      TYPE_POLYMORPHIC_P (t) |= TYPE_POLYMORPHIC_P (basetype);
      CLASSTYPE_CONTAINS_EMPTY_CLASS_P (t)
	|= CLASSTYPE_CONTAINS_EMPTY_CLASS_P (basetype);
      TYPE_HAS_COMPLEX_DFLT (t) |= (!TYPE_HAS_DEFAULT_CONSTRUCTOR (basetype)
				    || TYPE_HAS_COMPLEX_DFLT (basetype));

      /*  A standard-layout class is a class that:
	  ...
	  * has no non-standard-layout base classes,  */
      CLASSTYPE_NON_STD_LAYOUT (t) |= CLASSTYPE_NON_STD_LAYOUT (basetype);
      if (!CLASSTYPE_NON_STD_LAYOUT (t))
	{
	  tree basefield;
	  /* ...has no base classes of the same type as the first non-static
	     data member...  */
	  if (field && DECL_CONTEXT (field) == t
	      && (same_type_ignoring_top_level_qualifiers_p
		  (TREE_TYPE (field), basetype)))
	    CLASSTYPE_NON_STD_LAYOUT (t) = 1;
	  else
	    /* ...either has no non-static data members in the most-derived
	       class and at most one base class with non-static data
	       members, or has no base classes with non-static data
	       members */
	    for (basefield = TYPE_FIELDS (basetype); basefield;
		 basefield = DECL_CHAIN (basefield))
	      if (TREE_CODE (basefield) == FIELD_DECL)
		{
		  if (field)
		    CLASSTYPE_NON_STD_LAYOUT (t) = 1;
		  else
		    field = basefield;
		  break;
		}
	}

      /* Don't bother collecting tm attributes if transactional memory
	 support is not enabled.  */
      if (flag_tm)
	{
	  tree tm_attr = find_tm_attribute (TYPE_ATTRIBUTES (basetype));
	  if (tm_attr)
	    seen_tm_mask |= tm_attr_to_mask (tm_attr);
	}
    }

  /* If one of the base classes had TM attributes, and the current class
     doesn't define its own, then the current class inherits one.  */
  if (seen_tm_mask && !find_tm_attribute (TYPE_ATTRIBUTES (t)))
    {
      tree tm_attr = tm_mask_to_attr (seen_tm_mask & -seen_tm_mask);
      TYPE_ATTRIBUTES (t) = tree_cons (tm_attr, NULL, TYPE_ATTRIBUTES (t));
    }
}

/* Determine all the primary bases within T.  Sets BINFO_PRIMARY_BASE_P for
   those that are primaries.  Sets BINFO_LOST_PRIMARY_P for those
   that have had a nearly-empty virtual primary base stolen by some
   other base in the hierarchy.  Determines CLASSTYPE_PRIMARY_BASE for
   T.  */

static void
determine_primary_bases (tree t)
{
  unsigned i;
  tree primary = NULL_TREE;
  tree type_binfo = TYPE_BINFO (t);
  tree base_binfo;

  /* Determine the primary bases of our bases.  */
  for (base_binfo = TREE_CHAIN (type_binfo); base_binfo;
       base_binfo = TREE_CHAIN (base_binfo))
    {
      tree primary = CLASSTYPE_PRIMARY_BINFO (BINFO_TYPE (base_binfo));

      /* See if we're the non-virtual primary of our inheritance
	 chain.  */
      if (!BINFO_VIRTUAL_P (base_binfo))
	{
	  tree parent = BINFO_INHERITANCE_CHAIN (base_binfo);
	  tree parent_primary = CLASSTYPE_PRIMARY_BINFO (BINFO_TYPE (parent));

	  if (parent_primary
	      && SAME_BINFO_TYPE_P (BINFO_TYPE (base_binfo),
				    BINFO_TYPE (parent_primary)))
	    /* We are the primary binfo.  */
	    BINFO_PRIMARY_P (base_binfo) = 1;
	}
      /* Determine if we have a virtual primary base, and mark it so.
       */
      if (primary && BINFO_VIRTUAL_P (primary))
	{
	  tree this_primary = copied_binfo (primary, base_binfo);

	  if (BINFO_PRIMARY_P (this_primary))
	    /* Someone already claimed this base.  */
	    BINFO_LOST_PRIMARY_P (base_binfo) = 1;
	  else
	    {
	      tree delta;

	      BINFO_PRIMARY_P (this_primary) = 1;
	      BINFO_INHERITANCE_CHAIN (this_primary) = base_binfo;

	      /* A virtual binfo might have been copied from within
		 another hierarchy. As we're about to use it as a
		 primary base, make sure the offsets match.  */
	      delta = size_diffop_loc (input_location,
				   convert (ssizetype,
					    BINFO_OFFSET (base_binfo)),
				   convert (ssizetype,
					    BINFO_OFFSET (this_primary)));

	      propagate_binfo_offsets (this_primary, delta);
	    }
	}
    }

  /* First look for a dynamic direct non-virtual base.  */
  for (i = 0; BINFO_BASE_ITERATE (type_binfo, i, base_binfo); i++)
    {
      tree basetype = BINFO_TYPE (base_binfo);

      if (TYPE_CONTAINS_VPTR_P (basetype) && !BINFO_VIRTUAL_P (base_binfo))
	{
	  primary = base_binfo;
	  goto found;
	}
    }

  /* A "nearly-empty" virtual base class can be the primary base
     class, if no non-virtual polymorphic base can be found.  Look for
     a nearly-empty virtual dynamic base that is not already a primary
     base of something in the hierarchy.  If there is no such base,
     just pick the first nearly-empty virtual base.  */

  for (base_binfo = TREE_CHAIN (type_binfo); base_binfo;
       base_binfo = TREE_CHAIN (base_binfo))
    if (BINFO_VIRTUAL_P (base_binfo)
	&& CLASSTYPE_NEARLY_EMPTY_P (BINFO_TYPE (base_binfo)))
      {
	if (!BINFO_PRIMARY_P (base_binfo))
	  {
	    /* Found one that is not primary.  */
	    primary = base_binfo;
	    goto found;
	  }
	else if (!primary)
	  /* Remember the first candidate.  */
	  primary = base_binfo;
      }

 found:
  /* If we've got a primary base, use it.  */
  if (primary)
    {
      tree basetype = BINFO_TYPE (primary);

      CLASSTYPE_PRIMARY_BINFO (t) = primary;
      if (BINFO_PRIMARY_P (primary))
	/* We are stealing a primary base.  */
	BINFO_LOST_PRIMARY_P (BINFO_INHERITANCE_CHAIN (primary)) = 1;
      BINFO_PRIMARY_P (primary) = 1;
      if (BINFO_VIRTUAL_P (primary))
	{
	  tree delta;

	  BINFO_INHERITANCE_CHAIN (primary) = type_binfo;
	  /* A virtual binfo might have been copied from within
	     another hierarchy. As we're about to use it as a primary
	     base, make sure the offsets match.  */
	  delta = size_diffop_loc (input_location, ssize_int (0),
			       convert (ssizetype, BINFO_OFFSET (primary)));

	  propagate_binfo_offsets (primary, delta);
	}

      primary = TYPE_BINFO (basetype);

      TYPE_VFIELD (t) = TYPE_VFIELD (basetype);
      BINFO_VTABLE (type_binfo) = BINFO_VTABLE (primary);
      BINFO_VIRTUALS (type_binfo) = BINFO_VIRTUALS (primary);
    }
}

/* Update the variant types of T.  */

void
fixup_type_variants (tree t)
{
  tree variants;

  if (!t)
    return;

  for (variants = TYPE_NEXT_VARIANT (t);
       variants;
       variants = TYPE_NEXT_VARIANT (variants))
    {
      /* These fields are in the _TYPE part of the node, not in
	 the TYPE_LANG_SPECIFIC component, so they are not shared.  */
      TYPE_HAS_USER_CONSTRUCTOR (variants) = TYPE_HAS_USER_CONSTRUCTOR (t);
      TYPE_NEEDS_CONSTRUCTING (variants) = TYPE_NEEDS_CONSTRUCTING (t);
      TYPE_HAS_NONTRIVIAL_DESTRUCTOR (variants)
	= TYPE_HAS_NONTRIVIAL_DESTRUCTOR (t);

      TYPE_POLYMORPHIC_P (variants) = TYPE_POLYMORPHIC_P (t);

      TYPE_BINFO (variants) = TYPE_BINFO (t);

      /* Copy whatever these are holding today.  */
      TYPE_VFIELD (variants) = TYPE_VFIELD (t);
      TYPE_METHODS (variants) = TYPE_METHODS (t);
      TYPE_FIELDS (variants) = TYPE_FIELDS (t);
    }
}

/* Early variant fixups: we apply attributes at the beginning of the class
   definition, and we need to fix up any variants that have already been
   made via elaborated-type-specifier so that check_qualified_type works.  */

void
fixup_attribute_variants (tree t)
{
  tree variants;

  if (!t)
    return;

  for (variants = TYPE_NEXT_VARIANT (t);
       variants;
       variants = TYPE_NEXT_VARIANT (variants))
    {
      /* These are the two fields that check_qualified_type looks at and
	 are affected by attributes.  */
      TYPE_ATTRIBUTES (variants) = TYPE_ATTRIBUTES (t);
      TYPE_ALIGN (variants) = TYPE_ALIGN (t);
    }
}

/* Set memoizing fields and bits of T (and its variants) for later
   use.  */

static void
finish_struct_bits (tree t)
{
  /* Fix up variants (if any).  */
  fixup_type_variants (t);

  if (BINFO_N_BASE_BINFOS (TYPE_BINFO (t)) && TYPE_POLYMORPHIC_P (t))
    /* For a class w/o baseclasses, 'finish_struct' has set
       CLASSTYPE_PURE_VIRTUALS correctly (by definition).
       Similarly for a class whose base classes do not have vtables.
       When neither of these is true, we might have removed abstract
       virtuals (by providing a definition), added some (by declaring
       new ones), or redeclared ones from a base class.  We need to
       recalculate what's really an abstract virtual at this point (by
       looking in the vtables).  */
    get_pure_virtuals (t);

  /* If this type has a copy constructor or a destructor, force its
     mode to be BLKmode, and force its TREE_ADDRESSABLE bit to be
     nonzero.  This will cause it to be passed by invisible reference
     and prevent it from being returned in a register.  */
  if (type_has_nontrivial_copy_init (t)
      || TYPE_HAS_NONTRIVIAL_DESTRUCTOR (t))
    {
      tree variants;
      DECL_MODE (TYPE_MAIN_DECL (t)) = BLKmode;
      for (variants = t; variants; variants = TYPE_NEXT_VARIANT (variants))
	{
	  SET_TYPE_MODE (variants, BLKmode);
	  TREE_ADDRESSABLE (variants) = 1;
	}
    }
}

/* Issue warnings about T having private constructors, but no friends,
   and so forth.

   HAS_NONPRIVATE_METHOD is nonzero if T has any non-private methods or
   static members.  HAS_NONPRIVATE_STATIC_FN is nonzero if T has any
   non-private static member functions.  */

static void
maybe_warn_about_overly_private_class (tree t)
{
  int has_member_fn = 0;
  int has_nonprivate_method = 0;
  tree fn;

  if (!warn_ctor_dtor_privacy
      /* If the class has friends, those entities might create and
	 access instances, so we should not warn.  */
      || (CLASSTYPE_FRIEND_CLASSES (t)
	  || DECL_FRIENDLIST (TYPE_MAIN_DECL (t)))
      /* We will have warned when the template was declared; there's
	 no need to warn on every instantiation.  */
      || CLASSTYPE_TEMPLATE_INSTANTIATION (t))
    /* There's no reason to even consider warning about this
       class.  */
    return;

  /* We only issue one warning, if more than one applies, because
     otherwise, on code like:

     class A {
       // Oops - forgot `public:'
       A();
       A(const A&);
       ~A();
     };

     we warn several times about essentially the same problem.  */

  /* Check to see if all (non-constructor, non-destructor) member
     functions are private.  (Since there are no friends or
     non-private statics, we can't ever call any of the private member
     functions.)  */
  for (fn = TYPE_METHODS (t); fn; fn = DECL_CHAIN (fn))
    /* We're not interested in compiler-generated methods; they don't
       provide any way to call private members.  */
    if (!DECL_ARTIFICIAL (fn))
      {
	if (!TREE_PRIVATE (fn))
	  {
	    if (DECL_STATIC_FUNCTION_P (fn))
	      /* A non-private static member function is just like a
		 friend; it can create and invoke private member
		 functions, and be accessed without a class
		 instance.  */
	      return;

	    has_nonprivate_method = 1;
	    /* Keep searching for a static member function.  */
	  }
	else if (!DECL_CONSTRUCTOR_P (fn) && !DECL_DESTRUCTOR_P (fn))
	  has_member_fn = 1;
      }

  if (!has_nonprivate_method && has_member_fn)
    {
      /* There are no non-private methods, and there's at least one
	 private member function that isn't a constructor or
	 destructor.  (If all the private members are
	 constructors/destructors we want to use the code below that
	 issues error messages specifically referring to
	 constructors/destructors.)  */
      unsigned i;
      tree binfo = TYPE_BINFO (t);

      for (i = 0; i != BINFO_N_BASE_BINFOS (binfo); i++)
	if (BINFO_BASE_ACCESS (binfo, i) != access_private_node)
	  {
	    has_nonprivate_method = 1;
	    break;
	  }
      if (!has_nonprivate_method)
	{
	  warning (OPT_Wctor_dtor_privacy,
		   "all member functions in class %qT are private", t);
	  return;
	}
    }

  /* Even if some of the member functions are non-private, the class
     won't be useful for much if all the constructors or destructors
     are private: such an object can never be created or destroyed.  */
  fn = CLASSTYPE_DESTRUCTORS (t);
  if (fn && TREE_PRIVATE (fn))
    {
      warning (OPT_Wctor_dtor_privacy,
	       "%q#T only defines a private destructor and has no friends",
	       t);
      return;
    }

  /* Warn about classes that have private constructors and no friends.  */
  if (TYPE_HAS_USER_CONSTRUCTOR (t)
      /* Implicitly generated constructors are always public.  */
      && (!CLASSTYPE_LAZY_DEFAULT_CTOR (t)
	  || !CLASSTYPE_LAZY_COPY_CTOR (t)))
    {
      int nonprivate_ctor = 0;

      /* If a non-template class does not define a copy
	 constructor, one is defined for it, enabling it to avoid
	 this warning.  For a template class, this does not
	 happen, and so we would normally get a warning on:

	   template <class T> class C { private: C(); };

	 To avoid this asymmetry, we check TYPE_HAS_COPY_CTOR.  All
	 complete non-template or fully instantiated classes have this
	 flag set.  */
      if (!TYPE_HAS_COPY_CTOR (t))
	nonprivate_ctor = 1;
      else
	for (fn = CLASSTYPE_CONSTRUCTORS (t); fn; fn = OVL_NEXT (fn))
	  {
	    tree ctor = OVL_CURRENT (fn);
	    /* Ideally, we wouldn't count copy constructors (or, in
	       fact, any constructor that takes an argument of the
	       class type as a parameter) because such things cannot
	       be used to construct an instance of the class unless
	       you already have one.  But, for now at least, we're
	       more generous.  */
	    if (! TREE_PRIVATE (ctor))
	      {
		nonprivate_ctor = 1;
		break;
	      }
	  }

      if (nonprivate_ctor == 0)
	{
	  warning (OPT_Wctor_dtor_privacy,
		   "%q#T only defines private constructors and has no friends",
		   t);
	  return;
	}
    }
}

static struct {
  gt_pointer_operator new_value;
  void *cookie;
} resort_data;

/* Comparison function to compare two TYPE_METHOD_VEC entries by name.  */

static int
method_name_cmp (const void* m1_p, const void* m2_p)
{
  const tree *const m1 = (const tree *) m1_p;
  const tree *const m2 = (const tree *) m2_p;

  if (*m1 == NULL_TREE && *m2 == NULL_TREE)
    return 0;
  if (*m1 == NULL_TREE)
    return -1;
  if (*m2 == NULL_TREE)
    return 1;
  if (DECL_NAME (OVL_CURRENT (*m1)) < DECL_NAME (OVL_CURRENT (*m2)))
    return -1;
  return 1;
}

/* This routine compares two fields like method_name_cmp but using the
   pointer operator in resort_field_decl_data.  */

static int
resort_method_name_cmp (const void* m1_p, const void* m2_p)
{
  const tree *const m1 = (const tree *) m1_p;
  const tree *const m2 = (const tree *) m2_p;
  if (*m1 == NULL_TREE && *m2 == NULL_TREE)
    return 0;
  if (*m1 == NULL_TREE)
    return -1;
  if (*m2 == NULL_TREE)
    return 1;
  {
    tree d1 = DECL_NAME (OVL_CURRENT (*m1));
    tree d2 = DECL_NAME (OVL_CURRENT (*m2));
    resort_data.new_value (&d1, resort_data.cookie);
    resort_data.new_value (&d2, resort_data.cookie);
    if (d1 < d2)
      return -1;
  }
  return 1;
}

/* Resort TYPE_METHOD_VEC because pointers have been reordered.  */

void
resort_type_method_vec (void* obj,
			void* orig_obj ATTRIBUTE_UNUSED ,
			gt_pointer_operator new_value,
			void* cookie)
{
  VEC(tree,gc) *method_vec = (VEC(tree,gc) *) obj;
  int len = VEC_length (tree, method_vec);
  size_t slot;
  tree fn;

  /* The type conversion ops have to live at the front of the vec, so we
     can't sort them.  */
  for (slot = CLASSTYPE_FIRST_CONVERSION_SLOT;
       VEC_iterate (tree, method_vec, slot, fn);
       ++slot)
    if (!DECL_CONV_FN_P (OVL_CURRENT (fn)))
      break;

  if (len - slot > 1)
    {
      resort_data.new_value = new_value;
      resort_data.cookie = cookie;
      qsort (VEC_address (tree, method_vec) + slot, len - slot, sizeof (tree),
	     resort_method_name_cmp);
    }
}

/* Warn about duplicate methods in fn_fields.

   Sort methods that are not special (i.e., constructors, destructors,
   and type conversion operators) so that we can find them faster in
   search.  */

static void
finish_struct_methods (tree t)
{
  tree fn_fields;
  VEC(tree,gc) *method_vec;
  int slot, len;

  method_vec = CLASSTYPE_METHOD_VEC (t);
  if (!method_vec)
    return;

  len = VEC_length (tree, method_vec);

  /* Clear DECL_IN_AGGR_P for all functions.  */
  for (fn_fields = TYPE_METHODS (t); fn_fields;
       fn_fields = DECL_CHAIN (fn_fields))
    DECL_IN_AGGR_P (fn_fields) = 0;

  /* Issue warnings about private constructors and such.  If there are
     no methods, then some public defaults are generated.  */
  maybe_warn_about_overly_private_class (t);

  /* The type conversion ops have to live at the front of the vec, so we
     can't sort them.  */
  for (slot = CLASSTYPE_FIRST_CONVERSION_SLOT;
       VEC_iterate (tree, method_vec, slot, fn_fields);
       ++slot)
    if (!DECL_CONV_FN_P (OVL_CURRENT (fn_fields)))
      break;
  if (len - slot > 1)
    qsort (VEC_address (tree, method_vec) + slot,
	   len-slot, sizeof (tree), method_name_cmp);
}

/* Make BINFO's vtable have N entries, including RTTI entries,
   vbase and vcall offsets, etc.  Set its type and call the back end
   to lay it out.  */

static void
layout_vtable_decl (tree binfo, int n)
{
  tree atype;
  tree vtable;

  atype = build_array_of_n_type (vtable_entry_type, n);
  layout_type (atype);

  /* We may have to grow the vtable.  */
  vtable = get_vtbl_decl_for_binfo (binfo);
  if (!same_type_p (TREE_TYPE (vtable), atype))
    {
      TREE_TYPE (vtable) = atype;
      DECL_SIZE (vtable) = DECL_SIZE_UNIT (vtable) = NULL_TREE;
      layout_decl (vtable, 0);
    }
}

/* True iff FNDECL and BASE_FNDECL (both non-static member functions)
   have the same signature.  */

int
same_signature_p (const_tree fndecl, const_tree base_fndecl)
{
  /* One destructor overrides another if they are the same kind of
     destructor.  */
  if (DECL_DESTRUCTOR_P (base_fndecl) && DECL_DESTRUCTOR_P (fndecl)
      && special_function_p (base_fndecl) == special_function_p (fndecl))
    return 1;
  /* But a non-destructor never overrides a destructor, nor vice
     versa, nor do different kinds of destructors override
     one-another.  For example, a complete object destructor does not
     override a deleting destructor.  */
  if (DECL_DESTRUCTOR_P (base_fndecl) || DECL_DESTRUCTOR_P (fndecl))
    return 0;

  if (DECL_NAME (fndecl) == DECL_NAME (base_fndecl)
      || (DECL_CONV_FN_P (fndecl)
	  && DECL_CONV_FN_P (base_fndecl)
	  && same_type_p (DECL_CONV_FN_TYPE (fndecl),
			  DECL_CONV_FN_TYPE (base_fndecl))))
    {
      tree types, base_types;
      types = TYPE_ARG_TYPES (TREE_TYPE (fndecl));
      base_types = TYPE_ARG_TYPES (TREE_TYPE (base_fndecl));
      if ((cp_type_quals (TREE_TYPE (TREE_VALUE (base_types)))
	   == cp_type_quals (TREE_TYPE (TREE_VALUE (types))))
	  && compparms (TREE_CHAIN (base_types), TREE_CHAIN (types)))
	return 1;
    }
  return 0;
}

/* Returns TRUE if DERIVED is a binfo containing the binfo BASE as a
   subobject.  */

static bool
base_derived_from (tree derived, tree base)
{
  tree probe;

  for (probe = base; probe; probe = BINFO_INHERITANCE_CHAIN (probe))
    {
      if (probe == derived)
	return true;
      else if (BINFO_VIRTUAL_P (probe))
	/* If we meet a virtual base, we can't follow the inheritance
	   any more.  See if the complete type of DERIVED contains
	   such a virtual base.  */
	return (binfo_for_vbase (BINFO_TYPE (probe), BINFO_TYPE (derived))
		!= NULL_TREE);
    }
  return false;
}

typedef struct find_final_overrider_data_s {
  /* The function for which we are trying to find a final overrider.  */
  tree fn;
  /* The base class in which the function was declared.  */
  tree declaring_base;
  /* The candidate overriders.  */
  tree candidates;
  /* Path to most derived.  */
  VEC(tree,heap) *path;
} find_final_overrider_data;

/* Add the overrider along the current path to FFOD->CANDIDATES.
   Returns true if an overrider was found; false otherwise.  */

static bool
dfs_find_final_overrider_1 (tree binfo,
			    find_final_overrider_data *ffod,
			    unsigned depth)
{
  tree method;

  /* If BINFO is not the most derived type, try a more derived class.
     A definition there will overrider a definition here.  */
  if (depth)
    {
      depth--;
      if (dfs_find_final_overrider_1
	  (VEC_index (tree, ffod->path, depth), ffod, depth))
	return true;
    }

  method = look_for_overrides_here (BINFO_TYPE (binfo), ffod->fn);
  if (method)
    {
      tree *candidate = &ffod->candidates;

      /* Remove any candidates overridden by this new function.  */
      while (*candidate)
	{
	  /* If *CANDIDATE overrides METHOD, then METHOD
	     cannot override anything else on the list.  */
	  if (base_derived_from (TREE_VALUE (*candidate), binfo))
	    return true;
	  /* If METHOD overrides *CANDIDATE, remove *CANDIDATE.  */
	  if (base_derived_from (binfo, TREE_VALUE (*candidate)))
	    *candidate = TREE_CHAIN (*candidate);
	  else
	    candidate = &TREE_CHAIN (*candidate);
	}

      /* Add the new function.  */
      ffod->candidates = tree_cons (method, binfo, ffod->candidates);
      return true;
    }

  return false;
}

/* Called from find_final_overrider via dfs_walk.  */

static tree
dfs_find_final_overrider_pre (tree binfo, void *data)
{
  find_final_overrider_data *ffod = (find_final_overrider_data *) data;

  if (binfo == ffod->declaring_base)
    dfs_find_final_overrider_1 (binfo, ffod, VEC_length (tree, ffod->path));
  VEC_safe_push (tree, heap, ffod->path, binfo);

  return NULL_TREE;
}

static tree
dfs_find_final_overrider_post (tree binfo ATTRIBUTE_UNUSED, void *data)
{
  find_final_overrider_data *ffod = (find_final_overrider_data *) data;
  VEC_pop (tree, ffod->path);

  return NULL_TREE;
}

/* Returns a TREE_LIST whose TREE_PURPOSE is the final overrider for
   FN and whose TREE_VALUE is the binfo for the base where the
   overriding occurs.  BINFO (in the hierarchy dominated by the binfo
   DERIVED) is the base object in which FN is declared.  */

static tree
find_final_overrider (tree derived, tree binfo, tree fn)
{
  find_final_overrider_data ffod;

  /* Getting this right is a little tricky.  This is valid:

       struct S { virtual void f (); };
       struct T { virtual void f (); };
       struct U : public S, public T { };

     even though calling `f' in `U' is ambiguous.  But,

       struct R { virtual void f(); };
       struct S : virtual public R { virtual void f (); };
       struct T : virtual public R { virtual void f (); };
       struct U : public S, public T { };

     is not -- there's no way to decide whether to put `S::f' or
     `T::f' in the vtable for `R'.

     The solution is to look at all paths to BINFO.  If we find
     different overriders along any two, then there is a problem.  */
  if (DECL_THUNK_P (fn))
    fn = THUNK_TARGET (fn);

  /* Determine the depth of the hierarchy.  */
  ffod.fn = fn;
  ffod.declaring_base = binfo;
  ffod.candidates = NULL_TREE;
  ffod.path = VEC_alloc (tree, heap, 30);

  dfs_walk_all (derived, dfs_find_final_overrider_pre,
		dfs_find_final_overrider_post, &ffod);

  VEC_free (tree, heap, ffod.path);

  /* If there was no winner, issue an error message.  */
  if (!ffod.candidates || TREE_CHAIN (ffod.candidates))
    return error_mark_node;

  return ffod.candidates;
}

/* Return the index of the vcall offset for FN when TYPE is used as a
   virtual base.  */

static tree
get_vcall_index (tree fn, tree type)
{
  VEC(tree_pair_s,gc) *indices = CLASSTYPE_VCALL_INDICES (type);
  tree_pair_p p;
  unsigned ix;

  FOR_EACH_VEC_ELT (tree_pair_s, indices, ix, p)
    if ((DECL_DESTRUCTOR_P (fn) && DECL_DESTRUCTOR_P (p->purpose))
	|| same_signature_p (fn, p->purpose))
      return p->value;

  /* There should always be an appropriate index.  */
  gcc_unreachable ();
}

/* Update an entry in the vtable for BINFO, which is in the hierarchy
   dominated by T.  FN is the old function; VIRTUALS points to the
   corresponding position in the new BINFO_VIRTUALS list.  IX is the index
   of that entry in the list.  */

static void
update_vtable_entry_for_fn (tree t, tree binfo, tree fn, tree* virtuals,
			    unsigned ix)
{
  tree b;
  tree overrider;
  tree delta;
  tree virtual_base;
  tree first_defn;
  tree overrider_fn, overrider_target;
  tree target_fn = DECL_THUNK_P (fn) ? THUNK_TARGET (fn) : fn;
  tree over_return, base_return;
  bool lost = false;

  /* Find the nearest primary base (possibly binfo itself) which defines
     this function; this is the class the caller will convert to when
     calling FN through BINFO.  */
  for (b = binfo; ; b = get_primary_binfo (b))
    {
      gcc_assert (b);
      if (look_for_overrides_here (BINFO_TYPE (b), target_fn))
	break;

      /* The nearest definition is from a lost primary.  */
      if (BINFO_LOST_PRIMARY_P (b))
	lost = true;
    }
  first_defn = b;

  /* Find the final overrider.  */
  overrider = find_final_overrider (TYPE_BINFO (t), b, target_fn);
  if (overrider == error_mark_node)
    {
      error ("no unique final overrider for %qD in %qT", target_fn, t);
      return;
    }
  overrider_target = overrider_fn = TREE_PURPOSE (overrider);

  /* Check for adjusting covariant return types.  */
  over_return = TREE_TYPE (TREE_TYPE (overrider_target));
  base_return = TREE_TYPE (TREE_TYPE (target_fn));

  if (POINTER_TYPE_P (over_return)
      && TREE_CODE (over_return) == TREE_CODE (base_return)
      && CLASS_TYPE_P (TREE_TYPE (over_return))
      && CLASS_TYPE_P (TREE_TYPE (base_return))
      /* If the overrider is invalid, don't even try.  */
      && !DECL_INVALID_OVERRIDER_P (overrider_target))
    {
      /* If FN is a covariant thunk, we must figure out the adjustment
	 to the final base FN was converting to. As OVERRIDER_TARGET might
	 also be converting to the return type of FN, we have to
	 combine the two conversions here.  */
      tree fixed_offset, virtual_offset;

      over_return = TREE_TYPE (over_return);
      base_return = TREE_TYPE (base_return);

      if (DECL_THUNK_P (fn))
	{
	  gcc_assert (DECL_RESULT_THUNK_P (fn));
	  fixed_offset = ssize_int (THUNK_FIXED_OFFSET (fn));
	  virtual_offset = THUNK_VIRTUAL_OFFSET (fn);
	}
      else
	fixed_offset = virtual_offset = NULL_TREE;

      if (virtual_offset)
	/* Find the equivalent binfo within the return type of the
	   overriding function. We will want the vbase offset from
	   there.  */
	virtual_offset = binfo_for_vbase (BINFO_TYPE (virtual_offset),
					  over_return);
      else if (!same_type_ignoring_top_level_qualifiers_p
	       (over_return, base_return))
	{
	  /* There was no existing virtual thunk (which takes
	     precedence).  So find the binfo of the base function's
	     return type within the overriding function's return type.
	     We cannot call lookup base here, because we're inside a
	     dfs_walk, and will therefore clobber the BINFO_MARKED
	     flags.  Fortunately we know the covariancy is valid (it
	     has already been checked), so we can just iterate along
	     the binfos, which have been chained in inheritance graph
	     order.  Of course it is lame that we have to repeat the
	     search here anyway -- we should really be caching pieces
	     of the vtable and avoiding this repeated work.  */
	  tree thunk_binfo, base_binfo;

	  /* Find the base binfo within the overriding function's
	     return type.  We will always find a thunk_binfo, except
	     when the covariancy is invalid (which we will have
	     already diagnosed).  */
	  for (base_binfo = TYPE_BINFO (base_return),
	       thunk_binfo = TYPE_BINFO (over_return);
	       thunk_binfo;
	       thunk_binfo = TREE_CHAIN (thunk_binfo))
	    if (SAME_BINFO_TYPE_P (BINFO_TYPE (thunk_binfo),
				   BINFO_TYPE (base_binfo)))
	      break;

	  /* See if virtual inheritance is involved.  */
	  for (virtual_offset = thunk_binfo;
	       virtual_offset;
	       virtual_offset = BINFO_INHERITANCE_CHAIN (virtual_offset))
	    if (BINFO_VIRTUAL_P (virtual_offset))
	      break;

	  if (virtual_offset
	      || (thunk_binfo && !BINFO_OFFSET_ZEROP (thunk_binfo)))
	    {
	      tree offset = convert (ssizetype, BINFO_OFFSET (thunk_binfo));

	      if (virtual_offset)
		{
		  /* We convert via virtual base.  Adjust the fixed
		     offset to be from there.  */
		  offset = 
		    size_diffop (offset,
				 convert (ssizetype,
					  BINFO_OFFSET (virtual_offset)));
		}
	      if (fixed_offset)
		/* There was an existing fixed offset, this must be
		   from the base just converted to, and the base the
		   FN was thunking to.  */
		fixed_offset = size_binop (PLUS_EXPR, fixed_offset, offset);
	      else
		fixed_offset = offset;
	    }
	}

      if (fixed_offset || virtual_offset)
	/* Replace the overriding function with a covariant thunk.  We
	   will emit the overriding function in its own slot as
	   well.  */
	overrider_fn = make_thunk (overrider_target, /*this_adjusting=*/0,
				   fixed_offset, virtual_offset);
    }
  else
    gcc_assert (DECL_INVALID_OVERRIDER_P (overrider_target) ||
		!DECL_THUNK_P (fn));

  /* If we need a covariant thunk, then we may need to adjust first_defn.
     The ABI specifies that the thunks emitted with a function are
     determined by which bases the function overrides, so we need to be
     sure that we're using a thunk for some overridden base; even if we
     know that the necessary this adjustment is zero, there may not be an
     appropriate zero-this-adjusment thunk for us to use since thunks for
     overriding virtual bases always use the vcall offset.

     Furthermore, just choosing any base that overrides this function isn't
     quite right, as this slot won't be used for calls through a type that
     puts a covariant thunk here.  Calling the function through such a type
     will use a different slot, and that slot is the one that determines
     the thunk emitted for that base.

     So, keep looking until we find the base that we're really overriding
     in this slot: the nearest primary base that doesn't use a covariant
     thunk in this slot.  */
  if (overrider_target != overrider_fn)
    {
      if (BINFO_TYPE (b) == DECL_CONTEXT (overrider_target))
	/* We already know that the overrider needs a covariant thunk.  */
	b = get_primary_binfo (b);
      for (; ; b = get_primary_binfo (b))
	{
	  tree main_binfo = TYPE_BINFO (BINFO_TYPE (b));
	  tree bv = chain_index (ix, BINFO_VIRTUALS (main_binfo));
	  if (!DECL_THUNK_P (TREE_VALUE (bv)))
	    break;
	  if (BINFO_LOST_PRIMARY_P (b))
	    lost = true;
	}
      first_defn = b;
    }

  /* Assume that we will produce a thunk that convert all the way to
     the final overrider, and not to an intermediate virtual base.  */
  virtual_base = NULL_TREE;

  /* See if we can convert to an intermediate virtual base first, and then
     use the vcall offset located there to finish the conversion.  */
  for (; b; b = BINFO_INHERITANCE_CHAIN (b))
    {
      /* If we find the final overrider, then we can stop
	 walking.  */
      if (SAME_BINFO_TYPE_P (BINFO_TYPE (b),
			     BINFO_TYPE (TREE_VALUE (overrider))))
	break;

      /* If we find a virtual base, and we haven't yet found the
	 overrider, then there is a virtual base between the
	 declaring base (first_defn) and the final overrider.  */
      if (BINFO_VIRTUAL_P (b))
	{
	  virtual_base = b;
	  break;
	}
    }

  /* Compute the constant adjustment to the `this' pointer.  The
     `this' pointer, when this function is called, will point at BINFO
     (or one of its primary bases, which are at the same offset).  */
  if (virtual_base)
    /* The `this' pointer needs to be adjusted from the declaration to
       the nearest virtual base.  */
    delta = size_diffop_loc (input_location,
			 convert (ssizetype, BINFO_OFFSET (virtual_base)),
			 convert (ssizetype, BINFO_OFFSET (first_defn)));
  else if (lost)
    /* If the nearest definition is in a lost primary, we don't need an
       entry in our vtable.  Except possibly in a constructor vtable,
       if we happen to get our primary back.  In that case, the offset
       will be zero, as it will be a primary base.  */
    delta = size_zero_node;
  else
    /* The `this' pointer needs to be adjusted from pointing to
       BINFO to pointing at the base where the final overrider
       appears.  */
    delta = size_diffop_loc (input_location,
			 convert (ssizetype,
				  BINFO_OFFSET (TREE_VALUE (overrider))),
			 convert (ssizetype, BINFO_OFFSET (binfo)));

  modify_vtable_entry (t, binfo, overrider_fn, delta, virtuals);

  if (virtual_base)
    BV_VCALL_INDEX (*virtuals)
      = get_vcall_index (overrider_target, BINFO_TYPE (virtual_base));
  else
    BV_VCALL_INDEX (*virtuals) = NULL_TREE;

  BV_LOST_PRIMARY (*virtuals) = lost;
}

/* Called from modify_all_vtables via dfs_walk.  */

static tree
dfs_modify_vtables (tree binfo, void* data)
{
  tree t = (tree) data;
  tree virtuals;
  tree old_virtuals;
  unsigned ix;

  if (!TYPE_CONTAINS_VPTR_P (BINFO_TYPE (binfo)))
    /* A base without a vtable needs no modification, and its bases
       are uninteresting.  */
    return dfs_skip_bases;

  if (SAME_BINFO_TYPE_P (BINFO_TYPE (binfo), t)
      && !CLASSTYPE_HAS_PRIMARY_BASE_P (t))
    /* Don't do the primary vtable, if it's new.  */
    return NULL_TREE;

  if (BINFO_PRIMARY_P (binfo) && !BINFO_VIRTUAL_P (binfo))
    /* There's no need to modify the vtable for a non-virtual primary
       base; we're not going to use that vtable anyhow.  We do still
       need to do this for virtual primary bases, as they could become
       non-primary in a construction vtable.  */
    return NULL_TREE;

  make_new_vtable (t, binfo);

  /* Now, go through each of the virtual functions in the virtual
     function table for BINFO.  Find the final overrider, and update
     the BINFO_VIRTUALS list appropriately.  */
  for (ix = 0, virtuals = BINFO_VIRTUALS (binfo),
	 old_virtuals = BINFO_VIRTUALS (TYPE_BINFO (BINFO_TYPE (binfo)));
       virtuals;
       ix++, virtuals = TREE_CHAIN (virtuals),
	 old_virtuals = TREE_CHAIN (old_virtuals))
    update_vtable_entry_for_fn (t,
				binfo,
				BV_FN (old_virtuals),
				&virtuals, ix);

  return NULL_TREE;
}

/* Update all of the primary and secondary vtables for T.  Create new
   vtables as required, and initialize their RTTI information.  Each
   of the functions in VIRTUALS is declared in T and may override a
   virtual function from a base class; find and modify the appropriate
   entries to point to the overriding functions.  Returns a list, in
   declaration order, of the virtual functions that are declared in T,
   but do not appear in the primary base class vtable, and which
   should therefore be appended to the end of the vtable for T.  */

static tree
modify_all_vtables (tree t, tree virtuals)
{
  tree binfo = TYPE_BINFO (t);
  tree *fnsp;

  /* Update all of the vtables.  */
  dfs_walk_once (binfo, dfs_modify_vtables, NULL, t);

  /* Add virtual functions not already in our primary vtable. These
     will be both those introduced by this class, and those overridden
     from secondary bases.  It does not include virtuals merely
     inherited from secondary bases.  */
  for (fnsp = &virtuals; *fnsp; )
    {
      tree fn = TREE_VALUE (*fnsp);

      if (!value_member (fn, BINFO_VIRTUALS (binfo))
	  || DECL_VINDEX (fn) == error_mark_node)
	{
	  /* We don't need to adjust the `this' pointer when
	     calling this function.  */
	  BV_DELTA (*fnsp) = integer_zero_node;
	  BV_VCALL_INDEX (*fnsp) = NULL_TREE;

	  /* This is a function not already in our vtable.  Keep it.  */
	  fnsp = &TREE_CHAIN (*fnsp);
	}
      else
	/* We've already got an entry for this function.  Skip it.  */
	*fnsp = TREE_CHAIN (*fnsp);
    }

  return virtuals;
}

/* Get the base virtual function declarations in T that have the
   indicated NAME.  */

static tree
get_basefndecls (tree name, tree t)
{
  tree methods;
  tree base_fndecls = NULL_TREE;
  int n_baseclasses = BINFO_N_BASE_BINFOS (TYPE_BINFO (t));
  int i;

  /* Find virtual functions in T with the indicated NAME.  */
  i = lookup_fnfields_1 (t, name);
  if (i != -1)
    for (methods = VEC_index (tree, CLASSTYPE_METHOD_VEC (t), i);
	 methods;
	 methods = OVL_NEXT (methods))
      {
	tree method = OVL_CURRENT (methods);

	if (TREE_CODE (method) == FUNCTION_DECL
	    && DECL_VINDEX (method))
	  base_fndecls = tree_cons (NULL_TREE, method, base_fndecls);
      }

  if (base_fndecls)
    return base_fndecls;

  for (i = 0; i < n_baseclasses; i++)
    {
      tree basetype = BINFO_TYPE (BINFO_BASE_BINFO (TYPE_BINFO (t), i));
      base_fndecls = chainon (get_basefndecls (name, basetype),
			      base_fndecls);
    }

  return base_fndecls;
}

/* If this declaration supersedes the declaration of
   a method declared virtual in the base class, then
   mark this field as being virtual as well.  */

void
check_for_override (tree decl, tree ctype)
{
  bool overrides_found = false;
  if (TREE_CODE (decl) == TEMPLATE_DECL)
    /* In [temp.mem] we have:

	 A specialization of a member function template does not
	 override a virtual function from a base class.  */
    return;
  if ((DECL_DESTRUCTOR_P (decl)
       || IDENTIFIER_VIRTUAL_P (DECL_NAME (decl))
       || DECL_CONV_FN_P (decl))
      && look_for_overrides (ctype, decl)
      && !DECL_STATIC_FUNCTION_P (decl))
    /* Set DECL_VINDEX to a value that is neither an INTEGER_CST nor
       the error_mark_node so that we know it is an overriding
       function.  */
    {
      DECL_VINDEX (decl) = decl;
      overrides_found = true;
    }

  if (DECL_VIRTUAL_P (decl))
    {
      if (!DECL_VINDEX (decl))
	DECL_VINDEX (decl) = error_mark_node;
      IDENTIFIER_VIRTUAL_P (DECL_NAME (decl)) = 1;
      if (DECL_DESTRUCTOR_P (decl))
	TYPE_HAS_NONTRIVIAL_DESTRUCTOR (ctype) = true;
    }
  else if (DECL_FINAL_P (decl))
    error ("%q+#D marked final, but is not virtual", decl);
  if (DECL_OVERRIDE_P (decl) && !overrides_found)
    error ("%q+#D marked override, but does not override", decl);
}

/* Warn about hidden virtual functions that are not overridden in t.
   We know that constructors and destructors don't apply.  */

static void
warn_hidden (tree t)
{
  VEC(tree,gc) *method_vec = CLASSTYPE_METHOD_VEC (t);
  tree fns;
  size_t i;

  /* We go through each separately named virtual function.  */
  for (i = CLASSTYPE_FIRST_CONVERSION_SLOT;
       VEC_iterate (tree, method_vec, i, fns);
       ++i)
    {
      tree fn;
      tree name;
      tree fndecl;
      tree base_fndecls;
      tree base_binfo;
      tree binfo;
      int j;

      /* All functions in this slot in the CLASSTYPE_METHOD_VEC will
	 have the same name.  Figure out what name that is.  */
      name = DECL_NAME (OVL_CURRENT (fns));
      /* There are no possibly hidden functions yet.  */
      base_fndecls = NULL_TREE;
      /* Iterate through all of the base classes looking for possibly
	 hidden functions.  */
      for (binfo = TYPE_BINFO (t), j = 0;
	   BINFO_BASE_ITERATE (binfo, j, base_binfo); j++)
	{
	  tree basetype = BINFO_TYPE (base_binfo);
	  base_fndecls = chainon (get_basefndecls (name, basetype),
				  base_fndecls);
	}

      /* If there are no functions to hide, continue.  */
      if (!base_fndecls)
	continue;

      /* Remove any overridden functions.  */
      for (fn = fns; fn; fn = OVL_NEXT (fn))
	{
	  fndecl = OVL_CURRENT (fn);
	  if (DECL_VINDEX (fndecl))
	    {
	      tree *prev = &base_fndecls;

	      while (*prev)
		/* If the method from the base class has the same
		   signature as the method from the derived class, it
		   has been overridden.  */
		if (same_signature_p (fndecl, TREE_VALUE (*prev)))
		  *prev = TREE_CHAIN (*prev);
		else
		  prev = &TREE_CHAIN (*prev);
	    }
	}

      /* Now give a warning for all base functions without overriders,
	 as they are hidden.  */
      while (base_fndecls)
	{
	  /* Here we know it is a hider, and no overrider exists.  */
	  warning (OPT_Woverloaded_virtual, "%q+D was hidden", TREE_VALUE (base_fndecls));
	  warning (OPT_Woverloaded_virtual, "  by %q+D", fns);
	  base_fndecls = TREE_CHAIN (base_fndecls);
	}
    }
}

/* Check for things that are invalid.  There are probably plenty of other
   things we should check for also.  */

static void
finish_struct_anon (tree t)
{
  tree field;

  for (field = TYPE_FIELDS (t); field; field = DECL_CHAIN (field))
    {
      if (TREE_STATIC (field))
	continue;
      if (TREE_CODE (field) != FIELD_DECL)
	continue;

      if (DECL_NAME (field) == NULL_TREE
	  && ANON_AGGR_TYPE_P (TREE_TYPE (field)))
	{
	  bool is_union = TREE_CODE (TREE_TYPE (field)) == UNION_TYPE;
	  tree elt = TYPE_FIELDS (TREE_TYPE (field));
	  for (; elt; elt = DECL_CHAIN (elt))
	    {
	      /* We're generally only interested in entities the user
		 declared, but we also find nested classes by noticing
		 the TYPE_DECL that we create implicitly.  You're
		 allowed to put one anonymous union inside another,
		 though, so we explicitly tolerate that.  We use
		 TYPE_ANONYMOUS_P rather than ANON_AGGR_TYPE_P so that
		 we also allow unnamed types used for defining fields.  */
	      if (DECL_ARTIFICIAL (elt)
		  && (!DECL_IMPLICIT_TYPEDEF_P (elt)
		      || TYPE_ANONYMOUS_P (TREE_TYPE (elt))))
		continue;

	      if (TREE_CODE (elt) != FIELD_DECL)
		{
		  if (is_union)
		    permerror (input_location, "%q+#D invalid; an anonymous union can "
			       "only have non-static data members", elt);
		  else
		    permerror (input_location, "%q+#D invalid; an anonymous struct can "
			       "only have non-static data members", elt);
		  continue;
		}

	      if (TREE_PRIVATE (elt))
		{
		  if (is_union)
		    permerror (input_location, "private member %q+#D in anonymous union", elt);
		  else
		    permerror (input_location, "private member %q+#D in anonymous struct", elt);
		}
	      else if (TREE_PROTECTED (elt))
		{
		  if (is_union)
		    permerror (input_location, "protected member %q+#D in anonymous union", elt);
		  else
		    permerror (input_location, "protected member %q+#D in anonymous struct", elt);
		}

	      TREE_PRIVATE (elt) = TREE_PRIVATE (field);
	      TREE_PROTECTED (elt) = TREE_PROTECTED (field);
	    }
	}
    }
}

/* Add T to CLASSTYPE_DECL_LIST of current_class_type which
   will be used later during class template instantiation.
   When FRIEND_P is zero, T can be a static member data (VAR_DECL),
   a non-static member data (FIELD_DECL), a member function
   (FUNCTION_DECL), a nested type (RECORD_TYPE, ENUM_TYPE),
   a typedef (TYPE_DECL) or a member class template (TEMPLATE_DECL)
   When FRIEND_P is nonzero, T is either a friend class
   (RECORD_TYPE, TEMPLATE_DECL) or a friend function
   (FUNCTION_DECL, TEMPLATE_DECL).  */

void
maybe_add_class_template_decl_list (tree type, tree t, int friend_p)
{
  /* Save some memory by not creating TREE_LIST if TYPE is not template.  */
  if (CLASSTYPE_TEMPLATE_INFO (type))
    CLASSTYPE_DECL_LIST (type)
      = tree_cons (friend_p ? NULL_TREE : type,
		   t, CLASSTYPE_DECL_LIST (type));
}

/* This function is called from declare_virt_assop_and_dtor via
   dfs_walk_all.

   DATA is a type that direcly or indirectly inherits the base
   represented by BINFO.  If BINFO contains a virtual assignment [copy
   assignment or move assigment] operator or a virtual constructor,
   declare that function in DATA if it hasn't been already declared.  */

static tree
dfs_declare_virt_assop_and_dtor (tree binfo, void *data)
{
  tree bv, fn, t = (tree)data;
  tree opname = ansi_assopname (NOP_EXPR);

  gcc_assert (t && CLASS_TYPE_P (t));
  gcc_assert (binfo && TREE_CODE (binfo) == TREE_BINFO);

  if (!TYPE_CONTAINS_VPTR_P (BINFO_TYPE (binfo)))
    /* A base without a vtable needs no modification, and its bases
       are uninteresting.  */
    return dfs_skip_bases;

  if (BINFO_PRIMARY_P (binfo))
    /* If this is a primary base, then we have already looked at the
       virtual functions of its vtable.  */
    return NULL_TREE;

  for (bv = BINFO_VIRTUALS (binfo); bv; bv = TREE_CHAIN (bv))
    {
      fn = BV_FN (bv);

      if (DECL_NAME (fn) == opname)
	{
	  if (CLASSTYPE_LAZY_COPY_ASSIGN (t))
	    lazily_declare_fn (sfk_copy_assignment, t);
	  if (CLASSTYPE_LAZY_MOVE_ASSIGN (t))
	    lazily_declare_fn (sfk_move_assignment, t);
	}
      else if (DECL_DESTRUCTOR_P (fn)
	       && CLASSTYPE_LAZY_DESTRUCTOR (t))
	lazily_declare_fn (sfk_destructor, t);
    }

  return NULL_TREE;
}

/* If the class type T has a direct or indirect base that contains a
   virtual assignment operator or a virtual destructor, declare that
   function in T if it hasn't been already declared.  */

static void
declare_virt_assop_and_dtor (tree t)
{
  if (!(TYPE_POLYMORPHIC_P (t)
	&& (CLASSTYPE_LAZY_COPY_ASSIGN (t)
	    || CLASSTYPE_LAZY_MOVE_ASSIGN (t)
	    || CLASSTYPE_LAZY_DESTRUCTOR (t))))
    return;

  dfs_walk_all (TYPE_BINFO (t),
		dfs_declare_virt_assop_and_dtor,
		NULL, t);
}

/* Create default constructors, assignment operators, and so forth for
   the type indicated by T, if they are needed.  CANT_HAVE_CONST_CTOR,
   and CANT_HAVE_CONST_ASSIGNMENT are nonzero if, for whatever reason,
   the class cannot have a default constructor, copy constructor
   taking a const reference argument, or an assignment operator taking
   a const reference, respectively.  */

static void
add_implicitly_declared_members (tree t,
				 int cant_have_const_cctor,
				 int cant_have_const_assignment)
{
  bool move_ok = false;

  if (cxx_dialect >= cxx0x && !CLASSTYPE_DESTRUCTORS (t)
      && !TYPE_HAS_COPY_CTOR (t) && !TYPE_HAS_COPY_ASSIGN (t)
      && !type_has_move_constructor (t) && !type_has_move_assign (t))
    move_ok = true;

  /* Destructor.  */
  if (!CLASSTYPE_DESTRUCTORS (t))
    {
      /* In general, we create destructors lazily.  */
      CLASSTYPE_LAZY_DESTRUCTOR (t) = 1;

      if (TYPE_HAS_NONTRIVIAL_DESTRUCTOR (t)
	  && TYPE_FOR_JAVA (t))
	/* But if this is a Java class, any non-trivial destructor is
	   invalid, even if compiler-generated.  Therefore, if the
	   destructor is non-trivial we create it now.  */
	lazily_declare_fn (sfk_destructor, t);
    }

  /* [class.ctor]

     If there is no user-declared constructor for a class, a default
     constructor is implicitly declared.  */
  if (! TYPE_HAS_USER_CONSTRUCTOR (t))
    {
      TYPE_HAS_DEFAULT_CONSTRUCTOR (t) = 1;
      CLASSTYPE_LAZY_DEFAULT_CTOR (t) = 1;
      if (cxx_dialect >= cxx0x)
	TYPE_HAS_CONSTEXPR_CTOR (t)
	  /* This might force the declaration.  */
	  = type_has_constexpr_default_constructor (t);
    }

  /* [class.ctor]

     If a class definition does not explicitly declare a copy
     constructor, one is declared implicitly.  */
  if (! TYPE_HAS_COPY_CTOR (t) && ! TYPE_FOR_JAVA (t))
    {
      TYPE_HAS_COPY_CTOR (t) = 1;
      TYPE_HAS_CONST_COPY_CTOR (t) = !cant_have_const_cctor;
      CLASSTYPE_LAZY_COPY_CTOR (t) = 1;
      if (move_ok)
	CLASSTYPE_LAZY_MOVE_CTOR (t) = 1;
    }

  /* If there is no assignment operator, one will be created if and
     when it is needed.  For now, just record whether or not the type
     of the parameter to the assignment operator will be a const or
     non-const reference.  */
  if (!TYPE_HAS_COPY_ASSIGN (t) && !TYPE_FOR_JAVA (t))
    {
      TYPE_HAS_COPY_ASSIGN (t) = 1;
      TYPE_HAS_CONST_COPY_ASSIGN (t) = !cant_have_const_assignment;
      CLASSTYPE_LAZY_COPY_ASSIGN (t) = 1;
      if (move_ok)
	CLASSTYPE_LAZY_MOVE_ASSIGN (t) = 1;
    }

  /* We can't be lazy about declaring functions that might override
     a virtual function from a base class.  */
  declare_virt_assop_and_dtor (t);
}

/* Subroutine of finish_struct_1.  Recursively count the number of fields
   in TYPE, including anonymous union members.  */

static int
count_fields (tree fields)
{
  tree x;
  int n_fields = 0;
  for (x = fields; x; x = DECL_CHAIN (x))
    {
      if (TREE_CODE (x) == FIELD_DECL && ANON_AGGR_TYPE_P (TREE_TYPE (x)))
	n_fields += count_fields (TYPE_FIELDS (TREE_TYPE (x)));
      else
	n_fields += 1;
    }
  return n_fields;
}

/* Subroutine of finish_struct_1.  Recursively add all the fields in the
   TREE_LIST FIELDS to the SORTED_FIELDS_TYPE elts, starting at offset IDX.  */

static int
add_fields_to_record_type (tree fields, struct sorted_fields_type *field_vec, int idx)
{
  tree x;
  for (x = fields; x; x = DECL_CHAIN (x))
    {
      if (TREE_CODE (x) == FIELD_DECL && ANON_AGGR_TYPE_P (TREE_TYPE (x)))
	idx = add_fields_to_record_type (TYPE_FIELDS (TREE_TYPE (x)), field_vec, idx);
      else
	field_vec->elts[idx++] = x;
    }
  return idx;
}

/* FIELD is a bit-field.  We are finishing the processing for its
   enclosing type.  Issue any appropriate messages and set appropriate
   flags.  Returns false if an error has been diagnosed.  */

static bool
check_bitfield_decl (tree field)
{
  tree type = TREE_TYPE (field);
  tree w;

  /* Extract the declared width of the bitfield, which has been
     temporarily stashed in DECL_INITIAL.  */
  w = DECL_INITIAL (field);
  gcc_assert (w != NULL_TREE);
  /* Remove the bit-field width indicator so that the rest of the
     compiler does not treat that value as an initializer.  */
  DECL_INITIAL (field) = NULL_TREE;

  /* Detect invalid bit-field type.  */
  if (!INTEGRAL_OR_ENUMERATION_TYPE_P (type))
    {
      error ("bit-field %q+#D with non-integral type", field);
      w = error_mark_node;
    }
  else
    {
      location_t loc = input_location;
      /* Avoid the non_lvalue wrapper added by fold for PLUS_EXPRs.  */
      STRIP_NOPS (w);

      /* detect invalid field size.  */
      input_location = DECL_SOURCE_LOCATION (field);
      w = cxx_constant_value (w);
      input_location = loc;

      if (TREE_CODE (w) != INTEGER_CST)
	{
	  error ("bit-field %q+D width not an integer constant", field);
	  w = error_mark_node;
	}
      else if (tree_int_cst_sgn (w) < 0)
	{
	  error ("negative width in bit-field %q+D", field);
	  w = error_mark_node;
	}
      else if (integer_zerop (w) && DECL_NAME (field) != 0)
	{
	  error ("zero width for bit-field %q+D", field);
	  w = error_mark_node;
	}
      else if (compare_tree_int (w, TYPE_PRECISION (type)) > 0
	       && TREE_CODE (type) != ENUMERAL_TYPE
	       && TREE_CODE (type) != BOOLEAN_TYPE)
	warning (0, "width of %q+D exceeds its type", field);
      else if (TREE_CODE (type) == ENUMERAL_TYPE
	       && (0 > (compare_tree_int
			(w, TYPE_PRECISION (ENUM_UNDERLYING_TYPE (type))))))
	warning (0, "%q+D is too small to hold all values of %q#T", field, type);
    }

  if (w != error_mark_node)
    {
      DECL_SIZE (field) = convert (bitsizetype, w);
      DECL_BIT_FIELD (field) = 1;
      return true;
    }
  else
    {
      /* Non-bit-fields are aligned for their type.  */
      DECL_BIT_FIELD (field) = 0;
      CLEAR_DECL_C_BIT_FIELD (field);
      return false;
    }
}

/* FIELD is a non bit-field.  We are finishing the processing for its
   enclosing type T.  Issue any appropriate messages and set appropriate
   flags.  */

static void
check_field_decl (tree field,
		  tree t,
		  int* cant_have_const_ctor,
		  int* no_const_asn_ref,
		  int* any_default_members)
{
  tree type = strip_array_types (TREE_TYPE (field));

  /* In C++98 an anonymous union cannot contain any fields which would change
     the settings of CANT_HAVE_CONST_CTOR and friends.  */
  if (ANON_UNION_TYPE_P (type) && cxx_dialect < cxx0x)
    ;
  /* And, we don't set TYPE_HAS_CONST_COPY_CTOR, etc., for anonymous
     structs.  So, we recurse through their fields here.  */
  else if (ANON_AGGR_TYPE_P (type))
    {
      tree fields;

      for (fields = TYPE_FIELDS (type); fields; fields = DECL_CHAIN (fields))
	if (TREE_CODE (fields) == FIELD_DECL && !DECL_C_BIT_FIELD (field))
	  check_field_decl (fields, t, cant_have_const_ctor,
			    no_const_asn_ref, any_default_members);
    }
  /* Check members with class type for constructors, destructors,
     etc.  */
  else if (CLASS_TYPE_P (type))
    {
      /* Never let anything with uninheritable virtuals
	 make it through without complaint.  */
      abstract_virtuals_error (field, type);

      if (TREE_CODE (t) == UNION_TYPE && cxx_dialect < cxx0x)
	{
	  static bool warned;
	  int oldcount = errorcount;
	  if (TYPE_NEEDS_CONSTRUCTING (type))
	    error ("member %q+#D with constructor not allowed in union",
		   field);
	  if (TYPE_HAS_NONTRIVIAL_DESTRUCTOR (type))
	    error ("member %q+#D with destructor not allowed in union", field);
	  if (TYPE_HAS_COMPLEX_COPY_ASSIGN (type))
	    error ("member %q+#D with copy assignment operator not allowed in union",
		   field);
	  if (!warned && errorcount > oldcount)
	    {
	      inform (DECL_SOURCE_LOCATION (field), "unrestricted unions "
		      "only available with -std=c++11 or -std=gnu++11");
	      warned = true;
	    }
	}
      else
	{
	  TYPE_NEEDS_CONSTRUCTING (t) |= TYPE_NEEDS_CONSTRUCTING (type);
	  TYPE_HAS_NONTRIVIAL_DESTRUCTOR (t)
	    |= TYPE_HAS_NONTRIVIAL_DESTRUCTOR (type);
	  TYPE_HAS_COMPLEX_COPY_ASSIGN (t)
	    |= (TYPE_HAS_COMPLEX_COPY_ASSIGN (type)
		|| !TYPE_HAS_COPY_ASSIGN (type));
	  TYPE_HAS_COMPLEX_COPY_CTOR (t) |= (TYPE_HAS_COMPLEX_COPY_CTOR (type)
					     || !TYPE_HAS_COPY_CTOR (type));
	  TYPE_HAS_COMPLEX_MOVE_ASSIGN (t) |= TYPE_HAS_COMPLEX_MOVE_ASSIGN (type);
	  TYPE_HAS_COMPLEX_MOVE_CTOR (t) |= TYPE_HAS_COMPLEX_MOVE_CTOR (type);
	  TYPE_HAS_COMPLEX_DFLT (t) |= (!TYPE_HAS_DEFAULT_CONSTRUCTOR (type)
					|| TYPE_HAS_COMPLEX_DFLT (type));
	}

      if (TYPE_HAS_COPY_CTOR (type)
	  && !TYPE_HAS_CONST_COPY_CTOR (type))
	*cant_have_const_ctor = 1;

      if (TYPE_HAS_COPY_ASSIGN (type)
	  && !TYPE_HAS_CONST_COPY_ASSIGN (type))
	*no_const_asn_ref = 1;
    }
  if (DECL_INITIAL (field) != NULL_TREE)
    {
      /* `build_class_init_list' does not recognize
	 non-FIELD_DECLs.  */
      if (TREE_CODE (t) == UNION_TYPE && *any_default_members != 0)
	error ("multiple fields in union %qT initialized", t);
      *any_default_members = 1;
    }
}

/* Check the data members (both static and non-static), class-scoped
   typedefs, etc., appearing in the declaration of T.  Issue
   appropriate diagnostics.  Sets ACCESS_DECLS to a list (in
   declaration order) of access declarations; each TREE_VALUE in this
   list is a USING_DECL.

   In addition, set the following flags:

     EMPTY_P
       The class is empty, i.e., contains no non-static data members.

     CANT_HAVE_CONST_CTOR_P
       This class cannot have an implicitly generated copy constructor
       taking a const reference.

     CANT_HAVE_CONST_ASN_REF
       This class cannot have an implicitly generated assignment
       operator taking a const reference.

   All of these flags should be initialized before calling this
   function.

   Returns a pointer to the end of the TYPE_FIELDs chain; additional
   fields can be added by adding to this chain.  */

static void
check_field_decls (tree t, tree *access_decls,
		   int *cant_have_const_ctor_p,
		   int *no_const_asn_ref_p)
{
  tree *field;
  tree *next;
  bool has_pointers;
  int any_default_members;
  int cant_pack = 0;
  int field_access = -1;

  /* Assume there are no access declarations.  */
  *access_decls = NULL_TREE;
  /* Assume this class has no pointer members.  */
  has_pointers = false;
  /* Assume none of the members of this class have default
     initializations.  */
  any_default_members = 0;

  for (field = &TYPE_FIELDS (t); *field; field = next)
    {
      tree x = *field;
      tree type = TREE_TYPE (x);
      int this_field_access;

      next = &DECL_CHAIN (x);

      if (TREE_CODE (x) == USING_DECL)
	{
	  /* Save the access declarations for our caller.  */
	  *access_decls = tree_cons (NULL_TREE, x, *access_decls);
	  continue;
	}

      if (TREE_CODE (x) == TYPE_DECL
	  || TREE_CODE (x) == TEMPLATE_DECL)
	continue;

      /* If we've gotten this far, it's a data member, possibly static,
	 or an enumerator.  */
      DECL_CONTEXT (x) = t;

      /* When this goes into scope, it will be a non-local reference.  */
      DECL_NONLOCAL (x) = 1;

      if (TREE_CODE (t) == UNION_TYPE)
	{
	  /* [class.union]

	     If a union contains a static data member, or a member of
	     reference type, the program is ill-formed.  */
	  if (TREE_CODE (x) == VAR_DECL)
	    {
	      error ("%q+D may not be static because it is a member of a union", x);
	      continue;
	    }
	  if (TREE_CODE (type) == REFERENCE_TYPE)
	    {
	      error ("%q+D may not have reference type %qT because"
		     " it is a member of a union",
		     x, type);
	      continue;
	    }
	}

      /* Perform error checking that did not get done in
	 grokdeclarator.  */
      if (TREE_CODE (type) == FUNCTION_TYPE)
	{
	  error ("field %q+D invalidly declared function type", x);
	  type = build_pointer_type (type);
	  TREE_TYPE (x) = type;
	}
      else if (TREE_CODE (type) == METHOD_TYPE)
	{
	  error ("field %q+D invalidly declared method type", x);
	  type = build_pointer_type (type);
	  TREE_TYPE (x) = type;
	}

      if (type == error_mark_node)
	continue;

      if (TREE_CODE (x) == CONST_DECL || TREE_CODE (x) == VAR_DECL)
	continue;

      /* Now it can only be a FIELD_DECL.  */

      if (TREE_PRIVATE (x) || TREE_PROTECTED (x))
	CLASSTYPE_NON_AGGREGATE (t) = 1;

      /* If at least one non-static data member is non-literal, the whole
         class becomes non-literal.  */
      if (!literal_type_p (type))
        CLASSTYPE_LITERAL_P (t) = false;

      /* A standard-layout class is a class that:
	 ...
	 has the same access control (Clause 11) for all non-static data members,
         ...  */
      this_field_access = TREE_PROTECTED (x) ? 1 : TREE_PRIVATE (x) ? 2 : 0;
      if (field_access == -1)
	field_access = this_field_access;
      else if (this_field_access != field_access)
	CLASSTYPE_NON_STD_LAYOUT (t) = 1;

      /* If this is of reference type, check if it needs an init.  */
      if (TREE_CODE (type) == REFERENCE_TYPE)
	{
	  CLASSTYPE_NON_LAYOUT_POD_P (t) = 1;
	  CLASSTYPE_NON_STD_LAYOUT (t) = 1;
	  if (DECL_INITIAL (x) == NULL_TREE)
	    SET_CLASSTYPE_REF_FIELDS_NEED_INIT (t, 1);

	  /* ARM $12.6.2: [A member initializer list] (or, for an
	     aggregate, initialization by a brace-enclosed list) is the
	     only way to initialize nonstatic const and reference
	     members.  */
	  TYPE_HAS_COMPLEX_COPY_ASSIGN (t) = 1;
	  TYPE_HAS_COMPLEX_MOVE_ASSIGN (t) = 1;
	}

      type = strip_array_types (type);

      if (TYPE_PACKED (t))
	{
	  if (!layout_pod_type_p (type) && !TYPE_PACKED (type))
	    {
	      warning
		(0,
		 "ignoring packed attribute because of unpacked non-POD field %q+#D",
		 x);
	      cant_pack = 1;
	    }
	  else if (DECL_C_BIT_FIELD (x)
		   || TYPE_ALIGN (TREE_TYPE (x)) > BITS_PER_UNIT)
	    DECL_PACKED (x) = 1;
	}

      if (DECL_C_BIT_FIELD (x) && integer_zerop (DECL_INITIAL (x)))
	/* We don't treat zero-width bitfields as making a class
	   non-empty.  */
	;
      else
	{
	  /* The class is non-empty.  */
	  CLASSTYPE_EMPTY_P (t) = 0;
	  /* The class is not even nearly empty.  */
	  CLASSTYPE_NEARLY_EMPTY_P (t) = 0;
	  /* If one of the data members contains an empty class,
	     so does T.  */
	  if (CLASS_TYPE_P (type)
	      && CLASSTYPE_CONTAINS_EMPTY_CLASS_P (type))
	    CLASSTYPE_CONTAINS_EMPTY_CLASS_P (t) = 1;
	}

      /* This is used by -Weffc++ (see below). Warn only for pointers
	 to members which might hold dynamic memory. So do not warn
	 for pointers to functions or pointers to members.  */
      if (TYPE_PTR_P (type)
	  && !TYPE_PTRFN_P (type)
	  && !TYPE_PTR_TO_MEMBER_P (type))
	has_pointers = true;

      if (CLASS_TYPE_P (type))
	{
	  if (CLASSTYPE_REF_FIELDS_NEED_INIT (type))
	    SET_CLASSTYPE_REF_FIELDS_NEED_INIT (t, 1);
	  if (CLASSTYPE_READONLY_FIELDS_NEED_INIT (type))
	    SET_CLASSTYPE_READONLY_FIELDS_NEED_INIT (t, 1);
	}

      if (DECL_MUTABLE_P (x) || TYPE_HAS_MUTABLE_P (type))
	CLASSTYPE_HAS_MUTABLE (t) = 1;

      if (! layout_pod_type_p (type))
	/* DR 148 now allows pointers to members (which are POD themselves),
	   to be allowed in POD structs.  */
	CLASSTYPE_NON_LAYOUT_POD_P (t) = 1;

      if (!std_layout_type_p (type))
	CLASSTYPE_NON_STD_LAYOUT (t) = 1;

      if (! zero_init_p (type))
	CLASSTYPE_NON_ZERO_INIT_P (t) = 1;

      /* We set DECL_C_BIT_FIELD in grokbitfield.
	 If the type and width are valid, we'll also set DECL_BIT_FIELD.  */
      if (! DECL_C_BIT_FIELD (x) || ! check_bitfield_decl (x))
	check_field_decl (x, t,
			  cant_have_const_ctor_p,
			  no_const_asn_ref_p,
			  &any_default_members);

      /* Now that we've removed bit-field widths from DECL_INITIAL,
	 anything left in DECL_INITIAL is an NSDMI that makes the class
	 non-aggregate.  */
      if (DECL_INITIAL (x))
	CLASSTYPE_NON_AGGREGATE (t) = true;

      /* If any field is const, the structure type is pseudo-const.  */
      if (CP_TYPE_CONST_P (type))
	{
	  C_TYPE_FIELDS_READONLY (t) = 1;
	  if (DECL_INITIAL (x) == NULL_TREE)
	    SET_CLASSTYPE_READONLY_FIELDS_NEED_INIT (t, 1);

	  /* ARM $12.6.2: [A member initializer list] (or, for an
	     aggregate, initialization by a brace-enclosed list) is the
	     only way to initialize nonstatic const and reference
	     members.  */
	  TYPE_HAS_COMPLEX_COPY_ASSIGN (t) = 1;
	  TYPE_HAS_COMPLEX_MOVE_ASSIGN (t) = 1;
	}
      /* A field that is pseudo-const makes the structure likewise.  */
      else if (CLASS_TYPE_P (type))
	{
	  C_TYPE_FIELDS_READONLY (t) |= C_TYPE_FIELDS_READONLY (type);
	  SET_CLASSTYPE_READONLY_FIELDS_NEED_INIT (t,
	    CLASSTYPE_READONLY_FIELDS_NEED_INIT (t)
	    | CLASSTYPE_READONLY_FIELDS_NEED_INIT (type));
	}

      /* Core issue 80: A nonstatic data member is required to have a
	 different name from the class iff the class has a
	 user-declared constructor.  */
      if (constructor_name_p (DECL_NAME (x), t)
	  && TYPE_HAS_USER_CONSTRUCTOR (t))
	permerror (input_location, "field %q+#D with same name as class", x);
    }

  /* Effective C++ rule 11: if a class has dynamic memory held by pointers,
     it should also define a copy constructor and an assignment operator to
     implement the correct copy semantic (deep vs shallow, etc.). As it is
     not feasible to check whether the constructors do allocate dynamic memory
     and store it within members, we approximate the warning like this:

     -- Warn only if there are members which are pointers
     -- Warn only if there is a non-trivial constructor (otherwise,
	there cannot be memory allocated).
     -- Warn only if there is a non-trivial destructor. We assume that the
	user at least implemented the cleanup correctly, and a destructor
	is needed to free dynamic memory.

     This seems enough for practical purposes.  */
  if (warn_ecpp
      && has_pointers
      && TYPE_HAS_USER_CONSTRUCTOR (t)
      && TYPE_HAS_NONTRIVIAL_DESTRUCTOR (t)
      && !(TYPE_HAS_COPY_CTOR (t) && TYPE_HAS_COPY_ASSIGN (t)))
    {
      warning (OPT_Weffc__, "%q#T has pointer data members", t);

      if (! TYPE_HAS_COPY_CTOR (t))
	{
	  warning (OPT_Weffc__,
		   "  but does not override %<%T(const %T&)%>", t, t);
	  if (!TYPE_HAS_COPY_ASSIGN (t))
	    warning (OPT_Weffc__, "  or %<operator=(const %T&)%>", t);
	}
      else if (! TYPE_HAS_COPY_ASSIGN (t))
	warning (OPT_Weffc__,
		 "  but does not override %<operator=(const %T&)%>", t);
    }

  /* Non-static data member initializers make the default constructor
     non-trivial.  */
  if (any_default_members)
    {
      TYPE_NEEDS_CONSTRUCTING (t) = true;
      TYPE_HAS_COMPLEX_DFLT (t) = true;
    }

  /* If any of the fields couldn't be packed, unset TYPE_PACKED.  */
  if (cant_pack)
    TYPE_PACKED (t) = 0;

  /* Check anonymous struct/anonymous union fields.  */
  finish_struct_anon (t);

  /* We've built up the list of access declarations in reverse order.
     Fix that now.  */
  *access_decls = nreverse (*access_decls);
}

/* If TYPE is an empty class type, records its OFFSET in the table of
   OFFSETS.  */

static int
record_subobject_offset (tree type, tree offset, splay_tree offsets)
{
  splay_tree_node n;

  if (!is_empty_class (type))
    return 0;

  /* Record the location of this empty object in OFFSETS.  */
  n = splay_tree_lookup (offsets, (splay_tree_key) offset);
  if (!n)
    n = splay_tree_insert (offsets,
			   (splay_tree_key) offset,
			   (splay_tree_value) NULL_TREE);
  n->value = ((splay_tree_value)
	      tree_cons (NULL_TREE,
			 type,
			 (tree) n->value));

  return 0;
}

/* Returns nonzero if TYPE is an empty class type and there is
   already an entry in OFFSETS for the same TYPE as the same OFFSET.  */

static int
check_subobject_offset (tree type, tree offset, splay_tree offsets)
{
  splay_tree_node n;
  tree t;

  if (!is_empty_class (type))
    return 0;

  /* Record the location of this empty object in OFFSETS.  */
  n = splay_tree_lookup (offsets, (splay_tree_key) offset);
  if (!n)
    return 0;

  for (t = (tree) n->value; t; t = TREE_CHAIN (t))
    if (same_type_p (TREE_VALUE (t), type))
      return 1;

  return 0;
}

/* Walk through all the subobjects of TYPE (located at OFFSET).  Call
   F for every subobject, passing it the type, offset, and table of
   OFFSETS.  If VBASES_P is one, then virtual non-primary bases should
   be traversed.

   If MAX_OFFSET is non-NULL, then subobjects with an offset greater
   than MAX_OFFSET will not be walked.

   If F returns a nonzero value, the traversal ceases, and that value
   is returned.  Otherwise, returns zero.  */

static int
walk_subobject_offsets (tree type,
			subobject_offset_fn f,
			tree offset,
			splay_tree offsets,
			tree max_offset,
			int vbases_p)
{
  int r = 0;
  tree type_binfo = NULL_TREE;

  /* If this OFFSET is bigger than the MAX_OFFSET, then we should
     stop.  */
  if (max_offset && INT_CST_LT (max_offset, offset))
    return 0;

  if (type == error_mark_node)
    return 0;

  if (!TYPE_P (type))
    {
      if (abi_version_at_least (2))
	type_binfo = type;
      type = BINFO_TYPE (type);
    }

  if (CLASS_TYPE_P (type))
    {
      tree field;
      tree binfo;
      int i;

      /* Avoid recursing into objects that are not interesting.  */
      if (!CLASSTYPE_CONTAINS_EMPTY_CLASS_P (type))
	return 0;

      /* Record the location of TYPE.  */
      r = (*f) (type, offset, offsets);
      if (r)
	return r;

      /* Iterate through the direct base classes of TYPE.  */
      if (!type_binfo)
	type_binfo = TYPE_BINFO (type);
      for (i = 0; BINFO_BASE_ITERATE (type_binfo, i, binfo); i++)
	{
	  tree binfo_offset;

	  if (abi_version_at_least (2)
	      && BINFO_VIRTUAL_P (binfo))
	    continue;

	  if (!vbases_p
	      && BINFO_VIRTUAL_P (binfo)
	      && !BINFO_PRIMARY_P (binfo))
	    continue;

	  if (!abi_version_at_least (2))
	    binfo_offset = size_binop (PLUS_EXPR,
				       offset,
				       BINFO_OFFSET (binfo));
	  else
	    {
	      tree orig_binfo;
	      /* We cannot rely on BINFO_OFFSET being set for the base
		 class yet, but the offsets for direct non-virtual
		 bases can be calculated by going back to the TYPE.  */
	      orig_binfo = BINFO_BASE_BINFO (TYPE_BINFO (type), i);
	      binfo_offset = size_binop (PLUS_EXPR,
					 offset,
					 BINFO_OFFSET (orig_binfo));
	    }

	  r = walk_subobject_offsets (binfo,
				      f,
				      binfo_offset,
				      offsets,
				      max_offset,
				      (abi_version_at_least (2)
				       ? /*vbases_p=*/0 : vbases_p));
	  if (r)
	    return r;
	}

      if (abi_version_at_least (2) && CLASSTYPE_VBASECLASSES (type))
	{
	  unsigned ix;
	  VEC(tree,gc) *vbases;

	  /* Iterate through the virtual base classes of TYPE.  In G++
	     3.2, we included virtual bases in the direct base class
	     loop above, which results in incorrect results; the
	     correct offsets for virtual bases are only known when
	     working with the most derived type.  */
	  if (vbases_p)
	    for (vbases = CLASSTYPE_VBASECLASSES (type), ix = 0;
		 VEC_iterate (tree, vbases, ix, binfo); ix++)
	      {
		r = walk_subobject_offsets (binfo,
					    f,
					    size_binop (PLUS_EXPR,
							offset,
							BINFO_OFFSET (binfo)),
					    offsets,
					    max_offset,
					    /*vbases_p=*/0);
		if (r)
		  return r;
	      }
	  else
	    {
	      /* We still have to walk the primary base, if it is
		 virtual.  (If it is non-virtual, then it was walked
		 above.)  */
	      tree vbase = get_primary_binfo (type_binfo);

	      if (vbase && BINFO_VIRTUAL_P (vbase)
		  && BINFO_PRIMARY_P (vbase)
		  && BINFO_INHERITANCE_CHAIN (vbase) == type_binfo)
		{
		  r = (walk_subobject_offsets
		       (vbase, f, offset,
			offsets, max_offset, /*vbases_p=*/0));
		  if (r)
		    return r;
		}
	    }
	}

      /* Iterate through the fields of TYPE.  */
      for (field = TYPE_FIELDS (type); field; field = DECL_CHAIN (field))
	if (TREE_CODE (field) == FIELD_DECL && !DECL_ARTIFICIAL (field))
	  {
	    tree field_offset;

	    if (abi_version_at_least (2))
	      field_offset = byte_position (field);
	    else
	      /* In G++ 3.2, DECL_FIELD_OFFSET was used.  */
	      field_offset = DECL_FIELD_OFFSET (field);

	    r = walk_subobject_offsets (TREE_TYPE (field),
					f,
					size_binop (PLUS_EXPR,
						    offset,
						    field_offset),
					offsets,
					max_offset,
					/*vbases_p=*/1);
	    if (r)
	      return r;
	  }
    }
  else if (TREE_CODE (type) == ARRAY_TYPE)
    {
      tree element_type = strip_array_types (type);
      tree domain = TYPE_DOMAIN (type);
      tree index;

      /* Avoid recursing into objects that are not interesting.  */
      if (!CLASS_TYPE_P (element_type)
	  || !CLASSTYPE_CONTAINS_EMPTY_CLASS_P (element_type))
	return 0;

      /* Step through each of the elements in the array.  */
      for (index = size_zero_node;
	   /* G++ 3.2 had an off-by-one error here.  */
	   (abi_version_at_least (2)
	    ? !INT_CST_LT (TYPE_MAX_VALUE (domain), index)
	    : INT_CST_LT (index, TYPE_MAX_VALUE (domain)));
	   index = size_binop (PLUS_EXPR, index, size_one_node))
	{
	  r = walk_subobject_offsets (TREE_TYPE (type),
				      f,
				      offset,
				      offsets,
				      max_offset,
				      /*vbases_p=*/1);
	  if (r)
	    return r;
	  offset = size_binop (PLUS_EXPR, offset,
			       TYPE_SIZE_UNIT (TREE_TYPE (type)));
	  /* If this new OFFSET is bigger than the MAX_OFFSET, then
	     there's no point in iterating through the remaining
	     elements of the array.  */
	  if (max_offset && INT_CST_LT (max_offset, offset))
	    break;
	}
    }

  return 0;
}

/* Record all of the empty subobjects of TYPE (either a type or a
   binfo).  If IS_DATA_MEMBER is true, then a non-static data member
   is being placed at OFFSET; otherwise, it is a base class that is
   being placed at OFFSET.  */

static void
record_subobject_offsets (tree type,
			  tree offset,
			  splay_tree offsets,
			  bool is_data_member)
{
  tree max_offset;
  /* If recording subobjects for a non-static data member or a
     non-empty base class , we do not need to record offsets beyond
     the size of the biggest empty class.  Additional data members
     will go at the end of the class.  Additional base classes will go
     either at offset zero (if empty, in which case they cannot
     overlap with offsets past the size of the biggest empty class) or
     at the end of the class.

     However, if we are placing an empty base class, then we must record
     all offsets, as either the empty class is at offset zero (where
     other empty classes might later be placed) or at the end of the
     class (where other objects might then be placed, so other empty
     subobjects might later overlap).  */
  if (is_data_member
      || !is_empty_class (BINFO_TYPE (type)))
    max_offset = sizeof_biggest_empty_class;
  else
    max_offset = NULL_TREE;
  walk_subobject_offsets (type, record_subobject_offset, offset,
			  offsets, max_offset, is_data_member);
}

/* Returns nonzero if any of the empty subobjects of TYPE (located at
   OFFSET) conflict with entries in OFFSETS.  If VBASES_P is nonzero,
   virtual bases of TYPE are examined.  */

static int
layout_conflict_p (tree type,
		   tree offset,
		   splay_tree offsets,
		   int vbases_p)
{
  splay_tree_node max_node;

  /* Get the node in OFFSETS that indicates the maximum offset where
     an empty subobject is located.  */
  max_node = splay_tree_max (offsets);
  /* If there aren't any empty subobjects, then there's no point in
     performing this check.  */
  if (!max_node)
    return 0;

  return walk_subobject_offsets (type, check_subobject_offset, offset,
				 offsets, (tree) (max_node->key),
				 vbases_p);
}

/* DECL is a FIELD_DECL corresponding either to a base subobject of a
   non-static data member of the type indicated by RLI.  BINFO is the
   binfo corresponding to the base subobject, OFFSETS maps offsets to
   types already located at those offsets.  This function determines
   the position of the DECL.  */

static void
layout_nonempty_base_or_field (record_layout_info rli,
			       tree decl,
			       tree binfo,
			       splay_tree offsets)
{
  tree offset = NULL_TREE;
  bool field_p;
  tree type;

  if (binfo)
    {
      /* For the purposes of determining layout conflicts, we want to
	 use the class type of BINFO; TREE_TYPE (DECL) will be the
	 CLASSTYPE_AS_BASE version, which does not contain entries for
	 zero-sized bases.  */
      type = TREE_TYPE (binfo);
      field_p = false;
    }
  else
    {
      type = TREE_TYPE (decl);
      field_p = true;
    }

  /* Try to place the field.  It may take more than one try if we have
     a hard time placing the field without putting two objects of the
     same type at the same address.  */
  while (1)
    {
      struct record_layout_info_s old_rli = *rli;

      /* Place this field.  */
      place_field (rli, decl);
      offset = byte_position (decl);

      /* We have to check to see whether or not there is already
	 something of the same type at the offset we're about to use.
	 For example, consider:

	   struct S {};
	   struct T : public S { int i; };
	   struct U : public S, public T {};

	 Here, we put S at offset zero in U.  Then, we can't put T at
	 offset zero -- its S component would be at the same address
	 as the S we already allocated.  So, we have to skip ahead.
	 Since all data members, including those whose type is an
	 empty class, have nonzero size, any overlap can happen only
	 with a direct or indirect base-class -- it can't happen with
	 a data member.  */
      /* In a union, overlap is permitted; all members are placed at
	 offset zero.  */
      if (TREE_CODE (rli->t) == UNION_TYPE)
	break;
      /* G++ 3.2 did not check for overlaps when placing a non-empty
	 virtual base.  */
      if (!abi_version_at_least (2) && binfo && BINFO_VIRTUAL_P (binfo))
	break;
      if (layout_conflict_p (field_p ? type : binfo, offset,
			     offsets, field_p))
	{
	  /* Strip off the size allocated to this field.  That puts us
	     at the first place we could have put the field with
	     proper alignment.  */
	  *rli = old_rli;

	  /* Bump up by the alignment required for the type.  */
	  rli->bitpos
	    = size_binop (PLUS_EXPR, rli->bitpos,
			  bitsize_int (binfo
				       ? CLASSTYPE_ALIGN (type)
				       : TYPE_ALIGN (type)));
	  normalize_rli (rli);
	}
      else
	/* There was no conflict.  We're done laying out this field.  */
	break;
    }

  /* Now that we know where it will be placed, update its
     BINFO_OFFSET.  */
  if (binfo && CLASS_TYPE_P (BINFO_TYPE (binfo)))
    /* Indirect virtual bases may have a nonzero BINFO_OFFSET at
       this point because their BINFO_OFFSET is copied from another
       hierarchy.  Therefore, we may not need to add the entire
       OFFSET.  */
    propagate_binfo_offsets (binfo,
			     size_diffop_loc (input_location,
					  convert (ssizetype, offset),
					  convert (ssizetype,
						   BINFO_OFFSET (binfo))));
}

/* Returns true if TYPE is empty and OFFSET is nonzero.  */

static int
empty_base_at_nonzero_offset_p (tree type,
				tree offset,
				splay_tree offsets ATTRIBUTE_UNUSED)
{
  return is_empty_class (type) && !integer_zerop (offset);
}

/* Layout the empty base BINFO.  EOC indicates the byte currently just
   past the end of the class, and should be correctly aligned for a
   class of the type indicated by BINFO; OFFSETS gives the offsets of
   the empty bases allocated so far. T is the most derived
   type.  Return nonzero iff we added it at the end.  */

static bool
layout_empty_base (record_layout_info rli, tree binfo,
		   tree eoc, splay_tree offsets)
{
  tree alignment;
  tree basetype = BINFO_TYPE (binfo);
  bool atend = false;

  /* This routine should only be used for empty classes.  */
  gcc_assert (is_empty_class (basetype));
  alignment = ssize_int (CLASSTYPE_ALIGN_UNIT (basetype));

  if (!integer_zerop (BINFO_OFFSET (binfo)))
    {
      if (abi_version_at_least (2))
	propagate_binfo_offsets
	  (binfo, size_diffop_loc (input_location,
			       size_zero_node, BINFO_OFFSET (binfo)));
      else
	warning (OPT_Wabi,
		 "offset of empty base %qT may not be ABI-compliant and may"
		 "change in a future version of GCC",
		 BINFO_TYPE (binfo));
    }

  /* This is an empty base class.  We first try to put it at offset
     zero.  */
  if (layout_conflict_p (binfo,
			 BINFO_OFFSET (binfo),
			 offsets,
			 /*vbases_p=*/0))
    {
      /* That didn't work.  Now, we move forward from the next
	 available spot in the class.  */
      atend = true;
      propagate_binfo_offsets (binfo, convert (ssizetype, eoc));
      while (1)
	{
	  if (!layout_conflict_p (binfo,
				  BINFO_OFFSET (binfo),
				  offsets,
				  /*vbases_p=*/0))
	    /* We finally found a spot where there's no overlap.  */
	    break;

	  /* There's overlap here, too.  Bump along to the next spot.  */
	  propagate_binfo_offsets (binfo, alignment);
	}
    }

  if (CLASSTYPE_USER_ALIGN (basetype))
    {
      rli->record_align = MAX (rli->record_align, CLASSTYPE_ALIGN (basetype));
      if (warn_packed)
	rli->unpacked_align = MAX (rli->unpacked_align, CLASSTYPE_ALIGN (basetype));
      TYPE_USER_ALIGN (rli->t) = 1;
    }

  return atend;
}

/* Layout the base given by BINFO in the class indicated by RLI.
   *BASE_ALIGN is a running maximum of the alignments of
   any base class.  OFFSETS gives the location of empty base
   subobjects.  T is the most derived type.  Return nonzero if the new
   object cannot be nearly-empty.  A new FIELD_DECL is inserted at
   *NEXT_FIELD, unless BINFO is for an empty base class.

   Returns the location at which the next field should be inserted.  */

static tree *
build_base_field (record_layout_info rli, tree binfo,
		  splay_tree offsets, tree *next_field)
{
  tree t = rli->t;
  tree basetype = BINFO_TYPE (binfo);

  if (!COMPLETE_TYPE_P (basetype))
    /* This error is now reported in xref_tag, thus giving better
       location information.  */
    return next_field;

  /* Place the base class.  */
  if (!is_empty_class (basetype))
    {
      tree decl;

      /* The containing class is non-empty because it has a non-empty
	 base class.  */
      CLASSTYPE_EMPTY_P (t) = 0;

      /* Create the FIELD_DECL.  */
      decl = build_decl (input_location,
			 FIELD_DECL, NULL_TREE, CLASSTYPE_AS_BASE (basetype));
      DECL_ARTIFICIAL (decl) = 1;
      DECL_IGNORED_P (decl) = 1;
      DECL_FIELD_CONTEXT (decl) = t;
      if (CLASSTYPE_AS_BASE (basetype))
	{
	  DECL_SIZE (decl) = CLASSTYPE_SIZE (basetype);
	  DECL_SIZE_UNIT (decl) = CLASSTYPE_SIZE_UNIT (basetype);
	  DECL_ALIGN (decl) = CLASSTYPE_ALIGN (basetype);
	  DECL_USER_ALIGN (decl) = CLASSTYPE_USER_ALIGN (basetype);
	  DECL_MODE (decl) = TYPE_MODE (basetype);
	  DECL_FIELD_IS_BASE (decl) = 1;

	  /* Try to place the field.  It may take more than one try if we
	     have a hard time placing the field without putting two
	     objects of the same type at the same address.  */
	  layout_nonempty_base_or_field (rli, decl, binfo, offsets);
	  /* Add the new FIELD_DECL to the list of fields for T.  */
	  DECL_CHAIN (decl) = *next_field;
	  *next_field = decl;
	  next_field = &DECL_CHAIN (decl);
	}
    }
  else
    {
      tree eoc;
      bool atend;

      /* On some platforms (ARM), even empty classes will not be
	 byte-aligned.  */
      eoc = round_up_loc (input_location,
		      rli_size_unit_so_far (rli),
		      CLASSTYPE_ALIGN_UNIT (basetype));
      atend = layout_empty_base (rli, binfo, eoc, offsets);
      /* A nearly-empty class "has no proper base class that is empty,
	 not morally virtual, and at an offset other than zero."  */
      if (!BINFO_VIRTUAL_P (binfo) && CLASSTYPE_NEARLY_EMPTY_P (t))
	{
	  if (atend)
	    CLASSTYPE_NEARLY_EMPTY_P (t) = 0;
	  /* The check above (used in G++ 3.2) is insufficient because
	     an empty class placed at offset zero might itself have an
	     empty base at a nonzero offset.  */
	  else if (walk_subobject_offsets (basetype,
					   empty_base_at_nonzero_offset_p,
					   size_zero_node,
					   /*offsets=*/NULL,
					   /*max_offset=*/NULL_TREE,
					   /*vbases_p=*/true))
	    {
	      if (abi_version_at_least (2))
		CLASSTYPE_NEARLY_EMPTY_P (t) = 0;
	      else
		warning (OPT_Wabi,
			 "class %qT will be considered nearly empty in a "
			 "future version of GCC", t);
	    }
	}

      /* We do not create a FIELD_DECL for empty base classes because
	 it might overlap some other field.  We want to be able to
	 create CONSTRUCTORs for the class by iterating over the
	 FIELD_DECLs, and the back end does not handle overlapping
	 FIELD_DECLs.  */

      /* An empty virtual base causes a class to be non-empty
	 -- but in that case we do not need to clear CLASSTYPE_EMPTY_P
	 here because that was already done when the virtual table
	 pointer was created.  */
    }

  /* Record the offsets of BINFO and its base subobjects.  */
  record_subobject_offsets (binfo,
			    BINFO_OFFSET (binfo),
			    offsets,
			    /*is_data_member=*/false);

  return next_field;
}

/* Layout all of the non-virtual base classes.  Record empty
   subobjects in OFFSETS.  T is the most derived type.  Return nonzero
   if the type cannot be nearly empty.  The fields created
   corresponding to the base classes will be inserted at
   *NEXT_FIELD.  */

static void
build_base_fields (record_layout_info rli,
		   splay_tree offsets, tree *next_field)
{
  /* Chain to hold all the new FIELD_DECLs which stand in for base class
     subobjects.  */
  tree t = rli->t;
  int n_baseclasses = BINFO_N_BASE_BINFOS (TYPE_BINFO (t));
  int i;

  /* The primary base class is always allocated first.  */
  if (CLASSTYPE_HAS_PRIMARY_BASE_P (t))
    next_field = build_base_field (rli, CLASSTYPE_PRIMARY_BINFO (t),
				   offsets, next_field);

  /* Now allocate the rest of the bases.  */
  for (i = 0; i < n_baseclasses; ++i)
    {
      tree base_binfo;

      base_binfo = BINFO_BASE_BINFO (TYPE_BINFO (t), i);

      /* The primary base was already allocated above, so we don't
	 need to allocate it again here.  */
      if (base_binfo == CLASSTYPE_PRIMARY_BINFO (t))
	continue;

      /* Virtual bases are added at the end (a primary virtual base
	 will have already been added).  */
      if (BINFO_VIRTUAL_P (base_binfo))
	continue;

      next_field = build_base_field (rli, base_binfo,
				     offsets, next_field);
    }
}

/* Go through the TYPE_METHODS of T issuing any appropriate
   diagnostics, figuring out which methods override which other
   methods, and so forth.  */

static void
check_methods (tree t)
{
  tree x;

  for (x = TYPE_METHODS (t); x; x = DECL_CHAIN (x))
    {
      check_for_override (x, t);
      if (DECL_PURE_VIRTUAL_P (x) && ! DECL_VINDEX (x))
	error ("initializer specified for non-virtual method %q+D", x);
      /* The name of the field is the original field name
	 Save this in auxiliary field for later overloading.  */
      if (DECL_VINDEX (x))
	{
	  TYPE_POLYMORPHIC_P (t) = 1;
	  if (DECL_PURE_VIRTUAL_P (x))
	    VEC_safe_push (tree, gc, CLASSTYPE_PURE_VIRTUALS (t), x);
	}
      /* All user-provided destructors are non-trivial.
         Constructors and assignment ops are handled in
	 grok_special_member_properties.  */
      if (DECL_DESTRUCTOR_P (x) && user_provided_p (x))
	TYPE_HAS_NONTRIVIAL_DESTRUCTOR (t) = 1;
    }
}

/* FN is a constructor or destructor.  Clone the declaration to create
   a specialized in-charge or not-in-charge version, as indicated by
   NAME.  */

static tree
build_clone (tree fn, tree name)
{
  tree parms;
  tree clone;

  /* Copy the function.  */
  clone = copy_decl (fn);
  /* Reset the function name.  */
  DECL_NAME (clone) = name;
  SET_DECL_ASSEMBLER_NAME (clone, NULL_TREE);
  /* Remember where this function came from.  */
  DECL_ABSTRACT_ORIGIN (clone) = fn;
  /* Make it easy to find the CLONE given the FN.  */
  DECL_CHAIN (clone) = DECL_CHAIN (fn);
  DECL_CHAIN (fn) = clone;

  /* If this is a template, do the rest on the DECL_TEMPLATE_RESULT.  */
  if (TREE_CODE (clone) == TEMPLATE_DECL)
    {
      tree result = build_clone (DECL_TEMPLATE_RESULT (clone), name);
      DECL_TEMPLATE_RESULT (clone) = result;
      DECL_TEMPLATE_INFO (result) = copy_node (DECL_TEMPLATE_INFO (result));
      DECL_TI_TEMPLATE (result) = clone;
      TREE_TYPE (clone) = TREE_TYPE (result);
      return clone;
    }

  DECL_CLONED_FUNCTION (clone) = fn;
  /* There's no pending inline data for this function.  */
  DECL_PENDING_INLINE_INFO (clone) = NULL;
  DECL_PENDING_INLINE_P (clone) = 0;

  /* The base-class destructor is not virtual.  */
  if (name == base_dtor_identifier)
    {
      DECL_VIRTUAL_P (clone) = 0;
      if (TREE_CODE (clone) != TEMPLATE_DECL)
	DECL_VINDEX (clone) = NULL_TREE;
    }

  /* If there was an in-charge parameter, drop it from the function
     type.  */
  if (DECL_HAS_IN_CHARGE_PARM_P (clone))
    {
      tree basetype;
      tree parmtypes;
      tree exceptions;

      exceptions = TYPE_RAISES_EXCEPTIONS (TREE_TYPE (clone));
      basetype = TYPE_METHOD_BASETYPE (TREE_TYPE (clone));
      parmtypes = TYPE_ARG_TYPES (TREE_TYPE (clone));
      /* Skip the `this' parameter.  */
      parmtypes = TREE_CHAIN (parmtypes);
      /* Skip the in-charge parameter.  */
      parmtypes = TREE_CHAIN (parmtypes);
      /* And the VTT parm, in a complete [cd]tor.  */
      if (DECL_HAS_VTT_PARM_P (fn)
	  && ! DECL_NEEDS_VTT_PARM_P (clone))
	parmtypes = TREE_CHAIN (parmtypes);
       /* If this is subobject constructor or destructor, add the vtt
	 parameter.  */
      TREE_TYPE (clone)
	= build_method_type_directly (basetype,
				      TREE_TYPE (TREE_TYPE (clone)),
				      parmtypes);
      if (exceptions)
	TREE_TYPE (clone) = build_exception_variant (TREE_TYPE (clone),
						     exceptions);
      TREE_TYPE (clone)
	= cp_build_type_attribute_variant (TREE_TYPE (clone),
					   TYPE_ATTRIBUTES (TREE_TYPE (fn)));
    }

  /* Copy the function parameters.  */
  DECL_ARGUMENTS (clone) = copy_list (DECL_ARGUMENTS (clone));
  /* Remove the in-charge parameter.  */
  if (DECL_HAS_IN_CHARGE_PARM_P (clone))
    {
      DECL_CHAIN (DECL_ARGUMENTS (clone))
	= DECL_CHAIN (DECL_CHAIN (DECL_ARGUMENTS (clone)));
      DECL_HAS_IN_CHARGE_PARM_P (clone) = 0;
    }
  /* And the VTT parm, in a complete [cd]tor.  */
  if (DECL_HAS_VTT_PARM_P (fn))
    {
      if (DECL_NEEDS_VTT_PARM_P (clone))
	DECL_HAS_VTT_PARM_P (clone) = 1;
      else
	{
	  DECL_CHAIN (DECL_ARGUMENTS (clone))
	    = DECL_CHAIN (DECL_CHAIN (DECL_ARGUMENTS (clone)));
	  DECL_HAS_VTT_PARM_P (clone) = 0;
	}
    }

  for (parms = DECL_ARGUMENTS (clone); parms; parms = DECL_CHAIN (parms))
    {
      DECL_CONTEXT (parms) = clone;
      cxx_dup_lang_specific_decl (parms);
    }

  /* Create the RTL for this function.  */
  SET_DECL_RTL (clone, NULL);
  rest_of_decl_compilation (clone, /*top_level=*/1, at_eof);

  if (pch_file)
    note_decl_for_pch (clone);

  return clone;
}

/* Implementation of DECL_CLONED_FUNCTION and DECL_CLONED_FUNCTION_P, do
   not invoke this function directly.

   For a non-thunk function, returns the address of the slot for storing
   the function it is a clone of.  Otherwise returns NULL_TREE.

   If JUST_TESTING, looks through TEMPLATE_DECL and returns NULL if
   cloned_function is unset.  This is to support the separate
   DECL_CLONED_FUNCTION and DECL_CLONED_FUNCTION_P modes; using the latter
   on a template makes sense, but not the former.  */

tree *
decl_cloned_function_p (const_tree decl, bool just_testing)
{
  tree *ptr;
  if (just_testing)
    decl = STRIP_TEMPLATE (decl);

  if (TREE_CODE (decl) != FUNCTION_DECL
      || !DECL_LANG_SPECIFIC (decl)
      || DECL_LANG_SPECIFIC (decl)->u.fn.thunk_p)
    {
#if defined ENABLE_TREE_CHECKING && (GCC_VERSION >= 2007)
      if (!just_testing)
	lang_check_failed (__FILE__, __LINE__, __FUNCTION__);
      else
#endif
	return NULL;
    }

  ptr = &DECL_LANG_SPECIFIC (decl)->u.fn.u5.cloned_function;
  if (just_testing && *ptr == NULL_TREE)
    return NULL;
  else
    return ptr;
}

/* Produce declarations for all appropriate clones of FN.  If
   UPDATE_METHOD_VEC_P is nonzero, the clones are added to the
   CLASTYPE_METHOD_VEC as well.  */

void
clone_function_decl (tree fn, int update_method_vec_p)
{
  tree clone;

  /* Avoid inappropriate cloning.  */
  if (DECL_CHAIN (fn)
      && DECL_CLONED_FUNCTION_P (DECL_CHAIN (fn)))
    return;

  if (DECL_MAYBE_IN_CHARGE_CONSTRUCTOR_P (fn))
    {
      /* For each constructor, we need two variants: an in-charge version
	 and a not-in-charge version.  */
      clone = build_clone (fn, complete_ctor_identifier);
      if (update_method_vec_p)
	add_method (DECL_CONTEXT (clone), clone, NULL_TREE);
      clone = build_clone (fn, base_ctor_identifier);
      if (update_method_vec_p)
	add_method (DECL_CONTEXT (clone), clone, NULL_TREE);
    }
  else
    {
      gcc_assert (DECL_MAYBE_IN_CHARGE_DESTRUCTOR_P (fn));

      /* For each destructor, we need three variants: an in-charge
	 version, a not-in-charge version, and an in-charge deleting
	 version.  We clone the deleting version first because that
	 means it will go second on the TYPE_METHODS list -- and that
	 corresponds to the correct layout order in the virtual
	 function table.

	 For a non-virtual destructor, we do not build a deleting
	 destructor.  */
      if (DECL_VIRTUAL_P (fn))
	{
	  clone = build_clone (fn, deleting_dtor_identifier);
	  if (update_method_vec_p)
	    add_method (DECL_CONTEXT (clone), clone, NULL_TREE);
	}
      clone = build_clone (fn, complete_dtor_identifier);
      if (update_method_vec_p)
	add_method (DECL_CONTEXT (clone), clone, NULL_TREE);
      clone = build_clone (fn, base_dtor_identifier);
      if (update_method_vec_p)
	add_method (DECL_CONTEXT (clone), clone, NULL_TREE);
    }

  /* Note that this is an abstract function that is never emitted.  */
  DECL_ABSTRACT (fn) = 1;
}

/* DECL is an in charge constructor, which is being defined. This will
   have had an in class declaration, from whence clones were
   declared. An out-of-class definition can specify additional default
   arguments. As it is the clones that are involved in overload
   resolution, we must propagate the information from the DECL to its
   clones.  */

void
adjust_clone_args (tree decl)
{
  tree clone;

  for (clone = DECL_CHAIN (decl); clone && DECL_CLONED_FUNCTION_P (clone);
       clone = DECL_CHAIN (clone))
    {
      tree orig_clone_parms = TYPE_ARG_TYPES (TREE_TYPE (clone));
      tree orig_decl_parms = TYPE_ARG_TYPES (TREE_TYPE (decl));
      tree decl_parms, clone_parms;

      clone_parms = orig_clone_parms;

      /* Skip the 'this' parameter.  */
      orig_clone_parms = TREE_CHAIN (orig_clone_parms);
      orig_decl_parms = TREE_CHAIN (orig_decl_parms);

      if (DECL_HAS_IN_CHARGE_PARM_P (decl))
	orig_decl_parms = TREE_CHAIN (orig_decl_parms);
      if (DECL_HAS_VTT_PARM_P (decl))
	orig_decl_parms = TREE_CHAIN (orig_decl_parms);

      clone_parms = orig_clone_parms;
      if (DECL_HAS_VTT_PARM_P (clone))
	clone_parms = TREE_CHAIN (clone_parms);

      for (decl_parms = orig_decl_parms; decl_parms;
	   decl_parms = TREE_CHAIN (decl_parms),
	     clone_parms = TREE_CHAIN (clone_parms))
	{
	  gcc_assert (same_type_p (TREE_TYPE (decl_parms),
				   TREE_TYPE (clone_parms)));

	  if (TREE_PURPOSE (decl_parms) && !TREE_PURPOSE (clone_parms))
	    {
	      /* A default parameter has been added. Adjust the
		 clone's parameters.  */
	      tree exceptions = TYPE_RAISES_EXCEPTIONS (TREE_TYPE (clone));
	      tree attrs = TYPE_ATTRIBUTES (TREE_TYPE (clone));
	      tree basetype = TYPE_METHOD_BASETYPE (TREE_TYPE (clone));
	      tree type;

	      clone_parms = orig_decl_parms;

	      if (DECL_HAS_VTT_PARM_P (clone))
		{
		  clone_parms = tree_cons (TREE_PURPOSE (orig_clone_parms),
					   TREE_VALUE (orig_clone_parms),
					   clone_parms);
		  TREE_TYPE (clone_parms) = TREE_TYPE (orig_clone_parms);
		}
	      type = build_method_type_directly (basetype,
						 TREE_TYPE (TREE_TYPE (clone)),
						 clone_parms);
	      if (exceptions)
		type = build_exception_variant (type, exceptions);
	      if (attrs)
		type = cp_build_type_attribute_variant (type, attrs);
	      TREE_TYPE (clone) = type;

	      clone_parms = NULL_TREE;
	      break;
	    }
	}
      gcc_assert (!clone_parms);
    }
}

/* For each of the constructors and destructors in T, create an
   in-charge and not-in-charge variant.  */

static void
clone_constructors_and_destructors (tree t)
{
  tree fns;

  /* If for some reason we don't have a CLASSTYPE_METHOD_VEC, we bail
     out now.  */
  if (!CLASSTYPE_METHOD_VEC (t))
    return;

  for (fns = CLASSTYPE_CONSTRUCTORS (t); fns; fns = OVL_NEXT (fns))
    clone_function_decl (OVL_CURRENT (fns), /*update_method_vec_p=*/1);
  for (fns = CLASSTYPE_DESTRUCTORS (t); fns; fns = OVL_NEXT (fns))
    clone_function_decl (OVL_CURRENT (fns), /*update_method_vec_p=*/1);
}

/* Subroutine of set_one_vmethod_tm_attributes.  Search base classes
   of TYPE for virtual functions which FNDECL overrides.  Return a
   mask of the tm attributes found therein.  */

static int
look_for_tm_attr_overrides (tree type, tree fndecl)
{
  tree binfo = TYPE_BINFO (type);
  tree base_binfo;
  int ix, found = 0;

  for (ix = 0; BINFO_BASE_ITERATE (binfo, ix, base_binfo); ++ix)
    {
      tree o, basetype = BINFO_TYPE (base_binfo);

      if (!TYPE_POLYMORPHIC_P (basetype))
	continue;

      o = look_for_overrides_here (basetype, fndecl);
      if (o)
	found |= tm_attr_to_mask (find_tm_attribute
				  (TYPE_ATTRIBUTES (TREE_TYPE (o))));
      else
	found |= look_for_tm_attr_overrides (basetype, fndecl);
    }

  return found;
}

/* Subroutine of set_method_tm_attributes.  Handle the checks and
   inheritance for one virtual method FNDECL.  */

static void
set_one_vmethod_tm_attributes (tree type, tree fndecl)
{
  tree tm_attr;
  int found, have;

  found = look_for_tm_attr_overrides (type, fndecl);

  /* If FNDECL doesn't actually override anything (i.e. T is the
     class that first declares FNDECL virtual), then we're done.  */
  if (found == 0)
    return;

  tm_attr = find_tm_attribute (TYPE_ATTRIBUTES (TREE_TYPE (fndecl)));
  have = tm_attr_to_mask (tm_attr);

  /* Intel STM Language Extension 3.0, Section 4.2 table 4:
     tm_pure must match exactly, otherwise no weakening of
     tm_safe > tm_callable > nothing.  */
  /* ??? The tm_pure attribute didn't make the transition to the
     multivendor language spec.  */
  if (have == TM_ATTR_PURE)
    {
      if (found != TM_ATTR_PURE)
	{
	  found &= -found;
	  goto err_override;
	}
    }
  /* If the overridden function is tm_pure, then FNDECL must be.  */
  else if (found == TM_ATTR_PURE && tm_attr)
    goto err_override;
  /* Look for base class combinations that cannot be satisfied.  */
  else if (found != TM_ATTR_PURE && (found & TM_ATTR_PURE))
    {
      found &= ~TM_ATTR_PURE;
      found &= -found;
      error_at (DECL_SOURCE_LOCATION (fndecl),
		"method overrides both %<transaction_pure%> and %qE methods",
		tm_mask_to_attr (found));
    }
  /* If FNDECL did not declare an attribute, then inherit the most
     restrictive one.  */
  else if (tm_attr == NULL)
    {
      apply_tm_attr (fndecl, tm_mask_to_attr (found & -found));
    }
  /* Otherwise validate that we're not weaker than a function
     that is being overridden.  */
  else
    {
      found &= -found;
      if (found <= TM_ATTR_CALLABLE && have > found)
	goto err_override;
    }
  return;

 err_override:
  error_at (DECL_SOURCE_LOCATION (fndecl),
	    "method declared %qE overriding %qE method",
	    tm_attr, tm_mask_to_attr (found));
}

/* For each of the methods in T, propagate a class-level tm attribute.  */

static void
set_method_tm_attributes (tree t)
{
  tree class_tm_attr, fndecl;

  /* Don't bother collecting tm attributes if transactional memory
     support is not enabled.  */
  if (!flag_tm)
    return;

  /* Process virtual methods first, as they inherit directly from the
     base virtual function and also require validation of new attributes.  */
  if (TYPE_CONTAINS_VPTR_P (t))
    {
      tree vchain;
      for (vchain = BINFO_VIRTUALS (TYPE_BINFO (t)); vchain;
	   vchain = TREE_CHAIN (vchain))
<<<<<<< HEAD
	set_one_vmethod_tm_attributes (t, BV_FN (vchain));
=======
	{
	  fndecl = BV_FN (vchain);
	  if (DECL_THUNK_P (fndecl))
	    fndecl = THUNK_TARGET (fndecl);
	  set_one_vmethod_tm_attributes (t, fndecl);
	}
>>>>>>> 6c4f0f01
    }

  /* If the class doesn't have an attribute, nothing more to do.  */
  class_tm_attr = find_tm_attribute (TYPE_ATTRIBUTES (t));
  if (class_tm_attr == NULL)
    return;

  /* Any method that does not yet have a tm attribute inherits
     the one from the class.  */
  for (fndecl = TYPE_METHODS (t); fndecl; fndecl = TREE_CHAIN (fndecl))
    {
      if (!find_tm_attribute (TYPE_ATTRIBUTES (TREE_TYPE (fndecl))))
	apply_tm_attr (fndecl, class_tm_attr);
    }
}

/* Returns true iff class T has a user-defined constructor other than
   the default constructor.  */

bool
type_has_user_nondefault_constructor (tree t)
{
  tree fns;

  if (!TYPE_HAS_USER_CONSTRUCTOR (t))
    return false;

  for (fns = CLASSTYPE_CONSTRUCTORS (t); fns; fns = OVL_NEXT (fns))
    {
      tree fn = OVL_CURRENT (fns);
      if (!DECL_ARTIFICIAL (fn)
	  && (TREE_CODE (fn) == TEMPLATE_DECL
	      || (skip_artificial_parms_for (fn, DECL_ARGUMENTS (fn))
		  != NULL_TREE)))
	return true;
    }

  return false;
}

/* Returns the defaulted constructor if T has one. Otherwise, returns
   NULL_TREE.  */

tree
in_class_defaulted_default_constructor (tree t)
{
  tree fns, args;

  if (!TYPE_HAS_USER_CONSTRUCTOR (t))
    return NULL_TREE;

  for (fns = CLASSTYPE_CONSTRUCTORS (t); fns; fns = OVL_NEXT (fns))
    {
      tree fn = OVL_CURRENT (fns);

      if (DECL_DEFAULTED_IN_CLASS_P (fn))
	{
	  args = FUNCTION_FIRST_USER_PARMTYPE (fn);
	  while (args && TREE_PURPOSE (args))
	    args = TREE_CHAIN (args);
	  if (!args || args == void_list_node)
	    return fn;
	}
    }

  return NULL_TREE;
}

/* Returns true iff FN is a user-provided function, i.e. user-declared
   and not defaulted at its first declaration; or explicit, private,
   protected, or non-const.  */

bool
user_provided_p (tree fn)
{
  if (TREE_CODE (fn) == TEMPLATE_DECL)
    return true;
  else
    return (!DECL_ARTIFICIAL (fn)
	    && !DECL_DEFAULTED_IN_CLASS_P (fn));
}

/* Returns true iff class T has a user-provided constructor.  */

bool
type_has_user_provided_constructor (tree t)
{
  tree fns;

  if (!CLASS_TYPE_P (t))
    return false;

  if (!TYPE_HAS_USER_CONSTRUCTOR (t))
    return false;

  /* This can happen in error cases; avoid crashing.  */
  if (!CLASSTYPE_METHOD_VEC (t))
    return false;

  for (fns = CLASSTYPE_CONSTRUCTORS (t); fns; fns = OVL_NEXT (fns))
    if (user_provided_p (OVL_CURRENT (fns)))
      return true;

  return false;
}

/* Returns true iff class T has a user-provided default constructor.  */

bool
type_has_user_provided_default_constructor (tree t)
{
  tree fns;

  if (!TYPE_HAS_USER_CONSTRUCTOR (t))
    return false;

  for (fns = CLASSTYPE_CONSTRUCTORS (t); fns; fns = OVL_NEXT (fns))
    {
      tree fn = OVL_CURRENT (fns);
      if (TREE_CODE (fn) == FUNCTION_DECL
	  && user_provided_p (fn)
	  && sufficient_parms_p (FUNCTION_FIRST_USER_PARMTYPE (fn)))
	return true;
    }

  return false;
}

/* If default-initialization leaves part of TYPE uninitialized, returns
   a DECL for the field or TYPE itself (DR 253).  */

tree
default_init_uninitialized_part (tree type)
{
  tree t, r, binfo;
  int i;

  type = strip_array_types (type);
  if (!CLASS_TYPE_P (type))
    return type;
  if (type_has_user_provided_default_constructor (type))
    return NULL_TREE;
  for (binfo = TYPE_BINFO (type), i = 0;
       BINFO_BASE_ITERATE (binfo, i, t); ++i)
    {
      r = default_init_uninitialized_part (BINFO_TYPE (t));
      if (r)
	return r;
    }
  for (t = TYPE_FIELDS (type); t; t = DECL_CHAIN (t))
    if (TREE_CODE (t) == FIELD_DECL
	&& !DECL_ARTIFICIAL (t)
	&& !DECL_INITIAL (t))
      {
	r = default_init_uninitialized_part (TREE_TYPE (t));
	if (r)
	  return DECL_P (r) ? r : t;
      }

  return NULL_TREE;
}

/* Returns true iff for class T, a trivial synthesized default constructor
   would be constexpr.  */

bool
trivial_default_constructor_is_constexpr (tree t)
{
  /* A defaulted trivial default constructor is constexpr
     if there is nothing to initialize.  */
  gcc_assert (!TYPE_HAS_COMPLEX_DFLT (t));
  return is_really_empty_class (t);
}

/* Returns true iff class T has a constexpr default constructor.  */

bool
type_has_constexpr_default_constructor (tree t)
{
  tree fns;

  if (!CLASS_TYPE_P (t))
    {
      /* The caller should have stripped an enclosing array.  */
      gcc_assert (TREE_CODE (t) != ARRAY_TYPE);
      return false;
    }
  if (CLASSTYPE_LAZY_DEFAULT_CTOR (t))
    {
      if (!TYPE_HAS_COMPLEX_DFLT (t))
	return trivial_default_constructor_is_constexpr (t);
      /* Non-trivial, we need to check subobject constructors.  */
      lazily_declare_fn (sfk_constructor, t);
    }
  fns = locate_ctor (t);
  return (fns && DECL_DECLARED_CONSTEXPR_P (fns));
}

/* Returns true iff class TYPE has a virtual destructor.  */

bool
type_has_virtual_destructor (tree type)
{
  tree dtor;

  if (!CLASS_TYPE_P (type))
    return false;

  gcc_assert (COMPLETE_TYPE_P (type));
  dtor = CLASSTYPE_DESTRUCTORS (type);
  return (dtor && DECL_VIRTUAL_P (dtor));
}

/* Returns true iff class T has a move constructor.  */

bool
type_has_move_constructor (tree t)
{
  tree fns;

  if (CLASSTYPE_LAZY_MOVE_CTOR (t))
    {
      gcc_assert (COMPLETE_TYPE_P (t));
      lazily_declare_fn (sfk_move_constructor, t);
    }

  if (!CLASSTYPE_METHOD_VEC (t))
    return false;

  for (fns = CLASSTYPE_CONSTRUCTORS (t); fns; fns = OVL_NEXT (fns))
    if (move_fn_p (OVL_CURRENT (fns)))
      return true;

  return false;
}

/* Returns true iff class T has a move assignment operator.  */

bool
type_has_move_assign (tree t)
{
  tree fns;

  if (CLASSTYPE_LAZY_MOVE_ASSIGN (t))
    {
      gcc_assert (COMPLETE_TYPE_P (t));
      lazily_declare_fn (sfk_move_assignment, t);
    }

  for (fns = lookup_fnfields_slot_nolazy (t, ansi_assopname (NOP_EXPR));
       fns; fns = OVL_NEXT (fns))
    if (move_fn_p (OVL_CURRENT (fns)))
      return true;

  return false;
}

/* Returns true iff class T has a move constructor that was explicitly
   declared in the class body.  Note that this is different from
   "user-provided", which doesn't include functions that are defaulted in
   the class.  */

bool
type_has_user_declared_move_constructor (tree t)
{
  tree fns;

  if (CLASSTYPE_LAZY_MOVE_CTOR (t))
    return false;

  if (!CLASSTYPE_METHOD_VEC (t))
    return false;

  for (fns = CLASSTYPE_CONSTRUCTORS (t); fns; fns = OVL_NEXT (fns))
    {
      tree fn = OVL_CURRENT (fns);
      if (move_fn_p (fn) && !DECL_ARTIFICIAL (fn))
	return true;
    }

  return false;
}

/* Returns true iff class T has a move assignment operator that was
   explicitly declared in the class body.  */

bool
type_has_user_declared_move_assign (tree t)
{
  tree fns;

  if (CLASSTYPE_LAZY_MOVE_ASSIGN (t))
    return false;

  for (fns = lookup_fnfields_slot_nolazy (t, ansi_assopname (NOP_EXPR));
       fns; fns = OVL_NEXT (fns))
    {
      tree fn = OVL_CURRENT (fns);
      if (move_fn_p (fn) && !DECL_ARTIFICIAL (fn))
	return true;
    }

  return false;
}

/* Nonzero if we need to build up a constructor call when initializing an
   object of this class, either because it has a user-provided constructor
   or because it doesn't have a default constructor (so we need to give an
   error if no initializer is provided).  Use TYPE_NEEDS_CONSTRUCTING when
   what you care about is whether or not an object can be produced by a
   constructor (e.g. so we don't set TREE_READONLY on const variables of
   such type); use this function when what you care about is whether or not
   to try to call a constructor to create an object.  The latter case is
   the former plus some cases of constructors that cannot be called.  */

bool
type_build_ctor_call (tree t)
{
  tree inner;
  if (TYPE_NEEDS_CONSTRUCTING (t))
    return true;
  inner = strip_array_types (t);
  return (CLASS_TYPE_P (inner) && !TYPE_HAS_DEFAULT_CONSTRUCTOR (inner)
	  && !ANON_AGGR_TYPE_P (inner));
}

/* Remove all zero-width bit-fields from T.  */

static void
remove_zero_width_bit_fields (tree t)
{
  tree *fieldsp;

  fieldsp = &TYPE_FIELDS (t);
  while (*fieldsp)
    {
      if (TREE_CODE (*fieldsp) == FIELD_DECL
	  && DECL_C_BIT_FIELD (*fieldsp)
          /* We should not be confused by the fact that grokbitfield
	     temporarily sets the width of the bit field into
	     DECL_INITIAL (*fieldsp).
	     check_bitfield_decl eventually sets DECL_SIZE (*fieldsp)
	     to that width.  */
	  && integer_zerop (DECL_SIZE (*fieldsp)))
	*fieldsp = DECL_CHAIN (*fieldsp);
      else
	fieldsp = &DECL_CHAIN (*fieldsp);
    }
}

/* Returns TRUE iff we need a cookie when dynamically allocating an
   array whose elements have the indicated class TYPE.  */

static bool
type_requires_array_cookie (tree type)
{
  tree fns;
  bool has_two_argument_delete_p = false;

  gcc_assert (CLASS_TYPE_P (type));

  /* If there's a non-trivial destructor, we need a cookie.  In order
     to iterate through the array calling the destructor for each
     element, we'll have to know how many elements there are.  */
  if (TYPE_HAS_NONTRIVIAL_DESTRUCTOR (type))
    return true;

  /* If the usual deallocation function is a two-argument whose second
     argument is of type `size_t', then we have to pass the size of
     the array to the deallocation function, so we will need to store
     a cookie.  */
  fns = lookup_fnfields (TYPE_BINFO (type),
			 ansi_opname (VEC_DELETE_EXPR),
			 /*protect=*/0);
  /* If there are no `operator []' members, or the lookup is
     ambiguous, then we don't need a cookie.  */
  if (!fns || fns == error_mark_node)
    return false;
  /* Loop through all of the functions.  */
  for (fns = BASELINK_FUNCTIONS (fns); fns; fns = OVL_NEXT (fns))
    {
      tree fn;
      tree second_parm;

      /* Select the current function.  */
      fn = OVL_CURRENT (fns);
      /* See if this function is a one-argument delete function.  If
	 it is, then it will be the usual deallocation function.  */
      second_parm = TREE_CHAIN (TYPE_ARG_TYPES (TREE_TYPE (fn)));
      if (second_parm == void_list_node)
	return false;
      /* Do not consider this function if its second argument is an
	 ellipsis.  */
      if (!second_parm)
	continue;
      /* Otherwise, if we have a two-argument function and the second
	 argument is `size_t', it will be the usual deallocation
	 function -- unless there is one-argument function, too.  */
      if (TREE_CHAIN (second_parm) == void_list_node
	  && same_type_p (TREE_VALUE (second_parm), size_type_node))
	has_two_argument_delete_p = true;
    }

  return has_two_argument_delete_p;
}

/* Finish computing the `literal type' property of class type T.

   At this point, we have already processed base classes and
   non-static data members.  We need to check whether the copy
   constructor is trivial, the destructor is trivial, and there
   is a trivial default constructor or at least one constexpr
   constructor other than the copy constructor.  */

static void
finalize_literal_type_property (tree t)
{
  tree fn;

  if (cxx_dialect < cxx0x
      || TYPE_HAS_NONTRIVIAL_DESTRUCTOR (t))
    CLASSTYPE_LITERAL_P (t) = false;
  else if (CLASSTYPE_LITERAL_P (t) && !TYPE_HAS_TRIVIAL_DFLT (t)
	   && CLASSTYPE_NON_AGGREGATE (t)
	   && !TYPE_HAS_CONSTEXPR_CTOR (t))
    CLASSTYPE_LITERAL_P (t) = false;

  if (!CLASSTYPE_LITERAL_P (t))
    for (fn = TYPE_METHODS (t); fn; fn = DECL_CHAIN (fn))
      if (DECL_DECLARED_CONSTEXPR_P (fn)
	  && TREE_CODE (fn) != TEMPLATE_DECL
	  && DECL_NONSTATIC_MEMBER_FUNCTION_P (fn)
	  && !DECL_CONSTRUCTOR_P (fn))
	{
	  DECL_DECLARED_CONSTEXPR_P (fn) = false;
	  if (!DECL_GENERATED_P (fn))
	    {
	      error ("enclosing class of constexpr non-static member "
		     "function %q+#D is not a literal type", fn);
	      explain_non_literal_class (t);
	    }
	}
}

/* T is a non-literal type used in a context which requires a constant
   expression.  Explain why it isn't literal.  */

void
explain_non_literal_class (tree t)
{
  static struct pointer_set_t *diagnosed;

  if (!CLASS_TYPE_P (t))
    return;
  t = TYPE_MAIN_VARIANT (t);

  if (diagnosed == NULL)
    diagnosed = pointer_set_create ();
  if (pointer_set_insert (diagnosed, t) != 0)
    /* Already explained.  */
    return;

  inform (0, "%q+T is not literal because:", t);
  if (TYPE_HAS_NONTRIVIAL_DESTRUCTOR (t))
    inform (0, "  %q+T has a non-trivial destructor", t);
  else if (CLASSTYPE_NON_AGGREGATE (t)
	   && !TYPE_HAS_TRIVIAL_DFLT (t)
	   && !TYPE_HAS_CONSTEXPR_CTOR (t))
    {
      inform (0, "  %q+T is not an aggregate, does not have a trivial "
	      "default constructor, and has no constexpr constructor that "
	      "is not a copy or move constructor", t);
      if (TYPE_HAS_DEFAULT_CONSTRUCTOR (t)
	  && !type_has_user_provided_default_constructor (t))
	{
	  /* Note that we can't simply call locate_ctor because when the
	     constructor is deleted it just returns NULL_TREE.  */
	  tree fns;
	  for (fns = CLASSTYPE_CONSTRUCTORS (t); fns; fns = OVL_NEXT (fns))
	    {
	      tree fn = OVL_CURRENT (fns);
	      tree parms = TYPE_ARG_TYPES (TREE_TYPE (fn));

	      parms = skip_artificial_parms_for (fn, parms);

	      if (sufficient_parms_p (parms))
		{
		  if (DECL_DELETED_FN (fn))
		    maybe_explain_implicit_delete (fn);
		  else
		    explain_invalid_constexpr_fn (fn);
		  break;
		}
	    }
	}
    }
  else
    {
      tree binfo, base_binfo, field; int i;
      for (binfo = TYPE_BINFO (t), i = 0;
	   BINFO_BASE_ITERATE (binfo, i, base_binfo); i++)
	{
	  tree basetype = TREE_TYPE (base_binfo);
	  if (!CLASSTYPE_LITERAL_P (basetype))
	    {
	      inform (0, "  base class %qT of %q+T is non-literal",
		      basetype, t);
	      explain_non_literal_class (basetype);
	      return;
	    }
	}
      for (field = TYPE_FIELDS (t); field; field = TREE_CHAIN (field))
	{
	  tree ftype;
	  if (TREE_CODE (field) != FIELD_DECL)
	    continue;
	  ftype = TREE_TYPE (field);
	  if (!literal_type_p (ftype))
	    {
	      inform (0, "  non-static data member %q+D has "
		      "non-literal type", field);
	      if (CLASS_TYPE_P (ftype))
		explain_non_literal_class (ftype);
	    }
	}
    }
}

/* Check the validity of the bases and members declared in T.  Add any
   implicitly-generated functions (like copy-constructors and
   assignment operators).  Compute various flag bits (like
   CLASSTYPE_NON_LAYOUT_POD_T) for T.  This routine works purely at the C++
   level: i.e., independently of the ABI in use.  */

static void
check_bases_and_members (tree t)
{
  /* Nonzero if the implicitly generated copy constructor should take
     a non-const reference argument.  */
  int cant_have_const_ctor;
  /* Nonzero if the implicitly generated assignment operator
     should take a non-const reference argument.  */
  int no_const_asn_ref;
  tree access_decls;
  bool saved_complex_asn_ref;
  bool saved_nontrivial_dtor;
  tree fn;

  /* By default, we use const reference arguments and generate default
     constructors.  */
  cant_have_const_ctor = 0;
  no_const_asn_ref = 0;

  /* Check all the base-classes.  */
  check_bases (t, &cant_have_const_ctor,
	       &no_const_asn_ref);

  /* Check all the method declarations.  */
  check_methods (t);

  /* Save the initial values of these flags which only indicate whether
     or not the class has user-provided functions.  As we analyze the
     bases and members we can set these flags for other reasons.  */
  saved_complex_asn_ref = TYPE_HAS_COMPLEX_COPY_ASSIGN (t);
  saved_nontrivial_dtor = TYPE_HAS_NONTRIVIAL_DESTRUCTOR (t);

  /* Check all the data member declarations.  We cannot call
     check_field_decls until we have called check_bases check_methods,
     as check_field_decls depends on TYPE_HAS_NONTRIVIAL_DESTRUCTOR
     being set appropriately.  */
  check_field_decls (t, &access_decls,
		     &cant_have_const_ctor,
		     &no_const_asn_ref);

  /* A nearly-empty class has to be vptr-containing; a nearly empty
     class contains just a vptr.  */
  if (!TYPE_CONTAINS_VPTR_P (t))
    CLASSTYPE_NEARLY_EMPTY_P (t) = 0;

  /* Do some bookkeeping that will guide the generation of implicitly
     declared member functions.  */
  TYPE_HAS_COMPLEX_COPY_CTOR (t) |= TYPE_CONTAINS_VPTR_P (t);
  TYPE_HAS_COMPLEX_MOVE_CTOR (t) |= TYPE_CONTAINS_VPTR_P (t);
  /* We need to call a constructor for this class if it has a
     user-provided constructor, or if the default constructor is going
     to initialize the vptr.  (This is not an if-and-only-if;
     TYPE_NEEDS_CONSTRUCTING is set elsewhere if bases or members
     themselves need constructing.)  */
  TYPE_NEEDS_CONSTRUCTING (t)
    |= (type_has_user_provided_constructor (t) || TYPE_CONTAINS_VPTR_P (t));
  /* [dcl.init.aggr]

     An aggregate is an array or a class with no user-provided
     constructors ... and no virtual functions.  

     Again, other conditions for being an aggregate are checked
     elsewhere.  */
  CLASSTYPE_NON_AGGREGATE (t)
    |= (type_has_user_provided_constructor (t) || TYPE_POLYMORPHIC_P (t));
  /* This is the C++98/03 definition of POD; it changed in C++0x, but we
     retain the old definition internally for ABI reasons.  */
  CLASSTYPE_NON_LAYOUT_POD_P (t)
    |= (CLASSTYPE_NON_AGGREGATE (t)
	|| saved_nontrivial_dtor || saved_complex_asn_ref);
  CLASSTYPE_NON_STD_LAYOUT (t) |= TYPE_CONTAINS_VPTR_P (t);
  TYPE_HAS_COMPLEX_COPY_ASSIGN (t) |= TYPE_CONTAINS_VPTR_P (t);
  TYPE_HAS_COMPLEX_MOVE_ASSIGN (t) |= TYPE_CONTAINS_VPTR_P (t);
  TYPE_HAS_COMPLEX_DFLT (t) |= TYPE_CONTAINS_VPTR_P (t);

  /* If the class has no user-declared constructor, but does have
     non-static const or reference data members that can never be
     initialized, issue a warning.  */
  if (warn_uninitialized
      /* Classes with user-declared constructors are presumed to
	 initialize these members.  */
      && !TYPE_HAS_USER_CONSTRUCTOR (t)
      /* Aggregates can be initialized with brace-enclosed
	 initializers.  */
      && CLASSTYPE_NON_AGGREGATE (t))
    {
      tree field;

      for (field = TYPE_FIELDS (t); field; field = DECL_CHAIN (field))
	{
	  tree type;

	  if (TREE_CODE (field) != FIELD_DECL)
	    continue;

	  type = TREE_TYPE (field);
	  if (TREE_CODE (type) == REFERENCE_TYPE)
	    warning (OPT_Wuninitialized, "non-static reference %q+#D "
		     "in class without a constructor", field);
	  else if (CP_TYPE_CONST_P (type)
		   && (!CLASS_TYPE_P (type)
		       || !TYPE_HAS_DEFAULT_CONSTRUCTOR (type)))
	    warning (OPT_Wuninitialized, "non-static const member %q+#D "
		     "in class without a constructor", field);
	}
    }

  /* Synthesize any needed methods.  */
  add_implicitly_declared_members (t,
				   cant_have_const_ctor,
				   no_const_asn_ref);

  /* Check defaulted declarations here so we have cant_have_const_ctor
     and don't need to worry about clones.  */
  for (fn = TYPE_METHODS (t); fn; fn = DECL_CHAIN (fn))
    if (DECL_DEFAULTED_IN_CLASS_P (fn))
      {
	int copy = copy_fn_p (fn);
	if (copy > 0)
	  {
	    bool imp_const_p
	      = (DECL_CONSTRUCTOR_P (fn) ? !cant_have_const_ctor
		 : !no_const_asn_ref);
	    bool fn_const_p = (copy == 2);

	    if (fn_const_p && !imp_const_p)
	      /* If the function is defaulted outside the class, we just
		 give the synthesis error.  */
	      error ("%q+D declared to take const reference, but implicit "
		     "declaration would take non-const", fn);
	    else if (imp_const_p && !fn_const_p)
	      error ("%q+D declared to take non-const reference cannot be "
		     "defaulted in the class body", fn);
	  }
	defaulted_late_check (fn);
      }

  if (LAMBDA_TYPE_P (t))
    {
      /* "The closure type associated with a lambda-expression has a deleted
	 default constructor and a deleted copy assignment operator."  */
      TYPE_NEEDS_CONSTRUCTING (t) = 1;
      TYPE_HAS_COMPLEX_DFLT (t) = 1;
      TYPE_HAS_COMPLEX_COPY_ASSIGN (t) = 1;
      CLASSTYPE_LAZY_MOVE_ASSIGN (t) = 0;

      /* "This class type is not an aggregate."  */
      CLASSTYPE_NON_AGGREGATE (t) = 1;
    }

  /* Compute the 'literal type' property before we
     do anything with non-static member functions.  */
  finalize_literal_type_property (t);

  /* Create the in-charge and not-in-charge variants of constructors
     and destructors.  */
  clone_constructors_and_destructors (t);

  /* Process the using-declarations.  */
  for (; access_decls; access_decls = TREE_CHAIN (access_decls))
    handle_using_decl (TREE_VALUE (access_decls), t);

  /* Build and sort the CLASSTYPE_METHOD_VEC.  */
  finish_struct_methods (t);

  /* Figure out whether or not we will need a cookie when dynamically
     allocating an array of this type.  */
  TYPE_LANG_SPECIFIC (t)->u.c.vec_new_uses_cookie
    = type_requires_array_cookie (t);
}

/* If T needs a pointer to its virtual function table, set TYPE_VFIELD
   accordingly.  If a new vfield was created (because T doesn't have a
   primary base class), then the newly created field is returned.  It
   is not added to the TYPE_FIELDS list; it is the caller's
   responsibility to do that.  Accumulate declared virtual functions
   on VIRTUALS_P.  */

static tree
create_vtable_ptr (tree t, tree* virtuals_p)
{
  tree fn;

  /* Collect the virtual functions declared in T.  */
  for (fn = TYPE_METHODS (t); fn; fn = DECL_CHAIN (fn))
    if (DECL_VINDEX (fn) && !DECL_MAYBE_IN_CHARGE_DESTRUCTOR_P (fn)
	&& TREE_CODE (DECL_VINDEX (fn)) != INTEGER_CST)
      {
	tree new_virtual = make_node (TREE_LIST);

	BV_FN (new_virtual) = fn;
	BV_DELTA (new_virtual) = integer_zero_node;
	BV_VCALL_INDEX (new_virtual) = NULL_TREE;

	TREE_CHAIN (new_virtual) = *virtuals_p;
	*virtuals_p = new_virtual;
      }

  /* If we couldn't find an appropriate base class, create a new field
     here.  Even if there weren't any new virtual functions, we might need a
     new virtual function table if we're supposed to include vptrs in
     all classes that need them.  */
  if (!TYPE_VFIELD (t) && (*virtuals_p || TYPE_CONTAINS_VPTR_P (t)))
    {
      /* We build this decl with vtbl_ptr_type_node, which is a
	 `vtable_entry_type*'.  It might seem more precise to use
	 `vtable_entry_type (*)[N]' where N is the number of virtual
	 functions.  However, that would require the vtable pointer in
	 base classes to have a different type than the vtable pointer
	 in derived classes.  We could make that happen, but that
	 still wouldn't solve all the problems.  In particular, the
	 type-based alias analysis code would decide that assignments
	 to the base class vtable pointer can't alias assignments to
	 the derived class vtable pointer, since they have different
	 types.  Thus, in a derived class destructor, where the base
	 class constructor was inlined, we could generate bad code for
	 setting up the vtable pointer.

	 Therefore, we use one type for all vtable pointers.  We still
	 use a type-correct type; it's just doesn't indicate the array
	 bounds.  That's better than using `void*' or some such; it's
	 cleaner, and it let's the alias analysis code know that these
	 stores cannot alias stores to void*!  */
      tree field;

      field = build_decl (input_location, 
			  FIELD_DECL, get_vfield_name (t), vtbl_ptr_type_node);
      DECL_VIRTUAL_P (field) = 1;
      DECL_ARTIFICIAL (field) = 1;
      DECL_FIELD_CONTEXT (field) = t;
      DECL_FCONTEXT (field) = t;
      if (TYPE_PACKED (t))
	DECL_PACKED (field) = 1;

      TYPE_VFIELD (t) = field;

      /* This class is non-empty.  */
      CLASSTYPE_EMPTY_P (t) = 0;

      return field;
    }

  return NULL_TREE;
}

/* Add OFFSET to all base types of BINFO which is a base in the
   hierarchy dominated by T.

   OFFSET, which is a type offset, is number of bytes.  */

static void
propagate_binfo_offsets (tree binfo, tree offset)
{
  int i;
  tree primary_binfo;
  tree base_binfo;

  /* Update BINFO's offset.  */
  BINFO_OFFSET (binfo)
    = convert (sizetype,
	       size_binop (PLUS_EXPR,
			   convert (ssizetype, BINFO_OFFSET (binfo)),
			   offset));

  /* Find the primary base class.  */
  primary_binfo = get_primary_binfo (binfo);

  if (primary_binfo && BINFO_INHERITANCE_CHAIN (primary_binfo) == binfo)
    propagate_binfo_offsets (primary_binfo, offset);

  /* Scan all of the bases, pushing the BINFO_OFFSET adjust
     downwards.  */
  for (i = 0; BINFO_BASE_ITERATE (binfo, i, base_binfo); ++i)
    {
      /* Don't do the primary base twice.  */
      if (base_binfo == primary_binfo)
	continue;

      if (BINFO_VIRTUAL_P (base_binfo))
	continue;

      propagate_binfo_offsets (base_binfo, offset);
    }
}

/* Set BINFO_OFFSET for all of the virtual bases for RLI->T.  Update
   TYPE_ALIGN and TYPE_SIZE for T.  OFFSETS gives the location of
   empty subobjects of T.  */

static void
layout_virtual_bases (record_layout_info rli, splay_tree offsets)
{
  tree vbase;
  tree t = rli->t;
  bool first_vbase = true;
  tree *next_field;

  if (BINFO_N_BASE_BINFOS (TYPE_BINFO (t)) == 0)
    return;

  if (!abi_version_at_least(2))
    {
      /* In G++ 3.2, we incorrectly rounded the size before laying out
	 the virtual bases.  */
      finish_record_layout (rli, /*free_p=*/false);
#ifdef STRUCTURE_SIZE_BOUNDARY
      /* Packed structures don't need to have minimum size.  */
      if (! TYPE_PACKED (t))
	TYPE_ALIGN (t) = MAX (TYPE_ALIGN (t), (unsigned) STRUCTURE_SIZE_BOUNDARY);
#endif
      rli->offset = TYPE_SIZE_UNIT (t);
      rli->bitpos = bitsize_zero_node;
      rli->record_align = TYPE_ALIGN (t);
    }

  /* Find the last field.  The artificial fields created for virtual
     bases will go after the last extant field to date.  */
  next_field = &TYPE_FIELDS (t);
  while (*next_field)
    next_field = &DECL_CHAIN (*next_field);

  /* Go through the virtual bases, allocating space for each virtual
     base that is not already a primary base class.  These are
     allocated in inheritance graph order.  */
  for (vbase = TYPE_BINFO (t); vbase; vbase = TREE_CHAIN (vbase))
    {
      if (!BINFO_VIRTUAL_P (vbase))
	continue;

      if (!BINFO_PRIMARY_P (vbase))
	{
	  tree basetype = TREE_TYPE (vbase);

	  /* This virtual base is not a primary base of any class in the
	     hierarchy, so we have to add space for it.  */
	  next_field = build_base_field (rli, vbase,
					 offsets, next_field);

	  /* If the first virtual base might have been placed at a
	     lower address, had we started from CLASSTYPE_SIZE, rather
	     than TYPE_SIZE, issue a warning.  There can be both false
	     positives and false negatives from this warning in rare
	     cases; to deal with all the possibilities would probably
	     require performing both layout algorithms and comparing
	     the results which is not particularly tractable.  */
	  if (warn_abi
	      && first_vbase
	      && (tree_int_cst_lt
		  (size_binop (CEIL_DIV_EXPR,
			       round_up_loc (input_location,
					 CLASSTYPE_SIZE (t),
					 CLASSTYPE_ALIGN (basetype)),
			       bitsize_unit_node),
		   BINFO_OFFSET (vbase))))
	    warning (OPT_Wabi,
		     "offset of virtual base %qT is not ABI-compliant and "
		     "may change in a future version of GCC",
		     basetype);

	  first_vbase = false;
	}
    }
}

/* Returns the offset of the byte just past the end of the base class
   BINFO.  */

static tree
end_of_base (tree binfo)
{
  tree size;

  if (!CLASSTYPE_AS_BASE (BINFO_TYPE (binfo)))
    size = TYPE_SIZE_UNIT (char_type_node);
  else if (is_empty_class (BINFO_TYPE (binfo)))
    /* An empty class has zero CLASSTYPE_SIZE_UNIT, but we need to
       allocate some space for it. It cannot have virtual bases, so
       TYPE_SIZE_UNIT is fine.  */
    size = TYPE_SIZE_UNIT (BINFO_TYPE (binfo));
  else
    size = CLASSTYPE_SIZE_UNIT (BINFO_TYPE (binfo));

  return size_binop (PLUS_EXPR, BINFO_OFFSET (binfo), size);
}

/* Returns the offset of the byte just past the end of the base class
   with the highest offset in T.  If INCLUDE_VIRTUALS_P is zero, then
   only non-virtual bases are included.  */

static tree
end_of_class (tree t, int include_virtuals_p)
{
  tree result = size_zero_node;
  VEC(tree,gc) *vbases;
  tree binfo;
  tree base_binfo;
  tree offset;
  int i;

  for (binfo = TYPE_BINFO (t), i = 0;
       BINFO_BASE_ITERATE (binfo, i, base_binfo); ++i)
    {
      if (!include_virtuals_p
	  && BINFO_VIRTUAL_P (base_binfo)
	  && (!BINFO_PRIMARY_P (base_binfo)
	      || BINFO_INHERITANCE_CHAIN (base_binfo) != TYPE_BINFO (t)))
	continue;

      offset = end_of_base (base_binfo);
      if (INT_CST_LT_UNSIGNED (result, offset))
	result = offset;
    }

  /* G++ 3.2 did not check indirect virtual bases.  */
  if (abi_version_at_least (2) && include_virtuals_p)
    for (vbases = CLASSTYPE_VBASECLASSES (t), i = 0;
	 VEC_iterate (tree, vbases, i, base_binfo); i++)
      {
	offset = end_of_base (base_binfo);
	if (INT_CST_LT_UNSIGNED (result, offset))
	  result = offset;
      }

  return result;
}

/* Warn about bases of T that are inaccessible because they are
   ambiguous.  For example:

     struct S {};
     struct T : public S {};
     struct U : public S, public T {};

   Here, `(S*) new U' is not allowed because there are two `S'
   subobjects of U.  */

static void
warn_about_ambiguous_bases (tree t)
{
  int i;
  VEC(tree,gc) *vbases;
  tree basetype;
  tree binfo;
  tree base_binfo;

  /* If there are no repeated bases, nothing can be ambiguous.  */
  if (!CLASSTYPE_REPEATED_BASE_P (t))
    return;

  /* Check direct bases.  */
  for (binfo = TYPE_BINFO (t), i = 0;
       BINFO_BASE_ITERATE (binfo, i, base_binfo); ++i)
    {
      basetype = BINFO_TYPE (base_binfo);

      if (!lookup_base (t, basetype, ba_unique | ba_quiet, NULL))
	warning (0, "direct base %qT inaccessible in %qT due to ambiguity",
		 basetype, t);
    }

  /* Check for ambiguous virtual bases.  */
  if (extra_warnings)
    for (vbases = CLASSTYPE_VBASECLASSES (t), i = 0;
	 VEC_iterate (tree, vbases, i, binfo); i++)
      {
	basetype = BINFO_TYPE (binfo);

	if (!lookup_base (t, basetype, ba_unique | ba_quiet, NULL))
	  warning (OPT_Wextra, "virtual base %qT inaccessible in %qT due to ambiguity",
		   basetype, t);
      }
}

/* Compare two INTEGER_CSTs K1 and K2.  */

static int
splay_tree_compare_integer_csts (splay_tree_key k1, splay_tree_key k2)
{
  return tree_int_cst_compare ((tree) k1, (tree) k2);
}

/* Increase the size indicated in RLI to account for empty classes
   that are "off the end" of the class.  */

static void
include_empty_classes (record_layout_info rli)
{
  tree eoc;
  tree rli_size;

  /* It might be the case that we grew the class to allocate a
     zero-sized base class.  That won't be reflected in RLI, yet,
     because we are willing to overlay multiple bases at the same
     offset.  However, now we need to make sure that RLI is big enough
     to reflect the entire class.  */
  eoc = end_of_class (rli->t,
		      CLASSTYPE_AS_BASE (rli->t) != NULL_TREE);
  rli_size = rli_size_unit_so_far (rli);
  if (TREE_CODE (rli_size) == INTEGER_CST
      && INT_CST_LT_UNSIGNED (rli_size, eoc))
    {
      if (!abi_version_at_least (2))
	/* In version 1 of the ABI, the size of a class that ends with
	   a bitfield was not rounded up to a whole multiple of a
	   byte.  Because rli_size_unit_so_far returns only the number
	   of fully allocated bytes, any extra bits were not included
	   in the size.  */
	rli->bitpos = round_down (rli->bitpos, BITS_PER_UNIT);
      else
	/* The size should have been rounded to a whole byte.  */
	gcc_assert (tree_int_cst_equal
		    (rli->bitpos, round_down (rli->bitpos, BITS_PER_UNIT)));
      rli->bitpos
	= size_binop (PLUS_EXPR,
		      rli->bitpos,
		      size_binop (MULT_EXPR,
				  convert (bitsizetype,
					   size_binop (MINUS_EXPR,
						       eoc, rli_size)),
				  bitsize_int (BITS_PER_UNIT)));
      normalize_rli (rli);
    }
}

/* Calculate the TYPE_SIZE, TYPE_ALIGN, etc for T.  Calculate
   BINFO_OFFSETs for all of the base-classes.  Position the vtable
   pointer.  Accumulate declared virtual functions on VIRTUALS_P.  */

static void
layout_class_type (tree t, tree *virtuals_p)
{
  tree non_static_data_members;
  tree field;
  tree vptr;
  record_layout_info rli;
  /* Maps offsets (represented as INTEGER_CSTs) to a TREE_LIST of
     types that appear at that offset.  */
  splay_tree empty_base_offsets;
  /* True if the last field layed out was a bit-field.  */
  bool last_field_was_bitfield = false;
  /* The location at which the next field should be inserted.  */
  tree *next_field;
  /* T, as a base class.  */
  tree base_t;

  /* Keep track of the first non-static data member.  */
  non_static_data_members = TYPE_FIELDS (t);

  /* Start laying out the record.  */
  rli = start_record_layout (t);

  /* Mark all the primary bases in the hierarchy.  */
  determine_primary_bases (t);

  /* Create a pointer to our virtual function table.  */
  vptr = create_vtable_ptr (t, virtuals_p);

  /* The vptr is always the first thing in the class.  */
  if (vptr)
    {
      DECL_CHAIN (vptr) = TYPE_FIELDS (t);
      TYPE_FIELDS (t) = vptr;
      next_field = &DECL_CHAIN (vptr);
      place_field (rli, vptr);
    }
  else
    next_field = &TYPE_FIELDS (t);

  /* Build FIELD_DECLs for all of the non-virtual base-types.  */
  empty_base_offsets = splay_tree_new (splay_tree_compare_integer_csts,
				       NULL, NULL);
  build_base_fields (rli, empty_base_offsets, next_field);

  /* Layout the non-static data members.  */
  for (field = non_static_data_members; field; field = DECL_CHAIN (field))
    {
      tree type;
      tree padding;

      /* We still pass things that aren't non-static data members to
	 the back end, in case it wants to do something with them.  */
      if (TREE_CODE (field) != FIELD_DECL)
	{
	  place_field (rli, field);
	  /* If the static data member has incomplete type, keep track
	     of it so that it can be completed later.  (The handling
	     of pending statics in finish_record_layout is
	     insufficient; consider:

	       struct S1;
	       struct S2 { static S1 s1; };

	     At this point, finish_record_layout will be called, but
	     S1 is still incomplete.)  */
	  if (TREE_CODE (field) == VAR_DECL)
	    {
	      maybe_register_incomplete_var (field);
	      /* The visibility of static data members is determined
		 at their point of declaration, not their point of
		 definition.  */
	      determine_visibility (field);
	    }
	  continue;
	}

      type = TREE_TYPE (field);
      if (type == error_mark_node)
	continue;

      padding = NULL_TREE;

      /* If this field is a bit-field whose width is greater than its
	 type, then there are some special rules for allocating
	 it.  */
      if (DECL_C_BIT_FIELD (field)
	  && INT_CST_LT (TYPE_SIZE (type), DECL_SIZE (field)))
	{
	  unsigned int itk;
	  tree integer_type;
	  bool was_unnamed_p = false;
	  /* We must allocate the bits as if suitably aligned for the
	     longest integer type that fits in this many bits.  type
	     of the field.  Then, we are supposed to use the left over
	     bits as additional padding.  */
	  for (itk = itk_char; itk != itk_none; ++itk)
	    if (integer_types[itk] != NULL_TREE
		&& (INT_CST_LT (size_int (MAX_FIXED_MODE_SIZE),
				TYPE_SIZE (integer_types[itk]))
		    || INT_CST_LT (DECL_SIZE (field),
				   TYPE_SIZE (integer_types[itk]))))
	      break;

	  /* ITK now indicates a type that is too large for the
	     field.  We have to back up by one to find the largest
	     type that fits.  */
	  do
	  {
            --itk;
	    integer_type = integer_types[itk];
	  } while (itk > 0 && integer_type == NULL_TREE);

	  /* Figure out how much additional padding is required.  GCC
	     3.2 always created a padding field, even if it had zero
	     width.  */
	  if (!abi_version_at_least (2)
	      || INT_CST_LT (TYPE_SIZE (integer_type), DECL_SIZE (field)))
	    {
	      if (abi_version_at_least (2) && TREE_CODE (t) == UNION_TYPE)
		/* In a union, the padding field must have the full width
		   of the bit-field; all fields start at offset zero.  */
		padding = DECL_SIZE (field);
	      else
		{
		  if (TREE_CODE (t) == UNION_TYPE)
		    warning (OPT_Wabi, "size assigned to %qT may not be "
			     "ABI-compliant and may change in a future "
			     "version of GCC",
			     t);
		  padding = size_binop (MINUS_EXPR, DECL_SIZE (field),
					TYPE_SIZE (integer_type));
		}
	    }
#ifdef PCC_BITFIELD_TYPE_MATTERS
	  /* An unnamed bitfield does not normally affect the
	     alignment of the containing class on a target where
	     PCC_BITFIELD_TYPE_MATTERS.  But, the C++ ABI does not
	     make any exceptions for unnamed bitfields when the
	     bitfields are longer than their types.  Therefore, we
	     temporarily give the field a name.  */
	  if (PCC_BITFIELD_TYPE_MATTERS && !DECL_NAME (field))
	    {
	      was_unnamed_p = true;
	      DECL_NAME (field) = make_anon_name ();
	    }
#endif
	  DECL_SIZE (field) = TYPE_SIZE (integer_type);
	  DECL_ALIGN (field) = TYPE_ALIGN (integer_type);
	  DECL_USER_ALIGN (field) = TYPE_USER_ALIGN (integer_type);
	  layout_nonempty_base_or_field (rli, field, NULL_TREE,
					 empty_base_offsets);
	  if (was_unnamed_p)
	    DECL_NAME (field) = NULL_TREE;
	  /* Now that layout has been performed, set the size of the
	     field to the size of its declared type; the rest of the
	     field is effectively invisible.  */
	  DECL_SIZE (field) = TYPE_SIZE (type);
	  /* We must also reset the DECL_MODE of the field.  */
	  if (abi_version_at_least (2))
	    DECL_MODE (field) = TYPE_MODE (type);
	  else if (warn_abi
		   && DECL_MODE (field) != TYPE_MODE (type))
	    /* Versions of G++ before G++ 3.4 did not reset the
	       DECL_MODE.  */
	    warning (OPT_Wabi,
		     "the offset of %qD may not be ABI-compliant and may "
		     "change in a future version of GCC", field);
	}
      else
	layout_nonempty_base_or_field (rli, field, NULL_TREE,
				       empty_base_offsets);

      /* Remember the location of any empty classes in FIELD.  */
      if (abi_version_at_least (2))
	record_subobject_offsets (TREE_TYPE (field),
				  byte_position(field),
				  empty_base_offsets,
				  /*is_data_member=*/true);

      /* If a bit-field does not immediately follow another bit-field,
	 and yet it starts in the middle of a byte, we have failed to
	 comply with the ABI.  */
      if (warn_abi
	  && DECL_C_BIT_FIELD (field)
	  /* The TREE_NO_WARNING flag gets set by Objective-C when
	     laying out an Objective-C class.  The ObjC ABI differs
	     from the C++ ABI, and so we do not want a warning
	     here.  */
	  && !TREE_NO_WARNING (field)
	  && !last_field_was_bitfield
	  && !integer_zerop (size_binop (TRUNC_MOD_EXPR,
					 DECL_FIELD_BIT_OFFSET (field),
					 bitsize_unit_node)))
	warning (OPT_Wabi, "offset of %q+D is not ABI-compliant and may "
		 "change in a future version of GCC", field);

      /* G++ used to use DECL_FIELD_OFFSET as if it were the byte
	 offset of the field.  */
      if (warn_abi
	  && !abi_version_at_least (2)
	  && !tree_int_cst_equal (DECL_FIELD_OFFSET (field),
				  byte_position (field))
	  && contains_empty_class_p (TREE_TYPE (field)))
	warning (OPT_Wabi, "%q+D contains empty classes which may cause base "
		 "classes to be placed at different locations in a "
		 "future version of GCC", field);

      /* The middle end uses the type of expressions to determine the
	 possible range of expression values.  In order to optimize
	 "x.i > 7" to "false" for a 2-bit bitfield "i", the middle end
	 must be made aware of the width of "i", via its type.

	 Because C++ does not have integer types of arbitrary width,
	 we must (for the purposes of the front end) convert from the
	 type assigned here to the declared type of the bitfield
	 whenever a bitfield expression is used as an rvalue.
	 Similarly, when assigning a value to a bitfield, the value
	 must be converted to the type given the bitfield here.  */
      if (DECL_C_BIT_FIELD (field))
	{
	  unsigned HOST_WIDE_INT width;
	  tree ftype = TREE_TYPE (field);
	  width = tree_low_cst (DECL_SIZE (field), /*unsignedp=*/1);
	  if (width != TYPE_PRECISION (ftype))
	    {
	      TREE_TYPE (field)
		= c_build_bitfield_integer_type (width,
						 TYPE_UNSIGNED (ftype));
	      TREE_TYPE (field)
		= cp_build_qualified_type (TREE_TYPE (field),
					   cp_type_quals (ftype));
	    }
	}

      /* If we needed additional padding after this field, add it
	 now.  */
      if (padding)
	{
	  tree padding_field;

	  padding_field = build_decl (input_location,
				      FIELD_DECL,
				      NULL_TREE,
				      char_type_node);
	  DECL_BIT_FIELD (padding_field) = 1;
	  DECL_SIZE (padding_field) = padding;
	  DECL_CONTEXT (padding_field) = t;
	  DECL_ARTIFICIAL (padding_field) = 1;
	  DECL_IGNORED_P (padding_field) = 1;
	  layout_nonempty_base_or_field (rli, padding_field,
					 NULL_TREE,
					 empty_base_offsets);
	}

      last_field_was_bitfield = DECL_C_BIT_FIELD (field);
    }

  if (abi_version_at_least (2) && !integer_zerop (rli->bitpos))
    {
      /* Make sure that we are on a byte boundary so that the size of
	 the class without virtual bases will always be a round number
	 of bytes.  */
      rli->bitpos = round_up_loc (input_location, rli->bitpos, BITS_PER_UNIT);
      normalize_rli (rli);
    }

  /* G++ 3.2 does not allow virtual bases to be overlaid with tail
     padding.  */
  if (!abi_version_at_least (2))
    include_empty_classes(rli);

  /* Delete all zero-width bit-fields from the list of fields.  Now
     that the type is laid out they are no longer important.  */
  remove_zero_width_bit_fields (t);

  /* Create the version of T used for virtual bases.  We do not use
     make_class_type for this version; this is an artificial type.  For
     a POD type, we just reuse T.  */
  if (CLASSTYPE_NON_LAYOUT_POD_P (t) || CLASSTYPE_EMPTY_P (t))
    {
      base_t = make_node (TREE_CODE (t));

      /* Set the size and alignment for the new type.  In G++ 3.2, all
	 empty classes were considered to have size zero when used as
	 base classes.  */
      if (!abi_version_at_least (2) && CLASSTYPE_EMPTY_P (t))
	{
	  TYPE_SIZE (base_t) = bitsize_zero_node;
	  TYPE_SIZE_UNIT (base_t) = size_zero_node;
	  if (warn_abi && !integer_zerop (rli_size_unit_so_far (rli)))
	    warning (OPT_Wabi,
		     "layout of classes derived from empty class %qT "
		     "may change in a future version of GCC",
		     t);
	}
      else
	{
	  tree eoc;

	  /* If the ABI version is not at least two, and the last
	     field was a bit-field, RLI may not be on a byte
	     boundary.  In particular, rli_size_unit_so_far might
	     indicate the last complete byte, while rli_size_so_far
	     indicates the total number of bits used.  Therefore,
	     rli_size_so_far, rather than rli_size_unit_so_far, is
	     used to compute TYPE_SIZE_UNIT.  */
	  eoc = end_of_class (t, /*include_virtuals_p=*/0);
	  TYPE_SIZE_UNIT (base_t)
	    = size_binop (MAX_EXPR,
			  convert (sizetype,
				   size_binop (CEIL_DIV_EXPR,
					       rli_size_so_far (rli),
					       bitsize_int (BITS_PER_UNIT))),
			  eoc);
	  TYPE_SIZE (base_t)
	    = size_binop (MAX_EXPR,
			  rli_size_so_far (rli),
			  size_binop (MULT_EXPR,
				      convert (bitsizetype, eoc),
				      bitsize_int (BITS_PER_UNIT)));
	}
      TYPE_ALIGN (base_t) = rli->record_align;
      TYPE_USER_ALIGN (base_t) = TYPE_USER_ALIGN (t);

      /* Copy the fields from T.  */
      next_field = &TYPE_FIELDS (base_t);
      for (field = TYPE_FIELDS (t); field; field = DECL_CHAIN (field))
	if (TREE_CODE (field) == FIELD_DECL)
	  {
	    *next_field = build_decl (input_location,
				      FIELD_DECL,
				      DECL_NAME (field),
				      TREE_TYPE (field));
	    DECL_CONTEXT (*next_field) = base_t;
	    DECL_FIELD_OFFSET (*next_field) = DECL_FIELD_OFFSET (field);
	    DECL_FIELD_BIT_OFFSET (*next_field)
	      = DECL_FIELD_BIT_OFFSET (field);
	    DECL_SIZE (*next_field) = DECL_SIZE (field);
	    DECL_MODE (*next_field) = DECL_MODE (field);
	    next_field = &DECL_CHAIN (*next_field);
	  }

      /* Record the base version of the type.  */
      CLASSTYPE_AS_BASE (t) = base_t;
      TYPE_CONTEXT (base_t) = t;
    }
  else
    CLASSTYPE_AS_BASE (t) = t;

  /* Every empty class contains an empty class.  */
  if (CLASSTYPE_EMPTY_P (t))
    CLASSTYPE_CONTAINS_EMPTY_CLASS_P (t) = 1;

  /* Set the TYPE_DECL for this type to contain the right
     value for DECL_OFFSET, so that we can use it as part
     of a COMPONENT_REF for multiple inheritance.  */
  layout_decl (TYPE_MAIN_DECL (t), 0);

  /* Now fix up any virtual base class types that we left lying
     around.  We must get these done before we try to lay out the
     virtual function table.  As a side-effect, this will remove the
     base subobject fields.  */
  layout_virtual_bases (rli, empty_base_offsets);

  /* Make sure that empty classes are reflected in RLI at this
     point.  */
  include_empty_classes(rli);

  /* Make sure not to create any structures with zero size.  */
  if (integer_zerop (rli_size_unit_so_far (rli)) && CLASSTYPE_EMPTY_P (t))
    place_field (rli,
		 build_decl (input_location,
			     FIELD_DECL, NULL_TREE, char_type_node));

  /* If this is a non-POD, declaring it packed makes a difference to how it
     can be used as a field; don't let finalize_record_size undo it.  */
  if (TYPE_PACKED (t) && !layout_pod_type_p (t))
    rli->packed_maybe_necessary = true;

  /* Let the back end lay out the type.  */
  finish_record_layout (rli, /*free_p=*/true);

  /* Warn about bases that can't be talked about due to ambiguity.  */
  warn_about_ambiguous_bases (t);

  /* Now that we're done with layout, give the base fields the real types.  */
  for (field = TYPE_FIELDS (t); field; field = DECL_CHAIN (field))
    if (DECL_ARTIFICIAL (field) && IS_FAKE_BASE_TYPE (TREE_TYPE (field)))
      TREE_TYPE (field) = TYPE_CONTEXT (TREE_TYPE (field));

  /* Clean up.  */
  splay_tree_delete (empty_base_offsets);

  if (CLASSTYPE_EMPTY_P (t)
      && tree_int_cst_lt (sizeof_biggest_empty_class,
			  TYPE_SIZE_UNIT (t)))
    sizeof_biggest_empty_class = TYPE_SIZE_UNIT (t);
}

/* Determine the "key method" for the class type indicated by TYPE,
   and set CLASSTYPE_KEY_METHOD accordingly.  */

void
determine_key_method (tree type)
{
  tree method;

  if (TYPE_FOR_JAVA (type)
      || processing_template_decl
      || CLASSTYPE_TEMPLATE_INSTANTIATION (type)
      || CLASSTYPE_INTERFACE_KNOWN (type))
    return;

  /* The key method is the first non-pure virtual function that is not
     inline at the point of class definition.  On some targets the
     key function may not be inline; those targets should not call
     this function until the end of the translation unit.  */
  for (method = TYPE_METHODS (type); method != NULL_TREE;
       method = DECL_CHAIN (method))
    if (DECL_VINDEX (method) != NULL_TREE
	&& ! DECL_DECLARED_INLINE_P (method)
	&& ! DECL_PURE_VIRTUAL_P (method))
      {
	CLASSTYPE_KEY_METHOD (type) = method;
	break;
      }

  return;
}


/* Allocate and return an instance of struct sorted_fields_type with
   N fields.  */

static struct sorted_fields_type *
sorted_fields_type_new (int n)
{
  struct sorted_fields_type *sft;
  sft = ggc_alloc_sorted_fields_type (sizeof (struct sorted_fields_type)
				      + n * sizeof (tree));
  sft->len = n;

  return sft;
}


/* Perform processing required when the definition of T (a class type)
   is complete.  */

void
finish_struct_1 (tree t)
{
  tree x;
  /* A TREE_LIST.  The TREE_VALUE of each node is a FUNCTION_DECL.  */
  tree virtuals = NULL_TREE;
  int n_fields = 0;

  if (COMPLETE_TYPE_P (t))
    {
      gcc_assert (MAYBE_CLASS_TYPE_P (t));
      error ("redefinition of %q#T", t);
      popclass ();
      return;
    }

  /* If this type was previously laid out as a forward reference,
     make sure we lay it out again.  */
  TYPE_SIZE (t) = NULL_TREE;
  CLASSTYPE_PRIMARY_BINFO (t) = NULL_TREE;

  /* Make assumptions about the class; we'll reset the flags if
     necessary.  */
  CLASSTYPE_EMPTY_P (t) = 1;
  CLASSTYPE_NEARLY_EMPTY_P (t) = 1;
  CLASSTYPE_CONTAINS_EMPTY_CLASS_P (t) = 0;
  CLASSTYPE_LITERAL_P (t) = true;

  /* Do end-of-class semantic processing: checking the validity of the
     bases and members and add implicitly generated methods.  */
  check_bases_and_members (t);

  /* Find the key method.  */
  if (TYPE_CONTAINS_VPTR_P (t))
    {
      /* The Itanium C++ ABI permits the key method to be chosen when
	 the class is defined -- even though the key method so
	 selected may later turn out to be an inline function.  On
	 some systems (such as ARM Symbian OS) the key method cannot
	 be determined until the end of the translation unit.  On such
	 systems, we leave CLASSTYPE_KEY_METHOD set to NULL, which
	 will cause the class to be added to KEYED_CLASSES.  Then, in
	 finish_file we will determine the key method.  */
      if (targetm.cxx.key_method_may_be_inline ())
	determine_key_method (t);

      /* If a polymorphic class has no key method, we may emit the vtable
	 in every translation unit where the class definition appears.  */
      if (CLASSTYPE_KEY_METHOD (t) == NULL_TREE)
	keyed_classes = tree_cons (NULL_TREE, t, keyed_classes);
    }

  /* Layout the class itself.  */
  layout_class_type (t, &virtuals);
  if (CLASSTYPE_AS_BASE (t) != t)
    /* We use the base type for trivial assignments, and hence it
       needs a mode.  */
    compute_record_mode (CLASSTYPE_AS_BASE (t));

  virtuals = modify_all_vtables (t, nreverse (virtuals));

  /* If necessary, create the primary vtable for this class.  */
  if (virtuals || TYPE_CONTAINS_VPTR_P (t))
    {
      /* We must enter these virtuals into the table.  */
      if (!CLASSTYPE_HAS_PRIMARY_BASE_P (t))
	build_primary_vtable (NULL_TREE, t);
      else if (! BINFO_NEW_VTABLE_MARKED (TYPE_BINFO (t)))
	/* Here we know enough to change the type of our virtual
	   function table, but we will wait until later this function.  */
	build_primary_vtable (CLASSTYPE_PRIMARY_BINFO (t), t);
    }

  if (TYPE_CONTAINS_VPTR_P (t))
    {
      int vindex;
      tree fn;

      if (BINFO_VTABLE (TYPE_BINFO (t)))
	gcc_assert (DECL_VIRTUAL_P (BINFO_VTABLE (TYPE_BINFO (t))));
      if (!CLASSTYPE_HAS_PRIMARY_BASE_P (t))
	gcc_assert (BINFO_VIRTUALS (TYPE_BINFO (t)) == NULL_TREE);

      /* Add entries for virtual functions introduced by this class.  */
      BINFO_VIRTUALS (TYPE_BINFO (t))
	= chainon (BINFO_VIRTUALS (TYPE_BINFO (t)), virtuals);

      /* Set DECL_VINDEX for all functions declared in this class.  */
      for (vindex = 0, fn = BINFO_VIRTUALS (TYPE_BINFO (t));
	   fn;
	   fn = TREE_CHAIN (fn),
	     vindex += (TARGET_VTABLE_USES_DESCRIPTORS
			? TARGET_VTABLE_USES_DESCRIPTORS : 1))
	{
	  tree fndecl = BV_FN (fn);

	  if (DECL_THUNK_P (fndecl))
	    /* A thunk. We should never be calling this entry directly
	       from this vtable -- we'd use the entry for the non
	       thunk base function.  */
	    DECL_VINDEX (fndecl) = NULL_TREE;
	  else if (TREE_CODE (DECL_VINDEX (fndecl)) != INTEGER_CST)
	    DECL_VINDEX (fndecl) = build_int_cst (NULL_TREE, vindex);
	}
    }

  finish_struct_bits (t);
  set_method_tm_attributes (t);

  /* Complete the rtl for any static member objects of the type we're
     working on.  */
  for (x = TYPE_FIELDS (t); x; x = DECL_CHAIN (x))
    if (TREE_CODE (x) == VAR_DECL && TREE_STATIC (x)
        && TREE_TYPE (x) != error_mark_node
	&& same_type_p (TYPE_MAIN_VARIANT (TREE_TYPE (x)), t))
      DECL_MODE (x) = TYPE_MODE (t);

  /* Done with FIELDS...now decide whether to sort these for
     faster lookups later.

     We use a small number because most searches fail (succeeding
     ultimately as the search bores through the inheritance
     hierarchy), and we want this failure to occur quickly.  */

  n_fields = count_fields (TYPE_FIELDS (t));
  if (n_fields > 7)
    {
      struct sorted_fields_type *field_vec = sorted_fields_type_new (n_fields);
      add_fields_to_record_type (TYPE_FIELDS (t), field_vec, 0);
      qsort (field_vec->elts, n_fields, sizeof (tree),
	     field_decl_cmp);
      CLASSTYPE_SORTED_FIELDS (t) = field_vec;
    }

  /* Complain if one of the field types requires lower visibility.  */
  constrain_class_visibility (t);

  /* Make the rtl for any new vtables we have created, and unmark
     the base types we marked.  */
  finish_vtbls (t);

  /* Build the VTT for T.  */
  build_vtt (t);

  /* This warning does not make sense for Java classes, since they
     cannot have destructors.  */
  if (!TYPE_FOR_JAVA (t) && warn_nonvdtor && TYPE_POLYMORPHIC_P (t))
    {
      tree dtor;

      dtor = CLASSTYPE_DESTRUCTORS (t);
      if (/* An implicitly declared destructor is always public.  And,
	     if it were virtual, we would have created it by now.  */
	  !dtor
	  || (!DECL_VINDEX (dtor)
	      && (/* public non-virtual */
		  (!TREE_PRIVATE (dtor) && !TREE_PROTECTED (dtor))
		   || (/* non-public non-virtual with friends */
		       (TREE_PRIVATE (dtor) || TREE_PROTECTED (dtor))
			&& (CLASSTYPE_FRIEND_CLASSES (t)
			|| DECL_FRIENDLIST (TYPE_MAIN_DECL (t)))))))
	warning (OPT_Wnon_virtual_dtor,
		 "%q#T has virtual functions and accessible"
		 " non-virtual destructor", t);
    }

  complete_vars (t);

  if (warn_overloaded_virtual)
    warn_hidden (t);

  /* Class layout, assignment of virtual table slots, etc., is now
     complete.  Give the back end a chance to tweak the visibility of
     the class or perform any other required target modifications.  */
  targetm.cxx.adjust_class_at_definition (t);

  maybe_suppress_debug_info (t);

  dump_class_hierarchy (t);

  /* Finish debugging output for this type.  */
  rest_of_type_compilation (t, ! LOCAL_CLASS_P (t));

  if (TYPE_TRANSPARENT_AGGR (t))
    {
      tree field = first_field (t);
      if (field == NULL_TREE || error_operand_p (field))
	{
	  error ("type transparent class %qT does not have any fields", t);
	  TYPE_TRANSPARENT_AGGR (t) = 0;
	}
      else if (DECL_ARTIFICIAL (field))
	{
	  if (DECL_FIELD_IS_BASE (field))
	    error ("type transparent class %qT has base classes", t);
	  else
	    {
	      gcc_checking_assert (DECL_VIRTUAL_P (field));
	      error ("type transparent class %qT has virtual functions", t);
	    }
	  TYPE_TRANSPARENT_AGGR (t) = 0;
	}
    }
}

/* When T was built up, the member declarations were added in reverse
   order.  Rearrange them to declaration order.  */

void
unreverse_member_declarations (tree t)
{
  tree next;
  tree prev;
  tree x;

  /* The following lists are all in reverse order.  Put them in
     declaration order now.  */
  TYPE_METHODS (t) = nreverse (TYPE_METHODS (t));
  CLASSTYPE_DECL_LIST (t) = nreverse (CLASSTYPE_DECL_LIST (t));

  /* Actually, for the TYPE_FIELDS, only the non TYPE_DECLs are in
     reverse order, so we can't just use nreverse.  */
  prev = NULL_TREE;
  for (x = TYPE_FIELDS (t);
       x && TREE_CODE (x) != TYPE_DECL;
       x = next)
    {
      next = DECL_CHAIN (x);
      DECL_CHAIN (x) = prev;
      prev = x;
    }
  if (prev)
    {
      DECL_CHAIN (TYPE_FIELDS (t)) = x;
      if (prev)
	TYPE_FIELDS (t) = prev;
    }
}

tree
finish_struct (tree t, tree attributes)
{
  location_t saved_loc = input_location;

  /* Now that we've got all the field declarations, reverse everything
     as necessary.  */
  unreverse_member_declarations (t);

  cplus_decl_attributes (&t, attributes, (int) ATTR_FLAG_TYPE_IN_PLACE);

  /* Nadger the current location so that diagnostics point to the start of
     the struct, not the end.  */
  input_location = DECL_SOURCE_LOCATION (TYPE_NAME (t));

  if (processing_template_decl)
    {
      tree x;

      finish_struct_methods (t);
      TYPE_SIZE (t) = bitsize_zero_node;
      TYPE_SIZE_UNIT (t) = size_zero_node;

      /* We need to emit an error message if this type was used as a parameter
	 and it is an abstract type, even if it is a template. We construct
	 a simple CLASSTYPE_PURE_VIRTUALS list without taking bases into
	 account and we call complete_vars with this type, which will check
	 the PARM_DECLS. Note that while the type is being defined,
	 CLASSTYPE_PURE_VIRTUALS contains the list of the inline friends
	 (see CLASSTYPE_INLINE_FRIENDS) so we need to clear it.  */
      CLASSTYPE_PURE_VIRTUALS (t) = NULL;
      for (x = TYPE_METHODS (t); x; x = DECL_CHAIN (x))
	if (DECL_PURE_VIRTUAL_P (x))
	  VEC_safe_push (tree, gc, CLASSTYPE_PURE_VIRTUALS (t), x);
      complete_vars (t);
      /* We need to add the target functions to the CLASSTYPE_METHOD_VEC if
	 an enclosing scope is a template class, so that this function be
	 found by lookup_fnfields_1 when the using declaration is not
	 instantiated yet.  */
      for (x = TYPE_FIELDS (t); x; x = DECL_CHAIN (x))
	if (TREE_CODE (x) == USING_DECL)
	  {
	    tree fn = strip_using_decl (x);
	    if (is_overloaded_fn (fn))
	      for (; fn; fn = OVL_NEXT (fn))
		add_method (t, OVL_CURRENT (fn), x);
	  }

      /* Remember current #pragma pack value.  */
      TYPE_PRECISION (t) = maximum_field_alignment;
    }
  else
    finish_struct_1 (t);

  input_location = saved_loc;

  TYPE_BEING_DEFINED (t) = 0;

  if (current_class_type)
    popclass ();
  else
    error ("trying to finish struct, but kicked out due to previous parse errors");

  if (processing_template_decl && at_function_scope_p ())
    add_stmt (build_min (TAG_DEFN, t));

  return t;
}

/* Return the dynamic type of INSTANCE, if known.
   Used to determine whether the virtual function table is needed
   or not.

   *NONNULL is set iff INSTANCE can be known to be nonnull, regardless
   of our knowledge of its type.  *NONNULL should be initialized
   before this function is called.  */

static tree
fixed_type_or_null (tree instance, int *nonnull, int *cdtorp)
{
#define RECUR(T) fixed_type_or_null((T), nonnull, cdtorp)

  switch (TREE_CODE (instance))
    {
    case INDIRECT_REF:
      if (POINTER_TYPE_P (TREE_TYPE (instance)))
	return NULL_TREE;
      else
	return RECUR (TREE_OPERAND (instance, 0));

    case CALL_EXPR:
      /* This is a call to a constructor, hence it's never zero.  */
      if (TREE_HAS_CONSTRUCTOR (instance))
	{
	  if (nonnull)
	    *nonnull = 1;
	  return TREE_TYPE (instance);
	}
      return NULL_TREE;

    case SAVE_EXPR:
      /* This is a call to a constructor, hence it's never zero.  */
      if (TREE_HAS_CONSTRUCTOR (instance))
	{
	  if (nonnull)
	    *nonnull = 1;
	  return TREE_TYPE (instance);
	}
      return RECUR (TREE_OPERAND (instance, 0));

    case POINTER_PLUS_EXPR:
    case PLUS_EXPR:
    case MINUS_EXPR:
      if (TREE_CODE (TREE_OPERAND (instance, 0)) == ADDR_EXPR)
	return RECUR (TREE_OPERAND (instance, 0));
      if (TREE_CODE (TREE_OPERAND (instance, 1)) == INTEGER_CST)
	/* Propagate nonnull.  */
	return RECUR (TREE_OPERAND (instance, 0));

      return NULL_TREE;

    CASE_CONVERT:
      return RECUR (TREE_OPERAND (instance, 0));

    case ADDR_EXPR:
      instance = TREE_OPERAND (instance, 0);
      if (nonnull)
	{
	  /* Just because we see an ADDR_EXPR doesn't mean we're dealing
	     with a real object -- given &p->f, p can still be null.  */
	  tree t = get_base_address (instance);
	  /* ??? Probably should check DECL_WEAK here.  */
	  if (t && DECL_P (t))
	    *nonnull = 1;
	}
      return RECUR (instance);

    case COMPONENT_REF:
      /* If this component is really a base class reference, then the field
	 itself isn't definitive.  */
      if (DECL_FIELD_IS_BASE (TREE_OPERAND (instance, 1)))
	return RECUR (TREE_OPERAND (instance, 0));
      return RECUR (TREE_OPERAND (instance, 1));

    case VAR_DECL:
    case FIELD_DECL:
      if (TREE_CODE (TREE_TYPE (instance)) == ARRAY_TYPE
	  && MAYBE_CLASS_TYPE_P (TREE_TYPE (TREE_TYPE (instance))))
	{
	  if (nonnull)
	    *nonnull = 1;
	  return TREE_TYPE (TREE_TYPE (instance));
	}
      /* fall through...  */
    case TARGET_EXPR:
    case PARM_DECL:
    case RESULT_DECL:
      if (MAYBE_CLASS_TYPE_P (TREE_TYPE (instance)))
	{
	  if (nonnull)
	    *nonnull = 1;
	  return TREE_TYPE (instance);
	}
      else if (instance == current_class_ptr)
	{
	  if (nonnull)
	    *nonnull = 1;

	  /* if we're in a ctor or dtor, we know our type.  If
	     current_class_ptr is set but we aren't in a function, we're in
	     an NSDMI (and therefore a constructor).  */
	  if (current_scope () != current_function_decl
	      || (DECL_LANG_SPECIFIC (current_function_decl)
		  && (DECL_CONSTRUCTOR_P (current_function_decl)
		      || DECL_DESTRUCTOR_P (current_function_decl))))
	    {
	      if (cdtorp)
		*cdtorp = 1;
	      return TREE_TYPE (TREE_TYPE (instance));
	    }
	}
      else if (TREE_CODE (TREE_TYPE (instance)) == REFERENCE_TYPE)
	{
	  /* We only need one hash table because it is always left empty.  */
	  static htab_t ht;
	  if (!ht)
	    ht = htab_create (37, 
			      htab_hash_pointer,
			      htab_eq_pointer,
			      /*htab_del=*/NULL);

	  /* Reference variables should be references to objects.  */
	  if (nonnull)
	    *nonnull = 1;

	  /* Enter the INSTANCE in a table to prevent recursion; a
	     variable's initializer may refer to the variable
	     itself.  */
	  if (TREE_CODE (instance) == VAR_DECL
	      && DECL_INITIAL (instance)
	      && !type_dependent_expression_p_push (DECL_INITIAL (instance))
	      && !htab_find (ht, instance))
	    {
	      tree type;
	      void **slot;

	      slot = htab_find_slot (ht, instance, INSERT);
	      *slot = instance;
	      type = RECUR (DECL_INITIAL (instance));
	      htab_remove_elt (ht, instance);

	      return type;
	    }
	}
      return NULL_TREE;

    default:
      return NULL_TREE;
    }
#undef RECUR
}

/* Return nonzero if the dynamic type of INSTANCE is known, and
   equivalent to the static type.  We also handle the case where
   INSTANCE is really a pointer. Return negative if this is a
   ctor/dtor. There the dynamic type is known, but this might not be
   the most derived base of the original object, and hence virtual
   bases may not be layed out according to this type.

   Used to determine whether the virtual function table is needed
   or not.

   *NONNULL is set iff INSTANCE can be known to be nonnull, regardless
   of our knowledge of its type.  *NONNULL should be initialized
   before this function is called.  */

int
resolves_to_fixed_type_p (tree instance, int* nonnull)
{
  tree t = TREE_TYPE (instance);
  int cdtorp = 0;
  tree fixed;

  if (processing_template_decl)
    {
      /* In a template we only care about the type of the result.  */
      if (nonnull)
	*nonnull = true;
      return true;
    }

  fixed = fixed_type_or_null (instance, nonnull, &cdtorp);
  if (fixed == NULL_TREE)
    return 0;
  if (POINTER_TYPE_P (t))
    t = TREE_TYPE (t);
  if (!same_type_ignoring_top_level_qualifiers_p (t, fixed))
    return 0;
  return cdtorp ? -1 : 1;
}


void
init_class_processing (void)
{
  current_class_depth = 0;
  current_class_stack_size = 10;
  current_class_stack
    = XNEWVEC (struct class_stack_node, current_class_stack_size);
  local_classes = VEC_alloc (tree, gc, 8);
  sizeof_biggest_empty_class = size_zero_node;

  ridpointers[(int) RID_PUBLIC] = access_public_node;
  ridpointers[(int) RID_PRIVATE] = access_private_node;
  ridpointers[(int) RID_PROTECTED] = access_protected_node;
}

/* Restore the cached PREVIOUS_CLASS_LEVEL.  */

static void
restore_class_cache (void)
{
  tree type;

  /* We are re-entering the same class we just left, so we don't
     have to search the whole inheritance matrix to find all the
     decls to bind again.  Instead, we install the cached
     class_shadowed list and walk through it binding names.  */
  push_binding_level (previous_class_level);
  class_binding_level = previous_class_level;
  /* Restore IDENTIFIER_TYPE_VALUE.  */
  for (type = class_binding_level->type_shadowed;
       type;
       type = TREE_CHAIN (type))
    SET_IDENTIFIER_TYPE_VALUE (TREE_PURPOSE (type), TREE_TYPE (type));
}

/* Set global variables CURRENT_CLASS_NAME and CURRENT_CLASS_TYPE as
   appropriate for TYPE.

   So that we may avoid calls to lookup_name, we cache the _TYPE
   nodes of local TYPE_DECLs in the TREE_TYPE field of the name.

   For multiple inheritance, we perform a two-pass depth-first search
   of the type lattice.  */

void
pushclass (tree type)
{
  class_stack_node_t csn;

  type = TYPE_MAIN_VARIANT (type);

  /* Make sure there is enough room for the new entry on the stack.  */
  if (current_class_depth + 1 >= current_class_stack_size)
    {
      current_class_stack_size *= 2;
      current_class_stack
	= XRESIZEVEC (struct class_stack_node, current_class_stack,
		      current_class_stack_size);
    }

  /* Insert a new entry on the class stack.  */
  csn = current_class_stack + current_class_depth;
  csn->name = current_class_name;
  csn->type = current_class_type;
  csn->access = current_access_specifier;
  csn->names_used = 0;
  csn->hidden = 0;
  current_class_depth++;

  /* Now set up the new type.  */
  current_class_name = TYPE_NAME (type);
  if (TREE_CODE (current_class_name) == TYPE_DECL)
    current_class_name = DECL_NAME (current_class_name);
  current_class_type = type;

  /* By default, things in classes are private, while things in
     structures or unions are public.  */
  current_access_specifier = (CLASSTYPE_DECLARED_CLASS (type)
			      ? access_private_node
			      : access_public_node);

  if (previous_class_level
      && type != previous_class_level->this_entity
      && current_class_depth == 1)
    {
      /* Forcibly remove any old class remnants.  */
      invalidate_class_lookup_cache ();
    }

  if (!previous_class_level
      || type != previous_class_level->this_entity
      || current_class_depth > 1)
    pushlevel_class ();
  else
    restore_class_cache ();
}

/* When we exit a toplevel class scope, we save its binding level so
   that we can restore it quickly.  Here, we've entered some other
   class, so we must invalidate our cache.  */

void
invalidate_class_lookup_cache (void)
{
  previous_class_level = NULL;
}

/* Get out of the current class scope. If we were in a class scope
   previously, that is the one popped to.  */

void
popclass (void)
{
  poplevel_class ();

  current_class_depth--;
  current_class_name = current_class_stack[current_class_depth].name;
  current_class_type = current_class_stack[current_class_depth].type;
  current_access_specifier = current_class_stack[current_class_depth].access;
  if (current_class_stack[current_class_depth].names_used)
    splay_tree_delete (current_class_stack[current_class_depth].names_used);
}

/* Mark the top of the class stack as hidden.  */

void
push_class_stack (void)
{
  if (current_class_depth)
    ++current_class_stack[current_class_depth - 1].hidden;
}

/* Mark the top of the class stack as un-hidden.  */

void
pop_class_stack (void)
{
  if (current_class_depth)
    --current_class_stack[current_class_depth - 1].hidden;
}

/* Returns 1 if the class type currently being defined is either T or
   a nested type of T.  */

bool
currently_open_class (tree t)
{
  int i;

  if (!CLASS_TYPE_P (t))
    return false;

  t = TYPE_MAIN_VARIANT (t);

  /* We start looking from 1 because entry 0 is from global scope,
     and has no type.  */
  for (i = current_class_depth; i > 0; --i)
    {
      tree c;
      if (i == current_class_depth)
	c = current_class_type;
      else
	{
	  if (current_class_stack[i].hidden)
	    break;
	  c = current_class_stack[i].type;
	}
      if (!c)
	continue;
      if (same_type_p (c, t))
	return true;
    }
  return false;
}

/* If either current_class_type or one of its enclosing classes are derived
   from T, return the appropriate type.  Used to determine how we found
   something via unqualified lookup.  */

tree
currently_open_derived_class (tree t)
{
  int i;

  /* The bases of a dependent type are unknown.  */
  if (dependent_type_p (t))
    return NULL_TREE;

  if (!current_class_type)
    return NULL_TREE;

  if (DERIVED_FROM_P (t, current_class_type))
    return current_class_type;

  for (i = current_class_depth - 1; i > 0; --i)
    {
      if (current_class_stack[i].hidden)
	break;
      if (DERIVED_FROM_P (t, current_class_stack[i].type))
	return current_class_stack[i].type;
    }

  return NULL_TREE;
}

/* Returns the innermost class type which is not a lambda closure type.  */

tree
current_nonlambda_class_type (void)
{
  int i;

  /* We start looking from 1 because entry 0 is from global scope,
     and has no type.  */
  for (i = current_class_depth; i > 0; --i)
    {
      tree c;
      if (i == current_class_depth)
	c = current_class_type;
      else
	{
	  if (current_class_stack[i].hidden)
	    break;
	  c = current_class_stack[i].type;
	}
      if (!c)
	continue;
      if (!LAMBDA_TYPE_P (c))
	return c;
    }
  return NULL_TREE;
}

/* When entering a class scope, all enclosing class scopes' names with
   static meaning (static variables, static functions, types and
   enumerators) have to be visible.  This recursive function calls
   pushclass for all enclosing class contexts until global or a local
   scope is reached.  TYPE is the enclosed class.  */

void
push_nested_class (tree type)
{
  /* A namespace might be passed in error cases, like A::B:C.  */
  if (type == NULL_TREE
      || !CLASS_TYPE_P (type))
    return;

  push_nested_class (DECL_CONTEXT (TYPE_MAIN_DECL (type)));

  pushclass (type);
}

/* Undoes a push_nested_class call.  */

void
pop_nested_class (void)
{
  tree context = DECL_CONTEXT (TYPE_MAIN_DECL (current_class_type));

  popclass ();
  if (context && CLASS_TYPE_P (context))
    pop_nested_class ();
}

/* Returns the number of extern "LANG" blocks we are nested within.  */

int
current_lang_depth (void)
{
  return VEC_length (tree, current_lang_base);
}

/* Set global variables CURRENT_LANG_NAME to appropriate value
   so that behavior of name-mangling machinery is correct.  */

void
push_lang_context (tree name)
{
  VEC_safe_push (tree, gc, current_lang_base, current_lang_name);

  if (name == lang_name_cplusplus)
    {
      current_lang_name = name;
    }
  else if (name == lang_name_java)
    {
      current_lang_name = name;
      /* DECL_IGNORED_P is initially set for these types, to avoid clutter.
	 (See record_builtin_java_type in decl.c.)  However, that causes
	 incorrect debug entries if these types are actually used.
	 So we re-enable debug output after extern "Java".  */
      DECL_IGNORED_P (TYPE_NAME (java_byte_type_node)) = 0;
      DECL_IGNORED_P (TYPE_NAME (java_short_type_node)) = 0;
      DECL_IGNORED_P (TYPE_NAME (java_int_type_node)) = 0;
      DECL_IGNORED_P (TYPE_NAME (java_long_type_node)) = 0;
      DECL_IGNORED_P (TYPE_NAME (java_float_type_node)) = 0;
      DECL_IGNORED_P (TYPE_NAME (java_double_type_node)) = 0;
      DECL_IGNORED_P (TYPE_NAME (java_char_type_node)) = 0;
      DECL_IGNORED_P (TYPE_NAME (java_boolean_type_node)) = 0;
    }
  else if (name == lang_name_c)
    {
      current_lang_name = name;
    }
  else
    error ("language string %<\"%E\"%> not recognized", name);
}

/* Get out of the current language scope.  */

void
pop_lang_context (void)
{
  current_lang_name = VEC_pop (tree, current_lang_base);
}

/* Type instantiation routines.  */

/* Given an OVERLOAD and a TARGET_TYPE, return the function that
   matches the TARGET_TYPE.  If there is no satisfactory match, return
   error_mark_node, and issue an error & warning messages under
   control of FLAGS.  Permit pointers to member function if FLAGS
   permits.  If TEMPLATE_ONLY, the name of the overloaded function was
   a template-id, and EXPLICIT_TARGS are the explicitly provided
   template arguments.  

   If OVERLOAD is for one or more member functions, then ACCESS_PATH
   is the base path used to reference those member functions.  If
   TF_NO_ACCESS_CONTROL is not set in FLAGS, and the address is
   resolved to a member function, access checks will be performed and
   errors issued if appropriate.  */

static tree
resolve_address_of_overloaded_function (tree target_type,
					tree overload,
					tsubst_flags_t flags,
					bool template_only,
					tree explicit_targs,
					tree access_path)
{
  /* Here's what the standard says:

       [over.over]

       If the name is a function template, template argument deduction
       is done, and if the argument deduction succeeds, the deduced
       arguments are used to generate a single template function, which
       is added to the set of overloaded functions considered.

       Non-member functions and static member functions match targets of
       type "pointer-to-function" or "reference-to-function."  Nonstatic
       member functions match targets of type "pointer-to-member
       function;" the function type of the pointer to member is used to
       select the member function from the set of overloaded member
       functions.  If a nonstatic member function is selected, the
       reference to the overloaded function name is required to have the
       form of a pointer to member as described in 5.3.1.

       If more than one function is selected, any template functions in
       the set are eliminated if the set also contains a non-template
       function, and any given template function is eliminated if the
       set contains a second template function that is more specialized
       than the first according to the partial ordering rules 14.5.5.2.
       After such eliminations, if any, there shall remain exactly one
       selected function.  */

  int is_ptrmem = 0;
  /* We store the matches in a TREE_LIST rooted here.  The functions
     are the TREE_PURPOSE, not the TREE_VALUE, in this list, for easy
     interoperability with most_specialized_instantiation.  */
  tree matches = NULL_TREE;
  tree fn;
  tree target_fn_type;

  /* By the time we get here, we should be seeing only real
     pointer-to-member types, not the internal POINTER_TYPE to
     METHOD_TYPE representation.  */
  gcc_assert (TREE_CODE (target_type) != POINTER_TYPE
	      || TREE_CODE (TREE_TYPE (target_type)) != METHOD_TYPE);

  gcc_assert (is_overloaded_fn (overload));

  /* Check that the TARGET_TYPE is reasonable.  */
  if (TYPE_PTRFN_P (target_type))
    /* This is OK.  */;
  else if (TYPE_PTRMEMFUNC_P (target_type))
    /* This is OK, too.  */
    is_ptrmem = 1;
  else if (TREE_CODE (target_type) == FUNCTION_TYPE)
    /* This is OK, too.  This comes from a conversion to reference
       type.  */
    target_type = build_reference_type (target_type);
  else
    {
      if (flags & tf_error)
	error ("cannot resolve overloaded function %qD based on"
	       " conversion to type %qT",
	       DECL_NAME (OVL_FUNCTION (overload)), target_type);
      return error_mark_node;
    }

  /* Non-member functions and static member functions match targets of type
     "pointer-to-function" or "reference-to-function."  Nonstatic member
     functions match targets of type "pointer-to-member-function;" the
     function type of the pointer to member is used to select the member
     function from the set of overloaded member functions.

     So figure out the FUNCTION_TYPE that we want to match against.  */
  target_fn_type = static_fn_type (target_type);

  /* If we can find a non-template function that matches, we can just
     use it.  There's no point in generating template instantiations
     if we're just going to throw them out anyhow.  But, of course, we
     can only do this when we don't *need* a template function.  */
  if (!template_only)
    {
      tree fns;

      for (fns = overload; fns; fns = OVL_NEXT (fns))
	{
	  tree fn = OVL_CURRENT (fns);

	  if (TREE_CODE (fn) == TEMPLATE_DECL)
	    /* We're not looking for templates just yet.  */
	    continue;

	  if ((TREE_CODE (TREE_TYPE (fn)) == METHOD_TYPE)
	      != is_ptrmem)
	    /* We're looking for a non-static member, and this isn't
	       one, or vice versa.  */
	    continue;

	  /* Ignore functions which haven't been explicitly
	     declared.  */
	  if (DECL_ANTICIPATED (fn))
	    continue;

	  /* See if there's a match.  */
	  if (same_type_p (target_fn_type, static_fn_type (fn)))
	    matches = tree_cons (fn, NULL_TREE, matches);
	}
    }

  /* Now, if we've already got a match (or matches), there's no need
     to proceed to the template functions.  But, if we don't have a
     match we need to look at them, too.  */
  if (!matches)
    {
      tree target_arg_types;
      tree target_ret_type;
      tree fns;
      tree *args;
      unsigned int nargs, ia;
      tree arg;

      target_arg_types = TYPE_ARG_TYPES (target_fn_type);
      target_ret_type = TREE_TYPE (target_fn_type);

      nargs = list_length (target_arg_types);
      args = XALLOCAVEC (tree, nargs);
      for (arg = target_arg_types, ia = 0;
	   arg != NULL_TREE && arg != void_list_node;
	   arg = TREE_CHAIN (arg), ++ia)
	args[ia] = TREE_VALUE (arg);
      nargs = ia;

      for (fns = overload; fns; fns = OVL_NEXT (fns))
	{
	  tree fn = OVL_CURRENT (fns);
	  tree instantiation;
	  tree targs;

	  if (TREE_CODE (fn) != TEMPLATE_DECL)
	    /* We're only looking for templates.  */
	    continue;

	  if ((TREE_CODE (TREE_TYPE (fn)) == METHOD_TYPE)
	      != is_ptrmem)
	    /* We're not looking for a non-static member, and this is
	       one, or vice versa.  */
	    continue;

	  /* Try to do argument deduction.  */
	  targs = make_tree_vec (DECL_NTPARMS (fn));
	  if (fn_type_unification (fn, explicit_targs, targs, args, nargs,
				   target_ret_type, DEDUCE_EXACT,
				   LOOKUP_NORMAL, false))
	    /* Argument deduction failed.  */
	    continue;

	  /* Instantiate the template.  */
	  instantiation = instantiate_template (fn, targs, flags);
	  if (instantiation == error_mark_node)
	    /* Instantiation failed.  */
	    continue;

	  /* See if there's a match.  */
	  if (same_type_p (target_fn_type, static_fn_type (instantiation)))
	    matches = tree_cons (instantiation, fn, matches);
	}

      /* Now, remove all but the most specialized of the matches.  */
      if (matches)
	{
	  tree match = most_specialized_instantiation (matches);

	  if (match != error_mark_node)
	    matches = tree_cons (TREE_PURPOSE (match),
				 NULL_TREE,
				 NULL_TREE);
	}
    }

  /* Now we should have exactly one function in MATCHES.  */
  if (matches == NULL_TREE)
    {
      /* There were *no* matches.  */
      if (flags & tf_error)
	{
	  error ("no matches converting function %qD to type %q#T",
		 DECL_NAME (OVL_CURRENT (overload)),
		 target_type);

	  print_candidates (overload);
	}
      return error_mark_node;
    }
  else if (TREE_CHAIN (matches))
    {
      /* There were too many matches.  First check if they're all
	 the same function.  */
      tree match;

      fn = TREE_PURPOSE (matches);
      for (match = TREE_CHAIN (matches); match; match = TREE_CHAIN (match))
	if (!decls_match (fn, TREE_PURPOSE (match)))
	  break;

      if (match)
	{
	  if (flags & tf_error)
	    {
	      error ("converting overloaded function %qD to type %q#T is ambiguous",
		     DECL_NAME (OVL_FUNCTION (overload)),
		     target_type);

	      /* Since print_candidates expects the functions in the
		 TREE_VALUE slot, we flip them here.  */
	      for (match = matches; match; match = TREE_CHAIN (match))
		TREE_VALUE (match) = TREE_PURPOSE (match);

	      print_candidates (matches);
	    }

	  return error_mark_node;
	}
    }

  /* Good, exactly one match.  Now, convert it to the correct type.  */
  fn = TREE_PURPOSE (matches);

  if (DECL_NONSTATIC_MEMBER_FUNCTION_P (fn)
      && !(flags & tf_ptrmem_ok) && !flag_ms_extensions)
    {
      static int explained;

      if (!(flags & tf_error))
	return error_mark_node;

      permerror (input_location, "assuming pointer to member %qD", fn);
      if (!explained)
	{
	  inform (input_location, "(a pointer to member can only be formed with %<&%E%>)", fn);
	  explained = 1;
	}
    }

  /* If we're doing overload resolution purely for the purpose of
     determining conversion sequences, we should not consider the
     function used.  If this conversion sequence is selected, the
     function will be marked as used at this point.  */
  if (!(flags & tf_conv))
    {
      /* Make =delete work with SFINAE.  */
      if (DECL_DELETED_FN (fn) && !(flags & tf_error))
	return error_mark_node;
      
      mark_used (fn);
    }

  /* We could not check access to member functions when this
     expression was originally created since we did not know at that
     time to which function the expression referred.  */
  if (!(flags & tf_no_access_control) 
      && DECL_FUNCTION_MEMBER_P (fn))
    {
      gcc_assert (access_path);
      perform_or_defer_access_check (access_path, fn, fn);
    }

  if (TYPE_PTRFN_P (target_type) || TYPE_PTRMEMFUNC_P (target_type))
    return cp_build_addr_expr (fn, flags);
  else
    {
      /* The target must be a REFERENCE_TYPE.  Above, cp_build_unary_op
	 will mark the function as addressed, but here we must do it
	 explicitly.  */
      cxx_mark_addressable (fn);

      return fn;
    }
}

/* This function will instantiate the type of the expression given in
   RHS to match the type of LHSTYPE.  If errors exist, then return
   error_mark_node. FLAGS is a bit mask.  If TF_ERROR is set, then
   we complain on errors.  If we are not complaining, never modify rhs,
   as overload resolution wants to try many possible instantiations, in
   the hope that at least one will work.

   For non-recursive calls, LHSTYPE should be a function, pointer to
   function, or a pointer to member function.  */

tree
instantiate_type (tree lhstype, tree rhs, tsubst_flags_t flags)
{
  tsubst_flags_t flags_in = flags;
  tree access_path = NULL_TREE;

  flags &= ~tf_ptrmem_ok;

  if (lhstype == unknown_type_node)
    {
      if (flags & tf_error)
	error ("not enough type information");
      return error_mark_node;
    }

  if (TREE_TYPE (rhs) != NULL_TREE && ! (type_unknown_p (rhs)))
    {
      if (same_type_p (lhstype, TREE_TYPE (rhs)))
	return rhs;
      if (flag_ms_extensions
	  && TYPE_PTRMEMFUNC_P (lhstype)
	  && !TYPE_PTRMEMFUNC_P (TREE_TYPE (rhs)))
	/* Microsoft allows `A::f' to be resolved to a
	   pointer-to-member.  */
	;
      else
	{
	  if (flags & tf_error)
	    error ("cannot convert %qE from type %qT to type %qT",
		   rhs, TREE_TYPE (rhs), lhstype);
	  return error_mark_node;
	}
    }

  if (BASELINK_P (rhs))
    {
      access_path = BASELINK_ACCESS_BINFO (rhs);
      rhs = BASELINK_FUNCTIONS (rhs);
    }

  /* If we are in a template, and have a NON_DEPENDENT_EXPR, we cannot
     deduce any type information.  */
  if (TREE_CODE (rhs) == NON_DEPENDENT_EXPR)
    {
      if (flags & tf_error)
	error ("not enough type information");
      return error_mark_node;
    }

  /* There only a few kinds of expressions that may have a type
     dependent on overload resolution.  */
  gcc_assert (TREE_CODE (rhs) == ADDR_EXPR
	      || TREE_CODE (rhs) == COMPONENT_REF
	      || really_overloaded_fn (rhs)
	      || (flag_ms_extensions && TREE_CODE (rhs) == FUNCTION_DECL));

  /* This should really only be used when attempting to distinguish
     what sort of a pointer to function we have.  For now, any
     arithmetic operation which is not supported on pointers
     is rejected as an error.  */

  switch (TREE_CODE (rhs))
    {
    case COMPONENT_REF:
      {
	tree member = TREE_OPERAND (rhs, 1);

	member = instantiate_type (lhstype, member, flags);
	if (member != error_mark_node
	    && TREE_SIDE_EFFECTS (TREE_OPERAND (rhs, 0)))
	  /* Do not lose object's side effects.  */
	  return build2 (COMPOUND_EXPR, TREE_TYPE (member),
			 TREE_OPERAND (rhs, 0), member);
	return member;
      }

    case OFFSET_REF:
      rhs = TREE_OPERAND (rhs, 1);
      if (BASELINK_P (rhs))
	return instantiate_type (lhstype, rhs, flags_in);

      /* This can happen if we are forming a pointer-to-member for a
	 member template.  */
      gcc_assert (TREE_CODE (rhs) == TEMPLATE_ID_EXPR);

      /* Fall through.  */

    case TEMPLATE_ID_EXPR:
      {
	tree fns = TREE_OPERAND (rhs, 0);
	tree args = TREE_OPERAND (rhs, 1);

	return
	  resolve_address_of_overloaded_function (lhstype, fns, flags_in,
						  /*template_only=*/true,
						  args, access_path);
      }

    case OVERLOAD:
    case FUNCTION_DECL:
      return
	resolve_address_of_overloaded_function (lhstype, rhs, flags_in,
						/*template_only=*/false,
						/*explicit_targs=*/NULL_TREE,
						access_path);

    case ADDR_EXPR:
    {
      if (PTRMEM_OK_P (rhs))
	flags |= tf_ptrmem_ok;

      return instantiate_type (lhstype, TREE_OPERAND (rhs, 0), flags);
    }

    case ERROR_MARK:
      return error_mark_node;

    default:
      gcc_unreachable ();
    }
  return error_mark_node;
}

/* Return the name of the virtual function pointer field
   (as an IDENTIFIER_NODE) for the given TYPE.  Note that
   this may have to look back through base types to find the
   ultimate field name.  (For single inheritance, these could
   all be the same name.  Who knows for multiple inheritance).  */

static tree
get_vfield_name (tree type)
{
  tree binfo, base_binfo;
  char *buf;

  for (binfo = TYPE_BINFO (type);
       BINFO_N_BASE_BINFOS (binfo);
       binfo = base_binfo)
    {
      base_binfo = BINFO_BASE_BINFO (binfo, 0);

      if (BINFO_VIRTUAL_P (base_binfo)
	  || !TYPE_CONTAINS_VPTR_P (BINFO_TYPE (base_binfo)))
	break;
    }

  type = BINFO_TYPE (binfo);
  buf = (char *) alloca (sizeof (VFIELD_NAME_FORMAT)
			 + TYPE_NAME_LENGTH (type) + 2);
  sprintf (buf, VFIELD_NAME_FORMAT,
	   IDENTIFIER_POINTER (constructor_name (type)));
  return get_identifier (buf);
}

void
print_class_statistics (void)
{
#ifdef GATHER_STATISTICS
  fprintf (stderr, "convert_harshness = %d\n", n_convert_harshness);
  fprintf (stderr, "compute_conversion_costs = %d\n", n_compute_conversion_costs);
  if (n_vtables)
    {
      fprintf (stderr, "vtables = %d; vtable searches = %d\n",
	       n_vtables, n_vtable_searches);
      fprintf (stderr, "vtable entries = %d; vtable elems = %d\n",
	       n_vtable_entries, n_vtable_elems);
    }
#endif
}

/* Build a dummy reference to ourselves so Derived::Base (and A::A) works,
   according to [class]:
					  The class-name is also inserted
   into  the scope of the class itself.  For purposes of access checking,
   the inserted class name is treated as if it were a public member name.  */

void
build_self_reference (void)
{
  tree name = constructor_name (current_class_type);
  tree value = build_lang_decl (TYPE_DECL, name, current_class_type);
  tree saved_cas;

  DECL_NONLOCAL (value) = 1;
  DECL_CONTEXT (value) = current_class_type;
  DECL_ARTIFICIAL (value) = 1;
  SET_DECL_SELF_REFERENCE_P (value);
  set_underlying_type (value);

  if (processing_template_decl)
    value = push_template_decl (value);

  saved_cas = current_access_specifier;
  current_access_specifier = access_public_node;
  finish_member_declaration (value);
  current_access_specifier = saved_cas;
}

/* Returns 1 if TYPE contains only padding bytes.  */

int
is_empty_class (tree type)
{
  if (type == error_mark_node)
    return 0;

  if (! CLASS_TYPE_P (type))
    return 0;

  /* In G++ 3.2, whether or not a class was empty was determined by
     looking at its size.  */
  if (abi_version_at_least (2))
    return CLASSTYPE_EMPTY_P (type);
  else
    return integer_zerop (CLASSTYPE_SIZE (type));
}

/* Returns true if TYPE contains an empty class.  */

static bool
contains_empty_class_p (tree type)
{
  if (is_empty_class (type))
    return true;
  if (CLASS_TYPE_P (type))
    {
      tree field;
      tree binfo;
      tree base_binfo;
      int i;

      for (binfo = TYPE_BINFO (type), i = 0;
	   BINFO_BASE_ITERATE (binfo, i, base_binfo); ++i)
	if (contains_empty_class_p (BINFO_TYPE (base_binfo)))
	  return true;
      for (field = TYPE_FIELDS (type); field; field = TREE_CHAIN (field))
	if (TREE_CODE (field) == FIELD_DECL
	    && !DECL_ARTIFICIAL (field)
	    && is_empty_class (TREE_TYPE (field)))
	  return true;
    }
  else if (TREE_CODE (type) == ARRAY_TYPE)
    return contains_empty_class_p (TREE_TYPE (type));
  return false;
}

/* Returns true if TYPE contains no actual data, just various
   possible combinations of empty classes and possibly a vptr.  */

bool
is_really_empty_class (tree type)
{
  if (CLASS_TYPE_P (type))
    {
      tree field;
      tree binfo;
      tree base_binfo;
      int i;

      /* CLASSTYPE_EMPTY_P isn't set properly until the class is actually laid
	 out, but we'd like to be able to check this before then.  */
      if (COMPLETE_TYPE_P (type) && is_empty_class (type))
	return true;

      for (binfo = TYPE_BINFO (type), i = 0;
	   BINFO_BASE_ITERATE (binfo, i, base_binfo); ++i)
	if (!is_really_empty_class (BINFO_TYPE (base_binfo)))
	  return false;
      for (field = TYPE_FIELDS (type); field; field = DECL_CHAIN (field))
	if (TREE_CODE (field) == FIELD_DECL
	    && !DECL_ARTIFICIAL (field)
	    && !is_really_empty_class (TREE_TYPE (field)))
	  return false;
      return true;
    }
  else if (TREE_CODE (type) == ARRAY_TYPE)
    return is_really_empty_class (TREE_TYPE (type));
  return false;
}

/* Note that NAME was looked up while the current class was being
   defined and that the result of that lookup was DECL.  */

void
maybe_note_name_used_in_class (tree name, tree decl)
{
  splay_tree names_used;

  /* If we're not defining a class, there's nothing to do.  */
  if (!(innermost_scope_kind() == sk_class
	&& TYPE_BEING_DEFINED (current_class_type)
	&& !LAMBDA_TYPE_P (current_class_type)))
    return;

  /* If there's already a binding for this NAME, then we don't have
     anything to worry about.  */
  if (lookup_member (current_class_type, name,
		     /*protect=*/0, /*want_type=*/false, tf_warning_or_error))
    return;

  if (!current_class_stack[current_class_depth - 1].names_used)
    current_class_stack[current_class_depth - 1].names_used
      = splay_tree_new (splay_tree_compare_pointers, 0, 0);
  names_used = current_class_stack[current_class_depth - 1].names_used;

  splay_tree_insert (names_used,
		     (splay_tree_key) name,
		     (splay_tree_value) decl);
}

/* Note that NAME was declared (as DECL) in the current class.  Check
   to see that the declaration is valid.  */

void
note_name_declared_in_class (tree name, tree decl)
{
  splay_tree names_used;
  splay_tree_node n;

  /* Look to see if we ever used this name.  */
  names_used
    = current_class_stack[current_class_depth - 1].names_used;
  if (!names_used)
    return;
  /* The C language allows members to be declared with a type of the same
     name, and the C++ standard says this diagnostic is not required.  So
     allow it in extern "C" blocks unless predantic is specified.
     Allow it in all cases if -ms-extensions is specified.  */
  if ((!pedantic && current_lang_name == lang_name_c)
      || flag_ms_extensions)
    return;
  n = splay_tree_lookup (names_used, (splay_tree_key) name);
  if (n)
    {
      /* [basic.scope.class]

	 A name N used in a class S shall refer to the same declaration
	 in its context and when re-evaluated in the completed scope of
	 S.  */
      permerror (input_location, "declaration of %q#D", decl);
      permerror (input_location, "changes meaning of %qD from %q+#D",
	       DECL_NAME (OVL_CURRENT (decl)), (tree) n->value);
    }
}

/* Returns the VAR_DECL for the complete vtable associated with BINFO.
   Secondary vtables are merged with primary vtables; this function
   will return the VAR_DECL for the primary vtable.  */

tree
get_vtbl_decl_for_binfo (tree binfo)
{
  tree decl;

  decl = BINFO_VTABLE (binfo);
  if (decl && TREE_CODE (decl) == POINTER_PLUS_EXPR)
    {
      gcc_assert (TREE_CODE (TREE_OPERAND (decl, 0)) == ADDR_EXPR);
      decl = TREE_OPERAND (TREE_OPERAND (decl, 0), 0);
    }
  if (decl)
    gcc_assert (TREE_CODE (decl) == VAR_DECL);
  return decl;
}


/* Returns the binfo for the primary base of BINFO.  If the resulting
   BINFO is a virtual base, and it is inherited elsewhere in the
   hierarchy, then the returned binfo might not be the primary base of
   BINFO in the complete object.  Check BINFO_PRIMARY_P or
   BINFO_LOST_PRIMARY_P to be sure.  */

static tree
get_primary_binfo (tree binfo)
{
  tree primary_base;

  primary_base = CLASSTYPE_PRIMARY_BINFO (BINFO_TYPE (binfo));
  if (!primary_base)
    return NULL_TREE;

  return copied_binfo (primary_base, binfo);
}

/* If INDENTED_P is zero, indent to INDENT. Return nonzero.  */

static int
maybe_indent_hierarchy (FILE * stream, int indent, int indented_p)
{
  if (!indented_p)
    fprintf (stream, "%*s", indent, "");
  return 1;
}

/* Dump the offsets of all the bases rooted at BINFO to STREAM.
   INDENT should be zero when called from the top level; it is
   incremented recursively.  IGO indicates the next expected BINFO in
   inheritance graph ordering.  */

static tree
dump_class_hierarchy_r (FILE *stream,
			int flags,
			tree binfo,
			tree igo,
			int indent)
{
  int indented = 0;
  tree base_binfo;
  int i;

  indented = maybe_indent_hierarchy (stream, indent, 0);
  fprintf (stream, "%s (0x%lx) ",
	   type_as_string (BINFO_TYPE (binfo), TFF_PLAIN_IDENTIFIER),
	   (unsigned long) binfo);
  if (binfo != igo)
    {
      fprintf (stream, "alternative-path\n");
      return igo;
    }
  igo = TREE_CHAIN (binfo);

  fprintf (stream, HOST_WIDE_INT_PRINT_DEC,
	   tree_low_cst (BINFO_OFFSET (binfo), 0));
  if (is_empty_class (BINFO_TYPE (binfo)))
    fprintf (stream, " empty");
  else if (CLASSTYPE_NEARLY_EMPTY_P (BINFO_TYPE (binfo)))
    fprintf (stream, " nearly-empty");
  if (BINFO_VIRTUAL_P (binfo))
    fprintf (stream, " virtual");
  fprintf (stream, "\n");

  indented = 0;
  if (BINFO_PRIMARY_P (binfo))
    {
      indented = maybe_indent_hierarchy (stream, indent + 3, indented);
      fprintf (stream, " primary-for %s (0x%lx)",
	       type_as_string (BINFO_TYPE (BINFO_INHERITANCE_CHAIN (binfo)),
			       TFF_PLAIN_IDENTIFIER),
	       (unsigned long)BINFO_INHERITANCE_CHAIN (binfo));
    }
  if (BINFO_LOST_PRIMARY_P (binfo))
    {
      indented = maybe_indent_hierarchy (stream, indent + 3, indented);
      fprintf (stream, " lost-primary");
    }
  if (indented)
    fprintf (stream, "\n");

  if (!(flags & TDF_SLIM))
    {
      int indented = 0;

      if (BINFO_SUBVTT_INDEX (binfo))
	{
	  indented = maybe_indent_hierarchy (stream, indent + 3, indented);
	  fprintf (stream, " subvttidx=%s",
		   expr_as_string (BINFO_SUBVTT_INDEX (binfo),
				   TFF_PLAIN_IDENTIFIER));
	}
      if (BINFO_VPTR_INDEX (binfo))
	{
	  indented = maybe_indent_hierarchy (stream, indent + 3, indented);
	  fprintf (stream, " vptridx=%s",
		   expr_as_string (BINFO_VPTR_INDEX (binfo),
				   TFF_PLAIN_IDENTIFIER));
	}
      if (BINFO_VPTR_FIELD (binfo))
	{
	  indented = maybe_indent_hierarchy (stream, indent + 3, indented);
	  fprintf (stream, " vbaseoffset=%s",
		   expr_as_string (BINFO_VPTR_FIELD (binfo),
				   TFF_PLAIN_IDENTIFIER));
	}
      if (BINFO_VTABLE (binfo))
	{
	  indented = maybe_indent_hierarchy (stream, indent + 3, indented);
	  fprintf (stream, " vptr=%s",
		   expr_as_string (BINFO_VTABLE (binfo),
				   TFF_PLAIN_IDENTIFIER));
	}

      if (indented)
	fprintf (stream, "\n");
    }

  for (i = 0; BINFO_BASE_ITERATE (binfo, i, base_binfo); i++)
    igo = dump_class_hierarchy_r (stream, flags, base_binfo, igo, indent + 2);

  return igo;
}

/* Dump the BINFO hierarchy for T.  */

static void
dump_class_hierarchy_1 (FILE *stream, int flags, tree t)
{
  fprintf (stream, "Class %s\n", type_as_string (t, TFF_PLAIN_IDENTIFIER));
  fprintf (stream, "   size=%lu align=%lu\n",
	   (unsigned long)(tree_low_cst (TYPE_SIZE (t), 0) / BITS_PER_UNIT),
	   (unsigned long)(TYPE_ALIGN (t) / BITS_PER_UNIT));
  fprintf (stream, "   base size=%lu base align=%lu\n",
	   (unsigned long)(tree_low_cst (TYPE_SIZE (CLASSTYPE_AS_BASE (t)), 0)
			   / BITS_PER_UNIT),
	   (unsigned long)(TYPE_ALIGN (CLASSTYPE_AS_BASE (t))
			   / BITS_PER_UNIT));
  dump_class_hierarchy_r (stream, flags, TYPE_BINFO (t), TYPE_BINFO (t), 0);
  fprintf (stream, "\n");
}

/* Debug interface to hierarchy dumping.  */

void
debug_class (tree t)
{
  dump_class_hierarchy_1 (stderr, TDF_SLIM, t);
}

static void
dump_class_hierarchy (tree t)
{
  int flags;
  FILE *stream = dump_begin (TDI_class, &flags);

  if (stream)
    {
      dump_class_hierarchy_1 (stream, flags, t);
      dump_end (TDI_class, stream);
    }
}

static void
dump_array (FILE * stream, tree decl)
{
  tree value;
  unsigned HOST_WIDE_INT ix;
  HOST_WIDE_INT elt;
  tree size = TYPE_MAX_VALUE (TYPE_DOMAIN (TREE_TYPE (decl)));

  elt = (tree_low_cst (TYPE_SIZE (TREE_TYPE (TREE_TYPE (decl))), 0)
	 / BITS_PER_UNIT);
  fprintf (stream, "%s:", decl_as_string (decl, TFF_PLAIN_IDENTIFIER));
  fprintf (stream, " %s entries",
	   expr_as_string (size_binop (PLUS_EXPR, size, size_one_node),
			   TFF_PLAIN_IDENTIFIER));
  fprintf (stream, "\n");

  FOR_EACH_CONSTRUCTOR_VALUE (CONSTRUCTOR_ELTS (DECL_INITIAL (decl)),
			      ix, value)
    fprintf (stream, "%-4ld  %s\n", (long)(ix * elt),
	     expr_as_string (value, TFF_PLAIN_IDENTIFIER));
}

static void
dump_vtable (tree t, tree binfo, tree vtable)
{
  int flags;
  FILE *stream = dump_begin (TDI_class, &flags);

  if (!stream)
    return;

  if (!(flags & TDF_SLIM))
    {
      int ctor_vtbl_p = TYPE_BINFO (t) != binfo;

      fprintf (stream, "%s for %s",
	       ctor_vtbl_p ? "Construction vtable" : "Vtable",
	       type_as_string (BINFO_TYPE (binfo), TFF_PLAIN_IDENTIFIER));
      if (ctor_vtbl_p)
	{
	  if (!BINFO_VIRTUAL_P (binfo))
	    fprintf (stream, " (0x%lx instance)", (unsigned long)binfo);
	  fprintf (stream, " in %s", type_as_string (t, TFF_PLAIN_IDENTIFIER));
	}
      fprintf (stream, "\n");
      dump_array (stream, vtable);
      fprintf (stream, "\n");
    }

  dump_end (TDI_class, stream);
}

static void
dump_vtt (tree t, tree vtt)
{
  int flags;
  FILE *stream = dump_begin (TDI_class, &flags);

  if (!stream)
    return;

  if (!(flags & TDF_SLIM))
    {
      fprintf (stream, "VTT for %s\n",
	       type_as_string (t, TFF_PLAIN_IDENTIFIER));
      dump_array (stream, vtt);
      fprintf (stream, "\n");
    }

  dump_end (TDI_class, stream);
}

/* Dump a function or thunk and its thunkees.  */

static void
dump_thunk (FILE *stream, int indent, tree thunk)
{
  static const char spaces[] = "        ";
  tree name = DECL_NAME (thunk);
  tree thunks;

  fprintf (stream, "%.*s%p %s %s", indent, spaces,
	   (void *)thunk,
	   !DECL_THUNK_P (thunk) ? "function"
	   : DECL_THIS_THUNK_P (thunk) ? "this-thunk" : "covariant-thunk",
	   name ? IDENTIFIER_POINTER (name) : "<unset>");
  if (DECL_THUNK_P (thunk))
    {
      HOST_WIDE_INT fixed_adjust = THUNK_FIXED_OFFSET (thunk);
      tree virtual_adjust = THUNK_VIRTUAL_OFFSET (thunk);

      fprintf (stream, " fixed=" HOST_WIDE_INT_PRINT_DEC, fixed_adjust);
      if (!virtual_adjust)
	/*NOP*/;
      else if (DECL_THIS_THUNK_P (thunk))
	fprintf (stream, " vcall="  HOST_WIDE_INT_PRINT_DEC,
		 tree_low_cst (virtual_adjust, 0));
      else
	fprintf (stream, " vbase=" HOST_WIDE_INT_PRINT_DEC "(%s)",
		 tree_low_cst (BINFO_VPTR_FIELD (virtual_adjust), 0),
		 type_as_string (BINFO_TYPE (virtual_adjust), TFF_SCOPE));
      if (THUNK_ALIAS (thunk))
	fprintf (stream, " alias to %p", (void *)THUNK_ALIAS (thunk));
    }
  fprintf (stream, "\n");
  for (thunks = DECL_THUNKS (thunk); thunks; thunks = TREE_CHAIN (thunks))
    dump_thunk (stream, indent + 2, thunks);
}

/* Dump the thunks for FN.  */

void
debug_thunks (tree fn)
{
  dump_thunk (stderr, 0, fn);
}

/* Virtual function table initialization.  */

/* Create all the necessary vtables for T and its base classes.  */

static void
finish_vtbls (tree t)
{
  tree vbase;
  VEC(constructor_elt,gc) *v = NULL;
  tree vtable = BINFO_VTABLE (TYPE_BINFO (t));

  /* We lay out the primary and secondary vtables in one contiguous
     vtable.  The primary vtable is first, followed by the non-virtual
     secondary vtables in inheritance graph order.  */
  accumulate_vtbl_inits (TYPE_BINFO (t), TYPE_BINFO (t), TYPE_BINFO (t),
			 vtable, t, &v);

  /* Then come the virtual bases, also in inheritance graph order.  */
  for (vbase = TYPE_BINFO (t); vbase; vbase = TREE_CHAIN (vbase))
    {
      if (!BINFO_VIRTUAL_P (vbase))
	continue;
      accumulate_vtbl_inits (vbase, vbase, TYPE_BINFO (t), vtable, t, &v);
    }

  if (BINFO_VTABLE (TYPE_BINFO (t)))
    initialize_vtable (TYPE_BINFO (t), v);
}

/* Initialize the vtable for BINFO with the INITS.  */

static void
initialize_vtable (tree binfo, VEC(constructor_elt,gc) *inits)
{
  tree decl;

  layout_vtable_decl (binfo, VEC_length (constructor_elt, inits));
  decl = get_vtbl_decl_for_binfo (binfo);
  initialize_artificial_var (decl, inits);
  dump_vtable (BINFO_TYPE (binfo), binfo, decl);
}

/* Build the VTT (virtual table table) for T.
   A class requires a VTT if it has virtual bases.

   This holds
   1 - primary virtual pointer for complete object T
   2 - secondary VTTs for each direct non-virtual base of T which requires a
       VTT
   3 - secondary virtual pointers for each direct or indirect base of T which
       has virtual bases or is reachable via a virtual path from T.
   4 - secondary VTTs for each direct or indirect virtual base of T.

   Secondary VTTs look like complete object VTTs without part 4.  */

static void
build_vtt (tree t)
{
  tree type;
  tree vtt;
  tree index;
  VEC(constructor_elt,gc) *inits;

  /* Build up the initializers for the VTT.  */
  inits = NULL;
  index = size_zero_node;
  build_vtt_inits (TYPE_BINFO (t), t, &inits, &index);

  /* If we didn't need a VTT, we're done.  */
  if (!inits)
    return;

  /* Figure out the type of the VTT.  */
  type = build_array_of_n_type (const_ptr_type_node,
				VEC_length (constructor_elt, inits));

  /* Now, build the VTT object itself.  */
  vtt = build_vtable (t, mangle_vtt_for_type (t), type);
  initialize_artificial_var (vtt, inits);
  /* Add the VTT to the vtables list.  */
  DECL_CHAIN (vtt) = DECL_CHAIN (CLASSTYPE_VTABLES (t));
  DECL_CHAIN (CLASSTYPE_VTABLES (t)) = vtt;

  dump_vtt (t, vtt);
}

/* When building a secondary VTT, BINFO_VTABLE is set to a TREE_LIST with
   PURPOSE the RTTI_BINFO, VALUE the real vtable pointer for this binfo,
   and CHAIN the vtable pointer for this binfo after construction is
   complete.  VALUE can also be another BINFO, in which case we recurse.  */

static tree
binfo_ctor_vtable (tree binfo)
{
  tree vt;

  while (1)
    {
      vt = BINFO_VTABLE (binfo);
      if (TREE_CODE (vt) == TREE_LIST)
	vt = TREE_VALUE (vt);
      if (TREE_CODE (vt) == TREE_BINFO)
	binfo = vt;
      else
	break;
    }

  return vt;
}

/* Data for secondary VTT initialization.  */
typedef struct secondary_vptr_vtt_init_data_s
{
  /* Is this the primary VTT? */
  bool top_level_p;

  /* Current index into the VTT.  */
  tree index;

  /* Vector of initializers built up.  */
  VEC(constructor_elt,gc) *inits;

  /* The type being constructed by this secondary VTT.  */
  tree type_being_constructed;
} secondary_vptr_vtt_init_data;

/* Recursively build the VTT-initializer for BINFO (which is in the
   hierarchy dominated by T).  INITS points to the end of the initializer
   list to date.  INDEX is the VTT index where the next element will be
   replaced.  Iff BINFO is the binfo for T, this is the top level VTT (i.e.
   not a subvtt for some base of T).  When that is so, we emit the sub-VTTs
   for virtual bases of T. When it is not so, we build the constructor
   vtables for the BINFO-in-T variant.  */

static void
build_vtt_inits (tree binfo, tree t, VEC(constructor_elt,gc) **inits, tree *index)
{
  int i;
  tree b;
  tree init;
  secondary_vptr_vtt_init_data data;
  int top_level_p = SAME_BINFO_TYPE_P (BINFO_TYPE (binfo), t);

  /* We only need VTTs for subobjects with virtual bases.  */
  if (!CLASSTYPE_VBASECLASSES (BINFO_TYPE (binfo)))
    return;

  /* We need to use a construction vtable if this is not the primary
     VTT.  */
  if (!top_level_p)
    {
      build_ctor_vtbl_group (binfo, t);

      /* Record the offset in the VTT where this sub-VTT can be found.  */
      BINFO_SUBVTT_INDEX (binfo) = *index;
    }

  /* Add the address of the primary vtable for the complete object.  */
  init = binfo_ctor_vtable (binfo);
  CONSTRUCTOR_APPEND_ELT (*inits, NULL_TREE, init);
  if (top_level_p)
    {
      gcc_assert (!BINFO_VPTR_INDEX (binfo));
      BINFO_VPTR_INDEX (binfo) = *index;
    }
  *index = size_binop (PLUS_EXPR, *index, TYPE_SIZE_UNIT (ptr_type_node));

  /* Recursively add the secondary VTTs for non-virtual bases.  */
  for (i = 0; BINFO_BASE_ITERATE (binfo, i, b); ++i)
    if (!BINFO_VIRTUAL_P (b))
      build_vtt_inits (b, t, inits, index);

  /* Add secondary virtual pointers for all subobjects of BINFO with
     either virtual bases or reachable along a virtual path, except
     subobjects that are non-virtual primary bases.  */
  data.top_level_p = top_level_p;
  data.index = *index;
  data.inits = *inits;
  data.type_being_constructed = BINFO_TYPE (binfo);

  dfs_walk_once (binfo, dfs_build_secondary_vptr_vtt_inits, NULL, &data);

  *index = data.index;

  /* data.inits might have grown as we added secondary virtual pointers.
     Make sure our caller knows about the new vector.  */
  *inits = data.inits;

  if (top_level_p)
    /* Add the secondary VTTs for virtual bases in inheritance graph
       order.  */
    for (b = TYPE_BINFO (BINFO_TYPE (binfo)); b; b = TREE_CHAIN (b))
      {
	if (!BINFO_VIRTUAL_P (b))
	  continue;

	build_vtt_inits (b, t, inits, index);
      }
  else
    /* Remove the ctor vtables we created.  */
    dfs_walk_all (binfo, dfs_fixup_binfo_vtbls, NULL, binfo);
}

/* Called from build_vtt_inits via dfs_walk.  BINFO is the binfo for the base
   in most derived. DATA is a SECONDARY_VPTR_VTT_INIT_DATA structure.  */

static tree
dfs_build_secondary_vptr_vtt_inits (tree binfo, void *data_)
{
  secondary_vptr_vtt_init_data *data = (secondary_vptr_vtt_init_data *)data_;

  /* We don't care about bases that don't have vtables.  */
  if (!TYPE_VFIELD (BINFO_TYPE (binfo)))
    return dfs_skip_bases;

  /* We're only interested in proper subobjects of the type being
     constructed.  */
  if (SAME_BINFO_TYPE_P (BINFO_TYPE (binfo), data->type_being_constructed))
    return NULL_TREE;

  /* We're only interested in bases with virtual bases or reachable
     via a virtual path from the type being constructed.  */
  if (!(CLASSTYPE_VBASECLASSES (BINFO_TYPE (binfo))
	|| binfo_via_virtual (binfo, data->type_being_constructed)))
    return dfs_skip_bases;

  /* We're not interested in non-virtual primary bases.  */
  if (!BINFO_VIRTUAL_P (binfo) && BINFO_PRIMARY_P (binfo))
    return NULL_TREE;

  /* Record the index where this secondary vptr can be found.  */
  if (data->top_level_p)
    {
      gcc_assert (!BINFO_VPTR_INDEX (binfo));
      BINFO_VPTR_INDEX (binfo) = data->index;

      if (BINFO_VIRTUAL_P (binfo))
	{
	  /* It's a primary virtual base, and this is not a
	     construction vtable.  Find the base this is primary of in
	     the inheritance graph, and use that base's vtable
	     now.  */
	  while (BINFO_PRIMARY_P (binfo))
	    binfo = BINFO_INHERITANCE_CHAIN (binfo);
	}
    }

  /* Add the initializer for the secondary vptr itself.  */
  CONSTRUCTOR_APPEND_ELT (data->inits, NULL_TREE, binfo_ctor_vtable (binfo));

  /* Advance the vtt index.  */
  data->index = size_binop (PLUS_EXPR, data->index,
			    TYPE_SIZE_UNIT (ptr_type_node));

  return NULL_TREE;
}

/* Called from build_vtt_inits via dfs_walk. After building
   constructor vtables and generating the sub-vtt from them, we need
   to restore the BINFO_VTABLES that were scribbled on.  DATA is the
   binfo of the base whose sub vtt was generated.  */

static tree
dfs_fixup_binfo_vtbls (tree binfo, void* data)
{
  tree vtable = BINFO_VTABLE (binfo);

  if (!TYPE_CONTAINS_VPTR_P (BINFO_TYPE (binfo)))
    /* If this class has no vtable, none of its bases do.  */
    return dfs_skip_bases;

  if (!vtable)
    /* This might be a primary base, so have no vtable in this
       hierarchy.  */
    return NULL_TREE;

  /* If we scribbled the construction vtable vptr into BINFO, clear it
     out now.  */
  if (TREE_CODE (vtable) == TREE_LIST
      && (TREE_PURPOSE (vtable) == (tree) data))
    BINFO_VTABLE (binfo) = TREE_CHAIN (vtable);

  return NULL_TREE;
}

/* Build the construction vtable group for BINFO which is in the
   hierarchy dominated by T.  */

static void
build_ctor_vtbl_group (tree binfo, tree t)
{
  tree type;
  tree vtbl;
  tree id;
  tree vbase;
  VEC(constructor_elt,gc) *v;

  /* See if we've already created this construction vtable group.  */
  id = mangle_ctor_vtbl_for_type (t, binfo);
  if (IDENTIFIER_GLOBAL_VALUE (id))
    return;

  gcc_assert (!SAME_BINFO_TYPE_P (BINFO_TYPE (binfo), t));
  /* Build a version of VTBL (with the wrong type) for use in
     constructing the addresses of secondary vtables in the
     construction vtable group.  */
  vtbl = build_vtable (t, id, ptr_type_node);
  DECL_CONSTRUCTION_VTABLE_P (vtbl) = 1;

  v = NULL;
  accumulate_vtbl_inits (binfo, TYPE_BINFO (TREE_TYPE (binfo)),
			 binfo, vtbl, t, &v);

  /* Add the vtables for each of our virtual bases using the vbase in T
     binfo.  */
  for (vbase = TYPE_BINFO (BINFO_TYPE (binfo));
       vbase;
       vbase = TREE_CHAIN (vbase))
    {
      tree b;

      if (!BINFO_VIRTUAL_P (vbase))
	continue;
      b = copied_binfo (vbase, binfo);

      accumulate_vtbl_inits (b, vbase, binfo, vtbl, t, &v);
    }

  /* Figure out the type of the construction vtable.  */
  type = build_array_of_n_type (vtable_entry_type,
				VEC_length (constructor_elt, v));
  layout_type (type);
  TREE_TYPE (vtbl) = type;
  DECL_SIZE (vtbl) = DECL_SIZE_UNIT (vtbl) = NULL_TREE;
  layout_decl (vtbl, 0);

  /* Initialize the construction vtable.  */
  CLASSTYPE_VTABLES (t) = chainon (CLASSTYPE_VTABLES (t), vtbl);
  initialize_artificial_var (vtbl, v);
  dump_vtable (t, binfo, vtbl);
}

/* Add the vtbl initializers for BINFO (and its bases other than
   non-virtual primaries) to the list of INITS.  BINFO is in the
   hierarchy dominated by T.  RTTI_BINFO is the binfo within T of
   the constructor the vtbl inits should be accumulated for. (If this
   is the complete object vtbl then RTTI_BINFO will be TYPE_BINFO (T).)
   ORIG_BINFO is the binfo for this object within BINFO_TYPE (RTTI_BINFO).
   BINFO is the active base equivalent of ORIG_BINFO in the inheritance
   graph of T. Both BINFO and ORIG_BINFO will have the same BINFO_TYPE,
   but are not necessarily the same in terms of layout.  */

static void
accumulate_vtbl_inits (tree binfo,
		       tree orig_binfo,
		       tree rtti_binfo,
		       tree vtbl,
		       tree t,
		       VEC(constructor_elt,gc) **inits)
{
  int i;
  tree base_binfo;
  int ctor_vtbl_p = !SAME_BINFO_TYPE_P (BINFO_TYPE (rtti_binfo), t);

  gcc_assert (SAME_BINFO_TYPE_P (BINFO_TYPE (binfo), BINFO_TYPE (orig_binfo)));

  /* If it doesn't have a vptr, we don't do anything.  */
  if (!TYPE_CONTAINS_VPTR_P (BINFO_TYPE (binfo)))
    return;

  /* If we're building a construction vtable, we're not interested in
     subobjects that don't require construction vtables.  */
  if (ctor_vtbl_p
      && !CLASSTYPE_VBASECLASSES (BINFO_TYPE (binfo))
      && !binfo_via_virtual (orig_binfo, BINFO_TYPE (rtti_binfo)))
    return;

  /* Build the initializers for the BINFO-in-T vtable.  */
  dfs_accumulate_vtbl_inits (binfo, orig_binfo, rtti_binfo, vtbl, t, inits);

  /* Walk the BINFO and its bases.  We walk in preorder so that as we
     initialize each vtable we can figure out at what offset the
     secondary vtable lies from the primary vtable.  We can't use
     dfs_walk here because we need to iterate through bases of BINFO
     and RTTI_BINFO simultaneously.  */
  for (i = 0; BINFO_BASE_ITERATE (binfo, i, base_binfo); ++i)
    {
      /* Skip virtual bases.  */
      if (BINFO_VIRTUAL_P (base_binfo))
	continue;
      accumulate_vtbl_inits (base_binfo,
			     BINFO_BASE_BINFO (orig_binfo, i),
			     rtti_binfo, vtbl, t,
			     inits);
    }
}

/* Called from accumulate_vtbl_inits.  Adds the initializers for the
   BINFO vtable to L.  */

static void
dfs_accumulate_vtbl_inits (tree binfo,
			   tree orig_binfo,
			   tree rtti_binfo,
			   tree orig_vtbl,
			   tree t,
			   VEC(constructor_elt,gc) **l)
{
  tree vtbl = NULL_TREE;
  int ctor_vtbl_p = !SAME_BINFO_TYPE_P (BINFO_TYPE (rtti_binfo), t);
  int n_inits;

  if (ctor_vtbl_p
      && BINFO_VIRTUAL_P (orig_binfo) && BINFO_PRIMARY_P (orig_binfo))
    {
      /* In the hierarchy of BINFO_TYPE (RTTI_BINFO), this is a
	 primary virtual base.  If it is not the same primary in
	 the hierarchy of T, we'll need to generate a ctor vtable
	 for it, to place at its location in T.  If it is the same
	 primary, we still need a VTT entry for the vtable, but it
	 should point to the ctor vtable for the base it is a
	 primary for within the sub-hierarchy of RTTI_BINFO.

	 There are three possible cases:

	 1) We are in the same place.
	 2) We are a primary base within a lost primary virtual base of
	 RTTI_BINFO.
	 3) We are primary to something not a base of RTTI_BINFO.  */

      tree b;
      tree last = NULL_TREE;

      /* First, look through the bases we are primary to for RTTI_BINFO
	 or a virtual base.  */
      b = binfo;
      while (BINFO_PRIMARY_P (b))
	{
	  b = BINFO_INHERITANCE_CHAIN (b);
	  last = b;
	  if (BINFO_VIRTUAL_P (b) || b == rtti_binfo)
	    goto found;
	}
      /* If we run out of primary links, keep looking down our
	 inheritance chain; we might be an indirect primary.  */
      for (b = last; b; b = BINFO_INHERITANCE_CHAIN (b))
	if (BINFO_VIRTUAL_P (b) || b == rtti_binfo)
	  break;
    found:

      /* If we found RTTI_BINFO, this is case 1.  If we found a virtual
	 base B and it is a base of RTTI_BINFO, this is case 2.  In
	 either case, we share our vtable with LAST, i.e. the
	 derived-most base within B of which we are a primary.  */
      if (b == rtti_binfo
	  || (b && binfo_for_vbase (BINFO_TYPE (b), BINFO_TYPE (rtti_binfo))))
	/* Just set our BINFO_VTABLE to point to LAST, as we may not have
	   set LAST's BINFO_VTABLE yet.  We'll extract the actual vptr in
	   binfo_ctor_vtable after everything's been set up.  */
	vtbl = last;

      /* Otherwise, this is case 3 and we get our own.  */
    }
  else if (!BINFO_NEW_VTABLE_MARKED (orig_binfo))
    return;

  n_inits = VEC_length (constructor_elt, *l);

  if (!vtbl)
    {
      tree index;
      int non_fn_entries;

      /* Add the initializer for this vtable.  */
      build_vtbl_initializer (binfo, orig_binfo, t, rtti_binfo,
                              &non_fn_entries, l);

      /* Figure out the position to which the VPTR should point.  */
      vtbl = build1 (ADDR_EXPR, vtbl_ptr_type_node, orig_vtbl);
      index = size_binop (MULT_EXPR,
			  TYPE_SIZE_UNIT (vtable_entry_type),
			  size_int (non_fn_entries + n_inits));
      vtbl = fold_build_pointer_plus (vtbl, index);
    }

  if (ctor_vtbl_p)
    /* For a construction vtable, we can't overwrite BINFO_VTABLE.
       So, we make a TREE_LIST.  Later, dfs_fixup_binfo_vtbls will
       straighten this out.  */
    BINFO_VTABLE (binfo) = tree_cons (rtti_binfo, vtbl, BINFO_VTABLE (binfo));
  else if (BINFO_PRIMARY_P (binfo) && BINFO_VIRTUAL_P (binfo))
    /* Throw away any unneeded intializers.  */
    VEC_truncate (constructor_elt, *l, n_inits);
  else
     /* For an ordinary vtable, set BINFO_VTABLE.  */
    BINFO_VTABLE (binfo) = vtbl;
}

static GTY(()) tree abort_fndecl_addr;

/* Construct the initializer for BINFO's virtual function table.  BINFO
   is part of the hierarchy dominated by T.  If we're building a
   construction vtable, the ORIG_BINFO is the binfo we should use to
   find the actual function pointers to put in the vtable - but they
   can be overridden on the path to most-derived in the graph that
   ORIG_BINFO belongs.  Otherwise,
   ORIG_BINFO should be the same as BINFO.  The RTTI_BINFO is the
   BINFO that should be indicated by the RTTI information in the
   vtable; it will be a base class of T, rather than T itself, if we
   are building a construction vtable.

   The value returned is a TREE_LIST suitable for wrapping in a
   CONSTRUCTOR to use as the DECL_INITIAL for a vtable.  If
   NON_FN_ENTRIES_P is not NULL, *NON_FN_ENTRIES_P is set to the
   number of non-function entries in the vtable.

   It might seem that this function should never be called with a
   BINFO for which BINFO_PRIMARY_P holds, the vtable for such a
   base is always subsumed by a derived class vtable.  However, when
   we are building construction vtables, we do build vtables for
   primary bases; we need these while the primary base is being
   constructed.  */

static void
build_vtbl_initializer (tree binfo,
			tree orig_binfo,
			tree t,
			tree rtti_binfo,
			int* non_fn_entries_p,
			VEC(constructor_elt,gc) **inits)
{
  tree v;
  vtbl_init_data vid;
  unsigned ix, jx;
  tree vbinfo;
  VEC(tree,gc) *vbases;
  constructor_elt *e;

  /* Initialize VID.  */
  memset (&vid, 0, sizeof (vid));
  vid.binfo = binfo;
  vid.derived = t;
  vid.rtti_binfo = rtti_binfo;
  vid.primary_vtbl_p = SAME_BINFO_TYPE_P (BINFO_TYPE (binfo), t);
  vid.ctor_vtbl_p = !SAME_BINFO_TYPE_P (BINFO_TYPE (rtti_binfo), t);
  vid.generate_vcall_entries = true;
  /* The first vbase or vcall offset is at index -3 in the vtable.  */
  vid.index = ssize_int(-3 * TARGET_VTABLE_DATA_ENTRY_DISTANCE);

  /* Add entries to the vtable for RTTI.  */
  build_rtti_vtbl_entries (binfo, &vid);

  /* Create an array for keeping track of the functions we've
     processed.  When we see multiple functions with the same
     signature, we share the vcall offsets.  */
  vid.fns = VEC_alloc (tree, gc, 32);
  /* Add the vcall and vbase offset entries.  */
  build_vcall_and_vbase_vtbl_entries (binfo, &vid);

  /* Clear BINFO_VTABLE_PATH_MARKED; it's set by
     build_vbase_offset_vtbl_entries.  */
  for (vbases = CLASSTYPE_VBASECLASSES (t), ix = 0;
       VEC_iterate (tree, vbases, ix, vbinfo); ix++)
    BINFO_VTABLE_PATH_MARKED (vbinfo) = 0;

  /* If the target requires padding between data entries, add that now.  */
  if (TARGET_VTABLE_DATA_ENTRY_DISTANCE > 1)
    {
      int n_entries = VEC_length (constructor_elt, vid.inits);

      VEC_safe_grow (constructor_elt, gc, vid.inits,
		     TARGET_VTABLE_DATA_ENTRY_DISTANCE * n_entries);

      /* Move data entries into their new positions and add padding
	 after the new positions.  Iterate backwards so we don't
	 overwrite entries that we would need to process later.  */
      for (ix = n_entries - 1;
	   VEC_iterate (constructor_elt, vid.inits, ix, e);
	   ix--)
	{
	  int j;
	  int new_position = (TARGET_VTABLE_DATA_ENTRY_DISTANCE * ix
			      + (TARGET_VTABLE_DATA_ENTRY_DISTANCE - 1));

	  VEC_replace (constructor_elt, vid.inits, new_position, e);

	  for (j = 1; j < TARGET_VTABLE_DATA_ENTRY_DISTANCE; ++j)
	    {
	      constructor_elt *f = VEC_index (constructor_elt, vid.inits,
					      new_position - j);
	      f->index = NULL_TREE;
	      f->value = build1 (NOP_EXPR, vtable_entry_type,
				 null_pointer_node);
	    }
	}
    }

  if (non_fn_entries_p)
    *non_fn_entries_p = VEC_length (constructor_elt, vid.inits);

  /* The initializers for virtual functions were built up in reverse
     order.  Straighten them out and add them to the running list in one
     step.  */
  jx = VEC_length (constructor_elt, *inits);
  VEC_safe_grow (constructor_elt, gc, *inits,
		 (jx + VEC_length (constructor_elt, vid.inits)));

  for (ix = VEC_length (constructor_elt, vid.inits) - 1;
       VEC_iterate (constructor_elt, vid.inits, ix, e);
       ix--, jx++)
    VEC_replace (constructor_elt, *inits, jx, e);

  /* Go through all the ordinary virtual functions, building up
     initializers.  */
  for (v = BINFO_VIRTUALS (orig_binfo); v; v = TREE_CHAIN (v))
    {
      tree delta;
      tree vcall_index;
      tree fn, fn_original;
      tree init = NULL_TREE;

      fn = BV_FN (v);
      fn_original = fn;
      if (DECL_THUNK_P (fn))
	{
	  if (!DECL_NAME (fn))
	    finish_thunk (fn);
	  if (THUNK_ALIAS (fn))
	    {
	      fn = THUNK_ALIAS (fn);
	      BV_FN (v) = fn;
	    }
	  fn_original = THUNK_TARGET (fn);
	}

      /* If the only definition of this function signature along our
	 primary base chain is from a lost primary, this vtable slot will
	 never be used, so just zero it out.  This is important to avoid
	 requiring extra thunks which cannot be generated with the function.

	 We first check this in update_vtable_entry_for_fn, so we handle
	 restored primary bases properly; we also need to do it here so we
	 zero out unused slots in ctor vtables, rather than filling them
	 with erroneous values (though harmless, apart from relocation
	 costs).  */
      if (BV_LOST_PRIMARY (v))
	init = size_zero_node;

      if (! init)
	{
	  /* Pull the offset for `this', and the function to call, out of
	     the list.  */
	  delta = BV_DELTA (v);
	  vcall_index = BV_VCALL_INDEX (v);

	  gcc_assert (TREE_CODE (delta) == INTEGER_CST);
	  gcc_assert (TREE_CODE (fn) == FUNCTION_DECL);

	  /* You can't call an abstract virtual function; it's abstract.
	     So, we replace these functions with __pure_virtual.  */
	  if (DECL_PURE_VIRTUAL_P (fn_original))
	    {
	      fn = abort_fndecl;
	      if (!TARGET_VTABLE_USES_DESCRIPTORS)
		{
		  if (abort_fndecl_addr == NULL)
		    abort_fndecl_addr
		      = fold_convert (vfunc_ptr_type_node,
				      build_fold_addr_expr (fn));
		  init = abort_fndecl_addr;
		}
	    }
	  /* Likewise for deleted virtuals.  */
	  else if (DECL_DELETED_FN (fn_original))
	    {
	      fn = get_identifier ("__cxa_deleted_virtual");
	      if (!get_global_value_if_present (fn, &fn))
		fn = push_library_fn (fn, (build_function_type_list
					   (void_type_node, NULL_TREE)),
				      NULL_TREE);
	      if (!TARGET_VTABLE_USES_DESCRIPTORS)
		init = fold_convert (vfunc_ptr_type_node,
				     build_fold_addr_expr (fn));
	    }
	  else
	    {
	      if (!integer_zerop (delta) || vcall_index)
		{
		  fn = make_thunk (fn, /*this_adjusting=*/1, delta, vcall_index);
		  if (!DECL_NAME (fn))
		    finish_thunk (fn);
		}
	      /* Take the address of the function, considering it to be of an
		 appropriate generic type.  */
	      if (!TARGET_VTABLE_USES_DESCRIPTORS)
		init = fold_convert (vfunc_ptr_type_node,
				     build_fold_addr_expr (fn));
	    }
	}

      /* And add it to the chain of initializers.  */
      if (TARGET_VTABLE_USES_DESCRIPTORS)
	{
	  int i;
	  if (init == size_zero_node)
	    for (i = 0; i < TARGET_VTABLE_USES_DESCRIPTORS; ++i)
	      CONSTRUCTOR_APPEND_ELT (*inits, NULL_TREE, init);
	  else
	    for (i = 0; i < TARGET_VTABLE_USES_DESCRIPTORS; ++i)
	      {
		tree fdesc = build2 (FDESC_EXPR, vfunc_ptr_type_node,
				     fn, build_int_cst (NULL_TREE, i));
		TREE_CONSTANT (fdesc) = 1;

		CONSTRUCTOR_APPEND_ELT (*inits, NULL_TREE, fdesc);
	      }
	}
      else
	CONSTRUCTOR_APPEND_ELT (*inits, NULL_TREE, init);
    }
}

/* Adds to vid->inits the initializers for the vbase and vcall
   offsets in BINFO, which is in the hierarchy dominated by T.  */

static void
build_vcall_and_vbase_vtbl_entries (tree binfo, vtbl_init_data* vid)
{
  tree b;

  /* If this is a derived class, we must first create entries
     corresponding to the primary base class.  */
  b = get_primary_binfo (binfo);
  if (b)
    build_vcall_and_vbase_vtbl_entries (b, vid);

  /* Add the vbase entries for this base.  */
  build_vbase_offset_vtbl_entries (binfo, vid);
  /* Add the vcall entries for this base.  */
  build_vcall_offset_vtbl_entries (binfo, vid);
}

/* Returns the initializers for the vbase offset entries in the vtable
   for BINFO (which is part of the class hierarchy dominated by T), in
   reverse order.  VBASE_OFFSET_INDEX gives the vtable index
   where the next vbase offset will go.  */

static void
build_vbase_offset_vtbl_entries (tree binfo, vtbl_init_data* vid)
{
  tree vbase;
  tree t;
  tree non_primary_binfo;

  /* If there are no virtual baseclasses, then there is nothing to
     do.  */
  if (!CLASSTYPE_VBASECLASSES (BINFO_TYPE (binfo)))
    return;

  t = vid->derived;

  /* We might be a primary base class.  Go up the inheritance hierarchy
     until we find the most derived class of which we are a primary base:
     it is the offset of that which we need to use.  */
  non_primary_binfo = binfo;
  while (BINFO_INHERITANCE_CHAIN (non_primary_binfo))
    {
      tree b;

      /* If we have reached a virtual base, then it must be a primary
	 base (possibly multi-level) of vid->binfo, or we wouldn't
	 have called build_vcall_and_vbase_vtbl_entries for it.  But it
	 might be a lost primary, so just skip down to vid->binfo.  */
      if (BINFO_VIRTUAL_P (non_primary_binfo))
	{
	  non_primary_binfo = vid->binfo;
	  break;
	}

      b = BINFO_INHERITANCE_CHAIN (non_primary_binfo);
      if (get_primary_binfo (b) != non_primary_binfo)
	break;
      non_primary_binfo = b;
    }

  /* Go through the virtual bases, adding the offsets.  */
  for (vbase = TYPE_BINFO (BINFO_TYPE (binfo));
       vbase;
       vbase = TREE_CHAIN (vbase))
    {
      tree b;
      tree delta;

      if (!BINFO_VIRTUAL_P (vbase))
	continue;

      /* Find the instance of this virtual base in the complete
	 object.  */
      b = copied_binfo (vbase, binfo);

      /* If we've already got an offset for this virtual base, we
	 don't need another one.  */
      if (BINFO_VTABLE_PATH_MARKED (b))
	continue;
      BINFO_VTABLE_PATH_MARKED (b) = 1;

      /* Figure out where we can find this vbase offset.  */
      delta = size_binop (MULT_EXPR,
			  vid->index,
			  convert (ssizetype,
				   TYPE_SIZE_UNIT (vtable_entry_type)));
      if (vid->primary_vtbl_p)
	BINFO_VPTR_FIELD (b) = delta;

      if (binfo != TYPE_BINFO (t))
	/* The vbase offset had better be the same.  */
	gcc_assert (tree_int_cst_equal (delta, BINFO_VPTR_FIELD (vbase)));

      /* The next vbase will come at a more negative offset.  */
      vid->index = size_binop (MINUS_EXPR, vid->index,
			       ssize_int (TARGET_VTABLE_DATA_ENTRY_DISTANCE));

      /* The initializer is the delta from BINFO to this virtual base.
	 The vbase offsets go in reverse inheritance-graph order, and
	 we are walking in inheritance graph order so these end up in
	 the right order.  */
      delta = size_diffop_loc (input_location,
			   BINFO_OFFSET (b), BINFO_OFFSET (non_primary_binfo));

      CONSTRUCTOR_APPEND_ELT (vid->inits, NULL_TREE,
			      fold_build1_loc (input_location, NOP_EXPR,
					       vtable_entry_type, delta));
    }
}

/* Adds the initializers for the vcall offset entries in the vtable
   for BINFO (which is part of the class hierarchy dominated by VID->DERIVED)
   to VID->INITS.  */

static void
build_vcall_offset_vtbl_entries (tree binfo, vtbl_init_data* vid)
{
  /* We only need these entries if this base is a virtual base.  We
     compute the indices -- but do not add to the vtable -- when
     building the main vtable for a class.  */
  if (binfo == TYPE_BINFO (vid->derived)
      || (BINFO_VIRTUAL_P (binfo) 
	  /* If BINFO is RTTI_BINFO, then (since BINFO does not
	     correspond to VID->DERIVED), we are building a primary
	     construction virtual table.  Since this is a primary
	     virtual table, we do not need the vcall offsets for
	     BINFO.  */
	  && binfo != vid->rtti_binfo))
    {
      /* We need a vcall offset for each of the virtual functions in this
	 vtable.  For example:

	   class A { virtual void f (); };
	   class B1 : virtual public A { virtual void f (); };
	   class B2 : virtual public A { virtual void f (); };
	   class C: public B1, public B2 { virtual void f (); };

	 A C object has a primary base of B1, which has a primary base of A.  A
	 C also has a secondary base of B2, which no longer has a primary base
	 of A.  So the B2-in-C construction vtable needs a secondary vtable for
	 A, which will adjust the A* to a B2* to call f.  We have no way of
	 knowing what (or even whether) this offset will be when we define B2,
	 so we store this "vcall offset" in the A sub-vtable and look it up in
	 a "virtual thunk" for B2::f.

	 We need entries for all the functions in our primary vtable and
	 in our non-virtual bases' secondary vtables.  */
      vid->vbase = binfo;
      /* If we are just computing the vcall indices -- but do not need
	 the actual entries -- not that.  */
      if (!BINFO_VIRTUAL_P (binfo))
	vid->generate_vcall_entries = false;
      /* Now, walk through the non-virtual bases, adding vcall offsets.  */
      add_vcall_offset_vtbl_entries_r (binfo, vid);
    }
}

/* Build vcall offsets, starting with those for BINFO.  */

static void
add_vcall_offset_vtbl_entries_r (tree binfo, vtbl_init_data* vid)
{
  int i;
  tree primary_binfo;
  tree base_binfo;

  /* Don't walk into virtual bases -- except, of course, for the
     virtual base for which we are building vcall offsets.  Any
     primary virtual base will have already had its offsets generated
     through the recursion in build_vcall_and_vbase_vtbl_entries.  */
  if (BINFO_VIRTUAL_P (binfo) && vid->vbase != binfo)
    return;

  /* If BINFO has a primary base, process it first.  */
  primary_binfo = get_primary_binfo (binfo);
  if (primary_binfo)
    add_vcall_offset_vtbl_entries_r (primary_binfo, vid);

  /* Add BINFO itself to the list.  */
  add_vcall_offset_vtbl_entries_1 (binfo, vid);

  /* Scan the non-primary bases of BINFO.  */
  for (i = 0; BINFO_BASE_ITERATE (binfo, i, base_binfo); ++i)
    if (base_binfo != primary_binfo)
      add_vcall_offset_vtbl_entries_r (base_binfo, vid);
}

/* Called from build_vcall_offset_vtbl_entries_r.  */

static void
add_vcall_offset_vtbl_entries_1 (tree binfo, vtbl_init_data* vid)
{
  /* Make entries for the rest of the virtuals.  */
  if (abi_version_at_least (2))
    {
      tree orig_fn;

      /* The ABI requires that the methods be processed in declaration
	 order.  G++ 3.2 used the order in the vtable.  */
      for (orig_fn = TYPE_METHODS (BINFO_TYPE (binfo));
	   orig_fn;
	   orig_fn = DECL_CHAIN (orig_fn))
	if (DECL_VINDEX (orig_fn))
	  add_vcall_offset (orig_fn, binfo, vid);
    }
  else
    {
      tree derived_virtuals;
      tree base_virtuals;
      tree orig_virtuals;
      /* If BINFO is a primary base, the most derived class which has
	 BINFO as a primary base; otherwise, just BINFO.  */
      tree non_primary_binfo;

      /* We might be a primary base class.  Go up the inheritance hierarchy
	 until we find the most derived class of which we are a primary base:
	 it is the BINFO_VIRTUALS there that we need to consider.  */
      non_primary_binfo = binfo;
      while (BINFO_INHERITANCE_CHAIN (non_primary_binfo))
	{
	  tree b;

	  /* If we have reached a virtual base, then it must be vid->vbase,
	     because we ignore other virtual bases in
	     add_vcall_offset_vtbl_entries_r.  In turn, it must be a primary
	     base (possibly multi-level) of vid->binfo, or we wouldn't
	     have called build_vcall_and_vbase_vtbl_entries for it.  But it
	     might be a lost primary, so just skip down to vid->binfo.  */
	  if (BINFO_VIRTUAL_P (non_primary_binfo))
	    {
	      gcc_assert (non_primary_binfo == vid->vbase);
	      non_primary_binfo = vid->binfo;
	      break;
	    }

	  b = BINFO_INHERITANCE_CHAIN (non_primary_binfo);
	  if (get_primary_binfo (b) != non_primary_binfo)
	    break;
	  non_primary_binfo = b;
	}

      if (vid->ctor_vtbl_p)
	/* For a ctor vtable we need the equivalent binfo within the hierarchy
	   where rtti_binfo is the most derived type.  */
	non_primary_binfo
	  = original_binfo (non_primary_binfo, vid->rtti_binfo);

      for (base_virtuals = BINFO_VIRTUALS (binfo),
	     derived_virtuals = BINFO_VIRTUALS (non_primary_binfo),
	     orig_virtuals = BINFO_VIRTUALS (TYPE_BINFO (BINFO_TYPE (binfo)));
	   base_virtuals;
	   base_virtuals = TREE_CHAIN (base_virtuals),
	     derived_virtuals = TREE_CHAIN (derived_virtuals),
	     orig_virtuals = TREE_CHAIN (orig_virtuals))
	{
	  tree orig_fn;

	  /* Find the declaration that originally caused this function to
	     be present in BINFO_TYPE (binfo).  */
	  orig_fn = BV_FN (orig_virtuals);

	  /* When processing BINFO, we only want to generate vcall slots for
	     function slots introduced in BINFO.  So don't try to generate
	     one if the function isn't even defined in BINFO.  */
	  if (!SAME_BINFO_TYPE_P (BINFO_TYPE (binfo), DECL_CONTEXT (orig_fn)))
	    continue;

	  add_vcall_offset (orig_fn, binfo, vid);
	}
    }
}

/* Add a vcall offset entry for ORIG_FN to the vtable.  */

static void
add_vcall_offset (tree orig_fn, tree binfo, vtbl_init_data *vid)
{
  size_t i;
  tree vcall_offset;
  tree derived_entry;

  /* If there is already an entry for a function with the same
     signature as FN, then we do not need a second vcall offset.
     Check the list of functions already present in the derived
     class vtable.  */
  FOR_EACH_VEC_ELT (tree, vid->fns, i, derived_entry)
    {
      if (same_signature_p (derived_entry, orig_fn)
	  /* We only use one vcall offset for virtual destructors,
	     even though there are two virtual table entries.  */
	  || (DECL_DESTRUCTOR_P (derived_entry)
	      && DECL_DESTRUCTOR_P (orig_fn)))
	return;
    }

  /* If we are building these vcall offsets as part of building
     the vtable for the most derived class, remember the vcall
     offset.  */
  if (vid->binfo == TYPE_BINFO (vid->derived))
    {
      tree_pair_p elt = VEC_safe_push (tree_pair_s, gc,
				       CLASSTYPE_VCALL_INDICES (vid->derived),
				       NULL);
      elt->purpose = orig_fn;
      elt->value = vid->index;
    }

  /* The next vcall offset will be found at a more negative
     offset.  */
  vid->index = size_binop (MINUS_EXPR, vid->index,
			   ssize_int (TARGET_VTABLE_DATA_ENTRY_DISTANCE));

  /* Keep track of this function.  */
  VEC_safe_push (tree, gc, vid->fns, orig_fn);

  if (vid->generate_vcall_entries)
    {
      tree base;
      tree fn;

      /* Find the overriding function.  */
      fn = find_final_overrider (vid->rtti_binfo, binfo, orig_fn);
      if (fn == error_mark_node)
	vcall_offset = build_zero_cst (vtable_entry_type);
      else
	{
	  base = TREE_VALUE (fn);

	  /* The vbase we're working on is a primary base of
	     vid->binfo.  But it might be a lost primary, so its
	     BINFO_OFFSET might be wrong, so we just use the
	     BINFO_OFFSET from vid->binfo.  */
	  vcall_offset = size_diffop_loc (input_location,
				      BINFO_OFFSET (base),
				      BINFO_OFFSET (vid->binfo));
	  vcall_offset = fold_build1_loc (input_location,
				      NOP_EXPR, vtable_entry_type,
				      vcall_offset);
	}
      /* Add the initializer to the vtable.  */
      CONSTRUCTOR_APPEND_ELT (vid->inits, NULL_TREE, vcall_offset);
    }
}

/* Return vtbl initializers for the RTTI entries corresponding to the
   BINFO's vtable.  The RTTI entries should indicate the object given
   by VID->rtti_binfo.  */

static void
build_rtti_vtbl_entries (tree binfo, vtbl_init_data* vid)
{
  tree b;
  tree t;
  tree offset;
  tree decl;
  tree init;

  t = BINFO_TYPE (vid->rtti_binfo);

  /* To find the complete object, we will first convert to our most
     primary base, and then add the offset in the vtbl to that value.  */
  b = binfo;
  while (CLASSTYPE_HAS_PRIMARY_BASE_P (BINFO_TYPE (b))
	 && !BINFO_LOST_PRIMARY_P (b))
    {
      tree primary_base;

      primary_base = get_primary_binfo (b);
      gcc_assert (BINFO_PRIMARY_P (primary_base)
		  && BINFO_INHERITANCE_CHAIN (primary_base) == b);
      b = primary_base;
    }
  offset = size_diffop_loc (input_location,
			BINFO_OFFSET (vid->rtti_binfo), BINFO_OFFSET (b));

  /* The second entry is the address of the typeinfo object.  */
  if (flag_rtti)
    decl = build_address (get_tinfo_decl (t));
  else
    decl = integer_zero_node;

  /* Convert the declaration to a type that can be stored in the
     vtable.  */
  init = build_nop (vfunc_ptr_type_node, decl);
  CONSTRUCTOR_APPEND_ELT (vid->inits, NULL_TREE, init);

  /* Add the offset-to-top entry.  It comes earlier in the vtable than
     the typeinfo entry.  Convert the offset to look like a
     function pointer, so that we can put it in the vtable.  */
  init = build_nop (vfunc_ptr_type_node, offset);
  CONSTRUCTOR_APPEND_ELT (vid->inits, NULL_TREE, init);
}

#include "gt-cp-class.h"<|MERGE_RESOLUTION|>--- conflicted
+++ resolved
@@ -392,11 +392,6 @@
 	 V_BINFO.  That offset is an entry in D_BINFO's vtable.  */
       tree v_offset;
 
-      /* In a constructor template, current_in_charge_parm isn't set,
-	 and we might end up here via fold_non_dependent_expr.  */
-      if (fixed_type_p < 0 && !(cfun && current_in_charge_parm))
-	fixed_type_p = 0;
-
       if (fixed_type_p < 0 && in_base_initializer)
 	{
 	  /* In a base member initializer, we cannot rely on the
@@ -4439,16 +4434,12 @@
       tree vchain;
       for (vchain = BINFO_VIRTUALS (TYPE_BINFO (t)); vchain;
 	   vchain = TREE_CHAIN (vchain))
-<<<<<<< HEAD
-	set_one_vmethod_tm_attributes (t, BV_FN (vchain));
-=======
 	{
 	  fndecl = BV_FN (vchain);
 	  if (DECL_THUNK_P (fndecl))
 	    fndecl = THUNK_TARGET (fndecl);
 	  set_one_vmethod_tm_attributes (t, fndecl);
 	}
->>>>>>> 6c4f0f01
     }
 
   /* If the class doesn't have an attribute, nothing more to do.  */
