--- conflicted
+++ resolved
@@ -27,10 +27,6 @@
 #include "tree.h"
 #include "flags.h"
 #include "cp-tree.h"
-<<<<<<< HEAD
-#include "toplev.h"
-=======
->>>>>>> 03d20231
 #include "tm_p.h"
 
 /* Expand C++-specific constants.  Currently, this means PTRMEM_CST.  */
