/* Perform the semantic phase of parsing, i.e., the process of
   building tree structure, checking semantic consistency, and
   building RTL.  These routines are used both during actual parsing
   and during the instantiation of template functions.

   Copyright (C) 1998-2013 Free Software Foundation, Inc.
   Written by Mark Mitchell (mmitchell@usa.net) based on code found
   formerly in parse.y and pt.c.

   This file is part of GCC.

   GCC is free software; you can redistribute it and/or modify it
   under the terms of the GNU General Public License as published by
   the Free Software Foundation; either version 3, or (at your option)
   any later version.

   GCC is distributed in the hope that it will be useful, but
   WITHOUT ANY WARRANTY; without even the implied warranty of
   MERCHANTABILITY or FITNESS FOR A PARTICULAR PURPOSE.  See the GNU
   General Public License for more details.

You should have received a copy of the GNU General Public License
along with GCC; see the file COPYING3.  If not see
<http://www.gnu.org/licenses/>.  */

#include "config.h"
#include "system.h"
#include "coretypes.h"
#include "tm.h"
#include "tree.h"
#include "cp-tree.h"
#include "c-family/c-common.h"
#include "c-family/c-objc.h"
#include "tree-inline.h"
#include "intl.h"
#include "toplev.h"
#include "flags.h"
#include "timevar.h"
#include "diagnostic.h"
#include "cgraph.h"
#include "tree-iterator.h"
#include "vec.h"
#include "target.h"
#include "gimple.h"
#include "gimplify.h"
#include "bitmap.h"
#include "hash-table.h"
#include "omp-low.h"

static bool verify_constant (tree, bool, bool *, bool *);
#define VERIFY_CONSTANT(X)						\
do {									\
  if (verify_constant ((X), allow_non_constant, non_constant_p, overflow_p)) \
    return t;								\
 } while (0)

/* There routines provide a modular interface to perform many parsing
   operations.  They may therefore be used during actual parsing, or
   during template instantiation, which may be regarded as a
   degenerate form of parsing.  */

static tree maybe_convert_cond (tree);
static tree finalize_nrv_r (tree *, int *, void *);
static tree capture_decltype (tree);


/* Deferred Access Checking Overview
   ---------------------------------

   Most C++ expressions and declarations require access checking
   to be performed during parsing.  However, in several cases,
   this has to be treated differently.

   For member declarations, access checking has to be deferred
   until more information about the declaration is known.  For
   example:

     class A {
	 typedef int X;
       public:
	 X f();
     };

     A::X A::f();
     A::X g();

   When we are parsing the function return type `A::X', we don't
   really know if this is allowed until we parse the function name.

   Furthermore, some contexts require that access checking is
   never performed at all.  These include class heads, and template
   instantiations.

   Typical use of access checking functions is described here:

   1. When we enter a context that requires certain access checking
      mode, the function `push_deferring_access_checks' is called with
      DEFERRING argument specifying the desired mode.  Access checking
      may be performed immediately (dk_no_deferred), deferred
      (dk_deferred), or not performed (dk_no_check).

   2. When a declaration such as a type, or a variable, is encountered,
      the function `perform_or_defer_access_check' is called.  It
      maintains a vector of all deferred checks.

   3. The global `current_class_type' or `current_function_decl' is then
      setup by the parser.  `enforce_access' relies on these information
      to check access.

   4. Upon exiting the context mentioned in step 1,
      `perform_deferred_access_checks' is called to check all declaration
      stored in the vector. `pop_deferring_access_checks' is then
      called to restore the previous access checking mode.

      In case of parsing error, we simply call `pop_deferring_access_checks'
      without `perform_deferred_access_checks'.  */

typedef struct GTY(()) deferred_access {
  /* A vector representing name-lookups for which we have deferred
     checking access controls.  We cannot check the accessibility of
     names used in a decl-specifier-seq until we know what is being
     declared because code like:

       class A {
	 class B {};
	 B* f();
       }

       A::B* A::f() { return 0; }

     is valid, even though `A::B' is not generally accessible.  */
  vec<deferred_access_check, va_gc> * GTY(()) deferred_access_checks;

  /* The current mode of access checks.  */
  enum deferring_kind deferring_access_checks_kind;

} deferred_access;

/* Data for deferred access checking.  */
static GTY(()) vec<deferred_access, va_gc> *deferred_access_stack;
static GTY(()) unsigned deferred_access_no_check;

/* Save the current deferred access states and start deferred
   access checking iff DEFER_P is true.  */

void
push_deferring_access_checks (deferring_kind deferring)
{
  /* For context like template instantiation, access checking
     disabling applies to all nested context.  */
  if (deferred_access_no_check || deferring == dk_no_check)
    deferred_access_no_check++;
  else
    {
      deferred_access e = {NULL, deferring};
      vec_safe_push (deferred_access_stack, e);
    }
}

/* Save the current deferred access states and start deferred access
   checking, continuing the set of deferred checks in CHECKS.  */

void
reopen_deferring_access_checks (vec<deferred_access_check, va_gc> * checks)
{
  push_deferring_access_checks (dk_deferred);
  if (!deferred_access_no_check)
    deferred_access_stack->last().deferred_access_checks = checks;
}

/* Resume deferring access checks again after we stopped doing
   this previously.  */

void
resume_deferring_access_checks (void)
{
  if (!deferred_access_no_check)
    deferred_access_stack->last().deferring_access_checks_kind = dk_deferred;
}

/* Stop deferring access checks.  */

void
stop_deferring_access_checks (void)
{
  if (!deferred_access_no_check)
    deferred_access_stack->last().deferring_access_checks_kind = dk_no_deferred;
}

/* Discard the current deferred access checks and restore the
   previous states.  */

void
pop_deferring_access_checks (void)
{
  if (deferred_access_no_check)
    deferred_access_no_check--;
  else
    deferred_access_stack->pop ();
}

/* Returns a TREE_LIST representing the deferred checks.
   The TREE_PURPOSE of each node is the type through which the
   access occurred; the TREE_VALUE is the declaration named.
   */

vec<deferred_access_check, va_gc> *
get_deferred_access_checks (void)
{
  if (deferred_access_no_check)
    return NULL;
  else
    return (deferred_access_stack->last().deferred_access_checks);
}

/* Take current deferred checks and combine with the
   previous states if we also defer checks previously.
   Otherwise perform checks now.  */

void
pop_to_parent_deferring_access_checks (void)
{
  if (deferred_access_no_check)
    deferred_access_no_check--;
  else
    {
      vec<deferred_access_check, va_gc> *checks;
      deferred_access *ptr;

      checks = (deferred_access_stack->last ().deferred_access_checks);

      deferred_access_stack->pop ();
      ptr = &deferred_access_stack->last ();
      if (ptr->deferring_access_checks_kind == dk_no_deferred)
	{
	  /* Check access.  */
	  perform_access_checks (checks, tf_warning_or_error);
	}
      else
	{
	  /* Merge with parent.  */
	  int i, j;
	  deferred_access_check *chk, *probe;

	  FOR_EACH_VEC_SAFE_ELT (checks, i, chk)
	    {
	      FOR_EACH_VEC_SAFE_ELT (ptr->deferred_access_checks, j, probe)
		{
		  if (probe->binfo == chk->binfo &&
		      probe->decl == chk->decl &&
		      probe->diag_decl == chk->diag_decl)
		    goto found;
		}
	      /* Insert into parent's checks.  */
	      vec_safe_push (ptr->deferred_access_checks, *chk);
	    found:;
	    }
	}
    }
}

/* Perform the access checks in CHECKS.  The TREE_PURPOSE of each node
   is the BINFO indicating the qualifying scope used to access the
   DECL node stored in the TREE_VALUE of the node.  If CHECKS is empty
   or we aren't in SFINAE context or all the checks succeed return TRUE,
   otherwise FALSE.  */

bool
perform_access_checks (vec<deferred_access_check, va_gc> *checks,
		       tsubst_flags_t complain)
{
  int i;
  deferred_access_check *chk;
  location_t loc = input_location;
  bool ok = true;

  if (!checks)
    return true;

  FOR_EACH_VEC_SAFE_ELT (checks, i, chk)
    {
      input_location = chk->loc;
      ok &= enforce_access (chk->binfo, chk->decl, chk->diag_decl, complain);
    }

  input_location = loc;
  return (complain & tf_error) ? true : ok;
}

/* Perform the deferred access checks.

   After performing the checks, we still have to keep the list
   `deferred_access_stack->deferred_access_checks' since we may want
   to check access for them again later in a different context.
   For example:

     class A {
       typedef int X;
       static X a;
     };
     A::X A::a, x;	// No error for `A::a', error for `x'

   We have to perform deferred access of `A::X', first with `A::a',
   next with `x'.  Return value like perform_access_checks above.  */

bool
perform_deferred_access_checks (tsubst_flags_t complain)
{
  return perform_access_checks (get_deferred_access_checks (), complain);
}

/* Defer checking the accessibility of DECL, when looked up in
   BINFO. DIAG_DECL is the declaration to use to print diagnostics.
   Return value like perform_access_checks above.  */

bool
perform_or_defer_access_check (tree binfo, tree decl, tree diag_decl,
			       tsubst_flags_t complain)
{
  int i;
  deferred_access *ptr;
  deferred_access_check *chk;


  /* Exit if we are in a context that no access checking is performed.
     */
  if (deferred_access_no_check)
    return true;

  gcc_assert (TREE_CODE (binfo) == TREE_BINFO);

  ptr = &deferred_access_stack->last ();

  /* If we are not supposed to defer access checks, just check now.  */
  if (ptr->deferring_access_checks_kind == dk_no_deferred)
    {
      bool ok = enforce_access (binfo, decl, diag_decl, complain);
      return (complain & tf_error) ? true : ok;
    }

  /* See if we are already going to perform this check.  */
  FOR_EACH_VEC_SAFE_ELT (ptr->deferred_access_checks, i, chk)
    {
      if (chk->decl == decl && chk->binfo == binfo &&
	  chk->diag_decl == diag_decl)
	{
	  return true;
	}
    }
  /* If not, record the check.  */
  deferred_access_check new_access = {binfo, decl, diag_decl, input_location};
  vec_safe_push (ptr->deferred_access_checks, new_access);

  return true;
}

/* Returns nonzero if the current statement is a full expression,
   i.e. temporaries created during that statement should be destroyed
   at the end of the statement.  */

int
stmts_are_full_exprs_p (void)
{
  return current_stmt_tree ()->stmts_are_full_exprs_p;
}

/* T is a statement.  Add it to the statement-tree.  This is the C++
   version.  The C/ObjC frontends have a slightly different version of
   this function.  */

tree
add_stmt (tree t)
{
  enum tree_code code = TREE_CODE (t);

  if (EXPR_P (t) && code != LABEL_EXPR)
    {
      if (!EXPR_HAS_LOCATION (t))
	SET_EXPR_LOCATION (t, input_location);

      /* When we expand a statement-tree, we must know whether or not the
	 statements are full-expressions.  We record that fact here.  */
      STMT_IS_FULL_EXPR_P (t) = stmts_are_full_exprs_p ();
    }

  /* Add T to the statement-tree.  Non-side-effect statements need to be
     recorded during statement expressions.  */
  gcc_checking_assert (!stmt_list_stack->is_empty ());
  append_to_statement_list_force (t, &cur_stmt_list);

  return t;
}

/* Returns the stmt_tree to which statements are currently being added.  */

stmt_tree
current_stmt_tree (void)
{
  return (cfun
	  ? &cfun->language->base.x_stmt_tree
	  : &scope_chain->x_stmt_tree);
}

/* If statements are full expressions, wrap STMT in a CLEANUP_POINT_EXPR.  */

static tree
maybe_cleanup_point_expr (tree expr)
{
  if (!processing_template_decl && stmts_are_full_exprs_p ())
    expr = fold_build_cleanup_point_expr (TREE_TYPE (expr), expr);
  return expr;
}

/* Like maybe_cleanup_point_expr except have the type of the new expression be
   void so we don't need to create a temporary variable to hold the inner
   expression.  The reason why we do this is because the original type might be
   an aggregate and we cannot create a temporary variable for that type.  */

tree
maybe_cleanup_point_expr_void (tree expr)
{
  if (!processing_template_decl && stmts_are_full_exprs_p ())
    expr = fold_build_cleanup_point_expr (void_type_node, expr);
  return expr;
}



/* Create a declaration statement for the declaration given by the DECL.  */

void
add_decl_expr (tree decl)
{
  tree r = build_stmt (input_location, DECL_EXPR, decl);
  if (DECL_INITIAL (decl)
      || (DECL_SIZE (decl) && TREE_SIDE_EFFECTS (DECL_SIZE (decl))))
    r = maybe_cleanup_point_expr_void (r);
  add_stmt (r);
}

/* Finish a scope.  */

tree
do_poplevel (tree stmt_list)
{
  tree block = NULL;

  if (stmts_are_full_exprs_p ())
    block = poplevel (kept_level_p (), 1, 0);

  stmt_list = pop_stmt_list (stmt_list);

  if (!processing_template_decl)
    {
      stmt_list = c_build_bind_expr (input_location, block, stmt_list);
      /* ??? See c_end_compound_stmt re statement expressions.  */
    }

  return stmt_list;
}

/* Begin a new scope.  */

static tree
do_pushlevel (scope_kind sk)
{
  tree ret = push_stmt_list ();
  if (stmts_are_full_exprs_p ())
    begin_scope (sk, NULL);
  return ret;
}

/* Queue a cleanup.  CLEANUP is an expression/statement to be executed
   when the current scope is exited.  EH_ONLY is true when this is not
   meant to apply to normal control flow transfer.  */

void
push_cleanup (tree decl, tree cleanup, bool eh_only)
{
  tree stmt = build_stmt (input_location, CLEANUP_STMT, NULL, cleanup, decl);
  CLEANUP_EH_ONLY (stmt) = eh_only;
  add_stmt (stmt);
  CLEANUP_BODY (stmt) = push_stmt_list ();
}

/* Begin a conditional that might contain a declaration.  When generating
   normal code, we want the declaration to appear before the statement
   containing the conditional.  When generating template code, we want the
   conditional to be rendered as the raw DECL_EXPR.  */

static void
begin_cond (tree *cond_p)
{
  if (processing_template_decl)
    *cond_p = push_stmt_list ();
}

/* Finish such a conditional.  */

static void
finish_cond (tree *cond_p, tree expr)
{
  if (processing_template_decl)
    {
      tree cond = pop_stmt_list (*cond_p);

      if (expr == NULL_TREE)
	/* Empty condition in 'for'.  */
	gcc_assert (empty_expr_stmt_p (cond));
      else if (check_for_bare_parameter_packs (expr))
        expr = error_mark_node;
      else if (!empty_expr_stmt_p (cond))
	expr = build2 (COMPOUND_EXPR, TREE_TYPE (expr), cond, expr);
    }
  *cond_p = expr;
}

/* If *COND_P specifies a conditional with a declaration, transform the
   loop such that
	    while (A x = 42) { }
	    for (; A x = 42;) { }
   becomes
	    while (true) { A x = 42; if (!x) break; }
	    for (;;) { A x = 42; if (!x) break; }
   The statement list for BODY will be empty if the conditional did
   not declare anything.  */

static void
simplify_loop_decl_cond (tree *cond_p, tree body)
{
  tree cond, if_stmt;

  if (!TREE_SIDE_EFFECTS (body))
    return;

  cond = *cond_p;
  *cond_p = boolean_true_node;

  if_stmt = begin_if_stmt ();
  cond = cp_build_unary_op (TRUTH_NOT_EXPR, cond, 0, tf_warning_or_error);
  finish_if_stmt_cond (cond, if_stmt);
  finish_break_stmt ();
  finish_then_clause (if_stmt);
  finish_if_stmt (if_stmt);
}

/* Finish a goto-statement.  */

tree
finish_goto_stmt (tree destination)
{
  if (identifier_p (destination))
    destination = lookup_label (destination);

  /* We warn about unused labels with -Wunused.  That means we have to
     mark the used labels as used.  */
  if (TREE_CODE (destination) == LABEL_DECL)
    TREE_USED (destination) = 1;
  else
    {
      destination = mark_rvalue_use (destination);
      if (!processing_template_decl)
	{
	  destination = cp_convert (ptr_type_node, destination,
				    tf_warning_or_error);
	  if (error_operand_p (destination))
	    return NULL_TREE;
	  destination
	    = fold_build_cleanup_point_expr (TREE_TYPE (destination),
					     destination);
	}
    }

  check_goto (destination);

  return add_stmt (build_stmt (input_location, GOTO_EXPR, destination));
}

/* COND is the condition-expression for an if, while, etc.,
   statement.  Convert it to a boolean value, if appropriate.
   In addition, verify sequence points if -Wsequence-point is enabled.  */

static tree
maybe_convert_cond (tree cond)
{
  /* Empty conditions remain empty.  */
  if (!cond)
    return NULL_TREE;

  /* Wait until we instantiate templates before doing conversion.  */
  if (processing_template_decl)
    return cond;

  if (warn_sequence_point)
    verify_sequence_points (cond);

  /* Do the conversion.  */
  cond = convert_from_reference (cond);

  if (TREE_CODE (cond) == MODIFY_EXPR
      && !TREE_NO_WARNING (cond)
      && warn_parentheses)
    {
      warning (OPT_Wparentheses,
	       "suggest parentheses around assignment used as truth value");
      TREE_NO_WARNING (cond) = 1;
    }

  return condition_conversion (cond);
}

/* Finish an expression-statement, whose EXPRESSION is as indicated.  */

tree
finish_expr_stmt (tree expr)
{
  tree r = NULL_TREE;

  if (expr != NULL_TREE)
    {
      if (!processing_template_decl)
	{
	  if (warn_sequence_point)
	    verify_sequence_points (expr);
	  expr = convert_to_void (expr, ICV_STATEMENT, tf_warning_or_error);
	}
      else if (!type_dependent_expression_p (expr))
	convert_to_void (build_non_dependent_expr (expr), ICV_STATEMENT, 
                         tf_warning_or_error);

      if (check_for_bare_parameter_packs (expr))
        expr = error_mark_node;

      /* Simplification of inner statement expressions, compound exprs,
	 etc can result in us already having an EXPR_STMT.  */
      if (TREE_CODE (expr) != CLEANUP_POINT_EXPR)
	{
	  if (TREE_CODE (expr) != EXPR_STMT)
	    expr = build_stmt (input_location, EXPR_STMT, expr);
	  expr = maybe_cleanup_point_expr_void (expr);
	}

      r = add_stmt (expr);
    }

  return r;
}


/* Begin an if-statement.  Returns a newly created IF_STMT if
   appropriate.  */

tree
begin_if_stmt (void)
{
  tree r, scope;
  scope = do_pushlevel (sk_cond);
  r = build_stmt (input_location, IF_STMT, NULL_TREE,
		  NULL_TREE, NULL_TREE, scope);
  begin_cond (&IF_COND (r));
  return r;
}

/* Process the COND of an if-statement, which may be given by
   IF_STMT.  */

void
finish_if_stmt_cond (tree cond, tree if_stmt)
{
  finish_cond (&IF_COND (if_stmt), maybe_convert_cond (cond));
  add_stmt (if_stmt);
  THEN_CLAUSE (if_stmt) = push_stmt_list ();
}

/* Finish the then-clause of an if-statement, which may be given by
   IF_STMT.  */

tree
finish_then_clause (tree if_stmt)
{
  THEN_CLAUSE (if_stmt) = pop_stmt_list (THEN_CLAUSE (if_stmt));
  return if_stmt;
}

/* Begin the else-clause of an if-statement.  */

void
begin_else_clause (tree if_stmt)
{
  ELSE_CLAUSE (if_stmt) = push_stmt_list ();
}

/* Finish the else-clause of an if-statement, which may be given by
   IF_STMT.  */

void
finish_else_clause (tree if_stmt)
{
  ELSE_CLAUSE (if_stmt) = pop_stmt_list (ELSE_CLAUSE (if_stmt));
}

/* Finish an if-statement.  */

void
finish_if_stmt (tree if_stmt)
{
  tree scope = IF_SCOPE (if_stmt);
  IF_SCOPE (if_stmt) = NULL;
  add_stmt (do_poplevel (scope));
}

/* Begin a while-statement.  Returns a newly created WHILE_STMT if
   appropriate.  */

tree
begin_while_stmt (void)
{
  tree r;
  r = build_stmt (input_location, WHILE_STMT, NULL_TREE, NULL_TREE);
  add_stmt (r);
  WHILE_BODY (r) = do_pushlevel (sk_block);
  begin_cond (&WHILE_COND (r));
  return r;
}

/* Process the COND of a while-statement, which may be given by
   WHILE_STMT.  */

void
finish_while_stmt_cond (tree cond, tree while_stmt, bool ivdep)
{
  finish_cond (&WHILE_COND (while_stmt), maybe_convert_cond (cond));
  if (ivdep && cond != error_mark_node)
    WHILE_COND (while_stmt) = build2 (ANNOTATE_EXPR,
				      TREE_TYPE (WHILE_COND (while_stmt)),
				      WHILE_COND (while_stmt),
				      build_int_cst (integer_type_node,
						     annot_expr_ivdep_kind));
  simplify_loop_decl_cond (&WHILE_COND (while_stmt), WHILE_BODY (while_stmt));
}

/* Finish a while-statement, which may be given by WHILE_STMT.  */

void
finish_while_stmt (tree while_stmt)
{
  WHILE_BODY (while_stmt) = do_poplevel (WHILE_BODY (while_stmt));
}

/* Begin a do-statement.  Returns a newly created DO_STMT if
   appropriate.  */

tree
begin_do_stmt (void)
{
  tree r = build_stmt (input_location, DO_STMT, NULL_TREE, NULL_TREE);
  add_stmt (r);
  DO_BODY (r) = push_stmt_list ();
  return r;
}

/* Finish the body of a do-statement, which may be given by DO_STMT.  */

void
finish_do_body (tree do_stmt)
{
  tree body = DO_BODY (do_stmt) = pop_stmt_list (DO_BODY (do_stmt));

  if (TREE_CODE (body) == STATEMENT_LIST && STATEMENT_LIST_TAIL (body))
    body = STATEMENT_LIST_TAIL (body)->stmt;

  if (IS_EMPTY_STMT (body))
    warning (OPT_Wempty_body,
            "suggest explicit braces around empty body in %<do%> statement");
}

/* Finish a do-statement, which may be given by DO_STMT, and whose
   COND is as indicated.  */

void
finish_do_stmt (tree cond, tree do_stmt, bool ivdep)
{
  cond = maybe_convert_cond (cond);
  if (ivdep && cond != error_mark_node)
    cond = build2 (ANNOTATE_EXPR, TREE_TYPE (cond), cond,
		   build_int_cst (integer_type_node, annot_expr_ivdep_kind));
  DO_COND (do_stmt) = cond;
}

/* Finish a return-statement.  The EXPRESSION returned, if any, is as
   indicated.  */

tree
finish_return_stmt (tree expr)
{
  tree r;
  bool no_warning;

  expr = check_return_expr (expr, &no_warning);

  if (error_operand_p (expr)
      || (flag_openmp && !check_omp_return ()))
    return error_mark_node;
  if (!processing_template_decl)
    {
      if (warn_sequence_point)
	verify_sequence_points (expr);
      
      if (DECL_DESTRUCTOR_P (current_function_decl)
	  || (DECL_CONSTRUCTOR_P (current_function_decl)
	      && targetm.cxx.cdtor_returns_this ()))
	{
	  /* Similarly, all destructors must run destructors for
	     base-classes before returning.  So, all returns in a
	     destructor get sent to the DTOR_LABEL; finish_function emits
	     code to return a value there.  */
	  return finish_goto_stmt (cdtor_label);
	}
    }

  r = build_stmt (input_location, RETURN_EXPR, expr);
  TREE_NO_WARNING (r) |= no_warning;
  r = maybe_cleanup_point_expr_void (r);
  r = add_stmt (r);

  return r;
}

/* Begin the scope of a for-statement or a range-for-statement.
   Both the returned trees are to be used in a call to
   begin_for_stmt or begin_range_for_stmt.  */

tree
begin_for_scope (tree *init)
{
  tree scope = NULL_TREE;
  if (flag_new_for_scope > 0)
    scope = do_pushlevel (sk_for);

  if (processing_template_decl)
    *init = push_stmt_list ();
  else
    *init = NULL_TREE;

  return scope;
}

/* Begin a for-statement.  Returns a new FOR_STMT.
   SCOPE and INIT should be the return of begin_for_scope,
   or both NULL_TREE  */

tree
begin_for_stmt (tree scope, tree init)
{
  tree r;

  r = build_stmt (input_location, FOR_STMT, NULL_TREE, NULL_TREE,
		  NULL_TREE, NULL_TREE, NULL_TREE);

  if (scope == NULL_TREE)
    {
      gcc_assert (!init || !(flag_new_for_scope > 0));
      if (!init)
	scope = begin_for_scope (&init);
    }
  FOR_INIT_STMT (r) = init;
  FOR_SCOPE (r) = scope;

  return r;
}

/* Finish the for-init-statement of a for-statement, which may be
   given by FOR_STMT.  */

void
finish_for_init_stmt (tree for_stmt)
{
  if (processing_template_decl)
    FOR_INIT_STMT (for_stmt) = pop_stmt_list (FOR_INIT_STMT (for_stmt));
  add_stmt (for_stmt);
  FOR_BODY (for_stmt) = do_pushlevel (sk_block);
  begin_cond (&FOR_COND (for_stmt));
}

/* Finish the COND of a for-statement, which may be given by
   FOR_STMT.  */

void
finish_for_cond (tree cond, tree for_stmt, bool ivdep)
{
  finish_cond (&FOR_COND (for_stmt), maybe_convert_cond (cond));
  if (ivdep && cond != error_mark_node)
    FOR_COND (for_stmt) = build2 (ANNOTATE_EXPR,
				  TREE_TYPE (FOR_COND (for_stmt)),
				  FOR_COND (for_stmt),
				  build_int_cst (integer_type_node,
						 annot_expr_ivdep_kind));
  simplify_loop_decl_cond (&FOR_COND (for_stmt), FOR_BODY (for_stmt));
}

/* Finish the increment-EXPRESSION in a for-statement, which may be
   given by FOR_STMT.  */

void
finish_for_expr (tree expr, tree for_stmt)
{
  if (!expr)
    return;
  /* If EXPR is an overloaded function, issue an error; there is no
     context available to use to perform overload resolution.  */
  if (type_unknown_p (expr))
    {
      cxx_incomplete_type_error (expr, TREE_TYPE (expr));
      expr = error_mark_node;
    }
  if (!processing_template_decl)
    {
      if (warn_sequence_point)
	verify_sequence_points (expr);
      expr = convert_to_void (expr, ICV_THIRD_IN_FOR,
                              tf_warning_or_error);
    }
  else if (!type_dependent_expression_p (expr))
    convert_to_void (build_non_dependent_expr (expr), ICV_THIRD_IN_FOR,
                     tf_warning_or_error);
  expr = maybe_cleanup_point_expr_void (expr);
  if (check_for_bare_parameter_packs (expr))
    expr = error_mark_node;
  FOR_EXPR (for_stmt) = expr;
}

/* Finish the body of a for-statement, which may be given by
   FOR_STMT.  The increment-EXPR for the loop must be
   provided.
   It can also finish RANGE_FOR_STMT. */

void
finish_for_stmt (tree for_stmt)
{
  if (TREE_CODE (for_stmt) == RANGE_FOR_STMT)
    RANGE_FOR_BODY (for_stmt) = do_poplevel (RANGE_FOR_BODY (for_stmt));
  else
    FOR_BODY (for_stmt) = do_poplevel (FOR_BODY (for_stmt));

  /* Pop the scope for the body of the loop.  */
  if (flag_new_for_scope > 0)
    {
      tree scope;
      tree *scope_ptr = (TREE_CODE (for_stmt) == RANGE_FOR_STMT
			 ? &RANGE_FOR_SCOPE (for_stmt)
			 : &FOR_SCOPE (for_stmt));
      scope = *scope_ptr;
      *scope_ptr = NULL;
      add_stmt (do_poplevel (scope));
    }
}

/* Begin a range-for-statement.  Returns a new RANGE_FOR_STMT.
   SCOPE and INIT should be the return of begin_for_scope,
   or both NULL_TREE  .
   To finish it call finish_for_stmt(). */

tree
begin_range_for_stmt (tree scope, tree init)
{
  tree r;

  r = build_stmt (input_location, RANGE_FOR_STMT,
		  NULL_TREE, NULL_TREE, NULL_TREE, NULL_TREE);

  if (scope == NULL_TREE)
    {
      gcc_assert (!init || !(flag_new_for_scope > 0));
      if (!init)
	scope = begin_for_scope (&init);
    }

  /* RANGE_FOR_STMTs do not use nor save the init tree, so we
     pop it now.  */
  if (init)
    pop_stmt_list (init);
  RANGE_FOR_SCOPE (r) = scope;

  return r;
}

/* Finish the head of a range-based for statement, which may
   be given by RANGE_FOR_STMT. DECL must be the declaration
   and EXPR must be the loop expression. */

void
finish_range_for_decl (tree range_for_stmt, tree decl, tree expr)
{
  RANGE_FOR_DECL (range_for_stmt) = decl;
  RANGE_FOR_EXPR (range_for_stmt) = expr;
  add_stmt (range_for_stmt);
  RANGE_FOR_BODY (range_for_stmt) = do_pushlevel (sk_block);
}

/* Finish a break-statement.  */

tree
finish_break_stmt (void)
{
  /* In switch statements break is sometimes stylistically used after
     a return statement.  This can lead to spurious warnings about
     control reaching the end of a non-void function when it is
     inlined.  Note that we are calling block_may_fallthru with
     language specific tree nodes; this works because
     block_may_fallthru returns true when given something it does not
     understand.  */
  if (!block_may_fallthru (cur_stmt_list))
    return void_zero_node;
  return add_stmt (build_stmt (input_location, BREAK_STMT));
}

/* Finish a continue-statement.  */

tree
finish_continue_stmt (void)
{
  return add_stmt (build_stmt (input_location, CONTINUE_STMT));
}

/* Begin a switch-statement.  Returns a new SWITCH_STMT if
   appropriate.  */

tree
begin_switch_stmt (void)
{
  tree r, scope;

  scope = do_pushlevel (sk_cond);
  r = build_stmt (input_location, SWITCH_STMT, NULL_TREE, NULL_TREE, NULL_TREE, scope);

  begin_cond (&SWITCH_STMT_COND (r));

  return r;
}

/* Finish the cond of a switch-statement.  */

void
finish_switch_cond (tree cond, tree switch_stmt)
{
  tree orig_type = NULL;
  if (!processing_template_decl)
    {
      /* Convert the condition to an integer or enumeration type.  */
      cond = build_expr_type_conversion (WANT_INT | WANT_ENUM, cond, true);
      if (cond == NULL_TREE)
	{
	  error ("switch quantity not an integer");
	  cond = error_mark_node;
	}
      orig_type = TREE_TYPE (cond);
      if (cond != error_mark_node)
	{
	  /* [stmt.switch]

	     Integral promotions are performed.  */
	  cond = perform_integral_promotions (cond);
	  cond = maybe_cleanup_point_expr (cond);
	}
    }
  if (check_for_bare_parameter_packs (cond))
    cond = error_mark_node;
  else if (!processing_template_decl && warn_sequence_point)
    verify_sequence_points (cond);

  finish_cond (&SWITCH_STMT_COND (switch_stmt), cond);
  SWITCH_STMT_TYPE (switch_stmt) = orig_type;
  add_stmt (switch_stmt);
  push_switch (switch_stmt);
  SWITCH_STMT_BODY (switch_stmt) = push_stmt_list ();
}

/* Finish the body of a switch-statement, which may be given by
   SWITCH_STMT.  The COND to switch on is indicated.  */

void
finish_switch_stmt (tree switch_stmt)
{
  tree scope;

  SWITCH_STMT_BODY (switch_stmt) =
    pop_stmt_list (SWITCH_STMT_BODY (switch_stmt));
  pop_switch ();

  scope = SWITCH_STMT_SCOPE (switch_stmt);
  SWITCH_STMT_SCOPE (switch_stmt) = NULL;
  add_stmt (do_poplevel (scope));
}

/* Begin a try-block.  Returns a newly-created TRY_BLOCK if
   appropriate.  */

tree
begin_try_block (void)
{
  tree r = build_stmt (input_location, TRY_BLOCK, NULL_TREE, NULL_TREE);
  add_stmt (r);
  TRY_STMTS (r) = push_stmt_list ();
  return r;
}

/* Likewise, for a function-try-block.  The block returned in
   *COMPOUND_STMT is an artificial outer scope, containing the
   function-try-block.  */

tree
begin_function_try_block (tree *compound_stmt)
{
  tree r;
  /* This outer scope does not exist in the C++ standard, but we need
     a place to put __FUNCTION__ and similar variables.  */
  *compound_stmt = begin_compound_stmt (0);
  r = begin_try_block ();
  FN_TRY_BLOCK_P (r) = 1;
  return r;
}

/* Finish a try-block, which may be given by TRY_BLOCK.  */

void
finish_try_block (tree try_block)
{
  TRY_STMTS (try_block) = pop_stmt_list (TRY_STMTS (try_block));
  TRY_HANDLERS (try_block) = push_stmt_list ();
}

/* Finish the body of a cleanup try-block, which may be given by
   TRY_BLOCK.  */

void
finish_cleanup_try_block (tree try_block)
{
  TRY_STMTS (try_block) = pop_stmt_list (TRY_STMTS (try_block));
}

/* Finish an implicitly generated try-block, with a cleanup is given
   by CLEANUP.  */

void
finish_cleanup (tree cleanup, tree try_block)
{
  TRY_HANDLERS (try_block) = cleanup;
  CLEANUP_P (try_block) = 1;
}

/* Likewise, for a function-try-block.  */

void
finish_function_try_block (tree try_block)
{
  finish_try_block (try_block);
  /* FIXME : something queer about CTOR_INITIALIZER somehow following
     the try block, but moving it inside.  */
  in_function_try_handler = 1;
}

/* Finish a handler-sequence for a try-block, which may be given by
   TRY_BLOCK.  */

void
finish_handler_sequence (tree try_block)
{
  TRY_HANDLERS (try_block) = pop_stmt_list (TRY_HANDLERS (try_block));
  check_handlers (TRY_HANDLERS (try_block));
}

/* Finish the handler-seq for a function-try-block, given by
   TRY_BLOCK.  COMPOUND_STMT is the outer block created by
   begin_function_try_block.  */

void
finish_function_handler_sequence (tree try_block, tree compound_stmt)
{
  in_function_try_handler = 0;
  finish_handler_sequence (try_block);
  finish_compound_stmt (compound_stmt);
}

/* Begin a handler.  Returns a HANDLER if appropriate.  */

tree
begin_handler (void)
{
  tree r;

  r = build_stmt (input_location, HANDLER, NULL_TREE, NULL_TREE);
  add_stmt (r);

  /* Create a binding level for the eh_info and the exception object
     cleanup.  */
  HANDLER_BODY (r) = do_pushlevel (sk_catch);

  return r;
}

/* Finish the handler-parameters for a handler, which may be given by
   HANDLER.  DECL is the declaration for the catch parameter, or NULL
   if this is a `catch (...)' clause.  */

void
finish_handler_parms (tree decl, tree handler)
{
  tree type = NULL_TREE;
  if (processing_template_decl)
    {
      if (decl)
	{
	  decl = pushdecl (decl);
	  decl = push_template_decl (decl);
	  HANDLER_PARMS (handler) = decl;
	  type = TREE_TYPE (decl);
	}
    }
  else
    type = expand_start_catch_block (decl);
  HANDLER_TYPE (handler) = type;
}

/* Finish a handler, which may be given by HANDLER.  The BLOCKs are
   the return value from the matching call to finish_handler_parms.  */

void
finish_handler (tree handler)
{
  if (!processing_template_decl)
    expand_end_catch_block ();
  HANDLER_BODY (handler) = do_poplevel (HANDLER_BODY (handler));
}

/* Begin a compound statement.  FLAGS contains some bits that control the
   behavior and context.  If BCS_NO_SCOPE is set, the compound statement
   does not define a scope.  If BCS_FN_BODY is set, this is the outermost
   block of a function.  If BCS_TRY_BLOCK is set, this is the block
   created on behalf of a TRY statement.  Returns a token to be passed to
   finish_compound_stmt.  */

tree
begin_compound_stmt (unsigned int flags)
{
  tree r;

  if (flags & BCS_NO_SCOPE)
    {
      r = push_stmt_list ();
      STATEMENT_LIST_NO_SCOPE (r) = 1;

      /* Normally, we try hard to keep the BLOCK for a statement-expression.
	 But, if it's a statement-expression with a scopeless block, there's
	 nothing to keep, and we don't want to accidentally keep a block
	 *inside* the scopeless block.  */
      keep_next_level (false);
    }
  else
    r = do_pushlevel (flags & BCS_TRY_BLOCK ? sk_try : sk_block);

  /* When processing a template, we need to remember where the braces were,
     so that we can set up identical scopes when instantiating the template
     later.  BIND_EXPR is a handy candidate for this.
     Note that do_poplevel won't create a BIND_EXPR itself here (and thus
     result in nested BIND_EXPRs), since we don't build BLOCK nodes when
     processing templates.  */
  if (processing_template_decl)
    {
      r = build3 (BIND_EXPR, NULL, NULL, r, NULL);
      BIND_EXPR_TRY_BLOCK (r) = (flags & BCS_TRY_BLOCK) != 0;
      BIND_EXPR_BODY_BLOCK (r) = (flags & BCS_FN_BODY) != 0;
      TREE_SIDE_EFFECTS (r) = 1;
    }

  return r;
}

/* Finish a compound-statement, which is given by STMT.  */

void
finish_compound_stmt (tree stmt)
{
  if (TREE_CODE (stmt) == BIND_EXPR)
    {
      tree body = do_poplevel (BIND_EXPR_BODY (stmt));
      /* If the STATEMENT_LIST is empty and this BIND_EXPR isn't special,
	 discard the BIND_EXPR so it can be merged with the containing
	 STATEMENT_LIST.  */
      if (TREE_CODE (body) == STATEMENT_LIST
	  && STATEMENT_LIST_HEAD (body) == NULL
	  && !BIND_EXPR_BODY_BLOCK (stmt)
	  && !BIND_EXPR_TRY_BLOCK (stmt))
	stmt = body;
      else
	BIND_EXPR_BODY (stmt) = body;
    }
  else if (STATEMENT_LIST_NO_SCOPE (stmt))
    stmt = pop_stmt_list (stmt);
  else
    {
      /* Destroy any ObjC "super" receivers that may have been
	 created.  */
      objc_clear_super_receiver ();

      stmt = do_poplevel (stmt);
    }

  /* ??? See c_end_compound_stmt wrt statement expressions.  */
  add_stmt (stmt);
}

/* Finish an asm-statement, whose components are a STRING, some
   OUTPUT_OPERANDS, some INPUT_OPERANDS, some CLOBBERS and some
   LABELS.  Also note whether the asm-statement should be
   considered volatile.  */

tree
finish_asm_stmt (int volatile_p, tree string, tree output_operands,
		 tree input_operands, tree clobbers, tree labels)
{
  tree r;
  tree t;
  int ninputs = list_length (input_operands);
  int noutputs = list_length (output_operands);

  if (!processing_template_decl)
    {
      const char *constraint;
      const char **oconstraints;
      bool allows_mem, allows_reg, is_inout;
      tree operand;
      int i;

      oconstraints = XALLOCAVEC (const char *, noutputs);

      string = resolve_asm_operand_names (string, output_operands,
					  input_operands, labels);

      for (i = 0, t = output_operands; t; t = TREE_CHAIN (t), ++i)
	{
	  operand = TREE_VALUE (t);

	  /* ??? Really, this should not be here.  Users should be using a
	     proper lvalue, dammit.  But there's a long history of using
	     casts in the output operands.  In cases like longlong.h, this
	     becomes a primitive form of typechecking -- if the cast can be
	     removed, then the output operand had a type of the proper width;
	     otherwise we'll get an error.  Gross, but ...  */
	  STRIP_NOPS (operand);

	  operand = mark_lvalue_use (operand);

	  if (!lvalue_or_else (operand, lv_asm, tf_warning_or_error))
	    operand = error_mark_node;

	  if (operand != error_mark_node
	      && (TREE_READONLY (operand)
		  || CP_TYPE_CONST_P (TREE_TYPE (operand))
		  /* Functions are not modifiable, even though they are
		     lvalues.  */
		  || TREE_CODE (TREE_TYPE (operand)) == FUNCTION_TYPE
		  || TREE_CODE (TREE_TYPE (operand)) == METHOD_TYPE
		  /* If it's an aggregate and any field is const, then it is
		     effectively const.  */
		  || (CLASS_TYPE_P (TREE_TYPE (operand))
		      && C_TYPE_FIELDS_READONLY (TREE_TYPE (operand)))))
	    cxx_readonly_error (operand, lv_asm);

	  constraint = TREE_STRING_POINTER (TREE_VALUE (TREE_PURPOSE (t)));
	  oconstraints[i] = constraint;

	  if (parse_output_constraint (&constraint, i, ninputs, noutputs,
				       &allows_mem, &allows_reg, &is_inout))
	    {
	      /* If the operand is going to end up in memory,
		 mark it addressable.  */
	      if (!allows_reg && !cxx_mark_addressable (operand))
		operand = error_mark_node;
	    }
	  else
	    operand = error_mark_node;

	  TREE_VALUE (t) = operand;
	}

      for (i = 0, t = input_operands; t; ++i, t = TREE_CHAIN (t))
	{
	  constraint = TREE_STRING_POINTER (TREE_VALUE (TREE_PURPOSE (t)));
	  bool constraint_parsed
	    = parse_input_constraint (&constraint, i, ninputs, noutputs, 0,   
				      oconstraints, &allows_mem, &allows_reg);
	  /* If the operand is going to end up in memory, don't call
	     decay_conversion.  */
	  if (constraint_parsed && !allows_reg && allows_mem)
	    operand = mark_lvalue_use (TREE_VALUE (t));
	  else
	    operand = decay_conversion (TREE_VALUE (t), tf_warning_or_error);

	  /* If the type of the operand hasn't been determined (e.g.,
	     because it involves an overloaded function), then issue
	     an error message.  There's no context available to
	     resolve the overloading.  */
	  if (TREE_TYPE (operand) == unknown_type_node)
	    {
	      error ("type of asm operand %qE could not be determined",
		     TREE_VALUE (t));
	      operand = error_mark_node;
	    }

	  if (constraint_parsed)
	    {
	      /* If the operand is going to end up in memory,
		 mark it addressable.  */
	      if (!allows_reg && allows_mem)
		{
		  /* Strip the nops as we allow this case.  FIXME, this really
		     should be rejected or made deprecated.  */
		  STRIP_NOPS (operand);
		  if (!cxx_mark_addressable (operand))
		    operand = error_mark_node;
		}
	      else if (!allows_reg && !allows_mem)
		{
		  /* If constraint allows neither register nor memory,
		     try harder to get a constant.  */
		  tree constop = maybe_constant_value (operand);
		  if (TREE_CONSTANT (constop))
		    operand = constop;
		}
	    }
	  else
	    operand = error_mark_node;

	  TREE_VALUE (t) = operand;
	}
    }

  r = build_stmt (input_location, ASM_EXPR, string,
		  output_operands, input_operands,
		  clobbers, labels);
  ASM_VOLATILE_P (r) = volatile_p || noutputs == 0;
  r = maybe_cleanup_point_expr_void (r);
  return add_stmt (r);
}

/* Finish a label with the indicated NAME.  Returns the new label.  */

tree
finish_label_stmt (tree name)
{
  tree decl = define_label (input_location, name);

  if (decl == error_mark_node)
    return error_mark_node;

  add_stmt (build_stmt (input_location, LABEL_EXPR, decl));

  return decl;
}

/* Finish a series of declarations for local labels.  G++ allows users
   to declare "local" labels, i.e., labels with scope.  This extension
   is useful when writing code involving statement-expressions.  */

void
finish_label_decl (tree name)
{
  if (!at_function_scope_p ())
    {
      error ("__label__ declarations are only allowed in function scopes");
      return;
    }

  add_decl_expr (declare_local_label (name));
}

/* When DECL goes out of scope, make sure that CLEANUP is executed.  */

void
finish_decl_cleanup (tree decl, tree cleanup)
{
  push_cleanup (decl, cleanup, false);
}

/* If the current scope exits with an exception, run CLEANUP.  */

void
finish_eh_cleanup (tree cleanup)
{
  push_cleanup (NULL, cleanup, true);
}

/* The MEM_INITS is a list of mem-initializers, in reverse of the
   order they were written by the user.  Each node is as for
   emit_mem_initializers.  */

void
finish_mem_initializers (tree mem_inits)
{
  /* Reorder the MEM_INITS so that they are in the order they appeared
     in the source program.  */
  mem_inits = nreverse (mem_inits);

  if (processing_template_decl)
    {
      tree mem;

      for (mem = mem_inits; mem; mem = TREE_CHAIN (mem))
        {
          /* If the TREE_PURPOSE is a TYPE_PACK_EXPANSION, skip the
             check for bare parameter packs in the TREE_VALUE, because
             any parameter packs in the TREE_VALUE have already been
             bound as part of the TREE_PURPOSE.  See
             make_pack_expansion for more information.  */
          if (TREE_CODE (TREE_PURPOSE (mem)) != TYPE_PACK_EXPANSION
              && check_for_bare_parameter_packs (TREE_VALUE (mem)))
            TREE_VALUE (mem) = error_mark_node;
        }

      add_stmt (build_min_nt_loc (UNKNOWN_LOCATION,
				  CTOR_INITIALIZER, mem_inits));
    }
  else
    emit_mem_initializers (mem_inits);
}

/* Obfuscate EXPR if it looks like an id-expression or member access so
   that the call to finish_decltype in do_auto_deduction will give the
   right result.  */

tree
force_paren_expr (tree expr)
{
  /* This is only needed for decltype(auto) in C++14.  */
  if (cxx_dialect < cxx1y)
    return expr;

  /* If we're in unevaluated context, we can't be deducing a
     return/initializer type, so we don't need to mess with this.  */
  if (cp_unevaluated_operand)
    return expr;

  if (!DECL_P (expr) && TREE_CODE (expr) != COMPONENT_REF
      && TREE_CODE (expr) != SCOPE_REF)
    return expr;

<<<<<<< HEAD
  if (processing_template_decl)
=======
  if (TREE_CODE (expr) == COMPONENT_REF)
    REF_PARENTHESIZED_P (expr) = true;
  else if (type_dependent_expression_p (expr))
>>>>>>> e5d692d7
    expr = build1 (PAREN_EXPR, TREE_TYPE (expr), expr);
  else
    {
      cp_lvalue_kind kind = lvalue_kind (expr);
      if ((kind & ~clk_class) != clk_none)
	{
	  tree type = unlowered_expr_type (expr);
	  bool rval = !!(kind & clk_rvalueref);
	  type = cp_build_reference_type (type, rval);
	  expr = build_static_cast (type, expr, tf_error);
	}
    }

  return expr;
}

/* Finish a parenthesized expression EXPR.  */

tree
finish_parenthesized_expr (tree expr)
{
  if (EXPR_P (expr))
    /* This inhibits warnings in c_common_truthvalue_conversion.  */
    TREE_NO_WARNING (expr) = 1;

  if (TREE_CODE (expr) == OFFSET_REF
      || TREE_CODE (expr) == SCOPE_REF)
    /* [expr.unary.op]/3 The qualified id of a pointer-to-member must not be
       enclosed in parentheses.  */
    PTRMEM_OK_P (expr) = 0;

  if (TREE_CODE (expr) == STRING_CST)
    PAREN_STRING_LITERAL_P (expr) = 1;

  expr = force_paren_expr (expr);

  return expr;
}

/* Finish a reference to a non-static data member (DECL) that is not
   preceded by `.' or `->'.  */

tree
finish_non_static_data_member (tree decl, tree object, tree qualifying_scope)
{
  gcc_assert (TREE_CODE (decl) == FIELD_DECL);

  if (!object)
    {
      tree scope = qualifying_scope;
      if (scope == NULL_TREE)
	scope = context_for_name_lookup (decl);
      object = maybe_dummy_object (scope, NULL);
    }

  object = maybe_resolve_dummy (object);
  if (object == error_mark_node)
    return error_mark_node;

  /* DR 613: Can use non-static data members without an associated
     object in sizeof/decltype/alignof.  */
  if (is_dummy_object (object) && cp_unevaluated_operand == 0
      && (!processing_template_decl || !current_class_ref))
    {
      if (current_function_decl
	  && DECL_STATIC_FUNCTION_P (current_function_decl))
	error ("invalid use of member %q+D in static member function", decl);
      else
	error ("invalid use of non-static data member %q+D", decl);
      error ("from this location");

      return error_mark_node;
    }

  if (current_class_ptr)
    TREE_USED (current_class_ptr) = 1;
  if (processing_template_decl && !qualifying_scope)
    {
      tree type = TREE_TYPE (decl);

      if (TREE_CODE (type) == REFERENCE_TYPE)
	/* Quals on the object don't matter.  */;
      else if (PACK_EXPANSION_P (type))
	/* Don't bother trying to represent this.  */
	type = NULL_TREE;
      else
	{
	  /* Set the cv qualifiers.  */
	  int quals = cp_type_quals (TREE_TYPE (object));

	  if (DECL_MUTABLE_P (decl))
	    quals &= ~TYPE_QUAL_CONST;

	  quals |= cp_type_quals (TREE_TYPE (decl));
	  type = cp_build_qualified_type (type, quals);
	}

      return (convert_from_reference
	      (build_min (COMPONENT_REF, type, object, decl, NULL_TREE)));
    }
  /* If PROCESSING_TEMPLATE_DECL is nonzero here, then
     QUALIFYING_SCOPE is also non-null.  Wrap this in a SCOPE_REF
     for now.  */
  else if (processing_template_decl)
    return build_qualified_name (TREE_TYPE (decl),
				 qualifying_scope,
				 decl,
				 /*template_p=*/false);
  else
    {
      tree access_type = TREE_TYPE (object);

      perform_or_defer_access_check (TYPE_BINFO (access_type), decl,
				     decl, tf_warning_or_error);

      /* If the data member was named `C::M', convert `*this' to `C'
	 first.  */
      if (qualifying_scope)
	{
	  tree binfo = NULL_TREE;
	  object = build_scoped_ref (object, qualifying_scope,
				     &binfo);
	}

      return build_class_member_access_expr (object, decl,
					     /*access_path=*/NULL_TREE,
					     /*preserve_reference=*/false,
					     tf_warning_or_error);
    }
}

/* If we are currently parsing a template and we encountered a typedef
   TYPEDEF_DECL that is being accessed though CONTEXT, this function
   adds the typedef to a list tied to the current template.
   At template instantiation time, that list is walked and access check
   performed for each typedef.
   LOCATION is the location of the usage point of TYPEDEF_DECL.  */

void
add_typedef_to_current_template_for_access_check (tree typedef_decl,
                                                  tree context,
						  location_t location)
{
    tree template_info = NULL;
    tree cs = current_scope ();

    if (!is_typedef_decl (typedef_decl)
	|| !context
	|| !CLASS_TYPE_P (context)
	|| !cs)
      return;

    if (CLASS_TYPE_P (cs) || TREE_CODE (cs) == FUNCTION_DECL)
      template_info = get_template_info (cs);

    if (template_info
	&& TI_TEMPLATE (template_info)
	&& !currently_open_class (context))
      append_type_to_template_for_access_check (cs, typedef_decl,
						context, location);
}

/* DECL was the declaration to which a qualified-id resolved.  Issue
   an error message if it is not accessible.  If OBJECT_TYPE is
   non-NULL, we have just seen `x->' or `x.' and OBJECT_TYPE is the
   type of `*x', or `x', respectively.  If the DECL was named as
   `A::B' then NESTED_NAME_SPECIFIER is `A'.  */

void
check_accessibility_of_qualified_id (tree decl,
				     tree object_type,
				     tree nested_name_specifier)
{
  tree scope;
  tree qualifying_type = NULL_TREE;

  /* If we are parsing a template declaration and if decl is a typedef,
     add it to a list tied to the template.
     At template instantiation time, that list will be walked and
     access check performed.  */
  add_typedef_to_current_template_for_access_check (decl,
						    nested_name_specifier
						    ? nested_name_specifier
						    : DECL_CONTEXT (decl),
						    input_location);

  /* If we're not checking, return immediately.  */
  if (deferred_access_no_check)
    return;

  /* Determine the SCOPE of DECL.  */
  scope = context_for_name_lookup (decl);
  /* If the SCOPE is not a type, then DECL is not a member.  */
  if (!TYPE_P (scope))
    return;
  /* Compute the scope through which DECL is being accessed.  */
  if (object_type
      /* OBJECT_TYPE might not be a class type; consider:

	   class A { typedef int I; };
	   I *p;
	   p->A::I::~I();

	 In this case, we will have "A::I" as the DECL, but "I" as the
	 OBJECT_TYPE.  */
      && CLASS_TYPE_P (object_type)
      && DERIVED_FROM_P (scope, object_type))
    /* If we are processing a `->' or `.' expression, use the type of the
       left-hand side.  */
    qualifying_type = object_type;
  else if (nested_name_specifier)
    {
      /* If the reference is to a non-static member of the
	 current class, treat it as if it were referenced through
	 `this'.  */
      if (DECL_NONSTATIC_MEMBER_P (decl)
	  && current_class_ptr
	  && DERIVED_FROM_P (scope, current_class_type))
	qualifying_type = current_class_type;
      /* Otherwise, use the type indicated by the
	 nested-name-specifier.  */
      else
	qualifying_type = nested_name_specifier;
    }
  else
    /* Otherwise, the name must be from the current class or one of
       its bases.  */
    qualifying_type = currently_open_derived_class (scope);

  if (qualifying_type 
      /* It is possible for qualifying type to be a TEMPLATE_TYPE_PARM
	 or similar in a default argument value.  */
      && CLASS_TYPE_P (qualifying_type)
      && !dependent_type_p (qualifying_type))
    perform_or_defer_access_check (TYPE_BINFO (qualifying_type), decl,
				   decl, tf_warning_or_error);
}

/* EXPR is the result of a qualified-id.  The QUALIFYING_CLASS was the
   class named to the left of the "::" operator.  DONE is true if this
   expression is a complete postfix-expression; it is false if this
   expression is followed by '->', '[', '(', etc.  ADDRESS_P is true
   iff this expression is the operand of '&'.  TEMPLATE_P is true iff
   the qualified-id was of the form "A::template B".  TEMPLATE_ARG_P
   is true iff this qualified name appears as a template argument.  */

tree
finish_qualified_id_expr (tree qualifying_class,
			  tree expr,
			  bool done,
			  bool address_p,
			  bool template_p,
			  bool template_arg_p,
			  tsubst_flags_t complain)
{
  gcc_assert (TYPE_P (qualifying_class));

  if (error_operand_p (expr))
    return error_mark_node;

  if ((DECL_P (expr) || BASELINK_P (expr))
      && !mark_used (expr, complain))
    return error_mark_node;

  if (template_p)
    check_template_keyword (expr);

  /* If EXPR occurs as the operand of '&', use special handling that
     permits a pointer-to-member.  */
  if (address_p && done)
    {
      if (TREE_CODE (expr) == SCOPE_REF)
	expr = TREE_OPERAND (expr, 1);
      expr = build_offset_ref (qualifying_class, expr,
			       /*address_p=*/true, complain);
      return expr;
    }

  /* No need to check access within an enum.  */
  if (TREE_CODE (qualifying_class) == ENUMERAL_TYPE)
    return expr;

  /* Within the scope of a class, turn references to non-static
     members into expression of the form "this->...".  */
  if (template_arg_p)
    /* But, within a template argument, we do not want make the
       transformation, as there is no "this" pointer.  */
    ;
  else if (TREE_CODE (expr) == FIELD_DECL)
    {
      push_deferring_access_checks (dk_no_check);
      expr = finish_non_static_data_member (expr, NULL_TREE,
					    qualifying_class);
      pop_deferring_access_checks ();
    }
  else if (BASELINK_P (expr) && !processing_template_decl)
    {
      /* See if any of the functions are non-static members.  */
      /* If so, the expression may be relative to 'this'.  */
      if (!shared_member_p (expr)
	  && current_class_ptr
	  && DERIVED_FROM_P (qualifying_class,
			     current_nonlambda_class_type ()))
	expr = (build_class_member_access_expr
		(maybe_dummy_object (qualifying_class, NULL),
		 expr,
		 BASELINK_ACCESS_BINFO (expr),
		 /*preserve_reference=*/false,
		 complain));
      else if (done)
	/* The expression is a qualified name whose address is not
	   being taken.  */
	expr = build_offset_ref (qualifying_class, expr, /*address_p=*/false,
				 complain);
    }
  else if (BASELINK_P (expr))
    ;
  else
    {
      /* In a template, return a SCOPE_REF for most qualified-ids
	 so that we can check access at instantiation time.  But if
	 we're looking at a member of the current instantiation, we
	 know we have access and building up the SCOPE_REF confuses
	 non-type template argument handling.  */
      if (processing_template_decl
	  && !currently_open_class (qualifying_class))
	expr = build_qualified_name (TREE_TYPE (expr),
				     qualifying_class, expr,
				     template_p);

      expr = convert_from_reference (expr);
    }

  return expr;
}

/* Begin a statement-expression.  The value returned must be passed to
   finish_stmt_expr.  */

tree
begin_stmt_expr (void)
{
  return push_stmt_list ();
}

/* Process the final expression of a statement expression. EXPR can be
   NULL, if the final expression is empty.  Return a STATEMENT_LIST
   containing all the statements in the statement-expression, or
   ERROR_MARK_NODE if there was an error.  */

tree
finish_stmt_expr_expr (tree expr, tree stmt_expr)
{
  if (error_operand_p (expr))
    {
      /* The type of the statement-expression is the type of the last
         expression.  */
      TREE_TYPE (stmt_expr) = error_mark_node;
      return error_mark_node;
    }

  /* If the last statement does not have "void" type, then the value
     of the last statement is the value of the entire expression.  */
  if (expr)
    {
      tree type = TREE_TYPE (expr);

      if (processing_template_decl)
	{
	  expr = build_stmt (input_location, EXPR_STMT, expr);
	  expr = add_stmt (expr);
	  /* Mark the last statement so that we can recognize it as such at
	     template-instantiation time.  */
	  EXPR_STMT_STMT_EXPR_RESULT (expr) = 1;
	}
      else if (VOID_TYPE_P (type))
	{
	  /* Just treat this like an ordinary statement.  */
	  expr = finish_expr_stmt (expr);
	}
      else
	{
	  /* It actually has a value we need to deal with.  First, force it
	     to be an rvalue so that we won't need to build up a copy
	     constructor call later when we try to assign it to something.  */
	  expr = force_rvalue (expr, tf_warning_or_error);
	  if (error_operand_p (expr))
	    return error_mark_node;

	  /* Update for array-to-pointer decay.  */
	  type = TREE_TYPE (expr);

	  /* Wrap it in a CLEANUP_POINT_EXPR and add it to the list like a
	     normal statement, but don't convert to void or actually add
	     the EXPR_STMT.  */
	  if (TREE_CODE (expr) != CLEANUP_POINT_EXPR)
	    expr = maybe_cleanup_point_expr (expr);
	  add_stmt (expr);
	}

      /* The type of the statement-expression is the type of the last
	 expression.  */
      TREE_TYPE (stmt_expr) = type;
    }

  return stmt_expr;
}

/* Finish a statement-expression.  EXPR should be the value returned
   by the previous begin_stmt_expr.  Returns an expression
   representing the statement-expression.  */

tree
finish_stmt_expr (tree stmt_expr, bool has_no_scope)
{
  tree type;
  tree result;

  if (error_operand_p (stmt_expr))
    {
      pop_stmt_list (stmt_expr);
      return error_mark_node;
    }

  gcc_assert (TREE_CODE (stmt_expr) == STATEMENT_LIST);

  type = TREE_TYPE (stmt_expr);
  result = pop_stmt_list (stmt_expr);
  TREE_TYPE (result) = type;

  if (processing_template_decl)
    {
      result = build_min (STMT_EXPR, type, result);
      TREE_SIDE_EFFECTS (result) = 1;
      STMT_EXPR_NO_SCOPE (result) = has_no_scope;
    }
  else if (CLASS_TYPE_P (type))
    {
      /* Wrap the statement-expression in a TARGET_EXPR so that the
	 temporary object created by the final expression is destroyed at
	 the end of the full-expression containing the
	 statement-expression.  */
      result = force_target_expr (type, result, tf_warning_or_error);
    }

  return result;
}

/* Returns the expression which provides the value of STMT_EXPR.  */

tree
stmt_expr_value_expr (tree stmt_expr)
{
  tree t = STMT_EXPR_STMT (stmt_expr);

  if (TREE_CODE (t) == BIND_EXPR)
    t = BIND_EXPR_BODY (t);

  if (TREE_CODE (t) == STATEMENT_LIST && STATEMENT_LIST_TAIL (t))
    t = STATEMENT_LIST_TAIL (t)->stmt;

  if (TREE_CODE (t) == EXPR_STMT)
    t = EXPR_STMT_EXPR (t);

  return t;
}

/* Return TRUE iff EXPR_STMT is an empty list of
   expression statements.  */

bool
empty_expr_stmt_p (tree expr_stmt)
{
  tree body = NULL_TREE;

  if (expr_stmt == void_zero_node)
    return true;

  if (expr_stmt)
    {
      if (TREE_CODE (expr_stmt) == EXPR_STMT)
	body = EXPR_STMT_EXPR (expr_stmt);
      else if (TREE_CODE (expr_stmt) == STATEMENT_LIST)
	body = expr_stmt;
    }

  if (body)
    {
      if (TREE_CODE (body) == STATEMENT_LIST)
	return tsi_end_p (tsi_start (body));
      else
	return empty_expr_stmt_p (body);
    }
  return false;
}

/* Perform Koenig lookup.  FN is the postfix-expression representing
   the function (or functions) to call; ARGS are the arguments to the
   call; if INCLUDE_STD then the `std' namespace is automatically
   considered an associated namespace (used in range-based for loops).
   Returns the functions to be considered by overload resolution.  */

tree
perform_koenig_lookup (tree fn, vec<tree, va_gc> *args, bool include_std,
		       tsubst_flags_t complain)
{
  tree identifier = NULL_TREE;
  tree functions = NULL_TREE;
  tree tmpl_args = NULL_TREE;
  bool template_id = false;

  if (TREE_CODE (fn) == TEMPLATE_ID_EXPR)
    {
      /* Use a separate flag to handle null args.  */
      template_id = true;
      tmpl_args = TREE_OPERAND (fn, 1);
      fn = TREE_OPERAND (fn, 0);
    }

  /* Find the name of the overloaded function.  */
  if (identifier_p (fn))
    identifier = fn;
  else if (is_overloaded_fn (fn))
    {
      functions = fn;
      identifier = DECL_NAME (get_first_fn (functions));
    }
  else if (DECL_P (fn))
    {
      functions = fn;
      identifier = DECL_NAME (fn);
    }

  /* A call to a namespace-scope function using an unqualified name.

     Do Koenig lookup -- unless any of the arguments are
     type-dependent.  */
  if (!any_type_dependent_arguments_p (args)
      && !any_dependent_template_arguments_p (tmpl_args))
    {
      fn = lookup_arg_dependent (identifier, functions, args, include_std);
      if (!fn)
	{
	  /* The unqualified name could not be resolved.  */
	  if (complain)
	    fn = unqualified_fn_lookup_error (identifier);
	  else
	    fn = identifier;
	}
    }

  if (fn && template_id)
    fn = build2 (TEMPLATE_ID_EXPR, unknown_type_node, fn, tmpl_args);
  
  return fn;
}

/* Generate an expression for `FN (ARGS)'.  This may change the
   contents of ARGS.

   If DISALLOW_VIRTUAL is true, the call to FN will be not generated
   as a virtual call, even if FN is virtual.  (This flag is set when
   encountering an expression where the function name is explicitly
   qualified.  For example a call to `X::f' never generates a virtual
   call.)

   Returns code for the call.  */

tree
finish_call_expr (tree fn, vec<tree, va_gc> **args, bool disallow_virtual,
		  bool koenig_p, tsubst_flags_t complain)
{
  tree result;
  tree orig_fn;
  vec<tree, va_gc> *orig_args = NULL;

  if (fn == error_mark_node)
    return error_mark_node;

  gcc_assert (!TYPE_P (fn));

  orig_fn = fn;

  if (processing_template_decl)
    {
      /* If the call expression is dependent, build a CALL_EXPR node
	 with no type; type_dependent_expression_p recognizes
	 expressions with no type as being dependent.  */
      if (type_dependent_expression_p (fn)
	  || any_type_dependent_arguments_p (*args)
	  /* For a non-static member function that doesn't have an
	     explicit object argument, we need to specifically
	     test the type dependency of the "this" pointer because it
	     is not included in *ARGS even though it is considered to
	     be part of the list of arguments.  Note that this is
	     related to CWG issues 515 and 1005.  */
	  || (TREE_CODE (fn) != COMPONENT_REF
	      && non_static_member_function_p (fn)
	      && current_class_ref
	      && type_dependent_expression_p (current_class_ref)))
	{
	  result = build_nt_call_vec (fn, *args);
	  SET_EXPR_LOCATION (result, EXPR_LOC_OR_HERE (fn));
	  KOENIG_LOOKUP_P (result) = koenig_p;
	  if (cfun)
	    {
	      do
		{
		  tree fndecl = OVL_CURRENT (fn);
		  if (TREE_CODE (fndecl) != FUNCTION_DECL
		      || !TREE_THIS_VOLATILE (fndecl))
		    break;
		  fn = OVL_NEXT (fn);
		}
	      while (fn);
	      if (!fn)
		current_function_returns_abnormally = 1;
	    }
	  return result;
	}
      orig_args = make_tree_vector_copy (*args);
      if (!BASELINK_P (fn)
	  && TREE_CODE (fn) != PSEUDO_DTOR_EXPR
	  && TREE_TYPE (fn) != unknown_type_node)
	fn = build_non_dependent_expr (fn);
      make_args_non_dependent (*args);
    }

  if (TREE_CODE (fn) == COMPONENT_REF)
    {
      tree member = TREE_OPERAND (fn, 1);
      if (BASELINK_P (member))
	{
	  tree object = TREE_OPERAND (fn, 0);
	  return build_new_method_call (object, member,
					args, NULL_TREE,
                                        (disallow_virtual
                                         ? LOOKUP_NORMAL | LOOKUP_NONVIRTUAL
					 : LOOKUP_NORMAL),
					/*fn_p=*/NULL,
					complain);
	}
    }

  /* Per 13.3.1.1, '(&f)(...)' is the same as '(f)(...)'.  */
  if (TREE_CODE (fn) == ADDR_EXPR
      && TREE_CODE (TREE_OPERAND (fn, 0)) == OVERLOAD)
    fn = TREE_OPERAND (fn, 0);

  if (is_overloaded_fn (fn))
    fn = baselink_for_fns (fn);

  result = NULL_TREE;
  if (BASELINK_P (fn))
    {
      tree object;

      /* A call to a member function.  From [over.call.func]:

	   If the keyword this is in scope and refers to the class of
	   that member function, or a derived class thereof, then the
	   function call is transformed into a qualified function call
	   using (*this) as the postfix-expression to the left of the
	   . operator.... [Otherwise] a contrived object of type T
	   becomes the implied object argument.

	In this situation:

	  struct A { void f(); };
	  struct B : public A {};
	  struct C : public A { void g() { B::f(); }};

	"the class of that member function" refers to `A'.  But 11.2
	[class.access.base] says that we need to convert 'this' to B* as
	part of the access, so we pass 'B' to maybe_dummy_object.  */

      object = maybe_dummy_object (BINFO_TYPE (BASELINK_ACCESS_BINFO (fn)),
				   NULL);

      if (processing_template_decl)
	{
	  if (type_dependent_expression_p (object))
	    {
	      tree ret = build_nt_call_vec (orig_fn, orig_args);
	      release_tree_vector (orig_args);
	      return ret;
	    }
	  object = build_non_dependent_expr (object);
	}

      result = build_new_method_call (object, fn, args, NULL_TREE,
				      (disallow_virtual
				       ? LOOKUP_NORMAL|LOOKUP_NONVIRTUAL
				       : LOOKUP_NORMAL),
				      /*fn_p=*/NULL,
				      complain);
    }
  else if (is_overloaded_fn (fn))
    {
      /* If the function is an overloaded builtin, resolve it.  */
      if (TREE_CODE (fn) == FUNCTION_DECL
	  && (DECL_BUILT_IN_CLASS (fn) == BUILT_IN_NORMAL
	      || DECL_BUILT_IN_CLASS (fn) == BUILT_IN_MD))
	result = resolve_overloaded_builtin (input_location, fn, *args);

      if (!result)
	{
	  if (warn_sizeof_pointer_memaccess
	      && !vec_safe_is_empty (*args)
	      && !processing_template_decl)
	    {
	      location_t sizeof_arg_loc[3];
	      tree sizeof_arg[3];
	      unsigned int i;
	      for (i = 0; i < 3; i++)
		{
		  tree t;

		  sizeof_arg_loc[i] = UNKNOWN_LOCATION;
		  sizeof_arg[i] = NULL_TREE;
		  if (i >= (*args)->length ())
		    continue;
		  t = (**args)[i];
		  if (TREE_CODE (t) != SIZEOF_EXPR)
		    continue;
		  if (SIZEOF_EXPR_TYPE_P (t))
		    sizeof_arg[i] = TREE_TYPE (TREE_OPERAND (t, 0));
		  else
		    sizeof_arg[i] = TREE_OPERAND (t, 0);
		  sizeof_arg_loc[i] = EXPR_LOCATION (t);
		}
	      sizeof_pointer_memaccess_warning
		(sizeof_arg_loc, fn, *args,
		 sizeof_arg, same_type_ignoring_top_level_qualifiers_p);
	    }

	  /* A call to a namespace-scope function.  */
	  result = build_new_function_call (fn, args, koenig_p, complain);
	}
    }
  else if (TREE_CODE (fn) == PSEUDO_DTOR_EXPR)
    {
      if (!vec_safe_is_empty (*args))
	error ("arguments to destructor are not allowed");
      /* Mark the pseudo-destructor call as having side-effects so
	 that we do not issue warnings about its use.  */
      result = build1 (NOP_EXPR,
		       void_type_node,
		       TREE_OPERAND (fn, 0));
      TREE_SIDE_EFFECTS (result) = 1;
    }
  else if (CLASS_TYPE_P (TREE_TYPE (fn)))
    /* If the "function" is really an object of class type, it might
       have an overloaded `operator ()'.  */
    result = build_op_call (fn, args, complain);

  if (!result)
    /* A call where the function is unknown.  */
    result = cp_build_function_call_vec (fn, args, complain);

  if (processing_template_decl && result != error_mark_node)
    {
      if (INDIRECT_REF_P (result))
	result = TREE_OPERAND (result, 0);
      result = build_call_vec (TREE_TYPE (result), orig_fn, orig_args);
      SET_EXPR_LOCATION (result, input_location);
      KOENIG_LOOKUP_P (result) = koenig_p;
      release_tree_vector (orig_args);
      result = convert_from_reference (result);
    }

  if (koenig_p)
    {
      /* Free garbage OVERLOADs from arg-dependent lookup.  */
      tree next = NULL_TREE;
      for (fn = orig_fn;
	   fn && TREE_CODE (fn) == OVERLOAD && OVL_ARG_DEPENDENT (fn);
	   fn = next)
	{
	  if (processing_template_decl)
	    /* In a template, we'll re-use them at instantiation time.  */
	    OVL_ARG_DEPENDENT (fn) = false;
	  else
	    {
	      next = OVL_CHAIN (fn);
	      ggc_free (fn);
	    }
	}
    }

  return result;
}

/* Finish a call to a postfix increment or decrement or EXPR.  (Which
   is indicated by CODE, which should be POSTINCREMENT_EXPR or
   POSTDECREMENT_EXPR.)  */

tree
finish_increment_expr (tree expr, enum tree_code code)
{
  return build_x_unary_op (input_location, code, expr, tf_warning_or_error);
}

/* Finish a use of `this'.  Returns an expression for `this'.  */

tree
finish_this_expr (void)
{
  tree result;

  if (current_class_ptr)
    {
      tree type = TREE_TYPE (current_class_ref);

      /* In a lambda expression, 'this' refers to the captured 'this'.  */
      if (LAMBDA_TYPE_P (type))
        result = lambda_expr_this_capture (CLASSTYPE_LAMBDA_EXPR (type));
      else
        result = current_class_ptr;
    }
  else if (current_function_decl
	   && DECL_STATIC_FUNCTION_P (current_function_decl))
    {
      error ("%<this%> is unavailable for static member functions");
      result = error_mark_node;
    }
  else
    {
      if (current_function_decl)
	error ("invalid use of %<this%> in non-member function");
      else
	error ("invalid use of %<this%> at top level");
      result = error_mark_node;
    }

  /* The keyword 'this' is a prvalue expression.  */
  result = rvalue (result);

  return result;
}

/* Finish a pseudo-destructor expression.  If SCOPE is NULL, the
   expression was of the form `OBJECT.~DESTRUCTOR' where DESTRUCTOR is
   the TYPE for the type given.  If SCOPE is non-NULL, the expression
   was of the form `OBJECT.SCOPE::~DESTRUCTOR'.  */

tree
finish_pseudo_destructor_expr (tree object, tree scope, tree destructor,
			       location_t loc)
{
  if (object == error_mark_node || destructor == error_mark_node)
    return error_mark_node;

  gcc_assert (TYPE_P (destructor));

  if (!processing_template_decl)
    {
      if (scope == error_mark_node)
	{
	  error_at (loc, "invalid qualifying scope in pseudo-destructor name");
	  return error_mark_node;
	}
      if (is_auto (destructor))
	destructor = TREE_TYPE (object);
      if (scope && TYPE_P (scope) && !check_dtor_name (scope, destructor))
	{
	  error_at (loc,
		    "qualified type %qT does not match destructor name ~%qT",
		    scope, destructor);
	  return error_mark_node;
	}


      /* [expr.pseudo] says both:

	   The type designated by the pseudo-destructor-name shall be
	   the same as the object type.

	 and:

	   The cv-unqualified versions of the object type and of the
	   type designated by the pseudo-destructor-name shall be the
	   same type.

	 We implement the more generous second sentence, since that is
	 what most other compilers do.  */
      if (!same_type_ignoring_top_level_qualifiers_p (TREE_TYPE (object),
						      destructor))
	{
	  error_at (loc, "%qE is not of type %qT", object, destructor);
	  return error_mark_node;
	}
    }

  return build3_loc (loc, PSEUDO_DTOR_EXPR, void_type_node, object,
		     scope, destructor);
}

/* Finish an expression of the form CODE EXPR.  */

tree
finish_unary_op_expr (location_t loc, enum tree_code code, tree expr,
		      tsubst_flags_t complain)
{
  tree result = build_x_unary_op (loc, code, expr, complain);
  if ((complain & tf_warning)
      && TREE_OVERFLOW_P (result) && !TREE_OVERFLOW_P (expr))
    overflow_warning (input_location, result);

  return result;
}

/* Finish a compound-literal expression.  TYPE is the type to which
   the CONSTRUCTOR in COMPOUND_LITERAL is being cast.  */

tree
finish_compound_literal (tree type, tree compound_literal,
			 tsubst_flags_t complain)
{
  if (type == error_mark_node)
    return error_mark_node;

  if (TREE_CODE (type) == REFERENCE_TYPE)
    {
      compound_literal
	= finish_compound_literal (TREE_TYPE (type), compound_literal,
				   complain);
      return cp_build_c_cast (type, compound_literal, complain);
    }

  if (!TYPE_OBJ_P (type))
    {
      if (complain & tf_error)
	error ("compound literal of non-object type %qT", type);
      return error_mark_node;
    }

  if (processing_template_decl)
    {
      TREE_TYPE (compound_literal) = type;
      /* Mark the expression as a compound literal.  */
      TREE_HAS_CONSTRUCTOR (compound_literal) = 1;
      return compound_literal;
    }

  type = complete_type (type);

  if (TYPE_NON_AGGREGATE_CLASS (type))
    {
      /* Trying to deal with a CONSTRUCTOR instead of a TREE_LIST
	 everywhere that deals with function arguments would be a pain, so
	 just wrap it in a TREE_LIST.  The parser set a flag so we know
	 that it came from T{} rather than T({}).  */
      CONSTRUCTOR_IS_DIRECT_INIT (compound_literal) = 1;
      compound_literal = build_tree_list (NULL_TREE, compound_literal);
      return build_functional_cast (type, compound_literal, complain);
    }

  if (TREE_CODE (type) == ARRAY_TYPE
      && check_array_initializer (NULL_TREE, type, compound_literal))
    return error_mark_node;
  compound_literal = reshape_init (type, compound_literal, complain);
  if (SCALAR_TYPE_P (type)
      && !BRACE_ENCLOSED_INITIALIZER_P (compound_literal)
      && (complain & tf_warning_or_error))
    check_narrowing (type, compound_literal);
  if (TREE_CODE (type) == ARRAY_TYPE
      && TYPE_DOMAIN (type) == NULL_TREE)
    {
      cp_complete_array_type_or_error (&type, compound_literal,
				       false, complain);
      if (type == error_mark_node)
	return error_mark_node;
    }
  compound_literal = digest_init (type, compound_literal, complain);
  if (TREE_CODE (compound_literal) == CONSTRUCTOR)
    TREE_HAS_CONSTRUCTOR (compound_literal) = true;
  /* Put static/constant array temporaries in static variables, but always
     represent class temporaries with TARGET_EXPR so we elide copies.  */
  if ((!at_function_scope_p () || CP_TYPE_CONST_P (type))
      && TREE_CODE (type) == ARRAY_TYPE
      && !TYPE_HAS_NONTRIVIAL_DESTRUCTOR (type)
      && !cp_unevaluated_operand
      && initializer_constant_valid_p (compound_literal, type))
    {
      tree decl = create_temporary_var (type);
      DECL_INITIAL (decl) = compound_literal;
      TREE_STATIC (decl) = 1;
      if (literal_type_p (type) && CP_TYPE_CONST_NON_VOLATILE_P (type))
	{
	  /* 5.19 says that a constant expression can include an
	     lvalue-rvalue conversion applied to "a glvalue of literal type
	     that refers to a non-volatile temporary object initialized
	     with a constant expression".  Rather than try to communicate
	     that this VAR_DECL is a temporary, just mark it constexpr.  */
	  DECL_DECLARED_CONSTEXPR_P (decl) = true;
	  DECL_INITIALIZED_BY_CONSTANT_EXPRESSION_P (decl) = true;
	  TREE_CONSTANT (decl) = true;
	}
      cp_apply_type_quals_to_decl (cp_type_quals (type), decl);
      decl = pushdecl_top_level (decl);
      DECL_NAME (decl) = make_anon_name ();
      SET_DECL_ASSEMBLER_NAME (decl, DECL_NAME (decl));
      /* Make sure the destructor is callable.  */
      tree clean = cxx_maybe_build_cleanup (decl, complain);
      if (clean == error_mark_node)
	return error_mark_node;
      return decl;
    }
  else
    return get_target_expr_sfinae (compound_literal, complain);
}

/* Return the declaration for the function-name variable indicated by
   ID.  */

tree
finish_fname (tree id)
{
  tree decl;

  decl = fname_decl (input_location, C_RID_CODE (id), id);
  if (processing_template_decl && current_function_decl)
    decl = DECL_NAME (decl);
  return decl;
}

/* Finish a translation unit.  */

void
finish_translation_unit (void)
{
  /* In case there were missing closebraces,
     get us back to the global binding level.  */
  pop_everything ();
  while (current_namespace != global_namespace)
    pop_namespace ();

  /* Do file scope __FUNCTION__ et al.  */
  finish_fname_decls ();
}

/* Finish a template type parameter, specified as AGGR IDENTIFIER.
   Returns the parameter.  */

tree
finish_template_type_parm (tree aggr, tree identifier)
{
  if (aggr != class_type_node)
    {
      permerror (input_location, "template type parameters must use the keyword %<class%> or %<typename%>");
      aggr = class_type_node;
    }

  return build_tree_list (aggr, identifier);
}

/* Finish a template template parameter, specified as AGGR IDENTIFIER.
   Returns the parameter.  */

tree
finish_template_template_parm (tree aggr, tree identifier)
{
  tree decl = build_lang_decl_loc (input_location,
			  TYPE_DECL, identifier, NULL_TREE);

  tree tmpl = build_lang_decl (TEMPLATE_DECL, identifier, NULL_TREE);
  DECL_TEMPLATE_PARMS (tmpl) = current_template_parms;
  DECL_CONSTRAINTS (tmpl) = current_template_reqs;
  DECL_TEMPLATE_RESULT (tmpl) = decl;
  DECL_ARTIFICIAL (decl) = 1;

  end_template_decl ();

  gcc_assert (DECL_TEMPLATE_PARMS (tmpl));

  check_default_tmpl_args (decl, DECL_TEMPLATE_PARMS (tmpl), 
			   /*is_primary=*/true, /*is_partial=*/false,
			   /*is_friend=*/0);

  return finish_template_type_parm (aggr, tmpl);
}

/* ARGUMENT is the default-argument value for a template template
   parameter.  If ARGUMENT is invalid, issue error messages and return
   the ERROR_MARK_NODE.  Otherwise, ARGUMENT itself is returned.  */

tree
check_template_template_default_arg (tree argument)
{
  if (TREE_CODE (argument) != TEMPLATE_DECL
      && TREE_CODE (argument) != TEMPLATE_TEMPLATE_PARM
      && TREE_CODE (argument) != UNBOUND_CLASS_TEMPLATE)
    {
      if (TREE_CODE (argument) == TYPE_DECL)
	error ("invalid use of type %qT as a default value for a template "
	       "template-parameter", TREE_TYPE (argument));
      else
	error ("invalid default argument for a template template parameter");
      return error_mark_node;
    }

  return argument;
}

/* Begin a class definition, as indicated by T.  */

tree
begin_class_definition (tree t)
{
  if (error_operand_p (t) || error_operand_p (TYPE_MAIN_DECL (t)))
    return error_mark_node;

  if (processing_template_parmlist)
    {
      error ("definition of %q#T inside template parameter list", t);
      return error_mark_node;
    }

  /* According to the C++ ABI, decimal classes defined in ISO/IEC TR 24733
     are passed the same as decimal scalar types.  */
  if (TREE_CODE (t) == RECORD_TYPE
      && !processing_template_decl)
    {
      tree ns = TYPE_CONTEXT (t);
      if (ns && TREE_CODE (ns) == NAMESPACE_DECL
	  && DECL_CONTEXT (ns) == std_node
	  && DECL_NAME (ns)
	  && !strcmp (IDENTIFIER_POINTER (DECL_NAME (ns)), "decimal"))
	{
	  const char *n = TYPE_NAME_STRING (t);
	  if ((strcmp (n, "decimal32") == 0)
	      || (strcmp (n, "decimal64") == 0)
	      || (strcmp (n, "decimal128") == 0))
	    TYPE_TRANSPARENT_AGGR (t) = 1;
	}
    }

  /* A non-implicit typename comes from code like:

       template <typename T> struct A {
	 template <typename U> struct A<T>::B ...

     This is erroneous.  */
  else if (TREE_CODE (t) == TYPENAME_TYPE)
    {
      error ("invalid definition of qualified type %qT", t);
      t = error_mark_node;
    }

  if (t == error_mark_node || ! MAYBE_CLASS_TYPE_P (t))
    {
      t = make_class_type (RECORD_TYPE);
      pushtag (make_anon_name (), t, /*tag_scope=*/ts_current);
    }

  if (TYPE_BEING_DEFINED (t))
    {
      t = make_class_type (TREE_CODE (t));
      pushtag (TYPE_IDENTIFIER (t), t, /*tag_scope=*/ts_current);
    }
  maybe_process_partial_specialization (t);
  pushclass (t);
  TYPE_BEING_DEFINED (t) = 1;

  if (flag_pack_struct)
    {
      tree v;
      TYPE_PACKED (t) = 1;
      /* Even though the type is being defined for the first time
	 here, there might have been a forward declaration, so there
	 might be cv-qualified variants of T.  */
      for (v = TYPE_NEXT_VARIANT (t); v; v = TYPE_NEXT_VARIANT (v))
	TYPE_PACKED (v) = 1;
    }
  /* Reset the interface data, at the earliest possible
     moment, as it might have been set via a class foo;
     before.  */
  if (! TYPE_ANONYMOUS_P (t))
    {
      struct c_fileinfo *finfo = get_fileinfo (input_filename);
      CLASSTYPE_INTERFACE_ONLY (t) = finfo->interface_only;
      SET_CLASSTYPE_INTERFACE_UNKNOWN_X
	(t, finfo->interface_unknown);
    }
  reset_specialization();

  /* Make a declaration for this class in its own scope.  */
  build_self_reference ();

  return t;
}

/* Finish the member declaration given by DECL.  */

void
finish_member_declaration (tree decl)
{
  if (decl == error_mark_node || decl == NULL_TREE)
    return;

  if (decl == void_type_node)
    /* The COMPONENT was a friend, not a member, and so there's
       nothing for us to do.  */
    return;

  /* We should see only one DECL at a time.  */
  gcc_assert (DECL_CHAIN (decl) == NULL_TREE);

  /* Set up access control for DECL.  */
  TREE_PRIVATE (decl)
    = (current_access_specifier == access_private_node);
  TREE_PROTECTED (decl)
    = (current_access_specifier == access_protected_node);
  if (TREE_CODE (decl) == TEMPLATE_DECL)
    {
      TREE_PRIVATE (DECL_TEMPLATE_RESULT (decl)) = TREE_PRIVATE (decl);
      TREE_PROTECTED (DECL_TEMPLATE_RESULT (decl)) = TREE_PROTECTED (decl);
    }

  /* Mark the DECL as a member of the current class, unless it's
     a member of an enumeration.  */
  if (TREE_CODE (decl) != CONST_DECL)
    DECL_CONTEXT (decl) = current_class_type;

  /* Check for bare parameter packs in the member variable declaration.  */
  if (TREE_CODE (decl) == FIELD_DECL)
    {
      if (check_for_bare_parameter_packs (TREE_TYPE (decl)))
        TREE_TYPE (decl) = error_mark_node;
      if (check_for_bare_parameter_packs (DECL_ATTRIBUTES (decl)))
        DECL_ATTRIBUTES (decl) = NULL_TREE;
    }

  /* [dcl.link]

     A C language linkage is ignored for the names of class members
     and the member function type of class member functions.  */
  if (DECL_LANG_SPECIFIC (decl) && DECL_LANGUAGE (decl) == lang_c)
    SET_DECL_LANGUAGE (decl, lang_cplusplus);

  /* Put functions on the TYPE_METHODS list and everything else on the
     TYPE_FIELDS list.  Note that these are built up in reverse order.
     We reverse them (to obtain declaration order) in finish_struct.  */
  if (DECL_DECLARES_FUNCTION_P (decl))
    {
      /* We also need to add this function to the
	 CLASSTYPE_METHOD_VEC.  */
      if (add_method (current_class_type, decl, NULL_TREE))
	{
	  DECL_CHAIN (decl) = TYPE_METHODS (current_class_type);
	  TYPE_METHODS (current_class_type) = decl;

	  maybe_add_class_template_decl_list (current_class_type, decl,
					      /*friend_p=*/0);
	}
    }
  /* Enter the DECL into the scope of the class, if the class
     isn't a closure (whose fields are supposed to be unnamed).  */
  else if (CLASSTYPE_LAMBDA_EXPR (current_class_type)
	   || pushdecl_class_level (decl))
    {
      if (TREE_CODE (decl) == USING_DECL)
	{
	  /* For now, ignore class-scope USING_DECLS, so that
	     debugging backends do not see them. */
	  DECL_IGNORED_P (decl) = 1;
	}

      /* All TYPE_DECLs go at the end of TYPE_FIELDS.  Ordinary fields
	 go at the beginning.  The reason is that lookup_field_1
	 searches the list in order, and we want a field name to
	 override a type name so that the "struct stat hack" will
	 work.  In particular:

	   struct S { enum E { }; int E } s;
	   s.E = 3;

	 is valid.  In addition, the FIELD_DECLs must be maintained in
	 declaration order so that class layout works as expected.
	 However, we don't need that order until class layout, so we
	 save a little time by putting FIELD_DECLs on in reverse order
	 here, and then reversing them in finish_struct_1.  (We could
	 also keep a pointer to the correct insertion points in the
	 list.)  */

      if (TREE_CODE (decl) == TYPE_DECL)
	TYPE_FIELDS (current_class_type)
	  = chainon (TYPE_FIELDS (current_class_type), decl);
      else
	{
	  DECL_CHAIN (decl) = TYPE_FIELDS (current_class_type);
	  TYPE_FIELDS (current_class_type) = decl;
	}

      maybe_add_class_template_decl_list (current_class_type, decl,
					  /*friend_p=*/0);
    }

  if (pch_file)
    note_decl_for_pch (decl);
}

/* DECL has been declared while we are building a PCH file.  Perform
   actions that we might normally undertake lazily, but which can be
   performed now so that they do not have to be performed in
   translation units which include the PCH file.  */

void
note_decl_for_pch (tree decl)
{
  gcc_assert (pch_file);

  /* There's a good chance that we'll have to mangle names at some
     point, even if only for emission in debugging information.  */
  if (VAR_OR_FUNCTION_DECL_P (decl)
      && !processing_template_decl)
    mangle_decl (decl);
}

/* Finish processing a complete template declaration.  The PARMS are
   the template parameters.  */

void
finish_template_decl (tree parms)
{
  if (parms)
    end_template_decl ();
  else
    end_specialization ();
}

// Returns the template type of the class scope being entered. If we're
// entering a constrained class scope. TYPE is the class template
// scope being entered and we may need to match the intended type with
// a constrained specialization. For example:
//
//    template<Object T>
//      struct S { void f(); }; #1
//
//    template<Object T>
//      void S<T>::f() { }      #2
//
// We check, in #2, that S<T> refers precisely to the type declared by
// #1 (i.e., that the constraints match). Note that the following should
// be an error since there is no specialization of S<T> that is 
// unconstrained, but this is not diagnosed here.
//
//    template<typename T>
//      void S<T>::f() { }
//
// We cannot diagnose this problem here since this function also matches
// qualified template names that are not part of a definition. For example:
//
//    template<Integral T, Floating_point U>
//      typename pair<T, U>::first_type void f(T, U);
//
// Here, it is unlikely that there is a partial specialization of
// pair constrained for for Integral and Floating_point arguments.
//
// The general rule is: if a constrained specialization with matching
// constraints is found return that type. Alos note that if TYPE is not a 
// class-type (e.g. a typename type), then no fixup is needed.
static tree
fixup_template_type (tree type)
{
  // Don't try to fix non-class types.
  if (!CLASS_TYPE_P (type))
    return type;

  // Find the template parameter list at the a depth appropriate to
  // the scope we're trying to enter. 
  tree parms = current_template_parms;
  int depth = template_class_depth (type);
  for (int n = processing_template_decl; n > depth && parms; --n)
    parms = TREE_CHAIN (parms);
  if (!parms)
    return type;
  tree cur_constr = TEMPLATE_PARMS_CONSTRAINTS (parms);

  // Search for a specialization whose type and constraints match.
  tree tmpl = CLASSTYPE_TI_TEMPLATE (type);
  tree specs = DECL_TEMPLATE_SPECIALIZATIONS (tmpl);
  while (specs)
    {
      tree spec_constr = DECL_CONSTRAINTS (TREE_VALUE (specs));

      // If the type and constraints match a specialization, then we
      // are entering that type. Note that the type comparison is
      // structural since constrained partial specialiations may
      // have different canonical types for the same type patterns.
      if (comptypes (type, TREE_TYPE (specs), COMPARE_STRUCTURAL)
            && equivalent_constraints (cur_constr, spec_constr))
        return TREE_TYPE (specs);
      specs = TREE_CHAIN (specs);
    }

  // If no specialization matches, then must return the type
  // previously found.
  return type;
}


/* Finish processing a template-id (which names a type) of the form
   NAME < ARGS >.  Return the TYPE_DECL for the type named by the
   template-id.  If ENTERING_SCOPE is nonzero we are about to enter
   the scope of template-id indicated.  */

tree
finish_template_type (tree name, tree args, int entering_scope)
{
  tree type;

  type = lookup_template_class (name, args,
				NULL_TREE, NULL_TREE, entering_scope,
				tf_warning_or_error | tf_user);

  // If entering a scope, correct the lookup to account for constraints.
  if (entering_scope)
    type = fixup_template_type (type);

  if (type == error_mark_node)
    return type;
  else if (CLASS_TYPE_P (type) && !alias_type_or_template_p (type))
    return TYPE_STUB_DECL (type);
  else
    return TYPE_NAME (type);
}

/* Finish processing a BASE_CLASS with the indicated ACCESS_SPECIFIER.
   Return a TREE_LIST containing the ACCESS_SPECIFIER and the
   BASE_CLASS, or NULL_TREE if an error occurred.  The
   ACCESS_SPECIFIER is one of
   access_{default,public,protected_private}_node.  For a virtual base
   we set TREE_TYPE.  */

tree
finish_base_specifier (tree base, tree access, bool virtual_p)
{
  tree result;

  if (base == error_mark_node)
    {
      error ("invalid base-class specification");
      result = NULL_TREE;
    }
  else if (! MAYBE_CLASS_TYPE_P (base))
    {
      error ("%qT is not a class type", base);
      result = NULL_TREE;
    }
  else
    {
      if (cp_type_quals (base) != 0)
	{
	  /* DR 484: Can a base-specifier name a cv-qualified
	     class type?  */
	  base = TYPE_MAIN_VARIANT (base);
	}
      result = build_tree_list (access, base);
      if (virtual_p)
	TREE_TYPE (result) = integer_type_node;
    }

  return result;
}

/* If FNS is a member function, a set of member functions, or a
   template-id referring to one or more member functions, return a
   BASELINK for FNS, incorporating the current access context.
   Otherwise, return FNS unchanged.  */

tree
baselink_for_fns (tree fns)
{
  tree scope;
  tree cl;

  if (BASELINK_P (fns) 
      || error_operand_p (fns))
    return fns;

  scope = ovl_scope (fns);
  if (!CLASS_TYPE_P (scope))
    return fns;

  cl = currently_open_derived_class (scope);
  if (!cl)
    cl = scope;
  cl = TYPE_BINFO (cl);
  return build_baselink (cl, cl, fns, /*optype=*/NULL_TREE);
}

/* Returns true iff DECL is a variable from a function outside
   the current one.  */

static bool
outer_var_p (tree decl)
{
  return ((VAR_P (decl) || TREE_CODE (decl) == PARM_DECL)
	  && DECL_FUNCTION_SCOPE_P (decl)
	  && (DECL_CONTEXT (decl) != current_function_decl
	      || parsing_nsdmi ()));
}

/* As above, but also checks that DECL is automatic.  */

static bool
outer_automatic_var_p (tree decl)
{
  return (outer_var_p (decl)
	  && !TREE_STATIC (decl));
}

/* ID_EXPRESSION is a representation of parsed, but unprocessed,
   id-expression.  (See cp_parser_id_expression for details.)  SCOPE,
   if non-NULL, is the type or namespace used to explicitly qualify
   ID_EXPRESSION.  DECL is the entity to which that name has been
   resolved.

   *CONSTANT_EXPRESSION_P is true if we are presently parsing a
   constant-expression.  In that case, *NON_CONSTANT_EXPRESSION_P will
   be set to true if this expression isn't permitted in a
   constant-expression, but it is otherwise not set by this function.
   *ALLOW_NON_CONSTANT_EXPRESSION_P is true if we are parsing a
   constant-expression, but a non-constant expression is also
   permissible.

   DONE is true if this expression is a complete postfix-expression;
   it is false if this expression is followed by '->', '[', '(', etc.
   ADDRESS_P is true iff this expression is the operand of '&'.
   TEMPLATE_P is true iff the qualified-id was of the form
   "A::template B".  TEMPLATE_ARG_P is true iff this qualified name
   appears as a template argument.

   If an error occurs, and it is the kind of error that might cause
   the parser to abort a tentative parse, *ERROR_MSG is filled in.  It
   is the caller's responsibility to issue the message.  *ERROR_MSG
   will be a string with static storage duration, so the caller need
   not "free" it.

   Return an expression for the entity, after issuing appropriate
   diagnostics.  This function is also responsible for transforming a
   reference to a non-static member into a COMPONENT_REF that makes
   the use of "this" explicit.

   Upon return, *IDK will be filled in appropriately.  */
tree
finish_id_expression (tree id_expression,
		      tree decl,
		      tree scope,
		      cp_id_kind *idk,
		      bool integral_constant_expression_p,
		      bool allow_non_integral_constant_expression_p,
		      bool *non_integral_constant_expression_p,
		      bool template_p,
		      bool done,
		      bool address_p,
		      bool template_arg_p,
		      const char **error_msg,
		      location_t location)
{
  decl = strip_using_decl (decl);

  /* Initialize the output parameters.  */
  *idk = CP_ID_KIND_NONE;
  *error_msg = NULL;

  if (id_expression == error_mark_node)
    return error_mark_node;
  /* If we have a template-id, then no further lookup is
     required.  If the template-id was for a template-class, we
     will sometimes have a TYPE_DECL at this point.  */
  else if (TREE_CODE (decl) == TEMPLATE_ID_EXPR
	   || TREE_CODE (decl) == TYPE_DECL)
    ;
  /* Look up the name.  */
  else
    {
      if (decl == error_mark_node)
	{
	  /* Name lookup failed.  */
	  if (scope
	      && (!TYPE_P (scope)
		  || (!dependent_type_p (scope)
		      && !(identifier_p (id_expression)
			   && IDENTIFIER_TYPENAME_P (id_expression)
			   && dependent_type_p (TREE_TYPE (id_expression))))))
	    {
	      /* If the qualifying type is non-dependent (and the name
		 does not name a conversion operator to a dependent
		 type), issue an error.  */
	      qualified_name_lookup_error (scope, id_expression, decl, location);
	      return error_mark_node;
	    }
	  else if (!scope)
	    {
	      /* It may be resolved via Koenig lookup.  */
	      *idk = CP_ID_KIND_UNQUALIFIED;
	      return id_expression;
	    }
	  else
	    decl = id_expression;
	}
      /* If DECL is a variable that would be out of scope under
	 ANSI/ISO rules, but in scope in the ARM, name lookup
	 will succeed.  Issue a diagnostic here.  */
      else
	decl = check_for_out_of_scope_variable (decl);

      /* Remember that the name was used in the definition of
	 the current class so that we can check later to see if
	 the meaning would have been different after the class
	 was entirely defined.  */
      if (!scope && decl != error_mark_node && identifier_p (id_expression))
	maybe_note_name_used_in_class (id_expression, decl);

      /* Disallow uses of local variables from containing functions, except
	 within lambda-expressions.  */
      if (!outer_var_p (decl))
	/* OK */;
      else if (TREE_STATIC (decl)
	       /* It's not a use (3.2) if we're in an unevaluated context.  */
	       || cp_unevaluated_operand)
	{
	  if (processing_template_decl)
	    /* For a use of an outer static/unevaluated var, return the id
	       so that we'll look it up again in the instantiation.  */
	    return id_expression;
	}
      else
	{
	  tree context = DECL_CONTEXT (decl);
	  tree containing_function = current_function_decl;
	  tree lambda_stack = NULL_TREE;
	  tree lambda_expr = NULL_TREE;
	  tree initializer = convert_from_reference (decl);

	  /* Mark it as used now even if the use is ill-formed.  */
	  mark_used (decl);

	  /* Core issue 696: "[At the July 2009 meeting] the CWG expressed
	     support for an approach in which a reference to a local
	     [constant] automatic variable in a nested class or lambda body
	     would enter the expression as an rvalue, which would reduce
	     the complexity of the problem"

	     FIXME update for final resolution of core issue 696.  */
	  if (decl_constant_var_p (decl))
	    {
	      if (processing_template_decl)
		/* In a template, the constant value may not be in a usable
		   form, so look it up again at instantiation time.  */
		return id_expression;
	      else
		return integral_constant_value (decl);
	    }

	  if (parsing_nsdmi ())
	    containing_function = NULL_TREE;
	  /* If we are in a lambda function, we can move out until we hit
	     1. the context,
	     2. a non-lambda function, or
	     3. a non-default capturing lambda function.  */
	  else while (context != containing_function
		      && LAMBDA_FUNCTION_P (containing_function))
	    {
	      lambda_expr = CLASSTYPE_LAMBDA_EXPR
		(DECL_CONTEXT (containing_function));

	      if (LAMBDA_EXPR_DEFAULT_CAPTURE_MODE (lambda_expr)
		  == CPLD_NONE)
		break;

	      lambda_stack = tree_cons (NULL_TREE,
					lambda_expr,
					lambda_stack);

	      containing_function
		= decl_function_context (containing_function);
	    }

	  if (lambda_expr && TREE_CODE (decl) == VAR_DECL
	      && DECL_ANON_UNION_VAR_P (decl))
	    {
	      error ("cannot capture member %qD of anonymous union", decl);
	      return error_mark_node;
	    }
	  if (context == containing_function)
	    {
	      decl = add_default_capture (lambda_stack,
					  /*id=*/DECL_NAME (decl),
					  initializer);
	    }
	  else if (lambda_expr)
	    {
	      error ("%qD is not captured", decl);
	      return error_mark_node;
	    }
	  else
	    {
	      error (VAR_P (decl)
		     ? G_("use of local variable with automatic storage from containing function")
		     : G_("use of parameter from containing function"));
	      inform (input_location, "%q+#D declared here", decl);
	      return error_mark_node;
	    }
	}

      /* Also disallow uses of function parameters outside the function
	 body, except inside an unevaluated context (i.e. decltype).  */
      if (TREE_CODE (decl) == PARM_DECL
	  && DECL_CONTEXT (decl) == NULL_TREE
	  && !cp_unevaluated_operand)
	{
	  error ("use of parameter %qD outside function body", decl);
	  return error_mark_node;
	}
    }

  /* If we didn't find anything, or what we found was a type,
     then this wasn't really an id-expression.  */
  if (TREE_CODE (decl) == TEMPLATE_DECL
      && !DECL_FUNCTION_TEMPLATE_P (decl))
    {
      *error_msg = "missing template arguments";
      return error_mark_node;
    }
  else if (TREE_CODE (decl) == TYPE_DECL
	   || TREE_CODE (decl) == NAMESPACE_DECL)
    {
      *error_msg = "expected primary-expression";
      return error_mark_node;
    }

  /* If the name resolved to a template parameter, there is no
     need to look it up again later.  */
  if ((TREE_CODE (decl) == CONST_DECL && DECL_TEMPLATE_PARM_P (decl))
      || TREE_CODE (decl) == TEMPLATE_PARM_INDEX)
    {
      tree r;

      *idk = CP_ID_KIND_NONE;
      if (TREE_CODE (decl) == TEMPLATE_PARM_INDEX)
	decl = TEMPLATE_PARM_DECL (decl);
      r = convert_from_reference (DECL_INITIAL (decl));

      if (integral_constant_expression_p
	  && !dependent_type_p (TREE_TYPE (decl))
	  && !(INTEGRAL_OR_ENUMERATION_TYPE_P (TREE_TYPE (r))))
	{
	  if (!allow_non_integral_constant_expression_p)
	    error ("template parameter %qD of type %qT is not allowed in "
		   "an integral constant expression because it is not of "
		   "integral or enumeration type", decl, TREE_TYPE (decl));
	  *non_integral_constant_expression_p = true;
	}
      return r;
    }
  else
    {
      bool dependent_p;

      /* If the declaration was explicitly qualified indicate
	 that.  The semantics of `A::f(3)' are different than
	 `f(3)' if `f' is virtual.  */
      *idk = (scope
	      ? CP_ID_KIND_QUALIFIED
	      : (TREE_CODE (decl) == TEMPLATE_ID_EXPR
		 ? CP_ID_KIND_TEMPLATE_ID
		 : CP_ID_KIND_UNQUALIFIED));


      /* [temp.dep.expr]

	 An id-expression is type-dependent if it contains an
	 identifier that was declared with a dependent type.

	 The standard is not very specific about an id-expression that
	 names a set of overloaded functions.  What if some of them
	 have dependent types and some of them do not?  Presumably,
	 such a name should be treated as a dependent name.  */
      /* Assume the name is not dependent.  */
      dependent_p = false;
      if (!processing_template_decl)
	/* No names are dependent outside a template.  */
	;
      else if (TREE_CODE (decl) == CONST_DECL)
	/* We don't want to treat enumerators as dependent.  */
	;
      /* A template-id where the name of the template was not resolved
	 is definitely dependent.  */
      else if (TREE_CODE (decl) == TEMPLATE_ID_EXPR
	       && (identifier_p (TREE_OPERAND (decl, 0))))
	dependent_p = true;
      /* For anything except an overloaded function, just check its
	 type.  */
      else if (!is_overloaded_fn (decl))
	dependent_p
	  = dependent_type_p (TREE_TYPE (decl));
      /* For a set of overloaded functions, check each of the
	 functions.  */
      else
	{
	  tree fns = decl;

	  if (BASELINK_P (fns))
	    fns = BASELINK_FUNCTIONS (fns);

	  /* For a template-id, check to see if the template
	     arguments are dependent.  */
	  if (TREE_CODE (fns) == TEMPLATE_ID_EXPR)
	    {
	      tree args = TREE_OPERAND (fns, 1);
	      dependent_p = any_dependent_template_arguments_p (args);
	      /* The functions are those referred to by the
		 template-id.  */
	      fns = TREE_OPERAND (fns, 0);
	    }

	  /* If there are no dependent template arguments, go through
	     the overloaded functions.  */
	  while (fns && !dependent_p)
	    {
	      tree fn = OVL_CURRENT (fns);

	      /* Member functions of dependent classes are
		 dependent.  */
	      if (TREE_CODE (fn) == FUNCTION_DECL
		  && type_dependent_expression_p (fn))
		dependent_p = true;
	      else if (TREE_CODE (fn) == TEMPLATE_DECL
		       && dependent_template_p (fn))
		dependent_p = true;

	      fns = OVL_NEXT (fns);
	    }
	}

      /* If the name was dependent on a template parameter, we will
	 resolve the name at instantiation time.  */
      if (dependent_p)
	{
	  /* Create a SCOPE_REF for qualified names, if the scope is
	     dependent.  */
	  if (scope)
	    {
	      if (TYPE_P (scope))
		{
		  if (address_p && done)
		    decl = finish_qualified_id_expr (scope, decl,
						     done, address_p,
						     template_p,
						     template_arg_p,
						     tf_warning_or_error);
		  else
		    {
		      tree type = NULL_TREE;
		      if (DECL_P (decl) && !dependent_scope_p (scope))
			type = TREE_TYPE (decl);
		      decl = build_qualified_name (type,
						   scope,
						   id_expression,
						   template_p);
		    }
		}
	      if (TREE_TYPE (decl))
		decl = convert_from_reference (decl);
	      return decl;
	    }
	  /* A TEMPLATE_ID already contains all the information we
	     need.  */
	  if (TREE_CODE (id_expression) == TEMPLATE_ID_EXPR)
	    return id_expression;
	  *idk = CP_ID_KIND_UNQUALIFIED_DEPENDENT;
	  /* If we found a variable, then name lookup during the
	     instantiation will always resolve to the same VAR_DECL
	     (or an instantiation thereof).  */
	  if (VAR_P (decl)
	      || TREE_CODE (decl) == PARM_DECL)
	    {
	      mark_used (decl);
	      return convert_from_reference (decl);
	    }
	  /* The same is true for FIELD_DECL, but we also need to
	     make sure that the syntax is correct.  */
	  else if (TREE_CODE (decl) == FIELD_DECL)
	    {
	      /* Since SCOPE is NULL here, this is an unqualified name.
		 Access checking has been performed during name lookup
		 already.  Turn off checking to avoid duplicate errors.  */
	      push_deferring_access_checks (dk_no_check);
	      decl = finish_non_static_data_member
		       (decl, NULL_TREE,
			/*qualifying_scope=*/NULL_TREE);
	      pop_deferring_access_checks ();
	      return decl;
	    }
	  return id_expression;
	}

      if (TREE_CODE (decl) == NAMESPACE_DECL)
	{
	  error ("use of namespace %qD as expression", decl);
	  return error_mark_node;
	}
      else if (DECL_CLASS_TEMPLATE_P (decl))
	{
	  error ("use of class template %qT as expression", decl);
	  return error_mark_node;
	}
      else if (TREE_CODE (decl) == TREE_LIST)
	{
	  /* Ambiguous reference to base members.  */
	  error ("request for member %qD is ambiguous in "
		 "multiple inheritance lattice", id_expression);
	  print_candidates (decl);
	  return error_mark_node;
	}

      /* Mark variable-like entities as used.  Functions are similarly
	 marked either below or after overload resolution.  */
      if ((VAR_P (decl)
	   || TREE_CODE (decl) == PARM_DECL
	   || TREE_CODE (decl) == CONST_DECL
	   || TREE_CODE (decl) == RESULT_DECL)
	  && !mark_used (decl))
	return error_mark_node;

      /* Only certain kinds of names are allowed in constant
	 expression.  Template parameters have already
	 been handled above.  */
      if (! error_operand_p (decl)
	  && integral_constant_expression_p
	  && ! decl_constant_var_p (decl)
	  && TREE_CODE (decl) != CONST_DECL
	  && ! builtin_valid_in_constant_expr_p (decl))
	{
	  if (!allow_non_integral_constant_expression_p)
	    {
	      error ("%qD cannot appear in a constant-expression", decl);
	      return error_mark_node;
	    }
	  *non_integral_constant_expression_p = true;
	}

      tree wrap;
      if (VAR_P (decl)
	  && !cp_unevaluated_operand
	  && DECL_THREAD_LOCAL_P (decl)
	  && (wrap = get_tls_wrapper_fn (decl)))
	{
	  /* Replace an evaluated use of the thread_local variable with
	     a call to its wrapper.  */
	  decl = build_cxx_call (wrap, 0, NULL, tf_warning_or_error);
	}
      else if (scope)
	{
	  decl = (adjust_result_of_qualified_name_lookup
		  (decl, scope, current_nonlambda_class_type()));

	  if (TREE_CODE (decl) == FUNCTION_DECL)
	    mark_used (decl);

	  if (TYPE_P (scope))
	    decl = finish_qualified_id_expr (scope,
					     decl,
					     done,
					     address_p,
					     template_p,
					     template_arg_p,
					     tf_warning_or_error);
	  else
	    decl = convert_from_reference (decl);
	}
      else if (TREE_CODE (decl) == FIELD_DECL)
	{
	  /* Since SCOPE is NULL here, this is an unqualified name.
	     Access checking has been performed during name lookup
	     already.  Turn off checking to avoid duplicate errors.  */
	  push_deferring_access_checks (dk_no_check);
	  decl = finish_non_static_data_member (decl, NULL_TREE,
						/*qualifying_scope=*/NULL_TREE);
	  pop_deferring_access_checks ();
	}
      else if (is_overloaded_fn (decl))
	{
	  tree first_fn;

	  first_fn = get_first_fn (decl);
	  if (TREE_CODE (first_fn) == TEMPLATE_DECL)
	    first_fn = DECL_TEMPLATE_RESULT (first_fn);

	  if (!really_overloaded_fn (decl)
	      && !mark_used (first_fn))
	    return error_mark_node;

	  if (!template_arg_p
	      && TREE_CODE (first_fn) == FUNCTION_DECL
	      && DECL_FUNCTION_MEMBER_P (first_fn)
	      && !shared_member_p (decl))
	    {
	      /* A set of member functions.  */
	      decl = maybe_dummy_object (DECL_CONTEXT (first_fn), 0);
	      return finish_class_member_access_expr (decl, id_expression,
						      /*template_p=*/false,
						      tf_warning_or_error);
	    }

	  decl = baselink_for_fns (decl);
	}
      else
	{
	  if (DECL_P (decl) && DECL_NONLOCAL (decl)
	      && DECL_CLASS_SCOPE_P (decl))
	    {
	      tree context = context_for_name_lookup (decl); 
	      if (context != current_class_type)
		{
		  tree path = currently_open_derived_class (context);
		  perform_or_defer_access_check (TYPE_BINFO (path),
						 decl, decl,
						 tf_warning_or_error);
		}
	    }

	  decl = convert_from_reference (decl);
	}
    }

  /* Handle references (c++/56130).  */
  tree t = REFERENCE_REF_P (decl) ? TREE_OPERAND (decl, 0) : decl;
  if (TREE_DEPRECATED (t))
    warn_deprecated_use (t, NULL_TREE);

  return decl;
}

/* Implement the __typeof keyword: Return the type of EXPR, suitable for
   use as a type-specifier.  */

tree
finish_typeof (tree expr)
{
  tree type;

  if (type_dependent_expression_p (expr))
    {
      type = cxx_make_type (TYPEOF_TYPE);
      TYPEOF_TYPE_EXPR (type) = expr;
      SET_TYPE_STRUCTURAL_EQUALITY (type);

      return type;
    }

  expr = mark_type_use (expr);

  type = unlowered_expr_type (expr);

  if (!type || type == unknown_type_node)
    {
      error ("type of %qE is unknown", expr);
      return error_mark_node;
    }

  return type;
}

/* Implement the __underlying_type keyword: Return the underlying
   type of TYPE, suitable for use as a type-specifier.  */

tree
finish_underlying_type (tree type)
{
  tree underlying_type;

  if (processing_template_decl)
    {
      underlying_type = cxx_make_type (UNDERLYING_TYPE);
      UNDERLYING_TYPE_TYPE (underlying_type) = type;
      SET_TYPE_STRUCTURAL_EQUALITY (underlying_type);

      return underlying_type;
    }

  complete_type (type);

  if (TREE_CODE (type) != ENUMERAL_TYPE)
    {
      error ("%qT is not an enumeration type", type);
      return error_mark_node;
    }

  underlying_type = ENUM_UNDERLYING_TYPE (type);

  /* Fixup necessary in this case because ENUM_UNDERLYING_TYPE
     includes TYPE_MIN_VALUE and TYPE_MAX_VALUE information.
     See finish_enum_value_list for details.  */
  if (!ENUM_FIXED_UNDERLYING_TYPE_P (type))
    underlying_type
      = c_common_type_for_mode (TYPE_MODE (underlying_type),
				TYPE_UNSIGNED (underlying_type));

  return underlying_type;
}

/* Implement the __direct_bases keyword: Return the direct base classes
   of type */

tree
calculate_direct_bases (tree type)
{
  vec<tree, va_gc> *vector = make_tree_vector();
  tree bases_vec = NULL_TREE;
  vec<tree, va_gc> *base_binfos;
  tree binfo;
  unsigned i;

  complete_type (type);

  if (!NON_UNION_CLASS_TYPE_P (type))
    return make_tree_vec (0);

  base_binfos = BINFO_BASE_BINFOS (TYPE_BINFO (type));

  /* Virtual bases are initialized first */
  for (i = 0; base_binfos->iterate (i, &binfo); i++)
    {
      if (BINFO_VIRTUAL_P (binfo))
       {
         vec_safe_push (vector, binfo);
       }
    }

  /* Now non-virtuals */
  for (i = 0; base_binfos->iterate (i, &binfo); i++)
    {
      if (!BINFO_VIRTUAL_P (binfo))
       {
         vec_safe_push (vector, binfo);
       }
    }


  bases_vec = make_tree_vec (vector->length ());

  for (i = 0; i < vector->length (); ++i)
    {
      TREE_VEC_ELT (bases_vec, i) = BINFO_TYPE ((*vector)[i]);
    }
  return bases_vec;
}

/* Implement the __bases keyword: Return the base classes
   of type */

/* Find morally non-virtual base classes by walking binfo hierarchy */
/* Virtual base classes are handled separately in finish_bases */

static tree
dfs_calculate_bases_pre (tree binfo, void * /*data_*/)
{
  /* Don't walk bases of virtual bases */
  return BINFO_VIRTUAL_P (binfo) ? dfs_skip_bases : NULL_TREE;
}

static tree
dfs_calculate_bases_post (tree binfo, void *data_)
{
  vec<tree, va_gc> **data = ((vec<tree, va_gc> **) data_);
  if (!BINFO_VIRTUAL_P (binfo))
    {
      vec_safe_push (*data, BINFO_TYPE (binfo));
    }
  return NULL_TREE;
}

/* Calculates the morally non-virtual base classes of a class */
static vec<tree, va_gc> *
calculate_bases_helper (tree type)
{
  vec<tree, va_gc> *vector = make_tree_vector();

  /* Now add non-virtual base classes in order of construction */
  dfs_walk_all (TYPE_BINFO (type),
                dfs_calculate_bases_pre, dfs_calculate_bases_post, &vector);
  return vector;
}

tree
calculate_bases (tree type)
{
  vec<tree, va_gc> *vector = make_tree_vector();
  tree bases_vec = NULL_TREE;
  unsigned i;
  vec<tree, va_gc> *vbases;
  vec<tree, va_gc> *nonvbases;
  tree binfo;

  complete_type (type);

  if (!NON_UNION_CLASS_TYPE_P (type))
    return make_tree_vec (0);

  /* First go through virtual base classes */
  for (vbases = CLASSTYPE_VBASECLASSES (type), i = 0;
       vec_safe_iterate (vbases, i, &binfo); i++)
    {
      vec<tree, va_gc> *vbase_bases;
      vbase_bases = calculate_bases_helper (BINFO_TYPE (binfo));
      vec_safe_splice (vector, vbase_bases);
      release_tree_vector (vbase_bases);
    }

  /* Now for the non-virtual bases */
  nonvbases = calculate_bases_helper (type);
  vec_safe_splice (vector, nonvbases);
  release_tree_vector (nonvbases);

  /* Last element is entire class, so don't copy */
  bases_vec = make_tree_vec (vector->length () - 1);

  for (i = 0; i < vector->length () - 1; ++i)
    {
      TREE_VEC_ELT (bases_vec, i) = (*vector)[i];
    }
  release_tree_vector (vector);
  return bases_vec;
}

tree
finish_bases (tree type, bool direct)
{
  tree bases = NULL_TREE;

  if (!processing_template_decl)
    {
      /* Parameter packs can only be used in templates */
      error ("Parameter pack __bases only valid in template declaration");
      return error_mark_node;
    }

  bases = cxx_make_type (BASES);
  BASES_TYPE (bases) = type;
  BASES_DIRECT (bases) = direct;
  SET_TYPE_STRUCTURAL_EQUALITY (bases);

  return bases;
}

/* Perform C++-specific checks for __builtin_offsetof before calling
   fold_offsetof.  */

tree
finish_offsetof (tree expr)
{
  if (TREE_CODE (expr) == PSEUDO_DTOR_EXPR)
    {
      error ("cannot apply %<offsetof%> to destructor %<~%T%>",
	      TREE_OPERAND (expr, 2));
      return error_mark_node;
    }
  if (TREE_CODE (TREE_TYPE (expr)) == FUNCTION_TYPE
      || TREE_CODE (TREE_TYPE (expr)) == METHOD_TYPE
      || TREE_TYPE (expr) == unknown_type_node)
    {
      if (INDIRECT_REF_P (expr))
	error ("second operand of %<offsetof%> is neither a single "
	       "identifier nor a sequence of member accesses and "
	       "array references");
      else
	{
	  if (TREE_CODE (expr) == COMPONENT_REF
	      || TREE_CODE (expr) == COMPOUND_EXPR)
	    expr = TREE_OPERAND (expr, 1);
	  error ("cannot apply %<offsetof%> to member function %qD", expr);
	}
      return error_mark_node;
    }
  if (REFERENCE_REF_P (expr))
    expr = TREE_OPERAND (expr, 0);
  if (TREE_CODE (expr) == COMPONENT_REF)
    {
      tree object = TREE_OPERAND (expr, 0);
      if (!complete_type_or_else (TREE_TYPE (object), object))
	return error_mark_node;
    }
  return fold_offsetof (expr);
}

/* Replace the AGGR_INIT_EXPR at *TP with an equivalent CALL_EXPR.  This
   function is broken out from the above for the benefit of the tree-ssa
   project.  */

void
simplify_aggr_init_expr (tree *tp)
{
  tree aggr_init_expr = *tp;

  /* Form an appropriate CALL_EXPR.  */
  tree fn = AGGR_INIT_EXPR_FN (aggr_init_expr);
  tree slot = AGGR_INIT_EXPR_SLOT (aggr_init_expr);
  tree type = TREE_TYPE (slot);

  tree call_expr;
  enum style_t { ctor, arg, pcc } style;

  if (AGGR_INIT_VIA_CTOR_P (aggr_init_expr))
    style = ctor;
#ifdef PCC_STATIC_STRUCT_RETURN
  else if (1)
    style = pcc;
#endif
  else
    {
      gcc_assert (TREE_ADDRESSABLE (type));
      style = arg;
    }

  call_expr = build_call_array_loc (input_location,
				    TREE_TYPE (TREE_TYPE (TREE_TYPE (fn))),
				    fn,
				    aggr_init_expr_nargs (aggr_init_expr),
				    AGGR_INIT_EXPR_ARGP (aggr_init_expr));
  TREE_NOTHROW (call_expr) = TREE_NOTHROW (aggr_init_expr);

  if (style == ctor)
    {
      /* Replace the first argument to the ctor with the address of the
	 slot.  */
      cxx_mark_addressable (slot);
      CALL_EXPR_ARG (call_expr, 0) =
	build1 (ADDR_EXPR, build_pointer_type (type), slot);
    }
  else if (style == arg)
    {
      /* Just mark it addressable here, and leave the rest to
	 expand_call{,_inline}.  */
      cxx_mark_addressable (slot);
      CALL_EXPR_RETURN_SLOT_OPT (call_expr) = true;
      call_expr = build2 (INIT_EXPR, TREE_TYPE (call_expr), slot, call_expr);
    }
  else if (style == pcc)
    {
      /* If we're using the non-reentrant PCC calling convention, then we
	 need to copy the returned value out of the static buffer into the
	 SLOT.  */
      push_deferring_access_checks (dk_no_check);
      call_expr = build_aggr_init (slot, call_expr,
				   DIRECT_BIND | LOOKUP_ONLYCONVERTING,
                                   tf_warning_or_error);
      pop_deferring_access_checks ();
      call_expr = build2 (COMPOUND_EXPR, TREE_TYPE (slot), call_expr, slot);
    }

  if (AGGR_INIT_ZERO_FIRST (aggr_init_expr))
    {
      tree init = build_zero_init (type, NULL_TREE,
				   /*static_storage_p=*/false);
      init = build2 (INIT_EXPR, void_type_node, slot, init);
      call_expr = build2 (COMPOUND_EXPR, TREE_TYPE (call_expr),
			  init, call_expr);
    }

  *tp = call_expr;
}

/* Emit all thunks to FN that should be emitted when FN is emitted.  */

void
emit_associated_thunks (tree fn)
{
  /* When we use vcall offsets, we emit thunks with the virtual
     functions to which they thunk. The whole point of vcall offsets
     is so that you can know statically the entire set of thunks that
     will ever be needed for a given virtual function, thereby
     enabling you to output all the thunks with the function itself.  */
  if (DECL_VIRTUAL_P (fn)
      /* Do not emit thunks for extern template instantiations.  */
      && ! DECL_REALLY_EXTERN (fn))
    {
      tree thunk;

      for (thunk = DECL_THUNKS (fn); thunk; thunk = DECL_CHAIN (thunk))
	{
	  if (!THUNK_ALIAS (thunk))
	    {
	      use_thunk (thunk, /*emit_p=*/1);
	      if (DECL_RESULT_THUNK_P (thunk))
		{
		  tree probe;

		  for (probe = DECL_THUNKS (thunk);
		       probe; probe = DECL_CHAIN (probe))
		    use_thunk (probe, /*emit_p=*/1);
		}
	    }
	  else
	    gcc_assert (!DECL_THUNKS (thunk));
	}
    }
}

/* Returns true iff FUN is an instantiation of a constexpr function
   template.  */

static inline bool
is_instantiation_of_constexpr (tree fun)
{
  return (DECL_TEMPLOID_INSTANTIATION (fun)
	  && DECL_DECLARED_CONSTEXPR_P (DECL_TEMPLATE_RESULT
					(DECL_TI_TEMPLATE (fun))));
}

/* Generate RTL for FN.  */

bool
expand_or_defer_fn_1 (tree fn)
{
  /* When the parser calls us after finishing the body of a template
     function, we don't really want to expand the body.  */
  if (processing_template_decl)
    {
      /* Normally, collection only occurs in rest_of_compilation.  So,
	 if we don't collect here, we never collect junk generated
	 during the processing of templates until we hit a
	 non-template function.  It's not safe to do this inside a
	 nested class, though, as the parser may have local state that
	 is not a GC root.  */
      if (!function_depth)
	ggc_collect ();
      return false;
    }

  gcc_assert (DECL_SAVED_TREE (fn));

  /* If this is a constructor or destructor body, we have to clone
     it.  */
  if (maybe_clone_body (fn))
    {
      /* We don't want to process FN again, so pretend we've written
	 it out, even though we haven't.  */
      TREE_ASM_WRITTEN (fn) = 1;
      /* If this is an instantiation of a constexpr function, keep
	 DECL_SAVED_TREE for explain_invalid_constexpr_fn.  */
      if (!is_instantiation_of_constexpr (fn))
	DECL_SAVED_TREE (fn) = NULL_TREE;
      return false;
    }

  /* We make a decision about linkage for these functions at the end
     of the compilation.  Until that point, we do not want the back
     end to output them -- but we do want it to see the bodies of
     these functions so that it can inline them as appropriate.  */
  if (DECL_DECLARED_INLINE_P (fn) || DECL_IMPLICIT_INSTANTIATION (fn))
    {
      if (DECL_INTERFACE_KNOWN (fn))
	/* We've already made a decision as to how this function will
	   be handled.  */;
      else if (!at_eof)
	{
	  DECL_EXTERNAL (fn) = 1;
	  DECL_NOT_REALLY_EXTERN (fn) = 1;
	  note_vague_linkage_fn (fn);
	  /* A non-template inline function with external linkage will
	     always be COMDAT.  As we must eventually determine the
	     linkage of all functions, and as that causes writes to
	     the data mapped in from the PCH file, it's advantageous
	     to mark the functions at this point.  */
	  if (!DECL_IMPLICIT_INSTANTIATION (fn))
	    {
	      /* This function must have external linkage, as
		 otherwise DECL_INTERFACE_KNOWN would have been
		 set.  */
	      gcc_assert (TREE_PUBLIC (fn));
	      comdat_linkage (fn);
	      DECL_INTERFACE_KNOWN (fn) = 1;
	    }
	}
      else
	import_export_decl (fn);

      /* If the user wants us to keep all inline functions, then mark
	 this function as needed so that finish_file will make sure to
	 output it later.  Similarly, all dllexport'd functions must
	 be emitted; there may be callers in other DLLs.  */
      if ((flag_keep_inline_functions
	   && DECL_DECLARED_INLINE_P (fn)
	   && !DECL_REALLY_EXTERN (fn))
	  || (flag_keep_inline_dllexport
	      && lookup_attribute ("dllexport", DECL_ATTRIBUTES (fn))))
	{
	  mark_needed (fn);
	  DECL_EXTERNAL (fn) = 0;
	}
    }

  /* There's no reason to do any of the work here if we're only doing
     semantic analysis; this code just generates RTL.  */
  if (flag_syntax_only)
    return false;

  return true;
}

void
expand_or_defer_fn (tree fn)
{
  if (expand_or_defer_fn_1 (fn))
    {
      function_depth++;

      /* Expand or defer, at the whim of the compilation unit manager.  */
      cgraph_finalize_function (fn, function_depth > 1);
      emit_associated_thunks (fn);

      function_depth--;
    }
}

struct nrv_data
{
  tree var;
  tree result;
  hash_table <pointer_hash <tree_node> > visited;
};

/* Helper function for walk_tree, used by finalize_nrv below.  */

static tree
finalize_nrv_r (tree* tp, int* walk_subtrees, void* data)
{
  struct nrv_data *dp = (struct nrv_data *)data;
  tree_node **slot;

  /* No need to walk into types.  There wouldn't be any need to walk into
     non-statements, except that we have to consider STMT_EXPRs.  */
  if (TYPE_P (*tp))
    *walk_subtrees = 0;
  /* Change all returns to just refer to the RESULT_DECL; this is a nop,
     but differs from using NULL_TREE in that it indicates that we care
     about the value of the RESULT_DECL.  */
  else if (TREE_CODE (*tp) == RETURN_EXPR)
    TREE_OPERAND (*tp, 0) = dp->result;
  /* Change all cleanups for the NRV to only run when an exception is
     thrown.  */
  else if (TREE_CODE (*tp) == CLEANUP_STMT
	   && CLEANUP_DECL (*tp) == dp->var)
    CLEANUP_EH_ONLY (*tp) = 1;
  /* Replace the DECL_EXPR for the NRV with an initialization of the
     RESULT_DECL, if needed.  */
  else if (TREE_CODE (*tp) == DECL_EXPR
	   && DECL_EXPR_DECL (*tp) == dp->var)
    {
      tree init;
      if (DECL_INITIAL (dp->var)
	  && DECL_INITIAL (dp->var) != error_mark_node)
	init = build2 (INIT_EXPR, void_type_node, dp->result,
		       DECL_INITIAL (dp->var));
      else
	init = build_empty_stmt (EXPR_LOCATION (*tp));
      DECL_INITIAL (dp->var) = NULL_TREE;
      SET_EXPR_LOCATION (init, EXPR_LOCATION (*tp));
      *tp = init;
    }
  /* And replace all uses of the NRV with the RESULT_DECL.  */
  else if (*tp == dp->var)
    *tp = dp->result;

  /* Avoid walking into the same tree more than once.  Unfortunately, we
     can't just use walk_tree_without duplicates because it would only call
     us for the first occurrence of dp->var in the function body.  */
  slot = dp->visited.find_slot (*tp, INSERT);
  if (*slot)
    *walk_subtrees = 0;
  else
    *slot = *tp;

  /* Keep iterating.  */
  return NULL_TREE;
}

/* Called from finish_function to implement the named return value
   optimization by overriding all the RETURN_EXPRs and pertinent
   CLEANUP_STMTs and replacing all occurrences of VAR with RESULT, the
   RESULT_DECL for the function.  */

void
finalize_nrv (tree *tp, tree var, tree result)
{
  struct nrv_data data;

  /* Copy name from VAR to RESULT.  */
  DECL_NAME (result) = DECL_NAME (var);
  /* Don't forget that we take its address.  */
  TREE_ADDRESSABLE (result) = TREE_ADDRESSABLE (var);
  /* Finally set DECL_VALUE_EXPR to avoid assigning
     a stack slot at -O0 for the original var and debug info
     uses RESULT location for VAR.  */
  SET_DECL_VALUE_EXPR (var, result);
  DECL_HAS_VALUE_EXPR_P (var) = 1;

  data.var = var;
  data.result = result;
  data.visited.create (37);
  cp_walk_tree (tp, finalize_nrv_r, &data, 0);
  data.visited.dispose ();
}

/* Create CP_OMP_CLAUSE_INFO for clause C.  Returns true if it is invalid.  */

bool
cxx_omp_create_clause_info (tree c, tree type, bool need_default_ctor,
			    bool need_copy_ctor, bool need_copy_assignment,
			    bool need_dtor)
{
  int save_errorcount = errorcount;
  tree info, t;

  /* Always allocate 3 elements for simplicity.  These are the
     function decls for the ctor, dtor, and assignment op.
     This layout is known to the three lang hooks,
     cxx_omp_clause_default_init, cxx_omp_clause_copy_init,
     and cxx_omp_clause_assign_op.  */
  info = make_tree_vec (3);
  CP_OMP_CLAUSE_INFO (c) = info;

  if (need_default_ctor || need_copy_ctor)
    {
      if (need_default_ctor)
	t = get_default_ctor (type);
      else
	t = get_copy_ctor (type, tf_warning_or_error);

      if (t && !trivial_fn_p (t))
	TREE_VEC_ELT (info, 0) = t;
    }

  if (need_dtor && TYPE_HAS_NONTRIVIAL_DESTRUCTOR (type))
    TREE_VEC_ELT (info, 1) = get_dtor (type, tf_warning_or_error);

  if (need_copy_assignment)
    {
      t = get_copy_assign (type);

      if (t && !trivial_fn_p (t))
	TREE_VEC_ELT (info, 2) = t;
    }

  return errorcount != save_errorcount;
}

/* Helper function for handle_omp_array_sections.  Called recursively
   to handle multiple array-section-subscripts.  C is the clause,
   T current expression (initially OMP_CLAUSE_DECL), which is either
   a TREE_LIST for array-section-subscript (TREE_PURPOSE is low-bound
   expression if specified, TREE_VALUE length expression if specified,
   TREE_CHAIN is what it has been specified after, or some decl.
   TYPES vector is populated with array section types, MAYBE_ZERO_LEN
   set to true if any of the array-section-subscript could have length
   of zero (explicit or implicit), FIRST_NON_ONE is the index of the
   first array-section-subscript which is known not to have length
   of one.  Given say:
   map(a[:b][2:1][:c][:2][:d][e:f][2:5])
   FIRST_NON_ONE will be 3, array-section-subscript [:b], [2:1] and [:c]
   all are or may have length of 1, array-section-subscript [:2] is the
   first one knonwn not to have length 1.  For array-section-subscript
   <= FIRST_NON_ONE we diagnose non-contiguous arrays if low bound isn't
   0 or length isn't the array domain max + 1, for > FIRST_NON_ONE we
   can if MAYBE_ZERO_LEN is false.  MAYBE_ZERO_LEN will be true in the above
   case though, as some lengths could be zero.  */

static tree
handle_omp_array_sections_1 (tree c, tree t, vec<tree> &types,
			     bool &maybe_zero_len, unsigned int &first_non_one)
{
  tree ret, low_bound, length, type;
  if (TREE_CODE (t) != TREE_LIST)
    {
      if (error_operand_p (t))
	return error_mark_node;
      if (type_dependent_expression_p (t))
	return NULL_TREE;
      if (TREE_CODE (t) != VAR_DECL && TREE_CODE (t) != PARM_DECL)
	{
	  if (processing_template_decl)
	    return NULL_TREE;
	  if (DECL_P (t))
	    error_at (OMP_CLAUSE_LOCATION (c),
		      "%qD is not a variable in %qs clause", t,
		      omp_clause_code_name[OMP_CLAUSE_CODE (c)]);
	  else
	    error_at (OMP_CLAUSE_LOCATION (c),
		      "%qE is not a variable in %qs clause", t,
		      omp_clause_code_name[OMP_CLAUSE_CODE (c)]);
	  return error_mark_node;
	}
      else if (OMP_CLAUSE_CODE (c) != OMP_CLAUSE_DEPEND
	       && TREE_CODE (t) == VAR_DECL && DECL_THREAD_LOCAL_P (t))
	{
	  error_at (OMP_CLAUSE_LOCATION (c),
		    "%qD is threadprivate variable in %qs clause", t,
		    omp_clause_code_name[OMP_CLAUSE_CODE (c)]);
	  return error_mark_node;
	}
      t = convert_from_reference (t);
      return t;
    }

  ret = handle_omp_array_sections_1 (c, TREE_CHAIN (t), types,
				     maybe_zero_len, first_non_one);
  if (ret == error_mark_node || ret == NULL_TREE)
    return ret;

  type = TREE_TYPE (ret);
  low_bound = TREE_PURPOSE (t);
  length = TREE_VALUE (t);
  if ((low_bound && type_dependent_expression_p (low_bound))
      || (length && type_dependent_expression_p (length)))
    return NULL_TREE;

  if (low_bound == error_mark_node || length == error_mark_node)
    return error_mark_node;

  if (low_bound && !INTEGRAL_TYPE_P (TREE_TYPE (low_bound)))
    {
      error_at (OMP_CLAUSE_LOCATION (c),
		"low bound %qE of array section does not have integral type",
		low_bound);
      return error_mark_node;
    }
  if (length && !INTEGRAL_TYPE_P (TREE_TYPE (length)))
    {
      error_at (OMP_CLAUSE_LOCATION (c),
		"length %qE of array section does not have integral type",
		length);
      return error_mark_node;
    }
  if (low_bound
      && TREE_CODE (low_bound) == INTEGER_CST
      && TYPE_PRECISION (TREE_TYPE (low_bound))
	 > TYPE_PRECISION (sizetype))
    low_bound = fold_convert (sizetype, low_bound);
  if (length
      && TREE_CODE (length) == INTEGER_CST
      && TYPE_PRECISION (TREE_TYPE (length))
	 > TYPE_PRECISION (sizetype))
    length = fold_convert (sizetype, length);
  if (low_bound == NULL_TREE)
    low_bound = integer_zero_node;

  if (length != NULL_TREE)
    {
      if (!integer_nonzerop (length))
	maybe_zero_len = true;
      if (first_non_one == types.length ()
	  && (TREE_CODE (length) != INTEGER_CST || integer_onep (length)))
	first_non_one++;
    }
  if (TREE_CODE (type) == ARRAY_TYPE)
    {
      if (length == NULL_TREE
	  && (TYPE_DOMAIN (type) == NULL_TREE
	      || TYPE_MAX_VALUE (TYPE_DOMAIN (type)) == NULL_TREE))
	{
	  error_at (OMP_CLAUSE_LOCATION (c),
		    "for unknown bound array type length expression must "
		    "be specified");
	  return error_mark_node;
	}
      if (TREE_CODE (low_bound) == INTEGER_CST
	  && tree_int_cst_sgn (low_bound) == -1)
	{
	  error_at (OMP_CLAUSE_LOCATION (c),
		    "negative low bound in array section in %qs clause",
		    omp_clause_code_name[OMP_CLAUSE_CODE (c)]);
	  return error_mark_node;
	}
      if (length != NULL_TREE
	  && TREE_CODE (length) == INTEGER_CST
	  && tree_int_cst_sgn (length) == -1)
	{
	  error_at (OMP_CLAUSE_LOCATION (c),
		    "negative length in array section in %qs clause",
		    omp_clause_code_name[OMP_CLAUSE_CODE (c)]);
	  return error_mark_node;
	}
      if (TYPE_DOMAIN (type)
	  && TYPE_MAX_VALUE (TYPE_DOMAIN (type))
	  && TREE_CODE (TYPE_MAX_VALUE (TYPE_DOMAIN (type)))
			== INTEGER_CST)
	{
	  tree size = size_binop (PLUS_EXPR,
				  TYPE_MAX_VALUE (TYPE_DOMAIN (type)),
				  size_one_node);
	  if (TREE_CODE (low_bound) == INTEGER_CST)
	    {
	      if (tree_int_cst_lt (size, low_bound))
		{
		  error_at (OMP_CLAUSE_LOCATION (c),
			    "low bound %qE above array section size "
			    "in %qs clause", low_bound,
			    omp_clause_code_name[OMP_CLAUSE_CODE (c)]);
		  return error_mark_node;
		}
	      if (tree_int_cst_equal (size, low_bound))
		maybe_zero_len = true;
	      else if (length == NULL_TREE
		       && first_non_one == types.length ()
		       && tree_int_cst_equal
			    (TYPE_MAX_VALUE (TYPE_DOMAIN (type)),
			     low_bound))
		first_non_one++;
	    }
	  else if (length == NULL_TREE)
	    {
	      maybe_zero_len = true;
	      if (first_non_one == types.length ())
		first_non_one++;
	    }
	  if (length && TREE_CODE (length) == INTEGER_CST)
	    {
	      if (tree_int_cst_lt (size, length))
		{
		  error_at (OMP_CLAUSE_LOCATION (c),
			    "length %qE above array section size "
			    "in %qs clause", length,
			    omp_clause_code_name[OMP_CLAUSE_CODE (c)]);
		  return error_mark_node;
		}
	      if (TREE_CODE (low_bound) == INTEGER_CST)
		{
		  tree lbpluslen
		    = size_binop (PLUS_EXPR,
				  fold_convert (sizetype, low_bound),
				  fold_convert (sizetype, length));
		  if (TREE_CODE (lbpluslen) == INTEGER_CST
		      && tree_int_cst_lt (size, lbpluslen))
		    {
		      error_at (OMP_CLAUSE_LOCATION (c),
				"high bound %qE above array section size "
				"in %qs clause", lbpluslen,
				omp_clause_code_name[OMP_CLAUSE_CODE (c)]);
		      return error_mark_node;
		    }
		}
	    }
	}
      else if (length == NULL_TREE)
	{
	  maybe_zero_len = true;
	  if (first_non_one == types.length ())
	    first_non_one++;
	}

      /* For [lb:] we will need to evaluate lb more than once.  */
      if (length == NULL_TREE && OMP_CLAUSE_CODE (c) != OMP_CLAUSE_DEPEND)
	{
	  tree lb = cp_save_expr (low_bound);
	  if (lb != low_bound)
	    {
	      TREE_PURPOSE (t) = lb;
	      low_bound = lb;
	    }
	}
    }
  else if (TREE_CODE (type) == POINTER_TYPE)
    {
      if (length == NULL_TREE)
	{
	  error_at (OMP_CLAUSE_LOCATION (c),
		    "for pointer type length expression must be specified");
	  return error_mark_node;
	}
      /* If there is a pointer type anywhere but in the very first
	 array-section-subscript, the array section can't be contiguous.  */
      if (OMP_CLAUSE_CODE (c) != OMP_CLAUSE_DEPEND
	  && TREE_CODE (TREE_CHAIN (t)) == TREE_LIST)
	{
	  error_at (OMP_CLAUSE_LOCATION (c),
		    "array section is not contiguous in %qs clause",
		    omp_clause_code_name[OMP_CLAUSE_CODE (c)]);
	  return error_mark_node;
	}
    }
  else
    {
      error_at (OMP_CLAUSE_LOCATION (c),
		"%qE does not have pointer or array type", ret);
      return error_mark_node;
    }
  if (OMP_CLAUSE_CODE (c) != OMP_CLAUSE_DEPEND)
    types.safe_push (TREE_TYPE (ret));
  /* We will need to evaluate lb more than once.  */
  tree lb = cp_save_expr (low_bound);
  if (lb != low_bound)
    {
      TREE_PURPOSE (t) = lb;
      low_bound = lb;
    }
  ret = grok_array_decl (OMP_CLAUSE_LOCATION (c), ret, low_bound, false);
  return ret;
}

/* Handle array sections for clause C.  */

static bool
handle_omp_array_sections (tree c)
{
  bool maybe_zero_len = false;
  unsigned int first_non_one = 0;
  vec<tree> types = vNULL;
  tree first = handle_omp_array_sections_1 (c, OMP_CLAUSE_DECL (c), types,
					    maybe_zero_len, first_non_one);
  if (first == error_mark_node)
    {
      types.release ();
      return true;
    }
  if (first == NULL_TREE)
    {
      types.release ();
      return false;
    }
  if (OMP_CLAUSE_CODE (c) == OMP_CLAUSE_DEPEND)
    {
      tree t = OMP_CLAUSE_DECL (c);
      tree tem = NULL_TREE;
      types.release ();
      if (processing_template_decl)
	return false;
      /* Need to evaluate side effects in the length expressions
	 if any.  */
      while (TREE_CODE (t) == TREE_LIST)
	{
	  if (TREE_VALUE (t) && TREE_SIDE_EFFECTS (TREE_VALUE (t)))
	    {
	      if (tem == NULL_TREE)
		tem = TREE_VALUE (t);
	      else
		tem = build2 (COMPOUND_EXPR, TREE_TYPE (tem),
			      TREE_VALUE (t), tem);
	    }
	  t = TREE_CHAIN (t);
	}
      if (tem)
	first = build2 (COMPOUND_EXPR, TREE_TYPE (first), tem, first);
      OMP_CLAUSE_DECL (c) = first;
    }
  else
    {
      unsigned int num = types.length (), i;
      tree t, side_effects = NULL_TREE, size = NULL_TREE;
      tree condition = NULL_TREE;

      if (int_size_in_bytes (TREE_TYPE (first)) <= 0)
	maybe_zero_len = true;
      if (processing_template_decl && maybe_zero_len)
	{
	  types.release ();
	  return false;
	}

      for (i = num, t = OMP_CLAUSE_DECL (c); i > 0;
	   t = TREE_CHAIN (t))
	{
	  tree low_bound = TREE_PURPOSE (t);
	  tree length = TREE_VALUE (t);

	  i--;
	  if (low_bound
	      && TREE_CODE (low_bound) == INTEGER_CST
	      && TYPE_PRECISION (TREE_TYPE (low_bound))
		 > TYPE_PRECISION (sizetype))
	    low_bound = fold_convert (sizetype, low_bound);
	  if (length
	      && TREE_CODE (length) == INTEGER_CST
	      && TYPE_PRECISION (TREE_TYPE (length))
		 > TYPE_PRECISION (sizetype))
	    length = fold_convert (sizetype, length);
	  if (low_bound == NULL_TREE)
	    low_bound = integer_zero_node;
	  if (!maybe_zero_len && i > first_non_one)
	    {
	      if (integer_nonzerop (low_bound))
		goto do_warn_noncontiguous;
	      if (length != NULL_TREE
		  && TREE_CODE (length) == INTEGER_CST
		  && TYPE_DOMAIN (types[i])
		  && TYPE_MAX_VALUE (TYPE_DOMAIN (types[i]))
		  && TREE_CODE (TYPE_MAX_VALUE (TYPE_DOMAIN (types[i])))
		     == INTEGER_CST)
		{
		  tree size;
		  size = size_binop (PLUS_EXPR,
				     TYPE_MAX_VALUE (TYPE_DOMAIN (types[i])),
				     size_one_node);
		  if (!tree_int_cst_equal (length, size))
		    {
		     do_warn_noncontiguous:
		      error_at (OMP_CLAUSE_LOCATION (c),
				"array section is not contiguous in %qs "
				"clause",
				omp_clause_code_name[OMP_CLAUSE_CODE (c)]);
		      types.release ();
		      return true;
		    }
		}
	      if (!processing_template_decl
		  && length != NULL_TREE
		  && TREE_SIDE_EFFECTS (length))
		{
		  if (side_effects == NULL_TREE)
		    side_effects = length;
		  else
		    side_effects = build2 (COMPOUND_EXPR,
					   TREE_TYPE (side_effects),
					   length, side_effects);
		}
	    }
	  else if (processing_template_decl)
	    continue;
	  else
	    {
	      tree l;

	      if (i > first_non_one && length && integer_nonzerop (length))
		continue;
	      if (length)
		l = fold_convert (sizetype, length);
	      else
		{
		  l = size_binop (PLUS_EXPR,
				  TYPE_MAX_VALUE (TYPE_DOMAIN (types[i])),
				  size_one_node);
		  l = size_binop (MINUS_EXPR, l,
				  fold_convert (sizetype, low_bound));
		}
	      if (i > first_non_one)
		{
		  l = fold_build2 (NE_EXPR, boolean_type_node, l,
				   size_zero_node);
		  if (condition == NULL_TREE)
		    condition = l;
		  else
		    condition = fold_build2 (BIT_AND_EXPR, boolean_type_node,
					     l, condition);
		}
	      else if (size == NULL_TREE)
		{
		  size = size_in_bytes (TREE_TYPE (types[i]));
		  size = size_binop (MULT_EXPR, size, l);
		  if (condition)
		    size = fold_build3 (COND_EXPR, sizetype, condition,
					size, size_zero_node);
		}
	      else
		size = size_binop (MULT_EXPR, size, l);
	    }
	}
      types.release ();
      if (!processing_template_decl)
	{
	  if (side_effects)
	    size = build2 (COMPOUND_EXPR, sizetype, side_effects, size);
	  OMP_CLAUSE_DECL (c) = first;
	  OMP_CLAUSE_SIZE (c) = size;
	  if (OMP_CLAUSE_CODE (c) != OMP_CLAUSE_MAP)
	    return false;
	  tree c2 = build_omp_clause (OMP_CLAUSE_LOCATION (c),
				      OMP_CLAUSE_MAP);
	  OMP_CLAUSE_MAP_KIND (c2) = OMP_CLAUSE_MAP_POINTER;
	  if (!cxx_mark_addressable (t))
	    return false;
	  OMP_CLAUSE_DECL (c2) = t;
	  t = build_fold_addr_expr (first);
	  t = fold_convert_loc (OMP_CLAUSE_LOCATION (c),
				ptrdiff_type_node, t);
	  tree ptr = OMP_CLAUSE_DECL (c2);
	  ptr = convert_from_reference (ptr);
	  if (!POINTER_TYPE_P (TREE_TYPE (ptr)))
	    ptr = build_fold_addr_expr (ptr);
	  t = fold_build2_loc (OMP_CLAUSE_LOCATION (c), MINUS_EXPR,
			       ptrdiff_type_node, t,
			       fold_convert_loc (OMP_CLAUSE_LOCATION (c),
						 ptrdiff_type_node, ptr));
	  OMP_CLAUSE_SIZE (c2) = t;
	  OMP_CLAUSE_CHAIN (c2) = OMP_CLAUSE_CHAIN (c);
	  OMP_CLAUSE_CHAIN (c) = c2;
	  ptr = OMP_CLAUSE_DECL (c2);
	  if (TREE_CODE (TREE_TYPE (ptr)) == REFERENCE_TYPE
	      && POINTER_TYPE_P (TREE_TYPE (TREE_TYPE (ptr))))
	    {
	      tree c3 = build_omp_clause (OMP_CLAUSE_LOCATION (c),
					  OMP_CLAUSE_MAP);
	      OMP_CLAUSE_MAP_KIND (c3) = OMP_CLAUSE_MAP_POINTER;
	      OMP_CLAUSE_DECL (c3) = ptr;
	      OMP_CLAUSE_DECL (c2) = convert_from_reference (ptr);
	      OMP_CLAUSE_SIZE (c3) = size_zero_node;
	      OMP_CLAUSE_CHAIN (c3) = OMP_CLAUSE_CHAIN (c2);
	      OMP_CLAUSE_CHAIN (c2) = c3;
	    }
	}
    }
  return false;
}

/* Return identifier to look up for omp declare reduction.  */

tree
omp_reduction_id (enum tree_code reduction_code, tree reduction_id, tree type)
{
  const char *p = NULL;
  const char *m = NULL;
  switch (reduction_code)
    {
    case PLUS_EXPR:
    case MULT_EXPR:
    case MINUS_EXPR:
    case BIT_AND_EXPR:
    case BIT_XOR_EXPR:
    case BIT_IOR_EXPR:
    case TRUTH_ANDIF_EXPR:
    case TRUTH_ORIF_EXPR:
      reduction_id = ansi_opname (reduction_code);
      break;
    case MIN_EXPR:
      p = "min";
      break;
    case MAX_EXPR:
      p = "max";
      break;
    default:
      break;
    }

  if (p == NULL)
    {
      if (TREE_CODE (reduction_id) != IDENTIFIER_NODE)
	return error_mark_node;
      p = IDENTIFIER_POINTER (reduction_id);
    }

  if (type != NULL_TREE)
    m = mangle_type_string (TYPE_MAIN_VARIANT (type));

  const char prefix[] = "omp declare reduction ";
  size_t lenp = sizeof (prefix);
  if (strncmp (p, prefix, lenp - 1) == 0)
    lenp = 1;
  size_t len = strlen (p);
  size_t lenm = m ? strlen (m) + 1 : 0;
  char *name = XALLOCAVEC (char, lenp + len + lenm);
  if (lenp > 1)
    memcpy (name, prefix, lenp - 1);
  memcpy (name + lenp - 1, p, len + 1);
  if (m)
    {
      name[lenp + len - 1] = '~';
      memcpy (name + lenp + len, m, lenm);
    }
  return get_identifier (name);
}

/* Lookup OpenMP UDR ID for TYPE, return the corresponding artificial
   FUNCTION_DECL or NULL_TREE if not found.  */

static tree
omp_reduction_lookup (location_t loc, tree id, tree type, tree *baselinkp,
		      vec<tree> *ambiguousp)
{
  tree orig_id = id;
  tree baselink = NULL_TREE;
  if (identifier_p (id))
    {
      cp_id_kind idk;
      bool nonint_cst_expression_p;
      const char *error_msg;
      id = omp_reduction_id (ERROR_MARK, id, type);
      tree decl = lookup_name (id);
      if (decl == NULL_TREE)
	decl = error_mark_node;
      id = finish_id_expression (id, decl, NULL_TREE, &idk, false, true,
				 &nonint_cst_expression_p, false, true, false,
				 false, &error_msg, loc);
      if (idk == CP_ID_KIND_UNQUALIFIED
	  && identifier_p (id))
	{
	  vec<tree, va_gc> *args = NULL;
	  vec_safe_push (args, build_reference_type (type));
	  id = perform_koenig_lookup (id, args, false, tf_none);
	}
    }
  else if (TREE_CODE (id) == SCOPE_REF)
    id = lookup_qualified_name (TREE_OPERAND (id, 0),
				omp_reduction_id (ERROR_MARK,
						  TREE_OPERAND (id, 1),
						  type),
				false, false);
  tree fns = id;
  if (id && is_overloaded_fn (id))
    id = get_fns (id);
  for (; id; id = OVL_NEXT (id))
    {
      tree fndecl = OVL_CURRENT (id);
      if (TREE_CODE (fndecl) == FUNCTION_DECL)
	{
	  tree argtype = TREE_VALUE (TYPE_ARG_TYPES (TREE_TYPE (fndecl)));
	  if (same_type_p (TREE_TYPE (argtype), type))
	    break;
	}
    }
  if (id && BASELINK_P (fns))
    {
      if (baselinkp)
	*baselinkp = fns;
      else
	baselink = fns;
    }
  if (id == NULL_TREE && CLASS_TYPE_P (type) && TYPE_BINFO (type))
    {
      vec<tree> ambiguous = vNULL;
      tree binfo = TYPE_BINFO (type), base_binfo, ret = NULL_TREE;
      unsigned int ix;
      if (ambiguousp == NULL)
	ambiguousp = &ambiguous;
      for (ix = 0; BINFO_BASE_ITERATE (binfo, ix, base_binfo); ix++)
	{
	  id = omp_reduction_lookup (loc, orig_id, BINFO_TYPE (base_binfo),
				     baselinkp ? baselinkp : &baselink,
				     ambiguousp);
	  if (id == NULL_TREE)
	    continue;
	  if (!ambiguousp->is_empty ())
	    ambiguousp->safe_push (id);
	  else if (ret != NULL_TREE)
	    {
	      ambiguousp->safe_push (ret);
	      ambiguousp->safe_push (id);
	      ret = NULL_TREE;
	    }
	  else
	    ret = id;
	}
      if (ambiguousp != &ambiguous)
	return ret;
      if (!ambiguous.is_empty ())
	{
	  const char *str = _("candidates are:");
	  unsigned int idx;
	  tree udr;
	  error_at (loc, "user defined reduction lookup is ambiguous");
	  FOR_EACH_VEC_ELT (ambiguous, idx, udr)
	    {
	      inform (DECL_SOURCE_LOCATION (udr), "%s %#D", str, udr);
	      if (idx == 0)
		str = get_spaces (str);
	    }
	  ambiguous.release ();
	  ret = error_mark_node;
	  baselink = NULL_TREE;
	}
      id = ret;
    }
  if (id && baselink)
    perform_or_defer_access_check (BASELINK_BINFO (baselink),
				   id, id, tf_warning_or_error);
  return id;
}

/* Helper function for cp_parser_omp_declare_reduction_exprs
   and tsubst_omp_udr.
   Remove CLEANUP_STMT for data (omp_priv variable).
   Also append INIT_EXPR for DECL_INITIAL of omp_priv after its
   DECL_EXPR.  */

tree
cp_remove_omp_priv_cleanup_stmt (tree *tp, int *walk_subtrees, void *data)
{
  if (TYPE_P (*tp))
    *walk_subtrees = 0;
  else if (TREE_CODE (*tp) == CLEANUP_STMT && CLEANUP_DECL (*tp) == (tree) data)
    *tp = CLEANUP_BODY (*tp);
  else if (TREE_CODE (*tp) == DECL_EXPR)
    {
      tree decl = DECL_EXPR_DECL (*tp);
      if (!processing_template_decl
	  && decl == (tree) data
	  && DECL_INITIAL (decl)
	  && DECL_INITIAL (decl) != error_mark_node)
	{
	  tree list = NULL_TREE;
	  append_to_statement_list_force (*tp, &list);
	  tree init_expr = build2 (INIT_EXPR, void_type_node,
				   decl, DECL_INITIAL (decl));
	  DECL_INITIAL (decl) = NULL_TREE;
	  append_to_statement_list_force (init_expr, &list);
	  *tp = list;
	}
    }
  return NULL_TREE;
}

/* Data passed from cp_check_omp_declare_reduction to
   cp_check_omp_declare_reduction_r.  */

struct cp_check_omp_declare_reduction_data
{
  location_t loc;
  tree stmts[7];
  bool combiner_p;
};

/* Helper function for cp_check_omp_declare_reduction, called via
   cp_walk_tree.  */

static tree
cp_check_omp_declare_reduction_r (tree *tp, int *, void *data)
{
  struct cp_check_omp_declare_reduction_data *udr_data
    = (struct cp_check_omp_declare_reduction_data *) data;
  if (SSA_VAR_P (*tp)
      && !DECL_ARTIFICIAL (*tp)
      && *tp != DECL_EXPR_DECL (udr_data->stmts[udr_data->combiner_p ? 0 : 3])
      && *tp != DECL_EXPR_DECL (udr_data->stmts[udr_data->combiner_p ? 1 : 4]))
    {
      location_t loc = udr_data->loc;
      if (udr_data->combiner_p)
	error_at (loc, "%<#pragma omp declare reduction%> combiner refers to "
		       "variable %qD which is not %<omp_out%> nor %<omp_in%>",
		  *tp);
      else
	error_at (loc, "%<#pragma omp declare reduction%> initializer refers "
		       "to variable %qD which is not %<omp_priv%> nor "
		       "%<omp_orig%>",
		  *tp);
      return *tp;
    }
  return NULL_TREE;
}

/* Diagnose violation of OpenMP #pragma omp declare reduction restrictions.  */

void
cp_check_omp_declare_reduction (tree udr)
{
  tree type = TREE_VALUE (TYPE_ARG_TYPES (TREE_TYPE (udr)));
  gcc_assert (TREE_CODE (type) == REFERENCE_TYPE);
  type = TREE_TYPE (type);
  int i;
  location_t loc = DECL_SOURCE_LOCATION (udr);

  if (type == error_mark_node)
    return;
  if (ARITHMETIC_TYPE_P (type))
    {
      static enum tree_code predef_codes[]
	= { PLUS_EXPR, MULT_EXPR, MINUS_EXPR, BIT_AND_EXPR, BIT_XOR_EXPR,
	    BIT_IOR_EXPR, TRUTH_ANDIF_EXPR, TRUTH_ORIF_EXPR };
      for (i = 0; i < 8; i++)
	{
	  tree id = omp_reduction_id (predef_codes[i], NULL_TREE, NULL_TREE);
	  const char *n1 = IDENTIFIER_POINTER (DECL_NAME (udr));
	  const char *n2 = IDENTIFIER_POINTER (id);
	  if (strncmp (n1, n2, IDENTIFIER_LENGTH (id)) == 0
	      && (n1[IDENTIFIER_LENGTH (id)] == '~'
		  || n1[IDENTIFIER_LENGTH (id)] == '\0'))
	    break;
	}

      if (i == 8
	  && TREE_CODE (type) != COMPLEX_EXPR)
	{
	  const char prefix_minmax[] = "omp declare reduction m";
	  size_t prefix_size = sizeof (prefix_minmax) - 1;
	  const char *n = IDENTIFIER_POINTER (DECL_NAME (udr));
	  if (strncmp (IDENTIFIER_POINTER (DECL_NAME (udr)),
		       prefix_minmax, prefix_size) == 0
	      && ((n[prefix_size] == 'i' && n[prefix_size + 1] == 'n')
		  || (n[prefix_size] == 'a' && n[prefix_size + 1] == 'x'))
	      && (n[prefix_size + 2] == '~' || n[prefix_size + 2] == '\0'))
	    i = 0;
	}
      if (i < 8)
	{
	  error_at (loc, "predeclared arithmetic type %qT in "
			 "%<#pragma omp declare reduction%>", type);
	  return;
	}
    }
  else if (TREE_CODE (type) == FUNCTION_TYPE
	   || TREE_CODE (type) == METHOD_TYPE
	   || TREE_CODE (type) == ARRAY_TYPE)
    {
      error_at (loc, "function or array type %qT in "
		     "%<#pragma omp declare reduction%>", type);
      return;
    }
  else if (TREE_CODE (type) == REFERENCE_TYPE)
    {
      error_at (loc, "reference type %qT in %<#pragma omp declare reduction%>",
		type);
      return;
    }
  else if (TYPE_QUALS_NO_ADDR_SPACE (type))
    {
      error_at (loc, "const, volatile or __restrict qualified type %qT in "
		     "%<#pragma omp declare reduction%>", type);
      return;
    }

  tree body = DECL_SAVED_TREE (udr);
  if (body == NULL_TREE || TREE_CODE (body) != STATEMENT_LIST)
    return;

  tree_stmt_iterator tsi;
  struct cp_check_omp_declare_reduction_data data;
  memset (data.stmts, 0, sizeof data.stmts);
  for (i = 0, tsi = tsi_start (body);
       i < 7 && !tsi_end_p (tsi);
       i++, tsi_next (&tsi))
    data.stmts[i] = tsi_stmt (tsi);
  data.loc = loc;
  gcc_assert (tsi_end_p (tsi));
  if (i >= 3)
    {
      gcc_assert (TREE_CODE (data.stmts[0]) == DECL_EXPR
		  && TREE_CODE (data.stmts[1]) == DECL_EXPR);
      if (TREE_NO_WARNING (DECL_EXPR_DECL (data.stmts[0])))
	return;
      data.combiner_p = true;
      if (cp_walk_tree (&data.stmts[2], cp_check_omp_declare_reduction_r,
			&data, NULL))
	TREE_NO_WARNING (DECL_EXPR_DECL (data.stmts[0])) = 1;
    }
  if (i >= 6)
    {
      gcc_assert (TREE_CODE (data.stmts[3]) == DECL_EXPR
		  && TREE_CODE (data.stmts[4]) == DECL_EXPR);
      data.combiner_p = false;
      if (cp_walk_tree (&data.stmts[5], cp_check_omp_declare_reduction_r,
			&data, NULL)
	  || cp_walk_tree (&DECL_INITIAL (DECL_EXPR_DECL (data.stmts[3])),
			   cp_check_omp_declare_reduction_r, &data, NULL))
	TREE_NO_WARNING (DECL_EXPR_DECL (data.stmts[0])) = 1;
      if (i == 7)
	gcc_assert (TREE_CODE (data.stmts[6]) == DECL_EXPR);
    }
}

/* Helper function of finish_omp_clauses.  Clone STMT as if we were making
   an inline call.  But, remap
   the OMP_DECL1 VAR_DECL (omp_out resp. omp_orig) to PLACEHOLDER
   and OMP_DECL2 VAR_DECL (omp_in resp. omp_priv) to DECL.  */

static tree
clone_omp_udr (tree stmt, tree omp_decl1, tree omp_decl2,
	       tree decl, tree placeholder)
{
  copy_body_data id;
  struct pointer_map_t *decl_map = pointer_map_create ();

  *pointer_map_insert (decl_map, omp_decl1) = placeholder;
  *pointer_map_insert (decl_map, omp_decl2) = decl;
  memset (&id, 0, sizeof (id));
  id.src_fn = DECL_CONTEXT (omp_decl1);
  id.dst_fn = current_function_decl;
  id.src_cfun = DECL_STRUCT_FUNCTION (id.src_fn);
  id.decl_map = decl_map;

  id.copy_decl = copy_decl_no_change;
  id.transform_call_graph_edges = CB_CGE_DUPLICATE;
  id.transform_new_cfg = true;
  id.transform_return_to_modify = false;
  id.transform_lang_insert_block = NULL;
  id.eh_lp_nr = 0;
  walk_tree (&stmt, copy_tree_body_r, &id, NULL);
  pointer_map_destroy (decl_map);
  return stmt;
}

/* Helper function of finish_omp_clauses, called via cp_walk_tree.
   Find OMP_CLAUSE_PLACEHOLDER (passed in DATA) in *TP.  */

static tree
find_omp_placeholder_r (tree *tp, int *, void *data)
{
  if (*tp == (tree) data)
    return *tp;
  return NULL_TREE;
}

/* Helper function of finish_omp_clauses.  Handle OMP_CLAUSE_REDUCTION C.
   Return true if there is some error and the clause should be removed.  */

static bool
finish_omp_reduction_clause (tree c, bool *need_default_ctor, bool *need_dtor)
{
  tree t = OMP_CLAUSE_DECL (c);
  bool predefined = false;
  tree type = TREE_TYPE (t);
  if (TREE_CODE (type) == REFERENCE_TYPE)
    type = TREE_TYPE (type);
  if (ARITHMETIC_TYPE_P (type))
    switch (OMP_CLAUSE_REDUCTION_CODE (c))
      {
      case PLUS_EXPR:
      case MULT_EXPR:
      case MINUS_EXPR:
	predefined = true;
	break;
      case MIN_EXPR:
      case MAX_EXPR:
	if (TREE_CODE (type) == COMPLEX_TYPE)
	  break;
	predefined = true;
	break;
      case BIT_AND_EXPR:
      case BIT_IOR_EXPR:
      case BIT_XOR_EXPR:
      case TRUTH_ANDIF_EXPR:
      case TRUTH_ORIF_EXPR:
	if (FLOAT_TYPE_P (type))
	  break;
	predefined = true;
	break;
      default:
	break;
      }
  else if (TREE_CODE (type) == ARRAY_TYPE || TYPE_READONLY (type))
    {
      error ("%qE has invalid type for %<reduction%>", t);
      return true;
    }
  else if (!processing_template_decl)
    {
      t = require_complete_type (t);
      if (t == error_mark_node)
	return true;
      OMP_CLAUSE_DECL (c) = t;
    }

  if (predefined)
    {
      OMP_CLAUSE_REDUCTION_PLACEHOLDER (c) = NULL_TREE;
      return false;
    }
  else if (processing_template_decl)
    return false;

  tree id = OMP_CLAUSE_REDUCTION_PLACEHOLDER (c);

  type = TYPE_MAIN_VARIANT (TREE_TYPE (t));
  if (TREE_CODE (type) == REFERENCE_TYPE)
    type = TREE_TYPE (type);
  OMP_CLAUSE_REDUCTION_PLACEHOLDER (c) = NULL_TREE;
  if (id == NULL_TREE)
    id = omp_reduction_id (OMP_CLAUSE_REDUCTION_CODE (c),
			   NULL_TREE, NULL_TREE);
  id = omp_reduction_lookup (OMP_CLAUSE_LOCATION (c), id, type, NULL, NULL);
  if (id)
    {
      if (id == error_mark_node)
	return true;
      id = OVL_CURRENT (id);
      mark_used (id);
      tree body = DECL_SAVED_TREE (id);
      if (TREE_CODE (body) == STATEMENT_LIST)
	{
	  tree_stmt_iterator tsi;
	  tree placeholder = NULL_TREE;
	  int i;
	  tree stmts[7];
	  tree atype = TREE_VALUE (TYPE_ARG_TYPES (TREE_TYPE (id)));
	  atype = TREE_TYPE (atype);
	  bool need_static_cast = !same_type_p (type, atype);
	  memset (stmts, 0, sizeof stmts);
	  for (i = 0, tsi = tsi_start (body);
	       i < 7 && !tsi_end_p (tsi);
	       i++, tsi_next (&tsi))
	    stmts[i] = tsi_stmt (tsi);
	  gcc_assert (tsi_end_p (tsi));

	  if (i >= 3)
	    {
	      gcc_assert (TREE_CODE (stmts[0]) == DECL_EXPR
			  && TREE_CODE (stmts[1]) == DECL_EXPR);
	      placeholder = build_lang_decl (VAR_DECL, NULL_TREE, type);
	      DECL_ARTIFICIAL (placeholder) = 1;
	      DECL_IGNORED_P (placeholder) = 1;
	      OMP_CLAUSE_REDUCTION_PLACEHOLDER (c) = placeholder;
	      if (TREE_ADDRESSABLE (DECL_EXPR_DECL (stmts[0])))
		cxx_mark_addressable (placeholder);
	      if (TREE_ADDRESSABLE (DECL_EXPR_DECL (stmts[1]))
		  && TREE_CODE (TREE_TYPE (OMP_CLAUSE_DECL (c)))
		     != REFERENCE_TYPE)
		cxx_mark_addressable (OMP_CLAUSE_DECL (c));
	      tree omp_out = placeholder;
	      tree omp_in = convert_from_reference (OMP_CLAUSE_DECL (c));
	      if (need_static_cast)
		{
		  tree rtype = build_reference_type (atype);
		  omp_out = build_static_cast (rtype, omp_out,
					       tf_warning_or_error);
		  omp_in = build_static_cast (rtype, omp_in,
					      tf_warning_or_error);
		  if (omp_out == error_mark_node || omp_in == error_mark_node)
		    return true;
		  omp_out = convert_from_reference (omp_out);
		  omp_in = convert_from_reference (omp_in);
		}
	      OMP_CLAUSE_REDUCTION_MERGE (c)
		= clone_omp_udr (stmts[2], DECL_EXPR_DECL (stmts[0]),
				 DECL_EXPR_DECL (stmts[1]), omp_in, omp_out);
	    }
	  if (i >= 6)
	    {
	      gcc_assert (TREE_CODE (stmts[3]) == DECL_EXPR
			  && TREE_CODE (stmts[4]) == DECL_EXPR);
	      if (TREE_ADDRESSABLE (DECL_EXPR_DECL (stmts[3])))
		cxx_mark_addressable (OMP_CLAUSE_DECL (c));
	      if (TREE_ADDRESSABLE (DECL_EXPR_DECL (stmts[4])))
		cxx_mark_addressable (placeholder);
	      tree omp_priv = convert_from_reference (OMP_CLAUSE_DECL (c));
	      tree omp_orig = placeholder;
	      if (need_static_cast)
		{
		  if (i == 7)
		    {
		      error_at (OMP_CLAUSE_LOCATION (c),
				"user defined reduction with constructor "
				"initializer for base class %qT", atype);
		      return true;
		    }
		  tree rtype = build_reference_type (atype);
		  omp_priv = build_static_cast (rtype, omp_priv,
						tf_warning_or_error);
		  omp_orig = build_static_cast (rtype, omp_orig,
						tf_warning_or_error);
		  if (omp_priv == error_mark_node
		      || omp_orig == error_mark_node)
		    return true;
		  omp_priv = convert_from_reference (omp_priv);
		  omp_orig = convert_from_reference (omp_orig);
		}
	      if (i == 6)
		*need_default_ctor = true;
	      OMP_CLAUSE_REDUCTION_INIT (c)
		= clone_omp_udr (stmts[5], DECL_EXPR_DECL (stmts[4]),
				 DECL_EXPR_DECL (stmts[3]),
				 omp_priv, omp_orig);
	      if (cp_walk_tree (&OMP_CLAUSE_REDUCTION_INIT (c),
				find_omp_placeholder_r, placeholder, NULL))
		OMP_CLAUSE_REDUCTION_OMP_ORIG_REF (c) = 1;
	    }
	  else if (i >= 3)
	    {
	      if (CLASS_TYPE_P (type) && !pod_type_p (type))
		*need_default_ctor = true;
	      else
		{
		  tree init;
		  tree v = convert_from_reference (t);
		  if (AGGREGATE_TYPE_P (TREE_TYPE (v)))
		    init = build_constructor (TREE_TYPE (v), NULL);
		  else
		    init = fold_convert (TREE_TYPE (v), integer_zero_node);
		  OMP_CLAUSE_REDUCTION_INIT (c)
		    = build2 (INIT_EXPR, TREE_TYPE (v), v, init);
		}
	    }
	}
    }
  if (OMP_CLAUSE_REDUCTION_PLACEHOLDER (c))
    *need_dtor = true;
  else
    {
      error ("user defined reduction not found for %qD", t);
      return true;
    }
  return false;
}

/* For all elements of CLAUSES, validate them vs OpenMP constraints.
   Remove any elements from the list that are invalid.  */

tree
finish_omp_clauses (tree clauses)
{
  bitmap_head generic_head, firstprivate_head, lastprivate_head;
  bitmap_head aligned_head;
  tree c, t, *pc = &clauses;
  bool branch_seen = false;
  bool copyprivate_seen = false;

  bitmap_obstack_initialize (NULL);
  bitmap_initialize (&generic_head, &bitmap_default_obstack);
  bitmap_initialize (&firstprivate_head, &bitmap_default_obstack);
  bitmap_initialize (&lastprivate_head, &bitmap_default_obstack);
  bitmap_initialize (&aligned_head, &bitmap_default_obstack);

  for (pc = &clauses, c = clauses; c ; c = *pc)
    {
      bool remove = false;

      switch (OMP_CLAUSE_CODE (c))
	{
	case OMP_CLAUSE_SHARED:
	  goto check_dup_generic;
	case OMP_CLAUSE_PRIVATE:
	  goto check_dup_generic;
	case OMP_CLAUSE_REDUCTION:
	  goto check_dup_generic;
	case OMP_CLAUSE_COPYPRIVATE:
	  copyprivate_seen = true;
	  goto check_dup_generic;
	case OMP_CLAUSE_COPYIN:
	  goto check_dup_generic;
	case OMP_CLAUSE_LINEAR:
	  t = OMP_CLAUSE_DECL (c);
	  if (!type_dependent_expression_p (t)
	      && !INTEGRAL_TYPE_P (TREE_TYPE (t))
	      && TREE_CODE (TREE_TYPE (t)) != POINTER_TYPE)
	    {
	      error ("linear clause applied to non-integral non-pointer "
		     "variable with %qT type", TREE_TYPE (t));
	      remove = true;
	      break;
	    }
	  t = OMP_CLAUSE_LINEAR_STEP (c);
	  if (t == NULL_TREE)
	    t = integer_one_node;
	  if (t == error_mark_node)
	    {
	      remove = true;
	      break;
	    }
	  else if (!type_dependent_expression_p (t)
		   && !INTEGRAL_TYPE_P (TREE_TYPE (t)))
	    {
	      error ("linear step expression must be integral");
	      remove = true;
	      break;
	    }
	  else
	    {
	      t = mark_rvalue_use (t);
	      if (!processing_template_decl)
		{
		  t = fold_build_cleanup_point_expr (TREE_TYPE (t), t);
		  if (TREE_CODE (TREE_TYPE (OMP_CLAUSE_DECL (c)))
		      == POINTER_TYPE)
		    {
		      t = pointer_int_sum (OMP_CLAUSE_LOCATION (c), PLUS_EXPR,
					   OMP_CLAUSE_DECL (c), t);
		      t = fold_build2_loc (OMP_CLAUSE_LOCATION (c),
					   MINUS_EXPR, sizetype, t,
					   OMP_CLAUSE_DECL (c));
		      if (t == error_mark_node)
			{
			  remove = true;
			  break;
			}
		    }
		}
	      OMP_CLAUSE_LINEAR_STEP (c) = t;
	    }
	  goto check_dup_generic;
	check_dup_generic:
	  t = OMP_CLAUSE_DECL (c);
	  if (!VAR_P (t) && TREE_CODE (t) != PARM_DECL)
	    {
	      if (processing_template_decl)
		break;
	      if (DECL_P (t))
		error ("%qD is not a variable in clause %qs", t,
		       omp_clause_code_name[OMP_CLAUSE_CODE (c)]);
	      else
		error ("%qE is not a variable in clause %qs", t,
		       omp_clause_code_name[OMP_CLAUSE_CODE (c)]);
	      remove = true;
	    }
	  else if (bitmap_bit_p (&generic_head, DECL_UID (t))
		   || bitmap_bit_p (&firstprivate_head, DECL_UID (t))
		   || bitmap_bit_p (&lastprivate_head, DECL_UID (t)))
	    {
	      error ("%qD appears more than once in data clauses", t);
	      remove = true;
	    }
	  else
	    bitmap_set_bit (&generic_head, DECL_UID (t));
	  break;

	case OMP_CLAUSE_FIRSTPRIVATE:
	  t = OMP_CLAUSE_DECL (c);
	  if (!VAR_P (t) && TREE_CODE (t) != PARM_DECL)
	    {
	      if (processing_template_decl)
		break;
	      if (DECL_P (t))
		error ("%qD is not a variable in clause %<firstprivate%>", t);
	      else
		error ("%qE is not a variable in clause %<firstprivate%>", t);
	      remove = true;
	    }
	  else if (bitmap_bit_p (&generic_head, DECL_UID (t))
		   || bitmap_bit_p (&firstprivate_head, DECL_UID (t)))
	    {
	      error ("%qD appears more than once in data clauses", t);
	      remove = true;
	    }
	  else
	    bitmap_set_bit (&firstprivate_head, DECL_UID (t));
	  break;

	case OMP_CLAUSE_LASTPRIVATE:
	  t = OMP_CLAUSE_DECL (c);
	  if (!VAR_P (t) && TREE_CODE (t) != PARM_DECL)
	    {
	      if (processing_template_decl)
		break;
	      if (DECL_P (t))
		error ("%qD is not a variable in clause %<lastprivate%>", t);
	      else
		error ("%qE is not a variable in clause %<lastprivate%>", t);
	      remove = true;
	    }
	  else if (bitmap_bit_p (&generic_head, DECL_UID (t))
		   || bitmap_bit_p (&lastprivate_head, DECL_UID (t)))
	    {
	      error ("%qD appears more than once in data clauses", t);
	      remove = true;
	    }
	  else
	    bitmap_set_bit (&lastprivate_head, DECL_UID (t));
	  break;

	case OMP_CLAUSE_IF:
	  t = OMP_CLAUSE_IF_EXPR (c);
	  t = maybe_convert_cond (t);
	  if (t == error_mark_node)
	    remove = true;
	  else if (!processing_template_decl)
	    t = fold_build_cleanup_point_expr (TREE_TYPE (t), t);
	  OMP_CLAUSE_IF_EXPR (c) = t;
	  break;

	case OMP_CLAUSE_FINAL:
	  t = OMP_CLAUSE_FINAL_EXPR (c);
	  t = maybe_convert_cond (t);
	  if (t == error_mark_node)
	    remove = true;
	  else if (!processing_template_decl)
	    t = fold_build_cleanup_point_expr (TREE_TYPE (t), t);
	  OMP_CLAUSE_FINAL_EXPR (c) = t;
	  break;

	case OMP_CLAUSE_NUM_THREADS:
	  t = OMP_CLAUSE_NUM_THREADS_EXPR (c);
	  if (t == error_mark_node)
	    remove = true;
	  else if (!type_dependent_expression_p (t)
		   && !INTEGRAL_TYPE_P (TREE_TYPE (t)))
	    {
	      error ("num_threads expression must be integral");
	      remove = true;
	    }
	  else
	    {
	      t = mark_rvalue_use (t);
	      if (!processing_template_decl)
		t = fold_build_cleanup_point_expr (TREE_TYPE (t), t);
	      OMP_CLAUSE_NUM_THREADS_EXPR (c) = t;
	    }
	  break;

	case OMP_CLAUSE_SCHEDULE:
	  t = OMP_CLAUSE_SCHEDULE_CHUNK_EXPR (c);
	  if (t == NULL)
	    ;
	  else if (t == error_mark_node)
	    remove = true;
	  else if (!type_dependent_expression_p (t)
		   && !INTEGRAL_TYPE_P (TREE_TYPE (t)))
	    {
	      error ("schedule chunk size expression must be integral");
	      remove = true;
	    }
	  else
	    {
	      t = mark_rvalue_use (t);
	      if (!processing_template_decl)
		t = fold_build_cleanup_point_expr (TREE_TYPE (t), t);
	      OMP_CLAUSE_SCHEDULE_CHUNK_EXPR (c) = t;
	    }
	  break;

	case OMP_CLAUSE_SIMDLEN:
	case OMP_CLAUSE_SAFELEN:
	  t = OMP_CLAUSE_OPERAND (c, 0);
	  if (t == error_mark_node)
	    remove = true;
	  else if (!type_dependent_expression_p (t)
		   && !INTEGRAL_TYPE_P (TREE_TYPE (t)))
	    {
	      error ("%qs length expression must be integral",
		     omp_clause_code_name[OMP_CLAUSE_CODE (c)]);
	      remove = true;
	    }
	  else
	    {
	      t = mark_rvalue_use (t);
	      t = maybe_constant_value (t);
	      if (!processing_template_decl)
		{
		  if (TREE_CODE (t) != INTEGER_CST
		      || tree_int_cst_sgn (t) != 1)
		    {
		      error ("%qs length expression must be positive constant"
			     " integer expression",
			     omp_clause_code_name[OMP_CLAUSE_CODE (c)]);
		      remove = true;
		    }
		}
	      OMP_CLAUSE_OPERAND (c, 0) = t;
	    }
	  break;

	case OMP_CLAUSE_NUM_TEAMS:
	  t = OMP_CLAUSE_NUM_TEAMS_EXPR (c);
	  if (t == error_mark_node)
	    remove = true;
	  else if (!type_dependent_expression_p (t)
		   && !INTEGRAL_TYPE_P (TREE_TYPE (t)))
	    {
	      error ("%<num_teams%> expression must be integral");
	      remove = true;
	    }
	  else
	    {
	      t = mark_rvalue_use (t);
	      if (!processing_template_decl)
		t = fold_build_cleanup_point_expr (TREE_TYPE (t), t);
	      OMP_CLAUSE_NUM_TEAMS_EXPR (c) = t;
	    }
	  break;

	case OMP_CLAUSE_THREAD_LIMIT:
	  t = OMP_CLAUSE_THREAD_LIMIT_EXPR (c);
	  if (t == error_mark_node)
	    remove = true;
	  else if (!type_dependent_expression_p (t)
		   && !INTEGRAL_TYPE_P (TREE_TYPE (t)))
	    {
	      error ("%<thread_limit%> expression must be integral");
	      remove = true;
	    }
	  else
	    {
	      t = mark_rvalue_use (t);
	      if (!processing_template_decl)
		t = fold_build_cleanup_point_expr (TREE_TYPE (t), t);
	      OMP_CLAUSE_THREAD_LIMIT_EXPR (c) = t;
	    }
	  break;

	case OMP_CLAUSE_DEVICE:
	  t = OMP_CLAUSE_DEVICE_ID (c);
	  if (t == error_mark_node)
	    remove = true;
	  else if (!type_dependent_expression_p (t)
		   && !INTEGRAL_TYPE_P (TREE_TYPE (t)))
	    {
	      error ("%<device%> id must be integral");
	      remove = true;
	    }
	  else
	    {
	      t = mark_rvalue_use (t);
	      if (!processing_template_decl)
		t = fold_build_cleanup_point_expr (TREE_TYPE (t), t);
	      OMP_CLAUSE_DEVICE_ID (c) = t;
	    }
	  break;

	case OMP_CLAUSE_DIST_SCHEDULE:
	  t = OMP_CLAUSE_DIST_SCHEDULE_CHUNK_EXPR (c);
	  if (t == NULL)
	    ;
	  else if (t == error_mark_node)
	    remove = true;
	  else if (!type_dependent_expression_p (t)
		   && !INTEGRAL_TYPE_P (TREE_TYPE (t)))
	    {
	      error ("%<dist_schedule%> chunk size expression must be "
		     "integral");
	      remove = true;
	    }
	  else
	    {
	      t = mark_rvalue_use (t);
	      if (!processing_template_decl)
		t = fold_build_cleanup_point_expr (TREE_TYPE (t), t);
	      OMP_CLAUSE_DIST_SCHEDULE_CHUNK_EXPR (c) = t;
	    }
	  break;

	case OMP_CLAUSE_ALIGNED:
	  t = OMP_CLAUSE_DECL (c);
	  if (TREE_CODE (t) != VAR_DECL && TREE_CODE (t) != PARM_DECL)
	    {
	      if (processing_template_decl)
		break;
	      if (DECL_P (t))
		error ("%qD is not a variable in %<aligned%> clause", t);
	      else
		error ("%qE is not a variable in %<aligned%> clause", t);
	      remove = true;
	    }
	  else if (!type_dependent_expression_p (t)
		   && TREE_CODE (TREE_TYPE (t)) != POINTER_TYPE
		   && TREE_CODE (TREE_TYPE (t)) != ARRAY_TYPE
		   && (TREE_CODE (TREE_TYPE (t)) != REFERENCE_TYPE
		       || (!POINTER_TYPE_P (TREE_TYPE (TREE_TYPE (t)))
			   && (TREE_CODE (TREE_TYPE (TREE_TYPE (t)))
			       != ARRAY_TYPE))))
	    {
	      error_at (OMP_CLAUSE_LOCATION (c),
			"%qE in %<aligned%> clause is neither a pointer nor "
			"an array nor a reference to pointer or array", t);
	      remove = true;
	    }
	  else if (bitmap_bit_p (&aligned_head, DECL_UID (t)))
	    {
	      error ("%qD appears more than once in %<aligned%> clauses", t);
	      remove = true;
	    }
	  else
	    bitmap_set_bit (&aligned_head, DECL_UID (t));
	  t = OMP_CLAUSE_ALIGNED_ALIGNMENT (c);
	  if (t == error_mark_node)
	    remove = true;
	  else if (t == NULL_TREE)
	    break;
	  else if (!type_dependent_expression_p (t)
		   && !INTEGRAL_TYPE_P (TREE_TYPE (t)))
	    {
	      error ("%<aligned%> clause alignment expression must "
		     "be integral");
	      remove = true;
	    }
	  else
	    {
	      t = mark_rvalue_use (t);
	      t = maybe_constant_value (t);
	      if (!processing_template_decl)
		{
		  if (TREE_CODE (t) != INTEGER_CST
		      || tree_int_cst_sgn (t) != 1)
		    {
		      error ("%<aligned%> clause alignment expression must be "
			     "positive constant integer expression");
		      remove = true;
		    }
		}
	      OMP_CLAUSE_ALIGNED_ALIGNMENT (c) = t;
	    }
	  break;

	case OMP_CLAUSE_DEPEND:
	  t = OMP_CLAUSE_DECL (c);
	  if (TREE_CODE (t) == TREE_LIST)
	    {
	      if (handle_omp_array_sections (c))
		remove = true;
	      break;
	    }
	  if (t == error_mark_node)
	    remove = true;
	  else if (TREE_CODE (t) != VAR_DECL && TREE_CODE (t) != PARM_DECL)
	    {
	      if (processing_template_decl)
		break;
	      if (DECL_P (t))
		error ("%qD is not a variable in %<depend%> clause", t);
	      else
		error ("%qE is not a variable in %<depend%> clause", t);
	      remove = true;
	    }
	  else if (!processing_template_decl
		   && !cxx_mark_addressable (t))
	    remove = true;
	  break;

	case OMP_CLAUSE_MAP:
	case OMP_CLAUSE_TO:
	case OMP_CLAUSE_FROM:
	  t = OMP_CLAUSE_DECL (c);
	  if (TREE_CODE (t) == TREE_LIST)
	    {
	      if (handle_omp_array_sections (c))
		remove = true;
	      else
		{
		  t = OMP_CLAUSE_DECL (c);
		  if (!cp_omp_mappable_type (TREE_TYPE (t)))
		    {
		      error_at (OMP_CLAUSE_LOCATION (c),
				"array section does not have mappable type "
				"in %qs clause",
				omp_clause_code_name[OMP_CLAUSE_CODE (c)]);
		      remove = true;
		    }
		}
	      break;
	    }
	  if (t == error_mark_node)
	    remove = true;
	  else if (TREE_CODE (t) != VAR_DECL && TREE_CODE (t) != PARM_DECL)
	    {
	      if (processing_template_decl)
		break;
	      if (OMP_CLAUSE_CODE (c) == OMP_CLAUSE_MAP
		  && OMP_CLAUSE_MAP_KIND (c) == OMP_CLAUSE_MAP_POINTER)
		break;
	      if (DECL_P (t))
		error ("%qD is not a variable in %qs clause", t,
		       omp_clause_code_name[OMP_CLAUSE_CODE (c)]);
	      else
		error ("%qE is not a variable in %qs clause", t,
		       omp_clause_code_name[OMP_CLAUSE_CODE (c)]);
	      remove = true;
	    }
	  else if (TREE_CODE (t) == VAR_DECL && DECL_THREAD_LOCAL_P (t))
	    {
	      error ("%qD is threadprivate variable in %qs clause", t,
		     omp_clause_code_name[OMP_CLAUSE_CODE (c)]);
	      remove = true;
	    }
	  else if (!processing_template_decl
		   && TREE_CODE (TREE_TYPE (t)) != REFERENCE_TYPE
		   && !cxx_mark_addressable (t))
	    remove = true;
	  else if (!(OMP_CLAUSE_CODE (c) == OMP_CLAUSE_MAP
		     && OMP_CLAUSE_MAP_KIND (c) == OMP_CLAUSE_MAP_POINTER)
		   && !cp_omp_mappable_type ((TREE_CODE (TREE_TYPE (t))
					      == REFERENCE_TYPE)
					     ? TREE_TYPE (TREE_TYPE (t))
					     : TREE_TYPE (t)))
	    {
	      error_at (OMP_CLAUSE_LOCATION (c),
			"%qD does not have a mappable type in %qs clause", t,
			omp_clause_code_name[OMP_CLAUSE_CODE (c)]);
	      remove = true;
	    }
	  else if (bitmap_bit_p (&generic_head, DECL_UID (t)))
	    {
	      if (OMP_CLAUSE_CODE (c) != OMP_CLAUSE_MAP)
		error ("%qD appears more than once in motion clauses", t);
	      else
		error ("%qD appears more than once in map clauses", t);
	      remove = true;
	    }
	  else
	    bitmap_set_bit (&generic_head, DECL_UID (t));
	  break;

	case OMP_CLAUSE_UNIFORM:
	  t = OMP_CLAUSE_DECL (c);
	  if (TREE_CODE (t) != PARM_DECL)
	    {
	      if (processing_template_decl)
		break;
	      if (DECL_P (t))
		error ("%qD is not an argument in %<uniform%> clause", t);
	      else
		error ("%qE is not an argument in %<uniform%> clause", t);
	      remove = true;
	      break;
	    }
	  goto check_dup_generic;

	case OMP_CLAUSE_NOWAIT:
	case OMP_CLAUSE_ORDERED:
	case OMP_CLAUSE_DEFAULT:
	case OMP_CLAUSE_UNTIED:
	case OMP_CLAUSE_COLLAPSE:
	case OMP_CLAUSE_MERGEABLE:
	case OMP_CLAUSE_PARALLEL:
	case OMP_CLAUSE_FOR:
	case OMP_CLAUSE_SECTIONS:
	case OMP_CLAUSE_TASKGROUP:
	case OMP_CLAUSE_PROC_BIND:
	  break;

	case OMP_CLAUSE_INBRANCH:
	case OMP_CLAUSE_NOTINBRANCH:
	  if (branch_seen)
	    {
	      error ("%<inbranch%> clause is incompatible with "
		     "%<notinbranch%>");
	      remove = true;
	    }
	  branch_seen = true;
	  break;

	default:
	  gcc_unreachable ();
	}

      if (remove)
	*pc = OMP_CLAUSE_CHAIN (c);
      else
	pc = &OMP_CLAUSE_CHAIN (c);
    }

  for (pc = &clauses, c = clauses; c ; c = *pc)
    {
      enum omp_clause_code c_kind = OMP_CLAUSE_CODE (c);
      bool remove = false;
      bool need_complete_non_reference = false;
      bool need_default_ctor = false;
      bool need_copy_ctor = false;
      bool need_copy_assignment = false;
      bool need_implicitly_determined = false;
      bool need_dtor = false;
      tree type, inner_type;

      switch (c_kind)
	{
	case OMP_CLAUSE_SHARED:
	  need_implicitly_determined = true;
	  break;
	case OMP_CLAUSE_PRIVATE:
	  need_complete_non_reference = true;
	  need_default_ctor = true;
	  need_dtor = true;
	  need_implicitly_determined = true;
	  break;
	case OMP_CLAUSE_FIRSTPRIVATE:
	  need_complete_non_reference = true;
	  need_copy_ctor = true;
	  need_dtor = true;
	  need_implicitly_determined = true;
	  break;
	case OMP_CLAUSE_LASTPRIVATE:
	  need_complete_non_reference = true;
	  need_copy_assignment = true;
	  need_implicitly_determined = true;
	  break;
	case OMP_CLAUSE_REDUCTION:
	  need_implicitly_determined = true;
	  break;
	case OMP_CLAUSE_COPYPRIVATE:
	  need_copy_assignment = true;
	  break;
	case OMP_CLAUSE_COPYIN:
	  need_copy_assignment = true;
	  break;
	case OMP_CLAUSE_NOWAIT:
	  if (copyprivate_seen)
	    {
	      error_at (OMP_CLAUSE_LOCATION (c),
			"%<nowait%> clause must not be used together "
			"with %<copyprivate%>");
	      *pc = OMP_CLAUSE_CHAIN (c);
	      continue;
	    }
	  /* FALLTHRU */
	default:
	  pc = &OMP_CLAUSE_CHAIN (c);
	  continue;
	}

      t = OMP_CLAUSE_DECL (c);
      if (processing_template_decl
	  && !VAR_P (t) && TREE_CODE (t) != PARM_DECL)
	{
	  pc = &OMP_CLAUSE_CHAIN (c);
	  continue;
	}

      switch (c_kind)
	{
	case OMP_CLAUSE_LASTPRIVATE:
	  if (!bitmap_bit_p (&firstprivate_head, DECL_UID (t)))
	    {
	      need_default_ctor = true;
	      need_dtor = true;
	    }
	  break;

	case OMP_CLAUSE_REDUCTION:
	  if (finish_omp_reduction_clause (c, &need_default_ctor,
					   &need_dtor))
	    remove = true;
	  else
	    t = OMP_CLAUSE_DECL (c);
	  break;

	case OMP_CLAUSE_COPYIN:
	  if (!VAR_P (t) || !DECL_THREAD_LOCAL_P (t))
	    {
	      error ("%qE must be %<threadprivate%> for %<copyin%>", t);
	      remove = true;
	    }
	  break;

	default:
	  break;
	}

      if (need_complete_non_reference || need_copy_assignment)
	{
	  t = require_complete_type (t);
	  if (t == error_mark_node)
	    remove = true;
	  else if (TREE_CODE (TREE_TYPE (t)) == REFERENCE_TYPE
		   && need_complete_non_reference)
	    {
	      error ("%qE has reference type for %qs", t,
		     omp_clause_code_name[OMP_CLAUSE_CODE (c)]);
	      remove = true;
	    }
	}
      if (need_implicitly_determined)
	{
	  const char *share_name = NULL;

	  if (VAR_P (t) && DECL_THREAD_LOCAL_P (t))
	    share_name = "threadprivate";
	  else switch (cxx_omp_predetermined_sharing (t))
	    {
	    case OMP_CLAUSE_DEFAULT_UNSPECIFIED:
	      break;
	    case OMP_CLAUSE_DEFAULT_SHARED:
	      /* const vars may be specified in firstprivate clause.  */
	      if (OMP_CLAUSE_CODE (c) == OMP_CLAUSE_FIRSTPRIVATE
		  && cxx_omp_const_qual_no_mutable (t))
		break;
	      share_name = "shared";
	      break;
	    case OMP_CLAUSE_DEFAULT_PRIVATE:
	      share_name = "private";
	      break;
	    default:
	      gcc_unreachable ();
	    }
	  if (share_name)
	    {
	      error ("%qE is predetermined %qs for %qs",
		     t, share_name, omp_clause_code_name[OMP_CLAUSE_CODE (c)]);
	      remove = true;
	    }
	}

      /* We're interested in the base element, not arrays.  */
      inner_type = type = TREE_TYPE (t);
      while (TREE_CODE (inner_type) == ARRAY_TYPE)
	inner_type = TREE_TYPE (inner_type);

      if (OMP_CLAUSE_CODE (c) == OMP_CLAUSE_REDUCTION
	  && TREE_CODE (inner_type) == REFERENCE_TYPE)
	inner_type = TREE_TYPE (inner_type);

      /* Check for special function availability by building a call to one.
	 Save the results, because later we won't be in the right context
	 for making these queries.  */
      if (CLASS_TYPE_P (inner_type)
	  && COMPLETE_TYPE_P (inner_type)
	  && (need_default_ctor || need_copy_ctor
	      || need_copy_assignment || need_dtor)
	  && !type_dependent_expression_p (t)
	  && cxx_omp_create_clause_info (c, inner_type, need_default_ctor,
					 need_copy_ctor, need_copy_assignment,
					 need_dtor))
	remove = true;

      if (remove)
	*pc = OMP_CLAUSE_CHAIN (c);
      else
	pc = &OMP_CLAUSE_CHAIN (c);
    }

  bitmap_obstack_release (NULL);
  return clauses;
}

/* For all variables in the tree_list VARS, mark them as thread local.  */

void
finish_omp_threadprivate (tree vars)
{
  tree t;

  /* Mark every variable in VARS to be assigned thread local storage.  */
  for (t = vars; t; t = TREE_CHAIN (t))
    {
      tree v = TREE_PURPOSE (t);

      if (error_operand_p (v))
	;
      else if (!VAR_P (v))
	error ("%<threadprivate%> %qD is not file, namespace "
	       "or block scope variable", v);
      /* If V had already been marked threadprivate, it doesn't matter
	 whether it had been used prior to this point.  */
      else if (TREE_USED (v)
	  && (DECL_LANG_SPECIFIC (v) == NULL
	      || !CP_DECL_THREADPRIVATE_P (v)))
	error ("%qE declared %<threadprivate%> after first use", v);
      else if (! TREE_STATIC (v) && ! DECL_EXTERNAL (v))
	error ("automatic variable %qE cannot be %<threadprivate%>", v);
      else if (! COMPLETE_TYPE_P (complete_type (TREE_TYPE (v))))
	error ("%<threadprivate%> %qE has incomplete type", v);
      else if (TREE_STATIC (v) && TYPE_P (CP_DECL_CONTEXT (v))
	       && CP_DECL_CONTEXT (v) != current_class_type)
	error ("%<threadprivate%> %qE directive not "
	       "in %qT definition", v, CP_DECL_CONTEXT (v));
      else
	{
	  /* Allocate a LANG_SPECIFIC structure for V, if needed.  */
	  if (DECL_LANG_SPECIFIC (v) == NULL)
	    {
	      retrofit_lang_decl (v);

	      /* Make sure that DECL_DISCRIMINATOR_P continues to be true
		 after the allocation of the lang_decl structure.  */
	      if (DECL_DISCRIMINATOR_P (v))
		DECL_LANG_SPECIFIC (v)->u.base.u2sel = 1;
	    }

	  if (! DECL_THREAD_LOCAL_P (v))
	    {
	      DECL_TLS_MODEL (v) = decl_default_tls_model (v);
	      /* If rtl has been already set for this var, call
		 make_decl_rtl once again, so that encode_section_info
		 has a chance to look at the new decl flags.  */
	      if (DECL_RTL_SET_P (v))
		make_decl_rtl (v);
	    }
	  CP_DECL_THREADPRIVATE_P (v) = 1;
	}
    }
}

/* Build an OpenMP structured block.  */

tree
begin_omp_structured_block (void)
{
  return do_pushlevel (sk_omp);
}

tree
finish_omp_structured_block (tree block)
{
  return do_poplevel (block);
}

/* Similarly, except force the retention of the BLOCK.  */

tree
begin_omp_parallel (void)
{
  keep_next_level (true);
  return begin_omp_structured_block ();
}

tree
finish_omp_parallel (tree clauses, tree body)
{
  tree stmt;

  body = finish_omp_structured_block (body);

  stmt = make_node (OMP_PARALLEL);
  TREE_TYPE (stmt) = void_type_node;
  OMP_PARALLEL_CLAUSES (stmt) = clauses;
  OMP_PARALLEL_BODY (stmt) = body;

  return add_stmt (stmt);
}

tree
begin_omp_task (void)
{
  keep_next_level (true);
  return begin_omp_structured_block ();
}

tree
finish_omp_task (tree clauses, tree body)
{
  tree stmt;

  body = finish_omp_structured_block (body);

  stmt = make_node (OMP_TASK);
  TREE_TYPE (stmt) = void_type_node;
  OMP_TASK_CLAUSES (stmt) = clauses;
  OMP_TASK_BODY (stmt) = body;

  return add_stmt (stmt);
}

/* Helper function for finish_omp_for.  Convert Ith random access iterator
   into integral iterator.  Return FALSE if successful.  */

static bool
handle_omp_for_class_iterator (int i, location_t locus, tree declv, tree initv,
			       tree condv, tree incrv, tree *body,
			       tree *pre_body, tree clauses)
{
  tree diff, iter_init, iter_incr = NULL, last;
  tree incr_var = NULL, orig_pre_body, orig_body, c;
  tree decl = TREE_VEC_ELT (declv, i);
  tree init = TREE_VEC_ELT (initv, i);
  tree cond = TREE_VEC_ELT (condv, i);
  tree incr = TREE_VEC_ELT (incrv, i);
  tree iter = decl;
  location_t elocus = locus;

  if (init && EXPR_HAS_LOCATION (init))
    elocus = EXPR_LOCATION (init);

  switch (TREE_CODE (cond))
    {
    case GT_EXPR:
    case GE_EXPR:
    case LT_EXPR:
    case LE_EXPR:
      if (TREE_OPERAND (cond, 1) == iter)
	cond = build2 (swap_tree_comparison (TREE_CODE (cond)),
		       TREE_TYPE (cond), iter, TREE_OPERAND (cond, 0));
      if (TREE_OPERAND (cond, 0) != iter)
	cond = error_mark_node;
      else
	{
	  tree tem = build_x_binary_op (EXPR_LOCATION (cond),
					TREE_CODE (cond),
					iter, ERROR_MARK,
					TREE_OPERAND (cond, 1), ERROR_MARK,
					NULL, tf_warning_or_error);
	  if (error_operand_p (tem))
	    return true;
	}
      break;
    default:
      cond = error_mark_node;
      break;
    }
  if (cond == error_mark_node)
    {
      error_at (elocus, "invalid controlling predicate");
      return true;
    }
  diff = build_x_binary_op (elocus, MINUS_EXPR, TREE_OPERAND (cond, 1),
			    ERROR_MARK, iter, ERROR_MARK, NULL,
			    tf_warning_or_error);
  if (error_operand_p (diff))
    return true;
  if (TREE_CODE (TREE_TYPE (diff)) != INTEGER_TYPE)
    {
      error_at (elocus, "difference between %qE and %qD does not have integer type",
		TREE_OPERAND (cond, 1), iter);
      return true;
    }

  switch (TREE_CODE (incr))
    {
    case PREINCREMENT_EXPR:
    case PREDECREMENT_EXPR:
    case POSTINCREMENT_EXPR:
    case POSTDECREMENT_EXPR:
      if (TREE_OPERAND (incr, 0) != iter)
	{
	  incr = error_mark_node;
	  break;
	}
      iter_incr = build_x_unary_op (EXPR_LOCATION (incr),
				    TREE_CODE (incr), iter,
				    tf_warning_or_error);
      if (error_operand_p (iter_incr))
	return true;
      else if (TREE_CODE (incr) == PREINCREMENT_EXPR
	       || TREE_CODE (incr) == POSTINCREMENT_EXPR)
	incr = integer_one_node;
      else
	incr = integer_minus_one_node;
      break;
    case MODIFY_EXPR:
      if (TREE_OPERAND (incr, 0) != iter)
	incr = error_mark_node;
      else if (TREE_CODE (TREE_OPERAND (incr, 1)) == PLUS_EXPR
	       || TREE_CODE (TREE_OPERAND (incr, 1)) == MINUS_EXPR)
	{
	  tree rhs = TREE_OPERAND (incr, 1);
	  if (TREE_OPERAND (rhs, 0) == iter)
	    {
	      if (TREE_CODE (TREE_TYPE (TREE_OPERAND (rhs, 1)))
		  != INTEGER_TYPE)
		incr = error_mark_node;
	      else
		{
		  iter_incr = build_x_modify_expr (EXPR_LOCATION (rhs),
						   iter, TREE_CODE (rhs),
						   TREE_OPERAND (rhs, 1),
						   tf_warning_or_error);
		  if (error_operand_p (iter_incr))
		    return true;
		  incr = TREE_OPERAND (rhs, 1);
		  incr = cp_convert (TREE_TYPE (diff), incr,
				     tf_warning_or_error);
		  if (TREE_CODE (rhs) == MINUS_EXPR)
		    {
		      incr = build1 (NEGATE_EXPR, TREE_TYPE (diff), incr);
		      incr = fold_if_not_in_template (incr);
		    }
		  if (TREE_CODE (incr) != INTEGER_CST
		      && (TREE_CODE (incr) != NOP_EXPR
			  || (TREE_CODE (TREE_OPERAND (incr, 0))
			      != INTEGER_CST)))
		    iter_incr = NULL;
		}
	    }
	  else if (TREE_OPERAND (rhs, 1) == iter)
	    {
	      if (TREE_CODE (TREE_TYPE (TREE_OPERAND (rhs, 0))) != INTEGER_TYPE
		  || TREE_CODE (rhs) != PLUS_EXPR)
		incr = error_mark_node;
	      else
		{
		  iter_incr = build_x_binary_op (EXPR_LOCATION (rhs),
						 PLUS_EXPR,
						 TREE_OPERAND (rhs, 0),
						 ERROR_MARK, iter,
						 ERROR_MARK, NULL,
						 tf_warning_or_error);
		  if (error_operand_p (iter_incr))
		    return true;
		  iter_incr = build_x_modify_expr (EXPR_LOCATION (rhs),
						   iter, NOP_EXPR,
						   iter_incr,
						   tf_warning_or_error);
		  if (error_operand_p (iter_incr))
		    return true;
		  incr = TREE_OPERAND (rhs, 0);
		  iter_incr = NULL;
		}
	    }
	  else
	    incr = error_mark_node;
	}
      else
	incr = error_mark_node;
      break;
    default:
      incr = error_mark_node;
      break;
    }

  if (incr == error_mark_node)
    {
      error_at (elocus, "invalid increment expression");
      return true;
    }

  incr = cp_convert (TREE_TYPE (diff), incr, tf_warning_or_error);
  for (c = clauses; c ; c = OMP_CLAUSE_CHAIN (c))
    if (OMP_CLAUSE_CODE (c) == OMP_CLAUSE_LASTPRIVATE
	&& OMP_CLAUSE_DECL (c) == iter)
      break;

  decl = create_temporary_var (TREE_TYPE (diff));
  pushdecl (decl);
  add_decl_expr (decl);
  last = create_temporary_var (TREE_TYPE (diff));
  pushdecl (last);
  add_decl_expr (last);
  if (c && iter_incr == NULL)
    {
      incr_var = create_temporary_var (TREE_TYPE (diff));
      pushdecl (incr_var);
      add_decl_expr (incr_var);
    }
  gcc_assert (stmts_are_full_exprs_p ());

  orig_pre_body = *pre_body;
  *pre_body = push_stmt_list ();
  if (orig_pre_body)
    add_stmt (orig_pre_body);
  if (init != NULL)
    finish_expr_stmt (build_x_modify_expr (elocus,
					   iter, NOP_EXPR, init,
					   tf_warning_or_error));
  init = build_int_cst (TREE_TYPE (diff), 0);
  if (c && iter_incr == NULL)
    {
      finish_expr_stmt (build_x_modify_expr (elocus,
					     incr_var, NOP_EXPR,
					     incr, tf_warning_or_error));
      incr = incr_var;
      iter_incr = build_x_modify_expr (elocus,
				       iter, PLUS_EXPR, incr,
				       tf_warning_or_error);
    }
  finish_expr_stmt (build_x_modify_expr (elocus,
					 last, NOP_EXPR, init,
					 tf_warning_or_error));
  *pre_body = pop_stmt_list (*pre_body);

  cond = cp_build_binary_op (elocus,
			     TREE_CODE (cond), decl, diff,
			     tf_warning_or_error);
  incr = build_modify_expr (elocus, decl, NULL_TREE, PLUS_EXPR,
			    elocus, incr, NULL_TREE);

  orig_body = *body;
  *body = push_stmt_list ();
  iter_init = build2 (MINUS_EXPR, TREE_TYPE (diff), decl, last);
  iter_init = build_x_modify_expr (elocus,
				   iter, PLUS_EXPR, iter_init,
				   tf_warning_or_error);
  iter_init = build1 (NOP_EXPR, void_type_node, iter_init);
  finish_expr_stmt (iter_init);
  finish_expr_stmt (build_x_modify_expr (elocus,
					 last, NOP_EXPR, decl,
					 tf_warning_or_error));
  add_stmt (orig_body);
  *body = pop_stmt_list (*body);

  if (c)
    {
      OMP_CLAUSE_LASTPRIVATE_STMT (c) = push_stmt_list ();
      finish_expr_stmt (iter_incr);
      OMP_CLAUSE_LASTPRIVATE_STMT (c)
	= pop_stmt_list (OMP_CLAUSE_LASTPRIVATE_STMT (c));
    }

  TREE_VEC_ELT (declv, i) = decl;
  TREE_VEC_ELT (initv, i) = init;
  TREE_VEC_ELT (condv, i) = cond;
  TREE_VEC_ELT (incrv, i) = incr;

  return false;
}

/* Build and validate an OMP_FOR statement.  CLAUSES, BODY, COND, INCR
   are directly for their associated operands in the statement.  DECL
   and INIT are a combo; if DECL is NULL then INIT ought to be a
   MODIFY_EXPR, and the DECL should be extracted.  PRE_BODY are
   optional statements that need to go before the loop into its
   sk_omp scope.  */

tree
finish_omp_for (location_t locus, enum tree_code code, tree declv, tree initv,
		tree condv, tree incrv, tree body, tree pre_body, tree clauses)
{
  tree omp_for = NULL, orig_incr = NULL;
  tree decl, init, cond, incr;
  location_t elocus;
  int i;

  gcc_assert (TREE_VEC_LENGTH (declv) == TREE_VEC_LENGTH (initv));
  gcc_assert (TREE_VEC_LENGTH (declv) == TREE_VEC_LENGTH (condv));
  gcc_assert (TREE_VEC_LENGTH (declv) == TREE_VEC_LENGTH (incrv));
  for (i = 0; i < TREE_VEC_LENGTH (declv); i++)
    {
      decl = TREE_VEC_ELT (declv, i);
      init = TREE_VEC_ELT (initv, i);
      cond = TREE_VEC_ELT (condv, i);
      incr = TREE_VEC_ELT (incrv, i);
      elocus = locus;

      if (decl == NULL)
	{
	  if (init != NULL)
	    switch (TREE_CODE (init))
	      {
	      case MODIFY_EXPR:
		decl = TREE_OPERAND (init, 0);
		init = TREE_OPERAND (init, 1);
		break;
	      case MODOP_EXPR:
		if (TREE_CODE (TREE_OPERAND (init, 1)) == NOP_EXPR)
		  {
		    decl = TREE_OPERAND (init, 0);
		    init = TREE_OPERAND (init, 2);
		  }
		break;
	      default:
		break;
	      }

	  if (decl == NULL)
	    {
	      error_at (locus,
			"expected iteration declaration or initialization");
	      return NULL;
	    }
	}

      if (init && EXPR_HAS_LOCATION (init))
	elocus = EXPR_LOCATION (init);

      if (cond == NULL)
	{
	  error_at (elocus, "missing controlling predicate");
	  return NULL;
	}

      if (incr == NULL)
	{
	  error_at (elocus, "missing increment expression");
	  return NULL;
	}

      TREE_VEC_ELT (declv, i) = decl;
      TREE_VEC_ELT (initv, i) = init;
    }

  if (dependent_omp_for_p (declv, initv, condv, incrv))
    {
      tree stmt;

      stmt = make_node (code);

      for (i = 0; i < TREE_VEC_LENGTH (declv); i++)
	{
	  /* This is really just a place-holder.  We'll be decomposing this
	     again and going through the cp_build_modify_expr path below when
	     we instantiate the thing.  */
	  TREE_VEC_ELT (initv, i)
	    = build2 (MODIFY_EXPR, void_type_node, TREE_VEC_ELT (declv, i),
		      TREE_VEC_ELT (initv, i));
	}

      TREE_TYPE (stmt) = void_type_node;
      OMP_FOR_INIT (stmt) = initv;
      OMP_FOR_COND (stmt) = condv;
      OMP_FOR_INCR (stmt) = incrv;
      OMP_FOR_BODY (stmt) = body;
      OMP_FOR_PRE_BODY (stmt) = pre_body;
      OMP_FOR_CLAUSES (stmt) = clauses;

      SET_EXPR_LOCATION (stmt, locus);
      return add_stmt (stmt);
    }

  if (processing_template_decl)
    orig_incr = make_tree_vec (TREE_VEC_LENGTH (incrv));

  for (i = 0; i < TREE_VEC_LENGTH (declv); )
    {
      decl = TREE_VEC_ELT (declv, i);
      init = TREE_VEC_ELT (initv, i);
      cond = TREE_VEC_ELT (condv, i);
      incr = TREE_VEC_ELT (incrv, i);
      if (orig_incr)
	TREE_VEC_ELT (orig_incr, i) = incr;
      elocus = locus;

      if (init && EXPR_HAS_LOCATION (init))
	elocus = EXPR_LOCATION (init);

      if (!DECL_P (decl))
	{
	  error_at (elocus, "expected iteration declaration or initialization");
	  return NULL;
	}

      if (incr && TREE_CODE (incr) == MODOP_EXPR)
	{
	  if (orig_incr)
	    TREE_VEC_ELT (orig_incr, i) = incr;
	  incr = cp_build_modify_expr (TREE_OPERAND (incr, 0),
				       TREE_CODE (TREE_OPERAND (incr, 1)),
				       TREE_OPERAND (incr, 2),
				       tf_warning_or_error);
	}

      if (CLASS_TYPE_P (TREE_TYPE (decl)))
	{
	  if (code == OMP_SIMD)
	    {
	      error_at (elocus, "%<#pragma omp simd%> used with class "
				"iteration variable %qE", decl);
	      return NULL;
	    }
	  if (handle_omp_for_class_iterator (i, locus, declv, initv, condv,
					     incrv, &body, &pre_body, clauses))
	    return NULL;
	  continue;
	}

      if (!INTEGRAL_TYPE_P (TREE_TYPE (decl))
	  && !TYPE_PTR_P (TREE_TYPE (decl)))
	{
	  error_at (elocus, "invalid type for iteration variable %qE", decl);
	  return NULL;
	}

      if (!processing_template_decl)
	{
	  init = fold_build_cleanup_point_expr (TREE_TYPE (init), init);
	  init = cp_build_modify_expr (decl, NOP_EXPR, init, tf_warning_or_error);
	}
      else
	init = build2 (MODIFY_EXPR, void_type_node, decl, init);
      if (cond
	  && TREE_SIDE_EFFECTS (cond)
	  && COMPARISON_CLASS_P (cond)
	  && !processing_template_decl)
	{
	  tree t = TREE_OPERAND (cond, 0);
	  if (TREE_SIDE_EFFECTS (t)
	      && t != decl
	      && (TREE_CODE (t) != NOP_EXPR
		  || TREE_OPERAND (t, 0) != decl))
	    TREE_OPERAND (cond, 0)
	      = fold_build_cleanup_point_expr (TREE_TYPE (t), t);

	  t = TREE_OPERAND (cond, 1);
	  if (TREE_SIDE_EFFECTS (t)
	      && t != decl
	      && (TREE_CODE (t) != NOP_EXPR
		  || TREE_OPERAND (t, 0) != decl))
	    TREE_OPERAND (cond, 1)
	      = fold_build_cleanup_point_expr (TREE_TYPE (t), t);
	}
      if (decl == error_mark_node || init == error_mark_node)
	return NULL;

      TREE_VEC_ELT (declv, i) = decl;
      TREE_VEC_ELT (initv, i) = init;
      TREE_VEC_ELT (condv, i) = cond;
      TREE_VEC_ELT (incrv, i) = incr;
      i++;
    }

  if (IS_EMPTY_STMT (pre_body))
    pre_body = NULL;

  omp_for = c_finish_omp_for (locus, code, declv, initv, condv, incrv,
			      body, pre_body);

  if (omp_for == NULL)
    return NULL;

  for (i = 0; i < TREE_VEC_LENGTH (OMP_FOR_INCR (omp_for)); i++)
    {
      decl = TREE_OPERAND (TREE_VEC_ELT (OMP_FOR_INIT (omp_for), i), 0);
      incr = TREE_VEC_ELT (OMP_FOR_INCR (omp_for), i);

      if (TREE_CODE (incr) != MODIFY_EXPR)
	continue;

      if (TREE_SIDE_EFFECTS (TREE_OPERAND (incr, 1))
	  && BINARY_CLASS_P (TREE_OPERAND (incr, 1))
	  && !processing_template_decl)
	{
	  tree t = TREE_OPERAND (TREE_OPERAND (incr, 1), 0);
	  if (TREE_SIDE_EFFECTS (t)
	      && t != decl
	      && (TREE_CODE (t) != NOP_EXPR
		  || TREE_OPERAND (t, 0) != decl))
	    TREE_OPERAND (TREE_OPERAND (incr, 1), 0)
	      = fold_build_cleanup_point_expr (TREE_TYPE (t), t);

	  t = TREE_OPERAND (TREE_OPERAND (incr, 1), 1);
	  if (TREE_SIDE_EFFECTS (t)
	      && t != decl
	      && (TREE_CODE (t) != NOP_EXPR
		  || TREE_OPERAND (t, 0) != decl))
	    TREE_OPERAND (TREE_OPERAND (incr, 1), 1)
	      = fold_build_cleanup_point_expr (TREE_TYPE (t), t);
	}

      if (orig_incr)
	TREE_VEC_ELT (OMP_FOR_INCR (omp_for), i) = TREE_VEC_ELT (orig_incr, i);
    }
  if (omp_for != NULL)
    OMP_FOR_CLAUSES (omp_for) = clauses;
  return omp_for;
}

void
finish_omp_atomic (enum tree_code code, enum tree_code opcode, tree lhs,
		   tree rhs, tree v, tree lhs1, tree rhs1, bool seq_cst)
{
  tree orig_lhs;
  tree orig_rhs;
  tree orig_v;
  tree orig_lhs1;
  tree orig_rhs1;
  bool dependent_p;
  tree stmt;

  orig_lhs = lhs;
  orig_rhs = rhs;
  orig_v = v;
  orig_lhs1 = lhs1;
  orig_rhs1 = rhs1;
  dependent_p = false;
  stmt = NULL_TREE;

  /* Even in a template, we can detect invalid uses of the atomic
     pragma if neither LHS nor RHS is type-dependent.  */
  if (processing_template_decl)
    {
      dependent_p = (type_dependent_expression_p (lhs)
		     || (rhs && type_dependent_expression_p (rhs))
		     || (v && type_dependent_expression_p (v))
		     || (lhs1 && type_dependent_expression_p (lhs1))
		     || (rhs1 && type_dependent_expression_p (rhs1)));
      if (!dependent_p)
	{
	  lhs = build_non_dependent_expr (lhs);
	  if (rhs)
	    rhs = build_non_dependent_expr (rhs);
	  if (v)
	    v = build_non_dependent_expr (v);
	  if (lhs1)
	    lhs1 = build_non_dependent_expr (lhs1);
	  if (rhs1)
	    rhs1 = build_non_dependent_expr (rhs1);
	}
    }
  if (!dependent_p)
    {
      bool swapped = false;
      if (rhs1 && cp_tree_equal (lhs, rhs))
	{
	  tree tem = rhs;
	  rhs = rhs1;
	  rhs1 = tem;
	  swapped = !commutative_tree_code (opcode);
	}
      if (rhs1 && !cp_tree_equal (lhs, rhs1))
	{
	  if (code == OMP_ATOMIC)
	    error ("%<#pragma omp atomic update%> uses two different "
		   "expressions for memory");
	  else
	    error ("%<#pragma omp atomic capture%> uses two different "
		   "expressions for memory");
	  return;
	}
      if (lhs1 && !cp_tree_equal (lhs, lhs1))
	{
	  if (code == OMP_ATOMIC)
	    error ("%<#pragma omp atomic update%> uses two different "
		   "expressions for memory");
	  else
	    error ("%<#pragma omp atomic capture%> uses two different "
		   "expressions for memory");
	  return;
	}
      stmt = c_finish_omp_atomic (input_location, code, opcode, lhs, rhs,
				  v, lhs1, rhs1, swapped, seq_cst);
      if (stmt == error_mark_node)
	return;
    }
  if (processing_template_decl)
    {
      if (code == OMP_ATOMIC_READ)
	{
	  stmt = build_min_nt_loc (EXPR_LOCATION (orig_lhs),
				   OMP_ATOMIC_READ, orig_lhs);
	  OMP_ATOMIC_SEQ_CST (stmt) = seq_cst;
	  stmt = build2 (MODIFY_EXPR, void_type_node, orig_v, stmt);
	}
      else
	{
	  if (opcode == NOP_EXPR)
	    stmt = build2 (MODIFY_EXPR, void_type_node, orig_lhs, orig_rhs);
	  else 
	    stmt = build2 (opcode, void_type_node, orig_lhs, orig_rhs);
	  if (orig_rhs1)
	    stmt = build_min_nt_loc (EXPR_LOCATION (orig_rhs1),
				     COMPOUND_EXPR, orig_rhs1, stmt);
	  if (code != OMP_ATOMIC)
	    {
	      stmt = build_min_nt_loc (EXPR_LOCATION (orig_lhs1),
				       code, orig_lhs1, stmt);
	      OMP_ATOMIC_SEQ_CST (stmt) = seq_cst;
	      stmt = build2 (MODIFY_EXPR, void_type_node, orig_v, stmt);
	    }
	}
      stmt = build2 (OMP_ATOMIC, void_type_node, integer_zero_node, stmt);
      OMP_ATOMIC_SEQ_CST (stmt) = seq_cst;
    }
  add_stmt (stmt);
}

void
finish_omp_barrier (void)
{
  tree fn = builtin_decl_explicit (BUILT_IN_GOMP_BARRIER);
  vec<tree, va_gc> *vec = make_tree_vector ();
  tree stmt = finish_call_expr (fn, &vec, false, false, tf_warning_or_error);
  release_tree_vector (vec);
  finish_expr_stmt (stmt);
}

void
finish_omp_flush (void)
{
  tree fn = builtin_decl_explicit (BUILT_IN_SYNC_SYNCHRONIZE);
  vec<tree, va_gc> *vec = make_tree_vector ();
  tree stmt = finish_call_expr (fn, &vec, false, false, tf_warning_or_error);
  release_tree_vector (vec);
  finish_expr_stmt (stmt);
}

void
finish_omp_taskwait (void)
{
  tree fn = builtin_decl_explicit (BUILT_IN_GOMP_TASKWAIT);
  vec<tree, va_gc> *vec = make_tree_vector ();
  tree stmt = finish_call_expr (fn, &vec, false, false, tf_warning_or_error);
  release_tree_vector (vec);
  finish_expr_stmt (stmt);
}

void
finish_omp_taskyield (void)
{
  tree fn = builtin_decl_explicit (BUILT_IN_GOMP_TASKYIELD);
  vec<tree, va_gc> *vec = make_tree_vector ();
  tree stmt = finish_call_expr (fn, &vec, false, false, tf_warning_or_error);
  release_tree_vector (vec);
  finish_expr_stmt (stmt);
}

void
finish_omp_cancel (tree clauses)
{
  tree fn = builtin_decl_explicit (BUILT_IN_GOMP_CANCEL);
  int mask = 0;
  if (find_omp_clause (clauses, OMP_CLAUSE_PARALLEL))
    mask = 1;
  else if (find_omp_clause (clauses, OMP_CLAUSE_FOR))
    mask = 2;
  else if (find_omp_clause (clauses, OMP_CLAUSE_SECTIONS))
    mask = 4;
  else if (find_omp_clause (clauses, OMP_CLAUSE_TASKGROUP))
    mask = 8;
  else
    {
      error ("%<#pragma omp cancel must specify one of "
	     "%<parallel%>, %<for%>, %<sections%> or %<taskgroup%> clauses");
      return;
    }
  vec<tree, va_gc> *vec = make_tree_vector ();
  tree ifc = find_omp_clause (clauses, OMP_CLAUSE_IF);
  if (ifc != NULL_TREE)
    {
      tree type = TREE_TYPE (OMP_CLAUSE_IF_EXPR (ifc));
      ifc = fold_build2_loc (OMP_CLAUSE_LOCATION (ifc), NE_EXPR,
			     boolean_type_node, OMP_CLAUSE_IF_EXPR (ifc),
			     build_zero_cst (type));
    }
  else
    ifc = boolean_true_node;
  vec->quick_push (build_int_cst (integer_type_node, mask));
  vec->quick_push (ifc);
  tree stmt = finish_call_expr (fn, &vec, false, false, tf_warning_or_error);
  release_tree_vector (vec);
  finish_expr_stmt (stmt);
}

void
finish_omp_cancellation_point (tree clauses)
{
  tree fn = builtin_decl_explicit (BUILT_IN_GOMP_CANCELLATION_POINT);
  int mask = 0;
  if (find_omp_clause (clauses, OMP_CLAUSE_PARALLEL))
    mask = 1;
  else if (find_omp_clause (clauses, OMP_CLAUSE_FOR))
    mask = 2;
  else if (find_omp_clause (clauses, OMP_CLAUSE_SECTIONS))
    mask = 4;
  else if (find_omp_clause (clauses, OMP_CLAUSE_TASKGROUP))
    mask = 8;
  else
    {
      error ("%<#pragma omp cancellation point must specify one of "
	     "%<parallel%>, %<for%>, %<sections%> or %<taskgroup%> clauses");
      return;
    }
  vec<tree, va_gc> *vec
    = make_tree_vector_single (build_int_cst (integer_type_node, mask));
  tree stmt = finish_call_expr (fn, &vec, false, false, tf_warning_or_error);
  release_tree_vector (vec);
  finish_expr_stmt (stmt);
}

/* Begin a __transaction_atomic or __transaction_relaxed statement.
   If PCOMPOUND is non-null, this is for a function-transaction-block, and we
   should create an extra compound stmt.  */

tree
begin_transaction_stmt (location_t loc, tree *pcompound, int flags)
{
  tree r;

  if (pcompound)
    *pcompound = begin_compound_stmt (0);

  r = build_stmt (loc, TRANSACTION_EXPR, NULL_TREE);

  /* Only add the statement to the function if support enabled.  */
  if (flag_tm)
    add_stmt (r);
  else
    error_at (loc, ((flags & TM_STMT_ATTR_RELAXED) != 0
		    ? G_("%<__transaction_relaxed%> without "
			 "transactional memory support enabled")
		    : G_("%<__transaction_atomic%> without "
			 "transactional memory support enabled")));

  TRANSACTION_EXPR_BODY (r) = push_stmt_list ();
  TREE_SIDE_EFFECTS (r) = 1;
  return r;
}

/* End a __transaction_atomic or __transaction_relaxed statement.
   If COMPOUND_STMT is non-null, this is for a function-transaction-block,
   and we should end the compound.  If NOEX is non-NULL, we wrap the body in
   a MUST_NOT_THROW_EXPR with NOEX as condition.  */

void
finish_transaction_stmt (tree stmt, tree compound_stmt, int flags, tree noex)
{
  TRANSACTION_EXPR_BODY (stmt) = pop_stmt_list (TRANSACTION_EXPR_BODY (stmt));
  TRANSACTION_EXPR_OUTER (stmt) = (flags & TM_STMT_ATTR_OUTER) != 0;
  TRANSACTION_EXPR_RELAXED (stmt) = (flags & TM_STMT_ATTR_RELAXED) != 0;
  TRANSACTION_EXPR_IS_STMT (stmt) = 1;

  /* noexcept specifications are not allowed for function transactions.  */
  gcc_assert (!(noex && compound_stmt));
  if (noex)
    {
      tree body = build_must_not_throw_expr (TRANSACTION_EXPR_BODY (stmt),
					     noex);
      /* This may not be true when the STATEMENT_LIST is empty.  */
      if (EXPR_P (body))
        SET_EXPR_LOCATION (body, EXPR_LOCATION (TRANSACTION_EXPR_BODY (stmt)));
      TREE_SIDE_EFFECTS (body) = 1;
      TRANSACTION_EXPR_BODY (stmt) = body;
    }

  if (compound_stmt)
    finish_compound_stmt (compound_stmt);
}

/* Build a __transaction_atomic or __transaction_relaxed expression.  If
   NOEX is non-NULL, we wrap the body in a MUST_NOT_THROW_EXPR with NOEX as
   condition.  */

tree
build_transaction_expr (location_t loc, tree expr, int flags, tree noex)
{
  tree ret;
  if (noex)
    {
      expr = build_must_not_throw_expr (expr, noex);
      if (EXPR_P (expr))
	SET_EXPR_LOCATION (expr, loc);
      TREE_SIDE_EFFECTS (expr) = 1;
    }
  ret = build1 (TRANSACTION_EXPR, TREE_TYPE (expr), expr);
  if (flags & TM_STMT_ATTR_RELAXED)
	TRANSACTION_EXPR_RELAXED (ret) = 1;
  TREE_SIDE_EFFECTS (ret) = 1;
  SET_EXPR_LOCATION (ret, loc);
  return ret;
}

void
init_cp_semantics (void)
{
}

/* Build a STATIC_ASSERT for a static assertion with the condition
   CONDITION and the message text MESSAGE.  LOCATION is the location
   of the static assertion in the source code.  When MEMBER_P, this
   static assertion is a member of a class.  */
void 
finish_static_assert (tree condition, tree message, location_t location, 
                      bool member_p)
{
  if (message == NULL_TREE
      || message == error_mark_node
      || condition == NULL_TREE
      || condition == error_mark_node)
    return;

  if (check_for_bare_parameter_packs (condition))
    condition = error_mark_node;

  if (type_dependent_expression_p (condition) 
      || value_dependent_expression_p (condition))
    {
      /* We're in a template; build a STATIC_ASSERT and put it in
         the right place. */
      tree assertion;

      assertion = make_node (STATIC_ASSERT);
      STATIC_ASSERT_CONDITION (assertion) = condition;
      STATIC_ASSERT_MESSAGE (assertion) = message;
      STATIC_ASSERT_SOURCE_LOCATION (assertion) = location;

      if (member_p)
        maybe_add_class_template_decl_list (current_class_type, 
                                            assertion,
                                            /*friend_p=*/0);
      else
        add_stmt (assertion);

      return;
    }

  /* Fold the expression and convert it to a boolean value. */
  condition = fold_non_dependent_expr (condition);
  condition = cp_convert (boolean_type_node, condition, tf_warning_or_error);
  condition = maybe_constant_value (condition);

  if (TREE_CODE (condition) == INTEGER_CST && !integer_zerop (condition))
    /* Do nothing; the condition is satisfied. */
    ;
  else 
    {
      location_t saved_loc = input_location;

      input_location = location;
      if (TREE_CODE (condition) == INTEGER_CST 
          && integer_zerop (condition))
        /* Report the error. */
        error ("static assertion failed: %s", TREE_STRING_POINTER (message));
      else if (condition && condition != error_mark_node)
	{
	  error ("non-constant condition for static assertion");
	  cxx_constant_value (condition);
	}
      input_location = saved_loc;
    }
}

/* Implements the C++0x decltype keyword. Returns the type of EXPR,
   suitable for use as a type-specifier.

   ID_EXPRESSION_OR_MEMBER_ACCESS_P is true when EXPR was parsed as an
   id-expression or a class member access, FALSE when it was parsed as
   a full expression.  */

tree
finish_decltype_type (tree expr, bool id_expression_or_member_access_p,
		      tsubst_flags_t complain)
{
  tree type = NULL_TREE;

  if (!expr || error_operand_p (expr))
    return error_mark_node;

  if (TYPE_P (expr)
      || TREE_CODE (expr) == TYPE_DECL
      || (TREE_CODE (expr) == BIT_NOT_EXPR
	  && TYPE_P (TREE_OPERAND (expr, 0))))
    {
      if (complain & tf_error)
	error ("argument to decltype must be an expression");
      return error_mark_node;
    }

  /* Depending on the resolution of DR 1172, we may later need to distinguish
     instantiation-dependent but not type-dependent expressions so that, say,
     A<decltype(sizeof(T))>::U doesn't require 'typename'.  */
  if (instantiation_dependent_expression_p (expr))
    {
      type = cxx_make_type (DECLTYPE_TYPE);
      DECLTYPE_TYPE_EXPR (type) = expr;
      DECLTYPE_TYPE_ID_EXPR_OR_MEMBER_ACCESS_P (type)
        = id_expression_or_member_access_p;
      SET_TYPE_STRUCTURAL_EQUALITY (type);

      return type;
    }

  /* The type denoted by decltype(e) is defined as follows:  */

  expr = resolve_nondeduced_context (expr);

  if (invalid_nonstatic_memfn_p (expr, complain))
    return error_mark_node;

  if (type_unknown_p (expr))
    {
      if (complain & tf_error)
	error ("decltype cannot resolve address of overloaded function");
      return error_mark_node;
    }

  /* To get the size of a static data member declared as an array of
     unknown bound, we need to instantiate it.  */
  if (VAR_P (expr)
      && VAR_HAD_UNKNOWN_BOUND (expr)
      && DECL_TEMPLATE_INSTANTIATION (expr))
    instantiate_decl (expr, /*defer_ok*/true, /*expl_inst_mem*/false);

  if (id_expression_or_member_access_p)
    {
      /* If e is an id-expression or a class member access (5.2.5
         [expr.ref]), decltype(e) is defined as the type of the entity
         named by e. If there is no such entity, or e names a set of
         overloaded functions, the program is ill-formed.  */
      if (identifier_p (expr))
        expr = lookup_name (expr);

      if (INDIRECT_REF_P (expr))
        /* This can happen when the expression is, e.g., "a.b". Just
           look at the underlying operand.  */
        expr = TREE_OPERAND (expr, 0);

      if (TREE_CODE (expr) == OFFSET_REF
          || TREE_CODE (expr) == MEMBER_REF
	  || TREE_CODE (expr) == SCOPE_REF)
        /* We're only interested in the field itself. If it is a
           BASELINK, we will need to see through it in the next
           step.  */
        expr = TREE_OPERAND (expr, 1);

      if (BASELINK_P (expr))
        /* See through BASELINK nodes to the underlying function.  */
        expr = BASELINK_FUNCTIONS (expr);

      switch (TREE_CODE (expr))
        {
        case FIELD_DECL:
          if (DECL_BIT_FIELD_TYPE (expr))
            {
              type = DECL_BIT_FIELD_TYPE (expr);
              break;
            }
          /* Fall through for fields that aren't bitfields.  */

        case FUNCTION_DECL:
        case VAR_DECL:
        case CONST_DECL:
        case PARM_DECL:
        case RESULT_DECL:
        case TEMPLATE_PARM_INDEX:
	  expr = mark_type_use (expr);
          type = TREE_TYPE (expr);
          break;

        case ERROR_MARK:
          type = error_mark_node;
          break;

        case COMPONENT_REF:
	case COMPOUND_EXPR:
	  mark_type_use (expr);
          type = is_bitfield_expr_with_lowered_type (expr);
          if (!type)
            type = TREE_TYPE (TREE_OPERAND (expr, 1));
          break;

        case BIT_FIELD_REF:
          gcc_unreachable ();

        case INTEGER_CST:
	case PTRMEM_CST:
          /* We can get here when the id-expression refers to an
             enumerator or non-type template parameter.  */
          type = TREE_TYPE (expr);
          break;

        default:
	  /* Handle instantiated template non-type arguments.  */
	  type = TREE_TYPE (expr);
          break;
        }
    }
  else
    {
      /* Within a lambda-expression:

	 Every occurrence of decltype((x)) where x is a possibly
	 parenthesized id-expression that names an entity of
	 automatic storage duration is treated as if x were
	 transformed into an access to a corresponding data member
	 of the closure type that would have been declared if x
	 were a use of the denoted entity.  */
      if (outer_automatic_var_p (expr)
	  && current_function_decl
	  && LAMBDA_FUNCTION_P (current_function_decl))
	type = capture_decltype (expr);
      else if (error_operand_p (expr))
	type = error_mark_node;
      else if (expr == current_class_ptr)
	/* If the expression is just "this", we want the
	   cv-unqualified pointer for the "this" type.  */
	type = TYPE_MAIN_VARIANT (TREE_TYPE (expr));
      else
	{
	  /* Otherwise, where T is the type of e, if e is an lvalue,
	     decltype(e) is defined as T&; if an xvalue, T&&; otherwise, T. */
	  cp_lvalue_kind clk = lvalue_kind (expr);
	  type = unlowered_expr_type (expr);
	  gcc_assert (TREE_CODE (type) != REFERENCE_TYPE);

	  /* For vector types, pick a non-opaque variant.  */
	  if (TREE_CODE (type) == VECTOR_TYPE)
	    type = strip_typedefs (type);

	  if (clk != clk_none && !(clk & clk_class))
	    type = cp_build_reference_type (type, (clk & clk_rvalueref));
	}
    }

  if (cxx_dialect >= cxx1y && array_of_runtime_bound_p (type)
      && (flag_iso || warn_vla > 0))
    {
      if (complain & tf_warning_or_error)
	pedwarn (input_location, OPT_Wvla,
		 "taking decltype of array of runtime bound");
      else
	return error_mark_node;
    }

  return type;
}

/* Called from trait_expr_value to evaluate either __has_nothrow_assign or 
   __has_nothrow_copy, depending on assign_p.  */

static bool
classtype_has_nothrow_assign_or_copy_p (tree type, bool assign_p)
{
  tree fns;

  if (assign_p)
    {
      int ix;
      ix = lookup_fnfields_1 (type, ansi_assopname (NOP_EXPR));
      if (ix < 0)
	return false;
      fns = (*CLASSTYPE_METHOD_VEC (type))[ix];
    } 
  else if (TYPE_HAS_COPY_CTOR (type))
    {
      /* If construction of the copy constructor was postponed, create
	 it now.  */
      if (CLASSTYPE_LAZY_COPY_CTOR (type))
	lazily_declare_fn (sfk_copy_constructor, type);
      if (CLASSTYPE_LAZY_MOVE_CTOR (type))
	lazily_declare_fn (sfk_move_constructor, type);
      fns = CLASSTYPE_CONSTRUCTORS (type);
    }
  else
    return false;

  for (; fns; fns = OVL_NEXT (fns))
    {
      tree fn = OVL_CURRENT (fns);
 
      if (assign_p)
	{
	  if (copy_fn_p (fn) == 0)
	    continue;
	}
      else if (copy_fn_p (fn) <= 0)
	continue;

      maybe_instantiate_noexcept (fn);
      if (!TYPE_NOTHROW_P (TREE_TYPE (fn)))
	return false;
    }

  return true;
}

// Returns true if K denotes a unary type trait.
inline bool
is_unary_trait (cp_trait_kind k)
{
  if (k == CPTK_IS_CONVERTIBLE_TO || k == CPTK_IS_BASE_OF)
    return false;
  return true;
}

// Returns true if K denotes a binary type trait.
bool
is_binary_trait (cp_trait_kind k)
{
  return !is_unary_trait (k);
}

// Returns a type for T that can be used as an xvalue. For function
// types, this returns an rvalue reference to T. For all other types,
// this simply returns T.
tree
xvalue_result_type (tree t) 
{
  if (TREE_CODE (t) == FUNCTION_TYPE)
    return cp_build_reference_type(t, true);
  else
    return t;
}

/* Actually evaluates the trait.  */

static bool
trait_expr_value (cp_trait_kind kind, tree type1, tree type2)
{
  enum tree_code type_code1;
  tree t;

  type_code1 = TREE_CODE (type1);

  switch (kind)
    {
    case CPTK_HAS_NOTHROW_ASSIGN:
      type1 = strip_array_types (type1);
      return (!CP_TYPE_CONST_P (type1) && type_code1 != REFERENCE_TYPE
	      && (trait_expr_value (CPTK_HAS_TRIVIAL_ASSIGN, type1, type2)
		  || (CLASS_TYPE_P (type1)
		      && classtype_has_nothrow_assign_or_copy_p (type1,
								 true))));

    case CPTK_HAS_TRIVIAL_ASSIGN:
      /* ??? The standard seems to be missing the "or array of such a class
	 type" wording for this trait.  */
      type1 = strip_array_types (type1);
      return (!CP_TYPE_CONST_P (type1) && type_code1 != REFERENCE_TYPE
	      && (trivial_type_p (type1)
		    || (CLASS_TYPE_P (type1)
			&& TYPE_HAS_TRIVIAL_COPY_ASSIGN (type1))));

    case CPTK_HAS_NOTHROW_CONSTRUCTOR:
      type1 = strip_array_types (type1);
      return (trait_expr_value (CPTK_HAS_TRIVIAL_CONSTRUCTOR, type1, type2) 
	      || (CLASS_TYPE_P (type1)
		  && (t = locate_ctor (type1))
		  && (maybe_instantiate_noexcept (t),
		      TYPE_NOTHROW_P (TREE_TYPE (t)))));

    case CPTK_HAS_TRIVIAL_CONSTRUCTOR:
      type1 = strip_array_types (type1);
      return (trivial_type_p (type1)
	      || (CLASS_TYPE_P (type1) && TYPE_HAS_TRIVIAL_DFLT (type1)));

    case CPTK_HAS_NOTHROW_COPY:
      type1 = strip_array_types (type1);
      return (trait_expr_value (CPTK_HAS_TRIVIAL_COPY, type1, type2)
	      || (CLASS_TYPE_P (type1)
		  && classtype_has_nothrow_assign_or_copy_p (type1, false)));

    case CPTK_HAS_TRIVIAL_COPY:
      /* ??? The standard seems to be missing the "or array of such a class
	 type" wording for this trait.  */
      type1 = strip_array_types (type1);
      return (trivial_type_p (type1) || type_code1 == REFERENCE_TYPE
	      || (CLASS_TYPE_P (type1) && TYPE_HAS_TRIVIAL_COPY_CTOR (type1)));

    case CPTK_HAS_TRIVIAL_DESTRUCTOR:
      type1 = strip_array_types (type1);
      return (trivial_type_p (type1) || type_code1 == REFERENCE_TYPE
	      || (CLASS_TYPE_P (type1)
		  && TYPE_HAS_TRIVIAL_DESTRUCTOR (type1)));

    case CPTK_HAS_VIRTUAL_DESTRUCTOR:
      return type_has_virtual_destructor (type1);

    case CPTK_IS_ABSTRACT:
      return (ABSTRACT_CLASS_TYPE_P (type1));

    case CPTK_IS_BASE_OF:
      return (NON_UNION_CLASS_TYPE_P (type1) && NON_UNION_CLASS_TYPE_P (type2)
	      && DERIVED_FROM_P (type1, type2));

    case CPTK_IS_CLASS:
      return (NON_UNION_CLASS_TYPE_P (type1));

    case CPTK_IS_CONVERTIBLE_TO:
      return can_convert (type2, xvalue_result_type (type1), tf_none);

    case CPTK_IS_EMPTY:
      return (NON_UNION_CLASS_TYPE_P (type1) && CLASSTYPE_EMPTY_P (type1));

    case CPTK_IS_ENUM:
      return (type_code1 == ENUMERAL_TYPE);

    case CPTK_IS_FINAL:
      return (CLASS_TYPE_P (type1) && CLASSTYPE_FINAL (type1));

    case CPTK_IS_LITERAL_TYPE:
      return (literal_type_p (type1));

    case CPTK_IS_POD:
      return (pod_type_p (type1));

    case CPTK_IS_POLYMORPHIC:
      return (CLASS_TYPE_P (type1) && TYPE_POLYMORPHIC_P (type1));

    case CPTK_IS_SAME_AS:
      return same_type_p (type1, type2);

    case CPTK_IS_STD_LAYOUT:
      return (std_layout_type_p (type1));

    case CPTK_IS_TRIVIAL:
      return (trivial_type_p (type1));

    case CPTK_IS_UNION:
      return (type_code1 == UNION_TYPE);

    default:
      gcc_unreachable ();
      return false;
    }
}

/* If TYPE is an array of unknown bound, or (possibly cv-qualified)
   void, or a complete type, returns it, otherwise NULL_TREE.  */

static tree
check_trait_type (tree type)
{
  if (TREE_CODE (type) == ARRAY_TYPE && !TYPE_DOMAIN (type)
      && COMPLETE_TYPE_P (TREE_TYPE (type)))
    return type;

  if (VOID_TYPE_P (type))
    return type;

  return complete_type_or_else (strip_array_types (type), NULL_TREE);
}

/* Process a trait expression.  */

tree
finish_trait_expr (cp_trait_kind kind, tree type1, tree type2)
{
  gcc_assert (kind == CPTK_HAS_NOTHROW_ASSIGN
	      || kind == CPTK_HAS_NOTHROW_CONSTRUCTOR
	      || kind == CPTK_HAS_NOTHROW_COPY
	      || kind == CPTK_HAS_TRIVIAL_ASSIGN
	      || kind == CPTK_HAS_TRIVIAL_CONSTRUCTOR
	      || kind == CPTK_HAS_TRIVIAL_COPY
	      || kind == CPTK_HAS_TRIVIAL_DESTRUCTOR
	      || kind == CPTK_HAS_VIRTUAL_DESTRUCTOR	      
	      || kind == CPTK_IS_ABSTRACT
	      || kind == CPTK_IS_BASE_OF
	      || kind == CPTK_IS_CLASS
	      || kind == CPTK_IS_CONVERTIBLE_TO
	      || kind == CPTK_IS_EMPTY
	      || kind == CPTK_IS_ENUM
	      || kind == CPTK_IS_FINAL
	      || kind == CPTK_IS_LITERAL_TYPE
	      || kind == CPTK_IS_POD
	      || kind == CPTK_IS_POLYMORPHIC
        || kind == CPTK_IS_SAME_AS
	      || kind == CPTK_IS_STD_LAYOUT
	      || kind == CPTK_IS_TRIVIAL
	      || kind == CPTK_IS_UNION);

  if (type1 == error_mark_node 
      || (is_binary_trait (kind) && type2 == error_mark_node))
    return error_mark_node;

  if (processing_template_decl)
    {
      tree trait_expr = make_node (TRAIT_EXPR);
      TREE_TYPE (trait_expr) = boolean_type_node;
      TRAIT_EXPR_TYPE1 (trait_expr) = type1;
      TRAIT_EXPR_TYPE2 (trait_expr) = type2;
      TRAIT_EXPR_KIND (trait_expr) = kind;
      return trait_expr;
    }

  switch (kind)
    {
    case CPTK_HAS_NOTHROW_ASSIGN:
    case CPTK_HAS_TRIVIAL_ASSIGN:
    case CPTK_HAS_NOTHROW_CONSTRUCTOR:
    case CPTK_HAS_TRIVIAL_CONSTRUCTOR:
    case CPTK_HAS_NOTHROW_COPY:
    case CPTK_HAS_TRIVIAL_COPY:
    case CPTK_HAS_TRIVIAL_DESTRUCTOR:
    case CPTK_HAS_VIRTUAL_DESTRUCTOR:
    case CPTK_IS_ABSTRACT:
    case CPTK_IS_EMPTY:
    case CPTK_IS_FINAL:
    case CPTK_IS_LITERAL_TYPE:
    case CPTK_IS_POD:
    case CPTK_IS_POLYMORPHIC:
    case CPTK_IS_STD_LAYOUT:
    case CPTK_IS_TRIVIAL:
      if (!check_trait_type (type1))
	return error_mark_node;
      break;

    case CPTK_IS_BASE_OF:
      if (NON_UNION_CLASS_TYPE_P (type1) && NON_UNION_CLASS_TYPE_P (type2)
	  && !same_type_ignoring_top_level_qualifiers_p (type1, type2)
	  && !complete_type_or_else (type2, NULL_TREE))
	/* We already issued an error.  */
	return error_mark_node;
      break;

    case CPTK_IS_CLASS:
    case CPTK_IS_ENUM:
    case CPTK_IS_UNION:
    case CPTK_IS_SAME_AS:
      break;
    
    case CPTK_IS_CONVERTIBLE_TO:
      if (!check_trait_type (type1))
        return error_mark_node;
      if (!check_trait_type (type2))
        return error_mark_node;
      break;

    default:
      gcc_unreachable ();
    }

  return (trait_expr_value (kind, type1, type2)
	  ? boolean_true_node : boolean_false_node);
}

/* Do-nothing variants of functions to handle pragma FLOAT_CONST_DECIMAL64,
   which is ignored for C++.  */

void
set_float_const_decimal64 (void)
{
}

void
clear_float_const_decimal64 (void)
{
}

bool
float_const_decimal64_p (void)
{
  return 0;
}


/* Return true if T is a literal type.   */

bool
literal_type_p (tree t)
{
  if (SCALAR_TYPE_P (t)
      || TREE_CODE (t) == VECTOR_TYPE
      || TREE_CODE (t) == REFERENCE_TYPE)
    return true;
  if (CLASS_TYPE_P (t))
    {
      t = complete_type (t);
      gcc_assert (COMPLETE_TYPE_P (t) || errorcount);
      return CLASSTYPE_LITERAL_P (t);
    }
  if (TREE_CODE (t) == ARRAY_TYPE)
    return literal_type_p (strip_array_types (t));
  return false;
}

/* If DECL is a variable declared `constexpr', require its type
   be literal.  Return the DECL if OK, otherwise NULL.  */

tree
ensure_literal_type_for_constexpr_object (tree decl)
{
  tree type = TREE_TYPE (decl);
  if (VAR_P (decl) && DECL_DECLARED_CONSTEXPR_P (decl)
      && !processing_template_decl)
    {
      if (CLASS_TYPE_P (type) && !COMPLETE_TYPE_P (complete_type (type)))
	/* Don't complain here, we'll complain about incompleteness
	   when we try to initialize the variable.  */;
      else if (!literal_type_p (type))
	{
	  error ("the type %qT of constexpr variable %qD is not literal",
		 type, decl);
	  explain_non_literal_class (type);
	  return NULL;
	}
    }
  return decl;
}

/* Representation of entries in the constexpr function definition table.  */

typedef struct GTY(()) constexpr_fundef {
  tree decl;
  tree body;
} constexpr_fundef;

/* This table holds all constexpr function definitions seen in
   the current translation unit.  */

static GTY ((param_is (constexpr_fundef))) htab_t constexpr_fundef_table;

/* Utility function used for managing the constexpr function table.
   Return true if the entries pointed to by P and Q are for the
   same constexpr function.  */

static inline int
constexpr_fundef_equal (const void *p, const void *q)
{
  const constexpr_fundef *lhs = (const constexpr_fundef *) p;
  const constexpr_fundef *rhs = (const constexpr_fundef *) q;
  return lhs->decl == rhs->decl;
}

/* Utility function used for managing the constexpr function table.
   Return a hash value for the entry pointed to by Q.  */

static inline hashval_t
constexpr_fundef_hash (const void *p)
{
  const constexpr_fundef *fundef = (const constexpr_fundef *) p;
  return DECL_UID (fundef->decl);
}

/* Return a previously saved definition of function FUN.   */

static constexpr_fundef *
retrieve_constexpr_fundef (tree fun)
{
  constexpr_fundef fundef = { NULL, NULL };
  if (constexpr_fundef_table == NULL)
    return NULL;

  fundef.decl = fun;
  return (constexpr_fundef *) htab_find (constexpr_fundef_table, &fundef);
}

/* Check whether the parameter and return types of FUN are valid for a
   constexpr function, and complain if COMPLAIN.  */

static bool
is_valid_constexpr_fn (tree fun, bool complain)
{
  tree parm = FUNCTION_FIRST_USER_PARM (fun);
  bool ret = true;
  for (; parm != NULL; parm = TREE_CHAIN (parm))
    if (!literal_type_p (TREE_TYPE (parm)))
      {
	ret = false;
	if (complain)
	  {
	    error ("invalid type for parameter %d of constexpr "
		   "function %q+#D", DECL_PARM_INDEX (parm), fun);
	    explain_non_literal_class (TREE_TYPE (parm));
	  }
      }

  if (!DECL_CONSTRUCTOR_P (fun))
    {
      tree rettype = TREE_TYPE (TREE_TYPE (fun));
      if (!literal_type_p (rettype))
	{
	  ret = false;
	  if (complain)
	    {
	      error ("invalid return type %qT of constexpr function %q+D",
		     rettype, fun);
	      explain_non_literal_class (rettype);
	    }
	}

      if (DECL_NONSTATIC_MEMBER_FUNCTION_P (fun)
	  && !CLASSTYPE_LITERAL_P (DECL_CONTEXT (fun)))
	{
	  ret = false;
	  if (complain)
	    {
	      error ("enclosing class of constexpr non-static member "
		     "function %q+#D is not a literal type", fun);
	      explain_non_literal_class (DECL_CONTEXT (fun));
	    }
	}
    }
  else if (CLASSTYPE_VBASECLASSES (DECL_CONTEXT (fun)))
    {
      ret = false;
      if (complain)
	error ("%q#T has virtual base classes", DECL_CONTEXT (fun));
    }

  return ret;
}

/* Subroutine of build_data_member_initialization.  MEMBER is a COMPONENT_REF
   for a member of an anonymous aggregate, INIT is the initializer for that
   member, and VEC_OUTER is the vector of constructor elements for the class
   whose constructor we are processing.  Add the initializer to the vector
   and return true to indicate success.  */

static bool
build_anon_member_initialization (tree member, tree init,
				  vec<constructor_elt, va_gc> **vec_outer)
{
  /* MEMBER presents the relevant fields from the inside out, but we need
     to build up the initializer from the outside in so that we can reuse
     previously built CONSTRUCTORs if this is, say, the second field in an
     anonymous struct.  So we use a vec as a stack.  */
  stack_vec<tree, 2> fields;
  do
    {
      fields.safe_push (TREE_OPERAND (member, 1));
      member = TREE_OPERAND (member, 0);
    }
  while (ANON_AGGR_TYPE_P (TREE_TYPE (member)));

  /* VEC has the constructor elements vector for the context of FIELD.
     If FIELD is an anonymous aggregate, we will push inside it.  */
  vec<constructor_elt, va_gc> **vec = vec_outer;
  tree field;
  while (field = fields.pop(),
	 ANON_AGGR_TYPE_P (TREE_TYPE (field)))
    {
      tree ctor;
      /* If there is already an outer constructor entry for the anonymous
	 aggregate FIELD, use it; otherwise, insert one.  */
      if (vec_safe_is_empty (*vec)
	  || (*vec)->last().index != field)
	{
	  ctor = build_constructor (TREE_TYPE (field), NULL);
	  CONSTRUCTOR_APPEND_ELT (*vec, field, ctor);
	}
      else
	ctor = (*vec)->last().value;
      vec = &CONSTRUCTOR_ELTS (ctor);
    }

  /* Now we're at the innermost field, the one that isn't an anonymous
     aggregate.  Add its initializer to the CONSTRUCTOR and we're done.  */
  gcc_assert (fields.is_empty());
  CONSTRUCTOR_APPEND_ELT (*vec, field, init);

  return true;
}

/* Subroutine of  build_constexpr_constructor_member_initializers.
   The expression tree T represents a data member initialization
   in a (constexpr) constructor definition.  Build a pairing of
   the data member with its initializer, and prepend that pair
   to the existing initialization pair INITS.  */

static bool
build_data_member_initialization (tree t, vec<constructor_elt, va_gc> **vec)
{
  tree member, init;
  if (TREE_CODE (t) == CLEANUP_POINT_EXPR)
    t = TREE_OPERAND (t, 0);
  if (TREE_CODE (t) == EXPR_STMT)
    t = TREE_OPERAND (t, 0);
  if (t == error_mark_node)
    return false;
  if (TREE_CODE (t) == STATEMENT_LIST)
    {
      tree_stmt_iterator i;
      for (i = tsi_start (t); !tsi_end_p (i); tsi_next (&i))
	{
	  if (! build_data_member_initialization (tsi_stmt (i), vec))
	    return false;
	}
      return true;
    }
  if (TREE_CODE (t) == CLEANUP_STMT)
    {
      /* We can't see a CLEANUP_STMT in a constructor for a literal class,
	 but we can in a constexpr constructor for a non-literal class.  Just
	 ignore it; either all the initialization will be constant, in which
	 case the cleanup can't run, or it can't be constexpr.
	 Still recurse into CLEANUP_BODY.  */
      return build_data_member_initialization (CLEANUP_BODY (t), vec);
    }
  if (TREE_CODE (t) == CONVERT_EXPR)
    t = TREE_OPERAND (t, 0);
  if (TREE_CODE (t) == INIT_EXPR
      || TREE_CODE (t) == MODIFY_EXPR)
    {
      member = TREE_OPERAND (t, 0);
      init = break_out_target_exprs (TREE_OPERAND (t, 1));
    }
  else if (TREE_CODE (t) == CALL_EXPR)
    {
      member = CALL_EXPR_ARG (t, 0);
      /* We don't use build_cplus_new here because it complains about
	 abstract bases.  Leaving the call unwrapped means that it has the
	 wrong type, but cxx_eval_constant_expression doesn't care.  */
      init = break_out_target_exprs (t);
    }
  else if (TREE_CODE (t) == DECL_EXPR)
    /* Declaring a temporary, don't add it to the CONSTRUCTOR.  */
    return true;
  else
    gcc_unreachable ();
  if (INDIRECT_REF_P (member))
    member = TREE_OPERAND (member, 0);
  if (TREE_CODE (member) == NOP_EXPR)
    {
      tree op = member;
      STRIP_NOPS (op);
      if (TREE_CODE (op) == ADDR_EXPR)
	{
	  gcc_assert (same_type_ignoring_top_level_qualifiers_p
		      (TREE_TYPE (TREE_TYPE (op)),
		       TREE_TYPE (TREE_TYPE (member))));
	  /* Initializing a cv-qualified member; we need to look through
	     the const_cast.  */
	  member = op;
	}
      else if (op == current_class_ptr
	       && (same_type_ignoring_top_level_qualifiers_p
		   (TREE_TYPE (TREE_TYPE (member)),
		    current_class_type)))
	/* Delegating constructor.  */
	member = op;
      else
	{
	  /* This is an initializer for an empty base; keep it for now so
	     we can check it in cxx_eval_bare_aggregate.  */
	  gcc_assert (is_empty_class (TREE_TYPE (TREE_TYPE (member))));
	}
    }
  if (TREE_CODE (member) == ADDR_EXPR)
    member = TREE_OPERAND (member, 0);
  if (TREE_CODE (member) == COMPONENT_REF)
    {
      tree aggr = TREE_OPERAND (member, 0);
      if (TREE_CODE (aggr) != COMPONENT_REF)
	/* Normal member initialization.  */
	member = TREE_OPERAND (member, 1);
      else if (ANON_AGGR_TYPE_P (TREE_TYPE (aggr)))
	/* Initializing a member of an anonymous union.  */
	return build_anon_member_initialization (member, init, vec);
      else
	/* We're initializing a vtable pointer in a base.  Leave it as
	   COMPONENT_REF so we remember the path to get to the vfield.  */
	gcc_assert (TREE_TYPE (member) == vtbl_ptr_type_node);
    }

  CONSTRUCTOR_APPEND_ELT (*vec, member, init);
  return true;
}

/* Make sure that there are no statements after LAST in the constructor
   body represented by LIST.  */

bool
check_constexpr_ctor_body (tree last, tree list)
{
  bool ok = true;
  if (TREE_CODE (list) == STATEMENT_LIST)
    {
      tree_stmt_iterator i = tsi_last (list);
      for (; !tsi_end_p (i); tsi_prev (&i))
	{
	  tree t = tsi_stmt (i);
	  if (t == last)
	    break;
	  if (TREE_CODE (t) == BIND_EXPR)
	    {
	      if (!check_constexpr_ctor_body (last, BIND_EXPR_BODY (t)))
		return false;
	      else
		continue;
	    }
	  /* We currently allow typedefs and static_assert.
	     FIXME allow them in the standard, too.  */
	  if (TREE_CODE (t) != STATIC_ASSERT)
	    {
	      ok = false;
	      break;
	    }
	}
    }
  else if (list != last
	   && TREE_CODE (list) != STATIC_ASSERT)
    ok = false;
  if (!ok)
    {
      error ("constexpr constructor does not have empty body");
      DECL_DECLARED_CONSTEXPR_P (current_function_decl) = false;
    }
  return ok;
}

/* V is a vector of constructor elements built up for the base and member
   initializers of a constructor for TYPE.  They need to be in increasing
   offset order, which they might not be yet if TYPE has a primary base
   which is not first in the base-clause or a vptr and at least one base
   all of which are non-primary.  */

static vec<constructor_elt, va_gc> *
sort_constexpr_mem_initializers (tree type, vec<constructor_elt, va_gc> *v)
{
  tree pri = CLASSTYPE_PRIMARY_BINFO (type);
  tree field_type;
  constructor_elt elt;
  int i;

  if (pri)
    field_type = BINFO_TYPE (pri);
  else if (TYPE_CONTAINS_VPTR_P (type))
    field_type = vtbl_ptr_type_node;
  else
    return v;

  /* Find the element for the primary base or vptr and move it to the
     beginning of the vec.  */
  vec<constructor_elt, va_gc> &vref = *v;
  for (i = 0; ; ++i)
    if (TREE_TYPE (vref[i].index) == field_type)
      break;

  if (i > 0)
    {
      elt = vref[i];
      for (; i > 0; --i)
	vref[i] = vref[i-1];
      vref[0] = elt;
    }

  return v;
}

/* Build compile-time evalable representations of member-initializer list
   for a constexpr constructor.  */

static tree
build_constexpr_constructor_member_initializers (tree type, tree body)
{
  vec<constructor_elt, va_gc> *vec = NULL;
  bool ok = true;
  if (TREE_CODE (body) == MUST_NOT_THROW_EXPR
      || TREE_CODE (body) == EH_SPEC_BLOCK)
    body = TREE_OPERAND (body, 0);
  if (TREE_CODE (body) == STATEMENT_LIST)
    body = STATEMENT_LIST_HEAD (body)->stmt;
  body = BIND_EXPR_BODY (body);
  if (TREE_CODE (body) == CLEANUP_POINT_EXPR)
    {
      body = TREE_OPERAND (body, 0);
      if (TREE_CODE (body) == EXPR_STMT)
	body = TREE_OPERAND (body, 0);
      if (TREE_CODE (body) == INIT_EXPR
	  && (same_type_ignoring_top_level_qualifiers_p
	      (TREE_TYPE (TREE_OPERAND (body, 0)),
	       current_class_type)))
	{
	  /* Trivial copy.  */
	  return TREE_OPERAND (body, 1);
	}
      ok = build_data_member_initialization (body, &vec);
    }
  else if (TREE_CODE (body) == STATEMENT_LIST)
    {
      tree_stmt_iterator i;
      for (i = tsi_start (body); !tsi_end_p (i); tsi_next (&i))
	{
	  ok = build_data_member_initialization (tsi_stmt (i), &vec);
	  if (!ok)
	    break;
	}
    }
  else if (TREE_CODE (body) == TRY_BLOCK)
    {
      error ("body of %<constexpr%> constructor cannot be "
	     "a function-try-block");
      return error_mark_node;
    }
  else if (EXPR_P (body))
    ok = build_data_member_initialization (body, &vec);
  else
    gcc_assert (errorcount > 0);
  if (ok)
    {
      if (vec_safe_length (vec) > 0)
	{
	  /* In a delegating constructor, return the target.  */
	  constructor_elt *ce = &(*vec)[0];
	  if (ce->index == current_class_ptr)
	    {
	      body = ce->value;
	      vec_free (vec);
	      return body;
	    }
	}
      vec = sort_constexpr_mem_initializers (type, vec);
      return build_constructor (type, vec);
    }
  else
    return error_mark_node;
}

/* Subroutine of register_constexpr_fundef.  BODY is the body of a function
   declared to be constexpr, or a sub-statement thereof.  Returns the
   return value if suitable, error_mark_node for a statement not allowed in
   a constexpr function, or NULL_TREE if no return value was found.  */

static tree
constexpr_fn_retval (tree body)
{
  switch (TREE_CODE (body))
    {
    case STATEMENT_LIST:
      {
	tree_stmt_iterator i;
	tree expr = NULL_TREE;
	for (i = tsi_start (body); !tsi_end_p (i); tsi_next (&i))
	  {
	    tree s = constexpr_fn_retval (tsi_stmt (i));
	    if (s == error_mark_node)
	      return error_mark_node;
	    else if (s == NULL_TREE)
	      /* Keep iterating.  */;
	    else if (expr)
	      /* Multiple return statements.  */
	      return error_mark_node;
	    else
	      expr = s;
	  }
	return expr;
      }

    case RETURN_EXPR:
      return break_out_target_exprs (TREE_OPERAND (body, 0));

    case DECL_EXPR:
      if (TREE_CODE (DECL_EXPR_DECL (body)) == USING_DECL)
	return NULL_TREE;
      return error_mark_node;

    case CLEANUP_POINT_EXPR:
      return constexpr_fn_retval (TREE_OPERAND (body, 0));

    case USING_STMT:
      return NULL_TREE;

    default:
      return error_mark_node;
    }
}

/* Subroutine of register_constexpr_fundef.  BODY is the DECL_SAVED_TREE of
   FUN; do the necessary transformations to turn it into a single expression
   that we can store in the hash table.  */

static tree
massage_constexpr_body (tree fun, tree body)
{
  if (DECL_CONSTRUCTOR_P (fun))
    body = build_constexpr_constructor_member_initializers
      (DECL_CONTEXT (fun), body);
  else
    {
      if (TREE_CODE (body) == EH_SPEC_BLOCK)
        body = EH_SPEC_STMTS (body);
      if (TREE_CODE (body) == MUST_NOT_THROW_EXPR)
	body = TREE_OPERAND (body, 0);
      if (TREE_CODE (body) == BIND_EXPR)
	body = BIND_EXPR_BODY (body);
      body = constexpr_fn_retval (body);
    }
  return body;
}

/* FUN is a constexpr constructor with massaged body BODY.  Return true
   if some bases/fields are uninitialized, and complain if COMPLAIN.  */

static bool
cx_check_missing_mem_inits (tree fun, tree body, bool complain)
{
  bool bad;
  tree field;
  unsigned i, nelts;
  tree ctype;

  if (TREE_CODE (body) != CONSTRUCTOR)
    return false;

  nelts = CONSTRUCTOR_NELTS (body);
  ctype = DECL_CONTEXT (fun);
  field = TYPE_FIELDS (ctype);

  if (TREE_CODE (ctype) == UNION_TYPE)
    {
      if (nelts == 0 && next_initializable_field (field))
	{
	  if (complain)
	    error ("%<constexpr%> constructor for union %qT must "
		   "initialize exactly one non-static data member", ctype);
	  return true;
	}
      return false;
    }

  bad = false;
  for (i = 0; i <= nelts; ++i)
    {
      tree index;
      if (i == nelts)
	index = NULL_TREE;
      else
	{
	  index = CONSTRUCTOR_ELT (body, i)->index;
	  /* Skip base and vtable inits.  */
	  if (TREE_CODE (index) != FIELD_DECL
	      || DECL_ARTIFICIAL (index))
	    continue;
	}
      for (; field != index; field = DECL_CHAIN (field))
	{
	  tree ftype;
	  if (TREE_CODE (field) != FIELD_DECL
	      || (DECL_C_BIT_FIELD (field) && !DECL_NAME (field))
	      || DECL_ARTIFICIAL (field))
	    continue;
	  ftype = strip_array_types (TREE_TYPE (field));
	  if (type_has_constexpr_default_constructor (ftype))
	    {
	      /* It's OK to skip a member with a trivial constexpr ctor.
	         A constexpr ctor that isn't trivial should have been
	         added in by now.  */
	      gcc_checking_assert (!TYPE_HAS_COMPLEX_DFLT (ftype)
				   || errorcount != 0);
	      continue;
	    }
	  if (!complain)
	    return true;
	  error ("uninitialized member %qD in %<constexpr%> constructor",
		 field);
	  bad = true;
	}
      if (field == NULL_TREE)
	break;
      field = DECL_CHAIN (field);
    }

  return bad;
}

/* We are processing the definition of the constexpr function FUN.
   Check that its BODY fulfills the propriate requirements and
   enter it in the constexpr function definition table.
   For constructor BODY is actually the TREE_LIST of the
   member-initializer list.  */

tree
register_constexpr_fundef (tree fun, tree body)
{
  constexpr_fundef entry;
  constexpr_fundef **slot;

  if (!is_valid_constexpr_fn (fun, !DECL_GENERATED_P (fun)))
    return NULL;

  body = massage_constexpr_body (fun, body);
  if (body == NULL_TREE || body == error_mark_node)
    {
      if (!DECL_CONSTRUCTOR_P (fun))
	error ("body of constexpr function %qD not a return-statement", fun);
      return NULL;
    }

  if (!potential_rvalue_constant_expression (body))
    {
      if (!DECL_GENERATED_P (fun))
	require_potential_rvalue_constant_expression (body);
      return NULL;
    }

  if (DECL_CONSTRUCTOR_P (fun)
      && cx_check_missing_mem_inits (fun, body, !DECL_GENERATED_P (fun)))
    return NULL;

  /* Create the constexpr function table if necessary.  */
  if (constexpr_fundef_table == NULL)
    constexpr_fundef_table = htab_create_ggc (101,
                                              constexpr_fundef_hash,
                                              constexpr_fundef_equal,
                                              ggc_free);
  entry.decl = fun;
  entry.body = body;
  slot = (constexpr_fundef **)
    htab_find_slot (constexpr_fundef_table, &entry, INSERT);

  gcc_assert (*slot == NULL);
  *slot = ggc_alloc_constexpr_fundef ();
  **slot = entry;

  return fun;
}

/* FUN is a non-constexpr function called in a context that requires a
   constant expression.  If it comes from a constexpr template, explain why
   the instantiation isn't constexpr.  */

void
explain_invalid_constexpr_fn (tree fun)
{
  static struct pointer_set_t *diagnosed;
  tree body;
  location_t save_loc;
  /* Only diagnose defaulted functions or instantiations.  */
  if (!DECL_DEFAULTED_FN (fun)
      && !is_instantiation_of_constexpr (fun))
    return;
  if (diagnosed == NULL)
    diagnosed = pointer_set_create ();
  if (pointer_set_insert (diagnosed, fun) != 0)
    /* Already explained.  */
    return;

  save_loc = input_location;
  input_location = DECL_SOURCE_LOCATION (fun);
  inform (0, "%q+D is not usable as a constexpr function because:", fun);
  /* First check the declaration.  */
  if (is_valid_constexpr_fn (fun, true))
    {
      /* Then if it's OK, the body.  */
      if (DECL_DEFAULTED_FN (fun))
	explain_implicit_non_constexpr (fun);
      else
	{
	  body = massage_constexpr_body (fun, DECL_SAVED_TREE (fun));
	  require_potential_rvalue_constant_expression (body);
	  if (DECL_CONSTRUCTOR_P (fun))
	    cx_check_missing_mem_inits (fun, body, true);
	}
    }
  input_location = save_loc;
}

/* Objects of this type represent calls to constexpr functions
   along with the bindings of parameters to their arguments, for
   the purpose of compile time evaluation.  */

typedef struct GTY(()) constexpr_call {
  /* Description of the constexpr function definition.  */
  constexpr_fundef *fundef;
  /* Parameter bindings environment.  A TREE_LIST where each TREE_PURPOSE
     is a parameter _DECL and the TREE_VALUE is the value of the parameter.
     Note: This arrangement is made to accommodate the use of
     iterative_hash_template_arg (see pt.c).  If you change this
     representation, also change the hash calculation in
     cxx_eval_call_expression.  */
  tree bindings;
  /* Result of the call.
       NULL means the call is being evaluated.
       error_mark_node means that the evaluation was erroneous;
       otherwise, the actuall value of the call.  */
  tree result;
  /* The hash of this call; we remember it here to avoid having to
     recalculate it when expanding the hash table.  */
  hashval_t hash;
} constexpr_call;

/* A table of all constexpr calls that have been evaluated by the
   compiler in this translation unit.  */

static GTY ((param_is (constexpr_call))) htab_t constexpr_call_table;

static tree cxx_eval_constant_expression (const constexpr_call *, tree,
					  bool, bool, bool *, bool *);

/* Compute a hash value for a constexpr call representation.  */

static hashval_t
constexpr_call_hash (const void *p)
{
  const constexpr_call *info = (const constexpr_call *) p;
  return info->hash;
}

/* Return 1 if the objects pointed to by P and Q represent calls
   to the same constexpr function with the same arguments.
   Otherwise, return 0.  */

static int
constexpr_call_equal (const void *p, const void *q)
{
  const constexpr_call *lhs = (const constexpr_call *) p;
  const constexpr_call *rhs = (const constexpr_call *) q;
  tree lhs_bindings;
  tree rhs_bindings;
  if (lhs == rhs)
    return 1;
  if (!constexpr_fundef_equal (lhs->fundef, rhs->fundef))
    return 0;
  lhs_bindings = lhs->bindings;
  rhs_bindings = rhs->bindings;
  while (lhs_bindings != NULL && rhs_bindings != NULL)
    {
      tree lhs_arg = TREE_VALUE (lhs_bindings);
      tree rhs_arg = TREE_VALUE (rhs_bindings);
      gcc_assert (TREE_TYPE (lhs_arg) == TREE_TYPE (rhs_arg));
      if (!cp_tree_equal (lhs_arg, rhs_arg))
        return 0;
      lhs_bindings = TREE_CHAIN (lhs_bindings);
      rhs_bindings = TREE_CHAIN (rhs_bindings);
    }
  return lhs_bindings == rhs_bindings;
}

/* Initialize the constexpr call table, if needed.  */

static void
maybe_initialize_constexpr_call_table (void)
{
  if (constexpr_call_table == NULL)
    constexpr_call_table = htab_create_ggc (101,
                                            constexpr_call_hash,
                                            constexpr_call_equal,
                                            ggc_free);
}

/* Return true if T designates the implied `this' parameter.  */

static inline bool
is_this_parameter (tree t)
{
  return t == current_class_ptr;
}

/* We have an expression tree T that represents a call, either CALL_EXPR
   or AGGR_INIT_EXPR.  If the call is lexically to a named function,
   retrun the _DECL for that function.  */

static tree
get_function_named_in_call (tree t)
{
  tree fun = NULL;
  switch (TREE_CODE (t))
    {
    case CALL_EXPR:
      fun = CALL_EXPR_FN (t);
      break;

    case AGGR_INIT_EXPR:
      fun = AGGR_INIT_EXPR_FN (t);
      break;

    default:
      gcc_unreachable();
      break;
    }
  if (TREE_CODE (fun) == ADDR_EXPR
      && TREE_CODE (TREE_OPERAND (fun, 0)) == FUNCTION_DECL)
    fun = TREE_OPERAND (fun, 0);
  return fun;
}

/* We have an expression tree T that represents a call, either CALL_EXPR
   or AGGR_INIT_EXPR.  Return the Nth argument.  */

static inline tree
get_nth_callarg (tree t, int n)
{
  switch (TREE_CODE (t))
    {
    case CALL_EXPR:
      return CALL_EXPR_ARG (t, n);

    case AGGR_INIT_EXPR:
      return AGGR_INIT_EXPR_ARG (t, n);

    default:
      gcc_unreachable ();
      return NULL;
    }
}

/* Look up the binding of the function parameter T in a constexpr
   function call context CALL.  */

static tree
lookup_parameter_binding (const constexpr_call *call, tree t)
{
  tree b = purpose_member (t, call->bindings);
  return TREE_VALUE (b);
}

/* Attempt to evaluate T which represents a call to a builtin function.
   We assume here that all builtin functions evaluate to scalar types
   represented by _CST nodes.  */

static tree
cxx_eval_builtin_function_call (const constexpr_call *call, tree t,
				bool allow_non_constant, bool addr,
				bool *non_constant_p, bool *overflow_p)
{
  const int nargs = call_expr_nargs (t);
  tree *args = (tree *) alloca (nargs * sizeof (tree));
  tree new_call;
  int i;
  for (i = 0; i < nargs; ++i)
    {
      args[i] = cxx_eval_constant_expression (call, CALL_EXPR_ARG (t, i),
					      allow_non_constant, addr,
					      non_constant_p, overflow_p);
      if (allow_non_constant && *non_constant_p)
	return t;
    }
  if (*non_constant_p)
    return t;
  new_call = build_call_array_loc (EXPR_LOCATION (t), TREE_TYPE (t),
                                   CALL_EXPR_FN (t), nargs, args);
  new_call = fold (new_call);
  VERIFY_CONSTANT (new_call);
  return new_call;
}

/* TEMP is the constant value of a temporary object of type TYPE.  Adjust
   the type of the value to match.  */

static tree
adjust_temp_type (tree type, tree temp)
{
  if (TREE_TYPE (temp) == type)
    return temp;
  /* Avoid wrapping an aggregate value in a NOP_EXPR.  */
  if (TREE_CODE (temp) == CONSTRUCTOR)
    return build_constructor (type, CONSTRUCTOR_ELTS (temp));
  gcc_assert (scalarish_type_p (type));
  return cp_fold_convert (type, temp);
}

/* Subroutine of cxx_eval_call_expression.
   We are processing a call expression (either CALL_EXPR or
   AGGR_INIT_EXPR) in the call context of OLD_CALL.  Evaluate
   all arguments and bind their values to correspondings
   parameters, making up the NEW_CALL context.  */

static void
cxx_bind_parameters_in_call (const constexpr_call *old_call, tree t,
                             constexpr_call *new_call,
			     bool allow_non_constant,
			     bool *non_constant_p, bool *overflow_p)
{
  const int nargs = call_expr_nargs (t);
  tree fun = new_call->fundef->decl;
  tree parms = DECL_ARGUMENTS (fun);
  int i;
  for (i = 0; i < nargs; ++i)
    {
      tree x, arg;
      tree type = parms ? TREE_TYPE (parms) : void_type_node;
      /* For member function, the first argument is a pointer to the implied
         object.  And for an object construction, don't bind `this' before
         it is fully constructed.  */
      if (i == 0 && DECL_CONSTRUCTOR_P (fun))
        goto next;
      x = get_nth_callarg (t, i);
      if (parms && DECL_BY_REFERENCE (parms))
	{
	  /* cp_genericize made this a reference for argument passing, but
	     we don't want to treat it like one for constexpr evaluation.  */
	  gcc_assert (TREE_CODE (type) == REFERENCE_TYPE);
	  gcc_assert (TREE_CODE (TREE_TYPE (x)) == REFERENCE_TYPE);
	  type = TREE_TYPE (type);
	  x = convert_from_reference (x);
	}
      arg = cxx_eval_constant_expression (old_call, x, allow_non_constant,
					  TREE_CODE (type) == REFERENCE_TYPE,
					  non_constant_p, overflow_p);
      /* Don't VERIFY_CONSTANT here.  */
      if (*non_constant_p && allow_non_constant)
	return;
      /* Just discard ellipsis args after checking their constantitude.  */
      if (!parms)
	continue;
      if (*non_constant_p)
	/* Don't try to adjust the type of non-constant args.  */
	goto next;

      /* Make sure the binding has the same type as the parm.  */
      if (TREE_CODE (type) != REFERENCE_TYPE)
	arg = adjust_temp_type (type, arg);
      new_call->bindings = tree_cons (parms, arg, new_call->bindings);
    next:
      parms = TREE_CHAIN (parms);
    }
}

/* Variables and functions to manage constexpr call expansion context.
   These do not need to be marked for PCH or GC.  */

/* FIXME remember and print actual constant arguments.  */
static vec<tree> call_stack = vNULL;
static int call_stack_tick;
static int last_cx_error_tick;

static bool
push_cx_call_context (tree call)
{
  ++call_stack_tick;
  if (!EXPR_HAS_LOCATION (call))
    SET_EXPR_LOCATION (call, input_location);
  call_stack.safe_push (call);
  if (call_stack.length () > (unsigned) max_constexpr_depth)
    return false;
  return true;
}

static void
pop_cx_call_context (void)
{
  ++call_stack_tick;
  call_stack.pop ();
}

vec<tree> 
cx_error_context (void)
{
  vec<tree> r = vNULL;
  if (call_stack_tick != last_cx_error_tick
      && !call_stack.is_empty ())
    r = call_stack;
  last_cx_error_tick = call_stack_tick;
  return r;
}

/* Subroutine of cxx_eval_constant_expression.
   Evaluate the call expression tree T in the context of OLD_CALL expression
   evaluation.  */

static tree
cxx_eval_call_expression (const constexpr_call *old_call, tree t,
			  bool allow_non_constant, bool addr,
			  bool *non_constant_p, bool *overflow_p)
{
  location_t loc = EXPR_LOC_OR_HERE (t);
  tree fun = get_function_named_in_call (t);
  tree result;
  constexpr_call new_call = { NULL, NULL, NULL, 0 };
  constexpr_call **slot;
  constexpr_call *entry;
  bool depth_ok;

  if (TREE_CODE (fun) != FUNCTION_DECL)
    {
      /* Might be a constexpr function pointer.  */
      fun = cxx_eval_constant_expression (old_call, fun, allow_non_constant,
					  /*addr*/false, non_constant_p, overflow_p);
      if (TREE_CODE (fun) == ADDR_EXPR)
	fun = TREE_OPERAND (fun, 0);
    }
  if (TREE_CODE (fun) != FUNCTION_DECL)
    {
      if (!allow_non_constant && !*non_constant_p)
	error_at (loc, "expression %qE does not designate a constexpr "
		  "function", fun);
      *non_constant_p = true;
      return t;
    }
  if (DECL_CLONED_FUNCTION_P (fun))
    fun = DECL_CLONED_FUNCTION (fun);
  if (is_builtin_fn (fun))
    return cxx_eval_builtin_function_call (old_call, t, allow_non_constant,
					   addr, non_constant_p, overflow_p);
  if (!DECL_DECLARED_CONSTEXPR_P (fun))
    {
      if (!allow_non_constant)
	{
	  error_at (loc, "call to non-constexpr function %qD", fun);
	  explain_invalid_constexpr_fn (fun);
	}
      *non_constant_p = true;
      return t;
    }

  /* Shortcut trivial constructor/op=.  */
  if (trivial_fn_p (fun))
    {
      if (call_expr_nargs (t) == 2)
	{
	  tree arg = convert_from_reference (get_nth_callarg (t, 1));
	  return cxx_eval_constant_expression (old_call, arg, allow_non_constant,
					       addr, non_constant_p, overflow_p);
	}
      else if (TREE_CODE (t) == AGGR_INIT_EXPR
	       && AGGR_INIT_ZERO_FIRST (t))
	return build_zero_init (DECL_CONTEXT (fun), NULL_TREE, false);
    }

  /* If in direct recursive call, optimize definition search.  */
  if (old_call != NULL && old_call->fundef->decl == fun)
    new_call.fundef = old_call->fundef;
  else
    {
      new_call.fundef = retrieve_constexpr_fundef (fun);
      if (new_call.fundef == NULL || new_call.fundef->body == NULL)
        {
	  if (!allow_non_constant)
	    {
	      if (DECL_INITIAL (fun))
		{
		  /* The definition of fun was somehow unsuitable.  */
		  error_at (loc, "%qD called in a constant expression", fun);
		  explain_invalid_constexpr_fn (fun);
		}
	      else
		error_at (loc, "%qD used before its definition", fun);
	    }
	  *non_constant_p = true;
          return t;
        }
    }
  cxx_bind_parameters_in_call (old_call, t, &new_call,
			       allow_non_constant, non_constant_p, overflow_p);
  if (*non_constant_p)
    return t;

  depth_ok = push_cx_call_context (t);

  new_call.hash
    = iterative_hash_template_arg (new_call.bindings,
				   constexpr_fundef_hash (new_call.fundef));

  /* If we have seen this call before, we are done.  */
  maybe_initialize_constexpr_call_table ();
  slot = (constexpr_call **)
    htab_find_slot (constexpr_call_table, &new_call, INSERT);
  entry = *slot;
  if (entry == NULL)
    {
      /* We need to keep a pointer to the entry, not just the slot, as the
	 slot can move in the call to cxx_eval_builtin_function_call.  */
      *slot = entry = ggc_alloc_constexpr_call ();
      *entry = new_call;
    }
  /* Calls which are in progress have their result set to NULL
     so that we can detect circular dependencies.  */
  else if (entry->result == NULL)
    {
      if (!allow_non_constant)
	error ("call has circular dependency");
      *non_constant_p = true;
      entry->result = result = error_mark_node;
    }

  if (!depth_ok)
    {
      if (!allow_non_constant)
	error ("constexpr evaluation depth exceeds maximum of %d (use "
	       "-fconstexpr-depth= to increase the maximum)",
	       max_constexpr_depth);
      *non_constant_p = true;
      entry->result = result = error_mark_node;
    }
  else
    {
      result = entry->result;
      if (!result || result == error_mark_node)
	result = (cxx_eval_constant_expression
		  (&new_call, new_call.fundef->body,
		   allow_non_constant, addr,
		   non_constant_p, overflow_p));
      if (result == error_mark_node)
	*non_constant_p = true;
      if (*non_constant_p)
	entry->result = result = error_mark_node;
      else
	{
	  /* If this was a call to initialize an object, set the type of
	     the CONSTRUCTOR to the type of that object.  */
	  if (DECL_CONSTRUCTOR_P (fun))
	    {
	      tree ob_arg = get_nth_callarg (t, 0);
	      STRIP_NOPS (ob_arg);
	      gcc_assert (TYPE_PTR_P (TREE_TYPE (ob_arg))
			  && CLASS_TYPE_P (TREE_TYPE (TREE_TYPE (ob_arg))));
	      result = adjust_temp_type (TREE_TYPE (TREE_TYPE (ob_arg)),
					 result);
	    }
	  entry->result = result;
	}
    }

  pop_cx_call_context ();
  return unshare_expr (result);
}

/* FIXME speed this up, it's taking 16% of compile time on sieve testcase.  */

bool
reduced_constant_expression_p (tree t)
{
  if (TREE_CODE (t) == PTRMEM_CST)
    /* Even if we can't lower this yet, it's constant.  */
    return true;
  /* FIXME are we calling this too much?  */
  return initializer_constant_valid_p (t, TREE_TYPE (t)) != NULL_TREE;
}

/* Some expressions may have constant operands but are not constant
   themselves, such as 1/0.  Call this function (or rather, the macro
   following it) to check for that condition.

   We only call this in places that require an arithmetic constant, not in
   places where we might have a non-constant expression that can be a
   component of a constant expression, such as the address of a constexpr
   variable that might be dereferenced later.  */

static bool
verify_constant (tree t, bool allow_non_constant, bool *non_constant_p,
		 bool *overflow_p)
{
  if (!*non_constant_p && !reduced_constant_expression_p (t))
    {
      if (!allow_non_constant)
	error ("%q+E is not a constant expression", t);
      *non_constant_p = true;
    }
  if (TREE_OVERFLOW_P (t))
    {
      if (!allow_non_constant)
	{
	  permerror (input_location, "overflow in constant expression");
	  /* If we're being permissive (and are in an enforcing
	     context), ignore the overflow.  */
	  if (flag_permissive)
	    return *non_constant_p;
	}
      *overflow_p = true;
    }
  return *non_constant_p;
}

/* Subroutine of cxx_eval_constant_expression.
   Attempt to reduce the unary expression tree T to a compile time value.
   If successful, return the value.  Otherwise issue a diagnostic
   and return error_mark_node.  */

static tree
cxx_eval_unary_expression (const constexpr_call *call, tree t,
			   bool allow_non_constant, bool addr,
			   bool *non_constant_p, bool *overflow_p)
{
  tree r;
  tree orig_arg = TREE_OPERAND (t, 0);
  tree arg = cxx_eval_constant_expression (call, orig_arg, allow_non_constant,
					   addr, non_constant_p, overflow_p);
  VERIFY_CONSTANT (arg);
  if (arg == orig_arg)
    return t;
  r = fold_build1 (TREE_CODE (t), TREE_TYPE (t), arg);
  VERIFY_CONSTANT (r);
  return r;
}

/* Subroutine of cxx_eval_constant_expression.
   Like cxx_eval_unary_expression, except for binary expressions.  */

static tree
cxx_eval_binary_expression (const constexpr_call *call, tree t,
			    bool allow_non_constant, bool addr,
			    bool *non_constant_p, bool *overflow_p)
{
  tree r;
  tree orig_lhs = TREE_OPERAND (t, 0);
  tree orig_rhs = TREE_OPERAND (t, 1);
  tree lhs, rhs;
  lhs = cxx_eval_constant_expression (call, orig_lhs,
				      allow_non_constant, addr,
				      non_constant_p, overflow_p);
  VERIFY_CONSTANT (lhs);
  rhs = cxx_eval_constant_expression (call, orig_rhs,
				      allow_non_constant, addr,
				      non_constant_p, overflow_p);
  VERIFY_CONSTANT (rhs);
  if (lhs == orig_lhs && rhs == orig_rhs)
    return t;
  r = fold_build2 (TREE_CODE (t), TREE_TYPE (t), lhs, rhs);
  VERIFY_CONSTANT (r);
  return r;
}

/* Subroutine of cxx_eval_constant_expression.
   Attempt to evaluate condition expressions.  Dead branches are not
   looked into.  */

static tree
cxx_eval_conditional_expression (const constexpr_call *call, tree t,
				 bool allow_non_constant, bool addr,
				 bool *non_constant_p, bool *overflow_p)
{
  tree val = cxx_eval_constant_expression (call, TREE_OPERAND (t, 0),
					   allow_non_constant, addr,
					   non_constant_p, overflow_p);
  VERIFY_CONSTANT (val);
  /* Don't VERIFY_CONSTANT the other operands.  */
  if (integer_zerop (val))
    return cxx_eval_constant_expression (call, TREE_OPERAND (t, 2),
					 allow_non_constant, addr,
					 non_constant_p, overflow_p);
  return cxx_eval_constant_expression (call, TREE_OPERAND (t, 1),
				       allow_non_constant, addr,
				       non_constant_p, overflow_p);
}

/* Subroutine of cxx_eval_constant_expression.
   Attempt to reduce a reference to an array slot.  */

static tree
cxx_eval_array_reference (const constexpr_call *call, tree t,
			  bool allow_non_constant, bool addr,
			  bool *non_constant_p, bool *overflow_p)
{
  tree oldary = TREE_OPERAND (t, 0);
  tree ary = cxx_eval_constant_expression (call, oldary,
					   allow_non_constant, addr,
					   non_constant_p, overflow_p);
  tree index, oldidx;
  HOST_WIDE_INT i;
  tree elem_type;
  unsigned len, elem_nchars = 1;
  if (*non_constant_p)
    return t;
  oldidx = TREE_OPERAND (t, 1);
  index = cxx_eval_constant_expression (call, oldidx,
					allow_non_constant, false,
					non_constant_p, overflow_p);
  VERIFY_CONSTANT (index);
  if (addr && ary == oldary && index == oldidx)
    return t;
  else if (addr)
    return build4 (ARRAY_REF, TREE_TYPE (t), ary, index, NULL, NULL);
  elem_type = TREE_TYPE (TREE_TYPE (ary));
  if (TREE_CODE (ary) == CONSTRUCTOR)
    len = CONSTRUCTOR_NELTS (ary);
  else if (TREE_CODE (ary) == STRING_CST)
    {
      elem_nchars = (TYPE_PRECISION (elem_type)
		     / TYPE_PRECISION (char_type_node));
      len = (unsigned) TREE_STRING_LENGTH (ary) / elem_nchars;
    }
  else
    {
      /* We can't do anything with other tree codes, so use
	 VERIFY_CONSTANT to complain and fail.  */
      VERIFY_CONSTANT (ary);
      gcc_unreachable ();
    }
  if (compare_tree_int (index, len) >= 0)
    {
      if (tree_int_cst_lt (index, array_type_nelts_top (TREE_TYPE (ary))))
	{
	  /* If it's within the array bounds but doesn't have an explicit
	     initializer, it's value-initialized.  */
	  tree val = build_value_init (elem_type, tf_warning_or_error);
	  return cxx_eval_constant_expression (call, val,
					       allow_non_constant, addr,
					       non_constant_p, overflow_p);
	}

      if (!allow_non_constant)
	error ("array subscript out of bound");
      *non_constant_p = true;
      return t;
    }
  else if (tree_int_cst_lt (index, integer_zero_node))
    {
      if (!allow_non_constant)
	error ("negative array subscript");
      *non_constant_p = true;
      return t;
    }
  i = tree_low_cst (index, 0);
  if (TREE_CODE (ary) == CONSTRUCTOR)
    return (*CONSTRUCTOR_ELTS (ary))[i].value;
  else if (elem_nchars == 1)
    return build_int_cst (cv_unqualified (TREE_TYPE (TREE_TYPE (ary))),
			  TREE_STRING_POINTER (ary)[i]);
  else
    {
      tree type = cv_unqualified (TREE_TYPE (TREE_TYPE (ary)));
      return native_interpret_expr (type, (const unsigned char *)
					  TREE_STRING_POINTER (ary)
					  + i * elem_nchars, elem_nchars);
    }
  /* Don't VERIFY_CONSTANT here.  */
}

/* Subroutine of cxx_eval_constant_expression.
   Attempt to reduce a field access of a value of class type.  */

static tree
cxx_eval_component_reference (const constexpr_call *call, tree t,
			      bool allow_non_constant, bool addr,
			      bool *non_constant_p, bool *overflow_p)
{
  unsigned HOST_WIDE_INT i;
  tree field;
  tree value;
  tree part = TREE_OPERAND (t, 1);
  tree orig_whole = TREE_OPERAND (t, 0);
  tree whole = cxx_eval_constant_expression (call, orig_whole,
					     allow_non_constant, addr,
					     non_constant_p, overflow_p);
  if (whole == orig_whole)
    return t;
  if (addr)
    return fold_build3 (COMPONENT_REF, TREE_TYPE (t),
			whole, part, NULL_TREE);
  /* Don't VERIFY_CONSTANT here; we only want to check that we got a
     CONSTRUCTOR.  */
  if (!*non_constant_p && TREE_CODE (whole) != CONSTRUCTOR)
    {
      if (!allow_non_constant)
	error ("%qE is not a constant expression", orig_whole);
      *non_constant_p = true;
    }
  if (DECL_MUTABLE_P (part))
    {
      if (!allow_non_constant)
	error ("mutable %qD is not usable in a constant expression", part);
      *non_constant_p = true;
    }
  if (*non_constant_p)
    return t;
  FOR_EACH_CONSTRUCTOR_ELT (CONSTRUCTOR_ELTS (whole), i, field, value)
    {
      if (field == part)
        return value;
    }
  if (TREE_CODE (TREE_TYPE (whole)) == UNION_TYPE
      && CONSTRUCTOR_NELTS (whole) > 0)
    {
      /* DR 1188 says we don't have to deal with this.  */
      if (!allow_non_constant)
	error ("accessing %qD member instead of initialized %qD member in "
	       "constant expression", part, CONSTRUCTOR_ELT (whole, 0)->index);
      *non_constant_p = true;
      return t;
    }

  /* If there's no explicit init for this field, it's value-initialized.  */
  value = build_value_init (TREE_TYPE (t), tf_warning_or_error);
  return cxx_eval_constant_expression (call, value,
				       allow_non_constant, addr,
				       non_constant_p, overflow_p);
}

/* Subroutine of cxx_eval_constant_expression.
   Attempt to reduce a field access of a value of class type that is
   expressed as a BIT_FIELD_REF.  */

static tree
cxx_eval_bit_field_ref (const constexpr_call *call, tree t,
			bool allow_non_constant, bool addr,
			bool *non_constant_p, bool *overflow_p)
{
  tree orig_whole = TREE_OPERAND (t, 0);
  tree retval, fldval, utype, mask;
  bool fld_seen = false;
  HOST_WIDE_INT istart, isize;
  tree whole = cxx_eval_constant_expression (call, orig_whole,
					     allow_non_constant, addr,
					     non_constant_p, overflow_p);
  tree start, field, value;
  unsigned HOST_WIDE_INT i;

  if (whole == orig_whole)
    return t;
  /* Don't VERIFY_CONSTANT here; we only want to check that we got a
     CONSTRUCTOR.  */
  if (!*non_constant_p
      && TREE_CODE (whole) != VECTOR_CST
      && TREE_CODE (whole) != CONSTRUCTOR)
    {
      if (!allow_non_constant)
	error ("%qE is not a constant expression", orig_whole);
      *non_constant_p = true;
    }
  if (*non_constant_p)
    return t;

  if (TREE_CODE (whole) == VECTOR_CST)
    return fold_ternary (BIT_FIELD_REF, TREE_TYPE (t), whole,
			 TREE_OPERAND (t, 1), TREE_OPERAND (t, 2));

  start = TREE_OPERAND (t, 2);
  istart = tree_low_cst (start, 0);
  isize = tree_low_cst (TREE_OPERAND (t, 1), 0);
  utype = TREE_TYPE (t);
  if (!TYPE_UNSIGNED (utype))
    utype = build_nonstandard_integer_type (TYPE_PRECISION (utype), 1);
  retval = build_int_cst (utype, 0);
  FOR_EACH_CONSTRUCTOR_ELT (CONSTRUCTOR_ELTS (whole), i, field, value)
    {
      tree bitpos = bit_position (field);
      if (bitpos == start && DECL_SIZE (field) == TREE_OPERAND (t, 1))
	return value;
      if (TREE_CODE (TREE_TYPE (field)) == INTEGER_TYPE
	  && TREE_CODE (value) == INTEGER_CST
	  && host_integerp (bitpos, 0)
	  && host_integerp (DECL_SIZE (field), 0))
	{
	  HOST_WIDE_INT bit = tree_low_cst (bitpos, 0);
	  HOST_WIDE_INT sz = tree_low_cst (DECL_SIZE (field), 0);
	  HOST_WIDE_INT shift;
	  if (bit >= istart && bit + sz <= istart + isize)
	    {
	      fldval = fold_convert (utype, value);
	      mask = build_int_cst_type (utype, -1);
	      mask = fold_build2 (LSHIFT_EXPR, utype, mask,
				  size_int (TYPE_PRECISION (utype) - sz));
	      mask = fold_build2 (RSHIFT_EXPR, utype, mask,
				  size_int (TYPE_PRECISION (utype) - sz));
	      fldval = fold_build2 (BIT_AND_EXPR, utype, fldval, mask);
	      shift = bit - istart;
	      if (BYTES_BIG_ENDIAN)
		shift = TYPE_PRECISION (utype) - shift - sz;
	      fldval = fold_build2 (LSHIFT_EXPR, utype, fldval,
				    size_int (shift));
	      retval = fold_build2 (BIT_IOR_EXPR, utype, retval, fldval);
	      fld_seen = true;
	    }
	}
    }
  if (fld_seen)
    return fold_convert (TREE_TYPE (t), retval);
  gcc_unreachable ();
  return error_mark_node;
}

/* Subroutine of cxx_eval_constant_expression.
   Evaluate a short-circuited logical expression T in the context
   of a given constexpr CALL.  BAILOUT_VALUE is the value for
   early return.  CONTINUE_VALUE is used here purely for
   sanity check purposes.  */

static tree
cxx_eval_logical_expression (const constexpr_call *call, tree t,
                             tree bailout_value, tree continue_value,
			     bool allow_non_constant, bool addr,
			     bool *non_constant_p, bool *overflow_p)
{
  tree r;
  tree lhs = cxx_eval_constant_expression (call, TREE_OPERAND (t, 0),
					   allow_non_constant, addr,
					   non_constant_p, overflow_p);
  VERIFY_CONSTANT (lhs);
  if (tree_int_cst_equal (lhs, bailout_value))
    return lhs;
  gcc_assert (tree_int_cst_equal (lhs, continue_value));
  r = cxx_eval_constant_expression (call, TREE_OPERAND (t, 1),
				    allow_non_constant, addr, non_constant_p, overflow_p);
  VERIFY_CONSTANT (r);
  return r;
}

/* REF is a COMPONENT_REF designating a particular field.  V is a vector of
   CONSTRUCTOR elements to initialize (part of) an object containing that
   field.  Return a pointer to the constructor_elt corresponding to the
   initialization of the field.  */

static constructor_elt *
base_field_constructor_elt (vec<constructor_elt, va_gc> *v, tree ref)
{
  tree aggr = TREE_OPERAND (ref, 0);
  tree field = TREE_OPERAND (ref, 1);
  HOST_WIDE_INT i;
  constructor_elt *ce;

  gcc_assert (TREE_CODE (ref) == COMPONENT_REF);

  if (TREE_CODE (aggr) == COMPONENT_REF)
    {
      constructor_elt *base_ce
	= base_field_constructor_elt (v, aggr);
      v = CONSTRUCTOR_ELTS (base_ce->value);
    }

  for (i = 0; vec_safe_iterate (v, i, &ce); ++i)
    if (ce->index == field)
      return ce;

  gcc_unreachable ();
  return NULL;
}

/* Subroutine of cxx_eval_constant_expression.
   The expression tree T denotes a C-style array or a C-style
   aggregate.  Reduce it to a constant expression.  */

static tree
cxx_eval_bare_aggregate (const constexpr_call *call, tree t,
			 bool allow_non_constant, bool addr,
			 bool *non_constant_p, bool *overflow_p)
{
  vec<constructor_elt, va_gc> *v = CONSTRUCTOR_ELTS (t);
  vec<constructor_elt, va_gc> *n;
  vec_alloc (n, vec_safe_length (v));
  constructor_elt *ce;
  HOST_WIDE_INT i;
  bool changed = false;
  gcc_assert (!BRACE_ENCLOSED_INITIALIZER_P (t));
  for (i = 0; vec_safe_iterate (v, i, &ce); ++i)
    {
      tree elt = cxx_eval_constant_expression (call, ce->value,
					       allow_non_constant, addr,
					       non_constant_p, overflow_p);
      /* Don't VERIFY_CONSTANT here.  */
      if (allow_non_constant && *non_constant_p)
	goto fail;
      if (elt != ce->value)
	changed = true;
      if (ce->index && TREE_CODE (ce->index) == COMPONENT_REF)
	{
	  /* This is an initialization of a vfield inside a base
	     subaggregate that we already initialized; push this
	     initialization into the previous initialization.  */
	  constructor_elt *inner = base_field_constructor_elt (n, ce->index);
	  inner->value = elt;
	}
      else if (ce->index && TREE_CODE (ce->index) == NOP_EXPR)
	{
	  /* This is an initializer for an empty base; now that we've
	     checked that it's constant, we can ignore it.  */
	  gcc_assert (is_empty_class (TREE_TYPE (TREE_TYPE (ce->index))));
	}
      else
	CONSTRUCTOR_APPEND_ELT (n, ce->index, elt);
    }
  if (*non_constant_p || !changed)
    {
    fail:
      vec_free (n);
      return t;
    }
  t = build_constructor (TREE_TYPE (t), n);
  TREE_CONSTANT (t) = true;
  if (TREE_CODE (TREE_TYPE (t)) == VECTOR_TYPE)
    t = fold (t);
  return t;
}

/* Subroutine of cxx_eval_constant_expression.
   The expression tree T is a VEC_INIT_EXPR which denotes the desired
   initialization of a non-static data member of array type.  Reduce it to a
   CONSTRUCTOR.

   Note that apart from value-initialization (when VALUE_INIT is true),
   this is only intended to support value-initialization and the
   initializations done by defaulted constructors for classes with
   non-static data members of array type.  In this case, VEC_INIT_EXPR_INIT
   will either be NULL_TREE for the default constructor, or a COMPONENT_REF
   for the copy/move constructor.  */

static tree
cxx_eval_vec_init_1 (const constexpr_call *call, tree atype, tree init,
		     bool value_init, bool allow_non_constant, bool addr,
		     bool *non_constant_p, bool *overflow_p)
{
  tree elttype = TREE_TYPE (atype);
  int max = tree_low_cst (array_type_nelts (atype), 0);
  vec<constructor_elt, va_gc> *n;
  vec_alloc (n, max + 1);
  bool pre_init = false;
  int i;

  /* For the default constructor, build up a call to the default
     constructor of the element type.  We only need to handle class types
     here, as for a constructor to be constexpr, all members must be
     initialized, which for a defaulted default constructor means they must
     be of a class type with a constexpr default constructor.  */
  if (TREE_CODE (elttype) == ARRAY_TYPE)
    /* We only do this at the lowest level.  */;
  else if (value_init)
    {
      init = build_value_init (elttype, tf_warning_or_error);
      init = cxx_eval_constant_expression
	    (call, init, allow_non_constant, addr, non_constant_p, overflow_p);
      pre_init = true;
    }
  else if (!init)
    {
      vec<tree, va_gc> *argvec = make_tree_vector ();
      init = build_special_member_call (NULL_TREE, complete_ctor_identifier,
					&argvec, elttype, LOOKUP_NORMAL,
					tf_warning_or_error);
      release_tree_vector (argvec);
      init = cxx_eval_constant_expression (call, init, allow_non_constant,
					   addr, non_constant_p, overflow_p);
      pre_init = true;
    }

  if (*non_constant_p && !allow_non_constant)
    goto fail;

  for (i = 0; i <= max; ++i)
    {
      tree idx = build_int_cst (size_type_node, i);
      tree eltinit;
      if (TREE_CODE (elttype) == ARRAY_TYPE)
	{
	  /* A multidimensional array; recurse.  */
	  if (value_init || init == NULL_TREE)
	    eltinit = NULL_TREE;
	  else
	    eltinit = cp_build_array_ref (input_location, init, idx,
					  tf_warning_or_error);
	  eltinit = cxx_eval_vec_init_1 (call, elttype, eltinit, value_init,
					 allow_non_constant, addr,
					 non_constant_p, overflow_p);
	}
      else if (pre_init)
	{
	  /* Initializing an element using value or default initialization
	     we just pre-built above.  */
	  if (i == 0)
	    eltinit = init;
	  else
	    eltinit = unshare_expr (init);
	}
      else
	{
	  /* Copying an element.  */
	  vec<tree, va_gc> *argvec;
	  gcc_assert (same_type_ignoring_top_level_qualifiers_p
		      (atype, TREE_TYPE (init)));
	  eltinit = cp_build_array_ref (input_location, init, idx,
					tf_warning_or_error);
	  if (!real_lvalue_p (init))
	    eltinit = move (eltinit);
	  argvec = make_tree_vector ();
	  argvec->quick_push (eltinit);
	  eltinit = (build_special_member_call
		     (NULL_TREE, complete_ctor_identifier, &argvec,
		      elttype, LOOKUP_NORMAL, tf_warning_or_error));
	  release_tree_vector (argvec);
	  eltinit = cxx_eval_constant_expression
	    (call, eltinit, allow_non_constant, addr, non_constant_p, overflow_p);
	}
      if (*non_constant_p && !allow_non_constant)
	goto fail;
      CONSTRUCTOR_APPEND_ELT (n, idx, eltinit);
    }

  if (!*non_constant_p)
    {
      init = build_constructor (atype, n);
      TREE_CONSTANT (init) = true;
      return init;
    }

 fail:
  vec_free (n);
  return init;
}

static tree
cxx_eval_vec_init (const constexpr_call *call, tree t,
		   bool allow_non_constant, bool addr,
		   bool *non_constant_p, bool *overflow_p)
{
  tree atype = TREE_TYPE (t);
  tree init = VEC_INIT_EXPR_INIT (t);
  tree r = cxx_eval_vec_init_1 (call, atype, init,
				VEC_INIT_EXPR_VALUE_INIT (t),
				allow_non_constant, addr, non_constant_p, overflow_p);
  if (*non_constant_p)
    return t;
  else
    return r;
}

/* A less strict version of fold_indirect_ref_1, which requires cv-quals to
   match.  We want to be less strict for simple *& folding; if we have a
   non-const temporary that we access through a const pointer, that should
   work.  We handle this here rather than change fold_indirect_ref_1
   because we're dealing with things like ADDR_EXPR of INTEGER_CST which
   don't really make sense outside of constant expression evaluation.  Also
   we want to allow folding to COMPONENT_REF, which could cause trouble
   with TBAA in fold_indirect_ref_1.

   Try to keep this function synced with fold_indirect_ref_1.  */

static tree
cxx_fold_indirect_ref (location_t loc, tree type, tree op0, bool *empty_base)
{
  tree sub, subtype;

  sub = op0;
  STRIP_NOPS (sub);
  subtype = TREE_TYPE (sub);
  if (!POINTER_TYPE_P (subtype))
    return NULL_TREE;

  if (TREE_CODE (sub) == ADDR_EXPR)
    {
      tree op = TREE_OPERAND (sub, 0);
      tree optype = TREE_TYPE (op);

      /* *&CONST_DECL -> to the value of the const decl.  */
      if (TREE_CODE (op) == CONST_DECL)
	return DECL_INITIAL (op);
      /* *&p => p;  make sure to handle *&"str"[cst] here.  */
      if (same_type_ignoring_top_level_qualifiers_p (optype, type))
	{
	  tree fop = fold_read_from_constant_string (op);
	  if (fop)
	    return fop;
	  else
	    return op;
	}
      /* *(foo *)&fooarray => fooarray[0] */
      else if (TREE_CODE (optype) == ARRAY_TYPE
	       && (same_type_ignoring_top_level_qualifiers_p
		   (type, TREE_TYPE (optype))))
	{
	  tree type_domain = TYPE_DOMAIN (optype);
	  tree min_val = size_zero_node;
	  if (type_domain && TYPE_MIN_VALUE (type_domain))
	    min_val = TYPE_MIN_VALUE (type_domain);
	  return build4_loc (loc, ARRAY_REF, type, op, min_val,
			     NULL_TREE, NULL_TREE);
	}
      /* *(foo *)&complexfoo => __real__ complexfoo */
      else if (TREE_CODE (optype) == COMPLEX_TYPE
	       && (same_type_ignoring_top_level_qualifiers_p
		   (type, TREE_TYPE (optype))))
	return fold_build1_loc (loc, REALPART_EXPR, type, op);
      /* *(foo *)&vectorfoo => BIT_FIELD_REF<vectorfoo,...> */
      else if (TREE_CODE (optype) == VECTOR_TYPE
	       && (same_type_ignoring_top_level_qualifiers_p
		   (type, TREE_TYPE (optype))))
	{
	  tree part_width = TYPE_SIZE (type);
	  tree index = bitsize_int (0);
	  return fold_build3_loc (loc, BIT_FIELD_REF, type, op, part_width, index);
	}
      /* Also handle conversion to an empty base class, which
	 is represented with a NOP_EXPR.  */
      else if (is_empty_class (type)
	       && CLASS_TYPE_P (optype)
	       && DERIVED_FROM_P (type, optype))
	{
	  *empty_base = true;
	  return op;
	}
      /* *(foo *)&struct_with_foo_field => COMPONENT_REF */
      else if (RECORD_OR_UNION_TYPE_P (optype))
	{
	  tree field = TYPE_FIELDS (optype);
	  for (; field; field = DECL_CHAIN (field))
	    if (TREE_CODE (field) == FIELD_DECL
		&& integer_zerop (byte_position (field))
		&& (same_type_ignoring_top_level_qualifiers_p
		    (TREE_TYPE (field), type)))
	      {
		return fold_build3 (COMPONENT_REF, type, op, field, NULL_TREE);
		break;
	      }
	}
    }
  else if (TREE_CODE (sub) == POINTER_PLUS_EXPR
	   && TREE_CODE (TREE_OPERAND (sub, 1)) == INTEGER_CST)
    {
      tree op00 = TREE_OPERAND (sub, 0);
      tree op01 = TREE_OPERAND (sub, 1);

      STRIP_NOPS (op00);
      if (TREE_CODE (op00) == ADDR_EXPR)
	{
	  tree op00type;
	  op00 = TREE_OPERAND (op00, 0);
	  op00type = TREE_TYPE (op00);

	  /* ((foo*)&vectorfoo)[1] => BIT_FIELD_REF<vectorfoo,...> */
	  if (TREE_CODE (op00type) == VECTOR_TYPE
	      && (same_type_ignoring_top_level_qualifiers_p
		  (type, TREE_TYPE (op00type))))
	    {
	      HOST_WIDE_INT offset = tree_low_cst (op01, 0);
	      tree part_width = TYPE_SIZE (type);
	      unsigned HOST_WIDE_INT part_widthi = tree_low_cst (part_width, 0)/BITS_PER_UNIT;
	      unsigned HOST_WIDE_INT indexi = offset * BITS_PER_UNIT;
	      tree index = bitsize_int (indexi);

	      if (offset/part_widthi <= TYPE_VECTOR_SUBPARTS (op00type))
		return fold_build3_loc (loc,
					BIT_FIELD_REF, type, op00,
					part_width, index);

	    }
	  /* ((foo*)&complexfoo)[1] => __imag__ complexfoo */
	  else if (TREE_CODE (op00type) == COMPLEX_TYPE
		   && (same_type_ignoring_top_level_qualifiers_p
		       (type, TREE_TYPE (op00type))))
	    {
	      tree size = TYPE_SIZE_UNIT (type);
	      if (tree_int_cst_equal (size, op01))
		return fold_build1_loc (loc, IMAGPART_EXPR, type, op00);
	    }
	  /* ((foo *)&fooarray)[1] => fooarray[1] */
	  else if (TREE_CODE (op00type) == ARRAY_TYPE
		   && (same_type_ignoring_top_level_qualifiers_p
		       (type, TREE_TYPE (op00type))))
	    {
	      tree type_domain = TYPE_DOMAIN (op00type);
	      tree min_val = size_zero_node;
	      if (type_domain && TYPE_MIN_VALUE (type_domain))
		min_val = TYPE_MIN_VALUE (type_domain);
	      op01 = size_binop_loc (loc, EXACT_DIV_EXPR, op01,
				     TYPE_SIZE_UNIT (type));
	      op01 = size_binop_loc (loc, PLUS_EXPR, op01, min_val);
	      return build4_loc (loc, ARRAY_REF, type, op00, op01,
				 NULL_TREE, NULL_TREE);
	    }
	  /* Also handle conversion to an empty base class, which
	     is represented with a NOP_EXPR.  */
	  else if (is_empty_class (type)
		   && CLASS_TYPE_P (op00type)
		   && DERIVED_FROM_P (type, op00type))
	    {
	      *empty_base = true;
	      return op00;
	    }
	  /* ((foo *)&struct_with_foo_field)[1] => COMPONENT_REF */
	  else if (RECORD_OR_UNION_TYPE_P (op00type))
	    {
	      tree field = TYPE_FIELDS (op00type);
	      for (; field; field = DECL_CHAIN (field))
		if (TREE_CODE (field) == FIELD_DECL
		    && tree_int_cst_equal (byte_position (field), op01)
		    && (same_type_ignoring_top_level_qualifiers_p
			(TREE_TYPE (field), type)))
		  {
		    return fold_build3 (COMPONENT_REF, type, op00,
				     field, NULL_TREE);
		    break;
		  }
	    }
	}
    }
  /* *(foo *)fooarrptr => (*fooarrptr)[0] */
  else if (TREE_CODE (TREE_TYPE (subtype)) == ARRAY_TYPE
	   && (same_type_ignoring_top_level_qualifiers_p
	       (type, TREE_TYPE (TREE_TYPE (subtype)))))
    {
      tree type_domain;
      tree min_val = size_zero_node;
      tree newsub = cxx_fold_indirect_ref (loc, TREE_TYPE (subtype), sub, NULL);
      if (newsub)
	sub = newsub;
      else
	sub = build1_loc (loc, INDIRECT_REF, TREE_TYPE (subtype), sub);
      type_domain = TYPE_DOMAIN (TREE_TYPE (sub));
      if (type_domain && TYPE_MIN_VALUE (type_domain))
	min_val = TYPE_MIN_VALUE (type_domain);
      return build4_loc (loc, ARRAY_REF, type, sub, min_val, NULL_TREE,
			 NULL_TREE);
    }

  return NULL_TREE;
}

static tree
cxx_eval_indirect_ref (const constexpr_call *call, tree t,
		       bool allow_non_constant, bool addr,
		       bool *non_constant_p, bool *overflow_p)
{
  tree orig_op0 = TREE_OPERAND (t, 0);
  tree op0 = cxx_eval_constant_expression (call, orig_op0, allow_non_constant,
					   /*addr*/false, non_constant_p, overflow_p);
  bool empty_base = false;
  tree r;

  /* Don't VERIFY_CONSTANT here.  */
  if (*non_constant_p)
    return t;

  r = cxx_fold_indirect_ref (EXPR_LOCATION (t), TREE_TYPE (t), op0,
			     &empty_base);

  if (r)
    r = cxx_eval_constant_expression (call, r, allow_non_constant,
				      addr, non_constant_p, overflow_p);
  else
    {
      tree sub = op0;
      STRIP_NOPS (sub);
      if (TREE_CODE (sub) == ADDR_EXPR)
	{
	  /* We couldn't fold to a constant value.  Make sure it's not
	     something we should have been able to fold.  */
	  gcc_assert (!same_type_ignoring_top_level_qualifiers_p
		      (TREE_TYPE (TREE_TYPE (sub)), TREE_TYPE (t)));
	  /* DR 1188 says we don't have to deal with this.  */
	  if (!allow_non_constant)
	    error ("accessing value of %qE through a %qT glvalue in a "
		   "constant expression", build_fold_indirect_ref (sub),
		   TREE_TYPE (t));
	  *non_constant_p = true;
	  return t;
	}
    }

  /* If we're pulling out the value of an empty base, make sure
     that the whole object is constant and then return an empty
     CONSTRUCTOR.  */
  if (empty_base)
    {
      VERIFY_CONSTANT (r);
      r = build_constructor (TREE_TYPE (t), NULL);
      TREE_CONSTANT (r) = true;
    }

  if (r == NULL_TREE)
    {
      if (addr && op0 != orig_op0)
	return build1 (INDIRECT_REF, TREE_TYPE (t), op0);
      if (!addr)
	VERIFY_CONSTANT (t);
      return t;
    }
  return r;
}

/* Complain about R, a VAR_DECL, not being usable in a constant expression.
   Shared between potential_constant_expression and
   cxx_eval_constant_expression.  */

static void
non_const_var_error (tree r)
{
  tree type = TREE_TYPE (r);
  error ("the value of %qD is not usable in a constant "
	 "expression", r);
  /* Avoid error cascade.  */
  if (DECL_INITIAL (r) == error_mark_node)
    return;
  if (DECL_DECLARED_CONSTEXPR_P (r))
    inform (DECL_SOURCE_LOCATION (r),
	    "%qD used in its own initializer", r);
  else if (INTEGRAL_OR_ENUMERATION_TYPE_P (type))
    {
      if (!CP_TYPE_CONST_P (type))
	inform (DECL_SOURCE_LOCATION (r),
		"%q#D is not const", r);
      else if (CP_TYPE_VOLATILE_P (type))
	inform (DECL_SOURCE_LOCATION (r),
		"%q#D is volatile", r);
      else if (!DECL_INITIAL (r)
	       || !TREE_CONSTANT (DECL_INITIAL (r)))
	inform (DECL_SOURCE_LOCATION (r),
		"%qD was not initialized with a constant "
		"expression", r);
      else
	gcc_unreachable ();
    }
  else
    {
      if (cxx_dialect >= cxx11 && !DECL_DECLARED_CONSTEXPR_P (r))
	inform (DECL_SOURCE_LOCATION (r),
		"%qD was not declared %<constexpr%>", r);
      else
	inform (DECL_SOURCE_LOCATION (r),
		"%qD does not have integral or enumeration type",
		r);
    }
}

/* Subroutine of cxx_eval_constant_expression.
   Like cxx_eval_unary_expression, except for trinary expressions.  */

static tree
cxx_eval_trinary_expression (const constexpr_call *call, tree t,
			     bool allow_non_constant, bool addr,
			     bool *non_constant_p, bool *overflow_p)
{
  int i;
  tree args[3];
  tree val;

  for (i = 0; i < 3; i++)
    {
      args[i] = cxx_eval_constant_expression (call, TREE_OPERAND (t, i),
					      allow_non_constant, addr,
					      non_constant_p, overflow_p);
      VERIFY_CONSTANT (args[i]);
    }

  val = fold_ternary_loc (EXPR_LOCATION (t), TREE_CODE (t), TREE_TYPE (t),
			  args[0], args[1], args[2]);
  if (val == NULL_TREE)
    return t;
  VERIFY_CONSTANT (val);
  return val;
}

/* Attempt to reduce the expression T to a constant value.
   On failure, issue diagnostic and return error_mark_node.  */
/* FIXME unify with c_fully_fold */

static tree
cxx_eval_constant_expression (const constexpr_call *call, tree t,
			      bool allow_non_constant, bool addr,
			      bool *non_constant_p, bool *overflow_p)
{
  tree r = t;

  if (t == error_mark_node)
    {
      *non_constant_p = true;
      return t;
    }
  if (CONSTANT_CLASS_P (t))
    {
      if (TREE_CODE (t) == PTRMEM_CST)
	t = cplus_expand_constant (t);
      else if (TREE_OVERFLOW (t) && (!flag_permissive || allow_non_constant))
	*overflow_p = true;
      return t;
    }
  if (TREE_CODE (t) != NOP_EXPR
      && reduced_constant_expression_p (t))
    return fold (t);

  switch (TREE_CODE (t))
    {
    case VAR_DECL:
      if (addr)
	return t;
      /* else fall through. */
    case CONST_DECL:
      r = integral_constant_value (t);
      if (TREE_CODE (r) == TARGET_EXPR
	  && TREE_CODE (TARGET_EXPR_INITIAL (r)) == CONSTRUCTOR)
	r = TARGET_EXPR_INITIAL (r);
      if (DECL_P (r))
	{
	  if (!allow_non_constant)
	    non_const_var_error (r);
	  *non_constant_p = true;
	}
      break;

    case FUNCTION_DECL:
    case TEMPLATE_DECL:
    case LABEL_DECL:
      return t;

    case PARM_DECL:
      if (call && DECL_CONTEXT (t) == call->fundef->decl)
	{
	  if (DECL_ARTIFICIAL (t) && DECL_CONSTRUCTOR_P (DECL_CONTEXT (t)))
	    {
	      if (!allow_non_constant)
		sorry ("use of the value of the object being constructed "
		       "in a constant expression");
	      *non_constant_p = true;
	    }
	  else
	    r = lookup_parameter_binding (call, t);
	}
      else if (addr)
	/* Defer in case this is only used for its type.  */;
      else
	{
	  if (!allow_non_constant)
	    error ("%qE is not a constant expression", t);
	  *non_constant_p = true;
	}
      break;

    case CALL_EXPR:
    case AGGR_INIT_EXPR:
      r = cxx_eval_call_expression (call, t, allow_non_constant, addr,
				    non_constant_p, overflow_p);
      break;

    case TARGET_EXPR:
      if (!literal_type_p (TREE_TYPE (t)))
	{
	  if (!allow_non_constant)
	    {
	      error ("temporary of non-literal type %qT in a "
		     "constant expression", TREE_TYPE (t));
	      explain_non_literal_class (TREE_TYPE (t));
	    }
	  *non_constant_p = true;
	  break;
	}
      /* else fall through.  */
    case INIT_EXPR:
      /* Pass false for 'addr' because these codes indicate
	 initialization of a temporary.  */
      r = cxx_eval_constant_expression (call, TREE_OPERAND (t, 1),
					allow_non_constant, false,
					non_constant_p, overflow_p);
      if (!*non_constant_p)
	/* Adjust the type of the result to the type of the temporary.  */
	r = adjust_temp_type (TREE_TYPE (t), r);
      break;

    case SCOPE_REF:
      r = cxx_eval_constant_expression (call, TREE_OPERAND (t, 1),
					allow_non_constant, addr,
					non_constant_p, overflow_p);
      break;

    case RETURN_EXPR:
    case NON_LVALUE_EXPR:
    case TRY_CATCH_EXPR:
    case CLEANUP_POINT_EXPR:
    case MUST_NOT_THROW_EXPR:
    case SAVE_EXPR:
      r = cxx_eval_constant_expression (call, TREE_OPERAND (t, 0),
					allow_non_constant, addr,
					non_constant_p, overflow_p);
      break;

      /* These differ from cxx_eval_unary_expression in that this doesn't
	 check for a constant operand or result; an address can be
	 constant without its operand being, and vice versa.  */
    case INDIRECT_REF:
      r = cxx_eval_indirect_ref (call, t, allow_non_constant, addr,
				 non_constant_p, overflow_p);
      break;

    case ADDR_EXPR:
      {
	tree oldop = TREE_OPERAND (t, 0);
	tree op = cxx_eval_constant_expression (call, oldop,
						allow_non_constant,
						/*addr*/true,
						non_constant_p, overflow_p);
	/* Don't VERIFY_CONSTANT here.  */
	if (*non_constant_p)
	  return t;
	/* This function does more aggressive folding than fold itself.  */
	r = build_fold_addr_expr_with_type (op, TREE_TYPE (t));
	if (TREE_CODE (r) == ADDR_EXPR && TREE_OPERAND (r, 0) == oldop)
	  return t;
	break;
      }

    case REALPART_EXPR:
    case IMAGPART_EXPR:
    case CONJ_EXPR:
    case FIX_TRUNC_EXPR:
    case FLOAT_EXPR:
    case NEGATE_EXPR:
    case ABS_EXPR:
    case BIT_NOT_EXPR:
    case TRUTH_NOT_EXPR:
    case FIXED_CONVERT_EXPR:
      r = cxx_eval_unary_expression (call, t, allow_non_constant, addr,
				     non_constant_p, overflow_p);
      break;

    case SIZEOF_EXPR:
      if (SIZEOF_EXPR_TYPE_P (t))
	r = cxx_sizeof_or_alignof_type (TREE_TYPE (TREE_OPERAND (t, 0)),
					SIZEOF_EXPR, false);
      else if (TYPE_P (TREE_OPERAND (t, 0)))
	r = cxx_sizeof_or_alignof_type (TREE_OPERAND (t, 0), SIZEOF_EXPR,
					false);
      else
	r = cxx_sizeof_or_alignof_expr (TREE_OPERAND (t, 0), SIZEOF_EXPR,
					false);
      if (r == error_mark_node)
	r = size_one_node;
      VERIFY_CONSTANT (r);
      break;

    case COMPOUND_EXPR:
      {
	/* check_return_expr sometimes wraps a TARGET_EXPR in a
	   COMPOUND_EXPR; don't get confused.  Also handle EMPTY_CLASS_EXPR
	   introduced by build_call_a.  */
	tree op0 = TREE_OPERAND (t, 0);
	tree op1 = TREE_OPERAND (t, 1);
	STRIP_NOPS (op1);
	if ((TREE_CODE (op0) == TARGET_EXPR && op1 == TARGET_EXPR_SLOT (op0))
	    || TREE_CODE (op1) == EMPTY_CLASS_EXPR)
	  r = cxx_eval_constant_expression (call, op0, allow_non_constant,
					    addr, non_constant_p, overflow_p);
	else
	  {
	    /* Check that the LHS is constant and then discard it.  */
	    cxx_eval_constant_expression (call, op0, allow_non_constant,
					  false, non_constant_p, overflow_p);
	    op1 = TREE_OPERAND (t, 1);
	    r = cxx_eval_constant_expression (call, op1, allow_non_constant,
					      addr, non_constant_p, overflow_p);
	  }
      }
      break;

    case POINTER_PLUS_EXPR:
    case PLUS_EXPR:
    case MINUS_EXPR:
    case MULT_EXPR:
    case TRUNC_DIV_EXPR:
    case CEIL_DIV_EXPR:
    case FLOOR_DIV_EXPR:
    case ROUND_DIV_EXPR:
    case TRUNC_MOD_EXPR:
    case CEIL_MOD_EXPR:
    case ROUND_MOD_EXPR:
    case RDIV_EXPR:
    case EXACT_DIV_EXPR:
    case MIN_EXPR:
    case MAX_EXPR:
    case LSHIFT_EXPR:
    case RSHIFT_EXPR:
    case LROTATE_EXPR:
    case RROTATE_EXPR:
    case BIT_IOR_EXPR:
    case BIT_XOR_EXPR:
    case BIT_AND_EXPR:
    case TRUTH_XOR_EXPR:
    case LT_EXPR:
    case LE_EXPR:
    case GT_EXPR:
    case GE_EXPR:
    case EQ_EXPR:
    case NE_EXPR:
    case UNORDERED_EXPR:
    case ORDERED_EXPR:
    case UNLT_EXPR:
    case UNLE_EXPR:
    case UNGT_EXPR:
    case UNGE_EXPR:
    case UNEQ_EXPR:
    case LTGT_EXPR:
    case RANGE_EXPR:
    case COMPLEX_EXPR:
      r = cxx_eval_binary_expression (call, t, allow_non_constant, addr,
				      non_constant_p, overflow_p);
      break;

      /* fold can introduce non-IF versions of these; still treat them as
	 short-circuiting.  */
    case TRUTH_AND_EXPR:
    case TRUTH_ANDIF_EXPR:
      r = cxx_eval_logical_expression (call, t, boolean_false_node,
				       boolean_true_node,
				       allow_non_constant, addr,
				       non_constant_p, overflow_p);
      break;

    case TRUTH_OR_EXPR:
    case TRUTH_ORIF_EXPR:
      r = cxx_eval_logical_expression (call, t, boolean_true_node,
				       boolean_false_node,
				       allow_non_constant, addr,
				       non_constant_p, overflow_p);
      break;

    case ARRAY_REF:
      r = cxx_eval_array_reference (call, t, allow_non_constant, addr,
				    non_constant_p, overflow_p);
      break;

    case COMPONENT_REF:
      r = cxx_eval_component_reference (call, t, allow_non_constant, addr,
					non_constant_p, overflow_p);
      break;

    case BIT_FIELD_REF:
      r = cxx_eval_bit_field_ref (call, t, allow_non_constant, addr,
				  non_constant_p, overflow_p);
      break;

    case COND_EXPR:
    case VEC_COND_EXPR:
      r = cxx_eval_conditional_expression (call, t, allow_non_constant, addr,
					   non_constant_p, overflow_p);
      break;

    case CONSTRUCTOR:
      r = cxx_eval_bare_aggregate (call, t, allow_non_constant, addr,
				   non_constant_p, overflow_p);
      break;

    case VEC_INIT_EXPR:
      /* We can get this in a defaulted constructor for a class with a
	 non-static data member of array type.  Either the initializer will
	 be NULL, meaning default-initialization, or it will be an lvalue
	 or xvalue of the same type, meaning direct-initialization from the
	 corresponding member.  */
      r = cxx_eval_vec_init (call, t, allow_non_constant, addr,
			     non_constant_p, overflow_p);
      break;

    case FMA_EXPR:
    case VEC_PERM_EXPR:
      r = cxx_eval_trinary_expression (call, t, allow_non_constant, addr,
				       non_constant_p, overflow_p);
      break;

    case CONVERT_EXPR:
    case VIEW_CONVERT_EXPR:
    case NOP_EXPR:
      {
	tree oldop = TREE_OPERAND (t, 0);
	tree op = cxx_eval_constant_expression (call, oldop,
						allow_non_constant, addr,
						non_constant_p, overflow_p);
	if (*non_constant_p)
	  return t;
	if (POINTER_TYPE_P (TREE_TYPE (t))
	    && TREE_CODE (op) == INTEGER_CST
	    && !integer_zerop (op))
	  {
	    if (!allow_non_constant)
	      error_at (EXPR_LOC_OR_HERE (t),
			"reinterpret_cast from integer to pointer");
	    *non_constant_p = true;
	    return t;
	  }
	if (op == oldop)
	  /* We didn't fold at the top so we could check for ptr-int
	     conversion.  */
	  return fold (t);
	r = fold_build1 (TREE_CODE (t), TREE_TYPE (t), op);
	/* Conversion of an out-of-range value has implementation-defined
	   behavior; the language considers it different from arithmetic
	   overflow, which is undefined.  */
	if (TREE_OVERFLOW_P (r) && !TREE_OVERFLOW_P (op))
	  TREE_OVERFLOW (r) = false;
      }
      break;

    case EMPTY_CLASS_EXPR:
      /* This is good enough for a function argument that might not get
	 used, and they can't do anything with it, so just return it.  */
      return t;

    case LAMBDA_EXPR:
    case PREINCREMENT_EXPR:
    case POSTINCREMENT_EXPR:
    case PREDECREMENT_EXPR:
    case POSTDECREMENT_EXPR:
    case NEW_EXPR:
    case VEC_NEW_EXPR:
    case DELETE_EXPR:
    case VEC_DELETE_EXPR:
    case THROW_EXPR:
    case MODIFY_EXPR:
    case MODOP_EXPR:
      /* GCC internal stuff.  */
    case VA_ARG_EXPR:
    case OBJ_TYPE_REF:
    case WITH_CLEANUP_EXPR:
    case STATEMENT_LIST:
    case BIND_EXPR:
    case NON_DEPENDENT_EXPR:
    case BASELINK:
    case EXPR_STMT:
    case OFFSET_REF:
      if (!allow_non_constant)
        error_at (EXPR_LOC_OR_HERE (t),
		  "expression %qE is not a constant-expression", t);
      *non_constant_p = true;
      break;

    default:
      internal_error ("unexpected expression %qE of kind %s", t,
		      get_tree_code_name (TREE_CODE (t)));
      *non_constant_p = true;
      break;
    }

  if (r == error_mark_node)
    *non_constant_p = true;

  if (*non_constant_p)
    return t;
  else
    return r;
}

static tree
cxx_eval_outermost_constant_expr (tree t, bool allow_non_constant)
{
  bool non_constant_p = false;
  bool overflow_p = false;
  tree r = cxx_eval_constant_expression (NULL, t, allow_non_constant,
					 false, &non_constant_p, &overflow_p);

  verify_constant (r, allow_non_constant, &non_constant_p, &overflow_p);

  if (TREE_CODE (t) != CONSTRUCTOR
      && cp_has_mutable_p (TREE_TYPE (t)))
    {
      /* We allow a mutable type if the original expression was a
	 CONSTRUCTOR so that we can do aggregate initialization of
	 constexpr variables.  */
      if (!allow_non_constant)
	error ("%qT cannot be the type of a complete constant expression "
	       "because it has mutable sub-objects", TREE_TYPE (t));
      non_constant_p = true;
    }

  /* Technically we should check this for all subexpressions, but that
     runs into problems with our internal representation of pointer
     subtraction and the 5.19 rules are still in flux.  */
  if (CONVERT_EXPR_CODE_P (TREE_CODE (r))
      && ARITHMETIC_TYPE_P (TREE_TYPE (r))
      && TREE_CODE (TREE_OPERAND (r, 0)) == ADDR_EXPR)
    {
      if (!allow_non_constant)
	error ("conversion from pointer type %qT "
	       "to arithmetic type %qT in a constant-expression",
	       TREE_TYPE (TREE_OPERAND (r, 0)), TREE_TYPE (r));
      non_constant_p = true;
    }

  if (!non_constant_p && overflow_p)
    non_constant_p = true;

  if (non_constant_p && !allow_non_constant)
    return error_mark_node;
  else if (non_constant_p && TREE_CONSTANT (r))
    {
      /* This isn't actually constant, so unset TREE_CONSTANT.  */
      if (EXPR_P (r))
	r = copy_node (r);
      else if (TREE_CODE (r) == CONSTRUCTOR)
	r = build1 (VIEW_CONVERT_EXPR, TREE_TYPE (r), r);
      else
	r = build_nop (TREE_TYPE (r), r);
      TREE_CONSTANT (r) = false;
    }
  else if (non_constant_p || r == t)
    return t;

  if (TREE_CODE (r) == CONSTRUCTOR && CLASS_TYPE_P (TREE_TYPE (r)))
    {
      if (TREE_CODE (t) == TARGET_EXPR
	  && TARGET_EXPR_INITIAL (t) == r)
	return t;
      else
	{
	  r = get_target_expr (r);
	  TREE_CONSTANT (r) = true;
	  return r;
	}
    }
  else
    return r;
}

/* Returns true if T is a valid subexpression of a constant expression,
   even if it isn't itself a constant expression.  */

bool
is_sub_constant_expr (tree t)
{
  bool non_constant_p = false;
  bool overflow_p = false;
  cxx_eval_constant_expression (NULL, t, true, false, &non_constant_p,
				&overflow_p);
  return !non_constant_p && !overflow_p;
}

/* If T represents a constant expression returns its reduced value.
   Otherwise return error_mark_node.  If T is dependent, then
   return NULL.  */

tree
cxx_constant_value (tree t)
{
  return cxx_eval_outermost_constant_expr (t, false);
}

/* If T is a constant expression, returns its reduced value.
   Otherwise, if T does not have TREE_CONSTANT set, returns T.
   Otherwise, returns a version of T without TREE_CONSTANT.  */

tree
maybe_constant_value (tree t)
{
  tree r;

  if (instantiation_dependent_expression_p (t)
      || type_unknown_p (t)
      || BRACE_ENCLOSED_INITIALIZER_P (t)
      || !potential_constant_expression (t))
    {
      if (TREE_OVERFLOW_P (t))
	{
	  t = build_nop (TREE_TYPE (t), t);
	  TREE_CONSTANT (t) = false;
	}
      return t;
    }

  r = cxx_eval_outermost_constant_expr (t, true);
#ifdef ENABLE_CHECKING
  /* cp_tree_equal looks through NOPs, so allow them.  */
  gcc_assert (r == t
	      || CONVERT_EXPR_P (t)
	      || (TREE_CONSTANT (t) && !TREE_CONSTANT (r))
	      || !cp_tree_equal (r, t));
#endif
  return r;
}

/* Like maybe_constant_value, but returns a CONSTRUCTOR directly, rather
   than wrapped in a TARGET_EXPR.  */

tree
maybe_constant_init (tree t)
{
  t = maybe_constant_value (t);
  if (TREE_CODE (t) == TARGET_EXPR)
    {
      tree init = TARGET_EXPR_INITIAL (t);
      if (TREE_CODE (init) == CONSTRUCTOR)
	t = init;
    }
  return t;
}

#if 0
/* FIXME see ADDR_EXPR section in potential_constant_expression_1.  */
/* Return true if the object referred to by REF has automatic or thread
   local storage.  */

enum { ck_ok, ck_bad, ck_unknown };
static int
check_automatic_or_tls (tree ref)
{
  enum machine_mode mode;
  HOST_WIDE_INT bitsize, bitpos;
  tree offset;
  int volatilep = 0, unsignedp = 0;
  tree decl = get_inner_reference (ref, &bitsize, &bitpos, &offset,
				   &mode, &unsignedp, &volatilep, false);
  duration_kind dk;

  /* If there isn't a decl in the middle, we don't know the linkage here,
     and this isn't a constant expression anyway.  */
  if (!DECL_P (decl))
    return ck_unknown;
  dk = decl_storage_duration (decl);
  return (dk == dk_auto || dk == dk_thread) ? ck_bad : ck_ok;
}
#endif

/* Return true if T denotes a potentially constant expression.  Issue
   diagnostic as appropriate under control of FLAGS.  If WANT_RVAL is true,
   an lvalue-rvalue conversion is implied.

   C++0x [expr.const] used to say

   6 An expression is a potential constant expression if it is
     a constant expression where all occurrences of function
     parameters are replaced by arbitrary constant expressions
     of the appropriate type.

   2  A conditional expression is a constant expression unless it
      involves one of the following as a potentially evaluated
      subexpression (3.2), but subexpressions of logical AND (5.14),
      logical OR (5.15), and conditional (5.16) operations that are
      not evaluated are not considered.   */

static bool
potential_constant_expression_1 (tree t, bool want_rval, tsubst_flags_t flags)
{
  enum { any = false, rval = true };
  int i;
  tree tmp;

  if (t == error_mark_node)
    return false;
  if (t == NULL_TREE)
    return true;
  if (TREE_THIS_VOLATILE (t))
    {
      if (flags & tf_error)
        error ("expression %qE has side-effects", t);
      return false;
    }
  if (CONSTANT_CLASS_P (t))
    return true;

  switch (TREE_CODE (t))
    {
    case FUNCTION_DECL:
    case BASELINK:
    case TEMPLATE_DECL:
    case OVERLOAD:
    case TEMPLATE_ID_EXPR:
    case LABEL_DECL:
    case LABEL_EXPR:
    case CONST_DECL:
    case SIZEOF_EXPR:
    case ALIGNOF_EXPR:
    case OFFSETOF_EXPR:
    case NOEXCEPT_EXPR:
    case TEMPLATE_PARM_INDEX:
    case TRAIT_EXPR:
    case IDENTIFIER_NODE:
    case USERDEF_LITERAL:
      /* We can see a FIELD_DECL in a pointer-to-member expression.  */
    case FIELD_DECL:
    case PARM_DECL:
    case USING_DECL:
    case REQUIRES_EXPR:
    case EXPR_REQ:
    case TYPE_REQ:
    case NESTED_REQ:
    case VALIDEXPR_EXPR:
    case VALIDTYPE_EXPR:
    case CONSTEXPR_EXPR:
      return true;

    case AGGR_INIT_EXPR:
    case CALL_EXPR:
      /* -- an invocation of a function other than a constexpr function
            or a constexpr constructor.  */
      {
        tree fun = get_function_named_in_call (t);
        const int nargs = call_expr_nargs (t);
	i = 0;

	if (is_overloaded_fn (fun))
	  {
	    if (TREE_CODE (fun) == FUNCTION_DECL)
	      {
		if (builtin_valid_in_constant_expr_p (fun))
		  return true;
		if (!DECL_DECLARED_CONSTEXPR_P (fun)
		    /* Allow any built-in function; if the expansion
		       isn't constant, we'll deal with that then.  */
		    && !is_builtin_fn (fun))
		  {
		    if (flags & tf_error)
		      {
			error_at (EXPR_LOC_OR_HERE (t),
				  "call to non-constexpr function %qD", fun);
			explain_invalid_constexpr_fn (fun);
		      }
		    return false;
		  }
		/* A call to a non-static member function takes the address
		   of the object as the first argument.  But in a constant
		   expression the address will be folded away, so look
		   through it now.  */
		if (DECL_NONSTATIC_MEMBER_FUNCTION_P (fun)
		    && !DECL_CONSTRUCTOR_P (fun))
		  {
		    tree x = get_nth_callarg (t, 0);
		    if (is_this_parameter (x))
		      {
			if (DECL_CONTEXT (x) == NULL_TREE
			    || DECL_CONSTRUCTOR_P (DECL_CONTEXT (x)))
			  {
			    if (flags & tf_error)
			      sorry ("calling a member function of the "
				     "object being constructed in a constant "
				     "expression");
			    return false;
			  }
			/* Otherwise OK.  */;
		      }
		    else if (!potential_constant_expression_1 (x, rval, flags))
		      return false;
		    i = 1;
		  }
	      }
	    else
	      {
		if (!potential_constant_expression_1 (fun, true, flags))
		  return false;
		fun = get_first_fn (fun);
	      }
	    /* Skip initial arguments to base constructors.  */
	    if (DECL_BASE_CONSTRUCTOR_P (fun))
	      i = num_artificial_parms_for (fun);
	    fun = DECL_ORIGIN (fun);
	  }
	else
          {
	    if (potential_constant_expression_1 (fun, rval, flags))
	      /* Might end up being a constant function pointer.  */;
	    else
	      return false;
          }
        for (; i < nargs; ++i)
          {
            tree x = get_nth_callarg (t, i);
	    if (!potential_constant_expression_1 (x, rval, flags))
	      return false;
          }
        return true;
      }

    case NON_LVALUE_EXPR:
      /* -- an lvalue-to-rvalue conversion (4.1) unless it is applied to
            -- an lvalue of integral type that refers to a non-volatile
               const variable or static data member initialized with
               constant expressions, or

            -- an lvalue of literal type that refers to non-volatile
               object defined with constexpr, or that refers to a
               sub-object of such an object;  */
      return potential_constant_expression_1 (TREE_OPERAND (t, 0), rval, flags);

    case VAR_DECL:
      if (want_rval && !decl_constant_var_p (t)
	  && !dependent_type_p (TREE_TYPE (t)))
        {
          if (flags & tf_error)
            non_const_var_error (t);
          return false;
        }
      return true;

    case NOP_EXPR:
    case CONVERT_EXPR:
    case VIEW_CONVERT_EXPR:
      /* -- a reinterpret_cast.  FIXME not implemented, and this rule
	 may change to something more specific to type-punning (DR 1312).  */
      {
        tree from = TREE_OPERAND (t, 0);
	if (POINTER_TYPE_P (TREE_TYPE (t))
	    && TREE_CODE (from) == INTEGER_CST
	    && !integer_zerop (from))
	  {
	    if (flags & tf_error)
	      error_at (EXPR_LOC_OR_HERE (t),
			"reinterpret_cast from integer to pointer");
	    return false;
	  }
        return (potential_constant_expression_1
		(from, TREE_CODE (t) != VIEW_CONVERT_EXPR, flags));
      }

    case ADDR_EXPR:
      /* -- a unary operator & that is applied to an lvalue that
            designates an object with thread or automatic storage
            duration;  */
      t = TREE_OPERAND (t, 0);
#if 0
      /* FIXME adjust when issue 1197 is fully resolved.  For now don't do
         any checking here, as we might dereference the pointer later.  If
         we remove this code, also remove check_automatic_or_tls.  */
      i = check_automatic_or_tls (t);
      if (i == ck_ok)
	return true;
      if (i == ck_bad)
        {
          if (flags & tf_error)
            error ("address-of an object %qE with thread local or "
                   "automatic storage is not a constant expression", t);
          return false;
        }
#endif
      return potential_constant_expression_1 (t, any, flags);

    case COMPONENT_REF:
    case BIT_FIELD_REF:
    case ARROW_EXPR:
    case OFFSET_REF:
      /* -- a class member access unless its postfix-expression is
            of literal type or of pointer to literal type.  */
      /* This test would be redundant, as it follows from the
	 postfix-expression being a potential constant expression.  */
      return potential_constant_expression_1 (TREE_OPERAND (t, 0),
					      want_rval, flags);

    case EXPR_PACK_EXPANSION:
      return potential_constant_expression_1 (PACK_EXPANSION_PATTERN (t),
					      want_rval, flags);

    case INDIRECT_REF:
      {
        tree x = TREE_OPERAND (t, 0);
        STRIP_NOPS (x);
        if (is_this_parameter (x))
	  {
	    if (DECL_CONTEXT (x)
		&& !DECL_DECLARED_CONSTEXPR_P (DECL_CONTEXT (x)))
	      {
		if (flags & tf_error)
		  error ("use of %<this%> in a constant expression");
		return false;
	      }
	    if (want_rval && DECL_CONTEXT (x)
		&& DECL_CONSTRUCTOR_P (DECL_CONTEXT (x)))
	      {
		if (flags & tf_error)
		  sorry ("use of the value of the object being constructed "
			 "in a constant expression");
		return false;
	      }
	    return true;
	  }
	return potential_constant_expression_1 (x, rval, flags);
      }

    case LAMBDA_EXPR:
    case DYNAMIC_CAST_EXPR:
    case PSEUDO_DTOR_EXPR:
    case PREINCREMENT_EXPR:
    case POSTINCREMENT_EXPR:
    case PREDECREMENT_EXPR:
    case POSTDECREMENT_EXPR:
    case NEW_EXPR:
    case VEC_NEW_EXPR:
    case DELETE_EXPR:
    case VEC_DELETE_EXPR:
    case THROW_EXPR:
    case MODIFY_EXPR:
    case MODOP_EXPR:
    case OMP_ATOMIC:
    case OMP_ATOMIC_READ:
    case OMP_ATOMIC_CAPTURE_OLD:
    case OMP_ATOMIC_CAPTURE_NEW:
      /* GCC internal stuff.  */
    case VA_ARG_EXPR:
    case OBJ_TYPE_REF:
    case WITH_CLEANUP_EXPR:
    case CLEANUP_POINT_EXPR:
    case MUST_NOT_THROW_EXPR:
    case TRY_CATCH_EXPR:
    case STATEMENT_LIST:
      /* Don't bother trying to define a subset of statement-expressions to
	 be constant-expressions, at least for now.  */
    case STMT_EXPR:
    case EXPR_STMT:
    case BIND_EXPR:
    case TRANSACTION_EXPR:
    case IF_STMT:
    case DO_STMT:
    case FOR_STMT:
    case WHILE_STMT:
      if (flags & tf_error)
        error ("expression %qE is not a constant-expression", t);
      return false;

    case TYPEID_EXPR:
      /* -- a typeid expression whose operand is of polymorphic
            class type;  */
      {
        tree e = TREE_OPERAND (t, 0);
        if (!TYPE_P (e) && !type_dependent_expression_p (e)
	    && TYPE_POLYMORPHIC_P (TREE_TYPE (e)))
          {
            if (flags & tf_error)
              error ("typeid-expression is not a constant expression "
                     "because %qE is of polymorphic type", e);
            return false;
          }
        return true;
      }

    case MINUS_EXPR:
      /* -- a subtraction where both operands are pointers.   */
      if (TYPE_PTR_P (TREE_OPERAND (t, 0))
          && TYPE_PTR_P (TREE_OPERAND (t, 1)))
        {
          if (flags & tf_error)
            error ("difference of two pointer expressions is not "
                   "a constant expression");
          return false;
        }
      want_rval = true;
      goto binary;

    case LT_EXPR:
    case LE_EXPR:
    case GT_EXPR:
    case GE_EXPR:
    case EQ_EXPR:
    case NE_EXPR:
      /* -- a relational or equality operator where at least
            one of the operands is a pointer.  */
      if (TYPE_PTR_P (TREE_OPERAND (t, 0))
          || TYPE_PTR_P (TREE_OPERAND (t, 1)))
        {
          if (flags & tf_error)
            error ("pointer comparison expression is not a "
                   "constant expression");
          return false;
        }
      want_rval = true;
      goto binary;

    case BIT_NOT_EXPR:
      /* A destructor.  */
      if (TYPE_P (TREE_OPERAND (t, 0)))
	return true;
      /* else fall through.  */

    case REALPART_EXPR:
    case IMAGPART_EXPR:
    case CONJ_EXPR:
    case SAVE_EXPR:
    case FIX_TRUNC_EXPR:
    case FLOAT_EXPR:
    case NEGATE_EXPR:
    case ABS_EXPR:
    case TRUTH_NOT_EXPR:
    case FIXED_CONVERT_EXPR:
    case UNARY_PLUS_EXPR:
      return potential_constant_expression_1 (TREE_OPERAND (t, 0), rval,
					      flags);

    case CAST_EXPR:
    case CONST_CAST_EXPR:
    case STATIC_CAST_EXPR:
    case REINTERPRET_CAST_EXPR:
    case IMPLICIT_CONV_EXPR:
      if (cxx_dialect < cxx11
	  && !dependent_type_p (TREE_TYPE (t))
	  && !INTEGRAL_OR_ENUMERATION_TYPE_P (TREE_TYPE (t)))
	/* In C++98, a conversion to non-integral type can't be part of a
	   constant expression.  */
	{
	  if (flags & tf_error)
	    error ("cast to non-integral type %qT in a constant expression",
		   TREE_TYPE (t));
	  return false;
	}

      return (potential_constant_expression_1
	      (TREE_OPERAND (t, 0),
	       TREE_CODE (TREE_TYPE (t)) != REFERENCE_TYPE, flags));

    case PAREN_EXPR:
    case NON_DEPENDENT_EXPR:
      /* For convenience.  */
    case RETURN_EXPR:
      return potential_constant_expression_1 (TREE_OPERAND (t, 0),
					      want_rval, flags);

    case SCOPE_REF:
      return potential_constant_expression_1 (TREE_OPERAND (t, 1),
					      want_rval, flags);

    case TARGET_EXPR:
      if (!literal_type_p (TREE_TYPE (t)))
	{
	  if (flags & tf_error)
	    {
	      error ("temporary of non-literal type %qT in a "
		     "constant expression", TREE_TYPE (t));
	      explain_non_literal_class (TREE_TYPE (t));
	    }
	  return false;
	}
    case INIT_EXPR:
      return potential_constant_expression_1 (TREE_OPERAND (t, 1),
					      rval, flags);

    case CONSTRUCTOR:
      {
        vec<constructor_elt, va_gc> *v = CONSTRUCTOR_ELTS (t);
        constructor_elt *ce;
        for (i = 0; vec_safe_iterate (v, i, &ce); ++i)
	  if (!potential_constant_expression_1 (ce->value, want_rval, flags))
	    return false;
	return true;
      }

    case TREE_LIST:
      {
	gcc_assert (TREE_PURPOSE (t) == NULL_TREE
		    || DECL_P (TREE_PURPOSE (t)));
	if (!potential_constant_expression_1 (TREE_VALUE (t), want_rval,
					      flags))
	  return false;
	if (TREE_CHAIN (t) == NULL_TREE)
	  return true;
	return potential_constant_expression_1 (TREE_CHAIN (t), want_rval,
						flags);
      }

    case TRUNC_DIV_EXPR:
    case CEIL_DIV_EXPR:
    case FLOOR_DIV_EXPR:
    case ROUND_DIV_EXPR:
    case TRUNC_MOD_EXPR:
    case CEIL_MOD_EXPR:
    case ROUND_MOD_EXPR:
      {
	tree denom = TREE_OPERAND (t, 1);
	if (!potential_constant_expression_1 (denom, rval, flags))
	  return false;
	/* We can't call cxx_eval_outermost_constant_expr on an expression
	   that hasn't been through fold_non_dependent_expr yet.  */
	if (!processing_template_decl)
	  denom = cxx_eval_outermost_constant_expr (denom, true);
	if (integer_zerop (denom))
	  {
	    if (flags & tf_error)
	      error ("division by zero is not a constant-expression");
	    return false;
	  }
	else
	  {
	    want_rval = true;
	    return potential_constant_expression_1 (TREE_OPERAND (t, 0),
						    want_rval, flags);
	  }
      }

    case COMPOUND_EXPR:
      {
	/* check_return_expr sometimes wraps a TARGET_EXPR in a
	   COMPOUND_EXPR; don't get confused.  Also handle EMPTY_CLASS_EXPR
	   introduced by build_call_a.  */
	tree op0 = TREE_OPERAND (t, 0);
	tree op1 = TREE_OPERAND (t, 1);
	STRIP_NOPS (op1);
	if ((TREE_CODE (op0) == TARGET_EXPR && op1 == TARGET_EXPR_SLOT (op0))
	    || TREE_CODE (op1) == EMPTY_CLASS_EXPR)
	  return potential_constant_expression_1 (op0, want_rval, flags);
	else
	  goto binary;
      }

      /* If the first operand is the non-short-circuit constant, look at
	 the second operand; otherwise we only care about the first one for
	 potentiality.  */
    case TRUTH_AND_EXPR:
    case TRUTH_ANDIF_EXPR:
      tmp = boolean_true_node;
      goto truth;
    case TRUTH_OR_EXPR:
    case TRUTH_ORIF_EXPR:
      tmp = boolean_false_node;
    truth:
      {
	tree op = TREE_OPERAND (t, 0);
	if (!potential_constant_expression_1 (op, rval, flags))
	  return false;
	if (!processing_template_decl)
	  op = cxx_eval_outermost_constant_expr (op, true);
	if (tree_int_cst_equal (op, tmp))
	  return potential_constant_expression_1 (TREE_OPERAND (t, 1), rval, flags);
	else
	  return true;
      }

    case PLUS_EXPR:
    case MULT_EXPR:
    case POINTER_PLUS_EXPR:
    case RDIV_EXPR:
    case EXACT_DIV_EXPR:
    case MIN_EXPR:
    case MAX_EXPR:
    case LSHIFT_EXPR:
    case RSHIFT_EXPR:
    case LROTATE_EXPR:
    case RROTATE_EXPR:
    case BIT_IOR_EXPR:
    case BIT_XOR_EXPR:
    case BIT_AND_EXPR:
    case TRUTH_XOR_EXPR:
    case UNORDERED_EXPR:
    case ORDERED_EXPR:
    case UNLT_EXPR:
    case UNLE_EXPR:
    case UNGT_EXPR:
    case UNGE_EXPR:
    case UNEQ_EXPR:
    case LTGT_EXPR:
    case RANGE_EXPR:
    case COMPLEX_EXPR:
      want_rval = true;
      /* Fall through.  */
    case ARRAY_REF:
    case ARRAY_RANGE_REF:
    case MEMBER_REF:
    case DOTSTAR_EXPR:
    binary:
      for (i = 0; i < 2; ++i)
	if (!potential_constant_expression_1 (TREE_OPERAND (t, i),
					      want_rval, flags))
	  return false;
      return true;

    case ARRAY_NOTATION_REF:
      return false;

    case FMA_EXPR:
    case VEC_PERM_EXPR:
     for (i = 0; i < 3; ++i)
      if (!potential_constant_expression_1 (TREE_OPERAND (t, i),
					    true, flags))
	return false;
     return true;

    case COND_EXPR:
    case VEC_COND_EXPR:
      /* If the condition is a known constant, we know which of the legs we
	 care about; otherwise we only require that the condition and
	 either of the legs be potentially constant.  */
      tmp = TREE_OPERAND (t, 0);
      if (!potential_constant_expression_1 (tmp, rval, flags))
	return false;
      if (!processing_template_decl)
	tmp = cxx_eval_outermost_constant_expr (tmp, true);
      if (integer_zerop (tmp))
	return potential_constant_expression_1 (TREE_OPERAND (t, 2),
						want_rval, flags);
      else if (TREE_CODE (tmp) == INTEGER_CST)
	return potential_constant_expression_1 (TREE_OPERAND (t, 1),
						want_rval, flags);
      for (i = 1; i < 3; ++i)
	if (potential_constant_expression_1 (TREE_OPERAND (t, i),
					     want_rval, tf_none))
	  return true;
      if (flags & tf_error)
        error ("expression %qE is not a constant-expression", t);
      return false;

    case VEC_INIT_EXPR:
      if (VEC_INIT_EXPR_IS_CONSTEXPR (t))
	return true;
      if (flags & tf_error)
	{
	  error ("non-constant array initialization");
	  diagnose_non_constexpr_vec_init (t);
	}
      return false;

    default:
      if (objc_is_property_ref (t))
	return false;

      sorry ("unexpected AST of kind %s", get_tree_code_name (TREE_CODE (t)));
      gcc_unreachable();
      return false;
    }
}

/* The main entry point to the above.  */

bool
potential_constant_expression (tree t)
{
  return potential_constant_expression_1 (t, false, tf_none);
}

/* As above, but require a constant rvalue.  */

bool
potential_rvalue_constant_expression (tree t)
{
  return potential_constant_expression_1 (t, true, tf_none);
}

/* Like above, but complain about non-constant expressions.  */

bool
require_potential_constant_expression (tree t)
{
  return potential_constant_expression_1 (t, false, tf_warning_or_error);
}

/* Cross product of the above.  */

bool
require_potential_rvalue_constant_expression (tree t)
{
  return potential_constant_expression_1 (t, true, tf_warning_or_error);
}

/* Insert the deduced return type for an auto function.  */

void
apply_deduced_return_type (tree fco, tree return_type)
{
  tree result;

  if (return_type == error_mark_node)
    return;

  if (LAMBDA_FUNCTION_P (fco))
    {
      tree lambda = CLASSTYPE_LAMBDA_EXPR (current_class_type);
      LAMBDA_EXPR_RETURN_TYPE (lambda) = return_type;
    }

  if (DECL_CONV_FN_P (fco))
    DECL_NAME (fco) = mangle_conv_op_name_for_type (return_type);

  TREE_TYPE (fco) = change_return_type (return_type, TREE_TYPE (fco));

  result = DECL_RESULT (fco);
  if (result == NULL_TREE)
    return;
  if (TREE_TYPE (result) == return_type)
    return;

  /* We already have a DECL_RESULT from start_preparsed_function.
     Now we need to redo the work it and allocate_struct_function
     did to reflect the new type.  */
  gcc_assert (current_function_decl == fco);
  result = build_decl (input_location, RESULT_DECL, NULL_TREE,
		       TYPE_MAIN_VARIANT (return_type));
  DECL_ARTIFICIAL (result) = 1;
  DECL_IGNORED_P (result) = 1;
  cp_apply_type_quals_to_decl (cp_type_quals (return_type),
                               result);

  DECL_RESULT (fco) = result;

  if (!processing_template_decl)
    {
      bool aggr = aggregate_value_p (result, fco);
#ifdef PCC_STATIC_STRUCT_RETURN
      cfun->returns_pcc_struct = aggr;
#endif
      cfun->returns_struct = aggr;
    }

}

/* DECL is a local variable or parameter from the surrounding scope of a
   lambda-expression.  Returns the decltype for a use of the capture field
   for DECL even if it hasn't been captured yet.  */

static tree
capture_decltype (tree decl)
{
  tree lam = CLASSTYPE_LAMBDA_EXPR (DECL_CONTEXT (current_function_decl));
  /* FIXME do lookup instead of list walk? */
  tree cap = value_member (decl, LAMBDA_EXPR_CAPTURE_LIST (lam));
  tree type;

  if (cap)
    type = TREE_TYPE (TREE_PURPOSE (cap));
  else
    switch (LAMBDA_EXPR_DEFAULT_CAPTURE_MODE (lam))
      {
      case CPLD_NONE:
	error ("%qD is not captured", decl);
	return error_mark_node;

      case CPLD_COPY:
	type = TREE_TYPE (decl);
	if (TREE_CODE (type) == REFERENCE_TYPE
	    && TREE_CODE (TREE_TYPE (type)) != FUNCTION_TYPE)
	  type = TREE_TYPE (type);
	break;

      case CPLD_REFERENCE:
	type = TREE_TYPE (decl);
	if (TREE_CODE (type) != REFERENCE_TYPE)
	  type = build_reference_type (TREE_TYPE (decl));
	break;

      default:
	gcc_unreachable ();
      }

  if (TREE_CODE (type) != REFERENCE_TYPE)
    {
      if (!LAMBDA_EXPR_MUTABLE_P (lam))
	type = cp_build_qualified_type (type, (cp_type_quals (type)
					       |TYPE_QUAL_CONST));
      type = build_reference_type (type);
    }
  return type;
}

#include "gt-cp-semantics.h"<|MERGE_RESOLUTION|>--- conflicted
+++ resolved
@@ -3,7 +3,7 @@
    building RTL.  These routines are used both during actual parsing
    and during the instantiation of template functions.
 
-   Copyright (C) 1998-2013 Free Software Foundation, Inc.
+   Copyright (C) 1998-2014 Free Software Foundation, Inc.
    Written by Mark Mitchell (mmitchell@usa.net) based on code found
    formerly in parse.y and pt.c.
 
@@ -28,6 +28,10 @@
 #include "coretypes.h"
 #include "tm.h"
 #include "tree.h"
+#include "stmt.h"
+#include "varasm.h"
+#include "stor-layout.h"
+#include "stringpool.h"
 #include "cp-tree.h"
 #include "c-family/c-common.h"
 #include "c-family/c-objc.h"
@@ -39,12 +43,11 @@
 #include "diagnostic.h"
 #include "cgraph.h"
 #include "tree-iterator.h"
-#include "vec.h"
 #include "target.h"
-#include "gimple.h"
+#include "pointer-set.h"
+#include "hash-table.h"
 #include "gimplify.h"
 #include "bitmap.h"
-#include "hash-table.h"
 #include "omp-low.h"
 
 static bool verify_constant (tree, bool, bool *, bool *);
@@ -483,6 +486,62 @@
   CLEANUP_BODY (stmt) = push_stmt_list ();
 }
 
+/* Simple infinite loop tracking for -Wreturn-type.  We keep a stack of all
+   the current loops, represented by 'NULL_TREE' if we've seen a possible
+   exit, and 'error_mark_node' if not.  This is currently used only to
+   suppress the warning about a function with no return statements, and
+   therefore we don't bother noting returns as possible exits.  We also
+   don't bother with gotos.  */
+
+static void
+begin_maybe_infinite_loop (tree cond)
+{
+  /* Only track this while parsing a function, not during instantiation.  */
+  if (!cfun || (DECL_TEMPLATE_INSTANTIATION (current_function_decl)
+		&& !processing_template_decl))
+    return;
+  bool maybe_infinite = true;
+  if (cond)
+    {
+      cond = fold_non_dependent_expr_sfinae (cond, tf_none);
+      cond = maybe_constant_value (cond);
+      maybe_infinite = integer_nonzerop (cond);
+    }
+  vec_safe_push (cp_function_chain->infinite_loops,
+		 maybe_infinite ? error_mark_node : NULL_TREE);
+
+}
+
+/* A break is a possible exit for the current loop.  */
+
+void
+break_maybe_infinite_loop (void)
+{
+  if (!cfun)
+    return;
+  cp_function_chain->infinite_loops->last() = NULL_TREE;
+}
+
+/* If we reach the end of the loop without seeing a possible exit, we have
+   an infinite loop.  */
+
+static void
+end_maybe_infinite_loop (tree cond)
+{
+  if (!cfun || (DECL_TEMPLATE_INSTANTIATION (current_function_decl)
+		&& !processing_template_decl))
+    return;
+  tree current = cp_function_chain->infinite_loops->pop();
+  if (current != NULL_TREE)
+    {
+      cond = fold_non_dependent_expr (cond);
+      cond = maybe_constant_value (cond);
+      if (integer_nonzerop (cond))
+	current_function_infinite_loop = 1;
+    }
+}
+
+
 /* Begin a conditional that might contain a declaration.  When generating
    normal code, we want the declaration to appear before the statement
    containing the conditional.  When generating template code, we want the
@@ -729,7 +788,9 @@
 void
 finish_while_stmt_cond (tree cond, tree while_stmt, bool ivdep)
 {
-  finish_cond (&WHILE_COND (while_stmt), maybe_convert_cond (cond));
+  cond = maybe_convert_cond (cond);
+  finish_cond (&WHILE_COND (while_stmt), cond);
+  begin_maybe_infinite_loop (cond);
   if (ivdep && cond != error_mark_node)
     WHILE_COND (while_stmt) = build2 (ANNOTATE_EXPR,
 				      TREE_TYPE (WHILE_COND (while_stmt)),
@@ -744,6 +805,7 @@
 void
 finish_while_stmt (tree while_stmt)
 {
+  end_maybe_infinite_loop (boolean_true_node);
   WHILE_BODY (while_stmt) = do_poplevel (WHILE_BODY (while_stmt));
 }
 
@@ -754,6 +816,7 @@
 begin_do_stmt (void)
 {
   tree r = build_stmt (input_location, DO_STMT, NULL_TREE, NULL_TREE);
+  begin_maybe_infinite_loop (boolean_true_node);
   add_stmt (r);
   DO_BODY (r) = push_stmt_list ();
   return r;
@@ -781,6 +844,7 @@
 finish_do_stmt (tree cond, tree do_stmt, bool ivdep)
 {
   cond = maybe_convert_cond (cond);
+  end_maybe_infinite_loop (cond);
   if (ivdep && cond != error_mark_node)
     cond = build2 (ANNOTATE_EXPR, TREE_TYPE (cond), cond,
 		   build_int_cst (integer_type_node, annot_expr_ivdep_kind));
@@ -888,7 +952,9 @@
 void
 finish_for_cond (tree cond, tree for_stmt, bool ivdep)
 {
-  finish_cond (&FOR_COND (for_stmt), maybe_convert_cond (cond));
+  cond = maybe_convert_cond (cond);
+  finish_cond (&FOR_COND (for_stmt), cond);
+  begin_maybe_infinite_loop (cond);
   if (ivdep && cond != error_mark_node)
     FOR_COND (for_stmt) = build2 (ANNOTATE_EXPR,
 				  TREE_TYPE (FOR_COND (for_stmt)),
@@ -937,6 +1003,8 @@
 void
 finish_for_stmt (tree for_stmt)
 {
+  end_maybe_infinite_loop (boolean_true_node);
+
   if (TREE_CODE (for_stmt) == RANGE_FOR_STMT)
     RANGE_FOR_BODY (for_stmt) = do_poplevel (RANGE_FOR_BODY (for_stmt));
   else
@@ -964,6 +1032,8 @@
 begin_range_for_stmt (tree scope, tree init)
 {
   tree r;
+
+  begin_maybe_infinite_loop (boolean_false_node);
 
   r = build_stmt (input_location, RANGE_FOR_STMT,
 		  NULL_TREE, NULL_TREE, NULL_TREE, NULL_TREE);
@@ -1544,13 +1614,9 @@
       && TREE_CODE (expr) != SCOPE_REF)
     return expr;
 
-<<<<<<< HEAD
-  if (processing_template_decl)
-=======
   if (TREE_CODE (expr) == COMPONENT_REF)
     REF_PARENTHESIZED_P (expr) = true;
   else if (type_dependent_expression_p (expr))
->>>>>>> e5d692d7
     expr = build1 (PAREN_EXPR, TREE_TYPE (expr), expr);
   else
     {
@@ -2049,12 +2115,10 @@
 
 /* Perform Koenig lookup.  FN is the postfix-expression representing
    the function (or functions) to call; ARGS are the arguments to the
-   call; if INCLUDE_STD then the `std' namespace is automatically
-   considered an associated namespace (used in range-based for loops).
-   Returns the functions to be considered by overload resolution.  */
+   call.  Returns the functions to be considered by overload resolution.  */
 
 tree
-perform_koenig_lookup (tree fn, vec<tree, va_gc> *args, bool include_std,
+perform_koenig_lookup (tree fn, vec<tree, va_gc> *args,
 		       tsubst_flags_t complain)
 {
   tree identifier = NULL_TREE;
@@ -2091,7 +2155,7 @@
   if (!any_type_dependent_arguments_p (args)
       && !any_dependent_template_arguments_p (tmpl_args))
     {
-      fn = lookup_arg_dependent (identifier, functions, args, include_std);
+      fn = lookup_arg_dependent (identifier, functions, args);
       if (!fn)
 	{
 	  /* The unqualified name could not be resolved.  */
@@ -2153,7 +2217,7 @@
 	      && type_dependent_expression_p (current_class_ref)))
 	{
 	  result = build_nt_call_vec (fn, *args);
-	  SET_EXPR_LOCATION (result, EXPR_LOC_OR_HERE (fn));
+	  SET_EXPR_LOCATION (result, EXPR_LOC_OR_LOC (fn, input_location));
 	  KOENIG_LOOKUP_P (result) = koenig_p;
 	  if (cfun)
 	    {
@@ -2573,7 +2637,8 @@
   tree decl;
 
   decl = fname_decl (input_location, C_RID_CODE (id), id);
-  if (processing_template_decl && current_function_decl)
+  if (processing_template_decl && current_function_decl
+      && decl != error_mark_node)
     decl = DECL_NAME (decl);
   return decl;
 }
@@ -2731,7 +2796,8 @@
      before.  */
   if (! TYPE_ANONYMOUS_P (t))
     {
-      struct c_fileinfo *finfo = get_fileinfo (input_filename);
+      struct c_fileinfo *finfo = \
+	get_fileinfo (LOCATION_FILE (input_location));
       CLASSTYPE_INTERFACE_ONLY (t) = finfo->interface_only;
       SET_CLASSTYPE_INTERFACE_UNKNOWN_X
 	(t, finfo->interface_unknown);
@@ -3266,7 +3332,7 @@
 	  && DECL_CONTEXT (decl) == NULL_TREE
 	  && !cp_unevaluated_operand)
 	{
-	  error ("use of parameter %qD outside function body", decl);
+	  *error_msg = "use of parameter outside function body";
 	  return error_mark_node;
 	}
     }
@@ -3961,8 +4027,7 @@
 is_instantiation_of_constexpr (tree fun)
 {
   return (DECL_TEMPLOID_INSTANTIATION (fun)
-	  && DECL_DECLARED_CONSTEXPR_P (DECL_TEMPLATE_RESULT
-					(DECL_TI_TEMPLATE (fun))));
+	  && DECL_DECLARED_CONSTEXPR_P (DECL_TI_TEMPLATE (fun)));
 }
 
 /* Generate RTL for FN.  */
@@ -3987,20 +4052,6 @@
 
   gcc_assert (DECL_SAVED_TREE (fn));
 
-  /* If this is a constructor or destructor body, we have to clone
-     it.  */
-  if (maybe_clone_body (fn))
-    {
-      /* We don't want to process FN again, so pretend we've written
-	 it out, even though we haven't.  */
-      TREE_ASM_WRITTEN (fn) = 1;
-      /* If this is an instantiation of a constexpr function, keep
-	 DECL_SAVED_TREE for explain_invalid_constexpr_fn.  */
-      if (!is_instantiation_of_constexpr (fn))
-	DECL_SAVED_TREE (fn) = NULL_TREE;
-      return false;
-    }
-
   /* We make a decision about linkage for these functions at the end
      of the compilation.  Until that point, we do not want the back
      end to output them -- but we do want it to see the bodies of
@@ -4011,25 +4062,7 @@
 	/* We've already made a decision as to how this function will
 	   be handled.  */;
       else if (!at_eof)
-	{
-	  DECL_EXTERNAL (fn) = 1;
-	  DECL_NOT_REALLY_EXTERN (fn) = 1;
-	  note_vague_linkage_fn (fn);
-	  /* A non-template inline function with external linkage will
-	     always be COMDAT.  As we must eventually determine the
-	     linkage of all functions, and as that causes writes to
-	     the data mapped in from the PCH file, it's advantageous
-	     to mark the functions at this point.  */
-	  if (!DECL_IMPLICIT_INSTANTIATION (fn))
-	    {
-	      /* This function must have external linkage, as
-		 otherwise DECL_INTERFACE_KNOWN would have been
-		 set.  */
-	      gcc_assert (TREE_PUBLIC (fn));
-	      comdat_linkage (fn);
-	      DECL_INTERFACE_KNOWN (fn) = 1;
-	    }
-	}
+	tentative_decl_linkage (fn);
       else
 	import_export_decl (fn);
 
@@ -4046,6 +4079,20 @@
 	  mark_needed (fn);
 	  DECL_EXTERNAL (fn) = 0;
 	}
+    }
+
+  /* If this is a constructor or destructor body, we have to clone
+     it.  */
+  if (maybe_clone_body (fn))
+    {
+      /* We don't want to process FN again, so pretend we've written
+	 it out, even though we haven't.  */
+      TREE_ASM_WRITTEN (fn) = 1;
+      /* If this is an instantiation of a constexpr function, keep
+	 DECL_SAVED_TREE for explain_invalid_constexpr_fn.  */
+      if (!is_instantiation_of_constexpr (fn))
+	DECL_SAVED_TREE (fn) = NULL_TREE;
+      return false;
     }
 
   /* There's no reason to do any of the work here if we're only doing
@@ -4463,24 +4510,17 @@
 {
   bool maybe_zero_len = false;
   unsigned int first_non_one = 0;
-  vec<tree> types = vNULL;
+  auto_vec<tree> types;
   tree first = handle_omp_array_sections_1 (c, OMP_CLAUSE_DECL (c), types,
 					    maybe_zero_len, first_non_one);
   if (first == error_mark_node)
-    {
-      types.release ();
-      return true;
-    }
+    return true;
   if (first == NULL_TREE)
-    {
-      types.release ();
-      return false;
-    }
+    return false;
   if (OMP_CLAUSE_CODE (c) == OMP_CLAUSE_DEPEND)
     {
       tree t = OMP_CLAUSE_DECL (c);
       tree tem = NULL_TREE;
-      types.release ();
       if (processing_template_decl)
 	return false;
       /* Need to evaluate side effects in the length expressions
@@ -4510,10 +4550,7 @@
       if (int_size_in_bytes (TREE_TYPE (first)) <= 0)
 	maybe_zero_len = true;
       if (processing_template_decl && maybe_zero_len)
-	{
-	  types.release ();
-	  return false;
-	}
+	return false;
 
       for (i = num, t = OMP_CLAUSE_DECL (c); i > 0;
 	   t = TREE_CHAIN (t))
@@ -4556,7 +4593,6 @@
 				"array section is not contiguous in %qs "
 				"clause",
 				omp_clause_code_name[OMP_CLAUSE_CODE (c)]);
-		      types.release ();
 		      return true;
 		    }
 		}
@@ -4612,7 +4648,6 @@
 		size = size_binop (MULT_EXPR, size, l);
 	    }
 	}
-      types.release ();
       if (!processing_template_decl)
 	{
 	  if (side_effects)
@@ -4742,7 +4777,7 @@
 	{
 	  vec<tree, va_gc> *args = NULL;
 	  vec_safe_push (args, build_reference_type (type));
-	  id = perform_koenig_lookup (id, args, false, tf_none);
+	  id = perform_koenig_lookup (id, args, tf_none);
 	}
     }
   else if (TREE_CODE (id) == SCOPE_REF)
@@ -5055,7 +5090,9 @@
   tree type = TREE_TYPE (t);
   if (TREE_CODE (type) == REFERENCE_TYPE)
     type = TREE_TYPE (type);
-  if (ARITHMETIC_TYPE_P (type))
+  if (type == error_mark_node)
+    return true;
+  else if (ARITHMETIC_TYPE_P (type))
     switch (OMP_CLAUSE_REDUCTION_CODE (c))
       {
       case PLUS_EXPR:
@@ -5072,6 +5109,10 @@
       case BIT_AND_EXPR:
       case BIT_IOR_EXPR:
       case BIT_XOR_EXPR:
+	if (FLOAT_TYPE_P (type) || TREE_CODE (type) == COMPLEX_TYPE)
+	  break;
+	predefined = true;
+	break;
       case TRUTH_ANDIF_EXPR:
       case TRUTH_ORIF_EXPR:
 	if (FLOAT_TYPE_P (type))
@@ -5301,6 +5342,8 @@
 	      t = mark_rvalue_use (t);
 	      if (!processing_template_decl)
 		{
+		  if (TREE_CODE (OMP_CLAUSE_DECL (c)) == PARM_DECL)
+		    t = maybe_constant_value (t);
 		  t = fold_build_cleanup_point_expr (TREE_TYPE (t), t);
 		  if (TREE_CODE (TREE_TYPE (OMP_CLAUSE_DECL (c)))
 		      == POINTER_TYPE)
@@ -6645,7 +6688,7 @@
       stmt = build2 (OMP_ATOMIC, void_type_node, integer_zero_node, stmt);
       OMP_ATOMIC_SEQ_CST (stmt) = seq_cst;
     }
-  add_stmt (stmt);
+  finish_expr_stmt (stmt);
 }
 
 void
@@ -7238,7 +7281,8 @@
 
     case CPTK_IS_BASE_OF:
       return (NON_UNION_CLASS_TYPE_P (type1) && NON_UNION_CLASS_TYPE_P (type2)
-	      && DERIVED_FROM_P (type1, type2));
+	      && (same_type_ignoring_top_level_qualifiers_p (type1, type2)
+		  || DERIVED_FROM_P (type1, type2)));
 
     case CPTK_IS_CLASS:
       return (NON_UNION_CLASS_TYPE_P (type1));
@@ -7442,7 +7486,8 @@
   if (VAR_P (decl) && DECL_DECLARED_CONSTEXPR_P (decl)
       && !processing_template_decl)
     {
-      if (CLASS_TYPE_P (type) && !COMPLETE_TYPE_P (complete_type (type)))
+      tree stype = strip_array_types (type);
+      if (CLASS_TYPE_P (stype) && !COMPLETE_TYPE_P (complete_type (stype)))
 	/* Don't complain here, we'll complain about incompleteness
 	   when we try to initialize the variable.  */;
       else if (!literal_type_p (type))
@@ -7573,13 +7618,14 @@
      to build up the initializer from the outside in so that we can reuse
      previously built CONSTRUCTORs if this is, say, the second field in an
      anonymous struct.  So we use a vec as a stack.  */
-  stack_vec<tree, 2> fields;
+  auto_vec<tree, 2> fields;
   do
     {
       fields.safe_push (TREE_OPERAND (member, 1));
       member = TREE_OPERAND (member, 0);
     }
-  while (ANON_AGGR_TYPE_P (TREE_TYPE (member)));
+  while (ANON_AGGR_TYPE_P (TREE_TYPE (member))
+	 && TREE_CODE (member) == COMPONENT_REF);
 
   /* VEC has the constructor elements vector for the context of FIELD.
      If FIELD is an anonymous aggregate, we will push inside it.  */
@@ -7732,6 +7778,11 @@
 	    break;
 	  if (TREE_CODE (t) == BIND_EXPR)
 	    {
+	      if (BIND_EXPR_VARS (t))
+		{
+		  ok = false;
+		  break;
+		}
 	      if (!check_constexpr_ctor_body (last, BIND_EXPR_BODY (t)))
 		return false;
 	      else
@@ -8402,7 +8453,7 @@
 			  bool allow_non_constant, bool addr,
 			  bool *non_constant_p, bool *overflow_p)
 {
-  location_t loc = EXPR_LOC_OR_HERE (t);
+  location_t loc = EXPR_LOC_OR_LOC (t, input_location);
   tree fun = get_function_named_in_call (t);
   tree result;
   constexpr_call new_call = { NULL, NULL, NULL, 0 };
@@ -8739,7 +8790,7 @@
       *non_constant_p = true;
       return t;
     }
-  i = tree_low_cst (index, 0);
+  i = tree_to_shwi (index);
   if (TREE_CODE (ary) == CONSTRUCTOR)
     return (*CONSTRUCTOR_ELTS (ary))[i].value;
   else if (elem_nchars == 1)
@@ -8854,8 +8905,8 @@
 			 TREE_OPERAND (t, 1), TREE_OPERAND (t, 2));
 
   start = TREE_OPERAND (t, 2);
-  istart = tree_low_cst (start, 0);
-  isize = tree_low_cst (TREE_OPERAND (t, 1), 0);
+  istart = tree_to_shwi (start);
+  isize = tree_to_shwi (TREE_OPERAND (t, 1));
   utype = TREE_TYPE (t);
   if (!TYPE_UNSIGNED (utype))
     utype = build_nonstandard_integer_type (TYPE_PRECISION (utype), 1);
@@ -8867,11 +8918,11 @@
 	return value;
       if (TREE_CODE (TREE_TYPE (field)) == INTEGER_TYPE
 	  && TREE_CODE (value) == INTEGER_CST
-	  && host_integerp (bitpos, 0)
-	  && host_integerp (DECL_SIZE (field), 0))
-	{
-	  HOST_WIDE_INT bit = tree_low_cst (bitpos, 0);
-	  HOST_WIDE_INT sz = tree_low_cst (DECL_SIZE (field), 0);
+	  && tree_fits_shwi_p (bitpos)
+	  && tree_fits_shwi_p (DECL_SIZE (field)))
+	{
+	  HOST_WIDE_INT bit = tree_to_shwi (bitpos);
+	  HOST_WIDE_INT sz = tree_to_shwi (DECL_SIZE (field));
 	  HOST_WIDE_INT shift;
 	  if (bit >= istart && bit + sz <= istart + isize)
 	    {
@@ -9028,7 +9079,7 @@
 		     bool *non_constant_p, bool *overflow_p)
 {
   tree elttype = TREE_TYPE (atype);
-  int max = tree_low_cst (array_type_nelts (atype), 0);
+  int max = tree_to_shwi (array_type_nelts (atype));
   vec<constructor_elt, va_gc> *n;
   vec_alloc (n, max + 1);
   bool pre_init = false;
@@ -9091,19 +9142,13 @@
       else
 	{
 	  /* Copying an element.  */
-	  vec<tree, va_gc> *argvec;
 	  gcc_assert (same_type_ignoring_top_level_qualifiers_p
 		      (atype, TREE_TYPE (init)));
 	  eltinit = cp_build_array_ref (input_location, init, idx,
 					tf_warning_or_error);
 	  if (!real_lvalue_p (init))
 	    eltinit = move (eltinit);
-	  argvec = make_tree_vector ();
-	  argvec->quick_push (eltinit);
-	  eltinit = (build_special_member_call
-		     (NULL_TREE, complete_ctor_identifier, &argvec,
-		      elttype, LOOKUP_NORMAL, tf_warning_or_error));
-	  release_tree_vector (argvec);
+	  eltinit = force_rvalue (eltinit, tf_warning_or_error);
 	  eltinit = cxx_eval_constant_expression
 	    (call, eltinit, allow_non_constant, addr, non_constant_p, overflow_p);
 	}
@@ -9247,13 +9292,13 @@
 	      && (same_type_ignoring_top_level_qualifiers_p
 		  (type, TREE_TYPE (op00type))))
 	    {
-	      HOST_WIDE_INT offset = tree_low_cst (op01, 0);
+	      HOST_WIDE_INT offset = tree_to_shwi (op01);
 	      tree part_width = TYPE_SIZE (type);
-	      unsigned HOST_WIDE_INT part_widthi = tree_low_cst (part_width, 0)/BITS_PER_UNIT;
+	      unsigned HOST_WIDE_INT part_widthi = tree_to_shwi (part_width)/BITS_PER_UNIT;
 	      unsigned HOST_WIDE_INT indexi = offset * BITS_PER_UNIT;
 	      tree index = bitsize_int (indexi);
 
-	      if (offset/part_widthi <= TYPE_VECTOR_SUBPARTS (op00type))
+	      if (offset / part_widthi < TYPE_VECTOR_SUBPARTS (op00type))
 		return fold_build3_loc (loc,
 					BIT_FIELD_REF, type, op00,
 					part_width, index);
@@ -9732,6 +9777,16 @@
       break;
 
     case COMPONENT_REF:
+      if (is_overloaded_fn (t))
+	{
+	  /* We can only get here in checking mode via 
+	     build_non_dependent_expr,  because any expression that
+	     calls or takes the address of the function will have
+	     pulled a FUNCTION_DECL out of the COMPONENT_REF.  */
+	  gcc_checking_assert (allow_non_constant || errorcount);
+	  *non_constant_p = true;
+	  return t;
+	}
       r = cxx_eval_component_reference (call, t, allow_non_constant, addr,
 					non_constant_p, overflow_p);
       break;
@@ -9783,7 +9838,7 @@
 	    && !integer_zerop (op))
 	  {
 	    if (!allow_non_constant)
-	      error_at (EXPR_LOC_OR_HERE (t),
+	      error_at (EXPR_LOC_OR_LOC (t, input_location),
 			"reinterpret_cast from integer to pointer");
 	    *non_constant_p = true;
 	    return t;
@@ -9829,7 +9884,7 @@
     case EXPR_STMT:
     case OFFSET_REF:
       if (!allow_non_constant)
-        error_at (EXPR_LOC_OR_HERE (t),
+        error_at (EXPR_LOC_OR_LOC (t, input_location),
 		  "expression %qE is not a constant-expression", t);
       *non_constant_p = true;
       break;
@@ -10109,7 +10164,7 @@
 		  {
 		    if (flags & tf_error)
 		      {
-			error_at (EXPR_LOC_OR_HERE (t),
+			error_at (EXPR_LOC_OR_LOC (t, input_location),
 				  "call to non-constexpr function %qD", fun);
 			explain_invalid_constexpr_fn (fun);
 		      }
@@ -10201,7 +10256,7 @@
 	    && !integer_zerop (from))
 	  {
 	    if (flags & tf_error)
-	      error_at (EXPR_LOC_OR_HERE (t),
+	      error_at (EXPR_LOC_OR_LOC (t, input_location),
 			"reinterpret_cast from integer to pointer");
 	    return false;
 	  }
@@ -10555,6 +10610,8 @@
 	  return false;
       return true;
 
+    case CILK_SYNC_STMT:
+    case CILK_SPAWN_STMT:
     case ARRAY_NOTATION_REF:
       return false;
 
