--- conflicted
+++ resolved
@@ -6658,14 +6658,10 @@
 	    }
 	  else if (!processing_template_decl
 		   && TREE_CODE (TREE_TYPE (t)) != REFERENCE_TYPE
-<<<<<<< HEAD
-		   && !cxx_mark_addressable (t, true))
-=======
 		   && (OMP_CLAUSE_CODE (c) != OMP_CLAUSE_MAP
 		       || (OMP_CLAUSE_MAP_KIND (c)
 			   != GOMP_MAP_FIRSTPRIVATE_POINTER))
-		   && !cxx_mark_addressable (t))
->>>>>>> 433068cc
+		   && !cxx_mark_addressable (t, true))
 	    remove = true;
 	  else if (!(OMP_CLAUSE_CODE (c) == OMP_CLAUSE_MAP
 		     && (OMP_CLAUSE_MAP_KIND (c) == GOMP_MAP_POINTER
