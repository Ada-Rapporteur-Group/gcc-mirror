--- conflicted
+++ resolved
@@ -2671,23 +2671,6 @@
     {
       if (TREE_CODE (decl) == USING_DECL)
 	{
-<<<<<<< HEAD
-	  /* We need to add the target functions to the
-	     CLASSTYPE_METHOD_VEC if an enclosing scope is a template
-	     class, so that this function be found by lookup_fnfields_1
-	     when the using declaration is not instantiated yet.  */
-
-	  tree target_decl = strip_using_decl (decl);
-	  if (dependent_type_p (current_class_type)
-	      && is_overloaded_fn (target_decl))
-	    {
-	      tree t = target_decl;
-	      for (; t; t = OVL_NEXT (t))
-		add_method (current_class_type, OVL_CURRENT (t), decl);
-	    }
-
-=======
->>>>>>> c3b0c721
 	  /* For now, ignore class-scope USING_DECLS, so that
 	     debugging backends do not see them. */
 	  DECL_IGNORED_P (decl) = 1;
