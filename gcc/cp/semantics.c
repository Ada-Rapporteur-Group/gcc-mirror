--- conflicted
+++ resolved
@@ -9582,7 +9582,6 @@
 
 	  tlambda
             = CLASSTYPE_LAMBDA_EXPR (DECL_CONTEXT (containing_function));
-<<<<<<< HEAD
 
           if (LAMBDA_EXPR_THIS_CAPTURE (tlambda))
 	    {
@@ -9591,16 +9590,6 @@
 	      break;
 	    }
 
-=======
-
-          if (LAMBDA_EXPR_THIS_CAPTURE (tlambda))
-	    {
-	      /* An outer lambda has already captured 'this'.  */
-	      init = LAMBDA_EXPR_THIS_CAPTURE (tlambda);
-	      break;
-	    }
-
->>>>>>> 43bd423a
 	  if (LAMBDA_EXPR_DEFAULT_CAPTURE_MODE (tlambda) == CPLD_NONE)
 	    /* An outer lambda won't let us capture 'this'.  */
 	    break;
@@ -9614,11 +9603,6 @@
 
   if (!this_capture)
     {
-      /* In unevaluated context this isn't an odr-use, so just return the
-	 nearest 'this'.  */
-      if (cp_unevaluated_operand)
-	return lookup_name (this_identifier);
-
       error ("%<this%> was not captured for this lambda function");
       result = error_mark_node;
     }
@@ -9656,12 +9640,8 @@
 
   if (type != current_class_type
       && current_class_type
-<<<<<<< HEAD
-      && LAMBDA_TYPE_P (current_class_type))
-=======
       && LAMBDA_TYPE_P (current_class_type)
       && DERIVED_FROM_P (type, current_nonlambda_class_type ()))
->>>>>>> 43bd423a
     {
       /* In a lambda, need to go through 'this' capture.  */
       tree lam = CLASSTYPE_LAMBDA_EXPR (current_class_type);
