/* Perform the semantic phase of parsing, i.e., the process of
   building tree structure, checking semantic consistency, and
   building RTL.  These routines are used both during actual parsing
   and during the instantiation of template functions.

   Copyright (C) 1998-2018 Free Software Foundation, Inc.
   Written by Mark Mitchell (mmitchell@usa.net) based on code found
   formerly in parse.y and pt.c.

   This file is part of GCC.

   GCC is free software; you can redistribute it and/or modify it
   under the terms of the GNU General Public License as published by
   the Free Software Foundation; either version 3, or (at your option)
   any later version.

   GCC is distributed in the hope that it will be useful, but
   WITHOUT ANY WARRANTY; without even the implied warranty of
   MERCHANTABILITY or FITNESS FOR A PARTICULAR PURPOSE.  See the GNU
   General Public License for more details.

You should have received a copy of the GNU General Public License
along with GCC; see the file COPYING3.  If not see
<http://www.gnu.org/licenses/>.  */

#include "config.h"
#include "system.h"
#include "coretypes.h"
#include "target.h"
#include "bitmap.h"
#include "cp-tree.h"
#include "stringpool.h"
#include "cgraph.h"
#include "stmt.h"
#include "varasm.h"
#include "stor-layout.h"
#include "c-family/c-objc.h"
#include "tree-inline.h"
#include "intl.h"
#include "tree-iterator.h"
#include "omp-general.h"
#include "convert.h"
#include "stringpool.h"
#include "attribs.h"
#include "gomp-constants.h"
#include "predict.h"

/* There routines provide a modular interface to perform many parsing
   operations.  They may therefore be used during actual parsing, or
   during template instantiation, which may be regarded as a
   degenerate form of parsing.  */

static tree maybe_convert_cond (tree);
static tree finalize_nrv_r (tree *, int *, void *);
static tree capture_decltype (tree);

/* Used for OpenMP non-static data member privatization.  */

static hash_map<tree, tree> *omp_private_member_map;
static vec<tree> omp_private_member_vec;
static bool omp_private_member_ignore_next;


/* Deferred Access Checking Overview
   ---------------------------------

   Most C++ expressions and declarations require access checking
   to be performed during parsing.  However, in several cases,
   this has to be treated differently.

   For member declarations, access checking has to be deferred
   until more information about the declaration is known.  For
   example:

     class A {
	 typedef int X;
       public:
	 X f();
     };

     A::X A::f();
     A::X g();

   When we are parsing the function return type `A::X', we don't
   really know if this is allowed until we parse the function name.

   Furthermore, some contexts require that access checking is
   never performed at all.  These include class heads, and template
   instantiations.

   Typical use of access checking functions is described here:

   1. When we enter a context that requires certain access checking
      mode, the function `push_deferring_access_checks' is called with
      DEFERRING argument specifying the desired mode.  Access checking
      may be performed immediately (dk_no_deferred), deferred
      (dk_deferred), or not performed (dk_no_check).

   2. When a declaration such as a type, or a variable, is encountered,
      the function `perform_or_defer_access_check' is called.  It
      maintains a vector of all deferred checks.

   3. The global `current_class_type' or `current_function_decl' is then
      setup by the parser.  `enforce_access' relies on these information
      to check access.

   4. Upon exiting the context mentioned in step 1,
      `perform_deferred_access_checks' is called to check all declaration
      stored in the vector. `pop_deferring_access_checks' is then
      called to restore the previous access checking mode.

      In case of parsing error, we simply call `pop_deferring_access_checks'
      without `perform_deferred_access_checks'.  */

struct GTY(()) deferred_access {
  /* A vector representing name-lookups for which we have deferred
     checking access controls.  We cannot check the accessibility of
     names used in a decl-specifier-seq until we know what is being
     declared because code like:

       class A {
	 class B {};
	 B* f();
       }

       A::B* A::f() { return 0; }

     is valid, even though `A::B' is not generally accessible.  */
  vec<deferred_access_check, va_gc> * GTY(()) deferred_access_checks;

  /* The current mode of access checks.  */
  enum deferring_kind deferring_access_checks_kind;

};

/* Data for deferred access checking.  */
static GTY(()) vec<deferred_access, va_gc> *deferred_access_stack;
static GTY(()) unsigned deferred_access_no_check;

/* Save the current deferred access states and start deferred
   access checking iff DEFER_P is true.  */

void
push_deferring_access_checks (deferring_kind deferring)
{
  /* For context like template instantiation, access checking
     disabling applies to all nested context.  */
  if (deferred_access_no_check || deferring == dk_no_check)
    deferred_access_no_check++;
  else
    {
      deferred_access e = {NULL, deferring};
      vec_safe_push (deferred_access_stack, e);
    }
}

/* Save the current deferred access states and start deferred access
   checking, continuing the set of deferred checks in CHECKS.  */

void
reopen_deferring_access_checks (vec<deferred_access_check, va_gc> * checks)
{
  push_deferring_access_checks (dk_deferred);
  if (!deferred_access_no_check)
    deferred_access_stack->last().deferred_access_checks = checks;
}

/* Resume deferring access checks again after we stopped doing
   this previously.  */

void
resume_deferring_access_checks (void)
{
  if (!deferred_access_no_check)
    deferred_access_stack->last().deferring_access_checks_kind = dk_deferred;
}

/* Stop deferring access checks.  */

void
stop_deferring_access_checks (void)
{
  if (!deferred_access_no_check)
    deferred_access_stack->last().deferring_access_checks_kind = dk_no_deferred;
}

/* Discard the current deferred access checks and restore the
   previous states.  */

void
pop_deferring_access_checks (void)
{
  if (deferred_access_no_check)
    deferred_access_no_check--;
  else
    deferred_access_stack->pop ();
}

/* Returns a TREE_LIST representing the deferred checks.
   The TREE_PURPOSE of each node is the type through which the
   access occurred; the TREE_VALUE is the declaration named.
   */

vec<deferred_access_check, va_gc> *
get_deferred_access_checks (void)
{
  if (deferred_access_no_check)
    return NULL;
  else
    return (deferred_access_stack->last().deferred_access_checks);
}

/* Take current deferred checks and combine with the
   previous states if we also defer checks previously.
   Otherwise perform checks now.  */

void
pop_to_parent_deferring_access_checks (void)
{
  if (deferred_access_no_check)
    deferred_access_no_check--;
  else
    {
      vec<deferred_access_check, va_gc> *checks;
      deferred_access *ptr;

      checks = (deferred_access_stack->last ().deferred_access_checks);

      deferred_access_stack->pop ();
      ptr = &deferred_access_stack->last ();
      if (ptr->deferring_access_checks_kind == dk_no_deferred)
	{
	  /* Check access.  */
	  perform_access_checks (checks, tf_warning_or_error);
	}
      else
	{
	  /* Merge with parent.  */
	  int i, j;
	  deferred_access_check *chk, *probe;

	  FOR_EACH_VEC_SAFE_ELT (checks, i, chk)
	    {
	      FOR_EACH_VEC_SAFE_ELT (ptr->deferred_access_checks, j, probe)
		{
		  if (probe->binfo == chk->binfo &&
		      probe->decl == chk->decl &&
		      probe->diag_decl == chk->diag_decl)
		    goto found;
		}
	      /* Insert into parent's checks.  */
	      vec_safe_push (ptr->deferred_access_checks, *chk);
	    found:;
	    }
	}
    }
}

/* Perform the access checks in CHECKS.  The TREE_PURPOSE of each node
   is the BINFO indicating the qualifying scope used to access the
   DECL node stored in the TREE_VALUE of the node.  If CHECKS is empty
   or we aren't in SFINAE context or all the checks succeed return TRUE,
   otherwise FALSE.  */

bool
perform_access_checks (vec<deferred_access_check, va_gc> *checks,
		       tsubst_flags_t complain)
{
  int i;
  deferred_access_check *chk;
  location_t loc = input_location;
  bool ok = true;

  if (!checks)
    return true;

  FOR_EACH_VEC_SAFE_ELT (checks, i, chk)
    {
      input_location = chk->loc;
      ok &= enforce_access (chk->binfo, chk->decl, chk->diag_decl, complain);
    }

  input_location = loc;
  return (complain & tf_error) ? true : ok;
}

/* Perform the deferred access checks.

   After performing the checks, we still have to keep the list
   `deferred_access_stack->deferred_access_checks' since we may want
   to check access for them again later in a different context.
   For example:

     class A {
       typedef int X;
       static X a;
     };
     A::X A::a, x;	// No error for `A::a', error for `x'

   We have to perform deferred access of `A::X', first with `A::a',
   next with `x'.  Return value like perform_access_checks above.  */

bool
perform_deferred_access_checks (tsubst_flags_t complain)
{
  return perform_access_checks (get_deferred_access_checks (), complain);
}

/* Defer checking the accessibility of DECL, when looked up in
   BINFO. DIAG_DECL is the declaration to use to print diagnostics.
   Return value like perform_access_checks above.
   If non-NULL, report failures to AFI.  */

bool
perform_or_defer_access_check (tree binfo, tree decl, tree diag_decl,
			       tsubst_flags_t complain,
			       access_failure_info *afi)
{
  int i;
  deferred_access *ptr;
  deferred_access_check *chk;


  /* Exit if we are in a context that no access checking is performed.
     */
  if (deferred_access_no_check)
    return true;

  gcc_assert (TREE_CODE (binfo) == TREE_BINFO);

  ptr = &deferred_access_stack->last ();

  /* If we are not supposed to defer access checks, just check now.  */
  if (ptr->deferring_access_checks_kind == dk_no_deferred)
    {
      bool ok = enforce_access (binfo, decl, diag_decl, complain, afi);
      return (complain & tf_error) ? true : ok;
    }

  /* See if we are already going to perform this check.  */
  FOR_EACH_VEC_SAFE_ELT (ptr->deferred_access_checks, i, chk)
    {
      if (chk->decl == decl && chk->binfo == binfo &&
	  chk->diag_decl == diag_decl)
	{
	  return true;
	}
    }
  /* If not, record the check.  */
  deferred_access_check new_access = {binfo, decl, diag_decl, input_location};
  vec_safe_push (ptr->deferred_access_checks, new_access);

  return true;
}

/* Returns nonzero if the current statement is a full expression,
   i.e. temporaries created during that statement should be destroyed
   at the end of the statement.  */

int
stmts_are_full_exprs_p (void)
{
  return current_stmt_tree ()->stmts_are_full_exprs_p;
}

/* T is a statement.  Add it to the statement-tree.  This is the C++
   version.  The C/ObjC frontends have a slightly different version of
   this function.  */

tree
add_stmt (tree t)
{
  enum tree_code code = TREE_CODE (t);

  if (EXPR_P (t) && code != LABEL_EXPR)
    {
      if (!EXPR_HAS_LOCATION (t))
	SET_EXPR_LOCATION (t, input_location);

      /* When we expand a statement-tree, we must know whether or not the
	 statements are full-expressions.  We record that fact here.  */
      STMT_IS_FULL_EXPR_P (t) = stmts_are_full_exprs_p ();
    }

  if (code == LABEL_EXPR || code == CASE_LABEL_EXPR)
    STATEMENT_LIST_HAS_LABEL (cur_stmt_list) = 1;

  /* Add T to the statement-tree.  Non-side-effect statements need to be
     recorded during statement expressions.  */
  gcc_checking_assert (!stmt_list_stack->is_empty ());
  append_to_statement_list_force (t, &cur_stmt_list);

  return t;
}

/* Returns the stmt_tree to which statements are currently being added.  */

stmt_tree
current_stmt_tree (void)
{
  return (cfun
	  ? &cfun->language->base.x_stmt_tree
	  : &scope_chain->x_stmt_tree);
}

/* If statements are full expressions, wrap STMT in a CLEANUP_POINT_EXPR.  */

static tree
maybe_cleanup_point_expr (tree expr)
{
  if (!processing_template_decl && stmts_are_full_exprs_p ())
    expr = fold_build_cleanup_point_expr (TREE_TYPE (expr), expr);
  return expr;
}

/* Like maybe_cleanup_point_expr except have the type of the new expression be
   void so we don't need to create a temporary variable to hold the inner
   expression.  The reason why we do this is because the original type might be
   an aggregate and we cannot create a temporary variable for that type.  */

tree
maybe_cleanup_point_expr_void (tree expr)
{
  if (!processing_template_decl && stmts_are_full_exprs_p ())
    expr = fold_build_cleanup_point_expr (void_type_node, expr);
  return expr;
}



/* Create a declaration statement for the declaration given by the DECL.  */

void
add_decl_expr (tree decl)
{
  tree r = build_stmt (DECL_SOURCE_LOCATION (decl), DECL_EXPR, decl);
  if (DECL_INITIAL (decl)
      || (DECL_SIZE (decl) && TREE_SIDE_EFFECTS (DECL_SIZE (decl))))
    r = maybe_cleanup_point_expr_void (r);
  add_stmt (r);
}

/* Finish a scope.  */

tree
do_poplevel (tree stmt_list)
{
  tree block = NULL;

  if (stmts_are_full_exprs_p ())
    block = poplevel (kept_level_p (), 1, 0);

  stmt_list = pop_stmt_list (stmt_list);

  if (!processing_template_decl)
    {
      stmt_list = c_build_bind_expr (input_location, block, stmt_list);
      /* ??? See c_end_compound_stmt re statement expressions.  */
    }

  return stmt_list;
}

/* Begin a new scope.  */

static tree
do_pushlevel (scope_kind sk)
{
  tree ret = push_stmt_list ();
  if (stmts_are_full_exprs_p ())
    begin_scope (sk, NULL);
  return ret;
}

/* Queue a cleanup.  CLEANUP is an expression/statement to be executed
   when the current scope is exited.  EH_ONLY is true when this is not
   meant to apply to normal control flow transfer.  */

void
push_cleanup (tree decl, tree cleanup, bool eh_only)
{
  tree stmt = build_stmt (input_location, CLEANUP_STMT, NULL, cleanup, decl);
  CLEANUP_EH_ONLY (stmt) = eh_only;
  add_stmt (stmt);
  CLEANUP_BODY (stmt) = push_stmt_list ();
}

/* Simple infinite loop tracking for -Wreturn-type.  We keep a stack of all
   the current loops, represented by 'NULL_TREE' if we've seen a possible
   exit, and 'error_mark_node' if not.  This is currently used only to
   suppress the warning about a function with no return statements, and
   therefore we don't bother noting returns as possible exits.  We also
   don't bother with gotos.  */

static void
begin_maybe_infinite_loop (tree cond)
{
  /* Only track this while parsing a function, not during instantiation.  */
  if (!cfun || (DECL_TEMPLATE_INSTANTIATION (current_function_decl)
		&& !processing_template_decl))
    return;
  bool maybe_infinite = true;
  if (cond)
    {
      cond = fold_non_dependent_expr (cond);
      maybe_infinite = integer_nonzerop (cond);
    }
  vec_safe_push (cp_function_chain->infinite_loops,
		 maybe_infinite ? error_mark_node : NULL_TREE);

}

/* A break is a possible exit for the current loop.  */

void
break_maybe_infinite_loop (void)
{
  if (!cfun)
    return;
  cp_function_chain->infinite_loops->last() = NULL_TREE;
}

/* If we reach the end of the loop without seeing a possible exit, we have
   an infinite loop.  */

static void
end_maybe_infinite_loop (tree cond)
{
  if (!cfun || (DECL_TEMPLATE_INSTANTIATION (current_function_decl)
		&& !processing_template_decl))
    return;
  tree current = cp_function_chain->infinite_loops->pop();
  if (current != NULL_TREE)
    {
      cond = fold_non_dependent_expr (cond);
      if (integer_nonzerop (cond))
	current_function_infinite_loop = 1;
    }
}


/* Begin a conditional that might contain a declaration.  When generating
   normal code, we want the declaration to appear before the statement
   containing the conditional.  When generating template code, we want the
   conditional to be rendered as the raw DECL_EXPR.  */

static void
begin_cond (tree *cond_p)
{
  if (processing_template_decl)
    *cond_p = push_stmt_list ();
}

/* Finish such a conditional.  */

static void
finish_cond (tree *cond_p, tree expr)
{
  if (processing_template_decl)
    {
      tree cond = pop_stmt_list (*cond_p);

      if (expr == NULL_TREE)
	/* Empty condition in 'for'.  */
	gcc_assert (empty_expr_stmt_p (cond));
      else if (check_for_bare_parameter_packs (expr))
        expr = error_mark_node;
      else if (!empty_expr_stmt_p (cond))
	expr = build2 (COMPOUND_EXPR, TREE_TYPE (expr), cond, expr);
    }
  *cond_p = expr;
}

/* If *COND_P specifies a conditional with a declaration, transform the
   loop such that
	    while (A x = 42) { }
	    for (; A x = 42;) { }
   becomes
	    while (true) { A x = 42; if (!x) break; }
	    for (;;) { A x = 42; if (!x) break; }
   The statement list for BODY will be empty if the conditional did
   not declare anything.  */

static void
simplify_loop_decl_cond (tree *cond_p, tree body)
{
  tree cond, if_stmt;

  if (!TREE_SIDE_EFFECTS (body))
    return;

  cond = *cond_p;
  *cond_p = boolean_true_node;

  if_stmt = begin_if_stmt ();
  cond = cp_build_unary_op (TRUTH_NOT_EXPR, cond, false, tf_warning_or_error);
  finish_if_stmt_cond (cond, if_stmt);
  finish_break_stmt ();
  finish_then_clause (if_stmt);
  finish_if_stmt (if_stmt);
}

/* Finish a goto-statement.  */

tree
finish_goto_stmt (tree destination)
{
  if (identifier_p (destination))
    destination = lookup_label (destination);

  /* We warn about unused labels with -Wunused.  That means we have to
     mark the used labels as used.  */
  if (TREE_CODE (destination) == LABEL_DECL)
    TREE_USED (destination) = 1;
  else
    {
      destination = mark_rvalue_use (destination);
      if (!processing_template_decl)
	{
	  destination = cp_convert (ptr_type_node, destination,
				    tf_warning_or_error);
	  if (error_operand_p (destination))
	    return NULL_TREE;
	  destination
	    = fold_build_cleanup_point_expr (TREE_TYPE (destination),
					     destination);
	}
    }

  check_goto (destination);

  add_stmt (build_predict_expr (PRED_GOTO, NOT_TAKEN));
  return add_stmt (build_stmt (input_location, GOTO_EXPR, destination));
}

/* COND is the condition-expression for an if, while, etc.,
   statement.  Convert it to a boolean value, if appropriate.
   In addition, verify sequence points if -Wsequence-point is enabled.  */

static tree
maybe_convert_cond (tree cond)
{
  /* Empty conditions remain empty.  */
  if (!cond)
    return NULL_TREE;

  /* Wait until we instantiate templates before doing conversion.  */
  if (processing_template_decl)
    return cond;

  if (warn_sequence_point)
    verify_sequence_points (cond);

  /* Do the conversion.  */
  cond = convert_from_reference (cond);

  if (TREE_CODE (cond) == MODIFY_EXPR
      && !TREE_NO_WARNING (cond)
      && warn_parentheses)
    {
      warning_at (EXPR_LOC_OR_LOC (cond, input_location), OPT_Wparentheses,
		  "suggest parentheses around assignment used as truth value");
      TREE_NO_WARNING (cond) = 1;
    }

  return condition_conversion (cond);
}

/* Finish an expression-statement, whose EXPRESSION is as indicated.  */

tree
finish_expr_stmt (tree expr)
{
  tree r = NULL_TREE;
  location_t loc = EXPR_LOCATION (expr);

  if (expr != NULL_TREE)
    {
      /* If we ran into a problem, make sure we complained.  */
      gcc_assert (expr != error_mark_node || seen_error ());

      if (!processing_template_decl)
	{
	  if (warn_sequence_point)
	    verify_sequence_points (expr);
	  expr = convert_to_void (expr, ICV_STATEMENT, tf_warning_or_error);
	}
      else if (!type_dependent_expression_p (expr))
	convert_to_void (build_non_dependent_expr (expr), ICV_STATEMENT, 
                         tf_warning_or_error);

      if (check_for_bare_parameter_packs (expr))
        expr = error_mark_node;

      /* Simplification of inner statement expressions, compound exprs,
	 etc can result in us already having an EXPR_STMT.  */
      if (TREE_CODE (expr) != CLEANUP_POINT_EXPR)
	{
	  if (TREE_CODE (expr) != EXPR_STMT)
	    expr = build_stmt (loc, EXPR_STMT, expr);
	  expr = maybe_cleanup_point_expr_void (expr);
	}

      r = add_stmt (expr);
    }

  return r;
}


/* Begin an if-statement.  Returns a newly created IF_STMT if
   appropriate.  */

tree
begin_if_stmt (void)
{
  tree r, scope;
  scope = do_pushlevel (sk_cond);
  r = build_stmt (input_location, IF_STMT, NULL_TREE,
		  NULL_TREE, NULL_TREE, scope);
  current_binding_level->this_entity = r;
  begin_cond (&IF_COND (r));
  return r;
}

/* Process the COND of an if-statement, which may be given by
   IF_STMT.  */

tree
finish_if_stmt_cond (tree cond, tree if_stmt)
{
  cond = maybe_convert_cond (cond);
  if (IF_STMT_CONSTEXPR_P (if_stmt)
      && !type_dependent_expression_p (cond)
      && require_constant_expression (cond)
      && !instantiation_dependent_expression_p (cond)
      /* Wait until instantiation time, since only then COND has been
	 converted to bool.  */
      && TYPE_MAIN_VARIANT (TREE_TYPE (cond)) == boolean_type_node)
    {
      cond = instantiate_non_dependent_expr (cond);
      cond = cxx_constant_value (cond, NULL_TREE);
    }
  finish_cond (&IF_COND (if_stmt), cond);
  add_stmt (if_stmt);
  THEN_CLAUSE (if_stmt) = push_stmt_list ();
  return cond;
}

/* Finish the then-clause of an if-statement, which may be given by
   IF_STMT.  */

tree
finish_then_clause (tree if_stmt)
{
  THEN_CLAUSE (if_stmt) = pop_stmt_list (THEN_CLAUSE (if_stmt));
  return if_stmt;
}

/* Begin the else-clause of an if-statement.  */

void
begin_else_clause (tree if_stmt)
{
  ELSE_CLAUSE (if_stmt) = push_stmt_list ();
}

/* Finish the else-clause of an if-statement, which may be given by
   IF_STMT.  */

void
finish_else_clause (tree if_stmt)
{
  ELSE_CLAUSE (if_stmt) = pop_stmt_list (ELSE_CLAUSE (if_stmt));
}

/* Finish an if-statement.  */

void
finish_if_stmt (tree if_stmt)
{
  tree scope = IF_SCOPE (if_stmt);
  IF_SCOPE (if_stmt) = NULL;
  add_stmt (do_poplevel (scope));
}

/* Begin a while-statement.  Returns a newly created WHILE_STMT if
   appropriate.  */

tree
begin_while_stmt (void)
{
  tree r;
  r = build_stmt (input_location, WHILE_STMT, NULL_TREE, NULL_TREE);
  add_stmt (r);
  WHILE_BODY (r) = do_pushlevel (sk_block);
  begin_cond (&WHILE_COND (r));
  return r;
}

/* Process the COND of a while-statement, which may be given by
   WHILE_STMT.  */

void
finish_while_stmt_cond (tree cond, tree while_stmt, bool ivdep,
			unsigned short unroll)
{
  cond = maybe_convert_cond (cond);
  finish_cond (&WHILE_COND (while_stmt), cond);
  begin_maybe_infinite_loop (cond);
  if (ivdep && cond != error_mark_node)
    WHILE_COND (while_stmt) = build3 (ANNOTATE_EXPR,
				      TREE_TYPE (WHILE_COND (while_stmt)),
				      WHILE_COND (while_stmt),
				      build_int_cst (integer_type_node,
						     annot_expr_ivdep_kind),
				      integer_zero_node);
  if (unroll && cond != error_mark_node)
    WHILE_COND (while_stmt) = build3 (ANNOTATE_EXPR,
				      TREE_TYPE (WHILE_COND (while_stmt)),
				      WHILE_COND (while_stmt),
				      build_int_cst (integer_type_node,
						     annot_expr_unroll_kind),
				      build_int_cst (integer_type_node,
						     unroll));
  simplify_loop_decl_cond (&WHILE_COND (while_stmt), WHILE_BODY (while_stmt));
}

/* Finish a while-statement, which may be given by WHILE_STMT.  */

void
finish_while_stmt (tree while_stmt)
{
  end_maybe_infinite_loop (boolean_true_node);
  WHILE_BODY (while_stmt) = do_poplevel (WHILE_BODY (while_stmt));
}

/* Begin a do-statement.  Returns a newly created DO_STMT if
   appropriate.  */

tree
begin_do_stmt (void)
{
  tree r = build_stmt (input_location, DO_STMT, NULL_TREE, NULL_TREE);
  begin_maybe_infinite_loop (boolean_true_node);
  add_stmt (r);
  DO_BODY (r) = push_stmt_list ();
  return r;
}

/* Finish the body of a do-statement, which may be given by DO_STMT.  */

void
finish_do_body (tree do_stmt)
{
  tree body = DO_BODY (do_stmt) = pop_stmt_list (DO_BODY (do_stmt));

  if (TREE_CODE (body) == STATEMENT_LIST && STATEMENT_LIST_TAIL (body))
    body = STATEMENT_LIST_TAIL (body)->stmt;

  if (IS_EMPTY_STMT (body))
    warning (OPT_Wempty_body,
            "suggest explicit braces around empty body in %<do%> statement");
}

/* Finish a do-statement, which may be given by DO_STMT, and whose
   COND is as indicated.  */

void
finish_do_stmt (tree cond, tree do_stmt, bool ivdep, unsigned short unroll)
{
  cond = maybe_convert_cond (cond);
  end_maybe_infinite_loop (cond);
  if (ivdep && cond != error_mark_node)
    cond = build3 (ANNOTATE_EXPR, TREE_TYPE (cond), cond,
		   build_int_cst (integer_type_node, annot_expr_ivdep_kind),
		   integer_zero_node);
  if (unroll && cond != error_mark_node)
    cond = build3 (ANNOTATE_EXPR, TREE_TYPE (cond), cond,
		   build_int_cst (integer_type_node, annot_expr_unroll_kind),
		   build_int_cst (integer_type_node, unroll));
  DO_COND (do_stmt) = cond;
}

/* Finish a return-statement.  The EXPRESSION returned, if any, is as
   indicated.  */

tree
finish_return_stmt (tree expr)
{
  tree r;
  bool no_warning;

  expr = check_return_expr (expr, &no_warning);

  if (error_operand_p (expr)
      || (flag_openmp && !check_omp_return ()))
    {
      /* Suppress -Wreturn-type for this function.  */
      if (warn_return_type)
	TREE_NO_WARNING (current_function_decl) = true;
      return error_mark_node;
    }

  if (!processing_template_decl)
    {
      if (warn_sequence_point)
	verify_sequence_points (expr);
      
      if (DECL_DESTRUCTOR_P (current_function_decl)
	  || (DECL_CONSTRUCTOR_P (current_function_decl)
	      && targetm.cxx.cdtor_returns_this ()))
	{
	  /* Similarly, all destructors must run destructors for
	     base-classes before returning.  So, all returns in a
	     destructor get sent to the DTOR_LABEL; finish_function emits
	     code to return a value there.  */
	  return finish_goto_stmt (cdtor_label);
	}
    }

  r = build_stmt (input_location, RETURN_EXPR, expr);
  TREE_NO_WARNING (r) |= no_warning;
  r = maybe_cleanup_point_expr_void (r);
  r = add_stmt (r);

  return r;
}

/* Begin the scope of a for-statement or a range-for-statement.
   Both the returned trees are to be used in a call to
   begin_for_stmt or begin_range_for_stmt.  */

tree
begin_for_scope (tree *init)
{
  tree scope = do_pushlevel (sk_for);

  if (processing_template_decl)
    *init = push_stmt_list ();
  else
    *init = NULL_TREE;

  return scope;
}

/* Begin a for-statement.  Returns a new FOR_STMT.
   SCOPE and INIT should be the return of begin_for_scope,
   or both NULL_TREE  */

tree
begin_for_stmt (tree scope, tree init)
{
  tree r;

  r = build_stmt (input_location, FOR_STMT, NULL_TREE, NULL_TREE,
		  NULL_TREE, NULL_TREE, NULL_TREE);

  if (scope == NULL_TREE)
    {
      gcc_assert (!init);
      scope = begin_for_scope (&init);
    }

  FOR_INIT_STMT (r) = init;
  FOR_SCOPE (r) = scope;

  return r;
}

/* Finish the init-statement of a for-statement, which may be
   given by FOR_STMT.  */

void
finish_init_stmt (tree for_stmt)
{
  if (processing_template_decl)
    FOR_INIT_STMT (for_stmt) = pop_stmt_list (FOR_INIT_STMT (for_stmt));
  add_stmt (for_stmt);
  FOR_BODY (for_stmt) = do_pushlevel (sk_block);
  begin_cond (&FOR_COND (for_stmt));
}

/* Finish the COND of a for-statement, which may be given by
   FOR_STMT.  */

void
finish_for_cond (tree cond, tree for_stmt, bool ivdep, unsigned short unroll)
{
  cond = maybe_convert_cond (cond);
  finish_cond (&FOR_COND (for_stmt), cond);
  begin_maybe_infinite_loop (cond);
  if (ivdep && cond != error_mark_node)
    FOR_COND (for_stmt) = build3 (ANNOTATE_EXPR,
				  TREE_TYPE (FOR_COND (for_stmt)),
				  FOR_COND (for_stmt),
				  build_int_cst (integer_type_node,
						 annot_expr_ivdep_kind),
				  integer_zero_node);
  if (unroll && cond != error_mark_node)
    FOR_COND (for_stmt) = build3 (ANNOTATE_EXPR,
				  TREE_TYPE (FOR_COND (for_stmt)),
				  FOR_COND (for_stmt),
				  build_int_cst (integer_type_node,
						 annot_expr_unroll_kind),
				  build_int_cst (integer_type_node,
						 unroll));
  simplify_loop_decl_cond (&FOR_COND (for_stmt), FOR_BODY (for_stmt));
}

/* Finish the increment-EXPRESSION in a for-statement, which may be
   given by FOR_STMT.  */

void
finish_for_expr (tree expr, tree for_stmt)
{
  if (!expr)
    return;
  /* If EXPR is an overloaded function, issue an error; there is no
     context available to use to perform overload resolution.  */
  if (type_unknown_p (expr))
    {
      cxx_incomplete_type_error (expr, TREE_TYPE (expr));
      expr = error_mark_node;
    }
  if (!processing_template_decl)
    {
      if (warn_sequence_point)
	verify_sequence_points (expr);
      expr = convert_to_void (expr, ICV_THIRD_IN_FOR,
                              tf_warning_or_error);
    }
  else if (!type_dependent_expression_p (expr))
    convert_to_void (build_non_dependent_expr (expr), ICV_THIRD_IN_FOR,
                     tf_warning_or_error);
  expr = maybe_cleanup_point_expr_void (expr);
  if (check_for_bare_parameter_packs (expr))
    expr = error_mark_node;
  FOR_EXPR (for_stmt) = expr;
}

/* Finish the body of a for-statement, which may be given by
   FOR_STMT.  The increment-EXPR for the loop must be
   provided.
   It can also finish RANGE_FOR_STMT. */

void
finish_for_stmt (tree for_stmt)
{
  end_maybe_infinite_loop (boolean_true_node);

  if (TREE_CODE (for_stmt) == RANGE_FOR_STMT)
    RANGE_FOR_BODY (for_stmt) = do_poplevel (RANGE_FOR_BODY (for_stmt));
  else
    FOR_BODY (for_stmt) = do_poplevel (FOR_BODY (for_stmt));

  /* Pop the scope for the body of the loop.  */
  tree *scope_ptr = (TREE_CODE (for_stmt) == RANGE_FOR_STMT
		     ? &RANGE_FOR_SCOPE (for_stmt)
		     : &FOR_SCOPE (for_stmt));
  tree scope = *scope_ptr;
  *scope_ptr = NULL;
  add_stmt (do_poplevel (scope));
}

/* Begin a range-for-statement.  Returns a new RANGE_FOR_STMT.
   SCOPE and INIT should be the return of begin_for_scope,
   or both NULL_TREE  .
   To finish it call finish_for_stmt(). */

tree
begin_range_for_stmt (tree scope, tree init)
{
  begin_maybe_infinite_loop (boolean_false_node);

  tree r = build_stmt (input_location, RANGE_FOR_STMT,
		       NULL_TREE, NULL_TREE, NULL_TREE, NULL_TREE, NULL_TREE);

  if (scope == NULL_TREE)
    {
      gcc_assert (!init);
      scope = begin_for_scope (&init);
    }

  /* RANGE_FOR_STMTs do not use nor save the init tree, so we
     pop it now.  */
  if (init)
    pop_stmt_list (init);
  RANGE_FOR_SCOPE (r) = scope;

  return r;
}

/* Finish the head of a range-based for statement, which may
   be given by RANGE_FOR_STMT. DECL must be the declaration
   and EXPR must be the loop expression. */

void
finish_range_for_decl (tree range_for_stmt, tree decl, tree expr)
{
  RANGE_FOR_DECL (range_for_stmt) = decl;
  RANGE_FOR_EXPR (range_for_stmt) = expr;
  add_stmt (range_for_stmt);
  RANGE_FOR_BODY (range_for_stmt) = do_pushlevel (sk_block);
}

/* Finish a break-statement.  */

tree
finish_break_stmt (void)
{
  /* In switch statements break is sometimes stylistically used after
     a return statement.  This can lead to spurious warnings about
     control reaching the end of a non-void function when it is
     inlined.  Note that we are calling block_may_fallthru with
     language specific tree nodes; this works because
     block_may_fallthru returns true when given something it does not
     understand.  */
  if (!block_may_fallthru (cur_stmt_list))
    return void_node;
  note_break_stmt ();
  return add_stmt (build_stmt (input_location, BREAK_STMT));
}

/* Finish a continue-statement.  */

tree
finish_continue_stmt (void)
{
  return add_stmt (build_stmt (input_location, CONTINUE_STMT));
}

/* Begin a switch-statement.  Returns a new SWITCH_STMT if
   appropriate.  */

tree
begin_switch_stmt (void)
{
  tree r, scope;

  scope = do_pushlevel (sk_cond);
  r = build_stmt (input_location, SWITCH_STMT, NULL_TREE, NULL_TREE, NULL_TREE, scope);

  begin_cond (&SWITCH_STMT_COND (r));

  return r;
}

/* Finish the cond of a switch-statement.  */

void
finish_switch_cond (tree cond, tree switch_stmt)
{
  tree orig_type = NULL;

  if (!processing_template_decl)
    {
      /* Convert the condition to an integer or enumeration type.  */
      cond = build_expr_type_conversion (WANT_INT | WANT_ENUM, cond, true);
      if (cond == NULL_TREE)
	{
	  error ("switch quantity not an integer");
	  cond = error_mark_node;
	}
      /* We want unlowered type here to handle enum bit-fields.  */
      orig_type = unlowered_expr_type (cond);
      if (TREE_CODE (orig_type) != ENUMERAL_TYPE)
	orig_type = TREE_TYPE (cond);
      if (cond != error_mark_node)
	{
	  /* [stmt.switch]

	     Integral promotions are performed.  */
	  cond = perform_integral_promotions (cond);
	  cond = maybe_cleanup_point_expr (cond);
	}
    }
  if (check_for_bare_parameter_packs (cond))
    cond = error_mark_node;
  else if (!processing_template_decl && warn_sequence_point)
    verify_sequence_points (cond);

  finish_cond (&SWITCH_STMT_COND (switch_stmt), cond);
  SWITCH_STMT_TYPE (switch_stmt) = orig_type;
  add_stmt (switch_stmt);
  push_switch (switch_stmt);
  SWITCH_STMT_BODY (switch_stmt) = push_stmt_list ();
}

/* Finish the body of a switch-statement, which may be given by
   SWITCH_STMT.  The COND to switch on is indicated.  */

void
finish_switch_stmt (tree switch_stmt)
{
  tree scope;

  SWITCH_STMT_BODY (switch_stmt) =
    pop_stmt_list (SWITCH_STMT_BODY (switch_stmt));
  pop_switch ();

  scope = SWITCH_STMT_SCOPE (switch_stmt);
  SWITCH_STMT_SCOPE (switch_stmt) = NULL;
  add_stmt (do_poplevel (scope));
}

/* Begin a try-block.  Returns a newly-created TRY_BLOCK if
   appropriate.  */

tree
begin_try_block (void)
{
  tree r = build_stmt (input_location, TRY_BLOCK, NULL_TREE, NULL_TREE);
  add_stmt (r);
  TRY_STMTS (r) = push_stmt_list ();
  return r;
}

/* Likewise, for a function-try-block.  The block returned in
   *COMPOUND_STMT is an artificial outer scope, containing the
   function-try-block.  */

tree
begin_function_try_block (tree *compound_stmt)
{
  tree r;
  /* This outer scope does not exist in the C++ standard, but we need
     a place to put __FUNCTION__ and similar variables.  */
  *compound_stmt = begin_compound_stmt (0);
  r = begin_try_block ();
  FN_TRY_BLOCK_P (r) = 1;
  return r;
}

/* Finish a try-block, which may be given by TRY_BLOCK.  */

void
finish_try_block (tree try_block)
{
  TRY_STMTS (try_block) = pop_stmt_list (TRY_STMTS (try_block));
  TRY_HANDLERS (try_block) = push_stmt_list ();
}

/* Finish the body of a cleanup try-block, which may be given by
   TRY_BLOCK.  */

void
finish_cleanup_try_block (tree try_block)
{
  TRY_STMTS (try_block) = pop_stmt_list (TRY_STMTS (try_block));
}

/* Finish an implicitly generated try-block, with a cleanup is given
   by CLEANUP.  */

void
finish_cleanup (tree cleanup, tree try_block)
{
  TRY_HANDLERS (try_block) = cleanup;
  CLEANUP_P (try_block) = 1;
}

/* Likewise, for a function-try-block.  */

void
finish_function_try_block (tree try_block)
{
  finish_try_block (try_block);
  /* FIXME : something queer about CTOR_INITIALIZER somehow following
     the try block, but moving it inside.  */
  in_function_try_handler = 1;
}

/* Finish a handler-sequence for a try-block, which may be given by
   TRY_BLOCK.  */

void
finish_handler_sequence (tree try_block)
{
  TRY_HANDLERS (try_block) = pop_stmt_list (TRY_HANDLERS (try_block));
  check_handlers (TRY_HANDLERS (try_block));
}

/* Finish the handler-seq for a function-try-block, given by
   TRY_BLOCK.  COMPOUND_STMT is the outer block created by
   begin_function_try_block.  */

void
finish_function_handler_sequence (tree try_block, tree compound_stmt)
{
  in_function_try_handler = 0;
  finish_handler_sequence (try_block);
  finish_compound_stmt (compound_stmt);
}

/* Begin a handler.  Returns a HANDLER if appropriate.  */

tree
begin_handler (void)
{
  tree r;

  r = build_stmt (input_location, HANDLER, NULL_TREE, NULL_TREE);
  add_stmt (r);

  /* Create a binding level for the eh_info and the exception object
     cleanup.  */
  HANDLER_BODY (r) = do_pushlevel (sk_catch);

  return r;
}

/* Finish the handler-parameters for a handler, which may be given by
   HANDLER.  DECL is the declaration for the catch parameter, or NULL
   if this is a `catch (...)' clause.  */

void
finish_handler_parms (tree decl, tree handler)
{
  tree type = NULL_TREE;
  if (processing_template_decl)
    {
      if (decl)
	{
	  decl = pushdecl (decl);
	  decl = push_template_decl (decl);
	  HANDLER_PARMS (handler) = decl;
	  type = TREE_TYPE (decl);
	}
    }
  else
    {
      type = expand_start_catch_block (decl);
      if (warn_catch_value
	  && type != NULL_TREE
	  && type != error_mark_node
	  && !TYPE_REF_P (TREE_TYPE (decl)))
	{
	  tree orig_type = TREE_TYPE (decl);
	  if (CLASS_TYPE_P (orig_type))
	    {
	      if (TYPE_POLYMORPHIC_P (orig_type))
		warning (OPT_Wcatch_value_,
			 "catching polymorphic type %q#T by value", orig_type);
	      else if (warn_catch_value > 1)
		warning (OPT_Wcatch_value_,
			 "catching type %q#T by value", orig_type);
	    }
	  else if (warn_catch_value > 2)
	    warning (OPT_Wcatch_value_,
		     "catching non-reference type %q#T", orig_type);
	}
    }
  HANDLER_TYPE (handler) = type;
}

/* Finish a handler, which may be given by HANDLER.  The BLOCKs are
   the return value from the matching call to finish_handler_parms.  */

void
finish_handler (tree handler)
{
  if (!processing_template_decl)
    expand_end_catch_block ();
  HANDLER_BODY (handler) = do_poplevel (HANDLER_BODY (handler));
}

/* Begin a compound statement.  FLAGS contains some bits that control the
   behavior and context.  If BCS_NO_SCOPE is set, the compound statement
   does not define a scope.  If BCS_FN_BODY is set, this is the outermost
   block of a function.  If BCS_TRY_BLOCK is set, this is the block
   created on behalf of a TRY statement.  Returns a token to be passed to
   finish_compound_stmt.  */

tree
begin_compound_stmt (unsigned int flags)
{
  tree r;

  if (flags & BCS_NO_SCOPE)
    {
      r = push_stmt_list ();
      STATEMENT_LIST_NO_SCOPE (r) = 1;

      /* Normally, we try hard to keep the BLOCK for a statement-expression.
	 But, if it's a statement-expression with a scopeless block, there's
	 nothing to keep, and we don't want to accidentally keep a block
	 *inside* the scopeless block.  */
      keep_next_level (false);
    }
  else
    {
      scope_kind sk = sk_block;
      if (flags & BCS_TRY_BLOCK)
	sk = sk_try;
      else if (flags & BCS_TRANSACTION)
	sk = sk_transaction;
      r = do_pushlevel (sk);
    }

  /* When processing a template, we need to remember where the braces were,
     so that we can set up identical scopes when instantiating the template
     later.  BIND_EXPR is a handy candidate for this.
     Note that do_poplevel won't create a BIND_EXPR itself here (and thus
     result in nested BIND_EXPRs), since we don't build BLOCK nodes when
     processing templates.  */
  if (processing_template_decl)
    {
      r = build3 (BIND_EXPR, NULL, NULL, r, NULL);
      BIND_EXPR_TRY_BLOCK (r) = (flags & BCS_TRY_BLOCK) != 0;
      BIND_EXPR_BODY_BLOCK (r) = (flags & BCS_FN_BODY) != 0;
      TREE_SIDE_EFFECTS (r) = 1;
    }

  return r;
}

/* Finish a compound-statement, which is given by STMT.  */

void
finish_compound_stmt (tree stmt)
{
  if (TREE_CODE (stmt) == BIND_EXPR)
    {
      tree body = do_poplevel (BIND_EXPR_BODY (stmt));
      /* If the STATEMENT_LIST is empty and this BIND_EXPR isn't special,
	 discard the BIND_EXPR so it can be merged with the containing
	 STATEMENT_LIST.  */
      if (TREE_CODE (body) == STATEMENT_LIST
	  && STATEMENT_LIST_HEAD (body) == NULL
	  && !BIND_EXPR_BODY_BLOCK (stmt)
	  && !BIND_EXPR_TRY_BLOCK (stmt))
	stmt = body;
      else
	BIND_EXPR_BODY (stmt) = body;
    }
  else if (STATEMENT_LIST_NO_SCOPE (stmt))
    stmt = pop_stmt_list (stmt);
  else
    {
      /* Destroy any ObjC "super" receivers that may have been
	 created.  */
      objc_clear_super_receiver ();

      stmt = do_poplevel (stmt);
    }

  /* ??? See c_end_compound_stmt wrt statement expressions.  */
  add_stmt (stmt);
}

/* Finish an asm-statement, whose components are a STRING, some
   OUTPUT_OPERANDS, some INPUT_OPERANDS, some CLOBBERS and some
   LABELS.  Also note whether the asm-statement should be
   considered volatile.  */

tree
finish_asm_stmt (int volatile_p, tree string, tree output_operands,
		 tree input_operands, tree clobbers, tree labels)
{
  tree r;
  tree t;
  int ninputs = list_length (input_operands);
  int noutputs = list_length (output_operands);

  if (!processing_template_decl)
    {
      const char *constraint;
      const char **oconstraints;
      bool allows_mem, allows_reg, is_inout;
      tree operand;
      int i;

      oconstraints = XALLOCAVEC (const char *, noutputs);

      string = resolve_asm_operand_names (string, output_operands,
					  input_operands, labels);

      for (i = 0, t = output_operands; t; t = TREE_CHAIN (t), ++i)
	{
	  operand = TREE_VALUE (t);

	  /* ??? Really, this should not be here.  Users should be using a
	     proper lvalue, dammit.  But there's a long history of using
	     casts in the output operands.  In cases like longlong.h, this
	     becomes a primitive form of typechecking -- if the cast can be
	     removed, then the output operand had a type of the proper width;
	     otherwise we'll get an error.  Gross, but ...  */
	  STRIP_NOPS (operand);

	  operand = mark_lvalue_use (operand);

	  if (!lvalue_or_else (operand, lv_asm, tf_warning_or_error))
	    operand = error_mark_node;

	  if (operand != error_mark_node
	      && (TREE_READONLY (operand)
		  || CP_TYPE_CONST_P (TREE_TYPE (operand))
		  /* Functions are not modifiable, even though they are
		     lvalues.  */
		  || TREE_CODE (TREE_TYPE (operand)) == FUNCTION_TYPE
		  || TREE_CODE (TREE_TYPE (operand)) == METHOD_TYPE
		  /* If it's an aggregate and any field is const, then it is
		     effectively const.  */
		  || (CLASS_TYPE_P (TREE_TYPE (operand))
		      && C_TYPE_FIELDS_READONLY (TREE_TYPE (operand)))))
	    cxx_readonly_error (operand, lv_asm);

	  tree *op = &operand;
	  while (TREE_CODE (*op) == COMPOUND_EXPR)
	    op = &TREE_OPERAND (*op, 1);
	  switch (TREE_CODE (*op))
	    {
	    case PREINCREMENT_EXPR:
	    case PREDECREMENT_EXPR:
	    case MODIFY_EXPR:
	      *op = genericize_compound_lvalue (*op);
	      op = &TREE_OPERAND (*op, 1);
	      break;
	    default:
	      break;
	    }

	  constraint = TREE_STRING_POINTER (TREE_VALUE (TREE_PURPOSE (t)));
	  oconstraints[i] = constraint;

	  if (parse_output_constraint (&constraint, i, ninputs, noutputs,
				       &allows_mem, &allows_reg, &is_inout))
	    {
	      /* If the operand is going to end up in memory,
		 mark it addressable.  */
	      if (!allows_reg && !cxx_mark_addressable (*op))
		operand = error_mark_node;
	    }
	  else
	    operand = error_mark_node;

	  TREE_VALUE (t) = operand;
	}

      for (i = 0, t = input_operands; t; ++i, t = TREE_CHAIN (t))
	{
	  constraint = TREE_STRING_POINTER (TREE_VALUE (TREE_PURPOSE (t)));
	  bool constraint_parsed
	    = parse_input_constraint (&constraint, i, ninputs, noutputs, 0,   
				      oconstraints, &allows_mem, &allows_reg);
	  /* If the operand is going to end up in memory, don't call
	     decay_conversion.  */
	  if (constraint_parsed && !allows_reg && allows_mem)
	    operand = mark_lvalue_use (TREE_VALUE (t));
	  else
	    operand = decay_conversion (TREE_VALUE (t), tf_warning_or_error);

	  /* If the type of the operand hasn't been determined (e.g.,
	     because it involves an overloaded function), then issue
	     an error message.  There's no context available to
	     resolve the overloading.  */
	  if (TREE_TYPE (operand) == unknown_type_node)
	    {
	      error ("type of asm operand %qE could not be determined",
		     TREE_VALUE (t));
	      operand = error_mark_node;
	    }

	  if (constraint_parsed)
	    {
	      /* If the operand is going to end up in memory,
		 mark it addressable.  */
	      if (!allows_reg && allows_mem)
		{
		  /* Strip the nops as we allow this case.  FIXME, this really
		     should be rejected or made deprecated.  */
		  STRIP_NOPS (operand);

		  tree *op = &operand;
		  while (TREE_CODE (*op) == COMPOUND_EXPR)
		    op = &TREE_OPERAND (*op, 1);
		  switch (TREE_CODE (*op))
		    {
		    case PREINCREMENT_EXPR:
		    case PREDECREMENT_EXPR:
		    case MODIFY_EXPR:
		      *op = genericize_compound_lvalue (*op);
		      op = &TREE_OPERAND (*op, 1);
		      break;
		    default:
		      break;
		    }

		  if (!cxx_mark_addressable (*op))
		    operand = error_mark_node;
		}
	      else if (!allows_reg && !allows_mem)
		{
		  /* If constraint allows neither register nor memory,
		     try harder to get a constant.  */
		  tree constop = maybe_constant_value (operand);
		  if (TREE_CONSTANT (constop))
		    operand = constop;
		}
	    }
	  else
	    operand = error_mark_node;

	  TREE_VALUE (t) = operand;
	}
    }

  r = build_stmt (input_location, ASM_EXPR, string,
		  output_operands, input_operands,
		  clobbers, labels);
  ASM_VOLATILE_P (r) = volatile_p || noutputs == 0;
  r = maybe_cleanup_point_expr_void (r);
  return add_stmt (r);
}

/* Finish a label with the indicated NAME.  Returns the new label.  */

tree
finish_label_stmt (tree name)
{
  tree decl = define_label (input_location, name);

  if (decl == error_mark_node)
    return error_mark_node;

  add_stmt (build_stmt (input_location, LABEL_EXPR, decl));

  return decl;
}

/* Finish a series of declarations for local labels.  G++ allows users
   to declare "local" labels, i.e., labels with scope.  This extension
   is useful when writing code involving statement-expressions.  */

void
finish_label_decl (tree name)
{
  if (!at_function_scope_p ())
    {
      error ("__label__ declarations are only allowed in function scopes");
      return;
    }

  add_decl_expr (declare_local_label (name));
}

/* When DECL goes out of scope, make sure that CLEANUP is executed.  */

void
finish_decl_cleanup (tree decl, tree cleanup)
{
  push_cleanup (decl, cleanup, false);
}

/* If the current scope exits with an exception, run CLEANUP.  */

void
finish_eh_cleanup (tree cleanup)
{
  push_cleanup (NULL, cleanup, true);
}

/* The MEM_INITS is a list of mem-initializers, in reverse of the
   order they were written by the user.  Each node is as for
   emit_mem_initializers.  */

void
finish_mem_initializers (tree mem_inits)
{
  /* Reorder the MEM_INITS so that they are in the order they appeared
     in the source program.  */
  mem_inits = nreverse (mem_inits);

  if (processing_template_decl)
    {
      tree mem;

      for (mem = mem_inits; mem; mem = TREE_CHAIN (mem))
        {
          /* If the TREE_PURPOSE is a TYPE_PACK_EXPANSION, skip the
             check for bare parameter packs in the TREE_VALUE, because
             any parameter packs in the TREE_VALUE have already been
             bound as part of the TREE_PURPOSE.  See
             make_pack_expansion for more information.  */
          if (TREE_CODE (TREE_PURPOSE (mem)) != TYPE_PACK_EXPANSION
              && check_for_bare_parameter_packs (TREE_VALUE (mem)))
            TREE_VALUE (mem) = error_mark_node;
        }

      add_stmt (build_min_nt_loc (UNKNOWN_LOCATION,
				  CTOR_INITIALIZER, mem_inits));
    }
  else
    emit_mem_initializers (mem_inits);
}

/* Obfuscate EXPR if it looks like an id-expression or member access so
   that the call to finish_decltype in do_auto_deduction will give the
   right result.  */

tree
force_paren_expr (tree expr)
{
  /* This is only needed for decltype(auto) in C++14.  */
  if (cxx_dialect < cxx14)
    return expr;

  /* If we're in unevaluated context, we can't be deducing a
     return/initializer type, so we don't need to mess with this.  */
  if (cp_unevaluated_operand)
    return expr;

  if (!DECL_P (expr) && TREE_CODE (expr) != COMPONENT_REF
      && TREE_CODE (expr) != SCOPE_REF)
    return expr;

  if (TREE_CODE (expr) == COMPONENT_REF
      || TREE_CODE (expr) == SCOPE_REF)
    REF_PARENTHESIZED_P (expr) = true;
  else if (processing_template_decl)
    expr = build1 (PAREN_EXPR, TREE_TYPE (expr), expr);
  else if (VAR_P (expr) && DECL_HARD_REGISTER (expr))
    /* We can't bind a hard register variable to a reference.  */;
  else
    {
      cp_lvalue_kind kind = lvalue_kind (expr);
      if ((kind & ~clk_class) != clk_none)
	{
	  tree type = unlowered_expr_type (expr);
	  bool rval = !!(kind & clk_rvalueref);
	  type = cp_build_reference_type (type, rval);
	  /* This inhibits warnings in, eg, cxx_mark_addressable
	     (c++/60955).  */
	  warning_sentinel s (extra_warnings);
	  expr = build_static_cast (type, expr, tf_error);
	  if (expr != error_mark_node)
	    REF_PARENTHESIZED_P (expr) = true;
	}
    }

  return expr;
}

/* If T is an id-expression obfuscated by force_paren_expr, undo the
   obfuscation and return the underlying id-expression.  Otherwise
   return T.  */

tree
maybe_undo_parenthesized_ref (tree t)
{
  if (cxx_dialect < cxx14)
    return t;

  if (INDIRECT_REF_P (t) && REF_PARENTHESIZED_P (t))
    {
      t = TREE_OPERAND (t, 0);
      while (TREE_CODE (t) == NON_LVALUE_EXPR
	     || TREE_CODE (t) == NOP_EXPR)
	t = TREE_OPERAND (t, 0);

      gcc_assert (TREE_CODE (t) == ADDR_EXPR
		  || TREE_CODE (t) == STATIC_CAST_EXPR);
      t = TREE_OPERAND (t, 0);
    }
  else if (TREE_CODE (t) == PAREN_EXPR)
    t = TREE_OPERAND (t, 0);

  return t;
}

/* Finish a parenthesized expression EXPR.  */

cp_expr
finish_parenthesized_expr (cp_expr expr)
{
  if (EXPR_P (expr))
    /* This inhibits warnings in c_common_truthvalue_conversion.  */
    TREE_NO_WARNING (expr) = 1;

  if (TREE_CODE (expr) == OFFSET_REF
      || TREE_CODE (expr) == SCOPE_REF)
    /* [expr.unary.op]/3 The qualified id of a pointer-to-member must not be
       enclosed in parentheses.  */
    PTRMEM_OK_P (expr) = 0;

  if (TREE_CODE (expr) == STRING_CST)
    PAREN_STRING_LITERAL_P (expr) = 1;

  expr = cp_expr (force_paren_expr (expr), expr.get_location ());

  return expr;
}

/* Finish a reference to a non-static data member (DECL) that is not
   preceded by `.' or `->'.  */

tree
finish_non_static_data_member (tree decl, tree object, tree qualifying_scope)
{
  gcc_assert (TREE_CODE (decl) == FIELD_DECL);
  bool try_omp_private = !object && omp_private_member_map;
  tree ret;

  if (!object)
    {
      tree scope = qualifying_scope;
      if (scope == NULL_TREE)
	scope = context_for_name_lookup (decl);
      object = maybe_dummy_object (scope, NULL);
    }

  object = maybe_resolve_dummy (object, true);
  if (object == error_mark_node)
    return error_mark_node;

  /* DR 613/850: Can use non-static data members without an associated
     object in sizeof/decltype/alignof.  */
  if (is_dummy_object (object) && cp_unevaluated_operand == 0
      && (!processing_template_decl || !current_class_ref))
    {
      if (current_function_decl
	  && DECL_STATIC_FUNCTION_P (current_function_decl))
	error ("invalid use of member %qD in static member function", decl);
      else
	error ("invalid use of non-static data member %qD", decl);
      inform (DECL_SOURCE_LOCATION (decl), "declared here");

      return error_mark_node;
    }

  if (current_class_ptr)
    TREE_USED (current_class_ptr) = 1;
  if (processing_template_decl && !qualifying_scope)
    {
      tree type = TREE_TYPE (decl);

      if (TYPE_REF_P (type))
	/* Quals on the object don't matter.  */;
      else if (PACK_EXPANSION_P (type))
	/* Don't bother trying to represent this.  */
	type = NULL_TREE;
      else
	{
	  /* Set the cv qualifiers.  */
	  int quals = cp_type_quals (TREE_TYPE (object));

	  if (DECL_MUTABLE_P (decl))
	    quals &= ~TYPE_QUAL_CONST;

	  quals |= cp_type_quals (TREE_TYPE (decl));
	  type = cp_build_qualified_type (type, quals);
	}

      ret = (convert_from_reference
	      (build_min (COMPONENT_REF, type, object, decl, NULL_TREE)));
    }
  /* If PROCESSING_TEMPLATE_DECL is nonzero here, then
     QUALIFYING_SCOPE is also non-null.  Wrap this in a SCOPE_REF
     for now.  */
  else if (processing_template_decl)
    ret = build_qualified_name (TREE_TYPE (decl),
				qualifying_scope,
				decl,
				/*template_p=*/false);
  else
    {
      tree access_type = TREE_TYPE (object);

      perform_or_defer_access_check (TYPE_BINFO (access_type), decl,
				     decl, tf_warning_or_error);

      /* If the data member was named `C::M', convert `*this' to `C'
	 first.  */
      if (qualifying_scope)
	{
	  tree binfo = NULL_TREE;
	  object = build_scoped_ref (object, qualifying_scope,
				     &binfo);
	}

      ret = build_class_member_access_expr (object, decl,
					    /*access_path=*/NULL_TREE,
					    /*preserve_reference=*/false,
					    tf_warning_or_error);
    }
  if (try_omp_private)
    {
      tree *v = omp_private_member_map->get (decl);
      if (v)
	ret = convert_from_reference (*v);
    }
  return ret;
}

/* If we are currently parsing a template and we encountered a typedef
   TYPEDEF_DECL that is being accessed though CONTEXT, this function
   adds the typedef to a list tied to the current template.
   At template instantiation time, that list is walked and access check
   performed for each typedef.
   LOCATION is the location of the usage point of TYPEDEF_DECL.  */

void
add_typedef_to_current_template_for_access_check (tree typedef_decl,
                                                  tree context,
						  location_t location)
{
    tree template_info = NULL;
    tree cs = current_scope ();

    if (!is_typedef_decl (typedef_decl)
	|| !context
	|| !CLASS_TYPE_P (context)
	|| !cs)
      return;

    if (CLASS_TYPE_P (cs) || TREE_CODE (cs) == FUNCTION_DECL)
      template_info = get_template_info (cs);

    if (template_info
	&& TI_TEMPLATE (template_info)
	&& !currently_open_class (context))
      append_type_to_template_for_access_check (cs, typedef_decl,
						context, location);
}

/* DECL was the declaration to which a qualified-id resolved.  Issue
   an error message if it is not accessible.  If OBJECT_TYPE is
   non-NULL, we have just seen `x->' or `x.' and OBJECT_TYPE is the
   type of `*x', or `x', respectively.  If the DECL was named as
   `A::B' then NESTED_NAME_SPECIFIER is `A'.  */

void
check_accessibility_of_qualified_id (tree decl,
				     tree object_type,
				     tree nested_name_specifier)
{
  tree scope;
  tree qualifying_type = NULL_TREE;

  /* If we are parsing a template declaration and if decl is a typedef,
     add it to a list tied to the template.
     At template instantiation time, that list will be walked and
     access check performed.  */
  add_typedef_to_current_template_for_access_check (decl,
						    nested_name_specifier
						    ? nested_name_specifier
						    : DECL_CONTEXT (decl),
						    input_location);

  /* If we're not checking, return immediately.  */
  if (deferred_access_no_check)
    return;

  /* Determine the SCOPE of DECL.  */
  scope = context_for_name_lookup (decl);
  /* If the SCOPE is not a type, then DECL is not a member.  */
  if (!TYPE_P (scope))
    return;
  /* Compute the scope through which DECL is being accessed.  */
  if (object_type
      /* OBJECT_TYPE might not be a class type; consider:

	   class A { typedef int I; };
	   I *p;
	   p->A::I::~I();

	 In this case, we will have "A::I" as the DECL, but "I" as the
	 OBJECT_TYPE.  */
      && CLASS_TYPE_P (object_type)
      && DERIVED_FROM_P (scope, object_type))
    /* If we are processing a `->' or `.' expression, use the type of the
       left-hand side.  */
    qualifying_type = object_type;
  else if (nested_name_specifier)
    {
      /* If the reference is to a non-static member of the
	 current class, treat it as if it were referenced through
	 `this'.  */
      tree ct;
      if (DECL_NONSTATIC_MEMBER_P (decl)
	  && current_class_ptr
	  && DERIVED_FROM_P (scope, ct = current_nonlambda_class_type ()))
	qualifying_type = ct;
      /* Otherwise, use the type indicated by the
	 nested-name-specifier.  */
      else
	qualifying_type = nested_name_specifier;
    }
  else
    /* Otherwise, the name must be from the current class or one of
       its bases.  */
    qualifying_type = currently_open_derived_class (scope);

  if (qualifying_type 
      /* It is possible for qualifying type to be a TEMPLATE_TYPE_PARM
	 or similar in a default argument value.  */
      && CLASS_TYPE_P (qualifying_type)
      && !dependent_type_p (qualifying_type))
    perform_or_defer_access_check (TYPE_BINFO (qualifying_type), decl,
				   decl, tf_warning_or_error);
}

/* EXPR is the result of a qualified-id.  The QUALIFYING_CLASS was the
   class named to the left of the "::" operator.  DONE is true if this
   expression is a complete postfix-expression; it is false if this
   expression is followed by '->', '[', '(', etc.  ADDRESS_P is true
   iff this expression is the operand of '&'.  TEMPLATE_P is true iff
   the qualified-id was of the form "A::template B".  TEMPLATE_ARG_P
   is true iff this qualified name appears as a template argument.  */

tree
finish_qualified_id_expr (tree qualifying_class,
			  tree expr,
			  bool done,
			  bool address_p,
			  bool template_p,
			  bool template_arg_p,
			  tsubst_flags_t complain)
{
  gcc_assert (TYPE_P (qualifying_class));

  if (error_operand_p (expr))
    return error_mark_node;

  if ((DECL_P (expr) || BASELINK_P (expr))
      && !mark_used (expr, complain))
    return error_mark_node;

  if (template_p)
    {
      if (TREE_CODE (expr) == UNBOUND_CLASS_TEMPLATE)
	{
	  /* cp_parser_lookup_name thought we were looking for a type,
	     but we're actually looking for a declaration.  */
	  qualifying_class = TYPE_CONTEXT (expr);
	  expr = TYPE_IDENTIFIER (expr);
	}
      else
	check_template_keyword (expr);
    }

  /* If EXPR occurs as the operand of '&', use special handling that
     permits a pointer-to-member.  */
  if (address_p && done)
    {
      if (TREE_CODE (expr) == SCOPE_REF)
	expr = TREE_OPERAND (expr, 1);
      expr = build_offset_ref (qualifying_class, expr,
			       /*address_p=*/true, complain);
      return expr;
    }

  /* No need to check access within an enum.  */
  if (TREE_CODE (qualifying_class) == ENUMERAL_TYPE
      && TREE_CODE (expr) != IDENTIFIER_NODE)
    return expr;

  /* Within the scope of a class, turn references to non-static
     members into expression of the form "this->...".  */
  if (template_arg_p)
    /* But, within a template argument, we do not want make the
       transformation, as there is no "this" pointer.  */
    ;
  else if (TREE_CODE (expr) == FIELD_DECL)
    {
      push_deferring_access_checks (dk_no_check);
      expr = finish_non_static_data_member (expr, NULL_TREE,
					    qualifying_class);
      pop_deferring_access_checks ();
    }
  else if (BASELINK_P (expr))
    {
      /* See if any of the functions are non-static members.  */
      /* If so, the expression may be relative to 'this'.  */
      if (!shared_member_p (expr)
	  && current_class_ptr
	  && DERIVED_FROM_P (qualifying_class,
			     current_nonlambda_class_type ()))
	expr = (build_class_member_access_expr
		(maybe_dummy_object (qualifying_class, NULL),
		 expr,
		 BASELINK_ACCESS_BINFO (expr),
		 /*preserve_reference=*/false,
		 complain));
      else if (done)
	/* The expression is a qualified name whose address is not
	   being taken.  */
	expr = build_offset_ref (qualifying_class, expr, /*address_p=*/false,
				 complain);
    }
  else
    {
      /* In a template, return a SCOPE_REF for most qualified-ids
	 so that we can check access at instantiation time.  But if
	 we're looking at a member of the current instantiation, we
	 know we have access and building up the SCOPE_REF confuses
	 non-type template argument handling.  */
      if (processing_template_decl
	  && (!currently_open_class (qualifying_class)
	      || TREE_CODE (expr) == BIT_NOT_EXPR))
	expr = build_qualified_name (TREE_TYPE (expr),
				     qualifying_class, expr,
				     template_p);

      expr = convert_from_reference (expr);
    }

  return expr;
}

/* Begin a statement-expression.  The value returned must be passed to
   finish_stmt_expr.  */

tree
begin_stmt_expr (void)
{
  return push_stmt_list ();
}

/* Process the final expression of a statement expression. EXPR can be
   NULL, if the final expression is empty.  Return a STATEMENT_LIST
   containing all the statements in the statement-expression, or
   ERROR_MARK_NODE if there was an error.  */

tree
finish_stmt_expr_expr (tree expr, tree stmt_expr)
{
  if (error_operand_p (expr))
    {
      /* The type of the statement-expression is the type of the last
         expression.  */
      TREE_TYPE (stmt_expr) = error_mark_node;
      return error_mark_node;
    }

  /* If the last statement does not have "void" type, then the value
     of the last statement is the value of the entire expression.  */
  if (expr)
    {
      tree type = TREE_TYPE (expr);

      if (type && type_unknown_p (type))
	{
	  error ("a statement expression is an insufficient context"
		 " for overload resolution");
	  TREE_TYPE (stmt_expr) = error_mark_node;
	  return error_mark_node;
	}
      else if (processing_template_decl)
	{
	  expr = build_stmt (input_location, EXPR_STMT, expr);
	  expr = add_stmt (expr);
	  /* Mark the last statement so that we can recognize it as such at
	     template-instantiation time.  */
	  EXPR_STMT_STMT_EXPR_RESULT (expr) = 1;
	}
      else if (VOID_TYPE_P (type))
	{
	  /* Just treat this like an ordinary statement.  */
	  expr = finish_expr_stmt (expr);
	}
      else
	{
	  /* It actually has a value we need to deal with.  First, force it
	     to be an rvalue so that we won't need to build up a copy
	     constructor call later when we try to assign it to something.  */
	  expr = force_rvalue (expr, tf_warning_or_error);
	  if (error_operand_p (expr))
	    return error_mark_node;

	  /* Update for array-to-pointer decay.  */
	  type = TREE_TYPE (expr);

	  /* Wrap it in a CLEANUP_POINT_EXPR and add it to the list like a
	     normal statement, but don't convert to void or actually add
	     the EXPR_STMT.  */
	  if (TREE_CODE (expr) != CLEANUP_POINT_EXPR)
	    expr = maybe_cleanup_point_expr (expr);
	  add_stmt (expr);
	}

      /* The type of the statement-expression is the type of the last
	 expression.  */
      TREE_TYPE (stmt_expr) = type;
    }

  return stmt_expr;
}

/* Finish a statement-expression.  EXPR should be the value returned
   by the previous begin_stmt_expr.  Returns an expression
   representing the statement-expression.  */

tree
finish_stmt_expr (tree stmt_expr, bool has_no_scope)
{
  tree type;
  tree result;

  if (error_operand_p (stmt_expr))
    {
      pop_stmt_list (stmt_expr);
      return error_mark_node;
    }

  gcc_assert (TREE_CODE (stmt_expr) == STATEMENT_LIST);

  type = TREE_TYPE (stmt_expr);
  result = pop_stmt_list (stmt_expr);
  TREE_TYPE (result) = type;

  if (processing_template_decl)
    {
      result = build_min (STMT_EXPR, type, result);
      TREE_SIDE_EFFECTS (result) = 1;
      STMT_EXPR_NO_SCOPE (result) = has_no_scope;
    }
  else if (CLASS_TYPE_P (type))
    {
      /* Wrap the statement-expression in a TARGET_EXPR so that the
	 temporary object created by the final expression is destroyed at
	 the end of the full-expression containing the
	 statement-expression.  */
      result = force_target_expr (type, result, tf_warning_or_error);
    }

  return result;
}

/* Returns the expression which provides the value of STMT_EXPR.  */

tree
stmt_expr_value_expr (tree stmt_expr)
{
  tree t = STMT_EXPR_STMT (stmt_expr);

  if (TREE_CODE (t) == BIND_EXPR)
    t = BIND_EXPR_BODY (t);

  if (TREE_CODE (t) == STATEMENT_LIST && STATEMENT_LIST_TAIL (t))
    t = STATEMENT_LIST_TAIL (t)->stmt;

  if (TREE_CODE (t) == EXPR_STMT)
    t = EXPR_STMT_EXPR (t);

  return t;
}

/* Return TRUE iff EXPR_STMT is an empty list of
   expression statements.  */

bool
empty_expr_stmt_p (tree expr_stmt)
{
  tree body = NULL_TREE;

  if (expr_stmt == void_node)
    return true;

  if (expr_stmt)
    {
      if (TREE_CODE (expr_stmt) == EXPR_STMT)
	body = EXPR_STMT_EXPR (expr_stmt);
      else if (TREE_CODE (expr_stmt) == STATEMENT_LIST)
	body = expr_stmt;
    }

  if (body)
    {
      if (TREE_CODE (body) == STATEMENT_LIST)
	return tsi_end_p (tsi_start (body));
      else
	return empty_expr_stmt_p (body);
    }
  return false;
}

/* Perform Koenig lookup.  FN is the postfix-expression representing
   the function (or functions) to call; ARGS are the arguments to the
   call.  Returns the functions to be considered by overload resolution.  */

cp_expr
perform_koenig_lookup (cp_expr fn, vec<tree, va_gc> *args,
		       tsubst_flags_t complain)
{
  tree identifier = NULL_TREE;
  tree functions = NULL_TREE;
  tree tmpl_args = NULL_TREE;
  bool template_id = false;
  location_t loc = fn.get_location ();

  if (TREE_CODE (fn) == TEMPLATE_ID_EXPR)
    {
      /* Use a separate flag to handle null args.  */
      template_id = true;
      tmpl_args = TREE_OPERAND (fn, 1);
      fn = TREE_OPERAND (fn, 0);
    }

  /* Find the name of the overloaded function.  */
  if (identifier_p (fn))
    identifier = fn;
  else
    {
      functions = fn;
      identifier = OVL_NAME (functions);
    }

  /* A call to a namespace-scope function using an unqualified name.

     Do Koenig lookup -- unless any of the arguments are
     type-dependent.  */
  if (!any_type_dependent_arguments_p (args)
      && !any_dependent_template_arguments_p (tmpl_args))
    {
      fn = lookup_arg_dependent (identifier, functions, args);
      if (!fn)
	{
	  /* The unqualified name could not be resolved.  */
	  if (complain & tf_error)
	    fn = unqualified_fn_lookup_error (cp_expr (identifier, loc));
	  else
	    fn = identifier;
	}
    }

  if (fn && template_id && fn != error_mark_node)
    fn = build2 (TEMPLATE_ID_EXPR, unknown_type_node, fn, tmpl_args);
  
  return fn;
}

/* Generate an expression for `FN (ARGS)'.  This may change the
   contents of ARGS.

   If DISALLOW_VIRTUAL is true, the call to FN will be not generated
   as a virtual call, even if FN is virtual.  (This flag is set when
   encountering an expression where the function name is explicitly
   qualified.  For example a call to `X::f' never generates a virtual
   call.)

   Returns code for the call.  */

tree
finish_call_expr (tree fn, vec<tree, va_gc> **args, bool disallow_virtual,
		  bool koenig_p, tsubst_flags_t complain)
{
  tree result;
  tree orig_fn;
  vec<tree, va_gc> *orig_args = NULL;

  if (fn == error_mark_node)
    return error_mark_node;

  gcc_assert (!TYPE_P (fn));

  /* If FN may be a FUNCTION_DECL obfuscated by force_paren_expr, undo
     it so that we can tell this is a call to a known function.  */
  fn = maybe_undo_parenthesized_ref (fn);

  orig_fn = fn;

  if (processing_template_decl)
    {
      /* If FN is a local extern declaration or set thereof, look them up
	 again at instantiation time.  */
      if (is_overloaded_fn (fn))
	{
	  tree ifn = get_first_fn (fn);
	  if (TREE_CODE (ifn) == FUNCTION_DECL
	      && DECL_LOCAL_FUNCTION_P (ifn))
	    orig_fn = DECL_NAME (ifn);
	}

      /* If the call expression is dependent, build a CALL_EXPR node
	 with no type; type_dependent_expression_p recognizes
	 expressions with no type as being dependent.  */
      if (type_dependent_expression_p (fn)
	  || any_type_dependent_arguments_p (*args))
	{
	  result = build_min_nt_call_vec (orig_fn, *args);
	  SET_EXPR_LOCATION (result, EXPR_LOC_OR_LOC (fn, input_location));
	  KOENIG_LOOKUP_P (result) = koenig_p;
	  if (is_overloaded_fn (fn))
	    {
	      fn = get_fns (fn);
	      lookup_keep (fn, true);
	    }

	  if (cfun)
	    {
	      bool abnormal = true;
	      for (lkp_iterator iter (fn); abnormal && iter; ++iter)
		{
		  tree fndecl = *iter;
		  if (TREE_CODE (fndecl) != FUNCTION_DECL
		      || !TREE_THIS_VOLATILE (fndecl))
		    abnormal = false;
		}
	      /* FIXME: Stop warning about falling off end of non-void
		 function.   But this is wrong.  Even if we only see
		 no-return fns at this point, we could select a
		 future-defined return fn during instantiation.  Or
		 vice-versa.  */
	      if (abnormal)
		current_function_returns_abnormally = 1;
	    }
	  return result;
	}
      orig_args = make_tree_vector_copy (*args);
      if (!BASELINK_P (fn)
	  && TREE_CODE (fn) != PSEUDO_DTOR_EXPR
	  && TREE_TYPE (fn) != unknown_type_node)
	fn = build_non_dependent_expr (fn);
      make_args_non_dependent (*args);
    }

  if (TREE_CODE (fn) == COMPONENT_REF)
    {
      tree member = TREE_OPERAND (fn, 1);
      if (BASELINK_P (member))
	{
	  tree object = TREE_OPERAND (fn, 0);
	  return build_new_method_call (object, member,
					args, NULL_TREE,
                                        (disallow_virtual
                                         ? LOOKUP_NORMAL | LOOKUP_NONVIRTUAL
					 : LOOKUP_NORMAL),
					/*fn_p=*/NULL,
					complain);
	}
    }

  /* Per 13.3.1.1, '(&f)(...)' is the same as '(f)(...)'.  */
  if (TREE_CODE (fn) == ADDR_EXPR
      && TREE_CODE (TREE_OPERAND (fn, 0)) == OVERLOAD)
    fn = TREE_OPERAND (fn, 0);

  if (is_overloaded_fn (fn))
    fn = baselink_for_fns (fn);

  result = NULL_TREE;
  if (BASELINK_P (fn))
    {
      tree object;

      /* A call to a member function.  From [over.call.func]:

	   If the keyword this is in scope and refers to the class of
	   that member function, or a derived class thereof, then the
	   function call is transformed into a qualified function call
	   using (*this) as the postfix-expression to the left of the
	   . operator.... [Otherwise] a contrived object of type T
	   becomes the implied object argument.

	In this situation:

	  struct A { void f(); };
	  struct B : public A {};
	  struct C : public A { void g() { B::f(); }};

	"the class of that member function" refers to `A'.  But 11.2
	[class.access.base] says that we need to convert 'this' to B* as
	part of the access, so we pass 'B' to maybe_dummy_object.  */

      if (DECL_MAYBE_IN_CHARGE_CONSTRUCTOR_P (get_first_fn (fn)))
	{
	  /* A constructor call always uses a dummy object.  (This constructor
	     call which has the form A::A () is actually invalid and we are
	     going to reject it later in build_new_method_call.)  */
	  object = build_dummy_object (BINFO_TYPE (BASELINK_ACCESS_BINFO (fn)));
	}
      else
	object = maybe_dummy_object (BINFO_TYPE (BASELINK_ACCESS_BINFO (fn)),
				     NULL);

      result = build_new_method_call (object, fn, args, NULL_TREE,
				      (disallow_virtual
				       ? LOOKUP_NORMAL|LOOKUP_NONVIRTUAL
				       : LOOKUP_NORMAL),
				      /*fn_p=*/NULL,
				      complain);
    }
  else if (is_overloaded_fn (fn))
    {
      /* If the function is an overloaded builtin, resolve it.  */
      if (TREE_CODE (fn) == FUNCTION_DECL
	  && (DECL_BUILT_IN_CLASS (fn) == BUILT_IN_NORMAL
	      || DECL_BUILT_IN_CLASS (fn) == BUILT_IN_MD))
	result = resolve_overloaded_builtin (input_location, fn, *args);

      if (!result)
	{
	  if (warn_sizeof_pointer_memaccess
	      && (complain & tf_warning)
	      && !vec_safe_is_empty (*args)
	      && !processing_template_decl)
	    {
	      location_t sizeof_arg_loc[3];
	      tree sizeof_arg[3];
	      unsigned int i;
	      for (i = 0; i < 3; i++)
		{
		  tree t;

		  sizeof_arg_loc[i] = UNKNOWN_LOCATION;
		  sizeof_arg[i] = NULL_TREE;
		  if (i >= (*args)->length ())
		    continue;
		  t = (**args)[i];
		  if (TREE_CODE (t) != SIZEOF_EXPR)
		    continue;
		  if (SIZEOF_EXPR_TYPE_P (t))
		    sizeof_arg[i] = TREE_TYPE (TREE_OPERAND (t, 0));
		  else
		    sizeof_arg[i] = TREE_OPERAND (t, 0);
		  sizeof_arg_loc[i] = EXPR_LOCATION (t);
		}
	      sizeof_pointer_memaccess_warning
		(sizeof_arg_loc, fn, *args,
		 sizeof_arg, same_type_ignoring_top_level_qualifiers_p);
	    }

	  /* A call to a namespace-scope function.  */
	  result = build_new_function_call (fn, args, complain);
	}
    }
  else if (TREE_CODE (fn) == PSEUDO_DTOR_EXPR)
    {
      if (!vec_safe_is_empty (*args))
	error ("arguments to destructor are not allowed");
      /* Mark the pseudo-destructor call as having side-effects so
	 that we do not issue warnings about its use.  */
      result = build1 (NOP_EXPR,
		       void_type_node,
		       TREE_OPERAND (fn, 0));
      TREE_SIDE_EFFECTS (result) = 1;
    }
  else if (CLASS_TYPE_P (TREE_TYPE (fn)))
    /* If the "function" is really an object of class type, it might
       have an overloaded `operator ()'.  */
    result = build_op_call (fn, args, complain);

  if (!result)
    /* A call where the function is unknown.  */
    result = cp_build_function_call_vec (fn, args, complain);

  if (processing_template_decl && result != error_mark_node)
    {
      if (INDIRECT_REF_P (result))
	result = TREE_OPERAND (result, 0);
      result = build_call_vec (TREE_TYPE (result), orig_fn, orig_args);
      SET_EXPR_LOCATION (result, input_location);
      KOENIG_LOOKUP_P (result) = koenig_p;
      release_tree_vector (orig_args);
      result = convert_from_reference (result);
    }

  /* Free or retain OVERLOADs from lookup.  */
  if (is_overloaded_fn (orig_fn))
    lookup_keep (get_fns (orig_fn), processing_template_decl);

  return result;
}

/* Finish a call to a postfix increment or decrement or EXPR.  (Which
   is indicated by CODE, which should be POSTINCREMENT_EXPR or
   POSTDECREMENT_EXPR.)  */

cp_expr
finish_increment_expr (cp_expr expr, enum tree_code code)
{
  /* input_location holds the location of the trailing operator token.
     Build a location of the form:
       expr++
       ~~~~^~
     with the caret at the operator token, ranging from the start
     of EXPR to the end of the operator token.  */
  location_t combined_loc = make_location (input_location,
					   expr.get_start (),
					   get_finish (input_location));
  cp_expr result = build_x_unary_op (combined_loc, code, expr,
				     tf_warning_or_error);
  /* TODO: build_x_unary_op doesn't honor the location, so set it here.  */
  result.set_location (combined_loc);
  return result;
}

/* Finish a use of `this'.  Returns an expression for `this'.  */

tree
finish_this_expr (void)
{
  tree result = NULL_TREE;

  if (current_class_ptr)
    {
      tree type = TREE_TYPE (current_class_ref);

      /* In a lambda expression, 'this' refers to the captured 'this'.  */
      if (LAMBDA_TYPE_P (type))
        result = lambda_expr_this_capture (CLASSTYPE_LAMBDA_EXPR (type), true);
      else
        result = current_class_ptr;
    }

  if (result)
    /* The keyword 'this' is a prvalue expression.  */
    return rvalue (result);

  tree fn = current_nonlambda_function ();
  if (fn && DECL_STATIC_FUNCTION_P (fn))
    error ("%<this%> is unavailable for static member functions");
  else if (fn)
    error ("invalid use of %<this%> in non-member function");
  else
    error ("invalid use of %<this%> at top level");
  return error_mark_node;
}

/* Finish a pseudo-destructor expression.  If SCOPE is NULL, the
   expression was of the form `OBJECT.~DESTRUCTOR' where DESTRUCTOR is
   the TYPE for the type given.  If SCOPE is non-NULL, the expression
   was of the form `OBJECT.SCOPE::~DESTRUCTOR'.  */

tree
finish_pseudo_destructor_expr (tree object, tree scope, tree destructor,
			       location_t loc)
{
  if (object == error_mark_node || destructor == error_mark_node)
    return error_mark_node;

  gcc_assert (TYPE_P (destructor));

  if (!processing_template_decl)
    {
      if (scope == error_mark_node)
	{
	  error_at (loc, "invalid qualifying scope in pseudo-destructor name");
	  return error_mark_node;
	}
      if (is_auto (destructor))
	destructor = TREE_TYPE (object);
      if (scope && TYPE_P (scope) && !check_dtor_name (scope, destructor))
	{
	  error_at (loc,
		    "qualified type %qT does not match destructor name ~%qT",
		    scope, destructor);
	  return error_mark_node;
	}


      /* [expr.pseudo] says both:

	   The type designated by the pseudo-destructor-name shall be
	   the same as the object type.

	 and:

	   The cv-unqualified versions of the object type and of the
	   type designated by the pseudo-destructor-name shall be the
	   same type.

	 We implement the more generous second sentence, since that is
	 what most other compilers do.  */
      if (!same_type_ignoring_top_level_qualifiers_p (TREE_TYPE (object),
						      destructor))
	{
	  error_at (loc, "%qE is not of type %qT", object, destructor);
	  return error_mark_node;
	}
    }

  return build3_loc (loc, PSEUDO_DTOR_EXPR, void_type_node, object,
		     scope, destructor);
}

/* Finish an expression of the form CODE EXPR.  */

cp_expr
finish_unary_op_expr (location_t op_loc, enum tree_code code, cp_expr expr,
		      tsubst_flags_t complain)
{
  /* Build a location of the form:
       ++expr
       ^~~~~~
     with the caret at the operator token, ranging from the start
     of the operator token to the end of EXPR.  */
  location_t combined_loc = make_location (op_loc,
					   op_loc, expr.get_finish ());
  cp_expr result = build_x_unary_op (combined_loc, code, expr, complain);
  /* TODO: build_x_unary_op doesn't always honor the location.  */
  result.set_location (combined_loc);

  tree result_ovl, expr_ovl;

  if (!(complain & tf_warning))
    return result;

  result_ovl = result;
  expr_ovl = expr;

  if (!processing_template_decl)
    expr_ovl = cp_fully_fold (expr_ovl);

  if (!CONSTANT_CLASS_P (expr_ovl)
      || TREE_OVERFLOW_P (expr_ovl))
    return result;

  if (!processing_template_decl)
    result_ovl = cp_fully_fold (result_ovl);

  if (CONSTANT_CLASS_P (result_ovl) && TREE_OVERFLOW_P (result_ovl))
    overflow_warning (combined_loc, result_ovl);

  return result;
}

/* Finish a compound-literal expression or C++11 functional cast with aggregate
   initializer.  TYPE is the type to which the CONSTRUCTOR in COMPOUND_LITERAL
   is being cast.  */

tree
finish_compound_literal (tree type, tree compound_literal,
			 tsubst_flags_t complain,
			 fcl_t fcl_context)
{
  if (type == error_mark_node)
    return error_mark_node;

  if (TYPE_REF_P (type))
    {
      compound_literal
	= finish_compound_literal (TREE_TYPE (type), compound_literal,
				   complain, fcl_context);
      /* The prvalue is then used to direct-initialize the reference.  */
      tree r = (perform_implicit_conversion_flags
		(type, compound_literal, complain, LOOKUP_NORMAL));
      return convert_from_reference (r);
    }

  if (!TYPE_OBJ_P (type))
    {
      if (complain & tf_error)
	error ("compound literal of non-object type %qT", type);
      return error_mark_node;
    }

  if (tree anode = type_uses_auto (type))
    if (CLASS_PLACEHOLDER_TEMPLATE (anode))
      {
	type = do_auto_deduction (type, compound_literal, anode, complain,
				  adc_variable_type);
	if (type == error_mark_node)
	  return error_mark_node;
      }

  if (processing_template_decl)
    {
      TREE_TYPE (compound_literal) = type;
      /* Mark the expression as a compound literal.  */
      TREE_HAS_CONSTRUCTOR (compound_literal) = 1;
      if (fcl_context == fcl_c99)
	CONSTRUCTOR_C99_COMPOUND_LITERAL (compound_literal) = 1;
      return compound_literal;
    }

  type = complete_type (type);

  if (TYPE_NON_AGGREGATE_CLASS (type))
    {
      /* Trying to deal with a CONSTRUCTOR instead of a TREE_LIST
	 everywhere that deals with function arguments would be a pain, so
	 just wrap it in a TREE_LIST.  The parser set a flag so we know
	 that it came from T{} rather than T({}).  */
      CONSTRUCTOR_IS_DIRECT_INIT (compound_literal) = 1;
      compound_literal = build_tree_list (NULL_TREE, compound_literal);
      return build_functional_cast (type, compound_literal, complain);
    }

  if (TREE_CODE (type) == ARRAY_TYPE
      && check_array_initializer (NULL_TREE, type, compound_literal))
    return error_mark_node;
  compound_literal = reshape_init (type, compound_literal, complain);
  if (SCALAR_TYPE_P (type)
      && !BRACE_ENCLOSED_INITIALIZER_P (compound_literal)
      && !check_narrowing (type, compound_literal, complain))
    return error_mark_node;
  if (TREE_CODE (type) == ARRAY_TYPE
      && TYPE_DOMAIN (type) == NULL_TREE)
    {
      cp_complete_array_type_or_error (&type, compound_literal,
				       false, complain);
      if (type == error_mark_node)
	return error_mark_node;
    }
  compound_literal = digest_init_flags (type, compound_literal, LOOKUP_NORMAL,
					complain);
  if (TREE_CODE (compound_literal) == CONSTRUCTOR)
    {
      TREE_HAS_CONSTRUCTOR (compound_literal) = true;
      if (fcl_context == fcl_c99)
	CONSTRUCTOR_C99_COMPOUND_LITERAL (compound_literal) = 1;
    }

  /* Put static/constant array temporaries in static variables.  */
  /* FIXME all C99 compound literals should be variables rather than C++
     temporaries, unless they are used as an aggregate initializer.  */
  if ((!at_function_scope_p () || CP_TYPE_CONST_P (type))
      && fcl_context == fcl_c99
      && TREE_CODE (type) == ARRAY_TYPE
      && !TYPE_HAS_NONTRIVIAL_DESTRUCTOR (type)
      && initializer_constant_valid_p (compound_literal, type))
    {
      tree decl = create_temporary_var (type);
      DECL_INITIAL (decl) = compound_literal;
      TREE_STATIC (decl) = 1;
      if (literal_type_p (type) && CP_TYPE_CONST_NON_VOLATILE_P (type))
	{
	  /* 5.19 says that a constant expression can include an
	     lvalue-rvalue conversion applied to "a glvalue of literal type
	     that refers to a non-volatile temporary object initialized
	     with a constant expression".  Rather than try to communicate
	     that this VAR_DECL is a temporary, just mark it constexpr.  */
	  DECL_DECLARED_CONSTEXPR_P (decl) = true;
	  DECL_INITIALIZED_BY_CONSTANT_EXPRESSION_P (decl) = true;
	  TREE_CONSTANT (decl) = true;
	}
      cp_apply_type_quals_to_decl (cp_type_quals (type), decl);
      decl = pushdecl_top_level (decl);
      DECL_NAME (decl) = make_anon_name ();
      SET_DECL_ASSEMBLER_NAME (decl, DECL_NAME (decl));
      /* Make sure the destructor is callable.  */
      tree clean = cxx_maybe_build_cleanup (decl, complain);
      if (clean == error_mark_node)
	return error_mark_node;
      return decl;
    }

  /* Represent other compound literals with TARGET_EXPR so we produce
     an lvalue, but can elide copies.  */
  if (!VECTOR_TYPE_P (type))
    compound_literal = get_target_expr_sfinae (compound_literal, complain);

  return compound_literal;
}

/* Return the declaration for the function-name variable indicated by
   ID.  */

tree
finish_fname (tree id)
{
  tree decl;

  decl = fname_decl (input_location, C_RID_CODE (id), id);
  if (processing_template_decl && current_function_decl
      && decl != error_mark_node)
    decl = DECL_NAME (decl);
  return decl;
}

/* Finish a translation unit.  */

void
finish_translation_unit (void)
{
  /* In case there were missing closebraces,
     get us back to the global binding level.  */
  pop_everything ();
  while (current_namespace != global_namespace)
    pop_namespace ();

  /* Do file scope __FUNCTION__ et al.  */
  finish_fname_decls ();
}

/* Finish a template type parameter, specified as AGGR IDENTIFIER.
   Returns the parameter.  */

tree
finish_template_type_parm (tree aggr, tree identifier)
{
  if (aggr != class_type_node)
    {
      permerror (input_location, "template type parameters must use the keyword %<class%> or %<typename%>");
      aggr = class_type_node;
    }

  return build_tree_list (aggr, identifier);
}

/* Finish a template template parameter, specified as AGGR IDENTIFIER.
   Returns the parameter.  */

tree
finish_template_template_parm (tree aggr, tree identifier)
{
  tree decl = build_decl (input_location,
			  TYPE_DECL, identifier, NULL_TREE);

  tree tmpl = build_lang_decl (TEMPLATE_DECL, identifier, NULL_TREE);
  DECL_TEMPLATE_PARMS (tmpl) = current_template_parms;
  DECL_TEMPLATE_RESULT (tmpl) = decl;
  DECL_ARTIFICIAL (decl) = 1;

  // Associate the constraints with the underlying declaration,
  // not the template.
  tree reqs = TEMPLATE_PARMS_CONSTRAINTS (current_template_parms);
  tree constr = build_constraints (reqs, NULL_TREE);
  set_constraints (decl, constr);

  end_template_decl ();

  gcc_assert (DECL_TEMPLATE_PARMS (tmpl));

  check_default_tmpl_args (decl, DECL_TEMPLATE_PARMS (tmpl), 
			   /*is_primary=*/true, /*is_partial=*/false,
			   /*is_friend=*/0);

  return finish_template_type_parm (aggr, tmpl);
}

/* ARGUMENT is the default-argument value for a template template
   parameter.  If ARGUMENT is invalid, issue error messages and return
   the ERROR_MARK_NODE.  Otherwise, ARGUMENT itself is returned.  */

tree
check_template_template_default_arg (tree argument)
{
  if (TREE_CODE (argument) != TEMPLATE_DECL
      && TREE_CODE (argument) != TEMPLATE_TEMPLATE_PARM
      && TREE_CODE (argument) != UNBOUND_CLASS_TEMPLATE)
    {
      if (TREE_CODE (argument) == TYPE_DECL)
	error ("invalid use of type %qT as a default value for a template "
	       "template-parameter", TREE_TYPE (argument));
      else
	error ("invalid default argument for a template template parameter");
      return error_mark_node;
    }

  return argument;
}

/* Begin a class definition, as indicated by T.  */

tree
begin_class_definition (tree t)
{
  if (error_operand_p (t) || error_operand_p (TYPE_MAIN_DECL (t)))
    return error_mark_node;

  if (processing_template_parmlist)
    {
      error ("definition of %q#T inside template parameter list", t);
      return error_mark_node;
    }

  /* According to the C++ ABI, decimal classes defined in ISO/IEC TR 24733
     are passed the same as decimal scalar types.  */
  if (TREE_CODE (t) == RECORD_TYPE
      && !processing_template_decl)
    {
      tree ns = TYPE_CONTEXT (t);
      if (ns && TREE_CODE (ns) == NAMESPACE_DECL
	  && DECL_CONTEXT (ns) == std_node
	  && DECL_NAME (ns)
	  && id_equal (DECL_NAME (ns), "decimal"))
	{
	  const char *n = TYPE_NAME_STRING (t);
	  if ((strcmp (n, "decimal32") == 0)
	      || (strcmp (n, "decimal64") == 0)
	      || (strcmp (n, "decimal128") == 0))
	    TYPE_TRANSPARENT_AGGR (t) = 1;
	}
    }

  /* A non-implicit typename comes from code like:

       template <typename T> struct A {
	 template <typename U> struct A<T>::B ...

     This is erroneous.  */
  else if (TREE_CODE (t) == TYPENAME_TYPE)
    {
      error ("invalid definition of qualified type %qT", t);
      t = error_mark_node;
    }

  if (t == error_mark_node || ! MAYBE_CLASS_TYPE_P (t))
    {
      t = make_class_type (RECORD_TYPE);
      pushtag (make_anon_name (), t, /*tag_scope=*/ts_current);
    }

  if (TYPE_BEING_DEFINED (t))
    {
      t = make_class_type (TREE_CODE (t));
      pushtag (TYPE_IDENTIFIER (t), t, /*tag_scope=*/ts_current);
    }
  maybe_process_partial_specialization (t);
  pushclass (t);
  TYPE_BEING_DEFINED (t) = 1;
  class_binding_level->defining_class_p = 1;

  if (flag_pack_struct)
    {
      tree v;
      TYPE_PACKED (t) = 1;
      /* Even though the type is being defined for the first time
	 here, there might have been a forward declaration, so there
	 might be cv-qualified variants of T.  */
      for (v = TYPE_NEXT_VARIANT (t); v; v = TYPE_NEXT_VARIANT (v))
	TYPE_PACKED (v) = 1;
    }
  /* Reset the interface data, at the earliest possible
     moment, as it might have been set via a class foo;
     before.  */
  if (! TYPE_UNNAMED_P (t))
    {
      struct c_fileinfo *finfo = \
	get_fileinfo (LOCATION_FILE (input_location));
      CLASSTYPE_INTERFACE_ONLY (t) = finfo->interface_only;
      SET_CLASSTYPE_INTERFACE_UNKNOWN_X
	(t, finfo->interface_unknown);
    }
  reset_specialization();

  /* Make a declaration for this class in its own scope.  */
  build_self_reference ();

  return t;
}

/* Finish the member declaration given by DECL.  */

void
finish_member_declaration (tree decl)
{
  if (decl == error_mark_node || decl == NULL_TREE)
    return;

  if (decl == void_type_node)
    /* The COMPONENT was a friend, not a member, and so there's
       nothing for us to do.  */
    return;

  /* We should see only one DECL at a time.  */
  gcc_assert (DECL_CHAIN (decl) == NULL_TREE);

  /* Don't add decls after definition.  */
  gcc_assert (TYPE_BEING_DEFINED (current_class_type)
	      /* We can add lambda types when late parsing default
		 arguments.  */
	      || LAMBDA_TYPE_P (TREE_TYPE (decl)));

  /* Set up access control for DECL.  */
  TREE_PRIVATE (decl)
    = (current_access_specifier == access_private_node);
  TREE_PROTECTED (decl)
    = (current_access_specifier == access_protected_node);
  if (TREE_CODE (decl) == TEMPLATE_DECL)
    {
      TREE_PRIVATE (DECL_TEMPLATE_RESULT (decl)) = TREE_PRIVATE (decl);
      TREE_PROTECTED (DECL_TEMPLATE_RESULT (decl)) = TREE_PROTECTED (decl);
    }

  /* Mark the DECL as a member of the current class, unless it's
     a member of an enumeration.  */
  if (TREE_CODE (decl) != CONST_DECL)
    DECL_CONTEXT (decl) = current_class_type;

  if (TREE_CODE (decl) == USING_DECL)
    /* For now, ignore class-scope USING_DECLS, so that debugging
       backends do not see them. */
    DECL_IGNORED_P (decl) = 1;

  /* Check for bare parameter packs in the non-static data member
     declaration.  */
  if (TREE_CODE (decl) == FIELD_DECL)
    {
      if (check_for_bare_parameter_packs (TREE_TYPE (decl)))
        TREE_TYPE (decl) = error_mark_node;
      if (check_for_bare_parameter_packs (DECL_ATTRIBUTES (decl)))
        DECL_ATTRIBUTES (decl) = NULL_TREE;
    }

  /* [dcl.link]

     A C language linkage is ignored for the names of class members
     and the member function type of class member functions.  */
  if (DECL_LANG_SPECIFIC (decl))
    SET_DECL_LANGUAGE (decl, lang_cplusplus);

  bool add = false;

  /* Functions and non-functions are added differently.  */
  if (DECL_DECLARES_FUNCTION_P (decl))
    add = add_method (current_class_type, decl, false);
  /* Enter the DECL into the scope of the class, if the class
     isn't a closure (whose fields are supposed to be unnamed).  */
  else if (CLASSTYPE_LAMBDA_EXPR (current_class_type)
	   || pushdecl_class_level (decl))
    add = true;

  if (add)
    {
      /* All TYPE_DECLs go at the end of TYPE_FIELDS.  Ordinary fields
	 go at the beginning.  The reason is that
	 legacy_nonfn_member_lookup searches the list in order, and we
	 want a field name to override a type name so that the "struct
	 stat hack" will work.  In particular:

	   struct S { enum E { }; static const int E = 5; int ary[S::E]; } s;

	 is valid.  */

      if (TREE_CODE (decl) == TYPE_DECL)
	TYPE_FIELDS (current_class_type)
	  = chainon (TYPE_FIELDS (current_class_type), decl);
      else
	{
	  DECL_CHAIN (decl) = TYPE_FIELDS (current_class_type);
	  TYPE_FIELDS (current_class_type) = decl;
	}

      maybe_add_class_template_decl_list (current_class_type, decl,
					  /*friend_p=*/0);
    }
}

/* Finish processing a complete template declaration.  The PARMS are
   the template parameters.  */

void
finish_template_decl (tree parms)
{
  if (parms)
    end_template_decl ();
  else
    end_specialization ();
}

// Returns the template type of the class scope being entered. If we're
// entering a constrained class scope. TYPE is the class template
// scope being entered and we may need to match the intended type with
// a constrained specialization. For example:
//
//    template<Object T>
//      struct S { void f(); }; #1
//
//    template<Object T>
//      void S<T>::f() { }      #2
//
// We check, in #2, that S<T> refers precisely to the type declared by
// #1 (i.e., that the constraints match). Note that the following should
// be an error since there is no specialization of S<T> that is
// unconstrained, but this is not diagnosed here.
//
//    template<typename T>
//      void S<T>::f() { }
//
// We cannot diagnose this problem here since this function also matches
// qualified template names that are not part of a definition. For example:
//
//    template<Integral T, Floating_point U>
//      typename pair<T, U>::first_type void f(T, U);
//
// Here, it is unlikely that there is a partial specialization of
// pair constrained for for Integral and Floating_point arguments.
//
// The general rule is: if a constrained specialization with matching
// constraints is found return that type. Also note that if TYPE is not a
// class-type (e.g. a typename type), then no fixup is needed.

static tree
fixup_template_type (tree type)
{
  // Find the template parameter list at the a depth appropriate to
  // the scope we're trying to enter.
  tree parms = current_template_parms;
  int depth = template_class_depth (type);
  for (int n = processing_template_decl; n > depth && parms; --n)
    parms = TREE_CHAIN (parms);
  if (!parms)
    return type;
  tree cur_reqs = TEMPLATE_PARMS_CONSTRAINTS (parms);
  tree cur_constr = build_constraints (cur_reqs, NULL_TREE);

  // Search for a specialization whose type and constraints match.
  tree tmpl = CLASSTYPE_TI_TEMPLATE (type);
  tree specs = DECL_TEMPLATE_SPECIALIZATIONS (tmpl);
  while (specs)
    {
      tree spec_constr = get_constraints (TREE_VALUE (specs));

      // If the type and constraints match a specialization, then we
      // are entering that type.
      if (same_type_p (type, TREE_TYPE (specs))
	  && equivalent_constraints (cur_constr, spec_constr))
        return TREE_TYPE (specs);
      specs = TREE_CHAIN (specs);
    }

  // If no specialization matches, then must return the type
  // previously found.
  return type;
}

/* Finish processing a template-id (which names a type) of the form
   NAME < ARGS >.  Return the TYPE_DECL for the type named by the
   template-id.  If ENTERING_SCOPE is nonzero we are about to enter
   the scope of template-id indicated.  */

tree
finish_template_type (tree name, tree args, int entering_scope)
{
  tree type;

  type = lookup_template_class (name, args,
				NULL_TREE, NULL_TREE, entering_scope,
				tf_warning_or_error | tf_user);

  /* If we might be entering the scope of a partial specialization,
     find the one with the right constraints.  */
  if (flag_concepts
      && entering_scope
      && CLASS_TYPE_P (type)
      && CLASSTYPE_TEMPLATE_INFO (type)
      && dependent_type_p (type)
      && PRIMARY_TEMPLATE_P (CLASSTYPE_TI_TEMPLATE (type)))
    type = fixup_template_type (type);

  if (type == error_mark_node)
    return type;
  else if (CLASS_TYPE_P (type) && !alias_type_or_template_p (type))
    return TYPE_STUB_DECL (type);
  else
    return TYPE_NAME (type);
}

/* Finish processing a BASE_CLASS with the indicated ACCESS_SPECIFIER.
   Return a TREE_LIST containing the ACCESS_SPECIFIER and the
   BASE_CLASS, or NULL_TREE if an error occurred.  The
   ACCESS_SPECIFIER is one of
   access_{default,public,protected_private}_node.  For a virtual base
   we set TREE_TYPE.  */

tree
finish_base_specifier (tree base, tree access, bool virtual_p)
{
  tree result;

  if (base == error_mark_node)
    {
      error ("invalid base-class specification");
      result = NULL_TREE;
    }
  else if (! MAYBE_CLASS_TYPE_P (base))
    {
      error ("%qT is not a class type", base);
      result = NULL_TREE;
    }
  else
    {
      if (cp_type_quals (base) != 0)
	{
	  /* DR 484: Can a base-specifier name a cv-qualified
	     class type?  */
	  base = TYPE_MAIN_VARIANT (base);
	}
      result = build_tree_list (access, base);
      if (virtual_p)
	TREE_TYPE (result) = integer_type_node;
    }

  return result;
}

/* If FNS is a member function, a set of member functions, or a
   template-id referring to one or more member functions, return a
   BASELINK for FNS, incorporating the current access context.
   Otherwise, return FNS unchanged.  */

tree
baselink_for_fns (tree fns)
{
  tree scope;
  tree cl;

  if (BASELINK_P (fns) 
      || error_operand_p (fns))
    return fns;

  scope = ovl_scope (fns);
  if (!CLASS_TYPE_P (scope))
    return fns;

  cl = currently_open_derived_class (scope);
  if (!cl)
    cl = scope;
  cl = TYPE_BINFO (cl);
  return build_baselink (cl, cl, fns, /*optype=*/NULL_TREE);
}

/* Returns true iff DECL is a variable from a function outside
   the current one.  */

static bool
outer_var_p (tree decl)
{
  return ((VAR_P (decl) || TREE_CODE (decl) == PARM_DECL)
	  && DECL_FUNCTION_SCOPE_P (decl)
	  /* Don't get confused by temporaries.  */
	  && DECL_NAME (decl)
	  && (DECL_CONTEXT (decl) != current_function_decl
	      || parsing_nsdmi ()));
}

/* As above, but also checks that DECL is automatic.  */

bool
outer_automatic_var_p (tree decl)
{
  return (outer_var_p (decl)
	  && !TREE_STATIC (decl));
}

/* DECL satisfies outer_automatic_var_p.  Possibly complain about it or
   rewrite it for lambda capture.

   If ODR_USE is true, we're being called from mark_use, and we complain about
   use of constant variables.  If ODR_USE is false, we're being called for the
   id-expression, and we do lambda capture.  */

tree
process_outer_var_ref (tree decl, tsubst_flags_t complain, bool odr_use)
{
  if (cp_unevaluated_operand)
    /* It's not a use (3.2) if we're in an unevaluated context.  */
    return decl;
  if (decl == error_mark_node)
    return decl;

  tree context = DECL_CONTEXT (decl);
  tree containing_function = current_function_decl;
  tree lambda_stack = NULL_TREE;
  tree lambda_expr = NULL_TREE;
  tree initializer = convert_from_reference (decl);

  /* Mark it as used now even if the use is ill-formed.  */
  if (!mark_used (decl, complain))
    return error_mark_node;

  if (parsing_nsdmi ())
    containing_function = NULL_TREE;

  if (containing_function && LAMBDA_FUNCTION_P (containing_function))
    {
      /* Check whether we've already built a proxy.  */
      tree var = decl;
      while (is_normal_capture_proxy (var))
	var = DECL_CAPTURED_VARIABLE (var);
      tree d = retrieve_local_specialization (var);

      if (d && d != decl && is_capture_proxy (d))
	{
	  if (DECL_CONTEXT (d) == containing_function)
	    /* We already have an inner proxy.  */
	    return d;
	  else
	    /* We need to capture an outer proxy.  */
	    return process_outer_var_ref (d, complain, odr_use);
	}
    }

  /* If we are in a lambda function, we can move out until we hit
     1. the context,
     2. a non-lambda function, or
     3. a non-default capturing lambda function.  */
  while (context != containing_function
	 /* containing_function can be null with invalid generic lambdas.  */
	 && containing_function
	 && LAMBDA_FUNCTION_P (containing_function))
    {
      tree closure = DECL_CONTEXT (containing_function);
      lambda_expr = CLASSTYPE_LAMBDA_EXPR (closure);

      if (TYPE_CLASS_SCOPE_P (closure))
	/* A lambda in an NSDMI (c++/64496).  */
	break;

      if (LAMBDA_EXPR_DEFAULT_CAPTURE_MODE (lambda_expr)
	  == CPLD_NONE)
	break;

      lambda_stack = tree_cons (NULL_TREE,
				lambda_expr,
				lambda_stack);

      containing_function
	= decl_function_context (containing_function);
    }

  /* In a lambda within a template, wait until instantiation
     time to implicitly capture.  */
  if (context == containing_function
      && DECL_TEMPLATE_INFO (containing_function)
      && uses_template_parms (DECL_TI_ARGS (containing_function)))
    return decl;

  if (lambda_expr && VAR_P (decl)
      && DECL_ANON_UNION_VAR_P (decl))
    {
      if (complain & tf_error)
	error ("cannot capture member %qD of anonymous union", decl);
      return error_mark_node;
    }
  /* Do lambda capture when processing the id-expression, not when
     odr-using a variable.  */
  if (!odr_use && context == containing_function)
    {
      decl = add_default_capture (lambda_stack,
				  /*id=*/DECL_NAME (decl),
				  initializer);
    }
  /* Only an odr-use of an outer automatic variable causes an
     error, and a constant variable can decay to a prvalue
     constant without odr-use.  So don't complain yet.  */
  else if (!odr_use && decl_constant_var_p (decl))
    return decl;
  else if (lambda_expr)
    {
      if (complain & tf_error)
	{
	  error ("%qD is not captured", decl);
	  tree closure = LAMBDA_EXPR_CLOSURE (lambda_expr);
	  if (LAMBDA_EXPR_DEFAULT_CAPTURE_MODE (lambda_expr)
	      == CPLD_NONE)
	    inform (location_of (closure),
		    "the lambda has no capture-default");
	  else if (TYPE_CLASS_SCOPE_P (closure))
	    inform (UNKNOWN_LOCATION, "lambda in local class %q+T cannot "
		    "capture variables from the enclosing context",
		    TYPE_CONTEXT (closure));
	  inform (DECL_SOURCE_LOCATION (decl), "%q#D declared here", decl);
	}
      return error_mark_node;
    }
  else
    {
      if (complain & tf_error)
	{
	  error (VAR_P (decl)
		 ? G_("use of local variable with automatic storage from "
		      "containing function")
		 : G_("use of parameter from containing function"));
	  inform (DECL_SOURCE_LOCATION (decl), "%q#D declared here", decl);
	}
      return error_mark_node;
    }
  return decl;
}

/* ID_EXPRESSION is a representation of parsed, but unprocessed,
   id-expression.  (See cp_parser_id_expression for details.)  SCOPE,
   if non-NULL, is the type or namespace used to explicitly qualify
   ID_EXPRESSION.  DECL is the entity to which that name has been
   resolved.

   *CONSTANT_EXPRESSION_P is true if we are presently parsing a
   constant-expression.  In that case, *NON_CONSTANT_EXPRESSION_P will
   be set to true if this expression isn't permitted in a
   constant-expression, but it is otherwise not set by this function.
   *ALLOW_NON_CONSTANT_EXPRESSION_P is true if we are parsing a
   constant-expression, but a non-constant expression is also
   permissible.

   DONE is true if this expression is a complete postfix-expression;
   it is false if this expression is followed by '->', '[', '(', etc.
   ADDRESS_P is true iff this expression is the operand of '&'.
   TEMPLATE_P is true iff the qualified-id was of the form
   "A::template B".  TEMPLATE_ARG_P is true iff this qualified name
   appears as a template argument.

   If an error occurs, and it is the kind of error that might cause
   the parser to abort a tentative parse, *ERROR_MSG is filled in.  It
   is the caller's responsibility to issue the message.  *ERROR_MSG
   will be a string with static storage duration, so the caller need
   not "free" it.

   Return an expression for the entity, after issuing appropriate
   diagnostics.  This function is also responsible for transforming a
   reference to a non-static member into a COMPONENT_REF that makes
   the use of "this" explicit.

   Upon return, *IDK will be filled in appropriately.  */
cp_expr
finish_id_expression (tree id_expression,
		      tree decl,
		      tree scope,
		      cp_id_kind *idk,
		      bool integral_constant_expression_p,
		      bool allow_non_integral_constant_expression_p,
		      bool *non_integral_constant_expression_p,
		      bool template_p,
		      bool done,
		      bool address_p,
		      bool template_arg_p,
		      const char **error_msg,
		      location_t location)
{
  decl = strip_using_decl (decl);

  /* Initialize the output parameters.  */
  *idk = CP_ID_KIND_NONE;
  *error_msg = NULL;

  if (id_expression == error_mark_node)
    return error_mark_node;
  /* If we have a template-id, then no further lookup is
     required.  If the template-id was for a template-class, we
     will sometimes have a TYPE_DECL at this point.  */
  else if (TREE_CODE (decl) == TEMPLATE_ID_EXPR
	   || TREE_CODE (decl) == TYPE_DECL)
    ;
  /* Look up the name.  */
  else
    {
      if (decl == error_mark_node)
	{
	  /* Name lookup failed.  */
	  if (scope
	      && (!TYPE_P (scope)
		  || (!dependent_type_p (scope)
		      && !(identifier_p (id_expression)
			   && IDENTIFIER_CONV_OP_P (id_expression)
			   && dependent_type_p (TREE_TYPE (id_expression))))))
	    {
	      /* If the qualifying type is non-dependent (and the name
		 does not name a conversion operator to a dependent
		 type), issue an error.  */
	      qualified_name_lookup_error (scope, id_expression, decl, location);
	      return error_mark_node;
	    }
	  else if (!scope)
	    {
	      /* It may be resolved via Koenig lookup.  */
	      *idk = CP_ID_KIND_UNQUALIFIED;
	      return id_expression;
	    }
	  else
	    decl = id_expression;
	}

      /* Remember that the name was used in the definition of
	 the current class so that we can check later to see if
	 the meaning would have been different after the class
	 was entirely defined.  */
      if (!scope && decl != error_mark_node && identifier_p (id_expression))
	maybe_note_name_used_in_class (id_expression, decl);

      /* A use in unevaluated operand might not be instantiated appropriately
	 if tsubst_copy builds a dummy parm, or if we never instantiate a
	 generic lambda, so mark it now.  */
      if (processing_template_decl && cp_unevaluated_operand)
	mark_type_use (decl);

      /* Disallow uses of local variables from containing functions, except
	 within lambda-expressions.  */
      if (outer_automatic_var_p (decl))
	{
	  decl = process_outer_var_ref (decl, tf_warning_or_error);
	  if (decl == error_mark_node)
	    return error_mark_node;
	}

      /* Also disallow uses of function parameters outside the function
	 body, except inside an unevaluated context (i.e. decltype).  */
      if (TREE_CODE (decl) == PARM_DECL
	  && DECL_CONTEXT (decl) == NULL_TREE
	  && !cp_unevaluated_operand)
	{
	  *error_msg = G_("use of parameter outside function body");
	  return error_mark_node;
	}
    }

  /* If we didn't find anything, or what we found was a type,
     then this wasn't really an id-expression.  */
  if (TREE_CODE (decl) == TEMPLATE_DECL
      && !DECL_FUNCTION_TEMPLATE_P (decl))
    {
      *error_msg = G_("missing template arguments");
      return error_mark_node;
    }
  else if (TREE_CODE (decl) == TYPE_DECL
	   || TREE_CODE (decl) == NAMESPACE_DECL)
    {
      *error_msg = G_("expected primary-expression");
      return error_mark_node;
    }

  /* If the name resolved to a template parameter, there is no
     need to look it up again later.  */
  if ((TREE_CODE (decl) == CONST_DECL && DECL_TEMPLATE_PARM_P (decl))
      || TREE_CODE (decl) == TEMPLATE_PARM_INDEX)
    {
      tree r;

      *idk = CP_ID_KIND_NONE;
      if (TREE_CODE (decl) == TEMPLATE_PARM_INDEX)
	decl = TEMPLATE_PARM_DECL (decl);
      r = convert_from_reference (DECL_INITIAL (decl));

      if (integral_constant_expression_p
	  && !dependent_type_p (TREE_TYPE (decl))
	  && !(INTEGRAL_OR_ENUMERATION_TYPE_P (TREE_TYPE (r))))
	{
	  if (!allow_non_integral_constant_expression_p)
	    error ("template parameter %qD of type %qT is not allowed in "
		   "an integral constant expression because it is not of "
		   "integral or enumeration type", decl, TREE_TYPE (decl));
	  *non_integral_constant_expression_p = true;
	}
      return r;
    }
  else
    {
      bool dependent_p = type_dependent_expression_p (decl);

      /* If the declaration was explicitly qualified indicate
	 that.  The semantics of `A::f(3)' are different than
	 `f(3)' if `f' is virtual.  */
      *idk = (scope
	      ? CP_ID_KIND_QUALIFIED
	      : (TREE_CODE (decl) == TEMPLATE_ID_EXPR
		 ? CP_ID_KIND_TEMPLATE_ID
		 : (dependent_p
		    ? CP_ID_KIND_UNQUALIFIED_DEPENDENT
		    : CP_ID_KIND_UNQUALIFIED)));

      if (dependent_p
	  && DECL_P (decl)
	  && any_dependent_type_attributes_p (DECL_ATTRIBUTES (decl)))
	/* Dependent type attributes on the decl mean that the TREE_TYPE is
	   wrong, so just return the identifier.  */
	return id_expression;

      if (TREE_CODE (decl) == NAMESPACE_DECL)
	{
	  error ("use of namespace %qD as expression", decl);
	  return error_mark_node;
	}
      else if (DECL_CLASS_TEMPLATE_P (decl))
	{
	  error ("use of class template %qT as expression", decl);
	  return error_mark_node;
	}
      else if (TREE_CODE (decl) == TREE_LIST)
	{
	  /* Ambiguous reference to base members.  */
	  error ("request for member %qD is ambiguous in "
		 "multiple inheritance lattice", id_expression);
	  print_candidates (decl);
	  return error_mark_node;
	}

      /* Mark variable-like entities as used.  Functions are similarly
	 marked either below or after overload resolution.  */
      if ((VAR_P (decl)
	   || TREE_CODE (decl) == PARM_DECL
	   || TREE_CODE (decl) == CONST_DECL
	   || TREE_CODE (decl) == RESULT_DECL)
	  && !mark_used (decl))
	return error_mark_node;

      /* Only certain kinds of names are allowed in constant
	 expression.  Template parameters have already
	 been handled above.  */
      if (! error_operand_p (decl)
	  && !dependent_p
	  && integral_constant_expression_p
	  && ! decl_constant_var_p (decl)
	  && TREE_CODE (decl) != CONST_DECL
	  && ! builtin_valid_in_constant_expr_p (decl))
	{
	  if (!allow_non_integral_constant_expression_p)
	    {
	      error ("%qD cannot appear in a constant-expression", decl);
	      return error_mark_node;
	    }
	  *non_integral_constant_expression_p = true;
	}

      tree wrap;
      if (VAR_P (decl)
	  && !cp_unevaluated_operand
	  && !processing_template_decl
	  && (TREE_STATIC (decl) || DECL_EXTERNAL (decl))
	  && CP_DECL_THREAD_LOCAL_P (decl)
	  && (wrap = get_tls_wrapper_fn (decl)))
	{
	  /* Replace an evaluated use of the thread_local variable with
	     a call to its wrapper.  */
	  decl = build_cxx_call (wrap, 0, NULL, tf_warning_or_error);
	}
      else if (TREE_CODE (decl) == TEMPLATE_ID_EXPR
	       && !dependent_p
	       && variable_template_p (TREE_OPERAND (decl, 0)))
	{
	  decl = finish_template_variable (decl);
	  mark_used (decl);
	  decl = convert_from_reference (decl);
	}
      else if (scope)
	{
	  if (TREE_CODE (decl) == SCOPE_REF)
	    {
	      gcc_assert (same_type_p (scope, TREE_OPERAND (decl, 0)));
	      decl = TREE_OPERAND (decl, 1);
	    }

	  decl = (adjust_result_of_qualified_name_lookup
		  (decl, scope, current_nonlambda_class_type()));

	  if (TREE_CODE (decl) == FUNCTION_DECL)
	    mark_used (decl);

	  if (TYPE_P (scope))
	    decl = finish_qualified_id_expr (scope,
					     decl,
					     done,
					     address_p,
					     template_p,
					     template_arg_p,
					     tf_warning_or_error);
	  else
	    decl = convert_from_reference (decl);
	}
      else if (TREE_CODE (decl) == FIELD_DECL)
	{
	  /* Since SCOPE is NULL here, this is an unqualified name.
	     Access checking has been performed during name lookup
	     already.  Turn off checking to avoid duplicate errors.  */
	  push_deferring_access_checks (dk_no_check);
	  decl = finish_non_static_data_member (decl, NULL_TREE,
						/*qualifying_scope=*/NULL_TREE);
	  pop_deferring_access_checks ();
	}
      else if (is_overloaded_fn (decl))
	{
	  tree first_fn = get_first_fn (decl);

	  if (TREE_CODE (first_fn) == TEMPLATE_DECL)
	    first_fn = DECL_TEMPLATE_RESULT (first_fn);

	  /* [basic.def.odr]: "A function whose name appears as a
	     potentially-evaluated expression is odr-used if it is the unique
	     lookup result".

	     But only mark it if it's a complete postfix-expression; in a call,
	     ADL might select a different function, and we'll call mark_used in
	     build_over_call.  */
	  if (done
	      && !really_overloaded_fn (decl)
	      && !mark_used (first_fn))
	    return error_mark_node;

	  if (!template_arg_p
	      && TREE_CODE (first_fn) == FUNCTION_DECL
	      && DECL_FUNCTION_MEMBER_P (first_fn)
	      && !shared_member_p (decl))
	    {
	      /* A set of member functions.  */
	      decl = maybe_dummy_object (DECL_CONTEXT (first_fn), 0);
	      return finish_class_member_access_expr (decl, id_expression,
						      /*template_p=*/false,
						      tf_warning_or_error);
	    }

	  decl = baselink_for_fns (decl);
	}
      else
	{
	  if (DECL_P (decl) && DECL_NONLOCAL (decl)
	      && DECL_CLASS_SCOPE_P (decl))
	    {
	      tree context = context_for_name_lookup (decl); 
	      if (context != current_class_type)
		{
		  tree path = currently_open_derived_class (context);
		  perform_or_defer_access_check (TYPE_BINFO (path),
						 decl, decl,
						 tf_warning_or_error);
		}
	    }

	  decl = convert_from_reference (decl);
	}
    }

  return cp_expr (decl, location);
}

/* Implement the __typeof keyword: Return the type of EXPR, suitable for
   use as a type-specifier.  */

tree
finish_typeof (tree expr)
{
  tree type;

  if (type_dependent_expression_p (expr))
    {
      type = cxx_make_type (TYPEOF_TYPE);
      TYPEOF_TYPE_EXPR (type) = expr;
      SET_TYPE_STRUCTURAL_EQUALITY (type);

      return type;
    }

  expr = mark_type_use (expr);

  type = unlowered_expr_type (expr);

  if (!type || type == unknown_type_node)
    {
      error ("type of %qE is unknown", expr);
      return error_mark_node;
    }

  return type;
}

/* Implement the __underlying_type keyword: Return the underlying
   type of TYPE, suitable for use as a type-specifier.  */

tree
finish_underlying_type (tree type)
{
  tree underlying_type;

  if (processing_template_decl)
    {
      underlying_type = cxx_make_type (UNDERLYING_TYPE);
      UNDERLYING_TYPE_TYPE (underlying_type) = type;
      SET_TYPE_STRUCTURAL_EQUALITY (underlying_type);

      return underlying_type;
    }

  if (!complete_type_or_else (type, NULL_TREE))
    return error_mark_node;

  if (TREE_CODE (type) != ENUMERAL_TYPE)
    {
      error ("%qT is not an enumeration type", type);
      return error_mark_node;
    }

  underlying_type = ENUM_UNDERLYING_TYPE (type);

  /* Fixup necessary in this case because ENUM_UNDERLYING_TYPE
     includes TYPE_MIN_VALUE and TYPE_MAX_VALUE information.
     See finish_enum_value_list for details.  */
  if (!ENUM_FIXED_UNDERLYING_TYPE_P (type))
    underlying_type
      = c_common_type_for_mode (TYPE_MODE (underlying_type),
				TYPE_UNSIGNED (underlying_type));

  return underlying_type;
}

/* Implement the __direct_bases keyword: Return the direct base classes
   of type.  */

tree
calculate_direct_bases (tree type, tsubst_flags_t complain)
{
  if (!complete_type_or_maybe_complain (type, NULL_TREE, complain)
      || !NON_UNION_CLASS_TYPE_P (type))
    return make_tree_vec (0);

  vec<tree, va_gc> *vector = make_tree_vector ();
  vec<tree, va_gc> *base_binfos = BINFO_BASE_BINFOS (TYPE_BINFO (type));
  tree binfo;
  unsigned i;

  /* Virtual bases are initialized first */
  for (i = 0; base_binfos->iterate (i, &binfo); i++)
    if (BINFO_VIRTUAL_P (binfo))
      vec_safe_push (vector, binfo);

  /* Now non-virtuals */
  for (i = 0; base_binfos->iterate (i, &binfo); i++)
    if (!BINFO_VIRTUAL_P (binfo))
      vec_safe_push (vector, binfo);

  tree bases_vec = make_tree_vec (vector->length ());

  for (i = 0; i < vector->length (); ++i)
    TREE_VEC_ELT (bases_vec, i) = BINFO_TYPE ((*vector)[i]);

  release_tree_vector (vector);
  return bases_vec;
}

/* Implement the __bases keyword: Return the base classes
   of type */

/* Find morally non-virtual base classes by walking binfo hierarchy */
/* Virtual base classes are handled separately in finish_bases */

static tree
dfs_calculate_bases_pre (tree binfo, void * /*data_*/)
{
  /* Don't walk bases of virtual bases */
  return BINFO_VIRTUAL_P (binfo) ? dfs_skip_bases : NULL_TREE;
}

static tree
dfs_calculate_bases_post (tree binfo, void *data_)
{
  vec<tree, va_gc> **data = ((vec<tree, va_gc> **) data_);
  if (!BINFO_VIRTUAL_P (binfo))
    vec_safe_push (*data, BINFO_TYPE (binfo));
  return NULL_TREE;
}

/* Calculates the morally non-virtual base classes of a class */
static vec<tree, va_gc> *
calculate_bases_helper (tree type)
{
  vec<tree, va_gc> *vector = make_tree_vector ();

  /* Now add non-virtual base classes in order of construction */
  if (TYPE_BINFO (type))
    dfs_walk_all (TYPE_BINFO (type),
		  dfs_calculate_bases_pre, dfs_calculate_bases_post, &vector);
  return vector;
}

tree
calculate_bases (tree type, tsubst_flags_t complain)
{
  if (!complete_type_or_maybe_complain (type, NULL_TREE, complain)
      || !NON_UNION_CLASS_TYPE_P (type))
    return make_tree_vec (0);

  vec<tree, va_gc> *vector = make_tree_vector ();
  tree bases_vec = NULL_TREE;
  unsigned i;
  vec<tree, va_gc> *vbases;
  vec<tree, va_gc> *nonvbases;
  tree binfo;

  /* First go through virtual base classes */
  for (vbases = CLASSTYPE_VBASECLASSES (type), i = 0;
       vec_safe_iterate (vbases, i, &binfo); i++)
    {
      vec<tree, va_gc> *vbase_bases
	= calculate_bases_helper (BINFO_TYPE (binfo));
      vec_safe_splice (vector, vbase_bases);
      release_tree_vector (vbase_bases);
    }

  /* Now for the non-virtual bases */
  nonvbases = calculate_bases_helper (type);
  vec_safe_splice (vector, nonvbases);
  release_tree_vector (nonvbases);

  /* Note that during error recovery vector->length can even be zero.  */
  if (vector->length () > 1)
    {
      /* Last element is entire class, so don't copy */
      bases_vec = make_tree_vec (vector->length () - 1);

      for (i = 0; i < vector->length () - 1; ++i)
	TREE_VEC_ELT (bases_vec, i) = (*vector)[i];
    }
  else
    bases_vec = make_tree_vec (0);

  release_tree_vector (vector);
  return bases_vec;
}

tree
finish_bases (tree type, bool direct)
{
  tree bases = NULL_TREE;

  if (!processing_template_decl)
    {
      /* Parameter packs can only be used in templates */
      error ("Parameter pack __bases only valid in template declaration");
      return error_mark_node;
    }

  bases = cxx_make_type (BASES);
  BASES_TYPE (bases) = type;
  BASES_DIRECT (bases) = direct;
  SET_TYPE_STRUCTURAL_EQUALITY (bases);

  return bases;
}

/* Perform C++-specific checks for __builtin_offsetof before calling
   fold_offsetof.  */

tree
finish_offsetof (tree object_ptr, tree expr, location_t loc)
{
  /* If we're processing a template, we can't finish the semantics yet.
     Otherwise we can fold the entire expression now.  */
  if (processing_template_decl)
    {
      expr = build2 (OFFSETOF_EXPR, size_type_node, expr, object_ptr);
      SET_EXPR_LOCATION (expr, loc);
      return expr;
    }

  if (TREE_CODE (expr) == PSEUDO_DTOR_EXPR)
    {
      error ("cannot apply %<offsetof%> to destructor %<~%T%>",
	      TREE_OPERAND (expr, 2));
      return error_mark_node;
    }
  if (TREE_CODE (TREE_TYPE (expr)) == FUNCTION_TYPE
      || TREE_CODE (TREE_TYPE (expr)) == METHOD_TYPE
      || TREE_TYPE (expr) == unknown_type_node)
    {
      while (TREE_CODE (expr) == COMPONENT_REF
	     || TREE_CODE (expr) == COMPOUND_EXPR)
	expr = TREE_OPERAND (expr, 1);

      if (DECL_P (expr))
	{
	  error ("cannot apply %<offsetof%> to member function %qD", expr);
	  inform (DECL_SOURCE_LOCATION (expr), "declared here");
	}
      else
	error ("cannot apply %<offsetof%> to member function");
      return error_mark_node;
    }
  if (TREE_CODE (expr) == CONST_DECL)
    {
      error ("cannot apply %<offsetof%> to an enumerator %qD", expr);
      return error_mark_node;
    }
  if (REFERENCE_REF_P (expr))
    expr = TREE_OPERAND (expr, 0);
  if (!complete_type_or_else (TREE_TYPE (TREE_TYPE (object_ptr)), object_ptr))
    return error_mark_node;
  if (warn_invalid_offsetof
      && CLASS_TYPE_P (TREE_TYPE (TREE_TYPE (object_ptr)))
      && CLASSTYPE_NON_STD_LAYOUT (TREE_TYPE (TREE_TYPE (object_ptr)))
      && cp_unevaluated_operand == 0)
    warning_at (loc, OPT_Winvalid_offsetof, "offsetof within "
		"non-standard-layout type %qT is conditionally-supported",
		TREE_TYPE (TREE_TYPE (object_ptr)));
  return fold_offsetof (expr);
}

/* Replace the AGGR_INIT_EXPR at *TP with an equivalent CALL_EXPR.  This
   function is broken out from the above for the benefit of the tree-ssa
   project.  */

void
simplify_aggr_init_expr (tree *tp)
{
  tree aggr_init_expr = *tp;

  /* Form an appropriate CALL_EXPR.  */
  tree fn = AGGR_INIT_EXPR_FN (aggr_init_expr);
  tree slot = AGGR_INIT_EXPR_SLOT (aggr_init_expr);
  tree type = TREE_TYPE (slot);

  tree call_expr;
  enum style_t { ctor, arg, pcc } style;

  if (AGGR_INIT_VIA_CTOR_P (aggr_init_expr))
    style = ctor;
#ifdef PCC_STATIC_STRUCT_RETURN
  else if (1)
    style = pcc;
#endif
  else
    {
      gcc_assert (TREE_ADDRESSABLE (type));
      style = arg;
    }

  call_expr = build_call_array_loc (input_location,
				    TREE_TYPE (TREE_TYPE (TREE_TYPE (fn))),
				    fn,
				    aggr_init_expr_nargs (aggr_init_expr),
				    AGGR_INIT_EXPR_ARGP (aggr_init_expr));
  TREE_NOTHROW (call_expr) = TREE_NOTHROW (aggr_init_expr);
  CALL_FROM_THUNK_P (call_expr) = AGGR_INIT_FROM_THUNK_P (aggr_init_expr);
  CALL_EXPR_OPERATOR_SYNTAX (call_expr)
    = CALL_EXPR_OPERATOR_SYNTAX (aggr_init_expr);
  CALL_EXPR_ORDERED_ARGS (call_expr) = CALL_EXPR_ORDERED_ARGS (aggr_init_expr);
  CALL_EXPR_REVERSE_ARGS (call_expr) = CALL_EXPR_REVERSE_ARGS (aggr_init_expr);

  if (style == ctor)
    {
      /* Replace the first argument to the ctor with the address of the
	 slot.  */
      cxx_mark_addressable (slot);
      CALL_EXPR_ARG (call_expr, 0) =
	build1 (ADDR_EXPR, build_pointer_type (type), slot);
    }
  else if (style == arg)
    {
      /* Just mark it addressable here, and leave the rest to
	 expand_call{,_inline}.  */
      cxx_mark_addressable (slot);
      CALL_EXPR_RETURN_SLOT_OPT (call_expr) = true;
      call_expr = build2 (INIT_EXPR, TREE_TYPE (call_expr), slot, call_expr);
    }
  else if (style == pcc)
    {
      /* If we're using the non-reentrant PCC calling convention, then we
	 need to copy the returned value out of the static buffer into the
	 SLOT.  */
      push_deferring_access_checks (dk_no_check);
      call_expr = build_aggr_init (slot, call_expr,
				   DIRECT_BIND | LOOKUP_ONLYCONVERTING,
                                   tf_warning_or_error);
      pop_deferring_access_checks ();
      call_expr = build2 (COMPOUND_EXPR, TREE_TYPE (slot), call_expr, slot);
    }

  if (AGGR_INIT_ZERO_FIRST (aggr_init_expr))
    {
      tree init = build_zero_init (type, NULL_TREE,
				   /*static_storage_p=*/false);
      init = build2 (INIT_EXPR, void_type_node, slot, init);
      call_expr = build2 (COMPOUND_EXPR, TREE_TYPE (call_expr),
			  init, call_expr);
    }

  *tp = call_expr;
}

/* Emit all thunks to FN that should be emitted when FN is emitted.  */

void
emit_associated_thunks (tree fn)
{
  /* When we use vcall offsets, we emit thunks with the virtual
     functions to which they thunk. The whole point of vcall offsets
     is so that you can know statically the entire set of thunks that
     will ever be needed for a given virtual function, thereby
     enabling you to output all the thunks with the function itself.  */
  if (DECL_VIRTUAL_P (fn)
      /* Do not emit thunks for extern template instantiations.  */
      && ! DECL_REALLY_EXTERN (fn))
    {
      tree thunk;

      for (thunk = DECL_THUNKS (fn); thunk; thunk = DECL_CHAIN (thunk))
	{
	  if (!THUNK_ALIAS (thunk))
	    {
	      use_thunk (thunk, /*emit_p=*/1);
	      if (DECL_RESULT_THUNK_P (thunk))
		{
		  tree probe;

		  for (probe = DECL_THUNKS (thunk);
		       probe; probe = DECL_CHAIN (probe))
		    use_thunk (probe, /*emit_p=*/1);
		}
	    }
	  else
	    gcc_assert (!DECL_THUNKS (thunk));
	}
    }
}

/* Generate RTL for FN.  */

bool
expand_or_defer_fn_1 (tree fn)
{
  /* When the parser calls us after finishing the body of a template
     function, we don't really want to expand the body.  */
  if (processing_template_decl)
    {
      /* Normally, collection only occurs in rest_of_compilation.  So,
	 if we don't collect here, we never collect junk generated
	 during the processing of templates until we hit a
	 non-template function.  It's not safe to do this inside a
	 nested class, though, as the parser may have local state that
	 is not a GC root.  */
      if (!function_depth)
	ggc_collect ();
      return false;
    }

  gcc_assert (DECL_SAVED_TREE (fn));

  /* We make a decision about linkage for these functions at the end
     of the compilation.  Until that point, we do not want the back
     end to output them -- but we do want it to see the bodies of
     these functions so that it can inline them as appropriate.  */
  if (DECL_DECLARED_INLINE_P (fn) || DECL_IMPLICIT_INSTANTIATION (fn))
    {
      if (DECL_INTERFACE_KNOWN (fn))
	/* We've already made a decision as to how this function will
	   be handled.  */;
      else if (!at_eof)
	tentative_decl_linkage (fn);
      else
	import_export_decl (fn);

      /* If the user wants us to keep all inline functions, then mark
	 this function as needed so that finish_file will make sure to
	 output it later.  Similarly, all dllexport'd functions must
	 be emitted; there may be callers in other DLLs.  */
      if (DECL_DECLARED_INLINE_P (fn)
	  && !DECL_REALLY_EXTERN (fn)
	  && (flag_keep_inline_functions
	      || (flag_keep_inline_dllexport
		  && lookup_attribute ("dllexport", DECL_ATTRIBUTES (fn)))))
	{
	  mark_needed (fn);
	  DECL_EXTERNAL (fn) = 0;
	}
    }

  /* If this is a constructor or destructor body, we have to clone
     it.  */
  if (maybe_clone_body (fn))
    {
      /* We don't want to process FN again, so pretend we've written
	 it out, even though we haven't.  */
      TREE_ASM_WRITTEN (fn) = 1;
      /* If this is a constexpr function, keep DECL_SAVED_TREE.  */
      if (!DECL_DECLARED_CONSTEXPR_P (fn))
	DECL_SAVED_TREE (fn) = NULL_TREE;
      return false;
    }

  /* There's no reason to do any of the work here if we're only doing
     semantic analysis; this code just generates RTL.  */
  if (flag_syntax_only)
    return false;

  return true;
}

void
expand_or_defer_fn (tree fn)
{
  if (expand_or_defer_fn_1 (fn))
    {
      function_depth++;

      /* Expand or defer, at the whim of the compilation unit manager.  */
      cgraph_node::finalize_function (fn, function_depth > 1);
      emit_associated_thunks (fn);

      function_depth--;
    }
}

struct nrv_data
{
  nrv_data () : visited (37) {}

  tree var;
  tree result;
  hash_table<nofree_ptr_hash <tree_node> > visited;
};

/* Helper function for walk_tree, used by finalize_nrv below.  */

static tree
finalize_nrv_r (tree* tp, int* walk_subtrees, void* data)
{
  struct nrv_data *dp = (struct nrv_data *)data;
  tree_node **slot;

  /* No need to walk into types.  There wouldn't be any need to walk into
     non-statements, except that we have to consider STMT_EXPRs.  */
  if (TYPE_P (*tp))
    *walk_subtrees = 0;
  /* Change all returns to just refer to the RESULT_DECL; this is a nop,
     but differs from using NULL_TREE in that it indicates that we care
     about the value of the RESULT_DECL.  */
  else if (TREE_CODE (*tp) == RETURN_EXPR)
    TREE_OPERAND (*tp, 0) = dp->result;
  /* Change all cleanups for the NRV to only run when an exception is
     thrown.  */
  else if (TREE_CODE (*tp) == CLEANUP_STMT
	   && CLEANUP_DECL (*tp) == dp->var)
    CLEANUP_EH_ONLY (*tp) = 1;
  /* Replace the DECL_EXPR for the NRV with an initialization of the
     RESULT_DECL, if needed.  */
  else if (TREE_CODE (*tp) == DECL_EXPR
	   && DECL_EXPR_DECL (*tp) == dp->var)
    {
      tree init;
      if (DECL_INITIAL (dp->var)
	  && DECL_INITIAL (dp->var) != error_mark_node)
	init = build2 (INIT_EXPR, void_type_node, dp->result,
		       DECL_INITIAL (dp->var));
      else
	init = build_empty_stmt (EXPR_LOCATION (*tp));
      DECL_INITIAL (dp->var) = NULL_TREE;
      SET_EXPR_LOCATION (init, EXPR_LOCATION (*tp));
      *tp = init;
    }
  /* And replace all uses of the NRV with the RESULT_DECL.  */
  else if (*tp == dp->var)
    *tp = dp->result;

  /* Avoid walking into the same tree more than once.  Unfortunately, we
     can't just use walk_tree_without duplicates because it would only call
     us for the first occurrence of dp->var in the function body.  */
  slot = dp->visited.find_slot (*tp, INSERT);
  if (*slot)
    *walk_subtrees = 0;
  else
    *slot = *tp;

  /* Keep iterating.  */
  return NULL_TREE;
}

/* Called from finish_function to implement the named return value
   optimization by overriding all the RETURN_EXPRs and pertinent
   CLEANUP_STMTs and replacing all occurrences of VAR with RESULT, the
   RESULT_DECL for the function.  */

void
finalize_nrv (tree *tp, tree var, tree result)
{
  struct nrv_data data;

  /* Copy name from VAR to RESULT.  */
  DECL_NAME (result) = DECL_NAME (var);
  /* Don't forget that we take its address.  */
  TREE_ADDRESSABLE (result) = TREE_ADDRESSABLE (var);
  /* Finally set DECL_VALUE_EXPR to avoid assigning
     a stack slot at -O0 for the original var and debug info
     uses RESULT location for VAR.  */
  SET_DECL_VALUE_EXPR (var, result);
  DECL_HAS_VALUE_EXPR_P (var) = 1;

  data.var = var;
  data.result = result;
  cp_walk_tree (tp, finalize_nrv_r, &data, 0);
}

/* Create CP_OMP_CLAUSE_INFO for clause C.  Returns true if it is invalid.  */

bool
cxx_omp_create_clause_info (tree c, tree type, bool need_default_ctor,
			    bool need_copy_ctor, bool need_copy_assignment,
			    bool need_dtor)
{
  int save_errorcount = errorcount;
  tree info, t;

  /* Always allocate 3 elements for simplicity.  These are the
     function decls for the ctor, dtor, and assignment op.
     This layout is known to the three lang hooks,
     cxx_omp_clause_default_init, cxx_omp_clause_copy_init,
     and cxx_omp_clause_assign_op.  */
  info = make_tree_vec (3);
  CP_OMP_CLAUSE_INFO (c) = info;

  if (need_default_ctor || need_copy_ctor)
    {
      if (need_default_ctor)
	t = get_default_ctor (type);
      else
	t = get_copy_ctor (type, tf_warning_or_error);

      if (t && !trivial_fn_p (t))
	TREE_VEC_ELT (info, 0) = t;
    }

  if (need_dtor && TYPE_HAS_NONTRIVIAL_DESTRUCTOR (type))
    TREE_VEC_ELT (info, 1) = get_dtor (type, tf_warning_or_error);

  if (need_copy_assignment)
    {
      t = get_copy_assign (type);

      if (t && !trivial_fn_p (t))
	TREE_VEC_ELT (info, 2) = t;
    }

  return errorcount != save_errorcount;
}

/* If DECL is DECL_OMP_PRIVATIZED_MEMBER, return corresponding
   FIELD_DECL, otherwise return DECL itself.  */

static tree
omp_clause_decl_field (tree decl)
{
  if (VAR_P (decl)
      && DECL_HAS_VALUE_EXPR_P (decl)
      && DECL_ARTIFICIAL (decl)
      && DECL_LANG_SPECIFIC (decl)
      && DECL_OMP_PRIVATIZED_MEMBER (decl))
    {
      tree f = DECL_VALUE_EXPR (decl);
      if (INDIRECT_REF_P (f))
	f = TREE_OPERAND (f, 0);
      if (TREE_CODE (f) == COMPONENT_REF)
	{
	  f = TREE_OPERAND (f, 1);
	  gcc_assert (TREE_CODE (f) == FIELD_DECL);
	  return f;
	}
    }
  return NULL_TREE;
}

/* Adjust DECL if needed for printing using %qE.  */

static tree
omp_clause_printable_decl (tree decl)
{
  tree t = omp_clause_decl_field (decl);
  if (t)
    return t;
  return decl;
}

/* For a FIELD_DECL F and corresponding DECL_OMP_PRIVATIZED_MEMBER
   VAR_DECL T that doesn't need a DECL_EXPR added, record it for
   privatization.  */

static void
omp_note_field_privatization (tree f, tree t)
{
  if (!omp_private_member_map)
    omp_private_member_map = new hash_map<tree, tree>;
  tree &v = omp_private_member_map->get_or_insert (f);
  if (v == NULL_TREE)
    {
      v = t;
      omp_private_member_vec.safe_push (f);
      /* Signal that we don't want to create DECL_EXPR for this dummy var.  */
      omp_private_member_vec.safe_push (integer_zero_node);
    }
}

/* Privatize FIELD_DECL T, return corresponding DECL_OMP_PRIVATIZED_MEMBER
   dummy VAR_DECL.  */

tree
omp_privatize_field (tree t, bool shared)
{
  tree m = finish_non_static_data_member (t, NULL_TREE, NULL_TREE);
  if (m == error_mark_node)
    return error_mark_node;
  if (!omp_private_member_map && !shared)
    omp_private_member_map = new hash_map<tree, tree>;
  if (TYPE_REF_P (TREE_TYPE (t)))
    {
      gcc_assert (INDIRECT_REF_P (m));
      m = TREE_OPERAND (m, 0);
    }
  tree vb = NULL_TREE;
  tree &v = shared ? vb : omp_private_member_map->get_or_insert (t);
  if (v == NULL_TREE)
    {
      v = create_temporary_var (TREE_TYPE (m));
      retrofit_lang_decl (v);
      DECL_OMP_PRIVATIZED_MEMBER (v) = 1;
      SET_DECL_VALUE_EXPR (v, m);
      DECL_HAS_VALUE_EXPR_P (v) = 1;
      if (!shared)
	omp_private_member_vec.safe_push (t);
    }
  return v;
}

/* Helper function for handle_omp_array_sections.  Called recursively
   to handle multiple array-section-subscripts.  C is the clause,
   T current expression (initially OMP_CLAUSE_DECL), which is either
   a TREE_LIST for array-section-subscript (TREE_PURPOSE is low-bound
   expression if specified, TREE_VALUE length expression if specified,
   TREE_CHAIN is what it has been specified after, or some decl.
   TYPES vector is populated with array section types, MAYBE_ZERO_LEN
   set to true if any of the array-section-subscript could have length
   of zero (explicit or implicit), FIRST_NON_ONE is the index of the
   first array-section-subscript which is known not to have length
   of one.  Given say:
   map(a[:b][2:1][:c][:2][:d][e:f][2:5])
   FIRST_NON_ONE will be 3, array-section-subscript [:b], [2:1] and [:c]
   all are or may have length of 1, array-section-subscript [:2] is the
   first one known not to have length 1.  For array-section-subscript
   <= FIRST_NON_ONE we diagnose non-contiguous arrays if low bound isn't
   0 or length isn't the array domain max + 1, for > FIRST_NON_ONE we
   can if MAYBE_ZERO_LEN is false.  MAYBE_ZERO_LEN will be true in the above
   case though, as some lengths could be zero.  */

static tree
handle_omp_array_sections_1 (tree c, tree t, vec<tree> &types,
			     bool &maybe_zero_len, unsigned int &first_non_one,
			     enum c_omp_region_type ort)
{
  tree ret, low_bound, length, type;
  if (TREE_CODE (t) != TREE_LIST)
    {
      if (error_operand_p (t))
	return error_mark_node;
      if (REFERENCE_REF_P (t)
	  && TREE_CODE (TREE_OPERAND (t, 0)) == COMPONENT_REF)
	t = TREE_OPERAND (t, 0);
      ret = t;
      if (TREE_CODE (t) == COMPONENT_REF
	  && ort == C_ORT_OMP
	  && (OMP_CLAUSE_CODE (c) == OMP_CLAUSE_MAP
	      || OMP_CLAUSE_CODE (c) == OMP_CLAUSE_TO
	      || OMP_CLAUSE_CODE (c) == OMP_CLAUSE_FROM)
	  && !type_dependent_expression_p (t))
	{
	  if (TREE_CODE (TREE_OPERAND (t, 1)) == FIELD_DECL
	      && DECL_BIT_FIELD (TREE_OPERAND (t, 1)))
	    {
	      error_at (OMP_CLAUSE_LOCATION (c),
			"bit-field %qE in %qs clause",
			t, omp_clause_code_name[OMP_CLAUSE_CODE (c)]);
	      return error_mark_node;
	    }
	  while (TREE_CODE (t) == COMPONENT_REF)
	    {
	      if (TREE_TYPE (TREE_OPERAND (t, 0))
		  && TREE_CODE (TREE_TYPE (TREE_OPERAND (t, 0))) == UNION_TYPE)
		{
		  error_at (OMP_CLAUSE_LOCATION (c),
			    "%qE is a member of a union", t);
		  return error_mark_node;
		}
	      t = TREE_OPERAND (t, 0);
	    }
	  if (REFERENCE_REF_P (t))
	    t = TREE_OPERAND (t, 0);
	}
      if (!VAR_P (t) && TREE_CODE (t) != PARM_DECL)
	{
	  if (processing_template_decl && TREE_CODE (t) != OVERLOAD)
	    return NULL_TREE;
	  if (DECL_P (t))
	    error_at (OMP_CLAUSE_LOCATION (c),
		      "%qD is not a variable in %qs clause", t,
		      omp_clause_code_name[OMP_CLAUSE_CODE (c)]);
	  else
	    error_at (OMP_CLAUSE_LOCATION (c),
		      "%qE is not a variable in %qs clause", t,
		      omp_clause_code_name[OMP_CLAUSE_CODE (c)]);
	  return error_mark_node;
	}
      else if (TREE_CODE (t) == PARM_DECL
	       && DECL_ARTIFICIAL (t)
	       && DECL_NAME (t) == this_identifier)
	{
	  error_at (OMP_CLAUSE_LOCATION (c),
		    "%<this%> allowed in OpenMP only in %<declare simd%>"
		    " clauses");
	  return error_mark_node;
	}
      else if (OMP_CLAUSE_CODE (c) != OMP_CLAUSE_DEPEND
	       && VAR_P (t) && CP_DECL_THREAD_LOCAL_P (t))
	{
	  error_at (OMP_CLAUSE_LOCATION (c),
		    "%qD is threadprivate variable in %qs clause", t,
		    omp_clause_code_name[OMP_CLAUSE_CODE (c)]);
	  return error_mark_node;
	}
      if (type_dependent_expression_p (ret))
	return NULL_TREE;
      ret = convert_from_reference (ret);
      return ret;
    }

  if (ort == C_ORT_OMP
      && (OMP_CLAUSE_CODE (c) == OMP_CLAUSE_REDUCTION
	  || OMP_CLAUSE_CODE (c) == OMP_CLAUSE_IN_REDUCTION
	  || OMP_CLAUSE_CODE (c) == OMP_CLAUSE_TASK_REDUCTION)
      && TREE_CODE (TREE_CHAIN (t)) == FIELD_DECL)
    TREE_CHAIN (t) = omp_privatize_field (TREE_CHAIN (t), false);
  ret = handle_omp_array_sections_1 (c, TREE_CHAIN (t), types,
				     maybe_zero_len, first_non_one, ort);
  if (ret == error_mark_node || ret == NULL_TREE)
    return ret;

  type = TREE_TYPE (ret);
  low_bound = TREE_PURPOSE (t);
  length = TREE_VALUE (t);
  if ((low_bound && type_dependent_expression_p (low_bound))
      || (length && type_dependent_expression_p (length)))
    return NULL_TREE;

  if (low_bound == error_mark_node || length == error_mark_node)
    return error_mark_node;

  if (low_bound && !INTEGRAL_TYPE_P (TREE_TYPE (low_bound)))
    {
      error_at (OMP_CLAUSE_LOCATION (c),
		"low bound %qE of array section does not have integral type",
		low_bound);
      return error_mark_node;
    }
  if (length && !INTEGRAL_TYPE_P (TREE_TYPE (length)))
    {
      error_at (OMP_CLAUSE_LOCATION (c),
		"length %qE of array section does not have integral type",
		length);
      return error_mark_node;
    }
  if (low_bound)
    low_bound = mark_rvalue_use (low_bound);
  if (length)
    length = mark_rvalue_use (length);
  /* We need to reduce to real constant-values for checks below.  */
  if (length)
    length = fold_simple (length);
  if (low_bound)
    low_bound = fold_simple (low_bound);
  if (low_bound
      && TREE_CODE (low_bound) == INTEGER_CST
      && TYPE_PRECISION (TREE_TYPE (low_bound))
	 > TYPE_PRECISION (sizetype))
    low_bound = fold_convert (sizetype, low_bound);
  if (length
      && TREE_CODE (length) == INTEGER_CST
      && TYPE_PRECISION (TREE_TYPE (length))
	 > TYPE_PRECISION (sizetype))
    length = fold_convert (sizetype, length);
  if (low_bound == NULL_TREE)
    low_bound = integer_zero_node;

  if (length != NULL_TREE)
    {
      if (!integer_nonzerop (length))
	{
	  if (OMP_CLAUSE_CODE (c) == OMP_CLAUSE_DEPEND
	      || OMP_CLAUSE_CODE (c) == OMP_CLAUSE_REDUCTION
	      || OMP_CLAUSE_CODE (c) == OMP_CLAUSE_IN_REDUCTION
	      || OMP_CLAUSE_CODE (c) == OMP_CLAUSE_TASK_REDUCTION)
	    {
	      if (integer_zerop (length))
		{
		  error_at (OMP_CLAUSE_LOCATION (c),
			    "zero length array section in %qs clause",
			    omp_clause_code_name[OMP_CLAUSE_CODE (c)]);
		  return error_mark_node;
		}
	    }
	  else
	    maybe_zero_len = true;
	}
      if (first_non_one == types.length ()
	  && (TREE_CODE (length) != INTEGER_CST || integer_onep (length)))
	first_non_one++;
    }
  if (TREE_CODE (type) == ARRAY_TYPE)
    {
      if (length == NULL_TREE
	  && (TYPE_DOMAIN (type) == NULL_TREE
	      || TYPE_MAX_VALUE (TYPE_DOMAIN (type)) == NULL_TREE))
	{
	  error_at (OMP_CLAUSE_LOCATION (c),
		    "for unknown bound array type length expression must "
		    "be specified");
	  return error_mark_node;
	}
      if (TREE_CODE (low_bound) == INTEGER_CST
	  && tree_int_cst_sgn (low_bound) == -1)
	{
	  error_at (OMP_CLAUSE_LOCATION (c),
		    "negative low bound in array section in %qs clause",
		    omp_clause_code_name[OMP_CLAUSE_CODE (c)]);
	  return error_mark_node;
	}
      if (length != NULL_TREE
	  && TREE_CODE (length) == INTEGER_CST
	  && tree_int_cst_sgn (length) == -1)
	{
	  error_at (OMP_CLAUSE_LOCATION (c),
		    "negative length in array section in %qs clause",
		    omp_clause_code_name[OMP_CLAUSE_CODE (c)]);
	  return error_mark_node;
	}
      if (TYPE_DOMAIN (type)
	  && TYPE_MAX_VALUE (TYPE_DOMAIN (type))
	  && TREE_CODE (TYPE_MAX_VALUE (TYPE_DOMAIN (type)))
			== INTEGER_CST)
	{
	  tree size
	    = fold_convert (sizetype, TYPE_MAX_VALUE (TYPE_DOMAIN (type)));
	  size = size_binop (PLUS_EXPR, size, size_one_node);
	  if (TREE_CODE (low_bound) == INTEGER_CST)
	    {
	      if (tree_int_cst_lt (size, low_bound))
		{
		  error_at (OMP_CLAUSE_LOCATION (c),
			    "low bound %qE above array section size "
			    "in %qs clause", low_bound,
			    omp_clause_code_name[OMP_CLAUSE_CODE (c)]);
		  return error_mark_node;
		}
	      if (tree_int_cst_equal (size, low_bound))
		{
		  if (OMP_CLAUSE_CODE (c) == OMP_CLAUSE_DEPEND
		      || OMP_CLAUSE_CODE (c) == OMP_CLAUSE_REDUCTION
		      || OMP_CLAUSE_CODE (c) == OMP_CLAUSE_IN_REDUCTION
		      || OMP_CLAUSE_CODE (c) == OMP_CLAUSE_TASK_REDUCTION)
		    {
		      error_at (OMP_CLAUSE_LOCATION (c),
				"zero length array section in %qs clause",
				omp_clause_code_name[OMP_CLAUSE_CODE (c)]);
		      return error_mark_node;
		    }
		  maybe_zero_len = true;
		}
	      else if (length == NULL_TREE
		       && first_non_one == types.length ()
		       && tree_int_cst_equal
			    (TYPE_MAX_VALUE (TYPE_DOMAIN (type)),
			     low_bound))
		first_non_one++;
	    }
	  else if (length == NULL_TREE)
	    {
	      if (OMP_CLAUSE_CODE (c) != OMP_CLAUSE_DEPEND
		  && OMP_CLAUSE_CODE (c) != OMP_CLAUSE_REDUCTION
		  && OMP_CLAUSE_CODE (c) != OMP_CLAUSE_IN_REDUCTION
		  && OMP_CLAUSE_CODE (c) != OMP_CLAUSE_TASK_REDUCTION)
		maybe_zero_len = true;
	      if (first_non_one == types.length ())
		first_non_one++;
	    }
	  if (length && TREE_CODE (length) == INTEGER_CST)
	    {
	      if (tree_int_cst_lt (size, length))
		{
		  error_at (OMP_CLAUSE_LOCATION (c),
			    "length %qE above array section size "
			    "in %qs clause", length,
			    omp_clause_code_name[OMP_CLAUSE_CODE (c)]);
		  return error_mark_node;
		}
	      if (TREE_CODE (low_bound) == INTEGER_CST)
		{
		  tree lbpluslen
		    = size_binop (PLUS_EXPR,
				  fold_convert (sizetype, low_bound),
				  fold_convert (sizetype, length));
		  if (TREE_CODE (lbpluslen) == INTEGER_CST
		      && tree_int_cst_lt (size, lbpluslen))
		    {
		      error_at (OMP_CLAUSE_LOCATION (c),
				"high bound %qE above array section size "
				"in %qs clause", lbpluslen,
				omp_clause_code_name[OMP_CLAUSE_CODE (c)]);
		      return error_mark_node;
		    }
		}
	    }
	}
      else if (length == NULL_TREE)
	{
	  if (OMP_CLAUSE_CODE (c) != OMP_CLAUSE_DEPEND
	      && OMP_CLAUSE_CODE (c) != OMP_CLAUSE_REDUCTION
	      && OMP_CLAUSE_CODE (c) != OMP_CLAUSE_IN_REDUCTION
	      && OMP_CLAUSE_CODE (c) != OMP_CLAUSE_TASK_REDUCTION)
	    maybe_zero_len = true;
	  if (first_non_one == types.length ())
	    first_non_one++;
	}

      /* For [lb:] we will need to evaluate lb more than once.  */
      if (length == NULL_TREE && OMP_CLAUSE_CODE (c) != OMP_CLAUSE_DEPEND)
	{
	  tree lb = cp_save_expr (low_bound);
	  if (lb != low_bound)
	    {
	      TREE_PURPOSE (t) = lb;
	      low_bound = lb;
	    }
	}
    }
  else if (TYPE_PTR_P (type))
    {
      if (length == NULL_TREE)
	{
	  error_at (OMP_CLAUSE_LOCATION (c),
		    "for pointer type length expression must be specified");
	  return error_mark_node;
	}
      if (length != NULL_TREE
	  && TREE_CODE (length) == INTEGER_CST
	  && tree_int_cst_sgn (length) == -1)
	{
	  error_at (OMP_CLAUSE_LOCATION (c),
		    "negative length in array section in %qs clause",
		    omp_clause_code_name[OMP_CLAUSE_CODE (c)]);
	  return error_mark_node;
	}
      /* If there is a pointer type anywhere but in the very first
	 array-section-subscript, the array section can't be contiguous.  */
      if (OMP_CLAUSE_CODE (c) != OMP_CLAUSE_DEPEND
	  && TREE_CODE (TREE_CHAIN (t)) == TREE_LIST)
	{
	  error_at (OMP_CLAUSE_LOCATION (c),
		    "array section is not contiguous in %qs clause",
		    omp_clause_code_name[OMP_CLAUSE_CODE (c)]);
	  return error_mark_node;
	}
    }
  else
    {
      error_at (OMP_CLAUSE_LOCATION (c),
		"%qE does not have pointer or array type", ret);
      return error_mark_node;
    }
  if (OMP_CLAUSE_CODE (c) != OMP_CLAUSE_DEPEND)
    types.safe_push (TREE_TYPE (ret));
  /* We will need to evaluate lb more than once.  */
  tree lb = cp_save_expr (low_bound);
  if (lb != low_bound)
    {
      TREE_PURPOSE (t) = lb;
      low_bound = lb;
    }
  ret = grok_array_decl (OMP_CLAUSE_LOCATION (c), ret, low_bound, false);
  return ret;
}

/* Handle array sections for clause C.  */

static bool
handle_omp_array_sections (tree c, enum c_omp_region_type ort)
{
  bool maybe_zero_len = false;
  unsigned int first_non_one = 0;
  auto_vec<tree, 10> types;
  tree first = handle_omp_array_sections_1 (c, OMP_CLAUSE_DECL (c), types,
					    maybe_zero_len, first_non_one,
					    ort);
  if (first == error_mark_node)
    return true;
  if (first == NULL_TREE)
    return false;
  if (OMP_CLAUSE_CODE (c) == OMP_CLAUSE_DEPEND)
    {
      tree t = OMP_CLAUSE_DECL (c);
      tree tem = NULL_TREE;
      if (processing_template_decl)
	return false;
      /* Need to evaluate side effects in the length expressions
	 if any.  */
      while (TREE_CODE (t) == TREE_LIST)
	{
	  if (TREE_VALUE (t) && TREE_SIDE_EFFECTS (TREE_VALUE (t)))
	    {
	      if (tem == NULL_TREE)
		tem = TREE_VALUE (t);
	      else
		tem = build2 (COMPOUND_EXPR, TREE_TYPE (tem),
			      TREE_VALUE (t), tem);
	    }
	  t = TREE_CHAIN (t);
	}
      if (tem)
	first = build2 (COMPOUND_EXPR, TREE_TYPE (first), tem, first);
      OMP_CLAUSE_DECL (c) = first;
    }
  else
    {
      unsigned int num = types.length (), i;
      tree t, side_effects = NULL_TREE, size = NULL_TREE;
      tree condition = NULL_TREE;

      if (int_size_in_bytes (TREE_TYPE (first)) <= 0)
	maybe_zero_len = true;
      if (processing_template_decl && maybe_zero_len)
	return false;

      for (i = num, t = OMP_CLAUSE_DECL (c); i > 0;
	   t = TREE_CHAIN (t))
	{
	  tree low_bound = TREE_PURPOSE (t);
	  tree length = TREE_VALUE (t);

	  i--;
	  if (low_bound
	      && TREE_CODE (low_bound) == INTEGER_CST
	      && TYPE_PRECISION (TREE_TYPE (low_bound))
		 > TYPE_PRECISION (sizetype))
	    low_bound = fold_convert (sizetype, low_bound);
	  if (length
	      && TREE_CODE (length) == INTEGER_CST
	      && TYPE_PRECISION (TREE_TYPE (length))
		 > TYPE_PRECISION (sizetype))
	    length = fold_convert (sizetype, length);
	  if (low_bound == NULL_TREE)
	    low_bound = integer_zero_node;
	  if (!maybe_zero_len && i > first_non_one)
	    {
	      if (integer_nonzerop (low_bound))
		goto do_warn_noncontiguous;
	      if (length != NULL_TREE
		  && TREE_CODE (length) == INTEGER_CST
		  && TYPE_DOMAIN (types[i])
		  && TYPE_MAX_VALUE (TYPE_DOMAIN (types[i]))
		  && TREE_CODE (TYPE_MAX_VALUE (TYPE_DOMAIN (types[i])))
		     == INTEGER_CST)
		{
		  tree size;
		  size = size_binop (PLUS_EXPR,
				     TYPE_MAX_VALUE (TYPE_DOMAIN (types[i])),
				     size_one_node);
		  if (!tree_int_cst_equal (length, size))
		    {
		     do_warn_noncontiguous:
		      error_at (OMP_CLAUSE_LOCATION (c),
				"array section is not contiguous in %qs "
				"clause",
				omp_clause_code_name[OMP_CLAUSE_CODE (c)]);
		      return true;
		    }
		}
	      if (!processing_template_decl
		  && length != NULL_TREE
		  && TREE_SIDE_EFFECTS (length))
		{
		  if (side_effects == NULL_TREE)
		    side_effects = length;
		  else
		    side_effects = build2 (COMPOUND_EXPR,
					   TREE_TYPE (side_effects),
					   length, side_effects);
		}
	    }
	  else if (processing_template_decl)
	    continue;
	  else
	    {
	      tree l;

	      if (i > first_non_one
		  && ((length && integer_nonzerop (length))
		      || OMP_CLAUSE_CODE (c) == OMP_CLAUSE_REDUCTION
		      || OMP_CLAUSE_CODE (c) == OMP_CLAUSE_IN_REDUCTION
		      || OMP_CLAUSE_CODE (c) == OMP_CLAUSE_TASK_REDUCTION))
		continue;
	      if (length)
		l = fold_convert (sizetype, length);
	      else
		{
		  l = size_binop (PLUS_EXPR,
				  TYPE_MAX_VALUE (TYPE_DOMAIN (types[i])),
				  size_one_node);
		  l = size_binop (MINUS_EXPR, l,
				  fold_convert (sizetype, low_bound));
		}
	      if (i > first_non_one)
		{
		  l = fold_build2 (NE_EXPR, boolean_type_node, l,
				   size_zero_node);
		  if (condition == NULL_TREE)
		    condition = l;
		  else
		    condition = fold_build2 (BIT_AND_EXPR, boolean_type_node,
					     l, condition);
		}
	      else if (size == NULL_TREE)
		{
		  size = size_in_bytes (TREE_TYPE (types[i]));
		  tree eltype = TREE_TYPE (types[num - 1]);
		  while (TREE_CODE (eltype) == ARRAY_TYPE)
		    eltype = TREE_TYPE (eltype);
		  if (OMP_CLAUSE_CODE (c) == OMP_CLAUSE_REDUCTION
		      || OMP_CLAUSE_CODE (c) == OMP_CLAUSE_IN_REDUCTION
		      || OMP_CLAUSE_CODE (c) == OMP_CLAUSE_TASK_REDUCTION)
		    size = size_binop (EXACT_DIV_EXPR, size,
				       size_in_bytes (eltype));
		  size = size_binop (MULT_EXPR, size, l);
		  if (condition)
		    size = fold_build3 (COND_EXPR, sizetype, condition,
					size, size_zero_node);
		}
	      else
		size = size_binop (MULT_EXPR, size, l);
	    }
	}
      if (!processing_template_decl)
	{
	  if (side_effects)
	    size = build2 (COMPOUND_EXPR, sizetype, side_effects, size);
	  if (OMP_CLAUSE_CODE (c) == OMP_CLAUSE_REDUCTION
	      || OMP_CLAUSE_CODE (c) == OMP_CLAUSE_IN_REDUCTION
	      || OMP_CLAUSE_CODE (c) == OMP_CLAUSE_TASK_REDUCTION)
	    {
	      size = size_binop (MINUS_EXPR, size, size_one_node);
	      tree index_type = build_index_type (size);
	      tree eltype = TREE_TYPE (first);
	      while (TREE_CODE (eltype) == ARRAY_TYPE)
		eltype = TREE_TYPE (eltype);
	      tree type = build_array_type (eltype, index_type);
	      tree ptype = build_pointer_type (eltype);
	      if (TYPE_REF_P (TREE_TYPE (t))
		  && INDIRECT_TYPE_P (TREE_TYPE (TREE_TYPE (t))))
		t = convert_from_reference (t);
	      else if (TREE_CODE (TREE_TYPE (t)) == ARRAY_TYPE)
		t = build_fold_addr_expr (t);
	      tree t2 = build_fold_addr_expr (first);
	      t2 = fold_convert_loc (OMP_CLAUSE_LOCATION (c),
				     ptrdiff_type_node, t2);
	      t2 = fold_build2_loc (OMP_CLAUSE_LOCATION (c), MINUS_EXPR,
				    ptrdiff_type_node, t2,
				    fold_convert_loc (OMP_CLAUSE_LOCATION (c),
						      ptrdiff_type_node, t));
	      if (tree_fits_shwi_p (t2))
		t = build2 (MEM_REF, type, t,
			    build_int_cst (ptype, tree_to_shwi (t2)));
	      else
		{
		  t2 = fold_convert_loc (OMP_CLAUSE_LOCATION (c),
					 sizetype, t2);
		  t = build2_loc (OMP_CLAUSE_LOCATION (c), POINTER_PLUS_EXPR,
				  TREE_TYPE (t), t, t2);
		  t = build2 (MEM_REF, type, t, build_int_cst (ptype, 0));
		}
	      OMP_CLAUSE_DECL (c) = t;
	      return false;
	    }
	  OMP_CLAUSE_DECL (c) = first;
	  OMP_CLAUSE_SIZE (c) = size;
	  if (OMP_CLAUSE_CODE (c) != OMP_CLAUSE_MAP
	      || (TREE_CODE (t) == COMPONENT_REF
		  && TREE_CODE (TREE_TYPE (t)) == ARRAY_TYPE))
	    return false;
	  if (ort == C_ORT_OMP || ort == C_ORT_ACC)
	    switch (OMP_CLAUSE_MAP_KIND (c))
	      {
	      case GOMP_MAP_ALLOC:
	      case GOMP_MAP_TO:
	      case GOMP_MAP_FROM:
	      case GOMP_MAP_TOFROM:
	      case GOMP_MAP_ALWAYS_TO:
	      case GOMP_MAP_ALWAYS_FROM:
	      case GOMP_MAP_ALWAYS_TOFROM:
	      case GOMP_MAP_RELEASE:
	      case GOMP_MAP_DELETE:
	      case GOMP_MAP_FORCE_TO:
	      case GOMP_MAP_FORCE_FROM:
	      case GOMP_MAP_FORCE_TOFROM:
	      case GOMP_MAP_FORCE_PRESENT:
		OMP_CLAUSE_MAP_MAYBE_ZERO_LENGTH_ARRAY_SECTION (c) = 1;
		break;
	      default:
		break;
	      }
	  tree c2 = build_omp_clause (OMP_CLAUSE_LOCATION (c),
				      OMP_CLAUSE_MAP);
	  if ((ort & C_ORT_OMP_DECLARE_SIMD) != C_ORT_OMP && ort != C_ORT_ACC)
	    OMP_CLAUSE_SET_MAP_KIND (c2, GOMP_MAP_POINTER);
	  else if (TREE_CODE (t) == COMPONENT_REF)
	    OMP_CLAUSE_SET_MAP_KIND (c2, GOMP_MAP_ALWAYS_POINTER);
	  else if (REFERENCE_REF_P (t)
		   && TREE_CODE (TREE_OPERAND (t, 0)) == COMPONENT_REF)
	    {
	      t = TREE_OPERAND (t, 0);
	      OMP_CLAUSE_SET_MAP_KIND (c2, GOMP_MAP_ALWAYS_POINTER);
	    }
	  else
	    OMP_CLAUSE_SET_MAP_KIND (c2, GOMP_MAP_FIRSTPRIVATE_POINTER);
	  if (OMP_CLAUSE_MAP_KIND (c2) != GOMP_MAP_FIRSTPRIVATE_POINTER
	      && !cxx_mark_addressable (t))
	    return false;
	  OMP_CLAUSE_DECL (c2) = t;
	  t = build_fold_addr_expr (first);
	  t = fold_convert_loc (OMP_CLAUSE_LOCATION (c),
				ptrdiff_type_node, t);
	  tree ptr = OMP_CLAUSE_DECL (c2);
	  ptr = convert_from_reference (ptr);
	  if (!INDIRECT_TYPE_P (TREE_TYPE (ptr)))
	    ptr = build_fold_addr_expr (ptr);
	  t = fold_build2_loc (OMP_CLAUSE_LOCATION (c), MINUS_EXPR,
			       ptrdiff_type_node, t,
			       fold_convert_loc (OMP_CLAUSE_LOCATION (c),
						 ptrdiff_type_node, ptr));
	  OMP_CLAUSE_SIZE (c2) = t;
	  OMP_CLAUSE_CHAIN (c2) = OMP_CLAUSE_CHAIN (c);
	  OMP_CLAUSE_CHAIN (c) = c2;
	  ptr = OMP_CLAUSE_DECL (c2);
	  if (OMP_CLAUSE_MAP_KIND (c2) != GOMP_MAP_FIRSTPRIVATE_POINTER
	      && TYPE_REF_P (TREE_TYPE (ptr))
	      && INDIRECT_TYPE_P (TREE_TYPE (TREE_TYPE (ptr))))
	    {
	      tree c3 = build_omp_clause (OMP_CLAUSE_LOCATION (c),
					  OMP_CLAUSE_MAP);
	      OMP_CLAUSE_SET_MAP_KIND (c3, OMP_CLAUSE_MAP_KIND (c2));
	      OMP_CLAUSE_DECL (c3) = ptr;
	      if (OMP_CLAUSE_MAP_KIND (c2) == GOMP_MAP_ALWAYS_POINTER)
		OMP_CLAUSE_DECL (c2) = build_simple_mem_ref (ptr);
	      else
		OMP_CLAUSE_DECL (c2) = convert_from_reference (ptr);
	      OMP_CLAUSE_SIZE (c3) = size_zero_node;
	      OMP_CLAUSE_CHAIN (c3) = OMP_CLAUSE_CHAIN (c2);
	      OMP_CLAUSE_CHAIN (c2) = c3;
	    }
	}
    }
  return false;
}

/* Return identifier to look up for omp declare reduction.  */

tree
omp_reduction_id (enum tree_code reduction_code, tree reduction_id, tree type)
{
  const char *p = NULL;
  const char *m = NULL;
  switch (reduction_code)
    {
    case PLUS_EXPR:
    case MULT_EXPR:
    case MINUS_EXPR:
    case BIT_AND_EXPR:
    case BIT_XOR_EXPR:
    case BIT_IOR_EXPR:
    case TRUTH_ANDIF_EXPR:
    case TRUTH_ORIF_EXPR:
      reduction_id = ovl_op_identifier (false, reduction_code);
      break;
    case MIN_EXPR:
      p = "min";
      break;
    case MAX_EXPR:
      p = "max";
      break;
    default:
      break;
    }

  if (p == NULL)
    {
      if (TREE_CODE (reduction_id) != IDENTIFIER_NODE)
	return error_mark_node;
      p = IDENTIFIER_POINTER (reduction_id);
    }

  if (type != NULL_TREE)
    m = mangle_type_string (TYPE_MAIN_VARIANT (type));

  const char prefix[] = "omp declare reduction ";
  size_t lenp = sizeof (prefix);
  if (strncmp (p, prefix, lenp - 1) == 0)
    lenp = 1;
  size_t len = strlen (p);
  size_t lenm = m ? strlen (m) + 1 : 0;
  char *name = XALLOCAVEC (char, lenp + len + lenm);
  if (lenp > 1)
    memcpy (name, prefix, lenp - 1);
  memcpy (name + lenp - 1, p, len + 1);
  if (m)
    {
      name[lenp + len - 1] = '~';
      memcpy (name + lenp + len, m, lenm);
    }
  return get_identifier (name);
}

/* Lookup OpenMP UDR ID for TYPE, return the corresponding artificial
   FUNCTION_DECL or NULL_TREE if not found.  */

static tree
omp_reduction_lookup (location_t loc, tree id, tree type, tree *baselinkp,
		      vec<tree> *ambiguousp)
{
  tree orig_id = id;
  tree baselink = NULL_TREE;
  if (identifier_p (id))
    {
      cp_id_kind idk;
      bool nonint_cst_expression_p;
      const char *error_msg;
      id = omp_reduction_id (ERROR_MARK, id, type);
      tree decl = lookup_name (id);
      if (decl == NULL_TREE)
	decl = error_mark_node;
      id = finish_id_expression (id, decl, NULL_TREE, &idk, false, true,
				 &nonint_cst_expression_p, false, true, false,
				 false, &error_msg, loc);
      if (idk == CP_ID_KIND_UNQUALIFIED
	  && identifier_p (id))
	{
	  vec<tree, va_gc> *args = NULL;
	  vec_safe_push (args, build_reference_type (type));
	  id = perform_koenig_lookup (id, args, tf_none);
	}
    }
  else if (TREE_CODE (id) == SCOPE_REF)
    id = lookup_qualified_name (TREE_OPERAND (id, 0),
				omp_reduction_id (ERROR_MARK,
						  TREE_OPERAND (id, 1),
						  type),
				false, false);
  tree fns = id;
  id = NULL_TREE;
  if (fns && is_overloaded_fn (fns))
    {
      for (lkp_iterator iter (get_fns (fns)); iter; ++iter)
	{
	  tree fndecl = *iter;
	  if (TREE_CODE (fndecl) == FUNCTION_DECL)
	    {
	      tree argtype = TREE_VALUE (TYPE_ARG_TYPES (TREE_TYPE (fndecl)));
	      if (same_type_p (TREE_TYPE (argtype), type))
		{
		  id = fndecl;
		  break;
		}
	    }
	}

      if (id && BASELINK_P (fns))
	{
	  if (baselinkp)
	    *baselinkp = fns;
	  else
	    baselink = fns;
	}
    }

  if (!id && CLASS_TYPE_P (type) && TYPE_BINFO (type))
    {
      vec<tree> ambiguous = vNULL;
      tree binfo = TYPE_BINFO (type), base_binfo, ret = NULL_TREE;
      unsigned int ix;
      if (ambiguousp == NULL)
	ambiguousp = &ambiguous;
      for (ix = 0; BINFO_BASE_ITERATE (binfo, ix, base_binfo); ix++)
	{
	  id = omp_reduction_lookup (loc, orig_id, BINFO_TYPE (base_binfo),
				     baselinkp ? baselinkp : &baselink,
				     ambiguousp);
	  if (id == NULL_TREE)
	    continue;
	  if (!ambiguousp->is_empty ())
	    ambiguousp->safe_push (id);
	  else if (ret != NULL_TREE)
	    {
	      ambiguousp->safe_push (ret);
	      ambiguousp->safe_push (id);
	      ret = NULL_TREE;
	    }
	  else
	    ret = id;
	}
      if (ambiguousp != &ambiguous)
	return ret;
      if (!ambiguous.is_empty ())
	{
	  const char *str = _("candidates are:");
	  unsigned int idx;
	  tree udr;
	  error_at (loc, "user defined reduction lookup is ambiguous");
	  FOR_EACH_VEC_ELT (ambiguous, idx, udr)
	    {
	      inform (DECL_SOURCE_LOCATION (udr), "%s %#qD", str, udr);
	      if (idx == 0)
		str = get_spaces (str);
	    }
	  ambiguous.release ();
	  ret = error_mark_node;
	  baselink = NULL_TREE;
	}
      id = ret;
    }
  if (id && baselink)
    perform_or_defer_access_check (BASELINK_BINFO (baselink),
				   id, id, tf_warning_or_error);
  return id;
}

/* Helper function for cp_parser_omp_declare_reduction_exprs
   and tsubst_omp_udr.
   Remove CLEANUP_STMT for data (omp_priv variable).
   Also append INIT_EXPR for DECL_INITIAL of omp_priv after its
   DECL_EXPR.  */

tree
cp_remove_omp_priv_cleanup_stmt (tree *tp, int *walk_subtrees, void *data)
{
  if (TYPE_P (*tp))
    *walk_subtrees = 0;
  else if (TREE_CODE (*tp) == CLEANUP_STMT && CLEANUP_DECL (*tp) == (tree) data)
    *tp = CLEANUP_BODY (*tp);
  else if (TREE_CODE (*tp) == DECL_EXPR)
    {
      tree decl = DECL_EXPR_DECL (*tp);
      if (!processing_template_decl
	  && decl == (tree) data
	  && DECL_INITIAL (decl)
	  && DECL_INITIAL (decl) != error_mark_node)
	{
	  tree list = NULL_TREE;
	  append_to_statement_list_force (*tp, &list);
	  tree init_expr = build2 (INIT_EXPR, void_type_node,
				   decl, DECL_INITIAL (decl));
	  DECL_INITIAL (decl) = NULL_TREE;
	  append_to_statement_list_force (init_expr, &list);
	  *tp = list;
	}
    }
  return NULL_TREE;
}

/* Data passed from cp_check_omp_declare_reduction to
   cp_check_omp_declare_reduction_r.  */

struct cp_check_omp_declare_reduction_data
{
  location_t loc;
  tree stmts[7];
  bool combiner_p;
};

/* Helper function for cp_check_omp_declare_reduction, called via
   cp_walk_tree.  */

static tree
cp_check_omp_declare_reduction_r (tree *tp, int *, void *data)
{
  struct cp_check_omp_declare_reduction_data *udr_data
    = (struct cp_check_omp_declare_reduction_data *) data;
  if (SSA_VAR_P (*tp)
      && !DECL_ARTIFICIAL (*tp)
      && *tp != DECL_EXPR_DECL (udr_data->stmts[udr_data->combiner_p ? 0 : 3])
      && *tp != DECL_EXPR_DECL (udr_data->stmts[udr_data->combiner_p ? 1 : 4]))
    {
      location_t loc = udr_data->loc;
      if (udr_data->combiner_p)
	error_at (loc, "%<#pragma omp declare reduction%> combiner refers to "
		       "variable %qD which is not %<omp_out%> nor %<omp_in%>",
		  *tp);
      else
	error_at (loc, "%<#pragma omp declare reduction%> initializer refers "
		       "to variable %qD which is not %<omp_priv%> nor "
		       "%<omp_orig%>",
		  *tp);
      return *tp;
    }
  return NULL_TREE;
}

/* Diagnose violation of OpenMP #pragma omp declare reduction restrictions.  */

void
cp_check_omp_declare_reduction (tree udr)
{
  tree type = TREE_VALUE (TYPE_ARG_TYPES (TREE_TYPE (udr)));
  gcc_assert (TYPE_REF_P (type));
  type = TREE_TYPE (type);
  int i;
  location_t loc = DECL_SOURCE_LOCATION (udr);

  if (type == error_mark_node)
    return;
  if (ARITHMETIC_TYPE_P (type))
    {
      static enum tree_code predef_codes[]
	= { PLUS_EXPR, MULT_EXPR, MINUS_EXPR, BIT_AND_EXPR, BIT_XOR_EXPR,
	    BIT_IOR_EXPR, TRUTH_ANDIF_EXPR, TRUTH_ORIF_EXPR };
      for (i = 0; i < 8; i++)
	{
	  tree id = omp_reduction_id (predef_codes[i], NULL_TREE, NULL_TREE);
	  const char *n1 = IDENTIFIER_POINTER (DECL_NAME (udr));
	  const char *n2 = IDENTIFIER_POINTER (id);
	  if (strncmp (n1, n2, IDENTIFIER_LENGTH (id)) == 0
	      && (n1[IDENTIFIER_LENGTH (id)] == '~'
		  || n1[IDENTIFIER_LENGTH (id)] == '\0'))
	    break;
	}

      if (i == 8
	  && TREE_CODE (type) != COMPLEX_EXPR)
	{
	  const char prefix_minmax[] = "omp declare reduction m";
	  size_t prefix_size = sizeof (prefix_minmax) - 1;
	  const char *n = IDENTIFIER_POINTER (DECL_NAME (udr));
	  if (strncmp (IDENTIFIER_POINTER (DECL_NAME (udr)),
		       prefix_minmax, prefix_size) == 0
	      && ((n[prefix_size] == 'i' && n[prefix_size + 1] == 'n')
		  || (n[prefix_size] == 'a' && n[prefix_size + 1] == 'x'))
	      && (n[prefix_size + 2] == '~' || n[prefix_size + 2] == '\0'))
	    i = 0;
	}
      if (i < 8)
	{
	  error_at (loc, "predeclared arithmetic type %qT in "
			 "%<#pragma omp declare reduction%>", type);
	  return;
	}
    }
  else if (TREE_CODE (type) == FUNCTION_TYPE
	   || TREE_CODE (type) == METHOD_TYPE
	   || TREE_CODE (type) == ARRAY_TYPE)
    {
      error_at (loc, "function or array type %qT in "
		     "%<#pragma omp declare reduction%>", type);
      return;
    }
  else if (TYPE_REF_P (type))
    {
      error_at (loc, "reference type %qT in %<#pragma omp declare reduction%>",
		type);
      return;
    }
  else if (TYPE_QUALS_NO_ADDR_SPACE (type))
    {
      error_at (loc, "const, volatile or __restrict qualified type %qT in "
		     "%<#pragma omp declare reduction%>", type);
      return;
    }

  tree body = DECL_SAVED_TREE (udr);
  if (body == NULL_TREE || TREE_CODE (body) != STATEMENT_LIST)
    return;

  tree_stmt_iterator tsi;
  struct cp_check_omp_declare_reduction_data data;
  memset (data.stmts, 0, sizeof data.stmts);
  for (i = 0, tsi = tsi_start (body);
       i < 7 && !tsi_end_p (tsi);
       i++, tsi_next (&tsi))
    data.stmts[i] = tsi_stmt (tsi);
  data.loc = loc;
  gcc_assert (tsi_end_p (tsi));
  if (i >= 3)
    {
      gcc_assert (TREE_CODE (data.stmts[0]) == DECL_EXPR
		  && TREE_CODE (data.stmts[1]) == DECL_EXPR);
      if (TREE_NO_WARNING (DECL_EXPR_DECL (data.stmts[0])))
	return;
      data.combiner_p = true;
      if (cp_walk_tree (&data.stmts[2], cp_check_omp_declare_reduction_r,
			&data, NULL))
	TREE_NO_WARNING (DECL_EXPR_DECL (data.stmts[0])) = 1;
    }
  if (i >= 6)
    {
      gcc_assert (TREE_CODE (data.stmts[3]) == DECL_EXPR
		  && TREE_CODE (data.stmts[4]) == DECL_EXPR);
      data.combiner_p = false;
      if (cp_walk_tree (&data.stmts[5], cp_check_omp_declare_reduction_r,
			&data, NULL)
	  || cp_walk_tree (&DECL_INITIAL (DECL_EXPR_DECL (data.stmts[3])),
			   cp_check_omp_declare_reduction_r, &data, NULL))
	TREE_NO_WARNING (DECL_EXPR_DECL (data.stmts[0])) = 1;
      if (i == 7)
	gcc_assert (TREE_CODE (data.stmts[6]) == DECL_EXPR);
    }
}

/* Helper function of finish_omp_clauses.  Clone STMT as if we were making
   an inline call.  But, remap
   the OMP_DECL1 VAR_DECL (omp_out resp. omp_orig) to PLACEHOLDER
   and OMP_DECL2 VAR_DECL (omp_in resp. omp_priv) to DECL.  */

static tree
clone_omp_udr (tree stmt, tree omp_decl1, tree omp_decl2,
	       tree decl, tree placeholder)
{
  copy_body_data id;
  hash_map<tree, tree> decl_map;

  decl_map.put (omp_decl1, placeholder);
  decl_map.put (omp_decl2, decl);
  memset (&id, 0, sizeof (id));
  id.src_fn = DECL_CONTEXT (omp_decl1);
  id.dst_fn = current_function_decl;
  id.src_cfun = DECL_STRUCT_FUNCTION (id.src_fn);
  id.decl_map = &decl_map;

  id.copy_decl = copy_decl_no_change;
  id.transform_call_graph_edges = CB_CGE_DUPLICATE;
  id.transform_new_cfg = true;
  id.transform_return_to_modify = false;
  id.transform_lang_insert_block = NULL;
  id.eh_lp_nr = 0;
  walk_tree (&stmt, copy_tree_body_r, &id, NULL);
  return stmt;
}

/* Helper function of finish_omp_clauses, called via cp_walk_tree.
   Find OMP_CLAUSE_PLACEHOLDER (passed in DATA) in *TP.  */

static tree
find_omp_placeholder_r (tree *tp, int *, void *data)
{
  if (*tp == (tree) data)
    return *tp;
  return NULL_TREE;
}

/* Helper function of finish_omp_clauses.  Handle OMP_CLAUSE_REDUCTION C.
   Return true if there is some error and the clause should be removed.  */

static bool
finish_omp_reduction_clause (tree c, bool *need_default_ctor, bool *need_dtor)
{
  tree t = OMP_CLAUSE_DECL (c);
  bool predefined = false;
  if (TREE_CODE (t) == TREE_LIST)
    {
      gcc_assert (processing_template_decl);
      return false;
    }
  tree type = TREE_TYPE (t);
  if (TREE_CODE (t) == MEM_REF)
    type = TREE_TYPE (type);
  if (TYPE_REF_P (type))
    type = TREE_TYPE (type);
  if (TREE_CODE (type) == ARRAY_TYPE)
    {
      tree oatype = type;
      gcc_assert (TREE_CODE (t) != MEM_REF);
      while (TREE_CODE (type) == ARRAY_TYPE)
	type = TREE_TYPE (type);
      if (!processing_template_decl)
	{
	  t = require_complete_type (t);
	  if (t == error_mark_node)
	    return true;
	  tree size = size_binop (EXACT_DIV_EXPR, TYPE_SIZE_UNIT (oatype),
				  TYPE_SIZE_UNIT (type));
	  if (integer_zerop (size))
	    {
	      error_at (OMP_CLAUSE_LOCATION (c),
			"%qE in %<reduction%> clause is a zero size array",
			omp_clause_printable_decl (t));
	      return true;
	    }
	  size = size_binop (MINUS_EXPR, size, size_one_node);
	  tree index_type = build_index_type (size);
	  tree atype = build_array_type (type, index_type);
	  tree ptype = build_pointer_type (type);
	  if (TREE_CODE (TREE_TYPE (t)) == ARRAY_TYPE)
	    t = build_fold_addr_expr (t);
	  t = build2 (MEM_REF, atype, t, build_int_cst (ptype, 0));
	  OMP_CLAUSE_DECL (c) = t;
	}
    }
  if (type == error_mark_node)
    return true;
  else if (ARITHMETIC_TYPE_P (type))
    switch (OMP_CLAUSE_REDUCTION_CODE (c))
      {
      case PLUS_EXPR:
      case MULT_EXPR:
      case MINUS_EXPR:
	predefined = true;
	break;
      case MIN_EXPR:
      case MAX_EXPR:
	if (TREE_CODE (type) == COMPLEX_TYPE)
	  break;
	predefined = true;
	break;
      case BIT_AND_EXPR:
      case BIT_IOR_EXPR:
      case BIT_XOR_EXPR:
	if (FLOAT_TYPE_P (type) || TREE_CODE (type) == COMPLEX_TYPE)
	  break;
	predefined = true;
	break;
      case TRUTH_ANDIF_EXPR:
      case TRUTH_ORIF_EXPR:
	if (FLOAT_TYPE_P (type))
	  break;
	predefined = true;
	break;
      default:
	break;
      }
  else if (TYPE_READONLY (type))
    {
      error_at (OMP_CLAUSE_LOCATION (c),
		"%qE has const type for %<reduction%>",
		omp_clause_printable_decl (t));
      return true;
    }
  else if (!processing_template_decl)
    {
      t = require_complete_type (t);
      if (t == error_mark_node)
	return true;
      OMP_CLAUSE_DECL (c) = t;
    }

  if (predefined)
    {
      OMP_CLAUSE_REDUCTION_PLACEHOLDER (c) = NULL_TREE;
      return false;
    }
  else if (processing_template_decl)
    {
      if (OMP_CLAUSE_REDUCTION_PLACEHOLDER (c) == error_mark_node)
	return true;
      return false;
    }

  tree id = OMP_CLAUSE_REDUCTION_PLACEHOLDER (c);

  type = TYPE_MAIN_VARIANT (type);
  OMP_CLAUSE_REDUCTION_PLACEHOLDER (c) = NULL_TREE;
  if (id == NULL_TREE)
    id = omp_reduction_id (OMP_CLAUSE_REDUCTION_CODE (c),
			   NULL_TREE, NULL_TREE);
  id = omp_reduction_lookup (OMP_CLAUSE_LOCATION (c), id, type, NULL, NULL);
  if (id)
    {
      if (id == error_mark_node)
	return true;
      mark_used (id);
      tree body = DECL_SAVED_TREE (id);
      if (!body)
	return true;
      if (TREE_CODE (body) == STATEMENT_LIST)
	{
	  tree_stmt_iterator tsi;
	  tree placeholder = NULL_TREE, decl_placeholder = NULL_TREE;
	  int i;
	  tree stmts[7];
	  tree atype = TREE_VALUE (TYPE_ARG_TYPES (TREE_TYPE (id)));
	  atype = TREE_TYPE (atype);
	  bool need_static_cast = !same_type_p (type, atype);
	  memset (stmts, 0, sizeof stmts);
	  for (i = 0, tsi = tsi_start (body);
	       i < 7 && !tsi_end_p (tsi);
	       i++, tsi_next (&tsi))
	    stmts[i] = tsi_stmt (tsi);
	  gcc_assert (tsi_end_p (tsi));

	  if (i >= 3)
	    {
	      gcc_assert (TREE_CODE (stmts[0]) == DECL_EXPR
			  && TREE_CODE (stmts[1]) == DECL_EXPR);
	      placeholder = build_lang_decl (VAR_DECL, NULL_TREE, type);
	      DECL_ARTIFICIAL (placeholder) = 1;
	      DECL_IGNORED_P (placeholder) = 1;
	      OMP_CLAUSE_REDUCTION_PLACEHOLDER (c) = placeholder;
	      if (TREE_CODE (t) == MEM_REF)
		{
		  decl_placeholder = build_lang_decl (VAR_DECL, NULL_TREE,
						      type);
		  DECL_ARTIFICIAL (decl_placeholder) = 1;
		  DECL_IGNORED_P (decl_placeholder) = 1;
		  OMP_CLAUSE_REDUCTION_DECL_PLACEHOLDER (c) = decl_placeholder;
		}
	      if (TREE_ADDRESSABLE (DECL_EXPR_DECL (stmts[0])))
		cxx_mark_addressable (placeholder);
	      if (TREE_ADDRESSABLE (DECL_EXPR_DECL (stmts[1]))
		  && !TYPE_REF_P (TREE_TYPE (OMP_CLAUSE_DECL (c))))
		cxx_mark_addressable (decl_placeholder ? decl_placeholder
				      : OMP_CLAUSE_DECL (c));
	      tree omp_out = placeholder;
	      tree omp_in = decl_placeholder ? decl_placeholder
			    : convert_from_reference (OMP_CLAUSE_DECL (c));
	      if (need_static_cast)
		{
		  tree rtype = build_reference_type (atype);
		  omp_out = build_static_cast (rtype, omp_out,
					       tf_warning_or_error);
		  omp_in = build_static_cast (rtype, omp_in,
					      tf_warning_or_error);
		  if (omp_out == error_mark_node || omp_in == error_mark_node)
		    return true;
		  omp_out = convert_from_reference (omp_out);
		  omp_in = convert_from_reference (omp_in);
		}
	      OMP_CLAUSE_REDUCTION_MERGE (c)
		= clone_omp_udr (stmts[2], DECL_EXPR_DECL (stmts[0]),
				 DECL_EXPR_DECL (stmts[1]), omp_in, omp_out);
	    }
	  if (i >= 6)
	    {
	      gcc_assert (TREE_CODE (stmts[3]) == DECL_EXPR
			  && TREE_CODE (stmts[4]) == DECL_EXPR);
	      if (TREE_ADDRESSABLE (DECL_EXPR_DECL (stmts[3])))
		cxx_mark_addressable (decl_placeholder ? decl_placeholder
				      : OMP_CLAUSE_DECL (c));
	      if (TREE_ADDRESSABLE (DECL_EXPR_DECL (stmts[4])))
		cxx_mark_addressable (placeholder);
	      tree omp_priv = decl_placeholder ? decl_placeholder
			      : convert_from_reference (OMP_CLAUSE_DECL (c));
	      tree omp_orig = placeholder;
	      if (need_static_cast)
		{
		  if (i == 7)
		    {
		      error_at (OMP_CLAUSE_LOCATION (c),
				"user defined reduction with constructor "
				"initializer for base class %qT", atype);
		      return true;
		    }
		  tree rtype = build_reference_type (atype);
		  omp_priv = build_static_cast (rtype, omp_priv,
						tf_warning_or_error);
		  omp_orig = build_static_cast (rtype, omp_orig,
						tf_warning_or_error);
		  if (omp_priv == error_mark_node
		      || omp_orig == error_mark_node)
		    return true;
		  omp_priv = convert_from_reference (omp_priv);
		  omp_orig = convert_from_reference (omp_orig);
		}
	      if (i == 6)
		*need_default_ctor = true;
	      OMP_CLAUSE_REDUCTION_INIT (c)
		= clone_omp_udr (stmts[5], DECL_EXPR_DECL (stmts[4]),
				 DECL_EXPR_DECL (stmts[3]),
				 omp_priv, omp_orig);
	      if (cp_walk_tree (&OMP_CLAUSE_REDUCTION_INIT (c),
				find_omp_placeholder_r, placeholder, NULL))
		OMP_CLAUSE_REDUCTION_OMP_ORIG_REF (c) = 1;
	    }
	  else if (i >= 3)
	    {
	      if (CLASS_TYPE_P (type) && !pod_type_p (type))
		*need_default_ctor = true;
	      else
		{
		  tree init;
		  tree v = decl_placeholder ? decl_placeholder
			   : convert_from_reference (t);
		  if (AGGREGATE_TYPE_P (TREE_TYPE (v)))
		    init = build_constructor (TREE_TYPE (v), NULL);
		  else
		    init = fold_convert (TREE_TYPE (v), integer_zero_node);
		  OMP_CLAUSE_REDUCTION_INIT (c)
		    = build2 (INIT_EXPR, TREE_TYPE (v), v, init);
		}
	    }
	}
    }
  if (OMP_CLAUSE_REDUCTION_PLACEHOLDER (c))
    *need_dtor = true;
  else
    {
      error_at (OMP_CLAUSE_LOCATION (c),
		"user defined reduction not found for %qE",
		omp_clause_printable_decl (t));
      return true;
    }
  if (TREE_CODE (OMP_CLAUSE_DECL (c)) == MEM_REF)
    gcc_assert (TYPE_SIZE_UNIT (type)
		&& TREE_CODE (TYPE_SIZE_UNIT (type)) == INTEGER_CST);
  return false;
}

/* Called from finish_struct_1.  linear(this) or linear(this:step)
   clauses might not be finalized yet because the class has been incomplete
   when parsing #pragma omp declare simd methods.  Fix those up now.  */

void
finish_omp_declare_simd_methods (tree t)
{
  if (processing_template_decl)
    return;

  for (tree x = TYPE_FIELDS (t); x; x = DECL_CHAIN (x))
    {
      if (TREE_CODE (TREE_TYPE (x)) != METHOD_TYPE)
	continue;
      tree ods = lookup_attribute ("omp declare simd", DECL_ATTRIBUTES (x));
      if (!ods || !TREE_VALUE (ods))
	continue;
      for (tree c = TREE_VALUE (TREE_VALUE (ods)); c; c = OMP_CLAUSE_CHAIN (c))
	if (OMP_CLAUSE_CODE (c) == OMP_CLAUSE_LINEAR
	    && integer_zerop (OMP_CLAUSE_DECL (c))
	    && OMP_CLAUSE_LINEAR_STEP (c)
	    && TYPE_PTR_P (TREE_TYPE (OMP_CLAUSE_LINEAR_STEP (c))))
	  {
	    tree s = OMP_CLAUSE_LINEAR_STEP (c);
	    s = fold_convert_loc (OMP_CLAUSE_LOCATION (c), sizetype, s);
	    s = fold_build2_loc (OMP_CLAUSE_LOCATION (c), MULT_EXPR,
				 sizetype, s, TYPE_SIZE_UNIT (t));
	    OMP_CLAUSE_LINEAR_STEP (c) = s;
	  }
    }
}

/* Adjust sink depend clause to take into account pointer offsets.

   Return TRUE if there was a problem processing the offset, and the
   whole clause should be removed.  */

static bool
cp_finish_omp_clause_depend_sink (tree sink_clause)
{
  tree t = OMP_CLAUSE_DECL (sink_clause);
  gcc_assert (TREE_CODE (t) == TREE_LIST);

  /* Make sure we don't adjust things twice for templates.  */
  if (processing_template_decl)
    return false;

  for (; t; t = TREE_CHAIN (t))
    {
      tree decl = TREE_VALUE (t);
      if (TYPE_PTR_P (TREE_TYPE (decl)))
	{
	  tree offset = TREE_PURPOSE (t);
	  bool neg = wi::neg_p (wi::to_wide (offset));
	  offset = fold_unary (ABS_EXPR, TREE_TYPE (offset), offset);
	  decl = mark_rvalue_use (decl);
	  decl = convert_from_reference (decl);
	  tree t2 = pointer_int_sum (OMP_CLAUSE_LOCATION (sink_clause),
				     neg ? MINUS_EXPR : PLUS_EXPR,
				     decl, offset);
	  t2 = fold_build2_loc (OMP_CLAUSE_LOCATION (sink_clause),
				MINUS_EXPR, sizetype,
				fold_convert (sizetype, t2),
				fold_convert (sizetype, decl));
	  if (t2 == error_mark_node)
	    return true;
	  TREE_PURPOSE (t) = t2;
	}
    }
  return false;
}

/* For all elements of CLAUSES, validate them vs OpenMP constraints.
   Remove any elements from the list that are invalid.  */

tree
finish_omp_clauses (tree clauses, enum c_omp_region_type ort)
{
  bitmap_head generic_head, firstprivate_head, lastprivate_head;
  bitmap_head aligned_head, map_head, map_field_head, oacc_reduction_head;
  tree c, t, *pc;
  tree safelen = NULL_TREE;
  bool branch_seen = false;
  bool copyprivate_seen = false;
  bool ordered_seen = false;
  bool oacc_async = false;

  bitmap_obstack_initialize (NULL);
  bitmap_initialize (&generic_head, &bitmap_default_obstack);
  bitmap_initialize (&firstprivate_head, &bitmap_default_obstack);
  bitmap_initialize (&lastprivate_head, &bitmap_default_obstack);
  bitmap_initialize (&aligned_head, &bitmap_default_obstack);
  /* If ort == C_ORT_OMP_DECLARE_SIMD used as uniform_head instead.  */
  bitmap_initialize (&map_head, &bitmap_default_obstack);
  bitmap_initialize (&map_field_head, &bitmap_default_obstack);
  /* If ort == C_ORT_OMP used as nontemporal_head instead.  */
  bitmap_initialize (&oacc_reduction_head, &bitmap_default_obstack);

  if (ort & C_ORT_ACC)
    for (c = clauses; c; c = OMP_CLAUSE_CHAIN (c))
      if (OMP_CLAUSE_CODE (c) == OMP_CLAUSE_ASYNC)
	{
	  oacc_async = true;
	  break;
	}

  for (pc = &clauses, c = clauses; c ; c = *pc)
    {
      bool remove = false;
      bool field_ok = false;

      switch (OMP_CLAUSE_CODE (c))
	{
	case OMP_CLAUSE_SHARED:
	  field_ok = ((ort & C_ORT_OMP_DECLARE_SIMD) == C_ORT_OMP);
	  goto check_dup_generic;
	case OMP_CLAUSE_PRIVATE:
	  field_ok = ((ort & C_ORT_OMP_DECLARE_SIMD) == C_ORT_OMP);
	  goto check_dup_generic;
	case OMP_CLAUSE_REDUCTION:
	case OMP_CLAUSE_IN_REDUCTION:
	case OMP_CLAUSE_TASK_REDUCTION:
	  field_ok = ((ort & C_ORT_OMP_DECLARE_SIMD) == C_ORT_OMP);
	  t = OMP_CLAUSE_DECL (c);
	  if (TREE_CODE (t) == TREE_LIST)
	    {
	      if (handle_omp_array_sections (c, ort))
		{
		  remove = true;
		  break;
		}
	      if (TREE_CODE (t) == TREE_LIST)
		{
		  while (TREE_CODE (t) == TREE_LIST)
		    t = TREE_CHAIN (t);
		}
	      else
		{
		  gcc_assert (TREE_CODE (t) == MEM_REF);
		  t = TREE_OPERAND (t, 0);
		  if (TREE_CODE (t) == POINTER_PLUS_EXPR)
		    t = TREE_OPERAND (t, 0);
		  if (TREE_CODE (t) == ADDR_EXPR
		      || INDIRECT_REF_P (t))
		    t = TREE_OPERAND (t, 0);
		}
	      tree n = omp_clause_decl_field (t);
	      if (n)
		t = n;
	      goto check_dup_generic_t;
	    }
	  if (oacc_async)
	    cxx_mark_addressable (t);
	  goto check_dup_generic;
	case OMP_CLAUSE_COPYPRIVATE:
	  copyprivate_seen = true;
	  field_ok = ((ort & C_ORT_OMP_DECLARE_SIMD) == C_ORT_OMP);
	  goto check_dup_generic;
	case OMP_CLAUSE_COPYIN:
	  goto check_dup_generic;
	case OMP_CLAUSE_LINEAR:
	  field_ok = ((ort & C_ORT_OMP_DECLARE_SIMD) == C_ORT_OMP);
	  t = OMP_CLAUSE_DECL (c);
	  if (ort != C_ORT_OMP_DECLARE_SIMD
	      && OMP_CLAUSE_LINEAR_KIND (c) != OMP_CLAUSE_LINEAR_DEFAULT)
	    {
	      error_at (OMP_CLAUSE_LOCATION (c),
			"modifier should not be specified in %<linear%> "
			"clause on %<simd%> or %<for%> constructs");
	      OMP_CLAUSE_LINEAR_KIND (c) = OMP_CLAUSE_LINEAR_DEFAULT;
	    }
	  if ((VAR_P (t) || TREE_CODE (t) == PARM_DECL)
	      && !type_dependent_expression_p (t))
	    {
	      tree type = TREE_TYPE (t);
	      if ((OMP_CLAUSE_LINEAR_KIND (c) == OMP_CLAUSE_LINEAR_REF
		   || OMP_CLAUSE_LINEAR_KIND (c) == OMP_CLAUSE_LINEAR_UVAL)
		  && !TYPE_REF_P (type))
		{
		  error_at (OMP_CLAUSE_LOCATION (c),
			    "linear clause with %qs modifier applied to "
			    "non-reference variable with %qT type",
			    OMP_CLAUSE_LINEAR_KIND (c) == OMP_CLAUSE_LINEAR_REF
			    ? "ref" : "uval", TREE_TYPE (t));
		  remove = true;
		  break;
		}
	      if (TYPE_REF_P (type))
		type = TREE_TYPE (type);
	      if (OMP_CLAUSE_LINEAR_KIND (c) != OMP_CLAUSE_LINEAR_REF)
		{
		  if (!INTEGRAL_TYPE_P (type)
		      && !TYPE_PTR_P (type))
		    {
		      error_at (OMP_CLAUSE_LOCATION (c),
				"linear clause applied to non-integral "
				"non-pointer variable with %qT type",
				TREE_TYPE (t));
		      remove = true;
		      break;
		    }
		}
	    }
	  t = OMP_CLAUSE_LINEAR_STEP (c);
	  if (t == NULL_TREE)
	    t = integer_one_node;
	  if (t == error_mark_node)
	    {
	      remove = true;
	      break;
	    }
	  else if (!type_dependent_expression_p (t)
		   && !INTEGRAL_TYPE_P (TREE_TYPE (t))
		   && (ort != C_ORT_OMP_DECLARE_SIMD
		       || TREE_CODE (t) != PARM_DECL
		       || !TYPE_REF_P (TREE_TYPE (t))
		       || !INTEGRAL_TYPE_P (TREE_TYPE (TREE_TYPE (t)))))
	    {
	      error_at (OMP_CLAUSE_LOCATION (c),
			"linear step expression must be integral");
	      remove = true;
	      break;
	    }
	  else
	    {
	      t = mark_rvalue_use (t);
	      if (ort == C_ORT_OMP_DECLARE_SIMD && TREE_CODE (t) == PARM_DECL)
		{
		  OMP_CLAUSE_LINEAR_VARIABLE_STRIDE (c) = 1;
		  goto check_dup_generic;
		}
	      if (!processing_template_decl
		  && (VAR_P (OMP_CLAUSE_DECL (c))
		      || TREE_CODE (OMP_CLAUSE_DECL (c)) == PARM_DECL))
		{
		  if (ort == C_ORT_OMP_DECLARE_SIMD)
		    {
		      t = maybe_constant_value (t);
		      if (TREE_CODE (t) != INTEGER_CST)
			{
			  error_at (OMP_CLAUSE_LOCATION (c),
				    "%<linear%> clause step %qE is neither "
				     "constant nor a parameter", t);
			  remove = true;
			  break;
			}
		    }
		  t = fold_build_cleanup_point_expr (TREE_TYPE (t), t);
		  tree type = TREE_TYPE (OMP_CLAUSE_DECL (c));
		  if (TYPE_REF_P (type))
		    type = TREE_TYPE (type);
		  if (OMP_CLAUSE_LINEAR_KIND (c) == OMP_CLAUSE_LINEAR_REF)
		    {
		      type = build_pointer_type (type);
		      tree d = fold_convert (type, OMP_CLAUSE_DECL (c));
		      t = pointer_int_sum (OMP_CLAUSE_LOCATION (c), PLUS_EXPR,
					   d, t);
		      t = fold_build2_loc (OMP_CLAUSE_LOCATION (c),
					   MINUS_EXPR, sizetype,
					   fold_convert (sizetype, t),
					   fold_convert (sizetype, d));
		      if (t == error_mark_node)
			{
			  remove = true;
			  break;
			}
		    }
		  else if (TYPE_PTR_P (type)
			   /* Can't multiply the step yet if *this
			      is still incomplete type.  */
			   && (ort != C_ORT_OMP_DECLARE_SIMD
			       || TREE_CODE (OMP_CLAUSE_DECL (c)) != PARM_DECL
			       || !DECL_ARTIFICIAL (OMP_CLAUSE_DECL (c))
			       || DECL_NAME (OMP_CLAUSE_DECL (c))
				  != this_identifier
			       || !TYPE_BEING_DEFINED (TREE_TYPE (type))))
		    {
		      tree d = convert_from_reference (OMP_CLAUSE_DECL (c));
		      t = pointer_int_sum (OMP_CLAUSE_LOCATION (c), PLUS_EXPR,
					   d, t);
		      t = fold_build2_loc (OMP_CLAUSE_LOCATION (c),
					   MINUS_EXPR, sizetype,
					   fold_convert (sizetype, t),
					   fold_convert (sizetype, d));
		      if (t == error_mark_node)
			{
			  remove = true;
			  break;
			}
		    }
		  else
		    t = fold_convert (type, t);
		}
	      OMP_CLAUSE_LINEAR_STEP (c) = t;
	    }
	  goto check_dup_generic;
	check_dup_generic:
	  t = omp_clause_decl_field (OMP_CLAUSE_DECL (c));
	  if (t)
	    {
	      if (!remove && OMP_CLAUSE_CODE (c) != OMP_CLAUSE_SHARED)
		omp_note_field_privatization (t, OMP_CLAUSE_DECL (c));
	    }
	  else
	    t = OMP_CLAUSE_DECL (c);
	check_dup_generic_t:
	  if (t == current_class_ptr
	      && (ort != C_ORT_OMP_DECLARE_SIMD
		  || (OMP_CLAUSE_CODE (c) != OMP_CLAUSE_LINEAR
		      && OMP_CLAUSE_CODE (c) != OMP_CLAUSE_UNIFORM)))
	    {
	      error_at (OMP_CLAUSE_LOCATION (c),
			"%<this%> allowed in OpenMP only in %<declare simd%>"
			" clauses");
	      remove = true;
	      break;
	    }
	  if (!VAR_P (t) && TREE_CODE (t) != PARM_DECL
	      && (!field_ok || TREE_CODE (t) != FIELD_DECL))
	    {
	      if (processing_template_decl && TREE_CODE (t) != OVERLOAD)
		break;
	      if (DECL_P (t))
		error_at (OMP_CLAUSE_LOCATION (c),
			  "%qD is not a variable in clause %qs", t,
			  omp_clause_code_name[OMP_CLAUSE_CODE (c)]);
	      else
		error_at (OMP_CLAUSE_LOCATION (c),
			  "%qE is not a variable in clause %qs", t,
			  omp_clause_code_name[OMP_CLAUSE_CODE (c)]);
	      remove = true;
	    }
	  else if (ort == C_ORT_ACC
		   && OMP_CLAUSE_CODE (c) == OMP_CLAUSE_REDUCTION)
	    {
	      if (bitmap_bit_p (&oacc_reduction_head, DECL_UID (t)))
		{
		  error_at (OMP_CLAUSE_LOCATION (c),
			    "%qD appears more than once in reduction clauses",
			    t);
		  remove = true;
		}
	      else
		bitmap_set_bit (&oacc_reduction_head, DECL_UID (t));
	    }
	  else if (bitmap_bit_p (&generic_head, DECL_UID (t))
		   || bitmap_bit_p (&firstprivate_head, DECL_UID (t))
		   || bitmap_bit_p (&lastprivate_head, DECL_UID (t)))
	    {
	      error_at (OMP_CLAUSE_LOCATION (c),
			"%qD appears more than once in data clauses", t);
	      remove = true;
	    }
	  else if (OMP_CLAUSE_CODE (c) == OMP_CLAUSE_PRIVATE
		   && bitmap_bit_p (&map_head, DECL_UID (t)))
	    {
	      if (ort == C_ORT_ACC)
		error_at (OMP_CLAUSE_LOCATION (c),
			  "%qD appears more than once in data clauses", t);
	      else
		error_at (OMP_CLAUSE_LOCATION (c),
			  "%qD appears both in data and map clauses", t);
	      remove = true;
	    }
	  else
	    bitmap_set_bit (&generic_head, DECL_UID (t));
	  if (!field_ok)
	    break;
	handle_field_decl:
	  if (!remove
	      && TREE_CODE (t) == FIELD_DECL
	      && t == OMP_CLAUSE_DECL (c)
	      && ort != C_ORT_ACC)
	    {
	      OMP_CLAUSE_DECL (c)
		= omp_privatize_field (t, (OMP_CLAUSE_CODE (c)
					   == OMP_CLAUSE_SHARED));
	      if (OMP_CLAUSE_DECL (c) == error_mark_node)
		remove = true;
	    }
	  break;

	case OMP_CLAUSE_FIRSTPRIVATE:
	  t = omp_clause_decl_field (OMP_CLAUSE_DECL (c));
	  if (t)
	    omp_note_field_privatization (t, OMP_CLAUSE_DECL (c));
	  else
	    t = OMP_CLAUSE_DECL (c);
	  if (ort != C_ORT_ACC && t == current_class_ptr)
	    {
	      error_at (OMP_CLAUSE_LOCATION (c),
			"%<this%> allowed in OpenMP only in %<declare simd%>"
			" clauses");
	      remove = true;
	      break;
	    }
	  if (!VAR_P (t) && TREE_CODE (t) != PARM_DECL
	      && ((ort & C_ORT_OMP_DECLARE_SIMD) != C_ORT_OMP
		  || TREE_CODE (t) != FIELD_DECL))
	    {
	      if (processing_template_decl && TREE_CODE (t) != OVERLOAD)
		break;
	      if (DECL_P (t))
		error_at (OMP_CLAUSE_LOCATION (c),
			  "%qD is not a variable in clause %<firstprivate%>",
			  t);
	      else
		error_at (OMP_CLAUSE_LOCATION (c),
			  "%qE is not a variable in clause %<firstprivate%>",
			  t);
	      remove = true;
	    }
	  else if (bitmap_bit_p (&generic_head, DECL_UID (t))
		   || bitmap_bit_p (&firstprivate_head, DECL_UID (t)))
	    {
	      error_at (OMP_CLAUSE_LOCATION (c),
			"%qD appears more than once in data clauses", t);
	      remove = true;
	    }
	  else if (bitmap_bit_p (&map_head, DECL_UID (t)))
	    {
	      if (ort == C_ORT_ACC)
		error_at (OMP_CLAUSE_LOCATION (c),
			  "%qD appears more than once in data clauses", t);
	      else
		error_at (OMP_CLAUSE_LOCATION (c),
			  "%qD appears both in data and map clauses", t);
	      remove = true;
	    }
	  else
	    bitmap_set_bit (&firstprivate_head, DECL_UID (t));
	  goto handle_field_decl;

	case OMP_CLAUSE_LASTPRIVATE:
	  t = omp_clause_decl_field (OMP_CLAUSE_DECL (c));
	  if (t)
	    omp_note_field_privatization (t, OMP_CLAUSE_DECL (c));
	  else
	    t = OMP_CLAUSE_DECL (c);
	  if (t == current_class_ptr)
	    {
	      error_at (OMP_CLAUSE_LOCATION (c),
			"%<this%> allowed in OpenMP only in %<declare simd%>"
			" clauses");
	      remove = true;
	      break;
	    }
	  if (!VAR_P (t) && TREE_CODE (t) != PARM_DECL
	      && ((ort & C_ORT_OMP_DECLARE_SIMD) != C_ORT_OMP
		  || TREE_CODE (t) != FIELD_DECL))
	    {
	      if (processing_template_decl && TREE_CODE (t) != OVERLOAD)
		break;
	      if (DECL_P (t))
		error_at (OMP_CLAUSE_LOCATION (c),
			  "%qD is not a variable in clause %<lastprivate%>",
			  t);
	      else
		error_at (OMP_CLAUSE_LOCATION (c),
			  "%qE is not a variable in clause %<lastprivate%>",
			  t);
	      remove = true;
	    }
	  else if (bitmap_bit_p (&generic_head, DECL_UID (t))
		   || bitmap_bit_p (&lastprivate_head, DECL_UID (t)))
	    {
	      error_at (OMP_CLAUSE_LOCATION (c),
			"%qD appears more than once in data clauses", t);
	      remove = true;
	    }
	  else
	    bitmap_set_bit (&lastprivate_head, DECL_UID (t));
	  goto handle_field_decl;

	case OMP_CLAUSE_IF:
	  t = OMP_CLAUSE_IF_EXPR (c);
	  t = maybe_convert_cond (t);
	  if (t == error_mark_node)
	    remove = true;
	  else if (!processing_template_decl)
	    t = fold_build_cleanup_point_expr (TREE_TYPE (t), t);
	  OMP_CLAUSE_IF_EXPR (c) = t;
	  break;

	case OMP_CLAUSE_FINAL:
	  t = OMP_CLAUSE_FINAL_EXPR (c);
	  t = maybe_convert_cond (t);
	  if (t == error_mark_node)
	    remove = true;
	  else if (!processing_template_decl)
	    t = fold_build_cleanup_point_expr (TREE_TYPE (t), t);
	  OMP_CLAUSE_FINAL_EXPR (c) = t;
	  break;

	case OMP_CLAUSE_GANG:
	  /* Operand 1 is the gang static: argument.  */
	  t = OMP_CLAUSE_OPERAND (c, 1);
	  if (t != NULL_TREE)
	    {
	      if (t == error_mark_node)
		remove = true;
	      else if (!type_dependent_expression_p (t)
		       && !INTEGRAL_TYPE_P (TREE_TYPE (t)))
		{
		  error_at (OMP_CLAUSE_LOCATION (c),
			    "%<gang%> static expression must be integral");
		  remove = true;
		}
	      else
		{
		  t = mark_rvalue_use (t);
		  if (!processing_template_decl)
		    {
		      t = maybe_constant_value (t);
		      if (TREE_CODE (t) == INTEGER_CST
			  && tree_int_cst_sgn (t) != 1
			  && t != integer_minus_one_node)
			{
			  warning_at (OMP_CLAUSE_LOCATION (c), 0,
				      "%<gang%> static value must be "
				      "positive");
			  t = integer_one_node;
			}
		      t = fold_build_cleanup_point_expr (TREE_TYPE (t), t);
		    }
		}
	      OMP_CLAUSE_OPERAND (c, 1) = t;
	    }
	  /* Check operand 0, the num argument.  */
	  /* FALLTHRU */

	case OMP_CLAUSE_WORKER:
	case OMP_CLAUSE_VECTOR:
	  if (OMP_CLAUSE_OPERAND (c, 0) == NULL_TREE)
	    break;
	  /* FALLTHRU */

	case OMP_CLAUSE_NUM_TASKS:
	case OMP_CLAUSE_NUM_TEAMS:
	case OMP_CLAUSE_NUM_THREADS:
	case OMP_CLAUSE_NUM_GANGS:
	case OMP_CLAUSE_NUM_WORKERS:
	case OMP_CLAUSE_VECTOR_LENGTH:
	  t = OMP_CLAUSE_OPERAND (c, 0);
	  if (t == error_mark_node)
	    remove = true;
	  else if (!type_dependent_expression_p (t)
		   && !INTEGRAL_TYPE_P (TREE_TYPE (t)))
	    {
	     switch (OMP_CLAUSE_CODE (c))
		{
		case OMP_CLAUSE_GANG:
		  error_at (OMP_CLAUSE_LOCATION (c),
			    "%<gang%> num expression must be integral"); break;
		case OMP_CLAUSE_VECTOR:
		  error_at (OMP_CLAUSE_LOCATION (c),
			    "%<vector%> length expression must be integral");
		  break;
		case OMP_CLAUSE_WORKER:
		  error_at (OMP_CLAUSE_LOCATION (c),
			    "%<worker%> num expression must be integral");
		  break;
		default:
		  error_at (OMP_CLAUSE_LOCATION (c),
			    "%qs expression must be integral",
			    omp_clause_code_name[OMP_CLAUSE_CODE (c)]);
		}
	      remove = true;
	    }
	  else
	    {
	      t = mark_rvalue_use (t);
	      if (!processing_template_decl)
		{
		  t = maybe_constant_value (t);
		  if (TREE_CODE (t) == INTEGER_CST
		      && tree_int_cst_sgn (t) != 1)
		    {
		      switch (OMP_CLAUSE_CODE (c))
			{
			case OMP_CLAUSE_GANG:
			  warning_at (OMP_CLAUSE_LOCATION (c), 0,
				      "%<gang%> num value must be positive");
			  break;
			case OMP_CLAUSE_VECTOR:
			  warning_at (OMP_CLAUSE_LOCATION (c), 0,
				      "%<vector%> length value must be "
				      "positive");
			  break;
			case OMP_CLAUSE_WORKER:
			  warning_at (OMP_CLAUSE_LOCATION (c), 0,
				      "%<worker%> num value must be "
				      "positive");
			  break;
			default:
			  warning_at (OMP_CLAUSE_LOCATION (c), 0,
				      "%qs value must be positive",
				      omp_clause_code_name
				      [OMP_CLAUSE_CODE (c)]);
			}
		      t = integer_one_node;
		    }
		  t = fold_build_cleanup_point_expr (TREE_TYPE (t), t);
		}
	      OMP_CLAUSE_OPERAND (c, 0) = t;
	    }
	  break;

	case OMP_CLAUSE_SCHEDULE:
	  if (OMP_CLAUSE_SCHEDULE_KIND (c) & OMP_CLAUSE_SCHEDULE_NONMONOTONIC)
	    {
	      const char *p = NULL;
	      switch (OMP_CLAUSE_SCHEDULE_KIND (c) & OMP_CLAUSE_SCHEDULE_MASK)
		{
		case OMP_CLAUSE_SCHEDULE_STATIC: p = "static"; break;
		case OMP_CLAUSE_SCHEDULE_DYNAMIC: break;
		case OMP_CLAUSE_SCHEDULE_GUIDED: break;
		case OMP_CLAUSE_SCHEDULE_AUTO: p = "auto"; break;
		case OMP_CLAUSE_SCHEDULE_RUNTIME: p = "runtime"; break;
		default: gcc_unreachable ();
		}
	      if (p)
		{
		  error_at (OMP_CLAUSE_LOCATION (c),
			    "%<nonmonotonic%> modifier specified for %qs "
			    "schedule kind", p);
		  OMP_CLAUSE_SCHEDULE_KIND (c)
		    = (enum omp_clause_schedule_kind)
		      (OMP_CLAUSE_SCHEDULE_KIND (c)
		       & ~OMP_CLAUSE_SCHEDULE_NONMONOTONIC);
		}
	    }

	  t = OMP_CLAUSE_SCHEDULE_CHUNK_EXPR (c);
	  if (t == NULL)
	    ;
	  else if (t == error_mark_node)
	    remove = true;
	  else if (!type_dependent_expression_p (t)
		   && !INTEGRAL_TYPE_P (TREE_TYPE (t)))
	    {
	      error_at (OMP_CLAUSE_LOCATION (c),
			"schedule chunk size expression must be integral");
	      remove = true;
	    }
	  else
	    {
	      t = mark_rvalue_use (t);
	      if (!processing_template_decl)
		{
		  t = maybe_constant_value (t);
		  if (TREE_CODE (t) == INTEGER_CST
		      && tree_int_cst_sgn (t) != 1)
		  {
		    warning_at (OMP_CLAUSE_LOCATION (c), 0,
			      "chunk size value must be positive");
		    t = integer_one_node;
		  }
		  t = fold_build_cleanup_point_expr (TREE_TYPE (t), t);
		}
	      OMP_CLAUSE_SCHEDULE_CHUNK_EXPR (c) = t;
	    }
	  break;

	case OMP_CLAUSE_SIMDLEN:
	case OMP_CLAUSE_SAFELEN:
	  t = OMP_CLAUSE_OPERAND (c, 0);
	  if (t == error_mark_node)
	    remove = true;
	  else if (!type_dependent_expression_p (t)
		   && !INTEGRAL_TYPE_P (TREE_TYPE (t)))
	    {
	      error_at (OMP_CLAUSE_LOCATION (c),
			"%qs length expression must be integral",
			omp_clause_code_name[OMP_CLAUSE_CODE (c)]);
	      remove = true;
	    }
	  else
	    {
	      t = mark_rvalue_use (t);
	      if (!processing_template_decl)
		{
		  t = maybe_constant_value (t);
		  if (TREE_CODE (t) != INTEGER_CST
		      || tree_int_cst_sgn (t) != 1)
		    {
		      error_at (OMP_CLAUSE_LOCATION (c),
				"%qs length expression must be positive "
				"constant integer expression",
				omp_clause_code_name[OMP_CLAUSE_CODE (c)]);
		      remove = true;
		    }
		}
	      OMP_CLAUSE_OPERAND (c, 0) = t;
	      if (OMP_CLAUSE_CODE (c) == OMP_CLAUSE_SAFELEN)
		safelen = c;
	    }
	  break;

	case OMP_CLAUSE_ASYNC:
	  t = OMP_CLAUSE_ASYNC_EXPR (c);
	  if (t == error_mark_node)
	    remove = true;
	  else if (!type_dependent_expression_p (t)
		   && !INTEGRAL_TYPE_P (TREE_TYPE (t)))
	    {
	      error_at (OMP_CLAUSE_LOCATION (c),
			"%<async%> expression must be integral");
	      remove = true;
	    }
	  else
	    {
	      t = mark_rvalue_use (t);
	      if (!processing_template_decl)
		t = fold_build_cleanup_point_expr (TREE_TYPE (t), t);
	      OMP_CLAUSE_ASYNC_EXPR (c) = t;
	    }
	  break;

	case OMP_CLAUSE_WAIT:
	  t = OMP_CLAUSE_WAIT_EXPR (c);
	  if (t == error_mark_node)
	    remove = true;
	  else if (!processing_template_decl)
	    t = fold_build_cleanup_point_expr (TREE_TYPE (t), t);
	  OMP_CLAUSE_WAIT_EXPR (c) = t;
	  break;

	case OMP_CLAUSE_THREAD_LIMIT:
	  t = OMP_CLAUSE_THREAD_LIMIT_EXPR (c);
	  if (t == error_mark_node)
	    remove = true;
	  else if (!type_dependent_expression_p (t)
		   && !INTEGRAL_TYPE_P (TREE_TYPE (t)))
	    {
	      error_at (OMP_CLAUSE_LOCATION (c),
			"%<thread_limit%> expression must be integral");
	      remove = true;
	    }
	  else
	    {
	      t = mark_rvalue_use (t);
	      if (!processing_template_decl)
		{
		  t = maybe_constant_value (t);
		  if (TREE_CODE (t) == INTEGER_CST
		      && tree_int_cst_sgn (t) != 1)
		    {
		      warning_at (OMP_CLAUSE_LOCATION (c), 0,
				  "%<thread_limit%> value must be positive");
		      t = integer_one_node;
		    }
		  t = fold_build_cleanup_point_expr (TREE_TYPE (t), t);
		}
	      OMP_CLAUSE_THREAD_LIMIT_EXPR (c) = t;
	    }
	  break;

	case OMP_CLAUSE_DEVICE:
	  t = OMP_CLAUSE_DEVICE_ID (c);
	  if (t == error_mark_node)
	    remove = true;
	  else if (!type_dependent_expression_p (t)
		   && !INTEGRAL_TYPE_P (TREE_TYPE (t)))
	    {
	      error_at (OMP_CLAUSE_LOCATION (c),
			"%<device%> id must be integral");
	      remove = true;
	    }
	  else
	    {
	      t = mark_rvalue_use (t);
	      if (!processing_template_decl)
		t = fold_build_cleanup_point_expr (TREE_TYPE (t), t);
	      OMP_CLAUSE_DEVICE_ID (c) = t;
	    }
	  break;

	case OMP_CLAUSE_DIST_SCHEDULE:
	  t = OMP_CLAUSE_DIST_SCHEDULE_CHUNK_EXPR (c);
	  if (t == NULL)
	    ;
	  else if (t == error_mark_node)
	    remove = true;
	  else if (!type_dependent_expression_p (t)
		   && !INTEGRAL_TYPE_P (TREE_TYPE (t)))
	    {
	      error_at (OMP_CLAUSE_LOCATION (c),
			"%<dist_schedule%> chunk size expression must be "
			"integral");
	      remove = true;
	    }
	  else
	    {
	      t = mark_rvalue_use (t);
	      if (!processing_template_decl)
		t = fold_build_cleanup_point_expr (TREE_TYPE (t), t);
	      OMP_CLAUSE_DIST_SCHEDULE_CHUNK_EXPR (c) = t;
	    }
	  break;

	case OMP_CLAUSE_ALIGNED:
	  t = OMP_CLAUSE_DECL (c);
	  if (t == current_class_ptr && ort != C_ORT_OMP_DECLARE_SIMD)
	    {
	      error_at (OMP_CLAUSE_LOCATION (c),
			"%<this%> allowed in OpenMP only in %<declare simd%>"
			" clauses");
	      remove = true;
	      break;
	    }
	  if (!VAR_P (t) && TREE_CODE (t) != PARM_DECL)
	    {
	      if (processing_template_decl && TREE_CODE (t) != OVERLOAD)
		break;
	      if (DECL_P (t))
		error_at (OMP_CLAUSE_LOCATION (c),
			  "%qD is not a variable in %<aligned%> clause", t);
	      else
		error_at (OMP_CLAUSE_LOCATION (c),
			  "%qE is not a variable in %<aligned%> clause", t);
	      remove = true;
	    }
	  else if (!type_dependent_expression_p (t)
		   && !TYPE_PTR_P (TREE_TYPE (t))
		   && TREE_CODE (TREE_TYPE (t)) != ARRAY_TYPE
		   && (!TYPE_REF_P (TREE_TYPE (t))
		       || (!INDIRECT_TYPE_P (TREE_TYPE (TREE_TYPE (t)))
			   && (TREE_CODE (TREE_TYPE (TREE_TYPE (t)))
			       != ARRAY_TYPE))))
	    {
	      error_at (OMP_CLAUSE_LOCATION (c),
			"%qE in %<aligned%> clause is neither a pointer nor "
			"an array nor a reference to pointer or array", t);
	      remove = true;
	    }
	  else if (bitmap_bit_p (&aligned_head, DECL_UID (t)))
	    {
	      error_at (OMP_CLAUSE_LOCATION (c),
			"%qD appears more than once in %<aligned%> clauses",
			t);
	      remove = true;
	    }
	  else
	    bitmap_set_bit (&aligned_head, DECL_UID (t));
	  t = OMP_CLAUSE_ALIGNED_ALIGNMENT (c);
	  if (t == error_mark_node)
	    remove = true;
	  else if (t == NULL_TREE)
	    break;
	  else if (!type_dependent_expression_p (t)
		   && !INTEGRAL_TYPE_P (TREE_TYPE (t)))
	    {
	      error_at (OMP_CLAUSE_LOCATION (c),
			"%<aligned%> clause alignment expression must "
			"be integral");
	      remove = true;
	    }
	  else
	    {
	      t = mark_rvalue_use (t);
	      if (!processing_template_decl)
		{
		  t = maybe_constant_value (t);
		  if (TREE_CODE (t) != INTEGER_CST
		      || tree_int_cst_sgn (t) != 1)
		    {
		      error_at (OMP_CLAUSE_LOCATION (c),
				"%<aligned%> clause alignment expression must "
				"be positive constant integer expression");
		      remove = true;
		    }
		}
	      OMP_CLAUSE_ALIGNED_ALIGNMENT (c) = t;
	    }
	  break;

	case OMP_CLAUSE_NONTEMPORAL:
	  t = OMP_CLAUSE_DECL (c);
	  if (!VAR_P (t) && TREE_CODE (t) != PARM_DECL)
	    {
	      if (processing_template_decl && TREE_CODE (t) != OVERLOAD)
		break;
	      if (DECL_P (t))
		error_at (OMP_CLAUSE_LOCATION (c),
			  "%qD is not a variable in %<nontemporal%> clause",
			  t);
	      else
		error_at (OMP_CLAUSE_LOCATION (c),
			  "%qE is not a variable in %<nontemporal%> clause",
			  t);
	      remove = true;
	    }
	  else if (bitmap_bit_p (&oacc_reduction_head, DECL_UID (t)))
	    {
	      error_at (OMP_CLAUSE_LOCATION (c),
			"%qD appears more than once in %<nontemporal%> "
			"clauses", t);
	      remove = true;
	    }
	  else
	    bitmap_set_bit (&oacc_reduction_head, DECL_UID (t));
	  break;

	case OMP_CLAUSE_DEPEND:
	  t = OMP_CLAUSE_DECL (c);
	  if (t == NULL_TREE)
	    {
	      gcc_assert (OMP_CLAUSE_DEPEND_KIND (c)
			  == OMP_CLAUSE_DEPEND_SOURCE);
	      break;
	    }
	  if (OMP_CLAUSE_DEPEND_KIND (c) == OMP_CLAUSE_DEPEND_SINK)
	    {
	      if (cp_finish_omp_clause_depend_sink (c))
		remove = true;
	      break;
	    }
	  if (TREE_CODE (t) == TREE_LIST)
	    {
	      if (handle_omp_array_sections (c, ort))
		remove = true;
	      break;
	    }
	  if (t == error_mark_node)
	    remove = true;
	  else if (t == current_class_ptr)
	    {
	      error_at (OMP_CLAUSE_LOCATION (c),
			"%<this%> allowed in OpenMP only in %<declare simd%>"
			" clauses");
	      remove = true;
	    }
          else if (processing_template_decl && TREE_CODE (t) != OVERLOAD)
	    break;
	  else if (!lvalue_p (t))
	    {
	      if (DECL_P (t))
		error_at (OMP_CLAUSE_LOCATION (c),
			  "%qD is not lvalue expression nor array section "
			  "in %<depend%> clause", t);
	      else
		error_at (OMP_CLAUSE_LOCATION (c),
			  "%qE is not lvalue expression nor array section "
			  "in %<depend%> clause", t);
	      remove = true;
	    }
	  else if (!cxx_mark_addressable (t))
	    remove = true;
	  break;

	case OMP_CLAUSE_MAP:
	case OMP_CLAUSE_TO:
	case OMP_CLAUSE_FROM:
	case OMP_CLAUSE__CACHE_:
	  t = OMP_CLAUSE_DECL (c);
	  if (TREE_CODE (t) == TREE_LIST)
	    {
	      if (handle_omp_array_sections (c, ort))
		remove = true;
	      else
		{
		  t = OMP_CLAUSE_DECL (c);
		  if (TREE_CODE (t) != TREE_LIST
		      && !type_dependent_expression_p (t)
		      && !cp_omp_mappable_type (TREE_TYPE (t)))
		    {
		      error_at (OMP_CLAUSE_LOCATION (c),
				"array section does not have mappable type "
				"in %qs clause",
				omp_clause_code_name[OMP_CLAUSE_CODE (c)]);
		      remove = true;
		    }
		  while (TREE_CODE (t) == ARRAY_REF)
		    t = TREE_OPERAND (t, 0);
		  if (TREE_CODE (t) == COMPONENT_REF
		      && TREE_CODE (TREE_TYPE (t)) == ARRAY_TYPE)
		    {
		      while (TREE_CODE (t) == COMPONENT_REF)
			t = TREE_OPERAND (t, 0);
		      if (REFERENCE_REF_P (t))
			t = TREE_OPERAND (t, 0);
		      if (bitmap_bit_p (&map_field_head, DECL_UID (t)))
			break;
		      if (bitmap_bit_p (&map_head, DECL_UID (t)))
			{
			  if (OMP_CLAUSE_CODE (c) != OMP_CLAUSE_MAP)
			    error_at (OMP_CLAUSE_LOCATION (c),
				      "%qD appears more than once in motion"
				      " clauses", t);
			  else if (ort == C_ORT_ACC)
			    error_at (OMP_CLAUSE_LOCATION (c),
				      "%qD appears more than once in data"
				      " clauses", t);
			  else
			    error_at (OMP_CLAUSE_LOCATION (c),
				      "%qD appears more than once in map"
				      " clauses", t);
			  remove = true;
			}
		      else
			{
			  bitmap_set_bit (&map_head, DECL_UID (t));
			  bitmap_set_bit (&map_field_head, DECL_UID (t));
			}
		    }
		}
	      break;
	    }
	  if (t == error_mark_node)
	    {
	      remove = true;
	      break;
	    }
	  if (REFERENCE_REF_P (t)
	      && TREE_CODE (TREE_OPERAND (t, 0)) == COMPONENT_REF)
	    {
	      t = TREE_OPERAND (t, 0);
	      OMP_CLAUSE_DECL (c) = t;
	    }
	  if (TREE_CODE (t) == COMPONENT_REF
	      && (ort & C_ORT_OMP_DECLARE_SIMD) == C_ORT_OMP
	      && OMP_CLAUSE_CODE (c) != OMP_CLAUSE__CACHE_)
	    {
	      if (type_dependent_expression_p (t))
		break;
	      if (TREE_CODE (TREE_OPERAND (t, 1)) == FIELD_DECL
		  && DECL_BIT_FIELD (TREE_OPERAND (t, 1)))
		{
		  error_at (OMP_CLAUSE_LOCATION (c),
			    "bit-field %qE in %qs clause",
			    t, omp_clause_code_name[OMP_CLAUSE_CODE (c)]);
		  remove = true;
		}
	      else if (!cp_omp_mappable_type (TREE_TYPE (t)))
		{
		  error_at (OMP_CLAUSE_LOCATION (c),
			    "%qE does not have a mappable type in %qs clause",
			    t, omp_clause_code_name[OMP_CLAUSE_CODE (c)]);
		  remove = true;
		}
	      while (TREE_CODE (t) == COMPONENT_REF)
		{
		  if (TREE_TYPE (TREE_OPERAND (t, 0))
		      && (TREE_CODE (TREE_TYPE (TREE_OPERAND (t, 0)))
			  == UNION_TYPE))
		    {
		      error_at (OMP_CLAUSE_LOCATION (c),
				"%qE is a member of a union", t);
		      remove = true;
		      break;
		    }
		  t = TREE_OPERAND (t, 0);
		}
	      if (remove)
		break;
	      if (REFERENCE_REF_P (t))
		t = TREE_OPERAND (t, 0);
	      if (VAR_P (t) || TREE_CODE (t) == PARM_DECL)
		{
		  if (bitmap_bit_p (&map_field_head, DECL_UID (t)))
		    goto handle_map_references;
		}
	    }
	  if (!VAR_P (t) && TREE_CODE (t) != PARM_DECL)
	    {
	      if (processing_template_decl && TREE_CODE (t) != OVERLOAD)
		break;
	      if (OMP_CLAUSE_CODE (c) == OMP_CLAUSE_MAP
		  && (OMP_CLAUSE_MAP_KIND (c) == GOMP_MAP_POINTER
		      || OMP_CLAUSE_MAP_KIND (c) == GOMP_MAP_ALWAYS_POINTER))
		break;
	      if (DECL_P (t))
		error_at (OMP_CLAUSE_LOCATION (c),
			  "%qD is not a variable in %qs clause", t,
			  omp_clause_code_name[OMP_CLAUSE_CODE (c)]);
	      else
		error_at (OMP_CLAUSE_LOCATION (c),
			  "%qE is not a variable in %qs clause", t,
			  omp_clause_code_name[OMP_CLAUSE_CODE (c)]);
	      remove = true;
	    }
	  else if (VAR_P (t) && CP_DECL_THREAD_LOCAL_P (t))
	    {
	      error_at (OMP_CLAUSE_LOCATION (c),
			"%qD is threadprivate variable in %qs clause", t,
			omp_clause_code_name[OMP_CLAUSE_CODE (c)]);
	      remove = true;
	    }
	  else if (ort != C_ORT_ACC && t == current_class_ptr)
	    {
	      error_at (OMP_CLAUSE_LOCATION (c),
			"%<this%> allowed in OpenMP only in %<declare simd%>"
			" clauses");
	      remove = true;
	      break;
	    }
	  else if (!processing_template_decl
		   && !TYPE_REF_P (TREE_TYPE (t))
		   && (OMP_CLAUSE_CODE (c) != OMP_CLAUSE_MAP
		       || (OMP_CLAUSE_MAP_KIND (c)
			   != GOMP_MAP_FIRSTPRIVATE_POINTER))
		   && !cxx_mark_addressable (t))
	    remove = true;
	  else if (!(OMP_CLAUSE_CODE (c) == OMP_CLAUSE_MAP
		     && (OMP_CLAUSE_MAP_KIND (c) == GOMP_MAP_POINTER
			 || (OMP_CLAUSE_MAP_KIND (c)
			     == GOMP_MAP_FIRSTPRIVATE_POINTER)))
		   && t == OMP_CLAUSE_DECL (c)
		   && !type_dependent_expression_p (t)
		   && !cp_omp_mappable_type (TYPE_REF_P (TREE_TYPE (t))
					     ? TREE_TYPE (TREE_TYPE (t))
					     : TREE_TYPE (t)))
	    {
	      error_at (OMP_CLAUSE_LOCATION (c),
			"%qD does not have a mappable type in %qs clause", t,
			omp_clause_code_name[OMP_CLAUSE_CODE (c)]);
	      remove = true;
	    }
	  else if (OMP_CLAUSE_CODE (c) == OMP_CLAUSE_MAP
		   && OMP_CLAUSE_MAP_KIND (c) == GOMP_MAP_FORCE_DEVICEPTR
		   && !type_dependent_expression_p (t)
		   && !INDIRECT_TYPE_P (TREE_TYPE (t)))
	    {
	      error_at (OMP_CLAUSE_LOCATION (c),
			"%qD is not a pointer variable", t);
	      remove = true;
	    }
	  else if (OMP_CLAUSE_CODE (c) == OMP_CLAUSE_MAP
		   && OMP_CLAUSE_MAP_KIND (c) == GOMP_MAP_FIRSTPRIVATE_POINTER)
	    {
	      if (bitmap_bit_p (&generic_head, DECL_UID (t))
		  || bitmap_bit_p (&firstprivate_head, DECL_UID (t)))
		{
		  error_at (OMP_CLAUSE_LOCATION (c),
			    "%qD appears more than once in data clauses", t);
		  remove = true;
		}
	      else if (bitmap_bit_p (&map_head, DECL_UID (t)))
		{
		  if (ort == C_ORT_ACC)
		    error_at (OMP_CLAUSE_LOCATION (c),
			      "%qD appears more than once in data clauses", t);
		  else
		    error_at (OMP_CLAUSE_LOCATION (c),
			      "%qD appears both in data and map clauses", t);
		  remove = true;
		}
	      else
		bitmap_set_bit (&generic_head, DECL_UID (t));
	    }
	  else if (bitmap_bit_p (&map_head, DECL_UID (t)))
	    {
	      if (OMP_CLAUSE_CODE (c) != OMP_CLAUSE_MAP)
		error_at (OMP_CLAUSE_LOCATION (c),
			  "%qD appears more than once in motion clauses", t);
	      if (ort == C_ORT_ACC)
		error_at (OMP_CLAUSE_LOCATION (c),
			  "%qD appears more than once in data clauses", t);
	      else
		error_at (OMP_CLAUSE_LOCATION (c),
			  "%qD appears more than once in map clauses", t);
	      remove = true;
	    }
	  else if (bitmap_bit_p (&generic_head, DECL_UID (t))
		   || bitmap_bit_p (&firstprivate_head, DECL_UID (t)))
	    {
	      if (ort == C_ORT_ACC)
		error_at (OMP_CLAUSE_LOCATION (c),
			  "%qD appears more than once in data clauses", t);
	      else
		error_at (OMP_CLAUSE_LOCATION (c),
			  "%qD appears both in data and map clauses", t);
	      remove = true;
	    }
	  else
	    {
	      bitmap_set_bit (&map_head, DECL_UID (t));
	      if (t != OMP_CLAUSE_DECL (c)
		  && TREE_CODE (OMP_CLAUSE_DECL (c)) == COMPONENT_REF)
		bitmap_set_bit (&map_field_head, DECL_UID (t));
	    }
	handle_map_references:
	  if (!remove
	      && !processing_template_decl
	      && (ort & C_ORT_OMP_DECLARE_SIMD) == C_ORT_OMP
	      && TYPE_REF_P (TREE_TYPE (OMP_CLAUSE_DECL (c))))
	    {
	      t = OMP_CLAUSE_DECL (c);
	      if (OMP_CLAUSE_CODE (c) != OMP_CLAUSE_MAP)
		{
		  OMP_CLAUSE_DECL (c) = build_simple_mem_ref (t);
		  if (OMP_CLAUSE_SIZE (c) == NULL_TREE)
		    OMP_CLAUSE_SIZE (c)
		      = TYPE_SIZE_UNIT (TREE_TYPE (TREE_TYPE (t)));
		}
	      else if (OMP_CLAUSE_MAP_KIND (c)
		       != GOMP_MAP_FIRSTPRIVATE_POINTER
		       && (OMP_CLAUSE_MAP_KIND (c)
			   != GOMP_MAP_FIRSTPRIVATE_REFERENCE)
		       && (OMP_CLAUSE_MAP_KIND (c)
			   != GOMP_MAP_ALWAYS_POINTER))
		{
		  tree c2 = build_omp_clause (OMP_CLAUSE_LOCATION (c),
					      OMP_CLAUSE_MAP);
		  if (TREE_CODE (t) == COMPONENT_REF)
		    OMP_CLAUSE_SET_MAP_KIND (c2, GOMP_MAP_ALWAYS_POINTER);
		  else
		    OMP_CLAUSE_SET_MAP_KIND (c2,
					     GOMP_MAP_FIRSTPRIVATE_REFERENCE);
		  OMP_CLAUSE_DECL (c2) = t;
		  OMP_CLAUSE_SIZE (c2) = size_zero_node;
		  OMP_CLAUSE_CHAIN (c2) = OMP_CLAUSE_CHAIN (c);
		  OMP_CLAUSE_CHAIN (c) = c2;
		  OMP_CLAUSE_DECL (c) = build_simple_mem_ref (t);
		  if (OMP_CLAUSE_SIZE (c) == NULL_TREE)
		    OMP_CLAUSE_SIZE (c)
		      = TYPE_SIZE_UNIT (TREE_TYPE (TREE_TYPE (t)));
		  c = c2;
		}
	    }
	  break;

	case OMP_CLAUSE_TO_DECLARE:
	case OMP_CLAUSE_LINK:
	  t = OMP_CLAUSE_DECL (c);
	  if (TREE_CODE (t) == FUNCTION_DECL
	      && OMP_CLAUSE_CODE (c) == OMP_CLAUSE_TO_DECLARE)
	    ;
	  else if (!VAR_P (t))
	    {
	      if (OMP_CLAUSE_CODE (c) == OMP_CLAUSE_TO_DECLARE)
		{
		  if (TREE_CODE (t) == TEMPLATE_ID_EXPR)
		    error_at (OMP_CLAUSE_LOCATION (c),
			      "template %qE in clause %qs", t,
			      omp_clause_code_name[OMP_CLAUSE_CODE (c)]);
		  else if (really_overloaded_fn (t))
		    error_at (OMP_CLAUSE_LOCATION (c),
			      "overloaded function name %qE in clause %qs", t,
			      omp_clause_code_name[OMP_CLAUSE_CODE (c)]);
		  else
		    error_at (OMP_CLAUSE_LOCATION (c),
			      "%qE is neither a variable nor a function name "
			      "in clause %qs", t,
			      omp_clause_code_name[OMP_CLAUSE_CODE (c)]);
		}
	      else
		error_at (OMP_CLAUSE_LOCATION (c),
			  "%qE is not a variable in clause %qs", t,
			  omp_clause_code_name[OMP_CLAUSE_CODE (c)]);
	      remove = true;
	    }
	  else if (DECL_THREAD_LOCAL_P (t))
	    {
	      error_at (OMP_CLAUSE_LOCATION (c),
			"%qD is threadprivate variable in %qs clause", t,
			omp_clause_code_name[OMP_CLAUSE_CODE (c)]);
	      remove = true;
	    }
	  else if (!cp_omp_mappable_type (TREE_TYPE (t)))
	    {
	      error_at (OMP_CLAUSE_LOCATION (c),
			"%qD does not have a mappable type in %qs clause", t,
			omp_clause_code_name[OMP_CLAUSE_CODE (c)]);
	      remove = true;
	    }
	  if (remove)
	    break;
	  if (bitmap_bit_p (&generic_head, DECL_UID (t)))
	    {
	      error_at (OMP_CLAUSE_LOCATION (c),
			"%qE appears more than once on the same "
			"%<declare target%> directive", t);
	      remove = true;
	    }
	  else
	    bitmap_set_bit (&generic_head, DECL_UID (t));
	  break;

	case OMP_CLAUSE_UNIFORM:
	  t = OMP_CLAUSE_DECL (c);
	  if (TREE_CODE (t) != PARM_DECL)
	    {
	      if (processing_template_decl)
		break;
	      if (DECL_P (t))
		error_at (OMP_CLAUSE_LOCATION (c),
			  "%qD is not an argument in %<uniform%> clause", t);
	      else
		error_at (OMP_CLAUSE_LOCATION (c),
			  "%qE is not an argument in %<uniform%> clause", t);
	      remove = true;
	      break;
	    }
	  /* map_head bitmap is used as uniform_head if declare_simd.  */
	  bitmap_set_bit (&map_head, DECL_UID (t));
	  goto check_dup_generic;

	case OMP_CLAUSE_GRAINSIZE:
	  t = OMP_CLAUSE_GRAINSIZE_EXPR (c);
	  if (t == error_mark_node)
	    remove = true;
	  else if (!type_dependent_expression_p (t)
		   && !INTEGRAL_TYPE_P (TREE_TYPE (t)))
	    {
	      error_at (OMP_CLAUSE_LOCATION (c),
			"%<grainsize%> expression must be integral");
	      remove = true;
	    }
	  else
	    {
	      t = mark_rvalue_use (t);
	      if (!processing_template_decl)
		{
		  t = maybe_constant_value (t);
		  if (TREE_CODE (t) == INTEGER_CST
		      && tree_int_cst_sgn (t) != 1)
		    {
		      warning_at (OMP_CLAUSE_LOCATION (c), 0,
				  "%<grainsize%> value must be positive");
		      t = integer_one_node;
		    }
		  t = fold_build_cleanup_point_expr (TREE_TYPE (t), t);
		}
	      OMP_CLAUSE_GRAINSIZE_EXPR (c) = t;
	    }
	  break;

	case OMP_CLAUSE_PRIORITY:
	  t = OMP_CLAUSE_PRIORITY_EXPR (c);
	  if (t == error_mark_node)
	    remove = true;
	  else if (!type_dependent_expression_p (t)
		   && !INTEGRAL_TYPE_P (TREE_TYPE (t)))
	    {
	      error_at (OMP_CLAUSE_LOCATION (c),
			"%<priority%> expression must be integral");
	      remove = true;
	    }
	  else
	    {
	      t = mark_rvalue_use (t);
	      if (!processing_template_decl)
		{
		  t = maybe_constant_value (t);
		  if (TREE_CODE (t) == INTEGER_CST
		      && tree_int_cst_sgn (t) == -1)
		    {
		      warning_at (OMP_CLAUSE_LOCATION (c), 0,
				  "%<priority%> value must be non-negative");
		      t = integer_one_node;
		    }
		  t = fold_build_cleanup_point_expr (TREE_TYPE (t), t);
		}
	      OMP_CLAUSE_PRIORITY_EXPR (c) = t;
	    }
	  break;

	case OMP_CLAUSE_HINT:
	  t = OMP_CLAUSE_HINT_EXPR (c);
	  if (t == error_mark_node)
	    remove = true;
	  else if (!type_dependent_expression_p (t)
		   && !INTEGRAL_TYPE_P (TREE_TYPE (t)))
	    {
	      error_at (OMP_CLAUSE_LOCATION (c),
			"%<hint%> expression must be integral");
	      remove = true;
	    }
	  else
	    {
	      t = mark_rvalue_use (t);
	      if (!processing_template_decl)
		{
		  t = maybe_constant_value (t);
		  t = fold_build_cleanup_point_expr (TREE_TYPE (t), t);
		  if (TREE_CODE (t) != INTEGER_CST)
		    {
		      error_at (OMP_CLAUSE_LOCATION (c),
				"%<hint%> expression must be constant integer "
				"expression");
		      remove = true;
		    }
		}
	      OMP_CLAUSE_HINT_EXPR (c) = t;
	    }
	  break;

	case OMP_CLAUSE_IS_DEVICE_PTR:
	case OMP_CLAUSE_USE_DEVICE_PTR:
	  field_ok = (ort & C_ORT_OMP_DECLARE_SIMD) == C_ORT_OMP;
	  t = OMP_CLAUSE_DECL (c);
	  if (!type_dependent_expression_p (t))
	    {
	      tree type = TREE_TYPE (t);
	      if (!TYPE_PTR_P (type)
		  && TREE_CODE (type) != ARRAY_TYPE
		  && (!TYPE_REF_P (type)
		      || (!TYPE_PTR_P (TREE_TYPE (type))
			  && TREE_CODE (TREE_TYPE (type)) != ARRAY_TYPE)))
		{
		  error_at (OMP_CLAUSE_LOCATION (c),
			    "%qs variable is neither a pointer, nor an array "
			    "nor reference to pointer or array",
			    omp_clause_code_name[OMP_CLAUSE_CODE (c)]);
		  remove = true;
		}
	    }
	  goto check_dup_generic;

	case OMP_CLAUSE_NOWAIT:
	case OMP_CLAUSE_DEFAULT:
	case OMP_CLAUSE_UNTIED:
	case OMP_CLAUSE_COLLAPSE:
	case OMP_CLAUSE_MERGEABLE:
	case OMP_CLAUSE_PARALLEL:
	case OMP_CLAUSE_FOR:
	case OMP_CLAUSE_SECTIONS:
	case OMP_CLAUSE_TASKGROUP:
	case OMP_CLAUSE_PROC_BIND:
	case OMP_CLAUSE_NOGROUP:
	case OMP_CLAUSE_THREADS:
	case OMP_CLAUSE_SIMD:
	case OMP_CLAUSE_DEFAULTMAP:
	case OMP_CLAUSE_AUTO:
	case OMP_CLAUSE_INDEPENDENT:
	case OMP_CLAUSE_SEQ:
	  break;

	case OMP_CLAUSE_TILE:
	  for (tree list = OMP_CLAUSE_TILE_LIST (c); !remove && list;
	       list = TREE_CHAIN (list))
	    {
	      t = TREE_VALUE (list);

	      if (t == error_mark_node)
		remove = true;
	      else if (!type_dependent_expression_p (t)
		       && !INTEGRAL_TYPE_P (TREE_TYPE (t)))
		{
		  error_at (OMP_CLAUSE_LOCATION (c),
			    "%<tile%> argument needs integral type");
		  remove = true;
		}
	      else
		{
		  t = mark_rvalue_use (t);
		  if (!processing_template_decl)
		    {
		      /* Zero is used to indicate '*', we permit you
			 to get there via an ICE of value zero.  */
		      t = maybe_constant_value (t);
		      if (!tree_fits_shwi_p (t)
			  || tree_to_shwi (t) < 0)
			{
			  error_at (OMP_CLAUSE_LOCATION (c),
				    "%<tile%> argument needs positive "
				    "integral constant");
			  remove = true;
			}
		      t = fold_build_cleanup_point_expr (TREE_TYPE (t), t);
		    }
		}

		/* Update list item.  */
	      TREE_VALUE (list) = t;
	    }
	  break;

	case OMP_CLAUSE_ORDERED:
	  ordered_seen = true;
	  break;

	case OMP_CLAUSE_INBRANCH:
	case OMP_CLAUSE_NOTINBRANCH:
	  if (branch_seen)
	    {
	      error_at (OMP_CLAUSE_LOCATION (c),
			"%<inbranch%> clause is incompatible with "
			"%<notinbranch%>");
	      remove = true;
	    }
	  branch_seen = true;
	  break;

	default:
	  gcc_unreachable ();
	}

      if (remove)
	*pc = OMP_CLAUSE_CHAIN (c);
      else
	pc = &OMP_CLAUSE_CHAIN (c);
    }

  for (pc = &clauses, c = clauses; c ; c = *pc)
    {
      enum omp_clause_code c_kind = OMP_CLAUSE_CODE (c);
      bool remove = false;
      bool need_complete_type = false;
      bool need_default_ctor = false;
      bool need_copy_ctor = false;
      bool need_copy_assignment = false;
      bool need_implicitly_determined = false;
      bool need_dtor = false;
      tree type, inner_type;

      switch (c_kind)
	{
	case OMP_CLAUSE_SHARED:
	  need_implicitly_determined = true;
	  break;
	case OMP_CLAUSE_PRIVATE:
	  need_complete_type = true;
	  need_default_ctor = true;
	  need_dtor = true;
	  need_implicitly_determined = true;
	  break;
	case OMP_CLAUSE_FIRSTPRIVATE:
	  need_complete_type = true;
	  need_copy_ctor = true;
	  need_dtor = true;
	  need_implicitly_determined = true;
	  break;
	case OMP_CLAUSE_LASTPRIVATE:
	  need_complete_type = true;
	  need_copy_assignment = true;
	  need_implicitly_determined = true;
	  break;
	case OMP_CLAUSE_REDUCTION:
	case OMP_CLAUSE_IN_REDUCTION:
	case OMP_CLAUSE_TASK_REDUCTION:
	  need_implicitly_determined = true;
	  break;
	case OMP_CLAUSE_LINEAR:
	  if (ort != C_ORT_OMP_DECLARE_SIMD)
	    need_implicitly_determined = true;
	  else if (OMP_CLAUSE_LINEAR_VARIABLE_STRIDE (c)
		   && !bitmap_bit_p (&map_head,
				     DECL_UID (OMP_CLAUSE_LINEAR_STEP (c))))
	    {
	      error_at (OMP_CLAUSE_LOCATION (c),
			"%<linear%> clause step is a parameter %qD not "
			"specified in %<uniform%> clause",
			OMP_CLAUSE_LINEAR_STEP (c));
	      *pc = OMP_CLAUSE_CHAIN (c);
	      continue;
	    }
	  break;
	case OMP_CLAUSE_COPYPRIVATE:
	  need_copy_assignment = true;
	  break;
	case OMP_CLAUSE_COPYIN:
	  need_copy_assignment = true;
	  break;
	case OMP_CLAUSE_SIMDLEN:
	  if (safelen
	      && !processing_template_decl
	      && tree_int_cst_lt (OMP_CLAUSE_SAFELEN_EXPR (safelen),
				  OMP_CLAUSE_SIMDLEN_EXPR (c)))
	    {
	      error_at (OMP_CLAUSE_LOCATION (c),
			"%<simdlen%> clause value is bigger than "
			"%<safelen%> clause value");
	      OMP_CLAUSE_SIMDLEN_EXPR (c)
		= OMP_CLAUSE_SAFELEN_EXPR (safelen);
	    }
	  pc = &OMP_CLAUSE_CHAIN (c);
	  continue;
	case OMP_CLAUSE_SCHEDULE:
	  if (ordered_seen
	      && (OMP_CLAUSE_SCHEDULE_KIND (c)
		  & OMP_CLAUSE_SCHEDULE_NONMONOTONIC))
	    {
	      error_at (OMP_CLAUSE_LOCATION (c),
			"%<nonmonotonic%> schedule modifier specified "
			"together with %<ordered%> clause");
	      OMP_CLAUSE_SCHEDULE_KIND (c)
		= (enum omp_clause_schedule_kind)
		  (OMP_CLAUSE_SCHEDULE_KIND (c)
		   & ~OMP_CLAUSE_SCHEDULE_NONMONOTONIC);
	    }
	  pc = &OMP_CLAUSE_CHAIN (c);
	  continue;
	case OMP_CLAUSE_NOWAIT:
	  if (copyprivate_seen)
	    {
	      error_at (OMP_CLAUSE_LOCATION (c),
			"%<nowait%> clause must not be used together "
			"with %<copyprivate%>");
	      *pc = OMP_CLAUSE_CHAIN (c);
	      continue;
	    }
	  /* FALLTHRU */
	default:
	  pc = &OMP_CLAUSE_CHAIN (c);
	  continue;
	}

      t = OMP_CLAUSE_DECL (c);
      if (processing_template_decl
	  && !VAR_P (t) && TREE_CODE (t) != PARM_DECL)
	{
	  pc = &OMP_CLAUSE_CHAIN (c);
	  continue;
	}

      switch (c_kind)
	{
	case OMP_CLAUSE_LASTPRIVATE:
	  if (!bitmap_bit_p (&firstprivate_head, DECL_UID (t)))
	    {
	      need_default_ctor = true;
	      need_dtor = true;
	    }
	  break;

	case OMP_CLAUSE_REDUCTION:
	case OMP_CLAUSE_IN_REDUCTION:
	case OMP_CLAUSE_TASK_REDUCTION:
	  if (finish_omp_reduction_clause (c, &need_default_ctor,
					   &need_dtor))
	    remove = true;
	  else
	    t = OMP_CLAUSE_DECL (c);
	  break;

	case OMP_CLAUSE_COPYIN:
	  if (!VAR_P (t) || !CP_DECL_THREAD_LOCAL_P (t))
	    {
	      error_at (OMP_CLAUSE_LOCATION (c),
			"%qE must be %<threadprivate%> for %<copyin%>", t);
	      remove = true;
	    }
	  break;

	default:
	  break;
	}

      if (need_complete_type || need_copy_assignment)
	{
	  t = require_complete_type (t);
	  if (t == error_mark_node)
	    remove = true;
	  else if (TYPE_REF_P (TREE_TYPE (t))
		   && !complete_type_or_else (TREE_TYPE (TREE_TYPE (t)), t))
	    remove = true;
	}
      if (need_implicitly_determined)
	{
	  const char *share_name = NULL;

	  if (VAR_P (t) && CP_DECL_THREAD_LOCAL_P (t))
	    share_name = "threadprivate";
	  else switch (cxx_omp_predetermined_sharing_1 (t))
	    {
	    case OMP_CLAUSE_DEFAULT_UNSPECIFIED:
	      break;
	    case OMP_CLAUSE_DEFAULT_SHARED:
	      /* const vars may be specified in firstprivate clause.  */
	      if (OMP_CLAUSE_CODE (c) == OMP_CLAUSE_FIRSTPRIVATE
		  && cxx_omp_const_qual_no_mutable (t))
		break;
	      share_name = "shared";
	      break;
	    case OMP_CLAUSE_DEFAULT_PRIVATE:
	      share_name = "private";
	      break;
	    default:
	      gcc_unreachable ();
	    }
	  if (share_name)
	    {
	      error_at (OMP_CLAUSE_LOCATION (c),
			"%qE is predetermined %qs for %qs",
			omp_clause_printable_decl (t), share_name,
			omp_clause_code_name[OMP_CLAUSE_CODE (c)]);
	      remove = true;
	    }
	}

      /* We're interested in the base element, not arrays.  */
      inner_type = type = TREE_TYPE (t);
      if ((need_complete_type
	   || need_copy_assignment
<<<<<<< HEAD
	   || OMP_CLAUSE_CODE (c) == OMP_CLAUSE_REDUCTION
	   || OMP_CLAUSE_CODE (c) == OMP_CLAUSE_IN_REDUCTION
	   || OMP_CLAUSE_CODE (c) == OMP_CLAUSE_TASK_REDUCTION)
	  && TREE_CODE (inner_type) == REFERENCE_TYPE)
=======
	   || OMP_CLAUSE_CODE (c) == OMP_CLAUSE_REDUCTION)
	  && TYPE_REF_P (inner_type))
>>>>>>> 89554925
	inner_type = TREE_TYPE (inner_type);
      while (TREE_CODE (inner_type) == ARRAY_TYPE)
	inner_type = TREE_TYPE (inner_type);

      /* Check for special function availability by building a call to one.
	 Save the results, because later we won't be in the right context
	 for making these queries.  */
      if (CLASS_TYPE_P (inner_type)
	  && COMPLETE_TYPE_P (inner_type)
	  && (need_default_ctor || need_copy_ctor
	      || need_copy_assignment || need_dtor)
	  && !type_dependent_expression_p (t)
	  && cxx_omp_create_clause_info (c, inner_type, need_default_ctor,
					 need_copy_ctor, need_copy_assignment,
					 need_dtor))
	remove = true;

      if (!remove
	  && c_kind == OMP_CLAUSE_SHARED
	  && processing_template_decl)
	{
	  t = omp_clause_decl_field (OMP_CLAUSE_DECL (c));
	  if (t)
	    OMP_CLAUSE_DECL (c) = t;
	}

      if (remove)
	*pc = OMP_CLAUSE_CHAIN (c);
      else
	pc = &OMP_CLAUSE_CHAIN (c);
    }

  bitmap_obstack_release (NULL);
  return clauses;
}

/* Start processing OpenMP clauses that can include any
   privatization clauses for non-static data members.  */

tree
push_omp_privatization_clauses (bool ignore_next)
{
  if (omp_private_member_ignore_next)
    {
      omp_private_member_ignore_next = ignore_next;
      return NULL_TREE;
    }
  omp_private_member_ignore_next = ignore_next;
  if (omp_private_member_map)
    omp_private_member_vec.safe_push (error_mark_node);
  return push_stmt_list ();
}

/* Revert remapping of any non-static data members since
   the last push_omp_privatization_clauses () call.  */

void
pop_omp_privatization_clauses (tree stmt)
{
  if (stmt == NULL_TREE)
    return;
  stmt = pop_stmt_list (stmt);
  if (omp_private_member_map)
    {
      while (!omp_private_member_vec.is_empty ())
	{
	  tree t = omp_private_member_vec.pop ();
	  if (t == error_mark_node)
	    {
	      add_stmt (stmt);
	      return;
	    }
	  bool no_decl_expr = t == integer_zero_node;
	  if (no_decl_expr)
	    t = omp_private_member_vec.pop ();
	  tree *v = omp_private_member_map->get (t);
	  gcc_assert (v);
	  if (!no_decl_expr)
	    add_decl_expr (*v);
	  omp_private_member_map->remove (t);
	}
      delete omp_private_member_map;
      omp_private_member_map = NULL;
    }
  add_stmt (stmt);
}

/* Remember OpenMP privatization clauses mapping and clear it.
   Used for lambdas.  */

void
save_omp_privatization_clauses (vec<tree> &save)
{
  save = vNULL;
  if (omp_private_member_ignore_next)
    save.safe_push (integer_one_node);
  omp_private_member_ignore_next = false;
  if (!omp_private_member_map)
    return;

  while (!omp_private_member_vec.is_empty ())
    {
      tree t = omp_private_member_vec.pop ();
      if (t == error_mark_node)
	{
	  save.safe_push (t);
	  continue;
	}
      tree n = t;
      if (t == integer_zero_node)
	t = omp_private_member_vec.pop ();
      tree *v = omp_private_member_map->get (t);
      gcc_assert (v);
      save.safe_push (*v);
      save.safe_push (t);
      if (n != t)
	save.safe_push (n);
    }
  delete omp_private_member_map;
  omp_private_member_map = NULL;
}

/* Restore OpenMP privatization clauses mapping saved by the
   above function.  */

void
restore_omp_privatization_clauses (vec<tree> &save)
{
  gcc_assert (omp_private_member_vec.is_empty ());
  omp_private_member_ignore_next = false;
  if (save.is_empty ())
    return;
  if (save.length () == 1 && save[0] == integer_one_node)
    {
      omp_private_member_ignore_next = true;
      save.release ();
      return;
    }
    
  omp_private_member_map = new hash_map <tree, tree>;
  while (!save.is_empty ())
    {
      tree t = save.pop ();
      tree n = t;
      if (t != error_mark_node)
	{
	  if (t == integer_one_node)
	    {
	      omp_private_member_ignore_next = true;
	      gcc_assert (save.is_empty ());
	      break;
	    }
	  if (t == integer_zero_node)
	    t = save.pop ();
	  tree &v = omp_private_member_map->get_or_insert (t);
	  v = save.pop ();
	}
      omp_private_member_vec.safe_push (t);
      if (n != t)
	omp_private_member_vec.safe_push (n);
    }
  save.release ();
}

/* For all variables in the tree_list VARS, mark them as thread local.  */

void
finish_omp_threadprivate (tree vars)
{
  tree t;

  /* Mark every variable in VARS to be assigned thread local storage.  */
  for (t = vars; t; t = TREE_CHAIN (t))
    {
      tree v = TREE_PURPOSE (t);

      if (error_operand_p (v))
	;
      else if (!VAR_P (v))
	error ("%<threadprivate%> %qD is not file, namespace "
	       "or block scope variable", v);
      /* If V had already been marked threadprivate, it doesn't matter
	 whether it had been used prior to this point.  */
      else if (TREE_USED (v)
	  && (DECL_LANG_SPECIFIC (v) == NULL
	      || !CP_DECL_THREADPRIVATE_P (v)))
	error ("%qE declared %<threadprivate%> after first use", v);
      else if (! TREE_STATIC (v) && ! DECL_EXTERNAL (v))
	error ("automatic variable %qE cannot be %<threadprivate%>", v);
      else if (! COMPLETE_TYPE_P (complete_type (TREE_TYPE (v))))
	error ("%<threadprivate%> %qE has incomplete type", v);
      else if (TREE_STATIC (v) && TYPE_P (CP_DECL_CONTEXT (v))
	       && CP_DECL_CONTEXT (v) != current_class_type)
	error ("%<threadprivate%> %qE directive not "
	       "in %qT definition", v, CP_DECL_CONTEXT (v));
      else
	{
	  /* Allocate a LANG_SPECIFIC structure for V, if needed.  */
	  if (DECL_LANG_SPECIFIC (v) == NULL)
	    {
	      retrofit_lang_decl (v);

	      /* Make sure that DECL_DISCRIMINATOR_P continues to be true
		 after the allocation of the lang_decl structure.  */
	      if (DECL_DISCRIMINATOR_P (v))
		DECL_LANG_SPECIFIC (v)->u.base.u2sel = 1;
	    }

	  if (! CP_DECL_THREAD_LOCAL_P (v))
	    {
	      CP_DECL_THREAD_LOCAL_P (v) = true;
	      set_decl_tls_model (v, decl_default_tls_model (v));
	      /* If rtl has been already set for this var, call
		 make_decl_rtl once again, so that encode_section_info
		 has a chance to look at the new decl flags.  */
	      if (DECL_RTL_SET_P (v))
		make_decl_rtl (v);
	    }
	  CP_DECL_THREADPRIVATE_P (v) = 1;
	}
    }
}

/* Build an OpenMP structured block.  */

tree
begin_omp_structured_block (void)
{
  return do_pushlevel (sk_omp);
}

tree
finish_omp_structured_block (tree block)
{
  return do_poplevel (block);
}

/* Similarly, except force the retention of the BLOCK.  */

tree
begin_omp_parallel (void)
{
  keep_next_level (true);
  return begin_omp_structured_block ();
}

/* Generate OACC_DATA, with CLAUSES and BLOCK as its compound
   statement.  */

tree
finish_oacc_data (tree clauses, tree block)
{
  tree stmt;

  block = finish_omp_structured_block (block);

  stmt = make_node (OACC_DATA);
  TREE_TYPE (stmt) = void_type_node;
  OACC_DATA_CLAUSES (stmt) = clauses;
  OACC_DATA_BODY (stmt) = block;

  return add_stmt (stmt);
}

/* Generate OACC_HOST_DATA, with CLAUSES and BLOCK as its compound
   statement.  */

tree
finish_oacc_host_data (tree clauses, tree block)
{
  tree stmt;

  block = finish_omp_structured_block (block);

  stmt = make_node (OACC_HOST_DATA);
  TREE_TYPE (stmt) = void_type_node;
  OACC_HOST_DATA_CLAUSES (stmt) = clauses;
  OACC_HOST_DATA_BODY (stmt) = block;

  return add_stmt (stmt);
}

/* Generate OMP construct CODE, with BODY and CLAUSES as its compound
   statement.  */

tree
finish_omp_construct (enum tree_code code, tree body, tree clauses)
{
  body = finish_omp_structured_block (body);

  tree stmt = make_node (code);
  TREE_TYPE (stmt) = void_type_node;
  OMP_BODY (stmt) = body;
  OMP_CLAUSES (stmt) = clauses;

  return add_stmt (stmt);
}

tree
finish_omp_parallel (tree clauses, tree body)
{
  tree stmt;

  body = finish_omp_structured_block (body);

  stmt = make_node (OMP_PARALLEL);
  TREE_TYPE (stmt) = void_type_node;
  OMP_PARALLEL_CLAUSES (stmt) = clauses;
  OMP_PARALLEL_BODY (stmt) = body;

  return add_stmt (stmt);
}

tree
begin_omp_task (void)
{
  keep_next_level (true);
  return begin_omp_structured_block ();
}

tree
finish_omp_task (tree clauses, tree body)
{
  tree stmt;

  body = finish_omp_structured_block (body);

  stmt = make_node (OMP_TASK);
  TREE_TYPE (stmt) = void_type_node;
  OMP_TASK_CLAUSES (stmt) = clauses;
  OMP_TASK_BODY (stmt) = body;

  return add_stmt (stmt);
}

/* Helper function for finish_omp_for.  Convert Ith random access iterator
   into integral iterator.  Return FALSE if successful.  */

static bool
handle_omp_for_class_iterator (int i, location_t locus, enum tree_code code,
			       tree declv, tree orig_declv, tree initv,
			       tree condv, tree incrv, tree *body,
			       tree *pre_body, tree &clauses, tree *lastp,
			       int collapse, int ordered)
{
  tree diff, iter_init, iter_incr = NULL, last;
  tree incr_var = NULL, orig_pre_body, orig_body, c;
  tree decl = TREE_VEC_ELT (declv, i);
  tree init = TREE_VEC_ELT (initv, i);
  tree cond = TREE_VEC_ELT (condv, i);
  tree incr = TREE_VEC_ELT (incrv, i);
  tree iter = decl;
  location_t elocus = locus;

  if (init && EXPR_HAS_LOCATION (init))
    elocus = EXPR_LOCATION (init);

  cond = cp_fully_fold (cond);
  switch (TREE_CODE (cond))
    {
    case GT_EXPR:
    case GE_EXPR:
    case LT_EXPR:
    case LE_EXPR:
    case NE_EXPR:
      if (TREE_OPERAND (cond, 1) == iter)
	cond = build2 (swap_tree_comparison (TREE_CODE (cond)),
		       TREE_TYPE (cond), iter, TREE_OPERAND (cond, 0));
      if (TREE_OPERAND (cond, 0) != iter)
	cond = error_mark_node;
      else
	{
	  tree tem = build_x_binary_op (EXPR_LOCATION (cond),
					TREE_CODE (cond),
					iter, ERROR_MARK,
					TREE_OPERAND (cond, 1), ERROR_MARK,
					NULL, tf_warning_or_error);
	  if (error_operand_p (tem))
	    return true;
	}
      break;
    default:
      cond = error_mark_node;
      break;
    }
  if (cond == error_mark_node)
    {
      error_at (elocus, "invalid controlling predicate");
      return true;
    }
  diff = build_x_binary_op (elocus, MINUS_EXPR, TREE_OPERAND (cond, 1),
			    ERROR_MARK, iter, ERROR_MARK, NULL,
			    tf_warning_or_error);
  diff = cp_fully_fold (diff);
  if (error_operand_p (diff))
    return true;
  if (TREE_CODE (TREE_TYPE (diff)) != INTEGER_TYPE)
    {
      error_at (elocus, "difference between %qE and %qD does not have integer type",
		TREE_OPERAND (cond, 1), iter);
      return true;
    }
  if (!c_omp_check_loop_iv_exprs (locus, orig_declv,
				  TREE_VEC_ELT (declv, i), NULL_TREE,
				  cond, cp_walk_subtrees))
    return true;

  switch (TREE_CODE (incr))
    {
    case PREINCREMENT_EXPR:
    case PREDECREMENT_EXPR:
    case POSTINCREMENT_EXPR:
    case POSTDECREMENT_EXPR:
      if (TREE_OPERAND (incr, 0) != iter)
	{
	  incr = error_mark_node;
	  break;
	}
      iter_incr = build_x_unary_op (EXPR_LOCATION (incr),
				    TREE_CODE (incr), iter,
				    tf_warning_or_error);
      if (error_operand_p (iter_incr))
	return true;
      else if (TREE_CODE (incr) == PREINCREMENT_EXPR
	       || TREE_CODE (incr) == POSTINCREMENT_EXPR)
	incr = integer_one_node;
      else
	incr = integer_minus_one_node;
      break;
    case MODIFY_EXPR:
      if (TREE_OPERAND (incr, 0) != iter)
	incr = error_mark_node;
      else if (TREE_CODE (TREE_OPERAND (incr, 1)) == PLUS_EXPR
	       || TREE_CODE (TREE_OPERAND (incr, 1)) == MINUS_EXPR)
	{
	  tree rhs = TREE_OPERAND (incr, 1);
	  if (TREE_OPERAND (rhs, 0) == iter)
	    {
	      if (TREE_CODE (TREE_TYPE (TREE_OPERAND (rhs, 1)))
		  != INTEGER_TYPE)
		incr = error_mark_node;
	      else
		{
		  iter_incr = build_x_modify_expr (EXPR_LOCATION (rhs),
						   iter, TREE_CODE (rhs),
						   TREE_OPERAND (rhs, 1),
						   tf_warning_or_error);
		  if (error_operand_p (iter_incr))
		    return true;
		  incr = TREE_OPERAND (rhs, 1);
		  incr = cp_convert (TREE_TYPE (diff), incr,
				     tf_warning_or_error);
		  if (TREE_CODE (rhs) == MINUS_EXPR)
		    {
		      incr = build1 (NEGATE_EXPR, TREE_TYPE (diff), incr);
		      incr = fold_simple (incr);
		    }
		  if (TREE_CODE (incr) != INTEGER_CST
		      && (TREE_CODE (incr) != NOP_EXPR
			  || (TREE_CODE (TREE_OPERAND (incr, 0))
			      != INTEGER_CST)))
		    iter_incr = NULL;
		}
	    }
	  else if (TREE_OPERAND (rhs, 1) == iter)
	    {
	      if (TREE_CODE (TREE_TYPE (TREE_OPERAND (rhs, 0))) != INTEGER_TYPE
		  || TREE_CODE (rhs) != PLUS_EXPR)
		incr = error_mark_node;
	      else
		{
		  iter_incr = build_x_binary_op (EXPR_LOCATION (rhs),
						 PLUS_EXPR,
						 TREE_OPERAND (rhs, 0),
						 ERROR_MARK, iter,
						 ERROR_MARK, NULL,
						 tf_warning_or_error);
		  if (error_operand_p (iter_incr))
		    return true;
		  iter_incr = build_x_modify_expr (EXPR_LOCATION (rhs),
						   iter, NOP_EXPR,
						   iter_incr,
						   tf_warning_or_error);
		  if (error_operand_p (iter_incr))
		    return true;
		  incr = TREE_OPERAND (rhs, 0);
		  iter_incr = NULL;
		}
	    }
	  else
	    incr = error_mark_node;
	}
      else
	incr = error_mark_node;
      break;
    default:
      incr = error_mark_node;
      break;
    }

  if (incr == error_mark_node)
    {
      error_at (elocus, "invalid increment expression");
      return true;
    }

  incr = cp_convert (TREE_TYPE (diff), incr, tf_warning_or_error);
  incr = cp_fully_fold (incr);
  bool taskloop_iv_seen = false;
  for (c = clauses; c ; c = OMP_CLAUSE_CHAIN (c))
    if (OMP_CLAUSE_CODE (c) == OMP_CLAUSE_LASTPRIVATE
	&& OMP_CLAUSE_DECL (c) == iter)
      {
	if (code == OMP_TASKLOOP)
	  {
	    taskloop_iv_seen = true;
	    OMP_CLAUSE_LASTPRIVATE_TASKLOOP_IV (c) = 1;
	  }
	break;
      }
    else if (code == OMP_TASKLOOP
	     && OMP_CLAUSE_CODE (c) == OMP_CLAUSE_PRIVATE
	     && OMP_CLAUSE_DECL (c) == iter)
      {
	taskloop_iv_seen = true;
	OMP_CLAUSE_PRIVATE_TASKLOOP_IV (c) = 1;
      }

  decl = create_temporary_var (TREE_TYPE (diff));
  pushdecl (decl);
  add_decl_expr (decl);
  last = create_temporary_var (TREE_TYPE (diff));
  pushdecl (last);
  add_decl_expr (last);
  if (c && iter_incr == NULL && TREE_CODE (incr) != INTEGER_CST
      && (!ordered || (i < collapse && collapse > 1)))
    {
      incr_var = create_temporary_var (TREE_TYPE (diff));
      pushdecl (incr_var);
      add_decl_expr (incr_var);
    }
  gcc_assert (stmts_are_full_exprs_p ());
  tree diffvar = NULL_TREE;
  if (code == OMP_TASKLOOP)
    {
      if (!taskloop_iv_seen)
	{
	  tree ivc = build_omp_clause (locus, OMP_CLAUSE_FIRSTPRIVATE);
	  OMP_CLAUSE_DECL (ivc) = iter;
	  cxx_omp_finish_clause (ivc, NULL);
	  OMP_CLAUSE_CHAIN (ivc) = clauses;
	  clauses = ivc;
	}
      tree lvc = build_omp_clause (locus, OMP_CLAUSE_FIRSTPRIVATE);
      OMP_CLAUSE_DECL (lvc) = last;
      OMP_CLAUSE_CHAIN (lvc) = clauses;
      clauses = lvc;
      diffvar = create_temporary_var (TREE_TYPE (diff));
      pushdecl (diffvar);
      add_decl_expr (diffvar);
    }

  orig_pre_body = *pre_body;
  *pre_body = push_stmt_list ();
  if (orig_pre_body)
    add_stmt (orig_pre_body);
  if (init != NULL)
    finish_expr_stmt (build_x_modify_expr (elocus,
					   iter, NOP_EXPR, init,
					   tf_warning_or_error));
  init = build_int_cst (TREE_TYPE (diff), 0);
  if (c && iter_incr == NULL
      && (!ordered || (i < collapse && collapse > 1)))
    {
      if (incr_var)
	{
	  finish_expr_stmt (build_x_modify_expr (elocus,
						 incr_var, NOP_EXPR,
						 incr, tf_warning_or_error));
	  incr = incr_var;
	}
      iter_incr = build_x_modify_expr (elocus,
				       iter, PLUS_EXPR, incr,
				       tf_warning_or_error);
    }
  if (c && ordered && i < collapse && collapse > 1)
    iter_incr = incr;
  finish_expr_stmt (build_x_modify_expr (elocus,
					 last, NOP_EXPR, init,
					 tf_warning_or_error));
  if (diffvar)
    {
      finish_expr_stmt (build_x_modify_expr (elocus,
					     diffvar, NOP_EXPR,
					     diff, tf_warning_or_error));
      diff = diffvar;
    }
  *pre_body = pop_stmt_list (*pre_body);

  cond = cp_build_binary_op (elocus,
			     TREE_CODE (cond), decl, diff,
			     tf_warning_or_error);
  incr = build_modify_expr (elocus, decl, NULL_TREE, PLUS_EXPR,
			    elocus, incr, NULL_TREE);

  orig_body = *body;
  *body = push_stmt_list ();
  iter_init = build2 (MINUS_EXPR, TREE_TYPE (diff), decl, last);
  iter_init = build_x_modify_expr (elocus,
				   iter, PLUS_EXPR, iter_init,
				   tf_warning_or_error);
  if (iter_init != error_mark_node)
    iter_init = build1 (NOP_EXPR, void_type_node, iter_init);
  finish_expr_stmt (iter_init);
  finish_expr_stmt (build_x_modify_expr (elocus,
					 last, NOP_EXPR, decl,
					 tf_warning_or_error));
  add_stmt (orig_body);
  *body = pop_stmt_list (*body);

  if (c)
    {
      OMP_CLAUSE_LASTPRIVATE_STMT (c) = push_stmt_list ();
      if (!ordered)
	finish_expr_stmt (iter_incr);
      else
	{
	  iter_init = decl;
	  if (i < collapse && collapse > 1 && !error_operand_p (iter_incr))
	    iter_init = build2 (PLUS_EXPR, TREE_TYPE (diff),
				iter_init, iter_incr);
	  iter_init = build2 (MINUS_EXPR, TREE_TYPE (diff), iter_init, last);
	  iter_init = build_x_modify_expr (elocus,
					   iter, PLUS_EXPR, iter_init,
					   tf_warning_or_error);
	  if (iter_init != error_mark_node)
	    iter_init = build1 (NOP_EXPR, void_type_node, iter_init);
	  finish_expr_stmt (iter_init);
	}
      OMP_CLAUSE_LASTPRIVATE_STMT (c)
	= pop_stmt_list (OMP_CLAUSE_LASTPRIVATE_STMT (c));
    }

  TREE_VEC_ELT (declv, i) = decl;
  TREE_VEC_ELT (initv, i) = init;
  TREE_VEC_ELT (condv, i) = cond;
  TREE_VEC_ELT (incrv, i) = incr;
  *lastp = last;

  return false;
}

/* Build and validate an OMP_FOR statement.  CLAUSES, BODY, COND, INCR
   are directly for their associated operands in the statement.  DECL
   and INIT are a combo; if DECL is NULL then INIT ought to be a
   MODIFY_EXPR, and the DECL should be extracted.  PRE_BODY are
   optional statements that need to go before the loop into its
   sk_omp scope.  */

tree
finish_omp_for (location_t locus, enum tree_code code, tree declv,
		tree orig_declv, tree initv, tree condv, tree incrv,
		tree body, tree pre_body, vec<tree> *orig_inits, tree clauses)
{
  tree omp_for = NULL, orig_incr = NULL;
  tree decl = NULL, init, cond, incr;
  tree last = NULL_TREE;
  location_t elocus;
  int i;
  int collapse = 1;
  int ordered = 0;

  gcc_assert (TREE_VEC_LENGTH (declv) == TREE_VEC_LENGTH (initv));
  gcc_assert (TREE_VEC_LENGTH (declv) == TREE_VEC_LENGTH (condv));
  gcc_assert (TREE_VEC_LENGTH (declv) == TREE_VEC_LENGTH (incrv));
  if (TREE_VEC_LENGTH (declv) > 1)
    {
      tree c;

      c = omp_find_clause (clauses, OMP_CLAUSE_TILE);
      if (c)
	collapse = list_length (OMP_CLAUSE_TILE_LIST (c));
      else
	{
	  c = omp_find_clause (clauses, OMP_CLAUSE_COLLAPSE);
	  if (c)
	    collapse = tree_to_shwi (OMP_CLAUSE_COLLAPSE_EXPR (c));
	  if (collapse != TREE_VEC_LENGTH (declv))
	    ordered = TREE_VEC_LENGTH (declv);
	}
    }
  for (i = 0; i < TREE_VEC_LENGTH (declv); i++)
    {
      decl = TREE_VEC_ELT (declv, i);
      init = TREE_VEC_ELT (initv, i);
      cond = TREE_VEC_ELT (condv, i);
      incr = TREE_VEC_ELT (incrv, i);
      elocus = locus;

      if (decl == NULL)
	{
	  if (init != NULL)
	    switch (TREE_CODE (init))
	      {
	      case MODIFY_EXPR:
		decl = TREE_OPERAND (init, 0);
		init = TREE_OPERAND (init, 1);
		break;
	      case MODOP_EXPR:
		if (TREE_CODE (TREE_OPERAND (init, 1)) == NOP_EXPR)
		  {
		    decl = TREE_OPERAND (init, 0);
		    init = TREE_OPERAND (init, 2);
		  }
		break;
	      default:
		break;
	      }

	  if (decl == NULL)
	    {
	      error_at (locus,
			"expected iteration declaration or initialization");
	      return NULL;
	    }
	}

      if (init && EXPR_HAS_LOCATION (init))
	elocus = EXPR_LOCATION (init);

      if (cond == NULL)
	{
	  error_at (elocus, "missing controlling predicate");
	  return NULL;
	}

      if (incr == NULL)
	{
	  error_at (elocus, "missing increment expression");
	  return NULL;
	}

      TREE_VEC_ELT (declv, i) = decl;
      TREE_VEC_ELT (initv, i) = init;
    }

  if (orig_inits)
    {
      bool fail = false;
      tree orig_init;
      FOR_EACH_VEC_ELT (*orig_inits, i, orig_init)
	if (orig_init
	    && !c_omp_check_loop_iv_exprs (locus, declv,
					   TREE_VEC_ELT (declv, i), orig_init,
					   NULL_TREE, cp_walk_subtrees))
	  fail = true;
      if (fail)
	return NULL;
    }

  if (dependent_omp_for_p (declv, initv, condv, incrv))
    {
      tree stmt;

      stmt = make_node (code);

      for (i = 0; i < TREE_VEC_LENGTH (declv); i++)
	{
	  /* This is really just a place-holder.  We'll be decomposing this
	     again and going through the cp_build_modify_expr path below when
	     we instantiate the thing.  */
	  TREE_VEC_ELT (initv, i)
	    = build2 (MODIFY_EXPR, void_type_node, TREE_VEC_ELT (declv, i),
		      TREE_VEC_ELT (initv, i));
	}

      TREE_TYPE (stmt) = void_type_node;
      OMP_FOR_INIT (stmt) = initv;
      OMP_FOR_COND (stmt) = condv;
      OMP_FOR_INCR (stmt) = incrv;
      OMP_FOR_BODY (stmt) = body;
      OMP_FOR_PRE_BODY (stmt) = pre_body;
      OMP_FOR_CLAUSES (stmt) = clauses;

      SET_EXPR_LOCATION (stmt, locus);
      return add_stmt (stmt);
    }

  if (!orig_declv)
    orig_declv = copy_node (declv);

  if (processing_template_decl)
    orig_incr = make_tree_vec (TREE_VEC_LENGTH (incrv));

  for (i = 0; i < TREE_VEC_LENGTH (declv); )
    {
      decl = TREE_VEC_ELT (declv, i);
      init = TREE_VEC_ELT (initv, i);
      cond = TREE_VEC_ELT (condv, i);
      incr = TREE_VEC_ELT (incrv, i);
      if (orig_incr)
	TREE_VEC_ELT (orig_incr, i) = incr;
      elocus = locus;

      if (init && EXPR_HAS_LOCATION (init))
	elocus = EXPR_LOCATION (init);

      if (!DECL_P (decl))
	{
	  error_at (elocus, "expected iteration declaration or initialization");
	  return NULL;
	}

      if (incr && TREE_CODE (incr) == MODOP_EXPR)
	{
	  if (orig_incr)
	    TREE_VEC_ELT (orig_incr, i) = incr;
	  incr = cp_build_modify_expr (elocus, TREE_OPERAND (incr, 0),
				       TREE_CODE (TREE_OPERAND (incr, 1)),
				       TREE_OPERAND (incr, 2),
				       tf_warning_or_error);
	}

      if (CLASS_TYPE_P (TREE_TYPE (decl)))
	{
	  if (code == OMP_SIMD)
	    {
	      error_at (elocus, "%<#pragma omp simd%> used with class "
				"iteration variable %qE", decl);
	      return NULL;
	    }
	  if (handle_omp_for_class_iterator (i, locus, code, declv, orig_declv,
					     initv, condv, incrv, &body,
					     &pre_body, clauses, &last,
					     collapse, ordered))
	    return NULL;
	  continue;
	}

      if (!INTEGRAL_TYPE_P (TREE_TYPE (decl))
	  && !TYPE_PTR_P (TREE_TYPE (decl)))
	{
	  error_at (elocus, "invalid type for iteration variable %qE", decl);
	  return NULL;
	}

      if (!processing_template_decl)
	{
	  init = fold_build_cleanup_point_expr (TREE_TYPE (init), init);
	  init = cp_build_modify_expr (elocus, decl, NOP_EXPR, init,
				       tf_warning_or_error);
	}
      else
	init = build2 (MODIFY_EXPR, void_type_node, decl, init);
      if (cond
	  && TREE_SIDE_EFFECTS (cond)
	  && COMPARISON_CLASS_P (cond)
	  && !processing_template_decl)
	{
	  tree t = TREE_OPERAND (cond, 0);
	  if (TREE_SIDE_EFFECTS (t)
	      && t != decl
	      && (TREE_CODE (t) != NOP_EXPR
		  || TREE_OPERAND (t, 0) != decl))
	    TREE_OPERAND (cond, 0)
	      = fold_build_cleanup_point_expr (TREE_TYPE (t), t);

	  t = TREE_OPERAND (cond, 1);
	  if (TREE_SIDE_EFFECTS (t)
	      && t != decl
	      && (TREE_CODE (t) != NOP_EXPR
		  || TREE_OPERAND (t, 0) != decl))
	    TREE_OPERAND (cond, 1)
	      = fold_build_cleanup_point_expr (TREE_TYPE (t), t);
	}
      if (decl == error_mark_node || init == error_mark_node)
	return NULL;

      TREE_VEC_ELT (declv, i) = decl;
      TREE_VEC_ELT (initv, i) = init;
      TREE_VEC_ELT (condv, i) = cond;
      TREE_VEC_ELT (incrv, i) = incr;
      i++;
    }

  if (IS_EMPTY_STMT (pre_body))
    pre_body = NULL;

  omp_for = c_finish_omp_for (locus, code, declv, orig_declv, initv, condv,
			      incrv, body, pre_body,
			      !processing_template_decl);

  /* Check for iterators appearing in lb, b or incr expressions.  */
  if (omp_for && !c_omp_check_loop_iv (omp_for, orig_declv, cp_walk_subtrees))
    omp_for = NULL_TREE;

  if (omp_for == NULL)
    {
      return NULL;
    }

  add_stmt (omp_for);

  for (i = 0; i < TREE_VEC_LENGTH (OMP_FOR_INCR (omp_for)); i++)
    {
      decl = TREE_OPERAND (TREE_VEC_ELT (OMP_FOR_INIT (omp_for), i), 0);
      incr = TREE_VEC_ELT (OMP_FOR_INCR (omp_for), i);

      if (TREE_CODE (incr) != MODIFY_EXPR)
	continue;

      if (TREE_SIDE_EFFECTS (TREE_OPERAND (incr, 1))
	  && BINARY_CLASS_P (TREE_OPERAND (incr, 1))
	  && !processing_template_decl)
	{
	  tree t = TREE_OPERAND (TREE_OPERAND (incr, 1), 0);
	  if (TREE_SIDE_EFFECTS (t)
	      && t != decl
	      && (TREE_CODE (t) != NOP_EXPR
		  || TREE_OPERAND (t, 0) != decl))
	    TREE_OPERAND (TREE_OPERAND (incr, 1), 0)
	      = fold_build_cleanup_point_expr (TREE_TYPE (t), t);

	  t = TREE_OPERAND (TREE_OPERAND (incr, 1), 1);
	  if (TREE_SIDE_EFFECTS (t)
	      && t != decl
	      && (TREE_CODE (t) != NOP_EXPR
		  || TREE_OPERAND (t, 0) != decl))
	    TREE_OPERAND (TREE_OPERAND (incr, 1), 1)
	      = fold_build_cleanup_point_expr (TREE_TYPE (t), t);
	}

      if (orig_incr)
	TREE_VEC_ELT (OMP_FOR_INCR (omp_for), i) = TREE_VEC_ELT (orig_incr, i);
    }
  OMP_FOR_CLAUSES (omp_for) = clauses;

  /* For simd loops with non-static data member iterators, we could have added
     OMP_CLAUSE_LINEAR clauses without OMP_CLAUSE_LINEAR_STEP.  As we know the
     step at this point, fill it in.  */
  if (code == OMP_SIMD && !processing_template_decl
      && TREE_VEC_LENGTH (OMP_FOR_INCR (omp_for)) == 1)
    for (tree c = omp_find_clause (clauses, OMP_CLAUSE_LINEAR); c;
	 c = omp_find_clause (OMP_CLAUSE_CHAIN (c), OMP_CLAUSE_LINEAR))
      if (OMP_CLAUSE_LINEAR_STEP (c) == NULL_TREE)
	{
	  decl = TREE_OPERAND (TREE_VEC_ELT (OMP_FOR_INIT (omp_for), 0), 0);
	  gcc_assert (decl == OMP_CLAUSE_DECL (c));
	  incr = TREE_VEC_ELT (OMP_FOR_INCR (omp_for), 0);
	  tree step, stept;
	  switch (TREE_CODE (incr))
	    {
	    case PREINCREMENT_EXPR:
	    case POSTINCREMENT_EXPR:
	      /* c_omp_for_incr_canonicalize_ptr() should have been
		 called to massage things appropriately.  */
	      gcc_assert (!INDIRECT_TYPE_P (TREE_TYPE (decl)));
	      OMP_CLAUSE_LINEAR_STEP (c) = build_int_cst (TREE_TYPE (decl), 1);
	      break;
	    case PREDECREMENT_EXPR:
	    case POSTDECREMENT_EXPR:
	      /* c_omp_for_incr_canonicalize_ptr() should have been
		 called to massage things appropriately.  */
	      gcc_assert (!INDIRECT_TYPE_P (TREE_TYPE (decl)));
	      OMP_CLAUSE_LINEAR_STEP (c)
		= build_int_cst (TREE_TYPE (decl), -1);
	      break;
	    case MODIFY_EXPR:
	      gcc_assert (TREE_OPERAND (incr, 0) == decl);
	      incr = TREE_OPERAND (incr, 1);
	      switch (TREE_CODE (incr))
		{
		case PLUS_EXPR:
		  if (TREE_OPERAND (incr, 1) == decl)
		    step = TREE_OPERAND (incr, 0);
		  else
		    step = TREE_OPERAND (incr, 1);
		  break;
		case MINUS_EXPR:
		case POINTER_PLUS_EXPR:
		  gcc_assert (TREE_OPERAND (incr, 0) == decl);
		  step = TREE_OPERAND (incr, 1);
		  break;
		default:
		  gcc_unreachable ();
		}
	      stept = TREE_TYPE (decl);
	      if (INDIRECT_TYPE_P (stept))
		stept = sizetype;
	      step = fold_convert (stept, step);
	      if (TREE_CODE (incr) == MINUS_EXPR)
		step = fold_build1 (NEGATE_EXPR, stept, step);
	      OMP_CLAUSE_LINEAR_STEP (c) = step;
	      break;
	    default:
	      gcc_unreachable ();
	    }
	}

  return omp_for;
}

void
finish_omp_atomic (enum tree_code code, enum tree_code opcode, tree lhs,
		   tree rhs, tree v, tree lhs1, tree rhs1, tree clauses,
		   enum omp_memory_order mo)
{
  tree orig_lhs;
  tree orig_rhs;
  tree orig_v;
  tree orig_lhs1;
  tree orig_rhs1;
  bool dependent_p;
  tree stmt;

  orig_lhs = lhs;
  orig_rhs = rhs;
  orig_v = v;
  orig_lhs1 = lhs1;
  orig_rhs1 = rhs1;
  dependent_p = false;
  stmt = NULL_TREE;

  /* Even in a template, we can detect invalid uses of the atomic
     pragma if neither LHS nor RHS is type-dependent.  */
  if (processing_template_decl)
    {
      dependent_p = (type_dependent_expression_p (lhs)
		     || (rhs && type_dependent_expression_p (rhs))
		     || (v && type_dependent_expression_p (v))
		     || (lhs1 && type_dependent_expression_p (lhs1))
		     || (rhs1 && type_dependent_expression_p (rhs1)));
      if (clauses)
	{
	  gcc_assert (TREE_CODE (clauses) == OMP_CLAUSE
		      && OMP_CLAUSE_CODE (clauses) == OMP_CLAUSE_HINT
		      && OMP_CLAUSE_CHAIN (clauses) == NULL_TREE);
	  if (type_dependent_expression_p (OMP_CLAUSE_HINT_EXPR (clauses))
	      || TREE_CODE (OMP_CLAUSE_HINT_EXPR (clauses)) != INTEGER_CST)
	    dependent_p = true;
	}
      if (!dependent_p)
	{
	  lhs = build_non_dependent_expr (lhs);
	  if (rhs)
	    rhs = build_non_dependent_expr (rhs);
	  if (v)
	    v = build_non_dependent_expr (v);
	  if (lhs1)
	    lhs1 = build_non_dependent_expr (lhs1);
	  if (rhs1)
	    rhs1 = build_non_dependent_expr (rhs1);
	}
    }
  if (!dependent_p)
    {
      bool swapped = false;
      if (rhs1 && cp_tree_equal (lhs, rhs))
	{
	  std::swap (rhs, rhs1);
	  swapped = !commutative_tree_code (opcode);
	}
      if (rhs1 && !cp_tree_equal (lhs, rhs1))
	{
	  if (code == OMP_ATOMIC)
	    error ("%<#pragma omp atomic update%> uses two different "
		   "expressions for memory");
	  else
	    error ("%<#pragma omp atomic capture%> uses two different "
		   "expressions for memory");
	  return;
	}
      if (lhs1 && !cp_tree_equal (lhs, lhs1))
	{
	  if (code == OMP_ATOMIC)
	    error ("%<#pragma omp atomic update%> uses two different "
		   "expressions for memory");
	  else
	    error ("%<#pragma omp atomic capture%> uses two different "
		   "expressions for memory");
	  return;
	}
      stmt = c_finish_omp_atomic (input_location, code, opcode, lhs, rhs,
				  v, lhs1, rhs1, swapped, mo,
				  processing_template_decl != 0);
      if (stmt == error_mark_node)
	return;
    }
  if (processing_template_decl)
    {
      if (code == OMP_ATOMIC_READ)
	{
	  stmt = build_min_nt_loc (EXPR_LOCATION (orig_lhs),
				   OMP_ATOMIC_READ, orig_lhs);
	  OMP_ATOMIC_MEMORY_ORDER (stmt) = mo;
	  stmt = build2 (MODIFY_EXPR, void_type_node, orig_v, stmt);
	}
      else
	{
	  if (opcode == NOP_EXPR)
	    stmt = build2 (MODIFY_EXPR, void_type_node, orig_lhs, orig_rhs);
	  else 
	    stmt = build2 (opcode, void_type_node, orig_lhs, orig_rhs);
	  if (orig_rhs1)
	    stmt = build_min_nt_loc (EXPR_LOCATION (orig_rhs1),
				     COMPOUND_EXPR, orig_rhs1, stmt);
	  if (code != OMP_ATOMIC)
	    {
	      stmt = build_min_nt_loc (EXPR_LOCATION (orig_lhs1),
				       code, orig_lhs1, stmt);
	      OMP_ATOMIC_MEMORY_ORDER (stmt) = mo;
	      stmt = build2 (MODIFY_EXPR, void_type_node, orig_v, stmt);
	    }
	}
      stmt = build2 (OMP_ATOMIC, void_type_node,
		     clauses ? clauses : integer_zero_node, stmt);
      OMP_ATOMIC_MEMORY_ORDER (stmt) = mo;
    }
  finish_expr_stmt (stmt);
}

void
finish_omp_barrier (void)
{
  tree fn = builtin_decl_explicit (BUILT_IN_GOMP_BARRIER);
  vec<tree, va_gc> *vec = make_tree_vector ();
  tree stmt = finish_call_expr (fn, &vec, false, false, tf_warning_or_error);
  release_tree_vector (vec);
  finish_expr_stmt (stmt);
}

void
finish_omp_flush (void)
{
  tree fn = builtin_decl_explicit (BUILT_IN_SYNC_SYNCHRONIZE);
  vec<tree, va_gc> *vec = make_tree_vector ();
  tree stmt = finish_call_expr (fn, &vec, false, false, tf_warning_or_error);
  release_tree_vector (vec);
  finish_expr_stmt (stmt);
}

void
finish_omp_taskwait (void)
{
  tree fn = builtin_decl_explicit (BUILT_IN_GOMP_TASKWAIT);
  vec<tree, va_gc> *vec = make_tree_vector ();
  tree stmt = finish_call_expr (fn, &vec, false, false, tf_warning_or_error);
  release_tree_vector (vec);
  finish_expr_stmt (stmt);
}

void
finish_omp_taskyield (void)
{
  tree fn = builtin_decl_explicit (BUILT_IN_GOMP_TASKYIELD);
  vec<tree, va_gc> *vec = make_tree_vector ();
  tree stmt = finish_call_expr (fn, &vec, false, false, tf_warning_or_error);
  release_tree_vector (vec);
  finish_expr_stmt (stmt);
}

void
finish_omp_cancel (tree clauses)
{
  tree fn = builtin_decl_explicit (BUILT_IN_GOMP_CANCEL);
  int mask = 0;
  if (omp_find_clause (clauses, OMP_CLAUSE_PARALLEL))
    mask = 1;
  else if (omp_find_clause (clauses, OMP_CLAUSE_FOR))
    mask = 2;
  else if (omp_find_clause (clauses, OMP_CLAUSE_SECTIONS))
    mask = 4;
  else if (omp_find_clause (clauses, OMP_CLAUSE_TASKGROUP))
    mask = 8;
  else
    {
      error ("%<#pragma omp cancel%> must specify one of "
	     "%<parallel%>, %<for%>, %<sections%> or %<taskgroup%> clauses");
      return;
    }
  vec<tree, va_gc> *vec = make_tree_vector ();
  tree ifc = omp_find_clause (clauses, OMP_CLAUSE_IF);
  if (ifc != NULL_TREE)
    {
      if (OMP_CLAUSE_IF_MODIFIER (ifc) != ERROR_MARK
	  && OMP_CLAUSE_IF_MODIFIER (ifc) != VOID_CST)
	error_at (OMP_CLAUSE_LOCATION (ifc),
		  "expected %<cancel%> %<if%> clause modifier");

      tree type = TREE_TYPE (OMP_CLAUSE_IF_EXPR (ifc));
      ifc = fold_build2_loc (OMP_CLAUSE_LOCATION (ifc), NE_EXPR,
			     boolean_type_node, OMP_CLAUSE_IF_EXPR (ifc),
			     build_zero_cst (type));
    }
  else
    ifc = boolean_true_node;
  vec->quick_push (build_int_cst (integer_type_node, mask));
  vec->quick_push (ifc);
  tree stmt = finish_call_expr (fn, &vec, false, false, tf_warning_or_error);
  release_tree_vector (vec);
  finish_expr_stmt (stmt);
}

void
finish_omp_cancellation_point (tree clauses)
{
  tree fn = builtin_decl_explicit (BUILT_IN_GOMP_CANCELLATION_POINT);
  int mask = 0;
  if (omp_find_clause (clauses, OMP_CLAUSE_PARALLEL))
    mask = 1;
  else if (omp_find_clause (clauses, OMP_CLAUSE_FOR))
    mask = 2;
  else if (omp_find_clause (clauses, OMP_CLAUSE_SECTIONS))
    mask = 4;
  else if (omp_find_clause (clauses, OMP_CLAUSE_TASKGROUP))
    mask = 8;
  else
    {
      error ("%<#pragma omp cancellation point%> must specify one of "
	     "%<parallel%>, %<for%>, %<sections%> or %<taskgroup%> clauses");
      return;
    }
  vec<tree, va_gc> *vec
    = make_tree_vector_single (build_int_cst (integer_type_node, mask));
  tree stmt = finish_call_expr (fn, &vec, false, false, tf_warning_or_error);
  release_tree_vector (vec);
  finish_expr_stmt (stmt);
}

/* Begin a __transaction_atomic or __transaction_relaxed statement.
   If PCOMPOUND is non-null, this is for a function-transaction-block, and we
   should create an extra compound stmt.  */

tree
begin_transaction_stmt (location_t loc, tree *pcompound, int flags)
{
  tree r;

  if (pcompound)
    *pcompound = begin_compound_stmt (0);

  r = build_stmt (loc, TRANSACTION_EXPR, NULL_TREE);

  /* Only add the statement to the function if support enabled.  */
  if (flag_tm)
    add_stmt (r);
  else
    error_at (loc, ((flags & TM_STMT_ATTR_RELAXED) != 0
		    ? G_("%<__transaction_relaxed%> without "
			 "transactional memory support enabled")
		    : G_("%<__transaction_atomic%> without "
			 "transactional memory support enabled")));

  TRANSACTION_EXPR_BODY (r) = push_stmt_list ();
  TREE_SIDE_EFFECTS (r) = 1;
  return r;
}

/* End a __transaction_atomic or __transaction_relaxed statement.
   If COMPOUND_STMT is non-null, this is for a function-transaction-block,
   and we should end the compound.  If NOEX is non-NULL, we wrap the body in
   a MUST_NOT_THROW_EXPR with NOEX as condition.  */

void
finish_transaction_stmt (tree stmt, tree compound_stmt, int flags, tree noex)
{
  TRANSACTION_EXPR_BODY (stmt) = pop_stmt_list (TRANSACTION_EXPR_BODY (stmt));
  TRANSACTION_EXPR_OUTER (stmt) = (flags & TM_STMT_ATTR_OUTER) != 0;
  TRANSACTION_EXPR_RELAXED (stmt) = (flags & TM_STMT_ATTR_RELAXED) != 0;
  TRANSACTION_EXPR_IS_STMT (stmt) = 1;

  /* noexcept specifications are not allowed for function transactions.  */
  gcc_assert (!(noex && compound_stmt));
  if (noex)
    {
      tree body = build_must_not_throw_expr (TRANSACTION_EXPR_BODY (stmt),
					     noex);
      protected_set_expr_location
	(body, EXPR_LOCATION (TRANSACTION_EXPR_BODY (stmt)));
      TREE_SIDE_EFFECTS (body) = 1;
      TRANSACTION_EXPR_BODY (stmt) = body;
    }

  if (compound_stmt)
    finish_compound_stmt (compound_stmt);
}

/* Build a __transaction_atomic or __transaction_relaxed expression.  If
   NOEX is non-NULL, we wrap the body in a MUST_NOT_THROW_EXPR with NOEX as
   condition.  */

tree
build_transaction_expr (location_t loc, tree expr, int flags, tree noex)
{
  tree ret;
  if (noex)
    {
      expr = build_must_not_throw_expr (expr, noex);
      protected_set_expr_location (expr, loc);
      TREE_SIDE_EFFECTS (expr) = 1;
    }
  ret = build1 (TRANSACTION_EXPR, TREE_TYPE (expr), expr);
  if (flags & TM_STMT_ATTR_RELAXED)
	TRANSACTION_EXPR_RELAXED (ret) = 1;
  TREE_SIDE_EFFECTS (ret) = 1;
  SET_EXPR_LOCATION (ret, loc);
  return ret;
}

void
init_cp_semantics (void)
{
}

/* Build a STATIC_ASSERT for a static assertion with the condition
   CONDITION and the message text MESSAGE.  LOCATION is the location
   of the static assertion in the source code.  When MEMBER_P, this
   static assertion is a member of a class.  */
void 
finish_static_assert (tree condition, tree message, location_t location, 
                      bool member_p)
{
  tsubst_flags_t complain = tf_warning_or_error;

  if (message == NULL_TREE
      || message == error_mark_node
      || condition == NULL_TREE
      || condition == error_mark_node)
    return;

  if (check_for_bare_parameter_packs (condition))
    condition = error_mark_node;

  if (instantiation_dependent_expression_p (condition))
    {
      /* We're in a template; build a STATIC_ASSERT and put it in
         the right place. */
      tree assertion;

      assertion = make_node (STATIC_ASSERT);
      STATIC_ASSERT_CONDITION (assertion) = condition;
      STATIC_ASSERT_MESSAGE (assertion) = message;
      STATIC_ASSERT_SOURCE_LOCATION (assertion) = location;

      if (member_p)
        maybe_add_class_template_decl_list (current_class_type, 
                                            assertion,
                                            /*friend_p=*/0);
      else
        add_stmt (assertion);

      return;
    }

  /* Fold the expression and convert it to a boolean value. */
  condition = perform_implicit_conversion_flags (boolean_type_node, condition,
						 complain, LOOKUP_NORMAL);
  condition = fold_non_dependent_expr (condition);

  if (TREE_CODE (condition) == INTEGER_CST && !integer_zerop (condition))
    /* Do nothing; the condition is satisfied. */
    ;
  else 
    {
      location_t saved_loc = input_location;

      input_location = location;
      if (TREE_CODE (condition) == INTEGER_CST 
          && integer_zerop (condition))
	{
	  int sz = TREE_INT_CST_LOW (TYPE_SIZE_UNIT
				     (TREE_TYPE (TREE_TYPE (message))));
	  int len = TREE_STRING_LENGTH (message) / sz - 1;
          /* Report the error. */
	  if (len == 0)
            error ("static assertion failed");
	  else
            error ("static assertion failed: %s",
		   TREE_STRING_POINTER (message));
	}
      else if (condition && condition != error_mark_node)
	{
	  error ("non-constant condition for static assertion");
	  if (require_rvalue_constant_expression (condition))
	    cxx_constant_value (condition);
	}
      input_location = saved_loc;
    }
}

/* Implements the C++0x decltype keyword. Returns the type of EXPR,
   suitable for use as a type-specifier.

   ID_EXPRESSION_OR_MEMBER_ACCESS_P is true when EXPR was parsed as an
   id-expression or a class member access, FALSE when it was parsed as
   a full expression.  */

tree
finish_decltype_type (tree expr, bool id_expression_or_member_access_p,
		      tsubst_flags_t complain)
{
  tree type = NULL_TREE;

  if (!expr || error_operand_p (expr))
    return error_mark_node;

  if (TYPE_P (expr)
      || TREE_CODE (expr) == TYPE_DECL
      || (TREE_CODE (expr) == BIT_NOT_EXPR
	  && TYPE_P (TREE_OPERAND (expr, 0))))
    {
      if (complain & tf_error)
	error ("argument to decltype must be an expression");
      return error_mark_node;
    }

  /* Depending on the resolution of DR 1172, we may later need to distinguish
     instantiation-dependent but not type-dependent expressions so that, say,
     A<decltype(sizeof(T))>::U doesn't require 'typename'.  */
  if (instantiation_dependent_uneval_expression_p (expr))
    {
      type = cxx_make_type (DECLTYPE_TYPE);
      DECLTYPE_TYPE_EXPR (type) = expr;
      DECLTYPE_TYPE_ID_EXPR_OR_MEMBER_ACCESS_P (type)
        = id_expression_or_member_access_p;
      SET_TYPE_STRUCTURAL_EQUALITY (type);

      return type;
    }

  /* The type denoted by decltype(e) is defined as follows:  */

  expr = resolve_nondeduced_context (expr, complain);

  if (invalid_nonstatic_memfn_p (input_location, expr, complain))
    return error_mark_node;

  if (type_unknown_p (expr))
    {
      if (complain & tf_error)
	error ("decltype cannot resolve address of overloaded function");
      return error_mark_node;
    }

  /* To get the size of a static data member declared as an array of
     unknown bound, we need to instantiate it.  */
  if (VAR_P (expr)
      && VAR_HAD_UNKNOWN_BOUND (expr)
      && DECL_TEMPLATE_INSTANTIATION (expr))
    instantiate_decl (expr, /*defer_ok*/true, /*expl_inst_mem*/false);

  if (id_expression_or_member_access_p)
    {
      /* If e is an id-expression or a class member access (5.2.5
         [expr.ref]), decltype(e) is defined as the type of the entity
         named by e. If there is no such entity, or e names a set of
         overloaded functions, the program is ill-formed.  */
      if (identifier_p (expr))
        expr = lookup_name (expr);

      if (INDIRECT_REF_P (expr))
        /* This can happen when the expression is, e.g., "a.b". Just
           look at the underlying operand.  */
        expr = TREE_OPERAND (expr, 0);

      if (TREE_CODE (expr) == OFFSET_REF
          || TREE_CODE (expr) == MEMBER_REF
	  || TREE_CODE (expr) == SCOPE_REF)
        /* We're only interested in the field itself. If it is a
           BASELINK, we will need to see through it in the next
           step.  */
        expr = TREE_OPERAND (expr, 1);

      if (BASELINK_P (expr))
        /* See through BASELINK nodes to the underlying function.  */
        expr = BASELINK_FUNCTIONS (expr);

      /* decltype of a decomposition name drops references in the tuple case
	 (unlike decltype of a normal variable) and keeps cv-qualifiers from
	 the containing object in the other cases (unlike decltype of a member
	 access expression).  */
      if (DECL_DECOMPOSITION_P (expr))
	{
	  if (DECL_HAS_VALUE_EXPR_P (expr))
	    /* Expr is an array or struct subobject proxy, handle
	       bit-fields properly.  */
	    return unlowered_expr_type (expr);
	  else
	    /* Expr is a reference variable for the tuple case.  */
	    return lookup_decomp_type (expr);
	}

      switch (TREE_CODE (expr))
        {
        case FIELD_DECL:
          if (DECL_BIT_FIELD_TYPE (expr))
            {
              type = DECL_BIT_FIELD_TYPE (expr);
              break;
            }
          /* Fall through for fields that aren't bitfields.  */
	  gcc_fallthrough ();

        case FUNCTION_DECL:
        case VAR_DECL:
        case CONST_DECL:
        case PARM_DECL:
        case RESULT_DECL:
        case TEMPLATE_PARM_INDEX:
	  expr = mark_type_use (expr);
          type = TREE_TYPE (expr);
          break;

        case ERROR_MARK:
          type = error_mark_node;
          break;

        case COMPONENT_REF:
	case COMPOUND_EXPR:
	  mark_type_use (expr);
          type = is_bitfield_expr_with_lowered_type (expr);
          if (!type)
            type = TREE_TYPE (TREE_OPERAND (expr, 1));
          break;

        case BIT_FIELD_REF:
          gcc_unreachable ();

        case INTEGER_CST:
	case PTRMEM_CST:
          /* We can get here when the id-expression refers to an
             enumerator or non-type template parameter.  */
          type = TREE_TYPE (expr);
          break;

        default:
	  /* Handle instantiated template non-type arguments.  */
	  type = TREE_TYPE (expr);
          break;
        }
    }
  else
    {
      /* Within a lambda-expression:

	 Every occurrence of decltype((x)) where x is a possibly
	 parenthesized id-expression that names an entity of
	 automatic storage duration is treated as if x were
	 transformed into an access to a corresponding data member
	 of the closure type that would have been declared if x
	 were a use of the denoted entity.  */
      if (outer_automatic_var_p (expr)
	  && current_function_decl
	  && LAMBDA_FUNCTION_P (current_function_decl))
	type = capture_decltype (expr);
      else if (error_operand_p (expr))
	type = error_mark_node;
      else if (expr == current_class_ptr)
	/* If the expression is just "this", we want the
	   cv-unqualified pointer for the "this" type.  */
	type = TYPE_MAIN_VARIANT (TREE_TYPE (expr));
      else
	{
	  /* Otherwise, where T is the type of e, if e is an lvalue,
	     decltype(e) is defined as T&; if an xvalue, T&&; otherwise, T. */
	  cp_lvalue_kind clk = lvalue_kind (expr);
	  type = unlowered_expr_type (expr);
	  gcc_assert (!TYPE_REF_P (type));

	  /* For vector types, pick a non-opaque variant.  */
	  if (VECTOR_TYPE_P (type))
	    type = strip_typedefs (type);

	  if (clk != clk_none && !(clk & clk_class))
	    type = cp_build_reference_type (type, (clk & clk_rvalueref));
	}
    }

  return type;
}

/* Called from trait_expr_value to evaluate either __has_nothrow_assign or 
   __has_nothrow_copy, depending on assign_p.  Returns true iff all
   the copy {ctor,assign} fns are nothrow.  */

static bool
classtype_has_nothrow_assign_or_copy_p (tree type, bool assign_p)
{
  tree fns = NULL_TREE;

  if (assign_p || TYPE_HAS_COPY_CTOR (type))
    fns = get_class_binding (type, assign_p ? assign_op_identifier
			     : ctor_identifier);

  bool saw_copy = false;
  for (ovl_iterator iter (fns); iter; ++iter)
    {
      tree fn = *iter;

      if (copy_fn_p (fn) > 0)
	{
	  saw_copy = true;
	  maybe_instantiate_noexcept (fn);
	  if (!TYPE_NOTHROW_P (TREE_TYPE (fn)))
	    return false;
	}
    }

  return saw_copy;
}

/* Actually evaluates the trait.  */

static bool
trait_expr_value (cp_trait_kind kind, tree type1, tree type2)
{
  enum tree_code type_code1;
  tree t;

  type_code1 = TREE_CODE (type1);

  switch (kind)
    {
    case CPTK_HAS_NOTHROW_ASSIGN:
      type1 = strip_array_types (type1);
      return (!CP_TYPE_CONST_P (type1) && type_code1 != REFERENCE_TYPE
	      && (trait_expr_value (CPTK_HAS_TRIVIAL_ASSIGN, type1, type2)
		  || (CLASS_TYPE_P (type1)
		      && classtype_has_nothrow_assign_or_copy_p (type1,
								 true))));

    case CPTK_HAS_TRIVIAL_ASSIGN:
      /* ??? The standard seems to be missing the "or array of such a class
	 type" wording for this trait.  */
      type1 = strip_array_types (type1);
      return (!CP_TYPE_CONST_P (type1) && type_code1 != REFERENCE_TYPE
	      && (trivial_type_p (type1)
		    || (CLASS_TYPE_P (type1)
			&& TYPE_HAS_TRIVIAL_COPY_ASSIGN (type1))));

    case CPTK_HAS_NOTHROW_CONSTRUCTOR:
      type1 = strip_array_types (type1);
      return (trait_expr_value (CPTK_HAS_TRIVIAL_CONSTRUCTOR, type1, type2) 
	      || (CLASS_TYPE_P (type1)
		  && (t = locate_ctor (type1))
		  && (maybe_instantiate_noexcept (t),
		      TYPE_NOTHROW_P (TREE_TYPE (t)))));

    case CPTK_HAS_TRIVIAL_CONSTRUCTOR:
      type1 = strip_array_types (type1);
      return (trivial_type_p (type1)
	      || (CLASS_TYPE_P (type1) && TYPE_HAS_TRIVIAL_DFLT (type1)));

    case CPTK_HAS_NOTHROW_COPY:
      type1 = strip_array_types (type1);
      return (trait_expr_value (CPTK_HAS_TRIVIAL_COPY, type1, type2)
	      || (CLASS_TYPE_P (type1)
		  && classtype_has_nothrow_assign_or_copy_p (type1, false)));

    case CPTK_HAS_TRIVIAL_COPY:
      /* ??? The standard seems to be missing the "or array of such a class
	 type" wording for this trait.  */
      type1 = strip_array_types (type1);
      return (trivial_type_p (type1) || type_code1 == REFERENCE_TYPE
	      || (CLASS_TYPE_P (type1) && TYPE_HAS_TRIVIAL_COPY_CTOR (type1)));

    case CPTK_HAS_TRIVIAL_DESTRUCTOR:
      type1 = strip_array_types (type1);
      return (trivial_type_p (type1) || type_code1 == REFERENCE_TYPE
	      || (CLASS_TYPE_P (type1)
		  && TYPE_HAS_TRIVIAL_DESTRUCTOR (type1)));

    case CPTK_HAS_VIRTUAL_DESTRUCTOR:
      return type_has_virtual_destructor (type1);

    case CPTK_HAS_UNIQUE_OBJ_REPRESENTATIONS:
      return type_has_unique_obj_representations (type1);

    case CPTK_IS_ABSTRACT:
      return ABSTRACT_CLASS_TYPE_P (type1);

    case CPTK_IS_AGGREGATE:
      return CP_AGGREGATE_TYPE_P (type1);

    case CPTK_IS_BASE_OF:
      return (NON_UNION_CLASS_TYPE_P (type1) && NON_UNION_CLASS_TYPE_P (type2)
	      && (same_type_ignoring_top_level_qualifiers_p (type1, type2)
		  || DERIVED_FROM_P (type1, type2)));

    case CPTK_IS_CLASS:
      return NON_UNION_CLASS_TYPE_P (type1);

    case CPTK_IS_EMPTY:
      return NON_UNION_CLASS_TYPE_P (type1) && CLASSTYPE_EMPTY_P (type1);

    case CPTK_IS_ENUM:
      return type_code1 == ENUMERAL_TYPE;

    case CPTK_IS_FINAL:
      return CLASS_TYPE_P (type1) && CLASSTYPE_FINAL (type1);

    case CPTK_IS_LITERAL_TYPE:
      return literal_type_p (type1);

    case CPTK_IS_POD:
      return pod_type_p (type1);

    case CPTK_IS_POLYMORPHIC:
      return CLASS_TYPE_P (type1) && TYPE_POLYMORPHIC_P (type1);

    case CPTK_IS_SAME_AS:
      return same_type_p (type1, type2);

    case CPTK_IS_STD_LAYOUT:
      return std_layout_type_p (type1);

    case CPTK_IS_TRIVIAL:
      return trivial_type_p (type1);

    case CPTK_IS_TRIVIALLY_ASSIGNABLE:
      return is_trivially_xible (MODIFY_EXPR, type1, type2);

    case CPTK_IS_TRIVIALLY_CONSTRUCTIBLE:
      return is_trivially_xible (INIT_EXPR, type1, type2);

    case CPTK_IS_TRIVIALLY_COPYABLE:
      return trivially_copyable_p (type1);

    case CPTK_IS_UNION:
      return type_code1 == UNION_TYPE;

    case CPTK_IS_ASSIGNABLE:
      return is_xible (MODIFY_EXPR, type1, type2);

    case CPTK_IS_CONSTRUCTIBLE:
      return is_xible (INIT_EXPR, type1, type2);

    default:
      gcc_unreachable ();
      return false;
    }
}

/* If TYPE is an array of unknown bound, or (possibly cv-qualified)
   void, or a complete type, returns true, otherwise false.  */

static bool
check_trait_type (tree type)
{
  if (type == NULL_TREE)
    return true;

  if (TREE_CODE (type) == TREE_LIST)
    return (check_trait_type (TREE_VALUE (type))
	    && check_trait_type (TREE_CHAIN (type)));

  if (TREE_CODE (type) == ARRAY_TYPE && !TYPE_DOMAIN (type)
      && COMPLETE_TYPE_P (TREE_TYPE (type)))
    return true;

  if (VOID_TYPE_P (type))
    return true;

  return !!complete_type_or_else (strip_array_types (type), NULL_TREE);
}

/* Process a trait expression.  */

tree
finish_trait_expr (cp_trait_kind kind, tree type1, tree type2)
{
  if (type1 == error_mark_node
      || type2 == error_mark_node)
    return error_mark_node;

  if (processing_template_decl)
    {
      tree trait_expr = make_node (TRAIT_EXPR);
      TREE_TYPE (trait_expr) = boolean_type_node;
      TRAIT_EXPR_TYPE1 (trait_expr) = type1;
      TRAIT_EXPR_TYPE2 (trait_expr) = type2;
      TRAIT_EXPR_KIND (trait_expr) = kind;
      return trait_expr;
    }

  switch (kind)
    {
    case CPTK_HAS_NOTHROW_ASSIGN:
    case CPTK_HAS_TRIVIAL_ASSIGN:
    case CPTK_HAS_NOTHROW_CONSTRUCTOR:
    case CPTK_HAS_TRIVIAL_CONSTRUCTOR:
    case CPTK_HAS_NOTHROW_COPY:
    case CPTK_HAS_TRIVIAL_COPY:
    case CPTK_HAS_TRIVIAL_DESTRUCTOR:
    case CPTK_HAS_UNIQUE_OBJ_REPRESENTATIONS:
    case CPTK_HAS_VIRTUAL_DESTRUCTOR:
    case CPTK_IS_ABSTRACT:
    case CPTK_IS_AGGREGATE:
    case CPTK_IS_EMPTY:
    case CPTK_IS_FINAL:
    case CPTK_IS_LITERAL_TYPE:
    case CPTK_IS_POD:
    case CPTK_IS_POLYMORPHIC:
    case CPTK_IS_STD_LAYOUT:
    case CPTK_IS_TRIVIAL:
    case CPTK_IS_TRIVIALLY_COPYABLE:
      if (!check_trait_type (type1))
	return error_mark_node;
      break;

    case CPTK_IS_ASSIGNABLE:
    case CPTK_IS_CONSTRUCTIBLE:
      break;

    case CPTK_IS_TRIVIALLY_ASSIGNABLE:
    case CPTK_IS_TRIVIALLY_CONSTRUCTIBLE:
      if (!check_trait_type (type1)
	  || !check_trait_type (type2))
	return error_mark_node;
      break;

    case CPTK_IS_BASE_OF:
      if (NON_UNION_CLASS_TYPE_P (type1) && NON_UNION_CLASS_TYPE_P (type2)
	  && !same_type_ignoring_top_level_qualifiers_p (type1, type2)
	  && !complete_type_or_else (type2, NULL_TREE))
	/* We already issued an error.  */
	return error_mark_node;
      break;

    case CPTK_IS_CLASS:
    case CPTK_IS_ENUM:
    case CPTK_IS_UNION:
    case CPTK_IS_SAME_AS:
      break;

    default:
      gcc_unreachable ();
    }

  return (trait_expr_value (kind, type1, type2)
	  ? boolean_true_node : boolean_false_node);
}

/* Do-nothing variants of functions to handle pragma FLOAT_CONST_DECIMAL64,
   which is ignored for C++.  */

void
set_float_const_decimal64 (void)
{
}

void
clear_float_const_decimal64 (void)
{
}

bool
float_const_decimal64_p (void)
{
  return 0;
}


/* Return true if T designates the implied `this' parameter.  */

bool
is_this_parameter (tree t)
{
  if (!DECL_P (t) || DECL_NAME (t) != this_identifier)
    return false;
  gcc_assert (TREE_CODE (t) == PARM_DECL || is_capture_proxy (t)
	      || (cp_binding_oracle && TREE_CODE (t) == VAR_DECL));
  return true;
}

/* Insert the deduced return type for an auto function.  */

void
apply_deduced_return_type (tree fco, tree return_type)
{
  tree result;

  if (return_type == error_mark_node)
    return;

  if (DECL_CONV_FN_P (fco))
    DECL_NAME (fco) = make_conv_op_name (return_type);

  TREE_TYPE (fco) = change_return_type (return_type, TREE_TYPE (fco));

  result = DECL_RESULT (fco);
  if (result == NULL_TREE)
    return;
  if (TREE_TYPE (result) == return_type)
    return;

  if (!processing_template_decl && !VOID_TYPE_P (return_type)
      && !complete_type_or_else (return_type, NULL_TREE))
    return;

  /* We already have a DECL_RESULT from start_preparsed_function.
     Now we need to redo the work it and allocate_struct_function
     did to reflect the new type.  */
  gcc_assert (current_function_decl == fco);
  result = build_decl (input_location, RESULT_DECL, NULL_TREE,
		       TYPE_MAIN_VARIANT (return_type));
  DECL_ARTIFICIAL (result) = 1;
  DECL_IGNORED_P (result) = 1;
  cp_apply_type_quals_to_decl (cp_type_quals (return_type),
                               result);

  DECL_RESULT (fco) = result;

  if (!processing_template_decl)
    {
      bool aggr = aggregate_value_p (result, fco);
#ifdef PCC_STATIC_STRUCT_RETURN
      cfun->returns_pcc_struct = aggr;
#endif
      cfun->returns_struct = aggr;
    }

}

/* DECL is a local variable or parameter from the surrounding scope of a
   lambda-expression.  Returns the decltype for a use of the capture field
   for DECL even if it hasn't been captured yet.  */

static tree
capture_decltype (tree decl)
{
  tree lam = CLASSTYPE_LAMBDA_EXPR (DECL_CONTEXT (current_function_decl));
  /* FIXME do lookup instead of list walk? */
  tree cap = value_member (decl, LAMBDA_EXPR_CAPTURE_LIST (lam));
  tree type;

  if (cap)
    type = TREE_TYPE (TREE_PURPOSE (cap));
  else
    switch (LAMBDA_EXPR_DEFAULT_CAPTURE_MODE (lam))
      {
      case CPLD_NONE:
	error ("%qD is not captured", decl);
	return error_mark_node;

      case CPLD_COPY:
	type = TREE_TYPE (decl);
	if (TYPE_REF_P (type)
	    && TREE_CODE (TREE_TYPE (type)) != FUNCTION_TYPE)
	  type = TREE_TYPE (type);
	break;

      case CPLD_REFERENCE:
	type = TREE_TYPE (decl);
	if (!TYPE_REF_P (type))
	  type = build_reference_type (TREE_TYPE (decl));
	break;

      default:
	gcc_unreachable ();
      }

  if (!TYPE_REF_P (type))
    {
      if (!LAMBDA_EXPR_MUTABLE_P (lam))
	type = cp_build_qualified_type (type, (cp_type_quals (type)
					       |TYPE_QUAL_CONST));
      type = build_reference_type (type);
    }
  return type;
}

/* Build a unary fold expression of EXPR over OP. If IS_RIGHT is true,
   this is a right unary fold. Otherwise it is a left unary fold. */

static tree
finish_unary_fold_expr (tree expr, int op, tree_code dir)
{
  // Build a pack expansion (assuming expr has pack type).
  if (!uses_parameter_packs (expr))
    {
      error_at (location_of (expr), "operand of fold expression has no "
		"unexpanded parameter packs");
      return error_mark_node;
    }
  tree pack = make_pack_expansion (expr);

  // Build the fold expression.
  tree code = build_int_cstu (integer_type_node, abs (op));
  tree fold = build_min_nt_loc (UNKNOWN_LOCATION, dir, code, pack);
  FOLD_EXPR_MODIFY_P (fold) = (op < 0);
  return fold;
}

tree
finish_left_unary_fold_expr (tree expr, int op)
{
  return finish_unary_fold_expr (expr, op, UNARY_LEFT_FOLD_EXPR);
}

tree
finish_right_unary_fold_expr (tree expr, int op)
{
  return finish_unary_fold_expr (expr, op, UNARY_RIGHT_FOLD_EXPR);
}

/* Build a binary fold expression over EXPR1 and EXPR2. The
   associativity of the fold is determined by EXPR1 and EXPR2 (whichever
   has an unexpanded parameter pack). */

tree
finish_binary_fold_expr (tree pack, tree init, int op, tree_code dir)
{
  pack = make_pack_expansion (pack);
  tree code = build_int_cstu (integer_type_node, abs (op));
  tree fold = build_min_nt_loc (UNKNOWN_LOCATION, dir, code, pack, init);
  FOLD_EXPR_MODIFY_P (fold) = (op < 0);
  return fold;
}

tree
finish_binary_fold_expr (tree expr1, tree expr2, int op)
{
  // Determine which expr has an unexpanded parameter pack and
  // set the pack and initial term.
  bool pack1 = uses_parameter_packs (expr1);
  bool pack2 = uses_parameter_packs (expr2);
  if (pack1 && !pack2)
    return finish_binary_fold_expr (expr1, expr2, op, BINARY_RIGHT_FOLD_EXPR);
  else if (pack2 && !pack1)
    return finish_binary_fold_expr (expr2, expr1, op, BINARY_LEFT_FOLD_EXPR);
  else
    {
      if (pack1)
        error ("both arguments in binary fold have unexpanded parameter packs");
      else
        error ("no unexpanded parameter packs in binary fold");
    }
  return error_mark_node;
}

/* Finish __builtin_launder (arg).  */

tree
finish_builtin_launder (location_t loc, tree arg, tsubst_flags_t complain)
{
  tree orig_arg = arg;
  if (!type_dependent_expression_p (arg))
    arg = decay_conversion (arg, complain);
  if (error_operand_p (arg))
    return error_mark_node;
  if (!type_dependent_expression_p (arg)
      && !TYPE_PTR_P (TREE_TYPE (arg)))
    {
      error_at (loc, "non-pointer argument to %<__builtin_launder%>");
      return error_mark_node;
    }
  if (processing_template_decl)
    arg = orig_arg;
  return build_call_expr_internal_loc (loc, IFN_LAUNDER,
				       TREE_TYPE (arg), 1, arg);
}

#include "gt-cp-semantics.h"<|MERGE_RESOLUTION|>--- conflicted
+++ resolved
@@ -7458,15 +7458,10 @@
       inner_type = type = TREE_TYPE (t);
       if ((need_complete_type
 	   || need_copy_assignment
-<<<<<<< HEAD
 	   || OMP_CLAUSE_CODE (c) == OMP_CLAUSE_REDUCTION
 	   || OMP_CLAUSE_CODE (c) == OMP_CLAUSE_IN_REDUCTION
 	   || OMP_CLAUSE_CODE (c) == OMP_CLAUSE_TASK_REDUCTION)
-	  && TREE_CODE (inner_type) == REFERENCE_TYPE)
-=======
-	   || OMP_CLAUSE_CODE (c) == OMP_CLAUSE_REDUCTION)
 	  && TYPE_REF_P (inner_type))
->>>>>>> 89554925
 	inner_type = TREE_TYPE (inner_type);
       while (TREE_CODE (inner_type) == ARRAY_TYPE)
 	inner_type = TREE_TYPE (inner_type);
