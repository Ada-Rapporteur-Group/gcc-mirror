--- conflicted
+++ resolved
@@ -2510,13 +2510,6 @@
 						  fold_convert (ptype, base),
 						  virtual_size),
 				     tf_warning_or_error);
-<<<<<<< HEAD
-  /* FIXME lto.  We removed a DECL_REGISTER (tbase) = 1 here
-     which triggers errors like
-       error: register name not specified for 'D.5943'
-     which happen to be streamed in without DECL_CONTEXT set.  */
-=======
->>>>>>> 848e6317
   controller = build3 (BIND_EXPR, void_type_node, tbase,
 		       NULL_TREE, NULL_TREE);
   TREE_SIDE_EFFECTS (controller) = 1;
