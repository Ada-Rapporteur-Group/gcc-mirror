--- conflicted
+++ resolved
@@ -1,5 +1,5 @@
 /* Handle initialization things in C++.
-   Copyright (C) 1987-2013 Free Software Foundation, Inc.
+   Copyright (C) 1987-2014 Free Software Foundation, Inc.
    Contributed by Michael Tiemann (tiemann@cygnus.com)
 
 This file is part of GCC.
@@ -25,10 +25,11 @@
 #include "coretypes.h"
 #include "tm.h"
 #include "tree.h"
+#include "stringpool.h"
+#include "varasm.h"
 #include "cp-tree.h"
 #include "flags.h"
 #include "target.h"
-#include "gimple.h"
 #include "gimplify.h"
 
 static bool begin_init_stmts (tree *, tree *);
@@ -381,7 +382,8 @@
      SFINAE-enabled.  */
   if (CLASS_TYPE_P (type))
     {
-      gcc_assert (!TYPE_HAS_COMPLEX_DFLT (type));
+      gcc_assert (!TYPE_HAS_COMPLEX_DFLT (type)
+		  || errorcount != 0);
 	
       if (TREE_CODE (type) != UNION_TYPE)
 	{
@@ -397,6 +399,9 @@
 		continue;
 
 	      ftype = TREE_TYPE (field);
+
+	      if (ftype == error_mark_node)
+		continue;
 
 	      /* We could skip vfields and fields of types with
 		 user-defined constructors, but I think that won't improve
@@ -1118,7 +1123,13 @@
   /* Figure out what vtable BINFO's vtable is based on, and mark it as
      used.  */
   vtbl = get_vtbl_decl_for_binfo (binfo_for);
-  TREE_USED (vtbl) = 1;
+  if (tree dtor = CLASSTYPE_DESTRUCTORS (DECL_CONTEXT (vtbl)))
+    if (!TREE_USED (vtbl) && DECL_VIRTUAL_P (dtor) && DECL_DEFAULTED_FN (dtor))
+      /* Make sure the destructor gets synthesized so that it can be
+	 inlined after devirtualization even if the vtable is never
+	 emitted.  */
+      note_vague_linkage_fn (dtor);
+  TREE_USED (vtbl) = true;
 
   /* Now compute the address to use when initializing the vptr.  */
   vtbl = unshare_expr (BINFO_VTABLE (binfo_for));
@@ -1506,7 +1517,8 @@
       TREE_READONLY (exp) = was_const;
       TREE_THIS_VOLATILE (exp) = was_volatile;
       TREE_TYPE (exp) = type;
-      if (init)
+      /* Restore the type of init unless it was used directly.  */
+      if (init && TREE_CODE (stmt_expr) != INIT_EXPR)
 	TREE_TYPE (init) = itype;
       return stmt_expr;
     }
@@ -2320,13 +2332,8 @@
 	{
 	  if (complain & tf_error)
 	    {
-<<<<<<< HEAD
-	      error_at (EXPR_LOC_OR_HERE (inner_nelts),
-			"array size in operator new must be constant");
-=======
 	      error_at (EXPR_LOC_OR_LOC (inner_nelts, input_location),
 			"array size in new-expression must be constant");
->>>>>>> c2e7e597
 	      cxx_constant_value(inner_nelts);
 	    }
 	  nelts = error_mark_node;
@@ -2353,10 +2360,6 @@
       && !TREE_CONSTANT (maybe_constant_value (outer_nelts)))
     {
       if (complain & tf_warning_or_error)
-<<<<<<< HEAD
-	pedwarn(EXPR_LOC_OR_HERE (outer_nelts), OPT_Wvla,
-		"ISO C++ does not support variable-length array types");
-=======
 	{
 	  const char *msg;
 	  if (typedef_variant_p (orig_type))
@@ -2368,7 +2371,6 @@
 	  pedwarn (EXPR_LOC_OR_LOC (outer_nelts, input_location),
 		   OPT_Wvla, msg);
 	}
->>>>>>> c2e7e597
       else
 	return error_mark_node;
     }
@@ -2549,7 +2551,7 @@
 	    }
 	  /* Perform the overflow check.  */
 	  tree errval = TYPE_MAX_VALUE (sizetype);
-	  if (cxx_dialect >= cxx11)
+	  if (cxx_dialect >= cxx11 && flag_exceptions)
 	    errval = throw_bad_array_new_length ();
 	  if (outer_nelts_check != NULL_TREE)
             size = fold_build3 (COND_EXPR, sizetype, outer_nelts_check,
@@ -3420,7 +3422,8 @@
      is big enough for all the initializers.  */
   if (init && TREE_CODE (init) == CONSTRUCTOR
       && CONSTRUCTOR_NELTS (init) > 0
-      && !TREE_CONSTANT (maxindex))
+      && !TREE_CONSTANT (maxindex)
+      && flag_exceptions)
     length_check = fold_build2 (LT_EXPR, boolean_type_node, maxindex,
 				size_int (CONSTRUCTOR_NELTS (init) - 1));
 
@@ -3442,6 +3445,8 @@
 	 brace-enclosed initializers.  In this case, digest_init and
 	 store_constructor will handle the semantics for us.  */
 
+      if (BRACE_ENCLOSED_INITIALIZER_P (init))
+	init = digest_init (atype, init, complain);
       stmt_expr = build2 (INIT_EXPR, atype, base, init);
       if (length_check)
 	stmt_expr = build3 (COND_EXPR, atype, length_check,
@@ -3685,9 +3690,9 @@
 
   if (from_array
       || ((type_build_ctor_call (type) || init || explicit_value_init_p)
-	  && ! (host_integerp (maxindex, 0)
+	  && ! (tree_fits_shwi_p (maxindex)
 		&& (num_initialized_elts
-		    == tree_low_cst (maxindex, 0) + 1))))
+		    == tree_to_shwi (maxindex) + 1))))
     {
       /* If the ITERATOR is equal to -1, then we don't have to loop;
 	 we've already initialized all the elements.  */
