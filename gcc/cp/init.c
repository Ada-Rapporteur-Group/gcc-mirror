/* Handle initialization things in C++.
   Copyright (C) 1987-2015 Free Software Foundation, Inc.
   Contributed by Michael Tiemann (tiemann@cygnus.com)

This file is part of GCC.

GCC is free software; you can redistribute it and/or modify
it under the terms of the GNU General Public License as published by
the Free Software Foundation; either version 3, or (at your option)
any later version.

GCC is distributed in the hope that it will be useful,
but WITHOUT ANY WARRANTY; without even the implied warranty of
MERCHANTABILITY or FITNESS FOR A PARTICULAR PURPOSE.  See the
GNU General Public License for more details.

You should have received a copy of the GNU General Public License
along with GCC; see the file COPYING3.  If not see
<http://www.gnu.org/licenses/>.  */

/* High-level class interface.  */

#include "config.h"
#include "system.h"
#include "coretypes.h"
#include "target.h"
#include "tree.h"
#include "cp-tree.h"
#include "stringpool.h"
#include "alias.h"
#include "varasm.h"
#include "flags.h"
#include "gimplify.h"
#include "c-family/c-ubsan.h"

static bool begin_init_stmts (tree *, tree *);
static tree finish_init_stmts (bool, tree, tree);
static void construct_virtual_base (tree, tree);
static void expand_aggr_init_1 (tree, tree, tree, tree, int, tsubst_flags_t);
static void expand_default_init (tree, tree, tree, tree, int, tsubst_flags_t);
static void perform_member_init (tree, tree);
static int member_init_ok_or_else (tree, tree, tree);
static void expand_virtual_init (tree, tree);
static tree sort_mem_initializers (tree, tree);
static tree initializing_context (tree);
static void expand_cleanup_for_base (tree, tree);
static tree dfs_initialize_vtbl_ptrs (tree, void *);
static tree build_field_list (tree, tree, int *);
static int diagnose_uninitialized_cst_or_ref_member_1 (tree, tree, bool, bool);

/* We are about to generate some complex initialization code.
   Conceptually, it is all a single expression.  However, we may want
   to include conditionals, loops, and other such statement-level
   constructs.  Therefore, we build the initialization code inside a
   statement-expression.  This function starts such an expression.
   STMT_EXPR_P and COMPOUND_STMT_P are filled in by this function;
   pass them back to finish_init_stmts when the expression is
   complete.  */

static bool
begin_init_stmts (tree *stmt_expr_p, tree *compound_stmt_p)
{
  bool is_global = !building_stmt_list_p ();

  *stmt_expr_p = begin_stmt_expr ();
  *compound_stmt_p = begin_compound_stmt (BCS_NO_SCOPE);

  return is_global;
}

/* Finish out the statement-expression begun by the previous call to
   begin_init_stmts.  Returns the statement-expression itself.  */

static tree
finish_init_stmts (bool is_global, tree stmt_expr, tree compound_stmt)
{
  finish_compound_stmt (compound_stmt);

  stmt_expr = finish_stmt_expr (stmt_expr, true);

  gcc_assert (!building_stmt_list_p () == is_global);

  return stmt_expr;
}

/* Constructors */

/* Called from initialize_vtbl_ptrs via dfs_walk.  BINFO is the base
   which we want to initialize the vtable pointer for, DATA is
   TREE_LIST whose TREE_VALUE is the this ptr expression.  */

static tree
dfs_initialize_vtbl_ptrs (tree binfo, void *data)
{
  if (!TYPE_CONTAINS_VPTR_P (BINFO_TYPE (binfo)))
    return dfs_skip_bases;

  if (!BINFO_PRIMARY_P (binfo) || BINFO_VIRTUAL_P (binfo))
    {
      tree base_ptr = TREE_VALUE ((tree) data);

      base_ptr = build_base_path (PLUS_EXPR, base_ptr, binfo, /*nonnull=*/1,
				  tf_warning_or_error);

      expand_virtual_init (binfo, base_ptr);
    }

  return NULL_TREE;
}

/* Initialize all the vtable pointers in the object pointed to by
   ADDR.  */

void
initialize_vtbl_ptrs (tree addr)
{
  tree list;
  tree type;

  type = TREE_TYPE (TREE_TYPE (addr));
  list = build_tree_list (type, addr);

  /* Walk through the hierarchy, initializing the vptr in each base
     class.  We do these in pre-order because we can't find the virtual
     bases for a class until we've initialized the vtbl for that
     class.  */
  dfs_walk_once (TYPE_BINFO (type), dfs_initialize_vtbl_ptrs, NULL, list);
}

/* Return an expression for the zero-initialization of an object with
   type T.  This expression will either be a constant (in the case
   that T is a scalar), or a CONSTRUCTOR (in the case that T is an
   aggregate), or NULL (in the case that T does not require
   initialization).  In either case, the value can be used as
   DECL_INITIAL for a decl of the indicated TYPE; it is a valid static
   initializer. If NELTS is non-NULL, and TYPE is an ARRAY_TYPE, NELTS
   is the number of elements in the array.  If STATIC_STORAGE_P is
   TRUE, initializers are only generated for entities for which
   zero-initialization does not simply mean filling the storage with
   zero bytes.  FIELD_SIZE, if non-NULL, is the bit size of the field,
   subfields with bit positions at or above that bit size shouldn't
   be added.  Note that this only works when the result is assigned
   to a base COMPONENT_REF; if we only have a pointer to the base subobject,
   expand_assignment will end up clearing the full size of TYPE.  */

static tree
build_zero_init_1 (tree type, tree nelts, bool static_storage_p,
		   tree field_size)
{
  tree init = NULL_TREE;

  /* [dcl.init]

     To zero-initialize an object of type T means:

     -- if T is a scalar type, the storage is set to the value of zero
	converted to T.

     -- if T is a non-union class type, the storage for each nonstatic
	data member and each base-class subobject is zero-initialized.

     -- if T is a union type, the storage for its first data member is
	zero-initialized.

     -- if T is an array type, the storage for each element is
	zero-initialized.

     -- if T is a reference type, no initialization is performed.  */

  gcc_assert (nelts == NULL_TREE || TREE_CODE (nelts) == INTEGER_CST);

  if (type == error_mark_node)
    ;
  else if (static_storage_p && zero_init_p (type))
    /* In order to save space, we do not explicitly build initializers
       for items that do not need them.  GCC's semantics are that
       items with static storage duration that are not otherwise
       initialized are initialized to zero.  */
    ;
  else if (TYPE_PTR_OR_PTRMEM_P (type))
    init = fold (convert (type, nullptr_node));
  else if (SCALAR_TYPE_P (type))
    init = fold (convert (type, integer_zero_node));
  else if (RECORD_OR_UNION_CODE_P (TREE_CODE (type)))
    {
      tree field;
      vec<constructor_elt, va_gc> *v = NULL;

      /* Iterate over the fields, building initializations.  */
      for (field = TYPE_FIELDS (type); field; field = DECL_CHAIN (field))
	{
	  if (TREE_CODE (field) != FIELD_DECL)
	    continue;

	  if (TREE_TYPE (field) == error_mark_node)
	    continue;

	  /* Don't add virtual bases for base classes if they are beyond
	     the size of the current field, that means it is present
	     somewhere else in the object.  */
	  if (field_size)
	    {
	      tree bitpos = bit_position (field);
	      if (TREE_CODE (bitpos) == INTEGER_CST
		  && !tree_int_cst_lt (bitpos, field_size))
		continue;
	    }

	  /* Note that for class types there will be FIELD_DECLs
	     corresponding to base classes as well.  Thus, iterating
	     over TYPE_FIELDs will result in correct initialization of
	     all of the subobjects.  */
	  if (!static_storage_p || !zero_init_p (TREE_TYPE (field)))
	    {
	      tree new_field_size
		= (DECL_FIELD_IS_BASE (field)
		   && DECL_SIZE (field)
		   && TREE_CODE (DECL_SIZE (field)) == INTEGER_CST)
		  ? DECL_SIZE (field) : NULL_TREE;
	      tree value = build_zero_init_1 (TREE_TYPE (field),
					      /*nelts=*/NULL_TREE,
					      static_storage_p,
					      new_field_size);
	      if (value)
		CONSTRUCTOR_APPEND_ELT(v, field, value);
	    }

	  /* For unions, only the first field is initialized.  */
	  if (TREE_CODE (type) == UNION_TYPE)
	    break;
	}

      /* Build a constructor to contain the initializations.  */
      init = build_constructor (type, v);
    }
  else if (TREE_CODE (type) == ARRAY_TYPE)
    {
      tree max_index;
      vec<constructor_elt, va_gc> *v = NULL;

      /* Iterate over the array elements, building initializations.  */
      if (nelts)
	max_index = fold_build2_loc (input_location,
				 MINUS_EXPR, TREE_TYPE (nelts),
				 nelts, integer_one_node);
      else
	max_index = array_type_nelts (type);

      /* If we have an error_mark here, we should just return error mark
	 as we don't know the size of the array yet.  */
      if (max_index == error_mark_node)
	return error_mark_node;
      gcc_assert (TREE_CODE (max_index) == INTEGER_CST);

      /* A zero-sized array, which is accepted as an extension, will
	 have an upper bound of -1.  */
      if (!tree_int_cst_equal (max_index, integer_minus_one_node))
	{
	  constructor_elt ce;

	  /* If this is a one element array, we just use a regular init.  */
	  if (tree_int_cst_equal (size_zero_node, max_index))
	    ce.index = size_zero_node;
	  else
	    ce.index = build2 (RANGE_EXPR, sizetype, size_zero_node,
				max_index);

	  ce.value = build_zero_init_1 (TREE_TYPE (type),
					 /*nelts=*/NULL_TREE,
					 static_storage_p, NULL_TREE);
	  if (ce.value)
	    {
	      vec_alloc (v, 1);
	      v->quick_push (ce);
	    }
	}

      /* Build a constructor to contain the initializations.  */
      init = build_constructor (type, v);
    }
  else if (VECTOR_TYPE_P (type))
    init = build_zero_cst (type);
  else
    gcc_assert (TREE_CODE (type) == REFERENCE_TYPE);

  /* In all cases, the initializer is a constant.  */
  if (init)
    TREE_CONSTANT (init) = 1;

  return init;
}

/* Return an expression for the zero-initialization of an object with
   type T.  This expression will either be a constant (in the case
   that T is a scalar), or a CONSTRUCTOR (in the case that T is an
   aggregate), or NULL (in the case that T does not require
   initialization).  In either case, the value can be used as
   DECL_INITIAL for a decl of the indicated TYPE; it is a valid static
   initializer. If NELTS is non-NULL, and TYPE is an ARRAY_TYPE, NELTS
   is the number of elements in the array.  If STATIC_STORAGE_P is
   TRUE, initializers are only generated for entities for which
   zero-initialization does not simply mean filling the storage with
   zero bytes.  */

tree
build_zero_init (tree type, tree nelts, bool static_storage_p)
{
  return build_zero_init_1 (type, nelts, static_storage_p, NULL_TREE);
}

/* Return a suitable initializer for value-initializing an object of type
   TYPE, as described in [dcl.init].  */

tree
build_value_init (tree type, tsubst_flags_t complain)
{
  /* [dcl.init]

     To value-initialize an object of type T means:

     - if T is a class type (clause 9) with either no default constructor
       (12.1) or a default constructor that is user-provided or deleted,
       then the object is default-initialized;

     - if T is a (possibly cv-qualified) class type without a user-provided
       or deleted default constructor, then the object is zero-initialized
       and the semantic constraints for default-initialization are checked,
       and if T has a non-trivial default constructor, the object is
       default-initialized;

     - if T is an array type, then each element is value-initialized;

     - otherwise, the object is zero-initialized.

     A program that calls for default-initialization or
     value-initialization of an entity of reference type is ill-formed.  */

  /* The AGGR_INIT_EXPR tweaking below breaks in templates.  */
  gcc_assert (!processing_template_decl
	      || (SCALAR_TYPE_P (type) || TREE_CODE (type) == ARRAY_TYPE));

  if (CLASS_TYPE_P (type)
      && type_build_ctor_call (type))
    {
      tree ctor =
	 build_special_member_call (NULL_TREE, complete_ctor_identifier,
				    NULL, type, LOOKUP_NORMAL,
				    complain);
      if (ctor == error_mark_node)
	return ctor;
      tree fn = NULL_TREE;
      if (TREE_CODE (ctor) == CALL_EXPR)
	fn = get_callee_fndecl (ctor);
      ctor = build_aggr_init_expr (type, ctor);
      if (fn && user_provided_p (fn))
	return ctor;
      else if (TYPE_HAS_COMPLEX_DFLT (type))
	{
	  /* This is a class that needs constructing, but doesn't have
	     a user-provided constructor.  So we need to zero-initialize
	     the object and then call the implicitly defined ctor.
	     This will be handled in simplify_aggr_init_expr.  */
	  AGGR_INIT_ZERO_FIRST (ctor) = 1;
	  return ctor;
	}
    }

  /* Discard any access checking during subobject initialization;
     the checks are implied by the call to the ctor which we have
     verified is OK (cpp0x/defaulted46.C).  */
  push_deferring_access_checks (dk_deferred);
  tree r = build_value_init_noctor (type, complain);
  pop_deferring_access_checks ();
  return r;
}

/* Like build_value_init, but don't call the constructor for TYPE.  Used
   for base initializers.  */

tree
build_value_init_noctor (tree type, tsubst_flags_t complain)
{
  if (!COMPLETE_TYPE_P (type))
    {
      if (complain & tf_error)
	error ("value-initialization of incomplete type %qT", type);
      return error_mark_node;
    }
  /* FIXME the class and array cases should just use digest_init once it is
     SFINAE-enabled.  */
  if (CLASS_TYPE_P (type))
    {
      gcc_assert (!TYPE_HAS_COMPLEX_DFLT (type)
		  || errorcount != 0);
	
      if (TREE_CODE (type) != UNION_TYPE)
	{
	  tree field;
	  vec<constructor_elt, va_gc> *v = NULL;

	  /* Iterate over the fields, building initializations.  */
	  for (field = TYPE_FIELDS (type); field; field = DECL_CHAIN (field))
	    {
	      tree ftype, value;

	      if (TREE_CODE (field) != FIELD_DECL)
		continue;

	      ftype = TREE_TYPE (field);

	      if (ftype == error_mark_node)
		continue;

	      /* We could skip vfields and fields of types with
		 user-defined constructors, but I think that won't improve
		 performance at all; it should be simpler in general just
		 to zero out the entire object than try to only zero the
		 bits that actually need it.  */

	      /* Note that for class types there will be FIELD_DECLs
		 corresponding to base classes as well.  Thus, iterating
		 over TYPE_FIELDs will result in correct initialization of
		 all of the subobjects.  */
	      value = build_value_init (ftype, complain);
	      value = maybe_constant_init (value);

	      if (value == error_mark_node)
		return error_mark_node;

	      CONSTRUCTOR_APPEND_ELT(v, field, value);

	      /* We shouldn't have gotten here for anything that would need
		 non-trivial initialization, and gimplify_init_ctor_preeval
		 would need to be fixed to allow it.  */
	      gcc_assert (TREE_CODE (value) != TARGET_EXPR
			  && TREE_CODE (value) != AGGR_INIT_EXPR);
	    }

	  /* Build a constructor to contain the zero- initializations.  */
	  return build_constructor (type, v);
	}
    }
  else if (TREE_CODE (type) == ARRAY_TYPE)
    {
      vec<constructor_elt, va_gc> *v = NULL;

      /* Iterate over the array elements, building initializations.  */
      tree max_index = array_type_nelts (type);

      /* If we have an error_mark here, we should just return error mark
	 as we don't know the size of the array yet.  */
      if (max_index == error_mark_node)
	{
	  if (complain & tf_error)
	    error ("cannot value-initialize array of unknown bound %qT",
		   type);
	  return error_mark_node;
	}
      gcc_assert (TREE_CODE (max_index) == INTEGER_CST);

      /* A zero-sized array, which is accepted as an extension, will
	 have an upper bound of -1.  */
      if (!tree_int_cst_equal (max_index, integer_minus_one_node))
	{
	  constructor_elt ce;

	  /* If this is a one element array, we just use a regular init.  */
	  if (tree_int_cst_equal (size_zero_node, max_index))
	    ce.index = size_zero_node;
	  else
	    ce.index = build2 (RANGE_EXPR, sizetype, size_zero_node, max_index);

	  ce.value = build_value_init (TREE_TYPE (type), complain);
	  ce.value = maybe_constant_init (ce.value);
	  if (ce.value == error_mark_node)
	    return error_mark_node;

	  vec_alloc (v, 1);
	  v->quick_push (ce);

	  /* We shouldn't have gotten here for anything that would need
	     non-trivial initialization, and gimplify_init_ctor_preeval
	     would need to be fixed to allow it.  */
	  gcc_assert (TREE_CODE (ce.value) != TARGET_EXPR
		      && TREE_CODE (ce.value) != AGGR_INIT_EXPR);
	}

      /* Build a constructor to contain the initializations.  */
      return build_constructor (type, v);
    }
  else if (TREE_CODE (type) == FUNCTION_TYPE)
    {
      if (complain & tf_error)
	error ("value-initialization of function type %qT", type);
      return error_mark_node;
    }
  else if (TREE_CODE (type) == REFERENCE_TYPE)
    {
      if (complain & tf_error)
	error ("value-initialization of reference type %qT", type);
      return error_mark_node;
    }

  return build_zero_init (type, NULL_TREE, /*static_storage_p=*/false);
}

/* Initialize current class with INIT, a TREE_LIST of
   arguments for a target constructor. If TREE_LIST is void_type_node,
   an empty initializer list was given.  */

static void
perform_target_ctor (tree init)
{
  tree decl = current_class_ref;
  tree type = current_class_type;

  finish_expr_stmt (build_aggr_init (decl, init,
				     LOOKUP_NORMAL|LOOKUP_DELEGATING_CONS,
				     tf_warning_or_error));
  if (type_build_dtor_call (type))
    {
      tree expr = build_delete (type, decl, sfk_complete_destructor,
				LOOKUP_NORMAL
				|LOOKUP_NONVIRTUAL
				|LOOKUP_DESTRUCTOR,
				0, tf_warning_or_error);
      if (expr != error_mark_node
	  && TYPE_HAS_NONTRIVIAL_DESTRUCTOR (type))
	finish_eh_cleanup (expr);
    }
}

/* Return the non-static data initializer for FIELD_DECL MEMBER.  */

tree
get_nsdmi (tree member, bool in_ctor)
{
  tree init;
  tree save_ccp = current_class_ptr;
  tree save_ccr = current_class_ref;
  
  if (!in_ctor)
    {
      /* Use a PLACEHOLDER_EXPR when we don't have a 'this' parameter to
	 refer to; constexpr evaluation knows what to do with it.  */
      current_class_ref = build0 (PLACEHOLDER_EXPR, DECL_CONTEXT (member));
      current_class_ptr = build_address (current_class_ref);
    }

  if (DECL_LANG_SPECIFIC (member) && DECL_TEMPLATE_INFO (member))
    {
      init = DECL_INITIAL (DECL_TI_TEMPLATE (member));
      if (TREE_CODE (init) == DEFAULT_ARG)
	goto unparsed;

      /* Check recursive instantiation.  */
      if (DECL_INSTANTIATING_NSDMI_P (member))
	{
	  error ("recursive instantiation of non-static data member "
		 "initializer for %qD", member);
	  init = error_mark_node;
	}
      else
	{
	  DECL_INSTANTIATING_NSDMI_P (member) = 1;
	  
	  /* Do deferred instantiation of the NSDMI.  */
	  init = (tsubst_copy_and_build
		  (init, DECL_TI_ARGS (member),
		   tf_warning_or_error, member, /*function_p=*/false,
		   /*integral_constant_expression_p=*/false));
	  init = digest_nsdmi_init (member, init);
	  
	  DECL_INSTANTIATING_NSDMI_P (member) = 0;
	}
    }
  else
    {
      init = DECL_INITIAL (member);
      if (init && TREE_CODE (init) == DEFAULT_ARG)
	{
	unparsed:
	  error ("constructor required before non-static data member "
		 "for %qD has been parsed", member);
	  DECL_INITIAL (member) = error_mark_node;
	  init = error_mark_node;
	}
      /* Strip redundant TARGET_EXPR so we don't need to remap it, and
	 so the aggregate init code below will see a CONSTRUCTOR.  */
      if (init && SIMPLE_TARGET_EXPR_P (init))
	init = TARGET_EXPR_INITIAL (init);
      init = break_out_target_exprs (init);
    }
  current_class_ptr = save_ccp;
  current_class_ref = save_ccr;
  return init;
}

/* Initialize MEMBER, a FIELD_DECL, with INIT, a TREE_LIST of
   arguments.  If TREE_LIST is void_type_node, an empty initializer
   list was given; if NULL_TREE no initializer was given.  */

static void
perform_member_init (tree member, tree init)
{
  tree decl;
  tree type = TREE_TYPE (member);

  /* Use the non-static data member initializer if there was no
     mem-initializer for this field.  */
  if (init == NULL_TREE)
    init = get_nsdmi (member, /*ctor*/true);

  if (init == error_mark_node)
    return;

  /* Effective C++ rule 12 requires that all data members be
     initialized.  */
  if (warn_ecpp && init == NULL_TREE && TREE_CODE (type) != ARRAY_TYPE)
    warning_at (DECL_SOURCE_LOCATION (current_function_decl), OPT_Weffc__,
		"%qD should be initialized in the member initialization list",
		member);

  /* Get an lvalue for the data member.  */
  decl = build_class_member_access_expr (current_class_ref, member,
					 /*access_path=*/NULL_TREE,
					 /*preserve_reference=*/true,
					 tf_warning_or_error);
  if (decl == error_mark_node)
    return;

  if (warn_init_self && init && TREE_CODE (init) == TREE_LIST
      && TREE_CHAIN (init) == NULL_TREE)
    {
      tree val = TREE_VALUE (init);
      /* Handle references.  */
      if (REFERENCE_REF_P (val))
	val = TREE_OPERAND (val, 0);
      if (TREE_CODE (val) == COMPONENT_REF && TREE_OPERAND (val, 1) == member
	  && TREE_OPERAND (val, 0) == current_class_ref)
	warning_at (DECL_SOURCE_LOCATION (current_function_decl),
		    OPT_Winit_self, "%qD is initialized with itself",
		    member);
    }

  if (init == void_type_node)
    {
      /* mem() means value-initialization.  */
      if (TREE_CODE (type) == ARRAY_TYPE)
	{
	  init = build_vec_init_expr (type, init, tf_warning_or_error);
	  init = build2 (INIT_EXPR, type, decl, init);
	  finish_expr_stmt (init);
	}
      else
	{
	  tree value = build_value_init (type, tf_warning_or_error);
	  if (value == error_mark_node)
	    return;
	  init = build2 (INIT_EXPR, type, decl, value);
	  finish_expr_stmt (init);
	}
    }
  /* Deal with this here, as we will get confused if we try to call the
     assignment op for an anonymous union.  This can happen in a
     synthesized copy constructor.  */
  else if (ANON_AGGR_TYPE_P (type))
    {
      if (init)
	{
	  init = build2 (INIT_EXPR, type, decl, TREE_VALUE (init));
	  finish_expr_stmt (init);
	}
    }
  else if (init
	   && (TREE_CODE (type) == REFERENCE_TYPE
	       /* Pre-digested NSDMI.  */
	       || (((TREE_CODE (init) == CONSTRUCTOR
		     && TREE_TYPE (init) == type)
		    /* { } mem-initializer.  */
		    || (TREE_CODE (init) == TREE_LIST
			&& DIRECT_LIST_INIT_P (TREE_VALUE (init))))
		   && (CP_AGGREGATE_TYPE_P (type)
		       || is_std_init_list (type)))))
    {
      /* With references and list-initialization, we need to deal with
	 extending temporary lifetimes.  12.2p5: "A temporary bound to a
	 reference member in a constructor’s ctor-initializer (12.6.2)
	 persists until the constructor exits."  */
      unsigned i; tree t;
      vec<tree, va_gc> *cleanups = make_tree_vector ();
      if (TREE_CODE (init) == TREE_LIST)
	init = build_x_compound_expr_from_list (init, ELK_MEM_INIT,
						tf_warning_or_error);
      if (TREE_TYPE (init) != type)
	{
	  if (BRACE_ENCLOSED_INITIALIZER_P (init)
	      && CP_AGGREGATE_TYPE_P (type))
	    init = reshape_init (type, init, tf_warning_or_error);
	  init = digest_init (type, init, tf_warning_or_error);
	}
      if (init == error_mark_node)
	return;
      /* A FIELD_DECL doesn't really have a suitable lifetime, but
	 make_temporary_var_for_ref_to_temp will treat it as automatic and
	 set_up_extended_ref_temp wants to use the decl in a warning.  */
      init = extend_ref_init_temps (member, init, &cleanups);
      if (TREE_CODE (type) == ARRAY_TYPE
	  && TYPE_HAS_NONTRIVIAL_DESTRUCTOR (TREE_TYPE (type)))
	init = build_vec_init_expr (type, init, tf_warning_or_error);
      init = build2 (INIT_EXPR, type, decl, init);
      finish_expr_stmt (init);
      FOR_EACH_VEC_ELT (*cleanups, i, t)
	push_cleanup (decl, t, false);
      release_tree_vector (cleanups);
    }
  else if (type_build_ctor_call (type)
	   || (init && CLASS_TYPE_P (strip_array_types (type))))
    {
      if (TREE_CODE (type) == ARRAY_TYPE)
	{
	  if (init)
	    {
	      if (TREE_CHAIN (init))
		init = error_mark_node;
	      else
		init = TREE_VALUE (init);
	      if (BRACE_ENCLOSED_INITIALIZER_P (init))
		init = digest_init (type, init, tf_warning_or_error);
	    }
	  if (init == NULL_TREE
	      || same_type_ignoring_top_level_qualifiers_p (type,
							    TREE_TYPE (init)))
	    {
	      init = build_vec_init_expr (type, init, tf_warning_or_error);
	      init = build2 (INIT_EXPR, type, decl, init);
	      finish_expr_stmt (init);
	    }
	  else
	    error ("invalid initializer for array member %q#D", member);
	}
      else
	{
	  int flags = LOOKUP_NORMAL;
	  if (DECL_DEFAULTED_FN (current_function_decl))
	    flags |= LOOKUP_DEFAULTED;
	  if (CP_TYPE_CONST_P (type)
	      && init == NULL_TREE
	      && default_init_uninitialized_part (type))
	    {
	      /* TYPE_NEEDS_CONSTRUCTING can be set just because we have a
		 vtable; still give this diagnostic.  */
	      if (permerror (DECL_SOURCE_LOCATION (current_function_decl),
			     "uninitialized const member in %q#T", type))
		inform (DECL_SOURCE_LOCATION (member),
			"%q#D should be initialized", member );
	    }
	  finish_expr_stmt (build_aggr_init (decl, init, flags,
					     tf_warning_or_error));
	}
    }
  else
    {
      if (init == NULL_TREE)
	{
	  tree core_type;
	  /* member traversal: note it leaves init NULL */
	  if (TREE_CODE (type) == REFERENCE_TYPE)
	    {
	      if (permerror (DECL_SOURCE_LOCATION (current_function_decl),
			     "uninitialized reference member in %q#T", type))
		inform (DECL_SOURCE_LOCATION (member),
			"%q#D should be initialized", member);
	    }
	  else if (CP_TYPE_CONST_P (type))
	    {
	      if (permerror (DECL_SOURCE_LOCATION (current_function_decl),
			     "uninitialized const member in %q#T", type))
		  inform (DECL_SOURCE_LOCATION (member),
			  "%q#D should be initialized", member );
	    }

	  core_type = strip_array_types (type);

	  if (CLASS_TYPE_P (core_type)
	      && (CLASSTYPE_READONLY_FIELDS_NEED_INIT (core_type)
		  || CLASSTYPE_REF_FIELDS_NEED_INIT (core_type)))
	    diagnose_uninitialized_cst_or_ref_member (core_type,
						      /*using_new=*/false,
						      /*complain=*/true);
	}
      else if (TREE_CODE (init) == TREE_LIST)
	/* There was an explicit member initialization.  Do some work
	   in that case.  */
	init = build_x_compound_expr_from_list (init, ELK_MEM_INIT,
						tf_warning_or_error);
      if (init)
	finish_expr_stmt (cp_build_modify_expr (decl, INIT_EXPR, init,
						tf_warning_or_error));
    }

  if (type_build_dtor_call (type))
    {
      tree expr;

      expr = build_class_member_access_expr (current_class_ref, member,
					     /*access_path=*/NULL_TREE,
					     /*preserve_reference=*/false,
					     tf_warning_or_error);
      expr = build_delete (type, expr, sfk_complete_destructor,
			   LOOKUP_NONVIRTUAL|LOOKUP_DESTRUCTOR, 0,
			   tf_warning_or_error);

      if (expr != error_mark_node
	  && TYPE_HAS_NONTRIVIAL_DESTRUCTOR (type))
	finish_eh_cleanup (expr);
    }
}

/* Returns a TREE_LIST containing (as the TREE_PURPOSE of each node) all
   the FIELD_DECLs on the TYPE_FIELDS list for T, in reverse order.  */

static tree
build_field_list (tree t, tree list, int *uses_unions_or_anon_p)
{
  tree fields;

  /* Note whether or not T is a union.  */
  if (TREE_CODE (t) == UNION_TYPE)
    *uses_unions_or_anon_p = 1;

  for (fields = TYPE_FIELDS (t); fields; fields = DECL_CHAIN (fields))
    {
      tree fieldtype;

      /* Skip CONST_DECLs for enumeration constants and so forth.  */
      if (TREE_CODE (fields) != FIELD_DECL || DECL_ARTIFICIAL (fields))
	continue;

      fieldtype = TREE_TYPE (fields);

      /* For an anonymous struct or union, we must recursively
	 consider the fields of the anonymous type.  They can be
	 directly initialized from the constructor.  */
      if (ANON_AGGR_TYPE_P (fieldtype))
	{
	  /* Add this field itself.  Synthesized copy constructors
	     initialize the entire aggregate.  */
	  list = tree_cons (fields, NULL_TREE, list);
	  /* And now add the fields in the anonymous aggregate.  */
	  list = build_field_list (fieldtype, list, uses_unions_or_anon_p);
	  *uses_unions_or_anon_p = 1;
	}
      /* Add this field.  */
      else if (DECL_NAME (fields))
	list = tree_cons (fields, NULL_TREE, list);
    }

  return list;
}

/* Return the innermost aggregate scope for FIELD, whether that is
   the enclosing class or an anonymous aggregate within it.  */

static tree
innermost_aggr_scope (tree field)
{
  if (ANON_AGGR_TYPE_P (TREE_TYPE (field)))
    return TREE_TYPE (field);
  else
    return DECL_CONTEXT (field);
}

/* The MEM_INITS are a TREE_LIST.  The TREE_PURPOSE of each list gives
   a FIELD_DECL or BINFO in T that needs initialization.  The
   TREE_VALUE gives the initializer, or list of initializer arguments.

   Return a TREE_LIST containing all of the initializations required
   for T, in the order in which they should be performed.  The output
   list has the same format as the input.  */

static tree
sort_mem_initializers (tree t, tree mem_inits)
{
  tree init;
  tree base, binfo, base_binfo;
  tree sorted_inits;
  tree next_subobject;
  vec<tree, va_gc> *vbases;
  int i;
  int uses_unions_or_anon_p = 0;

  /* Build up a list of initializations.  The TREE_PURPOSE of entry
     will be the subobject (a FIELD_DECL or BINFO) to initialize.  The
     TREE_VALUE will be the constructor arguments, or NULL if no
     explicit initialization was provided.  */
  sorted_inits = NULL_TREE;

  /* Process the virtual bases.  */
  for (vbases = CLASSTYPE_VBASECLASSES (t), i = 0;
       vec_safe_iterate (vbases, i, &base); i++)
    sorted_inits = tree_cons (base, NULL_TREE, sorted_inits);

  /* Process the direct bases.  */
  for (binfo = TYPE_BINFO (t), i = 0;
       BINFO_BASE_ITERATE (binfo, i, base_binfo); ++i)
    if (!BINFO_VIRTUAL_P (base_binfo))
      sorted_inits = tree_cons (base_binfo, NULL_TREE, sorted_inits);

  /* Process the non-static data members.  */
  sorted_inits = build_field_list (t, sorted_inits, &uses_unions_or_anon_p);
  /* Reverse the entire list of initializations, so that they are in
     the order that they will actually be performed.  */
  sorted_inits = nreverse (sorted_inits);

  /* If the user presented the initializers in an order different from
     that in which they will actually occur, we issue a warning.  Keep
     track of the next subobject which can be explicitly initialized
     without issuing a warning.  */
  next_subobject = sorted_inits;

  /* Go through the explicit initializers, filling in TREE_PURPOSE in
     the SORTED_INITS.  */
  for (init = mem_inits; init; init = TREE_CHAIN (init))
    {
      tree subobject;
      tree subobject_init;

      subobject = TREE_PURPOSE (init);

      /* If the explicit initializers are in sorted order, then
	 SUBOBJECT will be NEXT_SUBOBJECT, or something following
	 it.  */
      for (subobject_init = next_subobject;
	   subobject_init;
	   subobject_init = TREE_CHAIN (subobject_init))
	if (TREE_PURPOSE (subobject_init) == subobject)
	  break;

      /* Issue a warning if the explicit initializer order does not
	 match that which will actually occur.
	 ??? Are all these on the correct lines?  */
      if (warn_reorder && !subobject_init)
	{
	  if (TREE_CODE (TREE_PURPOSE (next_subobject)) == FIELD_DECL)
	    warning_at (DECL_SOURCE_LOCATION (TREE_PURPOSE (next_subobject)),
			OPT_Wreorder, "%qD will be initialized after",
			TREE_PURPOSE (next_subobject));
	  else
	    warning (OPT_Wreorder, "base %qT will be initialized after",
		     TREE_PURPOSE (next_subobject));
	  if (TREE_CODE (subobject) == FIELD_DECL)
	    warning_at (DECL_SOURCE_LOCATION (subobject),
			OPT_Wreorder, "  %q#D", subobject);
	  else
	    warning (OPT_Wreorder, "  base %qT", subobject);
	  warning_at (DECL_SOURCE_LOCATION (current_function_decl),
		      OPT_Wreorder, "  when initialized here");
	}

      /* Look again, from the beginning of the list.  */
      if (!subobject_init)
	{
	  subobject_init = sorted_inits;
	  while (TREE_PURPOSE (subobject_init) != subobject)
	    subobject_init = TREE_CHAIN (subobject_init);
	}

      /* It is invalid to initialize the same subobject more than
	 once.  */
      if (TREE_VALUE (subobject_init))
	{
	  if (TREE_CODE (subobject) == FIELD_DECL)
	    error_at (DECL_SOURCE_LOCATION (current_function_decl),
		      "multiple initializations given for %qD",
		      subobject);
	  else
	    error_at (DECL_SOURCE_LOCATION (current_function_decl),
		      "multiple initializations given for base %qT",
		      subobject);
	}

      /* Record the initialization.  */
      TREE_VALUE (subobject_init) = TREE_VALUE (init);
      next_subobject = subobject_init;
    }

  /* [class.base.init]

     If a ctor-initializer specifies more than one mem-initializer for
     multiple members of the same union (including members of
     anonymous unions), the ctor-initializer is ill-formed.

     Here we also splice out uninitialized union members.  */
  if (uses_unions_or_anon_p)
    {
      tree *last_p = NULL;
      tree *p;
      for (p = &sorted_inits; *p; )
	{
	  tree field;
	  tree ctx;

	  init = *p;

	  field = TREE_PURPOSE (init);

	  /* Skip base classes.  */
	  if (TREE_CODE (field) != FIELD_DECL)
	    goto next;

	  /* If this is an anonymous aggregate with no explicit initializer,
	     splice it out.  */
	  if (!TREE_VALUE (init) && ANON_AGGR_TYPE_P (TREE_TYPE (field)))
	    goto splice;

	  /* See if this field is a member of a union, or a member of a
	     structure contained in a union, etc.  */
	  ctx = innermost_aggr_scope (field);

	  /* If this field is not a member of a union, skip it.  */
	  if (TREE_CODE (ctx) != UNION_TYPE
	      && !ANON_AGGR_TYPE_P (ctx))
	    goto next;

	  /* If this union member has no explicit initializer and no NSDMI,
	     splice it out.  */
	  if (TREE_VALUE (init) || DECL_INITIAL (field))
	    /* OK.  */;
	  else
	    goto splice;

	  /* It's only an error if we have two initializers for the same
	     union type.  */
	  if (!last_p)
	    {
	      last_p = p;
	      goto next;
	    }

	  /* See if LAST_FIELD and the field initialized by INIT are
	     members of the same union (or the union itself). If so, there's
	     a problem, unless they're actually members of the same structure
	     which is itself a member of a union.  For example, given:

	       union { struct { int i; int j; }; };

	     initializing both `i' and `j' makes sense.  */
	  ctx = common_enclosing_class
	    (innermost_aggr_scope (field),
	     innermost_aggr_scope (TREE_PURPOSE (*last_p)));

	  if (ctx && (TREE_CODE (ctx) == UNION_TYPE
		      || ctx == TREE_TYPE (TREE_PURPOSE (*last_p))))
	    {
	      /* A mem-initializer hides an NSDMI.  */
	      if (TREE_VALUE (init) && !TREE_VALUE (*last_p))
		*last_p = TREE_CHAIN (*last_p);
	      else if (TREE_VALUE (*last_p) && !TREE_VALUE (init))
		goto splice;
	      else
		{
		  error_at (DECL_SOURCE_LOCATION (current_function_decl),
			    "initializations for multiple members of %qT",
			    ctx);
		  goto splice;
		}
	    }

	  last_p = p;

	next:
	  p = &TREE_CHAIN (*p);
	  continue;
	splice:
	  *p = TREE_CHAIN (*p);
	  continue;
	}
    }

  return sorted_inits;
}

/* Initialize all bases and members of CURRENT_CLASS_TYPE.  MEM_INITS
   is a TREE_LIST giving the explicit mem-initializer-list for the
   constructor.  The TREE_PURPOSE of each entry is a subobject (a
   FIELD_DECL or a BINFO) of the CURRENT_CLASS_TYPE.  The TREE_VALUE
   is a TREE_LIST giving the arguments to the constructor or
   void_type_node for an empty list of arguments.  */

void
emit_mem_initializers (tree mem_inits)
{
  int flags = LOOKUP_NORMAL;

  /* We will already have issued an error message about the fact that
     the type is incomplete.  */
  if (!COMPLETE_TYPE_P (current_class_type))
    return;

  if (mem_inits
      && TYPE_P (TREE_PURPOSE (mem_inits))
      && same_type_p (TREE_PURPOSE (mem_inits), current_class_type))
    {
      /* Delegating constructor. */
      gcc_assert (TREE_CHAIN (mem_inits) == NULL_TREE);
      perform_target_ctor (TREE_VALUE (mem_inits));
      return;
    }

  if (DECL_DEFAULTED_FN (current_function_decl)
      && ! DECL_INHERITED_CTOR_BASE (current_function_decl))
    flags |= LOOKUP_DEFAULTED;

  /* Sort the mem-initializers into the order in which the
     initializations should be performed.  */
  mem_inits = sort_mem_initializers (current_class_type, mem_inits);

  in_base_initializer = 1;

  /* Initialize base classes.  */
  for (; (mem_inits
	  && TREE_CODE (TREE_PURPOSE (mem_inits)) != FIELD_DECL);
       mem_inits = TREE_CHAIN (mem_inits))
    {
      tree subobject = TREE_PURPOSE (mem_inits);
      tree arguments = TREE_VALUE (mem_inits);

      /* We already have issued an error message.  */
      if (arguments == error_mark_node)
	continue;

      if (arguments == NULL_TREE)
	{
	  /* If these initializations are taking place in a copy constructor,
	     the base class should probably be explicitly initialized if there
	     is a user-defined constructor in the base class (other than the
	     default constructor, which will be called anyway).  */
	  if (extra_warnings
	      && DECL_COPY_CONSTRUCTOR_P (current_function_decl)
	      && type_has_user_nondefault_constructor (BINFO_TYPE (subobject)))
	    warning_at (DECL_SOURCE_LOCATION (current_function_decl),
			OPT_Wextra, "base class %q#T should be explicitly "
			"initialized in the copy constructor",
			BINFO_TYPE (subobject));
	}

      /* Initialize the base.  */
      if (BINFO_VIRTUAL_P (subobject))
	construct_virtual_base (subobject, arguments);
      else
	{
	  tree base_addr;

	  base_addr = build_base_path (PLUS_EXPR, current_class_ptr,
				       subobject, 1, tf_warning_or_error);
	  expand_aggr_init_1 (subobject, NULL_TREE,
			      cp_build_indirect_ref (base_addr, RO_NULL,
                                                     tf_warning_or_error),
			      arguments,
			      flags,
                              tf_warning_or_error);
	  expand_cleanup_for_base (subobject, NULL_TREE);
	}
    }
  in_base_initializer = 0;

  /* Initialize the vptrs.  */
  initialize_vtbl_ptrs (current_class_ptr);

  /* Initialize the data members.  */
  while (mem_inits)
    {
      perform_member_init (TREE_PURPOSE (mem_inits),
			   TREE_VALUE (mem_inits));
      mem_inits = TREE_CHAIN (mem_inits);
    }
}

/* Returns the address of the vtable (i.e., the value that should be
   assigned to the vptr) for BINFO.  */

tree
build_vtbl_address (tree binfo)
{
  tree binfo_for = binfo;
  tree vtbl;

  if (BINFO_VPTR_INDEX (binfo) && BINFO_VIRTUAL_P (binfo))
    /* If this is a virtual primary base, then the vtable we want to store
       is that for the base this is being used as the primary base of.  We
       can't simply skip the initialization, because we may be expanding the
       inits of a subobject constructor where the virtual base layout
       can be different.  */
    while (BINFO_PRIMARY_P (binfo_for))
      binfo_for = BINFO_INHERITANCE_CHAIN (binfo_for);

  /* Figure out what vtable BINFO's vtable is based on, and mark it as
     used.  */
  vtbl = get_vtbl_decl_for_binfo (binfo_for);
  TREE_USED (vtbl) = true;

  /* Now compute the address to use when initializing the vptr.  */
  vtbl = unshare_expr (BINFO_VTABLE (binfo_for));
  if (VAR_P (vtbl))
    vtbl = build1 (ADDR_EXPR, build_pointer_type (TREE_TYPE (vtbl)), vtbl);

  return vtbl;
}

/* This code sets up the virtual function tables appropriate for
   the pointer DECL.  It is a one-ply initialization.

   BINFO is the exact type that DECL is supposed to be.  In
   multiple inheritance, this might mean "C's A" if C : A, B.  */

static void
expand_virtual_init (tree binfo, tree decl)
{
  tree vtbl, vtbl_ptr;
  tree vtt_index;

  /* Compute the initializer for vptr.  */
  vtbl = build_vtbl_address (binfo);

  /* We may get this vptr from a VTT, if this is a subobject
     constructor or subobject destructor.  */
  vtt_index = BINFO_VPTR_INDEX (binfo);
  if (vtt_index)
    {
      tree vtbl2;
      tree vtt_parm;

      /* Compute the value to use, when there's a VTT.  */
      vtt_parm = current_vtt_parm;
      vtbl2 = fold_build_pointer_plus (vtt_parm, vtt_index);
      vtbl2 = cp_build_indirect_ref (vtbl2, RO_NULL, tf_warning_or_error);
      vtbl2 = convert (TREE_TYPE (vtbl), vtbl2);

      /* The actual initializer is the VTT value only in the subobject
	 constructor.  In maybe_clone_body we'll substitute NULL for
	 the vtt_parm in the case of the non-subobject constructor.  */
      vtbl = build3 (COND_EXPR,
		     TREE_TYPE (vtbl),
		     build2 (EQ_EXPR, boolean_type_node,
			     current_in_charge_parm, integer_zero_node),
		     vtbl2,
		     vtbl);
    }

  /* Compute the location of the vtpr.  */
  vtbl_ptr = build_vfield_ref (cp_build_indirect_ref (decl, RO_NULL, 
                                                      tf_warning_or_error),
			       TREE_TYPE (binfo));
  gcc_assert (vtbl_ptr != error_mark_node);

  /* Assign the vtable to the vptr.  */
  vtbl = convert_force (TREE_TYPE (vtbl_ptr), vtbl, 0, tf_warning_or_error);
  finish_expr_stmt (cp_build_modify_expr (vtbl_ptr, NOP_EXPR, vtbl,
					  tf_warning_or_error));
}

/* If an exception is thrown in a constructor, those base classes already
   constructed must be destroyed.  This function creates the cleanup
   for BINFO, which has just been constructed.  If FLAG is non-NULL,
   it is a DECL which is nonzero when this base needs to be
   destroyed.  */

static void
expand_cleanup_for_base (tree binfo, tree flag)
{
  tree expr;

  if (!type_build_dtor_call (BINFO_TYPE (binfo)))
    return;

  /* Call the destructor.  */
  expr = build_special_member_call (current_class_ref,
				    base_dtor_identifier,
				    NULL,
				    binfo,
				    LOOKUP_NORMAL | LOOKUP_NONVIRTUAL,
                                    tf_warning_or_error);

  if (TYPE_HAS_TRIVIAL_DESTRUCTOR (BINFO_TYPE (binfo)))
    return;

  if (flag)
    expr = fold_build3_loc (input_location,
			COND_EXPR, void_type_node,
			c_common_truthvalue_conversion (input_location, flag),
			expr, integer_zero_node);

  finish_eh_cleanup (expr);
}

/* Construct the virtual base-class VBASE passing the ARGUMENTS to its
   constructor.  */

static void
construct_virtual_base (tree vbase, tree arguments)
{
  tree inner_if_stmt;
  tree exp;
  tree flag;

  /* If there are virtual base classes with destructors, we need to
     emit cleanups to destroy them if an exception is thrown during
     the construction process.  These exception regions (i.e., the
     period during which the cleanups must occur) begin from the time
     the construction is complete to the end of the function.  If we
     create a conditional block in which to initialize the
     base-classes, then the cleanup region for the virtual base begins
     inside a block, and ends outside of that block.  This situation
     confuses the sjlj exception-handling code.  Therefore, we do not
     create a single conditional block, but one for each
     initialization.  (That way the cleanup regions always begin
     in the outer block.)  We trust the back end to figure out
     that the FLAG will not change across initializations, and
     avoid doing multiple tests.  */
  flag = DECL_CHAIN (DECL_ARGUMENTS (current_function_decl));
  inner_if_stmt = begin_if_stmt ();
  finish_if_stmt_cond (flag, inner_if_stmt);

  /* Compute the location of the virtual base.  If we're
     constructing virtual bases, then we must be the most derived
     class.  Therefore, we don't have to look up the virtual base;
     we already know where it is.  */
  exp = convert_to_base_statically (current_class_ref, vbase);

  expand_aggr_init_1 (vbase, current_class_ref, exp, arguments,
		      0, tf_warning_or_error);
  finish_then_clause (inner_if_stmt);
  finish_if_stmt (inner_if_stmt);

  expand_cleanup_for_base (vbase, flag);
}

/* Find the context in which this FIELD can be initialized.  */

static tree
initializing_context (tree field)
{
  tree t = DECL_CONTEXT (field);

  /* Anonymous union members can be initialized in the first enclosing
     non-anonymous union context.  */
  while (t && ANON_AGGR_TYPE_P (t))
    t = TYPE_CONTEXT (t);
  return t;
}

/* Function to give error message if member initialization specification
   is erroneous.  FIELD is the member we decided to initialize.
   TYPE is the type for which the initialization is being performed.
   FIELD must be a member of TYPE.

   MEMBER_NAME is the name of the member.  */

static int
member_init_ok_or_else (tree field, tree type, tree member_name)
{
  if (field == error_mark_node)
    return 0;
  if (!field)
    {
      error ("class %qT does not have any field named %qD", type,
	     member_name);
      return 0;
    }
  if (VAR_P (field))
    {
      error ("%q#D is a static data member; it can only be "
	     "initialized at its definition",
	     field);
      return 0;
    }
  if (TREE_CODE (field) != FIELD_DECL)
    {
      error ("%q#D is not a non-static data member of %qT",
	     field, type);
      return 0;
    }
  if (initializing_context (field) != type)
    {
      error ("class %qT does not have any field named %qD", type,
		member_name);
      return 0;
    }

  return 1;
}

/* NAME is a FIELD_DECL, an IDENTIFIER_NODE which names a field, or it
   is a _TYPE node or TYPE_DECL which names a base for that type.
   Check the validity of NAME, and return either the base _TYPE, base
   binfo, or the FIELD_DECL of the member.  If NAME is invalid, return
   NULL_TREE and issue a diagnostic.

   An old style unnamed direct single base construction is permitted,
   where NAME is NULL.  */

tree
expand_member_init (tree name)
{
  tree basetype;
  tree field;

  if (!current_class_ref)
    return NULL_TREE;

  if (!name)
    {
      /* This is an obsolete unnamed base class initializer.  The
	 parser will already have warned about its use.  */
      switch (BINFO_N_BASE_BINFOS (TYPE_BINFO (current_class_type)))
	{
	case 0:
	  error ("unnamed initializer for %qT, which has no base classes",
		 current_class_type);
	  return NULL_TREE;
	case 1:
	  basetype = BINFO_TYPE
	    (BINFO_BASE_BINFO (TYPE_BINFO (current_class_type), 0));
	  break;
	default:
	  error ("unnamed initializer for %qT, which uses multiple inheritance",
		 current_class_type);
	  return NULL_TREE;
      }
    }
  else if (TYPE_P (name))
    {
      basetype = TYPE_MAIN_VARIANT (name);
      name = TYPE_NAME (name);
    }
  else if (TREE_CODE (name) == TYPE_DECL)
    basetype = TYPE_MAIN_VARIANT (TREE_TYPE (name));
  else
    basetype = NULL_TREE;

  if (basetype)
    {
      tree class_binfo;
      tree direct_binfo;
      tree virtual_binfo;
      int i;

      if (current_template_parms
	  || same_type_p (basetype, current_class_type))
	  return basetype;

      class_binfo = TYPE_BINFO (current_class_type);
      direct_binfo = NULL_TREE;
      virtual_binfo = NULL_TREE;

      /* Look for a direct base.  */
      for (i = 0; BINFO_BASE_ITERATE (class_binfo, i, direct_binfo); ++i)
	if (SAME_BINFO_TYPE_P (BINFO_TYPE (direct_binfo), basetype))
	  break;

      /* Look for a virtual base -- unless the direct base is itself
	 virtual.  */
      if (!direct_binfo || !BINFO_VIRTUAL_P (direct_binfo))
	virtual_binfo = binfo_for_vbase (basetype, current_class_type);

      /* [class.base.init]

	 If a mem-initializer-id is ambiguous because it designates
	 both a direct non-virtual base class and an inherited virtual
	 base class, the mem-initializer is ill-formed.  */
      if (direct_binfo && virtual_binfo)
	{
	  error ("%qD is both a direct base and an indirect virtual base",
		 basetype);
	  return NULL_TREE;
	}

      if (!direct_binfo && !virtual_binfo)
	{
	  if (CLASSTYPE_VBASECLASSES (current_class_type))
	    error ("type %qT is not a direct or virtual base of %qT",
		   basetype, current_class_type);
	  else
	    error ("type %qT is not a direct base of %qT",
		   basetype, current_class_type);
	  return NULL_TREE;
	}

      return direct_binfo ? direct_binfo : virtual_binfo;
    }
  else
    {
      if (identifier_p (name))
	field = lookup_field (current_class_type, name, 1, false);
      else
	field = name;

      if (member_init_ok_or_else (field, current_class_type, name))
	return field;
    }

  return NULL_TREE;
}

/* This is like `expand_member_init', only it stores one aggregate
   value into another.

   INIT comes in two flavors: it is either a value which
   is to be stored in EXP, or it is a parameter list
   to go to a constructor, which will operate on EXP.
   If INIT is not a parameter list for a constructor, then set
   LOOKUP_ONLYCONVERTING.
   If FLAGS is LOOKUP_ONLYCONVERTING then it is the = init form of
   the initializer, if FLAGS is 0, then it is the (init) form.
   If `init' is a CONSTRUCTOR, then we emit a warning message,
   explaining that such initializations are invalid.

   If INIT resolves to a CALL_EXPR which happens to return
   something of the type we are looking for, then we know
   that we can safely use that call to perform the
   initialization.

   The virtual function table pointer cannot be set up here, because
   we do not really know its type.

   This never calls operator=().

   When initializing, nothing is CONST.

   A default copy constructor may have to be used to perform the
   initialization.

   A constructor or a conversion operator may have to be used to
   perform the initialization, but not both, as it would be ambiguous.  */

tree
build_aggr_init (tree exp, tree init, int flags, tsubst_flags_t complain)
{
  tree stmt_expr;
  tree compound_stmt;
  int destroy_temps;
  tree type = TREE_TYPE (exp);
  int was_const = TREE_READONLY (exp);
  int was_volatile = TREE_THIS_VOLATILE (exp);
  int is_global;

  if (init == error_mark_node)
    return error_mark_node;

  TREE_READONLY (exp) = 0;
  TREE_THIS_VOLATILE (exp) = 0;

  if (init && init != void_type_node
      && TREE_CODE (init) != TREE_LIST
      && !(TREE_CODE (init) == TARGET_EXPR
	   && TARGET_EXPR_DIRECT_INIT_P (init))
      && !DIRECT_LIST_INIT_P (init))
    flags |= LOOKUP_ONLYCONVERTING;

  if (TREE_CODE (type) == ARRAY_TYPE)
    {
      tree itype;

      /* An array may not be initialized use the parenthesized
	 initialization form -- unless the initializer is "()".  */
      if (init && TREE_CODE (init) == TREE_LIST)
	{
          if (complain & tf_error)
            error ("bad array initializer");
	  return error_mark_node;
	}
      /* Must arrange to initialize each element of EXP
	 from elements of INIT.  */
      itype = init ? TREE_TYPE (init) : NULL_TREE;
      if (cv_qualified_p (type))
	TREE_TYPE (exp) = cv_unqualified (type);
      if (itype && cv_qualified_p (itype))
	TREE_TYPE (init) = cv_unqualified (itype);
      stmt_expr = build_vec_init (exp, NULL_TREE, init,
				  /*explicit_value_init_p=*/false,
				  itype && same_type_p (TREE_TYPE (init),
							TREE_TYPE (exp)),
                                  complain);
      TREE_READONLY (exp) = was_const;
      TREE_THIS_VOLATILE (exp) = was_volatile;
      TREE_TYPE (exp) = type;
      /* Restore the type of init unless it was used directly.  */
      if (init && TREE_CODE (stmt_expr) != INIT_EXPR)
	TREE_TYPE (init) = itype;
      return stmt_expr;
    }

  if ((VAR_P (exp) || TREE_CODE (exp) == PARM_DECL)
      && !lookup_attribute ("warn_unused", TYPE_ATTRIBUTES (type)))
    /* Just know that we've seen something for this node.  */
    TREE_USED (exp) = 1;

  is_global = begin_init_stmts (&stmt_expr, &compound_stmt);
  destroy_temps = stmts_are_full_exprs_p ();
  current_stmt_tree ()->stmts_are_full_exprs_p = 0;
  expand_aggr_init_1 (TYPE_BINFO (type), exp, exp,
		      init, LOOKUP_NORMAL|flags, complain);
  stmt_expr = finish_init_stmts (is_global, stmt_expr, compound_stmt);
  current_stmt_tree ()->stmts_are_full_exprs_p = destroy_temps;
  TREE_READONLY (exp) = was_const;
  TREE_THIS_VOLATILE (exp) = was_volatile;

  return stmt_expr;
}

static void
expand_default_init (tree binfo, tree true_exp, tree exp, tree init, int flags,
                     tsubst_flags_t complain)
{
  tree type = TREE_TYPE (exp);
  tree ctor_name;

  /* It fails because there may not be a constructor which takes
     its own type as the first (or only parameter), but which does
     take other types via a conversion.  So, if the thing initializing
     the expression is a unit element of type X, first try X(X&),
     followed by initialization by X.  If neither of these work
     out, then look hard.  */
  tree rval;
  vec<tree, va_gc> *parms;

  /* If we have direct-initialization from an initializer list, pull
     it out of the TREE_LIST so the code below can see it.  */
  if (init && TREE_CODE (init) == TREE_LIST
      && DIRECT_LIST_INIT_P (TREE_VALUE (init)))
    {
      gcc_checking_assert ((flags & LOOKUP_ONLYCONVERTING) == 0
			   && TREE_CHAIN (init) == NULL_TREE);
      init = TREE_VALUE (init);
    }

  if (init && BRACE_ENCLOSED_INITIALIZER_P (init)
      && CP_AGGREGATE_TYPE_P (type))
    /* A brace-enclosed initializer for an aggregate.  In C++0x this can
       happen for direct-initialization, too.  */
    {
      init = reshape_init (type, init, complain);
      init = digest_init (type, init, complain);
    }

  /* A CONSTRUCTOR of the target's type is a previously digested
     initializer, whether that happened just above or in
     cp_parser_late_parsing_nsdmi.

     A TARGET_EXPR with TARGET_EXPR_DIRECT_INIT_P or TARGET_EXPR_LIST_INIT_P
     set represents the whole initialization, so we shouldn't build up
     another ctor call.  */
  if (init
      && (TREE_CODE (init) == CONSTRUCTOR
	  || (TREE_CODE (init) == TARGET_EXPR
	      && (TARGET_EXPR_DIRECT_INIT_P (init)
		  || TARGET_EXPR_LIST_INIT_P (init))))
      && same_type_ignoring_top_level_qualifiers_p (TREE_TYPE (init), type))
    {
      /* Early initialization via a TARGET_EXPR only works for
	 complete objects.  */
      gcc_assert (TREE_CODE (init) == CONSTRUCTOR || true_exp == exp);

      init = build2 (INIT_EXPR, TREE_TYPE (exp), exp, init);
      TREE_SIDE_EFFECTS (init) = 1;
      finish_expr_stmt (init);
      return;
    }

  if (init && TREE_CODE (init) != TREE_LIST
      && (flags & LOOKUP_ONLYCONVERTING))
    {
      /* Base subobjects should only get direct-initialization.  */
      gcc_assert (true_exp == exp);

      if (flags & DIRECT_BIND)
	/* Do nothing.  We hit this in two cases:  Reference initialization,
	   where we aren't initializing a real variable, so we don't want
	   to run a new constructor; and catching an exception, where we
	   have already built up the constructor call so we could wrap it
	   in an exception region.  */;
      else
	init = ocp_convert (type, init, CONV_IMPLICIT|CONV_FORCE_TEMP,
			    flags, complain);

      if (TREE_CODE (init) == MUST_NOT_THROW_EXPR)
	/* We need to protect the initialization of a catch parm with a
	   call to terminate(), which shows up as a MUST_NOT_THROW_EXPR
	   around the TARGET_EXPR for the copy constructor.  See
	   initialize_handler_parm.  */
	{
	  TREE_OPERAND (init, 0) = build2 (INIT_EXPR, TREE_TYPE (exp), exp,
					   TREE_OPERAND (init, 0));
	  TREE_TYPE (init) = void_type_node;
	}
      else
	init = build2 (INIT_EXPR, TREE_TYPE (exp), exp, init);
      TREE_SIDE_EFFECTS (init) = 1;
      finish_expr_stmt (init);
      return;
    }

  if (init == NULL_TREE)
    parms = NULL;
  else if (TREE_CODE (init) == TREE_LIST && !TREE_TYPE (init))
    {
      parms = make_tree_vector ();
      for (; init != NULL_TREE; init = TREE_CHAIN (init))
	vec_safe_push (parms, TREE_VALUE (init));
    }
  else
    parms = make_tree_vector_single (init);

  if (exp == current_class_ref && current_function_decl
      && DECL_HAS_IN_CHARGE_PARM_P (current_function_decl))
    {
      /* Delegating constructor. */
      tree complete;
      tree base;
      tree elt; unsigned i;

      /* Unshare the arguments for the second call.  */
      vec<tree, va_gc> *parms2 = make_tree_vector ();
      FOR_EACH_VEC_SAFE_ELT (parms, i, elt)
	{
	  elt = break_out_target_exprs (elt);
	  vec_safe_push (parms2, elt);
	}
      complete = build_special_member_call (exp, complete_ctor_identifier,
					    &parms2, binfo, flags,
					    complain);
      complete = fold_build_cleanup_point_expr (void_type_node, complete);
      release_tree_vector (parms2);

      base = build_special_member_call (exp, base_ctor_identifier,
					&parms, binfo, flags,
					complain);
      base = fold_build_cleanup_point_expr (void_type_node, base);
      rval = build3 (COND_EXPR, void_type_node,
		     build2 (EQ_EXPR, boolean_type_node,
			     current_in_charge_parm, integer_zero_node),
		     base,
		     complete);
    }
   else
    {
      if (true_exp == exp)
	ctor_name = complete_ctor_identifier;
      else
	ctor_name = base_ctor_identifier;
      rval = build_special_member_call (exp, ctor_name, &parms, binfo, flags,
					complain);
  }

  if (parms != NULL)
    release_tree_vector (parms);

  if (exp == true_exp && TREE_CODE (rval) == CALL_EXPR)
    {
      tree fn = get_callee_fndecl (rval);
      if (fn && DECL_DECLARED_CONSTEXPR_P (fn))
	{
	  tree e = maybe_constant_init (rval, exp);
	  if (TREE_CONSTANT (e))
	    rval = build2 (INIT_EXPR, type, exp, e);
	}
    }

  /* FIXME put back convert_to_void?  */
  if (TREE_SIDE_EFFECTS (rval))
    finish_expr_stmt (rval);
}

/* This function is responsible for initializing EXP with INIT
   (if any).

   BINFO is the binfo of the type for who we are performing the
   initialization.  For example, if W is a virtual base class of A and B,
   and C : A, B.
   If we are initializing B, then W must contain B's W vtable, whereas
   were we initializing C, W must contain C's W vtable.

   TRUE_EXP is nonzero if it is the true expression being initialized.
   In this case, it may be EXP, or may just contain EXP.  The reason we
   need this is because if EXP is a base element of TRUE_EXP, we
   don't necessarily know by looking at EXP where its virtual
   baseclass fields should really be pointing.  But we do know
   from TRUE_EXP.  In constructors, we don't know anything about
   the value being initialized.

   FLAGS is just passed to `build_new_method_call'.  See that function
   for its description.  */

static void
expand_aggr_init_1 (tree binfo, tree true_exp, tree exp, tree init, int flags,
                    tsubst_flags_t complain)
{
  tree type = TREE_TYPE (exp);

  gcc_assert (init != error_mark_node && type != error_mark_node);
  gcc_assert (building_stmt_list_p ());

  /* Use a function returning the desired type to initialize EXP for us.
     If the function is a constructor, and its first argument is
     NULL_TREE, know that it was meant for us--just slide exp on
     in and expand the constructor.  Constructors now come
     as TARGET_EXPRs.  */

  if (init && VAR_P (exp)
      && COMPOUND_LITERAL_P (init))
    {
      vec<tree, va_gc> *cleanups = NULL;
      /* If store_init_value returns NULL_TREE, the INIT has been
	 recorded as the DECL_INITIAL for EXP.  That means there's
	 nothing more we have to do.  */
      init = store_init_value (exp, init, &cleanups, flags);
      if (init)
	finish_expr_stmt (init);
      gcc_assert (!cleanups);
      return;
    }

  /* If an explicit -- but empty -- initializer list was present,
     that's value-initialization.  */
  if (init == void_type_node)
    {
      /* If the type has data but no user-provided ctor, we need to zero
	 out the object.  */
      if (!type_has_user_provided_constructor (type)
	  && !is_really_empty_class (type))
	{
	  tree field_size = NULL_TREE;
	  if (exp != true_exp && CLASSTYPE_AS_BASE (type) != type)
	    /* Don't clobber already initialized virtual bases.  */
	    field_size = TYPE_SIZE (CLASSTYPE_AS_BASE (type));
	  init = build_zero_init_1 (type, NULL_TREE, /*static_storage_p=*/false,
				    field_size);
	  init = build2 (INIT_EXPR, type, exp, init);
	  finish_expr_stmt (init);
	}

      /* If we don't need to mess with the constructor at all,
	 then we're done.  */
      if (! type_build_ctor_call (type))
	return;

      /* Otherwise fall through and call the constructor.  */
      init = NULL_TREE;
    }

  /* We know that expand_default_init can handle everything we want
     at this point.  */
  expand_default_init (binfo, true_exp, exp, init, flags, complain);
}

/* Report an error if TYPE is not a user-defined, class type.  If
   OR_ELSE is nonzero, give an error message.  */

int
is_class_type (tree type, int or_else)
{
  if (type == error_mark_node)
    return 0;

  if (! CLASS_TYPE_P (type))
    {
      if (or_else)
	error ("%qT is not a class type", type);
      return 0;
    }
  return 1;
}

tree
get_type_value (tree name)
{
  if (name == error_mark_node)
    return NULL_TREE;

  if (IDENTIFIER_HAS_TYPE_VALUE (name))
    return IDENTIFIER_TYPE_VALUE (name);
  else
    return NULL_TREE;
}

/* Build a reference to a member of an aggregate.  This is not a C++
   `&', but really something which can have its address taken, and
   then act as a pointer to member, for example TYPE :: FIELD can have
   its address taken by saying & TYPE :: FIELD.  ADDRESS_P is true if
   this expression is the operand of "&".

   @@ Prints out lousy diagnostics for operator <typename>
   @@ fields.

   @@ This function should be rewritten and placed in search.c.  */

tree
build_offset_ref (tree type, tree member, bool address_p,
		  tsubst_flags_t complain)
{
  tree decl;
  tree basebinfo = NULL_TREE;

  /* class templates can come in as TEMPLATE_DECLs here.  */
  if (TREE_CODE (member) == TEMPLATE_DECL)
    return member;

  if (dependent_scope_p (type) || type_dependent_expression_p (member))
    return build_qualified_name (NULL_TREE, type, member,
				  /*template_p=*/false);

  gcc_assert (TYPE_P (type));
  if (! is_class_type (type, 1))
    return error_mark_node;

  gcc_assert (DECL_P (member) || BASELINK_P (member));
  /* Callers should call mark_used before this point.  */
  gcc_assert (!DECL_P (member) || TREE_USED (member));

  type = TYPE_MAIN_VARIANT (type);
  if (!COMPLETE_OR_OPEN_TYPE_P (complete_type (type)))
    {
      if (complain & tf_error)
	error ("incomplete type %qT does not have member %qD", type, member);
      return error_mark_node;
    }

  /* Entities other than non-static members need no further
     processing.  */
  if (TREE_CODE (member) == TYPE_DECL)
    return member;
  if (VAR_P (member) || TREE_CODE (member) == CONST_DECL)
    return convert_from_reference (member);

  if (TREE_CODE (member) == FIELD_DECL && DECL_C_BIT_FIELD (member))
    {
      if (complain & tf_error)
	error ("invalid pointer to bit-field %qD", member);
      return error_mark_node;
    }

  /* Set up BASEBINFO for member lookup.  */
  decl = maybe_dummy_object (type, &basebinfo);

  /* A lot of this logic is now handled in lookup_member.  */
  if (BASELINK_P (member))
    {
      /* Go from the TREE_BASELINK to the member function info.  */
      tree t = BASELINK_FUNCTIONS (member);

      if (TREE_CODE (t) != TEMPLATE_ID_EXPR && !really_overloaded_fn (t))
	{
	  /* Get rid of a potential OVERLOAD around it.  */
	  t = OVL_CURRENT (t);

	  /* Unique functions are handled easily.  */

	  /* For non-static member of base class, we need a special rule
	     for access checking [class.protected]:

	       If the access is to form a pointer to member, the
	       nested-name-specifier shall name the derived class
	       (or any class derived from that class).  */
	  if (address_p && DECL_P (t)
	      && DECL_NONSTATIC_MEMBER_P (t))
	    perform_or_defer_access_check (TYPE_BINFO (type), t, t,
					   complain);
	  else
	    perform_or_defer_access_check (basebinfo, t, t,
					   complain);

	  if (DECL_STATIC_FUNCTION_P (t))
	    return t;
	  member = t;
	}
      else
	TREE_TYPE (member) = unknown_type_node;
    }
  else if (address_p && TREE_CODE (member) == FIELD_DECL)
    /* We need additional test besides the one in
       check_accessibility_of_qualified_id in case it is
       a pointer to non-static member.  */
    perform_or_defer_access_check (TYPE_BINFO (type), member, member,
				   complain);

  if (!address_p)
    {
      /* If MEMBER is non-static, then the program has fallen afoul of
	 [expr.prim]:

	   An id-expression that denotes a nonstatic data member or
	   nonstatic member function of a class can only be used:

	   -- as part of a class member access (_expr.ref_) in which the
	   object-expression refers to the member's class or a class
	   derived from that class, or

	   -- to form a pointer to member (_expr.unary.op_), or

	   -- in the body of a nonstatic member function of that class or
	   of a class derived from that class (_class.mfct.nonstatic_), or

	   -- in a mem-initializer for a constructor for that class or for
	   a class derived from that class (_class.base.init_).  */
      if (DECL_NONSTATIC_MEMBER_FUNCTION_P (member))
	{
	  /* Build a representation of the qualified name suitable
	     for use as the operand to "&" -- even though the "&" is
	     not actually present.  */
	  member = build2 (OFFSET_REF, TREE_TYPE (member), decl, member);
	  /* In Microsoft mode, treat a non-static member function as if
	     it were a pointer-to-member.  */
	  if (flag_ms_extensions)
	    {
	      PTRMEM_OK_P (member) = 1;
	      return cp_build_addr_expr (member, complain);
	    }
	  if (complain & tf_error)
	    error ("invalid use of non-static member function %qD",
		   TREE_OPERAND (member, 1));
	  return error_mark_node;
	}
      else if (TREE_CODE (member) == FIELD_DECL)
	{
	  if (complain & tf_error)
	    error ("invalid use of non-static data member %qD", member);
	  return error_mark_node;
	}
      return member;
    }

  member = build2 (OFFSET_REF, TREE_TYPE (member), decl, member);
  PTRMEM_OK_P (member) = 1;
  return member;
}

/* If DECL is a scalar enumeration constant or variable with a
   constant initializer, return the initializer (or, its initializers,
   recursively); otherwise, return DECL.  If STRICT_P, the
   initializer is only returned if DECL is a
   constant-expression.  If RETURN_AGGREGATE_CST_OK_P, it is ok to
   return an aggregate constant.  */

static tree
constant_value_1 (tree decl, bool strict_p, bool return_aggregate_cst_ok_p)
{
  while (TREE_CODE (decl) == CONST_DECL
	 || (strict_p
	     ? decl_constant_var_p (decl)
	     : (VAR_P (decl)
		&& CP_TYPE_CONST_NON_VOLATILE_P (TREE_TYPE (decl)))))
    {
      tree init;
      /* If DECL is a static data member in a template
	 specialization, we must instantiate it here.  The
	 initializer for the static data member is not processed
	 until needed; we need it now.  */
      mark_used (decl, tf_none);
      mark_rvalue_use (decl);
      init = DECL_INITIAL (decl);
      if (init == error_mark_node)
	{
	  if (DECL_INITIALIZED_BY_CONSTANT_EXPRESSION_P (decl))
	    /* Treat the error as a constant to avoid cascading errors on
	       excessively recursive template instantiation (c++/9335).  */
	    return init;
	  else
	    return decl;
	}
      /* Initializers in templates are generally expanded during
	 instantiation, so before that for const int i(2)
	 INIT is a TREE_LIST with the actual initializer as
	 TREE_VALUE.  */
      if (processing_template_decl
	  && init
	  && TREE_CODE (init) == TREE_LIST
	  && TREE_CHAIN (init) == NULL_TREE)
	init = TREE_VALUE (init);
      if (!init
	  || !TREE_TYPE (init)
	  || !TREE_CONSTANT (init)
	  || (!return_aggregate_cst_ok_p
	      /* Unless RETURN_AGGREGATE_CST_OK_P is true, do not
		 return an aggregate constant (of which string
		 literals are a special case), as we do not want
		 to make inadvertent copies of such entities, and
		 we must be sure that their addresses are the
 		 same everywhere.  */
	      && (TREE_CODE (init) == CONSTRUCTOR
		  || TREE_CODE (init) == STRING_CST)))
	break;
      decl = unshare_expr (init);
    }
  return decl;
}

/* If DECL is a CONST_DECL, or a constant VAR_DECL initialized by constant
   of integral or enumeration type, or a constexpr variable of scalar type,
   then return that value.  These are those variables permitted in constant
   expressions by [5.19/1].  */

tree
scalar_constant_value (tree decl)
{
  return constant_value_1 (decl, /*strict_p=*/true,
			   /*return_aggregate_cst_ok_p=*/false);
}

/* Like scalar_constant_value, but can also return aggregate initializers.  */

tree
decl_really_constant_value (tree decl)
{
  return constant_value_1 (decl, /*strict_p=*/true,
			   /*return_aggregate_cst_ok_p=*/true);
}

/* A more relaxed version of scalar_constant_value, used by the
   common C/C++ code.  */

tree
decl_constant_value (tree decl)
{
  return constant_value_1 (decl, /*strict_p=*/processing_template_decl,
			   /*return_aggregate_cst_ok_p=*/true);
}

/* Common subroutines of build_new and build_vec_delete.  */

/* Build and return a NEW_EXPR.  If NELTS is non-NULL, TYPE[NELTS] is
   the type of the object being allocated; otherwise, it's just TYPE.
   INIT is the initializer, if any.  USE_GLOBAL_NEW is true if the
   user explicitly wrote "::operator new".  PLACEMENT, if non-NULL, is
   a vector of arguments to be provided as arguments to a placement
   new operator.  This routine performs no semantic checks; it just
   creates and returns a NEW_EXPR.  */

static tree
build_raw_new_expr (vec<tree, va_gc> *placement, tree type, tree nelts,
		    vec<tree, va_gc> *init, int use_global_new)
{
  tree init_list;
  tree new_expr;

  /* If INIT is NULL, the we want to store NULL_TREE in the NEW_EXPR.
     If INIT is not NULL, then we want to store VOID_ZERO_NODE.  This
     permits us to distinguish the case of a missing initializer "new
     int" from an empty initializer "new int()".  */
  if (init == NULL)
    init_list = NULL_TREE;
  else if (init->is_empty ())
    init_list = void_node;
  else
    init_list = build_tree_list_vec (init);

  new_expr = build4 (NEW_EXPR, build_pointer_type (type),
		     build_tree_list_vec (placement), type, nelts,
		     init_list);
  NEW_EXPR_USE_GLOBAL (new_expr) = use_global_new;
  TREE_SIDE_EFFECTS (new_expr) = 1;

  return new_expr;
}

/* Diagnose uninitialized const members or reference members of type
   TYPE. USING_NEW is used to disambiguate the diagnostic between a
   new expression without a new-initializer and a declaration. Returns
   the error count. */

static int
diagnose_uninitialized_cst_or_ref_member_1 (tree type, tree origin,
					    bool using_new, bool complain)
{
  tree field;
  int error_count = 0;

  if (type_has_user_provided_constructor (type))
    return 0;

  for (field = TYPE_FIELDS (type); field; field = DECL_CHAIN (field))
    {
      tree field_type;

      if (TREE_CODE (field) != FIELD_DECL)
	continue;

      field_type = strip_array_types (TREE_TYPE (field));

      if (type_has_user_provided_constructor (field_type))
	continue;

      if (TREE_CODE (field_type) == REFERENCE_TYPE)
	{
	  ++ error_count;
	  if (complain)
	    {
	      if (DECL_CONTEXT (field) == origin)
		{
		  if (using_new)
		    error ("uninitialized reference member in %q#T "
			   "using %<new%> without new-initializer", origin);
		  else
		    error ("uninitialized reference member in %q#T", origin);
		}
	      else
		{
		  if (using_new)
		    error ("uninitialized reference member in base %q#T "
			   "of %q#T using %<new%> without new-initializer",
			   DECL_CONTEXT (field), origin);
		  else
		    error ("uninitialized reference member in base %q#T "
			   "of %q#T", DECL_CONTEXT (field), origin);
		}
	      inform (DECL_SOURCE_LOCATION (field),
		      "%q#D should be initialized", field);
	    }
	}

      if (CP_TYPE_CONST_P (field_type))
	{
	  ++ error_count;
	  if (complain)
	    {
	      if (DECL_CONTEXT (field) == origin)
		{
		  if (using_new)
		    error ("uninitialized const member in %q#T "
			   "using %<new%> without new-initializer", origin);
		  else
		    error ("uninitialized const member in %q#T", origin);
		}
	      else
		{
		  if (using_new)
		    error ("uninitialized const member in base %q#T "
			   "of %q#T using %<new%> without new-initializer",
			   DECL_CONTEXT (field), origin);
		  else
		    error ("uninitialized const member in base %q#T "
			   "of %q#T", DECL_CONTEXT (field), origin);
		}
	      inform (DECL_SOURCE_LOCATION (field),
		      "%q#D should be initialized", field);
	    }
	}

      if (CLASS_TYPE_P (field_type))
	error_count
	  += diagnose_uninitialized_cst_or_ref_member_1 (field_type, origin,
							 using_new, complain);
    }
  return error_count;
}

int
diagnose_uninitialized_cst_or_ref_member (tree type, bool using_new, bool complain)
{
  return diagnose_uninitialized_cst_or_ref_member_1 (type, type, using_new, complain);
}

/* Call __cxa_bad_array_new_length to indicate that the size calculation
   overflowed.  Pretend it returns sizetype so that it plays nicely in the
   COND_EXPR.  */

tree
throw_bad_array_new_length (void)
{
  tree fn = get_identifier ("__cxa_throw_bad_array_new_length");
  if (!get_global_value_if_present (fn, &fn))
    fn = push_throw_library_fn (fn, build_function_type_list (sizetype,
							      NULL_TREE));

  return build_cxx_call (fn, 0, NULL, tf_warning_or_error);
}

/* Attempt to verify that the argument, OPER, of a placement new expression
   refers to an object sufficiently large for an object of TYPE or an array
   of NELTS of such objects when NELTS is non-null, and issue a warning when
   it does not.  SIZE specifies the size needed to construct the object or
   array and captures the result of NELTS * sizeof (TYPE). (SIZE could be
   greater when the array under construction requires a cookie to store
   NELTS.  GCC's placement new expression stores the cookie when invoking
   a user-defined placement new operator function but not the default one.
   Placement new expressions with user-defined placement new operator are
   not diagnosed since we don't know how they use the buffer (this could
   be a future extension).  */
static void
warn_placement_new_too_small (tree type, tree nelts, tree size, tree oper)
{
  location_t loc = EXPR_LOC_OR_LOC (oper, input_location);

  /* The number of bytes to add to or subtract from the size of the provided
     buffer based on an offset into an array or an array element reference.
     Although intermediate results may be negative (as in a[3] - 2) the final
     result cannot be.  */
  HOST_WIDE_INT adjust = 0;
  /* True when the size of the entire destination object should be used
     to compute the possibly optimistic estimate of the available space.  */
  bool use_obj_size = false;
  /* True when the reference to the destination buffer is an ADDR_EXPR.  */
  bool addr_expr = false;

  STRIP_NOPS (oper);

  /* Using a function argument or a (non-array) variable as an argument
     to placement new is not checked since it's unknown what it might
     point to.  */
  if (TREE_CODE (oper) == PARM_DECL
      || TREE_CODE (oper) == VAR_DECL
      || TREE_CODE (oper) == COMPONENT_REF)
    return;

  /* Evaluate any constant expressions.  */
  size = fold_non_dependent_expr (size);

  /* Handle the common case of array + offset expression when the offset
     is a constant.  */
  if (TREE_CODE (oper) == POINTER_PLUS_EXPR)
    {
      /* If the offset is comple-time constant, use it to compute a more
	 accurate estimate of the size of the buffer.  Since the operand
	 of POINTER_PLUS_EXPR is represented as an unsigned type, convert
	 it to signed first.
	 Otherwise, use the size of the entire array as an optimistic
	 estimate (this may lead to false negatives).  */
      tree adj = TREE_OPERAND (oper, 1);
      if (CONSTANT_CLASS_P (adj))
	adjust += tree_to_shwi (convert (ssizetype, adj));
      else
	use_obj_size = true;

      oper = TREE_OPERAND (oper, 0);

      STRIP_NOPS (oper);
    }

  if (TREE_CODE (oper) == TARGET_EXPR)
    oper = TREE_OPERAND (oper, 1);
  else if (TREE_CODE (oper) == ADDR_EXPR)
    {
      addr_expr = true;
      oper = TREE_OPERAND (oper, 0);
    }

  STRIP_NOPS (oper);

  if (TREE_CODE (oper) == ARRAY_REF)
    {
      /* Similar to the offset computed above, see if the array index
	 is a compile-time constant.  If so, and unless the offset was
	 not a compile-time constant, use the index to determine the
	 size of the buffer.  Otherwise, use the entire array as
	 an optimistic estimate of the size.  */
      const_tree adj = TREE_OPERAND (oper, 1);
      if (!use_obj_size && CONSTANT_CLASS_P (adj))
	adjust += tree_to_shwi (adj);
      else
	{
	  use_obj_size = true;
	  adjust = 0;
	}

      oper = TREE_OPERAND (oper, 0);
    }

  /* Descend into a struct or union to find the member whose address
     is being used as the agument.  */
  while (TREE_CODE (oper) == COMPONENT_REF)
    oper = TREE_OPERAND (oper, 1);

  if ((addr_expr || !POINTER_TYPE_P (TREE_TYPE (oper)))
      && (TREE_CODE (oper) == VAR_DECL
	  || TREE_CODE (oper) == FIELD_DECL
	  || TREE_CODE (oper) == PARM_DECL))
    {
      /* A possibly optimistic estimate of the number of bytes available
	 in the destination buffer.  */
      unsigned HOST_WIDE_INT bytes_avail;
      /* True when the estimate above is in fact the exact size
	 of the destination buffer rather than an estimate.  */
      bool exact_size = true;

      /* Treat members of unions and members of structs uniformly, even
	 though the size of a member of a union may be viewed as extending
	 to the end of the union itself (it is by __builtin_object_size).  */
      if ((TREE_CODE (oper) == VAR_DECL || use_obj_size)
	  && DECL_SIZE_UNIT (oper))
	{
	  /* Use the size of the entire array object when the expression
	     refers to a variable or its size depends on an expression
	     that's not a compile-time constant.  */
	  bytes_avail = tree_to_uhwi (DECL_SIZE_UNIT (oper));
	  exact_size = !use_obj_size;
	}
      else if (TYPE_SIZE_UNIT (TREE_TYPE (oper)))
	{
	  /* Use the size of the type of the destination buffer object
	     as the optimistic estimate of the available space in it.  */
	  bytes_avail = tree_to_uhwi (TYPE_SIZE_UNIT (TREE_TYPE (oper)));
	}
      else
	{
	  /* Bail if neither the size of the object nor its type is known.  */
	  return;
	}

      /* Avoid diagnosing flexible array members (accepted as an extension
	 and diagnosed with -Wpedantic).
	 Constructing objects that appear to overflow the C99 equivalent of
	 flexible array members (i.e., array members of size zero or one)
	 are diagnosed in C++ since their declaration cannot be diagnosed.  */
      if (bytes_avail == 0 && TREE_CODE (TREE_TYPE (oper)) == ARRAY_TYPE)
	return;

      /* The size of the buffer can only be adjusted down but not up.  */
      gcc_checking_assert (0 <= adjust);

      /* Reduce the size of the buffer by the adjustment computed above
	 from the offset and/or the index into the array.  */
      if (bytes_avail < static_cast<unsigned HOST_WIDE_INT>(adjust))
	bytes_avail = 0;
      else
	bytes_avail -= adjust;

      /* The minimum amount of space needed for the allocation.  This
	 is an optimistic estimate that makes it possible to detect
	 placement new invocation for some undersize buffers but not
	 others.  */
      unsigned HOST_WIDE_INT bytes_need;

      if (CONSTANT_CLASS_P (size))
	bytes_need = tree_to_uhwi (size);
      else if (nelts && CONSTANT_CLASS_P (nelts))
	  bytes_need = tree_to_uhwi (nelts)
	    * tree_to_uhwi (TYPE_SIZE_UNIT (type));
      else
	bytes_need = tree_to_uhwi (TYPE_SIZE_UNIT (type));

      if (bytes_avail < bytes_need)
	{
	  if (nelts)
	    if (CONSTANT_CLASS_P (nelts))
	      warning_at (loc, OPT_Wplacement_new,
			  exact_size ?
			  "placement new constructing an object of type "
			  "%<%T [%wu]%> and size %qwu in a region of type %qT "
			  "and size %qwi"
			  : "placement new constructing an object of type "
			  "%<%T [%wu]%> and size %qwu in a region of type %qT "
			  "and size at most %qwu",
			  type, tree_to_uhwi (nelts), bytes_need,
			  TREE_TYPE (oper),
			  bytes_avail);
	    else
	      warning_at (loc, OPT_Wplacement_new,
			  exact_size ?
			  "placement new constructing an array of objects "
			  "of type %qT and size %qwu in a region of type %qT "
			  "and size %qwi"
			  : "placement new constructing an array of objects "
			  "of type %qT and size %qwu in a region of type %qT "
			  "and size at most %qwu",
			  type, bytes_need, TREE_TYPE (oper),
			  bytes_avail);
	  else
	    warning_at (loc, OPT_Wplacement_new,
			exact_size ?
			"placement new constructing an object of type %qT "
			"and size %qwu in a region of type %qT and size %qwi"
			: "placement new constructing an object of type %qT"
			"and size %qwu in a region of type %qT and size "
			"at most %qwu",
			type, bytes_need, TREE_TYPE (oper),
			bytes_avail);
	}
    }
}

/* Generate code for a new-expression, including calling the "operator
   new" function, initializing the object, and, if an exception occurs
   during construction, cleaning up.  The arguments are as for
   build_raw_new_expr.  This may change PLACEMENT and INIT.  */

static tree
build_new_1 (vec<tree, va_gc> **placement, tree type, tree nelts,
	     vec<tree, va_gc> **init, bool globally_qualified_p,
	     tsubst_flags_t complain)
{
  tree size, rval;
  /* True iff this is a call to "operator new[]" instead of just
     "operator new".  */
  bool array_p = false;
  /* If ARRAY_P is true, the element type of the array.  This is never
     an ARRAY_TYPE; for something like "new int[3][4]", the
     ELT_TYPE is "int".  If ARRAY_P is false, this is the same type as
     TYPE.  */
  tree elt_type;
  /* The type of the new-expression.  (This type is always a pointer
     type.)  */
  tree pointer_type;
  tree non_const_pointer_type;
  tree outer_nelts = NULL_TREE;
  /* For arrays, a bounds checks on the NELTS parameter. */
  tree outer_nelts_check = NULL_TREE;
  bool outer_nelts_from_type = false;
  offset_int inner_nelts_count = 1;
  tree alloc_call, alloc_expr;
  /* Size of the inner array elements. */
  offset_int inner_size;
  /* The address returned by the call to "operator new".  This node is
     a VAR_DECL and is therefore reusable.  */
  tree alloc_node;
  tree alloc_fn;
  tree cookie_expr, init_expr;
  int nothrow, check_new;
  int use_java_new = 0;
  /* If non-NULL, the number of extra bytes to allocate at the
     beginning of the storage allocated for an array-new expression in
     order to store the number of elements.  */
  tree cookie_size = NULL_TREE;
  tree placement_first;
  tree placement_expr = NULL_TREE;
  /* True if the function we are calling is a placement allocation
     function.  */
  bool placement_allocation_fn_p;
  /* True if the storage must be initialized, either by a constructor
     or due to an explicit new-initializer.  */
  bool is_initialized;
  /* The address of the thing allocated, not including any cookie.  In
     particular, if an array cookie is in use, DATA_ADDR is the
     address of the first array element.  This node is a VAR_DECL, and
     is therefore reusable.  */
  tree data_addr;
  tree init_preeval_expr = NULL_TREE;
  tree orig_type = type;

  if (nelts)
    {
      outer_nelts = nelts;
      array_p = true;
    }
  else if (TREE_CODE (type) == ARRAY_TYPE)
    {
      /* Transforms new (T[N]) to new T[N].  The former is a GNU
	 extension for variable N.  (This also covers new T where T is
	 a VLA typedef.)  */
      array_p = true;
      nelts = array_type_nelts_top (type);
      outer_nelts = nelts;
      type = TREE_TYPE (type);
      outer_nelts_from_type = true;
    }

  /* If our base type is an array, then make sure we know how many elements
     it has.  */
  for (elt_type = type;
       TREE_CODE (elt_type) == ARRAY_TYPE;
       elt_type = TREE_TYPE (elt_type))
    {
      tree inner_nelts = array_type_nelts_top (elt_type);
      tree inner_nelts_cst = maybe_constant_value (inner_nelts);
      if (TREE_CODE (inner_nelts_cst) == INTEGER_CST)
	{
	  bool overflow;
	  offset_int result = wi::mul (wi::to_offset (inner_nelts_cst),
				       inner_nelts_count, SIGNED, &overflow);
	  if (overflow)
	    {
	      if (complain & tf_error)
		error ("integer overflow in array size");
	      nelts = error_mark_node;
	    }
	  inner_nelts_count = result;
	}
      else
	{
	  if (complain & tf_error)
	    {
	      error_at (EXPR_LOC_OR_LOC (inner_nelts, input_location),
			"array size in new-expression must be constant");
	      cxx_constant_value(inner_nelts);
	    }
	  nelts = error_mark_node;
	}
      if (nelts != error_mark_node)
	nelts = cp_build_binary_op (input_location,
				    MULT_EXPR, nelts,
				    inner_nelts_cst,
				    complain);
    }

  if (variably_modified_type_p (elt_type, NULL_TREE) && (complain & tf_error))
    {
      error ("variably modified type not allowed in new-expression");
      return error_mark_node;
    }

  if (nelts == error_mark_node)
    return error_mark_node;

  /* Warn if we performed the (T[N]) to T[N] transformation and N is
     variable.  */
  if (outer_nelts_from_type
      && !TREE_CONSTANT (maybe_constant_value (outer_nelts)))
    {
      if (complain & tf_warning_or_error)
	{
	  const char *msg;
	  if (typedef_variant_p (orig_type))
	    msg = ("non-constant array new length must be specified "
		   "directly, not by typedef");
	  else
	    msg = ("non-constant array new length must be specified "
		   "without parentheses around the type-id");
	  pedwarn (EXPR_LOC_OR_LOC (outer_nelts, input_location),
		   OPT_Wvla, msg);
	}
      else
	return error_mark_node;
    }

  if (VOID_TYPE_P (elt_type))
    {
      if (complain & tf_error)
        error ("invalid type %<void%> for new");
      return error_mark_node;
    }

  if (abstract_virtuals_error_sfinae (ACU_NEW, elt_type, complain))
    return error_mark_node;

  is_initialized = (type_build_ctor_call (elt_type) || *init != NULL);

  if (*init == NULL && cxx_dialect < cxx11)
    {
      bool maybe_uninitialized_error = false;
      /* A program that calls for default-initialization [...] of an
	 entity of reference type is ill-formed. */
      if (CLASSTYPE_REF_FIELDS_NEED_INIT (elt_type))
	maybe_uninitialized_error = true;

      /* A new-expression that creates an object of type T initializes
	 that object as follows:
      - If the new-initializer is omitted:
        -- If T is a (possibly cv-qualified) non-POD class type
	   (or array thereof), the object is default-initialized (8.5).
	   [...]
        -- Otherwise, the object created has indeterminate
	   value. If T is a const-qualified type, or a (possibly
	   cv-qualified) POD class type (or array thereof)
	   containing (directly or indirectly) a member of
	   const-qualified type, the program is ill-formed; */

      if (CLASSTYPE_READONLY_FIELDS_NEED_INIT (elt_type))
	maybe_uninitialized_error = true;

      if (maybe_uninitialized_error
	  && diagnose_uninitialized_cst_or_ref_member (elt_type,
						       /*using_new=*/true,
						       complain & tf_error))
	return error_mark_node;
    }

  if (CP_TYPE_CONST_P (elt_type) && *init == NULL
      && default_init_uninitialized_part (elt_type))
    {
      if (complain & tf_error)
        error ("uninitialized const in %<new%> of %q#T", elt_type);
      return error_mark_node;
    }

  size = size_in_bytes (elt_type);
  if (array_p)
    {
      /* Maximum available size in bytes.  Half of the address space
	 minus the cookie size.  */
      offset_int max_size
	= wi::set_bit_in_zero <offset_int> (TYPE_PRECISION (sizetype) - 1);
      /* Maximum number of outer elements which can be allocated. */
      offset_int max_outer_nelts;
      tree max_outer_nelts_tree;

      gcc_assert (TREE_CODE (size) == INTEGER_CST);
      cookie_size = targetm.cxx.get_cookie_size (elt_type);
      gcc_assert (TREE_CODE (cookie_size) == INTEGER_CST);
      gcc_checking_assert (wi::ltu_p (wi::to_offset (cookie_size), max_size));
      /* Unconditionally subtract the cookie size.  This decreases the
	 maximum object size and is safe even if we choose not to use
	 a cookie after all.  */
      max_size -= wi::to_offset (cookie_size);
      bool overflow;
      inner_size = wi::mul (wi::to_offset (size), inner_nelts_count, SIGNED,
			    &overflow);
      if (overflow || wi::gtu_p (inner_size, max_size))
	{
	  if (complain & tf_error)
	    error ("size of array is too large");
	  return error_mark_node;
	}

      max_outer_nelts = wi::udiv_trunc (max_size, inner_size);
      /* Only keep the top-most seven bits, to simplify encoding the
	 constant in the instruction stream.  */
      {
	unsigned shift = (max_outer_nelts.get_precision ()) - 7
	  - wi::clz (max_outer_nelts);
	max_outer_nelts = wi::lshift (wi::lrshift (max_outer_nelts, shift),
				      shift);
      }
      max_outer_nelts_tree = wide_int_to_tree (sizetype, max_outer_nelts);

      size = size_binop (MULT_EXPR, size, fold_convert (sizetype, nelts));
      outer_nelts_check = fold_build2 (LE_EXPR, boolean_type_node,
				       outer_nelts,
				       max_outer_nelts_tree);
    }

  alloc_fn = NULL_TREE;

  /* If PLACEMENT is a single simple pointer type not passed by
     reference, prepare to capture it in a temporary variable.  Do
     this now, since PLACEMENT will change in the calls below.  */
  placement_first = NULL_TREE;
  if (vec_safe_length (*placement) == 1
      && (TYPE_PTR_P (TREE_TYPE ((**placement)[0]))))
    placement_first = (**placement)[0];

  bool member_new_p = false;

  /* Allocate the object.  */
  if (vec_safe_is_empty (*placement) && TYPE_FOR_JAVA (elt_type))
    {
      tree class_addr;
      tree class_decl;
      static const char alloc_name[] = "_Jv_AllocObject";

      if (!MAYBE_CLASS_TYPE_P (elt_type))
	{
	  error ("%qT isn%'t a valid Java class type", elt_type);
	  return error_mark_node;
	}

      class_decl = build_java_class_ref (elt_type);
      if (class_decl == error_mark_node)
	return error_mark_node;

      use_java_new = 1;
      if (!get_global_value_if_present (get_identifier (alloc_name),
					&alloc_fn))
	{
          if (complain & tf_error)
            error ("call to Java constructor with %qs undefined", alloc_name);
	  return error_mark_node;
	}
      else if (really_overloaded_fn (alloc_fn))
	{
          if (complain & tf_error)
            error ("%qD should never be overloaded", alloc_fn);
	  return error_mark_node;
	}
      alloc_fn = OVL_CURRENT (alloc_fn);
      class_addr = build1 (ADDR_EXPR, jclass_node, class_decl);
      alloc_call = cp_build_function_call_nary (alloc_fn, complain,
						class_addr, NULL_TREE);
    }
  else if (TYPE_FOR_JAVA (elt_type) && MAYBE_CLASS_TYPE_P (elt_type))
    {
      error ("Java class %q#T object allocated using placement new", elt_type);
      return error_mark_node;
    }
  else
    {
      tree fnname;
      tree fns;

      fnname = ansi_opname (array_p ? VEC_NEW_EXPR : NEW_EXPR);

      member_new_p = !globally_qualified_p
	  && CLASS_TYPE_P (elt_type)
	  && (array_p
	      ? TYPE_HAS_ARRAY_NEW_OPERATOR (elt_type)
	    : TYPE_HAS_NEW_OPERATOR (elt_type));

      if (member_new_p)
	{
	  /* Use a class-specific operator new.  */
	  /* If a cookie is required, add some extra space.  */
	  if (array_p && TYPE_VEC_NEW_USES_COOKIE (elt_type))
	    size = size_binop (PLUS_EXPR, size, cookie_size);
	  else
	    {
	      cookie_size = NULL_TREE;
	      /* No size arithmetic necessary, so the size check is
		 not needed. */
	      if (outer_nelts_check != NULL && inner_size == 1)
		outer_nelts_check = NULL_TREE;
	    }
	  /* Perform the overflow check.  */
	  tree errval = TYPE_MAX_VALUE (sizetype);
	  if (cxx_dialect >= cxx11 && flag_exceptions)
	    errval = throw_bad_array_new_length ();
	  if (outer_nelts_check != NULL_TREE)
            size = fold_build3 (COND_EXPR, sizetype, outer_nelts_check,
                                size, errval);
	  /* Create the argument list.  */
	  vec_safe_insert (*placement, 0, size);
	  /* Do name-lookup to find the appropriate operator.  */
	  fns = lookup_fnfields (elt_type, fnname, /*protect=*/2);
	  if (fns == NULL_TREE)
	    {
              if (complain & tf_error)
                error ("no suitable %qD found in class %qT", fnname, elt_type);
	      return error_mark_node;
	    }
	  if (TREE_CODE (fns) == TREE_LIST)
	    {
              if (complain & tf_error)
                {
                  error ("request for member %qD is ambiguous", fnname);
                  print_candidates (fns);
                }
	      return error_mark_node;
	    }
	  alloc_call = build_new_method_call (build_dummy_object (elt_type),
					      fns, placement,
					      /*conversion_path=*/NULL_TREE,
					      LOOKUP_NORMAL,
					      &alloc_fn,
					      complain);
	}
      else
	{
	  /* Use a global operator new.  */
	  /* See if a cookie might be required.  */
	  if (!(array_p && TYPE_VEC_NEW_USES_COOKIE (elt_type)))
	    {
	      cookie_size = NULL_TREE;
	      /* No size arithmetic necessary, so the size check is
		 not needed. */
	      if (outer_nelts_check != NULL && inner_size == 1)
		outer_nelts_check = NULL_TREE;
	    }

	  alloc_call = build_operator_new_call (fnname, placement,
						&size, &cookie_size,
						outer_nelts_check,
						&alloc_fn, complain);
	}
    }

  if (alloc_call == error_mark_node)
    return error_mark_node;

  gcc_assert (alloc_fn != NULL_TREE);

  /* If we found a simple case of PLACEMENT_EXPR above, then copy it
     into a temporary variable.  */
  if (!processing_template_decl
      && TREE_CODE (alloc_call) == CALL_EXPR
      && call_expr_nargs (alloc_call) == 2
      && TREE_CODE (TREE_TYPE (CALL_EXPR_ARG (alloc_call, 0))) == INTEGER_TYPE
      && TYPE_PTR_P (TREE_TYPE (CALL_EXPR_ARG (alloc_call, 1))))
    {
      tree placement = CALL_EXPR_ARG (alloc_call, 1);

      if (placement_first != NULL_TREE
	  && (INTEGRAL_OR_ENUMERATION_TYPE_P (TREE_TYPE (TREE_TYPE (placement)))
	      || VOID_TYPE_P (TREE_TYPE (TREE_TYPE (placement)))))
	{
	  placement_expr = get_target_expr (placement_first);
	  CALL_EXPR_ARG (alloc_call, 1)
<<<<<<< HEAD
	    = fold_convert (TREE_TYPE (placement_arg), placement_expr);
=======
	    = convert (TREE_TYPE (placement), placement_expr);
	}

      if (!member_new_p
	  && VOID_TYPE_P (TREE_TYPE (TREE_TYPE (CALL_EXPR_ARG (alloc_call, 1)))))
	{
	  /* Attempt to make the warning point at the operator new argument.  */
	  if (placement_first)
	    placement = placement_first;

	  warn_placement_new_too_small (orig_type, nelts, size, placement);
>>>>>>> 77d241ed
	}
    }

  /* In the simple case, we can stop now.  */
  pointer_type = build_pointer_type (type);
  if (!cookie_size && !is_initialized)
    return build_nop (pointer_type, alloc_call);

  /* Store the result of the allocation call in a variable so that we can
     use it more than once.  */
  alloc_expr = get_target_expr (alloc_call);
  alloc_node = TARGET_EXPR_SLOT (alloc_expr);

  /* Strip any COMPOUND_EXPRs from ALLOC_CALL.  */
  while (TREE_CODE (alloc_call) == COMPOUND_EXPR)
    alloc_call = TREE_OPERAND (alloc_call, 1);

  /* Now, check to see if this function is actually a placement
     allocation function.  This can happen even when PLACEMENT is NULL
     because we might have something like:

       struct S { void* operator new (size_t, int i = 0); };

     A call to `new S' will get this allocation function, even though
     there is no explicit placement argument.  If there is more than
     one argument, or there are variable arguments, then this is a
     placement allocation function.  */
  placement_allocation_fn_p
    = (type_num_arguments (TREE_TYPE (alloc_fn)) > 1
       || varargs_function_p (alloc_fn));

  /* Preevaluate the placement args so that we don't reevaluate them for a
     placement delete.  */
  if (placement_allocation_fn_p)
    {
      tree inits;
      stabilize_call (alloc_call, &inits);
      if (inits)
	alloc_expr = build2 (COMPOUND_EXPR, TREE_TYPE (alloc_expr), inits,
			     alloc_expr);
    }

  /*        unless an allocation function is declared with an empty  excep-
     tion-specification  (_except.spec_),  throw(), it indicates failure to
     allocate storage by throwing a bad_alloc exception  (clause  _except_,
     _lib.bad.alloc_); it returns a non-null pointer otherwise If the allo-
     cation function is declared  with  an  empty  exception-specification,
     throw(), it returns null to indicate failure to allocate storage and a
     non-null pointer otherwise.

     So check for a null exception spec on the op new we just called.  */

  nothrow = TYPE_NOTHROW_P (TREE_TYPE (alloc_fn));
  check_new = (flag_check_new || nothrow) && ! use_java_new;

  if (cookie_size)
    {
      tree cookie;
      tree cookie_ptr;
      tree size_ptr_type;

      /* Adjust so we're pointing to the start of the object.  */
      data_addr = fold_build_pointer_plus (alloc_node, cookie_size);

      /* Store the number of bytes allocated so that we can know how
	 many elements to destroy later.  We use the last sizeof
	 (size_t) bytes to store the number of elements.  */
      cookie_ptr = size_binop (MINUS_EXPR, cookie_size, size_in_bytes (sizetype));
      cookie_ptr = fold_build_pointer_plus_loc (input_location,
						alloc_node, cookie_ptr);
      size_ptr_type = build_pointer_type (sizetype);
      cookie_ptr = fold_convert (size_ptr_type, cookie_ptr);
      cookie = cp_build_indirect_ref (cookie_ptr, RO_NULL, complain);

      cookie_expr = build2 (MODIFY_EXPR, sizetype, cookie, nelts);

      if (targetm.cxx.cookie_has_size ())
	{
	  /* Also store the element size.  */
	  cookie_ptr = fold_build_pointer_plus (cookie_ptr,
			       fold_build1_loc (input_location,
						NEGATE_EXPR, sizetype,
						size_in_bytes (sizetype)));

	  cookie = cp_build_indirect_ref (cookie_ptr, RO_NULL, complain);
	  cookie = build2 (MODIFY_EXPR, sizetype, cookie,
			   size_in_bytes (elt_type));
	  cookie_expr = build2 (COMPOUND_EXPR, TREE_TYPE (cookie_expr),
				cookie, cookie_expr);
	}
    }
  else
    {
      cookie_expr = NULL_TREE;
      data_addr = alloc_node;
    }

  /* Now use a pointer to the type we've actually allocated.  */

  /* But we want to operate on a non-const version to start with,
     since we'll be modifying the elements.  */
  non_const_pointer_type = build_pointer_type
    (cp_build_qualified_type (type, cp_type_quals (type) & ~TYPE_QUAL_CONST));

  data_addr = fold_convert (non_const_pointer_type, data_addr);
  /* Any further uses of alloc_node will want this type, too.  */
  alloc_node = fold_convert (non_const_pointer_type, alloc_node);

  /* Now initialize the allocated object.  Note that we preevaluate the
     initialization expression, apart from the actual constructor call or
     assignment--we do this because we want to delay the allocation as long
     as possible in order to minimize the size of the exception region for
     placement delete.  */
  if (is_initialized)
    {
      bool stable;
      bool explicit_value_init_p = false;

      if (*init != NULL && (*init)->is_empty ())
	{
	  *init = NULL;
	  explicit_value_init_p = true;
	}

      if (processing_template_decl && explicit_value_init_p)
	{
	  /* build_value_init doesn't work in templates, and we don't need
	     the initializer anyway since we're going to throw it away and
	     rebuild it at instantiation time, so just build up a single
	     constructor call to get any appropriate diagnostics.  */
	  init_expr = cp_build_indirect_ref (data_addr, RO_NULL, complain);
	  if (type_build_ctor_call (elt_type))
	    init_expr = build_special_member_call (init_expr,
						   complete_ctor_identifier,
						   init, elt_type,
						   LOOKUP_NORMAL,
						   complain);
	  stable = stabilize_init (init_expr, &init_preeval_expr);
	}
      else if (array_p)
	{
	  tree vecinit = NULL_TREE;
	  if (vec_safe_length (*init) == 1
	      && DIRECT_LIST_INIT_P ((**init)[0]))
	    {
	      vecinit = (**init)[0];
	      if (CONSTRUCTOR_NELTS (vecinit) == 0)
		/* List-value-initialization, leave it alone.  */;
	      else
		{
		  tree arraytype, domain;
		  if (TREE_CONSTANT (nelts))
		    domain = compute_array_index_type (NULL_TREE, nelts,
						       complain);
		  else
		    /* We'll check the length at runtime.  */
		    domain = NULL_TREE;
		  arraytype = build_cplus_array_type (type, domain);
		  vecinit = digest_init (arraytype, vecinit, complain);
		}
	    }
	  else if (*init)
            {
              if (complain & tf_error)
                permerror (input_location,
			   "parenthesized initializer in array new");
              else
                return error_mark_node;
	      vecinit = build_tree_list_vec (*init);
            }
	  init_expr
	    = build_vec_init (data_addr,
			      cp_build_binary_op (input_location,
						  MINUS_EXPR, outer_nelts,
						  integer_one_node,
						  complain),
			      vecinit,
			      explicit_value_init_p,
			      /*from_array=*/0,
                              complain);

	  /* An array initialization is stable because the initialization
	     of each element is a full-expression, so the temporaries don't
	     leak out.  */
	  stable = true;
	}
      else
	{
	  init_expr = cp_build_indirect_ref (data_addr, RO_NULL, complain);

	  if (type_build_ctor_call (type) && !explicit_value_init_p)
	    {
	      init_expr = build_special_member_call (init_expr,
						     complete_ctor_identifier,
						     init, elt_type,
						     LOOKUP_NORMAL,
                                                     complain);
	    }
	  else if (explicit_value_init_p)
	    {
	      /* Something like `new int()'.  */
	      tree val = build_value_init (type, complain);
	      if (val == error_mark_node)
		return error_mark_node;
	      init_expr = build2 (INIT_EXPR, type, init_expr, val);
	    }
	  else
	    {
	      tree ie;

	      /* We are processing something like `new int (10)', which
		 means allocate an int, and initialize it with 10.  */

	      ie = build_x_compound_expr_from_vec (*init, "new initializer",
						   complain);
	      init_expr = cp_build_modify_expr (init_expr, INIT_EXPR, ie,
						complain);
	    }
	  stable = stabilize_init (init_expr, &init_preeval_expr);
	}

      if (init_expr == error_mark_node)
	return error_mark_node;

      /* If any part of the object initialization terminates by throwing an
	 exception and a suitable deallocation function can be found, the
	 deallocation function is called to free the memory in which the
	 object was being constructed, after which the exception continues
	 to propagate in the context of the new-expression. If no
	 unambiguous matching deallocation function can be found,
	 propagating the exception does not cause the object's memory to be
	 freed.  */
      if (flag_exceptions && ! use_java_new)
	{
	  enum tree_code dcode = array_p ? VEC_DELETE_EXPR : DELETE_EXPR;
	  tree cleanup;

	  /* The Standard is unclear here, but the right thing to do
	     is to use the same method for finding deallocation
	     functions that we use for finding allocation functions.  */
	  cleanup = (build_op_delete_call
		     (dcode,
		      alloc_node,
		      size,
		      globally_qualified_p,
		      placement_allocation_fn_p ? alloc_call : NULL_TREE,
		      alloc_fn,
		      complain));

	  if (!cleanup)
	    /* We're done.  */;
	  else if (stable)
	    /* This is much simpler if we were able to preevaluate all of
	       the arguments to the constructor call.  */
	    {
	      /* CLEANUP is compiler-generated, so no diagnostics.  */
	      TREE_NO_WARNING (cleanup) = true;
	      init_expr = build2 (TRY_CATCH_EXPR, void_type_node,
				  init_expr, cleanup);
	      /* Likewise, this try-catch is compiler-generated.  */
	      TREE_NO_WARNING (init_expr) = true;
	    }
	  else
	    /* Ack!  First we allocate the memory.  Then we set our sentry
	       variable to true, and expand a cleanup that deletes the
	       memory if sentry is true.  Then we run the constructor, and
	       finally clear the sentry.

	       We need to do this because we allocate the space first, so
	       if there are any temporaries with cleanups in the
	       constructor args and we weren't able to preevaluate them, we
	       need this EH region to extend until end of full-expression
	       to preserve nesting.  */
	    {
	      tree end, sentry, begin;

	      begin = get_target_expr (boolean_true_node);
	      CLEANUP_EH_ONLY (begin) = 1;

	      sentry = TARGET_EXPR_SLOT (begin);

	      /* CLEANUP is compiler-generated, so no diagnostics.  */
	      TREE_NO_WARNING (cleanup) = true;

	      TARGET_EXPR_CLEANUP (begin)
		= build3 (COND_EXPR, void_type_node, sentry,
			  cleanup, void_node);

	      end = build2 (MODIFY_EXPR, TREE_TYPE (sentry),
			    sentry, boolean_false_node);

	      init_expr
		= build2 (COMPOUND_EXPR, void_type_node, begin,
			  build2 (COMPOUND_EXPR, void_type_node, init_expr,
				  end));
	      /* Likewise, this is compiler-generated.  */
	      TREE_NO_WARNING (init_expr) = true;
	    }
	}
    }
  else
    init_expr = NULL_TREE;

  /* Now build up the return value in reverse order.  */

  rval = data_addr;

  if (init_expr)
    rval = build2 (COMPOUND_EXPR, TREE_TYPE (rval), init_expr, rval);
  if (cookie_expr)
    rval = build2 (COMPOUND_EXPR, TREE_TYPE (rval), cookie_expr, rval);

  if (rval == data_addr)
    /* If we don't have an initializer or a cookie, strip the TARGET_EXPR
       and return the call (which doesn't need to be adjusted).  */
    rval = TARGET_EXPR_INITIAL (alloc_expr);
  else
    {
      if (check_new)
	{
	  tree ifexp = cp_build_binary_op (input_location,
					   NE_EXPR, alloc_node,
					   nullptr_node,
					   complain);
	  rval = build_conditional_expr (input_location, ifexp, rval,
					 alloc_node, complain);
	}

      /* Perform the allocation before anything else, so that ALLOC_NODE
	 has been initialized before we start using it.  */
      rval = build2 (COMPOUND_EXPR, TREE_TYPE (rval), alloc_expr, rval);
    }

  if (init_preeval_expr)
    rval = build2 (COMPOUND_EXPR, TREE_TYPE (rval), init_preeval_expr, rval);

  /* A new-expression is never an lvalue.  */
  gcc_assert (!lvalue_p (rval));

  return convert (pointer_type, rval);
}

/* Generate a representation for a C++ "new" expression.  *PLACEMENT
   is a vector of placement-new arguments (or NULL if none).  If NELTS
   is NULL, TYPE is the type of the storage to be allocated.  If NELTS
   is not NULL, then this is an array-new allocation; TYPE is the type
   of the elements in the array and NELTS is the number of elements in
   the array.  *INIT, if non-NULL, is the initializer for the new
   object, or an empty vector to indicate an initializer of "()".  If
   USE_GLOBAL_NEW is true, then the user explicitly wrote "::new"
   rather than just "new".  This may change PLACEMENT and INIT.  */

tree
build_new (vec<tree, va_gc> **placement, tree type, tree nelts,
	   vec<tree, va_gc> **init, int use_global_new, tsubst_flags_t complain)
{
  tree rval;
  vec<tree, va_gc> *orig_placement = NULL;
  tree orig_nelts = NULL_TREE;
  vec<tree, va_gc> *orig_init = NULL;

  if (type == error_mark_node)
    return error_mark_node;

  if (nelts == NULL_TREE && vec_safe_length (*init) == 1
      /* Don't do auto deduction where it might affect mangling.  */
      && (!processing_template_decl || at_function_scope_p ()))
    {
      tree auto_node = type_uses_auto (type);
      if (auto_node)
	{
	  tree d_init = (**init)[0];
	  d_init = resolve_nondeduced_context (d_init);
	  type = do_auto_deduction (type, d_init, auto_node);
	}
    }

  if (processing_template_decl)
    {
      if (dependent_type_p (type)
	  || any_type_dependent_arguments_p (*placement)
	  || (nelts && type_dependent_expression_p (nelts))
	  || (nelts && *init)
	  || any_type_dependent_arguments_p (*init))
	return build_raw_new_expr (*placement, type, nelts, *init,
				   use_global_new);

      orig_placement = make_tree_vector_copy (*placement);
      orig_nelts = nelts;
      if (*init)
	orig_init = make_tree_vector_copy (*init);

      make_args_non_dependent (*placement);
      if (nelts)
	nelts = build_non_dependent_expr (nelts);
      make_args_non_dependent (*init);
    }

  if (nelts)
    {
      if (!build_expr_type_conversion (WANT_INT | WANT_ENUM, nelts, false))
        {
          if (complain & tf_error)
            permerror (input_location, "size in array new must have integral type");
          else
            return error_mark_node;
        }
      nelts = mark_rvalue_use (nelts);
      nelts = cp_save_expr (cp_convert (sizetype, nelts, complain));
    }

  /* ``A reference cannot be created by the new operator.  A reference
     is not an object (8.2.2, 8.4.3), so a pointer to it could not be
     returned by new.'' ARM 5.3.3 */
  if (TREE_CODE (type) == REFERENCE_TYPE)
    {
      if (complain & tf_error)
        error ("new cannot be applied to a reference type");
      else
        return error_mark_node;
      type = TREE_TYPE (type);
    }

  if (TREE_CODE (type) == FUNCTION_TYPE)
    {
      if (complain & tf_error)
        error ("new cannot be applied to a function type");
      return error_mark_node;
    }

  /* The type allocated must be complete.  If the new-type-id was
     "T[N]" then we are just checking that "T" is complete here, but
     that is equivalent, since the value of "N" doesn't matter.  */
  if (!complete_type_or_maybe_complain (type, NULL_TREE, complain))
    return error_mark_node;

  rval = build_new_1 (placement, type, nelts, init, use_global_new, complain);
  if (rval == error_mark_node)
    return error_mark_node;

  if (processing_template_decl)
    {
      tree ret = build_raw_new_expr (orig_placement, type, orig_nelts,
				     orig_init, use_global_new);
      release_tree_vector (orig_placement);
      release_tree_vector (orig_init);
      return ret;
    }

  /* Wrap it in a NOP_EXPR so warn_if_unused_value doesn't complain.  */
  rval = build1 (NOP_EXPR, TREE_TYPE (rval), rval);
  TREE_NO_WARNING (rval) = 1;

  return rval;
}

/* Given a Java class, return a decl for the corresponding java.lang.Class.  */

tree
build_java_class_ref (tree type)
{
  tree name = NULL_TREE, class_decl;
  static tree CL_suffix = NULL_TREE;
  if (CL_suffix == NULL_TREE)
    CL_suffix = get_identifier("class$");
  if (jclass_node == NULL_TREE)
    {
      jclass_node = IDENTIFIER_GLOBAL_VALUE (get_identifier ("jclass"));
      if (jclass_node == NULL_TREE)
	{
	  error ("call to Java constructor, while %<jclass%> undefined");
	  return error_mark_node;
	}
      jclass_node = TREE_TYPE (jclass_node);
    }

  /* Mangle the class$ field.  */
  {
    tree field;
    for (field = TYPE_FIELDS (type); field; field = DECL_CHAIN (field))
      if (DECL_NAME (field) == CL_suffix)
	{
	  mangle_decl (field);
	  name = DECL_ASSEMBLER_NAME (field);
	  break;
	}
    if (!field)
      {
	error ("can%'t find %<class$%> in %qT", type);
	return error_mark_node;
      }
  }

  class_decl = IDENTIFIER_GLOBAL_VALUE (name);
  if (class_decl == NULL_TREE)
    {
      class_decl = build_decl (input_location,
			       VAR_DECL, name, TREE_TYPE (jclass_node));
      TREE_STATIC (class_decl) = 1;
      DECL_EXTERNAL (class_decl) = 1;
      TREE_PUBLIC (class_decl) = 1;
      DECL_ARTIFICIAL (class_decl) = 1;
      DECL_IGNORED_P (class_decl) = 1;
      pushdecl_top_level (class_decl);
      make_decl_rtl (class_decl);
    }
  return class_decl;
}

static tree
build_vec_delete_1 (tree base, tree maxindex, tree type,
		    special_function_kind auto_delete_vec,
		    int use_global_delete, tsubst_flags_t complain)
{
  tree virtual_size;
  tree ptype = build_pointer_type (type = complete_type (type));
  tree size_exp;

  /* Temporary variables used by the loop.  */
  tree tbase, tbase_init;

  /* This is the body of the loop that implements the deletion of a
     single element, and moves temp variables to next elements.  */
  tree body;

  /* This is the LOOP_EXPR that governs the deletion of the elements.  */
  tree loop = 0;

  /* This is the thing that governs what to do after the loop has run.  */
  tree deallocate_expr = 0;

  /* This is the BIND_EXPR which holds the outermost iterator of the
     loop.  It is convenient to set this variable up and test it before
     executing any other code in the loop.
     This is also the containing expression returned by this function.  */
  tree controller = NULL_TREE;
  tree tmp;

  /* We should only have 1-D arrays here.  */
  gcc_assert (TREE_CODE (type) != ARRAY_TYPE);

  if (base == error_mark_node || maxindex == error_mark_node)
    return error_mark_node;

  if (!COMPLETE_TYPE_P (type))
    {
      if ((complain & tf_warning)
	  && warning (OPT_Wdelete_incomplete,
		      "possible problem detected in invocation of "
		      "delete [] operator:"))
       {
         cxx_incomplete_type_diagnostic (base, type, DK_WARNING);
         inform (input_location, "neither the destructor nor the "
                 "class-specific operator delete [] will be called, "
                 "even if they are declared when the class is defined");
       }
      /* This size won't actually be used.  */
      size_exp = size_one_node;
      goto no_destructor;
    } 

  size_exp = size_in_bytes (type);

  if (! MAYBE_CLASS_TYPE_P (type))
    goto no_destructor;
  else if (TYPE_HAS_TRIVIAL_DESTRUCTOR (type))
    {
      /* Make sure the destructor is callable.  */
      if (type_build_dtor_call (type))
	{
	  tmp = build_delete (ptype, base, sfk_complete_destructor,
			      LOOKUP_NORMAL|LOOKUP_DESTRUCTOR, 1,
			      complain);
	  if (tmp == error_mark_node)
	    return error_mark_node;
	}
      goto no_destructor;
    }

  /* The below is short by the cookie size.  */
  virtual_size = size_binop (MULT_EXPR, size_exp,
			     fold_convert (sizetype, maxindex));

  tbase = create_temporary_var (ptype);
  tbase_init
    = cp_build_modify_expr (tbase, NOP_EXPR,
			    fold_build_pointer_plus_loc (input_location,
							 fold_convert (ptype,
								       base),
							 virtual_size),
			    complain);
  if (tbase_init == error_mark_node)
    return error_mark_node;
  controller = build3 (BIND_EXPR, void_type_node, tbase,
		       NULL_TREE, NULL_TREE);
  TREE_SIDE_EFFECTS (controller) = 1;

  body = build1 (EXIT_EXPR, void_type_node,
		 build2 (EQ_EXPR, boolean_type_node, tbase,
			 fold_convert (ptype, base)));
  tmp = fold_build1_loc (input_location, NEGATE_EXPR, sizetype, size_exp);
  tmp = fold_build_pointer_plus (tbase, tmp);
  tmp = cp_build_modify_expr (tbase, NOP_EXPR, tmp, complain);
  if (tmp == error_mark_node)
    return error_mark_node;
  body = build_compound_expr (input_location, body, tmp);
  tmp = build_delete (ptype, tbase, sfk_complete_destructor,
		      LOOKUP_NORMAL|LOOKUP_DESTRUCTOR, 1,
		      complain);
  if (tmp == error_mark_node)
    return error_mark_node;
  body = build_compound_expr (input_location, body, tmp);

  loop = build1 (LOOP_EXPR, void_type_node, body);
  loop = build_compound_expr (input_location, tbase_init, loop);

 no_destructor:
  /* Delete the storage if appropriate.  */
  if (auto_delete_vec == sfk_deleting_destructor)
    {
      tree base_tbd;

      /* The below is short by the cookie size.  */
      virtual_size = size_binop (MULT_EXPR, size_exp,
				 fold_convert (sizetype, maxindex));

      if (! TYPE_VEC_NEW_USES_COOKIE (type))
	/* no header */
	base_tbd = base;
      else
	{
	  tree cookie_size;

	  cookie_size = targetm.cxx.get_cookie_size (type);
	  base_tbd = cp_build_binary_op (input_location,
					 MINUS_EXPR,
					 cp_convert (string_type_node,
						     base, complain),
					 cookie_size,
					 complain);
	  if (base_tbd == error_mark_node)
	    return error_mark_node;
	  base_tbd = cp_convert (ptype, base_tbd, complain);
	  /* True size with header.  */
	  virtual_size = size_binop (PLUS_EXPR, virtual_size, cookie_size);
	}

      deallocate_expr = build_op_delete_call (VEC_DELETE_EXPR,
					      base_tbd, virtual_size,
					      use_global_delete & 1,
					      /*placement=*/NULL_TREE,
					      /*alloc_fn=*/NULL_TREE,
					      complain);
    }

  body = loop;
  if (!deallocate_expr)
    ;
  else if (!body)
    body = deallocate_expr;
  else
    body = build_compound_expr (input_location, body, deallocate_expr);

  if (!body)
    body = integer_zero_node;

  /* Outermost wrapper: If pointer is null, punt.  */
  body = fold_build3_loc (input_location, COND_EXPR, void_type_node,
		      fold_build2_loc (input_location,
				   NE_EXPR, boolean_type_node, base,
				   fold_convert (TREE_TYPE (base),
						 nullptr_node)),
		      body, integer_zero_node);
  body = build1 (NOP_EXPR, void_type_node, body);

  if (controller)
    {
      TREE_OPERAND (controller, 1) = body;
      body = controller;
    }

  if (TREE_CODE (base) == SAVE_EXPR)
    /* Pre-evaluate the SAVE_EXPR outside of the BIND_EXPR.  */
    body = build2 (COMPOUND_EXPR, void_type_node, base, body);

  return convert_to_void (body, ICV_CAST, complain);
}

/* Create an unnamed variable of the indicated TYPE.  */

tree
create_temporary_var (tree type)
{
  tree decl;

  decl = build_decl (input_location,
		     VAR_DECL, NULL_TREE, type);
  TREE_USED (decl) = 1;
  DECL_ARTIFICIAL (decl) = 1;
  DECL_IGNORED_P (decl) = 1;
  DECL_CONTEXT (decl) = current_function_decl;

  return decl;
}

/* Create a new temporary variable of the indicated TYPE, initialized
   to INIT.

   It is not entered into current_binding_level, because that breaks
   things when it comes time to do final cleanups (which take place
   "outside" the binding contour of the function).  */

tree
get_temp_regvar (tree type, tree init)
{
  tree decl;

  decl = create_temporary_var (type);
  add_decl_expr (decl);

  finish_expr_stmt (cp_build_modify_expr (decl, INIT_EXPR, init, 
					  tf_warning_or_error));

  return decl;
}

/* Subroutine of build_vec_init.  Returns true if assigning to an array of
   INNER_ELT_TYPE from INIT is trivial.  */

static bool
vec_copy_assign_is_trivial (tree inner_elt_type, tree init)
{
  tree fromtype = inner_elt_type;
  if (real_lvalue_p (init))
    fromtype = cp_build_reference_type (fromtype, /*rval*/false);
  return is_trivially_xible (MODIFY_EXPR, inner_elt_type, fromtype);
}

/* `build_vec_init' returns tree structure that performs
   initialization of a vector of aggregate types.

   BASE is a reference to the vector, of ARRAY_TYPE, or a pointer
     to the first element, of POINTER_TYPE.
   MAXINDEX is the maximum index of the array (one less than the
     number of elements).  It is only used if BASE is a pointer or
     TYPE_DOMAIN (TREE_TYPE (BASE)) == NULL_TREE.

   INIT is the (possibly NULL) initializer.

   If EXPLICIT_VALUE_INIT_P is true, then INIT must be NULL.  All
   elements in the array are value-initialized.

   FROM_ARRAY is 0 if we should init everything with INIT
   (i.e., every element initialized from INIT).
   FROM_ARRAY is 1 if we should index into INIT in parallel
   with initialization of DECL.
   FROM_ARRAY is 2 if we should index into INIT in parallel,
   but use assignment instead of initialization.  */

tree
build_vec_init (tree base, tree maxindex, tree init,
		bool explicit_value_init_p,
		int from_array, tsubst_flags_t complain)
{
  tree rval;
  tree base2 = NULL_TREE;
  tree itype = NULL_TREE;
  tree iterator;
  /* The type of BASE.  */
  tree atype = TREE_TYPE (base);
  /* The type of an element in the array.  */
  tree type = TREE_TYPE (atype);
  /* The element type reached after removing all outer array
     types.  */
  tree inner_elt_type;
  /* The type of a pointer to an element in the array.  */
  tree ptype;
  tree stmt_expr;
  tree compound_stmt;
  int destroy_temps;
  tree try_block = NULL_TREE;
  int num_initialized_elts = 0;
  bool is_global;
  tree obase = base;
  bool xvalue = false;
  bool errors = false;

  if (TREE_CODE (atype) == ARRAY_TYPE && TYPE_DOMAIN (atype))
    maxindex = array_type_nelts (atype);

  if (maxindex == NULL_TREE || maxindex == error_mark_node)
    return error_mark_node;

  maxindex = maybe_constant_value (maxindex);
  if (explicit_value_init_p)
    gcc_assert (!init);

  inner_elt_type = strip_array_types (type);

  /* Look through the TARGET_EXPR around a compound literal.  */
  if (init && TREE_CODE (init) == TARGET_EXPR
      && TREE_CODE (TARGET_EXPR_INITIAL (init)) == CONSTRUCTOR
      && from_array != 2)
    init = TARGET_EXPR_INITIAL (init);

  /* If we have a braced-init-list, make sure that the array
     is big enough for all the initializers.  */
  bool length_check = (init && TREE_CODE (init) == CONSTRUCTOR
		       && CONSTRUCTOR_NELTS (init) > 0
		       && !TREE_CONSTANT (maxindex));

  if (init
      && TREE_CODE (atype) == ARRAY_TYPE
      && TREE_CONSTANT (maxindex)
      && (from_array == 2
	  ? vec_copy_assign_is_trivial (inner_elt_type, init)
	  : !TYPE_NEEDS_CONSTRUCTING (type))
      && ((TREE_CODE (init) == CONSTRUCTOR
	   /* Don't do this if the CONSTRUCTOR might contain something
	      that might throw and require us to clean up.  */
	   && (vec_safe_is_empty (CONSTRUCTOR_ELTS (init))
	       || ! TYPE_HAS_NONTRIVIAL_DESTRUCTOR (inner_elt_type)))
	  || from_array))
    {
      /* Do non-default initialization of trivial arrays resulting from
	 brace-enclosed initializers.  In this case, digest_init and
	 store_constructor will handle the semantics for us.  */

      if (BRACE_ENCLOSED_INITIALIZER_P (init))
	init = digest_init (atype, init, complain);
      stmt_expr = build2 (INIT_EXPR, atype, base, init);
      return stmt_expr;
    }

  maxindex = cp_convert (ptrdiff_type_node, maxindex, complain);
  maxindex = fold_simple (maxindex);

  if (TREE_CODE (atype) == ARRAY_TYPE)
    {
      ptype = build_pointer_type (type);
      base = decay_conversion (base, complain);
      if (base == error_mark_node)
	return error_mark_node;
      base = cp_convert (ptype, base, complain);
    }
  else
    ptype = atype;

  /* The code we are generating looks like:
     ({
       T* t1 = (T*) base;
       T* rval = t1;
       ptrdiff_t iterator = maxindex;
       try {
	 for (; iterator != -1; --iterator) {
	   ... initialize *t1 ...
	   ++t1;
	 }
       } catch (...) {
	 ... destroy elements that were constructed ...
       }
       rval;
     })

     We can omit the try and catch blocks if we know that the
     initialization will never throw an exception, or if the array
     elements do not have destructors.  We can omit the loop completely if
     the elements of the array do not have constructors.

     We actually wrap the entire body of the above in a STMT_EXPR, for
     tidiness.

     When copying from array to another, when the array elements have
     only trivial copy constructors, we should use __builtin_memcpy
     rather than generating a loop.  That way, we could take advantage
     of whatever cleverness the back end has for dealing with copies
     of blocks of memory.  */

  is_global = begin_init_stmts (&stmt_expr, &compound_stmt);
  destroy_temps = stmts_are_full_exprs_p ();
  current_stmt_tree ()->stmts_are_full_exprs_p = 0;
  rval = get_temp_regvar (ptype, base);
  base = get_temp_regvar (ptype, rval);
  iterator = get_temp_regvar (ptrdiff_type_node, maxindex);

  /* If initializing one array from another, initialize element by
     element.  We rely upon the below calls to do the argument
     checking.  Evaluate the initializer before entering the try block.  */
  if (from_array && init && TREE_CODE (init) != CONSTRUCTOR)
    {
      if (lvalue_kind (init) & clk_rvalueref)
	xvalue = true;
      base2 = decay_conversion (init, complain);
      if (base2 == error_mark_node)
	return error_mark_node;
      itype = TREE_TYPE (base2);
      base2 = get_temp_regvar (itype, base2);
      itype = TREE_TYPE (itype);
    }

  /* Protect the entire array initialization so that we can destroy
     the partially constructed array if an exception is thrown.
     But don't do this if we're assigning.  */
  if (flag_exceptions && TYPE_HAS_NONTRIVIAL_DESTRUCTOR (type)
      && from_array != 2)
    {
      try_block = begin_try_block ();
    }

  /* Should we try to create a constant initializer?  */
  bool try_const = (TREE_CODE (atype) == ARRAY_TYPE
		    && TREE_CONSTANT (maxindex)
		    && (init ? TREE_CODE (init) == CONSTRUCTOR
			: (type_has_constexpr_default_constructor
			   (inner_elt_type)))
		    && (literal_type_p (inner_elt_type)
			|| TYPE_HAS_CONSTEXPR_CTOR (inner_elt_type)));
  vec<constructor_elt, va_gc> *const_vec = NULL;
  bool saw_non_const = false;
  /* If we're initializing a static array, we want to do static
     initialization of any elements with constant initializers even if
     some are non-constant.  */
  bool do_static_init = (DECL_P (obase) && TREE_STATIC (obase));

  bool empty_list = false;
  if (init && BRACE_ENCLOSED_INITIALIZER_P (init)
      && CONSTRUCTOR_NELTS (init) == 0)
    /* Skip over the handling of non-empty init lists.  */
    empty_list = true;

  /* Maybe pull out constant value when from_array? */

  else if (init != NULL_TREE && TREE_CODE (init) == CONSTRUCTOR)
    {
      /* Do non-default initialization of non-trivial arrays resulting from
	 brace-enclosed initializers.  */
      unsigned HOST_WIDE_INT idx;
      tree field, elt;
      /* If the constructor already has the array type, it's been through
	 digest_init, so we shouldn't try to do anything more.  */
      bool digested = same_type_p (atype, TREE_TYPE (init));
      from_array = 0;

      if (length_check)
	{
	  tree nelts = build_int_cst (ptrdiff_type_node,
				      CONSTRUCTOR_NELTS (init) - 1);
	  if (TREE_CODE (atype) != ARRAY_TYPE)
	    {
	      if (flag_exceptions)
		{
		  tree c = fold_build2 (LT_EXPR, boolean_type_node, iterator,
					nelts);
		  c = build3 (COND_EXPR, void_type_node, c,
			      throw_bad_array_new_length (), void_node);
		  finish_expr_stmt (c);
		}
	      /* Don't check an array new when -fno-exceptions.  */
	    }
	  else if (flag_sanitize & SANITIZE_BOUNDS
		   && do_ubsan_in_current_function ())
	    {
	      /* Make sure the last element of the initializer is in bounds. */
	      finish_expr_stmt
		(ubsan_instrument_bounds
		 (input_location, obase, &nelts, /*ignore_off_by_one*/false));
	    }
	}

      if (try_const)
	vec_alloc (const_vec, CONSTRUCTOR_NELTS (init));

      FOR_EACH_CONSTRUCTOR_ELT (CONSTRUCTOR_ELTS (init), idx, field, elt)
	{
	  tree baseref = build1 (INDIRECT_REF, type, base);
	  tree one_init;

	  num_initialized_elts++;

	  current_stmt_tree ()->stmts_are_full_exprs_p = 1;
	  if (digested)
	    one_init = build2 (INIT_EXPR, type, baseref, elt);
	  else if (MAYBE_CLASS_TYPE_P (type) || TREE_CODE (type) == ARRAY_TYPE)
	    one_init = build_aggr_init (baseref, elt, 0, complain);
	  else
	    one_init = cp_build_modify_expr (baseref, NOP_EXPR,
					     elt, complain);
	  if (one_init == error_mark_node)
	    errors = true;
	  if (try_const)
	    {
	      tree e = maybe_constant_init (one_init);
	      if (reduced_constant_expression_p (e))
		{
		  CONSTRUCTOR_APPEND_ELT (const_vec, field, e);
		  if (do_static_init)
		    one_init = NULL_TREE;
		  else
		    one_init = build2 (INIT_EXPR, type, baseref, e);
		}
	      else
		{
		  if (do_static_init)
		    {
		      tree value = build_zero_init (TREE_TYPE (e), NULL_TREE,
						    true);
		      if (value)
			CONSTRUCTOR_APPEND_ELT (const_vec, field, value);
		    }
		  saw_non_const = true;
		}
	    }

	  if (one_init)
	    finish_expr_stmt (one_init);
	  current_stmt_tree ()->stmts_are_full_exprs_p = 0;

	  one_init = cp_build_unary_op (PREINCREMENT_EXPR, base, 0, complain);
	  if (one_init == error_mark_node)
	    errors = true;
	  else
	    finish_expr_stmt (one_init);

	  one_init = cp_build_unary_op (PREDECREMENT_EXPR, iterator, 0,
					complain);
	  if (one_init == error_mark_node)
	    errors = true;
	  else
	    finish_expr_stmt (one_init);
	}

      /* Any elements without explicit initializers get T{}.  */
      empty_list = true;
    }
  else if (from_array)
    {
      if (init)
	/* OK, we set base2 above.  */;
      else if (CLASS_TYPE_P (type)
	       && ! TYPE_HAS_DEFAULT_CONSTRUCTOR (type))
	{
          if (complain & tf_error)
            error ("initializer ends prematurely");
	  errors = true;
	}
    }

  /* Now, default-initialize any remaining elements.  We don't need to
     do that if a) the type does not need constructing, or b) we've
     already initialized all the elements.

     We do need to keep going if we're copying an array.  */

  if (try_const && !init)
    /* With a constexpr default constructor, which we checked for when
       setting try_const above, default-initialization is equivalent to
       value-initialization, and build_value_init gives us something more
       friendly to maybe_constant_init.  */
    explicit_value_init_p = true;
  if (from_array
      || ((type_build_ctor_call (type) || init || explicit_value_init_p)
	  && ! (tree_fits_shwi_p (maxindex)
		&& (num_initialized_elts
		    == tree_to_shwi (maxindex) + 1))))
    {
      /* If the ITERATOR is equal to -1, then we don't have to loop;
	 we've already initialized all the elements.  */
      tree for_stmt;
      tree elt_init;
      tree to;

      for_stmt = begin_for_stmt (NULL_TREE, NULL_TREE);
      finish_for_init_stmt (for_stmt);
      finish_for_cond (build2 (NE_EXPR, boolean_type_node, iterator,
			       build_int_cst (TREE_TYPE (iterator), -1)),
		       for_stmt, false);
      elt_init = cp_build_unary_op (PREDECREMENT_EXPR, iterator, 0,
				    complain);
      if (elt_init == error_mark_node)
	errors = true;
      finish_for_expr (elt_init, for_stmt);

      to = build1 (INDIRECT_REF, type, base);

      /* If the initializer is {}, then all elements are initialized from T{}.
	 But for non-classes, that's the same as value-initialization.  */
      if (empty_list)
	{
	  if (cxx_dialect >= cxx11 && AGGREGATE_TYPE_P (type))
	    {
	      init = build_constructor (init_list_type_node, NULL);
	    }
	  else
	    {
	      init = NULL_TREE;
	      explicit_value_init_p = true;
	    }
	}

      if (from_array)
	{
	  tree from;

	  if (base2)
	    {
	      from = build1 (INDIRECT_REF, itype, base2);
	      if (xvalue)
		from = move (from);
	    }
	  else
	    from = NULL_TREE;

	  if (from_array == 2)
	    elt_init = cp_build_modify_expr (to, NOP_EXPR, from, 
					     complain);
	  else if (type_build_ctor_call (type))
	    elt_init = build_aggr_init (to, from, 0, complain);
	  else if (from)
	    elt_init = cp_build_modify_expr (to, NOP_EXPR, from,
					     complain);
	  else
	    gcc_unreachable ();
	}
      else if (TREE_CODE (type) == ARRAY_TYPE)
	{
	  if (init && !BRACE_ENCLOSED_INITIALIZER_P (init))
	    sorry
	      ("cannot initialize multi-dimensional array with initializer");
	  elt_init = build_vec_init (build1 (INDIRECT_REF, type, base),
				     0, init,
				     explicit_value_init_p,
				     0, complain);
	}
      else if (explicit_value_init_p)
	{
	  elt_init = build_value_init (type, complain);
	  if (elt_init != error_mark_node)
	    elt_init = build2 (INIT_EXPR, type, to, elt_init);
	}
      else
	{
	  gcc_assert (type_build_ctor_call (type) || init);
	  if (CLASS_TYPE_P (type))
	    elt_init = build_aggr_init (to, init, 0, complain);
	  else
	    {
	      if (TREE_CODE (init) == TREE_LIST)
		init = build_x_compound_expr_from_list (init, ELK_INIT,
							complain);
	      elt_init = build2 (INIT_EXPR, type, to, init);
	    }
	}

      if (elt_init == error_mark_node)
	errors = true;

      if (try_const)
	{
	  /* FIXME refs to earlier elts */
	  tree e = maybe_constant_init (elt_init);
	  if (reduced_constant_expression_p (e))
	    {
	      if (initializer_zerop (e))
		/* Don't fill the CONSTRUCTOR with zeros.  */
		e = NULL_TREE;
	      if (do_static_init)
		elt_init = NULL_TREE;
	    }
	  else
	    {
	      saw_non_const = true;
	      if (do_static_init)
		e = build_zero_init (TREE_TYPE (e), NULL_TREE, true);
	      else
		e = NULL_TREE;
	    }

	  if (e)
	    {
	      int max = tree_to_shwi (maxindex)+1;
	      for (; num_initialized_elts < max; ++num_initialized_elts)
		{
		  tree field = size_int (num_initialized_elts);
		  CONSTRUCTOR_APPEND_ELT (const_vec, field, e);
		}
	    }
	}

      current_stmt_tree ()->stmts_are_full_exprs_p = 1;
      if (elt_init)
	finish_expr_stmt (elt_init);
      current_stmt_tree ()->stmts_are_full_exprs_p = 0;

      finish_expr_stmt (cp_build_unary_op (PREINCREMENT_EXPR, base, 0,
                                           complain));
      if (base2)
	finish_expr_stmt (cp_build_unary_op (PREINCREMENT_EXPR, base2, 0,
                                             complain));

      finish_for_stmt (for_stmt);
    }

  /* Make sure to cleanup any partially constructed elements.  */
  if (flag_exceptions && TYPE_HAS_NONTRIVIAL_DESTRUCTOR (type)
      && from_array != 2)
    {
      tree e;
      tree m = cp_build_binary_op (input_location,
				   MINUS_EXPR, maxindex, iterator,
				   complain);

      /* Flatten multi-dimensional array since build_vec_delete only
	 expects one-dimensional array.  */
      if (TREE_CODE (type) == ARRAY_TYPE)
	m = cp_build_binary_op (input_location,
				MULT_EXPR, m,
				/* Avoid mixing signed and unsigned.  */
				convert (TREE_TYPE (m),
					 array_type_nelts_total (type)),
				complain);

      finish_cleanup_try_block (try_block);
      e = build_vec_delete_1 (rval, m,
			      inner_elt_type, sfk_complete_destructor,
			      /*use_global_delete=*/0, complain);
      if (e == error_mark_node)
	errors = true;
      finish_cleanup (e, try_block);
    }

  /* The value of the array initialization is the array itself, RVAL
     is a pointer to the first element.  */
  finish_stmt_expr_expr (rval, stmt_expr);

  stmt_expr = finish_init_stmts (is_global, stmt_expr, compound_stmt);

  current_stmt_tree ()->stmts_are_full_exprs_p = destroy_temps;

  if (errors)
    return error_mark_node;

  if (try_const)
    {
      if (!saw_non_const)
	{
	  tree const_init = build_constructor (atype, const_vec);
	  return build2 (INIT_EXPR, atype, obase, const_init);
	}
      else if (do_static_init && !vec_safe_is_empty (const_vec))
	DECL_INITIAL (obase) = build_constructor (atype, const_vec);
      else
	vec_free (const_vec);
    }

  /* Now make the result have the correct type.  */
  if (TREE_CODE (atype) == ARRAY_TYPE)
    {
      atype = build_pointer_type (atype);
      stmt_expr = build1 (NOP_EXPR, atype, stmt_expr);
      stmt_expr = cp_build_indirect_ref (stmt_expr, RO_NULL, complain);
      TREE_NO_WARNING (stmt_expr) = 1;
    }

  return stmt_expr;
}

/* Call the DTOR_KIND destructor for EXP.  FLAGS are as for
   build_delete.  */

static tree
build_dtor_call (tree exp, special_function_kind dtor_kind, int flags,
		 tsubst_flags_t complain)
{
  tree name;
  tree fn;
  switch (dtor_kind)
    {
    case sfk_complete_destructor:
      name = complete_dtor_identifier;
      break;

    case sfk_base_destructor:
      name = base_dtor_identifier;
      break;

    case sfk_deleting_destructor:
      name = deleting_dtor_identifier;
      break;

    default:
      gcc_unreachable ();
    }
  fn = lookup_fnfields (TREE_TYPE (exp), name, /*protect=*/2);
  return build_new_method_call (exp, fn,
				/*args=*/NULL,
				/*conversion_path=*/NULL_TREE,
				flags,
				/*fn_p=*/NULL,
				complain);
}

/* Generate a call to a destructor. TYPE is the type to cast ADDR to.
   ADDR is an expression which yields the store to be destroyed.
   AUTO_DELETE is the name of the destructor to call, i.e., either
   sfk_complete_destructor, sfk_base_destructor, or
   sfk_deleting_destructor.

   FLAGS is the logical disjunction of zero or more LOOKUP_
   flags.  See cp-tree.h for more info.  */

tree
build_delete (tree otype, tree addr, special_function_kind auto_delete,
	      int flags, int use_global_delete, tsubst_flags_t complain)
{
  tree expr;

  if (addr == error_mark_node)
    return error_mark_node;

  tree type = TYPE_MAIN_VARIANT (otype);

  /* Can happen when CURRENT_EXCEPTION_OBJECT gets its type
     set to `error_mark_node' before it gets properly cleaned up.  */
  if (type == error_mark_node)
    return error_mark_node;

  if (TREE_CODE (type) == POINTER_TYPE)
    type = TYPE_MAIN_VARIANT (TREE_TYPE (type));

  if (TREE_CODE (type) == ARRAY_TYPE)
    {
      if (TYPE_DOMAIN (type) == NULL_TREE)
	{
	  if (complain & tf_error)
	    error ("unknown array size in delete");
	  return error_mark_node;
	}
      return build_vec_delete (addr, array_type_nelts (type),
			       auto_delete, use_global_delete, complain);
    }

  if (TYPE_PTR_P (otype))
    {
      addr = mark_rvalue_use (addr);

      /* We don't want to warn about delete of void*, only other
	  incomplete types.  Deleting other incomplete types
	  invokes undefined behavior, but it is not ill-formed, so
	  compile to something that would even do The Right Thing
	  (TM) should the type have a trivial dtor and no delete
	  operator.  */
      if (!VOID_TYPE_P (type))
	{
	  complete_type (type);
	  if (!COMPLETE_TYPE_P (type))
	    {
	      if ((complain & tf_warning)
		  && warning (OPT_Wdelete_incomplete,
			      "possible problem detected in invocation of "
			      "delete operator:"))
		{
		  cxx_incomplete_type_diagnostic (addr, type, DK_WARNING);
		  inform (input_location,
			  "neither the destructor nor the class-specific "
			  "operator delete will be called, even if they are "
			  "declared when the class is defined");
		}
	    }
	  else if (auto_delete == sfk_deleting_destructor && warn_delnonvdtor
	           && MAYBE_CLASS_TYPE_P (type) && !CLASSTYPE_FINAL (type)
		   && TYPE_POLYMORPHIC_P (type))
	    {
	      tree dtor;
	      dtor = CLASSTYPE_DESTRUCTORS (type);
	      if (!dtor || !DECL_VINDEX (dtor))
		{
		  if (CLASSTYPE_PURE_VIRTUALS (type))
		    warning (OPT_Wdelete_non_virtual_dtor,
			     "deleting object of abstract class type %qT"
			     " which has non-virtual destructor"
			     " will cause undefined behaviour", type);
		  else
		    warning (OPT_Wdelete_non_virtual_dtor,
			     "deleting object of polymorphic class type %qT"
			     " which has non-virtual destructor"
			     " might cause undefined behaviour", type);
		}
	    }
	}
      if (TREE_SIDE_EFFECTS (addr))
	addr = save_expr (addr);

      /* Throw away const and volatile on target type of addr.  */
      addr = convert_force (build_pointer_type (type), addr, 0, complain);
    }
  else
    {
      /* Don't check PROTECT here; leave that decision to the
	 destructor.  If the destructor is accessible, call it,
	 else report error.  */
      addr = cp_build_addr_expr (addr, complain);
      if (addr == error_mark_node)
	return error_mark_node;
      if (TREE_SIDE_EFFECTS (addr))
	addr = save_expr (addr);

      addr = convert_force (build_pointer_type (type), addr, 0, complain);
    }

  if (TYPE_HAS_TRIVIAL_DESTRUCTOR (type))
    {
      /* Make sure the destructor is callable.  */
      if (type_build_dtor_call (type))
	{
	  expr = build_dtor_call (cp_build_indirect_ref (addr, RO_NULL,
							 complain),
				  sfk_complete_destructor, flags, complain);
	  if (expr == error_mark_node)
	    return error_mark_node;
	}

      if (auto_delete != sfk_deleting_destructor)
	return void_node;

      return build_op_delete_call (DELETE_EXPR, addr,
				   cxx_sizeof_nowarn (type),
				   use_global_delete,
				   /*placement=*/NULL_TREE,
				   /*alloc_fn=*/NULL_TREE,
				   complain);
    }
  else
    {
      tree head = NULL_TREE;
      tree do_delete = NULL_TREE;
      tree ifexp;

      if (CLASSTYPE_LAZY_DESTRUCTOR (type))
	lazily_declare_fn (sfk_destructor, type);

      /* For `::delete x', we must not use the deleting destructor
	 since then we would not be sure to get the global `operator
	 delete'.  */
      if (use_global_delete && auto_delete == sfk_deleting_destructor)
	{
	  /* We will use ADDR multiple times so we must save it.  */
	  addr = save_expr (addr);
	  head = get_target_expr (build_headof (addr));
	  /* Delete the object.  */
	  do_delete = build_op_delete_call (DELETE_EXPR,
					    head,
					    cxx_sizeof_nowarn (type),
					    /*global_p=*/true,
					    /*placement=*/NULL_TREE,
					    /*alloc_fn=*/NULL_TREE,
					    complain);
	  /* Otherwise, treat this like a complete object destructor
	     call.  */
	  auto_delete = sfk_complete_destructor;
	}
      /* If the destructor is non-virtual, there is no deleting
	 variant.  Instead, we must explicitly call the appropriate
	 `operator delete' here.  */
      else if (!DECL_VIRTUAL_P (CLASSTYPE_DESTRUCTORS (type))
	       && auto_delete == sfk_deleting_destructor)
	{
	  /* We will use ADDR multiple times so we must save it.  */
	  addr = save_expr (addr);
	  /* Build the call.  */
	  do_delete = build_op_delete_call (DELETE_EXPR,
					    addr,
					    cxx_sizeof_nowarn (type),
					    /*global_p=*/false,
					    /*placement=*/NULL_TREE,
					    /*alloc_fn=*/NULL_TREE,
					    complain);
	  /* Call the complete object destructor.  */
	  auto_delete = sfk_complete_destructor;
	}
      else if (auto_delete == sfk_deleting_destructor
	       && TYPE_GETS_REG_DELETE (type))
	{
	  /* Make sure we have access to the member op delete, even though
	     we'll actually be calling it from the destructor.  */
	  build_op_delete_call (DELETE_EXPR, addr, cxx_sizeof_nowarn (type),
				/*global_p=*/false,
				/*placement=*/NULL_TREE,
				/*alloc_fn=*/NULL_TREE,
				complain);
	}

      expr = build_dtor_call (cp_build_indirect_ref (addr, RO_NULL, complain),
			      auto_delete, flags, complain);
      if (expr == error_mark_node)
	return error_mark_node;
      if (do_delete)
	expr = build2 (COMPOUND_EXPR, void_type_node, expr, do_delete);

      /* We need to calculate this before the dtor changes the vptr.  */
      if (head)
	expr = build2 (COMPOUND_EXPR, void_type_node, head, expr);

      if (flags & LOOKUP_DESTRUCTOR)
	/* Explicit destructor call; don't check for null pointer.  */
	ifexp = integer_one_node;
      else
	{
	  /* Handle deleting a null pointer.  */
	  ifexp = fold (cp_build_binary_op (input_location,
					    NE_EXPR, addr, nullptr_node,
					    complain));
	  if (ifexp == error_mark_node)
	    return error_mark_node;
	}

      if (ifexp != integer_one_node)
	expr = build3 (COND_EXPR, void_type_node, ifexp, expr, void_node);

      return expr;
    }
}

/* At the beginning of a destructor, push cleanups that will call the
   destructors for our base classes and members.

   Called from begin_destructor_body.  */

void
push_base_cleanups (void)
{
  tree binfo, base_binfo;
  int i;
  tree member;
  tree expr;
  vec<tree, va_gc> *vbases;

  /* Run destructors for all virtual baseclasses.  */
  if (CLASSTYPE_VBASECLASSES (current_class_type))
    {
      tree cond = (condition_conversion
		   (build2 (BIT_AND_EXPR, integer_type_node,
			    current_in_charge_parm,
			    integer_two_node)));

      /* The CLASSTYPE_VBASECLASSES vector is in initialization
	 order, which is also the right order for pushing cleanups.  */
      for (vbases = CLASSTYPE_VBASECLASSES (current_class_type), i = 0;
	   vec_safe_iterate (vbases, i, &base_binfo); i++)
	{
	  if (type_build_dtor_call (BINFO_TYPE (base_binfo)))
	    {
	      expr = build_special_member_call (current_class_ref,
						base_dtor_identifier,
						NULL,
						base_binfo,
						(LOOKUP_NORMAL
						 | LOOKUP_NONVIRTUAL),
						tf_warning_or_error);
	      if (TYPE_HAS_NONTRIVIAL_DESTRUCTOR (BINFO_TYPE (base_binfo)))
		{
		  expr = build3 (COND_EXPR, void_type_node, cond,
				 expr, void_node);
		  finish_decl_cleanup (NULL_TREE, expr);
		}
	    }
	}
    }

  /* Take care of the remaining baseclasses.  */
  for (binfo = TYPE_BINFO (current_class_type), i = 0;
       BINFO_BASE_ITERATE (binfo, i, base_binfo); i++)
    {
      if (BINFO_VIRTUAL_P (base_binfo)
	  || !type_build_dtor_call (BINFO_TYPE (base_binfo)))
	continue;

      expr = build_special_member_call (current_class_ref,
					base_dtor_identifier,
					NULL, base_binfo,
					LOOKUP_NORMAL | LOOKUP_NONVIRTUAL,
                                        tf_warning_or_error);
      if (TYPE_HAS_NONTRIVIAL_DESTRUCTOR (BINFO_TYPE (base_binfo)))
	finish_decl_cleanup (NULL_TREE, expr);
    }

  /* Don't automatically destroy union members.  */
  if (TREE_CODE (current_class_type) == UNION_TYPE)
    return;

  for (member = TYPE_FIELDS (current_class_type); member;
       member = DECL_CHAIN (member))
    {
      tree this_type = TREE_TYPE (member);
      if (this_type == error_mark_node
	  || TREE_CODE (member) != FIELD_DECL
	  || DECL_ARTIFICIAL (member))
	continue;
      if (ANON_AGGR_TYPE_P (this_type))
	continue;
      if (type_build_dtor_call (this_type))
	{
	  tree this_member = (build_class_member_access_expr
			      (current_class_ref, member,
			       /*access_path=*/NULL_TREE,
			       /*preserve_reference=*/false,
			       tf_warning_or_error));
	  expr = build_delete (this_type, this_member,
			       sfk_complete_destructor,
			       LOOKUP_NONVIRTUAL|LOOKUP_DESTRUCTOR|LOOKUP_NORMAL,
			       0, tf_warning_or_error);
	  if (TYPE_HAS_NONTRIVIAL_DESTRUCTOR (this_type))
	    finish_decl_cleanup (NULL_TREE, expr);
	}
    }
}

/* Build a C++ vector delete expression.
   MAXINDEX is the number of elements to be deleted.
   ELT_SIZE is the nominal size of each element in the vector.
   BASE is the expression that should yield the store to be deleted.
   This function expands (or synthesizes) these calls itself.
   AUTO_DELETE_VEC says whether the container (vector) should be deallocated.

   This also calls delete for virtual baseclasses of elements of the vector.

   Update: MAXINDEX is no longer needed.  The size can be extracted from the
   start of the vector for pointers, and from the type for arrays.  We still
   use MAXINDEX for arrays because it happens to already have one of the
   values we'd have to extract.  (We could use MAXINDEX with pointers to
   confirm the size, and trap if the numbers differ; not clear that it'd
   be worth bothering.)  */

tree
build_vec_delete (tree base, tree maxindex,
		  special_function_kind auto_delete_vec,
		  int use_global_delete, tsubst_flags_t complain)
{
  tree type;
  tree rval;
  tree base_init = NULL_TREE;

  type = TREE_TYPE (base);

  if (TYPE_PTR_P (type))
    {
      /* Step back one from start of vector, and read dimension.  */
      tree cookie_addr;
      tree size_ptr_type = build_pointer_type (sizetype);

      base = mark_rvalue_use (base);
      if (TREE_SIDE_EFFECTS (base))
	{
	  base_init = get_target_expr (base);
	  base = TARGET_EXPR_SLOT (base_init);
	}
      type = strip_array_types (TREE_TYPE (type));
      cookie_addr = fold_build1_loc (input_location, NEGATE_EXPR,
				 sizetype, TYPE_SIZE_UNIT (sizetype));
      cookie_addr = fold_build_pointer_plus (fold_convert (size_ptr_type, base),
					     cookie_addr);
      maxindex = cp_build_indirect_ref (cookie_addr, RO_NULL, complain);
    }
  else if (TREE_CODE (type) == ARRAY_TYPE)
    {
      /* Get the total number of things in the array, maxindex is a
	 bad name.  */
      maxindex = array_type_nelts_total (type);
      type = strip_array_types (type);
      base = decay_conversion (base, complain);
      if (base == error_mark_node)
	return error_mark_node;
      if (TREE_SIDE_EFFECTS (base))
	{
	  base_init = get_target_expr (base);
	  base = TARGET_EXPR_SLOT (base_init);
	}
    }
  else
    {
      if (base != error_mark_node && !(complain & tf_error))
	error ("type to vector delete is neither pointer or array type");
      return error_mark_node;
    }

  rval = build_vec_delete_1 (base, maxindex, type, auto_delete_vec,
			     use_global_delete, complain);
  if (base_init && rval != error_mark_node)
    rval = build2 (COMPOUND_EXPR, TREE_TYPE (rval), base_init, rval);

  return rval;
}<|MERGE_RESOLUTION|>--- conflicted
+++ resolved
@@ -2873,10 +2873,7 @@
 	{
 	  placement_expr = get_target_expr (placement_first);
 	  CALL_EXPR_ARG (alloc_call, 1)
-<<<<<<< HEAD
-	    = fold_convert (TREE_TYPE (placement_arg), placement_expr);
-=======
-	    = convert (TREE_TYPE (placement), placement_expr);
+	    = fold_convert (TREE_TYPE (placement), placement_expr);
 	}
 
       if (!member_new_p
@@ -2887,7 +2884,6 @@
 	    placement = placement_first;
 
 	  warn_placement_new_too_small (orig_type, nelts, size, placement);
->>>>>>> 77d241ed
 	}
     }
 
