--- conflicted
+++ resolved
@@ -143,10 +143,6 @@
 
     case OVERLOAD:
       t = OVL_CURRENT (t);
-<<<<<<< HEAD
-      /* XXX Really fallthru?  */
-=======
->>>>>>> 01b0c11a
       /* FALLTHRU */
     case VAR_DECL:
     case PARM_DECL:
