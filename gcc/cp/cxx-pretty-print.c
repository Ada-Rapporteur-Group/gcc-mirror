/* Implementation of subroutines for the GNU C++ pretty-printer.
   Copyright (C) 2003, 2004, 2005, 2007, 2008,
   2009, 2010 Free Software Foundation, Inc.
   Contributed by Gabriel Dos Reis <gdr@integrable-solutions.net>

This file is part of GCC.

GCC is free software; you can redistribute it and/or modify it under
the terms of the GNU General Public License as published by the Free
Software Foundation; either version 3, or (at your option) any later
version.

GCC is distributed in the hope that it will be useful, but WITHOUT ANY
WARRANTY; without even the implied warranty of MERCHANTABILITY or
FITNESS FOR A PARTICULAR PURPOSE.  See the GNU General Public License
for more details.

You should have received a copy of the GNU General Public License
along with GCC; see the file COPYING3.  If not see
<http://www.gnu.org/licenses/>.  */

#include "config.h"
#include "system.h"
#include "coretypes.h"
#include "tm.h"
#include "intl.h"
#include "cp-tree.h"
#include "cxx-pretty-print.h"
#include "tree-pretty-print.h"
<<<<<<< HEAD
#include "toplev.h"
=======

/* Translate if being used for diagnostics, but not for dump files or
   __PRETTY_FUNCTION.  */
#define M_(msgid) (pp_translate_identifiers (pp) ? _(msgid) : (msgid))
>>>>>>> 03d20231

/* Translate if being used for diagnostics, but not for dump files or
   __PRETTY_FUNCTION.  */
#define M_(msgid) (pp_translate_identifiers (pp) ? _(msgid) : (msgid))

static void pp_cxx_unqualified_id (cxx_pretty_printer *, tree);
static void pp_cxx_nested_name_specifier (cxx_pretty_printer *, tree);
static void pp_cxx_qualified_id (cxx_pretty_printer *, tree);
static void pp_cxx_assignment_expression (cxx_pretty_printer *, tree);
static void pp_cxx_expression (cxx_pretty_printer *, tree);
static void pp_cxx_template_argument_list (cxx_pretty_printer *, tree);
static void pp_cxx_type_specifier_seq (cxx_pretty_printer *, tree);
static void pp_cxx_ptr_operator (cxx_pretty_printer *, tree);
static void pp_cxx_type_id (cxx_pretty_printer *, tree);
static void pp_cxx_direct_abstract_declarator (cxx_pretty_printer *, tree);
static void pp_cxx_declarator (cxx_pretty_printer *, tree);
static void pp_cxx_parameter_declaration_clause (cxx_pretty_printer *, tree);
static void pp_cxx_abstract_declarator (cxx_pretty_printer *, tree);
static void pp_cxx_statement (cxx_pretty_printer *, tree);
static void pp_cxx_template_parameter (cxx_pretty_printer *, tree);
static void pp_cxx_cast_expression (cxx_pretty_printer *, tree);
static void pp_cxx_typeid_expression (cxx_pretty_printer *, tree);


static inline void
pp_cxx_nonconsecutive_character (cxx_pretty_printer *pp, int c)
{
  const char *p = pp_last_position_in_text (pp);

  if (p != NULL && *p == c)
    pp_cxx_whitespace (pp);
  pp_character (pp, c);
  pp_base (pp)->padding = pp_none;
}

#define pp_cxx_storage_class_specifier(PP, T) \
   pp_c_storage_class_specifier (pp_c_base (PP), T)
#define pp_cxx_expression_list(PP, T)    \
   pp_c_expression_list (pp_c_base (PP), T)
#define pp_cxx_space_for_pointer_operator(PP, T)  \
   pp_c_space_for_pointer_operator (pp_c_base (PP), T)
#define pp_cxx_init_declarator(PP, T)    \
   pp_c_init_declarator (pp_c_base (PP), T)
#define pp_cxx_call_argument_list(PP, T) \
   pp_c_call_argument_list (pp_c_base (PP), T)

void
pp_cxx_colon_colon (cxx_pretty_printer *pp)
{
  pp_colon_colon (pp);
  pp_base (pp)->padding = pp_none;
}

void
pp_cxx_begin_template_argument_list (cxx_pretty_printer *pp)
{
  pp_cxx_nonconsecutive_character (pp, '<');
}

void
pp_cxx_end_template_argument_list (cxx_pretty_printer *pp)
{
  pp_cxx_nonconsecutive_character (pp, '>');
}

void
pp_cxx_separate_with (cxx_pretty_printer *pp, int c)
{
  pp_separate_with (pp, c);
  pp_base (pp)->padding = pp_none;
}

/* Expressions.  */

static inline bool
is_destructor_name (tree name)
{
  return name == complete_dtor_identifier
    || name == base_dtor_identifier
    || name == deleting_dtor_identifier;
}

/* conversion-function-id:
      operator conversion-type-id

   conversion-type-id:
      type-specifier-seq conversion-declarator(opt)

   conversion-declarator:
      ptr-operator conversion-declarator(opt)  */

static inline void
pp_cxx_conversion_function_id (cxx_pretty_printer *pp, tree t)
{
  pp_cxx_ws_string (pp, "operator");
  pp_cxx_type_specifier_seq (pp, TREE_TYPE (t));
}

static inline void
pp_cxx_template_id (cxx_pretty_printer *pp, tree t)
{
  pp_cxx_unqualified_id (pp, TREE_OPERAND (t, 0));
  pp_cxx_begin_template_argument_list (pp);
  pp_cxx_template_argument_list (pp, TREE_OPERAND (t, 1));
  pp_cxx_end_template_argument_list (pp);
}

/* Prints the unqualified part of the id-expression T.

   unqualified-id:
     identifier
     operator-function-id
     conversion-function-id
     ~ class-name
     template-id  */

static void
pp_cxx_unqualified_id (cxx_pretty_printer *pp, tree t)
{
  enum tree_code code = TREE_CODE (t);
  switch (code)
    {
    case RESULT_DECL:
      pp_cxx_ws_string (pp, M_("<return-value>"));
      break;

    case OVERLOAD:
      t = OVL_CURRENT (t);
    case VAR_DECL:
    case PARM_DECL:
    case CONST_DECL:
    case TYPE_DECL:
    case FUNCTION_DECL:
    case NAMESPACE_DECL:
    case FIELD_DECL:
    case LABEL_DECL:
    case USING_DECL:
    case TEMPLATE_DECL:
      t = DECL_NAME (t);

    case IDENTIFIER_NODE:
      if (t == NULL)
	pp_cxx_ws_string (pp, M_("<unnamed>"));
      else if (IDENTIFIER_TYPENAME_P (t))
	pp_cxx_conversion_function_id (pp, t);
      else
	{
	  if (is_destructor_name (t))
	    {
	      pp_complement (pp);
	      /* FIXME: Why is this necessary? */
	      if (TREE_TYPE (t))
		t = constructor_name (TREE_TYPE (t));
	    }
	  pp_cxx_tree_identifier (pp, t);
	}
      break;

    case TEMPLATE_ID_EXPR:
      pp_cxx_template_id (pp, t);
      break;

    case BASELINK:
      pp_cxx_unqualified_id (pp, BASELINK_FUNCTIONS (t));
      break;

    case RECORD_TYPE:
    case UNION_TYPE:
    case ENUMERAL_TYPE:
    case TYPENAME_TYPE:
    case UNBOUND_CLASS_TEMPLATE:
      pp_cxx_unqualified_id (pp, TYPE_NAME (t));
      if (CLASS_TYPE_P (t) && CLASSTYPE_USE_TEMPLATE (t))
	{
	  pp_cxx_begin_template_argument_list (pp);
	  pp_cxx_template_argument_list (pp, INNERMOST_TEMPLATE_ARGS
                                                 (CLASSTYPE_TI_ARGS (t)));
	  pp_cxx_end_template_argument_list (pp);
	}
      break;

    case BIT_NOT_EXPR:
      pp_cxx_complement (pp);
      pp_cxx_unqualified_id (pp, TREE_OPERAND (t, 0));
      break;

    case TEMPLATE_TYPE_PARM:
    case TEMPLATE_TEMPLATE_PARM:
      if (TYPE_IDENTIFIER (t))
	pp_cxx_unqualified_id (pp, TYPE_IDENTIFIER (t));
      else
	pp_cxx_canonical_template_parameter (pp, t);
      break;

    case TEMPLATE_PARM_INDEX:
      pp_cxx_unqualified_id (pp, TEMPLATE_PARM_DECL (t));
      break;

    case BOUND_TEMPLATE_TEMPLATE_PARM:
      pp_cxx_cv_qualifier_seq (pp, t);
      pp_cxx_unqualified_id (pp, TYPE_IDENTIFIER (t));
      pp_cxx_begin_template_argument_list (pp);
      pp_cxx_template_argument_list (pp, TYPE_TI_ARGS (t));
      pp_cxx_end_template_argument_list (pp);
      break;

    default:
      pp_unsupported_tree (pp, t);
      break;
    }
}

/* Pretty-print out the token sequence ":: template" in template codes
   where it is needed to "inline declare" the (following) member as
   a template.  This situation arises when SCOPE of T is dependent
   on template parameters.  */

static inline void
pp_cxx_template_keyword_if_needed (cxx_pretty_printer *pp, tree scope, tree t)
{
  if (TREE_CODE (t) == TEMPLATE_ID_EXPR
      && TYPE_P (scope) && dependent_type_p (scope))
    pp_cxx_ws_string (pp, "template");
}

/* nested-name-specifier:
      class-or-namespace-name :: nested-name-specifier(opt)
      class-or-namespace-name :: template nested-name-specifier   */

static void
pp_cxx_nested_name_specifier (cxx_pretty_printer *pp, tree t)
{
  if (!SCOPE_FILE_SCOPE_P (t) && t != pp->enclosing_scope)
    {
      tree scope = TYPE_P (t) ? TYPE_CONTEXT (t) : DECL_CONTEXT (t);
      pp_cxx_nested_name_specifier (pp, scope);
      pp_cxx_template_keyword_if_needed (pp, scope, t);
      pp_cxx_unqualified_id (pp, t);
      pp_cxx_colon_colon (pp);
    }
}

/* qualified-id:
      nested-name-specifier template(opt) unqualified-id  */

static void
pp_cxx_qualified_id (cxx_pretty_printer *pp, tree t)
{
  switch (TREE_CODE (t))
    {
      /* A pointer-to-member is always qualified.  */
    case PTRMEM_CST:
      pp_cxx_nested_name_specifier (pp, PTRMEM_CST_CLASS (t));
      pp_cxx_unqualified_id (pp, PTRMEM_CST_MEMBER (t));
      break;

      /* In Standard C++, functions cannot possibly be used as
	 nested-name-specifiers.  However, there are situations where
	 is "makes sense" to output the surrounding function name for the
	 purpose of emphasizing on the scope kind.  Just printing the
	 function name might not be sufficient as it may be overloaded; so,
	 we decorate the function with its signature too.
	 FIXME:  This is probably the wrong pretty-printing for conversion
	 functions and some function templates.  */
    case OVERLOAD:
      t = OVL_CURRENT (t);
    case FUNCTION_DECL:
      if (DECL_FUNCTION_MEMBER_P (t))
	pp_cxx_nested_name_specifier (pp, DECL_CONTEXT (t));
      pp_cxx_unqualified_id
	(pp, DECL_CONSTRUCTOR_P (t) ? DECL_CONTEXT (t) : t);
      pp_cxx_parameter_declaration_clause (pp, TREE_TYPE (t));
      break;

    case OFFSET_REF:
    case SCOPE_REF:
      pp_cxx_nested_name_specifier (pp, TREE_OPERAND (t, 0));
      pp_cxx_unqualified_id (pp, TREE_OPERAND (t, 1));
      break;

    default:
      {
	tree scope = TYPE_P (t) ? TYPE_CONTEXT (t) : DECL_CONTEXT (t);
	if (scope != pp->enclosing_scope)
	  {
	    pp_cxx_nested_name_specifier (pp, scope);
	    pp_cxx_template_keyword_if_needed (pp, scope, t);
	  }
	pp_cxx_unqualified_id (pp, t);
      }
      break;
    }
}


static void
pp_cxx_constant (cxx_pretty_printer *pp, tree t)
{
  switch (TREE_CODE (t))
    {
    case STRING_CST:
      {
	const bool in_parens = PAREN_STRING_LITERAL_P (t);
	if (in_parens)
	  pp_cxx_left_paren (pp);
	pp_c_constant (pp_c_base (pp), t);
	if (in_parens)
	  pp_cxx_right_paren (pp);
      }
      break;

    case INTEGER_CST:
      if (NULLPTR_TYPE_P (TREE_TYPE (t)))
	{
	  pp_string (pp, "nullptr");
	  break;
	}
      /* else fall through.  */

    default:
      pp_c_constant (pp_c_base (pp), t);
      break;
    }
}

/* id-expression:
      unqualified-id
      qualified-id   */

static inline void
pp_cxx_id_expression (cxx_pretty_printer *pp, tree t)
{
  if (TREE_CODE (t) == OVERLOAD)
    t = OVL_CURRENT (t);
  if (DECL_P (t) && DECL_CONTEXT (t))
    pp_cxx_qualified_id (pp, t);
  else
    pp_cxx_unqualified_id (pp, t);
}

/* primary-expression:
     literal
     this
     :: identifier
     :: operator-function-id
     :: qualifier-id
     ( expression )
     id-expression   

   GNU Extensions:
     __builtin_va_arg ( assignment-expression , type-id )
     __builtin_offsetof ( type-id, offsetof-expression )

     __has_nothrow_assign ( type-id )   
     __has_nothrow_constructor ( type-id )
     __has_nothrow_copy ( type-id )
     __has_trivial_assign ( type-id )   
     __has_trivial_constructor ( type-id )
     __has_trivial_copy ( type-id )
     __has_trivial_destructor ( type-id )
     __has_virtual_destructor ( type-id )     
     __is_abstract ( type-id )
     __is_base_of ( type-id , type-id )
     __is_class ( type-id )
     __is_convertible_to ( type-id , type-id )     
     __is_empty ( type-id )
     __is_enum ( type-id )
     __is_pod ( type-id )
     __is_polymorphic ( type-id )
     __is_union ( type-id )  */

static void
pp_cxx_primary_expression (cxx_pretty_printer *pp, tree t)
{
  switch (TREE_CODE (t))
    {
    case INTEGER_CST:
    case REAL_CST:
    case COMPLEX_CST:
    case STRING_CST:
      pp_cxx_constant (pp, t);
      break;

    case BASELINK:
      t = BASELINK_FUNCTIONS (t);
    case VAR_DECL:
    case PARM_DECL:
    case FIELD_DECL:
    case FUNCTION_DECL:
    case OVERLOAD:
    case CONST_DECL:
    case TEMPLATE_DECL:
      pp_cxx_id_expression (pp, t);
      break;

    case RESULT_DECL:
    case TEMPLATE_TYPE_PARM:
    case TEMPLATE_TEMPLATE_PARM:
    case TEMPLATE_PARM_INDEX:
      pp_cxx_unqualified_id (pp, t);
      break;

    case STMT_EXPR:
      pp_cxx_left_paren (pp);
      pp_cxx_statement (pp, STMT_EXPR_STMT (t));
      pp_cxx_right_paren (pp);
      break;

    case TRAIT_EXPR:
      pp_cxx_trait_expression (pp, t);
      break;

    case VA_ARG_EXPR:
      pp_cxx_va_arg_expression (pp, t);
      break;

    case OFFSETOF_EXPR:
      pp_cxx_offsetof_expression (pp, t);
      break;

    default:
      pp_c_primary_expression (pp_c_base (pp), t);
      break;
    }
}

/* postfix-expression:
     primary-expression
     postfix-expression [ expression ]
     postfix-expression ( expression-list(opt) )
     simple-type-specifier ( expression-list(opt) )
     typename ::(opt) nested-name-specifier identifier ( expression-list(opt) )
     typename ::(opt) nested-name-specifier template(opt)
				       template-id ( expression-list(opt) )
     postfix-expression . template(opt) ::(opt) id-expression
     postfix-expression -> template(opt) ::(opt) id-expression
     postfix-expression . pseudo-destructor-name
     postfix-expression -> pseudo-destructor-name
     postfix-expression ++
     postfix-expression --
     dynamic_cast < type-id > ( expression )
     static_cast < type-id > ( expression )
     reinterpret_cast < type-id > ( expression )
     const_cast < type-id > ( expression )
     typeid ( expression )
     typeid ( type-id )  */

static void
pp_cxx_postfix_expression (cxx_pretty_printer *pp, tree t)
{
  enum tree_code code = TREE_CODE (t);

  switch (code)
    {
    case AGGR_INIT_EXPR:
    case CALL_EXPR:
      {
	tree fun = (code == AGGR_INIT_EXPR ? AGGR_INIT_EXPR_FN (t)
					   : CALL_EXPR_FN (t));
	tree saved_scope = pp->enclosing_scope;
	bool skipfirst = false;
	tree arg;

	if (TREE_CODE (fun) == ADDR_EXPR)
	  fun = TREE_OPERAND (fun, 0);

	/* In templates, where there is no way to tell whether a given
	   call uses an actual member function.  So the parser builds
	   FUN as a COMPONENT_REF or a plain IDENTIFIER_NODE until
	   instantiation time.  */
	if (TREE_CODE (fun) != FUNCTION_DECL)
	  ;
	else if (DECL_NONSTATIC_MEMBER_FUNCTION_P (fun))
	  {
	    tree object = (code == AGGR_INIT_EXPR
			   ? (AGGR_INIT_VIA_CTOR_P (t)
			      ? AGGR_INIT_EXPR_SLOT (t)
			      : AGGR_INIT_EXPR_ARG (t, 0))
			   : CALL_EXPR_ARG (t, 0));

	    while (TREE_CODE (object) == NOP_EXPR)
	      object = TREE_OPERAND (object, 0);

	    if (TREE_CODE (object) == ADDR_EXPR)
	      object = TREE_OPERAND (object, 0);

	    if (TREE_CODE (TREE_TYPE (object)) != POINTER_TYPE)
	      {
		pp_cxx_postfix_expression (pp, object);
		pp_cxx_dot (pp);
	      }
	    else
	      {
		pp_cxx_postfix_expression (pp, object);
		pp_cxx_arrow (pp);
	      }
	    skipfirst = true;
	    pp->enclosing_scope = strip_pointer_operator (TREE_TYPE (object));
	  }

	pp_cxx_postfix_expression (pp, fun);
	pp->enclosing_scope = saved_scope;
	pp_cxx_left_paren (pp);
	if (code == AGGR_INIT_EXPR)
	  {
	    aggr_init_expr_arg_iterator iter;
	    FOR_EACH_AGGR_INIT_EXPR_ARG (arg, iter, t)
	      {
		if (skipfirst)
		  skipfirst = false;
		else
		  {
		    pp_cxx_expression (pp, arg);
		    if (more_aggr_init_expr_args_p (&iter))
		      pp_cxx_separate_with (pp, ',');
		  }
	      }
	  }
	else
	  {
	    call_expr_arg_iterator iter;
	    FOR_EACH_CALL_EXPR_ARG (arg, iter, t)
	      {
		if (skipfirst)
		  skipfirst = false;
		else
		  {
		    pp_cxx_expression (pp, arg);
		    if (more_call_expr_args_p (&iter))
		      pp_cxx_separate_with (pp, ',');
		  }
	      }
	  }
	pp_cxx_right_paren (pp);
      }
      if (code == AGGR_INIT_EXPR && AGGR_INIT_VIA_CTOR_P (t))
	{
	  pp_cxx_separate_with (pp, ',');
	  pp_cxx_postfix_expression (pp, AGGR_INIT_EXPR_SLOT (t));
	}
      break;

    case BASELINK:
    case VAR_DECL:
    case PARM_DECL:
    case FIELD_DECL:
    case FUNCTION_DECL:
    case OVERLOAD:
    case CONST_DECL:
    case TEMPLATE_DECL:
    case RESULT_DECL:
      pp_cxx_primary_expression (pp, t);
      break;

    case DYNAMIC_CAST_EXPR:
    case STATIC_CAST_EXPR:
    case REINTERPRET_CAST_EXPR:
    case CONST_CAST_EXPR:
      if (code == DYNAMIC_CAST_EXPR)
	pp_cxx_ws_string (pp, "dynamic_cast");
      else if (code == STATIC_CAST_EXPR)
	pp_cxx_ws_string (pp, "static_cast");
      else if (code == REINTERPRET_CAST_EXPR)
	pp_cxx_ws_string (pp, "reinterpret_cast");
      else
	pp_cxx_ws_string (pp, "const_cast");
      pp_cxx_begin_template_argument_list (pp);
      pp_cxx_type_id (pp, TREE_TYPE (t));
      pp_cxx_end_template_argument_list (pp);
      pp_left_paren (pp);
      pp_cxx_expression (pp, TREE_OPERAND (t, 0));
      pp_right_paren (pp);
      break;

    case EMPTY_CLASS_EXPR:
      pp_cxx_type_id (pp, TREE_TYPE (t));
      pp_left_paren (pp);
      pp_right_paren (pp);
      break;

    case TYPEID_EXPR:
      pp_cxx_typeid_expression (pp, t);
      break;

    case PSEUDO_DTOR_EXPR:
      pp_cxx_postfix_expression (pp, TREE_OPERAND (t, 0));
      pp_cxx_dot (pp);
      pp_cxx_qualified_id (pp, TREE_OPERAND (t, 1));
      pp_cxx_colon_colon (pp);
      pp_complement (pp);
      pp_cxx_unqualified_id (pp, TREE_OPERAND (t, 2));
      break;

    case ARROW_EXPR:
      pp_cxx_postfix_expression (pp, TREE_OPERAND (t, 0));
      pp_cxx_arrow (pp);
      break;

    default:
      pp_c_postfix_expression (pp_c_base (pp), t);
      break;
    }
}

/* new-expression:
      ::(opt) new new-placement(opt) new-type-id new-initializer(opt)
      ::(opt) new new-placement(opt) ( type-id ) new-initializer(opt)

   new-placement:
      ( expression-list )

   new-type-id:
      type-specifier-seq new-declarator(opt)

   new-declarator:
      ptr-operator new-declarator(opt)
      direct-new-declarator

   direct-new-declarator
      [ expression ]
      direct-new-declarator [ constant-expression ]

   new-initializer:
      ( expression-list(opt) )  */

static void
pp_cxx_new_expression (cxx_pretty_printer *pp, tree t)
{
  enum tree_code code = TREE_CODE (t);
  tree type = TREE_OPERAND (t, 1);
  tree init = TREE_OPERAND (t, 2);
  switch (code)
    {
    case NEW_EXPR:
    case VEC_NEW_EXPR:
      if (NEW_EXPR_USE_GLOBAL (t))
	pp_cxx_colon_colon (pp);
      pp_cxx_ws_string (pp, "new");
      if (TREE_OPERAND (t, 0))
	{
	  pp_cxx_call_argument_list (pp, TREE_OPERAND (t, 0));
	  pp_space (pp);
	}
      if (TREE_CODE (type) == ARRAY_REF)
	type = build_cplus_array_type
	  (TREE_OPERAND (type, 0),
	   build_index_type (fold_build2_loc (input_location,
					  MINUS_EXPR, integer_type_node,
					  TREE_OPERAND (type, 1),
					  integer_one_node)));
      pp_cxx_type_id (pp, type);
      if (init)
	{
	  pp_left_paren (pp);
	  if (TREE_CODE (init) == TREE_LIST)
	    pp_c_expression_list (pp_c_base (pp), init);
	  else if (init == void_zero_node)
	    ;			/* OK, empty initializer list.  */
	  else
	    pp_cxx_expression (pp, init);
	  pp_right_paren (pp);
	}
      break;

    default:
      pp_unsupported_tree (pp, t);
    }
}

/* delete-expression:
      ::(opt) delete cast-expression
      ::(opt) delete [ ] cast-expression   */

static void
pp_cxx_delete_expression (cxx_pretty_printer *pp, tree t)
{
  enum tree_code code = TREE_CODE (t);
  switch (code)
    {
    case DELETE_EXPR:
    case VEC_DELETE_EXPR:
      if (DELETE_EXPR_USE_GLOBAL (t))
	pp_cxx_colon_colon (pp);
      pp_cxx_ws_string (pp, "delete");
      pp_space (pp);
      if (code == VEC_DELETE_EXPR
	  || DELETE_EXPR_USE_VEC (t))
	{
	  pp_left_bracket (pp);
	  pp_right_bracket (pp);
	  pp_space (pp);
	}
      pp_c_cast_expression (pp_c_base (pp), TREE_OPERAND (t, 0));
      break;

    default:
      pp_unsupported_tree (pp, t);
    }
}

/* unary-expression:
      postfix-expression
      ++ cast-expression
      -- cast-expression
      unary-operator cast-expression
      sizeof unary-expression
      sizeof ( type-id )
      sizeof ... ( identifier )
      new-expression
      delete-expression

   unary-operator: one of
      *   &   +   -  !

   GNU extensions:
      __alignof__ unary-expression
      __alignof__ ( type-id )  */

static void
pp_cxx_unary_expression (cxx_pretty_printer *pp, tree t)
{
  enum tree_code code = TREE_CODE (t);
  switch (code)
    {
    case NEW_EXPR:
    case VEC_NEW_EXPR:
      pp_cxx_new_expression (pp, t);
      break;

    case DELETE_EXPR:
    case VEC_DELETE_EXPR:
      pp_cxx_delete_expression (pp, t);
      break;

    case SIZEOF_EXPR:
      if (PACK_EXPANSION_P (TREE_OPERAND (t, 0)))
	{
	  pp_cxx_ws_string (pp, "sizeof");
	  pp_cxx_ws_string (pp, "...");
	  pp_cxx_whitespace (pp);
	  pp_cxx_left_paren (pp);
	  if (TYPE_P (TREE_OPERAND (t, 0)))
	    pp_cxx_type_id (pp, TREE_OPERAND (t, 0));
	  else
	    pp_unary_expression (pp, TREE_OPERAND (t, 0));
	  pp_cxx_right_paren (pp);
	  break;
	}
      /* Fall through  */

    case ALIGNOF_EXPR:
      pp_cxx_ws_string (pp, code == SIZEOF_EXPR ? "sizeof" : "__alignof__");
      pp_cxx_whitespace (pp);
      if (TYPE_P (TREE_OPERAND (t, 0)))
	{
	  pp_cxx_left_paren (pp);
	  pp_cxx_type_id (pp, TREE_OPERAND (t, 0));
	  pp_cxx_right_paren (pp);
	}
      else
	pp_unary_expression (pp, TREE_OPERAND (t, 0));
      break;

<<<<<<< HEAD
=======
    case AT_ENCODE_EXPR:
      pp_cxx_ws_string (pp, "@encode");
      pp_cxx_whitespace (pp);
      pp_cxx_left_paren (pp);
      pp_cxx_type_id (pp, TREE_OPERAND (t, 0));
      pp_cxx_right_paren (pp);
      break;      

>>>>>>> 03d20231
    case NOEXCEPT_EXPR:
      pp_cxx_ws_string (pp, "noexcept");
      pp_cxx_whitespace (pp);
      pp_cxx_left_paren (pp);
      pp_cxx_expression (pp, TREE_OPERAND (t, 0));
      pp_cxx_right_paren (pp);
      break;

    case UNARY_PLUS_EXPR:
      pp_plus (pp);
      pp_cxx_cast_expression (pp, TREE_OPERAND (t, 0));
      break;

    default:
      pp_c_unary_expression (pp_c_base (pp), t);
      break;
    }
}

/* cast-expression:
      unary-expression
      ( type-id ) cast-expression  */

static void
pp_cxx_cast_expression (cxx_pretty_printer *pp, tree t)
{
  switch (TREE_CODE (t))
    {
    case CAST_EXPR:
      pp_cxx_type_id (pp, TREE_TYPE (t));
      pp_cxx_call_argument_list (pp, TREE_OPERAND (t, 0));
      break;

    default:
      pp_c_cast_expression (pp_c_base (pp), t);
      break;
    }
}

/* pm-expression:
      cast-expression
      pm-expression .* cast-expression
      pm-expression ->* cast-expression  */

static void
pp_cxx_pm_expression (cxx_pretty_printer *pp, tree t)
{
  switch (TREE_CODE (t))
    {
      /* Handle unfortunate OFFSET_REF overloading here.  */
    case OFFSET_REF:
      if (TYPE_P (TREE_OPERAND (t, 0)))
	{
	  pp_cxx_qualified_id (pp, t);
	  break;
	}
      /* Else fall through.  */
    case MEMBER_REF:
    case DOTSTAR_EXPR:
      pp_cxx_pm_expression (pp, TREE_OPERAND (t, 0));
      if (TREE_CODE (t) == MEMBER_REF)
	pp_cxx_arrow (pp);
      else
	pp_cxx_dot (pp);
      pp_star(pp);
      pp_cxx_cast_expression (pp, TREE_OPERAND (t, 1));
      break;


    default:
      pp_cxx_cast_expression (pp, t);
      break;
    }
}

/* multiplicative-expression:
      pm-expression
      multiplicative-expression * pm-expression
      multiplicative-expression / pm-expression
      multiplicative-expression % pm-expression  */

static void
pp_cxx_multiplicative_expression (cxx_pretty_printer *pp, tree e)
{
  enum tree_code code = TREE_CODE (e);
  switch (code)
    {
    case MULT_EXPR:
    case TRUNC_DIV_EXPR:
    case TRUNC_MOD_EXPR:
      pp_cxx_multiplicative_expression (pp, TREE_OPERAND (e, 0));
      pp_space (pp);
      if (code == MULT_EXPR)
	pp_star (pp);
      else if (code == TRUNC_DIV_EXPR)
	pp_slash (pp);
      else
	pp_modulo (pp);
      pp_space (pp);
      pp_cxx_pm_expression (pp, TREE_OPERAND (e, 1));
      break;

    default:
      pp_cxx_pm_expression (pp, e);
      break;
    }
}

/* conditional-expression:
      logical-or-expression
      logical-or-expression ?  expression  : assignment-expression  */

static void
pp_cxx_conditional_expression (cxx_pretty_printer *pp, tree e)
{
  if (TREE_CODE (e) == COND_EXPR)
    {
      pp_c_logical_or_expression (pp_c_base (pp), TREE_OPERAND (e, 0));
      pp_space (pp);
      pp_question (pp);
      pp_space (pp);
      pp_cxx_expression (pp, TREE_OPERAND (e, 1));
      pp_space (pp);
      pp_cxx_assignment_expression (pp, TREE_OPERAND (e, 2));
    }
  else
    pp_c_logical_or_expression (pp_c_base (pp), e);
}

/* Pretty-print a compound assignment operator token as indicated by T.  */

static void
pp_cxx_assignment_operator (cxx_pretty_printer *pp, tree t)
{
  const char *op;

  switch (TREE_CODE (t))
    {
    case NOP_EXPR:
      op = "=";
      break;

    case PLUS_EXPR:
      op = "+=";
      break;

    case MINUS_EXPR:
      op = "-=";
      break;

    case TRUNC_DIV_EXPR:
      op = "/=";
      break;

    case TRUNC_MOD_EXPR:
      op = "%=";
      break;

    default:
      op = tree_code_name[TREE_CODE (t)];
      break;
    }

  pp_cxx_ws_string (pp, op);
}


/* assignment-expression:
      conditional-expression
      logical-or-expression assignment-operator assignment-expression
      throw-expression

   throw-expression:
       throw assignment-expression(opt)

   assignment-operator: one of
      =    *=    /=    %=    +=    -=    >>=    <<=    &=    ^=    |=  */

static void
pp_cxx_assignment_expression (cxx_pretty_printer *pp, tree e)
{
  switch (TREE_CODE (e))
    {
    case MODIFY_EXPR:
    case INIT_EXPR:
      pp_c_logical_or_expression (pp_c_base (pp), TREE_OPERAND (e, 0));
      pp_space (pp);
      pp_equal (pp);
      pp_space (pp);
      pp_cxx_assignment_expression (pp, TREE_OPERAND (e, 1));
      break;

    case THROW_EXPR:
      pp_cxx_ws_string (pp, "throw");
      if (TREE_OPERAND (e, 0))
	pp_cxx_assignment_expression (pp, TREE_OPERAND (e, 0));
      break;

    case MODOP_EXPR:
      pp_c_logical_or_expression (pp_c_base (pp), TREE_OPERAND (e, 0));
      pp_cxx_assignment_operator (pp, TREE_OPERAND (e, 1));
      pp_cxx_assignment_expression (pp, TREE_OPERAND (e, 2));
      break;

    default:
      pp_cxx_conditional_expression (pp, e);
      break;
    }
}

static void
pp_cxx_expression (cxx_pretty_printer *pp, tree t)
{
  switch (TREE_CODE (t))
    {
    case STRING_CST:
    case INTEGER_CST:
    case REAL_CST:
    case COMPLEX_CST:
      pp_cxx_constant (pp, t);
      break;

    case RESULT_DECL:
      pp_cxx_unqualified_id (pp, t);
      break;

#if 0
    case OFFSET_REF:
#endif
    case SCOPE_REF:
    case PTRMEM_CST:
      pp_cxx_qualified_id (pp, t);
      break;

    case OVERLOAD:
      t = OVL_CURRENT (t);
    case VAR_DECL:
    case PARM_DECL:
    case FIELD_DECL:
    case CONST_DECL:
    case FUNCTION_DECL:
    case BASELINK:
    case TEMPLATE_DECL:
    case TEMPLATE_TYPE_PARM:
    case TEMPLATE_PARM_INDEX:
    case TEMPLATE_TEMPLATE_PARM:
    case STMT_EXPR:
      pp_cxx_primary_expression (pp, t);
      break;

    case CALL_EXPR:
    case DYNAMIC_CAST_EXPR:
    case STATIC_CAST_EXPR:
    case REINTERPRET_CAST_EXPR:
    case CONST_CAST_EXPR:
#if 0
    case MEMBER_REF:
#endif
    case EMPTY_CLASS_EXPR:
    case TYPEID_EXPR:
    case PSEUDO_DTOR_EXPR:
    case AGGR_INIT_EXPR:
    case ARROW_EXPR:
      pp_cxx_postfix_expression (pp, t);
      break;

    case NEW_EXPR:
    case VEC_NEW_EXPR:
      pp_cxx_new_expression (pp, t);
      break;

    case DELETE_EXPR:
    case VEC_DELETE_EXPR:
      pp_cxx_delete_expression (pp, t);
      break;

    case SIZEOF_EXPR:
    case ALIGNOF_EXPR:
    case NOEXCEPT_EXPR:
      pp_cxx_unary_expression (pp, t);
      break;

    case CAST_EXPR:
      pp_cxx_cast_expression (pp, t);
      break;

    case OFFSET_REF:
    case MEMBER_REF:
    case DOTSTAR_EXPR:
      pp_cxx_pm_expression (pp, t);
      break;

    case MULT_EXPR:
    case TRUNC_DIV_EXPR:
    case TRUNC_MOD_EXPR:
      pp_cxx_multiplicative_expression (pp, t);
      break;

    case COND_EXPR:
      pp_cxx_conditional_expression (pp, t);
      break;

    case MODIFY_EXPR:
    case INIT_EXPR:
    case THROW_EXPR:
    case MODOP_EXPR:
      pp_cxx_assignment_expression (pp, t);
      break;

    case NON_DEPENDENT_EXPR:
    case MUST_NOT_THROW_EXPR:
      pp_cxx_expression (pp, TREE_OPERAND (t, 0));
      break;

    case EXPR_PACK_EXPANSION:
      pp_cxx_expression (pp, PACK_EXPANSION_PATTERN (t));
      pp_cxx_ws_string (pp, "...");
      break;

    case TEMPLATE_ID_EXPR:
      pp_cxx_template_id (pp, t);
      break;

    case NONTYPE_ARGUMENT_PACK:
      {
	tree args = ARGUMENT_PACK_ARGS (t);
	int i, len = TREE_VEC_LENGTH (args);
	for (i = 0; i < len; ++i)
	  {
	    if (i > 0)
	      pp_cxx_separate_with (pp, ',');
	    pp_cxx_expression (pp, TREE_VEC_ELT (args, i));
	  }
      }
      break;

    default:
      pp_c_expression (pp_c_base (pp), t);
      break;
    }
}


/* Declarations.  */

/* function-specifier:
      inline
      virtual
      explicit   */

static void
pp_cxx_function_specifier (cxx_pretty_printer *pp, tree t)
{
  switch (TREE_CODE (t))
    {
    case FUNCTION_DECL:
      if (DECL_VIRTUAL_P (t))
	pp_cxx_ws_string (pp, "virtual");
      else if (DECL_CONSTRUCTOR_P (t) && DECL_NONCONVERTING_P (t))
	pp_cxx_ws_string (pp, "explicit");
      else
	pp_c_function_specifier (pp_c_base (pp), t);

    default:
      break;
    }
}

/* decl-specifier-seq:
      decl-specifier-seq(opt) decl-specifier

   decl-specifier:
      storage-class-specifier
      type-specifier
      function-specifier
      friend
      typedef  */

static void
pp_cxx_decl_specifier_seq (cxx_pretty_printer *pp, tree t)
{
  switch (TREE_CODE (t))
    {
    case VAR_DECL:
    case PARM_DECL:
    case CONST_DECL:
    case FIELD_DECL:
      pp_cxx_storage_class_specifier (pp, t);
      pp_cxx_decl_specifier_seq (pp, TREE_TYPE (t));
      break;

    case TYPE_DECL:
      pp_cxx_ws_string (pp, "typedef");
      pp_cxx_decl_specifier_seq (pp, TREE_TYPE (t));
      break;

    case FUNCTION_DECL:
      /* Constructors don't have return types.  And conversion functions
	 do not have a type-specifier in their return types.  */
      if (DECL_CONSTRUCTOR_P (t) || DECL_CONV_FN_P (t))
	pp_cxx_function_specifier (pp, t);
      else if (DECL_NONSTATIC_MEMBER_FUNCTION_P (t))
	pp_cxx_decl_specifier_seq (pp, TREE_TYPE (TREE_TYPE (t)));
      else
	default:
      pp_c_declaration_specifiers (pp_c_base (pp), t);
      break;
    }
}

/* simple-type-specifier:
      ::(opt) nested-name-specifier(opt) type-name
      ::(opt) nested-name-specifier(opt) template(opt) template-id
      char
      wchar_t
      bool
      short
      int
      long
      signed
      unsigned
      float
      double
      void  */

static void
pp_cxx_simple_type_specifier (cxx_pretty_printer *pp, tree t)
{
  switch (TREE_CODE (t))
    {
    case RECORD_TYPE:
    case UNION_TYPE:
    case ENUMERAL_TYPE:
      pp_cxx_qualified_id (pp, t);
      break;

    case TEMPLATE_TYPE_PARM:
    case TEMPLATE_TEMPLATE_PARM:
    case TEMPLATE_PARM_INDEX:
      pp_cxx_unqualified_id (pp, t);
      break;

    case TYPENAME_TYPE:
      pp_cxx_ws_string (pp, "typename");
      pp_cxx_nested_name_specifier (pp, TYPE_CONTEXT (t));
      pp_cxx_unqualified_id (pp, TYPE_NAME (t));
      break;

    default:
      pp_c_type_specifier (pp_c_base (pp), t);
      break;
    }
}

/* type-specifier-seq:
      type-specifier type-specifier-seq(opt)

   type-specifier:
      simple-type-specifier
      class-specifier
      enum-specifier
      elaborated-type-specifier
      cv-qualifier   */

static void
pp_cxx_type_specifier_seq (cxx_pretty_printer *pp, tree t)
{
  switch (TREE_CODE (t))
    {
    case TEMPLATE_DECL:
    case TEMPLATE_TYPE_PARM:
    case TEMPLATE_TEMPLATE_PARM:
    case TYPE_DECL:
    case BOUND_TEMPLATE_TEMPLATE_PARM:
      pp_cxx_cv_qualifier_seq (pp, t);
      pp_cxx_simple_type_specifier (pp, t);
      break;

    case METHOD_TYPE:
      pp_cxx_type_specifier_seq (pp, TREE_TYPE (t));
      pp_cxx_space_for_pointer_operator (pp, TREE_TYPE (t));
      pp_cxx_nested_name_specifier (pp, TYPE_METHOD_BASETYPE (t));
      break;

    case DECLTYPE_TYPE:
      pp_cxx_ws_string (pp, "decltype");
      pp_cxx_left_paren (pp);
      pp_cxx_expression (pp, DECLTYPE_TYPE_EXPR (t));
      pp_cxx_right_paren (pp);
      break;

    case RECORD_TYPE:
      if (TYPE_PTRMEMFUNC_P (t))
	{
	  tree pfm = TYPE_PTRMEMFUNC_FN_TYPE (t);
	  pp_cxx_decl_specifier_seq (pp, TREE_TYPE (TREE_TYPE (pfm)));
	  pp_cxx_whitespace (pp);
	  pp_cxx_ptr_operator (pp, t);
	  break;
	}
      /* else fall through */

    default:
      if (!(TREE_CODE (t) == FUNCTION_DECL && DECL_CONSTRUCTOR_P (t)))
	pp_c_specifier_qualifier_list (pp_c_base (pp), t);
    }
}

/* ptr-operator:
      * cv-qualifier-seq(opt)
      &
      ::(opt) nested-name-specifier * cv-qualifier-seq(opt)  */

static void
pp_cxx_ptr_operator (cxx_pretty_printer *pp, tree t)
{
  if (!TYPE_P (t) && TREE_CODE (t) != TYPE_DECL)
    t = TREE_TYPE (t);
  switch (TREE_CODE (t))
    {
    case REFERENCE_TYPE:
    case POINTER_TYPE:
      if (TREE_CODE (TREE_TYPE (t)) == POINTER_TYPE
	  || TYPE_PTR_TO_MEMBER_P (TREE_TYPE (t)))
	pp_cxx_ptr_operator (pp, TREE_TYPE (t));
      if (TREE_CODE (t) == POINTER_TYPE)
	{
	  pp_star (pp);
	  pp_cxx_cv_qualifier_seq (pp, t);
	}
      else
	pp_ampersand (pp);
      break;

    case RECORD_TYPE:
      if (TYPE_PTRMEMFUNC_P (t))
	{
	  pp_cxx_left_paren (pp);
	  pp_cxx_nested_name_specifier (pp, TYPE_PTRMEMFUNC_OBJECT_TYPE (t));
	  pp_star (pp);
	  break;
	}
    case OFFSET_TYPE:
      if (TYPE_PTR_TO_MEMBER_P (t))
	{
	  if (TREE_CODE (TREE_TYPE (t)) == ARRAY_TYPE)
	    pp_cxx_left_paren (pp);
	  pp_cxx_nested_name_specifier (pp, TYPE_PTRMEM_CLASS_TYPE (t));
	  pp_star (pp);
	  pp_cxx_cv_qualifier_seq (pp, t);
	  break;
	}
      /* else fall through.  */

    default:
      pp_unsupported_tree (pp, t);
      break;
    }
}

static inline tree
pp_cxx_implicit_parameter_type (tree mf)
{
  return TREE_TYPE (TREE_VALUE (TYPE_ARG_TYPES (TREE_TYPE (mf))));
}

/*
   parameter-declaration:
      decl-specifier-seq declarator
      decl-specifier-seq declarator = assignment-expression
      decl-specifier-seq abstract-declarator(opt)
      decl-specifier-seq abstract-declarator(opt) assignment-expression  */

static inline void
pp_cxx_parameter_declaration (cxx_pretty_printer *pp, tree t)
{
  pp_cxx_decl_specifier_seq (pp, t);
  if (TYPE_P (t))
    pp_cxx_abstract_declarator (pp, t);
  else
    pp_cxx_declarator (pp, t);
}

/* parameter-declaration-clause:
      parameter-declaration-list(opt) ...(opt)
      parameter-declaration-list , ...

   parameter-declaration-list:
      parameter-declaration
      parameter-declaration-list , parameter-declaration  */

static void
pp_cxx_parameter_declaration_clause (cxx_pretty_printer *pp, tree t)
{
  tree args = TYPE_P (t) ? NULL : FUNCTION_FIRST_USER_PARM (t);
  tree types =
    TYPE_P (t) ? TYPE_ARG_TYPES (t) : FUNCTION_FIRST_USER_PARMTYPE (t);
  const bool abstract = args == NULL
    || pp_c_base (pp)->flags & pp_c_flag_abstract;
  bool first = true;

  /* Skip artificial parameter for nonstatic member functions.  */
  if (TREE_CODE (t) == METHOD_TYPE)
    types = TREE_CHAIN (types);

  pp_cxx_left_paren (pp);
  for (; args; args = TREE_CHAIN (args), types = TREE_CHAIN (types))
    {
      if (!first)
	pp_cxx_separate_with (pp, ',');
      first = false;
      pp_cxx_parameter_declaration (pp, abstract ? TREE_VALUE (types) : args);
      if (!abstract && pp_c_base (pp)->flags & pp_cxx_flag_default_argument)
	{
	  pp_cxx_whitespace (pp);
	  pp_equal (pp);
	  pp_cxx_whitespace (pp);
	  pp_cxx_assignment_expression (pp, TREE_PURPOSE (types));
	}
    }
  pp_cxx_right_paren (pp);
}

/* exception-specification:
      throw ( type-id-list(opt) )

   type-id-list
      type-id
      type-id-list , type-id   */

static void
pp_cxx_exception_specification (cxx_pretty_printer *pp, tree t)
{
  tree ex_spec = TYPE_RAISES_EXCEPTIONS (t);
  bool need_comma = false;

  if (ex_spec == NULL)
    return;
  if (TREE_PURPOSE (ex_spec))
    {
      pp_cxx_ws_string (pp, "noexcept");
      pp_cxx_whitespace (pp);
      pp_cxx_left_paren (pp);
      pp_cxx_expression (pp, TREE_PURPOSE (ex_spec));
      pp_cxx_right_paren (pp);
      return;
    }
  pp_cxx_ws_string (pp, "throw");
  pp_cxx_left_paren (pp);
  for (; ex_spec && TREE_VALUE (ex_spec); ex_spec = TREE_CHAIN (ex_spec))
    {
      tree type = TREE_VALUE (ex_spec);
      tree argpack = NULL_TREE;
      int i, len = 1;

      if (ARGUMENT_PACK_P (type))
	{
	  argpack = ARGUMENT_PACK_ARGS (type);
	  len = TREE_VEC_LENGTH (argpack);
	}

      for (i = 0; i < len; ++i)
	{
	  if (argpack)
	    type = TREE_VEC_ELT (argpack, i);

	  if (need_comma)
	    pp_cxx_separate_with (pp, ',');
	  else
	    need_comma = true;

	  pp_cxx_type_id (pp, type);
	}
    }
  pp_cxx_right_paren (pp);
}

/* direct-declarator:
      declarator-id
      direct-declarator ( parameter-declaration-clause ) cv-qualifier-seq(opt)
					    exception-specification(opt)
      direct-declaration [ constant-expression(opt) ]
      ( declarator )  */

static void
pp_cxx_direct_declarator (cxx_pretty_printer *pp, tree t)
{
  switch (TREE_CODE (t))
    {
    case VAR_DECL:
    case PARM_DECL:
    case CONST_DECL:
    case FIELD_DECL:
      if (DECL_NAME (t))
	{
	  pp_cxx_space_for_pointer_operator (pp, TREE_TYPE (t));

	  if ((TREE_CODE (t) == PARM_DECL && FUNCTION_PARAMETER_PACK_P (t))
	      || template_parameter_pack_p (t))
	    /* A function parameter pack or non-type template
	       parameter pack.  */
	    pp_cxx_ws_string (pp, "...");
		      
	  pp_cxx_id_expression (pp, DECL_NAME (t));
	}
      pp_cxx_abstract_declarator (pp, TREE_TYPE (t));
      break;

    case FUNCTION_DECL:
      pp_cxx_space_for_pointer_operator (pp, TREE_TYPE (TREE_TYPE (t)));
      pp_cxx_id_expression (pp, t);
      pp_cxx_parameter_declaration_clause (pp, t);

      if (DECL_NONSTATIC_MEMBER_FUNCTION_P (t))
	{
	  pp_base (pp)->padding = pp_before;
	  pp_cxx_cv_qualifier_seq (pp, pp_cxx_implicit_parameter_type (t));
	}

      pp_cxx_exception_specification (pp, TREE_TYPE (t));
      break;

    case TYPENAME_TYPE:
    case TEMPLATE_DECL:
    case TEMPLATE_TYPE_PARM:
    case TEMPLATE_PARM_INDEX:
    case TEMPLATE_TEMPLATE_PARM:
      break;

    default:
      pp_c_direct_declarator (pp_c_base (pp), t);
      break;
    }
}

/* declarator:
   direct-declarator
   ptr-operator declarator  */

static void
pp_cxx_declarator (cxx_pretty_printer *pp, tree t)
{
  pp_cxx_direct_declarator (pp, t);
}

/* ctor-initializer:
      : mem-initializer-list

   mem-initializer-list:
      mem-initializer
      mem-initializer , mem-initializer-list

   mem-initializer:
      mem-initializer-id ( expression-list(opt) )

   mem-initializer-id:
      ::(opt) nested-name-specifier(opt) class-name
      identifier   */

static void
pp_cxx_ctor_initializer (cxx_pretty_printer *pp, tree t)
{
  t = TREE_OPERAND (t, 0);
  pp_cxx_whitespace (pp);
  pp_colon (pp);
  pp_cxx_whitespace (pp);
  for (; t; t = TREE_CHAIN (t))
    {
      tree purpose = TREE_PURPOSE (t);
      bool is_pack = PACK_EXPANSION_P (purpose);

      if (is_pack)
	pp_cxx_primary_expression (pp, PACK_EXPANSION_PATTERN (purpose));
      else
	pp_cxx_primary_expression (pp, purpose);
      pp_cxx_call_argument_list (pp, TREE_VALUE (t));
      if (is_pack)
	pp_cxx_ws_string (pp, "...");
      if (TREE_CHAIN (t))
	pp_cxx_separate_with (pp, ',');
    }
}

/* function-definition:
      decl-specifier-seq(opt) declarator ctor-initializer(opt) function-body
      decl-specifier-seq(opt) declarator function-try-block  */

static void
pp_cxx_function_definition (cxx_pretty_printer *pp, tree t)
{
  tree saved_scope = pp->enclosing_scope;
  pp_cxx_decl_specifier_seq (pp, t);
  pp_cxx_declarator (pp, t);
  pp_needs_newline (pp) = true;
  pp->enclosing_scope = DECL_CONTEXT (t);
  if (DECL_SAVED_TREE (t))
    pp_cxx_statement (pp, DECL_SAVED_TREE (t));
  else
    {
      pp_cxx_semicolon (pp);
      pp_needs_newline (pp) = true;
    }
  pp_flush (pp);
  pp->enclosing_scope = saved_scope;
}

/* abstract-declarator:
      ptr-operator abstract-declarator(opt)
      direct-abstract-declarator  */

static void
pp_cxx_abstract_declarator (cxx_pretty_printer *pp, tree t)
{
  if (TYPE_PTRMEM_P (t) || TYPE_PTRMEMFUNC_P (t))
    pp_cxx_right_paren (pp);
  else if (POINTER_TYPE_P (t))
    {
      if (TREE_CODE (TREE_TYPE (t)) == ARRAY_TYPE
	  || TREE_CODE (TREE_TYPE (t)) == FUNCTION_TYPE)
	pp_cxx_right_paren (pp);
      t = TREE_TYPE (t);
    }
  pp_cxx_direct_abstract_declarator (pp, t);
}

/* direct-abstract-declarator:
      direct-abstract-declarator(opt) ( parameter-declaration-clause )
			   cv-qualifier-seq(opt) exception-specification(opt)
      direct-abstract-declarator(opt) [ constant-expression(opt) ]
      ( abstract-declarator )  */

static void
pp_cxx_direct_abstract_declarator (cxx_pretty_printer *pp, tree t)
{
  switch (TREE_CODE (t))
    {
    case REFERENCE_TYPE:
      pp_cxx_abstract_declarator (pp, t);
      break;

    case RECORD_TYPE:
      if (TYPE_PTRMEMFUNC_P (t))
	pp_cxx_direct_abstract_declarator (pp, TYPE_PTRMEMFUNC_FN_TYPE (t));
      break;

    case METHOD_TYPE:
    case FUNCTION_TYPE:
      pp_cxx_parameter_declaration_clause (pp, t);
      pp_cxx_direct_abstract_declarator (pp, TREE_TYPE (t));
      if (TREE_CODE (t) == METHOD_TYPE)
	{
	  pp_base (pp)->padding = pp_before;
	  pp_cxx_cv_qualifier_seq
	    (pp, TREE_TYPE (TREE_VALUE (TYPE_ARG_TYPES (t))));
	}
      pp_cxx_exception_specification (pp, t);
      break;

    case TYPENAME_TYPE:
    case TEMPLATE_TYPE_PARM:
    case TEMPLATE_TEMPLATE_PARM:
    case BOUND_TEMPLATE_TEMPLATE_PARM:
    case UNBOUND_CLASS_TEMPLATE:
      break;

    default:
      pp_c_direct_abstract_declarator (pp_c_base (pp), t);
      break;
    }
}

/* type-id:
     type-specifier-seq abstract-declarator(opt) */

static void
pp_cxx_type_id (cxx_pretty_printer *pp, tree t)
{
  pp_flags saved_flags = pp_c_base (pp)->flags;
  pp_c_base (pp)->flags |= pp_c_flag_abstract;

  switch (TREE_CODE (t))
    {
    case TYPE_DECL:
    case UNION_TYPE:
    case RECORD_TYPE:
    case ENUMERAL_TYPE:
    case TYPENAME_TYPE:
    case BOUND_TEMPLATE_TEMPLATE_PARM:
    case UNBOUND_CLASS_TEMPLATE:
    case TEMPLATE_TEMPLATE_PARM:
    case TEMPLATE_TYPE_PARM:
    case TEMPLATE_PARM_INDEX:
    case TEMPLATE_DECL:
    case TYPEOF_TYPE:
    case DECLTYPE_TYPE:
    case TEMPLATE_ID_EXPR:
      pp_cxx_type_specifier_seq (pp, t);
      break;

    case TYPE_PACK_EXPANSION:
      pp_cxx_type_id (pp, PACK_EXPANSION_PATTERN (t));
      pp_cxx_ws_string (pp, "...");
      break;

    default:
      pp_c_type_id (pp_c_base (pp), t);
      break;
    }

  pp_c_base (pp)->flags = saved_flags;
}

/* template-argument-list:
      template-argument ...(opt)
      template-argument-list, template-argument ...(opt)

   template-argument:
      assignment-expression
      type-id
      template-name  */

static void
pp_cxx_template_argument_list (cxx_pretty_printer *pp, tree t)
{
  int i;
  bool need_comma = false;

  if (t == NULL)
    return;
  for (i = 0; i < TREE_VEC_LENGTH (t); ++i)
    {
      tree arg = TREE_VEC_ELT (t, i);
      tree argpack = NULL_TREE;
      int idx, len = 1;

      if (ARGUMENT_PACK_P (arg))
	{
	  argpack = ARGUMENT_PACK_ARGS (arg);
	  len = TREE_VEC_LENGTH (argpack);
	}

      for (idx = 0; idx < len; idx++)
	{
	  if (argpack)
	    arg = TREE_VEC_ELT (argpack, idx);
	  
	  if (need_comma)
	    pp_cxx_separate_with (pp, ',');
	  else
	    need_comma = true;

	  if (TYPE_P (arg) || (TREE_CODE (arg) == TEMPLATE_DECL
			       && TYPE_P (DECL_TEMPLATE_RESULT (arg))))
	    pp_cxx_type_id (pp, arg);
	  else
	    pp_cxx_expression (pp, arg);
	}
    }
}


static void
pp_cxx_exception_declaration (cxx_pretty_printer *pp, tree t)
{
  t = DECL_EXPR_DECL (t);
  pp_cxx_type_specifier_seq (pp, t);
  if (TYPE_P (t))
    pp_cxx_abstract_declarator (pp, t);
  else
    pp_cxx_declarator (pp, t);
}

/* Statements.  */

static void
pp_cxx_statement (cxx_pretty_printer *pp, tree t)
{
  switch (TREE_CODE (t))
    {
    case CTOR_INITIALIZER:
      pp_cxx_ctor_initializer (pp, t);
      break;

    case USING_STMT:
      pp_cxx_ws_string (pp, "using");
      pp_cxx_ws_string (pp, "namespace");
      if (DECL_CONTEXT (t))
	pp_cxx_nested_name_specifier (pp, DECL_CONTEXT (t));
      pp_cxx_qualified_id (pp, USING_STMT_NAMESPACE (t));
      break;

    case USING_DECL:
      pp_cxx_ws_string (pp, "using");
      pp_cxx_nested_name_specifier (pp, USING_DECL_SCOPE (t));
      pp_cxx_unqualified_id (pp, DECL_NAME (t));
      break;

    case EH_SPEC_BLOCK:
      break;

      /* try-block:
	    try compound-statement handler-seq  */
    case TRY_BLOCK:
      pp_maybe_newline_and_indent (pp, 0);
      pp_cxx_ws_string (pp, "try");
      pp_newline_and_indent (pp, 3);
      pp_cxx_statement (pp, TRY_STMTS (t));
      pp_newline_and_indent (pp, -3);
      if (CLEANUP_P (t))
	;
      else
	pp_cxx_statement (pp, TRY_HANDLERS (t));
      break;

      /*
	 handler-seq:
	    handler handler-seq(opt)

	 handler:
	 catch ( exception-declaration ) compound-statement

	 exception-declaration:
	    type-specifier-seq declarator
	    type-specifier-seq abstract-declarator
	    ...   */
    case HANDLER:
      pp_cxx_ws_string (pp, "catch");
      pp_cxx_left_paren (pp);
      pp_cxx_exception_declaration (pp, HANDLER_PARMS (t));
      pp_cxx_right_paren (pp);
      pp_indentation (pp) += 3;
      pp_needs_newline (pp) = true;
      pp_cxx_statement (pp, HANDLER_BODY (t));
      pp_indentation (pp) -= 3;
      pp_needs_newline (pp) = true;
      break;

      /* selection-statement:
	    if ( expression ) statement
	    if ( expression ) statement else statement  */
    case IF_STMT:
      pp_cxx_ws_string (pp, "if");
      pp_cxx_whitespace (pp);
      pp_cxx_left_paren (pp);
      pp_cxx_expression (pp, IF_COND (t));
      pp_cxx_right_paren (pp);
      pp_newline_and_indent (pp, 2);
      pp_cxx_statement (pp, THEN_CLAUSE (t));
      pp_newline_and_indent (pp, -2);
      if (ELSE_CLAUSE (t))
	{
	  tree else_clause = ELSE_CLAUSE (t);
	  pp_cxx_ws_string (pp, "else");
	  if (TREE_CODE (else_clause) == IF_STMT)
	    pp_cxx_whitespace (pp);
	  else
	    pp_newline_and_indent (pp, 2);
	  pp_cxx_statement (pp, else_clause);
	  if (TREE_CODE (else_clause) != IF_STMT)
	    pp_newline_and_indent (pp, -2);
	}
      break;

    case SWITCH_STMT:
      pp_cxx_ws_string (pp, "switch");
      pp_space (pp);
      pp_cxx_left_paren (pp);
      pp_cxx_expression (pp, SWITCH_STMT_COND (t));
      pp_cxx_right_paren (pp);
      pp_indentation (pp) += 3;
      pp_needs_newline (pp) = true;
      pp_cxx_statement (pp, SWITCH_STMT_BODY (t));
      pp_newline_and_indent (pp, -3);
      break;

      /* iteration-statement:
	    while ( expression ) statement
	    do statement while ( expression ) ;
	    for ( expression(opt) ; expression(opt) ; expression(opt) ) statement
	    for ( declaration expression(opt) ; expression(opt) ) statement  */
    case WHILE_STMT:
      pp_cxx_ws_string (pp, "while");
      pp_space (pp);
      pp_cxx_left_paren (pp);
      pp_cxx_expression (pp, WHILE_COND (t));
      pp_cxx_right_paren (pp);
      pp_newline_and_indent (pp, 3);
      pp_cxx_statement (pp, WHILE_BODY (t));
      pp_indentation (pp) -= 3;
      pp_needs_newline (pp) = true;
      break;

    case DO_STMT:
      pp_cxx_ws_string (pp, "do");
      pp_newline_and_indent (pp, 3);
      pp_cxx_statement (pp, DO_BODY (t));
      pp_newline_and_indent (pp, -3);
      pp_cxx_ws_string (pp, "while");
      pp_space (pp);
      pp_cxx_left_paren (pp);
      pp_cxx_expression (pp, DO_COND (t));
      pp_cxx_right_paren (pp);
      pp_cxx_semicolon (pp);
      pp_needs_newline (pp) = true;
      break;

    case FOR_STMT:
      pp_cxx_ws_string (pp, "for");
      pp_space (pp);
      pp_cxx_left_paren (pp);
      if (FOR_INIT_STMT (t))
	pp_cxx_statement (pp, FOR_INIT_STMT (t));
      else
	pp_cxx_semicolon (pp);
      pp_needs_newline (pp) = false;
      pp_cxx_whitespace (pp);
      if (FOR_COND (t))
	pp_cxx_expression (pp, FOR_COND (t));
      pp_cxx_semicolon (pp);
      pp_needs_newline (pp) = false;
      pp_cxx_whitespace (pp);
      if (FOR_EXPR (t))
	pp_cxx_expression (pp, FOR_EXPR (t));
      pp_cxx_right_paren (pp);
      pp_newline_and_indent (pp, 3);
      pp_cxx_statement (pp, FOR_BODY (t));
      pp_indentation (pp) -= 3;
      pp_needs_newline (pp) = true;
      break;

    case RANGE_FOR_STMT:
      pp_cxx_ws_string (pp, "for");
      pp_space (pp);
      pp_cxx_left_paren (pp);
      pp_cxx_statement (pp, RANGE_FOR_DECL (t));
      pp_space (pp);
      pp_needs_newline (pp) = false;
      pp_colon (pp);
      pp_space (pp);
      pp_cxx_statement (pp, RANGE_FOR_EXPR (t));
      pp_cxx_right_paren (pp);
      pp_newline_and_indent (pp, 3);
      pp_cxx_statement (pp, FOR_BODY (t));
      pp_indentation (pp) -= 3;
      pp_needs_newline (pp) = true;
      break;

      /* jump-statement:
	    goto identifier;
	    continue ;
	    return expression(opt) ;  */
    case BREAK_STMT:
    case CONTINUE_STMT:
      pp_string (pp, TREE_CODE (t) == BREAK_STMT ? "break" : "continue");
      pp_cxx_semicolon (pp);
      pp_needs_newline (pp) = true;
      break;

      /* expression-statement:
	    expression(opt) ;  */
    case EXPR_STMT:
      pp_cxx_expression (pp, EXPR_STMT_EXPR (t));
      pp_cxx_semicolon (pp);
      pp_needs_newline (pp) = true;
      break;

    case CLEANUP_STMT:
      pp_cxx_ws_string (pp, "try");
      pp_newline_and_indent (pp, 2);
      pp_cxx_statement (pp, CLEANUP_BODY (t));
      pp_newline_and_indent (pp, -2);
      pp_cxx_ws_string (pp, CLEANUP_EH_ONLY (t) ? "catch" : "finally");
      pp_newline_and_indent (pp, 2);
      pp_cxx_statement (pp, CLEANUP_EXPR (t));
      pp_newline_and_indent (pp, -2);
      break;

    case STATIC_ASSERT:
      pp_cxx_declaration (pp, t);
      break;

    default:
      pp_c_statement (pp_c_base (pp), t);
      break;
    }
}

/* original-namespace-definition:
      namespace identifier { namespace-body }

  As an edge case, we also handle unnamed namespace definition here.  */

static void
pp_cxx_original_namespace_definition (cxx_pretty_printer *pp, tree t)
{
  pp_cxx_ws_string (pp, "namespace");
  if (DECL_CONTEXT (t))
    pp_cxx_nested_name_specifier (pp, DECL_CONTEXT (t));
  if (DECL_NAME (t))
    pp_cxx_unqualified_id (pp, t);
  pp_cxx_whitespace (pp);
  pp_cxx_left_brace (pp);
  /* We do not print the namespace-body.  */
  pp_cxx_whitespace (pp);
  pp_cxx_right_brace (pp);
}

/* namespace-alias:
      identifier

   namespace-alias-definition:
      namespace identifier = qualified-namespace-specifier ;

   qualified-namespace-specifier:
      ::(opt) nested-name-specifier(opt) namespace-name   */

static void
pp_cxx_namespace_alias_definition (cxx_pretty_printer *pp, tree t)
{
  pp_cxx_ws_string (pp, "namespace");
  if (DECL_CONTEXT (t))
    pp_cxx_nested_name_specifier (pp, DECL_CONTEXT (t));
  pp_cxx_unqualified_id (pp, t);
  pp_cxx_whitespace (pp);
  pp_equal (pp);
  pp_cxx_whitespace (pp);
  if (DECL_CONTEXT (DECL_NAMESPACE_ALIAS (t)))
    pp_cxx_nested_name_specifier (pp,
				  DECL_CONTEXT (DECL_NAMESPACE_ALIAS (t)));
  pp_cxx_qualified_id (pp, DECL_NAMESPACE_ALIAS (t));
  pp_cxx_semicolon (pp);
}

/* simple-declaration:
      decl-specifier-seq(opt) init-declarator-list(opt)  */

static void
pp_cxx_simple_declaration (cxx_pretty_printer *pp, tree t)
{
  pp_cxx_decl_specifier_seq (pp, t);
  pp_cxx_init_declarator (pp, t);
  pp_cxx_semicolon (pp);
  pp_needs_newline (pp) = true;
}

/*
  template-parameter-list:
     template-parameter
     template-parameter-list , template-parameter  */

static inline void
pp_cxx_template_parameter_list (cxx_pretty_printer *pp, tree t)
{
  const int n = TREE_VEC_LENGTH (t);
  int i;
  for (i = 0; i < n; ++i)
    {
      if (i)
	pp_cxx_separate_with (pp, ',');
      pp_cxx_template_parameter (pp, TREE_VEC_ELT (t, i));
    }
}

/* template-parameter:
      type-parameter
      parameter-declaration

   type-parameter:
     class ...(opt) identifier(opt)
     class identifier(opt) = type-id
     typename identifier(opt)
     typename ...(opt) identifier(opt) = type-id
     template < template-parameter-list > class ...(opt) identifier(opt)
     template < template-parameter-list > class identifier(opt) = template-name  */

static void
pp_cxx_template_parameter (cxx_pretty_printer *pp, tree t)
{
  tree parameter =  TREE_VALUE (t);
  switch (TREE_CODE (parameter))
    {
    case TYPE_DECL:
      pp_cxx_ws_string (pp, "class");
      if (TEMPLATE_TYPE_PARAMETER_PACK (TREE_TYPE (t)))
	pp_cxx_ws_string (pp, "...");
      if (DECL_NAME (parameter))
	pp_cxx_tree_identifier (pp, DECL_NAME (parameter));
      /* FIXME: Check if we should print also default argument.  */
      break;

    case PARM_DECL:
      pp_cxx_parameter_declaration (pp, parameter);
      break;

    case TEMPLATE_DECL:
      break;

    default:
      pp_unsupported_tree (pp, t);
      break;
    }
}

/* Pretty-print a template parameter in the canonical form
   "template-parameter-<level>-<position in parameter list>".  */

void
pp_cxx_canonical_template_parameter (cxx_pretty_printer *pp, tree parm)
{
  const enum tree_code code = TREE_CODE (parm);

  /* Brings type template parameters to the canonical forms.  */
  if (code == TEMPLATE_TYPE_PARM || code == TEMPLATE_TEMPLATE_PARM
      || code == BOUND_TEMPLATE_TEMPLATE_PARM)
    parm = TEMPLATE_TYPE_PARM_INDEX (parm);

  pp_cxx_begin_template_argument_list (pp);
  pp_cxx_ws_string (pp, M_("template-parameter-"));
  pp_wide_integer (pp, TEMPLATE_PARM_LEVEL (parm));
  pp_minus (pp);
  pp_wide_integer (pp, TEMPLATE_PARM_IDX (parm) + 1);
  pp_cxx_end_template_argument_list (pp);
}

/*
  template-declaration:
     export(opt) template < template-parameter-list > declaration   */

static void
pp_cxx_template_declaration (cxx_pretty_printer *pp, tree t)
{
  tree tmpl = most_general_template (t);
  tree level;
  int i = 0;

  pp_maybe_newline_and_indent (pp, 0);
  for (level = DECL_TEMPLATE_PARMS (tmpl); level; level = TREE_CHAIN (level))
    {
      pp_cxx_ws_string (pp, "template");
      pp_cxx_begin_template_argument_list (pp);
      pp_cxx_template_parameter_list (pp, TREE_VALUE (level));
      pp_cxx_end_template_argument_list (pp);
      pp_newline_and_indent (pp, 3);
      i += 3;
    }
  if (TREE_CODE (t) == FUNCTION_DECL && DECL_SAVED_TREE (t))
    pp_cxx_function_definition (pp, t);
  else
    pp_cxx_simple_declaration (pp, t);
}

static void
pp_cxx_explicit_specialization (cxx_pretty_printer *pp, tree t)
{
  pp_unsupported_tree (pp, t);
}

static void
pp_cxx_explicit_instantiation (cxx_pretty_printer *pp, tree t)
{
  pp_unsupported_tree (pp, t);
}

/*
    declaration:
       block-declaration
       function-definition
       template-declaration
       explicit-instantiation
       explicit-specialization
       linkage-specification
       namespace-definition

    block-declaration:
       simple-declaration
       asm-definition
       namespace-alias-definition
       using-declaration
       using-directive
       static_assert-declaration */
void
pp_cxx_declaration (cxx_pretty_printer *pp, tree t)
{
  if (TREE_CODE (t) == STATIC_ASSERT)
    {
      pp_cxx_ws_string (pp, "static_assert");
      pp_cxx_left_paren (pp);
      pp_cxx_expression (pp, STATIC_ASSERT_CONDITION (t));
      pp_cxx_separate_with (pp, ',');
      pp_cxx_expression (pp, STATIC_ASSERT_MESSAGE (t));
      pp_cxx_right_paren (pp);
    }
  else if (!DECL_LANG_SPECIFIC (t))
    pp_cxx_simple_declaration (pp, t);
  else if (DECL_USE_TEMPLATE (t))
    switch (DECL_USE_TEMPLATE (t))
      {
      case 1:
	pp_cxx_template_declaration (pp, t);
	break;

      case 2:
	pp_cxx_explicit_specialization (pp, t);
	break;

      case 3:
	pp_cxx_explicit_instantiation (pp, t);
	break;

      default:
	break;
      }
  else switch (TREE_CODE (t))
    {
    case VAR_DECL:
    case TYPE_DECL:
      pp_cxx_simple_declaration (pp, t);
      break;

    case FUNCTION_DECL:
      if (DECL_SAVED_TREE (t))
	pp_cxx_function_definition (pp, t);
      else
	pp_cxx_simple_declaration (pp, t);
      break;

    case NAMESPACE_DECL:
      if (DECL_NAMESPACE_ALIAS (t))
	pp_cxx_namespace_alias_definition (pp, t);
      else
	pp_cxx_original_namespace_definition (pp, t);
      break;

    default:
      pp_unsupported_tree (pp, t);
      break;
    }
}

static void
pp_cxx_typeid_expression (cxx_pretty_printer *pp, tree t)
{
  t = TREE_OPERAND (t, 0);
  pp_cxx_ws_string (pp, "typeid");
  pp_cxx_left_paren (pp);
  if (TYPE_P (t))
    pp_cxx_type_id (pp, t);
  else
    pp_cxx_expression (pp, t);
  pp_cxx_right_paren (pp);
}

void
pp_cxx_va_arg_expression (cxx_pretty_printer *pp, tree t)
{
  pp_cxx_ws_string (pp, "va_arg");
  pp_cxx_left_paren (pp);
  pp_cxx_assignment_expression (pp, TREE_OPERAND (t, 0));
  pp_cxx_separate_with (pp, ',');
  pp_cxx_type_id (pp, TREE_TYPE (t));
  pp_cxx_right_paren (pp);
}

static bool
pp_cxx_offsetof_expression_1 (cxx_pretty_printer *pp, tree t)
{
  switch (TREE_CODE (t))
    {
    case ARROW_EXPR:
      if (TREE_CODE (TREE_OPERAND (t, 0)) == STATIC_CAST_EXPR
	  && POINTER_TYPE_P (TREE_TYPE (TREE_OPERAND (t, 0))))
	{
	  pp_cxx_type_id (pp, TREE_TYPE (TREE_TYPE (TREE_OPERAND (t, 0))));
	  pp_cxx_separate_with (pp, ',');
	  return true;
	}
      return false;
    case COMPONENT_REF:
      if (!pp_cxx_offsetof_expression_1 (pp, TREE_OPERAND (t, 0)))
	return false;
      if (TREE_CODE (TREE_OPERAND (t, 0)) != ARROW_EXPR)
	pp_cxx_dot (pp);
      pp_cxx_expression (pp, TREE_OPERAND (t, 1));
      return true;
    case ARRAY_REF:
      if (!pp_cxx_offsetof_expression_1 (pp, TREE_OPERAND (t, 0)))
	return false;
      pp_left_bracket (pp);
      pp_cxx_expression (pp, TREE_OPERAND (t, 1));
      pp_right_bracket (pp);
      return true;
    default:
      return false;
    }
}

void
pp_cxx_offsetof_expression (cxx_pretty_printer *pp, tree t)
{
  pp_cxx_ws_string (pp, "offsetof");
  pp_cxx_left_paren (pp);
  if (!pp_cxx_offsetof_expression_1 (pp, TREE_OPERAND (t, 0)))
    pp_cxx_expression (pp, TREE_OPERAND (t, 0));
  pp_cxx_right_paren (pp);
}

void
pp_cxx_trait_expression (cxx_pretty_printer *pp, tree t)
{
  cp_trait_kind kind = TRAIT_EXPR_KIND (t);

  switch (kind)
    {
    case CPTK_HAS_NOTHROW_ASSIGN:
      pp_cxx_ws_string (pp, "__has_nothrow_assign");
      break;
    case CPTK_HAS_TRIVIAL_ASSIGN:
      pp_cxx_ws_string (pp, "__has_trivial_assign");
      break;
    case CPTK_HAS_NOTHROW_CONSTRUCTOR:
      pp_cxx_ws_string (pp, "__has_nothrow_constructor");
      break;
    case CPTK_HAS_TRIVIAL_CONSTRUCTOR:
      pp_cxx_ws_string (pp, "__has_trivial_constructor");
      break;
    case CPTK_HAS_NOTHROW_COPY:
      pp_cxx_ws_string (pp, "__has_nothrow_copy");
      break;
    case CPTK_HAS_TRIVIAL_COPY:
      pp_cxx_ws_string (pp, "__has_trivial_copy");
      break;
    case CPTK_HAS_TRIVIAL_DESTRUCTOR:
      pp_cxx_ws_string (pp, "__has_trivial_destructor");
      break;
    case CPTK_HAS_VIRTUAL_DESTRUCTOR:
      pp_cxx_ws_string (pp, "__has_virtual_destructor");
      break;
    case CPTK_IS_ABSTRACT:
      pp_cxx_ws_string (pp, "__is_abstract");
      break;
    case CPTK_IS_BASE_OF:
      pp_cxx_ws_string (pp, "__is_base_of");
      break;
    case CPTK_IS_CLASS:
      pp_cxx_ws_string (pp, "__is_class");
      break;
    case CPTK_IS_CONVERTIBLE_TO:
      pp_cxx_ws_string (pp, "__is_convertible_to");
      break;
    case CPTK_IS_EMPTY:
      pp_cxx_ws_string (pp, "__is_empty");
      break;
    case CPTK_IS_ENUM:
      pp_cxx_ws_string (pp, "__is_enum");
      break;
    case CPTK_IS_POD:
      pp_cxx_ws_string (pp, "__is_pod");
      break;
    case CPTK_IS_POLYMORPHIC:
      pp_cxx_ws_string (pp, "__is_polymorphic");
      break;
    case CPTK_IS_STD_LAYOUT:
      pp_cxx_ws_string (pp, "__is_std_layout");
      break;
    case CPTK_IS_TRIVIAL:
      pp_cxx_ws_string (pp, "__is_trivial");
      break;
    case CPTK_IS_UNION:
      pp_cxx_ws_string (pp, "__is_union");
<<<<<<< HEAD
=======
      break;
    case CPTK_IS_LITERAL_TYPE:
      pp_cxx_ws_string (pp, "__is_literal_type");
>>>>>>> 03d20231
      break;

    default:
      gcc_unreachable ();
    }

  pp_cxx_left_paren (pp);
  pp_cxx_type_id (pp, TRAIT_EXPR_TYPE1 (t));

  if (kind == CPTK_IS_BASE_OF || kind == CPTK_IS_CONVERTIBLE_TO)
    {
      pp_cxx_separate_with (pp, ',');
      pp_cxx_type_id (pp, TRAIT_EXPR_TYPE2 (t));
    }

  pp_cxx_right_paren (pp);
}

typedef c_pretty_print_fn pp_fun;

/* Initialization of a C++ pretty-printer object.  */

void
pp_cxx_pretty_printer_init (cxx_pretty_printer *pp)
{
  pp_c_pretty_printer_init (pp_c_base (pp));
  pp_set_line_maximum_length (pp, 0);

  pp->c_base.declaration = (pp_fun) pp_cxx_declaration;
  pp->c_base.declaration_specifiers = (pp_fun) pp_cxx_decl_specifier_seq;
  pp->c_base.function_specifier = (pp_fun) pp_cxx_function_specifier;
  pp->c_base.type_specifier_seq = (pp_fun) pp_cxx_type_specifier_seq;
  pp->c_base.declarator = (pp_fun) pp_cxx_declarator;
  pp->c_base.direct_declarator = (pp_fun) pp_cxx_direct_declarator;
  pp->c_base.parameter_list = (pp_fun) pp_cxx_parameter_declaration_clause;
  pp->c_base.type_id = (pp_fun) pp_cxx_type_id;
  pp->c_base.abstract_declarator = (pp_fun) pp_cxx_abstract_declarator;
  pp->c_base.direct_abstract_declarator =
    (pp_fun) pp_cxx_direct_abstract_declarator;
  pp->c_base.simple_type_specifier = (pp_fun)pp_cxx_simple_type_specifier;

  /* pp->c_base.statement = (pp_fun) pp_cxx_statement;  */

  pp->c_base.constant = (pp_fun) pp_cxx_constant;
  pp->c_base.id_expression = (pp_fun) pp_cxx_id_expression;
  pp->c_base.primary_expression = (pp_fun) pp_cxx_primary_expression;
  pp->c_base.postfix_expression = (pp_fun) pp_cxx_postfix_expression;
  pp->c_base.unary_expression = (pp_fun) pp_cxx_unary_expression;
  pp->c_base.multiplicative_expression = (pp_fun) pp_cxx_multiplicative_expression;
  pp->c_base.conditional_expression = (pp_fun) pp_cxx_conditional_expression;
  pp->c_base.assignment_expression = (pp_fun) pp_cxx_assignment_expression;
  pp->c_base.expression = (pp_fun) pp_cxx_expression;
  pp->enclosing_scope = global_namespace;
}<|MERGE_RESOLUTION|>--- conflicted
+++ resolved
@@ -27,14 +27,6 @@
 #include "cp-tree.h"
 #include "cxx-pretty-print.h"
 #include "tree-pretty-print.h"
-<<<<<<< HEAD
-#include "toplev.h"
-=======
-
-/* Translate if being used for diagnostics, but not for dump files or
-   __PRETTY_FUNCTION.  */
-#define M_(msgid) (pp_translate_identifiers (pp) ? _(msgid) : (msgid))
->>>>>>> 03d20231
 
 /* Translate if being used for diagnostics, but not for dump files or
    __PRETTY_FUNCTION.  */
@@ -799,8 +791,6 @@
 	pp_unary_expression (pp, TREE_OPERAND (t, 0));
       break;
 
-<<<<<<< HEAD
-=======
     case AT_ENCODE_EXPR:
       pp_cxx_ws_string (pp, "@encode");
       pp_cxx_whitespace (pp);
@@ -809,7 +799,6 @@
       pp_cxx_right_paren (pp);
       break;      
 
->>>>>>> 03d20231
     case NOEXCEPT_EXPR:
       pp_cxx_ws_string (pp, "noexcept");
       pp_cxx_whitespace (pp);
@@ -2379,12 +2368,9 @@
       break;
     case CPTK_IS_UNION:
       pp_cxx_ws_string (pp, "__is_union");
-<<<<<<< HEAD
-=======
       break;
     case CPTK_IS_LITERAL_TYPE:
       pp_cxx_ws_string (pp, "__is_literal_type");
->>>>>>> 03d20231
       break;
 
     default:
