<<<<<<< HEAD
2015-07-16  Jason Merrill  <jason@redhat.com>

	* pt.c (tsubst) [TEMPLATE_TYPE_PARM]: Check tf_partial sooner.

2015-07-10  Jason Merrill  <jason@redhat.com>

	* call.c (build_new_method_call_1): Call reshape_init.

=======
2015-08-04  Jason Merrill  <jason@redhat.com>

	* pt.c (lookup_template_class_1): Clear elt.spec.

	* tree.c (build_target_expr): Copy the location from value.

2015-08-02  Patrick Palka  <ppalka@gcc.gnu.org>

	* parser.c (cp_parser_selection_statement): Move handling of
	semicolon body to ...
	(cp_parser_implicitly_scoped_statement): .. here.  Call
	warn_for_misleading_indentation even when the body is a
	semicolon.  Extract token_indent_infos corresponding to the
	guard, body and next tokens.  Adjust call to
	warn_for_misleading_indentation accordingly.  Take
	token_indent_info argument.
	(cp_parser_already_scoped_statement): Likewise.
	(cp_parser_selection_statement, cp_parser_iteration_statement):
	Extract a token_indent_info corresponding to the guard token.

2015-08-01  Caroline Tice  <cmtice@google.com>

	PR 66521
	* mangle.c : Add vtable-verify.h to include files.
	(get_mangled_vtable_map_var_name):  If the DECL_ASSEMBLER_NAME
	is "<anon>" get the real mangled name for the class instead, and
	also store the real mangled name in a vector for use later.

2015-07-31  Marek Polacek  <polacek@redhat.com>

	PR sanitizer/66977
	* typeck.c (get_member_function_from_ptrfunc): Don't sanitize
	RSHIFT_EXPR.

2015-07-30  Paolo Carlini  <paolo.carlini@oracle.com>

	* class.c (check_for_override): Use DECL_SOURCE_LOCATION and "%qD"
	in warning_at instead of "%q+D" in warning.
	(warn_hidden): Likewise but use location_of.
	(finish_struct_anon_r): Likewise use DECL_SOURCE_LOCATION in permerror.
	(check_bitfield_decl, check_field_decls): Likewise in warning_at.
	(check_field_decls): Likewise for permerror.
	(explain_non_literal_class): Likewise for inform.
	(check_bases_and_members, layout_class_type): Likewise for warning_at.
	(note_name_declared_in_class): Use location_of in permerror.
	* name-lookup.c (diagnose_name_conflict): Use location_of in inform.
	(pushdecl_maybe_friend_1): Use DECL_SOURCE_LOCATION in pedwarn,
	inform, and warning_at.
	(check_for_out_of_scope_variable): Likewise for warning_at and
	permerror.

2015-07-30  Jason Merrill  <jason@redhat.com>

	DR 1558
	PR c++/67021
	* pt.c (tsubst_decl) [TYPE_DECL]: Clear TYPE_DEPENDENT_P_VALID.

2015-07-28  Paolo Carlini  <paolo.carlini@oracle.com>

	* call.c (build_op_delete_call, convert_like_real, build_over_call):
	Use Use DECL_SOURCE_LOCATION and "%qD" in inform and pedwarn instead
	of "%q+D".
	* constexpr.c (explain_invalid_constexpr_fn): Likewise.
	* decl.c (duplicate_decls): Likewise for warning/warning_at.
	* except.c (maybe_noexcept_warning): Likewise.
	* friend.c (make_friend_class): Likewise for inform.
	* mangle.c (mangle_decl): Likewise for warning/warning_at.
	* method.c (process_subob_fn, walk_field_subobs,
	maybe_explain_implicit_delete): Likewise for inform.
	* parser.c (cp_parser_lambda_introducer): Likewise.
	* pt.c (check_specialization_namespace,
	maybe_process_partial_specialization): Likewise for permerror.
	(redeclare_class_template): Likewise for inform_n.
	(coerce_template_parms, tsubst_copy_and_build): Likewise for inform.
	* search.c (check_final_overrider): Likewise.
	* semantics.c (process_outer_var_ref): Likewise.

2015-07-27  Jason Merrill  <jason@redhat.com>

	* constexpr.c (cxx_eval_call_expression): Don't add this call to
	the hash table if !depth_ok.

2015-07-27  Marek Polacek  <polacek@redhat.com>

	PR c++/66555
	PR c/54979
	* call.c (build_new_op_1): Call warn_tautological_cmp.
	* pt.c (tsubst_copy_and_build): Use sentinel to suppress tautological
	compare warnings.

2015-07-26  Patrick Palka  <ppalka@gcc.gnu.org>

	PR c++/18969
	* typeck.c (check_return_expr): Also do the basic return-value
	validity checking if processing_template_decl and yet types are
	not dependent.  Remove obsolete code.

2015-07-26  Paolo Carlini  <paolo.carlini@oracle.com>

	* decl.c (poplevel): Use Use DECL_SOURCE_LOCATION and "%qD"
	in warning_at instead of "%q+D" in warning.
	(warn_extern_redeclared_static): Likewise for inform.
	(check_redeclaration_no_default_args): Likewise for permerror.
	(duplicate_decls): Likewise.
	(check_previous_goto_1): Likewise for inform.
	(check_goto, start_decl, check_for_uninitialized_const_var,
	start_preparsed_function, finish_function§): Likewise.
	* decl2.c (build_anon_union_vars, c_parse_final_cleanups): Likewise.
	* init.c (sort_mem_initializers): Likewise.
	* typeck.c (convert_for_initialization): Likewise for inform.
	(maybe_warn_about_returning_address_of_local): Likewise.
	* typeck2.c (abstract_virtuals_error_sfinae): Likewise for inform.
	(cxx_incomplete_type_diagnostic): Likewise for emit_diagnostic.

2015-07-25  Patrick Palka  <ppalka@gcc.gnu.org>

	PR c++/66857
	* cvt.c (ocp_convert): Don't call scalar_constant_value when
	converting to a class type.

2015-07-24  Jason Merrill  <jason@redhat.com>

	PR c++/64969
	* pt.c (splice_late_return_type): Correct deduced return type for
	abbreviated function template.

2015-07-24  Richard Biener  <rguenther@suse.de>

	* init.c (build_vec_init): Build iterator bound in the same
	type as the iterator.

2015-07-23  Marek Polacek  <polacek@redhat.com>

	PR c++/66572
	* pt.c (tsubst_copy_and_build): Add warn_logical_op sentinel.

2015-07-23  Paolo Carlini  <paolo.carlini@oracle.com>

	PR c++/52987
	* parser.c (cp_parser_simple_declaration): Robustify check avoiding
	redundant error messages.

2015-07-21  Paolo Carlini  <paolo.carlini@oracle.com>

	* decl.c (grokdeclarator): For an erroneous template parameter
	propagate error_mark_node as type.

2015-07-20  Marek Polacek  <polacek@redhat.com>

	PR c++/55095
	* typeck.c (cp_build_binary_op): Warn about left shift overflows.

2015-07-15  Jason Merrill  <jason@redhat.com>

	PR c++/65091
	* parser.c (cp_parser_unqualified_id): Don't accept ~x in a
	template if there is no type x in scope.

2015-07-14  Patrick Palka  <ppalka@gcc.gnu.org>

	PR c++/66850
	* pt.c (redeclare_class_template): Set the DECL_CONTEXTs of each
	template template parm in the redeclaration.
	(lookup_template_class_1): Peel off irrelevant template levels
	from current_template_parms before augmenting the argument
	list.

2015-07-14  Andrea Azzarone  <azzaronea@gmail.com>

	PR c++/65071
	* parser.c (cp_parser_sizeof_pack): Also consider template template
	parameters.

2015-07-14  Jason Merrill  <jason@redhat.com>

	* call.c (build_new_method_call_1): Call reshape_init.

2015-07-14  Paolo Carlini  <paolo.carlini@oracle.com>

	* pt.c (check_template_shadow): Emit error + inform instead of
	two errors.

2015-07-13  Patrick Palka  <ppalka@gcc.gnu.org>

	PR c++/65186
	* pt.c (invalid_nontype_parm_type_p): Accept a bound template
	template parm type under C++11 and later.

2015-07-12  Aldy Hernandez  <aldyh@redhat.com>

	* call.c: Fix double word typos.
	* cp-array-notation.c: Same.
	* cp-tree.h: Same.
	* init.c: Same.
	* name-lookup.c: Same.
	* parser.c: Same.

2015-07-10  Patrick Palka  <ppalka@gcc.gnu.org>

	PR c++/30044
	* pt.c (begin_template_parm_list): Add a dummy parameter level
	to current_template_parms.
	(end_template_parm_list): Remove the dummy parameter level
	before adding the real one.
	(tsubst): Don't attempt to substitute for template parameters
	corresponding to a dummy argument level.
	(template_parms_to_args): Remove obsolete hack for
	giving template template arguments the proper level.
	(splite_late_return_type): Remove obsolete hack for giving
	template template arguments the proper level.
	* error.c (dump_template_decl): Don't print dummy template
	levels.

2015-07-10  Paolo Carlini  <paolo.carlini@oracle.com>

	PR c++/54521
	* call.c (convert_like_real): Do not set LOOKUP_ONLYCONVERTING for
	the second step of copy-initialization.

2015-07-10  Jason Merrill  <jason@redhat.com>

>>>>>>> 2f508a78
	* pt.c (find_parameter_packs_r): Handle variable templates.
	(variable_template_specialization_p): New.
	* cp-tree.h: Declare it.

<<<<<<< HEAD
=======
	* parser.c (cp_parser_template_id): SET_EXPR_LOCATION.

2015-07-10  Eric Botcazou  <ebotcazou@adacore.com>

	* decl2.c (cpp_check): Revert latest change.

>>>>>>> 2f508a78
2015-07-09  Jason Merrill  <jason@redhat.com>

	* pt.c (instantiation_dependent_r) [TRAIT_EXPR]: Call
	value_dependent_expression_p.

	* cp-tree.h (struct cp_parameter_declarator): Rename ellipsis_p to
	template_parameter_pack_p.
	* parser.c (declarator_can_be_parameter_pack): False if
	parameter_pack_p is set.
	(make_parameter_declarator): Add template_parameter_pack_p parm.
	(cp_parser_template_parameter): Remove parameter pack parsing.
	(cp_parser_parameter_declaration): Handle all parameter packs.
	Tweak default argument permerror.

2015-07-09  Andrew Sutton  <andrew.n.sutton@gmail.com>

	* parser.c (cp_parser_default_type_template_argument)
	(cp_parser_default_template_template_argument): Factor out from
	cp_parser_type_parameter.

2015-07-09  Paolo Carlini  <paolo.carlini@oracle.com>

	* typeck.c (warn_args_num): Rename to error_args_num.
	(convert_arguments): Adjust calls.

2015-07-09  Andrew MacLeod  <amacleod@redhat.com>

	* cp-ubsan.c: Don't include alloc-pool.h or lto-streamer.h.

2015-07-08  Eric Botcazou  <ebotcazou@adacore.com>

	* decl2.c (cpp_check): Deal with IS_CONSTEXPR.

2015-07-08  Jakub Jelinek  <jakub@redhat.com>

	* decl.c (grokfndecl): Handle flag_openmp_simd like flag_openmp.
	* pt.c (apply_late_template_attributes): Likewise.

2015-07-08  Marek Polacek  <polacek@redhat.com>

	PR c++/66748
	* tree.c (handle_abi_tag_attribute): Check for CLASS_TYPE_P before
	accessing TYPE_LANG_SPECIFIC node.

2015-07-07  Andrew MacLeod  <amacleod@redhat.com>

	* call.c: Adjust includes.
	* class.c: Likewise.
	* constexpr.c: Likewise.
	* cp-array-notation.c: Likewise.
	* cp-gimplify.c: Likewise.
	* cp-lang.c: Likewise.
	* cp-objcp-common.c: Likewise.
	* cp-ubsan.c: Likewise.
	* cvt.c: Likewise.
	* decl.c: Likewise.
	* decl2.c: Likewise.
	* dump.c: Likewise.
	* error.c: Likewise.
	* except.c: Likewise.
	* expr.c: Likewise.
	* friend.c: Likewise.
	* init.c: Likewise.
	* lambda.c: Likewise.
	* lex.c: Likewise.
	* mangle.c: Likewise.
	* method.c: Likewise.
	* name-lookup.c: Likewise.
	* optimize.c: Likewise.
	* parser.c: Likewise.
	* pt.c: Likewise.
	* ptree.c: Likewise.
	* repo.c: Likewise.
	* rtti.c: Likewise.
	* search.c: Likewise.
	* semantics.c: Likewise.
	* tree.c: Likewise.
	* typeck.c: Likewise.
	* typeck2.c: Likewise.

2015-07-07  Eric Botcazou  <ebotcazou@adacore.com>

	* decl2.c (cpp_check): Deal with IS_MOVE_CONSTRUCTOR.

2015-07-06  Jason Merrill  <jason@redhat.com>

	* pt.c (reduce_template_parm_level): Also build the TYPE_DECL
	for a template template parameter.
	(tsubst_decl) [TEMPLATE_DECL]: Use the TEMPLATE_DECL built
	by reduce_template_parm_level.

	* pt.c (argument_pack_element_is_expansion_p): A decl pack is an
	expansion.

2015-07-02  Jason Merrill  <jason@redhat.com>

	PR c++/66743
	* pt.c (for_each_template_parm_r) [UNDERLYING_TYPE]: Use
	TYPE_VALUES_RAW rather than TYPE_FIELDS.

2015-07-02  Andrew Sutton  <andrew.n.sutton@gmail.com>

	* pt.c (type_dependent_expression_p): Handle expressions
	that refer to variable templates.

2015-07-01  Jason Merrill  <jason@redhat.com>

	* lex.c (init_reswords): s/CXX0X/CXX11/.
	* parser.c (cp_lexer_get_preprocessor_token): Likewise.

	* mangle.c (write_CV_qualifiers_for_type, write_nested_name):
	Attribute mangling is now -fabi-version=10.

	PR c++/65945
	* decl.c (cxx_init_decl_processing): Set TYPE_ALIGN of nullptr_t.
	* class.c (layout_nonempty_base_or_field): Warn if that affects
	the offset of a field.

2015-07-01  Paolo Carlini  <paolo.carlini@oracle.com>

	PR c++/60365
	* parser.c (cp_parser_check_std_attribute): New.
	(cp_parser_std_attribute_list): Call it.

2015-07-01  Patrick Palka  <ppalka@gcc.gnu.org>

	PR c++/66686
	* pt.c (coerce_template_template_parm) [PARM_DECL]: Don't
	return 0 if tsubst returns a dependent type.

2015-06-30  Jason Merrill  <jason@redhat.com>

	PR debug/66653
	* decl2.c (is_late_template_attribute): True for tls_model.

	PR debug/66653
	* cp-tree.h (CP_DECL_THREAD_LOCAL_P): New.
	(DECL_GNU_TLS_P): Use DECL_LANG_SPECIFIC field.
	(SET_DECL_GNU_TLS_P): New.
	* call.c (make_temporary_var_for_ref_to_temp): Use
	CP_DECL_THREAD_LOCAL_P.
	(set_up_extended_ref_temp): Likewise.
	* decl.c (duplicate_decls, expand_static_init): Likewise.
	(redeclaration_error_message, grokvardecl): Likewise.
	(start_decl, register_dtor_fn, grokdeclarator): Likewise.
	* decl2.c (get_guard, var_needs_tls_wrapper): Likewise.
	(handle_tls_init): Likewise.
	* pt.c (tsubst_decl, tsubst_copy_and_build): Likewise.
	* semantics.c (finish_id_expression): Likewise.
	(handle_omp_array_sections_1, finish_omp_clauses): Likewise.
	(finish_omp_threadprivate): Likewise.
	* tree.c (decl_storage_duration): Likewise.
	* cp-gimplify.c (omp_var_to_track): Likewise.
	(cp_genericize_r): Check that it matches DECL_THREAD_LOCAL_P.
	* lex.c (retrofit_lang_decl): Return if DECL_LANG_SPECIFIC is
	already set.

2015-06-30  Edward Smith-Rowland  <3dw4rd@verizon.net>

	Implement N4197 - Adding u8 character literals
	* parser.c (cp_parser_primary_expression()): Treat CPP_UTF8CHAR
	and CPP_UTF8CHAR_USERDEF tokens;
	(cp_parser_parenthesized_expression_list()): Treat CPP_UTF8CHAR token.

2015-06-29  Paolo Carlini  <paolo.carlini@oracle.com>

	PR c++/65977
	* decl.c (grokfndecl): Allow constexpr declarations of friend
	template specializations.

2015-06-29  Manuel López-Ibáñez  <manu@gcc.gnu.org>

	PR fortran/66605
	* decl.c (finish_function): Call do_warn_unused_parameter.

2015-06-29  Marek Polacek  <polacek@redhat.com>

	PR c/66322
	* decl.c (struct cp_switch): Add OUTSIDE_RANGE_P.
	(push_switch): Set OUTSIDE_RANGE_P.
	(pop_switch): Update c_do_switch_warnings call.
	(finish_case_label): Update c_add_case_label call.
	* semantics.c (finish_switch_cond): Don't warn about -Wswitch-bool
	here.

2015-06-27  Marek Polacek  <polacek@redhat.com>

	* call.c: Use VECTOR_TYPE_P.
	* constexpr.c: Likewise.
	* cvt.c: Likewise.
	* decl.c: Likewise.
	* decl2.c: Likewise.
	* init.c: Likewise.
	* semantics.c: Likewise.
	* tree.c: Likewise.
	* typeck.c: Likewise.
	* typeck2.c: Likewise.

2015-06-27  Marek Polacek  <polacek@redhat.com>

	* call.c (set_up_extended_ref_temp): Use VAR_P.
	* class.c: Use VAR_P throughout.
	* constexpr.c (cxx_eval_constant_expression): Use VAR_P.
	* cp-array-notation.c (make_triplet_val_inv): Likewise.
	* decl.c: Use VAR_OR_FUNCTION_DECL_P or VAR_P
	throughout.
	* decl2.c: Likewise.
	* error.c (dump_decl): Use VAR_P.
	* mangle.c (decl_implicit_alias_p): Likewise.
	* parser.c: Use VAR_P throughout.
	* pt.c: Likewise.
	* semantics.c: Likewise.
	* vtable-class-hierarchy.c: Likewise.
	* tree.c (handle_abi_tag_attribute): Use VAR_OR_FUNCTION_DECL_P.

2015-06-27  Andreas Schwab  <schwab@linux-m68k.org>

	* pt.c (check_unstripped_args): Mark parameter as unused.

2015-06-26  Jason Merrill  <jason@redhat.com>

	PR c++/66216
	* class.c (finish_struct): Call fixup_attribute_variants.

	PR c++/66684
	* typeck2.c (merge_exception_specifiers): Allow different
	noexcept-specifiers if we've had errors.

	PR c++/66255
	* pt.c (check_unstripped_args): Split out from...
	(retrieve_specialization): ...here.  Allow typedefs in the type of
	a non-type argument.

	PR c++/66067
	* mangle.c (write_nested_name): Limit TYPENAME_TYPE handling to
	TYPE_DECLs.
	* mangle.c (write_template_args): Handle 0 length TREE_VEC.

	PR c++/66654
	* typeck2.c (digest_init_r): Only expect reshaping if the class is
	aggregate.

2015-06-26  Marek Polacek  <polacek@redhat.com>

	* cp-array-notation.c (expand_sec_reduce_builtin): Use INDIRECT_REF_P.
	* cp-ubsan.c (cp_ubsan_check_member_access_r): Likewise.

2015-06-25  Andrew MacLeod  <amacleod@redhat.com>

	* call.c: Remove ipa-ref.h and plugin-api.h from include list.
	* class.c: Likewise.
	* cp-ubsan.c: Likewise.
	* decl.c: Likewise.
	* decl2.c: Likewise.
	* lambda.c: Likewise.
	* mangle.c: Likewise.
	* method.c: Likewise.
	* optimize.c: Likewise.
	* parser.c: Likewise.
	* semantics.c: Likewise.
	* tree.c: Likewise.
	* vtable-class-hierarchy.c: Likewise.

2015-06-25  Richard Sandiford  <richard.sandiford@arm.com>

	* constexpr.c (constexpr_fundef_hasher): Inherit from ggc_ptr_hash
	rather than ggc_hasher.
	(constexpr_call_hasher): Likewise.
	* cp-tree.h (cxx_int_tree_map_hasher, named_label_hasher): Likewise.
	* decl.c (typename_hasher): Likewise.
	* mangle.c (conv_type_hasher): Likewise.
	* pt.c (spec_hasher): Likewise.
	* tree.c (cplus_array_hasher, list_hasher): Likewise.
	* typeck2.c (abstract_type_hasher): Likewise.

2015-06-25  Richard Sandiford  <richard.sandiford@arm.com>

	* class.c (fixed_type_or_null_ref_ht): Inherit from nofree_ptr_hash
	rather than pointer_hash.
	(fixed_type_or_null): Use nofree_ptr_hash instead of pointer_hash.
	* semantics.c (nrv_data): Likewise.
	* tree.c (verify_stmt_tree_r, verify_stmt_tree): Likewise.

2015-06-24  Jason Merrill  <jason@redhat.com>

	PR c++/66647
	* pt.c (dependent_type_p_r): Check for dependent alias template
	specialization sooner.

	PR c++/66501
	* class.c (type_has_nontrivial_assignment): Remove.
	* cp-tree.h: Remove declaration.
	* init.c (vec_copy_assign_is_trivial): New.
	(build_vec_init): Use it.

2015-06-24  Edward Smith-Rowland  <3dw4rd@verizon.net>

	Implement N3928 - Extending static_assert
	* parser.c (cp_parser_static_assert): Support static_assert with
	no message string.  Supply an empty string in this case.
	* semantics.c (finish_static_assert): Don't try to print a message if
	the message strnig is empty.

2015-06-24  Adam Butcher  <adam@jessamine.co.uk>

	PR c++/65750
	* parser.c (cp_parser_simple_type_specifier): Don't synthesize
	implicit template parm if 'auto' is a placeholder for trailing
	return type.

2015-06-24  Patrick Palka  <ppalka@gcc.gnu.org>

	Revert:
	2015-06-23  Patrick Palka  <ppalka@gcc.gnu.org>

	PR c++/30044
	* parser.c (cp_parser_template_parameter_list): Update
	current_template_parms right after processing a paramater.
	* pt.c (template_parms_to_args): Remove obsolete hack for
	giving template template arguments the proper level.
	(check_default_tmpl_args): Account for tested template
	parameter_lists.
	(splite_late_return_type): Remove obsolete hack for giving
	template template arguments the proper level.

2015-06-24  Paolo Carlini  <paolo.carlini@oracle.com>

	PR c++/65811
	* decl.c (duplicate_decls): Adjust DECL_COMDAT of newdecl.

2015-06-23  Patrick Palka  <ppalka@gcc.gnu.org>

	PR c++/30044
	* parser.c (cp_parser_template_parameter_list): Update
	current_template_parms right after processing a paramater.
	* pt.c (template_parms_to_args): Remove obsolete hack for
	giving template template arguments the proper level.
	(check_default_tmpl_args): Account for tested template
	parameter_lists.
	(splite_late_return_type): Remove obsolete hack for giving
	template template arguments the proper level.

2015-06-23  Jason Merrill  <jason@redhat.com>

	PR c++/65879
	* decl.c (grokfndecl): Check the linkage of ctype, not just
	TYPE_ANONYMOUS_P.
	* tree.c (no_linkage_check): Skip the 'this' pointer.

	PR c++/66501
	* class.c (type_has_nontrivial_assignment): New.
	* init.c (build_vec_init): Use it.
	* cp-tree.h: Declare it.
	* method.c (trivial_fn_p): Templates aren't trivial.

	PR c++/66542
	* decl.c (expand_static_init): Make sure the destructor is callable
	here even if we have an initializer.

2015-06-04  Pierre-Marie de Rodat  <derodat@adacore.com>

	* lang-specs.h: Pass "-o %g.s" to cc1plus for headers even if
	-fdump-ada-spec is passed.

2015-06-22  Pierre-Marie de Rodat  <derodat@adacore.com>

	* decl2.c (cpp_check): Deal with HAS_DEPENDENT_TEMPLATE_ARGS.

2015-06-22  Paolo Carlini  <paolo.carlini@oracle.com>

	* decl.c (grokdeclarator): Use declspecs->locations[ds_virtual].

2015-06-22  Paolo Carlini  <paolo.carlini@oracle.com>

	* decl.c (grokdeclarator): Remove pointless code.

2015-06-22  Jason Merrill  <jason@redhat.com>

	PR c++/66515
	* call.c (implicit_conversion): Only reshape for classes.

2015-06-22  Mikhail Maltsev  <maltsevm@gmail.com>

	* pt.c (maybe_adjust_types_for_deduction): Use std::swap instead of
	manually swapping.
	* semantics.c (finish_omp_atomic): Likewise.
	* typeck.c (cp_build_array_ref): Likewise.

2015-06-20  Mikhail Maltsev  <maltsevm@gmail.com>

	PR c++/65882
	* call.c (build_new_op_1): Check tf_warning flag in all cases.

2015-06-19  Jason Merrill  <jason@redhat.com>

	PR c++/66585
	* pt.c (instantiate_class_template_1): Clear
	cp_unevaluated_operand and c_inhibit_evaluation_warnings.

	PR c++/65880
	* decl.c (build_ptrmemfunc_type): Check TYPE_GET_PTRMEMFUNC_TYPE after
	cv-qualifiers.
	* typeck.c (merge_types): build_ptrmemfunc_type before applying
	quals and attributes.

	PR c++/65973
	* constexpr.c (build_constexpr_constructor_member_initializers):
	Handle an empty STATEMENT_LIST.

	PR c++/65843
	* pt.c (tsubst_copy_and_build): Register a capture proxy in
	local_specializations.

2015-06-17  Jason Merrill  <jason@redhat.com>

	PR c++/66001
	* constexpr.c (cxx_eval_constant_expression): Handle TRY_BLOCK and
	TRY_FINALLY_EXPR.
	(potential_constant_expression_1): Likewise.

2015-06-17  Jason Merrill  <jason@redhat.com>

	PR c++/66515
	* call.c (implicit_conversion): Call reshape_init here, early.
	(build_aggr_conv): Not here.

2015-06-17  Jakub Jelinek  <jakub@redhat.com>

	PR c++/66571
	* pt.c (tsubst_omp_clause_decl): New function.
	(tsubst_omp_clauses): Use it or tsubst_copy instead of
	tsubst_expr on OMP_CLAUSE_DECL.

2015-06-17  Andrew MacLeod  <amacleod@redhat.com>

	* cp-lang.c (cxx_dwarf_name): Use anon_aggrname_p.
	* cp-tree.h (TYPE_ANONYMOUS_P): Likewise.
	* decl.c (grokdeclarator, xref_tag_1): Likewise.
	* error.c (dump_aggr_type): likewise.
	* pt.c (push_template_decl_real): Likewise.
	* name-lookup.c (make_anon_name): Use anon_aggrname_format.

2015-06-17  Andrew MacLeod  <amacleod@redhat.com>

	* call.c: Do not include input.h, line-map.h or is-a.h.
	* class.c: Likewise.
	* constexpr.c: Likewise.
	* cp-array-notation.c: Likewise.
	* cp-gimplify.c: Likewise.
	* cp-lang.c: Likewise.
	* cp-objcp-common.c: Likewise.
	* cp-tree.h: Likewise.
	* cp-ubsan.c: Likewise.
	* cvt.c: Likewise.
	* decl.c: Likewise.
	* decl2.c: Likewise.
	* dump.c: Likewise.
	* error.c: Likewise.
	* except.c: Likewise.
	* expr.c: Likewise.
	* friend.c: Likewise.
	* init.c: Likewise.
	* lambda.c: Likewise.
	* lex.c: Likewise.
	* mangle.c: Likewise.
	* method.c: Likewise.
	* name-lookup.c: Likewise.
	* optimize.c: Likewise.
	* parser.c: Likewise.
	* pt.c: Likewise.
	* ptree.c: Likewise.
	* repo.c: Likewise.
	* rtti.c: Likewise.
	* search.c: Likewise.
	* semantics.c: Likewise.
	* tree.c: Likewise.
	* typeck.c: Likewise.
	* typeck2.c: Likewise.
	* vtable-class-hierarchy.c: Likewise.

2015-06-16  Paolo Carlini  <paolo.carlini@oracle.com>

	PR c++/59682
	* parser.c (cp_parser_new_placement): Reject an empty expression-list.

2015-06-16  Jason Merrill  <jason@redhat.com>

	PR c++/66536
	* tree.c (replace_placeholders_r) [CONSTRUCTOR]: Handle type
	mismatch.

	PR c++/58063
	* tree.c (bot_manip): Remap SAVE_EXPR.

	PR c++/66387
	* pt.c (tsubst_copy) [VAR_DECL]: Use process_outer_var_ref.

2015-06-15  Nathan Sidwell  <nathan@acm.org>

	PR c++/58583
	* cp-tree.h (DECL_INSTANTIATING_NSDMI_P): New.
	* init.c (get_nsdmi): Check for DEFAULT_ARG in template case and
	protect it from recursive instantiation.

2015-06-15  Paolo Carlini  <paolo.carlini@oracle.com>

	PR c++/51048
	* decl2.c (no_linkage_error): Do not issue a permerror if the DECL
	using a local type is pure virtual.

2015-06-13  Patrick Palka  <ppalka@gcc.gnu.org>

	* call.c: Remove comment documenting the long-deleted
	function build_method_call.

2015-06-13  Patrick Palka  <ppalka@gcc.gnu.org>

	PR c++/65168
	* typeck.c (cp_build_binary_op): Warn when comparing an address
	of a reference against NULL.

2015-06-12  Jason Merrill  <jason@redhat.com>

	PR c++/65719
	* pt.c (tsubst_decl) [VAR_DECL]: Mark namespace-scope
	variables as DECL_NOT_REALLY_EXTERN.

2015-06-11  Jason Merrill  <jason@redhat.com>

	PR c++/66445
	* constexpr.c (potential_constant_expression_1): Handle a
	DECL_EXPR of TYPE_DECL.

	PR c++/66450
	* constexpr.c (cxx_eval_store_expression): Avoid messing up outer
	ctx->ctor.

2015-06-11  Pierre-Marie de Rodat  <derodat@adacore.com>

	* decl.c (cxx_init_decl_processing): Register the main
	translation unit through the new debug hook.

2015-06-10  Jason Merrill  <jason@redhat.com>

	PR c++/66289
	* cp-tree.h (TEMPLATE_DECL_COMPLEX_ALIAS_P): New.
	* pt.c (push_template_decl_real): Set it.
	(dependent_alias_template_spec_p): Use it.
	(dependent_type_p_r): Use dependent_alias_template_spec_p.
	(uses_all_template_parms_data, uses_all_template_parms_r)
	(complex_alias_template_p): New.
	(get_template_parm_index): Handle BOUND_TEMPLATE_TEMPLATE_PARM.

2015-06-09  Jason Merrill  <jason@redhat.com>

	DR 1467
	PR c++/51747
	* typeck2.c (digest_init_r): Replace previous change with
	gcc_unreachable.

	PR c++/66387
	* semantics.c (process_outer_var_ref): Make sure the value is
	actually constant before returning it.
	* typeck.c (cp_build_array_ref): Allow subscripting non-lvalue
	array.

2015-06-09  Paolo Carlini  <paolo.carlini@oracle.com>

	PR c++/65815
	* typeck2.c (digest_nsdmi_init): On aggregates use reshape_init.
	* init.c (expand_default_init): Likewise.

2015-06-09  Jason Merrill  <jason@redhat.com>

	PR c++/66383
	* tree.c (replace_placeholders_r): Handle placeholders for an
	outer object.
	* typeck2.c (store_init_value): Only replace_placeholders for
	objects of class type.

2015-06-08  Andrew MacLeod  <amacleod@redhat.com>

	* call.c : Adjust include files.
	* class.c : Likewise.
	* constexpr.c : Likewise.
	* cp-array-notation.c : Likewise.
	* cp-cilkplus.c : Likewise.
	* cp-gimplify.c : Likewise.
	* cp-lang.c : Likewise.
	* cp-objcp-common.c : Likewise.
	* cp-tree.h : Likewise.
	* cp-ubsan.c : Likewise.
	* cvt.c : Likewise.
	* decl.c : Likewise.
	* decl2.c : Likewise.
	* dump.c : Likewise.
	* error.c : Likewise.
	* except.c : Likewise.
	* expr.c : Likewise.
	* friend.c : Likewise.
	* init.c : Likewise.
	* lambda.c : Likewise.
	* lex.c : Likewise.
	* mangle.c : Likewise.
	* method.c : Likewise.
	* name-lookup.c : Likewise.
	* optimize.c : Likewise.
	* parser.c : Likewise.
	* pt.c : Likewise.
	* ptree.c : Likewise.
	* repo.c : Likewise.
	* rtti.c : Likewise.
	* search.c : Likewise.
	* semantics.c : Likewise.
	* tree.c : Likewise.
	* typeck.c : Likewise.
	* typeck2.c : Likewise.
	* vtable-class-hierarchy.c : Likewise.

2015-06-05  Jason Merrill  <jason@redhat.com>

	PR c++/66405
	* pt.c (argument_pack_element_is_expansion_p): Return 2 if
	the expansion has extra args.
	(use_pack_expansion_extra_args_p): Return true in that case.

	PR c++/66405
	* pt.c (type_dependent_expression_p): EXPR_PACK_EXPANSION is
	dependent even if it has a type.

2015-06-05  Aldy Hernandez  <aldyh@redhat.com>

	* cp-objcp-common.c: Adjust comment for
	cxx_warn_unused_global_decl.
	* cp-objcp-common.h (LANG_HOOKS_WRITE_GLOBALS): Remove
	(LANG_HOOKS_POST_COMPILATION_PARSING_CLEANUPS): New.
	* cp-tree.h (note_mangling_alias): Protoize.
	(cp_write_global_declarations): Remove.
	(cxx_post_compilation_parsing_cleanups): Protoize.
	* decl.c (wrapup_globals_for_namespace): Remove use of DATA
	argument.
	* decl2.c (mangling_aliases): New global.
	(build_java_method_aliases): New.  Adapted from
	collect_candidates_for_java_method_aliases.
	(collect_candidates_for_java_method_aliases): Remove.
	(build_java_method_aliases): Remove.
	(generate_mangling_aliases): New.
	(note_mangling_alias): New.  Moved from mangle_decl.
	(locus_at_end_of_parsing): New global.
	(c_parse_final_cleanups): Rename from
	cp_write_global_declarations.
	Use locus_at_end_of_parsing.
	Call generate_mangling_aliases.
	Rename call to collect_candidates_for_java_method_aliases into
	build_java_method_aliases.
	Remove call to finalize_compilation_unit.
	Move vtable handling into cxx_post_compilation_parsing_cleanups.
	Do not call check_global_declarations or
	emit_debug_global_declarations.
	(cxx_post_compilation_parsing_cleanups): New.
	* mangle.c (mangle_decl): Move code to note_mangling_alias.
	* name-lookup.c (do_namespace_alias): Call early_global_decl.

2015-06-05  Nathan Sidwell  <nathan@acm.org>

	PR c++/52595
	* parser.c (cp_parser_cache_defarg): Continue looking for
	declarators when scanning a potential template argument list of an
	NSDMI.

2015-06-04  Andrew MacLeod  <amacleod@redhat.com>

	* call.c: Adjust includes for restructured coretypes.h.
	* class.c: Likewise.
	* constexpr.c: Likewise.
	* cp-array-notation.c: Likewise.
	* cp-gimplify.c: Likewise.
	* cp-lang.c: Likewise.
	* cp-objcp-common.c: Likewise.
	* cp-tree.h: Likewise.
	* cp-ubsan.c: Likewise.
	* cvt.c: Likewise.
	* decl.c: Likewise.
	* decl2.c: Likewise.
	* dump.c: Likewise.
	* error.c: Likewise.
	* except.c: Likewise.
	* expr.c: Likewise.
	* friend.c: Likewise.
	* init.c: Likewise.
	* lambda.c: Likewise.
	* lex.c: Likewise.
	* mangle.c: Likewise.
	* method.c: Likewise.
	* name-lookup.c: Likewise.
	* optimize.c: Likewise.
	* parser.c: Likewise.
	* pt.c: Likewise.
	* ptree.c: Likewise.
	* repo.c: Likewise.
	* rtti.c: Likewise.
	* search.c: Likewise.
	* semantics.c: Likewise.
	* tree.c: Likewise.
	* typeck.c: Likewise.
	* typeck2.c: Likewise.
	* vtable-class-hierarchy.c: Likewise.

2015-06-04  Ramana Radhakrishnan  <ramana.radhakrishnan@arm.com>

	PR c++/66192
	PR target/66200
	* cp-tree.h (get_guard_cond): Adjust declaration
	* decl.c (expand_static_init): Use atomic load acquire
	and adjust call to get_guard_cond.
	* decl2.c (build_atomic_load_byte): New function.
	(get_guard_cond): Handle thread_safety.
	(one_static_initialization_or_destruction): Adjust call to
	get_guard_cond.

2015-06-03  Jason Merrill  <jason@redhat.com>

	PR c++/44282
	* mangle.c (mangle_decl): Always SET_IDENTIFIER_GLOBAL_VALUE.
	(write_CV_qualifiers_for_type): Set G.need_abi_warning.
	(decl_implicit_alias_p): Split out from maybe_remove_implicit_alias.
	* cp-tree.h (DECL_REALLY_EXTERN): Handle null DECL_LANG_SPECIFIC.

2015-06-03  Manuel López-Ibáñez  <manu@gcc.gnu.org>
	    Paolo Carlini  <paolo.carlini@oracle.com>

	PR c++/66130
	* typeck.c (invalid_nonstatic_memfn_p): Add location_t parameter and
	use it in the diagnostic.
	(decay_conversion): Adjust call.
	* semantics.c (finish_decltype_type): Likewise.
	* call.c (resolve_args, build_new_op_1,
	perform_implicit_conversion_flags): Adjust calls.
	* cvt.c (ocp_convert, convert_to_void): Likewise.
	* cp-tree.h (invalid_nonstatic_memfn_p): Update declaration.

2015-06-03  Paolo Carlini  <paolo.carlini@oracle.com>

	* decl.c (check_tag_decl): Use declspecs->locations as locations in
	error_at and warning_at calls.

2015-06-03  Marek Polacek  <polacek@redhat.com>

	PR sanitizer/66190
	* cp-gimplify.c (struct cp_genericize_data): Add no_sanitize_p.
	(cp_genericize_r): Don't instrument static initializers.
	(cp_genericize_tree): Initialize wtd.no_sanitize_p.

2015-06-02  Andres Tiraboschi  <andres.tiraboschi@tallertechnologies.com>

	* decl.c (start_function): Call plugin before parsing.
	(finish_function): Call plugin after parsing.

2015-06-02  Patrick Palka <patrick@parcs.ath.cx>

	* cp-tree.h (init_error): Remove declaration.
	* error.c (scratch_pretty_printer): Rename to ...
	(actual_pretty_printer): ... this.
	(cxx_pp): Constify and update accordingly.
	(init_error): Remove definition.
	* lex.c (cxx_init): Do not call init_error.

2015-06-02  Paolo Carlini  <paolo.carlini@oracle.com>

	PR c++/61683
	* parser.c (cp_parser_mem_initializer): Allow for decltype-specifier.

2015-06-01  Jason Merrill  <jason@redhat.com>

	PR c++/65942
	* decl2.c (mark_used): Don't always instantiate constexpr fns.
	* constexpr.c (cxx_eval_call_expression): Instantiate them here.

	PR c++/44282
	* mangle.c (attr_strcmp): New.
	(write_CV_qualifiers_for_type): Also write out attributes that
	affect type identity.
	(write_type): Strip all attributes after writing qualifiers.

2015-05-31  Jason Merrill  <jason@redhat.com>

	* constexpr.c (cxx_eval_indirect_ref): Try folding first.

	PR c++/66320
	* constexpr.c (cxx_eval_constant_expression): Treat a placeholder
	with the wrong type as non-constant.

2015-05-27  Jason Merrill  <jason@redhat.com>

	* decl.c (check_redeclaration_exception_specification): Depend on
	-Wsystem-headers rather than -pedantic.

	* decl.c (warn_extern_redeclared_static): Use the location of
	newdecl in diagnostics, not input_location.
	(validate_constexpr_redeclaration): Likewise.
	(check_redeclaration_no_default_args): Likewise.
	(duplicate_decls): Likewise.
	(check_redeclaration_exception_specification): Likewise.
	Change second diagnostic to inform.

2015-05-24  Nathan Sidwell  <nathan@acm.org>

	PR c++/66243
	* decl.c (build_enumerator): Don't silently convert scoped enums.

2015-05-24  Jan Hubicka  <hubicka@ucw.cz>

	PR lto/66180
	* mangle.c (mangle_decl): Mangle anonymous namespace types as
	"<anon>".

2015-05-23  Nathan Sidwell  <nathan@acm.org>

	PR c++/65936
	* pt.c (lookup_template_class_1): Copy may_alias attribute too.

2015-05-22  Jim Wilson  <jim.wilson@linaro.org>

	* Make-lang.in (check_g++_parallelize): Update comment.

2015-05-22  Paolo Carlini  <paolo.carlini@oracle.com>

	PR c++/65598
	* decl.c (grokdeclarator): Use the correct location in error
	messages about 'explicit'.

2015-05-22  Marek Polacek  <polacek@redhat.com>
	    Edward Smith-Rowland  <3dw4rd@verizon.net>

	PR c/47043
	* cp-tree.h (build_enumerator): Update declaration.
	* decl.c (build_enumerator): Add attributes parameter.  Call
	cplus_decl_attributes.
	* init.c (constant_value_1): Pass tf_none to mark_used.
	* parser.c (cp_parser_enumerator_definition): Parse attributes and
	pass them down to build_enumerator.
	* pt.c (tsubst_enum): Pass decl attributes to build_enumerator.
	* semantics.c (finish_id_expression): Don't warn_deprecated_use here.

2015-05-21  Nathan Sidwell  <nathan@acm.org>

	PR c++/60943
	* decl2.c (change_return_type): Propagate FUNCTION_REF_QUALIFIED.

2015-05-21  Marek Polacek  <polacek@redhat.com>

	* typeck.c (warn_args_num): Don't print "declare here" for builtins.

2015-05-20  Jason Merrill  <jason@redhat.com>

	* pt.c (tsubst_decl) [VAR_DECL]: SET_DECL_IMPLICIT_INSTANTIATION
	before register_specialization.

	* decl.c (grok_op_properties): Don't complain about size_t
	placement delete here.
	* call.c (second_parm_is_size_t): Split out from...
	(non_placement_deallocation_fn_p): ...here.
	(build_op_delete_call): Warn about size_t placement delete with
	-Wc++14-compat.

2015-05-19  Nathan Sidwell  <nathan@acm.org>

	PR c++/65954
	* typeck.c (finish_class_member_access_expr): Diagnose failed
	lookup of enum class member.

2015-05-19  Jakub Jelinek  <jakub@redhat.com>

	PR middle-end/66199
	* parser.c (cp_parser_omp_for_loop): Don't add
	OMP_CLAUSE_SHARED to OMP_PARALLEL_CLAUSES when moving
	OMP_CLAUSE_LASTPRIVATE clause to OMP_FOR_CLAUSES.
	(cp_parser_omp_teams): Set OMP_TEAMS_COMBINED for combined
	constructs.

2015-05-19  Mikhail Maltsev  <maltsevm@gmail.com>

	* typeck.c (composite_pointer_type): Use std::swap instead of explicit
	swaps.

2015-05-18  Jason Merrill  <jason@redhat.com>

	* pt.c (retrieve_specialization): Make sure our arguments have
	gone through strip_typedefs.

	* pt.c (tsubst_decl) [VAR_DECL]: Call coerce_innermost_template_parms.
	(determine_specialization): Call coerce_template_parms.

	DR 1391
	* pt.c (type_unification_real): Check convertibility here.
	(unify_one_argument): Not here.

	* tree.c (strip_typedefs_expr) [TRAIT_EXPR]: Fix typo.
	(strip_typedefs) [DECLTYPE_TYPE]: Fix typedef of decltype.
	[TREE_LIST]: Fix no-change case.

	* ptree.c (cxx_print_xnode): Handle TRAIT_EXPR.

2015-05-16  Manuel López-Ibáñez  <manu@gcc.gnu.org>

	PR fortran/44054
	* error.c (cp_diagnostic_starter): Use diagnostic_location
	function.
	(cp_print_error_function): Likewise.
	(cp_printer): Replace locus pointer with accessor function.

2015-05-12  David Malcolm  <dmalcolm@redhat.com>

	* parser.c (cp_parser_selection_statement): Add location and
	guard_kind arguments to calls to
	cp_parser_implicitly_scoped_statement.
	(cp_parser_iteration_statement): Likewise for calls to
	cp_parser_already_scoped_statement.
	(cp_parser_implicitly_scoped_statement): Add "guard_loc" and
	"guard_kind" params; use them to warn for misleading
	indentation.
	(cp_parser_already_scoped_statement): Likewise.

2015-05-11  Jan Hubicka  <hubicka@ucw.cz>

	* class.c (fixup_type_variants): Do not copy TYPE_METHODS
	(one_inheriting_sig): Assert tat we always set TYPE_METHODS of main variant.
	* semantics.c (finish_member_declaration): Likewise.
	* method.c (lazily_declare_fn): Allways add method to main variant list.

2015-05-09  Aldy Hernandez  <aldyh@redhat.com>

	PR bootstrap/66085
	* decl2.c (note_mangling_alias): Declare arguments as unused.

2015-05-08  Jason Merrill  <jason@redhat.com>

	* cp-gimplify.c, parser.c: Adjust to -Wc++11-compat replacing
	-Wc++0x-compat.

2015-05-08  Jason Merrill  <jason@redhat.com>

	* decl2.c (mangling_aliases): New variable.
	(note_mangling_alias, generate_mangling_aliases): New.
	(cp_write_global_declarations): Call generate_mangling_aliases.
	(generate_mangling_alias): Split out from...
	* mangle.c (mangle_decl): ...here.
	* cp-tree.h: Declare note_mangling_alias.

2015-05-08  Aldy Hernandez  <aldyh@redhat.com>

	* decl2.c (collect_candidates_for_java_method_aliases): Remove.
	(build_java_method_aliases): Adapt to use create_same_body_alias
	instead of assemble_alias.  Move variable declarations to
	definition and tidy up.
	(cp_write_global_declarations): Call build_java_method_aliases
	instead of collecting candidates first.

2015-05-07  Jason Merrill  <jason@redhat.com>

	PR c++/59012
	* parser.c (cp_parser_std_attribute_list): Handle attribute expansion.
	(cp_parser_std_attribute_spec): Handle alignas pack expansion.
	* decl2.c (is_late_template_attribute): An attribute exp is dependent.
	* pt.c (make_pack_expansion): Allow TREE_LIST for attribute expansion.
	(apply_late_template_attributes): Handle attribute pack expansion.

2015-05-07  Marek Polacek  <polacek@redhat.com>

	PR c/65179
	* typeck.c (cp_build_binary_op): Warn when left shifting a negative
	value.

2015-05-07  Jason Merrill  <jason@redhat.com>

	DR 1467
	PR c++/51747
	* typeck2.c (digest_init_r): Fix single element list.

2015-05-05  Jason Merrill  <jason@redhat.com>

	* cp-gimplify.c (cp_genericize_r): Track TRY_BLOCK and
	MUST_NOT_THROW_EXPR, warn about a THROW_EXPR directly within a
	MUST_NOT_THROW_EXPR.
	(cp_genericize_data): Add try_block field.
	(cp_genericize_tree): Initialize it.
	* except.c (expand_end_catch_block): Set TREE_NO_WARNING on
	implicit rethrow.

	* constexpr.c (potential_constant_expression_1) [AT_ENCODE_EXPR]:
	Return false.

	* semantics.c (finish_call_expr): Check complain.

	* decl2.c (reset_type_linkage_2): Update the DECL_NAME of a
	maybe-in-charge constructor.

	* decl.c (start_decl): Don't push the plain VAR_DECL for a
	variable template.

	DR 1518
	DR 1630
	PR c++/54835
	PR c++/60417
	* call.c (convert_like_real): Check value-initialization before
	explicit.
	* typeck2.c (process_init_constructor_record): Don't set
	CONSTRUCTOR_IS_DIRECT_INIT.
	(process_init_constructor_array): Likewise.
	* init.c (build_vec_init): Likewise.

2015-05-05  David Malcolm  <dmalcolm@redhat.com>

	* parser.c (cp_parser_asm_definition): Only test for
        error_mark_node if "outputs" was just set.  Likewise for "inputs".

2015-05-04  Paolo Carlini  <paolo.carlini@oracle.com>
	    Jakub Jelinek  <jakub@redhat.com>

	PR c++/66007
	* typeck2.c (check_narrowing): Check by-hand that the pedwarn didn't
	result in an actual error.

2015-05-01  Paolo Carlini  <paolo.carlini@oracle.com>
	    Prathamesh Kulharni  <prathamesh.kulkarni@linaro.org>

	PR c++/65858
	* typeck2.c (check_narrowing): Set ok = true when pedwarn returns
	false.

2015-04-30  David Malcolm  <dmalcolm@redhat.com>

	* cp-tree.h (ARGUMENT_PACK_SELECT_ARG): Remove spurious
	trailing semicolon.

2015-04-29  Jason Merrill  <jason@redhat.com>

	PR c++/50800
	* tree.c (apply_identity_attributes): Fix handling of classes.

2015-04-29  Thomas Schwinge  <thomas@codesourcery.com>

	* parser.c (cp_parser_oacc_enter_exit_data): Use
	OMP_STANDALONE_CLAUSES.

2015-04-29  Paolo Carlini  <paolo.carlini@oracle.com>

	PR c++/64667
	* init.c (perform_member_init): Handle references for -Winit-self.

2015-04-29  Thomas Schwinge  <thomas@codesourcery.com>

	* pt.c (tsubst_expr) <OMP_TARGET_UPDATE>: Use
	OMP_TARGET_UPDATE_CLAUSES instead of OMP_CLAUSES.

2015-04-28  Jason Merrill  <jason@redhat.com>

	PR c++/65896
	* constexpr.c (cxx_eval_store_expression): Don't try to actually
	store an empty class.

	PR c++/65656
	* constexpr.c (cxx_eval_builtin_function_call): Fix
	__builtin_constant_p.

	PR c++/50800
	* tree.c (strip_typedefs): Add remove_attributes parm.
	(strip_typedefs_expr): Likewise.
	(apply_identity_attributes): New subroutine of strip_typedefs.
	* pt.c (canonicalize_type_argument): Let strip_typedefs handle attrs.
	(convert_nontype_argument, unify): Likewise.
	* cp-tree.h: Adjust.

	PR c++/65734
	* class.c (fixup_attribute_variants): Respect TYPE_USER_ALIGN.

2015-04-27  Trevor Saunders  <tbsaunde+gcc@tbsaunde.org>

	* class.c (layout_class_type): Remove check if
	PCC_BITFIELD_TYPE_MATTERS is defined.

2015-04-27  Jim Wilson  <jim.wilson@linaro.org>

	* Make-lang.in (c++.mostlyclean): Remove xg++, g++-cross, and cc1plus.

2015-04-24  Jason Merrill  <jason@redhat.com>

	PR c++/50800
	* typeck.c (structural_comptypes): Don't check TYPE_REF_CAN_ALIAS_ALL.

	* constexpr.c (potential_constant_expression_1) [MINUS_EXPR]:
	Remove obsolete code.
	[NE_EXPR]: Likewise.

2015-04-23  Jason Merrill  <jason@redhat.com>

	PR c++/65646
	* pt.c (check_explicit_specialization): Don't
	SET_DECL_TEMPLATE_SPECIALIZATION for a variable with no template
	headers.
	* decl.c (grokvardecl): Revert earlier fix.

2015-04-20  Paolo Carlini  <paolo.carlini@oracle.com>

	PR c++/65801
	* typeck2.c (check_narrowing): In C++11 mode too, -Wno-narrowing
	suppresses the diagnostic.

2015-04-20  Ville Voutilainen  <ville.voutilainen@gmail.com>

	Reject trailing return type for an operator auto().
	* decl.c (grokdeclarator): Reject trailing return types for
	all conversion operators, don't handle conversion operators
	in the previous checks that deal with auto.

2015-04-20  Ilya Verbin  <ilya.verbin@intel.com>

	* parser.c (cp_parser_omp_target_update): Add missed %> to error_at ().

2015-04-16  Paolo Carlini  <paolo.carlini@oracle.com>

	* class.c (resolve_address_of_overloaded_function, instantiate_type):
	Rename tsubst_flags_t parameter flags -> complain.

2015-04-16  Paolo Carlini  <paolo.carlini@oracle.com>

	* call.c (build_op_delete_call, build_over_call): Check mark_used
	return value.
	* class.c (resolve_address_of_overloaded_function): Likewise.
	* decl.c (cxx_maybe_build_cleanup): Likewise.
	* pt.c (gen_elem_of_pack_expansion_instantiation, tsubst_baselink,
	tsubst_qualified_id, tsubst_copy, tsubst_copy_and_build): Likewise.
	* rtti.c (build_dynamic_cast_1): Likewise.
	* semantics.c (process_outer_var_ref): Likewise.
	* typeck.c (build_class_member_access_expr,
	cp_build_function_call_vec, cp_build_addr_expr_1): Likewise.

2015-04-15  Jason Merrill  <jason@redhat.com>

	* constexpr.c (cxx_eval_store_expression): Ignore clobbers.
	(build_constexpr_constructor_member_initializers): Loop to find
	the BIND_EXPR.
	* decl.c (start_preparsed_function): Clobber the object at the
	beginning of a constructor.

	* decl.c (grokmethod): Only set DECL_COMDAT if TREE_PUBLIC is set.
	* method.c (implicitly_declare_fn): Likewise.
	* decl2.c (vague_linkage_p): Check TREE_PUBLIC first.

	* decl2.c (determine_visibility): Use get_template_info.

2015-04-15  Jason Merrill  <jason@redhat.com>
	    Marek Polacek  <polacek@redhat.com>

	PR c++/65727
	* lambda.c (lambda_expr_this_capture): In unevaluated context go
	through the normal loop, just don't capture.
	(maybe_resolve_dummy): Handle null return.

2015-04-15  Paolo Carlini  <paolo.carlini@oracle.com>

	* call.c (enforce_access): Emit error + inform.

2015-04-15  Marek Polacek  <polacek@redhat.com>

	* constexpr.c (use_new_call): Remove #define.
	(lookup_parameter_binding): Remove function.
	(cxx_bind_parameters_in_call): Remove unused code.
	(cxx_eval_call_expression): Likewise.
	(cxx_eval_constant_expression): Likewise.

2015-04-14  Mikhail Maltsev  <maltsevm@gmail.com>

	* tree.c (replace_placeholders_t): Remove unused type.
	(replace_placeholders): Remove unused pset.

2015-04-14  Jason Merrill  <jason@redhat.com>

	* pt.c (lookup_template_class_1): Use coerce_innermost_template_parms.

	PR c++/65695
	* cvt.c (cp_fold_convert): Avoid wrapping PTRMEM_CST in NOP_EXPR.

	PR c++/65721
	* name-lookup.c (do_class_using_decl): Complain about specifying
	the current class even if there are dependent bases.

2015-04-14  David Krauss  <david_work@me.com>

	PR c++/59766
	* decl.c (grokdeclarator): Do not flag friends with deduced return.

2015-04-14  Momchil Velikov  <momchil.velikov@gmail.com>
	    Jason Merrill  <jason@redhat.com>

	PR c++/60994
	* parser.c (cp_parser_class_name): Add enum_ok parameter.
	(cp_parser_qualifying_entity): Use it instead of cp_parser_type_name.
	(cp_parser_diagnose_invalid_type_name): Don't assume a template is
	a class template.

2015-04-12  Jakub Jelinek  <jakub@redhat.com>

	PR c++/65736
	* constexpr.c (cxx_eval_pointer_plus_expression): Don't fold for VLAs,
	don't fold if op01 isn't divisible by TYPE_SIZE_UNIT.  Convert
	the expression to the original type at the end.

2015-04-09  Jakub Jelinek  <jakub@redhat.com>

	PR c++/65690
	* tree.c (cp_build_qualified_type_real): Copy TYPE_ALIGN and
	TYPE_USER_ALIGN.

	PR c++/65690
	* tree.c (build_cplus_array_type): Layout type before variants are
	set, but copy over TYPE_SIZE and TYPE_SIZE_UNIT from the main
	variant.

2015-04-03  Paolo Carlini  <paolo.carlini@oracle.com>

	PR c++/64085
	* lambda.c (add_capture): Use dependent_type_p for capture by
	reference too.

2015-04-02  Marek Polacek  <polacek@redhat.com>

	PR c++/65642
	* constexpr.c (cxx_eval_pointer_plus_expression): Call
	cxx_eval_constant_expression on the first operand.

2015-04-01  Jason Merrill  <jason@redhat.com>

	PR c++/65625
	* decl.c (make_typename_type): Handle seeing a variable template.

2015-04-01  Paolo Carlini  <paolo.carlini@oracle.com>

	PR c++/56100
	* pt.c (instantiating_current_function_p): New.
	* name-lookup.c (pushdecl_maybe_friend_1): Use it.
	* cp-tree.h (instantiating_current_function_p): Declare.

2015-04-01  Jason Merrill  <jason@redhat.com>

	PR c++/65646
	* decl.c (grokvardecl): Don't call check_explicit_specialization
	for non-template members of a class template.

2015-04-01  Marek Polacek  <polacek@redhat.com>

	PR c++/65554
	* class.c (finish_struct): Require that the second field of a
	user-defined initializer_list be of size type.

2015-03-31  Marek Polacek  <polacek@redhat.com>

	PR c++/65390
	* tree.c (build_cplus_array_type): Use dependent_type_p rather than
	checking for constness.

2015-03-30  Marek Polacek  <polacek@redhat.com>

	PR c++/65398
	* constexpr.c (cxx_fold_indirect_ref): Don't perform the
	 *(&A[i] p+ j) => A[i + j] transformation here.
	(cxx_eval_pointer_plus_expression): New function.
	(cxx_eval_constant_expression): Use it here.

2015-03-27  Tobias Burnus  <burnus@net-b.de>

	PR c/65586
	* parser.c (cp_parser_omp_for, cp_parser_omp_parallel,
	cp_parser_omp_distribute, cp_parser_omp_teams, cp_parser_omp_target,
	cp_parser_omp_declare): Don't show error for skipped omp pragmas with
	-fopenmp-simd.

2015-03-27  Marek Polacek  <polacek@redhat.com>

	PR c++/65556
	* semantics.c (finish_switch_cond): If the unlowered type is not an
	enum, use the type of the condition.

2015-03-27  Jason Merrill  <jason@redhat.com>

	PR c++/65509
	* decl.c (make_rtl_for_nonlocal_decl): Don't defer static
	constants.

2015-03-26  Mikhail Maltsev  <maltsevm@gmail.com>

	PR c++/65154
	* init.c (build_vec_init): Fix initializing aggregates
	with empty init list.

2015-03-26  Jason Merrill  <jason@redhat.com>

	PR c++/65525
	* constexpr.c (potential_constant_expression_1): Handle MEM_REF.

2015-03-25  Marek Polacek  <polacek@redhat.com>

	PR c++/65558
	* name-lookup.c (handle_namespace_attrs): Ignore abi_tag attribute
	on an anonymous namespace.

2015-03-25  Marek Polacek  <polacek@redhat.com>

	PR c++/61670
	* class.c (remove_zero_width_bit_fields): Check for null DECL_SIZE.

2015-03-24  Jason Merrill  <jason@redhat.com>

	PR c++/65046
	* cp-tree.h (NAMESPACE_IS_INLINE): Remove.
	* parser.c (cp_parser_namespace_definition): Don't set it.
	* name-lookup.c (handle_namespace_attrs): Check
	DECL_NAMESPACE_ASSOCIATIONS instead.

	PR c++/65498
	* pt.c (get_mostly_instantiated_function_type): Just return the
	type of the partially instantiated template in DECL_TI_TEMPLATE.

2015-03-20  Marek Polacek  <polacek@redhat.com>

	PR c++/65398
	* constexpr.c (cxx_fold_indirect_ref): Transform *(&A[i] p+ j) into
	A[i + j].

2015-03-20  Marek Polacek  <polacek@redhat.com>

	PR c++/65072
	* typeck.c (lookup_anon_field): Make sure we're dealing with the main
	variant.

2015-03-19  Jason Merrill  <jason@redhat.com>

	PR c++/65046
	Automatically propagate ABI tags to variables and functions
	from their (return) type.
	* class.c (check_tag): Handle variables and functions.
	(mark_or_check_attr_tags): Split out from find_abi_tags_r.
	(mark_or_check_tags): Likewise.
	(mark_abi_tags): Use it.  Rename from mark_type_abi_tags.
	(check_abi_tags): Add single argument overload for decls.
	Handle inheriting tags for decls.
	* mangle.c (write_mangled_name): Call it.
	(mangle_return_type_p): Split out from write_encoding.
	(unmangled_name_p): Split out from write_mangled_name.
	(write_mangled_name): Ignore abi_tag on namespace.
	* cp-tree.h (NAMESPACE_IS_INLINE): Replace NAMESPACE_ABI_TAG.
	* parser.c (cp_parser_namespace_definition): Set it.
	* name-lookup.c (handle_namespace_attrs): Use arguments. Warn
	about abi_tag attribute on non-inline namespace.
	* tree.c (check_abi_tag_args): Split out from handle_abi_tag_attribute.
	(handle_abi_tag_attribute): Allow tags on variables.

2015-03-19  Jakub Jelinek  <jakub@redhat.com>

	* decl2.c (cplus_decl_attributes): Also add "omp declare target"
	attribute for DECL_EXTERNAL VAR_DECLs.

2015-03-18  Paolo Carlini  <paolo.carlini@oracle.com>

	PR c++/65340
	* call.c (build_over_call): Pass the tsubst_flags_t argument to
	mark_used.
	* decl2.c (mark_used): Inline the require_deduced_type call and
	guard the error call.

2015-03-16  Jason Merrill  <jason@redhat.com>

	PR c++/65061
	* parser.c (cp_parser_template_name): Call strip_using_decl.

2015-03-16  Marek Polacek  <polacek@redhat.com>

	DR 1688
	PR c++/65327
	* decl.c (grokdeclarator): Allow volatile and constexpr together.

2015-03-12  Paolo Carlini  <paolo.carlini@oracle.com>

	PR c++/65323
	* decl.c (check_default_argument): Don't call
	maybe_warn_zero_as_null_pointer_constant.

2015-03-11  Aldy Hernandez  <aldyh@redhat.com>

	* cp-gimplify.c (simple_empty_class_p): New.
	* cp-gimplify.c (cp_gimplify_expr): Handle RETURN_EXPR.  Abstract
	the code for empty class copies into simple_empty_class_p, and
	adapt it to handle COMPOUND_EXPRs.

2015-03-10  Paolo Carlini  <paolo.carlini@oracle.com>

	PR c++/65370
	* decl.c (duplicate_decls): Call check_redeclaration_no_default_args
	only if the location of newdecl doesn't match the location of olddecl.

2015-03-10  Jakub Jelinek  <jakub@redhat.com>

	PR c++/65127
	* parser.c (parsing_nsdmi): Don't return true if current_class_ptr
	is not a PARM_DECL.

2015-03-10  Jason Merrill  <jason@redhat.com>

	PR c++/65333
	DR 1558
	* pt.c (dependent_type_p_r): Check both class and alias template args.

2015-03-10  Jakub Jelinek  <jakub@redhat.com>

	PR c/65120
	* parser.c (cp_parser_binary_expression): Check for tcc_comparison
	before preparing arguments to warn_logical_not_parentheses.
	Use maybe_constant_value on rhs.

2015-03-09  Jason Merrill  <jason@redhat.com>

	PR c++/65339
	* call.c: Don't call maybe_resolve_dummy when calling a constructor.

2015-03-09  Jakub Jelinek  <jakub@redhat.com>

	PR c/65120
	* parser.c (cp_parser_binary_expression): Don't warn for
	!!x == y or !b == y where b is bool.

2015-03-06  Aldy Hernandez  <aldyh@redhat.com>

	* ptree.c (cxx_print_lambda_node): New.
	(cxx_print_xnode): Handle LAMBDA_EXPR.

2015-03-03  Aldy Hernandez  <aldyh@redhat.com>

	PR c++/65295
	* constexpr.c (cxx_eval_constant_expression): Remove assert in
	RESULT_DECL handling.

2015-02-26  Marek Polacek  <polacek@redhat.com>

	PR c++/65202
	* constexpr.c (cxx_eval_constant_expression): Don't evaluate
	a RETURN_EXPR if its operand is null.

2015-02-25  Jason Merrill  <jason@redhat.com>

	PR c++/65209
	* decl2.c (constrain_visibility) [VISIBILITY_ANON]: Clear
	DECL_COMDAT.
	(constrain_visibility_for_template): Handle reference arguments.

	PR debug/58315
	* decl.c (start_preparsed_function): Use create_artificial_label
	for cdtor_label.

2015-02-17  Paolo Carlini  <paolo.carlini@oracle.com>
	    Jakub Jelinek  <jakub@redhat.com>

	PR c++/65075
	* constexpr.c (check_constexpr_bind_expr_vars): Allow
	implicit typedefs for lambda types.

2015-02-13  Paolo Carlini  <paolo.carlini@oracle.com>

	PR c++/60894
	* decl.c (lookup_and_check_tag): Use strip_using_decl.

2015-02-13  Jason Merrill  <jason@redhat.com>

	PR c++/65054
	* pt.c (template_args_equal): Look through conversions here.
	* tree.c (cp_tree_equal): Not here.

2015-02-13  Paolo Carlini  <paolo.carlini@oracle.com>

	PR c++/60211
	* parser.c (cp_parser_pragma): Diagnose PRAGMA_IVDEP at
	pragma_external context.

2015-02-13  Jason Merrill  <jason@redhat.com>

	PR c++/65051
	* call.c (reference_binding): Don't look for bad conversion
	if TO is incomplete.

2015-02-13  Paolo Carlini  <paolo.carlini@oracle.com>

	PR c++/64970
	* decl.c (make_typename_type): Pass tsubst_flags_t argument
	to lookup_template_class.

2015-02-13  Jakub Jelinek  <jakub@redhat.com>

	PR ipa/65034
	* decl.c (start_preparsed_function): Use void_type_node instead
	of NULL_TREE as LABEL_DECL type.

2015-02-12  Jason Merrill  <jason@redhat.com>

	PR c++/64898
	* mangle.c (write_mangled_name): Fix test for variable template
	instantiation.

	* decl.c (begin_destructor_body): Condition clobber on
	-flifetime-dse.

2015-02-12 Andrea Azzarone <azzaronea@gmail.com>

	PR c++/64959
	* parser.c (lookup_literal_operator): Return all candidates.
	(cp_parser_userdef_char_literal): Simplify error handling.
	(cp_parser_userdef_numeric_literal):  Pass tf_warning_or_error.
	(cp_parser_userdef_string_literal): Pass tf_warning_or_error.
	Also give higher priority to standard string UDL operator.

2015-02-12  Jakub Jelinek  <jakub@redhat.com>

	PR debug/55541
	* cp-tree.h (BLOCK_OUTER_CURLY_BRACE_P): Define.
	* decl.c (poplevel): If functionbody, try not to create an extra
	BLOCK for function body and use subblocks as that, if it is non-NULL
	and doesn't have siblings.  Set BLOCK_OUTER_CURLY_BRACE_P flag.
	(outer_curly_brace_block): Use BLOCK_OUTER_CURLY_BRACE_P flag.

	PR sanitizer/64984
	* except.c (check_noexcept_r): Return NULL for internal
	calls.

2015-02-10  Jason Merrill  <jason@redhat.com>

	PR c++/64994
	* constexpr.c (cxx_eval_call_expression): Walk the clone list.

2015-02-10  Jan Hubicka  <hubicka@ucw.cz>

	PR ipa/64982
	* method.c (use_thunk): Do not check for stdarg thunks.

2015-02-06  Jason Merrill  <jason@redhat.com>

	PR c++/64899
	* init.c (build_vec_init): Handle default-initialized array with
	constexpr default constructor.

2015-02-04  Jakub Jelinek  <jakub@redhat.com>

	PR c/64824
	PR c/64868
	* parser.c (cp_parser_omp_atomic): Handle RDIV_EXPR.

2015-02-03  Paolo Carlini  <paolo.carlini@oracle.com>

	PR c++/64877
	* typeck.c (cp_build_binary_op): Avoid spurious -Waddress warnings
	for generated expressions.

2015-02-02  Ville Voutilainen  <ville.voutilainen@gmail.com>

	PR c++/64901
	* decl.c (duplicate_decls): Also duplicate DECL_FINAL_P and
	DECL_OVERRIDE_P.

2015-02-02  Jason Merrill  <jason@redhat.com>

	* tree.c (handle_abi_tag_attribute): Diagnose invalid arguments.

2015-01-30  Joseph Myers  <joseph@codesourcery.com>

	* class.c, except.c, parser.c, pt.c: All callers of fatal_error
	changed to pass input_location as first argument.

2015-01-29  Jakub Jelinek  <jakub@redhat.com>

	PR c++/64717
	* cp-ubsan.c (cp_ubsan_instrument_vptr): Don't wrap vptr
	into SAVE_EXPR.

2015-01-29  Jason Merrill  <jason@redhat.com>

	PR c++/49508
	* semantics.c (finish_return_stmt): Suppress -Wreturn-type on
	erroneous return statement.

	PR c++/64521
	* repo.c (repo_emit_p): It's OK for a clone to be extern at this
	point.

2015-01-27  Caroline Tice  <cmtice@google.com>

	Committing VTV Cywin/Ming patch for Patrick Wollgast
	* vtable-class-hierarchy.cc (vtv_generate_init_routine): Add
	check for not TARGET_PECOFF at the VTV_PREINIT_PRIORITY checks.

2015-01-27  Jason Merrill  <jason@redhat.com>

	PR c++/58597
	* lambda.c (maybe_add_lambda_conv_op): Check cfun rather than
	current_function_decl.

	PR c++/63889
	* pt.c (finish_template_variable): Move from semantics.c.
	Handle multiple template arg levels.  Handle coercion here.
	(lookup_template_variable): Not here.

2015-01-23  Jason Merrill  <jason@redhat.com>

	PR c++/64314
	PR c++/57510
	* typeck2.c (split_nonconstant_init_1): Remove a sub-CONSTRUCTOR
	that has been completely split out.

	PR c++/64701
	* constexpr.c (cxx_eval_constant_expression): Don't crash on C++
	statement codes.

	PR c++/64727
	* constexpr.c (cxx_eval_constant_expression): Allow for lvalue use
	of CONST_DECL.

2015-01-21  Jason Merrill  <jason@redhat.com>

	PR c++/64603
	* constexpr.c (cxx_eval_constant_expression): Only shortcut
	constant CONSTRUCTORs.

	PR c++/64647
	* constexpr.c (ensure_literal_type_for_constexpr_object): Don't
	give a hard error in a template instantiation.

2015-01-21  Richard Biener  <rguenther@suse.de>

	PR middle-end/64313
	* decl.c (duplicate_decls): Call set_builtin_decl_declared_p
	for builtins the user declared correctly.

2015-01-16  Paolo Carlini  <paolo.carlini@oracle.com>

	PR c++/58614
	* pt.c (unify): When BRACE_ENCLOSED_INITIALIZER_P (arg), handle
	TREE_TYPE (elt) == error_mark_node.

2015-01-15  Jan Hubicka  <hubicka@ucw.cz>

	PR tree-optimization/62053
	* tree.c (build_cplus_array_type): Layout type after variants are set.

2015-01-15  Jakub Jelinek  <jakub@redhat.com>

	* cp-gimplify.c (cp_genericize_r): Call
	cp_ubsan_maybe_instrument_member_call for member calls.
	(cp_ubsan_check_member_access_r): New function.
	(cp_genericize_tree): Call cp_ubsan_instrument_member_accesses.
	* cp-tree.h (cp_ubsan_maybe_instrument_member_call,
	cp_ubsan_instrument_member_accesses,
	cp_ubsan_maybe_instrument_downcast,
	cp_ubsan_maybe_instrument_cast_to_vbase): New prototypes.
	* cp-ubsan.c: New file.
	* Make-lang.in (CXX_AND_OBJCXX_OBJS): Add cp/cp-ubsan.o.
	* constexpr.c (cxx_eval_call_expression): Return void_node
	for IFN_UBSAN_VPTR.
	(potential_constant_expression_1): Return true for
	UBSAN_NULL, UBSAN_BOUNDS and UBSAN_VPTR internal calls.
	* typeck.c (build_class_member_access_expr): Provide locus
	for COMPONENT_REFs.
	(build_static_cast_1): Instrument downcasts.
	* class.c (build_base_path): For -fsanitize=vptr and !fixed_type_p
	add ubsan instrumentation for virtual_access.
	* call.c: Include internal-fn.h.
	(set_flags_from_callee): Handle internal calls.

2015-01-15  Momchil Velikov  <momchil.velikov@gmail.com>

	PR c++/59366
	* name-lookup.c (pushdecl_maybe_friend_1): Hide friend functions
	and function templates, declared only in the class.
	* decl.c (duplicate_decls): Reveal hidden friend functions or
	function templates, if they are redeclared outside the class.

2015-01-15  Jason Merrill  <jason@redhat.com>

	PR c++/64356
	* constexpr.c (cxx_eval_binary_expression): Fix pasto.

	PR c++/63283
	* constexpr.c (potential_constant_expression_1): Handle reference
	args in templates.

2015-01-15  Thomas Schwinge  <thomas@codesourcery.com>
	    James Norris  <jnorris@codesourcery.com>
	    Cesar Philippidis  <cesar@codesourcery.com>
	    Ilmir Usmanov  <i.usmanov@samsung.com>
	    Jakub Jelinek  <jakub@redhat.com>

	* parser.c: Include "gomp-constants.h".
	(cp_parser_omp_clause_map): Use enum gomp_map_kind instead of enum
	omp_clause_map_kind.  Use GOMP_MAP_* instead of OMP_CLAUSE_MAP_*.
	Use OMP_CLAUSE_SET_MAP_KIND.
	(cp_parser_omp_construct, cp_parser_pragma): Handle
	PRAGMA_OACC_CACHE, PRAGMA_OACC_DATA, PRAGMA_OACC_ENTER_DATA,
	PRAGMA_OACC_EXIT_DATA, PRAGMA_OACC_KERNELS, PRAGMA_OACC_PARALLEL,
	PRAGMA_OACC_LOOP, PRAGMA_OACC_UPDATE, PRAGMA_OACC_WAIT.
	(cp_parser_omp_clause_name): Handle "async", "copy", "copyout",
	"create", "delete", "deviceptr", "host", "num_gangs",
	"num_workers", "present", "present_or_copy", "pcopy",
	"present_or_copyin", "pcopyin", "present_or_copyout", "pcopyout",
	"present_or_create", "pcreate", "vector_length", "wait".
	(OACC_DATA_CLAUSE_MASK, OACC_ENTER_DATA_CLAUSE_MASK)
	(OACC_EXIT_DATA_CLAUSE_MASK, OACC_KERNELS_CLAUSE_MASK)
	(OACC_LOOP_CLAUSE_MASK, OACC_PARALLEL_CLAUSE_MASK)
	(OACC_UPDATE_CLAUSE_MASK, OACC_WAIT_CLAUSE_MASK): New macros.
	(cp_parser_omp_var_list_no_open): Handle OMP_CLAUSE__CACHE_.
	(cp_parser_oacc_data_clause, cp_parser_oacc_data_clause_deviceptr)
	(cp_parser_oacc_clause_vector_length, cp_parser_oacc_wait_list)
	(cp_parser_oacc_clause_wait, cp_parser_omp_clause_num_gangs)
	(cp_parser_omp_clause_num_workers, cp_parser_oacc_clause_async)
	(cp_parser_oacc_all_clauses, cp_parser_oacc_cache)
	(cp_parser_oacc_data, cp_parser_oacc_enter_exit_data)
	(cp_parser_oacc_kernels, cp_parser_oacc_loop)
	(cp_parser_oacc_parallel, cp_parser_oacc_update)
	(cp_parser_oacc_wait): New functions.
	* cp-tree.h (finish_oacc_data, finish_oacc_kernels)
	(finish_oacc_parallel): New prototypes.
	* semantics.c: Include "gomp-constants.h".
	(handle_omp_array_sections): Handle GOMP_MAP_FORCE_DEVICEPTR.  Use
	GOMP_MAP_* instead of OMP_CLAUSE_MAP_*.  Use
	OMP_CLAUSE_SET_MAP_KIND.
	(finish_omp_clauses): Handle OMP_CLAUSE_ASYNC,
	OMP_CLAUSE_VECTOR_LENGTH, OMP_CLAUSE_WAIT, OMP_CLAUSE__CACHE_.
	Use GOMP_MAP_* instead of OMP_CLAUSE_MAP_*.
	(finish_oacc_data, finish_oacc_kernels, finish_oacc_parallel): New
	functions.

2015-01-14  Paolo Carlini  <paolo.carlini@oracle.com>

	PR c++/58671
	* decl2.c (var_defined_without_dynamic_init): Handle gracefully
	self-initialization.

2015-01-13  Jason Merrill  <jason@redhat.com>

	PR c++/64356
	PR libstdc++/58777
	* constexpr.c (cxx_eval_binary_expression): Don't VERIFY_CONSTANT
	pointer expressions.
	(cxx_eval_increment_expression): Likewise.

	PR c++/64514
	* pt.c (coerce_template_parameter_pack): Return NULL for a
	zero-length fixed parameter pack with a pack expansion arg.

	PR c++/64520
	* pt.c (unify): Don't try to deduce to std::initializer_list<T...>.

2015-01-12  Jason Merrill  <jason@redhat.com>

	PR c++/64547
	* constexpr.c (cxx_eval_call_expression): A call to a void
	function doesn't need to return a value.

2015-01-09  Michael Collison  <michael.collison@linaro.org>

	* call.c: Include hash-set.h, machmode.h, vec.h, double-int.h,
	input.h, alias.h, symtab.h, options.h, fold-const.h,
	wide-int.h, and inchash.h due to flattening of tree.h.
	* class.c: Ditto.
	* constexpr.c: Ditto.
	* cp-array-notation.c: Ditto.
	* cp-gimplify.c: Ditto.
	* cp-lang.c: Ditto.
	* cp-objcp-common.c: Ditto.
	* cvt.c: Ditto.
	* decl2.c: Ditto.
	* decl.c: Ditto.
	* dump.c: Ditto.
	* error.c: Ditto.
	* except.c: Ditto.
	* expr.c: Ditto.
	* friend.c: Ditto.
	* init.c: Ditto.
	* lambda.c: Ditto.
	* lex.c: Ditto.
	* mangle.c: Ditto.
	* name-lookup.c: Ditto.
	* optimize.c: Ditto.
	* parser.c: Ditto.
	* pt.c: Ditto.
	* ptree.c: Ditto.
	* repo.c: Ditto.
	* rtti.c: Ditto.
	* search.c: Ditto.
	* semantics.c: Ditto.
	* tree.c: Ditto.
	* typeck2.c: Ditto.
	* typeck.c: Ditto.

2015-01-08  Jason Merrill  <jason@redhat.com>

	* cp-gimplify.c (cp_genericize): Use do_ubsan_in_current_function.
	* decl.c (compute_array_index_type): Likewise.
	* init.c (build_vec_init): Likewise.
	* typeck.c (cp_build_binary_op): Likewise.

2015-01-08  Jason Merrill  <jason@redhat.com>

	* init.c (build_vec_init): Call ubsan_instrument_bounds to check
	whether an initializer-list is too big for a VLA.
	(throw_bad_array_length): Remove.
	* cp-tree.h: Remove prototype.

2015-01-08  Paolo Carlini  <paolo.carlini@oracle.com>

	PR c++/60753
	* decl.c (grokfndecl): Add bool parameter.
	(grokdeclarator): Adjust calls.
	(start_decl): Don't set DECL_DELETED_FN here.

2015-01-06  Jason Merrill  <jason@redhat.com>

	* parser.c (cp_parser_nested_name_specifier_opt): Diagnose invalid
	template-ids.

	PR c++/64455
	* pt.c (type_dependent_expression_p): Handle variable templates.
	* constexpr.c (potential_constant_expression_1): Use it.

	PR c++/64487
	* semantics.c (finish_offsetof): Handle templates here.
	* parser.c (cp_parser_builtin_offsetof): Not here.

	PR c++/64496
	* semantics.c (process_outer_var_ref): Diagnose lambda in local
	class NSDMI.

2015-01-06  Ville Voutilainen  <ville.voutilainen@gmail.com>

	PR c++/64489
	* class.c (check_field_decls): Make copy assignment operators
	complex only in c++98 mode.

2015-01-05  Trevor Saunders  <tsaunders@mozilla.com>

	PR c++/31397
	* class.c (check_for_override): Warn when a virtual function is an
	override not marked override.

2015-01-05  Trevor Saunders  <tsaunders@mozilla.com>

	* class.c (warn_hidden): Use auto_vec<tree> instead of tree_list to
	hold base_fndecls.
	(get_basefndecls): Adjust.

2015-01-05  Jakub Jelinek  <jakub@redhat.com>

	Update copyright years.

2015-01-05  Marek Polacek  <polacek@redhat.com>

	PR c/64423
	* typeck.c (cp_build_array_ref): Pass loc down to
	warn_array_subscript_with_type_char.


Copyright (C) 2015 Free Software Foundation, Inc.

Copying and distribution of this file, with or without modification,
are permitted in any medium without royalty provided the copyright
notice and this notice are preserved.<|MERGE_RESOLUTION|>--- conflicted
+++ resolved
@@ -1,13 +1,3 @@
-<<<<<<< HEAD
-2015-07-16  Jason Merrill  <jason@redhat.com>
-
-	* pt.c (tsubst) [TEMPLATE_TYPE_PARM]: Check tf_partial sooner.
-
-2015-07-10  Jason Merrill  <jason@redhat.com>
-
-	* call.c (build_new_method_call_1): Call reshape_init.
-
-=======
 2015-08-04  Jason Merrill  <jason@redhat.com>
 
 	* pt.c (lookup_template_class_1): Clear elt.spec.
@@ -229,20 +219,16 @@
 
 2015-07-10  Jason Merrill  <jason@redhat.com>
 
->>>>>>> 2f508a78
 	* pt.c (find_parameter_packs_r): Handle variable templates.
 	(variable_template_specialization_p): New.
 	* cp-tree.h: Declare it.
 
-<<<<<<< HEAD
-=======
 	* parser.c (cp_parser_template_id): SET_EXPR_LOCATION.
 
 2015-07-10  Eric Botcazou  <ebotcazou@adacore.com>
 
 	* decl2.c (cpp_check): Revert latest change.
 
->>>>>>> 2f508a78
 2015-07-09  Jason Merrill  <jason@redhat.com>
 
 	* pt.c (instantiation_dependent_r) [TRAIT_EXPR]: Call
