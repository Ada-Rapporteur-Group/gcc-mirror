--- conflicted
+++ resolved
@@ -1,25 +1,4 @@
-<<<<<<< HEAD
-2014-11-26  Jason Merrill  <jason@redhat.com>
-
-	Allow partial specialization of variable templates.
-	* cp-tree.h (TINFO_USED_TEMPLATE_ID): New.
-	* decl.c (duplicate_decls): Copy it.
-	* error.c (dump_decl) [TEMPLATE_ID_EXPR]: Handle variables.
-	* parser.c (cp_parser_decltype_expr): Do call finish_id_expression
-	on template-ids.
-	* pt.c (register_specialization): Remember variable template insts.
-	(instantiate_template_1): Find the matching partial specialization.
-	(check_explicit_specialization): Allow variable partial specialization.
-	(process_partial_specialization): Likewise.
-	(push_template_decl_real): Likewise.
-	(more_specialized_partial_spec): Rename from more_specialized_class.
-	(most_specialized_partial_spec): Rename from most_specialized_class.
-	(get_partial_spec_bindings): Rename from get_class_bindings.
-
-2014-11-11  Paolo Carlini  <paolo.carlini@oracle.com>
-=======
 2015-03-18  Paolo Carlini  <paolo.carlini@oracle.com>
->>>>>>> 051d7389
 
 	PR c++/65340
 	* call.c (build_over_call): Pass the tsubst_flags_t argument to
