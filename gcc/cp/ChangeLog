--- conflicted
+++ resolved
@@ -1,5 +1,3 @@
-<<<<<<< HEAD
-=======
 2015-01-07  Jason Merrill  <jason@redhat.com>
 
 	PR c++/64487
@@ -42,7 +40,6 @@
 	PR c++/63849
 	* mangle.c (decl_mangling_context): Use template_type_parameter_p.
 
->>>>>>> d8d30888
 2014-11-11  Paolo Carlini  <paolo.carlini@oracle.com>
 
 	PR c++/63265
