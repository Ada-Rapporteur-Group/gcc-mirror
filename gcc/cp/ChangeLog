--- conflicted
+++ resolved
@@ -1,5 +1,3 @@
-<<<<<<< HEAD
-=======
 2016-10-10  Jason Merrill  <jason@redhat.com>
 
 	PR c++/77890
@@ -585,7 +583,6 @@
 	* parser.c (cp_parser_binary_expression): Pass LHS to
 	warn_logical_not_parentheses.
 
->>>>>>> 9833e931
 2016-08-18  Marek Polacek  <polacek@redhat.com>
 
 	PR c/7652
