<<<<<<< HEAD
2011-06-30  Jason Merrill  <jason@redhat.com>

	PR c++/48481
	* name-lookup.c (struct arg_lookup): Add fn_set.
	(add_function): Check it.
	(lookup_arg_dependent_1): Initialize it.
=======
2011-07-07  Jason Merrill  <jason@redhat.com>

	PR c++/48157
	* pt.c (tsubst_qualified_id): Preserve TEMPLATE_ID_EXPR in
	partial instantiation.

2011-07-07  Jakub Jelinek  <jakub@redhat.com>

	PR c/49644
	* typeck.c (cp_build_binary_op): For MULT_EXPR and TRUNC_DIV_EXPR with
	one non-complex and one complex argument, call save_expr on both
	operands.

2011-07-05  Jason Merrill  <jason@redhat.com>

	PR c++/49598
	* semantics.c (finish_id_expression): convert_from_reference.

	* error.c (type_to_string): Avoid redundant akas.

2011-06-27  Jason Merrill  <jason@redhat.com>

	PR c++/49528
	* semantics.c (potential_constant_expression_1): A TARGET_EXPR
	of non-literal type isn't constant.
	(cxx_eval_constant_expression): Likewise.
	* init.c (expand_default_init): Use maybe_constant_init.

	PR c++/49440
	* class.c (set_linkage_according_to_type): Hand off to
	determine_visibility.

	PR c++/49418
	* call.c (cxx_type_promotes_to): Don't strip cv-quals.
	* semantics.c (lambda_return_type): Strip them here.
>>>>>>> afe8a54f

2011-06-27  Release Manager

	* GCC 4.6.1 released.

2011-06-23  Jason Merrill  <jason@redhat.com>

	PR c++/49507
	* decl2.c (mark_used): Don't call synthesize_method for
	functions defaulted outside the class.

2011-06-21  Jason Merrill  <jason@redhat.com>

	PR c++/49482
	* semantics.c (maybe_add_lambda_conv_op): Call mark_exp_read for
	static fn parameters.

2011-06-16  Jason Merrill  <jason@redhat.com>

	PR c++/49229
	* pt.c (tsubst_decl) [FUNCTION_DECL]: Handle substitution failure.

	PR c++/49251
	* semantics.c (finish_id_expression): Mark even dependent
	variables as used.

2011-06-14  Jason Merrill  <jason@redhat.com>

	* error.c (type_to_string): Print typedef-stripped version too.

	PR c++/49117
	* call.c (perform_implicit_conversion_flags): Print source type as
	well as expression.

	PR c++/49369
	* class.c (build_base_path): Fix cv-quals in unevaluated context.

	PR c++/49290
	* semantics.c (cxx_eval_indirect_ref): Remove assert.

2011-06-09  Jason Merrill  <jason@redhat.com>

	* semantics.c (finish_compound_literal): Set TREE_HAS_CONSTRUCTOR.

2011-06-08  Jason Merrill  <jason@redhat.com>

	* semantics.c (potential_constant_expression_1): Handle destructor
	call.

2011-06-07  Jason Merrill  <jason@redhat.com>

	PR c++/48780
	* typeck.c (perform_integral_promotions): Don't promote scoped enums.
	* call.c (convert_arg_to_ellipsis): Promote them here in old ABI.

2011-06-06  Jason Merrill  <jason@redhat.com>

	PR c++/49298
	* semantics.c (potential_constant_expression_1): Handle FIELD_DECL.

	PR c++/49134
	* tree.c (build_target_expr): Deal with ARM ABI tweaks.

2011-06-03  Jakub Jelinek  <jakub@redhat.com>

	PR c++/49276
	* mangle.c (write_nested_name): Use CP_DECL_CONTEXT instead of
	DECL_CONTEXT.

2011-04-07  Jason Merrill  <jason@redhat.com>

	PR c++/48481
	* tree.c (build_overload): Allow an unwrapped FUNCTION_DECL
	at the end of the chain.
	* pt.c (dependent_template_p): Use OVL_CURRENT/NEXT.
	(iterative_hash_template_arg): Likewise.

	PR c++/48481
	* cp-tree.h (OVL_ARG_DEPENDENT): New.
	* name-lookup.c (add_function): Set it.
	* semantics.c (finish_call_expr): Free OVERLOADs if it's set.

	PR c++/48481
	* call.c (build_user_type_conversion_1): Use lookup_fnfields_slot.
	Release unused vector.

2011-03-16  Jakub Jelinek  <jakub@redhat.com>

	* cp-objcp-common.c (cp_function_decl_explicit_p): Don't crash if
	DECL_LANG_SPECIFIC is NULL.

2011-05-30  Jakub Jelinek  <jakub@redhat.com>

	PR c++/49223
	* semantics.c (finish_omp_clauses): Call require_complete_type
	even for copyin/copyprivate clauses.  Only call
	cxx_omp_create_clause_info if inner_type is COMPLETE_TYPE_P.

2011-05-27  Jason Merrill  <jason@redhat.com>

	PR c++/47049
	* semantics.c (maybe_add_lambda_conv_op): Fix COMDAT sharing.
	* decl.c (start_preparsed_function): Don't call comdat_linkage for
	a template.

	PR c++/47277
	* parser.c (cp_parser_unqualified_id): Don't check
	constructor_name_p for enums.

	PR c++/48284
	* error.c (dump_expr) [COMPONENT_REF]: Use pp_cxx_dot
	with INDIRECT_REF of REFERENCE_TYPE.

	PR c++/48657
	PR c++/49176
	* decl.c (cp_finish_decl): Simplify template handling.

2011-05-26  Jason Merrill  <jason@redhat.com>

	PR c++/48424
	* decl.c (grokparms): Function parameter packs don't need to
	go at the end.
	* pt.c (type_unification_real): But they aren't deduced otherwise.

2011-05-25  Jason Merrill  <jason@redhat.com>

	PR c++/44994
	PR c++/49156
	* error.c (dump_template_bindings): Set processing_template_decl
	for a partial instantiation.

	PR c++/45401
	* decl.c (grokdeclarator): Don't change type when adding rvalue ref
	to another reference type.

2011-05-26  Fabien Chêne  <fabien@gcc.gnu.org>
	* init.c (diagnose_uninitialized_cst_or_ref_member_1): Use
	permerror instead of error, adjust the error count.

2011-05-25  Jason Merrill  <jason@redhat.com>

	PR c++/44311
	* decl.c (case_conversion): New.
	(finish_case_label): Use it.

	PR c++/45698
	* pt.c (dependent_template_arg_p): See through ARGUMENT_PACK_SELECT.

	PR c++/46005
	* decl.c (grokdeclarator): Complain about auto typedef.

	PR c++/46245
	* decl.c (grokdeclarator): Complain later for auto parameter.
	* pt.c (splice_late_return_type): Handle use in a template
	type-parameter.

	PR c++/46696
	* typeck.c (cp_build_modify_expr): Check DECL_DEFAULTED_FN.

	PR c++/47184
	* parser.c (cp_parser_parameter_declaration): Recognize
	list-initialization.
	(cp_parser_direct_declarator): Check for the closing
	paren before parsing definitely.

	PR c++/48935
	* parser.c (cp_parser_constructor_declarator_p): Don't check
	constructor_name_p for enums.
	(cp_parser_diagnose_invalid_type_name): Correct error message.

2011-05-25  Jason Merrill  <jason@redhat.com>

	PR c++/45418
	* init.c (perform_member_init): Handle list-initialization
	of array of non-trivial class type.

	PR c++/45080
	* pt.c (instantiate_class_template_1): Call maybe_add_lambda_conv_op.
	* semantics.c (lambda_function): Check COMPLETE_OR_OPEN_TYPE_P.

	PR c++/48292
	* pt.c (tsubst_decl) [PARM_DECL]: Handle partial instantiation of
	function parameter pack.
	(tsubst_pack_expansion): Likewise.

2011-05-25  Jakub Jelinek  <jakub@redhat.com>

	PR c++/49136
	* semantics.c (cxx_eval_bit_field_ref): Handle the
	case when BIT_FIELD_REF doesn't cover only a single field.

2011-05-24  Jason Merrill  <jason@redhat.com>

	PR c++/49042
	* pt.c (get_mostly_instantiated_function_type): Use
	push_deferring_access_checks rather than set flag_access_control.

	PR c++/48884
	* pt.c (fn_type_unification): Disable access control during
	substitution.

	PR c++/49105
	* typeck.c (build_const_cast_1): Handle rvalue references.

	PR c++/47263
	* decl.c (use_eh_spec_block): Do use an EH spec block for a
	lambda op().

	PR c++/47336
	* error.c (dump_template_bindings): Suppress access control.

	PR c++/47544
	* pt.c (instantiate_decl): Handle =default.

	PR c++/48617
	* pt.c (invalid_nontype_parm_type_p): Allow DECLTYPE_TYPE.

2011-05-22  Jason Merrill  <jason@redhat.com>

	PR c++/48647
	* typeck.c (composite_pointer_type_r): Return error_mark_node
	on error in SFINAE context.

2011-05-20  Jason Merrill  <jason@redhat.com>

	PR c++/48945
	* decl.c (revert_static_member_fn): Ignore const on constexpr fn.

	PR c++/48780
	* cvt.c (type_promotes_to): Warn about promoting scoped enums.

	PR c++/49066
	* decl.c (duplicate_decls): Preserve DECL_DELETED_FN.

	DR 1073
	PR c++/49082
	* typeck.c (comp_except_specs): noexcept(false) is not compatible
	with throw(type-list).
	* typeck2.c (merge_exception_specifiers): noexcept(false)
	beats any more limited specification.

	PR c++/48948
	* class.c (finalize_literal_type_property): Only check
	for constexpr member functions of non-literal class.
	* decl.c (cp_finish_decl): Don't call validate_constexpr_fundecl.
	* semantics.c (literal_type_p): Call complete_type.

	* semantics.c (validate_constexpr_fundecl): Check DECL_TEMPLATE_INFO
	rather than DECL_TEMPLATE_INSTANTIATION.
	(cxx_eval_call_expression): Likewise.

	* semantics.c (register_constexpr_fundef): Add to hash table here.
	(validate_constexpr_fundecl): Not here.

	PR c++/48745
	* pt.c (value_dependent_expr_p): Handle CONSTRUCTOR.

	PR c++/48736
	* pt.c (tsubst_copy_and_build): Handle substitution of a pack
	expansion producing another expansion.

	PR c++/48873
	* tree.c (stabilize_expr): Don't make gratuitous copies of classes.

2011-05-19  Jakub Jelinek  <jakub@redhat.com>

	PR c++/49043
	* decl.c (check_omp_return): Stop searching on sk_function_parms.

	PR c++/48869
	* method.c (get_dtor, get_copy_ctor): Add COMPLAIN argument,
	pass it down to locate_fn_flags.
	* cp-tree.h (get_dtor, get_copy_ctor): Adjust prototypes.
	* semantics.c (cxx_omp_create_clause_info): Adjust callers.
	* cp-gimplify.c: Include splay-tree.h.
	(splay_tree_compare_decl_uid, omp_var_to_track,
	omp_cxx_notice_variable): New functions.
	(struct cp_genericize_omp_taskreg): New type.
	(struct cp_genericize_data): Add omp_ctx field.
	(cp_genericize_r): Attempt to determine implicitly determined
	firstprivate class type variables.
	(cp_genericize): Clear omp_ctx.
	* Make-lang.in (cp/cp-gimplify.o): Depend on $(SPLAY_TREE_H).

2011-05-11  Jason Merrill  <jason@redhat.com>

	* pt.c (build_non_dependent_expr): Don't check null_ptr_cst_p.

2011-05-11  Fabien Chêne  <fabien@gcc.gnu.org>

	PR c++/48859
	* init.c (diagnose_uninitialized_cst_or_ref_member_1): stop the
	recursion if there is user defined constructor.

2011-05-09  Dodji Seketeli  <dodji@redhat.com>

	PR c++/48574
	* class.c (fixed_type_or_null): Use type_dependent_p_push to test
	if the instance has a dependent initializer.

2011-05-06  Jason Merrill  <jason@redhat.com>

	PR c++/48909
	* semantics.c (cxx_eval_conditional_expression): Check
	integer_zerop instead.
	(potential_constant_expression_1): Likewise.

	PR c++/48911
	* semantics.c (cxx_eval_array_reference): Handle implicit
	initializers.

	PR c++/48446
	* decl.c (stabilize_save_expr_r, stabilize_vla_size): New.
	(grokdeclarator): Use stabilize_vla_size.
	* init.c (get_temp_regvar): No longer static.
	* cp-tree.h: Declare it.

	PR c++/48089
	* semantics.c (potential_constant_expression_1): Don't allow *this
	in a constructor.
	(register_constexpr_fundef): Use potential_rvalue_constant_expression.

2011-05-06  Dodji Seketeli  <dodji@redhat.com>

    	PR c++/48838
    	* cp-tree.h (non_static_member_function_p): Declare new function.
    	* tree.c (non_static_member_function_p): Define it.
    	* semantics.c (finish_call_expr): Use it.

2011-05-04  Jason Merrill  <jason@redhat.com>

	PR c++/48749
	* class.c (resolves_to_fixed_type_p): Don't look closely
	in templates.

2011-04-28  Dodji Seketeli  <dodji@redhat.com>

	PR c++/48656
	* semantics.c (finish_call_expr): Don't forget BASELINK nodes when
	considering call expressions involving a member function.

2011-04-27  Jason Merrill  <jason@redhat.com>

	PR c++/48046
	* parser.c (cp_parser_diagnose_invalid_type_name): Commit
	to tentative parse sooner.

2011-04-26  Jason Merrill  <jason@redhat.com>

	PR c++/42687
	* parser.c (cp_parser_primary_expression): Set *idk to
	CP_ID_KIND_NONE for a parenthesized identifier.

2011-04-26  Jason Merrill  <jason@redhat.com>

	PR c++/48726
	* call.c (convert_like_real): Correct TREE_CONSTANT on CONSTRUCTOR.
	* decl.c (reshape_init_array_1): Likewise.

2011-04-25  Jason Merrill  <jason@redhat.com>

	PR c++/48707
	* pt.c (value_dependent_expression_p): Handle type-dependent
	expression.

2011-04-20  Jason Merrill  <jason@redhat.com>

	* semantics.c (finish_compound_literal): Don't put an array
	with a dtor in a static variable.

2011-04-20  Jason Merrill  <jason@redhat.com>

	PR c++/48594
	* decl2.c (build_offset_ref_call_from_tree): Move
	non-dependency of object outside condition.

	PR c++/48657
	* decl.c (cp_finish_decl): Handle non-member constant variables
	in templates, too.

2011-04-19  Jason Merrill  <jason@redhat.com>

	PR c++/46304
	* typeck.c (cp_build_binary_op): Fold COMPLEX_EXPR.

2011-04-18  Jason Merrill  <jason@redhat.com>

	PR c++/48537
	* init.c (build_value_init): Handle UNION_TYPE the same.

2011-04-18  Jakub Jelinek  <jakub@redhat.com>

	PR c++/48632
	* parser.c (cp_parser_omp_for_loop): Don't use cp_parser_omp_for_incr
	for type dependent pointers.

2011-04-13  Jason Merrill  <jason@redhat.com>

	PR c++/48594
	* decl2.c (build_offset_ref_call_from_tree): Fix calling a functor
	or pointer to (non-member) function.

2011-04-13  Jakub Jelinek  <jakub@redhat.com>

	PR c++/48570
	* semantics.c (cxx_eval_array_reference): Handle reading from
	wchar_t, char16_t and char32_t STRING_CST.

2011-04-13  Dodji Seketeli  <dodji@redhat.com>

	PR c++/48574
	* class.c (fixed_type_or_null): We cannot determine the dynamic
    	type of a reference variable if its initializer is dependent.

2011-04-11  Jason Merrill  <jason@redhat.com>

	PR c++/48534
	* cvt.c (ocp_convert): Use build_nop to convert to underlying type
	of scoped enum.

	PR c++/48523
	* tree.c (maybe_dummy_object): Use build_x_indirect_ref rather
	than cp_build_indirect_ref.

2011-04-07  Jason Merrill  <jason@redhat.com>

	PR c++/48500
	* semantics.c (potential_constant_expression_1) [CALL_EXPR]: Check
	arguments even if we don't know the function.

	PR c++/48468
	* except.c (build_noexcept_spec): Propagate error_mark_node.
	(finish_noexcept_expr): Likewise.

	PR c++/48452
	* typeck.c (build_x_compound_expr_from_list): Return error_mark_node
	in SFINAE context.

	* semantics.c (finish_decltype_type): Add complain parm.
	* cp-tree.h: Adjust.
	* parser.c (cp_parser_decltype): Adjust.
	* pt.c (tsubst): Adjust.

	PR c++/48450
	* cvt.c (ocp_convert): Handle converting scoped enum to bool.

2011-03-31  Jason Merrill  <jason@redhat.com>

	PR c++/48280
	* method.c (defaultable_fn_check): Templates are not defaultable.

2011-03-30  Jason Merrill  <jason@redhat.com>

	PR c++/48212
	* semantics.c (non_const_var_error): Just return if DECL_INITIAL
	is error_mark_node.

	PR c++/48369
	* semantics.c (potential_constant_expression_1): Handle
	UNORDERED_EXPR and ORDERED_EXPR.

	PR c++/48281
	* semantics.c (finish_compound_literal): Do put static/constant
	arrays in static variables.

2011-03-29  Jason Merrill  <jason@redhat.com>

	PR c++/48265
	* pt.c (value_dependent_expression_p) [VAR_DECL]: Make sure
	the variable is constant before looking at its initializer.

	PR c++/48319
	* pt.c (value_dependent_expression_p): Handle TEMPLATE_ID_EXPR.

2011-03-29  Jason Merrill  <jason@redhat.com>

	PR c++/48166
	* decl.c (revert_static_member_fn): Strip function-cv-quals.

	PR c++/48296
	* decl.c (cp_finish_decl): Defer validation of constexpr member
	functions.
	* class.c (finalize_literal_type_property): Validate them here.
	* semantics.c (is_valid_constexpr_fn): Don't check completeness.

	* semantics.c (is_valid_constexpr_fn): Specify input location.

	Core 1232
	* call.c (build_array_conv): New.
	(implicit_conversion): Use it.

	* call.c (reference_binding): Allow direct binding to an array
	rvalue.

	PR c++/48289
	* pt.c (build_non_dependent_expr): Keep dereferences outside the
	NON_DEPENDENT_EXPR.

	PR c++/47999
	* semantics.c (finish_call_expr): Preserve reference semantics
	in templates.

	PR c++/48313
	* pt.c (maybe_adjust_types_for_deduction): Handle T&& deduction
	from overloaded function.

	Core 1148
	* typeck.c (check_return_expr): Fix conditions for setting
	LOOKUP_PREFER_RVALUE.

2011-03-29  Rodrigo Rivas Costa  <rodrigorivascosta@gmail.com>

	* decl2.c (cp_check_const_attributes): New.
	(cplus_decl_attributes): Call cp_check_const_attributes.

2011-03-29  Jason Merrill  <jason@redhat.com>

	* semantics.c (push_cx_call_context): Return bool.
	(cxx_eval_call_expression): Handle excess depth.

	* except.c (build_noexcept_spec): Call cxx_constant_value after
	converting to bool.

	PR c++/47504
	* semantics.c (cxx_eval_constant_expression) [NOP_EXPR]: Don't let
	the conversion set TREE_OVERFLOW.

	PR c++/47570
	* semantics.c (cxx_eval_constant_expression) [COMPOUND_EXPR]: Don't
	use the generic binary expression handling.

2011-03-25  Release Manager

	* GCC 4.6.0 released.

2011-03-16  Jason Merrill  <jason@redhat.com>

	PR c++/48132
	* decl.c (check_array_designated_initializer): Allow integer index.
	(reshape_init_array_1): Set index on the elements.

2011-03-16  Jason Merrill  <jason@redhat.com>

	PR c++/48113
	* typeck.c (convert_for_initialization): Use
	perform_implicit_conversion_flags.
	* call.c (standard_conversion): If LOOKUP_PREFER_RVALUE, set
	rvaluedness_matches_p on ck_rvalue.
	(convert_like_real) [ck_rvalue]: And restore it here.

2011-03-16  Jason Merrill  <jason@redhat.com>

	PR c++/48115
	* call.c (convert_arg_to_ellipsis): Handle incomplete type.

2011-03-11  Dodji Seketeli  <dodji@redhat.com>

	* call.c (add_builtin_candidate)<case INDIRECT_REF>: The type of
	the argument of the indirection operator should not be dependent.
	Fix the comment.

2011-03-11  Jason Merrill  <jason@redhat.com>

	PR c++/47125
	* pt.c (tsubst) [TYPENAME_TYPE]: Only give errors if tf_error.

	PR c++/47144
	* parser.c (cp_parser_template_type_arg): Set
	type_definition_forbidden_message.

	PR c++/47808
	* decl.c (compute_array_index_type): Discard folding
	if it didn't produce a constant.

2011-03-11  Jakub Jelinek  <jakub@redhat.com>

	PR c++/48035
	* init.c (build_zero_init_1): Extracted from build_zero_init.
	Add FIELD_SIZE argument, if non-NULL and field bit_position
	as not smaller than that, don't add that field's initializer.
	Pass DECL_SIZE as last argument to build_zero_init_1
	for DECL_FIELD_IS_BASE fields.
	(build_zero_init): Use build_zero_init_1.

2011-03-10  Jason Merrill  <jason@redhat.com>

	PR c++/48029
	* pt.c (iterative_hash_template_arg): Remove special case for
	ARRAY_TYPE.

	PR c++/47198
	* parser.c (cp_parser_single_declaration): Just return if
	cp_parser_parse_and_diagnose_invalid_type_name complained.

2011-03-09  Jason Merrill  <jason@redhat.com>

	PR c++/44629
	* pt.c (unify): An unresolved overload is a nondeduced context.

2011-03-09  Martin Jambor  <mjambor@suse.cz>

	PR tree-optimization/47714
	* method.c (use_thunk): Clear addressable flag of thunk arguments.

2011-03-08  Dodji Seketeli  <dodji@redhat.com>

	PR c++/47705
	* pt.c (convert_nontype_argument): Only call decay_conversion on
	arrays.

2011-03-08  Jason Merrill  <jason@redhat.com>

	PR c++/47488
	* mangle.c (write_template_arg_literal) [STRING_CST]: Sorry.

	PR c++/47705
	* pt.c (convert_nontype_argument): Don't crash on non-pointer
	argument to pointer parameter.

	PR c++/45651
	* pt.c (instantiate_decl): Don't clear DECL_INTERFACE_KNOWN on
	!TREE_PUBLIC decls.

2011-03-08  Dodji Seketeli  <dodji@redhat.com>

	PR c++/47957
	* name-lookup.c (binding_to_template_parms_of_scope_p): Only
	consider scopes of primary template definitions.  Adjust comments.

2011-03-07  Jason Merrill  <jason@redhat.com>

	PR c++/48003
	* pt.c (convert_nontype_argument): Fix -fpermissive allowing
	integer overflow.
	* semantics.c (potential_constant_expression_1): Check TREE_OVERFLOW.

	PR c++/48015
	* init.c (constant_value_1): Always require init to be TREE_CONSTANT.

	PR c++/48008
	* mangle.c (write_type): Strip cv-quals from FUNCTION_TYPE here.
	(write_CV_qualifiers_for_type): Not here.

2011-03-06  Joseph Myers  <joseph@codesourcery.com>

	* lang-specs.h: Match -save-temps* instead of -save-temps.

2011-03-05  Jason Merrill  <jason@redhat.com>

	* mangle.c (write_expression): Change ABI v6 to v5.
	(write_type): Likewise.

2011-03-04  Jan Hubicka  <jh@suse.cz>

	PR lto/47497
	* optimize.c (maybe_clone_body): Update call of cgraph_same_body_alias
	and cgraph_add_thunk.
	* method.c (make_alias_for_thunk, use_thunk): Likewise.
	* mangle.c (mangle_decl): Likewise.

2011-03-04  Jason Merrill  <jason@redhat.com>

	PR c++/47971
	* pt.c (tsubst_copy_and_build) [PSEUDO_DTOR_EXPR]: Use tsubst for type.
	(tsubst_copy) [default]: Just return t if !ENABLE_CHECKING.

	PR c++/46220
	* search.c (check_final_overrider): Allow pointer to same incomplete
	class type with different cv-quals.

2011-03-03  Paolo Carlini  <paolo.carlini@oracle.com>

	PR c++/47974
	* pt.c (tsubst_template_args): Check argument t for error_mark_node.

2011-03-03  Jason Merrill  <jason@redhat.com>

	PR c++/47950
	* pt.c (tsubst_copy_and_build) [TARGET_EXPR]: Retain TREE_CONSTANT.

2011-03-02  Jason Merrill  <jason@redhat.com>

	PR c++/47950
	* parser.c (cp_parser_condition): Don't fold_non_dependent_expr here.

	PR c++/47774
	* tree.c (build_vec_init_elt): Split out from...
	(build_vec_init_expr): ...here.
	(diagnose_non_constexpr_vec_init): New fn.
	* semantics.c (potential_constant_expression_1): Use it.
	* cp-tree.h: Declare it.

2011-03-01  Jason Merrill  <jason@redhat.com>

	PR c++/46159
	* parser.c (cp_parser_primary_expression): Don't warn about a
	failed tentative parse.

	PR c++/47200
	* semantics.c (cxx_bind_parameters_in_call): Don't call
	adjust_temp_type on non-constant args.

	PR c++/47851
	* call.c (standard_conversion): Provide requested cv-quals on
	class rvalue conversion.

	PR c++/46282
	* decl2.c (grokbitfield): Handle type-dependent width.

2011-02-28  Jason Merrill  <jason@redhat.com>

	PR c++/47873
	* class.c (update_vtable_entry_for_fn): Check BINFO_LOST_PRIMARY_P
	after checking for a non-thunk.

2011-02-26  Jason Merrill  <jason@redhat.com>

	PR c++/47904
	* tree.c (cp_tree_equal): Compare DECL_PARM_LEVEL.
	* pt.c (iterative_hash_template_arg): And hash it.

	PR c++/47897
	* semantics.c (non_const_var_error): Split out from...
	(cxx_eval_constant_expression): ...here.
	(potential_constant_expression_1) [VAR_DECL]: Use it.
	Allow dependent variables.

2011-02-24  Jason Merrill  <jason@redhat.com>

	* parser.c (cp_parser_constant_expression): Set
	non_integral_constant_expression correctly for C++0x too.
	(cp_parser_static_assert): Allow non-constant expression.
	(cp_parser_direct_declarator): Expect non_constant_p to be set
	properly for C++0x.
	* pt.c (value_dependent_expression_p): Handle TYPEID_EXPR.
	* semantics.c (maybe_constant_value): Check type_unknown_p too.
	(potential_rvalue_constant_expression): New.
	(require_potential_rvalue_constant_expression): New.

2011-02-23  Jason Merrill  <jason@redhat.com>

	* cp-tree.h (DECL_PARM_LEVEL): New.
	(struct lang_decl_parm): Add level field.
	* name-lookup.c (function_parm_depth): New fn.
	* name-lookup.h: Declare it.
	* parser.c (cp_parser_parameter_declaration_list): Use it.
	* mangle.c (struct globals): Add parm_depth field.
	(write_bare_function_type): Adjust it.
	(write_expression): Include the level delta in PARM_DECL mangling
	for abi >= 6.

	* semantics.c (finish_decltype_type): Remove shortcut for decltype
	of id-expression.
	* mangle.c (write_type) [DECLTYPE_TYPE]: Strip it here for abi < 6.

2011-02-23  Nathan Froyd  <froydnj@codesourcery.com>

	PR c++/46868
	* parser.c (cp_parser_class_specifier): Require a closing brace
	to attempt error recovery.

2011-02-23  Jakub Jelinek  <jakub@redhat.com>

	PR c++/47833
	* pt.c (struct pending_template): Add chain_next GTY option.
	* decl.c (struct named_label_use_entry): Likewise.

2011-02-22  Paolo Carlini  <paolo.carlini@oracle.com>

	PR c++/47242
	* semantics.c (build_lambda_object): Bail out if a field is
	error_mark_node.

2011-02-22  Dodji Seketeli  <dodji@redhat.com>

	PR c++/47666
	* class.c (dfs_declare_virt_assop_and_dtor)
	(declare_virt_assop_and_dtor): New static functions.
	(add_implicitly_declared_members): Use
	declare_virt_assop_and_dtor.

2011-02-21  Jason Merrill  <jason@redhat.com>

	PR c++/47207
	* decl2.c (decl_constant_var_p): A constexpr var needs an
	initializer to be constant.
	* semantics.c (cxx_eval_constant_expression): Complain about
	constexpr var used in its own initializer.
	* call.c (set_up_extended_ref_temp): Set
	DECL_INITIALIZED_BY_CONSTANT_EXPRESSION_P too.

2011-02-20  Jason Merrill  <jason@redhat.com>

	PR c++/47199
	* semantics.c (cxx_eval_call_expression): Call
	cxx_eval_constant_expression in trivial shortcut.

	PR c++/46831
	* call.c (convert_class_to_reference): Don't try to set up a
	second conv sequence for non-viable candidates.

	PR c++/47703
	* error.c (location_of): Handle non-tagged types.

	PR c++/46472
	* method.c (process_subob_fn): Instantiate constexpr templates.
	* optimize.c (maybe_clone_body): Propagate DECL_DECLARED_CONSTEXPR_P.

2011-02-20  Dodji Seketeli  <dodji@redhat.com>

	PR c++/46394
	* pt.c (tsubst_pack_expansion): do not use
	cp_tree_equal/same_type_p to detect an expansion of a parameter
	pack.

2011-02-19  Jason Merrill  <jason@redhat.com>

	PR c++/47503
	* semantics.c (cxx_eval_call_expression): Shortcut trivial copy.

2011-02-18  Paolo Carlini  <paolo.carlini@oracle.com>

	PR c++/47795
	* semantics.c (finish_non_static_data_member): Early return if
	object is error_mark_node.

2011-02-18  Dodji Seketeli  <dodji@redhat.com>

	PR c++/47208
	* pt.c (do_auto_deduction): Do not mention error_mark_node in
    	diagnostics.
	* semantics.c (finish_id_expression): Do not pass erroneous decl
    	to decl_constant_var_p.

2011-02-17  Jakub Jelinek  <jakub@redhat.com>

	PR c++/47783
	* cvt.c (convert_from_reference): Call mark_exp_read.

2011-02-11  Dodji Seketeli  <dodji@redhat.com>

	PR c++/47172
	* pt.c (finish_call_expr): Consider a call expression that has a
	dependent "this" pointer as being dependent.  Add comments.
	(dependent_type_p, type_dependent_expression_p): Update comments.

2011-02-16  Dodji Seketeli  <dodji@redhat.com>

	PR c++/47326
	* pt.c (tsubst_copy)<case SIZEOF_EXPR>: Ensure that even pack
    	expansion arguments are not evaluated.

2011-02-16  Jakub Jelinek  <jakub@redhat.com>

	PR c++/47704
	* cp-tree.h (ENUM_FIXED_UNDERLYING_TYPE_P): Use TYPE_LANG_FLAG_5
	instead of TYPE_LANG_FLAG_3.
	* pt.c (lookup_template_class): Copy over
	ENUM_FIXED_UNDERLYING_TYPE_P.

2011-02-15  Jason Merrill  <jason@redhat.com>

	PR c++/46807
	* method.c (synthesized_method_walk): Always exit early for
	trivial fn in C++98 mode.

2011-02-14  Jason Merrill  <jason@redhat.com>

	PR c++/47482
	* parser.c (cp_parser_enumerator_definition): Call
	fold_non_dependent_expr.

2011-02-09  Jason Merrill  <jason@redhat.com>

	* decl.c (cp_make_fname_decl): Set DECL_THIS_STATIC at toplevel.
	* semantics.c (finish_fname): Only return the name if we're in
	a function.

	* decl.c (build_enumerator): Don't perform integral promotions on
	non-integral constants.

	* cvt.c (convert_to_void): Handle null op1.

	* class.c (type_has_constexpr_default_constructor): Make sure the
	caller stripped an enclosing array.
	* init.c (perform_member_init): Strip arrays before calling it.

	PR c++/47511
	* semantics.c (potential_constant_expression_1): Handle TEMPLATE_DECL.

2011-02-03  Dodji Seketeli  <dodji@redhat.com>

	PR c++/47398
	* tree.c (cp_tree_equal)<TEMPLATE_PARM_INDEX>: Take the number of
	template parameters in account.

2011-02-03  Nathan Froyd  <froydnj@codesourcery.com>

	PR c++/46890
	* parser.c (cp_parser_class_specifier): Fix setting of
	want_semicolon.

2011-01-31  Jakub Jelinek  <jakub@redhat.com>

	PR c++/47416
	* semantics.c (build_data_member_initialization): Handle
	STATEMENT_LIST always instead of just for CLEANUP_BODY.

2011-01-31  Rainer Orth  <ro@CeBiTec.Uni-Bielefeld.DE>

	* g++spec.c (lang_specific_driver) [HAVE_LD_STATIC_DYNAMIC] Use
	LD_STATIC_OPTION, LD_DYNAMIC_OPTION.

2011-01-29  Dodji Seketeli  <dodji@redhat.com>

	PR c++/47311
	* cp-tree.h (fixup_template_parms): Declare.
	* pt.c (end_template_parm_list): Do not fixup template parms here.
	(fixup_template_parms): Remove static. Fix typo in the
	comments. Remove useless code statement.
	(fixup_template_parm): For a template template parameter, fixup
	its attributes before fixing up its type.
	* parser.c
	(cp_parser_template_declaration_after_export): After parsing
	template parameters fixup their types.

2011-01-26  Jakub Jelinek  <jakub@redhat.com>

	PR c++/47476
	* semantics.c (potential_constant_expression_1): Handle
	TRUTH_XOR_EXPR.

2011-01-26  Dave Korn  <dave.korn.cygwin@gmail.com>

	PR c++/43601
	* semantics.c (expand_or_defer_fn_1): Handle it.
	* decl2.c (decl_needed_p): Likewise.

2011-01-21  Jason Merrill  <jason@redhat.com>

	PR c++/47041
	* semantics.c (build_constexpr_constructor_member_initializers):
	Handle trivial copy.

2011-01-21  Jakub Jelinek  <jakub@redhat.com>

	PR c++/47388
	* semantics.c (begin_for_stmt): If -fno-for-scope, don't
	assume init must be NULL if scope is NULL.
	(begin_range_for_stmt): Likewise.

2011-01-21  Jason Merrill  <jason@redhat.com>

	PR c++/46552
	* semantics.c (cxx_eval_constant_expression): Handle OFFSET_REF.

	PR c++/46977
	* semantics.c (potential_constant_expression_1): Split out from
	potential_constant_expression.  Add want_rval parm.  Handle
	template expression forms.  Don't enforce restriction on address
	of automatic variable here.  Add a couple of diagnostics that
	had been missing.
	(require_potential_constant_expression): New entry point.
	(build_data_member_initialization, register_constexpr_fundef): Adjust.
	(maybe_constant_value): Check potential_constant_expression.
	* pt.c (fold_non_dependent_expr_sfinae): Likewise.
	* tree.c (build_vec_init_expr): Adjust.

2011-01-19  Jakub Jelinek  <jakub@redhat.com>

	PR c++/47303
	* decl2.c (finish_anon_union): Only call mangle_decl if TREE_STATIC
	or DECL_EXTERNAL.

2011-01-17  Jason Merrill  <jason@redhat.com>

	PR c++/47067
	* semantics.c (base_field_constructor_elt): New fn.
	(cxx_eval_bare_aggregate): Use it.
	(build_data_member_initialization): Leave COMPONENT_REF for
	vfield inits.

2011-01-14  Rodrigo Rivas Costa <rodrigorivascosta@gmail.com>

	* parser.c (cp_parser_range_for): Remove the "unused variable" warning
	workaround.

2011-01-15  Giovanni Funchal  <gafunchal@gmail.com>
	    Jonathan Wakely  <jwakely.gcc@gmail.com>

	PR c++/33558
	* decl.c (grokdeclarator): Reject mutable reference members.

2011-01-14  Jason Merrill  <jason@redhat.com>

	PR c++/47289
	* pt.c (coerce_template_parms): Fix error recovery.

	PR c++/46903
	* typeck2.c (check_narrowing): Only check arithmetic types.

	PR c++/46688
	* tree.c (build_vec_init_expr): Handle flexible array
	properly.

2011-01-13  Kai Tietz  <kai.tietz@onevision.com>

	PR c++/47213
	* cp-tree.h (CLASSTYPE_VISIBILITY): Use
	TYPE_MAIN_DECL instead of TYPE_NAME.
	(CLASSTYPE_VISIBILITY_SPECIFIED): Likewise.
	* decl2.c (determine_visibility): Add check
	of CLASS_TYPE_P for underlying_type.

2011-01-12  Rodrigo Rivas Costa <rodrigorivascosta@gmail.com>

	* cp-tree.h (begin_for_scope): New prototype.
	(begin_for_stmt): Update prototype.
	(begin_range_for_stmt): Update prototype.
	* init.c (build_vec_init): Update call to begin_for_stmt.
	* parser.c (cp_parser_for): New.
	(cp_parser_c_for): Add three new parameters.
	(cp_parser_range_for): Likewise. Most parsing code removed.
	(cp_parser_iteration_statement): Call cp_parser_for instead of
	cp_parser_c_for and cp_parser_range_for.
	(cp_parser_for_init_statement): Add new parameter and return type.
	(cp_parser_block_declaration): Update call to
	cp_parser_simple_declaration.
	(cp_parser_simple_declaration): Add new parameter.
	Update call to cp_parser_init_declarator.
	(cp_parser_init_declarator): Add new parameter.
	* pt.c (tsubst_expr): Update call to begin_for_stmt.
	* semantics.c (begin_for_scope): New.
	(begin_for_stmt): Add two new parameters.
	(begin_range_for_stmt): Likewise.

2011-01-12  Nicola Pero  <nicola.pero@meta-innovation.com>

	* parser.c (cp_parser_objc_at_property_declaration): Improved
	error message.

2011-01-11  Dodji Seketeli  <dodji@redhat.com>

	PR debug/46955
	* cp-lang.c (get_template_innermost_arguments_folded)
	(get_template_argument_pack_elems_folded)
	(template_arg_needs_folding, fold_cplus_constants): New static
	functions.
	(LANG_HOOKS_GET_INNERMOST_GENERIC_ARGS): Set this hook to
	get_template_innermost_arguments_folded.
	(LANG_HOOKS_GET_ARGUMENT_PACK_ELEMS): Set this hook to
	get_template_argument_pack_elems_folded.

2011-01-11  Jason Merrill  <jason@redhat.com>

	PR c++/46658
	* init.c (build_new_1): Handle value-init in templates differently.

	PR c++/45520
	* tree.c (maybe_dummy_object): Check current_class_ref against
	context, not current_class_type.

2011-01-08  Nicola Pero  <nicola.pero@meta-innovation.com>

	PR objc/47078
	* parser.c (cp_parser_objc_typename): If the type is unknown, for
	error recovery purposes behave as if it was not specified so that
	the default type is used.

2011-01-07  Jakub Jelinek  <jakub@redhat.com>

	PR c++/47022
	* pt.c (tsubst_copy_and_build): Use tsubst instead of tsubst_copy
	for the second build_x_va_arg argument.

2011-01-05  Tom Tromey  <tromey@redhat.com>

	* typeck.c (cp_build_addr_expr_1): Update call to lvalue_error.
	(lvalue_or_else): Likewise.

2011-01-01  Kai Tietz  <kai.tietz@onevision.com>

	PR target/38662
	* tree.c (cxx_type_hash_eq):
	Allow METHOD_TYPE, too.


Copyright (C) 2011 Free Software Foundation, Inc.

Copying and distribution of this file, with or without modification,
are permitted in any medium without royalty provided the copyright
notice and this notice are preserved.<|MERGE_RESOLUTION|>--- conflicted
+++ resolved
@@ -1,11 +1,3 @@
-<<<<<<< HEAD
-2011-06-30  Jason Merrill  <jason@redhat.com>
-
-	PR c++/48481
-	* name-lookup.c (struct arg_lookup): Add fn_set.
-	(add_function): Check it.
-	(lookup_arg_dependent_1): Initialize it.
-=======
 2011-07-07  Jason Merrill  <jason@redhat.com>
 
 	PR c++/48157
@@ -41,7 +33,13 @@
 	PR c++/49418
 	* call.c (cxx_type_promotes_to): Don't strip cv-quals.
 	* semantics.c (lambda_return_type): Strip them here.
->>>>>>> afe8a54f
+
+2011-06-30  Jason Merrill  <jason@redhat.com>
+
+	PR c++/48481
+	* name-lookup.c (struct arg_lookup): Add fn_set.
+	(add_function): Check it.
+	(lookup_arg_dependent_1): Initialize it.
 
 2011-06-27  Release Manager
 
