--- conflicted
+++ resolved
@@ -1,5 +1,3 @@
-<<<<<<< HEAD
-=======
 2014-05-17  Trevor Saunders  <tsaunders@mozilla.com>
 
 	* class.c (sorted_fields_type_new): Adjust.
@@ -445,7 +443,6 @@
 	in public bases only.  Check warn_ecpp before complaining about
 	non-polymorphic bases.
 
->>>>>>> eba76293
 2014-04-04  Fabien Chêne  <fabien@gcc.gnu.org>
 
 	* decl.c (duplicate_decls): Check for the return of warning_at
