--- conflicted
+++ resolved
@@ -1,328 +1,4 @@
-<<<<<<< HEAD
-2011-11-15  Torvald Riegel  <triegel@redhat.com>
-
-	* parser.c (cp_parser_transaction_expression): Require parentheses
-	when parsing transaction expressions.
-
-2011-11-14  Ed Smith-Rowland  <3dw4rd@verizon.net>
-
-	PR c++/51107
-	* typeck.c (check_literal_operator_args): Add processing_specialization
-	to check for void template fn. Test for exact arity for non-template fn.
-
-2011-11-14  Fabien Chêne  <fabien@gcc.gnu.org>
-
-	PR c++/6936
-	PR c++/25994
-	PR c++/26256
-	PR c++/30195
-	* search.c (lookup_field_1): Look through USING_DECL.
-	(lookup_field_r): Call lookup_fnfields_slot instead of
-	lookup_fnfields_1.
-	* semantics.c (finish_member_declaration): Remove the check that
-	prevents USING_DECLs from being verified by
-	pushdecl_class_level. Call add_method for using declarations that
-	designates functions if the using declaration is in a template
-	class. Set DECL_IGNORED_P on class-scope using declarations.
-	* typeck.c (build_class_member_access_expr): Handle USING_DECLs.
-	* class.c (check_field_decls): Keep using declarations.
-	(add_method): Remove two diagnostics about conflicting using
-	declarations.
-	* parser.c (cp_parser_nonclass_name): Handle USING_DECLs.
-	* decl.c (start_enum): Call xref_tag whenever possible.
-	* cp-tree.h (strip_using_decl): Declare, and reident the previous
-	function.
-	* name-lookup.c (strip_using_decl): New function.
-	(supplement_binding_1): Call strip_using_decl on decl and
-	bval. Perform most of the checks with USING_DECLs stripped.  Also
-	check that the target decl and the target bval does not refer to
-	the same declaration. Allow pushing an enum multiple times in a
-	template class. Adjustment to diagnose using redeclarations. Call
-	diagnose_name_conflict.
-	(push_class_level_binding): Call strip_using_decl on decl and
-	bval. Perform most of the checks with USING_DECLs stripped. Return
-	true if both decl and bval refer to USING_DECLs and are dependent.
-	(diagnose_name_conflict): New function.
-
-2011-11-12  Jason Merrill  <jason@redhat.com>
-
-	PR c++/986
-	* call.c (set_up_extended_ref_temp): Warn about references
-	bound to non-static reference members.
-	* init.c (perform_member_init): Pass in the member.
-
-	PR c++/51060
-	* cp-gimplify.c (cp_gimplify_expr): Leave clobbers alone.
-
-2011-11-11  Ed Smith-Rowland  <3dw4rd@verizon.net>
-
-	PR c++/50976
-	* typeck.c (check_literal_operator_args): Reorganize test for string
-	operators so size_t search depends on finding string first.
-
-2011-11-10  Jason Merrill  <jason@redhat.com>
-
-	PR c++/50372
-	* pt.c (convert_nontype_argument_function): Allow decls with
-	internal linkage in C++11.
-	(convert_nontype_argument): Likewise.
-
-	PR c++/50973
-	* decl2.c (mark_used): Defer synthesis of virtual functions.
-	* method.c (use_thunk): Make sure the target function has
-	DECL_INTERFACE_KNOWN.
-
-	PR c++/51079, DR 495
-	* call.c (joust): Check the second conversion sequence
-	before checking templates.
-
-2011-11-09  Paolo Carlini  <paolo.carlini@oracle.com>
-
-	PR c++/50837
-	* pt.c (tsubst_copy_and_build) [IDENTIFIER_NODE]: In C++11 mode
-	pass allow_non_integral_constant_expression_p = true to
-	finish_id_expression.
-
-2011-11-09  Jason Merrill  <jason@redhat.com>
-
-	PR c++/50972
-	* pt.c (maybe_instantiate_noexcept): Check the return value of
-	push_tinst_level.
-
-	PR c++/51046
-	* parser.c (cp_parser_range_for): check_for_bare_parameter_packs.
-
-	PR c++/51029
-	* class.c (build_base_path): Don't ICE in fold_non_dependent_expr.
-
-	* Make-lang.in (check_g++_parallelize): Add dg-torture.exp.
-	(check-c++0x): Obsolete.
-
-	* pt.c (invalid_nontype_parm_type_p): Avoid printing "<type error>".
-
-	* pt.c (convert_nontype_argument): Only integral arguments
-	get early folding.
-
-	* parser.c (cp_parser_alias_declaration): Don't do semantic
-	processing if parsing failed.
-
-2011-11-09  Paolo Carlini  <paolo.carlini@oracle.com>
-
-	PR c++/51045
-	* init.c (build_new_1, build_vec_delete_1, build_delete):
-	Use nullptr_node.
-
-2011-11-09  Paolo Carlini  <paolo.carlini@oracle.com>
-
-	PR c++/51047
-	* search.c (lookup_member): Change to take also a tsubst_flags_t
-	parameter.
-	(lookup_field, lookup_fnfields): Adjust calls.
-	* typeck.c (lookup_destructor, finish_class_member_access_expr,
-	build_ptrmemfunc_access_expr): Likewise.
-	* class.c (handle_using_decl, maybe_note_name_used_in_class):
-	Likewise.
-	* pt.c (resolve_typename_type): Likewise.
-	* semantics.c (lambda_function): Likewise.
-	* parser.c (cp_parser_perform_range_for_lookup,
-	cp_parser_lookup_name): Likewise.
-	* friend.c (make_friend_class): Likewise.
-	* name-lookup.c (pushdecl_maybe_friend_1, get_class_binding,
-	do_class_using_decl, lookup_qualified_name): Likewise.
-	* cp-tree.h (lookup_member): Adjust declaration.
-
-2011-11-09  Dodji Seketeli  <dodji@redhat.com>
-
-	PR c++/51043
-	* cp-tree.h (TYPE_ALIAS_P, TYPE_TEMPLATE_INFO): Don't crash on
-	NULL TYPE_NAME.
-
-	PR c++/51027
-	* parser.c (cp_parser_alias_declaration): Require ';' at the end
-    	of the declaration.
-
-2011-11-09  Dodji Seketeli  <dodji@redhat.com>
-
-	PR debug/51032
-	* decl2.c (check_member_template): Accept alias templates and ...
-    	* parser.c (cp_parser_alias_declaration): ... use it here.
-
-2011-11-08  Jason Merrill  <jason@redhat.com>
-
-	PR c++/50835
-	* typeck.c (build_x_conditional_expr): Preserve lvalue/xvalueness.
-	* tree.c (lvalue_kind) [NON_DEPENDENT_EXPR]: Return clk_ordinary
-	in C++98.
-
-2011-11-08  Richard Guenther  <rguenther@suse.de>
-
-	PR middle-end/51010
-	* error.c (dump_expr): Handle SSA_NAMEs.
-
-2011-11-07  Richard Henderson  <rth@redhat.com>
-	    Aldy Hernandez  <aldyh@redhat.com>
-	    Torvald Riegel  <triegel@redhat.com>
-
-	Merged from transactional-memory.
-
-	* call.c (build_new_function_call): Call tm_malloc_replacement.
-	* class.c (check_bases): Compute transaction attributes for the
-	class based on its base classes.
-	(look_for_tm_attr_overrides, set_one_vmethod_tm_attributes,
-	set_method_tm_attributes): New.
-	(finish_struct_1): Call set_method_tm_attributes.
-	* cp-tree.h (begin_transaction_stmt, finish_transaction_stmt,
-	build_transaction_expr): Declare.
-	(TRANSACTION_EXPR_IS_STMT): New.
-	* decl.c (push_cp_library_fn): Set attribute to transaction_safe.
-	* except.c (do_get_exception_ptr): Apply transaction_pure.
-	(do_begin_catch): Mark _ITM_cxa_begin_catch transaction_pure and
-	record as transactional-memory wrapper.
-	(do_end_catch): Similarly for _ITM_cxa_end_catch.
-	(do_allocate_exception): Similarly for _ITM_cxa_allocate_exception.
-	(build_throw): Similarly for _ITM_cxa_throw. Make __cxa_rethrow pure.
-	* parser.h (struct cp_parser): Add in_transaction flag.
-	* parser.c (enum non_integral_constant): Add NIC_TRANSACTION.
-	(cp_parser_non_integral_constant_expression): Handle NIC_TRANSACTION.
-	(enum required_token): Add transaction tokens.
-	(cp_parser_transaction, cp_parser_transaction_expression,
-	cp_parser_function_transaction, cp_parser_transaction_cancel,
-	cp_parser_txn_attribute_opt): New.
-	(cp_parser_unary_expression): Handle RID_TRANSACTION*.
-	(cp_parser_statement, cp_parser_function_definition_after_declarator,
-	cp_parser_token_starts_function_definition_p): Same.
-	(cp_parser_required_error): Handle RT_TRANSACTION*.
-	* pt.c (tsubst_expr): Handle TRANSACTION_EXPR.
-	* semantics.c (begin_transaction_stmt, finish_transaction_stmt,
-	build_transaction_expr): New.
-
-2011-11-08  Dodji Seketeli  <dodji@redhat.com>
-
-	Fix context handling of alias-declaration
-	* decl.c (start_decl): Update comment.
-	* error.c (dump_alias_template_specialization): Dump the context
-	of the specialization.
-	* parser.c (cp_parser_alias_declaration): Call pop_scope on the
-	pushed scope yielded by start_decl.
-
-2011-11-08  Paolo Carlini  <paolo.carlini@oracle.com>
-
-	PR c++/50864
-	* parser.c (cp_parser_postfix_dot_deref_expression): Reject invalid
-	uses of '->' and '.' as postfix-expression in namespace scope.
-
-2011-11-07  Jason Merrill  <jason@redhat.com>
-
-	PR c++/50848
-	* pt.c (tsubst_copy_and_build) [CALL_EXPR]: Don't crash
-	if lookup finds a non-function.
-
-	PR c++/50863
-	* parser.c (cp_parser_initializer_list): Parse C99
-	array designators tentatively.
-
-	PR c++/50870
-	* pt.c (tsubst_copy): Handle NAMESPACE_DECL.
-	(tsubst_copy_and_build) [COMPONENT_REF]: Handle a still-dependent
-	object.
-
-2011-11-07  Paolo Carlini  <paolo.carlini@oracle.com>
-
-	* pt.c (tsubst_copy_and_build): Fix qualified_name_lookup_error
-	call in case COMPONENT_REF.
-
-2011-11-07  Jason Merrill  <jason@redhat.com>
-	    Dodji Seketeli  <dodji@redhat.com>
-
-	Support C++11 alias-declaration
-	PR c++/45114
-	* cp-tree.h (TYPE_DECL_ALIAS_P, TYPE_ALIAS_P)
-	(DECL_TYPE_TEMPLATE_P, DECL_ALIAS_TEMPLATE_P): New accessor
-	macros.
-	(TYPE_TEMPLATE_INFO): Get template info of an alias template
-	specializations from its TYPE_DECL.
-	(SET_TYPE_TEMPLATE_INFO): Set template info of alias template
-	specializations into its TYPE_DECL.
-	(DECL_CLASS_TEMPLATE_P): Re-write using the new
-	DECL_TYPE_TEMPLATE_P.
-	(enum cp_decl_spec): Add new ds_alias enumerator.
-	(alias_type_or_template_p, alias_template_specialization_p):
-	Declare new functions.
-	* parser.c (cp_parser_alias_declaration): New static function.
-	(cp_parser_check_decl_spec): Add "using" name for the `alias'
-	declspec.
-	(cp_parser_type_name): Update comment.  Support simple-template-id
-	representing alias template specializations in c++0x mode.
-	(cp_parser_qualifying_entity): Update comment.  Use
-	cp_parser_type_name.
-	(cp_parser_block_declaration): Handle alias-declaration in c++11.
-	Update comment.
-	(cp_parser_template_id): Handle specializations of alias
-	templates.
-	(cp_parser_member_declaration): Add alias-declaration production
-	to comment.  Support alias-declarations.
-	(cp_parser_template_declaration_after_export): Handle alias
-	templates in c++11.
-	* decl.c (make_typename_type, make_unbound_class_template): Accept
-	alias templates.
-	(grokdeclarator): Set TYPE_DECL_ALIAS_P on alias
-	declarations.
-	* decl2.c (grokfield): Move template creation after setting up the
-	TYPE_DECL of the alias, so that the TEMPLATE_DECL of the alias
-	template actually carries the right type-id of the alias
-	declaration.
-	* pt.c (alias_type_or_template_p)
-	(alias_template_specialization_p): Define new public functions.
-	(maybe_process_partial_specialization): Reject partial
-	specializations of alias templates.
-	(primary_template_instantiation_p): Consider alias template
-	instantiations.
-	(push_template_decl_real): Assert that TYPE_DECLs of alias
-	templates are different from those of class template.  Store
-	template info onto the TYPE_DECL of the alias template.
-	(convert_template_argument): Strip aliases from template
-	arguments.
-	(lookup_template_class_1): Handle the creation of the
-	specialization of an alias template.
-	(tsubst_decl): Create a substituted copy of the TYPE_DECL of an
-	member alias template.
-	(tsubst): Handle substituting into the type of an alias template.
-	Handle substituting UNBOUND_CLASS_TEMPLATE into
-	BOUND_TEMPLATE_TEMPLATE_PARM.
-	(do_type_instantiation): Better diagnostics when trying to
-	explicitely instantiate a non-class template.
-	* search.c (lookup_field_1, lookup_field_r): Support looking up
-	alias templates.
-	* semantics.c (finish_template_type): For instantiations of alias
-	templates, return the TYPE_DECL of the actual alias and not the
-	one of the aliased type.
-	* error.c (dump_alias_template_specialization): New static
-	function.
-	(dump_type): Handle printing of alias templates and their
-	specializations.  templates.
-	(dump_aggr_type): For specialization of alias templates, fetch
-	arguments from the right place.
-	(dump_decl): Print an alias-declaration like `using decl = type;'
-	(dump_template_decl):  Support printing of alias templates.
-
-2011-11-07  Jason Merrill  <jason@redhat.com>
-
-	PR c++/35688
-	* decl2.c (constrain_visibility): Return void.  Add tmpl parm
-	which gives the constraint priority over an attribute.
-	(constrain_visibility_for_template, determine_visibility): Adjust.
-	* pt.c (instantiate_class_template_1): Call determine_visibility.
-
-	PR c++/33255
-	* decl.c (save_function_data): Clear local_typedefs.
-
-	* decl.c (cp_finish_decl): Only make_tree_vector if we're calling
-	check_initializer.
-
-2011-11-06  Jason Merrill  <jason@redhat.com>
-=======
 2012-02-07  Jason Merrill  <jason@redhat.com>
->>>>>>> 6c4f0f01
 
 	PR c++/51675
 	* semantics.c (cx_check_missing_mem_inits): Handle unions.
@@ -336,12 +12,7 @@
 	PR c++/52088
 	* cvt.c (build_expr_type_conversion): Check for template conversion.
 
-<<<<<<< HEAD
-	PR c++/48370
-	* decl.c (cp_finish_decl): Mostly revert previous change.
-=======
 2012-01-31  Jason Merrill  <jason@redhat.com>
->>>>>>> 6c4f0f01
 
 	PR c++/52043
 	* cp-tree.h (PACK_EXPANSION_LOCAL_P): New.
