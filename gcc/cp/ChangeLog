--- conflicted
+++ resolved
@@ -1,5 +1,3 @@
-<<<<<<< HEAD
-=======
 2012-05-21  Paolo Carlini  <paolo.carlini@oracle.com>
 
 	PR c++/51184
@@ -98,7 +96,6 @@
 	* pt.c (tsubst_copy_and_build): Increase / decrease
 	c_inhibit_evaluation_warnings around build_x_binary_op call.
 
->>>>>>> 45798051
 2012-05-12  Paolo Carlini  <paolo.carlini@oracle.com>
 
 	* cp-tree.h (TYPE_PTRMEM_P): Rename to TYPE_PTRDATAMEM_P.
