--- conflicted
+++ resolved
@@ -1,5 +1,3 @@
-<<<<<<< HEAD
-=======
 2013-11-22  Jakub Jelinek  <jakub@redhat.com>
 
 	* cp-gimplify.c: Include target.h and c-family/c-ubsan.h.
@@ -539,7 +537,6 @@
 	* pt.c (apply_late_template_attributes): Use get_attribute_name,
 	not TREE_PURPOSE.
 
->>>>>>> 66c14933
 2013-10-18  Paolo Carlini  <paolo.carlini@oracle.com>
 
 	PR c++/58466
