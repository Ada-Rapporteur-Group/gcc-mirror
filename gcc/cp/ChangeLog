<<<<<<< HEAD
2019-07-10  Andrew Sutton  <asutton@lock3software.com>

	Generate better diagnostics for invalid requires-clauses.
	* constexpr.c (cxx_eval_constant_expression): Suppress a format string
	warning.
	* constraint.cc (finish_constraint_binary_op): Explicitly handle
	error cases.
	(finish_constraint_primary_expr): Likewise.
	* parser.c (cp_parser_diagnose_ungrouped_constraint_plain): New.
	(cp_parser_diagnose_ungrouped_constraint_plain): New.
	(cp_parser_constraint_primary_expression): Tentatively parse the
	primary expression. If that fails tentatively parse a lower
	precedence expression in order to diagnose the error.
	(cp_parser_check_non_logical_constraint): New; performs a trial
	parse of the right-hand-side of non-logical operators in order to
	generate good diagnostics.
	(cp_parser_constraint_logical_and_expression): Use the function above.
	(cp_parser_constraint_logical_or_expression): Likewise.

2019-07-03  Andrew Sutton  <asutton@lock3software.com>

	Fix wrong diagnostics and remove dead code.
	* parser.c (cp_parser_decl_specifier_seq): Don't add the type
	specifier if we've already seen a type specifier.
	(cp_parser_template_id): Remove unused code.
	(cp_parser_template_argument): Likewise.
	(cp_parser_nonclass_name): Likewise.
	* pt.c (start_concept_definition): Handle type scope separately
	from namespace scope to avoid an ICE.
	* typeck.c (check_return_expr): Correctly indicate the deduction
	context.

2019-07-03  Andrew Sutton  <asutton@lock3software.com>

	Fixing bootstrap issues.
	* parser.c (cp_parser_maybe_concept_name): Removed because unused.
	(cp_parser_maybe_partial_concept_id). Likewise.
	(cp_parser_check_constrained_type_specifier): Likewise.
	(cp_parser_maybe_constrained_type_specifier): Likewise.
	(finish_constrained_parameter): Remove unused parameter.
	(cp_parser_template_parameter): Don't provide unused argument.
	(cp_parser_class_name): Actually return concept definition.
	(cp_parser_compound_requirement): Remove unused local.

2019-06-04  Andrew Sutton  <andrew.n.sutton@gmail.com>

	PR c++/67697.
	* constraint.cc (tsubst_nested_requirement): Don't recursively
	satisfy nested requirements; they've already been substituted
	into.
	(diagnose_requirement): Copy local specialization stack.

2019-06-04  Andrew Sutton  <andrew.n.sutton@gmail.com>

	PR c++/67685.
	* constraint.cc (tsubst_requires_expr): Copy the previous local
	specialization stack, so references to non-local parameters can
	be found.

2019-05-24  Andrew Sutton  <andrew.n.sutton@gmail.com>

	PR c++/67684. Rebuild friend template constraints for the
	purpose of declaration matching.
	* pt.c (tsubst_friend_function): Rebuild friend constraints.

2019-05-24  Andrew Sutton  <andrew.n.sutton@gmail.com>

	Diagnose constraints on concept definitions.
	* decl.c (grokfndecl): Add check for constraints on declaration.
	(grokvardecl): Likewise.
	* pt.c (start_concept_definition): Likewise.

2019-05-21  Andrew Sutton  <andrew.n.sutton@gmail.com>

	Add test for noexcept requirements.
	* constraint.cc (diagnose_valid_expression, diagnose_valid_type):
	Don't substitute as if in template decls. This causes substitution
	to generate expressions that aren't suitable for use with the
	noexcept routines.

2019-05-20  Andrew Sutton  <andrew.n.sutton@gmail.com>

	PR c++/67217. Add constraints to union types.
	* constraint.cc (associate_classtype_constraints): Also add constraints
	to union types.

2019-05-20  Andrew Sutton  <andrew.n.sutton@gmail.com>

	PR c++/67178. Disallow placeholder types in requires-expressions.
	* parser.c (synthesize_implicit_template_parm): Fail if we
	get a placeholder in block scope.

2019-05-15  Andrew Sutton  <andrew.n.sutton@gmail.com>

	Disallow void constraint variables.
	* constraint.cc (check_constaint_variables): New.
	(tsubst_constraint_variables): Check that type substitutions are
	okay.
	* cp-tree.h (tsubst_function_parms): New.
	* pt.c (tsubst_function_parms): New.

2019-05-15  Andrew Sutton  <andrew.n.sutton@gmail.com>

	Implement constrained decltype(auto).
	* decl.c (finish_function): Only do auto deduction if we haven't
	previously seen any return statements. This prevents multiple
	diagnostics of the same error.
	* parser.c (enum required_token): New required token for auto.
	(cp_parser_placeholder_type_specifier): Parse the
	decltype(auto) sequence of tokens. Update diagnostics.
	* (cp_parser_required_error): Diagnose missing auto.
	* typeck.c (check_return_expr): Actually use the diagnostic kind
	when performing return-type deduction.

2019-05-09  Andrew Sutton  <andrew.n.sutton@gmail.com>

	Better diagnostics for ill-formed constrained result types
	in compound requirements.
	* parser.c (cp_parser_compound_requirement): Diagnose ill-formed
	constrained result types.

2019-05-08  Andrew Sutton  <andrew.n.sutton@gmail.com>

	Re-enable Concepts TS constrained parameters that declare
	non-type parameters.
	* parser.c (cp_parser_placeholder_type_specifier): Only limit the
	error to C++2a without -fconcepts-ts and outside of template parameter
	lists otherwise.
	* constraint.cc (diagnose_constraint): Emit a diagnostic when the
	constraint is ill-formed.

2019-05-08  Andrew Sutton  <andrew.n.sutton@gmail.com>

	Only diagnose P1141 issues in C++2a mode or greater.
	* parser.c (cp_parser_placeholder_type_specifier): Check dialect
	version.

2019-05-07  Andrew Sutton  <andrew.n.sutton@gmail.com>

	Consume semicolons if we get errors in concept definitions.
	* parser.c (cp_parser_concept_definition): Consume semicolons.

2019-04-22  Andrew Sutton  <andrew.n.sutton@gmail.com>

	Remove restriction on the use of variadic constraints.
	* parser.c (finish_constrained_parameter): Don't diagnose the use
	of variadic concepts with non-pack template parameters.

2019-04-22  Andrew Sutton  <andrew.n.sutton@gmail.com>

	Implement working paper rules for constrained variadics.
	* constraint.cc (finish_shorthand_constraint): Always apply the
	constraint to each template argument.

2019-04-22  Andrew Sutton  <andrew.n.sutton@gmail.com>

	Fix a parsing bug in concept definitions.
	* parser.c (cp_parser_concept_definition): Match and consume
	the trailing semicolon after the definition.

2019-04-22  Andrew Sutton  <andrew.n.sutton@gmail.com>

	Fix a regression caused by producing call expressions for 
	concept checks and type constraints where template-ids are parsed.
	* cp-tree.h (build_concept_id, build_type_constraint): New.
	(build_wildcard_concept_check): Removed.
	* constraint.cc (finish_type_constraints): Use build_type_constraint.
	(build_wildcard_concept_check): Removed.
	(build_concept_id): New.
	(build_type_constraint): New.
	* parser.c (cp_parser_template_id): Use build_concept_id and
	build_type_constraint.

2019-04-18  Andrew Sutton  <andrew.n.sutton@gmail.com>

	Update parsing of type-constraints in compound requirements
	and make that perform decltype deduction.
	* constraint.cc: (type_deducible_p) Wrap the input expression
	in parens for the purpose of deduction.
	(diagnose_valid_expression) Stop wrongly diagnosing valid expressions.
	(diagnose_valid_type) Likewise.
	(diagnose_compound_requirement) Actually emit diagnostics for
	the causes of errors.
	* cp-tree.h: (make_constrained_auto) Moved.
	(make_constrained_decltype_auto) New.
	* parser.c: (cp_parser_placeholder_type_specifier): Update for
	rules involving compound requirements.
	* pt.c: (make_constrained_placeholder_type): Refactored from
	make_constrained_auto.
	(make_constrained_auto) Use make_constrained_placeholder_type.
	(make_constrained_decltype_auto) New.

2019-04-17  Andrew Sutton  <andrew.n.sutton@gmail.com>

	Update the implementation of constrained parameters.
	* constraint.cc (cp_parser_placeholder_type_specifier): Handle
	type-constraints that introduce template parameters in template
	parameter lists.

2019-04-17  Andrew Sutton  <andrew.n.sutton@gmail.com>

	Update the implementation of abbreviated function templates.
	* parser.c (cp_parser_placeholder_type_specifier): Remove
	the early return when auto or decltype(auto) is left off. Create
	implicit template parameters for type specifiers of function
	parameters.

2019-04-11  Andrew Sutton  <andrew.n.sutton@gmail.com>

	Rewrite parsing of constrained-type-specifiers so that it
	conforms to standard names and concepts.
	* constraint.cc (finish_type_constraints): New.
	(build_wildcard_concept_check): New.
	* cp-tree.h (finish_type_constraints, build_wildcard_concept_check):
	New declarations.
	* decl.c (finish_function): Perform auto deduction to ensure
	that constraints are checked even when functions contain no
	return statements.
	* parser.c (cp_parser_placeholder_type_specifier): New. Implement
	parsing of placeholder type specifiers following a concept name
	or partial concept check.
	(cp_parser_template_id): Simplify logic for processing
	type constraints. Disable old implementation.
	(cp_parser_template_argument): Disable old implementation.
	(cp_parser_simple_type_specifier): Expect auto or decltype after
	a concept name. Also handle the case where we have a template-id
	as a concept check.
	(cp_parser_type_name): Disable old implementation.
	(cp_parser_class_name): Handle template ids as concept checks.

2019-04-04  Andrew Sutton  <andrew.n.sutton@gmail.com>

	Check constraints on inherited constructors.
	* constraint.cc (evaluate_constraint_expression): Adjust declaration
	for inherited constructor.
	(diagnose_declaration_constraints): Likewise.

2019-04-04  Andrew Sutton  <andrew.n.sutton@gmail.com>

	Correctly diagnose misuse of variable concept.
	* constraint.cc (satisfy_check): Diagnose misuse of concept.

2019-04-04  Andrew Sutton  <andrew.n.sutton@gmail.com>

	Fix ICE normalizing constraints for template template parameters.
	* constraint.cc (normalize_concept_check): Only substitute the
	innermost template arguments.

2019-04-01  Andrew Sutton  <andrew.n.sutton@gmail.com>

	Replace subproblem estimation with an exact count.
	* logic.cc (distributes_p): Removed; no longer needed.
	(count_conjunction): Same.
	(count_disjunction): Same.
	(count_terms): Same.
	(add_clamped): Same.
	(mul_clamped): Same.
	(disjunction_p): New query for constraints.
	(conjunction_p): Same.
	(atomic_p): Same.
	(dnf_size_r): Recursively count subproblems for a DNF rewrite.
	(cnf_size_r): Same but for a CNF rewrite.
	(dnf_size): Rewrite to use new subproblem counts.
	(cnf_size): Same.

2019-04-01  Andrew Sutton  <andrew.n.sutton@gmail.com>

	Fix normalization bug that was causing subsumption errors.
	* constraint.cc (normalize_concept_check): Substitute through
	written template arguments before normalizing the definition.
	(get_normalized_constraints_from_info): Turn on template processing
	prior to normalization.
	* cp-tree.h (tsubst_template_args): Make this visible to constraint
	processing.
	* pt.c (tsubst_template_args): Same.
=======
2019-07-10  Paolo Carlini  <paolo.carlini@oracle.com>

	* decl.c (get_type_quals,
	smallest_type_location (const cp_decl_specifier_seq*)): New.
	(check_tag_decl): Use smallest_type_location in error_at about
	multiple types in one declaration.
	(grokdeclarator): Use locations[ds_complex] in error_at about
	complex invalid; use locations[ds_storage_class] in error_at
	about static cdtor; use id_loc in error_at about flexible
	array member in union; use get_type_quals.

2019-07-09  Martin Sebor  <msebor@redhat.com>

	PR c++/61339
	* cp-tree.h: Change class-key of PODs to struct and others to class.
	* search.c: Same.
	* semantics.c (finalize_nrv_r): Same.

2019-07-09  Martin Sebor  <msebor@redhat.com>

	PR c++/61339
	* constexpr.c (cxx_eval_call_expression): Change class-key from class
	to struct and vice versa to match convention and avoid -Wclass-is-pod
	and -Wstruct-no-pod.
	* constraint.cc (get_concept_definition): Same.
	* cp-tree.h: Same.
	* cxx-pretty-print.h: Same.
	* error.c: Same.
	* logic.cc (term_list::replace): Same.
	* name-lookup.c (find_local_binding): Same.
	* pt.c (tsubst_binary_right_fold): Same.
	* search.c (field_accessor_p): Same.
	* semantics.c (expand_or_defer_fn): Same.

2019-07-08  Jakub Jelinek  <jakub@redhat.com>

	PR c++/91110
	* decl2.c (cp_omp_mappable_type_1): Don't emit any note for
	error_mark_node type.

2019-07-05  Jakub Jelinek  <jakub@redhat.com>

	PR c++/67184
	PR c++/69445
	* call.c (build_new_method_call_1): Remove set but not used variable
	binfo.

2019-07-05  Paolo Carlini  <paolo.carlini@oracle.com>

	PR c++/67184 (again)
	PR c++/69445
	* call.c (build_over_call): Devirtualize user-defined operators
	coming from a base too.
	(build_new_method_call_1): Do not devirtualize here.

2019-07-04  Marek Polacek  <polacek@redhat.com>

	DR 1813
	PR c++/83374 - __is_standard_layout wrong for a class with repeated
	bases.
	* class.c (check_bases): Set CLASSTYPE_NON_STD_LAYOUT for a class if
	CLASSTYPE_REPEATED_BASE_P is true.

2019-07-04  Andrew Stubbs  <ams@codesourcery.com>

	* cp-tree.h (cp_omp_emit_unmappable_type_notes): New prototype.
	* decl.c (cp_finish_decl): Call cp_omp_emit_unmappable_type_notes.
	* decl2.c (cp_omp_mappable_type): Move contents to ...
	(cp_omp_mappable_type_1):  ... here and add note output.
	(cp_omp_emit_unmappable_type_notes): New function.
	* semantics.c (finish_omp_clauses): Call
	cp_omp_emit_unmappable_type_notes in four places.

2019-07-03  Martin Liska  <mliska@suse.cz>

	* call.c (build_new_op_1): Remove
	dead assignemts.
	* typeck.c (cp_build_binary_op): Likewise.
>>>>>>> 0694f5b7

2019-06-27  Jason Merrill  <jason@redhat.com>

	PR c++/55442 - memory-hog with highly recursive constexpr.
	* constexpr.c (push_cx_call_context): Return depth.
	(cxx_eval_call_expression): Don't cache past constexpr_cache_depth.

2019-06-27  Jan Hubicka  <jh@suse.cz>

	* class.c (layout_class_type): Set TYPE_CXX_ODR_P for as-base
	type copy.

2019-06-27  Martin Liska  <mliska@suse.cz>

	* class.c (adjust_clone_args): Remove obviously
	dead assignments.
	(dump_class_hierarchy_r): Likewise.
	* decl.c (check_initializer): Likewise.
	* parser.c (cp_parser_lambda_expression): Likewise.
	* pt.c (unify_bound_ttp_args): Likewise.
	(convert_template_argument): Likewise.
	* rtti.c (build_headof): Likewise.
	* typeck.c (convert_for_initialization): Likewise.

2019-06-25  Jason Merrill  <jason@redhat.com>

	PR c++/70462 - unnecessary base ctor variant with final.
	* optimize.c (populate_clone_array): Skip base variant if
	CLASSTYPE_FINAL.
	(maybe_clone_body): We don't need an alias if we are only defining
	one clone.

	* class.c (resolves_to_fixed_type_p): Check CLASSTYPE_FINAL.

2019-06-25  Jakub Jelinek  <jakub@redhat.com>

	PR c++/90969
	* constexpr.c (cxx_eval_array_reference): Don't look through VCE from
	vector type if lval.

2019-06-24  Jan Hubicka  <jh@suse.cz>

	* lex.c (cxx_make_type): Set TYPE_CXX_ODR_P.

2019-06-24  Jason Merrill  <jason@redhat.com>

	* class.c (layout_class_type): Don't use a separate
	CLASSTYPE_AS_BASE if it's the same size.

2019-06-23  Marek Polacek  <polacek@redhat.com>

	* call.c (convert_default_arg): Use DEFERRED_PARSE instead of
	DEFAULT_ARG.
	* cp-objcp-common.c (cp_tree_size): Likewise.  Use tree_deferred_parse
	instead of tree_default_arg.
	* cp-tree.def: Rename DEFAULT_ARG to DEFERRED_PARSE.
	* cp-tree.h: Rename DEFARG_TOKENS to DEFPARSE_TOKENS.  Rename
	DEFARG_INSTANTIATIONS to DEFPARSE_INSTANTIATIONS.  Rename
	tree_default_arg to tree_deferred_parse.
	(UNPARSED_NOEXCEPT_SPEC_P): Use DEFERRED_PARSE instead of DEFAULT_ARG.
	(cp_tree_node_structure_enum): Rename TS_CP_DEFAULT_ARG to
	TS_CP_DEFERRED_PARSE.
	(lang_tree_node): Rename tree_default_arg to tree_deferred_parse.
	Rename default_arg to deferred_parse.  Use TS_CP_DEFERRED_PARSE instead
	of TS_CP_DEFAULT_ARG.
	(defarg_location): Remove declaration.
	(defparse_location): Add declaration.
	* decl.c (grokfndecl): Use DEFERRED_PARSE instead of DEFAULT_ARG.
	Call defparse_location instead of defarg_location.
	(check_default_argument): Use DEFERRED_PARSE instead of DEFAULT_ARG.
	(cp_tree_node_structure): Likewise.  Use TS_CP_DEFERRED_PARSE instead
	of TS_CP_DEFAULT_ARG.
	* decl2.c (grokfield): Use DEFERRED_PARSE instead of DEFAULT_ARG.
	* error.c (dump_expr): Likewise.
	(location_of): Likewise.
	* init.c (get_nsdmi): Likewise.
	* parser.c (cp_parser_save_noexcept): Likewise.  Use DEFPARSE_TOKENS
	instead of DEFARG_TOKENS.
	(cp_parser_late_noexcept_specifier): Likewise.
	(cp_parser_late_parse_one_default_arg): Use DEFPARSE_TOKENS instead
	of DEFARG_TOKENS.
	(cp_parser_late_parsing_default_args): Use DEFERRED_PARSE instead of
	DEFAULT_ARG.  Use DEFPARSE_INSTANTIATIONS instead of
	DEFARG_INSTANTIATIONS.
	(cp_parser_cache_defarg): Use DEFERRED_PARSE instead of DEFAULT_ARG.
	Use DEFPARSE_TOKENS instead of DEFARG_TOKENS.  Use
	DEFPARSE_INSTANTIATIONS instead of DEFARG_INSTANTIATIONS.
	(defparse_location): Renamed from defarg_location.
	* pt.c (tsubst_default_argument): Use DEFERRED_PARSE instead of
	DEFAULT_ARG.
	(tsubst_arg_types): Likewise.
	(dependent_type_p_r): Likewise.
	* tree.c (cp_tree_equal): Likewise.
	(cp_walk_subtrees): Likewise.
	* typeck.c (convert_arguments): Likewise.

2019-06-22  Marek Polacek  <polacek@redhat.com>

	PR c++/86476 - noexcept-specifier is a complete-class context.
	PR c++/52869
	* cp-tree.def (DEFAULT_ARG): Update commentary.
	* cp-tree.h (UNPARSED_NOEXCEPT_SPEC_P):	New macro.
	(tree_default_arg): Use tree_base instead of tree_common.
	(do_push_parm_decls, maybe_check_overriding_exception_spec): Declare.
	* decl.c (do_push_parm_decls): New function, broken out of...
	(store_parm_decls): ...here.  Call it.
	* except.c (nothrow_spec_p): Accept DEFAULT_ARG in the assert.
	* parser.c (cp_parser_noexcept_specification_opt,
	cp_parser_late_noexcept_specifier, noexcept_override_late_checks):
	Forward-declare.
	(unparsed_noexcepts): New macro.
	(push_unparsed_function_queues): Update initializer.
	(cp_parser_direct_declarator): Pass FRIEND_P to
	cp_parser_exception_specification_opt.
	(inject_parm_decls): New.
	(pop_injected_parms): New.
	(cp_parser_class_specifier_1): Implement delayed parsing of
	noexcept-specifiers.
	(cp_parser_save_noexcept): New.
	(cp_parser_late_noexcept_specifier): New.
	(noexcept_override_late_checks): New.
	(cp_parser_noexcept_specification_opt): Add FRIEND_P parameter.  Call
	cp_parser_save_noexcept instead of the normal processing if needed.
	(cp_parser_exception_specification_opt): Add FRIEND_P parameter and
	pass it to cp_parser_noexcept_specification_opt.
	(cp_parser_save_member_function_body): Fix comment.
	(cp_parser_save_default_args): Maybe save the noexcept-specifier to
	post process.
	(cp_parser_transaction): Update call to
	cp_parser_noexcept_specification_opt.
	(cp_parser_transaction_expression): Likewise.
	* parser.h (cp_unparsed_functions_entry): Add new field to carry
	a noexcept-specifier.
	* pt.c (dependent_type_p_r): Handle unparsed noexcept expression.
	* search.c (maybe_check_overriding_exception_spec): New function, broken
	out of...
	(check_final_overrider): ...here.  Call
	maybe_check_overriding_exception_spec.
	* tree.c (canonical_eh_spec): Handle UNPARSED_NOEXCEPT_SPEC_P.
	(cp_tree_equal): Handle DEFAULT_ARG.

	PR c++/90881 - bogus -Wunused-value in unevaluated context.
	* cvt.c (convert_to_void): Don't emit unused warnings in
	an unevaluated context.

2019-06-22  Paolo Carlini  <paolo.carlini@oracle.com>

	* decl.c (grokdeclarator): Use id_loc, typespec_loc, and
	locations[ds_storage_class] in a few additional places.

2019-06-21  Paolo Carlini  <paolo.carlini@oracle.com>

	PR c++/90909
	Revert:
	2019-05-21  Paolo Carlini  <paolo.carlini@oracle.com>

	PR c++/67184
	PR c++/69445
	* call.c (build_over_call): Devirtualize when the final overrider
	comes from the base.

2019-06-21  Marek Polacek  <polacek@redhat.com>

	PR c++/61490 - qualified-id in friend function definition.
	* decl.c (grokdeclarator): Diagnose qualified-id in friend function
	definition.  Improve location for diagnostics of friend functions.

	PR c++/60223 - ICE with T{} in non-deduced context.
	* pt.c (unify): Allow COMPOUND_LITERAL_P in a non-deduced context.

	PR c++/64235 - missing syntax error with invalid alignas.
	* parser.c (cp_parser_std_attribute_spec): Commit to tentative parse
	if there's a missing close paren.

	PR c++/90490 - fix decltype issues in noexcept-specifier.
	* except.c (build_noexcept_spec): Call
	instantiate_non_dependent_expr_sfinae before
	build_converted_constant_expr instead of calling
	instantiate_non_dependent_expr after it.  Add
	processing_template_decl_sentinel.

2019-06-21  Jakub Jelinek  <jakub@redhat.com>

	PR c++/90950
	* semantics.c (finish_omp_clauses): Don't reject references to
	incomplete types if processing_template_decl.

2019-06-19  Marek Polacek  <polacek@redhat.com>

	PR c++/60364 - noreturn after first decl not diagnosed.
	* decl.c (duplicate_decls): Give an error when a function is
	declared [[noreturn]] after its first declaration.
	* parser.c (cp_parser_std_attribute): Don't treat C++11 noreturn
	attribute as equivalent to GNU's.
	* tree.c (std_attribute_table): Add noreturn.

2019-06-19  Jakub Jelinek  <jakub@redhat.com>

	* cp-gimplify.c (cp_genericize_r): Handle OMP_CLAUSE_{IN,EX}CLUSIVE
	like OMP_CLAUSE_SHARED.

2019-06-18  Jason Merrill  <jason@redhat.com>

	* constexpr.c (cxx_eval_store_expression): Delay target evaluation.

2019-06-18  Jason Merrill  <jason@redhat.com>

	* constexpr.c (eval_and_check_array_index): Split out from...
	(cxx_eval_array_reference): ...here.
	(cxx_eval_store_expression): Use it here, too.
	(diag_array_subscript): Take location.  Strip location wrapper.

2019-06-18  Jason Merrill  <jason@redhat.com>

	* constexpr.c (cxx_eval_constant_expression): Handle conversion from
	and then to the same type.

2019-06-18  Jason Merrill  <jason@redhat.com>

	* constexpr.c (unshare_constructor): Add MEM_STAT_DECL.

2019-06-17  Jakub Jelinek  <jakub@redhat.com>

	* semantics.c (finish_omp_clauses): For OMP_CLAUSE_REDUCTION_INSCAN
	set need_copy_assignment.

2019-06-17  Marek Polacek  <polacek@redhat.com>

	PR c++/83820 - excessive attribute arguments not detected.
	* parser.c (cp_parser_std_attribute): Detect excessive arguments.

2019-06-17  Nathan Sidwell  <nathan@acm.org>

	PR c++/90754
	* name-lookup.c (lookup_type_scope_1): Calll qualify_lookup before
	checking context.

2019-06-14  Marek Polacek  <polacek@redhat.com>

	PR c++/90884 - stray note with -Wctor-dtor-privacy.
	* class.c (maybe_warn_about_overly_private_class): Guard the call to
	inform.

2019-06-12  Jason Merrill  <jason@redhat.com>

	PR c++/85552 - wrong instantiation of dtor for DMI.
	* typeck2.c (digest_nsdmi_init): Set tf_no_cleanup for direct-init.

2019-06-13  Paolo Carlini  <paolo.carlini@oracle.com>

	* decl.c (grokdeclarator): Use id_loc in five additional places
	in the last part of the function.

2019-06-13  Paolo Carlini  <paolo.carlini@oracle.com>

	* decl.c (grokdeclarator): Move further up the declaration of
	id_loc, use it immediately, update its value after the loop
	over declarator, use it again in the final part of function;
	improve locations of error messages about multiple data types
	and conflicting specifiers.

2019-06-13  Richard Biener  <rguenther@suse.de>

	PR c++/90801
	* typeck2.c (split_nonconstant_init_1): Properly count
	num_split_elts, optimize single constructor elt removal.

2019-06-12  Marek Polacek  <polacek@redhat.com>

	PR c++/66999 - 'this' captured by reference.
	* parser.c (cp_parser_lambda_introducer): Reject `&this'.  Use
	cp_lexer_nth_token_is instead of cp_lexer_peek_nth_token.

	PR c++/90825 - endless recursion when evaluating sizeof.
	PR c++/90832 - endless recursion when evaluating sizeof.
	* constexpr.c (cxx_eval_constant_expression): Don't recurse on the
	result of fold_sizeof_expr if is returns a SIZEOF_EXPR.
	* typeck.c (cxx_sizeof_expr): Only return a SIZEOF_EXPR if the operand
	is instantiation-dependent.

	PR c++/90736 - bogus error with alignof.
	* constexpr.c (adjust_temp_type): Use cv_unqualified type.

2019-06-11  Matthew Beliveau  <mbelivea@redhat.com>

	PR c++/90449 - add -Winaccessible-base option.
	* class.c (warn_about_ambiguous_bases): Changed name to:
	maybe_warn_about_inaccessible_bases.
	(maybe_warn_about_inaccessible_bases):  Implemented new
	Winaccessible-base warning option for both direct and virtual
	base warnings.
	(layout_class_type): Call to warn_about_ambiguous_bases changed to fit
	new name.

2019-06-11  Richard Biener  <rguenther@suse.de>

	PR c++/90801
	* typeck2.c (split_nonconstant_init_1): Avoid ordered remove
	from CONSTRUCTOR by marking to remove elements and doing all
	of them in a O(n) scan.

2019-06-11  Jakub Jelinek  <jakub@redhat.com>

	PR c++/90810
	* init.c (constant_value_1): Handle VECTOR_CST DECL_INITIAL for
	!DECL_INITIALIZED_BY_CONSTANT_EXPRESSION_P decls like CONSTRUCTOR.

2019-06-11  Martin Liska  <mliska@suse.cz>

	PR c++/87847
	* pt.c (init_template_processing): Disable hash table
	sanitization for decl_specializations and type_specializations.

2019-06-10  Jason Merrill  <jason@redhat.com>

	* constexpr.c (free_constructor): New.
	(cxx_eval_call_expression): Free parameter value CONSTRUCTORs.

	* constexpr.c (unshare_constructor): Only unshare if T is itself a
	CONSTRUCTOR.
	(cxx_eval_call_expression): Don't call it on the result here.

	Reduce constexpr_call memory consumption.
	* constexpr.c (cxx_bind_parameters_in_call): Use TREE_VEC rather
	than TREE_LIST.
	(constexpr_call_hasher::equal, cxx_bind_parameters_in_call)
	(cxx_eval_call_expression): Adjust.

2019-06-10  Jakub Jelinek  <jakub@redhat.com>

	* parser.c (cp_parser_omp_clause_reduction): Don't sorry_at on inscan
	reductions.
	(cp_parser_omp_scan_loop_body): New function.
	(cp_parser_omp_for_loop): Call cp_parser_omp_scan_loop_body if there
	are inscan reduction clauses.
	(cp_parser_pragma): Reject PRAGMA_OMP_SCAN.
	* semantics.c (finish_omp_clauses): Reject mixing inscan with
	non-inscan reductions on the same construct, or inscan reductions with
	ordered or schedule clauses, or inscan array reductions.
	* pt.c (tsubst_omp_clauses): Handle OMP_CLAUSE_{IN,EX}CLUSIVE.
	(tsubst_expr): Handle OMP_SCAN.

2019-06-07  Jason Merrill  <jason@redhat.com>

	* constexpr.c (cxx_eval_constant_expression): Call
	STRIP_ANY_LOCATION_WRAPPER early.
	[CONVERT_EXPR]: Don't build anything for conversion to void.
	[ADDR_EXPR]: ggc_free unused ADDR_EXPR.

2019-06-05  Martin Sebor  <msebor@redhat.com>

	PR c/90737
	* typeck.c (maybe_warn_about_returning_address_of_local): Only
	consider functions returning pointers as candidates for
	-Wreturn-local-addr.

2019-06-05  Paolo Carlini  <paolo.carlini@oracle.com>

	* decl.c (smallest_type_location): New.
	(check_special_function_return_type): Use it.
	(grokdeclarator): Lkewise.

2019-06-05  Paolo Carlini  <paolo.carlini@oracle.com>

	* decl.c (grokdeclarator): Use locations[ds_friend]
	in one place.

2019-06-05  Martin Sebor  <msebor@redhat.com>

	* call.c (build_conditional_expr_1): Adjust quoting and hyphenation.
	(convert_like_real): Same.
	(convert_arg_to_ellipsis): Same.
	* constexpr.c (diag_array_subscript): Same.
	* constraint.cc (diagnose_trait_expression): Same.
	* cvt.c (ocp_convert): Same.
	* decl.c (start_decl): Same.
	(check_for_uninitialized_const_var): Same.
	(grokfndecl): Same.
	(check_special_function_return_type): Same.
	(finish_enum_value_list): Same.
	(start_preparsed_function): Same.
	* parser.c (cp_parser_decl_specifier_seq): Same.
	* typeck.c (cp_build_binary_op): Same.
	(build_static_cast_1): Same.

2019-06-04  Nina Dinka Ranns  <dinka.ranns@gmail.com>

	PR c++/63149 - Wrong auto deduction from braced-init-list.
	* pt.c (listify_autos): use non cv qualified auto_node in
	std::initializer_list<auto>.

2019-06-04  Paolo Carlini  <paolo.carlini@oracle.com>

	* decl.c (grokdeclarator): Use declarator->id_loc in two
	additional places.

2019-06-04  Nathan Sidwell  <nathan@acm.org>

	* name-lookup.c (lookup_type_scope_1): Reimplement, handle local
	and namespace scopes separately.

2019-06-04  Harald van Dijk  <harald@gigawatt.nl>

	PR c++/60531 - Wrong error about unresolved overloaded function
	* typeck.c (cp_build_binary_op): See if overload can be resolved.
	(cp_build_unary_op): Ditto.

2019-06-04  Jason Merrill  <jason@redhat.com>

	Reduce accumulated garbage in constexpr evaluation.
	* constexpr.c (cxx_eval_call_expression): ggc_free any bindings we
	don't save.
	(cxx_eval_increment_expression): ggc_free the MODIFY_EXPR after
	evaluating it.

2019-06-04  Jakub Jelinek  <jakub@redhat.com>

	* cp-tree.h (CP_OMP_CLAUSE_INFO): Allow for any clauses up to _condvar_
	instead of only up to linear.

2019-06-03  Paolo Carlini  <paolo.carlini@oracle.com>

	* parser.c (cp_parser_unqualified_id): Use build_min_nt_loc in
	five places.

2019-06-01  Ville Voutilainen  <ville.voutilainen@gmail.com>

	PR c++/85254
	* class.c (fixup_type_variants): Handle CLASSTYPE_FINAL.

2019-05-31  Nathan Sidwell  <nathan@acm.org>

	* cp-tree.h (IDENTIFIER_LAMBDA_P): New.
	(TYPE_ANON_P): New.
	(LAMBDA_TYPE_P, TYPE_UNNAMED_P):  Likewise.
	(LAMBDANAME_PREFIX, LAMBDANAME_FORMAT): Delete.
	(make_lambda_name): Don't declare.
	* error.c (dump_aggr_type): Check for lambdas before other
	anonymous names.
	* lambda.c (begin_lambda_type): Use make_anon_name.
	* cp-lang.c (cxx_dwarf_name): Lambda names smell anonymous.
	* mangle.c (write_local_name): Likewise.
	* name-lookup.c (lambda_cnt, make_lambda_name): Delete.

2019-05-30  Marek Polacek  <polacek@redhat.com>

	* cp-tree.h (TYPE_HAS_NONTRIVIAL_DESTRUCTOR): Fix a typo.

2019-05-31  Paolo Carlini  <paolo.carlini@oracle.com>

	* decl.c (grokdeclarator): Use declarator->id_loc in five
	error_at calls.

2019-05-29  Jakub Jelinek  <jakub@redhat.com>

	PR c++/90598
	* tree.c (lvalue_kind): Return clk_none for expressions with
	with VOID_TYPE_P.

2019-05-29  Paolo Carlini  <paolo.carlini@oracle.com>

	PR c++/89875
	* parser.c (cp_parser_sizeof_operand): When the type-id production
	did not work out commit to the tentative parse.

2019-05-29  Jakub Jelinek  <jakub@redhat.com>

	P1091R3 - Extending structured bindings to be more like var decls
	P1381R1 - Reference capture of structured bindings
	* decl.c (cp_maybe_mangle_decomp): Handle TREE_STATIC decls even at
	function scope.
	(cp_finish_decomp): Copy over various decl properties from decl to
	v[i] in the tuple case.
	(grokdeclarator): Allow static, thread_local and __thread for C++2a
	and use pedwarn instead of error for older standard revisions.
	Make other structured binding diagnostic messages more i18n friendly.

2019-05-28  Nathan Sidwell  <nathan@acm.org>

	* decl.c (duplicate_decls): Assert a template newdecl has no
	specializations.

2019-05-28  Marek Polacek  <polacek@redhat.com>

	PR c++/90548 - ICE with generic lambda and empty pack.
	* pt.c (tsubst_copy_and_build): Handle pack expansion properly.

2019-05-28  Nathan Sidwell  <nathan@acm.org>

	* cp-tree.h (make_anon_name): Drop declaration.
	(TYPE_UNNAMED_P): Use IDENTIFIER_ANON_P.
	* cp-lang.c (cxx_dwarf_name): Likewise.
	* class.c (find_flexarrays): Likewise.
	* decl.c (name_unnamed_type, xref_tag_1): Likewise.
	* error.c (dump_aggr_type): Likewise.
	* pt.c (push_template_decl_real): Likewise.
	* name-lookup.c (consider_binding_level): Likewise.
	(anon_cnt, make_anon_name): Delete.

2019-05-25  Marek Polacek  <polacek@redhat.com>

	PR c++/90572 - wrong disambiguation in friend declaration.
	* parser.c (cp_parser_constructor_declarator_p): Don't allow missing
	typename for friend declarations.

2019-05-23  Jonathan Wakely  <jwakely@redhat.com>

	* cp-tree.h (CP_AGGREGATE_TYPE_P): Fix whitespace.

	* init.c (std_placement_new_fn_p): Remove outdated TODO comment that
	was resolved by r254694.

2019-05-22  Jason Merrill  <jason@redhat.com>

	PR c++/20408 - unnecessary code for empty struct.
	* call.c (build_call_a): Use simple_empty_class_p.

	PR c++/86485 - -Wmaybe-unused with empty class ?:
	* cp-gimplify.c (simple_empty_class_p): Also true for MODIFY_EXPR.

2019-05-21  Paolo Carlini  <paolo.carlini@oracle.com>

	* parser.c (cp_parser_template_declaration_after_parameters): Use
	DECL_SOURCE_LOCATION in literal operator template errors.

2019-05-21  Paolo Carlini  <paolo.carlini@oracle.com>

	PR c++/67184
	PR c++/69445
	* call.c (build_over_call): Devirtualize when the final overrider
	comes from the base.

2019-05-21  Nathan Sidwell  <nathan@acm.org>

	* name-lookup.c (do_nonmember_using_decl): Drop INSERT_P
	parameter.  Document.
	(finish_nonmember_using_decl): Adjust do_nonmember_using_decl
	calls.  Remove stray FIXME comment.

	* name-lookup.h (struct cp_binding_level): Drop usings field.
	(finish_namespace_using_decl, finish_local_using_decl): Replace with ...
	(finish_nonmember_using_decl): ... this.
	* name-lookup.c (push_using_decl_1, push_using_decl):
	(do_nonmember_using_decl): ... here.  Add INSERT_P arg.  Reimplement.
	(validate_nonmember_using_decl, finish_namespace_using_decl)
	(finish_local_using_decl): Replace with ...
	(finish_nonmember_using_decl): ... this.  Drop DECL parm.
	* parser.c (cp_parser_using_declaration): Don't do lookup here.
	* pt.c (tsubst_expr): Do not do using decl lookup here.

2019-05-21  Eric Botcazou  <ebotcazou@adacore.com>

	* decl2.c (cpp_check) <IS_ASSIGNMENT_OPERATOR>: New case.

2019-05-20  Marek Polacek  <polacek@redhat.com>

	CWG 2094 - volatile scalars are trivially copyable.
	PR c++/85679
	* tree.c (trivially_copyable_p): Don't check CP_TYPE_VOLATILE_P for
	scalar types.

2019-05-20  Marek Polacek  <polacek@redhat.com>

	* pt.c (convert_template_argument): Add a diagnostic for the
	[temp.arg]/2 ambiguity case.

	* name-lookup.c (finish_using_directive): Don't issue inform() if the
	warning didn't trigger.  Add quoting.  Tweak the inform message.

2019-05-20  Paolo Carlini  <paolo.carlini@oracle.com>

	* cp-tree.h: Remove remnants of CONV_NONCONVERTING.

2019-05-20  Nathan Sidwell  <nathan@acm.org>

	* name-lookup.c (finish_namespace_using_directive)
	(finish_local_using_directive): Merge to ...
	(finish_using_directive): ... here.  Handle both contexts.
	* name-lookup.h (finish_namespace_using_directive)
	(finish_local_using_directive): Replace with ...
	(finish_using_directive): ... this.
	* parser.c (cp_parser_using_directive): Adjust.
	* pt.c (tsubst_expr): Likewise.

	* cp-tree.h (struct lang_decl_ns): Remove usings field.
	(DECL_NAMESPACE_USING): Delete.
	* name-lookup.c (name_lookup::search_usings): Use namespace's
	binding scope.
	(name_lookup::queue_namespae): Likewise.
	(finish_namespace_using_directive, push_namespace): Likewise.
	(has_using_namespace_std_directive): Just search the entire
	binding stack.

2019-05-20  Jonathan Wakely  <jwakely@redhat.com>

	PR c++/90532 Ensure __is_constructible(T[]) is false
	* method.c (is_xible_helper): Return error_mark_node for construction
	of an array of unknown bound.

2019-05-17  Thomas Schwinge  <thomas@codesourcery.com>

	PR c++/89433
	* parser.c (cp_finalize_oacc_routine): Rework checking if already
	marked with an OpenACC 'routine' directive.

	PR c++/89433
	* parser.c (cp_parser_oacc_routine)
	(cp_parser_late_parsing_oacc_routine): Normalize order of clauses.
	(cp_finalize_oacc_routine): Call oacc_verify_routine_clauses.

	PR c++/89433
	* parser.c (cp_finalize_oacc_routine): Refer to OpenACC 'routine'
	clauses from "omp declare target" attribute.

2019-05-16  Martin Sebor  <msebor@redhat.com>

        * call.c (print_z_candidate): Wrap diagnostic text in a gettext
        macro.  Adjust.
        (print_z_candidates): Same.
        (build_conditional_expr_1): Quote keywords, operators, and types
        in diagnostics.
        (build_op_delete_call): Same.
        (maybe_print_user_conv_context): Wrap diagnostic text in a gettext
        macro.
        (convert_like_real): Same.
        (convert_arg_to_ellipsis): Quote keywords, operators, and types
        in diagnostics.
        (build_over_call): Same.
        (joust): Break up an overlong line.  Wrap diagnostic text in a gettext
        macro.
        * constexpr.c (cxx_eval_check_shift_p): Spell out >= in English.
        (cxx_eval_constant_expression): Quote keywords, operators, and types
        in diagnostics.
        (potential_constant_expression_1): Same.
        * cp-gimplify.c (cp_genericize_r): Same.
        * cvt.c (maybe_warn_nodiscard): Quote keywords, operators, and types
        in diagnostics.
        (type_promotes_to): Same.
        * decl.c (check_previous_goto_1): Same.
        (check_goto): Same.
        (start_decl): Same.
        (cp_finish_decl): Avoid parenthesizing a sentence for consistency.
        (grok_op_properties): Quote keywords, operators, and types
        in diagnostics.
        * decl2.c (grokfield): Same.
        (coerce_delete_type): Same.
        * except.c (is_admissible_throw_operand_or_catch_parameter): Same.
        * friend.c (do_friend): Quote C++ tokens.
        * init.c (build_new_1): Quote keywords, operators, and types
        in diagnostics.
        (build_vec_delete_1): Same.
        (build_delete): Same.
        * lex.c (parse_strconst_pragma): Same.
        (handle_pragma_implementation): Same.
        (unqualified_fn_lookup_error): Same.
        * mangle.c (write_type): Same.
        * method.c (defaulted_late_check): Avoid two consecutive punctuators.
        * name-lookup.c (cp_binding_level_debug): Remove a trailing newline.
        (pop_everything): Same.
        * parser.c (cp_lexer_start_debugging): Quote a macro name.
        in a diagnostic
        (cp_lexer_stop_debugging): Same.
        (cp_parser_userdef_numeric_literal): Quote a C++ header name
        in a diagnostic.
        (cp_parser_nested_name_specifier_opt): Quote keywords, operators,
        and types in diagnostics.
        (cp_parser_question_colon_clause): Same.
        (cp_parser_asm_definition): Same.
        (cp_parser_init_declarator): Same.
        (cp_parser_template_declaration_after_parameters): Avoid capitalizing
        a sentence in a diagnostic.
        (cp_parser_omp_declare_reduction): Quote keywords, operators, and types
        in diagnostics.
        (cp_parser_transaction): Same.
        * pt.c (maybe_process_partial_specialization): Replace second call
        to permerror with inform for consistency with other uses.
        (expand_integer_pack): Quote keywords, operators, and types
        in diagnostics.
        * rtti.c (get_typeid): Quote keywords, operators, and types
        in diagnostics.
        (build_dynamic_cast_1): Same.
        * semantics.c (finish_asm_stmt): Same.
        (finish_label_decl): Same.
        (finish_bases): Same.
        (finish_offsetof): Same.
        (cp_check_omp_declare_reduction): Same.
        (finish_decltype_type): Same.
        * tree.c (handle_init_priority_attribute): Same.  Add detail
        to diagnostics.
        (maybe_warn_zero_as_null_pointer_constant): Same.
        * typeck.c (cp_build_binary_op): Quote keywords, operators, and types
        in diagnostics.
        (cp_build_unary_op): Same.
        (check_for_casting_away_constness): Same.
        (build_static_cast): Same.
        (build_const_cast_1): Same.
        (maybe_warn_about_returning_address_of_local): Same.
        (check_return_expr): Same.
        * typeck2.c (abstract_virtuals_error_sfinae): Same.
        (digest_init_r): Replace a tab with spaces in a diagnostic.
        (build_functional_cast): Quote keywords, operators, and types
        in diagnostics.

2019-05-15  Jakub Jelinek  <jakub@redhat.com>

	PR debug/90197
	* cp-gimplify.c (genericize_cp_loop): Emit a DEBUG_BEGIN_STMT
	before the condition (or if missing or constant non-zero at the end
	of the loop.  Emit a DEBUG_BEGIN_STMT before the increment expression
	if any.  Don't call protected_set_expr_location on incr if it already
	has a location.

2019-05-15  Marek Polacek  <polacek@redhat.com>

	CWG 2096 - constraints on literal unions.
	* class.c (check_field_decls): Initialize booleans directly.  A union
	is literal if at least one of its non-static data members is of
	non-volatile literal type.

2019-05-15  Paolo Carlini  <paolo.carlini@oracle.com>

	* cp-tree.h (REFERENCE_VLA_OK): Remove.
	* lambda.c (build_capture_proxy): Remove use of the above.

2019-05-15  Paolo Carlini  <paolo.carlini@oracle.com>

	* call.c (perform_overload_resolution, build_new_method_call_1):
	Use OVL_P; remove redundant TEMPLATE_DECL checks.
	* decl.c (grokfndecl): Likewise.
	* mangle.c (write_expression): Likewise.
	* parser.c (cp_parser_template_id): Likewise.
	* pt.c (resolve_overloaded_unification, type_dependent_expression_p):
	Likewise.
	* search.c (build_baselink): Likewise.
	* tree.c (is_overloaded_fn, dependent_name, maybe_get_fns): Likewise.

2019-05-14  Paolo Carlini  <paolo.carlini@oracle.com>

	PR preprocessor/90382
	* decl.c (grokdeclarator): Fix value assigned to typespec_loc, use
	min_location.

2019-05-13  Jason Merrill  <jason@redhat.com>

	Use releasing_vec more broadly.
	* cp-tree.h (struct releasing_vec): Replace get_ref method with
	operator&.
	(vec_safe_push, vec_safe_reserve, vec_safe_length, vec_safe_splice):
	Forwarding functions for releasing_vec.
	(release_tree_vector): Declare but don't define.
	* call.c (build_op_delete_call, build_temp, call_copy_ctor)
	(perform_direct_initialization_if_possible): Use releasing_vec.
	* constexpr.c (cxx_eval_vec_init_1, cxx_eval_store_expression):
	Likewise.
	* cp-gimplify.c (cp_fold): Likewise.
	* cvt.c (force_rvalue, ocp_convert): Likewise.
	* decl.c (get_tuple_decomp_init): Likewise.
	* except.c (build_throw): Likewise.
	* init.c (perform_member_init, expand_default_init): Likewise.
	* method.c (do_build_copy_assign, locate_fn_flags): Likewise.
	* parser.c (cp_parser_userdef_char_literal)
	(cp_parser_userdef_numeric_literal)
	(cp_parser_userdef_string_literal)
	(cp_parser_perform_range_for_lookup)
	(cp_parser_range_for_member_function, cp_parser_omp_for_loop)
	(cp_parser_omp_for_loop_init): Likewise.
	* pt.c (tsubst_copy_and_build, do_class_deduction): Likewise.
	* semantics.c (calculate_direct_bases, calculate_bases)
	(finish_omp_barrier, finish_omp_flush, finish_omp_taskwait)
	(finish_omp_taskyield, finish_omp_cancel)
	(finish_omp_cancellation_point): Likewise.
	* tree.c (build_vec_init_elt, strip_typedefs, strip_typedefs_expr)
	(build_min_non_dep_op_overload): Likewise.
	* typeck.c (build_function_call_vec, cp_build_function_call_nary)
	(cp_build_modify_expr): Likewise.
	* typeck2.c (build_functional_cast): Likewise.

2019-05-11  Paolo Carlini  <paolo.carlini@oracle.com>

	* typeck.c (cp_build_function_call_vec): When mark_used fails
	unconditionally return error_mark_node.

2019-05-10  Paolo Carlini  <paolo.carlini@oracle.com>

	* decl.c (grokvardecl): Use an accurate location in error message
	about main as a global variable.

2019-05-10  Paolo Carlini  <paolo.carlini@oracle.com>

	* call.c (build_call_a): Use FUNC_OR_METHOD_TYPE_P.
	* cp-gimplify.c (cp_fold): Likewise.
	* cp-objcp-common.c (cp_type_dwarf_attribute): Likewise.
	* cp-tree.h (TYPE_OBJ_P, TYPE_PTROBV_P): Likewise.
	* cvt.c (perform_qualification_conversions): Likewise.
	* decl.c (grokdeclarator): Likewise.
	* decl2.c (build_memfn_type): Likewise.
	* mangle.c (canonicalize_for_substitution, write_type): Likewise.
	* parser.c (cp_parser_omp_declare_reduction): Likewise.
	* pt.c (check_explicit_specialization, uses_deducible_template_parms,
	check_cv_quals_for_unify, dependent_type_p_r): Likewise.
	* rtti.c (ptr_initializer): Likewise.
	* semantics.c (finish_asm_stmt, finish_offsetof,
	cp_check_omp_declare_reduction): Likewise.
	* tree.c (cp_build_qualified_type_real,
	cp_build_type_attribute_variant, cxx_type_hash_eq,
	cxx_copy_lang_qualifiers, cp_free_lang_data): Likewise.
	* typeck.c (structural_comptypes, convert_arguments,
	cp_build_addr_expr_1, unary_complex_lvalue, cp_build_c_cast,
	cp_build_modify_expr, comp_ptr_ttypes_real, type_memfn_rqual):
	Likewise.

2019-05-10  Marek Polacek  <polacek@redhat.com>

	PR c++/78010 - bogus -Wsuggest-override warning on final function.
	* class.c (check_for_override): Don't warn for final functions.

2019-05-10  Jakub Jelinek  <jakub@redhat.com>

	PR pch/90326
	* config-lang.in (gtfiles): Remove c-family/c-lex.c, add
	c-family/c-cppbuiltin.c.

2019-05-09  Paolo Carlini  <paolo.carlini@oracle.com>

	PR c++/90382
	Revert:
	2018-04-26  Paolo Carlini  <paolo.carlini@oracle.com>

	* decl.c (grokdeclarator): Fix value assigned to typespec_loc, use
	min_location.

2019-05-08  Nathan Sidwell  <nathan@acm.org>

	Kill DECL_SAVED_FUNCTION_DATA .
	* cp-tree.h (language_function): Remove x_auto_return_pattern.
	(current_function_auto_return_pattern): Delete.
	(lang_decl_fn): Replace saved_language_function with
	saved_auto_return type.
	(DECL_SAVED_FUNCTION_DATA): Delete.
	(DECL_SAVED_AUTO_RETURN_TYPE): New.
	(FNDECL_USED_AUTO): Correct documentation.
	* decl.c (duplicate_decls): Adjust AUTO return handling.
	(start_preparsed_function): Replace
	current_function_auto_return_pattern with
	DECL_SAVED_AUTO_RETURN_TYPE.  Remove DECL_SAVED_FUNCTION_DATA
	zapping.
	(finish_function): Likewise.
	(save_function_data): Delete.
	(fndecl_declared_return_type): Reimplement.
	* mangle.c (write_unqualified_name): Use DECL_SAVED_AUTO_RETURN_TYPE.
	* method.c (make_thunk, make_alias_for): Likewise.
	* parser.c (cp_parser_jump_statement): Likewise.
	* pt.c (do_auto_deduction): Likewise.
	* typeck.c (check_return_expr): Likewise.

2019-05-06  Jason Merrill  <jason@redhat.com>

	PR c++/90171 - reorganize usual_deallocation_fn_p
	* call.c (struct dealloc_info): New.
	(usual_deallocation_fn_p): Take a dealloc_info*.
	(aligned_deallocation_fn_p, sized_deallocation_fn_p): Remove.
	(build_op_delete_call): Adjust.

2019-05-07  Jason Merrill  <jason@redhat.com>

	PR c++/86485 - -Wmaybe-unused with empty class ?:
	* typeck.c (build_static_cast_1): Use cp_build_addr_expr.

	* pt.c (type_dependent_expression_p): A non-type template parm with
	a placeholder type is type-dependent.

2019-05-06  Marek Polacek  <polacek@redhat.com>

	PR c++/90265 - ICE with generic lambda.
	* pt.c (tsubst_copy_and_build): Use a dedicated variable for the last
	element in the vector.

2019-05-03  Martin Liska  <mliska@suse.cz>

	* call.c (build_aggr_conv): Use is_empty instead of
	elements () == 0 (and similar usages).
	* parser.c (cp_parser_lambda_introducer): Likewise.

2019-05-02  Nathan Sidwell  <nathan@acm.org>

	* semantics.c (finish_id_expression_1): Remove unreachable code.

2019-05-01  Nathan Sidwell  <nathan@acm.org>

	* name-lookup.h (get_class_binding_direct): Change final arg to
	bool.
	(get_class_binding): Likewise.
	* name-lookup.c (get_class_binding_direct): Replace TYPE_OR_FNS
	arg with WANT_TYPE bool.  Simplify.
	(get_class_binding): Adjust final arg.
	* decl.c (reshape_init_class): Adjust get_class_binding calls.

2019-04-30  Nathan Sidwell  <nathan@acm.org>

	* cp-objcp-common.c (cp_common_init_ts): Use MARK_TS_EXP for _EXPR
	nodes.  Call c_common_init_ts.

2019-04-29  Nathan Sidwell  <nathan@acm.org>

	* decl.c (duplicate_decls): Add whitespace, move comments into
	conditional blocks.
	* method.c (explain_implicit_non_constexpr): Refactor.
	* pt.c (check_explicit_specialization): Fix indentation.
	* semantics.c (process_outer_var_ref): Reformat.
	(finish_id_expression_1): Use STRIP_TEMPLATE.

2019-04-26  Jonathan Wakely  <jwakely@redhat.com>

	PR c++/90243 - orphaned note in uninstantiated constexpr function
	* decl.c (check_for_uninitialized_const_var): Suppress notes if no
	error was shown.

2019-04-26  Paolo Carlini  <paolo.carlini@oracle.com>

	PR c++/90173
	* decl.c (grokdeclarator): Set type to error_mark_node
	upon error about template placeholder type non followed
	by a simple declarator-id.

2019-04-26  Paolo Carlini  <paolo.carlini@oracle.com>

	* decl.c (grokdeclarator): Fix value assigned to typespec_loc, use
	min_location.

2019-04-24  Jason Merrill  <jason@redhat.com>

	PR c++/90227 - error with template parameter packs.
	* pt.c (coerce_template_parms): Do add empty pack when
	require_all_args.

2019-04-24  Richard Biener  <rguenther@suse.de>

	* call.c (null_ptr_cst_p): Order checks according to expensiveness.
	(conversion_null_warnings): Likewise.
	* typeck.c (same_type_ignoring_top_level_qualifiers_p): Return
	early if type1 == type2.

2019-04-22  Jason Merrill  <jason@redhat.com>

	PR c++/87366 - wrong error with alias template.
	* typeck.c (structural_comptypes): When comparing_specializations,
	aliases are unequal.
	(comptypes): When comparing_specializations, do structural
	comparison.

2019-04-19  Jason Merrill  <jason@redhat.com>

	PR c++/90190 - CTAD with list-constructor.
	* pt.c (do_class_deduction): Don't try the single element deduction
	if the single element is also a braced list.

	PR c++/90171 - ICE with destroying delete with size_t parm.
	* call.c (sized_deallocation_fn_p): New.  Use it instead of
	second_parm_is_size_t in most cases.
	(second_parm_is_size_t): Don't check for aligned.

2019-04-19  Paolo Carlini  <paolo.carlini@oracle.com>

	PR c++/89900
	* pt.c (fn_type_unification): When handling null explicit
	arguments do not special case non-parameter packs.

2019-04-19  Jakub Jelinek  <jakub@redhat.com>

	PR c++/90138
	* pt.c (process_template_parm): Set decl to pushdecl result.  If
	!is_non_type, also set parm to that.

	PR c/89888
	* decl.c (struct cp_switch): Remove outside_range_p member.
	(push_switch): Don't clear it.
	(pop_switch): Adjust c_do_switch_warnings caller.
	(finish_case_label): Adjust c_add_case_label caller.

	PR c++/90108
	* decl.c (duplicate_decls): If remove is main variant and
	DECL_ORIGINAL_TYPE is some other type, remove a DECL_ORIGINAL_TYPE
	variant that has newdecl as TYPE_NAME if any.

2019-04-18  Jason Merrill  <jason@redhat.com>

	PR c++/87554 - ICE with extern template and reference member.
	* decl.c (cp_finish_decl): Don't set DECL_INITIAL of external vars.

2019-04-17  Jason Merrill  <jason@redhat.com>

	PR c++/90047 - ICE with enable_if alias template.
	* pt.c (tsubst_decl) [TYPE_DECL]: Don't put an erroneous decl in the
	hash table when we're in SFINAE context.

2019-04-17  Marek Polacek  <polacek@redhat.com>

	PR c++/90124 - bogus error with incomplete type in decltype.
	* typeck.c (build_class_member_access_expr): Check
	cp_unevaluated_operand.

2019-04-12  Jakub Jelinek  <jakub@redhat.com>

	PR c/89933
	* decl.c (duplicate_decls): When newdecl's type is its main variant,
	don't try to remove it from the variant list, but instead assert
	it has no variants.

2019-04-12  Martin Sebor  <msebor@redhat.com>

	PR c/88383
	PR c/89288
	* parser.c (cp_parser_has_attribute_expression): Handle assignment
	expressions.

2019-04-12  Jason Merrill  <jason@redhat.com>

	* call.c (null_member_pointer_value_p): Handle an empty CONSTRUCTOR
	of PMF type.

2019-04-12  Marek Polacek  <polacek@redhat.com>

	* except.c (build_noexcept_spec): Use build_converted_constant_bool_expr
	instead of perform_implicit_conversion_flags.

	PR c++/87603 - constexpr functions are no longer noexcept.
	* constexpr.c (is_sub_constant_expr): Remove unused function.
	* cp-tree.h (is_sub_constant_expr): Remove declaration.
	* except.c (check_noexcept_r): Don't consider a call to a constexpr
	function noexcept.

2019-04-11  Jakub Jelinek  <jakub@redhat.com>

	PR translation/90035
	* parser.h (struct cp_parser): Add
	type_definition_forbidden_message_arg member.
	* parser.c (cp_debug_parser): Print it.
	(cp_parser_check_type_definition): Pass
	parser->type_definition_forbidden_message_arg as second argument to
	error.
	(cp_parser_has_attribute_expression, cp_parser_sizeof_operand): Set
	parser->type_definition_forbidden_message_arg and use G_() with
	%qs for parser->type_definition_forbidden_message instead of
	building untranslatable message using concat.

2019-04-09  Jakub Jelinek  <jakub@redhat.com>

	PR translation/90011
	* typeck2.c (check_narrowing): Remove trailing space from diagnostics.

2019-04-08  Marek Polacek  <polacek@redhat.com>

	* typeck2.c (digest_init_r): Don't condition the object slicing warning
	on flag_checking.

2019-04-08  Paolo Carlini  <paolo.carlini@oracle.com>

	PR c++/89914
	* semantics.c (trait_expr_value): Don't use TYPE_NOTHROW_P
	when maybe_instantiate_noexcept fails.
	(classtype_has_nothrow_assign_or_copy_p): Likewise.
	* method.c (implicitly_declare_fn): Avoid passing error_mark_node
	to build_exception_variant.

2019-04-05  Marek Polacek  <polacek@redhat.com>

	PR c++/87145 - bogus error converting class type in template arg list.
	* pt.c (convert_nontype_argument): Don't call
	build_converted_constant_expr if it could involve calling a conversion
	function with a instantiation-dependent constructor as its argument.

2019-04-05  Martin Sebor  <msebor@redhat.com>

	PR bootstrap/89980
	* decl.c (reshape_init_array_1): Avoid treating empty strings
	as zeros in array initializers.
	Use trivial_type_p () instead of TYPE_HAS_TRIVIAL_DFLT().

2019-04-04  Jason Merrill  <jason@redhat.com>

	PR c++/89948 - ICE with break in statement-expr.
	* constexpr.c (cxx_eval_statement_list): Jumping out of a
	statement-expr is non-constant.

2019-04-04  Jason Merrill  <jason@redhat.com>

	PR c++/89966 - error with non-type auto tparm.
	* pt.c (do_auto_deduction): Clear tf_partial.

2019-04-04  Jason Merrill  <jason@redhat.com>

	PR c++/86986 - ICE with TTP with parameter pack.
	* pt.c (coerce_template_parameter_pack): Only look at the type of a
	non-type parameter pack.
	(fixed_parameter_pack_p_1): Don't recurse into the type of a
	non-type parameter pack.
	(coerce_template_template_parms): Call add_outermost_template_args.

2019-04-04  Martin Sebor  <msebor@redhat.com>

	PR c++/89974
	PR c++/89878
	PR c++/89833
	PR c++/47488
	* decl.c (reshape_init_array_1): Strip trailing zero-initializers
	from arrays of trivial type and known size.
        * mangle.c (write_expression): Convert braced initializer lists
        to STRING_CSTs.
	(write_expression): Trim trailing zero-initializers from arrays
	of trivial type.
        (write_template_arg_literal): Mangle strings the same as braced
        initializer lists.

2019-04-03  Jason Merrill  <jason@redhat.com>

	PR c++/81866 - ICE with member template and default targ.
	* pt.c (tsubst_template_decl): Handle getting a type from
	retrieve_specialization.

	PR c++/86586 - -fcompare-debug=-Wsign-compare.
	* typeck.c (cp_build_binary_op): Don't fold for -Wsign-compare.

	PR c++/89331 - ICE with offsetof in incomplete class.
	* semantics.c (finish_offsetof): Handle error_mark_node.
	* typeck.c (build_class_member_access_expr): Call
	complete_type_or_maybe_complain before converting to base.

	PR c++/89917 - ICE with lambda in variadic mem-init.
	* pt.c (make_pack_expansion): Change type_pack_expansion_p to false.

2019-04-01  Jason Merrill  <jason@redhat.com>

	PR c++/86946 - ICE with function call in template argument.
	DR 1321
	* pt.c (iterative_hash_template_arg) [CALL_EXPR]: Use
	dependent_name.

2019-04-01  Paolo Carlini  <paolo.carlini@oracle.com>

	PR c++/62207
	* pt.c (tsubst_copy): Deal with lookup_name not returing a variable.

2019-03-31  Marek Polacek  <polacek@redhat.com>

	PR c++/89852 - ICE with C++11 functional cast with { }.
	* constexpr.c (fold_non_dependent_expr_template): New static function
	broken out of...
	(fold_non_dependent_expr): ...here.
	(fold_non_dependent_init): New function.
	* cp-tree.h (fold_non_dependent_init): Declare.
	* typeck2.c (massage_init_elt): Call fold_non_dependent_init instead
	of fold_non_dependent_expr.  Don't call maybe_constant_init.

2019-03-30  Jason Merrill  <jason@redhat.com>

	PR c++/89744 - ICE with specialization of member class template.
	* pt.c (lookup_template_class_1): If the partial instantiation is
	explicitly specialized, adjust.
	(maybe_process_partial_specialization): Also adjust
	CLASSTYPE_TI_ARGS.

2019-03-29  Jakub Jelinek  <jakub@redhat.com>

	PR sanitizer/89869
	* typeck.c: Include gimplify.h.
	(cp_build_modify_expr) <case COND_EXPR>: Unshare rhs before using it
	for second time.  Formatting fixes.

2019-03-29  Marek Polacek  <polacek@redhat.com>

	PR c++/89876 - ICE with deprecated conversion.
	* call.c (convert_like_real): Only give warnings with tf_warning.

2019-03-28  Marek Polacek  <polacek@redhat.com>

	PR c++/89612 - ICE with member friend template with noexcept.
	* pt.c (maybe_instantiate_noexcept): For function templates, use their
	template result (function decl).  Don't set up local specializations.
	Temporarily turn on processing_template_decl.  Update the template type
	too.

	PR c++/89836 - bool constant expression and explicit conversions.
	* call.c (build_converted_constant_expr_internal): New function,
	renamed from...
	(build_converted_constant_expr): ...this.  New.
	(build_converted_constant_bool_expr): New.
	* cp-tree.h (build_converted_constant_bool_expr): Declare.
	* decl.c (build_explicit_specifier): Call
	build_converted_constant_bool_expr.

2019-03-28  Jakub Jelinek  <jakub@redhat.com>

	PR c++/89785
	* constexpr.c (struct check_for_return_continue_data): New type.
	(check_for_return_continue): New function.
	(potential_constant_expression_1) <case SWITCH_STMT>: Walk
	SWITCH_STMT_BODY to find RETURN_EXPRs or CONTINUE_STMTs not nested
	in loop bodies and set *jump_target to that if found.

2019-03-27  Jason Merrill  <jason@redhat.com>

	PR c++/89831 - error with qualified-id in const member function.
	* semantics.c (finish_non_static_data_member): Use object cv-quals
	in scoped case, too.

	PR c++/89421 - ICE with lambda in template parameter list.
	* parser.c (cp_parser_lambda_expression): Also reject a lambda in a
	template parameter list before C++20.
	* pt.c (type_dependent_expression_p): True for LAMBDA_EXPR.
	* semantics.c (begin_class_definition): Restore error about defining
	non-lambda class in template parm list.

2019-03-26  Jason Merrill  <jason@redhat.com>

	PR c++/86932 - missed SFINAE with empty pack.
	* pt.c (coerce_template_parms): Don't add an empty pack if
	tf_partial.
	(fn_type_unification): Pass tf_partial to coerce_template_parms.

	PR c++/86429 - constexpr variable in lambda.
	PR c++/82643
	PR c++/87327
	* constexpr.c (cxx_eval_constant_expression): In a lambda function,
	try evaluating the captured variable directly.

2019-03-26  Jakub Jelinek  <jakub@redhat.com>

	PR c++/89796
	* semantics.c (finish_omp_atomic): Add warning_sentinel for
	-Wunused-value around finish_expr_stmt call.

2019-03-25  Paolo Carlini  <paolo.carlini@oracle.com>

	PR c++/84661
	PR c++/85013
	* parser.c (cp_parser_binary_expression): Don't call cp_fully_fold
	to undo the disabling of warnings.

2019-03-25  Jason Merrill  <jason@redhat.com>

	PR c++/87748 - substitution failure error with decltype.
	* pt.c (most_specialized_partial_spec): Clear
	processing_template_decl.

2019-03-25  Marek Polacek  <polacek@redhat.com>

	PR c++/89214 - ICE when initializing aggregates with bases.
	* typeck2.c (digest_init_r): Warn about object slicing instead of
	crashing.

	PR c++/89705 - ICE with reference binding with conversion function.
	* call.c (reference_binding): If the result of the conversion function
	is a prvalue of non-class type, use the cv-unqualified type.

2019-03-25  Nathan Sidwell  <nathan@acm.org>

	* lambda.c (maybe_add_lambda_conv_op): Don't add to comdat group.

2019-03-22  Jakub Jelinek  <jakub@redhat.com>

	PR c++/60702
	* cp-tree.h (get_tls_wrapper_fn): Remove declaration.
	(maybe_get_tls_wrapper_call): Declare.
	* decl2.c (get_tls_wrapper_fn): Make static.
	(maybe_get_tls_wrapper_call): New function.
	* typeck.c (build_class_member_access_expr): Handle accesses to TLS
	variables.
	* semantics.c (finish_qualified_id_expr): Likewise.
	(finish_id_expression_1): Use maybe_get_tls_wrapper_call.
	* pt.c (tsubst_copy_and_build): Likewise.

	PR c++/87481
	* constexpr.c (struct constexpr_ctx): Add constexpr_ops_count member.
	(cxx_eval_constant_expression): When not skipping, not constant class
	or location wrapper, increment *ctx->constexpr_ops_count and if it is
	above constexpr_loop_nest_limit, diagnose failure.
	(cxx_eval_outermost_constant_expr): Add constexpr_ops_count and
	initialize ctx.constexpr_ops_count to its address.
	(is_sub_constant_expr): Likewise.

2019-03-21  Jakub Jelinek  <jakub@redhat.com>

	PR c++/71446
	* call.c (filed_in_pset): Change pset from hash_set<tree> * to
	hash_set<tree, true> &, adjust uses accordingly.
	(build_aggr_conv): Change pset from hash_set<tree> *
	to hash_set<tree, true>.  Replace goto fail; with return NULL;,
	adjust pset uses.

	PR c++/89767
	* parser.c (cp_parser_lambda_introducer): Add ids and first_capture_id
	variables, check for duplicates in this function.
	* lambda.c (add_capture): Don't check for duplicates nor use
	IDENTIFIER_MARKED.
	(register_capture_members): Don't clear IDENTIFIER_MARKED here.

2019-03-21  Paolo Carlini  <paolo.carlini@oracle.com>

	PR c++/89571
	* method.c (after_nsdmi_defaulted_late_checks): Avoid passing
	error_mark_node to comp_except_specs.

2019-03-20  Jason Merrill  <jason@redhat.com>

	PR c++/87480 - decltype of member access in default template arg
	* pt.c (type_unification_real): Accept a dependent result in
	template context.

2019-03-19  Martin Sebor  <msebor@redhat.com>

	PR tree-optimization/89688
	* typeck2.c (store_init_value): Call braced_lists_to_string for more
	kinds of initializers.

2019-03-18  Jason Merrill  <jason@redhat.com>

	PR c++/89630 - ICE with dependent using-decl as template arg.
	* tree.c (cp_tree_equal): Always return false for USING_DECL.

	PR c++/89761 - ICE with sizeof... in pack expansion.
	* pt.c (argument_pack_element_is_expansion_p): Handle
	ARGUMENT_PACK_SELECT.

	PR c++/89640 - GNU attributes on lambda.
	* parser.c (cp_parser_lambda_declarator_opt): Allow GNU attributes.

	PR c++/89682 - wrong access error in default argument.
	* pt.c (tsubst_default_argument): Don't defer access checks.

2019-03-18  Paolo Carlini  <paolo.carlini@oracle.com>

	PR c++/85014
	* semantics.c (finish_non_static_data_member): Check return value
	of context_for_name_lookup and immediately return error_mark_node
	if isn't a type.

2019-03-17  Jason Merrill  <jason@redhat.com>

	PR c++/89571 - ICE with ill-formed noexcept on constructor.
	* pt.c (maybe_instantiate_noexcept): Only return false if defaulted.
	(regenerate_decl_from_template): Use it for noexcept-specs.

2019-03-14  Jason Merrill  <jason@redhat.com>

	* parser.c (cp_parser_decl_specifier_seq): Support C++20
	concept-definition syntax without 'bool'.

2019-03-14  Jakub Jelinek  <jakub@redhat.com>

	PR c++/89512
	* semantics.c (finish_qualified_id_expr): Reject variable templates.

	PR c++/89652
	* constexpr.c (struct constexpr_ctx): Change save_exprs type from
	hash_set<tree> to vec<tree>.
	(cxx_eval_call_expression): Adjust for save_exprs being a vec instead
	of hash_set.
	(cxx_eval_loop_expr): Likewise.  Truncate the vector after each
	removal of SAVE_EXPRs from values.
	(cxx_eval_constant_expression) <case SAVE_EXPR>: Call safe_push
	method on save_exprs instead of add.

2019-03-13  Jason Merrill  <jason@redhat.com>

	PR c++/86521 - C++17 copy elision in initialization by constructor.
	* call.c (joust_maybe_elide_copy): New.
	(joust): Call it.

2019-03-13  Marek Polacek  <polacek@redhat.com>

	PR c++/88979 - further P0634 fix for constructors.
	* parser.c (cp_parser_decl_specifier_seq): Pass flags to
	cp_parser_constructor_declarator_p.
	(cp_parser_direct_declarator): Allow missing typename for constructor
	parameters.
	(cp_parser_constructor_declarator_p): Add FLAGS parameter.  Pass it to
	cp_parser_type_specifier.

	PR c++/89686 - mixing init-capture and simple-capture in lambda.
	* parser.c (cp_parser_lambda_introducer): Give error when combining
	init-capture and simple-capture.

	PR c++/89660 - bogus error with -Wredundant-move.
	* typeck.c (maybe_warn_pessimizing_move): Only accept (T &) &arg
	as the std::move's argument.  Don't call convert_for_initialization
	when warn_redundant_move isn't on.

2019-03-11  Jason Merrill  <jason@redhat.com>

	PR c++/86521 - wrong overload resolution with ref-qualifiers.
	* call.c (build_user_type_conversion_1): Don't use a conversion to a
	reference of the wrong rvalueness for direct binding.

2019-03-11  Martin Liska  <mliska@suse.cz>

	* cvt.c (build_expr_type_conversion): Wrap apostrophes
	in gcc internal format with %'.
	* decl.c (check_no_redeclaration_friend_default_args): Likewise.
	(grokfndecl): Likewise.
	* name-lookup.c (do_pushtag): Likewise.
	* pt.c (unify_parameter_deduction_failure): Likewise.
	(unify_template_deduction_failure): Likewise.

2019-03-11  Martin Liska  <mliska@suse.cz>

	* call.c (convert_arg_to_ellipsis): Wrap an option name
	in a string format message and fix GNU coding style.
	(build_over_call): Likewise.
	* class.c (check_field_decl): Likewise.
	(layout_nonempty_base_or_field): Likewise.
	* constexpr.c (cxx_eval_loop_expr): Likewise.
	* cvt.c (type_promotes_to): Likewise.
	* decl.c (cxx_init_decl_processing): Likewise.
	(mark_inline_variable): Likewise.
	(grokdeclarator): Likewise.
	* decl2.c (record_mangling): Likewise.
	* error.c (maybe_warn_cpp0x): Likewise.
	* except.c (doing_eh): Likewise.
	* mangle.c (maybe_check_abi_tags): Likewise.
	* parser.c (cp_parser_diagnose_invalid_type_name): Likewise.
	(cp_parser_userdef_numeric_literal): Likewise.
	(cp_parser_primary_expression): Likewise.
	(cp_parser_unqualified_id): Likewise.
	(cp_parser_pseudo_destructor_name): Likewise.
	(cp_parser_builtin_offsetof): Likewise.
	(cp_parser_lambda_expression): Likewise.
	(cp_parser_lambda_introducer): Likewise.
	(cp_parser_lambda_declarator_opt): Likewise.
	(cp_parser_selection_statement): Likewise.
	(cp_parser_init_statement): Likewise.
	(cp_parser_decomposition_declaration): Likewise.
	(cp_parser_function_specifier_opt): Likewise.
	(cp_parser_static_assert): Likewise.
	(cp_parser_simple_type_specifier): Likewise.
	(cp_parser_namespace_definition): Likewise.
	(cp_parser_using_declaration): Likewise.
	(cp_parser_ctor_initializer_opt_and_function_body): Likewise.
	(cp_parser_initializer_list): Likewise.
	(cp_parser_type_parameter_key): Likewise.
	(cp_parser_member_declaration): Likewise.
	(cp_parser_try_block): Likewise.
	(cp_parser_std_attribute_spec): Likewise.
	(cp_parser_requires_clause_opt): Likewise.
	* pt.c (check_template_variable): Likewise.
	(check_default_tmpl_args): Likewise.
	(push_tinst_level_loc): Likewise.
	(instantiate_pending_templates): Likewise.
	(invalid_nontype_parm_type_p): Likewise.
	* repo.c (get_base_filename): Likewise.
	* rtti.c (typeid_ok_p): Likewise.
	(build_dynamic_cast_1): Likewise.
	* tree.c (maybe_warn_parm_abi): Likewise.

2019-03-08  Jakub Jelinek  <jakub@redhat.com>

	PR other/80058
	* parser.c (cp_parser_template_declaration_after_parameters): Avoid
	one space before " at the end of line and another after " on another
	line in a string literal.

	PR tree-optimization/89550
	* semantics.c (maybe_convert_cond): Only set TREE_NO_WARNING if
	warning_at returned true.
	* decl2.c (c_parse_final_cleanups): Likewise.
	* typeck.c (convert_for_assignment): Likewise.
	* decl.c (finish_function): Likewise.

	PR c++/89585
	* parser.c (cp_parser_asm_definition): Just warn instead of error
	on volatile qualifier outside of function body.

	PR c++/89599
	* constexpr.c (potential_constant_expression_1): Reject
	REINTERPRET_CAST_P NOP_EXPRs.

	PR c++/89622
	* call.c (joust): Call print_z_candidate only if pedwarn returned
	true.

2019-03-07  Jason Merrill  <jason@redhat.com>

	PR c++/88123 - lambda and using-directive.
	* name-lookup.c (op_unqualified_lookup)
	(maybe_save_operator_binding, discard_operator_bindings)
	(push_operator_bindings): New.
	* typeck.c (build_x_binary_op, build_x_unary_op): Call
	maybe_save_operator_binding.
	* decl.c (start_preparsed_function): Call push_operator_bindings.
	* tree.c (cp_free_lang_data): Call discard_operator_bindings.

	PR c++/88820 - ICE with CTAD and member template used in DMI.
	* pt.c (do_class_deduction): Handle parm used as its own arg.

2019-03-07  Jakub Jelinek  <jakub@redhat.com>

	PR c++/89585
	* parser.c (cp_parser_asm_definition): Parse asm qualifiers even
	at toplevel, but diagnose them.

2019-03-06  Jason Merrill  <jason@redhat.com>

	PR c++/89381 - implicit copy and using-declaration.
	* class.c (classtype_has_move_assign_or_move_ctor_p): Don't consider
	op= brought in by a using-declaration.

2019-03-06  Jakub Jelinek  <jakub@redhat.com>

	PR c++/87148
	* init.c (build_value_init_noctor): Ignore flexible array members.

2019-03-06  Jason Merrill  <jason@redhat.com>

	PR c++/89576 - if constexpr of lambda capture.
	* semantics.c (maybe_convert_cond): Do convert a non-dependent
	condition in a template.
	* typeck.c (condition_conversion): Handle being called in a
	template.

2019-03-06  Marek Polacek  <polacek@redhat.com>

	PR c++/87378 - bogus -Wredundant-move warning.
	* typeck.c (maybe_warn_pessimizing_move): See if the maybe-rvalue
	overload resolution would actually succeed.

2019-03-05  Jason Merrill  <jason@redhat.com>

	* class.c (is_really_empty_class): Add ignore_vptr parm.
	(trivial_default_constructor_is_constexpr): Pass it.
	* call.c (build_over_call): Pass it.
	* constexpr.c (cxx_eval_constant_expression): Pass it instead of
	checking TYPE_POLYMORPHIC_P.
	(cxx_eval_component_reference, potential_constant_expression_1):
	Pass it.
	* cp-gimplify.c (simple_empty_class_p): Pass it.
	* init.c (expand_aggr_init_1): Pass it.

2019-03-04  Paolo Carlini  <paolo.carlini@oracle.com>

	PR c++/84605
	* parser.c (cp_parser_class_head): Reject TYPE_BEING_DEFINED too.

2019-03-04  Jakub Jelinek  <jakub@redhat.com>

	PR c++/71446
	* call.c (field_in_pset): New function.
	(build_aggr_conv): Handle CONSTRUCTOR_IS_DESIGNATED_INIT correctly.

2019-03-02  Jakub Jelinek  <jakub@redhat.com>

	PR c++/71446
	* cp-tree.h (CONSTRUCTOR_IS_DESIGNATED_INIT): Define.
	* parser.c (cp_parser_braced_list): Adjust cp_parser_initializer_list
	caller, set CONSTRUCTOR_IS_DESIGNATED_INIT.
	(cp_parser_initializer_list): Add designated parameter, set *designated
	to a bool whether any designators were parsed.
	* decl.c (reshape_init): Copy over CONSTRUCTOR_IS_DESIGNATED_INIT if
	needed.
	* pt.c (tsubst_copy_and_build): Likewise.
	* call.c (implicit_conversion): If CONSTRUCTOR_IS_DESIGNATED_INIT,
	don't call build_list_conv, nor build_complex_conv, nor attempt to
	convert a single element initializer to scalar.

2019-03-01  Marek Polacek  <polacek@redhat.com>

	PR c++/89537 - missing location for error with non-static member fn.
	* call.c (resolve_args): Use EXPR_LOCATION.
	* typeck.c (build_class_member_access_expr): Use input_location.

	PR c++/89532 - ICE with incomplete type in decltype.
	* semantics.c (finish_compound_literal): Return error_mark_node
	if digest_init_flags returns error_mark_node.

2019-03-01  Jakub Jelinek  <jakub@redhat.com>

	Implement P1002R1, Try-catch blocks in constexpr functions
	PR c++/89513
	* parser.c (cp_parser_ctor_initializer_opt_and_function_body):
	Diagnose constexpr ctor or function with function-try-block with
	pedwarn for c++17 and earlier.  Formatting fix.
	(cp_parser_try_block): Use pedwarn instead of error and only for
	c++17 and earlier when try block appears in constexpr function.
	* constexpr.c (build_constexpr_constructor_member_initializers):
	Handle TRY_BLOCK here instead of erroring on it.

2019-02-28  Jason Merrill  <jason@redhat.com>

	PR c++/88183 - ICE with .* fold-expression.
	* pt.c (fold_expression) [DOTSTAR_EXPR]: Remove special handling.

	PR c++/86969 - ICE with constexpr if and recursive generic lambdas.
	* class.c, lambda.c, pt.c: Revert earlier change.
	* lambda.c (add_capture): Don't special-case capture of dependent
	VLA.

	* name-lookup.c (print_binding_level): Print this_entity.

2019-02-27  Marek Polacek  <polacek@redhat.com>

	PR c++/88857 - ICE with value-initialization of argument in template.
	* call.c (convert_like_real): Don't call build_value_init in template.

2019-02-27  Jason Merrill  <jason@redhat.com>

	PR c++/86969 - ICE with constexpr if and recursive generic lambdas.
	* semantics.c (process_outer_var_ref): Do capture dependent vars.
	* class.c (finish_struct): Only add TAG_DEFN if T is in
	current_function_decl.
	* lambda.c (vla_capture_type): Force the capture type out into the
	lambda's enclosing function.
	(add_capture): Pass in the lambda.
	* pt.c (tsubst_lambda_expr): complete_type a VLA capture type.

2019-02-27  Marek Polacek  <polacek@redhat.com>

	PR c++/89511 - ICE with using-declaration and unscoped enumerator.
	* parser.c (cp_parser_using_declaration): For an unscoped enum
	only use its context if it's not a function declaration.

2019-02-27  Paolo Carlini  <paolo.carlini@oracle.com>

	PR c++/89488
	* method.c (process_subob_fn): When maybe_instantiate_noexcept
	returns false don't call merge_exception_specifiers.

2019-02-27  Paolo Carlini  <paolo.carlini@oracle.com>

	PR c++/88987
	* parser.c (cp_parser_noexcept_specification_opt): Return NULL_TREE
	for a non-constant parsed expression.

2019-02-26  Jakub Jelinek  <jakub@redhat.com>

	PR c++/89481
	* constexpr.c (cxx_eval_store_expression): When changing active union
	member, set no_zero_init.

2019-02-23  Marek Polacek  <polacek@redhat.com>

	PR c++/88294 - ICE with non-constant noexcept-specifier.
	* pt.c (maybe_instantiate_noexcept): Set up the list of local
	specializations.  Set current_class_{ptr,ref}.

2019-02-22  David Malcolm  <dmalcolm@redhat.com>

	PR c++/89390
	* parser.c (cp_parser_unqualified_id): Capture and use locations
	for destructors.

2019-02-22  Marek Polacek  <polacek@redhat.com>

	PR c++/89420 - ICE with CAST_EXPR in explicit-specifier.
	* decl.c (build_explicit_specifier): Don't check
	processing_template_decl.  Call instantiation_dependent_expression_p
	instead of value_dependent_expression_p.  Call
	instantiate_non_dependent_expr_sfinae before
	build_converted_constant_expr instead of calling
	instantiate_non_dependent_expr after it.  Add
	processing_template_decl_sentinel.

2019-02-22  Thomas Schwinge  <thomas@codesourcery.com>

	* parser.c (cp_parser_oacc_simple_clause): Remove parser formal
	parameter, move loc formal parameter to the front.  Adjust all
	users.
	(cp_parser_oacc_shape_clause): Add loc formal parameter.  Adjust
	all users.

2019-02-21  Jason Merrill  <jason@redhat.com>

	PR c++/87685 - generic lambda 'this' capture error.
	* lambda.c (lambda_expr_this_capture): Change add_capture_p to int.
	(maybe_generic_this_capture): Pass -1.

	PR c++/88394 - ICE with VLA init-capture.
	* lambda.c (is_normal_capture_proxy): Check DECL_CAPTURED_VARIABLE.

	PR c++/88869 - C++17 ICE with CTAD and explicit specialization.
	* pt.c (do_class_deduction): Don't include explicit specialization
	args in outer_args.

	PR c++/89422 - ICE with -g and lambda in default arg in template.
	* pt.c (tsubst_function_decl): SET_DECL_FRIEND_CONTEXT sooner.

2019-02-21  Jason Merrill  <jason@redhat.com>

	PR c++/88419 - C++17 ICE with class template arg deduction.
	* pt.c (make_template_placeholder): Set TYPE_CANONICAL after
	CLASS_PLACEHOLDER_TEMPLATE.

2019-02-21  Jakub Jelinek  <jakub@redhat.com>

	PR c++/89285
	* constexpr.c (struct constexpr_fundef): Add parms and result members.
	(retrieve_constexpr_fundef): Adjust for the above change.
	(register_constexpr_fundef): Save constexpr body with copy_fn,
	temporarily set DECL_CONTEXT on DECL_RESULT before that.
	(get_fundef_copy): Change FUN argument to FUNDEF with
	constexpr_fundef * type, grab body and parms/result out of
	constexpr_fundef struct and temporarily change it for copy_fn calls
	too.
	(cxx_eval_builtin_function_call): For __builtin_FUNCTION temporarily
	adjust current_function_decl from ctx->call context.  Test
	!potential_constant_expression instead of !is_constant_expression.
	(cxx_bind_parameters_in_call): Grab parameters from new_call.  Undo
	convert_for_arg_passing changes for TREE_ADDRESSABLE type passing.
	(cxx_eval_call_expression): Adjust get_fundef_copy caller.
	(cxx_eval_conditional_expression): For IF_STMT, allow then or else
	operands to be NULL.
	(label_matches): Handle BREAK_STMT and CONTINUE_STMT.
	(cxx_eval_loop_expr): Add support for FOR_STMT, WHILE_STMT and DO_STMT.
	(cxx_eval_switch_expr): Add support for SWITCH_STMT.
	(cxx_eval_constant_expression): Handle IF_STMT, FOR_STMT, WHILE_STMT,
	DO_STMT, CONTINUE_STMT, SWITCH_STMT, BREAK_STMT and CONTINUE_STMT.
	For SIZEOF_EXPR, recurse on the result of fold_sizeof_expr.  Ignore
	DECL_EXPR with USING_DECL operand.
	* lambda.c (maybe_add_lambda_conv_op): Build thisarg using
	build_int_cst to make it a valid constant expression.

2019-02-20  Jason Merrill  <jason@redhat.com>

	PR c++/88690 - C++17 ICE with empty base in aggregate.
	* typeck2.c (process_init_constructor_record): Skip trivial
	initialization of an empty base.

2019-02-21  Richard Biener  <rguenther@suse.de>

	PR middle-end/89392
	* vtable-class-hierarchy.c (vtv_generate_init_routine): Do not
	make symtab process new functions here.

2019-02-20  Jason Merrill  <jason@redhat.com>

	PR c++/87921 - wrong error with inline static data member.
	* decl2.c (finish_static_data_member_decl): Don't set DECL_IN_AGGR_P
	for a non-template inline variable.  Do nothing for an
	already-instantiated variable.
	(c_parse_final_cleanups): Check DECL_IN_AGGR_P without
	DECL_INLINE_VAR_P.
	* decl.c (check_initializer): Likewise.
	(make_rtl_for_nonlocal_decl): Likewise.
	* pt.c (instantiate_decl): Likewise.
	* typeck2.c (store_init_value): Likewise.

2019-02-20  Jakub Jelinek  <jakub@redhat.com>

	PR c++/89403
	* decl2.c (c_parse_final_cleanups): Move TREE_ASM_WRITTEN setting
	for flag_syntax_only from here...
	* semantics.c (expand_or_defer_fn_1): ... here.

	PR c++/89405
	* decl.c (maybe_commonize_var): When clearing TREE_PUBLIC and
	DECL_COMMON, set DECL_INTERFACE_KNOWN.

	PR c++/89336
	* constexpr.c (cxx_eval_store_expression): Diagnose changing of active
	union member for -std=c++17 and earlier.

2019-02-19  Jason Merrill  <jason@redhat.com>

	PR c++/87513 - 'sorry' mangling PMF template-id.
	* mangle.c (write_expression): Handle SCOPE_REF to BASELINK.

2019-02-19  Jason Merrill  <jason@redhat.com>

	PR c++/88380 - wrong-code with flexible array and NSDMI.
	* typeck2.c (process_init_constructor_record): Skip flexarrays.

2019-02-20  will wray  <wjwray@gmail.com>

	PR c++/88572 - wrong handling of braces on scalar init.
	* decl.c (reshape_init_r): Allow braces around scalar initializer
	within aggregate init.  Reject double braced-init of scalar
	variable.

2019-02-20  Paolo Carlini  <paolo.carlini@oracle.com>

	PR c++/84536
	* pt.c (tsubst_init): Diagnose an initializer expanding to an
	empty list of expressions; tweak wrt dependent types.
	(regenerate_decl_from_template): For VAR_DECLs call tsubst_init
	instead of tsubst_expr.

2019-02-19  Jason Merrill  <jason@redhat.com>

	PR c++/88368 - wrong 'use of deleted function'
	* method.c (walk_field_subobs): Remember errors from get_nsdmi.
	(get_defaulted_eh_spec): Call push_tinst_level.
	* pt.c (maybe_instantiate_noexcept): Keep error_mark_node.
	* typeck2.c (merge_exception_specifiers): Handle error_mark_node.

2019-02-19  Chung-Lin Tang <cltang@codesourcery.com>

	PR c/87924
	* parser.c (cp_parser_oacc_clause_wait): Add representation of wait
	clause without argument as 'wait (GOMP_ASYNC_NOVAL)', adjust comments.

2019-02-19  Jakub Jelinek  <jakub@redhat.com>

	PR c++/89387
	* lambda.c (maybe_generic_this_capture): Don't check
	DECL_NONSTATIC_MEMBER_FUNCTION_P on USING_DECLs.

	PR c++/89391
	* typeck.c (build_reinterpret_cast_1): Don't handle void to
	&& conversion go through build_target_expr_with_type.

	PR c++/89390
	* error.c (qualified_name_lookup_error): Only call
	suggest_alternative_in_scoped_enum if name is IDENTIFIER_NODE.

2019-02-19  Tom Honermann  <tom@honermann.net>

	* name-lookup.c (get_std_name_hint): Added u8string as a name hint.

2019-02-18  Jason Merrill  <jason@redhat.com>

	PR c++/89336 - multiple stores in constexpr stmt.
	* constexpr.c (cxx_eval_store_expression): Preevaluate scalar or
	assigned value.

	* pt.c (check_explicit_specialization): If the declarator is a
	template-id, only check whether the arguments are dependent.

	Improve duplicate [[likely]] diagnostic.
	* parser.c (cp_parser_statement): Make attrs_loc a range.  Pass it
	to process_stmt_hotness_attribute.
	* cp-gimplify.c (process_stmt_hotness_attribute): Take attrs_loc.
	(genericize_if_stmt): Use likely/unlikely instead of predictor_name.

2019-02-17  Marek Polacek  <polacek@redhat.com>

	PR c++/89217 - ICE with list-initialization in range-based for loop.
	* constexpr.c (unshare_constructor): No longer static.
	* cp-tree.h (unshare_constructor): Declare.
	* semantics.c (finish_compound_literal): When dealing with a
	non-dependent expression in a template, return the original
	expression.  Pass LOOKUP_NO_NARROWING to digest_init_flags.

2019-02-13  Marek Polacek  <polacek@redhat.com>

	PR c++/89297 - ICE with OVERLOAD in template.
	* semantics.c (finish_compound_literal): Call
	instantiate_non_dependent_expr_sfinae.

2019-02-13  Alexandre Oliva <aoliva@redhat.com>

	PR c++/86379
	* cp-tree.h (USING_DECL_SCOPE): Use result rather than type.
	* name-lookup.c (strip_using_decl): Use USING_DECL_SCOPE.
	* search.c (protected_accessible_p): Follow USING_DECL_DECLS.
	(shared_member_p): Likewise.
	(lookup_member): Likewise.
	* decl.c (grok_special_member_properties): Skip USING_DECLs.
	* semantics.c (finish_omp_declare_simd_methods): Likewise.
	(finish_qualified_id_expr): Do not call shared_member_p with
	a dependent expr.

	PR c++/87322
	* pt.c (tsubst_lambda_expr): Avoid duplicate tsubsting.
	Move cp_evaluated resetting before signature tsubsting.
	(gen_elem_of_pack_expansion_instantiation): Separate local
	specializations per index.

2019-02-13  David Malcolm  <dmalcolm@redhat.com>

	PR c++/89036
	* class.c (add_method): Drop destructor assertion.

2019-02-13  Paolo Carlini  <paolo.carlini@oracle.com>

	PR c++/88986
	* decl.c (make_typename_type): Allow for TYPE_PACK_EXPANSION as
	context (the first argument).
	* pt.c (tsubst, case TYPENAME_TYPE): Handle TYPE_PACK_EXPANSION
	as context.

2019-02-12  Jason Merrill  <jason@redhat.com>

	PR c++/89144 - link error with constexpr initializer_list.
	* call.c (convert_like_real) [ck_list]: Don't allocate a temporary
	array for an empty list.
	* typeck2.c (store_init_value): Don't use cxx_constant_init in a
	template.

2019-02-11  Jason Merrill  <jason@redhat.com>

	PR c++/89241 - ICE with __func__ in lambda in template.
	* pt.c (enclosing_instantiation_of): Also check
	instantiated_lambda_fn_p for the template context.

2019-02-11  Marek Polacek  <polacek@redhat.com>

	PR c++/89212 - ICE converting nullptr to pointer-to-member-function.
	* pt.c (tsubst_copy_and_build) <case CONSTRUCTOR>: Return early for
	null member pointer value.

2019-02-11  Jakub Jelinek  <jakub@redhat.com>

	PR c++/88977
	* pt.c (convert_nontype_argument): Pass true as manifestly_const_eval
	to maybe_constant_value calls.

2019-02-11  Marek Polacek  <polacek@redhat.com>

	* typeck2.c (digest_init_r): Remove commented code.

2019-02-11  Martin Sebor  <msebor@redhat.com>

	PR c++/87996
	* decl.c (compute_array_index_type_loc): Preserve signed sizes
	for diagnostics.  Call valid_array_size_p instead of error.
	* init.c (build_new_1): Compute size for diagnostic.  Call
	invalid_array_size_error
	(build_new): Call valid_array_size_p instead of error.

2019-02-07  Alexandre Oliva <aoliva@redhat.com>

	PR c++/86218
	* call.c (compare_ics): Deal with ck_aggr in either cs.

2019-02-06  David Malcolm  <dmalcolm@redhat.com>

	PR c++/71302
	* call.c (get_location_for_expr_unwinding_for_system_header): New
	function.
	(conversion_null_warnings): Use it when getting locations for
	EXPR, effectively adding a call to
	get_location_for_expr_unwinding_for_system_header for
	-Wconversion-null and making use of EXPR_LOCATION for
	-Wzero-as-null-pointer-constant.

2019-02-05  Jakub Jelinek  <jakub@redhat.com>

	PR c++/89187
	* optimize.c (maybe_thunk_body): Clear TREE_ADDRESSABLE on
	PARM_DECLs of the thunk.
	* lambda.c (maybe_add_lambda_conv_op): Likewise.

2019-02-05  Marek Polacek  <polacek@redhat.com>

	PR c++/89158 - by-value capture of constexpr variable broken.
	* call.c (convert_like_real) <case ck_user>: Call mark_exp_read
	instead of mark_rvalue_use.

2019-02-05  Alexandre Oliva <aoliva@redhat.com>

	PR c++/87770
	* pt.c (instantiates_primary_template_p): New.
	(type_dependent_expression_p): Use it.

2019-02-01  Jason Merrill  <jason@redhat.com>

	PR c++/88761 - ICE with reference capture of constant.
	* lambda.c (mark_const_cap_r): Do walk subtrees of DECL_EXPR for
	non-proxy decls.

2019-02-01  Marek Polacek  <polacek@redhat.com>

	PR c++/88325 - ICE with invalid out-of-line template member definition.
	* parser.c (cp_parser_class_name): Don't call make_typename_type
	for overloads.

2019-02-01  Jakub Jelinek  <jakub@redhat.com>

	PR c++/87175
	* parser.c (cp_parser_gnu_attributes_opt): Set ok to false
	if require_open failed.

2019-01-31  Marek Polacek  <polacek@redhat.com>

	PR c++/89083, c++/80864 - ICE with list initialization in template.
	* constexpr.c (adjust_temp_type): Use copy_node and change the type
	instead of using build_constructor.
	* decl.c (reshape_init_r): Don't reshape a digested initializer.
	Return the initializer for COMPOUND_LITERAL_P.

	PR c++/88983 - ICE with switch in constexpr function.
	* constexpr.c (cxx_eval_switch_expr): Use SWITCH_COND and SWITCH_BODY.
	(cxx_eval_constant_expression) <case COND_EXPR>: Don't look for the
	label in the else branch if we found it in the then branch.

2019-01-30  Jason Merrill  <jason@redhat.com>

	PR c++/88752 - ICE with lambda and constexpr if.
	* cp-tree.h (LAMBDA_EXPR_INSTANTIATED): New.
	* pt.c (tsubst_lambda_expr): Set it.
	(instantiated_lambda_fn_p): Check it.
	(enclosing_instantiation_of): Use it.

2019-01-31  Jakub Jelinek  <jakub@redhat.com>

	PR libstdc++/88170
	* cxx-pretty-print.c (pp_cxx_enumeration_constant): Print always as
	a C cast in pp_c_flag_gnu_v3 mode.

2019-01-30  Jakub Jelinek  <jakub@redhat.com>

	PR c++/88988
	* lambda.c (is_capture_proxy): Don't return true for
	DECL_OMP_PRIVATIZED_MEMBER artificial vars.

2019-01-30  Marek Polacek  <polacek@redhat.com>

	PR c++/89119 - ICE with value-initialization in template.
	* pt.c (tsubst_copy_and_build): Handle RANGE_EXPR.

2019-01-29  Jason Merrill  <jason@redhat.com>

	PR c++/86943 - wrong code converting lambda to function pointer.
	* lambda.c (maybe_add_lambda_conv_op): Use a template-id in the
	call.  Only forward parms for decltype.
	* pt.c (tsubst_copy_and_build) [CALL_EXPR]: Handle CALL_FROM_THUNK_P
	specially.
	* typeck.c (check_return_expr): Don't mess with a thunk call.

2019-01-28  Jason Merrill  <jason@redhat.com>

	PR c++/89089 - ICE with [[no_unique_address]].
	PR c++/88865 - wrong layout with [[no_unique_address]].
	* class.c (check_field_decls): A potentially-overlapping field makes
	the class non-layout-POD, but not non-empty.
	(end_of_class): Always consider empty data members.
	(layout_class_type): Set DECL_SIZE for empty fields.

2019-01-28  Marek Polacek  <polacek@redhat.com>

	PR c++/88358 - name wrongly treated as type.
	* parser.c (cp_parser_direct_declarator): Don't assume a qualified-id
	in parameter-list is a type if the function's declarator-id is not
	qualified.

2019-01-27  Marek Polacek  <polacek@redhat.com>

	PR c++/88815 - narrowing conversion lost in decltype.
	PR c++/78244 - narrowing conversion in template not detected.
	* cp-tree.h (CONSTRUCTOR_IS_DEPENDENT): New.
	* pt.c (instantiation_dependent_r): Consider a CONSTRUCTOR with
	CONSTRUCTOR_IS_DEPENDENT instantiation-dependent.
	* semantics.c (finish_compound_literal): When the compound literal
	isn't instantiation-dependent and the type isn't type-dependent,
	fall back to the normal processing.  Set CONSTRUCTOR_IS_DEPENDENT.

	PR c++/89024 - ICE with incomplete enum type.
	* call.c (standard_conversion): When converting an
	ARITHMETIC_TYPE_P to an incomplete type, return NULL.
	
2019-01-25  Paolo Carlini  <paolo.carlini@oracle.com>

	PR c++/88969
	* call.c (build_op_delete_call): Implement 7.6.2.5/(10.1).
	* decl2.c (coerce_delete_type): Use build_pointer_type instead
	of TYPE_POINTER_TO.

2019-01-24  Jason Merrill  <jason@redhat.com>

	PR c++/89001 - mangling of reference temporaries
	* cp-tree.h (struct saved_scope): Add ref_temp_count.
	(current_ref_temp_count): New macro.
	* mangle.c (mangle_ref_init_variable): Use it.
	* typeck2.c (store_init_value): Clear it.
	* call.c (make_temporary_var_for_ref_to_temp): Copy public and
	comdat.

2019-01-24  Jakub Jelinek  <jakub@redhat.com>

	PR c++/88976
	* semantics.c (finish_omp_cancel): Diagnose more than one if
	on #pragma omp cancel with different modifiers.  Use
	maybe_convert_cond when not in template or build_x_binary_op
	otherwise.

2019-01-23  Marek Polacek  <polacek@redhat.com>

	PR c++/88757 - qualified name treated wrongly as type.
	* parser.c (cp_parser_direct_declarator): Don't treat qualified-ids
	in parameter-list as types if name lookup for declarator-id didn't
	find one or more function templates.

2019-01-23  Jakub Jelinek  <jakub@redhat.com>

	PR c/44715
	* cp-gimplify.c (genericize_cp_loop): Call begin_bc_block only
	after genericizing cond and incr expressions.

	PR c++/88984
	* cp-gimplify.c (genericize_switch_stmt): Move cond genericization
	before the begin_bc_block call.

2019-01-21  Jason Merrill  <jason@redhat.com>

	PR c++/87893 - constexpr ctor ICE on ARM.
	PR c++/88293 - ICE with comma expression.
	* constexpr.c (initialized_type): Don't shortcut non-void type.
	Handle COMPOUND_EXPR.
	(cxx_eval_outermost_constant_expr): Return early for void type.

2019-01-21  Jakub Jelinek  <jakub@redhat.com>

	PR c++/88949
	* optimize.c (cxx_copy_decl): New function.
	(clone_body): Use it instead of copy_decl_no_change.

	PR sanitizer/88901
	* typeck.c (cp_build_binary_op): Don't instrument
	SANITIZE_POINTER_COMPARE if processing_template_decl.
	(pointer_diff): Similarly for SANITIZE_POINTER_SUBTRACT.

2019-01-18  Jason Merrill  <jason@redhat.com>

	PR c++/88875 - error with explicit list constructor.
	* call.c (reference_binding): Don't modify EXPR.  Set
	need_temporary_p on the ck_user conversion for a temporary.
	(convert_like_real): Check it.

2019-01-18  H.J. Lu  <hongjiu.lu@intel.com>

	PR c/51628
	PR c/88664
	* call.c (convert_for_arg_passing): Upate the
	warn_for_address_or_pointer_of_packed_member call.
	* typeck.c (convert_for_assignment): Likewise.

2019-01-17  Jason Merrill  <jason@redhat.com>

	PR c++/86205 - ICE with ?: of throw and template-id.
	* pt.c (resolve_nondeduced_context_or_error): Split out from...
	* typeck.c (decay_conversion): ...here.
	* call.c (build_conditional_expr_1): Use it.

	PR c++/86740, ICE with constexpr if and nested generic lambdas.
	* tree.c (cp_walk_subtrees): Handle LAMBDA_EXPR.

2019-01-17  Paolo Carlini  <paolo.carlini@oracle.com>

	* decl.c (grokdeclarator): Use typespec_loc in error messages
	about 'auto' and trailing return type.

2019-01-17  David Malcolm  <dmalcolm@redhat.com>

	PR c++/88699
	* class.c (add_method): Don't use DECL_DESTRUCTOR_P on
	USING_DECLs.

2019-01-17  Nathan Sidwell  <nathan@acm.org>

	PR c++/86610
	* semantics.c (process_outer_var_ref): Only skip dependent types
	in templates.

2019-01-17  Alexandre Oliva <aoliva@redhat.com>

	PR c++/87768
	* cp-tree.h (saved_scope): Add suppress_location_wrappers.
	* name-lookup.c (do_push_to_top_level): Save and reset it.
	(do_pop_from_top_level): Restore it.

	PR c++/86648
	* pt.c (make_template_placeholder): Use auto_identifier.
	(is_auto): Drop CLASS_PLACEHOLDER_TEMPLATE test.
	* error.c (dump_type): Handle template placeholders.
	* cxx-pretty-print.c (pp_cx_unqualified_id): Likewise.

	PR c++/88146
	* cvt.c (convert_to_void): Handle all cdtor calls as if
	returning void.

2019-01-16  Paolo Carlini  <paolo.carlini@oracle.com>

	* decl.c (grokdeclarator): Use locations[ds_storage_class] in
	error messages about ill-formed uses of mutable.

2019-01-16  Marek Polacek  <polacek@redhat.com>

	PR c++/78244 - narrowing conversion in template not detected.
	* call.c (perform_implicit_conversion_flags): Set
	IMPLICIT_CONV_EXPR_BRACED_INIT.
	* cp-tree.h (IMPLICIT_CONV_EXPR_BRACED_INIT): New.
	* pt.c (tsubst_copy_and_build): Use it.

2019-01-15  David Malcolm  <dmalcolm@redhat.com>

	PR c++/88795
	* pt.c (build_deduction_guide): Bail out if tsubst_arg_types
	fails.

2019-01-15  Paolo Carlini  <paolo.carlini@oracle.com>

	* decl.c (start_decl): Improve error location.
	* decl2.c (grokfield): Likewise.

2019-01-15  Paolo Carlini  <paolo.carlini@oracle.com>

	* decl.c (grokdeclarator): Move further up the location_t loc
	declaration and use the location when building a TYPE_DECL for
	a typedef name.
	* decl2.c (grokbitfield): Use DECL_SOURCE_LOCATION in the error
	about an ill-formed bit-field as typedef.

2019-01-14  Marek Polacek  <polacek@redhat.com>

	PR c++/88830 - ICE with abstract class.
	* decl2.c (maybe_emit_vtables): Check CLASSTYPE_LAZY_DESTRUCTOR.
	Fix formatting.

	PR c++/88825 - ICE with bogus function return type deduction.
	* typeck.c (can_do_nrvo_p): Check error_mark_node.

2019-01-14  Tom Honermann  <tom@honermann.net>

	Implement P0482R5, char8_t: A type for UTF-8 characters and strings
	* cvt.c (type_promotes_to): Handle char8_t promotion.
	* decl.c (grokdeclarator): Handle invalid type specifier
	combinations involving char8_t.
	* lex.c (init_reswords): Add char8_t as a reserved word.
	* mangle.c (write_builtin_type): Add name mangling for char8_t (Du).
	* parser.c (cp_keyword_starts_decl_specifier_p)
	(cp_parser_simple_type_specifier): Recognize char8_t as a simple
	type specifier.
	(cp_parser_string_literal): Use char8_array_type_node for the type
	of CPP_UTF8STRING.
	(cp_parser_set_decl_spec_type): Tolerate char8_t typedefs in system
	headers.
	* rtti.c (emit_support_tinfos): type_info support for char8_t.
	* tree.c (char_type_p): Recognize char8_t as a character type.
	* typeck.c (string_conv_p): Handle conversions of u8 string
	literals of char8_t type.
	(check_literal_operator_args): Handle UDLs with u8 string literals
	of char8_t type.
	* typeck2.c (ordinary_char_type_p): New.
	(digest_init_r): Disallow initializing a char array with a u8 string
	literal.

2019-01-14  Martin Liska  <mliska@suse.cz>

	PR gcov-profile/88263
	* decl2.c (get_tls_wrapper_fn): Use DECL_SOURCE_LOCATION
	as location of the TLS wrapper.

2019-01-12  Paolo Carlini  <paolo.carlini@oracle.com>

	* decl.c (cp_finish_decl): Improve error location.
	* decl2.c (grokfield): Likewise, improve two locations.

2019-01-11  Marek Polacek  <polacek@redhat.com>

	PR c++/88692, c++/87882 - -Wredundant-move false positive with *this.
	* typeck.c (maybe_warn_pessimizing_move): Return if ARG isn't
	ADDR_EXPR.

2019-01-11  Jason Merrill  <jason@redhat.com>

	PR c++/88312 - pack expansion of decltype.
	* pt.c (instantiation_dependent_r): A template non-type parameter
	pack is instantiation-dependent.

2019-01-11  Jason Merrill  <jason@redhat.com>

	PR c++/88613 - ICE with use of const var in lambda.
	* expr.c (mark_use): Fix location wrapper handling.
	* cp-gimplify.c (cp_fold_maybe_rvalue): Call mark_rvalue_use.

2019-01-11  Tobias Burnus  <burnus@net-b.de>

	PR C++/88114
	* decl2.c (maybe_emit_vtables): If needed, generate code for
	the destructor of an abstract class.
	(mark_used): Update comment for older function-name change.

2019-01-11  Paolo Carlini  <paolo.carlini@oracle.com>

	* decl.c (start_decl): Improve error location.
	(grokdeclarator): Likewise, improve two locations.

2019-01-09  Sandra Loosemore  <sandra@codesourcery.com>

	PR other/16615

	* cp-tree.h: Mechanically replace "can not" with "cannot".
	* parser.c: Likewise.
	* pt.c: Likewise.

2019-01-08  Paolo Carlini  <paolo.carlini@oracle.com>

	* decl.c (grok_reference_init): Improve error location.
	(grokdeclarator): Likewise, improve two locations.

2019-01-08  Marek Polacek  <polacek@redhat.com>

	PR c++/88538 - braced-init-list in template-argument-list.
	* parser.c (cp_parser_template_argument): Handle braced-init-list when
	in C++20.

	PR c++/88548 - this accepted in static member functions.
	* parser.c (cp_debug_parser): Adjust printing of
	local_variables_forbidden_p.
	(cp_parser_new): Set local_variables_forbidden_p to 0 rather than false.
	(cp_parser_primary_expression): When checking
	local_variables_forbidden_p, use THIS_FORBIDDEN or
	LOCAL_VARS_FORBIDDEN.
	(cp_parser_lambda_body): Update the type of
	local_variables_forbidden_p.  Set it to 0 rather than false.
	(cp_parser_condition): Adjust call to cp_parser_declarator.
	(cp_parser_explicit_instantiation): Likewise.
	(cp_parser_init_declarator): Likewise.
	(cp_parser_declarator): New parameter.  Use it.
	(cp_parser_direct_declarator): New parameter.  Use it to set
	local_variables_forbidden_p.  Adjust call to cp_parser_declarator.
	(cp_parser_type_id_1): Adjust call to cp_parser_declarator.
	(cp_parser_parameter_declaration): Likewise.
	(cp_parser_default_argument): Update the type of
	local_variables_forbidden_p.  Set it to LOCAL_VARS_AND_THIS_FORBIDDEN
	rather than true.
	(cp_parser_member_declaration): Tell cp_parser_declarator if we saw
	'static' or 'friend'.
	(cp_parser_exception_declaration): Adjust call to cp_parser_declarator.
	(cp_parser_late_parsing_default_args): Update the type of
	local_variables_forbidden_p.  Set it to LOCAL_VARS_AND_THIS_FORBIDDEN
	rather than true.
	(cp_parser_cache_defarg): Adjust call to cp_parser_declarator.
	(cp_parser_objc_class_ivars): Likewise.
	(cp_parser_objc_struct_declaration): Likewise.
	(cp_parser_omp_for_loop_init): Likewise.
	* parser.h (cp_parser): Change the type of local_variables_forbidden_p
	to unsigned char.
	(LOCAL_VARS_FORBIDDEN, LOCAL_VARS_AND_THIS_FORBIDDEN, THIS_FORBIDDEN):
	Define.

2019-01-08  Paolo Carlini  <paolo.carlini@oracle.com>

	* decl.c (start_decl): Improve permerror location.

2019-01-08  Jonathan Wakely  <jwakely@redhat.com>
	    Jakub Jelinek  <jakub@redhat.com>

	PR c++/88554
	* decl.c (finish_function): For -Wreturn-type don't add a return *this;
	fixit hint if current_class_ref is NULL.  Use a single if instead of
	two nested ones.

2019-01-07  Paolo Carlini  <paolo.carlini@oracle.com>

	* decl.c (start_decl): Improve two error_at locations.
	(expand_static_init): Likewise.

2019-01-07  Marek Polacek  <polacek@redhat.com>

	PR c++/88741 - wrong error with initializer-string.
	* decl.c (cp_complete_array_type): Strip any location wrappers.

2019-01-07  Bernd Edlinger  <bernd.edlinger@hotmail.de>

	PR c++/88261
	PR c++/69338
	PR c++/69696
	PR c++/69697
	* cp-tree.h (LOOKUP_ALLOW_FLEXARRAY_INIT): New flag value.
	* typeck2.c (digest_init_r): Raise an error for non-static
	initialization of a flexible array member.
	(process_init_constructor, massage_init_elt,
	process_init_constructor_array, process_init_constructor_record,
	process_init_constructor_union, process_init_constructor): Add the
	flags parameter and pass it thru.
	(store_init_value): Pass LOOKUP_ALLOW_FLEXARRAY_INIT parameter to
	digest_init_flags for static decls.

2019-01-11  Andrew Sutton  <andrew.n.sutton@gmail.com>

	Diagnose introduction of non-types.
	* parser.c (cp_parser_maybe_constrained_type_specifier): Emit
	errors if a concept introduces a non-type placeholder.

2019-01-11  Andrew Sutton  <andrew.n.sutton@gmail.com>

	Disallow introduction of defaulted template parameters.
	* constraint.cc (check_introduction_list): New. Fail if not enough
	names are introduced.
	(finish_template_introduction): Check for insufficient introductions.

2019-01-11  Andrew Sutton  <andrew.n.sutton@gmail.com>

	Fix a crash extracting constraints from template template parameters.
	* constraint.cc (get_normalized_constraints_from_decl): Handle
	template template parameters.

2019-01-11  Andrew Sutton  <andrew.n.sutton@gmail.com>

	Fix function concept deduction bugs and comparison bug.
	* constraint.cc (build_function_check): Always do overload resolution
	in order to force conversion of template arguments (i.e., actually
	check that the use of a concept is valid).
	* decl.c (function_requirements_equivalent_p): Compare constraints
	of different functions.
	* parser.c (is_constrained_parameter): Rename parameter.
	(cp_parser_maybe_constrained_type_specifier): Remove nonessential else.

2019-01-10  Andrew Sutton  <andrew.n.sutton@gmail.com>

	Actually make nested requirements work.
	* constraint.cc (tsubst_nested_requirement): Evaluate nested
	requirements.
	(satisfaction_value): Fold integer results into boolean values.
	(satisfy_associated_constraints): Remove if 0'd code.
	(diagnose_nested_requirement): Evaluate the right AST.

2019-01-10  Andrew Sutton  <andrew.n.sutton@gmail.com>

	Update pre-C++20 declaration comparisons.
	* decl.c (function_requirements_equivalent_p): Compare combined
	constraints in pre-C++20 mode.
	* pt.c (template_heads_equivalent_p): Revert pre-C++20 comparison so
	that requirements are compared in decls_match.

2019-01-10  Andrew Sutton  <andrew.n.sutton@gmail.com>

	Compare template requires-clauses for C++ < 20.
	* pt.c (template_requirements_equivalent_p): New. Factored out of
	template_heads_equivalent_p.
	(template_heads_equivalent_p): Compare requires-clauses in both
	paths.

2019-01-10  Andrew Sutton  <andrew.n.sutton@gmail.com>

	Don't warn on abbreviated templates for C++ < 20.
	* parser.c (cp_parser_maybe_constrained_type_specifier): Update warning
	condition.

2019-01-10  Andrew Sutton  <andrew.n.sutton@gmail.com>

	Fix crashes when using function concepts and generalized auto.
	* constraint.cc (placeholder_extract_concept_and_args): The check
	can be a call expression. Use new facilities to unpack it.
	* pt.c (do_auto_deduction): Extract the function concept correctly;
	rename constr to check to reflect the kind of node.

2019-01-08  Andrew Sutton  <andrew.n.sutton@gmail.com>

	* constraint.cc (satisfy_check): Don't rebuild multi-level template
	arguments; we shouldn't need them after substituting through the
	check arguments.
	(satisfy_expression): Formatting.
	(evaluate_concept): Use build_concept_check instead of build_nt.
	(evaluate_function_concept): Use build_concept_check instead of
	build_nt.
	(rebuild_template_arguments): New.
	(get_normalized_constraints_from_decl): Rebuild the arguments
	when getting them from a decl; don't use the full set of instantiation
	arguments since that gives the wrong values.
	* cp-tree.h (template_parms_to_args): Declare.
	* pt.c (template_parms_to_args): Make extern.
	* parser.c (cp_parser_template_id): Remove dead case.
	* semantics.c (finish_id_expression): Move handling of concept checks
	into the main series of variable checks.

2018-12-21  Andrew Sutton  <andrew.n.sutton@gmail.com>

	Unify handling for standard, variable, and function concepts.
	* call.c (build_new_function_call): Don't evaluate concepts here.
	* constraint.cc (unpack_concept_check): Just return the template-id.
	(resolve_constraint_check): Renamed.
	(resolve_constraint_check): Renamed.
	(resolve_concept_definition_check): Removed.
	(resolve_variable_concept_check): Removed.
	(resolve_concept_check): Handle checks of overloaded function concepts.
	(deduce_constrained_parameter): Use resolve_concept_check.
	(deduce_concept_introduction): Use resolve_concept_check.
	(normalize_variable_concept_check): Removed.
	(normalize_function_concept_check): Removed.
	(normalize_concept_check): Handle concepts in a uniform way.
	(build_function_check): Do overload resolution to produce a single
	check of a single concept.
	(satisfy_check): Handle concepts uniformly.
	(evaluate_function_concept): Build a real concept check.
	(diagnose_check): Handle concepts uniformly.
	* cp-tree.h (unpack_concept_check): New.
	* pt.c (tsubst_copy_and_build): Defer checks of function concepts.
	Handle concepts before variable templates. Handle calls to function
	concepts explicitly.
	* semantics.c (finish_call_expr): Handle concept checks explicitly.
	(finish_id_expression): Don't treat variable concepts as variables,
	and don't process function concepts as plain id-expressions.

2018-12-21  Andrew Sutton  <andrew.n.sutton@gmail.com>

	Unify handling for standard, variable, and function concepts.
	* call.c (build_new_function_call): Don't evaluate concepts here.
	* constraint.cc (unpack_concept_check): Just return the template-id.
	(resolve_constraint_check): Renamed.
	(resolve_constraint_check): Renamed.
	(resolve_concept_definition_check): Removed.
	(resolve_variable_concept_check): Removed.
	(resolve_concept_check): Handle checks of overloaded function concepts.
	(deduce_constrained_parameter): Use resolve_concept_check.
	(deduce_concept_introduction): Use resolve_concept_check.
	(normalize_variable_concept_check): Removed.
	(normalize_function_concept_check): Removed.
	(normalize_concept_check): Handle concepts in a uniform way.
	(build_function_check): Do overload resolution to produce a single
	check of a single concept.
	(satisfy_check): Handle concepts uniformly.
	(evaluate_function_concept): Build a real concept check.
	(diagnose_check): Handle concepts uniformly.
	* cp-tree.h (unpack_concept_check): New.
	* pt.c (tsubst_copy_and_build): Defer checks of function concepts.
	Handle concepts before variable templates. Handle calls to function
	concepts explicitly.
	* semantics.c (finish_call_expr): Handle concept checks explicitly.
	(finish_id_expression): Don't treat variable concepts as variables,
	and don't process function concepts as plain id-expressions.

2018-12-18  Andrew Sutton  <andrew.n.sutton@gmail.com>

	Don't return early when deducing constrained-type-specifiers.
	* parser.c (cp_parser_check_constrained_type_specifier): New. Factor
	out post-deduction checks to analyze the result.
	(cp_parser_template_id): Use the function above.

2018-12-18  Andrew Sutton  <andrew.n.sutton@gmail.com>

	Fixing broken commit and cleaning up dead code.
	* constraint.cc (push_down_pack_expansion): Remove.
	(normalize_pack_expansion): Remove.
	(normalize_expression): Don't call normalize_pack_expansion.
	* parser.c (cp_lexer_get_preprocessor_token): Update diagnostics.
	* pt.c (finish_template_variable): Don't process concepts here.
	(instantiation_dependent_r): Use concept_check_p.

2018-12-18  Andrew Sutton  <andrew.n.sutton@gmail.com>

	Cleaning up handling of different kinds of concepts.
	* constraint.cc (function_concept_check_p): Removed.
	(variable_concept_check_p): Likewise.
	(unpack_concept_check): New.
	(build_call_check): Moved and renamed to build_function_check.
	(build_variable_check): Moved.
	(normalize_concept_check): Use unpack_concept_check.
	(normalize_atom): Unify cases for different kinds of concepts.
	(build_concept_check_arguments): make static.
	(build_standard_check): Renamed from build_real_concept_check.
	(build_concept_check): Enumerate cases more precisely.
	(satisfy_check): Preparing to unpack concept check info.
	* cp-tree.h: (standard_concept_p): New.
	(variable_concept_p): Rewrite.
	(function_concept_p): Rewrite.
	(concept_definition_p): Match any kind of concept definition as the
	first operand of a template-id.
	(concept_check_p): Unwrap call expressions first.
	* parser.c: (cp_parser_template_id): Handle the different cases
	we can get from cp_parser_maybe_constrained_type_specifier.
	Build concept checks only when we need to.
	(cp_parser_maybe_constrained_type_specifier): Reject non-concepts
	more carefully. Return concept checks in the case of ambiguous
	deduction.
	(cp_parser_maybe_concept_name): Check for concepts more carefully.
	* pt.c (coerce_template_parms): Use concept_definition_p.
	(coerce_template_parms): Handle a deduction error where a potentially
	empty pack can be supplied after the last parameter of a concept.
	This probably affects alias templates too.
	(lookup_template_variable): Redirect to build_concept_check.
	(finish_template_variable): Add a FIXME for future work.

2018-12-17  Andrew Sutton  <andrew.n.sutton@gmail.com>

	Fixing issues from git merge.
	* semantics.c (finish_static_assert): Remove leftover debugging code.

2018-10-18  Andrew Sutton  <andrew.n.sutton@gmail.com>

	Cleanups from building in bootstrap.
	* constraint.cc (expand_concept): Removed; no longer used.
	(normalize_*): Make internal functions static.
	(normalize_atom): Remove unused check for constraints.
	(build_constraint_info): Remove the surrounding inline namespace
	and make the function static.
	* cp-tree.h: (expand_concept): Removed; no longer used. 
	(concept_definition_p) Overload and use const_cast to suppress 
	warnings about explicit casts that remove cv-quals.

2018-10-18  Andrew Sutton  <andrew.n.sutton@gmail.com>

	Defer access checks requirement checking.
	* constraint.cc (tsubst_valid_expression_requirement): New. Defer
	access checks in substitution.
	(tsubst_simple_requirement): Use new subst function.
	(tsubst_type_requirement): Defer access checks.
	(tsubst_compound_requirement): Use new subst function.

2018-10-17  Andrew Sutton  <andrew.n.sutton@gmail.com>

	Fix issues with concept evaluation.
	* constraint.cc (satisfying_constraint_p): New.
	(satisfy_disjunction): Guard against recursive evaluation of
	constraints when instantiating concept checks.
	(satisfy_associated_constraints):  Disable memoization.
	(evaluate_concept_check): New.
	(evaluate_concept): Use evaluate_concept_check.
	(evaluate_function_concept): Likewise.
	(evaluate_variable_concept): Likewise.
	(diagnose_check): Guard against recursive evaluation.
	* cp-tree.h (satisfying_constraint_p): New.
	(evaluate_concept_check): New.
	(function_concept_p): New.
	* pt.c (tsubst_copy_and_build): Guard against recursive instantiation.
	* semantics.c (finish_id_expression): Don't evaluate dependent checks.

2018-10-15  Andrew Sutton  <andrew.n.sutton@gmail.com>

	Rewrite introduction processing.
	* constraint.cc: Replace existing implementation of introduction
	semantics
	* parser.c (cp_parser_template_introduction): Diagnose errors on
	invalid introductions.

2018-10-14  Andrew Sutton  <andrew.n.sutton@gmail.com>

	* constraint.cc (finish_shorthand_constraint): Make fold expressions,
	not naked parameter packs.

2018-10-13  Andrew Sutton  <andrew.n.sutton@gmail.com>

	* constraint.cc (satisfy_conjunction): Handle errors.
	(satisfy_check): Propagate errors.
	(satisfaction_value): New. Compute the satisfaction value in the
	presence of errors.
	(valid_result_p): New.
	(satisfy_atom): Handle concept checks early. Propagate errors.
	(satisfy_expression): Handle null arguments.
	(diagnose_check): Diagnose ill-formed checks.
	* pt.c (tsubst_copy_and_build): Build concept checks, not template ids.
	* semantics.c (finish_id_expression): Variable concepts are just
	template-ids.

2018-10-13  Andrew Sutton  <andrew.n.sutton@gmail.com>

	Major code cleanup.
	* constraint.cc: Remove unused constraint processing routines. Replace
	PRED_CONSTR with ATOMIC_CONSTR. Replace inline namespaces with
	static functions. Rename cxx_satisfy functions to plain satisfy.
	* cp-objcp-common.c (cp_common_init_ts): Rename PRED_CONSTR to
	ATOMIC_CONSTR.
	* cp-tree.def: Likewise. Remove unused _CONSTR nodes.
	* cp-tree.h: Likewise. Remove unused _CONSTR macros and removed
	constraint functions.
	* cxx-pretty-print.c: Remove constraint processing code.
	* error.c: Likewise.
	* logic.cc: Replace PRED_CONSTR with ATOMIC_CONSTR.

2018-09-26  Andrew Sutton  <andrew.n.sutton@gmail.com>

	* constraint.cc (evaluate_variable_concept): Build expressions for
	checks.
	* pt.c (finish_template_variable): Rethink processing of variable
	concepts.
	(finish_id_expression): Evaluate variable concepts as part of
	id-expression processing.

2018-09-26  Andrew Sutton  <andrew.n.sutton@gmail.com>

	* parser.c (cp_parser_maybe_constrained_type_specifier): Re-enable
	concepts TS warning.

2018-09-26  Andrew Sutton  <andrew.n.sutton@gmail.com>

	* c.opt: Replace -Wconcepts-ts with -fconcepts-ts
	* parser.c (cp_parser_decl_specifier_seq): Update flag use.
	(cp_parser_requires_clause_opt): Likewise.

2018-09-26  Andrew Sutton  <andrew.n.sutton@gmail.com>

	* constraint.cc (normalize_function_concept_check): Re-enable
	normalization.
	(cxx_satisfy_check): Use get_concept_definition.
	(evaluate_function_concept): Build concept check differently.
	(diagnose_check): Adjust the template for overloads.
	* cp-tree.h: Move inline functions.

2018-09-26  Andrew Sutton  <andrew.n.sutton@gmail.com>

	* c.opt: Add -Wconcepts-ts
	* parser.c (cp_parser_decl_specifier_seq): Update warning about
	use of 'concept'.

2018-09-25  Andrew Sutton  <andrew.n.sutton@gmail.com>

	* parser.c (cp_parser_maybe_constrained_type_specifier): Allow
	auto after a constrained type specifier.

2018-09-25  Andrew Sutton  <andrew.n.sutton@gmail.com>

	Fix crash when ordering unconstrained templates.
	* constraint.cc (get_normalized_constraints_from_info): Unpack
	subsumption arguments more carefully.

2018-09-25  Andrew Sutton  <andrew.n.sutton@gmail.com>

	Fix crash when ordering unconstrained templates.
	* constraint.cc (get_normalized_constraints_from_info): Unpack
	subsumption arguments more carefully.

2018-09-21  Andrew Sutton  <andrew.n.sutton@gmail.com>

	Re-enable ordering check.
	* call.c (joust): Re-enable seemingly redundant check.

2018-09-21  Andrew Sutton  <andrew.n.sutton@gmail.com>

	PR c++/67147.
	* pt.c (tsubst): Adjust wildcard argument during substitution.

2018-09-20  Andrew Sutton  <andrew.n.sutton@gmail.com>

	* constraint.cc (combine_constraint_expressions): Disable folding
	when combining constraints.
	(diagnose_check): Handle invalid concept definitions.

2018-09-15  Andrew Sutton  <andrew.n.sutton@gmail.com>

	Fix ambiguity in constrained type specifiers.
	* parser.c (cp_parser_template_id): Suppress diagnostics when building
	a concept check.
	(cp_parser_maybe_constrained_type_specifier): Reject "complete"
	concept checks as partial-concept-ids.

2018-09-13  Andrew Sutton  <andrew.n.sutton@gmail.com>

	Restore TS-style constrained type specifiers.
	* constraint.cc (resolve_constraint_check): Handle concept definitions.
	(build_real_concept_check): Build checks for C++2a concepts by
	converting arguments.
	(build_concept_check): New overload.
	(build_concept_check): Use build_real_concept_check.
	(finish_template_introduction): Pass tsubst flags.
	(placeholder_extract_concept_and_args): Handle the template-id case.
	(type_deducible_p): Redo deduction rules.
	(cxx_satisfy_check): Don't tsubst in a template context.
	Add diagnostics.
	(diagnose_constraints): Pass instantiation context.
	* cp-tree.h (build_concept_check): New declarations.
	* cxx-pretty-print.c (pp_cxx_nested_name_specifier): Fix a weird
	case where we're printing '::::' for concepts.
	* error.c (dump_decl): Handle wildcard declarations in dump.
	* parser.c (cp_parser_template_id): Build concept checks for certain
	forms of template-id.
	(cp_parser_maybe_constrained_type_specifier): Pass tsubst flags.
	(make_constrained_auto): Handle concept definitions.
	(start_concept_definition): Update declaration diagnostics. Associate
	the current scope, not namespace.
	(do_auto_deduction): Update auto deduction for new concept model.

2018-09-11  Andrew Sutton  <andrew.n.sutton@gmail.com>

	Migrating tests.
	* constraint.cc (finish_constraint_binary_op): Handle errors in input.

2018-09-11  Andrew Sutton  <andrew.n.sutton@gmail.com>

	Migrating tests.
	* semantics.c (finish_call_expr): Diagnose calls to concepts.

2018-09-11  Andrew Sutton  <andrew.n.sutton@gmail.com>

	Fix partial ordering error.
	* pt.c (more_specialized_partial_spec): Don't immediately return when
	detecting a winner.

2018-09-10  Andrew Sutton  <andrew.n.sutton@gmail.com>

	Fix subsumption error.
	* logic.cc (clause/ctor): Explicitly copy the hash table when copying
	clauses.

2018-09-10  Andrew Sutton  <andrew.n.sutton@gmail.com>

	Stop using C++14 features.
	* constraint.cc (subst_info): New constructor.
	(satisfy_constraint): Explicitly invoke constructor.
	(get_normalized_constraints_from_info): Likewise.
	* logic.cc (formula): Use push_back.

2018-08-15  Andrew Sutton  <andrew.n.sutton@gmail.com>

	Move check into diagnostics.
	* constraint.cc (cxx_satisfy_atom): Return false on non-boolean atoms.
	(diagnose_atom): Diagnose non-boolean atoms.
	(diagnose_constraint): New.

2018-08-15  Andrew Sutton  <andrew.n.sutton@gmail.com>

	Remove more constraint-based diagnostics.
	* constraint.cc (constraint_threshold): Renamed.
	(diagnose_other_expression): Deleted.
	(diagnose_predicate_constraint): Deleted.
	(diagnose_pack_expansion): Deleted.
	(diagnose_check_constraint): Deleted.
	(diagnose_logical_constraint): Deleted.
	(diagnose_expression_constraint): Deleted.
	(diagnose_type_constraint): Deleted.
	(diagnose_implicit_conversion_constraint): Deleted.
	(diagnose_argument_deduction_constraint): Deleted.
	(diagnose_exception_constraint): Deleted.
	(diagnose_parameterized_constraint): Deleted.
	(diagnose_argument_deduction_constraint): Deleted.
	(diagnose_argument_deduction_constraint): Deleted.
	(diagnose_argument_deduction_constraint): Deleted.

2018-08-15  Andrew Sutton  <andrew.n.sutton@gmail.com>

	Remove old constraint-based diagnostics.
	* constraint.cc: Unify diagnostics into a single set of functions.

2018-08-15  Andrew Sutton  <andrew.n.sutton@gmail.com>

	Revisit diagnostics.
	* constraint.cc (cxx_satisfy_atom): Add check for bool type.
	(cxx_diagnose_expression): Add source locations.

2018-08-14  Andrew Sutton  <andrew.n.sutton@gmail.com>

	Fix for pr84551.
	* constraint.cc (build_constraints): Combine expressions, not 
	constraints.
	(tsubst_constraint_info): Substitute through template and declaration
	constraints as expressions.
	(weakly_subsumes): New.
	* cp-tree.h (weakly_subsumes): New.
	* logic.cc (contains): Code cleanup.
	* pt.c (is_compatible_template_arg): Use weakly_subsumes.
	(more_specialized_fn): Code cleanup.

2018-08-14  Andrew Sutton  <andrew.n.sutton@gmail.com>

	Fix partial specialization issues.
	* constraint.cc (get_normalized_constraints_from_info): New.
	(get_normalized_constraints_from_decl): New.
	(strictly_subsumes): Simplify unpacking of data.
	(more_constrained): Likewise.
	* cp-tree.h (strictly_subsumes): Accept a new argument.
	* pt.c (process_partial_specialization): Use updated subsumption
	function.

2018-08-13  Andrew Sutton  <andrew.n.sutton@gmail.com>

	Work on constrained class templates.
	* constexpr.c (cxx_eval_constant_expression): Don't evaluate if
	processing a template.
	* constraint.cc (parsing_constraint_expression_sentinel): Renamed
	from expanding_constraint_sentinel.
	(finish_constraint_binary_op): Require the sentinel to be set prior
	to calling.
	(more_constrained): Allow classes as arguments.
	* cp-tree.h (parsing_constraint_expression_sentinel): New.
	* parser.c (declares_constrained_type_template_parameter): Make static.
	(cp_parser_simple_type_specifier): Handle an error condition of
	a bad constrained type specifier.
	(cp_parser_maybe_constrained_type_specifier): Refactor to handle
	concept definitions.
	(cp_parser_requires_clause_expression): Declare that we're parsing
	a constraint.
	(cp_parser_constraint_expression): Likewise.
	(synthesize_implicit_template_parm): Don't do consistent binding.
	Use a new flag for constrained parameters. Combine expressions,
	not constraints.
	(maybe_new_partial_specialization): Use new constraint comparison
	for finding specializations.
	(template_parameter_constraints_equivalent_p): New.
	(template_parameters_equivalent_p): Use factored-out function.
	(redeclare_class_template): Diagnose redeclarations with different
	constraints.
	* search.c (accessible_p): Use parsing_constraint_expression_p.

2018-08-12  Andrew Sutton  <andrew.n.sutton@gmail.com>

	Fix constraint unpacking bug.
	* constraint.cc (strictly_subsumes): Allow non-templates as arguments.

2018-08-10  Andrew Sutton  <andrew.n.sutton@gmail.com>

	Add constrained parameters to template comparisons.
	* pt.c (template_parameters_equivalent_p): Compare associated
	constraints.

2018-08-10  Andrew Sutton  <andrew.n.sutton@gmail.com>

	Cleanup of logic code.
	* cp-tree.h (decompose_conclusions): Remove.
	* logic.cc: Remove #if 0'd code.

2018-08-10  Andrew Sutton  <andrew.n.sutton@gmail.com>

	Update the implementation of constrained parameters.
	* constraint.cc (resolve_concept_check): New.
	(deduce_constrained_parameter): Check if the identifier or template-id
	is a concept definition.
	* parser.c: Rename functions, cleanup formatting.
	(cp_parser_maybe_concept_name): Handle concept definitions.

2018-08-09  Andrew Sutton  <andrew.n.sutton@gmail.com>

	Handle corner cases in redeclaration rules.
	* constraint.cc (get_template_head_requirements): New.
	(get_trailing_function_requirements): New.
	* cp-tree.h (get_template_head_requirements): New.
	(get_trailing_function_requirements): New.
	* decl.c (check_misplaced_requirement): Delete.
	(function_requirements_equivalent_p): Compare only trailing requires
	clauses.
	(duplicate_function_template_decls): New. Refactor a nasty if
	condition into a single predicate.
	(decls_match): Simplify comparison of functions, function templates.
	(template_parameters_equivalent_p): Handle template template
	parameters.
	(template_heads_equivalent_p): For pre-C++2a, just compare parameters.

2018-08-01  Andrew Sutton  <andrew.n.sutton@gmail.com>

	Implement new template equivalence rules.
	* cp-tree.h (template_heads_equivalent_p): New.
	* decl.c (check_misplaced_requirement): New. Placeholder for a 
	diagnostic.
	(function_requirements_equivalent_p): New. Compare trailing
	requires clauses.
	(decls_match): Compare trailing requires clauses. Compare template
	heads for function templates. Remove old constraint comparison.
	* pt.c (template_parameters_equivalent_p): New. Compare template
	parameters.
	(template_parameter_lists_equivalent_p): New. Compare template
	parameter lists.
	(template_heads_equivalent_p): New. Compare template heads.

2018-07-29  Andrew Sutton  <andrew.n.sutton@gmail.com>

	Instantiation fixes during constraint diagnostics.
	* constraint.cc (diagnose_declaration_constraints): Turn on template
	processing to suppress certain analyses.

2018-07-29  Andrew Sutton  <andrew.n.sutton@gmail.com>

	Enable hashing in clauses for efficient lookup.
	* logic.cc (parameter_mapping_equivalent_p): Make static.
	(constraint_identical_p): Make static.
	(hash_atomic_constraint): New.
	(constraint_hash): New.
	(clause/ctor): Save atoms in the hash table.
	(replace): Save atoms during replacement.
	(insert): Save atoms during insertion.
	(contains): Only search the hash table for containment.
	(clause): Keep a hash of atomic constraints.
	(distributes_p): Make static.
	(count_terms): Compute the number of terms needed for a complete
	normalization of an expression.
	(add_clamped): Prevent overflow when computing normalized size.
	(mul_clamped): Prevent overflow when computing normalized size.
	(count_conjunction): Count the number of terms in conjunction.
	(count_disjunction): Count the number of terms in conjunction.
	(dnf_size): New.
	(cnf_size): New.
	(diagnose_constraint_size): New.
	(subsumes_constraints_nonnull): Compare the sizes of normalized formula
	to determine the cheapest decomposition.

2018-07-27  Andrew Sutton  <andrew.n.sutton@gmail.com>

	Initial rewrite of subsumption.
	* call.c (joust): Disable redundant subsumption check.
	* constraint.cc (subst_info): Moved.
	* (variable_concept_check_p): New.
	* (expand_concept): Get the concept definition directly. Don't 
	normalize or learn implications.
	(normalize_logical_operation): Pass substitution info through call.
	(normalize_simple_requirement): Delete.
	(normalize_type_requirement): Delete.
	(normalize_compound_requirement): Delete.
	(normalize_nested_requirement): Delete.
	(normalize_requirement): Delete.
	(normalize_requirements): Delete.
	(normalize_requires_expression): Delete.
	(normalize_variable_concept_check): Rename. Handle concept definitions.
	(normalize_function_concept_check): Disable.
	(check_for_logical_overloads): Delete.
	(normalize_concept_check): Use only concept definitions.
	(map_arguments): New. Associate template parameters with arguments.
	(build_parameter_mapping): New. Extract used parameters.
	(normalize_expression): Rewrite.
	(normalize_conjunction): Delete.
	(normalize_disjunction): Delete.
	(normalize_predicate_constraint): Delete.
	(normalize_parameterized_constraint): Delete.
	(finish_template_introduction): Don't normalize constraints.
	(more_constrained): Normalize before calling out to subsumption.
	* cp-objcp-common.c (cp_common_init_ts): Make predicate constraints
	typed.
	* cp-tree.h (concept_check_p): New.
	(find_template_parameters): New.
	* logic.cc. Completely rewrite.
	* pt.c (template_parm_level_and_index): Make non-static.
	(for_each_template_parm_r): Handle requires expressions.
	(for_each_template_parm): New overload.
	(keep_template_parm): New.
	(find_template_parameters): New.
	(tsubst_function_decl): Always associated constraints with functions.
	(more_specialized_fn): Change how winners and losers are chosen.
	(make_constrained_auto): Don't normalize constraints.

2018-07-19  Andrew Sutton  <andrew.n.sutton@gmail.com>

	Don't normalize constraints in constexpr evaluation.
	* constexpr.c (cxx_eval_constant_expression): Allow concept definitions
	in constexpr.
	* constraint.cc (evaluate_concept): Build a new template id before
	checking.
	(evaluate_constraint_expression): New.
	* cp-tree.h (evaluate_constraint_expression): New.

2018-07-18  Andrew Sutton  <andrew.n.sutton@gmail.com>

	Implement deferred substitution through constrained members.
	* constraint.cc (finish_constraint_and_expr): Make sure expressions
	can have locations before setting them.
	(cxx_satisfy_check): Build a new parameter mapping before substituting
	through constraints.
	(cxx_evaluate_atom): New. Evaluate atoms separate from checks.
	(cxx_satisfy_atom): Diagnose constraints on failure.
	(cxx_diagnose_expression): Special case for false.
	* pt.c (tsubst_function_decl): Don't substitute through constraints.

2018-07-18  Andrew Sutton  <andrew.n.sutton@gmail.com>

	Initial experimental rewrite of satisfaction.
	* constraint.cc (type_deducible_p): Re-apply type deduction logic.
	(expression_convertible_t): Use direct initialization. Diagnose
	errors on failure.
	(tsubst_compound_requirement): Distinguish between conversion and
	deduction constraints.

2018-07-17  Andrew Sutton  <andrew.n.sutton@gmail.com>

	Initial experimental rewrite of satisfaction.
	* constraint.cc (expanding_concept_sentinel): Moved.
	(finish_constraint_binary_op): Guard analysis.
	(finish_constraint_primary_expr): Set the source location of the
	primary expression.
	(combine_constraint_expressions): New.
	(build_constraints): Save expressions, not normalized constraints.
	(get_shorthand_constraints): Temporarily disable this function.
	(tsubst_simple_requirement): Return errors if they occur. Don't
	process as a template.
	(tsubst_type_requirement): Likewise.
	(type_deducible_p): New.
	(expression_convertible_t): New.
	(tsubst_compound_requirement): Use new deduction, conversion predicates.
	(tsubst_nested_requirement): Return errors if they occur. Don't
	process as a template.
	(tsubst_requires_expr): Likewise. Produce new requires-exprs during
	template substitution.
	(subst_info): New.
	(cxx_satisfy_expression): New.
	(cxx_satisfy_conjunction): New.
	(cxx_satisfy_disjunction): New.
	(cxx_satisfy_check): New.
	(concept_check_p): New.
	(cxx_satisfy_atom): New.
	(cxx_satisfy_expression): New.
	(satisfy_constraint): Use new satisfaction algorithm.
	(cxx_diagnose_trait): New.
	(cxx_diagnose_expression): New.
	(cxx_diagnose_atom): New.
	* cp-tree.h (finish_constraint_primary_expr): Accept a location_t.
	(combine_constraint_expressions): New.
	* decl.c (grokfndecl): Don't normalize constraints.
	* parser.c (cp_parser_type_parameter): Combine expressions not 
	constraints. 
	(cp_parser_constraint_primary_expression): Track source locations.
	(cp_parser_explicit_template_declaration): Combine expressions not
	constraints.

2018-07-13  Andrew Sutton  <andrew.n.sutton@gmail.com>

	Always make 'concept bool' a warning.
	* parser.c (cp_parser_decl_specifier_seq): Warn on concept bool.

2018-07-13  Andrew Sutton  <andrew.n.sutton@gmail.com>

	Update normalization rules for concept checks.
	* constraint.cc (resolve_concept_definition_check): New.
	(normalize_template_id_expression): Handle concept definitions.
	* cxx-pretty-print.c (pp_cxx_check_constraint): Update printing.
	* logic.cc Adding some debugging code... removed later.
	* pt.c (lookup_and_finish_template_variable): Build concept checks
	with the correct arguments.

2018-07-12  Andrew Sutton  <andrew.n.sutton@gmail.com>

	Process concept checks as plain template-id expressions.
	* parser.c (cp_parser_template_id): Build template-id expressions
	for concept checks.
	* pt.c (tsubst_copy_and_build): Likewise.

2018-07-12  Andrew Sutton  <andrew.n.sutton@gmail.com>

	Initially implement concepts as expressions.
	* constexpr.c (cxx_eval_constant_expression): Evaluate concepts.
	* constraint.cc (get_concept_definition): Return the initializer of
	concept definitions.
	(build_concept_check): Build concept checks for concept definitions.
	(evaluate_concept): New.
	* cp-tree.h (evaluate_concept): New.
	* parser.c (cp_parser_template_id): Parse concept checks as
	template-ids.

2018-07-11  Andrew Sutton  <andrew.n.sutton@gmail.com>

	Implement declaration rules for concepts.
	* cp-tree.h (concept_definition_p): Allow templates as concept
	definitions.
	* cxx-pretty-print.c (pp_cxx_concept_definition): New.
	(pp_cxx_template_declaration): Print concept definitions.
	* decl.c (redeclaration_error_message): New error for concepts.
	* error.c (dump_decl): Dump concept definitions.
	(dump_template_decl): Likewise.
	* name-lookup.c (diagnose_name_conflict): Diagnose name issues with
	concepts.
	* pt.c (push_template_decl_real): Handle concept definitions.
	(start_concept_definition): Let push_template_decl_real handle the
	creation of the template.
	(get_constraints): Return null if the table hasn't been initialized.

2018-07-09  Andrew Sutton  <andrew.n.sutton@gmail.com>

	Initial semantic plumbing for concept definitions.
	* cp-objcp-common.c (cp_common_init_ts): Make concepts typed.
	* cp-tree.h (LANG_DECL_HAS_MIN): Add CONCEPT_DECL.
	(template_info_decl_check): Factor macro check into an inline function.
	(DECL_TEMPLATE_INFO): Use new check facility.
	(concept_definition_p): New.
	(start_concept_definition): Likewise.
	(finish_concept_definition): Likewise.
	* parser.c (cp_parser_concept_definition): Call start/finish to define
	concepts.
	* pt.c (start_concept_definition): New.
	(finish_concept_definition): New.

2018-07-08  Andrew Sutton  <andrew.n.sutton@gmail.com>

	Initial support for concept definitions.
	* cp-tree.def (CONCEPT_DECL): New.
	* parser.c (cp_parser_concept_definition): New.
	(cp_parser_constraint_expression): Declare earlier.
	(cp_parser_decl_specifier_seq): Warn when concept appears to be used
	as a decl-specifier.
	(cp_parser_template_declaration_after_parameters): Parse concept
	definitions.

2018-07-08  Andrew Sutton  <andrew.n.sutton@gmail.com>

	Implement new grammar for requires-clauses.
	* constraint.cc (finish_constraint_binary_op): New.
	(finish_constraint_or_expr): Likewise.
	(finish_constraint_and_expr): Likewise.
	(finish_constraint_primary_expr): Likewise.
	* cp-tree.h New declarations for semantic actions.
	* parser.c (cp_parser_constraint_primary_expression): New.
	(cp_parser_constraint_logical_and_expression): New.
	(cp_parser_constraint_logical_or_expression): New.
	(cp_parser_requires_clause_expression): New.
	(cp_parser_requires_clause): Renamed to cp_parser_constraint_expression.
	(cp_parser_requires_clause_opt): Parse the requires-clause differently
	in -fconcepts and -std=c++2a modes.
	(cp_parser_nested_requirement): Parse constraint-expressions.

2019-01-07  Jakub Jelinek  <jakub@redhat.com>

	PR c++/85052
	* cp-tree.h (cp_build_vec_convert): Declare.
	* parser.c (cp_parser_postfix_expression): Parse
	__builtin_convertvector.
	* constexpr.c: Include fold-const-call.h.
	(cxx_eval_internal_function): Handle IFN_VEC_CONVERT.
	(potential_constant_expression_1): Likewise.
	* semantics.c (cp_build_vec_convert): New function.
	* pt.c (tsubst_copy_and_build): Handle CALL_EXPR to
	IFN_VEC_CONVERT.

2019-01-03  Jakub Jelinek  <jakub@redhat.com>

	PR c++/88636
	* decl.c (builtin_function_1): Return result of pushdecl_top_level
	or pushdecl rather than decl.

2019-01-03  Paolo Carlini  <paolo.carlini@oracle.com>

	* tree.c (handle_nodiscard_attribute): Improve warning location.

2019-01-02  Marek Polacek  <polacek@redhat.com>

	PR c++/88612 - ICE with -Waddress-of-packed-member.
	* call.c (convert_for_arg_passing): Only give warnings with tf_warning.
	* typeck.c (convert_for_assignment): Likewise.

	PR c++/88631 - CTAD failing for value-initialization.
	* typeck2.c (build_functional_cast): Try deducing the template
	arguments even if there are no arguments to deduce from.

2019-01-01  Jakub Jelinek  <jakub@redhat.com>

	Update copyright years.

Copyright (C) 2019 Free Software Foundation, Inc.

Copying and distribution of this file, with or without modification,
are permitted in any medium without royalty provided the copyright
notice and this notice are preserved.<|MERGE_RESOLUTION|>--- conflicted
+++ resolved
@@ -1,4 +1,82 @@
-<<<<<<< HEAD
+2019-07-10  Paolo Carlini  <paolo.carlini@oracle.com>
+
+	* decl.c (get_type_quals,
+	smallest_type_location (const cp_decl_specifier_seq*)): New.
+	(check_tag_decl): Use smallest_type_location in error_at about
+	multiple types in one declaration.
+	(grokdeclarator): Use locations[ds_complex] in error_at about
+	complex invalid; use locations[ds_storage_class] in error_at
+	about static cdtor; use id_loc in error_at about flexible
+	array member in union; use get_type_quals.
+
+2019-07-09  Martin Sebor  <msebor@redhat.com>
+
+	PR c++/61339
+	* cp-tree.h: Change class-key of PODs to struct and others to class.
+	* search.c: Same.
+	* semantics.c (finalize_nrv_r): Same.
+
+2019-07-09  Martin Sebor  <msebor@redhat.com>
+
+	PR c++/61339
+	* constexpr.c (cxx_eval_call_expression): Change class-key from class
+	to struct and vice versa to match convention and avoid -Wclass-is-pod
+	and -Wstruct-no-pod.
+	* constraint.cc (get_concept_definition): Same.
+	* cp-tree.h: Same.
+	* cxx-pretty-print.h: Same.
+	* error.c: Same.
+	* logic.cc (term_list::replace): Same.
+	* name-lookup.c (find_local_binding): Same.
+	* pt.c (tsubst_binary_right_fold): Same.
+	* search.c (field_accessor_p): Same.
+	* semantics.c (expand_or_defer_fn): Same.
+
+2019-07-08  Jakub Jelinek  <jakub@redhat.com>
+
+	PR c++/91110
+	* decl2.c (cp_omp_mappable_type_1): Don't emit any note for
+	error_mark_node type.
+
+2019-07-05  Jakub Jelinek  <jakub@redhat.com>
+
+	PR c++/67184
+	PR c++/69445
+	* call.c (build_new_method_call_1): Remove set but not used variable
+	binfo.
+
+2019-07-05  Paolo Carlini  <paolo.carlini@oracle.com>
+
+	PR c++/67184 (again)
+	PR c++/69445
+	* call.c (build_over_call): Devirtualize user-defined operators
+	coming from a base too.
+	(build_new_method_call_1): Do not devirtualize here.
+
+2019-07-04  Marek Polacek  <polacek@redhat.com>
+
+	DR 1813
+	PR c++/83374 - __is_standard_layout wrong for a class with repeated
+	bases.
+	* class.c (check_bases): Set CLASSTYPE_NON_STD_LAYOUT for a class if
+	CLASSTYPE_REPEATED_BASE_P is true.
+
+2019-07-04  Andrew Stubbs  <ams@codesourcery.com>
+
+	* cp-tree.h (cp_omp_emit_unmappable_type_notes): New prototype.
+	* decl.c (cp_finish_decl): Call cp_omp_emit_unmappable_type_notes.
+	* decl2.c (cp_omp_mappable_type): Move contents to ...
+	(cp_omp_mappable_type_1):  ... here and add note output.
+	(cp_omp_emit_unmappable_type_notes): New function.
+	* semantics.c (finish_omp_clauses): Call
+	cp_omp_emit_unmappable_type_notes in four places.
+
+2019-07-03  Martin Liska  <mliska@suse.cz>
+
+	* call.c (build_new_op_1): Remove
+	dead assignemts.
+	* typeck.c (cp_build_binary_op): Likewise.
+
 2019-07-10  Andrew Sutton  <asutton@lock3software.com>
 
 	Generate better diagnostics for invalid requires-clauses.
@@ -274,86 +352,6 @@
 	* cp-tree.h (tsubst_template_args): Make this visible to constraint
 	processing.
 	* pt.c (tsubst_template_args): Same.
-=======
-2019-07-10  Paolo Carlini  <paolo.carlini@oracle.com>
-
-	* decl.c (get_type_quals,
-	smallest_type_location (const cp_decl_specifier_seq*)): New.
-	(check_tag_decl): Use smallest_type_location in error_at about
-	multiple types in one declaration.
-	(grokdeclarator): Use locations[ds_complex] in error_at about
-	complex invalid; use locations[ds_storage_class] in error_at
-	about static cdtor; use id_loc in error_at about flexible
-	array member in union; use get_type_quals.
-
-2019-07-09  Martin Sebor  <msebor@redhat.com>
-
-	PR c++/61339
-	* cp-tree.h: Change class-key of PODs to struct and others to class.
-	* search.c: Same.
-	* semantics.c (finalize_nrv_r): Same.
-
-2019-07-09  Martin Sebor  <msebor@redhat.com>
-
-	PR c++/61339
-	* constexpr.c (cxx_eval_call_expression): Change class-key from class
-	to struct and vice versa to match convention and avoid -Wclass-is-pod
-	and -Wstruct-no-pod.
-	* constraint.cc (get_concept_definition): Same.
-	* cp-tree.h: Same.
-	* cxx-pretty-print.h: Same.
-	* error.c: Same.
-	* logic.cc (term_list::replace): Same.
-	* name-lookup.c (find_local_binding): Same.
-	* pt.c (tsubst_binary_right_fold): Same.
-	* search.c (field_accessor_p): Same.
-	* semantics.c (expand_or_defer_fn): Same.
-
-2019-07-08  Jakub Jelinek  <jakub@redhat.com>
-
-	PR c++/91110
-	* decl2.c (cp_omp_mappable_type_1): Don't emit any note for
-	error_mark_node type.
-
-2019-07-05  Jakub Jelinek  <jakub@redhat.com>
-
-	PR c++/67184
-	PR c++/69445
-	* call.c (build_new_method_call_1): Remove set but not used variable
-	binfo.
-
-2019-07-05  Paolo Carlini  <paolo.carlini@oracle.com>
-
-	PR c++/67184 (again)
-	PR c++/69445
-	* call.c (build_over_call): Devirtualize user-defined operators
-	coming from a base too.
-	(build_new_method_call_1): Do not devirtualize here.
-
-2019-07-04  Marek Polacek  <polacek@redhat.com>
-
-	DR 1813
-	PR c++/83374 - __is_standard_layout wrong for a class with repeated
-	bases.
-	* class.c (check_bases): Set CLASSTYPE_NON_STD_LAYOUT for a class if
-	CLASSTYPE_REPEATED_BASE_P is true.
-
-2019-07-04  Andrew Stubbs  <ams@codesourcery.com>
-
-	* cp-tree.h (cp_omp_emit_unmappable_type_notes): New prototype.
-	* decl.c (cp_finish_decl): Call cp_omp_emit_unmappable_type_notes.
-	* decl2.c (cp_omp_mappable_type): Move contents to ...
-	(cp_omp_mappable_type_1):  ... here and add note output.
-	(cp_omp_emit_unmappable_type_notes): New function.
-	* semantics.c (finish_omp_clauses): Call
-	cp_omp_emit_unmappable_type_notes in four places.
-
-2019-07-03  Martin Liska  <mliska@suse.cz>
-
-	* call.c (build_new_op_1): Remove
-	dead assignemts.
-	* typeck.c (cp_build_binary_op): Likewise.
->>>>>>> 0694f5b7
 
 2019-06-27  Jason Merrill  <jason@redhat.com>
 
