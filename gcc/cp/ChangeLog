<<<<<<< HEAD
2013-03-14  Jason Merrill  <jason@redhat.com>

	PR c++/56614
	* decl.c (local_variable_p_walkfn): Check DECL_ARTIFICIAL again.

	PR c++/56346
	* decl.c (register_dtor_fn): Pass null to __cxa_thread_atexit
	dso_handle parm on targets without __cxa_atexit.

2013-03-11  Jason Merrill  <jason@redhat.com>

	PR c++/56567
	* typeck.c (check_return_expr): Disallow returning init list here.
	* semantics.c (apply_deduced_return_type): Not here.

2013-03-08  Paolo Carlini  <paolo.carlini@oracle.com>

	PR c++/51412
	* cxx-pretty-print.c (pp_cxx_expression): Handle LAMBDA_EXPR.
	* error.c (dump_expr): Likewise.

2013-03-08  Jason Merrill  <jason@redhat.com>

	PR c++/51884
	* class.c (modify_all_vtables): Mangle the vtable name before
	entering dfs_walk.

	* semantics.c (lambda_expr_this_capture): In unevaluated context,
	just return the nearest 'this'.

	PR c++/51494
	PR c++/52183
	PR c++/56222
	* tree.c (maybe_dummy_object): Don't capture 'this'.
	* semantics.c (maybe_resolve_dummy): New.
	(finish_non_static_data_member): Use it.
	(finish_qualified_id_expr): Don't test is_dummy_object.
	* cp-tree.h: Declare maybe_resolve_dummy.
	* call.c (build_new_method_call_1): Use it.

	PR c++/56567
	* semantics.c (apply_deduced_return_type): Don't allow returning
	std::initializer_list.

2013-03-06  Paolo Carlini  <paolo.carlini@oracle.com>

	PR c++/56534
	* parser.c (cp_parser_elaborated_type_specifier): Don't call
	check_elaborated_type_specifier when TREE_CODE (decl) != TYPE_DECL.
	* decl.c (check_elaborated_type_specifier): Tidy.

2013-03-06  Jakub Jelinek  <jakub@redhat.com>

	PR c++/56543
	* tree.c (strip_typedefs): Don't copy args if they are NULL.

2013-03-05  Jakub Jelinek  <jakub@redhat.com>

	* parser.c (cp_parser_braced_list): For {} initialize
	*non_constant_p to false.

2013-03-04  Jason Merrill  <jason@redhat.com>

	PR c++/56464
	PR c++/54383
	* semantics.c (lambda_expr_this_capture): Handle NSDMI
	and non-class scopes.

2013-03-01  Paolo Carlini  <paolo.carlini@oracle.com>

	* decl.c (grokdeclarator): Remove dead code.

2013-02-28  Jason Merrill  <jason@redhat.com>

	PR c++/56481
	* semantics.c (potential_constant_expression_1): Use
	cxx_eval_outermost_constant_expr rather than maybe_constant_value.

	PR c++/56243
	* call.c (build_over_call): Avoid virtual lookup in a template.

2013-02-27  Jason Merrill  <jason@redhat.com>

	PR c++/56358
	PR c++/56323
	* name-lookup.c (do_class_using_decl): Use ctor_identifier instead
	of the base name for inheriting ctors.
	(push_class_level_binding_1): Remove inheriting ctor handling.
	* pt.c (tsubst_decl) [USING_DECL]: Likewise.
	* class.c (add_implicitly_declared_members): Adjust.

2013-02-26  David Binderman  <dcb314@hotmail.com>

	PR c++/55632
	* decl.c (grokdeclarator): Tidy publicp assignment.

2013-02-25  Aldy Hernandez  <aldyh@redhat.com>

	PR c++/56419
	* semantics.c (begin_transaction_stmt): Set TREE_SIDE_EFFECTS.
	(build_transaction_expr): Same.

2013-02-25  Jason Merrill  <jason@redhat.com>

	PR c++/56377
	* pt.c (fn_type_unification): Wait to call push_tinst_level until
	we know what args we're looking at.

	PR c++/56438
	* semantics.c (potential_constant_expression_1): In C++98, a cast
	to non-integral type can't be a constant expression.

2013-02-24  Jakub Jelinek  <jakub@redhat.com>

	PR c++/56403
	* init.c (build_zero_init_1): Use RECORD_OR_UNION_CODE_P instead
	of CLASS_TYPE_P.

2013-02-22  Jason Merrill  <jason@redhat.com>

	PR c++/40405
	* pt.c (push_template_decl_real): Set DECL_INTERFACE_KNOWN
	if we got the wrong number of template parms.

	PR c++/56377
	* pt.c (fn_type_unification): Use explicit args in template
	instantiation context.

	PR c++/56359
	* call.c (can_convert_arg): Discard access checks.

	PR c++/56395
	* tree.c (strip_typedefs): Strip typedefs from TYPENAME_TYPE template
	args.

2013-02-20  Paolo Carlini  <paolo.carlini@oracle.com>

=======
2013-04-03  Jakub Jelinek  <jakub@redhat.com>

	PR debug/56819
	* tree.c (strip_typedefs): Copy NON_DEFAULT_TEMPLATE_ARGS_COUNT
	from args to new_args.
	(strip_typedefs_expr): Copy NON_DEFAULT_TEMPLATE_ARGS_COUNT from t to
	r instead of doing {S,G}ET_NON_DEFAULT_TEMPLATE_ARGS_COUNT.

2013-04-02  Jason Merrill  <jason@redhat.com>

	PR c++/56821
	* mangle.c (write_function_type): Mangle ref-qualifier.
	(write_nested_name): Likewise.
	(canonicalize_for_substitution): Preserve ref-qualifier.
	(write_type): Likewise.

2013-04-01  Paolo Carlini  <paolo.carlini@oracle.com>

	PR c++/55951
	* decl.c (check_array_designated_initializer): Handle CONST_DECL
	as ce->index.

2013-04-01  Jason Merrill  <jason@redhat.com>

	PR c++/56772
	* init.c (build_new): Don't try to process an array initializer
	at template definition time.

2013-04-01  Jason Merrill  <jason@redhat.com>

	PR c++/56793
	* typeck.c (finish_class_member_access_expr): Handle enum scope.

2013-04-01  Jason Merrill  <jason@redhat.com>

	PR c++/56794
	* parser.c (cp_parser_range_for): Don't try to do auto deduction
	in a template if the type of the range is incomplete.

2013-04-01  Bronek Kozicki <b.kozicki@gmail.com>
	    Jason Merrill  <jason@redhat.com>

	Implement N2439 (ref-qualifiers for 'this')
	* cp-tree.h (FUNCTION_REF_QUALIFIED): New.
	(FUNCTION_RVALUE_QUALIFIED): New.
	(FUNCTION_OR_METHOD_TYPE_CHECK): New.
	(cpp0x_warn_str): Add CPP0X_REF_QUALIFIER.
	(cp_ref_qualifier): New enum.
	(cp_declarator): Add ref_qualifier.
	* parser.c (cp_parser_ref_qualifier_seq_opt): New.
	(cp_parser_direct_declarator): Use it.
	(make_call_declarator): Adjust.
	(cp_parser_lambda_declarator_opt): Adjust.
	* call.c (add_function_candidate): Handle ref-qualifier overload
	resolution semantics.
	(standard_conversion): Adjust.
	* class.c (add_method, same_signature_p): Compare ref-qualifiers.
	* decl.c (grokdeclarator): Handle ref-qualifiers.
	(grokfndecl): Check for invalid ref-qualifiers.
	(static_fn_type, revert_static_member_fn): Adjust.
	* decl2.c (build_memfn_type): Handle ref-qualifiers.
	(check_classfn): Check them.
	(cp_reconstruct_complex_type): Retain them.
	* error.c (dump_ref_qualifier): New.
	(dump_type_suffix, dump_function_decl): Use it.
	(maybe_warn_cpp0x): Handle CPP0X_REF_QUALIFIER.
	* pt.c (tsubst, tsubst_function_type): Instantiate ref-quals.
	(unify): Retain them.
	* tree.c (cp_check_qualified_type): New.
	(cp_build_qualified_type_real): Keep exception spec and ref-qual.
	(build_ref_qualified_type): New.
	(strip_typedefs, build_exception_variant): Keep ref-qualifier.
	(cp_build_type_attribute_variant): Keep ref-qualifier.
	* typeck.c (merge_types): Keep ref-qualifier.
	(structural_comptypes): Compare ref-qualifier.
	(type_memfn_rqual): New.
	(apply_memfn_quals): Take ref-qual argument.
	* typeck2.c (build_m_component_ref): Check ref-qualifier.

2013-03-29  Jason Merrill  <jason@redhat.com>

	PR c++/56774
	PR c++/35722
	* pt.c (unify_pack_expansion): Fix indexing.

2013-03-28  Jason Merrill  <jason@redhat.com>

	PR c++/56728
	* semantics.c (cxx_eval_indirect_ref): Use the folded operand if
	we still think this might be constant.

2013-03-27  Jason Merrill  <jason@redhat.com>

	PR c++/56749
	* semantics.c (finish_qualified_id_expr): Return early
	for enum scope.

2013-03-26  Jason Merrill  <jason@redhat.com>

	PR c++/45282
	* typeck2.c (build_m_component_ref): Handle prvalue object.

2013-03-25  Jason Merrill  <jason@redhat.com>

	PR c++/56699
	* semantics.c (maybe_resolve_dummy): Make sure that the enclosing
	class is derived from the type of the object.

	PR c++/56692
	* search.c (lookup_base): Handle NULL_TREE.

2013-03-25  Paolo Carlini  <paolo.carlini@oracle.com>

	PR c++/56722
	* decl.c (cp_finish_decl): Check DECL_LANG_SPECIFIC before
	DECL_TEMPLATE_INSTANTIATION.

2013-03-25  Jason Merrill  <jason@redhat.com>

	PR c++/52014
	* semantics.c (lambda_expr_this_capture): Don't capture 'this' in
	unevaluated context.

2013-03-23  Jason Merrill  <jason@redhat.com>

	PR c++/54359
	* parser.c (cp_parser_direct_declarator): Fix late return
	for out-of-class defn of member function.

2013-03-22  Paolo Carlini  <paolo.carlini@oracle.com>

	PR c++/56582
	* semantics.c (cxx_eval_array_reference): Check for negative index.

2013-03-22  Jason Merrill  <jason@redhat.com>

	PR c++/56646
	* parser.c (cp_parser_late_return_type_opt): Save and restore
	current_class_ptr/ref.

	N3276
	PR c++/52748
	* cp-tree.h (tsubst_flags): Add tf_decltype.
	* call.c (build_cxx_call): Don't build a temporary if it's set.
	(build_over_call): Make sure it's only passed to build_cxx_call.
	* parser.c (cp_parser_primary_expression): Add decltype_p parm.
	(cp_parser_unary_expression): Likewise.
	(cp_parser_cast_expression): Likewise.
	(cp_parser_binary_expression): Likewise.
	(cp_parser_assignment_expression): Likewise.
	(cp_parser_postfix_expression): Likewise.  Pass tf_decltype.
	(cp_parser_explicit_instantiation): Add decltype_p.  Force a
	temporary for a call on the LHS of a comma.
	(cp_parser_decltype): Pass true to decltype_p parms.
	* pt.c (tsubst) [DECLTYPE_TYPE]: Pass tf_decltype.
	(tsubst_copy_and_build): Pass tf_decltype down only for
	CALL_EXPR and the RHS of COMPOUND_EXPR.
	* tree.c (build_cplus_new): Call complete_type_or_maybe_complain.

	DR 657
	* pt.c (tsubst_function_type): Call abstract_virtuals_error_sfinae.
	(tsubst_arg_types): Likewise.

	PR c++/54277
	* semantics.c (lambda_capture_field_type): Don't build a
	magic decltype for pointer types.
	(lambda_proxy_type): Likewise.
	(finish_non_static_data_member): Get the quals from
	the object.

	PR c++/52374
	* pt.c (tsubst_qualified_id): Use current_nonlambda_class_type.

	PR c++/54764
	PR c++/55972
	* name-lookup.h (tag_scope): Add ts_lambda.
	* semantics.c (begin_lambda_type): Use it.
	* decl.c (xref_tag_1): Set CLASSTYPE_LAMBDA_EXPR.
	* pt.c (check_default_tmpl_args): Ignore lambdas.
	(push_template_decl_real): Handle lambdas.
	* tree.c (no_linkage_check): Adjust lambda check.

	PR c++/56039
	* tree.c (strip_typedefs_expr): Complain about lambda, don't abort.

	PR c++/56447
	PR c++/55532
	* pt.c (instantiate_class_template_1): Instantiate lambda capture
	list here.
	(tsubst_copy_and_build): Not here.

2013-03-22  Jakub Jelinek  <jakub@redhat.com>

	Backported from mainline
	2013-03-16  Jakub Jelinek  <jakub@redhat.com>

	PR c++/56607
	* typeck.c (cp_build_binary_op): When calling warn_for_div_by_zero,
	pass op1 through maybe_constant_value first.

	* tree.c (cp_tree_equal): Fix a pasto.

2013-03-22  Release Manager

	* GCC 4.8.0 released.

2013-03-14  Jason Merrill  <jason@redhat.com>

	PR c++/56614
	* decl.c (local_variable_p_walkfn): Check DECL_ARTIFICIAL again.

	PR c++/56346
	* decl.c (register_dtor_fn): Pass null to __cxa_thread_atexit
	dso_handle parm on targets without __cxa_atexit.

2013-03-11  Jason Merrill  <jason@redhat.com>

	PR c++/56567
	* typeck.c (check_return_expr): Disallow returning init list here.
	* semantics.c (apply_deduced_return_type): Not here.

2013-03-08  Paolo Carlini  <paolo.carlini@oracle.com>

	PR c++/51412
	* cxx-pretty-print.c (pp_cxx_expression): Handle LAMBDA_EXPR.
	* error.c (dump_expr): Likewise.

2013-03-08  Jason Merrill  <jason@redhat.com>

	PR c++/51884
	* class.c (modify_all_vtables): Mangle the vtable name before
	entering dfs_walk.

	* semantics.c (lambda_expr_this_capture): In unevaluated context,
	just return the nearest 'this'.

	PR c++/51494
	PR c++/52183
	PR c++/56222
	* tree.c (maybe_dummy_object): Don't capture 'this'.
	* semantics.c (maybe_resolve_dummy): New.
	(finish_non_static_data_member): Use it.
	(finish_qualified_id_expr): Don't test is_dummy_object.
	* cp-tree.h: Declare maybe_resolve_dummy.
	* call.c (build_new_method_call_1): Use it.

	PR c++/56567
	* semantics.c (apply_deduced_return_type): Don't allow returning
	std::initializer_list.

2013-03-06  Paolo Carlini  <paolo.carlini@oracle.com>

	PR c++/56534
	* parser.c (cp_parser_elaborated_type_specifier): Don't call
	check_elaborated_type_specifier when TREE_CODE (decl) != TYPE_DECL.
	* decl.c (check_elaborated_type_specifier): Tidy.

2013-03-06  Jakub Jelinek  <jakub@redhat.com>

	PR c++/56543
	* tree.c (strip_typedefs): Don't copy args if they are NULL.

2013-03-05  Jakub Jelinek  <jakub@redhat.com>

	* parser.c (cp_parser_braced_list): For {} initialize
	*non_constant_p to false.

2013-03-04  Jason Merrill  <jason@redhat.com>

	PR c++/56464
	PR c++/54383
	* semantics.c (lambda_expr_this_capture): Handle NSDMI
	and non-class scopes.

2013-03-01  Paolo Carlini  <paolo.carlini@oracle.com>

	* decl.c (grokdeclarator): Remove dead code.

2013-02-28  Jason Merrill  <jason@redhat.com>

	PR c++/56481
	* semantics.c (potential_constant_expression_1): Use
	cxx_eval_outermost_constant_expr rather than maybe_constant_value.

	PR c++/56243
	* call.c (build_over_call): Avoid virtual lookup in a template.

2013-02-27  Jason Merrill  <jason@redhat.com>

	PR c++/56358
	PR c++/56323
	* name-lookup.c (do_class_using_decl): Use ctor_identifier instead
	of the base name for inheriting ctors.
	(push_class_level_binding_1): Remove inheriting ctor handling.
	* pt.c (tsubst_decl) [USING_DECL]: Likewise.
	* class.c (add_implicitly_declared_members): Adjust.

2013-02-26  David Binderman  <dcb314@hotmail.com>

	PR c++/55632
	* decl.c (grokdeclarator): Tidy publicp assignment.

2013-02-25  Aldy Hernandez  <aldyh@redhat.com>

	PR c++/56419
	* semantics.c (begin_transaction_stmt): Set TREE_SIDE_EFFECTS.
	(build_transaction_expr): Same.

2013-02-25  Jason Merrill  <jason@redhat.com>

	PR c++/56377
	* pt.c (fn_type_unification): Wait to call push_tinst_level until
	we know what args we're looking at.

	PR c++/56438
	* semantics.c (potential_constant_expression_1): In C++98, a cast
	to non-integral type can't be a constant expression.

2013-02-24  Jakub Jelinek  <jakub@redhat.com>

	PR c++/56403
	* init.c (build_zero_init_1): Use RECORD_OR_UNION_CODE_P instead
	of CLASS_TYPE_P.

2013-02-22  Jason Merrill  <jason@redhat.com>

	PR c++/40405
	* pt.c (push_template_decl_real): Set DECL_INTERFACE_KNOWN
	if we got the wrong number of template parms.

	PR c++/56377
	* pt.c (fn_type_unification): Use explicit args in template
	instantiation context.

	PR c++/56359
	* call.c (can_convert_arg): Discard access checks.

	PR c++/56395
	* tree.c (strip_typedefs): Strip typedefs from TYPENAME_TYPE template
	args.

2013-02-20  Paolo Carlini  <paolo.carlini@oracle.com>

>>>>>>> 43bd423a
	PR c++/56373
	* tree.c (maybe_warn_zero_as_null_pointer_constant): Add.
	* cvt.c (ocp_convert): Use the latter.
	(cp_convert_to_pointer): Likewise.
	* decl.c (check_default_argument): Likewise.
	* typeck.c (cp_build_binary_op): Likewise.
	* cp-tree.h (maybe_warn_zero_as_null_pointer_constant): Declare.

2013-02-15  Jonathan Wakely  <jwakely.gcc@gmail.com>
	    Paolo Carlini  <paolo.carlini@oracle.com>

	PR c++/51242
	* decl2.c (grokbitfield): Allow scoped enumeration types.

2013-02-15  Jason Merrill  <jason@redhat.com>

	PR c++/54276
	* semantics.c (finish_id_expression): Also return the identifier
	for an outer local static.

	PR c++/56343
	* class.c (check_bases_and_members): Deduce noexcept after
	checking bases.

	PR c++/52026
	* semantics.c (finish_id_expression): In a template, return
	the identifier for a constant variable.

2013-02-14  Jason Merrill  <jason@redhat.com>

	PR c++/54922
	* semantics.c (build_anon_member_initialization): New.
	(build_data_member_initialization): Use it.

	PR c++/55003
	* decl.c (cp_finish_decl): Force instantiation of an
	auto static data member.

	PR c++/55220
	* pt.c (unify): A pack expansion that is not the last template
	argument makes the entire template argument list non-deduced.

	PR c++/56323
	* name-lookup.c (do_class_using_decl): Handle typedefs with
	inheriting constructors.
	(push_class_level_binding_1): Allow inheriting from template
	template parameter, too.
	* pt.c (tsubst_decl) [USING_DECL]: Likewise.

	PR c++/55223
	* pt.c (tsubst_copy_and_build) [LAMBDA_EXPR]: Fix handling of
	default argument scope.
	* mangle.c (write_name): Likewise.

	PR c++/55232
	* error.c (find_typenames_r): Don't walk into a pack expansion.

2013-02-13  Jason Merrill  <jason@redhat.com>

	PR c++/55670
	* parser.c (cp_parser_member_declaration): Check the declarator
	form when detecting a function declaration via typedef.

	PR c++/55680
	* pt.c (maybe_process_partial_specialization): A lambda
	isn't what's being specialized.

	PR c++/55710
	* semantics.c (maybe_add_lambda_conv_op): Mark static thunk
	TREE_USED.

	PR c++/55879
	* semantics.c (cxx_bind_parameters_in_call): Undo DECL_BY_REFERENCE.

	PR c++/55993
	* semantics.c (cxx_fold_indirect_ref): Handle empty bases at
	non-zero offsets, too.

	PR c++/56155
	* decl.c (build_enumerator): Always convert the value to a
	fixed underlying type.

	PR c++/56135
	* pt.c (tsubst_copy_and_build): Don't forget any new
	captures that arose from use of dependent names.

2013-02-13  Jakub Jelinek  <jakub@redhat.com>

	PR c++/56302
	* semantics.c (finish_asm_stmt): If input constraints allow
	neither register nor memory, try maybe_constant_value to get
	a constant if possible.

2013-02-12  Jason Merrill  <jason@redhat.com>

	PR c++/56285
	* method.c (add_one_base_init): Handle base constructor
	taking rvalue reference parm.

	PR c++/56291
	* semantics.c (sort_constexpr_mem_initializers): Handle
	vptr out of order.

2013-02-09  Jason Merrill  <jason@redhat.com>

	PR c++/56268
	* semantics.c (classtype_has_nothrow_assign_or_copy_p): Call
	maybe_instantiate_noexcept.

	PR c++/56247
	* pt.c (eq_specializations): Set comparing_specializations.
	* tree.c (cp_tree_equal): Check it.
	* cp-tree.h: Declare it.

	* decl.c (decls_match): Check versions later.

	PR c++/56238
	* pt.c (build_non_dependent_expr): Don't try to fold
	instantiation-dependent expressions.
	(instantiation_dependent_r) [TRAIT_EXPR]: Split out.
	[BIND_EXPR]: Treat as dependent.

2013-02-07  Jakub Jelinek  <jakub@redhat.com>

	PR c++/56241
	* init.c (build_vec_init): Don't append NULL values into new_vec.
	(build_zero_init_1): Don't push anything into v if recursive call
	returned NULL_TREE.
	(build_value_init_noctor): Don't push anything into v if
	build_value_init call returned NULL_TREE.

	PR c++/56239
	* parser.c (cp_parser_token_starts_cast_expression): Renamed to...
	(cp_parser_tokens_start_cast_expression): ... this.  Change parameter
	to cp_parser *, call cp_lexer_peek_token first.  For CPP_OPEN_PAREN,
	return true only if 2nd token isn't CPP_CLOSE_PAREN.
	(cp_parser_cast_expression): Adjust caller.

	PR c++/56237
	* decl.c (push_local_name): Look at DECL_DISCRIMINATOR (t)
	only if DECL_DISCRIMINATOR_SET_P (t) rather than just
	DECL_LANG_SPECIFIC (t).

2013-02-07  Jason Merrill  <jason@redhat.com>

	PR c++/56235
	* method.c (do_build_copy_constructor): Don't bother turning
	scalars from lvalues to xvalues.
	(do_build_copy_assign): Likewise.

2013-02-06  Jason Merrill  <jason@redhat.com>

	* parser.c (cp_parser_enum_specifier): Check for error_mark_node.

2013-02-05  Jason Merrill  <jason@redhat.com>

	PR c++/54122
	* tree.c (lvalue_kind) [INDIRECT_REF]: Don't check for
	METHOD_TYPE.

	PR c++/56177
	* decl.c (start_preparsed_function): Update restype if we change
	decl1.

	PR c++/56208
	* pt.c (fn_type_unification): Discard any access checks from
	substituting explicit args.

2013-01-31  Jason Merrill  <jason@redhat.com>

	PR c++/56162
	PR c++/56104
	* typeck.c (get_member_function_from_ptrfunc): Fix
	ptrmemfunc_vbit_in_delta case.

2013-01-29  Jason Merrill  <jason@redhat.com>

	PR libstdc++/54314
	* class.c (build_ctor_vtbl_group): Give construction vtables
	hidden visibility.

2013-01-25  Jason Merrill  <jason@redhat.com>

	PR c++/56095
	* pt.c (convert_nontype_argument_function): Handle invalid input.
	(convert_nontype_argument): Likewise.

	PR c++/56104
	* typeck.c (get_member_function_from_ptrfunc): Optimize if the
	dynamic type has no virtual functions.

2013-01-22  Paolo Carlini  <paolo.carlini@oracle.com>

	PR c++/55944
	* decl.c (check_initializer): Use TARGET_EXPR_DIRECT_INIT_P only
	on TARGET_EXPR nodes.

2013-01-22  Jason Merrill  <jason@redhat.com>

	PR c++/56071
	* pt.c (maybe_instantiate_noexcept): Don't defer access checks.

2013-01-22  Dodji Seketeli  <dodji@redhat.com>

	PR c++/53609
	* pt.c (argument_pack_element_is_expansion_p)
	(make_argument_pack_select, use_pack_expansion_extra_args_p)
	(gen_elem_of_pack_expansion_instantiation): New static functions.
	(tsubst): When looking through an ARGUMENT_PACK_SELECT tree node,
	look through the possibly resulting pack expansion as well.
	(tsubst_pack_expansion): Use use_pack_expansion_extra_p to
	generalize when to use the PACK_EXPANSION_EXTRA_ARGS mechanism.
	Use gen_elem_of_pack_expansion_instantiation to build the
	instantiation piece-wise.  Don't use arg_from_parm_pack_p anymore,
	as gen_elem_of_pack_expansion_instantiation and the change in
	tsubst above generalize this particular case.
	(arg_from_parm_pack_p): Remove this for it's not used by
	tsubst_pack_expansion anymore.

2013-01-21  Jason Merrill  <jason@redhat.com>

	PR c++/56059
	* tree.c (strip_typedefs_expr) [TREE_VEC]: Preserve non-default
	template args count.

2013-01-18  Jason Merrill  <jason@redhat.com>

	PR target/54908
	* decl2.c (get_local_tls_init_fn): New.
	(get_tls_init_fn): Handle flag_extern_tls_init.  Don't bother
	with aliases for internal variables.  Don't use weakrefs if
	the variable needs destruction.
	(generate_tls_wrapper): Mark the wrapper as const if no
	initialization is needed.
	(handle_tls_init): Don't require aliases.

2013-01-15  Dodji Seketeli  <dodji@redhat.com>

	PR c++/55663
	* pt.c (coerce_innermost_template_parms): New static function.
	(instantiate_alias_template):  Use it here.

2013-01-09  Jason Merrill  <jason@redhat.com>

	PR c++/55878
	* rtti.c (build_typeid, get_typeid): Add complain parm.
	(get_tinfo_decl_dynamic): Likewise.
	* cp-tree.h, parser.c, pt.c: Adjust.

	PR c++/55893
	* decl.c (cp_finish_decl): Clear TREE_READONLY if the variable
	needs destruction.

2013-01-09  Jakub Jelinek  <jakub@redhat.com>

	PR c/48418
	* typeck.c (cp_build_binary_op): For LSHIFT_EXPR and RSHIFT_EXPR,
	call maybe_constant_value for the negative or too big shift
	count warnings.

2013-01-09  Paolo Carlini  <paolo.carlini@oracle.com>

	PR c++/55801
	* decl2.c (var_needs_tls_wrapper): Return false when error_operand_p
	of the argument is true.

2013-01-08  Joel Brobecker  <brobecker@adacore.com>

	* parser.c (cp_parser_initializer_list): Move declaration
	of variable non_const to start of lexical block.

2013-01-07  Jason Merrill  <jason@redhat.com>

	PR c++/55753
	* tree.c (build_aggr_init_expr): Do nothing in a template.
	* pt.c (tsubst_copy_and_build) [CALL_EXPR]: Strip an ADDR_EXPR off
	a FUNCTION_DECL before tsubsting.

2013-01-04  Dodji Seketeli  <dodji@redhat.com>

	PR c++/52343
	* pt.c (check_instantiated_arg): Allow type template arguments.

2013-01-04  Jason Merrill  <jason@redhat.com>

	PR c++/55877
	* decl.c (reset_type_linkage, bt_reset_linkage): New.
	(grokdeclarator): Use reset_type_linkage.
	* name-lookup.c (binding_table_foreach): Handle null table.
	* tree.c (decl_anon_ns_mem_p): Check TYPE_MAIN_DECL, not TYPE_NAME.

2013-01-04  Paolo Carlini  <paolo.carlini@oracle.com>

	PR c++/54526 (again)
	* parser.c (cp_parser_template_id): Revert core of previous change
	(keep adjusted inform message).

2013-01-03  Jason Merrill  <jason@redhat.com>

	PR c++/55419
	PR c++/55753
	* pt.c (tsubst_copy_and_build) [TARGET_EXPR]: Don't touch
	TREE_CONSTANT.

	PR c++/55842
	* semantics.c (trait_expr_value): Call maybe_instantiate_noexcept.

	PR c++/55856
	* semantics.c (build_data_member_initialization): Handle DECL_EXPR.

	PR c++/53650
	* call.c (type_has_extended_temps): New.
	* cp-tree.h: Declare it.
	* decl.c (check_initializer): Use build_aggr_init for arrays
	if it is false.
	* init.c (build_vec_init): Avoid mixed signed/unsigned arithmetic.

2013-01-02  Jason Merrill  <jason@redhat.com>

	PR c++/54325
	* call.c (build_new_method_call_1): Don't use build_value_init for
	user-provided default constructors.

	* decl.c (check_default_argument): Use LOOKUP_IMPLICIT.

	PR c++/55032
	PR c++/55245
	* tree.c (build_cplus_array_type): Copy layout information
	to main variant if necessary.

Copyright (C) 2013 Free Software Foundation, Inc.

Copying and distribution of this file, with or without modification,
are permitted in any medium without royalty provided the copyright
notice and this notice are preserved.<|MERGE_RESOLUTION|>--- conflicted
+++ resolved
@@ -1,142 +1,3 @@
-<<<<<<< HEAD
-2013-03-14  Jason Merrill  <jason@redhat.com>
-
-	PR c++/56614
-	* decl.c (local_variable_p_walkfn): Check DECL_ARTIFICIAL again.
-
-	PR c++/56346
-	* decl.c (register_dtor_fn): Pass null to __cxa_thread_atexit
-	dso_handle parm on targets without __cxa_atexit.
-
-2013-03-11  Jason Merrill  <jason@redhat.com>
-
-	PR c++/56567
-	* typeck.c (check_return_expr): Disallow returning init list here.
-	* semantics.c (apply_deduced_return_type): Not here.
-
-2013-03-08  Paolo Carlini  <paolo.carlini@oracle.com>
-
-	PR c++/51412
-	* cxx-pretty-print.c (pp_cxx_expression): Handle LAMBDA_EXPR.
-	* error.c (dump_expr): Likewise.
-
-2013-03-08  Jason Merrill  <jason@redhat.com>
-
-	PR c++/51884
-	* class.c (modify_all_vtables): Mangle the vtable name before
-	entering dfs_walk.
-
-	* semantics.c (lambda_expr_this_capture): In unevaluated context,
-	just return the nearest 'this'.
-
-	PR c++/51494
-	PR c++/52183
-	PR c++/56222
-	* tree.c (maybe_dummy_object): Don't capture 'this'.
-	* semantics.c (maybe_resolve_dummy): New.
-	(finish_non_static_data_member): Use it.
-	(finish_qualified_id_expr): Don't test is_dummy_object.
-	* cp-tree.h: Declare maybe_resolve_dummy.
-	* call.c (build_new_method_call_1): Use it.
-
-	PR c++/56567
-	* semantics.c (apply_deduced_return_type): Don't allow returning
-	std::initializer_list.
-
-2013-03-06  Paolo Carlini  <paolo.carlini@oracle.com>
-
-	PR c++/56534
-	* parser.c (cp_parser_elaborated_type_specifier): Don't call
-	check_elaborated_type_specifier when TREE_CODE (decl) != TYPE_DECL.
-	* decl.c (check_elaborated_type_specifier): Tidy.
-
-2013-03-06  Jakub Jelinek  <jakub@redhat.com>
-
-	PR c++/56543
-	* tree.c (strip_typedefs): Don't copy args if they are NULL.
-
-2013-03-05  Jakub Jelinek  <jakub@redhat.com>
-
-	* parser.c (cp_parser_braced_list): For {} initialize
-	*non_constant_p to false.
-
-2013-03-04  Jason Merrill  <jason@redhat.com>
-
-	PR c++/56464
-	PR c++/54383
-	* semantics.c (lambda_expr_this_capture): Handle NSDMI
-	and non-class scopes.
-
-2013-03-01  Paolo Carlini  <paolo.carlini@oracle.com>
-
-	* decl.c (grokdeclarator): Remove dead code.
-
-2013-02-28  Jason Merrill  <jason@redhat.com>
-
-	PR c++/56481
-	* semantics.c (potential_constant_expression_1): Use
-	cxx_eval_outermost_constant_expr rather than maybe_constant_value.
-
-	PR c++/56243
-	* call.c (build_over_call): Avoid virtual lookup in a template.
-
-2013-02-27  Jason Merrill  <jason@redhat.com>
-
-	PR c++/56358
-	PR c++/56323
-	* name-lookup.c (do_class_using_decl): Use ctor_identifier instead
-	of the base name for inheriting ctors.
-	(push_class_level_binding_1): Remove inheriting ctor handling.
-	* pt.c (tsubst_decl) [USING_DECL]: Likewise.
-	* class.c (add_implicitly_declared_members): Adjust.
-
-2013-02-26  David Binderman  <dcb314@hotmail.com>
-
-	PR c++/55632
-	* decl.c (grokdeclarator): Tidy publicp assignment.
-
-2013-02-25  Aldy Hernandez  <aldyh@redhat.com>
-
-	PR c++/56419
-	* semantics.c (begin_transaction_stmt): Set TREE_SIDE_EFFECTS.
-	(build_transaction_expr): Same.
-
-2013-02-25  Jason Merrill  <jason@redhat.com>
-
-	PR c++/56377
-	* pt.c (fn_type_unification): Wait to call push_tinst_level until
-	we know what args we're looking at.
-
-	PR c++/56438
-	* semantics.c (potential_constant_expression_1): In C++98, a cast
-	to non-integral type can't be a constant expression.
-
-2013-02-24  Jakub Jelinek  <jakub@redhat.com>
-
-	PR c++/56403
-	* init.c (build_zero_init_1): Use RECORD_OR_UNION_CODE_P instead
-	of CLASS_TYPE_P.
-
-2013-02-22  Jason Merrill  <jason@redhat.com>
-
-	PR c++/40405
-	* pt.c (push_template_decl_real): Set DECL_INTERFACE_KNOWN
-	if we got the wrong number of template parms.
-
-	PR c++/56377
-	* pt.c (fn_type_unification): Use explicit args in template
-	instantiation context.
-
-	PR c++/56359
-	* call.c (can_convert_arg): Discard access checks.
-
-	PR c++/56395
-	* tree.c (strip_typedefs): Strip typedefs from TYPENAME_TYPE template
-	args.
-
-2013-02-20  Paolo Carlini  <paolo.carlini@oracle.com>
-
-=======
 2013-04-03  Jakub Jelinek  <jakub@redhat.com>
 
 	PR debug/56819
@@ -480,7 +341,6 @@
 
 2013-02-20  Paolo Carlini  <paolo.carlini@oracle.com>
 
->>>>>>> 43bd423a
 	PR c++/56373
 	* tree.c (maybe_warn_zero_as_null_pointer_constant): Add.
 	* cvt.c (ocp_convert): Use the latter.
