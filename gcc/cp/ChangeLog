<<<<<<< HEAD
=======
2013-08-20  Jason Merrill  <jason@redhat.com>

	PR c++/58119
	* cp-tree.h (WILDCARD_TYPE_P): Split out from...
	(MAYBE_CLASS_TYPE_P): ...here.
	* cvt.c (build_expr_type_conversion): Don't complain about a
	template that can't match the desired type category.

2013-08-17  Jason Merrill  <jason@redhat.com>

	PR c++/58083
	* name-lookup.c (push_class_level_binding_1): It's OK to push a
	lambda type after the enclosing type is complete.

2013-08-06  Jason Merrill  <jason@redhat.com>

	PR c++/57825
	* tree.c (strip_typedefs) [METHOD_TYPE]: Preserve ref-qualifier.

2013-07-29  Jason Merrill  <jason@redhat.com>

	PR c++/57901
	* semantics.c (build_data_member_initialization, constexpr_fn_retval):
	Use break_out_target_exprs instead of unshare_expr.

	PR c++/58022
	* typeck2.c (abstract_virtuals_error_sfinae): Don't remember
	lookup in SFINAE context.

2013-07-25  Paolo Carlini  <paolo.carlini@oracle.com>

	PR c++/57981
	* decl.c (check_default_argument): Take a tsubst_flags_t parameter.
	(grokparms): Adjust.
	* parser.c (cp_parser_late_parse_one_default_arg): Likewise.
	* pt.c (tsubst_default_argument, tsubst_default_arguments): Take
	a tsubst_flags_t parameter.
	(tsubst_decl): Adjust.
	* call.c (convert_default_arg): Likewise.
	* cp-tree.h (check_default_argument, tsubst_default_argument):
	Update declarations.

2013-07-12  Jason Merrill  <jason@redhat.com>

	* init.c (build_vec_init): Value-initialize the rest of the array.

2013-07-09  Jason Merrill  <jason@redhat.com>

	PR c++/57526
	* semantics.c (lambda_capture_field_type): Build a DECLTYPE_TYPE
	if the variable type uses 'auto'.

	PR c++/57437
	* typeck.c (check_return_expr): Lambda proxies aren't eligible
	for nrv or return by move.

	PR c++/57532
	* parser.c (cp_parser_ref_qualifier_opt): Don't tentatively parse
	a ref-qualifier in C++98 mode.

	PR c++/57545
	* pt.c (convert_nontype_argument) [INTEGER_CST]: Force the
	argument to have the exact type of the parameter.

	PR c++/57551
	* semantics.c (cxx_eval_indirect_ref): Don't try to look through
	a POINTER_PLUS_EXPR for type punning diagnostic.

	PR c++/57831
	* pt.c (tsubst_copy): Handle USING_DECL.

2013-07-08  Jason Merrill  <jason@redhat.com>

	PR c++/57550
	* pt.c (fn_type_unification): Only defer during substitution.
	(type_unification_real): Defer during defarg substitution,
	add checks parm to pass back deferred checks.
	(unify, do_auto_deduction): Adjust.
	* semantics.c (reopen_deferring_access_checks): New.
	* cp-tree.h: Declare it.

2013-07-05  Paolo Carlini  <paolo.carlini@oracle.com>

	PR c++/57645
	* class.c (deduce_noexcept_on_destructors): Save, set, and restore
	TYPE_HAS_NONTRIVIAL_DESTRUCTOR (t) around the main loop over the
	destructors.

2013-07-03  Jakub Jelinek  <jakub@redhat.com>

	PR c++/57771
	* parser.c (cp_parser_postfix_expression) <case RID_STATCAST>
	Temporarily set parser->greater_than_is_operator_p for
	cp_parser_expression and restore from saved value afterwards.

2013-06-21  Paolo Carlini  <paolo.carlini@oracle.com>

	PR c++/53211
	* pt.c (type_dependent_expression_p): Handle an array of unknown
	bound depending on a variadic parameter.
	* parser.c (cp_parser_range_for): Revert PR56794 changes.

>>>>>>> b0ea8ac2
2013-05-31  Jason Merrill  <jason@redhat.com>

	PR c++/57319
	* class.c (vbase_has_user_provided_move_assign): New.
	* method.c (synthesized_method_walk): Check it.
	* cp-tree.h: Declare it.

	PR c++/56930
	* call.c (convert_like_real): Use cp_convert_and_check.
	* cvt.c (cp_convert_and_check): Use maybe_constant_value.
	* semantics.c (cxx_eval_constant_expression): Handle LTGT_EXPR.
	(potential_constant_expression_1): Handle OMP_ATOMIC*.

2013-05-31  Release Manager

	* GCC 4.8.1 released.

2013-05-24  Jason Merrill  <jason@redhat.com>

	PR c++/57388
	* tree.c (build_ref_qualified_type): Clear
	FUNCTION_RVALUE_QUALIFIED for lvalue ref-qualifier.

	PR c++/57016
	* pt.c (instantiation_dependent_r) [TRAIT_EXPR]: Only check type2
	if there is one.

2013-05-20  Jason Merrill  <jason@redhat.com>

	PR c++/57325
	* tree.c (build_cplus_array_type): Copy layout info if element
	type is complete.

	PR c++/57317
	* decl2.c (determine_visibility): Use PRIMARY_TEMPLATE_P to decide
	whether a template has its own args.

2013-05-16  Jason Merrill  <jason@redhat.com>

	PR c++/57279
	* decl.c (grokdeclarator): Allow member function qualifiers in
	TYPENAME context in C++11 mode.

2013-05-16  Dodji Seketeli  <dodji@redhat.com>

	PR c++/56782 - Regression with empty pack expansions
	* pt.c (use_pack_expansion_extra_args_p): When at least a
	parameter pack has an empty argument pack, and another parameter
	pack has no argument pack at all, use the PACK_EXPANSION_EXTRA
	mechanism.

2013-05-14  Jason Merrill  <jason@redhat.com>

	PR c++/57243
	* parser.c (cp_parser_range_for): Call complete_type.

	PR c++/57041
	* pt.c (tsubst_copy_and_build): Don't recur into a designator.

2013-05-13  Jason Merrill  <jason@redhat.com>

	PR c++/56998
	* semantics.c (potential_constant_expression_1): Make sure the
	called function is potentially constant.

	PR c++/57041
	* decl.c (reshape_init_class): Handle error_mark_node.

	PR c++/57254
	* typeck.c (merge_types): Propagate ref-qualifier
	in METHOD_TYPE case.

	PR c++/57253
	* decl.c (grokdeclarator): Apply ref-qualifier
	in the TYPENAME case.

	PR c++/57252
	* decl.c (decls_match): Compare ref-qualifiers.

	PR c++/57196
	* pt.c (convert_template_argument): Use dependent_template_arg_p,
	not uses_template_parms.

2013-05-10  Jason Merrill  <jason@redhat.com>

	PR c++/57047
	* semantics.c (cxx_fold_indirect_ref): Fix thinko.

2013-05-09  Jason Merrill  <jason@redhat.com>

	PR c++/57222
	* pt.c (lookup_template_class_1): Handle getting a template
	template parameter as D1.

2013-05-08  Jason Merrill  <jason@redhat.com>

	PR c++/57068
	* decl.c (grokdeclarator): Warn about ref-qualifiers here.
	* parser.c (cp_parser_ref_qualifier_seq_opt): Not here.
	* error.c (maybe_warn_cpp0x): s/0x/11/.

2013-05-08  Marc Glisse  <marc.glisse@inria.fr>

	* typeck.c (cp_build_binary_op): Call save_expr before
	build_vector_from_val.

2013-05-06  Paolo Carlini  <paolo.carlini@oracle.com>

	PR c++/57183
	* decl.c (cp_finish_decl): After do_auto_deduction copy the
	qualifers with cp_apply_type_quals_to_decl.

2013-05-01  Paolo Carlini  <paolo.carlini@oracle.com>

	PR c++/57092
	* semantics.c (finish_decltype_type): Handle instantiated template
	non-type arguments.

2013-04-29  Paolo Carlini  <paolo.carlini@oracle.com>

	PR c++/56450
	* semantics.c (finish_decltype_type): Handle COMPOUND_EXPR.

2013-04-25  Jason Merrill  <jason@redhat.com>

	PR c++/57064
	* call.c (add_function_candidate): Strip ref-to-ptr conversion.

	PR c++/56859
	* typeck.c (cxx_alignas_expr): Handle value-dependence properly.

	PR c++/50261
	* init.c (perform_member_init): Call reshape_init.

2013-04-24  Paolo Carlini  <paolo.carlini@oracle.com>

	PR c++/56970
	* init.c (build_offset_ref): Add tsubst_flags_t parameter.
	* semantics.c (finish_qualified_id_expr): Likewise.
	(finish_id_expression): Update.
	* typeck.c (cp_build_addr_expr_1): Likewise.
	* pt.c (tsubst_qualified_id, resolve_nondeduced_context): Likewise.
	* cp-tree.h: Update declarations.

2013-04-17  Jason Merrill  <jason@redhat.com>

	DR 941
	* decl.c (duplicate_decls): Don't propagate DECL_DELETED_FN to
	template specializations.

2013-04-15  Jason Merrill  <jason@redhat.com>

	PR c++/52748
	* pt.c (tsubst) [DECLTYPE_TYPE]: If ~id is an expression
	rather than a destructor name, it isn't an unqualified-name.
	(tsubst_copy_and_build): Pass down decltype_flag to operator
	handling code, too.

	PR c++/56388
	* semantics.c (insert_capture_proxy): Just use index 1 in the
	stmt_list_stack.

2013-04-11  Jason Merrill  <jason@redhat.com>

	PR c++/52748
	* parser.c (complain_flags): New.
	(cp_parser_postfix_expression): Use it.
	(cp_parser_unary_expression): Likewise.
	(cp_parser_binary_expression): Likewise.
	(cp_parser_assignment_expression): Likewise.
	(cp_parser_expression): Likewise.
	(cp_parser_postfix_open_square_expression): Take decltype_p.
	(cp_parser_builtin_offsetof): Adjust.
	(cp_convert_range_for): Pass complain to finish_unary_op_expr.
	* decl2.c (grok_array_decl): Add decltype_p parm.
	* cp-tree.h: Adjust prototype.
	* semantics.c (finish_unary_op_expr): Add complain parm.

2013-04-11  Jakub Jelinek  <jakub@redhat.com>

	PR c++/56895
	* call.c (null_ptr_cst_p): Call fold_non_dependent_expr_sfinae before
	calling maybe_constant_value for C++98.

2013-04-11  Paolo Carlini  <paolo.carlini@oracle.com>

	PR c++/56913
	* typeck2.c (build_m_component_ref): Protect error calls with
	(complain & tf_error).

2013-04-10  Jakub Jelinek  <jakub@redhat.com>

	PR c++/56895
	* typeck.c (cp_build_binary_op): Call fold_non_dependent_expr_sfinae
	first before calling maybe_constant_value for warn_for_div_by_zero
	or invalid shift count warning purposes.

2013-04-06  Jason Merrill  <jason@redhat.com>

	* parser.c (cp_parser_std_attribute): Treat [[noreturn]] like GNU
	noreturn attribute.

2013-04-03  Jason Merrill  <jason@redhat.com>

	* cp-tree.h (FUNCTION_OR_METHOD_TYPE_CHECK): Remove.
	(FUNCTION_REF_QUALIFIED): Use FUNC_OR_METHOD_CHECK instead.
	(FUNCTION_RVALUE_QUALIFIED): Likewise.

2013-04-03  Jakub Jelinek  <jakub@redhat.com>

	PR debug/56819
	* tree.c (strip_typedefs): Copy NON_DEFAULT_TEMPLATE_ARGS_COUNT
	from args to new_args.
	(strip_typedefs_expr): Copy NON_DEFAULT_TEMPLATE_ARGS_COUNT from t to
	r instead of doing {S,G}ET_NON_DEFAULT_TEMPLATE_ARGS_COUNT.

2013-04-02  Jason Merrill  <jason@redhat.com>

	PR c++/56821
	* mangle.c (write_function_type): Mangle ref-qualifier.
	(write_nested_name): Likewise.
	(canonicalize_for_substitution): Preserve ref-qualifier.
	(write_type): Likewise.

2013-04-01  Paolo Carlini  <paolo.carlini@oracle.com>

	PR c++/55951
	* decl.c (check_array_designated_initializer): Handle CONST_DECL
	as ce->index.

2013-04-01  Jason Merrill  <jason@redhat.com>

	PR c++/56772
	* init.c (build_new): Don't try to process an array initializer
	at template definition time.

2013-04-01  Jason Merrill  <jason@redhat.com>

	PR c++/56793
	* typeck.c (finish_class_member_access_expr): Handle enum scope.

2013-04-01  Jason Merrill  <jason@redhat.com>

	PR c++/56794
	* parser.c (cp_parser_range_for): Don't try to do auto deduction
	in a template if the type of the range is incomplete.

2013-04-01  Bronek Kozicki <b.kozicki@gmail.com>
	    Jason Merrill  <jason@redhat.com>

	Implement N2439 (ref-qualifiers for 'this')
	* cp-tree.h (FUNCTION_REF_QUALIFIED): New.
	(FUNCTION_RVALUE_QUALIFIED): New.
	(FUNCTION_OR_METHOD_TYPE_CHECK): New.
	(cpp0x_warn_str): Add CPP0X_REF_QUALIFIER.
	(cp_ref_qualifier): New enum.
	(cp_declarator): Add ref_qualifier.
	* parser.c (cp_parser_ref_qualifier_seq_opt): New.
	(cp_parser_direct_declarator): Use it.
	(make_call_declarator): Adjust.
	(cp_parser_lambda_declarator_opt): Adjust.
	* call.c (add_function_candidate): Handle ref-qualifier overload
	resolution semantics.
	(standard_conversion): Adjust.
	* class.c (add_method, same_signature_p): Compare ref-qualifiers.
	* decl.c (grokdeclarator): Handle ref-qualifiers.
	(grokfndecl): Check for invalid ref-qualifiers.
	(static_fn_type, revert_static_member_fn): Adjust.
	* decl2.c (build_memfn_type): Handle ref-qualifiers.
	(check_classfn): Check them.
	(cp_reconstruct_complex_type): Retain them.
	* error.c (dump_ref_qualifier): New.
	(dump_type_suffix, dump_function_decl): Use it.
	(maybe_warn_cpp0x): Handle CPP0X_REF_QUALIFIER.
	* pt.c (tsubst, tsubst_function_type): Instantiate ref-quals.
	(unify): Retain them.
	* tree.c (cp_check_qualified_type): New.
	(cp_build_qualified_type_real): Keep exception spec and ref-qual.
	(build_ref_qualified_type): New.
	(strip_typedefs, build_exception_variant): Keep ref-qualifier.
	(cp_build_type_attribute_variant): Keep ref-qualifier.
	* typeck.c (merge_types): Keep ref-qualifier.
	(structural_comptypes): Compare ref-qualifier.
	(type_memfn_rqual): New.
	(apply_memfn_quals): Take ref-qual argument.
	* typeck2.c (build_m_component_ref): Check ref-qualifier.

2013-03-29  Jason Merrill  <jason@redhat.com>

	PR c++/56774
	PR c++/35722
	* pt.c (unify_pack_expansion): Fix indexing.

2013-03-28  Jason Merrill  <jason@redhat.com>

	PR c++/56728
	* semantics.c (cxx_eval_indirect_ref): Use the folded operand if
	we still think this might be constant.

2013-03-27  Jason Merrill  <jason@redhat.com>

	PR c++/56749
	* semantics.c (finish_qualified_id_expr): Return early
	for enum scope.

2013-03-26  Jason Merrill  <jason@redhat.com>

	PR c++/45282
	* typeck2.c (build_m_component_ref): Handle prvalue object.

2013-03-25  Jason Merrill  <jason@redhat.com>

	PR c++/56699
	* semantics.c (maybe_resolve_dummy): Make sure that the enclosing
	class is derived from the type of the object.

	PR c++/56692
	* search.c (lookup_base): Handle NULL_TREE.

2013-03-25  Paolo Carlini  <paolo.carlini@oracle.com>

	PR c++/56722
	* decl.c (cp_finish_decl): Check DECL_LANG_SPECIFIC before
	DECL_TEMPLATE_INSTANTIATION.

2013-03-25  Jason Merrill  <jason@redhat.com>

	PR c++/52014
	* semantics.c (lambda_expr_this_capture): Don't capture 'this' in
	unevaluated context.

2013-03-23  Jason Merrill  <jason@redhat.com>

	PR c++/54359
	* parser.c (cp_parser_direct_declarator): Fix late return
	for out-of-class defn of member function.

2013-03-22  Paolo Carlini  <paolo.carlini@oracle.com>

	PR c++/56582
	* semantics.c (cxx_eval_array_reference): Check for negative index.

2013-03-22  Jason Merrill  <jason@redhat.com>

	PR c++/56646
	* parser.c (cp_parser_late_return_type_opt): Save and restore
	current_class_ptr/ref.

	N3276
	PR c++/52748
	* cp-tree.h (tsubst_flags): Add tf_decltype.
	* call.c (build_cxx_call): Don't build a temporary if it's set.
	(build_over_call): Make sure it's only passed to build_cxx_call.
	* parser.c (cp_parser_primary_expression): Add decltype_p parm.
	(cp_parser_unary_expression): Likewise.
	(cp_parser_cast_expression): Likewise.
	(cp_parser_binary_expression): Likewise.
	(cp_parser_assignment_expression): Likewise.
	(cp_parser_postfix_expression): Likewise.  Pass tf_decltype.
	(cp_parser_explicit_instantiation): Add decltype_p.  Force a
	temporary for a call on the LHS of a comma.
	(cp_parser_decltype): Pass true to decltype_p parms.
	* pt.c (tsubst) [DECLTYPE_TYPE]: Pass tf_decltype.
	(tsubst_copy_and_build): Pass tf_decltype down only for
	CALL_EXPR and the RHS of COMPOUND_EXPR.
	* tree.c (build_cplus_new): Call complete_type_or_maybe_complain.

	DR 657
	* pt.c (tsubst_function_type): Call abstract_virtuals_error_sfinae.
	(tsubst_arg_types): Likewise.

	PR c++/54277
	* semantics.c (lambda_capture_field_type): Don't build a
	magic decltype for pointer types.
	(lambda_proxy_type): Likewise.
	(finish_non_static_data_member): Get the quals from
	the object.

	PR c++/52374
	* pt.c (tsubst_qualified_id): Use current_nonlambda_class_type.

	PR c++/54764
	PR c++/55972
	* name-lookup.h (tag_scope): Add ts_lambda.
	* semantics.c (begin_lambda_type): Use it.
	* decl.c (xref_tag_1): Set CLASSTYPE_LAMBDA_EXPR.
	* pt.c (check_default_tmpl_args): Ignore lambdas.
	(push_template_decl_real): Handle lambdas.
	* tree.c (no_linkage_check): Adjust lambda check.

	PR c++/56039
	* tree.c (strip_typedefs_expr): Complain about lambda, don't abort.

	PR c++/56447
	PR c++/55532
	* pt.c (instantiate_class_template_1): Instantiate lambda capture
	list here.
	(tsubst_copy_and_build): Not here.

2013-03-22  Jakub Jelinek  <jakub@redhat.com>

	Backported from mainline
	2013-03-16  Jakub Jelinek  <jakub@redhat.com>

	PR c++/56607
	* typeck.c (cp_build_binary_op): When calling warn_for_div_by_zero,
	pass op1 through maybe_constant_value first.

	* tree.c (cp_tree_equal): Fix a pasto.

2013-03-22  Release Manager

	* GCC 4.8.0 released.

2013-03-14  Jason Merrill  <jason@redhat.com>

	PR c++/56614
	* decl.c (local_variable_p_walkfn): Check DECL_ARTIFICIAL again.

	PR c++/56346
	* decl.c (register_dtor_fn): Pass null to __cxa_thread_atexit
	dso_handle parm on targets without __cxa_atexit.

2013-03-11  Jason Merrill  <jason@redhat.com>

	PR c++/56567
	* typeck.c (check_return_expr): Disallow returning init list here.
	* semantics.c (apply_deduced_return_type): Not here.

2013-03-08  Paolo Carlini  <paolo.carlini@oracle.com>

	PR c++/51412
	* cxx-pretty-print.c (pp_cxx_expression): Handle LAMBDA_EXPR.
	* error.c (dump_expr): Likewise.

2013-03-08  Jason Merrill  <jason@redhat.com>

	PR c++/51884
	* class.c (modify_all_vtables): Mangle the vtable name before
	entering dfs_walk.

	* semantics.c (lambda_expr_this_capture): In unevaluated context,
	just return the nearest 'this'.

	PR c++/51494
	PR c++/52183
	PR c++/56222
	* tree.c (maybe_dummy_object): Don't capture 'this'.
	* semantics.c (maybe_resolve_dummy): New.
	(finish_non_static_data_member): Use it.
	(finish_qualified_id_expr): Don't test is_dummy_object.
	* cp-tree.h: Declare maybe_resolve_dummy.
	* call.c (build_new_method_call_1): Use it.

	PR c++/56567
	* semantics.c (apply_deduced_return_type): Don't allow returning
	std::initializer_list.

2013-03-06  Paolo Carlini  <paolo.carlini@oracle.com>

	PR c++/56534
	* parser.c (cp_parser_elaborated_type_specifier): Don't call
	check_elaborated_type_specifier when TREE_CODE (decl) != TYPE_DECL.
	* decl.c (check_elaborated_type_specifier): Tidy.

2013-03-06  Jakub Jelinek  <jakub@redhat.com>

	PR c++/56543
	* tree.c (strip_typedefs): Don't copy args if they are NULL.

2013-03-05  Jakub Jelinek  <jakub@redhat.com>

	* parser.c (cp_parser_braced_list): For {} initialize
	*non_constant_p to false.

2013-03-04  Jason Merrill  <jason@redhat.com>

	PR c++/56464
	PR c++/54383
	* semantics.c (lambda_expr_this_capture): Handle NSDMI
	and non-class scopes.

2013-03-01  Paolo Carlini  <paolo.carlini@oracle.com>

	* decl.c (grokdeclarator): Remove dead code.

2013-02-28  Jason Merrill  <jason@redhat.com>

	PR c++/56481
	* semantics.c (potential_constant_expression_1): Use
	cxx_eval_outermost_constant_expr rather than maybe_constant_value.

	PR c++/56243
	* call.c (build_over_call): Avoid virtual lookup in a template.

2013-02-27  Jason Merrill  <jason@redhat.com>

	PR c++/56358
	PR c++/56323
	* name-lookup.c (do_class_using_decl): Use ctor_identifier instead
	of the base name for inheriting ctors.
	(push_class_level_binding_1): Remove inheriting ctor handling.
	* pt.c (tsubst_decl) [USING_DECL]: Likewise.
	* class.c (add_implicitly_declared_members): Adjust.

2013-02-26  David Binderman  <dcb314@hotmail.com>

	PR c++/55632
	* decl.c (grokdeclarator): Tidy publicp assignment.

2013-02-25  Aldy Hernandez  <aldyh@redhat.com>

	PR c++/56419
	* semantics.c (begin_transaction_stmt): Set TREE_SIDE_EFFECTS.
	(build_transaction_expr): Same.

2013-02-25  Jason Merrill  <jason@redhat.com>

	PR c++/56377
	* pt.c (fn_type_unification): Wait to call push_tinst_level until
	we know what args we're looking at.

	PR c++/56438
	* semantics.c (potential_constant_expression_1): In C++98, a cast
	to non-integral type can't be a constant expression.

2013-02-24  Jakub Jelinek  <jakub@redhat.com>

	PR c++/56403
	* init.c (build_zero_init_1): Use RECORD_OR_UNION_CODE_P instead
	of CLASS_TYPE_P.

2013-02-22  Jason Merrill  <jason@redhat.com>

	PR c++/40405
	* pt.c (push_template_decl_real): Set DECL_INTERFACE_KNOWN
	if we got the wrong number of template parms.

	PR c++/56377
	* pt.c (fn_type_unification): Use explicit args in template
	instantiation context.

	PR c++/56359
	* call.c (can_convert_arg): Discard access checks.

	PR c++/56395
	* tree.c (strip_typedefs): Strip typedefs from TYPENAME_TYPE template
	args.

2013-02-20  Paolo Carlini  <paolo.carlini@oracle.com>

	PR c++/56373
	* tree.c (maybe_warn_zero_as_null_pointer_constant): Add.
	* cvt.c (ocp_convert): Use the latter.
	(cp_convert_to_pointer): Likewise.
	* decl.c (check_default_argument): Likewise.
	* typeck.c (cp_build_binary_op): Likewise.
	* cp-tree.h (maybe_warn_zero_as_null_pointer_constant): Declare.

2013-02-15  Jonathan Wakely  <jwakely.gcc@gmail.com>
	    Paolo Carlini  <paolo.carlini@oracle.com>

	PR c++/51242
	* decl2.c (grokbitfield): Allow scoped enumeration types.

2013-02-15  Jason Merrill  <jason@redhat.com>

	PR c++/54276
	* semantics.c (finish_id_expression): Also return the identifier
	for an outer local static.

	PR c++/56343
	* class.c (check_bases_and_members): Deduce noexcept after
	checking bases.

	PR c++/52026
	* semantics.c (finish_id_expression): In a template, return
	the identifier for a constant variable.

2013-02-14  Jason Merrill  <jason@redhat.com>

	PR c++/54922
	* semantics.c (build_anon_member_initialization): New.
	(build_data_member_initialization): Use it.

	PR c++/55003
	* decl.c (cp_finish_decl): Force instantiation of an
	auto static data member.

	PR c++/55220
	* pt.c (unify): A pack expansion that is not the last template
	argument makes the entire template argument list non-deduced.

	PR c++/56323
	* name-lookup.c (do_class_using_decl): Handle typedefs with
	inheriting constructors.
	(push_class_level_binding_1): Allow inheriting from template
	template parameter, too.
	* pt.c (tsubst_decl) [USING_DECL]: Likewise.

	PR c++/55223
	* pt.c (tsubst_copy_and_build) [LAMBDA_EXPR]: Fix handling of
	default argument scope.
	* mangle.c (write_name): Likewise.

	PR c++/55232
	* error.c (find_typenames_r): Don't walk into a pack expansion.

2013-02-13  Jason Merrill  <jason@redhat.com>

	PR c++/55670
	* parser.c (cp_parser_member_declaration): Check the declarator
	form when detecting a function declaration via typedef.

	PR c++/55680
	* pt.c (maybe_process_partial_specialization): A lambda
	isn't what's being specialized.

	PR c++/55710
	* semantics.c (maybe_add_lambda_conv_op): Mark static thunk
	TREE_USED.

	PR c++/55879
	* semantics.c (cxx_bind_parameters_in_call): Undo DECL_BY_REFERENCE.

	PR c++/55993
	* semantics.c (cxx_fold_indirect_ref): Handle empty bases at
	non-zero offsets, too.

	PR c++/56155
	* decl.c (build_enumerator): Always convert the value to a
	fixed underlying type.

	PR c++/56135
	* pt.c (tsubst_copy_and_build): Don't forget any new
	captures that arose from use of dependent names.

2013-02-13  Jakub Jelinek  <jakub@redhat.com>

	PR c++/56302
	* semantics.c (finish_asm_stmt): If input constraints allow
	neither register nor memory, try maybe_constant_value to get
	a constant if possible.

2013-02-12  Jason Merrill  <jason@redhat.com>

	PR c++/56285
	* method.c (add_one_base_init): Handle base constructor
	taking rvalue reference parm.

	PR c++/56291
	* semantics.c (sort_constexpr_mem_initializers): Handle
	vptr out of order.

2013-02-09  Jason Merrill  <jason@redhat.com>

	PR c++/56268
	* semantics.c (classtype_has_nothrow_assign_or_copy_p): Call
	maybe_instantiate_noexcept.

	PR c++/56247
	* pt.c (eq_specializations): Set comparing_specializations.
	* tree.c (cp_tree_equal): Check it.
	* cp-tree.h: Declare it.

	* decl.c (decls_match): Check versions later.

	PR c++/56238
	* pt.c (build_non_dependent_expr): Don't try to fold
	instantiation-dependent expressions.
	(instantiation_dependent_r) [TRAIT_EXPR]: Split out.
	[BIND_EXPR]: Treat as dependent.

2013-02-07  Jakub Jelinek  <jakub@redhat.com>

	PR c++/56241
	* init.c (build_vec_init): Don't append NULL values into new_vec.
	(build_zero_init_1): Don't push anything into v if recursive call
	returned NULL_TREE.
	(build_value_init_noctor): Don't push anything into v if
	build_value_init call returned NULL_TREE.

	PR c++/56239
	* parser.c (cp_parser_token_starts_cast_expression): Renamed to...
	(cp_parser_tokens_start_cast_expression): ... this.  Change parameter
	to cp_parser *, call cp_lexer_peek_token first.  For CPP_OPEN_PAREN,
	return true only if 2nd token isn't CPP_CLOSE_PAREN.
	(cp_parser_cast_expression): Adjust caller.

	PR c++/56237
	* decl.c (push_local_name): Look at DECL_DISCRIMINATOR (t)
	only if DECL_DISCRIMINATOR_SET_P (t) rather than just
	DECL_LANG_SPECIFIC (t).

2013-02-07  Jason Merrill  <jason@redhat.com>

	PR c++/56235
	* method.c (do_build_copy_constructor): Don't bother turning
	scalars from lvalues to xvalues.
	(do_build_copy_assign): Likewise.

2013-02-06  Jason Merrill  <jason@redhat.com>

	* parser.c (cp_parser_enum_specifier): Check for error_mark_node.

2013-02-05  Jason Merrill  <jason@redhat.com>

	PR c++/54122
	* tree.c (lvalue_kind) [INDIRECT_REF]: Don't check for
	METHOD_TYPE.

	PR c++/56177
	* decl.c (start_preparsed_function): Update restype if we change
	decl1.

	PR c++/56208
	* pt.c (fn_type_unification): Discard any access checks from
	substituting explicit args.

2013-01-31  Jason Merrill  <jason@redhat.com>

	PR c++/56162
	PR c++/56104
	* typeck.c (get_member_function_from_ptrfunc): Fix
	ptrmemfunc_vbit_in_delta case.

2013-01-29  Jason Merrill  <jason@redhat.com>

	PR libstdc++/54314
	* class.c (build_ctor_vtbl_group): Give construction vtables
	hidden visibility.

2013-01-25  Jason Merrill  <jason@redhat.com>

	PR c++/56095
	* pt.c (convert_nontype_argument_function): Handle invalid input.
	(convert_nontype_argument): Likewise.

	PR c++/56104
	* typeck.c (get_member_function_from_ptrfunc): Optimize if the
	dynamic type has no virtual functions.

2013-01-22  Paolo Carlini  <paolo.carlini@oracle.com>

	PR c++/55944
	* decl.c (check_initializer): Use TARGET_EXPR_DIRECT_INIT_P only
	on TARGET_EXPR nodes.

2013-01-22  Jason Merrill  <jason@redhat.com>

	PR c++/56071
	* pt.c (maybe_instantiate_noexcept): Don't defer access checks.

2013-01-22  Dodji Seketeli  <dodji@redhat.com>

	PR c++/53609
	* pt.c (argument_pack_element_is_expansion_p)
	(make_argument_pack_select, use_pack_expansion_extra_args_p)
	(gen_elem_of_pack_expansion_instantiation): New static functions.
	(tsubst): When looking through an ARGUMENT_PACK_SELECT tree node,
	look through the possibly resulting pack expansion as well.
	(tsubst_pack_expansion): Use use_pack_expansion_extra_p to
	generalize when to use the PACK_EXPANSION_EXTRA_ARGS mechanism.
	Use gen_elem_of_pack_expansion_instantiation to build the
	instantiation piece-wise.  Don't use arg_from_parm_pack_p anymore,
	as gen_elem_of_pack_expansion_instantiation and the change in
	tsubst above generalize this particular case.
	(arg_from_parm_pack_p): Remove this for it's not used by
	tsubst_pack_expansion anymore.

2013-01-21  Jason Merrill  <jason@redhat.com>

	PR c++/56059
	* tree.c (strip_typedefs_expr) [TREE_VEC]: Preserve non-default
	template args count.

2013-01-18  Jason Merrill  <jason@redhat.com>

	PR target/54908
	* decl2.c (get_local_tls_init_fn): New.
	(get_tls_init_fn): Handle flag_extern_tls_init.  Don't bother
	with aliases for internal variables.  Don't use weakrefs if
	the variable needs destruction.
	(generate_tls_wrapper): Mark the wrapper as const if no
	initialization is needed.
	(handle_tls_init): Don't require aliases.

2013-01-15  Dodji Seketeli  <dodji@redhat.com>

	PR c++/55663
	* pt.c (coerce_innermost_template_parms): New static function.
	(instantiate_alias_template):  Use it here.

2013-01-09  Jason Merrill  <jason@redhat.com>

	PR c++/55878
	* rtti.c (build_typeid, get_typeid): Add complain parm.
	(get_tinfo_decl_dynamic): Likewise.
	* cp-tree.h, parser.c, pt.c: Adjust.

	PR c++/55893
	* decl.c (cp_finish_decl): Clear TREE_READONLY if the variable
	needs destruction.

2013-01-09  Jakub Jelinek  <jakub@redhat.com>

	PR c/48418
	* typeck.c (cp_build_binary_op): For LSHIFT_EXPR and RSHIFT_EXPR,
	call maybe_constant_value for the negative or too big shift
	count warnings.

2013-01-09  Paolo Carlini  <paolo.carlini@oracle.com>

	PR c++/55801
	* decl2.c (var_needs_tls_wrapper): Return false when error_operand_p
	of the argument is true.

2013-01-08  Joel Brobecker  <brobecker@adacore.com>

	* parser.c (cp_parser_initializer_list): Move declaration
	of variable non_const to start of lexical block.

2013-01-07  Jason Merrill  <jason@redhat.com>

	PR c++/55753
	* tree.c (build_aggr_init_expr): Do nothing in a template.
	* pt.c (tsubst_copy_and_build) [CALL_EXPR]: Strip an ADDR_EXPR off
	a FUNCTION_DECL before tsubsting.

2013-01-04  Dodji Seketeli  <dodji@redhat.com>

	PR c++/52343
	* pt.c (check_instantiated_arg): Allow type template arguments.

2013-01-04  Jason Merrill  <jason@redhat.com>

	PR c++/55877
	* decl.c (reset_type_linkage, bt_reset_linkage): New.
	(grokdeclarator): Use reset_type_linkage.
	* name-lookup.c (binding_table_foreach): Handle null table.
	* tree.c (decl_anon_ns_mem_p): Check TYPE_MAIN_DECL, not TYPE_NAME.

2013-01-04  Paolo Carlini  <paolo.carlini@oracle.com>

	PR c++/54526 (again)
	* parser.c (cp_parser_template_id): Revert core of previous change
	(keep adjusted inform message).

2013-01-03  Jason Merrill  <jason@redhat.com>

	PR c++/55419
	PR c++/55753
	* pt.c (tsubst_copy_and_build) [TARGET_EXPR]: Don't touch
	TREE_CONSTANT.

	PR c++/55842
	* semantics.c (trait_expr_value): Call maybe_instantiate_noexcept.

	PR c++/55856
	* semantics.c (build_data_member_initialization): Handle DECL_EXPR.

	PR c++/53650
	* call.c (type_has_extended_temps): New.
	* cp-tree.h: Declare it.
	* decl.c (check_initializer): Use build_aggr_init for arrays
	if it is false.
	* init.c (build_vec_init): Avoid mixed signed/unsigned arithmetic.

2013-01-02  Jason Merrill  <jason@redhat.com>

	PR c++/54325
	* call.c (build_new_method_call_1): Don't use build_value_init for
	user-provided default constructors.

	* decl.c (check_default_argument): Use LOOKUP_IMPLICIT.

	PR c++/55032
	PR c++/55245
	* tree.c (build_cplus_array_type): Copy layout information
	to main variant if necessary.

Copyright (C) 2013 Free Software Foundation, Inc.

Copying and distribution of this file, with or without modification,
are permitted in any medium without royalty provided the copyright
notice and this notice are preserved.<|MERGE_RESOLUTION|>--- conflicted
+++ resolved
@@ -1,5 +1,3 @@
-<<<<<<< HEAD
-=======
 2013-08-20  Jason Merrill  <jason@redhat.com>
 
 	PR c++/58119
@@ -102,7 +100,6 @@
 	bound depending on a variadic parameter.
 	* parser.c (cp_parser_range_for): Revert PR56794 changes.
 
->>>>>>> b0ea8ac2
 2013-05-31  Jason Merrill  <jason@redhat.com>
 
 	PR c++/57319
