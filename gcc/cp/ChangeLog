<<<<<<< HEAD
=======
2014-06-15  Jason Merrill  <jason@redhat.com>

	PR c++/61488
	* pt.c (check_valid_ptrmem_cst_expr): Fix for template context.

	PR c++/61500
	* tree.c (lvalue_kind): Handle MEMBER_REF and DOTSTAR_EXPR.

2014-06-15  Jan Hubicka  <hubicka@ucw.cz>

	* decl.c (grokvardecl): Fix pasto in previous patch.

2014-06-15  Jan Hubicka  <hubicka@ucw.cz>

	* decl.c (duplicate_decls): Use set_decl_tls_model.
	(grokdeclarator): Likewise.
	* semantics.c (finish_id_expression): Check TLS only for
	static variables.
	(finish_omp_threadprivate): Use decl_default_tls_model.
	* decl2.c (get_guard): Likewise.
	* call.c (make_temporary_var_for_ref_to_temp): Likewise.

2014-06-14  Paolo Carlini  <paolo.carlini@oracle.com>

	PR c++/33101
	* decl.c (grokparms): Improve error message about void parameters.
	* error.c (type_to_string): Fix aka cut off code.

2014-06-12  Jason Merrill  <jason@redhat.com>

	* call.c (convert_arg_to_ellipsis): Use abi_version_crosses.
	* cvt.c (type_promotes_to): Likewise.
	* mangle.c (write_type, write_expression): Likewise.
	(write_name, write_template_arg): Likewise.
	(mangle_decl): Make alias based on flag_abi_compat_version.
	Emit -Wabi warning here.
	(finish_mangling_internal): Not here.  Drop warn parm.
	(finish_mangling_get_identifier, finish_mangling): Adjust.
	(mangle_type_string, mangle_special_for_type): Adjust.
	(mangle_ctor_vtbl_for_type, mangle_thunk): Adjust.
	(mangle_guard_variable, mangle_tls_init_fn): Adjust.
	(mangle_tls_wrapper_fn, mangle_ref_init_variable): Adjust.

	* call.c (build_operator_new_call): Remove -fabi-version=1 support.
	* class.c (walk_subobject_offsets, include_empty_classes): Likewise.
	(layout_nonempty_base_or_field, end_of_class): Likewise.
	(layout_empty_base, build_base_field, layout_class_type): Likewise.
	(is_empty_class, add_vcall_offset_vtbl_entries_1): Likewise.
	(layout_virtual_bases): Likewise.
	* decl.c (compute_array_index_type): Likewise.
	* mangle.c (write_mangled_name, write_prefix): Likewise.
	(write_template_prefix, write_integer_cst, write_expression): Likewise.
	(write_template_arg, write_array_type): Likewise.
	* method.c (lazily_declare_fn): Likewise.
	* rtti.c (get_pseudo_ti_index): Likewise.
	* typeck.c (comp_array_types): Likewise.

2014-06-11  Jan Hubicka  <hubicka@ucw.cz>

	* vtable-class-hierarchy.c: Update handling for section names
	that are no longer trees.
	* decl.c (duplicate_decls): Likewise.

2014-06-11  Paolo Carlini  <paolo.carlini@oracle.com>

	PR c++/19200
	* parser.c (cp_parser_init_declarator): Actually pass friend_p
	to cp_parser_declarator.

2014-06-11  Paolo Carlini  <paolo.carlini@oracle.com>

	PR c++/60265
	* parser.c (cp_parser_using_declaration): Handle unscoped enums.
	* name-lookup.c (validate_nonmember_using_decl): Adjust error
	message.

2014-06-11  Paolo Carlini  <paolo.carlini@oracle.com>

	PR c++/19200
	* parser.c (cp_parser_declarator): Add bool parameter.
	(cp_parser_direct_declarator): Likewise, use it.
	(cp_parser_member_declaration): Pass friend_p to cp_parser_declarator.
	(cp_parser_condition, cp_parser_explicit_instantiation,
	cp_parser_init_declarator, cp_parser_type_id_1,
	cp_parser_parameter_declaration, cp_parser_exception_declaration,
	cp_parser_cache_defarg, cp_parser_objc_class_ivars,
	cp_parser_objc_struct_declaration, cp_parser_omp_for_loop_init):
	Adjust.
	* decl.c (grokdeclarator): Fix handling of friend declared in
	namespace scope (g++.dg/parse/friend10.C).

2014-06-10  Jan Hubicka  <hubicka@ucw.cz>

	* vtable-class-hierarchy.c: Use symtab_get_node (var_decl)
	->implicit_section.
	* optimize.c (cdtor_comdat_group): Fix handling of aliases.
	(maybe_clone_body): Move symbol across comdat groups.
	* method.c (use_thunk): Copy implicit section flag.

2014-06-09  Paolo Carlini  <paolo.carlini@oracle.com>

	PR c++/22556
	* name-lookup.c (pushdecl_maybe_friend_1): Use comptypes.

2014-06-07  Jan Hubicka  <hubicka@ucw.cz>

	* method.c (use_thunk): Use set_decl_section_name.
	* optimize.c (maybe_clone_body): Use set_decl_section_name.
	* decl.c (duplicate_decls): Likewise.
	* vtable-class-hierarchy.c: Likewise.

2014-06-06  Paolo Carlini  <paolo.carlini@oracle.com>

	PR c++/60184
	* class.c (check_field_decls): In C++11 mode do not reject
	static data members and reference-type members in unions.

2014-06-05  Jason Merrill  <jason@redhat.com>

	PR c++/43453
	* decl.c (check_initializer): Collapse a TREE_LIST here.
	* typeck2.c (store_init_value): Not here.

2014-06-05  Richard Biener  <rguenther@suse.de>
	    Paolo Carlini  <paolo.carlini@oracle.com>

	PR c++/56961
	* cp-gimplify.c (cp_gimplify_expr, [MODIFY_EXPR]): Rework
	handling of empty classes.

2014-06-04  Jason Merrill  <jason@redhat.com>

	* parser.c (cp_parser_diagnose_invalid_type_name): Give helpful note
	for noexcept and thread_local, too.

	PR c++/61343
	* decl.c (check_initializer): Maybe clear
	DECL_INITIALIZED_BY_CONSTANT_EXPRESSION_P.

2014-06-05  Richard Biener  <rguenther@suse.de>

	PR c++/61004
	* typeck.c (cp_build_indirect_ref): Do not emit strict-aliasing
	warnings for accessing empty classes.

2014-06-05  Marek Polacek  <polacek@redhat.com>

	PR c/49706
	* parser.c (cp_parser_binary_expression): Warn when logical not is
	used on the left hand side operand of a comparison.

2014-06-04  Paolo Carlini  <paolo.carlini@oracle.com>

	PR c++/43453
	* typeck.c (cp_build_modify_expr): Handle array of characters
	initialized by a string literal.
	* decl.c (check_initializer): Handle parenthesized string literal
	as initializer.
	* typeck2.c (store_init_value): Remove redundant check.

2014-06-04  Jason Merrill  <jason@redhat.com>

	PR c++/51253
	PR c++/61382
	* cp-gimplify.c (cp_gimplify_expr): Handle CALL_EXPR_LIST_INIT_P here.
	* semantics.c (simplify_aggr_init_expr): Not here, just copy it.

2014-06-04  Igor Zamyatin  <igor.zamyatin@intel.com>

	PR c/58942
	* cp-array-notation.c (expand_sec_reduce_builtin): Handle the case
	with a pointer.

2014-06-03  Paolo Carlini  <paolo.carlini@oracle.com>

	DR 1423
	PR c++/52174
	* call.c (standard_conversion): Convert nullptr to bool only
	in case of direct-initialization.
	(convert_like_real): Provide informative error message.

2014-06-03  Marek Polacek  <polacek@redhat.com>

	PR c/60439
	* semantics.c (finish_switch_cond): Warn if switch condition has
	boolean value.

2014-06-03  Jason Merrill  <jason@redhat.com>

	PR c++/60992
	* pt.c (tsubst_copy) [VAR_DECL]: Try lookup first.  Add a new
	variable to local_specializations.

	PR c++/60848
	* call.c (is_std_init_list): Check CLASSTYPE_TEMPLATE_INFO.

2014-06-02  Jason Merrill  <jason@redhat.com>

	PR c++/61046
	* decl.c (reshape_init_class): Handle un-folded
	constant-expressions.

	PR c++/61134
	* pt.c (pack_deducible_p): Handle canonicalization.

2014-06-02  Paolo Carlini  <paolo.carlini@oracle.com>

	* pt.c (tsubst_function_type): Initialize arg_types.

2014-06-02  Siva Chandra Reddy  <sivachandra@google.com>

        PR debug/57519
        * class.c (handle_using_decl): Pass the correct scope to
        cp_emit_debug_info_for_using.

2014-06-02  Ville Voutilainen  <ville.voutilainen@gmail.com>

	PR c++/59483
	PR c++/61148
	* search.c (accessible_p): Use current_nonlambda_class_type.
	* semantics.c (check_accessibility_of_qualified_id): Likewise.

2014-06-02  Andrew MacLeod  <amacleod@redhat.com>

	* decl.c: Include builtins.h.
	* semantics.c: Likewise.

2014-05-31  Paolo Carlini  <paolo.carlini@oracle.com>

	DR 1227
	PR c++/57543
	* cp-tree.h (TYPE_HAS_LATE_RETURN_TYPE): Add.
	* pt.c (tsubst_function_type): Inject the this parameter; do the
	substitutions in the order mandated by the DR.
	(copy_default_args_to_explicit_spec): Copy TYPE_HAS_LATE_RETURN_TYPE.
	* decl.c (grokdeclarator): Maybe set TYPE_HAS_LATE_RETURN_TYPE.
	(static_fn_type): Copy it.
	* decl2.c (build_memfn_type, change_return_type,
	cp_reconstruct_complex_type): Likewise.
	* parser.c (cp_parser_lambda_declarator_opt): Likewise.
	* tree.c (strip_typedefs): Likewise.
	* typeck.c (merge_types): Likewise.

2014-05-30  Jason Merrill  <jason@redhat.com>

	PR c++/56947
	* pt.c (instantiate_decl): Check that defer_ok is not set for
	local class members.

	PR c++/60992
	* pt.c (tsubst_init): Split out from...
	(tsubst_expr) [DECL_EXPR]: Here.
	(tsubst_copy) [VAR_DECL]: Use it.
	* semantics.c (finish_id_expression): Return the decl for static/const.

2014-05-28  Jason Merrill  <jason@redhat.com>

	PR c++/47202
	* decl.c (cxx_comdat_group): Return a decl.
	* optimize.c (cdtor_comdat_group): Get its DECL_ASSEMBLER_NAME.

	* pt.c (tsubst) [ARRAY_TYPE]: Check for array of array of unknown
	bound.

	PR c++/61242
	* call.c (build_aggr_conv): Ignore passed in flags.
	(build_array_conv, build_complex_conv): Likewise.

2014-05-23  Jan Hubicka  <hubicka@ucw.cz>

	* optimize.c (maybe_thunk_body): Use set_comdat_group.
	(maybe_clone_body): Likewise.
	* decl.c (duplicate_decls): Update code duplicating comdat group;
	do not copy symtab pointer; before freeing newdecl remove it
	from symtab.
	* decl2.c (constrain_visibility): Use set_comdat_group.

2014-05-23  Jan Hubicka  <hubicka@ucw.cz>

	* rtti.c: Include tm_p.h
	(emit_tinfo_decl): Force RTTI data to be aligned to required
	ABI alignment only.

2014-05-23  Jan Hubicka  <hubicka@ucw.cz>

	* class.c (build_vtable): Align vtables to TARGET_VTABLE_ENTRY_ALIGN
	ignoring other target adjustments.

2014-05-23  Thomas Schwinge  <thomas@codesourcery.com>

	* semantics.c (finish_omp_clauses): Remove duplicated variable
	initialization.

	* parser.c (cp_parser_omp_target): Return bool values.

2014-05-22  Paolo Carlini  <paolo.carlini@oracle.com>

	PR c++/61088
	* lambda.c (add_capture): Enforce that capture by value requires
	complete type.
	* typeck2.c (cxx_incomplete_type_inform): Early return if
	TYPE_MAIN_DECL is null.

2014-05-21  Jonathan Wakely  <jwakely@redhat.com>

	PR c/61271
	* cp-array-notation.c (cilkplus_an_triplet_types_ok_p): Fix condition.

2014-05-21  Ville Voutilainen  <ville.voutilainen@gmail.com>

	PR c++/61133
	* lambda.c (build_capture_proxy, add_capture): Treat normal
	captures and init-captures identically.

2014-05-21  Mark Wielaard  <mjw@redhat.com>

	PR debug/16063
	* cp-lang.c (cxx_enum_underlying_base_type): New function.
	(LANG_HOOKS_ENUM_UNDERLYING_BASE_TYPE): Define.

2014-05-21  Richard Sandiford  <rsandifo@linux.vnet.ibm.com>

	* cvt.c (convert_to_void): Use void_node instead of void_zero_node.
	* cp-array-notation.c (replace_invariant_exprs): Likewise.
	(expand_array_notation): Handle VOID_CST.
	* error.c (dump_expr): Likewise.
	* cxx-pretty-print.c (cxx_pretty_printer::primary_expression)
	(cxx_pretty_printer::expression): Likewise.
	(pp_cxx_new_expression): Use void_node instead of void_zero_node.
	* decl.c (register_dtor_fn): Likewise.
	* init.c (build_raw_new_expr, build_new_1, build_vec_init)
	(build_delete, push_base_cleanups): Likewise.
	* mangle.c (write_expression): Likewise.
	* semantics.c (finish_break_stmt, empty_expr_stmt_p): Likewise.
	* pt.c (tsubst_decl, tsubst_copy_and_build): Likewise.
	(tsubst, tsubst_copy, build_non_dependent_expr): Handle VOID_CST.
	* tree.c (cp_tree_equal): Likewise.
	(build_dummy_object, is_dummy_object, stabilize_expr): Use void_node
	instead of void_zero_node.
	* typeck.c (check_return_expr): Likewise.
	* typeck2.c (build_functional_cast): Likewise.

2014-05-21  Igor Zamyatin  <igor.zamyatin@intel.com>

	PR c/60189
	* parser.c (cp_parser_postfix_expression): Move handling of cilk_sync
	from here to...
	(cp_parser_statement): ...here. Make sure only semicolon can go after
	Cilk_sync.

2014-05-20  Paolo Carlini  <paolo.carlini@oracle.com>

	PR c++/58753
	PR c++/58930
	PR c++/58704
	* typeck2.c (digest_nsdmi_init): New.
	* parser.c (cp_parser_late_parse_one_default_arg): Use it.
	* init.c (get_nsdmi): Likewise.
	* cp-tree.h (digest_nsdmi_init): Declare.

2014-05-20  Jason Merrill  <jason@redhat.com>

	* typeck.c (get_member_function_from_ptrfunc): Don't try to look
	up a virtual function in a dummy object.

2014-05-20  Paolo Carlini  <paolo.carlini@oracle.com>

	PR c++/60373
	* decl.c (duplicate_decls): Replace pair of warning_at with
	warning_at + inform.
	(maybe_commonize_var): Likewise.

2014-05-20  Richard Sandiford  <rsandifo@linux.vnet.ibm.com>

	PR bootstrap/61210
	* pt.c (tsubst_copy, tsubst_omp_for_iterator, tsubst_expr)
	(tsubst_copy_and_build): Perform recursive substitutions in a
	deterministic order.

2014-05-20  Paolo Carlini  <paolo.carlini@oracle.com>

	PR c++/58664
	* typeck2.c (cxx_incomplete_type_inform): New.
	(cxx_incomplete_type_diagnostic): Use it.
	* decl.c (grokdeclarator): Check the element type of an
	incomplete array type; call the above.
	* cp-tree.h (cxx_incomplete_type_inform): Declare.

2014-05-19  Jason Merrill  <jason@redhat.com>

	PR c++/58761
	* pt.c (tsubst_copy): Don't check at_function_scope_p.
	(instantiate_class_template_1): Don't push_to_top_level in an nsdmi.

2014-05-19  Paolo Carlini  <paolo.carlini@oracle.com>

	* typeck2.c (cxx_incomplete_type_diagnostic): Use inform.
	* parser.c (cp_parser_enum_specifier): Likewise.

>>>>>>> 331c6259
2014-05-17  Trevor Saunders  <tsaunders@mozilla.com>

	* class.c (sorted_fields_type_new): Adjust.
	* cp-cilkplus.c (cilk_install_body_with_frame_cleanup): Likewise.
	* cp-objcp-common.c (decl_shadowed_for_var_insert): Likewise.
	* cp-tree.h: Remove usage of variable_size gty attribute.
	* decl.c (make_label_decl): Adjust.
	(check_goto): Likewise.
	(start_preparsed_function): Likewise.
	(save_function_data): Likewise.
	* lex.c (init_reswords): Likewise.
	(retrofit_lang_decl): Likewise.
	(cxx_dup_lang_specific_decl): Likewise.
	(copy_lang_type): Likewise.
	(cxx_make_type): Likewise.
	* name-lookup.c (binding_entry_make): Likewise.
	(binding_table_construct): Likewise.
	(binding_table_new): Likewise.
	(cxx_binding_make): Likewise.
	(pushdecl_maybe_friend_1): Likewise.
	(begin_scope): Likewise.
	(push_to_top_level): Likewise.
	* parser.c (cp_lexer_alloc): Likewise.
	(cp_lexer_new_from_tokens): Likewise.
	(cp_token_cache_new): Likewise.
	(cp_parser_context_new): Likewise.
	(cp_parser_new): Likewise.
	(cp_parser_nested_name_specifier_opt): Likewise.
	(cp_parser_template_id): Likewise.
	* pt.c (maybe_process_partial_specialization): Likewise.
	(register_specialization): Likewise.
	(add_pending_template): Likewise.
	(lookup_template_class_1): Likewise.
	(push_tinst_level): Likewise.
	* semantics.c (register_constexpr_fundef): Likewise.
	(cxx_eval_call_expression): Likewise.
	* typeck2.c (abstract_virtuals_error_sfinae): Likewise.

2014-05-16  Paolo Carlini  <paolo.carlini@oracle.com>

	PR c++/51640
	* parser.c (cp_parser_diagnose_invalid_type_name): Early return
	when cp_parser_lookup_name sets ambiguous_decls.

2014-05-15  Jason Merrill  <jason@redhat.com>

	* call.c (print_conversion_rejection): Use loc consistently.

2014-05-14  Paolo Carlini  <paolo.carlini@oracle.com>

	* cp-tree.h (DIRECT_LIST_INIT_P): Add.
	* call.c (convert_like_real, build_new_method_call_1): Use it.
	* decl2.c (grokfield): Likewise.
	* init.c (perform_member_init, build_aggr_init, expand_default_init,
	build_new_1): Likewise.
	* mangle.c (write_expression): Likewise.
	* parser.c (cp_parser_late_parse_one_default_arg): Likewise.

2014-05-14  Jason Merrill  <jason@redhat.com>

	PR c++/20332
	PR c++/21631
	* call.c (reference_binding): Treat lvalue/rvalue mismatch and
	dropped cv-quals as a bad conversion.
	(convert_like_real) [ck_ref_bind]: Explain them.
	(compare_ics): Check badness before stripping reference
	bindings.  Handle comparing bad reference bindings.
	* typeck.c (comp_cv_qualification): Add overload that just takes
	integers.
	* cp-tree.h: Declare it.

	* call.c (struct conversion_info): Rename 'from_type' to 'from'.
	(arg_conversion_rejection, bad_arg_conversion_rejection)
	(explicit_conversion_rejection, template_conversion_rejection): Adjust.
	(add_function_candidate): Pass actual argument, rather than type, to
	bad_arg_conversion_rejection.
	(print_conversion_rejection): Explain what's wrong with the conversion.
	(print_z_candidates): Say "candidate:" before each candidate.
	(splice_viable): Be strict if we see a viable or template candidate.
	(build_user_type_conversion_1): Pass false to strict parameter.
	(perform_overload_resolution, build_conditional_expr_1): Likewise.
	(build_new_op_1, build_new_method_call_1): Likewise.
	(build_op_call_1): Pass true to strict parameter.

2014-05-13  Jason Merrill  <jason@redhat.com>

	* call.c (print_error_for_call_failure): Say "no match" rather
	than "ambiguous" if there were no strict matches.
	(build_new_method_call_1): Likewise.

	PR c++/61151
	* semantics.c (is_this_parameter): Allow capture proxies too.

2014-05-12  Jason Merrill  <jason@redhat.com>

	* call.c (maybe_print_user_conv_context): New.
	(convert_like_real): Use it.  Print call context for bad
	user-defined conversion.
	(build_over_call): Print call context for bad 'this' conversion.

	* call.c (convert_like_real): Use inform for identifying the
	declaration point.

2014-05-12  Paolo Carlini  <paolo.carlini@oracle.com>

	* cvt.c (cp_convert_to_pointer): Don't call error_at if
	complain & tf_error is false.

	* decl.c (make_unbound_class_template): Prefer inform for
	"declared here"-type message.

2014-05-09  Momchil Velikov  <momchil.velikov@gmail.com>

	PR c++/60463
	PR c++/60755
	* lambda.c (lambda_expr_this_capture): Add new parameter
	add_capture_p controlling whether the functions will try to
	capture 'this' via the default capture.
	(maybe_resolve_dummy): Likewise.
	* cp-tree.h: Adjust prototypes.
	* call.c, semantics.c: Change callers of these functions.
	* call.c (build_new_method_call_1): Use the actual 'this' that
	would be potentially captured for the overload resolution, instead
	of the dummy object.

2014-05-09  Paolo Carlini  <paolo.carlini@oracle.com>

	* pt.c (convert_nontype_argument_function): Add tsubst_flags_t
	parameter.
	(convert_nontype_argument): Adjust calls.
	(coerce_template_parameter_pack): Add missing complain & tf_error
	check.

2014-05-09  Jason Merrill  <jason@redhat.com>

	DR 587
	PR c++/51317
	* call.c (build_conditional_expr_1, conditional_conversion): Handle
	non-class lvalues and xvalues that differ only in cv-qualifiers.

	DR 5
	PR c++/60019
	* call.c (build_user_type_conversion_1): The copy-init temporary
	is cv-unqualified.

	PR c++/58714
	* tree.c (stabilize_expr): A stabilized prvalue is an xvalue.

	PR c++/54348
	* call.c (build_conditional_expr_1): If overload resolution finds
	no match, just say "different types".

	PR c++/32019
	* call.c (build_conditional_expr_1): Improve ambiguity diagnostic.

	PR c++/22434
	* call.c (build_conditional_expr_1): Don't try to pool cv-quals
	if we didn't find a conversion.
	Don't accept a bad conversion too early.

2014-05-08  Paolo Carlini  <paolo.carlini@oracle.com>

	PR c++/13981
	* typeck.c (convert_for_assignment): Provide an inform for pointers
	to incomplete class types.

2014-05-07  Paolo Carlini  <paolo.carlini@oracle.com>

	PR c++/61083
	* pt.c (convert_nontype_argument): Protect all the error calls
	with complain & tf_error.

2014-05-07  Paolo Carlini  <paolo.carlini@oracle.com>

	PR c++/61080
	* pt.c (instantiate_decl): Avoid generating the body of a
	deleted function.

2014-05-06  Paolo Carlini  <paolo.carlini@oracle.com>

	PR c++/60999
	* pt.c (maybe_begin_member_template_processing): Use
	uses_template_parms.

2014-05-06  Kenneth Zadeck  <zadeck@naturalbridge.com>
	    Mike Stump  <mikestump@comcast.net>
	    Richard Sandiford  <rdsandiford@googlemail.com>

	* call.c: Include wide-int.h.
	(type_passed_as): Use tree_int_cst_lt instead of INT_CST_LT_UNSIGNED.
	(convert_for_arg_passing): Likewise.
	* class.c: Include wide-int.h.
	(walk_subobject_offsets): Use tree_int_cst_lt instead of INT_CST_LT.
	(end_of_class): Use tree_int_cst_lt instead of INT_CST_LT_UNSIGNED.
	(include_empty_classes): Likewise
	(layout_class_type): Use tree_int_cst_lt instead of INT_CST_LT.
	* cvt.c: Include wide-int.h.
	(ignore_overflows): Use wide_int_to_tree.
	* decl.c: Include wide-int.h.
	(check_array_designated_initializer): Use wide-int interfaces.
	(compute_array_index_type): Use tree_int_cst_lt instead of INT_CST_LT.
	(finish_enum_value_list): Use signop.
	(build_enumerator): Use wide-int interfaces.
	* init.c: Include wide-int.h.
	(build_new_1): Use wide-int interfaces.
	* mangle.c: Include wide-int.h.
	(write_integer_cst): Use wide-int interfaces.
	(write_array_type): Likewise.
	* tree.c: Include wide-int.h.
	(cp_tree_equal): Use tree_int_cst_equal.
	* typeck2.c: Include wide-int.h.
	(process_init_constructor_array): Use wide-int interfaces.

2014-05-03  Paolo Carlini  <paolo.carlini@oracle.com>

	PR c++/58582
	* decl.c (grokfndecl): Check duplicate_decls return value for
	error_mark_node.
	* pt.c (instantiate_decl): A deleted function is defined.

2014-05-02  Jason Merrill  <jason@redhat.com>

	* decl2.c (vague_linkage_p): Local statics have vague linkage.

	PR c++/60992
	* lambda.c (lambda_capture_field_type): Wrap anything dependent
	other than 'this'.
	(add_capture): Check for VLA before calling it.
	* semantics.c (is_this_parameter): Accept any 'this' parameter, not
	just the current one.  Make non-static.
	* cp-tree.h: Declare it.
	* pt.c (tsubst_copy) [VAR_DECL]: Also build a new VAR_DECL if
	the operand was static or constant.

2014-05-02  Marek Polacek  <polacek@redhat.com>

	* typeck.c (maybe_warn_about_returning_address_of_local): Separate
	warning_at calls.

2014-05-01  Marek Polacek  <polacek@redhat.com>

	PR c/43395
	* typeck.c (maybe_warn_about_returning_address_of_local): Distinguish
	between label and variable when warning about returning local address.

2014-04-30  Jason Merrill  <jason@redhat.com>

	PR c++/60980
	* init.c (build_value_init): Don't try to call an array constructor.

	PR c++/60951
	* typeck2.c (massage_init_elt): Use maybe_constant_init.

2014-04-30  Marek Polacek  <polacek@redhat.com>

	* typeck.c (cp_build_binary_op): Call ubsan_instrument_division
	even when SANITIZE_FLOAT_DIVIDE is on.  Set doing_div_or_mod even
	for non-integer types.

2014-04-29  Jason Merrill  <jason@redhat.com>

	DR 1351
	Represent the unevaluated exception specification of an implicitly
	declared or deleted function with a simple placeholder, not a list
	of functions.
	* cp-tree.h (UNEVALUATED_NOEXCEPT_SPEC_P): New.
	* except.c (unevaluated_noexcept_spec): New.
	* class.c (deduce_noexcept_on_destructor): Use it.
	* decl.c (check_redeclaration_exception_specification): Call
	maybe_instantiate_noexcept.
	(duplicate_decls): Call it before merge_types.
	(start_preparsed_function): Call maybe_instantiate_noexcept.
	* decl2.c (mark_used): Call maybe_instantiate_noexcept earlier.
	* init.c (get_nsdmi): Factor out of perform_member_init.
	* method.c (process_subob_fn): Call maybe_instantiate_noexcept.
	(walk_field_subobs): Consider NSDMI for EH spec.
	(get_defaulted_eh_spec): New.
	(implicitly_declare_fn): Use unevaluated_noexcept_spec.
	(defaulted_late_check): Defer EH checking in non-template classes.
	(after_nsdmi_defaulted_late_checks): New.
	* parser.c (cp_parser_class_specifier_1): Use it.
	(unparsed_classes): New macro.
	* parser.h (cp_unparsed_functions_entry_d): Add classes field.
	* pt.c (maybe_instantiate_noexcept): Use get_defaulted_eh_spec.
	Remove list-of-functions handling.
	* typeck2.c (merge_exception_specifiers): Remove list-of-functions
	handling and FN parameter.
	* typeck.c (merge_types): Adjust.

2014-04-28  Paolo Carlini  <paolo.carlini@oracle.com>

	PR c++/59120
	* parser.c (cp_parser_alias_declaration): Check return value of
	cp_parser_require.

2014-04-24  Jakub Jelinek  <jakub@redhat.com>

	* parser.c (cp_parser_omp_atomic): Allow seq_cst before
	atomic-clause, allow comma in between atomic-clause and
	seq_cst.

2014-04-24  Marc Glisse  <marc.glisse@inria.fr>

	PR libstdc++/43622
	* rtti.c (emit_support_tinfos): Do not iterate on
	registered_builtin_types (partial revert).

2014-04-23 Dinar Temirbulatov  <dtemirbulatov@gmail.com>

	PR c++/57958
	* semantics.c (apply_deduced_return_type): Complete non-void type
	before estimating whether the type is aggregate.

2014-04-22  Marc Glisse  <marc.glisse@inria.fr>

	PR libstdc++/43622
	* rtti.c (emit_support_tinfo_1): New function, extracted from
	emit_support_tinfos.
	(emit_support_tinfos): Call it and iterate on registered_builtin_types.

2014-04-22  Jakub Jelinek  <jakub@redhat.com>

	PR c/59073
	* parser.c (cp_parser_omp_parallel): If cp_parser_omp_for
	fails, don't set OM_PARALLEL_COMBINED and return NULL.

2014-04-18  Jason Merrill  <jason@redhat.com>

	DR 1571
	* call.c (reference_binding): Recurse on user-defined conversion.

	PR c++/60872
	* call.c (standard_conversion): Don't try to apply restrict to void.

2014-04-16  Marc Glisse  <marc.glisse@inria.fr>

	* decl.c (reshape_init_r): Handle a single element of vector type.

2014-04-16  Patrick Palka  <patrick@parcs.ath.cx>

	PR c++/60765
	* decl2.c (cplus_decl_attributes): Handle
	pointer-to-member-function declarations.

2014-04-16  Patrick Palka  <patrick@parcs.ath.cx>

	PR c++/60764
	* call.c (build_user_type_coversion): Use build_dummy_object
	to create the placeholder object for a constructor method call.
	(build_special_member_call): Likewise.
	(build_over_call): Check for the placeholder object with
	is_dummy_object.
	(build_new_method_call_1): Likewise.  Don't attempt to resolve
	a dummy object for a constructor method call.

2014-04-16  Paul Pluzhnikov  <ppluzhnikov@google.com>

	PR c++/59295
	* friend.c (add_friend, make_friend_class): Move repeated friend
	warning under Wredundant_decls.

2014-04-15  Paolo Carlini  <paolo.carlini@oracle.com>

	* decl.c (duplicate_decls): Remove redundant TYPE_NAME use.
	* name-lookup.c (pushdecl_maybe_friend_1): Likewise.
	(do_class_using_decl): Likewise.
	* mangle.c (dump_substitution_candidates): Use TYPE_NAME_STRING.

2014-04-15  Jakub Jelinek  <jakub@redhat.com>

	PR plugins/59335
	* Make-lang.h (CP_PLUGIN_HEADERS): Add type-utils.h.

2014-04-14  Paolo Carlini  <paolo.carlini@oracle.com>

	* cp-tree.h (TYPE_IDENTIFIER): Remove declaration.

2014-04-14  Paolo Carlini  <paolo.carlini@oracle.com>

	* pt.c (mark_template_parm): Use template_parm_level_and_index.

2014-04-11  Jason Merrill  <jason@redhat.com>

	* parser.h (struct cp_token): Rename ambiguous_p to error_reported.
	* parser.c: Adjust.
	(cp_lexer_get_preprocessor_token): Always clear it.
	(cp_parser_lambda_expression): Use it to avoid duplicate diagnostics.

	DR 1467
	PR c++/51747
	* decl.c (reshape_init_r): Handle a single element of class type.

	DR 1338
	* decl.c (cxx_init_decl_processing): Set DECL_IS_MALLOC on
	built-in operator new.

2014-04-11  Paolo Carlini  <paolo.carlini@oracle.com>

	PR c++/58600
	* name-lookup.c (parse_using_directive): Return early if the
	attribs argument is error_mark_node; use get_attribute_name.

2014-04-11  Jason Merrill  <jason@redhat.com>

	DR 1030
	PR c++/51253
	* cp-tree.h (CALL_EXPR_LIST_INIT_P): New.
	* call.c (struct z_candidate): Add flags field.
	(add_candidate): Add flags parm.
	(add_function_candidate, add_conv_candidate, build_builtin_candidate)
	(add_template_candidate_real): Pass it.
	(build_over_call): Set CALL_EXPR_LIST_INIT_P.
	* tree.c (build_aggr_init_expr): Copy it.
	* semantics.c (simplify_aggr_init_expr): Preevaluate args if it's set.

2014-04-10  Richard Biener  <rguenther@suse.de>
	    Jakub Jelinek  <jakub@redhat.com>

	PR ipa/60761
	* error.c (dump_decl) <case FUNCTION_DECL>: If
	DECL_LANG_SPECIFIC is NULL, but DECL_ABSTRACT_ORIGIN is not,
	recurse on DECL_ABSTRACT_ORIGIN instead of printing
	<built-in>.

2014-04-09  Fabien Chêne  <fabien@gcc.gnu.org>

	* pt.c (check_template_variable): Check for the return of pedwarn
	before emitting a note.
	* parser.c (cp_parser_lambda_introducer): Likewise.

2014-04-08  Paolo Carlini  <paolo.carlini@oracle.com>

	PR c++/59115
	* pt.c (process_template_parm): For an invalid non-type parameter
	only set TREE_TYPE to error_mark_node.
	(push_inline_template_parms_recursive, comp_template_parms,
	redeclare_class_template, coerce_template_template_parm,
	coerce_template_template_parms, unify): Use error_operand_p.

2014-04-08  Nathan Sidwell  <nathan@codesourcery.com>

	* class.c (check_bases_and_members): Warn about non-virtual dtors
	in public bases only.  Check warn_ecpp before complaining about
	non-polymorphic bases.

2014-04-04  Fabien Chêne  <fabien@gcc.gnu.org>

	* decl.c (duplicate_decls): Check for the return of warning_at
	before emitting a note.
	(warn_misplaced_attr_for_class_type): Likewise.
	(check_tag_decl): Likewise.

2014-04-04  Paolo Carlini  <paolo.carlini@oracle.com>

	PR c++/58207
	* semantics.c (sort_constexpr_mem_initializers): Robustify loop.

2014-04-04  Patrick Palka  <patrick@parcs.ath.cx>

	PR c++/44613
	* semantics.c (add_stmt): Set STATEMENT_LIST_HAS_LABEL.
	* decl.c (cp_finish_decl): Create a new BIND_EXPR before
	instantiating a variable-sized type.

	PR c++/21113
	* decl.c (decl_jump_unsafe): Consider variably-modified decls.

2014-04-04  Fabien Chêne  <fabien@gcc.gnu.org>

	* class.c (find_abi_tags_r): Check for the return of warning
	before emitting a note.
	(one_inherited_ctor): Likewise.

2014-04-04  Fabien Chêne  <fabien@gcc.gnu.org>

	* decl.c (duplicate_decls): Check for the return of permerror
	before emitting a note.

2014-04-03  Nathan Sidwell  <nathan@codesourcery.com>

	* class.c (accessible_nvdtor_p): New.
	(check_bases): Don't check base destructor here ...
	(check_bases_and_members): ... check them here.  Trigger on
	Wnon-virtual-dtor flag.
	(finish_struct_1): Use accessible_nvdtor_p.

2014-04-01  Jason Merrill  <jason@redhat.com>

	* pt.c (process_partial_specialization): Say "not deducible"
	rather than "not used".  Use inform.

	PR c++/60374
	* pt.c (coerce_template_parms): Check that the pack expansion
	pattern works with the first matching parameter.

2014-04-01  Fabien Chêne  <fabien@gcc.gnu.org>

	* init.c (perform_member_init): Homogenize uninitialized
	diagnostics.

2014-04-01  Jason Merrill  <jason@redhat.com>

	PR c++/60708
	* call.c (build_array_conv): Call complete_type.

	PR c++/60713
	* typeck2.c (PICFLAG_SIDE_EFFECTS): New.
	(picflag_from_initializer): Return it.
	(process_init_constructor): Handle it.

	PR c++/60642
	* decl2.c (is_late_template_attribute): Don't defer abi_tag.
	* mangle.c (write_unqualified_name): Fix abi_tag on templates.
	* pt.c (get_template_info): Handle NAMESPACE_DECL.
	(most_general_template): Handle more kinds of template.
	* tree.c (handle_abi_tag_attribute): Ignore abi_tag on template
	instantiations and specializations.

2014-03-31  Patrick Palka  <patrick@parcs.ath.cx>

	PR c++/44859
	* typeck.c (maybe_warn_about_returning_address_of_local): Unwrap
	COMPONENT_REFs and ARRAY_REFs sooner.

2014-03-29  Adam Butcher  <adam@jessamine.co.uk>

	PR c++/60626
	* parser.c (cp_parser_init_declarator): Handle erroneous generic type
	usage in non-functions with pushed scope.

2014-03-28  Adam Butcher  <adam@jessamine.co.uk>

	PR c++/60573
	* name-lookup.h (cp_binding_level): New transient field defining_class_p
	to indicate whether a scope is in the process of defining a class.
	* semantics.c (begin_class_definition): Set defining_class_p.
	* name-lookup.c (leave_scope): Reset defining_class_p.
	* parser.c (synthesize_implicit_template_parm): Use cp_binding_level::
	defining_class_p rather than TYPE_BEING_DEFINED as the predicate for
	unwinding to class-defining scope to handle the erroneous definition of
	a generic function of an arbitrarily nested class within an enclosing
	class.

2014-03-26  Fabien Chêne  <fabien@gcc.gnu.org>

	PR c++/52369
	* method.c (walk_field_subobs): Improve the diagnostic
	locations for both REFERENCE_TYPEs and non-static const members.
	* init.c (diagnose_uninitialized_cst_or_ref_member): Use %q#D
	instead of %qD to be consistent with the c++11 diagnostic.

2014-03-25  Jason Merrill  <jason@redhat.com>

	PR c++/60566
	PR c++/58678
	* class.c (build_vtbl_initializer): Handle abstract dtors here.
	* search.c (get_pure_virtuals): Not here.

	PR c++/60375
	* parser.c (cp_parser_lambda_expression): Don't parse the body of
	a lambda in unevaluated context.

	PR c++/60628
	* decl.c (create_array_type_for_decl): Complain about array of auto.

2014-03-25  Jakub Jelinek  <jakub@redhat.com>

	PR c++/60331
	* semantics.c (potential_constant_expression_1): Handle
	DECL_EXPR.

2014-03-24  Adam Butcher  <adam@jessamine.co.uk>

	PR c++/60627
	* parser.c (cp_parser_parameter_declaration_clause): Prevent 'auto' from
	introducing an implicit function template parameter within an explicit
	instantiation.

2014-03-22  Jason Merrill  <jason@redhat.com>

	PR c++/60574
	* decl.c (grokdeclarator): Change permerror about 'virtual auto'
	to error.

2014-03-21  Paolo Carlini  <paolo.carlini@oracle.com>

	PR c++/60384
	* name-lookup.c (push_class_level_binding_1): Check identifier_p
	on the name argument.

2014-03-20  Jakub Jelinek  <jakub@redhat.com>

	PR c++/60572
	* init.c (build_zero_init_1): Ignore fields with error_mark_node
	type.

2014-03-19  Paolo Carlini  <paolo.carlini@oracle.com>

	PR c++/51474
	* call.c (build_new_method_call_1): Handle pure virtuals called by
	NSDMIs too.

2014-03-17  Adam Butcher  <adam@jessamine.co.uk>

	PR c++/60390
	* parser.c (cp_parser_member_declaration): Don't allow
	finish_fully_implicit_template to consider friend declarations to be
	class member templates.
	(synthesize_implicit_template_parm): Handling winding back through class
	scope to the class being defined in order to inject a template argument
	list.

	PR c++/60391
	* parser.c (cp_parser_skip_to_end_of_block_or_statement): Unwind generic
	function scope as per cp_parser_skip_to_end_of_statement.

2014-03-17  Paolo Carlini  <paolo.carlini@oracle.com>

	PR c++/59571
	* typeck2.c (check_narrowing): Use fold_non_dependent_expr_sfinae.

2014-03-14  Jason Merrill  <jason@redhat.com>

	PR c++/60532
	PR c++/58678
	* search.c (get_pure_virtuals): Handle abstract dtor here.
	(dfs_get_pure_virtuals): Not here.

	PR c++/58678
	* search.c (dfs_get_pure_virtuals): Treat the destructor of an
	abstract class as pure.

2014-03-13  Paolo Carlini  <paolo.carlini@oracle.com>

	PR c++/60383
	* pt.c (maybe_process_partial_specialization): Check return value
	of check_specialization_namespace.

2014-03-13  Paolo Carlini  <paolo.carlini@oracle.com>

	PR c++/60254
	* semantics.c (finish_static_assert): Call cxx_constant_value only
	if require_potential_rvalue_constant_expression returns true.

2014-03-11  Paolo Carlini  <paolo.carlini@oracle.com>

	PR c++/60389
	* method.c (get_inherited_ctor): New.
	* cp-tree.h (get_inherited_ctor): Declare it.
	* semantics.c (is_valid_constexpr_fn): Use it.

2014-03-10  Jason Merrill  <jason@redhat.com>

	PR c++/60367
	* call.c (convert_default_arg): Remove special handling for
	CONSTRUCTOR.

	PR c++/53492
	* parser.c (cp_parser_class_head): Also check PRIMARY_TEMPLATE_P
	when deciding whether to call push_template_decl for a member class.
	* pt.c (push_template_decl_real): Return after wrong levels error.

2014-03-08  Adam Butcher  <adam@jessamine.co.uk>

	PR c++/60033
	* pt.c (tsubst_copy): When retrieving a capture pack from a generic
	lambda, remove the lambda's own template argument list prior to fetching
	the specialization.

	PR c++/60393
	* parser.c (cp_parser_parameter_declaration_clause): Move generic
	function template unwinding on error into a more general location, ...
	(cp_parser_skip_to_end_of_statement): ... here.

2014-03-07  Jason Merrill  <jason@redhat.com>

	* Make-lang.in (check_g++_parallelize): Split dg.exp.

	* parser.c (cp_parser_type_id_1): Only allow 'auto' in C++1y if
	we're in a trailing return type.

	* typeck.c (comp_template_parms_position): 'auto' and
	'decltype(auto)' are different from real template parms.

	* parser.c (cp_parser_using_declaration): Consume the semicolon
	after bare parameter pack error.

	* cp-tree.h (REF_PARENTHESIZED_P): New.
	* semantics.c (force_paren_expr): Set it.
	* pt.c (do_auto_deduction): Check it.
	(tsubst) [COMPONENT_REF]: Copy it.
	* typeck.c (maybe_warn_about_useless_cast): Don't strip dereference.

	* decl.c (create_array_type_for_decl): Only warn about invalid
	C++1y VLA if flag_iso or warn_vla>0.
	(grokdeclarator): Likewise.
	* pt.c (tsubst): Likewise.
	* semantics.c (finish_decltype_type): Likewise.
	* typeck.c (cxx_sizeof_or_alignof_type): Likewise.
	(cp_build_addr_expr_1): Likewise.
	* init.c (build_new_1): Improve diagnostics.

2014-03-07  Paolo Carlini  <paolo.carlini@oracle.com>

	PR c++/58609
	* decl.c (check_initializer): Return NULL_TREE after error;
	consistently use inform.

2014-03-07  Paolo Carlini  <paolo.carlini@oracle.com>

	* decl.c (check_initializer): Remove dead code.

2014-03-06  Marek Polacek  <polacek@redhat.com>

	PR c/60197
	* typeck.c (check_return_expr): Call contains_cilk_spawn_stmt instead
	of checking tree code.

2014-03-06  Paolo Carlini  <paolo.carlini@oracle.com>

	* parser.c (cp_lexer_set_source_position): New.
	(cp_parser_mem_initializer): Use it.
    	(cp_parser_postfix_open_square_expression): Likewise.
    	(cp_parser_parenthesized_expression_list): Likewise.
    	(cp_parser_new_initializer): Likewise.
    	(cp_parser_jump_statement): Likewise.
    	(cp_parser_initializer): Likewise.
    	(cp_parser_functional_cast): Likewise.

2014-03-05  Jason Merrill  <jason@redhat.com>

	PR c++/60409
	* semantics.c (force_paren_expr): Only add a PAREN_EXPR to a
	dependent expression.

	PR c++/60361
	* parser.c (cp_parser_template_id): Don't set up a CPP_TEMPLATE_ID
	if re-parsing might succeed.
	* semantics.c (finish_id_expression): Use of a parameter outside
	the function body is a parse error.

	* parser.c (cp_parser_mem_initializer): Set input_location
	properly for init-list warning.
	(cp_parser_postfix_open_square_expression): Likewise.
	(cp_parser_parenthesized_expression_list): Likewise.
	(cp_parser_new_initializer): Likewise.
	(cp_parser_jump_statement): Likewise.
	(cp_parser_initializer): Likewise.
	(cp_parser_functional_cast): Likewise.

2014-03-04  Jason Merrill  <jason@redhat.com>

	PR c++/60417
	* typeck2.c (process_init_constructor_record): Set
	CONSTRUCTOR_IS_DIRECT_INIT on {} for omitted initializers.

	PR c++/60415
	PR c++/54359
	* parser.c (cp_parser_direct_declarator): Set declarator to
	cp_error_declarator on invalid qualified-id.

2014-03-04  Paolo Carlini  <paolo.carlini@oracle.com>

	PR c++/60376
	* parser.c (cp_parser_using_declaration): Early return when
	cp_parser_nested_name_specifier errors out.

2014-03-01  Adam Butcher  <adam@jessamine.co.uk>

	PR c++/60377
	* parser.c (cp_parser_parameter_declaration_clause): Unwind generic
	function scope on parse error in function parameter list.

2014-03-01  Paolo Carlini  <paolo.carlini@oracle.com>

	* method.c (implicitly_declare_fn): Remove redundant
	DECL_TEMPLATE_RESULT and STRIP_TEMPLATE uses.
	* semantics.c (is_instantiation_of_constexpr): Likewise.
	* error.c (dump_function_decl): Likewise.

2014-03-01  Jason Merrill  <jason@redhat.com>

	PR c++/60379
	* semantics.c (begin_maybe_infinite_loop): Use
	fold_non_dependent_expr_sfinae.

2014-02-28  Jason Merrill  <jason@redhat.com>

	PR c++/58845
	* typeck.c (cp_build_binary_op): Sorry on vector&&vector.

2014-02-28  Paolo Carlini  <paolo.carlini@oracle.com>

	PR c++/58610
	* cp-tree.h (DECL_DELETED_FN): Use LANG_DECL_FN_CHECK.
	* call.c (print_z_candidate): Remove STRIP_TEMPLATE use.
	* lambda.c (maybe_add_lambda_conv_op): Likewise.

2014-02-27  Paolo Carlini  <paolo.carlini@oracle.com>

	PR c++/60253
	* call.c (convert_arg_to_ellipsis): Return error_mark_node after
	error_at.

2014-02-27  Jason Merrill  <jason@redhat.com>

	PR c++/60353
	PR c++/55877
	* decl2.c (tentative_decl_linkage): Don't mess with functions that
	are not yet defined.

2014-02-26  Jason Merrill  <jason@redhat.com>

	PR c++/60347
	PR lto/53808
	* class.c (clone_function_decl): Don't note_vague_linkage_fn.
	* init.c (build_vtbl_address): Do it here.

	PR c++/59231
	PR c++/11586
	PR c++/14710
	PR c++/57132
	* pt.c (struct warning_sentinel): New.
	(tsubst_copy_and_build): Use it instead of
	c_inhibit_evaluation_warnings.
	* typeck.c (maybe_warn_about_useless_cast): Remove
	c_inhibit_evaluation_warnings check.

	PR c++/54440
	* pt.c (get_template_parm_index): New.
	(fixed_parameter_pack_p_1, fixed_parameter_pack_p): New.
	(process_template_parm): Allow bare packs in template template
	parm template parms.
	(coerce_template_parameter_pack): Handle fixed template template
	parm packs and fixed packs not at the end of the parm list.
	(coerce_template_parms): Handle template parm packs not at the end
	of the parm list.
	(gen_elem_of_pack_expansion_instantiation): Handle a decl expansion.

	PR c++/60182
	* pt.c (unify): Ignore alias templates when deducing a template
	template parameter.

	PR c++/60345
	Revert:
	DR 1571
	* call.c (reference_binding): Recurse on user-defined conversion.
	(convert_like_real) [ck_ref_bind]: Explain cv-qual mismatch.

2014-02-25  Jason Merrill  <jason@redhat.com>

	DR 1571
	* call.c (reference_binding): Recurse on user-defined conversion.
	(convert_like_real) [ck_ref_bind]: Explain cv-qual mismatch.

	* call.c (print_conversion_rejection): Handle n_arg of -2.
	(build_user_type_conversion_1): Pass it.

	PR c++/55877
	* decl2.c (no_linkage_error): Handle C++98 semantics.
	(reset_type_linkage): Move from decl.c.
	(reset_type_linkage_1, reset_type_linkage_2, bt_reset_linkage_1)
	(bt_reset_linkage_2, reset_decl_linkage): New.
	(tentative_decl_linkage): Factor out of expand_or_defer_fn_1.
	(cp_write_global_declarations): Move condition into no_linkage_error.
	* decl.c (grokfndecl, grokvardecl): Use no_linkage_error.
	* semantics.c (expand_or_defer_fn_1): Factor out
	tentative_decl_linkage.
	* cp-tree.h: Adjust.

	* decl2.c (finish_static_data_member_decl): Diagnose static data
	member in unnamed class.
	* class.c (finish_struct_anon_r): Avoid redundant diagnostic.

	PR lto/53808
	* class.c (clone_function_decl): Call note_vague_linkage_fn for
	defaulted virtual dtor.

	DR 1286
	PR c++/60328
	* pt.c (get_underlying_template): Fix equivalence calculation.

2014-02-25  Adam Butcher  <adam@jessamine.co.uk>

	PR c++/60311
	* parser.c (function_being_declared_is_template_p): Return false when
	processing a template parameter list.
	(cp_parser_parameter_declaration_clause): Don't set
	auto_is_implicit_function_template_parm_p when processing a
	template parameter list.

	* parser.c (synthesize_implicit_template_parm): Inject new template
	argument list appropriately when a generic member function
	of a class template is declared out-of-line.

	PR c++/60065
	* parser.c (cp_parser_direct_declarator): Don't save and
	restore num_template_parameter_lists around call to
	cp_parser_parameter_declaration_list.
	(function_being_declared_is_template_p): New predicate.
	(cp_parser_parameter_declaration_list): Use
	function_being_declared_is_template_p as predicate for
	inspecting current function template parameter list length
	rather than num_template_parameter_lists.

2014-02-24  Jason Merrill  <jason@redhat.com>

	PR c++/60146
	* pt.c (tsubst_omp_for_iterator): Don't let substitution of the
	DECL_EXPR initialize a non-class iterator.

	PR c++/60312
	* parser.c (cp_parser_template_type_arg): Check for invalid 'auto'.

2014-02-21  Jason Merrill  <jason@redhat.com>

	PR c++/58170
	* parser.c (cp_parser_type_name): Always check dependency.
	(cp_parser_type_specifier_seq): Call
	cp_parser_parse_and_diagnose_invalid_type_name.

	PR c++/60108
	* semantics.c (expand_or_defer_fn_1): Check DECL_DEFAULTED_FN.

	PR c++/60185
	* parser.c (cp_parser_default_argument): Clear
	current_class_ptr/current_class_ref like tsubst_default_argument.

	PR c++/60252
	* lambda.c (maybe_resolve_dummy): Check lambda_function rather
	than current_binding_level.

	PR c++/60186
	* typeck2.c (massage_init_elt): Call fold_non_dependent_expr_sfinae.

	PR c++/60187
	* parser.c (cp_parser_enum_specifier): Call
	check_for_bare_parameter_packs.

	PR c++/59347
	* pt.c (tsubst_decl) [TYPE_DECL]: Don't try to instantiate an
	erroneous typedef.

	PR c++/60241
	* pt.c (lookup_template_class_1): Update DECL_TEMPLATE_INSTANTIATIONS
	of the partial instantiation, not the most general template.
	(maybe_process_partial_specialization): Reassign everything on
	that list.

	PR c++/60216
	* pt.c (register_specialization): Copy DECL_DELETED_FN to clones.
	(check_explicit_specialization): Don't clone.

	PR c++/60219
	* pt.c (coerce_template_parms): Bail if argument packing fails.

	PR c++/60224
	* decl.c (cp_complete_array_type, maybe_deduce_size_from_array_init):
	Don't get confused by a CONSTRUCTOR that already has a type.

	PR c++/60227
	* call.c (build_array_conv): Don't crash on VLA.

	PR c++/60248
	* mangle.c (mangle_decl): Don't make an alias for a TYPE_DECL.

	PR c++/60252
	* lambda.c (maybe_resolve_dummy): Don't try to capture this
	in declaration context.

	DR 1591
	PR c++/60051
	* pt.c (unify): Only unify if deducible.  Handle 0-length list.

	PR c++/60250
	* parser.c (cp_parser_direct_declarator): Don't wrap a
	type-dependent expression in a NOP_EXPR.

	PR c++/60251
	* lambda.c (is_normal_capture_proxy): Handle VLA capture.

	PR c++/60167
	PR c++/60222
	PR c++/58606
	* parser.c (cp_parser_template_argument): Restore dereference.
	* pt.c (template_parm_to_arg): Dereference non-pack expansions too.
	(process_partial_specialization): Handle deref.
	(unify): Likewise.

2014-02-21  Adam Butcher  <adam@jessamine.co.uk>

	PR c++/60052
	PR c++/60053
	* parser.c (cp_parser_parameter_declaration_list): Correctly reset
	implicit_template_scope upon leaving an out-of-line generic member
	function definition.

2014-02-20  Kai Tietz  <ktietz@redhat.com>

	PR c++/58873
	* parser.c (cp_parser_functional_cast): Treat NULL_TREE
	valued type argument as error_mark_node.

	PR c++/58835
	* semantics.c (finish_fname): Handle error_mark_node.

2014-02-19  Jason Merrill  <jason@redhat.com>

	PR c++/60046
	* pt.c (maybe_instantiate_noexcept): Don't instantiate exception
	spec from template context.

2014-02-19  Jakub Jelinek  <jakub@redhat.com>

	PR debug/56563
	* cp-objcp-common.c (cp_function_decl_explicit_p): Remove
	FUNCTION_FIRST_USER_PARMTYPE (decl) != void_list_node check.

	PR c++/60267
	* pt.c (tsubst_expr): Handle ANNOTATE_EXPR.

2014-02-18  Paolo Carlini  <paolo.carlini@oracle.com>

	PR c++/60225
	* semantics.c (ensure_literal_type_for_constexpr_object): Use
	strip_array_types.

2014-02-18  Paolo Carlini  <paolo.carlini@oracle.com>

	PR c++/60215
	* semantics.c (cxx_eval_constant_expression, [COMPONENT_REF]):
	During error recovery allow_non_constant may be false.

2014-02-18  Adam Butcher  <adam@jessamine.co.uk>

	PR c++/60190
	* parser.c (cp_parser_lambda_declarator_opt): Pop template parameter
	scope whenever a template parameter list has been started, independent
	of whether the function call operator was well-formed or not.

	PR c++/60064
	* parser.c (cp_parser_member_declaration): Pop fully implicit template
	scope for generic friend declarations as well as for non-friends.

2014-02-12  Paolo Carlini  <paolo.carlini@oracle.com>

	PR c++/60047
	* method.c (implicitly_declare_fn): A constructor of a class with
	virtual base classes isn't constexpr (7.1.5p4).

2014-02-05  Jan Hubicka  <hubicka@ucw.cz

	* parser.c (synthesize_implicit_template_parm): Use grow_tree_vec.

2014-02-05  Jakub Jelinek  <jakub@redhat.com>

	PR c++/58703
	* parser.c (cp_parser_omp_declare_reduction): Save and free
	declarator_obstack.

2014-02-03  Marc Glisse  <marc.glisse@inria.fr>

	PR c++/53017
	PR c++/59211
	* tree.c (handle_init_priority_attribute): Call default_conversion on
	the attribute argument.

2014-02-03  Paolo Carlini  <paolo.carlini@oracle.com>

	PR c++/58871
	* method.c (synthesized_method_walk): If vbases is non-null but
	is_empty is true, likewise don't worry about the virtual bases.

2014-02-01  Paolo Carlini  <paolo.carlini@oracle.com>

	PR c++/51219
	* typeck2.c (process_init_constructor_record): Just skip unnamed
	bit-fields.

2014-01-31  Jason Merrill  <jason@redhat.com>

	PR c++/59469
	* pt.c (mark_decl_instantiated): Call mark_needed.

	PR c++/58672
	* decl2.c (handle_tls_init): Handle null init fn.

	PR c++/55800
	* decl2.c (get_tls_init_fn): Copy DECL_EXTERNAL from the variable.

2014-01-31  Paolo Carlini  <paolo.carlini@oracle.com>

	PR c++/59082
	* class.c (build_vfield_ref): Early return error_mark_node if
	TYPE_VFIELD (type) is null.
	(build_base_path): Check return value of build_vfield_ref.

2014-01-31  Jason Merrill  <jason@redhat.com>

	PR c++/59646
	* call.c (convert_like_real) [ck_aggr]: Set TARGET_EXPR_LIST_INIT_P.
	[ck_list]: Check for error_mark_node.
	(build_aggr_conv): Set LOOKUP_NO_NARROWING and check_narrowing.

	PR c++/57043
	* pt.c (fn_type_unification): Don't do DEDUCE_EXACT check
	during partial ordering.

2014-01-31  Marek Polacek  <polacek@redhat.com>

	PR c/59963
	* typeck.c (build_function_call_vec): Add dummy arg_loc parameter.

2014-01-30  Jason Merrill  <jason@redhat.com>

	PR c++/57899
	* cp-tree.h (struct saved_scope): Add x_local_specializations.
	(local_specializations): New macro.
	* pt.c (local_specializations): Remove variable.

2014-01-30  Richard Sandiford  <rdsandiford@googlemail.com>

	PR c++/58708
	* parser.c (make_string_pack): Use double_int::from_buffer.

2014-01-30  Marek Polacek  <polacek@redhat.com>

	PR c/59940
	* typeck.c (build_ptrmemfunc1): Call convert_and_check with
	input_location.
	* cvt.c (cp_convert_and_check): Call warnings_for_convert_and_check
	with input_location.
	* call.c (build_conditional_expr_1): Call unsafe_conversion_p with
	loc parameter.

2014-01-30  Paolo Carlini  <paolo.carlini@oracle.com>

	PR c++/58843
	* typeck.c (lookup_destructor): Check dtor_type for error_mark_node.

2014-01-30  Paolo Carlini  <paolo.carlini@oracle.com>

	PR c++/58649
	* pt.c (lookup_template_class_1): Check start_enum return value
	for error_mark_node.

2014-01-30  Paolo Carlini  <paolo.carlini@oracle.com>

	* decl.c (duplicate_decls, typename_hash, typename_compare):
	Use TYPE_IDENTIFIER.
	* error.c (dump_type): Likewise.
	* mangle.c (dump_substitution_candidates): Likewise.

2014-01-30  Jason Merrill  <jason@redhat.com>

	PR c++/59633
	* decl2.c (attributes_naming_typedef_ok): New.
	* cp-tree.h: Declare it.
	* decl.c (grokdeclarator): Check it.
	* tree.c (no_linkage_check): Handle VECTOR_TYPE.

2014-01-29  Jason Merrill  <jason@redhat.com>

	PR c++/59707
	* call.c (add_builtin_candidate): Catch dependent types.

	PR c++/59989
	* pt.c (expand_template_argument_pack): Correct
	non_default_args_count calculation.

	PR c++/58466
	* pt.c (unify_pack_expansion): Call expand_template_argument_pack.

	PR c++/59956
	* friend.c (do_friend): Pass the TEMPLATE_DECL to add_friend if we
	have a friend template in a class template.
	* pt.c (tsubst_friend_function): Look through it.
	(push_template_decl_real): A friend member template is
	primary.

2014-01-29  Paolo Carlini  <paolo.carlini@oracle.com>

	PR c++/58846
	* decl.c (get_dso_handle_node): Don't crash if dso_handle_node
	== error_mark_node.

2014-01-29  Paolo Carlini  <paolo.carlini@oracle.com>

	PR c++/58674
	* pt.c (instantiate_template_1): Check for error_mark_node the second
	argument too.

2014-01-29  Jason Merrill  <jason@redhat.com>

	PR c++/59916
	* optimize.c (maybe_thunk_body): Build a RETURN_EXPR for
	cdtor_returns_this case.

	PR c++/59315
	* decl.c (cxx_maybe_build_cleanup): Call mark_used.

2014-01-29  Paolo Carlini  <paolo.carlini@oracle.com>

	PR c++/58702
	* semantics.c (finish_omp_reduction_clause): Check type for
	error_mark_node.

2014-01-28  Jason Merrill  <jason@redhat.com>

	PR c++/59791
	* pt.c (tsubst_decl) [VAR_DECL]: Allow in unevaluated context.
	(tsubst_copy): Use it if lookup fails.

	PR c++/59818
	* pt.c (tsubst_function_type): Make sure we keep the same function
	quals.

	PR c++/58701
	* semantics.c (build_anon_member_initialization): Stop walking
	when we run out of COMPONENT_REFs.

	PR c++/58632
	* decl.c (lookup_and_check_tag): Ignore template parameters if
	scope == ts_current.
	* pt.c (check_template_shadow): Don't complain about the injected
	class name.

	* decl.c (duplicate_decls): Tweak.

	PR c++/53756
	* mangle.c (write_unqualified_name): Handle operator auto.

2014-01-27  Jason Merrill  <jason@redhat.com>

	PR c++/59823
	Core DR 1138
	* call.c (reference_binding): Pass LOOKUP_NO_TEMP_BIND for
	list-initialization.  A conversion to rvalue ref that involves
	an lvalue-rvalue conversion is bad.
	(convert_like_real): Give helpful error message.

	PR c++/54652
	* decl.c (duplicate_decls): Always use oldtype for TYPE_DECL.

	PR c++/58504
	* pt.c (tsubst_copy_and_build) [TRAIT_EXPR]: Use tsubst for
	types.

	PR c++/58606
	* pt.c (template_parm_to_arg): Call convert_from_reference.
	(tsubst_template_arg): Don't strip reference refs.

	PR c++/58639
	* call.c (build_aggr_conv): Reject value-initialization of reference.

	PR c++/58812
	PR c++/58651
	* call.c (convert_like_real): Give helpful error about excess braces
	for ck_rvalue of scalar type.

	Core DR 1288
	* call.c (reference_binding): Only elide braces if the single
	element is reference-related.

	PR c++/58814
	* typeck.c (cp_build_modify_expr): Make the RHS an rvalue before
	stabilizing.

	PR c++/58837
	* typeck.c (cp_truthvalue_conversion): Use explicit comparison for
	FUNCTION_DECL.

	PR c++/59097
	* decl.c (compute_array_index_type): Don't call
	maybe_constant_value for a non-integral expression.

2014-01-24  Balaji V. Iyer  <balaji.v.iyer@intel.com>

	* call.c (magic_varargs_p): Replaced flag_enable_cilkplus with
	flag_cilkplus.
	* cp-gimplify.c (cp_genericize): Likewise.
	* decl.c (grokfndecl): Likewise.
	* parser.c (cp_parser_postfix_expression): Likewise.
	(cp_parser_postfix_open_square_expression): Likewise.
	(cp_parser_direct_declarator): Likewise.
	(is_cilkplus_vector_p): Likewise.
	(cp_parser_omp_clause_name): Likewise.
	(cp_parser_omp_all_clauses): Likewise.
	* pt.c (apply_late_template_attributes): Likewise.
	* typeck.c (cp_build_array_ref): Likewise.
	(cp_build_compound_expr): Likewise.
	(check_return_expr): Likewise.

2014-01-24  Jason Merrill  <jason@redhat.com>

	PR c++/58550
	* decl.c (grokdeclarator): Turn pedwarn about auto return type in
	c++11 into error.

	PR c++/59886
	PR c++/59659
	* typeck2.c (process_init_constructor_array): Don't create
	RANGE_EXPR yet.

2014-01-24  Jakub Jelinek  <jakub@redhat.com>

	* typeck2.c (split_nonconstant_init_1): Fix num_split_elts
	handling for RANGE_ARRAY case.

2014-01-24  Paolo Carlini  <paolo.carlini@oracle.com>

	PR c++/57524
	* name-lookup.c (push_using_directive): Use timevar_cond_start.

2014-01-23  Marek Polacek  <polacek@redhat.com>

	PR c/59846
	* typeck.c (cp_build_binary_op): Pass location to shorten_compare.

2014-01-23  Marek Polacek  <polacek@redhat.com>

	PR c/58346
	* typeck.c (pointer_diff): Give an error on arithmetic on pointer to
	an empty aggregate.

2014-01-23  Jason Merrill  <jason@redhat.com>

	PR c++/55189
	* cp-tree.h (struct language_function): Add infinite_loop and
	infinite_loops.
	(current_function_infinite_loop): New.
	* semantics.c (begin_maybe_infinite_loop, end_maybe_infinite_loop)
	(break_maybe_infinite_loop): New.
	(finish_while_stmt_cond, finish_while_stmt, begin_do_stmt)
	(finish_do_stmt, finish_for_cond, finish_for_stmt)
	(begin_range_for_stmt): Use them.
	* decl.c (finish_function): Don't warn about missing return
	if current_function_infinite_loop.
	* pt.c (instantiate_decl): Copy current_function_infinite_loop.
	* parser.c (cp_parser_jump_statement): Call break_maybe_infinite_loop.

	* call.c (build_op_delete_call): Use make_tree_vector and
	release_tree_vector.

2014-01-23  Paolo Carlini  <paolo.carlini@oracle.com>

	PR c++/58980
	* parser.c (cp_parser_enum_specifier): Handle TYPENAME_TYPE as
	nested_name_specifier.

2014-01-23  Balaji V. Iyer  <balaji.v.iyer@intel.com>

	* parser.c (cp_parser_direct_declarator): When Cilk Plus is enabled
	see if there is an attribute after function decl.  If so, then
	parse them now.
	(cp_parser_late_return_type_opt): Handle parsing of Cilk Plus SIMD
	enabled function late parsing.
	(cp_parser_gnu_attribute_list): Parse all the tokens for the vector
	attribute for a SIMD-enabled function.
	(cp_parser_omp_all_clauses): Skip parsing to the end of pragma when
	the function is used by SIMD-enabled function (indicated by NULL
	pragma token).   Added 3 new clauses: PRAGMA_CILK_CLAUSE_MASK,
	PRAGMA_CILK_CLAUSE_NOMASK and PRAGMA_CILK_CLAUSE_VECTORLENGTH
	(cp_parser_cilk_simd_vectorlength): Modified this function to handle
	vectorlength clause in SIMD-enabled function and #pragma SIMD's
	vectorlength clause.  Added a new bool parameter to differentiate
	between the two.
	(cp_parser_cilk_simd_fn_vector_attrs): New function.
	(is_cilkplus_vector_p): Likewise.
	(cp_parser_late_parsing_elem_fn_info): Likewise.
	(cp_parser_omp_clause_name): Added a check for "mask", "nomask"
	and "vectorlength" clauses when Cilk Plus is enabled.
	(cp_parser_omp_clause_linear): Added a new parameter of type bool
	and emit a sorry message when step size is a parameter.
	* parser.h (cp_parser::cilk_simd_fn_info): New field.
	* decl.c (grokfndecl): Added flag_enable_cilkplus along with
	flag_openmp.
	* pt.c (apply_late_template_attributes): Likewise.

2014-01-23  Jakub Jelinek  <jakub@redhat.com>

	PR middle-end/58809
	* semantics.c (finish_omp_reduction_clause): Reject
	BIT_AND_EXPR, BIT_IOR_EXPR and BIT_XOR_EXPR on COMPLEX_TYPEs.

2014-01-22  Ville Voutilainen  <ville.voutilainen@gmail.com>

	PR c++/59482
	* parser.c (cp_parser_class_head): Push the class before parsing
	the base-clause, pop after it.

2014-01-20  Eric Botcazou  <ebotcazou@adacore.com>

	* decl2.c (cpp_check): Revert prototype change.

2014-01-17  Paolo Carlini  <paolo.carlini@oracle.com>

	PR c++/59270
	PR c++/58811
	* init.c (build_value_init_noctor): Don't pass error_mark_node to
	build_value_init.

2014-01-17  Paolo Carlini  <paolo.carlini@oracle.com>

	PR c++/59269
	* init.c (build_value_init_noctor): Assert !TYPE_HAS_COMPLEX_DFLT
	only when errorcount == 0.

2014-01-17  Marek Polacek  <polacek@redhat.com>

	PR c++/59838
	* cvt.c (ocp_convert): Don't segfault on non-existing
	ENUM_UNDERLYING_TYPE.

2014-01-16  Jason Merrill  <jason@redhat.com>

	PR c++/59821
	* tree.c (bot_manip): Update the location of builtin_LINE and
	builtin_FILE calls.

2014-01-14  Jason Merrill  <jason@redhat.com>

	PR c++/59659
	* typeck2.c (massage_init_elt): New.
	(process_init_constructor_record)
	(process_init_constructor_union): Use it.
	(process_init_constructor_array): Use it.  Use RANGE_EXPR.
	(split_nonconstant_init_1): Handle it.
	* semantics.c (cxx_eval_vec_init_1): Use force_rvalue.

2014-01-09  Balaji V. Iyer  <balaji.v.iyer@intel.com>

	PR c++/59631
	* parser.c (cp_parser_postfix_expression): Added a new if-statement
	and replaced an existing if-statement with else-if statement.
	Changed an existing error message wording to match the one from the C
	parser.

2014-01-08  Jason Merrill  <jason@redhat.com>

	PR c++/59614
	* class.c (abi_tag_data): Add tags field.
	(check_abi_tags): Initialize it.
	(find_abi_tags_r): Support collecting missing tags.
	(mark_type_abi_tags): Don't look at template args.
	(inherit_targ_abi_tags): New.
	(check_bases_and_members): Use it.
	* cp-tree.h (ABI_TAG_IMPLICIT): New.
	* mangle.c (write_abi_tags): Check it.

2014-01-07  Jason Merrill  <jason@redhat.com>

	PR c++/58856
	* pt.c (num_innermost_template_parms): New.
	(get_underlying_template): Use it.

	PR c++/58965
	* mangle.c (write_guarded_var_name): Handle null DECL_NAME.

2014-01-07  Paolo Carlini  <paolo.carlini@oracle.com>

	* semantics.c (trait_expr_value, [CPTK_IS_BASE_OF]): Implement
	the letter of 20.11.6 about Base and Derived naming the same
	class type modulo cv-qualifiers.

2014-01-06  Adam Butcher  <adam@jessamine.co.uk>

	PR c++/59635
	* lambda.c (maybe_add_lambda_conv_op): Handle marking conversion
	function as unimplemented for generic lambdas with varargs.

	PR c++/59636
	* parser.c (cp_parser_template_parameter): Early out with
	error_mark_node if parameter declaration was not parsed.

	PR c++/59629
	* parser.c (cp_parser_lambda_expression): Save/reset/restore
	auto_is_implicit_function_template_parm_p around lambda body.

	PR c++/59638
	* parser.c (cp_parser_init_declarator): Undo fully implicit
	template parameter list when declarator is not a function.

2014-01-03  Marc Glisse  <marc.glisse@inria.fr>

	PR c++/58950
	* cvt.c (convert_to_void): Handle VEC_PERM_EXPR and VEC_COND_EXPR.

2014-01-03  Tobias Burnus  <burnus@net-b.de>

	PR c++/58567
	* pt.c (tsubst_omp_for_iterator): Early return for error_mark_node.

2014-01-03  Paolo Carlini  <paolo.carlini@oracle.com>

	Core DR 1442
	PR c++/59165
	* parser.c (cp_parser_perform_range_for_lookup): Don't pass true
	as include_std to perform_koenig_lookup.
	(cp_parser_postfix_expression): Adjust.
	* pt.c (tsubst_copy_and_build): Likewise.
	* semantics.c (perform_koenig_lookup): Remove bool parameter.
	(omp_reduction_lookup): Adjust.
	* name-lookup.c (lookup_arg_dependent_1): Remove bool parameter.
	(lookup_arg_dependent): Likewise.
	(lookup_function_nonclass): Adjust.
	* name-lookup.h: Adjust declaration.
	* cp-tree.h: Likewise.

2014-01-02  Marc Glisse  <marc.glisse@inria.fr>

	PR c++/59087
	* parser.c (cp_parser_userdef_numeric_literal): Mention
	-fext-numeric-literals in the message.

2014-01-02  Marc Glisse  <marc.glisse@inria.fr>

	PR c++/59641
	* call.c (build_conditional_expr_1): Check the return value of
	force_rvalue.

2014-01-02  Marc Glisse  <marc.glisse@inria.fr>

	* call.c (convert_like_real): Check complain.

2014-01-02  Marc Glisse  <marc.glisse@inria.fr>

	PR c++/59378
	* typeck.c (build_x_vec_perm_expr): Handle non-dependent arguments
	in templates.

2014-01-02  Richard Sandiford  <rdsandiford@googlemail.com>

	Update copyright years

2014-01-02  Richard Sandiford  <rdsandiford@googlemail.com>

	* cp-array-notation.c, cp-cilkplus.c, vtable-class-hierarchy.c: Use
	the standard form for the copyright notice.

Copyright (C) 2014 Free Software Foundation, Inc.

Copying and distribution of this file, with or without modification,
are permitted in any medium without royalty provided the copyright
notice and this notice are preserved.<|MERGE_RESOLUTION|>--- conflicted
+++ resolved
@@ -1,5 +1,3 @@
-<<<<<<< HEAD
-=======
 2014-06-15  Jason Merrill  <jason@redhat.com>
 
 	PR c++/61488
@@ -399,7 +397,6 @@
 	* typeck2.c (cxx_incomplete_type_diagnostic): Use inform.
 	* parser.c (cp_parser_enum_specifier): Likewise.
 
->>>>>>> 331c6259
 2014-05-17  Trevor Saunders  <tsaunders@mozilla.com>
 
 	* class.c (sorted_fields_type_new): Adjust.
