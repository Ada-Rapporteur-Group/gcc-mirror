--- conflicted
+++ resolved
@@ -1,5 +1,3 @@
-<<<<<<< HEAD
-=======
 2016-03-05  Jason Merrill  <jason@redhat.com>
 
 	PR c++/67364
@@ -240,7 +238,6 @@
 
 	* GCC 5.3.0 released.
 
->>>>>>> ef55d00e
 2015-11-26  Jakub Jelinek  <jakub@redhat.com>
 
 	PR c++/68508
