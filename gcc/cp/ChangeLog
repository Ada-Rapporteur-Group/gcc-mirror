<<<<<<< HEAD
2015-05-07  Aldy Hernandez  <aldyh@redhat.com>

	* cp-objcp-common.c: Adjust comment for
	cxx_warn_unused_global_decl.
	* cp-objcp-common.h (LANG_HOOKS_WRITE_GLOBALS): Remove
	(LANG_HOOKS_POST_COMPILATION_PARSING_CLEANUPS): New.
	* cp-tree.h (note_mangling_alias): Protoize.
	(cp_write_global_declarations): Remove.
	(cxx_post_compilation_parsing_cleanups): Protoize.
	* decl.c (wrapup_globals_for_namespace): Remove use of DATA
	argument.
	* decl2.c (mangling_aliases): New global.
	(build_java_method_aliases): New.  Adapted from
	collect_candidates_for_java_method_aliases.
	(collect_candidates_for_java_method_aliases): Remove.
	(build_java_method_aliases): Remove.
	(generate_mangling_aliases): New.
	(note_mangling_alias): New.  Moved from mangle_decl.
	(locus_at_end_of_parsing): New global.
	(c_parse_final_cleanups): Rename from
	cp_write_global_declarations.
	Use locus_at_end_of_parsing.
	Call generate_mangling_aliases.
	Rename call to collect_candidates_for_java_method_aliases into
	build_java_method_aliases.
	Remove call to finalize_compilation_unit.
	Move vtable handling into cxx_post_compilation_parsing_cleanups.
	Do not call check_global_declarations or
	emit_debug_global_declarations.
	(cxx_post_compilation_parsing_cleanups): New.
	* mangle.c (mangle_decl): Move code to note_mangling_alias.
	* name-lookup.c (do_namespace_alias): Call early_global_decl.
=======
2015-05-16  Manuel López-Ibáñez  <manu@gcc.gnu.org>

	PR fortran/44054
	* error.c (cp_diagnostic_starter): Use diagnostic_location
	function.
	(cp_print_error_function): Likewise.
	(cp_printer): Replace locus pointer with accessor function.

2015-05-12  David Malcolm  <dmalcolm@redhat.com>

	* parser.c (cp_parser_selection_statement): Add location and
	guard_kind arguments to calls to
	cp_parser_implicitly_scoped_statement.
	(cp_parser_iteration_statement): Likewise for calls to
	cp_parser_already_scoped_statement.
	(cp_parser_implicitly_scoped_statement): Add "guard_loc" and
	"guard_kind" params; use them to warn for misleading
	indentation.
	(cp_parser_already_scoped_statement): Likewise.

2015-05-11  Jan Hubicka  <hubicka@ucw.cz>

	* class.c (fixup_type_variants): Do not copy TYPE_METHODS
	(one_inheriting_sig): Assert tat we always set TYPE_METHODS of main variant.
	* semantics.c (finish_member_declaration): Likewise.
	* method.c (lazily_declare_fn): Allways add method to main variant list.

2015-05-09  Aldy Hernandez  <aldyh@redhat.com>

	PR bootstrap/66085
	* decl2.c (note_mangling_alias): Declare arguments as unused.

2015-05-08  Jason Merrill  <jason@redhat.com>

	* cp-gimplify.c, parser.c: Adjust to -Wc++11-compat replacing
	-Wc++0x-compat.

2015-05-08  Jason Merrill  <jason@redhat.com>

	* decl2.c (mangling_aliases): New variable.
	(note_mangling_alias, generate_mangling_aliases): New.
	(cp_write_global_declarations): Call generate_mangling_aliases.
	(generate_mangling_alias): Split out from...
	* mangle.c (mangle_decl): ...here.
	* cp-tree.h: Declare note_mangling_alias.

2015-05-08  Aldy Hernandez  <aldyh@redhat.com>

	* decl2.c (collect_candidates_for_java_method_aliases): Remove.
	(build_java_method_aliases): Adapt to use create_same_body_alias
	instead of assemble_alias.  Move variable declarations to
	definition and tidy up.
	(cp_write_global_declarations): Call build_java_method_aliases
	instead of collecting candidates first.

2015-05-07  Jason Merrill  <jason@redhat.com>

	PR c++/59012
	* parser.c (cp_parser_std_attribute_list): Handle attribute expansion.
	(cp_parser_std_attribute_spec): Handle alignas pack expansion.
	* decl2.c (is_late_template_attribute): An attribute exp is dependent.
	* pt.c (make_pack_expansion): Allow TREE_LIST for attribute expansion.
	(apply_late_template_attributes): Handle attribute pack expansion.

2015-05-07  Marek Polacek  <polacek@redhat.com>

	PR c/65179
	* typeck.c (cp_build_binary_op): Warn when left shifting a negative
	value.

2015-05-07  Jason Merrill  <jason@redhat.com>

	DR 1467
	PR c++/51747
	* typeck2.c (digest_init_r): Fix single element list.

2015-05-05  Jason Merrill  <jason@redhat.com>

	* cp-gimplify.c (cp_genericize_r): Track TRY_BLOCK and
	MUST_NOT_THROW_EXPR, warn about a THROW_EXPR directly within a
	MUST_NOT_THROW_EXPR.
	(cp_genericize_data): Add try_block field.
	(cp_genericize_tree): Initialize it.
	* except.c (expand_end_catch_block): Set TREE_NO_WARNING on
	implicit rethrow.

	* constexpr.c (potential_constant_expression_1) [AT_ENCODE_EXPR]:
	Return false.

	* semantics.c (finish_call_expr): Check complain.

	* decl2.c (reset_type_linkage_2): Update the DECL_NAME of a
	maybe-in-charge constructor.

	* decl.c (start_decl): Don't push the plain VAR_DECL for a
	variable template.

	DR 1518
	DR 1630
	PR c++/54835
	PR c++/60417
	* call.c (convert_like_real): Check value-initialization before
	explicit.
	* typeck2.c (process_init_constructor_record): Don't set
	CONSTRUCTOR_IS_DIRECT_INIT.
	(process_init_constructor_array): Likewise.
	* init.c (build_vec_init): Likewise.

2015-05-05  David Malcolm  <dmalcolm@redhat.com>

	* parser.c (cp_parser_asm_definition): Only test for
        error_mark_node if "outputs" was just set.  Likewise for "inputs".
>>>>>>> 9ed784d8

2015-05-04  Paolo Carlini  <paolo.carlini@oracle.com>
	    Jakub Jelinek  <jakub@redhat.com>

	PR c++/66007
	* typeck2.c (check_narrowing): Check by-hand that the pedwarn didn't
	result in an actual error.

2015-05-01  Paolo Carlini  <paolo.carlini@oracle.com>
	    Prathamesh Kulharni  <prathamesh.kulkarni@linaro.org>

	PR c++/65858
	* typeck2.c (check_narrowing): Set ok = true when pedwarn returns
	false.

2015-04-30  David Malcolm  <dmalcolm@redhat.com>

	* cp-tree.h (ARGUMENT_PACK_SELECT_ARG): Remove spurious
	trailing semicolon.

2015-04-29  Jason Merrill  <jason@redhat.com>

	PR c++/50800
	* tree.c (apply_identity_attributes): Fix handling of classes.

2015-04-29  Thomas Schwinge  <thomas@codesourcery.com>

	* parser.c (cp_parser_oacc_enter_exit_data): Use
	OMP_STANDALONE_CLAUSES.

2015-04-29  Paolo Carlini  <paolo.carlini@oracle.com>

	PR c++/64667
	* init.c (perform_member_init): Handle references for -Winit-self.

2015-04-29  Thomas Schwinge  <thomas@codesourcery.com>

	* pt.c (tsubst_expr) <OMP_TARGET_UPDATE>: Use
	OMP_TARGET_UPDATE_CLAUSES instead of OMP_CLAUSES.

2015-04-28  Jason Merrill  <jason@redhat.com>

	PR c++/65896
	* constexpr.c (cxx_eval_store_expression): Don't try to actually
	store an empty class.

	PR c++/65656
	* constexpr.c (cxx_eval_builtin_function_call): Fix
	__builtin_constant_p.

	PR c++/50800
	* tree.c (strip_typedefs): Add remove_attributes parm.
	(strip_typedefs_expr): Likewise.
	(apply_identity_attributes): New subroutine of strip_typedefs.
	* pt.c (canonicalize_type_argument): Let strip_typedefs handle attrs.
	(convert_nontype_argument, unify): Likewise.
	* cp-tree.h: Adjust.

	PR c++/65734
	* class.c (fixup_attribute_variants): Respect TYPE_USER_ALIGN.

2015-04-27  Trevor Saunders  <tbsaunde+gcc@tbsaunde.org>

	* class.c (layout_class_type): Remove check if
	PCC_BITFIELD_TYPE_MATTERS is defined.

2015-04-27  Jim Wilson  <jim.wilson@linaro.org>

	* Make-lang.in (c++.mostlyclean): Remove xg++, g++-cross, and cc1plus.

2015-04-24  Jason Merrill  <jason@redhat.com>

	PR c++/50800
	* typeck.c (structural_comptypes): Don't check TYPE_REF_CAN_ALIAS_ALL.

	* constexpr.c (potential_constant_expression_1) [MINUS_EXPR]:
	Remove obsolete code.
	[NE_EXPR]: Likewise.

2015-04-23  Jason Merrill  <jason@redhat.com>

	PR c++/65646
	* pt.c (check_explicit_specialization): Don't
	SET_DECL_TEMPLATE_SPECIALIZATION for a variable with no template
	headers.
	* decl.c (grokvardecl): Revert earlier fix.

2015-04-20  Paolo Carlini  <paolo.carlini@oracle.com>

	PR c++/65801
	* typeck2.c (check_narrowing): In C++11 mode too, -Wno-narrowing
	suppresses the diagnostic.

2015-04-20  Ville Voutilainen  <ville.voutilainen@gmail.com>

	Reject trailing return type for an operator auto().
	* decl.c (grokdeclarator): Reject trailing return types for
	all conversion operators, don't handle conversion operators
	in the previous checks that deal with auto.

2015-04-20  Ilya Verbin  <ilya.verbin@intel.com>

	* parser.c (cp_parser_omp_target_update): Add missed %> to error_at ().

2015-04-16  Paolo Carlini  <paolo.carlini@oracle.com>

	* class.c (resolve_address_of_overloaded_function, instantiate_type):
	Rename tsubst_flags_t parameter flags -> complain.

2015-04-16  Paolo Carlini  <paolo.carlini@oracle.com>

	* call.c (build_op_delete_call, build_over_call): Check mark_used
	return value.
	* class.c (resolve_address_of_overloaded_function): Likewise.
	* decl.c (cxx_maybe_build_cleanup): Likewise.
	* pt.c (gen_elem_of_pack_expansion_instantiation, tsubst_baselink,
	tsubst_qualified_id, tsubst_copy, tsubst_copy_and_build): Likewise.
	* rtti.c (build_dynamic_cast_1): Likewise.
	* semantics.c (process_outer_var_ref): Likewise.
	* typeck.c (build_class_member_access_expr,
	cp_build_function_call_vec, cp_build_addr_expr_1): Likewise.

2015-04-15  Jason Merrill  <jason@redhat.com>

	* constexpr.c (cxx_eval_store_expression): Ignore clobbers.
	(build_constexpr_constructor_member_initializers): Loop to find
	the BIND_EXPR.
	* decl.c (start_preparsed_function): Clobber the object at the
	beginning of a constructor.

	* decl.c (grokmethod): Only set DECL_COMDAT if TREE_PUBLIC is set.
	* method.c (implicitly_declare_fn): Likewise.
	* decl2.c (vague_linkage_p): Check TREE_PUBLIC first.

	* decl2.c (determine_visibility): Use get_template_info.

2015-04-15  Jason Merrill  <jason@redhat.com>
	    Marek Polacek  <polacek@redhat.com>

	PR c++/65727
	* lambda.c (lambda_expr_this_capture): In unevaluated context go
	through the normal loop, just don't capture.
	(maybe_resolve_dummy): Handle null return.

2015-04-15  Paolo Carlini  <paolo.carlini@oracle.com>

	* call.c (enforce_access): Emit error + inform.

2015-04-15  Marek Polacek  <polacek@redhat.com>

	* constexpr.c (use_new_call): Remove #define.
	(lookup_parameter_binding): Remove function.
	(cxx_bind_parameters_in_call): Remove unused code.
	(cxx_eval_call_expression): Likewise.
	(cxx_eval_constant_expression): Likewise.

2015-04-14  Mikhail Maltsev  <maltsevm@gmail.com>

	* tree.c (replace_placeholders_t): Remove unused type.
	(replace_placeholders): Remove unused pset.

2015-04-14  Jason Merrill  <jason@redhat.com>

	* pt.c (lookup_template_class_1): Use coerce_innermost_template_parms.

	PR c++/65695
	* cvt.c (cp_fold_convert): Avoid wrapping PTRMEM_CST in NOP_EXPR.

	PR c++/65721
	* name-lookup.c (do_class_using_decl): Complain about specifying
	the current class even if there are dependent bases.

2015-04-14  David Krauss  <david_work@me.com>

	PR c++/59766
	* decl.c (grokdeclarator): Do not flag friends with deduced return.

2015-04-14  Momchil Velikov  <momchil.velikov@gmail.com>
	    Jason Merrill  <jason@redhat.com>

	PR c++/60994
	* parser.c (cp_parser_class_name): Add enum_ok parameter.
	(cp_parser_qualifying_entity): Use it instead of cp_parser_type_name.
	(cp_parser_diagnose_invalid_type_name): Don't assume a template is
	a class template.

2015-04-12  Jakub Jelinek  <jakub@redhat.com>

	PR c++/65736
	* constexpr.c (cxx_eval_pointer_plus_expression): Don't fold for VLAs,
	don't fold if op01 isn't divisible by TYPE_SIZE_UNIT.  Convert
	the expression to the original type at the end.

2015-04-09  Jakub Jelinek  <jakub@redhat.com>

	PR c++/65690
	* tree.c (cp_build_qualified_type_real): Copy TYPE_ALIGN and
	TYPE_USER_ALIGN.

	PR c++/65690
	* tree.c (build_cplus_array_type): Layout type before variants are
	set, but copy over TYPE_SIZE and TYPE_SIZE_UNIT from the main
	variant.

2015-04-03  Paolo Carlini  <paolo.carlini@oracle.com>

	PR c++/64085
	* lambda.c (add_capture): Use dependent_type_p for capture by
	reference too.

2015-04-02  Marek Polacek  <polacek@redhat.com>

	PR c++/65642
	* constexpr.c (cxx_eval_pointer_plus_expression): Call
	cxx_eval_constant_expression on the first operand.

2015-04-01  Jason Merrill  <jason@redhat.com>

	PR c++/65625
	* decl.c (make_typename_type): Handle seeing a variable template.

2015-04-01  Paolo Carlini  <paolo.carlini@oracle.com>

	PR c++/56100
	* pt.c (instantiating_current_function_p): New.
	* name-lookup.c (pushdecl_maybe_friend_1): Use it.
	* cp-tree.h (instantiating_current_function_p): Declare.

2015-04-01  Jason Merrill  <jason@redhat.com>

	PR c++/65646
	* decl.c (grokvardecl): Don't call check_explicit_specialization
	for non-template members of a class template.

2015-04-01  Marek Polacek  <polacek@redhat.com>

	PR c++/65554
	* class.c (finish_struct): Require that the second field of a
	user-defined initializer_list be of size type.

2015-03-31  Marek Polacek  <polacek@redhat.com>

	PR c++/65390
	* tree.c (build_cplus_array_type): Use dependent_type_p rather than
	checking for constness.

2015-03-30  Marek Polacek  <polacek@redhat.com>

	PR c++/65398
	* constexpr.c (cxx_fold_indirect_ref): Don't perform the
	 *(&A[i] p+ j) => A[i + j] transformation here.
	(cxx_eval_pointer_plus_expression): New function.
	(cxx_eval_constant_expression): Use it here.

2015-03-27  Tobias Burnus  <burnus@net-b.de>

	PR c/65586
	* parser.c (cp_parser_omp_for, cp_parser_omp_parallel,
	cp_parser_omp_distribute, cp_parser_omp_teams, cp_parser_omp_target,
	cp_parser_omp_declare): Don't show error for skipped omp pragmas with
	-fopenmp-simd.

2015-03-27  Marek Polacek  <polacek@redhat.com>

	PR c++/65556
	* semantics.c (finish_switch_cond): If the unlowered type is not an
	enum, use the type of the condition.

2015-03-27  Jason Merrill  <jason@redhat.com>

	PR c++/65509
	* decl.c (make_rtl_for_nonlocal_decl): Don't defer static
	constants.

2015-03-26  Mikhail Maltsev  <maltsevm@gmail.com>

	PR c++/65154
	* init.c (build_vec_init): Fix initializing aggregates
	with empty init list.

2015-03-26  Jason Merrill  <jason@redhat.com>

	PR c++/65525
	* constexpr.c (potential_constant_expression_1): Handle MEM_REF.

2015-03-25  Marek Polacek  <polacek@redhat.com>

	PR c++/65558
	* name-lookup.c (handle_namespace_attrs): Ignore abi_tag attribute
	on an anonymous namespace.

2015-03-25  Marek Polacek  <polacek@redhat.com>

	PR c++/61670
	* class.c (remove_zero_width_bit_fields): Check for null DECL_SIZE.

2015-03-24  Jason Merrill  <jason@redhat.com>

	PR c++/65046
	* cp-tree.h (NAMESPACE_IS_INLINE): Remove.
	* parser.c (cp_parser_namespace_definition): Don't set it.
	* name-lookup.c (handle_namespace_attrs): Check
	DECL_NAMESPACE_ASSOCIATIONS instead.

	PR c++/65498
	* pt.c (get_mostly_instantiated_function_type): Just return the
	type of the partially instantiated template in DECL_TI_TEMPLATE.

2015-03-20  Marek Polacek  <polacek@redhat.com>

	PR c++/65398
	* constexpr.c (cxx_fold_indirect_ref): Transform *(&A[i] p+ j) into
	A[i + j].

2015-03-20  Marek Polacek  <polacek@redhat.com>

	PR c++/65072
	* typeck.c (lookup_anon_field): Make sure we're dealing with the main
	variant.

2015-03-19  Jason Merrill  <jason@redhat.com>

	PR c++/65046
	Automatically propagate ABI tags to variables and functions
	from their (return) type.
	* class.c (check_tag): Handle variables and functions.
	(mark_or_check_attr_tags): Split out from find_abi_tags_r.
	(mark_or_check_tags): Likewise.
	(mark_abi_tags): Use it.  Rename from mark_type_abi_tags.
	(check_abi_tags): Add single argument overload for decls.
	Handle inheriting tags for decls.
	* mangle.c (write_mangled_name): Call it.
	(mangle_return_type_p): Split out from write_encoding.
	(unmangled_name_p): Split out from write_mangled_name.
	(write_mangled_name): Ignore abi_tag on namespace.
	* cp-tree.h (NAMESPACE_IS_INLINE): Replace NAMESPACE_ABI_TAG.
	* parser.c (cp_parser_namespace_definition): Set it.
	* name-lookup.c (handle_namespace_attrs): Use arguments. Warn
	about abi_tag attribute on non-inline namespace.
	* tree.c (check_abi_tag_args): Split out from handle_abi_tag_attribute.
	(handle_abi_tag_attribute): Allow tags on variables.

2015-03-19  Jakub Jelinek  <jakub@redhat.com>

	* decl2.c (cplus_decl_attributes): Also add "omp declare target"
	attribute for DECL_EXTERNAL VAR_DECLs.

2015-03-18  Paolo Carlini  <paolo.carlini@oracle.com>

	PR c++/65340
	* call.c (build_over_call): Pass the tsubst_flags_t argument to
	mark_used.
	* decl2.c (mark_used): Inline the require_deduced_type call and
	guard the error call.

2015-03-16  Jason Merrill  <jason@redhat.com>

	PR c++/65061
	* parser.c (cp_parser_template_name): Call strip_using_decl.

2015-03-16  Marek Polacek  <polacek@redhat.com>

	DR 1688
	PR c++/65327
	* decl.c (grokdeclarator): Allow volatile and constexpr together.

2015-03-12  Paolo Carlini  <paolo.carlini@oracle.com>

	PR c++/65323
	* decl.c (check_default_argument): Don't call
	maybe_warn_zero_as_null_pointer_constant.

2015-03-11  Aldy Hernandez  <aldyh@redhat.com>

	* cp-gimplify.c (simple_empty_class_p): New.
	* cp-gimplify.c (cp_gimplify_expr): Handle RETURN_EXPR.  Abstract
	the code for empty class copies into simple_empty_class_p, and
	adapt it to handle COMPOUND_EXPRs.

2015-03-10  Paolo Carlini  <paolo.carlini@oracle.com>

	PR c++/65370
	* decl.c (duplicate_decls): Call check_redeclaration_no_default_args
	only if the location of newdecl doesn't match the location of olddecl.

2015-03-10  Jakub Jelinek  <jakub@redhat.com>

	PR c++/65127
	* parser.c (parsing_nsdmi): Don't return true if current_class_ptr
	is not a PARM_DECL.

2015-03-10  Jason Merrill  <jason@redhat.com>

	PR c++/65333
	DR 1558
	* pt.c (dependent_type_p_r): Check both class and alias template args.

2015-03-10  Jakub Jelinek  <jakub@redhat.com>

	PR c/65120
	* parser.c (cp_parser_binary_expression): Check for tcc_comparison
	before preparing arguments to warn_logical_not_parentheses.
	Use maybe_constant_value on rhs.

2015-03-09  Jason Merrill  <jason@redhat.com>

	PR c++/65339
	* call.c: Don't call maybe_resolve_dummy when calling a constructor.

2015-03-09  Jakub Jelinek  <jakub@redhat.com>

	PR c/65120
	* parser.c (cp_parser_binary_expression): Don't warn for
	!!x == y or !b == y where b is bool.

2015-03-06  Aldy Hernandez  <aldyh@redhat.com>

	* ptree.c (cxx_print_lambda_node): New.
	(cxx_print_xnode): Handle LAMBDA_EXPR.

2015-03-03  Aldy Hernandez  <aldyh@redhat.com>

	PR c++/65295
	* constexpr.c (cxx_eval_constant_expression): Remove assert in
	RESULT_DECL handling.

2015-02-26  Marek Polacek  <polacek@redhat.com>

	PR c++/65202
	* constexpr.c (cxx_eval_constant_expression): Don't evaluate
	a RETURN_EXPR if its operand is null.

2015-02-25  Jason Merrill  <jason@redhat.com>

	PR c++/65209
	* decl2.c (constrain_visibility) [VISIBILITY_ANON]: Clear
	DECL_COMDAT.
	(constrain_visibility_for_template): Handle reference arguments.

	PR debug/58315
	* decl.c (start_preparsed_function): Use create_artificial_label
	for cdtor_label.

2015-02-17  Paolo Carlini  <paolo.carlini@oracle.com>
	    Jakub Jelinek  <jakub@redhat.com>

	PR c++/65075
	* constexpr.c (check_constexpr_bind_expr_vars): Allow
	implicit typedefs for lambda types.

2015-02-13  Paolo Carlini  <paolo.carlini@oracle.com>

	PR c++/60894
	* decl.c (lookup_and_check_tag): Use strip_using_decl.

2015-02-13  Jason Merrill  <jason@redhat.com>

	PR c++/65054
	* pt.c (template_args_equal): Look through conversions here.
	* tree.c (cp_tree_equal): Not here.

2015-02-13  Paolo Carlini  <paolo.carlini@oracle.com>

	PR c++/60211
	* parser.c (cp_parser_pragma): Diagnose PRAGMA_IVDEP at
	pragma_external context.

2015-02-13  Jason Merrill  <jason@redhat.com>

	PR c++/65051
	* call.c (reference_binding): Don't look for bad conversion
	if TO is incomplete.

2015-02-13  Paolo Carlini  <paolo.carlini@oracle.com>

	PR c++/64970
	* decl.c (make_typename_type): Pass tsubst_flags_t argument
	to lookup_template_class.

2015-02-13  Jakub Jelinek  <jakub@redhat.com>

	PR ipa/65034
	* decl.c (start_preparsed_function): Use void_type_node instead
	of NULL_TREE as LABEL_DECL type.

2015-02-12  Jason Merrill  <jason@redhat.com>

	PR c++/64898
	* mangle.c (write_mangled_name): Fix test for variable template
	instantiation.

	* decl.c (begin_destructor_body): Condition clobber on
	-flifetime-dse.

2015-02-12 Andrea Azzarone <azzaronea@gmail.com>

	PR c++/64959
	* parser.c (lookup_literal_operator): Return all candidates.
	(cp_parser_userdef_char_literal): Simplify error handling.
	(cp_parser_userdef_numeric_literal):  Pass tf_warning_or_error.
	(cp_parser_userdef_string_literal): Pass tf_warning_or_error.
	Also give higher priority to standard string UDL operator.

2015-02-12  Jakub Jelinek  <jakub@redhat.com>

	PR debug/55541
	* cp-tree.h (BLOCK_OUTER_CURLY_BRACE_P): Define.
	* decl.c (poplevel): If functionbody, try not to create an extra
	BLOCK for function body and use subblocks as that, if it is non-NULL
	and doesn't have siblings.  Set BLOCK_OUTER_CURLY_BRACE_P flag.
	(outer_curly_brace_block): Use BLOCK_OUTER_CURLY_BRACE_P flag.

	PR sanitizer/64984
	* except.c (check_noexcept_r): Return NULL for internal
	calls.

2015-02-10  Jason Merrill  <jason@redhat.com>

	PR c++/64994
	* constexpr.c (cxx_eval_call_expression): Walk the clone list.

2015-02-10  Jan Hubicka  <hubicka@ucw.cz>

	PR ipa/64982
	* method.c (use_thunk): Do not check for stdarg thunks.

2015-02-06  Jason Merrill  <jason@redhat.com>

	PR c++/64899
	* init.c (build_vec_init): Handle default-initialized array with
	constexpr default constructor.

2015-02-04  Jakub Jelinek  <jakub@redhat.com>

	PR c/64824
	PR c/64868
	* parser.c (cp_parser_omp_atomic): Handle RDIV_EXPR.

2015-02-03  Paolo Carlini  <paolo.carlini@oracle.com>

	PR c++/64877
	* typeck.c (cp_build_binary_op): Avoid spurious -Waddress warnings
	for generated expressions.

2015-02-02  Ville Voutilainen  <ville.voutilainen@gmail.com>

	PR c++/64901
	* decl.c (duplicate_decls): Also duplicate DECL_FINAL_P and
	DECL_OVERRIDE_P.

2015-02-02  Jason Merrill  <jason@redhat.com>

	* tree.c (handle_abi_tag_attribute): Diagnose invalid arguments.

2015-01-30  Joseph Myers  <joseph@codesourcery.com>

	* class.c, except.c, parser.c, pt.c: All callers of fatal_error
	changed to pass input_location as first argument.

2015-01-29  Jakub Jelinek  <jakub@redhat.com>

	PR c++/64717
	* cp-ubsan.c (cp_ubsan_instrument_vptr): Don't wrap vptr
	into SAVE_EXPR.

2015-01-29  Jason Merrill  <jason@redhat.com>

	PR c++/49508
	* semantics.c (finish_return_stmt): Suppress -Wreturn-type on
	erroneous return statement.

	PR c++/64521
	* repo.c (repo_emit_p): It's OK for a clone to be extern at this
	point.

2015-01-27  Caroline Tice  <cmtice@google.com>

	Committing VTV Cywin/Ming patch for Patrick Wollgast
	* vtable-class-hierarchy.cc (vtv_generate_init_routine): Add
	check for not TARGET_PECOFF at the VTV_PREINIT_PRIORITY checks.

2015-01-27  Jason Merrill  <jason@redhat.com>

	PR c++/58597
	* lambda.c (maybe_add_lambda_conv_op): Check cfun rather than
	current_function_decl.

	PR c++/63889
	* pt.c (finish_template_variable): Move from semantics.c.
	Handle multiple template arg levels.  Handle coercion here.
	(lookup_template_variable): Not here.

2015-01-23  Jason Merrill  <jason@redhat.com>

	PR c++/64314
	PR c++/57510
	* typeck2.c (split_nonconstant_init_1): Remove a sub-CONSTRUCTOR
	that has been completely split out.

	PR c++/64701
	* constexpr.c (cxx_eval_constant_expression): Don't crash on C++
	statement codes.

	PR c++/64727
	* constexpr.c (cxx_eval_constant_expression): Allow for lvalue use
	of CONST_DECL.

2015-01-21  Jason Merrill  <jason@redhat.com>

	PR c++/64603
	* constexpr.c (cxx_eval_constant_expression): Only shortcut
	constant CONSTRUCTORs.

	PR c++/64647
	* constexpr.c (ensure_literal_type_for_constexpr_object): Don't
	give a hard error in a template instantiation.

2015-01-21  Richard Biener  <rguenther@suse.de>

	PR middle-end/64313
	* decl.c (duplicate_decls): Call set_builtin_decl_declared_p
	for builtins the user declared correctly.

2015-01-16  Paolo Carlini  <paolo.carlini@oracle.com>

	PR c++/58614
	* pt.c (unify): When BRACE_ENCLOSED_INITIALIZER_P (arg), handle
	TREE_TYPE (elt) == error_mark_node.

2015-01-15  Jan Hubicka  <hubicka@ucw.cz>

	PR tree-optimization/62053
	* tree.c (build_cplus_array_type): Layout type after variants are set.

2015-01-15  Jakub Jelinek  <jakub@redhat.com>

	* cp-gimplify.c (cp_genericize_r): Call
	cp_ubsan_maybe_instrument_member_call for member calls.
	(cp_ubsan_check_member_access_r): New function.
	(cp_genericize_tree): Call cp_ubsan_instrument_member_accesses.
	* cp-tree.h (cp_ubsan_maybe_instrument_member_call,
	cp_ubsan_instrument_member_accesses,
	cp_ubsan_maybe_instrument_downcast,
	cp_ubsan_maybe_instrument_cast_to_vbase): New prototypes.
	* cp-ubsan.c: New file.
	* Make-lang.in (CXX_AND_OBJCXX_OBJS): Add cp/cp-ubsan.o.
	* constexpr.c (cxx_eval_call_expression): Return void_node
	for IFN_UBSAN_VPTR.
	(potential_constant_expression_1): Return true for
	UBSAN_NULL, UBSAN_BOUNDS and UBSAN_VPTR internal calls.
	* typeck.c (build_class_member_access_expr): Provide locus
	for COMPONENT_REFs.
	(build_static_cast_1): Instrument downcasts.
	* class.c (build_base_path): For -fsanitize=vptr and !fixed_type_p
	add ubsan instrumentation for virtual_access.
	* call.c: Include internal-fn.h.
	(set_flags_from_callee): Handle internal calls.

2015-01-15  Momchil Velikov  <momchil.velikov@gmail.com>

	PR c++/59366
	* name-lookup.c (pushdecl_maybe_friend_1): Hide friend functions
	and function templates, declared only in the class.
	* decl.c (duplicate_decls): Reveal hidden friend functions or
	function templates, if they are redeclared outside the class.

2015-01-15  Jason Merrill  <jason@redhat.com>

	PR c++/64356
	* constexpr.c (cxx_eval_binary_expression): Fix pasto.

	PR c++/63283
	* constexpr.c (potential_constant_expression_1): Handle reference
	args in templates.

2015-01-15  Thomas Schwinge  <thomas@codesourcery.com>
	    James Norris  <jnorris@codesourcery.com>
	    Cesar Philippidis  <cesar@codesourcery.com>
	    Ilmir Usmanov  <i.usmanov@samsung.com>
	    Jakub Jelinek  <jakub@redhat.com>

	* parser.c: Include "gomp-constants.h".
	(cp_parser_omp_clause_map): Use enum gomp_map_kind instead of enum
	omp_clause_map_kind.  Use GOMP_MAP_* instead of OMP_CLAUSE_MAP_*.
	Use OMP_CLAUSE_SET_MAP_KIND.
	(cp_parser_omp_construct, cp_parser_pragma): Handle
	PRAGMA_OACC_CACHE, PRAGMA_OACC_DATA, PRAGMA_OACC_ENTER_DATA,
	PRAGMA_OACC_EXIT_DATA, PRAGMA_OACC_KERNELS, PRAGMA_OACC_PARALLEL,
	PRAGMA_OACC_LOOP, PRAGMA_OACC_UPDATE, PRAGMA_OACC_WAIT.
	(cp_parser_omp_clause_name): Handle "async", "copy", "copyout",
	"create", "delete", "deviceptr", "host", "num_gangs",
	"num_workers", "present", "present_or_copy", "pcopy",
	"present_or_copyin", "pcopyin", "present_or_copyout", "pcopyout",
	"present_or_create", "pcreate", "vector_length", "wait".
	(OACC_DATA_CLAUSE_MASK, OACC_ENTER_DATA_CLAUSE_MASK)
	(OACC_EXIT_DATA_CLAUSE_MASK, OACC_KERNELS_CLAUSE_MASK)
	(OACC_LOOP_CLAUSE_MASK, OACC_PARALLEL_CLAUSE_MASK)
	(OACC_UPDATE_CLAUSE_MASK, OACC_WAIT_CLAUSE_MASK): New macros.
	(cp_parser_omp_var_list_no_open): Handle OMP_CLAUSE__CACHE_.
	(cp_parser_oacc_data_clause, cp_parser_oacc_data_clause_deviceptr)
	(cp_parser_oacc_clause_vector_length, cp_parser_oacc_wait_list)
	(cp_parser_oacc_clause_wait, cp_parser_omp_clause_num_gangs)
	(cp_parser_omp_clause_num_workers, cp_parser_oacc_clause_async)
	(cp_parser_oacc_all_clauses, cp_parser_oacc_cache)
	(cp_parser_oacc_data, cp_parser_oacc_enter_exit_data)
	(cp_parser_oacc_kernels, cp_parser_oacc_loop)
	(cp_parser_oacc_parallel, cp_parser_oacc_update)
	(cp_parser_oacc_wait): New functions.
	* cp-tree.h (finish_oacc_data, finish_oacc_kernels)
	(finish_oacc_parallel): New prototypes.
	* semantics.c: Include "gomp-constants.h".
	(handle_omp_array_sections): Handle GOMP_MAP_FORCE_DEVICEPTR.  Use
	GOMP_MAP_* instead of OMP_CLAUSE_MAP_*.  Use
	OMP_CLAUSE_SET_MAP_KIND.
	(finish_omp_clauses): Handle OMP_CLAUSE_ASYNC,
	OMP_CLAUSE_VECTOR_LENGTH, OMP_CLAUSE_WAIT, OMP_CLAUSE__CACHE_.
	Use GOMP_MAP_* instead of OMP_CLAUSE_MAP_*.
	(finish_oacc_data, finish_oacc_kernels, finish_oacc_parallel): New
	functions.

2015-01-14  Paolo Carlini  <paolo.carlini@oracle.com>

	PR c++/58671
	* decl2.c (var_defined_without_dynamic_init): Handle gracefully
	self-initialization.

2015-01-13  Jason Merrill  <jason@redhat.com>

	PR c++/64356
	PR libstdc++/58777
	* constexpr.c (cxx_eval_binary_expression): Don't VERIFY_CONSTANT
	pointer expressions.
	(cxx_eval_increment_expression): Likewise.

	PR c++/64514
	* pt.c (coerce_template_parameter_pack): Return NULL for a
	zero-length fixed parameter pack with a pack expansion arg.

	PR c++/64520
	* pt.c (unify): Don't try to deduce to std::initializer_list<T...>.

2015-01-12  Jason Merrill  <jason@redhat.com>

	PR c++/64547
	* constexpr.c (cxx_eval_call_expression): A call to a void
	function doesn't need to return a value.

2015-01-09  Michael Collison  <michael.collison@linaro.org>

	* call.c: Include hash-set.h, machmode.h, vec.h, double-int.h,
	input.h, alias.h, symtab.h, options.h, fold-const.h,
	wide-int.h, and inchash.h due to flattening of tree.h.
	* class.c: Ditto.
	* constexpr.c: Ditto.
	* cp-array-notation.c: Ditto.
	* cp-gimplify.c: Ditto.
	* cp-lang.c: Ditto.
	* cp-objcp-common.c: Ditto.
	* cvt.c: Ditto.
	* decl2.c: Ditto.
	* decl.c: Ditto.
	* dump.c: Ditto.
	* error.c: Ditto.
	* except.c: Ditto.
	* expr.c: Ditto.
	* friend.c: Ditto.
	* init.c: Ditto.
	* lambda.c: Ditto.
	* lex.c: Ditto.
	* mangle.c: Ditto.
	* name-lookup.c: Ditto.
	* optimize.c: Ditto.
	* parser.c: Ditto.
	* pt.c: Ditto.
	* ptree.c: Ditto.
	* repo.c: Ditto.
	* rtti.c: Ditto.
	* search.c: Ditto.
	* semantics.c: Ditto.
	* tree.c: Ditto.
	* typeck2.c: Ditto.
	* typeck.c: Ditto.

2015-01-08  Jason Merrill  <jason@redhat.com>

	* cp-gimplify.c (cp_genericize): Use do_ubsan_in_current_function.
	* decl.c (compute_array_index_type): Likewise.
	* init.c (build_vec_init): Likewise.
	* typeck.c (cp_build_binary_op): Likewise.

2015-01-08  Jason Merrill  <jason@redhat.com>

	* init.c (build_vec_init): Call ubsan_instrument_bounds to check
	whether an initializer-list is too big for a VLA.
	(throw_bad_array_length): Remove.
	* cp-tree.h: Remove prototype.

2015-01-08  Paolo Carlini  <paolo.carlini@oracle.com>

	PR c++/60753
	* decl.c (grokfndecl): Add bool parameter.
	(grokdeclarator): Adjust calls.
	(start_decl): Don't set DECL_DELETED_FN here.

2015-01-06  Jason Merrill  <jason@redhat.com>

	* parser.c (cp_parser_nested_name_specifier_opt): Diagnose invalid
	template-ids.

	PR c++/64455
	* pt.c (type_dependent_expression_p): Handle variable templates.
	* constexpr.c (potential_constant_expression_1): Use it.

	PR c++/64487
	* semantics.c (finish_offsetof): Handle templates here.
	* parser.c (cp_parser_builtin_offsetof): Not here.

	PR c++/64496
	* semantics.c (process_outer_var_ref): Diagnose lambda in local
	class NSDMI.

2015-01-06  Ville Voutilainen  <ville.voutilainen@gmail.com>

	PR c++/64489
	* class.c (check_field_decls): Make copy assignment operators
	complex only in c++98 mode.

2015-01-05  Trevor Saunders  <tsaunders@mozilla.com>

	PR c++/31397
	* class.c (check_for_override): Warn when a virtual function is an
	override not marked override.

2015-01-05  Trevor Saunders  <tsaunders@mozilla.com>

	* class.c (warn_hidden): Use auto_vec<tree> instead of tree_list to
	hold base_fndecls.
	(get_basefndecls): Adjust.

2015-01-05  Jakub Jelinek  <jakub@redhat.com>

	Update copyright years.

2015-01-05  Marek Polacek  <polacek@redhat.com>

	PR c/64423
	* typeck.c (cp_build_array_ref): Pass loc down to
	warn_array_subscript_with_type_char.


Copyright (C) 2015 Free Software Foundation, Inc.

Copying and distribution of this file, with or without modification,
are permitted in any medium without royalty provided the copyright
notice and this notice are preserved.<|MERGE_RESOLUTION|>--- conflicted
+++ resolved
@@ -1,4 +1,3 @@
-<<<<<<< HEAD
 2015-05-07  Aldy Hernandez  <aldyh@redhat.com>
 
 	* cp-objcp-common.c: Adjust comment for
@@ -31,7 +30,7 @@
 	(cxx_post_compilation_parsing_cleanups): New.
 	* mangle.c (mangle_decl): Move code to note_mangling_alias.
 	* name-lookup.c (do_namespace_alias): Call early_global_decl.
-=======
+
 2015-05-16  Manuel López-Ibáñez  <manu@gcc.gnu.org>
 
 	PR fortran/44054
@@ -144,7 +143,6 @@
 
 	* parser.c (cp_parser_asm_definition): Only test for
         error_mark_node if "outputs" was just set.  Likewise for "inputs".
->>>>>>> 9ed784d8
 
 2015-05-04  Paolo Carlini  <paolo.carlini@oracle.com>
 	    Jakub Jelinek  <jakub@redhat.com>
