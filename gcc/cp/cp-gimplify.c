--- conflicted
+++ resolved
@@ -503,8 +503,6 @@
   int saved_stmts_are_full_exprs_p = 0;
   enum tree_code code = TREE_CODE (*expr_p);
   enum gimplify_status ret;
-  tree block = NULL;
-  VEC(gimple, heap) *bind_expr_stack = NULL;
 
   if (STATEMENT_CODE_P (code))
     {
@@ -571,41 +569,7 @@
       break;
 
     case USING_STMT:
-<<<<<<< HEAD
-      /* Get the innermost inclosing GIMPLE_BIND that has a non NULL
-         BLOCK, and append an IMPORTED_DECL to its
-	 BLOCK_VARS chained list.  */
-
-      bind_expr_stack = gimple_bind_expr_stack ();
-      if (bind_expr_stack)
-	{
-	  int i;
-	  for (i = VEC_length (gimple, bind_expr_stack) - 1; i >= 0; i--)
-	    if ((block = gimple_bind_block (VEC_index (gimple,
-						       bind_expr_stack,
-						       i))))
-	      break;
-	}
-      if (block)
-	{
-	  tree using_directive;
-	  gcc_assert (TREE_OPERAND (*expr_p, 0));
-
-	  using_directive = make_node (IMPORTED_DECL);
-	  TREE_TYPE (using_directive) = void_type_node;
-
-	  IMPORTED_DECL_ASSOCIATED_DECL (using_directive)
-	    = TREE_OPERAND (*expr_p, 0);
-	  TREE_CHAIN (using_directive) = BLOCK_VARS (block);
-	  BLOCK_VARS (block) = using_directive;
-	}
-      /* The USING_STMT won't appear in GIMPLE.  */
-      *expr_p = NULL;
-      ret = GS_ALL_DONE;
-      break;
-=======
       gcc_unreachable ();
->>>>>>> 42a9ba1d
 
     case FOR_STMT:
       gimplify_for_stmt (expr_p, pre_p);
@@ -840,8 +804,6 @@
 	}
     }
 
-<<<<<<< HEAD
-=======
   else if (TREE_CODE (stmt) == BIND_EXPR)
     {
       VEC_safe_push (tree, heap, wtd->bind_expr_stack, stmt);
@@ -891,7 +853,6 @@
       *walk_subtrees = 0;
     }
 
->>>>>>> 42a9ba1d
   pointer_set_insert (p_set, *stmt_p);
 
   return NULL;
