--- conflicted
+++ resolved
@@ -1465,11 +1465,8 @@
 {
   tree t;
 
-<<<<<<< HEAD
-=======
   /* Fold ALL the trees!  FIXME we should be able to remove this, but
      apparently that still causes optimization regressions.  */
->>>>>>> cda0a029
   cp_walk_tree (&DECL_SAVED_TREE (fndecl), cp_fold_r, NULL, NULL);
 
   /* Fix up the types of parms passed by invisible reference.  */
