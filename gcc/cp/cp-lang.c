--- conflicted
+++ resolved
@@ -237,26 +237,16 @@
 
 /* Return the list of decls in the global namespace.  */
 
-<<<<<<< HEAD
-static
-tree get_global_decls ()
-=======
 static tree
 get_global_decls ()
->>>>>>> 684f84de
 {
   return NAMESPACE_LEVEL (global_namespace)->names;
 }
 
 /* Push DECL into the current scope.  */
 
-<<<<<<< HEAD
-static
-tree cxx_pushdecl (tree decl)
-=======
 static tree
 cxx_pushdecl (tree decl)
->>>>>>> 684f84de
 {
   return pushdecl (decl);
 }
