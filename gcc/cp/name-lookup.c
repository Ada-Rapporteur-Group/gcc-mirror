/* Definitions for C++ name lookup routines.
   Copyright (C) 2003-2017 Free Software Foundation, Inc.
   Contributed by Gabriel Dos Reis <gdr@integrable-solutions.net>

This file is part of GCC.

GCC is free software; you can redistribute it and/or modify
it under the terms of the GNU General Public License as published by
the Free Software Foundation; either version 3, or (at your option)
any later version.

GCC is distributed in the hope that it will be useful,
but WITHOUT ANY WARRANTY; without even the implied warranty of
MERCHANTABILITY or FITNESS FOR A PARTICULAR PURPOSE.  See the
GNU General Public License for more details.

You should have received a copy of the GNU General Public License
along with GCC; see the file COPYING3.  If not see
<http://www.gnu.org/licenses/>.  */

#include "config.h"
#include "system.h"
#include "coretypes.h"
#include "cp-tree.h"
#include "timevar.h"
#include "stringpool.h"
#include "print-tree.h"
#include "attribs.h"
#include "debug.h"
#include "c-family/c-pragma.h"
#include "params.h"
#include "gcc-rich-location.h"
#include "spellcheck-tree.h"
#include "parser.h"
#include "bitmap.h"

static cxx_binding *cxx_binding_make (tree value, tree type);
static cp_binding_level *innermost_nonclass_level (void);
static void set_identifier_type_value_with_scope (tree id, tree decl,
						  cp_binding_level *b);
/* Create a new binding for NAME in local binding LEVEL.  */

static cxx_binding *
create_local_binding (cp_binding_level *level, tree name)
{
  cxx_binding *binding = cxx_binding_make (NULL, NULL);

  INHERITED_VALUE_BINDING_P (binding) = false;
  LOCAL_BINDING_P (binding) = true;
  binding->scope = level;
  binding->previous = IDENTIFIER_BINDING (name);

  IDENTIFIER_BINDING (name) = binding;
  
  return binding;
}

/* *SLOT is a namespace binding slot.  Find or create the
   module-specific slot.  If CREATE is 0, we return NULL on
   not-found.  If CREATE < 0, we're creating a slot for a namespace,
   and try and extend an existing trailing binding span.  Otherwise
   we're just creating a regular slot.  By construction, one can only
   create new binding slots at the end of the array.  */

static tree *
module_binding_slot (tree *slot, unsigned ix, int create)
{
  bool not_vec = !*slot || TREE_CODE (*slot) != MODULE_VECTOR;
  unsigned clusters = 0;
  module_cluster *cluster;

  if (not_vec)
    {
      if (ix == GLOBAL_MODULE_INDEX)
	/* The global module can just use slot directly.  */
	return slot;
      if (!create)
	return NULL;
    }
  else
    {
      clusters = MODULE_VECTOR_NUM_CLUSTERS (*slot);
      cluster = MODULE_VECTOR_CLUSTER_BASE (*slot);

      if (ix < IMPORTED_MODULE_BASE)
	{
	  gcc_assert (cluster->spans[ix]);

	  return &cluster->slots[ix];
	}

      /* We do a linear search from the end because we don't expect
	 this to be very populated, and this allows us to quickly
	 determine the append case.  */

      unsigned probe = clusters;
      for (cluster += clusters; --cluster, --probe;)
	{
	  gcc_checking_assert (cluster->spans[0]);
	  if (cluster->spans[1])
	    {
	      if (cluster->bases[1] + cluster->spans[1] <= ix)
		break;
	      if (cluster->bases[1] <= ix)
		return &cluster->slots[1];
	    }
	  if (cluster->bases[0] + cluster->spans[0] < ix)
	    break;
	  if (cluster->bases[0] <= ix)
	    return &cluster->slots[0];
	}
      if (!create)
	return NULL;
      /* If we're to insert, we must be at the end.  */
      gcc_assert (probe + 1 == clusters);
    }

  /* Figure out if we need to extend the module vector itself.  */
  unsigned incr = 0;
  if (ix < IMPORTED_MODULE_BASE)
    incr = not_vec; /* Only if it's not already a vector.  */
  else if (clusters < 2)
    incr = 2 - clusters; /* Make sure we have glob/this slots too.  */
  else
    {
      cluster = MODULE_VECTOR_CLUSTER_LAST (*slot);
      if (create < 0)
	{
	  /* If we're binding a namespace, see if we can extend the span
	     of the final element.  */
	  incr = cluster->spans[1] != 0;
	  if (cluster->bases[incr] + cluster->spans[incr] == ix)
	    {
	      cluster->spans[incr]++;
	      return &cluster->slots[incr];
	    }
	  /* Otherwise we need to extend, if that was the last slot of the
	     cluster.  */
	}
      else if (cluster->spans[1])
	incr = 1; /* No spare slot in the final cluster.  */
    }

  if (incr)
    {
      tree new_vec = make_module_vec (clusters + incr);
      cluster = MODULE_VECTOR_CLUSTER_BASE (new_vec);
      if (clusters)
	memcpy (cluster, MODULE_VECTOR_CLUSTER_BASE (*slot),
		clusters * sizeof (module_cluster));
      else
	{
	  /* Initialize the reserved slots.  */
	  cluster->slots[GLOBAL_MODULE_INDEX] = *slot;
	  cluster->bases[GLOBAL_MODULE_INDEX] = GLOBAL_MODULE_INDEX;
	  cluster->bases[THIS_MODULE_INDEX] = THIS_MODULE_INDEX;
	  cluster->spans[GLOBAL_MODULE_INDEX] = 1;
	  cluster->spans[THIS_MODULE_INDEX] = 1;
	}
      *slot = new_vec;
    }
  else
    cluster = MODULE_VECTOR_CLUSTER_BASE (*slot);

  unsigned off = ix;
  if (ix >= IMPORTED_MODULE_BASE)
    {
      cluster += MODULE_VECTOR_NUM_CLUSTERS (*slot) - 1;
      off = cluster->spans[0] != 0;

      gcc_assert (!off || cluster->bases[0] + cluster->spans[0] <= ix);

      cluster->bases[off] = ix;
      cluster->spans[off] = 1;
    }
  return &cluster->slots[off];
}

/* Create an overload suitable for recording an artificial TYPE_DECL
   and another decl.  We use this machanism to implement the struct
   stat hack within a namespace.  It'd be nice to use it everywhere,
   but that's more change than necessary.  */

#define STAT_HACK_P(N) ((N) && TREE_CODE (N) == OVERLOAD && OVL_LOOKUP_P (N))
#define STAT_TYPE(N) TREE_TYPE (N)
#define STAT_DECL(N) OVL_FUNCTION (N)
#define MAYBE_STAT_DECL(N) (STAT_HACK_P (N) ? STAT_DECL (N) : N)
#define MAYBE_STAT_TYPE(N) (STAT_HACK_P (N) ? STAT_TYPE (N) : NULL_TREE)

static tree stat_hack (tree decl = NULL_TREE, tree type = NULL_TREE)
{
  tree result = make_node (OVERLOAD);

  /* Mark this as a lookup, so we can tell this is a stat hack.  */
  OVL_LOOKUP_P (result) = true;
  STAT_DECL (result) = decl;
  STAT_TYPE (result) = type;
  return result;
}

/* Split a potentialy stat-hacked value binding into type and value.
   Decapsulate is totally a word now.  */

tree
decapsulate_binding (tree value, tree *type_p)
{
  if (type_p)
    *type_p = MAYBE_STAT_TYPE (value);
  return MAYBE_STAT_DECL (value);
}

/* Return the binding for NAME in SCOPE, if any.  Otherwise create an
   empty slot.  */

static tree *
find_or_create_namespace_slot (tree ns, tree name)
{
  bool existed;
  tree *slot = &DECL_NAMESPACE_BINDINGS (ns)->get_or_insert (name, &existed);
  if (!existed)
    *slot = NULL_TREE;
  return slot;
}

/* Return the binding for NAME in SCOPE, if any.  Otherwise, return NULL.  */

static tree *
find_namespace_slot (tree ns, tree name)
{
  return DECL_NAMESPACE_BINDINGS (ns)->get (name);
}

static tree
find_namespace_value (tree ns, tree name)
{
  tree *b = find_namespace_slot (ns, name);

  return b ? MAYBE_STAT_DECL (*b) : NULL_TREE;
}

/* Add DECL to the list of things declared in a binding level.  */

static void
add_decl_to_level (cp_binding_level *level, tree decl)
{
  gcc_assert (level->kind != sk_class);

  if (TREE_CODE (decl) == NAMESPACE_DECL && !DECL_NAMESPACE_ALIAS (decl))
    {
      /* Inner namespaces get their own chain, to make walking
	 simpler.  */
      //  FIXME: only because of spelling correction.
      DECL_CHAIN (decl) = level->namespaces;
      level->namespaces = decl;
    }
  else
    {
      TREE_CHAIN (decl) = level->names;
      level->names = decl;
    }

  /* If appropriate, add decl to separate list of statics.  We include
     extern variables because they might turn out to be static later.
     It's OK for this list to contain a few false positives.  */
  if (level->kind != sk_namespace)
    ;
  else if ((VAR_P (decl) && (TREE_STATIC (decl) || DECL_EXTERNAL (decl)))
	   || (TREE_CODE (decl) == FUNCTION_DECL
	       && (!TREE_PUBLIC (decl)
		   || decl_anon_ns_mem_p (decl)
		   || DECL_DECLARED_INLINE_P (decl))))
    vec_safe_push (static_decls, decl);
}

/* Find the binding for NAME in the local binding level B.  */

static cxx_binding *
find_local_binding (cp_binding_level *b, tree name)
{
  if (cxx_binding *binding = IDENTIFIER_BINDING (name))
    for (;; b = b->level_chain)
      {
	if (binding->scope == b
	    && !(VAR_P (binding->value)
		 && DECL_DEAD_FOR_LOCAL (binding->value)))
	  return binding;

	/* Cleanup contours are transparent to the language.  */
	if (b->kind != sk_cleanup)
	  break;
      }
  return NULL;
}

/* Only look in the innermost non-class level.  */

static tree
lookup_name_innermost_nonclass_level (tree name)
{
  cp_binding_level *b = innermost_nonclass_level ();

  if (b->kind == sk_namespace)
    return find_namespace_value (current_namespace, name);
  else if (cxx_binding *binding = find_local_binding (b, name))
    return binding->value;
  else
   return NULL_TREE;
}

struct name_lookup
{
public:
  typedef std::pair<tree, tree> using_pair;
  typedef vec<using_pair, va_heap, vl_embed> using_queue;

public:
  tree name; /* The identifier being looked for.  */
  tree value; /* A (possibly ambiguous) set of things found.  */
  tree type; /* A type that has been found.  */
  int flags;
  unsigned from;  /* Module we're looking from.  */
  unsigned cookie;

protected:
  /* Marked scopes to unmark.   */
  static vec<tree, va_heap, vl_ptr> scopes;
  /* Stack of preserved marking state.  Name lookup can recurse via
     ADL causing instantiation of an incomplete type.  But this is
     not at all common.  */
  static vec<unsigned, va_heap, vl_ptr> state;

public:
  name_lookup (tree n, int f, tree v = NULL_TREE)
  : name (n), value (v), type (NULL_TREE), flags (f)
  {
    cookie = preserve_state ();
  }
  ~name_lookup ()
  {
    restore_state (cookie);
  }

private: /* Uncopyable, unmovable, unassignable. I am a rock. */
  name_lookup (const name_lookup &);
  name_lookup &operator= (const name_lookup &);

protected:
  static bool seen_p (tree scope)
  {
    return LOOKUP_SEEN_P (scope);
  }
  static bool found_p (tree scope)
  {
    return LOOKUP_FOUND_P (scope);
  }
  
  static void mark_seen (tree scope); /* Mark and add to scope vector. */
  static void mark_found (tree scope)
  {
    gcc_checking_assert (seen_p (scope));
    LOOKUP_FOUND_P (scope) = true;
  }
  static bool see_and_mark (tree scope)
  {
    bool ret = seen_p (scope);
    if (!ret)
      mark_seen (scope);
    return ret;
  }

private:
  static unsigned preserve_state ();
  static void restore_state (unsigned);

private:
  static tree merge_binding (tree, tree);
  bool process_binding (tree val_bind, tree type_bind);
  unsigned process_module_binding (bitmap, unsigned,
				   unsigned, unsigned, tree);
  /* Look in only namespace.  */
  bool search_namespace_only (tree scope);
  /* Look in namespace and its (recursive) inlines. Ignore using
     directives.  Return true if something found (inc dups). */
  bool search_namespace (tree scope);
  /* Look in the using directives of namespace + inlines using
     qualified lookup rules.  */
  bool search_usings (tree scope);

private:
  using_queue *queue_namespace (using_queue *queue, int depth, tree scope);
  using_queue *do_queue_usings (using_queue *queue, int depth,
				vec<tree, va_gc> *);
  using_queue *queue_usings (using_queue *queue, int depth,
			     vec<tree, va_gc> *usings)
  {
    if (usings)
      queue = do_queue_usings (queue, depth, usings);
    return queue;
  }

public:
  /* Search namespace + inlines + maybe usings as qualified lookup.  */
  bool search_qualified (tree scope, bool usings = true);
  /* Search namespace + inlines + usings as unqualified lookup.  */
  bool search_unqualified (tree scope, cp_binding_level *);
};

/* Scopes to unmark.  */
vec<tree, va_heap, vl_ptr> name_lookup::scopes;
/* Preserved state.  */
vec<unsigned, va_heap, vl_ptr> name_lookup::state;

/* Save marking state of an in-progress lookup that we've
   interrupted.  */

unsigned
name_lookup::preserve_state ()
{
  unsigned cookie = scopes.length ();
  unsigned length = state.length ();
  unsigned prev_cookie = length ? state[length - 1] : 0;
  if (cookie)
    {
      state.reserve (length + cookie - prev_cookie + 1);
      for (unsigned ix = prev_cookie; ix != cookie; ix++)
	{
	  tree decl = scopes[ix];
	  gcc_checking_assert (LOOKUP_SEEN_P (decl));
	  state.quick_push (LOOKUP_FOUND_P (decl));
	  LOOKUP_SEEN_P (decl) = LOOKUP_FOUND_P (decl) = false;
	}
      state.quick_push (cookie);
    }
  return prev_cookie;
}

/* Restore the marking state of a lookup we interrupted.  */

void
name_lookup::restore_state (unsigned prev_cookie)
{
  unsigned cookie = state.is_empty () ? 0 : state.pop ();

  while (scopes.length () != cookie)
    {
      tree decl = scopes.pop ();
      gcc_checking_assert (LOOKUP_SEEN_P (decl));
      LOOKUP_SEEN_P (decl) = LOOKUP_FOUND_P (decl) = false;
    }

  for (unsigned ix = cookie; ix-- != prev_cookie;)
    {
      tree decl = scopes[ix];

      gcc_checking_assert (!LOOKUP_SEEN_P (decl) && !LOOKUP_FOUND_P (decl));
      LOOKUP_SEEN_P (decl) = true;
      if (state.pop ())
	LOOKUP_FOUND_P (decl) = true;
    }
}

void
name_lookup::mark_seen (tree scope)
{
  gcc_checking_assert (!seen_p (scope));
  LOOKUP_SEEN_P (scope) = true;
  scopes.safe_push (scope);
}

/* NEW_VAL is being added to the current lookup CUR.  */

tree
name_lookup::merge_binding (tree cur, tree new_val)
{
  if (!cur)
    cur = new_val;
  else if (!new_val)
    ;
  else if (cur == new_val)
    ;
  else if ((TREE_CODE (cur) == TYPE_DECL
	    && TREE_CODE (new_val) == TYPE_DECL
	    && same_type_p (TREE_TYPE (cur), TREE_TYPE (new_val))))
    ;
  else if (OVL_P (cur) && OVL_P (new_val))
    cur = lookup_add (new_val, cur);
  else
    {
      if (TREE_CODE (cur) != TREE_LIST)
	{
	  cur = build_tree_list (NULL_TREE, cur);
	  TREE_TYPE (cur) = error_mark_node;
	}
      cur = tree_cons (NULL_TREE, new_val, cur);
      TREE_TYPE (cur) = error_mark_node;
    }

  return cur;
}

bool
name_lookup::process_binding (tree new_val, tree new_type)
{
  /* Did we really see a type? */
  if (LOOKUP_NAMESPACES_ONLY (flags)
      || (!(flags & LOOKUP_HIDDEN)
	  && new_type && DECL_HIDDEN_P (new_type)))
    new_type = NULL_TREE;

  if (new_val && !(flags & LOOKUP_HIDDEN))
    new_val = ovl_skip_hidden (new_val);

  /* Do we really see a value? */
  if (new_val)
    switch (TREE_CODE (new_val))
      {
      case TEMPLATE_DECL:
	/* If we expect types or namespaces, and not templates,
	   or this is not a template class.  */
	if ((LOOKUP_QUALIFIERS_ONLY (flags)
	     && !DECL_TYPE_TEMPLATE_P (new_val)))
	  new_val = NULL_TREE;
	break;
      case TYPE_DECL:
	if (LOOKUP_NAMESPACES_ONLY (flags)
	    || (new_type && (flags & LOOKUP_PREFER_TYPES)))
	  new_val = NULL_TREE;
	break;
      case NAMESPACE_DECL:
	if (LOOKUP_TYPES_ONLY (flags))
	  new_val = NULL_TREE;
	break;
      default:
	if (LOOKUP_QUALIFIERS_ONLY (flags))
	  new_val = NULL_TREE;
      }

  if (!new_val)
    {
      new_val = new_type;
      new_type = NULL_TREE;
    }

  /* Now merge.  */
  value = merge_binding (value, new_val);
  type = merge_binding (type, new_type);

  return new_val != NULL_TREE;
}

/* If we're importing a module containing this binding, add it to the
   lookup set.  The trickiness is with namespaces, we only want to
   find it once.  */

unsigned
name_lookup::process_module_binding (bitmap imports, unsigned marker,
				     unsigned ix, unsigned span, tree bind)
{
  tree new_type = MAYBE_STAT_TYPE (bind);
  tree new_val = MAYBE_STAT_DECL (bind);

  if (ix != GLOBAL_MODULE_INDEX
      && !(ix <= current_module && ix + span > current_module))
    {
      bool found = false;

      if (imports)
	for (; !found && span--; ix++)
	  if (bitmap_bit_p (imports, ix))
	    found = true;

      if (!found)
	return marker;

      /* Not the current or global module, so we only see exports.  */
      if (new_type && !DECL_MODULE_EXPORT_P (new_type))
	new_type = NULL_TREE;
      // FIXME:have stat_hack point directly to the exported set Right
      // now, the ordering of this with the bitmap check is
      // unfortunate.
      while (new_val && TREE_CODE (new_val) == OVERLOAD
	     && !OVL_EXPORT_P (new_val))
	new_val = OVL_CHAIN (new_val);
      if (new_val && TREE_CODE (new_val) != OVERLOAD
	  && !DECL_MODULE_EXPORT_P (new_val))
	new_val = NULL_TREE;
    }

  /* Optimize for (re-)finding a namespace.  */
  if (new_val && !new_type
      && TREE_CODE (new_val) == NAMESPACE_DECL
      && !DECL_NAMESPACE_ALIAS (new_val))
    {
      if (marker & 2)
	return marker;
      marker |= 2;
    }

  if (new_type || new_val)
    marker |= process_binding (new_val, new_type);

  return marker;
}

/* Look in exactly namespace SCOPE.  */

bool
name_lookup::search_namespace_only (tree scope)
{
  bool found = false;

  if (tree *binding = find_namespace_slot (scope, name))
    {
      tree val = *binding;
      if (TREE_CODE (val) != MODULE_VECTOR)
	/* Only a global module binding, visible from anywhere.  */
	found |= process_binding (MAYBE_STAT_DECL (val),
				  MAYBE_STAT_TYPE (val));
      else
	{
	  /* I presume the binding list is going to be sparser than
	     the import bitmap.  Hence iterate over the former
	     checking for bits set in the bitmap.  */
	  bitmap imports = module_import_bitmap (current_module);
	  module_cluster *cluster = MODULE_VECTOR_CLUSTER_BASE (val);
	  int marker = 0;
	  for (unsigned ix = MODULE_VECTOR_NUM_CLUSTERS (val); ix--; cluster++)
	    {
	      if (cluster->spans[0])
		marker = process_module_binding (imports, marker,
						 cluster->bases[0],
						 cluster->spans[0],
						 cluster->slots[0]);
	      
	      if (cluster->spans[1])
		marker = process_module_binding (imports, marker,
						 cluster->bases[1],
						 cluster->spans[1],
						 cluster->slots[1]);
	    }
	  found |= marker & 1;
	}
    }

  return found;
}

/* Conditionally look in namespace SCOPE and inline children.  */

bool
name_lookup::search_namespace (tree scope)
{
  if (see_and_mark (scope))
    /* We've visited this scope before.  Return what we found then.  */
    return found_p (scope);

  /* Look in exactly namespace. */
  bool found = search_namespace_only (scope);
  
  /* Recursively look in its inline children.  */
  if (vec<tree, va_gc> *inlinees = DECL_NAMESPACE_INLINEES (scope))
    for (unsigned ix = inlinees->length (); ix--;)
      found |= search_namespace ((*inlinees)[ix]);

  if (found)
    mark_found (scope);

  return found;
}

/* Recursively follow using directives of SCOPE & its inline children.
   Such following is essentially a flood-fill algorithm.  */

bool
name_lookup::search_usings (tree scope)
{
  /* We do not check seen_p here, as that was already set during the
     namespace_only walk.  */
  if (found_p (scope))
    return true;

  bool found = false;
  if (vec<tree, va_gc> *usings = DECL_NAMESPACE_USING (scope))
    for (unsigned ix = usings->length (); ix--;)
      found |= search_qualified ((*usings)[ix]);

  /* Look in its inline children.  */
  if (vec<tree, va_gc> *inlinees = DECL_NAMESPACE_INLINEES (scope))
    for (unsigned ix = inlinees->length (); ix--;)
      found |= search_usings ((*inlinees)[ix]);

  if (found)
    mark_found (scope);

  return found;
}

/* Qualified namespace lookup in SCOPE.
   1) Look in SCOPE (+inlines).  If found, we're done.
   2) Otherwise, if USINGS is true,
      recurse for every using directive of SCOPE (+inlines).

   Trickiness is (a) loops and (b) multiple paths to same namespace.
   In both cases we want to not repeat any lookups, and know whether
   to stop the caller's step #2.  Do this via the FOUND_P marker.  */

bool
name_lookup::search_qualified (tree scope, bool usings)
{
  bool found = false;

  if (seen_p (scope))
    found = found_p (scope);
  else 
    {
      found = search_namespace (scope);
      if (!found && usings)
	found = search_usings (scope);
    }

  return found;
}

/* Add SCOPE to the unqualified search queue, recursively add its
   inlines and those via using directives.  */

name_lookup::using_queue *
name_lookup::queue_namespace (using_queue *queue, int depth, tree scope)
{
  if (see_and_mark (scope))
    return queue;

  /* Record it.  */
  tree common = scope;
  while (SCOPE_DEPTH (common) > depth)
    common = CP_DECL_CONTEXT (common);
  vec_safe_push (queue, using_pair (common, scope));

  /* Queue its inline children.  */
  if (vec<tree, va_gc> *inlinees = DECL_NAMESPACE_INLINEES (scope))
    for (unsigned ix = inlinees->length (); ix--;)
      queue = queue_namespace (queue, depth, (*inlinees)[ix]);

  /* Queue its using targets.  */
  queue = queue_usings (queue, depth, DECL_NAMESPACE_USING (scope));

  return queue;
}

/* Add the namespaces in USINGS to the unqualified search queue.  */

name_lookup::using_queue *
name_lookup::do_queue_usings (using_queue *queue, int depth,
			      vec<tree, va_gc> *usings)
{
  for (unsigned ix = usings->length (); ix--;)
    queue = queue_namespace (queue, depth, (*usings)[ix]);

  return queue;
}

/* Unqualified namespace lookup in SCOPE.
   1) add scope+inlins to worklist.
   2) recursively add target of every using directive
   3) for each worklist item where SCOPE is common ancestor, search it
   4) if nothing find, scope=parent, goto 1.
   
    */
bool
name_lookup::search_unqualified (tree scope, cp_binding_level *level)
{
  /* Make static to avoid continual reallocation.  We're not
     recursive.  */
  static using_queue *queue = NULL;
  bool found = false;
  int length = vec_safe_length (queue);

  /* Queue local using-directives.  */
  for (; level->kind != sk_namespace; level = level->level_chain)
    queue = queue_usings (queue, SCOPE_DEPTH (scope), level->using_directives);

  for (; !found; scope = CP_DECL_CONTEXT (scope))
    {
      gcc_assert (!DECL_NAMESPACE_ALIAS (scope));
      int depth = SCOPE_DEPTH (scope);

      /* Queue namespace reachable from SCOPE. */
      queue = queue_namespace (queue, depth, scope);

      /* Search every queued namespace where SCOPE is the common
	 ancestor.  Adjust the others.  */
      unsigned ix = length;
      do
	{
	  using_pair &pair = (*queue)[ix];
	  while (pair.first == scope)
	    {
	      found |= search_namespace_only (pair.second);
	      pair = queue->pop ();
	      if (ix == queue->length ())
		goto done;
	    }
	  /* The depth is the same as SCOPE, find the parent scope.  */
	  if (SCOPE_DEPTH (pair.first) == depth)
	    pair.first = CP_DECL_CONTEXT (pair.first);
	  ix++;
	}
      while (ix < queue->length ());
    done:;
      if (scope == global_namespace)
	break;
    }
  
  vec_safe_truncate (queue, length);
  return found;
}

struct adl_lookup : name_lookup
{
  typedef name_lookup parent;

  bool find_and_mark (tree);

  void add_functions (tree);

  void assoc_expr (tree);
  void assoc_type (tree);
  void assoc_template_arg (tree);
  void assoc_class (tree);
  void assoc_bases (tree);
  void assoc_class_only (tree);
  void assoc_namespace (tree);
  void assoc_namespace_only (tree);

  adl_lookup (tree name, tree fns);
};

adl_lookup::adl_lookup (tree name, tree fns)
: parent (name, 0, fns)
{
}

bool
adl_lookup::find_and_mark (tree scope)
{
  bool result = LOOKUP_FOUND_P (scope);
  if (!result)
    {
      LOOKUP_FOUND_P (scope) = true;
      if (!LOOKUP_SEEN_P (scope))
	scopes.safe_push (scope);
    }

  return result;
}

void
adl_lookup::add_functions (tree fns)
{
  if (!fns)
    return;
  else if (TREE_CODE (fns) == OVERLOAD)
    {
      if (TREE_TYPE (fns) != unknown_type_node)
	fns = OVL_FUNCTION (fns);
    }
  else if (!DECL_DECLARES_FUNCTION_P (fns))
    return;

  value = lookup_maybe_add (fns, value);
}

/* Add functions of a namespace to the lookup structure.  */

void
adl_lookup::assoc_namespace_only (tree scope)
{
  mark_seen (scope);

  /* Look down into inline namespaces.  */
  if (vec<tree, va_gc> *inlinees = DECL_NAMESPACE_INLINEES (scope))
    for (unsigned ix = inlinees->length (); ix--;)
      assoc_namespace_only ((*inlinees)[ix]);

  add_functions (ovl_skip_hidden (find_namespace_value (scope, name)));
}

/* Find the containing non-inlined namespace, add it and all its
   inlinees.  */

void
adl_lookup::assoc_namespace (tree scope)
{
  if (seen_p (scope))
    return;

  /* Find the containing non-inline namespace.  */
  while (DECL_NAMESPACE_INLINE_P (scope))
    scope = CP_DECL_CONTEXT (scope);

  assoc_namespace_only (scope);
}

/* Adds the class and its friends to the lookup structure.  */

void
adl_lookup::assoc_class_only (tree type)
{
  /* Backend-built structures, such as __builtin_va_list, aren't
     affected by all this.  */
  if (!CLASS_TYPE_P (type))
    return;

  type = TYPE_MAIN_VARIANT (type);

  if (see_and_mark (type))
    return;

  tree context = decl_namespace_context (type);
  assoc_namespace (context);

  complete_type (type);

  /* Add friends.  */
  for (tree list = DECL_FRIENDLIST (TYPE_MAIN_DECL (type)); list;
       list = TREE_CHAIN (list))
    if (name == FRIEND_NAME (list))
      for (tree friends = FRIEND_DECLS (list); friends;
	   friends = TREE_CHAIN (friends))
	{
	  tree fn = TREE_VALUE (friends);

	  /* Only interested in global functions with potentially hidden
	     (i.e. unqualified) declarations.  */
	  if (CP_DECL_CONTEXT (fn) != context)
	    continue;

	  /* Template specializations are never found by name lookup.
	     (Templates themselves can be found, but not template
	     specializations.)  */
	  if (TREE_CODE (fn) == FUNCTION_DECL && DECL_USE_TEMPLATE (fn))
	    continue;

	  add_functions (fn);
	}
}

/* Adds the class and its bases to the lookup structure.
   Returns true on error.  */

void
adl_lookup::assoc_bases (tree type)
{
  assoc_class_only (type);

  /* Process baseclasses.  */
  if (tree binfo = TYPE_BINFO (type))
    {
      tree base_binfo;
      int i;

      for (i = 0; BINFO_BASE_ITERATE (binfo, i, base_binfo); i++)
	assoc_bases (BINFO_TYPE (base_binfo));
    }
}

/* Adds everything associated with a class argument type to the lookup
   structure.  Returns true on error.

   If T is a class type (including unions), its associated classes are: the
   class itself; the class of which it is a member, if any; and its direct
   and indirect base classes. Its associated namespaces are the namespaces
   of which its associated classes are members. Furthermore, if T is a
   class template specialization, its associated namespaces and classes
   also include: the namespaces and classes associated with the types of
   the template arguments provided for template type parameters (excluding
   template template parameters); the namespaces of which any template
   template arguments are members; and the classes of which any member
   templates used as template template arguments are members. [ Note:
   non-type template arguments do not contribute to the set of associated
   namespaces.  --end note] */

void
adl_lookup::assoc_class (tree type)
{
  /* Backend build structures, such as __builtin_va_list, aren't
     affected by all this.  */
  if (!CLASS_TYPE_P (type))
    return;

  type = TYPE_MAIN_VARIANT (type);
  /* We don't set found here because we have to have set seen first,
     which is done in the assoc_bases walk.  */
  if (found_p (type))
    return;

  assoc_bases (type);
  mark_found (type);

  if (TYPE_CLASS_SCOPE_P (type))
    assoc_class_only (TYPE_CONTEXT (type));

  /* Process template arguments.  */
  if (CLASSTYPE_TEMPLATE_INFO (type)
      && PRIMARY_TEMPLATE_P (CLASSTYPE_TI_TEMPLATE (type)))
    {
      tree list = INNERMOST_TEMPLATE_ARGS (CLASSTYPE_TI_ARGS (type));
      for (int i = 0; i < TREE_VEC_LENGTH (list); ++i)
	assoc_template_arg (TREE_VEC_ELT (list, i));
    }
}

void
adl_lookup::assoc_expr (tree expr)
{
  if (!expr)
    return;

  gcc_assert (!TYPE_P (expr));

  if (TREE_TYPE (expr) != unknown_type_node)
    {
      assoc_type (TREE_TYPE (expr));
      return;
    }

  if (TREE_CODE (expr) == ADDR_EXPR)
    expr = TREE_OPERAND (expr, 0);
  if (TREE_CODE (expr) == COMPONENT_REF
      || TREE_CODE (expr) == OFFSET_REF)
    expr = TREE_OPERAND (expr, 1);
  expr = MAYBE_BASELINK_FUNCTIONS (expr);

  if (OVL_P (expr))
    for (lkp_iterator iter (expr); iter; ++iter)
      assoc_type (TREE_TYPE (*iter));
  else if (TREE_CODE (expr) == TEMPLATE_ID_EXPR)
    {
      /* The working paper doesn't currently say how to handle
	 template-id arguments.  The sensible thing would seem to be
	 to handle the list of template candidates like a normal
	 overload set, and handle the template arguments like we do
	 for class template specializations.  */

      /* First the templates.  */
      assoc_expr (TREE_OPERAND (expr, 0));

      /* Now the arguments.  */
      if (tree args = TREE_OPERAND (expr, 1))
	for (int ix = TREE_VEC_LENGTH (args); ix--;)
	  assoc_template_arg (TREE_VEC_ELT (args, ix));
    }
}

void
adl_lookup::assoc_type (tree type)
{
  if (!type)
    return;

  if (TYPE_PTRDATAMEM_P (type))
    {
      /* Pointer to member: associate class type and value type.  */
      assoc_type (TYPE_PTRMEM_CLASS_TYPE (type));
      assoc_type (TYPE_PTRMEM_POINTED_TO_TYPE (type));
      return;
    }

  switch (TREE_CODE (type))
    {
    case RECORD_TYPE:
      if (TYPE_PTRMEMFUNC_P (type))
	{
	  assoc_type (TYPE_PTRMEMFUNC_FN_TYPE (type));
	  return;
	}
      /* FALLTHRU */
    case UNION_TYPE:
      assoc_class (type);
      return;

    case METHOD_TYPE:
      /* The basetype is referenced in the first arg type, so just
	 fall through.  */
    case FUNCTION_TYPE:
      /* Associate the parameter types.  */
      for (tree args = TYPE_ARG_TYPES (type); args; args = TREE_CHAIN (args))
	assoc_type (TREE_VALUE (args));
      /* FALLTHROUGH */

    case POINTER_TYPE:
    case REFERENCE_TYPE:
    case ARRAY_TYPE:
      assoc_type (TREE_TYPE (type));
      return;

    case ENUMERAL_TYPE:
      if (TYPE_CLASS_SCOPE_P (type))
	assoc_class_only (TYPE_CONTEXT (type));
      assoc_namespace (decl_namespace_context (type));
      return;

    case LANG_TYPE:
      gcc_assert (type == unknown_type_node
		  || type == init_list_type_node);
      return;

    case TYPE_PACK_EXPANSION:
      assoc_type (PACK_EXPANSION_PATTERN (type));
      return;

    default:
      break;
    }
}

/* Adds everything associated with a template argument to the lookup
   structure.  */

void
adl_lookup::assoc_template_arg (tree arg)
{
  /* [basic.lookup.koenig]

     If T is a template-id, its associated namespaces and classes are
     ... the namespaces and classes associated with the types of the
     template arguments provided for template type parameters
     (excluding template template parameters); the namespaces in which
     any template template arguments are defined; and the classes in
     which any member templates used as template template arguments
     are defined.  [Note: non-type template arguments do not
     contribute to the set of associated namespaces.  ]  */

  /* Consider first template template arguments.  */
  if (TREE_CODE (arg) == TEMPLATE_TEMPLATE_PARM
      || TREE_CODE (arg) == UNBOUND_CLASS_TEMPLATE)
    ;
  else if (TREE_CODE (arg) == TEMPLATE_DECL)
    {
      tree ctx = CP_DECL_CONTEXT (arg);

      /* It's not a member template.  */
      if (TREE_CODE (ctx) == NAMESPACE_DECL)
	assoc_namespace (ctx);
      /* Otherwise, it must be member template.  */
      else
	assoc_class_only (ctx);
    }
  /* It's an argument pack; handle it recursively.  */
  else if (ARGUMENT_PACK_P (arg))
    {
      tree args = ARGUMENT_PACK_ARGS (arg);
      int i, len = TREE_VEC_LENGTH (args);
      for (i = 0; i < len; ++i) 
	assoc_template_arg (TREE_VEC_ELT (args, i));
    }
  /* It's not a template template argument, but it is a type template
     argument.  */
  else if (TYPE_P (arg))
    assoc_type (arg);
}

static tree
do_lookup_arg_dependent (tree name, tree fns, vec<tree, va_gc> *args)
{
  adl_lookup lookup (name, fns);

  lookup_mark (fns, true);
  unsigned ix;
  tree arg;

  FOR_EACH_VEC_ELT_REVERSE (*args, ix, arg)
    /* OMP reduction operators put a type as the first arg.  I don't
       suppose we should ADL on that?  */
    if (!TYPE_P (arg))
      lookup.assoc_expr (arg);

  fns = lookup.value;
  lookup_mark (fns, false);

  return fns;
}

static bool qualified_namespace_lookup (tree, name_lookup *);
static void consider_binding_level (tree name,
				    best_match <tree, const char *> &bm,
				    cp_binding_level *lvl,
				    bool look_within_fields,
				    enum lookup_name_fuzzy_kind kind);
static void diagnose_name_conflict (tree, tree);

/* Compute the chain index of a binding_entry given the HASH value of its
   name and the total COUNT of chains.  COUNT is assumed to be a power
   of 2.  */

#define ENTRY_INDEX(HASH, COUNT) (((HASH) >> 3) & ((COUNT) - 1))

/* A free list of "binding_entry"s awaiting for re-use.  */

static GTY((deletable)) binding_entry free_binding_entry = NULL;

/* The binding oracle; see cp-tree.h.  */

cp_binding_oracle_function *cp_binding_oracle;

/* If we have a binding oracle, ask it for all namespace-scoped
   definitions of NAME.  */

static inline void
query_oracle (tree name)
{
  if (!cp_binding_oracle)
    return;

  /* LOOKED_UP holds the set of identifiers that we have already
     looked up with the oracle.  */
  static hash_set<tree> looked_up;
  if (looked_up.add (name))
    return;

  cp_binding_oracle (CP_ORACLE_IDENTIFIER, name);
}

/* Create a binding_entry object for (NAME, TYPE).  */

static inline binding_entry
binding_entry_make (tree name, tree type)
{
  binding_entry entry;

  if (free_binding_entry)
    {
      entry = free_binding_entry;
      free_binding_entry = entry->chain;
    }
  else
    entry = ggc_alloc<binding_entry_s> ();

  entry->name = name;
  entry->type = type;
  entry->chain = NULL;

  return entry;
}

/* Put ENTRY back on the free list.  */
#if 0
static inline void
binding_entry_free (binding_entry entry)
{
  entry->name = NULL;
  entry->type = NULL;
  entry->chain = free_binding_entry;
  free_binding_entry = entry;
}
#endif

/* The datatype used to implement the mapping from names to types at
   a given scope.  */
struct GTY(()) binding_table_s {
  /* Array of chains of "binding_entry"s  */
  binding_entry * GTY((length ("%h.chain_count"))) chain;

  /* The number of chains in this table.  This is the length of the
     member "chain" considered as an array.  */
  size_t chain_count;

  /* Number of "binding_entry"s in this table.  */
  size_t entry_count;
};

/* Construct TABLE with an initial CHAIN_COUNT.  */

static inline void
binding_table_construct (binding_table table, size_t chain_count)
{
  table->chain_count = chain_count;
  table->entry_count = 0;
  table->chain = ggc_cleared_vec_alloc<binding_entry> (table->chain_count);
}

/* Make TABLE's entries ready for reuse.  */
#if 0
static void
binding_table_free (binding_table table)
{
  size_t i;
  size_t count;

  if (table == NULL)
    return;

  for (i = 0, count = table->chain_count; i < count; ++i)
    {
      binding_entry temp = table->chain[i];
      while (temp != NULL)
	{
	  binding_entry entry = temp;
	  temp = entry->chain;
	  binding_entry_free (entry);
	}
      table->chain[i] = NULL;
    }
  table->entry_count = 0;
}
#endif

/* Allocate a table with CHAIN_COUNT, assumed to be a power of two.  */

static inline binding_table
binding_table_new (size_t chain_count)
{
  binding_table table = ggc_alloc<binding_table_s> ();
  table->chain = NULL;
  binding_table_construct (table, chain_count);
  return table;
}

/* Expand TABLE to twice its current chain_count.  */

static void
binding_table_expand (binding_table table)
{
  const size_t old_chain_count = table->chain_count;
  const size_t old_entry_count = table->entry_count;
  const size_t new_chain_count = 2 * old_chain_count;
  binding_entry *old_chains = table->chain;
  size_t i;

  binding_table_construct (table, new_chain_count);
  for (i = 0; i < old_chain_count; ++i)
    {
      binding_entry entry = old_chains[i];
      for (; entry != NULL; entry = old_chains[i])
	{
	  const unsigned int hash = IDENTIFIER_HASH_VALUE (entry->name);
	  const size_t j = ENTRY_INDEX (hash, new_chain_count);

	  old_chains[i] = entry->chain;
	  entry->chain = table->chain[j];
	  table->chain[j] = entry;
	}
    }
  table->entry_count = old_entry_count;
}

/* Insert a binding for NAME to TYPE into TABLE.  */

static void
binding_table_insert (binding_table table, tree name, tree type)
{
  const unsigned int hash = IDENTIFIER_HASH_VALUE (name);
  const size_t i = ENTRY_INDEX (hash, table->chain_count);
  binding_entry entry = binding_entry_make (name, type);

  entry->chain = table->chain[i];
  table->chain[i] = entry;
  ++table->entry_count;

  if (3 * table->chain_count < 5 * table->entry_count)
    binding_table_expand (table);
}

/* Return the binding_entry, if any, that maps NAME.  */

binding_entry
binding_table_find (binding_table table, tree name)
{
  const unsigned int hash = IDENTIFIER_HASH_VALUE (name);
  binding_entry entry = table->chain[ENTRY_INDEX (hash, table->chain_count)];

  while (entry != NULL && entry->name != name)
    entry = entry->chain;

  return entry;
}

/* Apply PROC -- with DATA -- to all entries in TABLE.  */

void
binding_table_foreach (binding_table table, bt_foreach_proc proc, void *data)
{
  size_t chain_count;
  size_t i;

  if (!table)
    return;

  chain_count = table->chain_count;
  for (i = 0; i < chain_count; ++i)
    {
      binding_entry entry = table->chain[i];
      for (; entry != NULL; entry = entry->chain)
	proc (entry, data);
    }
}

#ifndef ENABLE_SCOPE_CHECKING
#  define ENABLE_SCOPE_CHECKING 0
#else
#  define ENABLE_SCOPE_CHECKING 1
#endif

/* A free list of "cxx_binding"s, connected by their PREVIOUS.  */

static GTY((deletable)) cxx_binding *free_bindings;

/* Initialize VALUE and TYPE field for BINDING, and set the PREVIOUS
   field to NULL.  */

static inline void
cxx_binding_init (cxx_binding *binding, tree value, tree type)
{
  binding->value = value;
  binding->type = type;
  binding->previous = NULL;
}

/* (GC)-allocate a binding object with VALUE and TYPE member initialized.  */

static cxx_binding *
cxx_binding_make (tree value, tree type)
{
  cxx_binding *binding;
  if (free_bindings)
    {
      binding = free_bindings;
      free_bindings = binding->previous;
    }
  else
    binding = ggc_alloc<cxx_binding> ();

  cxx_binding_init (binding, value, type);

  return binding;
}

/* Put BINDING back on the free list.  */

static inline void
cxx_binding_free (cxx_binding *binding)
{
  binding->scope = NULL;
  binding->previous = free_bindings;
  free_bindings = binding;
}

/* Create a new binding for NAME (with the indicated VALUE and TYPE
   bindings) in the class scope indicated by SCOPE.  */

static cxx_binding *
new_class_binding (tree name, tree value, tree type, cp_binding_level *scope)
{
  cp_class_binding cb = {cxx_binding_make (value, type), name};
  cxx_binding *binding = cb.base;
  vec_safe_push (scope->class_shadowed, cb);
  binding->scope = scope;
  return binding;
}

/* Make DECL the innermost binding for ID.  The LEVEL is the binding
   level at which this declaration is being bound.  */

void
push_binding (tree id, tree decl, cp_binding_level* level)
{
  cxx_binding *binding;

  if (level != class_binding_level)
    {
      binding = cxx_binding_make (decl, NULL_TREE);
      binding->scope = level;
    }
  else
    binding = new_class_binding (id, decl, /*type=*/NULL_TREE, level);

  /* Now, fill in the binding information.  */
  binding->previous = IDENTIFIER_BINDING (id);
  INHERITED_VALUE_BINDING_P (binding) = 0;
  LOCAL_BINDING_P (binding) = (level != class_binding_level);

  /* And put it on the front of the list of bindings for ID.  */
  IDENTIFIER_BINDING (id) = binding;
}

/* Remove the binding for DECL which should be the innermost binding
   for ID.  */

void
pop_local_binding (tree id, tree decl)
{
  cxx_binding *binding;

  if (id == NULL_TREE)
    /* It's easiest to write the loops that call this function without
       checking whether or not the entities involved have names.  We
       get here for such an entity.  */
    return;

  /* Get the innermost binding for ID.  */
  binding = IDENTIFIER_BINDING (id);

  /* The name should be bound.  */
  gcc_assert (binding != NULL);

  /* The DECL will be either the ordinary binding or the type
     binding for this identifier.  Remove that binding.  */
  if (binding->value == decl)
    binding->value = NULL_TREE;
  else
    {
      gcc_assert (binding->type == decl);
      binding->type = NULL_TREE;
    }

  if (!binding->value && !binding->type)
    {
      /* We're completely done with the innermost binding for this
	 identifier.  Unhook it from the list of bindings.  */
      IDENTIFIER_BINDING (id) = binding->previous;

      /* Add it to the free list.  */
      cxx_binding_free (binding);
    }
}

/* Remove the bindings for the decls of the current level and leave
   the current scope.  */

void
pop_bindings_and_leave_scope (void)
{
  for (tree t = get_local_decls (); t; t = DECL_CHAIN (t))
    {
      tree decl = TREE_CODE (t) == TREE_LIST ? TREE_VALUE (t) : t;
      tree name = OVL_NAME (decl);

      pop_local_binding (name, decl);
    }

  leave_scope ();
}

/* Strip non dependent using declarations. If DECL is dependent,
   surreptitiously create a typename_type and return it.  */

tree
strip_using_decl (tree decl)
{
  if (decl == NULL_TREE)
    return NULL_TREE;

  while (TREE_CODE (decl) == USING_DECL && !DECL_DEPENDENT_P (decl))
    decl = USING_DECL_DECLS (decl);

  if (TREE_CODE (decl) == USING_DECL && DECL_DEPENDENT_P (decl)
      && USING_DECL_TYPENAME_P (decl))
    {
      /* We have found a type introduced by a using
	 declaration at class scope that refers to a dependent
	 type.
	     
	 using typename :: [opt] nested-name-specifier unqualified-id ;
      */
      decl = make_typename_type (TREE_TYPE (decl),
				 DECL_NAME (decl),
				 typename_type, tf_error);
      if (decl != error_mark_node)
	decl = TYPE_NAME (decl);
    }

  return decl;
}

/* Return true if OVL is an overload for an anticipated builtin.  */

static bool
anticipated_builtin_p (tree ovl)
{
  if (TREE_CODE (ovl) != OVERLOAD)
    return false;

  if (!OVL_HIDDEN_P (ovl))
    return false;

  tree fn = OVL_FUNCTION (ovl);
  gcc_checking_assert (DECL_ANTICIPATED (fn));

  if (DECL_HIDDEN_FRIEND_P (fn))
    return false;

  return true;
}

/* BINDING records an existing declaration for a name in the current scope.
   But, DECL is another declaration for that same identifier in the
   same scope.  This is the `struct stat' hack whereby a non-typedef
   class name or enum-name can be bound at the same level as some other
   kind of entity.
   3.3.7/1

     A class name (9.1) or enumeration name (7.2) can be hidden by the
     name of an object, function, or enumerator declared in the same scope.
     If a class or enumeration name and an object, function, or enumerator
     are declared in the same scope (in any order) with the same name, the
     class or enumeration name is hidden wherever the object, function, or
     enumerator name is visible.

   It's the responsibility of the caller to check that
   inserting this name is valid here.  Returns nonzero if the new binding
   was successful.  */

static bool
supplement_binding_1 (cxx_binding *binding, tree decl)
{
  tree bval = binding->value;
  bool ok = true;
  tree target_bval = strip_using_decl (bval);
  tree target_decl = strip_using_decl (decl);

  if (TREE_CODE (target_decl) == TYPE_DECL && DECL_ARTIFICIAL (target_decl)
      && target_decl != target_bval
      && (TREE_CODE (target_bval) != TYPE_DECL
	  /* We allow pushing an enum multiple times in a class
	     template in order to handle late matching of underlying
	     type on an opaque-enum-declaration followed by an
	     enum-specifier.  */
	  || (processing_template_decl
	      && TREE_CODE (TREE_TYPE (target_decl)) == ENUMERAL_TYPE
	      && TREE_CODE (TREE_TYPE (target_bval)) == ENUMERAL_TYPE
	      && (dependent_type_p (ENUM_UNDERLYING_TYPE
				    (TREE_TYPE (target_decl)))
		  || dependent_type_p (ENUM_UNDERLYING_TYPE
				       (TREE_TYPE (target_bval)))))))
    /* The new name is the type name.  */
    binding->type = decl;
  else if (/* TARGET_BVAL is null when push_class_level_binding moves
	      an inherited type-binding out of the way to make room
	      for a new value binding.  */
	   !target_bval
	   /* TARGET_BVAL is error_mark_node when TARGET_DECL's name
	      has been used in a non-class scope prior declaration.
	      In that case, we should have already issued a
	      diagnostic; for graceful error recovery purpose, pretend
	      this was the intended declaration for that name.  */
	   || target_bval == error_mark_node
	   /* If TARGET_BVAL is anticipated but has not yet been
	      declared, pretend it is not there at all.  */
	   || anticipated_builtin_p (target_bval))
    binding->value = decl;
  else if (TREE_CODE (target_bval) == TYPE_DECL
	   && DECL_ARTIFICIAL (target_bval)
	   && target_decl != target_bval
	   && (TREE_CODE (target_decl) != TYPE_DECL
	       || same_type_p (TREE_TYPE (target_decl),
			       TREE_TYPE (target_bval))))
    {
      /* The old binding was a type name.  It was placed in
	 VALUE field because it was thought, at the point it was
	 declared, to be the only entity with such a name.  Move the
	 type name into the type slot; it is now hidden by the new
	 binding.  */
      binding->type = bval;
      binding->value = decl;
      binding->value_is_inherited = false;
    }
  else if (TREE_CODE (target_bval) == TYPE_DECL
	   && TREE_CODE (target_decl) == TYPE_DECL
	   && DECL_NAME (target_decl) == DECL_NAME (target_bval)
	   && binding->scope->kind != sk_class
	   && (same_type_p (TREE_TYPE (target_decl), TREE_TYPE (target_bval))
	       /* If either type involves template parameters, we must
		  wait until instantiation.  */
	       || uses_template_parms (TREE_TYPE (target_decl))
	       || uses_template_parms (TREE_TYPE (target_bval))))
    /* We have two typedef-names, both naming the same type to have
       the same name.  In general, this is OK because of:

	 [dcl.typedef]

	 In a given scope, a typedef specifier can be used to redefine
	 the name of any type declared in that scope to refer to the
	 type to which it already refers.

       However, in class scopes, this rule does not apply due to the
       stricter language in [class.mem] prohibiting redeclarations of
       members.  */
    ok = false;
  /* There can be two block-scope declarations of the same variable,
     so long as they are `extern' declarations.  However, there cannot
     be two declarations of the same static data member:

       [class.mem]

       A member shall not be declared twice in the
       member-specification.  */
  else if (VAR_P (target_decl)
	   && VAR_P (target_bval)
	   && DECL_EXTERNAL (target_decl) && DECL_EXTERNAL (target_bval)
	   && !DECL_CLASS_SCOPE_P (target_decl))
    {
      duplicate_decls (decl, binding->value, /*newdecl_is_friend=*/false);
      ok = false;
    }
  else if (TREE_CODE (decl) == NAMESPACE_DECL
	   && TREE_CODE (bval) == NAMESPACE_DECL
	   && DECL_NAMESPACE_ALIAS (decl)
	   && DECL_NAMESPACE_ALIAS (bval)
	   && ORIGINAL_NAMESPACE (bval) == ORIGINAL_NAMESPACE (decl))
    /* [namespace.alias]

      In a declarative region, a namespace-alias-definition can be
      used to redefine a namespace-alias declared in that declarative
      region to refer only to the namespace to which it already
      refers.  */
    ok = false;
  else if (maybe_remove_implicit_alias (bval))
    {
      /* There was a mangling compatibility alias using this mangled name,
	 but now we have a real decl that wants to use it instead.  */
      binding->value = decl;
    }
  else
    {
      if (!error_operand_p (bval))
	diagnose_name_conflict (decl, bval);
      ok = false;
    }

  return ok;
}

/* Diagnose a name conflict between DECL and BVAL.  */

static void
diagnose_name_conflict (tree decl, tree bval)
{
  if (TREE_CODE (decl) == TREE_CODE (bval)
      && (TREE_CODE (decl) != TYPE_DECL
	  || (DECL_ARTIFICIAL (decl) && DECL_ARTIFICIAL (bval))
	  || (!DECL_ARTIFICIAL (decl) && !DECL_ARTIFICIAL (bval)))
      && !DECL_DECLARES_FUNCTION_P (decl)
      && CP_DECL_CONTEXT (decl) == CP_DECL_CONTEXT (bval))
    error ("redeclaration of %q#D", decl);
  else
    error ("%q#D conflicts with a previous declaration", decl);

  inform (location_of (bval), "previous declaration %q#D", bval);
}

/* Wrapper for supplement_binding_1.  */

static bool
supplement_binding (cxx_binding *binding, tree decl)
{
  bool ret;
  bool subtime = timevar_cond_start (TV_NAME_LOOKUP);
  ret = supplement_binding_1 (binding, decl);
  timevar_cond_stop (TV_NAME_LOOKUP, subtime);
  return ret;
}

/* Replace BINDING's current value on its scope's name list with
   NEWVAL.  */

static void
update_local_overload (cxx_binding *binding, tree newval)
{
  tree *d;

  for (d = &binding->scope->names; ; d = &TREE_CHAIN (*d))
    if (*d == binding->value)
      {
	/* Stitch new list node in.  */
	*d = tree_cons (NULL_TREE, NULL_TREE, TREE_CHAIN (*d));
	break;
      }
    else if (TREE_CODE (*d) == TREE_LIST && TREE_VALUE (*d) == binding->value)
      break;

  TREE_VALUE (*d) = newval;
}

/* Compares the parameter-type-lists of ONE and TWO and
   returns false if they are different.  If the DECLs are template
   functions, the return types and the template parameter lists are
   compared too (DR 565).  */

static bool
matching_fn_p (tree one, tree two)
{
  if (!compparms (TYPE_ARG_TYPES (TREE_TYPE (one)),
		  TYPE_ARG_TYPES (TREE_TYPE (two))))
    return false;

  if (TREE_CODE (one) == TEMPLATE_DECL
      && TREE_CODE (two) == TEMPLATE_DECL)
    {
      /* Compare template parms.  */
      if (!comp_template_parms (DECL_TEMPLATE_PARMS (one),
				DECL_TEMPLATE_PARMS (two)))
	return false;

      /* And return type.  */
      if (!same_type_p (TREE_TYPE (TREE_TYPE (one)),
			TREE_TYPE (TREE_TYPE (two))))
	return false;
    }

  return true;
}

/* Push DECL into nonclass LEVEL BINDING or SLOT.  OLD is the current
   binding value (possibly with anticipated builtins stripped).
   Diagnose conflicts and return updated decl.  */

static tree
update_binding (cp_binding_level *level, cxx_binding *binding, tree *slot,
		tree old, tree decl, bool is_friend)
{
  tree to_val = decl;
  tree to_type = NULL_TREE;

  gcc_assert (level->kind == sk_namespace ? !binding
	      : level->kind != sk_class && !slot);
  if (old == error_mark_node)
    old = NULL_TREE;

  if (old && TREE_CODE (old) == TYPE_DECL && DECL_ARTIFICIAL (old))
    {
      /* Slide the tdef out of the way.  We'll undo this below, if
	 we're pushing a matching tdef.  */
      to_type = old;
      old = NULL_TREE;
    }

  if (DECL_DECLARES_FUNCTION_P (decl))
    {
      if (!old)
	;
      else if (OVL_P (old))
	{
	  for (ovl_iterator iter (old); iter; ++iter)
	    {
	      tree fn = *iter;

	      if (iter.using_p () && matching_fn_p (fn, decl))
		{
		  /* If a function declaration in namespace scope or
		     block scope has the same name and the same
		     parameter-type- list (8.3.5) as a function
		     introduced by a using-declaration, and the
		     declarations do not declare the same function,
		     the program is ill-formed.  [namespace.udecl]/14 */
		  if (tree match = duplicate_decls (decl, fn, is_friend))
		    return match;
		  else
		    /* FIXME: To preserve existing error behavior, we
		       still push the decl.  This might change.  */
		    diagnose_name_conflict (decl, fn);
		}
	    }
	}
      else
	goto conflict;

      to_val = ovl_insert (decl, old);
    }
  else if (to_type && TREE_CODE (decl) == TYPE_DECL)
    {
      /* We thought we wanted to slide an artificial typedef out of
	 the way, to make way for another typedef.  That's not always
	 what we want to do.  */
      if (!DECL_ARTIFICIAL (decl))
	; /* Slide.  */
      else if (same_type_p (TREE_TYPE (to_type), TREE_TYPE (decl)))
	/* Two artificial decls to same type.  Do nothing.  */
	return to_type;
      else
	goto conflict;
    }
  else if (!old)
    ;
  else if (TREE_CODE (decl) == TYPE_DECL && DECL_ARTIFICIAL (decl))
    {
      /* Slide DECL into the type slot.  */
      to_type = decl;
      to_val = old;
    }
  else if (TREE_CODE (old) != TREE_CODE (decl))
    /* Different kinds of decls conflict.  */
    goto conflict;
  else if (TREE_CODE (old) == TYPE_DECL)
    {
      if (DECL_ARTIFICIAL (decl))
	{
	  /* Slide DECL into the type slot instead.  */
	  to_type = decl;
	  to_val = old;
	}
      else if (same_type_p (TREE_TYPE (old), TREE_TYPE (decl)))
	/* Two type decls to the same type.  Do nothing.  */
	return old;
      else
	goto conflict;
    }
  else if (TREE_CODE (old) == NAMESPACE_DECL)
    {
      if (DECL_NAMESPACE_ALIAS (old) && DECL_NAMESPACE_ALIAS (decl)
	  && ORIGINAL_NAMESPACE (old) == ORIGINAL_NAMESPACE (decl))
	/* In a declarative region, a namespace-alias-definition can be
	   used to redefine a namespace-alias declared in that declarative
	   region to refer only to the namespace to which it already
	   refers.  [namespace.alias] */
	return old;
      else
	goto conflict;
    }
  else if (TREE_CODE (old) == VAR_DECL)
    {
      /* There can be two block-scope declarations of the same
	 variable, so long as they are `extern' declarations.  */
      if (!DECL_EXTERNAL (old) || !DECL_EXTERNAL (decl))
	goto conflict;
      else if (tree match = duplicate_decls (decl, old, false))
	return match;
      else
	goto conflict;
    }
  else
    {
    conflict:
      diagnose_name_conflict (decl, old);
      to_val = NULL_TREE;
    }

  if (to_val)
    {
      if (level->kind != sk_namespace
	  && !to_type && binding->value && OVL_P (to_val))
	update_local_overload (binding, to_val);
      else
	{
	  tree to_add = to_val;
      
	  if (level->kind == sk_namespace)
	    to_add = decl;
	  else if (to_type == decl)
	    to_add = decl;
	  else if (TREE_CODE (to_add) == OVERLOAD)
	    to_add = build_tree_list (NULL_TREE, to_add);

	  add_decl_to_level (level, to_add);
	}

      if (to_type == (slot ? MAYBE_STAT_TYPE (*slot) : binding->type))
	to_type = NULL_TREE;

      if (to_type)
	{
	  gcc_checking_assert (TREE_CODE (to_type) == TYPE_DECL
			       && DECL_ARTIFICIAL (to_type));

	  tree type = TREE_TYPE (to_type);
	  if (to_type != decl
	      && MAYBE_CLASS_TYPE_P (type) && warn_shadow
	      && (!DECL_IN_SYSTEM_HEADER (decl)
		  || !DECL_IN_SYSTEM_HEADER (to_type)))
	    warning (OPT_Wshadow, "%q#D hides constructor for %q#T",
		     decl, type);
	}

      if (slot)
	{
	  if (STAT_HACK_P (*slot))
	    {
	      if (to_type)
		STAT_TYPE (*slot) = to_type;
	      STAT_DECL (*slot) = to_val;
	    }
	  else if (to_type)
	    *slot = stat_hack (to_val, to_type);
	  else
	    *slot = to_val;
	}
      else
	{
	  if (to_type)
	    binding->type = to_type;
	  binding->value = to_val;
	}
    }

  return decl;
}

/* Map of identifiers to extern C functions (or LISTS thereof).  */

static GTY(()) hash_map<lang_identifier *, tree> *extern_c_fns;

/* DECL has C linkage. If we have an existing instance, make sure it
   has the same exception specification [7.5, 7.6].  If there's no
   instance, add DECL to the map.  */

static void
check_extern_c_conflict (tree decl)
{
  /* Ignore artificial or system header decls.  */
  if (DECL_ARTIFICIAL (decl) || DECL_IN_SYSTEM_HEADER (decl))
    return;

  if (!extern_c_fns)
    extern_c_fns = hash_map<lang_identifier *,tree>::create_ggc (127);

  bool existed;
  tree *slot = &extern_c_fns->get_or_insert (DECL_NAME (decl), &existed);
  if (!existed)
    *slot = decl;
  else
    {
      tree old = *slot;
      if (TREE_CODE (old) == TREE_LIST)
	old = TREE_VALUE (old);

      int mismatch = 0;
      if (DECL_CONTEXT (old) == DECL_CONTEXT (decl))
	; /* If they're in the same context, we'll have already complained
	     about a (possible) mismatch, when inserting the decl.  */
      else if (!decls_match (decl, old))
	mismatch = 1;
      else if (!comp_except_specs (TYPE_RAISES_EXCEPTIONS (TREE_TYPE (old)),
				   TYPE_RAISES_EXCEPTIONS (TREE_TYPE (decl)),
				   ce_normal))
	mismatch = -1;
      else if (DECL_ASSEMBLER_NAME_SET_P (old))
	SET_DECL_ASSEMBLER_NAME (decl, DECL_ASSEMBLER_NAME (old));

      if (mismatch)
	{
	  pedwarn (input_location, 0,
		   "declaration of %q#D with C language linkage", decl);
	  pedwarn (DECL_SOURCE_LOCATION (old), 0,
		   "conflicts with previous declaration %q#D", old);
	  if (mismatch < 0)
	    pedwarn (input_location, 0,
		     "due to different exception specifications");
	}
      else
	/* Chain it on for c_linkage_binding's use.  */
	*slot = tree_cons (NULL_TREE, decl, *slot);
    }
}

/* Returns a list of C-linkage decls with the name NAME.  Used in
   c-family/c-pragma.c to implement redefine_extname pragma.  */

tree
c_linkage_bindings (tree name)
{
  if (extern_c_fns)
    if (tree *slot = extern_c_fns->get (name))
      return *slot;
  return NULL_TREE;
}

/* DECL is being declared at a local scope.  Emit suitable shadow
   warnings.  */

static void
check_local_shadow (tree decl)
{
  /* Don't complain about the parms we push and then pop
     while tentatively parsing a function declarator.  */
  if (TREE_CODE (decl) == PARM_DECL && !DECL_CONTEXT (decl))
    return;

  /* Inline decls shadow nothing.  */
  if (DECL_FROM_INLINE (decl))
    return;

  /* External decls are something else.  */
  if (DECL_EXTERNAL (decl))
    return;

  tree old = NULL_TREE;
  cp_binding_level *old_scope = NULL;
  if (cxx_binding *binding = outer_binding (DECL_NAME (decl), NULL, true))
    {
      old = binding->value;
      old_scope = binding->scope;
    }
  while (old && VAR_P (old) && DECL_DEAD_FOR_LOCAL (old))
    old = DECL_SHADOWED_FOR_VAR (old);

  tree shadowed = NULL_TREE;
  if (old
      && (TREE_CODE (old) == PARM_DECL
	  || VAR_P (old)
	  || (TREE_CODE (old) == TYPE_DECL
	      && (!DECL_ARTIFICIAL (old)
		  || TREE_CODE (decl) == TYPE_DECL)))
      && (!DECL_ARTIFICIAL (decl)
	  || DECL_IMPLICIT_TYPEDEF_P (decl)
	  || (VAR_P (decl) && DECL_ANON_UNION_VAR_P (decl))))
    {
      /* DECL shadows a local thing possibly of interest.  */

      /* Don't complain if it's from an enclosing function.  */
      if (DECL_CONTEXT (old) == current_function_decl
	  && TREE_CODE (decl) != PARM_DECL
	  && TREE_CODE (old) == PARM_DECL)
	{
	  /* Go to where the parms should be and see if we find
	     them there.  */
	  cp_binding_level *b = current_binding_level->level_chain;

	  if (FUNCTION_NEEDS_BODY_BLOCK (current_function_decl))
	    /* Skip the ctor/dtor cleanup level.  */
	    b = b->level_chain;

	  /* ARM $8.3 */
	  if (b->kind == sk_function_parms)
	    {
	      error ("declaration of %q#D shadows a parameter", decl);
	      return;
	    }
	}

      /* The local structure or class can't use parameters of
	 the containing function anyway.  */
      if (DECL_CONTEXT (old) != current_function_decl)
	{
	  for (cp_binding_level *scope = current_binding_level;
	       scope != old_scope; scope = scope->level_chain)
	    if (scope->kind == sk_class
		&& !LAMBDA_TYPE_P (scope->this_entity))
	      return;
	}
      /* Error if redeclaring a local declared in a
	 init-statement or in the condition of an if or
	 switch statement when the new declaration is in the
	 outermost block of the controlled statement.
	 Redeclaring a variable from a for or while condition is
	 detected elsewhere.  */
      else if (VAR_P (old)
	       && old_scope == current_binding_level->level_chain
	       && (old_scope->kind == sk_cond || old_scope->kind == sk_for))
	{
	  error ("redeclaration of %q#D", decl);
	  inform (DECL_SOURCE_LOCATION (old),
		  "%q#D previously declared here", old);
	  return;
	}
      /* C++11:
	 3.3.3/3:  The name declared in an exception-declaration (...)
	 shall not be redeclared in the outermost block of the handler.
	 3.3.3/2:  A parameter name shall not be redeclared (...) in
	 the outermost block of any handler associated with a
	 function-try-block.
	 3.4.1/15: The function parameter names shall not be redeclared
	 in the exception-declaration nor in the outermost block of a
	 handler for the function-try-block.  */
      else if ((TREE_CODE (old) == VAR_DECL
		&& old_scope == current_binding_level->level_chain
		&& old_scope->kind == sk_catch)
	       || (TREE_CODE (old) == PARM_DECL
		   && (current_binding_level->kind == sk_catch
		       || current_binding_level->level_chain->kind == sk_catch)
		   && in_function_try_handler))
	{
	  if (permerror (input_location, "redeclaration of %q#D", decl))
	    inform (DECL_SOURCE_LOCATION (old),
		    "%q#D previously declared here", old);
	  return;
	}

      /* If '-Wshadow=compatible-local' is specified without other
	 -Wshadow= flags, we will warn only when the type of the
	 shadowing variable (DECL) can be converted to that of the
	 shadowed parameter (OLD_LOCAL). The reason why we only check
	 if DECL's type can be converted to OLD_LOCAL's type (but not the
	 other way around) is because when users accidentally shadow a
	 parameter, more than often they would use the variable
	 thinking (mistakenly) it's still the parameter. It would be
	 rare that users would use the variable in the place that
	 expects the parameter but thinking it's a new decl.  */

      enum opt_code warning_code;
      if (warn_shadow)
	warning_code = OPT_Wshadow;
      else if (warn_shadow_local)
	warning_code = OPT_Wshadow_local;
      else if (warn_shadow_compatible_local
	       && can_convert (TREE_TYPE (old), TREE_TYPE (decl), tf_none))
	warning_code = OPT_Wshadow_compatible_local;
      else
	return;

      const char *msg;
      if (TREE_CODE (old) == PARM_DECL)
	msg = "declaration of %q#D shadows a parameter";
      else if (is_capture_proxy (old))
	msg = "declaration of %qD shadows a lambda capture";
      else
	msg = "declaration of %qD shadows a previous local";

      if (warning_at (input_location, warning_code, msg, decl))
	{
	  shadowed = old;
	  goto inform_shadowed;
	}
      return;
    }

  if (!warn_shadow)
    return;

  /* Don't warn for artificial things that are not implicit typedefs.  */
  if (DECL_ARTIFICIAL (decl) && !DECL_IMPLICIT_TYPEDEF_P (decl))
    return;
  
  if (nonlambda_method_basetype ())
    if (tree member = lookup_member (current_nonlambda_class_type (),
				     DECL_NAME (decl), /*protect=*/0,
				     /*want_type=*/false, tf_warning_or_error))
      {
	member = MAYBE_BASELINK_FUNCTIONS (member);

	/* Warn if a variable shadows a non-function, or the variable
	   is a function or a pointer-to-function.  */
	if (!OVL_P (member)
	    || TREE_CODE (decl) == FUNCTION_DECL
	    || TYPE_PTRFN_P (TREE_TYPE (decl))
	    || TYPE_PTRMEMFUNC_P (TREE_TYPE (decl)))
	  {
	    if (warning_at (input_location, OPT_Wshadow,
			    "declaration of %qD shadows a member of %qT",
			    decl, current_nonlambda_class_type ())
		&& DECL_P (member))
	      {
		shadowed = member;
		goto inform_shadowed;
	      }
	  }
	return;
      }

  /* Now look for a namespace shadow.  */
  old = find_namespace_value (current_namespace, DECL_NAME (decl));
  if (old
      && (VAR_P (old)
	  || (TREE_CODE (old) == TYPE_DECL
	      && (!DECL_ARTIFICIAL (old)
		  || TREE_CODE (decl) == TYPE_DECL)))
      && !instantiating_current_function_p ())
    /* XXX shadow warnings in outer-more namespaces */
    {
      if (warning_at (input_location, OPT_Wshadow,
		      "declaration of %qD shadows a global declaration",
		      decl))
	{
	  shadowed = old;
	  goto inform_shadowed;
	}
      return;
    }

  return;

 inform_shadowed:
  inform (DECL_SOURCE_LOCATION (shadowed), "shadowed declaration is here");
}

/* DECL is being pushed inside function CFUN.  Set its context, if
   needed.  */

static void
set_decl_context_in_fn (tree ctx, tree decl)
{
  if (!DECL_CONTEXT (decl)
      /* A local declaration for a function doesn't constitute
	 nesting.  */
      && TREE_CODE (decl) != FUNCTION_DECL
      /* A local declaration for an `extern' variable is in the
	 scope of the current namespace, not the current
	 function.  */
      && !(VAR_P (decl) && DECL_EXTERNAL (decl))
      /* When parsing the parameter list of a function declarator,
	 don't set DECL_CONTEXT to an enclosing function.  When we
	 push the PARM_DECLs in order to process the function body,
	 current_binding_level->this_entity will be set.  */
      && !(TREE_CODE (decl) == PARM_DECL
	   && current_binding_level->kind == sk_function_parms
	   && current_binding_level->this_entity == NULL))
    DECL_CONTEXT (decl) = ctx;

  /* If this is the declaration for a namespace-scope function,
     but the declaration itself is in a local scope, mark the
     declaration.  */
  if (TREE_CODE (decl) == FUNCTION_DECL && DECL_NAMESPACE_SCOPE_P (decl))
    DECL_LOCAL_FUNCTION_P (decl) = 1;
}

/* DECL is a local-scope decl with linkage.  SHADOWED is true if the
   name is already bound at the current level.

   [basic.link] If there is a visible declaration of an entity with
   linkage having the same name and type, ignoring entities declared
   outside the innermost enclosing namespace scope, the block scope
   declaration declares that same entity and receives the linkage of
   the previous declaration.

   Also, make sure that this decl matches any existing external decl
   in the enclosing namespace.  */

static void
set_local_extern_decl_linkage (tree decl, bool shadowed)
{
  tree ns_value = decl; /* Unique marker.  */

  if (!shadowed)
    {
      tree loc_value = innermost_non_namespace_value (DECL_NAME (decl));
      if (!loc_value)
	{
	  ns_value
	    = find_namespace_value (current_namespace, DECL_NAME (decl));
	  loc_value = ns_value;
	}
      if (loc_value == error_mark_node)
	loc_value = NULL_TREE;

      for (ovl_iterator iter (loc_value); iter; ++iter)
	if (iter.hidden_p () && DECL_IS_BUILTIN (*iter))
	  ;
	else if ((TREE_STATIC (*iter) || DECL_EXTERNAL (*iter))
		 && decls_match (*iter, decl))
	  {
	    /* The standard only says that the local extern inherits
	       linkage from the previous decl; in particular, default
	       args are not shared.  Add the decl into a hash table to
	       make sure only the previous decl in this case is seen
	       by the middle end.  */
	    struct cxx_int_tree_map *h;

	    /* We inherit the outer decl's linkage.  But we're a
	       different decl.  */
	    TREE_PUBLIC (decl) = TREE_PUBLIC (*iter);

	    if (cp_function_chain->extern_decl_map == NULL)
	      cp_function_chain->extern_decl_map
		= hash_table<cxx_int_tree_map_hasher>::create_ggc (20);

	    h = ggc_alloc<cxx_int_tree_map> ();
	    h->uid = DECL_UID (decl);
	    h->to = *iter;
	    cxx_int_tree_map **loc = cp_function_chain->extern_decl_map
	      ->find_slot (h, INSERT);
	    *loc = h;
	    break;
	  }
    }

  if (TREE_PUBLIC (decl))
    {
      /* DECL is externally visible.  Make sure it matches a matching
	 decl in the namespace scpe.  We only really need to check
	 this when inserting the decl, not when we find an existing
	 match in the current scope.  However, in practice we're
	 going to be inserting a new decl in the majority of cases --
	 who writes multiple extern decls for the same thing in the
	 same local scope?  Doing it here often avoids a duplicate
	 namespace lookup.  */

      /* Avoid repeating a lookup.  */
      if (ns_value == decl)
	ns_value = find_namespace_value (current_namespace, DECL_NAME (decl));

      if (ns_value == error_mark_node)
	ns_value = NULL_TREE;

      for (ovl_iterator iter (ns_value); iter; ++iter)
	{
	  tree other = *iter;

	  if (!(TREE_PUBLIC (other) || DECL_EXTERNAL (other)))
	    ; /* Not externally visible.   */
	  else if (DECL_EXTERN_C_P (decl) && DECL_EXTERN_C_P (other))
	    ; /* Both are extern "C", we'll check via that mechanism.  */
	  else if (TREE_CODE (other) != TREE_CODE (decl)
		   || ((VAR_P (decl) || matching_fn_p (other, decl))
		       && !comptypes (TREE_TYPE (decl), TREE_TYPE (other),
				      COMPARE_REDECLARATION)))
	    {
	      if (permerror (DECL_SOURCE_LOCATION (decl),
			     "local external declaration %q#D", decl))
		inform (DECL_SOURCE_LOCATION (other),
			"does not match previous declaration %q#D", other);
	      break;
	    }
	}
    }
}

/* Record DECL as belonging to the current lexical scope.  Check for
   errors (such as an incompatible declaration for the same name
   already seen in the same scope).  IS_FRIEND is true if DECL is
   declared as a friend.

   Returns either DECL or an old decl for the same name.  If an old
   decl is returned, it may have been smashed to agree with what DECL
   says.  */

static tree
do_pushdecl (tree decl, bool is_friend)
{
  if (decl == error_mark_node)
    return error_mark_node;

  if (!DECL_TEMPLATE_PARM_P (decl) && current_function_decl)
    set_decl_context_in_fn (current_function_decl, decl);

  /* The binding level we will be pushing into.  During local class
     pushing, we want to push to the containing scope.  */
  cp_binding_level *level = current_binding_level;
  while (level->kind == sk_class)
    level = level->level_chain;

  if (tree name = DECL_NAME (decl))
    {
      cxx_binding *binding = NULL; /* Local scope binding.  */
      tree ns = NULL_TREE; /* Searched namespace.  */
      tree *slot = NULL; /* Binding slot in namespace.  */
      tree *mslot = NULL; /* Current module slot in namespace.  */
      tree old = NULL_TREE;

      if (level->kind == sk_namespace)
	{
	  /* We look in the decl's namespace for an existing
	     declaration, even though we push into the current
	     namespace.  */
	  ns = (DECL_NAMESPACE_SCOPE_P (decl)
		? CP_DECL_CONTEXT (decl) : current_namespace);
	  if (ns == current_namespace)
	    /* Create the binding, if this is current namespace, because
	       that's where we'll be pushing anyway.  */
	    slot = find_or_create_namespace_slot (ns, name);
	  else
	    slot = find_namespace_slot (ns, name);
	  if (slot)
	    {
	      gcc_assert (current_module <= IMPORTED_MODULE_BASE);
	      mslot = module_binding_slot (slot, current_module,
					   ns == current_namespace);
	      old = MAYBE_STAT_DECL (*mslot);
	    }
	}
      else
	{
	  binding = find_local_binding (level, name);
	  if (binding)
	    old = binding->value;
	}

      if (current_function_decl && VAR_OR_FUNCTION_DECL_P (decl)
	  && DECL_EXTERNAL (decl))
	set_local_extern_decl_linkage (decl, old != NULL_TREE);

      if (old == error_mark_node)
	old = NULL_TREE;

      for (ovl_iterator iter (old); iter; ++iter)
	if (iter.using_p ())
	  ; /* Ignore using decls here.  */
	else if (tree match = duplicate_decls (decl, *iter, is_friend))
	  {
	    if (match == error_mark_node)
	      return match;

	    if (iter.hidden_p () && !DECL_HIDDEN_P (match))
	      {
		/* Unhiding a previously hidden friend.  */
		tree head = iter.unhide (old);
		if (head != old)
		  {
		    if (!ns)
		      {
			update_local_overload (binding, head);
			binding->value = head;
		      }
		    else if (STAT_HACK_P (*slot))
		      STAT_DECL (*slot) = head;
		    else
		      *slot = head;
		  }
		if (TREE_CODE (match) == FUNCTION_DECL
		    && DECL_EXTERN_C_P (match))
		  /* We need to check and register the fn now.  */
		  check_extern_c_conflict (match);
	      }

	    return match;
	  }

      /* We are pushing a new decl.  */

      /* Skip a hidden builtin we failed to match already.  */
      if (old && anticipated_builtin_p (old))
	old = OVL_CHAIN (old);

      check_template_shadow (decl);

      if (DECL_DECLARES_FUNCTION_P (decl))
	{
	  check_default_args (decl);

	  if (is_friend)
	    {
	      if (level->kind != sk_namespace)
		/* In a local class, a friend function declaration must
		   find a matching decl in the innermost non-class scope.
		   [class.friend/11] */
		error ("friend declaration %qD in local class without "
		       "prior local declaration", decl);
	      else if (!flag_friend_injection)
		/* Hide it from ordinary lookup.  */
		DECL_ANTICIPATED (decl) = DECL_HIDDEN_FRIEND_P (decl) = true;
	    }
	}

      if (level->kind != sk_namespace)
	{
	  check_local_shadow (decl);

	  if (TREE_CODE (decl) == NAMESPACE_DECL)
	    /* A local namespace alias.  */
	    set_identifier_type_value (name, NULL_TREE);

	  if (!binding)
	    binding = create_local_binding (level, name);
	}
      else if (!slot)
	{
	  ns = current_namespace;
	  slot = find_or_create_namespace_slot (ns, name);
	  mslot = module_binding_slot (slot, current_module, true);
	}

      old = update_binding (level, binding, mslot, old, decl, is_friend);

      if (old != decl)
	/* An existing decl matched, use it.  */
	decl = old;
      else if (TREE_CODE (decl) == TYPE_DECL)
	{
	  tree type = TREE_TYPE (decl);

	  if (type != error_mark_node)
	    {
	      if (TYPE_NAME (type) != decl)
		set_underlying_type (decl);

	      if (!ns)
		set_identifier_type_value_with_scope (name, decl, level);
	      else
		SET_IDENTIFIER_TYPE_VALUE (name, global_type_node);
	    }

	  /* If this is a locally defined typedef in a function that
	     is not a template instantation, record it to implement
	     -Wunused-local-typedefs.  */
	  if (!instantiating_current_function_p ())
	    record_locally_defined_typedef (decl);
	}
      else if (VAR_P (decl))
	maybe_register_incomplete_var (decl);
      else if (TREE_CODE (decl) == FUNCTION_DECL && DECL_EXTERN_C_P (decl))
	check_extern_c_conflict (decl);
    }
  else
    add_decl_to_level (level, decl);

  return decl;
}

/* Record a decl-node X as belonging to the current lexical scope (or
   the namespace containing it in the case of being friendly).  */

tree
pushdecl (tree x, bool is_friend)
{
  bool subtime = timevar_cond_start (TV_NAME_LOOKUP);
  x = do_pushdecl (x, is_friend);
  timevar_cond_stop (TV_NAME_LOOKUP, subtime);
  return x;
}

/* SLOT_VAL is the value of a binding.  Look in the module partitions
   to see if there's a namespace already.  We don't have to consider
   the STAT_HACK, because a namepace and an elaborated type cannot
   reside in the same binding.  */

static tree
find_namespace_partition (tree slot_val)
{
  if (TREE_CODE (slot_val) == MODULE_VECTOR)
    {
      module_cluster *cluster
	= &MODULE_VECTOR_CLUSTER (slot_val,
				  MODULE_VECTOR_NUM_CLUSTERS (slot_val));
      do
	{
	  cluster--;
	  if (tree second = cluster->slots[1])
	    if (TREE_CODE (second) == NAMESPACE_DECL
		&& !DECL_NAMESPACE_ALIAS (second))
	      return second;

	  if (tree first = cluster->slots[0])
	    if (TREE_CODE (first) == NAMESPACE_DECL
		&& !DECL_NAMESPACE_ALIAS (first))
	      return first;
	}
      while (cluster != MODULE_VECTOR_CLUSTER_BASE (slot_val));
    }
  else if (TREE_CODE (slot_val) == NAMESPACE_DECL
	   && !DECL_NAMESPACE_ALIAS (slot_val))
    return slot_val;

  return NULL_TREE;
}

/* DECL is a newly read in global-module _DECL, residing in CTX.
   Merge it with an already matching declaration.  If DECL is a
   namespace, insert it.Return the matched or new decl, or NULL
   on error.  */

tree
merge_global_decl (tree ctx, tree decl)
{
  bool is_ns = (TREE_CODE (decl) == NAMESPACE_DECL
		&& !DECL_NAMESPACE_ALIAS (decl));
  gcc_assert (DECL_CONTEXT (decl) == ctx);
  /* We know we'll eventually insert the decl, so we can create the
     slot now.  */
  tree *slot = find_or_create_namespace_slot (ctx, DECL_NAME (decl));
  tree *mslot = module_binding_slot (slot, GLOBAL_MODULE_INDEX, is_ns);
  tree old = NULL_TREE;

  for (ovl_iterator iter (MAYBE_STAT_DECL (*mslot)); !old && iter; ++iter)
    if (!iter.using_p ())
      old = duplicate_decls (decl, *iter, false);

  if (old == error_mark_node)
    old = NULL_TREE;
  else if (old)
    ;
  else if (!is_ns)
    old = decl;
  else
    {
      // FIXME: this comment is not correct.
      /* Namespaces are always exported, and everything's exported
	 from the global module.  Thus this namespace must be
	 consistent with the global module, even if it didn't
	 explicitly mention it.  So push it now.  It can't be hiding
	 in some other module.  */
      gcc_assert (!find_namespace_partition (*slot));

      /* Creating a new namespace.  */
      SCOPE_DEPTH (decl) = SCOPE_DEPTH (ctx) + 1;
      if (ctx == global_namespace)
	DECL_CONTEXT (decl) = DECL_CONTEXT (global_namespace);
      old = update_binding (NAMESPACE_LEVEL (ctx), NULL,
			    mslot, old, decl, false);
      if (old == decl)
	{
	  if (DECL_NAMESPACE_INLINE_P (old))
	    vec_safe_push (DECL_NAMESPACE_INLINEES (ctx), old);
	  /* Create its scope -- but don't push it.  */
	  cp_binding_level *scope = ggc_cleared_alloc<cp_binding_level> ();
	  scope->this_entity = old;
	  scope->more_cleanups_ok = true;
	  scope->kind = sk_namespace;
	  NAMESPACE_LEVEL (old) = scope;
	}
      else
	old = NULL_TREE;
    }

  if (is_ns && old
      && DECL_NAMESPACE_INLINE_P (old) != DECL_NAMESPACE_INLINE_P (decl))
    old = NULL_TREE;

  return old;
}

/* NAME is being bound within namespace NS and MODULE to OVL.  Unless
   MODULE is GLOBAL_MODULE_INDEX, there should be no existing
   binding.  */

bool
push_module_binding (tree ns, unsigned mod, tree name, tree binding)
{
  bool is_ns = (TREE_CODE (binding) == NAMESPACE_DECL
		&& !DECL_NAMESPACE_ALIAS (binding));

  tree *slot = find_or_create_namespace_slot (ns, name);
  tree *mslot = module_binding_slot (slot, mod, is_ns ? -1 : 1);

  gcc_assert (!MAYBE_STAT_TYPE (binding)); // FIXME
  gcc_assert (!*mslot || !MAYBE_STAT_TYPE (*mslot)); // FIXME

  if (*mslot && anticipated_builtin_p (*mslot))
    {
      gcc_assert (mod == GLOBAL_MODULE_INDEX);
      /* Zap out an anticipated builtin.  */
      *mslot = NULL_TREE;
    }

  for (ovl_iterator iter (MAYBE_STAT_DECL (binding)); iter; ++iter)
    {
      tree decl = *iter;
      bool found = false;

      if (*mslot)
	{
	  // FIXME:Hidden names?
	  for (ovl_iterator old (MAYBE_STAT_DECL (*mslot));
	       !found && old; ++old)
	    /* We'll already have done lookup when reading in the fn
	       itself, so pointer equality is sufficient.  */
	    if (*old == decl)
	      found = true;

	  if (!found)
	    *mslot = ovl_insert (decl, *mslot, iter.using_p ());
	}

      if (!found && !iter.using_p () && !is_ns)
	add_decl_to_level (NAMESPACE_LEVEL (ns), decl);
    }

  if (!*mslot)
    /* There was nothing there, just install the whole binding.  */
    *mslot = binding;

  return true;
}

/* CTX contains DECL in a module MOD binding for NAME.  Determine a
   distinguishing KEY so we can find it again upon import.  */

unsigned
key_module_instance (tree ctx, unsigned mod, tree name, tree decl)
{
  gcc_assert (TREE_CODE (decl) != NAMESPACE_DECL
	      || DECL_NAMESPACE_ALIAS (decl));

  /* This will need extending for other kinds of context.  */
  gcc_assert (TREE_CODE (ctx) == NAMESPACE_DECL);

  /* There must be a binding, so no need to check for NULLs.  */
  tree *slot = find_namespace_slot (ctx, name);
  tree *mslot = module_binding_slot (slot, mod, 0);
  tree binding = *mslot;
  unsigned key = 0;

  if (MAYBE_STAT_TYPE (binding) != decl)
    for (ovl_iterator iter (MAYBE_STAT_DECL (binding)); key++, iter; ++iter)
      if (*iter == decl)
	break;

  return key;
}

/* CTX contains a module MOD binding for NAME.  Use KEY to find the
   binding we want.  Return NULL if nothing found (that would be an
   error).  */

tree
find_module_instance (tree ctx, unsigned mod, tree name, unsigned key)
{
  /* This will need extending for other kinds of context.  */
  gcc_assert (TREE_CODE (ctx) == NAMESPACE_DECL);
  tree decl = NULL_TREE;
  
  /* Although there must be a binding, we're dealing with
     untrustworthy data, so check for NULL.  */
  if (tree *slot = find_namespace_slot (ctx, name))
    if (tree *mslot = module_binding_slot (slot, mod, 0))
      if (tree binding = *mslot)
	{
	  if (!key)
	    decl = MAYBE_STAT_TYPE (binding);
	  else
	    for (ovl_iterator iter (MAYBE_STAT_DECL (binding)); iter; ++iter)
	      if (!--key)
		{
		  decl = *iter;
		  break;
		}
	}

  /* We should not have found a namespace.  */
  if (decl && TREE_CODE (decl) == NAMESPACE_DECL
      && !DECL_NAMESPACE_ALIAS (decl))
    decl = NULL_TREE;

  return decl;
}

/* Enter DECL into the symbol table, if that's appropriate.  Returns
   DECL, or a modified version thereof.  */

tree
maybe_push_decl (tree decl)
{
  tree type = TREE_TYPE (decl);

  /* Add this decl to the current binding level, but not if it comes
     from another scope, e.g. a static member variable.  TEM may equal
     DECL or it may be a previous decl of the same name.  */
  if (decl == error_mark_node
      || (TREE_CODE (decl) != PARM_DECL
	  && DECL_CONTEXT (decl) != NULL_TREE
	  /* Definitions of namespace members outside their namespace are
	     possible.  */
	  && !DECL_NAMESPACE_SCOPE_P (decl))
      || (TREE_CODE (decl) == TEMPLATE_DECL && !namespace_bindings_p ())
      || type == unknown_type_node
      /* The declaration of a template specialization does not affect
	 the functions available for overload resolution, so we do not
	 call pushdecl.  */
      || (TREE_CODE (decl) == FUNCTION_DECL
	  && DECL_TEMPLATE_SPECIALIZATION (decl)))
    return decl;
  else
    return pushdecl (decl);
}

/* Bind DECL to ID in the current_binding_level, assumed to be a local
   binding level.  If IS_USING is true, DECL got here through a
   using-declaration.  */

static void
push_local_binding (tree id, tree decl, bool is_using)
{
  cp_binding_level *b;

  /* Skip over any local classes.  This makes sense if we call
     push_local_binding with a friend decl of a local class.  */
  b = innermost_nonclass_level ();

  if (lookup_name_innermost_nonclass_level (id))
    {
      /* Supplement the existing binding.  */
      if (!supplement_binding (IDENTIFIER_BINDING (id), decl))
	/* It didn't work.  Something else must be bound at this
	   level.  Do not add DECL to the list of things to pop
	   later.  */
	return;
    }
  else
    /* Create a new binding.  */
    push_binding (id, decl, b);

  if (TREE_CODE (decl) == OVERLOAD || is_using)
    /* We must put the OVERLOAD or using into a TREE_LIST since we
       cannot use the decl's chain itself.  */
    decl = build_tree_list (NULL_TREE, decl);

  /* And put DECL on the list of things declared by the current
     binding level.  */
  add_decl_to_level (b, decl);
}

/* Check to see whether or not DECL is a variable that would have been
   in scope under the ARM, but is not in scope under the ANSI/ISO
   standard.  If so, issue an error message.  If name lookup would
   work in both cases, but return a different result, this function
   returns the result of ANSI/ISO lookup.  Otherwise, it returns
   DECL.  */

tree
check_for_out_of_scope_variable (tree decl)
{
  tree shadowed;

  /* We only care about out of scope variables.  */
  if (!(VAR_P (decl) && DECL_DEAD_FOR_LOCAL (decl)))
    return decl;

  shadowed = DECL_HAS_SHADOWED_FOR_VAR_P (decl)
    ? DECL_SHADOWED_FOR_VAR (decl) : NULL_TREE ;
  while (shadowed != NULL_TREE && VAR_P (shadowed)
	 && DECL_DEAD_FOR_LOCAL (shadowed))
    shadowed = DECL_HAS_SHADOWED_FOR_VAR_P (shadowed)
      ? DECL_SHADOWED_FOR_VAR (shadowed) : NULL_TREE;
  if (!shadowed)
    shadowed = find_namespace_value (current_namespace, DECL_NAME (decl));
  if (shadowed)
    {
      if (!DECL_ERROR_REPORTED (decl))
	{
	  warning (0, "name lookup of %qD changed", DECL_NAME (decl));
	  warning_at (DECL_SOURCE_LOCATION (shadowed), 0,
		      "  matches this %qD under ISO standard rules",
		      shadowed);
	  warning_at (DECL_SOURCE_LOCATION (decl), 0,
		      "  matches this %qD under old rules", decl);
	  DECL_ERROR_REPORTED (decl) = 1;
	}
      return shadowed;
    }

  /* If we have already complained about this declaration, there's no
     need to do it again.  */
  if (DECL_ERROR_REPORTED (decl))
    return decl;

  DECL_ERROR_REPORTED (decl) = 1;

  if (TREE_TYPE (decl) == error_mark_node)
    return decl;

  if (TYPE_HAS_NONTRIVIAL_DESTRUCTOR (TREE_TYPE (decl)))
    {
      error ("name lookup of %qD changed for ISO %<for%> scoping",
	     DECL_NAME (decl));
      error ("  cannot use obsolete binding at %q+D because "
	     "it has a destructor", decl);
      return error_mark_node;
    }
  else
    {
      permerror (input_location, "name lookup of %qD changed for ISO %<for%> scoping",
	         DECL_NAME (decl));
      if (flag_permissive)
        permerror (DECL_SOURCE_LOCATION (decl),
		   "  using obsolete binding at %qD", decl);
      else
	{
	  static bool hint;
	  if (!hint)
	    {
	      inform (input_location, "(if you use %<-fpermissive%> G++ will accept your code)");
	      hint = true;
	    }
	}
    }

  return decl;
}

/* true means unconditionally make a BLOCK for the next level pushed.  */

static bool keep_next_level_flag;

static int binding_depth = 0;

static void
indent (int depth)
{
  int i;

  for (i = 0; i < depth * 2; i++)
    putc (' ', stderr);
}

/* Return a string describing the kind of SCOPE we have.  */
static const char *
cp_binding_level_descriptor (cp_binding_level *scope)
{
  /* The order of this table must match the "scope_kind"
     enumerators.  */
  static const char* scope_kind_names[] = {
    "block-scope",
    "cleanup-scope",
    "try-scope",
    "catch-scope",
    "for-scope",
    "function-parameter-scope",
    "class-scope",
    "namespace-scope",
    "template-parameter-scope",
    "template-explicit-spec-scope"
  };
  const scope_kind kind = scope->explicit_spec_p
    ? sk_template_spec : scope->kind;

  return scope_kind_names[kind];
}

/* Output a debugging information about SCOPE when performing
   ACTION at LINE.  */
static void
cp_binding_level_debug (cp_binding_level *scope, int line, const char *action)
{
  const char *desc = cp_binding_level_descriptor (scope);
  if (scope->this_entity)
    verbatim ("%s %<%s(%E)%> %p %d\n", action, desc,
	      scope->this_entity, (void *) scope, line);
  else
    verbatim ("%s %s %p %d\n", action, desc, (void *) scope, line);
}

/* Return the estimated initial size of the hashtable of a NAMESPACE
   scope.  */

static inline size_t
namespace_scope_ht_size (tree ns)
{
  tree name = DECL_NAME (ns);

  return name == std_identifier
    ? NAMESPACE_STD_HT_SIZE
    : (name == global_identifier
       ? GLOBAL_SCOPE_HT_SIZE
       : NAMESPACE_ORDINARY_HT_SIZE);
}

/* A chain of binding_level structures awaiting reuse.  */

static GTY((deletable)) cp_binding_level *free_binding_level;

/* Insert SCOPE as the innermost binding level.  */

void
push_binding_level (cp_binding_level *scope)
{
  /* Add it to the front of currently active scopes stack.  */
  scope->level_chain = current_binding_level;
  current_binding_level = scope;
  keep_next_level_flag = false;

  if (ENABLE_SCOPE_CHECKING)
    {
      scope->binding_depth = binding_depth;
      indent (binding_depth);
      cp_binding_level_debug (scope, LOCATION_LINE (input_location),
			      "push");
      binding_depth++;
    }
}

/* Create a new KIND scope and make it the top of the active scopes stack.
   ENTITY is the scope of the associated C++ entity (namespace, class,
   function, C++0x enumeration); it is NULL otherwise.  */

cp_binding_level *
begin_scope (scope_kind kind, tree entity)
{
  cp_binding_level *scope;

  /* Reuse or create a struct for this binding level.  */
  if (!ENABLE_SCOPE_CHECKING && free_binding_level)
    {
      scope = free_binding_level;
      free_binding_level = scope->level_chain;
      memset (scope, 0, sizeof (cp_binding_level));
    }
  else
    scope = ggc_cleared_alloc<cp_binding_level> ();

  scope->this_entity = entity;
  scope->more_cleanups_ok = true;
  switch (kind)
    {
    case sk_cleanup:
      scope->keep = true;
      break;

    case sk_template_spec:
      scope->explicit_spec_p = true;
      kind = sk_template_parms;
      /* Fall through.  */
    case sk_template_parms:
    case sk_block:
    case sk_try:
    case sk_catch:
    case sk_for:
    case sk_cond:
    case sk_class:
    case sk_scoped_enum:
    case sk_function_parms:
    case sk_transaction:
    case sk_omp:
      scope->keep = keep_next_level_flag;
      break;

    case sk_namespace:
      NAMESPACE_LEVEL (entity) = scope;
      break;

    default:
      /* Should not happen.  */
      gcc_unreachable ();
      break;
    }
  scope->kind = kind;

  push_binding_level (scope);

  return scope;
}

/* We're about to leave current scope.  Pop the top of the stack of
   currently active scopes.  Return the enclosing scope, now active.  */

cp_binding_level *
leave_scope (void)
{
  cp_binding_level *scope = current_binding_level;

  if (scope->kind == sk_namespace && class_binding_level)
    current_binding_level = class_binding_level;

  /* We cannot leave a scope, if there are none left.  */
  if (NAMESPACE_LEVEL (global_namespace))
    gcc_assert (!global_scope_p (scope));

  if (ENABLE_SCOPE_CHECKING)
    {
      indent (--binding_depth);
      cp_binding_level_debug (scope, LOCATION_LINE (input_location),
			      "leave");
    }

  /* Move one nesting level up.  */
  current_binding_level = scope->level_chain;

  /* Namespace-scopes are left most probably temporarily, not
     completely; they can be reopened later, e.g. in namespace-extension
     or any name binding activity that requires us to resume a
     namespace.  For classes, we cache some binding levels.  For other
     scopes, we just make the structure available for reuse.  */
  if (scope->kind != sk_namespace
      && scope->kind != sk_class)
    {
      scope->level_chain = free_binding_level;
      gcc_assert (!ENABLE_SCOPE_CHECKING
		  || scope->binding_depth == binding_depth);
      free_binding_level = scope;
    }

  if (scope->kind == sk_class)
    {
      /* Reset DEFINING_CLASS_P to allow for reuse of a
	 class-defining scope in a non-defining context.  */
      scope->defining_class_p = 0;

      /* Find the innermost enclosing class scope, and reset
	 CLASS_BINDING_LEVEL appropriately.  */
      class_binding_level = NULL;
      for (scope = current_binding_level; scope; scope = scope->level_chain)
	if (scope->kind == sk_class)
	  {
	    class_binding_level = scope;
	    break;
	  }
    }

  return current_binding_level;
}

static void
resume_scope (cp_binding_level* b)
{
  /* Resuming binding levels is meant only for namespaces,
     and those cannot nest into classes.  */
  gcc_assert (!class_binding_level);
  /* Also, resuming a non-directly nested namespace is a no-no.  */
  gcc_assert (b->level_chain == current_binding_level);
  current_binding_level = b;
  if (ENABLE_SCOPE_CHECKING)
    {
      b->binding_depth = binding_depth;
      indent (binding_depth);
      cp_binding_level_debug (b, LOCATION_LINE (input_location), "resume");
      binding_depth++;
    }
}

/* Return the innermost binding level that is not for a class scope.  */

static cp_binding_level *
innermost_nonclass_level (void)
{
  cp_binding_level *b;

  b = current_binding_level;
  while (b->kind == sk_class)
    b = b->level_chain;

  return b;
}

/* We're defining an object of type TYPE.  If it needs a cleanup, but
   we're not allowed to add any more objects with cleanups to the current
   scope, create a new binding level.  */

void
maybe_push_cleanup_level (tree type)
{
  if (type != error_mark_node
      && TYPE_HAS_NONTRIVIAL_DESTRUCTOR (type)
      && current_binding_level->more_cleanups_ok == 0)
    {
      begin_scope (sk_cleanup, NULL);
      current_binding_level->statement_list = push_stmt_list ();
    }
}

/* Return true if we are in the global binding level.  */

bool
global_bindings_p (void)
{
  return global_scope_p (current_binding_level);
}

/* True if we are currently in a toplevel binding level.  This
   means either the global binding level or a namespace in a toplevel
   binding level.  Since there are no non-toplevel namespace levels,
   this really means any namespace or template parameter level.  We
   also include a class whose context is toplevel.  */

bool
toplevel_bindings_p (void)
{
  cp_binding_level *b = innermost_nonclass_level ();

  return b->kind == sk_namespace || b->kind == sk_template_parms;
}

/* True if this is a namespace scope, or if we are defining a class
   which is itself at namespace scope, or whose enclosing class is
   such a class, etc.  */

bool
namespace_bindings_p (void)
{
  cp_binding_level *b = innermost_nonclass_level ();

  return b->kind == sk_namespace;
}

/* True if the innermost non-class scope is a block scope.  */

bool
local_bindings_p (void)
{
  cp_binding_level *b = innermost_nonclass_level ();
  return b->kind < sk_function_parms || b->kind == sk_omp;
}

/* True if the current level needs to have a BLOCK made.  */

bool
kept_level_p (void)
{
  return (current_binding_level->blocks != NULL_TREE
	  || current_binding_level->keep
	  || current_binding_level->kind == sk_cleanup
	  || current_binding_level->names != NULL_TREE
	  || current_binding_level->using_directives);
}

/* Returns the kind of the innermost scope.  */

scope_kind
innermost_scope_kind (void)
{
  return current_binding_level->kind;
}

/* Returns true if this scope was created to store template parameters.  */

bool
template_parm_scope_p (void)
{
  return innermost_scope_kind () == sk_template_parms;
}

/* If KEEP is true, make a BLOCK node for the next binding level,
   unconditionally.  Otherwise, use the normal logic to decide whether
   or not to create a BLOCK.  */

void
keep_next_level (bool keep)
{
  keep_next_level_flag = keep;
}

/* Return the list of declarations of the current local scope.  */

tree
get_local_decls (void)
{
  gcc_assert (current_binding_level->kind != sk_namespace
	      && current_binding_level->kind != sk_class);
  return current_binding_level->names;
}

/* Return how many function prototypes we are currently nested inside.  */

int
function_parm_depth (void)
{
  int level = 0;
  cp_binding_level *b;

  for (b = current_binding_level;
       b->kind == sk_function_parms;
       b = b->level_chain)
    ++level;

  return level;
}

/* For debugging.  */
static int no_print_functions = 0;
static int no_print_builtins = 0;

static void
print_binding_level (cp_binding_level* lvl)
{
  tree t;
  int i = 0, len;
  fprintf (stderr, " blocks=%p", (void *) lvl->blocks);
  if (lvl->more_cleanups_ok)
    fprintf (stderr, " more-cleanups-ok");
  if (lvl->have_cleanups)
    fprintf (stderr, " have-cleanups");
  fprintf (stderr, "\n");
  if (lvl->names)
    {
      fprintf (stderr, " names:\t");
      /* We can probably fit 3 names to a line?  */
      for (t = lvl->names; t; t = TREE_CHAIN (t))
	{
	  if (no_print_functions && (TREE_CODE (t) == FUNCTION_DECL))
	    continue;
	  if (no_print_builtins
	      && (TREE_CODE (t) == TYPE_DECL)
	      && DECL_IS_BUILTIN (t))
	    continue;

	  /* Function decls tend to have longer names.  */
	  if (TREE_CODE (t) == FUNCTION_DECL)
	    len = 3;
	  else
	    len = 2;
	  i += len;
	  if (i > 6)
	    {
	      fprintf (stderr, "\n\t");
	      i = len;
	    }
	  print_node_brief (stderr, "", t, 0);
	  if (t == error_mark_node)
	    break;
	}
      if (i)
	fprintf (stderr, "\n");
    }
  if (vec_safe_length (lvl->class_shadowed))
    {
      size_t i;
      cp_class_binding *b;
      fprintf (stderr, " class-shadowed:");
      FOR_EACH_VEC_ELT (*lvl->class_shadowed, i, b)
	fprintf (stderr, " %s ", IDENTIFIER_POINTER (b->identifier));
      fprintf (stderr, "\n");
    }
  if (lvl->type_shadowed)
    {
      fprintf (stderr, " type-shadowed:");
      for (t = lvl->type_shadowed; t; t = TREE_CHAIN (t))
	{
	  fprintf (stderr, " %s ", IDENTIFIER_POINTER (TREE_PURPOSE (t)));
	}
      fprintf (stderr, "\n");
    }
}

DEBUG_FUNCTION void
debug (cp_binding_level &ref)
{
  print_binding_level (&ref);
}

DEBUG_FUNCTION void
debug (cp_binding_level *ptr)
{
  if (ptr)
    debug (*ptr);
  else
    fprintf (stderr, "<nil>\n");
}


void
print_other_binding_stack (cp_binding_level *stack)
{
  cp_binding_level *level;
  for (level = stack; !global_scope_p (level); level = level->level_chain)
    {
      fprintf (stderr, "binding level %p\n", (void *) level);
      print_binding_level (level);
    }
}

void
print_binding_stack (void)
{
  cp_binding_level *b;
  fprintf (stderr, "current_binding_level=%p\n"
	   "class_binding_level=%p\n"
	   "NAMESPACE_LEVEL (global_namespace)=%p\n",
	   (void *) current_binding_level, (void *) class_binding_level,
	   (void *) NAMESPACE_LEVEL (global_namespace));
  if (class_binding_level)
    {
      for (b = class_binding_level; b; b = b->level_chain)
	if (b == current_binding_level)
	  break;
      if (b)
	b = class_binding_level;
      else
	b = current_binding_level;
    }
  else
    b = current_binding_level;
  print_other_binding_stack (b);
  fprintf (stderr, "global:\n");
  print_binding_level (NAMESPACE_LEVEL (global_namespace));
}

/* Return the type associated with ID.  */

static tree
identifier_type_value_1 (tree id)
{
  /* There is no type with that name, anywhere.  */
  if (REAL_IDENTIFIER_TYPE_VALUE (id) == NULL_TREE)
    return NULL_TREE;
  /* This is not the type marker, but the real thing.  */
  if (REAL_IDENTIFIER_TYPE_VALUE (id) != global_type_node)
    return REAL_IDENTIFIER_TYPE_VALUE (id);
  /* Have to search for it. It must be on the global level, now.
     Ask lookup_name not to return non-types.  */
  id = lookup_name_real (id, 2, 1, /*block_p=*/true, 0, 0);
  if (id)
    return TREE_TYPE (id);
  return NULL_TREE;
}

/* Wrapper for identifier_type_value_1.  */

tree
identifier_type_value (tree id)
{
  tree ret;
  timevar_start (TV_NAME_LOOKUP);
  ret = identifier_type_value_1 (id);
  timevar_stop (TV_NAME_LOOKUP);
  return ret;
}


/* Return the IDENTIFIER_GLOBAL_VALUE of T, for use in common code, since
   the definition of IDENTIFIER_GLOBAL_VALUE is different for C and C++.  */

tree
identifier_global_value	(tree t)
{
  return IDENTIFIER_GLOBAL_VALUE (t);
}

/* Push a definition of struct, union or enum tag named ID.  into
   binding_level B.  DECL is a TYPE_DECL for the type.  We assume that
   the tag ID is not already defined.  */

static void
set_identifier_type_value_with_scope (tree id, tree decl, cp_binding_level *b)
{
  tree type;

  if (b->kind != sk_namespace)
    {
      /* Shadow the marker, not the real thing, so that the marker
	 gets restored later.  */
      tree old_type_value = REAL_IDENTIFIER_TYPE_VALUE (id);
      b->type_shadowed
	= tree_cons (id, old_type_value, b->type_shadowed);
      type = decl ? TREE_TYPE (decl) : NULL_TREE;
      TREE_TYPE (b->type_shadowed) = type;
    }
  else
    {
      tree *slot = find_or_create_namespace_slot (current_namespace, id);
      gcc_assert (decl);
      update_binding (b, NULL, slot, MAYBE_STAT_DECL (*slot), decl, false);

      /* Store marker instead of real type.  */
      type = global_type_node;
    }
  SET_IDENTIFIER_TYPE_VALUE (id, type);
}

/* As set_identifier_type_value_with_scope, but using
   current_binding_level.  */

void
set_identifier_type_value (tree id, tree decl)
{
  set_identifier_type_value_with_scope (id, decl, current_binding_level);
}

/* Return the name for the constructor (or destructor) for the
   specified class TYPE.  When given a template, this routine doesn't
   lose the specialization.  */

static inline tree
constructor_name_full (tree type)
{
  return TYPE_IDENTIFIER (TYPE_MAIN_VARIANT (type));
}

/* Return the name for the constructor (or destructor) for the
   specified class.  When given a template, return the plain
   unspecialized name.  */

tree
constructor_name (tree type)
{
  tree name;
  name = constructor_name_full (type);
  if (IDENTIFIER_TEMPLATE (name))
    name = IDENTIFIER_TEMPLATE (name);
  return name;
}

/* Returns TRUE if NAME is the name for the constructor for TYPE,
   which must be a class type.  */

bool
constructor_name_p (tree name, tree type)
{
  tree ctor_name;

  gcc_assert (MAYBE_CLASS_TYPE_P (type));

  if (!name)
    return false;

  if (!identifier_p (name))
    return false;

  /* These don't have names.  */
  if (TREE_CODE (type) == DECLTYPE_TYPE
      || TREE_CODE (type) == TYPEOF_TYPE)
    return false;

  ctor_name = constructor_name_full (type);
  if (name == ctor_name)
    return true;
  if (IDENTIFIER_TEMPLATE (ctor_name)
      && name == IDENTIFIER_TEMPLATE (ctor_name))
    return true;
  return false;
}

/* Counter used to create anonymous type names.  */

static GTY(()) int anon_cnt;

/* Return an IDENTIFIER which can be used as a name for
   unnamed structs and unions.  */

tree
make_anon_name (void)
{
  char buf[32];

  sprintf (buf, anon_aggrname_format (), anon_cnt++);
  return get_identifier (buf);
}

/* This code is practically identical to that for creating
   anonymous names, but is just used for lambdas instead.  This isn't really
   necessary, but it's convenient to avoid treating lambdas like other
   unnamed types.  */

static GTY(()) int lambda_cnt = 0;

tree
make_lambda_name (void)
{
  char buf[32];

  sprintf (buf, LAMBDANAME_FORMAT, lambda_cnt++);
  return get_identifier (buf);
}

/* Insert another USING_DECL into the current binding level, returning
   this declaration. If this is a redeclaration, do nothing, and
   return NULL_TREE if this not in namespace scope (in namespace
   scope, a using decl might extend any previous bindings).  */

static tree
push_using_decl_1 (tree scope, tree name)
{
  tree decl;

  gcc_assert (TREE_CODE (scope) == NAMESPACE_DECL);
  gcc_assert (identifier_p (name));
  for (decl = current_binding_level->usings; decl; decl = DECL_CHAIN (decl))
    if (USING_DECL_SCOPE (decl) == scope && DECL_NAME (decl) == name)
      break;
  if (decl)
    return namespace_bindings_p () ? decl : NULL_TREE;
  decl = build_lang_decl (USING_DECL, name, NULL_TREE);
  USING_DECL_SCOPE (decl) = scope;
  DECL_CHAIN (decl) = current_binding_level->usings;
  current_binding_level->usings = decl;
  return decl;
}

/* Wrapper for push_using_decl_1.  */

static tree
push_using_decl (tree scope, tree name)
{
  tree ret;
  timevar_start (TV_NAME_LOOKUP);
  ret = push_using_decl_1 (scope, name);
  timevar_stop (TV_NAME_LOOKUP);
  return ret;
}

/* Same as pushdecl, but define X in binding-level LEVEL.  We rely on the
   caller to set DECL_CONTEXT properly.

   Note that this must only be used when X will be the new innermost
   binding for its name, as we tack it onto the front of IDENTIFIER_BINDING
   without checking to see if the current IDENTIFIER_BINDING comes from a
   closer binding level than LEVEL.  */

static tree
do_pushdecl_with_scope (tree x, cp_binding_level *level, bool is_friend)
{
  cp_binding_level *b;
  tree function_decl = current_function_decl;

  current_function_decl = NULL_TREE;
  if (level->kind == sk_class)
    {
      b = class_binding_level;
      class_binding_level = level;
      pushdecl_class_level (x);
      class_binding_level = b;
    }
  else
    {
      b = current_binding_level;
      current_binding_level = level;
      x = pushdecl (x, is_friend);
      current_binding_level = b;
    }
  current_function_decl = function_decl;
  return x;
}
 
/* Inject X into the local scope just before the function parms.  */

tree
pushdecl_outermost_localscope (tree x)
{
  cp_binding_level *b = NULL;
  bool subtime = timevar_cond_start (TV_NAME_LOOKUP);

  /* Find the scope just inside the function parms.  */
  for (cp_binding_level *n = current_binding_level;
       n->kind != sk_function_parms; n = b->level_chain)
    b = n;

  tree ret = b ? do_pushdecl_with_scope (x, b, false) : error_mark_node;
  timevar_cond_stop (TV_NAME_LOOKUP, subtime);

  return ret;
}

/* Check a non-member using-declaration. Return the name and scope
   being used, and the USING_DECL, or NULL_TREE on failure.  */

static tree
validate_nonmember_using_decl (tree decl, tree scope, tree name)
{
  /* [namespace.udecl]
       A using-declaration for a class member shall be a
       member-declaration.  */
  if (TYPE_P (scope))
    {
      error ("%qT is not a namespace or unscoped enum", scope);
      return NULL_TREE;
    }
  else if (scope == error_mark_node)
    return NULL_TREE;

  if (TREE_CODE (decl) == TEMPLATE_ID_EXPR)
    {
      /* 7.3.3/5
	   A using-declaration shall not name a template-id.  */
      error ("a using-declaration cannot specify a template-id.  "
	     "Try %<using %D%>", name);
      return NULL_TREE;
    }

  if (TREE_CODE (decl) == NAMESPACE_DECL)
    {
      error ("namespace %qD not allowed in using-declaration", decl);
      return NULL_TREE;
    }

  if (TREE_CODE (decl) == SCOPE_REF)
    {
      /* It's a nested name with template parameter dependent scope.
	 This can only be using-declaration for class member.  */
      error ("%qT is not a namespace", TREE_OPERAND (decl, 0));
      return NULL_TREE;
    }

  decl = OVL_FIRST (decl);

  /* Make a USING_DECL.  */
  tree using_decl = push_using_decl (scope, name);

  if (using_decl == NULL_TREE
      && at_function_scope_p ()
      && VAR_P (decl))
    /* C++11 7.3.3/10.  */
    error ("%qD is already declared in this scope", name);
  
  return using_decl;
}

/* Process a local-scope or namespace-scope using declaration.  SCOPE
   is the nominated scope to search for NAME.  VALUE_P and TYPE_P
   point to the binding for NAME in the current scoe and are
   updated.  */

static void
do_nonmember_using_decl (tree scope, tree name, tree *value_p, tree *type_p)
{
  name_lookup lookup (name, 0);

  if (!qualified_namespace_lookup (scope, &lookup))
    /* Lookup error */
    return;

  if (!lookup.value)
    {
      error ("%qD not declared", name);
      return;
    }
  else if (TREE_CODE (lookup.value) == TREE_LIST)
    {
      error ("reference to %qD is ambiguous", name);
      print_candidates (lookup.value);
      lookup.value = NULL_TREE;
    }

  if (lookup.type && TREE_CODE (lookup.type) == TREE_LIST)
    {
      error ("reference to %qD is ambiguous", name);
      print_candidates (lookup.type);
      lookup.type = NULL_TREE;
    }

  tree value = *value_p;
  tree type = *type_p;

  /* Shift the old and new bindings around so we're comparing class and
     enumeration names to each other.  */
  if (value && DECL_IMPLICIT_TYPEDEF_P (value))
    {
      type = value;
      value = NULL_TREE;
    }

  if (lookup.value && DECL_IMPLICIT_TYPEDEF_P (lookup.value))
    {
      lookup.type = lookup.value;
      lookup.value = NULL_TREE;
    }

  if (lookup.value && lookup.value != value)
    {
      /* Check for using functions.  */
      if (OVL_P (lookup.value) && (!value || OVL_P (value)))
	{
	  for (lkp_iterator usings (lookup.value); usings; ++usings)
	    {
	      tree new_fn = *usings;

	      /* [namespace.udecl]

		 If a function declaration in namespace scope or block
		 scope has the same name and the same parameter types as a
		 function introduced by a using declaration the program is
		 ill-formed.  */
	      bool found = false;
	      for (ovl_iterator old (value); !found && old; ++old)
		{
		  tree old_fn = *old;

		  if (new_fn == old_fn)
		    /* The function already exists in the current
		       namespace.  */
		    found = true;
		  else if (old.using_p ())
		    continue; /* This is a using decl. */
		  else if (old.hidden_p () && !DECL_HIDDEN_FRIEND_P (old_fn))
		    continue; /* This is an anticipated builtin.  */
		  else if (!matching_fn_p (new_fn, old_fn))
		    continue; /* Parameters do not match.  */
		  else if (decls_match (new_fn, old_fn))
		    found = true;
		  else
		    {
		      diagnose_name_conflict (new_fn, old_fn);
		      found = true;
		    }
		}

	      if (!found)
		/* Unlike the overload case we don't drop anticipated
		   builtins here.  They don't cause a problem, and
		   we'd like to match them with a future
		   declaration.  */
		value = ovl_insert (new_fn, value, true);
	    }
	}
      else if (value
	       /* Ignore anticipated builtins.  */
	       && !anticipated_builtin_p (value)
	       && !decls_match (lookup.value, value))
	diagnose_name_conflict (lookup.value, value);
      else
	value = lookup.value;
    }

  if (lookup.type && lookup.type != type)
    {
      if (type && !decls_match (lookup.type, type))
	diagnose_name_conflict (lookup.type, type);
      else
	type = lookup.type;
    }

  /* If bind->value is empty, shift any class or enumeration name back.  */
  if (!value)
    {
      value = type;
      type = NULL_TREE;
    }

  *value_p = value;
  *type_p = type;
}

/* Process a using-declaration at function scope.  */

void
do_local_using_decl (tree decl, tree scope, tree name)
{
  tree orig_decl = decl;

  decl = validate_nonmember_using_decl (decl, scope, name);
  if (decl == NULL_TREE)
    return;

  if (building_stmt_list_p ()
      && at_function_scope_p ())
    add_decl_expr (decl);

  gcc_checking_assert (current_binding_level->kind != sk_class
		       && current_binding_level->kind != sk_namespace);
  cxx_binding *binding = find_local_binding (current_binding_level, name);
  tree value = binding ? binding->value : NULL_TREE;
  tree type = binding ? binding->type : NULL_TREE;

  do_nonmember_using_decl (scope, name, &value, &type);

  if (!value)
    ;
  else if (binding && value == binding->value)
    ;
  else if (binding && binding->value && TREE_CODE (value) == OVERLOAD)
    {
      update_local_overload (IDENTIFIER_BINDING (name), value);
      IDENTIFIER_BINDING (name)->value = value;
    }
  else
    /* Install the new binding.  */
    push_local_binding (name, value, true);

  if (!type)
    ;
  else if (binding && type == binding->type)
    ;
  else
    {
      push_local_binding (name, type, true);
      set_identifier_type_value (name, type);
    }

  /* Emit debug info.  */
  if (!processing_template_decl)
    cp_emit_debug_info_for_using (orig_decl, current_scope());
}

/* Returns true if ANCESTOR encloses DESCENDANT, including matching.
   Both are namespaces.  */

bool
is_nested_namespace (tree ancestor, tree descendant, bool inline_only)
{
  int depth = SCOPE_DEPTH (ancestor);

  if (!depth && !inline_only)
    /* The global namespace encloses everything.  */
    return true;

  while (SCOPE_DEPTH (descendant) > depth
	 && (!inline_only || DECL_NAMESPACE_INLINE_P (descendant)))
    descendant = CP_DECL_CONTEXT (descendant);

  return ancestor == descendant;
}

/* Returns true if ROOT (a namespace, class, or function) encloses
   CHILD.  CHILD may be either a class type or a namespace.  */

bool
is_ancestor (tree root, tree child)
{
  gcc_assert ((TREE_CODE (root) == NAMESPACE_DECL
	       || TREE_CODE (root) == FUNCTION_DECL
	       || CLASS_TYPE_P (root)));
  gcc_assert ((TREE_CODE (child) == NAMESPACE_DECL
	       || CLASS_TYPE_P (child)));

  /* The global namespace encloses everything.  */
  if (root == global_namespace)
    return true;

  /* Search until we reach namespace scope.  */
  while (TREE_CODE (child) != NAMESPACE_DECL)
    {
      /* If we've reached the ROOT, it encloses CHILD.  */
      if (root == child)
	return true;
      /* Go out one level.  */
      if (TYPE_P (child))
	child = TYPE_NAME (child);
      child = CP_DECL_CONTEXT (child);
    }

  if (TREE_CODE (root) == NAMESPACE_DECL)
    return is_nested_namespace (root, child);

  return false;
}

/* Enter the class or namespace scope indicated by T suitable for name
   lookup.  T can be arbitrary scope, not necessary nested inside the
   current scope.  Returns a non-null scope to pop iff pop_scope
   should be called later to exit this scope.  */

tree
push_scope (tree t)
{
  if (TREE_CODE (t) == NAMESPACE_DECL)
    push_decl_namespace (t);
  else if (CLASS_TYPE_P (t))
    {
      if (!at_class_scope_p ()
	  || !same_type_p (current_class_type, t))
	push_nested_class (t);
      else
	/* T is the same as the current scope.  There is therefore no
	   need to re-enter the scope.  Since we are not actually
	   pushing a new scope, our caller should not call
	   pop_scope.  */
	t = NULL_TREE;
    }

  return t;
}

/* Leave scope pushed by push_scope.  */

void
pop_scope (tree t)
{
  if (t == NULL_TREE)
    return;
  if (TREE_CODE (t) == NAMESPACE_DECL)
    pop_decl_namespace ();
  else if CLASS_TYPE_P (t)
    pop_nested_class ();
}

/* Subroutine of push_inner_scope.  */

static void
push_inner_scope_r (tree outer, tree inner)
{
  tree prev;

  if (outer == inner
      || (TREE_CODE (inner) != NAMESPACE_DECL && !CLASS_TYPE_P (inner)))
    return;

  prev = CP_DECL_CONTEXT (TREE_CODE (inner) == NAMESPACE_DECL ? inner : TYPE_NAME (inner));
  if (outer != prev)
    push_inner_scope_r (outer, prev);
  if (TREE_CODE (inner) == NAMESPACE_DECL)
    {
      cp_binding_level *save_template_parm = 0;
      /* Temporary take out template parameter scopes.  They are saved
	 in reversed order in save_template_parm.  */
      while (current_binding_level->kind == sk_template_parms)
	{
	  cp_binding_level *b = current_binding_level;
	  current_binding_level = b->level_chain;
	  b->level_chain = save_template_parm;
	  save_template_parm = b;
	}

      resume_scope (NAMESPACE_LEVEL (inner));
      current_namespace = inner;

      /* Restore template parameter scopes.  */
      while (save_template_parm)
	{
	  cp_binding_level *b = save_template_parm;
	  save_template_parm = b->level_chain;
	  b->level_chain = current_binding_level;
	  current_binding_level = b;
	}
    }
  else
    pushclass (inner);
}

/* Enter the scope INNER from current scope.  INNER must be a scope
   nested inside current scope.  This works with both name lookup and
   pushing name into scope.  In case a template parameter scope is present,
   namespace is pushed under the template parameter scope according to
   name lookup rule in 14.6.1/6.

   Return the former current scope suitable for pop_inner_scope.  */

tree
push_inner_scope (tree inner)
{
  tree outer = current_scope ();
  if (!outer)
    outer = current_namespace;

  push_inner_scope_r (outer, inner);
  return outer;
}

/* Exit the current scope INNER back to scope OUTER.  */

void
pop_inner_scope (tree outer, tree inner)
{
  if (outer == inner
      || (TREE_CODE (inner) != NAMESPACE_DECL && !CLASS_TYPE_P (inner)))
    return;

  while (outer != inner)
    {
      if (TREE_CODE (inner) == NAMESPACE_DECL)
	{
	  cp_binding_level *save_template_parm = 0;
	  /* Temporary take out template parameter scopes.  They are saved
	     in reversed order in save_template_parm.  */
	  while (current_binding_level->kind == sk_template_parms)
	    {
	      cp_binding_level *b = current_binding_level;
	      current_binding_level = b->level_chain;
	      b->level_chain = save_template_parm;
	      save_template_parm = b;
	    }

	  pop_namespace ();

	  /* Restore template parameter scopes.  */
	  while (save_template_parm)
	    {
	      cp_binding_level *b = save_template_parm;
	      save_template_parm = b->level_chain;
	      b->level_chain = current_binding_level;
	      current_binding_level = b;
	    }
	}
      else
	popclass ();

      inner = CP_DECL_CONTEXT (TREE_CODE (inner) == NAMESPACE_DECL ? inner : TYPE_NAME (inner));
    }
}

/* Do a pushlevel for class declarations.  */

void
pushlevel_class (void)
{
  class_binding_level = begin_scope (sk_class, current_class_type);
}

/* ...and a poplevel for class declarations.  */

void
poplevel_class (void)
{
  cp_binding_level *level = class_binding_level;
  cp_class_binding *cb;
  size_t i;
  tree shadowed;

  bool subtime = timevar_cond_start (TV_NAME_LOOKUP);
  gcc_assert (level != 0);

  /* If we're leaving a toplevel class, cache its binding level.  */
  if (current_class_depth == 1)
    previous_class_level = level;
  for (shadowed = level->type_shadowed;
       shadowed;
       shadowed = TREE_CHAIN (shadowed))
    SET_IDENTIFIER_TYPE_VALUE (TREE_PURPOSE (shadowed), TREE_VALUE (shadowed));

  /* Remove the bindings for all of the class-level declarations.  */
  if (level->class_shadowed)
    {
      FOR_EACH_VEC_ELT (*level->class_shadowed, i, cb)
	{
	  IDENTIFIER_BINDING (cb->identifier) = cb->base->previous;
	  cxx_binding_free (cb->base);
	}
      ggc_free (level->class_shadowed);
      level->class_shadowed = NULL;
    }

  /* Now, pop out of the binding level which we created up in the
     `pushlevel_class' routine.  */
  gcc_assert (current_binding_level == level);
  leave_scope ();
  timevar_cond_stop (TV_NAME_LOOKUP, subtime);
}

/* Set INHERITED_VALUE_BINDING_P on BINDING to true or false, as
   appropriate.  DECL is the value to which a name has just been
   bound.  CLASS_TYPE is the class in which the lookup occurred.  */

static void
set_inherited_value_binding_p (cxx_binding *binding, tree decl,
			       tree class_type)
{
  if (binding->value == decl && TREE_CODE (decl) != TREE_LIST)
    {
      tree context;

      if (TREE_CODE (decl) == OVERLOAD)
	context = ovl_scope (decl);
      else
	{
	  gcc_assert (DECL_P (decl));
	  context = context_for_name_lookup (decl);
	}

      if (is_properly_derived_from (class_type, context))
	INHERITED_VALUE_BINDING_P (binding) = 1;
      else
	INHERITED_VALUE_BINDING_P (binding) = 0;
    }
  else if (binding->value == decl)
    /* We only encounter a TREE_LIST when there is an ambiguity in the
       base classes.  Such an ambiguity can be overridden by a
       definition in this class.  */
    INHERITED_VALUE_BINDING_P (binding) = 1;
  else
    INHERITED_VALUE_BINDING_P (binding) = 0;
}

/* Make the declaration of X appear in CLASS scope.  */

bool
pushdecl_class_level (tree x)
{
  bool is_valid = true;
  bool subtime;

  /* Do nothing if we're adding to an outer lambda closure type,
     outer_binding will add it later if it's needed.  */
  if (current_class_type != class_binding_level->this_entity)
    return true;

  subtime = timevar_cond_start (TV_NAME_LOOKUP);
  /* Get the name of X.  */
  tree name = OVL_NAME (x);

  if (name)
    {
      is_valid = push_class_level_binding (name, x);
      if (TREE_CODE (x) == TYPE_DECL)
	set_identifier_type_value (name, x);
    }
  else if (ANON_AGGR_TYPE_P (TREE_TYPE (x)))
    {
      /* If X is an anonymous aggregate, all of its members are
	 treated as if they were members of the class containing the
	 aggregate, for naming purposes.  */
      tree f;

      for (f = TYPE_FIELDS (TREE_TYPE (x)); f; f = DECL_CHAIN (f))
	{
	  location_t save_location = input_location;
	  input_location = DECL_SOURCE_LOCATION (f);
	  if (!pushdecl_class_level (f))
	    is_valid = false;
	  input_location = save_location;
	}
    }
  timevar_cond_stop (TV_NAME_LOOKUP, subtime);
  return is_valid;
}

/* Return the BINDING (if any) for NAME in SCOPE, which is a class
   scope.  If the value returned is non-NULL, and the PREVIOUS field
   is not set, callers must set the PREVIOUS field explicitly.  */

static cxx_binding *
get_class_binding (tree name, cp_binding_level *scope)
{
  tree class_type;
  tree type_binding;
  tree value_binding;
  cxx_binding *binding;

  class_type = scope->this_entity;

  /* Get the type binding.  */
  type_binding = lookup_member (class_type, name,
				/*protect=*/2, /*want_type=*/true,
				tf_warning_or_error);
  /* Get the value binding.  */
  value_binding = lookup_member (class_type, name,
				 /*protect=*/2, /*want_type=*/false,
				 tf_warning_or_error);

  if (value_binding
      && (TREE_CODE (value_binding) == TYPE_DECL
	  || DECL_CLASS_TEMPLATE_P (value_binding)
	  || (TREE_CODE (value_binding) == TREE_LIST
	      && TREE_TYPE (value_binding) == error_mark_node
	      && (TREE_CODE (TREE_VALUE (value_binding))
		  == TYPE_DECL))))
    /* We found a type binding, even when looking for a non-type
       binding.  This means that we already processed this binding
       above.  */
    ;
  else if (value_binding)
    {
      if (TREE_CODE (value_binding) == TREE_LIST
	  && TREE_TYPE (value_binding) == error_mark_node)
	/* NAME is ambiguous.  */
	;
      else if (BASELINK_P (value_binding))
	/* NAME is some overloaded functions.  */
	value_binding = BASELINK_FUNCTIONS (value_binding);
    }

  /* If we found either a type binding or a value binding, create a
     new binding object.  */
  if (type_binding || value_binding)
    {
      binding = new_class_binding (name,
				   value_binding,
				   type_binding,
				   scope);
      /* This is a class-scope binding, not a block-scope binding.  */
      LOCAL_BINDING_P (binding) = 0;
      set_inherited_value_binding_p (binding, value_binding, class_type);
    }
  else
    binding = NULL;

  return binding;
}

/* Make the declaration(s) of X appear in CLASS scope under the name
   NAME.  Returns true if the binding is valid.  */

static bool
push_class_level_binding_1 (tree name, tree x)
{
  cxx_binding *binding;
  tree decl = x;
  bool ok;

  /* The class_binding_level will be NULL if x is a template
     parameter name in a member template.  */
  if (!class_binding_level)
    return true;

  if (name == error_mark_node)
    return false;

  /* Can happen for an erroneous declaration (c++/60384).  */
  if (!identifier_p (name))
    {
      gcc_assert (errorcount || sorrycount);
      return false;
    }

  /* Check for invalid member names.  But don't worry about a default
     argument-scope lambda being pushed after the class is complete.  */
  gcc_assert (TYPE_BEING_DEFINED (current_class_type)
	      || LAMBDA_TYPE_P (TREE_TYPE (decl)));
  /* Check that we're pushing into the right binding level.  */
  gcc_assert (current_class_type == class_binding_level->this_entity);

  /* We could have been passed a tree list if this is an ambiguous
     declaration. If so, pull the declaration out because
     check_template_shadow will not handle a TREE_LIST.  */
  if (TREE_CODE (decl) == TREE_LIST
      && TREE_TYPE (decl) == error_mark_node)
    decl = TREE_VALUE (decl);

  if (!check_template_shadow (decl))
    return false;

  /* [class.mem]

     If T is the name of a class, then each of the following shall
     have a name different from T:

     -- every static data member of class T;

     -- every member of class T that is itself a type;

     -- every enumerator of every member of class T that is an
	enumerated type;

     -- every member of every anonymous union that is a member of
	class T.

     (Non-static data members were also forbidden to have the same
     name as T until TC1.)  */
  if ((VAR_P (x)
       || TREE_CODE (x) == CONST_DECL
       || (TREE_CODE (x) == TYPE_DECL
	   && !DECL_SELF_REFERENCE_P (x))
       /* A data member of an anonymous union.  */
       || (TREE_CODE (x) == FIELD_DECL
	   && DECL_CONTEXT (x) != current_class_type))
      && DECL_NAME (x) == constructor_name (current_class_type))
    {
      tree scope = context_for_name_lookup (x);
      if (TYPE_P (scope) && same_type_p (scope, current_class_type))
	{
	  error ("%qD has the same name as the class in which it is "
		 "declared",
		 x);
	  return false;
	}
    }

  /* Get the current binding for NAME in this class, if any.  */
  binding = IDENTIFIER_BINDING (name);
  if (!binding || binding->scope != class_binding_level)
    {
      binding = get_class_binding (name, class_binding_level);
      /* If a new binding was created, put it at the front of the
	 IDENTIFIER_BINDING list.  */
      if (binding)
	{
	  binding->previous = IDENTIFIER_BINDING (name);
	  IDENTIFIER_BINDING (name) = binding;
	}
    }

  /* If there is already a binding, then we may need to update the
     current value.  */
  if (binding && binding->value)
    {
      tree bval = binding->value;
      tree old_decl = NULL_TREE;
      tree target_decl = strip_using_decl (decl);
      tree target_bval = strip_using_decl (bval);

      if (INHERITED_VALUE_BINDING_P (binding))
	{
	  /* If the old binding was from a base class, and was for a
	     tag name, slide it over to make room for the new binding.
	     The old binding is still visible if explicitly qualified
	     with a class-key.  */
	  if (TREE_CODE (target_bval) == TYPE_DECL
	      && DECL_ARTIFICIAL (target_bval)
	      && !(TREE_CODE (target_decl) == TYPE_DECL
		   && DECL_ARTIFICIAL (target_decl)))
	    {
	      old_decl = binding->type;
	      binding->type = bval;
	      binding->value = NULL_TREE;
	      INHERITED_VALUE_BINDING_P (binding) = 0;
	    }
	  else
	    {
	      old_decl = bval;
	      /* Any inherited type declaration is hidden by the type
		 declaration in the derived class.  */
	      if (TREE_CODE (target_decl) == TYPE_DECL
		  && DECL_ARTIFICIAL (target_decl))
		binding->type = NULL_TREE;
	    }
	}
      else if (TREE_CODE (target_decl) == OVERLOAD
	       && OVL_P (target_bval))
	old_decl = bval;
      else if (TREE_CODE (decl) == USING_DECL
	       && TREE_CODE (bval) == USING_DECL
	       && same_type_p (USING_DECL_SCOPE (decl),
			       USING_DECL_SCOPE (bval)))
	/* This is a using redeclaration that will be diagnosed later
	   in supplement_binding */
	;
      else if (TREE_CODE (decl) == USING_DECL
	       && TREE_CODE (bval) == USING_DECL
	       && DECL_DEPENDENT_P (decl)
	       && DECL_DEPENDENT_P (bval))
	return true;
      else if (TREE_CODE (decl) == USING_DECL
	       && OVL_P (target_bval))
	old_decl = bval;
      else if (TREE_CODE (bval) == USING_DECL
	       && OVL_P (target_decl))
	return true;

      if (old_decl && binding->scope == class_binding_level)
	{
	  binding->value = x;
	  /* It is always safe to clear INHERITED_VALUE_BINDING_P
	     here.  This function is only used to register bindings
	     from with the class definition itself.  */
	  INHERITED_VALUE_BINDING_P (binding) = 0;
	  return true;
	}
    }

  /* Note that we declared this value so that we can issue an error if
     this is an invalid redeclaration of a name already used for some
     other purpose.  */
  note_name_declared_in_class (name, decl);

  /* If we didn't replace an existing binding, put the binding on the
     stack of bindings for the identifier, and update the shadowed
     list.  */
  if (binding && binding->scope == class_binding_level)
    /* Supplement the existing binding.  */
    ok = supplement_binding (binding, decl);
  else
    {
      /* Create a new binding.  */
      push_binding (name, decl, class_binding_level);
      ok = true;
    }

  return ok;
}

/* Wrapper for push_class_level_binding_1.  */

bool
push_class_level_binding (tree name, tree x)
{
  bool ret;
  bool subtime = timevar_cond_start (TV_NAME_LOOKUP);
  ret = push_class_level_binding_1 (name, x);
  timevar_cond_stop (TV_NAME_LOOKUP, subtime);
  return ret;
}

/* Process "using SCOPE::NAME" in a class scope.  Return the
   USING_DECL created.  */

tree
do_class_using_decl (tree scope, tree name)
{
  /* The USING_DECL returned by this function.  */
  tree value;
  /* The declaration (or declarations) name by this using
     declaration.  NULL if we are in a template and cannot figure out
     what has been named.  */
  tree decl;
  /* True if SCOPE is a dependent type.  */
  bool scope_dependent_p;
  /* True if SCOPE::NAME is dependent.  */
  bool name_dependent_p;
  /* True if any of the bases of CURRENT_CLASS_TYPE are dependent.  */
  bool bases_dependent_p;
  tree binfo;

  if (name == error_mark_node)
    return NULL_TREE;

  if (!scope || !TYPE_P (scope))
    {
      error ("using-declaration for non-member at class scope");
      return NULL_TREE;
    }

  /* Make sure the name is not invalid */
  if (TREE_CODE (name) == BIT_NOT_EXPR)
    {
      error ("%<%T::%D%> names destructor", scope, name);
      return NULL_TREE;
    }
  /* Using T::T declares inheriting ctors, even if T is a typedef.  */
  if (MAYBE_CLASS_TYPE_P (scope)
      && (name == TYPE_IDENTIFIER (scope)
	  || constructor_name_p (name, scope)))
    {
      maybe_warn_cpp0x (CPP0X_INHERITING_CTORS);
      name = ctor_identifier;
      CLASSTYPE_NON_AGGREGATE (current_class_type) = true;
    }
  if (constructor_name_p (name, current_class_type))
    {
      error ("%<%T::%D%> names constructor in %qT",
	     scope, name, current_class_type);
      return NULL_TREE;
    }

  scope_dependent_p = dependent_scope_p (scope);
  name_dependent_p = (scope_dependent_p
		      || (IDENTIFIER_TYPENAME_P (name)
			  && dependent_type_p (TREE_TYPE (name))));

  bases_dependent_p = any_dependent_bases_p ();

  decl = NULL_TREE;

  /* From [namespace.udecl]:

       A using-declaration used as a member-declaration shall refer to a
       member of a base class of the class being defined.

     In general, we cannot check this constraint in a template because
     we do not know the entire set of base classes of the current
     class type. Morover, if SCOPE is dependent, it might match a
     non-dependent base.  */

  if (!scope_dependent_p)
    {
      base_kind b_kind;
      binfo = lookup_base (current_class_type, scope, ba_any, &b_kind,
			   tf_warning_or_error);
      if (b_kind < bk_proper_base)
	{
	  if (!bases_dependent_p || b_kind == bk_same_type)
	    {
	      error_not_base_type (scope, current_class_type);
	      return NULL_TREE;
	    }
	}
      else if (name == ctor_identifier
	       && BINFO_INHERITANCE_CHAIN (BINFO_INHERITANCE_CHAIN (binfo)))
	{
	  error ("cannot inherit constructors from indirect base %qT", scope);
	  return NULL_TREE;
	}
      else if (!name_dependent_p)
	{
	  decl = lookup_member (binfo, name, 0, false, tf_warning_or_error);
	  if (!decl)
	    {
	      error ("no members matching %<%T::%D%> in %q#T", scope, name,
		     scope);
	      return NULL_TREE;
	    }
	  /* The binfo from which the functions came does not matter.  */
	  if (BASELINK_P (decl))
	    decl = BASELINK_FUNCTIONS (decl);
	}
    }

  value = build_lang_decl (USING_DECL, name, NULL_TREE);
  USING_DECL_DECLS (value) = decl;
  USING_DECL_SCOPE (value) = scope;
  DECL_DEPENDENT_P (value) = !decl;

  return value;
}


/* Return the binding for NAME in NS.  If NS is NULL, look in
   global_namespace.  */

tree
get_namespace_binding (tree ns, tree name)
{
  bool subtime = timevar_cond_start (TV_NAME_LOOKUP);
  if (!ns)
    ns = global_namespace;
  gcc_checking_assert (!DECL_NAMESPACE_ALIAS (ns));
  tree *slot = find_namespace_slot (ns, name);
  tree ret = slot ? MAYBE_STAT_DECL (*slot) : NULL_TREE;
  timevar_cond_stop (TV_NAME_LOOKUP, subtime);
  return ret;
}

/* Set value binding og NAME in the global namespace to VAL.  Does not
   add it to the list of things in the namespace.  */

void
set_global_binding (tree name, tree val)
{
  bool subtime = timevar_cond_start (TV_NAME_LOOKUP);

  tree *slot = find_or_create_namespace_slot (global_namespace, name);
  tree old = MAYBE_STAT_DECL (*slot);

  if (!old)
    *slot = val;
  else if (old == val)
    ;
  else if (!STAT_HACK_P (*slot)
	   && TREE_CODE (val) == TYPE_DECL && DECL_ARTIFICIAL (val))
    *slot = stat_hack (old, val);
  else if (!STAT_HACK_P (*slot)
	   && TREE_CODE (old) == TYPE_DECL && DECL_ARTIFICIAL (old))
    *slot = stat_hack (val, old);
  else
    /* The user's placed something in the implementor's
       namespace.  */
    diagnose_name_conflict (val, old);

  timevar_cond_stop (TV_NAME_LOOKUP, subtime);
}

/* Set the context of a declaration to scope. Complain if we are not
   outside scope.  */

void
set_decl_namespace (tree decl, tree scope, bool friendp)
{
  tree old;

  /* Get rid of namespace aliases.  */
  scope = ORIGINAL_NAMESPACE (scope);

  /* It is ok for friends to be qualified in parallel space.  */
  if (!friendp && !is_nested_namespace (current_namespace, scope))
    error ("declaration of %qD not in a namespace surrounding %qD",
	   decl, scope);
  DECL_CONTEXT (decl) = FROB_CONTEXT (scope);

  /* Writing "int N::i" to declare a variable within "N" is invalid.  */
  if (scope == current_namespace)
    {
      if (at_namespace_scope_p ())
	error ("explicit qualification in declaration of %qD",
	       decl);
      return;
    }

  /* See whether this has been declared in the namespace.  */
  old = lookup_qualified_name (scope, DECL_NAME (decl), /*type*/false,
			       /*complain*/true, /*hidden*/true);
  if (old == error_mark_node)
    /* No old declaration at all.  */
    goto complain;
  /* If it's a TREE_LIST, the result of the lookup was ambiguous.  */
  if (TREE_CODE (old) == TREE_LIST)
    {
      error ("reference to %qD is ambiguous", decl);
      print_candidates (old);
      return;
    }
  if (!OVL_P (decl))
    {
      /* We might have found OLD in an inline namespace inside SCOPE.  */
      if (TREE_CODE (decl) == TREE_CODE (old))
	DECL_CONTEXT (decl) = DECL_CONTEXT (old);
      /* Don't compare non-function decls with decls_match here, since
	 it can't check for the correct constness at this
	 point. pushdecl will find those errors later.  */
      return;
    }
  /* Since decl is a function, old should contain a function decl.  */
  if (!OVL_P (old))
    goto complain;
  /* We handle these in check_explicit_instantiation_namespace.  */
  if (processing_explicit_instantiation)
    return;
  if (processing_template_decl || processing_specialization)
    /* We have not yet called push_template_decl to turn a
       FUNCTION_DECL into a TEMPLATE_DECL, so the declarations won't
       match.  But, we'll check later, when we construct the
       template.  */
    return;
  /* Instantiations or specializations of templates may be declared as
     friends in any namespace.  */
  if (friendp && DECL_USE_TEMPLATE (decl))
    return;
  if (OVL_P (old))
    {
      tree found = NULL_TREE;

      for (ovl_iterator iter (old); iter; ++iter)
	{
	  tree ofn = *iter;
	  /* Adjust DECL_CONTEXT first so decls_match will return true
	     if DECL will match a declaration in an inline namespace.  */
	  DECL_CONTEXT (decl) = DECL_CONTEXT (ofn);
	  if (decls_match (decl, ofn))
	    {
	      if (found && !decls_match (found, ofn))
		{
		  DECL_CONTEXT (decl) = FROB_CONTEXT (scope);
		  error ("reference to %qD is ambiguous", decl);
		  print_candidates (old);
		  return;
		}
	      found = ofn;
	    }
	}
      if (found)
	{
	  if (!is_nested_namespace (scope, CP_DECL_CONTEXT (found), true))
	    goto complain;
	  if (DECL_HIDDEN_FRIEND_P (found))
	    {
	      pedwarn (DECL_SOURCE_LOCATION (decl), 0,
		       "%qD has not been declared within %qD", decl, scope);
	      inform (DECL_SOURCE_LOCATION (found),
		      "only here as a %<friend%>");
	    }
	  DECL_CONTEXT (decl) = DECL_CONTEXT (found);
	  return;
	}
    }
  else
    {
      DECL_CONTEXT (decl) = DECL_CONTEXT (old);
      if (decls_match (decl, old))
	return;
    }

  /* It didn't work, go back to the explicit scope.  */
  DECL_CONTEXT (decl) = FROB_CONTEXT (scope);
 complain:
  error ("%qD should have been declared inside %qD", decl, scope);
}

/* Return the namespace where the current declaration is declared.  */

tree
current_decl_namespace (void)
{
  tree result;
  /* If we have been pushed into a different namespace, use it.  */
  if (!vec_safe_is_empty (decl_namespace_list))
    return decl_namespace_list->last ();

  if (current_class_type)
    result = decl_namespace_context (current_class_type);
  else if (current_function_decl)
    result = decl_namespace_context (current_function_decl);
  else
    result = current_namespace;
  return result;
}

/* Process any ATTRIBUTES on a namespace definition.  Returns true if
   attribute visibility is seen.  */

bool
handle_namespace_attrs (tree ns, tree attributes)
{
  tree d;
  bool saw_vis = false;

  for (d = attributes; d; d = TREE_CHAIN (d))
    {
      tree name = get_attribute_name (d);
      tree args = TREE_VALUE (d);

      if (is_attribute_p ("visibility", name))
	{
	  /* attribute visibility is a property of the syntactic block
	     rather than the namespace as a whole, so we don't touch the
	     NAMESPACE_DECL at all.  */
	  tree x = args ? TREE_VALUE (args) : NULL_TREE;
	  if (x == NULL_TREE || TREE_CODE (x) != STRING_CST || TREE_CHAIN (args))
	    {
	      warning (OPT_Wattributes,
		       "%qD attribute requires a single NTBS argument",
		       name);
	      continue;
	    }

	  if (!TREE_PUBLIC (ns))
	    warning (OPT_Wattributes,
		     "%qD attribute is meaningless since members of the "
		     "anonymous namespace get local symbols", name);

	  push_visibility (TREE_STRING_POINTER (x), 1);
	  saw_vis = true;
	}
      else if (is_attribute_p ("abi_tag", name))
	{
	  if (!DECL_NAMESPACE_INLINE_P (ns))
	    {
	      warning (OPT_Wattributes, "ignoring %qD attribute on non-inline "
		       "namespace", name);
	      continue;
	    }
	  if (!DECL_NAME (ns))
	    {
	      warning (OPT_Wattributes, "ignoring %qD attribute on anonymous "
		       "namespace", name);
	      continue;
	    }
	  if (!args)
	    {
	      tree dn = DECL_NAME (ns);
	      args = build_string (IDENTIFIER_LENGTH (dn) + 1,
				   IDENTIFIER_POINTER (dn));
	      TREE_TYPE (args) = char_array_type_node;
	      args = fix_string_type (args);
	      args = build_tree_list (NULL_TREE, args);
	    }
	  if (check_abi_tag_args (args, name))
	    DECL_ATTRIBUTES (ns) = tree_cons (name, args,
					      DECL_ATTRIBUTES (ns));
	}
      else
	{
	  warning (OPT_Wattributes, "%qD attribute directive ignored",
		   name);
	  continue;
	}
    }

  return saw_vis;
}

/* Temporarily set the namespace for the current declaration.  */

void
push_decl_namespace (tree decl)
{
  if (TREE_CODE (decl) != NAMESPACE_DECL)
    decl = decl_namespace_context (decl);
  vec_safe_push (decl_namespace_list, ORIGINAL_NAMESPACE (decl));
}

/* [namespace.memdef]/2 */

void
pop_decl_namespace (void)
{
  decl_namespace_list->pop ();
}

/* Process a namespace-alias declaration.  */

void
do_namespace_alias (tree alias, tree name_space)
{
  if (name_space == error_mark_node)
    return;

  gcc_assert (TREE_CODE (name_space) == NAMESPACE_DECL);

  name_space = ORIGINAL_NAMESPACE (name_space);

  /* Build the alias.  */
  alias = build_lang_decl (NAMESPACE_DECL, alias, void_type_node);
  DECL_NAMESPACE_ALIAS (alias) = name_space;
  DECL_EXTERNAL (alias) = 1;
  DECL_CONTEXT (alias) = FROB_CONTEXT (current_scope ());
  pushdecl (alias);

  /* Emit debug info for namespace alias.  */
  if (!building_stmt_list_p ())
    (*debug_hooks->early_global_decl) (alias);
}

/* Like pushdecl, only it places X in the current namespace,
   if appropriate.  */

tree
pushdecl_namespace_level (tree x, bool is_friend)
{
  cp_binding_level *b = current_binding_level;
  tree t;

  bool subtime = timevar_cond_start (TV_NAME_LOOKUP);
  t = do_pushdecl_with_scope
    (x, NAMESPACE_LEVEL (current_namespace), is_friend);

  /* Now, the type_shadowed stack may screw us.  Munge it so it does
     what we want.  */
  if (TREE_CODE (t) == TYPE_DECL)
    {
      tree name = DECL_NAME (t);
      tree newval;
      tree *ptr = (tree *)0;
      for (; !global_scope_p (b); b = b->level_chain)
	{
	  tree shadowed = b->type_shadowed;
	  for (; shadowed; shadowed = TREE_CHAIN (shadowed))
	    if (TREE_PURPOSE (shadowed) == name)
	      {
		ptr = &TREE_VALUE (shadowed);
		/* Can't break out of the loop here because sometimes
		   a binding level will have duplicate bindings for
		   PT names.  It's gross, but I haven't time to fix it.  */
	      }
	}
      newval = TREE_TYPE (t);
      if (ptr == (tree *)0)
	{
	  /* @@ This shouldn't be needed.  My test case "zstring.cc" trips
	     up here if this is changed to an assertion.  --KR  */
	  SET_IDENTIFIER_TYPE_VALUE (name, t);
	}
      else
	{
	  *ptr = newval;
	}
    }
  timevar_cond_stop (TV_NAME_LOOKUP, subtime);
  return t;
}

/* Process a using-declaration not appearing in class or local scope.  */

void
do_toplevel_using_decl (tree decl, tree scope, tree name)
{
  tree orig_decl = decl;

  decl = validate_nonmember_using_decl (decl, scope, name);
  if (decl == NULL_TREE)
    return;

<<<<<<< HEAD
  tree *slot = find_or_create_namespace_slot (current_namespace, name);
  tree val = slot ? MAYBE_STAT_DECL (*slot) : NULL_TREE;
  tree type = slot ? MAYBE_STAT_TYPE (*slot) : NULL_TREE;
  do_nonmember_using_decl (scope, name, &val, &type);
  if (STAT_HACK_P (*slot))
    {
      STAT_DECL (*slot) = val;
      STAT_TYPE (*slot) = type;
    }
  else if (type)
    *slot = stat_hack (val, type);
  else
    *slot = val;
=======
  binding = binding_for_name (NAMESPACE_LEVEL (current_namespace), name);

  oldval = binding->value;
  oldtype = binding->type;

  do_nonmember_using_decl (scope, name, oldval, oldtype, &newval, &newtype);

  /* Emit debug info.  */
  if (!processing_template_decl)
    cp_emit_debug_info_for_using (orig_decl, current_namespace);

  /* Copy declarations found.  */
  if (newval)
    binding->value = newval;
  if (newtype)
    binding->type = newtype;
}

/* Combines two sets of overloaded functions into an OVERLOAD chain, removing
   duplicates.  The first list becomes the tail of the result.

   The algorithm is O(n^2).  We could get this down to O(n log n) by
   doing a sort on the addresses of the functions, if that becomes
   necessary.  */

static tree
merge_functions (tree s1, tree s2)
{
  for (; s2; s2 = OVL_NEXT (s2))
    {
      tree fn2 = OVL_CURRENT (s2);
      tree fns1;

      for (fns1 = s1; fns1; fns1 = OVL_NEXT (fns1))
	{
	  tree fn1 = OVL_CURRENT (fns1);

	  /* If the function from S2 is already in S1, there is no
	     need to add it again.  For `extern "C"' functions, we
	     might have two FUNCTION_DECLs for the same function, in
	     different namespaces, but let's leave them in case
	     they have different default arguments.  */
	  if (fn1 == fn2)
	    break;
	}

      /* If we exhausted all of the functions in S1, FN2 is new.  */
      if (!fns1)
	s1 = lookup_add (fn2, s1);
    }
  return s1;
}

/* Returns TRUE iff OLD and NEW are the same entity.

   3 [basic]/3: An entity is a value, object, reference, function,
   enumerator, type, class member, template, template specialization,
   namespace, parameter pack, or this.

   7.3.4 [namespace.udir]/4: If name lookup finds a declaration for a name
   in two different namespaces, and the declarations do not declare the
   same entity and do not declare functions, the use of the name is
   ill-formed.  */

static bool
same_entity_p (tree one, tree two)
{
  if (one == two)
    return true;
  if (!one || !two)
    return false;
  if (TREE_CODE (one) == TYPE_DECL
      && TREE_CODE (two) == TYPE_DECL
      && same_type_p (TREE_TYPE (one), TREE_TYPE (two)))
    return true;
  return false;
}

/* This should return an error not all definitions define functions.
   It is not an error if we find two functions with exactly the
   same signature, only if these are selected in overload resolution.
   old is the current set of bindings, new_binding the freshly-found binding.
   XXX Do we want to give *all* candidates in case of ambiguity?
   XXX In what way should I treat extern declarations?
   XXX I don't want to repeat the entire duplicate_decls here */

static void
ambiguous_decl (struct scope_binding *old, cxx_binding *new_binding, int flags)
{
  tree val, type;
  gcc_assert (old != NULL);

  /* Copy the type.  */
  type = new_binding->type;
  if (LOOKUP_NAMESPACES_ONLY (flags)
      || (type && hidden_name_p (type) && !(flags & LOOKUP_HIDDEN)))
    type = NULL_TREE;

  /* Copy the value.  */
  val = new_binding->value;
  if (val)
    {
      if (!(flags & LOOKUP_HIDDEN))
	val = remove_hidden_names (val);
      if (val)
	switch (TREE_CODE (val))
	  {
	  case TEMPLATE_DECL:
	    /* If we expect types or namespaces, and not templates,
	       or this is not a template class.  */
	    if ((LOOKUP_QUALIFIERS_ONLY (flags)
		 && !DECL_TYPE_TEMPLATE_P (val)))
	      val = NULL_TREE;
	    break;
	  case TYPE_DECL:
	    if (LOOKUP_NAMESPACES_ONLY (flags)
		|| (type && (flags & LOOKUP_PREFER_TYPES)))
	      val = NULL_TREE;
	    break;
	  case NAMESPACE_DECL:
	    if (LOOKUP_TYPES_ONLY (flags))
	      val = NULL_TREE;
	    break;
	  case FUNCTION_DECL:
	    /* Ignore built-in functions that are still anticipated.  */
	    if (LOOKUP_QUALIFIERS_ONLY (flags))
	      val = NULL_TREE;
	    break;
	  default:
	    if (LOOKUP_QUALIFIERS_ONLY (flags))
	      val = NULL_TREE;
	  }
    }

  /* If val is hidden, shift down any class or enumeration name.  */
  if (!val)
    {
      val = type;
      type = NULL_TREE;
    }
>>>>>>> 65cc1407

  /* Emit debug info.  */
  if (!processing_template_decl)
    cp_emit_debug_info_for_using (orig_decl, current_namespace);
}

/* Return the declarations that are members of the namespace NS.  */

tree
cp_namespace_decls (tree ns)
{
  return NAMESPACE_LEVEL (ns)->names;
}

/* Combine prefer_type and namespaces_only into flags.  */

static int
lookup_flags (int prefer_type, int namespaces_only)
{
  if (namespaces_only)
    return LOOKUP_PREFER_NAMESPACES;
  if (prefer_type > 1)
    return LOOKUP_PREFER_TYPES;
  if (prefer_type > 0)
    return LOOKUP_PREFER_BOTH;
  return 0;
}

/* Given a lookup that returned VAL, use FLAGS to decide if we want to
   ignore it or not.  Subroutine of lookup_name_real and
   lookup_type_scope.  */

static bool
qualify_lookup (tree val, int flags)
{
  if (val == NULL_TREE)
    return false;
  if ((flags & LOOKUP_PREFER_NAMESPACES) && TREE_CODE (val) == NAMESPACE_DECL)
    return true;
  if (flags & LOOKUP_PREFER_TYPES)
    {
      tree target_val = strip_using_decl (val);
      if (TREE_CODE (target_val) == TYPE_DECL
	  || TREE_CODE (target_val) == TEMPLATE_DECL)
	return true;
    }
  if (flags & (LOOKUP_PREFER_NAMESPACES | LOOKUP_PREFER_TYPES))
    return false;
  /* Look through lambda things that we shouldn't be able to see.  */
  if (is_lambda_ignored_entity (val))
    return false;
  return true;
}

/* Suggest alternatives for NAME, an IDENTIFIER_NODE for which name
   lookup failed.  Search through all available namespaces and print out
   possible candidates.  If no exact matches are found, and
   SUGGEST_MISSPELLINGS is true, then also look for near-matches and
   suggest the best near-match, if there is one.  */

void
suggest_alternatives_for (location_t location, tree name,
			  bool suggest_misspellings)
{
  vec<tree> candidates = vNULL;
  vec<tree> namespaces_to_search = vNULL;
  int max_to_search = PARAM_VALUE (CXX_MAX_NAMESPACES_FOR_DIAGNOSTIC_HELP);
  int n_searched = 0;
  tree t;
  unsigned ix;

  namespaces_to_search.safe_push (global_namespace);

  while (!namespaces_to_search.is_empty ()
	 && n_searched < max_to_search)
    {
      tree scope = namespaces_to_search.pop ();
      name_lookup lookup (name, 0);
      cp_binding_level *level = NAMESPACE_LEVEL (scope);

      /* Look in this namespace.  */
      qualified_namespace_lookup (scope, &lookup);

      n_searched++;

      if (lookup.value)
	candidates.safe_push (lookup.value);

      /* Add child namespaces.  */
      for (t = level->namespaces; t; t = DECL_CHAIN (t))
	namespaces_to_search.safe_push (t);
    }

  /* If we stopped before we could examine all namespaces, inform the
     user.  Do this even if we don't have any candidates, since there
     might be more candidates further down that we weren't able to
     find.  */
  if (n_searched >= max_to_search
      && !namespaces_to_search.is_empty ())
    inform (location,
	    "maximum limit of %d namespaces searched for %qE",
	    max_to_search, name);

  namespaces_to_search.release ();

  /* Nothing useful to report for NAME.  Report on likely misspellings,
     or do nothing.  */
  if (candidates.is_empty ())
    {
      if (suggest_misspellings)
	{
	  const char *fuzzy_name = lookup_name_fuzzy (name, FUZZY_LOOKUP_NAME);
	  if (fuzzy_name)
	    {
	      gcc_rich_location richloc (location);
	      richloc.add_fixit_replace (fuzzy_name);
	      inform_at_rich_loc (&richloc, "suggested alternative: %qs",
				  fuzzy_name);
	    }
	}
      return;
    }

  inform_n (location, candidates.length (),
	    "suggested alternative:",
	    "suggested alternatives:");

  FOR_EACH_VEC_ELT (candidates, ix, t)
    inform (location_of (t), "  %qE", t);

  candidates.release ();
}

/* Subroutine of maybe_suggest_missing_header for handling unrecognized names
   for some of the most common names within "std::".
   Given non-NULL NAME, a name for lookup within "std::", return the header
   name defining it within the C++ Standard Library (without '<' and '>'),
   or NULL.  */

static const char *
get_std_name_hint (const char *name)
{
  struct std_name_hint
  {
    const char *name;
    const char *header;
  };
  static const std_name_hint hints[] = {
    /* <array>.  */
    {"array", "array"}, // C++11
    /* <deque>.  */
    {"deque", "deque"},
    /* <forward_list>.  */
    {"forward_list", "forward_list"},  // C++11
    /* <fstream>.  */
    {"basic_filebuf", "fstream"},
    {"basic_ifstream", "fstream"},
    {"basic_ofstream", "fstream"},
    {"basic_fstream", "fstream"},
    /* <iostream>.  */
    {"cin", "iostream"},
    {"cout", "iostream"},
    {"cerr", "iostream"},
    {"clog", "iostream"},
    {"wcin", "iostream"},
    {"wcout", "iostream"},
    {"wclog", "iostream"},
    /* <list>.  */
    {"list", "list"},
    /* <map>.  */
    {"map", "map"},
    {"multimap", "map"},
    /* <queue>.  */
    {"queue", "queue"},
    {"priority_queue", "queue"},
    /* <ostream>.  */
    {"ostream", "ostream"},
    {"wostream", "ostream"},
    {"ends", "ostream"},
    {"flush", "ostream"},
    {"endl", "ostream"},
    /* <set>.  */
    {"set", "set"},
    {"multiset", "set"},
    /* <sstream>.  */
    {"basic_stringbuf", "sstream"},
    {"basic_istringstream", "sstream"},
    {"basic_ostringstream", "sstream"},
    {"basic_stringstream", "sstream"},
    /* <stack>.  */
    {"stack", "stack"},
    /* <string>.  */
    {"string", "string"},
    {"wstring", "string"},
    {"u16string", "string"},
    {"u32string", "string"},
    /* <unordered_map>.  */
    {"unordered_map", "unordered_map"}, // C++11
    {"unordered_multimap", "unordered_map"}, // C++11
    /* <unordered_set>.  */
    {"unordered_set", "unordered_set"}, // C++11
    {"unordered_multiset", "unordered_set"}, // C++11
    /* <vector>.  */
    {"vector", "vector"},
  };
  const size_t num_hints = sizeof (hints) / sizeof (hints[0]);
  for (size_t i = 0; i < num_hints; i++)
    {
      if (0 == strcmp (name, hints[i].name))
	return hints[i].header;
    }
  return NULL;
}

/* Subroutine of suggest_alternative_in_explicit_scope, for use when we have no
   suggestions to offer.
   If SCOPE is the "std" namespace, then suggest pertinent header
   files for NAME.  */

static void
maybe_suggest_missing_header (location_t location, tree name, tree scope)
{
  if (scope == NULL_TREE)
    return;
  if (TREE_CODE (scope) != NAMESPACE_DECL)
    return;
  /* We only offer suggestions for the "std" namespace.  */
  if (scope != std_node)
    return;
  gcc_assert (TREE_CODE (name) == IDENTIFIER_NODE);

  const char *name_str = IDENTIFIER_POINTER (name);
  const char *header_hint = get_std_name_hint (name_str);
  if (header_hint)
    inform (location,
	    "%<std::%s%> is defined in header %<<%s>%>;"
	    " did you forget to %<#include <%s>%>?",
	    name_str, header_hint, header_hint);
}

/* Look for alternatives for NAME, an IDENTIFIER_NODE for which name
   lookup failed within the explicitly provided SCOPE.  Suggest the
   the best meaningful candidates (if any) as a fix-it hint.
   Return true iff a suggestion was provided.  */

bool
suggest_alternative_in_explicit_scope (location_t location, tree name,
				       tree scope)
{
  /* Resolve any namespace aliases.  */
  scope = ORIGINAL_NAMESPACE (scope);

  cp_binding_level *level = NAMESPACE_LEVEL (scope);

  best_match <tree, const char *> bm (name);
  consider_binding_level (name, bm, level, false, FUZZY_LOOKUP_NAME);

  /* See if we have a good suggesion for the user.  */
  const char *fuzzy_name = bm.get_best_meaningful_candidate ();
  if (fuzzy_name)
    {
      gcc_rich_location richloc (location);
      richloc.add_fixit_replace (fuzzy_name);
      inform_at_rich_loc (&richloc, "suggested alternative: %qs",
			  fuzzy_name);
      return true;
    }
  else
    maybe_suggest_missing_header (location, name, scope);

  return false;
}

/* Unscoped lookup of a global: iterate over current namespaces,
   considering using-directives.  */

static tree
unqualified_namespace_lookup (tree name, int flags)
{
  name_lookup lookup (name, flags);
  bool subtime = timevar_cond_start (TV_NAME_LOOKUP);
  lookup.search_unqualified (current_decl_namespace (), current_binding_level);
  timevar_cond_stop (TV_NAME_LOOKUP, subtime);
  return lookup.value;
}

/* Look up NAME (an IDENTIFIER_NODE) in SCOPE (either a NAMESPACE_DECL
   or a class TYPE).

   If PREFER_TYPE is > 0, we only return TYPE_DECLs or namespaces.
   If PREFER_TYPE is > 1, we only return TYPE_DECLs.

   Returns a DECL (or OVERLOAD, or BASELINK) representing the
   declaration found.  If no suitable declaration can be found,
   ERROR_MARK_NODE is returned.  If COMPLAIN is true and SCOPE is
   neither a class-type nor a namespace a diagnostic is issued.  */

tree
lookup_qualified_name (tree scope, tree name, int prefer_type, bool complain,
		       bool find_hidden)
{
  tree t = NULL_TREE;

  if (TREE_CODE (scope) == NAMESPACE_DECL)
    {
      int flags = lookup_flags (prefer_type, /*namespaces_only*/false);
      if (find_hidden)
	flags |= LOOKUP_HIDDEN;
      name_lookup lookup (name, flags);

      if (qualified_namespace_lookup (scope, &lookup))
	t = lookup.value;

      /* If we have a known type overload, pull it out.  This can happen
	 for using decls.  */
      if (t && TREE_CODE (t) == OVERLOAD && TREE_TYPE (t) != unknown_type_node)
	t = OVL_FUNCTION (t);
    }
  else if (cxx_dialect != cxx98 && TREE_CODE (scope) == ENUMERAL_TYPE)
    t = lookup_enumerator (scope, name);
  else if (is_class_type (scope, complain))
    t = lookup_member (scope, name, 2, prefer_type, tf_warning_or_error);

  if (!t)
    return error_mark_node;
  return t;
}

/* [namespace.qual]
   Accepts the NAME to lookup and its qualifying SCOPE.
   Returns the name/type pair found into the cxx_binding *RESULT,
   or false on error.  */

static bool
qualified_namespace_lookup (tree scope, name_lookup *lookup)
{
  timevar_start (TV_NAME_LOOKUP);
  query_oracle (lookup->name);
  lookup->search_qualified (ORIGINAL_NAMESPACE (scope));
  timevar_stop (TV_NAME_LOOKUP);
  return lookup->value != error_mark_node;
}

/* Helper function for lookup_name_fuzzy.
   Traverse binding level LVL, looking for good name matches for NAME
   (and BM).  */
static void
consider_binding_level (tree name, best_match <tree, const char *> &bm,
			cp_binding_level *lvl, bool look_within_fields,
			enum lookup_name_fuzzy_kind kind)
{
  if (look_within_fields)
    if (lvl->this_entity && TREE_CODE (lvl->this_entity) == RECORD_TYPE)
      {
	tree type = lvl->this_entity;
	bool want_type_p = (kind == FUZZY_LOOKUP_TYPENAME);
	tree best_matching_field
	  = lookup_member_fuzzy (type, name, want_type_p);
	if (best_matching_field)
	  bm.consider (IDENTIFIER_POINTER (best_matching_field));
      }

  for (tree t = lvl->names; t; t = TREE_CHAIN (t))
    {
      tree d = t;

      /* OVERLOADs or decls from using declaration are wrapped into
	 TREE_LIST.  */
      if (TREE_CODE (d) == TREE_LIST)
	d = OVL_FIRST (TREE_VALUE (d));

      /* Don't use bindings from implicitly declared functions,
	 as they were likely misspellings themselves.  */
      if (TREE_TYPE (d) == error_mark_node)
	continue;

      /* Skip anticipated decls of builtin functions.  */
      if (TREE_CODE (d) == FUNCTION_DECL
	  && DECL_BUILT_IN (d)
	  && DECL_ANTICIPATED (d))
	continue;

      if (tree name = DECL_NAME (d))
	/* Ignore internal names with spaces in them.  */
	if (!strchr (IDENTIFIER_POINTER (name), ' '))
	  bm.consider (IDENTIFIER_POINTER (name));
    }
}

/* Search for near-matches for NAME within the current bindings, and within
   macro names, returning the best match as a const char *, or NULL if
   no reasonable match is found.  */

const char *
lookup_name_fuzzy (tree name, enum lookup_name_fuzzy_kind kind)
{
  gcc_assert (TREE_CODE (name) == IDENTIFIER_NODE);

  best_match <tree, const char *> bm (name);

  cp_binding_level *lvl;
  for (lvl = scope_chain->class_bindings; lvl; lvl = lvl->level_chain)
    consider_binding_level (name, bm, lvl, true, kind);

  for (lvl = current_binding_level; lvl; lvl = lvl->level_chain)
    consider_binding_level (name, bm, lvl, false, kind);

  /* Consider macros: if the user misspelled a macro name e.g. "SOME_MACRO"
     as:
       x = SOME_OTHER_MACRO (y);
     then "SOME_OTHER_MACRO" will survive to the frontend and show up
     as a misspelled identifier.

     Use the best distance so far so that a candidate is only set if
     a macro is better than anything so far.  This allows early rejection
     (without calculating the edit distance) of macro names that must have
     distance >= bm.get_best_distance (), and means that we only get a
     non-NULL result for best_macro_match if it's better than any of
     the identifiers already checked.  */
  best_macro_match bmm (name, bm.get_best_distance (), parse_in);
  cpp_hashnode *best_macro = bmm.get_best_meaningful_candidate ();
  /* If a macro is the closest so far to NAME, consider it.  */
  if (best_macro)
    bm.consider ((const char *)best_macro->ident.str);

  /* Try the "starts_decl_specifier_p" keywords to detect
     "singed" vs "signed" typos.  */
  for (unsigned i = 0; i < num_c_common_reswords; i++)
    {
      const c_common_resword *resword = &c_common_reswords[i];

      if (kind == FUZZY_LOOKUP_TYPENAME)
	if (!cp_keyword_starts_decl_specifier_p (resword->rid))
	  continue;

      tree resword_identifier = ridpointers [resword->rid];
      if (!resword_identifier)
	continue;
      gcc_assert (TREE_CODE (resword_identifier) == IDENTIFIER_NODE);

      /* Only consider reserved words that survived the
	 filtering in init_reswords (e.g. for -std).  */
      if (!C_IS_RESERVED_WORD (resword_identifier))
	continue;

      bm.consider (IDENTIFIER_POINTER (resword_identifier));
    }

  return bm.get_best_meaningful_candidate ();
}

/* Subroutine of outer_binding.

   Returns TRUE if BINDING is a binding to a template parameter of
   SCOPE.  In that case SCOPE is the scope of a primary template
   parameter -- in the sense of G++, i.e, a template that has its own
   template header.

   Returns FALSE otherwise.  */

static bool
binding_to_template_parms_of_scope_p (cxx_binding *binding,
				      cp_binding_level *scope)
{
  tree binding_value, tmpl, tinfo;
  int level;

  if (!binding || !scope || !scope->this_entity)
    return false;

  binding_value = binding->value ?  binding->value : binding->type;
  tinfo = get_template_info (scope->this_entity);

  /* BINDING_VALUE must be a template parm.  */
  if (binding_value == NULL_TREE
      || (!DECL_P (binding_value)
          || !DECL_TEMPLATE_PARM_P (binding_value)))
    return false;

  /*  The level of BINDING_VALUE.  */
  level =
    template_type_parameter_p (binding_value)
    ? TEMPLATE_PARM_LEVEL (TEMPLATE_TYPE_PARM_INDEX
			 (TREE_TYPE (binding_value)))
    : TEMPLATE_PARM_LEVEL (DECL_INITIAL (binding_value));

  /* The template of the current scope, iff said scope is a primary
     template.  */
  tmpl = (tinfo
	  && PRIMARY_TEMPLATE_P (TI_TEMPLATE (tinfo))
	  ? TI_TEMPLATE (tinfo)
	  : NULL_TREE);

  /* If the level of the parm BINDING_VALUE equals the depth of TMPL,
     then BINDING_VALUE is a parameter of TMPL.  */
  return (tmpl && level == TMPL_PARMS_DEPTH (DECL_TEMPLATE_PARMS (tmpl)));
}

/* Return the innermost non-namespace binding for NAME from a scope
   containing BINDING, or, if BINDING is NULL, the current scope.
   Please note that for a given template, the template parameters are
   considered to be in the scope containing the current scope.
   If CLASS_P is false, then class bindings are ignored.  */

cxx_binding *
outer_binding (tree name,
	       cxx_binding *binding,
	       bool class_p)
{
  cxx_binding *outer;
  cp_binding_level *scope;
  cp_binding_level *outer_scope;

  if (binding)
    {
      scope = binding->scope->level_chain;
      outer = binding->previous;
    }
  else
    {
      scope = current_binding_level;
      outer = IDENTIFIER_BINDING (name);
    }
  outer_scope = outer ? outer->scope : NULL;

  /* Because we create class bindings lazily, we might be missing a
     class binding for NAME.  If there are any class binding levels
     between the LAST_BINDING_LEVEL and the scope in which OUTER was
     declared, we must lookup NAME in those class scopes.  */
  if (class_p)
    while (scope && scope != outer_scope && scope->kind != sk_namespace)
      {
	if (scope->kind == sk_class)
	  {
	    cxx_binding *class_binding;

	    class_binding = get_class_binding (name, scope);
	    if (class_binding)
	      {
		/* Thread this new class-scope binding onto the
		   IDENTIFIER_BINDING list so that future lookups
		   find it quickly.  */
		class_binding->previous = outer;
		if (binding)
		  binding->previous = class_binding;
		else
		  IDENTIFIER_BINDING (name) = class_binding;
		return class_binding;
	      }
	  }
	/* If we are in a member template, the template parms of the member
	   template are considered to be inside the scope of the containing
	   class, but within G++ the class bindings are all pushed between the
	   template parms and the function body.  So if the outer binding is
	   a template parm for the current scope, return it now rather than
	   look for a class binding.  */
	if (outer_scope && outer_scope->kind == sk_template_parms
	    && binding_to_template_parms_of_scope_p (outer, scope))
	  return outer;

	scope = scope->level_chain;
      }

  return outer;
}

/* Return the innermost block-scope or class-scope value binding for
   NAME, or NULL_TREE if there is no such binding.  */

tree
innermost_non_namespace_value (tree name)
{
  cxx_binding *binding;
  binding = outer_binding (name, /*binding=*/NULL, /*class_p=*/true);
  return binding ? binding->value : NULL_TREE;
}

/* Look up NAME in the current binding level and its superiors in the
   namespace of variables, functions and typedefs.  Return a ..._DECL
   node of some kind representing its definition if there is only one
   such declaration, or return a TREE_LIST with all the overloaded
   definitions if there are many, or return 0 if it is undefined.
   Hidden name, either friend declaration or built-in function, are
   not ignored.

   If PREFER_TYPE is > 0, we prefer TYPE_DECLs or namespaces.
   If PREFER_TYPE is > 1, we reject non-type decls (e.g. namespaces).
   Otherwise we prefer non-TYPE_DECLs.

   If NONCLASS is nonzero, bindings in class scopes are ignored.  If
   BLOCK_P is false, bindings in block scopes are ignored.  */

static tree
lookup_name_real_1 (tree name, int prefer_type, int nonclass, bool block_p,
		    int namespaces_only, int flags)
{
  cxx_binding *iter;
  tree val = NULL_TREE;

  query_oracle (name);

  /* Conversion operators are handled specially because ordinary
     unqualified name lookup will not find template conversion
     operators.  */
  if (IDENTIFIER_TYPENAME_P (name))
    {
      cp_binding_level *level;

      for (level = current_binding_level;
	   level && level->kind != sk_namespace;
	   level = level->level_chain)
	{
	  tree class_type;
	  tree operators;

	  /* A conversion operator can only be declared in a class
	     scope.  */
	  if (level->kind != sk_class)
	    continue;

	  /* Lookup the conversion operator in the class.  */
	  class_type = level->this_entity;
	  operators = lookup_fnfields (class_type, name, /*protect=*/0);
	  if (operators)
	    return operators;
	}

      return NULL_TREE;
    }

  flags |= lookup_flags (prefer_type, namespaces_only);

  /* First, look in non-namespace scopes.  */

  if (current_class_type == NULL_TREE)
    nonclass = 1;

  if (block_p || !nonclass)
    for (iter = outer_binding (name, NULL, !nonclass);
	 iter;
	 iter = outer_binding (name, iter, !nonclass))
      {
	tree binding;

	/* Skip entities we don't want.  */
	if (LOCAL_BINDING_P (iter) ? !block_p : nonclass)
	  continue;

	/* If this is the kind of thing we're looking for, we're done.  */
	if (qualify_lookup (iter->value, flags))
	  binding = iter->value;
	else if ((flags & LOOKUP_PREFER_TYPES)
		 && qualify_lookup (iter->type, flags))
	  binding = iter->type;
	else
	  binding = NULL_TREE;

	if (binding)
	  {
	    if (TREE_CODE (binding) == TYPE_DECL && DECL_HIDDEN_P (binding))
	      {
		/* A non namespace-scope binding can only be hidden in the
		   presence of a local class, due to friend declarations.

		   In particular, consider:

		   struct C;
		   void f() {
		     struct A {
		       friend struct B;
		       friend struct C;
		       void g() {
		         B* b; // error: B is hidden
			 C* c; // OK, finds ::C
		       } 
		     };
		     B *b;  // error: B is hidden
		     C *c;  // OK, finds ::C
		     struct B {};
		     B *bb; // OK
		   }

		   The standard says that "B" is a local class in "f"
		   (but not nested within "A") -- but that name lookup
		   for "B" does not find this declaration until it is
		   declared directly with "f".

		   In particular:

		   [class.friend]

		   If a friend declaration appears in a local class and
		   the name specified is an unqualified name, a prior
		   declaration is looked up without considering scopes
		   that are outside the innermost enclosing non-class
		   scope. For a friend function declaration, if there is
		   no prior declaration, the program is ill-formed. For a
		   friend class declaration, if there is no prior
		   declaration, the class that is specified belongs to the
		   innermost enclosing non-class scope, but if it is
		   subsequently referenced, its name is not found by name
		   lookup until a matching declaration is provided in the
		   innermost enclosing nonclass scope.

		   So just keep looking for a non-hidden binding.
		*/
		continue;
	      }
	    val = binding;
	    break;
	  }
      }

  /* Now lookup in namespace scopes.  */
  if (!val)
    val = unqualified_namespace_lookup (name, flags);

  /* If we have a known type overload, pull it out.  This can happen
     for both using decls and unhidden functions.  */
  if (val && TREE_CODE (val) == OVERLOAD
      && TREE_TYPE (val) != unknown_type_node)
    val = OVL_FIRST (val);

  return val;
}

/* Wrapper for lookup_name_real_1.  */

tree
lookup_name_real (tree name, int prefer_type, int nonclass, bool block_p,
		  int namespaces_only, int flags)
{
  tree ret;
  bool subtime = timevar_cond_start (TV_NAME_LOOKUP);
  ret = lookup_name_real_1 (name, prefer_type, nonclass, block_p,
			    namespaces_only, flags);
  timevar_cond_stop (TV_NAME_LOOKUP, subtime);
  return ret;
}

tree
lookup_name_nonclass (tree name)
{
  return lookup_name_real (name, 0, 1, /*block_p=*/true, 0, 0);
}

tree
lookup_function_nonclass (tree name, vec<tree, va_gc> *args, bool block_p)
{
  return
    lookup_arg_dependent (name,
			  lookup_name_real (name, 0, 1, block_p, 0, 0),
			  args);
}

tree
lookup_name (tree name)
{
  return lookup_name_real (name, 0, 0, /*block_p=*/true, 0, 0);
}

tree
lookup_name_prefer_type (tree name, int prefer_type)
{
  return lookup_name_real (name, prefer_type, 0, /*block_p=*/true, 0, 0);
}

/* Look up NAME for type used in elaborated name specifier in
   the scopes given by SCOPE.  SCOPE can be either TS_CURRENT or
   TS_WITHIN_ENCLOSING_NON_CLASS.  Although not implied by the
   name, more scopes are checked if cleanup or template parameter
   scope is encountered.

   Unlike lookup_name_real, we make sure that NAME is actually
   declared in the desired scope, not from inheritance, nor using
   directive.  For using declaration, there is DR138 still waiting
   to be resolved.  Hidden name coming from an earlier friend
   declaration is also returned.

   A TYPE_DECL best matching the NAME is returned.  Catching error
   and issuing diagnostics are caller's responsibility.  */

static tree
lookup_type_scope_1 (tree name, tag_scope scope)
{
  cxx_binding *iter = NULL;
  tree val = NULL_TREE;
  cp_binding_level *level = NULL;

  /* Look in non-namespace scope first.  */
  if (current_binding_level->kind != sk_namespace)
    iter = outer_binding (name, NULL, /*class_p=*/ true);
  for (; iter; iter = outer_binding (name, iter, /*class_p=*/ true))
    {
      /* Check if this is the kind of thing we're looking for.
	 If SCOPE is TS_CURRENT, also make sure it doesn't come from
	 base class.  For ITER->VALUE, we can simply use
	 INHERITED_VALUE_BINDING_P.  For ITER->TYPE, we have to use
	 our own check.

	 We check ITER->TYPE before ITER->VALUE in order to handle
	   typedef struct C {} C;
	 correctly.  */

      if (qualify_lookup (iter->type, LOOKUP_PREFER_TYPES)
	  && (scope != ts_current
	      || LOCAL_BINDING_P (iter)
	      || DECL_CONTEXT (iter->type) == iter->scope->this_entity))
	val = iter->type;
      else if ((scope != ts_current
		|| !INHERITED_VALUE_BINDING_P (iter))
	       && qualify_lookup (iter->value, LOOKUP_PREFER_TYPES))
	val = iter->value;

      if (val)
	break;
    }

  /* Look in namespace scope.  */
  if (val)
    level = iter->scope;
  else
    {
      tree ns = current_decl_namespace ();

      if (tree *slot = find_namespace_slot (ns, name))
	{
	  /* If this is the kind of thing we're looking for, we're done.  */
	  if (tree type = MAYBE_STAT_TYPE (*slot))
	    if (qualify_lookup (type, LOOKUP_PREFER_TYPES))
	      val = type;
	  if (!val)
	    {
	      if (tree decl = MAYBE_STAT_DECL (*slot))
		if (qualify_lookup (decl, LOOKUP_PREFER_TYPES))
		  val = decl;
	    }
	  level = NAMESPACE_LEVEL (ns);
	}
    }

  /* Type found, check if it is in the allowed scopes, ignoring cleanup
     and template parameter scopes.  */
  if (val)
    {
      cp_binding_level *b = current_binding_level;
      while (b)
	{
	  if (level == b)
	    return val;

	  if (b->kind == sk_cleanup || b->kind == sk_template_parms
	      || b->kind == sk_function_parms)
	    b = b->level_chain;
	  else if (b->kind == sk_class
		   && scope == ts_within_enclosing_non_class)
	    b = b->level_chain;
	  else
	    break;
	}
    }

  return NULL_TREE;
}
 
/* Wrapper for lookup_type_scope_1.  */

tree
lookup_type_scope (tree name, tag_scope scope)
{
  tree ret;
  bool subtime = timevar_cond_start (TV_NAME_LOOKUP);
  ret = lookup_type_scope_1 (name, scope);
  timevar_cond_stop (TV_NAME_LOOKUP, subtime);
  return ret;
}


/* Returns true iff DECL is a block-scope extern declaration of a function
   or variable.  */

bool
is_local_extern (tree decl)
{
  cxx_binding *binding;

  /* For functions, this is easy.  */
  if (TREE_CODE (decl) == FUNCTION_DECL)
    return DECL_LOCAL_FUNCTION_P (decl);

  if (!VAR_P (decl))
    return false;
  if (!current_function_decl)
    return false;

  /* For variables, this is not easy.  We need to look at the binding stack
     for the identifier to see whether the decl we have is a local.  */
  for (binding = IDENTIFIER_BINDING (DECL_NAME (decl));
       binding && binding->scope->kind != sk_namespace;
       binding = binding->previous)
    if (binding->value == decl)
      return LOCAL_BINDING_P (binding);

  return false;
}

/* Wrapper for do_lookup_arg_dependent.  */

cp_expr
lookup_arg_dependent (tree name, tree fns, vec<tree, va_gc> *args)
{
  bool subtime = timevar_cond_start (TV_NAME_LOOKUP);
  cp_expr ret = do_lookup_arg_dependent (name, fns, args);
  timevar_cond_stop (TV_NAME_LOOKUP, subtime);
  return ret;
}

/* Add TARGET to USINGS, if it does not already exist there.
   We used to build the complete graph of usings at this point, from
   the POV of the source namespaces.  Now we build that as we perform
   the unqualified search.  */

static void
add_using_namespace (tree from, vec<tree, va_gc> *&usings, tree target)
{
<<<<<<< HEAD
  if (usings)
    for (unsigned ix = usings->length (); ix--;)
      if ((*usings)[ix] == target)
	return;
=======
  tree ud = current_binding_level->using_directives;
  tree iter, ancestor;

  /* Check if we already have this.  */
  if (purpose_member (used, ud) != NULL_TREE)
    return NULL_TREE;

  ancestor = namespace_ancestor (current_decl_namespace (), used);
  ud = current_binding_level->using_directives;
  ud = tree_cons (used, ancestor, ud);
  current_binding_level->using_directives = ud;

  /* Recursively add all namespaces used.  */
  for (iter = DECL_NAMESPACE_USING (used); iter; iter = TREE_CHAIN (iter))
    push_using_directive_1 (TREE_PURPOSE (iter));

  return ud;
}

/* Wrapper for push_using_directive_1.  */
>>>>>>> 65cc1407

  vec_safe_push (usings, target);
  if (from)
    {
      /* Emit debugging info.  */
      tree context = from != global_namespace ? from : NULL_TREE;
      debug_hooks->imported_module_or_decl (target, NULL_TREE, context, false);
    }
}

/* The type TYPE is being declared.  If it is a class template, or a
   specialization of a class template, do any processing required and
   perform error-checking.  If IS_FRIEND is nonzero, this TYPE is
   being declared a friend.  B is the binding level at which this TYPE
   should be bound.

   Returns the TYPE_DECL for TYPE, which may have been altered by this
   processing.  */

static tree
maybe_process_template_type_declaration (tree type, int is_friend,
					 cp_binding_level *b)
{
  tree decl = TYPE_NAME (type);

  if (processing_template_parmlist)
    /* You can't declare a new template type in a template parameter
       list.  But, you can declare a non-template type:

	 template <class A*> struct S;

       is a forward-declaration of `A'.  */
    ;
  else if (b->kind == sk_namespace
	   && current_binding_level->kind != sk_namespace)
    /* If this new type is being injected into a containing scope,
       then it's not a template type.  */
    ;
  else
    {
      gcc_assert (MAYBE_CLASS_TYPE_P (type)
		  || TREE_CODE (type) == ENUMERAL_TYPE);

      if (processing_template_decl)
	{
	  /* This may change after the call to
	     push_template_decl_real, but we want the original value.  */
	  tree name = DECL_NAME (decl);

	  decl = push_template_decl_real (decl, is_friend);
	  if (decl == error_mark_node)
	    return error_mark_node;

	  /* If the current binding level is the binding level for the
	     template parameters (see the comment in
	     begin_template_parm_list) and the enclosing level is a class
	     scope, and we're not looking at a friend, push the
	     declaration of the member class into the class scope.  In the
	     friend case, push_template_decl will already have put the
	     friend into global scope, if appropriate.  */
	  if (TREE_CODE (type) != ENUMERAL_TYPE
	      && !is_friend && b->kind == sk_template_parms
	      && b->level_chain->kind == sk_class)
	    {
	      finish_member_declaration (CLASSTYPE_TI_TEMPLATE (type));

	      if (!COMPLETE_TYPE_P (current_class_type))
		{
		  maybe_add_class_template_decl_list (current_class_type,
						      type, /*friend_p=*/0);
		  /* Put this UTD in the table of UTDs for the class.  */
		  if (CLASSTYPE_NESTED_UTDS (current_class_type) == NULL)
		    CLASSTYPE_NESTED_UTDS (current_class_type) =
		      binding_table_new (SCOPE_DEFAULT_HT_SIZE);

		  binding_table_insert
		    (CLASSTYPE_NESTED_UTDS (current_class_type), name, type);
		}
	    }
	}
    }

  return decl;
}

/* Push a tag name NAME for struct/class/union/enum type TYPE.  In case
   that the NAME is a class template, the tag is processed but not pushed.

   The pushed scope depend on the SCOPE parameter:
   - When SCOPE is TS_CURRENT, put it into the inner-most non-sk_cleanup
     scope.
   - When SCOPE is TS_GLOBAL, put it in the inner-most non-class and
     non-template-parameter scope.  This case is needed for forward
     declarations.
   - When SCOPE is TS_WITHIN_ENCLOSING_NON_CLASS, this is similar to
     TS_GLOBAL case except that names within template-parameter scopes
     are not pushed at all.

   Returns TYPE upon success and ERROR_MARK_NODE otherwise.  */

static tree
do_pushtag (tree name, tree type, tag_scope scope)
{
  tree decl;

  cp_binding_level *b = current_binding_level;
  while (/* Cleanup scopes are not scopes from the point of view of
	    the language.  */
	 b->kind == sk_cleanup
	 /* Neither are function parameter scopes.  */
	 || b->kind == sk_function_parms
	 /* Neither are the scopes used to hold template parameters
	    for an explicit specialization.  For an ordinary template
	    declaration, these scopes are not scopes from the point of
	    view of the language.  */
	 || (b->kind == sk_template_parms
	     && (b->explicit_spec_p || scope == ts_global))
	 /* Pushing into a class is ok for lambdas or when we want current  */
	 || (b->kind == sk_class
	     && scope != ts_lambda
	     && (scope != ts_current
		 /* We may be defining a new type in the initializer
		    of a static member variable. We allow this when
		    not pedantic, and it is particularly useful for
		    type punning via an anonymous union.  */
		 || COMPLETE_TYPE_P (b->this_entity))))
    b = b->level_chain;

  gcc_assert (identifier_p (name));

  /* Do C++ gratuitous typedefing.  */
  if (identifier_type_value_1 (name) != type)
    {
      tree tdef;
      tree context = TYPE_CONTEXT (type);

      if (! context)
	{
	  tree cs = current_scope ();

	  if (scope == ts_current
	      || scope == ts_lambda
	      || (cs && TREE_CODE (cs) == FUNCTION_DECL))
	    context = cs;
	  else if (cs && TYPE_P (cs))
	    /* When declaring a friend class of a local class, we want
	       to inject the newly named class into the scope
	       containing the local class, not the namespace
	       scope.  */
	    context = decl_function_context (get_type_decl (cs));
	}
      if (!context)
	context = current_namespace;

      tdef = create_implicit_typedef (name, type);
      DECL_CONTEXT (tdef) = FROB_CONTEXT (context);
      if (scope == ts_within_enclosing_non_class)
	{
	  /* This is a friend.  Make this TYPE_DECL node hidden from
	     ordinary name lookup.  Its corresponding TEMPLATE_DECL
	     will be marked in push_template_decl_real.  */
	  retrofit_lang_decl (tdef);
	  DECL_ANTICIPATED (tdef) = 1;
	  DECL_FRIEND_P (tdef) = 1;
	}

      decl = maybe_process_template_type_declaration
	(type, scope == ts_within_enclosing_non_class, b);
      if (decl == error_mark_node)
	return decl;

      if (b->kind == sk_class)
	{
	  if (!TYPE_BEING_DEFINED (current_class_type)
	      && scope != ts_lambda)
	    return error_mark_node;

	  if (!PROCESSING_REAL_TEMPLATE_DECL_P ())
	    /* Put this TYPE_DECL on the TYPE_FIELDS list for the
	       class.  But if it's a member template class, we want
	       the TEMPLATE_DECL, not the TYPE_DECL, so this is done
	       later.  */
	    finish_member_declaration (decl);
	  else
	    pushdecl_class_level (decl);
	}
      else if (b->kind != sk_template_parms)
	{
	  decl = do_pushdecl_with_scope (decl, b, /*is_friend=*/false);
	  if (decl == error_mark_node)
	    return decl;

	  if (DECL_CONTEXT (decl) == std_node
	      && init_list_identifier == DECL_NAME (TYPE_NAME (type))
	      && !CLASSTYPE_TEMPLATE_INFO (type))
	    {
	      error ("declaration of std::initializer_list does not match "
		     "#include <initializer_list>, isn't a template");
	      return error_mark_node;
	    }
	}

      TYPE_CONTEXT (type) = DECL_CONTEXT (decl);

      /* If this is a local class, keep track of it.  We need this
	 information for name-mangling, and so that it is possible to
	 find all function definitions in a translation unit in a
	 convenient way.  (It's otherwise tricky to find a member
	 function definition it's only pointed to from within a local
	 class.)  */
      if (TYPE_FUNCTION_SCOPE_P (type))
	{
	  if (processing_template_decl)
	    {
	      /* Push a DECL_EXPR so we call pushtag at the right time in
		 template instantiation rather than in some nested context.  */
	      add_decl_expr (decl);
	    }
	  else
	    vec_safe_push (local_classes, type);
	}
    }

  if (b->kind == sk_class
      && !COMPLETE_TYPE_P (current_class_type))
    {
      maybe_add_class_template_decl_list (current_class_type,
					  type, /*friend_p=*/0);

      if (CLASSTYPE_NESTED_UTDS (current_class_type) == NULL)
	CLASSTYPE_NESTED_UTDS (current_class_type)
	  = binding_table_new (SCOPE_DEFAULT_HT_SIZE);

      binding_table_insert
	(CLASSTYPE_NESTED_UTDS (current_class_type), name, type);
    }

  decl = TYPE_NAME (type);
  gcc_assert (TREE_CODE (decl) == TYPE_DECL);

  /* Set type visibility now if this is a forward declaration.  */
  TREE_PUBLIC (decl) = 1;
  determine_visibility (decl);

  return type;
}

/* Wrapper for do_pushtag.  */

tree
pushtag (tree name, tree type, tag_scope scope)
{
  tree ret;
  bool subtime = timevar_cond_start (TV_NAME_LOOKUP);
  ret = do_pushtag (name, type, scope);
  timevar_cond_stop (TV_NAME_LOOKUP, subtime);
  return ret;
}


/* Subroutines for reverting temporarily to top-level for instantiation
   of templates and such.  We actually need to clear out the class- and
   local-value slots of all identifiers, so that only the global values
   are at all visible.  Simply setting current_binding_level to the global
   scope isn't enough, because more binding levels may be pushed.  */
struct saved_scope *scope_chain;

/* Return true if ID has not already been marked.  */

static inline bool
store_binding_p (tree id)
{
  if (!id || !IDENTIFIER_BINDING (id))
    return false;

  if (IDENTIFIER_MARKED (id))
    return false;

  return true;
}

/* Add an appropriate binding to *OLD_BINDINGS which needs to already
   have enough space reserved.  */

static void
store_binding (tree id, vec<cxx_saved_binding, va_gc> **old_bindings)
{
  cxx_saved_binding saved;

  gcc_checking_assert (store_binding_p (id));

  IDENTIFIER_MARKED (id) = 1;

  saved.identifier = id;
  saved.binding = IDENTIFIER_BINDING (id);
  saved.real_type_value = REAL_IDENTIFIER_TYPE_VALUE (id);
  (*old_bindings)->quick_push (saved);
  IDENTIFIER_BINDING (id) = NULL;
}

static void
store_bindings (tree names, vec<cxx_saved_binding, va_gc> **old_bindings)
{
  static vec<tree> bindings_need_stored;
  tree t, id;
  size_t i;

  bool subtime = timevar_cond_start (TV_NAME_LOOKUP);
  for (t = names; t; t = TREE_CHAIN (t))
    {
      if (TREE_CODE (t) == TREE_LIST)
	id = TREE_PURPOSE (t);
      else
	id = DECL_NAME (t);

      if (store_binding_p (id))
	bindings_need_stored.safe_push (id);
    }
  if (!bindings_need_stored.is_empty ())
    {
      vec_safe_reserve_exact (*old_bindings, bindings_need_stored.length ());
      for (i = 0; bindings_need_stored.iterate (i, &id); ++i)
	{
	  /* We can apparently have duplicates in NAMES.  */
	  if (store_binding_p (id))
	    store_binding (id, old_bindings);
	}
      bindings_need_stored.truncate (0);
    }
  timevar_cond_stop (TV_NAME_LOOKUP, subtime);
}

/* Like store_bindings, but NAMES is a vector of cp_class_binding
   objects, rather than a TREE_LIST.  */

static void
store_class_bindings (vec<cp_class_binding, va_gc> *names,
		      vec<cxx_saved_binding, va_gc> **old_bindings)
{
  static vec<tree> bindings_need_stored;
  size_t i;
  cp_class_binding *cb;

  for (i = 0; vec_safe_iterate (names, i, &cb); ++i)
    if (store_binding_p (cb->identifier))
      bindings_need_stored.safe_push (cb->identifier);
  if (!bindings_need_stored.is_empty ())
    {
      tree id;
      vec_safe_reserve_exact (*old_bindings, bindings_need_stored.length ());
      for (i = 0; bindings_need_stored.iterate (i, &id); ++i)
	store_binding (id, old_bindings);
      bindings_need_stored.truncate (0);
    }
}

/* Process a namespace-scope using directive.  */

void
finish_namespace_using_directive (tree target, tree attribs)
{
  gcc_checking_assert (namespace_bindings_p ());
  if (target == error_mark_node)
    return;

  add_using_namespace (current_namespace,
		       DECL_NAMESPACE_USING (current_namespace),
		       ORIGINAL_NAMESPACE (target));

  if (attribs == error_mark_node)
    return;

  for (tree a = attribs; a; a = TREE_CHAIN (a))
    {
      tree name = get_attribute_name (a);
      if (is_attribute_p ("strong", name))
	{
	  warning (0, "strong using directive no longer supported");
	  if (CP_DECL_CONTEXT (target) == current_namespace)
	    inform (DECL_SOURCE_LOCATION (target),
		    "you may use an inline namespace instead");
	}
      else
	warning (OPT_Wattributes, "%qD attribute directive ignored", name);
    }
}

/* Process a function-scope using-directive.  */

void
finish_local_using_directive (tree target, tree attribs)
{
  gcc_checking_assert (local_bindings_p ());
  if (target == error_mark_node)
    return;

  if (attribs)
    warning (OPT_Wattributes, "attributes ignored on local using directive");

  add_stmt (build_stmt (input_location, USING_STMT, target));

  add_using_namespace (NULL_TREE,
		       current_binding_level->using_directives,
		       ORIGINAL_NAMESPACE (target));
}

/* A chain of saved_scope structures awaiting reuse.  */

static GTY((deletable)) struct saved_scope *free_saved_scope;

static void
do_push_to_top_level (void)
{
  struct saved_scope *s;
  cp_binding_level *b;
  cxx_saved_binding *sb;
  size_t i;
  bool need_pop;

  /* Reuse or create a new structure for this saved scope.  */
  if (free_saved_scope != NULL)
    {
      s = free_saved_scope;
      free_saved_scope = s->prev;

      vec<cxx_saved_binding, va_gc> *old_bindings = s->old_bindings;
      memset (s, 0, sizeof (*s));
      /* Also reuse the structure's old_bindings vector.  */
      vec_safe_truncate (old_bindings, 0);
      s->old_bindings = old_bindings;
    }
  else
    s = ggc_cleared_alloc<saved_scope> ();

  b = scope_chain ? current_binding_level : 0;

  /* If we're in the middle of some function, save our state.  */
  if (cfun)
    {
      need_pop = true;
      push_function_context ();
    }
  else
    need_pop = false;

  if (scope_chain && previous_class_level)
    store_class_bindings (previous_class_level->class_shadowed,
			  &s->old_bindings);

  /* Have to include the global scope, because class-scope decls
     aren't listed anywhere useful.  */
  for (; b; b = b->level_chain)
    {
      tree t;

      /* Template IDs are inserted into the global level. If they were
	 inserted into namespace level, finish_file wouldn't find them
	 when doing pending instantiations. Therefore, don't stop at
	 namespace level, but continue until :: .  */
      if (global_scope_p (b))
	break;

      store_bindings (b->names, &s->old_bindings);
      /* We also need to check class_shadowed to save class-level type
	 bindings, since pushclass doesn't fill in b->names.  */
      if (b->kind == sk_class)
	store_class_bindings (b->class_shadowed, &s->old_bindings);

      /* Unwind type-value slots back to top level.  */
      for (t = b->type_shadowed; t; t = TREE_CHAIN (t))
	SET_IDENTIFIER_TYPE_VALUE (TREE_PURPOSE (t), TREE_VALUE (t));
    }

  FOR_EACH_VEC_SAFE_ELT (s->old_bindings, i, sb)
    IDENTIFIER_MARKED (sb->identifier) = 0;

  s->this_module = GLOBAL_MODULE_INDEX;

  s->prev = scope_chain;
  s->bindings = b;
  s->need_pop_function_context = need_pop;
  s->function_decl = current_function_decl;
  s->unevaluated_operand = cp_unevaluated_operand;
  s->inhibit_evaluation_warnings = c_inhibit_evaluation_warnings;
  s->x_stmt_tree.stmts_are_full_exprs_p = true;

  scope_chain = s;
  current_function_decl = NULL_TREE;
  vec_alloc (current_lang_base, 10);
  current_lang_name = lang_name_cplusplus;
  current_namespace = global_namespace;
  push_class_stack ();
  cp_unevaluated_operand = 0;
  c_inhibit_evaluation_warnings = 0;
}

static void
do_pop_from_top_level (void)
{
  struct saved_scope *s = scope_chain;
  cxx_saved_binding *saved;
  size_t i;

  /* Clear out class-level bindings cache.  */
  if (previous_class_level)
    invalidate_class_lookup_cache ();
  pop_class_stack ();

  current_lang_base = 0;

  scope_chain = s->prev;
  FOR_EACH_VEC_SAFE_ELT (s->old_bindings, i, saved)
    {
      tree id = saved->identifier;

      IDENTIFIER_BINDING (id) = saved->binding;
      SET_IDENTIFIER_TYPE_VALUE (id, saved->real_type_value);
    }

  /* If we were in the middle of compiling a function, restore our
     state.  */
  if (s->need_pop_function_context)
    pop_function_context ();
  current_function_decl = s->function_decl;
  cp_unevaluated_operand = s->unevaluated_operand;
  c_inhibit_evaluation_warnings = s->inhibit_evaluation_warnings;

  /* Make this saved_scope structure available for reuse by
     push_to_top_level.  */
  s->prev = free_saved_scope;
  free_saved_scope = s;
}

/* Push into the scope of the namespace NS, even if it is deeply
   nested within another namespace.  */

static void
do_push_nested_namespace (tree ns)
{
  if (ns == global_namespace)
    do_push_to_top_level ();
  else
    {
      do_push_nested_namespace (CP_DECL_CONTEXT (ns));
      gcc_checking_assert
	(find_namespace_value (current_namespace,
			       DECL_NAME (ns) ? DECL_NAME (ns)
			       : anon_identifier) == ns);
      resume_scope (NAMESPACE_LEVEL (ns));
      current_namespace = ns;
    }
}

/* Pop back from the scope of the namespace NS, which was previously
   entered with push_nested_namespace.  */

static void
do_pop_nested_namespace (tree ns)
{
  while (ns != global_namespace)
    {
      ns = CP_DECL_CONTEXT (ns);
      current_namespace = ns;
      leave_scope ();
    }

  do_pop_from_top_level ();
}

/* Insert USED into the using list of USER. Set INDIRECT_flag if this
   directive is not directly from the source. Also find the common
   ancestor and let our users know about the new namespace */

static void
add_using_namespace_1 (tree user, tree used, bool indirect)
{
  tree t;
  /* Using oneself is a no-op.  */
  if (user == used)
    return;
  gcc_assert (TREE_CODE (user) == NAMESPACE_DECL);
  gcc_assert (TREE_CODE (used) == NAMESPACE_DECL);
  /* Check if we already have this.  */
  t = purpose_member (used, DECL_NAMESPACE_USING (user));
  if (t != NULL_TREE)
    {
      if (!indirect)
	/* Promote to direct usage.  */
	TREE_INDIRECT_USING (t) = 0;
      return;
    }

  /* Add used to the user's using list.  */
  DECL_NAMESPACE_USING (user)
    = tree_cons (used, namespace_ancestor (user, used),
		 DECL_NAMESPACE_USING (user));

  TREE_INDIRECT_USING (DECL_NAMESPACE_USING (user)) = indirect;

  /* Add user to the used's users list.  */
  DECL_NAMESPACE_USERS (used)
    = tree_cons (user, 0, DECL_NAMESPACE_USERS (used));

  /* Recursively add all namespaces used.  */
  for (t = DECL_NAMESPACE_USING (used); t; t = TREE_CHAIN (t))
    /* indirect usage */
    add_using_namespace_1 (user, TREE_PURPOSE (t), 1);

  /* Tell everyone using us about the new used namespaces.  */
  for (t = DECL_NAMESPACE_USERS (user); t; t = TREE_CHAIN (t))
    add_using_namespace_1 (TREE_PURPOSE (t), used, 1);
}

/* Wrapper for add_using_namespace_1.  */

static void
add_using_namespace (bool namespace_level_p, tree from, tree target)
{
  bool subtime = timevar_cond_start (TV_NAME_LOOKUP);
  add_using_namespace_1 (from, target, false);
  if (namespace_level_p)
    {
      /* Emit debugging info.  */
      tree context = from != global_namespace ? from : NULL_TREE;
      debug_hooks->imported_module_or_decl (target, NULL_TREE, context, false);
    }
  timevar_cond_stop (TV_NAME_LOOKUP, subtime);
}

/* Process a namespace-scope using directive.  */

void
finish_namespace_using_directive (tree target, tree attribs)
{
  gcc_checking_assert (namespace_bindings_p ());
  if (target == error_mark_node)
    return;

  add_using_namespace (true, current_namespace,
		       ORIGINAL_NAMESPACE (target));

  if (attribs == error_mark_node)
    return;

  for (tree a = attribs; a; a = TREE_CHAIN (a))
    {
      tree name = get_attribute_name (a);
      if (is_attribute_p ("strong", name))
	{
	  warning (0, "strong using directive no longer supported");
	  if (CP_DECL_CONTEXT (target) == current_namespace)
	    inform (DECL_SOURCE_LOCATION (target),
		    "you may use an inline namespace instead");
	}
      else
	warning (OPT_Wattributes, "%qD attribute directive ignored", name);
    }
}

/* Process a function-scope using-directive.  */

void
finish_local_using_directive (tree target, tree attribs)
{
  gcc_checking_assert (local_bindings_p ());
  if (target == error_mark_node)
    return;

  if (attribs)
    warning (OPT_Wattributes, "attributes ignored on local using directive");

  add_stmt (build_stmt (input_location, USING_STMT, target));

  push_using_directive (ORIGINAL_NAMESPACE (target));
}

/* Pushes X into the global namespace.  */

tree
pushdecl_top_level (tree x, bool is_friend)
{
  bool subtime = timevar_cond_start (TV_NAME_LOOKUP);
  do_push_to_top_level ();
  x = pushdecl_namespace_level (x, is_friend);
  do_pop_from_top_level ();
  timevar_cond_stop (TV_NAME_LOOKUP, subtime);
  return x;
}

/* Pushes X into the global namespace and calls cp_finish_decl to
   register the variable, initializing it with INIT.  */

tree
pushdecl_top_level_and_finish (tree x, tree init)
{
  bool subtime = timevar_cond_start (TV_NAME_LOOKUP);
  do_push_to_top_level ();
  x = pushdecl_namespace_level (x, false);
  cp_finish_decl (x, init, false, NULL_TREE, 0);
  do_pop_from_top_level ();
  timevar_cond_stop (TV_NAME_LOOKUP, subtime);
  return x;
}

/* Enter the namespaces from current_namerspace to NS.  */

static int
push_inline_namespaces (tree ns)
{
  int count = 0;
  if (ns != current_namespace)
    {
      gcc_assert (ns != global_namespace);
      count += push_inline_namespaces (CP_DECL_CONTEXT (ns));
      resume_scope (NAMESPACE_LEVEL (ns));
      current_namespace = ns;
      count++;
    }
  return count;
}

/* Push into the scope of the NAME namespace.  If NAME is NULL_TREE,
   then we enter an anonymous namespace.  If MAKE_INLINE is true, then
   we create an inline namespace (it is up to the caller to check upon
   redefinition). Return the number of namespaces entered.  */

int
push_namespace (tree name, bool make_inline)
{
  bool subtime = timevar_cond_start (TV_NAME_LOOKUP);
  int count = 0;

  /* We should not get here if the global_namespace is not yet constructed
     nor if NAME designates the global namespace:  The global scope is
     constructed elsewhere.  */
  gcc_assert (global_namespace != NULL && name != global_identifier);

  if (!name)
    name = anon_identifier;

  tree ns = NULL_TREE;
  {
    name_lookup lookup (name, 0);
    if (!lookup.search_qualified (current_namespace, /*usings=*/false))
      ;
    else if (TREE_CODE (lookup.value) == NAMESPACE_DECL)
      {
	ns = lookup.value;
	if (tree dna = DECL_NAMESPACE_ALIAS (ns))
	  {
	    /* A namespace alias is not allowed here, but if the alias
	       is for a namespace also inside the current scope,
	       accept it with a diagnostic.  That's better than dieing
	       horribly.  */
	    if (is_nested_namespace (current_namespace, CP_DECL_CONTEXT (dna)))
	      {
		error ("namespace alias %qD not allowed here, "
		       "assuming %qD", ns, dna);
		ns = dna;
	      }
	    else
	      ns = NULL_TREE;
	  }
      }
  }

  bool new_ns = false;
  if (ns)
    /* DR2061.  NS might be a member of an inline namespace.  We
       need to push into those namespaces.  */
    count += push_inline_namespaces (CP_DECL_CONTEXT (ns));
  else
    {
      /* Before making a new namespace, see if we already have one in
	 the existing partitions of the current namespace.  */
      if (tree *slot = find_namespace_slot (current_namespace, name))
	ns = find_namespace_partition (*slot);

      if (!ns)
	{
	  ns = build_lang_decl (NAMESPACE_DECL, name, void_type_node);
	  SCOPE_DEPTH (ns) = SCOPE_DEPTH (current_namespace) + 1;
	  if (!SCOPE_DEPTH (ns))
	    /* We only allow depth 255. */
	    sorry ("cannot nest more than %d namespaces",
		   SCOPE_DEPTH (current_namespace));
	  DECL_CONTEXT (ns) = FROB_CONTEXT (current_namespace);
	  /* Namespaces are always exported. */
	  DECL_MODULE_EXPORT_P (ns) = true;
	  new_ns = true;
	}

      if (pushdecl (ns) == error_mark_node)
	ns = NULL_TREE;
      else if (new_ns)
	{
	  if (name == anon_identifier)
	    {
	      /* Clear DECL_NAME for the benefit of debugging back ends.  */
	      SET_DECL_ASSEMBLER_NAME (ns, name);
	      DECL_NAME (ns) = NULL_TREE;

	      if (!make_inline)
<<<<<<< HEAD
		add_using_namespace (current_namespace,
				     DECL_NAMESPACE_USING (current_namespace),
				     ns);
=======
		add_using_namespace (true, current_namespace, ns);
>>>>>>> 65cc1407
	    }
	  else if (TREE_PUBLIC (current_namespace))
	    TREE_PUBLIC (ns) = 1;

	  if (make_inline)
	    {
	      DECL_NAMESPACE_INLINE_P (ns) = true;
<<<<<<< HEAD
	      vec_safe_push (DECL_NAMESPACE_INLINEES (current_namespace), ns);
=======
	      /* Set up namespace association.  */
	      DECL_NAMESPACE_ASSOCIATIONS (ns)
		= tree_cons (current_namespace, NULL_TREE, NULL_TREE);
	      /* Import the contents of the inline namespace.  */
	      add_using_namespace (true, current_namespace, ns);
>>>>>>> 65cc1407
	    }
	}
    }

  if (ns)
    {
      if (make_inline && !DECL_NAMESPACE_INLINE_P (ns))
	{
	  error ("inline namespace must be specified at initial definition");
	  inform (DECL_SOURCE_LOCATION (ns), "%qD defined here", ns);
	}
      if (new_ns)
	begin_scope (sk_namespace, ns);
      else
	resume_scope (NAMESPACE_LEVEL (ns));
      current_namespace = ns;
      count++;
    }

  timevar_cond_stop (TV_NAME_LOOKUP, subtime);
  return count;
}

/* Pop from the scope of the current namespace.  */

void
pop_namespace (void)
{
  bool subtime = timevar_cond_start (TV_NAME_LOOKUP);

  gcc_assert (current_namespace != global_namespace);
  current_namespace = CP_DECL_CONTEXT (current_namespace);
  /* The binding level is not popped, as it might be re-opened later.  */
  leave_scope ();

  timevar_cond_stop (TV_NAME_LOOKUP, subtime);
}

/* External entry points for do_{push_to/pop_from}_top_level.  */

void
push_to_top_level (void)
{
  bool subtime = timevar_cond_start (TV_NAME_LOOKUP);
  do_push_to_top_level ();
  timevar_cond_stop (TV_NAME_LOOKUP, subtime);
}

void
pop_from_top_level (void)
{
  bool subtime = timevar_cond_start (TV_NAME_LOOKUP);
  do_pop_from_top_level ();
  timevar_cond_stop (TV_NAME_LOOKUP, subtime);
}

/* External entry points for do_{push,pop}_nested_namespace.  */

void
push_nested_namespace (tree ns)
{
  bool subtime = timevar_cond_start (TV_NAME_LOOKUP);
  do_push_nested_namespace (ns);
  timevar_cond_stop (TV_NAME_LOOKUP, subtime);
}

void
pop_nested_namespace (tree ns)
{
  bool subtime = timevar_cond_start (TV_NAME_LOOKUP);
  gcc_assert (current_namespace == ns);
  do_pop_nested_namespace (ns);
  timevar_cond_stop (TV_NAME_LOOKUP, subtime);
}

/* Pop off extraneous binding levels left over due to syntax errors.
   We don't pop past namespaces, as they might be valid.  */

void
pop_everything (void)
{
  if (ENABLE_SCOPE_CHECKING)
    verbatim ("XXX entering pop_everything ()\n");
  while (!namespace_bindings_p ())
    {
      if (current_binding_level->kind == sk_class)
	pop_nested_class ();
      else
	poplevel (0, 0, 0);
    }
  if (ENABLE_SCOPE_CHECKING)
    verbatim ("XXX leaving pop_everything ()\n");
}

/* Emit debugging information for using declarations and directives.
   If input tree is overloaded fn then emit debug info for all
   candidates.  */

void
cp_emit_debug_info_for_using (tree t, tree context)
{
  /* Don't try to emit any debug information if we have errors.  */
  if (seen_error ())
    return;

  /* Ignore this FUNCTION_DECL if it refers to a builtin declaration
     of a builtin function.  */
  if (TREE_CODE (t) == FUNCTION_DECL
      && DECL_EXTERNAL (t)
      && DECL_BUILT_IN (t))
    return;

  /* Do not supply context to imported_module_or_decl, if
     it is a global namespace.  */
  if (context == global_namespace)
    context = NULL_TREE;

  t = MAYBE_BASELINK_FUNCTIONS (t);

  /* FIXME: Handle TEMPLATE_DECLs.  */
  for (lkp_iterator iter (t); iter; ++iter)
    {
      tree fn = *iter;
      if (TREE_CODE (fn) != TEMPLATE_DECL)
	{
	  if (building_stmt_list_p ())
	    add_stmt (build_stmt (input_location, USING_STMT, fn));
	  else
	    debug_hooks->imported_module_or_decl (fn,
						  NULL_TREE, context, false);
	}
    }
}

#include "gt-cp-name-lookup.h"<|MERGE_RESOLUTION|>--- conflicted
+++ resolved
@@ -4972,7 +4972,6 @@
   if (decl == NULL_TREE)
     return;
 
-<<<<<<< HEAD
   tree *slot = find_or_create_namespace_slot (current_namespace, name);
   tree val = slot ? MAYBE_STAT_DECL (*slot) : NULL_TREE;
   tree type = slot ? MAYBE_STAT_TYPE (*slot) : NULL_TREE;
@@ -4986,148 +4985,6 @@
     *slot = stat_hack (val, type);
   else
     *slot = val;
-=======
-  binding = binding_for_name (NAMESPACE_LEVEL (current_namespace), name);
-
-  oldval = binding->value;
-  oldtype = binding->type;
-
-  do_nonmember_using_decl (scope, name, oldval, oldtype, &newval, &newtype);
-
-  /* Emit debug info.  */
-  if (!processing_template_decl)
-    cp_emit_debug_info_for_using (orig_decl, current_namespace);
-
-  /* Copy declarations found.  */
-  if (newval)
-    binding->value = newval;
-  if (newtype)
-    binding->type = newtype;
-}
-
-/* Combines two sets of overloaded functions into an OVERLOAD chain, removing
-   duplicates.  The first list becomes the tail of the result.
-
-   The algorithm is O(n^2).  We could get this down to O(n log n) by
-   doing a sort on the addresses of the functions, if that becomes
-   necessary.  */
-
-static tree
-merge_functions (tree s1, tree s2)
-{
-  for (; s2; s2 = OVL_NEXT (s2))
-    {
-      tree fn2 = OVL_CURRENT (s2);
-      tree fns1;
-
-      for (fns1 = s1; fns1; fns1 = OVL_NEXT (fns1))
-	{
-	  tree fn1 = OVL_CURRENT (fns1);
-
-	  /* If the function from S2 is already in S1, there is no
-	     need to add it again.  For `extern "C"' functions, we
-	     might have two FUNCTION_DECLs for the same function, in
-	     different namespaces, but let's leave them in case
-	     they have different default arguments.  */
-	  if (fn1 == fn2)
-	    break;
-	}
-
-      /* If we exhausted all of the functions in S1, FN2 is new.  */
-      if (!fns1)
-	s1 = lookup_add (fn2, s1);
-    }
-  return s1;
-}
-
-/* Returns TRUE iff OLD and NEW are the same entity.
-
-   3 [basic]/3: An entity is a value, object, reference, function,
-   enumerator, type, class member, template, template specialization,
-   namespace, parameter pack, or this.
-
-   7.3.4 [namespace.udir]/4: If name lookup finds a declaration for a name
-   in two different namespaces, and the declarations do not declare the
-   same entity and do not declare functions, the use of the name is
-   ill-formed.  */
-
-static bool
-same_entity_p (tree one, tree two)
-{
-  if (one == two)
-    return true;
-  if (!one || !two)
-    return false;
-  if (TREE_CODE (one) == TYPE_DECL
-      && TREE_CODE (two) == TYPE_DECL
-      && same_type_p (TREE_TYPE (one), TREE_TYPE (two)))
-    return true;
-  return false;
-}
-
-/* This should return an error not all definitions define functions.
-   It is not an error if we find two functions with exactly the
-   same signature, only if these are selected in overload resolution.
-   old is the current set of bindings, new_binding the freshly-found binding.
-   XXX Do we want to give *all* candidates in case of ambiguity?
-   XXX In what way should I treat extern declarations?
-   XXX I don't want to repeat the entire duplicate_decls here */
-
-static void
-ambiguous_decl (struct scope_binding *old, cxx_binding *new_binding, int flags)
-{
-  tree val, type;
-  gcc_assert (old != NULL);
-
-  /* Copy the type.  */
-  type = new_binding->type;
-  if (LOOKUP_NAMESPACES_ONLY (flags)
-      || (type && hidden_name_p (type) && !(flags & LOOKUP_HIDDEN)))
-    type = NULL_TREE;
-
-  /* Copy the value.  */
-  val = new_binding->value;
-  if (val)
-    {
-      if (!(flags & LOOKUP_HIDDEN))
-	val = remove_hidden_names (val);
-      if (val)
-	switch (TREE_CODE (val))
-	  {
-	  case TEMPLATE_DECL:
-	    /* If we expect types or namespaces, and not templates,
-	       or this is not a template class.  */
-	    if ((LOOKUP_QUALIFIERS_ONLY (flags)
-		 && !DECL_TYPE_TEMPLATE_P (val)))
-	      val = NULL_TREE;
-	    break;
-	  case TYPE_DECL:
-	    if (LOOKUP_NAMESPACES_ONLY (flags)
-		|| (type && (flags & LOOKUP_PREFER_TYPES)))
-	      val = NULL_TREE;
-	    break;
-	  case NAMESPACE_DECL:
-	    if (LOOKUP_TYPES_ONLY (flags))
-	      val = NULL_TREE;
-	    break;
-	  case FUNCTION_DECL:
-	    /* Ignore built-in functions that are still anticipated.  */
-	    if (LOOKUP_QUALIFIERS_ONLY (flags))
-	      val = NULL_TREE;
-	    break;
-	  default:
-	    if (LOOKUP_QUALIFIERS_ONLY (flags))
-	      val = NULL_TREE;
-	  }
-    }
-
-  /* If val is hidden, shift down any class or enumeration name.  */
-  if (!val)
-    {
-      val = type;
-      type = NULL_TREE;
-    }
->>>>>>> 65cc1407
 
   /* Emit debug info.  */
   if (!processing_template_decl)
@@ -6051,43 +5908,24 @@
    the unqualified search.  */
 
 static void
-add_using_namespace (tree from, vec<tree, va_gc> *&usings, tree target)
-{
-<<<<<<< HEAD
+add_using_namespace (vec<tree, va_gc> *&usings, tree target)
+{
   if (usings)
     for (unsigned ix = usings->length (); ix--;)
       if ((*usings)[ix] == target)
 	return;
-=======
-  tree ud = current_binding_level->using_directives;
-  tree iter, ancestor;
-
-  /* Check if we already have this.  */
-  if (purpose_member (used, ud) != NULL_TREE)
-    return NULL_TREE;
-
-  ancestor = namespace_ancestor (current_decl_namespace (), used);
-  ud = current_binding_level->using_directives;
-  ud = tree_cons (used, ancestor, ud);
-  current_binding_level->using_directives = ud;
-
-  /* Recursively add all namespaces used.  */
-  for (iter = DECL_NAMESPACE_USING (used); iter; iter = TREE_CHAIN (iter))
-    push_using_directive_1 (TREE_PURPOSE (iter));
-
-  return ud;
-}
-
-/* Wrapper for push_using_directive_1.  */
->>>>>>> 65cc1407
 
   vec_safe_push (usings, target);
-  if (from)
-    {
-      /* Emit debugging info.  */
-      tree context = from != global_namespace ? from : NULL_TREE;
-      debug_hooks->imported_module_or_decl (target, NULL_TREE, context, false);
-    }
+}
+
+/* Notify debug system of a using directive.  */
+
+static void
+notify_debug_using_namespace (tree from, tree target)
+{
+  /* Emit debugging info.  */
+  tree context = from != global_namespace ? from : NULL_TREE;
+  debug_hooks->imported_module_or_decl (target, NULL_TREE, context, false);
 }
 
 /* The type TYPE is being declared.  If it is a class template, or a
@@ -6437,56 +6275,6 @@
     }
 }
 
-/* Process a namespace-scope using directive.  */
-
-void
-finish_namespace_using_directive (tree target, tree attribs)
-{
-  gcc_checking_assert (namespace_bindings_p ());
-  if (target == error_mark_node)
-    return;
-
-  add_using_namespace (current_namespace,
-		       DECL_NAMESPACE_USING (current_namespace),
-		       ORIGINAL_NAMESPACE (target));
-
-  if (attribs == error_mark_node)
-    return;
-
-  for (tree a = attribs; a; a = TREE_CHAIN (a))
-    {
-      tree name = get_attribute_name (a);
-      if (is_attribute_p ("strong", name))
-	{
-	  warning (0, "strong using directive no longer supported");
-	  if (CP_DECL_CONTEXT (target) == current_namespace)
-	    inform (DECL_SOURCE_LOCATION (target),
-		    "you may use an inline namespace instead");
-	}
-      else
-	warning (OPT_Wattributes, "%qD attribute directive ignored", name);
-    }
-}
-
-/* Process a function-scope using-directive.  */
-
-void
-finish_local_using_directive (tree target, tree attribs)
-{
-  gcc_checking_assert (local_bindings_p ());
-  if (target == error_mark_node)
-    return;
-
-  if (attribs)
-    warning (OPT_Wattributes, "attributes ignored on local using directive");
-
-  add_stmt (build_stmt (input_location, USING_STMT, target));
-
-  add_using_namespace (NULL_TREE,
-		       current_binding_level->using_directives,
-		       ORIGINAL_NAMESPACE (target));
-}
-
 /* A chain of saved_scope structures awaiting reuse.  */
 
 static GTY((deletable)) struct saved_scope *free_saved_scope;
@@ -6650,66 +6438,6 @@
   do_pop_from_top_level ();
 }
 
-/* Insert USED into the using list of USER. Set INDIRECT_flag if this
-   directive is not directly from the source. Also find the common
-   ancestor and let our users know about the new namespace */
-
-static void
-add_using_namespace_1 (tree user, tree used, bool indirect)
-{
-  tree t;
-  /* Using oneself is a no-op.  */
-  if (user == used)
-    return;
-  gcc_assert (TREE_CODE (user) == NAMESPACE_DECL);
-  gcc_assert (TREE_CODE (used) == NAMESPACE_DECL);
-  /* Check if we already have this.  */
-  t = purpose_member (used, DECL_NAMESPACE_USING (user));
-  if (t != NULL_TREE)
-    {
-      if (!indirect)
-	/* Promote to direct usage.  */
-	TREE_INDIRECT_USING (t) = 0;
-      return;
-    }
-
-  /* Add used to the user's using list.  */
-  DECL_NAMESPACE_USING (user)
-    = tree_cons (used, namespace_ancestor (user, used),
-		 DECL_NAMESPACE_USING (user));
-
-  TREE_INDIRECT_USING (DECL_NAMESPACE_USING (user)) = indirect;
-
-  /* Add user to the used's users list.  */
-  DECL_NAMESPACE_USERS (used)
-    = tree_cons (user, 0, DECL_NAMESPACE_USERS (used));
-
-  /* Recursively add all namespaces used.  */
-  for (t = DECL_NAMESPACE_USING (used); t; t = TREE_CHAIN (t))
-    /* indirect usage */
-    add_using_namespace_1 (user, TREE_PURPOSE (t), 1);
-
-  /* Tell everyone using us about the new used namespaces.  */
-  for (t = DECL_NAMESPACE_USERS (user); t; t = TREE_CHAIN (t))
-    add_using_namespace_1 (TREE_PURPOSE (t), used, 1);
-}
-
-/* Wrapper for add_using_namespace_1.  */
-
-static void
-add_using_namespace (bool namespace_level_p, tree from, tree target)
-{
-  bool subtime = timevar_cond_start (TV_NAME_LOOKUP);
-  add_using_namespace_1 (from, target, false);
-  if (namespace_level_p)
-    {
-      /* Emit debugging info.  */
-      tree context = from != global_namespace ? from : NULL_TREE;
-      debug_hooks->imported_module_or_decl (target, NULL_TREE, context, false);
-    }
-  timevar_cond_stop (TV_NAME_LOOKUP, subtime);
-}
-
 /* Process a namespace-scope using directive.  */
 
 void
@@ -6719,8 +6447,10 @@
   if (target == error_mark_node)
     return;
 
-  add_using_namespace (true, current_namespace,
+  add_using_namespace (DECL_NAMESPACE_USING (current_namespace),
 		       ORIGINAL_NAMESPACE (target));
+  notify_debug_using_namespace (current_namespace,
+				ORIGINAL_NAMESPACE (target));
 
   if (attribs == error_mark_node)
     return;
@@ -6754,7 +6484,8 @@
 
   add_stmt (build_stmt (input_location, USING_STMT, target));
 
-  push_using_directive (ORIGINAL_NAMESPACE (target));
+  add_using_namespace (current_binding_level->using_directives,
+		       ORIGINAL_NAMESPACE (target));
 }
 
 /* Pushes X into the global namespace.  */
@@ -6884,29 +6615,19 @@
 	      DECL_NAME (ns) = NULL_TREE;
 
 	      if (!make_inline)
-<<<<<<< HEAD
-		add_using_namespace (current_namespace,
-				     DECL_NAMESPACE_USING (current_namespace),
+		add_using_namespace (DECL_NAMESPACE_USING (current_namespace),
 				     ns);
-=======
-		add_using_namespace (true, current_namespace, ns);
->>>>>>> 65cc1407
 	    }
 	  else if (TREE_PUBLIC (current_namespace))
 	    TREE_PUBLIC (ns) = 1;
 
+	  if (name == anon_identifier || make_inline)
+	    notify_debug_using_namespace (current_namespace, ns);
+
 	  if (make_inline)
 	    {
 	      DECL_NAMESPACE_INLINE_P (ns) = true;
-<<<<<<< HEAD
 	      vec_safe_push (DECL_NAMESPACE_INLINEES (current_namespace), ns);
-=======
-	      /* Set up namespace association.  */
-	      DECL_NAMESPACE_ASSOCIATIONS (ns)
-		= tree_cons (current_namespace, NULL_TREE, NULL_TREE);
-	      /* Import the contents of the inline namespace.  */
-	      add_using_namespace (true, current_namespace, ns);
->>>>>>> 65cc1407
 	    }
 	}
     }
