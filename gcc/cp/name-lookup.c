--- conflicted
+++ resolved
@@ -1199,11 +1199,7 @@
 	}
 
       if (DECL_DECLARES_FUNCTION_P (decl))
-<<<<<<< HEAD
-	/* Functions are kep separately, at the moment.  */
-=======
 	/* Functions are found separately.  */
->>>>>>> 5980cb5b
 	continue;
 
       if (!want_type || DECL_DECLARES_TYPE_P (decl))
@@ -1362,16 +1358,12 @@
 
       if (fn_name == name)
 	{
-<<<<<<< HEAD
-	  // FIXME: DEAL with STAT_HACK creation?
-=======
 	  /* If we found an existing slot, it must be a function set.
 	     Even with insertion after completion, because those only
 	     happen with artificial fns that have unspellable names.
 	     This means we do not have to deal with the stat hack
 	     either.  */
 	  gcc_checking_assert (OVL_P (*slot));
->>>>>>> 5980cb5b
 	  if (name == conv_op_identifier)
 	    {
 	      gcc_checking_assert (OVL_FUNCTION (*slot) == conv_op_marker);
@@ -1428,7 +1420,6 @@
   gcc_checking_assert (name_a && name_b);
   if (name_a != name_b)
     return name_a < name_b ? -1 : +1;
-<<<<<<< HEAD
 
   if (name_a == conv_op_identifier)
     {
@@ -1450,29 +1441,6 @@
        order.  */
     return DECL_SOURCE_LOCATION (a) < DECL_SOURCE_LOCATION (b) ? -1 : +1;
 
-=======
-
-  if (name_a == conv_op_identifier)
-    {
-      /* Strip the conv-op markers. */
-      gcc_checking_assert (OVL_FUNCTION (a) == conv_op_marker
-			   && OVL_FUNCTION (b) == conv_op_marker);
-      a = OVL_CHAIN (a);
-      b = OVL_CHAIN (b);
-    }
-
-  if (TREE_CODE (a) == OVERLOAD)
-    a = OVL_FUNCTION (a);
-  if (TREE_CODE (b) == OVERLOAD)
-    b = OVL_FUNCTION (b);
-
-  /* We're in STAT_HACK or USING_DECL territory (or possibly error-land). */
-  if (TREE_CODE (a) == TREE_CODE (b))
-    /* We can get two TYPE_DECLs or two USING_DECLs.  Place in source
-       order.  */
-    return DECL_SOURCE_LOCATION (a) < DECL_SOURCE_LOCATION (b) ? -1 : +1;
-
->>>>>>> 5980cb5b
   /* If one of them is a TYPE_DECL, it loses.  */
   if (TREE_CODE (a) == TYPE_DECL)
     return +1;
@@ -1638,7 +1606,6 @@
 	  to_type = current;
 	  current = NULL_TREE;
 	}
-<<<<<<< HEAD
 
       for (jx = ix + 1; jx < len; jx++)
 	{
@@ -1695,64 +1662,6 @@
       (*method_vec)[store++] = current;
     }
 
-=======
-
-      for (jx = ix + 1; jx < len; jx++)
-	{
-	  next = (*method_vec)[jx];
-	  next_name = OVL_NAME (next);
-	  if (next_name != name)
-	    break;
-
-	  if (marker)
-	    {
-	      gcc_checking_assert (OVL_FUNCTION (marker)
-				   == OVL_FUNCTION (next));
-	      next = OVL_CHAIN (next);
-	    }
-
-	  if (TREE_CODE (next) == USING_DECL)
-	    {
-	      next = strip_using_decl (next);
-	      if (is_overloaded_fn (next))
-		next = NULL_TREE;
-	      else if (TREE_CODE (next) == USING_DECL)
-		{
-		  to_using = next;
-		  next = NULL_TREE;
-		}
-	    }
-
-	  if (next && DECL_DECLARES_TYPE_P (next))
-	    to_type = next;
-	}
-
-      if (to_using)
-	{
-	  if (!current)
-	    current = to_using;
-	  else
-	    current = ovl_make (to_using, current);
-	}
-
-      if (to_type)
-	{
-	  if (!current)
-	    current = to_type;
-	  else
-	    current = stat_hack (current, to_type);
-	}
-
-      gcc_assert (current);
-      if (marker)
-	{
-	  OVL_CHAIN (marker) = current;
-	  current = marker;
-	}
-      (*method_vec)[store++] = current;
-    }
-
->>>>>>> 5980cb5b
   while (store++ < len)
     method_vec->pop ();
 }
