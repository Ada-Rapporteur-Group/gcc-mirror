/* Definitions for C++ name lookup routines.
   Copyright (C) 2003-2018 Free Software Foundation, Inc.
   Contributed by Gabriel Dos Reis <gdr@integrable-solutions.net>

This file is part of GCC.

GCC is free software; you can redistribute it and/or modify
it under the terms of the GNU General Public License as published by
the Free Software Foundation; either version 3, or (at your option)
any later version.

GCC is distributed in the hope that it will be useful,
but WITHOUT ANY WARRANTY; without even the implied warranty of
MERCHANTABILITY or FITNESS FOR A PARTICULAR PURPOSE.  See the
GNU General Public License for more details.

You should have received a copy of the GNU General Public License
along with GCC; see the file COPYING3.  If not see
<http://www.gnu.org/licenses/>.  */

#include "config.h"
#define INCLUDE_UNIQUE_PTR
#include "system.h"
#include "coretypes.h"
#include "cp-tree.h"
#include "timevar.h"
#include "stringpool.h"
#include "print-tree.h"
#include "attribs.h"
#include "debug.h"
#include "c-family/c-pragma.h"
#include "params.h"
#include "gcc-rich-location.h"
#include "spellcheck-tree.h"
#include "parser.h"
#include "c-family/name-hint.h"
#include "c-family/known-headers.h"
#include "c-family/c-spellcheck.h"
#include "bitmap.h"

static cxx_binding *cxx_binding_make (tree value, tree type);
static cp_binding_level *innermost_nonclass_level (void);
static void set_identifier_type_value_with_scope (tree id, tree decl,
						  cp_binding_level *b);

/* Create an overload suitable for recording an artificial TYPE_DECL
   and another decl.  We use this machanism to implement the struct
   stat hack.  */

#define STAT_HACK_P(N) ((N) && TREE_CODE (N) == OVERLOAD && OVL_LOOKUP_P (N))
#define STAT_TYPE(N) TREE_TYPE (N)
#define STAT_DECL(N) OVL_FUNCTION (N)
#define STAT_EXPORTS(N) OVL_CHAIN (N)
#define MAYBE_STAT_DECL(N) (STAT_HACK_P (N) ? STAT_DECL (N) : N)
#define MAYBE_STAT_TYPE(N) (STAT_HACK_P (N) ? STAT_TYPE (N) : NULL_TREE)

/* Create a STAT_HACK node with DECL as the value binding and TYPE as
   the type binding.  */

static tree
stat_hack (tree decl = NULL_TREE, tree type = NULL_TREE)
{
  tree result = make_node (OVERLOAD);

  /* Mark this as a lookup, so we can tell this is a stat hack.  */
  OVL_LOOKUP_P (result) = true;
  STAT_DECL (result) = decl;
  STAT_TYPE (result) = type;
  return result;
}

/* Create a local binding level for NAME.  */

static cxx_binding *
create_local_binding (cp_binding_level *level, tree name)
{
  cxx_binding *binding = cxx_binding_make (NULL, NULL);

  INHERITED_VALUE_BINDING_P (binding) = false;
  LOCAL_BINDING_P (binding) = true;
  binding->scope = level;
  binding->previous = IDENTIFIER_BINDING (name);

  IDENTIFIER_BINDING (name) = binding;
  
  return binding;
}

/* Find the binding for NAME in namespace NS.  If CREATE_P is true,
   make an empty binding if there wasn't one.  */

static tree *
find_namespace_slot (tree ns, tree name, bool create_p = false)
{
  tree *slot = DECL_NAMESPACE_BINDINGS (ns)
    ->find_slot_with_hash (name, name ? IDENTIFIER_HASH_VALUE (name) : 0,
			   create_p ? INSERT : NO_INSERT);
  return slot;
}

static tree
find_namespace_value (tree ns, tree name)
{
  tree *b = find_namespace_slot (ns, name);

  return b ? MAYBE_STAT_DECL (*b) : NULL_TREE;
}

/* *SLOT is a namespace binding slot.  Find or create the
   module-specific slot.  If CREATE is false, we return NULL on
   not-found.  If CREATE is true we're creating a slot.  By
   construction, one can only create new binding slots at the end of
   the array.  */

static tree *
module_binding_slot (tree *slot, tree name, unsigned ix, bool create)
{
  unsigned clusters = 0;
  module_cluster *cluster = NULL;
  unsigned offset = 0;

  /* An assumption is that the fixed slots all reside in one cluster.  */
  gcc_checking_assert (MODULE_VECTOR_SLOTS_PER_CLUSTER
		       >= MODULE_IMPORT_BASE);

  if (*slot && TREE_CODE (*slot) == MODULE_VECTOR)
    {
      clusters = MODULE_VECTOR_NUM_CLUSTERS (*slot);
      cluster = MODULE_VECTOR_CLUSTER_BASE (*slot);

      if (ix < MODULE_IMPORT_BASE)
	{
	  /* There must always be slots for these indices  */
	  gcc_assert (cluster->indices[ix].span == 1
		      && cluster->indices[ix].base == ix);

	  return &cluster->slots[ix];
	}

      /* We do a linear search from the end because we don't expect
	 this to be very populated, and this allows us to quickly
	 determine the append case.  */

      unsigned probe = clusters;
      for (cluster += clusters; cluster--, probe--;)
	{
	  /* The first slot must be allocated.  */
	  gcc_checking_assert (cluster->indices[0].span);
	  for (offset = MODULE_VECTOR_SLOTS_PER_CLUSTER; offset--;)
	    if (cluster->indices[offset].span)
	      {
		if (cluster->indices[offset].base
		    + cluster->indices[offset].span <= ix)
		  goto not_found;
		if (cluster->indices[offset].base <= ix)
		  return &cluster->slots[offset];
	    }
	}
    not_found:;

      if (!create)
	return NULL;

      /* If we're to insert, we must be at the end.  */
      gcc_assert (probe + 1 == clusters
		  && (offset + 1 == MODULE_VECTOR_SLOTS_PER_CLUSTER
		      || !cluster->indices[offset+1].span));

      offset = (offset + 1) & (MODULE_VECTOR_SLOTS_PER_CLUSTER - 1);
      if (!offset)
	/* Need to extend vector.  */
	cluster = NULL;
      else
	/* Can use slot in last cluster.  */
	clusters = 0;
    }
  else if (ix == MODULE_SLOT_CURRENT)
    /* The current TU can just use slot directly.  */
    return slot;
  else if (!create)
    return NULL;

  if (!offset)
    {
      bool extra = MODULE_IMPORT_BASE == MODULE_VECTOR_SLOTS_PER_CLUSTER;
      tree new_vec = make_module_vec (name, clusters + 1 + (!clusters && extra));
      cluster = MODULE_VECTOR_CLUSTER_BASE (new_vec);
      if (clusters)
	memcpy (cluster, MODULE_VECTOR_CLUSTER_BASE (*slot),
		clusters * sizeof (module_cluster));
      else
	{
	  /* Initialize the fixed slots.  */
	  for (unsigned jx = MODULE_IMPORT_BASE; jx--;)
	    {
	      cluster->indices[jx].base = jx;
	      cluster->indices[jx].span = 1;
	      cluster->slots[jx] = NULL_TREE;
	    }
	  cluster->slots[MODULE_SLOT_CURRENT] = *slot;

	  /* Propagate a non-internal namespace to the global slot.  */
	  if (*slot && TREE_PUBLIC (*slot)
	      && TREE_CODE (*slot) == NAMESPACE_DECL
	      && !DECL_NAMESPACE_ALIAS (*slot))
	    cluster->slots[MODULE_SLOT_GLOBAL] = *slot;

	  offset = MODULE_IMPORT_BASE;
	  if (offset == MODULE_VECTOR_SLOTS_PER_CLUSTER)
	    {
	      /* Move to the next cluster.  */
	      clusters++;
	      offset = 0;
	    }
	}
      *slot = new_vec;
    }

  /* Fill the free slot of the cluster.  */
  cluster += clusters;
  cluster->indices[offset].base = ix;
  cluster->indices[offset].span = 1;
  cluster->slots[offset] = NULL_TREE;
  return &cluster->slots[offset];
}

/* Add DECL to the list of things declared in binding level B.  */

static void
add_decl_to_level (cp_binding_level *b, tree decl)
{
  gcc_assert (b->kind != sk_class);

  /* Make sure we don't create a circular list.  xref_tag can end
     up pushing the same artificial decl more than once.  We
     should have already detected that in update_binding.  */
  gcc_assert (b->names != decl);

  /* We build up the list in reverse order, and reverse it later if
     necessary.  */
  TREE_CHAIN (decl) = b->names;
  b->names = decl;

  /* If appropriate, add decl to separate list of statics.  We include
     extern variables because they might turn out to be static later.
     It's OK for this list to contain a few false positives.  */
  if (b->kind == sk_namespace
      && ((VAR_P (decl) && (TREE_STATIC (decl) || DECL_EXTERNAL (decl)))
	  || (TREE_CODE (decl) == FUNCTION_DECL
	      && (!TREE_PUBLIC (decl)
		  || decl_anon_ns_mem_p (decl)
		  || DECL_DECLARED_INLINE_P (decl)))))
    vec_safe_push (static_decls, decl);
}

/* Find the binding for NAME in the local binding level B.  */

static cxx_binding *
find_local_binding (cp_binding_level *b, tree name)
{
  if (cxx_binding *binding = IDENTIFIER_BINDING (name))
    for (;; b = b->level_chain)
      {
	if (binding->scope == b
	    && !(VAR_P (binding->value)
		 && DECL_DEAD_FOR_LOCAL (binding->value)))
	  return binding;

	/* Cleanup contours are transparent to the language.  */
	if (b->kind != sk_cleanup)
	  break;
      }
  return NULL;
}

struct name_lookup
{
public:
  typedef std::pair<tree, tree> using_pair;
  typedef vec<using_pair, va_heap, vl_embed> using_queue;

public:
  tree name;	/* The identifier being looked for.  */
  tree value;	/* A (possibly ambiguous) set of things found.  */
  tree type;	/* A type that has been found.  */
  int flags;	/* Lookup flags.  */
  bool deduping; /* Full deduping is needed because using declarations
		    are in play.  */
  vec<tree, va_heap, vl_embed> *scopes;
  name_lookup *previous; /* Previously active lookup.  */

protected:
  /* Marked scope stack for outermost name lookup.  */
  static vec<tree, va_heap, vl_embed> *shared_scopes;
  /* Currently active lookup.  */
  static name_lookup *active;

public:
  name_lookup (tree n, int f = 0)
  : name (n), value (NULL_TREE), type (NULL_TREE), flags (f),
    deduping (false), scopes (NULL), previous (NULL)
  {
    preserve_state ();
  }
  ~name_lookup ()
  {
    restore_state ();
  }

private: /* Uncopyable, unmovable, unassignable. I am a rock. */
  name_lookup (const name_lookup &);
  name_lookup &operator= (const name_lookup &);

protected:
  static bool seen_p (tree scope)
  {
    return LOOKUP_SEEN_P (scope);
  }
  static bool found_p (tree scope)
  {
    return LOOKUP_FOUND_P (scope);
  }
  
  void mark_seen (tree scope); /* Mark and add to scope vector. */
  static void mark_found (tree scope)
  {
    gcc_checking_assert (seen_p (scope));
    LOOKUP_FOUND_P (scope) = true;
  }
  bool see_and_mark (tree scope)
  {
    bool ret = seen_p (scope);
    if (!ret)
      mark_seen (scope);
    return ret;
  }
  bool find_and_mark (tree scope);

private:
  void preserve_state ();
  void restore_state ();

private:
  static tree ambiguous (tree thing, tree current);
  void add_overload (tree fns);
  void add_value (tree new_val);
  void add_type (tree new_type);
  bool process_binding (tree val_bind, tree type_bind);
  unsigned process_module_binding (bitmap, unsigned, tree, unsigned, unsigned);
  /* Look in only namespace.  */
  bool search_namespace_only (tree scope);
  /* Look in namespace and its (recursive) inlines. Ignore using
     directives.  Return true if something found (inc dups). */
  bool search_namespace (tree scope);
  /* Look in the using directives of namespace + inlines using
     qualified lookup rules.  */
  bool search_usings (tree scope);

private:
  using_queue *queue_namespace (using_queue *queue, int depth, tree scope);
  using_queue *do_queue_usings (using_queue *queue, int depth,
				vec<tree, va_gc> *usings);
  using_queue *queue_usings (using_queue *queue, int depth,
			     vec<tree, va_gc> *usings)
  {
    if (usings)
      queue = do_queue_usings (queue, depth, usings);
    return queue;
  }

private:
  void add_fns (tree);
  void add_module_fns (bitmap, tree, unsigned, unsigned);
  void adl_expr (tree);
  void adl_type (tree);
  void adl_template_arg (tree);
  void adl_class (tree);
  void adl_bases (tree);
  void adl_class_only (tree);
  void adl_namespace (tree);
  void adl_namespace_only (tree);

public:
  /* Search namespace + inlines + maybe usings as qualified lookup.  */
  bool search_qualified (tree scope, bool usings = true);

  /* Search namespace + inlines + usings as unqualified lookup.  */
  bool search_unqualified (tree scope, cp_binding_level *);

  /* ADL lookup of ARGS.  */
  tree search_adl (tree fns, vec<tree, va_gc> *args);
};

/* Scope stack shared by all outermost lookups.  This avoids us
   allocating and freeing on every single lookup.  */
vec<tree, va_heap, vl_embed> *name_lookup::shared_scopes;

/* Currently active lookup.  */
name_lookup *name_lookup::active;

/* Name lookup is recursive, becase ADL can cause template
   instatiation.  This is of course a rare event, so we optimize for
   it not happening.  When we discover an active name-lookup, which
   must be an ADL lookup,  we need to unmark the marked scopes and also
   unmark the lookup we might have been accumulating.  */

void
name_lookup::preserve_state ()
{
  previous = active;
  if (previous)
    {
      unsigned length = vec_safe_length (previous->scopes);
      vec_safe_reserve (previous->scopes, length * 2);
      for (unsigned ix = length; ix--;)
	{
	  tree decl = (*previous->scopes)[ix];

	  gcc_checking_assert (LOOKUP_SEEN_P (decl));
	  LOOKUP_SEEN_P (decl) = false;

	  /* Preserve the FOUND_P state on the interrupted lookup's
	     stack.  */
	  if (LOOKUP_FOUND_P (decl))
	    {
	      LOOKUP_FOUND_P (decl) = false;
	      previous->scopes->quick_push (decl);
	    }
	}

      /* Unmark the outer partial lookup.  */
      if (previous->deduping)
	lookup_mark (previous->value, false);
    }
  else
    scopes = shared_scopes;
  active = this;
}

/* Restore the marking state of a lookup we interrupted.  */

void
name_lookup::restore_state ()
{
  if (deduping)
    lookup_mark (value, false);

  /* Unmark and empty this lookup's scope stack.  */
  for (unsigned ix = vec_safe_length (scopes); ix--;)
    {
      tree decl = scopes->pop ();
      gcc_checking_assert (LOOKUP_SEEN_P (decl));
      LOOKUP_SEEN_P (decl) = false;
      LOOKUP_FOUND_P (decl) = false;
    }

  active = previous;
  if (previous)
    {
      free (scopes);

      unsigned length = vec_safe_length (previous->scopes);
      for (unsigned ix = 0; ix != length; ix++)
	{
	  tree decl = (*previous->scopes)[ix];
	  if (LOOKUP_SEEN_P (decl))
	    {
	      /* The remainder of the scope stack must be recording
		 FOUND_P decls, which we want to pop off.  */
	      do
		{
		  tree decl = previous->scopes->pop ();
		  gcc_checking_assert (LOOKUP_SEEN_P (decl)
				       && !LOOKUP_FOUND_P (decl));
		  LOOKUP_FOUND_P (decl) = true;
		}
	      while (++ix != length);
	      break;
	    }

	  gcc_checking_assert (!LOOKUP_FOUND_P (decl));
	  LOOKUP_SEEN_P (decl) = true;
	}

      /* Remark the outer partial lookup.  */
      if (previous->deduping)
	lookup_mark (previous->value, true);
    }
  else
    shared_scopes = scopes;
}

void
name_lookup::mark_seen (tree scope)
{
  gcc_checking_assert (!seen_p (scope));
  LOOKUP_SEEN_P (scope) = true;
  vec_safe_push (scopes, scope);
}

bool
name_lookup::find_and_mark (tree scope)
{
  bool result = LOOKUP_FOUND_P (scope);
  if (!result)
    {
      LOOKUP_FOUND_P (scope) = true;
      if (!LOOKUP_SEEN_P (scope))
	vec_safe_push (scopes, scope);
    }

  return result;
}

/* THING and CURRENT are ambiguous, concatenate them.  */

tree
name_lookup::ambiguous (tree thing, tree current)
{
  if (TREE_CODE (current) != TREE_LIST)
    {
      current = build_tree_list (NULL_TREE, current);
      TREE_TYPE (current) = error_mark_node;
    }
  current = tree_cons (NULL_TREE, thing, current);
  TREE_TYPE (current) = error_mark_node;

  return current;
}

/* FNS is a new overload set to add to the exising set.  */

void
name_lookup::add_overload (tree fns)
{
  if (!deduping && TREE_CODE (fns) == OVERLOAD)
    {
      tree probe = fns;
      if (flags & LOOKUP_HIDDEN)
	probe = ovl_skip_hidden (probe);
      if (probe && TREE_CODE (probe) == OVERLOAD
	  && OVL_HAS_USING_P (probe))
	{
	  /* We're about to add something found by a using
	     declaration, so need to engage deduping mode.  */
	  lookup_mark (value, true);
	  deduping = true;
	}
    }

  value = lookup_maybe_add (fns, value, deduping);
}

/* Add a NEW_VAL, a found value binding into the current value binding.  */

void
name_lookup::add_value (tree new_val)
{
  if (OVL_P (new_val) && (!value || OVL_P (value)))
    add_overload (new_val);
  else if (!value)
    value = new_val;
  else if (value == new_val)
    ;
  else if ((TREE_CODE (value) == TYPE_DECL
	    && TREE_CODE (new_val) == TYPE_DECL
	    && same_type_p (TREE_TYPE (value), TREE_TYPE (new_val))))
    /* Typedefs to the same type. */;
  else if (TREE_CODE (value) == NAMESPACE_DECL
	   && TREE_CODE (new_val) == NAMESPACE_DECL
	   && ORIGINAL_NAMESPACE (value) == ORIGINAL_NAMESPACE (new_val))
    /* Namespace (possibly aliased) to the same namespace.  Locate
       the namespace*/
    value = ORIGINAL_NAMESPACE (value);
  else
    {
      if (deduping)
	{
	  /* Disengage deduping mode.  */
	  lookup_mark (value, false);
	  deduping = false;
	}
      value = ambiguous (new_val, value);
    }
}

/* Add a NEW_TYPE, a found type binding into the current type binding.  */

void
name_lookup::add_type (tree new_type)
{
  if (!type)
    type = new_type;
  else if (TREE_CODE (type) == TREE_LIST
	   || !same_type_p (TREE_TYPE (type), TREE_TYPE (new_type)))
    type = ambiguous (new_type, type);
}

/* Process a found binding containing NEW_VAL and NEW_TYPE.  Returns
   true if we actually found something noteworthy.  */

bool
name_lookup::process_binding (tree new_val, tree new_type)
{
  /* Did we really see a type? */
  if (new_type
      && (LOOKUP_NAMESPACES_ONLY (flags)
	  || (!(flags & LOOKUP_HIDDEN)
	      && DECL_LANG_SPECIFIC (new_type)
	      && DECL_ANTICIPATED (new_type))))
    new_type = NULL_TREE;

  if (new_val && !(flags & LOOKUP_HIDDEN))
    new_val = ovl_skip_hidden (new_val);

  /* Do we really see a value? */
  if (new_val)
    switch (TREE_CODE (new_val))
      {
      case TEMPLATE_DECL:
	/* If we expect types or namespaces, and not templates,
	   or this is not a template class.  */
	if ((LOOKUP_QUALIFIERS_ONLY (flags)
	     && !DECL_TYPE_TEMPLATE_P (new_val)))
	  new_val = NULL_TREE;
	break;
      case TYPE_DECL:
	if (LOOKUP_NAMESPACES_ONLY (flags)
	    || (new_type && (flags & LOOKUP_PREFER_TYPES)))
	  new_val = NULL_TREE;
	break;
      case NAMESPACE_DECL:
	if (LOOKUP_TYPES_ONLY (flags))
	  new_val = NULL_TREE;
	break;
      default:
	if (LOOKUP_QUALIFIERS_ONLY (flags))
	  new_val = NULL_TREE;
      }

  if (!new_val)
    {
      new_val = new_type;
      new_type = NULL_TREE;
    }

  /* Merge into the lookup  */
  if (new_val)
    add_value (new_val);
  if (new_type)
    add_type (new_type);

  return new_val != NULL_TREE;
}

/* If we're importing a module containing this binding, add it to the
   lookup set.  The trickiness is with namespaces, we only want to
   find it once.  */

unsigned
name_lookup::process_module_binding (bitmap imports, unsigned marker,
				     tree bind, unsigned ix, unsigned span)
{
  tree new_type = MAYBE_STAT_TYPE (bind);
  tree new_val = MAYBE_STAT_DECL (bind);

  if (ix > current_module || ix + span <= current_module)
    {
      /* Looking at something other than the current module.  */
      if (!imports)
	return marker;

      /* Figure out what's being exported.  */
      if (new_type && !DECL_MODULE_EXPORT_P (new_type))
	new_type = NULL_TREE;

      if (TREE_CODE (new_val) == OVERLOAD)
	{
	  if (STAT_HACK_P (bind))
	    new_val = STAT_EXPORTS (bind);
	  else
	    new_val = NULL_TREE;
	}
      else if (!DECL_MODULE_EXPORT_P (new_val))
	new_val = NULL_TREE;

      if (!new_type && !new_val)
	/* You aint seen nuthin', right?  */
	return marker;

      /* Are we importing this module?  */
      bool found = false;
      for (; !found && span--; ix++)
	if (bitmap_bit_p (imports, ix))
	  found = true;

      if (!found)
	return marker;
    }

  /* Optimize for (re-)finding a namespace.  We only need to look
     once.  */
  if (new_val && !new_type
      && TREE_CODE (new_val) == NAMESPACE_DECL
      && !DECL_NAMESPACE_ALIAS (new_val))
    {
      if (marker & 2)
	return marker;
      marker |= 2;
    }

  if (new_type || new_val)
    marker |= process_binding (new_val, new_type);

  return marker;
}

/* Look in exactly namespace SCOPE.  */

bool
name_lookup::search_namespace_only (tree scope)
{
  bool found = false;

  if (tree *binding = find_namespace_slot (scope, name))
    {
      tree val = *binding;
      if (TREE_CODE (val) == MODULE_VECTOR)
	{
	  /* I presume the binding list is going to be sparser than
	     the import bitmap.  Hence iterate over the former
	     checking for bits set in the bitmap.  */
	  bitmap imports = module_import_bitmap (current_module);
	  module_cluster *cluster = MODULE_VECTOR_CLUSTER_BASE (val);
	  int marker = 0;

	  // FIXME: namespaces are simpler, just use process_binding
	  if (cluster->slots[MODULE_SLOT_CURRENT])
	    marker = process_module_binding (imports, marker,
					     cluster->slots[MODULE_SLOT_CURRENT],
					     MODULE_SLOT_CURRENT, 1);

	  /* Scan the imported bindings.  */
	  gcc_checking_assert (MODULE_VECTOR_SLOTS_PER_CLUSTER
			       == MODULE_IMPORT_BASE);
	  for (unsigned ix = MODULE_VECTOR_NUM_CLUSTERS (val); ++cluster, --ix;)
	    for (unsigned jx = MODULE_VECTOR_SLOTS_PER_CLUSTER; jx--;)
	      if (cluster->slots[jx])
		marker = process_module_binding
		  (imports, marker, cluster->slots[jx],
		   cluster->indices[jx].base, cluster->indices[jx].span);
	  found |= marker & 1;
	}
      else if (current_module <= MODULE_IMPORT_BASE)
	/* Only a current module binding, visible from the current module.  */
	found |= process_binding (MAYBE_STAT_DECL (val), MAYBE_STAT_TYPE (val));
    }

  return found;
}

/* Conditionally look in namespace SCOPE and inline children.  */

bool
name_lookup::search_namespace (tree scope)
{
  if (see_and_mark (scope))
    /* We've visited this scope before.  Return what we found then.  */
    return found_p (scope);

  /* Look in exactly namespace. */
  bool found = search_namespace_only (scope);
  
  /* Recursively look in its inline children.  */
  if (vec<tree, va_gc> *inlinees = DECL_NAMESPACE_INLINEES (scope))
    for (unsigned ix = inlinees->length (); ix--;)
      found |= search_namespace ((*inlinees)[ix]);

  if (found)
    mark_found (scope);

  return found;
}

/* Recursively follow using directives of SCOPE & its inline children.
   Such following is essentially a flood-fill algorithm.  */

bool
name_lookup::search_usings (tree scope)
{
  /* We do not check seen_p here, as that was already set during the
     namespace_only walk.  */
  if (found_p (scope))
    return true;

  bool found = false;
  if (vec<tree, va_gc> *usings = DECL_NAMESPACE_USING (scope))
    for (unsigned ix = usings->length (); ix--;)
      found |= search_qualified ((*usings)[ix], true);

  /* Look in its inline children.  */
  if (vec<tree, va_gc> *inlinees = DECL_NAMESPACE_INLINEES (scope))
    for (unsigned ix = inlinees->length (); ix--;)
      found |= search_usings ((*inlinees)[ix]);

  if (found)
    mark_found (scope);

  return found;
}

/* Qualified namespace lookup in SCOPE.
   1) Look in SCOPE (+inlines).  If found, we're done.
   2) Otherwise, if USINGS is true,
      recurse for every using directive of SCOPE (+inlines).

   Trickiness is (a) loops and (b) multiple paths to same namespace.
   In both cases we want to not repeat any lookups, and know whether
   to stop the caller's step #2.  Do this via the FOUND_P marker.  */

bool
name_lookup::search_qualified (tree scope, bool usings)
{
  bool found = false;

  if (seen_p (scope))
    found = found_p (scope);
  else 
    {
      found = search_namespace (scope);
      if (!found && usings)
	found = search_usings (scope);
    }

  return found;
}

/* Add SCOPE to the unqualified search queue, recursively add its
   inlines and those via using directives.  */

name_lookup::using_queue *
name_lookup::queue_namespace (using_queue *queue, int depth, tree scope)
{
  if (see_and_mark (scope))
    return queue;

  /* Record it.  */
  tree common = scope;
  while (SCOPE_DEPTH (common) > depth)
    common = CP_DECL_CONTEXT (common);
  vec_safe_push (queue, using_pair (common, scope));

  /* Queue its inline children.  */
  if (vec<tree, va_gc> *inlinees = DECL_NAMESPACE_INLINEES (scope))
    for (unsigned ix = inlinees->length (); ix--;)
      queue = queue_namespace (queue, depth, (*inlinees)[ix]);

  /* Queue its using targets.  */
  queue = queue_usings (queue, depth, DECL_NAMESPACE_USING (scope));

  return queue;
}

/* Add the namespaces in USINGS to the unqualified search queue.  */

name_lookup::using_queue *
name_lookup::do_queue_usings (using_queue *queue, int depth,
			      vec<tree, va_gc> *usings)
{
  for (unsigned ix = usings->length (); ix--;)
    queue = queue_namespace (queue, depth, (*usings)[ix]);

  return queue;
}

/* Unqualified namespace lookup in SCOPE.
   1) add scope+inlins to worklist.
   2) recursively add target of every using directive
   3) for each worklist item where SCOPE is common ancestor, search it
   4) if nothing find, scope=parent, goto 1.  */

bool
name_lookup::search_unqualified (tree scope, cp_binding_level *level)
{
  /* Make static to avoid continual reallocation.  We're not
     recursive.  */
  static using_queue *queue = NULL;
  bool found = false;
  int length = vec_safe_length (queue);

  /* Queue local using-directives.  */
  for (; level->kind != sk_namespace; level = level->level_chain)
    queue = queue_usings (queue, SCOPE_DEPTH (scope), level->using_directives);

  for (; !found; scope = CP_DECL_CONTEXT (scope))
    {
      gcc_assert (!DECL_NAMESPACE_ALIAS (scope));
      int depth = SCOPE_DEPTH (scope);

      /* Queue namespaces reachable from SCOPE. */
      queue = queue_namespace (queue, depth, scope);

      /* Search every queued namespace where SCOPE is the common
	 ancestor.  Adjust the others.  */
      unsigned ix = length;
      do
	{
	  using_pair &pair = (*queue)[ix];
	  while (pair.first == scope)
	    {
	      found |= search_namespace_only (pair.second);
	      pair = queue->pop ();
	      if (ix == queue->length ())
		goto done;
	    }
	  /* The depth is the same as SCOPE, find the parent scope.  */
	  if (SCOPE_DEPTH (pair.first) == depth)
	    pair.first = CP_DECL_CONTEXT (pair.first);
	  ix++;
	}
      while (ix < queue->length ());
    done:;
      if (scope == global_namespace)
	break;

      /* If looking for hidden names, we only look in the innermost
	 namespace scope.  [namespace.memdef]/3 If a friend
	 declaration in a non-local class first declares a class,
	 function, class template or function template the friend is a
	 member of the innermost enclosing namespace.  See also
	 [basic.lookup.unqual]/7 */
      if (flags & LOOKUP_HIDDEN)
	break;
    }

  /* Restore to incoming length.  */
  vec_safe_truncate (queue, length);

  return found;
}

/* FNS is a value binding.  If it is a (set of overloaded) functions,
   add them into the current value.  */

void
name_lookup::add_fns (tree fns)
{
  if (!fns)
    return;
  else if (TREE_CODE (fns) == OVERLOAD)
    {
      if (TREE_TYPE (fns) != unknown_type_node)
	fns = OVL_FUNCTION (fns);
    }
  else if (!DECL_DECLARES_FUNCTION_P (fns))
    return;

  add_overload (fns);
}

void
name_lookup::add_module_fns (bitmap imports, tree bind,
			     unsigned ix, unsigned span)
{
  tree val = MAYBE_STAT_DECL (bind);

  if (ix > current_module || ix + span <= current_module)
    {
      /* Looking at something other than the current module.  */

      if (!imports)
	return;

      /* Figure out what's being exported.  */
      if (TREE_CODE (val) == OVERLOAD)
	{
	  if (STAT_HACK_P (bind))
	    val = STAT_EXPORTS (bind);
	  else
	    val = NULL_TREE;
	}
      else if (!DECL_MODULE_EXPORT_P (val))
	val = NULL_TREE;

      if (!val)
	/* You aint seen nuthin', right?  */
	return;

      /* Are we importing this module?  */
      bool found = false;
      for (; !found && span--; ix++)
	if (bitmap_bit_p (imports, ix))
	  found = true;

      if (!found)
	return;
    }
  add_fns (val);
}

/* Add functions of a namespace to the lookup structure.  */

void
name_lookup::adl_namespace_only (tree scope)
{
  mark_seen (scope);

  /* Look down into inline namespaces.  */
  if (vec<tree, va_gc> *inlinees = DECL_NAMESPACE_INLINEES (scope))
    for (unsigned ix = inlinees->length (); ix--;)
      adl_namespace_only ((*inlinees)[ix]);

  if (tree *binding = find_namespace_slot (scope, name))
    {
      tree val = *binding;
      if (TREE_CODE (val) != MODULE_VECTOR)
	add_fns (ovl_skip_hidden (MAYBE_STAT_DECL (val)));
      else
	{
	  bitmap imports = module_import_bitmap (current_module);
	  module_cluster *cluster = MODULE_VECTOR_CLUSTER_BASE (val);
	  for (unsigned ix = MODULE_VECTOR_NUM_CLUSTERS (val); ix--; cluster++)
	    for (unsigned jx = MODULE_VECTOR_SLOTS_PER_CLUSTER; jx--;)
	      if (cluster->slots[jx])
		add_module_fns (imports, cluster->slots[jx],
				cluster->indices[jx].base,
				cluster->indices[jx].span);
	}
    }
}

/* Find the containing non-inlined namespace, add it and all its
   inlinees.  */

void
name_lookup::adl_namespace (tree scope)
{
  if (seen_p (scope))
    return;

  /* Find the containing non-inline namespace.  */
  while (DECL_NAMESPACE_INLINE_P (scope))
    scope = CP_DECL_CONTEXT (scope);

  adl_namespace_only (scope);
}

/* Adds the class and its friends to the lookup structure.  */

void
name_lookup::adl_class_only (tree type)
{
  /* Backend-built structures, such as __builtin_va_list, aren't
     affected by all this.  */
  if (!CLASS_TYPE_P (type))
    return;

  type = TYPE_MAIN_VARIANT (type);

  if (see_and_mark (type))
    return;

  tree context = decl_namespace_context (type);
  adl_namespace (context);

  complete_type (type);

  /* Add friends.  */
  for (tree list = DECL_FRIENDLIST (TYPE_MAIN_DECL (type)); list;
       list = TREE_CHAIN (list))
    if (name == FRIEND_NAME (list))
      for (tree friends = FRIEND_DECLS (list); friends;
	   friends = TREE_CHAIN (friends))
	{
	  tree fn = TREE_VALUE (friends);

	  /* Only interested in global functions with potentially hidden
	     (i.e. unqualified) declarations.  */
	  if (CP_DECL_CONTEXT (fn) != context)
	    continue;

	  /* Only interested in anticipated friends.  (Non-anticipated
	     ones will have been inserted during the namespace
	     adl.)  */
	  if (!DECL_ANTICIPATED (fn))
	    continue;

	  /* Template specializations are never found by name lookup.
	     (Templates themselves can be found, but not template
	     specializations.)  */
	  if (TREE_CODE (fn) == FUNCTION_DECL && DECL_USE_TEMPLATE (fn))
	    continue;

	  add_fns (fn);
	}
}

/* Adds the class and its bases to the lookup structure.
   Returns true on error.  */

void
name_lookup::adl_bases (tree type)
{
  adl_class_only (type);

  /* Process baseclasses.  */
  if (tree binfo = TYPE_BINFO (type))
    {
      tree base_binfo;
      int i;

      for (i = 0; BINFO_BASE_ITERATE (binfo, i, base_binfo); i++)
	adl_bases (BINFO_TYPE (base_binfo));
    }
}

/* Adds everything associated with a class argument type to the lookup
   structure.  Returns true on error.

   If T is a class type (including unions), its associated classes are: the
   class itself; the class of which it is a member, if any; and its direct
   and indirect base classes. Its associated namespaces are the namespaces
   of which its associated classes are members. Furthermore, if T is a
   class template specialization, its associated namespaces and classes
   also include: the namespaces and classes associated with the types of
   the template arguments provided for template type parameters (excluding
   template template parameters); the namespaces of which any template
   template arguments are members; and the classes of which any member
   templates used as template template arguments are members. [ Note:
   non-type template arguments do not contribute to the set of associated
   namespaces.  --end note] */

void
name_lookup::adl_class (tree type)
{
  /* Backend build structures, such as __builtin_va_list, aren't
     affected by all this.  */
  if (!CLASS_TYPE_P (type))
    return;

  type = TYPE_MAIN_VARIANT (type);
  /* We don't set found here because we have to have set seen first,
     which is done in the adl_bases walk.  */
  if (found_p (type))
    return;

  adl_bases (type);
  mark_found (type);

  if (TYPE_CLASS_SCOPE_P (type))
    adl_class_only (TYPE_CONTEXT (type));

  /* Process template arguments.  */
  if (CLASSTYPE_TEMPLATE_INFO (type)
      && PRIMARY_TEMPLATE_P (CLASSTYPE_TI_TEMPLATE (type)))
    {
      tree list = INNERMOST_TEMPLATE_ARGS (CLASSTYPE_TI_ARGS (type));
      for (int i = 0; i < TREE_VEC_LENGTH (list); ++i)
	adl_template_arg (TREE_VEC_ELT (list, i));
    }
}

void
name_lookup::adl_expr (tree expr)
{
  if (!expr)
    return;

  gcc_assert (!TYPE_P (expr));

  if (TREE_TYPE (expr) != unknown_type_node)
    {
      adl_type (TREE_TYPE (expr));
      return;
    }

  if (TREE_CODE (expr) == ADDR_EXPR)
    expr = TREE_OPERAND (expr, 0);
  if (TREE_CODE (expr) == COMPONENT_REF
      || TREE_CODE (expr) == OFFSET_REF)
    expr = TREE_OPERAND (expr, 1);
  expr = MAYBE_BASELINK_FUNCTIONS (expr);

  if (OVL_P (expr))
    for (lkp_iterator iter (expr); iter; ++iter)
      adl_type (TREE_TYPE (*iter));
  else if (TREE_CODE (expr) == TEMPLATE_ID_EXPR)
    {
      /* The working paper doesn't currently say how to handle
	 template-id arguments.  The sensible thing would seem to be
	 to handle the list of template candidates like a normal
	 overload set, and handle the template arguments like we do
	 for class template specializations.  */

      /* First the templates.  */
      adl_expr (TREE_OPERAND (expr, 0));

      /* Now the arguments.  */
      if (tree args = TREE_OPERAND (expr, 1))
	for (int ix = TREE_VEC_LENGTH (args); ix--;)
	  adl_template_arg (TREE_VEC_ELT (args, ix));
    }
}

void
name_lookup::adl_type (tree type)
{
  if (!type)
    return;

  if (TYPE_PTRDATAMEM_P (type))
    {
      /* Pointer to member: associate class type and value type.  */
      adl_type (TYPE_PTRMEM_CLASS_TYPE (type));
      adl_type (TYPE_PTRMEM_POINTED_TO_TYPE (type));
      return;
    }

  switch (TREE_CODE (type))
    {
    case RECORD_TYPE:
      if (TYPE_PTRMEMFUNC_P (type))
	{
	  adl_type (TYPE_PTRMEMFUNC_FN_TYPE (type));
	  return;
	}
      /* FALLTHRU */
    case UNION_TYPE:
      adl_class (type);
      return;

    case METHOD_TYPE:
      /* The basetype is referenced in the first arg type, so just
	 fall through.  */
    case FUNCTION_TYPE:
      /* Associate the parameter types.  */
      for (tree args = TYPE_ARG_TYPES (type); args; args = TREE_CHAIN (args))
	adl_type (TREE_VALUE (args));
      /* FALLTHROUGH */

    case POINTER_TYPE:
    case REFERENCE_TYPE:
    case ARRAY_TYPE:
      adl_type (TREE_TYPE (type));
      return;

    case ENUMERAL_TYPE:
      if (TYPE_CLASS_SCOPE_P (type))
	adl_class_only (TYPE_CONTEXT (type));
      adl_namespace (decl_namespace_context (type));
      return;

    case LANG_TYPE:
      gcc_assert (type == unknown_type_node
		  || type == init_list_type_node);
      return;

    case TYPE_PACK_EXPANSION:
      adl_type (PACK_EXPANSION_PATTERN (type));
      return;

    default:
      break;
    }
}

/* Adds everything associated with a template argument to the lookup
   structure.  */

void
name_lookup::adl_template_arg (tree arg)
{
  /* [basic.lookup.koenig]

     If T is a template-id, its associated namespaces and classes are
     ... the namespaces and classes associated with the types of the
     template arguments provided for template type parameters
     (excluding template template parameters); the namespaces in which
     any template template arguments are defined; and the classes in
     which any member templates used as template template arguments
     are defined.  [Note: non-type template arguments do not
     contribute to the set of associated namespaces.  ]  */

  /* Consider first template template arguments.  */
  if (TREE_CODE (arg) == TEMPLATE_TEMPLATE_PARM
      || TREE_CODE (arg) == UNBOUND_CLASS_TEMPLATE)
    ;
  else if (TREE_CODE (arg) == TEMPLATE_DECL)
    {
      tree ctx = CP_DECL_CONTEXT (arg);

      /* It's not a member template.  */
      if (TREE_CODE (ctx) == NAMESPACE_DECL)
	adl_namespace (ctx);
      /* Otherwise, it must be member template.  */
      else
	adl_class_only (ctx);
    }
  /* It's an argument pack; handle it recursively.  */
  else if (ARGUMENT_PACK_P (arg))
    {
      tree args = ARGUMENT_PACK_ARGS (arg);
      int i, len = TREE_VEC_LENGTH (args);
      for (i = 0; i < len; ++i) 
	adl_template_arg (TREE_VEC_ELT (args, i));
    }
  /* It's not a template template argument, but it is a type template
     argument.  */
  else if (TYPE_P (arg))
    adl_type (arg);
}

/* Perform ADL lookup.  FNS is the existing lookup result and ARGS are
   the call arguments.  */

tree
name_lookup::search_adl (tree fns, vec<tree, va_gc> *args)
{
  if (fns)
    {
      deduping = true;
      lookup_mark (fns, true);
    }
  value = fns;

  unsigned ix;
  tree arg;

  FOR_EACH_VEC_ELT_REVERSE (*args, ix, arg)
    /* OMP reduction operators put an ADL-significant type as the
       first arg. */
    if (TYPE_P (arg))
      adl_type (arg);
    else
      adl_expr (arg);

  fns = value;

  return fns;
}

static bool qualified_namespace_lookup (tree, name_lookup *);
static void consider_binding_level (tree name,
				    best_match <tree, const char *> &bm,
				    cp_binding_level *lvl,
				    bool look_within_fields,
				    enum lookup_name_fuzzy_kind kind);
static void diagnose_name_conflict (tree, tree);

/* ADL lookup of NAME.  FNS is the result of regular lookup, and we
   don't add duplicates to it.  ARGS is the vector of call
   arguments (which will not be empty).  */

tree
lookup_arg_dependent (tree name, tree fns, vec<tree, va_gc> *args)
{
  bool subtime = timevar_cond_start (TV_NAME_LOOKUP);
  name_lookup lookup (name);
  fns = lookup.search_adl (fns, args);
  timevar_cond_stop (TV_NAME_LOOKUP, subtime);
  return fns;
}

/* FNS is an overload set of conversion functions.  Return the
   overloads converting to TYPE.  */

static tree
extract_conversion_operator (tree fns, tree type)
{
  tree convs = NULL_TREE;
  tree tpls = NULL_TREE;

  for (ovl_iterator iter (fns); iter; ++iter)
    {
      if (same_type_p (DECL_CONV_FN_TYPE (*iter), type))
	convs = lookup_add (*iter, convs);

      if (TREE_CODE (*iter) == TEMPLATE_DECL)
	tpls = lookup_add (*iter, tpls);
    }

  if (!convs)
    convs = tpls;

  return convs;
}

/* Binary search of (ordered) MEMBER_VEC for NAME.  */

static tree
member_vec_binary_search (vec<tree, va_gc> *member_vec, tree name)
{
  for (unsigned lo = 0, hi = member_vec->length (); lo < hi;)
    {
      unsigned mid = (lo + hi) / 2;
      tree binding = (*member_vec)[mid];
      tree binding_name = OVL_NAME (binding);

      if (binding_name > name)
	hi = mid;
      else if (binding_name < name)
	lo = mid + 1;
      else
	return binding;
    }

  return NULL_TREE;
}

/* Linear search of (unordered) MEMBER_VEC for NAME.  */

static tree
member_vec_linear_search (vec<tree, va_gc> *member_vec, tree name)
{
  for (int ix = member_vec->length (); ix--;)
    if (tree binding = (*member_vec)[ix])
      if (OVL_NAME (binding) == name)
	return binding;

  return NULL_TREE;
}

/* Linear search of (partially ordered) fields of KLASS for NAME.  */

static tree
fields_linear_search (tree klass, tree name, bool want_type)
{
  for (tree fields = TYPE_FIELDS (klass); fields; fields = DECL_CHAIN (fields))
    {
      tree decl = fields;

      if (TREE_CODE (decl) == FIELD_DECL
	  && ANON_AGGR_TYPE_P (TREE_TYPE (decl)))
	{
	  if (tree temp = search_anon_aggr (TREE_TYPE (decl), name, want_type))
	    return temp;
	}

      if (DECL_NAME (decl) != name)
	continue;
      
      if (TREE_CODE (decl) == USING_DECL)
	{
	  decl = strip_using_decl (decl);
	  if (is_overloaded_fn (decl))
	    continue;
	}

      if (DECL_DECLARES_FUNCTION_P (decl))
	/* Functions are found separately.  */
	continue;

      if (!want_type || DECL_DECLARES_TYPE_P (decl))
	return decl;
    }

  return NULL_TREE;
}

/* Look for NAME member inside of anonymous aggregate ANON.  Although
   such things should only contain FIELD_DECLs, we check that too
   late, and would give very confusing errors if we weren't
   permissive here.  */

tree
search_anon_aggr (tree anon, tree name, bool want_type)
{
  gcc_assert (COMPLETE_TYPE_P (anon));
  tree ret = get_class_binding_direct (anon, name, want_type);
  return ret;
}

/* Look for NAME as an immediate member of KLASS (including
   anon-members or unscoped enum member).  TYPE_OR_FNS is zero for
   regular search.  >0 to get a type binding (if there is one) and <0
   if you want (just) the member function binding.

   Use this if you do not want lazy member creation.  */

tree
get_class_binding_direct (tree klass, tree name, int type_or_fns)
{
  gcc_checking_assert (RECORD_OR_UNION_TYPE_P (klass));

  /* Conversion operators can only be found by the marker conversion
     operator name.  */
  bool conv_op = IDENTIFIER_CONV_OP_P (name);
  tree lookup = conv_op ? conv_op_identifier : name;
  tree val = NULL_TREE;
  vec<tree, va_gc> *member_vec = CLASSTYPE_MEMBER_VEC (klass);

  if (COMPLETE_TYPE_P (klass) && member_vec)
    {
      val = member_vec_binary_search (member_vec, lookup);
      if (!val)
	;
      else if (type_or_fns > 0)
	{
	  if (STAT_HACK_P (val))
	    val = STAT_TYPE (val);
	  else if (!DECL_DECLARES_TYPE_P (val))
	    val = NULL_TREE;
	}
      else if (STAT_HACK_P (val))
	val = STAT_DECL (val);

      if (val && TREE_CODE (val) == OVERLOAD
	  && TREE_CODE (OVL_FUNCTION (val)) == USING_DECL)
	{
	  /* An overload with a dependent USING_DECL.  Does the caller
	     want the USING_DECL or the functions?  */
	  if (type_or_fns < 0)
	    val = OVL_CHAIN (val);
	  else
	    val = OVL_FUNCTION (val);  
	}
    }
  else
    {
      if (member_vec && type_or_fns <= 0)
	val = member_vec_linear_search (member_vec, lookup);

      if (type_or_fns < 0)
	/* Don't bother looking for field.  We don't want it.  */;
      else if (!val || (TREE_CODE (val) == OVERLOAD
			&& OVL_HAS_USING_P (val)))
	/* Dependent using declarations are a 'field', make sure we
	   return that even if we saw an overload already.  */
	if (tree field_val = fields_linear_search (klass, lookup,
						   type_or_fns > 0))
	  if (!val || TREE_CODE (field_val) == USING_DECL)
	    val = field_val;
    }

  /* Extract the conversion operators asked for, unless the general
     conversion operator was requested.   */
  if (val && conv_op)
    {
      gcc_checking_assert (OVL_FUNCTION (val) == conv_op_marker);
      val = OVL_CHAIN (val);
      if (tree type = TREE_TYPE (name))
	val = extract_conversion_operator (val, type);
    }

  return val;
}

/* We're about to lookup NAME in KLASS.  Make sure any lazily declared
   members are now declared.  */

static void
maybe_lazily_declare (tree klass, tree name)
{
  /* Lazily declare functions, if we're going to search these.  */
  if (IDENTIFIER_CTOR_P (name))
    {
      if (CLASSTYPE_LAZY_DEFAULT_CTOR (klass))
	lazily_declare_fn (sfk_constructor, klass);
      if (CLASSTYPE_LAZY_COPY_CTOR (klass))
	lazily_declare_fn (sfk_copy_constructor, klass);
      if (CLASSTYPE_LAZY_MOVE_CTOR (klass))
	lazily_declare_fn (sfk_move_constructor, klass);
    }
  else if (IDENTIFIER_DTOR_P (name))
    {
      if (CLASSTYPE_LAZY_DESTRUCTOR (klass))
	lazily_declare_fn (sfk_destructor, klass);
    }
  else if (name == assign_op_identifier)
    {
      if (CLASSTYPE_LAZY_COPY_ASSIGN (klass))
	lazily_declare_fn (sfk_copy_assignment, klass);
      if (CLASSTYPE_LAZY_MOVE_ASSIGN (klass))
	lazily_declare_fn (sfk_move_assignment, klass);
    }
}

/* Look for NAME's binding in exactly KLASS.  See
   get_class_binding_direct for argument description.  Does lazy
   special function creation as necessary.  */

tree
get_class_binding (tree klass, tree name, int type_or_fns)
{
  klass = complete_type (klass);

  if (COMPLETE_TYPE_P (klass))
    maybe_lazily_declare (klass, name);

  return get_class_binding_direct (klass, name, type_or_fns);
}

/* Find the slot containing overloads called 'NAME'.  If there is no
   such slot and the class is complete, create an empty one, at the
   correct point in the sorted member vector.  Otherwise return NULL.
   Deals with conv_op marker handling.  */

tree *
find_member_slot (tree klass, tree name)
{
  bool complete_p = COMPLETE_TYPE_P (klass);

  vec<tree, va_gc> *member_vec = CLASSTYPE_MEMBER_VEC (klass);
  if (!member_vec)
    {
      vec_alloc (member_vec, 8);
      CLASSTYPE_MEMBER_VEC (klass) = member_vec;
      if (complete_p)
	{
	  /* If the class is complete but had no member_vec, we need
	     to add the TYPE_FIELDS into it.  We're also most likely
	     to be adding ctors & dtors, so ask for 6 spare slots (the
	     abstract cdtors and their clones).  */
	  set_class_bindings (klass, 6);
	  member_vec = CLASSTYPE_MEMBER_VEC (klass);
	}
    }

  if (IDENTIFIER_CONV_OP_P (name))
    name = conv_op_identifier;

  unsigned ix, length = member_vec->length ();
  for (ix = 0; ix < length; ix++)
    {
      tree *slot = &(*member_vec)[ix];
      tree fn_name = OVL_NAME (*slot);

      if (fn_name == name)
	{
	  /* If we found an existing slot, it must be a function set.
	     Even with insertion after completion, because those only
	     happen with artificial fns that have unspellable names.
	     This means we do not have to deal with the stat hack
	     either.  */
	  gcc_checking_assert (OVL_P (*slot));
	  if (name == conv_op_identifier)
	    {
	      gcc_checking_assert (OVL_FUNCTION (*slot) == conv_op_marker);
	      /* Skip the conv-op marker. */
	      slot = &OVL_CHAIN (*slot);
	    }
	  return slot;
	}

      if (complete_p && fn_name > name)
	break;
    }

  /* No slot found, add one if the class is complete.  */
  if (complete_p)
    {
      /* Do exact allocation, as we don't expect to add many.  */
      gcc_assert (name != conv_op_identifier);
      vec_safe_reserve_exact (member_vec, 1);
      CLASSTYPE_MEMBER_VEC (klass) = member_vec;
      member_vec->quick_insert (ix, NULL_TREE);
      return &(*member_vec)[ix];
    }

  return NULL;
}

/* KLASS is an incomplete class to which we're adding a method NAME.
   Add a slot and deal with conv_op marker handling.  */

tree *
add_member_slot (tree klass, tree name)
{
  gcc_assert (!COMPLETE_TYPE_P (klass));

  vec<tree, va_gc> *member_vec = CLASSTYPE_MEMBER_VEC (klass);
  vec_safe_push (member_vec, NULL_TREE);
  CLASSTYPE_MEMBER_VEC (klass) = member_vec;

  tree *slot = &member_vec->last ();
  if (IDENTIFIER_CONV_OP_P (name))
    {
      /* Install the marker prefix.  */
      *slot = ovl_make (conv_op_marker, NULL_TREE);
      slot = &OVL_CHAIN (*slot);
    }

  return slot;
}

/* Comparison function to compare two MEMBER_VEC entries by name.
   Because we can have duplicates during insertion of TYPE_FIELDS, we
   do extra checking so deduping doesn't have to deal with so many
   cases.  */

static int
member_name_cmp (const void *a_p, const void *b_p)
{
  tree a = *(const tree *)a_p;
  tree b = *(const tree *)b_p;
  tree name_a = DECL_NAME (TREE_CODE (a) == OVERLOAD ? OVL_FUNCTION (a) : a);
  tree name_b = DECL_NAME (TREE_CODE (b) == OVERLOAD ? OVL_FUNCTION (b) : b);

  gcc_checking_assert (name_a && name_b);
  if (name_a != name_b)
    return name_a < name_b ? -1 : +1;

  if (name_a == conv_op_identifier)
    {
      /* Strip the conv-op markers. */
      gcc_checking_assert (OVL_FUNCTION (a) == conv_op_marker
			   && OVL_FUNCTION (b) == conv_op_marker);
      a = OVL_CHAIN (a);
      b = OVL_CHAIN (b);
    }

  if (TREE_CODE (a) == OVERLOAD)
    a = OVL_FUNCTION (a);
  if (TREE_CODE (b) == OVERLOAD)
    b = OVL_FUNCTION (b);

  /* We're in STAT_HACK or USING_DECL territory (or possibly error-land). */
  if (TREE_CODE (a) != TREE_CODE (b))
    {
      /* If one of them is a TYPE_DECL, it loses.  */
      if (TREE_CODE (a) == TYPE_DECL)
	return +1;
      else if (TREE_CODE (b) == TYPE_DECL)
	return -1;

      /* If one of them is a USING_DECL, it loses.  */
      if (TREE_CODE (a) == USING_DECL)
	return +1;
      else if (TREE_CODE (b) == USING_DECL)
	return -1;

      /* There are no other cases with different kinds of decls, as
	 duplicate detection should have kicked in earlier.  However,
	 some erroneous cases get though. */
      gcc_assert (errorcount);
    }
  
  /* Using source location would be the best thing here, but we can
     get identically-located decls in the following circumstances:

     1) duplicate artificial type-decls for the same type.

     2) pack expansions of using-decls.

     We should not be doing #1, but in either case it doesn't matter
     how we order these.  Use UID as a proxy for source ordering, so
     that identically-located decls still have a well-defined stable
     ordering.  */
  if (DECL_UID (a) != DECL_UID (b))
    return DECL_UID (a) < DECL_UID (b) ? -1 : +1;
  gcc_assert (a == b);
  return 0;
}

static struct {
  gt_pointer_operator new_value;
  void *cookie;
} resort_data;

/* This routine compares two fields like member_name_cmp but using the
   pointer operator in resort_field_decl_data.  We don't have to deal
   with duplicates here.  */

static int
resort_member_name_cmp (const void *a_p, const void *b_p)
{
  tree a = *(const tree *)a_p;
  tree b = *(const tree *)b_p;
  tree name_a = OVL_NAME (a);
  tree name_b = OVL_NAME (b);

  resort_data.new_value (&name_a, resort_data.cookie);
  resort_data.new_value (&name_b, resort_data.cookie);

  gcc_checking_assert (name_a != name_b);

  return name_a < name_b ? -1 : +1;
}

/* Resort CLASSTYPE_MEMBER_VEC because pointers have been reordered.  */

void
resort_type_member_vec (void *obj, void */*orig_obj*/,
			gt_pointer_operator new_value, void* cookie)
{
  if (vec<tree, va_gc> *member_vec = (vec<tree, va_gc> *) obj)
    {
      resort_data.new_value = new_value;
      resort_data.cookie = cookie;
      member_vec->qsort (resort_member_name_cmp);
    }
}

/* Recursively count the number of fields in KLASS, including anonymous
   union members.  */

static unsigned
count_class_fields (tree klass)
{
  unsigned n_fields = 0;

  for (tree fields = TYPE_FIELDS (klass); fields; fields = DECL_CHAIN (fields))
    if (DECL_DECLARES_FUNCTION_P (fields))
      /* Functions are dealt with separately.  */;
    else if (TREE_CODE (fields) == FIELD_DECL
	     && ANON_AGGR_TYPE_P (TREE_TYPE (fields)))
      n_fields += count_class_fields (TREE_TYPE (fields));
    else if (DECL_NAME (fields))
      n_fields += 1;

  return n_fields;
}

/* Append all the nonfunction members fields of KLASS to MEMBER_VEC.
   Recurse for anonymous members.  MEMBER_VEC must have space.  */

static void
member_vec_append_class_fields (vec<tree, va_gc> *member_vec, tree klass)
{
  for (tree fields = TYPE_FIELDS (klass); fields; fields = DECL_CHAIN (fields))
    if (DECL_DECLARES_FUNCTION_P (fields))
      /* Functions are handled separately.  */;
    else if (TREE_CODE (fields) == FIELD_DECL
	     && ANON_AGGR_TYPE_P (TREE_TYPE (fields)))
      member_vec_append_class_fields (member_vec, TREE_TYPE (fields));
    else if (DECL_NAME (fields))
      {
	tree field = fields;
	/* Mark a conv-op USING_DECL with the conv-op-marker.  */
	if (TREE_CODE (field) == USING_DECL
	    && IDENTIFIER_CONV_OP_P (DECL_NAME (field)))
	  field = ovl_make (conv_op_marker, field);
	member_vec->quick_push (field);
      }
}

/* Append all of the enum values of ENUMTYPE to MEMBER_VEC.
   MEMBER_VEC must have space.  */

static void
member_vec_append_enum_values (vec<tree, va_gc> *member_vec, tree enumtype)
{
  for (tree values = TYPE_VALUES (enumtype);
       values; values = TREE_CHAIN (values))
    member_vec->quick_push (TREE_VALUE (values));
}

/* MEMBER_VEC has just had new DECLs added to it, but is sorted.
   DeDup adjacent DECLS of the same name.  We already dealt with
   conflict resolution when adding the fields or methods themselves.
   There are three cases (which could all be combined):
   1) a TYPE_DECL and non TYPE_DECL.  Deploy STAT_HACK as appropriate.
   2) a USING_DECL and an overload.  If the USING_DECL is dependent,
   it wins.  Otherwise the OVERLOAD does.
   3) two USING_DECLS. ...

   member_name_cmp will have ordered duplicates as
   <fns><using><type>  */

static void
member_vec_dedup (vec<tree, va_gc> *member_vec)
{
  unsigned len = member_vec->length ();
  unsigned store = 0;

  if (!len)
    return;

  tree current = (*member_vec)[0], name = OVL_NAME (current);
  tree next = NULL_TREE, next_name = NULL_TREE;
  for (unsigned jx, ix = 0; ix < len;
       ix = jx, current = next, name = next_name)
    {
      tree to_type = NULL_TREE;
      tree to_using = NULL_TREE;
      tree marker = NULL_TREE;
      if (IDENTIFIER_CONV_OP_P (name))
	{
	  marker = current;
	  current = OVL_CHAIN (current);
	  name = DECL_NAME (OVL_FUNCTION (marker));
	  gcc_checking_assert (name == conv_op_identifier);
	}

      if (TREE_CODE (current) == USING_DECL)
	{
	  current = strip_using_decl (current);
	  if (is_overloaded_fn (current))
	    current = NULL_TREE;
	  else if (TREE_CODE (current) == USING_DECL)
	    {
	      to_using = current;
	      current = NULL_TREE;
	    }
	}

      if (current && DECL_DECLARES_TYPE_P (current))
	{
	  to_type = current;
	  current = NULL_TREE;
	}

      for (jx = ix + 1; jx < len; jx++)
	{
	  next = (*member_vec)[jx];
	  next_name = OVL_NAME (next);
	  if (next_name != name)
	    break;

	  if (marker)
	    {
	      gcc_checking_assert (OVL_FUNCTION (marker)
				   == OVL_FUNCTION (next));
	      next = OVL_CHAIN (next);
	    }

	  if (TREE_CODE (next) == USING_DECL)
	    {
	      next = strip_using_decl (next);
	      if (is_overloaded_fn (next))
		next = NULL_TREE;
	      else if (TREE_CODE (next) == USING_DECL)
		{
		  to_using = next;
		  next = NULL_TREE;
		}
	    }

	  if (next && DECL_DECLARES_TYPE_P (next))
	    to_type = next;
	}

      if (to_using)
	{
	  if (!current)
	    current = to_using;
	  else
	    current = ovl_make (to_using, current);
	}

      if (to_type)
	{
	  if (!current)
	    current = to_type;
	  else
	    current = stat_hack (current, to_type);
	}

      gcc_assert (current);
      if (marker)
	{
	  OVL_CHAIN (marker) = current;
	  current = marker;
	}
      (*member_vec)[store++] = current;
    }

  while (store++ < len)
    member_vec->pop ();
}

/* Add the non-function members to CLASSTYPE_MEMBER_VEC.  If there is
   no existing MEMBER_VEC and fewer than 8 fields, do nothing.  We
   know there must be at least 1 field -- the self-reference
   TYPE_DECL, except for anon aggregates, which will have at least
   one field anyway.  */

void 
set_class_bindings (tree klass, unsigned extra)
{
  unsigned n_fields = count_class_fields (klass);
  vec<tree, va_gc> *member_vec = CLASSTYPE_MEMBER_VEC (klass);

  if (member_vec || n_fields >= 8)
    {
      /* Append the new fields.  */
      vec_safe_reserve_exact (member_vec, extra + n_fields);
      member_vec_append_class_fields (member_vec, klass);
    }

  if (member_vec)
    {
      CLASSTYPE_MEMBER_VEC (klass) = member_vec;
      member_vec->qsort (member_name_cmp);
      member_vec_dedup (member_vec);
    }
}

/* Insert lately defined enum ENUMTYPE into KLASS for the sorted case.  */

void
insert_late_enum_def_bindings (tree klass, tree enumtype)
{
  int n_fields;
  vec<tree, va_gc> *member_vec = CLASSTYPE_MEMBER_VEC (klass);

  /* The enum bindings will already be on the TYPE_FIELDS, so don't
     count them twice.  */
  if (!member_vec)
    n_fields = count_class_fields (klass);
  else
    n_fields = list_length (TYPE_VALUES (enumtype));

  if (member_vec || n_fields >= 8)
    {
      vec_safe_reserve_exact (member_vec, n_fields);
      if (CLASSTYPE_MEMBER_VEC (klass))
	member_vec_append_enum_values (member_vec, enumtype);
      else
	member_vec_append_class_fields (member_vec, klass);
      CLASSTYPE_MEMBER_VEC (klass) = member_vec;
      member_vec->qsort (member_name_cmp);
      member_vec_dedup (member_vec);
    }
}

/* Compute the chain index of a binding_entry given the HASH value of its
   name and the total COUNT of chains.  COUNT is assumed to be a power
   of 2.  */

#define ENTRY_INDEX(HASH, COUNT) (((HASH) >> 3) & ((COUNT) - 1))

/* A free list of "binding_entry"s awaiting for re-use.  */

static GTY((deletable)) binding_entry free_binding_entry = NULL;

/* The binding oracle; see cp-tree.h.  */

cp_binding_oracle_function *cp_binding_oracle;

/* If we have a binding oracle, ask it for all namespace-scoped
   definitions of NAME.  */

static inline void
query_oracle (tree name)
{
  if (!cp_binding_oracle)
    return;

  /* LOOKED_UP holds the set of identifiers that we have already
     looked up with the oracle.  */
  static hash_set<tree> looked_up;
  if (looked_up.add (name))
    return;

  cp_binding_oracle (CP_ORACLE_IDENTIFIER, name);
}

/* Create a binding_entry object for (NAME, TYPE).  */

static inline binding_entry
binding_entry_make (tree name, tree type)
{
  binding_entry entry;

  if (free_binding_entry)
    {
      entry = free_binding_entry;
      free_binding_entry = entry->chain;
    }
  else
    entry = ggc_alloc<binding_entry_s> ();

  entry->name = name;
  entry->type = type;
  entry->chain = NULL;

  return entry;
}

/* Put ENTRY back on the free list.  */
#if 0
static inline void
binding_entry_free (binding_entry entry)
{
  entry->name = NULL;
  entry->type = NULL;
  entry->chain = free_binding_entry;
  free_binding_entry = entry;
}
#endif

/* The datatype used to implement the mapping from names to types at
   a given scope.  */
struct GTY(()) binding_table_s {
  /* Array of chains of "binding_entry"s  */
  binding_entry * GTY((length ("%h.chain_count"))) chain;

  /* The number of chains in this table.  This is the length of the
     member "chain" considered as an array.  */
  size_t chain_count;

  /* Number of "binding_entry"s in this table.  */
  size_t entry_count;
};

/* Construct TABLE with an initial CHAIN_COUNT.  */

static inline void
binding_table_construct (binding_table table, size_t chain_count)
{
  table->chain_count = chain_count;
  table->entry_count = 0;
  table->chain = ggc_cleared_vec_alloc<binding_entry> (table->chain_count);
}

/* Make TABLE's entries ready for reuse.  */
#if 0
static void
binding_table_free (binding_table table)
{
  size_t i;
  size_t count;

  if (table == NULL)
    return;

  for (i = 0, count = table->chain_count; i < count; ++i)
    {
      binding_entry temp = table->chain[i];
      while (temp != NULL)
	{
	  binding_entry entry = temp;
	  temp = entry->chain;
	  binding_entry_free (entry);
	}
      table->chain[i] = NULL;
    }
  table->entry_count = 0;
}
#endif

/* Allocate a table with CHAIN_COUNT, assumed to be a power of two.  */

static inline binding_table
binding_table_new (size_t chain_count)
{
  binding_table table = ggc_alloc<binding_table_s> ();
  table->chain = NULL;
  binding_table_construct (table, chain_count);
  return table;
}

/* Expand TABLE to twice its current chain_count.  */

static void
binding_table_expand (binding_table table)
{
  const size_t old_chain_count = table->chain_count;
  const size_t old_entry_count = table->entry_count;
  const size_t new_chain_count = 2 * old_chain_count;
  binding_entry *old_chains = table->chain;
  size_t i;

  binding_table_construct (table, new_chain_count);
  for (i = 0; i < old_chain_count; ++i)
    {
      binding_entry entry = old_chains[i];
      for (; entry != NULL; entry = old_chains[i])
	{
	  const unsigned int hash = IDENTIFIER_HASH_VALUE (entry->name);
	  const size_t j = ENTRY_INDEX (hash, new_chain_count);

	  old_chains[i] = entry->chain;
	  entry->chain = table->chain[j];
	  table->chain[j] = entry;
	}
    }
  table->entry_count = old_entry_count;
}

/* Insert a binding for NAME to TYPE into TABLE.  */

static void
binding_table_insert (binding_table table, tree name, tree type)
{
  const unsigned int hash = IDENTIFIER_HASH_VALUE (name);
  const size_t i = ENTRY_INDEX (hash, table->chain_count);
  binding_entry entry = binding_entry_make (name, type);

  entry->chain = table->chain[i];
  table->chain[i] = entry;
  ++table->entry_count;

  if (3 * table->chain_count < 5 * table->entry_count)
    binding_table_expand (table);
}

/* Return the binding_entry, if any, that maps NAME.  */

binding_entry
binding_table_find (binding_table table, tree name)
{
  const unsigned int hash = IDENTIFIER_HASH_VALUE (name);
  binding_entry entry = table->chain[ENTRY_INDEX (hash, table->chain_count)];

  while (entry != NULL && entry->name != name)
    entry = entry->chain;

  return entry;
}

/* Apply PROC -- with DATA -- to all entries in TABLE.  */

void
binding_table_foreach (binding_table table, bt_foreach_proc proc, void *data)
{
  size_t chain_count;
  size_t i;

  if (!table)
    return;

  chain_count = table->chain_count;
  for (i = 0; i < chain_count; ++i)
    {
      binding_entry entry = table->chain[i];
      for (; entry != NULL; entry = entry->chain)
	proc (entry, data);
    }
}

#ifndef ENABLE_SCOPE_CHECKING
#  define ENABLE_SCOPE_CHECKING 0
#else
#  define ENABLE_SCOPE_CHECKING 1
#endif

/* A free list of "cxx_binding"s, connected by their PREVIOUS.  */

static GTY((deletable)) cxx_binding *free_bindings;

/* Initialize VALUE and TYPE field for BINDING, and set the PREVIOUS
   field to NULL.  */

static inline void
cxx_binding_init (cxx_binding *binding, tree value, tree type)
{
  binding->value = value;
  binding->type = type;
  binding->previous = NULL;
}

/* (GC)-allocate a binding object with VALUE and TYPE member initialized.  */

static cxx_binding *
cxx_binding_make (tree value, tree type)
{
  cxx_binding *binding;
  if (free_bindings)
    {
      binding = free_bindings;
      free_bindings = binding->previous;
    }
  else
    binding = ggc_alloc<cxx_binding> ();

  cxx_binding_init (binding, value, type);

  return binding;
}

/* Put BINDING back on the free list.  */

static inline void
cxx_binding_free (cxx_binding *binding)
{
  binding->scope = NULL;
  binding->previous = free_bindings;
  free_bindings = binding;
}

/* Create a new binding for NAME (with the indicated VALUE and TYPE
   bindings) in the class scope indicated by SCOPE.  */

static cxx_binding *
new_class_binding (tree name, tree value, tree type, cp_binding_level *scope)
{
  cp_class_binding cb = {cxx_binding_make (value, type), name};
  cxx_binding *binding = cb.base;
  vec_safe_push (scope->class_shadowed, cb);
  binding->scope = scope;
  return binding;
}

/* Make DECL the innermost binding for ID.  The LEVEL is the binding
   level at which this declaration is being bound.  */

void
push_binding (tree id, tree decl, cp_binding_level* level)
{
  cxx_binding *binding;

  if (level != class_binding_level)
    {
      binding = cxx_binding_make (decl, NULL_TREE);
      binding->scope = level;
    }
  else
    binding = new_class_binding (id, decl, /*type=*/NULL_TREE, level);

  /* Now, fill in the binding information.  */
  binding->previous = IDENTIFIER_BINDING (id);
  INHERITED_VALUE_BINDING_P (binding) = 0;
  LOCAL_BINDING_P (binding) = (level != class_binding_level);

  /* And put it on the front of the list of bindings for ID.  */
  IDENTIFIER_BINDING (id) = binding;
}

/* Remove the binding for DECL which should be the innermost binding
   for ID.  */

void
pop_local_binding (tree id, tree decl)
{
  cxx_binding *binding;

  if (id == NULL_TREE)
    /* It's easiest to write the loops that call this function without
       checking whether or not the entities involved have names.  We
       get here for such an entity.  */
    return;

  /* Get the innermost binding for ID.  */
  binding = IDENTIFIER_BINDING (id);

  /* The name should be bound.  */
  gcc_assert (binding != NULL);

  /* The DECL will be either the ordinary binding or the type
     binding for this identifier.  Remove that binding.  */
  if (binding->value == decl)
    binding->value = NULL_TREE;
  else
    {
      gcc_assert (binding->type == decl);
      binding->type = NULL_TREE;
    }

  if (!binding->value && !binding->type)
    {
      /* We're completely done with the innermost binding for this
	 identifier.  Unhook it from the list of bindings.  */
      IDENTIFIER_BINDING (id) = binding->previous;

      /* Add it to the free list.  */
      cxx_binding_free (binding);
    }
}

/* Remove the bindings for the decls of the current level and leave
   the current scope.  */

void
pop_bindings_and_leave_scope (void)
{
  for (tree t = get_local_decls (); t; t = DECL_CHAIN (t))
    {
      tree decl = TREE_CODE (t) == TREE_LIST ? TREE_VALUE (t) : t;
      tree name = OVL_NAME (decl);

      pop_local_binding (name, decl);
    }

  leave_scope ();
}

/* Strip non dependent using declarations. If DECL is dependent,
   surreptitiously create a typename_type and return it.  */

tree
strip_using_decl (tree decl)
{
  if (decl == NULL_TREE)
    return NULL_TREE;

  while (TREE_CODE (decl) == USING_DECL && !DECL_DEPENDENT_P (decl))
    decl = USING_DECL_DECLS (decl);

  if (TREE_CODE (decl) == USING_DECL && DECL_DEPENDENT_P (decl)
      && USING_DECL_TYPENAME_P (decl))
    {
      /* We have found a type introduced by a using
	 declaration at class scope that refers to a dependent
	 type.
	     
	 using typename :: [opt] nested-name-specifier unqualified-id ;
      */
      decl = make_typename_type (TREE_TYPE (decl),
				 DECL_NAME (decl),
				 typename_type, tf_error);
      if (decl != error_mark_node)
	decl = TYPE_NAME (decl);
    }

  return decl;
}

/* Return true if OVL is an overload for an anticipated builtin.  */

static bool
anticipated_builtin_p (tree ovl)
{
  if (TREE_CODE (ovl) != OVERLOAD)
    return false;

  if (!OVL_HIDDEN_P (ovl))
    return false;

  tree fn = OVL_FUNCTION (ovl);
  gcc_checking_assert (DECL_ANTICIPATED (fn));

  if (DECL_HIDDEN_FRIEND_P (fn))
    return false;

  return true;
}

/* BINDING records an existing declaration for a name in the current scope.
   But, DECL is another declaration for that same identifier in the
   same scope.  This is the `struct stat' hack whereby a non-typedef
   class name or enum-name can be bound at the same level as some other
   kind of entity.
   3.3.7/1

     A class name (9.1) or enumeration name (7.2) can be hidden by the
     name of an object, function, or enumerator declared in the same scope.
     If a class or enumeration name and an object, function, or enumerator
     are declared in the same scope (in any order) with the same name, the
     class or enumeration name is hidden wherever the object, function, or
     enumerator name is visible.

   It's the responsibility of the caller to check that
   inserting this name is valid here.  Returns nonzero if the new binding
   was successful.  */

static bool
supplement_binding_1 (cxx_binding *binding, tree decl)
{
  tree bval = binding->value;
  bool ok = true;
  tree target_bval = strip_using_decl (bval);
  tree target_decl = strip_using_decl (decl);

  if (TREE_CODE (target_decl) == TYPE_DECL && DECL_ARTIFICIAL (target_decl)
      && target_decl != target_bval
      && (TREE_CODE (target_bval) != TYPE_DECL
	  /* We allow pushing an enum multiple times in a class
	     template in order to handle late matching of underlying
	     type on an opaque-enum-declaration followed by an
	     enum-specifier.  */
	  || (processing_template_decl
	      && TREE_CODE (TREE_TYPE (target_decl)) == ENUMERAL_TYPE
	      && TREE_CODE (TREE_TYPE (target_bval)) == ENUMERAL_TYPE
	      && (dependent_type_p (ENUM_UNDERLYING_TYPE
				    (TREE_TYPE (target_decl)))
		  || dependent_type_p (ENUM_UNDERLYING_TYPE
				       (TREE_TYPE (target_bval)))))))
    /* The new name is the type name.  */
    binding->type = decl;
  else if (/* TARGET_BVAL is null when push_class_level_binding moves
	      an inherited type-binding out of the way to make room
	      for a new value binding.  */
	   !target_bval
	   /* TARGET_BVAL is error_mark_node when TARGET_DECL's name
	      has been used in a non-class scope prior declaration.
	      In that case, we should have already issued a
	      diagnostic; for graceful error recovery purpose, pretend
	      this was the intended declaration for that name.  */
	   || target_bval == error_mark_node
	   /* If TARGET_BVAL is anticipated but has not yet been
	      declared, pretend it is not there at all.  */
	   || anticipated_builtin_p (target_bval))
    binding->value = decl;
  else if (TREE_CODE (target_bval) == TYPE_DECL
	   && DECL_ARTIFICIAL (target_bval)
	   && target_decl != target_bval
	   && (TREE_CODE (target_decl) != TYPE_DECL
	       || same_type_p (TREE_TYPE (target_decl),
			       TREE_TYPE (target_bval))))
    {
      /* The old binding was a type name.  It was placed in
	 VALUE field because it was thought, at the point it was
	 declared, to be the only entity with such a name.  Move the
	 type name into the type slot; it is now hidden by the new
	 binding.  */
      binding->type = bval;
      binding->value = decl;
      binding->value_is_inherited = false;
    }
  else if (TREE_CODE (target_bval) == TYPE_DECL
	   && TREE_CODE (target_decl) == TYPE_DECL
	   && DECL_NAME (target_decl) == DECL_NAME (target_bval)
	   && binding->scope->kind != sk_class
	   && (same_type_p (TREE_TYPE (target_decl), TREE_TYPE (target_bval))
	       /* If either type involves template parameters, we must
		  wait until instantiation.  */
	       || uses_template_parms (TREE_TYPE (target_decl))
	       || uses_template_parms (TREE_TYPE (target_bval))))
    /* We have two typedef-names, both naming the same type to have
       the same name.  In general, this is OK because of:

	 [dcl.typedef]

	 In a given scope, a typedef specifier can be used to redefine
	 the name of any type declared in that scope to refer to the
	 type to which it already refers.

       However, in class scopes, this rule does not apply due to the
       stricter language in [class.mem] prohibiting redeclarations of
       members.  */
    ok = false;
  /* There can be two block-scope declarations of the same variable,
     so long as they are `extern' declarations.  However, there cannot
     be two declarations of the same static data member:

       [class.mem]

       A member shall not be declared twice in the
       member-specification.  */
  else if (VAR_P (target_decl)
	   && VAR_P (target_bval)
	   && DECL_EXTERNAL (target_decl) && DECL_EXTERNAL (target_bval)
	   && !DECL_CLASS_SCOPE_P (target_decl))
    {
      duplicate_decls (decl, binding->value, /*newdecl_is_friend=*/false);
      ok = false;
    }
  else if (TREE_CODE (decl) == NAMESPACE_DECL
	   && TREE_CODE (bval) == NAMESPACE_DECL
	   && DECL_NAMESPACE_ALIAS (decl)
	   && DECL_NAMESPACE_ALIAS (bval)
	   && ORIGINAL_NAMESPACE (bval) == ORIGINAL_NAMESPACE (decl))
    /* [namespace.alias]

      In a declarative region, a namespace-alias-definition can be
      used to redefine a namespace-alias declared in that declarative
      region to refer only to the namespace to which it already
      refers.  */
    ok = false;
  else
    {
      if (!error_operand_p (bval))
	diagnose_name_conflict (decl, bval);
      ok = false;
    }

  return ok;
}

/* Diagnose a name conflict between DECL and BVAL.  */

static void
diagnose_name_conflict (tree decl, tree bval)
{
  if (TREE_CODE (decl) == TREE_CODE (bval)
      && TREE_CODE (decl) != NAMESPACE_DECL
      && !DECL_DECLARES_FUNCTION_P (decl)
      && (TREE_CODE (decl) != TYPE_DECL
	  || DECL_ARTIFICIAL (decl) == DECL_ARTIFICIAL (bval))
      && CP_DECL_CONTEXT (decl) == CP_DECL_CONTEXT (bval))
    error ("redeclaration of %q#D", decl);
  else
    error ("%q#D conflicts with a previous declaration", decl);

  inform (location_of (bval), "previous declaration %q#D", bval);
}

/* Wrapper for supplement_binding_1.  */

static bool
supplement_binding (cxx_binding *binding, tree decl)
{
  bool ret;
  bool subtime = timevar_cond_start (TV_NAME_LOOKUP);
  ret = supplement_binding_1 (binding, decl);
  timevar_cond_stop (TV_NAME_LOOKUP, subtime);
  return ret;
}

/* Replace BINDING's current value on its scope's name list with
   NEWVAL.  */

static void
update_local_overload (cxx_binding *binding, tree newval)
{
  tree *d;

  for (d = &binding->scope->names; ; d = &TREE_CHAIN (*d))
    if (*d == binding->value)
      {
	/* Stitch new list node in.  */
	*d = tree_cons (NULL_TREE, NULL_TREE, TREE_CHAIN (*d));
	break;
      }
    else if (TREE_CODE (*d) == TREE_LIST && TREE_VALUE (*d) == binding->value)
      break;

  TREE_VALUE (*d) = newval;
}

/* Compares the parameter-type-lists of ONE and TWO and
   returns false if they are different.  If the DECLs are template
   functions, the return types and the template parameter lists are
   compared too (DR 565).  */

static bool
matching_fn_p (tree one, tree two)
{
  if (!compparms (TYPE_ARG_TYPES (TREE_TYPE (one)),
		  TYPE_ARG_TYPES (TREE_TYPE (two))))
    return false;

  if (TREE_CODE (one) == TEMPLATE_DECL
      && TREE_CODE (two) == TEMPLATE_DECL)
    {
      /* Compare template parms.  */
      if (!comp_template_parms (DECL_TEMPLATE_PARMS (one),
				DECL_TEMPLATE_PARMS (two)))
	return false;

      /* And return type.  */
      if (!same_type_p (TREE_TYPE (TREE_TYPE (one)),
			TREE_TYPE (TREE_TYPE (two))))
	return false;
    }

  return true;
}

/* Push DECL into nonclass LEVEL BINDING or SLOT.  OLD is the current
   binding value (possibly with anticipated builtins stripped).
   Diagnose conflicts and return updated decl.  */

static tree
update_binding (cp_binding_level *level, cxx_binding *binding, tree *slot,
		tree old, tree decl, bool is_friend)
{
  tree to_val = decl;
  tree old_type = slot ? MAYBE_STAT_TYPE (*slot) : binding->type;
  tree to_type = old_type;
  tree export_tail = NULL;

  gcc_assert (level->kind == sk_namespace ? !binding
	      : level->kind != sk_class && !slot);
  if (old == error_mark_node)
    old = NULL_TREE;

  if (TREE_CODE (decl) == TYPE_DECL && DECL_ARTIFICIAL (decl))
    {
      tree other = to_type;

      if (old && TREE_CODE (old) == TYPE_DECL && DECL_ARTIFICIAL (old))
	other = old;

      /* Pushing an artificial typedef.  See if this matches either
	 the type slot or the old value slot.  */
      if (!other)
	;
      else if (same_type_p (TREE_TYPE (other), TREE_TYPE (decl)))
	/* Two artificial decls to same type.  Do nothing.  */
	return other;
      else
	goto conflict;

      if (old)
	{
	  /* Slide decl into the type slot, keep old unaltered  */
	  to_type = decl;
	  to_val = old;
	  goto done;
	}
    }

  if (old && TREE_CODE (old) == TYPE_DECL && DECL_ARTIFICIAL (old))
    {
      /* Slide old into the type slot.  */
      to_type = old;
      old = NULL_TREE;
    }

  if (DECL_DECLARES_FUNCTION_P (decl))
    {
      if (!old)
	;
      else if (OVL_P (old))
	{
	  for (ovl_iterator iter (old); iter; ++iter)
	    {
	      tree fn = *iter;

	      if (iter.using_p () && matching_fn_p (fn, decl))
		{
		  /* If a function declaration in namespace scope or
		     block scope has the same name and the same
		     parameter-type- list (8.3.5) as a function
		     introduced by a using-declaration, and the
		     declarations do not declare the same function,
		     the program is ill-formed.  [namespace.udecl]/14 */
		  if (tree match = duplicate_decls (decl, fn, is_friend))
		    return match;
		  else
		    /* FIXME: To preserve existing error behavior, we
		       still push the decl.  This might change.  */
		    diagnose_name_conflict (decl, fn);
		}
	    }
	}
      else
	goto conflict;

      if (to_type != old_type
	  && warn_shadow
	  && MAYBE_CLASS_TYPE_P (TREE_TYPE (to_type))
	  && !(DECL_IN_SYSTEM_HEADER (decl)
	       && DECL_IN_SYSTEM_HEADER (to_type)))
	warning (OPT_Wshadow, "%q#D hides constructor for %q#D",
		 decl, to_type);

      to_val = ovl_insert (decl, old, false, &export_tail);
    }
  else if (!old)
    ;
  else if (TREE_CODE (old) != TREE_CODE (decl))
    /* Different kinds of decls conflict.  */
    goto conflict;
  else if (TREE_CODE (old) == TYPE_DECL)
    {
      if (same_type_p (TREE_TYPE (old), TREE_TYPE (decl)))
	/* Two type decls to the same type.  Do nothing.  */
	return old;
      else
	goto conflict;
    }
  else if (TREE_CODE (old) == NAMESPACE_DECL)
    {
      /* Two maybe-aliased namespaces.  If they're to the same target
	 namespace, that's ok.  */
      if (ORIGINAL_NAMESPACE (old) != ORIGINAL_NAMESPACE (decl))
	goto conflict;

      /* The new one must be an alias at this point.  */
      gcc_assert (DECL_NAMESPACE_ALIAS (decl));
      return old;
    }
  else if (TREE_CODE (old) == VAR_DECL)
    {
      /* There can be two block-scope declarations of the same
	 variable, so long as they are `extern' declarations.  */
      if (!DECL_EXTERNAL (old) || !DECL_EXTERNAL (decl))
	goto conflict;
      else if (tree match = duplicate_decls (decl, old, false))
	return match;
      else
	goto conflict;
    }
  else
    {
    conflict:
      diagnose_name_conflict (decl, old);
      to_val = NULL_TREE;
    }

 done:
  if (to_val)
    {
      if (level->kind != sk_namespace
	  && !to_type && binding->value && OVL_P (to_val))
	update_local_overload (binding, to_val);
      else
	{
	  tree to_add = to_val;
      
	  if (level->kind == sk_namespace)
	    to_add = decl;
	  else if (to_type == decl)
	    to_add = decl;
	  else if (TREE_CODE (to_add) == OVERLOAD)
	    to_add = build_tree_list (NULL_TREE, to_add);

	  /* Don't add namespaces here.  They're done in
	     push_namespace.  */
	  if (TREE_CODE (decl) != NAMESPACE_DECL
	      || DECL_NAMESPACE_ALIAS (decl))
	    add_decl_to_level (level, to_add);
	}

      if (slot)
	{
	  if (STAT_HACK_P (*slot))
	    {
	      STAT_TYPE (*slot) = to_type;
	      STAT_DECL (*slot) = to_val;
	    }
	  else if (to_type || export_tail)
	    *slot = stat_hack (to_val, to_type);
	  else
	    *slot = to_val;
	  if (export_tail && STAT_HACK_P (*slot))
	    STAT_EXPORTS (*slot) = export_tail;
	}
      else
	{
	  binding->type = to_type;
	  binding->value = to_val;
	}
    }

  return decl;
}

/* Table of identifiers to extern C declarations (or LISTS thereof).  */

static GTY(()) hash_table<named_decl_hash> *extern_c_decls;

/* DECL has C linkage. If we have an existing instance, make sure the
   new one is compatible.  Make sure it has the same exception
   specification [7.5, 7.6].  Add DECL to the map.  */

static void
check_extern_c_conflict (tree decl)
{
  /* Ignore artificial or system header decls.  */
  if (DECL_ARTIFICIAL (decl) || DECL_IN_SYSTEM_HEADER (decl))
    return;

  if (!extern_c_decls)
    extern_c_decls = hash_table<named_decl_hash>::create_ggc (127);

  tree *slot = extern_c_decls
    ->find_slot_with_hash (DECL_NAME (decl),
			   IDENTIFIER_HASH_VALUE (DECL_NAME (decl)), INSERT);
  if (tree old = *slot)
    {
      if (TREE_CODE (old) == OVERLOAD)
	old = OVL_FUNCTION (old);

      int mismatch = 0;
      if (DECL_CONTEXT (old) == DECL_CONTEXT (decl))
	; /* If they're in the same context, we'll have already complained
	     about a (possible) mismatch, when inserting the decl.  */
      else if (!decls_match (decl, old))
	mismatch = 1;
      else if (TREE_CODE (decl) == FUNCTION_DECL
	       && !comp_except_specs (TYPE_RAISES_EXCEPTIONS (TREE_TYPE (old)),
				      TYPE_RAISES_EXCEPTIONS (TREE_TYPE (decl)),
				      ce_normal))
	mismatch = -1;
      else if (DECL_ASSEMBLER_NAME_SET_P (old))
	SET_DECL_ASSEMBLER_NAME (decl, DECL_ASSEMBLER_NAME (old));

      if (mismatch)
	{
	  pedwarn (input_location, 0,
		   "conflicting C language linkage declaration %q#D", decl);
	  inform (DECL_SOURCE_LOCATION (old),
		  "previous declaration %q#D", old);
	  if (mismatch < 0)
	    inform (input_location,
		    "due to different exception specifications");
	}
      else
	{
	  if (old == *slot)
	    /* The hash table expects OVERLOADS, so construct one with
	       OLD as both the function and the chain.  This allocate
	       an excess OVERLOAD node, but it's rare to have multiple
	       extern "C" decls of the same name.  And we save
	       complicating the hash table logic (which is used
	       elsewhere).  */
	    *slot = ovl_make (old, old);

	  slot = &OVL_CHAIN (*slot);

	  /* Chain it on for c_linkage_binding's use.  */
	  *slot = tree_cons (NULL_TREE, decl, *slot);
	}
    }
  else
    *slot = decl;
}

/* Returns a list of C-linkage decls with the name NAME.  Used in
   c-family/c-pragma.c to implement redefine_extname pragma.  */

tree
c_linkage_bindings (tree name)
{
  if (extern_c_decls)
    if (tree *slot = extern_c_decls
	->find_slot_with_hash (name, IDENTIFIER_HASH_VALUE (name), NO_INSERT))
      {
	tree result = *slot;
	if (TREE_CODE (result) == OVERLOAD)
	  result = OVL_CHAIN (result);
	return result;
      }

  return NULL_TREE;
}

/* DECL is being declared at a local scope.  Emit suitable shadow
   warnings.  */

static void
check_local_shadow (tree decl)
{
  /* Don't complain about the parms we push and then pop
     while tentatively parsing a function declarator.  */
  if (TREE_CODE (decl) == PARM_DECL && !DECL_CONTEXT (decl))
    return;

  /* Inline decls shadow nothing.  */
  if (DECL_FROM_INLINE (decl))
    return;

  /* External decls are something else.  */
  if (DECL_EXTERNAL (decl))
    return;

  tree old = NULL_TREE;
  cp_binding_level *old_scope = NULL;
  if (cxx_binding *binding = outer_binding (DECL_NAME (decl), NULL, true))
    {
      old = binding->value;
      old_scope = binding->scope;
    }
  while (old && VAR_P (old) && DECL_DEAD_FOR_LOCAL (old))
    old = DECL_SHADOWED_FOR_VAR (old);

  tree shadowed = NULL_TREE;
  if (old
      && (TREE_CODE (old) == PARM_DECL
	  || VAR_P (old)
	  || (TREE_CODE (old) == TYPE_DECL
	      && (!DECL_ARTIFICIAL (old)
		  || TREE_CODE (decl) == TYPE_DECL)))
      && (!DECL_ARTIFICIAL (decl)
	  || DECL_IMPLICIT_TYPEDEF_P (decl)
	  || (VAR_P (decl) && DECL_ANON_UNION_VAR_P (decl))))
    {
      /* DECL shadows a local thing possibly of interest.  */

      /* Don't complain if it's from an enclosing function.  */
      if (DECL_CONTEXT (old) == current_function_decl
	  && TREE_CODE (decl) != PARM_DECL
	  && TREE_CODE (old) == PARM_DECL)
	{
	  /* Go to where the parms should be and see if we find
	     them there.  */
	  cp_binding_level *b = current_binding_level->level_chain;

	  if (FUNCTION_NEEDS_BODY_BLOCK (current_function_decl))
	    /* Skip the ctor/dtor cleanup level.  */
	    b = b->level_chain;

	  /* ARM $8.3 */
	  if (b->kind == sk_function_parms)
	    {
	      error ("declaration of %q#D shadows a parameter", decl);
	      return;
	    }
	}

      /* The local structure or class can't use parameters of
	 the containing function anyway.  */
      if (DECL_CONTEXT (old) != current_function_decl)
	{
	  for (cp_binding_level *scope = current_binding_level;
	       scope != old_scope; scope = scope->level_chain)
	    if (scope->kind == sk_class
		&& !LAMBDA_TYPE_P (scope->this_entity))
	      return;
	}
      /* Error if redeclaring a local declared in a
	 init-statement or in the condition of an if or
	 switch statement when the new declaration is in the
	 outermost block of the controlled statement.
	 Redeclaring a variable from a for or while condition is
	 detected elsewhere.  */
      else if (VAR_P (old)
	       && old_scope == current_binding_level->level_chain
	       && (old_scope->kind == sk_cond || old_scope->kind == sk_for))
	{
	  error ("redeclaration of %q#D", decl);
	  inform (DECL_SOURCE_LOCATION (old),
		  "%q#D previously declared here", old);
	  return;
	}
      /* C++11:
	 3.3.3/3:  The name declared in an exception-declaration (...)
	 shall not be redeclared in the outermost block of the handler.
	 3.3.3/2:  A parameter name shall not be redeclared (...) in
	 the outermost block of any handler associated with a
	 function-try-block.
	 3.4.1/15: The function parameter names shall not be redeclared
	 in the exception-declaration nor in the outermost block of a
	 handler for the function-try-block.  */
      else if ((TREE_CODE (old) == VAR_DECL
		&& old_scope == current_binding_level->level_chain
		&& old_scope->kind == sk_catch)
	       || (TREE_CODE (old) == PARM_DECL
		   && (current_binding_level->kind == sk_catch
		       || current_binding_level->level_chain->kind == sk_catch)
		   && in_function_try_handler))
	{
	  if (permerror (input_location, "redeclaration of %q#D", decl))
	    inform (DECL_SOURCE_LOCATION (old),
		    "%q#D previously declared here", old);
	  return;
	}

      /* If '-Wshadow=compatible-local' is specified without other
	 -Wshadow= flags, we will warn only when the type of the
	 shadowing variable (DECL) can be converted to that of the
	 shadowed parameter (OLD_LOCAL). The reason why we only check
	 if DECL's type can be converted to OLD_LOCAL's type (but not the
	 other way around) is because when users accidentally shadow a
	 parameter, more than often they would use the variable
	 thinking (mistakenly) it's still the parameter. It would be
	 rare that users would use the variable in the place that
	 expects the parameter but thinking it's a new decl.  */

      enum opt_code warning_code;
      if (warn_shadow)
	warning_code = OPT_Wshadow;
      else if (warn_shadow_local)
	warning_code = OPT_Wshadow_local;
      else if (warn_shadow_compatible_local
	       && (same_type_p (TREE_TYPE (old), TREE_TYPE (decl))
		   || (!dependent_type_p (TREE_TYPE (decl))
		       && !dependent_type_p (TREE_TYPE (old))
		       && can_convert (TREE_TYPE (old), TREE_TYPE (decl),
				       tf_none))))
	warning_code = OPT_Wshadow_compatible_local;
      else
	return;

      const char *msg;
      if (TREE_CODE (old) == PARM_DECL)
	msg = "declaration of %q#D shadows a parameter";
      else if (is_capture_proxy (old))
	msg = "declaration of %qD shadows a lambda capture";
      else
	msg = "declaration of %qD shadows a previous local";

      if (warning_at (input_location, warning_code, msg, decl))
	{
	  shadowed = old;
	  goto inform_shadowed;
	}
      return;
    }

  if (!warn_shadow)
    return;

  /* Don't warn for artificial things that are not implicit typedefs.  */
  if (DECL_ARTIFICIAL (decl) && !DECL_IMPLICIT_TYPEDEF_P (decl))
    return;
  
  if (nonlambda_method_basetype ())
    if (tree member = lookup_member (current_nonlambda_class_type (),
				     DECL_NAME (decl), /*protect=*/0,
				     /*want_type=*/false, tf_warning_or_error))
      {
	member = MAYBE_BASELINK_FUNCTIONS (member);

	/* Warn if a variable shadows a non-function, or the variable
	   is a function or a pointer-to-function.  */
	if (!OVL_P (member)
	    || TREE_CODE (decl) == FUNCTION_DECL
	    || TYPE_PTRFN_P (TREE_TYPE (decl))
	    || TYPE_PTRMEMFUNC_P (TREE_TYPE (decl)))
	  {
	    if (warning_at (input_location, OPT_Wshadow,
			    "declaration of %qD shadows a member of %qT",
			    decl, current_nonlambda_class_type ())
		&& DECL_P (member))
	      {
		shadowed = member;
		goto inform_shadowed;
	      }
	  }
	return;
      }

  /* Now look for a namespace shadow.  */
  old = find_namespace_value (current_namespace, DECL_NAME (decl));
  if (old
      && (VAR_P (old)
	  || (TREE_CODE (old) == TYPE_DECL
	      && (!DECL_ARTIFICIAL (old)
		  || TREE_CODE (decl) == TYPE_DECL)))
      && !instantiating_current_function_p ())
    /* XXX shadow warnings in outer-more namespaces */
    {
      if (warning_at (input_location, OPT_Wshadow,
		      "declaration of %qD shadows a global declaration",
		      decl))
	{
	  shadowed = old;
	  goto inform_shadowed;
	}
      return;
    }

  return;

 inform_shadowed:
  inform (DECL_SOURCE_LOCATION (shadowed), "shadowed declaration is here");
}

/* DECL is being pushed inside function CTX.  Set its context, if
   needed.  */

static void
set_decl_context_in_fn (tree ctx, tree decl)
{
  if (!DECL_CONTEXT (decl)
      /* A local declaration for a function doesn't constitute
	 nesting.  */
      && TREE_CODE (decl) != FUNCTION_DECL
      /* A local declaration for an `extern' variable is in the
	 scope of the current namespace, not the current
	 function.  */
      && !(VAR_P (decl) && DECL_EXTERNAL (decl))
      /* When parsing the parameter list of a function declarator,
	 don't set DECL_CONTEXT to an enclosing function.  When we
	 push the PARM_DECLs in order to process the function body,
	 current_binding_level->this_entity will be set.  */
      && !(TREE_CODE (decl) == PARM_DECL
	   && current_binding_level->kind == sk_function_parms
	   && current_binding_level->this_entity == NULL))
    DECL_CONTEXT (decl) = ctx;

  /* If this is the declaration for a namespace-scope function,
     but the declaration itself is in a local scope, mark the
     declaration.  */
  if (TREE_CODE (decl) == FUNCTION_DECL && DECL_NAMESPACE_SCOPE_P (decl))
    DECL_LOCAL_FUNCTION_P (decl) = 1;
}

/* DECL is a local-scope decl with linkage.  SHADOWED is true if the
   name is already bound at the current level.

   [basic.link] If there is a visible declaration of an entity with
   linkage having the same name and type, ignoring entities declared
   outside the innermost enclosing namespace scope, the block scope
   declaration declares that same entity and receives the linkage of
   the previous declaration.

   Also, make sure that this decl matches any existing external decl
   in the enclosing namespace.  */

static void
set_local_extern_decl_linkage (tree decl, bool shadowed)
{
  tree ns_value = decl; /* Unique marker.  */

  if (!shadowed)
    {
      tree loc_value = innermost_non_namespace_value (DECL_NAME (decl));
      if (!loc_value)
	{
	  ns_value
	    = find_namespace_value (current_namespace, DECL_NAME (decl));
	  loc_value = ns_value;
	}
      if (loc_value == error_mark_node)
	loc_value = NULL_TREE;

      for (ovl_iterator iter (loc_value); iter; ++iter)
	if (!iter.hidden_p ()
	    && (TREE_STATIC (*iter) || DECL_EXTERNAL (*iter))
	    && decls_match (*iter, decl))
	  {
	    /* The standard only says that the local extern inherits
	       linkage from the previous decl; in particular, default
	       args are not shared.  Add the decl into a hash table to
	       make sure only the previous decl in this case is seen
	       by the middle end.  */
	    struct cxx_int_tree_map *h;

	    /* We inherit the outer decl's linkage.  But we're a
	       different decl.  */
	    TREE_PUBLIC (decl) = TREE_PUBLIC (*iter);

	    if (cp_function_chain->extern_decl_map == NULL)
	      cp_function_chain->extern_decl_map
		= hash_table<cxx_int_tree_map_hasher>::create_ggc (20);

	    h = ggc_alloc<cxx_int_tree_map> ();
	    h->uid = DECL_UID (decl);
	    h->to = *iter;
	    cxx_int_tree_map **loc = cp_function_chain->extern_decl_map
	      ->find_slot (h, INSERT);
	    *loc = h;
	    break;
	  }
    }

  if (TREE_PUBLIC (decl))
    {
      /* DECL is externally visible.  Make sure it matches a matching
	 decl in the namespace scope.  We only really need to check
	 this when inserting the decl, not when we find an existing
	 match in the current scope.  However, in practice we're
	 going to be inserting a new decl in the majority of cases --
	 who writes multiple extern decls for the same thing in the
	 same local scope?  Doing it here often avoids a duplicate
	 namespace lookup.  */

      /* Avoid repeating a lookup.  */
      if (ns_value == decl)
	ns_value = find_namespace_value (current_namespace, DECL_NAME (decl));

      if (ns_value == error_mark_node)
	ns_value = NULL_TREE;

      for (ovl_iterator iter (ns_value); iter; ++iter)
	{
	  tree other = *iter;

	  if (!(TREE_PUBLIC (other) || DECL_EXTERNAL (other)))
	    ; /* Not externally visible.   */
	  else if (DECL_EXTERN_C_P (decl) && DECL_EXTERN_C_P (other))
	    ; /* Both are extern "C", we'll check via that mechanism.  */
	  else if (TREE_CODE (other) != TREE_CODE (decl)
		   || ((VAR_P (decl) || matching_fn_p (other, decl))
		       && !comptypes (TREE_TYPE (decl), TREE_TYPE (other),
				      COMPARE_REDECLARATION)))
	    {
	      if (permerror (DECL_SOURCE_LOCATION (decl),
			     "local external declaration %q#D", decl))
		inform (DECL_SOURCE_LOCATION (other),
			"does not match previous declaration %q#D", other);
	      break;
	    }
	}
    }
}

/* DECL has just been bound at LEVEL.  finish up the bookkeeping.  */

static void
newbinding_bookkeeping (tree name, tree decl, cp_binding_level *level)
{
  if (TREE_CODE (decl) == TYPE_DECL)
    {
      tree type = TREE_TYPE (decl);

      if (type != error_mark_node)
	{
	  if (TYPE_NAME (type) != decl)
	    set_underlying_type (decl);

	  if (level->kind == sk_namespace)
	    SET_IDENTIFIER_TYPE_VALUE (name, global_type_node);
	  else
	    {
	      set_identifier_type_value_with_scope (name, decl, level);

	      /* If this is a locally defined typedef in a function
		 that is not a template instantation, record it to
		 implement -Wunused-local-typedefs.  */
	      if (!instantiating_current_function_p ())
		record_locally_defined_typedef (decl);
	    }
	}
    }
  else if (VAR_P (decl))
    maybe_register_incomplete_var (decl);

  if ((VAR_P (decl) || TREE_CODE (decl) == FUNCTION_DECL)
      && DECL_EXTERN_C_P (decl))
    check_extern_c_conflict (decl);
}

/* Record DECL as belonging to the current lexical scope.  Check for
   errors (such as an incompatible declaration for the same name
   already seen in the same scope).  IS_FRIEND is true if DECL is
   declared as a friend.

   Returns either DECL or an old decl for the same name.  If an old
   decl is returned, it may have been smashed to agree with what DECL
   says.  */

static tree
do_pushdecl (tree decl, bool is_friend)
{
  if (decl == error_mark_node)
    return error_mark_node;

  if (!DECL_TEMPLATE_PARM_P (decl) && current_function_decl)
    set_decl_context_in_fn (current_function_decl, decl);

  /* The binding level we will be pushing into.  During local class
     pushing, we want to push to the containing scope.  */
  cp_binding_level *level = current_binding_level;
  while (level->kind == sk_class)
    level = level->level_chain;

  /* An anonymous namespace has a NULL DECL_NAME, but we still want to
     insert it.  Other NULL-named decls, not so much.  */
  tree name = DECL_NAME (decl);
  if (name || TREE_CODE (decl) == NAMESPACE_DECL)
    {
      cxx_binding *binding = NULL; /* Local scope binding.  */
      tree ns = NULL_TREE; /* Searched namespace.  */
      tree *slot = NULL; /* Binding slot in namespace.  */
      tree *mslot = NULL; /* Current module slot in namespace.  */
      tree old = NULL_TREE;

      if (level->kind == sk_namespace)
	{
	  /* We look in the decl's namespace for an existing
	     declaration, even though we push into the current
	     namespace.  */
	  ns = (DECL_NAMESPACE_SCOPE_P (decl)
		? CP_DECL_CONTEXT (decl) : current_namespace);
	  /* Create the binding, if this is current namespace, because
	     that's where we'll be pushing anyway.  */
	  slot = find_namespace_slot (ns, name, ns == current_namespace);
	  if (slot)
	    {
	      gcc_assert (current_module <= MODULE_IMPORT_BASE);
	      mslot = module_binding_slot (slot, name, MODULE_SLOT_CURRENT,
					   ns == current_namespace);
	      old = MAYBE_STAT_DECL (*mslot);
	    }
	}
      else
	{
	  binding = find_local_binding (level, name);
	  if (binding)
	    old = binding->value;
	}

      if (current_function_decl && VAR_OR_FUNCTION_DECL_P (decl)
	  && DECL_EXTERNAL (decl))
	set_local_extern_decl_linkage (decl, old != NULL_TREE);

      if (old == error_mark_node)
	old = NULL_TREE;

      for (ovl_iterator iter (old); iter; ++iter)
	if (iter.using_p ())
	  ; /* Ignore using decls here.  */
	else if (tree match = duplicate_decls (decl, *iter, is_friend))
	  {
	    if (match == error_mark_node)
	      ;
	    else if (TREE_CODE (match) == TYPE_DECL)
	      /* The IDENTIFIER will have the type referring to the
		 now-smashed TYPE_DECL, because ...?  Reset it.  */
	      SET_IDENTIFIER_TYPE_VALUE (name, TREE_TYPE (match));
	    else if (iter.hidden_p () && !DECL_HIDDEN_P (match))
	      {
		/* Unhiding a previously hidden decl.  */
		tree head = iter.reveal_node (old);
		if (head != old)
		  {
		    if (!ns)
		      {
			update_local_overload (binding, head);
			binding->value = head;
		      }
		    else if (STAT_HACK_P (*slot))
		      STAT_DECL (*slot) = head;
		    else
		      *slot = head;
		  }
		if (DECL_EXTERN_C_P (match))
		  /* We need to check and register the decl now.  */
		  check_extern_c_conflict (match);
	      }
	    return match;
	  }

      /* We are pushing a new decl.  */

      /* Skip a hidden builtin we failed to match already.  There can
	 only be one.  */
      if (old && anticipated_builtin_p (old))
	old = OVL_CHAIN (old);

      check_template_shadow (decl);
      bool visible_injection = false;

      if (DECL_DECLARES_FUNCTION_P (decl))
	{
	  check_default_args (decl);

	  if (is_friend)
	    {
	      if (level->kind != sk_namespace)
		{
		  /* In a local class, a friend function declaration must
		     find a matching decl in the innermost non-class scope.
		     [class.friend/11] */
		  error ("friend declaration %qD in local class without "
			 "prior local declaration", decl);
		  /* Don't attempt to push it.  */
		  return error_mark_node;
		}
	      if (!flag_friend_injection)
		/* Hide it from ordinary lookup.  */
		DECL_ANTICIPATED (decl) = DECL_HIDDEN_FRIEND_P (decl) = true;
	      else
		visible_injection = true;
	    }
	}

      if (level->kind != sk_namespace)
	{
	  check_local_shadow (decl);

	  if (TREE_CODE (decl) == NAMESPACE_DECL)
	    /* A local namespace alias.  */
	    set_identifier_type_value (name, NULL_TREE);

	  if (!binding)
	    binding = create_local_binding (level, name);
	}
      else if (!slot)
	{
	  ns = current_namespace;
	  slot = find_namespace_slot (ns, name, true);
	  mslot = module_binding_slot (slot, name, MODULE_SLOT_CURRENT, true);
	  /* Update OLD to reflect the namespace we're going to be
	     pushing into.  */
	  old = MAYBE_STAT_DECL (*mslot);
	}

      old = update_binding (level, binding, mslot, old, decl, is_friend);

      if (old != decl)
	/* An existing decl matched, use it.  */
	decl = old;
<<<<<<< HEAD
      else
	newbinding_bookkeeping (name, decl, level);
=======
      else if (TREE_CODE (decl) == TYPE_DECL)
	{
	  tree type = TREE_TYPE (decl);

	  if (type != error_mark_node)
	    {
	      if (TYPE_NAME (type) != decl)
		set_underlying_type (decl);

	      if (!ns)
		set_identifier_type_value_with_scope (name, decl, level);
	      else
		SET_IDENTIFIER_TYPE_VALUE (name, global_type_node);
	    }

	  /* If this is a locally defined typedef in a function that
	     is not a template instantation, record it to implement
	     -Wunused-local-typedefs.  */
	  if (!instantiating_current_function_p ())
	    record_locally_defined_typedef (decl);
	}
      else if (VAR_P (decl))
	maybe_register_incomplete_var (decl);
      else if (visible_injection)
	warning (0, "injected friend %qD is visible"
		" due to %<-ffriend-injection%>", decl);

      if ((VAR_P (decl) || TREE_CODE (decl) == FUNCTION_DECL)
	  && DECL_EXTERN_C_P (decl))
	check_extern_c_conflict (decl);
>>>>>>> 90c3ff50
    }
  else
    add_decl_to_level (level, decl);

  return decl;
}

/* Record a decl-node X as belonging to the current lexical scope.
   It's a friend if IS_FRIEND is true -- which affects exactly where
   we push it.  */

tree
pushdecl (tree x, bool is_friend)
{
  bool subtime = timevar_cond_start (TV_NAME_LOOKUP);
  tree ret = do_pushdecl (x, is_friend);
  timevar_cond_stop (TV_NAME_LOOKUP, subtime);
  return ret;
}

/* DECL is a newly read in global-module _DECL, residing in CTX.
   Merge it with an already matching declaration.  If DECL is a
   namespace, insert it.Return the matched or new decl, or NULL
   on error.  */

tree
merge_global_decl (tree ctx, unsigned mod_ix, tree decl)
{
  gcc_assert (TREE_CODE (decl) != NAMESPACE_DECL || DECL_NAMESPACE_ALIAS (decl));
  gcc_assert (CP_DECL_CONTEXT (decl) == ctx);

  // FIXME: need to properly think about artificial decls.  See rtti.c
  // comment about abi_namespace too.
  if (DECL_ARTIFICIAL (decl))
    mod_ix = 0;
  /* We know we'll eventually insert the decl, so we can create the
     slot now.  */
  tree *slot = find_namespace_slot (ctx, DECL_NAME (decl), true);
  tree *mslot = module_binding_slot
    (slot, DECL_NAME (decl),
     mod_ix == MODULE_PURVIEW ? MODULE_SLOT_CURRENT : mod_ix, false);
  tree old = NULL_TREE;

  if (!mslot)
    return decl;

  if (*mslot && anticipated_builtin_p (*mslot))
    /* Zap out an anticipated builtin.  */
    *mslot = NULL_TREE;

  for (ovl_iterator iter (MAYBE_STAT_DECL (*mslot)); !old && iter; ++iter)
    if (!iter.using_p ())
      old = duplicate_decls (decl, *iter, false);

  if (old == error_mark_node)
    old = NULL_TREE;
  else if (old)
    ;
  else
    old = decl;

  return old;
}

/* Given a namespace-level binding BINDING, initialize DECLS with the
   set of bindings that are visible to importers and implementations.
   I.e. the exported decls and module-linkage decls.  Any TYPE binding
   is pushed first.  Return the DECL_NAME of the binding, or
   NULL_TREE if there are none.  */

tree
extract_module_decls (tree binding, auto_vec<tree> &decls)
{
  tree name = NULL_TREE;

  if (tree tdecl = MAYBE_STAT_TYPE (binding))
    {
      if (!DECL_MODULE_EXPORT_P (tdecl)
	  && MAYBE_DECL_MODULE_PURVIEW_P (tdecl) == MODULE_NONE)
	;
      else
	{
	  name = DECL_NAME (tdecl);
	  decls.safe_push (tdecl);
	}
    }

  tree ovl = MAYBE_STAT_DECL (binding);
  gcc_assert (ovl);
  for (ovl_iterator iter (ovl); iter; ++iter)
    {
      tree decl = *iter;

      // FIXME using decls, hidden decls
      if (TREE_CODE (decl) == TEMPLATE_DECL)
	decl = DECL_TEMPLATE_RESULT (decl);

      if (!DECL_MODULE_EXPORT_P (decl)
	  && MAYBE_DECL_MODULE_PURVIEW_P (decl) == MODULE_NONE)
	continue;

      if ((TREE_CODE (decl) == VAR_DECL
	   || TREE_CODE (decl) == TYPE_DECL)
	  && DECL_TINFO_P (decl))
	continue;

      if ((TREE_CODE (decl) == FUNCTION_DECL
	   || TREE_CODE (decl) == VAR_DECL)
	  && !TREE_PUBLIC (decl))
	continue;

      name = DECL_NAME (*iter);
      decls.safe_push (*iter);
    }

  return name;
}

/* During an import NAME is being bound within namespace NS and
   MODULE.  There should be no existing binding.  VALUE and TYPE are
   the value and type bindings.  */

bool
push_module_binding (tree ns, tree name, unsigned mod, tree value, tree type)
{
  gcc_assert (!value || !type); // FIXME stat hack
  if (!value)
    value = type;
  gcc_assert (TREE_CODE (value) != NAMESPACE_DECL
	      || DECL_NAMESPACE_ALIAS (value));

  tree *slot = find_namespace_slot (ns, name, true);
  tree *mslot = module_binding_slot
    (slot, name, mod == MODULE_PURVIEW ? MODULE_SLOT_CURRENT : mod,
     true);

  gcc_assert (!*mslot || !MAYBE_STAT_TYPE (*mslot)); // FIXME

  // FIXME: with changes to global module, this is now overcomplicated
  tree export_tail = NULL_TREE;
  for (ovl_iterator iter (value); iter; ++iter)
    {
      tree decl = *iter;
      bool found = false;

      if (*mslot)
	{
	  tree old = MAYBE_STAT_DECL (*mslot);

	  // FIXME:Hidden names?
	  for (ovl_iterator cur (old); !found && cur; ++cur)
	    /* We'll already have done lookup when reading in the decl
	       itself, so pointer equality is sufficient.  */
	    if (*cur == decl)
	      found = true;

	  if (!found)
	    {
	      gcc_assert (!TREE_CHAIN (decl));
	      old = update_binding (NAMESPACE_LEVEL (ns), NULL, mslot,
				    old, decl, DECL_FRIEND_P (decl));
	      if (old != decl)
		// Should we bail out at this point?
		found = true;
	    }
	}
      else if (!iter.using_p ())
	{
	  gcc_assert (!DECL_CHAIN (decl));
	  export_tail = iter.export_tail (export_tail);
	  add_decl_to_level (NAMESPACE_LEVEL (ns), decl);
	}
      if (!found)
	newbinding_bookkeeping (name, decl, NAMESPACE_LEVEL (ns));
    }

  if (!*mslot)
    {
      /* There was nothing there, just install the whole binding.  */
      if (export_tail == value && TREE_CODE (value) != OVERLOAD)
	/* We only use the export-tail linky when there's an actual
	   overload.  */
	export_tail = NULL_TREE;
      if (export_tail)
	{
	  *mslot = stat_hack (value, NULL_TREE);
	  STAT_EXPORTS (*mslot) = export_tail;
	}
      else
	*mslot = value;
    }

  return true;
}

/* CTX contains a module MOD binding for NAME.  Use TYPE & CODE to
   find the binding we want.  Return NULL if nothing found (that would
   be an error).  */

tree
lookup_by_ident (tree ctx, unsigned mod, tree name, tree type, unsigned code)
{
  tree binding = NULL_TREE;
  tree decl = NULL_TREE;

  switch (TREE_CODE (ctx))
    {
    case NAMESPACE_DECL:
      /* Although there must be a binding, we're dealing with
	 untrustworthy data, so check for NULL.  */
      if (tree *slot = find_namespace_slot (ctx, name))
	if (tree *mslot = module_binding_slot
	    (slot, name, mod == MODULE_PURVIEW ? MODULE_SLOT_CURRENT : mod,
	     false))
	  binding = *mslot;
      break;

    case RECORD_TYPE:
    case UNION_TYPE:
      gcc_assert (COMPLETE_TYPE_P (ctx));
      if (IDENTIFIER_CONV_OP_P (name))
	name = conv_op_identifier;
      /* The originating module might not have lazily declared
	 members, but the referencing module will have done so.  We
	 need to repeat that declaration at this point.  */
      maybe_lazily_declare (ctx, name);
      if (vec<tree, va_gc> *member_vec = CLASSTYPE_MEMBER_VEC (ctx))
	binding = member_vec_binary_search (member_vec, name);
      else
	for (decl = TYPE_FIELDS (ctx); decl; decl = DECL_CHAIN (decl))
	  if (TREE_CODE (decl) == code
	      && (!type || same_type_p (type, TREE_TYPE (decl))))
	    return decl;
      break;

    default:
      break;
    }

  if (binding)
    {
      for (ovl_iterator iter (MAYBE_STAT_DECL (binding)); iter; ++iter)
	{
	  decl = *iter;
	  if (TREE_CODE (decl) == code
	      && (!type || same_type_p (type, TREE_TYPE (decl))))
	    return decl;
	}

      if (code == TYPE_DECL)
	{
	  decl = MAYBE_STAT_TYPE (binding);
	  if (decl && TREE_CODE (decl) == code)
	    return decl;
	}
    }

  return NULL_TREE;
}

/* CTX contains DECL binding for NAME.  Determine a distinguishing KEY
   so we can find it again upon import.  */

tree
find_by_ident_in_class (tree klass, tree name, unsigned key)
{
  tree lookup = IDENTIFIER_CONV_OP_P (name) ? conv_op_identifier : name;
  tree decl = NULL_TREE;

  gcc_assert (COMPLETE_TYPE_P (klass));
  /* The originating module might not have lazily declared members,
     but the referencing module will have done so.  We need to repeat
     that declaration at this point.  */
  maybe_lazily_declare (klass, name);
  if (vec<tree, va_gc> *member_vec = CLASSTYPE_MEMBER_VEC (klass))
    {
      if (tree binding = member_vec_binary_search (member_vec, lookup))
	{
	  if (!key)
	    decl = MAYBE_STAT_TYPE (binding);
	  else
	    for (ovl_iterator iter (MAYBE_STAT_DECL (binding)); iter; ++iter)
	      if (!--key)
		{
		  decl = *iter;
		  break;
		}
	}
    }
  else
    for (decl = TYPE_FIELDS (klass); decl && key--; decl = DECL_CHAIN (decl))
      continue;

  return decl;
}

/* Enter DECL into the symbol table, if that's appropriate.  Returns
   DECL, or a modified version thereof.  */

tree
maybe_push_decl (tree decl)
{
  tree type = TREE_TYPE (decl);

  /* Add this decl to the current binding level, but not if it comes
     from another scope, e.g. a static member variable.  TEM may equal
     DECL or it may be a previous decl of the same name.  */
  if (decl == error_mark_node
      || (TREE_CODE (decl) != PARM_DECL
	  && DECL_CONTEXT (decl) != NULL_TREE
	  /* Definitions of namespace members outside their namespace are
	     possible.  */
	  && !DECL_NAMESPACE_SCOPE_P (decl))
      || (TREE_CODE (decl) == TEMPLATE_DECL && !namespace_bindings_p ())
      || type == unknown_type_node
      /* The declaration of a template specialization does not affect
	 the functions available for overload resolution, so we do not
	 call pushdecl.  */
      || (TREE_CODE (decl) == FUNCTION_DECL
	  && DECL_TEMPLATE_SPECIALIZATION (decl)))
    return decl;
  else
    return pushdecl (decl);
}

/* Bind DECL to ID in the current_binding_level, assumed to be a local
   binding level.  If IS_USING is true, DECL got here through a
   using-declaration.  */

static void
push_local_binding (tree id, tree decl, bool is_using)
{
  /* Skip over any local classes.  This makes sense if we call
     push_local_binding with a friend decl of a local class.  */
  cp_binding_level *b = innermost_nonclass_level ();

  gcc_assert (b->kind != sk_namespace);
  if (find_local_binding (b, id))
    {
      /* Supplement the existing binding.  */
      if (!supplement_binding (IDENTIFIER_BINDING (id), decl))
	/* It didn't work.  Something else must be bound at this
	   level.  Do not add DECL to the list of things to pop
	   later.  */
	return;
    }
  else
    /* Create a new binding.  */
    push_binding (id, decl, b);

  if (TREE_CODE (decl) == OVERLOAD || is_using)
    /* We must put the OVERLOAD or using into a TREE_LIST since we
       cannot use the decl's chain itself.  */
    decl = build_tree_list (NULL_TREE, decl);

  /* And put DECL on the list of things declared by the current
     binding level.  */
  add_decl_to_level (b, decl);
}

/* Check to see whether or not DECL is a variable that would have been
   in scope under the ARM, but is not in scope under the ANSI/ISO
   standard.  If so, issue an error message.  If name lookup would
   work in both cases, but return a different result, this function
   returns the result of ANSI/ISO lookup.  Otherwise, it returns
   DECL.

   FIXME: Scheduled for removal after GCC-8 is done.  */

tree
check_for_out_of_scope_variable (tree decl)
{
  tree shadowed;

  /* We only care about out of scope variables.  */
  if (!(VAR_P (decl) && DECL_DEAD_FOR_LOCAL (decl)))
    return decl;

  shadowed = DECL_HAS_SHADOWED_FOR_VAR_P (decl)
    ? DECL_SHADOWED_FOR_VAR (decl) : NULL_TREE ;
  while (shadowed != NULL_TREE && VAR_P (shadowed)
	 && DECL_DEAD_FOR_LOCAL (shadowed))
    shadowed = DECL_HAS_SHADOWED_FOR_VAR_P (shadowed)
      ? DECL_SHADOWED_FOR_VAR (shadowed) : NULL_TREE;
  if (!shadowed)
    shadowed = find_namespace_value (current_namespace, DECL_NAME (decl));
  if (shadowed)
    {
      if (!DECL_ERROR_REPORTED (decl)
	  && flag_permissive
	  && warning (0, "name lookup of %qD changed", DECL_NAME (decl)))
	{
	  inform (DECL_SOURCE_LOCATION (shadowed),
		  "matches this %qD under ISO standard rules", shadowed);
	  inform (DECL_SOURCE_LOCATION (decl),
		  "  matches this %qD under old rules", decl);
	}
      DECL_ERROR_REPORTED (decl) = 1;
      return shadowed;
    }

  /* If we have already complained about this declaration, there's no
     need to do it again.  */
  if (DECL_ERROR_REPORTED (decl))
    return decl;

  DECL_ERROR_REPORTED (decl) = 1;

  if (TREE_TYPE (decl) == error_mark_node)
    return decl;

  if (TYPE_HAS_NONTRIVIAL_DESTRUCTOR (TREE_TYPE (decl)))
    {
      error ("name lookup of %qD changed for ISO %<for%> scoping",
	     DECL_NAME (decl));
      inform (DECL_SOURCE_LOCATION (decl),
	      "cannot use obsolete binding %qD because it has a destructor",
	      decl);
      return error_mark_node;
    }
  else
    {
      permerror (input_location,
		 "name lookup of %qD changed for ISO %<for%> scoping",
	         DECL_NAME (decl));
      if (flag_permissive)
        inform (DECL_SOURCE_LOCATION (decl),
		"using obsolete binding %qD", decl);
      static bool hint;
      if (!hint)
	inform (input_location, flag_permissive
		? "this flexibility is deprecated and will be removed"
		: "if you use %<-fpermissive%> G++ will accept your code");
      hint = true;
    }

  return decl;
}

/* true means unconditionally make a BLOCK for the next level pushed.  */

static bool keep_next_level_flag;

static int binding_depth = 0;

static void
indent (int depth)
{
  int i;

  for (i = 0; i < depth * 2; i++)
    putc (' ', stderr);
}

/* Return a string describing the kind of SCOPE we have.  */
static const char *
cp_binding_level_descriptor (cp_binding_level *scope)
{
  /* The order of this table must match the "scope_kind"
     enumerators.  */
  static const char* scope_kind_names[] = {
    "block-scope",
    "cleanup-scope",
    "try-scope",
    "catch-scope",
    "for-scope",
    "function-parameter-scope",
    "class-scope",
    "namespace-scope",
    "template-parameter-scope",
    "template-explicit-spec-scope"
  };
  const scope_kind kind = scope->explicit_spec_p
    ? sk_template_spec : scope->kind;

  return scope_kind_names[kind];
}

/* Output a debugging information about SCOPE when performing
   ACTION at LINE.  */
static void
cp_binding_level_debug (cp_binding_level *scope, int line, const char *action)
{
  const char *desc = cp_binding_level_descriptor (scope);
  if (scope->this_entity)
    verbatim ("%s %<%s(%E)%> %p %d\n", action, desc,
	      scope->this_entity, (void *) scope, line);
  else
    verbatim ("%s %s %p %d\n", action, desc, (void *) scope, line);
}

/* Return the estimated initial size of the hashtable of a NAMESPACE
   scope.  */

static inline size_t
namespace_scope_ht_size (tree ns)
{
  tree name = DECL_NAME (ns);

  return name == std_identifier
    ? NAMESPACE_STD_HT_SIZE
    : (name == global_identifier
       ? GLOBAL_SCOPE_HT_SIZE
       : NAMESPACE_ORDINARY_HT_SIZE);
}

/* A chain of binding_level structures awaiting reuse.  */

static GTY((deletable)) cp_binding_level *free_binding_level;

/* Insert SCOPE as the innermost binding level.  */

void
push_binding_level (cp_binding_level *scope)
{
  /* Add it to the front of currently active scopes stack.  */
  scope->level_chain = current_binding_level;
  current_binding_level = scope;
  keep_next_level_flag = false;

  if (ENABLE_SCOPE_CHECKING)
    {
      scope->binding_depth = binding_depth;
      indent (binding_depth);
      cp_binding_level_debug (scope, LOCATION_LINE (input_location),
			      "push");
      binding_depth++;
    }
}

/* Create a new KIND scope and make it the top of the active scopes stack.
   ENTITY is the scope of the associated C++ entity (namespace, class,
   function, C++0x enumeration); it is NULL otherwise.  */

cp_binding_level *
begin_scope (scope_kind kind, tree entity)
{
  cp_binding_level *scope;

  /* Reuse or create a struct for this binding level.  */
  if (!ENABLE_SCOPE_CHECKING && free_binding_level)
    {
      scope = free_binding_level;
      free_binding_level = scope->level_chain;
      memset (scope, 0, sizeof (cp_binding_level));
    }
  else
    scope = ggc_cleared_alloc<cp_binding_level> ();

  scope->this_entity = entity;
  scope->more_cleanups_ok = true;
  switch (kind)
    {
    case sk_cleanup:
      scope->keep = true;
      break;

    case sk_template_spec:
      scope->explicit_spec_p = true;
      kind = sk_template_parms;
      /* Fall through.  */
    case sk_template_parms:
    case sk_block:
    case sk_try:
    case sk_catch:
    case sk_for:
    case sk_cond:
    case sk_class:
    case sk_scoped_enum:
    case sk_function_parms:
    case sk_transaction:
    case sk_omp:
      scope->keep = keep_next_level_flag;
      break;

    case sk_namespace:
      NAMESPACE_LEVEL (entity) = scope;
      break;

    default:
      /* Should not happen.  */
      gcc_unreachable ();
      break;
    }
  scope->kind = kind;

  push_binding_level (scope);

  return scope;
}

/* We're about to leave current scope.  Pop the top of the stack of
   currently active scopes.  Return the enclosing scope, now active.  */

cp_binding_level *
leave_scope (void)
{
  cp_binding_level *scope = current_binding_level;

  if (scope->kind == sk_namespace && class_binding_level)
    current_binding_level = class_binding_level;

  /* We cannot leave a scope, if there are none left.  */
  if (NAMESPACE_LEVEL (global_namespace))
    gcc_assert (!global_scope_p (scope));

  if (ENABLE_SCOPE_CHECKING)
    {
      indent (--binding_depth);
      cp_binding_level_debug (scope, LOCATION_LINE (input_location),
			      "leave");
    }

  /* Move one nesting level up.  */
  current_binding_level = scope->level_chain;

  /* Namespace-scopes are left most probably temporarily, not
     completely; they can be reopened later, e.g. in namespace-extension
     or any name binding activity that requires us to resume a
     namespace.  For classes, we cache some binding levels.  For other
     scopes, we just make the structure available for reuse.  */
  if (scope->kind != sk_namespace
      && scope->kind != sk_class)
    {
      scope->level_chain = free_binding_level;
      gcc_assert (!ENABLE_SCOPE_CHECKING
		  || scope->binding_depth == binding_depth);
      free_binding_level = scope;
    }

  if (scope->kind == sk_class)
    {
      /* Reset DEFINING_CLASS_P to allow for reuse of a
	 class-defining scope in a non-defining context.  */
      scope->defining_class_p = 0;

      /* Find the innermost enclosing class scope, and reset
	 CLASS_BINDING_LEVEL appropriately.  */
      class_binding_level = NULL;
      for (scope = current_binding_level; scope; scope = scope->level_chain)
	if (scope->kind == sk_class)
	  {
	    class_binding_level = scope;
	    break;
	  }
    }

  return current_binding_level;
}

static void
resume_scope (cp_binding_level* b)
{
  /* Resuming binding levels is meant only for namespaces,
     and those cannot nest into classes.  */
  gcc_assert (!class_binding_level);
  /* Also, resuming a non-directly nested namespace is a no-no.  */
  gcc_assert (b->level_chain == current_binding_level);
  current_binding_level = b;
  if (ENABLE_SCOPE_CHECKING)
    {
      b->binding_depth = binding_depth;
      indent (binding_depth);
      cp_binding_level_debug (b, LOCATION_LINE (input_location), "resume");
      binding_depth++;
    }
}

/* Return the innermost binding level that is not for a class scope.  */

static cp_binding_level *
innermost_nonclass_level (void)
{
  cp_binding_level *b;

  b = current_binding_level;
  while (b->kind == sk_class)
    b = b->level_chain;

  return b;
}

/* We're defining an object of type TYPE.  If it needs a cleanup, but
   we're not allowed to add any more objects with cleanups to the current
   scope, create a new binding level.  */

void
maybe_push_cleanup_level (tree type)
{
  if (type != error_mark_node
      && TYPE_HAS_NONTRIVIAL_DESTRUCTOR (type)
      && current_binding_level->more_cleanups_ok == 0)
    {
      begin_scope (sk_cleanup, NULL);
      current_binding_level->statement_list = push_stmt_list ();
    }
}

/* Return true if we are in the global binding level.  */

bool
global_bindings_p (void)
{
  return global_scope_p (current_binding_level);
}

/* True if we are currently in a toplevel binding level.  This
   means either the global binding level or a namespace in a toplevel
   binding level.  Since there are no non-toplevel namespace levels,
   this really means any namespace or template parameter level.  We
   also include a class whose context is toplevel.  */

bool
toplevel_bindings_p (void)
{
  cp_binding_level *b = innermost_nonclass_level ();

  return b->kind == sk_namespace || b->kind == sk_template_parms;
}

/* True if this is a namespace scope, or if we are defining a class
   which is itself at namespace scope, or whose enclosing class is
   such a class, etc.  */

bool
namespace_bindings_p (void)
{
  cp_binding_level *b = innermost_nonclass_level ();

  return b->kind == sk_namespace;
}

/* True if the innermost non-class scope is a block scope.  */

bool
local_bindings_p (void)
{
  cp_binding_level *b = innermost_nonclass_level ();
  return b->kind < sk_function_parms || b->kind == sk_omp;
}

/* True if the current level needs to have a BLOCK made.  */

bool
kept_level_p (void)
{
  return (current_binding_level->blocks != NULL_TREE
	  || current_binding_level->keep
	  || current_binding_level->kind == sk_cleanup
	  || current_binding_level->names != NULL_TREE
	  || current_binding_level->using_directives);
}

/* Returns the kind of the innermost scope.  */

scope_kind
innermost_scope_kind (void)
{
  return current_binding_level->kind;
}

/* Returns true if this scope was created to store template parameters.  */

bool
template_parm_scope_p (void)
{
  return innermost_scope_kind () == sk_template_parms;
}

/* If KEEP is true, make a BLOCK node for the next binding level,
   unconditionally.  Otherwise, use the normal logic to decide whether
   or not to create a BLOCK.  */

void
keep_next_level (bool keep)
{
  keep_next_level_flag = keep;
}

/* Return the list of declarations of the current local scope.  */

tree
get_local_decls (void)
{
  gcc_assert (current_binding_level->kind != sk_namespace
	      && current_binding_level->kind != sk_class);
  return current_binding_level->names;
}

/* Return how many function prototypes we are currently nested inside.  */

int
function_parm_depth (void)
{
  int level = 0;
  cp_binding_level *b;

  for (b = current_binding_level;
       b->kind == sk_function_parms;
       b = b->level_chain)
    ++level;

  return level;
}

/* For debugging.  */
static int no_print_functions = 0;
static int no_print_builtins = 0;

static void
print_binding_level (cp_binding_level* lvl)
{
  tree t;
  int i = 0, len;
  fprintf (stderr, " blocks=%p", (void *) lvl->blocks);
  if (lvl->more_cleanups_ok)
    fprintf (stderr, " more-cleanups-ok");
  if (lvl->have_cleanups)
    fprintf (stderr, " have-cleanups");
  fprintf (stderr, "\n");
  if (lvl->names)
    {
      fprintf (stderr, " names:\t");
      /* We can probably fit 3 names to a line?  */
      for (t = lvl->names; t; t = TREE_CHAIN (t))
	{
	  if (no_print_functions && (TREE_CODE (t) == FUNCTION_DECL))
	    continue;
	  if (no_print_builtins
	      && (TREE_CODE (t) == TYPE_DECL)
	      && DECL_IS_BUILTIN (t))
	    continue;

	  /* Function decls tend to have longer names.  */
	  if (TREE_CODE (t) == FUNCTION_DECL)
	    len = 3;
	  else
	    len = 2;
	  i += len;
	  if (i > 6)
	    {
	      fprintf (stderr, "\n\t");
	      i = len;
	    }
	  print_node_brief (stderr, "", t, 0);
	  if (t == error_mark_node)
	    break;
	}
      if (i)
	fprintf (stderr, "\n");
    }
  if (vec_safe_length (lvl->class_shadowed))
    {
      size_t i;
      cp_class_binding *b;
      fprintf (stderr, " class-shadowed:");
      FOR_EACH_VEC_ELT (*lvl->class_shadowed, i, b)
	fprintf (stderr, " %s ", IDENTIFIER_POINTER (b->identifier));
      fprintf (stderr, "\n");
    }
  if (lvl->type_shadowed)
    {
      fprintf (stderr, " type-shadowed:");
      for (t = lvl->type_shadowed; t; t = TREE_CHAIN (t))
	{
	  fprintf (stderr, " %s ", IDENTIFIER_POINTER (TREE_PURPOSE (t)));
	}
      fprintf (stderr, "\n");
    }
}

DEBUG_FUNCTION void
debug (cp_binding_level &ref)
{
  print_binding_level (&ref);
}

DEBUG_FUNCTION void
debug (cp_binding_level *ptr)
{
  if (ptr)
    debug (*ptr);
  else
    fprintf (stderr, "<nil>\n");
}

static void
print_other_binding_stack (cp_binding_level *stack)
{
  cp_binding_level *level;
  for (level = stack; !global_scope_p (level); level = level->level_chain)
    {
      fprintf (stderr, "binding level %p\n", (void *) level);
      print_binding_level (level);
    }
}

DEBUG_FUNCTION void
print_binding_stack (void)
{
  cp_binding_level *b;
  fprintf (stderr, "current_binding_level=%p\n"
	   "class_binding_level=%p\n"
	   "NAMESPACE_LEVEL (global_namespace)=%p\n",
	   (void *) current_binding_level, (void *) class_binding_level,
	   (void *) NAMESPACE_LEVEL (global_namespace));
  if (class_binding_level)
    {
      for (b = class_binding_level; b; b = b->level_chain)
	if (b == current_binding_level)
	  break;
      if (b)
	b = class_binding_level;
      else
	b = current_binding_level;
    }
  else
    b = current_binding_level;
  print_other_binding_stack (b);
  fprintf (stderr, "global:\n");
  print_binding_level (NAMESPACE_LEVEL (global_namespace));
}

/* Return the type associated with ID.  */

static tree
identifier_type_value_1 (tree id)
{
  /* There is no type with that name, anywhere.  */
  if (REAL_IDENTIFIER_TYPE_VALUE (id) == NULL_TREE)
    return NULL_TREE;
  /* This is not the type marker, but the real thing.  */
  if (REAL_IDENTIFIER_TYPE_VALUE (id) != global_type_node)
    return REAL_IDENTIFIER_TYPE_VALUE (id);
  /* Have to search for it. It must be on the global level, now.
     Ask lookup_name not to return non-types.  */
  id = lookup_name_real (id, 2, 1, /*block_p=*/true, 0, 0);
  if (id)
    return TREE_TYPE (id);
  return NULL_TREE;
}

/* Wrapper for identifier_type_value_1.  */

tree
identifier_type_value (tree id)
{
  tree ret;
  timevar_start (TV_NAME_LOOKUP);
  ret = identifier_type_value_1 (id);
  timevar_stop (TV_NAME_LOOKUP);
  return ret;
}

/* Push a definition of struct, union or enum tag named ID.  into
   binding_level B.  DECL is a TYPE_DECL for the type.  We assume that
   the tag ID is not already defined.  */

static void
set_identifier_type_value_with_scope (tree id, tree decl, cp_binding_level *b)
{
  tree type;

  if (b->kind != sk_namespace)
    {
      /* Shadow the marker, not the real thing, so that the marker
	 gets restored later.  */
      tree old_type_value = REAL_IDENTIFIER_TYPE_VALUE (id);
      b->type_shadowed
	= tree_cons (id, old_type_value, b->type_shadowed);
      type = decl ? TREE_TYPE (decl) : NULL_TREE;
      TREE_TYPE (b->type_shadowed) = type;
    }
  else
    {
      tree *slot = find_namespace_slot (current_namespace, id, true);
      gcc_assert (decl);
      update_binding (b, NULL, slot, MAYBE_STAT_DECL (*slot), decl, false);

      /* Store marker instead of real type.  */
      type = global_type_node;
    }
  SET_IDENTIFIER_TYPE_VALUE (id, type);
}

/* As set_identifier_type_value_with_scope, but using
   current_binding_level.  */

void
set_identifier_type_value (tree id, tree decl)
{
  set_identifier_type_value_with_scope (id, decl, current_binding_level);
}

/* Return the name for the constructor (or destructor) for the
   specified class.  */

tree
constructor_name (tree type)
{
  tree decl = TYPE_NAME (TYPE_MAIN_VARIANT (type));

  return decl ? DECL_NAME (decl) : NULL_TREE;
}

/* Returns TRUE if NAME is the name for the constructor for TYPE,
   which must be a class type.  */

bool
constructor_name_p (tree name, tree type)
{
  gcc_assert (MAYBE_CLASS_TYPE_P (type));

  /* These don't have names.  */
  if (TREE_CODE (type) == DECLTYPE_TYPE
      || TREE_CODE (type) == TYPEOF_TYPE)
    return false;

  if (name && name == constructor_name (type))
    return true;

  return false;
}

/* Counter used to create anonymous type names.  */

static GTY(()) int anon_cnt;

/* Return an IDENTIFIER which can be used as a name for
   unnamed structs and unions.  */

tree
make_anon_name (void)
{
  char buf[32];

  sprintf (buf, anon_aggrname_format (), anon_cnt++);
  return get_identifier (buf);
}

/* This code is practically identical to that for creating
   anonymous names, but is just used for lambdas instead.  This isn't really
   necessary, but it's convenient to avoid treating lambdas like other
   unnamed types.  */

static GTY(()) int lambda_cnt = 0;

tree
make_lambda_name (void)
{
  char buf[32];

  sprintf (buf, LAMBDANAME_FORMAT, lambda_cnt++);
  return get_identifier (buf);
}

/* Insert another USING_DECL into the current binding level, returning
   this declaration. If this is a redeclaration, do nothing, and
   return NULL_TREE if this not in namespace scope (in namespace
   scope, a using decl might extend any previous bindings).  */

static tree
push_using_decl_1 (tree scope, tree name)
{
  tree decl;

  gcc_assert (TREE_CODE (scope) == NAMESPACE_DECL);
  gcc_assert (identifier_p (name));
  for (decl = current_binding_level->usings; decl; decl = DECL_CHAIN (decl))
    if (USING_DECL_SCOPE (decl) == scope && DECL_NAME (decl) == name)
      break;
  if (decl)
    return namespace_bindings_p () ? decl : NULL_TREE;
  decl = build_lang_decl (USING_DECL, name, NULL_TREE);
  USING_DECL_SCOPE (decl) = scope;
  DECL_CHAIN (decl) = current_binding_level->usings;
  current_binding_level->usings = decl;
  return decl;
}

/* Wrapper for push_using_decl_1.  */

static tree
push_using_decl (tree scope, tree name)
{
  tree ret;
  timevar_start (TV_NAME_LOOKUP);
  ret = push_using_decl_1 (scope, name);
  timevar_stop (TV_NAME_LOOKUP);
  return ret;
}

/* Same as pushdecl, but define X in binding-level LEVEL.  We rely on the
   caller to set DECL_CONTEXT properly.

   Note that this must only be used when X will be the new innermost
   binding for its name, as we tack it onto the front of IDENTIFIER_BINDING
   without checking to see if the current IDENTIFIER_BINDING comes from a
   closer binding level than LEVEL.  */

static tree
do_pushdecl_with_scope (tree x, cp_binding_level *level, bool is_friend)
{
  cp_binding_level *b;
  tree function_decl = current_function_decl;

  current_function_decl = NULL_TREE;
  if (level->kind == sk_class)
    {
      b = class_binding_level;
      class_binding_level = level;
      pushdecl_class_level (x);
      class_binding_level = b;
    }
  else
    {
      b = current_binding_level;
      current_binding_level = level;
      x = pushdecl (x, is_friend);
      current_binding_level = b;
    }
  current_function_decl = function_decl;
  return x;
}

/* Inject X into the local scope just before the function parms.  */

tree
pushdecl_outermost_localscope (tree x)
{
  cp_binding_level *b = NULL;
  bool subtime = timevar_cond_start (TV_NAME_LOOKUP);

  /* Find the scope just inside the function parms.  */
  for (cp_binding_level *n = current_binding_level;
       n->kind != sk_function_parms; n = b->level_chain)
    b = n;

  tree ret = b ? do_pushdecl_with_scope (x, b, false) : error_mark_node;
  timevar_cond_stop (TV_NAME_LOOKUP, subtime);

  return ret;
}

/* Check a non-member using-declaration. Return the name and scope
   being used, and the USING_DECL, or NULL_TREE on failure.  */

static tree
validate_nonmember_using_decl (tree decl, tree scope, tree name)
{
  /* [namespace.udecl]
       A using-declaration for a class member shall be a
       member-declaration.  */
  if (TYPE_P (scope))
    {
      error ("%qT is not a namespace or unscoped enum", scope);
      return NULL_TREE;
    }
  else if (scope == error_mark_node)
    return NULL_TREE;

  if (TREE_CODE (decl) == TEMPLATE_ID_EXPR)
    {
      /* 7.3.3/5
	   A using-declaration shall not name a template-id.  */
      error ("a using-declaration cannot specify a template-id.  "
	     "Try %<using %D%>", name);
      return NULL_TREE;
    }

  if (TREE_CODE (decl) == NAMESPACE_DECL)
    {
      error ("namespace %qD not allowed in using-declaration", decl);
      return NULL_TREE;
    }

  if (TREE_CODE (decl) == SCOPE_REF)
    {
      /* It's a nested name with template parameter dependent scope.
	 This can only be using-declaration for class member.  */
      error ("%qT is not a namespace", TREE_OPERAND (decl, 0));
      return NULL_TREE;
    }

  decl = OVL_FIRST (decl);

  /* Make a USING_DECL.  */
  tree using_decl = push_using_decl (scope, name);

  if (using_decl == NULL_TREE
      && at_function_scope_p ()
      && VAR_P (decl))
    /* C++11 7.3.3/10.  */
    error ("%qD is already declared in this scope", name);
  
  return using_decl;
}

/* Process a local-scope or namespace-scope using declaration.  SCOPE
   is the nominated scope to search for NAME.  VALUE_P and TYPE_P
   point to the binding for NAME in the current scope and are
   updated.  */

static void
do_nonmember_using_decl (tree scope, tree name, tree *value_p, tree *type_p)
{
  name_lookup lookup (name, 0);

  if (!qualified_namespace_lookup (scope, &lookup))
    {
      error ("%qD not declared", name);
      return;
    }
  else if (TREE_CODE (lookup.value) == TREE_LIST)
    {
      error ("reference to %qD is ambiguous", name);
      print_candidates (lookup.value);
      lookup.value = NULL_TREE;
    }

  if (lookup.type && TREE_CODE (lookup.type) == TREE_LIST)
    {
      error ("reference to %qD is ambiguous", name);
      print_candidates (lookup.type);
      lookup.type = NULL_TREE;
    }

  tree value = *value_p;
  tree type = *type_p;

  /* Shift the old and new bindings around so we're comparing class and
     enumeration names to each other.  */
  if (value && DECL_IMPLICIT_TYPEDEF_P (value))
    {
      type = value;
      value = NULL_TREE;
    }

  if (lookup.value && DECL_IMPLICIT_TYPEDEF_P (lookup.value))
    {
      lookup.type = lookup.value;
      lookup.value = NULL_TREE;
    }

  if (lookup.value && lookup.value != value)
    {
      /* Check for using functions.  */
      if (OVL_P (lookup.value) && (!value || OVL_P (value)))
	{
	  for (lkp_iterator usings (lookup.value); usings; ++usings)
	    {
	      tree new_fn = *usings;

	      /* [namespace.udecl]

		 If a function declaration in namespace scope or block
		 scope has the same name and the same parameter types as a
		 function introduced by a using declaration the program is
		 ill-formed.  */
	      bool found = false;
	      for (ovl_iterator old (value); !found && old; ++old)
		{
		  tree old_fn = *old;

		  if (new_fn == old_fn)
		    /* The function already exists in the current
		       namespace.  */
		    found = true;
		  else if (old.using_p ())
		    continue; /* This is a using decl. */
		  else if (old.hidden_p () && !DECL_HIDDEN_FRIEND_P (old_fn))
		    continue; /* This is an anticipated builtin.  */
		  else if (!matching_fn_p (new_fn, old_fn))
		    continue; /* Parameters do not match.  */
		  else if (decls_match (new_fn, old_fn))
		    found = true;
		  else
		    {
		      diagnose_name_conflict (new_fn, old_fn);
		      found = true;
		    }
		}

	      if (!found)
		/* Unlike the overload case we don't drop anticipated
		   builtins here.  They don't cause a problem, and
		   we'd like to match them with a future
		   declaration.  */
		value = ovl_insert (new_fn, value, true);
	    }
	}
      else if (value
	       /* Ignore anticipated builtins.  */
	       && !anticipated_builtin_p (value)
	       && !decls_match (lookup.value, value))
	diagnose_name_conflict (lookup.value, value);
      else
	value = lookup.value;
    }

  if (lookup.type && lookup.type != type)
    {
      if (type && !decls_match (lookup.type, type))
	diagnose_name_conflict (lookup.type, type);
      else
	type = lookup.type;
    }

  /* If bind->value is empty, shift any class or enumeration name back.  */
  if (!value)
    {
      value = type;
      type = NULL_TREE;
    }

  *value_p = value;
  *type_p = type;
}

/* Returns true if ANCESTOR encloses DESCENDANT, including matching.
   Both are namespaces.  */

bool
is_nested_namespace (tree ancestor, tree descendant, bool inline_only)
{
  int depth = SCOPE_DEPTH (ancestor);

  if (!depth && !inline_only)
    /* The global namespace encloses everything.  */
    return true;

  while (SCOPE_DEPTH (descendant) > depth
	 && (!inline_only || DECL_NAMESPACE_INLINE_P (descendant)))
    descendant = CP_DECL_CONTEXT (descendant);

  return ancestor == descendant;
}

/* Returns true if ROOT (a namespace, class, or function) encloses
   CHILD.  CHILD may be either a class type or a namespace.  */

bool
is_ancestor (tree root, tree child)
{
  gcc_assert ((TREE_CODE (root) == NAMESPACE_DECL
	       || TREE_CODE (root) == FUNCTION_DECL
	       || CLASS_TYPE_P (root)));
  gcc_assert ((TREE_CODE (child) == NAMESPACE_DECL
	       || CLASS_TYPE_P (child)));

  /* The global namespace encloses everything.  */
  if (root == global_namespace)
    return true;

  /* Search until we reach namespace scope.  */
  while (TREE_CODE (child) != NAMESPACE_DECL)
    {
      /* If we've reached the ROOT, it encloses CHILD.  */
      if (root == child)
	return true;
      /* Go out one level.  */
      if (TYPE_P (child))
	child = TYPE_NAME (child);
      child = CP_DECL_CONTEXT (child);
    }

  if (TREE_CODE (root) == NAMESPACE_DECL)
    return is_nested_namespace (root, child);

  return false;
}

/* Enter the class or namespace scope indicated by T suitable for name
   lookup.  T can be arbitrary scope, not necessary nested inside the
   current scope.  Returns a non-null scope to pop iff pop_scope
   should be called later to exit this scope.  */

tree
push_scope (tree t)
{
  if (TREE_CODE (t) == NAMESPACE_DECL)
    push_decl_namespace (t);
  else if (CLASS_TYPE_P (t))
    {
      if (!at_class_scope_p ()
	  || !same_type_p (current_class_type, t))
	push_nested_class (t);
      else
	/* T is the same as the current scope.  There is therefore no
	   need to re-enter the scope.  Since we are not actually
	   pushing a new scope, our caller should not call
	   pop_scope.  */
	t = NULL_TREE;
    }

  return t;
}

/* Leave scope pushed by push_scope.  */

void
pop_scope (tree t)
{
  if (t == NULL_TREE)
    return;
  if (TREE_CODE (t) == NAMESPACE_DECL)
    pop_decl_namespace ();
  else if CLASS_TYPE_P (t)
    pop_nested_class ();
}

/* Subroutine of push_inner_scope.  */

static void
push_inner_scope_r (tree outer, tree inner)
{
  tree prev;

  if (outer == inner
      || (TREE_CODE (inner) != NAMESPACE_DECL && !CLASS_TYPE_P (inner)))
    return;

  prev = CP_DECL_CONTEXT (TREE_CODE (inner) == NAMESPACE_DECL ? inner : TYPE_NAME (inner));
  if (outer != prev)
    push_inner_scope_r (outer, prev);
  if (TREE_CODE (inner) == NAMESPACE_DECL)
    {
      cp_binding_level *save_template_parm = 0;
      /* Temporary take out template parameter scopes.  They are saved
	 in reversed order in save_template_parm.  */
      while (current_binding_level->kind == sk_template_parms)
	{
	  cp_binding_level *b = current_binding_level;
	  current_binding_level = b->level_chain;
	  b->level_chain = save_template_parm;
	  save_template_parm = b;
	}

      resume_scope (NAMESPACE_LEVEL (inner));
      current_namespace = inner;

      /* Restore template parameter scopes.  */
      while (save_template_parm)
	{
	  cp_binding_level *b = save_template_parm;
	  save_template_parm = b->level_chain;
	  b->level_chain = current_binding_level;
	  current_binding_level = b;
	}
    }
  else
    pushclass (inner);
}

/* Enter the scope INNER from current scope.  INNER must be a scope
   nested inside current scope.  This works with both name lookup and
   pushing name into scope.  In case a template parameter scope is present,
   namespace is pushed under the template parameter scope according to
   name lookup rule in 14.6.1/6.

   Return the former current scope suitable for pop_inner_scope.  */

tree
push_inner_scope (tree inner)
{
  tree outer = current_scope ();
  if (!outer)
    outer = current_namespace;

  push_inner_scope_r (outer, inner);
  return outer;
}

/* Exit the current scope INNER back to scope OUTER.  */

void
pop_inner_scope (tree outer, tree inner)
{
  if (outer == inner
      || (TREE_CODE (inner) != NAMESPACE_DECL && !CLASS_TYPE_P (inner)))
    return;

  while (outer != inner)
    {
      if (TREE_CODE (inner) == NAMESPACE_DECL)
	{
	  cp_binding_level *save_template_parm = 0;
	  /* Temporary take out template parameter scopes.  They are saved
	     in reversed order in save_template_parm.  */
	  while (current_binding_level->kind == sk_template_parms)
	    {
	      cp_binding_level *b = current_binding_level;
	      current_binding_level = b->level_chain;
	      b->level_chain = save_template_parm;
	      save_template_parm = b;
	    }

	  pop_namespace ();

	  /* Restore template parameter scopes.  */
	  while (save_template_parm)
	    {
	      cp_binding_level *b = save_template_parm;
	      save_template_parm = b->level_chain;
	      b->level_chain = current_binding_level;
	      current_binding_level = b;
	    }
	}
      else
	popclass ();

      inner = CP_DECL_CONTEXT (TREE_CODE (inner) == NAMESPACE_DECL ? inner : TYPE_NAME (inner));
    }
}

/* Do a pushlevel for class declarations.  */

void
pushlevel_class (void)
{
  class_binding_level = begin_scope (sk_class, current_class_type);
}

/* ...and a poplevel for class declarations.  */

void
poplevel_class (void)
{
  cp_binding_level *level = class_binding_level;
  cp_class_binding *cb;
  size_t i;
  tree shadowed;

  bool subtime = timevar_cond_start (TV_NAME_LOOKUP);
  gcc_assert (level != 0);

  /* If we're leaving a toplevel class, cache its binding level.  */
  if (current_class_depth == 1)
    previous_class_level = level;
  for (shadowed = level->type_shadowed;
       shadowed;
       shadowed = TREE_CHAIN (shadowed))
    SET_IDENTIFIER_TYPE_VALUE (TREE_PURPOSE (shadowed), TREE_VALUE (shadowed));

  /* Remove the bindings for all of the class-level declarations.  */
  if (level->class_shadowed)
    {
      FOR_EACH_VEC_ELT (*level->class_shadowed, i, cb)
	{
	  IDENTIFIER_BINDING (cb->identifier) = cb->base->previous;
	  cxx_binding_free (cb->base);
	}
      ggc_free (level->class_shadowed);
      level->class_shadowed = NULL;
    }

  /* Now, pop out of the binding level which we created up in the
     `pushlevel_class' routine.  */
  gcc_assert (current_binding_level == level);
  leave_scope ();
  timevar_cond_stop (TV_NAME_LOOKUP, subtime);
}

/* Set INHERITED_VALUE_BINDING_P on BINDING to true or false, as
   appropriate.  DECL is the value to which a name has just been
   bound.  CLASS_TYPE is the class in which the lookup occurred.  */

static void
set_inherited_value_binding_p (cxx_binding *binding, tree decl,
			       tree class_type)
{
  if (binding->value == decl && TREE_CODE (decl) != TREE_LIST)
    {
      tree context;

      if (TREE_CODE (decl) == OVERLOAD)
	context = ovl_scope (decl);
      else
	{
	  gcc_assert (DECL_P (decl));
	  context = context_for_name_lookup (decl);
	}

      if (is_properly_derived_from (class_type, context))
	INHERITED_VALUE_BINDING_P (binding) = 1;
      else
	INHERITED_VALUE_BINDING_P (binding) = 0;
    }
  else if (binding->value == decl)
    /* We only encounter a TREE_LIST when there is an ambiguity in the
       base classes.  Such an ambiguity can be overridden by a
       definition in this class.  */
    INHERITED_VALUE_BINDING_P (binding) = 1;
  else
    INHERITED_VALUE_BINDING_P (binding) = 0;
}

/* Make the declaration of X appear in CLASS scope.  */

bool
pushdecl_class_level (tree x)
{
  bool is_valid = true;
  bool subtime;

  /* Do nothing if we're adding to an outer lambda closure type,
     outer_binding will add it later if it's needed.  */
  if (current_class_type != class_binding_level->this_entity)
    return true;

  subtime = timevar_cond_start (TV_NAME_LOOKUP);
  /* Get the name of X.  */
  tree name = OVL_NAME (x);

  if (name)
    {
      is_valid = push_class_level_binding (name, x);
      if (TREE_CODE (x) == TYPE_DECL)
	set_identifier_type_value (name, x);
    }
  else if (ANON_AGGR_TYPE_P (TREE_TYPE (x)))
    {
      /* If X is an anonymous aggregate, all of its members are
	 treated as if they were members of the class containing the
	 aggregate, for naming purposes.  */
      tree f;

      for (f = TYPE_FIELDS (TREE_TYPE (x)); f; f = DECL_CHAIN (f))
	{
	  location_t save_location = input_location;
	  input_location = DECL_SOURCE_LOCATION (f);
	  if (!pushdecl_class_level (f))
	    is_valid = false;
	  input_location = save_location;
	}
    }
  timevar_cond_stop (TV_NAME_LOOKUP, subtime);
  return is_valid;
}

/* Return the BINDING (if any) for NAME in SCOPE, which is a class
   scope.  If the value returned is non-NULL, and the PREVIOUS field
   is not set, callers must set the PREVIOUS field explicitly.  */

static cxx_binding *
get_class_binding (tree name, cp_binding_level *scope)
{
  tree class_type;
  tree type_binding;
  tree value_binding;
  cxx_binding *binding;

  class_type = scope->this_entity;

  /* Get the type binding.  */
  type_binding = lookup_member (class_type, name,
				/*protect=*/2, /*want_type=*/true,
				tf_warning_or_error);
  /* Get the value binding.  */
  value_binding = lookup_member (class_type, name,
				 /*protect=*/2, /*want_type=*/false,
				 tf_warning_or_error);

  if (value_binding
      && (TREE_CODE (value_binding) == TYPE_DECL
	  || DECL_CLASS_TEMPLATE_P (value_binding)
	  || (TREE_CODE (value_binding) == TREE_LIST
	      && TREE_TYPE (value_binding) == error_mark_node
	      && (TREE_CODE (TREE_VALUE (value_binding))
		  == TYPE_DECL))))
    /* We found a type binding, even when looking for a non-type
       binding.  This means that we already processed this binding
       above.  */
    ;
  else if (value_binding)
    {
      if (TREE_CODE (value_binding) == TREE_LIST
	  && TREE_TYPE (value_binding) == error_mark_node)
	/* NAME is ambiguous.  */
	;
      else if (BASELINK_P (value_binding))
	/* NAME is some overloaded functions.  */
	value_binding = BASELINK_FUNCTIONS (value_binding);
    }

  /* If we found either a type binding or a value binding, create a
     new binding object.  */
  if (type_binding || value_binding)
    {
      binding = new_class_binding (name,
				   value_binding,
				   type_binding,
				   scope);
      /* This is a class-scope binding, not a block-scope binding.  */
      LOCAL_BINDING_P (binding) = 0;
      set_inherited_value_binding_p (binding, value_binding, class_type);
    }
  else
    binding = NULL;

  return binding;
}

/* Make the declaration(s) of X appear in CLASS scope under the name
   NAME.  Returns true if the binding is valid.  */

static bool
push_class_level_binding_1 (tree name, tree x)
{
  cxx_binding *binding;
  tree decl = x;
  bool ok;

  /* The class_binding_level will be NULL if x is a template
     parameter name in a member template.  */
  if (!class_binding_level)
    return true;

  if (name == error_mark_node)
    return false;

  /* Can happen for an erroneous declaration (c++/60384).  */
  if (!identifier_p (name))
    {
      gcc_assert (errorcount || sorrycount);
      return false;
    }

  /* Check for invalid member names.  But don't worry about a default
     argument-scope lambda being pushed after the class is complete.  */
  gcc_assert (TYPE_BEING_DEFINED (current_class_type)
	      || LAMBDA_TYPE_P (TREE_TYPE (decl)));
  /* Check that we're pushing into the right binding level.  */
  gcc_assert (current_class_type == class_binding_level->this_entity);

  /* We could have been passed a tree list if this is an ambiguous
     declaration. If so, pull the declaration out because
     check_template_shadow will not handle a TREE_LIST.  */
  if (TREE_CODE (decl) == TREE_LIST
      && TREE_TYPE (decl) == error_mark_node)
    decl = TREE_VALUE (decl);

  if (!check_template_shadow (decl))
    return false;

  /* [class.mem]

     If T is the name of a class, then each of the following shall
     have a name different from T:

     -- every static data member of class T;

     -- every member of class T that is itself a type;

     -- every enumerator of every member of class T that is an
	enumerated type;

     -- every member of every anonymous union that is a member of
	class T.

     (Non-static data members were also forbidden to have the same
     name as T until TC1.)  */
  if ((VAR_P (x)
       || TREE_CODE (x) == CONST_DECL
       || (TREE_CODE (x) == TYPE_DECL
	   && !DECL_SELF_REFERENCE_P (x))
       /* A data member of an anonymous union.  */
       || (TREE_CODE (x) == FIELD_DECL
	   && DECL_CONTEXT (x) != current_class_type))
      && DECL_NAME (x) == DECL_NAME (TYPE_NAME (current_class_type)))
    {
      tree scope = context_for_name_lookup (x);
      if (TYPE_P (scope) && same_type_p (scope, current_class_type))
	{
	  error ("%qD has the same name as the class in which it is "
		 "declared",
		 x);
	  return false;
	}
    }

  /* Get the current binding for NAME in this class, if any.  */
  binding = IDENTIFIER_BINDING (name);
  if (!binding || binding->scope != class_binding_level)
    {
      binding = get_class_binding (name, class_binding_level);
      /* If a new binding was created, put it at the front of the
	 IDENTIFIER_BINDING list.  */
      if (binding)
	{
	  binding->previous = IDENTIFIER_BINDING (name);
	  IDENTIFIER_BINDING (name) = binding;
	}
    }

  /* If there is already a binding, then we may need to update the
     current value.  */
  if (binding && binding->value)
    {
      tree bval = binding->value;
      tree old_decl = NULL_TREE;
      tree target_decl = strip_using_decl (decl);
      tree target_bval = strip_using_decl (bval);

      if (INHERITED_VALUE_BINDING_P (binding))
	{
	  /* If the old binding was from a base class, and was for a
	     tag name, slide it over to make room for the new binding.
	     The old binding is still visible if explicitly qualified
	     with a class-key.  */
	  if (TREE_CODE (target_bval) == TYPE_DECL
	      && DECL_ARTIFICIAL (target_bval)
	      && !(TREE_CODE (target_decl) == TYPE_DECL
		   && DECL_ARTIFICIAL (target_decl)))
	    {
	      old_decl = binding->type;
	      binding->type = bval;
	      binding->value = NULL_TREE;
	      INHERITED_VALUE_BINDING_P (binding) = 0;
	    }
	  else
	    {
	      old_decl = bval;
	      /* Any inherited type declaration is hidden by the type
		 declaration in the derived class.  */
	      if (TREE_CODE (target_decl) == TYPE_DECL
		  && DECL_ARTIFICIAL (target_decl))
		binding->type = NULL_TREE;
	    }
	}
      else if (TREE_CODE (target_decl) == OVERLOAD
	       && OVL_P (target_bval))
	old_decl = bval;
      else if (TREE_CODE (decl) == USING_DECL
	       && TREE_CODE (bval) == USING_DECL
	       && same_type_p (USING_DECL_SCOPE (decl),
			       USING_DECL_SCOPE (bval)))
	/* This is a using redeclaration that will be diagnosed later
	   in supplement_binding */
	;
      else if (TREE_CODE (decl) == USING_DECL
	       && TREE_CODE (bval) == USING_DECL
	       && DECL_DEPENDENT_P (decl)
	       && DECL_DEPENDENT_P (bval))
	return true;
      else if (TREE_CODE (decl) == USING_DECL
	       && OVL_P (target_bval))
	old_decl = bval;
      else if (TREE_CODE (bval) == USING_DECL
	       && OVL_P (target_decl))
	return true;

      if (old_decl && binding->scope == class_binding_level)
	{
	  binding->value = x;
	  /* It is always safe to clear INHERITED_VALUE_BINDING_P
	     here.  This function is only used to register bindings
	     from with the class definition itself.  */
	  INHERITED_VALUE_BINDING_P (binding) = 0;
	  return true;
	}
    }

  /* Note that we declared this value so that we can issue an error if
     this is an invalid redeclaration of a name already used for some
     other purpose.  */
  note_name_declared_in_class (name, decl);

  /* If we didn't replace an existing binding, put the binding on the
     stack of bindings for the identifier, and update the shadowed
     list.  */
  if (binding && binding->scope == class_binding_level)
    /* Supplement the existing binding.  */
    ok = supplement_binding (binding, decl);
  else
    {
      /* Create a new binding.  */
      push_binding (name, decl, class_binding_level);
      ok = true;
    }

  return ok;
}

/* Wrapper for push_class_level_binding_1.  */

bool
push_class_level_binding (tree name, tree x)
{
  bool ret;
  bool subtime = timevar_cond_start (TV_NAME_LOOKUP);
  ret = push_class_level_binding_1 (name, x);
  timevar_cond_stop (TV_NAME_LOOKUP, subtime);
  return ret;
}

/* Process "using SCOPE::NAME" in a class scope.  Return the
   USING_DECL created.  */

tree
do_class_using_decl (tree scope, tree name)
{
  if (name == error_mark_node)
    return NULL_TREE;

  if (!scope || !TYPE_P (scope))
    {
      error ("using-declaration for non-member at class scope");
      return NULL_TREE;
    }

  /* Make sure the name is not invalid */
  if (TREE_CODE (name) == BIT_NOT_EXPR)
    {
      error ("%<%T::%D%> names destructor", scope, name);
      return NULL_TREE;
    }

  /* Using T::T declares inheriting ctors, even if T is a typedef.  */
  if (MAYBE_CLASS_TYPE_P (scope)
      && (name == TYPE_IDENTIFIER (scope)
	  || constructor_name_p (name, scope)))
    {
      maybe_warn_cpp0x (CPP0X_INHERITING_CTORS);
      name = ctor_identifier;
      CLASSTYPE_NON_AGGREGATE (current_class_type) = true;
    }

  /* Cannot introduce a constructor name.  */
  if (constructor_name_p (name, current_class_type))
    {
      error ("%<%T::%D%> names constructor in %qT",
	     scope, name, current_class_type);
      return NULL_TREE;
    }

  /* From [namespace.udecl]:

       A using-declaration used as a member-declaration shall refer to a
       member of a base class of the class being defined.

     In general, we cannot check this constraint in a template because
     we do not know the entire set of base classes of the current
     class type. Morover, if SCOPE is dependent, it might match a
     non-dependent base.  */

  tree decl = NULL_TREE;
  if (!dependent_scope_p (scope))
    {
      base_kind b_kind;
      tree binfo = lookup_base (current_class_type, scope, ba_any, &b_kind,
				tf_warning_or_error);
      if (b_kind < bk_proper_base)
	{
	  /* If there are dependent bases, scope might resolve at
	     instantiation time, even if it isn't exactly one of the
	     dependent bases.  */
	  if (b_kind == bk_same_type || !any_dependent_bases_p ())
	    {
	      error_not_base_type (scope, current_class_type);
	      return NULL_TREE;
	    }
	}
      else if (name == ctor_identifier && !binfo_direct_p (binfo))
	{
	  error ("cannot inherit constructors from indirect base %qT", scope);
	  return NULL_TREE;
	}
      else if (!IDENTIFIER_CONV_OP_P (name)
	       || !dependent_type_p (TREE_TYPE (name)))
	{
	  decl = lookup_member (binfo, name, 0, false, tf_warning_or_error);
	  if (!decl)
	    {
	      error ("no members matching %<%T::%D%> in %q#T", scope, name,
		     scope);
	      return NULL_TREE;
	    }

	  /* The binfo from which the functions came does not matter.  */
	  if (BASELINK_P (decl))
	    decl = BASELINK_FUNCTIONS (decl);
	}
    }

  tree value = build_lang_decl (USING_DECL, name, NULL_TREE);
  USING_DECL_DECLS (value) = decl;
  USING_DECL_SCOPE (value) = scope;
  DECL_DEPENDENT_P (value) = !decl;

  return value;
}


/* Return the binding for NAME in NS.  If NS is NULL, look in
   global_namespace.  */

tree
get_namespace_binding (tree ns, tree name)
{
  bool subtime = timevar_cond_start (TV_NAME_LOOKUP);
  if (!ns)
    ns = global_namespace;
  gcc_checking_assert (!DECL_NAMESPACE_ALIAS (ns));
  tree ret = find_namespace_value (ns, name);
  timevar_cond_stop (TV_NAME_LOOKUP, subtime);
  return ret;
}

/* Push internal DECL into the global namespace.  Does not do the
   full overload fn handling and does not add it to the list of things
   in the namespace.  */

void
set_global_binding (tree decl)
{
  bool subtime = timevar_cond_start (TV_NAME_LOOKUP);

  tree *slot = find_namespace_slot (global_namespace, DECL_NAME (decl), true);

  if (*slot)
    /* The user's placed something in the implementor's namespace.  */
    diagnose_name_conflict (decl, MAYBE_STAT_DECL (*slot));

  /* Force the binding, so compiler internals continue to work.  */
  *slot = decl;

  timevar_cond_stop (TV_NAME_LOOKUP, subtime);
}

/* Set the context of a declaration to scope. Complain if we are not
   outside scope.  */

void
set_decl_namespace (tree decl, tree scope, bool friendp)
{
  /* Get rid of namespace aliases.  */
  scope = ORIGINAL_NAMESPACE (scope);

  /* It is ok for friends to be qualified in parallel space.  */
  if (!friendp && !is_nested_namespace (current_namespace, scope))
    error ("declaration of %qD not in a namespace surrounding %qD",
	   decl, scope);
  DECL_CONTEXT (decl) = FROB_CONTEXT (scope);

  /* See whether this has been declared in the namespace or inline
     children.  */
  tree old = NULL_TREE;
  {
    name_lookup lookup (DECL_NAME (decl), LOOKUP_HIDDEN);
    if (!lookup.search_qualified (scope, /*usings=*/false))
      /* No old declaration at all.  */
      goto not_found;
    old = lookup.value;
  }

  /* If it's a TREE_LIST, the result of the lookup was ambiguous.  */
  if (TREE_CODE (old) == TREE_LIST)
    {
    ambiguous:
      DECL_CONTEXT (decl) = FROB_CONTEXT (scope);
      error ("reference to %qD is ambiguous", decl);
      print_candidates (old);
      return;
    }

  if (!DECL_DECLARES_FUNCTION_P (decl))
    {
      /* Don't compare non-function decls with decls_match here, since
	 it can't check for the correct constness at this
	 point.  pushdecl will find those errors later.  */

      /* We might have found it in an inline namespace child of SCOPE.  */
      if (TREE_CODE (decl) == TREE_CODE (old))
	DECL_CONTEXT (decl) = DECL_CONTEXT (old);

    found:
      /* Writing "N::i" to declare something directly in "N" is invalid.  */
      if (CP_DECL_CONTEXT (decl) == current_namespace
	  && at_namespace_scope_p ())
	error ("explicit qualification in declaration of %qD", decl);
      return;
    }

  /* Since decl is a function, old should contain a function decl.  */
  if (!OVL_P (old))
    goto not_found;

  /* We handle these in check_explicit_instantiation_namespace.  */
  if (processing_explicit_instantiation)
    return;
  if (processing_template_decl || processing_specialization)
    /* We have not yet called push_template_decl to turn a
       FUNCTION_DECL into a TEMPLATE_DECL, so the declarations won't
       match.  But, we'll check later, when we construct the
       template.  */
    return;
  /* Instantiations or specializations of templates may be declared as
     friends in any namespace.  */
  if (friendp && DECL_USE_TEMPLATE (decl))
    return;

  tree found;
  found = NULL_TREE;

  for (lkp_iterator iter (old); iter; ++iter)
    {
      if (iter.using_p ())
	continue;

      tree ofn = *iter;

      /* Adjust DECL_CONTEXT first so decls_match will return true
	 if DECL will match a declaration in an inline namespace.  */
      DECL_CONTEXT (decl) = DECL_CONTEXT (ofn);
      if (decls_match (decl, ofn))
	{
	  if (found)
	    {
	      /* We found more than one matching declaration.  */
	      DECL_CONTEXT (decl) = FROB_CONTEXT (scope);
	      goto ambiguous;
	    }
	  found = ofn;
	}
    }

  if (found)
    {
      if (DECL_HIDDEN_FRIEND_P (found))
	{
	  pedwarn (DECL_SOURCE_LOCATION (decl), 0,
		   "%qD has not been declared within %qD", decl, scope);
	  inform (DECL_SOURCE_LOCATION (found),
		  "only here as a %<friend%>");
	}
      DECL_CONTEXT (decl) = DECL_CONTEXT (found);
      goto found;
    }

 not_found:
  /* It didn't work, go back to the explicit scope.  */
  DECL_CONTEXT (decl) = FROB_CONTEXT (scope);
  error ("%qD should have been declared inside %qD", decl, scope);
}

/* Return the namespace where the current declaration is declared.  */

tree
current_decl_namespace (void)
{
  tree result;
  /* If we have been pushed into a different namespace, use it.  */
  if (!vec_safe_is_empty (decl_namespace_list))
    return decl_namespace_list->last ();

  if (current_class_type)
    result = decl_namespace_context (current_class_type);
  else if (current_function_decl)
    result = decl_namespace_context (current_function_decl);
  else
    result = current_namespace;
  return result;
}

/* Process any ATTRIBUTES on a namespace definition.  Returns true if
   attribute visibility is seen.  */

bool
handle_namespace_attrs (tree ns, tree attributes)
{
  tree d;
  bool saw_vis = false;

  for (d = attributes; d; d = TREE_CHAIN (d))
    {
      tree name = get_attribute_name (d);
      tree args = TREE_VALUE (d);

      if (is_attribute_p ("visibility", name))
	{
	  /* attribute visibility is a property of the syntactic block
	     rather than the namespace as a whole, so we don't touch the
	     NAMESPACE_DECL at all.  */
	  tree x = args ? TREE_VALUE (args) : NULL_TREE;
	  if (x == NULL_TREE || TREE_CODE (x) != STRING_CST || TREE_CHAIN (args))
	    {
	      warning (OPT_Wattributes,
		       "%qD attribute requires a single NTBS argument",
		       name);
	      continue;
	    }

	  if (!TREE_PUBLIC (ns))
	    warning (OPT_Wattributes,
		     "%qD attribute is meaningless since members of the "
		     "anonymous namespace get local symbols", name);

	  push_visibility (TREE_STRING_POINTER (x), 1);
	  saw_vis = true;
	}
      else if (is_attribute_p ("abi_tag", name))
	{
	  if (!DECL_NAME (ns))
	    {
	      warning (OPT_Wattributes, "ignoring %qD attribute on anonymous "
		       "namespace", name);
	      continue;
	    }
	  if (!DECL_NAMESPACE_INLINE_P (ns))
	    {
	      warning (OPT_Wattributes, "ignoring %qD attribute on non-inline "
		       "namespace", name);
	      continue;
	    }
	  if (!args)
	    {
	      tree dn = DECL_NAME (ns);
	      args = build_string (IDENTIFIER_LENGTH (dn) + 1,
				   IDENTIFIER_POINTER (dn));
	      TREE_TYPE (args) = char_array_type_node;
	      args = fix_string_type (args);
	      args = build_tree_list (NULL_TREE, args);
	    }
	  if (check_abi_tag_args (args, name))
	    DECL_ATTRIBUTES (ns) = tree_cons (name, args,
					      DECL_ATTRIBUTES (ns));
	}
      else
	{
	  warning (OPT_Wattributes, "%qD attribute directive ignored",
		   name);
	  continue;
	}
    }

  return saw_vis;
}

/* Temporarily set the namespace for the current declaration.  */

void
push_decl_namespace (tree decl)
{
  if (TREE_CODE (decl) != NAMESPACE_DECL)
    decl = decl_namespace_context (decl);
  vec_safe_push (decl_namespace_list, ORIGINAL_NAMESPACE (decl));
}

/* [namespace.memdef]/2 */

void
pop_decl_namespace (void)
{
  decl_namespace_list->pop ();
}

/* Process a namespace-alias declaration.  */

void
do_namespace_alias (tree alias, tree name_space)
{
  if (name_space == error_mark_node)
    return;

  gcc_assert (TREE_CODE (name_space) == NAMESPACE_DECL);

  name_space = ORIGINAL_NAMESPACE (name_space);

  /* Build the alias.  */
  alias = build_lang_decl (NAMESPACE_DECL, alias, void_type_node);
  DECL_NAMESPACE_ALIAS (alias) = name_space;
  DECL_EXTERNAL (alias) = 1;
  DECL_CONTEXT (alias) = FROB_CONTEXT (current_scope ());
  pushdecl (alias);

  /* Emit debug info for namespace alias.  */
  if (!building_stmt_list_p ())
    (*debug_hooks->early_global_decl) (alias);
}

/* Like pushdecl, only it places X in the current namespace,
   if appropriate.  */

tree
pushdecl_namespace_level (tree x, bool is_friend)
{
  cp_binding_level *b = current_binding_level;
  tree t;

  bool subtime = timevar_cond_start (TV_NAME_LOOKUP);
  t = do_pushdecl_with_scope
    (x, NAMESPACE_LEVEL (current_namespace), is_friend);

  /* Now, the type_shadowed stack may screw us.  Munge it so it does
     what we want.  */
  if (TREE_CODE (t) == TYPE_DECL)
    {
      tree name = DECL_NAME (t);
      tree newval;
      tree *ptr = (tree *)0;
      for (; !global_scope_p (b); b = b->level_chain)
	{
	  tree shadowed = b->type_shadowed;
	  for (; shadowed; shadowed = TREE_CHAIN (shadowed))
	    if (TREE_PURPOSE (shadowed) == name)
	      {
		ptr = &TREE_VALUE (shadowed);
		/* Can't break out of the loop here because sometimes
		   a binding level will have duplicate bindings for
		   PT names.  It's gross, but I haven't time to fix it.  */
	      }
	}
      newval = TREE_TYPE (t);
      if (ptr == (tree *)0)
	{
	  /* @@ This shouldn't be needed.  My test case "zstring.cc" trips
	     up here if this is changed to an assertion.  --KR  */
	  SET_IDENTIFIER_TYPE_VALUE (name, t);
	}
      else
	{
	  *ptr = newval;
	}
    }
  timevar_cond_stop (TV_NAME_LOOKUP, subtime);
  return t;
}

/* Process a using-declaration appearing in namespace scope.  */

void
finish_namespace_using_decl (tree decl, tree scope, tree name)
{
  tree orig_decl = decl;

  gcc_checking_assert (current_binding_level->kind == sk_namespace
		       && !processing_template_decl);
  decl = validate_nonmember_using_decl (decl, scope, name);
  if (decl == NULL_TREE)
    return;

  tree *slot = find_namespace_slot (current_namespace, name, true);
  tree val = slot ? MAYBE_STAT_DECL (*slot) : NULL_TREE;
  tree type = slot ? MAYBE_STAT_TYPE (*slot) : NULL_TREE;
  do_nonmember_using_decl (scope, name, &val, &type);
  if (STAT_HACK_P (*slot))
    {
      STAT_DECL (*slot) = val;
      STAT_TYPE (*slot) = type;
    }
  else if (type)
    *slot = stat_hack (val, type);
  else
    *slot = val;

  /* Emit debug info.  */
  cp_emit_debug_info_for_using (orig_decl, current_namespace);
}

/* Process a using-declaration at function scope.  */

void
finish_local_using_decl (tree decl, tree scope, tree name)
{
  tree orig_decl = decl;

  gcc_checking_assert (current_binding_level->kind != sk_class
		       && current_binding_level->kind != sk_namespace);
  decl = validate_nonmember_using_decl (decl, scope, name);
  if (decl == NULL_TREE)
    return;

  add_decl_expr (decl);

  cxx_binding *binding = find_local_binding (current_binding_level, name);
  tree value = binding ? binding->value : NULL_TREE;
  tree type = binding ? binding->type : NULL_TREE;

  do_nonmember_using_decl (scope, name, &value, &type);

  if (!value)
    ;
  else if (binding && value == binding->value)
    ;
  else if (binding && binding->value && TREE_CODE (value) == OVERLOAD)
    {
      update_local_overload (IDENTIFIER_BINDING (name), value);
      IDENTIFIER_BINDING (name)->value = value;
    }
  else
    /* Install the new binding.  */
    // FIXME short circute P_L_B
    push_local_binding (name, value, true);

  if (!type)
    ;
  else if (binding && type == binding->type)
    ;
  else
    {
      push_local_binding (name, type, true);
      set_identifier_type_value (name, type);
    }

  /* Emit debug info.  */
  if (!processing_template_decl)
    cp_emit_debug_info_for_using (orig_decl, current_scope ());
}

/* Return the declarations that are members of the namespace NS.  */

tree
cp_namespace_decls (tree ns)
{
  return NAMESPACE_LEVEL (ns)->names;
}

/* Combine prefer_type and namespaces_only into flags.  */

static int
lookup_flags (int prefer_type, int namespaces_only)
{
  if (namespaces_only)
    return LOOKUP_PREFER_NAMESPACES;
  if (prefer_type > 1)
    return LOOKUP_PREFER_TYPES;
  if (prefer_type > 0)
    return LOOKUP_PREFER_BOTH;
  return 0;
}

/* Given a lookup that returned VAL, use FLAGS to decide if we want to
   ignore it or not.  Subroutine of lookup_name_real and
   lookup_type_scope.  */

static bool
qualify_lookup (tree val, int flags)
{
  if (val == NULL_TREE)
    return false;
  if ((flags & LOOKUP_PREFER_NAMESPACES) && TREE_CODE (val) == NAMESPACE_DECL)
    return true;
  if (flags & LOOKUP_PREFER_TYPES)
    {
      tree target_val = strip_using_decl (val);
      if (TREE_CODE (target_val) == TYPE_DECL
	  || TREE_CODE (target_val) == TEMPLATE_DECL)
	return true;
    }
  if (flags & (LOOKUP_PREFER_NAMESPACES | LOOKUP_PREFER_TYPES))
    return false;
  /* Look through lambda things that we shouldn't be able to see.  */
  if (!(flags & LOOKUP_HIDDEN) && is_lambda_ignored_entity (val))
    return false;
  return true;
}

/* Suggest alternatives for NAME, an IDENTIFIER_NODE for which name
   lookup failed.  Search through all available namespaces and print out
   possible candidates.  If no exact matches are found, and
   SUGGEST_MISSPELLINGS is true, then also look for near-matches and
   suggest the best near-match, if there is one.  */

void
suggest_alternatives_for (location_t location, tree name,
			  bool suggest_misspellings)
{
  vec<tree> candidates = vNULL;
  vec<tree> worklist = vNULL;
  unsigned limit = PARAM_VALUE (CXX_MAX_NAMESPACES_FOR_DIAGNOSTIC_HELP);
  bool limited = false;

  /* Breadth-first search of namespaces.  Up to limit namespaces
     searched (limit zero == unlimited).  */
  worklist.safe_push (global_namespace);
  for (unsigned ix = 0; ix != worklist.length (); ix++)
    {
      tree ns = worklist[ix];
      name_lookup lookup (name);

      if (lookup.search_qualified (ns, false))
	candidates.safe_push (lookup.value);

      if (!limited)
	{
	  /* Look for child namespaces.  We have to do this
	     indirectly because they are chained in reverse order,
	     which is confusing to the user.  */
	  vec<tree> children = vNULL;

	  for (tree decl = NAMESPACE_LEVEL (ns)->names;
	       decl; decl = TREE_CHAIN (decl))
	    if (TREE_CODE (decl) == NAMESPACE_DECL
		&& !DECL_NAMESPACE_ALIAS (decl)
		&& !DECL_NAMESPACE_INLINE_P (decl))
	      children.safe_push (decl);

	  while (!limited && !children.is_empty ())
	    {
	      if (worklist.length () == limit)
		{
		  /* Unconditionally warn that the search was truncated.  */
		  inform (location,
			  "maximum limit of %d namespaces searched for %qE",
			  limit, name);
		  limited = true;
		}
	      else
		worklist.safe_push (children.pop ());
	    }
	  children.release ();
	}
    }
  worklist.release ();

  if (candidates.length ())
    {
      inform_n (location, candidates.length (),
		"suggested alternative:",
		"suggested alternatives:");
      for (unsigned ix = 0; ix != candidates.length (); ix++)
	{
	  tree val = candidates[ix];

	  inform (location_of (val), "  %qE", val);
	}
      candidates.release ();
    }
  else if (!suggest_misspellings)
    ;
  else if (name_hint hint = lookup_name_fuzzy (name, FUZZY_LOOKUP_NAME,
					       location))
    {
      /* Show a spelling correction.  */
      gcc_rich_location richloc (location);

      richloc.add_fixit_replace (hint.suggestion ());
      inform (&richloc, "suggested alternative: %qs", hint.suggestion ());
    }
}

/* Subroutine of maybe_suggest_missing_header for handling unrecognized names
   for some of the most common names within "std::".
   Given non-NULL NAME, a name for lookup within "std::", return the header
   name defining it within the C++ Standard Library (with '<' and '>'),
   or NULL.  */

static const char *
get_std_name_hint (const char *name)
{
  struct std_name_hint
  {
    const char *name;
    const char *header;
  };
  static const std_name_hint hints[] = {
    /* <array>.  */
    {"array", "<array>"}, // C++11
    /* <complex>.  */
    {"complex", "<complex>"},
    {"complex_literals", "<complex>"},
    /* <deque>.  */
    {"deque", "<deque>"},
    /* <forward_list>.  */
    {"forward_list", "<forward_list>"},  // C++11
    /* <fstream>.  */
    {"basic_filebuf", "<fstream>"},
    {"basic_ifstream", "<fstream>"},
    {"basic_ofstream", "<fstream>"},
    {"basic_fstream", "<fstream>"},
    /* <iostream>.  */
    {"cin", "<iostream>"},
    {"cout", "<iostream>"},
    {"cerr", "<iostream>"},
    {"clog", "<iostream>"},
    {"wcin", "<iostream>"},
    {"wcout", "<iostream>"},
    {"wclog", "<iostream>"},
    /* <list>.  */
    {"list", "<list>"},
    /* <map>.  */
    {"map", "<map>"},
    {"multimap", "<map>"},
    /* <queue>.  */
    {"queue", "<queue>"},
    {"priority_queue", "<queue>"},
    /* <ostream>.  */
    {"ostream", "<ostream>"},
    {"wostream", "<ostream>"},
    {"ends", "<ostream>"},
    {"flush", "<ostream>"},
    {"endl", "<ostream>"},
    /* <set>.  */
    {"set", "<set>"},
    {"multiset", "<set>"},
    /* <sstream>.  */
    {"basic_stringbuf", "<sstream>"},
    {"basic_istringstream", "<sstream>"},
    {"basic_ostringstream", "<sstream>"},
    {"basic_stringstream", "<sstream>"},
    /* <stack>.  */
    {"stack", "<stack>"},
    /* <string>.  */
    {"string", "<string>"},
    {"wstring", "<string>"},
    {"u16string", "<string>"},
    {"u32string", "<string>"},
    /* <unordered_map>.  */
    {"unordered_map", "<unordered_map>"}, // C++11
    {"unordered_multimap", "<unordered_map>"}, // C++11
    /* <unordered_set>.  */
    {"unordered_set", "<unordered_set>"}, // C++11
    {"unordered_multiset", "<unordered_set>"}, // C++11
    /* <vector>.  */
    {"vector", "<vector>"},
  };
  const size_t num_hints = sizeof (hints) / sizeof (hints[0]);
  for (size_t i = 0; i < num_hints; i++)
    {
      if (strcmp (name, hints[i].name) == 0)
	return hints[i].header;
    }
  return NULL;
}

/* If SCOPE is the "std" namespace, then suggest pertinent header
   files for NAME at LOCATION.
   Return true iff a suggestion was offered.  */

static bool
maybe_suggest_missing_header (location_t location, tree name, tree scope)
{
  if (scope == NULL_TREE)
    return false;
  if (TREE_CODE (scope) != NAMESPACE_DECL)
    return false;
  /* We only offer suggestions for the "std" namespace.  */
  if (scope != std_node)
    return false;
  gcc_assert (TREE_CODE (name) == IDENTIFIER_NODE);

  const char *name_str = IDENTIFIER_POINTER (name);
  const char *header_hint = get_std_name_hint (name_str);
  if (!header_hint)
    return false;

  gcc_rich_location richloc (location);
  maybe_add_include_fixit (&richloc, header_hint);
  inform (&richloc,
	  "%<std::%s%> is defined in header %qs;"
	  " did you forget to %<#include %s%>?",
	  name_str, header_hint, header_hint);
  return true;
}

/* Look for alternatives for NAME, an IDENTIFIER_NODE for which name
   lookup failed within the explicitly provided SCOPE.  Suggest the
   the best meaningful candidates (if any) as a fix-it hint.
   Return true iff a suggestion was provided.  */

bool
suggest_alternative_in_explicit_scope (location_t location, tree name,
				       tree scope)
{
  /* Something went very wrong; don't suggest anything.  */
  if (name == error_mark_node)
    return false;

  /* Resolve any namespace aliases.  */
  scope = ORIGINAL_NAMESPACE (scope);

  if (maybe_suggest_missing_header (location, name, scope))
    return true;

  cp_binding_level *level = NAMESPACE_LEVEL (scope);

  best_match <tree, const char *> bm (name);
  consider_binding_level (name, bm, level, false, FUZZY_LOOKUP_NAME);

  /* See if we have a good suggesion for the user.  */
  const char *fuzzy_name = bm.get_best_meaningful_candidate ();
  if (fuzzy_name)
    {
      gcc_rich_location richloc (location);
      richloc.add_fixit_replace (fuzzy_name);
      inform (&richloc, "suggested alternative: %qs",
	      fuzzy_name);
      return true;
    }

  return false;
}

/* Look up NAME (an IDENTIFIER_NODE) in SCOPE (either a NAMESPACE_DECL
   or a class TYPE).

   If PREFER_TYPE is > 0, we only return TYPE_DECLs or namespaces.
   If PREFER_TYPE is > 1, we only return TYPE_DECLs.

   Returns a DECL (or OVERLOAD, or BASELINK) representing the
   declaration found.  If no suitable declaration can be found,
   ERROR_MARK_NODE is returned.  If COMPLAIN is true and SCOPE is
   neither a class-type nor a namespace a diagnostic is issued.  */

tree
lookup_qualified_name (tree scope, tree name, int prefer_type, bool complain,
		       bool find_hidden)
{
  tree t = NULL_TREE;

  if (TREE_CODE (scope) == NAMESPACE_DECL)
    {
      int flags = lookup_flags (prefer_type, /*namespaces_only*/false);
      if (find_hidden)
	flags |= LOOKUP_HIDDEN;
      name_lookup lookup (name, flags);

      if (qualified_namespace_lookup (scope, &lookup))
	{
	  t = lookup.value;

	  /* If we have a known type overload, pull it out.  This can happen
	     for using decls.  */
	  if (TREE_CODE (t) == OVERLOAD && TREE_TYPE (t) != unknown_type_node)
	    t = OVL_FUNCTION (t);
	}
    }
  else if (cxx_dialect != cxx98 && TREE_CODE (scope) == ENUMERAL_TYPE)
    t = lookup_enumerator (scope, name);
  else if (is_class_type (scope, complain))
    t = lookup_member (scope, name, 2, prefer_type, tf_warning_or_error);

  if (!t)
    return error_mark_node;
  return t;
}

/* [namespace.qual]
   Accepts the NAME to lookup and its qualifying SCOPE.
   Returns the name/type pair found into the cxx_binding *RESULT,
   or false on error.  */

static bool
qualified_namespace_lookup (tree scope, name_lookup *lookup)
{
  timevar_start (TV_NAME_LOOKUP);
  query_oracle (lookup->name);
  bool found = lookup->search_qualified (ORIGINAL_NAMESPACE (scope));
  timevar_stop (TV_NAME_LOOKUP);
  return found;
}

/* Helper function for lookup_name_fuzzy.
   Traverse binding level LVL, looking for good name matches for NAME
   (and BM).  */
static void
consider_binding_level (tree name, best_match <tree, const char *> &bm,
			cp_binding_level *lvl, bool look_within_fields,
			enum lookup_name_fuzzy_kind kind)
{
  if (look_within_fields)
    if (lvl->this_entity && TREE_CODE (lvl->this_entity) == RECORD_TYPE)
      {
	tree type = lvl->this_entity;
	bool want_type_p = (kind == FUZZY_LOOKUP_TYPENAME);
	tree best_matching_field
	  = lookup_member_fuzzy (type, name, want_type_p);
	if (best_matching_field)
	  bm.consider (IDENTIFIER_POINTER (best_matching_field));
      }

  /* Only suggest names reserved for the implementation if NAME begins
     with an underscore.  */
  bool consider_implementation_names = (IDENTIFIER_POINTER (name)[0] == '_');

  for (tree t = lvl->names; t; t = TREE_CHAIN (t))
    {
      tree d = t;

      /* OVERLOADs or decls from using declaration are wrapped into
	 TREE_LIST.  */
      if (TREE_CODE (d) == TREE_LIST)
	d = OVL_FIRST (TREE_VALUE (d));

      /* Don't use bindings from implicitly declared functions,
	 as they were likely misspellings themselves.  */
      if (TREE_TYPE (d) == error_mark_node)
	continue;

      /* Skip anticipated decls of builtin functions.  */
      if (TREE_CODE (d) == FUNCTION_DECL
	  && DECL_BUILT_IN (d)
	  && DECL_ANTICIPATED (d))
	continue;

      tree suggestion = DECL_NAME (d);
      if (!suggestion)
	continue;

      const char *suggestion_str = IDENTIFIER_POINTER (suggestion);

      /* Ignore internal names with spaces in them.  */
      if (strchr (suggestion_str, ' '))
	continue;

      /* Don't suggest names that are reserved for use by the
	 implementation, unless NAME began with an underscore.  */
      if (name_reserved_for_implementation_p (suggestion_str)
	  && !consider_implementation_names)
	continue;

      bm.consider (suggestion_str);
    }
}

/* Subclass of deferred_diagnostic.  Notify the user that the
   given macro was used before it was defined.
   This can be done in the C++ frontend since tokenization happens
   upfront.  */

class macro_use_before_def : public deferred_diagnostic
{
 public:
  /* Ctor.  LOC is the location of the usage.  MACRO is the
     macro that was used.  */
  macro_use_before_def (location_t loc, cpp_hashnode *macro)
  : deferred_diagnostic (loc), m_macro (macro)
  {
    gcc_assert (macro);
  }

  ~macro_use_before_def ()
  {
    if (is_suppressed_p ())
      return;

    source_location def_loc = cpp_macro_definition_location (m_macro);
    if (def_loc != UNKNOWN_LOCATION)
      {
	inform (get_location (), "the macro %qs had not yet been defined",
		(const char *)m_macro->ident.str);
	inform (def_loc, "it was later defined here");
      }
  }

 private:
  cpp_hashnode *m_macro;
};

/* Determine if it can ever make sense to offer RID as a suggestion for
   a misspelling.

   Subroutine of lookup_name_fuzzy.  */

static bool
suggest_rid_p  (enum rid rid)
{
  switch (rid)
    {
    /* Support suggesting function-like keywords.  */
    case RID_STATIC_ASSERT:
      return true;

    default:
      /* Support suggesting the various decl-specifier words, to handle
	 e.g. "singed" vs "signed" typos.  */
      if (cp_keyword_starts_decl_specifier_p (rid))
	return true;

      /* Otherwise, don't offer it.  This avoids suggesting e.g. "if"
	 and "do" for short misspellings, which are likely to lead to
	 nonsensical results.  */
      return false;
    }
}

/* Search for near-matches for NAME within the current bindings, and within
   macro names, returning the best match as a const char *, or NULL if
   no reasonable match is found.

   Use LOC for any deferred diagnostics.  */

name_hint
lookup_name_fuzzy (tree name, enum lookup_name_fuzzy_kind kind, location_t loc)
{
  gcc_assert (TREE_CODE (name) == IDENTIFIER_NODE);

  /* First, try some well-known names in the C++ standard library, in case
     the user forgot a #include.  */
  const char *header_hint
    = get_cp_stdlib_header_for_name (IDENTIFIER_POINTER (name));
  if (header_hint)
    return name_hint (NULL,
		      new suggest_missing_header (loc,
						  IDENTIFIER_POINTER (name),
						  header_hint));

  best_match <tree, const char *> bm (name);

  cp_binding_level *lvl;
  for (lvl = scope_chain->class_bindings; lvl; lvl = lvl->level_chain)
    consider_binding_level (name, bm, lvl, true, kind);

  for (lvl = current_binding_level; lvl; lvl = lvl->level_chain)
    consider_binding_level (name, bm, lvl, false, kind);

  /* Consider macros: if the user misspelled a macro name e.g. "SOME_MACRO"
     as:
       x = SOME_OTHER_MACRO (y);
     then "SOME_OTHER_MACRO" will survive to the frontend and show up
     as a misspelled identifier.

     Use the best distance so far so that a candidate is only set if
     a macro is better than anything so far.  This allows early rejection
     (without calculating the edit distance) of macro names that must have
     distance >= bm.get_best_distance (), and means that we only get a
     non-NULL result for best_macro_match if it's better than any of
     the identifiers already checked.  */
  best_macro_match bmm (name, bm.get_best_distance (), parse_in);
  cpp_hashnode *best_macro = bmm.get_best_meaningful_candidate ();
  /* If a macro is the closest so far to NAME, consider it.  */
  if (best_macro)
    bm.consider ((const char *)best_macro->ident.str);
  else if (bmm.get_best_distance () == 0)
    {
      /* If we have an exact match for a macro name, then the
	 macro has been used before it was defined.  */
      cpp_hashnode *macro = bmm.blithely_get_best_candidate ();
      if (macro && (macro->flags & NODE_BUILTIN) == 0)
	return name_hint (NULL,
			  new macro_use_before_def (loc, macro));
    }

  /* Try the "starts_decl_specifier_p" keywords to detect
     "singed" vs "signed" typos.  */
  for (unsigned i = 0; i < num_c_common_reswords; i++)
    {
      const c_common_resword *resword = &c_common_reswords[i];

      if (!suggest_rid_p (resword->rid))
	continue;

      tree resword_identifier = ridpointers [resword->rid];
      if (!resword_identifier)
	continue;
      gcc_assert (TREE_CODE (resword_identifier) == IDENTIFIER_NODE);

      /* Only consider reserved words that survived the
	 filtering in init_reswords (e.g. for -std).  */
      if (!IDENTIFIER_KEYWORD_P (resword_identifier))
	continue;

      bm.consider (IDENTIFIER_POINTER (resword_identifier));
    }

  return name_hint (bm.get_best_meaningful_candidate (), NULL);
}

/* Subroutine of outer_binding.

   Returns TRUE if BINDING is a binding to a template parameter of
   SCOPE.  In that case SCOPE is the scope of a primary template
   parameter -- in the sense of G++, i.e, a template that has its own
   template header.

   Returns FALSE otherwise.  */

static bool
binding_to_template_parms_of_scope_p (cxx_binding *binding,
				      cp_binding_level *scope)
{
  tree binding_value, tmpl, tinfo;
  int level;

  if (!binding || !scope || !scope->this_entity)
    return false;

  binding_value = binding->value ?  binding->value : binding->type;
  tinfo = get_template_info (scope->this_entity);

  /* BINDING_VALUE must be a template parm.  */
  if (binding_value == NULL_TREE
      || (!DECL_P (binding_value)
          || !DECL_TEMPLATE_PARM_P (binding_value)))
    return false;

  /*  The level of BINDING_VALUE.  */
  level =
    template_type_parameter_p (binding_value)
    ? TEMPLATE_PARM_LEVEL (TEMPLATE_TYPE_PARM_INDEX
			 (TREE_TYPE (binding_value)))
    : TEMPLATE_PARM_LEVEL (DECL_INITIAL (binding_value));

  /* The template of the current scope, iff said scope is a primary
     template.  */
  tmpl = (tinfo
	  && PRIMARY_TEMPLATE_P (TI_TEMPLATE (tinfo))
	  ? TI_TEMPLATE (tinfo)
	  : NULL_TREE);

  /* If the level of the parm BINDING_VALUE equals the depth of TMPL,
     then BINDING_VALUE is a parameter of TMPL.  */
  return (tmpl && level == TMPL_PARMS_DEPTH (DECL_TEMPLATE_PARMS (tmpl)));
}

/* Return the innermost non-namespace binding for NAME from a scope
   containing BINDING, or, if BINDING is NULL, the current scope.
   Please note that for a given template, the template parameters are
   considered to be in the scope containing the current scope.
   If CLASS_P is false, then class bindings are ignored.  */

cxx_binding *
outer_binding (tree name,
	       cxx_binding *binding,
	       bool class_p)
{
  cxx_binding *outer;
  cp_binding_level *scope;
  cp_binding_level *outer_scope;

  if (binding)
    {
      scope = binding->scope->level_chain;
      outer = binding->previous;
    }
  else
    {
      scope = current_binding_level;
      outer = IDENTIFIER_BINDING (name);
    }
  outer_scope = outer ? outer->scope : NULL;

  /* Because we create class bindings lazily, we might be missing a
     class binding for NAME.  If there are any class binding levels
     between the LAST_BINDING_LEVEL and the scope in which OUTER was
     declared, we must lookup NAME in those class scopes.  */
  if (class_p)
    while (scope && scope != outer_scope && scope->kind != sk_namespace)
      {
	if (scope->kind == sk_class)
	  {
	    cxx_binding *class_binding;

	    class_binding = get_class_binding (name, scope);
	    if (class_binding)
	      {
		/* Thread this new class-scope binding onto the
		   IDENTIFIER_BINDING list so that future lookups
		   find it quickly.  */
		class_binding->previous = outer;
		if (binding)
		  binding->previous = class_binding;
		else
		  IDENTIFIER_BINDING (name) = class_binding;
		return class_binding;
	      }
	  }
	/* If we are in a member template, the template parms of the member
	   template are considered to be inside the scope of the containing
	   class, but within G++ the class bindings are all pushed between the
	   template parms and the function body.  So if the outer binding is
	   a template parm for the current scope, return it now rather than
	   look for a class binding.  */
	if (outer_scope && outer_scope->kind == sk_template_parms
	    && binding_to_template_parms_of_scope_p (outer, scope))
	  return outer;

	scope = scope->level_chain;
      }

  return outer;
}

/* Return the innermost block-scope or class-scope value binding for
   NAME, or NULL_TREE if there is no such binding.  */

tree
innermost_non_namespace_value (tree name)
{
  cxx_binding *binding;
  binding = outer_binding (name, /*binding=*/NULL, /*class_p=*/true);
  return binding ? binding->value : NULL_TREE;
}

/* Look up NAME in the current binding level and its superiors in the
   namespace of variables, functions and typedefs.  Return a ..._DECL
   node of some kind representing its definition if there is only one
   such declaration, or return a TREE_LIST with all the overloaded
   definitions if there are many, or return 0 if it is undefined.
   Hidden name, either friend declaration or built-in function, are
   not ignored.

   If PREFER_TYPE is > 0, we prefer TYPE_DECLs or namespaces.
   If PREFER_TYPE is > 1, we reject non-type decls (e.g. namespaces).
   Otherwise we prefer non-TYPE_DECLs.

   If NONCLASS is nonzero, bindings in class scopes are ignored.  If
   BLOCK_P is false, bindings in block scopes are ignored.  */

static tree
lookup_name_real_1 (tree name, int prefer_type, int nonclass, bool block_p,
		    int namespaces_only, int flags)
{
  cxx_binding *iter;
  tree val = NULL_TREE;

  query_oracle (name);

  /* Conversion operators are handled specially because ordinary
     unqualified name lookup will not find template conversion
     operators.  */
  if (IDENTIFIER_CONV_OP_P (name))
    {
      cp_binding_level *level;

      for (level = current_binding_level;
	   level && level->kind != sk_namespace;
	   level = level->level_chain)
	{
	  tree class_type;
	  tree operators;

	  /* A conversion operator can only be declared in a class
	     scope.  */
	  if (level->kind != sk_class)
	    continue;

	  /* Lookup the conversion operator in the class.  */
	  class_type = level->this_entity;
	  operators = lookup_fnfields (class_type, name, /*protect=*/0);
	  if (operators)
	    return operators;
	}

      return NULL_TREE;
    }

  flags |= lookup_flags (prefer_type, namespaces_only);

  /* First, look in non-namespace scopes.  */

  if (current_class_type == NULL_TREE)
    nonclass = 1;

  if (block_p || !nonclass)
    for (iter = outer_binding (name, NULL, !nonclass);
	 iter;
	 iter = outer_binding (name, iter, !nonclass))
      {
	tree binding;

	/* Skip entities we don't want.  */
	if (LOCAL_BINDING_P (iter) ? !block_p : nonclass)
	  continue;

	/* If this is the kind of thing we're looking for, we're done.  */
	if (qualify_lookup (iter->value, flags))
	  binding = iter->value;
	else if ((flags & LOOKUP_PREFER_TYPES)
		 && qualify_lookup (iter->type, flags))
	  binding = iter->type;
	else
	  binding = NULL_TREE;

	if (binding)
	  {
	    if (TREE_CODE (binding) == TYPE_DECL && DECL_HIDDEN_P (binding))
	      {
		/* A non namespace-scope binding can only be hidden in the
		   presence of a local class, due to friend declarations.

		   In particular, consider:

		   struct C;
		   void f() {
		     struct A {
		       friend struct B;
		       friend struct C;
		       void g() {
		         B* b; // error: B is hidden
			 C* c; // OK, finds ::C
		       } 
		     };
		     B *b;  // error: B is hidden
		     C *c;  // OK, finds ::C
		     struct B {};
		     B *bb; // OK
		   }

		   The standard says that "B" is a local class in "f"
		   (but not nested within "A") -- but that name lookup
		   for "B" does not find this declaration until it is
		   declared directly with "f".

		   In particular:

		   [class.friend]

		   If a friend declaration appears in a local class and
		   the name specified is an unqualified name, a prior
		   declaration is looked up without considering scopes
		   that are outside the innermost enclosing non-class
		   scope. For a friend function declaration, if there is
		   no prior declaration, the program is ill-formed. For a
		   friend class declaration, if there is no prior
		   declaration, the class that is specified belongs to the
		   innermost enclosing non-class scope, but if it is
		   subsequently referenced, its name is not found by name
		   lookup until a matching declaration is provided in the
		   innermost enclosing nonclass scope.

		   So just keep looking for a non-hidden binding.
		*/
		continue;
	      }
	    val = binding;
	    break;
	  }
      }

  /* Now lookup in namespace scopes.  */
  if (!val)
    {
      name_lookup lookup (name, flags);
      if (lookup.search_unqualified
	  (current_decl_namespace (), current_binding_level))
	val = lookup.value;
    }

  /* If we have a known type overload, pull it out.  This can happen
     for both using decls and unhidden functions.  */
  if (val && TREE_CODE (val) == OVERLOAD
      && TREE_TYPE (val) != unknown_type_node)
    val = OVL_FIRST (val);

  return val;
}

/* Wrapper for lookup_name_real_1.  */

tree
lookup_name_real (tree name, int prefer_type, int nonclass, bool block_p,
		  int namespaces_only, int flags)
{
  tree ret;
  bool subtime = timevar_cond_start (TV_NAME_LOOKUP);
  ret = lookup_name_real_1 (name, prefer_type, nonclass, block_p,
			    namespaces_only, flags);
  timevar_cond_stop (TV_NAME_LOOKUP, subtime);
  return ret;
}

tree
lookup_name_nonclass (tree name)
{
  return lookup_name_real (name, 0, 1, /*block_p=*/true, 0, 0);
}

tree
lookup_name (tree name)
{
  return lookup_name_real (name, 0, 0, /*block_p=*/true, 0, 0);
}

tree
lookup_name_prefer_type (tree name, int prefer_type)
{
  return lookup_name_real (name, prefer_type, 0, /*block_p=*/true, 0, 0);
}

/* Look up NAME for type used in elaborated name specifier in
   the scopes given by SCOPE.  SCOPE can be either TS_CURRENT or
   TS_WITHIN_ENCLOSING_NON_CLASS.  Although not implied by the
   name, more scopes are checked if cleanup or template parameter
   scope is encountered.

   Unlike lookup_name_real, we make sure that NAME is actually
   declared in the desired scope, not from inheritance, nor using
   directive.  For using declaration, there is DR138 still waiting
   to be resolved.  Hidden name coming from an earlier friend
   declaration is also returned.

   A TYPE_DECL best matching the NAME is returned.  Catching error
   and issuing diagnostics are caller's responsibility.  */

static tree
lookup_type_scope_1 (tree name, tag_scope scope)
{
  cxx_binding *iter = NULL;
  tree val = NULL_TREE;
  cp_binding_level *level = NULL;

  /* Look in non-namespace scope first.  */
  if (current_binding_level->kind != sk_namespace)
    iter = outer_binding (name, NULL, /*class_p=*/ true);
  for (; iter; iter = outer_binding (name, iter, /*class_p=*/ true))
    {
      /* Check if this is the kind of thing we're looking for.
	 If SCOPE is TS_CURRENT, also make sure it doesn't come from
	 base class.  For ITER->VALUE, we can simply use
	 INHERITED_VALUE_BINDING_P.  For ITER->TYPE, we have to use
	 our own check.

	 We check ITER->TYPE before ITER->VALUE in order to handle
	   typedef struct C {} C;
	 correctly.  */

      if (qualify_lookup (iter->type, LOOKUP_PREFER_TYPES)
	  && (scope != ts_current
	      || LOCAL_BINDING_P (iter)
	      || DECL_CONTEXT (iter->type) == iter->scope->this_entity))
	val = iter->type;
      else if ((scope != ts_current
		|| !INHERITED_VALUE_BINDING_P (iter))
	       && qualify_lookup (iter->value, LOOKUP_PREFER_TYPES))
	val = iter->value;

      if (val)
	break;
    }

  /* Look in namespace scope.  */
  if (val)
    level = iter->scope;
  else
    {
      tree ns = current_decl_namespace ();

      if (tree *slot = find_namespace_slot (ns, name))
	{
	  /* If this is the kind of thing we're looking for, we're done.  */
	  if (tree type = MAYBE_STAT_TYPE (*slot))
	    if (qualify_lookup (type, LOOKUP_PREFER_TYPES))
	      val = type;
	  if (!val)
	    {
	      if (tree decl = MAYBE_STAT_DECL (*slot))
		if (qualify_lookup (decl, LOOKUP_PREFER_TYPES))
		  val = decl;
	    }
	  level = NAMESPACE_LEVEL (ns);
	}
    }

  /* Type found, check if it is in the allowed scopes, ignoring cleanup
     and template parameter scopes.  */
  if (val)
    {
      cp_binding_level *b = current_binding_level;
      while (b)
	{
	  if (level == b)
	    return val;

	  if (b->kind == sk_cleanup || b->kind == sk_template_parms
	      || b->kind == sk_function_parms)
	    b = b->level_chain;
	  else if (b->kind == sk_class
		   && scope == ts_within_enclosing_non_class)
	    b = b->level_chain;
	  else
	    break;
	}
    }

  return NULL_TREE;
}
 
/* Wrapper for lookup_type_scope_1.  */

tree
lookup_type_scope (tree name, tag_scope scope)
{
  tree ret;
  bool subtime = timevar_cond_start (TV_NAME_LOOKUP);
  ret = lookup_type_scope_1 (name, scope);
  timevar_cond_stop (TV_NAME_LOOKUP, subtime);
  return ret;
}

/* Returns true iff DECL is a block-scope extern declaration of a function
   or variable.  */

bool
is_local_extern (tree decl)
{
  cxx_binding *binding;

  /* For functions, this is easy.  */
  if (TREE_CODE (decl) == FUNCTION_DECL)
    return DECL_LOCAL_FUNCTION_P (decl);

  if (!VAR_P (decl))
    return false;
  if (!current_function_decl)
    return false;

  /* For variables, this is not easy.  We need to look at the binding stack
     for the identifier to see whether the decl we have is a local.  */
  for (binding = IDENTIFIER_BINDING (DECL_NAME (decl));
       binding && binding->scope->kind != sk_namespace;
       binding = binding->previous)
    if (binding->value == decl)
      return LOCAL_BINDING_P (binding);

  return false;
}

/* The type TYPE is being declared.  If it is a class template, or a
   specialization of a class template, do any processing required and
   perform error-checking.  If IS_FRIEND is nonzero, this TYPE is
   being declared a friend.  B is the binding level at which this TYPE
   should be bound.

   Returns the TYPE_DECL for TYPE, which may have been altered by this
   processing.  */

static tree
maybe_process_template_type_declaration (tree type, int is_friend,
					 cp_binding_level *b)
{
  tree decl = TYPE_NAME (type);

  if (processing_template_parmlist)
    /* You can't declare a new template type in a template parameter
       list.  But, you can declare a non-template type:

	 template <class A*> struct S;

       is a forward-declaration of `A'.  */
    ;
  else if (b->kind == sk_namespace
	   && current_binding_level->kind != sk_namespace)
    /* If this new type is being injected into a containing scope,
       then it's not a template type.  */
    ;
  else
    {
      gcc_assert (MAYBE_CLASS_TYPE_P (type)
		  || TREE_CODE (type) == ENUMERAL_TYPE);

      if (processing_template_decl)
	{
	  /* This may change after the call to
	     push_template_decl_real, but we want the original value.  */
	  tree name = DECL_NAME (decl);

	  decl = push_template_decl_real (decl, is_friend);
	  if (decl == error_mark_node)
	    return error_mark_node;

	  /* If the current binding level is the binding level for the
	     template parameters (see the comment in
	     begin_template_parm_list) and the enclosing level is a class
	     scope, and we're not looking at a friend, push the
	     declaration of the member class into the class scope.  In the
	     friend case, push_template_decl will already have put the
	     friend into global scope, if appropriate.  */
	  if (TREE_CODE (type) != ENUMERAL_TYPE
	      && !is_friend && b->kind == sk_template_parms
	      && b->level_chain->kind == sk_class)
	    {
	      finish_member_declaration (CLASSTYPE_TI_TEMPLATE (type));

	      if (!COMPLETE_TYPE_P (current_class_type))
		{
		  maybe_add_class_template_decl_list (current_class_type,
						      type, /*friend_p=*/0);
		  /* Put this UTD in the table of UTDs for the class.  */
		  if (CLASSTYPE_NESTED_UTDS (current_class_type) == NULL)
		    CLASSTYPE_NESTED_UTDS (current_class_type) =
		      binding_table_new (SCOPE_DEFAULT_HT_SIZE);

		  binding_table_insert
		    (CLASSTYPE_NESTED_UTDS (current_class_type), name, type);
		}
	    }
	}
    }

  return decl;
}

/* Push a tag name NAME for struct/class/union/enum type TYPE.  In case
   that the NAME is a class template, the tag is processed but not pushed.

   The pushed scope depend on the SCOPE parameter:
   - When SCOPE is TS_CURRENT, put it into the inner-most non-sk_cleanup
     scope.
   - When SCOPE is TS_GLOBAL, put it in the inner-most non-class and
     non-template-parameter scope.  This case is needed for forward
     declarations.
   - When SCOPE is TS_WITHIN_ENCLOSING_NON_CLASS, this is similar to
     TS_GLOBAL case except that names within template-parameter scopes
     are not pushed at all.

   Returns TYPE upon success and ERROR_MARK_NODE otherwise.  */

static tree
do_pushtag (tree name, tree type, tag_scope scope)
{
  tree decl;

  cp_binding_level *b = current_binding_level;
  while (/* Cleanup scopes are not scopes from the point of view of
	    the language.  */
	 b->kind == sk_cleanup
	 /* Neither are function parameter scopes.  */
	 || b->kind == sk_function_parms
	 /* Neither are the scopes used to hold template parameters
	    for an explicit specialization.  For an ordinary template
	    declaration, these scopes are not scopes from the point of
	    view of the language.  */
	 || (b->kind == sk_template_parms
	     && (b->explicit_spec_p || scope == ts_global))
	 || (b->kind == sk_class
	     && (scope != ts_current
		 /* We may be defining a new type in the initializer
		    of a static member variable. We allow this when
		    not pedantic, and it is particularly useful for
		    type punning via an anonymous union.  */
		 || COMPLETE_TYPE_P (b->this_entity))))
    b = b->level_chain;

  gcc_assert (identifier_p (name));

  /* Do C++ gratuitous typedefing.  */
  if (identifier_type_value_1 (name) != type)
    {
      tree tdef;
      tree context = TYPE_CONTEXT (type);

      if (! context)
	{
	  tree cs = current_scope ();

	  if (scope == ts_current
	      || (cs && TREE_CODE (cs) == FUNCTION_DECL))
	    context = cs;
	  else if (cs && TYPE_P (cs))
	    /* When declaring a friend class of a local class, we want
	       to inject the newly named class into the scope
	       containing the local class, not the namespace
	       scope.  */
	    context = decl_function_context (get_type_decl (cs));
	}
      if (!context)
	context = current_namespace;

      tdef = create_implicit_typedef (name, type);
      DECL_CONTEXT (tdef) = FROB_CONTEXT (context);
      /* Friends also get the same owner and export status.  */
      set_module_owner (tdef);
      if (scope == ts_within_enclosing_non_class)
	{
	  /* This is a friend.  Make this TYPE_DECL node hidden from
	     ordinary name lookup.  Its corresponding TEMPLATE_DECL
	     will be marked in push_template_decl_real.  */
	  retrofit_lang_decl (tdef);
	  DECL_ANTICIPATED (tdef) = 1;
	  DECL_FRIEND_P (tdef) = 1;
	}

      decl = maybe_process_template_type_declaration
	(type, scope == ts_within_enclosing_non_class, b);
      if (decl == error_mark_node)
	return decl;

      if (b->kind == sk_class)
	{
	  if (!TYPE_BEING_DEFINED (current_class_type))
	    return error_mark_node;

	  if (!PROCESSING_REAL_TEMPLATE_DECL_P ())
	    /* Put this TYPE_DECL on the TYPE_FIELDS list for the
	       class.  But if it's a member template class, we want
	       the TEMPLATE_DECL, not the TYPE_DECL, so this is done
	       later.  */
	    finish_member_declaration (decl);
	  else
	    pushdecl_class_level (decl);
	}
      else if (b->kind != sk_template_parms)
	{
	  decl = do_pushdecl_with_scope (decl, b, /*is_friend=*/false);
	  if (decl == error_mark_node)
	    return decl;

	  if (DECL_CONTEXT (decl) == std_node
	      && init_list_identifier == DECL_NAME (TYPE_NAME (type))
	      && !CLASSTYPE_TEMPLATE_INFO (type))
	    {
	      error ("declaration of std::initializer_list does not match "
		     "#include <initializer_list>, isn't a template");
	      return error_mark_node;
	    }
	}

      TYPE_CONTEXT (type) = DECL_CONTEXT (decl);

      /* If this is a local class, keep track of it.  We need this
	 information for name-mangling, and so that it is possible to
	 find all function definitions in a translation unit in a
	 convenient way.  (It's otherwise tricky to find a member
	 function definition it's only pointed to from within a local
	 class.)  */
      if (TYPE_FUNCTION_SCOPE_P (type))
	{
	  if (processing_template_decl)
	    {
	      /* Push a DECL_EXPR so we call pushtag at the right time in
		 template instantiation rather than in some nested context.  */
	      add_decl_expr (decl);
	    }
	  /* Lambdas use LAMBDA_EXPR_DISCRIMINATOR instead.  */
	  else if (!LAMBDA_TYPE_P (type))
	    vec_safe_push (local_classes, type);
	}
    }

  if (b->kind == sk_class
      && !COMPLETE_TYPE_P (current_class_type))
    {
      maybe_add_class_template_decl_list (current_class_type,
					  type, /*friend_p=*/0);

      if (CLASSTYPE_NESTED_UTDS (current_class_type) == NULL)
	CLASSTYPE_NESTED_UTDS (current_class_type)
	  = binding_table_new (SCOPE_DEFAULT_HT_SIZE);

      binding_table_insert
	(CLASSTYPE_NESTED_UTDS (current_class_type), name, type);
    }

  decl = TYPE_NAME (type);
  gcc_assert (TREE_CODE (decl) == TYPE_DECL);

  /* Set type visibility now if this is a forward declaration.  */
  TREE_PUBLIC (decl) = 1;
  determine_visibility (decl);

  return type;
}

/* Wrapper for do_pushtag.  */

tree
pushtag (tree name, tree type, tag_scope scope)
{
  tree ret;
  bool subtime = timevar_cond_start (TV_NAME_LOOKUP);
  ret = do_pushtag (name, type, scope);
  timevar_cond_stop (TV_NAME_LOOKUP, subtime);
  return ret;
}


/* Subroutines for reverting temporarily to top-level for instantiation
   of templates and such.  We actually need to clear out the class- and
   local-value slots of all identifiers, so that only the global values
   are at all visible.  Simply setting current_binding_level to the global
   scope isn't enough, because more binding levels may be pushed.  */
struct saved_scope *scope_chain;

/* Return true if ID has not already been marked.  */

static inline bool
store_binding_p (tree id)
{
  if (!id || !IDENTIFIER_BINDING (id))
    return false;

  if (IDENTIFIER_MARKED (id))
    return false;

  return true;
}

/* Add an appropriate binding to *OLD_BINDINGS which needs to already
   have enough space reserved.  */

static void
store_binding (tree id, vec<cxx_saved_binding, va_gc> **old_bindings)
{
  cxx_saved_binding saved;

  gcc_checking_assert (store_binding_p (id));

  IDENTIFIER_MARKED (id) = 1;

  saved.identifier = id;
  saved.binding = IDENTIFIER_BINDING (id);
  saved.real_type_value = REAL_IDENTIFIER_TYPE_VALUE (id);
  (*old_bindings)->quick_push (saved);
  IDENTIFIER_BINDING (id) = NULL;
}

static void
store_bindings (tree names, vec<cxx_saved_binding, va_gc> **old_bindings)
{
  static vec<tree> bindings_need_stored;
  tree t, id;
  size_t i;

  bool subtime = timevar_cond_start (TV_NAME_LOOKUP);
  for (t = names; t; t = TREE_CHAIN (t))
    {
      if (TREE_CODE (t) == TREE_LIST)
	id = TREE_PURPOSE (t);
      else
	id = DECL_NAME (t);

      if (store_binding_p (id))
	bindings_need_stored.safe_push (id);
    }
  if (!bindings_need_stored.is_empty ())
    {
      vec_safe_reserve_exact (*old_bindings, bindings_need_stored.length ());
      for (i = 0; bindings_need_stored.iterate (i, &id); ++i)
	{
	  /* We can apparently have duplicates in NAMES.  */
	  if (store_binding_p (id))
	    store_binding (id, old_bindings);
	}
      bindings_need_stored.truncate (0);
    }
  timevar_cond_stop (TV_NAME_LOOKUP, subtime);
}

/* Like store_bindings, but NAMES is a vector of cp_class_binding
   objects, rather than a TREE_LIST.  */

static void
store_class_bindings (vec<cp_class_binding, va_gc> *names,
		      vec<cxx_saved_binding, va_gc> **old_bindings)
{
  static vec<tree> bindings_need_stored;
  size_t i;
  cp_class_binding *cb;

  for (i = 0; vec_safe_iterate (names, i, &cb); ++i)
    if (store_binding_p (cb->identifier))
      bindings_need_stored.safe_push (cb->identifier);
  if (!bindings_need_stored.is_empty ())
    {
      tree id;
      vec_safe_reserve_exact (*old_bindings, bindings_need_stored.length ());
      for (i = 0; bindings_need_stored.iterate (i, &id); ++i)
	store_binding (id, old_bindings);
      bindings_need_stored.truncate (0);
    }
}

/* A chain of saved_scope structures awaiting reuse.  */

static GTY((deletable)) struct saved_scope *free_saved_scope;

static void
do_push_to_top_level (void)
{
  struct saved_scope *s;
  cp_binding_level *b;
  cxx_saved_binding *sb;
  size_t i;
  bool need_pop;

  /* Reuse or create a new structure for this saved scope.  */
  if (free_saved_scope != NULL)
    {
      s = free_saved_scope;
      free_saved_scope = s->prev;

      vec<cxx_saved_binding, va_gc> *old_bindings = s->old_bindings;
      memset (s, 0, sizeof (*s));
      /* Also reuse the structure's old_bindings vector.  */
      vec_safe_truncate (old_bindings, 0);
      s->old_bindings = old_bindings;
    }
  else
    s = ggc_cleared_alloc<saved_scope> ();

  b = scope_chain ? current_binding_level : 0;

  /* If we're in the middle of some function, save our state.  */
  if (cfun)
    {
      need_pop = true;
      push_function_context ();
    }
  else
    need_pop = false;

  if (scope_chain && previous_class_level)
    store_class_bindings (previous_class_level->class_shadowed,
			  &s->old_bindings);

  /* Have to include the global scope, because class-scope decls
     aren't listed anywhere useful.  */
  for (; b; b = b->level_chain)
    {
      tree t;

      /* Template IDs are inserted into the global level. If they were
	 inserted into namespace level, finish_file wouldn't find them
	 when doing pending instantiations. Therefore, don't stop at
	 namespace level, but continue until :: .  */
      if (global_scope_p (b))
	break;

      store_bindings (b->names, &s->old_bindings);
      /* We also need to check class_shadowed to save class-level type
	 bindings, since pushclass doesn't fill in b->names.  */
      if (b->kind == sk_class)
	store_class_bindings (b->class_shadowed, &s->old_bindings);

      /* Unwind type-value slots back to top level.  */
      for (t = b->type_shadowed; t; t = TREE_CHAIN (t))
	SET_IDENTIFIER_TYPE_VALUE (TREE_PURPOSE (t), TREE_VALUE (t));
    }

  FOR_EACH_VEC_SAFE_ELT (s->old_bindings, i, sb)
    IDENTIFIER_MARKED (sb->identifier) = 0;

  s->this_module = 0;

  s->prev = scope_chain;
  s->bindings = b;
  s->need_pop_function_context = need_pop;
  s->function_decl = current_function_decl;
  s->unevaluated_operand = cp_unevaluated_operand;
  s->inhibit_evaluation_warnings = c_inhibit_evaluation_warnings;
  s->x_stmt_tree.stmts_are_full_exprs_p = true;

  scope_chain = s;
  current_function_decl = NULL_TREE;
  vec_alloc (current_lang_base, 10);
  current_lang_name = lang_name_cplusplus;
  current_namespace = global_namespace;
  push_class_stack ();
  cp_unevaluated_operand = 0;
  c_inhibit_evaluation_warnings = 0;
}

static void
do_pop_from_top_level (void)
{
  struct saved_scope *s = scope_chain;
  cxx_saved_binding *saved;
  size_t i;

  /* Clear out class-level bindings cache.  */
  if (previous_class_level)
    invalidate_class_lookup_cache ();
  pop_class_stack ();

  current_lang_base = 0;

  scope_chain = s->prev;
  FOR_EACH_VEC_SAFE_ELT (s->old_bindings, i, saved)
    {
      tree id = saved->identifier;

      IDENTIFIER_BINDING (id) = saved->binding;
      SET_IDENTIFIER_TYPE_VALUE (id, saved->real_type_value);
    }

  /* If we were in the middle of compiling a function, restore our
     state.  */
  if (s->need_pop_function_context)
    pop_function_context ();
  current_function_decl = s->function_decl;
  cp_unevaluated_operand = s->unevaluated_operand;
  c_inhibit_evaluation_warnings = s->inhibit_evaluation_warnings;

  /* Make this saved_scope structure available for reuse by
     push_to_top_level.  */
  s->prev = free_saved_scope;
  free_saved_scope = s;
}

/* Push into the scope of the namespace NS, even if it is deeply
   nested within another namespace.  */

static void
do_push_nested_namespace (tree ns)
{
  if (ns == global_namespace)
    do_push_to_top_level ();
  else
    {
      do_push_nested_namespace (CP_DECL_CONTEXT (ns));
      // FIXME This assert is only true in the correct module context
      // gcc_checking_assert
      //(find_namespace_value (current_namespace, DECL_NAME (ns)) == ns);
      resume_scope (NAMESPACE_LEVEL (ns));
      current_namespace = ns;
    }
}

/* Pop back from the scope of the namespace NS, which was previously
   entered with push_nested_namespace.  */

static void
do_pop_nested_namespace (tree ns)
{
  while (ns != global_namespace)
    {
      ns = CP_DECL_CONTEXT (ns);
      current_namespace = ns;
      leave_scope ();
    }

  do_pop_from_top_level ();
}

/* Add TARGET to USINGS, if it does not already exist there.
   We used to build the complete graph of usings at this point, from
   the POV of the source namespaces.  Now we build that as we perform
   the unqualified search.  */

static void
add_using_namespace (vec<tree, va_gc> *&usings, tree target)
{
  if (usings)
    for (unsigned ix = usings->length (); ix--;)
      if ((*usings)[ix] == target)
	return;

  vec_safe_push (usings, target);
}

/* Tell the debug system of a using directive.  */

static void
emit_debug_info_using_namespace (tree from, tree target, bool implicit)
{
  /* Emit debugging info.  */
  tree context = from != global_namespace ? from : NULL_TREE;
  debug_hooks->imported_module_or_decl (target, NULL_TREE, context, false,
					implicit);
}

/* Process a namespace-scope using directive.  */

void
finish_namespace_using_directive (tree target, tree attribs)
{
  gcc_checking_assert (namespace_bindings_p ());
  if (target == error_mark_node)
    return;

  add_using_namespace (DECL_NAMESPACE_USING (current_namespace),
		       ORIGINAL_NAMESPACE (target));
  emit_debug_info_using_namespace (current_namespace,
				   ORIGINAL_NAMESPACE (target), false);

  if (attribs == error_mark_node)
    return;

  for (tree a = attribs; a; a = TREE_CHAIN (a))
    {
      tree name = get_attribute_name (a);
      if (is_attribute_p ("strong", name))
	{
	  warning (0, "strong using directive no longer supported");
	  if (CP_DECL_CONTEXT (target) == current_namespace)
	    inform (DECL_SOURCE_LOCATION (target),
		    "you may use an inline namespace instead");
	}
      else
	warning (OPT_Wattributes, "%qD attribute directive ignored", name);
    }
}

/* Process a function-scope using-directive.  */

void
finish_local_using_directive (tree target, tree attribs)
{
  gcc_checking_assert (local_bindings_p ());
  if (target == error_mark_node)
    return;

  if (attribs)
    warning (OPT_Wattributes, "attributes ignored on local using directive");

  add_stmt (build_stmt (input_location, USING_STMT, target));

  add_using_namespace (current_binding_level->using_directives,
		       ORIGINAL_NAMESPACE (target));
}

/* Pushes X into the global namespace.  */

tree
pushdecl_top_level (tree x, bool is_friend)
{
  bool subtime = timevar_cond_start (TV_NAME_LOOKUP);
  do_push_to_top_level ();
  x = pushdecl_namespace_level (x, is_friend);
  do_pop_from_top_level ();
  timevar_cond_stop (TV_NAME_LOOKUP, subtime);
  return x;
}

/* Pushes X into the global namespace and calls cp_finish_decl to
   register the variable, initializing it with INIT.  */

tree
pushdecl_top_level_and_finish (tree x, tree init)
{
  bool subtime = timevar_cond_start (TV_NAME_LOOKUP);
  do_push_to_top_level ();
  x = pushdecl_namespace_level (x, false);
  cp_finish_decl (x, init, false, NULL_TREE, 0);
  do_pop_from_top_level ();
  timevar_cond_stop (TV_NAME_LOOKUP, subtime);
  return x;
}

/* Enter the namespaces from current_namerspace to NS.  */

static int
push_inline_namespaces (tree ns)
{
  int count = 0;
  if (ns != current_namespace)
    {
      gcc_assert (ns != global_namespace);
      count += push_inline_namespaces (CP_DECL_CONTEXT (ns));
      resume_scope (NAMESPACE_LEVEL (ns));
      current_namespace = ns;
      count++;
    }
  return count;
}

/* SLOT is the (possibly empty) binding slot for NAME in CTX.
   Reuse or create a namespace NAME.  NAME is null for the anonymous
   namespace.  */

static tree
reuse_namespace (tree *slot, tree ctx, tree name)
{
  if (flag_modules && *slot && TREE_PUBLIC (ctx) && name)
    {
      /* Public namespace.  Shared.  */
      tree *global_slot
	= TREE_CODE (*slot) == MODULE_VECTOR
	?  module_binding_slot (slot, name, MODULE_SLOT_GLOBAL, false)
	: slot;
      if (tree decl = *global_slot)
	if (TREE_CODE (decl) == NAMESPACE_DECL && !DECL_NAMESPACE_ALIAS (decl))
	  return decl;
    }
  return NULL_TREE;
}

static tree
make_namespace (tree ctx, tree name, bool inline_p)
{
  /* Create the namespace.  */
  tree ns = build_lang_decl (NAMESPACE_DECL, name, void_type_node);
  SCOPE_DEPTH (ns) = SCOPE_DEPTH (ctx) + 1;
  if (!SCOPE_DEPTH (ns))
    /* We only allow depth 255. */
    sorry ("cannot nest more than %d namespaces", SCOPE_DEPTH (ctx));
  DECL_CONTEXT (ns) = FROB_CONTEXT (ctx);

  if (!name)
    SET_DECL_ASSEMBLER_NAME (ns, anon_identifier);
  else if (TREE_PUBLIC (ctx))
    {
      TREE_PUBLIC (ns) = true;
      // FIXME:Only export in module purview, fix in push_namespace
      DECL_MODULE_EXPORT_P (ns) = true;
    }

  if (inline_p)
    DECL_NAMESPACE_INLINE_P (ns) = true;

  return ns;
}

static void
make_namespace_finish (tree ns, tree *slot, bool from_import = false)
{
  if (flag_modules && TREE_PUBLIC (ns) && (from_import || *slot != ns))
    {
      slot = module_binding_slot (slot, DECL_NAME (ns),
				  MODULE_SLOT_GLOBAL, true);
      if (*slot && *slot != ns)
	{
	  /* Something was already bound there.  */
	  error ("%q#D conflicts with global module declaration", ns);
	  inform (DECL_SOURCE_LOCATION (OVL_FIRST (*slot)),
		  "global module declaration %qD", OVL_FIRST (*slot));
	}
      *slot = ns;
    }

  tree ctx = CP_DECL_CONTEXT (ns);
  if (!from_import)
    add_decl_to_level (NAMESPACE_LEVEL (ctx), ns);

  /* NS was newly created, finish off making it.  */
  cp_binding_level *scope = ggc_cleared_alloc<cp_binding_level> ();
  scope->this_entity = ns;
  scope->more_cleanups_ok = true;
  scope->kind = sk_namespace;
  scope->level_chain = NAMESPACE_LEVEL (ctx);
  NAMESPACE_LEVEL (ns) = scope;

  if (DECL_NAMESPACE_INLINE_P (ns))
    vec_safe_push (DECL_NAMESPACE_INLINEES (ctx), ns);

  if (DECL_NAMESPACE_INLINE_P (ns) || !DECL_NAME (ns))
    emit_debug_info_using_namespace (ctx, ns, true);
}

/* Push into the scope of the NAME namespace.  If NAME is NULL_TREE,
   then we enter an anonymous namespace.  If MAKE_INLINE is true, then
   we create an inline namespace (it is up to the caller to check upon
   redefinition). Return the number of namespaces entered.  */

int
push_namespace (tree name, bool make_inline)
{
  bool subtime = timevar_cond_start (TV_NAME_LOOKUP);
  int count = 0;

  /* We should not get here if the global_namespace is not yet constructed
     nor if NAME designates the global namespace:  The global scope is
     constructed elsewhere.  */
  gcc_checking_assert (global_namespace != NULL && name != global_identifier);

  tree ns = NULL_TREE;
  {
    name_lookup lookup (name, 0);
    if (!lookup.search_qualified (current_namespace, /*usings=*/false))
      ;
    else if (TREE_CODE (lookup.value) != NAMESPACE_DECL)
      ;
    else if (tree dna = DECL_NAMESPACE_ALIAS (lookup.value))
      {
	/* A namespace alias is not allowed here, but if the alias
	   is for a namespace also inside the current scope,
	   accept it with a diagnostic.  That's better than dying
	   horribly.  */
	if (is_nested_namespace (current_namespace, CP_DECL_CONTEXT (dna)))
	  {
	    error ("namespace alias %qD not allowed here, "
		   "assuming %qD", lookup.value, dna);
	    ns = dna;
	  }
      }
    else
      ns = lookup.value;
  }

  if (ns)
    /* DR2061.  NS might be a member of an inline namespace.  We
       need to push into those namespaces.  */
    count += push_inline_namespaces (CP_DECL_CONTEXT (ns));
  else
    {
      /* Before making a new namespace, see if we already have one in
	 the existing partitions of the current namespace.  */
      tree *slot = find_namespace_slot (current_namespace, name, true);
      ns = reuse_namespace (slot, current_namespace, name);
      if (!ns)
	ns = make_namespace (current_namespace, name, make_inline);

      if (pushdecl (ns) == error_mark_node)
	ns = NULL_TREE;
      else
	{
	  /* finish up making the namespace.  */
	  make_namespace_finish (ns, slot);

	  /* Add the anon using-directive here, we don't do it in
	     make_namespace_finish.  */
	  if (!DECL_NAMESPACE_INLINE_P (ns) && !name)
	    add_using_namespace (DECL_NAMESPACE_USING (current_namespace), ns);
	}
    }

  if (ns)
    {
      if (make_inline && !DECL_NAMESPACE_INLINE_P (ns))
	{
	  error ("inline namespace must be specified at initial definition");
	  inform (DECL_SOURCE_LOCATION (ns), "%qD defined here", ns);
	}
      resume_scope (NAMESPACE_LEVEL (ns));
      current_namespace = ns;
      count++;
    }

  timevar_cond_stop (TV_NAME_LOOKUP, subtime);
  return count;
}

/* Pop from the scope of the current namespace.  */

void
pop_namespace (void)
{
  bool subtime = timevar_cond_start (TV_NAME_LOOKUP);

  gcc_assert (current_namespace != global_namespace);
  current_namespace = CP_DECL_CONTEXT (current_namespace);
  /* The binding level is not popped, as it might be re-opened later.  */
  leave_scope ();

  timevar_cond_stop (TV_NAME_LOOKUP, subtime);
}

tree
add_imported_namespace (tree ctx, unsigned mod, tree name, bool inline_p)
{
  /* Does not deal with anonymous namespaces.  */
  gcc_assert (name && TREE_PUBLIC (ctx));

  tree *slot = find_namespace_slot (ctx, name, true);
  tree decl = reuse_namespace (slot, ctx, name);
  if (!decl)
    {
      decl = make_namespace (ctx, name, inline_p);
      make_namespace_finish (decl, slot, true);
    }
  else if (DECL_NAMESPACE_INLINE_P (decl) != inline_p)
    {
      error (inline_p ? "expected %qD to be an inline namespace"
	     : "expected %qD to not be an inline namespace", decl);
      inform (DECL_SOURCE_LOCATION (decl), "namespace introduced here");
    }

  /* Now insert.  */
  if (mod < MODULE_IMPORT_BASE)
    mod = MODULE_SLOT_CURRENT;
  else if (TREE_CODE (*slot) == MODULE_VECTOR)
    {
      /* See if we can extend the final slot.  */
      module_cluster *last = MODULE_VECTOR_CLUSTER_LAST (*slot);
      gcc_checking_assert (last->indices[0].span);
      unsigned jx = MODULE_VECTOR_SLOTS_PER_CLUSTER;

      while (--jx)
	if (last->indices[jx].span)
	  break;
      if (last->slots[jx] == decl
	  && last->indices[jx].base + last->indices[jx].span == mod)
	{
	  last->indices[jx].span++;
	  return decl;
	}
    }

  tree *mslot = module_binding_slot (slot, name, mod, true);

  gcc_assert (!*mslot || *mslot == decl);
  *mslot = decl;

  return decl;
}

tree
find_imported_namespace (tree ctx, unsigned mod, tree name)
{
  /* Does not deal with anonymous namespaces.  */
  gcc_assert (name && TREE_PUBLIC (ctx));

  if (tree *slot = find_namespace_slot (ctx, name, false))
    if (tree *mslot = module_binding_slot
	(slot, name, mod == MODULE_PURVIEW ? MODULE_SLOT_CURRENT : mod, false))
      if (tree decl = *mslot)
	if (TREE_CODE (decl) == NAMESPACE_DECL && !DECL_NAMESPACE_ALIAS (decl))
	  return decl;
  return NULL_TREE;
}

/* External entry points for do_{push_to/pop_from}_top_level.  */

void
push_to_top_level (void)
{
  bool subtime = timevar_cond_start (TV_NAME_LOOKUP);
  do_push_to_top_level ();
  timevar_cond_stop (TV_NAME_LOOKUP, subtime);
}

void
pop_from_top_level (void)
{
  bool subtime = timevar_cond_start (TV_NAME_LOOKUP);
  do_pop_from_top_level ();
  timevar_cond_stop (TV_NAME_LOOKUP, subtime);
}

/* External entry points for do_{push,pop}_nested_namespace.  */

void
push_nested_namespace (tree ns)
{
  bool subtime = timevar_cond_start (TV_NAME_LOOKUP);
  do_push_nested_namespace (ns);
  timevar_cond_stop (TV_NAME_LOOKUP, subtime);
}

void
pop_nested_namespace (tree ns)
{
  bool subtime = timevar_cond_start (TV_NAME_LOOKUP);
  gcc_assert (current_namespace == ns);
  do_pop_nested_namespace (ns);
  timevar_cond_stop (TV_NAME_LOOKUP, subtime);
}

/* Pop off extraneous binding levels left over due to syntax errors.
   We don't pop past namespaces, as they might be valid.  */

void
pop_everything (void)
{
  if (ENABLE_SCOPE_CHECKING)
    verbatim ("XXX entering pop_everything ()\n");
  while (!namespace_bindings_p ())
    {
      if (current_binding_level->kind == sk_class)
	pop_nested_class ();
      else
	poplevel (0, 0, 0);
    }
  if (ENABLE_SCOPE_CHECKING)
    verbatim ("XXX leaving pop_everything ()\n");
}

/* Emit debugging information for using declarations and directives.
   If input tree is overloaded fn then emit debug info for all
   candidates.  */

void
cp_emit_debug_info_for_using (tree t, tree context)
{
  /* Don't try to emit any debug information if we have errors.  */
  if (seen_error ())
    return;

  /* Ignore this FUNCTION_DECL if it refers to a builtin declaration
     of a builtin function.  */
  if (TREE_CODE (t) == FUNCTION_DECL
      && DECL_EXTERNAL (t)
      && DECL_BUILT_IN (t))
    return;

  /* Do not supply context to imported_module_or_decl, if
     it is a global namespace.  */
  if (context == global_namespace)
    context = NULL_TREE;

  t = MAYBE_BASELINK_FUNCTIONS (t);

  /* FIXME: Handle TEMPLATE_DECLs.  */
  for (lkp_iterator iter (t); iter; ++iter)
    {
      tree fn = *iter;
      if (TREE_CODE (fn) != TEMPLATE_DECL)
	{
	  if (building_stmt_list_p ())
	    add_stmt (build_stmt (input_location, USING_STMT, fn));
	  else
	    debug_hooks->imported_module_or_decl (fn, NULL_TREE, context,
						  false, false);
	}
    }
}

#include "gt-cp-name-lookup.h"<|MERGE_RESOLUTION|>--- conflicted
+++ resolved
@@ -3246,7 +3246,8 @@
 /* DECL has just been bound at LEVEL.  finish up the bookkeeping.  */
 
 static void
-newbinding_bookkeeping (tree name, tree decl, cp_binding_level *level)
+newbinding_bookkeeping (tree name, tree decl, cp_binding_level *level,
+			bool visible_injection = false)
 {
   if (TREE_CODE (decl) == TYPE_DECL)
     {
@@ -3273,6 +3274,9 @@
     }
   else if (VAR_P (decl))
     maybe_register_incomplete_var (decl);
+  else if (visible_injection)
+    warning (0, "injected friend %qD is visible"
+	     " due to %<-ffriend-injection%>", decl);
 
   if ((VAR_P (decl) || TREE_CODE (decl) == FUNCTION_DECL)
       && DECL_EXTERN_C_P (decl))
@@ -3440,41 +3444,8 @@
       if (old != decl)
 	/* An existing decl matched, use it.  */
 	decl = old;
-<<<<<<< HEAD
       else
-	newbinding_bookkeeping (name, decl, level);
-=======
-      else if (TREE_CODE (decl) == TYPE_DECL)
-	{
-	  tree type = TREE_TYPE (decl);
-
-	  if (type != error_mark_node)
-	    {
-	      if (TYPE_NAME (type) != decl)
-		set_underlying_type (decl);
-
-	      if (!ns)
-		set_identifier_type_value_with_scope (name, decl, level);
-	      else
-		SET_IDENTIFIER_TYPE_VALUE (name, global_type_node);
-	    }
-
-	  /* If this is a locally defined typedef in a function that
-	     is not a template instantation, record it to implement
-	     -Wunused-local-typedefs.  */
-	  if (!instantiating_current_function_p ())
-	    record_locally_defined_typedef (decl);
-	}
-      else if (VAR_P (decl))
-	maybe_register_incomplete_var (decl);
-      else if (visible_injection)
-	warning (0, "injected friend %qD is visible"
-		" due to %<-ffriend-injection%>", decl);
-
-      if ((VAR_P (decl) || TREE_CODE (decl) == FUNCTION_DECL)
-	  && DECL_EXTERN_C_P (decl))
-	check_extern_c_conflict (decl);
->>>>>>> 90c3ff50
+	newbinding_bookkeeping (name, decl, level, visible_injection);
     }
   else
     add_decl_to_level (level, decl);
