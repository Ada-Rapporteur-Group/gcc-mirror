/* Definitions for C++ name lookup routines.
   Copyright (C) 2003, 2004, 2005, 2006, 2007, 2008, 2009, 2010
   Free Software Foundation, Inc.
   Contributed by Gabriel Dos Reis <gdr@integrable-solutions.net>

This file is part of GCC.

GCC is free software; you can redistribute it and/or modify
it under the terms of the GNU General Public License as published by
the Free Software Foundation; either version 3, or (at your option)
any later version.

GCC is distributed in the hope that it will be useful,
but WITHOUT ANY WARRANTY; without even the implied warranty of
MERCHANTABILITY or FITNESS FOR A PARTICULAR PURPOSE.  See the
GNU General Public License for more details.

You should have received a copy of the GNU General Public License
along with GCC; see the file COPYING3.  If not see
<http://www.gnu.org/licenses/>.  */

#include "config.h"
#include "system.h"
#include "coretypes.h"
#include "tm.h"
#include "flags.h"
#include "tree.h"
#include "cp-tree.h"
#include "name-lookup.h"
#include "timevar.h"
<<<<<<< HEAD
#include "toplev.h"
=======
>>>>>>> 155d23aa
#include "diagnostic-core.h"
#include "debug.h"
#include "c-family/c-pragma.h"

/* The bindings for a particular name in a particular scope.  */

struct scope_binding {
  tree value;
  tree type;
};
#define EMPTY_SCOPE_BINDING { NULL_TREE, NULL_TREE }

static cxx_scope *innermost_nonclass_level (void);
static cxx_binding *binding_for_name (cxx_scope *, tree);
static tree push_overloaded_decl (tree, int, bool);
static bool lookup_using_namespace (tree, struct scope_binding *, tree,
				    tree, int);
static bool qualified_lookup_using_namespace (tree, tree,
					      struct scope_binding *, int);
static tree lookup_type_current_level (tree);
static tree push_using_directive (tree);
static cxx_binding* lookup_extern_c_fun_binding_in_all_ns (tree);

/* The :: namespace.  */

tree global_namespace;

/* The name of the anonymous namespace, throughout this translation
   unit.  */
static GTY(()) tree anonymous_namespace_name;

/* Initialize anonymous_namespace_name if necessary, and return it.  */

static tree
get_anonymous_namespace_name (void)
{
  if (!anonymous_namespace_name)
    {
      /* The anonymous namespace has to have a unique name
	 if typeinfo objects are being compared by name.  */
      if (! flag_weak || ! SUPPORTS_ONE_ONLY)
       anonymous_namespace_name = get_file_function_name ("N");
      else
       /* The demangler expects anonymous namespaces to be called
          something starting with '_GLOBAL__N_'.  */
       anonymous_namespace_name = get_identifier ("_GLOBAL__N_1");
    }
  return anonymous_namespace_name;
}

/* Compute the chain index of a binding_entry given the HASH value of its
   name and the total COUNT of chains.  COUNT is assumed to be a power
   of 2.  */

#define ENTRY_INDEX(HASH, COUNT) (((HASH) >> 3) & ((COUNT) - 1))

/* A free list of "binding_entry"s awaiting for re-use.  */

static GTY((deletable)) binding_entry free_binding_entry = NULL;

/* Create a binding_entry object for (NAME, TYPE).  */

static inline binding_entry
binding_entry_make (tree name, tree type)
{
  binding_entry entry;

  if (free_binding_entry)
    {
      entry = free_binding_entry;
      free_binding_entry = entry->chain;
    }
  else
    entry = ggc_alloc_binding_entry_s ();

  entry->name = name;
  entry->type = type;
  entry->chain = NULL;

  return entry;
}

/* Put ENTRY back on the free list.  */
#if 0
static inline void
binding_entry_free (binding_entry entry)
{
  entry->name = NULL;
  entry->type = NULL;
  entry->chain = free_binding_entry;
  free_binding_entry = entry;
}
#endif

/* The datatype used to implement the mapping from names to types at
   a given scope.  */
struct GTY(()) binding_table_s {
  /* Array of chains of "binding_entry"s  */
  binding_entry * GTY((length ("%h.chain_count"))) chain;

  /* The number of chains in this table.  This is the length of the
     member "chain" considered as an array.  */
  size_t chain_count;

  /* Number of "binding_entry"s in this table.  */
  size_t entry_count;
};

/* Construct TABLE with an initial CHAIN_COUNT.  */

static inline void
binding_table_construct (binding_table table, size_t chain_count)
{
  table->chain_count = chain_count;
  table->entry_count = 0;
  table->chain = ggc_alloc_cleared_vec_binding_entry (table->chain_count);
}

/* Make TABLE's entries ready for reuse.  */
#if 0
static void
binding_table_free (binding_table table)
{
  size_t i;
  size_t count;

  if (table == NULL)
    return;

  for (i = 0, count = table->chain_count; i < count; ++i)
    {
      binding_entry temp = table->chain[i];
      while (temp != NULL)
	{
	  binding_entry entry = temp;
	  temp = entry->chain;
	  binding_entry_free (entry);
	}
      table->chain[i] = NULL;
    }
  table->entry_count = 0;
}
#endif

/* Allocate a table with CHAIN_COUNT, assumed to be a power of two.  */

static inline binding_table
binding_table_new (size_t chain_count)
{
  binding_table table = ggc_alloc_binding_table_s ();
  table->chain = NULL;
  binding_table_construct (table, chain_count);
  return table;
}

/* Expand TABLE to twice its current chain_count.  */

static void
binding_table_expand (binding_table table)
{
  const size_t old_chain_count = table->chain_count;
  const size_t old_entry_count = table->entry_count;
  const size_t new_chain_count = 2 * old_chain_count;
  binding_entry *old_chains = table->chain;
  size_t i;

  binding_table_construct (table, new_chain_count);
  for (i = 0; i < old_chain_count; ++i)
    {
      binding_entry entry = old_chains[i];
      for (; entry != NULL; entry = old_chains[i])
	{
	  const unsigned int hash = IDENTIFIER_HASH_VALUE (entry->name);
	  const size_t j = ENTRY_INDEX (hash, new_chain_count);

	  old_chains[i] = entry->chain;
	  entry->chain = table->chain[j];
	  table->chain[j] = entry;
	}
    }
  table->entry_count = old_entry_count;
}

/* Insert a binding for NAME to TYPE into TABLE.  */

static void
binding_table_insert (binding_table table, tree name, tree type)
{
  const unsigned int hash = IDENTIFIER_HASH_VALUE (name);
  const size_t i = ENTRY_INDEX (hash, table->chain_count);
  binding_entry entry = binding_entry_make (name, type);

  entry->chain = table->chain[i];
  table->chain[i] = entry;
  ++table->entry_count;

  if (3 * table->chain_count < 5 * table->entry_count)
    binding_table_expand (table);
}

/* Return the binding_entry, if any, that maps NAME.  */

binding_entry
binding_table_find (binding_table table, tree name)
{
  const unsigned int hash = IDENTIFIER_HASH_VALUE (name);
  binding_entry entry = table->chain[ENTRY_INDEX (hash, table->chain_count)];

  while (entry != NULL && entry->name != name)
    entry = entry->chain;

  return entry;
}

/* Apply PROC -- with DATA -- to all entries in TABLE.  */

void
binding_table_foreach (binding_table table, bt_foreach_proc proc, void *data)
{
  const size_t chain_count = table->chain_count;
  size_t i;

  for (i = 0; i < chain_count; ++i)
    {
      binding_entry entry = table->chain[i];
      for (; entry != NULL; entry = entry->chain)
	proc (entry, data);
    }
}

#ifndef ENABLE_SCOPE_CHECKING
#  define ENABLE_SCOPE_CHECKING 0
#else
#  define ENABLE_SCOPE_CHECKING 1
#endif

/* A free list of "cxx_binding"s, connected by their PREVIOUS.  */

static GTY((deletable)) cxx_binding *free_bindings;

/* Initialize VALUE and TYPE field for BINDING, and set the PREVIOUS
   field to NULL.  */

static inline void
cxx_binding_init (cxx_binding *binding, tree value, tree type)
{
  binding->value = value;
  binding->type = type;
  binding->previous = NULL;
}

/* (GC)-allocate a binding object with VALUE and TYPE member initialized.  */

static cxx_binding *
cxx_binding_make (tree value, tree type)
{
  cxx_binding *binding;
  if (free_bindings)
    {
      binding = free_bindings;
      free_bindings = binding->previous;
    }
  else
    binding = ggc_alloc_cxx_binding ();

  cxx_binding_init (binding, value, type);

  return binding;
}

/* Put BINDING back on the free list.  */

static inline void
cxx_binding_free (cxx_binding *binding)
{
  binding->scope = NULL;
  binding->previous = free_bindings;
  free_bindings = binding;
}

/* Create a new binding for NAME (with the indicated VALUE and TYPE
   bindings) in the class scope indicated by SCOPE.  */

static cxx_binding *
new_class_binding (tree name, tree value, tree type, cxx_scope *scope)
{
  cp_class_binding *cb;
  cxx_binding *binding;

  if (VEC_length (cp_class_binding, scope->class_shadowed))
    {
      cp_class_binding *old_base;
      old_base = VEC_index (cp_class_binding, scope->class_shadowed, 0);
      if (VEC_reserve (cp_class_binding, gc, scope->class_shadowed, 1))
	{
	  /* Fixup the current bindings, as they might have moved.  */
	  size_t i;

	  FOR_EACH_VEC_ELT (cp_class_binding, scope->class_shadowed, i, cb)
	    {
	      cxx_binding **b;
	      b = &IDENTIFIER_BINDING (cb->identifier);
	      while (*b != &old_base[i].base)
		b = &((*b)->previous);
	      *b = &cb->base;
	    }
	}
      cb = VEC_quick_push (cp_class_binding, scope->class_shadowed, NULL);
    }
  else
    cb = VEC_safe_push (cp_class_binding, gc, scope->class_shadowed, NULL);

  cb->identifier = name;
  binding = &cb->base;
  binding->scope = scope;
  cxx_binding_init (binding, value, type);
  return binding;
}

/* Make DECL the innermost binding for ID.  The LEVEL is the binding
   level at which this declaration is being bound.  */

static void
push_binding (tree id, tree decl, cxx_scope* level)
{
  cxx_binding *binding;

  if (level != class_binding_level)
    {
      binding = cxx_binding_make (decl, NULL_TREE);
      binding->scope = level;
    }
  else
    binding = new_class_binding (id, decl, /*type=*/NULL_TREE, level);

  /* Now, fill in the binding information.  */
  binding->previous = IDENTIFIER_BINDING (id);
  INHERITED_VALUE_BINDING_P (binding) = 0;
  LOCAL_BINDING_P (binding) = (level != class_binding_level);

  /* And put it on the front of the list of bindings for ID.  */
  IDENTIFIER_BINDING (id) = binding;
}

/* Remove the binding for DECL which should be the innermost binding
   for ID.  */

void
pop_binding (tree id, tree decl)
{
  cxx_binding *binding;

  if (id == NULL_TREE)
    /* It's easiest to write the loops that call this function without
       checking whether or not the entities involved have names.  We
       get here for such an entity.  */
    return;

  /* Get the innermost binding for ID.  */
  binding = IDENTIFIER_BINDING (id);

  /* The name should be bound.  */
  gcc_assert (binding != NULL);

  /* The DECL will be either the ordinary binding or the type
     binding for this identifier.  Remove that binding.  */
  if (binding->value == decl)
    binding->value = NULL_TREE;
  else
    {
      gcc_assert (binding->type == decl);
      binding->type = NULL_TREE;
    }

  if (!binding->value && !binding->type)
    {
      /* We're completely done with the innermost binding for this
	 identifier.  Unhook it from the list of bindings.  */
      IDENTIFIER_BINDING (id) = binding->previous;

      /* Add it to the free list.  */
      cxx_binding_free (binding);
    }
}

/* BINDING records an existing declaration for a name in the current scope.
   But, DECL is another declaration for that same identifier in the
   same scope.  This is the `struct stat' hack whereby a non-typedef
   class name or enum-name can be bound at the same level as some other
   kind of entity.
   3.3.7/1

     A class name (9.1) or enumeration name (7.2) can be hidden by the
     name of an object, function, or enumerator declared in the same scope.
     If a class or enumeration name and an object, function, or enumerator
     are declared in the same scope (in any order) with the same name, the
     class or enumeration name is hidden wherever the object, function, or
     enumerator name is visible.

   It's the responsibility of the caller to check that
   inserting this name is valid here.  Returns nonzero if the new binding
   was successful.  */

static bool
supplement_binding (cxx_binding *binding, tree decl)
{
  tree bval = binding->value;
  bool ok = true;

  timevar_push (TV_NAME_LOOKUP);
  if (TREE_CODE (decl) == TYPE_DECL && DECL_ARTIFICIAL (decl))
    /* The new name is the type name.  */
    binding->type = decl;
  else if (/* BVAL is null when push_class_level_binding moves an
	      inherited type-binding out of the way to make room for a
	      new value binding.  */
	   !bval
	   /* BVAL is error_mark_node when DECL's name has been used
	      in a non-class scope prior declaration.  In that case,
	      we should have already issued a diagnostic; for graceful
	      error recovery purpose, pretend this was the intended
	      declaration for that name.  */
	   || bval == error_mark_node
	   /* If BVAL is anticipated but has not yet been declared,
	      pretend it is not there at all.  */
	   || (TREE_CODE (bval) == FUNCTION_DECL
	       && DECL_ANTICIPATED (bval)
	       && !DECL_HIDDEN_FRIEND_P (bval)))
    binding->value = decl;
  else if (TREE_CODE (bval) == TYPE_DECL && DECL_ARTIFICIAL (bval))
    {
      /* The old binding was a type name.  It was placed in
	 VALUE field because it was thought, at the point it was
	 declared, to be the only entity with such a name.  Move the
	 type name into the type slot; it is now hidden by the new
	 binding.  */
      binding->type = bval;
      binding->value = decl;
      binding->value_is_inherited = false;
    }
  else if (TREE_CODE (bval) == TYPE_DECL
	   && TREE_CODE (decl) == TYPE_DECL
	   && DECL_NAME (decl) == DECL_NAME (bval)
	   && binding->scope->kind != sk_class
	   && (same_type_p (TREE_TYPE (decl), TREE_TYPE (bval))
	       /* If either type involves template parameters, we must
		  wait until instantiation.  */
	       || uses_template_parms (TREE_TYPE (decl))
	       || uses_template_parms (TREE_TYPE (bval))))
    /* We have two typedef-names, both naming the same type to have
       the same name.  In general, this is OK because of:

	 [dcl.typedef]

	 In a given scope, a typedef specifier can be used to redefine
	 the name of any type declared in that scope to refer to the
	 type to which it already refers.

       However, in class scopes, this rule does not apply due to the
       stricter language in [class.mem] prohibiting redeclarations of
       members.  */
    ok = false;
  /* There can be two block-scope declarations of the same variable,
     so long as they are `extern' declarations.  However, there cannot
     be two declarations of the same static data member:

       [class.mem]

       A member shall not be declared twice in the
       member-specification.  */
  else if (TREE_CODE (decl) == VAR_DECL && TREE_CODE (bval) == VAR_DECL
	   && DECL_EXTERNAL (decl) && DECL_EXTERNAL (bval)
	   && !DECL_CLASS_SCOPE_P (decl))
    {
      duplicate_decls (decl, binding->value, /*newdecl_is_friend=*/false);
      ok = false;
    }
  else if (TREE_CODE (decl) == NAMESPACE_DECL
	   && TREE_CODE (bval) == NAMESPACE_DECL
	   && DECL_NAMESPACE_ALIAS (decl)
	   && DECL_NAMESPACE_ALIAS (bval)
	   && ORIGINAL_NAMESPACE (bval) == ORIGINAL_NAMESPACE (decl))
    /* [namespace.alias]

      In a declarative region, a namespace-alias-definition can be
      used to redefine a namespace-alias declared in that declarative
      region to refer only to the namespace to which it already
      refers.  */
    ok = false;
  else
    {
      error ("declaration of %q#D", decl);
      error ("conflicts with previous declaration %q+#D", bval);
      ok = false;
    }

  POP_TIMEVAR_AND_RETURN (TV_NAME_LOOKUP, ok);
}

/* Add DECL to the list of things declared in B.  */

static void
add_decl_to_level (tree decl, cxx_scope *b)
{
  /* We used to record virtual tables as if they were ordinary
     variables, but no longer do so.  */
  gcc_assert (!(TREE_CODE (decl) == VAR_DECL && DECL_VIRTUAL_P (decl)));

  if (TREE_CODE (decl) == NAMESPACE_DECL
      && !DECL_NAMESPACE_ALIAS (decl))
    {
      DECL_CHAIN (decl) = b->namespaces;
      b->namespaces = decl;
    }
  else
    {
      /* We build up the list in reverse order, and reverse it later if
	 necessary.  */
      TREE_CHAIN (decl) = b->names;
      b->names = decl;
      b->names_size++;

      /* If appropriate, add decl to separate list of statics.  We
	 include extern variables because they might turn out to be
	 static later.  It's OK for this list to contain a few false
	 positives.  */
      if (b->kind == sk_namespace)
	if ((TREE_CODE (decl) == VAR_DECL
	     && (TREE_STATIC (decl) || DECL_EXTERNAL (decl)))
	    || (TREE_CODE (decl) == FUNCTION_DECL
		&& (!TREE_PUBLIC (decl) || DECL_DECLARED_INLINE_P (decl))))
	  VEC_safe_push (tree, gc, b->static_decls, decl);
    }
}

/* Record a decl-node X as belonging to the current lexical scope.
   Check for errors (such as an incompatible declaration for the same
   name already seen in the same scope).  IS_FRIEND is true if X is
   declared as a friend.

   Returns either X or an old decl for the same name.
   If an old decl is returned, it may have been smashed
   to agree with what X says.  */

tree
pushdecl_maybe_friend (tree x, bool is_friend)
{
  tree t;
  tree name;
  int need_new_binding;

  timevar_push (TV_NAME_LOOKUP);

  if (x == error_mark_node)
    POP_TIMEVAR_AND_RETURN (TV_NAME_LOOKUP, error_mark_node);

  need_new_binding = 1;

  if (DECL_TEMPLATE_PARM_P (x))
    /* Template parameters have no context; they are not X::T even
       when declared within a class or namespace.  */
    ;
  else
    {
      if (current_function_decl && x != current_function_decl
	  /* A local declaration for a function doesn't constitute
	     nesting.  */
	  && TREE_CODE (x) != FUNCTION_DECL
	  /* A local declaration for an `extern' variable is in the
	     scope of the current namespace, not the current
	     function.  */
	  && !(TREE_CODE (x) == VAR_DECL && DECL_EXTERNAL (x))
	  /* When parsing the parameter list of a function declarator,
	     don't set DECL_CONTEXT to an enclosing function.  When we
	     push the PARM_DECLs in order to process the function body,
	     current_binding_level->this_entity will be set.  */
	  && !(TREE_CODE (x) == PARM_DECL
	       && current_binding_level->kind == sk_function_parms
	       && current_binding_level->this_entity == NULL)
	  && !DECL_CONTEXT (x))
	DECL_CONTEXT (x) = current_function_decl;

      /* If this is the declaration for a namespace-scope function,
	 but the declaration itself is in a local scope, mark the
	 declaration.  */
      if (TREE_CODE (x) == FUNCTION_DECL
	  && DECL_NAMESPACE_SCOPE_P (x)
	  && current_function_decl
	  && x != current_function_decl)
	DECL_LOCAL_FUNCTION_P (x) = 1;
    }

  name = DECL_NAME (x);
  if (name)
    {
      int different_binding_level = 0;

      if (TREE_CODE (name) == TEMPLATE_ID_EXPR)
	name = TREE_OPERAND (name, 0);

      /* In case this decl was explicitly namespace-qualified, look it
	 up in its namespace context.  */
      if (DECL_NAMESPACE_SCOPE_P (x) && namespace_bindings_p ())
	t = namespace_binding (name, DECL_CONTEXT (x));
      else
	t = lookup_name_innermost_nonclass_level (name);

      /* [basic.link] If there is a visible declaration of an entity
	 with linkage having the same name and type, ignoring entities
	 declared outside the innermost enclosing namespace scope, the
	 block scope declaration declares that same entity and
	 receives the linkage of the previous declaration.  */
      if (! t && current_function_decl && x != current_function_decl
	  && (TREE_CODE (x) == FUNCTION_DECL || TREE_CODE (x) == VAR_DECL)
	  && DECL_EXTERNAL (x))
	{
	  /* Look in block scope.  */
	  t = innermost_non_namespace_value (name);
	  /* Or in the innermost namespace.  */
	  if (! t)
	    t = namespace_binding (name, DECL_CONTEXT (x));
	  /* Does it have linkage?  Note that if this isn't a DECL, it's an
	     OVERLOAD, which is OK.  */
	  if (t && DECL_P (t) && ! (TREE_STATIC (t) || DECL_EXTERNAL (t)))
	    t = NULL_TREE;
	  if (t)
	    different_binding_level = 1;
	}

      /* If we are declaring a function, and the result of name-lookup
	 was an OVERLOAD, look for an overloaded instance that is
	 actually the same as the function we are declaring.  (If
	 there is one, we have to merge our declaration with the
	 previous declaration.)  */
      if (t && TREE_CODE (t) == OVERLOAD)
	{
	  tree match;

	  if (TREE_CODE (x) == FUNCTION_DECL)
	    for (match = t; match; match = OVL_NEXT (match))
	      {
		if (decls_match (OVL_CURRENT (match), x))
		  break;
	      }
	  else
	    /* Just choose one.  */
	    match = t;

	  if (match)
	    t = OVL_CURRENT (match);
	  else
	    t = NULL_TREE;
	}

      if (t && t != error_mark_node)
	{
	  if (different_binding_level)
	    {
	      if (decls_match (x, t))
		/* The standard only says that the local extern
		   inherits linkage from the previous decl; in
		   particular, default args are not shared.  Add
		   the decl into a hash table to make sure only
		   the previous decl in this case is seen by the
		   middle end.  */
		{
		  struct cxx_int_tree_map *h;
		  void **loc;

		  TREE_PUBLIC (x) = TREE_PUBLIC (t);

		  if (cp_function_chain->extern_decl_map == NULL)
		    cp_function_chain->extern_decl_map
		      = htab_create_ggc (20, cxx_int_tree_map_hash,
					 cxx_int_tree_map_eq, NULL);

		  h = ggc_alloc_cxx_int_tree_map ();
		  h->uid = DECL_UID (x);
		  h->to = t;
		  loc = htab_find_slot_with_hash
			  (cp_function_chain->extern_decl_map, h,
			   h->uid, INSERT);
		  *(struct cxx_int_tree_map **) loc = h;
		}
	    }
	  else if (TREE_CODE (t) == PARM_DECL)
	    {
	      /* Check for duplicate params.  */
	      tree d = duplicate_decls (x, t, is_friend);
	      if (d)
		POP_TIMEVAR_AND_RETURN (TV_NAME_LOOKUP, d);
	    }
	  else if ((DECL_EXTERN_C_FUNCTION_P (x)
		    || DECL_FUNCTION_TEMPLATE_P (x))
		   && is_overloaded_fn (t))
	    /* Don't do anything just yet.  */;
	  else if (t == wchar_decl_node)
	    {
	      if (! DECL_IN_SYSTEM_HEADER (x))
		pedwarn (input_location, OPT_pedantic, "redeclaration of %<wchar_t%> as %qT",
			 TREE_TYPE (x));
	      
	      /* Throw away the redeclaration.  */
	      POP_TIMEVAR_AND_RETURN (TV_NAME_LOOKUP, t);
	    }
	  else
	    {
	      tree olddecl = duplicate_decls (x, t, is_friend);

	      /* If the redeclaration failed, we can stop at this
		 point.  */
	      if (olddecl == error_mark_node)
		POP_TIMEVAR_AND_RETURN (TV_NAME_LOOKUP, error_mark_node);

	      if (olddecl)
		{
		  if (TREE_CODE (t) == TYPE_DECL)
		    SET_IDENTIFIER_TYPE_VALUE (name, TREE_TYPE (t));

		  POP_TIMEVAR_AND_RETURN (TV_NAME_LOOKUP, t);
		}
	      else if (DECL_MAIN_P (x) && TREE_CODE (t) == FUNCTION_DECL)
		{
		  /* A redeclaration of main, but not a duplicate of the
		     previous one.

		     [basic.start.main]

		     This function shall not be overloaded.  */
		  error ("invalid redeclaration of %q+D", t);
		  error ("as %qD", x);
		  /* We don't try to push this declaration since that
		     causes a crash.  */
		  POP_TIMEVAR_AND_RETURN (TV_NAME_LOOKUP, x);
		}
	    }
	}

      /* If x has C linkage-specification, (extern "C"),
	 lookup its binding, in case it's already bound to an object.
	 The lookup is done in all namespaces.
	 If we find an existing binding, make sure it has the same
	 exception specification as x, otherwise, bail in error [7.5, 7.6].  */
      if ((TREE_CODE (x) == FUNCTION_DECL)
	  && DECL_EXTERN_C_P (x)
          /* We should ignore declarations happening in system headers.  */
	  && !DECL_ARTIFICIAL (x)
	  && !DECL_IN_SYSTEM_HEADER (x))
	{
	  cxx_binding *function_binding =
	      lookup_extern_c_fun_binding_in_all_ns (x);
	  tree previous = (function_binding
			   ? function_binding->value
			   : NULL_TREE);
	  if (previous
	      && !DECL_ARTIFICIAL (previous)
              && !DECL_IN_SYSTEM_HEADER (previous)
	      && DECL_CONTEXT (previous) != DECL_CONTEXT (x))
	    {
	      tree previous = function_binding->value;

	      /* In case either x or previous is declared to throw an exception,
	         make sure both exception specifications are equal.  */
	      if (decls_match (x, previous))
		{
		  tree x_exception_spec = NULL_TREE;
		  tree previous_exception_spec = NULL_TREE;

		  x_exception_spec =
				TYPE_RAISES_EXCEPTIONS (TREE_TYPE (x));
		  previous_exception_spec =
				TYPE_RAISES_EXCEPTIONS (TREE_TYPE (previous));
		  if (!comp_except_specs (previous_exception_spec,
					  x_exception_spec,
					  ce_normal))
		    {
		      pedwarn (input_location, 0, "declaration of %q#D with C language linkage",
			       x);
		      pedwarn (input_location, 0, "conflicts with previous declaration %q+#D",
			       previous);
		      pedwarn (input_location, 0, "due to different exception specifications");
		      POP_TIMEVAR_AND_RETURN (TV_NAME_LOOKUP, error_mark_node);
		    }
		}
	      else
		{
		  pedwarn (input_location, 0,
			   "declaration of %q#D with C language linkage", x);
		  pedwarn (input_location, 0,
			   "conflicts with previous declaration %q+#D",
			   previous);
		}
	    }
	}

      check_template_shadow (x);

      /* If this is a function conjured up by the back end, massage it
	 so it looks friendly.  */
      if (DECL_NON_THUNK_FUNCTION_P (x) && ! DECL_LANG_SPECIFIC (x))
	{
	  retrofit_lang_decl (x);
	  SET_DECL_LANGUAGE (x, lang_c);
	}

      t = x;
      if (DECL_NON_THUNK_FUNCTION_P (x) && ! DECL_FUNCTION_MEMBER_P (x))
	{
	  t = push_overloaded_decl (x, PUSH_LOCAL, is_friend);
	  if (!namespace_bindings_p ())
	    /* We do not need to create a binding for this name;
	       push_overloaded_decl will have already done so if
	       necessary.  */
	    need_new_binding = 0;
	}
      else if (DECL_FUNCTION_TEMPLATE_P (x) && DECL_NAMESPACE_SCOPE_P (x))
	{
	  t = push_overloaded_decl (x, PUSH_GLOBAL, is_friend);
	  if (t == x)
	    add_decl_to_level (x, NAMESPACE_LEVEL (CP_DECL_CONTEXT (t)));
	}

      if (TREE_CODE (t) == FUNCTION_DECL || DECL_FUNCTION_TEMPLATE_P (t))
	check_default_args (t);

      if (t != x || DECL_FUNCTION_TEMPLATE_P (t))
	POP_TIMEVAR_AND_RETURN (TV_NAME_LOOKUP, t);

      /* If declaring a type as a typedef, copy the type (unless we're
	 at line 0), and install this TYPE_DECL as the new type's typedef
	 name.  See the extensive comment of set_underlying_type ().  */
      if (TREE_CODE (x) == TYPE_DECL)
	{
	  tree type = TREE_TYPE (x);

	  if (DECL_IS_BUILTIN (x)
	      || (TREE_TYPE (x) != error_mark_node
		  && TYPE_NAME (type) != x
		  /* We don't want to copy the type when all we're
		     doing is making a TYPE_DECL for the purposes of
		     inlining.  */
		  && (!TYPE_NAME (type)
		      || TYPE_NAME (type) != DECL_ABSTRACT_ORIGIN (x))))
	    set_underlying_type (x);

	  if (type != error_mark_node
	      && TYPE_NAME (type)
	      && TYPE_IDENTIFIER (type))
	    set_identifier_type_value (DECL_NAME (x), x);
	}

      /* Multiple external decls of the same identifier ought to match.

	 We get warnings about inline functions where they are defined.
	 We get warnings about other functions from push_overloaded_decl.

	 Avoid duplicate warnings where they are used.  */
      if (TREE_PUBLIC (x) && TREE_CODE (x) != FUNCTION_DECL)
	{
	  tree decl;

	  decl = IDENTIFIER_NAMESPACE_VALUE (name);
	  if (decl && TREE_CODE (decl) == OVERLOAD)
	    decl = OVL_FUNCTION (decl);

	  if (decl && decl != error_mark_node
	      && (DECL_EXTERNAL (decl) || TREE_PUBLIC (decl))
	      /* If different sort of thing, we already gave an error.  */
	      && TREE_CODE (decl) == TREE_CODE (x)
	      && !same_type_p (TREE_TYPE (x), TREE_TYPE (decl)))
	    {
	      permerror (input_location, "type mismatch with previous external decl of %q#D", x);
	      permerror (input_location, "previous external decl of %q+#D", decl);
	    }
	}

      if (TREE_CODE (x) == FUNCTION_DECL
	  && is_friend
	  && !flag_friend_injection)
	{
	  /* This is a new declaration of a friend function, so hide
	     it from ordinary function lookup.  */
	  DECL_ANTICIPATED (x) = 1;
	  DECL_HIDDEN_FRIEND_P (x) = 1;
	}

      /* This name is new in its binding level.
	 Install the new declaration and return it.  */
      if (namespace_bindings_p ())
	{
	  /* Install a global value.  */

	  /* If the first global decl has external linkage,
	     warn if we later see static one.  */
	  if (IDENTIFIER_GLOBAL_VALUE (name) == NULL_TREE && TREE_PUBLIC (x))
	    TREE_PUBLIC (name) = 1;

	  /* Bind the name for the entity.  */
	  if (!(TREE_CODE (x) == TYPE_DECL && DECL_ARTIFICIAL (x)
		&& t != NULL_TREE)
	      && (TREE_CODE (x) == TYPE_DECL
		  || TREE_CODE (x) == VAR_DECL
		  || TREE_CODE (x) == NAMESPACE_DECL
		  || TREE_CODE (x) == CONST_DECL
		  || TREE_CODE (x) == TEMPLATE_DECL))
	    SET_IDENTIFIER_NAMESPACE_VALUE (name, x);

	  /* If new decl is `static' and an `extern' was seen previously,
	     warn about it.  */
	  if (x != NULL_TREE && t != NULL_TREE && decls_match (x, t))
	    warn_extern_redeclared_static (x, t);
	}
      else
	{
	  /* Here to install a non-global value.  */
	  tree oldlocal = innermost_non_namespace_value (name);
	  tree oldglobal = IDENTIFIER_NAMESPACE_VALUE (name);

	  if (need_new_binding)
	    {
	      push_local_binding (name, x, 0);
	      /* Because push_local_binding will hook X on to the
		 current_binding_level's name list, we don't want to
		 do that again below.  */
	      need_new_binding = 0;
	    }

	  /* If this is a TYPE_DECL, push it into the type value slot.  */
	  if (TREE_CODE (x) == TYPE_DECL)
	    set_identifier_type_value (name, x);

	  /* Clear out any TYPE_DECL shadowed by a namespace so that
	     we won't think this is a type.  The C struct hack doesn't
	     go through namespaces.  */
	  if (TREE_CODE (x) == NAMESPACE_DECL)
	    set_identifier_type_value (name, NULL_TREE);

	  if (oldlocal)
	    {
	      tree d = oldlocal;

	      while (oldlocal
		     && TREE_CODE (oldlocal) == VAR_DECL
		     && DECL_DEAD_FOR_LOCAL (oldlocal))
		oldlocal = DECL_SHADOWED_FOR_VAR (oldlocal);

	      if (oldlocal == NULL_TREE)
		oldlocal = IDENTIFIER_NAMESPACE_VALUE (DECL_NAME (d));
	    }

	  /* If this is an extern function declaration, see if we
	     have a global definition or declaration for the function.  */
	  if (oldlocal == NULL_TREE
	      && DECL_EXTERNAL (x)
	      && oldglobal != NULL_TREE
	      && TREE_CODE (x) == FUNCTION_DECL
	      && TREE_CODE (oldglobal) == FUNCTION_DECL)
	    {
	      /* We have one.  Their types must agree.  */
	      if (decls_match (x, oldglobal))
		/* OK */;
	      else
		{
		  warning (0, "extern declaration of %q#D doesn%'t match", x);
		  warning (0, "global declaration %q+#D", oldglobal);
		}
	    }
	  /* If we have a local external declaration,
	     and no file-scope declaration has yet been seen,
	     then if we later have a file-scope decl it must not be static.  */
	  if (oldlocal == NULL_TREE
	      && oldglobal == NULL_TREE
	      && DECL_EXTERNAL (x)
	      && TREE_PUBLIC (x))
	    TREE_PUBLIC (name) = 1;

	  /* Don't complain about the parms we push and then pop
	     while tentatively parsing a function declarator.  */
	  if (TREE_CODE (x) == PARM_DECL && DECL_CONTEXT (x) == NULL_TREE)
	    /* Ignore.  */;

	  /* Warn if shadowing an argument at the top level of the body.  */
	  else if (oldlocal != NULL_TREE && !DECL_EXTERNAL (x)
		   /* Inline decls shadow nothing.  */
		   && !DECL_FROM_INLINE (x)
		   && (TREE_CODE (oldlocal) == PARM_DECL
<<<<<<< HEAD
		       || TREE_CODE (oldlocal) == VAR_DECL)
		   /* Don't check the `this' parameter.  */
		   && !DECL_ARTIFICIAL (oldlocal)
		   && !DECL_ARTIFICIAL (x))
=======
		       || TREE_CODE (oldlocal) == VAR_DECL
                       /* If the old decl is a type decl, only warn if the
                          old decl is an explicit typedef or if both the old
                          and new decls are type decls.  */
                       || (TREE_CODE (oldlocal) == TYPE_DECL
                           && (!DECL_ARTIFICIAL (oldlocal)
                               || TREE_CODE (x) == TYPE_DECL)))
		   /* Don't check the `this' parameter or internally generated
                      vars unless it's an implicit typedef (see
                      create_implicit_typedef in decl.c).  */
		   && (!DECL_ARTIFICIAL (oldlocal)
                       || DECL_IMPLICIT_TYPEDEF_P (oldlocal))
                   /* Don't check for internally generated vars unless
                      it's an implicit typedef (see create_implicit_typedef
                      in decl.c).  */
		   && (!DECL_ARTIFICIAL (x) || DECL_IMPLICIT_TYPEDEF_P (x)))
>>>>>>> 155d23aa
	    {
	      bool nowarn = false;

	      /* Don't complain if it's from an enclosing function.  */
	      if (DECL_CONTEXT (oldlocal) == current_function_decl
		  && TREE_CODE (x) != PARM_DECL
		  && TREE_CODE (oldlocal) == PARM_DECL)
		{
		  /* Go to where the parms should be and see if we find
		     them there.  */
		  struct cp_binding_level *b = current_binding_level->level_chain;

		  if (FUNCTION_NEEDS_BODY_BLOCK (current_function_decl))
		    /* Skip the ctor/dtor cleanup level.  */
		    b = b->level_chain;

		  /* ARM $8.3 */
		  if (b->kind == sk_function_parms)
		    {
		      error ("declaration of %q#D shadows a parameter", x);
		      nowarn = true;
		    }
		}

	      /* The local structure or class can't use parameters of
		 the containing function anyway.  */
	      if (DECL_CONTEXT (oldlocal) != current_function_decl)
		{
		  cxx_scope *scope = current_binding_level;
		  tree context = DECL_CONTEXT (oldlocal);
		  for (; scope; scope = scope->level_chain)
		   {
		     if (scope->kind == sk_function_parms
			 && scope->this_entity == context)
		      break;
		     if (scope->kind == sk_class
			 && !LAMBDA_TYPE_P (scope->this_entity))
		       {
			 nowarn = true;
			 break;
		       }
		   }
		}

	      if (warn_shadow && !nowarn)
		{
		  if (TREE_CODE (oldlocal) == PARM_DECL)
		    warning_at (input_location, OPT_Wshadow,
				"declaration of %q#D shadows a parameter", x);
		  else
		    warning_at (input_location, OPT_Wshadow,
				"declaration of %qD shadows a previous local",
				x);
		   warning_at (DECL_SOURCE_LOCATION (oldlocal), OPT_Wshadow,
			       "shadowed declaration is here");
		}
	    }

	  /* Maybe warn if shadowing something else.  */
	  else if (warn_shadow && !DECL_EXTERNAL (x)
                   /* No shadow warnings for internally generated vars unless
                      it's an implicit typedef (see create_implicit_typedef
                      in decl.c).  */
                   && (! DECL_ARTIFICIAL (x) || DECL_IMPLICIT_TYPEDEF_P (x))
                   /* No shadow warnings for vars made for inlining.  */
                   && ! DECL_FROM_INLINE (x))
	    {
	      tree member;

	      if (current_class_ptr)
		member = lookup_member (current_class_type,
					name,
					/*protect=*/0,
					/*want_type=*/false);
	      else
		member = NULL_TREE;

	      if (member && !TREE_STATIC (member))
		{
		  /* Location of previous decl is not useful in this case.  */
		  warning (OPT_Wshadow, "declaration of %qD shadows a member of 'this'",
			   x);
		}
	      else if (oldglobal != NULL_TREE
		       && (TREE_CODE (oldglobal) == VAR_DECL
                           /* If the old decl is a type decl, only warn if the
                              old decl is an explicit typedef or if both the
                              old and new decls are type decls.  */
                           || (TREE_CODE (oldglobal) == TYPE_DECL
                               && (!DECL_ARTIFICIAL (oldglobal)
                                   || TREE_CODE (x) == TYPE_DECL))))
		/* XXX shadow warnings in outer-more namespaces */
		{
		  warning_at (input_location, OPT_Wshadow,
			      "declaration of %qD shadows a global declaration", x);
		  warning_at (DECL_SOURCE_LOCATION (oldglobal), OPT_Wshadow,
			      "shadowed declaration is here");
		}
	    }
	}

      if (TREE_CODE (x) == VAR_DECL)
	maybe_register_incomplete_var (x);
    }

  if (need_new_binding)
    add_decl_to_level (x,
		       DECL_NAMESPACE_SCOPE_P (x)
		       ? NAMESPACE_LEVEL (CP_DECL_CONTEXT (x))
		       : current_binding_level);

  POP_TIMEVAR_AND_RETURN (TV_NAME_LOOKUP, x);
}

/* Record a decl-node X as belonging to the current lexical scope.  */

tree
pushdecl (tree x)
{
  return pushdecl_maybe_friend (x, false);
}

/* Enter DECL into the symbol table, if that's appropriate.  Returns
   DECL, or a modified version thereof.  */

tree
maybe_push_decl (tree decl)
{
  tree type = TREE_TYPE (decl);

  /* Add this decl to the current binding level, but not if it comes
     from another scope, e.g. a static member variable.  TEM may equal
     DECL or it may be a previous decl of the same name.  */
  if (decl == error_mark_node
      || (TREE_CODE (decl) != PARM_DECL
	  && DECL_CONTEXT (decl) != NULL_TREE
	  /* Definitions of namespace members outside their namespace are
	     possible.  */
	  && !DECL_NAMESPACE_SCOPE_P (decl))
      || (TREE_CODE (decl) == TEMPLATE_DECL && !namespace_bindings_p ())
      || type == unknown_type_node
      /* The declaration of a template specialization does not affect
	 the functions available for overload resolution, so we do not
	 call pushdecl.  */
      || (TREE_CODE (decl) == FUNCTION_DECL
	  && DECL_TEMPLATE_SPECIALIZATION (decl)))
    return decl;
  else
    return pushdecl (decl);
}

/* Bind DECL to ID in the current_binding_level, assumed to be a local
   binding level.  If PUSH_USING is set in FLAGS, we know that DECL
   doesn't really belong to this binding level, that it got here
   through a using-declaration.  */

void
push_local_binding (tree id, tree decl, int flags)
{
  struct cp_binding_level *b;

  /* Skip over any local classes.  This makes sense if we call
     push_local_binding with a friend decl of a local class.  */
  b = innermost_nonclass_level ();

  if (lookup_name_innermost_nonclass_level (id))
    {
      /* Supplement the existing binding.  */
      if (!supplement_binding (IDENTIFIER_BINDING (id), decl))
	/* It didn't work.  Something else must be bound at this
	   level.  Do not add DECL to the list of things to pop
	   later.  */
	return;
    }
  else
    /* Create a new binding.  */
    push_binding (id, decl, b);

  if (TREE_CODE (decl) == OVERLOAD || (flags & PUSH_USING))
    /* We must put the OVERLOAD into a TREE_LIST since the
       TREE_CHAIN of an OVERLOAD is already used.  Similarly for
       decls that got here through a using-declaration.  */
    decl = build_tree_list (NULL_TREE, decl);

  /* And put DECL on the list of things declared by the current
     binding level.  */
  add_decl_to_level (decl, b);
}

/* Check to see whether or not DECL is a variable that would have been
   in scope under the ARM, but is not in scope under the ANSI/ISO
   standard.  If so, issue an error message.  If name lookup would
   work in both cases, but return a different result, this function
   returns the result of ANSI/ISO lookup.  Otherwise, it returns
   DECL.  */

tree
check_for_out_of_scope_variable (tree decl)
{
  tree shadowed;

  /* We only care about out of scope variables.  */
  if (!(TREE_CODE (decl) == VAR_DECL && DECL_DEAD_FOR_LOCAL (decl)))
    return decl;

  shadowed = DECL_HAS_SHADOWED_FOR_VAR_P (decl)
    ? DECL_SHADOWED_FOR_VAR (decl) : NULL_TREE ;
  while (shadowed != NULL_TREE && TREE_CODE (shadowed) == VAR_DECL
	 && DECL_DEAD_FOR_LOCAL (shadowed))
    shadowed = DECL_HAS_SHADOWED_FOR_VAR_P (shadowed)
      ? DECL_SHADOWED_FOR_VAR (shadowed) : NULL_TREE;
  if (!shadowed)
    shadowed = IDENTIFIER_NAMESPACE_VALUE (DECL_NAME (decl));
  if (shadowed)
    {
      if (!DECL_ERROR_REPORTED (decl))
	{
	  warning (0, "name lookup of %qD changed", DECL_NAME (decl));
	  warning (0, "  matches this %q+D under ISO standard rules",
		   shadowed);
	  warning (0, "  matches this %q+D under old rules", decl);
	  DECL_ERROR_REPORTED (decl) = 1;
	}
      return shadowed;
    }

  /* If we have already complained about this declaration, there's no
     need to do it again.  */
  if (DECL_ERROR_REPORTED (decl))
    return decl;

  DECL_ERROR_REPORTED (decl) = 1;

  if (TREE_TYPE (decl) == error_mark_node)
    return decl;

  if (TYPE_HAS_NONTRIVIAL_DESTRUCTOR (TREE_TYPE (decl)))
    {
      error ("name lookup of %qD changed for ISO %<for%> scoping",
	     DECL_NAME (decl));
      error ("  cannot use obsolete binding at %q+D because "
	     "it has a destructor", decl);
      return error_mark_node;
    }
  else
    {
      permerror (input_location, "name lookup of %qD changed for ISO %<for%> scoping",
	         DECL_NAME (decl));
      if (flag_permissive)
        permerror (input_location, "  using obsolete binding at %q+D", decl);
      else
	{
	  static bool hint;
	  if (!hint)
	    {
	      inform (input_location, "(if you use %<-fpermissive%> G++ will accept your code)");
	      hint = true;
	    }
	}
    }

  return decl;
}

/* true means unconditionally make a BLOCK for the next level pushed.  */

static bool keep_next_level_flag;

static int binding_depth = 0;

static void
indent (int depth)
{
  int i;

  for (i = 0; i < depth * 2; i++)
    putc (' ', stderr);
}

/* Return a string describing the kind of SCOPE we have.  */
static const char *
cxx_scope_descriptor (cxx_scope *scope)
{
  /* The order of this table must match the "scope_kind"
     enumerators.  */
  static const char* scope_kind_names[] = {
    "block-scope",
    "cleanup-scope",
    "try-scope",
    "catch-scope",
    "for-scope",
    "function-parameter-scope",
    "class-scope",
    "namespace-scope",
    "template-parameter-scope",
    "template-explicit-spec-scope"
  };
  const scope_kind kind = scope->explicit_spec_p
    ? sk_template_spec : scope->kind;

  return scope_kind_names[kind];
}

/* Output a debugging information about SCOPE when performing
   ACTION at LINE.  */
static void
cxx_scope_debug (cxx_scope *scope, int line, const char *action)
{
  const char *desc = cxx_scope_descriptor (scope);
  if (scope->this_entity)
    verbatim ("%s %s(%E) %p %d\n", action, desc,
	      scope->this_entity, (void *) scope, line);
  else
    verbatim ("%s %s %p %d\n", action, desc, (void *) scope, line);
}

/* Return the estimated initial size of the hashtable of a NAMESPACE
   scope.  */

static inline size_t
namespace_scope_ht_size (tree ns)
{
  tree name = DECL_NAME (ns);

  return name == std_identifier
    ? NAMESPACE_STD_HT_SIZE
    : (name == global_scope_name
       ? GLOBAL_SCOPE_HT_SIZE
       : NAMESPACE_ORDINARY_HT_SIZE);
}

/* A chain of binding_level structures awaiting reuse.  */

static GTY((deletable)) struct cp_binding_level *free_binding_level;

/* Insert SCOPE as the innermost binding level.  */

void
push_binding_level (struct cp_binding_level *scope)
{
  /* Add it to the front of currently active scopes stack.  */
  scope->level_chain = current_binding_level;
  current_binding_level = scope;
  keep_next_level_flag = false;

  if (ENABLE_SCOPE_CHECKING)
    {
      scope->binding_depth = binding_depth;
      indent (binding_depth);
      cxx_scope_debug (scope, input_line, "push");
      binding_depth++;
    }
}

/* Create a new KIND scope and make it the top of the active scopes stack.
   ENTITY is the scope of the associated C++ entity (namespace, class,
   function, C++0x enumeration); it is NULL otherwise.  */

cxx_scope *
begin_scope (scope_kind kind, tree entity)
{
  cxx_scope *scope;

  /* Reuse or create a struct for this binding level.  */
  if (!ENABLE_SCOPE_CHECKING && free_binding_level)
    {
      scope = free_binding_level;
      memset (scope, 0, sizeof (cxx_scope));
      free_binding_level = scope->level_chain;
    }
  else
    scope = ggc_alloc_cleared_cxx_scope ();

  scope->this_entity = entity;
  scope->more_cleanups_ok = true;
  switch (kind)
    {
    case sk_cleanup:
      scope->keep = true;
      break;

    case sk_template_spec:
      scope->explicit_spec_p = true;
      kind = sk_template_parms;
      /* Fall through.  */
    case sk_template_parms:
    case sk_block:
    case sk_try:
    case sk_catch:
    case sk_for:
    case sk_class:
    case sk_scoped_enum:
    case sk_function_parms:
    case sk_omp:
      scope->keep = keep_next_level_flag;
      break;

    case sk_namespace:
      NAMESPACE_LEVEL (entity) = scope;
      scope->static_decls =
	VEC_alloc (tree, gc,
		   DECL_NAME (entity) == std_identifier
		   || DECL_NAME (entity) == global_scope_name
		   ? 200 : 10);
      break;

    default:
      /* Should not happen.  */
      gcc_unreachable ();
      break;
    }
  scope->kind = kind;

  push_binding_level (scope);

  return scope;
}

/* We're about to leave current scope.  Pop the top of the stack of
   currently active scopes.  Return the enclosing scope, now active.  */

cxx_scope *
leave_scope (void)
{
  cxx_scope *scope = current_binding_level;

  if (scope->kind == sk_namespace && class_binding_level)
    current_binding_level = class_binding_level;

  /* We cannot leave a scope, if there are none left.  */
  if (NAMESPACE_LEVEL (global_namespace))
    gcc_assert (!global_scope_p (scope));

  if (ENABLE_SCOPE_CHECKING)
    {
      indent (--binding_depth);
      cxx_scope_debug (scope, input_line, "leave");
    }

  /* Move one nesting level up.  */
  current_binding_level = scope->level_chain;

  /* Namespace-scopes are left most probably temporarily, not
     completely; they can be reopened later, e.g. in namespace-extension
     or any name binding activity that requires us to resume a
     namespace.  For classes, we cache some binding levels.  For other
     scopes, we just make the structure available for reuse.  */
  if (scope->kind != sk_namespace
      && scope->kind != sk_class)
    {
      scope->level_chain = free_binding_level;
      gcc_assert (!ENABLE_SCOPE_CHECKING
		  || scope->binding_depth == binding_depth);
      free_binding_level = scope;
    }

  /* Find the innermost enclosing class scope, and reset
     CLASS_BINDING_LEVEL appropriately.  */
  if (scope->kind == sk_class)
    {
      class_binding_level = NULL;
      for (scope = current_binding_level; scope; scope = scope->level_chain)
	if (scope->kind == sk_class)
	  {
	    class_binding_level = scope;
	    break;
	  }
    }

  return current_binding_level;
}

static void
resume_scope (struct cp_binding_level* b)
{
  /* Resuming binding levels is meant only for namespaces,
     and those cannot nest into classes.  */
  gcc_assert (!class_binding_level);
  /* Also, resuming a non-directly nested namespace is a no-no.  */
  gcc_assert (b->level_chain == current_binding_level);
  current_binding_level = b;
  if (ENABLE_SCOPE_CHECKING)
    {
      b->binding_depth = binding_depth;
      indent (binding_depth);
      cxx_scope_debug (b, input_line, "resume");
      binding_depth++;
    }
}

/* Return the innermost binding level that is not for a class scope.  */

static cxx_scope *
innermost_nonclass_level (void)
{
  cxx_scope *b;

  b = current_binding_level;
  while (b->kind == sk_class)
    b = b->level_chain;

  return b;
}

/* We're defining an object of type TYPE.  If it needs a cleanup, but
   we're not allowed to add any more objects with cleanups to the current
   scope, create a new binding level.  */

void
maybe_push_cleanup_level (tree type)
{
  if (type != error_mark_node
      && TYPE_HAS_NONTRIVIAL_DESTRUCTOR (type)
      && current_binding_level->more_cleanups_ok == 0)
    {
      begin_scope (sk_cleanup, NULL);
      current_binding_level->statement_list = push_stmt_list ();
    }
}

/* Nonzero if we are currently in the global binding level.  */

int
global_bindings_p (void)
{
  return global_scope_p (current_binding_level);
}

/* True if we are currently in a toplevel binding level.  This
   means either the global binding level or a namespace in a toplevel
   binding level.  Since there are no non-toplevel namespace levels,
   this really means any namespace or template parameter level.  We
   also include a class whose context is toplevel.  */

bool
toplevel_bindings_p (void)
{
  struct cp_binding_level *b = innermost_nonclass_level ();

  return b->kind == sk_namespace || b->kind == sk_template_parms;
}

/* True if this is a namespace scope, or if we are defining a class
   which is itself at namespace scope, or whose enclosing class is
   such a class, etc.  */

bool
namespace_bindings_p (void)
{
  struct cp_binding_level *b = innermost_nonclass_level ();

  return b->kind == sk_namespace;
}

/* True if the current level needs to have a BLOCK made.  */

bool
kept_level_p (void)
{
  return (current_binding_level->blocks != NULL_TREE
	  || current_binding_level->keep
	  || current_binding_level->kind == sk_cleanup
	  || current_binding_level->names != NULL_TREE
	  || current_binding_level->using_directives);
}

/* Returns the kind of the innermost scope.  */

scope_kind
innermost_scope_kind (void)
{
  return current_binding_level->kind;
}

/* Returns true if this scope was created to store template parameters.  */

bool
template_parm_scope_p (void)
{
  return innermost_scope_kind () == sk_template_parms;
}

/* If KEEP is true, make a BLOCK node for the next binding level,
   unconditionally.  Otherwise, use the normal logic to decide whether
   or not to create a BLOCK.  */

void
keep_next_level (bool keep)
{
  keep_next_level_flag = keep;
}

/* Return the list of declarations of the current level.
   Note that this list is in reverse order unless/until
   you nreverse it; and when you do nreverse it, you must
   store the result back using `storedecls' or you will lose.  */

tree
getdecls (void)
{
  return current_binding_level->names;
}

/* For debugging.  */
static int no_print_functions = 0;
static int no_print_builtins = 0;

static void
print_binding_level (struct cp_binding_level* lvl)
{
  tree t;
  int i = 0, len;
  fprintf (stderr, " blocks=%p", (void *) lvl->blocks);
  if (lvl->more_cleanups_ok)
    fprintf (stderr, " more-cleanups-ok");
  if (lvl->have_cleanups)
    fprintf (stderr, " have-cleanups");
  fprintf (stderr, "\n");
  if (lvl->names)
    {
      fprintf (stderr, " names:\t");
      /* We can probably fit 3 names to a line?  */
      for (t = lvl->names; t; t = TREE_CHAIN (t))
	{
	  if (no_print_functions && (TREE_CODE (t) == FUNCTION_DECL))
	    continue;
	  if (no_print_builtins
	      && (TREE_CODE (t) == TYPE_DECL)
	      && DECL_IS_BUILTIN (t))
	    continue;

	  /* Function decls tend to have longer names.  */
	  if (TREE_CODE (t) == FUNCTION_DECL)
	    len = 3;
	  else
	    len = 2;
	  i += len;
	  if (i > 6)
	    {
	      fprintf (stderr, "\n\t");
	      i = len;
	    }
	  print_node_brief (stderr, "", t, 0);
	  if (t == error_mark_node)
	    break;
	}
      if (i)
	fprintf (stderr, "\n");
    }
  if (VEC_length (cp_class_binding, lvl->class_shadowed))
    {
      size_t i;
      cp_class_binding *b;
      fprintf (stderr, " class-shadowed:");
      FOR_EACH_VEC_ELT (cp_class_binding, lvl->class_shadowed, i, b)
	fprintf (stderr, " %s ", IDENTIFIER_POINTER (b->identifier));
      fprintf (stderr, "\n");
    }
  if (lvl->type_shadowed)
    {
      fprintf (stderr, " type-shadowed:");
      for (t = lvl->type_shadowed; t; t = TREE_CHAIN (t))
	{
	  fprintf (stderr, " %s ", IDENTIFIER_POINTER (TREE_PURPOSE (t)));
	}
      fprintf (stderr, "\n");
    }
}

void
print_other_binding_stack (struct cp_binding_level *stack)
{
  struct cp_binding_level *level;
  for (level = stack; !global_scope_p (level); level = level->level_chain)
    {
      fprintf (stderr, "binding level %p\n", (void *) level);
      print_binding_level (level);
    }
}

void
print_binding_stack (void)
{
  struct cp_binding_level *b;
  fprintf (stderr, "current_binding_level=%p\n"
	   "class_binding_level=%p\n"
	   "NAMESPACE_LEVEL (global_namespace)=%p\n",
	   (void *) current_binding_level, (void *) class_binding_level,
	   (void *) NAMESPACE_LEVEL (global_namespace));
  if (class_binding_level)
    {
      for (b = class_binding_level; b; b = b->level_chain)
	if (b == current_binding_level)
	  break;
      if (b)
	b = class_binding_level;
      else
	b = current_binding_level;
    }
  else
    b = current_binding_level;
  print_other_binding_stack (b);
  fprintf (stderr, "global:\n");
  print_binding_level (NAMESPACE_LEVEL (global_namespace));
}

/* Return the type associated with id.  */

tree
identifier_type_value (tree id)
{
  timevar_push (TV_NAME_LOOKUP);
  /* There is no type with that name, anywhere.  */
  if (REAL_IDENTIFIER_TYPE_VALUE (id) == NULL_TREE)
    POP_TIMEVAR_AND_RETURN (TV_NAME_LOOKUP, NULL_TREE);
  /* This is not the type marker, but the real thing.  */
  if (REAL_IDENTIFIER_TYPE_VALUE (id) != global_type_node)
    POP_TIMEVAR_AND_RETURN (TV_NAME_LOOKUP, REAL_IDENTIFIER_TYPE_VALUE (id));
  /* Have to search for it. It must be on the global level, now.
     Ask lookup_name not to return non-types.  */
  id = lookup_name_real (id, 2, 1, /*block_p=*/true, 0, LOOKUP_COMPLAIN);
  if (id)
    POP_TIMEVAR_AND_RETURN (TV_NAME_LOOKUP, TREE_TYPE (id));
  POP_TIMEVAR_AND_RETURN (TV_NAME_LOOKUP, NULL_TREE);
}

/* Return the IDENTIFIER_GLOBAL_VALUE of T, for use in common code, since
   the definition of IDENTIFIER_GLOBAL_VALUE is different for C and C++.  */

tree
identifier_global_value	(tree t)
{
  return IDENTIFIER_GLOBAL_VALUE (t);
}

/* Push a definition of struct, union or enum tag named ID.  into
   binding_level B.  DECL is a TYPE_DECL for the type.  We assume that
   the tag ID is not already defined.  */

static void
set_identifier_type_value_with_scope (tree id, tree decl, cxx_scope *b)
{
  tree type;

  if (b->kind != sk_namespace)
    {
      /* Shadow the marker, not the real thing, so that the marker
	 gets restored later.  */
      tree old_type_value = REAL_IDENTIFIER_TYPE_VALUE (id);
      b->type_shadowed
	= tree_cons (id, old_type_value, b->type_shadowed);
      type = decl ? TREE_TYPE (decl) : NULL_TREE;
      TREE_TYPE (b->type_shadowed) = type;
    }
  else
    {
      cxx_binding *binding =
	binding_for_name (NAMESPACE_LEVEL (current_namespace), id);
      gcc_assert (decl);
      if (binding->value)
	supplement_binding (binding, decl);
      else
	binding->value = decl;

      /* Store marker instead of real type.  */
      type = global_type_node;
    }
  SET_IDENTIFIER_TYPE_VALUE (id, type);
}

/* As set_identifier_type_value_with_scope, but using
   current_binding_level.  */

void
set_identifier_type_value (tree id, tree decl)
{
  set_identifier_type_value_with_scope (id, decl, current_binding_level);
}

/* Return the name for the constructor (or destructor) for the
   specified class TYPE.  When given a template, this routine doesn't
   lose the specialization.  */

static inline tree
constructor_name_full (tree type)
{
  return TYPE_IDENTIFIER (TYPE_MAIN_VARIANT (type));
}

/* Return the name for the constructor (or destructor) for the
   specified class.  When given a template, return the plain
   unspecialized name.  */

tree
constructor_name (tree type)
{
  tree name;
  name = constructor_name_full (type);
  if (IDENTIFIER_TEMPLATE (name))
    name = IDENTIFIER_TEMPLATE (name);
  return name;
}

/* Returns TRUE if NAME is the name for the constructor for TYPE,
   which must be a class type.  */

bool
constructor_name_p (tree name, tree type)
{
  tree ctor_name;

  gcc_assert (MAYBE_CLASS_TYPE_P (type));

  if (!name)
    return false;

  if (TREE_CODE (name) != IDENTIFIER_NODE)
    return false;

  ctor_name = constructor_name_full (type);
  if (name == ctor_name)
    return true;
  if (IDENTIFIER_TEMPLATE (ctor_name)
      && name == IDENTIFIER_TEMPLATE (ctor_name))
    return true;
  return false;
}

/* Counter used to create anonymous type names.  */

static GTY(()) int anon_cnt;

/* Return an IDENTIFIER which can be used as a name for
   anonymous structs and unions.  */

tree
make_anon_name (void)
{
  char buf[32];

  sprintf (buf, ANON_AGGRNAME_FORMAT, anon_cnt++);
  return get_identifier (buf);
}

/* This code is practically identical to that for creating
   anonymous names, but is just used for lambdas instead.  This is necessary
   because anonymous names are recognized and cannot be passed to template
   functions.  */
/* FIXME is this still necessary? */

static GTY(()) int lambda_cnt = 0;

tree
make_lambda_name (void)
{
  char buf[32];

  sprintf (buf, LAMBDANAME_FORMAT, lambda_cnt++);
  return get_identifier (buf);
}

/* Return (from the stack of) the BINDING, if any, established at SCOPE.  */

static inline cxx_binding *
find_binding (cxx_scope *scope, cxx_binding *binding)
{
  timevar_push (TV_NAME_LOOKUP);

  for (; binding != NULL; binding = binding->previous)
    if (binding->scope == scope)
      POP_TIMEVAR_AND_RETURN (TV_NAME_LOOKUP, binding);

  POP_TIMEVAR_AND_RETURN (TV_NAME_LOOKUP, (cxx_binding *)0);
}

/* Return the binding for NAME in SCOPE, if any.  Otherwise, return NULL.  */

static inline cxx_binding *
cxx_scope_find_binding_for_name (cxx_scope *scope, tree name)
{
  cxx_binding *b = IDENTIFIER_NAMESPACE_BINDINGS (name);
  if (b)
    {
      /* Fold-in case where NAME is used only once.  */
      if (scope == b->scope && b->previous == NULL)
	return b;
      return find_binding (scope, b);
    }
  return NULL;
}

/* Always returns a binding for name in scope.  If no binding is
   found, make a new one.  */

static cxx_binding *
binding_for_name (cxx_scope *scope, tree name)
{
  cxx_binding *result;

  result = cxx_scope_find_binding_for_name (scope, name);
  if (result)
    return result;
  /* Not found, make a new one.  */
  result = cxx_binding_make (NULL, NULL);
  result->previous = IDENTIFIER_NAMESPACE_BINDINGS (name);
  result->scope = scope;
  result->is_local = false;
  result->value_is_inherited = false;
  IDENTIFIER_NAMESPACE_BINDINGS (name) = result;
  return result;
}

/* Walk through the bindings associated to the name of FUNCTION,
   and return the first binding that declares a function with a
   "C" linkage specification, a.k.a 'extern "C"'.
   This function looks for the binding, regardless of which scope it
   has been defined in. It basically looks in all the known scopes.
   Note that this function does not lookup for bindings of builtin functions
   or for functions declared in system headers.  */
static cxx_binding*
lookup_extern_c_fun_binding_in_all_ns (tree function)
{
  tree name;
  cxx_binding *iter;

  gcc_assert (function && TREE_CODE (function) == FUNCTION_DECL);

  name = DECL_NAME (function);
  gcc_assert (name && TREE_CODE (name) == IDENTIFIER_NODE);

  for (iter = IDENTIFIER_NAMESPACE_BINDINGS (name);
       iter;
       iter = iter->previous)
    {
      if (iter->value
	  && TREE_CODE (iter->value) == FUNCTION_DECL
	  && DECL_EXTERN_C_P (iter->value)
	  && !DECL_ARTIFICIAL (iter->value))
	{
	  return iter;
	}
    }
  return NULL;
}

/* Insert another USING_DECL into the current binding level, returning
   this declaration. If this is a redeclaration, do nothing, and
   return NULL_TREE if this not in namespace scope (in namespace
   scope, a using decl might extend any previous bindings).  */

static tree
push_using_decl (tree scope, tree name)
{
  tree decl;

  timevar_push (TV_NAME_LOOKUP);
  gcc_assert (TREE_CODE (scope) == NAMESPACE_DECL);
  gcc_assert (TREE_CODE (name) == IDENTIFIER_NODE);
  for (decl = current_binding_level->usings; decl; decl = DECL_CHAIN (decl))
    if (USING_DECL_SCOPE (decl) == scope && DECL_NAME (decl) == name)
      break;
  if (decl)
    POP_TIMEVAR_AND_RETURN (TV_NAME_LOOKUP,
			    namespace_bindings_p () ? decl : NULL_TREE);
  decl = build_lang_decl (USING_DECL, name, NULL_TREE);
  USING_DECL_SCOPE (decl) = scope;
  DECL_CHAIN (decl) = current_binding_level->usings;
  current_binding_level->usings = decl;
  POP_TIMEVAR_AND_RETURN (TV_NAME_LOOKUP, decl);
}

/* Same as pushdecl, but define X in binding-level LEVEL.  We rely on the
   caller to set DECL_CONTEXT properly.  */

tree
pushdecl_with_scope (tree x, cxx_scope *level, bool is_friend)
{
  struct cp_binding_level *b;
  tree function_decl = current_function_decl;

  timevar_push (TV_NAME_LOOKUP);
  current_function_decl = NULL_TREE;
  if (level->kind == sk_class)
    {
      b = class_binding_level;
      class_binding_level = level;
      pushdecl_class_level (x);
      class_binding_level = b;
    }
  else
    {
      b = current_binding_level;
      current_binding_level = level;
      x = pushdecl_maybe_friend (x, is_friend);
      current_binding_level = b;
    }
  current_function_decl = function_decl;
  POP_TIMEVAR_AND_RETURN (TV_NAME_LOOKUP, x);
}

/* DECL is a FUNCTION_DECL for a non-member function, which may have
   other definitions already in place.  We get around this by making
   the value of the identifier point to a list of all the things that
   want to be referenced by that name.  It is then up to the users of
   that name to decide what to do with that list.

   DECL may also be a TEMPLATE_DECL, with a FUNCTION_DECL in its
   DECL_TEMPLATE_RESULT.  It is dealt with the same way.

   FLAGS is a bitwise-or of the following values:
     PUSH_LOCAL: Bind DECL in the current scope, rather than at
		 namespace scope.
     PUSH_USING: DECL is being pushed as the result of a using
		 declaration.

   IS_FRIEND is true if this is a friend declaration.

   The value returned may be a previous declaration if we guessed wrong
   about what language DECL should belong to (C or C++).  Otherwise,
   it's always DECL (and never something that's not a _DECL).  */

static tree
push_overloaded_decl (tree decl, int flags, bool is_friend)
{
  tree name = DECL_NAME (decl);
  tree old;
  tree new_binding;
  int doing_global = (namespace_bindings_p () || !(flags & PUSH_LOCAL));

  timevar_push (TV_NAME_LOOKUP);
  if (doing_global)
    old = namespace_binding (name, DECL_CONTEXT (decl));
  else
    old = lookup_name_innermost_nonclass_level (name);

  if (old)
    {
      if (TREE_CODE (old) == TYPE_DECL && DECL_ARTIFICIAL (old))
	{
	  tree t = TREE_TYPE (old);
	  if (MAYBE_CLASS_TYPE_P (t) && warn_shadow
	      && (! DECL_IN_SYSTEM_HEADER (decl)
		  || ! DECL_IN_SYSTEM_HEADER (old)))
	    warning (OPT_Wshadow, "%q#D hides constructor for %q#T", decl, t);
	  old = NULL_TREE;
	}
      else if (is_overloaded_fn (old))
	{
	  tree tmp;

	  for (tmp = old; tmp; tmp = OVL_NEXT (tmp))
	    {
	      tree fn = OVL_CURRENT (tmp);
	      tree dup;

	      if (TREE_CODE (tmp) == OVERLOAD && OVL_USED (tmp)
		  && !(flags & PUSH_USING)
		  && compparms (TYPE_ARG_TYPES (TREE_TYPE (fn)),
				TYPE_ARG_TYPES (TREE_TYPE (decl)))
		  && ! decls_match (fn, decl))
		error ("%q#D conflicts with previous using declaration %q#D",
		       decl, fn);

	      dup = duplicate_decls (decl, fn, is_friend);
	      /* If DECL was a redeclaration of FN -- even an invalid
		 one -- pass that information along to our caller.  */
	      if (dup == fn || dup == error_mark_node)
		POP_TIMEVAR_AND_RETURN (TV_NAME_LOOKUP, dup);
	    }

	  /* We don't overload implicit built-ins.  duplicate_decls()
	     may fail to merge the decls if the new decl is e.g. a
	     template function.  */
	  if (TREE_CODE (old) == FUNCTION_DECL
	      && DECL_ANTICIPATED (old)
	      && !DECL_HIDDEN_FRIEND_P (old))
	    old = NULL;
	}
      else if (old == error_mark_node)
	/* Ignore the undefined symbol marker.  */
	old = NULL_TREE;
      else
	{
	  error ("previous non-function declaration %q+#D", old);
	  error ("conflicts with function declaration %q#D", decl);
	  POP_TIMEVAR_AND_RETURN (TV_NAME_LOOKUP, decl);
	}
    }

  if (old || TREE_CODE (decl) == TEMPLATE_DECL
      /* If it's a using declaration, we always need to build an OVERLOAD,
	 because it's the only way to remember that the declaration comes
	 from 'using', and have the lookup behave correctly.  */
      || (flags & PUSH_USING))
    {
      if (old && TREE_CODE (old) != OVERLOAD)
	new_binding = ovl_cons (decl, ovl_cons (old, NULL_TREE));
      else
	new_binding = ovl_cons (decl, old);
      if (flags & PUSH_USING)
	OVL_USED (new_binding) = 1;
    }
  else
    /* NAME is not ambiguous.  */
    new_binding = decl;

  if (doing_global)
    set_namespace_binding (name, current_namespace, new_binding);
  else
    {
      /* We only create an OVERLOAD if there was a previous binding at
	 this level, or if decl is a template. In the former case, we
	 need to remove the old binding and replace it with the new
	 binding.  We must also run through the NAMES on the binding
	 level where the name was bound to update the chain.  */

      if (TREE_CODE (new_binding) == OVERLOAD && old)
	{
	  tree *d;

	  for (d = &IDENTIFIER_BINDING (name)->scope->names;
	       *d;
	       d = &TREE_CHAIN (*d))
	    if (*d == old
		|| (TREE_CODE (*d) == TREE_LIST
		    && TREE_VALUE (*d) == old))
	      {
		if (TREE_CODE (*d) == TREE_LIST)
		  /* Just replace the old binding with the new.  */
		  TREE_VALUE (*d) = new_binding;
		else
		  /* Build a TREE_LIST to wrap the OVERLOAD.  */
		  *d = tree_cons (NULL_TREE, new_binding,
				  TREE_CHAIN (*d));

		/* And update the cxx_binding node.  */
		IDENTIFIER_BINDING (name)->value = new_binding;
		POP_TIMEVAR_AND_RETURN (TV_NAME_LOOKUP, decl);
	      }

	  /* We should always find a previous binding in this case.  */
	  gcc_unreachable ();
	}

      /* Install the new binding.  */
      push_local_binding (name, new_binding, flags);
    }

  POP_TIMEVAR_AND_RETURN (TV_NAME_LOOKUP, decl);
}

/* Check a non-member using-declaration. Return the name and scope
   being used, and the USING_DECL, or NULL_TREE on failure.  */

static tree
validate_nonmember_using_decl (tree decl, tree scope, tree name)
{
  /* [namespace.udecl]
       A using-declaration for a class member shall be a
       member-declaration.  */
  if (TYPE_P (scope))
    {
      error ("%qT is not a namespace", scope);
      return NULL_TREE;
    }
  else if (scope == error_mark_node)
    return NULL_TREE;

  if (TREE_CODE (decl) == TEMPLATE_ID_EXPR)
    {
      /* 7.3.3/5
	   A using-declaration shall not name a template-id.  */
      error ("a using-declaration cannot specify a template-id.  "
	     "Try %<using %D%>", name);
      return NULL_TREE;
    }

  if (TREE_CODE (decl) == NAMESPACE_DECL)
    {
      error ("namespace %qD not allowed in using-declaration", decl);
      return NULL_TREE;
    }

  if (TREE_CODE (decl) == SCOPE_REF)
    {
      /* It's a nested name with template parameter dependent scope.
	 This can only be using-declaration for class member.  */
      error ("%qT is not a namespace", TREE_OPERAND (decl, 0));
      return NULL_TREE;
    }

  if (is_overloaded_fn (decl))
    decl = get_first_fn (decl);

  gcc_assert (DECL_P (decl));

  /* Make a USING_DECL.  */
  return push_using_decl (scope, name);
}

/* Process local and global using-declarations.  */

static void
do_nonmember_using_decl (tree scope, tree name, tree oldval, tree oldtype,
			 tree *newval, tree *newtype)
{
  struct scope_binding decls = EMPTY_SCOPE_BINDING;

  *newval = *newtype = NULL_TREE;
  if (!qualified_lookup_using_namespace (name, scope, &decls, 0))
    /* Lookup error */
    return;

  if (!decls.value && !decls.type)
    {
      error ("%qD not declared", name);
      return;
    }

  /* Shift the old and new bindings around so we're comparing class and
     enumeration names to each other.  */
  if (oldval && DECL_IMPLICIT_TYPEDEF_P (oldval))
    {
      oldtype = oldval;
      oldval = NULL_TREE;
    }

  if (decls.value && DECL_IMPLICIT_TYPEDEF_P (decls.value))
    {
      decls.type = decls.value;
      decls.value = NULL_TREE;
    }

  /* It is impossible to overload a built-in function; any explicit
     declaration eliminates the built-in declaration.  So, if OLDVAL
     is a built-in, then we can just pretend it isn't there.  */
  if (oldval
      && TREE_CODE (oldval) == FUNCTION_DECL
      && DECL_ANTICIPATED (oldval)
      && !DECL_HIDDEN_FRIEND_P (oldval))
    oldval = NULL_TREE;

  if (decls.value)
    {
      /* Check for using functions.  */
      if (is_overloaded_fn (decls.value))
	{
	  tree tmp, tmp1;

	  if (oldval && !is_overloaded_fn (oldval))
	    {
	      error ("%qD is already declared in this scope", name);
	      oldval = NULL_TREE;
	    }

	  *newval = oldval;
	  for (tmp = decls.value; tmp; tmp = OVL_NEXT (tmp))
	    {
	      tree new_fn = OVL_CURRENT (tmp);

	      /* [namespace.udecl]

		 If a function declaration in namespace scope or block
		 scope has the same name and the same parameter types as a
		 function introduced by a using declaration the program is
		 ill-formed.  */
	      for (tmp1 = oldval; tmp1; tmp1 = OVL_NEXT (tmp1))
		{
		  tree old_fn = OVL_CURRENT (tmp1);

		  if (new_fn == old_fn)
		    /* The function already exists in the current namespace.  */
		    break;
		  else if (OVL_USED (tmp1))
		    continue; /* this is a using decl */
		  else if (compparms (TYPE_ARG_TYPES (TREE_TYPE (new_fn)),
				      TYPE_ARG_TYPES (TREE_TYPE (old_fn))))
		    {
		      gcc_assert (!DECL_ANTICIPATED (old_fn)
				  || DECL_HIDDEN_FRIEND_P (old_fn));

		      /* There was already a non-using declaration in
			 this scope with the same parameter types. If both
			 are the same extern "C" functions, that's ok.  */
		      if (decls_match (new_fn, old_fn))
			break;
		      else
			{
			  error ("%qD is already declared in this scope", name);
			  break;
			}
		    }
		}

	      /* If we broke out of the loop, there's no reason to add
		 this function to the using declarations for this
		 scope.  */
	      if (tmp1)
		continue;

	      /* If we are adding to an existing OVERLOAD, then we no
		 longer know the type of the set of functions.  */
	      if (*newval && TREE_CODE (*newval) == OVERLOAD)
		TREE_TYPE (*newval) = unknown_type_node;
	      /* Add this new function to the set.  */
	      *newval = build_overload (OVL_CURRENT (tmp), *newval);
	      /* If there is only one function, then we use its type.  (A
		 using-declaration naming a single function can be used in
		 contexts where overload resolution cannot be
		 performed.)  */
	      if (TREE_CODE (*newval) != OVERLOAD)
		{
		  *newval = ovl_cons (*newval, NULL_TREE);
		  TREE_TYPE (*newval) = TREE_TYPE (OVL_CURRENT (tmp));
		}
	      OVL_USED (*newval) = 1;
	    }
	}
      else
	{
	  *newval = decls.value;
	  if (oldval && !decls_match (*newval, oldval))
	    error ("%qD is already declared in this scope", name);
	}
    }
  else
    *newval = oldval;

  if (decls.type && TREE_CODE (decls.type) == TREE_LIST)
    {
      error ("reference to %qD is ambiguous", name);
      print_candidates (decls.type);
    }
  else
    {
      *newtype = decls.type;
      if (oldtype && *newtype && !decls_match (oldtype, *newtype))
	error ("%qD is already declared in this scope", name);
    }

    /* If *newval is empty, shift any class or enumeration name down.  */
    if (!*newval)
      {
	*newval = *newtype;
	*newtype = NULL_TREE;
      }
}

/* Process a using-declaration at function scope.  */

void
do_local_using_decl (tree decl, tree scope, tree name)
{
  tree oldval, oldtype, newval, newtype;
  tree orig_decl = decl;

  decl = validate_nonmember_using_decl (decl, scope, name);
  if (decl == NULL_TREE)
    return;

  if (building_stmt_tree ()
      && at_function_scope_p ())
    add_decl_expr (decl);

  oldval = lookup_name_innermost_nonclass_level (name);
  oldtype = lookup_type_current_level (name);

  do_nonmember_using_decl (scope, name, oldval, oldtype, &newval, &newtype);

  if (newval)
    {
      if (is_overloaded_fn (newval))
	{
	  tree fn, term;

	  /* We only need to push declarations for those functions
	     that were not already bound in the current level.
	     The old value might be NULL_TREE, it might be a single
	     function, or an OVERLOAD.  */
	  if (oldval && TREE_CODE (oldval) == OVERLOAD)
	    term = OVL_FUNCTION (oldval);
	  else
	    term = oldval;
	  for (fn = newval; fn && OVL_CURRENT (fn) != term;
	       fn = OVL_NEXT (fn))
	    push_overloaded_decl (OVL_CURRENT (fn),
				  PUSH_LOCAL | PUSH_USING,
				  false);
	}
      else
	push_local_binding (name, newval, PUSH_USING);
    }
  if (newtype)
    {
      push_local_binding (name, newtype, PUSH_USING);
      set_identifier_type_value (name, newtype);
    }

  /* Emit debug info.  */
  if (!processing_template_decl)
    cp_emit_debug_info_for_using (orig_decl, current_scope());
}

/* Returns true if ROOT (a namespace, class, or function) encloses
   CHILD.  CHILD may be either a class type or a namespace.  */

bool
is_ancestor (tree root, tree child)
{
  gcc_assert ((TREE_CODE (root) == NAMESPACE_DECL
	       || TREE_CODE (root) == FUNCTION_DECL
	       || CLASS_TYPE_P (root)));
  gcc_assert ((TREE_CODE (child) == NAMESPACE_DECL
	       || CLASS_TYPE_P (child)));

  /* The global namespace encloses everything.  */
  if (root == global_namespace)
    return true;

  while (true)
    {
      /* If we've run out of scopes, stop.  */
      if (!child)
	return false;
      /* If we've reached the ROOT, it encloses CHILD.  */
      if (root == child)
	return true;
      /* Go out one level.  */
      if (TYPE_P (child))
	child = TYPE_NAME (child);
      child = DECL_CONTEXT (child);
    }
}

/* Enter the class or namespace scope indicated by T suitable for name
   lookup.  T can be arbitrary scope, not necessary nested inside the
   current scope.  Returns a non-null scope to pop iff pop_scope
   should be called later to exit this scope.  */

tree
push_scope (tree t)
{
  if (TREE_CODE (t) == NAMESPACE_DECL)
    push_decl_namespace (t);
  else if (CLASS_TYPE_P (t))
    {
      if (!at_class_scope_p ()
	  || !same_type_p (current_class_type, t))
	push_nested_class (t);
      else
	/* T is the same as the current scope.  There is therefore no
	   need to re-enter the scope.  Since we are not actually
	   pushing a new scope, our caller should not call
	   pop_scope.  */
	t = NULL_TREE;
    }

  return t;
}

/* Leave scope pushed by push_scope.  */

void
pop_scope (tree t)
{
  if (t == NULL_TREE)
    return;
  if (TREE_CODE (t) == NAMESPACE_DECL)
    pop_decl_namespace ();
  else if CLASS_TYPE_P (t)
    pop_nested_class ();
}

/* Subroutine of push_inner_scope.  */

static void
push_inner_scope_r (tree outer, tree inner)
{
  tree prev;

  if (outer == inner
      || (TREE_CODE (inner) != NAMESPACE_DECL && !CLASS_TYPE_P (inner)))
    return;

  prev = CP_DECL_CONTEXT (TREE_CODE (inner) == NAMESPACE_DECL ? inner : TYPE_NAME (inner));
  if (outer != prev)
    push_inner_scope_r (outer, prev);
  if (TREE_CODE (inner) == NAMESPACE_DECL)
    {
      struct cp_binding_level *save_template_parm = 0;
      /* Temporary take out template parameter scopes.  They are saved
	 in reversed order in save_template_parm.  */
      while (current_binding_level->kind == sk_template_parms)
	{
	  struct cp_binding_level *b = current_binding_level;
	  current_binding_level = b->level_chain;
	  b->level_chain = save_template_parm;
	  save_template_parm = b;
	}

      resume_scope (NAMESPACE_LEVEL (inner));
      current_namespace = inner;

      /* Restore template parameter scopes.  */
      while (save_template_parm)
	{
	  struct cp_binding_level *b = save_template_parm;
	  save_template_parm = b->level_chain;
	  b->level_chain = current_binding_level;
	  current_binding_level = b;
	}
    }
  else
    pushclass (inner);
}

/* Enter the scope INNER from current scope.  INNER must be a scope
   nested inside current scope.  This works with both name lookup and
   pushing name into scope.  In case a template parameter scope is present,
   namespace is pushed under the template parameter scope according to
   name lookup rule in 14.6.1/6.

   Return the former current scope suitable for pop_inner_scope.  */

tree
push_inner_scope (tree inner)
{
  tree outer = current_scope ();
  if (!outer)
    outer = current_namespace;

  push_inner_scope_r (outer, inner);
  return outer;
}

/* Exit the current scope INNER back to scope OUTER.  */

void
pop_inner_scope (tree outer, tree inner)
{
  if (outer == inner
      || (TREE_CODE (inner) != NAMESPACE_DECL && !CLASS_TYPE_P (inner)))
    return;

  while (outer != inner)
    {
      if (TREE_CODE (inner) == NAMESPACE_DECL)
	{
	  struct cp_binding_level *save_template_parm = 0;
	  /* Temporary take out template parameter scopes.  They are saved
	     in reversed order in save_template_parm.  */
	  while (current_binding_level->kind == sk_template_parms)
	    {
	      struct cp_binding_level *b = current_binding_level;
	      current_binding_level = b->level_chain;
	      b->level_chain = save_template_parm;
	      save_template_parm = b;
	    }

	  pop_namespace ();

	  /* Restore template parameter scopes.  */
	  while (save_template_parm)
	    {
	      struct cp_binding_level *b = save_template_parm;
	      save_template_parm = b->level_chain;
	      b->level_chain = current_binding_level;
	      current_binding_level = b;
	    }
	}
      else
	popclass ();

      inner = CP_DECL_CONTEXT (TREE_CODE (inner) == NAMESPACE_DECL ? inner : TYPE_NAME (inner));
    }
}

/* Do a pushlevel for class declarations.  */

void
pushlevel_class (void)
{
  class_binding_level = begin_scope (sk_class, current_class_type);
}

/* ...and a poplevel for class declarations.  */

void
poplevel_class (void)
{
  struct cp_binding_level *level = class_binding_level;
  cp_class_binding *cb;
  size_t i;
  tree shadowed;

  timevar_push (TV_NAME_LOOKUP);
  gcc_assert (level != 0);

  /* If we're leaving a toplevel class, cache its binding level.  */
  if (current_class_depth == 1)
    previous_class_level = level;
  for (shadowed = level->type_shadowed;
       shadowed;
       shadowed = TREE_CHAIN (shadowed))
    SET_IDENTIFIER_TYPE_VALUE (TREE_PURPOSE (shadowed), TREE_VALUE (shadowed));

  /* Remove the bindings for all of the class-level declarations.  */
  if (level->class_shadowed)
    {
      FOR_EACH_VEC_ELT (cp_class_binding, level->class_shadowed, i, cb)
	IDENTIFIER_BINDING (cb->identifier) = cb->base.previous;
      ggc_free (level->class_shadowed);
      level->class_shadowed = NULL;
    }

  /* Now, pop out of the binding level which we created up in the
     `pushlevel_class' routine.  */
  gcc_assert (current_binding_level == level);
  leave_scope ();
  timevar_pop (TV_NAME_LOOKUP);
}

/* Set INHERITED_VALUE_BINDING_P on BINDING to true or false, as
   appropriate.  DECL is the value to which a name has just been
   bound.  CLASS_TYPE is the class in which the lookup occurred.  */

static void
set_inherited_value_binding_p (cxx_binding *binding, tree decl,
			       tree class_type)
{
  if (binding->value == decl && TREE_CODE (decl) != TREE_LIST)
    {
      tree context;

      if (TREE_CODE (decl) == OVERLOAD)
	context = CP_DECL_CONTEXT (OVL_CURRENT (decl));
      else
	{
	  gcc_assert (DECL_P (decl));
	  context = context_for_name_lookup (decl);
	}

      if (is_properly_derived_from (class_type, context))
	INHERITED_VALUE_BINDING_P (binding) = 1;
      else
	INHERITED_VALUE_BINDING_P (binding) = 0;
    }
  else if (binding->value == decl)
    /* We only encounter a TREE_LIST when there is an ambiguity in the
       base classes.  Such an ambiguity can be overridden by a
       definition in this class.  */
    INHERITED_VALUE_BINDING_P (binding) = 1;
  else
    INHERITED_VALUE_BINDING_P (binding) = 0;
}

/* Make the declaration of X appear in CLASS scope.  */

bool
pushdecl_class_level (tree x)
{
  tree name;
  bool is_valid = true;

  /* Do nothing if we're adding to an outer lambda closure type,
     outer_binding will add it later if it's needed.  */
  if (current_class_type != class_binding_level->this_entity)
    return true;

  timevar_push (TV_NAME_LOOKUP);
  /* Get the name of X.  */
  if (TREE_CODE (x) == OVERLOAD)
    name = DECL_NAME (get_first_fn (x));
  else
    name = DECL_NAME (x);

  if (name)
    {
      is_valid = push_class_level_binding (name, x);
      if (TREE_CODE (x) == TYPE_DECL)
	set_identifier_type_value (name, x);
    }
  else if (ANON_AGGR_TYPE_P (TREE_TYPE (x)))
    {
      /* If X is an anonymous aggregate, all of its members are
	 treated as if they were members of the class containing the
	 aggregate, for naming purposes.  */
      tree f;

      for (f = TYPE_FIELDS (TREE_TYPE (x)); f; f = DECL_CHAIN (f))
	{
	  location_t save_location = input_location;
	  input_location = DECL_SOURCE_LOCATION (f);
	  if (!pushdecl_class_level (f))
	    is_valid = false;
	  input_location = save_location;
	}
    }
  POP_TIMEVAR_AND_RETURN (TV_NAME_LOOKUP, is_valid);
}

/* Return the BINDING (if any) for NAME in SCOPE, which is a class
   scope.  If the value returned is non-NULL, and the PREVIOUS field
   is not set, callers must set the PREVIOUS field explicitly.  */

static cxx_binding *
get_class_binding (tree name, cxx_scope *scope)
{
  tree class_type;
  tree type_binding;
  tree value_binding;
  cxx_binding *binding;

  class_type = scope->this_entity;

  /* Get the type binding.  */
  type_binding = lookup_member (class_type, name,
				/*protect=*/2, /*want_type=*/true);
  /* Get the value binding.  */
  value_binding = lookup_member (class_type, name,
				 /*protect=*/2, /*want_type=*/false);

  if (value_binding
      && (TREE_CODE (value_binding) == TYPE_DECL
	  || DECL_CLASS_TEMPLATE_P (value_binding)
	  || (TREE_CODE (value_binding) == TREE_LIST
	      && TREE_TYPE (value_binding) == error_mark_node
	      && (TREE_CODE (TREE_VALUE (value_binding))
		  == TYPE_DECL))))
    /* We found a type binding, even when looking for a non-type
       binding.  This means that we already processed this binding
       above.  */
    ;
  else if (value_binding)
    {
      if (TREE_CODE (value_binding) == TREE_LIST
	  && TREE_TYPE (value_binding) == error_mark_node)
	/* NAME is ambiguous.  */
	;
      else if (BASELINK_P (value_binding))
	/* NAME is some overloaded functions.  */
	value_binding = BASELINK_FUNCTIONS (value_binding);
    }

  /* If we found either a type binding or a value binding, create a
     new binding object.  */
  if (type_binding || value_binding)
    {
      binding = new_class_binding (name,
				   value_binding,
				   type_binding,
				   scope);
      /* This is a class-scope binding, not a block-scope binding.  */
      LOCAL_BINDING_P (binding) = 0;
      set_inherited_value_binding_p (binding, value_binding, class_type);
    }
  else
    binding = NULL;

  return binding;
}

/* Make the declaration(s) of X appear in CLASS scope under the name
   NAME.  Returns true if the binding is valid.  */

bool
push_class_level_binding (tree name, tree x)
{
  cxx_binding *binding;
  tree decl = x;
  bool ok;

  timevar_push (TV_NAME_LOOKUP);
  /* The class_binding_level will be NULL if x is a template
     parameter name in a member template.  */
  if (!class_binding_level)
    POP_TIMEVAR_AND_RETURN (TV_NAME_LOOKUP, true);

  if (name == error_mark_node)
    POP_TIMEVAR_AND_RETURN (TV_NAME_LOOKUP, false);

  /* Check for invalid member names.  */
  gcc_assert (TYPE_BEING_DEFINED (current_class_type));
  /* Check that we're pushing into the right binding level.  */
  gcc_assert (current_class_type == class_binding_level->this_entity);

  /* We could have been passed a tree list if this is an ambiguous
     declaration. If so, pull the declaration out because
     check_template_shadow will not handle a TREE_LIST.  */
  if (TREE_CODE (decl) == TREE_LIST
      && TREE_TYPE (decl) == error_mark_node)
    decl = TREE_VALUE (decl);

  if (!check_template_shadow (decl))
    POP_TIMEVAR_AND_RETURN (TV_NAME_LOOKUP, false);

  /* [class.mem]

     If T is the name of a class, then each of the following shall
     have a name different from T:

     -- every static data member of class T;

     -- every member of class T that is itself a type;

     -- every enumerator of every member of class T that is an
	enumerated type;

     -- every member of every anonymous union that is a member of
	class T.

     (Non-static data members were also forbidden to have the same
     name as T until TC1.)  */
  if ((TREE_CODE (x) == VAR_DECL
       || TREE_CODE (x) == CONST_DECL
       || (TREE_CODE (x) == TYPE_DECL
	   && !DECL_SELF_REFERENCE_P (x))
       /* A data member of an anonymous union.  */
       || (TREE_CODE (x) == FIELD_DECL
	   && DECL_CONTEXT (x) != current_class_type))
      && DECL_NAME (x) == constructor_name (current_class_type))
    {
      tree scope = context_for_name_lookup (x);
      if (TYPE_P (scope) && same_type_p (scope, current_class_type))
	{
	  error ("%qD has the same name as the class in which it is "
		 "declared",
		 x);
	  POP_TIMEVAR_AND_RETURN (TV_NAME_LOOKUP, false);
	}
    }

  /* Get the current binding for NAME in this class, if any.  */
  binding = IDENTIFIER_BINDING (name);
  if (!binding || binding->scope != class_binding_level)
    {
      binding = get_class_binding (name, class_binding_level);
      /* If a new binding was created, put it at the front of the
	 IDENTIFIER_BINDING list.  */
      if (binding)
	{
	  binding->previous = IDENTIFIER_BINDING (name);
	  IDENTIFIER_BINDING (name) = binding;
	}
    }

  /* If there is already a binding, then we may need to update the
     current value.  */
  if (binding && binding->value)
    {
      tree bval = binding->value;
      tree old_decl = NULL_TREE;

      if (INHERITED_VALUE_BINDING_P (binding))
	{
	  /* If the old binding was from a base class, and was for a
	     tag name, slide it over to make room for the new binding.
	     The old binding is still visible if explicitly qualified
	     with a class-key.  */
	  if (TREE_CODE (bval) == TYPE_DECL && DECL_ARTIFICIAL (bval)
	      && !(TREE_CODE (x) == TYPE_DECL && DECL_ARTIFICIAL (x)))
	    {
	      old_decl = binding->type;
	      binding->type = bval;
	      binding->value = NULL_TREE;
	      INHERITED_VALUE_BINDING_P (binding) = 0;
	    }
	  else
	    {
	      old_decl = bval;
	      /* Any inherited type declaration is hidden by the type
		 declaration in the derived class.  */
	      if (TREE_CODE (x) == TYPE_DECL && DECL_ARTIFICIAL (x))
		binding->type = NULL_TREE;
	    }
	}
      else if (TREE_CODE (x) == OVERLOAD && is_overloaded_fn (bval))
	old_decl = bval;
      else if (TREE_CODE (x) == USING_DECL && TREE_CODE (bval) == USING_DECL)
	POP_TIMEVAR_AND_RETURN (TV_NAME_LOOKUP, true);
      else if (TREE_CODE (x) == USING_DECL && is_overloaded_fn (bval))
	old_decl = bval;
      else if (TREE_CODE (bval) == USING_DECL && is_overloaded_fn (x))
	POP_TIMEVAR_AND_RETURN (TV_NAME_LOOKUP, true);

      if (old_decl && binding->scope == class_binding_level)
	{
	  binding->value = x;
	  /* It is always safe to clear INHERITED_VALUE_BINDING_P
	     here.  This function is only used to register bindings
	     from with the class definition itself.  */
	  INHERITED_VALUE_BINDING_P (binding) = 0;
	  POP_TIMEVAR_AND_RETURN (TV_NAME_LOOKUP, true);
	}
    }

  /* Note that we declared this value so that we can issue an error if
     this is an invalid redeclaration of a name already used for some
     other purpose.  */
  note_name_declared_in_class (name, decl);

  /* If we didn't replace an existing binding, put the binding on the
     stack of bindings for the identifier, and update the shadowed
     list.  */
  if (binding && binding->scope == class_binding_level)
    /* Supplement the existing binding.  */
    ok = supplement_binding (binding, decl);
  else
    {
      /* Create a new binding.  */
      push_binding (name, decl, class_binding_level);
      ok = true;
    }

  POP_TIMEVAR_AND_RETURN (TV_NAME_LOOKUP, ok);
}

/* Process "using SCOPE::NAME" in a class scope.  Return the
   USING_DECL created.  */

tree
do_class_using_decl (tree scope, tree name)
{
  /* The USING_DECL returned by this function.  */
  tree value;
  /* The declaration (or declarations) name by this using
     declaration.  NULL if we are in a template and cannot figure out
     what has been named.  */
  tree decl;
  /* True if SCOPE is a dependent type.  */
  bool scope_dependent_p;
  /* True if SCOPE::NAME is dependent.  */
  bool name_dependent_p;
  /* True if any of the bases of CURRENT_CLASS_TYPE are dependent.  */
  bool bases_dependent_p;
  tree binfo;
  tree base_binfo;
  int i;

  if (name == error_mark_node)
    return NULL_TREE;

  if (!scope || !TYPE_P (scope))
    {
      error ("using-declaration for non-member at class scope");
      return NULL_TREE;
    }

  /* Make sure the name is not invalid */
  if (TREE_CODE (name) == BIT_NOT_EXPR)
    {
      error ("%<%T::%D%> names destructor", scope, name);
      return NULL_TREE;
    }
  if (MAYBE_CLASS_TYPE_P (scope) && constructor_name_p (name, scope))
    {
      error ("%<%T::%D%> names constructor", scope, name);
      return NULL_TREE;
    }
  if (constructor_name_p (name, current_class_type))
    {
      error ("%<%T::%D%> names constructor in %qT",
	     scope, name, current_class_type);
      return NULL_TREE;
    }

  scope_dependent_p = dependent_type_p (scope);
  name_dependent_p = (scope_dependent_p
		      || (IDENTIFIER_TYPENAME_P (name)
			  && dependent_type_p (TREE_TYPE (name))));

  bases_dependent_p = false;
  if (processing_template_decl)
    for (binfo = TYPE_BINFO (current_class_type), i = 0;
	 BINFO_BASE_ITERATE (binfo, i, base_binfo);
	 i++)
      if (dependent_type_p (TREE_TYPE (base_binfo)))
	{
	  bases_dependent_p = true;
	  break;
	}

  decl = NULL_TREE;

  /* From [namespace.udecl]:

       A using-declaration used as a member-declaration shall refer to a
       member of a base class of the class being defined.

     In general, we cannot check this constraint in a template because
     we do not know the entire set of base classes of the current
     class type.  However, if all of the base classes are
     non-dependent, then we can avoid delaying the check until
     instantiation.  */
  if (!scope_dependent_p)
    {
      base_kind b_kind;
      binfo = lookup_base (current_class_type, scope, ba_any, &b_kind);
      if (b_kind < bk_proper_base)
	{
	  if (!bases_dependent_p)
	    {
	      error_not_base_type (scope, current_class_type);
	      return NULL_TREE;
	    }
	}
      else if (!name_dependent_p)
	{
	  decl = lookup_member (binfo, name, 0, false);
	  if (!decl)
	    {
	      error ("no members matching %<%T::%D%> in %q#T", scope, name,
		     scope);
	      return NULL_TREE;
	    }
	  /* The binfo from which the functions came does not matter.  */
	  if (BASELINK_P (decl))
	    decl = BASELINK_FUNCTIONS (decl);
	}
   }

  value = build_lang_decl (USING_DECL, name, NULL_TREE);
  USING_DECL_DECLS (value) = decl;
  USING_DECL_SCOPE (value) = scope;
  DECL_DEPENDENT_P (value) = !decl;

  return value;
}


/* Return the binding value for name in scope.  */

tree
namespace_binding (tree name, tree scope)
{
  cxx_binding *binding;

  if (SCOPE_FILE_SCOPE_P (scope))
    scope = global_namespace;
  else
    /* Unnecessary for the global namespace because it can't be an alias. */
    scope = ORIGINAL_NAMESPACE (scope);

  binding = cxx_scope_find_binding_for_name (NAMESPACE_LEVEL (scope), name);

  return binding ? binding->value : NULL_TREE;
}

/* Set the binding value for name in scope.  */

void
set_namespace_binding (tree name, tree scope, tree val)
{
  cxx_binding *b;

  timevar_push (TV_NAME_LOOKUP);
  if (scope == NULL_TREE)
    scope = global_namespace;
  b = binding_for_name (NAMESPACE_LEVEL (scope), name);
  if (!b->value || TREE_CODE (val) == OVERLOAD || val == error_mark_node)
    b->value = val;
  else
    supplement_binding (b, val);
  timevar_pop (TV_NAME_LOOKUP);
}

/* Set the context of a declaration to scope. Complain if we are not
   outside scope.  */

void
set_decl_namespace (tree decl, tree scope, bool friendp)
{
  tree old;

  /* Get rid of namespace aliases.  */
  scope = ORIGINAL_NAMESPACE (scope);

  /* It is ok for friends to be qualified in parallel space.  */
  if (!friendp && !is_ancestor (current_namespace, scope))
    error ("declaration of %qD not in a namespace surrounding %qD",
	   decl, scope);
  DECL_CONTEXT (decl) = FROB_CONTEXT (scope);

  /* Writing "int N::i" to declare a variable within "N" is invalid.  */
  if (scope == current_namespace)
    {
      if (at_namespace_scope_p ())
	error ("explicit qualification in declaration of %qD",
	       decl);
      return;
    }

  /* See whether this has been declared in the namespace.  */
  old = lookup_qualified_name (scope, DECL_NAME (decl), false, true);
  if (old == error_mark_node)
    /* No old declaration at all.  */
    goto complain;
  /* If it's a TREE_LIST, the result of the lookup was ambiguous.  */
  if (TREE_CODE (old) == TREE_LIST)
    {
      error ("reference to %qD is ambiguous", decl);
      print_candidates (old);
      return;
    }
  if (!is_overloaded_fn (decl))
    {
      /* We might have found OLD in an inline namespace inside SCOPE.  */
      if (TREE_CODE (decl) == TREE_CODE (old))
	DECL_CONTEXT (decl) = DECL_CONTEXT (old);
      /* Don't compare non-function decls with decls_match here, since
	 it can't check for the correct constness at this
	 point. pushdecl will find those errors later.  */
      return;
    }
  /* Since decl is a function, old should contain a function decl.  */
  if (!is_overloaded_fn (old))
    goto complain;
  /* A template can be explicitly specialized in any namespace.  */
  if (processing_explicit_instantiation)
    return;
  if (processing_template_decl || processing_specialization)
    /* We have not yet called push_template_decl to turn a
       FUNCTION_DECL into a TEMPLATE_DECL, so the declarations won't
       match.  But, we'll check later, when we construct the
       template.  */
    return;
  /* Instantiations or specializations of templates may be declared as
     friends in any namespace.  */
  if (friendp && DECL_USE_TEMPLATE (decl))
    return;
  if (is_overloaded_fn (old))
    {
      tree found = NULL_TREE;
      tree elt = old;
      for (; elt; elt = OVL_NEXT (elt))
	{
	  tree ofn = OVL_CURRENT (elt);
	  /* Adjust DECL_CONTEXT first so decls_match will return true
	     if DECL will match a declaration in an inline namespace.  */
	  DECL_CONTEXT (decl) = DECL_CONTEXT (ofn);
	  if (decls_match (decl, ofn))
	    {
	      if (found && !decls_match (found, ofn))
		{
		  DECL_CONTEXT (decl) = FROB_CONTEXT (scope);
		  error ("reference to %qD is ambiguous", decl);
		  print_candidates (old);
		  return;
		}
	      found = ofn;
	    }
	}
      if (found)
	{
	  if (!is_associated_namespace (scope, CP_DECL_CONTEXT (found)))
	    goto complain;
	  DECL_CONTEXT (decl) = DECL_CONTEXT (found);
	  return;
	}
    }
  else
    {
      DECL_CONTEXT (decl) = DECL_CONTEXT (old);
      if (decls_match (decl, old))
	return;
    }

  /* It didn't work, go back to the explicit scope.  */
  DECL_CONTEXT (decl) = FROB_CONTEXT (scope);
 complain:
  error ("%qD should have been declared inside %qD", decl, scope);
}

/* Return the namespace where the current declaration is declared.  */

tree
current_decl_namespace (void)
{
  tree result;
  /* If we have been pushed into a different namespace, use it.  */
  if (!VEC_empty (tree, decl_namespace_list))
    return VEC_last (tree, decl_namespace_list);

  if (current_class_type)
    result = decl_namespace_context (current_class_type);
  else if (current_function_decl)
    result = decl_namespace_context (current_function_decl);
  else
    result = current_namespace;
  return result;
}

/* Process any ATTRIBUTES on a namespace definition.  Currently only
   attribute visibility is meaningful, which is a property of the syntactic
   block rather than the namespace as a whole, so we don't touch the
   NAMESPACE_DECL at all.  Returns true if attribute visibility is seen.  */

bool
handle_namespace_attrs (tree ns, tree attributes)
{
  tree d;
  bool saw_vis = false;

  for (d = attributes; d; d = TREE_CHAIN (d))
    {
      tree name = TREE_PURPOSE (d);
      tree args = TREE_VALUE (d);

      if (is_attribute_p ("visibility", name))
	{
	  tree x = args ? TREE_VALUE (args) : NULL_TREE;
	  if (x == NULL_TREE || TREE_CODE (x) != STRING_CST || TREE_CHAIN (args))
	    {
	      warning (OPT_Wattributes,
		       "%qD attribute requires a single NTBS argument",
		       name);
	      continue;
	    }

	  if (!TREE_PUBLIC (ns))
	    warning (OPT_Wattributes,
		     "%qD attribute is meaningless since members of the "
		     "anonymous namespace get local symbols", name);

	  push_visibility (TREE_STRING_POINTER (x), 1);
	  saw_vis = true;
	}
      else
	{
	  warning (OPT_Wattributes, "%qD attribute directive ignored",
		   name);
	  continue;
	}
    }

  return saw_vis;
}
  
/* Push into the scope of the NAME namespace.  If NAME is NULL_TREE, then we
   select a name that is unique to this compilation unit.  */

void
push_namespace (tree name)
{
  tree d = NULL_TREE;
  int need_new = 1;
  int implicit_use = 0;
  bool anon = !name;

  timevar_push (TV_NAME_LOOKUP);

  /* We should not get here if the global_namespace is not yet constructed
     nor if NAME designates the global namespace:  The global scope is
     constructed elsewhere.  */
  gcc_assert (global_namespace != NULL && name != global_scope_name);

  if (anon)
    {
      name = get_anonymous_namespace_name();
      d = IDENTIFIER_NAMESPACE_VALUE (name);
      if (d)
	/* Reopening anonymous namespace.  */
	need_new = 0;
      implicit_use = 1;
    }
  else
    {
      /* Check whether this is an extended namespace definition.  */
      d = IDENTIFIER_NAMESPACE_VALUE (name);
      if (d != NULL_TREE && TREE_CODE (d) == NAMESPACE_DECL)
	{
	  need_new = 0;
	  if (DECL_NAMESPACE_ALIAS (d))
	    {
	      error ("namespace alias %qD not allowed here, assuming %qD",
		     d, DECL_NAMESPACE_ALIAS (d));
	      d = DECL_NAMESPACE_ALIAS (d);
	    }
	}
    }

  if (need_new)
    {
      /* Make a new namespace, binding the name to it.  */
      d = build_lang_decl (NAMESPACE_DECL, name, void_type_node);
      DECL_CONTEXT (d) = FROB_CONTEXT (current_namespace);
      /* The name of this namespace is not visible to other translation
	 units if it is an anonymous namespace or member thereof.  */
      if (anon || decl_anon_ns_mem_p (current_namespace))
	TREE_PUBLIC (d) = 0;
      else
	TREE_PUBLIC (d) = 1;
      pushdecl (d);
      if (anon)
	{
	  /* Clear DECL_NAME for the benefit of debugging back ends.  */
	  SET_DECL_ASSEMBLER_NAME (d, name);
	  DECL_NAME (d) = NULL_TREE;
	}
      begin_scope (sk_namespace, d);
    }
  else
    resume_scope (NAMESPACE_LEVEL (d));

  if (implicit_use)
    do_using_directive (d);
  /* Enter the name space.  */
  current_namespace = d;

  timevar_pop (TV_NAME_LOOKUP);
}

/* Pop from the scope of the current namespace.  */

void
pop_namespace (void)
{
  gcc_assert (current_namespace != global_namespace);
  current_namespace = CP_DECL_CONTEXT (current_namespace);
  /* The binding level is not popped, as it might be re-opened later.  */
  leave_scope ();
}

/* Push into the scope of the namespace NS, even if it is deeply
   nested within another namespace.  */

void
push_nested_namespace (tree ns)
{
  if (ns == global_namespace)
    push_to_top_level ();
  else
    {
      push_nested_namespace (CP_DECL_CONTEXT (ns));
      push_namespace (DECL_NAME (ns));
    }
}

/* Pop back from the scope of the namespace NS, which was previously
   entered with push_nested_namespace.  */

void
pop_nested_namespace (tree ns)
{
  timevar_push (TV_NAME_LOOKUP);
  gcc_assert (current_namespace == ns);
  while (ns != global_namespace)
    {
      pop_namespace ();
      ns = CP_DECL_CONTEXT (ns);
    }

  pop_from_top_level ();
  timevar_pop (TV_NAME_LOOKUP);
}

/* Temporarily set the namespace for the current declaration.  */

void
push_decl_namespace (tree decl)
{
  if (TREE_CODE (decl) != NAMESPACE_DECL)
    decl = decl_namespace_context (decl);
  VEC_safe_push (tree, gc, decl_namespace_list, ORIGINAL_NAMESPACE (decl));
}

/* [namespace.memdef]/2 */

void
pop_decl_namespace (void)
{
  VEC_pop (tree, decl_namespace_list);
}

/* Return the namespace that is the common ancestor
   of two given namespaces.  */

static tree
namespace_ancestor (tree ns1, tree ns2)
{
  timevar_push (TV_NAME_LOOKUP);
  if (is_ancestor (ns1, ns2))
    POP_TIMEVAR_AND_RETURN (TV_NAME_LOOKUP, ns1);
  POP_TIMEVAR_AND_RETURN (TV_NAME_LOOKUP,
			  namespace_ancestor (CP_DECL_CONTEXT (ns1), ns2));
}

/* Process a namespace-alias declaration.  */

void
do_namespace_alias (tree alias, tree name_space)
{
  if (name_space == error_mark_node)
    return;

  gcc_assert (TREE_CODE (name_space) == NAMESPACE_DECL);

  name_space = ORIGINAL_NAMESPACE (name_space);

  /* Build the alias.  */
  alias = build_lang_decl (NAMESPACE_DECL, alias, void_type_node);
  DECL_NAMESPACE_ALIAS (alias) = name_space;
  DECL_EXTERNAL (alias) = 1;
  DECL_CONTEXT (alias) = FROB_CONTEXT (current_scope ());
  pushdecl (alias);

  /* Emit debug info for namespace alias.  */
  if (!building_stmt_tree ())
    (*debug_hooks->global_decl) (alias);
}

/* Like pushdecl, only it places X in the current namespace,
   if appropriate.  */

tree
pushdecl_namespace_level (tree x, bool is_friend)
{
  struct cp_binding_level *b = current_binding_level;
  tree t;

  timevar_push (TV_NAME_LOOKUP);
  t = pushdecl_with_scope (x, NAMESPACE_LEVEL (current_namespace), is_friend);

  /* Now, the type_shadowed stack may screw us.  Munge it so it does
     what we want.  */
  if (TREE_CODE (t) == TYPE_DECL)
    {
      tree name = DECL_NAME (t);
      tree newval;
      tree *ptr = (tree *)0;
      for (; !global_scope_p (b); b = b->level_chain)
	{
	  tree shadowed = b->type_shadowed;
	  for (; shadowed; shadowed = TREE_CHAIN (shadowed))
	    if (TREE_PURPOSE (shadowed) == name)
	      {
		ptr = &TREE_VALUE (shadowed);
		/* Can't break out of the loop here because sometimes
		   a binding level will have duplicate bindings for
		   PT names.  It's gross, but I haven't time to fix it.  */
	      }
	}
      newval = TREE_TYPE (t);
      if (ptr == (tree *)0)
	{
	  /* @@ This shouldn't be needed.  My test case "zstring.cc" trips
	     up here if this is changed to an assertion.  --KR  */
	  SET_IDENTIFIER_TYPE_VALUE (name, t);
	}
      else
	{
	  *ptr = newval;
	}
    }
  POP_TIMEVAR_AND_RETURN (TV_NAME_LOOKUP, t);
}

/* Insert USED into the using list of USER. Set INDIRECT_flag if this
   directive is not directly from the source. Also find the common
   ancestor and let our users know about the new namespace */
static void
add_using_namespace (tree user, tree used, bool indirect)
{
  tree t;
  timevar_push (TV_NAME_LOOKUP);
  /* Using oneself is a no-op.  */
  if (user == used)
    {
      timevar_pop (TV_NAME_LOOKUP);
      return;
    }
  gcc_assert (TREE_CODE (user) == NAMESPACE_DECL);
  gcc_assert (TREE_CODE (used) == NAMESPACE_DECL);
  /* Check if we already have this.  */
  t = purpose_member (used, DECL_NAMESPACE_USING (user));
  if (t != NULL_TREE)
    {
      if (!indirect)
	/* Promote to direct usage.  */
	TREE_INDIRECT_USING (t) = 0;
      timevar_pop (TV_NAME_LOOKUP);
      return;
    }

  /* Add used to the user's using list.  */
  DECL_NAMESPACE_USING (user)
    = tree_cons (used, namespace_ancestor (user, used),
		 DECL_NAMESPACE_USING (user));

  TREE_INDIRECT_USING (DECL_NAMESPACE_USING (user)) = indirect;

  /* Add user to the used's users list.  */
  DECL_NAMESPACE_USERS (used)
    = tree_cons (user, 0, DECL_NAMESPACE_USERS (used));

  /* Recursively add all namespaces used.  */
  for (t = DECL_NAMESPACE_USING (used); t; t = TREE_CHAIN (t))
    /* indirect usage */
    add_using_namespace (user, TREE_PURPOSE (t), 1);

  /* Tell everyone using us about the new used namespaces.  */
  for (t = DECL_NAMESPACE_USERS (user); t; t = TREE_CHAIN (t))
    add_using_namespace (TREE_PURPOSE (t), used, 1);
  timevar_pop (TV_NAME_LOOKUP);
}

/* Process a using-declaration not appearing in class or local scope.  */

void
do_toplevel_using_decl (tree decl, tree scope, tree name)
{
  tree oldval, oldtype, newval, newtype;
  tree orig_decl = decl;
  cxx_binding *binding;

  decl = validate_nonmember_using_decl (decl, scope, name);
  if (decl == NULL_TREE)
    return;

  binding = binding_for_name (NAMESPACE_LEVEL (current_namespace), name);

  oldval = binding->value;
  oldtype = binding->type;

  do_nonmember_using_decl (scope, name, oldval, oldtype, &newval, &newtype);

  /* Emit debug info.  */
  if (!processing_template_decl)
    cp_emit_debug_info_for_using (orig_decl, current_namespace);

  /* Copy declarations found.  */
  if (newval)
    binding->value = newval;
  if (newtype)
    binding->type = newtype;
}

/* Process a using-directive.  */

void
do_using_directive (tree name_space)
{
  tree context = NULL_TREE;

  if (name_space == error_mark_node)
    return;

  gcc_assert (TREE_CODE (name_space) == NAMESPACE_DECL);

  if (building_stmt_tree ())
    add_stmt (build_stmt (input_location, USING_STMT, name_space));
  name_space = ORIGINAL_NAMESPACE (name_space);

  if (!toplevel_bindings_p ())
    {
      push_using_directive (name_space);
    }
  else
    {
      /* direct usage */
      add_using_namespace (current_namespace, name_space, 0);
      if (current_namespace != global_namespace)
	context = current_namespace;

      /* Emit debugging info.  */
      if (!processing_template_decl)
	(*debug_hooks->imported_module_or_decl) (name_space, NULL_TREE,
						 context, false);
    }
}

/* Deal with a using-directive seen by the parser.  Currently we only
   handle attributes here, since they cannot appear inside a template.  */

void
parse_using_directive (tree name_space, tree attribs)
{
  tree a;

  do_using_directive (name_space);

  for (a = attribs; a; a = TREE_CHAIN (a))
    {
      tree name = TREE_PURPOSE (a);
      if (is_attribute_p ("strong", name))
	{
	  if (!toplevel_bindings_p ())
	    error ("strong using only meaningful at namespace scope");
	  else if (name_space != error_mark_node)
	    {
	      if (!is_ancestor (current_namespace, name_space))
		error ("current namespace %qD does not enclose strongly used namespace %qD",
		       current_namespace, name_space);
	      DECL_NAMESPACE_ASSOCIATIONS (name_space)
		= tree_cons (current_namespace, 0,
			     DECL_NAMESPACE_ASSOCIATIONS (name_space));
	    }
	}
      else
	warning (OPT_Wattributes, "%qD attribute directive ignored", name);
    }
}

/* Like pushdecl, only it places X in the global scope if appropriate.
   Calls cp_finish_decl to register the variable, initializing it with
   *INIT, if INIT is non-NULL.  */

static tree
pushdecl_top_level_1 (tree x, tree *init, bool is_friend)
{
  timevar_push (TV_NAME_LOOKUP);
  push_to_top_level ();
  x = pushdecl_namespace_level (x, is_friend);
  if (init)
    cp_finish_decl (x, *init, false, NULL_TREE, 0);
  pop_from_top_level ();
  POP_TIMEVAR_AND_RETURN (TV_NAME_LOOKUP, x);
}

/* Like pushdecl, only it places X in the global scope if appropriate.  */

tree
pushdecl_top_level (tree x)
{
  return pushdecl_top_level_1 (x, NULL, false);
}

/* Like pushdecl_top_level, but adding the IS_FRIEND parameter.  */

tree
pushdecl_top_level_maybe_friend (tree x, bool is_friend)
{
  return pushdecl_top_level_1 (x, NULL, is_friend);
}

/* Like pushdecl, only it places X in the global scope if
   appropriate.  Calls cp_finish_decl to register the variable,
   initializing it with INIT.  */

tree
pushdecl_top_level_and_finish (tree x, tree init)
{
  return pushdecl_top_level_1 (x, &init, false);
}

/* Combines two sets of overloaded functions into an OVERLOAD chain, removing
   duplicates.  The first list becomes the tail of the result.

   The algorithm is O(n^2).  We could get this down to O(n log n) by
   doing a sort on the addresses of the functions, if that becomes
   necessary.  */

static tree
merge_functions (tree s1, tree s2)
{
  for (; s2; s2 = OVL_NEXT (s2))
    {
      tree fn2 = OVL_CURRENT (s2);
      tree fns1;

      for (fns1 = s1; fns1; fns1 = OVL_NEXT (fns1))
	{
	  tree fn1 = OVL_CURRENT (fns1);

	  /* If the function from S2 is already in S1, there is no
	     need to add it again.  For `extern "C"' functions, we
	     might have two FUNCTION_DECLs for the same function, in
	     different namespaces, but let's leave them in in case
	     they have different default arguments.  */
	  if (fn1 == fn2)
	    break;
	}

      /* If we exhausted all of the functions in S1, FN2 is new.  */
      if (!fns1)
	s1 = build_overload (fn2, s1);
    }
  return s1;
}

/* Returns TRUE iff OLD and NEW are the same entity.

   3 [basic]/3: An entity is a value, object, reference, function,
   enumerator, type, class member, template, template specialization,
   namespace, parameter pack, or this.

   7.3.4 [namespace.udir]/4: If name lookup finds a declaration for a name
   in two different namespaces, and the declarations do not declare the
   same entity and do not declare functions, the use of the name is
   ill-formed.  */

static bool
same_entity_p (tree one, tree two)
{
  if (one == two)
    return true;
  if (!one || !two)
    return false;
  if (TREE_CODE (one) == TYPE_DECL
      && TREE_CODE (two) == TYPE_DECL
      && same_type_p (TREE_TYPE (one), TREE_TYPE (two)))
    return true;
  return false;
}

/* This should return an error not all definitions define functions.
   It is not an error if we find two functions with exactly the
   same signature, only if these are selected in overload resolution.
   old is the current set of bindings, new_binding the freshly-found binding.
   XXX Do we want to give *all* candidates in case of ambiguity?
   XXX In what way should I treat extern declarations?
   XXX I don't want to repeat the entire duplicate_decls here */

static void
ambiguous_decl (struct scope_binding *old, cxx_binding *new_binding, int flags)
{
  tree val, type;
  gcc_assert (old != NULL);

  /* Copy the type.  */
  type = new_binding->type;
  if (LOOKUP_NAMESPACES_ONLY (flags)
      || (type && hidden_name_p (type) && !(flags & LOOKUP_HIDDEN)))
    type = NULL_TREE;

  /* Copy the value.  */
  val = new_binding->value;
  if (val)
    {
      if (hidden_name_p (val) && !(flags & LOOKUP_HIDDEN))
	val = NULL_TREE;
      else
	switch (TREE_CODE (val))
	  {
	  case TEMPLATE_DECL:
	    /* If we expect types or namespaces, and not templates,
	       or this is not a template class.  */
	    if ((LOOKUP_QUALIFIERS_ONLY (flags)
		 && !DECL_CLASS_TEMPLATE_P (val)))
	      val = NULL_TREE;
	    break;
	  case TYPE_DECL:
	    if (LOOKUP_NAMESPACES_ONLY (flags)
		|| (type && (flags & LOOKUP_PREFER_TYPES)))
	      val = NULL_TREE;
	    break;
	  case NAMESPACE_DECL:
	    if (LOOKUP_TYPES_ONLY (flags))
	      val = NULL_TREE;
	    break;
	  case FUNCTION_DECL:
	    /* Ignore built-in functions that are still anticipated.  */
	    if (LOOKUP_QUALIFIERS_ONLY (flags))
	      val = NULL_TREE;
	    break;
	  default:
	    if (LOOKUP_QUALIFIERS_ONLY (flags))
	      val = NULL_TREE;
	  }
    }

  /* If val is hidden, shift down any class or enumeration name.  */
  if (!val)
    {
      val = type;
      type = NULL_TREE;
    }

  if (!old->value)
    old->value = val;
  else if (val && !same_entity_p (val, old->value))
    {
      if (is_overloaded_fn (old->value) && is_overloaded_fn (val))
	old->value = merge_functions (old->value, val);
      else
	{
	  old->value = tree_cons (NULL_TREE, old->value,
				  build_tree_list (NULL_TREE, val));
	  TREE_TYPE (old->value) = error_mark_node;
	}
    }

  if (!old->type)
    old->type = type;
  else if (type && old->type != type)
    {
      old->type = tree_cons (NULL_TREE, old->type,
			     build_tree_list (NULL_TREE, type));
      TREE_TYPE (old->type) = error_mark_node;
    }
}

/* Return the declarations that are members of the namespace NS.  */

tree
cp_namespace_decls (tree ns)
{
  return NAMESPACE_LEVEL (ns)->names;
}

/* Combine prefer_type and namespaces_only into flags.  */

static int
lookup_flags (int prefer_type, int namespaces_only)
{
  if (namespaces_only)
    return LOOKUP_PREFER_NAMESPACES;
  if (prefer_type > 1)
    return LOOKUP_PREFER_TYPES;
  if (prefer_type > 0)
    return LOOKUP_PREFER_BOTH;
  return 0;
}

/* Given a lookup that returned VAL, use FLAGS to decide if we want to
   ignore it or not.  Subroutine of lookup_name_real and
   lookup_type_scope.  */

static bool
qualify_lookup (tree val, int flags)
{
  if (val == NULL_TREE)
    return false;
  if ((flags & LOOKUP_PREFER_NAMESPACES) && TREE_CODE (val) == NAMESPACE_DECL)
    return true;
  if ((flags & LOOKUP_PREFER_TYPES)
      && (TREE_CODE (val) == TYPE_DECL || TREE_CODE (val) == TEMPLATE_DECL))
    return true;
  if (flags & (LOOKUP_PREFER_NAMESPACES | LOOKUP_PREFER_TYPES))
    return false;
  /* In unevaluated context, look past normal capture fields.  */
  if (cp_unevaluated_operand && TREE_CODE (val) == FIELD_DECL
      && DECL_NORMAL_CAPTURE_P (val))
    return false;
  /* None of the lookups that use qualify_lookup want the op() from the
     lambda; they want the one from the enclosing class.  */
  if (TREE_CODE (val) == FUNCTION_DECL && LAMBDA_FUNCTION_P (val))
    return false;
  return true;
}

/* Given a lookup that returned VAL, decide if we want to ignore it or
   not based on DECL_ANTICIPATED.  */

bool
hidden_name_p (tree val)
{
  if (DECL_P (val)
      && DECL_LANG_SPECIFIC (val)
      && DECL_ANTICIPATED (val))
    return true;
  return false;
}

/* Remove any hidden friend functions from a possibly overloaded set
   of functions.  */

tree
remove_hidden_names (tree fns)
{
  if (!fns)
    return fns;

  if (TREE_CODE (fns) == FUNCTION_DECL && hidden_name_p (fns))
    fns = NULL_TREE;
  else if (TREE_CODE (fns) == OVERLOAD)
    {
      tree o;

      for (o = fns; o; o = OVL_NEXT (o))
	if (hidden_name_p (OVL_CURRENT (o)))
	  break;
      if (o)
	{
	  tree n = NULL_TREE;

	  for (o = fns; o; o = OVL_NEXT (o))
	    if (!hidden_name_p (OVL_CURRENT (o)))
	      n = build_overload (OVL_CURRENT (o), n);
	  fns = n;
	}
    }

  return fns;
}

/* Unscoped lookup of a global: iterate over current namespaces,
   considering using-directives.  */

static tree
unqualified_namespace_lookup (tree name, int flags)
{
  tree initial = current_decl_namespace ();
  tree scope = initial;
  tree siter;
  struct cp_binding_level *level;
  tree val = NULL_TREE;

  timevar_push (TV_NAME_LOOKUP);

  for (; !val; scope = CP_DECL_CONTEXT (scope))
    {
      struct scope_binding binding = EMPTY_SCOPE_BINDING;
      cxx_binding *b =
	 cxx_scope_find_binding_for_name (NAMESPACE_LEVEL (scope), name);

      if (b)
	ambiguous_decl (&binding, b, flags);

      /* Add all _DECLs seen through local using-directives.  */
      for (level = current_binding_level;
	   level->kind != sk_namespace;
	   level = level->level_chain)
	if (!lookup_using_namespace (name, &binding, level->using_directives,
				     scope, flags))
	  /* Give up because of error.  */
	  POP_TIMEVAR_AND_RETURN (TV_NAME_LOOKUP, error_mark_node);

      /* Add all _DECLs seen through global using-directives.  */
      /* XXX local and global using lists should work equally.  */
      siter = initial;
      while (1)
	{
	  if (!lookup_using_namespace (name, &binding,
				       DECL_NAMESPACE_USING (siter),
				       scope, flags))
	    /* Give up because of error.  */
	    POP_TIMEVAR_AND_RETURN (TV_NAME_LOOKUP, error_mark_node);
	  if (siter == scope) break;
	  siter = CP_DECL_CONTEXT (siter);
	}

      val = binding.value;
      if (scope == global_namespace)
	break;
    }
  POP_TIMEVAR_AND_RETURN (TV_NAME_LOOKUP, val);
}

/* Look up NAME (an IDENTIFIER_NODE) in SCOPE (either a NAMESPACE_DECL
   or a class TYPE).  If IS_TYPE_P is TRUE, then ignore non-type
   bindings.

   Returns a DECL (or OVERLOAD, or BASELINK) representing the
   declaration found.  If no suitable declaration can be found,
   ERROR_MARK_NODE is returned.  If COMPLAIN is true and SCOPE is
   neither a class-type nor a namespace a diagnostic is issued.  */

tree
lookup_qualified_name (tree scope, tree name, bool is_type_p, bool complain)
{
  int flags = 0;
  tree t = NULL_TREE;

  if (TREE_CODE (scope) == NAMESPACE_DECL)
    {
      struct scope_binding binding = EMPTY_SCOPE_BINDING;

      flags |= LOOKUP_COMPLAIN;
      if (is_type_p)
	flags |= LOOKUP_PREFER_TYPES;
      if (qualified_lookup_using_namespace (name, scope, &binding, flags))
	t = binding.value;
    }
  else if (cxx_dialect != cxx98 && TREE_CODE (scope) == ENUMERAL_TYPE)
    t = lookup_enumerator (scope, name);
  else if (is_class_type (scope, complain))
    t = lookup_member (scope, name, 2, is_type_p);

  if (!t)
    return error_mark_node;
  return t;
}

/* Subroutine of unqualified_namespace_lookup:
   Add the bindings of NAME in used namespaces to VAL.
   We are currently looking for names in namespace SCOPE, so we
   look through USINGS for using-directives of namespaces
   which have SCOPE as a common ancestor with the current scope.
   Returns false on errors.  */

static bool
lookup_using_namespace (tree name, struct scope_binding *val,
			tree usings, tree scope, int flags)
{
  tree iter;
  timevar_push (TV_NAME_LOOKUP);
  /* Iterate over all used namespaces in current, searching for using
     directives of scope.  */
  for (iter = usings; iter; iter = TREE_CHAIN (iter))
    if (TREE_VALUE (iter) == scope)
      {
	tree used = ORIGINAL_NAMESPACE (TREE_PURPOSE (iter));
	cxx_binding *val1 =
	  cxx_scope_find_binding_for_name (NAMESPACE_LEVEL (used), name);
	/* Resolve ambiguities.  */
	if (val1)
	  ambiguous_decl (val, val1, flags);
      }
  POP_TIMEVAR_AND_RETURN (TV_NAME_LOOKUP, val->value != error_mark_node);
}

/* Returns true iff VEC contains TARGET.  */

static bool
tree_vec_contains (VEC(tree,gc)* vec, tree target)
{
  unsigned int i;
  tree elt;
  FOR_EACH_VEC_ELT (tree,vec,i,elt)
    if (elt == target)
      return true;
  return false;
}

/* [namespace.qual]
   Accepts the NAME to lookup and its qualifying SCOPE.
   Returns the name/type pair found into the cxx_binding *RESULT,
   or false on error.  */

static bool
qualified_lookup_using_namespace (tree name, tree scope,
				  struct scope_binding *result, int flags)
{
  /* Maintain a list of namespaces visited...  */
  VEC(tree,gc) *seen = NULL;
  VEC(tree,gc) *seen_inline = NULL;
  /* ... and a list of namespace yet to see.  */
  VEC(tree,gc) *todo = NULL;
  VEC(tree,gc) *todo_maybe = NULL;
  VEC(tree,gc) *todo_inline = NULL;
  tree usings;
  timevar_push (TV_NAME_LOOKUP);
  /* Look through namespace aliases.  */
  scope = ORIGINAL_NAMESPACE (scope);

  /* Algorithm: Starting with SCOPE, walk through the the set of used
     namespaces.  For each used namespace, look through its inline
     namespace set for any bindings and usings.  If no bindings are found,
     add any usings seen to the set of used namespaces.  */
  VEC_safe_push (tree, gc, todo, scope);

  while (VEC_length (tree, todo))
    {
      bool found_here;
      scope = VEC_pop (tree, todo);
      if (tree_vec_contains (seen, scope))
	continue;
      VEC_safe_push (tree, gc, seen, scope);
      VEC_safe_push (tree, gc, todo_inline, scope);

      found_here = false;
      while (VEC_length (tree, todo_inline))
	{
	  cxx_binding *binding;

	  scope = VEC_pop (tree, todo_inline);
	  if (tree_vec_contains (seen_inline, scope))
	    continue;
	  VEC_safe_push (tree, gc, seen_inline, scope);

	  binding =
	    cxx_scope_find_binding_for_name (NAMESPACE_LEVEL (scope), name);
	  if (binding)
	    {
	      found_here = true;
	      ambiguous_decl (result, binding, flags);
	    }

	  for (usings = DECL_NAMESPACE_USING (scope); usings;
	       usings = TREE_CHAIN (usings))
	    if (!TREE_INDIRECT_USING (usings))
	      {
		if (is_associated_namespace (scope, TREE_PURPOSE (usings)))
		  VEC_safe_push (tree, gc, todo_inline, TREE_PURPOSE (usings));
		else
		  VEC_safe_push (tree, gc, todo_maybe, TREE_PURPOSE (usings));
	      }
	}

      if (found_here)
	VEC_truncate (tree, todo_maybe, 0);
      else
	while (VEC_length (tree, todo_maybe))
	  VEC_safe_push (tree, gc, todo, VEC_pop (tree, todo_maybe));
    }
  VEC_free (tree,gc,todo);
  VEC_free (tree,gc,todo_maybe);
  VEC_free (tree,gc,todo_inline);
  VEC_free (tree,gc,seen);
  VEC_free (tree,gc,seen_inline);
  POP_TIMEVAR_AND_RETURN (TV_NAME_LOOKUP, result->value != error_mark_node);
}

/* Subroutine of outer_binding.
   Returns TRUE if BINDING is a binding to a template parameter of SCOPE,
   FALSE otherwise.  */

static bool
binding_to_template_parms_of_scope_p (cxx_binding *binding,
				      cxx_scope *scope)
{
  tree binding_value;

  if (!binding || !scope)
    return false;

  binding_value = binding->value ?  binding->value : binding->type;

  return (scope
	  && scope->this_entity
	  && get_template_info (scope->this_entity)
	  && parameter_of_template_p (binding_value,
				      TI_TEMPLATE (get_template_info \
						    (scope->this_entity))));
}

/* Return the innermost non-namespace binding for NAME from a scope
   containing BINDING, or, if BINDING is NULL, the current scope.
   Please note that for a given template, the template parameters are
   considered to be in the scope containing the current scope.
   If CLASS_P is false, then class bindings are ignored.  */

cxx_binding *
outer_binding (tree name,
	       cxx_binding *binding,
	       bool class_p)
{
  cxx_binding *outer;
  cxx_scope *scope;
  cxx_scope *outer_scope;

  if (binding)
    {
      scope = binding->scope->level_chain;
      outer = binding->previous;
    }
  else
    {
      scope = current_binding_level;
      outer = IDENTIFIER_BINDING (name);
    }
  outer_scope = outer ? outer->scope : NULL;

  /* Because we create class bindings lazily, we might be missing a
     class binding for NAME.  If there are any class binding levels
     between the LAST_BINDING_LEVEL and the scope in which OUTER was
     declared, we must lookup NAME in those class scopes.  */
  if (class_p)
    while (scope && scope != outer_scope && scope->kind != sk_namespace)
      {
	if (scope->kind == sk_class)
	  {
	    cxx_binding *class_binding;

	    class_binding = get_class_binding (name, scope);
	    if (class_binding)
	      {
		/* Thread this new class-scope binding onto the
		   IDENTIFIER_BINDING list so that future lookups
		   find it quickly.  */
		class_binding->previous = outer;
		if (binding)
		  binding->previous = class_binding;
		else
		  IDENTIFIER_BINDING (name) = class_binding;
		return class_binding;
	      }
	  }
	/* If we are in a member template, the template parms of the member
	   template are considered to be inside the scope of the containing
	   class, but within G++ the class bindings are all pushed between the
	   template parms and the function body.  So if the outer binding is
	   a template parm for the current scope, return it now rather than
	   look for a class binding.  */
	if (outer_scope && outer_scope->kind == sk_template_parms
	    && binding_to_template_parms_of_scope_p (outer, scope))
	  return outer;

	scope = scope->level_chain;
      }

  return outer;
}

/* Return the innermost block-scope or class-scope value binding for
   NAME, or NULL_TREE if there is no such binding.  */

tree
innermost_non_namespace_value (tree name)
{
  cxx_binding *binding;
  binding = outer_binding (name, /*binding=*/NULL, /*class_p=*/true);
  return binding ? binding->value : NULL_TREE;
}

/* Look up NAME in the current binding level and its superiors in the
   namespace of variables, functions and typedefs.  Return a ..._DECL
   node of some kind representing its definition if there is only one
   such declaration, or return a TREE_LIST with all the overloaded
   definitions if there are many, or return 0 if it is undefined.
   Hidden name, either friend declaration or built-in function, are
   not ignored.

   If PREFER_TYPE is > 0, we prefer TYPE_DECLs or namespaces.
   If PREFER_TYPE is > 1, we reject non-type decls (e.g. namespaces).
   Otherwise we prefer non-TYPE_DECLs.

   If NONCLASS is nonzero, bindings in class scopes are ignored.  If
   BLOCK_P is false, bindings in block scopes are ignored.  */

tree
lookup_name_real (tree name, int prefer_type, int nonclass, bool block_p,
		  int namespaces_only, int flags)
{
  cxx_binding *iter;
  tree val = NULL_TREE;

  timevar_push (TV_NAME_LOOKUP);
  /* Conversion operators are handled specially because ordinary
     unqualified name lookup will not find template conversion
     operators.  */
  if (IDENTIFIER_TYPENAME_P (name))
    {
      struct cp_binding_level *level;

      for (level = current_binding_level;
	   level && level->kind != sk_namespace;
	   level = level->level_chain)
	{
	  tree class_type;
	  tree operators;

	  /* A conversion operator can only be declared in a class
	     scope.  */
	  if (level->kind != sk_class)
	    continue;

	  /* Lookup the conversion operator in the class.  */
	  class_type = level->this_entity;
	  operators = lookup_fnfields (class_type, name, /*protect=*/0);
	  if (operators)
	    POP_TIMEVAR_AND_RETURN (TV_NAME_LOOKUP, operators);
	}

      POP_TIMEVAR_AND_RETURN (TV_NAME_LOOKUP, NULL_TREE);
    }

  flags |= lookup_flags (prefer_type, namespaces_only);

  /* First, look in non-namespace scopes.  */

  if (current_class_type == NULL_TREE)
    nonclass = 1;

  if (block_p || !nonclass)
    for (iter = outer_binding (name, NULL, !nonclass);
	 iter;
	 iter = outer_binding (name, iter, !nonclass))
      {
	tree binding;

	/* Skip entities we don't want.  */
	if (LOCAL_BINDING_P (iter) ? !block_p : nonclass)
	  continue;

	/* If this is the kind of thing we're looking for, we're done.  */
	if (qualify_lookup (iter->value, flags))
	  binding = iter->value;
	else if ((flags & LOOKUP_PREFER_TYPES)
		 && qualify_lookup (iter->type, flags))
	  binding = iter->type;
	else
	  binding = NULL_TREE;

	if (binding)
	  {
	    if (hidden_name_p (binding))
	      {
		/* A non namespace-scope binding can only be hidden in the
		   presence of a local class, due to friend declarations.

		   In particular, consider:

		   struct C;
		   void f() {
		     struct A {
		       friend struct B;
		       friend struct C;
		       void g() {
		         B* b; // error: B is hidden
			 C* c; // OK, finds ::C
		       } 
		     };
		     B *b;  // error: B is hidden
		     C *c;  // OK, finds ::C
		     struct B {};
		     B *bb; // OK
		   }

		   The standard says that "B" is a local class in "f"
		   (but not nested within "A") -- but that name lookup
		   for "B" does not find this declaration until it is
		   declared directly with "f".

		   In particular:

		   [class.friend]

		   If a friend declaration appears in a local class and
		   the name specified is an unqualified name, a prior
		   declaration is looked up without considering scopes
		   that are outside the innermost enclosing non-class
		   scope. For a friend function declaration, if there is
		   no prior declaration, the program is ill-formed. For a
		   friend class declaration, if there is no prior
		   declaration, the class that is specified belongs to the
		   innermost enclosing non-class scope, but if it is
		   subsequently referenced, its name is not found by name
		   lookup until a matching declaration is provided in the
		   innermost enclosing nonclass scope.

		   So just keep looking for a non-hidden binding.
		*/
		gcc_assert (TREE_CODE (binding) == TYPE_DECL);
		continue;
	      }
	    val = binding;
	    break;
	  }
      }

  /* Now lookup in namespace scopes.  */
  if (!val)
    val = unqualified_namespace_lookup (name, flags);

  /* If we have a single function from a using decl, pull it out.  */
  if (val && TREE_CODE (val) == OVERLOAD && !really_overloaded_fn (val))
    val = OVL_FUNCTION (val);

  POP_TIMEVAR_AND_RETURN (TV_NAME_LOOKUP, val);
}

tree
lookup_name_nonclass (tree name)
{
  return lookup_name_real (name, 0, 1, /*block_p=*/true, 0, LOOKUP_COMPLAIN);
}

tree
lookup_function_nonclass (tree name, VEC(tree,gc) *args, bool block_p)
{
  return
    lookup_arg_dependent (name,
			  lookup_name_real (name, 0, 1, block_p, 0,
					    LOOKUP_COMPLAIN),
			  args, false);
}

tree
lookup_name (tree name)
{
  return lookup_name_real (name, 0, 0, /*block_p=*/true, 0, LOOKUP_COMPLAIN);
}

tree
lookup_name_prefer_type (tree name, int prefer_type)
{
  return lookup_name_real (name, prefer_type, 0, /*block_p=*/true,
			   0, LOOKUP_COMPLAIN);
}

/* Look up NAME for type used in elaborated name specifier in
   the scopes given by SCOPE.  SCOPE can be either TS_CURRENT or
   TS_WITHIN_ENCLOSING_NON_CLASS.  Although not implied by the
   name, more scopes are checked if cleanup or template parameter
   scope is encountered.

   Unlike lookup_name_real, we make sure that NAME is actually
   declared in the desired scope, not from inheritance, nor using
   directive.  For using declaration, there is DR138 still waiting
   to be resolved.  Hidden name coming from an earlier friend
   declaration is also returned.

   A TYPE_DECL best matching the NAME is returned.  Catching error
   and issuing diagnostics are caller's responsibility.  */

tree
lookup_type_scope (tree name, tag_scope scope)
{
  cxx_binding *iter = NULL;
  tree val = NULL_TREE;

  timevar_push (TV_NAME_LOOKUP);

  /* Look in non-namespace scope first.  */
  if (current_binding_level->kind != sk_namespace)
    iter = outer_binding (name, NULL, /*class_p=*/ true);
  for (; iter; iter = outer_binding (name, iter, /*class_p=*/ true))
    {
      /* Check if this is the kind of thing we're looking for.
	 If SCOPE is TS_CURRENT, also make sure it doesn't come from
	 base class.  For ITER->VALUE, we can simply use
	 INHERITED_VALUE_BINDING_P.  For ITER->TYPE, we have to use
	 our own check.

	 We check ITER->TYPE before ITER->VALUE in order to handle
	   typedef struct C {} C;
	 correctly.  */

      if (qualify_lookup (iter->type, LOOKUP_PREFER_TYPES)
	  && (scope != ts_current
	      || LOCAL_BINDING_P (iter)
	      || DECL_CONTEXT (iter->type) == iter->scope->this_entity))
	val = iter->type;
      else if ((scope != ts_current
		|| !INHERITED_VALUE_BINDING_P (iter))
	       && qualify_lookup (iter->value, LOOKUP_PREFER_TYPES))
	val = iter->value;

      if (val)
	break;
    }

  /* Look in namespace scope.  */
  if (!val)
    {
      iter = cxx_scope_find_binding_for_name
	       (NAMESPACE_LEVEL (current_decl_namespace ()), name);

      if (iter)
	{
	  /* If this is the kind of thing we're looking for, we're done.  */
	  if (qualify_lookup (iter->type, LOOKUP_PREFER_TYPES))
	    val = iter->type;
	  else if (qualify_lookup (iter->value, LOOKUP_PREFER_TYPES))
	    val = iter->value;
	}

    }

  /* Type found, check if it is in the allowed scopes, ignoring cleanup
     and template parameter scopes.  */
  if (val)
    {
      struct cp_binding_level *b = current_binding_level;
      while (b)
	{
	  if (iter->scope == b)
	    POP_TIMEVAR_AND_RETURN (TV_NAME_LOOKUP, val);

	  if (b->kind == sk_cleanup || b->kind == sk_template_parms
	      || b->kind == sk_function_parms)
	    b = b->level_chain;
	  else if (b->kind == sk_class
		   && scope == ts_within_enclosing_non_class)
	    b = b->level_chain;
	  else
	    break;
	}
    }

  POP_TIMEVAR_AND_RETURN (TV_NAME_LOOKUP, NULL_TREE);
}

/* Similar to `lookup_name' but look only in the innermost non-class
   binding level.  */

tree
lookup_name_innermost_nonclass_level (tree name)
{
  struct cp_binding_level *b;
  tree t = NULL_TREE;

  timevar_push (TV_NAME_LOOKUP);
  b = innermost_nonclass_level ();

  if (b->kind == sk_namespace)
    {
      t = IDENTIFIER_NAMESPACE_VALUE (name);

      /* extern "C" function() */
      if (t != NULL_TREE && TREE_CODE (t) == TREE_LIST)
	t = TREE_VALUE (t);
    }
  else if (IDENTIFIER_BINDING (name)
	   && LOCAL_BINDING_P (IDENTIFIER_BINDING (name)))
    {
      cxx_binding *binding;
      binding = IDENTIFIER_BINDING (name);
      while (1)
	{
	  if (binding->scope == b
	      && !(TREE_CODE (binding->value) == VAR_DECL
		   && DECL_DEAD_FOR_LOCAL (binding->value)))
	    POP_TIMEVAR_AND_RETURN (TV_NAME_LOOKUP, binding->value);

	  if (b->kind == sk_cleanup)
	    b = b->level_chain;
	  else
	    break;
	}
    }

  POP_TIMEVAR_AND_RETURN (TV_NAME_LOOKUP, t);
}

/* Returns true iff DECL is a block-scope extern declaration of a function
   or variable.  */

bool
is_local_extern (tree decl)
{
  cxx_binding *binding;

  /* For functions, this is easy.  */
  if (TREE_CODE (decl) == FUNCTION_DECL)
    return DECL_LOCAL_FUNCTION_P (decl);

  if (TREE_CODE (decl) != VAR_DECL)
    return false;
  if (!current_function_decl)
    return false;

  /* For variables, this is not easy.  We need to look at the binding stack
     for the identifier to see whether the decl we have is a local.  */
  for (binding = IDENTIFIER_BINDING (DECL_NAME (decl));
       binding && binding->scope->kind != sk_namespace;
       binding = binding->previous)
    if (binding->value == decl)
      return LOCAL_BINDING_P (binding);

  return false;
}

/* Like lookup_name_innermost_nonclass_level, but for types.  */

static tree
lookup_type_current_level (tree name)
{
  tree t = NULL_TREE;

  timevar_push (TV_NAME_LOOKUP);
  gcc_assert (current_binding_level->kind != sk_namespace);

  if (REAL_IDENTIFIER_TYPE_VALUE (name) != NULL_TREE
      && REAL_IDENTIFIER_TYPE_VALUE (name) != global_type_node)
    {
      struct cp_binding_level *b = current_binding_level;
      while (1)
	{
	  if (purpose_member (name, b->type_shadowed))
	    POP_TIMEVAR_AND_RETURN (TV_NAME_LOOKUP,
				    REAL_IDENTIFIER_TYPE_VALUE (name));
	  if (b->kind == sk_cleanup)
	    b = b->level_chain;
	  else
	    break;
	}
    }

  POP_TIMEVAR_AND_RETURN (TV_NAME_LOOKUP, t);
}

/* [basic.lookup.koenig] */
/* A nonzero return value in the functions below indicates an error.  */

struct arg_lookup
{
  tree name;
  VEC(tree,gc) *args;
  VEC(tree,gc) *namespaces;
  VEC(tree,gc) *classes;
  tree functions;
};

static bool arg_assoc (struct arg_lookup*, tree);
static bool arg_assoc_args (struct arg_lookup*, tree);
static bool arg_assoc_args_vec (struct arg_lookup*, VEC(tree,gc) *);
static bool arg_assoc_type (struct arg_lookup*, tree);
static bool add_function (struct arg_lookup *, tree);
static bool arg_assoc_namespace (struct arg_lookup *, tree);
static bool arg_assoc_class_only (struct arg_lookup *, tree);
static bool arg_assoc_bases (struct arg_lookup *, tree);
static bool arg_assoc_class (struct arg_lookup *, tree);
static bool arg_assoc_template_arg (struct arg_lookup*, tree);

/* Add a function to the lookup structure.
   Returns true on error.  */

static bool
add_function (struct arg_lookup *k, tree fn)
{
  /* We used to check here to see if the function was already in the list,
     but that's O(n^2), which is just too expensive for function lookup.
     Now we deal with the occasional duplicate in joust.  In doing this, we
     assume that the number of duplicates will be small compared to the
     total number of functions being compared, which should usually be the
     case.  */

  if (!is_overloaded_fn (fn))
    /* All names except those of (possibly overloaded) functions and
       function templates are ignored.  */;
  else if (!k->functions)
    k->functions = fn;
  else if (fn == k->functions)
    ;
  else
    k->functions = build_overload (fn, k->functions);

  return false;
}

/* Returns true iff CURRENT has declared itself to be an associated
   namespace of SCOPE via a strong using-directive (or transitive chain
   thereof).  Both are namespaces.  */

bool
is_associated_namespace (tree current, tree scope)
{
  VEC(tree,gc) *seen = make_tree_vector ();
  VEC(tree,gc) *todo = make_tree_vector ();
  tree t;
  bool ret;

  while (1)
    {
      if (scope == current)
	{
	  ret = true;
	  break;
	}
      VEC_safe_push (tree, gc, seen, scope);
      for (t = DECL_NAMESPACE_ASSOCIATIONS (scope); t; t = TREE_CHAIN (t))
	if (!vec_member (TREE_PURPOSE (t), seen))
	  VEC_safe_push (tree, gc, todo, TREE_PURPOSE (t));
      if (!VEC_empty (tree, todo))
	{
	  scope = VEC_last (tree, todo);
	  VEC_pop (tree, todo);
	}
      else
	{
	  ret = false;
	  break;
	}
    }

  release_tree_vector (seen);
  release_tree_vector (todo);

  return ret;
}

/* Add functions of a namespace to the lookup structure.
   Returns true on error.  */

static bool
arg_assoc_namespace (struct arg_lookup *k, tree scope)
{
  tree value;

  if (vec_member (scope, k->namespaces))
    return false;
  VEC_safe_push (tree, gc, k->namespaces, scope);

  /* Check out our super-users.  */
  for (value = DECL_NAMESPACE_ASSOCIATIONS (scope); value;
       value = TREE_CHAIN (value))
    if (arg_assoc_namespace (k, TREE_PURPOSE (value)))
      return true;

  /* Also look down into inline namespaces.  */
  for (value = DECL_NAMESPACE_USING (scope); value;
       value = TREE_CHAIN (value))
    if (is_associated_namespace (scope, TREE_PURPOSE (value)))
      if (arg_assoc_namespace (k, TREE_PURPOSE (value)))
	return true;

  value = namespace_binding (k->name, scope);
  if (!value)
    return false;

  for (; value; value = OVL_NEXT (value))
    {
      /* We don't want to find arbitrary hidden functions via argument
	 dependent lookup.  We only want to find friends of associated
	 classes, which we'll do via arg_assoc_class.  */
      if (hidden_name_p (OVL_CURRENT (value)))
	continue;

      if (add_function (k, OVL_CURRENT (value)))
	return true;
    }

  return false;
}

/* Adds everything associated with a template argument to the lookup
   structure.  Returns true on error.  */

static bool
arg_assoc_template_arg (struct arg_lookup *k, tree arg)
{
  /* [basic.lookup.koenig]

     If T is a template-id, its associated namespaces and classes are
     ... the namespaces and classes associated with the types of the
     template arguments provided for template type parameters
     (excluding template template parameters); the namespaces in which
     any template template arguments are defined; and the classes in
     which any member templates used as template template arguments
     are defined.  [Note: non-type template arguments do not
     contribute to the set of associated namespaces.  ]  */

  /* Consider first template template arguments.  */
  if (TREE_CODE (arg) == TEMPLATE_TEMPLATE_PARM
      || TREE_CODE (arg) == UNBOUND_CLASS_TEMPLATE)
    return false;
  else if (TREE_CODE (arg) == TEMPLATE_DECL)
    {
      tree ctx = CP_DECL_CONTEXT (arg);

      /* It's not a member template.  */
      if (TREE_CODE (ctx) == NAMESPACE_DECL)
	return arg_assoc_namespace (k, ctx);
      /* Otherwise, it must be member template.  */
      else
	return arg_assoc_class_only (k, ctx);
    }
  /* It's an argument pack; handle it recursively.  */
  else if (ARGUMENT_PACK_P (arg))
    {
      tree args = ARGUMENT_PACK_ARGS (arg);
      int i, len = TREE_VEC_LENGTH (args);
      for (i = 0; i < len; ++i) 
	if (arg_assoc_template_arg (k, TREE_VEC_ELT (args, i)))
	  return true;

      return false;
    }
  /* It's not a template template argument, but it is a type template
     argument.  */
  else if (TYPE_P (arg))
    return arg_assoc_type (k, arg);
  /* It's a non-type template argument.  */
  else
    return false;
}

/* Adds the class and its friends to the lookup structure.
   Returns true on error.  */

static bool
arg_assoc_class_only (struct arg_lookup *k, tree type)
{
  tree list, friends, context;

  /* Backend-built structures, such as __builtin_va_list, aren't
     affected by all this.  */
  if (!CLASS_TYPE_P (type))
    return false;

  context = decl_namespace_context (type);
  if (arg_assoc_namespace (k, context))
    return true;

  complete_type (type);

  /* Process friends.  */
  for (list = DECL_FRIENDLIST (TYPE_MAIN_DECL (type)); list;
       list = TREE_CHAIN (list))
    if (k->name == FRIEND_NAME (list))
      for (friends = FRIEND_DECLS (list); friends;
	   friends = TREE_CHAIN (friends))
	{
	  tree fn = TREE_VALUE (friends);

	  /* Only interested in global functions with potentially hidden
	     (i.e. unqualified) declarations.  */
	  if (CP_DECL_CONTEXT (fn) != context)
	    continue;
	  /* Template specializations are never found by name lookup.
	     (Templates themselves can be found, but not template
	     specializations.)  */
	  if (TREE_CODE (fn) == FUNCTION_DECL && DECL_USE_TEMPLATE (fn))
	    continue;
	  if (add_function (k, fn))
	    return true;
	}

  return false;
}

/* Adds the class and its bases to the lookup structure.
   Returns true on error.  */

static bool
arg_assoc_bases (struct arg_lookup *k, tree type)
{
  if (arg_assoc_class_only (k, type))
    return true;

  if (TYPE_BINFO (type))
    {
      /* Process baseclasses.  */
      tree binfo, base_binfo;
      int i;

      for (binfo = TYPE_BINFO (type), i = 0;
	   BINFO_BASE_ITERATE (binfo, i, base_binfo); i++)
	if (arg_assoc_bases (k, BINFO_TYPE (base_binfo)))
	  return true;
    }

  return false;
}

/* Adds everything associated with a class argument type to the lookup
   structure.  Returns true on error.

   If T is a class type (including unions), its associated classes are: the
   class itself; the class of which it is a member, if any; and its direct
   and indirect base classes. Its associated namespaces are the namespaces
   of which its associated classes are members. Furthermore, if T is a
   class template specialization, its associated namespaces and classes
   also include: the namespaces and classes associated with the types of
   the template arguments provided for template type parameters (excluding
   template template parameters); the namespaces of which any template
   template arguments are members; and the classes of which any member
   templates used as template template arguments are members. [ Note:
   non-type template arguments do not contribute to the set of associated
   namespaces.  --end note] */

static bool
arg_assoc_class (struct arg_lookup *k, tree type)
{
  tree list;
  int i;

  /* Backend build structures, such as __builtin_va_list, aren't
     affected by all this.  */
  if (!CLASS_TYPE_P (type))
    return false;

  if (vec_member (type, k->classes))
    return false;
  VEC_safe_push (tree, gc, k->classes, type);

  if (TYPE_CLASS_SCOPE_P (type)
      && arg_assoc_class_only (k, TYPE_CONTEXT (type)))
    return true;

  if (arg_assoc_bases (k, type))
    return true;

  /* Process template arguments.  */
  if (CLASSTYPE_TEMPLATE_INFO (type)
      && PRIMARY_TEMPLATE_P (CLASSTYPE_TI_TEMPLATE (type)))
    {
      list = INNERMOST_TEMPLATE_ARGS (CLASSTYPE_TI_ARGS (type));
      for (i = 0; i < TREE_VEC_LENGTH (list); ++i)
	if (arg_assoc_template_arg (k, TREE_VEC_ELT (list, i)))
	  return true;
    }

  return false;
}

/* Adds everything associated with a given type.
   Returns 1 on error.  */

static bool
arg_assoc_type (struct arg_lookup *k, tree type)
{
  /* As we do not get the type of non-type dependent expressions
     right, we can end up with such things without a type.  */
  if (!type)
    return false;

  if (TYPE_PTRMEM_P (type))
    {
      /* Pointer to member: associate class type and value type.  */
      if (arg_assoc_type (k, TYPE_PTRMEM_CLASS_TYPE (type)))
	return true;
      return arg_assoc_type (k, TYPE_PTRMEM_POINTED_TO_TYPE (type));
    }
  else switch (TREE_CODE (type))
    {
    case ERROR_MARK:
      return false;
    case VOID_TYPE:
    case INTEGER_TYPE:
    case REAL_TYPE:
    case COMPLEX_TYPE:
    case VECTOR_TYPE:
    case BOOLEAN_TYPE:
    case FIXED_POINT_TYPE:
    case DECLTYPE_TYPE:
    case NULLPTR_TYPE:
      return false;
    case RECORD_TYPE:
      if (TYPE_PTRMEMFUNC_P (type))
	return arg_assoc_type (k, TYPE_PTRMEMFUNC_FN_TYPE (type));
    case UNION_TYPE:
      return arg_assoc_class (k, type);
    case POINTER_TYPE:
    case REFERENCE_TYPE:
    case ARRAY_TYPE:
      return arg_assoc_type (k, TREE_TYPE (type));
    case ENUMERAL_TYPE:
      if (TYPE_CLASS_SCOPE_P (type)
	  && arg_assoc_class_only (k, TYPE_CONTEXT (type)))
	return true;
      return arg_assoc_namespace (k, decl_namespace_context (type));
    case METHOD_TYPE:
      /* The basetype is referenced in the first arg type, so just
	 fall through.  */
    case FUNCTION_TYPE:
      /* Associate the parameter types.  */
      if (arg_assoc_args (k, TYPE_ARG_TYPES (type)))
	return true;
      /* Associate the return type.  */
      return arg_assoc_type (k, TREE_TYPE (type));
    case TEMPLATE_TYPE_PARM:
    case BOUND_TEMPLATE_TEMPLATE_PARM:
      return false;
    case TYPENAME_TYPE:
      return false;
    case LANG_TYPE:
      gcc_assert (type == unknown_type_node
		  || NULLPTR_TYPE_P (type)
		  || type == init_list_type_node);
      return false;
    case TYPE_PACK_EXPANSION:
      return arg_assoc_type (k, PACK_EXPANSION_PATTERN (type));

    default:
      gcc_unreachable ();
    }
  return false;
}

/* Adds everything associated with arguments.  Returns true on error.  */

static bool
arg_assoc_args (struct arg_lookup *k, tree args)
{
  for (; args; args = TREE_CHAIN (args))
    if (arg_assoc (k, TREE_VALUE (args)))
      return true;
  return false;
}

/* Adds everything associated with an argument vector.  Returns true
   on error.  */

static bool
arg_assoc_args_vec (struct arg_lookup *k, VEC(tree,gc) *args)
{
  unsigned int ix;
  tree arg;

  FOR_EACH_VEC_ELT (tree, args, ix, arg)
    if (arg_assoc (k, arg))
      return true;
  return false;
}

/* Adds everything associated with a given tree_node.  Returns 1 on error.  */

static bool
arg_assoc (struct arg_lookup *k, tree n)
{
  if (n == error_mark_node)
    return false;

  if (TYPE_P (n))
    return arg_assoc_type (k, n);

  if (! type_unknown_p (n))
    return arg_assoc_type (k, TREE_TYPE (n));

  if (TREE_CODE (n) == ADDR_EXPR)
    n = TREE_OPERAND (n, 0);
  if (TREE_CODE (n) == COMPONENT_REF)
    n = TREE_OPERAND (n, 1);
  if (TREE_CODE (n) == OFFSET_REF)
    n = TREE_OPERAND (n, 1);
  while (TREE_CODE (n) == TREE_LIST)
    n = TREE_VALUE (n);
  if (TREE_CODE (n) == BASELINK)
    n = BASELINK_FUNCTIONS (n);

  if (TREE_CODE (n) == FUNCTION_DECL)
    return arg_assoc_type (k, TREE_TYPE (n));
  if (TREE_CODE (n) == TEMPLATE_ID_EXPR)
    {
      /* The working paper doesn't currently say how to handle template-id
	 arguments.  The sensible thing would seem to be to handle the list
	 of template candidates like a normal overload set, and handle the
	 template arguments like we do for class template
	 specializations.  */
      tree templ = TREE_OPERAND (n, 0);
      tree args = TREE_OPERAND (n, 1);
      int ix;

      /* First the templates.  */
      if (arg_assoc (k, templ))
	return true;

      /* Now the arguments.  */
      if (args)
	for (ix = TREE_VEC_LENGTH (args); ix--;)
	  if (arg_assoc_template_arg (k, TREE_VEC_ELT (args, ix)) == 1)
	    return true;
    }
  else if (TREE_CODE (n) == OVERLOAD)
    {
      for (; n; n = OVL_CHAIN (n))
	if (arg_assoc_type (k, TREE_TYPE (OVL_FUNCTION (n))))
	  return true;
    }

  return false;
}

/* Performs Koenig lookup depending on arguments, where fns
   are the functions found in normal lookup.  */

tree
lookup_arg_dependent (tree name, tree fns, VEC(tree,gc) *args,
		      bool include_std)
{
  struct arg_lookup k;

  timevar_push (TV_NAME_LOOKUP);

  /* Remove any hidden friend functions from the list of functions
     found so far.  They will be added back by arg_assoc_class as
     appropriate.  */
  fns = remove_hidden_names (fns);

  k.name = name;
  k.args = args;
  k.functions = fns;
  k.classes = make_tree_vector ();

  /* We previously performed an optimization here by setting
     NAMESPACES to the current namespace when it was safe. However, DR
     164 says that namespaces that were already searched in the first
     stage of template processing are searched again (potentially
     picking up later definitions) in the second stage. */
  k.namespaces = make_tree_vector ();

  if (include_std)
    arg_assoc_namespace (&k, std_node);
  arg_assoc_args_vec (&k, args);

  fns = k.functions;
  
  if (fns
      && TREE_CODE (fns) != VAR_DECL
      && !is_overloaded_fn (fns))
    {
      error ("argument dependent lookup finds %q+D", fns);
      error ("  in call to %qD", name);
      fns = error_mark_node;
    }

  release_tree_vector (k.classes);
  release_tree_vector (k.namespaces);
    
  POP_TIMEVAR_AND_RETURN (TV_NAME_LOOKUP, fns);
}

/* Add namespace to using_directives. Return NULL_TREE if nothing was
   changed (i.e. there was already a directive), or the fresh
   TREE_LIST otherwise.  */

static tree
push_using_directive (tree used)
{
  tree ud = current_binding_level->using_directives;
  tree iter, ancestor;

  timevar_push (TV_NAME_LOOKUP);
  /* Check if we already have this.  */
  if (purpose_member (used, ud) != NULL_TREE)
    POP_TIMEVAR_AND_RETURN (TV_NAME_LOOKUP, NULL_TREE);

  ancestor = namespace_ancestor (current_decl_namespace (), used);
  ud = current_binding_level->using_directives;
  ud = tree_cons (used, ancestor, ud);
  current_binding_level->using_directives = ud;

  /* Recursively add all namespaces used.  */
  for (iter = DECL_NAMESPACE_USING (used); iter; iter = TREE_CHAIN (iter))
    push_using_directive (TREE_PURPOSE (iter));

  POP_TIMEVAR_AND_RETURN (TV_NAME_LOOKUP, ud);
}

/* The type TYPE is being declared.  If it is a class template, or a
   specialization of a class template, do any processing required and
   perform error-checking.  If IS_FRIEND is nonzero, this TYPE is
   being declared a friend.  B is the binding level at which this TYPE
   should be bound.

   Returns the TYPE_DECL for TYPE, which may have been altered by this
   processing.  */

static tree
maybe_process_template_type_declaration (tree type, int is_friend,
					 cxx_scope *b)
{
  tree decl = TYPE_NAME (type);

  if (processing_template_parmlist)
    /* You can't declare a new template type in a template parameter
       list.  But, you can declare a non-template type:

	 template <class A*> struct S;

       is a forward-declaration of `A'.  */
    ;
  else if (b->kind == sk_namespace
	   && current_binding_level->kind != sk_namespace)
    /* If this new type is being injected into a containing scope,
       then it's not a template type.  */
    ;
  else
    {
      gcc_assert (MAYBE_CLASS_TYPE_P (type)
		  || TREE_CODE (type) == ENUMERAL_TYPE);

      if (processing_template_decl)
	{
	  /* This may change after the call to
	     push_template_decl_real, but we want the original value.  */
	  tree name = DECL_NAME (decl);

	  decl = push_template_decl_real (decl, is_friend);
	  if (decl == error_mark_node)
	    return error_mark_node;

	  /* If the current binding level is the binding level for the
	     template parameters (see the comment in
	     begin_template_parm_list) and the enclosing level is a class
	     scope, and we're not looking at a friend, push the
	     declaration of the member class into the class scope.  In the
	     friend case, push_template_decl will already have put the
	     friend into global scope, if appropriate.  */
	  if (TREE_CODE (type) != ENUMERAL_TYPE
	      && !is_friend && b->kind == sk_template_parms
	      && b->level_chain->kind == sk_class)
	    {
	      finish_member_declaration (CLASSTYPE_TI_TEMPLATE (type));

	      if (!COMPLETE_TYPE_P (current_class_type))
		{
		  maybe_add_class_template_decl_list (current_class_type,
						      type, /*friend_p=*/0);
		  /* Put this UTD in the table of UTDs for the class.  */
		  if (CLASSTYPE_NESTED_UTDS (current_class_type) == NULL)
		    CLASSTYPE_NESTED_UTDS (current_class_type) =
		      binding_table_new (SCOPE_DEFAULT_HT_SIZE);

		  binding_table_insert
		    (CLASSTYPE_NESTED_UTDS (current_class_type), name, type);
		}
	    }
	}
    }

  return decl;
}

/* Push a tag name NAME for struct/class/union/enum type TYPE.  In case
   that the NAME is a class template, the tag is processed but not pushed.

   The pushed scope depend on the SCOPE parameter:
   - When SCOPE is TS_CURRENT, put it into the inner-most non-sk_cleanup
     scope.
   - When SCOPE is TS_GLOBAL, put it in the inner-most non-class and
     non-template-parameter scope.  This case is needed for forward
     declarations.
   - When SCOPE is TS_WITHIN_ENCLOSING_NON_CLASS, this is similar to
     TS_GLOBAL case except that names within template-parameter scopes
     are not pushed at all.

   Returns TYPE upon success and ERROR_MARK_NODE otherwise.  */

tree
pushtag (tree name, tree type, tag_scope scope)
{
  struct cp_binding_level *b;
  tree decl;

  timevar_push (TV_NAME_LOOKUP);
  b = current_binding_level;
  while (/* Cleanup scopes are not scopes from the point of view of
	    the language.  */
	 b->kind == sk_cleanup
	 /* Neither are function parameter scopes.  */
	 || b->kind == sk_function_parms
	 /* Neither are the scopes used to hold template parameters
	    for an explicit specialization.  For an ordinary template
	    declaration, these scopes are not scopes from the point of
	    view of the language.  */
	 || (b->kind == sk_template_parms
	     && (b->explicit_spec_p || scope == ts_global))
	 || (b->kind == sk_class
	     && (scope != ts_current
		 /* We may be defining a new type in the initializer
		    of a static member variable. We allow this when
		    not pedantic, and it is particularly useful for
		    type punning via an anonymous union.  */
		 || COMPLETE_TYPE_P (b->this_entity))))
    b = b->level_chain;

  gcc_assert (TREE_CODE (name) == IDENTIFIER_NODE);

  /* Do C++ gratuitous typedefing.  */
  if (IDENTIFIER_TYPE_VALUE (name) != type)
    {
      tree tdef;
      int in_class = 0;
      tree context = TYPE_CONTEXT (type);

      if (! context)
	{
	  tree cs = current_scope ();

	  if (scope == ts_current
	      || (cs && TREE_CODE (cs) == FUNCTION_DECL))
	    context = cs;
	  else if (cs != NULL_TREE && TYPE_P (cs))
	    /* When declaring a friend class of a local class, we want
	       to inject the newly named class into the scope
	       containing the local class, not the namespace
	       scope.  */
	    context = decl_function_context (get_type_decl (cs));
	}
      if (!context)
	context = current_namespace;

      if (b->kind == sk_class
	  || (b->kind == sk_template_parms
	      && b->level_chain->kind == sk_class))
	in_class = 1;

      if (current_lang_name == lang_name_java)
	TYPE_FOR_JAVA (type) = 1;

      tdef = create_implicit_typedef (name, type);
      DECL_CONTEXT (tdef) = FROB_CONTEXT (context);
      if (scope == ts_within_enclosing_non_class)
	{
	  /* This is a friend.  Make this TYPE_DECL node hidden from
	     ordinary name lookup.  Its corresponding TEMPLATE_DECL
	     will be marked in push_template_decl_real.  */
	  retrofit_lang_decl (tdef);
	  DECL_ANTICIPATED (tdef) = 1;
	  DECL_FRIEND_P (tdef) = 1;
	}

      decl = maybe_process_template_type_declaration
	(type, scope == ts_within_enclosing_non_class, b);
      if (decl == error_mark_node)
	POP_TIMEVAR_AND_RETURN (TV_NAME_LOOKUP, decl);

      if (b->kind == sk_class)
	{
	  if (!TYPE_BEING_DEFINED (current_class_type))
	    POP_TIMEVAR_AND_RETURN (TV_NAME_LOOKUP, error_mark_node);

	  if (!PROCESSING_REAL_TEMPLATE_DECL_P ())
	    /* Put this TYPE_DECL on the TYPE_FIELDS list for the
	       class.  But if it's a member template class, we want
	       the TEMPLATE_DECL, not the TYPE_DECL, so this is done
	       later.  */
	    finish_member_declaration (decl);
	  else
	    pushdecl_class_level (decl);
	}
      else if (b->kind != sk_template_parms)
	{
	  decl = pushdecl_with_scope (decl, b, /*is_friend=*/false);
	  if (decl == error_mark_node)
	    POP_TIMEVAR_AND_RETURN (TV_NAME_LOOKUP, decl);
	}

      if (! in_class)
	set_identifier_type_value_with_scope (name, tdef, b);

      TYPE_CONTEXT (type) = DECL_CONTEXT (decl);

      /* If this is a local class, keep track of it.  We need this
	 information for name-mangling, and so that it is possible to
	 find all function definitions in a translation unit in a
	 convenient way.  (It's otherwise tricky to find a member
	 function definition it's only pointed to from within a local
	 class.)  */
      if (TYPE_CONTEXT (type)
	  && TREE_CODE (TYPE_CONTEXT (type)) == FUNCTION_DECL)
	VEC_safe_push (tree, gc, local_classes, type);
    }
  if (b->kind == sk_class
      && !COMPLETE_TYPE_P (current_class_type))
    {
      maybe_add_class_template_decl_list (current_class_type,
					  type, /*friend_p=*/0);

      if (CLASSTYPE_NESTED_UTDS (current_class_type) == NULL)
	CLASSTYPE_NESTED_UTDS (current_class_type)
	  = binding_table_new (SCOPE_DEFAULT_HT_SIZE);

      binding_table_insert
	(CLASSTYPE_NESTED_UTDS (current_class_type), name, type);
    }

  decl = TYPE_NAME (type);
  gcc_assert (TREE_CODE (decl) == TYPE_DECL);

  /* Set type visibility now if this is a forward declaration.  */
  TREE_PUBLIC (decl) = 1;
  determine_visibility (decl);

  POP_TIMEVAR_AND_RETURN (TV_NAME_LOOKUP, type);
}

/* Subroutines for reverting temporarily to top-level for instantiation
   of templates and such.  We actually need to clear out the class- and
   local-value slots of all identifiers, so that only the global values
   are at all visible.  Simply setting current_binding_level to the global
   scope isn't enough, because more binding levels may be pushed.  */
struct saved_scope *scope_chain;

/* If ID has not already been marked, add an appropriate binding to
   *OLD_BINDINGS.  */

static void
store_binding (tree id, VEC(cxx_saved_binding,gc) **old_bindings)
{
  cxx_saved_binding *saved;

  if (!id || !IDENTIFIER_BINDING (id))
    return;

  if (IDENTIFIER_MARKED (id))
    return;

  IDENTIFIER_MARKED (id) = 1;

  saved = VEC_safe_push (cxx_saved_binding, gc, *old_bindings, NULL);
  saved->identifier = id;
  saved->binding = IDENTIFIER_BINDING (id);
  saved->real_type_value = REAL_IDENTIFIER_TYPE_VALUE (id);
  IDENTIFIER_BINDING (id) = NULL;
}

static void
store_bindings (tree names, VEC(cxx_saved_binding,gc) **old_bindings)
{
  tree t;

  timevar_push (TV_NAME_LOOKUP);
  for (t = names; t; t = TREE_CHAIN (t))
    {
      tree id;

      if (TREE_CODE (t) == TREE_LIST)
	id = TREE_PURPOSE (t);
      else
	id = DECL_NAME (t);

      store_binding (id, old_bindings);
    }
  timevar_pop (TV_NAME_LOOKUP);
}

/* Like store_bindings, but NAMES is a vector of cp_class_binding
   objects, rather than a TREE_LIST.  */

static void
store_class_bindings (VEC(cp_class_binding,gc) *names,
		      VEC(cxx_saved_binding,gc) **old_bindings)
{
  size_t i;
  cp_class_binding *cb;

  timevar_push (TV_NAME_LOOKUP);
  for (i = 0; VEC_iterate(cp_class_binding, names, i, cb); ++i)
    store_binding (cb->identifier, old_bindings);
  timevar_pop (TV_NAME_LOOKUP);
}

void
push_to_top_level (void)
{
  struct saved_scope *s;
  struct cp_binding_level *b;
  cxx_saved_binding *sb;
  size_t i;
  bool need_pop;

  timevar_push (TV_NAME_LOOKUP);
  s = ggc_alloc_cleared_saved_scope ();

  b = scope_chain ? current_binding_level : 0;

  /* If we're in the middle of some function, save our state.  */
  if (cfun)
    {
      need_pop = true;
      push_function_context ();
    }
  else
    need_pop = false;

  if (scope_chain && previous_class_level)
    store_class_bindings (previous_class_level->class_shadowed,
			  &s->old_bindings);

  /* Have to include the global scope, because class-scope decls
     aren't listed anywhere useful.  */
  for (; b; b = b->level_chain)
    {
      tree t;

      /* Template IDs are inserted into the global level. If they were
	 inserted into namespace level, finish_file wouldn't find them
	 when doing pending instantiations. Therefore, don't stop at
	 namespace level, but continue until :: .  */
      if (global_scope_p (b))
	break;

      store_bindings (b->names, &s->old_bindings);
      /* We also need to check class_shadowed to save class-level type
	 bindings, since pushclass doesn't fill in b->names.  */
      if (b->kind == sk_class)
	store_class_bindings (b->class_shadowed, &s->old_bindings);

      /* Unwind type-value slots back to top level.  */
      for (t = b->type_shadowed; t; t = TREE_CHAIN (t))
	SET_IDENTIFIER_TYPE_VALUE (TREE_PURPOSE (t), TREE_VALUE (t));
    }

  FOR_EACH_VEC_ELT (cxx_saved_binding, s->old_bindings, i, sb)
    IDENTIFIER_MARKED (sb->identifier) = 0;

  s->prev = scope_chain;
  s->bindings = b;
  s->need_pop_function_context = need_pop;
  s->function_decl = current_function_decl;
  s->unevaluated_operand = cp_unevaluated_operand;
  s->inhibit_evaluation_warnings = c_inhibit_evaluation_warnings;

  scope_chain = s;
  current_function_decl = NULL_TREE;
  current_lang_base = VEC_alloc (tree, gc, 10);
  current_lang_name = lang_name_cplusplus;
  current_namespace = global_namespace;
  push_class_stack ();
  cp_unevaluated_operand = 0;
  c_inhibit_evaluation_warnings = 0;
  timevar_pop (TV_NAME_LOOKUP);
}

void
pop_from_top_level (void)
{
  struct saved_scope *s = scope_chain;
  cxx_saved_binding *saved;
  size_t i;

  timevar_push (TV_NAME_LOOKUP);
  /* Clear out class-level bindings cache.  */
  if (previous_class_level)
    invalidate_class_lookup_cache ();
  pop_class_stack ();

  current_lang_base = 0;

  scope_chain = s->prev;
  FOR_EACH_VEC_ELT (cxx_saved_binding, s->old_bindings, i, saved)
    {
      tree id = saved->identifier;

      IDENTIFIER_BINDING (id) = saved->binding;
      SET_IDENTIFIER_TYPE_VALUE (id, saved->real_type_value);
    }

  /* If we were in the middle of compiling a function, restore our
     state.  */
  if (s->need_pop_function_context)
    pop_function_context ();
  current_function_decl = s->function_decl;
  cp_unevaluated_operand = s->unevaluated_operand;
  c_inhibit_evaluation_warnings = s->inhibit_evaluation_warnings;
  timevar_pop (TV_NAME_LOOKUP);
}

/* Pop off extraneous binding levels left over due to syntax errors.

   We don't pop past namespaces, as they might be valid.  */

void
pop_everything (void)
{
  if (ENABLE_SCOPE_CHECKING)
    verbatim ("XXX entering pop_everything ()\n");
  while (!toplevel_bindings_p ())
    {
      if (current_binding_level->kind == sk_class)
	pop_nested_class ();
      else
	poplevel (0, 0, 0);
    }
  if (ENABLE_SCOPE_CHECKING)
    verbatim ("XXX leaving pop_everything ()\n");
}

/* Emit debugging information for using declarations and directives.
   If input tree is overloaded fn then emit debug info for all
   candidates.  */

void
cp_emit_debug_info_for_using (tree t, tree context)
{
  /* Don't try to emit any debug information if we have errors.  */
  if (seen_error ())
    return;

  /* Ignore this FUNCTION_DECL if it refers to a builtin declaration
     of a builtin function.  */
  if (TREE_CODE (t) == FUNCTION_DECL
      && DECL_EXTERNAL (t)
      && DECL_BUILT_IN (t))
    return;

  /* Do not supply context to imported_module_or_decl, if
     it is a global namespace.  */
  if (context == global_namespace)
    context = NULL_TREE;

  if (BASELINK_P (t))
    t = BASELINK_FUNCTIONS (t);

  /* FIXME: Handle TEMPLATE_DECLs.  */
  for (t = OVL_CURRENT (t); t; t = OVL_NEXT (t))
    if (TREE_CODE (t) != TEMPLATE_DECL)
      {
	if (building_stmt_tree ())
	  add_stmt (build_stmt (input_location, USING_STMT, t));
	else
	  (*debug_hooks->imported_module_or_decl) (t, NULL_TREE, context, false);
      }
}

#include "gt-cp-name-lookup.h"<|MERGE_RESOLUTION|>--- conflicted
+++ resolved
@@ -28,10 +28,6 @@
 #include "cp-tree.h"
 #include "name-lookup.h"
 #include "timevar.h"
-<<<<<<< HEAD
-#include "toplev.h"
-=======
->>>>>>> 155d23aa
 #include "diagnostic-core.h"
 #include "debug.h"
 #include "c-family/c-pragma.h"
@@ -1019,12 +1015,6 @@
 		   /* Inline decls shadow nothing.  */
 		   && !DECL_FROM_INLINE (x)
 		   && (TREE_CODE (oldlocal) == PARM_DECL
-<<<<<<< HEAD
-		       || TREE_CODE (oldlocal) == VAR_DECL)
-		   /* Don't check the `this' parameter.  */
-		   && !DECL_ARTIFICIAL (oldlocal)
-		   && !DECL_ARTIFICIAL (x))
-=======
 		       || TREE_CODE (oldlocal) == VAR_DECL
                        /* If the old decl is a type decl, only warn if the
                           old decl is an explicit typedef or if both the old
@@ -1041,7 +1031,6 @@
                       it's an implicit typedef (see create_implicit_typedef
                       in decl.c).  */
 		   && (!DECL_ARTIFICIAL (x) || DECL_IMPLICIT_TYPEDEF_P (x)))
->>>>>>> 155d23aa
 	    {
 	      bool nowarn = false;
 
@@ -4977,7 +4966,6 @@
       return false;
     case LANG_TYPE:
       gcc_assert (type == unknown_type_node
-		  || NULLPTR_TYPE_P (type)
 		  || type == init_list_type_node);
       return false;
     case TYPE_PACK_EXPANSION:
