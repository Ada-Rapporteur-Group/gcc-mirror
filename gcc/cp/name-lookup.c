/* Definitions for C++ name lookup routines.
   Copyright (C) 2003-2017 Free Software Foundation, Inc.
   Contributed by Gabriel Dos Reis <gdr@integrable-solutions.net>

This file is part of GCC.

GCC is free software; you can redistribute it and/or modify
it under the terms of the GNU General Public License as published by
the Free Software Foundation; either version 3, or (at your option)
any later version.

GCC is distributed in the hope that it will be useful,
but WITHOUT ANY WARRANTY; without even the implied warranty of
MERCHANTABILITY or FITNESS FOR A PARTICULAR PURPOSE.  See the
GNU General Public License for more details.

You should have received a copy of the GNU General Public License
along with GCC; see the file COPYING3.  If not see
<http://www.gnu.org/licenses/>.  */

#include "config.h"
#include "system.h"
#include "coretypes.h"
#include "cp-tree.h"
#include "timevar.h"
#include "stringpool.h"
#include "print-tree.h"
#include "attribs.h"
#include "debug.h"
#include "c-family/c-pragma.h"
#include "params.h"
#include "gcc-rich-location.h"
#include "spellcheck-tree.h"
#include "parser.h"
#include "bitmap.h"

static cxx_binding *cxx_binding_make (tree value, tree type);
static cp_binding_level *innermost_nonclass_level (void);
static void set_identifier_type_value_with_scope (tree id, tree decl,
						  cp_binding_level *b);

/* Create a local binding level for NAME.  */

static cxx_binding *
create_local_binding (cp_binding_level *level, tree name)
{
  cxx_binding *binding = cxx_binding_make (NULL, NULL);

  INHERITED_VALUE_BINDING_P (binding) = false;
  LOCAL_BINDING_P (binding) = true;
  binding->scope = level;
  binding->previous = IDENTIFIER_BINDING (name);

  IDENTIFIER_BINDING (name) = binding;
  
  return binding;
}

/* *SLOT is a namespace binding slot.  Find or create the
   module-specific slot.  If CREATE is 0, we return NULL on
   not-found.  If CREATE < 0, we're creating a slot for a namespace,
   and try and extend an existing trailing binding span.  Otherwise
   we're just creating a regular slot.  By construction, one can only
   create new binding slots at the end of the array.  */

static tree *
module_binding_slot (tree *slot, unsigned ix, int create)
{
  bool not_vec = !*slot || TREE_CODE (*slot) != MODULE_VECTOR;
  unsigned clusters = 0;
  module_cluster *cluster;

  if (not_vec)
    {
      if (ix == GLOBAL_MODULE_INDEX)
	/* The global module can just use slot directly.  */
	return slot;
      if (!create)
	return NULL;
    }
  else
    {
      clusters = MODULE_VECTOR_NUM_CLUSTERS (*slot);
      cluster = MODULE_VECTOR_CLUSTER_BASE (*slot);

      if (ix < IMPORTED_MODULE_BASE)
	{
	  gcc_assert (cluster->spans[ix]);

	  return &cluster->slots[ix];
	}

      /* We do a linear search from the end because we don't expect
	 this to be very populated, and this allows us to quickly
	 determine the append case.  */

      unsigned probe = clusters;
      for (cluster += clusters; --cluster, --probe;)
	{
	  gcc_checking_assert (cluster->spans[0]);
	  if (cluster->spans[1])
	    {
	      if (cluster->bases[1] + cluster->spans[1] <= ix)
		break;
	      if (cluster->bases[1] <= ix)
		return &cluster->slots[1];
	    }
	  if (cluster->bases[0] + cluster->spans[0] < ix)
	    break;
	  if (cluster->bases[0] <= ix)
	    return &cluster->slots[0];
	}
      if (!create)
	return NULL;
      /* If we're to insert, we must be at the end.  */
      gcc_assert (probe + 1 == clusters);
    }

  /* Figure out if we need to extend the module vector itself.  */
  unsigned incr = 0;
  if (ix < IMPORTED_MODULE_BASE)
    incr = not_vec; /* Only if it's not already a vector.  */
  else if (clusters < 2)
    incr = 2 - clusters; /* Make sure we have glob/this slots too.  */
  else
    {
      cluster = MODULE_VECTOR_CLUSTER_LAST (*slot);
      if (create < 0)
	{
	  /* If we're binding a namespace, see if we can extend the span
	     of the final element.  */
	  incr = cluster->spans[1] != 0;
	  if (cluster->bases[incr] + cluster->spans[incr] == ix)
	    {
	      cluster->spans[incr]++;
	      return &cluster->slots[incr];
	    }
	  /* Otherwise we need to extend, if that was the last slot of the
	     cluster.  */
	}
      else if (cluster->spans[1])
	incr = 1; /* No spare slot in the final cluster.  */
    }

  if (incr)
    {
      tree new_vec = make_module_vec (clusters + incr);
      cluster = MODULE_VECTOR_CLUSTER_BASE (new_vec);
      if (clusters)
	memcpy (cluster, MODULE_VECTOR_CLUSTER_BASE (*slot),
		clusters * sizeof (module_cluster));
      else
	{
	  /* Initialize the reserved slots.  */
	  cluster->slots[GLOBAL_MODULE_INDEX] = *slot;
	  cluster->bases[GLOBAL_MODULE_INDEX] = GLOBAL_MODULE_INDEX;
	  cluster->bases[THIS_MODULE_INDEX] = THIS_MODULE_INDEX;
	  cluster->spans[GLOBAL_MODULE_INDEX] = 1;
	  cluster->spans[THIS_MODULE_INDEX] = 1;
	}
      *slot = new_vec;
    }
  else
    cluster = MODULE_VECTOR_CLUSTER_BASE (*slot);

  unsigned off = ix;
  if (ix >= IMPORTED_MODULE_BASE)
    {
      cluster += MODULE_VECTOR_NUM_CLUSTERS (*slot) - 1;
      off = cluster->spans[0] != 0;

      gcc_assert (!off || cluster->bases[0] + cluster->spans[0] <= ix);

      cluster->bases[off] = ix;
      cluster->spans[off] = 1;
    }
  return &cluster->slots[off];
}

/* Create an overload suitable for recording an artificial TYPE_DECL
   and another decl.  We use this machanism to implement the struct
   stat hack within a namespace.  It'd be nice to use it everywhere,
   but that's more change than necessary.  */

#define STAT_HACK_P(N) ((N) && TREE_CODE (N) == OVERLOAD && OVL_LOOKUP_P (N))
#define STAT_TYPE(N) TREE_TYPE (N)
#define STAT_DECL(N) OVL_FUNCTION (N)
#define MAYBE_STAT_DECL(N) (STAT_HACK_P (N) ? STAT_DECL (N) : N)
#define MAYBE_STAT_TYPE(N) (STAT_HACK_P (N) ? STAT_TYPE (N) : NULL_TREE)

static tree stat_hack (tree decl = NULL_TREE, tree type = NULL_TREE)
{
  tree result = make_node (OVERLOAD);

  /* Mark this as a lookup, so we can tell this is a stat hack.  */
  OVL_LOOKUP_P (result) = true;
  STAT_DECL (result) = decl;
  STAT_TYPE (result) = type;
  return result;
}

/* Split a potentialy stat-hacked value binding into type and value.
   Decapsulate is totally a word now.  */

tree
decapsulate_binding (tree value, tree *type_p)
{
  if (type_p)
    *type_p = MAYBE_STAT_TYPE (value);
  return MAYBE_STAT_DECL (value);
}

/* Return the binding for NAME in SCOPE, if any.  Otherwise create an
   empty slot.  */

static tree *
find_or_create_namespace_slot (tree ns, tree name)
{
  bool existed;
  tree *slot = &DECL_NAMESPACE_BINDINGS (ns)->get_or_insert (name, &existed);
  if (!existed)
    *slot = NULL_TREE;
  return slot;
}

/* Return the binding for NAME in SCOPE, if any.  Otherwise, return NULL.  */

static tree *
find_namespace_slot (tree ns, tree name)
{
  return DECL_NAMESPACE_BINDINGS (ns)->get (name);
}

static tree
find_namespace_value (tree ns, tree name)
{
  tree *b = find_namespace_slot (ns, name);

  return b ? MAYBE_STAT_DECL (*b) : NULL_TREE;
}

/* Add DECL to the list of things declared in a binding level.  */

static void
add_decl_to_level (cp_binding_level *level, tree decl)
{
  gcc_assert (level->kind != sk_class);

  if (TREE_CODE (decl) == NAMESPACE_DECL && !DECL_NAMESPACE_ALIAS (decl))
    {
      /* Inner namespaces get their own chain, to make walking
	 simpler.  */
      //  FIXME: only because of spelling correction.
      DECL_CHAIN (decl) = level->namespaces;
      level->namespaces = decl;
    }
  else
    {
      TREE_CHAIN (decl) = level->names;
      level->names = decl;
    }

  /* If appropriate, add decl to separate list of statics.  We include
     extern variables because they might turn out to be static later.
     It's OK for this list to contain a few false positives.  */
  if (level->kind != sk_namespace)
    ;
  else if ((VAR_P (decl) && (TREE_STATIC (decl) || DECL_EXTERNAL (decl)))
	   || (TREE_CODE (decl) == FUNCTION_DECL
	       && (!TREE_PUBLIC (decl)
		   || decl_anon_ns_mem_p (decl)
		   || DECL_DECLARED_INLINE_P (decl))))
    vec_safe_push (static_decls, decl);
}

/* Find the binding for NAME in the local binding level B.  */

static cxx_binding *
find_local_binding (cp_binding_level *b, tree name)
{
  if (cxx_binding *binding = IDENTIFIER_BINDING (name))
    for (;; b = b->level_chain)
      {
	if (binding->scope == b
	    && !(VAR_P (binding->value)
		 && DECL_DEAD_FOR_LOCAL (binding->value)))
	  return binding;

	/* Cleanup contours are transparent to the language.  */
	if (b->kind != sk_cleanup)
	  break;
      }
  return NULL;
}

/* Only look in the innermost non-class level.  */

static tree
lookup_name_innermost_nonclass_level (tree name)
{
  cp_binding_level *b = innermost_nonclass_level ();

  if (b->kind == sk_namespace)
    return find_namespace_value (current_namespace, name);
  else if (cxx_binding *binding = find_local_binding (b, name))
    return binding->value;
  else
   return NULL_TREE;
}

struct name_lookup
{
public:
  typedef std::pair<tree, tree> using_pair;
  typedef vec<using_pair, va_heap, vl_embed> using_queue;

public:
  tree name;	/* The identifier being looked for.  */
  tree value;	/* A (possibly ambiguous) set of things found.  */
  tree type;	/* A type that has been found.  */
  int flags;	/* Lookup flags.  */
  vec<tree, va_heap, vl_embed> *scopes;
  name_lookup *previous; /* Previously active lookup.  */

protected:
  /* Marked scope stack for outermost name lookup.  */
  static vec<tree, va_heap, vl_embed> *shared_scopes;
  /* Currently active lookup.  */
  static name_lookup *active;

public:
  name_lookup (tree n, int f = 0)
  : name (n), value (NULL_TREE), type (NULL_TREE), flags (f),
    scopes (NULL), previous (NULL)
  {
    preserve_state ();
  }
  ~name_lookup ()
  {
    restore_state ();
  }

private: /* Uncopyable, unmovable, unassignable. I am a rock. */
  name_lookup (const name_lookup &);
  name_lookup &operator= (const name_lookup &);

protected:
  static bool seen_p (tree scope)
  {
    return LOOKUP_SEEN_P (scope);
  }
  static bool found_p (tree scope)
  {
    return LOOKUP_FOUND_P (scope);
  }
  
  void mark_seen (tree scope); /* Mark and add to scope vector. */
  static void mark_found (tree scope)
  {
    gcc_checking_assert (seen_p (scope));
    LOOKUP_FOUND_P (scope) = true;
  }
  bool see_and_mark (tree scope)
  {
    bool ret = seen_p (scope);
    if (!ret)
      mark_seen (scope);
    return ret;
  }
  bool find_and_mark (tree scope);

private:
  void preserve_state ();
  void restore_state ();

private:
  static tree ambiguous (tree thing, tree current);
  void add_value (tree new_val);
  void add_type (tree new_type);
  bool process_binding (tree val_bind, tree type_bind);
  unsigned process_module_binding (bitmap, unsigned,
				   unsigned, unsigned, tree);
  /* Look in only namespace.  */
  bool search_namespace_only (tree scope);
  /* Look in namespace and its (recursive) inlines. Ignore using
     directives.  Return true if something found (inc dups). */
  bool search_namespace (tree scope);
  /* Look in the using directives of namespace + inlines using
     qualified lookup rules.  */
  bool search_usings (tree scope);

private:
  using_queue *queue_namespace (using_queue *queue, int depth, tree scope);
  using_queue *do_queue_usings (using_queue *queue, int depth,
				vec<tree, va_gc> *usings);
  using_queue *queue_usings (using_queue *queue, int depth,
			     vec<tree, va_gc> *usings)
  {
    if (usings)
      queue = do_queue_usings (queue, depth, usings);
    return queue;
  }

private:
  void add_fns (tree);

  void adl_expr (tree);
  void adl_type (tree);
  void adl_template_arg (tree);
  void adl_class (tree);
  void adl_bases (tree);
  void adl_class_only (tree);
  void adl_namespace (tree);
  void adl_namespace_only (tree);

public:
  /* Search namespace + inlines + maybe usings as qualified lookup.  */
  bool search_qualified (tree scope, bool usings = true);

  /* Search namespace + inlines + usings as unqualified lookup.  */
  bool search_unqualified (tree scope, cp_binding_level *);

  /* ADL lookup of ARGS.  */
  tree search_adl (tree fns, vec<tree, va_gc> *args);
};

/* Scope stack shared by all outermost lookups.  This avoids us
   allocating and freeing on every single lookup.  */
vec<tree, va_heap, vl_embed> *name_lookup::shared_scopes;

/* Currently active lookup.  */
name_lookup *name_lookup::active;

/* Name lookup is recursive, becase ADL can cause template
   instatiation.  This is of course a rare event, so we optimize for
   it not happening.  When we discover an active name-lookup, which
   must be an ADL lookup,  we need to unmark the marked scopes and also
   unmark the lookup we might have been accumulating.  */

void
name_lookup::preserve_state ()
{
  previous = active;
  if (previous)
    {
      unsigned length = vec_safe_length (previous->scopes);
      vec_safe_reserve (previous->scopes, length * 2);
      for (unsigned ix = length; ix--;)
	{
	  tree decl = (*previous->scopes)[ix];

	  gcc_checking_assert (LOOKUP_SEEN_P (decl));
	  LOOKUP_SEEN_P (decl) = false;

	  /* Preserve the FOUND_P state on the interrupted lookup's
	     stack.  */
	  if (LOOKUP_FOUND_P (decl))
	    {
	      LOOKUP_FOUND_P (decl) = false;
	      previous->scopes->quick_push (decl);
	    }
	}
<<<<<<< HEAD
=======

      /* Unmark the outer partial lookup.  */
>>>>>>> bd5c2b15
      lookup_mark (previous->value, false);
    }
  else
    scopes = shared_scopes;
  active = this;
}

/* Restore the marking state of a lookup we interrupted.  */

void
name_lookup::restore_state ()
{
  /* Unmark and empty this lookup's scope stack.  */
  for (unsigned ix = vec_safe_length (scopes); ix--;)
    {
      tree decl = scopes->pop ();
      gcc_checking_assert (LOOKUP_SEEN_P (decl));
      LOOKUP_SEEN_P (decl) = false;
      LOOKUP_FOUND_P (decl) = false;
    }

  active = previous;
  if (previous)
    {
      free (scopes);

      unsigned length = vec_safe_length (previous->scopes);
      for (unsigned ix = 0; ix != length; ix++)
	{
	  tree decl = (*previous->scopes)[ix];
	  if (LOOKUP_SEEN_P (decl))
	    {
	      /* The remainder of the scope stack must be recording
		 FOUND_P decls, which we want to pop off.  */
	      do
		{
		  tree decl = previous->scopes->pop ();
		  gcc_checking_assert (LOOKUP_SEEN_P (decl)
				       && !LOOKUP_FOUND_P (decl));
		  LOOKUP_FOUND_P (decl) = true;
		}
	      while (++ix != length);
	      break;
	    }

	  gcc_checking_assert (!LOOKUP_FOUND_P (decl));
	  LOOKUP_SEEN_P (decl) = true;
	}

<<<<<<< HEAD
=======
      /* Remark the outer partial lookup.  */
>>>>>>> bd5c2b15
      lookup_mark (previous->value, true);
    }
  else
    shared_scopes = scopes;
}

void
name_lookup::mark_seen (tree scope)
{
  gcc_checking_assert (!seen_p (scope));
  LOOKUP_SEEN_P (scope) = true;
  vec_safe_push (scopes, scope);
}

bool
name_lookup::find_and_mark (tree scope)
{
  bool result = LOOKUP_FOUND_P (scope);
  if (!result)
    {
      LOOKUP_FOUND_P (scope) = true;
      if (!LOOKUP_SEEN_P (scope))
	vec_safe_push (scopes, scope);
    }

  return result;
}

/* THING and CURRENT are ambiguous, concatenate them.  */

tree
name_lookup::ambiguous (tree thing, tree current)
{
  if (TREE_CODE (current) != TREE_LIST)
    {
      current = build_tree_list (NULL_TREE, current);
      TREE_TYPE (current) = error_mark_node;
    }
  current = tree_cons (NULL_TREE, thing, current);
  TREE_TYPE (current) = error_mark_node;

  return current;
}

/* Add a NEW_VAL, a found value binding into the current value binding.  */

void
name_lookup::add_value (tree new_val)
{
  if (!value)
    value = new_val;
  else if (value == new_val)
    ;
  else if ((TREE_CODE (value) == TYPE_DECL
	    && TREE_CODE (new_val) == TYPE_DECL
	    && same_type_p (TREE_TYPE (value), TREE_TYPE (new_val))))
    ;
  else if (OVL_P (value) && OVL_P (new_val))
    value = lookup_add (new_val, value);
  else
    value = ambiguous (new_val, value);
}

/* Add a NEW_TYPE, a found type binding into the current type binding.  */

void
name_lookup::add_type (tree new_type)
{
  if (!type)
    type = new_type;
  else if (TREE_CODE (type) == TREE_LIST
	   || !same_type_p (TREE_TYPE (type), TREE_TYPE (new_type)))
    type = ambiguous (new_type, type);
}

/* Process a found binding containing NEW_VAL and NEW_TYPE.  Returns
   true if we actually found something noteworthy.  */

bool
name_lookup::process_binding (tree new_val, tree new_type)
{
  /* Did we really see a type? */
  if (new_type
      && (LOOKUP_NAMESPACES_ONLY (flags)
	  || (!(flags & LOOKUP_HIDDEN)
	      && DECL_LANG_SPECIFIC (new_type)
	      && DECL_ANTICIPATED (new_type))))
    new_type = NULL_TREE;

  if (new_val && !(flags & LOOKUP_HIDDEN))
    new_val = ovl_skip_hidden (new_val);

  /* Do we really see a value? */
  if (new_val)
    switch (TREE_CODE (new_val))
      {
      case TEMPLATE_DECL:
	/* If we expect types or namespaces, and not templates,
	   or this is not a template class.  */
	if ((LOOKUP_QUALIFIERS_ONLY (flags)
	     && !DECL_TYPE_TEMPLATE_P (new_val)))
	  new_val = NULL_TREE;
	break;
      case TYPE_DECL:
	if (LOOKUP_NAMESPACES_ONLY (flags)
	    || (new_type && (flags & LOOKUP_PREFER_TYPES)))
	  new_val = NULL_TREE;
	break;
      case NAMESPACE_DECL:
	if (LOOKUP_TYPES_ONLY (flags))
	  new_val = NULL_TREE;
	break;
      default:
	if (LOOKUP_QUALIFIERS_ONLY (flags))
	  new_val = NULL_TREE;
      }

  if (!new_val)
    {
      new_val = new_type;
      new_type = NULL_TREE;
    }

  /* Merge into the lookup  */
  if (new_val)
    add_value (new_val);
  if (new_type)
    add_type (new_type);

  return new_val != NULL_TREE;
}

/* If we're importing a module containing this binding, add it to the
   lookup set.  The trickiness is with namespaces, we only want to
   find it once.  */

unsigned
name_lookup::process_module_binding (bitmap imports, unsigned marker,
				     unsigned ix, unsigned span, tree bind)
{
  tree new_type = MAYBE_STAT_TYPE (bind);
  tree new_val = MAYBE_STAT_DECL (bind);

  if (ix != GLOBAL_MODULE_INDEX
      && !(ix <= current_module && ix + span > current_module))
    {
      bool found = false;

      if (imports)
	for (; !found && span--; ix++)
	  if (bitmap_bit_p (imports, ix))
	    found = true;

      if (!found)
	return marker;

      /* Not the current or global module, so we only see exports.  */
      if (new_type && !DECL_MODULE_EXPORT_P (new_type))
	new_type = NULL_TREE;
      // FIXME:have stat_hack point directly to the exported set Right
      // now, the ordering of this with the bitmap check is
      // unfortunate.
      while (new_val && TREE_CODE (new_val) == OVERLOAD
	     && !OVL_EXPORT_P (new_val))
	new_val = OVL_CHAIN (new_val);
      if (new_val && TREE_CODE (new_val) != OVERLOAD
	  && !DECL_MODULE_EXPORT_P (new_val))
	new_val = NULL_TREE;
    }

  /* Optimize for (re-)finding a namespace.  */
  if (new_val && !new_type
      && TREE_CODE (new_val) == NAMESPACE_DECL
      && !DECL_NAMESPACE_ALIAS (new_val))
    {
      if (marker & 2)
	return marker;
      marker |= 2;
    }

  if (new_type || new_val)
    marker |= process_binding (new_val, new_type);

  return marker;
}

/* Look in exactly namespace SCOPE.  */

bool
name_lookup::search_namespace_only (tree scope)
{
  bool found = false;

  if (tree *binding = find_namespace_slot (scope, name))
    {
      tree val = *binding;
      if (TREE_CODE (val) != MODULE_VECTOR)
	/* Only a global module binding, visible from anywhere.  */
	found |= process_binding (MAYBE_STAT_DECL (val),
				  MAYBE_STAT_TYPE (val));
      else
	{
	  /* I presume the binding list is going to be sparser than
	     the import bitmap.  Hence iterate over the former
	     checking for bits set in the bitmap.  */
	  bitmap imports = module_import_bitmap (current_module);
	  module_cluster *cluster = MODULE_VECTOR_CLUSTER_BASE (val);
	  int marker = 0;
	  for (unsigned ix = MODULE_VECTOR_NUM_CLUSTERS (val); ix--; cluster++)
	    {
	      if (cluster->spans[0])
		marker = process_module_binding (imports, marker,
						 cluster->bases[0],
						 cluster->spans[0],
						 cluster->slots[0]);
	      
	      if (cluster->spans[1])
		marker = process_module_binding (imports, marker,
						 cluster->bases[1],
						 cluster->spans[1],
						 cluster->slots[1]);
	    }
	  found |= marker & 1;
	}
    }

  return found;
}

/* Conditionally look in namespace SCOPE and inline children.  */

bool
name_lookup::search_namespace (tree scope)
{
  if (see_and_mark (scope))
    /* We've visited this scope before.  Return what we found then.  */
    return found_p (scope);

  /* Look in exactly namespace. */
  bool found = search_namespace_only (scope);
  
  /* Recursively look in its inline children.  */
  if (vec<tree, va_gc> *inlinees = DECL_NAMESPACE_INLINEES (scope))
    for (unsigned ix = inlinees->length (); ix--;)
      found |= search_namespace ((*inlinees)[ix]);

  if (found)
    mark_found (scope);

  return found;
}

/* Recursively follow using directives of SCOPE & its inline children.
   Such following is essentially a flood-fill algorithm.  */

bool
name_lookup::search_usings (tree scope)
{
  /* We do not check seen_p here, as that was already set during the
     namespace_only walk.  */
  if (found_p (scope))
    return true;

  bool found = false;
  if (vec<tree, va_gc> *usings = DECL_NAMESPACE_USING (scope))
    for (unsigned ix = usings->length (); ix--;)
      found |= search_qualified ((*usings)[ix], true);

  /* Look in its inline children.  */
  if (vec<tree, va_gc> *inlinees = DECL_NAMESPACE_INLINEES (scope))
    for (unsigned ix = inlinees->length (); ix--;)
      found |= search_usings ((*inlinees)[ix]);

  if (found)
    mark_found (scope);

  return found;
}

/* Qualified namespace lookup in SCOPE.
   1) Look in SCOPE (+inlines).  If found, we're done.
   2) Otherwise, if USINGS is true,
      recurse for every using directive of SCOPE (+inlines).

   Trickiness is (a) loops and (b) multiple paths to same namespace.
   In both cases we want to not repeat any lookups, and know whether
   to stop the caller's step #2.  Do this via the FOUND_P marker.  */

bool
name_lookup::search_qualified (tree scope, bool usings)
{
  bool found = false;

  if (seen_p (scope))
    found = found_p (scope);
  else 
    {
      found = search_namespace (scope);
      if (!found && usings)
	found = search_usings (scope);
    }

  return found;
}

/* Add SCOPE to the unqualified search queue, recursively add its
   inlines and those via using directives.  */

name_lookup::using_queue *
name_lookup::queue_namespace (using_queue *queue, int depth, tree scope)
{
  if (see_and_mark (scope))
    return queue;

  /* Record it.  */
  tree common = scope;
  while (SCOPE_DEPTH (common) > depth)
    common = CP_DECL_CONTEXT (common);
  vec_safe_push (queue, using_pair (common, scope));

  /* Queue its inline children.  */
  if (vec<tree, va_gc> *inlinees = DECL_NAMESPACE_INLINEES (scope))
    for (unsigned ix = inlinees->length (); ix--;)
      queue = queue_namespace (queue, depth, (*inlinees)[ix]);

  /* Queue its using targets.  */
  queue = queue_usings (queue, depth, DECL_NAMESPACE_USING (scope));

  return queue;
}

/* Add the namespaces in USINGS to the unqualified search queue.  */

name_lookup::using_queue *
name_lookup::do_queue_usings (using_queue *queue, int depth,
			      vec<tree, va_gc> *usings)
{
  for (unsigned ix = usings->length (); ix--;)
    queue = queue_namespace (queue, depth, (*usings)[ix]);

  return queue;
}

/* Unqualified namespace lookup in SCOPE.
   1) add scope+inlins to worklist.
   2) recursively add target of every using directive
   3) for each worklist item where SCOPE is common ancestor, search it
   4) if nothing find, scope=parent, goto 1.  */

bool
name_lookup::search_unqualified (tree scope, cp_binding_level *level)
{
  /* Make static to avoid continual reallocation.  We're not
     recursive.  */
  static using_queue *queue = NULL;
  bool found = false;
  int length = vec_safe_length (queue);

  /* Queue local using-directives.  */
  for (; level->kind != sk_namespace; level = level->level_chain)
    queue = queue_usings (queue, SCOPE_DEPTH (scope), level->using_directives);

  for (; !found; scope = CP_DECL_CONTEXT (scope))
    {
      gcc_assert (!DECL_NAMESPACE_ALIAS (scope));
      int depth = SCOPE_DEPTH (scope);

      /* Queue namespaces reachable from SCOPE. */
      queue = queue_namespace (queue, depth, scope);

      /* Search every queued namespace where SCOPE is the common
	 ancestor.  Adjust the others.  */
      unsigned ix = length;
      do
	{
	  using_pair &pair = (*queue)[ix];
	  while (pair.first == scope)
	    {
	      found |= search_namespace_only (pair.second);
	      pair = queue->pop ();
	      if (ix == queue->length ())
		goto done;
	    }
	  /* The depth is the same as SCOPE, find the parent scope.  */
	  if (SCOPE_DEPTH (pair.first) == depth)
	    pair.first = CP_DECL_CONTEXT (pair.first);
	  ix++;
	}
      while (ix < queue->length ());
    done:;
      if (scope == global_namespace)
	break;
    }

  vec_safe_truncate (queue, length);

  return found;
}

/* FNS is a value binding.  If it is a (set of overloaded) functions,
   add them into the current value.  */

void
name_lookup::add_fns (tree fns)
{
  if (!fns)
    return;
  else if (TREE_CODE (fns) == OVERLOAD)
    {
      if (TREE_TYPE (fns) != unknown_type_node)
	fns = OVL_FUNCTION (fns);
    }
  else if (!DECL_DECLARES_FUNCTION_P (fns))
    return;

  /* Only add those that aren't already there.  */
  value = lookup_maybe_add (fns, value);
}

/* Add functions of a namespace to the lookup structure.  */

void
name_lookup::adl_namespace_only (tree scope)
{
  mark_seen (scope);

  /* Look down into inline namespaces.  */
  if (vec<tree, va_gc> *inlinees = DECL_NAMESPACE_INLINEES (scope))
    for (unsigned ix = inlinees->length (); ix--;)
      adl_namespace_only ((*inlinees)[ix]);

  if (tree fns = find_namespace_value (scope, name))
    add_fns (ovl_skip_hidden (fns));
}

/* Find the containing non-inlined namespace, add it and all its
   inlinees.  */

void
name_lookup::adl_namespace (tree scope)
{
  if (seen_p (scope))
    return;

  /* Find the containing non-inline namespace.  */
  while (DECL_NAMESPACE_INLINE_P (scope))
    scope = CP_DECL_CONTEXT (scope);

  adl_namespace_only (scope);
}

/* Adds the class and its friends to the lookup structure.  */

void
name_lookup::adl_class_only (tree type)
{
  /* Backend-built structures, such as __builtin_va_list, aren't
     affected by all this.  */
  if (!CLASS_TYPE_P (type))
    return;

  type = TYPE_MAIN_VARIANT (type);

  if (see_and_mark (type))
    return;

  tree context = decl_namespace_context (type);
  adl_namespace (context);

  complete_type (type);

  /* Add friends.  */
  for (tree list = DECL_FRIENDLIST (TYPE_MAIN_DECL (type)); list;
       list = TREE_CHAIN (list))
    if (name == FRIEND_NAME (list))
      for (tree friends = FRIEND_DECLS (list); friends;
	   friends = TREE_CHAIN (friends))
	{
	  tree fn = TREE_VALUE (friends);

	  /* Only interested in global functions with potentially hidden
	     (i.e. unqualified) declarations.  */
	  if (CP_DECL_CONTEXT (fn) != context)
	    continue;

	  /* Template specializations are never found by name lookup.
	     (Templates themselves can be found, but not template
	     specializations.)  */
	  if (TREE_CODE (fn) == FUNCTION_DECL && DECL_USE_TEMPLATE (fn))
	    continue;

	  add_fns (fn);
	}
}

/* Adds the class and its bases to the lookup structure.
   Returns true on error.  */

void
name_lookup::adl_bases (tree type)
{
  adl_class_only (type);

  /* Process baseclasses.  */
  if (tree binfo = TYPE_BINFO (type))
    {
      tree base_binfo;
      int i;

      for (i = 0; BINFO_BASE_ITERATE (binfo, i, base_binfo); i++)
	adl_bases (BINFO_TYPE (base_binfo));
    }
}

/* Adds everything associated with a class argument type to the lookup
   structure.  Returns true on error.

   If T is a class type (including unions), its associated classes are: the
   class itself; the class of which it is a member, if any; and its direct
   and indirect base classes. Its associated namespaces are the namespaces
   of which its associated classes are members. Furthermore, if T is a
   class template specialization, its associated namespaces and classes
   also include: the namespaces and classes associated with the types of
   the template arguments provided for template type parameters (excluding
   template template parameters); the namespaces of which any template
   template arguments are members; and the classes of which any member
   templates used as template template arguments are members. [ Note:
   non-type template arguments do not contribute to the set of associated
   namespaces.  --end note] */

void
name_lookup::adl_class (tree type)
{
  /* Backend build structures, such as __builtin_va_list, aren't
     affected by all this.  */
  if (!CLASS_TYPE_P (type))
    return;

  type = TYPE_MAIN_VARIANT (type);
  /* We don't set found here because we have to have set seen first,
     which is done in the adl_bases walk.  */
  if (found_p (type))
    return;

  adl_bases (type);
  mark_found (type);

  if (TYPE_CLASS_SCOPE_P (type))
    adl_class_only (TYPE_CONTEXT (type));

  /* Process template arguments.  */
  if (CLASSTYPE_TEMPLATE_INFO (type)
      && PRIMARY_TEMPLATE_P (CLASSTYPE_TI_TEMPLATE (type)))
    {
      tree list = INNERMOST_TEMPLATE_ARGS (CLASSTYPE_TI_ARGS (type));
      for (int i = 0; i < TREE_VEC_LENGTH (list); ++i)
	adl_template_arg (TREE_VEC_ELT (list, i));
    }
}

void
name_lookup::adl_expr (tree expr)
{
  if (!expr)
    return;

  gcc_assert (!TYPE_P (expr));

  if (TREE_TYPE (expr) != unknown_type_node)
    {
      adl_type (TREE_TYPE (expr));
      return;
    }

  if (TREE_CODE (expr) == ADDR_EXPR)
    expr = TREE_OPERAND (expr, 0);
  if (TREE_CODE (expr) == COMPONENT_REF
      || TREE_CODE (expr) == OFFSET_REF)
    expr = TREE_OPERAND (expr, 1);
  expr = MAYBE_BASELINK_FUNCTIONS (expr);

  if (OVL_P (expr))
    for (lkp_iterator iter (expr); iter; ++iter)
      adl_type (TREE_TYPE (*iter));
  else if (TREE_CODE (expr) == TEMPLATE_ID_EXPR)
    {
      /* The working paper doesn't currently say how to handle
	 template-id arguments.  The sensible thing would seem to be
	 to handle the list of template candidates like a normal
	 overload set, and handle the template arguments like we do
	 for class template specializations.  */

      /* First the templates.  */
      adl_expr (TREE_OPERAND (expr, 0));

      /* Now the arguments.  */
      if (tree args = TREE_OPERAND (expr, 1))
	for (int ix = TREE_VEC_LENGTH (args); ix--;)
	  adl_template_arg (TREE_VEC_ELT (args, ix));
    }
}

void
name_lookup::adl_type (tree type)
{
  if (!type)
    return;

  if (TYPE_PTRDATAMEM_P (type))
    {
      /* Pointer to member: associate class type and value type.  */
      adl_type (TYPE_PTRMEM_CLASS_TYPE (type));
      adl_type (TYPE_PTRMEM_POINTED_TO_TYPE (type));
      return;
    }

  switch (TREE_CODE (type))
    {
    case RECORD_TYPE:
      if (TYPE_PTRMEMFUNC_P (type))
	{
	  adl_type (TYPE_PTRMEMFUNC_FN_TYPE (type));
	  return;
	}
      /* FALLTHRU */
    case UNION_TYPE:
      adl_class (type);
      return;

    case METHOD_TYPE:
      /* The basetype is referenced in the first arg type, so just
	 fall through.  */
    case FUNCTION_TYPE:
      /* Associate the parameter types.  */
      for (tree args = TYPE_ARG_TYPES (type); args; args = TREE_CHAIN (args))
	adl_type (TREE_VALUE (args));
      /* FALLTHROUGH */

    case POINTER_TYPE:
    case REFERENCE_TYPE:
    case ARRAY_TYPE:
      adl_type (TREE_TYPE (type));
      return;

    case ENUMERAL_TYPE:
      if (TYPE_CLASS_SCOPE_P (type))
	adl_class_only (TYPE_CONTEXT (type));
      adl_namespace (decl_namespace_context (type));
      return;

    case LANG_TYPE:
      gcc_assert (type == unknown_type_node
		  || type == init_list_type_node);
      return;

    case TYPE_PACK_EXPANSION:
      adl_type (PACK_EXPANSION_PATTERN (type));
      return;

    default:
      break;
    }
}

/* Adds everything associated with a template argument to the lookup
   structure.  */

void
name_lookup::adl_template_arg (tree arg)
{
  /* [basic.lookup.koenig]

     If T is a template-id, its associated namespaces and classes are
     ... the namespaces and classes associated with the types of the
     template arguments provided for template type parameters
     (excluding template template parameters); the namespaces in which
     any template template arguments are defined; and the classes in
     which any member templates used as template template arguments
     are defined.  [Note: non-type template arguments do not
     contribute to the set of associated namespaces.  ]  */

  /* Consider first template template arguments.  */
  if (TREE_CODE (arg) == TEMPLATE_TEMPLATE_PARM
      || TREE_CODE (arg) == UNBOUND_CLASS_TEMPLATE)
    ;
  else if (TREE_CODE (arg) == TEMPLATE_DECL)
    {
      tree ctx = CP_DECL_CONTEXT (arg);

      /* It's not a member template.  */
      if (TREE_CODE (ctx) == NAMESPACE_DECL)
	adl_namespace (ctx);
      /* Otherwise, it must be member template.  */
      else
	adl_class_only (ctx);
    }
  /* It's an argument pack; handle it recursively.  */
  else if (ARGUMENT_PACK_P (arg))
    {
      tree args = ARGUMENT_PACK_ARGS (arg);
      int i, len = TREE_VEC_LENGTH (args);
      for (i = 0; i < len; ++i) 
	adl_template_arg (TREE_VEC_ELT (args, i));
    }
  /* It's not a template template argument, but it is a type template
     argument.  */
  else if (TYPE_P (arg))
    adl_type (arg);
}

/* Perform ADL lookup.  FNS is the existing lookup result and ARGS are
   the call arguments.  */

tree
name_lookup::search_adl (tree fns, vec<tree, va_gc> *args)
{
  lookup_mark (fns, true);
  value = fns;

  unsigned ix;
  tree arg;

  FOR_EACH_VEC_ELT_REVERSE (*args, ix, arg)
    /* OMP reduction operators put an ADL-significant type as the
       first arg. */
    if (TYPE_P (arg))
      adl_type (arg);
    else
      adl_expr (arg);

  fns = value;
  lookup_mark (fns, false);

  return fns;
}

static bool qualified_namespace_lookup (tree, name_lookup *);
static void consider_binding_level (tree name,
				    best_match <tree, const char *> &bm,
				    cp_binding_level *lvl,
				    bool look_within_fields,
				    enum lookup_name_fuzzy_kind kind);
static void diagnose_name_conflict (tree, tree);

/* Compute the chain index of a binding_entry given the HASH value of its
   name and the total COUNT of chains.  COUNT is assumed to be a power
   of 2.  */

#define ENTRY_INDEX(HASH, COUNT) (((HASH) >> 3) & ((COUNT) - 1))

/* A free list of "binding_entry"s awaiting for re-use.  */

static GTY((deletable)) binding_entry free_binding_entry = NULL;

/* The binding oracle; see cp-tree.h.  */

cp_binding_oracle_function *cp_binding_oracle;

/* If we have a binding oracle, ask it for all namespace-scoped
   definitions of NAME.  */

static inline void
query_oracle (tree name)
{
  if (!cp_binding_oracle)
    return;

  /* LOOKED_UP holds the set of identifiers that we have already
     looked up with the oracle.  */
  static hash_set<tree> looked_up;
  if (looked_up.add (name))
    return;

  cp_binding_oracle (CP_ORACLE_IDENTIFIER, name);
}

/* Create a binding_entry object for (NAME, TYPE).  */

static inline binding_entry
binding_entry_make (tree name, tree type)
{
  binding_entry entry;

  if (free_binding_entry)
    {
      entry = free_binding_entry;
      free_binding_entry = entry->chain;
    }
  else
    entry = ggc_alloc<binding_entry_s> ();

  entry->name = name;
  entry->type = type;
  entry->chain = NULL;

  return entry;
}

/* Put ENTRY back on the free list.  */
#if 0
static inline void
binding_entry_free (binding_entry entry)
{
  entry->name = NULL;
  entry->type = NULL;
  entry->chain = free_binding_entry;
  free_binding_entry = entry;
}
#endif

/* The datatype used to implement the mapping from names to types at
   a given scope.  */
struct GTY(()) binding_table_s {
  /* Array of chains of "binding_entry"s  */
  binding_entry * GTY((length ("%h.chain_count"))) chain;

  /* The number of chains in this table.  This is the length of the
     member "chain" considered as an array.  */
  size_t chain_count;

  /* Number of "binding_entry"s in this table.  */
  size_t entry_count;
};

/* Construct TABLE with an initial CHAIN_COUNT.  */

static inline void
binding_table_construct (binding_table table, size_t chain_count)
{
  table->chain_count = chain_count;
  table->entry_count = 0;
  table->chain = ggc_cleared_vec_alloc<binding_entry> (table->chain_count);
}

/* Make TABLE's entries ready for reuse.  */
#if 0
static void
binding_table_free (binding_table table)
{
  size_t i;
  size_t count;

  if (table == NULL)
    return;

  for (i = 0, count = table->chain_count; i < count; ++i)
    {
      binding_entry temp = table->chain[i];
      while (temp != NULL)
	{
	  binding_entry entry = temp;
	  temp = entry->chain;
	  binding_entry_free (entry);
	}
      table->chain[i] = NULL;
    }
  table->entry_count = 0;
}
#endif

/* Allocate a table with CHAIN_COUNT, assumed to be a power of two.  */

static inline binding_table
binding_table_new (size_t chain_count)
{
  binding_table table = ggc_alloc<binding_table_s> ();
  table->chain = NULL;
  binding_table_construct (table, chain_count);
  return table;
}

/* Expand TABLE to twice its current chain_count.  */

static void
binding_table_expand (binding_table table)
{
  const size_t old_chain_count = table->chain_count;
  const size_t old_entry_count = table->entry_count;
  const size_t new_chain_count = 2 * old_chain_count;
  binding_entry *old_chains = table->chain;
  size_t i;

  binding_table_construct (table, new_chain_count);
  for (i = 0; i < old_chain_count; ++i)
    {
      binding_entry entry = old_chains[i];
      for (; entry != NULL; entry = old_chains[i])
	{
	  const unsigned int hash = IDENTIFIER_HASH_VALUE (entry->name);
	  const size_t j = ENTRY_INDEX (hash, new_chain_count);

	  old_chains[i] = entry->chain;
	  entry->chain = table->chain[j];
	  table->chain[j] = entry;
	}
    }
  table->entry_count = old_entry_count;
}

/* Insert a binding for NAME to TYPE into TABLE.  */

static void
binding_table_insert (binding_table table, tree name, tree type)
{
  const unsigned int hash = IDENTIFIER_HASH_VALUE (name);
  const size_t i = ENTRY_INDEX (hash, table->chain_count);
  binding_entry entry = binding_entry_make (name, type);

  entry->chain = table->chain[i];
  table->chain[i] = entry;
  ++table->entry_count;

  if (3 * table->chain_count < 5 * table->entry_count)
    binding_table_expand (table);
}

/* Return the binding_entry, if any, that maps NAME.  */

binding_entry
binding_table_find (binding_table table, tree name)
{
  const unsigned int hash = IDENTIFIER_HASH_VALUE (name);
  binding_entry entry = table->chain[ENTRY_INDEX (hash, table->chain_count)];

  while (entry != NULL && entry->name != name)
    entry = entry->chain;

  return entry;
}

/* Apply PROC -- with DATA -- to all entries in TABLE.  */

void
binding_table_foreach (binding_table table, bt_foreach_proc proc, void *data)
{
  size_t chain_count;
  size_t i;

  if (!table)
    return;

  chain_count = table->chain_count;
  for (i = 0; i < chain_count; ++i)
    {
      binding_entry entry = table->chain[i];
      for (; entry != NULL; entry = entry->chain)
	proc (entry, data);
    }
}

#ifndef ENABLE_SCOPE_CHECKING
#  define ENABLE_SCOPE_CHECKING 0
#else
#  define ENABLE_SCOPE_CHECKING 1
#endif

/* A free list of "cxx_binding"s, connected by their PREVIOUS.  */

static GTY((deletable)) cxx_binding *free_bindings;

/* Initialize VALUE and TYPE field for BINDING, and set the PREVIOUS
   field to NULL.  */

static inline void
cxx_binding_init (cxx_binding *binding, tree value, tree type)
{
  binding->value = value;
  binding->type = type;
  binding->previous = NULL;
}

/* (GC)-allocate a binding object with VALUE and TYPE member initialized.  */

static cxx_binding *
cxx_binding_make (tree value, tree type)
{
  cxx_binding *binding;
  if (free_bindings)
    {
      binding = free_bindings;
      free_bindings = binding->previous;
    }
  else
    binding = ggc_alloc<cxx_binding> ();

  cxx_binding_init (binding, value, type);

  return binding;
}

/* Put BINDING back on the free list.  */

static inline void
cxx_binding_free (cxx_binding *binding)
{
  binding->scope = NULL;
  binding->previous = free_bindings;
  free_bindings = binding;
}

/* Create a new binding for NAME (with the indicated VALUE and TYPE
   bindings) in the class scope indicated by SCOPE.  */

static cxx_binding *
new_class_binding (tree name, tree value, tree type, cp_binding_level *scope)
{
  cp_class_binding cb = {cxx_binding_make (value, type), name};
  cxx_binding *binding = cb.base;
  vec_safe_push (scope->class_shadowed, cb);
  binding->scope = scope;
  return binding;
}

/* Make DECL the innermost binding for ID.  The LEVEL is the binding
   level at which this declaration is being bound.  */

void
push_binding (tree id, tree decl, cp_binding_level* level)
{
  cxx_binding *binding;

  if (level != class_binding_level)
    {
      binding = cxx_binding_make (decl, NULL_TREE);
      binding->scope = level;
    }
  else
    binding = new_class_binding (id, decl, /*type=*/NULL_TREE, level);

  /* Now, fill in the binding information.  */
  binding->previous = IDENTIFIER_BINDING (id);
  INHERITED_VALUE_BINDING_P (binding) = 0;
  LOCAL_BINDING_P (binding) = (level != class_binding_level);

  /* And put it on the front of the list of bindings for ID.  */
  IDENTIFIER_BINDING (id) = binding;
}

/* Remove the binding for DECL which should be the innermost binding
   for ID.  */

void
pop_local_binding (tree id, tree decl)
{
  cxx_binding *binding;

  if (id == NULL_TREE)
    /* It's easiest to write the loops that call this function without
       checking whether or not the entities involved have names.  We
       get here for such an entity.  */
    return;

  /* Get the innermost binding for ID.  */
  binding = IDENTIFIER_BINDING (id);

  /* The name should be bound.  */
  gcc_assert (binding != NULL);

  /* The DECL will be either the ordinary binding or the type
     binding for this identifier.  Remove that binding.  */
  if (binding->value == decl)
    binding->value = NULL_TREE;
  else
    {
      gcc_assert (binding->type == decl);
      binding->type = NULL_TREE;
    }

  if (!binding->value && !binding->type)
    {
      /* We're completely done with the innermost binding for this
	 identifier.  Unhook it from the list of bindings.  */
      IDENTIFIER_BINDING (id) = binding->previous;

      /* Add it to the free list.  */
      cxx_binding_free (binding);
    }
}

/* Remove the bindings for the decls of the current level and leave
   the current scope.  */

void
pop_bindings_and_leave_scope (void)
{
  for (tree t = get_local_decls (); t; t = DECL_CHAIN (t))
    {
      tree decl = TREE_CODE (t) == TREE_LIST ? TREE_VALUE (t) : t;
      tree name = OVL_NAME (decl);

      pop_local_binding (name, decl);
    }

  leave_scope ();
}

/* Strip non dependent using declarations. If DECL is dependent,
   surreptitiously create a typename_type and return it.  */

tree
strip_using_decl (tree decl)
{
  if (decl == NULL_TREE)
    return NULL_TREE;

  while (TREE_CODE (decl) == USING_DECL && !DECL_DEPENDENT_P (decl))
    decl = USING_DECL_DECLS (decl);

  if (TREE_CODE (decl) == USING_DECL && DECL_DEPENDENT_P (decl)
      && USING_DECL_TYPENAME_P (decl))
    {
      /* We have found a type introduced by a using
	 declaration at class scope that refers to a dependent
	 type.
	     
	 using typename :: [opt] nested-name-specifier unqualified-id ;
      */
      decl = make_typename_type (TREE_TYPE (decl),
				 DECL_NAME (decl),
				 typename_type, tf_error);
      if (decl != error_mark_node)
	decl = TYPE_NAME (decl);
    }

  return decl;
}

/* Return true if OVL is an overload for an anticipated builtin.  */

static bool
anticipated_builtin_p (tree ovl)
{
  if (TREE_CODE (ovl) != OVERLOAD)
    return false;

  if (!OVL_HIDDEN_P (ovl))
    return false;

  tree fn = OVL_FUNCTION (ovl);
  gcc_checking_assert (DECL_ANTICIPATED (fn));

  if (DECL_HIDDEN_FRIEND_P (fn))
    return false;

  return true;
}

/* BINDING records an existing declaration for a name in the current scope.
   But, DECL is another declaration for that same identifier in the
   same scope.  This is the `struct stat' hack whereby a non-typedef
   class name or enum-name can be bound at the same level as some other
   kind of entity.
   3.3.7/1

     A class name (9.1) or enumeration name (7.2) can be hidden by the
     name of an object, function, or enumerator declared in the same scope.
     If a class or enumeration name and an object, function, or enumerator
     are declared in the same scope (in any order) with the same name, the
     class or enumeration name is hidden wherever the object, function, or
     enumerator name is visible.

   It's the responsibility of the caller to check that
   inserting this name is valid here.  Returns nonzero if the new binding
   was successful.  */

static bool
supplement_binding_1 (cxx_binding *binding, tree decl)
{
  tree bval = binding->value;
  bool ok = true;
  tree target_bval = strip_using_decl (bval);
  tree target_decl = strip_using_decl (decl);

  if (TREE_CODE (target_decl) == TYPE_DECL && DECL_ARTIFICIAL (target_decl)
      && target_decl != target_bval
      && (TREE_CODE (target_bval) != TYPE_DECL
	  /* We allow pushing an enum multiple times in a class
	     template in order to handle late matching of underlying
	     type on an opaque-enum-declaration followed by an
	     enum-specifier.  */
	  || (processing_template_decl
	      && TREE_CODE (TREE_TYPE (target_decl)) == ENUMERAL_TYPE
	      && TREE_CODE (TREE_TYPE (target_bval)) == ENUMERAL_TYPE
	      && (dependent_type_p (ENUM_UNDERLYING_TYPE
				    (TREE_TYPE (target_decl)))
		  || dependent_type_p (ENUM_UNDERLYING_TYPE
				       (TREE_TYPE (target_bval)))))))
    /* The new name is the type name.  */
    binding->type = decl;
  else if (/* TARGET_BVAL is null when push_class_level_binding moves
	      an inherited type-binding out of the way to make room
	      for a new value binding.  */
	   !target_bval
	   /* TARGET_BVAL is error_mark_node when TARGET_DECL's name
	      has been used in a non-class scope prior declaration.
	      In that case, we should have already issued a
	      diagnostic; for graceful error recovery purpose, pretend
	      this was the intended declaration for that name.  */
	   || target_bval == error_mark_node
	   /* If TARGET_BVAL is anticipated but has not yet been
	      declared, pretend it is not there at all.  */
	   || anticipated_builtin_p (target_bval))
    binding->value = decl;
  else if (TREE_CODE (target_bval) == TYPE_DECL
	   && DECL_ARTIFICIAL (target_bval)
	   && target_decl != target_bval
	   && (TREE_CODE (target_decl) != TYPE_DECL
	       || same_type_p (TREE_TYPE (target_decl),
			       TREE_TYPE (target_bval))))
    {
      /* The old binding was a type name.  It was placed in
	 VALUE field because it was thought, at the point it was
	 declared, to be the only entity with such a name.  Move the
	 type name into the type slot; it is now hidden by the new
	 binding.  */
      binding->type = bval;
      binding->value = decl;
      binding->value_is_inherited = false;
    }
  else if (TREE_CODE (target_bval) == TYPE_DECL
	   && TREE_CODE (target_decl) == TYPE_DECL
	   && DECL_NAME (target_decl) == DECL_NAME (target_bval)
	   && binding->scope->kind != sk_class
	   && (same_type_p (TREE_TYPE (target_decl), TREE_TYPE (target_bval))
	       /* If either type involves template parameters, we must
		  wait until instantiation.  */
	       || uses_template_parms (TREE_TYPE (target_decl))
	       || uses_template_parms (TREE_TYPE (target_bval))))
    /* We have two typedef-names, both naming the same type to have
       the same name.  In general, this is OK because of:

	 [dcl.typedef]

	 In a given scope, a typedef specifier can be used to redefine
	 the name of any type declared in that scope to refer to the
	 type to which it already refers.

       However, in class scopes, this rule does not apply due to the
       stricter language in [class.mem] prohibiting redeclarations of
       members.  */
    ok = false;
  /* There can be two block-scope declarations of the same variable,
     so long as they are `extern' declarations.  However, there cannot
     be two declarations of the same static data member:

       [class.mem]

       A member shall not be declared twice in the
       member-specification.  */
  else if (VAR_P (target_decl)
	   && VAR_P (target_bval)
	   && DECL_EXTERNAL (target_decl) && DECL_EXTERNAL (target_bval)
	   && !DECL_CLASS_SCOPE_P (target_decl))
    {
      duplicate_decls (decl, binding->value, /*newdecl_is_friend=*/false);
      ok = false;
    }
  else if (TREE_CODE (decl) == NAMESPACE_DECL
	   && TREE_CODE (bval) == NAMESPACE_DECL
	   && DECL_NAMESPACE_ALIAS (decl)
	   && DECL_NAMESPACE_ALIAS (bval)
	   && ORIGINAL_NAMESPACE (bval) == ORIGINAL_NAMESPACE (decl))
    /* [namespace.alias]

      In a declarative region, a namespace-alias-definition can be
      used to redefine a namespace-alias declared in that declarative
      region to refer only to the namespace to which it already
      refers.  */
    ok = false;
  else if (maybe_remove_implicit_alias (bval))
    {
      /* There was a mangling compatibility alias using this mangled name,
	 but now we have a real decl that wants to use it instead.  */
      binding->value = decl;
    }
  else
    {
      if (!error_operand_p (bval))
	diagnose_name_conflict (decl, bval);
      ok = false;
    }

  return ok;
}

/* Diagnose a name conflict between DECL and BVAL.  */

static void
diagnose_name_conflict (tree decl, tree bval)
{
  if (TREE_CODE (decl) == TREE_CODE (bval)
      && (TREE_CODE (decl) != TYPE_DECL
	  || (DECL_ARTIFICIAL (decl) && DECL_ARTIFICIAL (bval))
	  || (!DECL_ARTIFICIAL (decl) && !DECL_ARTIFICIAL (bval)))
      && !DECL_DECLARES_FUNCTION_P (decl)
      && CP_DECL_CONTEXT (decl) == CP_DECL_CONTEXT (bval))
    error ("redeclaration of %q#D", decl);
  else
    error ("%q#D conflicts with a previous declaration", decl);

  inform (location_of (bval), "previous declaration %q#D", bval);
}

/* Wrapper for supplement_binding_1.  */

static bool
supplement_binding (cxx_binding *binding, tree decl)
{
  bool ret;
  bool subtime = timevar_cond_start (TV_NAME_LOOKUP);
  ret = supplement_binding_1 (binding, decl);
  timevar_cond_stop (TV_NAME_LOOKUP, subtime);
  return ret;
}

/* Replace BINDING's current value on its scope's name list with
   NEWVAL.  */

static void
update_local_overload (cxx_binding *binding, tree newval)
{
  tree *d;

  for (d = &binding->scope->names; ; d = &TREE_CHAIN (*d))
    if (*d == binding->value)
      {
	/* Stitch new list node in.  */
	*d = tree_cons (NULL_TREE, NULL_TREE, TREE_CHAIN (*d));
	break;
      }
    else if (TREE_CODE (*d) == TREE_LIST && TREE_VALUE (*d) == binding->value)
      break;

  TREE_VALUE (*d) = newval;
}

/* Compares the parameter-type-lists of ONE and TWO and
   returns false if they are different.  If the DECLs are template
   functions, the return types and the template parameter lists are
   compared too (DR 565).  */

static bool
matching_fn_p (tree one, tree two)
{
  if (!compparms (TYPE_ARG_TYPES (TREE_TYPE (one)),
		  TYPE_ARG_TYPES (TREE_TYPE (two))))
    return false;

  if (TREE_CODE (one) == TEMPLATE_DECL
      && TREE_CODE (two) == TEMPLATE_DECL)
    {
      /* Compare template parms.  */
      if (!comp_template_parms (DECL_TEMPLATE_PARMS (one),
				DECL_TEMPLATE_PARMS (two)))
	return false;

      /* And return type.  */
      if (!same_type_p (TREE_TYPE (TREE_TYPE (one)),
			TREE_TYPE (TREE_TYPE (two))))
	return false;
    }

  return true;
}

/* Push DECL into nonclass LEVEL BINDING or SLOT.  OLD is the current
   binding value (possibly with anticipated builtins stripped).
   Diagnose conflicts and return updated decl.  */

static tree
update_binding (cp_binding_level *level, cxx_binding *binding, tree *slot,
		tree old, tree decl, bool is_friend)
{
  tree to_val = decl;
  tree to_type = NULL_TREE;

  gcc_assert (level->kind == sk_namespace ? !binding
	      : level->kind != sk_class && !slot);
  if (old == error_mark_node)
    old = NULL_TREE;

  if (old && TREE_CODE (old) == TYPE_DECL && DECL_ARTIFICIAL (old))
    {
      /* Slide the tdef out of the way.  We'll undo this below, if
	 we're pushing a matching tdef.  */
      to_type = old;
      old = NULL_TREE;
    }

  if (DECL_DECLARES_FUNCTION_P (decl))
    {
      if (!old)
	;
      else if (OVL_P (old))
	{
	  for (ovl_iterator iter (old); iter; ++iter)
	    {
	      tree fn = *iter;

	      if (iter.using_p () && matching_fn_p (fn, decl))
		{
		  /* If a function declaration in namespace scope or
		     block scope has the same name and the same
		     parameter-type- list (8.3.5) as a function
		     introduced by a using-declaration, and the
		     declarations do not declare the same function,
		     the program is ill-formed.  [namespace.udecl]/14 */
		  if (tree match = duplicate_decls (decl, fn, is_friend))
		    return match;
		  else
		    /* FIXME: To preserve existing error behavior, we
		       still push the decl.  This might change.  */
		    diagnose_name_conflict (decl, fn);
		}
	    }
	}
      else
	goto conflict;

      to_val = ovl_insert (decl, old);
    }
  else if (to_type && TREE_CODE (decl) == TYPE_DECL)
    {
      /* We thought we wanted to slide an artificial typedef out of
	 the way, to make way for another typedef.  That's not always
	 what we want to do.  */
      if (!DECL_ARTIFICIAL (decl))
	; /* Slide.  */
      else if (same_type_p (TREE_TYPE (to_type), TREE_TYPE (decl)))
	/* Two artificial decls to same type.  Do nothing.  */
	return to_type;
      else
	goto conflict;
    }
  else if (!old)
    ;
  else if (TREE_CODE (decl) == TYPE_DECL && DECL_ARTIFICIAL (decl))
    {
      /* Slide DECL into the type slot.  */
      to_type = decl;
      to_val = old;
    }
  else if (TREE_CODE (old) != TREE_CODE (decl))
    /* Different kinds of decls conflict.  */
    goto conflict;
  else if (TREE_CODE (old) == TYPE_DECL)
    {
      if (DECL_ARTIFICIAL (decl))
	{
	  /* Slide DECL into the type slot instead.  */
	  to_type = decl;
	  to_val = old;
	}
      else if (same_type_p (TREE_TYPE (old), TREE_TYPE (decl)))
	/* Two type decls to the same type.  Do nothing.  */
	return old;
      else
	goto conflict;
    }
  else if (TREE_CODE (old) == NAMESPACE_DECL)
    {
      if (DECL_NAMESPACE_ALIAS (old) && DECL_NAMESPACE_ALIAS (decl)
	  && ORIGINAL_NAMESPACE (old) == ORIGINAL_NAMESPACE (decl))
	/* In a declarative region, a namespace-alias-definition can be
	   used to redefine a namespace-alias declared in that declarative
	   region to refer only to the namespace to which it already
	   refers.  [namespace.alias] */
	return old;
      else
	goto conflict;
    }
  else if (TREE_CODE (old) == VAR_DECL)
    {
      /* There can be two block-scope declarations of the same
	 variable, so long as they are `extern' declarations.  */
      if (!DECL_EXTERNAL (old) || !DECL_EXTERNAL (decl))
	goto conflict;
      else if (tree match = duplicate_decls (decl, old, false))
	return match;
      else
	goto conflict;
    }
  else
    {
    conflict:
      diagnose_name_conflict (decl, old);
      to_val = NULL_TREE;
    }

  if (to_val)
    {
      if (level->kind != sk_namespace
	  && !to_type && binding->value && OVL_P (to_val))
	update_local_overload (binding, to_val);
      else
	{
	  tree to_add = to_val;
      
	  if (level->kind == sk_namespace)
	    to_add = decl;
	  else if (to_type == decl)
	    to_add = decl;
	  else if (TREE_CODE (to_add) == OVERLOAD)
	    to_add = build_tree_list (NULL_TREE, to_add);

	  add_decl_to_level (level, to_add);
	}

      if (to_type == (slot ? MAYBE_STAT_TYPE (*slot) : binding->type))
	to_type = NULL_TREE;

      if (to_type)
	{
	  gcc_checking_assert (TREE_CODE (to_type) == TYPE_DECL
			       && DECL_ARTIFICIAL (to_type));

	  tree type = TREE_TYPE (to_type);
	  if (to_type != decl
	      && MAYBE_CLASS_TYPE_P (type) && warn_shadow
	      && (!DECL_IN_SYSTEM_HEADER (decl)
		  || !DECL_IN_SYSTEM_HEADER (to_type)))
	    warning (OPT_Wshadow, "%q#D hides constructor for %q#T",
		     decl, type);
	}

      if (slot)
	{
	  if (STAT_HACK_P (*slot))
	    {
	      if (to_type)
		STAT_TYPE (*slot) = to_type;
	      STAT_DECL (*slot) = to_val;
	    }
	  else if (to_type)
	    *slot = stat_hack (to_val, to_type);
	  else
	    *slot = to_val;
	}
      else
	{
	  if (to_type)
	    binding->type = to_type;
	  binding->value = to_val;
	}
    }

  return decl;
}

/* Map of identifiers to extern C functions (or LISTS thereof).  */

static GTY(()) hash_map<lang_identifier *, tree> *extern_c_fns;

/* DECL has C linkage. If we have an existing instance, make sure it
   has the same exception specification [7.5, 7.6].  If there's no
   instance, add DECL to the map.  */

static void
check_extern_c_conflict (tree decl)
{
  /* Ignore artificial or system header decls.  */
  if (DECL_ARTIFICIAL (decl) || DECL_IN_SYSTEM_HEADER (decl))
    return;

  if (!extern_c_fns)
    extern_c_fns = hash_map<lang_identifier *,tree>::create_ggc (127);

  bool existed;
  tree *slot = &extern_c_fns->get_or_insert (DECL_NAME (decl), &existed);
  if (!existed)
    *slot = decl;
  else
    {
      tree old = *slot;
      if (TREE_CODE (old) == TREE_LIST)
	old = TREE_VALUE (old);

      int mismatch = 0;
      if (DECL_CONTEXT (old) == DECL_CONTEXT (decl))
	; /* If they're in the same context, we'll have already complained
	     about a (possible) mismatch, when inserting the decl.  */
      else if (!decls_match (decl, old))
	mismatch = 1;
      else if (!comp_except_specs (TYPE_RAISES_EXCEPTIONS (TREE_TYPE (old)),
				   TYPE_RAISES_EXCEPTIONS (TREE_TYPE (decl)),
				   ce_normal))
	mismatch = -1;
      else if (DECL_ASSEMBLER_NAME_SET_P (old))
	SET_DECL_ASSEMBLER_NAME (decl, DECL_ASSEMBLER_NAME (old));

      if (mismatch)
	{
	  pedwarn (input_location, 0,
		   "declaration of %q#D with C language linkage", decl);
	  pedwarn (DECL_SOURCE_LOCATION (old), 0,
		   "conflicts with previous declaration %q#D", old);
	  if (mismatch < 0)
	    pedwarn (input_location, 0,
		     "due to different exception specifications");
	}
      else
	/* Chain it on for c_linkage_binding's use.  */
	*slot = tree_cons (NULL_TREE, decl, *slot);
    }
}

/* Returns a list of C-linkage decls with the name NAME.  Used in
   c-family/c-pragma.c to implement redefine_extname pragma.  */

tree
c_linkage_bindings (tree name)
{
  if (extern_c_fns)
    if (tree *slot = extern_c_fns->get (name))
      return *slot;
  return NULL_TREE;
}

/* DECL is being declared at a local scope.  Emit suitable shadow
   warnings.  */

static void
check_local_shadow (tree decl)
{
  /* Don't complain about the parms we push and then pop
     while tentatively parsing a function declarator.  */
  if (TREE_CODE (decl) == PARM_DECL && !DECL_CONTEXT (decl))
    return;

  /* Inline decls shadow nothing.  */
  if (DECL_FROM_INLINE (decl))
    return;

  /* External decls are something else.  */
  if (DECL_EXTERNAL (decl))
    return;

  tree old = NULL_TREE;
  cp_binding_level *old_scope = NULL;
  if (cxx_binding *binding = outer_binding (DECL_NAME (decl), NULL, true))
    {
      old = binding->value;
      old_scope = binding->scope;
    }
  while (old && VAR_P (old) && DECL_DEAD_FOR_LOCAL (old))
    old = DECL_SHADOWED_FOR_VAR (old);

  tree shadowed = NULL_TREE;
  if (old
      && (TREE_CODE (old) == PARM_DECL
	  || VAR_P (old)
	  || (TREE_CODE (old) == TYPE_DECL
	      && (!DECL_ARTIFICIAL (old)
		  || TREE_CODE (decl) == TYPE_DECL)))
      && (!DECL_ARTIFICIAL (decl)
	  || DECL_IMPLICIT_TYPEDEF_P (decl)
	  || (VAR_P (decl) && DECL_ANON_UNION_VAR_P (decl))))
    {
      /* DECL shadows a local thing possibly of interest.  */

      /* Don't complain if it's from an enclosing function.  */
      if (DECL_CONTEXT (old) == current_function_decl
	  && TREE_CODE (decl) != PARM_DECL
	  && TREE_CODE (old) == PARM_DECL)
	{
	  /* Go to where the parms should be and see if we find
	     them there.  */
	  cp_binding_level *b = current_binding_level->level_chain;

	  if (FUNCTION_NEEDS_BODY_BLOCK (current_function_decl))
	    /* Skip the ctor/dtor cleanup level.  */
	    b = b->level_chain;

	  /* ARM $8.3 */
	  if (b->kind == sk_function_parms)
	    {
	      error ("declaration of %q#D shadows a parameter", decl);
	      return;
	    }
	}

      /* The local structure or class can't use parameters of
	 the containing function anyway.  */
      if (DECL_CONTEXT (old) != current_function_decl)
	{
	  for (cp_binding_level *scope = current_binding_level;
	       scope != old_scope; scope = scope->level_chain)
	    if (scope->kind == sk_class
		&& !LAMBDA_TYPE_P (scope->this_entity))
	      return;
	}
      /* Error if redeclaring a local declared in a
	 init-statement or in the condition of an if or
	 switch statement when the new declaration is in the
	 outermost block of the controlled statement.
	 Redeclaring a variable from a for or while condition is
	 detected elsewhere.  */
      else if (VAR_P (old)
	       && old_scope == current_binding_level->level_chain
	       && (old_scope->kind == sk_cond || old_scope->kind == sk_for))
	{
	  error ("redeclaration of %q#D", decl);
	  inform (DECL_SOURCE_LOCATION (old),
		  "%q#D previously declared here", old);
	  return;
	}
      /* C++11:
	 3.3.3/3:  The name declared in an exception-declaration (...)
	 shall not be redeclared in the outermost block of the handler.
	 3.3.3/2:  A parameter name shall not be redeclared (...) in
	 the outermost block of any handler associated with a
	 function-try-block.
	 3.4.1/15: The function parameter names shall not be redeclared
	 in the exception-declaration nor in the outermost block of a
	 handler for the function-try-block.  */
      else if ((TREE_CODE (old) == VAR_DECL
		&& old_scope == current_binding_level->level_chain
		&& old_scope->kind == sk_catch)
	       || (TREE_CODE (old) == PARM_DECL
		   && (current_binding_level->kind == sk_catch
		       || current_binding_level->level_chain->kind == sk_catch)
		   && in_function_try_handler))
	{
	  if (permerror (input_location, "redeclaration of %q#D", decl))
	    inform (DECL_SOURCE_LOCATION (old),
		    "%q#D previously declared here", old);
	  return;
	}

      /* If '-Wshadow=compatible-local' is specified without other
	 -Wshadow= flags, we will warn only when the type of the
	 shadowing variable (DECL) can be converted to that of the
	 shadowed parameter (OLD_LOCAL). The reason why we only check
	 if DECL's type can be converted to OLD_LOCAL's type (but not the
	 other way around) is because when users accidentally shadow a
	 parameter, more than often they would use the variable
	 thinking (mistakenly) it's still the parameter. It would be
	 rare that users would use the variable in the place that
	 expects the parameter but thinking it's a new decl.  */

      enum opt_code warning_code;
      if (warn_shadow)
	warning_code = OPT_Wshadow;
      else if (warn_shadow_local)
	warning_code = OPT_Wshadow_local;
      else if (warn_shadow_compatible_local
	       && can_convert (TREE_TYPE (old), TREE_TYPE (decl), tf_none))
	warning_code = OPT_Wshadow_compatible_local;
      else
	return;

      const char *msg;
      if (TREE_CODE (old) == PARM_DECL)
	msg = "declaration of %q#D shadows a parameter";
      else if (is_capture_proxy (old))
	msg = "declaration of %qD shadows a lambda capture";
      else
	msg = "declaration of %qD shadows a previous local";

      if (warning_at (input_location, warning_code, msg, decl))
	{
	  shadowed = old;
	  goto inform_shadowed;
	}
      return;
    }

  if (!warn_shadow)
    return;

  /* Don't warn for artificial things that are not implicit typedefs.  */
  if (DECL_ARTIFICIAL (decl) && !DECL_IMPLICIT_TYPEDEF_P (decl))
    return;
  
  if (nonlambda_method_basetype ())
    if (tree member = lookup_member (current_nonlambda_class_type (),
				     DECL_NAME (decl), /*protect=*/0,
				     /*want_type=*/false, tf_warning_or_error))
      {
	member = MAYBE_BASELINK_FUNCTIONS (member);

	/* Warn if a variable shadows a non-function, or the variable
	   is a function or a pointer-to-function.  */
	if (!OVL_P (member)
	    || TREE_CODE (decl) == FUNCTION_DECL
	    || TYPE_PTRFN_P (TREE_TYPE (decl))
	    || TYPE_PTRMEMFUNC_P (TREE_TYPE (decl)))
	  {
	    if (warning_at (input_location, OPT_Wshadow,
			    "declaration of %qD shadows a member of %qT",
			    decl, current_nonlambda_class_type ())
		&& DECL_P (member))
	      {
		shadowed = member;
		goto inform_shadowed;
	      }
	  }
	return;
      }

  /* Now look for a namespace shadow.  */
  old = find_namespace_value (current_namespace, DECL_NAME (decl));
  if (old
      && (VAR_P (old)
	  || (TREE_CODE (old) == TYPE_DECL
	      && (!DECL_ARTIFICIAL (old)
		  || TREE_CODE (decl) == TYPE_DECL)))
      && !instantiating_current_function_p ())
    /* XXX shadow warnings in outer-more namespaces */
    {
      if (warning_at (input_location, OPT_Wshadow,
		      "declaration of %qD shadows a global declaration",
		      decl))
	{
	  shadowed = old;
	  goto inform_shadowed;
	}
      return;
    }

  return;

 inform_shadowed:
  inform (DECL_SOURCE_LOCATION (shadowed), "shadowed declaration is here");
}

/* DECL is being pushed inside function CTX.  Set its context, if
   needed.  */

static void
set_decl_context_in_fn (tree ctx, tree decl)
{
  if (!DECL_CONTEXT (decl)
      /* A local declaration for a function doesn't constitute
	 nesting.  */
      && TREE_CODE (decl) != FUNCTION_DECL
      /* A local declaration for an `extern' variable is in the
	 scope of the current namespace, not the current
	 function.  */
      && !(VAR_P (decl) && DECL_EXTERNAL (decl))
      /* When parsing the parameter list of a function declarator,
	 don't set DECL_CONTEXT to an enclosing function.  When we
	 push the PARM_DECLs in order to process the function body,
	 current_binding_level->this_entity will be set.  */
      && !(TREE_CODE (decl) == PARM_DECL
	   && current_binding_level->kind == sk_function_parms
	   && current_binding_level->this_entity == NULL))
    DECL_CONTEXT (decl) = ctx;

  /* If this is the declaration for a namespace-scope function,
     but the declaration itself is in a local scope, mark the
     declaration.  */
  if (TREE_CODE (decl) == FUNCTION_DECL && DECL_NAMESPACE_SCOPE_P (decl))
    DECL_LOCAL_FUNCTION_P (decl) = 1;
}

/* DECL is a local-scope decl with linkage.  SHADOWED is true if the
   name is already bound at the current level.

   [basic.link] If there is a visible declaration of an entity with
   linkage having the same name and type, ignoring entities declared
   outside the innermost enclosing namespace scope, the block scope
   declaration declares that same entity and receives the linkage of
   the previous declaration.

   Also, make sure that this decl matches any existing external decl
   in the enclosing namespace.  */

static void
set_local_extern_decl_linkage (tree decl, bool shadowed)
{
  tree ns_value = decl; /* Unique marker.  */

  if (!shadowed)
    {
      tree loc_value = innermost_non_namespace_value (DECL_NAME (decl));
      if (!loc_value)
	{
	  ns_value
	    = find_namespace_value (current_namespace, DECL_NAME (decl));
	  loc_value = ns_value;
	}
      if (loc_value == error_mark_node)
	loc_value = NULL_TREE;

      for (ovl_iterator iter (loc_value); iter; ++iter)
	if (!iter.hidden_p ()
	    && (TREE_STATIC (*iter) || DECL_EXTERNAL (*iter))
	    && decls_match (*iter, decl))
	  {
	    /* The standard only says that the local extern inherits
	       linkage from the previous decl; in particular, default
	       args are not shared.  Add the decl into a hash table to
	       make sure only the previous decl in this case is seen
	       by the middle end.  */
	    struct cxx_int_tree_map *h;

	    /* We inherit the outer decl's linkage.  But we're a
	       different decl.  */
	    TREE_PUBLIC (decl) = TREE_PUBLIC (*iter);

	    if (cp_function_chain->extern_decl_map == NULL)
	      cp_function_chain->extern_decl_map
		= hash_table<cxx_int_tree_map_hasher>::create_ggc (20);

	    h = ggc_alloc<cxx_int_tree_map> ();
	    h->uid = DECL_UID (decl);
	    h->to = *iter;
	    cxx_int_tree_map **loc = cp_function_chain->extern_decl_map
	      ->find_slot (h, INSERT);
	    *loc = h;
	    break;
	  }
    }

  if (TREE_PUBLIC (decl))
    {
      /* DECL is externally visible.  Make sure it matches a matching
	 decl in the namespace scpe.  We only really need to check
	 this when inserting the decl, not when we find an existing
	 match in the current scope.  However, in practice we're
	 going to be inserting a new decl in the majority of cases --
	 who writes multiple extern decls for the same thing in the
	 same local scope?  Doing it here often avoids a duplicate
	 namespace lookup.  */

      /* Avoid repeating a lookup.  */
      if (ns_value == decl)
	ns_value = find_namespace_value (current_namespace, DECL_NAME (decl));

      if (ns_value == error_mark_node)
	ns_value = NULL_TREE;

      for (ovl_iterator iter (ns_value); iter; ++iter)
	{
	  tree other = *iter;

	  if (!(TREE_PUBLIC (other) || DECL_EXTERNAL (other)))
	    ; /* Not externally visible.   */
	  else if (DECL_EXTERN_C_P (decl) && DECL_EXTERN_C_P (other))
	    ; /* Both are extern "C", we'll check via that mechanism.  */
	  else if (TREE_CODE (other) != TREE_CODE (decl)
		   || ((VAR_P (decl) || matching_fn_p (other, decl))
		       && !comptypes (TREE_TYPE (decl), TREE_TYPE (other),
				      COMPARE_REDECLARATION)))
	    {
	      if (permerror (DECL_SOURCE_LOCATION (decl),
			     "local external declaration %q#D", decl))
		inform (DECL_SOURCE_LOCATION (other),
			"does not match previous declaration %q#D", other);
	      break;
	    }
	}
    }
}

/* Record DECL as belonging to the current lexical scope.  Check for
   errors (such as an incompatible declaration for the same name
   already seen in the same scope).  IS_FRIEND is true if DECL is
   declared as a friend.

   Returns either DECL or an old decl for the same name.  If an old
   decl is returned, it may have been smashed to agree with what DECL
   says.  */

static tree
do_pushdecl (tree decl, bool is_friend)
{
  if (decl == error_mark_node)
    return error_mark_node;

  if (!DECL_TEMPLATE_PARM_P (decl) && current_function_decl)
    set_decl_context_in_fn (current_function_decl, decl);

  /* The binding level we will be pushing into.  During local class
     pushing, we want to push to the containing scope.  */
  cp_binding_level *level = current_binding_level;
  while (level->kind == sk_class)
    level = level->level_chain;

  if (tree name = DECL_NAME (decl))
    {
      cxx_binding *binding = NULL; /* Local scope binding.  */
      tree ns = NULL_TREE; /* Searched namespace.  */
      tree *slot = NULL; /* Binding slot in namespace.  */
      tree *mslot = NULL; /* Current module slot in namespace.  */
      tree old = NULL_TREE;

      if (level->kind == sk_namespace)
	{
	  /* We look in the decl's namespace for an existing
	     declaration, even though we push into the current
	     namespace.  */
	  ns = (DECL_NAMESPACE_SCOPE_P (decl)
		? CP_DECL_CONTEXT (decl) : current_namespace);
	  if (ns == current_namespace)
	    /* Create the binding, if this is current namespace, because
	       that's where we'll be pushing anyway.  */
	    slot = find_or_create_namespace_slot (ns, name);
	  else
	    slot = find_namespace_slot (ns, name);
	  if (slot)
	    {
	      gcc_assert (current_module <= IMPORTED_MODULE_BASE);
	      mslot = module_binding_slot (slot, current_module,
					   ns == current_namespace);
	      old = MAYBE_STAT_DECL (*mslot);
	    }
	}
      else
	{
	  binding = find_local_binding (level, name);
	  if (binding)
	    old = binding->value;
	}

      if (current_function_decl && VAR_OR_FUNCTION_DECL_P (decl)
	  && DECL_EXTERNAL (decl))
	set_local_extern_decl_linkage (decl, old != NULL_TREE);

      if (old == error_mark_node)
	old = NULL_TREE;

      for (ovl_iterator iter (old); iter; ++iter)
	if (iter.using_p ())
	  ; /* Ignore using decls here.  */
	else if (tree match = duplicate_decls (decl, *iter, is_friend))
	  {
	    if (iter.hidden_p ()
		&& match != error_mark_node
		&& !DECL_HIDDEN_P (match))
	      {
		/* Unhiding a previously hidden decl.  */
		tree head = iter.reveal_node (old);
		if (head != old)
		  {
		    if (!ns)
		      {
			update_local_overload (binding, head);
			binding->value = head;
		      }
		    else if (STAT_HACK_P (*slot))
		      STAT_DECL (*slot) = head;
		    else
		      *slot = head;
		  }
		if (TREE_CODE (match) == FUNCTION_DECL
		    && DECL_EXTERN_C_P (match))
		  /* We need to check and register the fn now.  */
		  check_extern_c_conflict (match);
	      }
	    return match;
	  }

      /* We are pushing a new decl.  */

      /* Skip a hidden builtin we failed to match already.  There can
	 only be one.  */
      if (old && anticipated_builtin_p (old))
	old = OVL_CHAIN (old);

      check_template_shadow (decl);

      if (DECL_DECLARES_FUNCTION_P (decl))
	{
	  check_default_args (decl);

	  if (is_friend)
	    {
	      if (level->kind != sk_namespace)
		/* In a local class, a friend function declaration must
		   find a matching decl in the innermost non-class scope.
		   [class.friend/11] */
		error ("friend declaration %qD in local class without "
		       "prior local declaration", decl);
	      else if (!flag_friend_injection)
		/* Hide it from ordinary lookup.  */
		DECL_ANTICIPATED (decl) = DECL_HIDDEN_FRIEND_P (decl) = true;
	    }
	}

      if (level->kind != sk_namespace)
	{
	  check_local_shadow (decl);

	  if (TREE_CODE (decl) == NAMESPACE_DECL)
	    /* A local namespace alias.  */
	    set_identifier_type_value (name, NULL_TREE);

	  if (!binding)
	    binding = create_local_binding (level, name);
	}
      else if (!slot)
	{
	  ns = current_namespace;
	  slot = find_or_create_namespace_slot (ns, name);
	  mslot = module_binding_slot (slot, current_module, true);
	}

      old = update_binding (level, binding, mslot, old, decl, is_friend);

      if (old != decl)
	/* An existing decl matched, use it.  */
	decl = old;
      else if (TREE_CODE (decl) == TYPE_DECL)
	{
	  tree type = TREE_TYPE (decl);

	  if (type != error_mark_node)
	    {
	      if (TYPE_NAME (type) != decl)
		set_underlying_type (decl);

	      if (!ns)
		set_identifier_type_value_with_scope (name, decl, level);
	      else
		SET_IDENTIFIER_TYPE_VALUE (name, global_type_node);
	    }

	  /* If this is a locally defined typedef in a function that
	     is not a template instantation, record it to implement
	     -Wunused-local-typedefs.  */
	  if (!instantiating_current_function_p ())
	    record_locally_defined_typedef (decl);
	}
      else if (VAR_P (decl))
	maybe_register_incomplete_var (decl);
      else if (TREE_CODE (decl) == FUNCTION_DECL && DECL_EXTERN_C_P (decl))
	check_extern_c_conflict (decl);
    }
  else
    add_decl_to_level (level, decl);

  return decl;
}

/* Record a decl-node X as belonging to the current lexical scope.
   It's a friend if IS_FRIEND is true -- which affects exactly where
   we push it.  */

tree
pushdecl (tree x, bool is_friend)
{
  bool subtime = timevar_cond_start (TV_NAME_LOOKUP);
  tree ret = do_pushdecl (x, is_friend);
  timevar_cond_stop (TV_NAME_LOOKUP, subtime);
  return ret;
}

/* SLOT_VAL is the value of a binding.  Look in the module partitions
   to see if there's a namespace already.  We don't have to consider
   the STAT_HACK, because a namepace and an elaborated type cannot
   reside in the same binding.  */

static tree
find_namespace_partition (tree slot_val)
{
  if (TREE_CODE (slot_val) == MODULE_VECTOR)
    {
      module_cluster *cluster
	= &MODULE_VECTOR_CLUSTER (slot_val,
				  MODULE_VECTOR_NUM_CLUSTERS (slot_val));
      do
	{
	  cluster--;
	  if (tree second = cluster->slots[1])
	    if (TREE_CODE (second) == NAMESPACE_DECL
		&& !DECL_NAMESPACE_ALIAS (second))
	      return second;

	  if (tree first = cluster->slots[0])
	    if (TREE_CODE (first) == NAMESPACE_DECL
		&& !DECL_NAMESPACE_ALIAS (first))
	      return first;
	}
      while (cluster != MODULE_VECTOR_CLUSTER_BASE (slot_val));
    }
  else if (TREE_CODE (slot_val) == NAMESPACE_DECL
	   && !DECL_NAMESPACE_ALIAS (slot_val))
    return slot_val;

  return NULL_TREE;
}

/* DECL is a newly read in global-module _DECL, residing in CTX.
   Merge it with an already matching declaration.  If DECL is a
   namespace, insert it.Return the matched or new decl, or NULL
   on error.  */

tree
merge_global_decl (tree ctx, tree decl)
{
  bool is_ns = (TREE_CODE (decl) == NAMESPACE_DECL
		&& !DECL_NAMESPACE_ALIAS (decl));
  gcc_assert (DECL_CONTEXT (decl) == ctx);
  /* We know we'll eventually insert the decl, so we can create the
     slot now.  */
  tree *slot = find_or_create_namespace_slot (ctx, DECL_NAME (decl));
  tree *mslot = module_binding_slot (slot, GLOBAL_MODULE_INDEX, is_ns);
  tree old = NULL_TREE;

  for (ovl_iterator iter (MAYBE_STAT_DECL (*mslot)); !old && iter; ++iter)
    if (!iter.using_p ())
      old = duplicate_decls (decl, *iter, false);

  if (old == error_mark_node)
    old = NULL_TREE;
  else if (old)
    ;
  else if (!is_ns)
    old = decl;
  else
    {
      // FIXME: this comment is not correct.
      /* Namespaces are always exported, and everything's exported
	 from the global module.  Thus this namespace must be
	 consistent with the global module, even if it didn't
	 explicitly mention it.  So push it now.  It can't be hiding
	 in some other module.  */
      gcc_assert (!find_namespace_partition (*slot));

      /* Creating a new namespace.  */
      SCOPE_DEPTH (decl) = SCOPE_DEPTH (ctx) + 1;
      if (ctx == global_namespace)
	DECL_CONTEXT (decl) = DECL_CONTEXT (global_namespace);
      old = update_binding (NAMESPACE_LEVEL (ctx), NULL,
			    mslot, old, decl, false);
      if (old == decl)
	{
	  if (DECL_NAMESPACE_INLINE_P (old))
	    vec_safe_push (DECL_NAMESPACE_INLINEES (ctx), old);
	  /* Create its scope -- but don't push it.  */
	  cp_binding_level *scope = ggc_cleared_alloc<cp_binding_level> ();
	  scope->this_entity = old;
	  scope->more_cleanups_ok = true;
	  scope->kind = sk_namespace;
	  NAMESPACE_LEVEL (old) = scope;
	}
      else
	old = NULL_TREE;
    }

  if (is_ns && old
      && DECL_NAMESPACE_INLINE_P (old) != DECL_NAMESPACE_INLINE_P (decl))
    old = NULL_TREE;

  return old;
}

/* NAME is being bound within namespace NS and MODULE to OVL.  Unless
   MODULE is GLOBAL_MODULE_INDEX, there should be no existing
   binding.  */

bool
push_module_binding (tree ns, unsigned mod, tree name, tree binding)
{
  bool is_ns = (TREE_CODE (binding) == NAMESPACE_DECL
		&& !DECL_NAMESPACE_ALIAS (binding));

  tree *slot = find_or_create_namespace_slot (ns, name);
  tree *mslot = module_binding_slot (slot, mod, is_ns ? -1 : 1);

  gcc_assert (!MAYBE_STAT_TYPE (binding)); // FIXME
  gcc_assert (!*mslot || !MAYBE_STAT_TYPE (*mslot)); // FIXME

  if (*mslot && anticipated_builtin_p (*mslot))
    {
      gcc_assert (mod == GLOBAL_MODULE_INDEX);
      /* Zap out an anticipated builtin.  */
      *mslot = NULL_TREE;
    }

  for (ovl_iterator iter (MAYBE_STAT_DECL (binding)); iter; ++iter)
    {
      tree decl = *iter;
      bool found = false;

      if (*mslot)
	{
	  // FIXME:Hidden names?
	  for (ovl_iterator old (MAYBE_STAT_DECL (*mslot));
	       !found && old; ++old)
	    /* We'll already have done lookup when reading in the fn
	       itself, so pointer equality is sufficient.  */
	    if (*old == decl)
	      found = true;

	  if (!found)
	    *mslot = ovl_insert (decl, *mslot, iter.using_p ());
	}

      if (!found && !iter.using_p () && !is_ns)
	add_decl_to_level (NAMESPACE_LEVEL (ns), decl);
    }

  if (!*mslot)
    /* There was nothing there, just install the whole binding.  */
    *mslot = binding;

  return true;
}

/* CTX contains DECL in a module MOD binding for NAME.  Determine a
   distinguishing KEY so we can find it again upon import.  */

unsigned
key_module_instance (tree ctx, unsigned mod, tree name, tree decl)
{
  gcc_assert (TREE_CODE (decl) != NAMESPACE_DECL
	      || DECL_NAMESPACE_ALIAS (decl));

  /* This will need extending for other kinds of context.  */
  gcc_assert (TREE_CODE (ctx) == NAMESPACE_DECL);

  /* There must be a binding, so no need to check for NULLs.  */
  tree *slot = find_namespace_slot (ctx, name);
  tree *mslot = module_binding_slot (slot, mod, 0);
  tree binding = *mslot;
  unsigned key = 0;

  if (MAYBE_STAT_TYPE (binding) != decl)
    for (ovl_iterator iter (MAYBE_STAT_DECL (binding)); key++, iter; ++iter)
      if (*iter == decl)
	break;

  return key;
}

/* CTX contains a module MOD binding for NAME.  Use KEY to find the
   binding we want.  Return NULL if nothing found (that would be an
   error).  */

tree
find_module_instance (tree ctx, unsigned mod, tree name, unsigned key)
{
  /* This will need extending for other kinds of context.  */
  gcc_assert (TREE_CODE (ctx) == NAMESPACE_DECL);
  tree decl = NULL_TREE;
  
  /* Although there must be a binding, we're dealing with
     untrustworthy data, so check for NULL.  */
  if (tree *slot = find_namespace_slot (ctx, name))
    if (tree *mslot = module_binding_slot (slot, mod, 0))
      if (tree binding = *mslot)
	{
	  if (!key)
	    decl = MAYBE_STAT_TYPE (binding);
	  else
	    for (ovl_iterator iter (MAYBE_STAT_DECL (binding)); iter; ++iter)
	      if (!--key)
		{
		  decl = *iter;
		  break;
		}
	}

  /* We should not have found a namespace.  */
  if (decl && TREE_CODE (decl) == NAMESPACE_DECL
      && !DECL_NAMESPACE_ALIAS (decl))
    decl = NULL_TREE;

  return decl;
}

/* Enter DECL into the symbol table, if that's appropriate.  Returns
   DECL, or a modified version thereof.  */

tree
maybe_push_decl (tree decl)
{
  tree type = TREE_TYPE (decl);

  /* Add this decl to the current binding level, but not if it comes
     from another scope, e.g. a static member variable.  TEM may equal
     DECL or it may be a previous decl of the same name.  */
  if (decl == error_mark_node
      || (TREE_CODE (decl) != PARM_DECL
	  && DECL_CONTEXT (decl) != NULL_TREE
	  /* Definitions of namespace members outside their namespace are
	     possible.  */
	  && !DECL_NAMESPACE_SCOPE_P (decl))
      || (TREE_CODE (decl) == TEMPLATE_DECL && !namespace_bindings_p ())
      || type == unknown_type_node
      /* The declaration of a template specialization does not affect
	 the functions available for overload resolution, so we do not
	 call pushdecl.  */
      || (TREE_CODE (decl) == FUNCTION_DECL
	  && DECL_TEMPLATE_SPECIALIZATION (decl)))
    return decl;
  else
    return pushdecl (decl);
}

/* Bind DECL to ID in the current_binding_level, assumed to be a local
   binding level.  If IS_USING is true, DECL got here through a
   using-declaration.  */

static void
push_local_binding (tree id, tree decl, bool is_using)
{
  cp_binding_level *b;

  /* Skip over any local classes.  This makes sense if we call
     push_local_binding with a friend decl of a local class.  */
  b = innermost_nonclass_level ();

  if (lookup_name_innermost_nonclass_level (id))
    {
      /* Supplement the existing binding.  */
      if (!supplement_binding (IDENTIFIER_BINDING (id), decl))
	/* It didn't work.  Something else must be bound at this
	   level.  Do not add DECL to the list of things to pop
	   later.  */
	return;
    }
  else
    /* Create a new binding.  */
    push_binding (id, decl, b);

  if (TREE_CODE (decl) == OVERLOAD || is_using)
    /* We must put the OVERLOAD or using into a TREE_LIST since we
       cannot use the decl's chain itself.  */
    decl = build_tree_list (NULL_TREE, decl);

  /* And put DECL on the list of things declared by the current
     binding level.  */
  add_decl_to_level (b, decl);
}

/* Check to see whether or not DECL is a variable that would have been
   in scope under the ARM, but is not in scope under the ANSI/ISO
   standard.  If so, issue an error message.  If name lookup would
   work in both cases, but return a different result, this function
   returns the result of ANSI/ISO lookup.  Otherwise, it returns
   DECL.  */

tree
check_for_out_of_scope_variable (tree decl)
{
  tree shadowed;

  /* We only care about out of scope variables.  */
  if (!(VAR_P (decl) && DECL_DEAD_FOR_LOCAL (decl)))
    return decl;

  shadowed = DECL_HAS_SHADOWED_FOR_VAR_P (decl)
    ? DECL_SHADOWED_FOR_VAR (decl) : NULL_TREE ;
  while (shadowed != NULL_TREE && VAR_P (shadowed)
	 && DECL_DEAD_FOR_LOCAL (shadowed))
    shadowed = DECL_HAS_SHADOWED_FOR_VAR_P (shadowed)
      ? DECL_SHADOWED_FOR_VAR (shadowed) : NULL_TREE;
  if (!shadowed)
    shadowed = find_namespace_value (current_namespace, DECL_NAME (decl));
  if (shadowed)
    {
      if (!DECL_ERROR_REPORTED (decl))
	{
	  warning (0, "name lookup of %qD changed", DECL_NAME (decl));
	  warning_at (DECL_SOURCE_LOCATION (shadowed), 0,
		      "  matches this %qD under ISO standard rules",
		      shadowed);
	  warning_at (DECL_SOURCE_LOCATION (decl), 0,
		      "  matches this %qD under old rules", decl);
	  DECL_ERROR_REPORTED (decl) = 1;
	}
      return shadowed;
    }

  /* If we have already complained about this declaration, there's no
     need to do it again.  */
  if (DECL_ERROR_REPORTED (decl))
    return decl;

  DECL_ERROR_REPORTED (decl) = 1;

  if (TREE_TYPE (decl) == error_mark_node)
    return decl;

  if (TYPE_HAS_NONTRIVIAL_DESTRUCTOR (TREE_TYPE (decl)))
    {
      error ("name lookup of %qD changed for ISO %<for%> scoping",
	     DECL_NAME (decl));
      error ("  cannot use obsolete binding at %q+D because "
	     "it has a destructor", decl);
      return error_mark_node;
    }
  else
    {
      permerror (input_location, "name lookup of %qD changed for ISO %<for%> scoping",
	         DECL_NAME (decl));
      if (flag_permissive)
        permerror (DECL_SOURCE_LOCATION (decl),
		   "  using obsolete binding at %qD", decl);
      else
	{
	  static bool hint;
	  if (!hint)
	    {
	      inform (input_location, "(if you use %<-fpermissive%> G++ will accept your code)");
	      hint = true;
	    }
	}
    }

  return decl;
}

/* true means unconditionally make a BLOCK for the next level pushed.  */

static bool keep_next_level_flag;

static int binding_depth = 0;

static void
indent (int depth)
{
  int i;

  for (i = 0; i < depth * 2; i++)
    putc (' ', stderr);
}

/* Return a string describing the kind of SCOPE we have.  */
static const char *
cp_binding_level_descriptor (cp_binding_level *scope)
{
  /* The order of this table must match the "scope_kind"
     enumerators.  */
  static const char* scope_kind_names[] = {
    "block-scope",
    "cleanup-scope",
    "try-scope",
    "catch-scope",
    "for-scope",
    "function-parameter-scope",
    "class-scope",
    "namespace-scope",
    "template-parameter-scope",
    "template-explicit-spec-scope"
  };
  const scope_kind kind = scope->explicit_spec_p
    ? sk_template_spec : scope->kind;

  return scope_kind_names[kind];
}

/* Output a debugging information about SCOPE when performing
   ACTION at LINE.  */
static void
cp_binding_level_debug (cp_binding_level *scope, int line, const char *action)
{
  const char *desc = cp_binding_level_descriptor (scope);
  if (scope->this_entity)
    verbatim ("%s %<%s(%E)%> %p %d\n", action, desc,
	      scope->this_entity, (void *) scope, line);
  else
    verbatim ("%s %s %p %d\n", action, desc, (void *) scope, line);
}

/* Return the estimated initial size of the hashtable of a NAMESPACE
   scope.  */

static inline size_t
namespace_scope_ht_size (tree ns)
{
  tree name = DECL_NAME (ns);

  return name == std_identifier
    ? NAMESPACE_STD_HT_SIZE
    : (name == global_identifier
       ? GLOBAL_SCOPE_HT_SIZE
       : NAMESPACE_ORDINARY_HT_SIZE);
}

/* A chain of binding_level structures awaiting reuse.  */

static GTY((deletable)) cp_binding_level *free_binding_level;

/* Insert SCOPE as the innermost binding level.  */

void
push_binding_level (cp_binding_level *scope)
{
  /* Add it to the front of currently active scopes stack.  */
  scope->level_chain = current_binding_level;
  current_binding_level = scope;
  keep_next_level_flag = false;

  if (ENABLE_SCOPE_CHECKING)
    {
      scope->binding_depth = binding_depth;
      indent (binding_depth);
      cp_binding_level_debug (scope, LOCATION_LINE (input_location),
			      "push");
      binding_depth++;
    }
}

/* Create a new KIND scope and make it the top of the active scopes stack.
   ENTITY is the scope of the associated C++ entity (namespace, class,
   function, C++0x enumeration); it is NULL otherwise.  */

cp_binding_level *
begin_scope (scope_kind kind, tree entity)
{
  cp_binding_level *scope;

  /* Reuse or create a struct for this binding level.  */
  if (!ENABLE_SCOPE_CHECKING && free_binding_level)
    {
      scope = free_binding_level;
      free_binding_level = scope->level_chain;
      memset (scope, 0, sizeof (cp_binding_level));
    }
  else
    scope = ggc_cleared_alloc<cp_binding_level> ();

  scope->this_entity = entity;
  scope->more_cleanups_ok = true;
  switch (kind)
    {
    case sk_cleanup:
      scope->keep = true;
      break;

    case sk_template_spec:
      scope->explicit_spec_p = true;
      kind = sk_template_parms;
      /* Fall through.  */
    case sk_template_parms:
    case sk_block:
    case sk_try:
    case sk_catch:
    case sk_for:
    case sk_cond:
    case sk_class:
    case sk_scoped_enum:
    case sk_function_parms:
    case sk_transaction:
    case sk_omp:
      scope->keep = keep_next_level_flag;
      break;

    case sk_namespace:
      NAMESPACE_LEVEL (entity) = scope;
      break;

    default:
      /* Should not happen.  */
      gcc_unreachable ();
      break;
    }
  scope->kind = kind;

  push_binding_level (scope);

  return scope;
}

/* We're about to leave current scope.  Pop the top of the stack of
   currently active scopes.  Return the enclosing scope, now active.  */

cp_binding_level *
leave_scope (void)
{
  cp_binding_level *scope = current_binding_level;

  if (scope->kind == sk_namespace && class_binding_level)
    current_binding_level = class_binding_level;

  /* We cannot leave a scope, if there are none left.  */
  if (NAMESPACE_LEVEL (global_namespace))
    gcc_assert (!global_scope_p (scope));

  if (ENABLE_SCOPE_CHECKING)
    {
      indent (--binding_depth);
      cp_binding_level_debug (scope, LOCATION_LINE (input_location),
			      "leave");
    }

  /* Move one nesting level up.  */
  current_binding_level = scope->level_chain;

  /* Namespace-scopes are left most probably temporarily, not
     completely; they can be reopened later, e.g. in namespace-extension
     or any name binding activity that requires us to resume a
     namespace.  For classes, we cache some binding levels.  For other
     scopes, we just make the structure available for reuse.  */
  if (scope->kind != sk_namespace
      && scope->kind != sk_class)
    {
      scope->level_chain = free_binding_level;
      gcc_assert (!ENABLE_SCOPE_CHECKING
		  || scope->binding_depth == binding_depth);
      free_binding_level = scope;
    }

  if (scope->kind == sk_class)
    {
      /* Reset DEFINING_CLASS_P to allow for reuse of a
	 class-defining scope in a non-defining context.  */
      scope->defining_class_p = 0;

      /* Find the innermost enclosing class scope, and reset
	 CLASS_BINDING_LEVEL appropriately.  */
      class_binding_level = NULL;
      for (scope = current_binding_level; scope; scope = scope->level_chain)
	if (scope->kind == sk_class)
	  {
	    class_binding_level = scope;
	    break;
	  }
    }

  return current_binding_level;
}

static void
resume_scope (cp_binding_level* b)
{
  /* Resuming binding levels is meant only for namespaces,
     and those cannot nest into classes.  */
  gcc_assert (!class_binding_level);
  /* Also, resuming a non-directly nested namespace is a no-no.  */
  gcc_assert (b->level_chain == current_binding_level);
  current_binding_level = b;
  if (ENABLE_SCOPE_CHECKING)
    {
      b->binding_depth = binding_depth;
      indent (binding_depth);
      cp_binding_level_debug (b, LOCATION_LINE (input_location), "resume");
      binding_depth++;
    }
}

/* Return the innermost binding level that is not for a class scope.  */

static cp_binding_level *
innermost_nonclass_level (void)
{
  cp_binding_level *b;

  b = current_binding_level;
  while (b->kind == sk_class)
    b = b->level_chain;

  return b;
}

/* We're defining an object of type TYPE.  If it needs a cleanup, but
   we're not allowed to add any more objects with cleanups to the current
   scope, create a new binding level.  */

void
maybe_push_cleanup_level (tree type)
{
  if (type != error_mark_node
      && TYPE_HAS_NONTRIVIAL_DESTRUCTOR (type)
      && current_binding_level->more_cleanups_ok == 0)
    {
      begin_scope (sk_cleanup, NULL);
      current_binding_level->statement_list = push_stmt_list ();
    }
}

/* Return true if we are in the global binding level.  */

bool
global_bindings_p (void)
{
  return global_scope_p (current_binding_level);
}

/* True if we are currently in a toplevel binding level.  This
   means either the global binding level or a namespace in a toplevel
   binding level.  Since there are no non-toplevel namespace levels,
   this really means any namespace or template parameter level.  We
   also include a class whose context is toplevel.  */

bool
toplevel_bindings_p (void)
{
  cp_binding_level *b = innermost_nonclass_level ();

  return b->kind == sk_namespace || b->kind == sk_template_parms;
}

/* True if this is a namespace scope, or if we are defining a class
   which is itself at namespace scope, or whose enclosing class is
   such a class, etc.  */

bool
namespace_bindings_p (void)
{
  cp_binding_level *b = innermost_nonclass_level ();

  return b->kind == sk_namespace;
}

/* True if the innermost non-class scope is a block scope.  */

bool
local_bindings_p (void)
{
  cp_binding_level *b = innermost_nonclass_level ();
  return b->kind < sk_function_parms || b->kind == sk_omp;
}

/* True if the current level needs to have a BLOCK made.  */

bool
kept_level_p (void)
{
  return (current_binding_level->blocks != NULL_TREE
	  || current_binding_level->keep
	  || current_binding_level->kind == sk_cleanup
	  || current_binding_level->names != NULL_TREE
	  || current_binding_level->using_directives);
}

/* Returns the kind of the innermost scope.  */

scope_kind
innermost_scope_kind (void)
{
  return current_binding_level->kind;
}

/* Returns true if this scope was created to store template parameters.  */

bool
template_parm_scope_p (void)
{
  return innermost_scope_kind () == sk_template_parms;
}

/* If KEEP is true, make a BLOCK node for the next binding level,
   unconditionally.  Otherwise, use the normal logic to decide whether
   or not to create a BLOCK.  */

void
keep_next_level (bool keep)
{
  keep_next_level_flag = keep;
}

/* Return the list of declarations of the current local scope.  */

tree
get_local_decls (void)
{
  gcc_assert (current_binding_level->kind != sk_namespace
	      && current_binding_level->kind != sk_class);
  return current_binding_level->names;
}

/* Return how many function prototypes we are currently nested inside.  */

int
function_parm_depth (void)
{
  int level = 0;
  cp_binding_level *b;

  for (b = current_binding_level;
       b->kind == sk_function_parms;
       b = b->level_chain)
    ++level;

  return level;
}

/* For debugging.  */
static int no_print_functions = 0;
static int no_print_builtins = 0;

static void
print_binding_level (cp_binding_level* lvl)
{
  tree t;
  int i = 0, len;
  fprintf (stderr, " blocks=%p", (void *) lvl->blocks);
  if (lvl->more_cleanups_ok)
    fprintf (stderr, " more-cleanups-ok");
  if (lvl->have_cleanups)
    fprintf (stderr, " have-cleanups");
  fprintf (stderr, "\n");
  if (lvl->names)
    {
      fprintf (stderr, " names:\t");
      /* We can probably fit 3 names to a line?  */
      for (t = lvl->names; t; t = TREE_CHAIN (t))
	{
	  if (no_print_functions && (TREE_CODE (t) == FUNCTION_DECL))
	    continue;
	  if (no_print_builtins
	      && (TREE_CODE (t) == TYPE_DECL)
	      && DECL_IS_BUILTIN (t))
	    continue;

	  /* Function decls tend to have longer names.  */
	  if (TREE_CODE (t) == FUNCTION_DECL)
	    len = 3;
	  else
	    len = 2;
	  i += len;
	  if (i > 6)
	    {
	      fprintf (stderr, "\n\t");
	      i = len;
	    }
	  print_node_brief (stderr, "", t, 0);
	  if (t == error_mark_node)
	    break;
	}
      if (i)
	fprintf (stderr, "\n");
    }
  if (vec_safe_length (lvl->class_shadowed))
    {
      size_t i;
      cp_class_binding *b;
      fprintf (stderr, " class-shadowed:");
      FOR_EACH_VEC_ELT (*lvl->class_shadowed, i, b)
	fprintf (stderr, " %s ", IDENTIFIER_POINTER (b->identifier));
      fprintf (stderr, "\n");
    }
  if (lvl->type_shadowed)
    {
      fprintf (stderr, " type-shadowed:");
      for (t = lvl->type_shadowed; t; t = TREE_CHAIN (t))
	{
	  fprintf (stderr, " %s ", IDENTIFIER_POINTER (TREE_PURPOSE (t)));
	}
      fprintf (stderr, "\n");
    }
}

DEBUG_FUNCTION void
debug (cp_binding_level &ref)
{
  print_binding_level (&ref);
}

DEBUG_FUNCTION void
debug (cp_binding_level *ptr)
{
  if (ptr)
    debug (*ptr);
  else
    fprintf (stderr, "<nil>\n");
}


void
print_other_binding_stack (cp_binding_level *stack)
{
  cp_binding_level *level;
  for (level = stack; !global_scope_p (level); level = level->level_chain)
    {
      fprintf (stderr, "binding level %p\n", (void *) level);
      print_binding_level (level);
    }
}

void
print_binding_stack (void)
{
  cp_binding_level *b;
  fprintf (stderr, "current_binding_level=%p\n"
	   "class_binding_level=%p\n"
	   "NAMESPACE_LEVEL (global_namespace)=%p\n",
	   (void *) current_binding_level, (void *) class_binding_level,
	   (void *) NAMESPACE_LEVEL (global_namespace));
  if (class_binding_level)
    {
      for (b = class_binding_level; b; b = b->level_chain)
	if (b == current_binding_level)
	  break;
      if (b)
	b = class_binding_level;
      else
	b = current_binding_level;
    }
  else
    b = current_binding_level;
  print_other_binding_stack (b);
  fprintf (stderr, "global:\n");
  print_binding_level (NAMESPACE_LEVEL (global_namespace));
}

/* Return the type associated with ID.  */

static tree
identifier_type_value_1 (tree id)
{
  /* There is no type with that name, anywhere.  */
  if (REAL_IDENTIFIER_TYPE_VALUE (id) == NULL_TREE)
    return NULL_TREE;
  /* This is not the type marker, but the real thing.  */
  if (REAL_IDENTIFIER_TYPE_VALUE (id) != global_type_node)
    return REAL_IDENTIFIER_TYPE_VALUE (id);
  /* Have to search for it. It must be on the global level, now.
     Ask lookup_name not to return non-types.  */
  id = lookup_name_real (id, 2, 1, /*block_p=*/true, 0, 0);
  if (id)
    return TREE_TYPE (id);
  return NULL_TREE;
}

/* Wrapper for identifier_type_value_1.  */

tree
identifier_type_value (tree id)
{
  tree ret;
  timevar_start (TV_NAME_LOOKUP);
  ret = identifier_type_value_1 (id);
  timevar_stop (TV_NAME_LOOKUP);
  return ret;
}


/* Return the IDENTIFIER_GLOBAL_VALUE of T, for use in common code, since
   the definition of IDENTIFIER_GLOBAL_VALUE is different for C and C++.  */

tree
identifier_global_value	(tree t)
{
  return IDENTIFIER_GLOBAL_VALUE (t);
}

/* Push a definition of struct, union or enum tag named ID.  into
   binding_level B.  DECL is a TYPE_DECL for the type.  We assume that
   the tag ID is not already defined.  */

static void
set_identifier_type_value_with_scope (tree id, tree decl, cp_binding_level *b)
{
  tree type;

  if (b->kind != sk_namespace)
    {
      /* Shadow the marker, not the real thing, so that the marker
	 gets restored later.  */
      tree old_type_value = REAL_IDENTIFIER_TYPE_VALUE (id);
      b->type_shadowed
	= tree_cons (id, old_type_value, b->type_shadowed);
      type = decl ? TREE_TYPE (decl) : NULL_TREE;
      TREE_TYPE (b->type_shadowed) = type;
    }
  else
    {
      tree *slot = find_or_create_namespace_slot (current_namespace, id);
      gcc_assert (decl);
      update_binding (b, NULL, slot, MAYBE_STAT_DECL (*slot), decl, false);

      /* Store marker instead of real type.  */
      type = global_type_node;
    }
  SET_IDENTIFIER_TYPE_VALUE (id, type);
}

/* As set_identifier_type_value_with_scope, but using
   current_binding_level.  */

void
set_identifier_type_value (tree id, tree decl)
{
  set_identifier_type_value_with_scope (id, decl, current_binding_level);
}

/* Return the name for the constructor (or destructor) for the
   specified class TYPE.  When given a template, this routine doesn't
   lose the specialization.  */

static inline tree
constructor_name_full (tree type)
{
  return TYPE_IDENTIFIER (TYPE_MAIN_VARIANT (type));
}

/* Return the name for the constructor (or destructor) for the
   specified class.  When given a template, return the plain
   unspecialized name.  */

tree
constructor_name (tree type)
{
  tree name;
  name = constructor_name_full (type);
  if (IDENTIFIER_TEMPLATE (name))
    name = IDENTIFIER_TEMPLATE (name);
  return name;
}

/* Returns TRUE if NAME is the name for the constructor for TYPE,
   which must be a class type.  */

bool
constructor_name_p (tree name, tree type)
{
  tree ctor_name;

  gcc_assert (MAYBE_CLASS_TYPE_P (type));

  if (!name)
    return false;

  if (!identifier_p (name))
    return false;

  /* These don't have names.  */
  if (TREE_CODE (type) == DECLTYPE_TYPE
      || TREE_CODE (type) == TYPEOF_TYPE)
    return false;

  ctor_name = constructor_name_full (type);
  if (name == ctor_name)
    return true;
  if (IDENTIFIER_TEMPLATE (ctor_name)
      && name == IDENTIFIER_TEMPLATE (ctor_name))
    return true;
  return false;
}

/* Counter used to create anonymous type names.  */

static GTY(()) int anon_cnt;

/* Return an IDENTIFIER which can be used as a name for
   unnamed structs and unions.  */

tree
make_anon_name (void)
{
  char buf[32];

  sprintf (buf, anon_aggrname_format (), anon_cnt++);
  return get_identifier (buf);
}

/* This code is practically identical to that for creating
   anonymous names, but is just used for lambdas instead.  This isn't really
   necessary, but it's convenient to avoid treating lambdas like other
   unnamed types.  */

static GTY(()) int lambda_cnt = 0;

tree
make_lambda_name (void)
{
  char buf[32];

  sprintf (buf, LAMBDANAME_FORMAT, lambda_cnt++);
  return get_identifier (buf);
}

/* Insert another USING_DECL into the current binding level, returning
   this declaration. If this is a redeclaration, do nothing, and
   return NULL_TREE if this not in namespace scope (in namespace
   scope, a using decl might extend any previous bindings).  */

static tree
push_using_decl_1 (tree scope, tree name)
{
  tree decl;

  gcc_assert (TREE_CODE (scope) == NAMESPACE_DECL);
  gcc_assert (identifier_p (name));
  for (decl = current_binding_level->usings; decl; decl = DECL_CHAIN (decl))
    if (USING_DECL_SCOPE (decl) == scope && DECL_NAME (decl) == name)
      break;
  if (decl)
    return namespace_bindings_p () ? decl : NULL_TREE;
  decl = build_lang_decl (USING_DECL, name, NULL_TREE);
  USING_DECL_SCOPE (decl) = scope;
  DECL_CHAIN (decl) = current_binding_level->usings;
  current_binding_level->usings = decl;
  return decl;
}

/* Wrapper for push_using_decl_1.  */

static tree
push_using_decl (tree scope, tree name)
{
  tree ret;
  timevar_start (TV_NAME_LOOKUP);
  ret = push_using_decl_1 (scope, name);
  timevar_stop (TV_NAME_LOOKUP);
  return ret;
}

/* Same as pushdecl, but define X in binding-level LEVEL.  We rely on the
   caller to set DECL_CONTEXT properly.

   Note that this must only be used when X will be the new innermost
   binding for its name, as we tack it onto the front of IDENTIFIER_BINDING
   without checking to see if the current IDENTIFIER_BINDING comes from a
   closer binding level than LEVEL.  */

static tree
do_pushdecl_with_scope (tree x, cp_binding_level *level, bool is_friend)
{
  cp_binding_level *b;
  tree function_decl = current_function_decl;

  current_function_decl = NULL_TREE;
  if (level->kind == sk_class)
    {
      b = class_binding_level;
      class_binding_level = level;
      pushdecl_class_level (x);
      class_binding_level = b;
    }
  else
    {
      b = current_binding_level;
      current_binding_level = level;
      x = pushdecl (x, is_friend);
      current_binding_level = b;
    }
  current_function_decl = function_decl;
  return x;
}
 
/* Inject X into the local scope just before the function parms.  */

tree
pushdecl_outermost_localscope (tree x)
{
  cp_binding_level *b = NULL;
  bool subtime = timevar_cond_start (TV_NAME_LOOKUP);

  /* Find the scope just inside the function parms.  */
  for (cp_binding_level *n = current_binding_level;
       n->kind != sk_function_parms; n = b->level_chain)
    b = n;

  tree ret = b ? do_pushdecl_with_scope (x, b, false) : error_mark_node;
  timevar_cond_stop (TV_NAME_LOOKUP, subtime);

  return ret;
}

/* Check a non-member using-declaration. Return the name and scope
   being used, and the USING_DECL, or NULL_TREE on failure.  */

static tree
validate_nonmember_using_decl (tree decl, tree scope, tree name)
{
  /* [namespace.udecl]
       A using-declaration for a class member shall be a
       member-declaration.  */
  if (TYPE_P (scope))
    {
      error ("%qT is not a namespace or unscoped enum", scope);
      return NULL_TREE;
    }
  else if (scope == error_mark_node)
    return NULL_TREE;

  if (TREE_CODE (decl) == TEMPLATE_ID_EXPR)
    {
      /* 7.3.3/5
	   A using-declaration shall not name a template-id.  */
      error ("a using-declaration cannot specify a template-id.  "
	     "Try %<using %D%>", name);
      return NULL_TREE;
    }

  if (TREE_CODE (decl) == NAMESPACE_DECL)
    {
      error ("namespace %qD not allowed in using-declaration", decl);
      return NULL_TREE;
    }

  if (TREE_CODE (decl) == SCOPE_REF)
    {
      /* It's a nested name with template parameter dependent scope.
	 This can only be using-declaration for class member.  */
      error ("%qT is not a namespace", TREE_OPERAND (decl, 0));
      return NULL_TREE;
    }

  decl = OVL_FIRST (decl);

  /* Make a USING_DECL.  */
  tree using_decl = push_using_decl (scope, name);

  if (using_decl == NULL_TREE
      && at_function_scope_p ()
      && VAR_P (decl))
    /* C++11 7.3.3/10.  */
    error ("%qD is already declared in this scope", name);
  
  return using_decl;
}

/* Process a local-scope or namespace-scope using declaration.  SCOPE
   is the nominated scope to search for NAME.  VALUE_P and TYPE_P
   point to the binding for NAME in the current scope and are
   updated.  */

static void
do_nonmember_using_decl (tree scope, tree name, tree *value_p, tree *type_p)
{
  name_lookup lookup (name, 0);

  if (!qualified_namespace_lookup (scope, &lookup))
    {
      error ("%qD not declared", name);
      return;
    }
  else if (TREE_CODE (lookup.value) == TREE_LIST)
    {
      error ("reference to %qD is ambiguous", name);
      print_candidates (lookup.value);
      lookup.value = NULL_TREE;
    }

  if (lookup.type && TREE_CODE (lookup.type) == TREE_LIST)
    {
      error ("reference to %qD is ambiguous", name);
      print_candidates (lookup.type);
      lookup.type = NULL_TREE;
    }

  tree value = *value_p;
  tree type = *type_p;

  /* Shift the old and new bindings around so we're comparing class and
     enumeration names to each other.  */
  if (value && DECL_IMPLICIT_TYPEDEF_P (value))
    {
      type = value;
      value = NULL_TREE;
    }

  if (lookup.value && DECL_IMPLICIT_TYPEDEF_P (lookup.value))
    {
      lookup.type = lookup.value;
      lookup.value = NULL_TREE;
    }

  if (lookup.value && lookup.value != value)
    {
      /* Check for using functions.  */
      if (OVL_P (lookup.value) && (!value || OVL_P (value)))
	{
	  for (lkp_iterator usings (lookup.value); usings; ++usings)
	    {
	      tree new_fn = *usings;

	      /* [namespace.udecl]

		 If a function declaration in namespace scope or block
		 scope has the same name and the same parameter types as a
		 function introduced by a using declaration the program is
		 ill-formed.  */
	      bool found = false;
	      for (ovl_iterator old (value); !found && old; ++old)
		{
		  tree old_fn = *old;

		  if (new_fn == old_fn)
		    /* The function already exists in the current
		       namespace.  */
		    found = true;
		  else if (old.using_p ())
		    continue; /* This is a using decl. */
		  else if (old.hidden_p () && !DECL_HIDDEN_FRIEND_P (old_fn))
		    continue; /* This is an anticipated builtin.  */
		  else if (!matching_fn_p (new_fn, old_fn))
		    continue; /* Parameters do not match.  */
		  else if (decls_match (new_fn, old_fn))
		    found = true;
		  else
		    {
		      diagnose_name_conflict (new_fn, old_fn);
		      found = true;
		    }
		}

	      if (!found)
		/* Unlike the overload case we don't drop anticipated
		   builtins here.  They don't cause a problem, and
		   we'd like to match them with a future
		   declaration.  */
		value = ovl_insert (new_fn, value, true);
	    }
	}
      else if (value
	       /* Ignore anticipated builtins.  */
	       && !anticipated_builtin_p (value)
	       && !decls_match (lookup.value, value))
	diagnose_name_conflict (lookup.value, value);
      else
	value = lookup.value;
    }

  if (lookup.type && lookup.type != type)
    {
      if (type && !decls_match (lookup.type, type))
	diagnose_name_conflict (lookup.type, type);
      else
	type = lookup.type;
    }

  /* If bind->value is empty, shift any class or enumeration name back.  */
  if (!value)
    {
      value = type;
      type = NULL_TREE;
    }

  *value_p = value;
  *type_p = type;
}

/* Returns true if ANCESTOR encloses DESCENDANT, including matching.
   Both are namespaces.  */

bool
is_nested_namespace (tree ancestor, tree descendant, bool inline_only)
{
  int depth = SCOPE_DEPTH (ancestor);

  if (!depth && !inline_only)
    /* The global namespace encloses everything.  */
    return true;

  while (SCOPE_DEPTH (descendant) > depth
	 && (!inline_only || DECL_NAMESPACE_INLINE_P (descendant)))
    descendant = CP_DECL_CONTEXT (descendant);

  return ancestor == descendant;
}

/* Returns true if ROOT (a namespace, class, or function) encloses
   CHILD.  CHILD may be either a class type or a namespace.  */

bool
is_ancestor (tree root, tree child)
{
  gcc_assert ((TREE_CODE (root) == NAMESPACE_DECL
	       || TREE_CODE (root) == FUNCTION_DECL
	       || CLASS_TYPE_P (root)));
  gcc_assert ((TREE_CODE (child) == NAMESPACE_DECL
	       || CLASS_TYPE_P (child)));

  /* The global namespace encloses everything.  */
  if (root == global_namespace)
    return true;

  /* Search until we reach namespace scope.  */
  while (TREE_CODE (child) != NAMESPACE_DECL)
    {
      /* If we've reached the ROOT, it encloses CHILD.  */
      if (root == child)
	return true;
      /* Go out one level.  */
      if (TYPE_P (child))
	child = TYPE_NAME (child);
      child = CP_DECL_CONTEXT (child);
    }

  if (TREE_CODE (root) == NAMESPACE_DECL)
    return is_nested_namespace (root, child);

  return false;
}

/* Enter the class or namespace scope indicated by T suitable for name
   lookup.  T can be arbitrary scope, not necessary nested inside the
   current scope.  Returns a non-null scope to pop iff pop_scope
   should be called later to exit this scope.  */

tree
push_scope (tree t)
{
  if (TREE_CODE (t) == NAMESPACE_DECL)
    push_decl_namespace (t);
  else if (CLASS_TYPE_P (t))
    {
      if (!at_class_scope_p ()
	  || !same_type_p (current_class_type, t))
	push_nested_class (t);
      else
	/* T is the same as the current scope.  There is therefore no
	   need to re-enter the scope.  Since we are not actually
	   pushing a new scope, our caller should not call
	   pop_scope.  */
	t = NULL_TREE;
    }

  return t;
}

/* Leave scope pushed by push_scope.  */

void
pop_scope (tree t)
{
  if (t == NULL_TREE)
    return;
  if (TREE_CODE (t) == NAMESPACE_DECL)
    pop_decl_namespace ();
  else if CLASS_TYPE_P (t)
    pop_nested_class ();
}

/* Subroutine of push_inner_scope.  */

static void
push_inner_scope_r (tree outer, tree inner)
{
  tree prev;

  if (outer == inner
      || (TREE_CODE (inner) != NAMESPACE_DECL && !CLASS_TYPE_P (inner)))
    return;

  prev = CP_DECL_CONTEXT (TREE_CODE (inner) == NAMESPACE_DECL ? inner : TYPE_NAME (inner));
  if (outer != prev)
    push_inner_scope_r (outer, prev);
  if (TREE_CODE (inner) == NAMESPACE_DECL)
    {
      cp_binding_level *save_template_parm = 0;
      /* Temporary take out template parameter scopes.  They are saved
	 in reversed order in save_template_parm.  */
      while (current_binding_level->kind == sk_template_parms)
	{
	  cp_binding_level *b = current_binding_level;
	  current_binding_level = b->level_chain;
	  b->level_chain = save_template_parm;
	  save_template_parm = b;
	}

      resume_scope (NAMESPACE_LEVEL (inner));
      current_namespace = inner;

      /* Restore template parameter scopes.  */
      while (save_template_parm)
	{
	  cp_binding_level *b = save_template_parm;
	  save_template_parm = b->level_chain;
	  b->level_chain = current_binding_level;
	  current_binding_level = b;
	}
    }
  else
    pushclass (inner);
}

/* Enter the scope INNER from current scope.  INNER must be a scope
   nested inside current scope.  This works with both name lookup and
   pushing name into scope.  In case a template parameter scope is present,
   namespace is pushed under the template parameter scope according to
   name lookup rule in 14.6.1/6.

   Return the former current scope suitable for pop_inner_scope.  */

tree
push_inner_scope (tree inner)
{
  tree outer = current_scope ();
  if (!outer)
    outer = current_namespace;

  push_inner_scope_r (outer, inner);
  return outer;
}

/* Exit the current scope INNER back to scope OUTER.  */

void
pop_inner_scope (tree outer, tree inner)
{
  if (outer == inner
      || (TREE_CODE (inner) != NAMESPACE_DECL && !CLASS_TYPE_P (inner)))
    return;

  while (outer != inner)
    {
      if (TREE_CODE (inner) == NAMESPACE_DECL)
	{
	  cp_binding_level *save_template_parm = 0;
	  /* Temporary take out template parameter scopes.  They are saved
	     in reversed order in save_template_parm.  */
	  while (current_binding_level->kind == sk_template_parms)
	    {
	      cp_binding_level *b = current_binding_level;
	      current_binding_level = b->level_chain;
	      b->level_chain = save_template_parm;
	      save_template_parm = b;
	    }

	  pop_namespace ();

	  /* Restore template parameter scopes.  */
	  while (save_template_parm)
	    {
	      cp_binding_level *b = save_template_parm;
	      save_template_parm = b->level_chain;
	      b->level_chain = current_binding_level;
	      current_binding_level = b;
	    }
	}
      else
	popclass ();

      inner = CP_DECL_CONTEXT (TREE_CODE (inner) == NAMESPACE_DECL ? inner : TYPE_NAME (inner));
    }
}

/* Do a pushlevel for class declarations.  */

void
pushlevel_class (void)
{
  class_binding_level = begin_scope (sk_class, current_class_type);
}

/* ...and a poplevel for class declarations.  */

void
poplevel_class (void)
{
  cp_binding_level *level = class_binding_level;
  cp_class_binding *cb;
  size_t i;
  tree shadowed;

  bool subtime = timevar_cond_start (TV_NAME_LOOKUP);
  gcc_assert (level != 0);

  /* If we're leaving a toplevel class, cache its binding level.  */
  if (current_class_depth == 1)
    previous_class_level = level;
  for (shadowed = level->type_shadowed;
       shadowed;
       shadowed = TREE_CHAIN (shadowed))
    SET_IDENTIFIER_TYPE_VALUE (TREE_PURPOSE (shadowed), TREE_VALUE (shadowed));

  /* Remove the bindings for all of the class-level declarations.  */
  if (level->class_shadowed)
    {
      FOR_EACH_VEC_ELT (*level->class_shadowed, i, cb)
	{
	  IDENTIFIER_BINDING (cb->identifier) = cb->base->previous;
	  cxx_binding_free (cb->base);
	}
      ggc_free (level->class_shadowed);
      level->class_shadowed = NULL;
    }

  /* Now, pop out of the binding level which we created up in the
     `pushlevel_class' routine.  */
  gcc_assert (current_binding_level == level);
  leave_scope ();
  timevar_cond_stop (TV_NAME_LOOKUP, subtime);
}

/* Set INHERITED_VALUE_BINDING_P on BINDING to true or false, as
   appropriate.  DECL is the value to which a name has just been
   bound.  CLASS_TYPE is the class in which the lookup occurred.  */

static void
set_inherited_value_binding_p (cxx_binding *binding, tree decl,
			       tree class_type)
{
  if (binding->value == decl && TREE_CODE (decl) != TREE_LIST)
    {
      tree context;

      if (TREE_CODE (decl) == OVERLOAD)
	context = ovl_scope (decl);
      else
	{
	  gcc_assert (DECL_P (decl));
	  context = context_for_name_lookup (decl);
	}

      if (is_properly_derived_from (class_type, context))
	INHERITED_VALUE_BINDING_P (binding) = 1;
      else
	INHERITED_VALUE_BINDING_P (binding) = 0;
    }
  else if (binding->value == decl)
    /* We only encounter a TREE_LIST when there is an ambiguity in the
       base classes.  Such an ambiguity can be overridden by a
       definition in this class.  */
    INHERITED_VALUE_BINDING_P (binding) = 1;
  else
    INHERITED_VALUE_BINDING_P (binding) = 0;
}

/* Make the declaration of X appear in CLASS scope.  */

bool
pushdecl_class_level (tree x)
{
  bool is_valid = true;
  bool subtime;

  /* Do nothing if we're adding to an outer lambda closure type,
     outer_binding will add it later if it's needed.  */
  if (current_class_type != class_binding_level->this_entity)
    return true;

  subtime = timevar_cond_start (TV_NAME_LOOKUP);
  /* Get the name of X.  */
  tree name = OVL_NAME (x);

  if (name)
    {
      is_valid = push_class_level_binding (name, x);
      if (TREE_CODE (x) == TYPE_DECL)
	set_identifier_type_value (name, x);
    }
  else if (ANON_AGGR_TYPE_P (TREE_TYPE (x)))
    {
      /* If X is an anonymous aggregate, all of its members are
	 treated as if they were members of the class containing the
	 aggregate, for naming purposes.  */
      tree f;

      for (f = TYPE_FIELDS (TREE_TYPE (x)); f; f = DECL_CHAIN (f))
	{
	  location_t save_location = input_location;
	  input_location = DECL_SOURCE_LOCATION (f);
	  if (!pushdecl_class_level (f))
	    is_valid = false;
	  input_location = save_location;
	}
    }
  timevar_cond_stop (TV_NAME_LOOKUP, subtime);
  return is_valid;
}

/* Return the BINDING (if any) for NAME in SCOPE, which is a class
   scope.  If the value returned is non-NULL, and the PREVIOUS field
   is not set, callers must set the PREVIOUS field explicitly.  */

static cxx_binding *
get_class_binding (tree name, cp_binding_level *scope)
{
  tree class_type;
  tree type_binding;
  tree value_binding;
  cxx_binding *binding;

  class_type = scope->this_entity;

  /* Get the type binding.  */
  type_binding = lookup_member (class_type, name,
				/*protect=*/2, /*want_type=*/true,
				tf_warning_or_error);
  /* Get the value binding.  */
  value_binding = lookup_member (class_type, name,
				 /*protect=*/2, /*want_type=*/false,
				 tf_warning_or_error);

  if (value_binding
      && (TREE_CODE (value_binding) == TYPE_DECL
	  || DECL_CLASS_TEMPLATE_P (value_binding)
	  || (TREE_CODE (value_binding) == TREE_LIST
	      && TREE_TYPE (value_binding) == error_mark_node
	      && (TREE_CODE (TREE_VALUE (value_binding))
		  == TYPE_DECL))))
    /* We found a type binding, even when looking for a non-type
       binding.  This means that we already processed this binding
       above.  */
    ;
  else if (value_binding)
    {
      if (TREE_CODE (value_binding) == TREE_LIST
	  && TREE_TYPE (value_binding) == error_mark_node)
	/* NAME is ambiguous.  */
	;
      else if (BASELINK_P (value_binding))
	/* NAME is some overloaded functions.  */
	value_binding = BASELINK_FUNCTIONS (value_binding);
    }

  /* If we found either a type binding or a value binding, create a
     new binding object.  */
  if (type_binding || value_binding)
    {
      binding = new_class_binding (name,
				   value_binding,
				   type_binding,
				   scope);
      /* This is a class-scope binding, not a block-scope binding.  */
      LOCAL_BINDING_P (binding) = 0;
      set_inherited_value_binding_p (binding, value_binding, class_type);
    }
  else
    binding = NULL;

  return binding;
}

/* Make the declaration(s) of X appear in CLASS scope under the name
   NAME.  Returns true if the binding is valid.  */

static bool
push_class_level_binding_1 (tree name, tree x)
{
  cxx_binding *binding;
  tree decl = x;
  bool ok;

  /* The class_binding_level will be NULL if x is a template
     parameter name in a member template.  */
  if (!class_binding_level)
    return true;

  if (name == error_mark_node)
    return false;

  /* Can happen for an erroneous declaration (c++/60384).  */
  if (!identifier_p (name))
    {
      gcc_assert (errorcount || sorrycount);
      return false;
    }

  /* Check for invalid member names.  But don't worry about a default
     argument-scope lambda being pushed after the class is complete.  */
  gcc_assert (TYPE_BEING_DEFINED (current_class_type)
	      || LAMBDA_TYPE_P (TREE_TYPE (decl)));
  /* Check that we're pushing into the right binding level.  */
  gcc_assert (current_class_type == class_binding_level->this_entity);

  /* We could have been passed a tree list if this is an ambiguous
     declaration. If so, pull the declaration out because
     check_template_shadow will not handle a TREE_LIST.  */
  if (TREE_CODE (decl) == TREE_LIST
      && TREE_TYPE (decl) == error_mark_node)
    decl = TREE_VALUE (decl);

  if (!check_template_shadow (decl))
    return false;

  /* [class.mem]

     If T is the name of a class, then each of the following shall
     have a name different from T:

     -- every static data member of class T;

     -- every member of class T that is itself a type;

     -- every enumerator of every member of class T that is an
	enumerated type;

     -- every member of every anonymous union that is a member of
	class T.

     (Non-static data members were also forbidden to have the same
     name as T until TC1.)  */
  if ((VAR_P (x)
       || TREE_CODE (x) == CONST_DECL
       || (TREE_CODE (x) == TYPE_DECL
	   && !DECL_SELF_REFERENCE_P (x))
       /* A data member of an anonymous union.  */
       || (TREE_CODE (x) == FIELD_DECL
	   && DECL_CONTEXT (x) != current_class_type))
      && DECL_NAME (x) == constructor_name (current_class_type))
    {
      tree scope = context_for_name_lookup (x);
      if (TYPE_P (scope) && same_type_p (scope, current_class_type))
	{
	  error ("%qD has the same name as the class in which it is "
		 "declared",
		 x);
	  return false;
	}
    }

  /* Get the current binding for NAME in this class, if any.  */
  binding = IDENTIFIER_BINDING (name);
  if (!binding || binding->scope != class_binding_level)
    {
      binding = get_class_binding (name, class_binding_level);
      /* If a new binding was created, put it at the front of the
	 IDENTIFIER_BINDING list.  */
      if (binding)
	{
	  binding->previous = IDENTIFIER_BINDING (name);
	  IDENTIFIER_BINDING (name) = binding;
	}
    }

  /* If there is already a binding, then we may need to update the
     current value.  */
  if (binding && binding->value)
    {
      tree bval = binding->value;
      tree old_decl = NULL_TREE;
      tree target_decl = strip_using_decl (decl);
      tree target_bval = strip_using_decl (bval);

      if (INHERITED_VALUE_BINDING_P (binding))
	{
	  /* If the old binding was from a base class, and was for a
	     tag name, slide it over to make room for the new binding.
	     The old binding is still visible if explicitly qualified
	     with a class-key.  */
	  if (TREE_CODE (target_bval) == TYPE_DECL
	      && DECL_ARTIFICIAL (target_bval)
	      && !(TREE_CODE (target_decl) == TYPE_DECL
		   && DECL_ARTIFICIAL (target_decl)))
	    {
	      old_decl = binding->type;
	      binding->type = bval;
	      binding->value = NULL_TREE;
	      INHERITED_VALUE_BINDING_P (binding) = 0;
	    }
	  else
	    {
	      old_decl = bval;
	      /* Any inherited type declaration is hidden by the type
		 declaration in the derived class.  */
	      if (TREE_CODE (target_decl) == TYPE_DECL
		  && DECL_ARTIFICIAL (target_decl))
		binding->type = NULL_TREE;
	    }
	}
      else if (TREE_CODE (target_decl) == OVERLOAD
	       && OVL_P (target_bval))
	old_decl = bval;
      else if (TREE_CODE (decl) == USING_DECL
	       && TREE_CODE (bval) == USING_DECL
	       && same_type_p (USING_DECL_SCOPE (decl),
			       USING_DECL_SCOPE (bval)))
	/* This is a using redeclaration that will be diagnosed later
	   in supplement_binding */
	;
      else if (TREE_CODE (decl) == USING_DECL
	       && TREE_CODE (bval) == USING_DECL
	       && DECL_DEPENDENT_P (decl)
	       && DECL_DEPENDENT_P (bval))
	return true;
      else if (TREE_CODE (decl) == USING_DECL
	       && OVL_P (target_bval))
	old_decl = bval;
      else if (TREE_CODE (bval) == USING_DECL
	       && OVL_P (target_decl))
	return true;

      if (old_decl && binding->scope == class_binding_level)
	{
	  binding->value = x;
	  /* It is always safe to clear INHERITED_VALUE_BINDING_P
	     here.  This function is only used to register bindings
	     from with the class definition itself.  */
	  INHERITED_VALUE_BINDING_P (binding) = 0;
	  return true;
	}
    }

  /* Note that we declared this value so that we can issue an error if
     this is an invalid redeclaration of a name already used for some
     other purpose.  */
  note_name_declared_in_class (name, decl);

  /* If we didn't replace an existing binding, put the binding on the
     stack of bindings for the identifier, and update the shadowed
     list.  */
  if (binding && binding->scope == class_binding_level)
    /* Supplement the existing binding.  */
    ok = supplement_binding (binding, decl);
  else
    {
      /* Create a new binding.  */
      push_binding (name, decl, class_binding_level);
      ok = true;
    }

  return ok;
}

/* Wrapper for push_class_level_binding_1.  */

bool
push_class_level_binding (tree name, tree x)
{
  bool ret;
  bool subtime = timevar_cond_start (TV_NAME_LOOKUP);
  ret = push_class_level_binding_1 (name, x);
  timevar_cond_stop (TV_NAME_LOOKUP, subtime);
  return ret;
}

/* Process "using SCOPE::NAME" in a class scope.  Return the
   USING_DECL created.  */

tree
do_class_using_decl (tree scope, tree name)
{
  /* The USING_DECL returned by this function.  */
  tree value;
  /* The declaration (or declarations) name by this using
     declaration.  NULL if we are in a template and cannot figure out
     what has been named.  */
  tree decl;
  /* True if SCOPE is a dependent type.  */
  bool scope_dependent_p;
  /* True if SCOPE::NAME is dependent.  */
  bool name_dependent_p;
  /* True if any of the bases of CURRENT_CLASS_TYPE are dependent.  */
  bool bases_dependent_p;
  tree binfo;

  if (name == error_mark_node)
    return NULL_TREE;

  if (!scope || !TYPE_P (scope))
    {
      error ("using-declaration for non-member at class scope");
      return NULL_TREE;
    }

  /* Make sure the name is not invalid */
  if (TREE_CODE (name) == BIT_NOT_EXPR)
    {
      error ("%<%T::%D%> names destructor", scope, name);
      return NULL_TREE;
    }
  /* Using T::T declares inheriting ctors, even if T is a typedef.  */
  if (MAYBE_CLASS_TYPE_P (scope)
      && (name == TYPE_IDENTIFIER (scope)
	  || constructor_name_p (name, scope)))
    {
      maybe_warn_cpp0x (CPP0X_INHERITING_CTORS);
      name = ctor_identifier;
      CLASSTYPE_NON_AGGREGATE (current_class_type) = true;
    }
  if (constructor_name_p (name, current_class_type))
    {
      error ("%<%T::%D%> names constructor in %qT",
	     scope, name, current_class_type);
      return NULL_TREE;
    }

  scope_dependent_p = dependent_scope_p (scope);
  name_dependent_p = (scope_dependent_p
		      || (IDENTIFIER_TYPENAME_P (name)
			  && dependent_type_p (TREE_TYPE (name))));

  bases_dependent_p = any_dependent_bases_p ();

  decl = NULL_TREE;

  /* From [namespace.udecl]:

       A using-declaration used as a member-declaration shall refer to a
       member of a base class of the class being defined.

     In general, we cannot check this constraint in a template because
     we do not know the entire set of base classes of the current
     class type. Morover, if SCOPE is dependent, it might match a
     non-dependent base.  */

  if (!scope_dependent_p)
    {
      base_kind b_kind;
      binfo = lookup_base (current_class_type, scope, ba_any, &b_kind,
			   tf_warning_or_error);
      if (b_kind < bk_proper_base)
	{
	  if (!bases_dependent_p || b_kind == bk_same_type)
	    {
	      error_not_base_type (scope, current_class_type);
	      return NULL_TREE;
	    }
	}
      else if (name == ctor_identifier
	       && BINFO_INHERITANCE_CHAIN (BINFO_INHERITANCE_CHAIN (binfo)))
	{
	  error ("cannot inherit constructors from indirect base %qT", scope);
	  return NULL_TREE;
	}
      else if (!name_dependent_p)
	{
	  decl = lookup_member (binfo, name, 0, false, tf_warning_or_error);
	  if (!decl)
	    {
	      error ("no members matching %<%T::%D%> in %q#T", scope, name,
		     scope);
	      return NULL_TREE;
	    }
	  /* The binfo from which the functions came does not matter.  */
	  if (BASELINK_P (decl))
	    decl = BASELINK_FUNCTIONS (decl);
	}
    }

  value = build_lang_decl (USING_DECL, name, NULL_TREE);
  USING_DECL_DECLS (value) = decl;
  USING_DECL_SCOPE (value) = scope;
  DECL_DEPENDENT_P (value) = !decl;

  return value;
}


/* Return the binding for NAME in NS.  If NS is NULL, look in
   global_namespace.  */

tree
get_namespace_binding (tree ns, tree name)
{
  bool subtime = timevar_cond_start (TV_NAME_LOOKUP);
  if (!ns)
    ns = global_namespace;
  gcc_checking_assert (!DECL_NAMESPACE_ALIAS (ns));
  tree *slot = find_namespace_slot (ns, name);
  tree ret = slot ? MAYBE_STAT_DECL (*slot) : NULL_TREE;
  timevar_cond_stop (TV_NAME_LOOKUP, subtime);
  return ret;
}

/* Set value binding of NAME in the global namespace to VAL.  Does not
   add it to the list of things in the namespace.  */

void
set_global_binding (tree name, tree val)
{
  bool subtime = timevar_cond_start (TV_NAME_LOOKUP);

  tree *slot = find_or_create_namespace_slot (global_namespace, name);
  tree old = MAYBE_STAT_DECL (*slot);

  if (!old)
    *slot = val;
  else if (old == val)
    ;
  else if (!STAT_HACK_P (*slot)
	   && TREE_CODE (val) == TYPE_DECL && DECL_ARTIFICIAL (val))
    *slot = stat_hack (old, val);
  else if (!STAT_HACK_P (*slot)
	   && TREE_CODE (old) == TYPE_DECL && DECL_ARTIFICIAL (old))
    *slot = stat_hack (val, old);
  else
    /* The user's placed something in the implementor's
       namespace.  */
    diagnose_name_conflict (val, old);

  timevar_cond_stop (TV_NAME_LOOKUP, subtime);
}

/* Set the context of a declaration to scope. Complain if we are not
   outside scope.  */

void
set_decl_namespace (tree decl, tree scope, bool friendp)
{
  tree old;

  /* Get rid of namespace aliases.  */
  scope = ORIGINAL_NAMESPACE (scope);

  /* It is ok for friends to be qualified in parallel space.  */
  if (!friendp && !is_nested_namespace (current_namespace, scope))
    error ("declaration of %qD not in a namespace surrounding %qD",
	   decl, scope);
  DECL_CONTEXT (decl) = FROB_CONTEXT (scope);

  /* Writing "int N::i" to declare a variable within "N" is invalid.  */
  if (scope == current_namespace)
    {
      if (at_namespace_scope_p ())
	error ("explicit qualification in declaration of %qD",
	       decl);
      return;
    }

  /* See whether this has been declared in the namespace.  */
  old = lookup_qualified_name (scope, DECL_NAME (decl), /*type*/false,
			       /*complain*/true, /*hidden*/true);
  if (old == error_mark_node)
    /* No old declaration at all.  */
    goto complain;
  /* If it's a TREE_LIST, the result of the lookup was ambiguous.  */
  if (TREE_CODE (old) == TREE_LIST)
    {
      error ("reference to %qD is ambiguous", decl);
      print_candidates (old);
      return;
    }
  if (!OVL_P (decl))
    {
      /* We might have found OLD in an inline namespace inside SCOPE.  */
      if (TREE_CODE (decl) == TREE_CODE (old))
	DECL_CONTEXT (decl) = DECL_CONTEXT (old);
      /* Don't compare non-function decls with decls_match here, since
	 it can't check for the correct constness at this
	 point. pushdecl will find those errors later.  */
      return;
    }
  /* Since decl is a function, old should contain a function decl.  */
  if (!OVL_P (old))
    goto complain;
  /* We handle these in check_explicit_instantiation_namespace.  */
  if (processing_explicit_instantiation)
    return;
  if (processing_template_decl || processing_specialization)
    /* We have not yet called push_template_decl to turn a
       FUNCTION_DECL into a TEMPLATE_DECL, so the declarations won't
       match.  But, we'll check later, when we construct the
       template.  */
    return;
  /* Instantiations or specializations of templates may be declared as
     friends in any namespace.  */
  if (friendp && DECL_USE_TEMPLATE (decl))
    return;
  if (OVL_P (old))
    {
      tree found = NULL_TREE;

      for (ovl_iterator iter (old); iter; ++iter)
	{
	  tree ofn = *iter;
	  /* Adjust DECL_CONTEXT first so decls_match will return true
	     if DECL will match a declaration in an inline namespace.  */
	  DECL_CONTEXT (decl) = DECL_CONTEXT (ofn);
	  if (decls_match (decl, ofn))
	    {
	      if (found && !decls_match (found, ofn))
		{
		  DECL_CONTEXT (decl) = FROB_CONTEXT (scope);
		  error ("reference to %qD is ambiguous", decl);
		  print_candidates (old);
		  return;
		}
	      found = ofn;
	    }
	}
      if (found)
	{
	  if (!is_nested_namespace (scope, CP_DECL_CONTEXT (found), true))
	    goto complain;
	  if (DECL_HIDDEN_FRIEND_P (found))
	    {
	      pedwarn (DECL_SOURCE_LOCATION (decl), 0,
		       "%qD has not been declared within %qD", decl, scope);
	      inform (DECL_SOURCE_LOCATION (found),
		      "only here as a %<friend%>");
	    }
	  DECL_CONTEXT (decl) = DECL_CONTEXT (found);
	  return;
	}
    }
  else
    {
      DECL_CONTEXT (decl) = DECL_CONTEXT (old);
      if (decls_match (decl, old))
	return;
    }

  /* It didn't work, go back to the explicit scope.  */
  DECL_CONTEXT (decl) = FROB_CONTEXT (scope);
 complain:
  error ("%qD should have been declared inside %qD", decl, scope);
}

/* Return the namespace where the current declaration is declared.  */

tree
current_decl_namespace (void)
{
  tree result;
  /* If we have been pushed into a different namespace, use it.  */
  if (!vec_safe_is_empty (decl_namespace_list))
    return decl_namespace_list->last ();

  if (current_class_type)
    result = decl_namespace_context (current_class_type);
  else if (current_function_decl)
    result = decl_namespace_context (current_function_decl);
  else
    result = current_namespace;
  return result;
}

/* Process any ATTRIBUTES on a namespace definition.  Returns true if
   attribute visibility is seen.  */

bool
handle_namespace_attrs (tree ns, tree attributes)
{
  tree d;
  bool saw_vis = false;

  for (d = attributes; d; d = TREE_CHAIN (d))
    {
      tree name = get_attribute_name (d);
      tree args = TREE_VALUE (d);

      if (is_attribute_p ("visibility", name))
	{
	  /* attribute visibility is a property of the syntactic block
	     rather than the namespace as a whole, so we don't touch the
	     NAMESPACE_DECL at all.  */
	  tree x = args ? TREE_VALUE (args) : NULL_TREE;
	  if (x == NULL_TREE || TREE_CODE (x) != STRING_CST || TREE_CHAIN (args))
	    {
	      warning (OPT_Wattributes,
		       "%qD attribute requires a single NTBS argument",
		       name);
	      continue;
	    }

	  if (!TREE_PUBLIC (ns))
	    warning (OPT_Wattributes,
		     "%qD attribute is meaningless since members of the "
		     "anonymous namespace get local symbols", name);

	  push_visibility (TREE_STRING_POINTER (x), 1);
	  saw_vis = true;
	}
      else if (is_attribute_p ("abi_tag", name))
	{
	  if (!DECL_NAME (ns))
	    {
	      warning (OPT_Wattributes, "ignoring %qD attribute on anonymous "
		       "namespace", name);
	      continue;
	    }
	  if (!DECL_NAMESPACE_INLINE_P (ns))
	    {
	      warning (OPT_Wattributes, "ignoring %qD attribute on non-inline "
		       "namespace", name);
	      continue;
	    }
	  if (!args)
	    {
	      tree dn = DECL_NAME (ns);
	      args = build_string (IDENTIFIER_LENGTH (dn) + 1,
				   IDENTIFIER_POINTER (dn));
	      TREE_TYPE (args) = char_array_type_node;
	      args = fix_string_type (args);
	      args = build_tree_list (NULL_TREE, args);
	    }
	  if (check_abi_tag_args (args, name))
	    DECL_ATTRIBUTES (ns) = tree_cons (name, args,
					      DECL_ATTRIBUTES (ns));
	}
      else
	{
	  warning (OPT_Wattributes, "%qD attribute directive ignored",
		   name);
	  continue;
	}
    }

  return saw_vis;
}

/* Temporarily set the namespace for the current declaration.  */

void
push_decl_namespace (tree decl)
{
  if (TREE_CODE (decl) != NAMESPACE_DECL)
    decl = decl_namespace_context (decl);
  vec_safe_push (decl_namespace_list, ORIGINAL_NAMESPACE (decl));
}

/* [namespace.memdef]/2 */

void
pop_decl_namespace (void)
{
  decl_namespace_list->pop ();
}

/* Process a namespace-alias declaration.  */

void
do_namespace_alias (tree alias, tree name_space)
{
  if (name_space == error_mark_node)
    return;

  gcc_assert (TREE_CODE (name_space) == NAMESPACE_DECL);

  name_space = ORIGINAL_NAMESPACE (name_space);

  /* Build the alias.  */
  alias = build_lang_decl (NAMESPACE_DECL, alias, void_type_node);
  DECL_NAMESPACE_ALIAS (alias) = name_space;
  DECL_EXTERNAL (alias) = 1;
  DECL_CONTEXT (alias) = FROB_CONTEXT (current_scope ());
  pushdecl (alias);

  /* Emit debug info for namespace alias.  */
  if (!building_stmt_list_p ())
    (*debug_hooks->early_global_decl) (alias);
}

/* Like pushdecl, only it places X in the current namespace,
   if appropriate.  */

tree
pushdecl_namespace_level (tree x, bool is_friend)
{
  cp_binding_level *b = current_binding_level;
  tree t;

  bool subtime = timevar_cond_start (TV_NAME_LOOKUP);
  t = do_pushdecl_with_scope
    (x, NAMESPACE_LEVEL (current_namespace), is_friend);

  /* Now, the type_shadowed stack may screw us.  Munge it so it does
     what we want.  */
  if (TREE_CODE (t) == TYPE_DECL)
    {
      tree name = DECL_NAME (t);
      tree newval;
      tree *ptr = (tree *)0;
      for (; !global_scope_p (b); b = b->level_chain)
	{
	  tree shadowed = b->type_shadowed;
	  for (; shadowed; shadowed = TREE_CHAIN (shadowed))
	    if (TREE_PURPOSE (shadowed) == name)
	      {
		ptr = &TREE_VALUE (shadowed);
		/* Can't break out of the loop here because sometimes
		   a binding level will have duplicate bindings for
		   PT names.  It's gross, but I haven't time to fix it.  */
	      }
	}
      newval = TREE_TYPE (t);
      if (ptr == (tree *)0)
	{
	  /* @@ This shouldn't be needed.  My test case "zstring.cc" trips
	     up here if this is changed to an assertion.  --KR  */
	  SET_IDENTIFIER_TYPE_VALUE (name, t);
	}
      else
	{
	  *ptr = newval;
	}
    }
  timevar_cond_stop (TV_NAME_LOOKUP, subtime);
  return t;
}

/* Process a using-declaration appearing in namespace scope.  */

void
finish_namespace_using_decl (tree decl, tree scope, tree name)
{
  tree orig_decl = decl;

  gcc_checking_assert (current_binding_level->kind == sk_namespace
		       && !processing_template_decl);
  decl = validate_nonmember_using_decl (decl, scope, name);
  if (decl == NULL_TREE)
    return;

  tree *slot = find_or_create_namespace_slot (current_namespace, name);
  tree val = slot ? MAYBE_STAT_DECL (*slot) : NULL_TREE;
  tree type = slot ? MAYBE_STAT_TYPE (*slot) : NULL_TREE;
  do_nonmember_using_decl (scope, name, &val, &type);
  if (STAT_HACK_P (*slot))
    {
      STAT_DECL (*slot) = val;
      STAT_TYPE (*slot) = type;
    }
  else if (type)
    *slot = stat_hack (val, type);
  else
    *slot = val;

  /* Emit debug info.  */
  cp_emit_debug_info_for_using (orig_decl, current_namespace);
}

/* Process a using-declaration at function scope.  */

void
finish_local_using_decl (tree decl, tree scope, tree name)
{
  tree orig_decl = decl;

  gcc_checking_assert (current_binding_level->kind != sk_class
		       && current_binding_level->kind != sk_namespace);
  decl = validate_nonmember_using_decl (decl, scope, name);
  if (decl == NULL_TREE)
    return;

  add_decl_expr (decl);

  cxx_binding *binding = find_local_binding (current_binding_level, name);
  tree value = binding ? binding->value : NULL_TREE;
  tree type = binding ? binding->type : NULL_TREE;

  do_nonmember_using_decl (scope, name, &value, &type);

  if (!value)
    ;
  else if (binding && value == binding->value)
    ;
  else if (binding && binding->value && TREE_CODE (value) == OVERLOAD)
    {
      update_local_overload (IDENTIFIER_BINDING (name), value);
      IDENTIFIER_BINDING (name)->value = value;
    }
  else
    /* Install the new binding.  */
    // FIXME short circute P_L_B
    push_local_binding (name, value, true);

  if (!type)
    ;
  else if (binding && type == binding->type)
    ;
  else
    {
      push_local_binding (name, type, true);
      set_identifier_type_value (name, type);
    }

  /* Emit debug info.  */
  if (!processing_template_decl)
    cp_emit_debug_info_for_using (orig_decl, current_scope ());
}

/* Return the declarations that are members of the namespace NS.  */

tree
cp_namespace_decls (tree ns)
{
  return NAMESPACE_LEVEL (ns)->names;
}

/* Combine prefer_type and namespaces_only into flags.  */

static int
lookup_flags (int prefer_type, int namespaces_only)
{
  if (namespaces_only)
    return LOOKUP_PREFER_NAMESPACES;
  if (prefer_type > 1)
    return LOOKUP_PREFER_TYPES;
  if (prefer_type > 0)
    return LOOKUP_PREFER_BOTH;
  return 0;
}

/* Given a lookup that returned VAL, use FLAGS to decide if we want to
   ignore it or not.  Subroutine of lookup_name_real and
   lookup_type_scope.  */

static bool
qualify_lookup (tree val, int flags)
{
  if (val == NULL_TREE)
    return false;
  if ((flags & LOOKUP_PREFER_NAMESPACES) && TREE_CODE (val) == NAMESPACE_DECL)
    return true;
  if (flags & LOOKUP_PREFER_TYPES)
    {
      tree target_val = strip_using_decl (val);
      if (TREE_CODE (target_val) == TYPE_DECL
	  || TREE_CODE (target_val) == TEMPLATE_DECL)
	return true;
    }
  if (flags & (LOOKUP_PREFER_NAMESPACES | LOOKUP_PREFER_TYPES))
    return false;
  /* Look through lambda things that we shouldn't be able to see.  */
  if (is_lambda_ignored_entity (val))
    return false;
  return true;
}

/* Suggest alternatives for NAME, an IDENTIFIER_NODE for which name
   lookup failed.  Search through all available namespaces and print out
   possible candidates.  If no exact matches are found, and
   SUGGEST_MISSPELLINGS is true, then also look for near-matches and
   suggest the best near-match, if there is one.  */

void
suggest_alternatives_for (location_t location, tree name,
			  bool suggest_misspellings)
{
  vec<tree> candidates = vNULL;
  vec<tree> namespaces_to_search = vNULL;
  int max_to_search = PARAM_VALUE (CXX_MAX_NAMESPACES_FOR_DIAGNOSTIC_HELP);
  int n_searched = 0;
  tree t;
  unsigned ix;

  namespaces_to_search.safe_push (global_namespace);

  while (!namespaces_to_search.is_empty ()
	 && n_searched < max_to_search)
    {
      tree scope = namespaces_to_search.pop ();
      name_lookup lookup (name, 0);
      cp_binding_level *level = NAMESPACE_LEVEL (scope);

      n_searched++;

      /* Look in this namespace.  */
      if (qualified_namespace_lookup (scope, &lookup))
	candidates.safe_push (lookup.value);

      /* Add child namespaces.  */
      for (t = level->namespaces; t; t = DECL_CHAIN (t))
	namespaces_to_search.safe_push (t);
    }

  /* If we stopped before we could examine all namespaces, inform the
     user.  Do this even if we don't have any candidates, since there
     might be more candidates further down that we weren't able to
     find.  */
  if (n_searched >= max_to_search
      && !namespaces_to_search.is_empty ())
    inform (location,
	    "maximum limit of %d namespaces searched for %qE",
	    max_to_search, name);

  namespaces_to_search.release ();

  /* Nothing useful to report for NAME.  Report on likely misspellings,
     or do nothing.  */
  if (candidates.is_empty ())
    {
      if (suggest_misspellings)
	{
	  const char *fuzzy_name = lookup_name_fuzzy (name, FUZZY_LOOKUP_NAME);
	  if (fuzzy_name)
	    {
	      gcc_rich_location richloc (location);
	      richloc.add_fixit_replace (fuzzy_name);
	      inform_at_rich_loc (&richloc, "suggested alternative: %qs",
				  fuzzy_name);
	    }
	}
      return;
    }

  inform_n (location, candidates.length (),
	    "suggested alternative:",
	    "suggested alternatives:");

  FOR_EACH_VEC_ELT (candidates, ix, t)
    inform (location_of (t), "  %qE", t);

  candidates.release ();
}

/* Subroutine of maybe_suggest_missing_header for handling unrecognized names
   for some of the most common names within "std::".
   Given non-NULL NAME, a name for lookup within "std::", return the header
   name defining it within the C++ Standard Library (without '<' and '>'),
   or NULL.  */

static const char *
get_std_name_hint (const char *name)
{
  struct std_name_hint
  {
    const char *name;
    const char *header;
  };
  static const std_name_hint hints[] = {
    /* <array>.  */
    {"array", "array"}, // C++11
    /* <deque>.  */
    {"deque", "deque"},
    /* <forward_list>.  */
    {"forward_list", "forward_list"},  // C++11
    /* <fstream>.  */
    {"basic_filebuf", "fstream"},
    {"basic_ifstream", "fstream"},
    {"basic_ofstream", "fstream"},
    {"basic_fstream", "fstream"},
    /* <iostream>.  */
    {"cin", "iostream"},
    {"cout", "iostream"},
    {"cerr", "iostream"},
    {"clog", "iostream"},
    {"wcin", "iostream"},
    {"wcout", "iostream"},
    {"wclog", "iostream"},
    /* <list>.  */
    {"list", "list"},
    /* <map>.  */
    {"map", "map"},
    {"multimap", "map"},
    /* <queue>.  */
    {"queue", "queue"},
    {"priority_queue", "queue"},
    /* <ostream>.  */
    {"ostream", "ostream"},
    {"wostream", "ostream"},
    {"ends", "ostream"},
    {"flush", "ostream"},
    {"endl", "ostream"},
    /* <set>.  */
    {"set", "set"},
    {"multiset", "set"},
    /* <sstream>.  */
    {"basic_stringbuf", "sstream"},
    {"basic_istringstream", "sstream"},
    {"basic_ostringstream", "sstream"},
    {"basic_stringstream", "sstream"},
    /* <stack>.  */
    {"stack", "stack"},
    /* <string>.  */
    {"string", "string"},
    {"wstring", "string"},
    {"u16string", "string"},
    {"u32string", "string"},
    /* <unordered_map>.  */
    {"unordered_map", "unordered_map"}, // C++11
    {"unordered_multimap", "unordered_map"}, // C++11
    /* <unordered_set>.  */
    {"unordered_set", "unordered_set"}, // C++11
    {"unordered_multiset", "unordered_set"}, // C++11
    /* <vector>.  */
    {"vector", "vector"},
  };
  const size_t num_hints = sizeof (hints) / sizeof (hints[0]);
  for (size_t i = 0; i < num_hints; i++)
    {
      if (0 == strcmp (name, hints[i].name))
	return hints[i].header;
    }
  return NULL;
}

/* Subroutine of suggest_alternative_in_explicit_scope, for use when we have no
   suggestions to offer.
   If SCOPE is the "std" namespace, then suggest pertinent header
   files for NAME.  */

static void
maybe_suggest_missing_header (location_t location, tree name, tree scope)
{
  if (scope == NULL_TREE)
    return;
  if (TREE_CODE (scope) != NAMESPACE_DECL)
    return;
  /* We only offer suggestions for the "std" namespace.  */
  if (scope != std_node)
    return;
  gcc_assert (TREE_CODE (name) == IDENTIFIER_NODE);

  const char *name_str = IDENTIFIER_POINTER (name);
  const char *header_hint = get_std_name_hint (name_str);
  if (header_hint)
    inform (location,
	    "%<std::%s%> is defined in header %<<%s>%>;"
	    " did you forget to %<#include <%s>%>?",
	    name_str, header_hint, header_hint);
}

/* Look for alternatives for NAME, an IDENTIFIER_NODE for which name
   lookup failed within the explicitly provided SCOPE.  Suggest the
   the best meaningful candidates (if any) as a fix-it hint.
   Return true iff a suggestion was provided.  */

bool
suggest_alternative_in_explicit_scope (location_t location, tree name,
				       tree scope)
{
  /* Resolve any namespace aliases.  */
  scope = ORIGINAL_NAMESPACE (scope);

  cp_binding_level *level = NAMESPACE_LEVEL (scope);

  best_match <tree, const char *> bm (name);
  consider_binding_level (name, bm, level, false, FUZZY_LOOKUP_NAME);

  /* See if we have a good suggesion for the user.  */
  const char *fuzzy_name = bm.get_best_meaningful_candidate ();
  if (fuzzy_name)
    {
      gcc_rich_location richloc (location);
      richloc.add_fixit_replace (fuzzy_name);
      inform_at_rich_loc (&richloc, "suggested alternative: %qs",
			  fuzzy_name);
      return true;
    }
  else
    maybe_suggest_missing_header (location, name, scope);

  return false;
}

/* Look up NAME (an IDENTIFIER_NODE) in SCOPE (either a NAMESPACE_DECL
   or a class TYPE).

   If PREFER_TYPE is > 0, we only return TYPE_DECLs or namespaces.
   If PREFER_TYPE is > 1, we only return TYPE_DECLs.

   Returns a DECL (or OVERLOAD, or BASELINK) representing the
   declaration found.  If no suitable declaration can be found,
   ERROR_MARK_NODE is returned.  If COMPLAIN is true and SCOPE is
   neither a class-type nor a namespace a diagnostic is issued.  */

tree
lookup_qualified_name (tree scope, tree name, int prefer_type, bool complain,
		       bool find_hidden)
{
  tree t = NULL_TREE;

  if (TREE_CODE (scope) == NAMESPACE_DECL)
    {
      int flags = lookup_flags (prefer_type, /*namespaces_only*/false);
      if (find_hidden)
	flags |= LOOKUP_HIDDEN;
      name_lookup lookup (name, flags);

      if (qualified_namespace_lookup (scope, &lookup))
	{
	  t = lookup.value;

	  /* If we have a known type overload, pull it out.  This can happen
	     for using decls.  */
	  if (TREE_CODE (t) == OVERLOAD && TREE_TYPE (t) != unknown_type_node)
	    t = OVL_FUNCTION (t);
	}
    }
  else if (cxx_dialect != cxx98 && TREE_CODE (scope) == ENUMERAL_TYPE)
    t = lookup_enumerator (scope, name);
  else if (is_class_type (scope, complain))
    t = lookup_member (scope, name, 2, prefer_type, tf_warning_or_error);

  if (!t)
    return error_mark_node;
  return t;
}

/* [namespace.qual]
   Accepts the NAME to lookup and its qualifying SCOPE.
   Returns the name/type pair found into the cxx_binding *RESULT,
   or false on error.  */

static bool
qualified_namespace_lookup (tree scope, name_lookup *lookup)
{
  timevar_start (TV_NAME_LOOKUP);
  query_oracle (lookup->name);
  bool found = lookup->search_qualified (ORIGINAL_NAMESPACE (scope));
  timevar_stop (TV_NAME_LOOKUP);
  return found;
}

/* Helper function for lookup_name_fuzzy.
   Traverse binding level LVL, looking for good name matches for NAME
   (and BM).  */
static void
consider_binding_level (tree name, best_match <tree, const char *> &bm,
			cp_binding_level *lvl, bool look_within_fields,
			enum lookup_name_fuzzy_kind kind)
{
  if (look_within_fields)
    if (lvl->this_entity && TREE_CODE (lvl->this_entity) == RECORD_TYPE)
      {
	tree type = lvl->this_entity;
	bool want_type_p = (kind == FUZZY_LOOKUP_TYPENAME);
	tree best_matching_field
	  = lookup_member_fuzzy (type, name, want_type_p);
	if (best_matching_field)
	  bm.consider (IDENTIFIER_POINTER (best_matching_field));
      }

  for (tree t = lvl->names; t; t = TREE_CHAIN (t))
    {
      tree d = t;

      /* OVERLOADs or decls from using declaration are wrapped into
	 TREE_LIST.  */
      if (TREE_CODE (d) == TREE_LIST)
	d = OVL_FIRST (TREE_VALUE (d));

      /* Don't use bindings from implicitly declared functions,
	 as they were likely misspellings themselves.  */
      if (TREE_TYPE (d) == error_mark_node)
	continue;

      /* Skip anticipated decls of builtin functions.  */
      if (TREE_CODE (d) == FUNCTION_DECL
	  && DECL_BUILT_IN (d)
	  && DECL_ANTICIPATED (d))
	continue;

      if (tree name = DECL_NAME (d))
	/* Ignore internal names with spaces in them.  */
	if (!strchr (IDENTIFIER_POINTER (name), ' '))
	  bm.consider (IDENTIFIER_POINTER (name));
    }
}

/* Search for near-matches for NAME within the current bindings, and within
   macro names, returning the best match as a const char *, or NULL if
   no reasonable match is found.  */

const char *
lookup_name_fuzzy (tree name, enum lookup_name_fuzzy_kind kind)
{
  gcc_assert (TREE_CODE (name) == IDENTIFIER_NODE);

  best_match <tree, const char *> bm (name);

  cp_binding_level *lvl;
  for (lvl = scope_chain->class_bindings; lvl; lvl = lvl->level_chain)
    consider_binding_level (name, bm, lvl, true, kind);

  for (lvl = current_binding_level; lvl; lvl = lvl->level_chain)
    consider_binding_level (name, bm, lvl, false, kind);

  /* Consider macros: if the user misspelled a macro name e.g. "SOME_MACRO"
     as:
       x = SOME_OTHER_MACRO (y);
     then "SOME_OTHER_MACRO" will survive to the frontend and show up
     as a misspelled identifier.

     Use the best distance so far so that a candidate is only set if
     a macro is better than anything so far.  This allows early rejection
     (without calculating the edit distance) of macro names that must have
     distance >= bm.get_best_distance (), and means that we only get a
     non-NULL result for best_macro_match if it's better than any of
     the identifiers already checked.  */
  best_macro_match bmm (name, bm.get_best_distance (), parse_in);
  cpp_hashnode *best_macro = bmm.get_best_meaningful_candidate ();
  /* If a macro is the closest so far to NAME, consider it.  */
  if (best_macro)
    bm.consider ((const char *)best_macro->ident.str);

  /* Try the "starts_decl_specifier_p" keywords to detect
     "singed" vs "signed" typos.  */
  for (unsigned i = 0; i < num_c_common_reswords; i++)
    {
      const c_common_resword *resword = &c_common_reswords[i];

      if (kind == FUZZY_LOOKUP_TYPENAME)
	if (!cp_keyword_starts_decl_specifier_p (resword->rid))
	  continue;

      tree resword_identifier = ridpointers [resword->rid];
      if (!resword_identifier)
	continue;
      gcc_assert (TREE_CODE (resword_identifier) == IDENTIFIER_NODE);

      /* Only consider reserved words that survived the
	 filtering in init_reswords (e.g. for -std).  */
      if (!C_IS_RESERVED_WORD (resword_identifier))
	continue;

      bm.consider (IDENTIFIER_POINTER (resword_identifier));
    }

  return bm.get_best_meaningful_candidate ();
}

/* Subroutine of outer_binding.

   Returns TRUE if BINDING is a binding to a template parameter of
   SCOPE.  In that case SCOPE is the scope of a primary template
   parameter -- in the sense of G++, i.e, a template that has its own
   template header.

   Returns FALSE otherwise.  */

static bool
binding_to_template_parms_of_scope_p (cxx_binding *binding,
				      cp_binding_level *scope)
{
  tree binding_value, tmpl, tinfo;
  int level;

  if (!binding || !scope || !scope->this_entity)
    return false;

  binding_value = binding->value ?  binding->value : binding->type;
  tinfo = get_template_info (scope->this_entity);

  /* BINDING_VALUE must be a template parm.  */
  if (binding_value == NULL_TREE
      || (!DECL_P (binding_value)
          || !DECL_TEMPLATE_PARM_P (binding_value)))
    return false;

  /*  The level of BINDING_VALUE.  */
  level =
    template_type_parameter_p (binding_value)
    ? TEMPLATE_PARM_LEVEL (TEMPLATE_TYPE_PARM_INDEX
			 (TREE_TYPE (binding_value)))
    : TEMPLATE_PARM_LEVEL (DECL_INITIAL (binding_value));

  /* The template of the current scope, iff said scope is a primary
     template.  */
  tmpl = (tinfo
	  && PRIMARY_TEMPLATE_P (TI_TEMPLATE (tinfo))
	  ? TI_TEMPLATE (tinfo)
	  : NULL_TREE);

  /* If the level of the parm BINDING_VALUE equals the depth of TMPL,
     then BINDING_VALUE is a parameter of TMPL.  */
  return (tmpl && level == TMPL_PARMS_DEPTH (DECL_TEMPLATE_PARMS (tmpl)));
}

/* Return the innermost non-namespace binding for NAME from a scope
   containing BINDING, or, if BINDING is NULL, the current scope.
   Please note that for a given template, the template parameters are
   considered to be in the scope containing the current scope.
   If CLASS_P is false, then class bindings are ignored.  */

cxx_binding *
outer_binding (tree name,
	       cxx_binding *binding,
	       bool class_p)
{
  cxx_binding *outer;
  cp_binding_level *scope;
  cp_binding_level *outer_scope;

  if (binding)
    {
      scope = binding->scope->level_chain;
      outer = binding->previous;
    }
  else
    {
      scope = current_binding_level;
      outer = IDENTIFIER_BINDING (name);
    }
  outer_scope = outer ? outer->scope : NULL;

  /* Because we create class bindings lazily, we might be missing a
     class binding for NAME.  If there are any class binding levels
     between the LAST_BINDING_LEVEL and the scope in which OUTER was
     declared, we must lookup NAME in those class scopes.  */
  if (class_p)
    while (scope && scope != outer_scope && scope->kind != sk_namespace)
      {
	if (scope->kind == sk_class)
	  {
	    cxx_binding *class_binding;

	    class_binding = get_class_binding (name, scope);
	    if (class_binding)
	      {
		/* Thread this new class-scope binding onto the
		   IDENTIFIER_BINDING list so that future lookups
		   find it quickly.  */
		class_binding->previous = outer;
		if (binding)
		  binding->previous = class_binding;
		else
		  IDENTIFIER_BINDING (name) = class_binding;
		return class_binding;
	      }
	  }
	/* If we are in a member template, the template parms of the member
	   template are considered to be inside the scope of the containing
	   class, but within G++ the class bindings are all pushed between the
	   template parms and the function body.  So if the outer binding is
	   a template parm for the current scope, return it now rather than
	   look for a class binding.  */
	if (outer_scope && outer_scope->kind == sk_template_parms
	    && binding_to_template_parms_of_scope_p (outer, scope))
	  return outer;

	scope = scope->level_chain;
      }

  return outer;
}

/* Return the innermost block-scope or class-scope value binding for
   NAME, or NULL_TREE if there is no such binding.  */

tree
innermost_non_namespace_value (tree name)
{
  cxx_binding *binding;
  binding = outer_binding (name, /*binding=*/NULL, /*class_p=*/true);
  return binding ? binding->value : NULL_TREE;
}

/* Look up NAME in the current binding level and its superiors in the
   namespace of variables, functions and typedefs.  Return a ..._DECL
   node of some kind representing its definition if there is only one
   such declaration, or return a TREE_LIST with all the overloaded
   definitions if there are many, or return 0 if it is undefined.
   Hidden name, either friend declaration or built-in function, are
   not ignored.

   If PREFER_TYPE is > 0, we prefer TYPE_DECLs or namespaces.
   If PREFER_TYPE is > 1, we reject non-type decls (e.g. namespaces).
   Otherwise we prefer non-TYPE_DECLs.

   If NONCLASS is nonzero, bindings in class scopes are ignored.  If
   BLOCK_P is false, bindings in block scopes are ignored.  */

static tree
lookup_name_real_1 (tree name, int prefer_type, int nonclass, bool block_p,
		    int namespaces_only, int flags)
{
  cxx_binding *iter;
  tree val = NULL_TREE;

  query_oracle (name);

  /* Conversion operators are handled specially because ordinary
     unqualified name lookup will not find template conversion
     operators.  */
  if (IDENTIFIER_TYPENAME_P (name))
    {
      cp_binding_level *level;

      for (level = current_binding_level;
	   level && level->kind != sk_namespace;
	   level = level->level_chain)
	{
	  tree class_type;
	  tree operators;

	  /* A conversion operator can only be declared in a class
	     scope.  */
	  if (level->kind != sk_class)
	    continue;

	  /* Lookup the conversion operator in the class.  */
	  class_type = level->this_entity;
	  operators = lookup_fnfields (class_type, name, /*protect=*/0);
	  if (operators)
	    return operators;
	}

      return NULL_TREE;
    }

  flags |= lookup_flags (prefer_type, namespaces_only);

  /* First, look in non-namespace scopes.  */

  if (current_class_type == NULL_TREE)
    nonclass = 1;

  if (block_p || !nonclass)
    for (iter = outer_binding (name, NULL, !nonclass);
	 iter;
	 iter = outer_binding (name, iter, !nonclass))
      {
	tree binding;

	/* Skip entities we don't want.  */
	if (LOCAL_BINDING_P (iter) ? !block_p : nonclass)
	  continue;

	/* If this is the kind of thing we're looking for, we're done.  */
	if (qualify_lookup (iter->value, flags))
	  binding = iter->value;
	else if ((flags & LOOKUP_PREFER_TYPES)
		 && qualify_lookup (iter->type, flags))
	  binding = iter->type;
	else
	  binding = NULL_TREE;

	if (binding)
	  {
	    if (TREE_CODE (binding) == TYPE_DECL && DECL_HIDDEN_P (binding))
	      {
		/* A non namespace-scope binding can only be hidden in the
		   presence of a local class, due to friend declarations.

		   In particular, consider:

		   struct C;
		   void f() {
		     struct A {
		       friend struct B;
		       friend struct C;
		       void g() {
		         B* b; // error: B is hidden
			 C* c; // OK, finds ::C
		       } 
		     };
		     B *b;  // error: B is hidden
		     C *c;  // OK, finds ::C
		     struct B {};
		     B *bb; // OK
		   }

		   The standard says that "B" is a local class in "f"
		   (but not nested within "A") -- but that name lookup
		   for "B" does not find this declaration until it is
		   declared directly with "f".

		   In particular:

		   [class.friend]

		   If a friend declaration appears in a local class and
		   the name specified is an unqualified name, a prior
		   declaration is looked up without considering scopes
		   that are outside the innermost enclosing non-class
		   scope. For a friend function declaration, if there is
		   no prior declaration, the program is ill-formed. For a
		   friend class declaration, if there is no prior
		   declaration, the class that is specified belongs to the
		   innermost enclosing non-class scope, but if it is
		   subsequently referenced, its name is not found by name
		   lookup until a matching declaration is provided in the
		   innermost enclosing nonclass scope.

		   So just keep looking for a non-hidden binding.
		*/
		continue;
	      }
	    val = binding;
	    break;
	  }
      }

  /* Now lookup in namespace scopes.  */
  if (!val)
    {
      name_lookup lookup (name, flags);
      if (lookup.search_unqualified
	  (current_decl_namespace (), current_binding_level))
	val = lookup.value;
    }

  /* If we have a known type overload, pull it out.  This can happen
     for both using decls and unhidden functions.  */
  if (val && TREE_CODE (val) == OVERLOAD
      && TREE_TYPE (val) != unknown_type_node)
    val = OVL_FIRST (val);

  return val;
}

/* Wrapper for lookup_name_real_1.  */

tree
lookup_name_real (tree name, int prefer_type, int nonclass, bool block_p,
		  int namespaces_only, int flags)
{
  tree ret;
  bool subtime = timevar_cond_start (TV_NAME_LOOKUP);
  ret = lookup_name_real_1 (name, prefer_type, nonclass, block_p,
			    namespaces_only, flags);
  timevar_cond_stop (TV_NAME_LOOKUP, subtime);
  return ret;
}

tree
lookup_name_nonclass (tree name)
{
  return lookup_name_real (name, 0, 1, /*block_p=*/true, 0, 0);
}

tree
lookup_name (tree name)
{
  return lookup_name_real (name, 0, 0, /*block_p=*/true, 0, 0);
}

tree
lookup_name_prefer_type (tree name, int prefer_type)
{
  return lookup_name_real (name, prefer_type, 0, /*block_p=*/true, 0, 0);
}

/* Look up NAME for type used in elaborated name specifier in
   the scopes given by SCOPE.  SCOPE can be either TS_CURRENT or
   TS_WITHIN_ENCLOSING_NON_CLASS.  Although not implied by the
   name, more scopes are checked if cleanup or template parameter
   scope is encountered.

   Unlike lookup_name_real, we make sure that NAME is actually
   declared in the desired scope, not from inheritance, nor using
   directive.  For using declaration, there is DR138 still waiting
   to be resolved.  Hidden name coming from an earlier friend
   declaration is also returned.

   A TYPE_DECL best matching the NAME is returned.  Catching error
   and issuing diagnostics are caller's responsibility.  */

static tree
lookup_type_scope_1 (tree name, tag_scope scope)
{
  cxx_binding *iter = NULL;
  tree val = NULL_TREE;
  cp_binding_level *level = NULL;

  /* Look in non-namespace scope first.  */
  if (current_binding_level->kind != sk_namespace)
    iter = outer_binding (name, NULL, /*class_p=*/ true);
  for (; iter; iter = outer_binding (name, iter, /*class_p=*/ true))
    {
      /* Check if this is the kind of thing we're looking for.
	 If SCOPE is TS_CURRENT, also make sure it doesn't come from
	 base class.  For ITER->VALUE, we can simply use
	 INHERITED_VALUE_BINDING_P.  For ITER->TYPE, we have to use
	 our own check.

	 We check ITER->TYPE before ITER->VALUE in order to handle
	   typedef struct C {} C;
	 correctly.  */

      if (qualify_lookup (iter->type, LOOKUP_PREFER_TYPES)
	  && (scope != ts_current
	      || LOCAL_BINDING_P (iter)
	      || DECL_CONTEXT (iter->type) == iter->scope->this_entity))
	val = iter->type;
      else if ((scope != ts_current
		|| !INHERITED_VALUE_BINDING_P (iter))
	       && qualify_lookup (iter->value, LOOKUP_PREFER_TYPES))
	val = iter->value;

      if (val)
	break;
    }

  /* Look in namespace scope.  */
  if (val)
    level = iter->scope;
  else
    {
      tree ns = current_decl_namespace ();

      if (tree *slot = find_namespace_slot (ns, name))
	{
	  /* If this is the kind of thing we're looking for, we're done.  */
	  if (tree type = MAYBE_STAT_TYPE (*slot))
	    if (qualify_lookup (type, LOOKUP_PREFER_TYPES))
	      val = type;
	  if (!val)
	    {
	      if (tree decl = MAYBE_STAT_DECL (*slot))
		if (qualify_lookup (decl, LOOKUP_PREFER_TYPES))
		  val = decl;
	    }
	  level = NAMESPACE_LEVEL (ns);
	}
    }

  /* Type found, check if it is in the allowed scopes, ignoring cleanup
     and template parameter scopes.  */
  if (val)
    {
      cp_binding_level *b = current_binding_level;
      while (b)
	{
	  if (level == b)
	    return val;

	  if (b->kind == sk_cleanup || b->kind == sk_template_parms
	      || b->kind == sk_function_parms)
	    b = b->level_chain;
	  else if (b->kind == sk_class
		   && scope == ts_within_enclosing_non_class)
	    b = b->level_chain;
	  else
	    break;
	}
    }

  return NULL_TREE;
}
 
/* Wrapper for lookup_type_scope_1.  */

tree
lookup_type_scope (tree name, tag_scope scope)
{
  tree ret;
  bool subtime = timevar_cond_start (TV_NAME_LOOKUP);
  ret = lookup_type_scope_1 (name, scope);
  timevar_cond_stop (TV_NAME_LOOKUP, subtime);
  return ret;
}

/* Returns true iff DECL is a block-scope extern declaration of a function
   or variable.  */

bool
is_local_extern (tree decl)
{
  cxx_binding *binding;

  /* For functions, this is easy.  */
  if (TREE_CODE (decl) == FUNCTION_DECL)
    return DECL_LOCAL_FUNCTION_P (decl);

  if (!VAR_P (decl))
    return false;
  if (!current_function_decl)
    return false;

  /* For variables, this is not easy.  We need to look at the binding stack
     for the identifier to see whether the decl we have is a local.  */
  for (binding = IDENTIFIER_BINDING (DECL_NAME (decl));
       binding && binding->scope->kind != sk_namespace;
       binding = binding->previous)
    if (binding->value == decl)
      return LOCAL_BINDING_P (binding);

  return false;
}

/* ADL lookup of NAME.  */

tree
lookup_arg_dependent (tree name, tree fns, vec<tree, va_gc> *args)
{
  bool subtime = timevar_cond_start (TV_NAME_LOOKUP);
  name_lookup lookup (name, 0);
  fns = lookup.search_adl (fns, args);
  timevar_cond_stop (TV_NAME_LOOKUP, subtime);
  return fns;
}

/* Add TARGET to USINGS, if it does not already exist there.
   We used to build the complete graph of usings at this point, from
   the POV of the source namespaces.  Now we build that as we perform
   the unqualified search.  */

static void
add_using_namespace (vec<tree, va_gc> *&usings, tree target)
{
  if (usings)
    for (unsigned ix = usings->length (); ix--;)
      if ((*usings)[ix] == target)
	return;

  vec_safe_push (usings, target);
}

/* Notify debug system of a using directive.  */

static void
emit_debug_info_using_namespace (tree from, tree target)
{
  /* Emit debugging info.  */
  tree context = from != global_namespace ? from : NULL_TREE;
  debug_hooks->imported_module_or_decl (target, NULL_TREE, context, false);
}

/* The type TYPE is being declared.  If it is a class template, or a
   specialization of a class template, do any processing required and
   perform error-checking.  If IS_FRIEND is nonzero, this TYPE is
   being declared a friend.  B is the binding level at which this TYPE
   should be bound.

   Returns the TYPE_DECL for TYPE, which may have been altered by this
   processing.  */

static tree
maybe_process_template_type_declaration (tree type, int is_friend,
					 cp_binding_level *b)
{
  tree decl = TYPE_NAME (type);

  if (processing_template_parmlist)
    /* You can't declare a new template type in a template parameter
       list.  But, you can declare a non-template type:

	 template <class A*> struct S;

       is a forward-declaration of `A'.  */
    ;
  else if (b->kind == sk_namespace
	   && current_binding_level->kind != sk_namespace)
    /* If this new type is being injected into a containing scope,
       then it's not a template type.  */
    ;
  else
    {
      gcc_assert (MAYBE_CLASS_TYPE_P (type)
		  || TREE_CODE (type) == ENUMERAL_TYPE);

      if (processing_template_decl)
	{
	  /* This may change after the call to
	     push_template_decl_real, but we want the original value.  */
	  tree name = DECL_NAME (decl);

	  decl = push_template_decl_real (decl, is_friend);
	  if (decl == error_mark_node)
	    return error_mark_node;

	  /* If the current binding level is the binding level for the
	     template parameters (see the comment in
	     begin_template_parm_list) and the enclosing level is a class
	     scope, and we're not looking at a friend, push the
	     declaration of the member class into the class scope.  In the
	     friend case, push_template_decl will already have put the
	     friend into global scope, if appropriate.  */
	  if (TREE_CODE (type) != ENUMERAL_TYPE
	      && !is_friend && b->kind == sk_template_parms
	      && b->level_chain->kind == sk_class)
	    {
	      finish_member_declaration (CLASSTYPE_TI_TEMPLATE (type));

	      if (!COMPLETE_TYPE_P (current_class_type))
		{
		  maybe_add_class_template_decl_list (current_class_type,
						      type, /*friend_p=*/0);
		  /* Put this UTD in the table of UTDs for the class.  */
		  if (CLASSTYPE_NESTED_UTDS (current_class_type) == NULL)
		    CLASSTYPE_NESTED_UTDS (current_class_type) =
		      binding_table_new (SCOPE_DEFAULT_HT_SIZE);

		  binding_table_insert
		    (CLASSTYPE_NESTED_UTDS (current_class_type), name, type);
		}
	    }
	}
    }

  return decl;
}

/* Push a tag name NAME for struct/class/union/enum type TYPE.  In case
   that the NAME is a class template, the tag is processed but not pushed.

   The pushed scope depend on the SCOPE parameter:
   - When SCOPE is TS_CURRENT, put it into the inner-most non-sk_cleanup
     scope.
   - When SCOPE is TS_GLOBAL, put it in the inner-most non-class and
     non-template-parameter scope.  This case is needed for forward
     declarations.
   - When SCOPE is TS_WITHIN_ENCLOSING_NON_CLASS, this is similar to
     TS_GLOBAL case except that names within template-parameter scopes
     are not pushed at all.

   Returns TYPE upon success and ERROR_MARK_NODE otherwise.  */

static tree
do_pushtag (tree name, tree type, tag_scope scope)
{
  tree decl;

  cp_binding_level *b = current_binding_level;
  while (/* Cleanup scopes are not scopes from the point of view of
	    the language.  */
	 b->kind == sk_cleanup
	 /* Neither are function parameter scopes.  */
	 || b->kind == sk_function_parms
	 /* Neither are the scopes used to hold template parameters
	    for an explicit specialization.  For an ordinary template
	    declaration, these scopes are not scopes from the point of
	    view of the language.  */
	 || (b->kind == sk_template_parms
	     && (b->explicit_spec_p || scope == ts_global))
	 /* Pushing into a class is ok for lambdas or when we want current  */
	 || (b->kind == sk_class
	     && scope != ts_lambda
	     && (scope != ts_current
		 /* We may be defining a new type in the initializer
		    of a static member variable. We allow this when
		    not pedantic, and it is particularly useful for
		    type punning via an anonymous union.  */
		 || COMPLETE_TYPE_P (b->this_entity))))
    b = b->level_chain;

  gcc_assert (identifier_p (name));

  /* Do C++ gratuitous typedefing.  */
  if (identifier_type_value_1 (name) != type)
    {
      tree tdef;
      tree context = TYPE_CONTEXT (type);

      if (! context)
	{
	  tree cs = current_scope ();

	  if (scope == ts_current
	      || scope == ts_lambda
	      || (cs && TREE_CODE (cs) == FUNCTION_DECL))
	    context = cs;
	  else if (cs && TYPE_P (cs))
	    /* When declaring a friend class of a local class, we want
	       to inject the newly named class into the scope
	       containing the local class, not the namespace
	       scope.  */
	    context = decl_function_context (get_type_decl (cs));
	}
      if (!context)
	context = current_namespace;

      tdef = create_implicit_typedef (name, type);
      DECL_CONTEXT (tdef) = FROB_CONTEXT (context);
      if (scope == ts_within_enclosing_non_class)
	{
	  /* This is a friend.  Make this TYPE_DECL node hidden from
	     ordinary name lookup.  Its corresponding TEMPLATE_DECL
	     will be marked in push_template_decl_real.  */
	  retrofit_lang_decl (tdef);
	  DECL_ANTICIPATED (tdef) = 1;
	  DECL_FRIEND_P (tdef) = 1;
	}

      decl = maybe_process_template_type_declaration
	(type, scope == ts_within_enclosing_non_class, b);
      if (decl == error_mark_node)
	return decl;

      if (b->kind == sk_class)
	{
	  if (!TYPE_BEING_DEFINED (current_class_type)
	      && scope != ts_lambda)
	    return error_mark_node;

	  if (!PROCESSING_REAL_TEMPLATE_DECL_P ())
	    /* Put this TYPE_DECL on the TYPE_FIELDS list for the
	       class.  But if it's a member template class, we want
	       the TEMPLATE_DECL, not the TYPE_DECL, so this is done
	       later.  */
	    finish_member_declaration (decl);
	  else
	    pushdecl_class_level (decl);
	}
      else if (b->kind != sk_template_parms)
	{
	  decl = do_pushdecl_with_scope (decl, b, /*is_friend=*/false);
	  if (decl == error_mark_node)
	    return decl;

	  if (DECL_CONTEXT (decl) == std_node
	      && init_list_identifier == DECL_NAME (TYPE_NAME (type))
	      && !CLASSTYPE_TEMPLATE_INFO (type))
	    {
	      error ("declaration of std::initializer_list does not match "
		     "#include <initializer_list>, isn't a template");
	      return error_mark_node;
	    }
	}

      TYPE_CONTEXT (type) = DECL_CONTEXT (decl);

      /* If this is a local class, keep track of it.  We need this
	 information for name-mangling, and so that it is possible to
	 find all function definitions in a translation unit in a
	 convenient way.  (It's otherwise tricky to find a member
	 function definition it's only pointed to from within a local
	 class.)  */
      if (TYPE_FUNCTION_SCOPE_P (type))
	{
	  if (processing_template_decl)
	    {
	      /* Push a DECL_EXPR so we call pushtag at the right time in
		 template instantiation rather than in some nested context.  */
	      add_decl_expr (decl);
	    }
	  else
	    vec_safe_push (local_classes, type);
	}
    }

  if (b->kind == sk_class
      && !COMPLETE_TYPE_P (current_class_type))
    {
      maybe_add_class_template_decl_list (current_class_type,
					  type, /*friend_p=*/0);

      if (CLASSTYPE_NESTED_UTDS (current_class_type) == NULL)
	CLASSTYPE_NESTED_UTDS (current_class_type)
	  = binding_table_new (SCOPE_DEFAULT_HT_SIZE);

      binding_table_insert
	(CLASSTYPE_NESTED_UTDS (current_class_type), name, type);
    }

  decl = TYPE_NAME (type);
  gcc_assert (TREE_CODE (decl) == TYPE_DECL);

  /* Set type visibility now if this is a forward declaration.  */
  TREE_PUBLIC (decl) = 1;
  determine_visibility (decl);

  return type;
}

/* Wrapper for do_pushtag.  */

tree
pushtag (tree name, tree type, tag_scope scope)
{
  tree ret;
  bool subtime = timevar_cond_start (TV_NAME_LOOKUP);
  ret = do_pushtag (name, type, scope);
  timevar_cond_stop (TV_NAME_LOOKUP, subtime);
  return ret;
}


/* Subroutines for reverting temporarily to top-level for instantiation
   of templates and such.  We actually need to clear out the class- and
   local-value slots of all identifiers, so that only the global values
   are at all visible.  Simply setting current_binding_level to the global
   scope isn't enough, because more binding levels may be pushed.  */
struct saved_scope *scope_chain;

/* Return true if ID has not already been marked.  */

static inline bool
store_binding_p (tree id)
{
  if (!id || !IDENTIFIER_BINDING (id))
    return false;

  if (IDENTIFIER_MARKED (id))
    return false;

  return true;
}

/* Add an appropriate binding to *OLD_BINDINGS which needs to already
   have enough space reserved.  */

static void
store_binding (tree id, vec<cxx_saved_binding, va_gc> **old_bindings)
{
  cxx_saved_binding saved;

  gcc_checking_assert (store_binding_p (id));

  IDENTIFIER_MARKED (id) = 1;

  saved.identifier = id;
  saved.binding = IDENTIFIER_BINDING (id);
  saved.real_type_value = REAL_IDENTIFIER_TYPE_VALUE (id);
  (*old_bindings)->quick_push (saved);
  IDENTIFIER_BINDING (id) = NULL;
}

static void
store_bindings (tree names, vec<cxx_saved_binding, va_gc> **old_bindings)
{
  static vec<tree> bindings_need_stored;
  tree t, id;
  size_t i;

  bool subtime = timevar_cond_start (TV_NAME_LOOKUP);
  for (t = names; t; t = TREE_CHAIN (t))
    {
      if (TREE_CODE (t) == TREE_LIST)
	id = TREE_PURPOSE (t);
      else
	id = DECL_NAME (t);

      if (store_binding_p (id))
	bindings_need_stored.safe_push (id);
    }
  if (!bindings_need_stored.is_empty ())
    {
      vec_safe_reserve_exact (*old_bindings, bindings_need_stored.length ());
      for (i = 0; bindings_need_stored.iterate (i, &id); ++i)
	{
	  /* We can apparently have duplicates in NAMES.  */
	  if (store_binding_p (id))
	    store_binding (id, old_bindings);
	}
      bindings_need_stored.truncate (0);
    }
  timevar_cond_stop (TV_NAME_LOOKUP, subtime);
}

/* Like store_bindings, but NAMES is a vector of cp_class_binding
   objects, rather than a TREE_LIST.  */

static void
store_class_bindings (vec<cp_class_binding, va_gc> *names,
		      vec<cxx_saved_binding, va_gc> **old_bindings)
{
  static vec<tree> bindings_need_stored;
  size_t i;
  cp_class_binding *cb;

  for (i = 0; vec_safe_iterate (names, i, &cb); ++i)
    if (store_binding_p (cb->identifier))
      bindings_need_stored.safe_push (cb->identifier);
  if (!bindings_need_stored.is_empty ())
    {
      tree id;
      vec_safe_reserve_exact (*old_bindings, bindings_need_stored.length ());
      for (i = 0; bindings_need_stored.iterate (i, &id); ++i)
	store_binding (id, old_bindings);
      bindings_need_stored.truncate (0);
    }
}

/* A chain of saved_scope structures awaiting reuse.  */

static GTY((deletable)) struct saved_scope *free_saved_scope;

static void
do_push_to_top_level (void)
{
  struct saved_scope *s;
  cp_binding_level *b;
  cxx_saved_binding *sb;
  size_t i;
  bool need_pop;

  /* Reuse or create a new structure for this saved scope.  */
  if (free_saved_scope != NULL)
    {
      s = free_saved_scope;
      free_saved_scope = s->prev;

      vec<cxx_saved_binding, va_gc> *old_bindings = s->old_bindings;
      memset (s, 0, sizeof (*s));
      /* Also reuse the structure's old_bindings vector.  */
      vec_safe_truncate (old_bindings, 0);
      s->old_bindings = old_bindings;
    }
  else
    s = ggc_cleared_alloc<saved_scope> ();

  b = scope_chain ? current_binding_level : 0;

  /* If we're in the middle of some function, save our state.  */
  if (cfun)
    {
      need_pop = true;
      push_function_context ();
    }
  else
    need_pop = false;

  if (scope_chain && previous_class_level)
    store_class_bindings (previous_class_level->class_shadowed,
			  &s->old_bindings);

  /* Have to include the global scope, because class-scope decls
     aren't listed anywhere useful.  */
  for (; b; b = b->level_chain)
    {
      tree t;

      /* Template IDs are inserted into the global level. If they were
	 inserted into namespace level, finish_file wouldn't find them
	 when doing pending instantiations. Therefore, don't stop at
	 namespace level, but continue until :: .  */
      if (global_scope_p (b))
	break;

      store_bindings (b->names, &s->old_bindings);
      /* We also need to check class_shadowed to save class-level type
	 bindings, since pushclass doesn't fill in b->names.  */
      if (b->kind == sk_class)
	store_class_bindings (b->class_shadowed, &s->old_bindings);

      /* Unwind type-value slots back to top level.  */
      for (t = b->type_shadowed; t; t = TREE_CHAIN (t))
	SET_IDENTIFIER_TYPE_VALUE (TREE_PURPOSE (t), TREE_VALUE (t));
    }

  FOR_EACH_VEC_SAFE_ELT (s->old_bindings, i, sb)
    IDENTIFIER_MARKED (sb->identifier) = 0;

  s->this_module = GLOBAL_MODULE_INDEX;

  s->prev = scope_chain;
  s->bindings = b;
  s->need_pop_function_context = need_pop;
  s->function_decl = current_function_decl;
  s->unevaluated_operand = cp_unevaluated_operand;
  s->inhibit_evaluation_warnings = c_inhibit_evaluation_warnings;
  s->x_stmt_tree.stmts_are_full_exprs_p = true;

  scope_chain = s;
  current_function_decl = NULL_TREE;
  vec_alloc (current_lang_base, 10);
  current_lang_name = lang_name_cplusplus;
  current_namespace = global_namespace;
  push_class_stack ();
  cp_unevaluated_operand = 0;
  c_inhibit_evaluation_warnings = 0;
}

static void
do_pop_from_top_level (void)
{
  struct saved_scope *s = scope_chain;
  cxx_saved_binding *saved;
  size_t i;

  /* Clear out class-level bindings cache.  */
  if (previous_class_level)
    invalidate_class_lookup_cache ();
  pop_class_stack ();

  current_lang_base = 0;

  scope_chain = s->prev;
  FOR_EACH_VEC_SAFE_ELT (s->old_bindings, i, saved)
    {
      tree id = saved->identifier;

      IDENTIFIER_BINDING (id) = saved->binding;
      SET_IDENTIFIER_TYPE_VALUE (id, saved->real_type_value);
    }

  /* If we were in the middle of compiling a function, restore our
     state.  */
  if (s->need_pop_function_context)
    pop_function_context ();
  current_function_decl = s->function_decl;
  cp_unevaluated_operand = s->unevaluated_operand;
  c_inhibit_evaluation_warnings = s->inhibit_evaluation_warnings;

  /* Make this saved_scope structure available for reuse by
     push_to_top_level.  */
  s->prev = free_saved_scope;
  free_saved_scope = s;
}

/* Push into the scope of the namespace NS, even if it is deeply
   nested within another namespace.  */

static void
do_push_nested_namespace (tree ns)
{
  if (ns == global_namespace)
    do_push_to_top_level ();
  else
    {
      do_push_nested_namespace (CP_DECL_CONTEXT (ns));
      gcc_checking_assert
	(find_namespace_value (current_namespace,
			       DECL_NAME (ns) ? DECL_NAME (ns)
			       : anon_identifier) == ns);
      resume_scope (NAMESPACE_LEVEL (ns));
      current_namespace = ns;
    }
}

/* Pop back from the scope of the namespace NS, which was previously
   entered with push_nested_namespace.  */

static void
do_pop_nested_namespace (tree ns)
{
  while (ns != global_namespace)
    {
      ns = CP_DECL_CONTEXT (ns);
      current_namespace = ns;
      leave_scope ();
    }

  do_pop_from_top_level ();
}

<<<<<<< HEAD
=======
/* Add TARGET to USINGS, if it does not already exist there.
   We used to build the complete graph of usings at this point, from
   the POV of the source namespaces.  Now we build that as we perform
   the unqualified search.  */

static void
add_using_namespace (vec<tree, va_gc> *&usings, tree target)
{
  if (usings)
    for (unsigned ix = usings->length (); ix--;)
      if ((*usings)[ix] == target)
	return;

  vec_safe_push (usings, target);
}

/* Tell the debug system of a using directive.  */

static void
emit_debug_info_using_namespace (tree from, tree target)
{
  /* Emit debugging info.  */
  tree context = from != global_namespace ? from : NULL_TREE;
  debug_hooks->imported_module_or_decl (target, NULL_TREE, context, false);
}

>>>>>>> bd5c2b15
/* Process a namespace-scope using directive.  */

void
finish_namespace_using_directive (tree target, tree attribs)
{
  gcc_checking_assert (namespace_bindings_p ());
  if (target == error_mark_node)
    return;

  add_using_namespace (DECL_NAMESPACE_USING (current_namespace),
		       ORIGINAL_NAMESPACE (target));
  emit_debug_info_using_namespace (current_namespace,
				   ORIGINAL_NAMESPACE (target));

  if (attribs == error_mark_node)
    return;

  for (tree a = attribs; a; a = TREE_CHAIN (a))
    {
      tree name = get_attribute_name (a);
      if (is_attribute_p ("strong", name))
	{
	  warning (0, "strong using directive no longer supported");
	  if (CP_DECL_CONTEXT (target) == current_namespace)
	    inform (DECL_SOURCE_LOCATION (target),
		    "you may use an inline namespace instead");
	}
      else
	warning (OPT_Wattributes, "%qD attribute directive ignored", name);
    }
}

/* Process a function-scope using-directive.  */

void
finish_local_using_directive (tree target, tree attribs)
{
  gcc_checking_assert (local_bindings_p ());
  if (target == error_mark_node)
    return;

  if (attribs)
    warning (OPT_Wattributes, "attributes ignored on local using directive");

  add_stmt (build_stmt (input_location, USING_STMT, target));

  add_using_namespace (current_binding_level->using_directives,
		       ORIGINAL_NAMESPACE (target));
}

/* Pushes X into the global namespace.  */

tree
pushdecl_top_level (tree x, bool is_friend)
{
  bool subtime = timevar_cond_start (TV_NAME_LOOKUP);
  do_push_to_top_level ();
  x = pushdecl_namespace_level (x, is_friend);
  do_pop_from_top_level ();
  timevar_cond_stop (TV_NAME_LOOKUP, subtime);
  return x;
}

/* Pushes X into the global namespace and calls cp_finish_decl to
   register the variable, initializing it with INIT.  */

tree
pushdecl_top_level_and_finish (tree x, tree init)
{
  bool subtime = timevar_cond_start (TV_NAME_LOOKUP);
  do_push_to_top_level ();
  x = pushdecl_namespace_level (x, false);
  cp_finish_decl (x, init, false, NULL_TREE, 0);
  do_pop_from_top_level ();
  timevar_cond_stop (TV_NAME_LOOKUP, subtime);
  return x;
}

/* Enter the namespaces from current_namerspace to NS.  */

static int
push_inline_namespaces (tree ns)
{
  int count = 0;
  if (ns != current_namespace)
    {
      gcc_assert (ns != global_namespace);
      count += push_inline_namespaces (CP_DECL_CONTEXT (ns));
      resume_scope (NAMESPACE_LEVEL (ns));
      current_namespace = ns;
      count++;
    }
  return count;
}

/* Push into the scope of the NAME namespace.  If NAME is NULL_TREE,
   then we enter an anonymous namespace.  If MAKE_INLINE is true, then
   we create an inline namespace (it is up to the caller to check upon
   redefinition). Return the number of namespaces entered.  */

int
push_namespace (tree name, bool make_inline)
{
  bool subtime = timevar_cond_start (TV_NAME_LOOKUP);
  int count = 0;

  /* We should not get here if the global_namespace is not yet constructed
     nor if NAME designates the global namespace:  The global scope is
     constructed elsewhere.  */
  gcc_assert (global_namespace != NULL && name != global_identifier);

  if (!name)
    name = anon_identifier;

  tree ns = NULL_TREE;
  {
    name_lookup lookup (name, 0);
    if (!lookup.search_qualified (current_namespace, /*usings=*/false))
      ;
    else if (TREE_CODE (lookup.value) != NAMESPACE_DECL)
      ;
    else if (tree dna = DECL_NAMESPACE_ALIAS (lookup.value))
      {
	/* A namespace alias is not allowed here, but if the alias
	   is for a namespace also inside the current scope,
	   accept it with a diagnostic.  That's better than dying
	   horribly.  */
	if (is_nested_namespace (current_namespace, CP_DECL_CONTEXT (dna)))
	  {
	    error ("namespace alias %qD not allowed here, "
		   "assuming %qD", lookup.value, dna);
	    ns = dna;
	  }
      }
    else
      ns = lookup.value;
  }

  bool new_ns = false;
  if (ns)
    /* DR2061.  NS might be a member of an inline namespace.  We
       need to push into those namespaces.  */
    count += push_inline_namespaces (CP_DECL_CONTEXT (ns));
  else
    {
      /* Before making a new namespace, see if we already have one in
	 the existing partitions of the current namespace.  */
      if (tree *slot = find_namespace_slot (current_namespace, name))
	ns = find_namespace_partition (*slot);

      if (!ns)
	{
	  ns = build_lang_decl (NAMESPACE_DECL, name, void_type_node);
	  SCOPE_DEPTH (ns) = SCOPE_DEPTH (current_namespace) + 1;
	  if (!SCOPE_DEPTH (ns))
	    /* We only allow depth 255. */
	    sorry ("cannot nest more than %d namespaces",
		   SCOPE_DEPTH (current_namespace));
	  DECL_CONTEXT (ns) = FROB_CONTEXT (current_namespace);
	  /* Namespaces are always exported. */
	  DECL_MODULE_EXPORT_P (ns) = true;
	  new_ns = true;
	}

      if (pushdecl (ns) == error_mark_node)
	ns = NULL_TREE;
      else if (new_ns)
	{
	  if (name == anon_identifier)
	    {
	      /* Clear DECL_NAME for the benefit of debugging back ends.  */
	      SET_DECL_ASSEMBLER_NAME (ns, name);
	      DECL_NAME (ns) = NULL_TREE;

	      if (!make_inline)
		add_using_namespace (DECL_NAMESPACE_USING (current_namespace),
				     ns);
	    }
	  else if (TREE_PUBLIC (current_namespace))
	    TREE_PUBLIC (ns) = 1;

	  if (name == anon_identifier || make_inline)
	    emit_debug_info_using_namespace (current_namespace, ns);

	  if (make_inline)
	    {
	      DECL_NAMESPACE_INLINE_P (ns) = true;
	      vec_safe_push (DECL_NAMESPACE_INLINEES (current_namespace), ns);
	    }
	}
    }

  if (ns)
    {
      if (make_inline && !DECL_NAMESPACE_INLINE_P (ns))
	{
	  error ("inline namespace must be specified at initial definition");
	  inform (DECL_SOURCE_LOCATION (ns), "%qD defined here", ns);
	}
      if (new_ns)
	begin_scope (sk_namespace, ns);
      else
	resume_scope (NAMESPACE_LEVEL (ns));
      current_namespace = ns;
      count++;
    }

  timevar_cond_stop (TV_NAME_LOOKUP, subtime);
  return count;
}

/* Pop from the scope of the current namespace.  */

void
pop_namespace (void)
{
  bool subtime = timevar_cond_start (TV_NAME_LOOKUP);

  gcc_assert (current_namespace != global_namespace);
  current_namespace = CP_DECL_CONTEXT (current_namespace);
  /* The binding level is not popped, as it might be re-opened later.  */
  leave_scope ();

  timevar_cond_stop (TV_NAME_LOOKUP, subtime);
}

/* External entry points for do_{push_to/pop_from}_top_level.  */

void
push_to_top_level (void)
{
  bool subtime = timevar_cond_start (TV_NAME_LOOKUP);
  do_push_to_top_level ();
  timevar_cond_stop (TV_NAME_LOOKUP, subtime);
}

void
pop_from_top_level (void)
{
  bool subtime = timevar_cond_start (TV_NAME_LOOKUP);
  do_pop_from_top_level ();
  timevar_cond_stop (TV_NAME_LOOKUP, subtime);
}

/* External entry points for do_{push,pop}_nested_namespace.  */

void
push_nested_namespace (tree ns)
{
  bool subtime = timevar_cond_start (TV_NAME_LOOKUP);
  do_push_nested_namespace (ns);
  timevar_cond_stop (TV_NAME_LOOKUP, subtime);
}

void
pop_nested_namespace (tree ns)
{
  bool subtime = timevar_cond_start (TV_NAME_LOOKUP);
  gcc_assert (current_namespace == ns);
  do_pop_nested_namespace (ns);
  timevar_cond_stop (TV_NAME_LOOKUP, subtime);
}

/* Pop off extraneous binding levels left over due to syntax errors.
   We don't pop past namespaces, as they might be valid.  */

void
pop_everything (void)
{
  if (ENABLE_SCOPE_CHECKING)
    verbatim ("XXX entering pop_everything ()\n");
  while (!namespace_bindings_p ())
    {
      if (current_binding_level->kind == sk_class)
	pop_nested_class ();
      else
	poplevel (0, 0, 0);
    }
  if (ENABLE_SCOPE_CHECKING)
    verbatim ("XXX leaving pop_everything ()\n");
}

/* Emit debugging information for using declarations and directives.
   If input tree is overloaded fn then emit debug info for all
   candidates.  */

void
cp_emit_debug_info_for_using (tree t, tree context)
{
  /* Don't try to emit any debug information if we have errors.  */
  if (seen_error ())
    return;

  /* Ignore this FUNCTION_DECL if it refers to a builtin declaration
     of a builtin function.  */
  if (TREE_CODE (t) == FUNCTION_DECL
      && DECL_EXTERNAL (t)
      && DECL_BUILT_IN (t))
    return;

  /* Do not supply context to imported_module_or_decl, if
     it is a global namespace.  */
  if (context == global_namespace)
    context = NULL_TREE;

  t = MAYBE_BASELINK_FUNCTIONS (t);

  /* FIXME: Handle TEMPLATE_DECLs.  */
  for (lkp_iterator iter (t); iter; ++iter)
    {
      tree fn = *iter;
      if (TREE_CODE (fn) != TEMPLATE_DECL)
	{
	  if (building_stmt_list_p ())
	    add_stmt (build_stmt (input_location, USING_STMT, fn));
	  else
	    debug_hooks->imported_module_or_decl (fn,
						  NULL_TREE, context, false);
	}
    }
}

#include "gt-cp-name-lookup.h"<|MERGE_RESOLUTION|>--- conflicted
+++ resolved
@@ -460,11 +460,8 @@
 	      previous->scopes->quick_push (decl);
 	    }
 	}
-<<<<<<< HEAD
-=======
 
       /* Unmark the outer partial lookup.  */
->>>>>>> bd5c2b15
       lookup_mark (previous->value, false);
     }
   else
@@ -514,10 +511,7 @@
 	  LOOKUP_SEEN_P (decl) = true;
 	}
 
-<<<<<<< HEAD
-=======
       /* Remark the outer partial lookup.  */
->>>>>>> bd5c2b15
       lookup_mark (previous->value, true);
     }
   else
@@ -5953,32 +5947,6 @@
   return fns;
 }
 
-/* Add TARGET to USINGS, if it does not already exist there.
-   We used to build the complete graph of usings at this point, from
-   the POV of the source namespaces.  Now we build that as we perform
-   the unqualified search.  */
-
-static void
-add_using_namespace (vec<tree, va_gc> *&usings, tree target)
-{
-  if (usings)
-    for (unsigned ix = usings->length (); ix--;)
-      if ((*usings)[ix] == target)
-	return;
-
-  vec_safe_push (usings, target);
-}
-
-/* Notify debug system of a using directive.  */
-
-static void
-emit_debug_info_using_namespace (tree from, tree target)
-{
-  /* Emit debugging info.  */
-  tree context = from != global_namespace ? from : NULL_TREE;
-  debug_hooks->imported_module_or_decl (target, NULL_TREE, context, false);
-}
-
 /* The type TYPE is being declared.  If it is a class template, or a
    specialization of a class template, do any processing required and
    perform error-checking.  If IS_FRIEND is nonzero, this TYPE is
@@ -6489,8 +6457,6 @@
   do_pop_from_top_level ();
 }
 
-<<<<<<< HEAD
-=======
 /* Add TARGET to USINGS, if it does not already exist there.
    We used to build the complete graph of usings at this point, from
    the POV of the source namespaces.  Now we build that as we perform
@@ -6507,7 +6473,7 @@
   vec_safe_push (usings, target);
 }
 
-/* Tell the debug system of a using directive.  */
+/* Notify debug system of a using directive.  */
 
 static void
 emit_debug_info_using_namespace (tree from, tree target)
@@ -6517,7 +6483,6 @@
   debug_hooks->imported_module_or_decl (target, NULL_TREE, context, false);
 }
 
->>>>>>> bd5c2b15
 /* Process a namespace-scope using directive.  */
 
 void
