--- conflicted
+++ resolved
@@ -793,19 +793,6 @@
       if (state->modified[INSN_UID (cand->insn)].kind != EXT_MODIFIED_NONE)
 	return false;
 
-<<<<<<< HEAD
-      /* Transformation of
-	 (set (reg1) (expression))
-	 (set (reg2) (any_extend (reg1)))
-	 into
-	 (set (reg2) (any_extend (expression)))
-	 (set (reg1) (reg2))
-	 is only valid for scalar integral modes, as it relies on the low
-	 subreg of reg1 to have the value of (expression), which is not true
-	 e.g. for vector modes.  */
-      if (!SCALAR_INT_MODE_P (GET_MODE (SET_DEST (PATTERN (cand->insn)))))
-	return false;
-
       enum machine_mode dst_mode = GET_MODE (SET_DEST (PATTERN (cand->insn)));
       rtx src_reg = get_extended_src_reg (SET_SRC (PATTERN (cand->insn)));
 
@@ -814,8 +801,6 @@
 	  != HARD_REGNO_NREGS (REGNO (src_reg), GET_MODE (src_reg)))
 	return false;
 
-=======
->>>>>>> 8934e21a
       /* There's only one reaching def.  */
       rtx def_insn = state->defs_list[0];
 
