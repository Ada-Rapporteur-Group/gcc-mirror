/* Change pseudos by memory.
   Copyright (C) 2010-2017 Free Software Foundation, Inc.
   Contributed by Vladimir Makarov <vmakarov@redhat.com>.

This file is part of GCC.

GCC is free software; you can redistribute it and/or modify it under
the terms of the GNU General Public License as published by the Free
Software Foundation; either version 3, or (at your option) any later
version.

GCC is distributed in the hope that it will be useful, but WITHOUT ANY
WARRANTY; without even the implied warranty of MERCHANTABILITY or
FITNESS FOR A PARTICULAR PURPOSE.  See the GNU General Public License
for more details.

You should have received a copy of the GNU General Public License
along with GCC; see the file COPYING3.	If not see
<http://www.gnu.org/licenses/>.	 */


/* This file contains code for a pass to change spilled pseudos into
   memory.

   The pass creates necessary stack slots and assigns spilled pseudos
   to the stack slots in following way:

   for all spilled pseudos P most frequently used first do
     for all stack slots S do
       if P doesn't conflict with pseudos assigned to S then
	 assign S to P and goto to the next pseudo process
       end
     end
     create new stack slot S and assign P to S
   end

   The actual algorithm is bit more complicated because of different
   pseudo sizes.

   After that the code changes spilled pseudos (except ones created
   from scratches) by corresponding stack slot memory in RTL.

   If at least one stack slot was created, we need to run more passes
   because we have new addresses which should be checked and because
   the old address displacements might change and address constraints
   (or insn memory constraints) might not be satisfied any more.

   For some targets, the pass can spill some pseudos into hard
   registers of different class (usually into vector registers)
   instead of spilling them into memory if it is possible and
   profitable.  Spilling GENERAL_REGS pseudo into SSE registers for
   Intel Corei7 is an example of such optimization.  And this is
   actually recommended by Intel optimization guide.

   The file also contains code for final change of pseudos on hard
   regs correspondingly assigned to them.  */

#include "config.h"
#include "system.h"
#include "coretypes.h"
#include "backend.h"
#include "target.h"
#include "rtl.h"
#include "df.h"
#include "insn-config.h"
#include "regs.h"
#include "memmodel.h"
#include "ira.h"
#include "recog.h"
#include "output.h"
#include "cfgrtl.h"
#include "lra.h"
#include "lra-int.h"


/* Max regno at the start of the pass.	*/
static int regs_num;

/* Map spilled regno -> hard regno used instead of memory for
   spilling.  */
static rtx *spill_hard_reg;

/* The structure describes stack slot of a spilled pseudo.  */
struct pseudo_slot
{
  /* Number (0, 1, ...) of the stack slot to which given pseudo
     belongs.  */
  int slot_num;
  /* First or next slot with the same slot number.  */
  struct pseudo_slot *next, *first;
  /* Memory representing the spilled pseudo.  */
  rtx mem;
};

/* The stack slots for each spilled pseudo.  Indexed by regnos.	 */
static struct pseudo_slot *pseudo_slots;

/* The structure describes a register or a stack slot which can be
   used for several spilled pseudos.  */
struct slot
{
  /* First pseudo with given stack slot.  */
  int regno;
  /* Hard reg into which the slot pseudos are spilled.	The value is
     negative for pseudos spilled into memory.	*/
  int hard_regno;
  /* Maximum alignment required by all users of the slot.  */
  unsigned int align;
  /* Maximum size required by all users of the slot.  */
<<<<<<< HEAD
  poly_int64 size;
=======
  HOST_WIDE_INT size;
>>>>>>> 68b948d3
  /* Memory representing the all stack slot.  It can be different from
     memory representing a pseudo belonging to give stack slot because
     pseudo can be placed in a part of the corresponding stack slot.
     The value is NULL for pseudos spilled into a hard reg.  */
  rtx mem;
  /* Combined live ranges of all pseudos belonging to given slot.  It
     is used to figure out that a new spilled pseudo can use given
     stack slot.  */
  lra_live_range_t live_ranges;
};

/* Array containing info about the stack slots.	 The array element is
   indexed by the stack slot number in the range [0..slots_num).  */
static struct slot *slots;
/* The number of the stack slots currently existing.  */
static int slots_num;

/* Set up memory of the spilled pseudo I.  The function can allocate
   the corresponding stack slot if it is not done yet.	*/
static void
assign_mem_slot (int i)
{
  rtx x = NULL_RTX;
  machine_mode mode = GET_MODE (regno_reg_rtx[i]);
<<<<<<< HEAD
  poly_int64 inherent_size = PSEUDO_REGNO_BYTES (i);
  machine_mode wider_mode
    = wider_subreg_mode (mode, lra_reg_info[i].biggest_mode);
  poly_int64 total_size = GET_MODE_SIZE (wider_mode);
  poly_int64 adjust = 0;
=======
  HOST_WIDE_INT inherent_size = PSEUDO_REGNO_BYTES (i);
  machine_mode wider_mode
    = (GET_MODE_SIZE (mode) >= GET_MODE_SIZE (lra_reg_info[i].biggest_mode)
       ? mode : lra_reg_info[i].biggest_mode);
  HOST_WIDE_INT total_size = GET_MODE_SIZE (wider_mode);
  HOST_WIDE_INT adjust = 0;
>>>>>>> 68b948d3

  lra_assert (regno_reg_rtx[i] != NULL_RTX && REG_P (regno_reg_rtx[i])
	      && lra_reg_info[i].nrefs != 0 && reg_renumber[i] < 0);

  unsigned int slot_num = pseudo_slots[i].slot_num;
  x = slots[slot_num].mem;
  if (!x)
    {
      x = assign_stack_local (BLKmode, slots[slot_num].size,
			      slots[slot_num].align);
      slots[slot_num].mem = x;
    }

  /* On a big endian machine, the "address" of the slot is the address
     of the low part that fits its inherent mode.  */
  adjust += subreg_size_lowpart_offset (inherent_size, total_size);
  x = adjust_address_nv (x, GET_MODE (regno_reg_rtx[i]), adjust);

  /* Set all of the memory attributes as appropriate for a spill.  */
  set_mem_attrs_for_spill (x);
  pseudo_slots[i].mem = x;
}

/* Sort pseudos according their usage frequencies.  */
static int
regno_freq_compare (const void *v1p, const void *v2p)
{
  const int regno1 = *(const int *) v1p;
  const int regno2 = *(const int *) v2p;
  int diff;

  if ((diff = lra_reg_info[regno2].freq - lra_reg_info[regno1].freq) != 0)
    return diff;
  return regno1 - regno2;
}

/* Sort pseudos according to their slots, putting the slots in the order
   that they should be allocated.

   First prefer to group slots with variable sizes together and slots
   with constant sizes together, since that usually makes them easier
   to address from a common anchor point.  E.g. loads of polynomial-sized
   registers tend to take polynomial offsets while loads of constant-sized
   registers tend to take constant (non-polynomial) offsets.

   Next, slots with lower numbers have the highest priority and should
   get the smallest displacement from the stack or frame pointer
   (whichever is being used).

   The first allocated slot is always closest to the frame pointer,
   so prefer lower slot numbers when frame_pointer_needed.  If the stack
   and frame grow in the same direction, then the first allocated slot is
   always closest to the initial stack pointer and furthest away from the
   final stack pointer, so allocate higher numbers first when using the
   stack pointer in that case.  The reverse is true if the stack and
   frame grow in opposite directions.  */
static int
pseudo_reg_slot_compare (const void *v1p, const void *v2p)
{
  const int regno1 = *(const int *) v1p;
  const int regno2 = *(const int *) v2p;
  int diff, slot_num1, slot_num2;

  slot_num1 = pseudo_slots[regno1].slot_num;
  slot_num2 = pseudo_slots[regno2].slot_num;
  diff = (int (slots[slot_num1].size.is_constant ())
	  - int (slots[slot_num2].size.is_constant ()));
  if (diff != 0)
    return diff;
  if ((diff = slot_num1 - slot_num2) != 0)
    return (frame_pointer_needed
	    || (!FRAME_GROWS_DOWNWARD) == STACK_GROWS_DOWNWARD ? diff : -diff);
  poly_int64 total_size1 = GET_MODE_SIZE (lra_reg_info[regno1].biggest_mode);
  poly_int64 total_size2 = GET_MODE_SIZE (lra_reg_info[regno2].biggest_mode);
  if ((diff = compare_sizes_for_sort (total_size2, total_size1)) != 0)
    return diff;
  return regno1 - regno2;
}

/* Assign spill hard registers to N pseudos in PSEUDO_REGNOS which is
   sorted in order of highest frequency first.  Put the pseudos which
   did not get a spill hard register at the beginning of array
   PSEUDO_REGNOS.  Return the number of such pseudos.  */
static int
assign_spill_hard_regs (int *pseudo_regnos, int n)
{
  int i, k, p, regno, res, spill_class_size, hard_regno, nr;
  enum reg_class rclass, spill_class;
  machine_mode mode;
  lra_live_range_t r;
  rtx_insn *insn;
  rtx set;
  basic_block bb;
  HARD_REG_SET conflict_hard_regs;
  bitmap_head ok_insn_bitmap;
  bitmap setjump_crosses = regstat_get_setjmp_crosses ();
  /* Hard registers which can not be used for any purpose at given
     program point because they are unallocatable or already allocated
     for other pseudos.	 */
  HARD_REG_SET *reserved_hard_regs;

  if (! lra_reg_spill_p)
    return n;
  /* Set up reserved hard regs for every program point.	 */
  reserved_hard_regs = XNEWVEC (HARD_REG_SET, lra_live_max_point);
  for (p = 0; p < lra_live_max_point; p++)
    COPY_HARD_REG_SET (reserved_hard_regs[p], lra_no_alloc_regs);
  for (i = FIRST_PSEUDO_REGISTER; i < regs_num; i++)
    if (lra_reg_info[i].nrefs != 0
	&& (hard_regno = lra_get_regno_hard_regno (i)) >= 0)
      for (r = lra_reg_info[i].live_ranges; r != NULL; r = r->next)
	for (p = r->start; p <= r->finish; p++)
	  add_to_hard_reg_set (&reserved_hard_regs[p],
			       lra_reg_info[i].biggest_mode, hard_regno);
  bitmap_initialize (&ok_insn_bitmap, &reg_obstack);
  FOR_EACH_BB_FN (bb, cfun)
    FOR_BB_INSNS (bb, insn)
      if (DEBUG_INSN_P (insn)
	  || ((set = single_set (insn)) != NULL_RTX
	      && REG_P (SET_SRC (set)) && REG_P (SET_DEST (set))))
	bitmap_set_bit (&ok_insn_bitmap, INSN_UID (insn));
  for (res = i = 0; i < n; i++)
    {
      regno = pseudo_regnos[i];
      rclass = lra_get_allocno_class (regno);
      if (bitmap_bit_p (setjump_crosses, regno)
	  || (spill_class
	      = ((enum reg_class)
		 targetm.spill_class ((reg_class_t) rclass,
				      PSEUDO_REGNO_MODE (regno)))) == NO_REGS
	  || bitmap_intersect_compl_p (&lra_reg_info[regno].insn_bitmap,
				       &ok_insn_bitmap))
	{
	  pseudo_regnos[res++] = regno;
	  continue;
	}
      lra_assert (spill_class != NO_REGS);
      COPY_HARD_REG_SET (conflict_hard_regs,
			 lra_reg_info[regno].conflict_hard_regs);
      for (r = lra_reg_info[regno].live_ranges; r != NULL; r = r->next)
	for (p = r->start; p <= r->finish; p++)
	  IOR_HARD_REG_SET (conflict_hard_regs, reserved_hard_regs[p]);
      spill_class_size = ira_class_hard_regs_num[spill_class];
      mode = lra_reg_info[regno].biggest_mode;
      for (k = 0; k < spill_class_size; k++)
	{
	  hard_regno = ira_class_hard_regs[spill_class][k];
	  if (! overlaps_hard_reg_set_p (conflict_hard_regs, mode, hard_regno))
	    break;
	}
      if (k >= spill_class_size)
	{
	   /* There is no available regs -- assign memory later.  */
	  pseudo_regnos[res++] = regno;
	  continue;
	}
      if (lra_dump_file != NULL)
	fprintf (lra_dump_file, "  Spill r%d into hr%d\n", regno, hard_regno);
      /* Update reserved_hard_regs.  */
      for (r = lra_reg_info[regno].live_ranges; r != NULL; r = r->next)
	for (p = r->start; p <= r->finish; p++)
	  add_to_hard_reg_set (&reserved_hard_regs[p],
			       lra_reg_info[regno].biggest_mode, hard_regno);
      spill_hard_reg[regno]
	= gen_raw_REG (PSEUDO_REGNO_MODE (regno), hard_regno);
      for (nr = 0;
	   nr < hard_regno_nregs[hard_regno][lra_reg_info[regno].biggest_mode];
	   nr++)
	/* Just loop.  */
	df_set_regs_ever_live (hard_regno + nr, true);
    }
  bitmap_clear (&ok_insn_bitmap);
  free (reserved_hard_regs);
  return res;
}

/* Add pseudo REGNO to slot SLOT_NUM.  */
static void
add_pseudo_to_slot (int regno, int slot_num)
{
  struct pseudo_slot *first;

  /* Each pseudo has an inherent size which comes from its own mode,
     and a total size which provides room for paradoxical subregs.
     We need to make sure the size and alignment of the slot are
     sufficient for both.  */
<<<<<<< HEAD
  machine_mode mode = wider_subreg_mode (PSEUDO_REGNO_MODE (regno),
					 lra_reg_info[regno].biggest_mode);
  unsigned int align = spill_slot_alignment (mode);
  slots[slot_num].align = MAX (slots[slot_num].align, align);
  slots[slot_num].size = upper_bound (slots[slot_num].size,
				      GET_MODE_SIZE (mode));
=======
  machine_mode mode = (GET_MODE_SIZE (PSEUDO_REGNO_MODE (regno))
		       >= GET_MODE_SIZE (lra_reg_info[regno].biggest_mode)
		       ? PSEUDO_REGNO_MODE (regno)
		       : lra_reg_info[regno].biggest_mode);
  unsigned int align = spill_slot_alignment (mode);
  slots[slot_num].align = MAX (slots[slot_num].align, align);
  slots[slot_num].size = MAX (slots[slot_num].size, GET_MODE_SIZE (mode));
>>>>>>> 68b948d3

  if (slots[slot_num].regno < 0)
    {
      /* It is the first pseudo in the slot.  */
      slots[slot_num].regno = regno;
      pseudo_slots[regno].first = &pseudo_slots[regno];
      pseudo_slots[regno].next = NULL;
    }
  else
    {
      first = pseudo_slots[regno].first = &pseudo_slots[slots[slot_num].regno];
      pseudo_slots[regno].next = first->next;
      first->next = &pseudo_slots[regno];
    }
  pseudo_slots[regno].mem = NULL_RTX;
  pseudo_slots[regno].slot_num = slot_num;
  slots[slot_num].live_ranges
    = lra_merge_live_ranges (slots[slot_num].live_ranges,
			     lra_copy_live_range_list
			     (lra_reg_info[regno].live_ranges));
}

/* Assign stack slot numbers to pseudos in array PSEUDO_REGNOS of
   length N.  Sort pseudos in PSEUDO_REGNOS for subsequent assigning
   memory stack slots.	*/
static void
assign_stack_slot_num_and_sort_pseudos (int *pseudo_regnos, int n)
{
  int i, j, regno;

  slots_num = 0;
  /* Assign stack slot numbers to spilled pseudos, use smaller numbers
     for most frequently used pseudos.	*/
  for (i = 0; i < n; i++)
    {
      regno = pseudo_regnos[i];
      if (! flag_ira_share_spill_slots)
	j = slots_num;
      else
	{
	  machine_mode mode
	    = wider_subreg_mode (PSEUDO_REGNO_MODE (regno),
				 lra_reg_info[regno].biggest_mode);
	  for (j = 0; j < slots_num; j++)
	    if (slots[j].hard_regno < 0
		/* Although it's possible to share slots between modes
		   with constant and non-constant widths, we usually
		   get better spill code by keeping the constant and
		   non-constant areas separate.  */
		&& (GET_MODE_SIZE (mode).is_constant ()
		    == slots[j].size.is_constant ())
		&& ! (lra_intersected_live_ranges_p
		      (slots[j].live_ranges,
		       lra_reg_info[regno].live_ranges)))
	      break;
	}
      if (j >= slots_num)
	{
	  /* New slot.	*/
	  slots[j].live_ranges = NULL;
	  slots[j].size = 0;
	  slots[j].align = BITS_PER_UNIT;
	  slots[j].regno = slots[j].hard_regno = -1;
	  slots[j].mem = NULL_RTX;
	  slots_num++;
	}
      add_pseudo_to_slot (regno, j);
    }
  /* Sort regnos according to their slot numbers.  */
  qsort (pseudo_regnos, n, sizeof (int), pseudo_reg_slot_compare);
}

/* Recursively process LOC in INSN and change spilled pseudos to the
   corresponding memory or spilled hard reg.  Ignore spilled pseudos
   created from the scratches.  Return true if the pseudo nrefs equal
   to 0 (don't change the pseudo in this case).  Otherwise return false.  */
static bool
remove_pseudos (rtx *loc, rtx_insn *insn)
{
  int i;
  rtx hard_reg;
  const char *fmt;
  enum rtx_code code;
  bool res = false;
  
  if (*loc == NULL_RTX)
    return res;
  code = GET_CODE (*loc);
  if (code == REG && (i = REGNO (*loc)) >= FIRST_PSEUDO_REGISTER
      && lra_get_regno_hard_regno (i) < 0
      /* We do not want to assign memory for former scratches because
	 it might result in an address reload for some targets.	 In
	 any case we transform such pseudos not getting hard registers
	 into scratches back.  */
      && ! lra_former_scratch_p (i))
    {
      if (lra_reg_info[i].nrefs == 0
	  && pseudo_slots[i].mem == NULL && spill_hard_reg[i] == NULL)
	return true;
      if ((hard_reg = spill_hard_reg[i]) != NULL_RTX)
	*loc = copy_rtx (hard_reg);
      else
	{
	  rtx x = lra_eliminate_regs_1 (insn, pseudo_slots[i].mem,
					GET_MODE (pseudo_slots[i].mem),
					false, false, 0, true);
	  *loc = x != pseudo_slots[i].mem ? x : copy_rtx (x);
	}
      return res;
    }

  fmt = GET_RTX_FORMAT (code);
  for (i = GET_RTX_LENGTH (code) - 1; i >= 0; i--)
    {
      if (fmt[i] == 'e')
	res = remove_pseudos (&XEXP (*loc, i), insn) || res;
      else if (fmt[i] == 'E')
	{
	  int j;

	  for (j = XVECLEN (*loc, i) - 1; j >= 0; j--)
	    res = remove_pseudos (&XVECEXP (*loc, i, j), insn) || res;
	}
    }
  return res;
}

/* Convert spilled pseudos into their stack slots or spill hard regs,
   put insns to process on the constraint stack (that is all insns in
   which pseudos were changed to memory or spill hard regs).   */
static void
spill_pseudos (void)
{
  basic_block bb;
  rtx_insn *insn, *curr;
  int i;
  bitmap_head spilled_pseudos, changed_insns;

  bitmap_initialize (&spilled_pseudos, &reg_obstack);
  bitmap_initialize (&changed_insns, &reg_obstack);
  for (i = FIRST_PSEUDO_REGISTER; i < regs_num; i++)
    {
      if (lra_reg_info[i].nrefs != 0 && lra_get_regno_hard_regno (i) < 0
	  && ! lra_former_scratch_p (i))
	{
	  bitmap_set_bit (&spilled_pseudos, i);
	  bitmap_ior_into (&changed_insns, &lra_reg_info[i].insn_bitmap);
	}
    }
  FOR_EACH_BB_FN (bb, cfun)
    {
      FOR_BB_INSNS_SAFE (bb, insn, curr)
	{
	  bool removed_pseudo_p = false;
	  
	  if (bitmap_bit_p (&changed_insns, INSN_UID (insn)))
	    {
	      rtx *link_loc, link;

	      removed_pseudo_p = remove_pseudos (&PATTERN (insn), insn);
	      if (CALL_P (insn)
		  && remove_pseudos (&CALL_INSN_FUNCTION_USAGE (insn), insn))
		removed_pseudo_p = true;
	      for (link_loc = &REG_NOTES (insn);
		   (link = *link_loc) != NULL_RTX;
		   link_loc = &XEXP (link, 1))
		{
		  switch (REG_NOTE_KIND (link))
		    {
		    case REG_FRAME_RELATED_EXPR:
		    case REG_CFA_DEF_CFA:
		    case REG_CFA_ADJUST_CFA:
		    case REG_CFA_OFFSET:
		    case REG_CFA_REGISTER:
		    case REG_CFA_EXPRESSION:
		    case REG_CFA_RESTORE:
		    case REG_CFA_SET_VDRAP:
		      if (remove_pseudos (&XEXP (link, 0), insn))
			removed_pseudo_p = true;
		      break;
		    default:
		      break;
		    }
		}
	      if (lra_dump_file != NULL)
		fprintf (lra_dump_file,
			 "Changing spilled pseudos to memory in insn #%u\n",
			 INSN_UID (insn));
	      lra_push_insn (insn);
	      if (lra_reg_spill_p || targetm.different_addr_displacement_p ())
		lra_set_used_insn_alternative (insn, -1);
	    }
	  else if (CALL_P (insn)
		   /* Presence of any pseudo in CALL_INSN_FUNCTION_USAGE
		      does not affect value of insn_bitmap of the
		      corresponding lra_reg_info.  That is because we
		      don't need to reload pseudos in
		      CALL_INSN_FUNCTION_USAGEs.  So if we process only
		      insns in the insn_bitmap of given pseudo here, we
		      can miss the pseudo in some
		      CALL_INSN_FUNCTION_USAGEs.  */
		   && remove_pseudos (&CALL_INSN_FUNCTION_USAGE (insn), insn))
	    removed_pseudo_p = true;
	  if (removed_pseudo_p)
	    {
	      lra_assert (DEBUG_INSN_P (insn));
	      lra_invalidate_insn_data (insn);
	      INSN_VAR_LOCATION_LOC (insn) = gen_rtx_UNKNOWN_VAR_LOC ();
	      if (lra_dump_file != NULL)
		fprintf (lra_dump_file,
			 "Debug insn #%u is reset because it referenced "
			 "removed pseudo\n", INSN_UID (insn));
	    }
	  bitmap_and_compl_into (df_get_live_in (bb), &spilled_pseudos);
	  bitmap_and_compl_into (df_get_live_out (bb), &spilled_pseudos);
	}
    }
  bitmap_clear (&spilled_pseudos);
  bitmap_clear (&changed_insns);
}

/* Return true if we need to change some pseudos into memory.  */
bool
lra_need_for_spills_p (void)
{
  int i; max_regno = max_reg_num ();

  for (i = FIRST_PSEUDO_REGISTER; i < max_regno; i++)
    if (lra_reg_info[i].nrefs != 0 && lra_get_regno_hard_regno (i) < 0
	&& ! lra_former_scratch_p (i))
      return true;
  return false;
}

/* Change spilled pseudos into memory or spill hard regs.  Put changed
   insns on the constraint stack (these insns will be considered on
   the next constraint pass).  The changed insns are all insns in
   which pseudos were changed.  */
void
lra_spill (void)
{
  int i, n, curr_regno;
  int *pseudo_regnos;

  regs_num = max_reg_num ();
  spill_hard_reg = XNEWVEC (rtx, regs_num);
  pseudo_regnos = XNEWVEC (int, regs_num);
  for (n = 0, i = FIRST_PSEUDO_REGISTER; i < regs_num; i++)
    if (lra_reg_info[i].nrefs != 0 && lra_get_regno_hard_regno (i) < 0
	/* We do not want to assign memory for former scratches.  */
	&& ! lra_former_scratch_p (i))
      pseudo_regnos[n++] = i;
  lra_assert (n > 0);
  pseudo_slots = XNEWVEC (struct pseudo_slot, regs_num);
  for (i = FIRST_PSEUDO_REGISTER; i < regs_num; i++)
    {
      spill_hard_reg[i] = NULL_RTX;
      pseudo_slots[i].mem = NULL_RTX;
    }
  slots = XNEWVEC (struct slot, regs_num);
  /* Sort regnos according their usage frequencies.  */
  qsort (pseudo_regnos, n, sizeof (int), regno_freq_compare);
  n = assign_spill_hard_regs (pseudo_regnos, n);
  assign_stack_slot_num_and_sort_pseudos (pseudo_regnos, n);
  for (i = 0; i < n; i++)
    if (pseudo_slots[pseudo_regnos[i]].mem == NULL_RTX)
      assign_mem_slot (pseudo_regnos[i]);
  if (n > 0 && crtl->stack_alignment_needed)
    /* If we have a stack frame, we must align it now.  The stack size
       may be a part of the offset computation for register
       elimination.  */
    assign_stack_local (BLKmode, 0, crtl->stack_alignment_needed);
  if (lra_dump_file != NULL)
    {
      for (i = 0; i < slots_num; i++)
	{
	  fprintf (lra_dump_file, "  Slot %d regnos (width = ", i);
	  print_dec (GET_MODE_SIZE (GET_MODE (slots[i].mem)),
		     lra_dump_file, SIGNED);
	  fprintf (lra_dump_file, "):");
	  for (curr_regno = slots[i].regno;;
	       curr_regno = pseudo_slots[curr_regno].next - pseudo_slots)
	    {
	      fprintf (lra_dump_file, "	 %d", curr_regno);
	      if (pseudo_slots[curr_regno].next == NULL)
		break;
	    }
	  fprintf (lra_dump_file, "\n");
	}
    }
  spill_pseudos ();
  free (slots);
  free (pseudo_slots);
  free (pseudo_regnos);
  free (spill_hard_reg);
}

/* Apply alter_subreg for subregs of regs in *LOC.  Use FINAL_P for
   alter_subreg calls. Return true if any subreg of reg is
   processed.  */
static bool
alter_subregs (rtx *loc, bool final_p)
{
  int i;
  rtx x = *loc;
  bool res;
  const char *fmt;
  enum rtx_code code;

  if (x == NULL_RTX)
    return false;
  code = GET_CODE (x);
  if (code == SUBREG && REG_P (SUBREG_REG (x)))
    {
      lra_assert (REGNO (SUBREG_REG (x)) < FIRST_PSEUDO_REGISTER);
      alter_subreg (loc, final_p);
      return true;
    }
  fmt = GET_RTX_FORMAT (code);
  res = false;
  for (i = GET_RTX_LENGTH (code) - 1; i >= 0; i--)
    {
      if (fmt[i] == 'e')
	{
	  if (alter_subregs (&XEXP (x, i), final_p))
	    res = true;
	}
      else if (fmt[i] == 'E')
	{
	  int j;

	  for (j = XVECLEN (x, i) - 1; j >= 0; j--)
	    if (alter_subregs (&XVECEXP (x, i, j), final_p))
	      res = true;
	}
    }
  return res;
}

/* Return true if REGNO is used for return in the current
   function.  */
static bool
return_regno_p (unsigned int regno)
{
  rtx outgoing = crtl->return_rtx;

  if (! outgoing)
    return false;

  if (REG_P (outgoing))
    return REGNO (outgoing) == regno;
  else if (GET_CODE (outgoing) == PARALLEL)
    {
      int i;

      for (i = 0; i < XVECLEN (outgoing, 0); i++)
	{
	  rtx x = XEXP (XVECEXP (outgoing, 0, i), 0);

	  if (REG_P (x) && REGNO (x) == regno)
	    return true;
	}
    }
  return false;
}

/* Return true if REGNO is in one of subsequent USE after INSN in the
   same BB.  */
static bool
regno_in_use_p (rtx_insn *insn, unsigned int regno)
{
  static lra_insn_recog_data_t id;
  static struct lra_static_insn_data *static_id;
  struct lra_insn_reg *reg;
  int i, arg_regno;
  basic_block bb = BLOCK_FOR_INSN (insn);

  while ((insn = next_nondebug_insn (insn)) != NULL_RTX)
    {
      if (BARRIER_P (insn) || bb != BLOCK_FOR_INSN (insn))
	return false;
      if (! INSN_P (insn))
	continue;
      if (GET_CODE (PATTERN (insn)) == USE
	  && REG_P (XEXP (PATTERN (insn), 0))
	  && regno == REGNO (XEXP (PATTERN (insn), 0)))
	return true;
      /* Check that the regno is not modified.  */
      id = lra_get_insn_recog_data (insn);
      for (reg = id->regs; reg != NULL; reg = reg->next)
	if (reg->type != OP_IN && reg->regno == (int) regno)
	  return false;
      static_id = id->insn_static_data;
      for (reg = static_id->hard_regs; reg != NULL; reg = reg->next)
	if (reg->type != OP_IN && reg->regno == (int) regno)
	  return false;
      if (id->arg_hard_regs != NULL)
	for (i = 0; (arg_regno = id->arg_hard_regs[i]) >= 0; i++)
	  if ((int) regno == (arg_regno >= FIRST_PSEUDO_REGISTER
			      ? arg_regno : arg_regno - FIRST_PSEUDO_REGISTER))
	    return false;
    }
  return false;
}

/* Final change of pseudos got hard registers into the corresponding
   hard registers and removing temporary clobbers.  */
void
lra_final_code_change (void)
{
  int i, hard_regno;
  basic_block bb;
  rtx_insn *insn, *curr;
  int max_regno = max_reg_num ();

  for (i = FIRST_PSEUDO_REGISTER; i < max_regno; i++)
    if (lra_reg_info[i].nrefs != 0
	&& (hard_regno = lra_get_regno_hard_regno (i)) >= 0)
      SET_REGNO (regno_reg_rtx[i], hard_regno);
  FOR_EACH_BB_FN (bb, cfun)
    FOR_BB_INSNS_SAFE (bb, insn, curr)
      if (INSN_P (insn))
	{
	  rtx pat = PATTERN (insn);

	  if (GET_CODE (pat) == CLOBBER && LRA_TEMP_CLOBBER_P (pat))
	    {
	      /* Remove clobbers temporarily created in LRA.  We don't
		 need them anymore and don't want to waste compiler
		 time processing them in a few subsequent passes.  */
	      lra_invalidate_insn_data (insn);
	      delete_insn (insn);
	      continue;
	    }

	  /* IRA can generate move insns involving pseudos.  It is
	     better remove them earlier to speed up compiler a bit.
	     It is also better to do it here as they might not pass
	     final RTL check in LRA, (e.g. insn moving a control
	     register into itself).  So remove an useless move insn
	     unless next insn is USE marking the return reg (we should
	     save this as some subsequent optimizations assume that
	     such original insns are saved).  */
	  if (NONJUMP_INSN_P (insn) && GET_CODE (pat) == SET
	      && REG_P (SET_SRC (pat)) && REG_P (SET_DEST (pat))
	      && REGNO (SET_SRC (pat)) == REGNO (SET_DEST (pat))
	      && (! return_regno_p (REGNO (SET_SRC (pat)))
		  || ! regno_in_use_p (insn, REGNO (SET_SRC (pat)))))
	    {
	      lra_invalidate_insn_data (insn);
	      delete_insn (insn);
	      continue;
	    }
	
	  lra_insn_recog_data_t id = lra_get_insn_recog_data (insn);
	  struct lra_insn_reg *reg;

	  for (reg = id->regs; reg != NULL; reg = reg->next)
	    if (reg->regno >= FIRST_PSEUDO_REGISTER
		&& lra_reg_info [reg->regno].nrefs == 0)
	      break;
	  
	  if (reg != NULL)
	    {
	      /* Pseudos still can be in debug insns in some very rare
		 and complicated cases, e.g. the pseudo was removed by
		 inheritance and the debug insn is not EBBs where the
		 inheritance happened.  It is difficult and time
		 consuming to find what hard register corresponds the
		 pseudo -- so just remove the debug insn.  Another
		 solution could be assigning hard reg/memory but it
		 would be a misleading info.  It is better not to have
		 info than have it wrong.  */
	      lra_assert (DEBUG_INSN_P (insn));
	      lra_invalidate_insn_data (insn);
	      delete_insn (insn);
	      continue;
	    }
	  
	  struct lra_static_insn_data *static_id = id->insn_static_data;
	  bool insn_change_p = false;

	  for (i = id->insn_static_data->n_operands - 1; i >= 0; i--)
	    if ((DEBUG_INSN_P (insn) || ! static_id->operand[i].is_operator)
		&& alter_subregs (id->operand_loc[i], ! DEBUG_INSN_P (insn)))
	      {
		lra_update_dup (id, i);
		insn_change_p = true;
	      }
	  if (insn_change_p)
	    lra_update_operator_dups (id);
	}
}<|MERGE_RESOLUTION|>--- conflicted
+++ resolved
@@ -107,11 +107,7 @@
   /* Maximum alignment required by all users of the slot.  */
   unsigned int align;
   /* Maximum size required by all users of the slot.  */
-<<<<<<< HEAD
   poly_int64 size;
-=======
-  HOST_WIDE_INT size;
->>>>>>> 68b948d3
   /* Memory representing the all stack slot.  It can be different from
      memory representing a pseudo belonging to give stack slot because
      pseudo can be placed in a part of the corresponding stack slot.
@@ -136,20 +132,11 @@
 {
   rtx x = NULL_RTX;
   machine_mode mode = GET_MODE (regno_reg_rtx[i]);
-<<<<<<< HEAD
   poly_int64 inherent_size = PSEUDO_REGNO_BYTES (i);
   machine_mode wider_mode
     = wider_subreg_mode (mode, lra_reg_info[i].biggest_mode);
   poly_int64 total_size = GET_MODE_SIZE (wider_mode);
   poly_int64 adjust = 0;
-=======
-  HOST_WIDE_INT inherent_size = PSEUDO_REGNO_BYTES (i);
-  machine_mode wider_mode
-    = (GET_MODE_SIZE (mode) >= GET_MODE_SIZE (lra_reg_info[i].biggest_mode)
-       ? mode : lra_reg_info[i].biggest_mode);
-  HOST_WIDE_INT total_size = GET_MODE_SIZE (wider_mode);
-  HOST_WIDE_INT adjust = 0;
->>>>>>> 68b948d3
 
   lra_assert (regno_reg_rtx[i] != NULL_RTX && REG_P (regno_reg_rtx[i])
 	      && lra_reg_info[i].nrefs != 0 && reg_renumber[i] < 0);
@@ -336,22 +323,12 @@
      and a total size which provides room for paradoxical subregs.
      We need to make sure the size and alignment of the slot are
      sufficient for both.  */
-<<<<<<< HEAD
   machine_mode mode = wider_subreg_mode (PSEUDO_REGNO_MODE (regno),
 					 lra_reg_info[regno].biggest_mode);
   unsigned int align = spill_slot_alignment (mode);
   slots[slot_num].align = MAX (slots[slot_num].align, align);
   slots[slot_num].size = upper_bound (slots[slot_num].size,
 				      GET_MODE_SIZE (mode));
-=======
-  machine_mode mode = (GET_MODE_SIZE (PSEUDO_REGNO_MODE (regno))
-		       >= GET_MODE_SIZE (lra_reg_info[regno].biggest_mode)
-		       ? PSEUDO_REGNO_MODE (regno)
-		       : lra_reg_info[regno].biggest_mode);
-  unsigned int align = spill_slot_alignment (mode);
-  slots[slot_num].align = MAX (slots[slot_num].align, align);
-  slots[slot_num].size = MAX (slots[slot_num].size, GET_MODE_SIZE (mode));
->>>>>>> 68b948d3
 
   if (slots[slot_num].regno < 0)
     {
