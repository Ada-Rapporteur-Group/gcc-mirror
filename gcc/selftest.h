/* A self-testing framework, for use by -fself-test.
   Copyright (C) 2015-2018 Free Software Foundation, Inc.

This file is part of GCC.

GCC is free software; you can redistribute it and/or modify it under
the terms of the GNU General Public License as published by the Free
Software Foundation; either version 3, or (at your option) any later
version.

GCC is distributed in the hope that it will be useful, but WITHOUT ANY
WARRANTY; without even the implied warranty of MERCHANTABILITY or
FITNESS FOR A PARTICULAR PURPOSE.  See the GNU General Public License
for more details.

You should have received a copy of the GNU General Public License
along with GCC; see the file COPYING3.  If not see
<http://www.gnu.org/licenses/>.  */

#ifndef GCC_SELFTEST_H
#define GCC_SELFTEST_H

/* The selftest code should entirely disappear in a production
   configuration, hence we guard all of it with #if CHECKING_P.  */

#if CHECKING_P

namespace selftest {

/* A struct describing the source-location of a selftest, to make it
   easier to track down failing tests.  */

struct location
{
  location (const char *file, int line, const char *function)
    : m_file (file), m_line (line), m_function (function) {}

  const char *m_file;
  int m_line;
  const char *m_function;
};

/* A macro for use in selftests and by the ASSERT_ macros below,
   constructing a selftest::location for the current source location.  */

#define SELFTEST_LOCATION \
  (::selftest::location (__FILE__, __LINE__, __FUNCTION__))

/* The entrypoint for running all tests.  */

extern void run_tests ();

/* Record the successful outcome of some aspect of the test.  */

extern void pass (const location &loc, const char *msg);

/* Report the failed outcome of some aspect of the test and abort.  */

extern void fail (const location &loc, const char *msg)
  ATTRIBUTE_NORETURN;

/* As "fail", but using printf-style formatted output.  */

extern void fail_formatted (const location &loc, const char *fmt, ...)
  ATTRIBUTE_PRINTF_2 ATTRIBUTE_NORETURN;

/* Implementation detail of ASSERT_STREQ.  */

extern void assert_streq (const location &loc,
			  const char *desc_val1, const char *desc_val2,
			  const char *val1, const char *val2);

/* Implementation detail of ASSERT_STR_CONTAINS.  */

extern void assert_str_contains (const location &loc,
				 const char *desc_haystack,
				 const char *desc_needle,
				 const char *val_haystack,
				 const char *val_needle);

/* A named temporary file for use in selftests.
   Usable for writing out files, and as the base class for
   temp_source_file.
   The file is unlinked in the destructor.  */

class named_temp_file
{
 public:
  named_temp_file (const char *suffix);
  ~named_temp_file ();
  const char *get_filename () const { return m_filename; }

 private:
  char *m_filename;
};

/* A class for writing out a temporary sourcefile for use in selftests
   of input handling.  */

class temp_source_file : public named_temp_file
{
 public:
  temp_source_file (const location &loc, const char *suffix,
		    const char *content);
};

/* Various selftests involving location-handling require constructing a
   line table and one or more line maps within it.

   For maximum test coverage we want to run these tests with a variety
   of situations:
   - line_table->default_range_bits: some frontends use a non-zero value
   and others use zero
   - the fallback modes within line-map.c: there are various threshold
   values for source_location/location_t beyond line-map.c changes
   behavior (disabling of the range-packing optimization, disabling
   of column-tracking).  We can exercise these by starting the line_table
   at interesting values at or near these thresholds.

   The following struct describes a particular case within our test
   matrix.  */

struct line_table_case;

/* A class for overriding the global "line_table" within a selftest,
   restoring its value afterwards.  At most one instance of this
   class can exist at once, due to the need to keep the old value
   of line_table as a GC root.  */

class line_table_test
{
 public:
  /* Default constructor.  Override "line_table", using sane defaults
     for the temporary line_table.  */
  line_table_test ();

  /* Constructor.  Override "line_table", using the case described by C.  */
  line_table_test (const line_table_case &c);

  /* Destructor.  Restore the saved line_table.  */
  ~line_table_test ();
};

/* Run TESTCASE multiple times, once for each case in our test matrix.  */

extern void
for_each_line_table_case (void (*testcase) (const line_table_case &));

/* Read the contents of PATH into memory, returning a 0-terminated buffer
   that must be freed by the caller.
   Fail (and abort) if there are any problems, with LOC as the reported
   location of the failure.  */

extern char *read_file (const location &loc, const char *path);

/* A helper function for writing tests that interact with the
   garbage collector.  */

extern void forcibly_ggc_collect ();

/* Convert a path relative to SRCDIR/gcc/testsuite/selftests
   to a real path (either absolute, or relative to pwd).
   The result should be freed by the caller.  */

extern char *locate_file (const char *path);

/* The path of SRCDIR/testsuite/selftests.  */

extern const char *path_to_selftest_files;

/* selftest::test_runner is an implementation detail of selftest::run_tests,
   exposed here to allow plugins to run their own suites of tests.  */

class test_runner
{
 public:
  test_runner (const char *name);
  ~test_runner ();

 private:
  const char *m_name;
  long m_start_time;
};

/* Declarations for specific families of tests (by source file), in
   alphabetical order.  */
extern void attribute_c_tests ();
extern void bitmap_c_tests ();
extern void diagnostic_c_tests ();
extern void diagnostic_show_locus_c_tests ();
extern void edit_context_c_tests ();
extern void et_forest_c_tests ();
extern void fibonacci_heap_c_tests ();
extern void fold_const_c_tests ();
extern void function_tests_c_tests ();
extern void ggc_tests_c_tests ();
extern void gimple_c_tests ();
extern void hash_map_tests_c_tests ();
extern void hash_set_tests_c_tests ();
extern void input_c_tests ();
extern void predict_c_tests ();
extern void pretty_print_c_tests ();
extern void read_rtl_function_c_tests ();
extern void rtl_tests_c_tests ();
extern void sbitmap_c_tests ();
extern void selftest_c_tests ();
extern void simplify_rtx_c_tests ();
extern void spellcheck_c_tests ();
extern void spellcheck_tree_c_tests ();
extern void sreal_c_tests ();
extern void store_merging_c_tests ();
extern void tree_c_tests ();
extern void tree_cfg_c_tests ();
extern void typed_splay_tree_c_tests ();
extern void unique_ptr_tests_cc_tests ();
extern void vec_c_tests ();
extern void vec_perm_indices_c_tests ();
extern void wide_int_cc_tests ();

extern int num_passes;

} /* end of namespace selftest.  */

/* Macros for writing tests.  */

/* Evaluate EXPR and coerce to bool, calling
   ::selftest::pass if it is true,
   ::selftest::fail if it false.  */

#define ASSERT_TRUE(EXPR)				\
  ASSERT_TRUE_AT (SELFTEST_LOCATION, (EXPR))

/* Like ASSERT_TRUE, but treat LOC as the effective location of the
   selftest.  */

#define ASSERT_TRUE_AT(LOC, EXPR)			\
  SELFTEST_BEGIN_STMT					\
  const char *desc_ = "ASSERT_TRUE (" #EXPR ")";	\
  bool actual_ = (EXPR);				\
  if (actual_)						\
    ::selftest::pass ((LOC), desc_);			\
  else							\
    ::selftest::fail ((LOC), desc_);			\
  SELFTEST_END_STMT

/* Evaluate EXPR and coerce to bool, calling
   ::selftest::pass if it is false,
   ::selftest::fail if it true.  */

#define ASSERT_FALSE(EXPR)					\
  ASSERT_FALSE_AT (SELFTEST_LOCATION, (EXPR))

/* Like ASSERT_FALSE, but treat LOC as the effective location of the
   selftest.  */

#define ASSERT_FALSE_AT(LOC, EXPR)				\
  SELFTEST_BEGIN_STMT						\
  const char *desc_ = "ASSERT_FALSE (" #EXPR ")";		\
  bool actual_ = (EXPR);					\
  if (actual_)							\
    ::selftest::fail ((LOC), desc_);				\
  else								\
    ::selftest::pass ((LOC), desc_);				\
  SELFTEST_END_STMT

/* Evaluate VAL1 and VAL2 and compare them with ==, calling
   ::selftest::pass if they are equal,
   ::selftest::fail if they are non-equal.  */

#define ASSERT_EQ(VAL1, VAL2) \
  ASSERT_EQ_AT ((SELFTEST_LOCATION), (VAL1), (VAL2))

/* Like ASSERT_EQ, but treat LOC as the effective location of the
   selftest.  */

#define ASSERT_EQ_AT(LOC, VAL1, VAL2)		       \
  SELFTEST_BEGIN_STMT					       \
  const char *desc_ = "ASSERT_EQ (" #VAL1 ", " #VAL2 ")"; \
  if ((VAL1) == (VAL2))				       \
    ::selftest::pass ((LOC), desc_);			       \
  else							       \
    ::selftest::fail ((LOC), desc_);			       \
  SELFTEST_END_STMT

/* Evaluate VAL1 and VAL2 and compare them with known_eq, calling
   ::selftest::pass if they are always equal,
   ::selftest::fail if they might be non-equal.  */

#define ASSERT_KNOWN_EQ(VAL1, VAL2) \
  ASSERT_KNOWN_EQ_AT ((SELFTEST_LOCATION), (VAL1), (VAL2))

/* Like ASSERT_KNOWN_EQ, but treat LOC as the effective location of the
   selftest.  */

#define ASSERT_KNOWN_EQ_AT(LOC, VAL1, VAL2)			\
  SELFTEST_BEGIN_STMT							\
  const char *desc = "ASSERT_KNOWN_EQ (" #VAL1 ", " #VAL2 ")";	\
  if (known_eq (VAL1, VAL2))					\
    ::selftest::pass ((LOC), desc);					\
  else									\
    ::selftest::fail ((LOC), desc);					\
  SELFTEST_END_STMT

<<<<<<< HEAD
/* Evaluate EXPECTED and ACTUAL and compare them with must_eq, calling
   ::selftest::pass if they are always equal,
   ::selftest::fail if they might be non-equal.  */

#define ASSERT_MUST_EQ(EXPECTED, ACTUAL) \
  ASSERT_MUST_EQ_AT ((SELFTEST_LOCATION), (EXPECTED), (ACTUAL))

/* Like ASSERT_MUST_EQ, but treat LOC as the effective location of the
   selftest.  */

#define ASSERT_MUST_EQ_AT(LOC, EXPECTED, ACTUAL)			\
  SELFTEST_BEGIN_STMT							\
  const char *desc = "ASSERT_MUST_EQ (" #EXPECTED ", " #ACTUAL ")";	\
  if (must_eq (EXPECTED, ACTUAL))					\
    ::selftest::pass ((LOC), desc);					\
  else									\
    ::selftest::fail ((LOC), desc);					\
  SELFTEST_END_STMT

/* Evaluate EXPECTED and ACTUAL and compare them with !=, calling
=======
/* Evaluate VAL1 and VAL2 and compare them with !=, calling
>>>>>>> 70783a86
   ::selftest::pass if they are non-equal,
   ::selftest::fail if they are equal.  */

#define ASSERT_NE(VAL1, VAL2)			       \
  SELFTEST_BEGIN_STMT					       \
  const char *desc_ = "ASSERT_NE (" #VAL1 ", " #VAL2 ")"; \
  if ((VAL1) != (VAL2))				       \
    ::selftest::pass (SELFTEST_LOCATION, desc_);	       \
  else							       \
    ::selftest::fail (SELFTEST_LOCATION, desc_);	       \
  SELFTEST_END_STMT

<<<<<<< HEAD
/* Evaluate EXPECTED and ACTUAL and compare them with may_ne, calling
   ::selftest::pass if they might be non-equal,
   ::selftest::fail if they must be equal.  */

#define ASSERT_MAY_NE(EXPECTED, ACTUAL) \
  ASSERT_MAY_NE_AT ((SELFTEST_LOCATION), (EXPECTED), (ACTUAL))

/* Like ASSERT_MAY_NE, but treat LOC as the effective location of the
   selftest.  */

#define ASSERT_MAY_NE_AT(LOC, EXPECTED, ACTUAL)			\
  SELFTEST_BEGIN_STMT							\
  const char *desc = "ASSERT_MAY_NE (" #EXPECTED ", " #ACTUAL ")";	\
  if (may_ne (EXPECTED, ACTUAL))					\
=======
/* Evaluate VAL1 and VAL2 and compare them with maybe_ne, calling
   ::selftest::pass if they might be non-equal,
   ::selftest::fail if they are known to be equal.  */

#define ASSERT_MAYBE_NE(VAL1, VAL2) \
  ASSERT_MAYBE_NE_AT ((SELFTEST_LOCATION), (VAL1), (VAL2))

/* Like ASSERT_MAYBE_NE, but treat LOC as the effective location of the
   selftest.  */

#define ASSERT_MAYBE_NE_AT(LOC, VAL1, VAL2)			\
  SELFTEST_BEGIN_STMT							\
  const char *desc = "ASSERT_MAYBE_NE (" #VAL1 ", " #VAL2 ")";	\
  if (maybe_ne (VAL1, VAL2))					\
>>>>>>> 70783a86
    ::selftest::pass ((LOC), desc);					\
  else									\
    ::selftest::fail ((LOC), desc);					\
  SELFTEST_END_STMT

<<<<<<< HEAD
/* Evaluate EXPECTED and ACTUAL and compare them with strcmp, calling
   ::selftest::pass if they are equal,
   ::selftest::fail if they are non-equal.  */
=======
/* Evaluate LHS and RHS and compare them with >, calling
   ::selftest::pass if LHS > RHS,
   ::selftest::fail otherwise.  */

#define ASSERT_GT(LHS, RHS)				\
  ASSERT_GT_AT ((SELFTEST_LOCATION), (LHS), (RHS))

/* Like ASSERT_GT, but treat LOC as the effective location of the
   selftest.  */

#define ASSERT_GT_AT(LOC, LHS, RHS)		       \
  SELFTEST_BEGIN_STMT					       \
  const char *desc_ = "ASSERT_GT (" #LHS ", " #RHS ")";	       \
  if ((LHS) > (RHS))					       \
    ::selftest::pass ((LOC), desc_);			       \
  else							       \
    ::selftest::fail ((LOC), desc_);			       \
  SELFTEST_END_STMT

/* Evaluate LHS and RHS and compare them with <, calling
   ::selftest::pass if LHS < RHS,
   ::selftest::fail otherwise.  */
>>>>>>> 70783a86

#define ASSERT_LT(LHS, RHS)				\
  ASSERT_LT_AT ((SELFTEST_LOCATION), (LHS), (RHS))

/* Like ASSERT_LT, but treat LOC as the effective location of the
   selftest.  */

#define ASSERT_LT_AT(LOC, LHS, RHS)		       \
  SELFTEST_BEGIN_STMT					       \
  const char *desc_ = "ASSERT_LT (" #LHS ", " #RHS ")";	       \
  if ((LHS) < (RHS))					       \
    ::selftest::pass ((LOC), desc_);			       \
  else							       \
    ::selftest::fail ((LOC), desc_);			       \
  SELFTEST_END_STMT

/* Evaluate VAL1 and VAL2 and compare them with strcmp, calling
   ::selftest::pass if they are equal (and both are non-NULL),
   ::selftest::fail if they are non-equal, or are both NULL.  */

#define ASSERT_STREQ(VAL1, VAL2)				    \
  SELFTEST_BEGIN_STMT						    \
  ::selftest::assert_streq (SELFTEST_LOCATION, #VAL1, #VAL2, \
			    (VAL1), (VAL2));		    \
  SELFTEST_END_STMT

/* Like ASSERT_STREQ, but treat LOC as the effective location of the
   selftest.  */

#define ASSERT_STREQ_AT(LOC, VAL1, VAL2)			    \
  SELFTEST_BEGIN_STMT						    \
  ::selftest::assert_streq ((LOC), #VAL1, #VAL2,		    \
			    (VAL1), (VAL2));		    \
  SELFTEST_END_STMT

/* Evaluate HAYSTACK and NEEDLE and use strstr to determine if NEEDLE
   is within HAYSTACK.
   ::selftest::pass if NEEDLE is found.
   ::selftest::fail if it is not found.  */

#define ASSERT_STR_CONTAINS(HAYSTACK, NEEDLE)				\
  SELFTEST_BEGIN_STMT							\
  ::selftest::assert_str_contains (SELFTEST_LOCATION, #HAYSTACK, #NEEDLE, \
				   (HAYSTACK), (NEEDLE));		\
  SELFTEST_END_STMT

/* Evaluate PRED1 (VAL1), calling ::selftest::pass if it is true,
   ::selftest::fail if it is false.  */

#define ASSERT_PRED1(PRED1, VAL1)				\
  SELFTEST_BEGIN_STMT						\
  const char *desc_ = "ASSERT_PRED1 (" #PRED1 ", " #VAL1 ")";	\
  bool actual_ = (PRED1) (VAL1);				\
  if (actual_)							\
    ::selftest::pass (SELFTEST_LOCATION, desc_);		\
  else								\
    ::selftest::fail (SELFTEST_LOCATION, desc_);		\
  SELFTEST_END_STMT

#define SELFTEST_BEGIN_STMT do {
#define SELFTEST_END_STMT   } while (0)

#endif /* #if CHECKING_P */

#endif /* GCC_SELFTEST_H */<|MERGE_RESOLUTION|>--- conflicted
+++ resolved
@@ -301,30 +301,7 @@
     ::selftest::fail ((LOC), desc);					\
   SELFTEST_END_STMT
 
-<<<<<<< HEAD
-/* Evaluate EXPECTED and ACTUAL and compare them with must_eq, calling
-   ::selftest::pass if they are always equal,
-   ::selftest::fail if they might be non-equal.  */
-
-#define ASSERT_MUST_EQ(EXPECTED, ACTUAL) \
-  ASSERT_MUST_EQ_AT ((SELFTEST_LOCATION), (EXPECTED), (ACTUAL))
-
-/* Like ASSERT_MUST_EQ, but treat LOC as the effective location of the
-   selftest.  */
-
-#define ASSERT_MUST_EQ_AT(LOC, EXPECTED, ACTUAL)			\
-  SELFTEST_BEGIN_STMT							\
-  const char *desc = "ASSERT_MUST_EQ (" #EXPECTED ", " #ACTUAL ")";	\
-  if (must_eq (EXPECTED, ACTUAL))					\
-    ::selftest::pass ((LOC), desc);					\
-  else									\
-    ::selftest::fail ((LOC), desc);					\
-  SELFTEST_END_STMT
-
-/* Evaluate EXPECTED and ACTUAL and compare them with !=, calling
-=======
 /* Evaluate VAL1 and VAL2 and compare them with !=, calling
->>>>>>> 70783a86
    ::selftest::pass if they are non-equal,
    ::selftest::fail if they are equal.  */
 
@@ -337,22 +314,6 @@
     ::selftest::fail (SELFTEST_LOCATION, desc_);	       \
   SELFTEST_END_STMT
 
-<<<<<<< HEAD
-/* Evaluate EXPECTED and ACTUAL and compare them with may_ne, calling
-   ::selftest::pass if they might be non-equal,
-   ::selftest::fail if they must be equal.  */
-
-#define ASSERT_MAY_NE(EXPECTED, ACTUAL) \
-  ASSERT_MAY_NE_AT ((SELFTEST_LOCATION), (EXPECTED), (ACTUAL))
-
-/* Like ASSERT_MAY_NE, but treat LOC as the effective location of the
-   selftest.  */
-
-#define ASSERT_MAY_NE_AT(LOC, EXPECTED, ACTUAL)			\
-  SELFTEST_BEGIN_STMT							\
-  const char *desc = "ASSERT_MAY_NE (" #EXPECTED ", " #ACTUAL ")";	\
-  if (may_ne (EXPECTED, ACTUAL))					\
-=======
 /* Evaluate VAL1 and VAL2 and compare them with maybe_ne, calling
    ::selftest::pass if they might be non-equal,
    ::selftest::fail if they are known to be equal.  */
@@ -367,17 +328,11 @@
   SELFTEST_BEGIN_STMT							\
   const char *desc = "ASSERT_MAYBE_NE (" #VAL1 ", " #VAL2 ")";	\
   if (maybe_ne (VAL1, VAL2))					\
->>>>>>> 70783a86
     ::selftest::pass ((LOC), desc);					\
   else									\
     ::selftest::fail ((LOC), desc);					\
   SELFTEST_END_STMT
 
-<<<<<<< HEAD
-/* Evaluate EXPECTED and ACTUAL and compare them with strcmp, calling
-   ::selftest::pass if they are equal,
-   ::selftest::fail if they are non-equal.  */
-=======
 /* Evaluate LHS and RHS and compare them with >, calling
    ::selftest::pass if LHS > RHS,
    ::selftest::fail otherwise.  */
@@ -400,7 +355,6 @@
 /* Evaluate LHS and RHS and compare them with <, calling
    ::selftest::pass if LHS < RHS,
    ::selftest::fail otherwise.  */
->>>>>>> 70783a86
 
 #define ASSERT_LT(LHS, RHS)				\
   ASSERT_LT_AT ((SELFTEST_LOCATION), (LHS), (RHS))
