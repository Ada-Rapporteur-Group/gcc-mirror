--- conflicted
+++ resolved
@@ -239,6 +239,7 @@
 		case SUBREG:
 		case STRICT_LOW_PART:
 		case PC:
+		case LO_SUM:
 		  /* Ok.  Continue.  */
 		  break;
 
@@ -257,11 +258,6 @@
 	    default:
 	      return false;
 	    }
-<<<<<<< HEAD
-	  else if (!CONSTANT_P (x) && OBJECT_P (x) && GET_CODE (x) != LO_SUM)
-	    nonconstobj_num++;
-=======
->>>>>>> 5b271aff
 	}
 
       if (src_inner != NULL)
