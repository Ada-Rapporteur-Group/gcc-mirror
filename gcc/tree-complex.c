/* Lower complex number operations to scalar operations.
   Copyright (C) 2004, 2005, 2006, 2007 Free Software Foundation, Inc.

This file is part of GCC.
   
GCC is free software; you can redistribute it and/or modify it
under the terms of the GNU General Public License as published by the
Free Software Foundation; either version 2, or (at your option) any
later version.
   
GCC is distributed in the hope that it will be useful, but WITHOUT
ANY WARRANTY; without even the implied warranty of MERCHANTABILITY or
FITNESS FOR A PARTICULAR PURPOSE.  See the GNU General Public License
for more details.
   
You should have received a copy of the GNU General Public License
along with GCC; see the file COPYING.  If not, write to the Free
Software Foundation, 51 Franklin Street, Fifth Floor, Boston, MA
02110-1301, USA.  */

#include "config.h"
#include "system.h"
#include "coretypes.h"
#include "tm.h"
#include "tree.h"
#include "rtl.h"
#include "real.h"
#include "flags.h"
#include "tree-flow.h"
#include "tree-gimple.h"
#include "tree-iterator.h"
#include "tree-pass.h"
#include "tree-ssa-propagate.h"
#include "diagnostic.h"


/* For each complex ssa name, a lattice value.  We're interested in finding
   out whether a complex number is degenerate in some way, having only real
   or only complex parts.  */

typedef enum
{
  UNINITIALIZED = 0,
  ONLY_REAL = 1,
  ONLY_IMAG = 2,
  VARYING = 3
} complex_lattice_t;

#define PAIR(a, b)  ((a) << 2 | (b))

DEF_VEC_I(complex_lattice_t);
DEF_VEC_ALLOC_I(complex_lattice_t, heap);

static VEC(complex_lattice_t, heap) *complex_lattice_values;

/* For each complex variable, a pair of variables for the components exists in
   the hashtable.  */
static htab_t complex_variable_components;

/* For each complex SSA_NAME, a pair of ssa names for the components.  */
static VEC(tree, heap) *complex_ssa_name_components;

/* Lookup UID in the complex_variable_components hashtable and return the
   associated tree.  */
static tree 
cvc_lookup (unsigned int uid)
{
  struct int_tree_map *h, in;
  in.uid = uid;
  h = htab_find_with_hash (complex_variable_components, &in, uid);
  return h ? h->to : NULL;
}
 
/* Insert the pair UID, TO into the complex_variable_components hashtable.  */

static void 
cvc_insert (unsigned int uid, tree to)
{ 
  struct int_tree_map *h;
  void **loc;

  h = XNEW (struct int_tree_map);
  h->uid = uid;
  h->to = to;
  loc = htab_find_slot_with_hash (complex_variable_components, h,
				  uid, INSERT);
  *(struct int_tree_map **) loc = h;
}

/* Return true if T is not a zero constant.  In the case of real values,
   we're only interested in +0.0.  */

static int
some_nonzerop (tree t)
{
  int zerop = false;

  if (TREE_CODE (t) == REAL_CST)
    zerop = REAL_VALUES_IDENTICAL (TREE_REAL_CST (t), dconst0);
  else if (TREE_CODE (t) == INTEGER_CST)
    zerop = integer_zerop (t);

  return !zerop;
}

/* Compute a lattice value from T.  It may be a gimple_val, or, as a 
   special exception, a COMPLEX_EXPR.  */

static complex_lattice_t
find_lattice_value (tree t)
{
  tree real, imag;
  int r, i;
  complex_lattice_t ret;

  switch (TREE_CODE (t))
    {
    case SSA_NAME:
      return VEC_index (complex_lattice_t, complex_lattice_values,
			SSA_NAME_VERSION (t));

    case COMPLEX_CST:
      real = TREE_REALPART (t);
      imag = TREE_IMAGPART (t);
      break;

    case COMPLEX_EXPR:
      real = TREE_OPERAND (t, 0);
      imag = TREE_OPERAND (t, 1);
      break;

    default:
      gcc_unreachable ();
    }

  r = some_nonzerop (real);
  i = some_nonzerop (imag);
  ret = r*ONLY_REAL + i*ONLY_IMAG;

  /* ??? On occasion we could do better than mapping 0+0i to real, but we
     certainly don't want to leave it UNINITIALIZED, which eventually gets
     mapped to VARYING.  */
  if (ret == UNINITIALIZED)
    ret = ONLY_REAL;

  return ret;
}

/* Determine if LHS is something for which we're interested in seeing
   simulation results.  */

static bool
is_complex_reg (tree lhs)
{
  return TREE_CODE (TREE_TYPE (lhs)) == COMPLEX_TYPE && is_gimple_reg (lhs);
}

/* Mark the incoming parameters to the function as VARYING.  */

static void
init_parameter_lattice_values (void)
{
  tree parm;

  for (parm = DECL_ARGUMENTS (cfun->decl); parm ; parm = TREE_CHAIN (parm))
    if (is_complex_reg (parm) && var_ann (parm) != NULL)
      {
	tree ssa_name = gimple_default_def (cfun, parm);
	VEC_replace (complex_lattice_t, complex_lattice_values,
		     SSA_NAME_VERSION (ssa_name), VARYING);
      }
}

/* Initialize DONT_SIMULATE_AGAIN for each stmt and phi.  Return false if
   we found no statements we want to simulate, and thus there's nothing for
   the entire pass to do.  */

static bool
init_dont_simulate_again (void)
{
  basic_block bb;
  block_stmt_iterator bsi;
  tree phi;
  bool saw_a_complex_op = false;

  FOR_EACH_BB (bb)
    {
      for (phi = phi_nodes (bb); phi; phi = PHI_CHAIN (phi))
	DONT_SIMULATE_AGAIN (phi) = !is_complex_reg (PHI_RESULT (phi));

      for (bsi = bsi_start (bb); !bsi_end_p (bsi); bsi_next (&bsi))
	{
	  tree orig_stmt, stmt, rhs = NULL;
	  bool dsa;

	  orig_stmt = stmt = bsi_stmt (bsi);

	  /* Most control-altering statements must be initially 
	     simulated, else we won't cover the entire cfg.  */
	  dsa = !stmt_ends_bb_p (stmt);

	  switch (TREE_CODE (stmt))
	    {
	    case RETURN_EXPR:
	      /* We don't care what the lattice value of <retval> is,
		 since it's never used as an input to another computation.  */
	      dsa = true;
	      stmt = TREE_OPERAND (stmt, 0);
	      if (!stmt || TREE_CODE (stmt) != GIMPLE_MODIFY_STMT)
		break;
	      /* FALLTHRU */

	    case GIMPLE_MODIFY_STMT:
	      dsa = !is_complex_reg (GIMPLE_STMT_OPERAND (stmt, 0));
	      rhs = GIMPLE_STMT_OPERAND (stmt, 1);
	      break;

	    case COND_EXPR:
	      rhs = TREE_OPERAND (stmt, 0);
	      break;

	    default:
	      break;
	    }

	  if (rhs)
	    switch (TREE_CODE (rhs))
	      {
	      case EQ_EXPR:
	      case NE_EXPR:
		rhs = TREE_OPERAND (rhs, 0);
		/* FALLTHRU */

	      case PLUS_EXPR:
	      case MINUS_EXPR:
	      case MULT_EXPR:
	      case TRUNC_DIV_EXPR:
	      case CEIL_DIV_EXPR:
	      case FLOOR_DIV_EXPR:
	      case ROUND_DIV_EXPR:
	      case RDIV_EXPR:
	      case NEGATE_EXPR:
	      case CONJ_EXPR:
		if (TREE_CODE (TREE_TYPE (rhs)) == COMPLEX_TYPE)
		  saw_a_complex_op = true;
		break;

	      default:
		break;
	      }

	  DONT_SIMULATE_AGAIN (orig_stmt) = dsa;
	}
    }

  return saw_a_complex_op;
}


/* Evaluate statement STMT against the complex lattice defined above.  */

static enum ssa_prop_result
complex_visit_stmt (tree stmt, edge *taken_edge_p ATTRIBUTE_UNUSED,
		    tree *result_p)
{
  complex_lattice_t new_l, old_l, op1_l, op2_l;
  unsigned int ver;
  tree lhs, rhs;

  if (TREE_CODE (stmt) != GIMPLE_MODIFY_STMT)
    return SSA_PROP_VARYING;

  lhs = GIMPLE_STMT_OPERAND (stmt, 0);
  rhs = GIMPLE_STMT_OPERAND (stmt, 1);

  /* These conditions should be satisfied due to the initial filter
     set up in init_dont_simulate_again.  */
  gcc_assert (TREE_CODE (lhs) == SSA_NAME);
  gcc_assert (TREE_CODE (TREE_TYPE (lhs)) == COMPLEX_TYPE);

  *result_p = lhs;
  ver = SSA_NAME_VERSION (lhs);
  old_l = VEC_index (complex_lattice_t, complex_lattice_values, ver);

  switch (TREE_CODE (rhs))
    {
    case SSA_NAME:
    case COMPLEX_EXPR:
    case COMPLEX_CST:
      new_l = find_lattice_value (rhs);
      break;

    case PLUS_EXPR:
    case MINUS_EXPR:
      op1_l = find_lattice_value (TREE_OPERAND (rhs, 0));
      op2_l = find_lattice_value (TREE_OPERAND (rhs, 1));

      /* We've set up the lattice values such that IOR neatly
	 models addition.  */
      new_l = op1_l | op2_l;
      break;

    case MULT_EXPR:
    case RDIV_EXPR:
    case TRUNC_DIV_EXPR:
    case CEIL_DIV_EXPR:
    case FLOOR_DIV_EXPR:
    case ROUND_DIV_EXPR:
      op1_l = find_lattice_value (TREE_OPERAND (rhs, 0));
      op2_l = find_lattice_value (TREE_OPERAND (rhs, 1));

      /* Obviously, if either varies, so does the result.  */
      if (op1_l == VARYING || op2_l == VARYING)
	new_l = VARYING;
      /* Don't prematurely promote variables if we've not yet seen
	 their inputs.  */
      else if (op1_l == UNINITIALIZED)
	new_l = op2_l;
      else if (op2_l == UNINITIALIZED)
	new_l = op1_l;
      else
	{
	  /* At this point both numbers have only one component. If the
	     numbers are of opposite kind, the result is imaginary,
	     otherwise the result is real. The add/subtract translates
	     the real/imag from/to 0/1; the ^ performs the comparison.  */
	  new_l = ((op1_l - ONLY_REAL) ^ (op2_l - ONLY_REAL)) + ONLY_REAL;

	  /* Don't allow the lattice value to flip-flop indefinitely.  */
	  new_l |= old_l;
	}
      break;

    case NEGATE_EXPR:
    case CONJ_EXPR:
      new_l = find_lattice_value (TREE_OPERAND (rhs, 0));
      break;

    default:
      new_l = VARYING;
      break;
    }

  /* If nothing changed this round, let the propagator know.  */
  if (new_l == old_l)
    return SSA_PROP_NOT_INTERESTING;

  VEC_replace (complex_lattice_t, complex_lattice_values, ver, new_l);
  return new_l == VARYING ? SSA_PROP_VARYING : SSA_PROP_INTERESTING;
}

/* Evaluate a PHI node against the complex lattice defined above.  */

static enum ssa_prop_result
complex_visit_phi (tree phi)
{
  complex_lattice_t new_l, old_l;
  unsigned int ver;
  tree lhs;
  int i;

  lhs = PHI_RESULT (phi);

  /* This condition should be satisfied due to the initial filter
     set up in init_dont_simulate_again.  */
  gcc_assert (TREE_CODE (TREE_TYPE (lhs)) == COMPLEX_TYPE);

  /* We've set up the lattice values such that IOR neatly models PHI meet.  */
  new_l = UNINITIALIZED;
  for (i = PHI_NUM_ARGS (phi) - 1; i >= 0; --i)
    new_l |= find_lattice_value (PHI_ARG_DEF (phi, i));

  ver = SSA_NAME_VERSION (lhs);
  old_l = VEC_index (complex_lattice_t, complex_lattice_values, ver);

  if (new_l == old_l)
    return SSA_PROP_NOT_INTERESTING;

  VEC_replace (complex_lattice_t, complex_lattice_values, ver, new_l);
  return new_l == VARYING ? SSA_PROP_VARYING : SSA_PROP_INTERESTING;
}

/* Create one backing variable for a complex component of ORIG.  */

static tree
create_one_component_var (tree type, tree orig, const char *prefix,
			  const char *suffix, enum tree_code code)
{
  tree r = create_tmp_var (type, prefix);
  add_referenced_var (r);

  DECL_SOURCE_LOCATION (r) = DECL_SOURCE_LOCATION (orig);
  DECL_ARTIFICIAL (r) = 1;

  if (DECL_NAME (orig) && !DECL_IGNORED_P (orig))
    {
      const char *name = IDENTIFIER_POINTER (DECL_NAME (orig));
      tree inner_type;

      DECL_NAME (r) = get_identifier (ACONCAT ((name, suffix, NULL)));

      inner_type = TREE_TYPE (TREE_TYPE (orig));
      SET_DECL_DEBUG_EXPR (r, build1 (code, type, orig));
      DECL_DEBUG_EXPR_IS_FROM (r) = 1;
      DECL_IGNORED_P (r) = 0;
      TREE_NO_WARNING (r) = TREE_NO_WARNING (orig);
    }
  else
    {
      DECL_IGNORED_P (r) = 1;
      TREE_NO_WARNING (r) = 1;
    }

  return r;
}

/* Retrieve a value for a complex component of VAR.  */

static tree
get_component_var (tree var, bool imag_p)
{
  size_t decl_index = DECL_UID (var) * 2 + imag_p;
  tree ret = cvc_lookup (decl_index);

  if (ret == NULL)
    {
      ret = create_one_component_var (TREE_TYPE (TREE_TYPE (var)), var,
				      imag_p ? "CI" : "CR",
				      imag_p ? "$imag" : "$real",
				      imag_p ? IMAGPART_EXPR : REALPART_EXPR);
      cvc_insert (decl_index, ret);
    }

  return ret;
}

/* Retrieve a value for a complex component of SSA_NAME.  */

static tree
get_component_ssa_name (tree ssa_name, bool imag_p)
{
  complex_lattice_t lattice = find_lattice_value (ssa_name);
  size_t ssa_name_index;
  tree ret;

  if (lattice == (imag_p ? ONLY_REAL : ONLY_IMAG))
    {
      tree inner_type = TREE_TYPE (TREE_TYPE (ssa_name));
      if (SCALAR_FLOAT_TYPE_P (inner_type))
	return build_real (inner_type, dconst0);
      else
	return build_int_cst (inner_type, 0);
    }

  ssa_name_index = SSA_NAME_VERSION (ssa_name) * 2 + imag_p;
  ret = VEC_index (tree, complex_ssa_name_components, ssa_name_index);
  if (ret == NULL)
    {
      ret = get_component_var (SSA_NAME_VAR (ssa_name), imag_p);
      ret = make_ssa_name (ret, NULL);

      /* Copy some properties from the original.  In particular, whether it
	 is used in an abnormal phi, and whether it's uninitialized.  */
      SSA_NAME_OCCURS_IN_ABNORMAL_PHI (ret)
	= SSA_NAME_OCCURS_IN_ABNORMAL_PHI (ssa_name);
      if (TREE_CODE (SSA_NAME_VAR (ssa_name)) == VAR_DECL
	  && IS_EMPTY_STMT (SSA_NAME_DEF_STMT (ssa_name)))
	{
	  SSA_NAME_DEF_STMT (ret) = SSA_NAME_DEF_STMT (ssa_name);
	  set_default_def (SSA_NAME_VAR (ret), ret);
	}

      VEC_replace (tree, complex_ssa_name_components, ssa_name_index, ret);
    }

  return ret;
}

/* Set a value for a complex component of SSA_NAME, return a STMT_LIST of
   stuff that needs doing.  */

static tree
set_component_ssa_name (tree ssa_name, bool imag_p, tree value)
{
  complex_lattice_t lattice = find_lattice_value (ssa_name);
  size_t ssa_name_index;
  tree comp, list, last;

  /* We know the value must be zero, else there's a bug in our lattice
     analysis.  But the value may well be a variable known to contain
     zero.  We should be safe ignoring it.  */
  if (lattice == (imag_p ? ONLY_REAL : ONLY_IMAG))
    return NULL;

  /* If we've already assigned an SSA_NAME to this component, then this
     means that our walk of the basic blocks found a use before the set.
     This is fine.  Now we should create an initialization for the value
     we created earlier.  */
  ssa_name_index = SSA_NAME_VERSION (ssa_name) * 2 + imag_p;
  comp = VEC_index (tree, complex_ssa_name_components, ssa_name_index);
  if (comp)
    ;

  /* If we've nothing assigned, and the value we're given is already stable,
     then install that as the value for this SSA_NAME.  This preemptively
     copy-propagates the value, which avoids unnecessary memory allocation.  */
  else if (is_gimple_min_invariant (value))
    {
      VEC_replace (tree, complex_ssa_name_components, ssa_name_index, value);
      return NULL;
    }
  else if (TREE_CODE (value) == SSA_NAME
	   && !SSA_NAME_OCCURS_IN_ABNORMAL_PHI (ssa_name))
    {
      /* Replace an anonymous base value with the variable from cvc_lookup.
	 This should result in better debug info.  */
      if (DECL_IGNORED_P (SSA_NAME_VAR (value))
	  && !DECL_IGNORED_P (SSA_NAME_VAR (ssa_name)))
	{
	  comp = get_component_var (SSA_NAME_VAR (ssa_name), imag_p);
	  replace_ssa_name_symbol (value, comp);
	}

      VEC_replace (tree, complex_ssa_name_components, ssa_name_index, value);
      return NULL;
    }

  /* Finally, we need to stabilize the result by installing the value into
     a new ssa name.  */
  else
    comp = get_component_ssa_name (ssa_name, imag_p);
  
  /* Do all the work to assign VALUE to COMP.  */
  value = force_gimple_operand (value, &list, false, NULL);
<<<<<<< HEAD
  last = build2_gimple (GIMPLE_MODIFY_STMT, comp, value);
=======
  last = build_gimple_modify_stmt (comp, value);
>>>>>>> 1177f497
  append_to_statement_list (last, &list);

  gcc_assert (SSA_NAME_DEF_STMT (comp) == NULL);
  SSA_NAME_DEF_STMT (comp) = last;

  return list;
}

/* Extract the real or imaginary part of a complex variable or constant.
   Make sure that it's a proper gimple_val and gimplify it if not.
   Emit any new code before BSI.  */

static tree
extract_component (block_stmt_iterator *bsi, tree t, bool imagpart_p,
		   bool gimple_p)
{
  switch (TREE_CODE (t))
    {
    case COMPLEX_CST:
      return imagpart_p ? TREE_IMAGPART (t) : TREE_REALPART (t);

    case COMPLEX_EXPR:
      return TREE_OPERAND (t, imagpart_p);

    case VAR_DECL:
    case RESULT_DECL:
    case PARM_DECL:
    case INDIRECT_REF:
    case COMPONENT_REF:
    case ARRAY_REF:
      {
	tree inner_type = TREE_TYPE (TREE_TYPE (t));

	t = build1 ((imagpart_p ? IMAGPART_EXPR : REALPART_EXPR),
		    inner_type, unshare_expr (t));

	if (gimple_p)
	  t = gimplify_val (bsi, inner_type, t);

	return t;
      }

    case SSA_NAME:
      return get_component_ssa_name (t, imagpart_p);

    default:
      gcc_unreachable ();
    }
}

/* Update the complex components of the ssa name on the lhs of STMT.  */

static void
update_complex_components (block_stmt_iterator *bsi, tree stmt, tree r, tree i)
{
  tree lhs = GIMPLE_STMT_OPERAND (stmt, 0);
  tree list;

  list = set_component_ssa_name (lhs, false, r);
  if (list)
    bsi_insert_after (bsi, list, BSI_CONTINUE_LINKING);

  list = set_component_ssa_name (lhs, true, i);
  if (list)
    bsi_insert_after (bsi, list, BSI_CONTINUE_LINKING);
}

static void
update_complex_components_on_edge (edge e, tree lhs, tree r, tree i)
{
  tree list;

  list = set_component_ssa_name (lhs, false, r);
  if (list)
    bsi_insert_on_edge (e, list);

  list = set_component_ssa_name (lhs, true, i);
  if (list)
    bsi_insert_on_edge (e, list);
}

/* Update an assignment to a complex variable in place.  */

static void
update_complex_assignment (block_stmt_iterator *bsi, tree r, tree i)
{
  tree stmt, mod;
  tree type;

  mod = stmt = bsi_stmt (*bsi);
  if (TREE_CODE (stmt) == RETURN_EXPR)
    mod = TREE_OPERAND (mod, 0);
  else if (gimple_in_ssa_p (cfun))
    update_complex_components (bsi, stmt, r, i);
  
  type = TREE_TYPE (GIMPLE_STMT_OPERAND (mod, 1));
  GIMPLE_STMT_OPERAND (mod, 1) = build2 (COMPLEX_EXPR, type, r, i);
  update_stmt (stmt);
}

/* Generate code at the entry point of the function to initialize the
   component variables for a complex parameter.  */

static void
update_parameter_components (void)
{
  edge entry_edge = single_succ_edge (ENTRY_BLOCK_PTR);
  tree parm;

  for (parm = DECL_ARGUMENTS (cfun->decl); parm ; parm = TREE_CHAIN (parm))
    {
      tree type = TREE_TYPE (parm);
      tree ssa_name, r, i;

      if (TREE_CODE (type) != COMPLEX_TYPE || !is_gimple_reg (parm))
	continue;

      type = TREE_TYPE (type);
      ssa_name = gimple_default_def (cfun, parm);
      if (!ssa_name)
	continue;

      r = build1 (REALPART_EXPR, type, ssa_name);
      i = build1 (IMAGPART_EXPR, type, ssa_name);
      update_complex_components_on_edge (entry_edge, ssa_name, r, i);
    }
}

/* Generate code to set the component variables of a complex variable
   to match the PHI statements in block BB.  */

static void
update_phi_components (basic_block bb)
{
  tree phi;

  for (phi = phi_nodes (bb); phi; phi = PHI_CHAIN (phi))
    if (is_complex_reg (PHI_RESULT (phi)))
      {
	tree lr, li, pr = NULL, pi = NULL;
	unsigned int i, n;

	lr = get_component_ssa_name (PHI_RESULT (phi), false);
	if (TREE_CODE (lr) == SSA_NAME)
	  {
	    pr = create_phi_node (lr, bb);
	    SSA_NAME_DEF_STMT (lr) = pr;
	  }

	li = get_component_ssa_name (PHI_RESULT (phi), true);
	if (TREE_CODE (li) == SSA_NAME)
	  {
	    pi = create_phi_node (li, bb);
	    SSA_NAME_DEF_STMT (li) = pi;
	  }
	
	for (i = 0, n = PHI_NUM_ARGS (phi); i < n; ++i)
	  {
	    tree comp, arg = PHI_ARG_DEF (phi, i);
	    if (pr)
	      {
		comp = extract_component (NULL, arg, false, false);
		SET_PHI_ARG_DEF (pr, i, comp);
	      }
	    if (pi)
	      {
		comp = extract_component (NULL, arg, true, false);
		SET_PHI_ARG_DEF (pi, i, comp);
	      }
	  }
      }
}

/* Mark each virtual op in STMT for ssa update.  */

static void
update_all_vops (tree stmt)
{
  ssa_op_iter iter;
  tree sym;

  FOR_EACH_SSA_TREE_OPERAND (sym, stmt, iter, SSA_OP_ALL_VIRTUALS)
    {
      if (TREE_CODE (sym) == SSA_NAME)
	sym = SSA_NAME_VAR (sym);
      mark_sym_for_renaming (sym);
    }
}

/* Expand a complex move to scalars.  */

static void
expand_complex_move (block_stmt_iterator *bsi, tree stmt, tree type,
		     tree lhs, tree rhs)
{
  tree inner_type = TREE_TYPE (type);
  tree r, i;

  if (TREE_CODE (lhs) == SSA_NAME)
    {
      if (is_ctrl_altering_stmt (bsi_stmt (*bsi)))
	{
	  edge_iterator ei;
	  edge e;

	  /* The value is not assigned on the exception edges, so we need not
	     concern ourselves there.  We do need to update on the fallthru
	     edge.  Find it.  */
	  FOR_EACH_EDGE (e, ei, bsi->bb->succs)
	    if (e->flags & EDGE_FALLTHRU)
	      goto found_fallthru;
	  gcc_unreachable ();
	found_fallthru:

	  r = build1 (REALPART_EXPR, inner_type, lhs);
	  i = build1 (IMAGPART_EXPR, inner_type, lhs);
	  update_complex_components_on_edge (e, lhs, r, i);
	}
      else if (TREE_CODE (rhs) == CALL_EXPR || TREE_SIDE_EFFECTS (rhs))
	{
	  r = build1 (REALPART_EXPR, inner_type, lhs);
	  i = build1 (IMAGPART_EXPR, inner_type, lhs);
	  update_complex_components (bsi, stmt, r, i);
	}
      else
	{
	  update_all_vops (bsi_stmt (*bsi));
	  r = extract_component (bsi, rhs, 0, true);
	  i = extract_component (bsi, rhs, 1, true);
	  update_complex_assignment (bsi, r, i);
	}
    }
  else if (TREE_CODE (rhs) == SSA_NAME && !TREE_SIDE_EFFECTS (lhs))
    {
      tree x;

      r = extract_component (bsi, rhs, 0, false);
      i = extract_component (bsi, rhs, 1, false);

      x = build1 (REALPART_EXPR, inner_type, unshare_expr (lhs));
<<<<<<< HEAD
      x = build2_gimple (GIMPLE_MODIFY_STMT, x, r);
=======
      x = build_gimple_modify_stmt (x, r);
>>>>>>> 1177f497
      bsi_insert_before (bsi, x, BSI_SAME_STMT);

      if (stmt == bsi_stmt (*bsi))
	{
	  x = build1 (IMAGPART_EXPR, inner_type, unshare_expr (lhs));
	  GIMPLE_STMT_OPERAND (stmt, 0) = x;
	  GIMPLE_STMT_OPERAND (stmt, 1) = i;
	}
      else
	{
	  x = build1 (IMAGPART_EXPR, inner_type, unshare_expr (lhs));
<<<<<<< HEAD
	  x = build2_gimple (GIMPLE_MODIFY_STMT, x, i);
=======
	  x = build_gimple_modify_stmt (x, i);
>>>>>>> 1177f497
	  bsi_insert_before (bsi, x, BSI_SAME_STMT);

	  stmt = bsi_stmt (*bsi);
	  gcc_assert (TREE_CODE (stmt) == RETURN_EXPR);
	  GIMPLE_STMT_OPERAND (stmt, 0) = lhs;
	}

      update_all_vops (stmt);
      update_stmt (stmt);
    }
}

/* Expand complex addition to scalars:
	a + b = (ar + br) + i(ai + bi)
	a - b = (ar - br) + i(ai + bi)
*/

static void
expand_complex_addition (block_stmt_iterator *bsi, tree inner_type,
			 tree ar, tree ai, tree br, tree bi,
			 enum tree_code code,
			 complex_lattice_t al, complex_lattice_t bl)
{
  tree rr, ri;

  switch (PAIR (al, bl))
    {
    case PAIR (ONLY_REAL, ONLY_REAL):
      rr = gimplify_build2 (bsi, code, inner_type, ar, br);
      ri = ai;
      break;

    case PAIR (ONLY_REAL, ONLY_IMAG):
      rr = ar;
      if (code == MINUS_EXPR)
	ri = gimplify_build2 (bsi, MINUS_EXPR, inner_type, ai, bi);
      else
	ri = bi;
      break;

    case PAIR (ONLY_IMAG, ONLY_REAL):
      if (code == MINUS_EXPR)
	rr = gimplify_build2 (bsi, MINUS_EXPR, inner_type, ar, br);
      else
	rr = br;
      ri = ai;
      break;

    case PAIR (ONLY_IMAG, ONLY_IMAG):
      rr = ar;
      ri = gimplify_build2 (bsi, code, inner_type, ai, bi);
      break;

    case PAIR (VARYING, ONLY_REAL):
      rr = gimplify_build2 (bsi, code, inner_type, ar, br);
      ri = ai;
      break;

    case PAIR (VARYING, ONLY_IMAG):
      rr = ar;
      ri = gimplify_build2 (bsi, code, inner_type, ai, bi);
      break;

    case PAIR (ONLY_REAL, VARYING):
      if (code == MINUS_EXPR)
	goto general;
      rr = gimplify_build2 (bsi, code, inner_type, ar, br);
      ri = bi;
      break;

    case PAIR (ONLY_IMAG, VARYING):
      if (code == MINUS_EXPR)
	goto general;
      rr = br;
      ri = gimplify_build2 (bsi, code, inner_type, ai, bi);
      break;

    case PAIR (VARYING, VARYING):
    general:
      rr = gimplify_build2 (bsi, code, inner_type, ar, br);
      ri = gimplify_build2 (bsi, code, inner_type, ai, bi);
      break;

    default:
      gcc_unreachable ();
    }

  update_complex_assignment (bsi, rr, ri);
}

/* Expand a complex multiplication or division to a libcall to the c99
   compliant routines.  */

static void
expand_complex_libcall (block_stmt_iterator *bsi, tree ar, tree ai,
			tree br, tree bi, enum tree_code code)
{
  enum machine_mode mode;
  enum built_in_function bcode;
  tree fn, stmt, type;

  stmt = bsi_stmt (*bsi);
  type = TREE_TYPE (GIMPLE_STMT_OPERAND (stmt, 1));

  mode = TYPE_MODE (type);
  gcc_assert (GET_MODE_CLASS (mode) == MODE_COMPLEX_FLOAT);
  if (code == MULT_EXPR)
    bcode = BUILT_IN_COMPLEX_MUL_MIN + mode - MIN_MODE_COMPLEX_FLOAT;
  else if (code == RDIV_EXPR)
    bcode = BUILT_IN_COMPLEX_DIV_MIN + mode - MIN_MODE_COMPLEX_FLOAT;
  else
    gcc_unreachable ();
  fn = built_in_decls[bcode];

<<<<<<< HEAD
  GIMPLE_STMT_OPERAND (stmt, 1)
    = build3 (CALL_EXPR, type, build_fold_addr_expr (fn), args, NULL);
=======
  GIMPLE_STMT_OPERAND (stmt, 1) = build_call_expr (fn, 4, ar, ai, br, bi);
>>>>>>> 1177f497
  update_stmt (stmt);

  if (gimple_in_ssa_p (cfun))
    {
      tree lhs = GIMPLE_STMT_OPERAND (stmt, 0);
      type = TREE_TYPE (type);
      update_complex_components (bsi, stmt,
				 build1 (REALPART_EXPR, type, lhs),
				 build1 (IMAGPART_EXPR, type, lhs));
    }
}

/* Expand complex multiplication to scalars:
	a * b = (ar*br - ai*bi) + i(ar*bi + br*ai)
*/

static void
expand_complex_multiplication (block_stmt_iterator *bsi, tree inner_type,
			       tree ar, tree ai, tree br, tree bi,
			       complex_lattice_t al, complex_lattice_t bl)
{
  tree rr, ri;

  if (al < bl)
    {
      complex_lattice_t tl;
      rr = ar, ar = br, br = rr;
      ri = ai, ai = bi, bi = ri;
      tl = al, al = bl, bl = tl;
    }

  switch (PAIR (al, bl))
    {
    case PAIR (ONLY_REAL, ONLY_REAL):
      rr = gimplify_build2 (bsi, MULT_EXPR, inner_type, ar, br);
      ri = ai;
      break;

    case PAIR (ONLY_IMAG, ONLY_REAL):
      rr = ar;
      if (TREE_CODE (ai) == REAL_CST
	  && REAL_VALUES_IDENTICAL (TREE_REAL_CST (ai), dconst1))
	ri = br;
      else
	ri = gimplify_build2 (bsi, MULT_EXPR, inner_type, ai, br);
      break;

    case PAIR (ONLY_IMAG, ONLY_IMAG):
      rr = gimplify_build2 (bsi, MULT_EXPR, inner_type, ai, bi);
      rr = gimplify_build1 (bsi, NEGATE_EXPR, inner_type, rr);
      ri = ar;
      break;

    case PAIR (VARYING, ONLY_REAL):
      rr = gimplify_build2 (bsi, MULT_EXPR, inner_type, ar, br);
      ri = gimplify_build2 (bsi, MULT_EXPR, inner_type, ai, br);
      break;

    case PAIR (VARYING, ONLY_IMAG):
      rr = gimplify_build2 (bsi, MULT_EXPR, inner_type, ai, bi);
      rr = gimplify_build1 (bsi, NEGATE_EXPR, inner_type, rr);
      ri = gimplify_build2 (bsi, MULT_EXPR, inner_type, ar, bi);
      break;

    case PAIR (VARYING, VARYING):
      if (flag_complex_method == 2 && SCALAR_FLOAT_TYPE_P (inner_type))
	{
	  expand_complex_libcall (bsi, ar, ai, br, bi, MULT_EXPR);
	  return;
	}
      else
	{
	  tree t1, t2, t3, t4;

	  t1 = gimplify_build2 (bsi, MULT_EXPR, inner_type, ar, br);
	  t2 = gimplify_build2 (bsi, MULT_EXPR, inner_type, ai, bi);
	  t3 = gimplify_build2 (bsi, MULT_EXPR, inner_type, ar, bi);

	  /* Avoid expanding redundant multiplication for the common
	     case of squaring a complex number.  */
	  if (ar == br && ai == bi)
	    t4 = t3;
	  else
	    t4 = gimplify_build2 (bsi, MULT_EXPR, inner_type, ai, br);

	  rr = gimplify_build2 (bsi, MINUS_EXPR, inner_type, t1, t2);
	  ri = gimplify_build2 (bsi, PLUS_EXPR, inner_type, t3, t4);
	}
      break;

    default:
      gcc_unreachable ();
    }

  update_complex_assignment (bsi, rr, ri);
}

/* Expand complex division to scalars, straightforward algorithm.
	a / b = ((ar*br + ai*bi)/t) + i((ai*br - ar*bi)/t)
	    t = br*br + bi*bi
*/

static void
expand_complex_div_straight (block_stmt_iterator *bsi, tree inner_type,
			     tree ar, tree ai, tree br, tree bi,
			     enum tree_code code)
{
  tree rr, ri, div, t1, t2, t3;

  t1 = gimplify_build2 (bsi, MULT_EXPR, inner_type, br, br);
  t2 = gimplify_build2 (bsi, MULT_EXPR, inner_type, bi, bi);
  div = gimplify_build2 (bsi, PLUS_EXPR, inner_type, t1, t2);

  t1 = gimplify_build2 (bsi, MULT_EXPR, inner_type, ar, br);
  t2 = gimplify_build2 (bsi, MULT_EXPR, inner_type, ai, bi);
  t3 = gimplify_build2 (bsi, PLUS_EXPR, inner_type, t1, t2);
  rr = gimplify_build2 (bsi, code, inner_type, t3, div);

  t1 = gimplify_build2 (bsi, MULT_EXPR, inner_type, ai, br);
  t2 = gimplify_build2 (bsi, MULT_EXPR, inner_type, ar, bi);
  t3 = gimplify_build2 (bsi, MINUS_EXPR, inner_type, t1, t2);
  ri = gimplify_build2 (bsi, code, inner_type, t3, div);

  update_complex_assignment (bsi, rr, ri);
}

/* Expand complex division to scalars, modified algorithm to minimize
   overflow with wide input ranges.  */

static void
expand_complex_div_wide (block_stmt_iterator *bsi, tree inner_type,
			 tree ar, tree ai, tree br, tree bi,
			 enum tree_code code)
{
  tree rr, ri, ratio, div, t1, t2, tr, ti, cond;
  basic_block bb_cond, bb_true, bb_false, bb_join;

  /* Examine |br| < |bi|, and branch.  */
  t1 = gimplify_build1 (bsi, ABS_EXPR, inner_type, br);
  t2 = gimplify_build1 (bsi, ABS_EXPR, inner_type, bi);
  cond = fold_build2 (LT_EXPR, boolean_type_node, t1, t2);
  STRIP_NOPS (cond);

  bb_cond = bb_true = bb_false = bb_join = NULL;
  rr = ri = tr = ti = NULL;
  if (!TREE_CONSTANT (cond))
    {
      edge e;

      cond = build3 (COND_EXPR, void_type_node, cond, NULL_TREE, NULL_TREE);
      bsi_insert_before (bsi, cond, BSI_SAME_STMT);

      /* Split the original block, and create the TRUE and FALSE blocks.  */
      e = split_block (bsi->bb, cond);
      bb_cond = e->src;
      bb_join = e->dest;
      bb_true = create_empty_bb (bb_cond);
      bb_false = create_empty_bb (bb_true);

      t1 = build1 (GOTO_EXPR, void_type_node, tree_block_label (bb_true));
      t2 = build1 (GOTO_EXPR, void_type_node, tree_block_label (bb_false));
      COND_EXPR_THEN (cond) = t1;
      COND_EXPR_ELSE (cond) = t2;

      /* Wire the blocks together.  */
      e->flags = EDGE_TRUE_VALUE;
      redirect_edge_succ (e, bb_true);
      make_edge (bb_cond, bb_false, EDGE_FALSE_VALUE);
      make_edge (bb_true, bb_join, EDGE_FALLTHRU);
      make_edge (bb_false, bb_join, EDGE_FALLTHRU);

      /* Update dominance info.  Note that bb_join's data was
         updated by split_block.  */
      if (dom_info_available_p (CDI_DOMINATORS))
        {
          set_immediate_dominator (CDI_DOMINATORS, bb_true, bb_cond);
          set_immediate_dominator (CDI_DOMINATORS, bb_false, bb_cond);
        }

      rr = make_rename_temp (inner_type, NULL);
      ri = make_rename_temp (inner_type, NULL);
    }

  /* In the TRUE branch, we compute
      ratio = br/bi;
      div = (br * ratio) + bi;
      tr = (ar * ratio) + ai;
      ti = (ai * ratio) - ar;
      tr = tr / div;
      ti = ti / div;  */
  if (bb_true || integer_nonzerop (cond))
    {
      if (bb_true)
	{
	  *bsi = bsi_last (bb_true);
	  bsi_insert_after (bsi, build_empty_stmt (), BSI_NEW_STMT);
	}

      ratio = gimplify_build2 (bsi, code, inner_type, br, bi);

      t1 = gimplify_build2 (bsi, MULT_EXPR, inner_type, br, ratio);
      div = gimplify_build2 (bsi, PLUS_EXPR, inner_type, t1, bi);

      t1 = gimplify_build2 (bsi, MULT_EXPR, inner_type, ar, ratio);
      tr = gimplify_build2 (bsi, PLUS_EXPR, inner_type, t1, ai);

      t1 = gimplify_build2 (bsi, MULT_EXPR, inner_type, ai, ratio);
      ti = gimplify_build2 (bsi, MINUS_EXPR, inner_type, t1, ar);

      tr = gimplify_build2 (bsi, code, inner_type, tr, div);
      ti = gimplify_build2 (bsi, code, inner_type, ti, div);

     if (bb_true)
       {
<<<<<<< HEAD
	 t1 = build2_gimple (GIMPLE_MODIFY_STMT, rr, tr);
	 bsi_insert_before (bsi, t1, BSI_SAME_STMT);
	 t1 = build2_gimple (GIMPLE_MODIFY_STMT, ri, ti);
=======
	 t1 = build_gimple_modify_stmt (rr, tr);
	 bsi_insert_before (bsi, t1, BSI_SAME_STMT);
	 t1 = build_gimple_modify_stmt (ri, ti);
>>>>>>> 1177f497
	 bsi_insert_before (bsi, t1, BSI_SAME_STMT);
	 bsi_remove (bsi, true);
       }
    }

  /* In the FALSE branch, we compute
      ratio = d/c;
      divisor = (d * ratio) + c;
      tr = (b * ratio) + a;
      ti = b - (a * ratio);
      tr = tr / div;
      ti = ti / div;  */
  if (bb_false || integer_zerop (cond))
    {
      if (bb_false)
	{
	  *bsi = bsi_last (bb_false);
	  bsi_insert_after (bsi, build_empty_stmt (), BSI_NEW_STMT);
	}

      ratio = gimplify_build2 (bsi, code, inner_type, bi, br);

      t1 = gimplify_build2 (bsi, MULT_EXPR, inner_type, bi, ratio);
      div = gimplify_build2 (bsi, PLUS_EXPR, inner_type, t1, br);

      t1 = gimplify_build2 (bsi, MULT_EXPR, inner_type, ai, ratio);
      tr = gimplify_build2 (bsi, PLUS_EXPR, inner_type, t1, ar);

      t1 = gimplify_build2 (bsi, MULT_EXPR, inner_type, ar, ratio);
      ti = gimplify_build2 (bsi, MINUS_EXPR, inner_type, ai, t1);

      tr = gimplify_build2 (bsi, code, inner_type, tr, div);
      ti = gimplify_build2 (bsi, code, inner_type, ti, div);

     if (bb_false)
       {
<<<<<<< HEAD
	 t1 = build2_gimple (GIMPLE_MODIFY_STMT, rr, tr);
	 bsi_insert_before (bsi, t1, BSI_SAME_STMT);
	 t1 = build2_gimple (GIMPLE_MODIFY_STMT, ri, ti);
=======
	 t1 = build_gimple_modify_stmt (rr, tr);
	 bsi_insert_before (bsi, t1, BSI_SAME_STMT);
	 t1 = build_gimple_modify_stmt (ri, ti);
>>>>>>> 1177f497
	 bsi_insert_before (bsi, t1, BSI_SAME_STMT);
	 bsi_remove (bsi, true);
       }
    }

  if (bb_join)
    *bsi = bsi_start (bb_join);
  else
    rr = tr, ri = ti;

  update_complex_assignment (bsi, rr, ri);
}

/* Expand complex division to scalars.  */

static void
expand_complex_division (block_stmt_iterator *bsi, tree inner_type,
			 tree ar, tree ai, tree br, tree bi,
			 enum tree_code code,
			 complex_lattice_t al, complex_lattice_t bl)
{
  tree rr, ri;

  switch (PAIR (al, bl))
    {
    case PAIR (ONLY_REAL, ONLY_REAL):
      rr = gimplify_build2 (bsi, code, inner_type, ar, br);
      ri = ai;
      break;

    case PAIR (ONLY_REAL, ONLY_IMAG):
      rr = ai;
      ri = gimplify_build2 (bsi, code, inner_type, ar, bi);
      ri = gimplify_build1 (bsi, NEGATE_EXPR, inner_type, ri);
      break;

    case PAIR (ONLY_IMAG, ONLY_REAL):
      rr = ar;
      ri = gimplify_build2 (bsi, code, inner_type, ai, br);
      break;

    case PAIR (ONLY_IMAG, ONLY_IMAG):
      rr = gimplify_build2 (bsi, code, inner_type, ai, bi);
      ri = ar;
      break;

    case PAIR (VARYING, ONLY_REAL):
      rr = gimplify_build2 (bsi, code, inner_type, ar, br);
      ri = gimplify_build2 (bsi, code, inner_type, ai, br);
      break;

    case PAIR (VARYING, ONLY_IMAG):
      rr = gimplify_build2 (bsi, code, inner_type, ai, bi);
      ri = gimplify_build2 (bsi, code, inner_type, ar, bi);
      ri = gimplify_build1 (bsi, NEGATE_EXPR, inner_type, ri);

    case PAIR (ONLY_REAL, VARYING):
    case PAIR (ONLY_IMAG, VARYING):
    case PAIR (VARYING, VARYING):
      switch (flag_complex_method)
	{
	case 0:
	  /* straightforward implementation of complex divide acceptable.  */
	  expand_complex_div_straight (bsi, inner_type, ar, ai, br, bi, code);
	  break;

	case 2:
	  if (SCALAR_FLOAT_TYPE_P (inner_type))
	    {
	      expand_complex_libcall (bsi, ar, ai, br, bi, code);
	      break;
	    }
	  /* FALLTHRU */

	case 1:
	  /* wide ranges of inputs must work for complex divide.  */
	  expand_complex_div_wide (bsi, inner_type, ar, ai, br, bi, code);
	  break;

	default:
	  gcc_unreachable ();
	}
      return;

    default:
      gcc_unreachable ();
    }

  update_complex_assignment (bsi, rr, ri);
}

/* Expand complex negation to scalars:
	-a = (-ar) + i(-ai)
*/

static void
expand_complex_negation (block_stmt_iterator *bsi, tree inner_type,
			 tree ar, tree ai)
{
  tree rr, ri;

  rr = gimplify_build1 (bsi, NEGATE_EXPR, inner_type, ar);
  ri = gimplify_build1 (bsi, NEGATE_EXPR, inner_type, ai);

  update_complex_assignment (bsi, rr, ri);
}

/* Expand complex conjugate to scalars:
	~a = (ar) + i(-ai)
*/

static void
expand_complex_conjugate (block_stmt_iterator *bsi, tree inner_type,
			  tree ar, tree ai)
{
  tree ri;

  ri = gimplify_build1 (bsi, NEGATE_EXPR, inner_type, ai);

  update_complex_assignment (bsi, ar, ri);
}

/* Expand complex comparison (EQ or NE only).  */

static void
expand_complex_comparison (block_stmt_iterator *bsi, tree ar, tree ai,
			   tree br, tree bi, enum tree_code code)
{
  tree cr, ci, cc, stmt, expr, type;

  cr = gimplify_build2 (bsi, code, boolean_type_node, ar, br);
  ci = gimplify_build2 (bsi, code, boolean_type_node, ai, bi);
  cc = gimplify_build2 (bsi,
			(code == EQ_EXPR ? TRUTH_AND_EXPR : TRUTH_OR_EXPR),
			boolean_type_node, cr, ci);

  stmt = expr = bsi_stmt (*bsi);

  switch (TREE_CODE (stmt))
    {
    case RETURN_EXPR:
      expr = TREE_OPERAND (stmt, 0);
      /* FALLTHRU */
    case GIMPLE_MODIFY_STMT:
      type = TREE_TYPE (GIMPLE_STMT_OPERAND (expr, 1));
      GIMPLE_STMT_OPERAND (expr, 1) = fold_convert (type, cc);
      break;
    case COND_EXPR:
      TREE_OPERAND (stmt, 0) = cc;
      break;
    default:
      gcc_unreachable ();
    }

  update_stmt (stmt);
}

/* Process one statement.  If we identify a complex operation, expand it.  */

static void
expand_complex_operations_1 (block_stmt_iterator *bsi)
{
  tree stmt = bsi_stmt (*bsi);
  tree rhs, type, inner_type;
  tree ac, ar, ai, bc, br, bi;
  complex_lattice_t al, bl;
  enum tree_code code;

  switch (TREE_CODE (stmt))
    {
    case RETURN_EXPR:
      stmt = TREE_OPERAND (stmt, 0);
      if (!stmt)
	return;
      if (TREE_CODE (stmt) != GIMPLE_MODIFY_STMT)
	return;
      /* FALLTHRU */

    case GIMPLE_MODIFY_STMT:
      rhs = GIMPLE_STMT_OPERAND (stmt, 1);
      break;

    case COND_EXPR:
      rhs = TREE_OPERAND (stmt, 0);
      break;

    default:
      return;
    }

  type = TREE_TYPE (rhs);
  code = TREE_CODE (rhs);

  /* Initial filter for operations we handle.  */
  switch (code)
    {
    case PLUS_EXPR:
    case MINUS_EXPR:
    case MULT_EXPR:
    case TRUNC_DIV_EXPR:
    case CEIL_DIV_EXPR:
    case FLOOR_DIV_EXPR:
    case ROUND_DIV_EXPR:
    case RDIV_EXPR:
    case NEGATE_EXPR:
    case CONJ_EXPR:
      if (TREE_CODE (type) != COMPLEX_TYPE)
	return;
      inner_type = TREE_TYPE (type);
      break;

    case EQ_EXPR:
    case NE_EXPR:
      inner_type = TREE_TYPE (TREE_OPERAND (rhs, 1));
      if (TREE_CODE (inner_type) != COMPLEX_TYPE)
	return;
      break;

    default:
      {
	tree lhs = GENERIC_TREE_OPERAND (stmt, 0);
	tree rhs = GENERIC_TREE_OPERAND (stmt, 1);

	if (TREE_CODE (type) == COMPLEX_TYPE)
	  expand_complex_move (bsi, stmt, type, lhs, rhs);
	else if ((TREE_CODE (rhs) == REALPART_EXPR
		  || TREE_CODE (rhs) == IMAGPART_EXPR)
		 && TREE_CODE (TREE_OPERAND (rhs, 0)) == SSA_NAME)
	  {
	    GENERIC_TREE_OPERAND (stmt, 1)
	      = extract_component (bsi, TREE_OPERAND (rhs, 0),
				   TREE_CODE (rhs) == IMAGPART_EXPR, false);
	    update_stmt (stmt);
	  }
      }
      return;
    }

  /* Extract the components of the two complex values.  Make sure and
     handle the common case of the same value used twice specially.  */
  ac = TREE_OPERAND (rhs, 0);
  ar = extract_component (bsi, ac, 0, true);
  ai = extract_component (bsi, ac, 1, true);

  if (TREE_CODE_CLASS (code) == tcc_unary)
    bc = br = bi = NULL;
  else
    {
      bc = TREE_OPERAND (rhs, 1);
      if (ac == bc)
	br = ar, bi = ai;
      else
	{
	  br = extract_component (bsi, bc, 0, true);
	  bi = extract_component (bsi, bc, 1, true);
	}
    }

  if (gimple_in_ssa_p (cfun))
    {
      al = find_lattice_value (ac);
      if (al == UNINITIALIZED)
	al = VARYING;

      if (TREE_CODE_CLASS (code) == tcc_unary)
	bl = UNINITIALIZED;
      else if (ac == bc)
	bl = al;
      else
	{
	  bl = find_lattice_value (bc);
	  if (bl == UNINITIALIZED)
	    bl = VARYING;
	}
    }
  else
    al = bl = VARYING;

  switch (code)
    {
    case PLUS_EXPR:
    case MINUS_EXPR:
      expand_complex_addition (bsi, inner_type, ar, ai, br, bi, code, al, bl);
      break;

    case MULT_EXPR:
      expand_complex_multiplication (bsi, inner_type, ar, ai, br, bi, al, bl);
      break;

    case TRUNC_DIV_EXPR:
    case CEIL_DIV_EXPR:
    case FLOOR_DIV_EXPR:
    case ROUND_DIV_EXPR:
    case RDIV_EXPR:
      expand_complex_division (bsi, inner_type, ar, ai, br, bi, code, al, bl);
      break;
      
    case NEGATE_EXPR:
      expand_complex_negation (bsi, inner_type, ar, ai);
      break;

    case CONJ_EXPR:
      expand_complex_conjugate (bsi, inner_type, ar, ai);
      break;

    case EQ_EXPR:
    case NE_EXPR:
      expand_complex_comparison (bsi, ar, ai, br, bi, code);
      break;

    default:
      gcc_unreachable ();
    }
}


/* Entry point for complex operation lowering during optimization.  */

static unsigned int
tree_lower_complex (void)
{
  int old_last_basic_block;
  block_stmt_iterator bsi;
  basic_block bb;

  if (!init_dont_simulate_again ())
    return 0;

  complex_lattice_values = VEC_alloc (complex_lattice_t, heap, num_ssa_names);
  VEC_safe_grow_cleared (complex_lattice_t, heap,
			 complex_lattice_values, num_ssa_names);

  init_parameter_lattice_values ();
  ssa_propagate (complex_visit_stmt, complex_visit_phi);

  complex_variable_components = htab_create (10,  int_tree_map_hash,
					     int_tree_map_eq, free);

  complex_ssa_name_components = VEC_alloc (tree, heap, 2*num_ssa_names);
  VEC_safe_grow_cleared (tree, heap, complex_ssa_name_components,
			 2 * num_ssa_names);

  update_parameter_components ();

  /* ??? Ideally we'd traverse the blocks in breadth-first order.  */
  old_last_basic_block = last_basic_block;
  FOR_EACH_BB (bb)
    {
      if (bb->index >= old_last_basic_block)
	continue;
      update_phi_components (bb);
      for (bsi = bsi_start (bb); !bsi_end_p (bsi); bsi_next (&bsi))
	expand_complex_operations_1 (&bsi);
    }

  bsi_commit_edge_inserts ();

  htab_delete (complex_variable_components);
  VEC_free (tree, heap, complex_ssa_name_components);
  VEC_free (complex_lattice_t, heap, complex_lattice_values);
  return 0;
}

struct tree_opt_pass pass_lower_complex = 
{
  "cplxlower",				/* name */
  0,					/* gate */
  tree_lower_complex,			/* execute */
  NULL,					/* sub */
  NULL,					/* next */
  0,					/* static_pass_number */
  0,					/* tv_id */
  PROP_ssa,				/* properties_required */
  0,					/* properties_provided */
  0,                       		/* properties_destroyed */
  0,					/* todo_flags_start */
  TODO_dump_func
    | TODO_ggc_collect
    | TODO_update_ssa
    | TODO_verify_stmts,		/* todo_flags_finish */
  0					/* letter */
};


/* Entry point for complex operation lowering without optimization.  */

static unsigned int
tree_lower_complex_O0 (void)
{
  int old_last_basic_block = last_basic_block;
  block_stmt_iterator bsi;
  basic_block bb;

  FOR_EACH_BB (bb)
    {
      if (bb->index >= old_last_basic_block)
	continue;
      for (bsi = bsi_start (bb); !bsi_end_p (bsi); bsi_next (&bsi))
	expand_complex_operations_1 (&bsi);
    }
  return 0;
}

static bool
gate_no_optimization (void)
{
  /* With errors, normal optimization passes are not run.  If we don't
     lower complex operations at all, rtl expansion will abort.  */
  return optimize == 0 || sorrycount || errorcount;
}

struct tree_opt_pass pass_lower_complex_O0 = 
{
  "cplxlower0",				/* name */
  gate_no_optimization,			/* gate */
  tree_lower_complex_O0,		/* execute */
  NULL,					/* sub */
  NULL,					/* next */
  0,					/* static_pass_number */
  0,					/* tv_id */
  PROP_cfg,				/* properties_required */
  0,					/* properties_provided */
  0,					/* properties_destroyed */
  0,					/* todo_flags_start */
  TODO_dump_func | TODO_ggc_collect
    | TODO_verify_stmts,		/* todo_flags_finish */
  0					/* letter */
};<|MERGE_RESOLUTION|>--- conflicted
+++ resolved
@@ -532,11 +532,7 @@
   
   /* Do all the work to assign VALUE to COMP.  */
   value = force_gimple_operand (value, &list, false, NULL);
-<<<<<<< HEAD
-  last = build2_gimple (GIMPLE_MODIFY_STMT, comp, value);
-=======
   last = build_gimple_modify_stmt (comp, value);
->>>>>>> 1177f497
   append_to_statement_list (last, &list);
 
   gcc_assert (SSA_NAME_DEF_STMT (comp) == NULL);
@@ -777,11 +773,7 @@
       i = extract_component (bsi, rhs, 1, false);
 
       x = build1 (REALPART_EXPR, inner_type, unshare_expr (lhs));
-<<<<<<< HEAD
-      x = build2_gimple (GIMPLE_MODIFY_STMT, x, r);
-=======
       x = build_gimple_modify_stmt (x, r);
->>>>>>> 1177f497
       bsi_insert_before (bsi, x, BSI_SAME_STMT);
 
       if (stmt == bsi_stmt (*bsi))
@@ -793,11 +785,7 @@
       else
 	{
 	  x = build1 (IMAGPART_EXPR, inner_type, unshare_expr (lhs));
-<<<<<<< HEAD
-	  x = build2_gimple (GIMPLE_MODIFY_STMT, x, i);
-=======
 	  x = build_gimple_modify_stmt (x, i);
->>>>>>> 1177f497
 	  bsi_insert_before (bsi, x, BSI_SAME_STMT);
 
 	  stmt = bsi_stmt (*bsi);
@@ -912,12 +900,7 @@
     gcc_unreachable ();
   fn = built_in_decls[bcode];
 
-<<<<<<< HEAD
-  GIMPLE_STMT_OPERAND (stmt, 1)
-    = build3 (CALL_EXPR, type, build_fold_addr_expr (fn), args, NULL);
-=======
   GIMPLE_STMT_OPERAND (stmt, 1) = build_call_expr (fn, 4, ar, ai, br, bi);
->>>>>>> 1177f497
   update_stmt (stmt);
 
   if (gimple_in_ssa_p (cfun))
@@ -1132,15 +1115,9 @@
 
      if (bb_true)
        {
-<<<<<<< HEAD
-	 t1 = build2_gimple (GIMPLE_MODIFY_STMT, rr, tr);
-	 bsi_insert_before (bsi, t1, BSI_SAME_STMT);
-	 t1 = build2_gimple (GIMPLE_MODIFY_STMT, ri, ti);
-=======
 	 t1 = build_gimple_modify_stmt (rr, tr);
 	 bsi_insert_before (bsi, t1, BSI_SAME_STMT);
 	 t1 = build_gimple_modify_stmt (ri, ti);
->>>>>>> 1177f497
 	 bsi_insert_before (bsi, t1, BSI_SAME_STMT);
 	 bsi_remove (bsi, true);
        }
@@ -1177,15 +1154,9 @@
 
      if (bb_false)
        {
-<<<<<<< HEAD
-	 t1 = build2_gimple (GIMPLE_MODIFY_STMT, rr, tr);
-	 bsi_insert_before (bsi, t1, BSI_SAME_STMT);
-	 t1 = build2_gimple (GIMPLE_MODIFY_STMT, ri, ti);
-=======
 	 t1 = build_gimple_modify_stmt (rr, tr);
 	 bsi_insert_before (bsi, t1, BSI_SAME_STMT);
 	 t1 = build_gimple_modify_stmt (ri, ti);
->>>>>>> 1177f497
 	 bsi_insert_before (bsi, t1, BSI_SAME_STMT);
 	 bsi_remove (bsi, true);
        }
