/* Tree inlining.
   Copyright (C) 2001-2013 Free Software Foundation, Inc.
   Contributed by Alexandre Oliva <aoliva@redhat.com>

This file is part of GCC.

GCC is free software; you can redistribute it and/or modify
it under the terms of the GNU General Public License as published by
the Free Software Foundation; either version 3, or (at your option)
any later version.

GCC is distributed in the hope that it will be useful,
but WITHOUT ANY WARRANTY; without even the implied warranty of
MERCHANTABILITY or FITNESS FOR A PARTICULAR PURPOSE.  See the
GNU General Public License for more details.

You should have received a copy of the GNU General Public License
along with GCC; see the file COPYING3.  If not see
<http://www.gnu.org/licenses/>.  */

#include "config.h"
#include "system.h"
#include "coretypes.h"
#include "tm.h"
#include "diagnostic-core.h"
#include "tree.h"
#include "stor-layout.h"
#include "calls.h"
#include "tree-inline.h"
#include "flags.h"
#include "params.h"
#include "input.h"
#include "insn-config.h"
#include "hashtab.h"
#include "langhooks.h"
#include "basic-block.h"
#include "tree-iterator.h"
#include "intl.h"
#include "pointer-set.h"
#include "tree-ssa-alias.h"
#include "internal-fn.h"
#include "gimple-fold.h"
#include "tree-eh.h"
#include "gimple-expr.h"
#include "is-a.h"
#include "gimple.h"
#include "gimplify.h"
#include "gimple-iterator.h"
#include "gimplify-me.h"
#include "gimple-walk.h"
#include "gimple-ssa.h"
#include "tree-cfg.h"
#include "tree-phinodes.h"
#include "ssa-iterators.h"
#include "stringpool.h"
#include "tree-ssanames.h"
#include "tree-into-ssa.h"
#include "expr.h"
#include "tree-dfa.h"
#include "tree-ssa.h"
#include "function.h"
#include "tree-pretty-print.h"
#include "except.h"
#include "debug.h"
#include "ipa-prop.h"
#include "value-prof.h"
#include "tree-pass.h"
#include "target.h"
#include "langhooks.h"
#include "l-ipo.h"
#include "cfgloop.h"

#include "rtl.h"	/* FIXME: For asm_str_count.  */

/* I'm not real happy about this, but we need to handle gimple and
   non-gimple trees.  */

/* Inlining, Cloning, Versioning, Parallelization

   Inlining: a function body is duplicated, but the PARM_DECLs are
   remapped into VAR_DECLs, and non-void RETURN_EXPRs become
   MODIFY_EXPRs that store to a dedicated returned-value variable.
   The duplicated eh_region info of the copy will later be appended
   to the info for the caller; the eh_region info in copied throwing
   statements and RESX statements are adjusted accordingly.

   Cloning: (only in C++) We have one body for a con/de/structor, and
   multiple function decls, each with a unique parameter list.
   Duplicate the body, using the given splay tree; some parameters
   will become constants (like 0 or 1).

   Versioning: a function body is duplicated and the result is a new
   function rather than into blocks of an existing function as with
   inlining.  Some parameters will become constants.

   Parallelization: a region of a function is duplicated resulting in
   a new function.  Variables may be replaced with complex expressions
   to enable shared variable semantics.

   All of these will simultaneously lookup any callgraph edges.  If
   we're going to inline the duplicated function body, and the given
   function has some cloned callgraph nodes (one for each place this
   function will be inlined) those callgraph edges will be duplicated.
   If we're cloning the body, those callgraph edges will be
   updated to point into the new body.  (Note that the original
   callgraph node and edge list will not be altered.)

   See the CALL_EXPR handling case in copy_tree_body_r ().  */

/* To Do:

   o In order to make inlining-on-trees work, we pessimized
     function-local static constants.  In particular, they are now
     always output, even when not addressed.  Fix this by treating
     function-local static constants just like global static
     constants; the back-end already knows not to output them if they
     are not needed.

   o Provide heuristics to clamp inlining of recursive template
     calls?  */


/* Weights that estimate_num_insns uses to estimate the size of the
   produced code.  */

eni_weights eni_size_weights;

/* Weights that estimate_num_insns uses to estimate the time necessary
   to execute the produced code.  */

eni_weights eni_time_weights;

/* Prototypes.  */

static tree declare_return_variable (copy_body_data *, tree, tree, basic_block);
static void remap_block (tree *, copy_body_data *);
static void copy_bind_expr (tree *, int *, copy_body_data *);
static void declare_inline_vars (tree, tree);
static void remap_save_expr (tree *, void *, int *);
static void prepend_lexical_block (tree current_block, tree new_block);
static tree copy_decl_to_var (tree, copy_body_data *);
static tree copy_result_decl_to_var (tree, copy_body_data *);
static tree copy_decl_maybe_to_var (tree, copy_body_data *);
static gimple remap_gimple_stmt (gimple, copy_body_data *);
static bool delete_unreachable_blocks_update_callgraph (copy_body_data *id);

/* Insert a tree->tree mapping for ID.  Despite the name suggests
   that the trees should be variables, it is used for more than that.  */

void
insert_decl_map (copy_body_data *id, tree key, tree value)
{
  *pointer_map_insert (id->decl_map, key) = value;

  /* Always insert an identity map as well.  If we see this same new
     node again, we won't want to duplicate it a second time.  */
  if (key != value)
    *pointer_map_insert (id->decl_map, value) = value;
}

/* Insert a tree->tree mapping for ID.  This is only used for
   variables.  */

static void
insert_debug_decl_map (copy_body_data *id, tree key, tree value)
{
  if (!gimple_in_ssa_p (id->src_cfun))
    return;

  if (!MAY_HAVE_DEBUG_STMTS)
    return;

  if (!target_for_debug_bind (key))
    return;

  gcc_assert (TREE_CODE (key) == PARM_DECL);
  gcc_assert (TREE_CODE (value) == VAR_DECL);

  if (!id->debug_map)
    id->debug_map = pointer_map_create ();

  *pointer_map_insert (id->debug_map, key) = value;
}

/* If nonzero, we're remapping the contents of inlined debug
   statements.  If negative, an error has occurred, such as a
   reference to a variable that isn't available in the inlined
   context.  */
static int processing_debug_stmt = 0;

/* Construct new SSA name for old NAME. ID is the inline context.  */

static tree
remap_ssa_name (tree name, copy_body_data *id)
{
  tree new_tree, var;
  tree *n;

  gcc_assert (TREE_CODE (name) == SSA_NAME);

  n = (tree *) pointer_map_contains (id->decl_map, name);
  if (n)
    return unshare_expr (*n);

  if (processing_debug_stmt)
    {
      if (SSA_NAME_IS_DEFAULT_DEF (name)
	  && TREE_CODE (SSA_NAME_VAR (name)) == PARM_DECL
	  && id->entry_bb == NULL
	  && single_succ_p (ENTRY_BLOCK_PTR_FOR_FN (cfun)))
	{
	  tree vexpr = make_node (DEBUG_EXPR_DECL);
	  gimple def_temp;
	  gimple_stmt_iterator gsi;
	  tree val = SSA_NAME_VAR (name);

	  n = (tree *) pointer_map_contains (id->decl_map, val);
	  if (n != NULL)
	    val = *n;
	  if (TREE_CODE (val) != PARM_DECL)
	    {
	      processing_debug_stmt = -1;
	      return name;
	    }
	  def_temp = gimple_build_debug_source_bind (vexpr, val, NULL);
	  DECL_ARTIFICIAL (vexpr) = 1;
	  TREE_TYPE (vexpr) = TREE_TYPE (name);
	  DECL_MODE (vexpr) = DECL_MODE (SSA_NAME_VAR (name));
	  gsi = gsi_after_labels (single_succ (ENTRY_BLOCK_PTR_FOR_FN (cfun)));
	  gsi_insert_before (&gsi, def_temp, GSI_SAME_STMT);
	  return vexpr;
	}

      processing_debug_stmt = -1;
      return name;
    }

  /* Remap anonymous SSA names or SSA names of anonymous decls.  */
  var = SSA_NAME_VAR (name);
  if (!var
      || (!SSA_NAME_IS_DEFAULT_DEF (name)
	  && TREE_CODE (var) == VAR_DECL
	  && !VAR_DECL_IS_VIRTUAL_OPERAND (var)
	  && DECL_ARTIFICIAL (var)
	  && DECL_IGNORED_P (var)
	  && !DECL_NAME (var)))
    {
      struct ptr_info_def *pi;
      new_tree = make_ssa_name (remap_type (TREE_TYPE (name), id), NULL);
      if (!var && SSA_NAME_IDENTIFIER (name))
	SET_SSA_NAME_VAR_OR_IDENTIFIER (new_tree, SSA_NAME_IDENTIFIER (name));
      insert_decl_map (id, name, new_tree);
      SSA_NAME_OCCURS_IN_ABNORMAL_PHI (new_tree)
	= SSA_NAME_OCCURS_IN_ABNORMAL_PHI (name);
      /* At least IPA points-to info can be directly transferred.  */
      if (id->src_cfun->gimple_df
	  && id->src_cfun->gimple_df->ipa_pta
	  && (pi = SSA_NAME_PTR_INFO (name))
	  && !pi->pt.anything)
	{
	  struct ptr_info_def *new_pi = get_ptr_info (new_tree);
	  new_pi->pt = pi->pt;
	}
      return new_tree;
    }

  /* Do not set DEF_STMT yet as statement is not copied yet. We do that
     in copy_bb.  */
  new_tree = remap_decl (var, id);

  /* We might've substituted constant or another SSA_NAME for
     the variable.

     Replace the SSA name representing RESULT_DECL by variable during
     inlining:  this saves us from need to introduce PHI node in a case
     return value is just partly initialized.  */
  if ((TREE_CODE (new_tree) == VAR_DECL || TREE_CODE (new_tree) == PARM_DECL)
      && (!SSA_NAME_VAR (name)
	  || TREE_CODE (SSA_NAME_VAR (name)) != RESULT_DECL
	  || !id->transform_return_to_modify))
    {
      struct ptr_info_def *pi;
      new_tree = make_ssa_name (new_tree, NULL);
      insert_decl_map (id, name, new_tree);
      SSA_NAME_OCCURS_IN_ABNORMAL_PHI (new_tree)
	= SSA_NAME_OCCURS_IN_ABNORMAL_PHI (name);
      /* At least IPA points-to info can be directly transferred.  */
      if (id->src_cfun->gimple_df
	  && id->src_cfun->gimple_df->ipa_pta
	  && (pi = SSA_NAME_PTR_INFO (name))
	  && !pi->pt.anything)
	{
	  struct ptr_info_def *new_pi = get_ptr_info (new_tree);
	  new_pi->pt = pi->pt;
	}
      if (SSA_NAME_IS_DEFAULT_DEF (name))
	{
	  /* By inlining function having uninitialized variable, we might
	     extend the lifetime (variable might get reused).  This cause
	     ICE in the case we end up extending lifetime of SSA name across
	     abnormal edge, but also increase register pressure.

	     We simply initialize all uninitialized vars by 0 except
	     for case we are inlining to very first BB.  We can avoid
	     this for all BBs that are not inside strongly connected
	     regions of the CFG, but this is expensive to test.  */
	  if (id->entry_bb
	      && SSA_NAME_OCCURS_IN_ABNORMAL_PHI (name)
	      && (!SSA_NAME_VAR (name)
		  || TREE_CODE (SSA_NAME_VAR (name)) != PARM_DECL)
	      && (id->entry_bb != EDGE_SUCC (ENTRY_BLOCK_PTR_FOR_FN (cfun),
					     0)->dest
		  || EDGE_COUNT (id->entry_bb->preds) != 1))
	    {
	      gimple_stmt_iterator gsi = gsi_last_bb (id->entry_bb);
	      gimple init_stmt;
	      tree zero = build_zero_cst (TREE_TYPE (new_tree));

	      init_stmt = gimple_build_assign (new_tree, zero);
	      gsi_insert_after (&gsi, init_stmt, GSI_NEW_STMT);
	      SSA_NAME_IS_DEFAULT_DEF (new_tree) = 0;
	    }
	  else
	    {
	      SSA_NAME_DEF_STMT (new_tree) = gimple_build_nop ();
	      set_ssa_default_def (cfun, SSA_NAME_VAR (new_tree), new_tree);
	    }
	}
    }
  else
    insert_decl_map (id, name, new_tree);
  return new_tree;
}

/* Remap DECL during the copying of the BLOCK tree for the function.  */

tree
remap_decl (tree decl, copy_body_data *id)
{
  tree *n;

  /* We only remap local variables in the current function.  */

  /* See if we have remapped this declaration.  */

  n = (tree *) pointer_map_contains (id->decl_map, decl);

  if (!n && processing_debug_stmt)
    {
      processing_debug_stmt = -1;
      return decl;
    }

  /* If we didn't already have an equivalent for this declaration,
     create one now.  */
  if (!n)
    {
      /* Make a copy of the variable or label.  */
      tree t = id->copy_decl (decl, id);

      /* Remember it, so that if we encounter this local entity again
	 we can reuse this copy.  Do this early because remap_type may
	 need this decl for TYPE_STUB_DECL.  */
      insert_decl_map (id, decl, t);

      if (!DECL_P (t))
	return t;

      /* Remap types, if necessary.  */
      TREE_TYPE (t) = remap_type (TREE_TYPE (t), id);
      if (TREE_CODE (t) == TYPE_DECL)
        DECL_ORIGINAL_TYPE (t) = remap_type (DECL_ORIGINAL_TYPE (t), id);

      /* Remap sizes as necessary.  */
      walk_tree (&DECL_SIZE (t), copy_tree_body_r, id, NULL);
      walk_tree (&DECL_SIZE_UNIT (t), copy_tree_body_r, id, NULL);

      /* If fields, do likewise for offset and qualifier.  */
      if (TREE_CODE (t) == FIELD_DECL)
	{
	  walk_tree (&DECL_FIELD_OFFSET (t), copy_tree_body_r, id, NULL);
	  if (TREE_CODE (DECL_CONTEXT (t)) == QUAL_UNION_TYPE)
	    walk_tree (&DECL_QUALIFIER (t), copy_tree_body_r, id, NULL);
	}

      return t;
    }

  if (id->do_not_unshare)
    return *n;
  else
    return unshare_expr (*n);
}

static tree
remap_type_1 (tree type, copy_body_data *id)
{
  tree new_tree, t;

  /* We do need a copy.  build and register it now.  If this is a pointer or
     reference type, remap the designated type and make a new pointer or
     reference type.  */
  if (TREE_CODE (type) == POINTER_TYPE)
    {
      new_tree = build_pointer_type_for_mode (remap_type (TREE_TYPE (type), id),
					 TYPE_MODE (type),
					 TYPE_REF_CAN_ALIAS_ALL (type));
      if (TYPE_ATTRIBUTES (type) || TYPE_QUALS (type))
	new_tree = build_type_attribute_qual_variant (new_tree,
						      TYPE_ATTRIBUTES (type),
						      TYPE_QUALS (type));
      insert_decl_map (id, type, new_tree);
      return new_tree;
    }
  else if (TREE_CODE (type) == REFERENCE_TYPE)
    {
      new_tree = build_reference_type_for_mode (remap_type (TREE_TYPE (type), id),
					    TYPE_MODE (type),
					    TYPE_REF_CAN_ALIAS_ALL (type));
      if (TYPE_ATTRIBUTES (type) || TYPE_QUALS (type))
	new_tree = build_type_attribute_qual_variant (new_tree,
						      TYPE_ATTRIBUTES (type),
						      TYPE_QUALS (type));
      insert_decl_map (id, type, new_tree);
      return new_tree;
    }
  else
    new_tree = copy_node (type);

  insert_decl_map (id, type, new_tree);

  /* This is a new type, not a copy of an old type.  Need to reassociate
     variants.  We can handle everything except the main variant lazily.  */
  t = TYPE_MAIN_VARIANT (type);
  if (type != t)
    {
      t = remap_type (t, id);
      TYPE_MAIN_VARIANT (new_tree) = t;
      TYPE_NEXT_VARIANT (new_tree) = TYPE_NEXT_VARIANT (t);
      TYPE_NEXT_VARIANT (t) = new_tree;
    }
  else
    {
      TYPE_MAIN_VARIANT (new_tree) = new_tree;
      TYPE_NEXT_VARIANT (new_tree) = NULL;
    }

  if (TYPE_STUB_DECL (type))
    TYPE_STUB_DECL (new_tree) = remap_decl (TYPE_STUB_DECL (type), id);

  /* Lazily create pointer and reference types.  */
  TYPE_POINTER_TO (new_tree) = NULL;
  TYPE_REFERENCE_TO (new_tree) = NULL;

  switch (TREE_CODE (new_tree))
    {
    case INTEGER_TYPE:
    case REAL_TYPE:
    case FIXED_POINT_TYPE:
    case ENUMERAL_TYPE:
    case BOOLEAN_TYPE:
      t = TYPE_MIN_VALUE (new_tree);
      if (t && TREE_CODE (t) != INTEGER_CST)
        walk_tree (&TYPE_MIN_VALUE (new_tree), copy_tree_body_r, id, NULL);

      t = TYPE_MAX_VALUE (new_tree);
      if (t && TREE_CODE (t) != INTEGER_CST)
        walk_tree (&TYPE_MAX_VALUE (new_tree), copy_tree_body_r, id, NULL);
      return new_tree;

    case FUNCTION_TYPE:
      TREE_TYPE (new_tree) = remap_type (TREE_TYPE (new_tree), id);
      walk_tree (&TYPE_ARG_TYPES (new_tree), copy_tree_body_r, id, NULL);
      return new_tree;

    case ARRAY_TYPE:
      TREE_TYPE (new_tree) = remap_type (TREE_TYPE (new_tree), id);
      TYPE_DOMAIN (new_tree) = remap_type (TYPE_DOMAIN (new_tree), id);
      break;

    case RECORD_TYPE:
    case UNION_TYPE:
    case QUAL_UNION_TYPE:
      {
	tree f, nf = NULL;

	for (f = TYPE_FIELDS (new_tree); f ; f = DECL_CHAIN (f))
	  {
	    t = remap_decl (f, id);
	    DECL_CONTEXT (t) = new_tree;
	    DECL_CHAIN (t) = nf;
	    nf = t;
	  }
	TYPE_FIELDS (new_tree) = nreverse (nf);
      }
      break;

    case OFFSET_TYPE:
    default:
      /* Shouldn't have been thought variable sized.  */
      gcc_unreachable ();
    }

  walk_tree (&TYPE_SIZE (new_tree), copy_tree_body_r, id, NULL);
  walk_tree (&TYPE_SIZE_UNIT (new_tree), copy_tree_body_r, id, NULL);

  return new_tree;
}

tree
remap_type (tree type, copy_body_data *id)
{
  tree *node;
  tree tmp;

  if (type == NULL)
    return type;

  /* See if we have remapped this type.  */
  node = (tree *) pointer_map_contains (id->decl_map, type);
  if (node)
    return *node;

  /* The type only needs remapping if it's variably modified.  */
  if (! variably_modified_type_p (type, id->src_fn))
    {
      insert_decl_map (id, type, type);
      return type;
    }

  id->remapping_type_depth++;
  tmp = remap_type_1 (type, id);
  id->remapping_type_depth--;

  return tmp;
}

/* Decide if DECL can be put into BLOCK_NONLOCAL_VARs.  */

static bool
can_be_nonlocal (tree decl, copy_body_data *id)
{
  /* We can not duplicate function decls.  */
  if (TREE_CODE (decl) == FUNCTION_DECL)
    return true;

  /* Local static vars must be non-local or we get multiple declaration
     problems.  */
  if (TREE_CODE (decl) == VAR_DECL
      && !auto_var_in_fn_p (decl, id->src_fn))
    return true;

  return false;
}

static tree
remap_decls (tree decls, vec<tree, va_gc> **nonlocalized_list,
	     copy_body_data *id)
{
  tree old_var;
  tree new_decls = NULL_TREE;

  /* Remap its variables.  */
  for (old_var = decls; old_var; old_var = DECL_CHAIN (old_var))
    {
      tree new_var;

      if (can_be_nonlocal (old_var, id))
	{
	  /* We need to add this variable to the local decls as otherwise
	     nothing else will do so.  */
	  if (TREE_CODE (old_var) == VAR_DECL
	      && ! DECL_EXTERNAL (old_var))
	    add_local_decl (cfun, old_var);
	  if ((!optimize || debug_info_level > DINFO_LEVEL_TERSE)
	      && !DECL_IGNORED_P (old_var)
	      && nonlocalized_list)
	    vec_safe_push (*nonlocalized_list, old_var);
	  continue;
	}

      /* Remap the variable.  */
      new_var = remap_decl (old_var, id);

      /* If we didn't remap this variable, we can't mess with its
	 TREE_CHAIN.  If we remapped this variable to the return slot, it's
	 already declared somewhere else, so don't declare it here.  */

      if (new_var == id->retvar)
	;
      else if (!new_var)
        {
	  if ((!optimize || debug_info_level > DINFO_LEVEL_TERSE)
	      && !DECL_IGNORED_P (old_var)
	      && nonlocalized_list)
	    vec_safe_push (*nonlocalized_list, old_var);
	}
      else
	{
	  gcc_assert (DECL_P (new_var));
	  DECL_CHAIN (new_var) = new_decls;
	  new_decls = new_var;
 
	  /* Also copy value-expressions.  */
	  if (TREE_CODE (new_var) == VAR_DECL
	      && DECL_HAS_VALUE_EXPR_P (new_var))
	    {
	      tree tem = DECL_VALUE_EXPR (new_var);
	      bool old_regimplify = id->regimplify;
	      id->remapping_type_depth++;
	      walk_tree (&tem, copy_tree_body_r, id, NULL);
	      id->remapping_type_depth--;
	      id->regimplify = old_regimplify;
	      SET_DECL_VALUE_EXPR (new_var, tem);
	    }
	}
    }

  return nreverse (new_decls);
}

/* Copy the BLOCK to contain remapped versions of the variables
   therein.  And hook the new block into the block-tree.  */

static void
remap_block (tree *block, copy_body_data *id)
{
  tree old_block;
  tree new_block;

  /* Make the new block.  */
  old_block = *block;
  new_block = make_node (BLOCK);
  TREE_USED (new_block) = TREE_USED (old_block);
  BLOCK_ABSTRACT_ORIGIN (new_block) = old_block;
  BLOCK_SOURCE_LOCATION (new_block) = BLOCK_SOURCE_LOCATION (old_block);
  BLOCK_NONLOCALIZED_VARS (new_block)
    = vec_safe_copy (BLOCK_NONLOCALIZED_VARS (old_block));
  *block = new_block;

  /* Remap its variables.  */
  BLOCK_VARS (new_block) = remap_decls (BLOCK_VARS (old_block),
  					&BLOCK_NONLOCALIZED_VARS (new_block),
					id);

  if (id->transform_lang_insert_block)
    id->transform_lang_insert_block (new_block);

  /* Remember the remapped block.  */
  insert_decl_map (id, old_block, new_block);
}

/* Copy the whole block tree and root it in id->block.  */
static tree
remap_blocks (tree block, copy_body_data *id)
{
  tree t;
  tree new_tree = block;

  if (!block)
    return NULL;

  remap_block (&new_tree, id);
  gcc_assert (new_tree != block);
  for (t = BLOCK_SUBBLOCKS (block); t ; t = BLOCK_CHAIN (t))
    prepend_lexical_block (new_tree, remap_blocks (t, id));
  /* Blocks are in arbitrary order, but make things slightly prettier and do
     not swap order when producing a copy.  */
  BLOCK_SUBBLOCKS (new_tree) = blocks_nreverse (BLOCK_SUBBLOCKS (new_tree));
  return new_tree;
}

/* Remap the block tree rooted at BLOCK to nothing.  */
static void
remap_blocks_to_null (tree block, copy_body_data *id)
{
  tree t;
  insert_decl_map (id, block, NULL_TREE);
  for (t = BLOCK_SUBBLOCKS (block); t ; t = BLOCK_CHAIN (t))
    remap_blocks_to_null (t, id);
}

static void
copy_statement_list (tree *tp)
{
  tree_stmt_iterator oi, ni;
  tree new_tree;

  new_tree = alloc_stmt_list ();
  ni = tsi_start (new_tree);
  oi = tsi_start (*tp);
  TREE_TYPE (new_tree) = TREE_TYPE (*tp);
  *tp = new_tree;

  for (; !tsi_end_p (oi); tsi_next (&oi))
    {
      tree stmt = tsi_stmt (oi);
      if (TREE_CODE (stmt) == STATEMENT_LIST)
	/* This copy is not redundant; tsi_link_after will smash this
	   STATEMENT_LIST into the end of the one we're building, and we
	   don't want to do that with the original.  */
	copy_statement_list (&stmt);
      tsi_link_after (&ni, stmt, TSI_CONTINUE_LINKING);
    }
}

static void
copy_bind_expr (tree *tp, int *walk_subtrees, copy_body_data *id)
{
  tree block = BIND_EXPR_BLOCK (*tp);
  /* Copy (and replace) the statement.  */
  copy_tree_r (tp, walk_subtrees, NULL);
  if (block)
    {
      remap_block (&block, id);
      BIND_EXPR_BLOCK (*tp) = block;
    }

  if (BIND_EXPR_VARS (*tp))
    /* This will remap a lot of the same decls again, but this should be
       harmless.  */
    BIND_EXPR_VARS (*tp) = remap_decls (BIND_EXPR_VARS (*tp), NULL, id);
}


/* Create a new gimple_seq by remapping all the statements in BODY
   using the inlining information in ID.  */

static gimple_seq
remap_gimple_seq (gimple_seq body, copy_body_data *id)
{
  gimple_stmt_iterator si;
  gimple_seq new_body = NULL;

  for (si = gsi_start (body); !gsi_end_p (si); gsi_next (&si))
    {
      gimple new_stmt = remap_gimple_stmt (gsi_stmt (si), id);
      gimple_seq_add_stmt (&new_body, new_stmt);
    }

  return new_body;
}


/* Copy a GIMPLE_BIND statement STMT, remapping all the symbols in its
   block using the mapping information in ID.  */

static gimple
copy_gimple_bind (gimple stmt, copy_body_data *id)
{
  gimple new_bind;
  tree new_block, new_vars;
  gimple_seq body, new_body;

  /* Copy the statement.  Note that we purposely don't use copy_stmt
     here because we need to remap statements as we copy.  */
  body = gimple_bind_body (stmt);
  new_body = remap_gimple_seq (body, id);

  new_block = gimple_bind_block (stmt);
  if (new_block)
    remap_block (&new_block, id);

  /* This will remap a lot of the same decls again, but this should be
     harmless.  */
  new_vars = gimple_bind_vars (stmt);
  if (new_vars)
    new_vars = remap_decls (new_vars, NULL, id);

  new_bind = gimple_build_bind (new_vars, new_body, new_block);

  return new_bind;
}

/* Return true if DECL is a parameter or a SSA_NAME for a parameter.  */

static bool
is_parm (tree decl)
{
  if (TREE_CODE (decl) == SSA_NAME)
    {
      decl = SSA_NAME_VAR (decl);
      if (!decl)
	return false;
    }

  return (TREE_CODE (decl) == PARM_DECL);
}

/* Remap the GIMPLE operand pointed to by *TP.  DATA is really a
   'struct walk_stmt_info *'.  DATA->INFO is a 'copy_body_data *'.
   WALK_SUBTREES is used to indicate walk_gimple_op whether to keep
   recursing into the children nodes of *TP.  */

static tree
remap_gimple_op_r (tree *tp, int *walk_subtrees, void *data)
{
  struct walk_stmt_info *wi_p = (struct walk_stmt_info *) data;
  copy_body_data *id = (copy_body_data *) wi_p->info;
  tree fn = id->src_fn;

  if (TREE_CODE (*tp) == SSA_NAME)
    {
      *tp = remap_ssa_name (*tp, id);
      *walk_subtrees = 0;
      return NULL;
    }
  else if (auto_var_in_fn_p (*tp, fn))
    {
      /* Local variables and labels need to be replaced by equivalent
	 variables.  We don't want to copy static variables; there's
	 only one of those, no matter how many times we inline the
	 containing function.  Similarly for globals from an outer
	 function.  */
      tree new_decl;

      /* Remap the declaration.  */
      new_decl = remap_decl (*tp, id);
      gcc_assert (new_decl);
      /* Replace this variable with the copy.  */
      STRIP_TYPE_NOPS (new_decl);
      /* ???  The C++ frontend uses void * pointer zero to initialize
         any other type.  This confuses the middle-end type verification.
	 As cloned bodies do not go through gimplification again the fixup
	 there doesn't trigger.  */
      if (TREE_CODE (new_decl) == INTEGER_CST
	  && !useless_type_conversion_p (TREE_TYPE (*tp), TREE_TYPE (new_decl)))
	new_decl = fold_convert (TREE_TYPE (*tp), new_decl);
      *tp = new_decl;
      *walk_subtrees = 0;
    }
  else if (TREE_CODE (*tp) == STATEMENT_LIST)
    gcc_unreachable ();
  else if (TREE_CODE (*tp) == SAVE_EXPR)
    gcc_unreachable ();
  else if (TREE_CODE (*tp) == LABEL_DECL
	   && (!DECL_CONTEXT (*tp)
	       || decl_function_context (*tp) == id->src_fn))
    /* These may need to be remapped for EH handling.  */
    *tp = remap_decl (*tp, id);
  else if (TREE_CODE (*tp) == FIELD_DECL)
    {
      /* If the enclosing record type is variably_modified_type_p, the field
	 has already been remapped.  Otherwise, it need not be.  */
      tree *n = (tree *) pointer_map_contains (id->decl_map, *tp);
      if (n)
	*tp = *n;
      *walk_subtrees = 0;
    }
  else if (TYPE_P (*tp))
    /* Types may need remapping as well.  */
    *tp = remap_type (*tp, id);
  else if (CONSTANT_CLASS_P (*tp))
    {
      /* If this is a constant, we have to copy the node iff the type
	 will be remapped.  copy_tree_r will not copy a constant.  */
      tree new_type = remap_type (TREE_TYPE (*tp), id);

      if (new_type == TREE_TYPE (*tp))
	*walk_subtrees = 0;

      else if (TREE_CODE (*tp) == INTEGER_CST)
	*tp = build_int_cst_wide (new_type, TREE_INT_CST_LOW (*tp),
				  TREE_INT_CST_HIGH (*tp));
      else
	{
	  *tp = copy_node (*tp);
	  TREE_TYPE (*tp) = new_type;
	}
    }
  else
    {
      /* Otherwise, just copy the node.  Note that copy_tree_r already
	 knows not to copy VAR_DECLs, etc., so this is safe.  */

      if (TREE_CODE (*tp) == MEM_REF)
	{
	  /* We need to re-canonicalize MEM_REFs from inline substitutions
	     that can happen when a pointer argument is an ADDR_EXPR.
	     Recurse here manually to allow that.  */
	  tree ptr = TREE_OPERAND (*tp, 0);
	  tree type = remap_type (TREE_TYPE (*tp), id);
	  tree old = *tp;
	  walk_tree (&ptr, remap_gimple_op_r, data, NULL);
	  *tp = fold_build2 (MEM_REF, type, ptr, TREE_OPERAND (*tp, 1));
	  TREE_THIS_VOLATILE (*tp) = TREE_THIS_VOLATILE (old);
	  TREE_SIDE_EFFECTS (*tp) = TREE_SIDE_EFFECTS (old);
	  TREE_NO_WARNING (*tp) = TREE_NO_WARNING (old);
	  /* We cannot propagate the TREE_THIS_NOTRAP flag if we have
	     remapped a parameter as the property might be valid only
	     for the parameter itself.  */
	  if (TREE_THIS_NOTRAP (old)
	      && (!is_parm (TREE_OPERAND (old, 0))
		  || (!id->transform_parameter && is_parm (ptr))))
	    TREE_THIS_NOTRAP (*tp) = 1;
	  *walk_subtrees = 0;
	  return NULL;
	}

      /* Here is the "usual case".  Copy this tree node, and then
	 tweak some special cases.  */
      copy_tree_r (tp, walk_subtrees, NULL);

      if (TREE_CODE (*tp) != OMP_CLAUSE)
	TREE_TYPE (*tp) = remap_type (TREE_TYPE (*tp), id);

      if (TREE_CODE (*tp) == TARGET_EXPR && TREE_OPERAND (*tp, 3))
	{
	  /* The copied TARGET_EXPR has never been expanded, even if the
	     original node was expanded already.  */
	  TREE_OPERAND (*tp, 1) = TREE_OPERAND (*tp, 3);
	  TREE_OPERAND (*tp, 3) = NULL_TREE;
	}
      else if (TREE_CODE (*tp) == ADDR_EXPR)
	{
	  /* Variable substitution need not be simple.  In particular,
	     the MEM_REF substitution above.  Make sure that
	     TREE_CONSTANT and friends are up-to-date.  */
	  int invariant = is_gimple_min_invariant (*tp);
	  walk_tree (&TREE_OPERAND (*tp, 0), remap_gimple_op_r, data, NULL);
	  recompute_tree_invariant_for_addr_expr (*tp);

	  /* If this used to be invariant, but is not any longer,
	     then regimplification is probably needed.  */
	  if (invariant && !is_gimple_min_invariant (*tp))
	    id->regimplify = true;

	  *walk_subtrees = 0;
	}
    }

  /* Update the TREE_BLOCK for the cloned expr.  */
  if (EXPR_P (*tp))
    {
      tree new_block = id->remapping_type_depth == 0 ? id->block : NULL;
      tree old_block = TREE_BLOCK (*tp);
      if (old_block)
	{
	  tree *n;
	  n = (tree *) pointer_map_contains (id->decl_map,
					     TREE_BLOCK (*tp));
	  if (n)
	    new_block = *n;
	}
      TREE_SET_BLOCK (*tp, new_block);
    }

  /* Keep iterating.  */
  return NULL_TREE;
}


/* Called from copy_body_id via walk_tree.  DATA is really a
   `copy_body_data *'.  */

tree
copy_tree_body_r (tree *tp, int *walk_subtrees, void *data)
{
  copy_body_data *id = (copy_body_data *) data;
  tree fn = id->src_fn;
  tree new_block;

  /* Begin by recognizing trees that we'll completely rewrite for the
     inlining context.  Our output for these trees is completely
     different from out input (e.g. RETURN_EXPR is deleted, and morphs
     into an edge).  Further down, we'll handle trees that get
     duplicated and/or tweaked.  */

  /* When requested, RETURN_EXPRs should be transformed to just the
     contained MODIFY_EXPR.  The branch semantics of the return will
     be handled elsewhere by manipulating the CFG rather than a statement.  */
  if (TREE_CODE (*tp) == RETURN_EXPR && id->transform_return_to_modify)
    {
      tree assignment = TREE_OPERAND (*tp, 0);

      /* If we're returning something, just turn that into an
	 assignment into the equivalent of the original RESULT_DECL.
	 If the "assignment" is just the result decl, the result
	 decl has already been set (e.g. a recent "foo (&result_decl,
	 ...)"); just toss the entire RETURN_EXPR.  */
      if (assignment && TREE_CODE (assignment) == MODIFY_EXPR)
	{
	  /* Replace the RETURN_EXPR with (a copy of) the
	     MODIFY_EXPR hanging underneath.  */
	  *tp = copy_node (assignment);
	}
      else /* Else the RETURN_EXPR returns no value.  */
	{
	  *tp = NULL;
	  return (tree) (void *)1;
	}
    }
  else if (TREE_CODE (*tp) == SSA_NAME)
    {
      *tp = remap_ssa_name (*tp, id);
      *walk_subtrees = 0;
      return NULL;
    }

  /* Local variables and labels need to be replaced by equivalent
     variables.  We don't want to copy static variables; there's only
     one of those, no matter how many times we inline the containing
     function.  Similarly for globals from an outer function.  */
  else if (auto_var_in_fn_p (*tp, fn))
    {
      tree new_decl;

      /* Remap the declaration.  */
      new_decl = remap_decl (*tp, id);
      gcc_assert (new_decl);
      /* Replace this variable with the copy.  */
      STRIP_TYPE_NOPS (new_decl);
      *tp = new_decl;
      *walk_subtrees = 0;
    }
  else if (TREE_CODE (*tp) == STATEMENT_LIST)
    copy_statement_list (tp);
  else if (TREE_CODE (*tp) == SAVE_EXPR
	   || TREE_CODE (*tp) == TARGET_EXPR)
    remap_save_expr (tp, id->decl_map, walk_subtrees);
  else if (TREE_CODE (*tp) == LABEL_DECL
	   && (! DECL_CONTEXT (*tp)
	       || decl_function_context (*tp) == id->src_fn))
    /* These may need to be remapped for EH handling.  */
    *tp = remap_decl (*tp, id);
  else if (TREE_CODE (*tp) == BIND_EXPR)
    copy_bind_expr (tp, walk_subtrees, id);
  /* Types may need remapping as well.  */
  else if (TYPE_P (*tp))
    *tp = remap_type (*tp, id);

  /* If this is a constant, we have to copy the node iff the type will be
     remapped.  copy_tree_r will not copy a constant.  */
  else if (CONSTANT_CLASS_P (*tp))
    {
      tree new_type = remap_type (TREE_TYPE (*tp), id);

      if (new_type == TREE_TYPE (*tp))
	*walk_subtrees = 0;

      else if (TREE_CODE (*tp) == INTEGER_CST)
	*tp = build_int_cst_wide (new_type, TREE_INT_CST_LOW (*tp),
				  TREE_INT_CST_HIGH (*tp));
      else
	{
	  *tp = copy_node (*tp);
	  TREE_TYPE (*tp) = new_type;
	}
    }

  /* Otherwise, just copy the node.  Note that copy_tree_r already
     knows not to copy VAR_DECLs, etc., so this is safe.  */
  else
    {
      /* Here we handle trees that are not completely rewritten.
	 First we detect some inlining-induced bogosities for
	 discarding.  */
      if (TREE_CODE (*tp) == MODIFY_EXPR
	  && TREE_OPERAND (*tp, 0) == TREE_OPERAND (*tp, 1)
	  && (auto_var_in_fn_p (TREE_OPERAND (*tp, 0), fn)))
	{
	  /* Some assignments VAR = VAR; don't generate any rtl code
	     and thus don't count as variable modification.  Avoid
	     keeping bogosities like 0 = 0.  */
	  tree decl = TREE_OPERAND (*tp, 0), value;
	  tree *n;

	  n = (tree *) pointer_map_contains (id->decl_map, decl);
	  if (n)
	    {
	      value = *n;
	      STRIP_TYPE_NOPS (value);
	      if (TREE_CONSTANT (value) || TREE_READONLY (value))
		{
		  *tp = build_empty_stmt (EXPR_LOCATION (*tp));
		  return copy_tree_body_r (tp, walk_subtrees, data);
		}
	    }
	}
      else if (TREE_CODE (*tp) == INDIRECT_REF)
	{
	  /* Get rid of *& from inline substitutions that can happen when a
	     pointer argument is an ADDR_EXPR.  */
	  tree decl = TREE_OPERAND (*tp, 0);
	  tree *n = (tree *) pointer_map_contains (id->decl_map, decl);
	  if (n)
	    {
	      /* If we happen to get an ADDR_EXPR in n->value, strip
	         it manually here as we'll eventually get ADDR_EXPRs
		 which lie about their types pointed to.  In this case
		 build_fold_indirect_ref wouldn't strip the INDIRECT_REF,
		 but we absolutely rely on that.  As fold_indirect_ref
	         does other useful transformations, try that first, though.  */
	      tree type = TREE_TYPE (*tp);
	      tree ptr = id->do_not_unshare ? *n : unshare_expr (*n);
	      tree old = *tp;
	      *tp = gimple_fold_indirect_ref (ptr);
	      if (! *tp)
	        {
		  if (TREE_CODE (ptr) == ADDR_EXPR)
		    {
		      *tp
		        = fold_indirect_ref_1 (EXPR_LOCATION (ptr), type, ptr);
		      /* ???  We should either assert here or build
			 a VIEW_CONVERT_EXPR instead of blindly leaking
			 incompatible types to our IL.  */
		      if (! *tp)
			*tp = TREE_OPERAND (ptr, 0);
		    }
	          else
		    {
	              *tp = build1 (INDIRECT_REF, type, ptr);
		      TREE_THIS_VOLATILE (*tp) = TREE_THIS_VOLATILE (old);
		      TREE_SIDE_EFFECTS (*tp) = TREE_SIDE_EFFECTS (old);
		      TREE_READONLY (*tp) = TREE_READONLY (old);
		      /* We cannot propagate the TREE_THIS_NOTRAP flag if we
			 have remapped a parameter as the property might be
			 valid only for the parameter itself.  */
		      if (TREE_THIS_NOTRAP (old)
			  && (!is_parm (TREE_OPERAND (old, 0))
			      || (!id->transform_parameter && is_parm (ptr))))
		        TREE_THIS_NOTRAP (*tp) = 1;
		    }
		}
	      *walk_subtrees = 0;
	      return NULL;
	    }
	}
      else if (TREE_CODE (*tp) == MEM_REF)
	{
	  /* We need to re-canonicalize MEM_REFs from inline substitutions
	     that can happen when a pointer argument is an ADDR_EXPR.
	     Recurse here manually to allow that.  */
	  tree ptr = TREE_OPERAND (*tp, 0);
	  tree type = remap_type (TREE_TYPE (*tp), id);
	  tree old = *tp;
	  walk_tree (&ptr, copy_tree_body_r, data, NULL);
	  *tp = fold_build2 (MEM_REF, type, ptr, TREE_OPERAND (*tp, 1));
	  TREE_THIS_VOLATILE (*tp) = TREE_THIS_VOLATILE (old);
	  TREE_SIDE_EFFECTS (*tp) = TREE_SIDE_EFFECTS (old);
	  TREE_NO_WARNING (*tp) = TREE_NO_WARNING (old);
	  /* We cannot propagate the TREE_THIS_NOTRAP flag if we have
	     remapped a parameter as the property might be valid only
	     for the parameter itself.  */
	  if (TREE_THIS_NOTRAP (old)
	      && (!is_parm (TREE_OPERAND (old, 0))
		  || (!id->transform_parameter && is_parm (ptr))))
	    TREE_THIS_NOTRAP (*tp) = 1;
	  *walk_subtrees = 0;
	  return NULL;
	}

      /* Here is the "usual case".  Copy this tree node, and then
	 tweak some special cases.  */
      copy_tree_r (tp, walk_subtrees, NULL);

      /* If EXPR has block defined, map it to newly constructed block.
         When inlining we want EXPRs without block appear in the block
	 of function call if we are not remapping a type.  */
      if (EXPR_P (*tp))
	{
	  new_block = id->remapping_type_depth == 0 ? id->block : NULL;
	  if (TREE_BLOCK (*tp))
	    {
	      tree *n;
	      n = (tree *) pointer_map_contains (id->decl_map,
						 TREE_BLOCK (*tp));
	      if (n)
		new_block = *n;
	    }
	  TREE_SET_BLOCK (*tp, new_block);
	}

      if (TREE_CODE (*tp) != OMP_CLAUSE)
	TREE_TYPE (*tp) = remap_type (TREE_TYPE (*tp), id);

      /* The copied TARGET_EXPR has never been expanded, even if the
	 original node was expanded already.  */
      if (TREE_CODE (*tp) == TARGET_EXPR && TREE_OPERAND (*tp, 3))
	{
	  TREE_OPERAND (*tp, 1) = TREE_OPERAND (*tp, 3);
	  TREE_OPERAND (*tp, 3) = NULL_TREE;
	}

      /* Variable substitution need not be simple.  In particular, the
	 INDIRECT_REF substitution above.  Make sure that TREE_CONSTANT
	 and friends are up-to-date.  */
      else if (TREE_CODE (*tp) == ADDR_EXPR)
	{
	  int invariant = is_gimple_min_invariant (*tp);
	  walk_tree (&TREE_OPERAND (*tp, 0), copy_tree_body_r, id, NULL);

	  /* Handle the case where we substituted an INDIRECT_REF
	     into the operand of the ADDR_EXPR.  */
	  if (TREE_CODE (TREE_OPERAND (*tp, 0)) == INDIRECT_REF)
	    *tp = TREE_OPERAND (TREE_OPERAND (*tp, 0), 0);
	  else
	    recompute_tree_invariant_for_addr_expr (*tp);

	  /* If this used to be invariant, but is not any longer,
	     then regimplification is probably needed.  */
	  if (invariant && !is_gimple_min_invariant (*tp))
	    id->regimplify = true;

	  *walk_subtrees = 0;
	}
    }

  /* Keep iterating.  */
  return NULL_TREE;
}

/* Helper for remap_gimple_stmt.  Given an EH region number for the
   source function, map that to the duplicate EH region number in
   the destination function.  */

static int
remap_eh_region_nr (int old_nr, copy_body_data *id)
{
  eh_region old_r, new_r;
  void **slot;

  old_r = get_eh_region_from_number_fn (id->src_cfun, old_nr);
  slot = pointer_map_contains (id->eh_map, old_r);
  new_r = (eh_region) *slot;

  return new_r->index;
}

/* Similar, but operate on INTEGER_CSTs.  */

static tree
remap_eh_region_tree_nr (tree old_t_nr, copy_body_data *id)
{
  int old_nr, new_nr;

  old_nr = tree_to_shwi (old_t_nr);
  new_nr = remap_eh_region_nr (old_nr, id);

  return build_int_cst (integer_type_node, new_nr);
}

/* Helper for copy_bb.  Remap statement STMT using the inlining
   information in ID.  Return the new statement copy.  */

static gimple
remap_gimple_stmt (gimple stmt, copy_body_data *id)
{
  gimple copy = NULL;
  struct walk_stmt_info wi;
  bool skip_first = false;

  /* Begin by recognizing trees that we'll completely rewrite for the
     inlining context.  Our output for these trees is completely
     different from out input (e.g. RETURN_EXPR is deleted, and morphs
     into an edge).  Further down, we'll handle trees that get
     duplicated and/or tweaked.  */

  /* When requested, GIMPLE_RETURNs should be transformed to just the
     contained GIMPLE_ASSIGN.  The branch semantics of the return will
     be handled elsewhere by manipulating the CFG rather than the
     statement.  */
  if (gimple_code (stmt) == GIMPLE_RETURN && id->transform_return_to_modify)
    {
      tree retval = gimple_return_retval (stmt);

      /* If we're returning something, just turn that into an
	 assignment into the equivalent of the original RESULT_DECL.
	 If RETVAL is just the result decl, the result decl has
	 already been set (e.g. a recent "foo (&result_decl, ...)");
	 just toss the entire GIMPLE_RETURN.  */
      if (retval
	  && (TREE_CODE (retval) != RESULT_DECL
	      && (TREE_CODE (retval) != SSA_NAME
		  || ! SSA_NAME_VAR (retval)
		  || TREE_CODE (SSA_NAME_VAR (retval)) != RESULT_DECL)))
        {
	  copy = gimple_build_assign (id->do_not_unshare
				      ? id->retvar : unshare_expr (id->retvar),
				      retval);
	  /* id->retvar is already substituted.  Skip it on later remapping.  */
	  skip_first = true;
	}
      else
	return gimple_build_nop ();
    }
  else if (gimple_has_substatements (stmt))
    {
      gimple_seq s1, s2;

      /* When cloning bodies from the C++ front end, we will be handed bodies
	 in High GIMPLE form.  Handle here all the High GIMPLE statements that
	 have embedded statements.  */
      switch (gimple_code (stmt))
	{
	case GIMPLE_BIND:
	  copy = copy_gimple_bind (stmt, id);
	  break;

	case GIMPLE_CATCH:
	  s1 = remap_gimple_seq (gimple_catch_handler (stmt), id);
	  copy = gimple_build_catch (gimple_catch_types (stmt), s1);
	  break;

	case GIMPLE_EH_FILTER:
	  s1 = remap_gimple_seq (gimple_eh_filter_failure (stmt), id);
	  copy = gimple_build_eh_filter (gimple_eh_filter_types (stmt), s1);
	  break;

	case GIMPLE_TRY:
	  s1 = remap_gimple_seq (gimple_try_eval (stmt), id);
	  s2 = remap_gimple_seq (gimple_try_cleanup (stmt), id);
	  copy = gimple_build_try (s1, s2, gimple_try_kind (stmt));
	  break;

	case GIMPLE_WITH_CLEANUP_EXPR:
	  s1 = remap_gimple_seq (gimple_wce_cleanup (stmt), id);
	  copy = gimple_build_wce (s1);
	  break;

	case GIMPLE_OMP_PARALLEL:
	  s1 = remap_gimple_seq (gimple_omp_body (stmt), id);
	  copy = gimple_build_omp_parallel
	           (s1,
		    gimple_omp_parallel_clauses (stmt),
		    gimple_omp_parallel_child_fn (stmt),
		    gimple_omp_parallel_data_arg (stmt));
	  break;

	case GIMPLE_OMP_TASK:
	  s1 = remap_gimple_seq (gimple_omp_body (stmt), id);
	  copy = gimple_build_omp_task
	           (s1,
		    gimple_omp_task_clauses (stmt),
		    gimple_omp_task_child_fn (stmt),
		    gimple_omp_task_data_arg (stmt),
		    gimple_omp_task_copy_fn (stmt),
		    gimple_omp_task_arg_size (stmt),
		    gimple_omp_task_arg_align (stmt));
	  break;

	case GIMPLE_OMP_FOR:
	  s1 = remap_gimple_seq (gimple_omp_body (stmt), id);
	  s2 = remap_gimple_seq (gimple_omp_for_pre_body (stmt), id);
	  copy = gimple_build_omp_for (s1, gimple_omp_for_kind (stmt),
				       gimple_omp_for_clauses (stmt),
				       gimple_omp_for_collapse (stmt), s2);
	  {
	    size_t i;
	    for (i = 0; i < gimple_omp_for_collapse (stmt); i++)
	      {
		gimple_omp_for_set_index (copy, i,
					  gimple_omp_for_index (stmt, i));
		gimple_omp_for_set_initial (copy, i,
					    gimple_omp_for_initial (stmt, i));
		gimple_omp_for_set_final (copy, i,
					  gimple_omp_for_final (stmt, i));
		gimple_omp_for_set_incr (copy, i,
					 gimple_omp_for_incr (stmt, i));
		gimple_omp_for_set_cond (copy, i,
					 gimple_omp_for_cond (stmt, i));
	      }
	  }
	  break;

	case GIMPLE_OMP_MASTER:
	  s1 = remap_gimple_seq (gimple_omp_body (stmt), id);
	  copy = gimple_build_omp_master (s1);
	  break;

	case GIMPLE_OMP_TASKGROUP:
	  s1 = remap_gimple_seq (gimple_omp_body (stmt), id);
	  copy = gimple_build_omp_taskgroup (s1);
	  break;

	case GIMPLE_OMP_ORDERED:
	  s1 = remap_gimple_seq (gimple_omp_body (stmt), id);
	  copy = gimple_build_omp_ordered (s1);
	  break;

	case GIMPLE_OMP_SECTION:
	  s1 = remap_gimple_seq (gimple_omp_body (stmt), id);
	  copy = gimple_build_omp_section (s1);
	  break;

	case GIMPLE_OMP_SECTIONS:
	  s1 = remap_gimple_seq (gimple_omp_body (stmt), id);
	  copy = gimple_build_omp_sections
	           (s1, gimple_omp_sections_clauses (stmt));
	  break;

	case GIMPLE_OMP_SINGLE:
	  s1 = remap_gimple_seq (gimple_omp_body (stmt), id);
	  copy = gimple_build_omp_single
	           (s1, gimple_omp_single_clauses (stmt));
	  break;

	case GIMPLE_OMP_TARGET:
	  s1 = remap_gimple_seq (gimple_omp_body (stmt), id);
	  copy = gimple_build_omp_target
		   (s1, gimple_omp_target_kind (stmt),
		    gimple_omp_target_clauses (stmt));
	  break;

	case GIMPLE_OMP_TEAMS:
	  s1 = remap_gimple_seq (gimple_omp_body (stmt), id);
	  copy = gimple_build_omp_teams
		   (s1, gimple_omp_teams_clauses (stmt));
	  break;

	case GIMPLE_OMP_CRITICAL:
	  s1 = remap_gimple_seq (gimple_omp_body (stmt), id);
	  copy
	    = gimple_build_omp_critical (s1, gimple_omp_critical_name (stmt));
	  break;

	case GIMPLE_TRANSACTION:
	  s1 = remap_gimple_seq (gimple_transaction_body (stmt), id);
	  copy = gimple_build_transaction (s1, gimple_transaction_label (stmt));
	  gimple_transaction_set_subcode (copy, gimple_transaction_subcode (stmt));
	  break;

	default:
	  gcc_unreachable ();
	}
    }
  else
    {
      if (gimple_assign_copy_p (stmt)
	  && gimple_assign_lhs (stmt) == gimple_assign_rhs1 (stmt)
	  && auto_var_in_fn_p (gimple_assign_lhs (stmt), id->src_fn))
	{
	  /* Here we handle statements that are not completely rewritten.
	     First we detect some inlining-induced bogosities for
	     discarding.  */

	  /* Some assignments VAR = VAR; don't generate any rtl code
	     and thus don't count as variable modification.  Avoid
	     keeping bogosities like 0 = 0.  */
	  tree decl = gimple_assign_lhs (stmt), value;
	  tree *n;

	  n = (tree *) pointer_map_contains (id->decl_map, decl);
	  if (n)
	    {
	      value = *n;
	      STRIP_TYPE_NOPS (value);
	      if (TREE_CONSTANT (value) || TREE_READONLY (value))
		return gimple_build_nop ();
	    }
	}

      /* For *ptr_N ={v} {CLOBBER}, if ptr_N is SSA_NAME defined
	 in a block that we aren't copying during tree_function_versioning,
	 just drop the clobber stmt.  */
      if (id->blocks_to_copy && gimple_clobber_p (stmt))
	{
	  tree lhs = gimple_assign_lhs (stmt);
	  if (TREE_CODE (lhs) == MEM_REF
	      && TREE_CODE (TREE_OPERAND (lhs, 0)) == SSA_NAME)
	    {
	      gimple def_stmt = SSA_NAME_DEF_STMT (TREE_OPERAND (lhs, 0));
	      if (gimple_bb (def_stmt)
		  && !bitmap_bit_p (id->blocks_to_copy,
				    gimple_bb (def_stmt)->index))
		return gimple_build_nop ();
	    }
	}

      if (gimple_debug_bind_p (stmt))
	{
	  copy = gimple_build_debug_bind (gimple_debug_bind_get_var (stmt),
					  gimple_debug_bind_get_value (stmt),
					  stmt);
	  id->debug_stmts.safe_push (copy);
	  return copy;
	}
      if (gimple_debug_source_bind_p (stmt))
	{
	  copy = gimple_build_debug_source_bind
		   (gimple_debug_source_bind_get_var (stmt),
		    gimple_debug_source_bind_get_value (stmt), stmt);
	  id->debug_stmts.safe_push (copy);
	  return copy;
	}

      /* Create a new deep copy of the statement.  */
      copy = gimple_copy (stmt);

      /* Remap the region numbers for __builtin_eh_{pointer,filter},
	 RESX and EH_DISPATCH.  */
      if (id->eh_map)
	switch (gimple_code (copy))
	  {
	  case GIMPLE_CALL:
	    {
	      tree r, fndecl = gimple_call_fndecl (copy);
	      if (fndecl && DECL_BUILT_IN_CLASS (fndecl) == BUILT_IN_NORMAL)
		switch (DECL_FUNCTION_CODE (fndecl))
		  {
		  case BUILT_IN_EH_COPY_VALUES:
		    r = gimple_call_arg (copy, 1);
		    r = remap_eh_region_tree_nr (r, id);
		    gimple_call_set_arg (copy, 1, r);
		    /* FALLTHRU */

		  case BUILT_IN_EH_POINTER:
		  case BUILT_IN_EH_FILTER:
		    r = gimple_call_arg (copy, 0);
		    r = remap_eh_region_tree_nr (r, id);
		    gimple_call_set_arg (copy, 0, r);
		    break;

		  default:
		    break;
		  }

	      /* Reset alias info if we didn't apply measures to
		 keep it valid over inlining by setting DECL_PT_UID.  */
	      if (!id->src_cfun->gimple_df
		  || !id->src_cfun->gimple_df->ipa_pta)
		gimple_call_reset_alias_info (copy);
	    }
	    break;

	  case GIMPLE_RESX:
	    {
	      int r = gimple_resx_region (copy);
	      r = remap_eh_region_nr (r, id);
	      gimple_resx_set_region (copy, r);
	    }
	    break;

	  case GIMPLE_EH_DISPATCH:
	    {
	      int r = gimple_eh_dispatch_region (copy);
	      r = remap_eh_region_nr (r, id);
	      gimple_eh_dispatch_set_region (copy, r);
	    }
	    break;

	  default:
	    break;
	  }
    }

  /* If STMT has a block defined, map it to the newly constructed
     block.  */
  if (gimple_block (copy))
    {
      tree *n;
      n = (tree *) pointer_map_contains (id->decl_map, gimple_block (copy));
      gcc_assert (n);
      gimple_set_block (copy, *n);
    }

  if (gimple_debug_bind_p (copy) || gimple_debug_source_bind_p (copy))
    return copy;

  /* Remap all the operands in COPY.  */
  memset (&wi, 0, sizeof (wi));
  wi.info = id;
  if (skip_first)
    walk_tree (gimple_op_ptr (copy, 1), remap_gimple_op_r, &wi, NULL);
  else
    walk_gimple_op (copy, remap_gimple_op_r, &wi);

  /* Clear the copied virtual operands.  We are not remapping them here
     but are going to recreate them from scratch.  */
  if (gimple_has_mem_ops (copy))
    {
      gimple_set_vdef (copy, NULL_TREE);
      gimple_set_vuse (copy, NULL_TREE);
    }

  return copy;
}


/* Copy basic block, scale profile accordingly.  Edges will be taken care of
   later  */

static basic_block
copy_bb (copy_body_data *id, basic_block bb, int frequency_scale,
         gcov_type count_scale)
{
  gimple_stmt_iterator gsi, copy_gsi, seq_gsi;
  basic_block copy_basic_block;
  tree decl;
  gcov_type freq;
  basic_block prev;

  /* Search for previous copied basic block.  */
  prev = bb->prev_bb;
  while (!prev->aux)
    prev = prev->prev_bb;

  /* create_basic_block() will append every new block to
     basic_block_info automatically.  */
  copy_basic_block = create_basic_block (NULL, (void *) 0,
                                         (basic_block) prev->aux);
  copy_basic_block->count = apply_scale (bb->count, count_scale);

  /* We are going to rebuild frequencies from scratch.  These values
     have just small importance to drive canonicalize_loop_headers.  */
  freq = apply_scale ((gcov_type)bb->frequency, frequency_scale);

  /* We recompute frequencies after inlining, so this is quite safe.  */
  if (freq > BB_FREQ_MAX)
    freq = BB_FREQ_MAX;
  copy_basic_block->frequency = freq;

  copy_gsi = gsi_start_bb (copy_basic_block);

  for (gsi = gsi_start_bb (bb); !gsi_end_p (gsi); gsi_next (&gsi))
    {
      gimple stmt = gsi_stmt (gsi);
      gimple orig_stmt = stmt;

      id->regimplify = false;
      stmt = remap_gimple_stmt (stmt, id);
      if (gimple_nop_p (stmt))
	continue;

      gimple_duplicate_stmt_histograms (cfun, stmt, id->src_cfun, orig_stmt);
      seq_gsi = copy_gsi;

      /* With return slot optimization we can end up with
	 non-gimple (foo *)&this->m, fix that here.  */
      if (is_gimple_assign (stmt)
	  && gimple_assign_rhs_code (stmt) == NOP_EXPR
	  && !is_gimple_val (gimple_assign_rhs1 (stmt)))
	{
	  tree new_rhs;
	  new_rhs = force_gimple_operand_gsi (&seq_gsi,
					      gimple_assign_rhs1 (stmt),
					      true, NULL, false,
					      GSI_CONTINUE_LINKING);
	  gimple_assign_set_rhs1 (stmt, new_rhs);
	  id->regimplify = false;
	}

      gsi_insert_after (&seq_gsi, stmt, GSI_NEW_STMT);

      if (id->regimplify)
	gimple_regimplify_operands (stmt, &seq_gsi);

      /* If copy_basic_block has been empty at the start of this iteration,
	 call gsi_start_bb again to get at the newly added statements.  */
      if (gsi_end_p (copy_gsi))
	copy_gsi = gsi_start_bb (copy_basic_block);
      else
	gsi_next (&copy_gsi);

      /* Process the new statement.  The call to gimple_regimplify_operands
	 possibly turned the statement into multiple statements, we
	 need to process all of them.  */
      do
	{
	  tree fn;

	  stmt = gsi_stmt (copy_gsi);
	  if (is_gimple_call (stmt)
	      && gimple_call_va_arg_pack_p (stmt)
	      && id->gimple_call)
	    {
	      /* __builtin_va_arg_pack () should be replaced by
		 all arguments corresponding to ... in the caller.  */
	      tree p;
	      gimple new_call;
	      vec<tree> argarray;
	      size_t nargs = gimple_call_num_args (id->gimple_call);
	      size_t n;

	      for (p = DECL_ARGUMENTS (id->src_fn); p; p = DECL_CHAIN (p))
		nargs--;

	      /* Create the new array of arguments.  */
	      n = nargs + gimple_call_num_args (stmt);
	      argarray.create (n);
	      argarray.safe_grow_cleared (n);

	      /* Copy all the arguments before '...'  */
	      memcpy (argarray.address (),
		      gimple_call_arg_ptr (stmt, 0),
		      gimple_call_num_args (stmt) * sizeof (tree));

	      /* Append the arguments passed in '...'  */
	      memcpy (argarray.address () + gimple_call_num_args (stmt),
		      gimple_call_arg_ptr (id->gimple_call, 0)
			+ (gimple_call_num_args (id->gimple_call) - nargs),
		      nargs * sizeof (tree));

	      new_call = gimple_build_call_vec (gimple_call_fn (stmt),
						argarray);

	      argarray.release ();

	      /* Copy all GIMPLE_CALL flags, location and block, except
		 GF_CALL_VA_ARG_PACK.  */
	      gimple_call_copy_flags (new_call, stmt);
	      gimple_call_set_va_arg_pack (new_call, false);
	      gimple_set_location (new_call, gimple_location (stmt));
	      gimple_set_block (new_call, gimple_block (stmt));
	      gimple_call_set_lhs (new_call, gimple_call_lhs (stmt));

	      gsi_replace (&copy_gsi, new_call, false);
	      stmt = new_call;
	    }
	  else if (is_gimple_call (stmt)
		   && id->gimple_call
		   && (decl = gimple_call_fndecl (stmt))
		   && DECL_BUILT_IN_CLASS (decl) == BUILT_IN_NORMAL
		   && DECL_FUNCTION_CODE (decl) == BUILT_IN_VA_ARG_PACK_LEN)
	    {
	      /* __builtin_va_arg_pack_len () should be replaced by
		 the number of anonymous arguments.  */
	      size_t nargs = gimple_call_num_args (id->gimple_call);
	      tree count, p;
	      gimple new_stmt;

	      for (p = DECL_ARGUMENTS (id->src_fn); p; p = DECL_CHAIN (p))
		nargs--;

	      count = build_int_cst (integer_type_node, nargs);
	      new_stmt = gimple_build_assign (gimple_call_lhs (stmt), count);
	      gsi_replace (&copy_gsi, new_stmt, false);
	      stmt = new_stmt;
	    }

	  /* Statements produced by inlining can be unfolded, especially
	     when we constant propagated some operands.  We can't fold
	     them right now for two reasons:
	     1) folding require SSA_NAME_DEF_STMTs to be correct
	     2) we can't change function calls to builtins.
	     So we just mark statement for later folding.  We mark
	     all new statements, instead just statements that has changed
	     by some nontrivial substitution so even statements made
	     foldable indirectly are updated.  If this turns out to be
	     expensive, copy_body can be told to watch for nontrivial
	     changes.  */
	  if (id->statements_to_fold)
	    pointer_set_insert (id->statements_to_fold, stmt);

	  /* We're duplicating a CALL_EXPR.  Find any corresponding
	     callgraph edges and update or duplicate them.  */
	  if (is_gimple_call (stmt))
	    {
	      struct cgraph_edge *edge;
	      int flags;

	      switch (id->transform_call_graph_edges)
		{
		case CB_CGE_DUPLICATE:
		  edge = cgraph_edge (id->src_node, orig_stmt);
		  if (edge)
		    {
		      int edge_freq = edge->frequency;
		      int new_freq;
		      struct cgraph_edge *old_edge = edge;
		      edge = cgraph_clone_edge (edge, id->dst_node, stmt,
					        gimple_uid (stmt),
					        REG_BR_PROB_BASE, CGRAPH_FREQ_BASE,
					        true);
		      /* We could also just rescale the frequency, but
		         doing so would introduce roundoff errors and make
			 verifier unhappy.  */
		      new_freq  = compute_call_stmt_bb_frequency (id->dst_node->decl,
								  copy_basic_block);

		      /* Speculative calls consist of two edges - direct and indirect.
			 Duplicate the whole thing and distribute frequencies accordingly.  */
		      if (edge->speculative)
			{
			  struct cgraph_edge *direct, *indirect;
			  struct ipa_ref *ref;

			  gcc_assert (!edge->indirect_unknown_callee);
			  cgraph_speculative_call_info (old_edge, direct, indirect, ref);
			  indirect = cgraph_clone_edge (indirect, id->dst_node, stmt,
							gimple_uid (stmt),
							REG_BR_PROB_BASE, CGRAPH_FREQ_BASE,
							true);
			  if (old_edge->frequency + indirect->frequency)
			    {
			      edge->frequency = MIN (RDIV ((gcov_type)new_freq * old_edge->frequency,
						           (old_edge->frequency + indirect->frequency)),
						     CGRAPH_FREQ_MAX);
			      indirect->frequency = MIN (RDIV ((gcov_type)new_freq * indirect->frequency,
							       (old_edge->frequency + indirect->frequency)),
							 CGRAPH_FREQ_MAX);
			    }
			  ipa_clone_ref (ref, id->dst_node, stmt);
			}
		      else
			{
			  edge->frequency = new_freq;
			  if (dump_file
			      && profile_status_for_fn (cfun) != PROFILE_ABSENT
			      && (edge_freq > edge->frequency + 10
				  || edge_freq < edge->frequency - 10))
			    {
			      fprintf (dump_file, "Edge frequency estimated by "
				       "cgraph %i diverge from inliner's estimate %i\n",
				       edge_freq,
				       edge->frequency);
			      fprintf (dump_file,
				       "Orig bb: %i, orig bb freq %i, new bb freq %i\n",
				       bb->index,
				       bb->frequency,
				       copy_basic_block->frequency);
			    }
			}
		    }
		  break;

		case CB_CGE_MOVE_CLONES:
		  cgraph_set_call_stmt_including_clones (id->dst_node,
							 orig_stmt, stmt);
		  edge = cgraph_edge (id->dst_node, stmt);
		  break;

		case CB_CGE_MOVE:
		  edge = cgraph_edge (id->dst_node, orig_stmt);
		  if (edge)
		    cgraph_set_call_stmt (edge, stmt);
		  break;

		default:
		  gcc_unreachable ();
		}

	      /* Constant propagation on argument done during inlining
		 may create new direct call.  Produce an edge for it.  */
	      if ((!edge
		   || (edge->indirect_inlining_edge
		       && id->transform_call_graph_edges == CB_CGE_MOVE_CLONES))
		  && id->dst_node->definition
		  && (fn = gimple_call_fndecl (stmt)) != NULL)
		{
		  struct cgraph_node *dest = cgraph_get_node (fn);

		  /* We have missing edge in the callgraph.  This can happen
		     when previous inlining turned an indirect call into a
		     direct call by constant propagating arguments or we are
		     producing dead clone (for further cloning).  In all
		     other cases we hit a bug (incorrect node sharing is the
		     most common reason for missing edges).  */
		  gcc_assert (!dest->definition
			      || dest->address_taken
		  	      || !id->src_node->definition
			      || !id->dst_node->definition);
		  if (id->transform_call_graph_edges == CB_CGE_MOVE_CLONES)
		    cgraph_create_edge_including_clones
		      (id->dst_node, dest, orig_stmt, stmt, bb->count,
		       compute_call_stmt_bb_frequency (id->dst_node->decl,
		       				       copy_basic_block),
		       CIF_ORIGINALLY_INDIRECT_CALL);
		  else
		    cgraph_create_edge (id->dst_node, dest, stmt,
					bb->count,
					compute_call_stmt_bb_frequency
					  (id->dst_node->decl,
					   copy_basic_block))->inline_failed
		      = CIF_ORIGINALLY_INDIRECT_CALL;
		  if (dump_file)
		    {
		      fprintf (dump_file, "Created new direct edge to %s\n",
			       dest->name ());
		    }
		}

	      flags = gimple_call_flags (stmt);
	      if (flags & ECF_MAY_BE_ALLOCA)
		cfun->calls_alloca = true;
	      if (flags & ECF_RETURNS_TWICE)
		cfun->calls_setjmp = true;
	    }

	  maybe_duplicate_eh_stmt_fn (cfun, stmt, id->src_cfun, orig_stmt,
				      id->eh_map, id->eh_lp_nr);

	  if (gimple_in_ssa_p (cfun) && !is_gimple_debug (stmt))
	    {
	      ssa_op_iter i;
	      tree def;

	      FOR_EACH_SSA_TREE_OPERAND (def, stmt, i, SSA_OP_DEF)
		if (TREE_CODE (def) == SSA_NAME)
		  SSA_NAME_DEF_STMT (def) = stmt;
	    }

	  gsi_next (&copy_gsi);
	}
      while (!gsi_end_p (copy_gsi));

      copy_gsi = gsi_last_bb (copy_basic_block);
    }

  return copy_basic_block;
}

/* Inserting Single Entry Multiple Exit region in SSA form into code in SSA
   form is quite easy, since dominator relationship for old basic blocks does
   not change.

   There is however exception where inlining might change dominator relation
   across EH edges from basic block within inlined functions destinating
   to landing pads in function we inline into.

   The function fills in PHI_RESULTs of such PHI nodes if they refer
   to gimple regs.  Otherwise, the function mark PHI_RESULT of such
   PHI nodes for renaming.  For non-gimple regs, renaming is safe: the
   EH edges are abnormal and SSA_NAME_OCCURS_IN_ABNORMAL_PHI must be
   set, and this means that there will be no overlapping live ranges
   for the underlying symbol.

   This might change in future if we allow redirecting of EH edges and
   we might want to change way build CFG pre-inlining to include
   all the possible edges then.  */
static void
update_ssa_across_abnormal_edges (basic_block bb, basic_block ret_bb,
				  bool can_throw, bool nonlocal_goto)
{
  edge e;
  edge_iterator ei;

  FOR_EACH_EDGE (e, ei, bb->succs)
    if (!e->dest->aux
	|| ((basic_block)e->dest->aux)->index == ENTRY_BLOCK)
      {
	gimple phi;
	gimple_stmt_iterator si;

	if (!nonlocal_goto)
	  gcc_assert (e->flags & EDGE_EH);

	if (!can_throw)
	  gcc_assert (!(e->flags & EDGE_EH));

	for (si = gsi_start_phis (e->dest); !gsi_end_p (si); gsi_next (&si))
	  {
	    edge re;

	    phi = gsi_stmt (si);

	    /* For abnormal goto/call edges the receiver can be the
	       ENTRY_BLOCK.  Do not assert this cannot happen.  */

	    gcc_assert ((e->flags & EDGE_EH)
			|| SSA_NAME_OCCURS_IN_ABNORMAL_PHI (PHI_RESULT (phi)));

	    re = find_edge (ret_bb, e->dest);
	    gcc_checking_assert (re);
	    gcc_assert ((re->flags & (EDGE_EH | EDGE_ABNORMAL))
			== (e->flags & (EDGE_EH | EDGE_ABNORMAL)));

	    SET_USE (PHI_ARG_DEF_PTR_FROM_EDGE (phi, e),
		     USE_FROM_PTR (PHI_ARG_DEF_PTR_FROM_EDGE (phi, re)));
	  }
      }
}


/* Copy edges from BB into its copy constructed earlier, scale profile
   accordingly.  Edges will be taken care of later.  Assume aux
   pointers to point to the copies of each BB.  Return true if any
   debug stmts are left after a statement that must end the basic block.  */

static bool
copy_edges_for_bb (basic_block bb, gcov_type count_scale, basic_block ret_bb,
		   bool can_make_abnormal_goto)
{
  basic_block new_bb = (basic_block) bb->aux;
  edge_iterator ei;
  edge old_edge;
  gimple_stmt_iterator si;
  int flags;
  bool need_debug_cleanup = false;

  /* Use the indices from the original blocks to create edges for the
     new ones.  */
  FOR_EACH_EDGE (old_edge, ei, bb->succs)
    if (!(old_edge->flags & EDGE_EH))
      {
	edge new_edge;

	flags = old_edge->flags;

	/* Return edges do get a FALLTHRU flag when the get inlined.  */
	if (old_edge->dest->index == EXIT_BLOCK && !old_edge->flags
	    && old_edge->dest->aux != EXIT_BLOCK_PTR_FOR_FN (cfun))
	  flags |= EDGE_FALLTHRU;
	new_edge = make_edge (new_bb, (basic_block) old_edge->dest->aux, flags);
	new_edge->count = apply_scale (old_edge->count, count_scale);
	new_edge->probability = old_edge->probability;
      }

  if (bb->index == ENTRY_BLOCK || bb->index == EXIT_BLOCK)
    return false;

  for (si = gsi_start_bb (new_bb); !gsi_end_p (si);)
    {
      gimple copy_stmt;
      bool can_throw, nonlocal_goto;

      copy_stmt = gsi_stmt (si);
      if (!is_gimple_debug (copy_stmt))
	update_stmt (copy_stmt);

      /* Do this before the possible split_block.  */
      gsi_next (&si);

      /* If this tree could throw an exception, there are two
         cases where we need to add abnormal edge(s): the
         tree wasn't in a region and there is a "current
         region" in the caller; or the original tree had
         EH edges.  In both cases split the block after the tree,
         and add abnormal edge(s) as needed; we need both
         those from the callee and the caller.
         We check whether the copy can throw, because the const
         propagation can change an INDIRECT_REF which throws
         into a COMPONENT_REF which doesn't.  If the copy
         can throw, the original could also throw.  */
      can_throw = stmt_can_throw_internal (copy_stmt);
      nonlocal_goto = stmt_can_make_abnormal_goto (copy_stmt);

      if (can_throw || nonlocal_goto)
	{
	  if (!gsi_end_p (si))
	    {
	      while (!gsi_end_p (si) && is_gimple_debug (gsi_stmt (si)))
		gsi_next (&si);
	      if (gsi_end_p (si))
		need_debug_cleanup = true;
	    }
	  if (!gsi_end_p (si))
	    /* Note that bb's predecessor edges aren't necessarily
	       right at this point; split_block doesn't care.  */
	    {
	      edge e = split_block (new_bb, copy_stmt);

	      new_bb = e->dest;
	      new_bb->aux = e->src->aux;
	      si = gsi_start_bb (new_bb);
	    }
	}

      if (gimple_code (copy_stmt) == GIMPLE_EH_DISPATCH)
	make_eh_dispatch_edges (copy_stmt);
      else if (can_throw)
	make_eh_edges (copy_stmt);

      /* If the call we inline cannot make abnormal goto do not add
         additional abnormal edges but only retain those already present
	 in the original function body.  */
      nonlocal_goto &= can_make_abnormal_goto;
      if (nonlocal_goto)
	make_abnormal_goto_edges (gimple_bb (copy_stmt), true);

      if ((can_throw || nonlocal_goto)
	  && gimple_in_ssa_p (cfun))
	update_ssa_across_abnormal_edges (gimple_bb (copy_stmt), ret_bb,
					  can_throw, nonlocal_goto);
    }
  return need_debug_cleanup;
}

/* Copy the PHIs.  All blocks and edges are copied, some blocks
   was possibly split and new outgoing EH edges inserted.
   BB points to the block of original function and AUX pointers links
   the original and newly copied blocks.  */

static void
copy_phis_for_bb (basic_block bb, copy_body_data *id)
{
  basic_block const new_bb = (basic_block) bb->aux;
  edge_iterator ei;
  gimple phi;
  gimple_stmt_iterator si;
  edge new_edge;
  bool inserted = false;

  for (si = gsi_start_phis (bb); !gsi_end_p (si); gsi_next (&si))
    {
      tree res, new_res;
      gimple new_phi;

      phi = gsi_stmt (si);
      res = PHI_RESULT (phi);
      new_res = res;
      if (!virtual_operand_p (res))
	{
	  walk_tree (&new_res, copy_tree_body_r, id, NULL);
	  new_phi = create_phi_node (new_res, new_bb);
	  FOR_EACH_EDGE (new_edge, ei, new_bb->preds)
	    {
	      edge old_edge = find_edge ((basic_block) new_edge->src->aux, bb);
	      tree arg;
	      tree new_arg;
	      edge_iterator ei2;
	      location_t locus;

	      /* When doing partial cloning, we allow PHIs on the entry block
		 as long as all the arguments are the same.  Find any input
		 edge to see argument to copy.  */
	      if (!old_edge)
		FOR_EACH_EDGE (old_edge, ei2, bb->preds)
		  if (!old_edge->src->aux)
		    break;

	      arg = PHI_ARG_DEF_FROM_EDGE (phi, old_edge);
	      new_arg = arg;
	      walk_tree (&new_arg, copy_tree_body_r, id, NULL);
	      gcc_assert (new_arg);
	      /* With return slot optimization we can end up with
	         non-gimple (foo *)&this->m, fix that here.  */
	      if (TREE_CODE (new_arg) != SSA_NAME
		  && TREE_CODE (new_arg) != FUNCTION_DECL
		  && !is_gimple_val (new_arg))
		{
		  gimple_seq stmts = NULL;
		  new_arg = force_gimple_operand (new_arg, &stmts, true, NULL);
		  gsi_insert_seq_on_edge (new_edge, stmts);
		  inserted = true;
		}
	      locus = gimple_phi_arg_location_from_edge (phi, old_edge);
	      if (LOCATION_BLOCK (locus))
		{
		  tree *n;
		  n = (tree *) pointer_map_contains (id->decl_map,
			LOCATION_BLOCK (locus));
		  gcc_assert (n);
		  if (*n)
		    locus = COMBINE_LOCATION_DATA (line_table, locus, *n);
		  else
		    locus = LOCATION_LOCUS (locus);
		}
	      else
		locus = LOCATION_LOCUS (locus);

	      add_phi_arg (new_phi, new_arg, new_edge, locus);
	    }
	}
    }

  /* Commit the delayed edge insertions.  */
  if (inserted)
    FOR_EACH_EDGE (new_edge, ei, new_bb->preds)
      gsi_commit_one_edge_insert (new_edge, NULL);
}


/* Wrapper for remap_decl so it can be used as a callback.  */

static tree
remap_decl_1 (tree decl, void *data)
{
  return remap_decl (decl, (copy_body_data *) data);
}

/* Build struct function and associated datastructures for the new clone
   NEW_FNDECL to be build.  CALLEE_FNDECL is the original.  Function changes
   the cfun to the function of new_fndecl (and current_function_decl too).  */

static void
initialize_cfun (tree new_fndecl, tree callee_fndecl, gcov_type count)
{
  struct function *src_cfun = DECL_STRUCT_FUNCTION (callee_fndecl);
  gcov_type count_scale;

  if (!DECL_ARGUMENTS (new_fndecl))
    DECL_ARGUMENTS (new_fndecl) = DECL_ARGUMENTS (callee_fndecl);
  if (!DECL_RESULT (new_fndecl))
    DECL_RESULT (new_fndecl) = DECL_RESULT (callee_fndecl);

  if (ENTRY_BLOCK_PTR_FOR_FN (src_cfun)->count)
    count_scale
        = GCOV_COMPUTE_SCALE (count,
                              ENTRY_BLOCK_PTR_FOR_FN (src_cfun)->count);
  else
    count_scale = REG_BR_PROB_BASE;

  /* Register specific tree functions.  */
  gimple_register_cfg_hooks ();

  /* Get clean struct function.  */
  push_struct_function (new_fndecl);

  /* We will rebuild these, so just sanity check that they are empty.  */
  gcc_assert (VALUE_HISTOGRAMS (cfun) == NULL);
  gcc_assert (cfun->local_decls == NULL);
  gcc_assert (cfun->cfg == NULL);
  gcc_assert (cfun->decl == new_fndecl);

  /* Copy items we preserve during cloning.  */
  cfun->static_chain_decl = src_cfun->static_chain_decl;
  cfun->nonlocal_goto_save_area = src_cfun->nonlocal_goto_save_area;
  cfun->function_end_locus = src_cfun->function_end_locus;
  cfun->curr_properties = src_cfun->curr_properties;
  cfun->last_verified = src_cfun->last_verified;
  cfun->va_list_gpr_size = src_cfun->va_list_gpr_size;
  cfun->va_list_fpr_size = src_cfun->va_list_fpr_size;
  cfun->has_nonlocal_label = src_cfun->has_nonlocal_label;
  cfun->stdarg = src_cfun->stdarg;
  cfun->after_inlining = src_cfun->after_inlining;
  cfun->can_throw_non_call_exceptions
    = src_cfun->can_throw_non_call_exceptions;
  cfun->can_delete_dead_exceptions = src_cfun->can_delete_dead_exceptions;
  cfun->returns_struct = src_cfun->returns_struct;
  cfun->returns_pcc_struct = src_cfun->returns_pcc_struct;
  cfun->module_id = src_cfun->module_id;

  init_empty_tree_cfg ();

<<<<<<< HEAD
  profile_status_for_function (cfun) = profile_status_for_function (src_cfun);
  ENTRY_BLOCK_PTR->count =
    (ENTRY_BLOCK_PTR_FOR_FUNCTION (src_cfun)->count * (double)count_scale /
    REG_BR_PROB_BASE);
  ENTRY_BLOCK_PTR->frequency
    = ENTRY_BLOCK_PTR_FOR_FUNCTION (src_cfun)->frequency;
  EXIT_BLOCK_PTR->count =
    (EXIT_BLOCK_PTR_FOR_FUNCTION (src_cfun)->count * (double)count_scale /
=======
  profile_status_for_fn (cfun) = profile_status_for_fn (src_cfun);
  ENTRY_BLOCK_PTR_FOR_FN (cfun)->count =
    (ENTRY_BLOCK_PTR_FOR_FN (src_cfun)->count * count_scale /
     REG_BR_PROB_BASE);
  ENTRY_BLOCK_PTR_FOR_FN (cfun)->frequency
    = ENTRY_BLOCK_PTR_FOR_FN (src_cfun)->frequency;
  EXIT_BLOCK_PTR_FOR_FN (cfun)->count =
    (EXIT_BLOCK_PTR_FOR_FN (src_cfun)->count * count_scale /
>>>>>>> ca9431f7
     REG_BR_PROB_BASE);
  EXIT_BLOCK_PTR_FOR_FN (cfun)->frequency =
    EXIT_BLOCK_PTR_FOR_FN (src_cfun)->frequency;
  if (src_cfun->eh)
    init_eh_for_function ();

  if (src_cfun->gimple_df)
    {
      init_tree_ssa (cfun);
      cfun->gimple_df->in_ssa_p = true;
      init_ssa_operands (cfun);
    }
}

/* Helper function for copy_cfg_body.  Move debug stmts from the end
   of NEW_BB to the beginning of successor basic blocks when needed.  If the
   successor has multiple predecessors, reset them, otherwise keep
   their value.  */

static void
maybe_move_debug_stmts_to_successors (copy_body_data *id, basic_block new_bb)
{
  edge e;
  edge_iterator ei;
  gimple_stmt_iterator si = gsi_last_nondebug_bb (new_bb);

  if (gsi_end_p (si)
      || gsi_one_before_end_p (si)
      || !(stmt_can_throw_internal (gsi_stmt (si))
	   || stmt_can_make_abnormal_goto (gsi_stmt (si))))
    return;

  FOR_EACH_EDGE (e, ei, new_bb->succs)
    {
      gimple_stmt_iterator ssi = gsi_last_bb (new_bb);
      gimple_stmt_iterator dsi = gsi_after_labels (e->dest);
      while (is_gimple_debug (gsi_stmt (ssi)))
	{
	  gimple stmt = gsi_stmt (ssi), new_stmt;
	  tree var;
	  tree value;

	  /* For the last edge move the debug stmts instead of copying
	     them.  */
	  if (ei_one_before_end_p (ei))
	    {
	      si = ssi;
	      gsi_prev (&ssi);
	      if (!single_pred_p (e->dest) && gimple_debug_bind_p (stmt))
		gimple_debug_bind_reset_value (stmt);
	      gsi_remove (&si, false);
	      gsi_insert_before (&dsi, stmt, GSI_SAME_STMT);
	      continue;
	    }

	  if (gimple_debug_bind_p (stmt))
	    {
	      var = gimple_debug_bind_get_var (stmt);
	      if (single_pred_p (e->dest))
		{
		  value = gimple_debug_bind_get_value (stmt);
		  value = unshare_expr (value);
		}
	      else
		value = NULL_TREE;
	      new_stmt = gimple_build_debug_bind (var, value, stmt);
	    }
	  else if (gimple_debug_source_bind_p (stmt))
	    {
	      var = gimple_debug_source_bind_get_var (stmt);
	      value = gimple_debug_source_bind_get_value (stmt);
	      new_stmt = gimple_build_debug_source_bind (var, value, stmt);
	    }
	  else
	    gcc_unreachable ();
	  gsi_insert_before (&dsi, new_stmt, GSI_SAME_STMT);
	  id->debug_stmts.safe_push (new_stmt);
	  gsi_prev (&ssi);
	}
    }
}

/* Make a copy of the sub-loops of SRC_PARENT and place them
   as siblings of DEST_PARENT.  */

static void
copy_loops (copy_body_data *id,
	    struct loop *dest_parent, struct loop *src_parent)
{
  struct loop *src_loop = src_parent->inner;
  while (src_loop)
    {
      if (!id->blocks_to_copy
	  || bitmap_bit_p (id->blocks_to_copy, src_loop->header->index))
	{
	  struct loop *dest_loop = alloc_loop ();

	  /* Assign the new loop its header and latch and associate
	     those with the new loop.  */
	  if (src_loop->header != NULL)
	    {
	      dest_loop->header = (basic_block)src_loop->header->aux;
	      dest_loop->header->loop_father = dest_loop;
	    }
	  if (src_loop->latch != NULL)
	    {
	      dest_loop->latch = (basic_block)src_loop->latch->aux;
	      dest_loop->latch->loop_father = dest_loop;
	    }

	  /* Copy loop meta-data.  */
	  copy_loop_info (src_loop, dest_loop);

	  /* Finally place it into the loop array and the loop tree.  */
	  place_new_loop (cfun, dest_loop);
	  flow_loop_tree_node_add (dest_parent, dest_loop);

	  if (src_loop->simduid)
	    {
	      dest_loop->simduid = remap_decl (src_loop->simduid, id);
	      cfun->has_simduid_loops = true;
	    }
	  if (src_loop->force_vect)
	    {
	      dest_loop->force_vect = true;
	      cfun->has_force_vect_loops = true;
	    }

	  /* Recurse.  */
	  copy_loops (id, dest_loop, src_loop);
	}
      src_loop = src_loop->next;
    }
}

/* Call cgraph_redirect_edge_call_stmt_to_callee on all calls in BB */

void
redirect_all_calls (copy_body_data * id, basic_block bb)
{
  gimple_stmt_iterator si;
  for (si = gsi_start_bb (bb); !gsi_end_p (si); gsi_next (&si))
    {
      if (is_gimple_call (gsi_stmt (si)))
	{
	  struct cgraph_edge *edge = cgraph_edge (id->dst_node, gsi_stmt (si));
	  if (edge)
	    cgraph_redirect_edge_call_stmt_to_callee (edge);
	}
    }
}

/* Convert estimated frequencies into counts for NODE, scaling COUNT
   with each bb's frequency. Used when NODE has a 0-weight entry
   but we are about to inline it into a non-zero count call bb.
   See the comments for handle_missing_profiles() in predict.c for
   when this can happen for COMDATs.  */

void
freqs_to_counts (struct cgraph_node *node, gcov_type count)
{
  basic_block bb;
  edge_iterator ei;
  edge e;
  struct function *fn = DECL_STRUCT_FUNCTION (node->decl);

  FOR_ALL_BB_FN(bb, fn)
    {
      bb->count = apply_scale (count,
                               GCOV_COMPUTE_SCALE (bb->frequency, BB_FREQ_MAX));
      FOR_EACH_EDGE (e, ei, bb->succs)
        e->count = apply_probability (e->src->count, e->probability);
    }
}

/* Make a copy of the body of FN so that it can be inserted inline in
   another function.  Walks FN via CFG, returns new fndecl.  */

static tree
copy_cfg_body (copy_body_data * id, gcov_type count, int frequency_scale,
	       basic_block entry_block_map, basic_block exit_block_map,
	       basic_block new_entry)
{
  tree callee_fndecl = id->src_fn;
  /* Original cfun for the callee, doesn't change.  */
  struct function *src_cfun = DECL_STRUCT_FUNCTION (callee_fndecl);
  struct function *cfun_to_copy;
  basic_block bb;
  tree new_fndecl = NULL;
  bool need_debug_cleanup = false;
  gcov_type count_scale;
  int last;
  int incoming_frequency = 0;
  gcov_type incoming_count = 0;

  /* This can happen for COMDAT routines that end up with 0 counts
     despite being called (see the comments for handle_missing_profiles()
     in predict.c as to why). Apply counts to the blocks in the callee
     before inlining, using the guessed edge frequencies, so that we don't
     end up with a 0-count inline body which can confuse downstream
     optimizations such as function splitting.  */
  if (!ENTRY_BLOCK_PTR_FOR_FN (src_cfun)->count && count)
    {
      /* Apply the larger of the call bb count and the total incoming
         call edge count to the callee.  */
      gcov_type in_count = 0;
      struct cgraph_edge *in_edge;
      for (in_edge = id->src_node->callers; in_edge;
           in_edge = in_edge->next_caller)
        in_count += in_edge->count;
      freqs_to_counts (id->src_node, count > in_count ? count : in_count);
    }

  if (ENTRY_BLOCK_PTR_FOR_FN (src_cfun)->count)
    count_scale
        = GCOV_COMPUTE_SCALE (count,
                              ENTRY_BLOCK_PTR_FOR_FN (src_cfun)->count);
  else
    count_scale = REG_BR_PROB_BASE;

  /* Register specific tree functions.  */
  gimple_register_cfg_hooks ();

  /* If we are inlining just region of the function, make sure to connect
     new entry to ENTRY_BLOCK_PTR_FOR_FN (cfun).  Since new entry can be
     part of loop, we must compute frequency and probability of
     ENTRY_BLOCK_PTR_FOR_FN (cfun) based on the frequencies and
     probabilities of edges incoming from nonduplicated region.  */
  if (new_entry)
    {
      edge e;
      edge_iterator ei;

      FOR_EACH_EDGE (e, ei, new_entry->preds)
	if (!e->src->aux)
	  {
	    incoming_frequency += EDGE_FREQUENCY (e);
	    incoming_count += e->count;
	  }
      incoming_count = apply_scale (incoming_count, count_scale);
      incoming_frequency
	= apply_scale ((gcov_type)incoming_frequency, frequency_scale);
      ENTRY_BLOCK_PTR_FOR_FN (cfun)->count = incoming_count;
      ENTRY_BLOCK_PTR_FOR_FN (cfun)->frequency = incoming_frequency;
    }

  /* Must have a CFG here at this point.  */
  gcc_assert (ENTRY_BLOCK_PTR_FOR_FN
	      (DECL_STRUCT_FUNCTION (callee_fndecl)));

  cfun_to_copy = id->src_cfun = DECL_STRUCT_FUNCTION (callee_fndecl);

  ENTRY_BLOCK_PTR_FOR_FN (cfun_to_copy)->aux = entry_block_map;
  EXIT_BLOCK_PTR_FOR_FN (cfun_to_copy)->aux = exit_block_map;
  entry_block_map->aux = ENTRY_BLOCK_PTR_FOR_FN (cfun_to_copy);
  exit_block_map->aux = EXIT_BLOCK_PTR_FOR_FN (cfun_to_copy);

  /* Duplicate any exception-handling regions.  */
  if (cfun->eh)
    id->eh_map = duplicate_eh_regions (cfun_to_copy, NULL, id->eh_lp_nr,
				       remap_decl_1, id);

  /* Use aux pointers to map the original blocks to copy.  */
  FOR_EACH_BB_FN (bb, cfun_to_copy)
    if (!id->blocks_to_copy || bitmap_bit_p (id->blocks_to_copy, bb->index))
      {
	basic_block new_bb = copy_bb (id, bb, frequency_scale, count_scale);
	bb->aux = new_bb;
	new_bb->aux = bb;
	new_bb->loop_father = entry_block_map->loop_father;
      }

  last = last_basic_block_for_fn (cfun);

  /* Now that we've duplicated the blocks, duplicate their edges.  */
  bool can_make_abormal_goto
    = id->gimple_call && stmt_can_make_abnormal_goto (id->gimple_call);
  FOR_ALL_BB_FN (bb, cfun_to_copy)
    if (!id->blocks_to_copy
	|| (bb->index > 0 && bitmap_bit_p (id->blocks_to_copy, bb->index)))
      need_debug_cleanup |= copy_edges_for_bb (bb, count_scale, exit_block_map,
					       can_make_abormal_goto);

  if (new_entry)
    {
      edge e = make_edge (entry_block_map, (basic_block)new_entry->aux, EDGE_FALLTHRU);
      e->probability = REG_BR_PROB_BASE;
      e->count = incoming_count;
    }

  /* Duplicate the loop tree, if available and wanted.  */
  if (loops_for_fn (src_cfun) != NULL
      && current_loops != NULL)
    {
      copy_loops (id, entry_block_map->loop_father,
		  get_loop (src_cfun, 0));
      /* Defer to cfgcleanup to update loop-father fields of basic-blocks.  */
      loops_state_set (LOOPS_NEED_FIXUP);
    }

  /* If the loop tree in the source function needed fixup, mark the
     destination loop tree for fixup, too.  */
  if (loops_for_fn (src_cfun)->state & LOOPS_NEED_FIXUP)
    loops_state_set (LOOPS_NEED_FIXUP);

  if (gimple_in_ssa_p (cfun))
    FOR_ALL_BB_FN (bb, cfun_to_copy)
      if (!id->blocks_to_copy
	  || (bb->index > 0 && bitmap_bit_p (id->blocks_to_copy, bb->index)))
	copy_phis_for_bb (bb, id);

  FOR_ALL_BB_FN (bb, cfun_to_copy)
    if (bb->aux)
      {
	if (need_debug_cleanup
	    && bb->index != ENTRY_BLOCK
	    && bb->index != EXIT_BLOCK)
	  maybe_move_debug_stmts_to_successors (id, (basic_block) bb->aux);
	/* Update call edge destinations.  This can not be done before loop
	   info is updated, because we may split basic blocks.  */
	if (id->transform_call_graph_edges == CB_CGE_DUPLICATE)
	  redirect_all_calls (id, (basic_block)bb->aux);
	((basic_block)bb->aux)->aux = NULL;
	bb->aux = NULL;
      }

  /* Zero out AUX fields of newly created block during EH edge
     insertion. */
  for (; last < last_basic_block_for_fn (cfun); last++)
    {
      if (need_debug_cleanup)
	maybe_move_debug_stmts_to_successors (id,
					      BASIC_BLOCK_FOR_FN (cfun, last));
      BASIC_BLOCK_FOR_FN (cfun, last)->aux = NULL;
      /* Update call edge destinations.  This can not be done before loop
	 info is updated, because we may split basic blocks.  */
      if (id->transform_call_graph_edges == CB_CGE_DUPLICATE)
	redirect_all_calls (id, BASIC_BLOCK_FOR_FN (cfun, last));
    }
  entry_block_map->aux = NULL;
  exit_block_map->aux = NULL;

  if (id->eh_map)
    {
      pointer_map_destroy (id->eh_map);
      id->eh_map = NULL;
    }

  return new_fndecl;
}

/* Copy the debug STMT using ID.  We deal with these statements in a
   special way: if any variable in their VALUE expression wasn't
   remapped yet, we won't remap it, because that would get decl uids
   out of sync, causing codegen differences between -g and -g0.  If
   this arises, we drop the VALUE expression altogether.  */

static void
copy_debug_stmt (gimple stmt, copy_body_data *id)
{
  tree t, *n;
  struct walk_stmt_info wi;

  if (gimple_block (stmt))
    {
      n = (tree *) pointer_map_contains (id->decl_map, gimple_block (stmt));
      gimple_set_block (stmt, n ? *n : id->block);
    }

  /* Remap all the operands in COPY.  */
  memset (&wi, 0, sizeof (wi));
  wi.info = id;

  processing_debug_stmt = 1;

  if (gimple_debug_source_bind_p (stmt))
    t = gimple_debug_source_bind_get_var (stmt);
  else
    t = gimple_debug_bind_get_var (stmt);

  if (TREE_CODE (t) == PARM_DECL && id->debug_map
      && (n = (tree *) pointer_map_contains (id->debug_map, t)))
    {
      gcc_assert (TREE_CODE (*n) == VAR_DECL);
      t = *n;
    }
  else if (TREE_CODE (t) == VAR_DECL
	   && !is_global_var (t)
	   && !pointer_map_contains (id->decl_map, t))
    /* T is a non-localized variable.  */;
  else
    walk_tree (&t, remap_gimple_op_r, &wi, NULL);

  if (gimple_debug_bind_p (stmt))
    {
      gimple_debug_bind_set_var (stmt, t);

      if (gimple_debug_bind_has_value_p (stmt))
	walk_tree (gimple_debug_bind_get_value_ptr (stmt),
		   remap_gimple_op_r, &wi, NULL);

      /* Punt if any decl couldn't be remapped.  */
      if (processing_debug_stmt < 0)
	gimple_debug_bind_reset_value (stmt);
    }
  else if (gimple_debug_source_bind_p (stmt))
    {
      gimple_debug_source_bind_set_var (stmt, t);
      walk_tree (gimple_debug_source_bind_get_value_ptr (stmt),
		 remap_gimple_op_r, &wi, NULL);
      /* When inlining and source bind refers to one of the optimized
	 away parameters, change the source bind into normal debug bind
	 referring to the corresponding DEBUG_EXPR_DECL that should have
	 been bound before the call stmt.  */
      t = gimple_debug_source_bind_get_value (stmt);
      if (t != NULL_TREE
	  && TREE_CODE (t) == PARM_DECL
	  && id->gimple_call)
	{
	  vec<tree, va_gc> **debug_args = decl_debug_args_lookup (id->src_fn);
	  unsigned int i;
	  if (debug_args != NULL)
	    {
	      for (i = 0; i < vec_safe_length (*debug_args); i += 2)
		if ((**debug_args)[i] == DECL_ORIGIN (t)
		    && TREE_CODE ((**debug_args)[i + 1]) == DEBUG_EXPR_DECL)
		  {
		    t = (**debug_args)[i + 1];
		    stmt->subcode = GIMPLE_DEBUG_BIND;
		    gimple_debug_bind_set_value (stmt, t);
		    break;
		  }
	    }
	}      
    }

  processing_debug_stmt = 0;

  update_stmt (stmt);
}

/* Process deferred debug stmts.  In order to give values better odds
   of being successfully remapped, we delay the processing of debug
   stmts until all other stmts that might require remapping are
   processed.  */

static void
copy_debug_stmts (copy_body_data *id)
{
  size_t i;
  gimple stmt;

  if (!id->debug_stmts.exists ())
    return;

  FOR_EACH_VEC_ELT (id->debug_stmts, i, stmt)
    copy_debug_stmt (stmt, id);

  id->debug_stmts.release ();
}

/* Make a copy of the body of SRC_FN so that it can be inserted inline in
   another function.  */

static tree
copy_tree_body (copy_body_data *id)
{
  tree fndecl = id->src_fn;
  tree body = DECL_SAVED_TREE (fndecl);

  walk_tree (&body, copy_tree_body_r, id, NULL);

  return body;
}

/* Make a copy of the body of FN so that it can be inserted inline in
   another function.  */

static tree
copy_body (copy_body_data *id, gcov_type count, int frequency_scale,
	   basic_block entry_block_map, basic_block exit_block_map,
	   basic_block new_entry)
{
  tree fndecl = id->src_fn;
  tree body;

  /* If this body has a CFG, walk CFG and copy.  */
  gcc_assert (ENTRY_BLOCK_PTR_FOR_FN (DECL_STRUCT_FUNCTION (fndecl)));
  body = copy_cfg_body (id, count, frequency_scale, entry_block_map, exit_block_map,
			new_entry);
  copy_debug_stmts (id);

  return body;
}

/* Return true if VALUE is an ADDR_EXPR of an automatic variable
   defined in function FN, or of a data member thereof.  */

static bool
self_inlining_addr_expr (tree value, tree fn)
{
  tree var;

  if (TREE_CODE (value) != ADDR_EXPR)
    return false;

  var = get_base_address (TREE_OPERAND (value, 0));

  return var && auto_var_in_fn_p (var, fn);
}

/* Append to BB a debug annotation that binds VAR to VALUE, inheriting
   lexical block and line number information from base_stmt, if given,
   or from the last stmt of the block otherwise.  */

static gimple
insert_init_debug_bind (copy_body_data *id,
			basic_block bb, tree var, tree value,
			gimple base_stmt)
{
  gimple note;
  gimple_stmt_iterator gsi;
  tree tracked_var;

  if (!gimple_in_ssa_p (id->src_cfun))
    return NULL;

  if (!MAY_HAVE_DEBUG_STMTS)
    return NULL;

  tracked_var = target_for_debug_bind (var);
  if (!tracked_var)
    return NULL;

  if (bb)
    {
      gsi = gsi_last_bb (bb);
      if (!base_stmt && !gsi_end_p (gsi))
	base_stmt = gsi_stmt (gsi);
    }

  note = gimple_build_debug_bind (tracked_var, value, base_stmt);

  if (bb)
    {
      if (!gsi_end_p (gsi))
	gsi_insert_after (&gsi, note, GSI_SAME_STMT);
      else
	gsi_insert_before (&gsi, note, GSI_SAME_STMT);
    }

  return note;
}

static void
insert_init_stmt (copy_body_data *id, basic_block bb, gimple init_stmt)
{
  /* If VAR represents a zero-sized variable, it's possible that the
     assignment statement may result in no gimple statements.  */
  if (init_stmt)
    {
      gimple_stmt_iterator si = gsi_last_bb (bb);

      /* We can end up with init statements that store to a non-register
         from a rhs with a conversion.  Handle that here by forcing the
	 rhs into a temporary.  gimple_regimplify_operands is not
	 prepared to do this for us.  */
      if (!is_gimple_debug (init_stmt)
	  && !is_gimple_reg (gimple_assign_lhs (init_stmt))
	  && is_gimple_reg_type (TREE_TYPE (gimple_assign_lhs (init_stmt)))
	  && gimple_assign_rhs_class (init_stmt) == GIMPLE_UNARY_RHS)
	{
	  tree rhs = build1 (gimple_assign_rhs_code (init_stmt),
			     gimple_expr_type (init_stmt),
			     gimple_assign_rhs1 (init_stmt));
	  rhs = force_gimple_operand_gsi (&si, rhs, true, NULL_TREE, false,
					  GSI_NEW_STMT);
	  gimple_assign_set_rhs_code (init_stmt, TREE_CODE (rhs));
	  gimple_assign_set_rhs1 (init_stmt, rhs);
	}
      gsi_insert_after (&si, init_stmt, GSI_NEW_STMT);
      gimple_regimplify_operands (init_stmt, &si);

      if (!is_gimple_debug (init_stmt) && MAY_HAVE_DEBUG_STMTS)
	{
	  tree def = gimple_assign_lhs (init_stmt);
	  insert_init_debug_bind (id, bb, def, def, init_stmt);
	}
    }
}

/* Initialize parameter P with VALUE.  If needed, produce init statement
   at the end of BB.  When BB is NULL, we return init statement to be
   output later.  */
static gimple
setup_one_parameter (copy_body_data *id, tree p, tree value, tree fn,
		     basic_block bb, tree *vars)
{
  gimple init_stmt = NULL;
  tree var;
  tree rhs = value;
  tree def = (gimple_in_ssa_p (cfun)
	      ? ssa_default_def (id->src_cfun, p) : NULL);

  if (value
      && value != error_mark_node
      && !useless_type_conversion_p (TREE_TYPE (p), TREE_TYPE (value)))
    {
      /* If we can match up types by promotion/demotion do so.  */
      if (fold_convertible_p (TREE_TYPE (p), value))
	rhs = fold_convert (TREE_TYPE (p), value);
      else
	{
	  /* ???  For valid programs we should not end up here.
	     Still if we end up with truly mismatched types here, fall back
	     to using a VIEW_CONVERT_EXPR or a literal zero to not leak invalid
	     GIMPLE to the following passes.  */
	  if (!is_gimple_reg_type (TREE_TYPE (value))
	      || TYPE_SIZE (TREE_TYPE (p)) == TYPE_SIZE (TREE_TYPE (value)))
	    rhs = fold_build1 (VIEW_CONVERT_EXPR, TREE_TYPE (p), value);
	  else
	    rhs = build_zero_cst (TREE_TYPE (p));
	}
    }

  /* Make an equivalent VAR_DECL.  Note that we must NOT remap the type
     here since the type of this decl must be visible to the calling
     function.  */
  var = copy_decl_to_var (p, id);

  /* Declare this new variable.  */
  DECL_CHAIN (var) = *vars;
  *vars = var;

  /* Make gimplifier happy about this variable.  */
  DECL_SEEN_IN_BIND_EXPR_P (var) = 1;

  /* If the parameter is never assigned to, has no SSA_NAMEs created,
     we would not need to create a new variable here at all, if it
     weren't for debug info.  Still, we can just use the argument
     value.  */
  if (TREE_READONLY (p)
      && !TREE_ADDRESSABLE (p)
      && value && !TREE_SIDE_EFFECTS (value)
      && !def)
    {
      /* We may produce non-gimple trees by adding NOPs or introduce
	 invalid sharing when operand is not really constant.
	 It is not big deal to prohibit constant propagation here as
	 we will constant propagate in DOM1 pass anyway.  */
      if (is_gimple_min_invariant (value)
	  && useless_type_conversion_p (TREE_TYPE (p),
						 TREE_TYPE (value))
	  /* We have to be very careful about ADDR_EXPR.  Make sure
	     the base variable isn't a local variable of the inlined
	     function, e.g., when doing recursive inlining, direct or
	     mutually-recursive or whatever, which is why we don't
	     just test whether fn == current_function_decl.  */
	  && ! self_inlining_addr_expr (value, fn))
	{
	  insert_decl_map (id, p, value);
	  insert_debug_decl_map (id, p, var);
	  return insert_init_debug_bind (id, bb, var, value, NULL);
	}
    }

  /* Register the VAR_DECL as the equivalent for the PARM_DECL;
     that way, when the PARM_DECL is encountered, it will be
     automatically replaced by the VAR_DECL.  */
  insert_decl_map (id, p, var);

  /* Even if P was TREE_READONLY, the new VAR should not be.
     In the original code, we would have constructed a
     temporary, and then the function body would have never
     changed the value of P.  However, now, we will be
     constructing VAR directly.  The constructor body may
     change its value multiple times as it is being
     constructed.  Therefore, it must not be TREE_READONLY;
     the back-end assumes that TREE_READONLY variable is
     assigned to only once.  */
  if (TYPE_NEEDS_CONSTRUCTING (TREE_TYPE (p)))
    TREE_READONLY (var) = 0;

  /* If there is no setup required and we are in SSA, take the easy route
     replacing all SSA names representing the function parameter by the
     SSA name passed to function.

     We need to construct map for the variable anyway as it might be used
     in different SSA names when parameter is set in function.

     Do replacement at -O0 for const arguments replaced by constant.
     This is important for builtin_constant_p and other construct requiring
     constant argument to be visible in inlined function body.  */
  if (gimple_in_ssa_p (cfun) && rhs && def && is_gimple_reg (p)
      && (optimize
          || (TREE_READONLY (p)
	      && is_gimple_min_invariant (rhs)))
      && (TREE_CODE (rhs) == SSA_NAME
	  || is_gimple_min_invariant (rhs))
      && !SSA_NAME_OCCURS_IN_ABNORMAL_PHI (def))
    {
      insert_decl_map (id, def, rhs);
      return insert_init_debug_bind (id, bb, var, rhs, NULL);
    }

  /* If the value of argument is never used, don't care about initializing
     it.  */
  if (optimize && gimple_in_ssa_p (cfun) && !def && is_gimple_reg (p))
    {
      gcc_assert (!value || !TREE_SIDE_EFFECTS (value));
      return insert_init_debug_bind (id, bb, var, rhs, NULL);
    }

  /* Initialize this VAR_DECL from the equivalent argument.  Convert
     the argument to the proper type in case it was promoted.  */
  if (value)
    {
      if (rhs == error_mark_node)
	{
	  insert_decl_map (id, p, var);
	  return insert_init_debug_bind (id, bb, var, rhs, NULL);
	}

      STRIP_USELESS_TYPE_CONVERSION (rhs);

      /* If we are in SSA form properly remap the default definition
         or assign to a dummy SSA name if the parameter is unused and
	 we are not optimizing.  */
      if (gimple_in_ssa_p (cfun) && is_gimple_reg (p))
	{
	  if (def)
	    {
	      def = remap_ssa_name (def, id);
	      init_stmt = gimple_build_assign (def, rhs);
	      SSA_NAME_IS_DEFAULT_DEF (def) = 0;
	      set_ssa_default_def (cfun, var, NULL);
	    }
	  else if (!optimize)
	    {
	      def = make_ssa_name (var, NULL);
	      init_stmt = gimple_build_assign (def, rhs);
	    }
	}
      else
        init_stmt = gimple_build_assign (var, rhs);

      if (bb && init_stmt)
        insert_init_stmt (id, bb, init_stmt);
    }
  return init_stmt;
}

/* Generate code to initialize the parameters of the function at the
   top of the stack in ID from the GIMPLE_CALL STMT.  */

static void
initialize_inlined_parameters (copy_body_data *id, gimple stmt,
			       tree fn, basic_block bb)
{
  tree parms;
  size_t i;
  tree p;
  tree vars = NULL_TREE;
  tree static_chain = gimple_call_chain (stmt);

  /* Figure out what the parameters are.  */
  parms = DECL_ARGUMENTS (fn);

  /* Loop through the parameter declarations, replacing each with an
     equivalent VAR_DECL, appropriately initialized.  */
  for (p = parms, i = 0; p; p = DECL_CHAIN (p), i++)
    {
      tree val;
      val = i < gimple_call_num_args (stmt) ? gimple_call_arg (stmt, i) : NULL;
      setup_one_parameter (id, p, val, fn, bb, &vars);
    }
  /* After remapping parameters remap their types.  This has to be done
     in a second loop over all parameters to appropriately remap
     variable sized arrays when the size is specified in a
     parameter following the array.  */
  for (p = parms, i = 0; p; p = DECL_CHAIN (p), i++)
    {
      tree *varp = (tree *) pointer_map_contains (id->decl_map, p);
      if (varp
	  && TREE_CODE (*varp) == VAR_DECL)
	{
	  tree def = (gimple_in_ssa_p (cfun) && is_gimple_reg (p)
		      ? ssa_default_def (id->src_cfun, p) : NULL);
	  tree var = *varp;
	  TREE_TYPE (var) = remap_type (TREE_TYPE (var), id);
	  /* Also remap the default definition if it was remapped
	     to the default definition of the parameter replacement
	     by the parameter setup.  */
	  if (def)
	    {
	      tree *defp = (tree *) pointer_map_contains (id->decl_map, def);
	      if (defp
		  && TREE_CODE (*defp) == SSA_NAME
		  && SSA_NAME_VAR (*defp) == var)
		TREE_TYPE (*defp) = TREE_TYPE (var);
	    }
	}
    }

  /* Initialize the static chain.  */
  p = DECL_STRUCT_FUNCTION (fn)->static_chain_decl;
  gcc_assert (fn != current_function_decl);
  if (p)
    {
      /* No static chain?  Seems like a bug in tree-nested.c.  */
      gcc_assert (static_chain);

      setup_one_parameter (id, p, static_chain, fn, bb, &vars);
    }

  declare_inline_vars (id->block, vars);
}


/* Declare a return variable to replace the RESULT_DECL for the
   function we are calling.  An appropriate DECL_STMT is returned.
   The USE_STMT is filled to contain a use of the declaration to
   indicate the return value of the function.

   RETURN_SLOT, if non-null is place where to store the result.  It
   is set only for CALL_EXPR_RETURN_SLOT_OPT.  MODIFY_DEST, if non-null,
   was the LHS of the MODIFY_EXPR to which this call is the RHS.

   The return value is a (possibly null) value that holds the result
   as seen by the caller.  */

static tree
declare_return_variable (copy_body_data *id, tree return_slot, tree modify_dest,
			 basic_block entry_bb)
{
  tree callee = id->src_fn;
  tree result = DECL_RESULT (callee);
  tree callee_type = TREE_TYPE (result);
  tree caller_type;
  tree var, use;

  /* Handle type-mismatches in the function declaration return type
     vs. the call expression.  */
  if (modify_dest)
    caller_type = TREE_TYPE (modify_dest);
  else
    caller_type = TREE_TYPE (TREE_TYPE (callee));

  /* We don't need to do anything for functions that don't return anything.  */
  if (VOID_TYPE_P (callee_type))
    return NULL_TREE;

  /* If there was a return slot, then the return value is the
     dereferenced address of that object.  */
  if (return_slot)
    {
      /* The front end shouldn't have used both return_slot and
	 a modify expression.  */
      gcc_assert (!modify_dest);
      if (DECL_BY_REFERENCE (result))
	{
	  tree return_slot_addr = build_fold_addr_expr (return_slot);
	  STRIP_USELESS_TYPE_CONVERSION (return_slot_addr);

	  /* We are going to construct *&return_slot and we can't do that
	     for variables believed to be not addressable.

	     FIXME: This check possibly can match, because values returned
	     via return slot optimization are not believed to have address
	     taken by alias analysis.  */
	  gcc_assert (TREE_CODE (return_slot) != SSA_NAME);
	  var = return_slot_addr;
	}
      else
	{
	  var = return_slot;
	  gcc_assert (TREE_CODE (var) != SSA_NAME);
	  TREE_ADDRESSABLE (var) |= TREE_ADDRESSABLE (result);
	}
      if ((TREE_CODE (TREE_TYPE (result)) == COMPLEX_TYPE
           || TREE_CODE (TREE_TYPE (result)) == VECTOR_TYPE)
	  && !DECL_GIMPLE_REG_P (result)
	  && DECL_P (var))
	DECL_GIMPLE_REG_P (var) = 0;
      use = NULL;
      goto done;
    }

  /* All types requiring non-trivial constructors should have been handled.  */
  gcc_assert (!TREE_ADDRESSABLE (callee_type));

  /* Attempt to avoid creating a new temporary variable.  */
  if (modify_dest
      && TREE_CODE (modify_dest) != SSA_NAME)
    {
      bool use_it = false;

      /* We can't use MODIFY_DEST if there's type promotion involved.  */
      if (!useless_type_conversion_p (callee_type, caller_type))
	use_it = false;

      /* ??? If we're assigning to a variable sized type, then we must
	 reuse the destination variable, because we've no good way to
	 create variable sized temporaries at this point.  */
      else if (TREE_CODE (TYPE_SIZE_UNIT (caller_type)) != INTEGER_CST)
	use_it = true;

      /* If the callee cannot possibly modify MODIFY_DEST, then we can
	 reuse it as the result of the call directly.  Don't do this if
	 it would promote MODIFY_DEST to addressable.  */
      else if (TREE_ADDRESSABLE (result))
	use_it = false;
      else
	{
	  tree base_m = get_base_address (modify_dest);

	  /* If the base isn't a decl, then it's a pointer, and we don't
	     know where that's going to go.  */
	  if (!DECL_P (base_m))
	    use_it = false;
	  else if (is_global_var (base_m))
	    use_it = false;
	  else if ((TREE_CODE (TREE_TYPE (result)) == COMPLEX_TYPE
		    || TREE_CODE (TREE_TYPE (result)) == VECTOR_TYPE)
		   && !DECL_GIMPLE_REG_P (result)
		   && DECL_GIMPLE_REG_P (base_m))
	    use_it = false;
	  else if (!TREE_ADDRESSABLE (base_m))
	    use_it = true;
	}

      if (use_it)
	{
	  var = modify_dest;
	  use = NULL;
	  goto done;
	}
    }

  gcc_assert (TREE_CODE (TYPE_SIZE_UNIT (callee_type)) == INTEGER_CST);

  var = copy_result_decl_to_var (result, id);
  DECL_SEEN_IN_BIND_EXPR_P (var) = 1;

  /* Do not have the rest of GCC warn about this variable as it should
     not be visible to the user.  */
  TREE_NO_WARNING (var) = 1;

  declare_inline_vars (id->block, var);

  /* Build the use expr.  If the return type of the function was
     promoted, convert it back to the expected type.  */
  use = var;
  if (!useless_type_conversion_p (caller_type, TREE_TYPE (var)))
    {
      /* If we can match up types by promotion/demotion do so.  */
      if (fold_convertible_p (caller_type, var))
	use = fold_convert (caller_type, var);
      else
	{
	  /* ???  For valid programs we should not end up here.
	     Still if we end up with truly mismatched types here, fall back
	     to using a MEM_REF to not leak invalid GIMPLE to the following
	     passes.  */
	  /* Prevent var from being written into SSA form.  */
	  if (TREE_CODE (TREE_TYPE (var)) == VECTOR_TYPE
	      || TREE_CODE (TREE_TYPE (var)) == COMPLEX_TYPE)
	    DECL_GIMPLE_REG_P (var) = false;
	  else if (is_gimple_reg_type (TREE_TYPE (var)))
	    TREE_ADDRESSABLE (var) = true;
	  use = fold_build2 (MEM_REF, caller_type,
			     build_fold_addr_expr (var),
			     build_int_cst (ptr_type_node, 0));
	}
    }

  STRIP_USELESS_TYPE_CONVERSION (use);

  if (DECL_BY_REFERENCE (result))
    {
      TREE_ADDRESSABLE (var) = 1;
      var = build_fold_addr_expr (var);
    }

 done:
  /* Register the VAR_DECL as the equivalent for the RESULT_DECL; that
     way, when the RESULT_DECL is encountered, it will be
     automatically replaced by the VAR_DECL.  

     When returning by reference, ensure that RESULT_DECL remaps to
     gimple_val.  */
  if (DECL_BY_REFERENCE (result)
      && !is_gimple_val (var))
    {
      tree temp = create_tmp_var (TREE_TYPE (result), "retvalptr");
      insert_decl_map (id, result, temp);
      /* When RESULT_DECL is in SSA form, we need to remap and initialize
	 it's default_def SSA_NAME.  */
      if (gimple_in_ssa_p (id->src_cfun)
	  && is_gimple_reg (result))
	{
	  temp = make_ssa_name (temp, NULL);
	  insert_decl_map (id, ssa_default_def (id->src_cfun, result), temp);
	}
      insert_init_stmt (id, entry_bb, gimple_build_assign (temp, var));
    }
  else
    insert_decl_map (id, result, var);

  /* Remember this so we can ignore it in remap_decls.  */
  id->retvar = var;

  return use;
}

/* Callback through walk_tree.  Determine if a DECL_INITIAL makes reference
   to a local label.  */

static tree
has_label_address_in_static_1 (tree *nodep, int *walk_subtrees, void *fnp)
{
  tree node = *nodep;
  tree fn = (tree) fnp;

  if (TREE_CODE (node) == LABEL_DECL && DECL_CONTEXT (node) == fn)
    return node;

  if (TYPE_P (node))
    *walk_subtrees = 0;

  return NULL_TREE;
}

/* Determine if the function can be copied.  If so return NULL.  If
   not return a string describng the reason for failure.  */

static const char *
copy_forbidden (struct function *fun, tree fndecl)
{
  const char *reason = fun->cannot_be_copied_reason;
  tree decl;
  unsigned ix;

  /* Only examine the function once.  */
  if (fun->cannot_be_copied_set)
    return reason;

  /* We cannot copy a function that receives a non-local goto
     because we cannot remap the destination label used in the
     function that is performing the non-local goto.  */
  /* ??? Actually, this should be possible, if we work at it.
     No doubt there's just a handful of places that simply
     assume it doesn't happen and don't substitute properly.  */
  if (fun->has_nonlocal_label)
    {
      reason = G_("function %q+F can never be copied "
		  "because it receives a non-local goto");
      goto fail;
    }

  FOR_EACH_LOCAL_DECL (fun, ix, decl)
    if (TREE_CODE (decl) == VAR_DECL
	&& TREE_STATIC (decl)
	&& !DECL_EXTERNAL (decl)
	&& DECL_INITIAL (decl)
	&& walk_tree_without_duplicates (&DECL_INITIAL (decl),
					 has_label_address_in_static_1,
					 fndecl))
      {
	reason = G_("function %q+F can never be copied because it saves "
		    "address of local label in a static variable");
	goto fail;
      }

 fail:
  fun->cannot_be_copied_reason = reason;
  fun->cannot_be_copied_set = true;
  return reason;
}


static const char *inline_forbidden_reason;

/* A callback for walk_gimple_seq to handle statements.  Returns non-null
   iff a function can not be inlined.  Also sets the reason why. */

static tree
inline_forbidden_p_stmt (gimple_stmt_iterator *gsi, bool *handled_ops_p,
			 struct walk_stmt_info *wip)
{
  tree fn = (tree) wip->info;
  tree t;
  gimple stmt = gsi_stmt (*gsi);

  switch (gimple_code (stmt))
    {
    case GIMPLE_CALL:
      /* Refuse to inline alloca call unless user explicitly forced so as
	 this may change program's memory overhead drastically when the
	 function using alloca is called in loop.  In GCC present in
	 SPEC2000 inlining into schedule_block cause it to require 2GB of
	 RAM instead of 256MB.  Don't do so for alloca calls emitted for
	 VLA objects as those can't cause unbounded growth (they're always
	 wrapped inside stack_save/stack_restore regions.  */
      if (gimple_alloca_call_p (stmt)
	  && !gimple_call_alloca_for_var_p (stmt)
	  && !lookup_attribute ("always_inline", DECL_ATTRIBUTES (fn)))
	{
	  inline_forbidden_reason
	    = G_("function %q+F can never be inlined because it uses "
		 "alloca (override using the always_inline attribute)");
	  *handled_ops_p = true;
	  return fn;
	}

      t = gimple_call_fndecl (stmt);
      if (t == NULL_TREE)
	break;

      /* We cannot inline functions that call setjmp.  */
      if (setjmp_call_p (t))
	{
	  inline_forbidden_reason
	    = G_("function %q+F can never be inlined because it uses setjmp");
	  *handled_ops_p = true;
	  return t;
	}

      if (DECL_BUILT_IN_CLASS (t) == BUILT_IN_NORMAL)
	switch (DECL_FUNCTION_CODE (t))
	  {
	    /* We cannot inline functions that take a variable number of
	       arguments.  */
	  case BUILT_IN_VA_START:
	  case BUILT_IN_NEXT_ARG:
	  case BUILT_IN_VA_END:
	    inline_forbidden_reason
	      = G_("function %q+F can never be inlined because it "
		   "uses variable argument lists");
	    *handled_ops_p = true;
	    return t;

	  case BUILT_IN_LONGJMP:
	    /* We can't inline functions that call __builtin_longjmp at
	       all.  The non-local goto machinery really requires the
	       destination be in a different function.  If we allow the
	       function calling __builtin_longjmp to be inlined into the
	       function calling __builtin_setjmp, Things will Go Awry.  */
	    inline_forbidden_reason
	      = G_("function %q+F can never be inlined because "
		   "it uses setjmp-longjmp exception handling");
	    *handled_ops_p = true;
	    return t;

	  case BUILT_IN_NONLOCAL_GOTO:
	    /* Similarly.  */
	    inline_forbidden_reason
	      = G_("function %q+F can never be inlined because "
		   "it uses non-local goto");
	    *handled_ops_p = true;
	    return t;

	  case BUILT_IN_RETURN:
	  case BUILT_IN_APPLY_ARGS:
	    /* If a __builtin_apply_args caller would be inlined,
	       it would be saving arguments of the function it has
	       been inlined into.  Similarly __builtin_return would
	       return from the function the inline has been inlined into.  */
	    inline_forbidden_reason
	      = G_("function %q+F can never be inlined because "
		   "it uses __builtin_return or __builtin_apply_args");
	    *handled_ops_p = true;
	    return t;

	  default:
	    break;
	  }
      break;

    case GIMPLE_GOTO:
      t = gimple_goto_dest (stmt);

      /* We will not inline a function which uses computed goto.  The
	 addresses of its local labels, which may be tucked into
	 global storage, are of course not constant across
	 instantiations, which causes unexpected behavior.  */
      if (TREE_CODE (t) != LABEL_DECL)
	{
	  inline_forbidden_reason
	    = G_("function %q+F can never be inlined "
		 "because it contains a computed goto");
	  *handled_ops_p = true;
	  return t;
	}
      break;

    default:
      break;
    }

  *handled_ops_p = false;
  return NULL_TREE;
}

/* Return true if FNDECL is a function that cannot be inlined into
   another one.  */

static bool
inline_forbidden_p (tree fndecl)
{
  struct function *fun = DECL_STRUCT_FUNCTION (fndecl);
  struct walk_stmt_info wi;
  struct pointer_set_t *visited_nodes;
  basic_block bb;
  bool forbidden_p = false;

  /* First check for shared reasons not to copy the code.  */
  inline_forbidden_reason = copy_forbidden (fun, fndecl);
  if (inline_forbidden_reason != NULL)
    return true;

  /* Next, walk the statements of the function looking for
     constraucts we can't handle, or are non-optimal for inlining.  */
  visited_nodes = pointer_set_create ();
  memset (&wi, 0, sizeof (wi));
  wi.info = (void *) fndecl;
  wi.pset = visited_nodes;

  FOR_EACH_BB_FN (bb, fun)
    {
      gimple ret;
      gimple_seq seq = bb_seq (bb);
      ret = walk_gimple_seq (seq, inline_forbidden_p_stmt, NULL, &wi);
      forbidden_p = (ret != NULL);
      if (forbidden_p)
	break;
    }

  pointer_set_destroy (visited_nodes);
  return forbidden_p;
}

/* Return false if the function FNDECL cannot be inlined on account of its
   attributes, true otherwise.  */
static bool
function_attribute_inlinable_p (const_tree fndecl)
{
  if (targetm.attribute_table)
    {
      const_tree a;

      for (a = DECL_ATTRIBUTES (fndecl); a; a = TREE_CHAIN (a))
	{
	  const_tree name = TREE_PURPOSE (a);
	  int i;

	  for (i = 0; targetm.attribute_table[i].name != NULL; i++)
	    if (is_attribute_p (targetm.attribute_table[i].name, name))
	      return targetm.function_attribute_inlinable_p (fndecl);
	}
    }

  return true;
}

/* Returns nonzero if FN is a function that does not have any
   fundamental inline blocking properties.  */

bool
tree_inlinable_function_p (tree fn)
{
  bool inlinable = true;
  bool do_warning;
  tree always_inline;

  /* If we've already decided this function shouldn't be inlined,
     there's no need to check again. But the cached bit from analysis
     can be reset during decl merge in multi-module compilation (C FE only).
     The problem is we can not really use a 2 state cached value --
     can not tell the init state (unknown value) from a computed value.  */
  if (DECL_UNINLINABLE (fn) 
      && (!L_IPO_COMP_MODE
          || lookup_attribute ("noinline", DECL_ATTRIBUTES (fn))))
    return false;

  /* We only warn for functions declared `inline' by the user.  */
  do_warning = (warn_inline
		&& DECL_DECLARED_INLINE_P (fn)
		&& !DECL_NO_INLINE_WARNING_P (fn)
		&& !DECL_IN_SYSTEM_HEADER (fn));

  always_inline = lookup_attribute ("always_inline", DECL_ATTRIBUTES (fn));

  if (flag_no_inline
      && always_inline == NULL)
    {
      if (do_warning)
        warning (OPT_Winline, "function %q+F can never be inlined because it "
                 "is suppressed using -fno-inline", fn);
      inlinable = false;
    }

  else if (!function_attribute_inlinable_p (fn))
    {
      if (do_warning)
        warning (OPT_Winline, "function %q+F can never be inlined because it "
                 "uses attributes conflicting with inlining", fn);
      inlinable = false;
    }

  else if (inline_forbidden_p (fn))
    {
      /* See if we should warn about uninlinable functions.  Previously,
	 some of these warnings would be issued while trying to expand
	 the function inline, but that would cause multiple warnings
	 about functions that would for example call alloca.  But since
	 this a property of the function, just one warning is enough.
	 As a bonus we can now give more details about the reason why a
	 function is not inlinable.  */
      if (always_inline)
	error (inline_forbidden_reason, fn);
      else if (do_warning)
	warning (OPT_Winline, inline_forbidden_reason, fn);

      inlinable = false;
    }

  /* Squirrel away the result so that we don't have to check again.  */
  DECL_UNINLINABLE (fn) = !inlinable;

  return inlinable;
}

/* Estimate the cost of a memory move.  Use machine dependent
   word size and take possible memcpy call into account.  */

int
estimate_move_cost (tree type)
{
  HOST_WIDE_INT size;

  gcc_assert (!VOID_TYPE_P (type));

  if (TREE_CODE (type) == VECTOR_TYPE)
    {
      enum machine_mode inner = TYPE_MODE (TREE_TYPE (type));
      enum machine_mode simd
	= targetm.vectorize.preferred_simd_mode (inner);
      int simd_mode_size = GET_MODE_SIZE (simd);
      return ((GET_MODE_SIZE (TYPE_MODE (type)) + simd_mode_size - 1)
	      / simd_mode_size);
    }

  size = int_size_in_bytes (type);

  if (size < 0 || size > MOVE_MAX_PIECES * MOVE_RATIO (!optimize_size))
    /* Cost of a memcpy call, 3 arguments and the call.  */
    return 4;
  else
    return ((size + MOVE_MAX_PIECES - 1) / MOVE_MAX_PIECES);
}

/* Returns cost of operation CODE, according to WEIGHTS  */

static int
estimate_operator_cost (enum tree_code code, eni_weights *weights,
			tree op1 ATTRIBUTE_UNUSED, tree op2)
{
  switch (code)
    {
    /* These are "free" conversions, or their presumed cost
       is folded into other operations.  */
    case RANGE_EXPR:
    CASE_CONVERT:
    case COMPLEX_EXPR:
    case PAREN_EXPR:
    case VIEW_CONVERT_EXPR:
      return 0;

    /* Assign cost of 1 to usual operations.
       ??? We may consider mapping RTL costs to this.  */
    case COND_EXPR:
    case VEC_COND_EXPR:
    case VEC_PERM_EXPR:

    case PLUS_EXPR:
    case POINTER_PLUS_EXPR:
    case MINUS_EXPR:
    case MULT_EXPR:
    case MULT_HIGHPART_EXPR:
    case FMA_EXPR:

    case ADDR_SPACE_CONVERT_EXPR:
    case FIXED_CONVERT_EXPR:
    case FIX_TRUNC_EXPR:

    case NEGATE_EXPR:
    case FLOAT_EXPR:
    case MIN_EXPR:
    case MAX_EXPR:
    case ABS_EXPR:

    case LSHIFT_EXPR:
    case RSHIFT_EXPR:
    case LROTATE_EXPR:
    case RROTATE_EXPR:
    case VEC_LSHIFT_EXPR:
    case VEC_RSHIFT_EXPR:

    case BIT_IOR_EXPR:
    case BIT_XOR_EXPR:
    case BIT_AND_EXPR:
    case BIT_NOT_EXPR:

    case TRUTH_ANDIF_EXPR:
    case TRUTH_ORIF_EXPR:
    case TRUTH_AND_EXPR:
    case TRUTH_OR_EXPR:
    case TRUTH_XOR_EXPR:
    case TRUTH_NOT_EXPR:

    case LT_EXPR:
    case LE_EXPR:
    case GT_EXPR:
    case GE_EXPR:
    case EQ_EXPR:
    case NE_EXPR:
    case ORDERED_EXPR:
    case UNORDERED_EXPR:

    case UNLT_EXPR:
    case UNLE_EXPR:
    case UNGT_EXPR:
    case UNGE_EXPR:
    case UNEQ_EXPR:
    case LTGT_EXPR:

    case CONJ_EXPR:

    case PREDECREMENT_EXPR:
    case PREINCREMENT_EXPR:
    case POSTDECREMENT_EXPR:
    case POSTINCREMENT_EXPR:

    case REALIGN_LOAD_EXPR:

    case REDUC_MAX_EXPR:
    case REDUC_MIN_EXPR:
    case REDUC_PLUS_EXPR:
    case WIDEN_SUM_EXPR:
    case WIDEN_MULT_EXPR:
    case DOT_PROD_EXPR:
    case WIDEN_MULT_PLUS_EXPR:
    case WIDEN_MULT_MINUS_EXPR:
    case WIDEN_LSHIFT_EXPR:

    case VEC_WIDEN_MULT_HI_EXPR:
    case VEC_WIDEN_MULT_LO_EXPR:
    case VEC_WIDEN_MULT_EVEN_EXPR:
    case VEC_WIDEN_MULT_ODD_EXPR:
    case VEC_UNPACK_HI_EXPR:
    case VEC_UNPACK_LO_EXPR:
    case VEC_UNPACK_FLOAT_HI_EXPR:
    case VEC_UNPACK_FLOAT_LO_EXPR:
    case VEC_PACK_TRUNC_EXPR:
    case VEC_PACK_SAT_EXPR:
    case VEC_PACK_FIX_TRUNC_EXPR:
    case VEC_WIDEN_LSHIFT_HI_EXPR:
    case VEC_WIDEN_LSHIFT_LO_EXPR:

      return 1;

    /* Few special cases of expensive operations.  This is useful
       to avoid inlining on functions having too many of these.  */
    case TRUNC_DIV_EXPR:
    case CEIL_DIV_EXPR:
    case FLOOR_DIV_EXPR:
    case ROUND_DIV_EXPR:
    case EXACT_DIV_EXPR:
    case TRUNC_MOD_EXPR:
    case CEIL_MOD_EXPR:
    case FLOOR_MOD_EXPR:
    case ROUND_MOD_EXPR:
    case RDIV_EXPR:
      if (TREE_CODE (op2) != INTEGER_CST)
        return weights->div_mod_cost;
      return 1;

    default:
      /* We expect a copy assignment with no operator.  */
      gcc_assert (get_gimple_rhs_class (code) == GIMPLE_SINGLE_RHS);
      return 0;
    }
}


/* Estimate number of instructions that will be created by expanding
   the statements in the statement sequence STMTS.
   WEIGHTS contains weights attributed to various constructs.  */

static
int estimate_num_insns_seq (gimple_seq stmts, eni_weights *weights)
{
  int cost;
  gimple_stmt_iterator gsi;

  cost = 0;
  for (gsi = gsi_start (stmts); !gsi_end_p (gsi); gsi_next (&gsi))
    cost += estimate_num_insns (gsi_stmt (gsi), weights);

  return cost;
}


/* Estimate number of instructions that will be created by expanding STMT.
   WEIGHTS contains weights attributed to various constructs.  */

int
estimate_num_insns (gimple stmt, eni_weights *weights)
{
  unsigned cost, i;
  enum gimple_code code = gimple_code (stmt);
  tree lhs;
  tree rhs;

  switch (code)
    {
    case GIMPLE_ASSIGN:
      /* Try to estimate the cost of assignments.  We have three cases to
	 deal with:
	 1) Simple assignments to registers;
	 2) Stores to things that must live in memory.  This includes
	    "normal" stores to scalars, but also assignments of large
	    structures, or constructors of big arrays;

	 Let us look at the first two cases, assuming we have "a = b + C":
	 <GIMPLE_ASSIGN <var_decl "a">
	        <plus_expr <var_decl "b"> <constant C>>
	 If "a" is a GIMPLE register, the assignment to it is free on almost
	 any target, because "a" usually ends up in a real register.  Hence
	 the only cost of this expression comes from the PLUS_EXPR, and we
	 can ignore the GIMPLE_ASSIGN.
	 If "a" is not a GIMPLE register, the assignment to "a" will most
	 likely be a real store, so the cost of the GIMPLE_ASSIGN is the cost
	 of moving something into "a", which we compute using the function
	 estimate_move_cost.  */
      if (gimple_clobber_p (stmt))
	return 0;	/* ={v} {CLOBBER} stmt expands to nothing.  */

      lhs = gimple_assign_lhs (stmt);
      rhs = gimple_assign_rhs1 (stmt);

      cost = 0;

      /* Account for the cost of moving to / from memory.  */
      if (gimple_store_p (stmt))
	cost += estimate_move_cost (TREE_TYPE (lhs));
      if (gimple_assign_load_p (stmt))
	cost += estimate_move_cost (TREE_TYPE (rhs));

      cost += estimate_operator_cost (gimple_assign_rhs_code (stmt), weights,
      				      gimple_assign_rhs1 (stmt),
				      get_gimple_rhs_class (gimple_assign_rhs_code (stmt))
				      == GIMPLE_BINARY_RHS
				      ? gimple_assign_rhs2 (stmt) : NULL);
      break;

    case GIMPLE_COND:
      cost = 1 + estimate_operator_cost (gimple_cond_code (stmt), weights,
      				         gimple_op (stmt, 0),
				         gimple_op (stmt, 1));
      break;

    case GIMPLE_SWITCH:
      /* Take into account cost of the switch + guess 2 conditional jumps for
         each case label.

	 TODO: once the switch expansion logic is sufficiently separated, we can
	 do better job on estimating cost of the switch.  */
      if (weights->time_based)
        cost = floor_log2 (gimple_switch_num_labels (stmt)) * 2;
      else
        cost = gimple_switch_num_labels (stmt) * 2;
      break;

    case GIMPLE_CALL:
      {
	tree decl;
	struct cgraph_node *node = NULL;

	/* Do not special case builtins where we see the body.
	   This just confuse inliner.  */
	if (gimple_call_internal_p (stmt))
	  return 0;
	else if (!(decl = gimple_call_fndecl (stmt))
		 || !(node = cgraph_get_node (decl))
		 || node->definition)
	  ;
	/* For buitins that are likely expanded to nothing or
	   inlined do not account operand costs.  */
	else if (is_simple_builtin (decl))
	  return 0;
	else if (is_inexpensive_builtin (decl))
	  return weights->target_builtin_call_cost;
	else if (DECL_BUILT_IN_CLASS (decl) == BUILT_IN_NORMAL)
	  {
	    /* We canonicalize x * x to pow (x, 2.0) with -ffast-math, so
	       specialize the cheap expansion we do here.
	       ???  This asks for a more general solution.  */
	    switch (DECL_FUNCTION_CODE (decl))
	      {
		case BUILT_IN_POW:
		case BUILT_IN_POWF:
		case BUILT_IN_POWL:
		  if (TREE_CODE (gimple_call_arg (stmt, 1)) == REAL_CST
		      && REAL_VALUES_EQUAL
			   (TREE_REAL_CST (gimple_call_arg (stmt, 1)), dconst2))
		    return estimate_operator_cost (MULT_EXPR, weights,
						   gimple_call_arg (stmt, 0),
						   gimple_call_arg (stmt, 0));
		  break;

		default:
		  break;
	      }
	  }

	cost = node ? weights->call_cost : weights->indirect_call_cost;
	if (gimple_call_lhs (stmt))
	  cost += estimate_move_cost (TREE_TYPE (gimple_call_lhs (stmt)));
	for (i = 0; i < gimple_call_num_args (stmt); i++)
	  {
	    tree arg = gimple_call_arg (stmt, i);
	    cost += estimate_move_cost (TREE_TYPE (arg));
	  }
	break;
      }

    case GIMPLE_RETURN:
      return weights->return_cost;

    case GIMPLE_GOTO:
    case GIMPLE_LABEL:
    case GIMPLE_NOP:
    case GIMPLE_PHI:
    case GIMPLE_PREDICT:
    case GIMPLE_DEBUG:
      return 0;

    case GIMPLE_ASM:
      {
	int count = asm_str_count (gimple_asm_string (stmt));
	/* 1000 means infinity. This avoids overflows later
	   with very long asm statements.  */
	if (count > 1000)
	  count = 1000;
	return count;
      }

    case GIMPLE_RESX:
      /* This is either going to be an external function call with one
	 argument, or two register copy statements plus a goto.  */
      return 2;

    case GIMPLE_EH_DISPATCH:
      /* ??? This is going to turn into a switch statement.  Ideally
	 we'd have a look at the eh region and estimate the number of
	 edges involved.  */
      return 10;

    case GIMPLE_BIND:
      return estimate_num_insns_seq (gimple_bind_body (stmt), weights);

    case GIMPLE_EH_FILTER:
      return estimate_num_insns_seq (gimple_eh_filter_failure (stmt), weights);

    case GIMPLE_CATCH:
      return estimate_num_insns_seq (gimple_catch_handler (stmt), weights);

    case GIMPLE_TRY:
      return (estimate_num_insns_seq (gimple_try_eval (stmt), weights)
              + estimate_num_insns_seq (gimple_try_cleanup (stmt), weights));

    /* OpenMP directives are generally very expensive.  */

    case GIMPLE_OMP_RETURN:
    case GIMPLE_OMP_SECTIONS_SWITCH:
    case GIMPLE_OMP_ATOMIC_STORE:
    case GIMPLE_OMP_CONTINUE:
      /* ...except these, which are cheap.  */
      return 0;

    case GIMPLE_OMP_ATOMIC_LOAD:
      return weights->omp_cost;

    case GIMPLE_OMP_FOR:
      return (weights->omp_cost
              + estimate_num_insns_seq (gimple_omp_body (stmt), weights)
              + estimate_num_insns_seq (gimple_omp_for_pre_body (stmt), weights));

    case GIMPLE_OMP_PARALLEL:
    case GIMPLE_OMP_TASK:
    case GIMPLE_OMP_CRITICAL:
    case GIMPLE_OMP_MASTER:
    case GIMPLE_OMP_TASKGROUP:
    case GIMPLE_OMP_ORDERED:
    case GIMPLE_OMP_SECTION:
    case GIMPLE_OMP_SECTIONS:
    case GIMPLE_OMP_SINGLE:
    case GIMPLE_OMP_TARGET:
    case GIMPLE_OMP_TEAMS:
      return (weights->omp_cost
              + estimate_num_insns_seq (gimple_omp_body (stmt), weights));

    case GIMPLE_TRANSACTION:
      return (weights->tm_cost
	      + estimate_num_insns_seq (gimple_transaction_body (stmt),
					weights));

    default:
      gcc_unreachable ();
    }

  return cost;
}

/* Estimate number of instructions that will be created by expanding
   function FNDECL.  WEIGHTS contains weights attributed to various
   constructs.  */

int
estimate_num_insns_fn (tree fndecl, eni_weights *weights)
{
  struct function *my_function = DECL_STRUCT_FUNCTION (fndecl);
  gimple_stmt_iterator bsi;
  basic_block bb;
  int n = 0;

  gcc_assert (my_function && my_function->cfg);
  FOR_EACH_BB_FN (bb, my_function)
    {
      for (bsi = gsi_start_bb (bb); !gsi_end_p (bsi); gsi_next (&bsi))
	n += estimate_num_insns (gsi_stmt (bsi), weights);
    }

  return n;
}


/* Initializes weights used by estimate_num_insns.  */

void
init_inline_once (void)
{
  eni_size_weights.call_cost = 1;
  eni_size_weights.indirect_call_cost = 3;
  eni_size_weights.target_builtin_call_cost = 1;
  eni_size_weights.div_mod_cost = 1;
  eni_size_weights.omp_cost = 40;
  eni_size_weights.tm_cost = 10;
  eni_size_weights.time_based = false;
  eni_size_weights.return_cost = 1;

  /* Estimating time for call is difficult, since we have no idea what the
     called function does.  In the current uses of eni_time_weights,
     underestimating the cost does less harm than overestimating it, so
     we choose a rather small value here.  */
  eni_time_weights.call_cost = 10;
  eni_time_weights.indirect_call_cost = 15;
  eni_time_weights.target_builtin_call_cost = 1;
  eni_time_weights.div_mod_cost = 10;
  eni_time_weights.omp_cost = 40;
  eni_time_weights.tm_cost = 40;
  eni_time_weights.time_based = true;
  eni_time_weights.return_cost = 2;
}

/* Estimate the number of instructions in a gimple_seq. */

int
count_insns_seq (gimple_seq seq, eni_weights *weights)
{
  gimple_stmt_iterator gsi;
  int n = 0;
  for (gsi = gsi_start (seq); !gsi_end_p (gsi); gsi_next (&gsi))
    n += estimate_num_insns (gsi_stmt (gsi), weights);

  return n;
}


/* Install new lexical TREE_BLOCK underneath 'current_block'.  */

static void
prepend_lexical_block (tree current_block, tree new_block)
{
  BLOCK_CHAIN (new_block) = BLOCK_SUBBLOCKS (current_block);
  BLOCK_SUBBLOCKS (current_block) = new_block;
  BLOCK_SUPERCONTEXT (new_block) = current_block;
}

/* Add local variables from CALLEE to CALLER.  */

static inline void
add_local_variables (struct function *callee, struct function *caller,
		     copy_body_data *id)
{
  tree var;
  unsigned ix;

  FOR_EACH_LOCAL_DECL (callee, ix, var)
    if (!can_be_nonlocal (var, id))
      {
        tree new_var = remap_decl (var, id);

        /* Remap debug-expressions.  */
	if (TREE_CODE (new_var) == VAR_DECL
	    && DECL_HAS_DEBUG_EXPR_P (var)
	    && new_var != var)
	  {
	    tree tem = DECL_DEBUG_EXPR (var);
	    bool old_regimplify = id->regimplify;

            /* The mapped debug expression might be deleted
               as a varpool node (the reachbility analysis
               of varpool node does not check the reference
               from debug expressions.
               Set it to 0 for all global vars.  */
            if (L_IPO_COMP_MODE && tem && TREE_CODE (tem) == VAR_DECL
                && is_global_var (tem))
              tem = NULL;

	    id->remapping_type_depth++;
	    walk_tree (&tem, copy_tree_body_r, id, NULL);
	    id->remapping_type_depth--;
	    id->regimplify = old_regimplify;
	    SET_DECL_DEBUG_EXPR (new_var, tem);
	    DECL_HAS_DEBUG_EXPR_P (new_var) = 1;
	  }
	add_local_decl (caller, new_var);
      }
}

/* If STMT is a GIMPLE_CALL, replace it with its inline expansion.  */

static bool
expand_call_inline (basic_block bb, gimple stmt, copy_body_data *id)
{
  tree use_retvar;
  tree fn;
  struct pointer_map_t *st, *dst;
  tree return_slot;
  tree modify_dest;
  location_t saved_location;
  struct cgraph_edge *cg_edge;
  cgraph_inline_failed_t reason;
  basic_block return_block;
  edge e;
  gimple_stmt_iterator gsi, stmt_gsi;
  bool successfully_inlined = FALSE;
  bool purge_dead_abnormal_edges;

  /* Set input_location here so we get the right instantiation context
     if we call instantiate_decl from inlinable_function_p.  */
  /* FIXME: instantiate_decl isn't called by inlinable_function_p.  */
  saved_location = input_location;
  input_location = gimple_location (stmt);

  /* From here on, we're only interested in CALL_EXPRs.  */
  if (gimple_code (stmt) != GIMPLE_CALL)
    goto egress;

  cg_edge = cgraph_edge (id->dst_node, stmt);
  gcc_checking_assert (cg_edge);
  /* First, see if we can figure out what function is being called.
     If we cannot, then there is no hope of inlining the function.  */
  if (cg_edge->indirect_unknown_callee)
    goto egress;
  fn = cg_edge->callee->decl;
  gcc_checking_assert (fn);

  /* If FN is a declaration of a function in a nested scope that was
     globally declared inline, we don't set its DECL_INITIAL.
     However, we can't blindly follow DECL_ABSTRACT_ORIGIN because the
     C++ front-end uses it for cdtors to refer to their internal
     declarations, that are not real functions.  Fortunately those
     don't have trees to be saved, so we can tell by checking their
     gimple_body.  */
  if (!DECL_INITIAL (fn)
      && DECL_ABSTRACT_ORIGIN (fn)
      && gimple_has_body_p (DECL_ABSTRACT_ORIGIN (fn)))
    fn = DECL_ABSTRACT_ORIGIN (fn);

  /* Don't try to inline functions that are not well-suited to inlining.  */
  if (cg_edge->inline_failed)
    {
      reason = cg_edge->inline_failed;
      /* If this call was originally indirect, we do not want to emit any
	 inlining related warnings or sorry messages because there are no
	 guarantees regarding those.  */
      if (cg_edge->indirect_inlining_edge)
	goto egress;

      if (lookup_attribute ("always_inline", DECL_ATTRIBUTES (fn))
          /* For extern inline functions that get redefined we always
	     silently ignored always_inline flag. Better behaviour would
	     be to be able to keep both bodies and use extern inline body
	     for inlining, but we can't do that because frontends overwrite
	     the body.  */
	  && !cg_edge->callee->local.redefined_extern_inline
	  /* During early inline pass, report only when optimization is
	     not turned on.  */
	  && (cgraph_global_info_ready
	      || !optimize)
	  /* PR 20090218-1_0.c. Body can be provided by another module. */
	  && (reason != CIF_BODY_NOT_AVAILABLE || !flag_generate_lto))
	{
	  error ("inlining failed in call to always_inline %q+F: %s", fn,
		 cgraph_inline_failed_string (reason));
	  error ("called from here");
	}
      else if (warn_inline
	       && DECL_DECLARED_INLINE_P (fn)
	       && !DECL_NO_INLINE_WARNING_P (fn)
	       && !DECL_IN_SYSTEM_HEADER (fn)
	       && reason != CIF_UNSPECIFIED
	       && !lookup_attribute ("noinline", DECL_ATTRIBUTES (fn))
	       /* Do not warn about not inlined recursive calls.  */
	       && !cgraph_edge_recursive_p (cg_edge)
	       /* Avoid warnings during early inline pass. */
	       && cgraph_global_info_ready)
	{
	  warning (OPT_Winline, "inlining failed in call to %q+F: %s",
		   fn, _(cgraph_inline_failed_string (reason)));
	  warning (OPT_Winline, "called from here");
	}
      goto egress;
    }
  fn = cg_edge->callee->decl;
  cgraph_get_body (cg_edge->callee);

#ifdef ENABLE_CHECKING
  if (cg_edge->callee->decl != id->dst_node->decl)
    verify_cgraph_node (cg_edge->callee);
#endif

  /* We will be inlining this callee.  */
  id->eh_lp_nr = lookup_stmt_eh_lp (stmt);

  /* Update the callers EH personality.  */
  if (DECL_FUNCTION_PERSONALITY (cg_edge->callee->decl))
    DECL_FUNCTION_PERSONALITY (cg_edge->caller->decl)
      = DECL_FUNCTION_PERSONALITY (cg_edge->callee->decl);

  /* Split the block holding the GIMPLE_CALL.  */
  e = split_block (bb, stmt);
  bb = e->src;
  return_block = e->dest;
  remove_edge (e);

  /* split_block splits after the statement; work around this by
     moving the call into the second block manually.  Not pretty,
     but seems easier than doing the CFG manipulation by hand
     when the GIMPLE_CALL is in the last statement of BB.  */
  stmt_gsi = gsi_last_bb (bb);
  gsi_remove (&stmt_gsi, false);

  /* If the GIMPLE_CALL was in the last statement of BB, it may have
     been the source of abnormal edges.  In this case, schedule
     the removal of dead abnormal edges.  */
  gsi = gsi_start_bb (return_block);
  if (gsi_end_p (gsi))
    {
      gsi_insert_after (&gsi, stmt, GSI_NEW_STMT);
      purge_dead_abnormal_edges = true;
    }
  else
    {
      gsi_insert_before (&gsi, stmt, GSI_NEW_STMT);
      purge_dead_abnormal_edges = false;
    }

  stmt_gsi = gsi_start_bb (return_block);

  /* Build a block containing code to initialize the arguments, the
     actual inline expansion of the body, and a label for the return
     statements within the function to jump to.  The type of the
     statement expression is the return type of the function call.
     ???  If the call does not have an associated block then we will
     remap all callee blocks to NULL, effectively dropping most of
     its debug information.  This should only happen for calls to
     artificial decls inserted by the compiler itself.  We need to
     either link the inlined blocks into the caller block tree or
     not refer to them in any way to not break GC for locations.  */
  if (gimple_block (stmt))
    {
      id->block = make_node (BLOCK);
      BLOCK_ABSTRACT_ORIGIN (id->block) = fn;
      BLOCK_SOURCE_LOCATION (id->block) = LOCATION_LOCUS (input_location);
      prepend_lexical_block (gimple_block (stmt), id->block);
    }

  /* Local declarations will be replaced by their equivalents in this
     map.  */
  st = id->decl_map;
  id->decl_map = pointer_map_create ();
  dst = id->debug_map;
  id->debug_map = NULL;

  /* Record the function we are about to inline.  */
  id->src_fn = fn;
  id->src_node = cg_edge->callee;
  id->src_cfun = DECL_STRUCT_FUNCTION (fn);
  id->gimple_call = stmt;

  gcc_assert (!id->src_cfun->after_inlining);

  id->entry_bb = bb;
  if (lookup_attribute ("cold", DECL_ATTRIBUTES (fn)))
    {
      gimple_stmt_iterator si = gsi_last_bb (bb);
      gsi_insert_after (&si, gimple_build_predict (PRED_COLD_FUNCTION,
      						   NOT_TAKEN),
			GSI_NEW_STMT);
    }
  initialize_inlined_parameters (id, stmt, fn, bb);

  if (DECL_INITIAL (fn))
    {
      if (gimple_block (stmt))
	{
	  tree *var;

	  prepend_lexical_block (id->block,
				 remap_blocks (DECL_INITIAL (fn), id));
	  gcc_checking_assert (BLOCK_SUBBLOCKS (id->block)
			       && (BLOCK_CHAIN (BLOCK_SUBBLOCKS (id->block))
				   == NULL_TREE));
	  /* Move vars for PARM_DECLs from DECL_INITIAL block to id->block,
	     otherwise for DWARF DW_TAG_formal_parameter will not be children of
	     DW_TAG_inlined_subroutine, but of a DW_TAG_lexical_block
	     under it.  The parameters can be then evaluated in the debugger,
	     but don't show in backtraces.  */
	  for (var = &BLOCK_VARS (BLOCK_SUBBLOCKS (id->block)); *var; )
	    if (TREE_CODE (DECL_ORIGIN (*var)) == PARM_DECL)
	      {
		tree v = *var;
		*var = TREE_CHAIN (v);
		TREE_CHAIN (v) = BLOCK_VARS (id->block);
		BLOCK_VARS (id->block) = v;
	      }
	    else
	      var = &TREE_CHAIN (*var);
	}
      else
	remap_blocks_to_null (DECL_INITIAL (fn), id);
    }

  /* Return statements in the function body will be replaced by jumps
     to the RET_LABEL.  */
  gcc_assert (DECL_INITIAL (fn));
  gcc_assert (TREE_CODE (DECL_INITIAL (fn)) == BLOCK);

  /* Find the LHS to which the result of this call is assigned.  */
  return_slot = NULL;
  if (gimple_call_lhs (stmt))
    {
      modify_dest = gimple_call_lhs (stmt);

      /* The function which we are inlining might not return a value,
	 in which case we should issue a warning that the function
	 does not return a value.  In that case the optimizers will
	 see that the variable to which the value is assigned was not
	 initialized.  We do not want to issue a warning about that
	 uninitialized variable.  */
      if (DECL_P (modify_dest))
	TREE_NO_WARNING (modify_dest) = 1;

      if (gimple_call_return_slot_opt_p (stmt))
	{
	  return_slot = modify_dest;
	  modify_dest = NULL;
	}
    }
  else
    modify_dest = NULL;

  /* If we are inlining a call to the C++ operator new, we don't want
     to use type based alias analysis on the return value.  Otherwise
     we may get confused if the compiler sees that the inlined new
     function returns a pointer which was just deleted.  See bug
     33407.  */
  if (DECL_IS_OPERATOR_NEW (fn))
    {
      return_slot = NULL;
      modify_dest = NULL;
    }

  /* Declare the return variable for the function.  */
  use_retvar = declare_return_variable (id, return_slot, modify_dest, bb);

  /* Add local vars in this inlined callee to caller.  */
  add_local_variables (id->src_cfun, cfun, id);

  if (dump_file && (dump_flags & TDF_DETAILS))
    {
      fprintf (dump_file, "Inlining ");
      print_generic_expr (dump_file, id->src_fn, 0);
      fprintf (dump_file, " to ");
      print_generic_expr (dump_file, id->dst_fn, 0);
      fprintf (dump_file, " with frequency %i\n", cg_edge->frequency);
    }

  /* This is it.  Duplicate the callee body.  Assume callee is
     pre-gimplified.  Note that we must not alter the caller
     function in any way before this point, as this CALL_EXPR may be
     a self-referential call; if we're calling ourselves, we need to
     duplicate our body before altering anything.  */
  copy_body (id, bb->count,
  	     GCOV_COMPUTE_SCALE (cg_edge->frequency, CGRAPH_FREQ_BASE),
	     bb, return_block, NULL);

  /* Reset the escaped solution.  */
  if (cfun->gimple_df)
    pt_solution_reset (&cfun->gimple_df->escaped);

  /* Clean up.  */
  if (id->debug_map)
    {
      pointer_map_destroy (id->debug_map);
      id->debug_map = dst;
    }
  pointer_map_destroy (id->decl_map);
  id->decl_map = st;

  /* Unlink the calls virtual operands before replacing it.  */
  unlink_stmt_vdef (stmt);

  /* If the inlined function returns a result that we care about,
     substitute the GIMPLE_CALL with an assignment of the return
     variable to the LHS of the call.  That is, if STMT was
     'a = foo (...)', substitute the call with 'a = USE_RETVAR'.  */
  if (use_retvar && gimple_call_lhs (stmt))
    {
      gimple old_stmt = stmt;
      stmt = gimple_build_assign (gimple_call_lhs (stmt), use_retvar);
      gsi_replace (&stmt_gsi, stmt, false);
      maybe_clean_or_replace_eh_stmt (old_stmt, stmt);
    }
  else
    {
      /* Handle the case of inlining a function with no return
	 statement, which causes the return value to become undefined.  */
      if (gimple_call_lhs (stmt)
	  && TREE_CODE (gimple_call_lhs (stmt)) == SSA_NAME)
	{
	  tree name = gimple_call_lhs (stmt);
	  tree var = SSA_NAME_VAR (name);
	  tree def = ssa_default_def (cfun, var);

	  if (def)
	    {
	      /* If the variable is used undefined, make this name
		 undefined via a move.  */
	      stmt = gimple_build_assign (gimple_call_lhs (stmt), def);
	      gsi_replace (&stmt_gsi, stmt, true);
	    }
	  else
	    {
	      /* Otherwise make this variable undefined.  */
	      gsi_remove (&stmt_gsi, true);
	      set_ssa_default_def (cfun, var, name);
	      SSA_NAME_DEF_STMT (name) = gimple_build_nop ();
	    }
	}
      else
        gsi_remove (&stmt_gsi, true);
    }

  if (purge_dead_abnormal_edges)
    {
      gimple_purge_dead_eh_edges (return_block);
      gimple_purge_dead_abnormal_call_edges (return_block);
    }

  /* If the value of the new expression is ignored, that's OK.  We
     don't warn about this for CALL_EXPRs, so we shouldn't warn about
     the equivalent inlined version either.  */
  if (is_gimple_assign (stmt))
    {
      gcc_assert (gimple_assign_single_p (stmt)
		  || CONVERT_EXPR_CODE_P (gimple_assign_rhs_code (stmt)));
      TREE_USED (gimple_assign_rhs1 (stmt)) = 1;
    }

  /* Output the inlining info for this abstract function, since it has been
     inlined.  If we don't do this now, we can lose the information about the
     variables in the function when the blocks get blown away as soon as we
     remove the cgraph node.  */
  if (gimple_block (stmt))
    (*debug_hooks->outlining_inline_function) (cg_edge->callee->decl);

  /* Update callgraph if needed.  */
  cgraph_remove_node (cg_edge->callee);

  id->block = NULL_TREE;
  successfully_inlined = TRUE;

 egress:
  input_location = saved_location;
  return successfully_inlined;
}

/* Expand call statements reachable from STMT_P.
   We can only have CALL_EXPRs as the "toplevel" tree code or nested
   in a MODIFY_EXPR.  */

static bool
gimple_expand_calls_inline (basic_block bb, copy_body_data *id)
{
  gimple_stmt_iterator gsi;

  for (gsi = gsi_start_bb (bb); !gsi_end_p (gsi); gsi_next (&gsi))
    {
      gimple stmt = gsi_stmt (gsi);

      if (is_gimple_call (stmt)
	  && !gimple_call_internal_p (stmt)
	  && expand_call_inline (bb, stmt, id))
	return true;
    }

  return false;
}


/* Walk all basic blocks created after FIRST and try to fold every statement
   in the STATEMENTS pointer set.  */

static void
fold_marked_statements (int first, struct pointer_set_t *statements)
{
  for (; first < n_basic_blocks_for_fn (cfun); first++)
    if (BASIC_BLOCK_FOR_FN (cfun, first))
      {
        gimple_stmt_iterator gsi;

	for (gsi = gsi_start_bb (BASIC_BLOCK_FOR_FN (cfun, first));
	     !gsi_end_p (gsi);
	     gsi_next (&gsi))
	  if (pointer_set_contains (statements, gsi_stmt (gsi)))
	    {
	      gimple old_stmt = gsi_stmt (gsi);
	      tree old_decl = is_gimple_call (old_stmt) ? gimple_call_fndecl (old_stmt) : 0;

	      if (old_decl && DECL_BUILT_IN (old_decl))
		{
		  /* Folding builtins can create multiple instructions,
		     we need to look at all of them.  */
		  gimple_stmt_iterator i2 = gsi;
		  gsi_prev (&i2);
		  if (fold_stmt (&gsi))
		    {
		      gimple new_stmt;
		      /* If a builtin at the end of a bb folded into nothing,
			 the following loop won't work.  */
		      if (gsi_end_p (gsi))
			{
			  cgraph_update_edges_for_call_stmt (old_stmt,
							     old_decl, NULL);
			  break;
			}
		      if (gsi_end_p (i2))
			i2 = gsi_start_bb (BASIC_BLOCK_FOR_FN (cfun, first));
		      else
			gsi_next (&i2);
		      while (1)
			{
			  new_stmt = gsi_stmt (i2);
			  update_stmt (new_stmt);
			  cgraph_update_edges_for_call_stmt (old_stmt, old_decl,
							     new_stmt);

			  if (new_stmt == gsi_stmt (gsi))
			    {
			      /* It is okay to check only for the very last
				 of these statements.  If it is a throwing
				 statement nothing will change.  If it isn't
				 this can remove EH edges.  If that weren't
				 correct then because some intermediate stmts
				 throw, but not the last one.  That would mean
				 we'd have to split the block, which we can't
				 here and we'd loose anyway.  And as builtins
				 probably never throw, this all
				 is mood anyway.  */
			      if (maybe_clean_or_replace_eh_stmt (old_stmt,
								  new_stmt))
				gimple_purge_dead_eh_edges (
				  BASIC_BLOCK_FOR_FN (cfun, first));
			      break;
			    }
			  gsi_next (&i2);
			}
		    }
		}
	      else if (fold_stmt (&gsi))
		{
		  /* Re-read the statement from GSI as fold_stmt() may
		     have changed it.  */
		  gimple new_stmt = gsi_stmt (gsi);
		  update_stmt (new_stmt);

		  if (is_gimple_call (old_stmt)
		      || is_gimple_call (new_stmt))
		    cgraph_update_edges_for_call_stmt (old_stmt, old_decl,
						       new_stmt);

		  if (maybe_clean_or_replace_eh_stmt (old_stmt, new_stmt))
		    gimple_purge_dead_eh_edges (BASIC_BLOCK_FOR_FN (cfun,
								    first));
		}
	    }
      }
}

/* Expand calls to inline functions in the body of FN.  */

unsigned int
optimize_inline_calls (tree fn)
{
  copy_body_data id;
  basic_block bb;
  int last = n_basic_blocks_for_fn (cfun);
  bool inlined_p = false;

  /* Clear out ID.  */
  memset (&id, 0, sizeof (id));

  id.src_node = id.dst_node = cgraph_get_node (fn);
  gcc_assert (id.dst_node->definition);
  id.dst_fn = fn;
  /* Or any functions that aren't finished yet.  */
  if (current_function_decl)
    id.dst_fn = current_function_decl;

  id.copy_decl = copy_decl_maybe_to_var;
  id.transform_call_graph_edges = CB_CGE_DUPLICATE;
  id.transform_new_cfg = false;
  id.transform_return_to_modify = true;
  id.transform_parameter = true;
  id.transform_lang_insert_block = NULL;
  id.statements_to_fold = pointer_set_create ();

  push_gimplify_context ();

  /* We make no attempts to keep dominance info up-to-date.  */
  free_dominance_info (CDI_DOMINATORS);
  free_dominance_info (CDI_POST_DOMINATORS);

  /* Register specific gimple functions.  */
  gimple_register_cfg_hooks ();

  /* Reach the trees by walking over the CFG, and note the
     enclosing basic-blocks in the call edges.  */
  /* We walk the blocks going forward, because inlined function bodies
     will split id->current_basic_block, and the new blocks will
     follow it; we'll trudge through them, processing their CALL_EXPRs
     along the way.  */
  FOR_EACH_BB_FN (bb, cfun)
    inlined_p |= gimple_expand_calls_inline (bb, &id);

  pop_gimplify_context (NULL);

#ifdef ENABLE_CHECKING
    {
      struct cgraph_edge *e;

      verify_cgraph_node (id.dst_node);

      /* Double check that we inlined everything we are supposed to inline.  */
      for (e = id.dst_node->callees; e; e = e->next_callee)
	gcc_assert (e->inline_failed || !e->call_stmt /*fake edge*/);
    }
#endif

  /* Fold queued statements.  */
  fold_marked_statements (last, id.statements_to_fold);
  pointer_set_destroy (id.statements_to_fold);

  gcc_assert (!id.debug_stmts.exists ());

  /* If we didn't inline into the function there is nothing to do.  */
  if (!inlined_p)
    return 0;

  /* Renumber the lexical scoping (non-code) blocks consecutively.  */
  number_blocks (fn);

  delete_unreachable_blocks_update_callgraph (&id);
#ifdef ENABLE_CHECKING
  verify_cgraph_node (id.dst_node);
#endif

  /* It would be nice to check SSA/CFG/statement consistency here, but it is
     not possible yet - the IPA passes might make various functions to not
     throw and they don't care to proactively update local EH info.  This is
     done later in fixup_cfg pass that also execute the verification.  */
  return (TODO_update_ssa
	  | TODO_cleanup_cfg
	  | (gimple_in_ssa_p (cfun) ? TODO_remove_unused_locals : 0)
	  | (gimple_in_ssa_p (cfun) ? TODO_update_address_taken : 0)
	  | (profile_status_for_fn (cfun) != PROFILE_ABSENT
	     ? TODO_rebuild_frequencies : 0));
}

/* Passed to walk_tree.  Copies the node pointed to, if appropriate.  */

tree
copy_tree_r (tree *tp, int *walk_subtrees, void *data ATTRIBUTE_UNUSED)
{
  enum tree_code code = TREE_CODE (*tp);
  enum tree_code_class cl = TREE_CODE_CLASS (code);

  /* We make copies of most nodes.  */
  if (IS_EXPR_CODE_CLASS (cl)
      || code == TREE_LIST
      || code == TREE_VEC
      || code == TYPE_DECL
      || code == OMP_CLAUSE)
    {
      /* Because the chain gets clobbered when we make a copy, we save it
	 here.  */
      tree chain = NULL_TREE, new_tree;

      if (CODE_CONTAINS_STRUCT (code, TS_COMMON))
	chain = TREE_CHAIN (*tp);

      /* Copy the node.  */
      new_tree = copy_node (*tp);

      *tp = new_tree;

      /* Now, restore the chain, if appropriate.  That will cause
	 walk_tree to walk into the chain as well.  */
      if (code == PARM_DECL
	  || code == TREE_LIST
	  || code == OMP_CLAUSE)
	TREE_CHAIN (*tp) = chain;

      /* For now, we don't update BLOCKs when we make copies.  So, we
	 have to nullify all BIND_EXPRs.  */
      if (TREE_CODE (*tp) == BIND_EXPR)
	BIND_EXPR_BLOCK (*tp) = NULL_TREE;
    }
  else if (code == CONSTRUCTOR)
    {
      /* CONSTRUCTOR nodes need special handling because
         we need to duplicate the vector of elements.  */
      tree new_tree;

      new_tree = copy_node (*tp);
      CONSTRUCTOR_ELTS (new_tree) = vec_safe_copy (CONSTRUCTOR_ELTS (*tp));
      *tp = new_tree;
    }
  else if (code == STATEMENT_LIST)
    /* We used to just abort on STATEMENT_LIST, but we can run into them
       with statement-expressions (c++/40975).  */
    copy_statement_list (tp);
  else if (TREE_CODE_CLASS (code) == tcc_type)
    *walk_subtrees = 0;
  else if (TREE_CODE_CLASS (code) == tcc_declaration)
    {
      *walk_subtrees = 0;
      if (L_IPO_COMP_MODE
          && (code == VAR_DECL)
          && (TREE_STATIC (*tp) || DECL_EXTERNAL (*tp)))
        {
          tree resolved_decl = real_varpool_node (*tp)->symbol.decl;
          if (resolved_decl != *tp)
            {
              *tp = resolved_decl;
            }
        }
    }
  else if (TREE_CODE_CLASS (code) == tcc_constant)
    *walk_subtrees = 0;
  return NULL_TREE;
}

/* The SAVE_EXPR pointed to by TP is being copied.  If ST contains
   information indicating to what new SAVE_EXPR this one should be mapped,
   use that one.  Otherwise, create a new node and enter it in ST.  FN is
   the function into which the copy will be placed.  */

static void
remap_save_expr (tree *tp, void *st_, int *walk_subtrees)
{
  struct pointer_map_t *st = (struct pointer_map_t *) st_;
  tree *n;
  tree t;

  /* See if we already encountered this SAVE_EXPR.  */
  n = (tree *) pointer_map_contains (st, *tp);

  /* If we didn't already remap this SAVE_EXPR, do so now.  */
  if (!n)
    {
      t = copy_node (*tp);

      /* Remember this SAVE_EXPR.  */
      *pointer_map_insert (st, *tp) = t;
      /* Make sure we don't remap an already-remapped SAVE_EXPR.  */
      *pointer_map_insert (st, t) = t;
    }
  else
    {
      /* We've already walked into this SAVE_EXPR; don't do it again.  */
      *walk_subtrees = 0;
      t = *n;
    }

  /* Replace this SAVE_EXPR with the copy.  */
  *tp = t;
}

/* Called via walk_gimple_seq.  If *GSIP points to a GIMPLE_LABEL for a local
   label, copies the declaration and enters it in the splay_tree in DATA (which
   is really a 'copy_body_data *'.  */

static tree
mark_local_labels_stmt (gimple_stmt_iterator *gsip,
		        bool *handled_ops_p ATTRIBUTE_UNUSED,
		        struct walk_stmt_info *wi)
{
  copy_body_data *id = (copy_body_data *) wi->info;
  gimple stmt = gsi_stmt (*gsip);

  if (gimple_code (stmt) == GIMPLE_LABEL)
    {
      tree decl = gimple_label_label (stmt);

      /* Copy the decl and remember the copy.  */
      insert_decl_map (id, decl, id->copy_decl (decl, id));
    }

  return NULL_TREE;
}


/* Called via walk_gimple_seq by copy_gimple_seq_and_replace_local.
   Using the splay_tree pointed to by ST (which is really a `splay_tree'),
   remaps all local declarations to appropriate replacements in gimple
   operands. */

static tree
replace_locals_op (tree *tp, int *walk_subtrees, void *data)
{
  struct walk_stmt_info *wi = (struct walk_stmt_info*) data;
  copy_body_data *id = (copy_body_data *) wi->info;
  struct pointer_map_t *st = id->decl_map;
  tree *n;
  tree expr = *tp;

  /* Only a local declaration (variable or label).  */
  if ((TREE_CODE (expr) == VAR_DECL
       && !TREE_STATIC (expr))
      || TREE_CODE (expr) == LABEL_DECL)
    {
      /* Lookup the declaration.  */
      n = (tree *) pointer_map_contains (st, expr);

      /* If it's there, remap it.  */
      if (n)
	*tp = *n;
      *walk_subtrees = 0;
    }
  else if (TREE_CODE (expr) == STATEMENT_LIST
	   || TREE_CODE (expr) == BIND_EXPR
	   || TREE_CODE (expr) == SAVE_EXPR)
    gcc_unreachable ();
  else if (TREE_CODE (expr) == TARGET_EXPR)
    {
      /* Don't mess with a TARGET_EXPR that hasn't been expanded.
         It's OK for this to happen if it was part of a subtree that
         isn't immediately expanded, such as operand 2 of another
         TARGET_EXPR.  */
      if (!TREE_OPERAND (expr, 1))
	{
	  TREE_OPERAND (expr, 1) = TREE_OPERAND (expr, 3);
	  TREE_OPERAND (expr, 3) = NULL_TREE;
	}
    }

  /* Keep iterating.  */
  return NULL_TREE;
}


/* Called via walk_gimple_seq by copy_gimple_seq_and_replace_local.
   Using the splay_tree pointed to by ST (which is really a `splay_tree'),
   remaps all local declarations to appropriate replacements in gimple
   statements. */

static tree
replace_locals_stmt (gimple_stmt_iterator *gsip,
		     bool *handled_ops_p ATTRIBUTE_UNUSED,
		     struct walk_stmt_info *wi)
{
  copy_body_data *id = (copy_body_data *) wi->info;
  gimple stmt = gsi_stmt (*gsip);

  if (gimple_code (stmt) == GIMPLE_BIND)
    {
      tree block = gimple_bind_block (stmt);

      if (block)
	{
	  remap_block (&block, id);
	  gimple_bind_set_block (stmt, block);
	}

      /* This will remap a lot of the same decls again, but this should be
	 harmless.  */
      if (gimple_bind_vars (stmt))
	gimple_bind_set_vars (stmt, remap_decls (gimple_bind_vars (stmt),
						 NULL, id));
    }

  /* Keep iterating.  */
  return NULL_TREE;
}


/* Copies everything in SEQ and replaces variables and labels local to
   current_function_decl.  */

gimple_seq
copy_gimple_seq_and_replace_locals (gimple_seq seq)
{
  copy_body_data id;
  struct walk_stmt_info wi;
  struct pointer_set_t *visited;
  gimple_seq copy;

  /* There's nothing to do for NULL_TREE.  */
  if (seq == NULL)
    return seq;

  /* Set up ID.  */
  memset (&id, 0, sizeof (id));
  id.src_fn = current_function_decl;
  id.dst_fn = current_function_decl;
  id.decl_map = pointer_map_create ();
  id.debug_map = NULL;

  id.copy_decl = copy_decl_no_change;
  id.transform_call_graph_edges = CB_CGE_DUPLICATE;
  id.transform_new_cfg = false;
  id.transform_return_to_modify = false;
  id.transform_parameter = false;
  id.transform_lang_insert_block = NULL;

  /* Walk the tree once to find local labels.  */
  memset (&wi, 0, sizeof (wi));
  visited = pointer_set_create ();
  wi.info = &id;
  wi.pset = visited;
  walk_gimple_seq (seq, mark_local_labels_stmt, NULL, &wi);
  pointer_set_destroy (visited);

  copy = gimple_seq_copy (seq);

  /* Walk the copy, remapping decls.  */
  memset (&wi, 0, sizeof (wi));
  wi.info = &id;
  walk_gimple_seq (copy, replace_locals_stmt, replace_locals_op, &wi);

  /* Clean up.  */
  pointer_map_destroy (id.decl_map);
  if (id.debug_map)
    pointer_map_destroy (id.debug_map);

  return copy;
}


/* Allow someone to determine if SEARCH is a child of TOP from gdb.  */

static tree
debug_find_tree_1 (tree *tp, int *walk_subtrees ATTRIBUTE_UNUSED, void *data)
{
  if (*tp == data)
    return (tree) data;
  else
    return NULL;
}

DEBUG_FUNCTION bool
debug_find_tree (tree top, tree search)
{
  return walk_tree_without_duplicates (&top, debug_find_tree_1, search) != 0;
}


/* Declare the variables created by the inliner.  Add all the variables in
   VARS to BIND_EXPR.  */

static void
declare_inline_vars (tree block, tree vars)
{
  tree t;
  for (t = vars; t; t = DECL_CHAIN (t))
    {
      DECL_SEEN_IN_BIND_EXPR_P (t) = 1;
      gcc_assert (!TREE_STATIC (t) && !TREE_ASM_WRITTEN (t));
      add_local_decl (cfun, t);
    }

  if (block)
    BLOCK_VARS (block) = chainon (BLOCK_VARS (block), vars);
}

/* Copy NODE (which must be a DECL).  The DECL originally was in the FROM_FN,
   but now it will be in the TO_FN.  PARM_TO_VAR means enable PARM_DECL to
   VAR_DECL translation.  */

static tree
copy_decl_for_dup_finish (copy_body_data *id, tree decl, tree copy)
{
  /* Don't generate debug information for the copy if we wouldn't have
     generated it for the copy either.  */
  DECL_ARTIFICIAL (copy) = DECL_ARTIFICIAL (decl);
  DECL_IGNORED_P (copy) = DECL_IGNORED_P (decl);

  /* Set the DECL_ABSTRACT_ORIGIN so the debugging routines know what
     declaration inspired this copy.  */
  DECL_ABSTRACT_ORIGIN (copy) = DECL_ORIGIN (decl);

  /* The new variable/label has no RTL, yet.  */
  if (CODE_CONTAINS_STRUCT (TREE_CODE (copy), TS_DECL_WRTL)
      && !TREE_STATIC (copy) && !DECL_EXTERNAL (copy))
    SET_DECL_RTL (copy, 0);

  /* These args would always appear unused, if not for this.  */
  TREE_USED (copy) = 1;

  /* Set the context for the new declaration.  */
  if (!DECL_CONTEXT (decl))
    /* Globals stay global.  */
    ;
  else if (DECL_CONTEXT (decl) != id->src_fn)
    /* Things that weren't in the scope of the function we're inlining
       from aren't in the scope we're inlining to, either.  */
    ;
  else if (TREE_STATIC (decl))
    /* Function-scoped static variables should stay in the original
       function.  */
    ;
  else
    /* Ordinary automatic local variables are now in the scope of the
       new function.  */
    DECL_CONTEXT (copy) = id->dst_fn;

  return copy;
}

static tree
copy_decl_to_var (tree decl, copy_body_data *id)
{
  tree copy, type;

  gcc_assert (TREE_CODE (decl) == PARM_DECL
	      || TREE_CODE (decl) == RESULT_DECL);

  type = TREE_TYPE (decl);

  copy = build_decl (DECL_SOURCE_LOCATION (id->dst_fn),
		     VAR_DECL, DECL_NAME (decl), type);
  if (DECL_PT_UID_SET_P (decl))
    SET_DECL_PT_UID (copy, DECL_PT_UID (decl));
  TREE_ADDRESSABLE (copy) = TREE_ADDRESSABLE (decl);
  TREE_READONLY (copy) = TREE_READONLY (decl);
  TREE_THIS_VOLATILE (copy) = TREE_THIS_VOLATILE (decl);
  DECL_GIMPLE_REG_P (copy) = DECL_GIMPLE_REG_P (decl);

  return copy_decl_for_dup_finish (id, decl, copy);
}

/* Like copy_decl_to_var, but create a return slot object instead of a
   pointer variable for return by invisible reference.  */

static tree
copy_result_decl_to_var (tree decl, copy_body_data *id)
{
  tree copy, type;

  gcc_assert (TREE_CODE (decl) == PARM_DECL
	      || TREE_CODE (decl) == RESULT_DECL);

  type = TREE_TYPE (decl);
  if (DECL_BY_REFERENCE (decl))
    type = TREE_TYPE (type);

  copy = build_decl (DECL_SOURCE_LOCATION (id->dst_fn),
		     VAR_DECL, DECL_NAME (decl), type);
  if (DECL_PT_UID_SET_P (decl))
    SET_DECL_PT_UID (copy, DECL_PT_UID (decl));
  TREE_READONLY (copy) = TREE_READONLY (decl);
  TREE_THIS_VOLATILE (copy) = TREE_THIS_VOLATILE (decl);
  if (!DECL_BY_REFERENCE (decl))
    {
      TREE_ADDRESSABLE (copy) = TREE_ADDRESSABLE (decl);
      DECL_GIMPLE_REG_P (copy) = DECL_GIMPLE_REG_P (decl);
    }

  return copy_decl_for_dup_finish (id, decl, copy);
}

tree
copy_decl_no_change (tree decl, copy_body_data *id)
{
  tree copy;

  copy = copy_node (decl);

  /* The COPY is not abstract; it will be generated in DST_FN.  */
  DECL_ABSTRACT (copy) = 0;
  lang_hooks.dup_lang_specific_decl (copy);

  /* TREE_ADDRESSABLE isn't used to indicate that a label's address has
     been taken; it's for internal bookkeeping in expand_goto_internal.  */
  if (TREE_CODE (copy) == LABEL_DECL)
    {
      TREE_ADDRESSABLE (copy) = 0;
      LABEL_DECL_UID (copy) = -1;
    }

  return copy_decl_for_dup_finish (id, decl, copy);
}

static tree
copy_decl_maybe_to_var (tree decl, copy_body_data *id)
{
  if (TREE_CODE (decl) == PARM_DECL || TREE_CODE (decl) == RESULT_DECL)
    return copy_decl_to_var (decl, id);
  else
    return copy_decl_no_change (decl, id);
}

/* Return a copy of the function's argument tree.  */
static tree
copy_arguments_for_versioning (tree orig_parm, copy_body_data * id,
			       bitmap args_to_skip, tree *vars)
{
  tree arg, *parg;
  tree new_parm = NULL;
  int i = 0;

  parg = &new_parm;

  for (arg = orig_parm; arg; arg = DECL_CHAIN (arg), i++)
    if (!args_to_skip || !bitmap_bit_p (args_to_skip, i))
      {
        tree new_tree = remap_decl (arg, id);
	if (TREE_CODE (new_tree) != PARM_DECL)
	  new_tree = id->copy_decl (arg, id);
        lang_hooks.dup_lang_specific_decl (new_tree);
        *parg = new_tree;
	parg = &DECL_CHAIN (new_tree);
      }
    else if (!pointer_map_contains (id->decl_map, arg))
      {
	/* Make an equivalent VAR_DECL.  If the argument was used
	   as temporary variable later in function, the uses will be
	   replaced by local variable.  */
	tree var = copy_decl_to_var (arg, id);
	insert_decl_map (id, arg, var);
        /* Declare this new variable.  */
        DECL_CHAIN (var) = *vars;
        *vars = var;
      }
  return new_parm;
}

/* Return a copy of the function's static chain.  */
static tree
copy_static_chain (tree static_chain, copy_body_data * id)
{
  tree *chain_copy, *pvar;

  chain_copy = &static_chain;
  for (pvar = chain_copy; *pvar; pvar = &DECL_CHAIN (*pvar))
    {
      tree new_tree = remap_decl (*pvar, id);
      lang_hooks.dup_lang_specific_decl (new_tree);
      DECL_CHAIN (new_tree) = DECL_CHAIN (*pvar);
      *pvar = new_tree;
    }
  return static_chain;
}

/* Return true if the function is allowed to be versioned.
   This is a guard for the versioning functionality.  */

bool
tree_versionable_function_p (tree fndecl)
{
  return (!lookup_attribute ("noclone", DECL_ATTRIBUTES (fndecl))
	  && copy_forbidden (DECL_STRUCT_FUNCTION (fndecl), fndecl) == NULL);
}

/* Delete all unreachable basic blocks and update callgraph.
   Doing so is somewhat nontrivial because we need to update all clones and
   remove inline function that become unreachable.  */

static bool
delete_unreachable_blocks_update_callgraph (copy_body_data *id)
{
  bool changed = false;
  basic_block b, next_bb;

  find_unreachable_blocks ();

  /* Delete all unreachable basic blocks.  */

  for (b = ENTRY_BLOCK_PTR_FOR_FN (cfun)->next_bb; b
       != EXIT_BLOCK_PTR_FOR_FN (cfun); b = next_bb)
    {
      next_bb = b->next_bb;

      if (!(b->flags & BB_REACHABLE))
	{
          gimple_stmt_iterator bsi;

          for (bsi = gsi_start_bb (b); !gsi_end_p (bsi); gsi_next (&bsi))
	    {
	      struct cgraph_edge *e;
	      struct cgraph_node *node;

	      ipa_remove_stmt_references (id->dst_node, gsi_stmt (bsi));

	      if (gimple_code (gsi_stmt (bsi)) == GIMPLE_CALL
		  &&(e = cgraph_edge (id->dst_node, gsi_stmt (bsi))) != NULL)
		{
		  if (!e->inline_failed)
		    cgraph_remove_node_and_inline_clones (e->callee, id->dst_node);
		  else
		    cgraph_remove_edge (e);
		}
	      if (id->transform_call_graph_edges == CB_CGE_MOVE_CLONES
		  && id->dst_node->clones)
		for (node = id->dst_node->clones; node != id->dst_node;)
		  {
		    ipa_remove_stmt_references (node, gsi_stmt (bsi));
		    if (gimple_code (gsi_stmt (bsi)) == GIMPLE_CALL
			&& (e = cgraph_edge (node, gsi_stmt (bsi))) != NULL)
		      {
			if (!e->inline_failed)
			  cgraph_remove_node_and_inline_clones (e->callee, id->dst_node);
			else
			  cgraph_remove_edge (e);
		      }

		    if (node->clones)
		      node = node->clones;
		    else if (node->next_sibling_clone)
		      node = node->next_sibling_clone;
		    else
		      {
			while (node != id->dst_node && !node->next_sibling_clone)
			  node = node->clone_of;
			if (node != id->dst_node)
			  node = node->next_sibling_clone;
		      }
		  }
	    }
	  delete_basic_block (b);
	  changed = true;
	}
    }

  return changed;
}

/* Update clone info after duplication.  */

static void
update_clone_info (copy_body_data * id)
{
  struct cgraph_node *node;
  if (!id->dst_node->clones)
    return;
  for (node = id->dst_node->clones; node != id->dst_node;)
    {
      /* First update replace maps to match the new body.  */
      if (node->clone.tree_map)
        {
	  unsigned int i;
          for (i = 0; i < vec_safe_length (node->clone.tree_map); i++)
	    {
	      struct ipa_replace_map *replace_info;
	      replace_info = (*node->clone.tree_map)[i];
	      walk_tree (&replace_info->old_tree, copy_tree_body_r, id, NULL);
	      walk_tree (&replace_info->new_tree, copy_tree_body_r, id, NULL);
	    }
	}
      if (node->clones)
	node = node->clones;
      else if (node->next_sibling_clone)
	node = node->next_sibling_clone;
      else
	{
	  while (node != id->dst_node && !node->next_sibling_clone)
	    node = node->clone_of;
	  if (node != id->dst_node)
	    node = node->next_sibling_clone;
	}
    }
}

/* Create a copy of a function's tree.
   OLD_DECL and NEW_DECL are FUNCTION_DECL tree nodes
   of the original function and the new copied function
   respectively.  In case we want to replace a DECL
   tree with another tree while duplicating the function's
   body, TREE_MAP represents the mapping between these
   trees. If UPDATE_CLONES is set, the call_stmt fields
   of edges of clones of the function will be updated.  

   If non-NULL ARGS_TO_SKIP determine function parameters to remove
   from new version.
   If SKIP_RETURN is true, the new version will return void.
   If non-NULL BLOCK_TO_COPY determine what basic blocks to copy.
   If non_NULL NEW_ENTRY determine new entry BB of the clone.
*/
void
tree_function_versioning (tree old_decl, tree new_decl,
			  vec<ipa_replace_map_p, va_gc> *tree_map,
			  bool update_clones, bitmap args_to_skip,
			  bool skip_return, bitmap blocks_to_copy,
			  basic_block new_entry)
{
  struct cgraph_node *old_version_node;
  struct cgraph_node *new_version_node;
  copy_body_data id;
  tree p;
  unsigned i;
  struct ipa_replace_map *replace_info;
  basic_block old_entry_block, bb;
  auto_vec<gimple, 10> init_stmts;
  tree vars = NULL_TREE;

  gcc_assert (TREE_CODE (old_decl) == FUNCTION_DECL
	      && TREE_CODE (new_decl) == FUNCTION_DECL);
  DECL_POSSIBLY_INLINED (old_decl) = 1;

  old_version_node = cgraph_get_node (old_decl);
  gcc_checking_assert (old_version_node);
  new_version_node = cgraph_get_node (new_decl);
  gcc_checking_assert (new_version_node);

  /* Copy over debug args.  */
  if (DECL_HAS_DEBUG_ARGS_P (old_decl))
    {
      vec<tree, va_gc> **new_debug_args, **old_debug_args;
      gcc_checking_assert (decl_debug_args_lookup (new_decl) == NULL);
      DECL_HAS_DEBUG_ARGS_P (new_decl) = 0;
      old_debug_args = decl_debug_args_lookup (old_decl);
      if (old_debug_args)
	{
	  new_debug_args = decl_debug_args_insert (new_decl);
	  *new_debug_args = vec_safe_copy (*old_debug_args);
	}
    }

  /* Output the inlining info for this abstract function, since it has been
     inlined.  If we don't do this now, we can lose the information about the
     variables in the function when the blocks get blown away as soon as we
     remove the cgraph node.  */
  (*debug_hooks->outlining_inline_function) (old_decl);

  DECL_ARTIFICIAL (new_decl) = 1;
  DECL_ABSTRACT_ORIGIN (new_decl) = DECL_ORIGIN (old_decl);
  if (DECL_ORIGIN (old_decl) == old_decl)
    old_version_node->used_as_abstract_origin = true;
  DECL_FUNCTION_PERSONALITY (new_decl) = DECL_FUNCTION_PERSONALITY (old_decl);

  /* Prepare the data structures for the tree copy.  */
  memset (&id, 0, sizeof (id));

  /* Generate a new name for the new version. */
  id.statements_to_fold = pointer_set_create ();

  id.decl_map = pointer_map_create ();
  id.debug_map = NULL;
  id.src_fn = old_decl;
  id.dst_fn = new_decl;
  id.src_node = old_version_node;
  id.dst_node = new_version_node;
  id.src_cfun = DECL_STRUCT_FUNCTION (old_decl);
  id.blocks_to_copy = blocks_to_copy;
  if (id.src_node->ipa_transforms_to_apply.exists ())
    {
      vec<ipa_opt_pass> old_transforms_to_apply
	    = id.dst_node->ipa_transforms_to_apply;
      unsigned int i;

      id.dst_node->ipa_transforms_to_apply
	    = id.src_node->ipa_transforms_to_apply.copy ();
      for (i = 0; i < old_transforms_to_apply.length (); i++)
        id.dst_node->ipa_transforms_to_apply.safe_push (old_transforms_to_apply[i]);
      old_transforms_to_apply.release ();
    }

  id.copy_decl = copy_decl_no_change;
  id.transform_call_graph_edges
    = update_clones ? CB_CGE_MOVE_CLONES : CB_CGE_MOVE;
  id.transform_new_cfg = true;
  id.transform_return_to_modify = false;
  id.transform_parameter = false;
  id.transform_lang_insert_block = NULL;

  old_entry_block = ENTRY_BLOCK_PTR_FOR_FN
    (DECL_STRUCT_FUNCTION (old_decl));
  DECL_RESULT (new_decl) = DECL_RESULT (old_decl);
  DECL_ARGUMENTS (new_decl) = DECL_ARGUMENTS (old_decl);
  initialize_cfun (new_decl, old_decl,
		   old_entry_block->count);
  DECL_STRUCT_FUNCTION (new_decl)->gimple_df->ipa_pta
    = id.src_cfun->gimple_df->ipa_pta;

  /* Copy the function's static chain.  */
  p = DECL_STRUCT_FUNCTION (old_decl)->static_chain_decl;
  if (p)
    DECL_STRUCT_FUNCTION (new_decl)->static_chain_decl =
      copy_static_chain (DECL_STRUCT_FUNCTION (old_decl)->static_chain_decl,
			 &id);

  /* If there's a tree_map, prepare for substitution.  */
  if (tree_map)
    for (i = 0; i < tree_map->length (); i++)
      {
	gimple init;
	replace_info = (*tree_map)[i];
	if (replace_info->replace_p)
	  {
	    if (!replace_info->old_tree)
	      {
		int i = replace_info->parm_num;
		tree parm;
		tree req_type;

		for (parm = DECL_ARGUMENTS (old_decl); i; parm = DECL_CHAIN (parm))
		  i --;
		replace_info->old_tree = parm;
		req_type = TREE_TYPE (parm);
		if (!useless_type_conversion_p (req_type, TREE_TYPE (replace_info->new_tree)))
		  {
		    if (fold_convertible_p (req_type, replace_info->new_tree))
		      replace_info->new_tree = fold_build1 (NOP_EXPR, req_type, replace_info->new_tree);
		    else if (TYPE_SIZE (req_type) == TYPE_SIZE (TREE_TYPE (replace_info->new_tree)))
		      replace_info->new_tree = fold_build1 (VIEW_CONVERT_EXPR, req_type, replace_info->new_tree);
		    else
		      {
			if (dump_file)
			  {
			    fprintf (dump_file, "    const ");
			    print_generic_expr (dump_file, replace_info->new_tree, 0);
			    fprintf (dump_file, "  can't be converted to param ");
			    print_generic_expr (dump_file, parm, 0);
			    fprintf (dump_file, "\n");
			  }
			replace_info->old_tree = NULL;
		      }
		  }
	      }
	    else
	      gcc_assert (TREE_CODE (replace_info->old_tree) == PARM_DECL);
	    if (replace_info->old_tree)
	      {
		init = setup_one_parameter (&id, replace_info->old_tree,
					    replace_info->new_tree, id.src_fn,
					    NULL,
					    &vars);
		if (init)
		  init_stmts.safe_push (init);
	      }
	  }
      }
  /* Copy the function's arguments.  */
  if (DECL_ARGUMENTS (old_decl) != NULL_TREE)
    DECL_ARGUMENTS (new_decl) =
      copy_arguments_for_versioning (DECL_ARGUMENTS (old_decl), &id,
      				     args_to_skip, &vars);

  DECL_INITIAL (new_decl) = remap_blocks (DECL_INITIAL (id.src_fn), &id);
  BLOCK_SUPERCONTEXT (DECL_INITIAL (new_decl)) = new_decl;

  declare_inline_vars (DECL_INITIAL (new_decl), vars);

  if (!vec_safe_is_empty (DECL_STRUCT_FUNCTION (old_decl)->local_decls))
    /* Add local vars.  */
    add_local_variables (DECL_STRUCT_FUNCTION (old_decl), cfun, &id);

  if (DECL_RESULT (old_decl) == NULL_TREE)
    ;
  else if (skip_return && !VOID_TYPE_P (TREE_TYPE (DECL_RESULT (old_decl))))
    {
      DECL_RESULT (new_decl)
	= build_decl (DECL_SOURCE_LOCATION (DECL_RESULT (old_decl)),
		      RESULT_DECL, NULL_TREE, void_type_node);
      DECL_CONTEXT (DECL_RESULT (new_decl)) = new_decl;
      cfun->returns_struct = 0;
      cfun->returns_pcc_struct = 0;
    }
  else
    {
      tree old_name;
      DECL_RESULT (new_decl) = remap_decl (DECL_RESULT (old_decl), &id);
      lang_hooks.dup_lang_specific_decl (DECL_RESULT (new_decl));
      if (gimple_in_ssa_p (id.src_cfun)
	  && DECL_BY_REFERENCE (DECL_RESULT (old_decl))
	  && (old_name = ssa_default_def (id.src_cfun, DECL_RESULT (old_decl))))
	{
	  tree new_name = make_ssa_name (DECL_RESULT (new_decl), NULL);
	  insert_decl_map (&id, old_name, new_name);
	  SSA_NAME_DEF_STMT (new_name) = gimple_build_nop ();
	  set_ssa_default_def (cfun, DECL_RESULT (new_decl), new_name);
	}
    }

  /* Set up the destination functions loop tree.  */
  if (loops_for_fn (DECL_STRUCT_FUNCTION (old_decl)) != NULL)
    {
      cfun->curr_properties &= ~PROP_loops;
      loop_optimizer_init (AVOID_CFG_MODIFICATIONS);
      cfun->curr_properties |= PROP_loops;
    }

  /* Copy the Function's body.  */
  copy_body (&id, old_entry_block->count, REG_BR_PROB_BASE,
	     ENTRY_BLOCK_PTR_FOR_FN (cfun), EXIT_BLOCK_PTR_FOR_FN (cfun),
	     new_entry);

  /* Renumber the lexical scoping (non-code) blocks consecutively.  */
  number_blocks (new_decl);

  /* We want to create the BB unconditionally, so that the addition of
     debug stmts doesn't affect BB count, which may in the end cause
     codegen differences.  */
  bb = split_edge (single_succ_edge (ENTRY_BLOCK_PTR_FOR_FN (cfun)));
  while (init_stmts.length ())
    insert_init_stmt (&id, bb, init_stmts.pop ());
  update_clone_info (&id);

  /* Remap the nonlocal_goto_save_area, if any.  */
  if (cfun->nonlocal_goto_save_area)
    {
      struct walk_stmt_info wi;

      memset (&wi, 0, sizeof (wi));
      wi.info = &id;
      walk_tree (&cfun->nonlocal_goto_save_area, remap_gimple_op_r, &wi, NULL);
    }

  /* Clean up.  */
  pointer_map_destroy (id.decl_map);
  if (id.debug_map)
    pointer_map_destroy (id.debug_map);
  free_dominance_info (CDI_DOMINATORS);
  free_dominance_info (CDI_POST_DOMINATORS);

  fold_marked_statements (0, id.statements_to_fold);
  pointer_set_destroy (id.statements_to_fold);
  fold_cond_expr_cond ();
  delete_unreachable_blocks_update_callgraph (&id);
  if (id.dst_node->definition)
    cgraph_rebuild_references ();
  update_ssa (TODO_update_ssa);

  /* After partial cloning we need to rescale frequencies, so they are
     within proper range in the cloned function.  */
  if (new_entry)
    {
      struct cgraph_edge *e;
      rebuild_frequencies ();

      new_version_node->count = ENTRY_BLOCK_PTR_FOR_FN (cfun)->count;
      for (e = new_version_node->callees; e; e = e->next_callee)
	{
	  basic_block bb = gimple_bb (e->call_stmt);
	  e->frequency = compute_call_stmt_bb_frequency (current_function_decl,
							 bb);
	  e->count = bb->count;
	}
      for (e = new_version_node->indirect_calls; e; e = e->next_callee)
	{
	  basic_block bb = gimple_bb (e->call_stmt);
	  e->frequency = compute_call_stmt_bb_frequency (current_function_decl,
							 bb);
	  e->count = bb->count;
	}
    }

  free_dominance_info (CDI_DOMINATORS);
  free_dominance_info (CDI_POST_DOMINATORS);

  gcc_assert (!id.debug_stmts.exists ());
  pop_cfun ();
  return;
}

/* EXP is CALL_EXPR present in a GENERIC expression tree.  Try to integrate
   the callee and return the inlined body on success.  */

tree
maybe_inline_call_in_expr (tree exp)
{
  tree fn = get_callee_fndecl (exp);

  /* We can only try to inline "const" functions.  */
  if (fn && TREE_READONLY (fn) && DECL_SAVED_TREE (fn))
    {
      struct pointer_map_t *decl_map = pointer_map_create ();
      call_expr_arg_iterator iter;
      copy_body_data id;
      tree param, arg, t;

      /* Remap the parameters.  */
      for (param = DECL_ARGUMENTS (fn), arg = first_call_expr_arg (exp, &iter);
	   param;
	   param = DECL_CHAIN (param), arg = next_call_expr_arg (&iter))
	*pointer_map_insert (decl_map, param) = arg;

      memset (&id, 0, sizeof (id));
      id.src_fn = fn;
      id.dst_fn = current_function_decl;
      id.src_cfun = DECL_STRUCT_FUNCTION (fn);
      id.decl_map = decl_map;

      id.copy_decl = copy_decl_no_change;
      id.transform_call_graph_edges = CB_CGE_DUPLICATE;
      id.transform_new_cfg = false;
      id.transform_return_to_modify = true;
      id.transform_parameter = true;
      id.transform_lang_insert_block = NULL;

      /* Make sure not to unshare trees behind the front-end's back
	 since front-end specific mechanisms may rely on sharing.  */
      id.regimplify = false;
      id.do_not_unshare = true;

      /* We're not inside any EH region.  */
      id.eh_lp_nr = 0;

      t = copy_tree_body (&id);
      pointer_map_destroy (decl_map);

      /* We can only return something suitable for use in a GENERIC
	 expression tree.  */
      if (TREE_CODE (t) == MODIFY_EXPR)
	return TREE_OPERAND (t, 1);
    }

   return NULL_TREE;
}

/* Duplicate a type, fields and all.  */

tree
build_duplicate_type (tree type)
{
  struct copy_body_data id;

  memset (&id, 0, sizeof (id));
  id.src_fn = current_function_decl;
  id.dst_fn = current_function_decl;
  id.src_cfun = cfun;
  id.decl_map = pointer_map_create ();
  id.debug_map = NULL;
  id.copy_decl = copy_decl_no_change;

  type = remap_type_1 (type, &id);

  pointer_map_destroy (id.decl_map);
  if (id.debug_map)
    pointer_map_destroy (id.debug_map);

  TYPE_CANONICAL (type) = type;

  return type;
}<|MERGE_RESOLUTION|>--- conflicted
+++ resolved
@@ -2213,25 +2213,14 @@
 
   init_empty_tree_cfg ();
 
-<<<<<<< HEAD
-  profile_status_for_function (cfun) = profile_status_for_function (src_cfun);
-  ENTRY_BLOCK_PTR->count =
-    (ENTRY_BLOCK_PTR_FOR_FUNCTION (src_cfun)->count * (double)count_scale /
-    REG_BR_PROB_BASE);
-  ENTRY_BLOCK_PTR->frequency
-    = ENTRY_BLOCK_PTR_FOR_FUNCTION (src_cfun)->frequency;
-  EXIT_BLOCK_PTR->count =
-    (EXIT_BLOCK_PTR_FOR_FUNCTION (src_cfun)->count * (double)count_scale /
-=======
   profile_status_for_fn (cfun) = profile_status_for_fn (src_cfun);
   ENTRY_BLOCK_PTR_FOR_FN (cfun)->count =
-    (ENTRY_BLOCK_PTR_FOR_FN (src_cfun)->count * count_scale /
+    (ENTRY_BLOCK_PTR_FOR_FN (src_cfun)->count * (double)count_scale /
      REG_BR_PROB_BASE);
   ENTRY_BLOCK_PTR_FOR_FN (cfun)->frequency
     = ENTRY_BLOCK_PTR_FOR_FN (src_cfun)->frequency;
   EXIT_BLOCK_PTR_FOR_FN (cfun)->count =
-    (EXIT_BLOCK_PTR_FOR_FN (src_cfun)->count * count_scale /
->>>>>>> ca9431f7
+    (EXIT_BLOCK_PTR_FOR_FN (src_cfun)->count * (double)count_scale /
      REG_BR_PROB_BASE);
   EXIT_BLOCK_PTR_FOR_FN (cfun)->frequency =
     EXIT_BLOCK_PTR_FOR_FN (src_cfun)->frequency;
@@ -4710,7 +4699,7 @@
           && (code == VAR_DECL)
           && (TREE_STATIC (*tp) || DECL_EXTERNAL (*tp)))
         {
-          tree resolved_decl = real_varpool_node (*tp)->symbol.decl;
+          tree resolved_decl = real_varpool_node (*tp)->decl;
           if (resolved_decl != *tp)
             {
               *tp = resolved_decl;
