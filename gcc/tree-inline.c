--- conflicted
+++ resolved
@@ -191,12 +191,10 @@
       TREE_TYPE (new) = TREE_TYPE (SSA_NAME_VAR (new));
       if (gimple_nop_p (SSA_NAME_DEF_STMT (name)))
 	{
-<<<<<<< HEAD
-	  /* By inlining function having uninitialized variable, we
-	     might extend the lifetime (variable might get reused).
-	     This cause ICE in the case we end up extending lifetime
-	     of SSA name across abnormal edge, but also increase
-	     register presure.
+	  /* By inlining function having uninitialized variable, we might
+	     extend the lifetime (variable might get reused).  This cause
+	     ICE in the case we end up extending lifetime of SSA name across
+	     abnormal edge, but also increase register pressure.
 
 	     We simply initialize all uninitialized vars by 0 except
 	     for case we are inlining to very first BB.  We can avoid
@@ -204,19 +202,6 @@
 	     regions of the CFG, but this is expensive to test.  */
 	  if (id->entry_bb
 	      && is_gimple_reg (SSA_NAME_VAR (name))
-=======
-	  /* By inlining function having uninitialized variable, we might
-	     extend the lifetime (variable might get reused).  This cause
-	     ICE in the case we end up extending lifetime of SSA name across
-	     abnormal edge, but also increase register pressure.
-
-	     We simply initialize all uninitialized vars by 0 except for case
-	     we are inlining to very first BB.  We can avoid this for all
-	     BBs that are not withing strongly connected regions of the CFG,
-	     but this is bit expensive to test.
-	   */
-	  if (id->entry_bb && is_gimple_reg (SSA_NAME_VAR (name))
->>>>>>> c4fe74e0
 	      && TREE_CODE (SSA_NAME_VAR (name)) != PARM_DECL
 	      && (id->entry_bb != EDGE_SUCC (ENTRY_BLOCK_PTR, 0)->dest
 		  || EDGE_COUNT (id->entry_bb->preds) != 1))
