--- conflicted
+++ resolved
@@ -1372,7 +1372,7 @@
 
 	  /* We're duplicating a CALL_EXPR.  Find any corresponding
 	     callgraph edges and update or duplicate them.  */
-	  if (is_gimple_call (stmt) && (decl = gimple_call_fndecl (stmt)))
+	  if (is_gimple_call (stmt))
 	    {
 	      struct cgraph_node *node;
 	      struct cgraph_edge *edge;
@@ -1383,7 +1383,8 @@
 		edge = cgraph_edge (id->src_node, orig_stmt);
 		if (edge)
 		  cgraph_clone_edge (edge, id->dst_node, stmt,
-		      REG_BR_PROB_BASE, 1, edge->frequency, true);
+					   REG_BR_PROB_BASE, 1,
+					   edge->frequency, true);
 		break;
 
 	      case CB_CGE_MOVE_CLONES:
@@ -1392,8 +1393,8 @@
 		    node = node->next_clone)
 		  {
 		    edge = cgraph_edge (node, orig_stmt);
-		    gcc_assert (edge);
-		    cgraph_set_call_stmt (edge, stmt);
+			  if (edge)
+			    cgraph_set_call_stmt (edge, stmt);
 		  }
 		/* FALLTHRU */
 
@@ -1408,7 +1409,6 @@
 		}
 	    }
 
-<<<<<<< HEAD
 	  /* If you think we can abort here, you are wrong.
 	     There is no region 0 in gimple.  */
 	  gcc_assert (lookup_stmt_eh_region_fn (id->src_cfun, orig_stmt) != 0);
@@ -1446,101 +1446,6 @@
 		  && stmt_could_throw_p (stmt))
 		add_stmt_to_eh_region (stmt, id->eh_region);
 	    }
-=======
-	      /* Statements produced by inlining can be unfolded, especially
-		 when we constant propagated some operands.  We can't fold
-		 them right now for two reasons:
-		 1) folding require SSA_NAME_DEF_STMTs to be correct
-		 2) we can't change function calls to builtins.
-		 So we just mark statement for later folding.  We mark
-		 all new statements, instead just statements that has changed
-		 by some nontrivial substitution so even statements made
-		 foldable indirectly are updated.  If this turns out to be
-		 expensive, copy_body can be told to watch for nontrivial
-		 changes.  */
-	      if (id->statements_to_fold)
-		pointer_set_insert (id->statements_to_fold, stmt);
-	      /* We're duplicating a CALL_EXPR.  Find any corresponding
-		 callgraph edges and update or duplicate them.  */
-	      if (call)
-		{
-		  struct cgraph_node *node;
-		  struct cgraph_edge *edge;
-		 
-		  switch (id->transform_call_graph_edges)
-		    {
-		    case CB_CGE_DUPLICATE:
-		      edge = cgraph_edge (id->src_node, orig_stmt);
-		      if (edge)
-			cgraph_clone_edge (edge, id->dst_node, stmt,
-					   REG_BR_PROB_BASE, 1,
-					   edge->frequency, true);
-		      break;
-
-		    case CB_CGE_MOVE_CLONES:
-		      for (node = id->dst_node->next_clone;
-			   node;
-			   node = node->next_clone)
-			{
-			  edge = cgraph_edge (node, orig_stmt);
-			  if (edge)
-			    cgraph_set_call_stmt (edge, stmt);
-			}
-		      /* FALLTHRU */
-
-		    case CB_CGE_MOVE:
-		      edge = cgraph_edge (id->dst_node, orig_stmt);
-		      if (edge)
-			cgraph_set_call_stmt (edge, stmt);
-		      break;
-
-		    default:
-		      gcc_unreachable ();
-		    }
-		}
-	      /* If you think we can abort here, you are wrong.
-		 There is no region 0 in tree land.  */
-	      gcc_assert (lookup_stmt_eh_region_fn (id->src_cfun, orig_stmt)
-			  != 0);
-
-	      if (tree_could_throw_p (stmt)
-		  /* When we are cloning for inlining, we are supposed to
-		     construct a clone that calls precisely the same functions
-		     as original.  However IPA optimizers might've proved
-		     earlier some function calls as non-trapping that might
-		     render some basic blocks dead that might become
-		     unreachable.
-
-		     We can't update SSA with unreachable blocks in CFG and thus
-		     we prevent the scenario by preserving even the "dead" eh
-		     edges until the point they are later removed by
-		     fixup_cfg pass.  */
-		  || (id->transform_call_graph_edges == CB_CGE_MOVE_CLONES
-		      && lookup_stmt_eh_region_fn (id->src_cfun, orig_stmt) > 0))
-		{
-		  int region = lookup_stmt_eh_region_fn (id->src_cfun, orig_stmt);
-		  /* Add an entry for the copied tree in the EH hashtable.
-		     When cloning or versioning, use the hashtable in
-		     cfun, and just copy the EH number.  When inlining, use the
-		     hashtable in the caller, and adjust the region number.  */
-		  if (region > 0)
-		    add_stmt_to_eh_region (stmt, region + id->eh_region_offset);
-
-		  /* If this tree doesn't have a region associated with it,
-		     and there is a "current region,"
-		     then associate this tree with the current region
-		     and add edges associated with this region.  */
-		  if ((lookup_stmt_eh_region_fn (id->src_cfun,
-						 orig_stmt) <= 0
-		       && id->eh_region > 0)
-		      && tree_could_throw_p (stmt))
-		    add_stmt_to_eh_region (stmt, id->eh_region);
-		}
-	      if (gimple_in_ssa_p (cfun))
-		{
-		   ssa_op_iter i;
-		   tree def;
->>>>>>> 3e293154
 
 	  if (gimple_in_ssa_p (cfun))
 	    {
@@ -3140,13 +3045,10 @@
   BLOCK_SUPERCONTEXT (new_block) = current_block;
 }
 
-<<<<<<< HEAD
-/* If STMT is a GIMPLE_CALL, replace it with its inline expansion.  */
-=======
 /* Fetch callee declaration from the call graph edge going from NODE and
    associated with STMR call statement.  Return NULL_TREE if not found.  */
 static tree
-get_indirect_callee_fndecl (struct cgraph_node *node, tree stmt)
+get_indirect_callee_fndecl (struct cgraph_node *node, gimple stmt)
 {
   struct cgraph_edge *cs;
 
@@ -3157,8 +3059,7 @@
   return NULL_TREE;
 }
 
-/* If *TP is a CALL_EXPR, replace it with its inline expansion.  */
->>>>>>> 3e293154
+/* If STMT is a GIMPLE_CALL, replace it with its inline expansion.  */
 
 static bool
 expand_call_inline (basic_block bb, gimple stmt, copy_body_data *id)
