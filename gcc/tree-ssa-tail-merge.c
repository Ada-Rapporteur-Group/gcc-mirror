--- conflicted
+++ resolved
@@ -314,12 +314,8 @@
 
   if (gimple_vdef (stmt) != NULL_TREE
       || gimple_has_side_effects (stmt)
-<<<<<<< HEAD
-      || gimple_could_trap_p_1 (stmt, false, false))
-=======
       || gimple_could_trap_p_1 (stmt, false, false)
       || gimple_vuse (stmt) != NULL_TREE)
->>>>>>> d8d30888
     return false;
 
   def_p = SINGLE_SSA_DEF_OPERAND (stmt, SSA_OP_DEF);
