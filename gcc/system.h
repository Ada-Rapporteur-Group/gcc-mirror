--- conflicted
+++ resolved
@@ -814,15 +814,11 @@
 	ASM_OUTPUT_SHARED_LOCAL ASM_MAKE_LABEL_LINKONCE			   \
 	STACK_CHECK_PROBE_INTERVAL STACK_CHECK_PROBE_LOAD		   \
 	ORDER_REGS_FOR_LOCAL_ALLOC FUNCTION_OUTGOING_VALUE		   \
-<<<<<<< HEAD
-	ASM_DECLARE_CONSTANT_NAME MODIFY_TARGET_NAME SWITCHES_NEED_SPACES
-=======
 	ASM_DECLARE_CONSTANT_NAME MODIFY_TARGET_NAME SWITCHES_NEED_SPACES  \
 	SWITCH_CURTAILS_COMPILATION SWITCH_TAKES_ARG WORD_SWITCH_TAKES_ARG \
 	TARGET_OPTION_TRANSLATE_TABLE HANDLE_PRAGMA_PACK_PUSH_POP	   \
 	HANDLE_SYSV_PRAGMA HANDLE_PRAGMA_WEAK CONDITIONAL_REGISTER_USAGE   \
 	FUNCTION_ARG_BOUNDARY MUST_USE_SJLJ_EXCEPTIONS
->>>>>>> 155d23aa
 
 /* Hooks that are no longer used.  */
  #pragma GCC poison LANG_HOOKS_FUNCTION_MARK LANG_HOOKS_FUNCTION_FREE	\
@@ -858,11 +854,7 @@
 /* Front ends should never have to include middle-end headers.  Enforce
    this by poisoning the header double-include protection defines.  */
 #ifdef IN_GCC_FRONTEND
-<<<<<<< HEAD
-#pragma GCC poison GCC_RTL_H GCC_EXCEPT_H
-=======
 #pragma GCC poison GCC_RTL_H GCC_EXCEPT_H GCC_EXPR_H
->>>>>>> 155d23aa
 #endif
 
 /* Note: not all uses of the `index' token (e.g. variable names and
