--- conflicted
+++ resolved
@@ -902,11 +902,7 @@
      outside printable ASCII.  */
   if (!valid_printable_utf8)
     {
-<<<<<<< HEAD
-      char *ret = (char *) ggc_alloc_atomic (4 * idlen + 1);
-=======
       char *ret = (char *) identifier_to_locale_alloc (4 * idlen + 1);
->>>>>>> c3f247f4
       char *p = ret;
       for (i = 0; i < idlen; i++)
 	{
@@ -949,11 +945,7 @@
 	      size_t outbytesleft = ret_alloc - 1;
 	      size_t iconv_ret;
 
-<<<<<<< HEAD
-	      ret = (char *) ggc_alloc_atomic (ret_alloc);
-=======
 	      ret = (char *) identifier_to_locale_alloc (ret_alloc);
->>>>>>> c3f247f4
 	      outbuf = ret;
 
 	      if (iconv (cd, 0, 0, 0, 0) == (size_t) -1)
@@ -1012,11 +1004,7 @@
 
   /* Otherwise, convert non-ASCII characters in IDENT to UCNs.  */
   {
-<<<<<<< HEAD
-    char *ret = (char *) ggc_alloc_atomic (10 * idlen + 1);
-=======
     char *ret = (char *) identifier_to_locale_alloc (10 * idlen + 1);
->>>>>>> c3f247f4
     char *p = ret;
     for (i = 0; i < idlen;)
       {
