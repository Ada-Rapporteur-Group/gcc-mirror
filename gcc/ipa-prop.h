/* Interprocedural analyses.
<<<<<<< HEAD
   Copyright (C) 2005, 2007, 2008, 2009
=======
   Copyright (C) 2005, 2007, 2008, 2009, 2010
>>>>>>> 03d20231
   Free Software Foundation, Inc.

This file is part of GCC.

GCC is free software; you can redistribute it and/or modify it under
the terms of the GNU General Public License as published by the Free
Software Foundation; either version 3, or (at your option) any later
version.

GCC is distributed in the hope that it will be useful, but WITHOUT ANY
WARRANTY; without even the implied warranty of MERCHANTABILITY or
FITNESS FOR A PARTICULAR PURPOSE.  See the GNU General Public License
for more details.

You should have received a copy of the GNU General Public License
along with GCC; see the file COPYING3.  If not see
<http://www.gnu.org/licenses/>.  */

#ifndef IPA_PROP_H
#define IPA_PROP_H

#include "tree.h"
#include "vec.h"
#include "cgraph.h"
#include "gimple.h"

/* The following definitions and interfaces are used by
   interprocedural analyses or parameters.  */

/* ipa-prop.c stuff (ipa-cp, indirect inlining):  */

/* A jump function for a callsite represents the values passed as actual
   arguments of the callsite. There are three main types of values :

   Pass-through - the caller's formal parameter is passed as an actual
                  argument, possibly one simple operation performed on it.
   Constant     - a constant (is_gimple_ip_invariant)is passed as an actual
                  argument.
   Unknown      - neither of the above.

   IPA_JF_CONST_MEMBER_PTR stands for C++ member pointers, it is a special
   constant in this regard.  Other constants are represented with IPA_JF_CONST.

   IPA_JF_ANCESTOR is a special pass-through jump function, which means that
   the result is an address of a part of the object pointed to by the formal
   parameter to which the function refers.  It is mainly intended to represent
   getting addresses of of ancestor fields in C++
   (e.g. &this_1(D)->D.1766.D.1756).  Note that if the original pointer is
   NULL, ancestor jump function must behave like a simple pass-through.

   Other pass-through functions can either simply pass on an unchanged formal
   parameter or can apply one simple binary operation to it (such jump
   functions are called polynomial).

   IPA_JF_KNOWN_TYPE is a special type of an "unknown" function that applies
   only to pointer parameters.  It means that even though we cannot prove that
   the passed value is an interprocedural constant, we still know the exact
   type of the containing object which may be valuable for devirtualization.

   Jump functions are computed in ipa-prop.c by function
   update_call_notes_after_inlining.  Some information can be lost and jump
   functions degraded accordingly when inlining, see
   update_call_notes_after_inlining in the same file.  */

enum jump_func_type
{
  IPA_JF_UNKNOWN = 0,  /* newly allocated and zeroed jump functions default */
  IPA_JF_KNOWN_TYPE,        /* represented by field base_binfo */
  IPA_JF_CONST,             /* represented by field costant */
  IPA_JF_CONST_MEMBER_PTR,  /* represented by field member_cst */
  IPA_JF_PASS_THROUGH,	    /* represented by field pass_through */
  IPA_JF_ANCESTOR	    /* represented by field ancestor */
};

/* Structure holding data required to describe a pass-through jump function.  */

struct GTY(()) ipa_pass_through_data
{
  /* If an operation is to be performed on the original parameter, this is the
     second (constant) operand.  */
  tree operand;
  /* Number of the caller's formal parameter being passed.  */
  int formal_id;
  /* Operation that is performed on the argument before it is passed on.
     NOP_EXPR means no operation.  Otherwise oper must be a simple binary
     arithmetic operation where the caller's parameter is the first operand and
     operand field from this structure is the second one.  */
  enum tree_code operation;
};

/* Structure holding data required to describe an ancestor pass-through
   jump function.  */

struct GTY(()) ipa_ancestor_jf_data
{
  /* Offset of the field representing the ancestor.  */
  HOST_WIDE_INT offset;
  /* TYpe of the result.  */
  tree type;
  /* Number of the caller's formal parameter being passed.  */
  int formal_id;
};

/* Structure holding a C++ member pointer constant.  Holds a pointer to the
   method and delta offset.  */
struct GTY(()) ipa_member_ptr_cst
{
  tree pfn;
  tree delta;
};

/* A jump function for a callsite represents the values passed as actual
   arguments of the callsite. See enum jump_func_type for the various
   types of jump functions supported.  */
struct GTY (()) ipa_jump_func
{
  enum jump_func_type type;
  /* Represents a value of a jump function.  pass_through is used only in jump
     function context.  constant represents the actual constant in constant jump
     functions and member_cst holds constant c++ member functions.  */
  union jump_func_value
  {
    tree GTY ((tag ("IPA_JF_KNOWN_TYPE"))) base_binfo;
    tree GTY ((tag ("IPA_JF_CONST"))) constant;
    struct ipa_member_ptr_cst GTY ((tag ("IPA_JF_CONST_MEMBER_PTR"))) member_cst;
    struct ipa_pass_through_data GTY ((tag ("IPA_JF_PASS_THROUGH"))) pass_through;
    struct ipa_ancestor_jf_data GTY ((tag ("IPA_JF_ANCESTOR"))) ancestor;
  } GTY ((desc ("%1.type"))) value;
};

/* All formal parameters in the program have a lattice associated with it
   computed by the interprocedural stage of IPCP.
   There are three main values of the lattice:
   IPA_TOP - unknown,
<<<<<<< HEAD
   IPA_BOTTOM - non constant,
   IPA_CONST_VALUE - simple scalar constant,
   Cval of formal f will have a constant value if all callsites to this
   function have the same constant value passed to f.
   Integer and real constants are represented as IPA_CONST_VALUE.  */
=======
   IPA_BOTTOM - variable,
   IPA_CONST_VALUE - simple scalar constant,

   We also use this type to propagate types accross the call graph for the
   purpose of devirtualization.  In that case, IPA_CONST_VALUE denotes a known
   type, rather than a constant.  */
>>>>>>> 03d20231
enum ipa_lattice_type
{
  IPA_BOTTOM,
  IPA_CONST_VALUE,
  IPA_TOP
};

/* All formal parameters in the program have a cval computed by
   the interprocedural stage of IPCP. See enum ipa_lattice_type for
   the various types of lattices supported */
struct ipcp_lattice
{
  enum ipa_lattice_type type;
  tree constant;
};

/* Structure describing a single formal parameter.  */
struct ipa_param_descriptor
{
  /* IPA-CP lattice.  */
  struct ipcp_lattice ipcp_lattice;
  /* PARAM_DECL of this parameter.  */
  tree decl;
<<<<<<< HEAD
  /* The parameter is used.  */
  unsigned used : 1;
=======
  /* Vector of BINFOs of types that this argument might encounter.  NULL
     basically means a top value, bottom is marked by the cannot_devirtualize
     flag below.*/
  VEC (tree, heap) *types;
  /* The parameter is used.  */
  unsigned used : 1;
  /* Set when parameter type cannot be used for devirtualization.  */
  unsigned cannot_devirtualize : 1;
>>>>>>> 03d20231
};

/* ipa_node_params stores information related to formal parameters of functions
   and some other information for interprocedural passes that operate on
   parameters (such as ipa-cp).  */
struct ipa_node_params
{
  /* Number of formal parameters of this function.  When set to 0, this
     function's parameters would not be analyzed by IPA CP.  */
  int param_count;
  /* Whether this function is called with variable number of actual
     arguments.  */
  unsigned called_with_var_arguments : 1;
  /* Whether the param uses analysis has already been performed.  */
  unsigned uses_analysis_done : 1;
  /* Whether the function is enqueued in an ipa_func_list.  */
  unsigned node_enqueued : 1;
  /* Pointer to an array of structures describing individual formal
     parameters.  */
  struct ipa_param_descriptor *params;
  /* Only for versioned nodes this field would not be NULL,
     it points to the node that IPA cp cloned from.  */
  struct cgraph_node *ipcp_orig_node;
  /* Meaningful only for original functions.  Expresses the
     ratio between the direct calls and sum of all invocations of
     this function (given by profiling info).  It is used to calculate
     the profiling information of the original function and the versioned
     one.  */
  gcov_type count_scale;
};

/* ipa_node_params access functions.  Please use these to access fields that
   are or will be shared among various passes.  */

/* Set the number of formal parameters. */

static inline void
ipa_set_param_count (struct ipa_node_params *info, int count)
{
  info->param_count = count;
}

/* Return the number of formal parameters. */

static inline int
ipa_get_param_count (struct ipa_node_params *info)
{
  return info->param_count;
}

/* Return the declaration of Ith formal parameter of the function corresponding
   to INFO.  Note there is no setter function as this array is built just once
   using ipa_initialize_node_params. */

static inline tree
ipa_get_param (struct ipa_node_params *info, int i)
{
  return info->params[i].decl;
}

/* Return the used flag corresponding to the Ith formal parameter of
   the function associated with INFO.  */

static inline bool
ipa_is_param_used (struct ipa_node_params *info, int i)
{
  return info->params[i].used;
<<<<<<< HEAD
=======
}

/* Return the cannot_devirtualize flag corresponding to the Ith formal
   parameter of the function associated with INFO.  The corresponding function
   to set the flag is ipa_set_param_cannot_devirtualize.  */

static inline bool
ipa_param_cannot_devirtualize_p (struct ipa_node_params *info, int i)
{
  return info->params[i].cannot_devirtualize;
}

/* Return true iff the vector of possible types of the Ith formal parameter of
   the function associated with INFO is empty.  */

static inline bool
ipa_param_types_vec_empty (struct ipa_node_params *info, int i)
{
  return info->params[i].types == NULL;
>>>>>>> 03d20231
}

/* Flag this node as having callers with variable number of arguments.  */

static inline void
ipa_set_called_with_variable_arg (struct ipa_node_params *info)
{
  info->called_with_var_arguments = 1;
}

/* Have we detected this node was called with variable number of arguments? */

static inline bool
ipa_is_called_with_var_arguments (struct ipa_node_params *info)
{
  return info->called_with_var_arguments;
}



<<<<<<< HEAD
/* ipa_edge_args stores information related to a callsite and particularly
   its arguments. It is pointed to by a field in the
   callsite's corresponding cgraph_edge.  */
=======
/* ipa_edge_args stores information related to a callsite and particularly its
   arguments.  It can be accessed by the IPA_EDGE_REF macro.  */
>>>>>>> 03d20231
typedef struct GTY(()) ipa_edge_args
{
  /* Number of actual arguments in this callsite.  When set to 0,
     this callsite's parameters would not be analyzed by the different
     stages of IPA CP.  */
  int argument_count;
  /* Array of the callsite's jump function of each parameter.  */
  struct ipa_jump_func GTY ((length ("%h.argument_count"))) *jump_functions;
} ipa_edge_args_t;

/* ipa_edge_args access functions.  Please use these to access fields that
   are or will be shared among various passes.  */

/* Set the number of actual arguments. */

static inline void
ipa_set_cs_argument_count (struct ipa_edge_args *args, int count)
{
  args->argument_count = count;
}

/* Return the number of actual arguments. */

static inline int
ipa_get_cs_argument_count (struct ipa_edge_args *args)
{
  return args->argument_count;
}

/* Returns a pointer to the jump function for the ith argument.  Please note
   there is no setter function as jump functions are all set up in
   ipa_compute_jump_functions. */

static inline struct ipa_jump_func *
ipa_get_ith_jump_func (struct ipa_edge_args *args, int i)
{
  return &args->jump_functions[i];
}

/* Vectors need to have typedefs of structures.  */
typedef struct ipa_node_params ipa_node_params_t;

/* Types of vectors holding the infos.  */
DEF_VEC_O (ipa_node_params_t);
DEF_VEC_ALLOC_O (ipa_node_params_t, heap);
DEF_VEC_O (ipa_edge_args_t);
DEF_VEC_ALLOC_O (ipa_edge_args_t, gc);

/* Vector where the parameter infos are actually stored. */
extern VEC (ipa_node_params_t, heap) *ipa_node_params_vector;
/* Vector where the parameter infos are actually stored. */
extern GTY(()) VEC (ipa_edge_args_t, gc) *ipa_edge_args_vector;

/* Return the associated parameter/argument info corresponding to the given
   node/edge.  */
#define IPA_NODE_REF(NODE) (VEC_index (ipa_node_params_t, \
				       ipa_node_params_vector, (NODE)->uid))
#define IPA_EDGE_REF(EDGE) (VEC_index (ipa_edge_args_t, \
				       ipa_edge_args_vector, (EDGE)->uid))
/* This macro checks validity of index returned by
   ipa_get_param_decl_index function.  */
#define IS_VALID_JUMP_FUNC_INDEX(I) ((I) != -1)

/* Creating and freeing ipa_node_params and ipa_edge_args.  */
void ipa_create_all_node_params (void);
void ipa_create_all_edge_args (void);
void ipa_free_edge_args_substructures (struct ipa_edge_args *);
void ipa_free_node_params_substructures (struct ipa_node_params *);
void ipa_free_all_node_params (void);
void ipa_free_all_edge_args (void);
void ipa_create_all_structures_for_iinln (void);
void ipa_free_all_structures_after_ipa_cp (void);
void ipa_free_all_structures_after_iinln (void);
void ipa_register_cgraph_hooks (void);

/* This function ensures the array of node param infos is big enough to
   accommodate a structure for all nodes and reallocates it if not.  */

static inline void
ipa_check_create_node_params (void)
{
  if (!ipa_node_params_vector)
    ipa_node_params_vector = VEC_alloc (ipa_node_params_t, heap,
					cgraph_max_uid);

  if (VEC_length (ipa_node_params_t, ipa_node_params_vector)
      <= (unsigned) cgraph_max_uid)
    VEC_safe_grow_cleared (ipa_node_params_t, heap,
			   ipa_node_params_vector, cgraph_max_uid + 1);
}

/* This function ensures the array of edge arguments infos is big enough to
   accommodate a structure for all edges and reallocates it if not.  */

static inline void
ipa_check_create_edge_args (void)
{
  if (!ipa_edge_args_vector)
    ipa_edge_args_vector = VEC_alloc (ipa_edge_args_t, gc,
				      cgraph_edge_max_uid);

  if (VEC_length (ipa_edge_args_t, ipa_edge_args_vector)
      <=  (unsigned) cgraph_edge_max_uid)
    VEC_safe_grow_cleared (ipa_edge_args_t, gc, ipa_edge_args_vector,
			   cgraph_edge_max_uid + 1);
}

/* Returns true if the array of edge infos is large enough to accommodate an
   info for EDGE.  The main purpose of this function is that debug dumping
   function can check info availability without causing reallocations.  */

static inline bool
ipa_edge_args_info_available_for_edge_p (struct cgraph_edge *edge)
{
  return ((unsigned) edge->uid < VEC_length (ipa_edge_args_t,
					     ipa_edge_args_vector));
}

/* A function list element.  It is used to create a temporary worklist used in
   the propagation stage of IPCP. (can be used for more IPA optimizations)  */
struct ipa_func_list
{
  struct cgraph_node *node;
  struct ipa_func_list *next;
};

/* ipa_func_list interface.  */
struct ipa_func_list *ipa_init_func_list (void);
void ipa_push_func_to_list_1 (struct ipa_func_list **, struct cgraph_node *,
			      struct ipa_node_params *);
struct cgraph_node *ipa_pop_func_from_list (struct ipa_func_list **);

/* Add cgraph NODE to the worklist WL if it is not already in one.  */

static inline void
ipa_push_func_to_list (struct ipa_func_list **wl, struct cgraph_node *node)
{
  struct ipa_node_params *info = IPA_NODE_REF (node);

  if (!info->node_enqueued)
    ipa_push_func_to_list_1 (wl, node, info);
}

void ipa_analyze_node (struct cgraph_node *);

/* Function formal parameters related computations.  */
void ipa_initialize_node_params (struct cgraph_node *node);
bool ipa_propagate_indirect_call_infos (struct cgraph_edge *cs,
					VEC (cgraph_edge_p, heap) **new_edges);

/* Indirect edge and binfo processing.  */
struct cgraph_edge *ipa_make_edge_direct_to_target (struct cgraph_edge *, tree,
						    tree);


/* Debugging interface.  */
void ipa_print_node_params (FILE *, struct cgraph_node *node);
void ipa_print_all_params (FILE *);
void ipa_print_node_jump_functions (FILE *f, struct cgraph_node *node);
void ipa_print_all_jump_functions (FILE * f);

/* Structure to describe transformations of formal parameters and actual
   arguments.  Each instance describes one new parameter and they are meant to
   be stored in a vector.  Additionally, most users will probably want to store
   adjustments about parameters that are being removed altogether so that SSA
   names belonging to them can be replaced by SSA names of an artificial
   variable.  */
struct ipa_parm_adjustment
{
  /* The original PARM_DECL itself, helpful for processing of the body of the
     function itself.  Intended for traversing function bodies.
     ipa_modify_formal_parameters, ipa_modify_call_arguments and
     ipa_combine_adjustments ignore this and use base_index.
     ipa_modify_formal_parameters actually sets this.  */
  tree base;

  /* Type of the new parameter.  However, if by_ref is true, the real type will
     be a pointer to this type.  */
  tree type;

<<<<<<< HEAD
=======
  /* Alias refrerence type to be used in MEM_REFs when adjusting caller
     arguments.  */
  tree alias_ptr_type;

>>>>>>> 03d20231
  /* The new declaration when creating/replacing a parameter.  Created by
     ipa_modify_formal_parameters, useful for functions modifying the body
     accordingly. */
  tree reduction;

  /* New declaration of a substitute variable that we may use to replace all
     non-default-def ssa names when a parm decl is going away.  */
  tree new_ssa_base;

  /* If non-NULL and the original parameter is to be removed (copy_param below
     is NULL), this is going to be its nonlocalized vars value.  */
  tree nonlocal_value;

  /* Offset into the original parameter (for the cases when the new parameter
     is a component of an original one).  */
  HOST_WIDE_INT offset;

  /* Zero based index of the original parameter this one is based on.  (ATM
     there is no way to insert a new parameter out of the blue because there is
     no need but if it arises the code can be easily exteded to do so.)  */
  int base_index;

  /* This new parameter is an unmodified parameter at index base_index. */
  unsigned copy_param : 1;

  /* This adjustment describes a parameter that is about to be removed
     completely.  Most users will probably need to book keep those so that they
     don't leave behinfd any non default def ssa names belonging to them.  */
  unsigned remove_param : 1;

  /* The parameter is to be passed by reference.  */
  unsigned by_ref : 1;
};

typedef struct ipa_parm_adjustment ipa_parm_adjustment_t;
DEF_VEC_O (ipa_parm_adjustment_t);
DEF_VEC_ALLOC_O (ipa_parm_adjustment_t, heap);

typedef VEC (ipa_parm_adjustment_t, heap) *ipa_parm_adjustment_vec;

VEC(tree, heap) *ipa_get_vector_of_formal_parms (tree fndecl);
void ipa_modify_formal_parameters (tree fndecl, ipa_parm_adjustment_vec,
				   const char *);
void ipa_modify_call_arguments (struct cgraph_edge *, gimple,
				ipa_parm_adjustment_vec);
ipa_parm_adjustment_vec ipa_combine_adjustments (ipa_parm_adjustment_vec,
						 ipa_parm_adjustment_vec);
void ipa_dump_param_adjustments (FILE *, ipa_parm_adjustment_vec, tree);

void ipa_prop_write_jump_functions (cgraph_node_set set);
void ipa_prop_read_jump_functions (void);
void ipa_update_after_lto_read (void);

/* From tree-sra.c:  */
<<<<<<< HEAD
bool build_ref_for_offset (tree *, tree, HOST_WIDE_INT, tree, bool);
=======
tree build_ref_for_offset (location_t, tree, HOST_WIDE_INT, tree,
			   gimple_stmt_iterator *, bool);
>>>>>>> 03d20231

#endif /* IPA_PROP_H */<|MERGE_RESOLUTION|>--- conflicted
+++ resolved
@@ -1,9 +1,5 @@
 /* Interprocedural analyses.
-<<<<<<< HEAD
-   Copyright (C) 2005, 2007, 2008, 2009
-=======
    Copyright (C) 2005, 2007, 2008, 2009, 2010
->>>>>>> 03d20231
    Free Software Foundation, Inc.
 
 This file is part of GCC.
@@ -138,20 +134,12 @@
    computed by the interprocedural stage of IPCP.
    There are three main values of the lattice:
    IPA_TOP - unknown,
-<<<<<<< HEAD
-   IPA_BOTTOM - non constant,
-   IPA_CONST_VALUE - simple scalar constant,
-   Cval of formal f will have a constant value if all callsites to this
-   function have the same constant value passed to f.
-   Integer and real constants are represented as IPA_CONST_VALUE.  */
-=======
    IPA_BOTTOM - variable,
    IPA_CONST_VALUE - simple scalar constant,
 
    We also use this type to propagate types accross the call graph for the
    purpose of devirtualization.  In that case, IPA_CONST_VALUE denotes a known
    type, rather than a constant.  */
->>>>>>> 03d20231
 enum ipa_lattice_type
 {
   IPA_BOTTOM,
@@ -175,10 +163,6 @@
   struct ipcp_lattice ipcp_lattice;
   /* PARAM_DECL of this parameter.  */
   tree decl;
-<<<<<<< HEAD
-  /* The parameter is used.  */
-  unsigned used : 1;
-=======
   /* Vector of BINFOs of types that this argument might encounter.  NULL
      basically means a top value, bottom is marked by the cannot_devirtualize
      flag below.*/
@@ -187,7 +171,6 @@
   unsigned used : 1;
   /* Set when parameter type cannot be used for devirtualization.  */
   unsigned cannot_devirtualize : 1;
->>>>>>> 03d20231
 };
 
 /* ipa_node_params stores information related to formal parameters of functions
@@ -255,8 +238,6 @@
 ipa_is_param_used (struct ipa_node_params *info, int i)
 {
   return info->params[i].used;
-<<<<<<< HEAD
-=======
 }
 
 /* Return the cannot_devirtualize flag corresponding to the Ith formal
@@ -276,7 +257,6 @@
 ipa_param_types_vec_empty (struct ipa_node_params *info, int i)
 {
   return info->params[i].types == NULL;
->>>>>>> 03d20231
 }
 
 /* Flag this node as having callers with variable number of arguments.  */
@@ -297,14 +277,8 @@
 
 
 
-<<<<<<< HEAD
-/* ipa_edge_args stores information related to a callsite and particularly
-   its arguments. It is pointed to by a field in the
-   callsite's corresponding cgraph_edge.  */
-=======
 /* ipa_edge_args stores information related to a callsite and particularly its
    arguments.  It can be accessed by the IPA_EDGE_REF macro.  */
->>>>>>> 03d20231
 typedef struct GTY(()) ipa_edge_args
 {
   /* Number of actual arguments in this callsite.  When set to 0,
@@ -485,13 +459,10 @@
      be a pointer to this type.  */
   tree type;
 
-<<<<<<< HEAD
-=======
   /* Alias refrerence type to be used in MEM_REFs when adjusting caller
      arguments.  */
   tree alias_ptr_type;
 
->>>>>>> 03d20231
   /* The new declaration when creating/replacing a parameter.  Created by
      ipa_modify_formal_parameters, useful for functions modifying the body
      accordingly. */
@@ -546,11 +517,7 @@
 void ipa_update_after_lto_read (void);
 
 /* From tree-sra.c:  */
-<<<<<<< HEAD
-bool build_ref_for_offset (tree *, tree, HOST_WIDE_INT, tree, bool);
-=======
 tree build_ref_for_offset (location_t, tree, HOST_WIDE_INT, tree,
 			   gimple_stmt_iterator *, bool);
->>>>>>> 03d20231
 
 #endif /* IPA_PROP_H */