--- conflicted
+++ resolved
@@ -300,15 +300,6 @@
       collect_finally_tree_1 (gimple_eh_filter_failure (stmt), region);
       break;
 
-    case GIMPLE_EH_ELSE:
-      collect_finally_tree_1 (gimple_eh_else_n_body (stmt), region);
-      collect_finally_tree_1 (gimple_eh_else_e_body (stmt), region);
-      break;
-
-    case GIMPLE_TM_ATOMIC:
-      collect_finally_tree_1 (gimple_tm_atomic_body (stmt), region);
-      break;
-
     default:
       /* A type, a decl, or some kind of statement that we're not
 	 interested in.  Don't walk them.  */
@@ -378,17 +369,12 @@
   /* What's "current" while constructing the eh region tree.  These
      correspond to variables of the same name in cfun->eh, which we
      don't have easy access to.  */
-<<<<<<< HEAD
-  struct eh_region_d *cur_region;
-  struct eh_region_d *prev_atomic;
-=======
   eh_region cur_region;
 
   /* What's "current" for the purposes of __builtin_eh_pointer.  For
      a CATCH, this is the associated TRY.  For an EH_FILTER, this is
      the associated ALLOWED_EXCEPTIONS, etc.  */
   eh_region ehp_region;
->>>>>>> b06e51a0
 
   /* Processing of TRY_FINALLY requires a bit more state.  This is
      split out into a separate structure so that we don't have to
@@ -564,10 +550,6 @@
     case GIMPLE_EH_FILTER:
       replace_goto_queue_stmt_list (gimple_eh_filter_failure (stmt), tf);
       break;
-    case GIMPLE_EH_ELSE:
-      replace_goto_queue_stmt_list (gimple_eh_else_n_body (stmt), tf);
-      replace_goto_queue_stmt_list (gimple_eh_else_e_body (stmt), tf);
-      break;
 
     default:
       /* These won't have gotos in them.  */
@@ -976,21 +958,6 @@
   return label;
 }
 
-/* A subroutine of lower_try_finally.  If FINALLY consits of a
-   GIMPLE_EH_ELSE node, return it.  */
-
-static inline gimple
-get_eh_else (gimple_seq finally)
-{
-  gimple x = gimple_seq_first_stmt (finally);
-  if (gimple_code (x) == GIMPLE_EH_ELSE)
-    {
-      gcc_assert (gimple_seq_singleton_p (finally));
-      return x;
-    }
-  return NULL;
-}
-
 /* A subroutine of lower_try_finally.  If lang_protect_cleanup_actions
    returns non-null, then the language requires that the exception path out
    of a try_finally be treated specially.  To wit: the code within the
@@ -1010,9 +977,6 @@
    option.
 
    THIS_STATE may be null if this is a try-cleanup, not a try-finally.  */
-/* ??? We can probably implement protect_cleanup_actions with the new
-   GIMPLE_EH_ELSE node now, which would both eliminate the lang hook
-   and simplify this code.  */
 
 static void
 honor_protect_cleanup_actions (struct leh_state *outer_state,
@@ -1036,15 +1000,8 @@
   finally_may_fallthru = gimple_seq_may_fallthru (finally);
 
   /* Duplicate the FINALLY block.  Only need to do this for try-finally,
-     and not for cleanups.  Also no need to do it for EH_ELSE, as we've
-     already got two code paths generated.  */
-  x = get_eh_else (finally);
-  if (x)
-    {
-      gimple_try_set_cleanup (tf->top_p, gimple_eh_else_n_body (x));
-      finally = gimple_eh_else_e_body (x);
-    }
-  else if (this_state)
+     and not for cleanups.  */
+  if (this_state)
     finally = lower_try_finally_dup_block (finally, outer_state);
 
   /* If this cleanup consists of a TRY_CATCH_EXPR with TRY_CATCH_IS_CLEANUP
@@ -1091,25 +1048,14 @@
 			      struct leh_tf_state *tf)
 {
   tree lab, return_val;
-  gimple x, eh_else;
+  gimple x;
   gimple_seq finally;
   struct goto_queue_node *q, *qe;
 
-<<<<<<< HEAD
+  lab = create_artificial_label (gimple_location (tf->try_finally_expr));
+
   /* We expect that tf->top_p is a GIMPLE_TRY. */
   finally = gimple_try_cleanup (tf->top_p);
-  eh_else = get_eh_else (finally);
-
-  /* If the finally is an EH_ELSE, then arrange for all the goto
-     replacement to be to the normal label.  */
-  if (tf->may_throw && !eh_else)
-    lab = tf->eh_label;
-  else
-    lab = create_artificial_label (gimple_location (tf->try_finally_expr));
-=======
-  lab = create_artificial_label (gimple_location (tf->try_finally_expr));
->>>>>>> b06e51a0
-
   tf->top_p_seq = gimple_try_eval (tf->top_p);
 
   x = gimple_build_label (lab);
@@ -1126,29 +1072,6 @@
 
   replace_goto_queue (tf);
 
-<<<<<<< HEAD
-  /* Emit the finally block into the stream.  Lower EH_ELSE at this time.  */
-  if (eh_else)
-    {
-      finally = gimple_eh_else_n_body (eh_else);
-      lower_eh_constructs_1 (state, finally);
-      gimple_seq_add_seq (&tf->top_p_seq, finally);
-
-      if (tf->may_throw)
-	{
-	  x = gimple_build_label (tf->eh_label);
-	  gimple_seq_add_stmt (&tf->top_p_seq, x);
-
-	  finally = gimple_eh_else_e_body (eh_else);
-	  lower_eh_constructs_1 (state, finally);
-	  gimple_seq_add_seq (&tf->top_p_seq, finally);
-	}
-    }
-  else
-    {
-      lower_eh_constructs_1 (state, finally);
-      gimple_seq_add_seq (&tf->top_p_seq, finally);
-=======
   lower_eh_constructs_1 (state, finally);
   gimple_seq_add_seq (&tf->top_p_seq, finally);
 
@@ -1158,7 +1081,6 @@
 
       x = gimple_build_goto (lab);
       gimple_seq_add_stmt (&eh_seq, x);
->>>>>>> b06e51a0
     }
 }
 
@@ -1176,19 +1098,6 @@
   location_t loc = gimple_location (tf->try_finally_expr);
 
   finally = gimple_try_cleanup (tf->top_p);
-
-  /* Since there's only one destination, and the destination edge can only
-     either be EH or non-EH, that implies that all of our incoming edges
-     are of the same type.  Therefore we can lower EH_ELSE immediately.  */
-  x = get_eh_else (finally);
-  if (x)
-    {
-      if (tf->may_throw)
-	finally = gimple_eh_else_e_body (x);
-      else
-	finally = gimple_eh_else_n_body (x);
-    }
-
   tf->top_p_seq = gimple_try_eval (tf->top_p);
 
   lower_eh_constructs_1 (state, finally);
@@ -1262,18 +1171,11 @@
   gimple_seq finally;
   gimple_seq new_stmt;
   gimple_seq seq;
-  gimple x, eh_else;
+  gimple x;
   tree tmp;
   location_t tf_loc = gimple_location (tf->try_finally_expr);
 
   finally = gimple_try_cleanup (tf->top_p);
-
-  /* Notice EH_ELSE, and simplify some of the remaining code
-     by considering FINALLY to be the normal return path only.  */
-  eh_else = get_eh_else (finally);
-  if (eh_else)
-    finally = gimple_eh_else_n_body (eh_else);
-
   tf->top_p_seq = gimple_try_eval (tf->top_p);
   new_stmt = NULL;
 
@@ -1292,12 +1194,7 @@
     {
       emit_post_landing_pad (&eh_seq, tf->region);
 
-      /* Don't need to copy the EH path of EH_ELSE,
-	 since it is only emitted once.  */
-      if (eh_else)
-	seq = gimple_eh_else_e_body (eh_else);
-      else
-	seq = lower_try_finally_dup_block (finally, state);
+      seq = lower_try_finally_dup_block (finally, state);
       lower_eh_constructs_1 (state, seq);
       gimple_seq_add_seq (&eh_seq, seq);
 
@@ -1397,7 +1294,7 @@
   tree last_case;
   VEC (tree,heap) *case_label_vec;
   gimple_seq switch_body;
-  gimple x, eh_else;
+  gimple x;
   tree tmp;
   gimple switch_stmt;
   gimple_seq finally;
@@ -1408,10 +1305,9 @@
   location_t finally_loc;
 
   switch_body = gimple_seq_alloc ();
+
+  /* Mash the TRY block to the head of the chain.  */
   finally = gimple_try_cleanup (tf->top_p);
-  eh_else = get_eh_else (finally);
-
-  /* Mash the TRY block to the head of the chain.  */
   tf->top_p_seq = gimple_try_eval (tf->top_p);
 
   /* The location of the finally is either the last stmt in the finally
@@ -1420,11 +1316,14 @@
     gimple_location (gimple_seq_last_stmt (tf->top_p_seq))
     : tf_loc;
 
+  /* Lower the finally block itself.  */
+  lower_eh_constructs_1 (state, finally);
+
   /* Prepare for switch statement generation.  */
   nlabels = VEC_length (tree, tf->dest_array);
   return_index = nlabels;
   eh_index = return_index + tf->may_return;
-  fallthru_index = eh_index + (eh_else ? 0 : tf->may_throw);
+  fallthru_index = eh_index + tf->may_throw;
   ndests = fallthru_index + tf->may_fallthru;
 
   finally_tmp = create_tmp_var (integer_type_node, "finally_tmp");
@@ -1447,15 +1346,6 @@
 			       build_int_cst (NULL, fallthru_index));
       gimple_seq_add_stmt (&tf->top_p_seq, x);
 
-<<<<<<< HEAD
-      if (tf->may_throw)
-	{
-	  x = gimple_build_goto (finally_label);
-          gimple_seq_add_stmt (&tf->top_p_seq, x);
-	}
-
-=======
->>>>>>> b06e51a0
       last_case = build3 (CASE_LABEL_EXPR, void_type_node,
 			  build_int_cst (NULL, fallthru_index),
 			  NULL, create_artificial_label (tf_loc));
@@ -1470,26 +1360,7 @@
       gimple_seq_add_stmt (&switch_body, x);
     }
 
-  /* For EH_ELSE, emit the exception path (plus resx) now, then
-     subsequently we only need consider the normal path.  */
-  if (eh_else)
-    {
-      if (tf->may_throw)
-	{
-	  x = gimple_build_label (tf->eh_label);
-	  gimple_seq_add_stmt (&tf->top_p_seq, x);
-
-	  finally = gimple_eh_else_e_body (eh_else);
-	  lower_eh_constructs_1 (state, finally);
-	  gimple_seq_add_seq (&tf->top_p_seq, finally);
-
-	  x = gimple_build_resx (get_eh_region_number (tf->region));
-	  gimple_seq_add_stmt (&tf->top_p_seq, x);
-	}
-
-      finally = gimple_eh_else_n_body (eh_else);
-    }
-  else if (tf->may_throw)
+  if (tf->may_throw)
     {
       emit_post_landing_pad (&eh_seq, tf->region);
 
@@ -1514,7 +1385,6 @@
   x = gimple_build_label (finally_label);
   gimple_seq_add_stmt (&tf->top_p_seq, x);
 
-  lower_eh_constructs_1 (state, finally);
   gimple_seq_add_seq (&tf->top_p_seq, finally);
 
   /* Redirect each incoming goto edge.  */
@@ -1630,22 +1500,12 @@
    the estimate of the size of the switch machinery we'd have to add.  */
 
 static bool
-decide_copy_try_finally (int ndests, bool may_throw, gimple_seq finally)
+decide_copy_try_finally (int ndests, gimple_seq finally)
 {
   int f_estimate, sw_estimate;
-  gimple eh_else;
 
   if (!optimize)
     return false;
-
-  /* If there's an EH_ELSE involved, the exception path is separate
-     and really doesn't come into play for this computation.  */
-  eh_else = get_eh_else (finally);
-  if (eh_else)
-    {
-      ndests -= may_throw;
-      finally = gimple_eh_else_n_body (eh_else);
-    }
 
   /* Finally estimate N times, plus N gotos.  */
   f_estimate = count_insns_seq (finally, &eni_size_weights);
@@ -1689,7 +1549,6 @@
   else
     this_tf.region = NULL;
 
-  memset (&this_state, 0, sizeof (this_state));
   this_state.cur_region = this_tf.region;
   this_state.ehp_region = state->ehp_region;
   this_state.tf = &this_tf;
@@ -1730,8 +1589,7 @@
   /* We can easily special-case redirection to a single destination.  */
   else if (ndests == 1)
     lower_try_finally_onedest (state, &this_tf);
-  else if (decide_copy_try_finally (ndests, this_tf.may_throw,
-				    gimple_try_cleanup (tp)))
+  else if (decide_copy_try_finally (ndests, gimple_try_cleanup (tp)))
     lower_try_finally_copy (state, &this_tf);
   else
     lower_try_finally_switch (state, &this_tf);
@@ -1958,41 +1816,7 @@
   return result;
 }
 
-<<<<<<< HEAD
-
-/* Continue lowering GIMPLE_TM_ATOMIC.  Record an EH region for it,
-   and flatten the body.  */
-
-static void
-lower_tm_atomic_eh (struct leh_state *state, gimple_stmt_iterator *gsi)
-{
-  struct eh_region_d *outer_region = state->cur_region;
-  struct eh_region_d *outer_atomic = state->prev_atomic;
-  struct eh_region_d *region;
-  gimple stmt = gsi_stmt (*gsi);
-
-  /* Record the transaction region in the EH tree.  */
-  region = gen_eh_region_transaction (outer_region, stmt);
-  state->cur_region = region;
-  state->prev_atomic = region;
-  record_stmt_eh_region (region, stmt);
-
-  lower_eh_constructs_1 (state, gimple_tm_atomic_body (stmt));
-
-  /* Flatten the atomic node with respect to its body.  */
-  gsi_insert_seq_after (gsi, gimple_tm_atomic_body (stmt),
-			GSI_CONTINUE_LINKING);
-  gimple_tm_atomic_set_body (stmt, NULL);
-
-  state->cur_region = outer_region;
-  state->prev_atomic = outer_atomic;
-}
-
-
-/* Main loop for lowering eh constructs. Also moves gsi to the next 
-=======
 /* Main loop for lowering eh constructs. Also moves gsi to the next
->>>>>>> b06e51a0
    statement. */
 
 static void
@@ -2077,8 +1901,6 @@
 	  record_stmt_eh_region (state->cur_region, stmt);
 	  note_eh_region_may_contain_throw (state->cur_region);
 	}
-      if (state->prev_atomic && is_transactional_stmt (stmt))
-	record_stmt_eh_region (state->prev_atomic, stmt);
       break;
 
     case GIMPLE_COND:
@@ -2105,15 +1927,9 @@
 	    case GIMPLE_EH_FILTER:
 	      replace = lower_eh_filter (state, stmt);
 	      break;
-<<<<<<< HEAD
-	    case GIMPLE_EH_ELSE:
-	      /* This code is only valid with TRY_FINALLY.  */
-	      gcc_unreachable ();
-=======
 	    case GIMPLE_EH_MUST_NOT_THROW:
 	      replace = lower_eh_must_not_throw (state, stmt);
 	      break;
->>>>>>> b06e51a0
 	    default:
 	      replace = lower_cleanup (state, stmt);
 	      break;
@@ -2127,14 +1943,6 @@
 
       /* Return since we don't want gsi_next () */
       return;
-
-    case GIMPLE_EH_ELSE:
-      /* We should be eliminating this in lower_try_finally et al.  */
-      gcc_unreachable ();
-
-    case GIMPLE_TM_ATOMIC:
-      lower_tm_atomic_eh (state, gsi);
-      break;
 
     default:
       /* A type, a decl, or some kind of statement that we're not
@@ -2244,28 +2052,6 @@
 	}
       break;
 
-<<<<<<< HEAD
-static bool
-inlinable_call_p (gimple stmt)
-{
-  tree decl;
-  if (gimple_code (stmt) != GIMPLE_CALL)
-    return false;
-  if (cfun->after_inlining)
-    return false;
-  if (gimple_call_noinline_p (stmt))
-    return false;
-  /* Indirect calls can be propagated to direct call
-     and inlined.  */
-  decl = gimple_call_fndecl (stmt);
-  if (!decl)
-    return true;
-  if (cgraph_function_flags_ready
-      && cgraph_function_body_availability (cgraph_node (decl))
-      < AVAIL_OVERWRITABLE)
-    return false;
-  return !DECL_UNINLINABLE (decl);
-=======
     case ERT_ALLOWED_EXCEPTIONS:
       dst = label_to_block (r->u.allowed.label);
       make_edge (src, dst, 0);
@@ -2276,7 +2062,6 @@
     }
 
   return true;
->>>>>>> b06e51a0
 }
 
 /* Create the single EH edge from STMT to its nearest landing pad,
@@ -2397,44 +2182,9 @@
   return ssa_redirect_edge (edge_in, new_bb);
 }
 
-<<<<<<< HEAD
-  FOR_EACH_EDGE (e, ei, bb->succs)
-    gcc_assert (!e->aux);
-  mark_eh_edge_found_error = false;
-  if (gimple_code (stmt) == GIMPLE_RESX)
-    {
-      region_nr = gimple_resx_region (stmt);
-      is_resx = true;
-    }
-  else
-    {
-      region_nr = lookup_stmt_eh_region (stmt);
-      if (region_nr < 0)
-	{
-	  FOR_EACH_EDGE (e, ei, bb->succs)
-	    if (e->flags & EDGE_EH)
-	      {
-		error ("BB %i can not throw but has EH edges", bb->index);
-		return true;
-	      }
-	   return false;
-	}
-      if (!stmt_could_throw_p (stmt))
-	{
-	  /* ??? Add bits to verify transactional edges.  */
-	  if (is_transactional_stmt (stmt))
-	    return false;
-	  error ("BB %i last statement has incorrectly set region", bb->index);
-	  return true;
-	}
-      inlinable = inlinable_call_p (stmt);
-      is_resx = false;
-    }
-=======
 /* This is a subroutine of gimple_redirect_edge_and_branch.  Update the
    labels for redirecting a non-fallthru EH_DISPATCH edge E to NEW_BB.
    The actual edge update will happen in the caller.  */
->>>>>>> b06e51a0
 
 void
 redirect_eh_dispatch_edge (gimple stmt, edge e, basic_block new_bb)
@@ -2738,22 +2488,11 @@
     case GIMPLE_CALL:
       return !gimple_call_nothrow_p (stmt);
 
-<<<<<<< HEAD
-  if (code == GIMPLE_ASSIGN || code == GIMPLE_COND)
-    return stmt_could_throw_1_p (stmt);
-  else if (is_gimple_call (stmt))
-    return !gimple_call_nothrow_p (stmt);
-  else if (gimple_code (stmt) == GIMPLE_ASM)
-    return (gimple_asm_volatile_p (stmt));
-  else
-    gcc_unreachable ();
-=======
     case GIMPLE_ASSIGN:
     case GIMPLE_COND:
       if (!flag_non_call_exceptions)
         return false;
       return stmt_could_throw_1_p (stmt);
->>>>>>> b06e51a0
 
     case GIMPLE_ASM:
       if (!flag_non_call_exceptions)
@@ -2813,40 +2552,7 @@
 {
   int lp_nr;
 
-<<<<<<< HEAD
-  switch (gimple_code (stmt))
-    {
-    case GIMPLE_TM_ATOMIC:
-      return false;
-
-    case GIMPLE_RESX:
-      region_nr = gimple_resx_region (stmt);
-      is_resx = true;
-      break;
-
-    case GIMPLE_CALL:
-      /* Irritatingly, is_transactional_stmt also includes DECL_TM_CLONE
-	 functions, which can in fact throw.  So use a more exact test
-	 for the builtins.  */
-      {
-	tree fndecl = gimple_call_fndecl (stmt);
-	if (fndecl
-	    && DECL_BUILT_IN_CLASS (fndecl) == BUILT_IN_NORMAL
-	    && flags_from_decl_or_type (fndecl) & ECF_TM_OPS)
-	  return false;
-      }
-      /* FALLTHRU */
-
-    default:
-      region_nr = lookup_stmt_eh_region (stmt);
-      inlinable_call = inlinable_call_p (stmt);
-      break;
-    }
-
-  if (region_nr < 0)
-=======
   if (!stmt_could_throw_p (stmt))
->>>>>>> b06e51a0
     return false;
 
   lp_nr = lookup_stmt_eh_lp (stmt);
@@ -2885,8 +2591,7 @@
 
   if (lp_nr != 0)
     {
-      bool new_stmt_could_throw
-	= stmt_could_throw_p (new_stmt) || is_transactional_stmt (new_stmt);
+      bool new_stmt_could_throw = stmt_could_throw_p (new_stmt);
 
       if (new_stmt == old_stmt && new_stmt_could_throw)
 	return false;
@@ -3086,10 +2791,6 @@
 	  case GIMPLE_EH_FILTER:
 	    refactor_eh_r (gimple_eh_filter_failure (one));
 	    break;
-	  case GIMPLE_EH_ELSE:
-	    refactor_eh_r (gimple_eh_else_n_body (one));
-	    refactor_eh_r (gimple_eh_else_e_body (one));
-	    break;
 	  default:
 	    break;
 	  }
