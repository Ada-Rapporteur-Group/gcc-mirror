/* The tracer pass for the GNU compiler.
   Contributed by Jan Hubicka, SuSE Labs.
   Adapted to work on GIMPLE instead of RTL by Robert Kidd, UIUC.
   Copyright (C) 2001-2015 Free Software Foundation, Inc.

   This file is part of GCC.

   GCC is free software; you can redistribute it and/or modify it
   under the terms of the GNU General Public License as published by
   the Free Software Foundation; either version 3, or (at your option)
   any later version.

   GCC is distributed in the hope that it will be useful, but WITHOUT
   ANY WARRANTY; without even the implied warranty of MERCHANTABILITY
   or FITNESS FOR A PARTICULAR PURPOSE.  See the GNU General Public
   License for more details.

   You should have received a copy of the GNU General Public License
   along with GCC; see the file COPYING3.  If not see
   <http://www.gnu.org/licenses/>.  */

/* This pass performs the tail duplication needed for superblock formation.
   For more information see:

     Design and Analysis of Profile-Based Optimization in Compaq's
     Compilation Tools for Alpha; Journal of Instruction-Level
     Parallelism 3 (2000) 1-25

   Unlike Compaq's implementation we don't do the loop peeling as most
   probably a better job can be done by a special pass and we don't
   need to worry too much about the code size implications as the tail
   duplicates are crossjumped again if optimizations are not
   performed.  */


#include "config.h"
#include "system.h"
#include "coretypes.h"
#include "backend.h"
#include "rtl.h"
#include "tree.h"
#include "gimple.h"
#include "cfghooks.h"
#include "tree-pass.h"
#include "profile.h"
#include "cfganal.h"
#include "params.h"
#include "gimple-iterator.h"
#include "tree-cfg.h"
#include "tree-ssa.h"
#include "tree-inline.h"
#include "cfgloop.h"
#include "fibonacci_heap.h"
#include "tracer.h"

static int count_insns (basic_block);
<<<<<<< HEAD
static bool ignore_bb_p (basic_block);
=======
>>>>>>> 433068cc
static bool better_p (const_edge, const_edge);
static edge find_best_successor (basic_block);
static edge find_best_predecessor (basic_block);
static int find_trace (basic_block, basic_block *);

/* Minimal outgoing edge probability considered for superblock formation.  */
static int probability_cutoff;
static int branch_ratio_cutoff;

/* A bit BB->index is set if BB has already been seen, i.e. it is
   connected to some trace already.  */
sbitmap bb_seen;

static inline void
mark_bb_seen (basic_block bb)
{
  unsigned int size = SBITMAP_SIZE (bb_seen);

  if ((unsigned int)bb->index >= size)
    bb_seen = sbitmap_resize (bb_seen, size * 2, 0);

  bitmap_set_bit (bb_seen, bb->index);
}

static inline bool
bb_seen_p (basic_block bb)
{
  return bitmap_bit_p (bb_seen, bb->index);
}

/* Return true if we should ignore the basic block for purposes of tracing.  */
<<<<<<< HEAD
static bool
ignore_bb_p (basic_block bb)
=======
bool
ignore_bb_p (const_basic_block bb)
>>>>>>> 433068cc
{
  if (bb->index < NUM_FIXED_BLOCKS)
    return true;
  if (optimize_bb_for_size_p (bb))
    return true;

  if (gimple *g = last_stmt (CONST_CAST_BB (bb)))
    {
      /* A transaction is a single entry multiple exit region.  It
	 must be duplicated in its entirety or not at all.  */
      if (gimple_code (g) == GIMPLE_TRANSACTION)
	return true;

      /* An IFN_UNIQUE call must be duplicated as part of its group,
	 or not at all.  */
      if (is_gimple_call (g)
	  && gimple_call_internal_p (g)
	  && gimple_call_internal_unique_p (g))
	return true;
    }

  return false;
}

/* Return number of instructions in the block.  */

static int
count_insns (basic_block bb)
{
  gimple_stmt_iterator gsi;
  gimple *stmt;
  int n = 0;

  for (gsi = gsi_start_bb (bb); !gsi_end_p (gsi); gsi_next (&gsi))
    {
      stmt = gsi_stmt (gsi);
      n += estimate_num_insns (stmt, &eni_size_weights);
    }
  return n;
}

/* Return true if E1 is more frequent than E2.  */
static bool
better_p (const_edge e1, const_edge e2)
{
  if (e1->count != e2->count)
    return e1->count > e2->count;
  if (e1->src->frequency * e1->probability !=
      e2->src->frequency * e2->probability)
    return (e1->src->frequency * e1->probability
	    > e2->src->frequency * e2->probability);
  /* This is needed to avoid changes in the decision after
     CFG is modified.  */
  if (e1->src != e2->src)
    return e1->src->index > e2->src->index;
  return e1->dest->index > e2->dest->index;
}

/* Return most frequent successor of basic block BB.  */

static edge
find_best_successor (basic_block bb)
{
  edge e;
  edge best = NULL;
  edge_iterator ei;

  FOR_EACH_EDGE (e, ei, bb->succs)
    if (!best || better_p (e, best))
      best = e;
  if (!best || ignore_bb_p (best->dest))
    return NULL;
  if (best->probability <= probability_cutoff)
    return NULL;
  return best;
}

/* Return most frequent predecessor of basic block BB.  */

static edge
find_best_predecessor (basic_block bb)
{
  edge e;
  edge best = NULL;
  edge_iterator ei;

  FOR_EACH_EDGE (e, ei, bb->preds)
    if (!best || better_p (e, best))
      best = e;
  if (!best || ignore_bb_p (best->src))
    return NULL;
  if (EDGE_FREQUENCY (best) * REG_BR_PROB_BASE
      < bb->frequency * branch_ratio_cutoff)
    return NULL;
  return best;
}

/* Find the trace using bb and record it in the TRACE array.
   Return number of basic blocks recorded.  */

static int
find_trace (basic_block bb, basic_block *trace)
{
  int i = 0;
  edge e;

  if (dump_file)
    fprintf (dump_file, "Trace seed %i [%i]", bb->index, bb->frequency);

  while ((e = find_best_predecessor (bb)) != NULL)
    {
      basic_block bb2 = e->src;
      if (bb_seen_p (bb2) || (e->flags & (EDGE_DFS_BACK | EDGE_COMPLEX))
	  || find_best_successor (bb2) != e)
	break;
      if (dump_file)
	fprintf (dump_file, ",%i [%i]", bb->index, bb->frequency);
      bb = bb2;
    }
  if (dump_file)
    fprintf (dump_file, " forward %i [%i]", bb->index, bb->frequency);
  trace[i++] = bb;

  /* Follow the trace in forward direction.  */
  while ((e = find_best_successor (bb)) != NULL)
    {
      bb = e->dest;
      if (bb_seen_p (bb) || (e->flags & (EDGE_DFS_BACK | EDGE_COMPLEX))
	  || find_best_predecessor (bb) != e)
	break;
      if (dump_file)
	fprintf (dump_file, ",%i [%i]", bb->index, bb->frequency);
      trace[i++] = bb;
    }
  if (dump_file)
    fprintf (dump_file, "\n");
  return i;
}

/* Duplicate block BB2, placing it after BB in the CFG.  Return the
   newly created block.  */
basic_block
transform_duplicate (basic_block bb, basic_block bb2)
{
  edge e;
  basic_block copy;

  e = find_edge (bb, bb2);

  copy = duplicate_block (bb2, e, bb);
  flush_pending_stmts (e);

  add_phi_args_after_copy (&copy, 1, NULL);

  return (copy);
}

/* Look for basic blocks in frequency order, construct traces and tail duplicate
   if profitable.  */

static bool
tail_duplicate (void)
{
  auto_vec<fibonacci_node<long, basic_block_def>*> blocks;
  blocks.safe_grow_cleared (last_basic_block_for_fn (cfun));

  basic_block *trace = XNEWVEC (basic_block, n_basic_blocks_for_fn (cfun));
  int *counts = XNEWVEC (int, last_basic_block_for_fn (cfun));
  int ninsns = 0, nduplicated = 0;
  gcov_type weighted_insns = 0, traced_insns = 0;
  fibonacci_heap<long, basic_block_def> heap (LONG_MIN);
  gcov_type cover_insns;
  int max_dup_insns;
  basic_block bb;
  bool changed = false;

  /* Create an oversized sbitmap to reduce the chance that we need to
     resize it.  */
  bb_seen = sbitmap_alloc (last_basic_block_for_fn (cfun) * 2);
  bitmap_clear (bb_seen);
  initialize_original_copy_tables ();

  if (profile_info && flag_branch_probabilities)
    probability_cutoff = PARAM_VALUE (TRACER_MIN_BRANCH_PROBABILITY_FEEDBACK);
  else
    probability_cutoff = PARAM_VALUE (TRACER_MIN_BRANCH_PROBABILITY);
  probability_cutoff = REG_BR_PROB_BASE / 100 * probability_cutoff;

  branch_ratio_cutoff =
    (REG_BR_PROB_BASE / 100 * PARAM_VALUE (TRACER_MIN_BRANCH_RATIO));

  FOR_EACH_BB_FN (bb, cfun)
    {
      int n = count_insns (bb);
      if (!ignore_bb_p (bb))
	blocks[bb->index] = heap.insert (-bb->frequency, bb);

      counts [bb->index] = n;
      ninsns += n;
      weighted_insns += n * bb->frequency;
    }

  if (profile_info && flag_branch_probabilities)
    cover_insns = PARAM_VALUE (TRACER_DYNAMIC_COVERAGE_FEEDBACK);
  else
    cover_insns = PARAM_VALUE (TRACER_DYNAMIC_COVERAGE);
  cover_insns = (weighted_insns * cover_insns + 50) / 100;
  max_dup_insns = (ninsns * PARAM_VALUE (TRACER_MAX_CODE_GROWTH) + 50) / 100;

  while (traced_insns < cover_insns && nduplicated < max_dup_insns
         && !heap.empty ())
    {
      basic_block bb = heap.extract_min ();
      int n, pos;

      if (!bb)
	break;

      blocks[bb->index] = NULL;

      if (ignore_bb_p (bb))
	continue;
      gcc_assert (!bb_seen_p (bb));

      n = find_trace (bb, trace);

      bb = trace[0];
      traced_insns += bb->frequency * counts [bb->index];
      if (blocks[bb->index])
	{
	  heap.delete_node (blocks[bb->index]);
	  blocks[bb->index] = NULL;
	}

      for (pos = 1; pos < n; pos++)
	{
	  basic_block bb2 = trace[pos];

	  if (blocks[bb2->index])
	    {
	      heap.delete_node (blocks[bb2->index]);
	      blocks[bb2->index] = NULL;
	    }
	  traced_insns += bb2->frequency * counts [bb2->index];
	  if (EDGE_COUNT (bb2->preds) > 1
	      && can_duplicate_block_p (bb2)
	      /* We have the tendency to duplicate the loop header
	         of all do { } while loops.  Do not do that - it is
		 not profitable and it might create a loop with multiple
		 entries or at least rotate the loop.  */
	      && bb2->loop_father->header != bb2)
	    {
	      nduplicated += counts [bb2->index];
	      basic_block copy = transform_duplicate (bb, bb2);

	      /* Reconsider the original copy of block we've duplicated.
	         Removing the most common predecessor may make it to be
	         head.  */
	      blocks[bb2->index] = heap.insert (-bb2->frequency, bb2);

	      if (dump_file)
		fprintf (dump_file, "Duplicated %i as %i [%i]\n",
			 bb2->index, copy->index, copy->frequency);

	      bb2 = copy;
	      changed = true;
	    }
	  mark_bb_seen (bb2);
	  bb = bb2;
	  /* In case the trace became infrequent, stop duplicating.  */
	  if (ignore_bb_p (bb))
	    break;
	}
      if (dump_file)
	fprintf (dump_file, " covered now %.1f\n\n",
		 traced_insns * 100.0 / weighted_insns);
    }
  if (dump_file)
    fprintf (dump_file, "Duplicated %i insns (%i%%)\n", nduplicated,
	     nduplicated * 100 / ninsns);

  free_original_copy_tables ();
  sbitmap_free (bb_seen);
  free (trace);
  free (counts);

  return changed;
}

namespace {

const pass_data pass_data_tracer =
{
  GIMPLE_PASS, /* type */
  "tracer", /* name */
  OPTGROUP_NONE, /* optinfo_flags */
  TV_TRACER, /* tv_id */
  0, /* properties_required */
  0, /* properties_provided */
  0, /* properties_destroyed */
  0, /* todo_flags_start */
  TODO_update_ssa, /* todo_flags_finish */
};

class pass_tracer : public gimple_opt_pass
{
public:
  pass_tracer (gcc::context *ctxt)
    : gimple_opt_pass (pass_data_tracer, ctxt)
  {}

  /* opt_pass methods: */
  virtual bool gate (function *)
    {
      return (optimize > 0 && flag_tracer && flag_reorder_blocks);
    }

  virtual unsigned int execute (function *);

}; // class pass_tracer

unsigned int
pass_tracer::execute (function *fun)
{
  bool changed;

  if (n_basic_blocks_for_fn (fun) <= NUM_FIXED_BLOCKS + 1)
    return 0;

  mark_dfs_back_edges ();
  if (dump_file)
    brief_dump_cfg (dump_file, dump_flags);

  /* Trace formation is done on the fly inside tail_duplicate */
  changed = tail_duplicate ();
  if (changed)
    {
      free_dominance_info (CDI_DOMINATORS);
      /* If we changed the CFG schedule loops for fixup by cleanup_cfg.  */
      loops_state_set (LOOPS_NEED_FIXUP);
    }

  if (dump_file)
    brief_dump_cfg (dump_file, dump_flags);

  return changed ? TODO_cleanup_cfg : 0;
}
} // anon namespace

gimple_opt_pass *
make_pass_tracer (gcc::context *ctxt)
{
  return new pass_tracer (ctxt);
}<|MERGE_RESOLUTION|>--- conflicted
+++ resolved
@@ -54,10 +54,6 @@
 #include "tracer.h"
 
 static int count_insns (basic_block);
-<<<<<<< HEAD
-static bool ignore_bb_p (basic_block);
-=======
->>>>>>> 433068cc
 static bool better_p (const_edge, const_edge);
 static edge find_best_successor (basic_block);
 static edge find_best_predecessor (basic_block);
@@ -89,13 +85,8 @@
 }
 
 /* Return true if we should ignore the basic block for purposes of tracing.  */
-<<<<<<< HEAD
-static bool
+bool
 ignore_bb_p (basic_block bb)
-=======
-bool
-ignore_bb_p (const_basic_block bb)
->>>>>>> 433068cc
 {
   if (bb->index < NUM_FIXED_BLOCKS)
     return true;
