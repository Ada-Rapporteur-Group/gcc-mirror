--- conflicted
+++ resolved
@@ -107,12 +107,8 @@
 
       /* An IFN_UNIQUE call must be duplicated as part of its group,
 	 or not at all.  */
-<<<<<<< HEAD
-      if (is_gimple_call (g) && gimple_call_internal_p (g)
-=======
       if (is_gimple_call (g)
 	  && gimple_call_internal_p (g)
->>>>>>> a0e701d8
 	  && gimple_call_internal_unique_p (g))
 	return true;
     }
