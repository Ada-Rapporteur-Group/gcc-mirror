--- conflicted
+++ resolved
@@ -388,16 +388,6 @@
 }
 
 /* Run tracer.  */
-<<<<<<< HEAD
-static void
-rest_of_handle_tracer (void)
-{
-  if (dump_file)
-    dump_flow_info (dump_file);
-  tracer (0);
-  cleanup_cfg (CLEANUP_EXPENSIVE);
-  reg_scan (get_insns (), max_reg_num ());
-=======
 static unsigned int
 rest_of_handle_tracer (void)
 {
@@ -407,7 +397,6 @@
   cleanup_cfg (CLEANUP_EXPENSIVE);
   reg_scan (get_insns (), max_reg_num ());
   return 0;
->>>>>>> c355071f
 }
 
 struct tree_opt_pass pass_tracer =
