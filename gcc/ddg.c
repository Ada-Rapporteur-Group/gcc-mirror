/* DDG - Data Dependence Graph implementation.
   Copyright (C) 2004, 2005, 2006, 2007, 2008, 2009, 2010
   Free Software Foundation, Inc.
   Contributed by Ayal Zaks and Mustafa Hagog <zaks,mustafa@il.ibm.com>

This file is part of GCC.

GCC is free software; you can redistribute it and/or modify it under
the terms of the GNU General Public License as published by the Free
Software Foundation; either version 3, or (at your option) any later
version.

GCC is distributed in the hope that it will be useful, but WITHOUT ANY
WARRANTY; without even the implied warranty of MERCHANTABILITY or
FITNESS FOR A PARTICULAR PURPOSE.  See the GNU General Public License
for more details.

You should have received a copy of the GNU General Public License
along with GCC; see the file COPYING3.  If not see
<http://www.gnu.org/licenses/>.  */


#include "config.h"
#include "system.h"
#include "coretypes.h"
#include "tm.h"
#include "diagnostic-core.h"
#include "rtl.h"
#include "tm_p.h"
#include "hard-reg-set.h"
#include "regs.h"
#include "function.h"
#include "flags.h"
#include "insn-config.h"
#include "insn-attr.h"
#include "except.h"
#include "recog.h"
#include "sched-int.h"
#include "target.h"
#include "cfglayout.h"
#include "cfgloop.h"
#include "sbitmap.h"
#include "expr.h"
#include "bitmap.h"
#include "ddg.h"

#ifdef INSN_SCHEDULING

/* A flag indicating that a ddg edge belongs to an SCC or not.  */
enum edge_flag {NOT_IN_SCC = 0, IN_SCC};

/* Forward declarations.  */
static void add_backarc_to_ddg (ddg_ptr, ddg_edge_ptr);
static void add_backarc_to_scc (ddg_scc_ptr, ddg_edge_ptr);
static void add_scc_to_ddg (ddg_all_sccs_ptr, ddg_scc_ptr);
static void create_ddg_dep_from_intra_loop_link (ddg_ptr, ddg_node_ptr,
                                                 ddg_node_ptr, dep_t);
static void create_ddg_dep_no_link (ddg_ptr, ddg_node_ptr, ddg_node_ptr,
 				    dep_type, dep_data_type, int);
static ddg_edge_ptr create_ddg_edge (ddg_node_ptr, ddg_node_ptr, dep_type,
				     dep_data_type, int, int);
static void add_edge_to_ddg (ddg_ptr g, ddg_edge_ptr);

/* Auxiliary variable for mem_read_insn_p/mem_write_insn_p.  */
static bool mem_ref_p;

/* Auxiliary function for mem_read_insn_p.  */
static int
mark_mem_use (rtx *x, void *data ATTRIBUTE_UNUSED)
{
  if (MEM_P (*x))
    mem_ref_p = true;
  return 0;
}

/* Auxiliary function for mem_read_insn_p.  */
static void
mark_mem_use_1 (rtx *x, void *data)
{
  for_each_rtx (x, mark_mem_use, data);
}

/* Returns nonzero if INSN reads from memory.  */
static bool
mem_read_insn_p (rtx insn)
{
  mem_ref_p = false;
  note_uses (&PATTERN (insn), mark_mem_use_1, NULL);
  return mem_ref_p;
}

static void
mark_mem_store (rtx loc, const_rtx setter ATTRIBUTE_UNUSED, void *data ATTRIBUTE_UNUSED)
{
  if (MEM_P (loc))
    mem_ref_p = true;
}

/* Returns nonzero if INSN writes to memory.  */
static bool
mem_write_insn_p (rtx insn)
{
  mem_ref_p = false;
  note_stores (PATTERN (insn), mark_mem_store, NULL);
  return mem_ref_p;
}

/* Returns nonzero if X has access to memory.  */
static bool
rtx_mem_access_p (rtx x)
{
  int i, j;
  const char *fmt;
  enum rtx_code code;

  if (x == 0)
    return false;

  if (MEM_P (x))
    return true;

  code = GET_CODE (x);
  fmt = GET_RTX_FORMAT (code);
  for (i = GET_RTX_LENGTH (code) - 1; i >= 0; i--)
    {
      if (fmt[i] == 'e')
	{
	  if (rtx_mem_access_p (XEXP (x, i)))
            return true;
        }
      else if (fmt[i] == 'E')
	for (j = 0; j < XVECLEN (x, i); j++)
	  {
	    if (rtx_mem_access_p (XVECEXP (x, i, j)))
              return true;
          }
    }
  return false;
}

/* Returns nonzero if INSN reads to or writes from memory.  */
static bool
mem_access_insn_p (rtx insn)
{
  return rtx_mem_access_p (PATTERN (insn));
}

/* Computes the dependence parameters (latency, distance etc.), creates
   a ddg_edge and adds it to the given DDG.  */
static void
create_ddg_dep_from_intra_loop_link (ddg_ptr g, ddg_node_ptr src_node,
                                     ddg_node_ptr dest_node, dep_t link)
{
  ddg_edge_ptr e;
  int latency, distance = 0;
  dep_type t = TRUE_DEP;
  dep_data_type dt = (mem_access_insn_p (src_node->insn)
		      && mem_access_insn_p (dest_node->insn) ? MEM_DEP
							     : REG_DEP);
  gcc_assert (src_node->cuid < dest_node->cuid);
  gcc_assert (link);

  /* Note: REG_DEP_ANTI applies to MEM ANTI_DEP as well!!  */
  if (DEP_TYPE (link) == REG_DEP_ANTI)
    t = ANTI_DEP;
  else if (DEP_TYPE (link) == REG_DEP_OUTPUT)
    t = OUTPUT_DEP;

  gcc_assert (!DEBUG_INSN_P (dest_node->insn) || t == ANTI_DEP);
  gcc_assert (!DEBUG_INSN_P (src_node->insn) || t == ANTI_DEP);

  /* We currently choose not to create certain anti-deps edges and
     compensate for that by generating reg-moves based on the life-range
     analysis.  The anti-deps that will be deleted are the ones which
     have true-deps edges in the opposite direction (in other words
     the kernel has only one def of the relevant register).  TODO:
     support the removal of all anti-deps edges, i.e. including those
     whose register has multiple defs in the loop.  */
  if (flag_modulo_sched_allow_regmoves && (t == ANTI_DEP && dt == REG_DEP))
    {
      rtx set;

      set = single_set (dest_node->insn);
      /* TODO: Handle registers that REG_P is not true for them, i.e.
         subregs and special registers.  */
      if (set && REG_P (SET_DEST (set)))
        {
          int regno = REGNO (SET_DEST (set));
          df_ref first_def;
          struct df_rd_bb_info *bb_info = DF_RD_BB_INFO (g->bb);

          first_def = df_bb_regno_first_def_find (g->bb, regno);
          gcc_assert (first_def);

          if (bitmap_bit_p (&bb_info->gen, DF_REF_ID (first_def)))
            return;
        }
    }

   latency = dep_cost (link);
   e = create_ddg_edge (src_node, dest_node, t, dt, latency, distance);
   add_edge_to_ddg (g, e);
}

/* The same as the above function, but it doesn't require a link parameter.  */
static void
create_ddg_dep_no_link (ddg_ptr g, ddg_node_ptr from, ddg_node_ptr to,
			dep_type d_t, dep_data_type d_dt, int distance)
{
  ddg_edge_ptr e;
  int l;
  enum reg_note dep_kind;
  struct _dep _dep, *dep = &_dep;

  gcc_assert (!DEBUG_INSN_P (to->insn) || d_t == ANTI_DEP);
  gcc_assert (!DEBUG_INSN_P (from->insn) || d_t == ANTI_DEP);

  if (d_t == ANTI_DEP)
    dep_kind = REG_DEP_ANTI;
  else if (d_t == OUTPUT_DEP)
    dep_kind = REG_DEP_OUTPUT;
  else
    {
      gcc_assert (d_t == TRUE_DEP);

      dep_kind = REG_DEP_TRUE;
    }

  init_dep (dep, from->insn, to->insn, dep_kind);

  l = dep_cost (dep);

  e = create_ddg_edge (from, to, d_t, d_dt, l, distance);
  if (distance > 0)
    add_backarc_to_ddg (g, e);
  else
    add_edge_to_ddg (g, e);
}


/* Given a downwards exposed register def LAST_DEF (which is the last
   definition of that register in the bb), add inter-loop true dependences
   to all its uses in the next iteration, an output dependence to the
   first def of the same register (possibly itself) in the next iteration
   and anti-dependences from its uses in the current iteration to the
   first definition in the next iteration.  */
static void
add_cross_iteration_register_deps (ddg_ptr g, df_ref last_def)
{
  int regno = DF_REF_REGNO (last_def);
  struct df_link *r_use;
  int has_use_in_bb_p = false;
  rtx def_insn = DF_REF_INSN (last_def);
  ddg_node_ptr last_def_node = get_node_of_insn (g, def_insn);
  ddg_node_ptr use_node;
#ifdef ENABLE_CHECKING
  struct df_rd_bb_info *bb_info = DF_RD_BB_INFO (g->bb);
#endif
  df_ref first_def = df_bb_regno_first_def_find (g->bb, regno);

  gcc_assert (last_def_node);
  gcc_assert (first_def);

#ifdef ENABLE_CHECKING
  if (DF_REF_ID (last_def) != DF_REF_ID (first_def))
<<<<<<< HEAD
    gcc_assert (!bitmap_bit_p (&bb_info->gen, DF_REF_ID (first_def)));
=======
    gcc_assert (!bitmap_bit_p (&bb_info->gen,
			       DF_REF_ID (first_def)));
>>>>>>> 155d23aa
#endif

  /* Create inter-loop true dependences and anti dependences.  */
  for (r_use = DF_REF_CHAIN (last_def); r_use != NULL; r_use = r_use->next)
    {
      rtx use_insn = DF_REF_INSN (r_use->ref);

      if (BLOCK_FOR_INSN (use_insn) != g->bb)
	continue;

      /* ??? Do not handle uses with DF_REF_IN_NOTE notes.  */
      use_node = get_node_of_insn (g, use_insn);
      gcc_assert (use_node);
      has_use_in_bb_p = true;
      if (use_node->cuid <= last_def_node->cuid)
	{
	  /* Add true deps from last_def to it's uses in the next
	     iteration.  Any such upwards exposed use appears before
	     the last_def def.  */
	  create_ddg_dep_no_link (g, last_def_node, use_node,
				  DEBUG_INSN_P (use_insn) ? ANTI_DEP : TRUE_DEP,
				  REG_DEP, 1);
	}
      else if (!DEBUG_INSN_P (use_insn))
	{
	  /* Add anti deps from last_def's uses in the current iteration
	     to the first def in the next iteration.  We do not add ANTI
	     dep when there is an intra-loop TRUE dep in the opposite
	     direction, but use regmoves to fix such disregarded ANTI
	     deps when broken.	If the first_def reaches the USE then
	     there is such a dep.  */
	  ddg_node_ptr first_def_node = get_node_of_insn (g,
							  DF_REF_INSN (first_def));

	  gcc_assert (first_def_node);

          if (DF_REF_ID (last_def) != DF_REF_ID (first_def)
              || !flag_modulo_sched_allow_regmoves)
            create_ddg_dep_no_link (g, use_node, first_def_node, ANTI_DEP,
                                    REG_DEP, 1);

	}
    }
  /* Create an inter-loop output dependence between LAST_DEF (which is the
     last def in its block, being downwards exposed) and the first def in
     its block.  Avoid creating a self output dependence.  Avoid creating
     an output dependence if there is a dependence path between the two
     defs starting with a true dependence to a use which can be in the
     next iteration; followed by an anti dependence of that use to the
     first def (i.e. if there is a use between the two defs.)  */
  if (!has_use_in_bb_p)
    {
      ddg_node_ptr dest_node;

      if (DF_REF_ID (last_def) == DF_REF_ID (first_def))
	return;

      dest_node = get_node_of_insn (g, DF_REF_INSN (first_def));
      gcc_assert (dest_node);
      create_ddg_dep_no_link (g, last_def_node, dest_node,
			      OUTPUT_DEP, REG_DEP, 1);
    }
}
/* Build inter-loop dependencies, by looking at DF analysis backwards.  */
static void
build_inter_loop_deps (ddg_ptr g)
{
  unsigned rd_num;
  struct df_rd_bb_info *rd_bb_info;
  bitmap_iterator bi;

  rd_bb_info = DF_RD_BB_INFO (g->bb);

  /* Find inter-loop register output, true and anti deps.  */
  EXECUTE_IF_SET_IN_BITMAP (&rd_bb_info->gen, 0, rd_num, bi)
  {
    df_ref rd = DF_DEFS_GET (rd_num);

    add_cross_iteration_register_deps (g, rd);
  }
}


static int
walk_mems_2 (rtx *x, rtx mem)
{
  if (MEM_P (*x))
    {
      if (may_alias_p (*x, mem))
        return 1;

      return -1;
    }
  return 0;
}

static int
walk_mems_1 (rtx *x, rtx *pat)
{
  if (MEM_P (*x))
    {
      /* Visit all MEMs in *PAT and check indepedence.  */
      if (for_each_rtx (pat, (rtx_function) walk_mems_2, *x))
        /* Indicate that dependence was determined and stop traversal.  */
        return 1;

      return -1;
    }
  return 0;
}

/* Return 1 if two specified instructions have mem expr with conflict alias sets*/
static int
insns_may_alias_p (rtx insn1, rtx insn2)
{
  /* For each pair of MEMs in INSN1 and INSN2 check their independence.  */
  return  for_each_rtx (&PATTERN (insn1), (rtx_function) walk_mems_1,
			 &PATTERN (insn2));
}

/* Given two nodes, analyze their RTL insns and add inter-loop mem deps
   to ddg G.  */
static void
add_inter_loop_mem_dep (ddg_ptr g, ddg_node_ptr from, ddg_node_ptr to)
{
  if (!insns_may_alias_p (from->insn, to->insn))
    /* Do not create edge if memory references have disjoint alias sets.  */
    return;

  if (mem_write_insn_p (from->insn))
    {
      if (mem_read_insn_p (to->insn))
  	create_ddg_dep_no_link (g, from, to,
				DEBUG_INSN_P (to->insn)
				? ANTI_DEP : TRUE_DEP, MEM_DEP, 1);
      else if (from->cuid != to->cuid)
  	create_ddg_dep_no_link (g, from, to,
				DEBUG_INSN_P (to->insn)
				? ANTI_DEP : OUTPUT_DEP, MEM_DEP, 1);
    }
  else
    {
      if (mem_read_insn_p (to->insn))
	return;
      else if (from->cuid != to->cuid)
	{
	  create_ddg_dep_no_link (g, from, to, ANTI_DEP, MEM_DEP, 1);
	  if (DEBUG_INSN_P (from->insn) || DEBUG_INSN_P (to->insn))
	    create_ddg_dep_no_link (g, to, from, ANTI_DEP, MEM_DEP, 1);
	  else
	    create_ddg_dep_no_link (g, to, from, TRUE_DEP, MEM_DEP, 1);
	}
    }

}

/* Perform intra-block Data Dependency analysis and connect the nodes in
   the DDG.  We assume the loop has a single basic block.  */
static void
build_intra_loop_deps (ddg_ptr g)
{
  int i;
  /* Hold the dependency analysis state during dependency calculations.  */
  struct deps_desc tmp_deps;
  rtx head, tail;

  /* Build the dependence information, using the sched_analyze function.  */
  init_deps_global ();
  init_deps (&tmp_deps, false);

  /* Do the intra-block data dependence analysis for the given block.  */
  get_ebb_head_tail (g->bb, g->bb, &head, &tail);
  sched_analyze (&tmp_deps, head, tail);

  /* Build intra-loop data dependencies using the scheduler dependency
     analysis.  */
  for (i = 0; i < g->num_nodes; i++)
    {
      ddg_node_ptr dest_node = &g->nodes[i];
      sd_iterator_def sd_it;
      dep_t dep;

      if (! INSN_P (dest_node->insn))
	continue;

      FOR_EACH_DEP (dest_node->insn, SD_LIST_BACK, sd_it, dep)
	{
	  ddg_node_ptr src_node = get_node_of_insn (g, DEP_PRO (dep));

	  if (!src_node)
	    continue;

	  create_ddg_dep_from_intra_loop_link (g, src_node, dest_node, dep);
	}

      /* If this insn modifies memory, add an edge to all insns that access
	 memory.  */
      if (mem_access_insn_p (dest_node->insn))
	{
	  int j;

	  for (j = 0; j <= i; j++)
	    {
	      ddg_node_ptr j_node = &g->nodes[j];
	      if (DEBUG_INSN_P (j_node->insn))
		continue;
	      if (mem_access_insn_p (j_node->insn))
 		/* Don't bother calculating inter-loop dep if an intra-loop dep
		   already exists.  */
	      	  if (! TEST_BIT (dest_node->successors, j))
		    add_inter_loop_mem_dep (g, dest_node, j_node);
            }
        }
    }

  /* Free the INSN_LISTs.  */
  finish_deps_global ();
  free_deps (&tmp_deps);

  /* Free dependencies.  */
  sched_free_deps (head, tail, false);
}


/* Given a basic block, create its DDG and return a pointer to a variable
   of ddg type that represents it.
   Initialize the ddg structure fields to the appropriate values.  */
ddg_ptr
create_ddg (basic_block bb, int closing_branch_deps)
{
  ddg_ptr g;
  rtx insn, first_note;
  int i;
  int num_nodes = 0;

  g = (ddg_ptr) xcalloc (1, sizeof (struct ddg));

  g->bb = bb;
  g->closing_branch_deps = closing_branch_deps;

  /* Count the number of insns in the BB.  */
  for (insn = BB_HEAD (bb); insn != NEXT_INSN (BB_END (bb));
       insn = NEXT_INSN (insn))
    {
      if (! INSN_P (insn) || GET_CODE (PATTERN (insn)) == USE)
	continue;

      if (DEBUG_INSN_P (insn))
	g->num_debug++;
      else
	{
	  if (mem_read_insn_p (insn))
	    g->num_loads++;
	  if (mem_write_insn_p (insn))
	    g->num_stores++;
	}
      num_nodes++;
    }

  /* There is nothing to do for this BB.  */
  if ((num_nodes - g->num_debug) <= 1)
    {
      free (g);
      return NULL;
    }

  /* Allocate the nodes array, and initialize the nodes.  */
  g->num_nodes = num_nodes;
  g->nodes = (ddg_node_ptr) xcalloc (num_nodes, sizeof (struct ddg_node));
  g->closing_branch = NULL;
  i = 0;
  first_note = NULL_RTX;
  for (insn = BB_HEAD (bb); insn != NEXT_INSN (BB_END (bb));
       insn = NEXT_INSN (insn))
    {
      if (! INSN_P (insn))
	{
	  if (! first_note && NOTE_P (insn)
	      && NOTE_KIND (insn) !=  NOTE_INSN_BASIC_BLOCK)
	    first_note = insn;
	  continue;
	}
      if (JUMP_P (insn))
	{
	  gcc_assert (!g->closing_branch);
	  g->closing_branch = &g->nodes[i];
	}
      else if (GET_CODE (PATTERN (insn)) == USE)
	{
	  if (! first_note)
	    first_note = insn;
	  continue;
	}

      g->nodes[i].cuid = i;
      g->nodes[i].successors = sbitmap_alloc (num_nodes);
      sbitmap_zero (g->nodes[i].successors);
      g->nodes[i].predecessors = sbitmap_alloc (num_nodes);
      sbitmap_zero (g->nodes[i].predecessors);
      g->nodes[i].first_note = (first_note ? first_note : insn);
      g->nodes[i++].insn = insn;
      first_note = NULL_RTX;
    }

  /* We must have found a branch in DDG.  */
  gcc_assert (g->closing_branch);


  /* Build the data dependency graph.  */
  build_intra_loop_deps (g);
  build_inter_loop_deps (g);
  return g;
}

/* Free all the memory allocated for the DDG.  */
void
free_ddg (ddg_ptr g)
{
  int i;

  if (!g)
    return;

  for (i = 0; i < g->num_nodes; i++)
    {
      ddg_edge_ptr e = g->nodes[i].out;

      while (e)
	{
	  ddg_edge_ptr next = e->next_out;

	  free (e);
	  e = next;
	}
      sbitmap_free (g->nodes[i].successors);
      sbitmap_free (g->nodes[i].predecessors);
    }
  if (g->num_backarcs > 0)
    free (g->backarcs);
  free (g->nodes);
  free (g);
}

void
print_ddg_edge (FILE *file, ddg_edge_ptr e)
{
  char dep_c;

  switch (e->type)
    {
    case OUTPUT_DEP :
      dep_c = 'O';
      break;
    case ANTI_DEP :
      dep_c = 'A';
      break;
    default:
      dep_c = 'T';
    }

  fprintf (file, " [%d -(%c,%d,%d)-> %d] ", INSN_UID (e->src->insn),
	   dep_c, e->latency, e->distance, INSN_UID (e->dest->insn));
}

/* Print the DDG nodes with there in/out edges to the dump file.  */
void
print_ddg (FILE *file, ddg_ptr g)
{
  int i;

  for (i = 0; i < g->num_nodes; i++)
    {
      ddg_edge_ptr e;

      fprintf (file, "Node num: %d\n", g->nodes[i].cuid);
      print_rtl_single (file, g->nodes[i].insn);
      fprintf (file, "OUT ARCS: ");
      for (e = g->nodes[i].out; e; e = e->next_out)
	print_ddg_edge (file, e);

      fprintf (file, "\nIN ARCS: ");
      for (e = g->nodes[i].in; e; e = e->next_in)
	print_ddg_edge (file, e);

      fprintf (file, "\n");
    }
}

/* Print the given DDG in VCG format.  */
void
vcg_print_ddg (FILE *file, ddg_ptr g)
{
  int src_cuid;

  fprintf (file, "graph: {\n");
  for (src_cuid = 0; src_cuid < g->num_nodes; src_cuid++)
    {
      ddg_edge_ptr e;
      int src_uid = INSN_UID (g->nodes[src_cuid].insn);

      fprintf (file, "node: {title: \"%d_%d\" info1: \"", src_cuid, src_uid);
      print_rtl_single (file, g->nodes[src_cuid].insn);
      fprintf (file, "\"}\n");
      for (e = g->nodes[src_cuid].out; e; e = e->next_out)
	{
	  int dst_uid = INSN_UID (e->dest->insn);
	  int dst_cuid = e->dest->cuid;

	  /* Give the backarcs a different color.  */
	  if (e->distance > 0)
	    fprintf (file, "backedge: {color: red ");
	  else
	    fprintf (file, "edge: { ");

	  fprintf (file, "sourcename: \"%d_%d\" ", src_cuid, src_uid);
	  fprintf (file, "targetname: \"%d_%d\" ", dst_cuid, dst_uid);
	  fprintf (file, "label: \"%d_%d\"}\n", e->latency, e->distance);
	}
    }
  fprintf (file, "}\n");
}

/* Dump the sccs in SCCS.  */
void
print_sccs (FILE *file, ddg_all_sccs_ptr sccs, ddg_ptr g)
{
  unsigned int u = 0;
  sbitmap_iterator sbi;
  int i;

  if (!file)
    return;

  fprintf (file, "\n;; Number of SCC nodes - %d\n", sccs->num_sccs);
  for (i = 0; i < sccs->num_sccs; i++)
    {
      fprintf (file, "SCC number: %d\n", i);
      EXECUTE_IF_SET_IN_SBITMAP (sccs->sccs[i]->nodes, 0, u, sbi)
      {
        fprintf (file, "insn num %d\n", u);
        print_rtl_single (file, g->nodes[u].insn);
      }
    }
  fprintf (file, "\n");
}

/* Create an edge and initialize it with given values.  */
static ddg_edge_ptr
create_ddg_edge (ddg_node_ptr src, ddg_node_ptr dest,
		 dep_type t, dep_data_type dt, int l, int d)
{
  ddg_edge_ptr e = (ddg_edge_ptr) xmalloc (sizeof (struct ddg_edge));

  e->src = src;
  e->dest = dest;
  e->type = t;
  e->data_type = dt;
  e->latency = l;
  e->distance = d;
  e->next_in = e->next_out = NULL;
  e->aux.info = 0;
  return e;
}

/* Add the given edge to the in/out linked lists of the DDG nodes.  */
static void
add_edge_to_ddg (ddg_ptr g ATTRIBUTE_UNUSED, ddg_edge_ptr e)
{
  ddg_node_ptr src = e->src;
  ddg_node_ptr dest = e->dest;

  /* Should have allocated the sbitmaps.  */
  gcc_assert (src->successors && dest->predecessors);

  SET_BIT (src->successors, dest->cuid);
  SET_BIT (dest->predecessors, src->cuid);
  e->next_in = dest->in;
  dest->in = e;
  e->next_out = src->out;
  src->out = e;
}



/* Algorithm for computing the recurrence_length of an scc.  We assume at
   for now that cycles in the data dependence graph contain a single backarc.
   This simplifies the algorithm, and can be generalized later.  */
static void
set_recurrence_length (ddg_scc_ptr scc, ddg_ptr g)
{
  int j;
  int result = -1;

  for (j = 0; j < scc->num_backarcs; j++)
    {
      ddg_edge_ptr backarc = scc->backarcs[j];
      int length;
      int distance = backarc->distance;
      ddg_node_ptr src = backarc->dest;
      ddg_node_ptr dest = backarc->src;

      length = longest_simple_path (g, src->cuid, dest->cuid, scc->nodes);
      if (length < 0 )
	{
	  /* fprintf (stderr, "Backarc not on simple cycle in SCC.\n"); */
	  continue;
	}
      length += backarc->latency;
      result = MAX (result, (length / distance));
    }
  scc->recurrence_length = result;
}

/* Create a new SCC given the set of its nodes.  Compute its recurrence_length
   and mark edges that belong to this scc as IN_SCC.  */
static ddg_scc_ptr
create_scc (ddg_ptr g, sbitmap nodes)
{
  ddg_scc_ptr scc;
  unsigned int u = 0;
  sbitmap_iterator sbi;

  scc = (ddg_scc_ptr) xmalloc (sizeof (struct ddg_scc));
  scc->backarcs = NULL;
  scc->num_backarcs = 0;
  scc->nodes = sbitmap_alloc (g->num_nodes);
  sbitmap_copy (scc->nodes, nodes);

  /* Mark the backarcs that belong to this SCC.  */
  EXECUTE_IF_SET_IN_SBITMAP (nodes, 0, u, sbi)
    {
      ddg_edge_ptr e;
      ddg_node_ptr n = &g->nodes[u];

      for (e = n->out; e; e = e->next_out)
	if (TEST_BIT (nodes, e->dest->cuid))
	  {
	    e->aux.count = IN_SCC;
	    if (e->distance > 0)
	      add_backarc_to_scc (scc, e);
	  }
    }

  set_recurrence_length (scc, g);
  return scc;
}

/* Cleans the memory allocation of a given SCC.  */
static void
free_scc (ddg_scc_ptr scc)
{
  if (!scc)
    return;

  sbitmap_free (scc->nodes);
  if (scc->num_backarcs > 0)
    free (scc->backarcs);
  free (scc);
}


/* Add a given edge known to be a backarc to the given DDG.  */
static void
add_backarc_to_ddg (ddg_ptr g, ddg_edge_ptr e)
{
  int size = (g->num_backarcs + 1) * sizeof (ddg_edge_ptr);

  add_edge_to_ddg (g, e);
  g->backarcs = (ddg_edge_ptr *) xrealloc (g->backarcs, size);
  g->backarcs[g->num_backarcs++] = e;
}

/* Add backarc to an SCC.  */
static void
add_backarc_to_scc (ddg_scc_ptr scc, ddg_edge_ptr e)
{
  int size = (scc->num_backarcs + 1) * sizeof (ddg_edge_ptr);

  scc->backarcs = (ddg_edge_ptr *) xrealloc (scc->backarcs, size);
  scc->backarcs[scc->num_backarcs++] = e;
}

/* Add the given SCC to the DDG.  */
static void
add_scc_to_ddg (ddg_all_sccs_ptr g, ddg_scc_ptr scc)
{
  int size = (g->num_sccs + 1) * sizeof (ddg_scc_ptr);

  g->sccs = (ddg_scc_ptr *) xrealloc (g->sccs, size);
  g->sccs[g->num_sccs++] = scc;
}

/* Given the instruction INSN return the node that represents it.  */
ddg_node_ptr
get_node_of_insn (ddg_ptr g, rtx insn)
{
  int i;

  for (i = 0; i < g->num_nodes; i++)
    if (insn == g->nodes[i].insn)
      return &g->nodes[i];
  return NULL;
}

/* Given a set OPS of nodes in the DDG, find the set of their successors
   which are not in OPS, and set their bits in SUCC.  Bits corresponding to
   OPS are cleared from SUCC.  Leaves the other bits in SUCC unchanged.  */
void
find_successors (sbitmap succ, ddg_ptr g, sbitmap ops)
{
  unsigned int i = 0;
  sbitmap_iterator sbi;

  EXECUTE_IF_SET_IN_SBITMAP (ops, 0, i, sbi)
    {
      const sbitmap node_succ = NODE_SUCCESSORS (&g->nodes[i]);
      sbitmap_a_or_b (succ, succ, node_succ);
    };

  /* We want those that are not in ops.  */
  sbitmap_difference (succ, succ, ops);
}

/* Given a set OPS of nodes in the DDG, find the set of their predecessors
   which are not in OPS, and set their bits in PREDS.  Bits corresponding to
   OPS are cleared from PREDS.  Leaves the other bits in PREDS unchanged.  */
void
find_predecessors (sbitmap preds, ddg_ptr g, sbitmap ops)
{
  unsigned int i = 0;
  sbitmap_iterator sbi;

  EXECUTE_IF_SET_IN_SBITMAP (ops, 0, i, sbi)
    {
      const sbitmap node_preds = NODE_PREDECESSORS (&g->nodes[i]);
      sbitmap_a_or_b (preds, preds, node_preds);
    };

  /* We want those that are not in ops.  */
  sbitmap_difference (preds, preds, ops);
}


/* Compare function to be passed to qsort to order the backarcs in descending
   recMII order.  */
static int
compare_sccs (const void *s1, const void *s2)
{
  const int rec_l1 = (*(const ddg_scc_ptr *)s1)->recurrence_length;
  const int rec_l2 = (*(const ddg_scc_ptr *)s2)->recurrence_length;
  return ((rec_l2 > rec_l1) - (rec_l2 < rec_l1));

}

/* Order the backarcs in descending recMII order using compare_sccs.  */
static void
order_sccs (ddg_all_sccs_ptr g)
{
  qsort (g->sccs, g->num_sccs, sizeof (ddg_scc_ptr),
	 (int (*) (const void *, const void *)) compare_sccs);
}

#ifdef ENABLE_CHECKING
/* Check that every node in SCCS belongs to exactly one strongly connected
   component and that no element of SCCS is empty.  */
static void
check_sccs (ddg_all_sccs_ptr sccs, int num_nodes)
{
  int i = 0;
  sbitmap tmp = sbitmap_alloc (num_nodes);

  sbitmap_zero (tmp);
  for (i = 0; i < sccs->num_sccs; i++)
    {
      gcc_assert (!sbitmap_empty_p (sccs->sccs[i]->nodes));
      /* Verify that every node in sccs is in exactly one strongly
         connected component.  */
      gcc_assert (!sbitmap_any_common_bits (tmp, sccs->sccs[i]->nodes));
      sbitmap_a_or_b (tmp, tmp, sccs->sccs[i]->nodes);
    }
  sbitmap_free (tmp);
}
#endif

/* Perform the Strongly Connected Components decomposing algorithm on the
   DDG and return DDG_ALL_SCCS structure that contains them.  */
ddg_all_sccs_ptr
create_ddg_all_sccs (ddg_ptr g)
{
  int i;
  int num_nodes = g->num_nodes;
  sbitmap from = sbitmap_alloc (num_nodes);
  sbitmap to = sbitmap_alloc (num_nodes);
  sbitmap scc_nodes = sbitmap_alloc (num_nodes);
  ddg_all_sccs_ptr sccs = (ddg_all_sccs_ptr)
			  xmalloc (sizeof (struct ddg_all_sccs));

  sccs->ddg = g;
  sccs->sccs = NULL;
  sccs->num_sccs = 0;

  for (i = 0; i < g->num_backarcs; i++)
    {
      ddg_scc_ptr  scc;
      ddg_edge_ptr backarc = g->backarcs[i];
      ddg_node_ptr src = backarc->src;
      ddg_node_ptr dest = backarc->dest;

      /* If the backarc already belongs to an SCC, continue.  */
      if (backarc->aux.count == IN_SCC)
	continue;

      sbitmap_zero (scc_nodes);
      sbitmap_zero (from);
      sbitmap_zero (to);
      SET_BIT (from, dest->cuid);
      SET_BIT (to, src->cuid);

      if (find_nodes_on_paths (scc_nodes, g, from, to))
	{
	  scc = create_scc (g, scc_nodes);
	  add_scc_to_ddg (sccs, scc);
	}
    }
  order_sccs (sccs);
  sbitmap_free (from);
  sbitmap_free (to);
  sbitmap_free (scc_nodes);
#ifdef ENABLE_CHECKING
  check_sccs (sccs, num_nodes);
#endif
  return sccs;
}

/* Frees the memory allocated for all SCCs of the DDG, but keeps the DDG.  */
void
free_ddg_all_sccs (ddg_all_sccs_ptr all_sccs)
{
  int i;

  if (!all_sccs)
    return;

  for (i = 0; i < all_sccs->num_sccs; i++)
    free_scc (all_sccs->sccs[i]);

  free (all_sccs);
}


/* Given FROM - a bitmap of source nodes - and TO - a bitmap of destination
   nodes - find all nodes that lie on paths from FROM to TO (not excluding
   nodes from FROM and TO).  Return nonzero if nodes exist.  */
int
find_nodes_on_paths (sbitmap result, ddg_ptr g, sbitmap from, sbitmap to)
{
  int answer;
  int change;
  unsigned int u = 0;
  int num_nodes = g->num_nodes;
  sbitmap_iterator sbi;

  sbitmap workset = sbitmap_alloc (num_nodes);
  sbitmap reachable_from = sbitmap_alloc (num_nodes);
  sbitmap reach_to = sbitmap_alloc (num_nodes);
  sbitmap tmp = sbitmap_alloc (num_nodes);

  sbitmap_copy (reachable_from, from);
  sbitmap_copy (tmp, from);

  change = 1;
  while (change)
    {
      change = 0;
      sbitmap_copy (workset, tmp);
      sbitmap_zero (tmp);
      EXECUTE_IF_SET_IN_SBITMAP (workset, 0, u, sbi)
	{
	  ddg_edge_ptr e;
	  ddg_node_ptr u_node = &g->nodes[u];

	  for (e = u_node->out; e != (ddg_edge_ptr) 0; e = e->next_out)
	    {
	      ddg_node_ptr v_node = e->dest;
	      int v = v_node->cuid;

	      if (!TEST_BIT (reachable_from, v))
		{
		  SET_BIT (reachable_from, v);
		  SET_BIT (tmp, v);
		  change = 1;
		}
	    }
	}
    }

  sbitmap_copy (reach_to, to);
  sbitmap_copy (tmp, to);

  change = 1;
  while (change)
    {
      change = 0;
      sbitmap_copy (workset, tmp);
      sbitmap_zero (tmp);
      EXECUTE_IF_SET_IN_SBITMAP (workset, 0, u, sbi)
	{
	  ddg_edge_ptr e;
	  ddg_node_ptr u_node = &g->nodes[u];

	  for (e = u_node->in; e != (ddg_edge_ptr) 0; e = e->next_in)
	    {
	      ddg_node_ptr v_node = e->src;
	      int v = v_node->cuid;

	      if (!TEST_BIT (reach_to, v))
		{
		  SET_BIT (reach_to, v);
		  SET_BIT (tmp, v);
		  change = 1;
		}
	    }
	}
    }

  answer = sbitmap_a_and_b_cg (result, reachable_from, reach_to);
  sbitmap_free (workset);
  sbitmap_free (reachable_from);
  sbitmap_free (reach_to);
  sbitmap_free (tmp);
  return answer;
}


/* Updates the counts of U_NODE's successors (that belong to NODES) to be
   at-least as large as the count of U_NODE plus the latency between them.
   Sets a bit in TMP for each successor whose count was changed (increased).
   Returns nonzero if any count was changed.  */
static int
update_dist_to_successors (ddg_node_ptr u_node, sbitmap nodes, sbitmap tmp)
{
  ddg_edge_ptr e;
  int result = 0;

  for (e = u_node->out; e; e = e->next_out)
    {
      ddg_node_ptr v_node = e->dest;
      int v = v_node->cuid;

      if (TEST_BIT (nodes, v)
	  && (e->distance == 0)
	  && (v_node->aux.count < u_node->aux.count + e->latency))
	{
	  v_node->aux.count = u_node->aux.count + e->latency;
	  SET_BIT (tmp, v);
	  result = 1;
	}
    }
  return result;
}


/* Find the length of a longest path from SRC to DEST in G,
   going only through NODES, and disregarding backarcs.  */
int
longest_simple_path (struct ddg * g, int src, int dest, sbitmap nodes)
{
  int i;
  unsigned int u = 0;
  int change = 1;
  int result;
  int num_nodes = g->num_nodes;
  sbitmap workset = sbitmap_alloc (num_nodes);
  sbitmap tmp = sbitmap_alloc (num_nodes);


  /* Data will hold the distance of the longest path found so far from
     src to each node.  Initialize to -1 = less than minimum.  */
  for (i = 0; i < g->num_nodes; i++)
    g->nodes[i].aux.count = -1;
  g->nodes[src].aux.count = 0;

  sbitmap_zero (tmp);
  SET_BIT (tmp, src);

  while (change)
    {
      sbitmap_iterator sbi;

      change = 0;
      sbitmap_copy (workset, tmp);
      sbitmap_zero (tmp);
      EXECUTE_IF_SET_IN_SBITMAP (workset, 0, u, sbi)
	{
	  ddg_node_ptr u_node = &g->nodes[u];

	  change |= update_dist_to_successors (u_node, nodes, tmp);
	}
    }
  result = g->nodes[dest].aux.count;
  sbitmap_free (workset);
  sbitmap_free (tmp);
  return result;
}

#endif /* INSN_SCHEDULING */<|MERGE_RESOLUTION|>--- conflicted
+++ resolved
@@ -264,12 +264,8 @@
 
 #ifdef ENABLE_CHECKING
   if (DF_REF_ID (last_def) != DF_REF_ID (first_def))
-<<<<<<< HEAD
-    gcc_assert (!bitmap_bit_p (&bb_info->gen, DF_REF_ID (first_def)));
-=======
     gcc_assert (!bitmap_bit_p (&bb_info->gen,
 			       DF_REF_ID (first_def)));
->>>>>>> 155d23aa
 #endif
 
   /* Create inter-loop true dependences and anti dependences.  */
