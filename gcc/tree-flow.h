--- conflicted
+++ resolved
@@ -1,9 +1,5 @@
 /* Data and Control Flow Analysis for Trees.
-<<<<<<< HEAD
-   Copyright (C) 2001, 2003, 2004, 2005, 2006, 2007, 2008
-=======
    Copyright (C) 2001, 2003, 2004, 2005, 2006, 2007, 2008, 2009
->>>>>>> a0daa400
    Free Software Foundation, Inc.
    Contributed by Diego Novillo <dnovillo@redhat.com>
 
@@ -793,10 +789,7 @@
 extern void add_phi_arg (gimple, tree, edge);
 extern void remove_phi_args (edge);
 extern void remove_phi_node (gimple_stmt_iterator *, bool);
-<<<<<<< HEAD
-=======
 extern void remove_phi_nodes (basic_block);
->>>>>>> a0daa400
 extern void init_phinodes (void);
 extern void fini_phinodes (void);
 extern void release_phi_node (gimple);
@@ -900,20 +893,6 @@
 void adjust_debug_stmts_for_var_def_move (tree, basic_block,
 					  const gimple_stmt_iterator *);
 void check_and_update_debug_stmt (gimple, bool (*)(tree));
-
-/* In tree-ssanames.c  */
-extern void init_ssanames (struct function *, int);
-extern void fini_ssanames (void);
-extern tree make_ssa_name_fn (struct function *, tree, gimple);
-extern tree duplicate_ssa_name (tree, gimple);
-extern void duplicate_ssa_name_ptr_info (tree, struct ptr_info_def *);
-extern void release_ssa_name (tree);
-extern void release_defs (gimple);
-extern void replace_ssa_name_symbol (tree, tree);
-
-#ifdef GATHER_STATISTICS
-extern void ssanames_print_statistics (void);
-#endif
 
 /* In tree-ssanames.c  */
 extern void init_ssanames (struct function *, int);
@@ -1097,11 +1076,8 @@
 /* In tree-eh.c  */
 extern void make_eh_edges (gimple);
 extern bool tree_could_trap_p (tree);
-<<<<<<< HEAD
-=======
 extern bool operation_could_trap_helper_p (enum tree_code, bool, bool, bool,
 					   bool, tree, bool *);
->>>>>>> a0daa400
 extern bool operation_could_trap_p (enum tree_code, bool, bool, tree);
 extern bool stmt_could_throw_p (gimple);
 extern bool tree_could_throw_p (tree);
