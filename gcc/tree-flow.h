/* Data and Control Flow Analysis for Trees.
   Copyright (C) 2001, 2003, 2004, 2005, 2006, 2007, 2008, 2009
   Free Software Foundation, Inc.
   Contributed by Diego Novillo <dnovillo@redhat.com>

This file is part of GCC.

GCC is free software; you can redistribute it and/or modify
it under the terms of the GNU General Public License as published by
the Free Software Foundation; either version 3, or (at your option)
any later version.

GCC is distributed in the hope that it will be useful,
but WITHOUT ANY WARRANTY; without even the implied warranty of
MERCHANTABILITY or FITNESS FOR A PARTICULAR PURPOSE.  See the
GNU General Public License for more details.

You should have received a copy of the GNU General Public License
along with GCC; see the file COPYING3.  If not see
<http://www.gnu.org/licenses/>.  */

#ifndef _TREE_FLOW_H
#define _TREE_FLOW_H 1

#include "bitmap.h"
#include "hard-reg-set.h"
#include "basic-block.h"
#include "hashtab.h"
#include "gimple.h"
#include "tree-ssa-operands.h"
#include "cgraph.h"
#include "ipa-reference.h"
#include "tree-ssa-alias.h"

/* Forward declare structures for the garbage collector GTY markers.  */
#ifndef GCC_BASIC_BLOCK_H
struct edge_def;
typedef struct edge_def *edge;
struct basic_block_def;
typedef struct basic_block_def *basic_block;
#endif
struct static_var_ann_d;


/* Gimple dataflow datastructure. All publicly available fields shall have
   gimple_ accessor defined in tree-flow-inline.h, all publicly modifiable
   fields should have gimple_set accessor.  */
struct gimple_df GTY(())
{
  /* Array of all variables referenced in the function.  */
  htab_t GTY((param_is (union tree_node))) referenced_vars;

  /* A vector of all the noreturn calls passed to modify_stmt.
     cleanup_control_flow uses it to detect cases where a mid-block
     indirect call has been turned into a noreturn call.  When this
     happens, all the instructions after the call are no longer
     reachable and must be deleted as dead.  */
  VEC(gimple,gc) *modified_noreturn_calls;

  /* Array of all SSA_NAMEs used in the function.  */
  VEC(tree,gc) *ssa_names;

  /* Artificial variable used for the virtual operand FUD chain.  */
  tree vop;

  /* Artificial variable used to model the effects of nonlocal
     variables.  */
  tree nonlocal_all;

  /* The PTA solution for the ESCAPED artificial variable.  */
  struct pt_solution escaped;

  /* The PTA solution for the CALLUSED artificial variable.  */
  struct pt_solution callused;

  /* Free list of SSA_NAMEs.  */
  tree free_ssanames;

  /* Hashtable holding definition for symbol.  If this field is not NULL, it
     means that the first reference to this variable in the function is a
     USE or a VUSE.  In those cases, the SSA renamer creates an SSA name
     for this variable with an empty defining statement.  */
  htab_t GTY((param_is (union tree_node))) default_defs;

  /* Symbols whose SSA form needs to be updated or created for the first
     time.  */
  bitmap syms_to_rename;

  /* True if the code is in ssa form.  */
  unsigned int in_ssa_p : 1;

  struct ssa_operands ssa_operands;
};

/* Accessors for internal use only.  Generic code should use abstraction
   provided by tree-flow-inline.h or specific modules.  */
#define FREE_SSANAMES(fun) (fun)->gimple_df->free_ssanames
#define SSANAMES(fun) (fun)->gimple_df->ssa_names
#define MODIFIED_NORETURN_CALLS(fun) (fun)->gimple_df->modified_noreturn_calls
#define DEFAULT_DEFS(fun) (fun)->gimple_df->default_defs
#define SYMS_TO_RENAME(fun) (fun)->gimple_df->syms_to_rename

typedef struct
{
  htab_t htab;
  PTR *slot;
  PTR *limit;
} htab_iterator;

/* Iterate through the elements of hashtable HTAB, using htab_iterator ITER,
   storing each element in RESULT, which is of type TYPE.  */
#define FOR_EACH_HTAB_ELEMENT(HTAB, RESULT, TYPE, ITER) \
  for (RESULT = (TYPE) first_htab_element (&(ITER), (HTAB)); \
	!end_htab_p (&(ITER)); \
	RESULT = (TYPE) next_htab_element (&(ITER)))

/*---------------------------------------------------------------------------
		      Attributes for SSA_NAMEs.
  
  NOTE: These structures are stored in struct tree_ssa_name
  but are only used by the tree optimizers, so it makes better sense
  to declare them here to avoid recompiling unrelated files when
  making changes.
---------------------------------------------------------------------------*/

/* Aliasing information for SSA_NAMEs representing pointer variables.  */
struct ptr_info_def GTY(())
{
  /* The points-to solution, TBAA-pruned if the pointer is dereferenced.  */
  struct pt_solution pt;
};


/*---------------------------------------------------------------------------
		   Tree annotations stored in tree_base.ann
---------------------------------------------------------------------------*/
enum tree_ann_type { TREE_ANN_COMMON, VAR_ANN, FUNCTION_ANN };

struct tree_ann_common_d GTY(())
{
  /* Annotation type.  */
  enum tree_ann_type type;

  /* Record EH region number into a statement tree created during RTL
     expansion (see gimple_to_tree).  */
  int rn;

  /* Auxiliary info specific to a pass.  At all times, this
     should either point to valid data or be NULL.  */ 
  PTR GTY ((skip (""))) aux; 

  /* The value handle for this expression.  Used by GVN-PRE.  */
  tree GTY((skip)) value_handle;

  /* Pointer to original GIMPLE statement.  Used during RTL expansion
     (see gimple_to_tree).  */
  gimple stmt;
};

/* It is advantageous to avoid things like life analysis for variables which
   do not need PHI nodes.  This enum describes whether or not a particular
   variable may need a PHI node.  */

enum need_phi_state {
  /* This is the default.  If we are still in this state after finding
     all the definition and use sites, then we will assume the variable
     needs PHI nodes.  This is probably an overly conservative assumption.  */
  NEED_PHI_STATE_UNKNOWN,

  /* This state indicates that we have seen one or more sets of the 
     variable in a single basic block and that the sets dominate all
     uses seen so far.  If after finding all definition and use sites
     we are still in this state, then the variable does not need any
     PHI nodes.  */
  NEED_PHI_STATE_NO,

  /* This state indicates that we have either seen multiple definitions of
     the variable in multiple blocks, or that we encountered a use in a
     block that was not dominated by the block containing the set(s) of
     this variable.  This variable is assumed to need PHI nodes.  */
  NEED_PHI_STATE_MAYBE
};


/* The "no alias" attribute allows alias analysis to make more
   aggressive assumptions when assigning alias sets, computing
   points-to information and memory partitions.  These attributes
   are the result of user annotations or flags (e.g.,
   -fargument-noalias).  */
enum noalias_state {
    /* Default state.  No special assumptions can be made about this
       symbol.  */
    MAY_ALIAS = 0,

    /* The symbol does not alias with other symbols that have a
       NO_ALIAS* attribute.  */
    NO_ALIAS,

    /* The symbol does not alias with other symbols that have a
       NO_ALIAS*, and it may not alias with global symbols.  */
    NO_ALIAS_GLOBAL,

    /* The symbol does not alias with any other symbols.  */
    NO_ALIAS_ANYTHING
};


struct var_ann_d GTY(())
{
  struct tree_ann_common_d common;

  /* Used by the out of SSA pass to determine whether this variable has
     been seen yet or not.  */
  unsigned out_of_ssa_tag : 1;

  /* Used when building base variable structures in a var_map.  */
  unsigned base_var_processed : 1;

  /* Nonzero if this variable was used after SSA optimizations were
     applied.  We set this when translating out of SSA form.  */
  unsigned used : 1;

  /* This field indicates whether or not the variable may need PHI nodes.
     See the enum's definition for more detailed information about the
     states.  */
  ENUM_BITFIELD (need_phi_state) need_phi_state : 2;

  /* True for HEAP artificial variables.  These variables represent
     the memory area allocated by a call to malloc.  */
  unsigned is_heapvar : 1;

  /* This field describes several "no alias" attributes that some
     symbols are known to have.  See the enum's definition for more
     information on each attribute.  */
  ENUM_BITFIELD (noalias_state) noalias_state : 2;

  /* Used when going out of SSA form to indicate which partition this
     variable represents storage for.  */
  unsigned partition;

  /* Used by var_map for the base index of ssa base variables.  */
  unsigned base_index;

  /* During into-ssa and the dominator optimizer, this field holds the
     current version of this variable (an SSA_NAME).  */
  tree current_def;
};

/* Container for variable annotation used by hashtable for annotations for
   static variables.  */
struct static_var_ann_d GTY(())
{
  struct var_ann_d ann;
  unsigned int uid;
};

struct function_ann_d GTY(())
{
  struct tree_ann_common_d common;
};


/* Immediate use lists are used to directly access all uses for an SSA
   name and get pointers to the statement for each use. 

   The structure ssa_use_operand_d consists of PREV and NEXT pointers
   to maintain the list.  A USE pointer, which points to address where
   the use is located and a LOC pointer which can point to the
   statement where the use is located, or, in the case of the root
   node, it points to the SSA name itself.

   The list is anchored by an occurrence of ssa_operand_d *in* the
   ssa_name node itself (named 'imm_uses').  This node is uniquely
   identified by having a NULL USE pointer. and the LOC pointer
   pointing back to the ssa_name node itself.  This node forms the
   base for a circular list, and initially this is the only node in
   the list.

   Fast iteration allows each use to be examined, but does not allow
   any modifications to the uses or stmts.

   Normal iteration allows insertion, deletion, and modification. the
   iterator manages this by inserting a marker node into the list
   immediately before the node currently being examined in the list.
   this marker node is uniquely identified by having null stmt *and* a
   null use pointer.  

   When iterating to the next use, the iteration routines check to see
   if the node after the marker has changed. if it has, then the node
   following the marker is now the next one to be visited. if not, the
   marker node is moved past that node in the list (visualize it as
   bumping the marker node through the list).  this continues until
   the marker node is moved to the original anchor position. the
   marker node is then removed from the list.

   If iteration is halted early, the marker node must be removed from
   the list before continuing.  */
typedef struct immediate_use_iterator_d
{
  /* This is the current use the iterator is processing.  */
  ssa_use_operand_t *imm_use;
  /* This marks the last use in the list (use node from SSA_NAME)  */
  ssa_use_operand_t *end_p;
  /* This node is inserted and used to mark the end of the uses for a stmt.  */
  ssa_use_operand_t iter_node;
  /* This is the next ssa_name to visit.  IMM_USE may get removed before
     the next one is traversed to, so it must be cached early.  */
  ssa_use_operand_t *next_imm_name;
} imm_use_iterator;


/* Use this iterator when simply looking at stmts.  Adding, deleting or
   modifying stmts will cause this iterator to malfunction.  */

#define FOR_EACH_IMM_USE_FAST(DEST, ITER, SSAVAR)			\
  for ((DEST) = first_readonly_imm_use (&(ITER), (SSAVAR));	\
       !end_readonly_imm_use_p (&(ITER));			\
       (DEST) = next_readonly_imm_use (&(ITER)))
  
/* Use this iterator to visit each stmt which has a use of SSAVAR.  */

#define FOR_EACH_IMM_USE_STMT(STMT, ITER, SSAVAR)		\
  for ((STMT) = first_imm_use_stmt (&(ITER), (SSAVAR));		\
       !end_imm_use_stmt_p (&(ITER));				\
       (STMT) = next_imm_use_stmt (&(ITER)))

/* Use this to terminate the FOR_EACH_IMM_USE_STMT loop early.  Failure to 
   do so will result in leaving a iterator marker node in the immediate
   use list, and nothing good will come from that.   */
#define BREAK_FROM_IMM_USE_STMT(ITER)				\
   {								\
     end_imm_use_stmt_traverse (&(ITER));			\
     break;							\
   }


/* Use this iterator in combination with FOR_EACH_IMM_USE_STMT to 
   get access to each occurrence of ssavar on the stmt returned by
   that iterator..  for instance:

     FOR_EACH_IMM_USE_STMT (stmt, iter, var)
       {
         FOR_EACH_IMM_USE_ON_STMT (use_p, iter)
	   {
	     SET_USE (use_p, blah);
	   }
	 update_stmt (stmt);
       }							 */

#define FOR_EACH_IMM_USE_ON_STMT(DEST, ITER)			\
  for ((DEST) = first_imm_use_on_stmt (&(ITER));		\
       !end_imm_use_on_stmt_p (&(ITER));			\
       (DEST) = next_imm_use_on_stmt (&(ITER)))



union tree_ann_d GTY((desc ("ann_type ((tree_ann_t)&%h)")))
{
  struct tree_ann_common_d GTY((tag ("TREE_ANN_COMMON"))) common;
  struct var_ann_d GTY((tag ("VAR_ANN"))) vdecl;
  struct function_ann_d GTY((tag ("FUNCTION_ANN"))) fdecl;
};

typedef union tree_ann_d *tree_ann_t;
typedef struct var_ann_d *var_ann_t;
typedef struct function_ann_d *function_ann_t;
typedef struct tree_ann_common_d *tree_ann_common_t;

static inline tree_ann_common_t tree_common_ann (const_tree);
static inline tree_ann_common_t get_tree_common_ann (tree);
static inline var_ann_t var_ann (const_tree);
static inline var_ann_t get_var_ann (tree);
static inline function_ann_t function_ann (const_tree);
static inline function_ann_t get_function_ann (tree);
static inline enum tree_ann_type ann_type (tree_ann_t);
static inline void update_stmt (gimple);
static inline int get_lineno (const_gimple);

/*---------------------------------------------------------------------------
                  Structure representing predictions in tree level.
---------------------------------------------------------------------------*/
struct edge_prediction GTY((chain_next ("%h.ep_next")))
{
  struct edge_prediction *ep_next;
  edge ep_edge;
  enum br_predictor ep_predictor;
  int ep_probability;
};

/* Accessors for basic block annotations.  */
static inline gimple_seq phi_nodes (const_basic_block);
static inline void set_phi_nodes (basic_block, gimple_seq);

/*---------------------------------------------------------------------------
			      Global declarations
---------------------------------------------------------------------------*/
struct int_tree_map GTY(())
{
  
  unsigned int uid;
  tree to;
};

extern unsigned int int_tree_map_hash (const void *);
extern int int_tree_map_eq (const void *, const void *);

extern unsigned int uid_decl_map_hash (const void *);
extern int uid_decl_map_eq (const void *, const void *);

typedef struct 
{
  htab_iterator hti;
} referenced_var_iterator;


/* This macro loops over all the referenced vars, one at a time, putting the
   current var in VAR.  Note:  You are not allowed to add referenced variables
   to the hashtable while using this macro.  Doing so may cause it to behave
   erratically.  */

#define FOR_EACH_REFERENCED_VAR(VAR, ITER) \
  for ((VAR) = first_referenced_var (&(ITER)); \
       !end_referenced_vars_p (&(ITER)); \
       (VAR) = next_referenced_var (&(ITER))) 


typedef struct
{
  int i;
} safe_referenced_var_iterator;

/* This macro loops over all the referenced vars, one at a time, putting the
   current var in VAR.  You are allowed to add referenced variables during the
   execution of this macro, however, the macro will not iterate over them.  It
   requires a temporary vector of trees, VEC, whose lifetime is controlled by
   the caller.  The purpose of the vector is to temporarily store the
   referenced_variables hashtable so that adding referenced variables does not
   affect the hashtable.  */

#define FOR_EACH_REFERENCED_VAR_SAFE(VAR, VEC, ITER) \
  for ((ITER).i = 0, fill_referenced_var_vec (&(VEC)); \
       VEC_iterate (tree, (VEC), (ITER).i, (VAR)); \
       (ITER).i++)

extern tree referenced_var_lookup (unsigned int);
extern bool referenced_var_check_and_insert (tree);
#define num_referenced_vars htab_elements (gimple_referenced_vars (cfun))
#define referenced_var(i) referenced_var_lookup (i)

#define num_ssa_names (VEC_length (tree, cfun->gimple_df->ssa_names))
#define ssa_name(i) (VEC_index (tree, cfun->gimple_df->ssa_names, (i)))

/* Macros for showing usage statistics.  */
#define SCALE(x) ((unsigned long) ((x) < 1024*10	\
		  ? (x)					\
		  : ((x) < 1024*1024*10			\
		     ? (x) / 1024			\
		     : (x) / (1024*1024))))

#define LABEL(x) ((x) < 1024*10 ? 'b' : ((x) < 1024*1024*10 ? 'k' : 'M'))

#define PERCENT(x,y) ((float)(x) * 100.0 / (float)(y))

/*---------------------------------------------------------------------------
			      OpenMP Region Tree
---------------------------------------------------------------------------*/

/* Parallel region information.  Every parallel and workshare
   directive is enclosed between two markers, the OMP_* directive
   and a corresponding OMP_RETURN statement.  */

struct omp_region
{
  /* The enclosing region.  */
  struct omp_region *outer;

  /* First child region.  */
  struct omp_region *inner;

  /* Next peer region.  */
  struct omp_region *next;

  /* Block containing the omp directive as its last stmt.  */
  basic_block entry;

  /* Block containing the OMP_RETURN as its last stmt.  */
  basic_block exit;

  /* Block containing the OMP_CONTINUE as its last stmt.  */
  basic_block cont;

  /* If this is a combined parallel+workshare region, this is a list
     of additional arguments needed by the combined parallel+workshare
     library call.  */
  tree ws_args;

  /* The code for the omp directive of this region.  */
  enum gimple_code type;

  /* Schedule kind, only used for OMP_FOR type regions.  */
  enum omp_clause_schedule_kind sched_kind;

  /* True if this is a combined parallel+workshare region.  */
  bool is_combined_parallel;
};

extern struct omp_region *root_omp_region;
extern struct omp_region *new_omp_region (basic_block, enum gimple_code,
					  struct omp_region *);
extern void free_omp_regions (void);
void omp_expand_local (basic_block);
extern tree find_omp_clause (tree, enum omp_clause_code);
tree copy_var_decl (tree, tree, tree);

/*---------------------------------------------------------------------------
			      Function prototypes
---------------------------------------------------------------------------*/
/* In tree-cfg.c  */

/* Location to track pending stmt for edge insertion.  */
#define PENDING_STMT(e)	((e)->insns.g)

extern void delete_tree_cfg_annotations (void);
extern bool stmt_ends_bb_p (gimple);
extern bool is_ctrl_stmt (gimple);
extern bool is_ctrl_altering_stmt (gimple);
extern bool simple_goto_p (gimple);
extern bool stmt_can_make_abnormal_goto (gimple);
extern basic_block single_noncomplex_succ (basic_block bb);
extern void gimple_dump_bb (basic_block, FILE *, int, int);
extern void gimple_debug_bb (basic_block);
extern basic_block gimple_debug_bb_n (int);
extern void gimple_dump_cfg (FILE *, int);
extern void gimple_debug_cfg (int);
extern void dump_cfg_stats (FILE *);
extern void dot_cfg (void);
extern void debug_cfg_stats (void);
extern void debug_loops (int);
extern void debug_loop (struct loop *, int);
extern void debug_loop_num (unsigned, int);
extern void print_loops (FILE *, int);
extern void print_loops_bb (FILE *, basic_block, int, int);
extern void cleanup_dead_labels (void);
extern void group_case_labels (void);
extern gimple first_stmt (basic_block);
extern gimple last_stmt (basic_block);
extern gimple last_and_only_stmt (basic_block);
extern edge find_taken_edge (basic_block, tree);
extern basic_block label_to_block_fn (struct function *, tree);
#define label_to_block(t) (label_to_block_fn (cfun, t))
extern void notice_special_calls (gimple);
extern void clear_special_calls (void);
extern void verify_stmts (void);
extern void verify_gimple (void);
extern void verify_types_in_gimple_seq (gimple_seq);
extern tree gimple_block_label (basic_block);
extern void extract_true_false_edges_from_block (basic_block, edge *, edge *);
extern bool gimple_duplicate_sese_region (edge, edge, basic_block *, unsigned,
					basic_block *);
extern bool gimple_duplicate_sese_tail (edge, edge, basic_block *, unsigned,
				      basic_block *);
extern void gather_blocks_in_sese_region (basic_block entry, basic_block exit,
					  VEC(basic_block,heap) **bbs_p);
extern void add_phi_args_after_copy_bb (basic_block);
extern void add_phi_args_after_copy (basic_block *, unsigned, edge);
extern bool gimple_purge_dead_abnormal_call_edges (basic_block);
extern bool gimple_purge_dead_eh_edges (basic_block);
extern bool gimple_purge_all_dead_eh_edges (const_bitmap);
extern tree gimplify_build1 (gimple_stmt_iterator *, enum tree_code,
			     tree, tree);
extern tree gimplify_build2 (gimple_stmt_iterator *, enum tree_code,
			     tree, tree, tree);
extern tree gimplify_build3 (gimple_stmt_iterator *, enum tree_code,
			     tree, tree, tree, tree);
extern void init_empty_tree_cfg (void);
extern void init_empty_tree_cfg_for_function (struct function *);
extern void fold_cond_expr_cond (void);
extern void make_abnormal_goto_edges (basic_block, bool);
extern void replace_uses_by (tree, tree);
extern void start_recording_case_labels (void);
extern void end_recording_case_labels (void);
extern basic_block move_sese_region_to_fn (struct function *, basic_block,
				           basic_block, tree);
void remove_edge_and_dominated_blocks (edge);
void mark_virtual_ops_in_bb (basic_block);

/* In tree-cfgcleanup.c  */
extern bitmap cfgcleanup_altered_bbs;
extern bool cleanup_tree_cfg (void);

/* In tree-pretty-print.c.  */
extern void dump_generic_bb (FILE *, basic_block, int, int);
extern int op_code_prio (enum tree_code);
extern int op_prio (const_tree);
extern const char *op_symbol_code (enum tree_code);

/* In tree-dfa.c  */
extern var_ann_t create_var_ann (tree);
extern function_ann_t create_function_ann (tree);
extern void renumber_gimple_stmt_uids (void);
extern tree_ann_common_t create_tree_common_ann (tree);
extern void dump_dfa_stats (FILE *);
extern void debug_dfa_stats (void);
extern void debug_referenced_vars (void);
extern void dump_referenced_vars (FILE *);
extern void dump_variable (FILE *, tree);
extern void debug_variable (tree);
extern tree get_virtual_var (tree);
extern bool add_referenced_var (tree);
extern void remove_referenced_var (tree);
extern void mark_symbols_for_renaming (gimple);
extern void find_new_referenced_vars (gimple);
extern tree make_rename_temp (tree, const char *);
extern void set_default_def (tree, tree);
extern tree gimple_default_def (struct function *, tree);
extern bool stmt_references_abnormal_ssa_name (gimple);
extern tree get_ref_base_and_extent (tree, HOST_WIDE_INT *,
				     HOST_WIDE_INT *, HOST_WIDE_INT *);

/* In tree-phinodes.c  */
extern void reserve_phi_args_for_new_edge (basic_block);
extern void add_phi_node_to_bb (gimple phi, basic_block bb);
extern gimple make_phi_node (tree var, int len);
extern gimple create_phi_node (tree, basic_block);
extern void add_phi_arg (gimple, tree, edge);
extern void remove_phi_args (edge);
extern void remove_phi_node (gimple_stmt_iterator *, bool);
extern void remove_phi_nodes (basic_block);
extern void init_phinodes (void);
extern void fini_phinodes (void);
extern void release_phi_node (gimple);
#ifdef GATHER_STATISTICS
extern void phinodes_print_statistics (void);
#endif

/* In gimple-low.c  */
extern void record_vars_into (tree, tree);
extern void record_vars (tree);
extern bool block_may_fallthru (const_tree);
extern bool gimple_seq_may_fallthru (gimple_seq);
extern bool gimple_stmt_may_fallthru (gimple);


/* In tree-ssa.c  */

/* Mapping for redirected edges.  */
struct _edge_var_map GTY(())
{
  tree result;			/* PHI result.  */
  tree def;			/* PHI arg definition.  */
};
typedef struct _edge_var_map edge_var_map;

DEF_VEC_O(edge_var_map);
DEF_VEC_ALLOC_O(edge_var_map, heap);

/* A vector of var maps.  */
typedef VEC(edge_var_map, heap) *edge_var_map_vector;

extern void init_tree_ssa (struct function *);
extern void redirect_edge_var_map_add (edge, tree, tree);
extern void redirect_edge_var_map_clear (edge);
extern void redirect_edge_var_map_dup (edge, edge);
extern edge_var_map_vector redirect_edge_var_map_vector (edge);
extern void redirect_edge_var_map_destroy (void);

extern edge ssa_redirect_edge (edge, basic_block);
extern void flush_pending_stmts (edge);
extern void verify_ssa (bool);
extern void delete_tree_ssa (void);
extern bool ssa_undefined_value_p (tree);
extern void execute_update_addresses_taken (bool);

/* Call-back function for walk_use_def_chains().  At each reaching
   definition, a function with this prototype is called.  */
typedef bool (*walk_use_def_chains_fn) (tree, gimple, void *);

extern void walk_use_def_chains (tree, walk_use_def_chains_fn, void *, bool);


/* In tree-into-ssa.c  */
void update_ssa (unsigned);
void delete_update_ssa (void);
void register_new_name_mapping (tree, tree);
tree create_new_def_for (tree, gimple, def_operand_p);
bool need_ssa_update_p (struct function *);
bool name_mappings_registered_p (void);
bool name_registered_for_update_p (tree);
bitmap ssa_names_to_replace (void);
void release_ssa_name_after_update_ssa (tree);
void compute_global_livein (bitmap, bitmap);
void mark_sym_for_renaming (tree);
void mark_set_for_renaming (bitmap);
tree get_current_def (tree);
void set_current_def (tree, tree);

/* In tree-ssanames.c  */
extern void init_ssanames (struct function *, int);
extern void fini_ssanames (void);
extern tree make_ssa_name_fn (struct function *, tree, gimple);
extern tree duplicate_ssa_name (tree, gimple);
extern void duplicate_ssa_name_ptr_info (tree, struct ptr_info_def *);
extern void release_ssa_name (tree);
extern void release_defs (gimple);
extern void replace_ssa_name_symbol (tree, tree);

#ifdef GATHER_STATISTICS
extern void ssanames_print_statistics (void);
#endif

/* In tree-ssa-ccp.c  */
bool fold_stmt (gimple_stmt_iterator *);
bool fold_stmt_inplace (gimple);
tree get_symbol_constant_value (tree);
tree fold_const_aggregate_ref (tree);
bool may_propagate_address_into_dereference (tree, tree);


/* In tree-vrp.c  */
tree vrp_evaluate_conditional (enum tree_code, tree, tree, gimple);
bool simplify_stmt_using_ranges (gimple_stmt_iterator *);

/* In tree-ssa-dom.c  */
extern void dump_dominator_optimization_stats (FILE *);
extern void debug_dominator_optimization_stats (void);
int loop_depth_of_name (tree);

/* In tree-ssa-copy.c  */
extern void merge_alias_info (tree, tree);
extern void propagate_value (use_operand_p, tree);
extern void propagate_tree_value (tree *, tree);
extern void propagate_tree_value_into_stmt (gimple_stmt_iterator *, tree);
extern void replace_exp (use_operand_p, tree);
extern bool may_propagate_copy (tree, tree);
extern bool may_propagate_copy_into_stmt (gimple, tree);
extern bool may_propagate_copy_into_asm (tree);

/* Affine iv.  */

typedef struct
{
  /* Iv = BASE + STEP * i.  */
  tree base, step;

  /* True if this iv does not overflow.  */
  bool no_overflow;
} affine_iv;

/* Description of number of iterations of a loop.  All the expressions inside
   the structure can be evaluated at the end of the loop's preheader
   (and due to ssa form, also anywhere inside the body of the loop).  */

struct tree_niter_desc
{
  tree assumptions;	/* The boolean expression.  If this expression evaluates
			   to false, then the other fields in this structure
			   should not be used; there is no guarantee that they
			   will be correct.  */
  tree may_be_zero;	/* The boolean expression.  If it evaluates to true,
			   the loop will exit in the first iteration (i.e.
			   its latch will not be executed), even if the niter
			   field says otherwise.  */
  tree niter;		/* The expression giving the number of iterations of
			   a loop (provided that assumptions == true and
			   may_be_zero == false), more precisely the number
			   of executions of the latch of the loop.  */
  double_int max;	/* The upper bound on the number of iterations of
			   the loop.  */

  /* The simplified shape of the exit condition.  The loop exits if
     CONTROL CMP BOUND is false, where CMP is one of NE_EXPR,
     LT_EXPR, or GT_EXPR, and step of CONTROL is positive if CMP is
     LE_EXPR and negative if CMP is GE_EXPR.  This information is used
     by loop unrolling.  */
  affine_iv control;
  tree bound;
  enum tree_code cmp;
};

/* In tree-vectorizer.c */
unsigned vectorize_loops (void);
extern bool vect_can_force_dr_alignment_p (const_tree, unsigned int);
extern tree get_vectype_for_scalar_type (tree);

/* In tree-ssa-phiopt.c */
bool empty_block_p (basic_block);
basic_block *blocks_in_phiopt_order (void);

/* In tree-ssa-loop*.c  */

void tree_ssa_lim (void);
unsigned int tree_ssa_unswitch_loops (void);
unsigned int canonicalize_induction_variables (void);
unsigned int tree_unroll_loops_completely (bool, bool);
unsigned int tree_ssa_prefetch_arrays (void);
unsigned int remove_empty_loops (void);
void tree_ssa_iv_optimize (void);
unsigned tree_predictive_commoning (void);
tree canonicalize_loop_ivs (struct loop *, htab_t, tree *);
bool parallelize_loops (void);

bool loop_only_exit_p (const struct loop *, const_edge);
bool number_of_iterations_exit (struct loop *, edge,
				struct tree_niter_desc *niter, bool);
tree find_loop_niter (struct loop *, edge *);
tree loop_niter_by_eval (struct loop *, edge);
tree find_loop_niter_by_eval (struct loop *, edge *);
void estimate_numbers_of_iterations (void);
bool scev_probably_wraps_p (tree, tree, gimple, struct loop *, bool);
bool convert_affine_scev (struct loop *, tree, tree *, tree *, gimple, bool);

bool nowrap_type_p (tree);
enum ev_direction {EV_DIR_GROWS, EV_DIR_DECREASES, EV_DIR_UNKNOWN};
enum ev_direction scev_direction (const_tree);

void free_numbers_of_iterations_estimates (void);
void free_numbers_of_iterations_estimates_loop (struct loop *);
void rewrite_into_loop_closed_ssa (bitmap, unsigned);
void verify_loop_closed_ssa (void);
bool for_each_index (tree *, bool (*) (tree, tree *, void *), void *);
void create_iv (tree, tree, tree, struct loop *, gimple_stmt_iterator *, bool,
		tree *, tree *);
basic_block split_loop_exit_edge (edge);
void standard_iv_increment_position (struct loop *, gimple_stmt_iterator *,
				     bool *);
basic_block ip_end_pos (struct loop *);
basic_block ip_normal_pos (struct loop *);
bool gimple_duplicate_loop_to_header_edge (struct loop *, edge,
					 unsigned int, sbitmap,
					 edge, VEC (edge, heap) **,
					 int);
struct loop *slpeel_tree_duplicate_loop_to_edge_cfg (struct loop *, edge);
void rename_variables_in_loop (struct loop *);
void rename_variables_in_bb (basic_block bb);
struct loop *tree_ssa_loop_version (struct loop *, tree,
				    basic_block *);
tree expand_simple_operations (tree);
void substitute_in_loop_info (struct loop *, tree, tree);
edge single_dom_exit (struct loop *);
bool can_unroll_loop_p (struct loop *loop, unsigned factor,
			struct tree_niter_desc *niter);
void tree_unroll_loop (struct loop *, unsigned,
		       edge, struct tree_niter_desc *);
typedef void (*transform_callback)(struct loop *, void *);
void tree_transform_and_unroll_loop (struct loop *, unsigned,
				     edge, struct tree_niter_desc *,
				     transform_callback, void *);
bool contains_abnormal_ssa_name_p (tree);
bool stmt_dominates_stmt_p (gimple, gimple);
void mark_virtual_ops_for_renaming (gimple);

/* In tree-ssa-threadedge.c */
extern bool potentially_threadable_block (basic_block);
extern void thread_across_edge (gimple, edge, bool,
				VEC(tree, heap) **, tree (*) (gimple, gimple));

/* In tree-ssa-loop-im.c  */
/* The possibilities of statement movement.  */

enum move_pos
  {
    MOVE_IMPOSSIBLE,		/* No movement -- side effect expression.  */
    MOVE_PRESERVE_EXECUTION,	/* Must not cause the non-executed statement
				   become executed -- memory accesses, ... */
    MOVE_POSSIBLE		/* Unlimited movement.  */
  };
extern enum move_pos movement_possibility (gimple);
char *get_lsm_tmp_name (tree, unsigned);

/* In tree-flow-inline.h  */
static inline bool is_call_clobbered (const_tree);
static inline void set_is_used (tree);
static inline bool unmodifiable_var_p (const_tree);
static inline bool ref_contains_array_ref (const_tree);
static inline bool array_ref_contains_indirect_ref (const_tree);

/* In tree-eh.c  */
extern void make_eh_edges (gimple);
extern bool tree_could_trap_p (tree);
extern bool operation_could_trap_helper_p (enum tree_code, bool, bool, bool,
					   bool, tree, bool *);
extern bool operation_could_trap_p (enum tree_code, bool, bool, tree);
extern bool stmt_could_throw_p (gimple);
extern bool tree_could_throw_p (tree);
extern bool stmt_can_throw_internal (gimple);
extern bool stmt_can_throw_external (gimple);
extern void add_stmt_to_eh_region (gimple, int);
extern bool remove_stmt_from_eh_region (gimple);
extern bool maybe_clean_or_replace_eh_stmt (gimple, gimple);
extern void add_stmt_to_eh_region_fn (struct function *, gimple, int);
extern bool remove_stmt_from_eh_region_fn (struct function *, gimple);
extern int lookup_stmt_eh_region_fn (struct function *, gimple);
extern int lookup_expr_eh_region (tree);
extern int lookup_stmt_eh_region (gimple);
extern bool verify_eh_edges (gimple);


/* In tree-ssa-pre.c  */
struct pre_expr_d;
void add_to_value (unsigned int, struct pre_expr_d *);
void debug_value_expressions (unsigned int);
void print_value_expressions (FILE *, unsigned int);


/* In tree-vn.c  */
tree make_value_handle (tree);
void set_value_handle (tree, tree);
bool expressions_equal_p (tree, tree);
void sort_vuses (VEC (tree, gc) *);
void sort_vuses_heap (VEC (tree, heap) *);
tree vn_lookup_or_add (tree);
tree vn_lookup_or_add_with_stmt (tree, gimple);
tree vn_lookup_or_add_with_vuses (tree, VEC (tree, gc) *);
void vn_add (tree, tree);
void vn_add_with_vuses (tree, tree, VEC (tree, gc) *);
tree vn_lookup_with_stmt (tree, gimple);
tree vn_lookup (tree);
tree vn_lookup_with_vuses (tree, VEC (tree, gc) *);

/* In tree-ssa-sink.c  */
bool is_hidden_global_store (gimple);

/* In tree-sra.c  */
void insert_edge_copies_seq (gimple_seq, basic_block);
void sra_insert_before (gimple_stmt_iterator *, gimple_seq);
void sra_insert_after (gimple_stmt_iterator *, gimple_seq);
void sra_init_cache (void);
bool sra_type_can_be_decomposed_p (tree);

/* In tree-loop-linear.c  */
extern void linear_transform_loops (void);
extern unsigned perfect_loop_nest_depth (struct loop *);

/* In graphite.c  */
extern void graphite_transform_loops (void);

/* In tree-data-ref.c  */
extern void tree_check_data_deps (void);

/* In tree-ssa-loop-ivopts.c  */
bool expr_invariant_in_loop_p (struct loop *, tree);
bool stmt_invariant_in_loop_p (struct loop *, gimple);
bool multiplier_allowed_in_address_p (HOST_WIDE_INT, enum machine_mode);
unsigned multiply_by_cost (HOST_WIDE_INT, enum machine_mode, bool);

/* In tree-ssa-threadupdate.c.  */
extern bool thread_through_all_blocks (bool);
extern void register_jump_thread (edge, edge);

/* In gimplify.c  */
tree force_gimple_operand (tree, gimple_seq *, bool, tree);
tree force_gimple_operand_gsi (gimple_stmt_iterator *, tree, bool, tree,
			       bool, enum gsi_iterator_update);
tree gimple_fold_indirect_ref (tree);
void mark_addressable (tree);
<<<<<<< HEAD
=======

/* In tree-ssa-structalias.c */
bool find_what_p_points_to (tree);
bool clobber_what_escaped (void);
void compute_call_used_vars (void);
>>>>>>> 33abc845

/* In tree-ssa-live.c */
extern void remove_unused_locals (void);
extern void dump_scope_blocks (FILE *, int);

/* In tree-ssa-address.c  */

/* Description of a memory address.  */

struct mem_address
{
  tree symbol, base, index, step, offset;
};

struct affine_tree_combination;
tree create_mem_ref (gimple_stmt_iterator *, tree, 
		     struct affine_tree_combination *, bool);
rtx addr_for_mem_ref (struct mem_address *, bool);
void get_address_description (tree, struct mem_address *);
tree maybe_fold_tmr (tree);

unsigned int execute_fixup_cfg (void);

#include "tree-flow-inline.h"

void swap_tree_operands (gimple, tree *, tree *);

int least_common_multiple (int, int);

#endif /* _TREE_FLOW_H  */<|MERGE_RESOLUTION|>--- conflicted
+++ resolved
@@ -953,14 +953,6 @@
 			       bool, enum gsi_iterator_update);
 tree gimple_fold_indirect_ref (tree);
 void mark_addressable (tree);
-<<<<<<< HEAD
-=======
-
-/* In tree-ssa-structalias.c */
-bool find_what_p_points_to (tree);
-bool clobber_what_escaped (void);
-void compute_call_used_vars (void);
->>>>>>> 33abc845
 
 /* In tree-ssa-live.c */
 extern void remove_unused_locals (void);
