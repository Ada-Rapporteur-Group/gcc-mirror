--- conflicted
+++ resolved
@@ -176,7 +176,6 @@
      states.  */
   ENUM_BITFIELD (need_phi_state) need_phi_state : 2;
 
-<<<<<<< HEAD
   /* If this variable is a pointer P that has been dereferenced, this
      field is an artificial variable that represents the memory
      location *P.  Every other pointer Q that is type-compatible with
@@ -184,27 +183,13 @@
      pointer or if it is never dereferenced, this must be NULL.
      FIXME, do we really need this here?  How much slower would it be
      to convert to hash table?  */
-=======
-  /* Used during operand processing to determine if this variable is already 
-     in the vuse list.  */
-  unsigned in_vuse_list : 1;
-
-  /* Used during operand processing to determine if this variable is already 
-     in the v_may_def list.  */
-  unsigned in_v_may_def_list : 1;
+  tree symbol_mem_tag;
+
+  /* Memory partition tag assigned to this symbol.  */
+  tree mpt;
 
   /* True for HEAP and PARM_NOALIAS artificial variables.  */
   unsigned is_heapvar : 1;
-
-  /* An artificial variable representing the memory location pointed-to by
-     all the pointer symbols that flow-insensitive alias analysis
-     (mostly type-based) considers to be aliased.  If the variable is
-     not a pointer or if it is never dereferenced, this must be NULL.  */
->>>>>>> f81c1b60
-  tree symbol_mem_tag;
-
-  /* Memory partition tag assigned to this symbol.  */
-  tree mpt;
 
   /* Variables that may alias this variable.  This may only be set on
      memory tags (NAME_MEMORY_TAG or TYPE_MEMORY_TAG).  FIXME, move to
@@ -1059,12 +1044,7 @@
 
 void swap_tree_operands (tree, tree *, tree *);
 
-<<<<<<< HEAD
-=======
-extern void recalculate_used_alone (void);
-extern bool updating_used_alone;
 
 int least_common_multiple (int, int);
 
->>>>>>> f81c1b60
 #endif /* _TREE_FLOW_H  */