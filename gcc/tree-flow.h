--- conflicted
+++ resolved
@@ -328,11 +328,7 @@
   struct stmt_ann_d GTY((tag ("STMT_ANN"))) stmt;
 };
 
-<<<<<<< HEAD
-extern GTY(()) VEC(tree) *modified_noreturn_calls;
-=======
 extern GTY(()) VEC(tree,gc) *modified_noreturn_calls;
->>>>>>> 8c044a9c
 
 typedef union tree_ann_d *tree_ann_t;
 typedef struct var_ann_d *var_ann_t;
@@ -348,12 +344,7 @@
 static inline basic_block bb_for_stmt (tree);
 extern void set_bb_for_stmt (tree, basic_block);
 static inline bool noreturn_call_p (tree);
-<<<<<<< HEAD
-static inline void modify_stmt (tree);
-static inline void unmodify_stmt (tree);
-=======
 static inline void update_stmt (tree);
->>>>>>> 8c044a9c
 static inline bool stmt_modified_p (tree);
 static inline varray_type may_aliases (tree);
 static inline int get_lineno (tree);
@@ -389,10 +380,6 @@
   tree to;
 };
 
-<<<<<<< HEAD
-  /* Nonzero if this block contains an escape point (see is_escape_site).  */
-  unsigned has_escape_site : 1;
-=======
 extern unsigned int int_tree_map_hash (const void *);
 extern int int_tree_map_eq (const void *, const void *);
 
@@ -400,7 +387,6 @@
 {
   htab_iterator hti;
 } referenced_var_iterator;
->>>>>>> 8c044a9c
 
 
 /* This macro loops over all the referenced vars, one at a time, putting the
@@ -604,7 +590,6 @@
 extern void add_referenced_tmp_var (tree);
 extern void mark_new_vars_to_rename (tree);
 extern void find_new_referenced_vars (tree *);
-void mark_call_clobbered_vars_to_rename (void);
 
 extern tree make_rename_temp (tree, const char *);
 
@@ -645,14 +630,6 @@
 
 /* In tree-ssa.c  */
 extern void init_tree_ssa (void);
-<<<<<<< HEAD
-extern void dump_tree_ssa (FILE *);
-extern void debug_tree_ssa (void);
-extern void debug_def_blocks (void);
-extern void dump_tree_ssa_stats (FILE *);
-extern void debug_tree_ssa_stats (void);
-=======
->>>>>>> 8c044a9c
 extern edge ssa_redirect_edge (edge, basic_block);
 extern void flush_pending_stmts (edge);
 extern bool tree_ssa_useless_type_conversion (tree);
@@ -749,11 +726,7 @@
 void tree_ssa_iv_optimize (struct loops *);
 
 bool number_of_iterations_exit (struct loop *, edge,
-<<<<<<< HEAD
-				struct tree_niter_desc *niter);
-=======
 				struct tree_niter_desc *niter, bool);
->>>>>>> 8c044a9c
 tree find_loop_niter (struct loop *, edge *);
 tree loop_niter_by_eval (struct loop *, edge);
 tree find_loop_niter_by_eval (struct loop *, edge *);
