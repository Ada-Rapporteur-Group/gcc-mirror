/* Natural loop analysis code for GNU compiler.
   Copyright (C) 2002, 2003, 2004, 2005, 2006 Free Software Foundation, Inc.

This file is part of GCC.

GCC is free software; you can redistribute it and/or modify it under
the terms of the GNU General Public License as published by the Free
Software Foundation; either version 2, or (at your option) any later
version.

GCC is distributed in the hope that it will be useful, but WITHOUT ANY
WARRANTY; without even the implied warranty of MERCHANTABILITY or
FITNESS FOR A PARTICULAR PURPOSE.  See the GNU General Public License
for more details.

You should have received a copy of the GNU General Public License
along with GCC; see the file COPYING.  If not, write to the Free
Software Foundation, 51 Franklin Street, Fifth Floor, Boston, MA
02110-1301, USA.  */

#include "config.h"
#include "system.h"
#include "coretypes.h"
#include "tm.h"
#include "rtl.h"
#include "hard-reg-set.h"
#include "obstack.h"
#include "basic-block.h"
#include "cfgloop.h"
#include "expr.h"
#include "output.h"
#include "graphds.h"

/* Checks whether BB is executed exactly once in each LOOP iteration.  */

bool
just_once_each_iteration_p (const struct loop *loop, basic_block bb)
{
  /* It must be executed at least once each iteration.  */
  if (!dominated_by_p (CDI_DOMINATORS, loop->latch, bb))
    return false;

  /* And just once.  */
  if (bb->loop_father != loop)
    return false;

  /* But this was not enough.  We might have some irreducible loop here.  */
  if (bb->flags & BB_IRREDUCIBLE_LOOP)
    return false;

  return true;
}

/* Marks the edge E in graph G irreducible if it connects two vertices in the
   same scc.  */

static void
check_irred (struct graph *g, struct graph_edge *e)
{
  edge real = (edge) e->data;

  /* All edges should lead from a component with higher number to the
     one with lower one.  */
  gcc_assert (g->vertices[e->src].component >= g->vertices[e->dest].component);

  if (g->vertices[e->src].component != g->vertices[e->dest].component)
    return;

  real->flags |= EDGE_IRREDUCIBLE_LOOP;
  if (flow_bb_inside_loop_p (real->src->loop_father, real->dest))
    real->src->flags |= BB_IRREDUCIBLE_LOOP;
}

/* Marks blocks and edges that are part of non-recognized loops; i.e. we
   throw away all latch edges and mark blocks inside any remaining cycle.
   Everything is a bit complicated due to fact we do not want to do this
   for parts of cycles that only "pass" through some loop -- i.e. for
   each cycle, we want to mark blocks that belong directly to innermost
   loop containing the whole cycle.

   LOOPS is the loop tree.  */

#define LOOP_REPR(LOOP) ((LOOP)->num + last_basic_block)
#define BB_REPR(BB) ((BB)->index + 1)

void
mark_irreducible_loops (void)
{
  basic_block act;
  edge e;
  edge_iterator ei;
  int src, dest;
  unsigned depth;
  struct graph *g;
  int num = number_of_loops ();
<<<<<<< HEAD
  int *queue1 = XNEWVEC (int, last_basic_block + num);
  int *queue2 = XNEWVEC (int, last_basic_block + num);
  int nq;
  unsigned depth;
  struct loop *cloop, *loop;
  loop_iterator li;
=======
  struct loop *cloop;

  gcc_assert (current_loops != NULL);
>>>>>>> 99c9c69a

  gcc_assert (current_loops != NULL);

  /* Reset the flags.  */
  FOR_BB_BETWEEN (act, ENTRY_BLOCK_PTR, EXIT_BLOCK_PTR, next_bb)
    {
      act->flags &= ~BB_IRREDUCIBLE_LOOP;
      FOR_EACH_EDGE (e, ei, act->succs)
	e->flags &= ~EDGE_IRREDUCIBLE_LOOP;
    }

  /* Create the edge lists.  */
  g = new_graph (last_basic_block + num);

  FOR_BB_BETWEEN (act, ENTRY_BLOCK_PTR, EXIT_BLOCK_PTR, next_bb)
    FOR_EACH_EDGE (e, ei, act->succs)
      {
	/* Ignore edges to exit.  */
	if (e->dest == EXIT_BLOCK_PTR)
	  continue;

	src = BB_REPR (act);
	dest = BB_REPR (e->dest);

	/* Ignore latch edges.  */
	if (e->dest->loop_father->header == e->dest
	    && e->dest->loop_father->latch == act)
	  continue;

	/* Edges inside a single loop should be left where they are.  Edges
	   to subloop headers should lead to representative of the subloop,
	   but from the same place.

	   Edges exiting loops should lead from representative
	   of the son of nearest common ancestor of the loops in that
	   act lays.  */

	if (e->dest->loop_father->header == e->dest)
	  dest = LOOP_REPR (e->dest->loop_father);

	if (!flow_bb_inside_loop_p (act->loop_father, e->dest))
	  {
	    depth = 1 + loop_depth (find_common_loop (act->loop_father,
						      e->dest->loop_father));
	    if (depth == loop_depth (act->loop_father))
	      cloop = act->loop_father;
	    else
	      cloop = VEC_index (loop_p, act->loop_father->superloops, depth);

	    src = LOOP_REPR (cloop);
	  }

	add_edge (g, src, dest)->data = e;
      }

<<<<<<< HEAD
  /* Find the strongly connected components.  Use the algorithm of Tarjan --
     first determine the postorder dfs numbering in reversed graph, then
     run the dfs on the original graph in the order given by decreasing
     numbers assigned by the previous pass.  */
  nq = 0;
  FOR_BB_BETWEEN (act, ENTRY_BLOCK_PTR, EXIT_BLOCK_PTR, next_bb)
    {
      queue1[nq++] = BB_REPR (act);
    }

  FOR_EACH_LOOP (li, loop, 0)
    {
      queue1[nq++] = LOOP_REPR (loop);
    }
  dfs (g, queue1, nq, queue2, false);
  for (i = 0; i < nq; i++)
    queue1[i] = queue2[nq - i - 1];
  dfs (g, queue1, nq, NULL, true);
=======
  /* Find the strongly connected components.  */
  graphds_scc (g, NULL);
>>>>>>> 99c9c69a

  /* Mark the irreducible loops.  */
  for_each_edge (g, check_irred);

  free_graph (g);

  current_loops->state |= LOOPS_HAVE_MARKED_IRREDUCIBLE_REGIONS;
}

/* Counts number of insns inside LOOP.  */
int
num_loop_insns (struct loop *loop)
{
  basic_block *bbs, bb;
  unsigned i, ninsns = 0;
  rtx insn;

  bbs = get_loop_body (loop);
  for (i = 0; i < loop->num_nodes; i++)
    {
      bb = bbs[i];
      ninsns++;
      for (insn = BB_HEAD (bb); insn != BB_END (bb); insn = NEXT_INSN (insn))
	if (INSN_P (insn))
	  ninsns++;
    }
  free(bbs);

  return ninsns;
}

/* Counts number of insns executed on average per iteration LOOP.  */
int
average_num_loop_insns (struct loop *loop)
{
  basic_block *bbs, bb;
  unsigned i, binsns, ninsns, ratio;
  rtx insn;

  ninsns = 0;
  bbs = get_loop_body (loop);
  for (i = 0; i < loop->num_nodes; i++)
    {
      bb = bbs[i];

      binsns = 1;
      for (insn = BB_HEAD (bb); insn != BB_END (bb); insn = NEXT_INSN (insn))
	if (INSN_P (insn))
	  binsns++;

      ratio = loop->header->frequency == 0
	      ? BB_FREQ_MAX
	      : (bb->frequency * BB_FREQ_MAX) / loop->header->frequency;
      ninsns += binsns * ratio;
    }
  free(bbs);

  ninsns /= BB_FREQ_MAX;
  if (!ninsns)
    ninsns = 1; /* To avoid division by zero.  */

  return ninsns;
}

/* Returns expected number of iterations of LOOP, according to
   measured or guessed profile.  No bounding is done on the
   value.  */

gcov_type
expected_loop_iterations_unbounded (const struct loop *loop)
{
  edge e;
  edge_iterator ei;

  if (loop->latch->count || loop->header->count)
    {
      gcov_type count_in, count_latch, expected;

      count_in = 0;
      count_latch = 0;

      FOR_EACH_EDGE (e, ei, loop->header->preds)
	if (e->src == loop->latch)
	  count_latch = e->count;
	else
	  count_in += e->count;

      if (count_in == 0)
	expected = count_latch * 2;
      else
	expected = (count_latch + count_in - 1) / count_in;

      return expected;
    }
  else
    {
      int freq_in, freq_latch;

      freq_in = 0;
      freq_latch = 0;

      FOR_EACH_EDGE (e, ei, loop->header->preds)
	if (e->src == loop->latch)
	  freq_latch = EDGE_FREQUENCY (e);
	else
	  freq_in += EDGE_FREQUENCY (e);

      if (freq_in == 0)
	return freq_latch * 2;

      return (freq_latch + freq_in - 1) / freq_in;
    }
}

/* Returns expected number of LOOP iterations.  The returned value is bounded
   by REG_BR_PROB_BASE.  */

unsigned
expected_loop_iterations (const struct loop *loop)
{
  gcov_type expected = expected_loop_iterations_unbounded (loop);
  return (expected > REG_BR_PROB_BASE ? REG_BR_PROB_BASE : expected);
}

/* Returns the maximum level of nesting of subloops of LOOP.  */

unsigned
get_loop_level (const struct loop *loop)
{
  const struct loop *ploop;
  unsigned mx = 0, l;

  for (ploop = loop->inner; ploop; ploop = ploop->next)
    {
      l = get_loop_level (ploop);
      if (l >= mx)
	mx = l + 1;
    }
  return mx;
}

/* Returns estimate on cost of computing SEQ.  */

static unsigned
seq_cost (rtx seq)
{
  unsigned cost = 0;
  rtx set;

  for (; seq; seq = NEXT_INSN (seq))
    {
      set = single_set (seq);
      if (set)
	cost += rtx_cost (set, SET);
      else
	cost++;
    }

  return cost;
}

/* The properties of the target.  */

unsigned target_avail_regs;	/* Number of available registers.  */
unsigned target_res_regs;	/* Number of registers reserved for temporary
				   expressions.  */
unsigned target_reg_cost;	/* The cost for register when there still
				   is some reserve, but we are approaching
				   the number of available registers.  */
unsigned target_spill_cost;	/* The cost for register when we need
				   to spill.  */

/* Initialize the constants for computing set costs.  */

void
init_set_costs (void)
{
  rtx seq;
  rtx reg1 = gen_raw_REG (SImode, FIRST_PSEUDO_REGISTER);
  rtx reg2 = gen_raw_REG (SImode, FIRST_PSEUDO_REGISTER + 1);
  rtx addr = gen_raw_REG (Pmode, FIRST_PSEUDO_REGISTER + 2);
  rtx mem = validize_mem (gen_rtx_MEM (SImode, addr));
  unsigned i;

  for (i = 0; i < FIRST_PSEUDO_REGISTER; i++)
    if (TEST_HARD_REG_BIT (reg_class_contents[GENERAL_REGS], i)
	&& !fixed_regs[i])
      target_avail_regs++;

  target_res_regs = 3;

  /* Set up the costs for using extra registers:

     1) If not many free registers remain, we should prefer having an
	additional move to decreasing the number of available registers.
	(TARGET_REG_COST).
     2) If no registers are available, we need to spill, which may require
	storing the old value to memory and loading it back
	(TARGET_SPILL_COST).  */

  start_sequence ();
  emit_move_insn (reg1, reg2);
  seq = get_insns ();
  end_sequence ();
  target_reg_cost = seq_cost (seq);

  start_sequence ();
  emit_move_insn (mem, reg1);
  emit_move_insn (reg2, mem);
  seq = get_insns ();
  end_sequence ();
  target_spill_cost = seq_cost (seq);
}

/* Estimates cost of increased register pressure caused by making N_NEW new
   registers live around the loop.  N_OLD is the number of registers live
   around the loop.  */

unsigned
estimate_reg_pressure_cost (unsigned n_new, unsigned n_old)
{
  unsigned regs_needed = n_new + n_old;

  /* If we have enough registers, we should use them and not restrict
     the transformations unnecessarily.  */
  if (regs_needed + target_res_regs <= target_avail_regs)
    return 0;

  /* If we are close to running out of registers, try to preserve them.  */
  if (regs_needed <= target_avail_regs)
    return target_reg_cost * n_new;
  
  /* If we run out of registers, it is very expensive to add another one.  */
  return target_spill_cost * n_new;
}

/* Sets EDGE_LOOP_EXIT flag for all loop exits.  */

void
mark_loop_exit_edges (void)
{
  basic_block bb;
  edge e;

  if (number_of_loops () <= 1)
    return;

  FOR_EACH_BB (bb)
    {
      edge_iterator ei;

      FOR_EACH_EDGE (e, ei, bb->succs)
	{
	  if (loop_outer (bb->loop_father)
	      && loop_exit_edge_p (bb->loop_father, e))
	    e->flags |= EDGE_LOOP_EXIT;
	  else
	    e->flags &= ~EDGE_LOOP_EXIT;
	}
    }
}
<|MERGE_RESOLUTION|>--- conflicted
+++ resolved
@@ -93,18 +93,7 @@
   unsigned depth;
   struct graph *g;
   int num = number_of_loops ();
-<<<<<<< HEAD
-  int *queue1 = XNEWVEC (int, last_basic_block + num);
-  int *queue2 = XNEWVEC (int, last_basic_block + num);
-  int nq;
-  unsigned depth;
-  struct loop *cloop, *loop;
-  loop_iterator li;
-=======
   struct loop *cloop;
-
-  gcc_assert (current_loops != NULL);
->>>>>>> 99c9c69a
 
   gcc_assert (current_loops != NULL);
 
@@ -160,29 +149,8 @@
 	add_edge (g, src, dest)->data = e;
       }
 
-<<<<<<< HEAD
-  /* Find the strongly connected components.  Use the algorithm of Tarjan --
-     first determine the postorder dfs numbering in reversed graph, then
-     run the dfs on the original graph in the order given by decreasing
-     numbers assigned by the previous pass.  */
-  nq = 0;
-  FOR_BB_BETWEEN (act, ENTRY_BLOCK_PTR, EXIT_BLOCK_PTR, next_bb)
-    {
-      queue1[nq++] = BB_REPR (act);
-    }
-
-  FOR_EACH_LOOP (li, loop, 0)
-    {
-      queue1[nq++] = LOOP_REPR (loop);
-    }
-  dfs (g, queue1, nq, queue2, false);
-  for (i = 0; i < nq; i++)
-    queue1[i] = queue2[nq - i - 1];
-  dfs (g, queue1, nq, NULL, true);
-=======
   /* Find the strongly connected components.  */
   graphds_scc (g, NULL);
->>>>>>> 99c9c69a
 
   /* Mark the irreducible loops.  */
   for_each_edge (g, check_irred);
