--- conflicted
+++ resolved
@@ -1,9 +1,5 @@
 /* Natural loop analysis code for GNU compiler.
-<<<<<<< HEAD
-   Copyright (C) 2002, 2003, 2004, 2005, 2006, 2007, 2008
-=======
    Copyright (C) 2002, 2003, 2004, 2005, 2006, 2007, 2008, 2009
->>>>>>> a0daa400
    Free Software Foundation, Inc.
 
 This file is part of GCC.
@@ -401,13 +397,8 @@
        one.  */
     cost = target_spill_cost [speed] * n_new;
 
-<<<<<<< HEAD
-  if (optimize && flag_ira && (flag_ira_region == IRA_REGION_ALL
-			       || flag_ira_region == IRA_REGION_MIXED)
-=======
   if (optimize && (flag_ira_region == IRA_REGION_ALL
 		   || flag_ira_region == IRA_REGION_MIXED)
->>>>>>> a0daa400
       && number_of_loops () <= (unsigned) IRA_MAX_LOOPS_NUM)
     /* IRA regional allocation deals with high register pressure
        better.  So decrease the cost (to do more accurate the cost
