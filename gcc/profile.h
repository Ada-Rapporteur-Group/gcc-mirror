/* Header file for minimum-cost maximal flow routines used to smooth basic
   block and edge frequency counts.
   Copyright (C) 2008-2013 Free Software Foundation, Inc.
   Contributed by Paul Yuan (yingbo.com@gmail.com)
       and Vinodha Ramasamy (vinodha@google.com).

This file is part of GCC.
GCC is free software; you can redistribute it and/or modify it under
the terms of the GNU General Public License as published by the Free
Software Foundation; either version 3, or (at your option) any later
version.

GCC is distributed in the hope that it will be useful, but WITHOUT ANY
WARRANTY; without even the implied warranty of MERCHANTABILITY or
FITNESS FOR A PARTICULAR PURPOSE.  See the GNU General Public License
for more details.

You should have received a copy of the GNU General Public License
along with GCC; see the file COPYING3.  If not see
<http://www.gnu.org/licenses/>.  */

#ifndef PROFILE_H
#define PROFILE_H

/* Additional information about edges. */
struct edge_info
{
  unsigned int count_valid:1;

  /* Is on the spanning tree.  */
  unsigned int on_tree:1;

  /* Pretend this edge does not exist (it is abnormal and we've
     inserted a fake to compensate).  */
  unsigned int ignore:1;
};

#define EDGE_INFO(e)  ((struct edge_info *) (e)->aux)

/* Smoothes the initial assigned basic block and edge counts using
   a minimum cost flow algorithm. */
extern void mcf_smooth_cfg (void);

extern gcov_type sum_edge_counts (vec<edge, va_gc> *edges);

extern void init_node_map (bool);
extern void del_node_map (void);

<<<<<<< HEAD
/* Implement sampling to avoid writing to edge counters very often.
   Many concurrent writes to the same counters, or to counters that share
   the same cache line leads to up to 30x slowdown on an application running
   on 8 CPUs.  With sampling, the slowdown reduced to 2x.  */
extern void add_sampling_to_edge_counters (void);

extern void compute_working_sets (void);
=======
extern void get_working_sets (void);

/* In predict.c.  */
extern gcov_type get_hot_bb_threshold (void);
extern void set_hot_bb_threshold (gcov_type);
>>>>>>> 1fed20f1

#endif /* PROFILE_H */<|MERGE_RESOLUTION|>--- conflicted
+++ resolved
@@ -46,7 +46,6 @@
 extern void init_node_map (bool);
 extern void del_node_map (void);
 
-<<<<<<< HEAD
 /* Implement sampling to avoid writing to edge counters very often.
    Many concurrent writes to the same counters, or to counters that share
    the same cache line leads to up to 30x slowdown on an application running
@@ -54,12 +53,10 @@
 extern void add_sampling_to_edge_counters (void);
 
 extern void compute_working_sets (void);
-=======
 extern void get_working_sets (void);
 
 /* In predict.c.  */
 extern gcov_type get_hot_bb_threshold (void);
 extern void set_hot_bb_threshold (gcov_type);
->>>>>>> 1fed20f1
 
 #endif /* PROFILE_H */