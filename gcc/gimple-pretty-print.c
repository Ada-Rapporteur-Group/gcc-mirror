/* Pretty formatting of GIMPLE statements and expressions.
   Copyright (C) 2001-2014 Free Software Foundation, Inc.
   Contributed by Aldy Hernandez <aldyh@redhat.com> and
   Diego Novillo <dnovillo@google.com>

This file is part of GCC.

GCC is free software; you can redistribute it and/or modify it under
the terms of the GNU General Public License as published by the Free
Software Foundation; either version 3, or (at your option) any later
version.

GCC is distributed in the hope that it will be useful, but WITHOUT ANY
WARRANTY; without even the implied warranty of MERCHANTABILITY or
FITNESS FOR A PARTICULAR PURPOSE.  See the GNU General Public License
for more details.

You should have received a copy of the GNU General Public License
along with GCC; see the file COPYING3.  If not see
<http://www.gnu.org/licenses/>.  */

#include "config.h"
#include "system.h"
#include "coretypes.h"
#include "tm.h"
#include "tree.h"
#include "stringpool.h"
#include "diagnostic.h"
#include "gimple-pretty-print.h"
#include "hashtab.h"
#include "bitmap.h"
#include "basic-block.h"
#include "tree-ssa-alias.h"
#include "internal-fn.h"
#include "tree-eh.h"
#include "gimple-expr.h"
#include "is-a.h"
#include "gimple.h"
#include "gimple-iterator.h"
#include "gimple-ssa.h"
#include "cgraph.h"
#include "tree-cfg.h"
#include "tree-ssanames.h"
#include "dumpfile.h"	/* for dump_flags */
#include "value-prof.h"
#include "trans-mem.h"

#define INDENT(SPACE)							\
  do { int i; for (i = 0; i < SPACE; i++) pp_space (buffer); } while (0)

#define GIMPLE_NIY do_niy (buffer,gs)

/* Try to print on BUFFER a default message for the unrecognized
   gimple statement GS.  */

static void
do_niy (pretty_printer *buffer, gimple gs)
{
  pp_printf (buffer, "<<< Unknown GIMPLE statement: %s >>>\n",
	     gimple_code_name[(int) gimple_code (gs)]);
}


/* Emit a newline and SPC indentation spaces to BUFFER.  */

static void
newline_and_indent (pretty_printer *buffer, int spc)
{
  pp_newline (buffer);
  INDENT (spc);
}


/* Print the GIMPLE statement GS on stderr.  */

DEBUG_FUNCTION void
debug_gimple_stmt (gimple gs)
{
  print_gimple_stmt (stderr, gs, 0, TDF_VOPS|TDF_MEMSYMS);
}


/* Print GIMPLE statement G to FILE using SPC indentation spaces and
   FLAGS as in pp_gimple_stmt_1.  */

void
print_gimple_stmt (FILE *file, gimple g, int spc, int flags)
{
  pretty_printer buffer;
  pp_needs_newline (&buffer) = true;
  buffer.buffer->stream = file;
  pp_gimple_stmt_1 (&buffer, g, spc, flags);
  pp_newline_and_flush (&buffer);
}

DEBUG_FUNCTION void
debug (gimple_statement_base &ref)
{
  print_gimple_stmt (stderr, &ref, 0, 0);
}

DEBUG_FUNCTION void
debug (gimple_statement_base *ptr)
{
  if (ptr)
    debug (*ptr);
  else
    fprintf (stderr, "<nil>\n");
}


/* Print GIMPLE statement G to FILE using SPC indentation spaces and
   FLAGS as in pp_gimple_stmt_1.  Print only the right-hand side
   of the statement.  */

void
print_gimple_expr (FILE *file, gimple g, int spc, int flags)
{
  flags |= TDF_RHS_ONLY;
  pretty_printer buffer;
  pp_needs_newline (&buffer) = true;
  buffer.buffer->stream = file;
  pp_gimple_stmt_1 (&buffer, g, spc, flags);
  pp_flush (&buffer);
}


/* Print the GIMPLE sequence SEQ on BUFFER using SPC indentation
   spaces and FLAGS as in pp_gimple_stmt_1.
   The caller is responsible for calling pp_flush on BUFFER to finalize
   the pretty printer.  */

static void
dump_gimple_seq (pretty_printer *buffer, gimple_seq seq, int spc, int flags)
{
  gimple_stmt_iterator i;

  for (i = gsi_start (seq); !gsi_end_p (i); gsi_next (&i))
    {
      gimple gs = gsi_stmt (i);
      INDENT (spc);
      pp_gimple_stmt_1 (buffer, gs, spc, flags);
      if (!gsi_one_before_end_p (i))
	pp_newline (buffer);
    }
}


/* Print GIMPLE sequence SEQ to FILE using SPC indentation spaces and
   FLAGS as in pp_gimple_stmt_1.  */

void
print_gimple_seq (FILE *file, gimple_seq seq, int spc, int flags)
{
  pretty_printer buffer;
  pp_needs_newline (&buffer) = true;
  buffer.buffer->stream = file;
  dump_gimple_seq (&buffer, seq, spc, flags);
  pp_newline_and_flush (&buffer);
}


/* Print the GIMPLE sequence SEQ on stderr.  */

DEBUG_FUNCTION void
debug_gimple_seq (gimple_seq seq)
{
  print_gimple_seq (stderr, seq, 0, TDF_VOPS|TDF_MEMSYMS);
}


/* A simple helper to pretty-print some of the gimple tuples in the printf
   style. The format modifiers are preceded by '%' and are:
     'G' - outputs a string corresponding to the code of the given gimple,
     'S' - outputs a gimple_seq with indent of spc + 2,
     'T' - outputs the tree t,
     'd' - outputs an int as a decimal,
     's' - outputs a string,
     'n' - outputs a newline,
     'x' - outputs an int as hexadecimal,
     '+' - increases indent by 2 then outputs a newline,
     '-' - decreases indent by 2 then outputs a newline.   */

static void
dump_gimple_fmt (pretty_printer *buffer, int spc, int flags,
                 const char *fmt, ...)
{
  va_list args;
  const char *c;
  const char *tmp;

  va_start (args, fmt);
  for (c = fmt; *c; c++)
    {
      if (*c == '%')
        {
          gimple_seq seq;
          tree t;
          gimple g;
          switch (*++c)
            {
              case 'G':
                g = va_arg (args, gimple);
                tmp = gimple_code_name[gimple_code (g)];
                pp_string (buffer, tmp);
                break;

              case 'S':
                seq = va_arg (args, gimple_seq);
                pp_newline (buffer);
                dump_gimple_seq (buffer, seq, spc + 2, flags);
                newline_and_indent (buffer, spc);
                break;

              case 'T':
                t = va_arg (args, tree);
                if (t == NULL_TREE)
                  pp_string (buffer, "NULL");
                else
                  dump_generic_node (buffer, t, spc, flags, false);
                break;

              case 'd':
                pp_decimal_int (buffer, va_arg (args, int));
                break;

              case 's':
                pp_string (buffer, va_arg (args, char *));
                break;

              case 'n':
                newline_and_indent (buffer, spc);
                break;

	      case 'x':
		pp_scalar (buffer, "%x", va_arg (args, int));
		break;

              case '+':
                spc += 2;
                newline_and_indent (buffer, spc);
                break;

              case '-':
                spc -= 2;
                newline_and_indent (buffer, spc);
                break;

              default:
                gcc_unreachable ();
            }
        }
      else
        pp_character (buffer, *c);
    }
  va_end (args);
}


/* Helper for dump_gimple_assign.  Print the unary RHS of the
   assignment GS.  BUFFER, SPC and FLAGS are as in pp_gimple_stmt_1.  */

static void
dump_unary_rhs (pretty_printer *buffer, gimple gs, int spc, int flags)
{
  enum tree_code rhs_code = gimple_assign_rhs_code (gs);
  tree lhs = gimple_assign_lhs (gs);
  tree rhs = gimple_assign_rhs1 (gs);

  switch (rhs_code)
    {
    case VIEW_CONVERT_EXPR:
    case ASSERT_EXPR:
      dump_generic_node (buffer, rhs, spc, flags, false);
      break;

    case FIXED_CONVERT_EXPR:
    case ADDR_SPACE_CONVERT_EXPR:
    case FIX_TRUNC_EXPR:
    case FLOAT_EXPR:
    CASE_CONVERT:
      pp_left_paren (buffer);
      dump_generic_node (buffer, TREE_TYPE (lhs), spc, flags, false);
      pp_string (buffer, ") ");
      if (op_prio (rhs) < op_code_prio (rhs_code))
	{
	  pp_left_paren (buffer);
	  dump_generic_node (buffer, rhs, spc, flags, false);
	  pp_right_paren (buffer);
	}
      else
	dump_generic_node (buffer, rhs, spc, flags, false);
      break;

    case PAREN_EXPR:
      pp_string (buffer, "((");
      dump_generic_node (buffer, rhs, spc, flags, false);
      pp_string (buffer, "))");
      break;

    case ABS_EXPR:
      pp_string (buffer, "ABS_EXPR <");
      dump_generic_node (buffer, rhs, spc, flags, false);
      pp_greater (buffer);
      break;

    default:
      if (TREE_CODE_CLASS (rhs_code) == tcc_declaration
	  || TREE_CODE_CLASS (rhs_code) == tcc_constant
	  || TREE_CODE_CLASS (rhs_code) == tcc_reference
	  || rhs_code == SSA_NAME
	  || rhs_code == ADDR_EXPR
	  || rhs_code == CONSTRUCTOR)
	{
	  dump_generic_node (buffer, rhs, spc, flags, false);
	  break;
	}
      else if (rhs_code == BIT_NOT_EXPR)
	pp_complement (buffer);
      else if (rhs_code == TRUTH_NOT_EXPR)
	pp_exclamation (buffer);
      else if (rhs_code == NEGATE_EXPR)
	pp_minus (buffer);
      else
	{
	  pp_left_bracket (buffer);
	  pp_string (buffer, get_tree_code_name (rhs_code));
	  pp_string (buffer, "] ");
	}

      if (op_prio (rhs) < op_code_prio (rhs_code))
	{
	  pp_left_paren (buffer);
	  dump_generic_node (buffer, rhs, spc, flags, false);
	  pp_right_paren (buffer);
	}
      else
	dump_generic_node (buffer, rhs, spc, flags, false);
      break;
    }
}


/* Helper for dump_gimple_assign.  Print the binary RHS of the
   assignment GS.  BUFFER, SPC and FLAGS are as in pp_gimple_stmt_1.  */

static void
dump_binary_rhs (pretty_printer *buffer, gimple gs, int spc, int flags)
{
  const char *p;
  enum tree_code code = gimple_assign_rhs_code (gs);
  switch (code)
    {
    case COMPLEX_EXPR:
    case MIN_EXPR:
    case MAX_EXPR:
    case VEC_WIDEN_MULT_HI_EXPR:
    case VEC_WIDEN_MULT_LO_EXPR:
    case VEC_WIDEN_MULT_EVEN_EXPR:
    case VEC_WIDEN_MULT_ODD_EXPR:
    case VEC_PACK_TRUNC_EXPR:
    case VEC_PACK_SAT_EXPR:
    case VEC_PACK_FIX_TRUNC_EXPR:
    case VEC_WIDEN_LSHIFT_HI_EXPR:
    case VEC_WIDEN_LSHIFT_LO_EXPR:
      for (p = get_tree_code_name (code); *p; p++)
	pp_character (buffer, TOUPPER (*p));
      pp_string (buffer, " <");
      dump_generic_node (buffer, gimple_assign_rhs1 (gs), spc, flags, false);
      pp_string (buffer, ", ");
      dump_generic_node (buffer, gimple_assign_rhs2 (gs), spc, flags, false);
      pp_greater (buffer);
      break;

    default:
      if (op_prio (gimple_assign_rhs1 (gs)) <= op_code_prio (code))
	{
	  pp_left_paren (buffer);
	  dump_generic_node (buffer, gimple_assign_rhs1 (gs), spc, flags,
			     false);
	  pp_right_paren (buffer);
	}
      else
	dump_generic_node (buffer, gimple_assign_rhs1 (gs), spc, flags, false);
      pp_space (buffer);
      pp_string (buffer, op_symbol_code (gimple_assign_rhs_code (gs)));
      pp_space (buffer);
      if (op_prio (gimple_assign_rhs2 (gs)) <= op_code_prio (code))
	{
	  pp_left_paren (buffer);
	  dump_generic_node (buffer, gimple_assign_rhs2 (gs), spc, flags,
			     false);
	  pp_right_paren (buffer);
	}
      else
	dump_generic_node (buffer, gimple_assign_rhs2 (gs), spc, flags, false);
    }
}

/* Helper for dump_gimple_assign.  Print the ternary RHS of the
   assignment GS.  BUFFER, SPC and FLAGS are as in pp_gimple_stmt_1.  */

static void
dump_ternary_rhs (pretty_printer *buffer, gimple gs, int spc, int flags)
{
  const char *p;
  enum tree_code code = gimple_assign_rhs_code (gs);
  switch (code)
    {
    case WIDEN_MULT_PLUS_EXPR:
    case WIDEN_MULT_MINUS_EXPR:
      for (p = get_tree_code_name (code); *p; p++)
	pp_character (buffer, TOUPPER (*p));
      pp_string (buffer, " <");
      dump_generic_node (buffer, gimple_assign_rhs1 (gs), spc, flags, false);
      pp_string (buffer, ", ");
      dump_generic_node (buffer, gimple_assign_rhs2 (gs), spc, flags, false);
      pp_string (buffer, ", ");
      dump_generic_node (buffer, gimple_assign_rhs3 (gs), spc, flags, false);
      pp_greater (buffer);
      break;

    case FMA_EXPR:
      dump_generic_node (buffer, gimple_assign_rhs1 (gs), spc, flags, false);
      pp_string (buffer, " * ");
      dump_generic_node (buffer, gimple_assign_rhs2 (gs), spc, flags, false);
      pp_string (buffer, " + ");
      dump_generic_node (buffer, gimple_assign_rhs3 (gs), spc, flags, false);
      break;

    case DOT_PROD_EXPR:
      pp_string (buffer, "DOT_PROD_EXPR <");
      dump_generic_node (buffer, gimple_assign_rhs1 (gs), spc, flags, false);
      pp_string (buffer, ", ");
      dump_generic_node (buffer, gimple_assign_rhs2 (gs), spc, flags, false);
      pp_string (buffer, ", ");
      dump_generic_node (buffer, gimple_assign_rhs3 (gs), spc, flags, false);
      pp_greater (buffer);
      break;

    case SAD_EXPR:
      pp_string (buffer, "SAD_EXPR <");
      dump_generic_node (buffer, gimple_assign_rhs1 (gs), spc, flags, false);
      pp_string (buffer, ", ");
      dump_generic_node (buffer, gimple_assign_rhs2 (gs), spc, flags, false);
      pp_string (buffer, ", ");
      dump_generic_node (buffer, gimple_assign_rhs3 (gs), spc, flags, false);
      pp_greater (buffer);
      break;
    
    case VEC_PERM_EXPR:
      pp_string (buffer, "VEC_PERM_EXPR <");
      dump_generic_node (buffer, gimple_assign_rhs1 (gs), spc, flags, false);
      pp_string (buffer, ", ");
      dump_generic_node (buffer, gimple_assign_rhs2 (gs), spc, flags, false);
      pp_string (buffer, ", ");
      dump_generic_node (buffer, gimple_assign_rhs3 (gs), spc, flags, false);
      pp_greater (buffer);
      break;

    case REALIGN_LOAD_EXPR:
      pp_string (buffer, "REALIGN_LOAD <");
      dump_generic_node (buffer, gimple_assign_rhs1 (gs), spc, flags, false);
      pp_string (buffer, ", ");
      dump_generic_node (buffer, gimple_assign_rhs2 (gs), spc, flags, false);
      pp_string (buffer, ", ");
      dump_generic_node (buffer, gimple_assign_rhs3 (gs), spc, flags, false);
      pp_greater (buffer);
      break;

    case COND_EXPR:
      dump_generic_node (buffer, gimple_assign_rhs1 (gs), spc, flags, false);
      pp_string (buffer, " ? ");
      dump_generic_node (buffer, gimple_assign_rhs2 (gs), spc, flags, false);
      pp_string (buffer, " : ");
      dump_generic_node (buffer, gimple_assign_rhs3 (gs), spc, flags, false);
      break;

    case VEC_COND_EXPR:
      pp_string (buffer, "VEC_COND_EXPR <");
      dump_generic_node (buffer, gimple_assign_rhs1 (gs), spc, flags, false);
      pp_string (buffer, ", ");
      dump_generic_node (buffer, gimple_assign_rhs2 (gs), spc, flags, false);
      pp_string (buffer, ", ");
      dump_generic_node (buffer, gimple_assign_rhs3 (gs), spc, flags, false);
      pp_greater (buffer);
      break;

    default:
      gcc_unreachable ();
    }
}


/* Dump the gimple assignment GS.  BUFFER, SPC and FLAGS are as in
   pp_gimple_stmt_1.  */

static void
dump_gimple_assign (pretty_printer *buffer, gimple gs, int spc, int flags)
{
  if (flags & TDF_RAW)
    {
      tree arg1 = NULL;
      tree arg2 = NULL;
      tree arg3 = NULL;
      switch (gimple_num_ops (gs))
	{
	case 4:
	  arg3 = gimple_assign_rhs3 (gs);
	case 3:
	  arg2 = gimple_assign_rhs2 (gs);
	case 2:
	  arg1 = gimple_assign_rhs1 (gs);
	  break;
	default:
	  gcc_unreachable ();
	}

      dump_gimple_fmt (buffer, spc, flags, "%G <%s, %T, %T, %T, %T>", gs,
		       get_tree_code_name (gimple_assign_rhs_code (gs)),
                       gimple_assign_lhs (gs), arg1, arg2, arg3);
    }
  else
    {
      if (!(flags & TDF_RHS_ONLY))
	{
	  dump_generic_node (buffer, gimple_assign_lhs (gs), spc, flags, false);
	  pp_space (buffer);
	  pp_equal (buffer);

	  if (gimple_assign_nontemporal_move_p (gs))
	    pp_string (buffer, "{nt}");

	  if (gimple_has_volatile_ops (gs))
	    pp_string (buffer, "{v}");

	  pp_space (buffer);
	}

      if (gimple_num_ops (gs) == 2)
        dump_unary_rhs (buffer, gs, spc, flags);
      else if (gimple_num_ops (gs) == 3)
        dump_binary_rhs (buffer, gs, spc, flags);
      else if (gimple_num_ops (gs) == 4)
        dump_ternary_rhs (buffer, gs, spc, flags);
      else
        gcc_unreachable ();
      if (!(flags & TDF_RHS_ONLY))
	pp_semicolon (buffer);
    }
}


/* Dump the return statement GS.  BUFFER, SPC and FLAGS are as in
   pp_gimple_stmt_1.  */

static void
dump_gimple_return (pretty_printer *buffer, gimple gs, int spc, int flags)
{
  tree t;

  t = gimple_return_retval (gs);
  if (flags & TDF_RAW)
    dump_gimple_fmt (buffer, spc, flags, "%G <%T>", gs, t);
  else
    {
      pp_string (buffer, "return");
      if (t)
	{
	  pp_space (buffer);
	  dump_generic_node (buffer, t, spc, flags, false);
	}
      pp_semicolon (buffer);
    }
}


/* Dump the call arguments for a gimple call. BUFFER, FLAGS are as in
   dump_gimple_call.  */

static void
dump_gimple_call_args (pretty_printer *buffer, gimple gs, int flags)
{
  size_t i;

  for (i = 0; i < gimple_call_num_args (gs); i++)
    {
      dump_generic_node (buffer, gimple_call_arg (gs, i), 0, flags, false);
      if (i < gimple_call_num_args (gs) - 1)
	pp_string (buffer, ", ");
    }

  if (gimple_call_va_arg_pack_p (gs))
    {
      if (gimple_call_num_args (gs) > 0)
        {
          pp_comma (buffer);
          pp_space (buffer);
        }

      pp_string (buffer, "__builtin_va_arg_pack ()");
    }
}

/* Dump the points-to solution *PT to BUFFER.  */

static void
pp_points_to_solution (pretty_printer *buffer, struct pt_solution *pt)
{
  if (pt->anything)
    {
      pp_string (buffer, "anything ");
      return;
    }
  if (pt->nonlocal)
    pp_string (buffer, "nonlocal ");
  if (pt->escaped)
    pp_string (buffer, "escaped ");
  if (pt->ipa_escaped)
    pp_string (buffer, "unit-escaped ");
  if (pt->null)
    pp_string (buffer, "null ");
  if (pt->vars
      && !bitmap_empty_p (pt->vars))
    {
      bitmap_iterator bi;
      unsigned i;
      pp_string (buffer, "{ ");
      EXECUTE_IF_SET_IN_BITMAP (pt->vars, 0, i, bi)
	{
	  pp_string (buffer, "D.");
	  pp_decimal_int (buffer, i);
	  pp_space (buffer);
	}
      pp_right_brace (buffer);
      if (pt->vars_contains_nonlocal
	  && pt->vars_contains_escaped_heap)
	pp_string (buffer, " (nonlocal, escaped heap)");
      else if (pt->vars_contains_nonlocal
	       && pt->vars_contains_escaped)
	pp_string (buffer, " (nonlocal, escaped)");
      else if (pt->vars_contains_nonlocal)
	pp_string (buffer, " (nonlocal)");
      else if (pt->vars_contains_escaped_heap)
	pp_string (buffer, " (escaped heap)");
      else if (pt->vars_contains_escaped)
	pp_string (buffer, " (escaped)");
    }
}

/* Dump the call statement GS.  BUFFER, SPC and FLAGS are as in
   pp_gimple_stmt_1.  */

static void
dump_gimple_call (pretty_printer *buffer, gimple gs, int spc, int flags)
{
  tree lhs = gimple_call_lhs (gs);
  tree fn = gimple_call_fn (gs);

  if (flags & TDF_ALIAS)
    {
      struct pt_solution *pt;
      pt = gimple_call_use_set (gs);
      if (!pt_solution_empty_p (pt))
	{
	  pp_string (buffer, "# USE = ");
	  pp_points_to_solution (buffer, pt);
	  newline_and_indent (buffer, spc);
	}
      pt = gimple_call_clobber_set (gs);
      if (!pt_solution_empty_p (pt))
	{
	  pp_string (buffer, "# CLB = ");
	  pp_points_to_solution (buffer, pt);
	  newline_and_indent (buffer, spc);
	}
    }

  if (flags & TDF_RAW)
    {
      if (gimple_call_internal_p (gs))
	dump_gimple_fmt (buffer, spc, flags, "%G <%s, %T", gs,
			 internal_fn_name (gimple_call_internal_fn (gs)), lhs);
      else
	dump_gimple_fmt (buffer, spc, flags, "%G <%T, %T", gs, fn, lhs);
      if (gimple_call_num_args (gs) > 0)
        {
          pp_string (buffer, ", ");
          dump_gimple_call_args (buffer, gs, flags);
        }
      pp_greater (buffer);
    }
  else
    {
      if (lhs && !(flags & TDF_RHS_ONLY))
        {
          dump_generic_node (buffer, lhs, spc, flags, false);
          pp_string (buffer, " =");

	  if (gimple_has_volatile_ops (gs))
	    pp_string (buffer, "{v}");

	  pp_space (buffer);
        }
      if (gimple_call_internal_p (gs))
	pp_string (buffer, internal_fn_name (gimple_call_internal_fn (gs)));
      else
	print_call_name (buffer, fn, flags);
      pp_string (buffer, " (");
      dump_gimple_call_args (buffer, gs, flags);
      pp_right_paren (buffer);
      if (!(flags & TDF_RHS_ONLY))
	pp_semicolon (buffer);
    }

  if (gimple_call_chain (gs))
    {
      pp_string (buffer, " [static-chain: ");
      dump_generic_node (buffer, gimple_call_chain (gs), spc, flags, false);
      pp_right_bracket (buffer);
    }

  if (gimple_call_return_slot_opt_p (gs))
    pp_string (buffer, " [return slot optimization]");
  if (gimple_call_tail_p (gs))
    pp_string (buffer, " [tail call]");

  if (fn == NULL)
    return;

  /* Dump the arguments of _ITM_beginTransaction sanely.  */
  if (TREE_CODE (fn) == ADDR_EXPR)
    fn = TREE_OPERAND (fn, 0);
  if (TREE_CODE (fn) == FUNCTION_DECL && decl_is_tm_clone (fn))
    pp_string (buffer, " [tm-clone]");
  if (TREE_CODE (fn) == FUNCTION_DECL
      && DECL_BUILT_IN_CLASS (fn) == BUILT_IN_NORMAL
      && DECL_FUNCTION_CODE (fn) == BUILT_IN_TM_START
      && gimple_call_num_args (gs) > 0)
    {
      tree t = gimple_call_arg (gs, 0);
      unsigned HOST_WIDE_INT props;
      gcc_assert (TREE_CODE (t) == INTEGER_CST);

      pp_string (buffer, " [ ");

      /* Get the transaction code properties.  */
      props = TREE_INT_CST_LOW (t);

      if (props & PR_INSTRUMENTEDCODE)
	pp_string (buffer, "instrumentedCode ");
      if (props & PR_UNINSTRUMENTEDCODE)
	pp_string (buffer, "uninstrumentedCode ");
      if (props & PR_HASNOXMMUPDATE)
	pp_string (buffer, "hasNoXMMUpdate ");
      if (props & PR_HASNOABORT)
	pp_string (buffer, "hasNoAbort ");
      if (props & PR_HASNOIRREVOCABLE)
	pp_string (buffer, "hasNoIrrevocable ");
      if (props & PR_DOESGOIRREVOCABLE)
	pp_string (buffer, "doesGoIrrevocable ");
      if (props & PR_HASNOSIMPLEREADS)
	pp_string (buffer, "hasNoSimpleReads ");
      if (props & PR_AWBARRIERSOMITTED)
	pp_string (buffer, "awBarriersOmitted ");
      if (props & PR_RARBARRIERSOMITTED)
	pp_string (buffer, "RaRBarriersOmitted ");
      if (props & PR_UNDOLOGCODE)
	pp_string (buffer, "undoLogCode ");
      if (props & PR_PREFERUNINSTRUMENTED)
	pp_string (buffer, "preferUninstrumented ");
      if (props & PR_EXCEPTIONBLOCK)
	pp_string (buffer, "exceptionBlock ");
      if (props & PR_HASELSE)
	pp_string (buffer, "hasElse ");
      if (props & PR_READONLY)
	pp_string (buffer, "readOnly ");

      pp_right_bracket (buffer);
    }
}


/* Dump the switch statement GS.  BUFFER, SPC and FLAGS are as in
   pp_gimple_stmt_1.  */

static void
dump_gimple_switch (pretty_printer *buffer, gimple gs, int spc, int flags)
{
  unsigned int i;

  GIMPLE_CHECK (gs, GIMPLE_SWITCH);
  if (flags & TDF_RAW)
    dump_gimple_fmt (buffer, spc, flags, "%G <%T, ", gs,
                   gimple_switch_index (gs));
  else
    {
      pp_string (buffer, "switch (");
      dump_generic_node (buffer, gimple_switch_index (gs), spc, flags, true);
      pp_string (buffer, ") <");
    }

  for (i = 0; i < gimple_switch_num_labels (gs); i++)
    {
      tree case_label = gimple_switch_label (gs, i);
      gcc_checking_assert (case_label != NULL_TREE);
      dump_generic_node (buffer, case_label, spc, flags, false);
      pp_space (buffer);
      dump_generic_node (buffer, CASE_LABEL (case_label), spc, flags, false);
      if (i < gimple_switch_num_labels (gs) - 1)
        pp_string (buffer, ", ");
    }
  pp_greater (buffer);
}


/* Dump the gimple conditional GS.  BUFFER, SPC and FLAGS are as in
   pp_gimple_stmt_1.  */

static void
dump_gimple_cond (pretty_printer *buffer, gimple gs, int spc, int flags)
{
  if (flags & TDF_RAW)
    dump_gimple_fmt (buffer, spc, flags, "%G <%s, %T, %T, %T, %T>", gs,
		     get_tree_code_name (gimple_cond_code (gs)),
		     gimple_cond_lhs (gs), gimple_cond_rhs (gs),
		     gimple_cond_true_label (gs), gimple_cond_false_label (gs));
  else
    {
      if (!(flags & TDF_RHS_ONLY))
	pp_string (buffer, "if (");
      dump_generic_node (buffer, gimple_cond_lhs (gs), spc, flags, false);
      pp_space (buffer);
      pp_string (buffer, op_symbol_code (gimple_cond_code (gs)));
      pp_space (buffer);
      dump_generic_node (buffer, gimple_cond_rhs (gs), spc, flags, false);
      if (!(flags & TDF_RHS_ONLY))
	{
	  pp_right_paren (buffer);

	  if (gimple_cond_true_label (gs))
	    {
	      pp_string (buffer, " goto ");
	      dump_generic_node (buffer, gimple_cond_true_label (gs),
				 spc, flags, false);
	      pp_semicolon (buffer);
	    }
	  if (gimple_cond_false_label (gs))
	    {
	      pp_string (buffer, " else goto ");
	      dump_generic_node (buffer, gimple_cond_false_label (gs),
				 spc, flags, false);
	      pp_semicolon (buffer);
	    }
	}
    }
}


/* Dump a GIMPLE_LABEL tuple on the pretty_printer BUFFER, SPC
   spaces of indent.  FLAGS specifies details to show in the dump (see
   TDF_* in dumpfils.h).  */

static void
dump_gimple_label (pretty_printer *buffer, gimple gs, int spc, int flags)
{
  tree label = gimple_label_label (gs);
  if (flags & TDF_RAW)
      dump_gimple_fmt (buffer, spc, flags, "%G <%T>", gs, label);
  else
    {
      dump_generic_node (buffer, label, spc, flags, false);
      pp_colon (buffer);
    }
  if (DECL_NONLOCAL (label))
    pp_string (buffer, " [non-local]");
  if ((flags & TDF_EH) && EH_LANDING_PAD_NR (label))
    pp_printf (buffer, " [LP %d]", EH_LANDING_PAD_NR (label));
}

/* Dump a GIMPLE_GOTO tuple on the pretty_printer BUFFER, SPC
   spaces of indent.  FLAGS specifies details to show in the dump (see
   TDF_* in dumpfile.h).  */

static void
dump_gimple_goto (pretty_printer *buffer, gimple gs, int spc, int flags)
{
  tree label = gimple_goto_dest (gs);
  if (flags & TDF_RAW)
    dump_gimple_fmt (buffer, spc, flags, "%G <%T>", gs, label);
  else
    dump_gimple_fmt (buffer, spc, flags, "goto %T;", label);
}


/* Dump a GIMPLE_BIND tuple on the pretty_printer BUFFER, SPC
   spaces of indent.  FLAGS specifies details to show in the dump (see
   TDF_* in dumpfile.h).  */

static void
dump_gimple_bind (pretty_printer *buffer, gimple gs, int spc, int flags)
{
  if (flags & TDF_RAW)
    dump_gimple_fmt (buffer, spc, flags, "%G <", gs);
  else
    pp_left_brace (buffer);
  if (!(flags & TDF_SLIM))
    {
      tree var;

      for (var = gimple_bind_vars (gs); var; var = DECL_CHAIN (var))
	{
          newline_and_indent (buffer, 2);
	  print_declaration (buffer, var, spc, flags);
	}
      if (gimple_bind_vars (gs))
	pp_newline (buffer);
    }
  pp_newline (buffer);
  dump_gimple_seq (buffer, gimple_bind_body (gs), spc + 2, flags);
  newline_and_indent (buffer, spc);
  if (flags & TDF_RAW)
    pp_greater (buffer);
  else
    pp_right_brace (buffer);
}


/* Dump a GIMPLE_TRY tuple on the pretty_printer BUFFER, SPC spaces of
   indent.  FLAGS specifies details to show in the dump (see TDF_* in
   dumpfile.h).  */

static void
dump_gimple_try (pretty_printer *buffer, gimple gs, int spc, int flags)
{
  if (flags & TDF_RAW)
    {
      const char *type;
      if (gimple_try_kind (gs) == GIMPLE_TRY_CATCH)
        type = "GIMPLE_TRY_CATCH";
      else if (gimple_try_kind (gs) == GIMPLE_TRY_FINALLY)
        type = "GIMPLE_TRY_FINALLY";
      else
        type = "UNKNOWN GIMPLE_TRY";
      dump_gimple_fmt (buffer, spc, flags,
                       "%G <%s,%+EVAL <%S>%nCLEANUP <%S>%->", gs, type,
                       gimple_try_eval (gs), gimple_try_cleanup (gs));
    }
  else
    {
      pp_string (buffer, "try");
      newline_and_indent (buffer, spc + 2);
      pp_left_brace (buffer);
      pp_newline (buffer);

      dump_gimple_seq (buffer, gimple_try_eval (gs), spc + 4, flags);
      newline_and_indent (buffer, spc + 2);
      pp_right_brace (buffer);

      if (gimple_try_kind (gs) == GIMPLE_TRY_CATCH)
	{
	  newline_and_indent (buffer, spc);
	  pp_string (buffer, "catch");
	  newline_and_indent (buffer, spc + 2);
	  pp_left_brace (buffer);
	}
      else if (gimple_try_kind (gs) == GIMPLE_TRY_FINALLY)
	{
	  newline_and_indent (buffer, spc);
	  pp_string (buffer, "finally");
	  newline_and_indent (buffer, spc + 2);
	  pp_left_brace (buffer);
	}
      else
	pp_string (buffer, " <UNKNOWN GIMPLE_TRY> {");

      pp_newline (buffer);
      dump_gimple_seq (buffer, gimple_try_cleanup (gs), spc + 4, flags);
      newline_and_indent (buffer, spc + 2);
      pp_right_brace (buffer);
    }
}


/* Dump a GIMPLE_CATCH tuple on the pretty_printer BUFFER, SPC spaces of
   indent.  FLAGS specifies details to show in the dump (see TDF_* in
   dumpfile.h).  */

static void
dump_gimple_catch (pretty_printer *buffer, gimple gs, int spc, int flags)
{
  if (flags & TDF_RAW)
      dump_gimple_fmt (buffer, spc, flags, "%G <%T, %+CATCH <%S>%->", gs,
                       gimple_catch_types (gs), gimple_catch_handler (gs));
  else
      dump_gimple_fmt (buffer, spc, flags, "catch (%T)%+{%S}",
                       gimple_catch_types (gs), gimple_catch_handler (gs));
}


/* Dump a GIMPLE_EH_FILTER tuple on the pretty_printer BUFFER, SPC spaces of
   indent.  FLAGS specifies details to show in the dump (see TDF_* in
   dumpfile.h).  */

static void
dump_gimple_eh_filter (pretty_printer *buffer, gimple gs, int spc, int flags)
{
  if (flags & TDF_RAW)
    dump_gimple_fmt (buffer, spc, flags, "%G <%T, %+FAILURE <%S>%->", gs,
                     gimple_eh_filter_types (gs),
                     gimple_eh_filter_failure (gs));
  else
    dump_gimple_fmt (buffer, spc, flags, "<<<eh_filter (%T)>>>%+{%+%S%-}",
                     gimple_eh_filter_types (gs),
                     gimple_eh_filter_failure (gs));
}


/* Dump a GIMPLE_EH_MUST_NOT_THROW tuple.  */

static void
dump_gimple_eh_must_not_throw (pretty_printer *buffer, gimple gs,
			       int spc, int flags)
{
  if (flags & TDF_RAW)
    dump_gimple_fmt (buffer, spc, flags, "%G <%T>", gs,
		     gimple_eh_must_not_throw_fndecl (gs));
  else
    dump_gimple_fmt (buffer, spc, flags, "<<<eh_must_not_throw (%T)>>>",
		     gimple_eh_must_not_throw_fndecl (gs));
}


/* Dump a GIMPLE_EH_ELSE tuple on the pretty_printer BUFFER, SPC spaces of
   indent.  FLAGS specifies details to show in the dump (see TDF_* in
   dumpfile.h).  */

static void
dump_gimple_eh_else (pretty_printer *buffer, gimple gs, int spc, int flags)
{
  if (flags & TDF_RAW)
    dump_gimple_fmt (buffer, spc, flags,
		     "%G <%+N_BODY <%S>%nE_BODY <%S>%->", gs,
		     gimple_eh_else_n_body (gs), gimple_eh_else_e_body (gs));
  else
    dump_gimple_fmt (buffer, spc, flags,
		    "<<<if_normal_exit>>>%+{%S}%-<<<else_eh_exit>>>%+{%S}",
		     gimple_eh_else_n_body (gs), gimple_eh_else_e_body (gs));
}


/* Dump a GIMPLE_RESX tuple on the pretty_printer BUFFER, SPC spaces of
   indent.  FLAGS specifies details to show in the dump (see TDF_* in
   dumpfile.h).  */

static void
dump_gimple_resx (pretty_printer *buffer, gimple gs, int spc, int flags)
{
  if (flags & TDF_RAW)
    dump_gimple_fmt (buffer, spc, flags, "%G <%d>", gs,
		     gimple_resx_region (gs));
  else
    dump_gimple_fmt (buffer, spc, flags, "resx %d", gimple_resx_region (gs));
}

/* Dump a GIMPLE_EH_DISPATCH tuple on the pretty_printer BUFFER.  */

static void
dump_gimple_eh_dispatch (pretty_printer *buffer, gimple gs, int spc, int flags)
{
  if (flags & TDF_RAW)
    dump_gimple_fmt (buffer, spc, flags, "%G <%d>", gs,
		     gimple_eh_dispatch_region (gs));
  else
    dump_gimple_fmt (buffer, spc, flags, "eh_dispatch %d",
		     gimple_eh_dispatch_region (gs));
}

/* Dump a GIMPLE_DEBUG tuple on the pretty_printer BUFFER, SPC spaces
   of indent.  FLAGS specifies details to show in the dump (see TDF_*
   in dumpfile.h).  */

static void
dump_gimple_debug (pretty_printer *buffer, gimple gs, int spc, int flags)
{
  switch (gs->subcode)
    {
    case GIMPLE_DEBUG_BIND:
      if (flags & TDF_RAW)
	dump_gimple_fmt (buffer, spc, flags, "%G BIND <%T, %T>", gs,
			 gimple_debug_bind_get_var (gs),
			 gimple_debug_bind_get_value (gs));
      else
	dump_gimple_fmt (buffer, spc, flags, "# DEBUG %T => %T",
			 gimple_debug_bind_get_var (gs),
			 gimple_debug_bind_get_value (gs));
      break;

    case GIMPLE_DEBUG_SOURCE_BIND:
      if (flags & TDF_RAW)
	dump_gimple_fmt (buffer, spc, flags, "%G SRCBIND <%T, %T>", gs,
			 gimple_debug_source_bind_get_var (gs),
			 gimple_debug_source_bind_get_value (gs));
      else
	dump_gimple_fmt (buffer, spc, flags, "# DEBUG %T s=> %T",
			 gimple_debug_source_bind_get_var (gs),
			 gimple_debug_source_bind_get_value (gs));
      break;

    default:
      gcc_unreachable ();
    }
}

/* Dump a GIMPLE_OMP_FOR tuple on the pretty_printer BUFFER.  */
static void
dump_gimple_omp_for (pretty_printer *buffer, gimple gs, int spc, int flags)
{
  size_t i;

  if (flags & TDF_RAW)
    {
      const char *kind;
      switch (gimple_omp_for_kind (gs))
	{
	case GF_OMP_FOR_KIND_FOR:
	  kind = "";
	  break;
	case GF_OMP_FOR_KIND_DISTRIBUTE:
	  kind = " distribute";
	  break;
	case GF_OMP_FOR_KIND_OACC_LOOP:
	  kind = " oacc_loop";
	  break;
	case GF_OMP_FOR_KIND_SIMD:
	  kind = " simd";
	  break;
	case GF_OMP_FOR_KIND_CILKSIMD:
	  kind = " cilksimd";
	  break;
<<<<<<< HEAD
=======
	case GF_OMP_FOR_KIND_DISTRIBUTE:
	  kind = " distribute";
	  break;
	case GF_OMP_FOR_KIND_CILKFOR:
	  kind = " _Cilk_for";
	  break;
>>>>>>> 54ea2042
	default:
	  gcc_unreachable ();
	}
      dump_gimple_fmt (buffer, spc, flags, "%G%s <%+BODY <%S>%nCLAUSES <", gs,
		       kind, gimple_omp_body (gs));
      dump_omp_clauses (buffer, gimple_omp_for_clauses (gs), spc, flags);
      dump_gimple_fmt (buffer, spc, flags, " >,");
      for (i = 0; i < gimple_omp_for_collapse (gs); i++)
	dump_gimple_fmt (buffer, spc, flags,
			 "%+%T, %T, %T, %s, %T,%n",
			 gimple_omp_for_index (gs, i),
			 gimple_omp_for_initial (gs, i),
			 gimple_omp_for_final (gs, i),
			 get_tree_code_name (gimple_omp_for_cond (gs, i)),
			 gimple_omp_for_incr (gs, i));
      dump_gimple_fmt (buffer, spc, flags, "PRE_BODY <%S>%->",
		       gimple_omp_for_pre_body (gs));
    }
  else
    {
      switch (gimple_omp_for_kind (gs))
	{
	case GF_OMP_FOR_KIND_FOR:
	  pp_string (buffer, "#pragma omp for");
	  break;
	case GF_OMP_FOR_KIND_DISTRIBUTE:
	  pp_string (buffer, "#pragma omp distribute");
	  break;
	case GF_OMP_FOR_KIND_OACC_LOOP:
	  pp_string (buffer, "#pragma acc loop");
	  break;
	case GF_OMP_FOR_KIND_SIMD:
	  pp_string (buffer, "#pragma omp simd");
	  break;
	case GF_OMP_FOR_KIND_CILKSIMD:
	  pp_string (buffer, "#pragma simd");
	  break;
<<<<<<< HEAD
=======
	case GF_OMP_FOR_KIND_DISTRIBUTE:
	  pp_string (buffer, "#pragma omp distribute");
	  break;
	case GF_OMP_FOR_KIND_CILKFOR:
	  break;
>>>>>>> 54ea2042
	default:
	  gcc_unreachable ();
	}
      if (gimple_omp_for_kind (gs) != GF_OMP_FOR_KIND_CILKFOR)
	dump_omp_clauses (buffer, gimple_omp_for_clauses (gs), spc, flags);
      for (i = 0; i < gimple_omp_for_collapse (gs); i++)
	{
	  if (i)
	    spc += 2;
	  if (gimple_omp_for_kind (gs) == GF_OMP_FOR_KIND_CILKFOR)
	    pp_string (buffer, "_Cilk_for (");
	  else
	    {
	      newline_and_indent (buffer, spc);
	      pp_string (buffer, "for (");
	    }
	  dump_generic_node (buffer, gimple_omp_for_index (gs, i), spc,
			     flags, false);
	  pp_string (buffer, " = ");
	  dump_generic_node (buffer, gimple_omp_for_initial (gs, i), spc,
			     flags, false);
	  pp_string (buffer, "; ");

	  dump_generic_node (buffer, gimple_omp_for_index (gs, i), spc,
			     flags, false);
	  pp_space (buffer);
	  switch (gimple_omp_for_cond (gs, i))
	    {
	    case LT_EXPR:
	      pp_less (buffer);
	      break;
	    case GT_EXPR:
	      pp_greater (buffer);
	      break;
	    case LE_EXPR:
	      pp_less_equal (buffer);
	      break;
	    case GE_EXPR:
	      pp_greater_equal (buffer);
	      break;
	    case NE_EXPR:
	      pp_string (buffer, "!=");
	      break;
	    default:
	      gcc_unreachable ();
	    }
	  pp_space (buffer);
	  dump_generic_node (buffer, gimple_omp_for_final (gs, i), spc,
			     flags, false);
	  pp_string (buffer, "; ");

	  dump_generic_node (buffer, gimple_omp_for_index (gs, i), spc,
			     flags, false);
	  pp_string (buffer, " = ");
	  dump_generic_node (buffer, gimple_omp_for_incr (gs, i), spc,
			     flags, false);
	  pp_right_paren (buffer);
	}

      if (!gimple_seq_empty_p (gimple_omp_body (gs)))
	{
	  if (gimple_omp_for_kind (gs) == GF_OMP_FOR_KIND_CILKFOR)
	    dump_omp_clauses (buffer, gimple_omp_for_clauses (gs), spc, flags);
	  newline_and_indent (buffer, spc + 2);
	  pp_left_brace (buffer);
	  pp_newline (buffer);
	  dump_gimple_seq (buffer, gimple_omp_body (gs), spc + 4, flags);
	  newline_and_indent (buffer, spc + 2);
	  pp_right_brace (buffer);
	}
    }
}

/* Dump a GIMPLE_OMP_CONTINUE tuple on the pretty_printer BUFFER.  */

static void
dump_gimple_omp_continue (pretty_printer *buffer, gimple gs, int spc, int flags)
{
  if (flags & TDF_RAW)
    {
      dump_gimple_fmt (buffer, spc, flags, "%G <%T, %T>", gs,
                       gimple_omp_continue_control_def (gs),
                       gimple_omp_continue_control_use (gs));
    }
  else
    {
      pp_string (buffer, "#pragma omp continue (");
      dump_generic_node (buffer, gimple_omp_continue_control_def (gs),
	  		 spc, flags, false);
      pp_comma (buffer);
      pp_space (buffer);
      dump_generic_node (buffer, gimple_omp_continue_control_use (gs),
	  		 spc, flags, false);
      pp_right_paren (buffer);
    }
}

/* Dump a GIMPLE_OMP_SINGLE tuple on the pretty_printer BUFFER.  */

static void
dump_gimple_omp_single (pretty_printer *buffer, gimple gs, int spc, int flags)
{
  if (flags & TDF_RAW)
    {
      dump_gimple_fmt (buffer, spc, flags, "%G <%+BODY <%S>%nCLAUSES <", gs,
		       gimple_omp_body (gs));
      dump_omp_clauses (buffer, gimple_omp_single_clauses (gs), spc, flags);
      dump_gimple_fmt (buffer, spc, flags, " >");
    }
  else
    {
      pp_string (buffer, "#pragma omp single");
      dump_omp_clauses (buffer, gimple_omp_single_clauses (gs), spc, flags);
      if (!gimple_seq_empty_p (gimple_omp_body (gs)))
	{
	  newline_and_indent (buffer, spc + 2);
	  pp_left_brace (buffer);
	  pp_newline (buffer);
	  dump_gimple_seq (buffer, gimple_omp_body (gs), spc + 4, flags);
	  newline_and_indent (buffer, spc + 2);
	  pp_right_brace (buffer);
	}
    }
}

/* Dump a GIMPLE_OMP_TARGET tuple on the pretty_printer BUFFER.  */

static void
dump_gimple_omp_target (pretty_printer *buffer, gimple gs, int spc, int flags)
{
  const char *kind;
  switch (gimple_omp_target_kind (gs))
    {
    case GF_OMP_TARGET_KIND_REGION:
      kind = "";
      break;
    case GF_OMP_TARGET_KIND_DATA:
      kind = " data";
      break;
    case GF_OMP_TARGET_KIND_UPDATE:
      kind = " update";
      break;
    case GF_OMP_TARGET_KIND_OACC_DATA:
      kind = " oacc_data";
      break;
    case GF_OMP_TARGET_KIND_OACC_UPDATE:
      kind = " oacc_update";
      break;
    default:
      gcc_unreachable ();
    }
  if (flags & TDF_RAW)
    {
      dump_gimple_fmt (buffer, spc, flags, "%G%s <%+BODY <%S>%nCLAUSES <", gs,
		       kind, gimple_omp_body (gs));
      dump_omp_clauses (buffer, gimple_omp_target_clauses (gs), spc, flags);
      dump_gimple_fmt (buffer, spc, flags, " >");
    }
  else
    {
      pp_string (buffer, "#pragma omp target");
      pp_string (buffer, kind);
      dump_omp_clauses (buffer, gimple_omp_target_clauses (gs), spc, flags);
      if (gimple_omp_target_child_fn (gs))
	{
	  pp_string (buffer, " [child fn: ");
	  dump_generic_node (buffer, gimple_omp_target_child_fn (gs),
			     spc, flags, false);
	  pp_right_bracket (buffer);
	}
      if (!gimple_seq_empty_p (gimple_omp_body (gs)))
	{
	  newline_and_indent (buffer, spc + 2);
	  pp_character (buffer, '{');
	  pp_newline (buffer);
	  dump_gimple_seq (buffer, gimple_omp_body (gs), spc + 4, flags);
	  newline_and_indent (buffer, spc + 2);
	  pp_character (buffer, '}');
	}
    }
}

/* Dump a GIMPLE_OMP_TEAMS tuple on the pretty_printer BUFFER.  */

static void
dump_gimple_omp_teams (pretty_printer *buffer, gimple gs, int spc, int flags)
{
  if (flags & TDF_RAW)
    {
      dump_gimple_fmt (buffer, spc, flags, "%G <%+BODY <%S>%nCLAUSES <", gs,
		       gimple_omp_body (gs));
      dump_omp_clauses (buffer, gimple_omp_teams_clauses (gs), spc, flags);
      dump_gimple_fmt (buffer, spc, flags, " >");
    }
  else
    {
      pp_string (buffer, "#pragma omp teams");
      dump_omp_clauses (buffer, gimple_omp_teams_clauses (gs), spc, flags);
      if (!gimple_seq_empty_p (gimple_omp_body (gs)))
	{
	  newline_and_indent (buffer, spc + 2);
	  pp_character (buffer, '{');
	  pp_newline (buffer);
	  dump_gimple_seq (buffer, gimple_omp_body (gs), spc + 4, flags);
	  newline_and_indent (buffer, spc + 2);
	  pp_character (buffer, '}');
	}
    }
}

/* Dump a GIMPLE_OMP_SECTIONS tuple on the pretty_printer BUFFER.  */

static void
dump_gimple_omp_sections (pretty_printer *buffer, gimple gs, int spc,
			  int flags)
{
  if (flags & TDF_RAW)
    {
      dump_gimple_fmt (buffer, spc, flags, "%G <%+BODY <%S>%nCLAUSES <", gs,
		       gimple_omp_body (gs));
      dump_omp_clauses (buffer, gimple_omp_sections_clauses (gs), spc, flags);
      dump_gimple_fmt (buffer, spc, flags, " >");
    }
  else
    {
      pp_string (buffer, "#pragma omp sections");
      if (gimple_omp_sections_control (gs))
	{
	  pp_string (buffer, " <");
	  dump_generic_node (buffer, gimple_omp_sections_control (gs), spc,
			     flags, false);
	  pp_greater (buffer);
	}
      dump_omp_clauses (buffer, gimple_omp_sections_clauses (gs), spc, flags);
      if (!gimple_seq_empty_p (gimple_omp_body (gs)))
	{
	  newline_and_indent (buffer, spc + 2);
	  pp_left_brace (buffer);
	  pp_newline (buffer);
	  dump_gimple_seq (buffer, gimple_omp_body (gs), spc + 4, flags);
	  newline_and_indent (buffer, spc + 2);
	  pp_right_brace (buffer);
	}
    }
}

/* Dump a GIMPLE_OMP_{MASTER,TASKGROUP,ORDERED,SECTION} tuple on the
   pretty_printer BUFFER.  */

static void
dump_gimple_omp_block (pretty_printer *buffer, gimple gs, int spc, int flags)
{
  if (flags & TDF_RAW)
    dump_gimple_fmt (buffer, spc, flags, "%G <%+BODY <%S> >", gs,
		     gimple_omp_body (gs));
  else
    {
      switch (gimple_code (gs))
	{
	case GIMPLE_OMP_MASTER:
	  pp_string (buffer, "#pragma omp master");
	  break;
	case GIMPLE_OMP_TASKGROUP:
	  pp_string (buffer, "#pragma omp taskgroup");
	  break;
	case GIMPLE_OMP_ORDERED:
	  pp_string (buffer, "#pragma omp ordered");
	  break;
	case GIMPLE_OMP_SECTION:
	  pp_string (buffer, "#pragma omp section");
	  break;
	default:
	  gcc_unreachable ();
	}
      if (!gimple_seq_empty_p (gimple_omp_body (gs)))
	{
	  newline_and_indent (buffer, spc + 2);
	  pp_left_brace (buffer);
	  pp_newline (buffer);
	  dump_gimple_seq (buffer, gimple_omp_body (gs), spc + 4, flags);
	  newline_and_indent (buffer, spc + 2);
	  pp_right_brace (buffer);
	}
    }
}

/* Dump a GIMPLE_OMP_CRITICAL tuple on the pretty_printer BUFFER.  */

static void
dump_gimple_omp_critical (pretty_printer *buffer, gimple gs, int spc,
			  int flags)
{
  if (flags & TDF_RAW)
    dump_gimple_fmt (buffer, spc, flags, "%G <%+BODY <%S> >", gs,
		     gimple_omp_body (gs));
  else
    {
      pp_string (buffer, "#pragma omp critical");
      if (gimple_omp_critical_name (gs))
	{
	  pp_string (buffer, " (");
	  dump_generic_node (buffer, gimple_omp_critical_name (gs), spc,
			     flags, false);
	  pp_right_paren (buffer);
	}
      if (!gimple_seq_empty_p (gimple_omp_body (gs)))
	{
	  newline_and_indent (buffer, spc + 2);
	  pp_left_brace (buffer);
	  pp_newline (buffer);
	  dump_gimple_seq (buffer, gimple_omp_body (gs), spc + 4, flags);
	  newline_and_indent (buffer, spc + 2);
	  pp_right_brace (buffer);
	}
    }
}

/* Dump a GIMPLE_OMP_RETURN tuple on the pretty_printer BUFFER.  */

static void
dump_gimple_omp_return (pretty_printer *buffer, gimple gs, int spc, int flags)
{
  if (flags & TDF_RAW)
    {
      dump_gimple_fmt (buffer, spc, flags, "%G <nowait=%d", gs,
                       (int) gimple_omp_return_nowait_p (gs));
      if (gimple_omp_return_lhs (gs))
	dump_gimple_fmt (buffer, spc, flags, ", lhs=%T>",
			 gimple_omp_return_lhs (gs));
      else
	dump_gimple_fmt (buffer, spc, flags, ">");
    }
  else
    {
      pp_string (buffer, "#pragma omp return");
      if (gimple_omp_return_nowait_p (gs))
	pp_string (buffer, "(nowait)");
      if (gimple_omp_return_lhs (gs))
	{
	  pp_string (buffer, " (set ");
	  dump_generic_node (buffer, gimple_omp_return_lhs (gs),
			     spc, flags, false);
	  pp_character (buffer, ')');
	}
    }
}

/* Dump a GIMPLE_TRANSACTION tuple on the pretty_printer BUFFER.  */

static void
dump_gimple_transaction (pretty_printer *buffer, gimple gs, int spc, int flags)
{
  unsigned subcode = gimple_transaction_subcode (gs);

  if (flags & TDF_RAW)
    {
      dump_gimple_fmt (buffer, spc, flags,
		       "%G [SUBCODE=%x,LABEL=%T] <%+BODY <%S> >",
		       gs, subcode, gimple_transaction_label (gs),
		       gimple_transaction_body (gs));
    }
  else
    {
      if (subcode & GTMA_IS_OUTER)
	pp_string (buffer, "__transaction_atomic [[outer]]");
      else if (subcode & GTMA_IS_RELAXED)
	pp_string (buffer, "__transaction_relaxed");
      else
	pp_string (buffer, "__transaction_atomic");
      subcode &= ~GTMA_DECLARATION_MASK;

      if (subcode || gimple_transaction_label (gs))
	{
	  pp_string (buffer, "  //");
	  if (gimple_transaction_label (gs))
	    {
	      pp_string (buffer, " LABEL=");
	      dump_generic_node (buffer, gimple_transaction_label (gs),
				 spc, flags, false);
	    }
	  if (subcode)
	    {
	      pp_string (buffer, " SUBCODE=[ ");
	      if (subcode & GTMA_HAVE_ABORT)
		{
		  pp_string (buffer, "GTMA_HAVE_ABORT ");
		  subcode &= ~GTMA_HAVE_ABORT;
		}
	      if (subcode & GTMA_HAVE_LOAD)
		{
		  pp_string (buffer, "GTMA_HAVE_LOAD ");
		  subcode &= ~GTMA_HAVE_LOAD;
		}
	      if (subcode & GTMA_HAVE_STORE)
		{
		  pp_string (buffer, "GTMA_HAVE_STORE ");
		  subcode &= ~GTMA_HAVE_STORE;
		}
	      if (subcode & GTMA_MAY_ENTER_IRREVOCABLE)
		{
		  pp_string (buffer, "GTMA_MAY_ENTER_IRREVOCABLE ");
		  subcode &= ~GTMA_MAY_ENTER_IRREVOCABLE;
		}
	      if (subcode & GTMA_DOES_GO_IRREVOCABLE)
		{
		  pp_string (buffer, "GTMA_DOES_GO_IRREVOCABLE ");
		  subcode &= ~GTMA_DOES_GO_IRREVOCABLE;
		}
	      if (subcode & GTMA_HAS_NO_INSTRUMENTATION)
		{
		  pp_string (buffer, "GTMA_HAS_NO_INSTRUMENTATION ");
		  subcode &= ~GTMA_HAS_NO_INSTRUMENTATION;
		}
	      if (subcode)
		pp_printf (buffer, "0x%x ", subcode);
	      pp_right_bracket (buffer);
	    }
	}

      if (!gimple_seq_empty_p (gimple_transaction_body (gs)))
	{
	  newline_and_indent (buffer, spc + 2);
	  pp_left_brace (buffer);
	  pp_newline (buffer);
	  dump_gimple_seq (buffer, gimple_transaction_body (gs),
			   spc + 4, flags);
	  newline_and_indent (buffer, spc + 2);
	  pp_right_brace (buffer);
	}
    }
}

/* Dump a GIMPLE_ASM tuple on the pretty_printer BUFFER, SPC spaces of
   indent.  FLAGS specifies details to show in the dump (see TDF_* in
   dumpfile.h).  */

static void
dump_gimple_asm (pretty_printer *buffer, gimple gs, int spc, int flags)
{
  unsigned int i, n, f, fields;

  if (flags & TDF_RAW)
    {
      dump_gimple_fmt (buffer, spc, flags, "%G <%+STRING <%n%s%n>", gs,
                       gimple_asm_string (gs));

      n = gimple_asm_noutputs (gs);
      if (n)
	{
	  newline_and_indent (buffer, spc + 2);
	  pp_string (buffer, "OUTPUT: ");
	  for (i = 0; i < n; i++)
	    {
	      dump_generic_node (buffer, gimple_asm_output_op (gs, i),
				 spc, flags, false);
	      if (i < n - 1)
		pp_string (buffer, ", ");
	    }
	}

      n = gimple_asm_ninputs (gs);
      if (n)
	{
	  newline_and_indent (buffer, spc + 2);
	  pp_string (buffer, "INPUT: ");
	  for (i = 0; i < n; i++)
	    {
	      dump_generic_node (buffer, gimple_asm_input_op (gs, i),
				 spc, flags, false);
	      if (i < n - 1)
		pp_string (buffer, ", ");
	    }
	}

      n = gimple_asm_nclobbers (gs);
      if (n)
	{
	  newline_and_indent (buffer, spc + 2);
	  pp_string (buffer, "CLOBBER: ");
	  for (i = 0; i < n; i++)
	    {
	      dump_generic_node (buffer, gimple_asm_clobber_op (gs, i),
				 spc, flags, false);
	      if (i < n - 1)
		pp_string (buffer, ", ");
	    }
	}

      n = gimple_asm_nlabels (gs);
      if (n)
	{
	  newline_and_indent (buffer, spc + 2);
	  pp_string (buffer, "LABEL: ");
	  for (i = 0; i < n; i++)
	    {
	      dump_generic_node (buffer, gimple_asm_label_op (gs, i),
				 spc, flags, false);
	      if (i < n - 1)
		pp_string (buffer, ", ");
	    }
	}

      newline_and_indent (buffer, spc);
      pp_greater (buffer);
    }
  else
    {
      pp_string (buffer, "__asm__");
      if (gimple_asm_volatile_p (gs))
	pp_string (buffer, " __volatile__");
      if (gimple_asm_nlabels (gs))
	pp_string (buffer, " goto");
      pp_string (buffer, "(\"");
      pp_string (buffer, gimple_asm_string (gs));
      pp_string (buffer, "\"");

      if (gimple_asm_nlabels (gs))
	fields = 4;
      else if (gimple_asm_nclobbers (gs))
	fields = 3;
      else if (gimple_asm_ninputs (gs))
	fields = 2;
      else if (gimple_asm_noutputs (gs))
	fields = 1;
      else
	fields = 0;

      for (f = 0; f < fields; ++f)
	{
	  pp_string (buffer, " : ");

	  switch (f)
	    {
	    case 0:
	      n = gimple_asm_noutputs (gs);
	      for (i = 0; i < n; i++)
		{
		  dump_generic_node (buffer, gimple_asm_output_op (gs, i),
				     spc, flags, false);
		  if (i < n - 1)
		    pp_string (buffer, ", ");
		}
	      break;

	    case 1:
	      n = gimple_asm_ninputs (gs);
	      for (i = 0; i < n; i++)
		{
		  dump_generic_node (buffer, gimple_asm_input_op (gs, i),
				     spc, flags, false);
		  if (i < n - 1)
		    pp_string (buffer, ", ");
		}
	      break;

	    case 2:
	      n = gimple_asm_nclobbers (gs);
	      for (i = 0; i < n; i++)
		{
		  dump_generic_node (buffer, gimple_asm_clobber_op (gs, i),
				     spc, flags, false);
		  if (i < n - 1)
		    pp_string (buffer, ", ");
		}
	      break;

	    case 3:
	      n = gimple_asm_nlabels (gs);
	      for (i = 0; i < n; i++)
		{
		  dump_generic_node (buffer, gimple_asm_label_op (gs, i),
				     spc, flags, false);
		  if (i < n - 1)
		    pp_string (buffer, ", ");
		}
	      break;

	    default:
	      gcc_unreachable ();
	    }
	}

      pp_string (buffer, ");");
    }
}

/* Dump ptr_info and range_info for NODE on pretty_printer BUFFER with
   SPC spaces of indent.  */

static void
dump_ssaname_info (pretty_printer *buffer, tree node, int spc)
{
  if (TREE_CODE (node) != SSA_NAME)
    return;

  if (POINTER_TYPE_P (TREE_TYPE (node))
      && SSA_NAME_PTR_INFO (node))
    {
      unsigned int align, misalign;
      struct ptr_info_def *pi = SSA_NAME_PTR_INFO (node);
      pp_string (buffer, "# PT = ");
      pp_points_to_solution (buffer, &pi->pt);
      newline_and_indent (buffer, spc);
      if (get_ptr_info_alignment (pi, &align, &misalign))
	{
	  pp_printf (buffer, "# ALIGN = %u, MISALIGN = %u", align, misalign);
	  newline_and_indent (buffer, spc);
	}
    }

  if (!POINTER_TYPE_P (TREE_TYPE (node))
      && SSA_NAME_RANGE_INFO (node))
    {
      wide_int min, max, nonzero_bits;
      value_range_type range_type = get_range_info (node, &min, &max);

      if (range_type == VR_VARYING)
	pp_printf (buffer, "# RANGE VR_VARYING");
      else if (range_type == VR_RANGE || range_type == VR_ANTI_RANGE)
	{
	  pp_printf (buffer, "# RANGE ");
	  pp_printf (buffer, "%s[", range_type == VR_RANGE ? "" : "~");
	  pp_wide_int (buffer, min, TYPE_SIGN (TREE_TYPE (node)));
	  pp_printf (buffer, ", ");
	  pp_wide_int (buffer, max, TYPE_SIGN (TREE_TYPE (node)));
	  pp_printf (buffer, "]");
	}
      nonzero_bits = get_nonzero_bits (node);
      if (nonzero_bits != -1)
	{
	  pp_string (buffer, " NONZERO ");
	  pp_wide_int (buffer, nonzero_bits, UNSIGNED);
	}
      newline_and_indent (buffer, spc);
    }
}


/* Dump a PHI node PHI.  BUFFER, SPC and FLAGS are as in pp_gimple_stmt_1.
   The caller is responsible for calling pp_flush on BUFFER to finalize
   pretty printer.  If COMMENT is true, print this after #.  */

static void
dump_gimple_phi (pretty_printer *buffer, gimple phi, int spc, bool comment,
		 int flags)
{
  size_t i;
  tree lhs = gimple_phi_result (phi);

  if (flags & TDF_ALIAS)
    dump_ssaname_info (buffer, lhs, spc);

  if (comment)
    pp_string (buffer, "# ");

  if (flags & TDF_RAW)
    dump_gimple_fmt (buffer, spc, flags, "%G <%T, ", phi,
		     gimple_phi_result (phi));
  else
    {
      dump_generic_node (buffer, lhs, spc, flags, false);
      pp_string (buffer, " = PHI <");
    }
  for (i = 0; i < gimple_phi_num_args (phi); i++)
    {
      if ((flags & TDF_LINENO) && gimple_phi_arg_has_location (phi, i))
        {
	  expanded_location xloc;

	  xloc = expand_location (gimple_phi_arg_location (phi, i));
	  pp_left_bracket (buffer);
	  if (xloc.file)
	    {
	      pp_string (buffer, xloc.file);
	      pp_string (buffer, " : ");
	    }
	  pp_decimal_int (buffer, xloc.line);
	  pp_colon (buffer);
	  pp_decimal_int (buffer, xloc.column);
	  pp_string (buffer, "] ");
	}
      dump_generic_node (buffer, gimple_phi_arg_def (phi, i), spc, flags,
			 false);
      pp_left_paren (buffer);
      pp_decimal_int (buffer, gimple_phi_arg_edge (phi, i)->src->index);
      pp_right_paren (buffer);
      if (i < gimple_phi_num_args (phi) - 1)
	pp_string (buffer, ", ");
    }
  pp_greater (buffer);
}


/* Dump an OpenACC offload tuple on the pretty_printer BUFFER, SPC spaces
   of indent.  FLAGS specifies details to show in the dump (see TDF_* in
   dumpfile.h).  */

static void
dump_gimple_oacc_offload (pretty_printer *buffer, gimple gs, int spc,
			  int flags)
{
  tree (*gimple_omp_clauses) (const_gimple);
  tree (*gimple_omp_child_fn) (const_gimple);
  tree (*gimple_omp_data_arg) (const_gimple);
  const char *kind;
  switch (gimple_code (gs))
    {
    case GIMPLE_OACC_KERNELS:
      gimple_omp_clauses = gimple_oacc_kernels_clauses;
      gimple_omp_child_fn = gimple_oacc_kernels_child_fn;
      gimple_omp_data_arg = gimple_oacc_kernels_data_arg;
      kind = "kernels";
      break;
    case GIMPLE_OACC_PARALLEL:
      gimple_omp_clauses = gimple_oacc_parallel_clauses;
      gimple_omp_child_fn = gimple_oacc_parallel_child_fn;
      gimple_omp_data_arg = gimple_oacc_parallel_data_arg;
      kind = "parallel";
      break;
    default:
      gcc_unreachable ();
    }
  if (flags & TDF_RAW)
    {
      dump_gimple_fmt (buffer, spc, flags, "%G <%+BODY <%S>%nCLAUSES <", gs,
                       gimple_omp_body (gs));
      dump_omp_clauses (buffer, gimple_omp_clauses (gs), spc, flags);
      dump_gimple_fmt (buffer, spc, flags, " >, %T, %T%n>",
                       gimple_omp_child_fn (gs), gimple_omp_data_arg (gs));
    }
  else
    {
      gimple_seq body;
      pp_string (buffer, "#pragma acc ");
      pp_string (buffer, kind);
      dump_omp_clauses (buffer, gimple_omp_clauses (gs), spc, flags);
      if (gimple_omp_child_fn (gs))
	{
	  pp_string (buffer, " [child fn: ");
	  dump_generic_node (buffer, gimple_omp_child_fn (gs),
			     spc, flags, false);
	  pp_string (buffer, " (");
	  if (gimple_omp_data_arg (gs))
	    dump_generic_node (buffer, gimple_omp_data_arg (gs),
			       spc, flags, false);
	  else
	    pp_string (buffer, "???");
	  pp_string (buffer, ")]");
	}
      body = gimple_omp_body (gs);
      if (body && gimple_code (gimple_seq_first_stmt (body)) != GIMPLE_BIND)
	{
	  newline_and_indent (buffer, spc + 2);
	  pp_left_brace (buffer);
	  pp_newline (buffer);
	  dump_gimple_seq (buffer, body, spc + 4, flags);
	  newline_and_indent (buffer, spc + 2);
	  pp_right_brace (buffer);
	}
      else if (body)
	{
	  pp_newline (buffer);
	  dump_gimple_seq (buffer, body, spc + 2, flags);
	}
    }
}


/* Dump a GIMPLE_OMP_PARALLEL tuple on the pretty_printer BUFFER, SPC spaces
   of indent.  FLAGS specifies details to show in the dump (see TDF_* in
   dumpfile.h).  */

static void
dump_gimple_omp_parallel (pretty_printer *buffer, gimple gs, int spc,
                          int flags)
{
  if (flags & TDF_RAW)
    {
      dump_gimple_fmt (buffer, spc, flags, "%G <%+BODY <%S>%nCLAUSES <", gs,
                       gimple_omp_body (gs));
      dump_omp_clauses (buffer, gimple_omp_parallel_clauses (gs), spc, flags);
      dump_gimple_fmt (buffer, spc, flags, " >, %T, %T%n>",
                       gimple_omp_parallel_child_fn (gs),
                       gimple_omp_parallel_data_arg (gs));
    }
  else
    {
      gimple_seq body;
      pp_string (buffer, "#pragma omp parallel");
      dump_omp_clauses (buffer, gimple_omp_parallel_clauses (gs), spc, flags);
      if (gimple_omp_parallel_child_fn (gs))
	{
	  pp_string (buffer, " [child fn: ");
	  dump_generic_node (buffer, gimple_omp_parallel_child_fn (gs),
			     spc, flags, false);
	  pp_string (buffer, " (");
	  if (gimple_omp_parallel_data_arg (gs))
	    dump_generic_node (buffer, gimple_omp_parallel_data_arg (gs),
			       spc, flags, false);
	  else
	    pp_string (buffer, "???");
	  pp_string (buffer, ")]");
	}
      body = gimple_omp_body (gs);
      if (body && gimple_code (gimple_seq_first_stmt (body)) != GIMPLE_BIND)
	{
	  newline_and_indent (buffer, spc + 2);
	  pp_left_brace (buffer);
	  pp_newline (buffer);
	  dump_gimple_seq (buffer, body, spc + 4, flags);
	  newline_and_indent (buffer, spc + 2);
	  pp_right_brace (buffer);
	}
      else if (body)
	{
	  pp_newline (buffer);
	  dump_gimple_seq (buffer, body, spc + 2, flags);
	}
    }
}


/* Dump a GIMPLE_OMP_TASK tuple on the pretty_printer BUFFER, SPC spaces
   of indent.  FLAGS specifies details to show in the dump (see TDF_* in
   dumpfile.h).  */

static void
dump_gimple_omp_task (pretty_printer *buffer, gimple gs, int spc,
		      int flags)
{
  if (flags & TDF_RAW)
    {
      dump_gimple_fmt (buffer, spc, flags, "%G <%+BODY <%S>%nCLAUSES <", gs,
                       gimple_omp_body (gs));
      dump_omp_clauses (buffer, gimple_omp_task_clauses (gs), spc, flags);
      dump_gimple_fmt (buffer, spc, flags, " >, %T, %T, %T, %T, %T%n>",
                       gimple_omp_task_child_fn (gs),
                       gimple_omp_task_data_arg (gs),
		       gimple_omp_task_copy_fn (gs),
		       gimple_omp_task_arg_size (gs),
		       gimple_omp_task_arg_size (gs));
    }
  else
    {
      gimple_seq body;
      pp_string (buffer, "#pragma omp task");
      dump_omp_clauses (buffer, gimple_omp_task_clauses (gs), spc, flags);
      if (gimple_omp_task_child_fn (gs))
	{
	  pp_string (buffer, " [child fn: ");
	  dump_generic_node (buffer, gimple_omp_task_child_fn (gs),
			     spc, flags, false);
	  pp_string (buffer, " (");
	  if (gimple_omp_task_data_arg (gs))
	    dump_generic_node (buffer, gimple_omp_task_data_arg (gs),
			       spc, flags, false);
	  else
	    pp_string (buffer, "???");
	  pp_string (buffer, ")]");
	}
      body = gimple_omp_body (gs);
      if (body && gimple_code (gimple_seq_first_stmt (body)) != GIMPLE_BIND)
	{
	  newline_and_indent (buffer, spc + 2);
	  pp_left_brace (buffer);
	  pp_newline (buffer);
	  dump_gimple_seq (buffer, body, spc + 4, flags);
	  newline_and_indent (buffer, spc + 2);
	  pp_right_brace (buffer);
	}
      else if (body)
	{
	  pp_newline (buffer);
	  dump_gimple_seq (buffer, body, spc + 2, flags);
	}
    }
}


/* Dump a GIMPLE_OMP_ATOMIC_LOAD tuple on the pretty_printer BUFFER, SPC
   spaces of indent.  FLAGS specifies details to show in the dump (see TDF_*
   in dumpfile.h).  */

static void
dump_gimple_omp_atomic_load (pretty_printer *buffer, gimple gs, int spc,
                             int flags)
{
  if (flags & TDF_RAW)
    {
      dump_gimple_fmt (buffer, spc, flags, "%G <%T, %T>", gs,
                       gimple_omp_atomic_load_lhs (gs),
                       gimple_omp_atomic_load_rhs (gs));
    }
  else
    {
      pp_string (buffer, "#pragma omp atomic_load");
      if (gimple_omp_atomic_seq_cst_p (gs))
	pp_string (buffer, " seq_cst");
      if (gimple_omp_atomic_need_value_p (gs))
	pp_string (buffer, " [needed]");
      newline_and_indent (buffer, spc + 2);
      dump_generic_node (buffer, gimple_omp_atomic_load_lhs (gs),
	  		 spc, flags, false);
      pp_space (buffer);
      pp_equal (buffer);
      pp_space (buffer);
      pp_star (buffer);
      dump_generic_node (buffer, gimple_omp_atomic_load_rhs (gs),
	  		 spc, flags, false);
    }
}

/* Dump a GIMPLE_OMP_ATOMIC_STORE tuple on the pretty_printer BUFFER, SPC
   spaces of indent.  FLAGS specifies details to show in the dump (see TDF_*
   in dumpfile.h).  */

static void
dump_gimple_omp_atomic_store (pretty_printer *buffer, gimple gs, int spc,
                             int flags)
{
  if (flags & TDF_RAW)
    {
      dump_gimple_fmt (buffer, spc, flags, "%G <%T>", gs,
                       gimple_omp_atomic_store_val (gs));
    }
  else
    {
      pp_string (buffer, "#pragma omp atomic_store ");
      if (gimple_omp_atomic_seq_cst_p (gs))
	pp_string (buffer, "seq_cst ");
      if (gimple_omp_atomic_need_value_p (gs))
	pp_string (buffer, "[needed] ");
      pp_left_paren (buffer);
      dump_generic_node (buffer, gimple_omp_atomic_store_val (gs),
	  		 spc, flags, false);
      pp_right_paren (buffer);
    }
}


/* Dump all the memory operands for statement GS.  BUFFER, SPC and
   FLAGS are as in pp_gimple_stmt_1.  */

static void
dump_gimple_mem_ops (pretty_printer *buffer, gimple gs, int spc, int flags)
{
  tree vdef = gimple_vdef (gs);
  tree vuse = gimple_vuse (gs);

  if (vdef != NULL_TREE)
    {
      pp_string (buffer, "# ");
      dump_generic_node (buffer, vdef, spc + 2, flags, false);
      pp_string (buffer, " = VDEF <");
      dump_generic_node (buffer, vuse, spc + 2, flags, false);
      pp_greater (buffer);
      newline_and_indent (buffer, spc);
    }
  else if (vuse != NULL_TREE)
    {
      pp_string (buffer, "# VUSE <");
      dump_generic_node (buffer, vuse, spc + 2, flags, false);
      pp_greater (buffer);
      newline_and_indent (buffer, spc);
    }
}


/* Print the gimple statement GS on the pretty printer BUFFER, SPC
   spaces of indent.  FLAGS specifies details to show in the dump (see
   TDF_* in dumpfile.h).  The caller is responsible for calling
   pp_flush on BUFFER to finalize the pretty printer.  */

void
pp_gimple_stmt_1 (pretty_printer *buffer, gimple gs, int spc, int flags)
{
  if (!gs)
    return;

  if (flags & TDF_STMTADDR)
    pp_printf (buffer, "<&%p> ", (void *) gs);

  if ((flags & TDF_LINENO) && gimple_has_location (gs))
    {
      expanded_location xloc = expand_location (gimple_location (gs));
      pp_left_bracket (buffer);
      if (xloc.file)
	{
	  pp_string (buffer, xloc.file);
	  pp_string (buffer, " : ");
	}
      pp_decimal_int (buffer, xloc.line);
      pp_colon (buffer);
      pp_decimal_int (buffer, xloc.column);
      pp_string (buffer, "] ");
    }

  if (flags & TDF_EH)
    {
      int lp_nr = lookup_stmt_eh_lp (gs);
      if (lp_nr > 0)
	pp_printf (buffer, "[LP %d] ", lp_nr);
      else if (lp_nr < 0)
	pp_printf (buffer, "[MNT %d] ", -lp_nr);
    }

  if ((flags & (TDF_VOPS|TDF_MEMSYMS))
      && gimple_has_mem_ops (gs))
    dump_gimple_mem_ops (buffer, gs, spc, flags);

  if (gimple_has_lhs (gs)
      && (flags & TDF_ALIAS))
    dump_ssaname_info (buffer, gimple_get_lhs (gs), spc);

  switch (gimple_code (gs))
    {
    case GIMPLE_ASM:
      dump_gimple_asm (buffer, gs, spc, flags);
      break;

    case GIMPLE_ASSIGN:
      dump_gimple_assign (buffer, gs, spc, flags);
      break;

    case GIMPLE_BIND:
      dump_gimple_bind (buffer, gs, spc, flags);
      break;

    case GIMPLE_CALL:
      dump_gimple_call (buffer, gs, spc, flags);
      break;

    case GIMPLE_COND:
      dump_gimple_cond (buffer, gs, spc, flags);
      break;

    case GIMPLE_LABEL:
      dump_gimple_label (buffer, gs, spc, flags);
      break;

    case GIMPLE_GOTO:
      dump_gimple_goto (buffer, gs, spc, flags);
      break;

    case GIMPLE_NOP:
      pp_string (buffer, "GIMPLE_NOP");
      break;

    case GIMPLE_RETURN:
      dump_gimple_return (buffer, gs, spc, flags);
      break;

    case GIMPLE_SWITCH:
      dump_gimple_switch (buffer, gs, spc, flags);
      break;

    case GIMPLE_TRY:
      dump_gimple_try (buffer, gs, spc, flags);
      break;

    case GIMPLE_PHI:
      dump_gimple_phi (buffer, gs, spc, false, flags);
      break;

    case GIMPLE_OACC_KERNELS:
    case GIMPLE_OACC_PARALLEL:
      dump_gimple_oacc_offload (buffer, gs, spc, flags);
      break;

    case GIMPLE_OMP_PARALLEL:
      dump_gimple_omp_parallel (buffer, gs, spc, flags);
      break;

    case GIMPLE_OMP_TASK:
      dump_gimple_omp_task (buffer, gs, spc, flags);
      break;

    case GIMPLE_OMP_ATOMIC_LOAD:
      dump_gimple_omp_atomic_load (buffer, gs, spc, flags);

      break;

    case GIMPLE_OMP_ATOMIC_STORE:
      dump_gimple_omp_atomic_store (buffer, gs, spc, flags);
      break;

    case GIMPLE_OMP_FOR:
      dump_gimple_omp_for (buffer, gs, spc, flags);
      break;

    case GIMPLE_OMP_CONTINUE:
      dump_gimple_omp_continue (buffer, gs, spc, flags);
      break;

    case GIMPLE_OMP_SINGLE:
      dump_gimple_omp_single (buffer, gs, spc, flags);
      break;

    case GIMPLE_OMP_TARGET:
      dump_gimple_omp_target (buffer, gs, spc, flags);
      break;

    case GIMPLE_OMP_TEAMS:
      dump_gimple_omp_teams (buffer, gs, spc, flags);
      break;

    case GIMPLE_OMP_RETURN:
      dump_gimple_omp_return (buffer, gs, spc, flags);
      break;

    case GIMPLE_OMP_SECTIONS:
      dump_gimple_omp_sections (buffer, gs, spc, flags);
      break;

    case GIMPLE_OMP_SECTIONS_SWITCH:
      pp_string (buffer, "GIMPLE_SECTIONS_SWITCH");
      break;

    case GIMPLE_OMP_MASTER:
    case GIMPLE_OMP_TASKGROUP:
    case GIMPLE_OMP_ORDERED:
    case GIMPLE_OMP_SECTION:
      dump_gimple_omp_block (buffer, gs, spc, flags);
      break;

    case GIMPLE_OMP_CRITICAL:
      dump_gimple_omp_critical (buffer, gs, spc, flags);
      break;

    case GIMPLE_CATCH:
      dump_gimple_catch (buffer, gs, spc, flags);
      break;

    case GIMPLE_EH_FILTER:
      dump_gimple_eh_filter (buffer, gs, spc, flags);
      break;

    case GIMPLE_EH_MUST_NOT_THROW:
      dump_gimple_eh_must_not_throw (buffer, gs, spc, flags);
      break;

    case GIMPLE_EH_ELSE:
      dump_gimple_eh_else (buffer, gs, spc, flags);
      break;

    case GIMPLE_RESX:
      dump_gimple_resx (buffer, gs, spc, flags);
      break;

    case GIMPLE_EH_DISPATCH:
      dump_gimple_eh_dispatch (buffer, gs, spc, flags);
      break;

    case GIMPLE_DEBUG:
      dump_gimple_debug (buffer, gs, spc, flags);
      break;

    case GIMPLE_PREDICT:
      pp_string (buffer, "// predicted ");
      if (gimple_predict_outcome (gs))
	pp_string (buffer, "likely by ");
      else
	pp_string (buffer, "unlikely by ");
      pp_string (buffer, predictor_name (gimple_predict_predictor (gs)));
      pp_string (buffer, " predictor.");
      break;

    case GIMPLE_TRANSACTION:
      dump_gimple_transaction (buffer, gs, spc, flags);
      break;

    default:
      GIMPLE_NIY;
    }
}


/* Dumps header of basic block BB to OUTF indented by INDENT
   spaces and details described by flags.  */

static void
dump_gimple_bb_header (FILE *outf, basic_block bb, int indent, int flags)
{
  if (flags & TDF_BLOCKS)
    {
      if (flags & TDF_LINENO)
	{
	  gimple_stmt_iterator gsi;

	  if (flags & TDF_COMMENT)
	    fputs (";; ", outf);

	  for (gsi = gsi_start_bb (bb); !gsi_end_p (gsi); gsi_next (&gsi))
	    if (!is_gimple_debug (gsi_stmt (gsi))
		&& get_lineno (gsi_stmt (gsi)) != UNKNOWN_LOCATION)
	      {
		fprintf (outf, "%*sstarting at line %d",
			 indent, "", get_lineno (gsi_stmt (gsi)));
		break;
	      }
	  if (bb->discriminator)
	    fprintf (outf, ", discriminator %i", bb->discriminator);
	  fputc ('\n', outf);
	}
    }
  else
    {
      gimple stmt = first_stmt (bb);
      if (!stmt || gimple_code (stmt) != GIMPLE_LABEL)
	fprintf (outf, "%*s<bb %d>:\n", indent, "", bb->index);
    }
}


/* Dumps end of basic block BB to buffer BUFFER indented by INDENT
   spaces.  */

static void
dump_gimple_bb_footer (FILE *outf ATTRIBUTE_UNUSED,
		       basic_block bb ATTRIBUTE_UNUSED,
		       int indent ATTRIBUTE_UNUSED,
		       int flags ATTRIBUTE_UNUSED)
{
  /* There is currently no GIMPLE-specific basic block info to dump.  */
  return;
}


/* Dump PHI nodes of basic block BB to BUFFER with details described
   by FLAGS and indented by INDENT spaces.  */

static void
dump_phi_nodes (pretty_printer *buffer, basic_block bb, int indent, int flags)
{
  gimple_stmt_iterator i;

  for (i = gsi_start_phis (bb); !gsi_end_p (i); gsi_next (&i))
    {
      gimple phi = gsi_stmt (i);
      if (!virtual_operand_p (gimple_phi_result (phi)) || (flags & TDF_VOPS))
        {
          INDENT (indent);
	  dump_gimple_phi (buffer, phi, indent, true, flags);
          pp_newline (buffer);
        }
    }
}


/* Dump jump to basic block BB that is represented implicitly in the cfg
   to BUFFER.  */

static void
pp_cfg_jump (pretty_printer *buffer, basic_block bb)
{
  gimple stmt;

  stmt = first_stmt (bb);

  pp_string (buffer, "goto <bb ");
  pp_decimal_int (buffer, bb->index);
  pp_greater (buffer);
  if (stmt && gimple_code (stmt) == GIMPLE_LABEL)
    {
      pp_string (buffer, " (");
      dump_generic_node (buffer, gimple_label_label (stmt), 0, 0, false);
      pp_right_paren (buffer);
      pp_semicolon (buffer);
    }
  else
    pp_semicolon (buffer);
}


/* Dump edges represented implicitly in basic block BB to BUFFER, indented
   by INDENT spaces, with details given by FLAGS.  */

static void
dump_implicit_edges (pretty_printer *buffer, basic_block bb, int indent,
		     int flags)
{
  edge e;
  gimple stmt;

  stmt = last_stmt (bb);

  if (stmt && gimple_code (stmt) == GIMPLE_COND)
    {
      edge true_edge, false_edge;

      /* When we are emitting the code or changing CFG, it is possible that
	 the edges are not yet created.  When we are using debug_bb in such
	 a situation, we do not want it to crash.  */
      if (EDGE_COUNT (bb->succs) != 2)
	return;
      extract_true_false_edges_from_block (bb, &true_edge, &false_edge);

      INDENT (indent + 2);
      pp_cfg_jump (buffer, true_edge->dest);
      newline_and_indent (buffer, indent);
      pp_string (buffer, "else");
      newline_and_indent (buffer, indent + 2);
      pp_cfg_jump (buffer, false_edge->dest);
      pp_newline (buffer);
      return;
    }

  /* If there is a fallthru edge, we may need to add an artificial
     goto to the dump.  */
  e = find_fallthru_edge (bb->succs);

  if (e && e->dest != bb->next_bb)
    {
      INDENT (indent);

      if ((flags & TDF_LINENO)
	  && e->goto_locus != UNKNOWN_LOCATION
	  )
	{
	  expanded_location goto_xloc;
	  goto_xloc = expand_location (e->goto_locus);
	  pp_left_bracket (buffer);
	  if (goto_xloc.file)
	    {
	      pp_string (buffer, goto_xloc.file);
	      pp_string (buffer, " : ");
	    }
	  pp_decimal_int (buffer, goto_xloc.line);
	  pp_string (buffer, " : ");
	  pp_decimal_int (buffer, goto_xloc.column);
	  pp_string (buffer, "] ");
	}

      pp_cfg_jump (buffer, e->dest);
      pp_newline (buffer);
    }
}


/* Dumps basic block BB to buffer BUFFER with details described by FLAGS and
   indented by INDENT spaces.  */

static void
gimple_dump_bb_buff (pretty_printer *buffer, basic_block bb, int indent,
		     int flags)
{
  gimple_stmt_iterator gsi;
  gimple stmt;
  int label_indent = indent - 2;

  if (label_indent < 0)
    label_indent = 0;

  dump_phi_nodes (buffer, bb, indent, flags);

  for (gsi = gsi_start_bb (bb); !gsi_end_p (gsi); gsi_next (&gsi))
    {
      int curr_indent;

      stmt = gsi_stmt (gsi);

      curr_indent = gimple_code (stmt) == GIMPLE_LABEL ? label_indent : indent;

      INDENT (curr_indent);
      pp_gimple_stmt_1 (buffer, stmt, curr_indent, flags);
      pp_newline_and_flush (buffer);
      gcc_checking_assert (DECL_STRUCT_FUNCTION (current_function_decl));
      dump_histograms_for_stmt (DECL_STRUCT_FUNCTION (current_function_decl),
				pp_buffer (buffer)->stream, stmt);
    }

  dump_implicit_edges (buffer, bb, indent, flags);
  pp_flush (buffer);
}


/* Dumps basic block BB to FILE with details described by FLAGS and
   indented by INDENT spaces.  */

void
gimple_dump_bb (FILE *file, basic_block bb, int indent, int flags)
{
  dump_gimple_bb_header (file, bb, indent, flags);
  if (bb->index >= NUM_FIXED_BLOCKS)
    {
      pretty_printer buffer;
      pp_needs_newline (&buffer) = true;
      buffer.buffer->stream = file;
      gimple_dump_bb_buff (&buffer, bb, indent, flags);
    }
  dump_gimple_bb_footer (file, bb, indent, flags);
}

/* Dumps basic block BB to pretty-printer PP with default dump flags and
   no indentation, for use as a label of a DOT graph record-node.
   ??? Should just use gimple_dump_bb_buff here, except that value profiling
   histogram dumping doesn't know about pretty-printers.  */

void
gimple_dump_bb_for_graph (pretty_printer *pp, basic_block bb)
{
  gimple_stmt_iterator gsi;

  pp_printf (pp, "<bb %d>:\n", bb->index);
  pp_write_text_as_dot_label_to_stream (pp, /*for_record=*/true);

  for (gsi = gsi_start_phis (bb); !gsi_end_p (gsi); gsi_next (&gsi))
    {
      gimple phi = gsi_stmt (gsi);
      if (!virtual_operand_p (gimple_phi_result (phi))
	  || (dump_flags & TDF_VOPS))
	{
	  pp_bar (pp);
	  pp_write_text_to_stream (pp);
	  pp_string (pp, "# ");
	  pp_gimple_stmt_1 (pp, phi, 0, dump_flags);
	  pp_newline (pp);
	  pp_write_text_as_dot_label_to_stream (pp, /*for_record=*/true);
	}
    }

  for (gsi = gsi_start_bb (bb); !gsi_end_p (gsi); gsi_next (&gsi))
    {
      gimple stmt = gsi_stmt (gsi);
      pp_bar (pp);
      pp_write_text_to_stream (pp);
      pp_gimple_stmt_1 (pp, stmt, 0, dump_flags);
      pp_newline (pp);
      pp_write_text_as_dot_label_to_stream (pp, /*for_record=*/true);
    }
  dump_implicit_edges (pp, bb, 0, dump_flags);
  pp_write_text_as_dot_label_to_stream (pp, /*for_record=*/true);
}
<|MERGE_RESOLUTION|>--- conflicted
+++ resolved
@@ -1129,6 +1129,9 @@
 	case GF_OMP_FOR_KIND_DISTRIBUTE:
 	  kind = " distribute";
 	  break;
+	case GF_OMP_FOR_KIND_CILKFOR:
+	  kind = " _Cilk_for";
+	  break;
 	case GF_OMP_FOR_KIND_OACC_LOOP:
 	  kind = " oacc_loop";
 	  break;
@@ -1138,15 +1141,6 @@
 	case GF_OMP_FOR_KIND_CILKSIMD:
 	  kind = " cilksimd";
 	  break;
-<<<<<<< HEAD
-=======
-	case GF_OMP_FOR_KIND_DISTRIBUTE:
-	  kind = " distribute";
-	  break;
-	case GF_OMP_FOR_KIND_CILKFOR:
-	  kind = " _Cilk_for";
-	  break;
->>>>>>> 54ea2042
 	default:
 	  gcc_unreachable ();
 	}
@@ -1175,6 +1169,8 @@
 	case GF_OMP_FOR_KIND_DISTRIBUTE:
 	  pp_string (buffer, "#pragma omp distribute");
 	  break;
+	case GF_OMP_FOR_KIND_CILKFOR:
+	  break;
 	case GF_OMP_FOR_KIND_OACC_LOOP:
 	  pp_string (buffer, "#pragma acc loop");
 	  break;
@@ -1184,14 +1180,6 @@
 	case GF_OMP_FOR_KIND_CILKSIMD:
 	  pp_string (buffer, "#pragma simd");
 	  break;
-<<<<<<< HEAD
-=======
-	case GF_OMP_FOR_KIND_DISTRIBUTE:
-	  pp_string (buffer, "#pragma omp distribute");
-	  break;
-	case GF_OMP_FOR_KIND_CILKFOR:
-	  break;
->>>>>>> 54ea2042
 	default:
 	  gcc_unreachable ();
 	}
