/* Pretty formatting of GIMPLE statements and expressions.
   Copyright (C) 2001-2013 Free Software Foundation, Inc.
   Contributed by Aldy Hernandez <aldyh@redhat.com> and
   Diego Novillo <dnovillo@google.com>

This file is part of GCC.

GCC is free software; you can redistribute it and/or modify it under
the terms of the GNU General Public License as published by the Free
Software Foundation; either version 3, or (at your option) any later
version.

GCC is distributed in the hope that it will be useful, but WITHOUT ANY
WARRANTY; without even the implied warranty of MERCHANTABILITY or
FITNESS FOR A PARTICULAR PURPOSE.  See the GNU General Public License
for more details.

You should have received a copy of the GNU General Public License
along with GCC; see the file COPYING3.  If not see
<http://www.gnu.org/licenses/>.  */

#include "config.h"
#include "system.h"
#include "coretypes.h"
#include "tm.h"
#include "tree.h"
#include "stringpool.h"
#include "diagnostic.h"
#include "gimple-pretty-print.h"
#include "hashtab.h"
<<<<<<< HEAD
#include "tree-ssa.h"
#include "dumpfile.h"	/* for dump_flags */
=======
#include "bitmap.h"
#include "basic-block.h"
#include "tree-ssa-alias.h"
#include "internal-fn.h"
#include "tree-eh.h"
#include "gimple-expr.h"
#include "is-a.h"
>>>>>>> 66c14933
#include "gimple.h"
#include "gimple-iterator.h"
#include "gimple-ssa.h"
#include "cgraph.h"
#include "tree-cfg.h"
#include "tree-ssanames.h"
#include "dumpfile.h"	/* for dump_flags */
#include "value-prof.h"
#include "trans-mem.h"

#define INDENT(SPACE)							\
  do { int i; for (i = 0; i < SPACE; i++) pp_space (buffer); } while (0)

#define GIMPLE_NIY do_niy (buffer,gs)

/* Try to print on BUFFER a default message for the unrecognized
   gimple statement GS.  */

static void
do_niy (pretty_printer *buffer, gimple gs)
{
  pp_printf (buffer, "<<< Unknown GIMPLE statement: %s >>>\n",
	     gimple_code_name[(int) gimple_code (gs)]);
}


/* Emit a newline and SPC indentation spaces to BUFFER.  */

static void
newline_and_indent (pretty_printer *buffer, int spc)
{
  pp_newline (buffer);
  INDENT (spc);
}


/* Print the GIMPLE statement GS on stderr.  */

DEBUG_FUNCTION void
debug_gimple_stmt (gimple gs)
{
  print_gimple_stmt (stderr, gs, 0, TDF_VOPS|TDF_MEMSYMS);
}


/* Print GIMPLE statement G to FILE using SPC indentation spaces and
   FLAGS as in pp_gimple_stmt_1.  */

void
print_gimple_stmt (FILE *file, gimple g, int spc, int flags)
{
  pretty_printer buffer;
  pp_needs_newline (&buffer) = true;
  buffer.buffer->stream = file;
  pp_gimple_stmt_1 (&buffer, g, spc, flags);
  pp_newline_and_flush (&buffer);
}

DEBUG_FUNCTION void
debug (gimple_statement_base &ref)
{
  print_gimple_stmt (stderr, &ref, 0, 0);
}

DEBUG_FUNCTION void
debug (gimple_statement_base *ptr)
{
  if (ptr)
    debug (*ptr);
  else
    fprintf (stderr, "<nil>\n");
}


/* Print GIMPLE statement G to FILE using SPC indentation spaces and
   FLAGS as in pp_gimple_stmt_1.  Print only the right-hand side
   of the statement.  */

void
print_gimple_expr (FILE *file, gimple g, int spc, int flags)
{
  flags |= TDF_RHS_ONLY;
  pretty_printer buffer;
  pp_needs_newline (&buffer) = true;
  buffer.buffer->stream = file;
  pp_gimple_stmt_1 (&buffer, g, spc, flags);
  pp_flush (&buffer);
}


/* Print the GIMPLE sequence SEQ on BUFFER using SPC indentation
   spaces and FLAGS as in pp_gimple_stmt_1.
   The caller is responsible for calling pp_flush on BUFFER to finalize
   the pretty printer.  */

static void
dump_gimple_seq (pretty_printer *buffer, gimple_seq seq, int spc, int flags)
{
  gimple_stmt_iterator i;

  for (i = gsi_start (seq); !gsi_end_p (i); gsi_next (&i))
    {
      gimple gs = gsi_stmt (i);
      INDENT (spc);
      pp_gimple_stmt_1 (buffer, gs, spc, flags);
      if (!gsi_one_before_end_p (i))
	pp_newline (buffer);
    }
}


/* Print GIMPLE sequence SEQ to FILE using SPC indentation spaces and
   FLAGS as in pp_gimple_stmt_1.  */

void
print_gimple_seq (FILE *file, gimple_seq seq, int spc, int flags)
{
  pretty_printer buffer;
  pp_needs_newline (&buffer) = true;
  buffer.buffer->stream = file;
  dump_gimple_seq (&buffer, seq, spc, flags);
  pp_newline_and_flush (&buffer);
}


/* Print the GIMPLE sequence SEQ on stderr.  */

DEBUG_FUNCTION void
debug_gimple_seq (gimple_seq seq)
{
  print_gimple_seq (stderr, seq, 0, TDF_VOPS|TDF_MEMSYMS);
}


/* A simple helper to pretty-print some of the gimple tuples in the printf
   style. The format modifiers are preceded by '%' and are:
     'G' - outputs a string corresponding to the code of the given gimple,
     'S' - outputs a gimple_seq with indent of spc + 2,
     'T' - outputs the tree t,
     'd' - outputs an int as a decimal,
     's' - outputs a string,
     'n' - outputs a newline,
     'x' - outputs an int as hexadecimal,
     '+' - increases indent by 2 then outputs a newline,
     '-' - decreases indent by 2 then outputs a newline.   */

static void
dump_gimple_fmt (pretty_printer *buffer, int spc, int flags,
                 const char *fmt, ...)
{
  va_list args;
  const char *c;
  const char *tmp;

  va_start (args, fmt);
  for (c = fmt; *c; c++)
    {
      if (*c == '%')
        {
          gimple_seq seq;
          tree t;
          gimple g;
          switch (*++c)
            {
              case 'G':
                g = va_arg (args, gimple);
                tmp = gimple_code_name[gimple_code (g)];
                pp_string (buffer, tmp);
                break;

              case 'S':
                seq = va_arg (args, gimple_seq);
                pp_newline (buffer);
                dump_gimple_seq (buffer, seq, spc + 2, flags);
                newline_and_indent (buffer, spc);
                break;

              case 'T':
                t = va_arg (args, tree);
                if (t == NULL_TREE)
                  pp_string (buffer, "NULL");
                else
                  dump_generic_node (buffer, t, spc, flags, false);
                break;

              case 'd':
                pp_decimal_int (buffer, va_arg (args, int));
                break;

              case 's':
                pp_string (buffer, va_arg (args, char *));
                break;

              case 'n':
                newline_and_indent (buffer, spc);
                break;

	      case 'x':
		pp_scalar (buffer, "%x", va_arg (args, int));
		break;

              case '+':
                spc += 2;
                newline_and_indent (buffer, spc);
                break;

              case '-':
                spc -= 2;
                newline_and_indent (buffer, spc);
                break;

              default:
                gcc_unreachable ();
            }
        }
      else
        pp_character (buffer, *c);
    }
  va_end (args);
}


/* Helper for dump_gimple_assign.  Print the unary RHS of the
   assignment GS.  BUFFER, SPC and FLAGS are as in pp_gimple_stmt_1.  */

static void
dump_unary_rhs (pretty_printer *buffer, gimple gs, int spc, int flags)
{
  enum tree_code rhs_code = gimple_assign_rhs_code (gs);
  tree lhs = gimple_assign_lhs (gs);
  tree rhs = gimple_assign_rhs1 (gs);

  switch (rhs_code)
    {
    case VIEW_CONVERT_EXPR:
    case ASSERT_EXPR:
      dump_generic_node (buffer, rhs, spc, flags, false);
      break;

    case FIXED_CONVERT_EXPR:
    case ADDR_SPACE_CONVERT_EXPR:
    case FIX_TRUNC_EXPR:
    case FLOAT_EXPR:
    CASE_CONVERT:
      pp_left_paren (buffer);
      dump_generic_node (buffer, TREE_TYPE (lhs), spc, flags, false);
      pp_string (buffer, ") ");
      if (op_prio (rhs) < op_code_prio (rhs_code))
	{
	  pp_left_paren (buffer);
	  dump_generic_node (buffer, rhs, spc, flags, false);
	  pp_right_paren (buffer);
	}
      else
	dump_generic_node (buffer, rhs, spc, flags, false);
      break;

    case PAREN_EXPR:
      pp_string (buffer, "((");
      dump_generic_node (buffer, rhs, spc, flags, false);
      pp_string (buffer, "))");
      break;

    case ABS_EXPR:
      pp_string (buffer, "ABS_EXPR <");
      dump_generic_node (buffer, rhs, spc, flags, false);
      pp_greater (buffer);
      break;

    default:
      if (TREE_CODE_CLASS (rhs_code) == tcc_declaration
	  || TREE_CODE_CLASS (rhs_code) == tcc_constant
	  || TREE_CODE_CLASS (rhs_code) == tcc_reference
	  || rhs_code == SSA_NAME
	  || rhs_code == ADDR_EXPR
	  || rhs_code == CONSTRUCTOR)
	{
	  dump_generic_node (buffer, rhs, spc, flags, false);
	  break;
	}
      else if (rhs_code == BIT_NOT_EXPR)
	pp_complement (buffer);
      else if (rhs_code == TRUTH_NOT_EXPR)
	pp_exclamation (buffer);
      else if (rhs_code == NEGATE_EXPR)
	pp_minus (buffer);
      else
	{
	  pp_left_bracket (buffer);
	  pp_string (buffer, get_tree_code_name (rhs_code));
	  pp_string (buffer, "] ");
	}

      if (op_prio (rhs) < op_code_prio (rhs_code))
	{
	  pp_left_paren (buffer);
	  dump_generic_node (buffer, rhs, spc, flags, false);
	  pp_right_paren (buffer);
	}
      else
	dump_generic_node (buffer, rhs, spc, flags, false);
      break;
    }
}


/* Helper for dump_gimple_assign.  Print the binary RHS of the
   assignment GS.  BUFFER, SPC and FLAGS are as in pp_gimple_stmt_1.  */

static void
dump_binary_rhs (pretty_printer *buffer, gimple gs, int spc, int flags)
{
  const char *p;
  enum tree_code code = gimple_assign_rhs_code (gs);
  switch (code)
    {
    case COMPLEX_EXPR:
    case MIN_EXPR:
    case MAX_EXPR:
    case VEC_WIDEN_MULT_HI_EXPR:
    case VEC_WIDEN_MULT_LO_EXPR:
    case VEC_WIDEN_MULT_EVEN_EXPR:
    case VEC_WIDEN_MULT_ODD_EXPR:
    case VEC_PACK_TRUNC_EXPR:
    case VEC_PACK_SAT_EXPR:
    case VEC_PACK_FIX_TRUNC_EXPR:
    case VEC_WIDEN_LSHIFT_HI_EXPR:
    case VEC_WIDEN_LSHIFT_LO_EXPR:
      for (p = get_tree_code_name (code); *p; p++)
	pp_character (buffer, TOUPPER (*p));
      pp_string (buffer, " <");
      dump_generic_node (buffer, gimple_assign_rhs1 (gs), spc, flags, false);
      pp_string (buffer, ", ");
      dump_generic_node (buffer, gimple_assign_rhs2 (gs), spc, flags, false);
      pp_greater (buffer);
      break;

    default:
      if (op_prio (gimple_assign_rhs1 (gs)) <= op_code_prio (code))
	{
	  pp_left_paren (buffer);
	  dump_generic_node (buffer, gimple_assign_rhs1 (gs), spc, flags,
			     false);
	  pp_right_paren (buffer);
	}
      else
	dump_generic_node (buffer, gimple_assign_rhs1 (gs), spc, flags, false);
      pp_space (buffer);
      pp_string (buffer, op_symbol_code (gimple_assign_rhs_code (gs)));
      pp_space (buffer);
      if (op_prio (gimple_assign_rhs2 (gs)) <= op_code_prio (code))
	{
	  pp_left_paren (buffer);
	  dump_generic_node (buffer, gimple_assign_rhs2 (gs), spc, flags,
			     false);
	  pp_right_paren (buffer);
	}
      else
	dump_generic_node (buffer, gimple_assign_rhs2 (gs), spc, flags, false);
    }
}

/* Helper for dump_gimple_assign.  Print the ternary RHS of the
   assignment GS.  BUFFER, SPC and FLAGS are as in pp_gimple_stmt_1.  */

static void
dump_ternary_rhs (pretty_printer *buffer, gimple gs, int spc, int flags)
{
  const char *p;
  enum tree_code code = gimple_assign_rhs_code (gs);
  switch (code)
    {
    case WIDEN_MULT_PLUS_EXPR:
    case WIDEN_MULT_MINUS_EXPR:
      for (p = get_tree_code_name (code); *p; p++)
	pp_character (buffer, TOUPPER (*p));
      pp_string (buffer, " <");
      dump_generic_node (buffer, gimple_assign_rhs1 (gs), spc, flags, false);
      pp_string (buffer, ", ");
      dump_generic_node (buffer, gimple_assign_rhs2 (gs), spc, flags, false);
      pp_string (buffer, ", ");
      dump_generic_node (buffer, gimple_assign_rhs3 (gs), spc, flags, false);
      pp_greater (buffer);
      break;

    case FMA_EXPR:
      dump_generic_node (buffer, gimple_assign_rhs1 (gs), spc, flags, false);
      pp_string (buffer, " * ");
      dump_generic_node (buffer, gimple_assign_rhs2 (gs), spc, flags, false);
      pp_string (buffer, " + ");
      dump_generic_node (buffer, gimple_assign_rhs3 (gs), spc, flags, false);
      break;

    case DOT_PROD_EXPR:
      pp_string (buffer, "DOT_PROD_EXPR <");
      dump_generic_node (buffer, gimple_assign_rhs1 (gs), spc, flags, false);
      pp_string (buffer, ", ");
      dump_generic_node (buffer, gimple_assign_rhs2 (gs), spc, flags, false);
      pp_string (buffer, ", ");
      dump_generic_node (buffer, gimple_assign_rhs3 (gs), spc, flags, false);
      pp_greater (buffer);
      break;
    
    case VEC_PERM_EXPR:
      pp_string (buffer, "VEC_PERM_EXPR <");
      dump_generic_node (buffer, gimple_assign_rhs1 (gs), spc, flags, false);
      pp_string (buffer, ", ");
      dump_generic_node (buffer, gimple_assign_rhs2 (gs), spc, flags, false);
      pp_string (buffer, ", ");
      dump_generic_node (buffer, gimple_assign_rhs3 (gs), spc, flags, false);
      pp_greater (buffer);
      break;

    case REALIGN_LOAD_EXPR:
      pp_string (buffer, "REALIGN_LOAD <");
      dump_generic_node (buffer, gimple_assign_rhs1 (gs), spc, flags, false);
      pp_string (buffer, ", ");
      dump_generic_node (buffer, gimple_assign_rhs2 (gs), spc, flags, false);
      pp_string (buffer, ", ");
      dump_generic_node (buffer, gimple_assign_rhs3 (gs), spc, flags, false);
      pp_greater (buffer);
      break;

    case COND_EXPR:
      dump_generic_node (buffer, gimple_assign_rhs1 (gs), spc, flags, false);
      pp_string (buffer, " ? ");
      dump_generic_node (buffer, gimple_assign_rhs2 (gs), spc, flags, false);
      pp_string (buffer, " : ");
      dump_generic_node (buffer, gimple_assign_rhs3 (gs), spc, flags, false);
      break;

    case VEC_COND_EXPR:
      pp_string (buffer, "VEC_COND_EXPR <");
      dump_generic_node (buffer, gimple_assign_rhs1 (gs), spc, flags, false);
      pp_string (buffer, ", ");
      dump_generic_node (buffer, gimple_assign_rhs2 (gs), spc, flags, false);
      pp_string (buffer, ", ");
      dump_generic_node (buffer, gimple_assign_rhs3 (gs), spc, flags, false);
      pp_greater (buffer);
      break;

    default:
      gcc_unreachable ();
    }
}


/* Dump the gimple assignment GS.  BUFFER, SPC and FLAGS are as in
   pp_gimple_stmt_1.  */

static void
dump_gimple_assign (pretty_printer *buffer, gimple gs, int spc, int flags)
{
  if (flags & TDF_RAW)
    {
      tree arg1 = NULL;
      tree arg2 = NULL;
      tree arg3 = NULL;
      switch (gimple_num_ops (gs))
	{
	case 4:
	  arg3 = gimple_assign_rhs3 (gs);
	case 3:
	  arg2 = gimple_assign_rhs2 (gs);
	case 2:
	  arg1 = gimple_assign_rhs1 (gs);
	  break;
	default:
	  gcc_unreachable ();
	}

      dump_gimple_fmt (buffer, spc, flags, "%G <%s, %T, %T, %T, %T>", gs,
		       get_tree_code_name (gimple_assign_rhs_code (gs)),
                       gimple_assign_lhs (gs), arg1, arg2, arg3);
    }
  else
    {
      if (!(flags & TDF_RHS_ONLY))
	{
	  dump_generic_node (buffer, gimple_assign_lhs (gs), spc, flags, false);
	  pp_space (buffer);
	  pp_equal (buffer);

	  if (gimple_assign_nontemporal_move_p (gs))
	    pp_string (buffer, "{nt}");

	  if (gimple_has_volatile_ops (gs))
	    pp_string (buffer, "{v}");

	  pp_space (buffer);
	}

      if (gimple_num_ops (gs) == 2)
        dump_unary_rhs (buffer, gs, spc, flags);
      else if (gimple_num_ops (gs) == 3)
        dump_binary_rhs (buffer, gs, spc, flags);
      else if (gimple_num_ops (gs) == 4)
        dump_ternary_rhs (buffer, gs, spc, flags);
      else
        gcc_unreachable ();
      if (!(flags & TDF_RHS_ONLY))
	pp_semicolon (buffer);
    }
}


/* Dump the return statement GS.  BUFFER, SPC and FLAGS are as in
   pp_gimple_stmt_1.  */

static void
dump_gimple_return (pretty_printer *buffer, gimple gs, int spc, int flags)
{
  tree t, t2;

  t = gimple_return_retval (gs);
  t2 = gimple_return_retbnd (gs);
  if (flags & TDF_RAW)
    dump_gimple_fmt (buffer, spc, flags, "%G <%T %T>", gs, t, t2);
  else
    {
      pp_string (buffer, "return");
      if (t)
	{
	  pp_space (buffer);
	  dump_generic_node (buffer, t, spc, flags, false);
	}
      if (t2)
	{
	  pp_string (buffer, ", ");
	  dump_generic_node (buffer, t2, spc, flags, false);
	}
      pp_semicolon (buffer);
    }
}


/* Dump the call arguments for a gimple call. BUFFER, FLAGS are as in
   dump_gimple_call.  */

static void
dump_gimple_call_args (pretty_printer *buffer, gimple gs, int flags)
{
  size_t i;

  for (i = 0; i < gimple_call_num_args (gs); i++)
    {
      dump_generic_node (buffer, gimple_call_arg (gs, i), 0, flags, false);
      if (i < gimple_call_num_args (gs) - 1)
	pp_string (buffer, ", ");
    }

  if (gimple_call_va_arg_pack_p (gs))
    {
      if (gimple_call_num_args (gs) > 0)
        {
          pp_comma (buffer);
          pp_space (buffer);
        }

      pp_string (buffer, "__builtin_va_arg_pack ()");
    }
}

/* Dump the points-to solution *PT to BUFFER.  */

static void
pp_points_to_solution (pretty_printer *buffer, struct pt_solution *pt)
{
  if (pt->anything)
    {
      pp_string (buffer, "anything ");
      return;
    }
  if (pt->nonlocal)
    pp_string (buffer, "nonlocal ");
  if (pt->escaped)
    pp_string (buffer, "escaped ");
  if (pt->ipa_escaped)
    pp_string (buffer, "unit-escaped ");
  if (pt->null)
    pp_string (buffer, "null ");
  if (pt->vars
      && !bitmap_empty_p (pt->vars))
    {
      bitmap_iterator bi;
      unsigned i;
      pp_string (buffer, "{ ");
      EXECUTE_IF_SET_IN_BITMAP (pt->vars, 0, i, bi)
	{
	  pp_string (buffer, "D.");
	  pp_decimal_int (buffer, i);
	  pp_space (buffer);
	}
      pp_right_brace (buffer);
      if (pt->vars_contains_nonlocal
	  && pt->vars_contains_escaped_heap)
	pp_string (buffer, " (nonlocal, escaped heap)");
      else if (pt->vars_contains_nonlocal
	       && pt->vars_contains_escaped)
	pp_string (buffer, " (nonlocal, escaped)");
      else if (pt->vars_contains_nonlocal)
	pp_string (buffer, " (nonlocal)");
      else if (pt->vars_contains_escaped_heap)
	pp_string (buffer, " (escaped heap)");
      else if (pt->vars_contains_escaped)
	pp_string (buffer, " (escaped)");
    }
}

/* Dump the call statement GS.  BUFFER, SPC and FLAGS are as in
   pp_gimple_stmt_1.  */

static void
dump_gimple_call (pretty_printer *buffer, gimple gs, int spc, int flags)
{
  tree lhs = gimple_call_lhs (gs);
  tree fn = gimple_call_fn (gs);

  if (flags & TDF_ALIAS)
    {
      struct pt_solution *pt;
      pt = gimple_call_use_set (gs);
      if (!pt_solution_empty_p (pt))
	{
	  pp_string (buffer, "# USE = ");
	  pp_points_to_solution (buffer, pt);
	  newline_and_indent (buffer, spc);
	}
      pt = gimple_call_clobber_set (gs);
      if (!pt_solution_empty_p (pt))
	{
	  pp_string (buffer, "# CLB = ");
	  pp_points_to_solution (buffer, pt);
	  newline_and_indent (buffer, spc);
	}
    }

  if (flags & TDF_RAW)
    {
      if (gimple_call_internal_p (gs))
	dump_gimple_fmt (buffer, spc, flags, "%G <%s, %T", gs,
			 internal_fn_name (gimple_call_internal_fn (gs)), lhs);
      else
	dump_gimple_fmt (buffer, spc, flags, "%G <%T, %T", gs, fn, lhs);
      if (gimple_call_num_args (gs) > 0)
        {
          pp_string (buffer, ", ");
          dump_gimple_call_args (buffer, gs, flags);
        }
      pp_greater (buffer);
    }
  else
    {
      if (lhs && !(flags & TDF_RHS_ONLY))
        {
          dump_generic_node (buffer, lhs, spc, flags, false);
          pp_string (buffer, " =");

	  if (gimple_has_volatile_ops (gs))
	    pp_string (buffer, "{v}");

	  pp_space (buffer);
        }
      if (gimple_call_internal_p (gs))
	pp_string (buffer, internal_fn_name (gimple_call_internal_fn (gs)));
      else
	print_call_name (buffer, fn, flags);
      pp_string (buffer, " (");
      dump_gimple_call_args (buffer, gs, flags);
      pp_right_paren (buffer);
      if (!(flags & TDF_RHS_ONLY))
	pp_semicolon (buffer);
    }

  if (gimple_call_chain (gs))
    {
      pp_string (buffer, " [static-chain: ");
      dump_generic_node (buffer, gimple_call_chain (gs), spc, flags, false);
      pp_right_bracket (buffer);
    }

  if (gimple_call_return_slot_opt_p (gs))
    pp_string (buffer, " [return slot optimization]");
  if (gimple_call_tail_p (gs))
    pp_string (buffer, " [tail call]");

  if (fn == NULL)
    return;

  /* Dump the arguments of _ITM_beginTransaction sanely.  */
  if (TREE_CODE (fn) == ADDR_EXPR)
    fn = TREE_OPERAND (fn, 0);
  if (TREE_CODE (fn) == FUNCTION_DECL && decl_is_tm_clone (fn))
    pp_string (buffer, " [tm-clone]");
  if (TREE_CODE (fn) == FUNCTION_DECL
      && DECL_BUILT_IN_CLASS (fn) == BUILT_IN_NORMAL
      && DECL_FUNCTION_CODE (fn) == BUILT_IN_TM_START
      && gimple_call_num_args (gs) > 0)
    {
      tree t = gimple_call_arg (gs, 0);
      unsigned HOST_WIDE_INT props;
      gcc_assert (TREE_CODE (t) == INTEGER_CST);

      pp_string (buffer, " [ ");

      /* Get the transaction code properties.  */
      props = TREE_INT_CST_LOW (t);

      if (props & PR_INSTRUMENTEDCODE)
	pp_string (buffer, "instrumentedCode ");
      if (props & PR_UNINSTRUMENTEDCODE)
	pp_string (buffer, "uninstrumentedCode ");
      if (props & PR_HASNOXMMUPDATE)
	pp_string (buffer, "hasNoXMMUpdate ");
      if (props & PR_HASNOABORT)
	pp_string (buffer, "hasNoAbort ");
      if (props & PR_HASNOIRREVOCABLE)
	pp_string (buffer, "hasNoIrrevocable ");
      if (props & PR_DOESGOIRREVOCABLE)
	pp_string (buffer, "doesGoIrrevocable ");
      if (props & PR_HASNOSIMPLEREADS)
	pp_string (buffer, "hasNoSimpleReads ");
      if (props & PR_AWBARRIERSOMITTED)
	pp_string (buffer, "awBarriersOmitted ");
      if (props & PR_RARBARRIERSOMITTED)
	pp_string (buffer, "RaRBarriersOmitted ");
      if (props & PR_UNDOLOGCODE)
	pp_string (buffer, "undoLogCode ");
      if (props & PR_PREFERUNINSTRUMENTED)
	pp_string (buffer, "preferUninstrumented ");
      if (props & PR_EXCEPTIONBLOCK)
	pp_string (buffer, "exceptionBlock ");
      if (props & PR_HASELSE)
	pp_string (buffer, "hasElse ");
      if (props & PR_READONLY)
	pp_string (buffer, "readOnly ");

      pp_right_bracket (buffer);
    }
}


/* Dump the switch statement GS.  BUFFER, SPC and FLAGS are as in
   pp_gimple_stmt_1.  */

static void
dump_gimple_switch (pretty_printer *buffer, gimple gs, int spc, int flags)
{
  unsigned int i;

  GIMPLE_CHECK (gs, GIMPLE_SWITCH);
  if (flags & TDF_RAW)
    dump_gimple_fmt (buffer, spc, flags, "%G <%T, ", gs,
                   gimple_switch_index (gs));
  else
    {
      pp_string (buffer, "switch (");
      dump_generic_node (buffer, gimple_switch_index (gs), spc, flags, true);
      pp_string (buffer, ") <");
    }

  for (i = 0; i < gimple_switch_num_labels (gs); i++)
    {
      tree case_label = gimple_switch_label (gs, i);
      gcc_checking_assert (case_label != NULL_TREE);
      dump_generic_node (buffer, case_label, spc, flags, false);
      pp_space (buffer);
      dump_generic_node (buffer, CASE_LABEL (case_label), spc, flags, false);
      if (i < gimple_switch_num_labels (gs) - 1)
        pp_string (buffer, ", ");
    }
  pp_greater (buffer);
}


/* Dump the gimple conditional GS.  BUFFER, SPC and FLAGS are as in
   pp_gimple_stmt_1.  */

static void
dump_gimple_cond (pretty_printer *buffer, gimple gs, int spc, int flags)
{
  if (flags & TDF_RAW)
    dump_gimple_fmt (buffer, spc, flags, "%G <%s, %T, %T, %T, %T>", gs,
		     get_tree_code_name (gimple_cond_code (gs)),
		     gimple_cond_lhs (gs), gimple_cond_rhs (gs),
		     gimple_cond_true_label (gs), gimple_cond_false_label (gs));
  else
    {
      if (!(flags & TDF_RHS_ONLY))
	pp_string (buffer, "if (");
      dump_generic_node (buffer, gimple_cond_lhs (gs), spc, flags, false);
      pp_space (buffer);
      pp_string (buffer, op_symbol_code (gimple_cond_code (gs)));
      pp_space (buffer);
      dump_generic_node (buffer, gimple_cond_rhs (gs), spc, flags, false);
      if (!(flags & TDF_RHS_ONLY))
	{
	  pp_right_paren (buffer);

	  if (gimple_cond_true_label (gs))
	    {
	      pp_string (buffer, " goto ");
	      dump_generic_node (buffer, gimple_cond_true_label (gs),
				 spc, flags, false);
	      pp_semicolon (buffer);
	    }
	  if (gimple_cond_false_label (gs))
	    {
	      pp_string (buffer, " else goto ");
	      dump_generic_node (buffer, gimple_cond_false_label (gs),
				 spc, flags, false);
	      pp_semicolon (buffer);
	    }
	}
    }
}


/* Dump a GIMPLE_LABEL tuple on the pretty_printer BUFFER, SPC
   spaces of indent.  FLAGS specifies details to show in the dump (see
   TDF_* in dumpfils.h).  */

static void
dump_gimple_label (pretty_printer *buffer, gimple gs, int spc, int flags)
{
  tree label = gimple_label_label (gs);
  if (flags & TDF_RAW)
      dump_gimple_fmt (buffer, spc, flags, "%G <%T>", gs, label);
  else
    {
      dump_generic_node (buffer, label, spc, flags, false);
      pp_colon (buffer);
    }
  if (DECL_NONLOCAL (label))
    pp_string (buffer, " [non-local]");
  if ((flags & TDF_EH) && EH_LANDING_PAD_NR (label))
    pp_printf (buffer, " [LP %d]", EH_LANDING_PAD_NR (label));
}

/* Dump a GIMPLE_GOTO tuple on the pretty_printer BUFFER, SPC
   spaces of indent.  FLAGS specifies details to show in the dump (see
   TDF_* in dumpfile.h).  */

static void
dump_gimple_goto (pretty_printer *buffer, gimple gs, int spc, int flags)
{
  tree label = gimple_goto_dest (gs);
  if (flags & TDF_RAW)
    dump_gimple_fmt (buffer, spc, flags, "%G <%T>", gs, label);
  else
    dump_gimple_fmt (buffer, spc, flags, "goto %T;", label);
}


/* Dump a GIMPLE_BIND tuple on the pretty_printer BUFFER, SPC
   spaces of indent.  FLAGS specifies details to show in the dump (see
   TDF_* in dumpfile.h).  */

static void
dump_gimple_bind (pretty_printer *buffer, gimple gs, int spc, int flags)
{
  if (flags & TDF_RAW)
    dump_gimple_fmt (buffer, spc, flags, "%G <", gs);
  else
    pp_left_brace (buffer);
  if (!(flags & TDF_SLIM))
    {
      tree var;

      for (var = gimple_bind_vars (gs); var; var = DECL_CHAIN (var))
	{
          newline_and_indent (buffer, 2);
	  print_declaration (buffer, var, spc, flags);
	}
      if (gimple_bind_vars (gs))
	pp_newline (buffer);
    }
  pp_newline (buffer);
  dump_gimple_seq (buffer, gimple_bind_body (gs), spc + 2, flags);
  newline_and_indent (buffer, spc);
  if (flags & TDF_RAW)
    pp_greater (buffer);
  else
    pp_right_brace (buffer);
}


/* Dump a GIMPLE_TRY tuple on the pretty_printer BUFFER, SPC spaces of
   indent.  FLAGS specifies details to show in the dump (see TDF_* in
   dumpfile.h).  */

static void
dump_gimple_try (pretty_printer *buffer, gimple gs, int spc, int flags)
{
  if (flags & TDF_RAW)
    {
      const char *type;
      if (gimple_try_kind (gs) == GIMPLE_TRY_CATCH)
        type = "GIMPLE_TRY_CATCH";
      else if (gimple_try_kind (gs) == GIMPLE_TRY_FINALLY)
        type = "GIMPLE_TRY_FINALLY";
      else
        type = "UNKNOWN GIMPLE_TRY";
      dump_gimple_fmt (buffer, spc, flags,
                       "%G <%s,%+EVAL <%S>%nCLEANUP <%S>%->", gs, type,
                       gimple_try_eval (gs), gimple_try_cleanup (gs));
    }
  else
    {
      pp_string (buffer, "try");
      newline_and_indent (buffer, spc + 2);
      pp_left_brace (buffer);
      pp_newline (buffer);

      dump_gimple_seq (buffer, gimple_try_eval (gs), spc + 4, flags);
      newline_and_indent (buffer, spc + 2);
      pp_right_brace (buffer);

      if (gimple_try_kind (gs) == GIMPLE_TRY_CATCH)
	{
	  newline_and_indent (buffer, spc);
	  pp_string (buffer, "catch");
	  newline_and_indent (buffer, spc + 2);
	  pp_left_brace (buffer);
	}
      else if (gimple_try_kind (gs) == GIMPLE_TRY_FINALLY)
	{
	  newline_and_indent (buffer, spc);
	  pp_string (buffer, "finally");
	  newline_and_indent (buffer, spc + 2);
	  pp_left_brace (buffer);
	}
      else
	pp_string (buffer, " <UNKNOWN GIMPLE_TRY> {");

      pp_newline (buffer);
      dump_gimple_seq (buffer, gimple_try_cleanup (gs), spc + 4, flags);
      newline_and_indent (buffer, spc + 2);
      pp_right_brace (buffer);
    }
}


/* Dump a GIMPLE_CATCH tuple on the pretty_printer BUFFER, SPC spaces of
   indent.  FLAGS specifies details to show in the dump (see TDF_* in
   dumpfile.h).  */

static void
dump_gimple_catch (pretty_printer *buffer, gimple gs, int spc, int flags)
{
  if (flags & TDF_RAW)
      dump_gimple_fmt (buffer, spc, flags, "%G <%T, %+CATCH <%S>%->", gs,
                       gimple_catch_types (gs), gimple_catch_handler (gs));
  else
      dump_gimple_fmt (buffer, spc, flags, "catch (%T)%+{%S}",
                       gimple_catch_types (gs), gimple_catch_handler (gs));
}


/* Dump a GIMPLE_EH_FILTER tuple on the pretty_printer BUFFER, SPC spaces of
   indent.  FLAGS specifies details to show in the dump (see TDF_* in
   dumpfile.h).  */

static void
dump_gimple_eh_filter (pretty_printer *buffer, gimple gs, int spc, int flags)
{
  if (flags & TDF_RAW)
    dump_gimple_fmt (buffer, spc, flags, "%G <%T, %+FAILURE <%S>%->", gs,
                     gimple_eh_filter_types (gs),
                     gimple_eh_filter_failure (gs));
  else
    dump_gimple_fmt (buffer, spc, flags, "<<<eh_filter (%T)>>>%+{%+%S%-}",
                     gimple_eh_filter_types (gs),
                     gimple_eh_filter_failure (gs));
}


/* Dump a GIMPLE_EH_MUST_NOT_THROW tuple.  */

static void
dump_gimple_eh_must_not_throw (pretty_printer *buffer, gimple gs,
			       int spc, int flags)
{
  if (flags & TDF_RAW)
    dump_gimple_fmt (buffer, spc, flags, "%G <%T>", gs,
		     gimple_eh_must_not_throw_fndecl (gs));
  else
    dump_gimple_fmt (buffer, spc, flags, "<<<eh_must_not_throw (%T)>>>",
		     gimple_eh_must_not_throw_fndecl (gs));
}


/* Dump a GIMPLE_EH_ELSE tuple on the pretty_printer BUFFER, SPC spaces of
   indent.  FLAGS specifies details to show in the dump (see TDF_* in
   dumpfile.h).  */

static void
dump_gimple_eh_else (pretty_printer *buffer, gimple gs, int spc, int flags)
{
  if (flags & TDF_RAW)
    dump_gimple_fmt (buffer, spc, flags,
		     "%G <%+N_BODY <%S>%nE_BODY <%S>%->", gs,
		     gimple_eh_else_n_body (gs), gimple_eh_else_e_body (gs));
  else
    dump_gimple_fmt (buffer, spc, flags,
		    "<<<if_normal_exit>>>%+{%S}%-<<<else_eh_exit>>>%+{%S}",
		     gimple_eh_else_n_body (gs), gimple_eh_else_e_body (gs));
}


/* Dump a GIMPLE_RESX tuple on the pretty_printer BUFFER, SPC spaces of
   indent.  FLAGS specifies details to show in the dump (see TDF_* in
   dumpfile.h).  */

static void
dump_gimple_resx (pretty_printer *buffer, gimple gs, int spc, int flags)
{
  if (flags & TDF_RAW)
    dump_gimple_fmt (buffer, spc, flags, "%G <%d>", gs,
		     gimple_resx_region (gs));
  else
    dump_gimple_fmt (buffer, spc, flags, "resx %d", gimple_resx_region (gs));
}

/* Dump a GIMPLE_EH_DISPATCH tuple on the pretty_printer BUFFER.  */

static void
dump_gimple_eh_dispatch (pretty_printer *buffer, gimple gs, int spc, int flags)
{
  if (flags & TDF_RAW)
    dump_gimple_fmt (buffer, spc, flags, "%G <%d>", gs,
		     gimple_eh_dispatch_region (gs));
  else
    dump_gimple_fmt (buffer, spc, flags, "eh_dispatch %d",
		     gimple_eh_dispatch_region (gs));
}

/* Dump a GIMPLE_DEBUG tuple on the pretty_printer BUFFER, SPC spaces
   of indent.  FLAGS specifies details to show in the dump (see TDF_*
   in dumpfile.h).  */

static void
dump_gimple_debug (pretty_printer *buffer, gimple gs, int spc, int flags)
{
  switch (gs->subcode)
    {
    case GIMPLE_DEBUG_BIND:
      if (flags & TDF_RAW)
	dump_gimple_fmt (buffer, spc, flags, "%G BIND <%T, %T>", gs,
			 gimple_debug_bind_get_var (gs),
			 gimple_debug_bind_get_value (gs));
      else
	dump_gimple_fmt (buffer, spc, flags, "# DEBUG %T => %T",
			 gimple_debug_bind_get_var (gs),
			 gimple_debug_bind_get_value (gs));
      break;

    case GIMPLE_DEBUG_SOURCE_BIND:
      if (flags & TDF_RAW)
	dump_gimple_fmt (buffer, spc, flags, "%G SRCBIND <%T, %T>", gs,
			 gimple_debug_source_bind_get_var (gs),
			 gimple_debug_source_bind_get_value (gs));
      else
	dump_gimple_fmt (buffer, spc, flags, "# DEBUG %T s=> %T",
			 gimple_debug_source_bind_get_var (gs),
			 gimple_debug_source_bind_get_value (gs));
      break;

    default:
      gcc_unreachable ();
    }
}

/* Dump a GIMPLE_OMP_FOR tuple on the pretty_printer BUFFER.  */
static void
dump_gimple_omp_for (pretty_printer *buffer, gimple gs, int spc, int flags)
{
  size_t i;

  if (flags & TDF_RAW)
    {
      const char *kind;
      switch (gimple_omp_for_kind (gs))
	{
	case GF_OMP_FOR_KIND_FOR:
	  kind = "";
	  break;
	case GF_OMP_FOR_KIND_SIMD:
	  kind = " simd";
	  break;
<<<<<<< HEAD
=======
	case GF_OMP_FOR_KIND_CILKSIMD:
	  kind = " cilksimd";
>>>>>>> 66c14933
	case GF_OMP_FOR_KIND_DISTRIBUTE:
	  kind = " distribute";
	  break;
	default:
	  gcc_unreachable ();
	}
      dump_gimple_fmt (buffer, spc, flags, "%G%s <%+BODY <%S>%nCLAUSES <", gs,
		       kind, gimple_omp_body (gs));
      dump_omp_clauses (buffer, gimple_omp_for_clauses (gs), spc, flags);
      dump_gimple_fmt (buffer, spc, flags, " >,");
      for (i = 0; i < gimple_omp_for_collapse (gs); i++)
	dump_gimple_fmt (buffer, spc, flags,
			 "%+%T, %T, %T, %s, %T,%n",
			 gimple_omp_for_index (gs, i),
			 gimple_omp_for_initial (gs, i),
			 gimple_omp_for_final (gs, i),
			 get_tree_code_name (gimple_omp_for_cond (gs, i)),
			 gimple_omp_for_incr (gs, i));
      dump_gimple_fmt (buffer, spc, flags, "PRE_BODY <%S>%->",
		       gimple_omp_for_pre_body (gs));
    }
  else
    {
      switch (gimple_omp_for_kind (gs))
	{
	case GF_OMP_FOR_KIND_FOR:
	  pp_string (buffer, "#pragma omp for");
	  break;
	case GF_OMP_FOR_KIND_SIMD:
	  pp_string (buffer, "#pragma omp simd");
	  break;
<<<<<<< HEAD
=======
	case GF_OMP_FOR_KIND_CILKSIMD:
	  pp_string (buffer, "#pragma simd");
	  break;
>>>>>>> 66c14933
	case GF_OMP_FOR_KIND_DISTRIBUTE:
	  pp_string (buffer, "#pragma omp distribute");
	  break;
	default:
	  gcc_unreachable ();
	}
      dump_omp_clauses (buffer, gimple_omp_for_clauses (gs), spc, flags);
      for (i = 0; i < gimple_omp_for_collapse (gs); i++)
	{
	  if (i)
	    spc += 2;
	  newline_and_indent (buffer, spc);
	  pp_string (buffer, "for (");
	  dump_generic_node (buffer, gimple_omp_for_index (gs, i), spc,
			     flags, false);
	  pp_string (buffer, " = ");
	  dump_generic_node (buffer, gimple_omp_for_initial (gs, i), spc,
			     flags, false);
	  pp_string (buffer, "; ");

	  dump_generic_node (buffer, gimple_omp_for_index (gs, i), spc,
			     flags, false);
	  pp_space (buffer);
	  switch (gimple_omp_for_cond (gs, i))
	    {
	    case LT_EXPR:
	      pp_less (buffer);
	      break;
	    case GT_EXPR:
	      pp_greater (buffer);
	      break;
	    case LE_EXPR:
	      pp_less_equal (buffer);
	      break;
	    case GE_EXPR:
	      pp_greater_equal (buffer);
	      break;
	    default:
	      gcc_unreachable ();
	    }
	  pp_space (buffer);
	  dump_generic_node (buffer, gimple_omp_for_final (gs, i), spc,
			     flags, false);
	  pp_string (buffer, "; ");

	  dump_generic_node (buffer, gimple_omp_for_index (gs, i), spc,
			     flags, false);
	  pp_string (buffer, " = ");
	  dump_generic_node (buffer, gimple_omp_for_incr (gs, i), spc,
			     flags, false);
	  pp_right_paren (buffer);
	}

      if (!gimple_seq_empty_p (gimple_omp_body (gs)))
	{
	  newline_and_indent (buffer, spc + 2);
	  pp_left_brace (buffer);
	  pp_newline (buffer);
	  dump_gimple_seq (buffer, gimple_omp_body (gs), spc + 4, flags);
	  newline_and_indent (buffer, spc + 2);
	  pp_right_brace (buffer);
	}
    }
}

/* Dump a GIMPLE_OMP_CONTINUE tuple on the pretty_printer BUFFER.  */

static void
dump_gimple_omp_continue (pretty_printer *buffer, gimple gs, int spc, int flags)
{
  if (flags & TDF_RAW)
    {
      dump_gimple_fmt (buffer, spc, flags, "%G <%T, %T>", gs,
                       gimple_omp_continue_control_def (gs),
                       gimple_omp_continue_control_use (gs));
    }
  else
    {
      pp_string (buffer, "#pragma omp continue (");
      dump_generic_node (buffer, gimple_omp_continue_control_def (gs),
	  		 spc, flags, false);
      pp_comma (buffer);
      pp_space (buffer);
      dump_generic_node (buffer, gimple_omp_continue_control_use (gs),
	  		 spc, flags, false);
      pp_right_paren (buffer);
    }
}

/* Dump a GIMPLE_OMP_SINGLE tuple on the pretty_printer BUFFER.  */

static void
dump_gimple_omp_single (pretty_printer *buffer, gimple gs, int spc, int flags)
{
  if (flags & TDF_RAW)
    {
      dump_gimple_fmt (buffer, spc, flags, "%G <%+BODY <%S>%nCLAUSES <", gs,
		       gimple_omp_body (gs));
      dump_omp_clauses (buffer, gimple_omp_single_clauses (gs), spc, flags);
      dump_gimple_fmt (buffer, spc, flags, " >");
    }
  else
    {
      pp_string (buffer, "#pragma omp single");
      dump_omp_clauses (buffer, gimple_omp_single_clauses (gs), spc, flags);
      if (!gimple_seq_empty_p (gimple_omp_body (gs)))
	{
	  newline_and_indent (buffer, spc + 2);
	  pp_left_brace (buffer);
	  pp_newline (buffer);
	  dump_gimple_seq (buffer, gimple_omp_body (gs), spc + 4, flags);
	  newline_and_indent (buffer, spc + 2);
	  pp_right_brace (buffer);
	}
    }
}

/* Dump a GIMPLE_OMP_TARGET tuple on the pretty_printer BUFFER.  */

static void
dump_gimple_omp_target (pretty_printer *buffer, gimple gs, int spc, int flags)
{
  const char *kind;
  switch (gimple_omp_target_kind (gs))
    {
    case GF_OMP_TARGET_KIND_REGION:
      kind = "";
      break;
    case GF_OMP_TARGET_KIND_DATA:
      kind = " data";
      break;
    case GF_OMP_TARGET_KIND_UPDATE:
      kind = " update";
      break;
    default:
      gcc_unreachable ();
    }
  if (flags & TDF_RAW)
    {
      dump_gimple_fmt (buffer, spc, flags, "%G%s <%+BODY <%S>%nCLAUSES <", gs,
		       kind, gimple_omp_body (gs));
      dump_omp_clauses (buffer, gimple_omp_target_clauses (gs), spc, flags);
      dump_gimple_fmt (buffer, spc, flags, " >");
    }
  else
    {
      pp_string (buffer, "#pragma omp target");
      pp_string (buffer, kind);
      dump_omp_clauses (buffer, gimple_omp_target_clauses (gs), spc, flags);
      if (gimple_omp_target_child_fn (gs))
	{
	  pp_string (buffer, " [child fn: ");
	  dump_generic_node (buffer, gimple_omp_target_child_fn (gs),
			     spc, flags, false);
	  pp_right_bracket (buffer);
	}
      if (!gimple_seq_empty_p (gimple_omp_body (gs)))
	{
	  newline_and_indent (buffer, spc + 2);
	  pp_character (buffer, '{');
	  pp_newline (buffer);
	  dump_gimple_seq (buffer, gimple_omp_body (gs), spc + 4, flags);
	  newline_and_indent (buffer, spc + 2);
	  pp_character (buffer, '}');
	}
    }
}

/* Dump a GIMPLE_OMP_TEAMS tuple on the pretty_printer BUFFER.  */

static void
dump_gimple_omp_teams (pretty_printer *buffer, gimple gs, int spc, int flags)
{
  if (flags & TDF_RAW)
    {
      dump_gimple_fmt (buffer, spc, flags, "%G <%+BODY <%S>%nCLAUSES <", gs,
		       gimple_omp_body (gs));
      dump_omp_clauses (buffer, gimple_omp_teams_clauses (gs), spc, flags);
      dump_gimple_fmt (buffer, spc, flags, " >");
    }
  else
    {
      pp_string (buffer, "#pragma omp teams");
      dump_omp_clauses (buffer, gimple_omp_teams_clauses (gs), spc, flags);
      if (!gimple_seq_empty_p (gimple_omp_body (gs)))
	{
	  newline_and_indent (buffer, spc + 2);
	  pp_character (buffer, '{');
	  pp_newline (buffer);
	  dump_gimple_seq (buffer, gimple_omp_body (gs), spc + 4, flags);
	  newline_and_indent (buffer, spc + 2);
	  pp_character (buffer, '}');
	}
    }
}

/* Dump a GIMPLE_OMP_SECTIONS tuple on the pretty_printer BUFFER.  */

static void
dump_gimple_omp_sections (pretty_printer *buffer, gimple gs, int spc,
			  int flags)
{
  if (flags & TDF_RAW)
    {
      dump_gimple_fmt (buffer, spc, flags, "%G <%+BODY <%S>%nCLAUSES <", gs,
		       gimple_omp_body (gs));
      dump_omp_clauses (buffer, gimple_omp_sections_clauses (gs), spc, flags);
      dump_gimple_fmt (buffer, spc, flags, " >");
    }
  else
    {
      pp_string (buffer, "#pragma omp sections");
      if (gimple_omp_sections_control (gs))
	{
	  pp_string (buffer, " <");
	  dump_generic_node (buffer, gimple_omp_sections_control (gs), spc,
			     flags, false);
	  pp_greater (buffer);
	}
      dump_omp_clauses (buffer, gimple_omp_sections_clauses (gs), spc, flags);
      if (!gimple_seq_empty_p (gimple_omp_body (gs)))
	{
	  newline_and_indent (buffer, spc + 2);
	  pp_left_brace (buffer);
	  pp_newline (buffer);
	  dump_gimple_seq (buffer, gimple_omp_body (gs), spc + 4, flags);
	  newline_and_indent (buffer, spc + 2);
	  pp_right_brace (buffer);
	}
    }
}

/* Dump a GIMPLE_OMP_{MASTER,TASKGROUP,ORDERED,SECTION} tuple on the
   pretty_printer BUFFER.  */

static void
dump_gimple_omp_block (pretty_printer *buffer, gimple gs, int spc, int flags)
{
  if (flags & TDF_RAW)
    dump_gimple_fmt (buffer, spc, flags, "%G <%+BODY <%S> >", gs,
		     gimple_omp_body (gs));
  else
    {
      switch (gimple_code (gs))
	{
	case GIMPLE_OMP_MASTER:
	  pp_string (buffer, "#pragma omp master");
	  break;
	case GIMPLE_OMP_TASKGROUP:
	  pp_string (buffer, "#pragma omp taskgroup");
	  break;
	case GIMPLE_OMP_ORDERED:
	  pp_string (buffer, "#pragma omp ordered");
	  break;
	case GIMPLE_OMP_SECTION:
	  pp_string (buffer, "#pragma omp section");
	  break;
	default:
	  gcc_unreachable ();
	}
      if (!gimple_seq_empty_p (gimple_omp_body (gs)))
	{
	  newline_and_indent (buffer, spc + 2);
	  pp_left_brace (buffer);
	  pp_newline (buffer);
	  dump_gimple_seq (buffer, gimple_omp_body (gs), spc + 4, flags);
	  newline_and_indent (buffer, spc + 2);
	  pp_right_brace (buffer);
	}
    }
}

/* Dump a GIMPLE_OMP_CRITICAL tuple on the pretty_printer BUFFER.  */

static void
dump_gimple_omp_critical (pretty_printer *buffer, gimple gs, int spc,
			  int flags)
{
  if (flags & TDF_RAW)
    dump_gimple_fmt (buffer, spc, flags, "%G <%+BODY <%S> >", gs,
		     gimple_omp_body (gs));
  else
    {
      pp_string (buffer, "#pragma omp critical");
      if (gimple_omp_critical_name (gs))
	{
	  pp_string (buffer, " (");
	  dump_generic_node (buffer, gimple_omp_critical_name (gs), spc,
			     flags, false);
	  pp_right_paren (buffer);
	}
      if (!gimple_seq_empty_p (gimple_omp_body (gs)))
	{
	  newline_and_indent (buffer, spc + 2);
	  pp_left_brace (buffer);
	  pp_newline (buffer);
	  dump_gimple_seq (buffer, gimple_omp_body (gs), spc + 4, flags);
	  newline_and_indent (buffer, spc + 2);
	  pp_right_brace (buffer);
	}
    }
}

/* Dump a GIMPLE_OMP_RETURN tuple on the pretty_printer BUFFER.  */

static void
dump_gimple_omp_return (pretty_printer *buffer, gimple gs, int spc, int flags)
{
  if (flags & TDF_RAW)
    {
      dump_gimple_fmt (buffer, spc, flags, "%G <nowait=%d", gs,
                       (int) gimple_omp_return_nowait_p (gs));
      if (gimple_omp_return_lhs (gs))
	dump_gimple_fmt (buffer, spc, flags, ", lhs=%T>",
			 gimple_omp_return_lhs (gs));
      else
	dump_gimple_fmt (buffer, spc, flags, ">");
    }
  else
    {
      pp_string (buffer, "#pragma omp return");
      if (gimple_omp_return_nowait_p (gs))
	pp_string (buffer, "(nowait)");
      if (gimple_omp_return_lhs (gs))
	{
	  pp_string (buffer, " (set ");
	  dump_generic_node (buffer, gimple_omp_return_lhs (gs),
			     spc, flags, false);
	  pp_character (buffer, ')');
	}
    }
}

/* Dump a GIMPLE_TRANSACTION tuple on the pretty_printer BUFFER.  */

static void
dump_gimple_transaction (pretty_printer *buffer, gimple gs, int spc, int flags)
{
  unsigned subcode = gimple_transaction_subcode (gs);

  if (flags & TDF_RAW)
    {
      dump_gimple_fmt (buffer, spc, flags,
		       "%G [SUBCODE=%x,LABEL=%T] <%+BODY <%S> >",
		       gs, subcode, gimple_transaction_label (gs),
		       gimple_transaction_body (gs));
    }
  else
    {
      if (subcode & GTMA_IS_OUTER)
	pp_string (buffer, "__transaction_atomic [[outer]]");
      else if (subcode & GTMA_IS_RELAXED)
	pp_string (buffer, "__transaction_relaxed");
      else
	pp_string (buffer, "__transaction_atomic");
      subcode &= ~GTMA_DECLARATION_MASK;

      if (subcode || gimple_transaction_label (gs))
	{
	  pp_string (buffer, "  //");
	  if (gimple_transaction_label (gs))
	    {
	      pp_string (buffer, " LABEL=");
	      dump_generic_node (buffer, gimple_transaction_label (gs),
				 spc, flags, false);
	    }
	  if (subcode)
	    {
	      pp_string (buffer, " SUBCODE=[ ");
	      if (subcode & GTMA_HAVE_ABORT)
		{
		  pp_string (buffer, "GTMA_HAVE_ABORT ");
		  subcode &= ~GTMA_HAVE_ABORT;
		}
	      if (subcode & GTMA_HAVE_LOAD)
		{
		  pp_string (buffer, "GTMA_HAVE_LOAD ");
		  subcode &= ~GTMA_HAVE_LOAD;
		}
	      if (subcode & GTMA_HAVE_STORE)
		{
		  pp_string (buffer, "GTMA_HAVE_STORE ");
		  subcode &= ~GTMA_HAVE_STORE;
		}
	      if (subcode & GTMA_MAY_ENTER_IRREVOCABLE)
		{
		  pp_string (buffer, "GTMA_MAY_ENTER_IRREVOCABLE ");
		  subcode &= ~GTMA_MAY_ENTER_IRREVOCABLE;
		}
	      if (subcode & GTMA_DOES_GO_IRREVOCABLE)
		{
		  pp_string (buffer, "GTMA_DOES_GO_IRREVOCABLE ");
		  subcode &= ~GTMA_DOES_GO_IRREVOCABLE;
		}
	      if (subcode & GTMA_HAS_NO_INSTRUMENTATION)
		{
		  pp_string (buffer, "GTMA_HAS_NO_INSTRUMENTATION ");
		  subcode &= ~GTMA_HAS_NO_INSTRUMENTATION;
		}
	      if (subcode)
		pp_printf (buffer, "0x%x ", subcode);
	      pp_right_bracket (buffer);
	    }
	}

      if (!gimple_seq_empty_p (gimple_transaction_body (gs)))
	{
	  newline_and_indent (buffer, spc + 2);
	  pp_left_brace (buffer);
	  pp_newline (buffer);
	  dump_gimple_seq (buffer, gimple_transaction_body (gs),
			   spc + 4, flags);
	  newline_and_indent (buffer, spc + 2);
	  pp_right_brace (buffer);
	}
    }
}

/* Dump a GIMPLE_ASM tuple on the pretty_printer BUFFER, SPC spaces of
   indent.  FLAGS specifies details to show in the dump (see TDF_* in
   dumpfile.h).  */

static void
dump_gimple_asm (pretty_printer *buffer, gimple gs, int spc, int flags)
{
  unsigned int i, n, f, fields;

  if (flags & TDF_RAW)
    {
      dump_gimple_fmt (buffer, spc, flags, "%G <%+STRING <%n%s%n>", gs,
                       gimple_asm_string (gs));

      n = gimple_asm_noutputs (gs);
      if (n)
	{
	  newline_and_indent (buffer, spc + 2);
	  pp_string (buffer, "OUTPUT: ");
	  for (i = 0; i < n; i++)
	    {
	      dump_generic_node (buffer, gimple_asm_output_op (gs, i),
				 spc, flags, false);
	      if (i < n - 1)
		pp_string (buffer, ", ");
	    }
	}

      n = gimple_asm_ninputs (gs);
      if (n)
	{
	  newline_and_indent (buffer, spc + 2);
	  pp_string (buffer, "INPUT: ");
	  for (i = 0; i < n; i++)
	    {
	      dump_generic_node (buffer, gimple_asm_input_op (gs, i),
				 spc, flags, false);
	      if (i < n - 1)
		pp_string (buffer, ", ");
	    }
	}

      n = gimple_asm_nclobbers (gs);
      if (n)
	{
	  newline_and_indent (buffer, spc + 2);
	  pp_string (buffer, "CLOBBER: ");
	  for (i = 0; i < n; i++)
	    {
	      dump_generic_node (buffer, gimple_asm_clobber_op (gs, i),
				 spc, flags, false);
	      if (i < n - 1)
		pp_string (buffer, ", ");
	    }
	}

      n = gimple_asm_nlabels (gs);
      if (n)
	{
	  newline_and_indent (buffer, spc + 2);
	  pp_string (buffer, "LABEL: ");
	  for (i = 0; i < n; i++)
	    {
	      dump_generic_node (buffer, gimple_asm_label_op (gs, i),
				 spc, flags, false);
	      if (i < n - 1)
		pp_string (buffer, ", ");
	    }
	}

      newline_and_indent (buffer, spc);
      pp_greater (buffer);
    }
  else
    {
      pp_string (buffer, "__asm__");
      if (gimple_asm_volatile_p (gs))
	pp_string (buffer, " __volatile__");
      if (gimple_asm_nlabels (gs))
	pp_string (buffer, " goto");
      pp_string (buffer, "(\"");
      pp_string (buffer, gimple_asm_string (gs));
      pp_string (buffer, "\"");

      if (gimple_asm_nlabels (gs))
	fields = 4;
      else if (gimple_asm_nclobbers (gs))
	fields = 3;
      else if (gimple_asm_ninputs (gs))
	fields = 2;
      else if (gimple_asm_noutputs (gs))
	fields = 1;
      else
	fields = 0;

      for (f = 0; f < fields; ++f)
	{
	  pp_string (buffer, " : ");

	  switch (f)
	    {
	    case 0:
	      n = gimple_asm_noutputs (gs);
	      for (i = 0; i < n; i++)
		{
		  dump_generic_node (buffer, gimple_asm_output_op (gs, i),
				     spc, flags, false);
		  if (i < n - 1)
		    pp_string (buffer, ", ");
		}
	      break;

	    case 1:
	      n = gimple_asm_ninputs (gs);
	      for (i = 0; i < n; i++)
		{
		  dump_generic_node (buffer, gimple_asm_input_op (gs, i),
				     spc, flags, false);
		  if (i < n - 1)
		    pp_string (buffer, ", ");
		}
	      break;

	    case 2:
	      n = gimple_asm_nclobbers (gs);
	      for (i = 0; i < n; i++)
		{
		  dump_generic_node (buffer, gimple_asm_clobber_op (gs, i),
				     spc, flags, false);
		  if (i < n - 1)
		    pp_string (buffer, ", ");
		}
	      break;

	    case 3:
	      n = gimple_asm_nlabels (gs);
	      for (i = 0; i < n; i++)
		{
		  dump_generic_node (buffer, gimple_asm_label_op (gs, i),
				     spc, flags, false);
		  if (i < n - 1)
		    pp_string (buffer, ", ");
		}
	      break;

	    default:
	      gcc_unreachable ();
	    }
	}

      pp_string (buffer, ");");
    }
}

/* Dump ptr_info and range_info for NODE on pretty_printer BUFFER with
   SPC spaces of indent.  */

static void
dump_ssaname_info (pretty_printer *buffer, tree node, int spc)
{
  if (TREE_CODE (node) != SSA_NAME)
    return;

  if (POINTER_TYPE_P (TREE_TYPE (node))
      && SSA_NAME_PTR_INFO (node))
    {
      unsigned int align, misalign;
      struct ptr_info_def *pi = SSA_NAME_PTR_INFO (node);
<<<<<<< HEAD
      pp_string (buffer, "PT = ");
=======
      pp_string (buffer, "# PT = ");
>>>>>>> 66c14933
      pp_points_to_solution (buffer, &pi->pt);
      newline_and_indent (buffer, spc);
      if (get_ptr_info_alignment (pi, &align, &misalign))
	{
	  pp_printf (buffer, "# ALIGN = %u, MISALIGN = %u", align, misalign);
	  newline_and_indent (buffer, spc);
	}
    }

  if (!POINTER_TYPE_P (TREE_TYPE (node))
      && SSA_NAME_RANGE_INFO (node))
    {
<<<<<<< HEAD
      double_int min, max;
      value_range_type range_type = get_range_info (node, &min, &max);

      if (range_type == VR_VARYING)
	pp_printf (buffer, "# RANGE  VR_VARYING");
=======
      double_int min, max, nonzero_bits;
      value_range_type range_type = get_range_info (node, &min, &max);

      if (range_type == VR_VARYING)
	pp_printf (buffer, "# RANGE VR_VARYING");
>>>>>>> 66c14933
      else if (range_type == VR_RANGE || range_type == VR_ANTI_RANGE)
	{
	  pp_printf (buffer, "# RANGE ");
	  pp_printf (buffer, "%s[", range_type == VR_RANGE ? "" : "~");
	  pp_double_int (buffer, min, TYPE_UNSIGNED (TREE_TYPE (node)));
	  pp_printf (buffer, ", ");
	  pp_double_int (buffer, max, TYPE_UNSIGNED (TREE_TYPE (node)));
	  pp_printf (buffer, "]");
<<<<<<< HEAD
	  newline_and_indent (buffer, spc);
	}
=======
	}
      nonzero_bits = get_nonzero_bits (node);
      if (nonzero_bits != double_int_minus_one
	  && (nonzero_bits
	      != double_int::mask (TYPE_PRECISION (TREE_TYPE (node)))))
	{
	  pp_string (buffer, " NONZERO ");
	  sprintf (pp_buffer (buffer)->digit_buffer,
		   HOST_WIDE_INT_PRINT_DOUBLE_HEX,
		   (unsigned HOST_WIDE_INT) nonzero_bits.high,
		   nonzero_bits.low);
	  pp_string (buffer, pp_buffer (buffer)->digit_buffer);
	}
      newline_and_indent (buffer, spc);
>>>>>>> 66c14933
    }
}


/* Dump a PHI node PHI.  BUFFER, SPC and FLAGS are as in pp_gimple_stmt_1.
   The caller is responsible for calling pp_flush on BUFFER to finalize
<<<<<<< HEAD
   pretty printer.  */

static void
dump_gimple_phi (pretty_printer *buffer, gimple phi, int spc, int flags)
=======
   pretty printer.  If COMMENT is true, print this after #.  */

static void
dump_gimple_phi (pretty_printer *buffer, gimple phi, int spc, bool comment,
		 int flags)
>>>>>>> 66c14933
{
  size_t i;
  tree lhs = gimple_phi_result (phi);

  if (flags & TDF_ALIAS)
    dump_ssaname_info (buffer, lhs, spc);

<<<<<<< HEAD
=======
  if (comment)
    pp_string (buffer, "# ");

>>>>>>> 66c14933
  if (flags & TDF_RAW)
    dump_gimple_fmt (buffer, spc, flags, "%G <%T, ", phi,
		     gimple_phi_result (phi));
  else
    {
      dump_generic_node (buffer, lhs, spc, flags, false);
      pp_string (buffer, " = PHI <");
    }
  for (i = 0; i < gimple_phi_num_args (phi); i++)
    {
      if ((flags & TDF_LINENO) && gimple_phi_arg_has_location (phi, i))
        {
	  expanded_location xloc;

	  xloc = expand_location (gimple_phi_arg_location (phi, i));
	  pp_left_bracket (buffer);
	  if (xloc.file)
	    {
	      pp_string (buffer, xloc.file);
	      pp_string (buffer, " : ");
	    }
	  pp_decimal_int (buffer, xloc.line);
	  pp_colon (buffer);
	  pp_decimal_int (buffer, xloc.column);
	  pp_string (buffer, "] ");
	}
      dump_generic_node (buffer, gimple_phi_arg_def (phi, i), spc, flags,
			 false);
      pp_left_paren (buffer);
      pp_decimal_int (buffer, gimple_phi_arg_edge (phi, i)->src->index);
      pp_right_paren (buffer);
      if (i < gimple_phi_num_args (phi) - 1)
	pp_string (buffer, ", ");
    }
  pp_greater (buffer);
}


/* Dump a GIMPLE_OMP_PARALLEL tuple on the pretty_printer BUFFER, SPC spaces
   of indent.  FLAGS specifies details to show in the dump (see TDF_* in
   dumpfile.h).  */

static void
dump_gimple_omp_parallel (pretty_printer *buffer, gimple gs, int spc,
                          int flags)
{
  if (flags & TDF_RAW)
    {
      dump_gimple_fmt (buffer, spc, flags, "%G <%+BODY <%S>%nCLAUSES <", gs,
                       gimple_omp_body (gs));
      dump_omp_clauses (buffer, gimple_omp_parallel_clauses (gs), spc, flags);
      dump_gimple_fmt (buffer, spc, flags, " >, %T, %T%n>",
                       gimple_omp_parallel_child_fn (gs),
                       gimple_omp_parallel_data_arg (gs));
    }
  else
    {
      gimple_seq body;
      pp_string (buffer, "#pragma omp parallel");
      dump_omp_clauses (buffer, gimple_omp_parallel_clauses (gs), spc, flags);
      if (gimple_omp_parallel_child_fn (gs))
	{
	  pp_string (buffer, " [child fn: ");
	  dump_generic_node (buffer, gimple_omp_parallel_child_fn (gs),
			     spc, flags, false);
	  pp_string (buffer, " (");
	  if (gimple_omp_parallel_data_arg (gs))
	    dump_generic_node (buffer, gimple_omp_parallel_data_arg (gs),
			       spc, flags, false);
	  else
	    pp_string (buffer, "???");
	  pp_string (buffer, ")]");
	}
      body = gimple_omp_body (gs);
      if (body && gimple_code (gimple_seq_first_stmt (body)) != GIMPLE_BIND)
	{
	  newline_and_indent (buffer, spc + 2);
	  pp_left_brace (buffer);
	  pp_newline (buffer);
	  dump_gimple_seq (buffer, body, spc + 4, flags);
	  newline_and_indent (buffer, spc + 2);
	  pp_right_brace (buffer);
	}
      else if (body)
	{
	  pp_newline (buffer);
	  dump_gimple_seq (buffer, body, spc + 2, flags);
	}
    }
}


/* Dump a GIMPLE_OMP_TASK tuple on the pretty_printer BUFFER, SPC spaces
   of indent.  FLAGS specifies details to show in the dump (see TDF_* in
   dumpfile.h).  */

static void
dump_gimple_omp_task (pretty_printer *buffer, gimple gs, int spc,
		      int flags)
{
  if (flags & TDF_RAW)
    {
      dump_gimple_fmt (buffer, spc, flags, "%G <%+BODY <%S>%nCLAUSES <", gs,
                       gimple_omp_body (gs));
      dump_omp_clauses (buffer, gimple_omp_task_clauses (gs), spc, flags);
      dump_gimple_fmt (buffer, spc, flags, " >, %T, %T, %T, %T, %T%n>",
                       gimple_omp_task_child_fn (gs),
                       gimple_omp_task_data_arg (gs),
		       gimple_omp_task_copy_fn (gs),
		       gimple_omp_task_arg_size (gs),
		       gimple_omp_task_arg_size (gs));
    }
  else
    {
      gimple_seq body;
      pp_string (buffer, "#pragma omp task");
      dump_omp_clauses (buffer, gimple_omp_task_clauses (gs), spc, flags);
      if (gimple_omp_task_child_fn (gs))
	{
	  pp_string (buffer, " [child fn: ");
	  dump_generic_node (buffer, gimple_omp_task_child_fn (gs),
			     spc, flags, false);
	  pp_string (buffer, " (");
	  if (gimple_omp_task_data_arg (gs))
	    dump_generic_node (buffer, gimple_omp_task_data_arg (gs),
			       spc, flags, false);
	  else
	    pp_string (buffer, "???");
	  pp_string (buffer, ")]");
	}
      body = gimple_omp_body (gs);
      if (body && gimple_code (gimple_seq_first_stmt (body)) != GIMPLE_BIND)
	{
	  newline_and_indent (buffer, spc + 2);
	  pp_left_brace (buffer);
	  pp_newline (buffer);
	  dump_gimple_seq (buffer, body, spc + 4, flags);
	  newline_and_indent (buffer, spc + 2);
	  pp_right_brace (buffer);
	}
      else if (body)
	{
	  pp_newline (buffer);
	  dump_gimple_seq (buffer, body, spc + 2, flags);
	}
    }
}


/* Dump a GIMPLE_OMP_ATOMIC_LOAD tuple on the pretty_printer BUFFER, SPC
   spaces of indent.  FLAGS specifies details to show in the dump (see TDF_*
   in dumpfile.h).  */

static void
dump_gimple_omp_atomic_load (pretty_printer *buffer, gimple gs, int spc,
                             int flags)
{
  if (flags & TDF_RAW)
    {
      dump_gimple_fmt (buffer, spc, flags, "%G <%T, %T>", gs,
                       gimple_omp_atomic_load_lhs (gs),
                       gimple_omp_atomic_load_rhs (gs));
    }
  else
    {
      pp_string (buffer, "#pragma omp atomic_load");
      if (gimple_omp_atomic_seq_cst_p (gs))
	pp_string (buffer, " seq_cst");
      if (gimple_omp_atomic_need_value_p (gs))
	pp_string (buffer, " [needed]");
      newline_and_indent (buffer, spc + 2);
      dump_generic_node (buffer, gimple_omp_atomic_load_lhs (gs),
	  		 spc, flags, false);
      pp_space (buffer);
      pp_equal (buffer);
      pp_space (buffer);
      pp_star (buffer);
      dump_generic_node (buffer, gimple_omp_atomic_load_rhs (gs),
	  		 spc, flags, false);
    }
}

/* Dump a GIMPLE_OMP_ATOMIC_STORE tuple on the pretty_printer BUFFER, SPC
   spaces of indent.  FLAGS specifies details to show in the dump (see TDF_*
   in dumpfile.h).  */

static void
dump_gimple_omp_atomic_store (pretty_printer *buffer, gimple gs, int spc,
                             int flags)
{
  if (flags & TDF_RAW)
    {
      dump_gimple_fmt (buffer, spc, flags, "%G <%T>", gs,
                       gimple_omp_atomic_store_val (gs));
    }
  else
    {
      pp_string (buffer, "#pragma omp atomic_store ");
      if (gimple_omp_atomic_seq_cst_p (gs))
	pp_string (buffer, "seq_cst ");
      if (gimple_omp_atomic_need_value_p (gs))
	pp_string (buffer, "[needed] ");
      pp_left_paren (buffer);
      dump_generic_node (buffer, gimple_omp_atomic_store_val (gs),
	  		 spc, flags, false);
      pp_right_paren (buffer);
    }
}


/* Dump all the memory operands for statement GS.  BUFFER, SPC and
   FLAGS are as in pp_gimple_stmt_1.  */

static void
dump_gimple_mem_ops (pretty_printer *buffer, gimple gs, int spc, int flags)
{
  tree vdef = gimple_vdef (gs);
  tree vuse = gimple_vuse (gs);

  if (!ssa_operands_active (DECL_STRUCT_FUNCTION (current_function_decl))
      || !gimple_references_memory_p (gs))
    return;

  if (vdef != NULL_TREE)
    {
      pp_string (buffer, "# ");
      dump_generic_node (buffer, vdef, spc + 2, flags, false);
      pp_string (buffer, " = VDEF <");
      dump_generic_node (buffer, vuse, spc + 2, flags, false);
      pp_greater (buffer);
      newline_and_indent (buffer, spc);
    }
  else if (vuse != NULL_TREE)
    {
      pp_string (buffer, "# VUSE <");
      dump_generic_node (buffer, vuse, spc + 2, flags, false);
      pp_greater (buffer);
      newline_and_indent (buffer, spc);
    }
}


/* Print the gimple statement GS on the pretty printer BUFFER, SPC
   spaces of indent.  FLAGS specifies details to show in the dump (see
   TDF_* in dumpfile.h).  The caller is responsible for calling
   pp_flush on BUFFER to finalize the pretty printer.  */

void
pp_gimple_stmt_1 (pretty_printer *buffer, gimple gs, int spc, int flags)
{
  if (!gs)
    return;

  if (flags & TDF_STMTADDR)
    pp_printf (buffer, "<&%p> ", (void *) gs);

  if ((flags & TDF_LINENO) && gimple_has_location (gs))
    {
      expanded_location xloc = expand_location (gimple_location (gs));
      pp_left_bracket (buffer);
      if (xloc.file)
	{
	  pp_string (buffer, xloc.file);
	  pp_string (buffer, " : ");
	}
      pp_decimal_int (buffer, xloc.line);
      pp_colon (buffer);
      pp_decimal_int (buffer, xloc.column);
      pp_string (buffer, "] ");
    }

  if (flags & TDF_EH)
    {
      int lp_nr = lookup_stmt_eh_lp (gs);
      if (lp_nr > 0)
	pp_printf (buffer, "[LP %d] ", lp_nr);
      else if (lp_nr < 0)
	pp_printf (buffer, "[MNT %d] ", -lp_nr);
    }

  if ((flags & (TDF_VOPS|TDF_MEMSYMS))
      && gimple_has_mem_ops (gs))
    dump_gimple_mem_ops (buffer, gs, spc, flags);

  if (gimple_has_lhs (gs)
      && (flags & TDF_ALIAS))
    dump_ssaname_info (buffer, gimple_get_lhs (gs), spc);

  switch (gimple_code (gs))
    {
    case GIMPLE_ASM:
      dump_gimple_asm (buffer, gs, spc, flags);
      break;

    case GIMPLE_ASSIGN:
      dump_gimple_assign (buffer, gs, spc, flags);
      break;

    case GIMPLE_BIND:
      dump_gimple_bind (buffer, gs, spc, flags);
      break;

    case GIMPLE_CALL:
      dump_gimple_call (buffer, gs, spc, flags);
      break;

    case GIMPLE_COND:
      dump_gimple_cond (buffer, gs, spc, flags);
      break;

    case GIMPLE_LABEL:
      dump_gimple_label (buffer, gs, spc, flags);
      break;

    case GIMPLE_GOTO:
      dump_gimple_goto (buffer, gs, spc, flags);
      break;

    case GIMPLE_NOP:
      pp_string (buffer, "GIMPLE_NOP");
      break;

    case GIMPLE_RETURN:
      dump_gimple_return (buffer, gs, spc, flags);
      break;

    case GIMPLE_SWITCH:
      dump_gimple_switch (buffer, gs, spc, flags);
      break;

    case GIMPLE_TRY:
      dump_gimple_try (buffer, gs, spc, flags);
      break;

    case GIMPLE_PHI:
      dump_gimple_phi (buffer, gs, spc, false, flags);
      break;

    case GIMPLE_OMP_PARALLEL:
      dump_gimple_omp_parallel (buffer, gs, spc, flags);
      break;

    case GIMPLE_OMP_TASK:
      dump_gimple_omp_task (buffer, gs, spc, flags);
      break;

    case GIMPLE_OMP_ATOMIC_LOAD:
      dump_gimple_omp_atomic_load (buffer, gs, spc, flags);

      break;

    case GIMPLE_OMP_ATOMIC_STORE:
      dump_gimple_omp_atomic_store (buffer, gs, spc, flags);
      break;

    case GIMPLE_OMP_FOR:
      dump_gimple_omp_for (buffer, gs, spc, flags);
      break;

    case GIMPLE_OMP_CONTINUE:
      dump_gimple_omp_continue (buffer, gs, spc, flags);
      break;

    case GIMPLE_OMP_SINGLE:
      dump_gimple_omp_single (buffer, gs, spc, flags);
      break;

    case GIMPLE_OMP_TARGET:
      dump_gimple_omp_target (buffer, gs, spc, flags);
      break;

    case GIMPLE_OMP_TEAMS:
      dump_gimple_omp_teams (buffer, gs, spc, flags);
      break;

    case GIMPLE_OMP_RETURN:
      dump_gimple_omp_return (buffer, gs, spc, flags);
      break;

    case GIMPLE_OMP_SECTIONS:
      dump_gimple_omp_sections (buffer, gs, spc, flags);
      break;

    case GIMPLE_OMP_SECTIONS_SWITCH:
      pp_string (buffer, "GIMPLE_SECTIONS_SWITCH");
      break;

    case GIMPLE_OMP_MASTER:
    case GIMPLE_OMP_TASKGROUP:
    case GIMPLE_OMP_ORDERED:
    case GIMPLE_OMP_SECTION:
      dump_gimple_omp_block (buffer, gs, spc, flags);
      break;

    case GIMPLE_OMP_CRITICAL:
      dump_gimple_omp_critical (buffer, gs, spc, flags);
      break;

    case GIMPLE_CATCH:
      dump_gimple_catch (buffer, gs, spc, flags);
      break;

    case GIMPLE_EH_FILTER:
      dump_gimple_eh_filter (buffer, gs, spc, flags);
      break;

    case GIMPLE_EH_MUST_NOT_THROW:
      dump_gimple_eh_must_not_throw (buffer, gs, spc, flags);
      break;

    case GIMPLE_EH_ELSE:
      dump_gimple_eh_else (buffer, gs, spc, flags);
      break;

    case GIMPLE_RESX:
      dump_gimple_resx (buffer, gs, spc, flags);
      break;

    case GIMPLE_EH_DISPATCH:
      dump_gimple_eh_dispatch (buffer, gs, spc, flags);
      break;

    case GIMPLE_DEBUG:
      dump_gimple_debug (buffer, gs, spc, flags);
      break;

    case GIMPLE_PREDICT:
      pp_string (buffer, "// predicted ");
      if (gimple_predict_outcome (gs))
	pp_string (buffer, "likely by ");
      else
	pp_string (buffer, "unlikely by ");
      pp_string (buffer, predictor_name (gimple_predict_predictor (gs)));
      pp_string (buffer, " predictor.");
      break;

    case GIMPLE_TRANSACTION:
      dump_gimple_transaction (buffer, gs, spc, flags);
      break;

    default:
      GIMPLE_NIY;
    }
}


/* Dumps header of basic block BB to OUTF indented by INDENT
   spaces and details described by flags.  */

static void
dump_gimple_bb_header (FILE *outf, basic_block bb, int indent, int flags)
{
  if (flags & TDF_BLOCKS)
    {
      if (flags & TDF_LINENO)
	{
	  gimple_stmt_iterator gsi;

	  if (flags & TDF_COMMENT)
	    fputs (";; ", outf);

	  for (gsi = gsi_start_bb (bb); !gsi_end_p (gsi); gsi_next (&gsi))
	    if (!is_gimple_debug (gsi_stmt (gsi))
		&& get_lineno (gsi_stmt (gsi)) != UNKNOWN_LOCATION)
	      {
		fprintf (outf, "%*sstarting at line %d",
			 indent, "", get_lineno (gsi_stmt (gsi)));
		break;
	      }
	  if (bb->discriminator)
	    fprintf (outf, ", discriminator %i", bb->discriminator);
	  fputc ('\n', outf);
	}
    }
  else
    {
      gimple stmt = first_stmt (bb);
      if (!stmt || gimple_code (stmt) != GIMPLE_LABEL)
	fprintf (outf, "%*s<bb %d>:\n", indent, "", bb->index);
    }
}


/* Dumps end of basic block BB to buffer BUFFER indented by INDENT
   spaces.  */

static void
dump_gimple_bb_footer (FILE *outf ATTRIBUTE_UNUSED,
		       basic_block bb ATTRIBUTE_UNUSED,
		       int indent ATTRIBUTE_UNUSED,
		       int flags ATTRIBUTE_UNUSED)
{
  /* There is currently no GIMPLE-specific basic block info to dump.  */
  return;
}


/* Dump PHI nodes of basic block BB to BUFFER with details described
   by FLAGS and indented by INDENT spaces.  */

static void
dump_phi_nodes (pretty_printer *buffer, basic_block bb, int indent, int flags)
{
  gimple_stmt_iterator i;

  for (i = gsi_start_phis (bb); !gsi_end_p (i); gsi_next (&i))
    {
      gimple phi = gsi_stmt (i);
      if (!virtual_operand_p (gimple_phi_result (phi)) || (flags & TDF_VOPS))
        {
          INDENT (indent);
	  dump_gimple_phi (buffer, phi, indent, true, flags);
          pp_newline (buffer);
        }
    }
}


/* Dump jump to basic block BB that is represented implicitly in the cfg
   to BUFFER.  */

static void
pp_cfg_jump (pretty_printer *buffer, basic_block bb)
{
  gimple stmt;

  stmt = first_stmt (bb);

  pp_string (buffer, "goto <bb ");
  pp_decimal_int (buffer, bb->index);
  pp_greater (buffer);
  if (stmt && gimple_code (stmt) == GIMPLE_LABEL)
    {
      pp_string (buffer, " (");
      dump_generic_node (buffer, gimple_label_label (stmt), 0, 0, false);
      pp_right_paren (buffer);
      pp_semicolon (buffer);
    }
  else
    pp_semicolon (buffer);
}


/* Dump edges represented implicitly in basic block BB to BUFFER, indented
   by INDENT spaces, with details given by FLAGS.  */

static void
dump_implicit_edges (pretty_printer *buffer, basic_block bb, int indent,
		     int flags)
{
  edge e;
  gimple stmt;

  stmt = last_stmt (bb);

  if (stmt && gimple_code (stmt) == GIMPLE_COND)
    {
      edge true_edge, false_edge;

      /* When we are emitting the code or changing CFG, it is possible that
	 the edges are not yet created.  When we are using debug_bb in such
	 a situation, we do not want it to crash.  */
      if (EDGE_COUNT (bb->succs) != 2)
	return;
      extract_true_false_edges_from_block (bb, &true_edge, &false_edge);

      INDENT (indent + 2);
      pp_cfg_jump (buffer, true_edge->dest);
      newline_and_indent (buffer, indent);
      pp_string (buffer, "else");
      newline_and_indent (buffer, indent + 2);
      pp_cfg_jump (buffer, false_edge->dest);
      pp_newline (buffer);
      return;
    }

  /* If there is a fallthru edge, we may need to add an artificial
     goto to the dump.  */
  e = find_fallthru_edge (bb->succs);

  if (e && e->dest != bb->next_bb)
    {
      INDENT (indent);

      if ((flags & TDF_LINENO)
	  && e->goto_locus != UNKNOWN_LOCATION
	  )
	{
	  expanded_location goto_xloc;
	  goto_xloc = expand_location (e->goto_locus);
	  pp_left_bracket (buffer);
	  if (goto_xloc.file)
	    {
	      pp_string (buffer, goto_xloc.file);
	      pp_string (buffer, " : ");
	    }
	  pp_decimal_int (buffer, goto_xloc.line);
	  pp_string (buffer, " : ");
	  pp_decimal_int (buffer, goto_xloc.column);
	  pp_string (buffer, "] ");
	}

      pp_cfg_jump (buffer, e->dest);
      pp_newline (buffer);
    }
}


/* Dumps basic block BB to buffer BUFFER with details described by FLAGS and
   indented by INDENT spaces.  */

static void
gimple_dump_bb_buff (pretty_printer *buffer, basic_block bb, int indent,
		     int flags)
{
  gimple_stmt_iterator gsi;
  gimple stmt;
  int label_indent = indent - 2;

  if (label_indent < 0)
    label_indent = 0;

  dump_phi_nodes (buffer, bb, indent, flags);

  for (gsi = gsi_start_bb (bb); !gsi_end_p (gsi); gsi_next (&gsi))
    {
      int curr_indent;

      stmt = gsi_stmt (gsi);

      curr_indent = gimple_code (stmt) == GIMPLE_LABEL ? label_indent : indent;

      INDENT (curr_indent);
      pp_gimple_stmt_1 (buffer, stmt, curr_indent, flags);
      pp_newline_and_flush (buffer);
      gcc_checking_assert (DECL_STRUCT_FUNCTION (current_function_decl));
      dump_histograms_for_stmt (DECL_STRUCT_FUNCTION (current_function_decl),
				pp_buffer (buffer)->stream, stmt);
    }

  dump_implicit_edges (buffer, bb, indent, flags);
  pp_flush (buffer);
}


/* Dumps basic block BB to FILE with details described by FLAGS and
   indented by INDENT spaces.  */

void
gimple_dump_bb (FILE *file, basic_block bb, int indent, int flags)
{
  dump_gimple_bb_header (file, bb, indent, flags);
  if (bb->index >= NUM_FIXED_BLOCKS)
    {
      pretty_printer buffer;
      pp_needs_newline (&buffer) = true;
      buffer.buffer->stream = file;
      gimple_dump_bb_buff (&buffer, bb, indent, flags);
    }
  dump_gimple_bb_footer (file, bb, indent, flags);
}

/* Dumps basic block BB to pretty-printer PP with default dump flags and
   no indentation, for use as a label of a DOT graph record-node.
   ??? Should just use gimple_dump_bb_buff here, except that value profiling
   histogram dumping doesn't know about pretty-printers.  */

void
gimple_dump_bb_for_graph (pretty_printer *pp, basic_block bb)
{
  gimple_stmt_iterator gsi;

  pp_printf (pp, "<bb %d>:\n", bb->index);
  pp_write_text_as_dot_label_to_stream (pp, /*for_record=*/true);

  for (gsi = gsi_start_phis (bb); !gsi_end_p (gsi); gsi_next (&gsi))
    {
      gimple phi = gsi_stmt (gsi);
      if (!virtual_operand_p (gimple_phi_result (phi))
	  || (dump_flags & TDF_VOPS))
	{
	  pp_bar (pp);
	  pp_write_text_to_stream (pp);
	  pp_string (pp, "# ");
	  pp_gimple_stmt_1 (pp, phi, 0, dump_flags);
	  pp_newline (pp);
	  pp_write_text_as_dot_label_to_stream (pp, /*for_record=*/true);
	}
    }

  for (gsi = gsi_start_bb (bb); !gsi_end_p (gsi); gsi_next (&gsi))
    {
      gimple stmt = gsi_stmt (gsi);
      pp_bar (pp);
      pp_write_text_to_stream (pp);
      pp_gimple_stmt_1 (pp, stmt, 0, dump_flags);
      pp_newline (pp);
      pp_write_text_as_dot_label_to_stream (pp, /*for_record=*/true);
    }
  dump_implicit_edges (pp, bb, 0, dump_flags);
  pp_write_text_as_dot_label_to_stream (pp, /*for_record=*/true);
}
<|MERGE_RESOLUTION|>--- conflicted
+++ resolved
@@ -28,10 +28,6 @@
 #include "diagnostic.h"
 #include "gimple-pretty-print.h"
 #include "hashtab.h"
-<<<<<<< HEAD
-#include "tree-ssa.h"
-#include "dumpfile.h"	/* for dump_flags */
-=======
 #include "bitmap.h"
 #include "basic-block.h"
 #include "tree-ssa-alias.h"
@@ -39,7 +35,6 @@
 #include "tree-eh.h"
 #include "gimple-expr.h"
 #include "is-a.h"
->>>>>>> 66c14933
 #include "gimple.h"
 #include "gimple-iterator.h"
 #include "gimple-ssa.h"
@@ -1130,11 +1125,8 @@
 	case GF_OMP_FOR_KIND_SIMD:
 	  kind = " simd";
 	  break;
-<<<<<<< HEAD
-=======
 	case GF_OMP_FOR_KIND_CILKSIMD:
 	  kind = " cilksimd";
->>>>>>> 66c14933
 	case GF_OMP_FOR_KIND_DISTRIBUTE:
 	  kind = " distribute";
 	  break;
@@ -1166,12 +1158,9 @@
 	case GF_OMP_FOR_KIND_SIMD:
 	  pp_string (buffer, "#pragma omp simd");
 	  break;
-<<<<<<< HEAD
-=======
 	case GF_OMP_FOR_KIND_CILKSIMD:
 	  pp_string (buffer, "#pragma simd");
 	  break;
->>>>>>> 66c14933
 	case GF_OMP_FOR_KIND_DISTRIBUTE:
 	  pp_string (buffer, "#pragma omp distribute");
 	  break;
@@ -1758,11 +1747,7 @@
     {
       unsigned int align, misalign;
       struct ptr_info_def *pi = SSA_NAME_PTR_INFO (node);
-<<<<<<< HEAD
-      pp_string (buffer, "PT = ");
-=======
       pp_string (buffer, "# PT = ");
->>>>>>> 66c14933
       pp_points_to_solution (buffer, &pi->pt);
       newline_and_indent (buffer, spc);
       if (get_ptr_info_alignment (pi, &align, &misalign))
@@ -1775,19 +1760,11 @@
   if (!POINTER_TYPE_P (TREE_TYPE (node))
       && SSA_NAME_RANGE_INFO (node))
     {
-<<<<<<< HEAD
-      double_int min, max;
-      value_range_type range_type = get_range_info (node, &min, &max);
-
-      if (range_type == VR_VARYING)
-	pp_printf (buffer, "# RANGE  VR_VARYING");
-=======
       double_int min, max, nonzero_bits;
       value_range_type range_type = get_range_info (node, &min, &max);
 
       if (range_type == VR_VARYING)
 	pp_printf (buffer, "# RANGE VR_VARYING");
->>>>>>> 66c14933
       else if (range_type == VR_RANGE || range_type == VR_ANTI_RANGE)
 	{
 	  pp_printf (buffer, "# RANGE ");
@@ -1796,10 +1773,6 @@
 	  pp_printf (buffer, ", ");
 	  pp_double_int (buffer, max, TYPE_UNSIGNED (TREE_TYPE (node)));
 	  pp_printf (buffer, "]");
-<<<<<<< HEAD
-	  newline_and_indent (buffer, spc);
-	}
-=======
 	}
       nonzero_bits = get_nonzero_bits (node);
       if (nonzero_bits != double_int_minus_one
@@ -1814,25 +1787,17 @@
 	  pp_string (buffer, pp_buffer (buffer)->digit_buffer);
 	}
       newline_and_indent (buffer, spc);
->>>>>>> 66c14933
     }
 }
 
 
 /* Dump a PHI node PHI.  BUFFER, SPC and FLAGS are as in pp_gimple_stmt_1.
    The caller is responsible for calling pp_flush on BUFFER to finalize
-<<<<<<< HEAD
-   pretty printer.  */
-
-static void
-dump_gimple_phi (pretty_printer *buffer, gimple phi, int spc, int flags)
-=======
    pretty printer.  If COMMENT is true, print this after #.  */
 
 static void
 dump_gimple_phi (pretty_printer *buffer, gimple phi, int spc, bool comment,
 		 int flags)
->>>>>>> 66c14933
 {
   size_t i;
   tree lhs = gimple_phi_result (phi);
@@ -1840,12 +1805,9 @@
   if (flags & TDF_ALIAS)
     dump_ssaname_info (buffer, lhs, spc);
 
-<<<<<<< HEAD
-=======
   if (comment)
     pp_string (buffer, "# ");
 
->>>>>>> 66c14933
   if (flags & TDF_RAW)
     dump_gimple_fmt (buffer, spc, flags, "%G <%T, ", phi,
 		     gimple_phi_result (phi));
