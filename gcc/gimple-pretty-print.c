--- conflicted
+++ resolved
@@ -1530,8 +1530,6 @@
 	  pp_right_paren (buffer);
 	}
       dump_omp_clauses (buffer, gimple_omp_critical_clauses (gs), spc, flags);
-<<<<<<< HEAD
-=======
       if (!gimple_seq_empty_p (gimple_omp_body (gs)))
 	{
 	  newline_and_indent (buffer, spc + 2);
@@ -1557,7 +1555,6 @@
     {
       pp_string (buffer, "#pragma omp ordered");
       dump_omp_clauses (buffer, gimple_omp_ordered_clauses (gs), spc, flags);
->>>>>>> 2de2a2eb
       if (!gimple_seq_empty_p (gimple_omp_body (gs)))
 	{
 	  newline_and_indent (buffer, spc + 2);
