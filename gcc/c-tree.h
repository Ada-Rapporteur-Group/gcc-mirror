/* Definitions for C parsing and type checking.
   Copyright (C) 1987, 1993, 1994, 1995, 1997, 1998,
   1999, 2000, 2001, 2002, 2003, 2004, 2005, 2007, 2008, 2009
   Free Software Foundation, Inc.

This file is part of GCC.

GCC is free software; you can redistribute it and/or modify it under
the terms of the GNU General Public License as published by the Free
Software Foundation; either version 3, or (at your option) any later
version.

GCC is distributed in the hope that it will be useful, but WITHOUT ANY
WARRANTY; without even the implied warranty of MERCHANTABILITY or
FITNESS FOR A PARTICULAR PURPOSE.  See the GNU General Public License
for more details.

You should have received a copy of the GNU General Public License
along with GCC; see the file COPYING3.  If not see
<http://www.gnu.org/licenses/>.  */

#ifndef GCC_C_TREE_H
#define GCC_C_TREE_H

#include "c-common.h"
#include "toplev.h"
#include "diagnostic.h"

/* struct lang_identifier is private to c-decl.c, but langhooks.c needs to
   know how big it is.  This is sanity-checked in c-decl.c.  */
#define C_SIZEOF_STRUCT_LANG_IDENTIFIER \
  (sizeof (struct c_common_identifier) + 3 * sizeof (void *))

/* Language-specific declaration information.  */

struct GTY(()) lang_decl {
  char dummy;
};

/* In a RECORD_TYPE or UNION_TYPE, nonzero if any component is read-only.  */
#define C_TYPE_FIELDS_READONLY(TYPE) TREE_LANG_FLAG_1 (TYPE)

/* In a RECORD_TYPE or UNION_TYPE, nonzero if any component is volatile.  */
#define C_TYPE_FIELDS_VOLATILE(TYPE) TREE_LANG_FLAG_2 (TYPE)

/* In a RECORD_TYPE or UNION_TYPE or ENUMERAL_TYPE
   nonzero if the definition of the type has already started.  */
#define C_TYPE_BEING_DEFINED(TYPE) TYPE_LANG_FLAG_0 (TYPE)

/* In an incomplete RECORD_TYPE or UNION_TYPE, a list of variable
   declarations whose type would be completed by completing that type.  */
#define C_TYPE_INCOMPLETE_VARS(TYPE) TYPE_VFIELD (TYPE)

/* In an IDENTIFIER_NODE, nonzero if this identifier is actually a
   keyword.  C_RID_CODE (node) is then the RID_* value of the keyword,
   and C_RID_YYCODE is the token number wanted by Yacc.  */
#define C_IS_RESERVED_WORD(ID) TREE_LANG_FLAG_0 (ID)

struct GTY(()) lang_type {
  /* In a RECORD_TYPE, a sorted array of the fields of the type.  */
  struct sorted_fields_type * GTY ((reorder ("resort_sorted_fields"))) s;
  /* In an ENUMERAL_TYPE, the min and max values.  */
  tree enum_min;
  tree enum_max;
  /* In a RECORD_TYPE, information specific to Objective-C, such
     as a list of adopted protocols or a pointer to a corresponding
     @interface.  See objc/objc-act.h for details.  */
  tree objc_info;
};

/* Record whether a type or decl was written with nonconstant size.
   Note that TYPE_SIZE may have simplified to a constant.  */
#define C_TYPE_VARIABLE_SIZE(TYPE) TYPE_LANG_FLAG_1 (TYPE)
#define C_DECL_VARIABLE_SIZE(TYPE) DECL_LANG_FLAG_0 (TYPE)

/* Record whether a type is defined inside a struct or union type.
   This is used for -Wc++-compat. */
#define C_TYPE_DEFINED_IN_STRUCT(TYPE) TYPE_LANG_FLAG_2 (TYPE)

/* Record whether a typedef for type `int' was actually `signed int'.  */
#define C_TYPEDEF_EXPLICITLY_SIGNED(EXP) DECL_LANG_FLAG_1 (EXP)

/* For a FUNCTION_DECL, nonzero if it was defined without an explicit
   return type.  */
#define C_FUNCTION_IMPLICIT_INT(EXP) DECL_LANG_FLAG_1 (EXP)

/* For a FUNCTION_DECL, nonzero if it was an implicit declaration.  */
#define C_DECL_IMPLICIT(EXP) DECL_LANG_FLAG_2 (EXP)

/* For FUNCTION_DECLs, evaluates true if the decl is built-in but has
   been declared.  */
#define C_DECL_DECLARED_BUILTIN(EXP)		\
  DECL_LANG_FLAG_3 (FUNCTION_DECL_CHECK (EXP))

/* For FUNCTION_DECLs, evaluates true if the decl is built-in, has a
   built-in prototype and does not have a non-built-in prototype.  */
#define C_DECL_BUILTIN_PROTOTYPE(EXP)		\
  DECL_LANG_FLAG_6 (FUNCTION_DECL_CHECK (EXP))

/* Record whether a decl was declared register.  This is strictly a
   front-end flag, whereas DECL_REGISTER is used for code generation;
   they may differ for structures with volatile fields.  */
#define C_DECL_REGISTER(EXP) DECL_LANG_FLAG_4 (EXP)

/* Record whether a decl was used in an expression anywhere except an
   unevaluated operand of sizeof / typeof / alignof.  This is only
   used for functions declared static but not defined, though outside
   sizeof and typeof it is set for other function decls as well.  */
#define C_DECL_USED(EXP) DECL_LANG_FLAG_5 (FUNCTION_DECL_CHECK (EXP))

/* Record whether a variable has been declared threadprivate by
   #pragma omp threadprivate.  */
#define C_DECL_THREADPRIVATE_P(DECL) DECL_LANG_FLAG_3 (VAR_DECL_CHECK (DECL))

/* Nonzero for a decl which either doesn't exist or isn't a prototype.
   N.B. Could be simplified if all built-in decls had complete prototypes
   (but this is presently difficult because some of them need FILE*).  */
#define C_DECL_ISNT_PROTOTYPE(EXP)			\
       (EXP == 0					\
	|| (TYPE_ARG_TYPES (TREE_TYPE (EXP)) == 0	\
	    && !DECL_BUILT_IN (EXP)))

/* For FUNCTION_TYPE, a hidden list of types of arguments.  The same as
   TYPE_ARG_TYPES for functions with prototypes, but created for functions
   without prototypes.  */
#define TYPE_ACTUAL_ARG_TYPES(NODE) TYPE_LANG_SLOT_1 (NODE)

/* For a CONSTRUCTOR, whether some initializer contains a
   subexpression meaning it is not a constant expression.  */
#define CONSTRUCTOR_NON_CONST(EXPR) TREE_LANG_FLAG_1 (CONSTRUCTOR_CHECK (EXPR))

/* Record parser information about an expression that is irrelevant
   for code generation alongside a tree representing its value.  */
struct c_expr
{
  /* The value of the expression.  */
  tree value;
  /* Record the original unary/binary operator of an expression, which may
     have been changed by fold, STRING_CST for unparenthesized string
     constants, C_MAYBE_CONST_EXPR for __builtin_constant_p calls
     (even if parenthesized), for subexpressions, and for non-constant
     initializers, or ERROR_MARK for other expressions (including
     parenthesized expressions).  */
  enum tree_code original_code;
  /* If not NULL, the original type of an expression.  This will
     differ from the type of the value field for an enum constant.
     The type of an enum constant is a plain integer type, but this
     field will be the enum type.  */
  tree original_type;
};

/* A kind of type specifier.  Note that this information is currently
   only used to distinguish tag definitions, tag references and typeof
   uses.  */
enum c_typespec_kind {
  /* A reserved keyword type specifier.  */
  ctsk_resword,
  /* A reference to a tag, previously declared, such as "struct foo".
     This includes where the previous declaration was as a different
     kind of tag, in which case this is only valid if shadowing that
     tag in an inner scope.  */
  ctsk_tagref,
  /* A reference to a tag, not previously declared in a visible
     scope.  */
  ctsk_tagfirstref,
  /* A definition of a tag such as "struct foo { int a; }".  */
  ctsk_tagdef,
  /* A typedef name.  */
  ctsk_typedef,
  /* An ObjC-specific kind of type specifier.  */
  ctsk_objc,
  /* A typeof specifier.  */
  ctsk_typeof
};

/* A type specifier: this structure is created in the parser and
   passed to declspecs_add_type only.  */
struct c_typespec {
  /* What kind of type specifier this is.  */
  enum c_typespec_kind kind;
  /* The specifier itself.  */
  tree spec;
  /* An expression to be evaluated before the type specifier, in the
     case of typeof specifiers, or NULL otherwise or if no such
     expression is required for a particular typeof specifier.  In
     particular, when typeof is applied to an expression of variably
     modified type, that expression must be evaluated in order to
     determine array sizes that form part of the type, but the
     expression itself (as opposed to the array sizes) forms no part
     of the type and so needs to be recorded separately.  */
  tree expr;
  /* Whether the expression has operands suitable for use in constant
     expressions.  */
  bool expr_const_operands;
};

/* A storage class specifier.  */
enum c_storage_class {
  csc_none,
  csc_auto,
  csc_extern,
  csc_register,
  csc_static,
  csc_typedef
};

/* A type specifier keyword "void", "_Bool", "char", "int", "float",
   "double", "_Decimal32", "_Decimal64", "_Decimal128", "_Fract", "_Accum",
   or none of these.  */
enum c_typespec_keyword {
  cts_none,
  cts_void,
  cts_bool,
  cts_char,
  cts_int,
  cts_float,
  cts_double,
  cts_dfloat32,
  cts_dfloat64,
  cts_dfloat128,
  cts_fract,
  cts_accum
};

/* A sequence of declaration specifiers in C.  */
struct c_declspecs {
  /* The type specified, if a single type specifier such as a struct,
     union or enum specifier, typedef name or typeof specifies the
     whole type, or NULL_TREE if none or a keyword such as "void" or
     "char" is used.  Does not include qualifiers.  */
  tree type;
  /* Any expression to be evaluated before the type, from a typeof
     specifier.  */
  tree expr;
  /* The attributes from a typedef decl.  */
  tree decl_attr;
  /* When parsing, the attributes.  Outside the parser, this will be
     NULL; attributes (possibly from multiple lists) will be passed
     separately.  */
  tree attrs;
  /* Any type specifier keyword used such as "int", not reflecting
     modifiers such as "short", or cts_none if none.  */
  enum c_typespec_keyword typespec_word;
  /* The storage class specifier, or csc_none if none.  */
  enum c_storage_class storage_class;
  /* Whether any expressions in typeof specifiers may appear in
     constant expressions.  */
  BOOL_BITFIELD expr_const_operands : 1;
  /* Whether any declaration specifiers have been seen at all.  */
  BOOL_BITFIELD declspecs_seen_p : 1;
  /* Whether a type specifier has been seen.  */
  BOOL_BITFIELD type_seen_p : 1;
  /* Whether something other than a storage class specifier or
     attribute has been seen.  This is used to warn for the
     obsolescent usage of storage class specifiers other than at the
     start of the list.  (Doing this properly would require function
     specifiers to be handled separately from storage class
     specifiers.)  */
  BOOL_BITFIELD non_sc_seen_p : 1;
  /* Whether the type is specified by a typedef or typeof name.  */
  BOOL_BITFIELD typedef_p : 1;
  /* Whether a struct, union or enum type either had its content
     defined by a type specifier in the list or was the first visible
     declaration of its tag.  */
  BOOL_BITFIELD tag_defined_p : 1;
  /* Whether the type is explicitly "signed" or specified by a typedef
     whose type is explicitly "signed".  */
  BOOL_BITFIELD explicit_signed_p : 1;
  /* Whether the specifiers include a deprecated typedef.  */
  BOOL_BITFIELD deprecated_p : 1;
  /* Whether the type defaulted to "int" because there were no type
     specifiers.  */
  BOOL_BITFIELD default_int_p;
  /* Whether "long" was specified.  */
  BOOL_BITFIELD long_p : 1;
  /* Whether "long" was specified more than once.  */
  BOOL_BITFIELD long_long_p : 1;
  /* Whether "short" was specified.  */
  BOOL_BITFIELD short_p : 1;
  /* Whether "signed" was specified.  */
  BOOL_BITFIELD signed_p : 1;
  /* Whether "unsigned" was specified.  */
  BOOL_BITFIELD unsigned_p : 1;
  /* Whether "complex" was specified.  */
  BOOL_BITFIELD complex_p : 1;
  /* Whether "inline" was specified.  */
  BOOL_BITFIELD inline_p : 1;
  /* Whether "__thread" was specified.  */
  BOOL_BITFIELD thread_p : 1;
  /* Whether "const" was specified.  */
  BOOL_BITFIELD const_p : 1;
  /* Whether "volatile" was specified.  */
  BOOL_BITFIELD volatile_p : 1;
  /* Whether "restrict" was specified.  */
  BOOL_BITFIELD restrict_p : 1;
  /* Whether "_Sat" was specified.  */
  BOOL_BITFIELD saturating_p : 1;
};

/* The various kinds of declarators in C.  */
enum c_declarator_kind {
  /* An identifier.  */
  cdk_id,
  /* A function.  */
  cdk_function,
  /* An array.  */
  cdk_array,
  /* A pointer.  */
  cdk_pointer,
  /* Parenthesized declarator with nested attributes.  */
  cdk_attrs
};

/* Information about the parameters in a function declarator.  */
struct c_arg_info {
  /* A list of parameter decls.  */
  tree parms;
  /* A list of structure, union and enum tags defined.  */
  tree tags;
  /* A list of argument types to go in the FUNCTION_TYPE.  */
  tree types;
  /* A list of non-parameter decls (notably enumeration constants)
     defined with the parameters.  */
  tree others;
  /* A list of VLA sizes from the parameters.  In a function
     definition, these are used to ensure that side-effects in sizes
     of arrays converted to pointers (such as a parameter int i[n++])
     take place; otherwise, they are ignored.  */
  tree pending_sizes;
  /* True when these arguments had [*].  */
  BOOL_BITFIELD had_vla_unspec : 1;
};

/* A declarator.  */
struct c_declarator {
  /* The kind of declarator.  */
  enum c_declarator_kind kind;
  /* Except for cdk_id, the contained declarator.  For cdk_id, NULL.  */
  struct c_declarator *declarator;
  location_t id_loc; /* Currently only set for cdk_id, cdk_array. */
  union {
    /* For identifiers, an IDENTIFIER_NODE or NULL_TREE if an abstract
       declarator.  */
    tree id;
    /* For functions.  */
    struct c_arg_info *arg_info;
    /* For arrays.  */
    struct {
      /* The array dimension, or NULL for [] and [*].  */
      tree dimen;
      /* The qualifiers inside [].  */
      int quals;
      /* The attributes (currently ignored) inside [].  */
      tree attrs;
      /* Whether [static] was used.  */
      BOOL_BITFIELD static_p : 1;
      /* Whether [*] was used.  */
      BOOL_BITFIELD vla_unspec_p : 1;
    } array;
    /* For pointers, the qualifiers on the pointer type.  */
    int pointer_quals;
    /* For attributes.  */
    tree attrs;
  } u;
};

/* A type name.  */
struct c_type_name {
  /* The declaration specifiers.  */
  struct c_declspecs *specs;
  /* The declarator.  */
  struct c_declarator *declarator;
};

/* A parameter.  */
struct c_parm {
  /* The declaration specifiers, minus any prefix attributes.  */
  struct c_declspecs *specs;
  /* The attributes.  */
  tree attrs;
  /* The declarator.  */
  struct c_declarator *declarator;
};

/* Save and restore the variables in this file and elsewhere
   that keep track of the progress of compilation of the current function.
   Used for nested functions.  */

struct GTY(()) language_function {
  struct c_language_function base;
  tree x_break_label;
  tree x_cont_label;
  struct c_switch * GTY((skip)) x_switch_stack;
  struct c_arg_info * GTY((skip)) arg_info;
  int returns_value;
  int returns_null;
  int returns_abnormally;
  int warn_about_return_type;
};

/* Used when parsing an enum.  Initialized by start_enum.  */
struct c_enum_contents
{
  /* While defining an enum type, this is 1 plus the last enumerator
     constant value.  */
  tree enum_next_value;

  /* Nonzero means that there was overflow computing enum_next_value.  */
  int enum_overflow;
};

/* A type of reference to a static identifier in an inline
   function.  */
enum c_inline_static_type {
  /* Identifier with internal linkage used in function that may be an
     inline definition (i.e., file-scope static).  */
  csi_internal,
  /* Modifiable object with static storage duration defined in
     function that may be an inline definition (i.e., local
     static).  */
  csi_modifiable
};


/* in c-parser.c */
extern void c_parse_init (void);

/* in c-aux-info.c */
extern void gen_aux_info_record (tree, int, int, int);

/* in c-decl.c */
struct c_spot_bindings;
struct c_struct_parse_info;
extern struct obstack parser_obstack;
extern tree c_break_label;
extern tree c_cont_label;

extern int global_bindings_p (void);
extern void push_scope (void);
extern tree pop_scope (void);
extern void c_bindings_start_stmt_expr (struct c_spot_bindings *);
extern void c_bindings_end_stmt_expr (struct c_spot_bindings *);

extern void record_inline_static (location_t, tree, tree,
				  enum c_inline_static_type);
extern void c_init_decl_processing (void);
extern void c_dup_lang_specific_decl (tree);
extern void c_print_identifier (FILE *, tree, int);
extern int quals_from_declspecs (const struct c_declspecs *);
extern struct c_declarator *build_array_declarator (location_t, tree,
    						    struct c_declspecs *,
						    bool, bool);
extern tree build_enumerator (location_t, struct c_enum_contents *, tree, tree);
extern tree check_for_loop_decls (location_t);
extern void mark_forward_parm_decls (void);
extern void declare_parm_level (void);
extern void undeclared_variable (location_t, tree);
extern tree lookup_label_for_goto (location_t, tree);
extern tree declare_label (tree);
extern tree define_label (location_t, tree);
extern struct c_spot_bindings *c_get_switch_bindings (void);
extern void c_release_switch_bindings (struct c_spot_bindings *);
extern bool c_check_switch_jump_warnings (struct c_spot_bindings *,
					  location_t, location_t);
extern void c_maybe_initialize_eh (void);
<<<<<<< HEAD
extern void finish_decl (tree, tree, tree, tree);
=======
extern void finish_decl (tree, location_t, tree, tree, tree);
>>>>>>> 42a9ba1d
extern tree finish_enum (tree, tree, tree);
extern void finish_function (void);
extern tree finish_struct (location_t, tree, tree, tree,
			   struct c_struct_parse_info *);
extern struct c_arg_info *get_parm_info (bool);
extern tree grokfield (location_t, struct c_declarator *,
		       struct c_declspecs *, tree, tree *);
extern tree groktypename (struct c_type_name *, tree *, bool *);
extern tree grokparm (const struct c_parm *);
extern tree implicitly_declare (location_t, tree);
extern void keep_next_level (void);
extern void pending_xref_error (void);
extern void c_push_function_context (void);
extern void c_pop_function_context (void);
extern void push_parm_decl (const struct c_parm *);
extern struct c_declarator *set_array_declarator_inner (struct c_declarator *,
							struct c_declarator *);
extern tree c_builtin_function (tree);
extern tree c_builtin_function_ext_scope (tree);
extern void shadow_tag (const struct c_declspecs *);
extern void shadow_tag_warned (const struct c_declspecs *, int);
extern tree start_enum (location_t, struct c_enum_contents *, tree);
extern int  start_function (struct c_declspecs *, struct c_declarator *, tree);
extern tree start_decl (struct c_declarator *, struct c_declspecs *, bool,
			tree);
extern tree start_struct (location_t, enum tree_code, tree,
			  struct c_struct_parse_info **);
extern void store_parm_decls (void);
extern void store_parm_decls_from (struct c_arg_info *);
extern tree xref_tag (enum tree_code, tree);
extern struct c_typespec parser_xref_tag (location_t, enum tree_code, tree);
extern int c_expand_decl (tree);
extern struct c_parm *build_c_parm (struct c_declspecs *, tree,
				    struct c_declarator *);
extern struct c_declarator *build_attrs_declarator (tree,
						    struct c_declarator *);
extern struct c_declarator *build_function_declarator (struct c_arg_info *,
						       struct c_declarator *);
extern struct c_declarator *build_id_declarator (tree);
extern struct c_declarator *make_pointer_declarator (struct c_declspecs *,
						     struct c_declarator *);
extern struct c_declspecs *build_null_declspecs (void);
extern struct c_declspecs *declspecs_add_qual (struct c_declspecs *, tree);
extern struct c_declspecs *declspecs_add_type (location_t,
					       struct c_declspecs *,
					       struct c_typespec);
extern struct c_declspecs *declspecs_add_scspec (struct c_declspecs *, tree);
extern struct c_declspecs *declspecs_add_attrs (struct c_declspecs *, tree);
extern struct c_declspecs *finish_declspecs (struct c_declspecs *);

/* in c-objc-common.c */
extern bool c_objc_common_init (void);
extern bool c_missing_noreturn_ok_p (tree);
extern bool c_warn_unused_global_decl (const_tree);
extern void c_initialize_diagnostics (diagnostic_context *);
extern bool c_vla_unspec_p (tree x, tree fn);

#define c_build_type_variant(TYPE, CONST_P, VOLATILE_P)		  \
  c_build_qualified_type ((TYPE),				  \
			  ((CONST_P) ? TYPE_QUAL_CONST : 0) |	  \
			  ((VOLATILE_P) ? TYPE_QUAL_VOLATILE : 0))

/* in c-typeck.c */
extern bool in_late_binary_op;
extern int in_alignof;
extern int in_sizeof;
extern int in_typeof;

extern struct c_switch *c_switch_stack;

extern tree c_objc_common_truthvalue_conversion (location_t, tree);
extern tree require_complete_type (tree);
extern int same_translation_unit_p (const_tree, const_tree);
extern int comptypes (tree, tree);
extern bool c_vla_type_p (const_tree);
extern bool c_mark_addressable (tree);
extern void c_incomplete_type_error (const_tree, const_tree);
extern tree c_type_promotes_to (tree);
extern struct c_expr default_function_array_conversion (location_t,
    							struct c_expr);
extern tree composite_type (tree, tree);
<<<<<<< HEAD
extern tree build_component_ref (tree, tree);
extern tree build_array_ref (tree, tree, location_t);
extern tree build_external_ref (tree, int, location_t, tree *);
=======
extern tree build_component_ref (location_t, tree, tree);
extern tree build_array_ref (location_t, tree, tree);
extern tree build_external_ref (location_t, tree, int, tree *);
>>>>>>> 42a9ba1d
extern void pop_maybe_used (bool);
extern struct c_expr c_expr_sizeof_expr (location_t, struct c_expr);
extern struct c_expr c_expr_sizeof_type (location_t, struct c_type_name *);
extern struct c_expr parser_build_unary_op (location_t, enum tree_code,
    					    struct c_expr);
extern struct c_expr parser_build_binary_op (location_t, 
    					     enum tree_code, struct c_expr,
					     struct c_expr);
<<<<<<< HEAD
extern tree build_conditional_expr (tree, bool, tree, tree);
extern tree build_compound_expr (tree, tree);
extern tree c_cast_expr (struct c_type_name *, tree);
extern tree build_c_cast (tree, tree);
extern void store_init_value (tree, tree, tree);
=======
extern tree build_conditional_expr (location_t, tree, bool, tree, tree,
				    tree, tree);
extern tree build_compound_expr (location_t, tree, tree);
extern tree c_cast_expr (location_t, struct c_type_name *, tree);
extern tree build_c_cast (location_t, tree, tree);
extern void store_init_value (location_t, tree, tree, tree);
>>>>>>> 42a9ba1d
extern void error_init (const char *);
extern void pedwarn_init (location_t, int opt, const char *);
extern void maybe_warn_string_init (tree, struct c_expr);
extern void start_init (tree, tree, int);
extern void finish_init (void);
extern void really_start_incremental_init (tree);
extern void push_init_level (int);
extern struct c_expr pop_init_level (int);
extern void set_init_index (tree, tree);
extern void set_init_label (tree);
extern void process_init_element (struct c_expr, bool);
<<<<<<< HEAD
extern tree build_compound_literal (tree, tree, bool);
extern tree c_start_case (tree);
=======
extern tree build_compound_literal (location_t, tree, tree, bool);
extern void check_compound_literal_type (location_t, struct c_type_name *);
extern tree c_start_case (location_t, location_t, tree);
>>>>>>> 42a9ba1d
extern void c_finish_case (tree);
extern tree build_asm_expr (location_t, tree, tree, tree, tree, bool);
extern tree build_asm_stmt (tree, tree);
extern int c_types_compatible_p (tree, tree);
extern tree c_begin_compound_stmt (bool);
extern tree c_end_compound_stmt (location_t, tree, bool);
extern void c_finish_if_stmt (location_t, tree, tree, tree, bool);
extern void c_finish_loop (location_t, tree, tree, tree, tree, tree, bool);
extern tree c_begin_stmt_expr (void);
<<<<<<< HEAD
extern tree c_finish_stmt_expr (tree);
extern tree c_process_expr_stmt (tree);
extern tree c_finish_expr_stmt (tree);
extern tree c_finish_return (tree, tree);
extern tree c_finish_bc_stmt (tree *, bool);
extern tree c_finish_goto_label (tree);
extern tree c_finish_goto_ptr (tree);
extern void c_begin_vm_scope (unsigned int);
extern void c_end_vm_scope (unsigned int);
=======
extern tree c_finish_stmt_expr (location_t, tree);
extern tree c_process_expr_stmt (location_t, tree);
extern tree c_finish_expr_stmt (location_t, tree);
extern tree c_finish_return (location_t, tree, tree);
extern tree c_finish_bc_stmt (location_t, tree *, bool);
extern tree c_finish_goto_label (location_t, tree);
extern tree c_finish_goto_ptr (location_t, tree);
>>>>>>> 42a9ba1d
extern tree c_expr_to_decl (tree, bool *, bool *);
extern tree c_begin_omp_parallel (void);
extern tree c_finish_omp_parallel (location_t, tree, tree);
extern tree c_begin_omp_task (void);
extern tree c_finish_omp_task (location_t, tree, tree);
extern tree c_finish_omp_clauses (tree);
extern tree c_build_va_arg (location_t, tree, tree);

/* Set to 0 at beginning of a function definition, set to 1 if
   a return statement that specifies a return value is seen.  */

extern int current_function_returns_value;

/* Set to 0 at beginning of a function definition, set to 1 if
   a return statement with no argument is seen.  */

extern int current_function_returns_null;

/* Set to 0 at beginning of a function definition, set to 1 if
   a call to a noreturn function is seen.  */

extern int current_function_returns_abnormally;

/* Nonzero means we are reading code that came from a system header file.  */

extern int system_header_p;

/* True means global_bindings_p should return false even if the scope stack
   says we are in file scope.  */

extern bool c_override_global_bindings_to_false;

/* True means we've initialized exception handling.  */
extern bool c_eh_initialized_p;

/* In c-decl.c */
extern void c_finish_incomplete_decl (tree);
extern void c_write_global_declarations (void);

/* In order for the format checking to accept the C frontend
   diagnostic framework extensions, you must include this file before
   toplev.h, not after.  */
#if GCC_VERSION >= 4001
#define ATTRIBUTE_GCC_CDIAG(m, n) __attribute__ ((__format__ (GCC_DIAG_STYLE, m ,n))) ATTRIBUTE_NONNULL(m)
#else
#define ATTRIBUTE_GCC_CDIAG(m, n) ATTRIBUTE_NONNULL(m)
#endif

extern void pedwarn_c90 (location_t, int opt, const char *, ...) ATTRIBUTE_GCC_CDIAG(3,4);
extern void pedwarn_c99 (location_t, int opt, const char *, ...) ATTRIBUTE_GCC_CDIAG(3,4);

extern bool c_cpp_error (cpp_reader *, int, location_t, unsigned int,
			 const char *, va_list *)
     ATTRIBUTE_GCC_CDIAG(5,0);

#endif /* ! GCC_C_TREE_H */<|MERGE_RESOLUTION|>--- conflicted
+++ resolved
@@ -464,11 +464,7 @@
 extern bool c_check_switch_jump_warnings (struct c_spot_bindings *,
 					  location_t, location_t);
 extern void c_maybe_initialize_eh (void);
-<<<<<<< HEAD
-extern void finish_decl (tree, tree, tree, tree);
-=======
 extern void finish_decl (tree, location_t, tree, tree, tree);
->>>>>>> 42a9ba1d
 extern tree finish_enum (tree, tree, tree);
 extern void finish_function (void);
 extern tree finish_struct (location_t, tree, tree, tree,
@@ -550,15 +546,9 @@
 extern struct c_expr default_function_array_conversion (location_t,
     							struct c_expr);
 extern tree composite_type (tree, tree);
-<<<<<<< HEAD
-extern tree build_component_ref (tree, tree);
-extern tree build_array_ref (tree, tree, location_t);
-extern tree build_external_ref (tree, int, location_t, tree *);
-=======
 extern tree build_component_ref (location_t, tree, tree);
 extern tree build_array_ref (location_t, tree, tree);
 extern tree build_external_ref (location_t, tree, int, tree *);
->>>>>>> 42a9ba1d
 extern void pop_maybe_used (bool);
 extern struct c_expr c_expr_sizeof_expr (location_t, struct c_expr);
 extern struct c_expr c_expr_sizeof_type (location_t, struct c_type_name *);
@@ -567,20 +557,12 @@
 extern struct c_expr parser_build_binary_op (location_t, 
     					     enum tree_code, struct c_expr,
 					     struct c_expr);
-<<<<<<< HEAD
-extern tree build_conditional_expr (tree, bool, tree, tree);
-extern tree build_compound_expr (tree, tree);
-extern tree c_cast_expr (struct c_type_name *, tree);
-extern tree build_c_cast (tree, tree);
-extern void store_init_value (tree, tree, tree);
-=======
 extern tree build_conditional_expr (location_t, tree, bool, tree, tree,
 				    tree, tree);
 extern tree build_compound_expr (location_t, tree, tree);
 extern tree c_cast_expr (location_t, struct c_type_name *, tree);
 extern tree build_c_cast (location_t, tree, tree);
 extern void store_init_value (location_t, tree, tree, tree);
->>>>>>> 42a9ba1d
 extern void error_init (const char *);
 extern void pedwarn_init (location_t, int opt, const char *);
 extern void maybe_warn_string_init (tree, struct c_expr);
@@ -592,14 +574,9 @@
 extern void set_init_index (tree, tree);
 extern void set_init_label (tree);
 extern void process_init_element (struct c_expr, bool);
-<<<<<<< HEAD
-extern tree build_compound_literal (tree, tree, bool);
-extern tree c_start_case (tree);
-=======
 extern tree build_compound_literal (location_t, tree, tree, bool);
 extern void check_compound_literal_type (location_t, struct c_type_name *);
 extern tree c_start_case (location_t, location_t, tree);
->>>>>>> 42a9ba1d
 extern void c_finish_case (tree);
 extern tree build_asm_expr (location_t, tree, tree, tree, tree, bool);
 extern tree build_asm_stmt (tree, tree);
@@ -609,17 +586,6 @@
 extern void c_finish_if_stmt (location_t, tree, tree, tree, bool);
 extern void c_finish_loop (location_t, tree, tree, tree, tree, tree, bool);
 extern tree c_begin_stmt_expr (void);
-<<<<<<< HEAD
-extern tree c_finish_stmt_expr (tree);
-extern tree c_process_expr_stmt (tree);
-extern tree c_finish_expr_stmt (tree);
-extern tree c_finish_return (tree, tree);
-extern tree c_finish_bc_stmt (tree *, bool);
-extern tree c_finish_goto_label (tree);
-extern tree c_finish_goto_ptr (tree);
-extern void c_begin_vm_scope (unsigned int);
-extern void c_end_vm_scope (unsigned int);
-=======
 extern tree c_finish_stmt_expr (location_t, tree);
 extern tree c_process_expr_stmt (location_t, tree);
 extern tree c_finish_expr_stmt (location_t, tree);
@@ -627,7 +593,6 @@
 extern tree c_finish_bc_stmt (location_t, tree *, bool);
 extern tree c_finish_goto_label (location_t, tree);
 extern tree c_finish_goto_ptr (location_t, tree);
->>>>>>> 42a9ba1d
 extern tree c_expr_to_decl (tree, bool *, bool *);
 extern tree c_begin_omp_parallel (void);
 extern tree c_finish_omp_parallel (location_t, tree, tree);
