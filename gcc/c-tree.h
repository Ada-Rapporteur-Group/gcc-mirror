--- conflicted
+++ resolved
@@ -23,10 +23,6 @@
 #define GCC_C_TREE_H
 
 #include "c-family/c-common.h"
-<<<<<<< HEAD
-#include "toplev.h"
-=======
->>>>>>> 155d23aa
 #include "diagnostic.h"
 
 /* struct lang_identifier is private to c-decl.c, but langhooks.c needs to
@@ -267,23 +263,17 @@
      NULL; attributes (possibly from multiple lists) will be passed
      separately.  */
   tree attrs;
-<<<<<<< HEAD
   /* For UPC, this is the blocking factor (layout qualifier).
      For example, shared [10] int x;  */
   tree upc_layout_qualifier;
-=======
->>>>>>> 155d23aa
   /* The storage class specifier, or csc_none if none.  */
   enum c_storage_class storage_class;
   /* Any type specifier keyword used such as "int", not reflecting
      modifiers such as "short", or cts_none if none.  */
   ENUM_BITFIELD (c_typespec_keyword) typespec_word : 8;
-<<<<<<< HEAD
-=======
   /* The kind of type specifier if one has been seen, ctsk_none
      otherwise.  */
   ENUM_BITFIELD (c_typespec_kind) typespec_kind : 3;
->>>>>>> 155d23aa
   /* Whether any expressions in typeof specifiers may appear in
      constant expressions.  */
   BOOL_BITFIELD expr_const_operands : 1;
