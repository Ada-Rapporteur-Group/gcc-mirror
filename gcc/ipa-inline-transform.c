--- conflicted
+++ resolved
@@ -210,20 +210,17 @@
   struct cgraph_node *to = NULL;
   struct cgraph_edge *curr = e;
   struct cgraph_node *callee = cgraph_function_or_thunk_node (e->callee, NULL);
-<<<<<<< HEAD
   struct cgraph_node *resolved_target = callee;
+  bool new_edges_found = false;
 
   /* Skip fake edge.  */
   if (L_IPO_COMP_MODE && !e->call_stmt)
     return false;
-=======
-  bool new_edges_found = false;
 
 #ifdef ENABLE_CHECKING
   int estimated_growth = estimate_edge_growth (e);
   bool predicated = inline_edge_summary (e)->predicate != NULL;
 #endif
->>>>>>> 40acbb11
 
   /* Don't inline inlined edges.  */
   gcc_assert (e->inline_failed);
@@ -244,7 +241,7 @@
       struct cgraph_node *alias = e->callee, *next_alias;
 
       if (L_IPO_COMP_MODE && cgraph_pre_profiling_inlining_done)
-        resolved_target = cgraph_lipo_get_resolved_node (callee->decl);
+        resolved_target = cgraph_lipo_get_resolved_node (callee->symbol.decl);
       cgraph_redirect_edge_callee (e, resolved_target);
       while (alias && alias != callee)
 	{
