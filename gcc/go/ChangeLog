<<<<<<< HEAD
=======
2013-03-22  Release Manager

	* GCC 4.8.0 released.

>>>>>>> 43bd423a
2013-01-16  Shenghou Ma  <minux.ma@gmail.com>

	* gospec.c: pass -u pthread_create to linker when static linking.

2012-12-21  Ian Lance Taylor  <iant@google.com>

	PR bootstrap/54659
	* go-system.h: Don't include <cstdio>.

2012-12-18  Ian Lance Taylor  <iant@google.com>

	PR go/55201
	* gospec.c: Revert last patch.

2012-12-18  Andreas Schwab  <schwab@linux-m68k.org>

	PR go/55201
	* gospec.c (LIBATOMIC): Define.
	(LIBATOMIC_PROFILE): Define.
	(lang_specific_driver): Add LIBATOMIC[_PROFILE] option.

2012-11-29  Ian Lance Taylor  <iant@google.com>

	* go-gcc.cc: Include "output.h".
	(global_variable): Add is_unique_section parameter.
	(global_variable_set_init): Adjust unique section if necessary.
	* Make-lang.in (go/go-gcc.o): Add dependency on output.h.

2012-11-17  Diego Novillo  <dnovillo@google.com>

	Adjust for new vec API (http://gcc.gnu.org/wiki/cxx-conversion/cxx-vec)

	* go-lang.c: Use new vec API in vec.h.

2012-11-16  Ian Lance Taylor  <iant@google.com>

	* Make-lang.in (gccgo$(exeext)): Add + at start of command.
	(go1$(exeext)): Likewise.

2012-10-30  Ian Lance Taylor  <iant@google.com>

	* lang.opt (-fgo-relative-import-path): New option.
	* go-lang.c (go_relative_import_path): New static variable.
	(go_langhook_init): Pass go_relative_import_path to
	go_create_gogo.
	(go_langhook_handle_option): Handle -fgo-relative-import-path.
	* go-c.h (go_create_gogo): Update declaration.
	* gccgo.texi (Invoking gccgo): Document
	-fgo-relative-import-path.

2012-09-17  Ian Lance Taylor  <iant@google.com>

	* config-lang.in (target_libs): Add target-libbacktrace.

2012-09-16  Ian Lance Taylor  <iant@google.com>

	* Make-lang.in (go/gogo.o): Depend on filenames.h.

2012-08-14   Diego Novillo  <dnovillo@google.com>

	Merge from cxx-conversion branch.  Configury.

	* go-c.h: Remove all handlers of ENABLE_BUILD_WITH_CXX.
	* go-gcc.cc: Likewise.
	* go-system.h: Likewise.

2012-07-24  Uros Bizjak  <ubizjak@gmail.com>

	* go-lang.c (lang_decl): Add variable_size GTY option.

2012-05-09  Ian Lance Taylor  <iant@google.com>

	* lang.opt: Add -fgo-pkgpath.
	* go-lang.c (go_pkgpath): New static variable.
	(go_prefix): New static variable.
	(go_langhook_init): Pass go_pkgpath and go_prefix to
	go_create_gogo.
	(go_langhook_handle_option): Handle -fgo-pkgpath.  Change
	-fgo-prefix handling to just set go_prefix.
	* go-c.h (go_set_prefix): Don't declare.
	(go_create_gogo): Add pkgpath and prefix to declaration.
	* go-gcc.cc (Gcc_backend::global_variable): Change unique_prefix
	to pkgpath.  Don't include the package name in the asm name.
	* gccgo.texi (Invoking gccgo): Document -fgo-pkgpath.  Update the
	docs for -fgo-prefix.

2012-04-23  Ian Lance Taylor  <iant@google.com>

	* go-lang.c (go_langhook_init): Set MPFR precision to 256.

2012-04-20  Ian Lance Taylor  <iant@google.com>

	* lang.opt: Add -fgo-check-divide-zero and
	-fgo-check-divide-overflow.
	* gccgo.texi (Invoking gccgo): Document new options.

2012-04-18  Steven Bosscher  <steven@gcc.gnu.org>

	* go-gcc.cc (Gcc_backend::switch_statement): Build SWITCH_EXPR
	with NULL_TREE type instead of void_type_node.

2012-03-09  Ian Lance Taylor  <iant@google.com>

	* go-gcc.cc (Gcc_backend::assignment_statement): Convert the rhs
	to the lhs type if necessary.

2012-03-08  Ian Lance Taylor  <iant@google.com>

	* go-gcc.cc (Gcc_backend::init_statement): Don't initialize a
	zero-sized variable.
	(go_non_zero_struct): New global variable.
	(Gcc_backend::non_zero_size_type): New function.
	(Gcc_backend::global_variable): Don't build an assignment for a
	zero-sized value.
	* go-c.h (go_non_zero_struct): Declare.
	* config-lang.in (gtfiles): Add go-c.h.

2012-02-29  Ian Lance Taylor  <iant@google.com>

	* go-gcc.cc (class Gcc_tree): Add set_tree method.
	(set_placeholder_pointer_type): When setting to a pointer to
	error, set to error_mark_node.

2012-02-23  Richard Guenther  <rguenther@suse.de>

	* go-gcc.cc (Gcc_backend::placeholder_pointer_type): Use
	build_distinct_type_copy.

2012-02-17  Ian Lance Taylor  <iant@google.com>

	* Make-lang.in (go/import.o): Add dependency on $(GO_LEX_H).

2012-02-17  Ian Lance Taylor  <iant@google.com>

	* gospec.c (lang_specific_driver): If linking, and no -o option
	was used, add one.

2012-02-14  Ian Lance Taylor  <iant@google.com>

	PR go/48411
	* Make-lang.in (gccgo-cross$(exeext)): New target.
	(go.all.cross): Depend on gccgo-cross$(exeext) instead of
	gccgo$(exeext).
	(go.install-common): Only install GCCGO_TARGET_INSTALL_NAME if
	gccgo-cross$(exeext) does not exist.

2012-02-07  Ian Lance Taylor  <iant@google.com>

	* gccgo.texi (Function Names): Document //extern instead of
	__asm__.

2012-02-01  Jakub Jelinek  <jakub@redhat.com>

	PR target/52079
	* go-lang.c (go_langhook_type_for_mode): For TImode and 64-bit HWI
	return build_nonstandard_integer_type result if possible.

2012-01-21  Ian Lance Taylor  <iant@google.com>

	* go-gcc.cc (Gcc_backend::type_size): Check for error_mark_node.
	(Gcc_backend::type_alignment): Likewise.
	(Gcc_backend::type_field_alignment): Likewise.
	(Gcc_backend::type_field_offset): Likewise.

2012-01-20  Ian Lance Taylor  <iant@google.com>

	* go-gcc.cc (Gcc_backend::placeholder_struct_type): Permit name to
	be empty.
	(Gcc_backend::set_placeholder_struct_type): Likewise.

2012-01-17  Ian Lance Taylor  <iant@google.com>

	* gospec.c (lang_specific_driver): If we see -S without -o, add -o
	BASE.s rather than -o BASE.o.

2012-01-11  Ian Lance Taylor  <iant@google.com>

	* go-lang.c (go_langhook_init): Initialize void_list_node before
	calling go_create_gogo.

2012-01-10  Ian Lance Taylor  <iant@google.com>

	* go-gcc.cc (Gcc_backend::type_size): New function.
	(Gcc_backend::type_alignment): New function.
	(Gcc_backend::type_field_alignment): New function.
	(Gcc_backend::type_field_offset): New function.
	* go-backend.c (go_type_alignment): Remove.
	* go-c.h (go_type_alignment): Don't declare.

2011-12-27  Ian Lance Taylor  <iant@google.com>

	* go-gcc.cc (Gcc_backend::set_placeholder_struct_type): Use
	build_distinct_type_copy rather than build_variant_type_copy.
	(Gcc_backend::set_placeholder_array_type): Likewise.
	(Gcc_backend::named_type): Add special handling for builtin
	basic types.

2011-12-22  Ian Lance Taylor  <iant@google.com>

	* go-gcc.cc (Gcc_backend::set_placeholder_pointer_type): Arrange
	for the type name to have a DECL_ORIGINAL_TYPE as gcc expects.
	(Gcc_backend::set_placeholder_struct_type): Likewise.
	(Gcc_backend::set_placeholder_array_type): Likewise.
	(Gcc_backend::named_type): Set DECL_ORIGINAL_TYPE.

2011-12-13  Ian Lance Taylor  <iant@google.com>

	* go-backend.c: #include "simple-object.h" and "intl.h".
	(GO_EXPORT_SEGMENT_NAME): Define if not defined.
	(GO_EXPORT_SECTION_NAME): Likewise.
	(go_write_export_data): Use GO_EXPORT_SECTION_NAME.
	(go_read_export_data): New function.
	* go-c.h (go_read_export_data): Declare.

2011-11-29  Sanjoy Das  <thedigitalangel@gmail.com>
	    Ian Lance Taylor  <iant@google.com>

	* go-location.h: New file.
	* go-linemap.cc: New file.
	* go-gcc.cc: Change all uses of source_location to Location.
	* Make-lang.in (GO_OBJS): Add go/go-linemap.o.
	(GO_LINEMAP_H): New variable.
	(GO_LEX_H): Use $(GO_LINEMAP_H).
	(GO_GOGO_H, GO_TYPES_H, GO_IMPORT_H): Likewise.
	(go/go-linemap.o): New target.

2011-11-02  Rainer Orth  <ro@CeBiTec.Uni-Bielefeld.DE>

	* Make-lang.in (gospec.o): Pass SHLIB instead of SHLIB_LINK.

2011-08-24  Roberto Lublinerman  <rluble@gmail.com>

	* lang.opt: Add fgo-optimize-.
	* go-lang.c (go_langhook_handle_option): Handle OPT_fgo_optimize.
	* go-c.h (go_enable_optimize): Declare.
	* Make-lang.in (GO_OBJS): Add go/go-optimize.o.
	(GO_EXPORT_H): Define.
	(GO_IMPORT_H): Add $(GO_EXPORT_H).
	(GO_AST_DUMP_H): Define.
	(go/ast-dump.o, go/statements.o): Use GO_AST_DUMP_H.
	(go/export.o, go/gogo.o, go/import.o): Use GO_EXPORT_H.
	(go/types.o): Likewise.
	(go/expressions.o): Use GO_AST_DUMP_H and GO_EXPORT_H.
	(go/go-optimize.o): New target.

2011-08-24  Joseph Myers  <joseph@codesourcery.com>

	* Make-lang.in (CFLAGS-go/go-lang.o): New.
	(go/go-lang.o): Remove explicit compilation rule.

2011-08-08  Rainer Orth  <ro@CeBiTec.Uni-Bielefeld.DE>

	* Make-lang.in (gccgo$(exeext)): Add $(EXTRA_GCC_LIBS).

2011-08-02  Roberto Lublinerman  <rluble@gmail.com>

	* Make-lang.in (GO_OBJS): Add go/ast-dump.o.
	(go/ast-dump.o): New target.
	(go/expressions.o): Depend on go/gofrontend/ast-dump.h.
	(go/statements.o): Likewise.

2011-07-06  Richard Guenther  <rguenther@suse.de>

	* go-lang.c (go_langhook_init):
	Merge calls to build_common_tree_nodes and build_common_tree_nodes_2.

2011-06-14  Joseph Myers  <joseph@codesourcery.com>

	* Make-lang.in (go/go-lang.o, go/go-backend.o): Update
	dependencies.
	* go-backend.c: Include common/common-target.h.
	(go_write_export_data): Use targetm_common.have_named_sections.
	* go-lang.c: Include common/common-target.h.
	(go_langhook_init_options_struct): Use
	targetm_common.supports_split_stack.

2011-06-13  Ian Lance Taylor  <iant@google.com>

	* Make-lang.in (go/expressions.o): Depend on $(GO_RUNTIME_H).

2011-06-10  Ian Lance Taylor  <iant@google.com>

	* go-gcc.cc: Include "toplev.h".
	(Gcc_backend::immutable_struct): New function.
	(Gcc_backend::immutable_struct_set_init): New function.
	(Gcc_backend::immutable_struct_reference): New function.
	* Make-lang.in (go/go-gcc.o): Depend on toplev.h.

2011-06-09  Ian Lance Taylor  <iant@google.com>

	* go-gcc.cc (Gcc_backend::zero_expression): New function.

2011-06-07  Richard Guenther  <rguenther@suse.de>

	* go-lang.c (go_langhook_init): Do not set
	size_type_node or call set_sizetype.

2011-05-27  Ian Lance Taylor  <iant@google.com>

	* go-backend.c: Include "output.h".
	(go_write_export_data): New function.
	* go-c.h (go_write_export_data): Declare.
	* Make-lang.in (go/go-backend.o): Depend on output.h.
	(go/export.o): Depend on $(GO_C_H).  Do not depend on
	$(MACHMODE_H), output.h, or $(TARGET_H).

2011-05-24  Joseph Myers  <joseph@codesourcery.com>

	* Make-lang.in (GCCGO_OBJS): Remove prefix.o.
	(gccgo$(exeext)): Use libcommon-target.a.

2011-05-20  Joseph Myers  <joseph@codesourcery.com>

	* Make-lang.in (GCCGO_OBJS): Remove intl.o and version.o.

2011-05-13  Ian Lance Taylor  <iant@google.com>

	* go-gcc.cc (Gcc_backend::function_type): When building a struct
	for multiple results, check that all fields types have a size.
	(Gcc_backend::placeholder_pointer_type): Permit name to be empty.

2011-05-12  Ian Lance Taylor  <iant@google.com>

	* go-gcc.cc (Gcc_backend::local_variable): Add is_address_taken
	parameter.
	(Gcc_backend::parameter_variable): Likewise.

2011-05-07  Eric Botcazou  <ebotcazou@adacore.com>

	* go-lang.c (global_bindings_p): Return bool and simplify.

2011-05-05  Nathan Froyd  <froydnj@codesourcery.com>

	* go-gcc.cc (Gcc_backend::switch_statement): Call build_case_label.

2011-05-04  Ian Lance Taylor  <iant@google.com>

	* go-gcc.cc (Gcc_backend::struct_type): Call fill_in_struct.
	(Gcc_backend::fill_in_struct): New function.
	(Gcc_backend::array_type): Implement.
	(Gcc_backend::fill_in_array): New function.
	(Gcc_backend::placeholder_pointer_type): New function.
	(Gcc_backend::set_placeholder_pointer_type): New function.
	(Gcc_backend::set_placeholder_function_type): New function.
	(Gcc_backend::placeholder_struct_type): New function.
	(Gcc_backend::set_placeholder_struct_type): New function.
	(Gcc_backend::placeholder_array_type): New function.
	(Gcc_backend::set_placeholder_array_type): New function.
	(Gcc_backend::named_type): New function.
	(Gcc_backend::circular_pointer_type): New function.
	(Gcc_backend::is_circular_pointer_type): New function.

2011-04-26  Ian Lance Taylor  <iant@google.com>

	* go-gcc.cc (Gcc_backend::struct_type): Implement.

2011-04-25  Ian Lance Taylor  <iant@google.com>

	* go-gcc.cc (Gcc_backend::error_type): Implement.
	(Gcc_backend::string_type): Remove.
	(Gcc_backend::function_type): Change signature and implement.
	(Gcc_backend::struct_type): Change signature.
	(Gcc_backend::slice_type, Gcc_backend::map_type): Remove.
	(Gcc_backend::channel_type, Gcc_backend::interface_type): Remove.
	(Gcc_backend::pointer_type): Check for error.
	* Make-lang.in (go/types.o): Depend on go/gofrontend/backend.h.

2011-04-25  Evan Shaw  <edsrzf@gmail.com>

	* go-gcc.c (class Gcc_tree): Make get_tree const.
	(Gcc_backend::void_type): Implement.
	(Gcc_backend::bool_type): Implement.
	(Gcc_backend::integer_type): Implement.
	(Gcc_backend::float_type): Implement.
	(Gcc_backend::complex_type): New function.
	(Gcc_backend::pointer_type): New function.
	(Gcc_backend::make_type): New function.
	(type_to_tree): New function.

2011-04-21  Ian Lance Taylor  <iant@google.com>

	* go-system.h (go_assert, go_unreachable): Define.

2011-04-19  Ian Lance Taylor  <iant@google.com>

	* go-system.h: Include "intl.h".
	* Make-lang.in (GO_SYSTEM_H): Add intl.h.
	(go/statements.o): Remove dependencies on intl.h $(TREE_H)
	$(GIMPLE_H) convert.h tree-iterator.h $(TREE_FLOW_H) $(REAL_H).

2011-04-19  Ian Lance Taylor  <iant@google.com>

	* go-gcc.cc (Gcc_backend::temporary_variable): New function.

2011-04-19  Ian Lance Taylor  <iant@google.com>

	* go-gcc.cc (class Bblock): Define.
	(Gcc_backend::if_statement): Change then_block and else_block to
	Bblock*.
	(Gcc_backend::block): New function.
	(Gcc_backend::block_add_statements): New function.
	(Gcc_backend::block_statement): New function.
	(tree_to_block, block_to_tree): New functions.

2011-04-18  Ian Lance Taylor  <iant@google.com>

	* go-gcc.cc: Include "go-c.h".
	(class Bvariable): Define.
	(Gcc_backend::init_statement): New function.
	(Gcc_backend::global_variable): New function.
	(Gcc_backend::global_variable_set_init): New function.
	(Gcc_backend::local_variable): New function.
	(Gcc_backend::parameter_variable): New function.
	(tree_to_type, var_to_tree): New functions.
	* Make-lang.in (go/go-gcc.o): Depend on $(GO_C_H).
	* (go/gogo-tree.o): Depend on go/gofrontend/backend.h.

2011-04-15  Ian Lance Taylor  <iant@google.com>

	* go-gcc.cc (Gcc_backend::compound_statement): New function.
	(Gcc_backend::assignment_statement): Use error_statement.
	(Gcc_backend::return_statement): Likewise.
	(Gcc_backend::if_statement): Likewise.
	(Gcc_backend::switch_statement): Likewise.
	(Gcc_backend::statement_list): Likewise.

2011-04-14  Ian Lance Taylor  <iant@google.com>

	* go-gcc.cc (Backend::error_statement): New function.

2011-04-13  Ian Lance Taylor  <iant@google.com>

	* Make-lang.in (go/gogo-tree.o): depend on $(GO_RUNTIME_H).

2011-04-13  Ian Lance Taylor  <iant@google.com>

	* Make-lang.in (GO_OBJS): Add go/runtime.o.
	(GO_RUNTIME_H): New variable.
	(go/runtime.o): New target.
	(go/gogo.o): Depend on $(GO_RUNTIME_H).
	(go/statements.o): Likewise.

2011-04-12  Nathan Froyd  <froydnj@codesourcery.com>

	* go-lang.c (union lang_tree_node): Check for TS_COMMON before
	calling TREE_CHAIN.

2011-04-06  Ian Lance Taylor  <iant@google.com>

	* go-gcc.cc (if_statement): Use build3_loc.
	(Gcc_backend::switch_statement): New function.
	(Gcc_backend::statement_list): New function.

2011-04-06  Ian Lance Taylor  <iant@google.com>

	* go-gcc.cc (Gcc_backend::if_statement): New function.
	(tree_to_stat): New function.
	(expr_to_tree): Renamed from expression_to_tree.
	(stat_to_tree): Renamed from statement_to_tree.

2011-04-06  Ian Lance Taylor  <iant@google.com>

	* go-gcc.cc (Gcc_backend::expression_statement): New function.

2011-04-04  Ian Lance Taylor  <iant@google.com>

	* go-gcc.c (class Blabel): Define.
	(Gcc_backend::make_expression): New function.
	(get_identifier_from_string): New function.
	(Gcc_backend::label): New function.
	(Gcc_backend::label_definition_statement): New function.
	(Gcc_backend::goto_statement): New function.
	(Gcc_backend::label_address): New function.
	(expression_to_tree): New function.
	* Make-lang.in (go/expressions.o): Depend on
	go/gofrontend/backend.h.
	(go/gogo.o): Likewise.

2011-04-04  Ian Lance Taylor  <iant@google.com>

	* go-gcc.cc: #include "tree-iterator.h", "gimple.h", and "gogo.h".
	(class Bfunction): Define.
	(Gcc_backend::assignment_statement): Rename from assignment.
	Check for errors.
	(Gcc_backend::return_statement): New function.
	(tree_to_function): New function.
	* Make-lang.in (go/go-gcc.o): Depend on tree-iterator.h,
	$(GIMPLE_H), and $(GO_GOGO_H).

2011-04-03  Ian Lance Taylor  <iant@google.com>

	* go-gcc.cc: New file.
	* Make-lang.in (GO_OBJS): Add go/go-gcc.o.
	(go/go-gcc.o): New target.
	(go/go.o): Depend on go/gofrontend/backend.h.
	(go/statements.o): Likewise.

2011-02-14  Ralf Wildenhues  <Ralf.Wildenhues@gmx.de>

	* gccgo.texi (Top, Import and Export): Fix a typo and a markup nit.

2011-02-08  Ian Lance Taylor  <iant@google.com>

	* go-lang.c (go_langhook_init_options_struct): Set
	frontend_set_flag_errno_math.  Don't set x_flag_trapping_math.

2011-01-31  Rainer Orth  <ro@CeBiTec.Uni-Bielefeld.DE>

	* gospec.c (lang_specific_driver) [HAVE_LD_STATIC_DYNAMIC] Use
	LD_STATIC_OPTION, LD_DYNAMIC_OPTION.

2011-01-21  Ian Lance Taylor  <iant@google.com>

	* go-lang.c (go_langhook_init): Omit float_type_size when calling
	go_create_gogo.
	* go-c.h: Update declaration of go_create_gogo.

2011-01-13  Ian Lance Taylor  <iant@google.com>

	* go-backend.c: Include "rtl.h" and "target.h".
	(go_imported_unsafe): New function.
	* go-c.h (go_imported_unsafe): Declare.
	* Make-lang.in (go/go-backend.o): Depend on $(RTL_H).
	(go/gogo-tree.o): Remove dependency on $(RTL_H).
	(go/unsafe.o): Depend on $(GO_C_H).

2010-12-31  Joern Rennecke  <amylaar@spamcop.net>

	PR go/47113
	* go-backend.c: (go_field_alignment): Add ATTRIBUTE_UNUSED to
	variable ‘field’ .

2010-12-21  Ian Lance Taylor  <iant@google.com>

	* Make-lang.in (check-go): Remove.
	(lang_checks_parallelized): Add check-go.
	(check_go_parallelize): Set.

2010-12-13  Ian Lance Taylor  <iant@google.com>

	* gospec.c (lang_specific_driver): Add a -o option if not linking
	and there is no -o option already.

2010-12-07  Ian Lance Taylor  <iant@google.com>

	PR tree-optimization/46805
	PR tree-optimization/46833
	* go-lang.c (go_langhook_type_for_mode): Handle vector modes.

2010-12-06  Ian Lance Taylor  <iant@google.com>

	PR other/46789
	PR bootstrap/46812
	* go-lang.c (go_char_p): Define type and vectors.
	(go_search_dirs): New static variable.
	(go_langhook_handle_option): Use version and version/machine
	directories for -L.
	(go_langhook_post_options): Add non-specific -L paths.
	* Make-lang.in (go/go-lang.o): Define DEFAULT_TARGET_VERSION and
	DEFAULT_TARGET_MACHINE when compiling.
	* gccgo.texi (Invoking gccgo): Only document -L for linking.
	(Import and Export): Don't mention -L for finding import files.

2010-12-03  Ian Lance Taylor  <iant@google.com>

	PR bootstrap/46776
	* go-backend.c: New file.
	* go-c.h (go_type_alignment): Declare.
	(go_field_alignment, go_trampoline_info): Declare.
	* Make-lang.in (GO_OBJS): Add go/go-backend.o.
	(go/go-backend.o): New target.
	(go/go-lang.o): Make dependencies match source file.
	(go/expressions.o): Don't depend on $(TM_H) $(TM_P_H).
	(go/gogo-tree.o): Don't depend on $(TM_H).

2010-12-03  Ian Lance Taylor  <iant@google.com>

	* config-lang.in (build_by_default): Set to no.

2010-12-02  Ian Lance Taylor  <iant@google.com>

	Go frontend added to gcc repository.<|MERGE_RESOLUTION|>--- conflicted
+++ resolved
@@ -1,10 +1,7 @@
-<<<<<<< HEAD
-=======
 2013-03-22  Release Manager
 
 	* GCC 4.8.0 released.
 
->>>>>>> 43bd423a
 2013-01-16  Shenghou Ma  <minux.ma@gmail.com>
 
 	* gospec.c: pass -u pthread_create to linker when static linking.
