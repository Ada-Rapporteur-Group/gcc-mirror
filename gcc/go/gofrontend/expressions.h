// expressions.h -- Go frontend expression handling.     -*- C++ -*-

// Copyright 2009 The Go Authors. All rights reserved.
// Use of this source code is governed by a BSD-style
// license that can be found in the LICENSE file.

#ifndef GO_EXPRESSIONS_H
#define GO_EXPRESSIONS_H

#include <mpfr.h>
#include <mpc.h>

#include "operator.h"
#include "runtime.h"

class Gogo;
class Translate_context;
class Traverse;
class Statement_inserter;
class Type;
class Method;
struct Type_context;
class Integer_type;
class Float_type;
class Complex_type;
class Function_type;
class Map_type;
class Struct_type;
class Struct_field;
class Expression_list;
class Var_expression;
class Enclosed_var_expression;
class Temporary_reference_expression;
class Set_and_use_temporary_expression;
class String_expression;
class Type_conversion_expression;
class Unsafe_type_conversion_expression;
class Unary_expression;
class Binary_expression;
class String_concat_expression;
class Call_expression;
class Call_result_expression;
class Func_expression;
class Func_descriptor_expression;
class Unknown_expression;
class Index_expression;
class Array_index_expression;
class String_index_expression;
class Map_index_expression;
class Bound_method_expression;
class Field_reference_expression;
class Interface_field_reference_expression;
class Allocation_expression;
class Composite_literal_expression;
class Struct_construction_expression;
class Array_construction_expression;
class Fixed_array_construction_expression;
class Slice_construction_expression;
class Map_construction_expression;
class Type_guard_expression;
class Heap_expression;
class Receive_expression;
class Conditional_expression;
class Compound_expression;
class Numeric_constant;
class Named_object;
class Export;
class Import;
class Temporary_statement;
class Label;
class Ast_dump_context;
class String_dump;

// The precision to use for complex values represented as an mpc_t.
const int mpc_precision = 256;

// The base class for all expressions.

class Expression
{
 public:
  // The types of expressions.
  enum Expression_classification
  {
    EXPRESSION_ERROR,
    EXPRESSION_TYPE,
    EXPRESSION_UNARY,
    EXPRESSION_BINARY,
    EXPRESSION_STRING_CONCAT,
    EXPRESSION_CONST_REFERENCE,
    EXPRESSION_VAR_REFERENCE,
    EXPRESSION_ENCLOSED_VAR_REFERENCE,
    EXPRESSION_TEMPORARY_REFERENCE,
    EXPRESSION_SET_AND_USE_TEMPORARY,
    EXPRESSION_SINK,
    EXPRESSION_FUNC_REFERENCE,
    EXPRESSION_FUNC_DESCRIPTOR,
    EXPRESSION_FUNC_CODE_REFERENCE,
    EXPRESSION_UNKNOWN_REFERENCE,
    EXPRESSION_BOOLEAN,
    EXPRESSION_STRING,
    EXPRESSION_STRING_INFO,
    EXPRESSION_INTEGER,
    EXPRESSION_FLOAT,
    EXPRESSION_COMPLEX,
    EXPRESSION_NIL,
    EXPRESSION_IOTA,
    EXPRESSION_CALL,
    EXPRESSION_CALL_RESULT,
    EXPRESSION_BOUND_METHOD,
    EXPRESSION_INDEX,
    EXPRESSION_ARRAY_INDEX,
    EXPRESSION_STRING_INDEX,
    EXPRESSION_MAP_INDEX,
    EXPRESSION_SELECTOR,
    EXPRESSION_FIELD_REFERENCE,
    EXPRESSION_INTERFACE_FIELD_REFERENCE,
    EXPRESSION_ALLOCATION,
    EXPRESSION_TYPE_GUARD,
    EXPRESSION_CONVERSION,
    EXPRESSION_UNSAFE_CONVERSION,
    EXPRESSION_STRUCT_CONSTRUCTION,
    EXPRESSION_FIXED_ARRAY_CONSTRUCTION,
    EXPRESSION_SLICE_CONSTRUCTION,
    EXPRESSION_MAP_CONSTRUCTION,
    EXPRESSION_COMPOSITE_LITERAL,
    EXPRESSION_HEAP,
    EXPRESSION_RECEIVE,
    EXPRESSION_TYPE_DESCRIPTOR,
    EXPRESSION_GC_SYMBOL,
    EXPRESSION_PTRMASK_SYMBOL,
    EXPRESSION_TYPE_INFO,
    EXPRESSION_SLICE_INFO,
    EXPRESSION_SLICE_VALUE,
    EXPRESSION_INTERFACE_INFO,
    EXPRESSION_INTERFACE_VALUE,
    EXPRESSION_INTERFACE_MTABLE,
    EXPRESSION_STRUCT_FIELD_OFFSET,
    EXPRESSION_LABEL_ADDR,
    EXPRESSION_CONDITIONAL,
    EXPRESSION_COMPOUND,
    EXPRESSION_BACKEND
  };

  Expression(Expression_classification, Location);

  virtual ~Expression();

  // Make an error expression.  This is used when a parse error occurs
  // to prevent cascading errors.
  static Expression*
  make_error(Location);

  // Make an expression which is really a type.  This is used during
  // parsing.
  static Expression*
  make_type(Type*, Location);

  // Make a unary expression.
  static Expression*
  make_unary(Operator, Expression*, Location);

  // Make a binary expression.
  static Expression*
  make_binary(Operator, Expression*, Expression*, Location);

  // Make a string concatenation expression.
  static Expression*
  make_string_concat(Expression_list*);

  // Make a reference to a constant in an expression.
  static Expression*
  make_const_reference(Named_object*, Location);

  // Make a reference to a variable in an expression.
  static Expression*
  make_var_reference(Named_object*, Location);

  // Make a reference to a variable within an enclosing function.
  static Expression*
  make_enclosing_var_reference(Expression*, Named_object*, Location);

  // Make a reference to a temporary variable.  Temporary variables
  // are always created by a single statement, which is what we use to
  // refer to them.
  static Temporary_reference_expression*
  make_temporary_reference(Temporary_statement*, Location);

  // Make an expressions which sets a temporary variable and then
  // evaluates to a reference to that temporary variable.  This is
  // used to set a temporary variable while retaining the order of
  // evaluation.
  static Set_and_use_temporary_expression*
  make_set_and_use_temporary(Temporary_statement*, Expression*, Location);

  // Make a sink expression--a reference to the blank identifier _.
  static Expression*
  make_sink(Location);

  // Make a reference to a function in an expression.  This returns a
  // pointer to the struct holding the address of the function
  // followed by any closed-over variables.
  static Expression*
  make_func_reference(Named_object*, Expression* closure, Location);

  // Make a function descriptor, an immutable struct with a single
  // field that points to the function code.  This may only be used
  // with functions that do not have closures.  FN is the function for
  // which we are making the descriptor.
  static Func_descriptor_expression*
  make_func_descriptor(Named_object* fn);

  // Make a reference to the code of a function.  This is used to set
  // descriptor and closure fields.
  static Expression*
  make_func_code_reference(Named_object*, Location);

  // Make a reference to an unknown name.  In a correct program this
  // will always be lowered to a real const/var/func reference.
  static Unknown_expression*
  make_unknown_reference(Named_object*, Location);

  // Make a constant bool expression.
  static Expression*
  make_boolean(bool val, Location);

  // Make a constant string expression.
  static Expression*
  make_string(const std::string&, Location);

  // Make an expression that evaluates to some characteristic of an string.
  // For simplicity, the enum values must match the field indexes in the
  // underlying struct.
  enum String_info
    {
      // The underlying data in the string.
      STRING_INFO_DATA,
      // The length of the string.
      STRING_INFO_LENGTH
    };

  static Expression*
  make_string_info(Expression* string, String_info, Location);

  // Make a character constant expression.  TYPE should be NULL for an
  // abstract type.
  static Expression*
  make_character(const mpz_t*, Type*, Location);

  // Make a constant integer expression from a multi-precision
  // integer.  TYPE should be NULL for an abstract type.
  static Expression*
  make_integer_z(const mpz_t*, Type*, Location);

  // Make a constant integer expression from an unsigned long.  TYPE
  // should be NULL for an abstract type.
  static Expression*
  make_integer_ul(unsigned long, Type*, Location);

  // Make a constant integer expression from a signed long.  TYPE
  // should be NULL for an abstract type.
  static Expression*
  make_integer_sl(long, Type*, Location);

  // Make a constant integer expression from an int64_t.  TYPE should
  // be NULL for an abstract type.
  static Expression*
  make_integer_int64(int64_t, Type*, Location);

  // Make a constant float expression.  TYPE should be NULL for an
  // abstract type.
  static Expression*
  make_float(const mpfr_t*, Type*, Location);

  // Make a constant complex expression.  TYPE should be NULL for an
  // abstract type.
  static Expression*
  make_complex(const mpc_t*, Type*, Location);

  // Make a nil expression.
  static Expression*
  make_nil(Location);

  // Make an iota expression.  This is used for the predeclared
  // constant iota.
  static Expression*
  make_iota();

  // Make a call expression.
  static Call_expression*
  make_call(Expression* func, Expression_list* args, bool is_varargs,
	    Location);

  // Make a reference to a specific result of a call expression which
  // returns a tuple.
  static Expression*
  make_call_result(Call_expression*, unsigned int index);

  // Make an expression which is a method bound to its first
  // parameter.  METHOD is the method being called, FUNCTION is the
  // function to call.
  static Bound_method_expression*
  make_bound_method(Expression* object, const Method* method,
		    Named_object* function, Location);

  // Make an index or slice expression.  This is a parser expression
  // which represents LEFT[START:END:CAP].  END may be NULL, meaning an
  // index rather than a slice.  CAP may be NULL, meaning we use the default
  // capacity of LEFT. At parse time we may not know the type of LEFT.
  // After parsing this is lowered to an array index, a string index,
  // or a map index.
  static Expression*
  make_index(Expression* left, Expression* start, Expression* end,
             Expression* cap, Location);

  // Make an array index expression.  END may be NULL, in which case
  // this is an lvalue.  CAP may be NULL, in which case it defaults
  // to cap(ARRAY).
  static Expression*
  make_array_index(Expression* array, Expression* start, Expression* end,
                   Expression* cap, Location);

  // Make a string index expression.  END may be NULL.  This is never
  // an lvalue.
  static Expression*
  make_string_index(Expression* string, Expression* start, Expression* end,
		    Location);

  // Make a map index expression.  This is an lvalue.
  static Map_index_expression*
  make_map_index(Expression* map, Expression* val, Location);

  // Make a selector.  This is a parser expression which represents
  // LEFT.NAME.  At parse time we may not know the type of the left
  // hand side.
  static Expression*
  make_selector(Expression* left, const std::string& name, Location);

  // Make a reference to a field in a struct.
  static Field_reference_expression*
  make_field_reference(Expression*, unsigned int field_index, Location);

  // Make a reference to a field of an interface, with an associated
  // object.
  static Expression*
  make_interface_field_reference(Expression*, const std::string&,
				 Location);

  // Make an allocation expression.
  static Expression*
  make_allocation(Type*, Location);

  // Make a type guard expression.
  static Expression*
  make_type_guard(Expression*, Type*, Location);

  // Make a type cast expression.
  static Expression*
  make_cast(Type*, Expression*, Location);

  // Make an unsafe type cast expression.  This is only used when
  // passing parameter to builtin functions that are part of the Go
  // runtime.
  static Expression*
  make_unsafe_cast(Type*, Expression*, Location);

  // Make a composite literal.  The DEPTH parameter is how far down we
  // are in a list of composite literals with omitted types.  HAS_KEYS
  // is true if the expression list has keys alternating with values.
  // ALL_ARE_NAMES is true if all the keys could be struct field
  // names.
  static Expression*
  make_composite_literal(Type*, int depth, bool has_keys, Expression_list*,
			 bool all_are_names, Location);

  // Make a struct composite literal.
  static Expression*
  make_struct_composite_literal(Type*, Expression_list*, Location);

  // Make an array composite literal.
  static Expression*
  make_array_composite_literal(Type*, Expression_list*, Location);

  // Make a slice composite literal.
  static Slice_construction_expression*
  make_slice_composite_literal(Type*, Expression_list*, Location);

  // Take an expression and allocate it on the heap.
  static Expression*
  make_heap_expression(Expression*, Location);

  // Make a receive expression.  VAL is NULL for a unary receive.
  static Receive_expression*
  make_receive(Expression* channel, Location);

  // Make an expression which evaluates to the address of the type
  // descriptor for TYPE.
  static Expression*
  make_type_descriptor(Type* type, Location);

  // Make an expression which evaluates to the address of the gc
  // symbol for TYPE.
  static Expression*
  make_gc_symbol(Type* type);

  // Make an expression that evaluates to the address of a ptrmask
  // symbol for TYPE.  For most types this will be the same as
  // make_gc_symbol, but for larger types make_gc_symbol will return a
  // gcprog while this will return a ptrmask.
  static Expression*
  make_ptrmask_symbol(Type* type);

  // Make an expression which evaluates to some characteristic of a
  // type.  These are only used for type descriptors, so there is no
  // location parameter.
  enum Type_info
    {
      // The size of a value of the type.
      TYPE_INFO_SIZE,
      // The required alignment of a value of the type.
      TYPE_INFO_ALIGNMENT,
      // The required alignment of a value of the type when used as a
      // field in a struct.
      TYPE_INFO_FIELD_ALIGNMENT,
      // The size of the prefix of a value of the type that contains
      // all the pointers.  This is 0 for a type that contains no
      // pointers.  It is always <= TYPE_INFO_SIZE.
      TYPE_INFO_BACKEND_PTRDATA,
      // Like TYPE_INFO_BACKEND_PTRDATA, but the ptrdata value that we
      // want to store in a type descriptor.  They are the same for
      // most types, but can differ for a type that uses a gcprog.
      TYPE_INFO_DESCRIPTOR_PTRDATA
    };

  static Expression*
  make_type_info(Type* type, Type_info);

  // Make an expression that evaluates to some characteristic of a
  // slice.  For simplicity, the enum values must match the field indexes
  // in the underlying struct.
  enum Slice_info
    {
      // The underlying data of the slice.
      SLICE_INFO_VALUE_POINTER,
      // The length of the slice.
      SLICE_INFO_LENGTH,
      // The capacity of the slice.
      SLICE_INFO_CAPACITY
    };

  static Expression*
  make_slice_info(Expression* slice, Slice_info, Location);

  // Make an expression for a slice value.
  static Expression*
  make_slice_value(Type*, Expression* valptr, Expression* len, Expression* cap,
                   Location);

  // Make an expression that evaluates to some characteristic of an
  // interface.  For simplicity, the enum values must match the field indexes
  // in the underlying struct.
  enum Interface_info
    {
      // The type descriptor of an empty interface.
      INTERFACE_INFO_TYPE_DESCRIPTOR = 0,
      // The methods of an interface.
      INTERFACE_INFO_METHODS = 0,
      // The first argument to pass to an interface method.
      INTERFACE_INFO_OBJECT
    };

  static Expression*
  make_interface_info(Expression* iface, Interface_info, Location);

  // Make an expression for an interface value.
  static Expression*
  make_interface_value(Type*, Expression*, Expression*, Location);

  // Make an expression that builds a reference to the interface method table
  // for TYPE that satisfies interface ITYPE. IS_POINTER is true if this is a
  // reference to the interface method table for the pointer receiver type.
  static Expression*
  make_interface_mtable_ref(Interface_type* itype, Type* type,
                            bool is_pointer, Location);

  // Make an expression which evaluates to the offset of a field in a
  // struct.  This is only used for type descriptors, so there is no
  // location parameter.
  static Expression*
  make_struct_field_offset(Struct_type*, const Struct_field*);

  // Make an expression which evaluates to the address of an unnamed
  // label.
  static Expression*
  make_label_addr(Label*, Location);

  // Make a conditional expression.
  static Expression*
  make_conditional(Expression*, Expression*, Expression*, Location);

  // Make a compound expression.
  static Expression*
  make_compound(Expression*, Expression*, Location);

  // Make a backend expression.
  static Expression*
  make_backend(Bexpression*, Type*, Location);

  // Return the expression classification.
  Expression_classification
  classification() const
  { return this->classification_; }

  // Return the location of the expression.
  Location
  location() const
  { return this->location_; }

  // Return whether this is a constant expression.
  bool
  is_constant() const
  { return this->do_is_constant(); }

  // Return whether this expression can be used as a static
  // initializer.  This is true for an expression that has only
  // numbers and pointers to global variables or composite literals
  // that do not require runtime initialization.  It is false if we
  // must generate code to compute this expression when it is used to
  // initialize a global variable.  This is not a language-level
  // concept, but an implementation-level one.  If this expression is
  // used to initialize a global variable, this is true if we can pass
  // an initializer to the backend, false if we must generate code to
  // initialize the variable.  It is always safe for this method to
  // return false, but the resulting code may be less efficient.
  bool
  is_static_initializer() const
  { return this->do_is_static_initializer(); }

  // If this is not a numeric constant, return false.  If it is one,
  // return true, and set VAL to hold the value.
  bool
  numeric_constant_value(Numeric_constant* val) const
  { return this->do_numeric_constant_value(val); }

  // If this is not a constant expression with string type, return
  // false.  If it is one, return true, and set VAL to the value.
  bool
  string_constant_value(std::string* val) const
  { return this->do_string_constant_value(val); }

  // This is called if the value of this expression is being
  // discarded.  This issues warnings about computed values being
  // unused.  This returns true if all is well, false if it issued an
  // error message.
  bool
  discarding_value()
  { return this->do_discarding_value(); }

  // Return whether this is an error expression.
  bool
  is_error_expression() const
  { return this->classification_ == EXPRESSION_ERROR; }

  // Return whether this expression really represents a type.
  bool
  is_type_expression() const
  { return this->classification_ == EXPRESSION_TYPE; }

  // If this is a variable reference, return the Var_expression
  // structure.  Otherwise, return NULL.  This is a controlled dynamic
  // cast.
  Var_expression*
  var_expression()
  { return this->convert<Var_expression, EXPRESSION_VAR_REFERENCE>(); }

  const Var_expression*
  var_expression() const
  { return this->convert<const Var_expression, EXPRESSION_VAR_REFERENCE>(); }

  // If this is a enclosed_variable reference, return the
  // Enclosed_var_expression structure.  Otherwise, return NULL.
  // This is a controlled dynamic cast.
  Enclosed_var_expression*
  enclosed_var_expression()
  { return this->convert<Enclosed_var_expression,
			 EXPRESSION_ENCLOSED_VAR_REFERENCE>(); }

  const Enclosed_var_expression*
  enclosed_var_expression() const
  { return this->convert<const Enclosed_var_expression,
			 EXPRESSION_ENCLOSED_VAR_REFERENCE>(); }


  // If this is a reference to a temporary variable, return the
  // Temporary_reference_expression.  Otherwise, return NULL.
  Temporary_reference_expression*
  temporary_reference_expression()
  {
    return this->convert<Temporary_reference_expression,
			 EXPRESSION_TEMPORARY_REFERENCE>();
  }

  // If this is a set-and-use-temporary, return the
  // Set_and_use_temporary_expression.  Otherwise, return NULL.
  Set_and_use_temporary_expression*
  set_and_use_temporary_expression()
  {
    return this->convert<Set_and_use_temporary_expression,
			 EXPRESSION_SET_AND_USE_TEMPORARY>();
  }

  // Return whether this is a sink expression.
  bool
  is_sink_expression() const
  { return this->classification_ == EXPRESSION_SINK; }

  // If this is a string expression, return the String_expression
  // structure.  Otherwise, return NULL.
  String_expression*
  string_expression()
  { return this->convert<String_expression, EXPRESSION_STRING>(); }

  // If this is a conversion expression, return the Type_conversion_expression
  // structure.  Otherwise, return NULL.
  Type_conversion_expression*
  conversion_expression()
  { return this->convert<Type_conversion_expression, EXPRESSION_CONVERSION>(); }

  // If this is an unsafe conversion expression, return the
  // Unsafe_type_conversion_expression structure.  Otherwise, return NULL.
  Unsafe_type_conversion_expression*
  unsafe_conversion_expression()
  {
    return this->convert<Unsafe_type_conversion_expression,
			 EXPRESSION_UNSAFE_CONVERSION>();
  }

  // Return whether this is the expression nil.
  bool
  is_nil_expression() const
  { return this->classification_ == EXPRESSION_NIL; }

  // If this is an indirection through a pointer, return the
  // expression being pointed through.  Otherwise return this.
  Expression*
  deref();

  // If this is a unary expression, return the Unary_expression
  // structure.  Otherwise return NULL.
  Unary_expression*
  unary_expression()
  { return this->convert<Unary_expression, EXPRESSION_UNARY>(); }

  // If this is a binary expression, return the Binary_expression
  // structure.  Otherwise return NULL.
  Binary_expression*
  binary_expression()
  { return this->convert<Binary_expression, EXPRESSION_BINARY>(); }

  // If this is a string concatenation expression, return the
  // String_concat_expression structure.  Otherwise, return NULL.
  String_concat_expression*
  string_concat_expression()
  {
    return this->convert<String_concat_expression, EXPRESSION_STRING_CONCAT>();
  }

  // If this is a call expression, return the Call_expression
  // structure.  Otherwise, return NULL.  This is a controlled dynamic
  // cast.
  Call_expression*
  call_expression()
  { return this->convert<Call_expression, EXPRESSION_CALL>(); }

  // If this is a call_result expression, return the Call_result_expression
  // structure.  Otherwise, return NULL.  This is a controlled dynamic
  // cast.
  Call_result_expression*
  call_result_expression()
  { return this->convert<Call_result_expression, EXPRESSION_CALL_RESULT>(); }

  // If this is an expression which refers to a function, return the
  // Func_expression structure.  Otherwise, return NULL.
  Func_expression*
  func_expression()
  { return this->convert<Func_expression, EXPRESSION_FUNC_REFERENCE>(); }

  const Func_expression*
  func_expression() const
  { return this->convert<const Func_expression, EXPRESSION_FUNC_REFERENCE>(); }

  // If this is an expression which refers to an unknown name, return
  // the Unknown_expression structure.  Otherwise, return NULL.
  Unknown_expression*
  unknown_expression()
  { return this->convert<Unknown_expression, EXPRESSION_UNKNOWN_REFERENCE>(); }

  const Unknown_expression*
  unknown_expression() const
  {
    return this->convert<const Unknown_expression,
			 EXPRESSION_UNKNOWN_REFERENCE>();
  }

  // If this is an index expression, return the Index_expression
  // structure.  Otherwise, return NULL.
  Index_expression*
  index_expression()
  { return this->convert<Index_expression, EXPRESSION_INDEX>(); }

  // If this is an expression which refers to indexing in a array,
  // return the Array_index_expression structure.  Otherwise, return
  // NULL.
  Array_index_expression*
  array_index_expression()
  { return this->convert<Array_index_expression, EXPRESSION_ARRAY_INDEX>(); }

  // If this is an expression which refers to indexing in a string,
  // return the String_index_expression structure.  Otherwise, return
  // NULL.
  String_index_expression*
  string_index_expression()
  { return this->convert<String_index_expression, EXPRESSION_STRING_INDEX>(); }

  // If this is an expression which refers to indexing in a map,
  // return the Map_index_expression structure.  Otherwise, return
  // NULL.
  Map_index_expression*
  map_index_expression()
  { return this->convert<Map_index_expression, EXPRESSION_MAP_INDEX>(); }

  // If this is a bound method expression, return the
  // Bound_method_expression structure.  Otherwise, return NULL.
  Bound_method_expression*
  bound_method_expression()
  { return this->convert<Bound_method_expression, EXPRESSION_BOUND_METHOD>(); }

  // If this is a reference to a field in a struct, return the
  // Field_reference_expression structure.  Otherwise, return NULL.
  Field_reference_expression*
  field_reference_expression()
  {
    return this->convert<Field_reference_expression,
			 EXPRESSION_FIELD_REFERENCE>();
  }

  // If this is a reference to a field in an interface, return the
  // Interface_field_reference_expression structure.  Otherwise,
  // return NULL.
  Interface_field_reference_expression*
  interface_field_reference_expression()
  {
    return this->convert<Interface_field_reference_expression,
			 EXPRESSION_INTERFACE_FIELD_REFERENCE>();
  }

  // If this is an allocation expression, return the Allocation_expression
  // structure.  Otherwise, return NULL.
  Allocation_expression*
  allocation_expression()
  { return this->convert<Allocation_expression, EXPRESSION_ALLOCATION>(); }

  // If this is a general composite literal, return the
  // Composite_literal_expression structure.  Otherwise, return NULL.
  Composite_literal_expression*
  complit()
  {
    return this->convert<Composite_literal_expression,
			 EXPRESSION_COMPOSITE_LITERAL>();
  }

  // If this is a struct composite literal, return the
  // Struct_construction_expression structure.  Otherwise, return NULL.
  Struct_construction_expression*
  struct_literal()
  {
    return this->convert<Struct_construction_expression,
			 EXPRESSION_STRUCT_CONSTRUCTION>();
  }

  // If this is a array composite literal, return the
  // Array_construction_expression structure.  Otherwise, return NULL.
  Fixed_array_construction_expression*
  array_literal()
  {
    return this->convert<Fixed_array_construction_expression,
			 EXPRESSION_FIXED_ARRAY_CONSTRUCTION>();
  }

  // If this is a slice composite literal, return the
  // Slice_construction_expression structure.  Otherwise, return NULL.
  Slice_construction_expression*
  slice_literal()
  {
    return this->convert<Slice_construction_expression,
			 EXPRESSION_SLICE_CONSTRUCTION>();
  }

  // If this is a map composite literal, return the
  // Map_construction_expression structure.  Otherwise, return NULL.
  Map_construction_expression*
  map_literal()
  {
    return this->convert<Map_construction_expression,
			 EXPRESSION_MAP_CONSTRUCTION>();
  }

  // If this is a type guard expression, return the
  // Type_guard_expression structure.  Otherwise, return NULL.
  Type_guard_expression*
  type_guard_expression()
  { return this->convert<Type_guard_expression, EXPRESSION_TYPE_GUARD>(); }

  // If this is a heap expression, returhn the Heap_expression structure.
  // Otherwise, return NULL.
  Heap_expression*
  heap_expression()
  { return this->convert<Heap_expression, EXPRESSION_HEAP>(); }

  // If this is a receive expression, return the Receive_expression
  // structure.  Otherwise, return NULL.
  Receive_expression*
  receive_expression()
  { return this->convert<Receive_expression, EXPRESSION_RECEIVE>(); }

  // If this is a conditional expression, return the Conditional_expression
  // structure.  Otherwise, return NULL.
  Conditional_expression*
  conditional_expression()
  { return this->convert<Conditional_expression, EXPRESSION_CONDITIONAL>(); }

  // If this is a compound expression, return the Compound_expression structure.
  // Otherwise, return NULL.
  Compound_expression*
  compound_expression()
  { return this->convert<Compound_expression, EXPRESSION_COMPOUND>(); }

  // Return true if this is a composite literal.
  bool
  is_composite_literal() const;

  // Return true if this is a composite literal which is not constant.
  bool
  is_nonconstant_composite_literal() const;

  // Return true if this is a variable or temporary variable.
  bool
  is_variable() const;

  // Return true if this is a reference to a local variable.
  bool
  is_local_variable() const;

  // Make the builtin function descriptor type, so that it can be
  // converted.
  static void
  make_func_descriptor_type();

  // Traverse an expression.
  static int
  traverse(Expression**, Traverse*);

  // Traverse subexpressions of this expression.
  int
  traverse_subexpressions(Traverse*);

  // Lower an expression.  This is called immediately after parsing.
  // FUNCTION is the function we are in; it will be NULL for an
  // expression initializing a global variable.  INSERTER may be used
  // to insert statements before the statement or initializer
  // containing this expression; it is normally used to create
  // temporary variables.  IOTA_VALUE is the value that we should give
  // to any iota expressions.  This function must resolve expressions
  // which could not be fully parsed into their final form.  It
  // returns the same Expression or a new one.
  Expression*
  lower(Gogo* gogo, Named_object* function, Statement_inserter* inserter,
	int iota_value)
  { return this->do_lower(gogo, function, inserter, iota_value); }

  // Flatten an expression. This is called after order_evaluation.
  // FUNCTION is the function we are in; it will be NULL for an
  // expression initializing a global variable.  INSERTER may be used
  // to insert statements before the statement or initializer
  // containing this expression; it is normally used to create
  // temporary variables. This function must resolve expressions
  // which could not be fully parsed into their final form.  It
  // returns the same Expression or a new one.
  Expression*
  flatten(Gogo* gogo, Named_object* function, Statement_inserter* inserter)
  { return this->do_flatten(gogo, function, inserter); }

  // Determine the real type of an expression with abstract integer,
  // floating point, or complex type.  TYPE_CONTEXT describes the
  // expected type.
  void
  determine_type(const Type_context*);

  // Check types in an expression.
  void
  check_types(Gogo* gogo)
  { this->do_check_types(gogo); }

  // Determine the type when there is no context.
  void
  determine_type_no_context();

  // Return the current type of the expression.  This may be changed
  // by determine_type.
  Type*
  type()
  { return this->do_type(); }

  // Return a copy of an expression.
  Expression*
  copy()
  { return this->do_copy(); }

  // Return whether the expression is addressable--something which may
  // be used as the operand of the unary & operator.
  bool
  is_addressable() const
  { return this->do_is_addressable(); }

  // Note that we are taking the address of this expression.  ESCAPES
  // is true if this address escapes the current function.
  void
  address_taken(bool escapes)
  { this->do_address_taken(escapes); }

  // Note that a nil check must be issued for this expression.
  void
  issue_nil_check()
  { this->do_issue_nil_check(); }

  // Return whether this expression must be evaluated in order
  // according to the order of evaluation rules.  This is basically
  // true of all expressions with side-effects.
  bool
  must_eval_in_order() const
  { return this->do_must_eval_in_order(); }

  // Return whether subexpressions of this expression must be
  // evaluated in order.  This is true of index expressions and
  // pointer indirections.  This sets *SKIP to the number of
  // subexpressions to skip during traversing, as index expressions
  // only requiring moving the index, not the array.
  bool
  must_eval_subexpressions_in_order(int* skip) const
  {
    *skip = 0;
    return this->do_must_eval_subexpressions_in_order(skip);
  }

  // Return the backend representation for this expression.
  Bexpression*
  get_backend(Translate_context*);

  // Return an expression handling any conversions which must be done during
  // assignment.
  static Expression*
  convert_for_assignment(Gogo*, Type* lhs_type, Expression* rhs,
                         Location location);

  // Return an expression converting a value of one interface type to another
  // interface type.  If FOR_TYPE_GUARD is true this is for a type
  // assertion.
  static Expression*
  convert_interface_to_interface(Type* lhs_type,
                                 Expression* rhs, bool for_type_guard,
                                 Location);

  // Return a backend expression implementing the comparison LEFT OP RIGHT.
  // TYPE is the type of both sides.
  static Bexpression*
  comparison(Translate_context*, Type* result_type, Operator op,
	     Expression* left, Expression* right, Location);

  // Return the backend expression for the numeric constant VAL.
  static Bexpression*
  backend_numeric_constant_expression(Translate_context*,
                                      Numeric_constant* val);

  // Export the expression.  This is only used for constants.  It will
  // be used for things like values of named constants and sizes of
  // arrays.
  void
  export_expression(Export* exp) const
  { this->do_export(exp); }

  // Import an expression.
  static Expression*
  import_expression(Import*);

  // Return an expression which checks that VAL, of arbitrary integer type,
  // is non-negative and is not more than the maximum integer value.
  static Expression*
  check_bounds(Expression* val, Location);

  // Dump an expression to a dump constext.
  void
  dump_expression(Ast_dump_context*) const;

 protected:
  // May be implemented by child class: traverse the expressions.
  virtual int
  do_traverse(Traverse*);

  // Return a lowered expression.
  virtual Expression*
  do_lower(Gogo*, Named_object*, Statement_inserter*, int)
  { return this; }

  // Return a flattened expression.
  virtual Expression*
  do_flatten(Gogo*, Named_object*, Statement_inserter*)
  { return this; }


  // Return whether this is a constant expression.
  virtual bool
  do_is_constant() const
  { return false; }

  // Return whether this expression can be used as a constant
  // initializer.
  virtual bool
  do_is_static_initializer() const
  { return false; }

  // Return whether this is a constant expression of numeric type, and
  // set the Numeric_constant to the value.
  virtual bool
  do_numeric_constant_value(Numeric_constant*) const
  { return false; }

  // Return whether this is a constant expression of string type, and
  // set VAL to the value.
  virtual bool
  do_string_constant_value(std::string*) const
  { return false; }

  // Called by the parser if the value is being discarded.
  virtual bool
  do_discarding_value();

  // Child class holds type.
  virtual Type*
  do_type() = 0;

  // Child class implements determining type information.
  virtual void
  do_determine_type(const Type_context*) = 0;

  // Child class implements type checking if needed.
  virtual void
  do_check_types(Gogo*)
  { }

  // Child class implements copying.
  virtual Expression*
  do_copy() = 0;

  // Child class implements whether the expression is addressable.
  virtual bool
  do_is_addressable() const
  { return false; }

  // Child class implements taking the address of an expression.
  virtual void
  do_address_taken(bool)
  { }

  // Child class implements issuing a nil check if the address is taken.
  virtual void
  do_issue_nil_check()
  { }

  // Child class implements whether this expression must be evaluated
  // in order.
  virtual bool
  do_must_eval_in_order() const
  { return false; }

  // Child class implements whether this expressions requires that
  // subexpressions be evaluated in order.  The child implementation
  // may set *SKIP if it should be non-zero.
  virtual bool
  do_must_eval_subexpressions_in_order(int* /* skip */) const
  { return false; }

  // Child class implements conversion to backend representation.
  virtual Bexpression*
  do_get_backend(Translate_context*) = 0;

  // Child class implements export.
  virtual void
  do_export(Export*) const;

  // For children to call to give an error for an unused value.
  void
  unused_value_error();

  // For children to call when they detect that they are in error.
  void
  set_is_error();

  // For children to call to report an error conveniently.
  void
  report_error(const char*);

  // Child class implements dumping to a dump context.
  virtual void
  do_dump_expression(Ast_dump_context*) const = 0;

  // Varargs lowering creates a slice object (unnamed compiler temp)
  // to contain the variable length collection of values. The enum
  // below tells the lowering routine whether it can mark that temp
  // as non-escaping or not. For general varargs calls it is not always
  // safe to stack-allocated the storage, but for specific cases (ex:
  // call to append()) it is legal.
  enum Slice_storage_escape_disp
  {
    SLICE_STORAGE_MAY_ESCAPE,
    SLICE_STORAGE_DOES_NOT_ESCAPE
  };

 private:
  // Convert to the desired statement classification, or return NULL.
  // This is a controlled dynamic cast.
  template<typename Expression_class,
	   Expression_classification expr_classification>
  Expression_class*
  convert()
  {
    return (this->classification_ == expr_classification
	    ? static_cast<Expression_class*>(this)
	    : NULL);
  }

  template<typename Expression_class,
	   Expression_classification expr_classification>
  const Expression_class*
  convert() const
  {
    return (this->classification_ == expr_classification
	    ? static_cast<const Expression_class*>(this)
	    : NULL);
  }

  static Expression*
  convert_type_to_interface(Type*, Expression*, Location);

  static Expression*
  get_interface_type_descriptor(Expression*);

  static Expression*
  convert_interface_to_type(Type*, Expression*, Location);

  // The expression classification.
  Expression_classification classification_;
  // The location in the input file.
  Location location_;
};

// A list of Expressions.

class Expression_list
{
 public:
  Expression_list()
    : entries_()
  { }

  // Return whether the list is empty.
  bool
  empty() const
  { return this->entries_.empty(); }

  // Return the number of entries in the list.
  size_t
  size() const
  { return this->entries_.size(); }

  // Add an entry to the end of the list.
  void
  push_back(Expression* expr)
  { this->entries_.push_back(expr); }

  void
  append(Expression_list* add)
  { this->entries_.insert(this->entries_.end(), add->begin(), add->end()); }

  // Reserve space in the list.
  void
  reserve(size_t size)
  { this->entries_.reserve(size); }

  // Traverse the expressions in the list.
  int
  traverse(Traverse*);

  // Copy the list.
  Expression_list*
  copy();

  // Return true if the list contains an error expression.
  bool
  contains_error() const;

  // Retrieve an element by index.
  Expression*&
  at(size_t i)
  { return this->entries_.at(i); }

  // Return the first and last elements.
  Expression*&
  front()
  { return this->entries_.front(); }

  Expression*
  front() const
  { return this->entries_.front(); }

  Expression*&
  back()
  { return this->entries_.back(); }

  Expression*
  back() const
  { return this->entries_.back(); }

  // Iterators.

  typedef std::vector<Expression*>::iterator iterator;
  typedef std::vector<Expression*>::const_iterator const_iterator;

  iterator
  begin()
  { return this->entries_.begin(); }

  const_iterator
  begin() const
  { return this->entries_.begin(); }

  iterator
  end()
  { return this->entries_.end(); }

  const_iterator
  end() const
  { return this->entries_.end(); }

  // Erase an entry.
  void
  erase(iterator p)
  { this->entries_.erase(p); }

 private:
  std::vector<Expression*> entries_;
};

// An abstract base class for an expression which is only used by the
// parser, and is lowered in the lowering pass.

class Parser_expression : public Expression
{
 public:
  Parser_expression(Expression_classification classification,
		    Location location)
    : Expression(classification, location)
  { }

 protected:
  virtual Expression*
  do_lower(Gogo*, Named_object*, Statement_inserter*, int) = 0;

  Type*
  do_type();

  void
  do_determine_type(const Type_context*)
  { go_unreachable(); }

  void
  do_check_types(Gogo*)
  { go_unreachable(); }

  Bexpression*
  do_get_backend(Translate_context*)
  { go_unreachable(); }
};

// An expression which is simply a variable.

class Var_expression : public Expression
{
 public:
  Var_expression(Named_object* variable, Location location)
    : Expression(EXPRESSION_VAR_REFERENCE, location),
      variable_(variable), in_lvalue_pos_(VE_rvalue)
  { }

  // Return the variable.
  Named_object*
  named_object() const
  { return this->variable_; }

  // Does this var expression appear in an lvalue (assigned-to) context?
  bool
  in_lvalue_pos() const
  { return this->in_lvalue_pos_ == VE_lvalue; }

  // Mark a var_expression as appearing in an lvalue context.
  void
  set_in_lvalue_pos()
  { this->in_lvalue_pos_ = VE_lvalue; }

 protected:
  Expression*
  do_lower(Gogo*, Named_object*, Statement_inserter*, int);

  Type*
  do_type();

  void
  do_determine_type(const Type_context*);

  Expression*
  do_copy()
  { return this; }

  bool
  do_is_addressable() const
  { return true; }

  void
  do_address_taken(bool);

  Bexpression*
  do_get_backend(Translate_context*);

  void
  do_dump_expression(Ast_dump_context*) const;

 private:
  // The variable we are referencing.
  Named_object* variable_;
  // Set to TRUE if var expression appears in lvalue context
  Varexpr_context in_lvalue_pos_;
};

// A reference to a variable within an enclosing function.

class Enclosed_var_expression : public Expression
{
 public:
  Enclosed_var_expression(Expression* reference, Named_object* variable,
			  Location location)
    : Expression(EXPRESSION_ENCLOSED_VAR_REFERENCE, location),
      reference_(reference), variable_(variable)
  { }

  // The reference to the enclosed variable.  This will be an indirection of the
  // the field stored within closure variable.
  Expression*
  reference() const
  { return this->reference_; }

  // The variable being enclosed and referenced.
  Named_object*
  variable() const
  { return this->variable_; }

 protected:
  int
  do_traverse(Traverse*);

  Expression*
  do_lower(Gogo*, Named_object*, Statement_inserter*, int);

  Expression*
  do_flatten(Gogo*, Named_object*, Statement_inserter*);

  Type*
  do_type()
  { return this->reference_->type(); }

  void
  do_determine_type(const Type_context* context)
  { return this->reference_->determine_type(context); }

  Expression*
  do_copy()
  { return this; }

  bool
  do_is_addressable() const
  { return this->reference_->is_addressable(); }

  void
  do_address_taken(bool escapes);

  Bexpression*
  do_get_backend(Translate_context* context)
  { return this->reference_->get_backend(context); }

  void
  do_dump_expression(Ast_dump_context*) const;

 private:
  // The reference to the enclosed variable.
  Expression* reference_;
  // The variable being enclosed.
  Named_object* variable_;
};

// A reference to a temporary variable.

class Temporary_reference_expression : public Expression
{
 public:
  Temporary_reference_expression(Temporary_statement* statement,
				 Location location)
    : Expression(EXPRESSION_TEMPORARY_REFERENCE, location),
      statement_(statement), is_lvalue_(false)
  { }

  // The temporary that this expression refers to.
  Temporary_statement*
  statement() const
  { return this->statement_; }

  // Indicate that this reference appears on the left hand side of an
  // assignment statement.
  void
  set_is_lvalue()
  { this->is_lvalue_ = true; }

 protected:
  Type*
  do_type();

  void
  do_determine_type(const Type_context*)
  { }

  Expression*
  do_copy()
  { return make_temporary_reference(this->statement_, this->location()); }

  bool
  do_is_addressable() const
  { return true; }

  void
  do_address_taken(bool);

  Bexpression*
  do_get_backend(Translate_context*);

  void
  do_dump_expression(Ast_dump_context*) const;

 private:
  // The statement where the temporary variable is defined.
  Temporary_statement* statement_;
  // Whether this reference appears on the left hand side of an
  // assignment statement.
  bool is_lvalue_;
};

// Set and use a temporary variable.

class Set_and_use_temporary_expression : public Expression
{
 public:
  Set_and_use_temporary_expression(Temporary_statement* statement,
				   Expression* expr, Location location)
    : Expression(EXPRESSION_SET_AND_USE_TEMPORARY, location),
      statement_(statement), expr_(expr)
  { }

  // Return the temporary.
  Temporary_statement*
  temporary() const
  { return this->statement_; }

  // Return the expression.
  Expression*
  expression() const
  { return this->expr_; }

 protected:
  int
  do_traverse(Traverse* traverse)
  { return Expression::traverse(&this->expr_, traverse); }

  Type*
  do_type();

  void
  do_determine_type(const Type_context*);

  Expression*
  do_copy()
  {
    return make_set_and_use_temporary(this->statement_, this->expr_,
				      this->location());
  }

  bool
  do_is_addressable() const
  { return true; }

  void
  do_address_taken(bool);

  Bexpression*
  do_get_backend(Translate_context*);

  void
  do_dump_expression(Ast_dump_context*) const;

 private:
  // The statement where the temporary variable is defined.
  Temporary_statement* statement_;
  // The expression to assign to the temporary.
  Expression* expr_;
};

// A string expression.

class String_expression : public Expression
{
 public:
  String_expression(const std::string& val, Location location)
    : Expression(EXPRESSION_STRING, location),
      val_(val), type_(NULL)
  { }

  const std::string&
  val() const
  { return this->val_; }

  static Expression*
  do_import(Import*);

 protected:
  bool
  do_is_constant() const
  { return true; }

  bool
  do_is_static_initializer() const
  { return true; }

  bool
  do_string_constant_value(std::string* val) const
  {
    *val = this->val_;
    return true;
  }

  Type*
  do_type();

  void
  do_determine_type(const Type_context*);

  Expression*
  do_copy()
  { return this; }

  Bexpression*
  do_get_backend(Translate_context*);

  // Write string literal to a string dump.
  static void
  export_string(String_dump* exp, const String_expression* str);

  void
  do_export(Export*) const;

  void
  do_dump_expression(Ast_dump_context*) const;

 private:
  // The string value.  This is immutable.
  const std::string val_;
  // The type as determined by context.
  Type* type_;
};

// A type conversion expression.

class Type_conversion_expression : public Expression
{
 public:
  Type_conversion_expression(Type* type, Expression* expr,
			     Location location)
    : Expression(EXPRESSION_CONVERSION, location),
      type_(type), expr_(expr), may_convert_function_types_(false)
  { }

  // Return the type to which we are converting.
  Type*
  type() const
  { return this->type_; }

  // Return the expression which we are converting.
  Expression*
  expr() const
  { return this->expr_; }

  // Permit converting from one function type to another.  This is
  // used internally for method expressions.
  void
  set_may_convert_function_types()
  {
    this->may_convert_function_types_ = true;
  }

  // Import a type conversion expression.
  static Expression*
  do_import(Import*);

 protected:
  int
  do_traverse(Traverse* traverse);

  Expression*
  do_lower(Gogo*, Named_object*, Statement_inserter*, int);

  Expression*
  do_flatten(Gogo*, Named_object*, Statement_inserter*);

  bool
  do_is_constant() const;

  bool
  do_is_static_initializer() const;

  bool
  do_numeric_constant_value(Numeric_constant*) const;

  bool
  do_string_constant_value(std::string*) const;

  Type*
  do_type()
  { return this->type_; }

  void
  do_determine_type(const Type_context*);

  void
  do_check_types(Gogo*);

  Expression*
  do_copy()
  {
    return new Type_conversion_expression(this->type_, this->expr_->copy(),
					  this->location());
  }

  Bexpression*
  do_get_backend(Translate_context* context);

  void
  do_export(Export*) const;

  void
  do_dump_expression(Ast_dump_context*) const;

 private:
  // The type to convert to.
  Type* type_;
  // The expression to convert.
  Expression* expr_;
  // True if this is permitted to convert function types.  This is
  // used internally for method expressions.
  bool may_convert_function_types_;
};

// An unsafe type conversion, used to pass values to builtin functions.

class Unsafe_type_conversion_expression : public Expression
{
 public:
  Unsafe_type_conversion_expression(Type* type, Expression* expr,
				    Location location)
    : Expression(EXPRESSION_UNSAFE_CONVERSION, location),
      type_(type), expr_(expr)
  { }

  Expression*
  expr() const
  { return this->expr_; }

 protected:
  int
  do_traverse(Traverse* traverse);

  bool
  do_is_static_initializer() const;

  Type*
  do_type()
  { return this->type_; }

  void
  do_determine_type(const Type_context*)
  { this->expr_->determine_type_no_context(); }

  Expression*
  do_copy()
  {
    return new Unsafe_type_conversion_expression(this->type_,
						 this->expr_->copy(),
						 this->location());
  }

  Bexpression*
  do_get_backend(Translate_context*);

  void
  do_dump_expression(Ast_dump_context*) const;

 private:
  // The type to convert to.
  Type* type_;
  // The expression to convert.
  Expression* expr_;
};

// A Unary expression.

class Unary_expression : public Expression
{
 public:
  Unary_expression(Operator op, Expression* expr, Location location)
    : Expression(EXPRESSION_UNARY, location),
      op_(op), escapes_(true), create_temp_(false), is_gc_root_(false),
      is_slice_init_(false), expr_(expr), issue_nil_check_(false)
  { }

  // Return the operator.
  Operator
  op() const
  { return this->op_; }

  // Return the operand.
  Expression*
  operand() const
  { return this->expr_; }

  // Record that an address expression does not escape.
  void
  set_does_not_escape()
  {
    go_assert(this->op_ == OPERATOR_AND);
    this->escapes_ = false;
  }

  // Record that this is an address expression which should create a
  // temporary variable if necessary.  This is used for method calls.
  void
  set_create_temp()
  {
    go_assert(this->op_ == OPERATOR_AND);
    this->create_temp_ = true;
  }

  // Record that this is an address expression of a GC root, which is a
  // mutable composite literal.  This used for registering GC variables.
  void
  set_is_gc_root()
  {
    go_assert(this->op_ == OPERATOR_AND);
    this->is_gc_root_ = true;
  }

  // Record that this is an address expression of a slice value initializer,
  // which is mutable if the values are not copied to the heap.
  void
  set_is_slice_init()
  {
    go_assert(this->op_ == OPERATOR_AND);
    this->is_slice_init_ = true;
  }

  // Call the address_taken method on the operand if necessary.
  void
  check_operand_address_taken(Gogo*);

  // Apply unary opcode OP to UNC, setting NC.  Return true if this
  // could be done, false if not.  On overflow, issues an error and
  // sets *ISSUED_ERROR.
  static bool
  eval_constant(Operator op, const Numeric_constant* unc,
		Location, Numeric_constant* nc, bool *issued_error);

  static Expression*
  do_import(Import*);

 protected:
  int
  do_traverse(Traverse* traverse)
  { return Expression::traverse(&this->expr_, traverse); }

  Expression*
  do_lower(Gogo*, Named_object*, Statement_inserter*, int);

  Expression*
  do_flatten(Gogo*, Named_object*, Statement_inserter*);

  bool
  do_is_constant() const;

  bool
  do_is_static_initializer() const;

  bool
  do_numeric_constant_value(Numeric_constant*) const;

  Type*
  do_type();

  void
  do_determine_type(const Type_context*);

  void
  do_check_types(Gogo*);

  Expression*
  do_copy()
  {
    return Expression::make_unary(this->op_, this->expr_->copy(),
				  this->location());
  }

  bool
  do_must_eval_subexpressions_in_order(int*) const
  { return this->op_ == OPERATOR_MULT; }

  bool
  do_is_addressable() const
  { return this->op_ == OPERATOR_MULT; }

  Bexpression*
  do_get_backend(Translate_context*);

  void
  do_export(Export*) const;

  void
  do_dump_expression(Ast_dump_context*) const;

  void
  do_issue_nil_check()
  { this->issue_nil_check_ = (this->op_ == OPERATOR_MULT); }

 private:
  static bool
  base_is_static_initializer(Expression*);

  // The unary operator to apply.
  Operator op_;
  // Normally true.  False if this is an address expression which does
  // not escape the current function.
  bool escapes_;
  // True if this is an address expression which should create a
  // temporary variable if necessary.
  bool create_temp_;
  // True if this is an address expression for a GC root.  A GC root is a
  // special struct composite literal that is mutable when addressed, meaning
  // it cannot be represented as an immutable_struct in the backend.
  bool is_gc_root_;
  // True if this is an address expression for a slice value with an immutable
  // initializer.  The initializer for a slice's value pointer has an array
  // type, meaning it cannot be represented as an immutable_struct in the
  // backend.
  bool is_slice_init_;
  // The operand.
  Expression* expr_;
  // Whether or not to issue a nil check for this expression if its address
  // is being taken.
  bool issue_nil_check_;
};

// A binary expression.

class Binary_expression : public Expression
{
 public:
  Binary_expression(Operator op, Expression* left, Expression* right,
		    Location location)
    : Expression(EXPRESSION_BINARY, location),
      op_(op), left_(left), right_(right), type_(NULL)
  { }

  // Return the operator.
  Operator
  op()
  { return this->op_; }

  // Return the left hand expression.
  Expression*
  left()
  { return this->left_; }

  // Return the right hand expression.
  Expression*
  right()
  { return this->right_; }

  // Apply binary opcode OP to LEFT_NC and RIGHT_NC, setting NC.
  // Return true if this could be done, false if not.  Issue errors at
  // LOCATION as appropriate, and sets *ISSUED_ERROR if it did.
  static bool
  eval_constant(Operator op, Numeric_constant* left_nc,
		Numeric_constant* right_nc, Location location,
		Numeric_constant* nc, bool* issued_error);

  // Compare constants LEFT_NC and RIGHT_NC according to OP, setting
  // *RESULT.  Return true if this could be done, false if not.  Issue
  // errors at LOCATION as appropriate.
  static bool
  compare_constant(Operator op, Numeric_constant* left_nc,
		   Numeric_constant* right_nc, Location location,
		   bool* result);

  static Expression*
  do_import(Import*);

  // Report an error if OP can not be applied to TYPE.  Return whether
  // it can.  OTYPE is the type of the other operand.
  static bool
  check_operator_type(Operator op, Type* type, Type* otype, Location);

  // Set *RESULT_TYPE to the resulting type when OP is applied to
  // operands of type LEFT_TYPE and RIGHT_TYPE.  Return true on
  // success, false on failure.
  static bool
  operation_type(Operator op, Type* left_type, Type* right_type,
		 Type** result_type);

 protected:
  int
  do_traverse(Traverse* traverse);

  Expression*
  do_lower(Gogo*, Named_object*, Statement_inserter*, int);

  Expression*
  do_flatten(Gogo*, Named_object*, Statement_inserter*);

  bool
  do_is_constant() const
  { return this->left_->is_constant() && this->right_->is_constant(); }

  bool
  do_is_static_initializer() const;

  bool
  do_numeric_constant_value(Numeric_constant*) const;

  bool
  do_discarding_value();

  Type*
  do_type();

  void
  do_determine_type(const Type_context*);

  void
  do_check_types(Gogo*);

  Expression*
  do_copy()
  {
    return Expression::make_binary(this->op_, this->left_->copy(),
				   this->right_->copy(), this->location());
  }

  Bexpression*
  do_get_backend(Translate_context*);

  void
  do_export(Export*) const;

  void
  do_dump_expression(Ast_dump_context*) const;

 private:
  static bool
  cmp_to_bool(Operator op, int cmp);

  static bool
  eval_integer(Operator op, const Numeric_constant*, const Numeric_constant*,
	       Location, Numeric_constant*);

  static bool
  eval_float(Operator op, const Numeric_constant*, const Numeric_constant*,
	     Location, Numeric_constant*);

  static bool
  eval_complex(Operator op, const Numeric_constant*, const Numeric_constant*,
	       Location, Numeric_constant*);

  static bool
  compare_integer(const Numeric_constant*, const Numeric_constant*, int*);

  static bool
  compare_float(const Numeric_constant*, const Numeric_constant *, int*);

  static bool
  compare_complex(const Numeric_constant*, const Numeric_constant*, int*);

  Expression*
  lower_struct_comparison(Gogo*, Statement_inserter*);

  Expression*
  lower_array_comparison(Gogo*, Statement_inserter*);

  Expression*
  lower_interface_value_comparison(Gogo*, Statement_inserter*);

  Expression*
  lower_compare_to_memcmp(Gogo*, Statement_inserter*);

  Expression*
  operand_address(Statement_inserter*, Expression*);

  // The binary operator to apply.
  Operator op_;
  // The left hand side operand.
  Expression* left_;
  // The right hand side operand.
  Expression* right_;
  // The type of a comparison operation.
  Type* type_;
};

// A string concatenation expression.  This is a sequence of strings
// added together.  It is created when lowering Binary_expression.

class String_concat_expression : public Expression
{
 public:
  String_concat_expression(Expression_list* exprs)
    : Expression(EXPRESSION_STRING_CONCAT, exprs->front()->location()),
      exprs_(exprs)
  { }

  // Return the list of string expressions to be concatenated.
  Expression_list*
  exprs()
  { return this->exprs_; }

 protected:
  int
  do_traverse(Traverse* traverse)
  { return this->exprs_->traverse(traverse); }

  Expression*
  do_lower(Gogo*, Named_object*, Statement_inserter*, int)
  { return this; }

  Expression*
  do_flatten(Gogo*, Named_object*, Statement_inserter*);

  bool
  do_is_constant() const;

  bool
  do_is_static_initializer() const;

  Type*
  do_type();

  void
  do_determine_type(const Type_context*);

  void
  do_check_types(Gogo*);

  Expression*
  do_copy()
  { return Expression::make_string_concat(this->exprs_->copy()); }

  Bexpression*
  do_get_backend(Translate_context*)
  { go_unreachable(); }

  void
  do_export(Export*) const
  { go_unreachable(); }

  void
  do_dump_expression(Ast_dump_context*) const;

 private:
  // The string expressions to concatenate.
  Expression_list* exprs_;
};

// A call expression.  The go statement needs to dig inside this.

class Call_expression : public Expression
{
 public:
  Call_expression(Expression* fn, Expression_list* args, bool is_varargs,
		  Location location)
    : Expression(EXPRESSION_CALL, location),
      fn_(fn), args_(args), type_(NULL), results_(NULL), call_(NULL),
      call_temp_(NULL), expected_result_count_(0), is_varargs_(is_varargs),
      varargs_are_lowered_(false), types_are_determined_(false),
      is_deferred_(false), is_concurrent_(false), issued_error_(false),
      is_multi_value_arg_(false), is_flattened_(false)
  { }

  // The function to call.
  Expression*
  fn() const
  { return this->fn_; }

  // The arguments.
  Expression_list*
  args()
  { return this->args_; }

  const Expression_list*
  args() const
  { return this->args_; }

  // Get the function type.
  Function_type*
  get_function_type() const;

  // Return the number of values this call will return.
  size_t
  result_count() const;

  // Return the temporary variable which holds result I.  This is only
  // valid after the expression has been lowered, and is only valid
  // for calls which return multiple results.
  Temporary_statement*
  result(size_t i) const;

  // Set the number of results expected from this call.  This is used
  // when the call appears in a context that expects multiple results,
  // such as a, b = f().
  void
  set_expected_result_count(size_t);

  // Return whether this is a call to the predeclared function
  // recover.
  bool
  is_recover_call() const;

  // Set the argument for a call to recover.
  void
  set_recover_arg(Expression*);

  // Whether the last argument is a varargs argument (f(a...)).
  bool
  is_varargs() const
  { return this->is_varargs_; }

  // Return whether varargs have already been lowered.
  bool
  varargs_are_lowered() const
  { return this->varargs_are_lowered_; }

  // Note that varargs have already been lowered.
  void
  set_varargs_are_lowered()
  { this->varargs_are_lowered_ = true; }

  // Whether this call is being deferred.
  bool
  is_deferred() const
  { return this->is_deferred_; }

  // Note that the call is being deferred.
  void
  set_is_deferred()
  { this->is_deferred_ = true; }

  // Whether this call is concurrently executed.
  bool
  is_concurrent() const
  { return this->is_concurrent_; }

  // Note that the call is concurrently executed.
  void
  set_is_concurrent()
  { this->is_concurrent_ = true; }

  // We have found an error with this call expression; return true if
  // we should report it.
  bool
  issue_error();

  // Whether or not this call contains errors, either in the call or the
  // arguments to the call.
  bool
  is_erroneous_call();

  // Whether this call returns multiple results that are used as an
  // multi-valued argument.
  bool
  is_multi_value_arg() const
  { return this->is_multi_value_arg_; }

  // Note this call is used as a multi-valued argument.
  void
  set_is_multi_value_arg()
  { this->is_multi_value_arg_ = true; }

 protected:
  int
  do_traverse(Traverse*);

  virtual Expression*
  do_lower(Gogo*, Named_object*, Statement_inserter*, int);

  virtual Expression*
  do_flatten(Gogo*, Named_object*, Statement_inserter*);

  bool
  do_discarding_value()
  { return true; }

  virtual Type*
  do_type();

  virtual void
  do_determine_type(const Type_context*);

  virtual void
  do_check_types(Gogo*);

  Expression*
  do_copy();

  bool
  do_must_eval_in_order() const;

  virtual Bexpression*
  do_get_backend(Translate_context*);

  virtual bool
  do_is_recover_call() const;

  virtual void
  do_set_recover_arg(Expression*);

  // Let a builtin expression change the argument list.
  void
  set_args(Expression_list* args)
  { this->args_ = args; }

  // Let a builtin expression lower varargs.
  void
  lower_varargs(Gogo*, Named_object* function, Statement_inserter* inserter,
		Type* varargs_type, size_t param_count,
		Slice_storage_escape_disp escape_disp);

  // Let a builtin expression check whether types have been
  // determined.
  bool
  determining_types();

  void
  do_dump_expression(Ast_dump_context*) const;

 private:
  bool
  check_argument_type(int, const Type*, const Type*, Location, bool);

  Expression*
  lower_to_builtin(Named_object**, const char*, int);

  Expression*
  interface_method_function(Interface_field_reference_expression*,
			    Expression**, Location);

  Bexpression*
  set_results(Translate_context*);

  Bexpression*
<<<<<<< HEAD
  set_results(Translate_context*);

  Bexpression*
=======
>>>>>>> 3be33b09
  call_result_ref(Translate_context* context);

  // The function to call.
  Expression* fn_;
  // The arguments to pass.  This may be NULL if there are no
  // arguments.
  Expression_list* args_;
  // The type of the expression, to avoid recomputing it.
  Type* type_;
  // The list of temporaries which will hold the results if the
  // function returns a tuple.
  std::vector<Temporary_statement*>* results_;
  // The backend expression for the call, used for a call which returns a tuple.
  Bexpression* call_;
  // A temporary variable to store this call if the function returns a tuple.
  Temporary_statement* call_temp_;
  // If not 0, the number of results expected from this call, when
  // used in a context that expects multiple values.
  size_t expected_result_count_;
  // True if the last argument is a varargs argument (f(a...)).
  bool is_varargs_;
  // True if varargs have already been lowered.
  bool varargs_are_lowered_;
  // True if types have been determined.
  bool types_are_determined_;
  // True if the call is an argument to a defer statement.
  bool is_deferred_;
  // True if the call is an argument to a go statement.
  bool is_concurrent_;
  // True if we reported an error about a mismatch between call
  // results and uses.  This is to avoid producing multiple errors
  // when there are multiple Call_result_expressions.
  bool issued_error_;
  // True if this call is used as an argument that returns multiple results.
  bool is_multi_value_arg_;
  // True if this expression has already been flattened.
  bool is_flattened_;
};

// A single result from a call which returns multiple results.

class Call_result_expression : public Expression
{
 public:
  Call_result_expression(Call_expression* call, unsigned int index)
    : Expression(EXPRESSION_CALL_RESULT, call->location()),
      call_(call), index_(index)
  { }

  Expression*
  call() const
  { return this->call_; }

  unsigned int
  index() const
  { return this->index_; }

 protected:
  int
  do_traverse(Traverse*);

  Type*
  do_type();

  void
  do_determine_type(const Type_context*);

  void
  do_check_types(Gogo*);

  Expression*
  do_copy()
  {
    return new Call_result_expression(this->call_->call_expression(),
				      this->index_);
  }

  bool
  do_must_eval_in_order() const
  { return true; }

  Bexpression*
  do_get_backend(Translate_context*);

  void
  do_dump_expression(Ast_dump_context*) const;

 private:
  // The underlying call expression.
  Expression* call_;
  // Which result we want.
  unsigned int index_;
};

// An expression which represents a pointer to a function.

class Func_expression : public Expression
{
 public:
  Func_expression(Named_object* function, Expression* closure,
		  Location location)
    : Expression(EXPRESSION_FUNC_REFERENCE, location),
      function_(function), closure_(closure),
      runtime_code_(Runtime::NUMBER_OF_FUNCTIONS)
  { }

  // Return the object associated with the function.
  Named_object*
  named_object() const
  { return this->function_; }

  // Return the closure for this function.  This will return NULL if
  // the function has no closure, which is the normal case.
  Expression*
  closure()
  { return this->closure_; }

  // Return whether this is a reference to a runtime function.
  bool
  is_runtime_function() const
  { return this->runtime_code_ != Runtime::NUMBER_OF_FUNCTIONS; }

  // Return the runtime code for this function expression.
  // Returns Runtime::NUMBER_OF_FUNCTIONS if this is not a reference to a
  // runtime function.
  Runtime::Function
  runtime_code() const
  { return this->runtime_code_; }

  // Set the runtime code for this function expression.
  void
  set_runtime_code(Runtime::Function code)
  { this->runtime_code_ = code; }

  // Return a backend expression for the code of a function.
  static Bexpression*
  get_code_pointer(Gogo*, Named_object* function, Location loc);

 protected:
  int
  do_traverse(Traverse*);

  Type*
  do_type();

  void
  do_determine_type(const Type_context*)
  {
    if (this->closure_ != NULL)
      this->closure_->determine_type_no_context();
  }

  Expression*
  do_copy()
  {
    return Expression::make_func_reference(this->function_,
					   (this->closure_ == NULL
					    ? NULL
					    : this->closure_->copy()),
					   this->location());
  }

  Bexpression*
  do_get_backend(Translate_context*);

  void
  do_dump_expression(Ast_dump_context*) const;

 private:
  // The function itself.
  Named_object* function_;
  // A closure.  This is normally NULL.  For a nested function, it may
  // be a struct holding pointers to all the variables referenced by
  // this function and defined in enclosing functions.
  Expression* closure_;
  // The runtime code for the referenced function.
  Runtime::Function runtime_code_;
};

// A function descriptor.  A function descriptor is a struct with a
// single field pointing to the function code.  This is used for
// functions without closures.

class Func_descriptor_expression : public Expression
{
 public:
  Func_descriptor_expression(Named_object* fn);

  // Make the function descriptor type, so that it can be converted.
  static void
  make_func_descriptor_type();

 protected:
  int
  do_traverse(Traverse*);

  Type*
  do_type();

  void
  do_determine_type(const Type_context*)
  { }

  Expression*
  do_copy()
  { return Expression::make_func_descriptor(this->fn_); }

  bool
  do_is_addressable() const
  { return true; }

  Bexpression*
  do_get_backend(Translate_context*);

  void
  do_dump_expression(Ast_dump_context* context) const;

 private:
  // The type of all function descriptors.
  static Type* descriptor_type;

  // The function for which this is the descriptor.
  Named_object* fn_;
  // The descriptor variable.
  Bvariable* dvar_;
};

// A reference to an unknown name.

class Unknown_expression : public Parser_expression
{
 public:
  Unknown_expression(Named_object* named_object, Location location)
    : Parser_expression(EXPRESSION_UNKNOWN_REFERENCE, location),
      named_object_(named_object), no_error_message_(false),
      is_composite_literal_key_(false)
  { }

  // The associated named object.
  Named_object*
  named_object() const
  { return this->named_object_; }

  // The name of the identifier which was unknown.
  const std::string&
  name() const;

  // Call this to indicate that we should not give an error if this
  // name is never defined.  This is used to avoid knock-on errors
  // during an erroneous parse.
  void
  set_no_error_message()
  { this->no_error_message_ = true; }

  // Note that this expression is being used as the key in a composite
  // literal, so it may be OK if it is not resolved.
  void
  set_is_composite_literal_key()
  { this->is_composite_literal_key_ = true; }

  // Note that this expression should no longer be treated as a
  // composite literal key.
  void
  clear_is_composite_literal_key()
  { this->is_composite_literal_key_ = false; }

 protected:
  Expression*
  do_lower(Gogo*, Named_object*, Statement_inserter*, int);

  Expression*
  do_copy()
  { return new Unknown_expression(this->named_object_, this->location()); }

  void
  do_dump_expression(Ast_dump_context*) const;
  
 private:
  // The unknown name.
  Named_object* named_object_;
  // True if we should not give errors if this is undefined.  This is
  // used if there was a parse failure.
  bool no_error_message_;
  // True if this is the key in a composite literal.
  bool is_composite_literal_key_;
};

// An index expression.  This is lowered to an array index, a string
// index, or a map index.

class Index_expression : public Parser_expression
{
 public:
  Index_expression(Expression* left, Expression* start, Expression* end,
                   Expression* cap, Location location)
    : Parser_expression(EXPRESSION_INDEX, location),
      left_(left), start_(start), end_(end), cap_(cap)
  { }

  // Dump an index expression, i.e. an expression of the form
  // expr[expr], expr[expr:expr], or expr[expr:expr:expr] to a dump context.
  static void
  dump_index_expression(Ast_dump_context*, const Expression* expr, 
                        const Expression* start, const Expression* end,
                        const Expression* cap);

 protected:
  int
  do_traverse(Traverse*);

  Expression*
  do_lower(Gogo*, Named_object*, Statement_inserter*, int);

  Expression*
  do_copy()
  {
    return new Index_expression(this->left_->copy(), this->start_->copy(),
				(this->end_ == NULL
				 ? NULL
				 : this->end_->copy()),
				(this->cap_ == NULL
				 ? NULL
				 : this->cap_->copy()),
				this->location());
  }

  bool
  do_must_eval_subexpressions_in_order(int* skip) const
  {
    *skip = 1;
    return true;
  }

  void
  do_dump_expression(Ast_dump_context*) const;

  void
  do_issue_nil_check()
  { this->left_->issue_nil_check(); }
 private:
  // The expression being indexed.
  Expression* left_;
  // The first index.
  Expression* start_;
  // The second index.  This is NULL for an index, non-NULL for a
  // slice.
  Expression* end_;
  // The capacity argument.  This is NULL for indices and slices that use the
  // default capacity, non-NULL for indices and slices that specify the
  // capacity.
  Expression* cap_;
};

// An array index.  This is used for both indexing and slicing.

class Array_index_expression : public Expression
{
 public:
  Array_index_expression(Expression* array, Expression* start,
			 Expression* end, Expression* cap, Location location)
    : Expression(EXPRESSION_ARRAY_INDEX, location),
      array_(array), start_(start), end_(end), cap_(cap), type_(NULL),
      is_lvalue_(false)
  { }

  // Return the array.
  Expression*
  array()
  { return this->array_; }

  const Expression*
  array() const
  { return this->array_; }

  // Return the index of a simple index expression, or the start index
  // of a slice expression.
  Expression*
  start()
  { return this->start_; }

  const Expression*
  start() const
  { return this->start_; }

  // Return the end index of a slice expression.  This is NULL for a
  // simple index expression.
  Expression*
  end()
  { return this->end_; }

  const Expression*
  end() const
  { return this->end_; }

  // Return whether this array index expression appears in an lvalue
  // (left hand side of assignment) context.
  bool
  is_lvalue() const
  { return this->is_lvalue_; }

  // Update this array index expression to indicate that it appears
  // in a left-hand-side or lvalue context.
  void
  set_is_lvalue()
  { this->is_lvalue_ = true; }

 protected:
  int
  do_traverse(Traverse*);

  Expression*
  do_flatten(Gogo*, Named_object*, Statement_inserter*);

  Type*
  do_type();

  void
  do_determine_type(const Type_context*);

  void
  do_check_types(Gogo*);

  Expression*
  do_copy()
  {
    return Expression::make_array_index(this->array_->copy(),
					this->start_->copy(),
					(this->end_ == NULL
					 ? NULL
					 : this->end_->copy()),
					(this->cap_ == NULL
					 ? NULL
					 : this->cap_->copy()),
					this->location());
  }

  bool
  do_must_eval_subexpressions_in_order(int* skip) const
  {
    *skip = 1;
    return true;
  }

  bool
  do_is_addressable() const;

  void
  do_address_taken(bool escapes)
  { this->array_->address_taken(escapes); }

  void
  do_issue_nil_check()
  { this->array_->issue_nil_check(); }

  Bexpression*
  do_get_backend(Translate_context*);

  void
  do_dump_expression(Ast_dump_context*) const;
  
 private:
  // The array we are getting a value from.
  Expression* array_;
  // The start or only index.
  Expression* start_;
  // The end index of a slice.  This may be NULL for a simple array
  // index, or it may be a nil expression for the length of the array.
  Expression* end_;
  // The capacity argument of a slice.  This may be NULL for an array index or
  // slice.
  Expression* cap_;
  // The type of the expression.
  Type* type_;
  // Whether expr appears in an lvalue context.
  bool is_lvalue_;
};

// A string index.  This is used for both indexing and slicing.

class String_index_expression : public Expression
{
 public:
  String_index_expression(Expression* string, Expression* start,
			  Expression* end, Location location)
    : Expression(EXPRESSION_STRING_INDEX, location),
      string_(string), start_(start), end_(end)
  { }

  // Return the string being indexed.
  Expression*
  string() const
  { return this->string_; }

 protected:
  int
  do_traverse(Traverse*);

  Expression*
  do_flatten(Gogo*, Named_object*, Statement_inserter*);

  Type*
  do_type();

  void
  do_determine_type(const Type_context*);

  void
  do_check_types(Gogo*);

  Expression*
  do_copy()
  {
    return Expression::make_string_index(this->string_->copy(),
					 this->start_->copy(),
					 (this->end_ == NULL
					  ? NULL
					  : this->end_->copy()),
					 this->location());
  }

  bool
  do_must_eval_subexpressions_in_order(int* skip) const
  {
    *skip = 1;
    return true;
  }

  Bexpression*
  do_get_backend(Translate_context*);

  void
  do_dump_expression(Ast_dump_context*) const;

 private:
  // The string we are getting a value from.
  Expression* string_;
  // The start or only index.
  Expression* start_;
  // The end index of a slice.  This may be NULL for a single index,
  // or it may be a nil expression for the length of the string.
  Expression* end_;
};

// An index into a map.

class Map_index_expression : public Expression
{
 public:
  Map_index_expression(Expression* map, Expression* index,
		       Location location)
    : Expression(EXPRESSION_MAP_INDEX, location),
      map_(map), index_(index), value_pointer_(NULL)
  { }

  // Return the map.
  Expression*
  map()
  { return this->map_; }

  const Expression*
  map() const
  { return this->map_; }

  // Return the index.
  Expression*
  index()
  { return this->index_; }

  const Expression*
  index() const
  { return this->index_; }

  // Get the type of the map being indexed.
  Map_type*
  get_map_type() const;

  // Return an expression for the map index.  This returns an
  // expression that evaluates to a pointer to a value in the map.  If
  // the key is not present in the map, this will return a pointer to
  // the zero value.
  Expression*
  get_value_pointer(Gogo*);

 protected:
  int
  do_traverse(Traverse*);

  Expression*
  do_flatten(Gogo*, Named_object*, Statement_inserter*);

  Type*
  do_type();

  void
  do_determine_type(const Type_context*);

  void
  do_check_types(Gogo*);

  Expression*
  do_copy()
  {
    return Expression::make_map_index(this->map_->copy(),
				      this->index_->copy(),
				      this->location());
  }

  bool
  do_must_eval_subexpressions_in_order(int* skip) const
  {
    *skip = 1;
    return true;
  }

  // A map index expression is an lvalue but it is not addressable.

  Bexpression*
  do_get_backend(Translate_context*);

  void
  do_dump_expression(Ast_dump_context*) const;

 private:
  // The map we are looking into.
  Expression* map_;
  // The index.
  Expression* index_;
  // A pointer to the value at this index.
  Expression* value_pointer_;
};

// An expression which represents a method bound to its first
// argument.

class Bound_method_expression : public Expression
{
 public:
  Bound_method_expression(Expression* expr, const Method *method,
			  Named_object* function, Location location)
    : Expression(EXPRESSION_BOUND_METHOD, location),
      expr_(expr), expr_type_(NULL), method_(method), function_(function)
  { }

  // Return the object which is the first argument.
  Expression*
  first_argument()
  { return this->expr_; }

  // Return the implicit type of the first argument.  This will be
  // non-NULL when using a method from an anonymous field without
  // using an explicit stub.
  Type*
  first_argument_type() const
  { return this->expr_type_; }

  // Return the method.
  const Method*
  method() const
  { return this->method_; }

  // Return the function to call.
  Named_object*
  function() const
  { return this->function_; }

  // Set the implicit type of the expression.
  void
  set_first_argument_type(Type* type)
  { this->expr_type_ = type; }

  // Create a thunk to call FUNCTION, for METHOD, when it is used as
  // part of a method value.
  static Named_object*
  create_thunk(Gogo*, const Method* method, Named_object* function);

 protected:
  int
  do_traverse(Traverse*);

  Expression*
  do_flatten(Gogo*, Named_object*, Statement_inserter*);

  Type*
  do_type();

  void
  do_determine_type(const Type_context*);

  void
  do_check_types(Gogo*);

  Expression*
  do_copy()
  {
    return new Bound_method_expression(this->expr_->copy(), this->method_,
				       this->function_, this->location());
  }

  Bexpression*
  do_get_backend(Translate_context*)
  { go_unreachable(); }

  void
  do_dump_expression(Ast_dump_context*) const;

 private:
  // A mapping from method functions to the thunks we have created for
  // them.
  typedef Unordered_map(Named_object*, Named_object*) Method_value_thunks;
  static Method_value_thunks method_value_thunks;

  // The object used to find the method.  This is passed to the method
  // as the first argument.
  Expression* expr_;
  // The implicit type of the object to pass to the method.  This is
  // NULL in the normal case, non-NULL when using a method from an
  // anonymous field which does not require a stub.
  Type* expr_type_;
  // The method.
  const Method* method_;
  // The function to call.  This is not the same as
  // method_->named_object() when the method has a stub.  This will be
  // the real function rather than the stub.
  Named_object* function_;
};

// A reference to a field in a struct.

class Field_reference_expression : public Expression
{
 public:
  Field_reference_expression(Expression* expr, unsigned int field_index,
			     Location location)
    : Expression(EXPRESSION_FIELD_REFERENCE, location),
      expr_(expr), field_index_(field_index), implicit_(false), called_fieldtrack_(false)
  { }

  // Return the struct expression.
  Expression*
  expr() const
  { return this->expr_; }

  // Return the field index.
  unsigned int
  field_index() const
  { return this->field_index_; }

  // Return whether this node was implied by an anonymous field.
  bool
  implicit() const
  { return this->implicit_; }

  void
  set_implicit(bool implicit)
  { this->implicit_ = implicit; }

  // Set the struct expression.  This is used when parsing.
  void
  set_struct_expression(Expression* expr)
  {
    go_assert(this->expr_ == NULL);
    this->expr_ = expr;
  }

 protected:
  int
  do_traverse(Traverse* traverse)
  { return Expression::traverse(&this->expr_, traverse); }

  Expression*
  do_lower(Gogo*, Named_object*, Statement_inserter*, int);

  Type*
  do_type();

  void
  do_determine_type(const Type_context*)
  { this->expr_->determine_type_no_context(); }

  void
  do_check_types(Gogo*);

  Expression*
  do_copy()
  {
    return Expression::make_field_reference(this->expr_->copy(),
					    this->field_index_,
					    this->location());
  }

  bool
  do_is_addressable() const
  { return this->expr_->is_addressable(); }

  void
  do_address_taken(bool escapes)
  { this->expr_->address_taken(escapes); }

  void
  do_issue_nil_check()
  { this->expr_->issue_nil_check(); }

  Bexpression*
  do_get_backend(Translate_context*);

  void
  do_dump_expression(Ast_dump_context*) const;

 private:
  // The expression we are looking into.  This should have a type of
  // struct.
  Expression* expr_;
  // The zero-based index of the field we are retrieving.
  unsigned int field_index_;
  // Whether this node was emitted implicitly for an embedded field,
  // that is, expr_ is not the expr_ of the original user node.
  bool implicit_;
  // Whether we have already emitted a fieldtrack call.
  bool called_fieldtrack_;
};

// A reference to a field of an interface.

class Interface_field_reference_expression : public Expression
{
 public:
  Interface_field_reference_expression(Expression* expr,
				       const std::string& name,
				       Location location)
    : Expression(EXPRESSION_INTERFACE_FIELD_REFERENCE, location),
      expr_(expr), name_(name)
  { }

  // Return the expression for the interface object.
  Expression*
  expr()
  { return this->expr_; }

  // Return the name of the method to call.
  const std::string&
  name() const
  { return this->name_; }

  // Create a thunk to call the method NAME in TYPE when it is used as
  // part of a method value.
  static Named_object*
  create_thunk(Gogo*, Interface_type* type, const std::string& name);

  // Return an expression for the pointer to the function to call.
  Expression*
  get_function();

  // Return an expression for the first argument to pass to the interface
  // function.  This is the real object associated with the interface object.
  Expression*
  get_underlying_object();

 protected:
  int
  do_traverse(Traverse* traverse);

  Expression*
  do_flatten(Gogo*, Named_object*, Statement_inserter*);

  Type*
  do_type();

  void
  do_determine_type(const Type_context*);

  void
  do_check_types(Gogo*);

  Expression*
  do_copy()
  {
    return Expression::make_interface_field_reference(this->expr_->copy(),
						      this->name_,
						      this->location());
  }

  Bexpression*
  do_get_backend(Translate_context*);

  void
  do_dump_expression(Ast_dump_context*) const;

 private:
  // A mapping from interface types to a list of thunks we have
  // created for methods.
  typedef std::vector<std::pair<std::string, Named_object*> > Method_thunks;
  typedef Unordered_map(Interface_type*, Method_thunks*)
    Interface_method_thunks;
  static Interface_method_thunks interface_method_thunks;

  // The expression for the interface object.  This should have a type
  // of interface or pointer to interface.
  Expression* expr_;
  // The field we are retrieving--the name of the method.
  std::string name_;
};

// Implement the builtin function new.

class Allocation_expression : public Expression
{
 public:
  Allocation_expression(Type* type, Location location)
    : Expression(EXPRESSION_ALLOCATION, location),
      type_(type), allocate_on_stack_(false)
  { }

  void
  set_allocate_on_stack()
  { this->allocate_on_stack_ = true; }

 protected:
  int
  do_traverse(Traverse*);

  Type*
  do_type();

  void
  do_determine_type(const Type_context*)
  { }

  Expression*
  do_copy();

  Bexpression*
  do_get_backend(Translate_context*);

  void
  do_dump_expression(Ast_dump_context*) const;

 private:
  // The type we are allocating.
  Type* type_;
  // Whether or not this is a stack allocation.
  bool allocate_on_stack_;
};

// A general composite literal.  This is lowered to a type specific
// version.

class Composite_literal_expression : public Parser_expression
{
 public:
  Composite_literal_expression(Type* type, int depth, bool has_keys,
			       Expression_list* vals, bool all_are_names,
			       Location location)
    : Parser_expression(EXPRESSION_COMPOSITE_LITERAL, location),
      type_(type), depth_(depth), vals_(vals), has_keys_(has_keys),
      all_are_names_(all_are_names), key_path_(std::vector<bool>(depth))
  {}


  // Mark the DEPTH entry of KEY_PATH as containing a key.
  void
  update_key_path(size_t depth)
  {
    go_assert(depth < this->key_path_.size());
    this->key_path_[depth] = true;
  }

 protected:
  int
  do_traverse(Traverse* traverse);

  Expression*
  do_lower(Gogo*, Named_object*, Statement_inserter*, int);

  Expression*
  do_copy()
  {
    Composite_literal_expression *ret =
      new Composite_literal_expression(this->type_, this->depth_,
				       this->has_keys_,
				       (this->vals_ == NULL
					? NULL
					: this->vals_->copy()),
				       this->all_are_names_,
				       this->location());
    ret->key_path_ = this->key_path_;
    return ret;
  }

  void
  do_dump_expression(Ast_dump_context*) const;

 private:
  Expression*
  lower_struct(Gogo*, Type*);

  Expression*
  lower_array(Type*);

  Expression*
  make_array(Type*, const std::vector<unsigned long>*, Expression_list*);

  Expression*
  lower_map(Gogo*, Named_object*, Statement_inserter*, Type*);

  // The type of the composite literal.
  Type* type_;
  // The depth within a list of composite literals within a composite
  // literal, when the type is omitted.
  int depth_;
  // The values to put in the composite literal.
  Expression_list* vals_;
  // If this is true, then VALS_ is a list of pairs: a key and a
  // value.  In an array initializer, a missing key will be NULL.
  bool has_keys_;
  // If this is true, then HAS_KEYS_ is true, and every key is a
  // simple identifier.
  bool all_are_names_;
  // A complement to DEPTH that indicates for each level starting from 0 to
  // DEPTH-1 whether or not this composite literal is nested inside of key or
  // a value.  This is used to decide which type to use when given a map literal
  // with omitted key types.
  std::vector<bool> key_path_;
};

// Helper/mixin class for struct and array construction expressions;
// encapsulates a list of values plus an optional traversal order
// recording the order in which the values should be visited.

class Ordered_value_list
{
 public:
  Ordered_value_list(Expression_list* vals)
      : vals_(vals), traverse_order_(NULL)
  { }

  Expression_list*
  vals() const
  { return this->vals_; }

  int
  traverse_vals(Traverse* traverse);

  // Get the traversal order (may be NULL)
  std::vector<unsigned long>*
  traverse_order()
  { return traverse_order_; }

  // Set the traversal order, used to ensure that we implement the
  // order of evaluation rules.  Takes ownership of the argument.
  void
  set_traverse_order(std::vector<unsigned long>* traverse_order)
  { this->traverse_order_ = traverse_order; }

 private:
  // The list of values, in order of the fields in the struct or in
  // order of indices in an array. A NULL value of vals_ means that
  // all fields/slots should be zero-initialized; a single NULL entry
  // in the list means that the corresponding field or array slot
  // should be zero-initialized.
  Expression_list* vals_;
  // If not NULL, the order in which to traverse vals_.  This is used
  // so that we implement the order of evaluation rules correctly.
  std::vector<unsigned long>* traverse_order_;
};

// Construct a struct.

class Struct_construction_expression : public Expression,
				       public Ordered_value_list
{
 public:
  Struct_construction_expression(Type* type, Expression_list* vals,
				 Location location)
      : Expression(EXPRESSION_STRUCT_CONSTRUCTION, location),
	Ordered_value_list(vals),
	type_(type)
  { }

 // Return whether this is a constant initializer.
  bool
  is_constant_struct() const;

 protected:
  int
  do_traverse(Traverse* traverse);

  bool
  do_is_static_initializer() const;

  Type*
  do_type()
  { return this->type_; }

  void
  do_determine_type(const Type_context*);

  void
  do_check_types(Gogo*);

  Expression*
  do_copy()
  {
    Struct_construction_expression* ret =
      new Struct_construction_expression(this->type_,
					 (this->vals() == NULL
					  ? NULL
					  : this->vals()->copy()),
					 this->location());
    if (this->traverse_order() != NULL)
      ret->set_traverse_order(this->traverse_order());
    return ret;
  }

  Expression*
  do_flatten(Gogo*, Named_object*, Statement_inserter*);

  Bexpression*
  do_get_backend(Translate_context*);

  void
  do_export(Export*) const;

  void
  do_dump_expression(Ast_dump_context*) const;

 private:
  // The type of the struct to construct.
  Type* type_;
};

// Construct an array.  This class is not used directly; instead we
// use the child classes, Fixed_array_construction_expression and
// Slice_construction_expression.

class Array_construction_expression : public Expression,
				      public Ordered_value_list
{
 protected:
  Array_construction_expression(Expression_classification classification,
				Type* type,
				const std::vector<unsigned long>* indexes,
				Expression_list* vals, Location location)
    : Expression(classification, location),
      Ordered_value_list(vals),
      type_(type), indexes_(indexes)
  { go_assert(indexes == NULL || indexes->size() == vals->size()); }

 public:
  // Return whether this is a constant initializer.
  bool
  is_constant_array() const;

  // Return the number of elements.
  size_t
  element_count() const
  { return this->vals() == NULL ? 0 : this->vals()->size(); }

protected:
  virtual int
  do_traverse(Traverse* traverse);

  bool
  do_is_static_initializer() const;

  Type*
  do_type()
  { return this->type_; }

  void
  do_determine_type(const Type_context*);

  void
  do_check_types(Gogo*);

  void
  do_export(Export*) const;

  // The indexes.
  const std::vector<unsigned long>*
  indexes()
  { return this->indexes_; }

  Expression*
  do_flatten(Gogo*, Named_object*, Statement_inserter*);

  // Get the backend constructor for the array values.
  Bexpression*
  get_constructor(Translate_context* context, Btype* btype);

  void
  do_dump_expression(Ast_dump_context*) const;

  virtual void
  dump_slice_storage_expression(Ast_dump_context*) const { }

 private:
  // The type of the array to construct.
  Type* type_;
  // The list of indexes into the array, one for each value.  This may
  // be NULL, in which case the indexes start at zero and increment.
  const std::vector<unsigned long>* indexes_;
};

// Construct a fixed array.

class Fixed_array_construction_expression :
  public Array_construction_expression
{
 public:
  Fixed_array_construction_expression(Type* type,
				      const std::vector<unsigned long>* indexes,
				      Expression_list* vals, Location location);

 protected:
  Expression*
  do_copy()
  {
    return new Fixed_array_construction_expression(this->type(),
						   this->indexes(),
						   (this->vals() == NULL
						    ? NULL
						    : this->vals()->copy()),
						   this->location());
  }

  Bexpression*
  do_get_backend(Translate_context*);
};

// Construct a slice.

class Slice_construction_expression : public Array_construction_expression
{
 public:
  Slice_construction_expression(Type* type,
				const std::vector<unsigned long>* indexes,
				Expression_list* vals, Location location);

  Expression*
  do_flatten(Gogo*, Named_object*, Statement_inserter*);

  // Record that the storage for this slice (e.g. vals) cannot escape,
  // hence it can be stack-allocated.
  void
  set_storage_does_not_escape()
  {
    this->storage_escapes_ = false;
  }

 protected:
  // Note that taking the address of a slice literal is invalid.

  int
  do_traverse(Traverse* traverse);

  Expression*
  do_copy()
  {
    return new Slice_construction_expression(this->type(), this->indexes(),
					     (this->vals() == NULL
					      ? NULL
					      : this->vals()->copy()),
					     this->location());
  }

  Bexpression*
  do_get_backend(Translate_context*);

  void
  dump_slice_storage_expression(Ast_dump_context* ast_dump_context) const;

  // Create an array value for the constructed slice. Invoked during
  // flattening if slice storage does not escape, otherwise invoked
  // later on during do_get_backend().
  Expression*
  create_array_val();

 private:
  // The type of the values in this slice.
  Type* valtype_;
  // Array value expression, optionally filled in during flattening.
  Expression* array_val_;
  // Slice storage expression, optionally filled in during flattening.
  Expression* slice_storage_;
  // Normally true. Can be set to false if we know that the resulting
  // storage for the slice cannot escape.
  bool storage_escapes_;
};

// Construct a map.

class Map_construction_expression : public Expression
{
 public:
  Map_construction_expression(Type* type, Expression_list* vals,
			      Location location)
    : Expression(EXPRESSION_MAP_CONSTRUCTION, location),
      type_(type), vals_(vals), element_type_(NULL), constructor_temp_(NULL)
  { go_assert(vals == NULL || vals->size() % 2 == 0); }

  Expression_list*
  vals() const
  { return this->vals_; }

 protected:
  int
  do_traverse(Traverse* traverse);

  Expression*
  do_flatten(Gogo*, Named_object*, Statement_inserter*);

  Type*
  do_type()
  { return this->type_; }

  void
  do_determine_type(const Type_context*);

  void
  do_check_types(Gogo*);

  Expression*
  do_copy()
  {
    return new Map_construction_expression(this->type_,
					   (this->vals_ == NULL
					    ? NULL
					    : this->vals_->copy()),
					   this->location());
  }

  Bexpression*
  do_get_backend(Translate_context*);

  void
  do_export(Export*) const;

  void
  do_dump_expression(Ast_dump_context*) const;
  
 private:
  // The type of the map to construct.
  Type* type_;
  // The list of values.
  Expression_list* vals_;
  // The type of the key-value pair struct for each map element.
  Struct_type* element_type_;
  // A temporary reference to the variable storing the constructor initializer.
  Temporary_statement* constructor_temp_;
};

// A type guard expression.

class Type_guard_expression : public Expression
{
 public:
  Type_guard_expression(Expression* expr, Type* type, Location location)
    : Expression(EXPRESSION_TYPE_GUARD, location),
      expr_(expr), type_(type)
  { }

  // Return the expression to convert.
  Expression*
  expr()
  { return this->expr_; }

  // Return the type to which to convert.
  Type*
  type()
  { return this->type_; }

 protected:
  int
  do_traverse(Traverse* traverse);

  Expression*
  do_flatten(Gogo*, Named_object*, Statement_inserter*);

  Type*
  do_type()
  { return this->type_; }

  void
  do_determine_type(const Type_context*)
  { this->expr_->determine_type_no_context(); }

  void
  do_check_types(Gogo*);

  Expression*
  do_copy()
  {
    return new Type_guard_expression(this->expr_->copy(), this->type_,
				     this->location());
  }

  Bexpression*
  do_get_backend(Translate_context*);

  void
  do_dump_expression(Ast_dump_context*) const;

 private:
  // The expression to convert.
  Expression* expr_;
  // The type to which to convert.
  Type* type_;
};

// Class Heap_expression.

// When you take the address of an escaping expression, it is allocated
// on the heap.  This class implements that.

class Heap_expression : public Expression
{
 public:
  Heap_expression(Expression* expr, Location location)
    : Expression(EXPRESSION_HEAP, location),
      expr_(expr)
  { }

  Expression*
  expr() const
  { return this->expr_; }

 protected:
  int
  do_traverse(Traverse* traverse)
  { return Expression::traverse(&this->expr_, traverse); }

  Type*
  do_type();
  void
  do_determine_type(const Type_context*)
  { this->expr_->determine_type_no_context(); }

  Expression*
  do_copy()
  {
    return Expression::make_heap_expression(this->expr_->copy(),
                                            this->location());
  }

  Bexpression*
  do_get_backend(Translate_context*);

  // We only export global objects, and the parser does not generate
  // this in global scope.
  void
  do_export(Export*) const
  { go_unreachable(); }

  void
  do_dump_expression(Ast_dump_context*) const;

 private:
  // The expression which is being put on the heap.
  Expression* expr_;
};

// A receive expression.

class Receive_expression : public Expression
{
 public:
  Receive_expression(Expression* channel, Location location)
    : Expression(EXPRESSION_RECEIVE, location),
      channel_(channel), temp_receiver_(NULL)
  { }

  // Return the channel.
  Expression*
  channel()
  { return this->channel_; }

 protected:
  int
  do_traverse(Traverse* traverse)
  { return Expression::traverse(&this->channel_, traverse); }

  bool
  do_discarding_value()
  { return true; }

  Type*
  do_type();

  Expression*
  do_flatten(Gogo*, Named_object*, Statement_inserter*);

  void
  do_determine_type(const Type_context*)
  { this->channel_->determine_type_no_context(); }

  void
  do_check_types(Gogo*);

  Expression*
  do_copy()
  {
    return Expression::make_receive(this->channel_->copy(), this->location());
  }

  bool
  do_must_eval_in_order() const
  { return true; }

  Bexpression*
  do_get_backend(Translate_context*);

  void
  do_dump_expression(Ast_dump_context*) const;

 private:
  // The channel from which we are receiving.
  Expression* channel_;
  // A temporary reference to the variable storing the received data.
  Temporary_statement* temp_receiver_;
};

// Conditional expressions.

class Conditional_expression : public Expression
{
 public:
  Conditional_expression(Expression* cond, Expression* then_expr,
                         Expression* else_expr, Location location)
      : Expression(EXPRESSION_CONDITIONAL, location),
        cond_(cond), then_(then_expr), else_(else_expr)
  {}

  Expression*
  condition() const
  { return this->cond_; }

 protected:
  int
  do_traverse(Traverse*);

  Type*
  do_type();

  void
  do_determine_type(const Type_context*);

  Expression*
  do_copy()
  {
    return new Conditional_expression(this->cond_->copy(), this->then_->copy(),
                                      this->else_->copy(), this->location());
  }

  Bexpression*
  do_get_backend(Translate_context* context);

  void
  do_dump_expression(Ast_dump_context*) const;

 private:
  // The condition to be checked.
  Expression* cond_;
  // The expression to execute if the condition is true.
  Expression* then_;
  // The expression to execute if the condition is false.
  Expression* else_;
};

// Compound expressions.

class Compound_expression : public Expression
{
 public:
  Compound_expression(Expression* init, Expression* expr, Location location)
      : Expression(EXPRESSION_COMPOUND, location), init_(init), expr_(expr)
  {}

  Expression*
  init() const
  { return this->init_; }

 protected:
  int
  do_traverse(Traverse*);

  Type*
  do_type();

  void
  do_determine_type(const Type_context*);

  Expression*
  do_copy()
  {
    return new Compound_expression(this->init_->copy(), this->expr_->copy(),
                                   this->location());
  }

  Bexpression*
  do_get_backend(Translate_context* context);

  void
  do_dump_expression(Ast_dump_context*) const;

 private:
  // The expression that is evaluated first and discarded.
  Expression* init_;
  // The expression that is evaluated and returned.
  Expression* expr_;
};

// A backend expression.  This is a backend expression wrapped in an
// Expression, for convenience during backend generation.

class Backend_expression : public Expression
{
 public:
  Backend_expression(Bexpression* bexpr, Type* type, Location location)
    : Expression(EXPRESSION_BACKEND, location), bexpr_(bexpr), type_(type)
  {}

 protected:
  int
  do_traverse(Traverse*);

  // For now these are always valid static initializers.  If that
  // changes we can change this.
  bool
  do_is_static_initializer() const
  { return true; }

  Type*
  do_type()
  { return this->type_; }

  void
  do_determine_type(const Type_context*)
  { }

  Expression*
  do_copy()
  {
    return new Backend_expression(this->bexpr_, this->type_, this->location());
  }

  Bexpression*
  do_get_backend(Translate_context*)
  { return this->bexpr_; }

  void
  do_dump_expression(Ast_dump_context*) const;

 private:
  // The backend expression we are wrapping.
  Bexpression* bexpr_;
  // The type of the expression;
  Type* type_;
};

// A numeric constant.  This is used both for untyped constants and
// for constants that have a type.

class Numeric_constant
{
 public:
  Numeric_constant()
    : classification_(NC_INVALID), type_(NULL)
  { }

  ~Numeric_constant();

  Numeric_constant(const Numeric_constant&);

  Numeric_constant& operator=(const Numeric_constant&);

  // Set to an unsigned long value.
  void
  set_unsigned_long(Type*, unsigned long);

  // Set to an integer value.
  void
  set_int(Type*, const mpz_t);

  // Set to a rune value.
  void
  set_rune(Type*, const mpz_t);

  // Set to a floating point value.
  void
  set_float(Type*, const mpfr_t);

  // Set to a complex value.
  void
  set_complex(Type*, const mpc_t);

  // Mark numeric constant as invalid.
  void
  set_invalid()
  { this->classification_ = NC_INVALID; }

  // Classifiers.
  bool
  is_int() const
  { return this->classification_ == Numeric_constant::NC_INT; }

  bool
  is_rune() const
  { return this->classification_ == Numeric_constant::NC_RUNE; }

  bool
  is_float() const
  { return this->classification_ == Numeric_constant::NC_FLOAT; }

  bool
  is_complex() const
  { return this->classification_ == Numeric_constant::NC_COMPLEX; }

  bool
  is_invalid() const
  { return this->classification_ == Numeric_constant::NC_INVALID; }

  // Value retrievers.  These will initialize the values as well as
  // set them.  GET_INT is only valid if IS_INT returns true, and
  // likewise respectively.
  void
  get_int(mpz_t*) const;

  void
  get_rune(mpz_t*) const;

  void
  get_float(mpfr_t*) const;

  void
  get_complex(mpc_t*) const;

  // Codes returned by to_unsigned_long.
  enum To_unsigned_long
  {
    // Value is integer and fits in unsigned long.
    NC_UL_VALID,
    // Value is not integer.
    NC_UL_NOTINT,
    // Value is integer but is negative.
    NC_UL_NEGATIVE,
    // Value is non-negative integer but does not fit in unsigned
    // long.
    NC_UL_BIG
  };

  // If the value can be expressed as an integer that fits in an
  // unsigned long, set *VAL and return NC_UL_VALID.  Otherwise return
  // one of the other To_unsigned_long codes.
  To_unsigned_long
  to_unsigned_long(unsigned long* val) const;

  // If the value can be expressed as an integer that describes the
  // size of an object in memory, set *VAL and return true.
  // Otherwise, return false.  Currently we use int64_t to represent a
  // memory size, as in Type::backend_type_size.
  bool
  to_memory_size(int64_t* val) const;

  // If the value can be expressed as an int, return true and
  // initialize and set VAL.  This will return false for a value with
  // an explicit float or complex type, even if the value is integral.
  bool
  to_int(mpz_t* val) const;

  // If the value can be expressed as a float, return true and
  // initialize and set VAL.
  bool
  to_float(mpfr_t* val) const;

  // If the value can be expressed as a complex, return true and
  // initialize and set VR and VI.
  bool
  to_complex(mpc_t* val) const;

  // Get the type.
  Type*
  type() const;

  // If the constant can be expressed in TYPE, then set the type of
  // the constant to TYPE and return true.  Otherwise return false,
  // and, if ISSUE_ERROR is true, issue an error message.  LOCATION is
  // the location to use for the error.
  bool
  set_type(Type* type, bool issue_error, Location location);

  // Return an Expression for this value.
  Expression*
  expression(Location) const;

 private:
  void
  clear();

  To_unsigned_long
  mpz_to_unsigned_long(const mpz_t ival, unsigned long *val) const;

  To_unsigned_long
  mpfr_to_unsigned_long(const mpfr_t fval, unsigned long *val) const;

  bool
  mpz_to_memory_size(const mpz_t ival, int64_t* val) const;

  bool
  mpfr_to_memory_size(const mpfr_t fval, int64_t* val) const;

  bool
  check_int_type(Integer_type*, bool, Location);

  bool
  check_float_type(Float_type*, bool, Location);

  bool
  check_complex_type(Complex_type*, bool, Location);

  // The kinds of constants.
  enum Classification
  {
    NC_INVALID,
    NC_RUNE,
    NC_INT,
    NC_FLOAT,
    NC_COMPLEX
  };

  // The kind of constant.
  Classification classification_;
  // The value.
  union
  {
    // If NC_INT or NC_RUNE.
    mpz_t int_val;
    // If NC_FLOAT.
    mpfr_t float_val;
    // If NC_COMPLEX.
    mpc_t complex_val;
  } u_;
  // The type if there is one.  This will be NULL for an untyped
  // constant.
  Type* type_;
};

#endif // !defined(GO_EXPRESSIONS_H)<|MERGE_RESOLUTION|>--- conflicted
+++ resolved
@@ -2293,12 +2293,6 @@
   set_results(Translate_context*);
 
   Bexpression*
-<<<<<<< HEAD
-  set_results(Translate_context*);
-
-  Bexpression*
-=======
->>>>>>> 3be33b09
   call_result_ref(Translate_context* context);
 
   // The function to call.
