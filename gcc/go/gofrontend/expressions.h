// expressions.h -- Go frontend expression handling.     -*- C++ -*-

// Copyright 2009 The Go Authors. All rights reserved.
// Use of this source code is governed by a BSD-style
// license that can be found in the LICENSE file.

#ifndef GO_EXPRESSIONS_H
#define GO_EXPRESSIONS_H

#include <mpfr.h>

#include "operator.h"

class Gogo;
class Translate_context;
class Traverse;
class Statement_inserter;
class Type;
class Method;
struct Type_context;
class Integer_type;
class Float_type;
class Complex_type;
class Function_type;
class Map_type;
class Struct_type;
class Struct_field;
class Expression_list;
class Var_expression;
class Temporary_reference_expression;
class Set_and_use_temporary_expression;
class String_expression;
class Binary_expression;
class Call_expression;
class Func_expression;
class Func_descriptor_expression;
class Unknown_expression;
class Index_expression;
class Map_index_expression;
class Bound_method_expression;
class Field_reference_expression;
class Interface_field_reference_expression;
class Type_guard_expression;
class Receive_expression;
class Numeric_constant;
class Named_object;
class Export;
class Import;
class Temporary_statement;
class Label;
class Ast_dump_context;
class String_dump;

// The base class for all expressions.

class Expression
{
 public:
  // The types of expressions.
  enum Expression_classification
  {
    EXPRESSION_ERROR,
    EXPRESSION_TYPE,
    EXPRESSION_UNARY,
    EXPRESSION_BINARY,
    EXPRESSION_CONST_REFERENCE,
    EXPRESSION_VAR_REFERENCE,
    EXPRESSION_TEMPORARY_REFERENCE,
    EXPRESSION_SET_AND_USE_TEMPORARY,
    EXPRESSION_SINK,
    EXPRESSION_FUNC_REFERENCE,
    EXPRESSION_FUNC_DESCRIPTOR,
    EXPRESSION_FUNC_CODE_REFERENCE,
    EXPRESSION_UNKNOWN_REFERENCE,
    EXPRESSION_BOOLEAN,
    EXPRESSION_STRING,
    EXPRESSION_INTEGER,
    EXPRESSION_FLOAT,
    EXPRESSION_COMPLEX,
    EXPRESSION_NIL,
    EXPRESSION_IOTA,
    EXPRESSION_CALL,
    EXPRESSION_CALL_RESULT,
    EXPRESSION_BOUND_METHOD,
    EXPRESSION_INDEX,
    EXPRESSION_ARRAY_INDEX,
    EXPRESSION_STRING_INDEX,
    EXPRESSION_MAP_INDEX,
    EXPRESSION_SELECTOR,
    EXPRESSION_FIELD_REFERENCE,
    EXPRESSION_INTERFACE_FIELD_REFERENCE,
    EXPRESSION_ALLOCATION,
    EXPRESSION_TYPE_GUARD,
    EXPRESSION_CONVERSION,
    EXPRESSION_UNSAFE_CONVERSION,
    EXPRESSION_STRUCT_CONSTRUCTION,
    EXPRESSION_FIXED_ARRAY_CONSTRUCTION,
    EXPRESSION_OPEN_ARRAY_CONSTRUCTION,
    EXPRESSION_MAP_CONSTRUCTION,
    EXPRESSION_COMPOSITE_LITERAL,
    EXPRESSION_HEAP_COMPOSITE,
    EXPRESSION_RECEIVE,
    EXPRESSION_TYPE_DESCRIPTOR,
    EXPRESSION_TYPE_INFO,
    EXPRESSION_STRUCT_FIELD_OFFSET,
    EXPRESSION_MAP_DESCRIPTOR,
    EXPRESSION_LABEL_ADDR
  };

  Expression(Expression_classification, Location);

  virtual ~Expression();

  // Make an error expression.  This is used when a parse error occurs
  // to prevent cascading errors.
  static Expression*
  make_error(Location);

  // Make an expression which is really a type.  This is used during
  // parsing.
  static Expression*
  make_type(Type*, Location);

  // Make a unary expression.
  static Expression*
  make_unary(Operator, Expression*, Location);

  // Make a binary expression.
  static Expression*
  make_binary(Operator, Expression*, Expression*, Location);

  // Make a reference to a constant in an expression.
  static Expression*
  make_const_reference(Named_object*, Location);

  // Make a reference to a variable in an expression.
  static Expression*
  make_var_reference(Named_object*, Location);

  // Make a reference to a temporary variable.  Temporary variables
  // are always created by a single statement, which is what we use to
  // refer to them.
  static Temporary_reference_expression*
  make_temporary_reference(Temporary_statement*, Location);

  // Make an expressions which sets a temporary variable and then
  // evaluates to a reference to that temporary variable.  This is
  // used to set a temporary variable while retaining the order of
  // evaluation.
  static Set_and_use_temporary_expression*
  make_set_and_use_temporary(Temporary_statement*, Expression*, Location);

  // Make a sink expression--a reference to the blank identifier _.
  static Expression*
  make_sink(Location);

  // Make a reference to a function in an expression.  This returns a
  // pointer to the struct holding the address of the function
  // followed by any closed-over variables.
  static Expression*
  make_func_reference(Named_object*, Expression* closure, Location);

  // Make a function descriptor, an immutable struct with a single
  // field that points to the function code.  This may only be used
  // with functions that do not have closures.  FN is the function for
  // which we are making the descriptor.
  static Func_descriptor_expression*
  make_func_descriptor(Named_object* fn);

  // Make a reference to the code of a function.  This is used to set
  // descriptor and closure fields.
  static Expression*
  make_func_code_reference(Named_object*, Location);

  // Make a reference to an unknown name.  In a correct program this
  // will always be lowered to a real const/var/func reference.
  static Unknown_expression*
  make_unknown_reference(Named_object*, Location);

  // Make a constant bool expression.
  static Expression*
  make_boolean(bool val, Location);

  // Make a constant string expression.
  static Expression*
  make_string(const std::string&, Location);

  // Make a character constant expression.  TYPE should be NULL for an
  // abstract type.
  static Expression*
  make_character(const mpz_t*, Type*, Location);

  // Make a constant integer expression.  TYPE should be NULL for an
  // abstract type.
  static Expression*
  make_integer(const mpz_t*, Type*, Location);

  // Make a constant float expression.  TYPE should be NULL for an
  // abstract type.
  static Expression*
  make_float(const mpfr_t*, Type*, Location);

  // Make a constant complex expression.  TYPE should be NULL for an
  // abstract type.
  static Expression*
  make_complex(const mpfr_t* real, const mpfr_t* imag, Type*, Location);

  // Make a nil expression.
  static Expression*
  make_nil(Location);

  // Make an iota expression.  This is used for the predeclared
  // constant iota.
  static Expression*
  make_iota();

  // Make a call expression.
  static Call_expression*
  make_call(Expression* func, Expression_list* args, bool is_varargs,
	    Location);

  // Make a reference to a specific result of a call expression which
  // returns a tuple.
  static Expression*
  make_call_result(Call_expression*, unsigned int index);

  // Make an expression which is a method bound to its first
  // parameter.  METHOD is the method being called, FUNCTION is the
  // function to call.
  static Bound_method_expression*
  make_bound_method(Expression* object, const Method* method,
		    Named_object* function, Location);

  // Make an index or slice expression.  This is a parser expression
  // which represents LEFT[START:END:CAP].  END may be NULL, meaning an
  // index rather than a slice.  CAP may be NULL, meaning we use the default
  // capacity of LEFT. At parse time we may not know the type of LEFT.
  // After parsing this is lowered to an array index, a string index,
  // or a map index.
  static Expression*
  make_index(Expression* left, Expression* start, Expression* end,
             Expression* cap, Location);

  // Make an array index expression.  END may be NULL, in which case
  // this is an lvalue.  CAP may be NULL, in which case it defaults
  // to cap(ARRAY).
  static Expression*
  make_array_index(Expression* array, Expression* start, Expression* end,
                   Expression* cap, Location);

  // Make a string index expression.  END may be NULL.  This is never
  // an lvalue.
  static Expression*
  make_string_index(Expression* string, Expression* start, Expression* end,
		    Location);

  // Make a map index expression.  This is an lvalue.
  static Map_index_expression*
  make_map_index(Expression* map, Expression* val, Location);

  // Make a selector.  This is a parser expression which represents
  // LEFT.NAME.  At parse time we may not know the type of the left
  // hand side.
  static Expression*
  make_selector(Expression* left, const std::string& name, Location);

  // Make a reference to a field in a struct.
  static Field_reference_expression*
  make_field_reference(Expression*, unsigned int field_index, Location);

  // Make a reference to a field of an interface, with an associated
  // object.
  static Expression*
  make_interface_field_reference(Expression*, const std::string&,
				 Location);

  // Make an allocation expression.
  static Expression*
  make_allocation(Type*, Location);

  // Make a type guard expression.
  static Expression*
  make_type_guard(Expression*, Type*, Location);

  // Make a type cast expression.
  static Expression*
  make_cast(Type*, Expression*, Location);

  // Make an unsafe type cast expression.  This is only used when
  // passing parameter to builtin functions that are part of the Go
  // runtime.
  static Expression*
  make_unsafe_cast(Type*, Expression*, Location);

  // Make a composite literal.  The DEPTH parameter is how far down we
  // are in a list of composite literals with omitted types.  HAS_KEYS
  // is true if the expression list has keys alternating with values.
  // ALL_ARE_NAMES is true if all the keys could be struct field
  // names.
  static Expression*
  make_composite_literal(Type*, int depth, bool has_keys, Expression_list*,
			 bool all_are_names, Location);

  // Make a struct composite literal.
  static Expression*
  make_struct_composite_literal(Type*, Expression_list*, Location);

  // Make a slice composite literal.
  static Expression*
  make_slice_composite_literal(Type*, Expression_list*, Location);

  // Take a composite literal and allocate it on the heap.
  static Expression*
  make_heap_composite(Expression*, Location);

  // Make a receive expression.  VAL is NULL for a unary receive.
  static Receive_expression*
  make_receive(Expression* channel, Location);

  // Make an expression which evaluates to the address of the type
  // descriptor for TYPE.
  static Expression*
  make_type_descriptor(Type* type, Location);

  // Make an expression which evaluates to some characteristic of a
  // type.  These are only used for type descriptors, so there is no
  // location parameter.
  enum Type_info
    {
      // The size of a value of the type.
      TYPE_INFO_SIZE,
      // The required alignment of a value of the type.
      TYPE_INFO_ALIGNMENT,
      // The required alignment of a value of the type when used as a
      // field in a struct.
      TYPE_INFO_FIELD_ALIGNMENT
    };

  static Expression*
  make_type_info(Type* type, Type_info);

  // Make an expression which evaluates to the offset of a field in a
  // struct.  This is only used for type descriptors, so there is no
  // location parameter.
  static Expression*
  make_struct_field_offset(Struct_type*, const Struct_field*);

  // Make an expression which evaluates to the address of the map
  // descriptor for TYPE.
  static Expression*
  make_map_descriptor(Map_type* type, Location);

  // Make an expression which evaluates to the address of an unnamed
  // label.
  static Expression*
  make_label_addr(Label*, Location);

  // Return the expression classification.
  Expression_classification
  classification() const
  { return this->classification_; }

  // Return the location of the expression.
  Location
  location() const
  { return this->location_; }

  // Return whether this is a constant expression.
  bool
  is_constant() const
  { return this->do_is_constant(); }

  // If this is not a numeric constant, return false.  If it is one,
  // return true, and set VAL to hold the value.
  bool
  numeric_constant_value(Numeric_constant* val) const
  { return this->do_numeric_constant_value(val); }

  // If this is not a constant expression with string type, return
  // false.  If it is one, return true, and set VAL to the value.
  bool
  string_constant_value(std::string* val) const
  { return this->do_string_constant_value(val); }

  // This is called if the value of this expression is being
  // discarded.  This issues warnings about computed values being
  // unused.  This returns true if all is well, false if it issued an
  // error message.
  bool
  discarding_value()
  { return this->do_discarding_value(); }

  // Return whether this is an error expression.
  bool
  is_error_expression() const
  { return this->classification_ == EXPRESSION_ERROR; }

  // Return whether this expression really represents a type.
  bool
  is_type_expression() const
  { return this->classification_ == EXPRESSION_TYPE; }

  // If this is a variable reference, return the Var_expression
  // structure.  Otherwise, return NULL.  This is a controlled dynamic
  // cast.
  Var_expression*
  var_expression()
  { return this->convert<Var_expression, EXPRESSION_VAR_REFERENCE>(); }

  const Var_expression*
  var_expression() const
  { return this->convert<const Var_expression, EXPRESSION_VAR_REFERENCE>(); }

  // If this is a reference to a temporary variable, return the
  // Temporary_reference_expression.  Otherwise, return NULL.
  Temporary_reference_expression*
  temporary_reference_expression()
  {
    return this->convert<Temporary_reference_expression,
			 EXPRESSION_TEMPORARY_REFERENCE>();
  }

  // If this is a set-and-use-temporary, return the
  // Set_and_use_temporary_expression.  Otherwise, return NULL.
  Set_and_use_temporary_expression*
  set_and_use_temporary_expression()
  {
    return this->convert<Set_and_use_temporary_expression,
			 EXPRESSION_SET_AND_USE_TEMPORARY>();
  }

  // Return whether this is a sink expression.
  bool
  is_sink_expression() const
  { return this->classification_ == EXPRESSION_SINK; }

  // If this is a string expression, return the String_expression
  // structure.  Otherwise, return NULL.
  String_expression*
  string_expression()
  { return this->convert<String_expression, EXPRESSION_STRING>(); }

  // Return whether this is the expression nil.
  bool
  is_nil_expression() const
  { return this->classification_ == EXPRESSION_NIL; }

  // If this is an indirection through a pointer, return the
  // expression being pointed through.  Otherwise return this.
  Expression*
  deref();

  // If this is a binary expression, return the Binary_expression
  // structure.  Otherwise return NULL.
  Binary_expression*
  binary_expression()
  { return this->convert<Binary_expression, EXPRESSION_BINARY>(); }

  // If this is a call expression, return the Call_expression
  // structure.  Otherwise, return NULL.  This is a controlled dynamic
  // cast.
  Call_expression*
  call_expression()
  { return this->convert<Call_expression, EXPRESSION_CALL>(); }

  // If this is an expression which refers to a function, return the
  // Func_expression structure.  Otherwise, return NULL.
  Func_expression*
  func_expression()
  { return this->convert<Func_expression, EXPRESSION_FUNC_REFERENCE>(); }

  const Func_expression*
  func_expression() const
  { return this->convert<const Func_expression, EXPRESSION_FUNC_REFERENCE>(); }

  // If this is an expression which refers to an unknown name, return
  // the Unknown_expression structure.  Otherwise, return NULL.
  Unknown_expression*
  unknown_expression()
  { return this->convert<Unknown_expression, EXPRESSION_UNKNOWN_REFERENCE>(); }

  const Unknown_expression*
  unknown_expression() const
  {
    return this->convert<const Unknown_expression,
			 EXPRESSION_UNKNOWN_REFERENCE>();
  }

  // If this is an index expression, return the Index_expression
  // structure.  Otherwise, return NULL.
  Index_expression*
  index_expression()
  { return this->convert<Index_expression, EXPRESSION_INDEX>(); }

  // If this is an expression which refers to indexing in a map,
  // return the Map_index_expression structure.  Otherwise, return
  // NULL.
  Map_index_expression*
  map_index_expression()
  { return this->convert<Map_index_expression, EXPRESSION_MAP_INDEX>(); }

  // If this is a bound method expression, return the
  // Bound_method_expression structure.  Otherwise, return NULL.
  Bound_method_expression*
  bound_method_expression()
  { return this->convert<Bound_method_expression, EXPRESSION_BOUND_METHOD>(); }

  // If this is a reference to a field in a struct, return the
  // Field_reference_expression structure.  Otherwise, return NULL.
  Field_reference_expression*
  field_reference_expression()
  {
    return this->convert<Field_reference_expression,
			 EXPRESSION_FIELD_REFERENCE>();
  }

  // If this is a reference to a field in an interface, return the
  // Interface_field_reference_expression structure.  Otherwise,
  // return NULL.
  Interface_field_reference_expression*
  interface_field_reference_expression()
  {
    return this->convert<Interface_field_reference_expression,
			 EXPRESSION_INTERFACE_FIELD_REFERENCE>();
  }

  // If this is a type guard expression, return the
  // Type_guard_expression structure.  Otherwise, return NULL.
  Type_guard_expression*
  type_guard_expression()
  { return this->convert<Type_guard_expression, EXPRESSION_TYPE_GUARD>(); }

  // If this is a receive expression, return the Receive_expression
  // structure.  Otherwise, return NULL.
  Receive_expression*
  receive_expression()
  { return this->convert<Receive_expression, EXPRESSION_RECEIVE>(); }

  // Return true if this is a composite literal.
  bool
  is_composite_literal() const;

  // Return true if this is a composite literal which is not constant.
  bool
  is_nonconstant_composite_literal() const;

  // Return true if this is a reference to a local variable.
  bool
  is_local_variable() const;

  // Make the builtin function descriptor type, so that it can be
  // converted.
  static void
  make_func_descriptor_type();

  // Traverse an expression.
  static int
  traverse(Expression**, Traverse*);

  // Traverse subexpressions of this expression.
  int
  traverse_subexpressions(Traverse*);

  // Lower an expression.  This is called immediately after parsing.
  // FUNCTION is the function we are in; it will be NULL for an
  // expression initializing a global variable.  INSERTER may be used
  // to insert statements before the statement or initializer
  // containing this expression; it is normally used to create
  // temporary variables.  IOTA_VALUE is the value that we should give
  // to any iota expressions.  This function must resolve expressions
  // which could not be fully parsed into their final form.  It
  // returns the same Expression or a new one.
  Expression*
  lower(Gogo* gogo, Named_object* function, Statement_inserter* inserter,
	int iota_value)
  { return this->do_lower(gogo, function, inserter, iota_value); }

  // Determine the real type of an expression with abstract integer,
  // floating point, or complex type.  TYPE_CONTEXT describes the
  // expected type.
  void
  determine_type(const Type_context*);

  // Check types in an expression.
  void
  check_types(Gogo* gogo)
  { this->do_check_types(gogo); }

  // Determine the type when there is no context.
  void
  determine_type_no_context();

  // Return the current type of the expression.  This may be changed
  // by determine_type.
  Type*
  type()
  { return this->do_type(); }

  // Return a copy of an expression.
  Expression*
  copy()
  { return this->do_copy(); }

  // Return whether the expression is addressable--something which may
  // be used as the operand of the unary & operator.
  bool
  is_addressable() const
  { return this->do_is_addressable(); }

  // Note that we are taking the address of this expression.  ESCAPES
  // is true if this address escapes the current function.
  void
  address_taken(bool escapes)
  { this->do_address_taken(escapes); }

  // Note that a nil check must be issued for this expression.
  void
  issue_nil_check()
  { this->do_issue_nil_check(); }

  // Return whether this expression must be evaluated in order
  // according to the order of evaluation rules.  This is basically
  // true of all expressions with side-effects.
  bool
  must_eval_in_order() const
  { return this->do_must_eval_in_order(); }

  // Return whether subexpressions of this expression must be
  // evaluated in order.  This is true of index expressions and
  // pointer indirections.  This sets *SKIP to the number of
  // subexpressions to skip during traversing, as index expressions
  // only requiring moving the index, not the array.
  bool
  must_eval_subexpressions_in_order(int* skip) const
  {
    *skip = 0;
    return this->do_must_eval_subexpressions_in_order(skip);
  }

  // Return the tree for this expression.
  tree
  get_tree(Translate_context*);

  // Return a tree handling any conversions which must be done during
  // assignment.
  static tree
  convert_for_assignment(Translate_context*, Type* lhs_type, Type* rhs_type,
			 tree rhs_tree, Location location);

  // Return a tree converting a value of one interface type to another
  // interface type.  If FOR_TYPE_GUARD is true this is for a type
  // assertion.
  static tree
  convert_interface_to_interface(Translate_context*, Type* lhs_type,
				 Type* rhs_type, tree rhs_tree,
				 bool for_type_guard, Location);

  // Return a tree implementing the comparison LHS_EXPR OP RHS_EXPR.
  // TYPE is the type of both sides.
  static tree
  comparison_tree(Translate_context*, Type* result_type, Operator op,
<<<<<<< HEAD
		  Type* left_type, tree left_tree, Type* right_type,
		  tree right_tree, Location);
=======
		  Expression* left_expr, Expression* right_expr, Location);
>>>>>>> fb4256c6

  // Return the backend expression for the numeric constant VAL.
  static Bexpression*
  backend_numeric_constant_expression(Translate_context*,
                                      Numeric_constant* val);

  // Export the expression.  This is only used for constants.  It will
  // be used for things like values of named constants and sizes of
  // arrays.
  void
  export_expression(Export* exp) const
  { this->do_export(exp); }

  // Import an expression.
  static Expression*
  import_expression(Import*);

  // Return a tree which checks that VAL, of arbitrary integer type,
  // is non-negative and is not more than the maximum value of
  // BOUND_TYPE.  If SOFAR is not NULL, it is or'red into the result.
  // The return value may be NULL if SOFAR is NULL.
  static tree
  check_bounds(tree val, tree bound_type, tree sofar, Location);

  // Dump an expression to a dump constext.
  void
  dump_expression(Ast_dump_context*) const;

 protected:
  // May be implemented by child class: traverse the expressions.
  virtual int
  do_traverse(Traverse*);

  // Return a lowered expression.
  virtual Expression*
  do_lower(Gogo*, Named_object*, Statement_inserter*, int)
  { return this; }

  // Return whether this is a constant expression.
  virtual bool
  do_is_constant() const
  { return false; }

  // Return whether this is a constant expression of numeric type, and
  // set the Numeric_constant to the value.
  virtual bool
  do_numeric_constant_value(Numeric_constant*) const
  { return false; }

  // Return whether this is a constant expression of string type, and
  // set VAL to the value.
  virtual bool
  do_string_constant_value(std::string*) const
  { return false; }

  // Called by the parser if the value is being discarded.
  virtual bool
  do_discarding_value();

  // Child class holds type.
  virtual Type*
  do_type() = 0;

  // Child class implements determining type information.
  virtual void
  do_determine_type(const Type_context*) = 0;

  // Child class implements type checking if needed.
  virtual void
  do_check_types(Gogo*)
  { }

  // Child class implements copying.
  virtual Expression*
  do_copy() = 0;

  // Child class implements whether the expression is addressable.
  virtual bool
  do_is_addressable() const
  { return false; }

  // Child class implements taking the address of an expression.
  virtual void
  do_address_taken(bool)
  { }

  // Child class implements issuing a nil check if the address is taken.
  virtual void
  do_issue_nil_check()
  { }

  // Child class implements whether this expression must be evaluated
  // in order.
  virtual bool
  do_must_eval_in_order() const
  { return false; }

  // Child class implements whether this expressions requires that
  // subexpressions be evaluated in order.  The child implementation
  // may set *SKIP if it should be non-zero.
  virtual bool
  do_must_eval_subexpressions_in_order(int* /* skip */) const
  { return false; }

  // Child class implements conversion to tree.
  virtual tree
  do_get_tree(Translate_context*) = 0;

  // Child class implements export.
  virtual void
  do_export(Export*) const;

  // For children to call to give an error for an unused value.
  void
  unused_value_error();

  // For children to call when they detect that they are in error.
  void
  set_is_error();

  // For children to call to report an error conveniently.
  void
  report_error(const char*);

  // Child class implements dumping to a dump context.
  virtual void
  do_dump_expression(Ast_dump_context*) const = 0;

 private:
  // Convert to the desired statement classification, or return NULL.
  // This is a controlled dynamic cast.
  template<typename Expression_class,
	   Expression_classification expr_classification>
  Expression_class*
  convert()
  {
    return (this->classification_ == expr_classification
	    ? static_cast<Expression_class*>(this)
	    : NULL);
  }

  template<typename Expression_class,
	   Expression_classification expr_classification>
  const Expression_class*
  convert() const
  {
    return (this->classification_ == expr_classification
	    ? static_cast<const Expression_class*>(this)
	    : NULL);
  }

  static tree
  convert_type_to_interface(Translate_context*, Type*, Type*, tree,
			    Location);

  static tree
  get_interface_type_descriptor(Translate_context*, Type*, tree,
				Location);

  static tree
  convert_interface_to_type(Translate_context*, Type*, Type*, tree,
			    Location);

  // The expression classification.
  Expression_classification classification_;
  // The location in the input file.
  Location location_;
};

// A list of Expressions.

class Expression_list
{
 public:
  Expression_list()
    : entries_()
  { }

  // Return whether the list is empty.
  bool
  empty() const
  { return this->entries_.empty(); }

  // Return the number of entries in the list.
  size_t
  size() const
  { return this->entries_.size(); }

  // Add an entry to the end of the list.
  void
  push_back(Expression* expr)
  { this->entries_.push_back(expr); }

  void
  append(Expression_list* add)
  { this->entries_.insert(this->entries_.end(), add->begin(), add->end()); }

  // Reserve space in the list.
  void
  reserve(size_t size)
  { this->entries_.reserve(size); }

  // Traverse the expressions in the list.
  int
  traverse(Traverse*);

  // Copy the list.
  Expression_list*
  copy();

  // Return true if the list contains an error expression.
  bool
  contains_error() const;

  // Retrieve an element by index.
  Expression*&
  at(size_t i)
  { return this->entries_.at(i); }

  // Return the first and last elements.
  Expression*&
  front()
  { return this->entries_.front(); }

  Expression*
  front() const
  { return this->entries_.front(); }

  Expression*&
  back()
  { return this->entries_.back(); }

  Expression*
  back() const
  { return this->entries_.back(); }

  // Iterators.

  typedef std::vector<Expression*>::iterator iterator;
  typedef std::vector<Expression*>::const_iterator const_iterator;

  iterator
  begin()
  { return this->entries_.begin(); }

  const_iterator
  begin() const
  { return this->entries_.begin(); }

  iterator
  end()
  { return this->entries_.end(); }

  const_iterator
  end() const
  { return this->entries_.end(); }

  // Erase an entry.
  void
  erase(iterator p)
  { this->entries_.erase(p); }

 private:
  std::vector<Expression*> entries_;
};

// An abstract base class for an expression which is only used by the
// parser, and is lowered in the lowering pass.

class Parser_expression : public Expression
{
 public:
  Parser_expression(Expression_classification classification,
		    Location location)
    : Expression(classification, location)
  { }

 protected:
  virtual Expression*
  do_lower(Gogo*, Named_object*, Statement_inserter*, int) = 0;

  Type*
  do_type();

  void
  do_determine_type(const Type_context*)
  { go_unreachable(); }

  void
  do_check_types(Gogo*)
  { go_unreachable(); }

  tree
  do_get_tree(Translate_context*)
  { go_unreachable(); }
};

// An expression which is simply a variable.

class Var_expression : public Expression
{
 public:
  Var_expression(Named_object* variable, Location location)
    : Expression(EXPRESSION_VAR_REFERENCE, location),
      variable_(variable)
  { }

  // Return the variable.
  Named_object*
  named_object() const
  { return this->variable_; }

 protected:
  Expression*
  do_lower(Gogo*, Named_object*, Statement_inserter*, int);

  Type*
  do_type();

  void
  do_determine_type(const Type_context*);

  Expression*
  do_copy()
  { return this; }

  bool
  do_is_addressable() const
  { return true; }

  void
  do_address_taken(bool);

  tree
  do_get_tree(Translate_context*);

  void
  do_dump_expression(Ast_dump_context*) const;

 private:
  // The variable we are referencing.
  Named_object* variable_;
};

// A reference to a temporary variable.

class Temporary_reference_expression : public Expression
{
 public:
  Temporary_reference_expression(Temporary_statement* statement,
				 Location location)
    : Expression(EXPRESSION_TEMPORARY_REFERENCE, location),
      statement_(statement), is_lvalue_(false)
  { }

  // The temporary that this expression refers to.
  Temporary_statement*
  statement() const
  { return this->statement_; }

  // Indicate that this reference appears on the left hand side of an
  // assignment statement.
  void
  set_is_lvalue()
  { this->is_lvalue_ = true; }

 protected:
  Type*
  do_type();

  void
  do_determine_type(const Type_context*)
  { }

  Expression*
  do_copy()
  { return make_temporary_reference(this->statement_, this->location()); }

  bool
  do_is_addressable() const
  { return true; }

  void
  do_address_taken(bool);

  tree
  do_get_tree(Translate_context*);

  void
  do_dump_expression(Ast_dump_context*) const;

 private:
  // The statement where the temporary variable is defined.
  Temporary_statement* statement_;
  // Whether this reference appears on the left hand side of an
  // assignment statement.
  bool is_lvalue_;
};

// Set and use a temporary variable.

class Set_and_use_temporary_expression : public Expression
{
 public:
  Set_and_use_temporary_expression(Temporary_statement* statement,
				   Expression* expr, Location location)
    : Expression(EXPRESSION_SET_AND_USE_TEMPORARY, location),
      statement_(statement), expr_(expr)
  { }

  // Return the temporary.
  Temporary_statement*
  temporary() const
  { return this->statement_; }

  // Return the expression.
  Expression*
  expression() const
  { return this->expr_; }

 protected:
  int
  do_traverse(Traverse* traverse)
  { return Expression::traverse(&this->expr_, traverse); }

  Type*
  do_type();

  void
  do_determine_type(const Type_context*);

  Expression*
  do_copy()
  {
    return make_set_and_use_temporary(this->statement_, this->expr_,
				      this->location());
  }

  bool
  do_is_addressable() const
  { return true; }

  void
  do_address_taken(bool);

  tree
  do_get_tree(Translate_context*);

  void
  do_dump_expression(Ast_dump_context*) const;

 private:
  // The statement where the temporary variable is defined.
  Temporary_statement* statement_;
  // The expression to assign to the temporary.
  Expression* expr_;
};

// A string expression.

class String_expression : public Expression
{
 public:
  String_expression(const std::string& val, Location location)
    : Expression(EXPRESSION_STRING, location),
      val_(val), type_(NULL)
  { }

  const std::string&
  val() const
  { return this->val_; }

  static Expression*
  do_import(Import*);

 protected:
  bool
  do_is_constant() const
  { return true; }

  bool
  do_string_constant_value(std::string* val) const
  {
    *val = this->val_;
    return true;
  }

  Type*
  do_type();

  void
  do_determine_type(const Type_context*);

  Expression*
  do_copy()
  { return this; }

  tree
  do_get_tree(Translate_context*);

  // Write string literal to a string dump.
  static void
  export_string(String_dump* exp, const String_expression* str);

  void
  do_export(Export*) const;

  void
  do_dump_expression(Ast_dump_context*) const;

 private:
  // The string value.  This is immutable.
  const std::string val_;
  // The type as determined by context.
  Type* type_;
};

// A binary expression.

class Binary_expression : public Expression
{
 public:
  Binary_expression(Operator op, Expression* left, Expression* right,
		    Location location)
    : Expression(EXPRESSION_BINARY, location),
      op_(op), left_(left), right_(right), type_(NULL)
  { }

  // Return the operator.
  Operator
  op()
  { return this->op_; }

  // Return the left hand expression.
  Expression*
  left()
  { return this->left_; }

  // Return the right hand expression.
  Expression*
  right()
  { return this->right_; }

  // Apply binary opcode OP to LEFT_NC and RIGHT_NC, setting NC.
  // Return true if this could be done, false if not.  Issue errors at
  // LOCATION as appropriate.
  static bool
  eval_constant(Operator op, Numeric_constant* left_nc,
		Numeric_constant* right_nc, Location location,
		Numeric_constant* nc);

  // Compare constants LEFT_NC and RIGHT_NC according to OP, setting
  // *RESULT.  Return true if this could be done, false if not.  Issue
  // errors at LOCATION as appropriate.
  static bool
  compare_constant(Operator op, Numeric_constant* left_nc,
		   Numeric_constant* right_nc, Location location,
		   bool* result);

  static Expression*
  do_import(Import*);

  // Report an error if OP can not be applied to TYPE.  Return whether
  // it can.  OTYPE is the type of the other operand.
  static bool
  check_operator_type(Operator op, Type* type, Type* otype, Location);

 protected:
  int
  do_traverse(Traverse* traverse);

  Expression*
  do_lower(Gogo*, Named_object*, Statement_inserter*, int);

  bool
  do_is_constant() const
  { return this->left_->is_constant() && this->right_->is_constant(); }

  bool
  do_numeric_constant_value(Numeric_constant*) const;

  bool
  do_discarding_value();

  Type*
  do_type();

  void
  do_determine_type(const Type_context*);

  void
  do_check_types(Gogo*);

  Expression*
  do_copy()
  {
    return Expression::make_binary(this->op_, this->left_->copy(),
				   this->right_->copy(), this->location());
  }

  tree
  do_get_tree(Translate_context*);

  void
  do_export(Export*) const;

  void
  do_dump_expression(Ast_dump_context*) const;

 private:
  static bool
  operation_type(Operator op, Type* left_type, Type* right_type,
		 Type** result_type);

  static bool
  cmp_to_bool(Operator op, int cmp);

  static bool
  eval_integer(Operator op, const Numeric_constant*, const Numeric_constant*,
	       Location, Numeric_constant*);

  static bool
  eval_float(Operator op, const Numeric_constant*, const Numeric_constant*,
	     Location, Numeric_constant*);

  static bool
  eval_complex(Operator op, const Numeric_constant*, const Numeric_constant*,
	       Location, Numeric_constant*);

  static bool
  compare_integer(const Numeric_constant*, const Numeric_constant*, int*);

  static bool
  compare_float(const Numeric_constant*, const Numeric_constant *, int*);

  static bool
  compare_complex(const Numeric_constant*, const Numeric_constant*, int*);

  Expression*
  lower_struct_comparison(Gogo*, Statement_inserter*);

  Expression*
  lower_array_comparison(Gogo*, Statement_inserter*);

  Expression*
  lower_interface_value_comparison(Gogo*, Statement_inserter*);

  Expression*
  lower_compare_to_memcmp(Gogo*, Statement_inserter*);

  Expression*
  operand_address(Statement_inserter*, Expression*);

  // The binary operator to apply.
  Operator op_;
  // The left hand side operand.
  Expression* left_;
  // The right hand side operand.
  Expression* right_;
  // The type of a comparison operation.
  Type* type_;
};

// A call expression.  The go statement needs to dig inside this.

class Call_expression : public Expression
{
 public:
  Call_expression(Expression* fn, Expression_list* args, bool is_varargs,
		  Location location)
    : Expression(EXPRESSION_CALL, location),
      fn_(fn), args_(args), type_(NULL), results_(NULL), tree_(NULL),
      is_varargs_(is_varargs), are_hidden_fields_ok_(false),
      varargs_are_lowered_(false), types_are_determined_(false),
      is_deferred_(false), issued_error_(false)
  { }

  // The function to call.
  Expression*
  fn() const
  { return this->fn_; }

  // The arguments.
  Expression_list*
  args()
  { return this->args_; }

  const Expression_list*
  args() const
  { return this->args_; }

  // Get the function type.
  Function_type*
  get_function_type() const;

  // Return the number of values this call will return.
  size_t
  result_count() const;

  // Return the temporary variable which holds result I.  This is only
  // valid after the expression has been lowered, and is only valid
  // for calls which return multiple results.
  Temporary_statement*
  result(size_t i) const;

  // Return whether this is a call to the predeclared function
  // recover.
  bool
  is_recover_call() const;

  // Set the argument for a call to recover.
  void
  set_recover_arg(Expression*);

  // Whether the last argument is a varargs argument (f(a...)).
  bool
  is_varargs() const
  { return this->is_varargs_; }

  // Note that varargs have already been lowered.
  void
  set_varargs_are_lowered()
  { this->varargs_are_lowered_ = true; }

  // Note that it is OK for this call to set hidden fields when
  // passing arguments.
  void
  set_hidden_fields_are_ok()
  { this->are_hidden_fields_ok_ = true; }

  // Whether this call is being deferred.
  bool
  is_deferred() const
  { return this->is_deferred_; }

  // Note that the call is being deferred.
  void
  set_is_deferred()
  { this->is_deferred_ = true; }

  // We have found an error with this call expression; return true if
  // we should report it.
  bool
  issue_error();

 protected:
  int
  do_traverse(Traverse*);

  virtual Expression*
  do_lower(Gogo*, Named_object*, Statement_inserter*, int);

  bool
  do_discarding_value()
  { return true; }

  virtual Type*
  do_type();

  virtual void
  do_determine_type(const Type_context*);

  virtual void
  do_check_types(Gogo*);

  Expression*
  do_copy()
  {
    return Expression::make_call(this->fn_->copy(),
				 (this->args_ == NULL
				  ? NULL
				  : this->args_->copy()),
				 this->is_varargs_, this->location());
  }

  bool
  do_must_eval_in_order() const;

  virtual tree
  do_get_tree(Translate_context*);

  virtual bool
  do_is_recover_call() const;

  virtual void
  do_set_recover_arg(Expression*);

  // Let a builtin expression change the argument list.
  void
  set_args(Expression_list* args)
  { this->args_ = args; }

  // Let a builtin expression lower varargs.
  void
  lower_varargs(Gogo*, Named_object* function, Statement_inserter* inserter,
		Type* varargs_type, size_t param_count);

  // Let a builtin expression check whether types have been
  // determined.
  bool
  determining_types();

  void
  do_dump_expression(Ast_dump_context*) const;

 private:
  bool
  check_argument_type(int, const Type*, const Type*, Location, bool);

  tree
  interface_method_function(Translate_context*,
			    Interface_field_reference_expression*,
			    tree*);

  tree
  set_results(Translate_context*, tree);

  // The function to call.
  Expression* fn_;
  // The arguments to pass.  This may be NULL if there are no
  // arguments.
  Expression_list* args_;
  // The type of the expression, to avoid recomputing it.
  Type* type_;
  // The list of temporaries which will hold the results if the
  // function returns a tuple.
  std::vector<Temporary_statement*>* results_;
  // The tree for the call, used for a call which returns a tuple.
  tree tree_;
  // True if the last argument is a varargs argument (f(a...)).
  bool is_varargs_;
  // True if this statement may pass hidden fields in the arguments.
  // This is used for generated method stubs.
  bool are_hidden_fields_ok_;
  // True if varargs have already been lowered.
  bool varargs_are_lowered_;
  // True if types have been determined.
  bool types_are_determined_;
  // True if the call is an argument to a defer statement.
  bool is_deferred_;
  // True if we reported an error about a mismatch between call
  // results and uses.  This is to avoid producing multiple errors
  // when there are multiple Call_result_expressions.
  bool issued_error_;
};

// An expression which represents a pointer to a function.

class Func_expression : public Expression
{
 public:
  Func_expression(Named_object* function, Expression* closure,
		  Location location)
    : Expression(EXPRESSION_FUNC_REFERENCE, location),
      function_(function), closure_(closure)
  { }

  // Return the object associated with the function.
  Named_object*
  named_object() const
  { return this->function_; }

  // Return the closure for this function.  This will return NULL if
  // the function has no closure, which is the normal case.
  Expression*
  closure()
  { return this->closure_; }

  // Return a backend expression for the code of a function.
  static Bexpression*
  get_code_pointer(Gogo*, Named_object* function, Location loc);

 protected:
  int
  do_traverse(Traverse*);

  Type*
  do_type();

  void
  do_determine_type(const Type_context*)
  {
    if (this->closure_ != NULL)
      this->closure_->determine_type_no_context();
  }

  Expression*
  do_copy()
  {
    return Expression::make_func_reference(this->function_,
					   (this->closure_ == NULL
					    ? NULL
					    : this->closure_->copy()),
					   this->location());
  }

  tree
  do_get_tree(Translate_context*);

  void
  do_dump_expression(Ast_dump_context*) const;

 private:
  // The function itself.
  Named_object* function_;
  // A closure.  This is normally NULL.  For a nested function, it may
  // be a struct holding pointers to all the variables referenced by
  // this function and defined in enclosing functions.
  Expression* closure_;
};

// A function descriptor.  A function descriptor is a struct with a
// single field pointing to the function code.  This is used for
// functions without closures.

class Func_descriptor_expression : public Expression
{
 public:
  Func_descriptor_expression(Named_object* fn);

  // Make the function descriptor type, so that it can be converted.
  static void
  make_func_descriptor_type();

 protected:
  int
  do_traverse(Traverse*);

  Type*
  do_type();

  void
  do_determine_type(const Type_context*)
  { }

  Expression*
  do_copy()
  { return Expression::make_func_descriptor(this->fn_); }

  bool
  do_is_addressable() const
  { return true; }

  tree
  do_get_tree(Translate_context*);

  void
  do_dump_expression(Ast_dump_context* context) const;

 private:
  // The type of all function descriptors.
  static Type* descriptor_type;

  // The function for which this is the descriptor.
  Named_object* fn_;
  // The descriptor variable.
  Bvariable* dvar_;
};

// A reference to an unknown name.

class Unknown_expression : public Parser_expression
{
 public:
  Unknown_expression(Named_object* named_object, Location location)
    : Parser_expression(EXPRESSION_UNKNOWN_REFERENCE, location),
      named_object_(named_object), no_error_message_(false),
      is_composite_literal_key_(false)
  { }

  // The associated named object.
  Named_object*
  named_object() const
  { return this->named_object_; }

  // The name of the identifier which was unknown.
  const std::string&
  name() const;

  // Call this to indicate that we should not give an error if this
  // name is never defined.  This is used to avoid knock-on errors
  // during an erroneous parse.
  void
  set_no_error_message()
  { this->no_error_message_ = true; }

  // Note that this expression is being used as the key in a composite
  // literal, so it may be OK if it is not resolved.
  void
  set_is_composite_literal_key()
  { this->is_composite_literal_key_ = true; }

  // Note that this expression should no longer be treated as a
  // composite literal key.
  void
  clear_is_composite_literal_key()
  { this->is_composite_literal_key_ = false; }

 protected:
  Expression*
  do_lower(Gogo*, Named_object*, Statement_inserter*, int);

  Expression*
  do_copy()
  { return new Unknown_expression(this->named_object_, this->location()); }

  void
  do_dump_expression(Ast_dump_context*) const;
  
 private:
  // The unknown name.
  Named_object* named_object_;
  // True if we should not give errors if this is undefined.  This is
  // used if there was a parse failure.
  bool no_error_message_;
  // True if this is the key in a composite literal.
  bool is_composite_literal_key_;
};

// An index expression.  This is lowered to an array index, a string
// index, or a map index.

class Index_expression : public Parser_expression
{
 public:
  Index_expression(Expression* left, Expression* start, Expression* end,
                   Expression* cap, Location location)
    : Parser_expression(EXPRESSION_INDEX, location),
      left_(left), start_(start), end_(end), cap_(cap), is_lvalue_(false)
  { }

  // Record that this expression is an lvalue.
  void
  set_is_lvalue()
  { this->is_lvalue_ = true; }

  // Dump an index expression, i.e. an expression of the form
  // expr[expr], expr[expr:expr], or expr[expr:expr:expr] to a dump context.
  static void
  dump_index_expression(Ast_dump_context*, const Expression* expr, 
                        const Expression* start, const Expression* end,
                        const Expression* cap);

 protected:
  int
  do_traverse(Traverse*);

  Expression*
  do_lower(Gogo*, Named_object*, Statement_inserter*, int);

  Expression*
  do_copy()
  {
    return new Index_expression(this->left_->copy(), this->start_->copy(),
				(this->end_ == NULL
				 ? NULL
				 : this->end_->copy()),
				(this->cap_ == NULL
				 ? NULL
				 : this->cap_->copy()),
				this->location());
  }

  bool
  do_must_eval_subexpressions_in_order(int* skip) const
  {
    *skip = 1;
    return true;
  }

  void
  do_dump_expression(Ast_dump_context*) const;

  void
  do_issue_nil_check()
  { this->left_->issue_nil_check(); }
 private:
  // The expression being indexed.
  Expression* left_;
  // The first index.
  Expression* start_;
  // The second index.  This is NULL for an index, non-NULL for a
  // slice.
  Expression* end_;
  // The capacity argument.  This is NULL for indices and slices that use the
  // default capacity, non-NULL for indices and slices that specify the
  // capacity.
  Expression* cap_;
  // Whether this is being used as an l-value.  We set this during the
  // parse because map index expressions need to know.
  bool is_lvalue_;
};

// An index into a map.

class Map_index_expression : public Expression
{
 public:
  Map_index_expression(Expression* map, Expression* index,
		       Location location)
    : Expression(EXPRESSION_MAP_INDEX, location),
      map_(map), index_(index), is_lvalue_(false),
      is_in_tuple_assignment_(false)
  { }

  // Return the map.
  Expression*
  map()
  { return this->map_; }

  const Expression*
  map() const
  { return this->map_; }

  // Return the index.
  Expression*
  index()
  { return this->index_; }

  const Expression*
  index() const
  { return this->index_; }

  // Get the type of the map being indexed.
  Map_type*
  get_map_type() const;

  // Record that this map expression is an lvalue.  The difference is
  // that an lvalue always inserts the key.
  void
  set_is_lvalue()
  { this->is_lvalue_ = true; }

  // Return whether this map expression occurs in an assignment to a
  // pair of values.
  bool
  is_in_tuple_assignment() const
  { return this->is_in_tuple_assignment_; }

  // Record that this map expression occurs in an assignment to a pair
  // of values.
  void
  set_is_in_tuple_assignment()
  { this->is_in_tuple_assignment_ = true; }

  // Return a tree for the map index.  This returns a tree which
  // evaluates to a pointer to a value in the map.  If INSERT is true,
  // the key will be inserted if not present, and the value pointer
  // will be zero initialized.  If INSERT is false, and the key is not
  // present in the map, the pointer will be NULL.
  tree
  get_value_pointer(Translate_context*, bool insert);

 protected:
  int
  do_traverse(Traverse*);

  Type*
  do_type();

  void
  do_determine_type(const Type_context*);

  void
  do_check_types(Gogo*);

  Expression*
  do_copy()
  {
    return Expression::make_map_index(this->map_->copy(),
				      this->index_->copy(),
				      this->location());
  }

  bool
  do_must_eval_subexpressions_in_order(int* skip) const
  {
    *skip = 1;
    return true;
  }

  // A map index expression is an lvalue but it is not addressable.

  tree
  do_get_tree(Translate_context*);

  void
  do_dump_expression(Ast_dump_context*) const;

 private:
  // The map we are looking into.
  Expression* map_;
  // The index.
  Expression* index_;
  // Whether this is an lvalue.
  bool is_lvalue_;
  // Whether this is in a tuple assignment to a pair of values.
  bool is_in_tuple_assignment_;
};

// An expression which represents a method bound to its first
// argument.

class Bound_method_expression : public Expression
{
 public:
  Bound_method_expression(Expression* expr, const Method *method,
			  Named_object* function, Location location)
    : Expression(EXPRESSION_BOUND_METHOD, location),
      expr_(expr), expr_type_(NULL), method_(method), function_(function)
  { }

  // Return the object which is the first argument.
  Expression*
  first_argument()
  { return this->expr_; }

  // Return the implicit type of the first argument.  This will be
  // non-NULL when using a method from an anonymous field without
  // using an explicit stub.
  Type*
  first_argument_type() const
  { return this->expr_type_; }

  // Return the method.
  const Method*
  method() const
  { return this->method_; }

  // Return the function to call.
  Named_object*
  function() const
  { return this->function_; }

  // Set the implicit type of the expression.
  void
  set_first_argument_type(Type* type)
  { this->expr_type_ = type; }

  // Create a thunk to call FUNCTION, for METHOD, when it is used as
  // part of a method value.
  static Named_object*
  create_thunk(Gogo*, const Method* method, Named_object* function);

 protected:
  int
  do_traverse(Traverse*);

  Expression*
  do_lower(Gogo*, Named_object*, Statement_inserter*, int);

  Type*
  do_type();

  void
  do_determine_type(const Type_context*);

  void
  do_check_types(Gogo*);

  Expression*
  do_copy()
  {
    return new Bound_method_expression(this->expr_->copy(), this->method_,
				       this->function_, this->location());
  }

  tree
  do_get_tree(Translate_context*);

  void
  do_dump_expression(Ast_dump_context*) const;

 private:
  // A mapping from method functions to the thunks we have created for
  // them.
  typedef Unordered_map(Named_object*, Named_object*) Method_value_thunks;
  static Method_value_thunks method_value_thunks;

  // The object used to find the method.  This is passed to the method
  // as the first argument.
  Expression* expr_;
  // The implicit type of the object to pass to the method.  This is
  // NULL in the normal case, non-NULL when using a method from an
  // anonymous field which does not require a stub.
  Type* expr_type_;
  // The method.
  const Method* method_;
  // The function to call.  This is not the same as
  // method_->named_object() when the method has a stub.  This will be
  // the real function rather than the stub.
  Named_object* function_;
};

// A reference to a field in a struct.

class Field_reference_expression : public Expression
{
 public:
  Field_reference_expression(Expression* expr, unsigned int field_index,
			     Location location)
    : Expression(EXPRESSION_FIELD_REFERENCE, location),
      expr_(expr), field_index_(field_index), implicit_(false), called_fieldtrack_(false)
  { }

  // Return the struct expression.
  Expression*
  expr() const
  { return this->expr_; }

  // Return the field index.
  unsigned int
  field_index() const
  { return this->field_index_; }

  // Return whether this node was implied by an anonymous field.
  bool
  implicit() const
  { return this->implicit_; }

  void
  set_implicit(bool implicit)
  { this->implicit_ = implicit; }

  // Set the struct expression.  This is used when parsing.
  void
  set_struct_expression(Expression* expr)
  {
    go_assert(this->expr_ == NULL);
    this->expr_ = expr;
  }

 protected:
  int
  do_traverse(Traverse* traverse)
  { return Expression::traverse(&this->expr_, traverse); }

  Expression*
  do_lower(Gogo*, Named_object*, Statement_inserter*, int);

  Type*
  do_type();

  void
  do_determine_type(const Type_context*)
  { this->expr_->determine_type_no_context(); }

  void
  do_check_types(Gogo*);

  Expression*
  do_copy()
  {
    return Expression::make_field_reference(this->expr_->copy(),
					    this->field_index_,
					    this->location());
  }

  bool
  do_is_addressable() const
  { return this->expr_->is_addressable(); }

  void
  do_address_taken(bool escapes)
  { this->expr_->address_taken(escapes); }

  void
  do_issue_nil_check()
  { this->expr_->issue_nil_check(); }

  tree
  do_get_tree(Translate_context*);

  void
  do_dump_expression(Ast_dump_context*) const;

 private:
  // The expression we are looking into.  This should have a type of
  // struct.
  Expression* expr_;
  // The zero-based index of the field we are retrieving.
  unsigned int field_index_;
  // Whether this node was emitted implicitly for an embedded field,
  // that is, expr_ is not the expr_ of the original user node.
  bool implicit_;
  // Whether we have already emitted a fieldtrack call.
  bool called_fieldtrack_;
};

// A reference to a field of an interface.

class Interface_field_reference_expression : public Expression
{
 public:
  Interface_field_reference_expression(Expression* expr,
				       const std::string& name,
				       Location location)
    : Expression(EXPRESSION_INTERFACE_FIELD_REFERENCE, location),
      expr_(expr), name_(name)
  { }

  // Return the expression for the interface object.
  Expression*
  expr()
  { return this->expr_; }

  // Return the name of the method to call.
  const std::string&
  name() const
  { return this->name_; }

  // Create a thunk to call the method NAME in TYPE when it is used as
  // part of a method value.
  static Named_object*
  create_thunk(Gogo*, Interface_type* type, const std::string& name);

  // Return a tree for the pointer to the function to call, given a
  // tree for the expression.
  tree
  get_function_tree(Translate_context*, tree);

  // Return a tree for the first argument to pass to the interface
  // function, given a tree for the expression.  This is the real
  // object associated with the interface object.
  tree
  get_underlying_object_tree(Translate_context*, tree);

 protected:
  int
  do_traverse(Traverse* traverse);

  Expression*
  do_lower(Gogo*, Named_object*, Statement_inserter*, int);

  Type*
  do_type();

  void
  do_determine_type(const Type_context*);

  void
  do_check_types(Gogo*);

  Expression*
  do_copy()
  {
    return Expression::make_interface_field_reference(this->expr_->copy(),
						      this->name_,
						      this->location());
  }

  tree
  do_get_tree(Translate_context*);

  void
  do_dump_expression(Ast_dump_context*) const;

 private:
  // A mapping from interface types to a list of thunks we have
  // created for methods.
  typedef std::vector<std::pair<std::string, Named_object*> > Method_thunks;
  typedef Unordered_map(Interface_type*, Method_thunks*)
    Interface_method_thunks;
  static Interface_method_thunks interface_method_thunks;

  // The expression for the interface object.  This should have a type
  // of interface or pointer to interface.
  Expression* expr_;
  // The field we are retrieving--the name of the method.
  std::string name_;
};

// A type guard expression.

class Type_guard_expression : public Expression
{
 public:
  Type_guard_expression(Expression* expr, Type* type, Location location)
    : Expression(EXPRESSION_TYPE_GUARD, location),
      expr_(expr), type_(type)
  { }

  // Return the expression to convert.
  Expression*
  expr()
  { return this->expr_; }

  // Return the type to which to convert.
  Type*
  type()
  { return this->type_; }

 protected:
  int
  do_traverse(Traverse* traverse);

  Type*
  do_type()
  { return this->type_; }

  void
  do_determine_type(const Type_context*)
  { this->expr_->determine_type_no_context(); }

  void
  do_check_types(Gogo*);

  Expression*
  do_copy()
  {
    return new Type_guard_expression(this->expr_->copy(), this->type_,
				     this->location());
  }

  tree
  do_get_tree(Translate_context*);

  void
  do_dump_expression(Ast_dump_context*) const;

 private:
  // The expression to convert.
  Expression* expr_;
  // The type to which to convert.
  Type* type_;
};

// A receive expression.

class Receive_expression : public Expression
{
 public:
  Receive_expression(Expression* channel, Location location)
    : Expression(EXPRESSION_RECEIVE, location),
      channel_(channel)
  { }

  // Return the channel.
  Expression*
  channel()
  { return this->channel_; }

 protected:
  int
  do_traverse(Traverse* traverse)
  { return Expression::traverse(&this->channel_, traverse); }

  bool
  do_discarding_value()
  { return true; }

  Type*
  do_type();

  void
  do_determine_type(const Type_context*)
  { this->channel_->determine_type_no_context(); }

  void
  do_check_types(Gogo*);

  Expression*
  do_copy()
  {
    return Expression::make_receive(this->channel_->copy(), this->location());
  }

  bool
  do_must_eval_in_order() const
  { return true; }

  tree
  do_get_tree(Translate_context*);

  void
  do_dump_expression(Ast_dump_context*) const;

 private:
  // The channel from which we are receiving.
  Expression* channel_;
};

// A numeric constant.  This is used both for untyped constants and
// for constants that have a type.

class Numeric_constant
{
 public:
  Numeric_constant()
    : classification_(NC_INVALID), type_(NULL)
  { }

  ~Numeric_constant();

  Numeric_constant(const Numeric_constant&);

  Numeric_constant& operator=(const Numeric_constant&);

  // Set to an unsigned long value.
  void
  set_unsigned_long(Type*, unsigned long);

  // Set to an integer value.
  void
  set_int(Type*, const mpz_t);

  // Set to a rune value.
  void
  set_rune(Type*, const mpz_t);

  // Set to a floating point value.
  void
  set_float(Type*, const mpfr_t);

  // Set to a complex value.
  void
  set_complex(Type*, const mpfr_t, const mpfr_t);

  // Classifiers.
  bool
  is_int() const
  { return this->classification_ == Numeric_constant::NC_INT; }

  bool
  is_rune() const
  { return this->classification_ == Numeric_constant::NC_RUNE; }

  bool
  is_float() const
  { return this->classification_ == Numeric_constant::NC_FLOAT; }

  bool
  is_complex() const
  { return this->classification_ == Numeric_constant::NC_COMPLEX; }

  // Value retrievers.  These will initialize the values as well as
  // set them.  GET_INT is only valid if IS_INT returns true, and
  // likewise respectively.
  void
  get_int(mpz_t*) const;

  void
  get_rune(mpz_t*) const;

  void
  get_float(mpfr_t*) const;

  void
  get_complex(mpfr_t*, mpfr_t*) const;

  // Codes returned by to_unsigned_long.
  enum To_unsigned_long
  {
    // Value is integer and fits in unsigned long.
    NC_UL_VALID,
    // Value is not integer.
    NC_UL_NOTINT,
    // Value is integer but is negative.
    NC_UL_NEGATIVE,
    // Value is non-negative integer but does not fit in unsigned
    // long.
    NC_UL_BIG
  };

  // If the value can be expressed as an integer that fits in an
  // unsigned long, set *VAL and return NC_UL_VALID.  Otherwise return
  // one of the other To_unsigned_long codes.
  To_unsigned_long
  to_unsigned_long(unsigned long* val) const;

  // If the value can be expressed as an int, return true and
  // initialize and set VAL.  This will return false for a value with
  // an explicit float or complex type, even if the value is integral.
  bool
  to_int(mpz_t* val) const;

  // If the value can be expressed as a float, return true and
  // initialize and set VAL.
  bool
  to_float(mpfr_t* val) const;

  // If the value can be expressed as a complex, return true and
  // initialize and set VR and VI.
  bool
  to_complex(mpfr_t* vr, mpfr_t* vi) const;

  // Get the type.
  Type*
  type() const;

  // If the constant can be expressed in TYPE, then set the type of
  // the constant to TYPE and return true.  Otherwise return false,
  // and, if ISSUE_ERROR is true, issue an error message.  LOCATION is
  // the location to use for the error.
  bool
  set_type(Type* type, bool issue_error, Location location);

  // Return an Expression for this value.
  Expression*
  expression(Location) const;

 private:
  void
  clear();

  To_unsigned_long
  mpz_to_unsigned_long(const mpz_t ival, unsigned long *val) const;

  To_unsigned_long
  mpfr_to_unsigned_long(const mpfr_t fval, unsigned long *val) const;

  bool
  check_int_type(Integer_type*, bool, Location) const;

  bool
  check_float_type(Float_type*, bool, Location);

  bool
  check_complex_type(Complex_type*, bool, Location);

  // The kinds of constants.
  enum Classification
  {
    NC_INVALID,
    NC_RUNE,
    NC_INT,
    NC_FLOAT,
    NC_COMPLEX
  };

  // The kind of constant.
  Classification classification_;
  // The value.
  union
  {
    // If NC_INT or NC_RUNE.
    mpz_t int_val;
    // If NC_FLOAT.
    mpfr_t float_val;
    // If NC_COMPLEX.
    struct
    {
      mpfr_t real;
      mpfr_t imag;
    } complex_val;
  } u_;
  // The type if there is one.  This will be NULL for an untyped
  // constant.
  Type* type_;
};

#endif // !defined(GO_EXPRESSIONS_H)<|MERGE_RESOLUTION|>--- conflicted
+++ resolved
@@ -659,12 +659,7 @@
   // TYPE is the type of both sides.
   static tree
   comparison_tree(Translate_context*, Type* result_type, Operator op,
-<<<<<<< HEAD
-		  Type* left_type, tree left_tree, Type* right_type,
-		  tree right_tree, Location);
-=======
 		  Expression* left_expr, Expression* right_expr, Location);
->>>>>>> fb4256c6
 
   // Return the backend expression for the numeric constant VAL.
   static Bexpression*
