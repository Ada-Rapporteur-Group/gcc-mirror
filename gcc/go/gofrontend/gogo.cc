--- conflicted
+++ resolved
@@ -546,14 +546,6 @@
 	  // an error about it.
 	  if (ii->package_name() != package_name)
 	    {
-<<<<<<< HEAD
-	      error("duplicate package initialization name %qs",
-		    Gogo::message_name(init_name).c_str());
-	      inform(UNKNOWN_LOCATION, "used by package %qs",
-		     Gogo::message_name(ii->package_name()).c_str());
-	      inform(UNKNOWN_LOCATION, " and by package %qs",
-		     Gogo::message_name(package_name).c_str());
-=======
 	      go_error_at(Linemap::unknown_location(),
 		       "duplicate package initialization name %qs",
 		       Gogo::message_name(init_name).c_str());
@@ -561,7 +553,6 @@
 			Gogo::message_name(ii->package_name()).c_str());
 	      go_inform(Linemap::unknown_location(), " and by package %qs",
 			Gogo::message_name(package_name).c_str());
->>>>>>> 9833e931
 	    }
           ii->set_priority(prio);
           return;
