<<<<<<< HEAD
staging branch for power9 support, based on pre-GCC 7.0 branch (subversion id 234601), which in turn is based on trunk (subversion id 234598).
=======
[ibm/pre-gcc7 revision 234884]
>>>>>>> 4291d5fe
<|MERGE_RESOLUTION|>--- conflicted
+++ resolved
@@ -1,5 +1 @@
-<<<<<<< HEAD
-staging branch for power9 support, based on pre-GCC 7.0 branch (subversion id 234601), which in turn is based on trunk (subversion id 234598).
-=======
-[ibm/pre-gcc7 revision 234884]
->>>>>>> 4291d5fe
+staging branch for power9 support, based on pre-GCC 7.0 branch (subversion id 234885), which in turn is based on trunk (subversion id 234884).