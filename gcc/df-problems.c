/* Standard problems for dataflow support routines.
   Copyright (C) 1999-2018 Free Software Foundation, Inc.
   Originally contributed by Michael P. Hayes
             (m.hayes@elec.canterbury.ac.nz, mhayes@redhat.com)
   Major rewrite contributed by Danny Berlin (dberlin@dberlin.org)
             and Kenneth Zadeck (zadeck@naturalbridge.com).

This file is part of GCC.

GCC is free software; you can redistribute it and/or modify it under
the terms of the GNU General Public License as published by the Free
Software Foundation; either version 3, or (at your option) any later
version.

GCC is distributed in the hope that it will be useful, but WITHOUT ANY
WARRANTY; without even the implied warranty of MERCHANTABILITY or
FITNESS FOR A PARTICULAR PURPOSE.  See the GNU General Public License
for more details.

You should have received a copy of the GNU General Public License
along with GCC; see the file COPYING3.  If not see
<http://www.gnu.org/licenses/>.  */

#include "config.h"
#include "system.h"
#include "coretypes.h"
#include "backend.h"
#include "target.h"
#include "rtl.h"
#include "df.h"
#include "memmodel.h"
#include "tm_p.h"
#include "insn-config.h"
#include "cfganal.h"
#include "dce.h"
#include "valtrack.h"
#include "dumpfile.h"
#include "rtl-iter.h"

/* Note that turning REG_DEAD_DEBUGGING on will cause
   gcc.c-torture/unsorted/dump-noaddr.c to fail because it prints
   addresses in the dumps.  */
#define REG_DEAD_DEBUGGING 0

#define DF_SPARSE_THRESHOLD 32

static bitmap_head seen_in_block;
static bitmap_head seen_in_insn;

/*----------------------------------------------------------------------------
   Utility functions.
----------------------------------------------------------------------------*/

/* Generic versions to get the void* version of the block info.  Only
   used inside the problem instance vectors.  */

/* Dump a def-use or use-def chain for REF to FILE.  */

void
df_chain_dump (struct df_link *link, FILE *file)
{
  fprintf (file, "{ ");
  for (; link; link = link->next)
    {
      fprintf (file, "%c%d(bb %d insn %d) ",
	       DF_REF_REG_DEF_P (link->ref)
	       ? 'd'
	       : (DF_REF_FLAGS (link->ref) & DF_REF_IN_NOTE) ? 'e' : 'u',
	       DF_REF_ID (link->ref),
	       DF_REF_BBNO (link->ref),
	       DF_REF_IS_ARTIFICIAL (link->ref)
	       ? -1 : DF_REF_INSN_UID (link->ref));
    }
  fprintf (file, "}");
}


/* Print some basic block info as part of df_dump.  */

void
df_print_bb_index (basic_block bb, FILE *file)
{
  edge e;
  edge_iterator ei;

  fprintf (file, "\n( ");
    FOR_EACH_EDGE (e, ei, bb->preds)
    {
      basic_block pred = e->src;
      fprintf (file, "%d%s ", pred->index, e->flags & EDGE_EH ? "(EH)" : "");
    }
  fprintf (file, ")->[%d]->( ", bb->index);
  FOR_EACH_EDGE (e, ei, bb->succs)
    {
      basic_block succ = e->dest;
      fprintf (file, "%d%s ", succ->index, e->flags & EDGE_EH ? "(EH)" : "");
    }
  fprintf (file, ")\n");
}


/*----------------------------------------------------------------------------
   REACHING DEFINITIONS

   Find the locations in the function where each definition site for a
   pseudo reaches.  In and out bitvectors are built for each basic
   block.  The id field in the ref is used to index into these sets.
   See df.h for details.

   If the DF_RD_PRUNE_DEAD_DEFS changeable flag is set, only DEFs reaching
   existing uses are included in the global reaching DEFs set, or in other
   words only DEFs that are still live.  This is a kind of pruned version
   of the traditional reaching definitions problem that is much less
   complex to compute and produces enough information to compute UD-chains.
   In this context, live must be interpreted in the DF_LR sense: Uses that
   are upward exposed but maybe not initialized on all paths through the
   CFG.  For a USE that is not reached by a DEF on all paths, we still want
   to make those DEFs that do reach the USE visible, and pruning based on
   DF_LIVE would make that impossible.
   ----------------------------------------------------------------------------*/

/* This problem plays a large number of games for the sake of
   efficiency.

   1) The order of the bits in the bitvectors.  After the scanning
   phase, all of the defs are sorted.  All of the defs for the reg 0
   are first, followed by all defs for reg 1 and so on.

   2) There are two kill sets, one if the number of defs is less or
   equal to DF_SPARSE_THRESHOLD and another if the number of defs is
   greater.

   <= : Data is built directly in the kill set.

   > : One level of indirection is used to keep from generating long
   strings of 1 bits in the kill sets.  Bitvectors that are indexed
   by the regnum are used to represent that there is a killing def
   for the register.  The confluence and transfer functions use
   these along with the bitmap_clear_range call to remove ranges of
   bits without actually generating a knockout vector.

   The kill and sparse_kill and the dense_invalidated_by_call and
   sparse_invalidated_by_call both play this game.  */

/* Private data used to compute the solution for this problem.  These
   data structures are not accessible outside of this module.  */
struct df_rd_problem_data
{
  /* The set of defs to regs invalidated by call.  */
  bitmap_head sparse_invalidated_by_call;
  /* The set of defs to regs invalidate by call for rd.  */
  bitmap_head dense_invalidated_by_call;
  /* An obstack for the bitmaps we need for this problem.  */
  bitmap_obstack rd_bitmaps;
};


/* Free basic block info.  */

static void
df_rd_free_bb_info (basic_block bb ATTRIBUTE_UNUSED,
		    void *vbb_info)
{
  struct df_rd_bb_info *bb_info = (struct df_rd_bb_info *) vbb_info;
  if (bb_info)
    {
      bitmap_clear (&bb_info->kill);
      bitmap_clear (&bb_info->sparse_kill);
      bitmap_clear (&bb_info->gen);
      bitmap_clear (&bb_info->in);
      bitmap_clear (&bb_info->out);
    }
}


/* Allocate or reset bitmaps for DF_RD blocks. The solution bits are
   not touched unless the block is new.  */

static void
df_rd_alloc (bitmap all_blocks)
{
  unsigned int bb_index;
  bitmap_iterator bi;
  struct df_rd_problem_data *problem_data;

  if (df_rd->problem_data)
    {
      problem_data = (struct df_rd_problem_data *) df_rd->problem_data;
      bitmap_clear (&problem_data->sparse_invalidated_by_call);
      bitmap_clear (&problem_data->dense_invalidated_by_call);
    }
  else
    {
      problem_data = XNEW (struct df_rd_problem_data);
      df_rd->problem_data = problem_data;

      bitmap_obstack_initialize (&problem_data->rd_bitmaps);
      bitmap_initialize (&problem_data->sparse_invalidated_by_call,
			 &problem_data->rd_bitmaps);
      bitmap_initialize (&problem_data->dense_invalidated_by_call,
			 &problem_data->rd_bitmaps);
    }

  df_grow_bb_info (df_rd);

  /* Because of the clustering of all use sites for the same pseudo,
     we have to process all of the blocks before doing the analysis.  */

  EXECUTE_IF_SET_IN_BITMAP (all_blocks, 0, bb_index, bi)
    {
      struct df_rd_bb_info *bb_info = df_rd_get_bb_info (bb_index);
      
      /* When bitmaps are already initialized, just clear them.  */
      if (bb_info->kill.obstack)
	{
	  bitmap_clear (&bb_info->kill);
	  bitmap_clear (&bb_info->sparse_kill);
	  bitmap_clear (&bb_info->gen);
	}
      else
	{
	  bitmap_initialize (&bb_info->kill, &problem_data->rd_bitmaps);
	  bitmap_initialize (&bb_info->sparse_kill, &problem_data->rd_bitmaps);
	  bitmap_initialize (&bb_info->gen, &problem_data->rd_bitmaps);
	  bitmap_initialize (&bb_info->in, &problem_data->rd_bitmaps);
	  bitmap_initialize (&bb_info->out, &problem_data->rd_bitmaps);
	}
    }
  df_rd->optional_p = true;
}


/* Add the effect of the top artificial defs of BB to the reaching definitions
   bitmap LOCAL_RD.  */

void
df_rd_simulate_artificial_defs_at_top (basic_block bb, bitmap local_rd)
{
  int bb_index = bb->index;
  df_ref def;
  FOR_EACH_ARTIFICIAL_DEF (def, bb_index)
    if (DF_REF_FLAGS (def) & DF_REF_AT_TOP)
      {
	unsigned int dregno = DF_REF_REGNO (def);
	if (!(DF_REF_FLAGS (def) & (DF_REF_PARTIAL | DF_REF_CONDITIONAL)))
	  bitmap_clear_range (local_rd,
			      DF_DEFS_BEGIN (dregno),
			      DF_DEFS_COUNT (dregno));
	bitmap_set_bit (local_rd, DF_REF_ID (def));
      }
}

/* Add the effect of the defs of INSN to the reaching definitions bitmap
   LOCAL_RD.  */

void
df_rd_simulate_one_insn (basic_block bb ATTRIBUTE_UNUSED, rtx_insn *insn,
			 bitmap local_rd)
{
  df_ref def;

  FOR_EACH_INSN_DEF (def, insn)
    {
      unsigned int dregno = DF_REF_REGNO (def);
      if ((!(df->changeable_flags & DF_NO_HARD_REGS))
          || (dregno >= FIRST_PSEUDO_REGISTER))
        {
          if (!(DF_REF_FLAGS (def) & (DF_REF_PARTIAL | DF_REF_CONDITIONAL)))
	    bitmap_clear_range (local_rd,
				DF_DEFS_BEGIN (dregno),
				DF_DEFS_COUNT (dregno));
	  if (!(DF_REF_FLAGS (def)
		& (DF_REF_MUST_CLOBBER | DF_REF_MAY_CLOBBER)))
	    bitmap_set_bit (local_rd, DF_REF_ID (def));
	}
    }
}

/* Process a list of DEFs for df_rd_bb_local_compute.  This is a bit
   more complicated than just simulating, because we must produce the
   gen and kill sets and hence deal with the two possible representations
   of kill sets.   */

static void
df_rd_bb_local_compute_process_def (struct df_rd_bb_info *bb_info,
				    df_ref def,
				    int top_flag)
{
  for (; def; def = DF_REF_NEXT_LOC (def))
    {
      if (top_flag == (DF_REF_FLAGS (def) & DF_REF_AT_TOP))
	{
	  unsigned int regno = DF_REF_REGNO (def);
	  unsigned int begin = DF_DEFS_BEGIN (regno);
	  unsigned int n_defs = DF_DEFS_COUNT (regno);

	  if ((!(df->changeable_flags & DF_NO_HARD_REGS))
	      || (regno >= FIRST_PSEUDO_REGISTER))
	    {
	      /* Only the last def(s) for a regno in the block has any
		 effect.  */
	      if (!bitmap_bit_p (&seen_in_block, regno))
		{
		  /* The first def for regno in insn gets to knock out the
		     defs from other instructions.  */
		  if ((!bitmap_bit_p (&seen_in_insn, regno))
		      /* If the def is to only part of the reg, it does
			 not kill the other defs that reach here.  */
		      && (!(DF_REF_FLAGS (def) &
			    (DF_REF_PARTIAL | DF_REF_CONDITIONAL | DF_REF_MAY_CLOBBER))))
		    {
		      if (n_defs > DF_SPARSE_THRESHOLD)
			{
			  bitmap_set_bit (&bb_info->sparse_kill, regno);
			  bitmap_clear_range (&bb_info->gen, begin, n_defs);
			}
		      else
			{
			  bitmap_set_range (&bb_info->kill, begin, n_defs);
			  bitmap_clear_range (&bb_info->gen, begin, n_defs);
			}
		    }

		  bitmap_set_bit (&seen_in_insn, regno);
		  /* All defs for regno in the instruction may be put into
		     the gen set.  */
		  if (!(DF_REF_FLAGS (def)
			& (DF_REF_MUST_CLOBBER | DF_REF_MAY_CLOBBER)))
		    bitmap_set_bit (&bb_info->gen, DF_REF_ID (def));
		}
	    }
	}
    }
}

/* Compute local reaching def info for basic block BB.  */

static void
df_rd_bb_local_compute (unsigned int bb_index)
{
  basic_block bb = BASIC_BLOCK_FOR_FN (cfun, bb_index);
  struct df_rd_bb_info *bb_info = df_rd_get_bb_info (bb_index);
  rtx_insn *insn;

  bitmap_clear (&seen_in_block);
  bitmap_clear (&seen_in_insn);

  /* Artificials are only hard regs.  */
  if (!(df->changeable_flags & DF_NO_HARD_REGS))
    df_rd_bb_local_compute_process_def (bb_info,
					df_get_artificial_defs (bb_index),
					0);

  FOR_BB_INSNS_REVERSE (bb, insn)
    {
      unsigned int uid = INSN_UID (insn);

      if (!INSN_P (insn))
	continue;

      df_rd_bb_local_compute_process_def (bb_info,
					  DF_INSN_UID_DEFS (uid), 0);

      /* This complex dance with the two bitmaps is required because
	 instructions can assign twice to the same pseudo.  This
	 generally happens with calls that will have one def for the
	 result and another def for the clobber.  If only one vector
	 is used and the clobber goes first, the result will be
	 lost.  */
      bitmap_ior_into (&seen_in_block, &seen_in_insn);
      bitmap_clear (&seen_in_insn);
    }

  /* Process the artificial defs at the top of the block last since we
     are going backwards through the block and these are logically at
     the start.  */
  if (!(df->changeable_flags & DF_NO_HARD_REGS))
    df_rd_bb_local_compute_process_def (bb_info,
					df_get_artificial_defs (bb_index),
					DF_REF_AT_TOP);
}


/* Compute local reaching def info for each basic block within BLOCKS.  */

static void
df_rd_local_compute (bitmap all_blocks)
{
  unsigned int bb_index;
  bitmap_iterator bi;
  unsigned int regno;
  struct df_rd_problem_data *problem_data
    = (struct df_rd_problem_data *) df_rd->problem_data;
  bitmap sparse_invalidated = &problem_data->sparse_invalidated_by_call;
  bitmap dense_invalidated = &problem_data->dense_invalidated_by_call;

  bitmap_initialize (&seen_in_block, &df_bitmap_obstack);
  bitmap_initialize (&seen_in_insn, &df_bitmap_obstack);

  df_maybe_reorganize_def_refs (DF_REF_ORDER_BY_REG);

  EXECUTE_IF_SET_IN_BITMAP (all_blocks, 0, bb_index, bi)
    {
      df_rd_bb_local_compute (bb_index);
    }

  /* Set up the knockout bit vectors to be applied across EH_EDGES.  */
  EXECUTE_IF_SET_IN_BITMAP (regs_invalidated_by_call_regset, 0, regno, bi)
    {
      if (! HARD_REGISTER_NUM_P (regno)
	  || !(df->changeable_flags & DF_NO_HARD_REGS))
	{
	  if (DF_DEFS_COUNT (regno) > DF_SPARSE_THRESHOLD)
	    bitmap_set_bit (sparse_invalidated, regno);
	  else
	    bitmap_set_range (dense_invalidated,
			      DF_DEFS_BEGIN (regno),
			      DF_DEFS_COUNT (regno));
	}
    }

  bitmap_clear (&seen_in_block);
  bitmap_clear (&seen_in_insn);
}


/* Initialize the solution bit vectors for problem.  */

static void
df_rd_init_solution (bitmap all_blocks)
{
  unsigned int bb_index;
  bitmap_iterator bi;

  EXECUTE_IF_SET_IN_BITMAP (all_blocks, 0, bb_index, bi)
    {
      struct df_rd_bb_info *bb_info = df_rd_get_bb_info (bb_index);

      bitmap_copy (&bb_info->out, &bb_info->gen);
      bitmap_clear (&bb_info->in);
    }
}

/* In of target gets or of out of source.  */

static bool
df_rd_confluence_n (edge e)
{
  bitmap op1 = &df_rd_get_bb_info (e->dest->index)->in;
  bitmap op2 = &df_rd_get_bb_info (e->src->index)->out;
  bool changed = false;

  if (e->flags & EDGE_FAKE)
    return false;

  if (e->flags & EDGE_EH)
    {
      struct df_rd_problem_data *problem_data
	= (struct df_rd_problem_data *) df_rd->problem_data;
      bitmap sparse_invalidated = &problem_data->sparse_invalidated_by_call;
      bitmap dense_invalidated = &problem_data->dense_invalidated_by_call;
      bitmap_iterator bi;
      unsigned int regno;

      auto_bitmap tmp (&df_bitmap_obstack);
      bitmap_and_compl (tmp, op2, dense_invalidated);

      EXECUTE_IF_SET_IN_BITMAP (sparse_invalidated, 0, regno, bi)
 	{
	  bitmap_clear_range (tmp,
 			      DF_DEFS_BEGIN (regno),
 			      DF_DEFS_COUNT (regno));
	}
      changed |= bitmap_ior_into (op1, tmp);
      return changed;
    }
  else
    return bitmap_ior_into (op1, op2);
}


/* Transfer function.  */

static bool
df_rd_transfer_function (int bb_index)
{
  struct df_rd_bb_info *bb_info = df_rd_get_bb_info (bb_index);
  unsigned int regno;
  bitmap_iterator bi;
  bitmap in = &bb_info->in;
  bitmap out = &bb_info->out;
  bitmap gen = &bb_info->gen;
  bitmap kill = &bb_info->kill;
  bitmap sparse_kill = &bb_info->sparse_kill;
  bool changed = false;

  if (bitmap_empty_p (sparse_kill))
    changed = bitmap_ior_and_compl (out, gen, in, kill);
  else
    {
      struct df_rd_problem_data *problem_data;
      bitmap_head tmp;

      /* Note that TMP is _not_ a temporary bitmap if we end up replacing
	 OUT with TMP.  Therefore, allocate TMP in the RD bitmaps obstack.  */
      problem_data = (struct df_rd_problem_data *) df_rd->problem_data;
      bitmap_initialize (&tmp, &problem_data->rd_bitmaps);

      bitmap_and_compl (&tmp, in, kill);
      EXECUTE_IF_SET_IN_BITMAP (sparse_kill, 0, regno, bi)
	{
	  bitmap_clear_range (&tmp,
			      DF_DEFS_BEGIN (regno),
			      DF_DEFS_COUNT (regno));
	}
      bitmap_ior_into (&tmp, gen);
      changed = !bitmap_equal_p (&tmp, out);
      if (changed)
	bitmap_move (out, &tmp);
      else
	bitmap_clear (&tmp);
    }

  if (df->changeable_flags & DF_RD_PRUNE_DEAD_DEFS)
    {
      /* Create a mask of DEFs for all registers live at the end of this
	 basic block, and mask out DEFs of registers that are not live.
	 Computing the mask looks costly, but the benefit of the pruning
	 outweighs the cost.  */
      struct df_rd_bb_info *bb_info = df_rd_get_bb_info (bb_index);
      bitmap regs_live_out = &df_lr_get_bb_info (bb_index)->out;
      bitmap live_defs = BITMAP_ALLOC (&df_bitmap_obstack);
      unsigned int regno;
      bitmap_iterator bi;

      EXECUTE_IF_SET_IN_BITMAP (regs_live_out, 0, regno, bi)
	bitmap_set_range (live_defs,
			  DF_DEFS_BEGIN (regno),
			  DF_DEFS_COUNT (regno));
      changed |= bitmap_and_into (&bb_info->out, live_defs);
      BITMAP_FREE (live_defs);
    }

  return changed;
}

/* Free all storage associated with the problem.  */

static void
df_rd_free (void)
{
  struct df_rd_problem_data *problem_data
    = (struct df_rd_problem_data *) df_rd->problem_data;

  if (problem_data)
    {
      bitmap_obstack_release (&problem_data->rd_bitmaps);

      df_rd->block_info_size = 0;
      free (df_rd->block_info);
      df_rd->block_info = NULL;
      free (df_rd->problem_data);
    }
  free (df_rd);
}


/* Debugging info.  */

static void
df_rd_start_dump (FILE *file)
{
  struct df_rd_problem_data *problem_data
    = (struct df_rd_problem_data *) df_rd->problem_data;
  unsigned int m = DF_REG_SIZE (df);
  unsigned int regno;

  if (!df_rd->block_info)
    return;

  fprintf (file, ";; Reaching defs:\n");

  fprintf (file, ";;  sparse invalidated \t");
  dump_bitmap (file, &problem_data->sparse_invalidated_by_call);
  fprintf (file, ";;  dense invalidated \t");
  dump_bitmap (file, &problem_data->dense_invalidated_by_call);

  fprintf (file, ";;  reg->defs[] map:\t");
  for (regno = 0; regno < m; regno++)
    if (DF_DEFS_COUNT (regno))
      fprintf (file, "%d[%d,%d] ", regno,
	       DF_DEFS_BEGIN (regno),
	       DF_DEFS_BEGIN (regno) + DF_DEFS_COUNT (regno) - 1);
  fprintf (file, "\n");
}


static void
df_rd_dump_defs_set (bitmap defs_set, const char *prefix, FILE *file)
{
  bitmap_head tmp;
  unsigned int regno;
  unsigned int m = DF_REG_SIZE (df);
  bool first_reg = true;

  fprintf (file, "%s\t(%d) ", prefix, (int) bitmap_count_bits (defs_set));

  bitmap_initialize (&tmp, &df_bitmap_obstack);
  for (regno = 0; regno < m; regno++)
    {
      if (HARD_REGISTER_NUM_P (regno)
	  && (df->changeable_flags & DF_NO_HARD_REGS))
	continue;
      bitmap_set_range (&tmp, DF_DEFS_BEGIN (regno), DF_DEFS_COUNT (regno));
      bitmap_and_into (&tmp, defs_set);
      if (! bitmap_empty_p (&tmp))
	{
	  bitmap_iterator bi;
	  unsigned int ix;
	  bool first_def = true;

	  if (! first_reg)
	    fprintf (file, ",");
	  first_reg = false;

	  fprintf (file, "%u[", regno);
	  EXECUTE_IF_SET_IN_BITMAP (&tmp, 0, ix, bi)
	    {
	      fprintf (file, "%s%u", first_def ? "" : ",", ix);
	      first_def = false;
	    }
	  fprintf (file, "]");
	}
      bitmap_clear (&tmp);
    }

  fprintf (file, "\n");
  bitmap_clear (&tmp);
}

/* Debugging info at top of bb.  */

static void
df_rd_top_dump (basic_block bb, FILE *file)
{
  struct df_rd_bb_info *bb_info = df_rd_get_bb_info (bb->index);
  if (!bb_info)
    return;

  df_rd_dump_defs_set (&bb_info->in, ";; rd  in  ", file);
  df_rd_dump_defs_set (&bb_info->gen, ";; rd  gen ", file);
  df_rd_dump_defs_set (&bb_info->kill, ";; rd  kill", file);
}


/* Debugging info at bottom of bb.  */

static void
df_rd_bottom_dump (basic_block bb, FILE *file)
{
  struct df_rd_bb_info *bb_info = df_rd_get_bb_info (bb->index);
  if (!bb_info)
    return;

  df_rd_dump_defs_set (&bb_info->out, ";; rd  out ", file);
}

/* All of the information associated with every instance of the problem.  */

static const struct df_problem problem_RD =
{
  DF_RD,                      /* Problem id.  */
  DF_FORWARD,                 /* Direction.  */
  df_rd_alloc,                /* Allocate the problem specific data.  */
  NULL,                       /* Reset global information.  */
  df_rd_free_bb_info,         /* Free basic block info.  */
  df_rd_local_compute,        /* Local compute function.  */
  df_rd_init_solution,        /* Init the solution specific data.  */
  df_worklist_dataflow,       /* Worklist solver.  */
  NULL,                       /* Confluence operator 0.  */
  df_rd_confluence_n,         /* Confluence operator n.  */
  df_rd_transfer_function,    /* Transfer function.  */
  NULL,                       /* Finalize function.  */
  df_rd_free,                 /* Free all of the problem information.  */
  df_rd_free,                 /* Remove this problem from the stack of dataflow problems.  */
  df_rd_start_dump,           /* Debugging.  */
  df_rd_top_dump,             /* Debugging start block.  */
  df_rd_bottom_dump,          /* Debugging end block.  */
  NULL,                       /* Debugging start insn.  */
  NULL,                       /* Debugging end insn.  */
  NULL,                       /* Incremental solution verify start.  */
  NULL,                       /* Incremental solution verify end.  */
  NULL,                       /* Dependent problem.  */
  sizeof (struct df_rd_bb_info),/* Size of entry of block_info array.  */
  TV_DF_RD,                   /* Timing variable.  */
  true                        /* Reset blocks on dropping out of blocks_to_analyze.  */
};



/* Create a new RD instance and add it to the existing instance
   of DF.  */

void
df_rd_add_problem (void)
{
  df_add_problem (&problem_RD);
}



/*----------------------------------------------------------------------------
   LIVE REGISTERS

   Find the locations in the function where any use of a pseudo can
   reach in the backwards direction.  In and out bitvectors are built
   for each basic block.  The regno is used to index into these sets.
   See df.h for details.
   ----------------------------------------------------------------------------*/

/* Private data used to verify the solution for this problem.  */
struct df_lr_problem_data
{
  bitmap_head *in;
  bitmap_head *out;
  /* An obstack for the bitmaps we need for this problem.  */
  bitmap_obstack lr_bitmaps;
};

/* Free basic block info.  */

static void
df_lr_free_bb_info (basic_block bb ATTRIBUTE_UNUSED,
		    void *vbb_info)
{
  struct df_lr_bb_info *bb_info = (struct df_lr_bb_info *) vbb_info;
  if (bb_info)
    {
      bitmap_clear (&bb_info->use);
      bitmap_clear (&bb_info->def);
      bitmap_clear (&bb_info->in);
      bitmap_clear (&bb_info->out);
    }
}


/* Allocate or reset bitmaps for DF_LR blocks. The solution bits are
   not touched unless the block is new.  */

static void
df_lr_alloc (bitmap all_blocks ATTRIBUTE_UNUSED)
{
  unsigned int bb_index;
  bitmap_iterator bi;
  struct df_lr_problem_data *problem_data;

  df_grow_bb_info (df_lr);
  if (df_lr->problem_data)
    problem_data = (struct df_lr_problem_data *) df_lr->problem_data;
  else
    {
      problem_data = XNEW (struct df_lr_problem_data);
      df_lr->problem_data = problem_data;

      problem_data->out = NULL;
      problem_data->in = NULL;
      bitmap_obstack_initialize (&problem_data->lr_bitmaps);
    }

  EXECUTE_IF_SET_IN_BITMAP (df_lr->out_of_date_transfer_functions, 0, bb_index, bi)
    {
      struct df_lr_bb_info *bb_info = df_lr_get_bb_info (bb_index);
      
      /* When bitmaps are already initialized, just clear them.  */
      if (bb_info->use.obstack)
	{
	  bitmap_clear (&bb_info->def);
	  bitmap_clear (&bb_info->use);
	}
      else
	{
	  bitmap_initialize (&bb_info->use, &problem_data->lr_bitmaps);
	  bitmap_initialize (&bb_info->def, &problem_data->lr_bitmaps);
	  bitmap_initialize (&bb_info->in, &problem_data->lr_bitmaps);
	  bitmap_initialize (&bb_info->out, &problem_data->lr_bitmaps);
	}
    }

  df_lr->optional_p = false;
}


/* Reset the global solution for recalculation.  */

static void
df_lr_reset (bitmap all_blocks)
{
  unsigned int bb_index;
  bitmap_iterator bi;

  EXECUTE_IF_SET_IN_BITMAP (all_blocks, 0, bb_index, bi)
    {
      struct df_lr_bb_info *bb_info = df_lr_get_bb_info (bb_index);
      gcc_assert (bb_info);
      bitmap_clear (&bb_info->in);
      bitmap_clear (&bb_info->out);
    }
}


/* Compute local live register info for basic block BB.  */

static void
df_lr_bb_local_compute (unsigned int bb_index)
{
  basic_block bb = BASIC_BLOCK_FOR_FN (cfun, bb_index);
  struct df_lr_bb_info *bb_info = df_lr_get_bb_info (bb_index);
  rtx_insn *insn;
  df_ref def, use;

  /* Process the registers set in an exception handler.  */
  FOR_EACH_ARTIFICIAL_DEF (def, bb_index)
    if ((DF_REF_FLAGS (def) & DF_REF_AT_TOP) == 0)
      {
	unsigned int dregno = DF_REF_REGNO (def);
	bitmap_set_bit (&bb_info->def, dregno);
	bitmap_clear_bit (&bb_info->use, dregno);
      }

  /* Process the hardware registers that are always live.  */
  FOR_EACH_ARTIFICIAL_USE (use, bb_index)
    /* Add use to set of uses in this BB.  */
    if ((DF_REF_FLAGS (use) & DF_REF_AT_TOP) == 0)
      bitmap_set_bit (&bb_info->use, DF_REF_REGNO (use));

  FOR_BB_INSNS_REVERSE (bb, insn)
    {
      if (!NONDEBUG_INSN_P (insn))
	continue;

      df_insn_info *insn_info = DF_INSN_INFO_GET (insn);
      FOR_EACH_INSN_INFO_DEF (def, insn_info)
	/* If the def is to only part of the reg, it does
	   not kill the other defs that reach here.  */
	if (!(DF_REF_FLAGS (def) & (DF_REF_PARTIAL | DF_REF_CONDITIONAL)))
	  {
	    unsigned int dregno = DF_REF_REGNO (def);
	    bitmap_set_bit (&bb_info->def, dregno);
	    bitmap_clear_bit (&bb_info->use, dregno);
	  }

      FOR_EACH_INSN_INFO_USE (use, insn_info)
	/* Add use to set of uses in this BB.  */
	bitmap_set_bit (&bb_info->use, DF_REF_REGNO (use));
    }

  /* Process the registers set in an exception handler or the hard
     frame pointer if this block is the target of a non local
     goto.  */
  FOR_EACH_ARTIFICIAL_DEF (def, bb_index)
    if (DF_REF_FLAGS (def) & DF_REF_AT_TOP)
      {
	unsigned int dregno = DF_REF_REGNO (def);
	bitmap_set_bit (&bb_info->def, dregno);
	bitmap_clear_bit (&bb_info->use, dregno);
      }

#ifdef EH_USES
  /* Process the uses that are live into an exception handler.  */
  FOR_EACH_ARTIFICIAL_USE (use, bb_index)
    /* Add use to set of uses in this BB.  */
    if (DF_REF_FLAGS (use) & DF_REF_AT_TOP)
      bitmap_set_bit (&bb_info->use, DF_REF_REGNO (use));
#endif

  /* If the df_live problem is not defined, such as at -O0 and -O1, we
     still need to keep the luids up to date.  This is normally done
     in the df_live problem since this problem has a forwards
     scan.  */
  if (!df_live)
    df_recompute_luids (bb);
}


/* Compute local live register info for each basic block within BLOCKS.  */

static void
df_lr_local_compute (bitmap all_blocks ATTRIBUTE_UNUSED)
{
  unsigned int bb_index, i;
  bitmap_iterator bi;

  bitmap_clear (&df->hardware_regs_used);

  /* The all-important stack pointer must always be live.  */
  bitmap_set_bit (&df->hardware_regs_used, STACK_POINTER_REGNUM);

  /* Global regs are always live, too.  */
  for (i = 0; i < FIRST_PSEUDO_REGISTER; i++)
    if (global_regs[i])
      bitmap_set_bit (&df->hardware_regs_used, i);

  /* Before reload, there are a few registers that must be forced
     live everywhere -- which might not already be the case for
     blocks within infinite loops.  */
  if (!reload_completed)
    {
      unsigned int pic_offset_table_regnum = PIC_OFFSET_TABLE_REGNUM;
      /* Any reference to any pseudo before reload is a potential
	 reference of the frame pointer.  */
      bitmap_set_bit (&df->hardware_regs_used, FRAME_POINTER_REGNUM);

      /* Pseudos with argument area equivalences may require
	 reloading via the argument pointer.  */
      if (FRAME_POINTER_REGNUM != ARG_POINTER_REGNUM
	  && fixed_regs[ARG_POINTER_REGNUM])
	bitmap_set_bit (&df->hardware_regs_used, ARG_POINTER_REGNUM);

      /* Any constant, or pseudo with constant equivalences, may
	 require reloading from memory using the pic register.  */
      if (pic_offset_table_regnum != INVALID_REGNUM
	  && fixed_regs[pic_offset_table_regnum])
	bitmap_set_bit (&df->hardware_regs_used, pic_offset_table_regnum);
    }

  EXECUTE_IF_SET_IN_BITMAP (df_lr->out_of_date_transfer_functions, 0, bb_index, bi)
    {
      if (bb_index == EXIT_BLOCK)
	{
	  /* The exit block is special for this problem and its bits are
	     computed from thin air.  */
	  struct df_lr_bb_info *bb_info = df_lr_get_bb_info (EXIT_BLOCK);
	  bitmap_copy (&bb_info->use, df->exit_block_uses);
	}
      else
	df_lr_bb_local_compute (bb_index);
    }

  bitmap_clear (df_lr->out_of_date_transfer_functions);
}


/* Initialize the solution vectors.  */

static void
df_lr_init (bitmap all_blocks)
{
  unsigned int bb_index;
  bitmap_iterator bi;

  EXECUTE_IF_SET_IN_BITMAP (all_blocks, 0, bb_index, bi)
    {
      struct df_lr_bb_info *bb_info = df_lr_get_bb_info (bb_index);
      bitmap_copy (&bb_info->in, &bb_info->use);
      bitmap_clear (&bb_info->out);
    }
}


/* Confluence function that processes infinite loops.  This might be a
   noreturn function that throws.  And even if it isn't, getting the
   unwind info right helps debugging.  */
static void
df_lr_confluence_0 (basic_block bb)
{
  bitmap op1 = &df_lr_get_bb_info (bb->index)->out;
  if (bb != EXIT_BLOCK_PTR_FOR_FN (cfun))
    bitmap_copy (op1, &df->hardware_regs_used);
}


/* Confluence function that ignores fake edges.  */

static bool
df_lr_confluence_n (edge e)
{
  bitmap op1 = &df_lr_get_bb_info (e->src->index)->out;
  bitmap op2 = &df_lr_get_bb_info (e->dest->index)->in;
  bool changed = false;

  /* Call-clobbered registers die across exception and call edges.  */
  /* ??? Abnormal call edges ignored for the moment, as this gets
     confused by sibling call edges, which crashes reg-stack.  */
  if (e->flags & EDGE_EH)
    changed = bitmap_ior_and_compl_into (op1, op2, regs_invalidated_by_call_regset);
  else
    changed = bitmap_ior_into (op1, op2);

  changed |= bitmap_ior_into (op1, &df->hardware_regs_used);
  return changed;
}


/* Transfer function.  */

static bool
df_lr_transfer_function (int bb_index)
{
  struct df_lr_bb_info *bb_info = df_lr_get_bb_info (bb_index);
  bitmap in = &bb_info->in;
  bitmap out = &bb_info->out;
  bitmap use = &bb_info->use;
  bitmap def = &bb_info->def;

  return bitmap_ior_and_compl (in, use, out, def);
}


/* Run the fast dce as a side effect of building LR.  */

static void
df_lr_finalize (bitmap all_blocks)
{
  df_lr->solutions_dirty = false;
  if (df->changeable_flags & DF_LR_RUN_DCE)
    {
      run_fast_df_dce ();

      /* If dce deletes some instructions, we need to recompute the lr
	 solution before proceeding further.  The problem is that fast
	 dce is a pessimestic dataflow algorithm.  In the case where
	 it deletes a statement S inside of a loop, the uses inside of
	 S may not be deleted from the dataflow solution because they
	 were carried around the loop.  While it is conservatively
	 correct to leave these extra bits, the standards of df
	 require that we maintain the best possible (least fixed
	 point) solution.  The only way to do that is to redo the
	 iteration from the beginning.  See PR35805 for an
	 example.  */
      if (df_lr->solutions_dirty)
	{
	  df_clear_flags (DF_LR_RUN_DCE);
	  df_lr_alloc (all_blocks);
	  df_lr_local_compute (all_blocks);
	  df_worklist_dataflow (df_lr, all_blocks, df->postorder, df->n_blocks);
	  df_lr_finalize (all_blocks);
	  df_set_flags (DF_LR_RUN_DCE);
	}
    }
}


/* Free all storage associated with the problem.  */

static void
df_lr_free (void)
{
  struct df_lr_problem_data *problem_data
    = (struct df_lr_problem_data *) df_lr->problem_data;
  if (df_lr->block_info)
    {

      df_lr->block_info_size = 0;
      free (df_lr->block_info);
      df_lr->block_info = NULL;
      bitmap_obstack_release (&problem_data->lr_bitmaps);
      free (df_lr->problem_data);
      df_lr->problem_data = NULL;
    }

  BITMAP_FREE (df_lr->out_of_date_transfer_functions);
  free (df_lr);
}


/* Debugging info at top of bb.  */

static void
df_lr_top_dump (basic_block bb, FILE *file)
{
  struct df_lr_bb_info *bb_info = df_lr_get_bb_info (bb->index);
  struct df_lr_problem_data *problem_data;
  if (!bb_info)
    return;

  fprintf (file, ";; lr  in  \t");
  df_print_regset (file, &bb_info->in);
  if (df_lr->problem_data)
    {
      problem_data = (struct df_lr_problem_data *)df_lr->problem_data;
      if (problem_data->in)
	{
      	  fprintf (file, ";;  old in  \t");
      	  df_print_regset (file, &problem_data->in[bb->index]);
	}
    }
  fprintf (file, ";; lr  use \t");
  df_print_regset (file, &bb_info->use);
  fprintf (file, ";; lr  def \t");
  df_print_regset (file, &bb_info->def);
}


/* Debugging info at bottom of bb.  */

static void
df_lr_bottom_dump (basic_block bb, FILE *file)
{
  struct df_lr_bb_info *bb_info = df_lr_get_bb_info (bb->index);
  struct df_lr_problem_data *problem_data;
  if (!bb_info)
    return;

  fprintf (file, ";; lr  out \t");
  df_print_regset (file, &bb_info->out);
  if (df_lr->problem_data)
    {
      problem_data = (struct df_lr_problem_data *)df_lr->problem_data;
      if (problem_data->out)
	{
          fprintf (file, ";;  old out  \t");
          df_print_regset (file, &problem_data->out[bb->index]);
	}
    }
}


/* Build the datastructure to verify that the solution to the dataflow
   equations is not dirty.  */

static void
df_lr_verify_solution_start (void)
{
  basic_block bb;
  struct df_lr_problem_data *problem_data;
  if (df_lr->solutions_dirty)
    return;

  /* Set it true so that the solution is recomputed.  */
  df_lr->solutions_dirty = true;

  problem_data = (struct df_lr_problem_data *)df_lr->problem_data;
  problem_data->in = XNEWVEC (bitmap_head, last_basic_block_for_fn (cfun));
  problem_data->out = XNEWVEC (bitmap_head, last_basic_block_for_fn (cfun));

  FOR_ALL_BB_FN (bb, cfun)
    {
      bitmap_initialize (&problem_data->in[bb->index], &problem_data->lr_bitmaps);
      bitmap_initialize (&problem_data->out[bb->index], &problem_data->lr_bitmaps);
      bitmap_copy (&problem_data->in[bb->index], DF_LR_IN (bb));
      bitmap_copy (&problem_data->out[bb->index], DF_LR_OUT (bb));
    }
}


/* Compare the saved datastructure and the new solution to the dataflow
   equations.  */

static void
df_lr_verify_solution_end (void)
{
  struct df_lr_problem_data *problem_data;
  basic_block bb;

  problem_data = (struct df_lr_problem_data *)df_lr->problem_data;

  if (!problem_data->out)
    return;

  if (df_lr->solutions_dirty)
    /* Do not check if the solution is still dirty.  See the comment
       in df_lr_finalize for details.  */
    df_lr->solutions_dirty = false;
  else
    FOR_ALL_BB_FN (bb, cfun)
      {
	if ((!bitmap_equal_p (&problem_data->in[bb->index], DF_LR_IN (bb)))
	    || (!bitmap_equal_p (&problem_data->out[bb->index], DF_LR_OUT (bb))))
	  {
	    /*df_dump (stderr);*/
	    gcc_unreachable ();
	  }
      }

  /* Cannot delete them immediately because you may want to dump them
     if the comparison fails.  */
  FOR_ALL_BB_FN (bb, cfun)
    {
      bitmap_clear (&problem_data->in[bb->index]);
      bitmap_clear (&problem_data->out[bb->index]);
    }

  free (problem_data->in);
  free (problem_data->out);
  problem_data->in = NULL;
  problem_data->out = NULL;
}


/* All of the information associated with every instance of the problem.  */

static const struct df_problem problem_LR =
{
  DF_LR,                      /* Problem id.  */
  DF_BACKWARD,                /* Direction.  */
  df_lr_alloc,                /* Allocate the problem specific data.  */
  df_lr_reset,                /* Reset global information.  */
  df_lr_free_bb_info,         /* Free basic block info.  */
  df_lr_local_compute,        /* Local compute function.  */
  df_lr_init,                 /* Init the solution specific data.  */
  df_worklist_dataflow,       /* Worklist solver.  */
  df_lr_confluence_0,         /* Confluence operator 0.  */
  df_lr_confluence_n,         /* Confluence operator n.  */
  df_lr_transfer_function,    /* Transfer function.  */
  df_lr_finalize,             /* Finalize function.  */
  df_lr_free,                 /* Free all of the problem information.  */
  NULL,                       /* Remove this problem from the stack of dataflow problems.  */
  NULL,                       /* Debugging.  */
  df_lr_top_dump,             /* Debugging start block.  */
  df_lr_bottom_dump,          /* Debugging end block.  */
  NULL,                       /* Debugging start insn.  */
  NULL,                       /* Debugging end insn.  */
  df_lr_verify_solution_start,/* Incremental solution verify start.  */
  df_lr_verify_solution_end,  /* Incremental solution verify end.  */
  NULL,                       /* Dependent problem.  */
  sizeof (struct df_lr_bb_info),/* Size of entry of block_info array.  */
  TV_DF_LR,                   /* Timing variable.  */
  false                       /* Reset blocks on dropping out of blocks_to_analyze.  */
};


/* Create a new DATAFLOW instance and add it to an existing instance
   of DF.  The returned structure is what is used to get at the
   solution.  */

void
df_lr_add_problem (void)
{
  df_add_problem (&problem_LR);
  /* These will be initialized when df_scan_blocks processes each
     block.  */
  df_lr->out_of_date_transfer_functions = BITMAP_ALLOC (&df_bitmap_obstack);
}


/* Verify that all of the lr related info is consistent and
   correct.  */

void
df_lr_verify_transfer_functions (void)
{
  basic_block bb;
  bitmap_head saved_def;
  bitmap_head saved_use;
  bitmap_head all_blocks;

  if (!df)
    return;

  bitmap_initialize (&saved_def, &bitmap_default_obstack); 
  bitmap_initialize (&saved_use, &bitmap_default_obstack);
  bitmap_initialize (&all_blocks, &bitmap_default_obstack);

  FOR_ALL_BB_FN (bb, cfun)
    {
      struct df_lr_bb_info *bb_info = df_lr_get_bb_info (bb->index);
      bitmap_set_bit (&all_blocks, bb->index);

      if (bb_info)
	{
	  /* Make a copy of the transfer functions and then compute
	     new ones to see if the transfer functions have
	     changed.  */
	  if (!bitmap_bit_p (df_lr->out_of_date_transfer_functions,
			     bb->index))
	    {
	      bitmap_copy (&saved_def, &bb_info->def);
	      bitmap_copy (&saved_use, &bb_info->use);
	      bitmap_clear (&bb_info->def);
	      bitmap_clear (&bb_info->use);

	      df_lr_bb_local_compute (bb->index);
	      gcc_assert (bitmap_equal_p (&saved_def, &bb_info->def));
	      gcc_assert (bitmap_equal_p (&saved_use, &bb_info->use));
	    }
	}
      else
	{
	  /* If we do not have basic block info, the block must be in
	     the list of dirty blocks or else some one has added a
	     block behind our backs. */
	  gcc_assert (bitmap_bit_p (df_lr->out_of_date_transfer_functions,
				    bb->index));
	}
      /* Make sure no one created a block without following
	 procedures.  */
      gcc_assert (df_scan_get_bb_info (bb->index));
    }

  /* Make sure there are no dirty bits in blocks that have been deleted.  */
  gcc_assert (!bitmap_intersect_compl_p (df_lr->out_of_date_transfer_functions,
					 &all_blocks));

  bitmap_clear (&saved_def);
  bitmap_clear (&saved_use);
  bitmap_clear (&all_blocks);
}



/*----------------------------------------------------------------------------
   LIVE AND MAY-INITIALIZED REGISTERS.

   This problem first computes the IN and OUT bitvectors for the
   may-initialized registers problems, which is a forward problem.
   It gives the set of registers for which we MAY have an available
   definition, i.e. for which there is an available definition on
   at least one path from the entry block to the entry/exit of a
   basic block.  Sets generate a definition, while clobbers kill
   a definition.

   In and out bitvectors are built for each basic block and are indexed by
   regnum (see df.h for details).  In and out bitvectors in struct
   df_live_bb_info actually refers to the may-initialized problem;

   Then, the in and out sets for the LIVE problem itself are computed.
   These are the logical AND of the IN and OUT sets from the LR problem
   and the may-initialized problem.
----------------------------------------------------------------------------*/

/* Private data used to verify the solution for this problem.  */
struct df_live_problem_data
{
  bitmap_head *in;
  bitmap_head *out;
  /* An obstack for the bitmaps we need for this problem.  */
  bitmap_obstack live_bitmaps;
};

/* Scratch var used by transfer functions.  This is used to implement
   an optimization to reduce the amount of space used to compute the
   combined lr and live analysis.  */
static bitmap_head df_live_scratch;


/* Free basic block info.  */

static void
df_live_free_bb_info (basic_block bb ATTRIBUTE_UNUSED,
		    void *vbb_info)
{
  struct df_live_bb_info *bb_info = (struct df_live_bb_info *) vbb_info;
  if (bb_info)
    {
      bitmap_clear (&bb_info->gen);
      bitmap_clear (&bb_info->kill);
      bitmap_clear (&bb_info->in);
      bitmap_clear (&bb_info->out);
    }
}


/* Allocate or reset bitmaps for DF_LIVE blocks. The solution bits are
   not touched unless the block is new.  */

static void
df_live_alloc (bitmap all_blocks ATTRIBUTE_UNUSED)
{
  unsigned int bb_index;
  bitmap_iterator bi;
  struct df_live_problem_data *problem_data;

  if (df_live->problem_data)
    problem_data = (struct df_live_problem_data *) df_live->problem_data;
  else
    {
      problem_data = XNEW (struct df_live_problem_data);
      df_live->problem_data = problem_data;

      problem_data->out = NULL;
      problem_data->in = NULL;
      bitmap_obstack_initialize (&problem_data->live_bitmaps);
      bitmap_initialize (&df_live_scratch, &problem_data->live_bitmaps);
    }

  df_grow_bb_info (df_live);

  EXECUTE_IF_SET_IN_BITMAP (df_live->out_of_date_transfer_functions, 0, bb_index, bi)
    {
      struct df_live_bb_info *bb_info = df_live_get_bb_info (bb_index);
      
      /* When bitmaps are already initialized, just clear them.  */
      if (bb_info->kill.obstack)
	{
	  bitmap_clear (&bb_info->kill);
	  bitmap_clear (&bb_info->gen);
	}
      else
	{
	  bitmap_initialize (&bb_info->kill, &problem_data->live_bitmaps);
	  bitmap_initialize (&bb_info->gen, &problem_data->live_bitmaps);
	  bitmap_initialize (&bb_info->in, &problem_data->live_bitmaps);
	  bitmap_initialize (&bb_info->out, &problem_data->live_bitmaps);
	}
    }
  df_live->optional_p = (optimize <= 1);
}


/* Reset the global solution for recalculation.  */

static void
df_live_reset (bitmap all_blocks)
{
  unsigned int bb_index;
  bitmap_iterator bi;

  EXECUTE_IF_SET_IN_BITMAP (all_blocks, 0, bb_index, bi)
    {
      struct df_live_bb_info *bb_info = df_live_get_bb_info (bb_index);
      gcc_assert (bb_info);
      bitmap_clear (&bb_info->in);
      bitmap_clear (&bb_info->out);
    }
}


/* Compute local uninitialized register info for basic block BB.  */

static void
df_live_bb_local_compute (unsigned int bb_index)
{
  basic_block bb = BASIC_BLOCK_FOR_FN (cfun, bb_index);
  struct df_live_bb_info *bb_info = df_live_get_bb_info (bb_index);
  rtx_insn *insn;
  df_ref def;
  int luid = 0;

  FOR_BB_INSNS (bb, insn)
    {
      unsigned int uid = INSN_UID (insn);
      struct df_insn_info *insn_info = DF_INSN_UID_GET (uid);

      /* Inserting labels does not always trigger the incremental
	 rescanning.  */
      if (!insn_info)
	{
	  gcc_assert (!INSN_P (insn));
	  insn_info = df_insn_create_insn_record (insn);
	}

      DF_INSN_INFO_LUID (insn_info) = luid;
      if (!INSN_P (insn))
	continue;

      luid++;
      FOR_EACH_INSN_INFO_DEF (def, insn_info)
	{
	  unsigned int regno = DF_REF_REGNO (def);

	  if (DF_REF_FLAGS_IS_SET (def,
				   DF_REF_PARTIAL | DF_REF_CONDITIONAL))
	    /* All partial or conditional def
	       seen are included in the gen set. */
	    bitmap_set_bit (&bb_info->gen, regno);
	  else if (DF_REF_FLAGS_IS_SET (def, DF_REF_MUST_CLOBBER))
	    /* Only must clobbers for the entire reg destroy the
	       value.  */
	    bitmap_set_bit (&bb_info->kill, regno);
	  else if (! DF_REF_FLAGS_IS_SET (def, DF_REF_MAY_CLOBBER))
	    bitmap_set_bit (&bb_info->gen, regno);
	}
    }

  FOR_EACH_ARTIFICIAL_DEF (def, bb_index)
    bitmap_set_bit (&bb_info->gen, DF_REF_REGNO (def));
}


/* Compute local uninitialized register info.  */

static void
df_live_local_compute (bitmap all_blocks ATTRIBUTE_UNUSED)
{
  unsigned int bb_index;
  bitmap_iterator bi;

  df_grow_insn_info ();

  EXECUTE_IF_SET_IN_BITMAP (df_live->out_of_date_transfer_functions,
			    0, bb_index, bi)
    {
      df_live_bb_local_compute (bb_index);
    }

  bitmap_clear (df_live->out_of_date_transfer_functions);
}


/* Initialize the solution vectors.  */

static void
df_live_init (bitmap all_blocks)
{
  unsigned int bb_index;
  bitmap_iterator bi;

  EXECUTE_IF_SET_IN_BITMAP (all_blocks, 0, bb_index, bi)
    {
      struct df_live_bb_info *bb_info = df_live_get_bb_info (bb_index);
      struct df_lr_bb_info *bb_lr_info = df_lr_get_bb_info (bb_index);

      /* No register may reach a location where it is not used.  Thus
	 we trim the rr result to the places where it is used.  */
      bitmap_and (&bb_info->out, &bb_info->gen, &bb_lr_info->out);
      bitmap_clear (&bb_info->in);
    }
}

/* Forward confluence function that ignores fake edges.  */

static bool
df_live_confluence_n (edge e)
{
  bitmap op1 = &df_live_get_bb_info (e->dest->index)->in;
  bitmap op2 = &df_live_get_bb_info (e->src->index)->out;

  if (e->flags & EDGE_FAKE)
    return false;

  return bitmap_ior_into (op1, op2);
}


/* Transfer function for the forwards may-initialized problem.  */

static bool
df_live_transfer_function (int bb_index)
{
  struct df_live_bb_info *bb_info = df_live_get_bb_info (bb_index);
  struct df_lr_bb_info *bb_lr_info = df_lr_get_bb_info (bb_index);
  bitmap in = &bb_info->in;
  bitmap out = &bb_info->out;
  bitmap gen = &bb_info->gen;
  bitmap kill = &bb_info->kill;

  /* We need to use a scratch set here so that the value returned from this
     function invocation properly reflects whether the sets changed in a
     significant way; i.e. not just because the lr set was anded in.  */
  bitmap_and (&df_live_scratch, gen, &bb_lr_info->out);
  /* No register may reach a location where it is not used.  Thus
     we trim the rr result to the places where it is used.  */
  bitmap_and_into (in, &bb_lr_info->in);

  return bitmap_ior_and_compl (out, &df_live_scratch, in, kill);
}


/* And the LR info with the may-initialized registers to produce the LIVE info.  */

static void
df_live_finalize (bitmap all_blocks)
{

  if (df_live->solutions_dirty)
    {
      bitmap_iterator bi;
      unsigned int bb_index;

      EXECUTE_IF_SET_IN_BITMAP (all_blocks, 0, bb_index, bi)
	{
	  struct df_lr_bb_info *bb_lr_info = df_lr_get_bb_info (bb_index);
	  struct df_live_bb_info *bb_live_info = df_live_get_bb_info (bb_index);

	  /* No register may reach a location where it is not used.  Thus
	     we trim the rr result to the places where it is used.  */
	  bitmap_and_into (&bb_live_info->in, &bb_lr_info->in);
	  bitmap_and_into (&bb_live_info->out, &bb_lr_info->out);
	}

      df_live->solutions_dirty = false;
    }
}


/* Free all storage associated with the problem.  */

static void
df_live_free (void)
{
  struct df_live_problem_data *problem_data
    = (struct df_live_problem_data *) df_live->problem_data;
  if (df_live->block_info)
    {
      df_live->block_info_size = 0;
      free (df_live->block_info);
      df_live->block_info = NULL;
      bitmap_clear (&df_live_scratch);
      bitmap_obstack_release (&problem_data->live_bitmaps);
      free (problem_data);
      df_live->problem_data = NULL;
    }
  BITMAP_FREE (df_live->out_of_date_transfer_functions);
  free (df_live);
}


/* Debugging info at top of bb.  */

static void
df_live_top_dump (basic_block bb, FILE *file)
{
  struct df_live_bb_info *bb_info = df_live_get_bb_info (bb->index);
  struct df_live_problem_data *problem_data;

  if (!bb_info)
    return;

  fprintf (file, ";; live  in  \t");
  df_print_regset (file, &bb_info->in);
  if (df_live->problem_data)
    {
      problem_data = (struct df_live_problem_data *)df_live->problem_data;
      if (problem_data->in)
	{
	  fprintf (file, ";;  old in  \t");
	  df_print_regset (file, &problem_data->in[bb->index]);
	}
    }
  fprintf (file, ";; live  gen \t");
  df_print_regset (file, &bb_info->gen);
  fprintf (file, ";; live  kill\t");
  df_print_regset (file, &bb_info->kill);
}


/* Debugging info at bottom of bb.  */

static void
df_live_bottom_dump (basic_block bb, FILE *file)
{
  struct df_live_bb_info *bb_info = df_live_get_bb_info (bb->index);
  struct df_live_problem_data *problem_data;

  if (!bb_info)
    return;

  fprintf (file, ";; live  out \t");
  df_print_regset (file, &bb_info->out);
  if (df_live->problem_data)
    {
      problem_data = (struct df_live_problem_data *)df_live->problem_data;
      if (problem_data->out)
	{
	  fprintf (file, ";;  old out  \t");
	  df_print_regset (file, &problem_data->out[bb->index]);
	}
    }
}


/* Build the datastructure to verify that the solution to the dataflow
   equations is not dirty.  */

static void
df_live_verify_solution_start (void)
{
  basic_block bb;
  struct df_live_problem_data *problem_data;
  if (df_live->solutions_dirty)
    return;

  /* Set it true so that the solution is recomputed.  */
  df_live->solutions_dirty = true;

  problem_data = (struct df_live_problem_data *)df_live->problem_data;
  problem_data->in = XNEWVEC (bitmap_head, last_basic_block_for_fn (cfun));
  problem_data->out = XNEWVEC (bitmap_head, last_basic_block_for_fn (cfun));

  FOR_ALL_BB_FN (bb, cfun)
    {
      bitmap_initialize (&problem_data->in[bb->index], &problem_data->live_bitmaps);
      bitmap_initialize (&problem_data->out[bb->index], &problem_data->live_bitmaps);
      bitmap_copy (&problem_data->in[bb->index], DF_LIVE_IN (bb));
      bitmap_copy (&problem_data->out[bb->index], DF_LIVE_OUT (bb));
    }
}


/* Compare the saved datastructure and the new solution to the dataflow
   equations.  */

static void
df_live_verify_solution_end (void)
{
  struct df_live_problem_data *problem_data;
  basic_block bb;

  problem_data = (struct df_live_problem_data *)df_live->problem_data;
  if (!problem_data->out)
    return;

  FOR_ALL_BB_FN (bb, cfun)
    {
      if ((!bitmap_equal_p (&problem_data->in[bb->index], DF_LIVE_IN (bb)))
	  || (!bitmap_equal_p (&problem_data->out[bb->index], DF_LIVE_OUT (bb))))
	{
	  /*df_dump (stderr);*/
	  gcc_unreachable ();
	}
    }

  /* Cannot delete them immediately because you may want to dump them
     if the comparison fails.  */
  FOR_ALL_BB_FN (bb, cfun)
    {
      bitmap_clear (&problem_data->in[bb->index]);
      bitmap_clear (&problem_data->out[bb->index]);
    }

  free (problem_data->in);
  free (problem_data->out);
  free (problem_data);
  df_live->problem_data = NULL;
}


/* All of the information associated with every instance of the problem.  */

static const struct df_problem problem_LIVE =
{
  DF_LIVE,                      /* Problem id.  */
  DF_FORWARD,                   /* Direction.  */
  df_live_alloc,                /* Allocate the problem specific data.  */
  df_live_reset,                /* Reset global information.  */
  df_live_free_bb_info,         /* Free basic block info.  */
  df_live_local_compute,        /* Local compute function.  */
  df_live_init,                 /* Init the solution specific data.  */
  df_worklist_dataflow,         /* Worklist solver.  */
  NULL,                         /* Confluence operator 0.  */
  df_live_confluence_n,         /* Confluence operator n.  */
  df_live_transfer_function,    /* Transfer function.  */
  df_live_finalize,             /* Finalize function.  */
  df_live_free,                 /* Free all of the problem information.  */
  df_live_free,                 /* Remove this problem from the stack of dataflow problems.  */
  NULL,                         /* Debugging.  */
  df_live_top_dump,             /* Debugging start block.  */
  df_live_bottom_dump,          /* Debugging end block.  */
  NULL,                         /* Debugging start insn.  */
  NULL,                         /* Debugging end insn.  */
  df_live_verify_solution_start,/* Incremental solution verify start.  */
  df_live_verify_solution_end,  /* Incremental solution verify end.  */
  &problem_LR,                  /* Dependent problem.  */
  sizeof (struct df_live_bb_info),/* Size of entry of block_info array.  */
  TV_DF_LIVE,                   /* Timing variable.  */
  false                         /* Reset blocks on dropping out of blocks_to_analyze.  */
};


/* Create a new DATAFLOW instance and add it to an existing instance
   of DF.  The returned structure is what is used to get at the
   solution.  */

void
df_live_add_problem (void)
{
  df_add_problem (&problem_LIVE);
  /* These will be initialized when df_scan_blocks processes each
     block.  */
  df_live->out_of_date_transfer_functions = BITMAP_ALLOC (&df_bitmap_obstack);
}


/* Set all of the blocks as dirty.  This needs to be done if this
   problem is added after all of the insns have been scanned.  */

void
df_live_set_all_dirty (void)
{
  basic_block bb;
  FOR_ALL_BB_FN (bb, cfun)
    bitmap_set_bit (df_live->out_of_date_transfer_functions,
		    bb->index);
}


/* Verify that all of the lr related info is consistent and
   correct.  */

void
df_live_verify_transfer_functions (void)
{
  basic_block bb;
  bitmap_head saved_gen;
  bitmap_head saved_kill;
  bitmap_head all_blocks;

  if (!df)
    return;

  bitmap_initialize (&saved_gen, &bitmap_default_obstack);
  bitmap_initialize (&saved_kill, &bitmap_default_obstack);
  bitmap_initialize (&all_blocks, &bitmap_default_obstack);

  df_grow_insn_info ();

  FOR_ALL_BB_FN (bb, cfun)
    {
      struct df_live_bb_info *bb_info = df_live_get_bb_info (bb->index);
      bitmap_set_bit (&all_blocks, bb->index);

      if (bb_info)
	{
	  /* Make a copy of the transfer functions and then compute
	     new ones to see if the transfer functions have
	     changed.  */
	  if (!bitmap_bit_p (df_live->out_of_date_transfer_functions,
			     bb->index))
	    {
	      bitmap_copy (&saved_gen, &bb_info->gen);
	      bitmap_copy (&saved_kill, &bb_info->kill);
	      bitmap_clear (&bb_info->gen);
	      bitmap_clear (&bb_info->kill);

	      df_live_bb_local_compute (bb->index);
	      gcc_assert (bitmap_equal_p (&saved_gen, &bb_info->gen));
	      gcc_assert (bitmap_equal_p (&saved_kill, &bb_info->kill));
	    }
	}
      else
	{
	  /* If we do not have basic block info, the block must be in
	     the list of dirty blocks or else some one has added a
	     block behind our backs. */
	  gcc_assert (bitmap_bit_p (df_live->out_of_date_transfer_functions,
				    bb->index));
	}
      /* Make sure no one created a block without following
	 procedures.  */
      gcc_assert (df_scan_get_bb_info (bb->index));
    }

  /* Make sure there are no dirty bits in blocks that have been deleted.  */
  gcc_assert (!bitmap_intersect_compl_p (df_live->out_of_date_transfer_functions,
					 &all_blocks));
  bitmap_clear (&saved_gen);
  bitmap_clear (&saved_kill);
  bitmap_clear (&all_blocks);
}

/*----------------------------------------------------------------------------
   MUST-INITIALIZED REGISTERS.
----------------------------------------------------------------------------*/

/* Private data used to verify the solution for this problem.  */
struct df_mir_problem_data
{
  bitmap_head *in;
  bitmap_head *out;
  /* An obstack for the bitmaps we need for this problem.  */
  bitmap_obstack mir_bitmaps;
};


/* Free basic block info.  */

static void
df_mir_free_bb_info (basic_block bb ATTRIBUTE_UNUSED,
		     void *vbb_info)
{
  struct df_mir_bb_info *bb_info = (struct df_mir_bb_info *) vbb_info;
  if (bb_info)
    {
      bitmap_clear (&bb_info->gen);
      bitmap_clear (&bb_info->kill);
      bitmap_clear (&bb_info->in);
      bitmap_clear (&bb_info->out);
    }
}


/* Allocate or reset bitmaps for DF_MIR blocks. The solution bits are
   not touched unless the block is new.  */

static void
df_mir_alloc (bitmap all_blocks)
{
  unsigned int bb_index;
  bitmap_iterator bi;
  struct df_mir_problem_data *problem_data;

  if (df_mir->problem_data)
    problem_data = (struct df_mir_problem_data *) df_mir->problem_data;
  else
    {
      problem_data = XNEW (struct df_mir_problem_data);
      df_mir->problem_data = problem_data;

      problem_data->out = NULL;
      problem_data->in = NULL;
      bitmap_obstack_initialize (&problem_data->mir_bitmaps);
    }

  df_grow_bb_info (df_mir);

  EXECUTE_IF_SET_IN_BITMAP (all_blocks, 0, bb_index, bi)
    {
      struct df_mir_bb_info *bb_info = df_mir_get_bb_info (bb_index);

      /* When bitmaps are already initialized, just clear them.  */
      if (bb_info->kill.obstack)
	{
	  bitmap_clear (&bb_info->kill);
	  bitmap_clear (&bb_info->gen);
	}
      else
	{
	  bitmap_initialize (&bb_info->kill, &problem_data->mir_bitmaps);
	  bitmap_initialize (&bb_info->gen, &problem_data->mir_bitmaps);
	  bitmap_initialize (&bb_info->in, &problem_data->mir_bitmaps);
	  bitmap_initialize (&bb_info->out, &problem_data->mir_bitmaps);
	  bitmap_set_range (&bb_info->in, 0, DF_REG_SIZE (df));
	  bitmap_set_range (&bb_info->out, 0, DF_REG_SIZE (df));
	}
    }

  df_mir->optional_p = 1;
}


/* Reset the global solution for recalculation.  */

static void
df_mir_reset (bitmap all_blocks)
{
  unsigned int bb_index;
  bitmap_iterator bi;

  EXECUTE_IF_SET_IN_BITMAP (all_blocks, 0, bb_index, bi)
    {
      struct df_mir_bb_info *bb_info = df_mir_get_bb_info (bb_index);

      gcc_assert (bb_info);

      bitmap_clear (&bb_info->in);
      bitmap_set_range (&bb_info->in, 0, DF_REG_SIZE (df));
      bitmap_clear (&bb_info->out);
      bitmap_set_range (&bb_info->out, 0, DF_REG_SIZE (df));
    }
}


/* Compute local uninitialized register info for basic block BB.  */

static void
df_mir_bb_local_compute (unsigned int bb_index)
{
  basic_block bb = BASIC_BLOCK_FOR_FN (cfun, bb_index);
  struct df_mir_bb_info *bb_info = df_mir_get_bb_info (bb_index);
  rtx_insn *insn;
  int luid = 0;

  /* Ignoring artificial defs is intentional: these often pretend that some
     registers carry incoming arguments (when they are FUNCTION_ARG_REGNO) even
     though they are not used for that.  As a result, conservatively assume
     they may be uninitialized.  */

  FOR_BB_INSNS (bb, insn)
    {
      unsigned int uid = INSN_UID (insn);
      struct df_insn_info *insn_info = DF_INSN_UID_GET (uid);

      /* Inserting labels does not always trigger the incremental
	 rescanning.  */
      if (!insn_info)
	{
	  gcc_assert (!INSN_P (insn));
	  insn_info = df_insn_create_insn_record (insn);
	}

      DF_INSN_INFO_LUID (insn_info) = luid;
      if (!INSN_P (insn))
	continue;

      luid++;
      df_mir_simulate_one_insn (bb, insn, &bb_info->kill, &bb_info->gen);
    }
}


/* Compute local uninitialized register info.  */

static void
df_mir_local_compute (bitmap all_blocks)
{
  unsigned int bb_index;
  bitmap_iterator bi;

  df_grow_insn_info ();

  EXECUTE_IF_SET_IN_BITMAP (all_blocks, 0, bb_index, bi)
    {
      df_mir_bb_local_compute (bb_index);
    }
}


/* Initialize the solution vectors.  */

static void
df_mir_init (bitmap all_blocks)
{
  df_mir_reset (all_blocks);
}


/* Initialize IN sets for blocks with no predecessors: when landing on such
   blocks, assume all registers are uninitialized.  */

static void
df_mir_confluence_0 (basic_block bb)
{
  struct df_mir_bb_info *bb_info = df_mir_get_bb_info (bb->index);

  bitmap_clear (&bb_info->in);
}


/* Forward confluence function that ignores fake edges.  */

static bool
df_mir_confluence_n (edge e)
{
  bitmap op1 = &df_mir_get_bb_info (e->dest->index)->in;
  bitmap op2 = &df_mir_get_bb_info (e->src->index)->out;

  if (e->flags & EDGE_FAKE)
    return false;

  /* A register is must-initialized at the entry of a basic block iff it is
     must-initialized at the exit of all the predecessors.  */
  return bitmap_and_into (op1, op2);
}


/* Transfer function for the forwards must-initialized problem.  */

static bool
df_mir_transfer_function (int bb_index)
{
  struct df_mir_bb_info *bb_info = df_mir_get_bb_info (bb_index);
  bitmap in = &bb_info->in;
  bitmap out = &bb_info->out;
  bitmap gen = &bb_info->gen;
  bitmap kill = &bb_info->kill;

  return bitmap_ior_and_compl (out, gen, in, kill);
}


/* Free all storage associated with the problem.  */

static void
df_mir_free (void)
{
  struct df_mir_problem_data *problem_data
    = (struct df_mir_problem_data *) df_mir->problem_data;
  if (df_mir->block_info)
    {
      df_mir->block_info_size = 0;
      free (df_mir->block_info);
      df_mir->block_info = NULL;
      bitmap_obstack_release (&problem_data->mir_bitmaps);
      free (problem_data);
      df_mir->problem_data = NULL;
    }
  free (df_mir);
}


/* Debugging info at top of bb.  */

static void
df_mir_top_dump (basic_block bb, FILE *file)
{
  struct df_mir_bb_info *bb_info = df_mir_get_bb_info (bb->index);

  if (!bb_info)
    return;

  fprintf (file, ";; mir   in  \t");
  df_print_regset (file, &bb_info->in);
  fprintf (file, ";; mir   kill\t");
  df_print_regset (file, &bb_info->kill);
  fprintf (file, ";; mir   gen \t");
  df_print_regset (file, &bb_info->gen);
}

/* Debugging info at bottom of bb.  */

static void
df_mir_bottom_dump (basic_block bb, FILE *file)
{
  struct df_mir_bb_info *bb_info = df_mir_get_bb_info (bb->index);

  if (!bb_info)
    return;

  fprintf (file, ";; mir   out \t");
  df_print_regset (file, &bb_info->out);
}


/* Build the datastructure to verify that the solution to the dataflow
   equations is not dirty.  */

static void
df_mir_verify_solution_start (void)
{
  basic_block bb;
  struct df_mir_problem_data *problem_data;
  if (df_mir->solutions_dirty)
    return;

  /* Set it true so that the solution is recomputed.  */
  df_mir->solutions_dirty = true;

  problem_data = (struct df_mir_problem_data *) df_mir->problem_data;
  problem_data->in = XNEWVEC (bitmap_head, last_basic_block_for_fn (cfun));
  problem_data->out = XNEWVEC (bitmap_head, last_basic_block_for_fn (cfun));
  bitmap_obstack_initialize (&problem_data->mir_bitmaps);

  FOR_ALL_BB_FN (bb, cfun)
    {
      bitmap_initialize (&problem_data->in[bb->index], &problem_data->mir_bitmaps);
      bitmap_initialize (&problem_data->out[bb->index], &problem_data->mir_bitmaps);
      bitmap_copy (&problem_data->in[bb->index], DF_MIR_IN (bb));
      bitmap_copy (&problem_data->out[bb->index], DF_MIR_OUT (bb));
    }
}


/* Compare the saved datastructure and the new solution to the dataflow
   equations.  */

static void
df_mir_verify_solution_end (void)
{
  struct df_mir_problem_data *problem_data;
  basic_block bb;

  problem_data = (struct df_mir_problem_data *) df_mir->problem_data;
  if (!problem_data->out)
    return;

  FOR_ALL_BB_FN (bb, cfun)
    {
      if ((!bitmap_equal_p (&problem_data->in[bb->index], DF_MIR_IN (bb)))
	  || (!bitmap_equal_p (&problem_data->out[bb->index], DF_MIR_OUT (bb))))
	gcc_unreachable ();
    }

  /* Cannot delete them immediately because you may want to dump them
     if the comparison fails.  */
  FOR_ALL_BB_FN (bb, cfun)
    {
      bitmap_clear (&problem_data->in[bb->index]);
      bitmap_clear (&problem_data->out[bb->index]);
    }

  free (problem_data->in);
  free (problem_data->out);
  bitmap_obstack_release (&problem_data->mir_bitmaps);
  free (problem_data);
  df_mir->problem_data = NULL;
}


/* All of the information associated with every instance of the problem.  */

static const struct df_problem problem_MIR =
{
  DF_MIR,                       /* Problem id.  */
  DF_FORWARD,                   /* Direction.  */
  df_mir_alloc,                 /* Allocate the problem specific data.  */
  df_mir_reset,                 /* Reset global information.  */
  df_mir_free_bb_info,          /* Free basic block info.  */
  df_mir_local_compute,         /* Local compute function.  */
  df_mir_init,                  /* Init the solution specific data.  */
  df_worklist_dataflow,         /* Worklist solver.  */
  df_mir_confluence_0,          /* Confluence operator 0.  */
  df_mir_confluence_n,          /* Confluence operator n.  */
  df_mir_transfer_function,     /* Transfer function.  */
  NULL,                         /* Finalize function.  */
  df_mir_free,                  /* Free all of the problem information.  */
  df_mir_free,                  /* Remove this problem from the stack of dataflow problems.  */
  NULL,                         /* Debugging.  */
  df_mir_top_dump,              /* Debugging start block.  */
  df_mir_bottom_dump,           /* Debugging end block.  */
  NULL,                         /* Debugging start insn.  */
  NULL,                         /* Debugging end insn.  */
  df_mir_verify_solution_start, /* Incremental solution verify start.  */
  df_mir_verify_solution_end,   /* Incremental solution verify end.  */
  NULL,                         /* Dependent problem.  */
  sizeof (struct df_mir_bb_info),/* Size of entry of block_info array.  */
  TV_DF_MIR,                    /* Timing variable.  */
  false                         /* Reset blocks on dropping out of blocks_to_analyze.  */
};


/* Create a new DATAFLOW instance and add it to an existing instance
   of DF.  */

void
df_mir_add_problem (void)
{
  df_add_problem (&problem_MIR);
  /* These will be initialized when df_scan_blocks processes each
     block.  */
  df_mir->out_of_date_transfer_functions = BITMAP_ALLOC (&df_bitmap_obstack);
}


/* Apply the effects of the gen/kills in INSN to the corresponding bitmaps.  */

void
df_mir_simulate_one_insn (basic_block bb ATTRIBUTE_UNUSED, rtx_insn *insn,
			  bitmap kill, bitmap gen)
{
  df_ref def;

  FOR_EACH_INSN_DEF (def, insn)
    {
      unsigned int regno = DF_REF_REGNO (def);

      /* The order of GENs/KILLs matters, so if this def clobbers a reg, any
	 previous gen is irrelevant (and reciprocally).  Also, claim that a
	 register is GEN only if it is in all cases.  */
      if (DF_REF_FLAGS_IS_SET (def, DF_REF_MUST_CLOBBER | DF_REF_MAY_CLOBBER))
	{
	  bitmap_set_bit (kill, regno);
	  bitmap_clear_bit (gen, regno);
	}
      /* In the worst case, partial and conditional defs can leave bits
	 uninitialized, so assume they do not change anything.  */
      else if (!DF_REF_FLAGS_IS_SET (def, DF_REF_PARTIAL | DF_REF_CONDITIONAL))
	{
	  bitmap_set_bit (gen, regno);
	  bitmap_clear_bit (kill, regno);
	}
    }
}

/*----------------------------------------------------------------------------
   CREATE DEF_USE (DU) and / or USE_DEF (UD) CHAINS

   Link either the defs to the uses and / or the uses to the defs.

   These problems are set up like the other dataflow problems so that
   they nicely fit into the framework.  They are much simpler and only
   involve a single traversal of instructions and an examination of
   the reaching defs information (the dependent problem).
----------------------------------------------------------------------------*/

#define df_chain_problem_p(FLAG) (((enum df_chain_flags)df_chain->local_flags)&(FLAG))

/* Create a du or ud chain from SRC to DST and link it into SRC.   */

struct df_link *
df_chain_create (df_ref src, df_ref dst)
{
  struct df_link *head = DF_REF_CHAIN (src);
  struct df_link *link = df_chain->block_pool->allocate ();

  DF_REF_CHAIN (src) = link;
  link->next = head;
  link->ref = dst;
  return link;
}


/* Delete any du or ud chains that start at REF and point to
   TARGET.  */
static void
df_chain_unlink_1 (df_ref ref, df_ref target)
{
  struct df_link *chain = DF_REF_CHAIN (ref);
  struct df_link *prev = NULL;

  while (chain)
    {
      if (chain->ref == target)
	{
	  if (prev)
	    prev->next = chain->next;
	  else
	    DF_REF_CHAIN (ref) = chain->next;
	  df_chain->block_pool->remove (chain);
	  return;
	}
      prev = chain;
      chain = chain->next;
    }
}


/* Delete a du or ud chain that leave or point to REF.  */

void
df_chain_unlink (df_ref ref)
{
  struct df_link *chain = DF_REF_CHAIN (ref);
  while (chain)
    {
      struct df_link *next = chain->next;
      /* Delete the other side if it exists.  */
      df_chain_unlink_1 (chain->ref, ref);
      df_chain->block_pool->remove (chain);
      chain = next;
    }
  DF_REF_CHAIN (ref) = NULL;
}


/* Copy the du or ud chain starting at FROM_REF and attach it to
   TO_REF.  */

void
df_chain_copy (df_ref to_ref,
	       struct df_link *from_ref)
{
  while (from_ref)
    {
      df_chain_create (to_ref, from_ref->ref);
      from_ref = from_ref->next;
    }
}


/* Remove this problem from the stack of dataflow problems.  */

static void
df_chain_remove_problem (void)
{
  bitmap_iterator bi;
  unsigned int bb_index;

  /* Wholesale destruction of the old chains.  */
  if (df_chain->block_pool)
    delete df_chain->block_pool;

  EXECUTE_IF_SET_IN_BITMAP (df_chain->out_of_date_transfer_functions, 0, bb_index, bi)
    {
      rtx_insn *insn;
      df_ref def, use;
      basic_block bb = BASIC_BLOCK_FOR_FN (cfun, bb_index);

      if (df_chain_problem_p (DF_DU_CHAIN))
	FOR_EACH_ARTIFICIAL_DEF (def, bb_index)
	  DF_REF_CHAIN (def) = NULL;
      if (df_chain_problem_p (DF_UD_CHAIN))
	FOR_EACH_ARTIFICIAL_USE (use, bb_index)
	  DF_REF_CHAIN (use) = NULL;

      FOR_BB_INSNS (bb, insn)
	if (INSN_P (insn))
	  {
	    df_insn_info *insn_info = DF_INSN_INFO_GET (insn);
	    if (df_chain_problem_p (DF_DU_CHAIN))
	      FOR_EACH_INSN_INFO_DEF (def, insn_info)
		DF_REF_CHAIN (def) = NULL;
	    if (df_chain_problem_p (DF_UD_CHAIN))
	      {
		FOR_EACH_INSN_INFO_USE (use, insn_info)
		  DF_REF_CHAIN (use) = NULL;
		FOR_EACH_INSN_INFO_EQ_USE (use, insn_info)
		  DF_REF_CHAIN (use) = NULL;
	      }
	  }
    }

  bitmap_clear (df_chain->out_of_date_transfer_functions);
  df_chain->block_pool = NULL;
}


/* Remove the chain problem completely.  */

static void
df_chain_fully_remove_problem (void)
{
  df_chain_remove_problem ();
  BITMAP_FREE (df_chain->out_of_date_transfer_functions);
  free (df_chain);
}


/* Create def-use or use-def chains.  */

static void
df_chain_alloc (bitmap all_blocks ATTRIBUTE_UNUSED)
{
  df_chain_remove_problem ();
  df_chain->block_pool = new object_allocator<df_link> ("df_chain_block pool");
  df_chain->optional_p = true;
}


/* Reset all of the chains when the set of basic blocks changes.  */

static void
df_chain_reset (bitmap blocks_to_clear ATTRIBUTE_UNUSED)
{
  df_chain_remove_problem ();
}


/* Create the chains for a list of USEs.  */

static void
df_chain_create_bb_process_use (bitmap local_rd,
				df_ref use,
				int top_flag)
{
  bitmap_iterator bi;
  unsigned int def_index;

  for (; use; use = DF_REF_NEXT_LOC (use))
    {
      unsigned int uregno = DF_REF_REGNO (use);
      if ((!(df->changeable_flags & DF_NO_HARD_REGS))
	  || (uregno >= FIRST_PSEUDO_REGISTER))
	{
	  /* Do not want to go through this for an uninitialized var.  */
	  int count = DF_DEFS_COUNT (uregno);
	  if (count)
	    {
	      if (top_flag == (DF_REF_FLAGS (use) & DF_REF_AT_TOP))
		{
		  unsigned int first_index = DF_DEFS_BEGIN (uregno);
		  unsigned int last_index = first_index + count - 1;

		  EXECUTE_IF_SET_IN_BITMAP (local_rd, first_index, def_index, bi)
		    {
		      df_ref def;
		      if (def_index > last_index)
			break;

		      def = DF_DEFS_GET (def_index);
		      if (df_chain_problem_p (DF_DU_CHAIN))
			df_chain_create (def, use);
		      if (df_chain_problem_p (DF_UD_CHAIN))
			df_chain_create (use, def);
		    }
		}
	    }
	}
    }
}


/* Create chains from reaching defs bitmaps for basic block BB.  */

static void
df_chain_create_bb (unsigned int bb_index)
{
  basic_block bb = BASIC_BLOCK_FOR_FN (cfun, bb_index);
  struct df_rd_bb_info *bb_info = df_rd_get_bb_info (bb_index);
  rtx_insn *insn;
  bitmap_head cpy;

  bitmap_initialize (&cpy, &bitmap_default_obstack);
  bitmap_copy (&cpy, &bb_info->in);
  bitmap_set_bit (df_chain->out_of_date_transfer_functions, bb_index);

  /* Since we are going forwards, process the artificial uses first
     then the artificial defs second.  */

#ifdef EH_USES
  /* Create the chains for the artificial uses from the EH_USES at the
     beginning of the block.  */

  /* Artificials are only hard regs.  */
  if (!(df->changeable_flags & DF_NO_HARD_REGS))
    df_chain_create_bb_process_use (&cpy,
				    df_get_artificial_uses (bb->index),
				    DF_REF_AT_TOP);
#endif

  df_rd_simulate_artificial_defs_at_top (bb, &cpy);

  /* Process the regular instructions next.  */
  FOR_BB_INSNS (bb, insn)
    if (INSN_P (insn))
      {
        unsigned int uid = INSN_UID (insn);

        /* First scan the uses and link them up with the defs that remain
	   in the cpy vector.  */
        df_chain_create_bb_process_use (&cpy, DF_INSN_UID_USES (uid), 0);
        if (df->changeable_flags & DF_EQ_NOTES)
	  df_chain_create_bb_process_use (&cpy, DF_INSN_UID_EQ_USES (uid), 0);

        /* Since we are going forwards, process the defs second.  */
        df_rd_simulate_one_insn (bb, insn, &cpy);
      }

  /* Create the chains for the artificial uses of the hard registers
     at the end of the block.  */
  if (!(df->changeable_flags & DF_NO_HARD_REGS))
    df_chain_create_bb_process_use (&cpy,
				    df_get_artificial_uses (bb->index),
				    0);

  bitmap_clear (&cpy);
}

/* Create def-use chains from reaching use bitmaps for basic blocks
   in BLOCKS.  */

static void
df_chain_finalize (bitmap all_blocks)
{
  unsigned int bb_index;
  bitmap_iterator bi;

  EXECUTE_IF_SET_IN_BITMAP (all_blocks, 0, bb_index, bi)
    {
      df_chain_create_bb (bb_index);
    }
}


/* Free all storage associated with the problem.  */

static void
df_chain_free (void)
{
  delete df_chain->block_pool;
  BITMAP_FREE (df_chain->out_of_date_transfer_functions);
  free (df_chain);
}


/* Debugging info.  */

static void
df_chain_bb_dump (basic_block bb, FILE *file, bool top)
{
  /* Artificials are only hard regs.  */
  if (df->changeable_flags & DF_NO_HARD_REGS)
    return;
  if (df_chain_problem_p (DF_UD_CHAIN))
    {
      df_ref use;

      fprintf (file,
	       ";;  UD chains for artificial uses at %s\n",
	       top ? "top" : "bottom");
      FOR_EACH_ARTIFICIAL_USE (use, bb->index)
	if ((top && (DF_REF_FLAGS (use) & DF_REF_AT_TOP))
	    || (!top && !(DF_REF_FLAGS (use) & DF_REF_AT_TOP)))
	  {
	    fprintf (file, ";;   reg %d ", DF_REF_REGNO (use));
	    df_chain_dump (DF_REF_CHAIN (use), file);
	    fprintf (file, "\n");
	  }
    }
  if (df_chain_problem_p (DF_DU_CHAIN))
    {
      df_ref def;

      fprintf (file,
	       ";;  DU chains for artificial defs at %s\n",
	       top ? "top" : "bottom");
      FOR_EACH_ARTIFICIAL_DEF (def, bb->index)
	if ((top && (DF_REF_FLAGS (def) & DF_REF_AT_TOP))
	    || (!top && !(DF_REF_FLAGS (def) & DF_REF_AT_TOP)))
	  {
	    fprintf (file, ";;   reg %d ", DF_REF_REGNO (def));
	    df_chain_dump (DF_REF_CHAIN (def), file);
	    fprintf (file, "\n");
	  }
    }
}

static void
df_chain_top_dump (basic_block bb, FILE *file)
{
  df_chain_bb_dump (bb, file, /*top=*/true);
}

static void
df_chain_bottom_dump (basic_block bb, FILE *file)
{
  df_chain_bb_dump (bb, file, /*top=*/false);
}

static void
df_chain_insn_top_dump (const rtx_insn *insn, FILE *file)
{
  if (df_chain_problem_p (DF_UD_CHAIN) && INSN_P (insn))
    {
      struct df_insn_info *insn_info = DF_INSN_INFO_GET (insn);
      df_ref use;

      fprintf (file, ";;   UD chains for insn luid %d uid %d\n",
	       DF_INSN_INFO_LUID (insn_info), INSN_UID (insn));
      FOR_EACH_INSN_INFO_USE (use, insn_info)
	if (!HARD_REGISTER_NUM_P (DF_REF_REGNO (use))
	    || !(df->changeable_flags & DF_NO_HARD_REGS))
	  {
	    fprintf (file, ";;      reg %d ", DF_REF_REGNO (use));
	    if (DF_REF_FLAGS (use) & DF_REF_READ_WRITE)
	      fprintf (file, "read/write ");
	    df_chain_dump (DF_REF_CHAIN (use), file);
	    fprintf (file, "\n");
	  }
      FOR_EACH_INSN_INFO_EQ_USE (use, insn_info)
	if (!HARD_REGISTER_NUM_P (DF_REF_REGNO (use))
	    || !(df->changeable_flags & DF_NO_HARD_REGS))
	  {
	    fprintf (file, ";;   eq_note reg %d ", DF_REF_REGNO (use));
	    df_chain_dump (DF_REF_CHAIN (use), file);
	    fprintf (file, "\n");
	  }
    }
}

static void
df_chain_insn_bottom_dump (const rtx_insn *insn, FILE *file)
{
  if (df_chain_problem_p (DF_DU_CHAIN) && INSN_P (insn))
    {
      struct df_insn_info *insn_info = DF_INSN_INFO_GET (insn);
      df_ref def;
      fprintf (file, ";;   DU chains for insn luid %d uid %d\n",
	       DF_INSN_INFO_LUID (insn_info), INSN_UID (insn));
      FOR_EACH_INSN_INFO_DEF (def, insn_info)
	if (!HARD_REGISTER_NUM_P (DF_REF_REGNO (def))
	    || !(df->changeable_flags & DF_NO_HARD_REGS))
	  {
	    fprintf (file, ";;      reg %d ", DF_REF_REGNO (def));
	    if (DF_REF_FLAGS (def) & DF_REF_READ_WRITE)
	      fprintf (file, "read/write ");
	    df_chain_dump (DF_REF_CHAIN (def), file);
	    fprintf (file, "\n");
	  }
      fprintf (file, "\n");
    }
}

static const struct df_problem problem_CHAIN =
{
  DF_CHAIN,                   /* Problem id.  */
  DF_NONE,                    /* Direction.  */
  df_chain_alloc,             /* Allocate the problem specific data.  */
  df_chain_reset,             /* Reset global information.  */
  NULL,                       /* Free basic block info.  */
  NULL,                       /* Local compute function.  */
  NULL,                       /* Init the solution specific data.  */
  NULL,                       /* Iterative solver.  */
  NULL,                       /* Confluence operator 0.  */
  NULL,                       /* Confluence operator n.  */
  NULL,                       /* Transfer function.  */
  df_chain_finalize,          /* Finalize function.  */
  df_chain_free,              /* Free all of the problem information.  */
  df_chain_fully_remove_problem,/* Remove this problem from the stack of dataflow problems.  */
  NULL,                       /* Debugging.  */
  df_chain_top_dump,          /* Debugging start block.  */
  df_chain_bottom_dump,       /* Debugging end block.  */
  df_chain_insn_top_dump,     /* Debugging start insn.  */
  df_chain_insn_bottom_dump,  /* Debugging end insn.  */
  NULL,                       /* Incremental solution verify start.  */
  NULL,                       /* Incremental solution verify end.  */
  &problem_RD,                /* Dependent problem.  */
  sizeof (struct df_scan_bb_info),/* Size of entry of block_info array.  */
  TV_DF_CHAIN,                /* Timing variable.  */
  false                       /* Reset blocks on dropping out of blocks_to_analyze.  */
};


/* Create a new DATAFLOW instance and add it to an existing instance
   of DF.  The returned structure is what is used to get at the
   solution.  */

void
df_chain_add_problem (unsigned int chain_flags)
{
  df_add_problem (&problem_CHAIN);
  df_chain->local_flags = chain_flags;
  df_chain->out_of_date_transfer_functions = BITMAP_ALLOC (&df_bitmap_obstack);
}

#undef df_chain_problem_p


/*----------------------------------------------------------------------------
   WORD LEVEL LIVE REGISTERS

   Find the locations in the function where any use of a pseudo can
   reach in the backwards direction.  In and out bitvectors are built
   for each basic block.  We only track pseudo registers that have a
   size of 2 * UNITS_PER_WORD; bitmaps are indexed by 2 * regno and
   contain two bits corresponding to each of the subwords.

   ----------------------------------------------------------------------------*/

/* Private data used to verify the solution for this problem.  */
struct df_word_lr_problem_data
{
  /* An obstack for the bitmaps we need for this problem.  */
  bitmap_obstack word_lr_bitmaps;
};


/* Free basic block info.  */

static void
df_word_lr_free_bb_info (basic_block bb ATTRIBUTE_UNUSED,
			 void *vbb_info)
{
  struct df_word_lr_bb_info *bb_info = (struct df_word_lr_bb_info *) vbb_info;
  if (bb_info)
    {
      bitmap_clear (&bb_info->use);
      bitmap_clear (&bb_info->def);
      bitmap_clear (&bb_info->in);
      bitmap_clear (&bb_info->out);
    }
}


/* Allocate or reset bitmaps for DF_WORD_LR blocks. The solution bits are
   not touched unless the block is new.  */

static void
df_word_lr_alloc (bitmap all_blocks ATTRIBUTE_UNUSED)
{
  unsigned int bb_index;
  bitmap_iterator bi;
  basic_block bb;
  struct df_word_lr_problem_data *problem_data
    = XNEW (struct df_word_lr_problem_data);

  df_word_lr->problem_data = problem_data;

  df_grow_bb_info (df_word_lr);

  /* Create the mapping from regnos to slots. This does not change
     unless the problem is destroyed and recreated.  In particular, if
     we end up deleting the only insn that used a subreg, we do not
     want to redo the mapping because this would invalidate everything
     else.  */

  bitmap_obstack_initialize (&problem_data->word_lr_bitmaps);

  FOR_EACH_BB_FN (bb, cfun)
    bitmap_set_bit (df_word_lr->out_of_date_transfer_functions, bb->index);

  bitmap_set_bit (df_word_lr->out_of_date_transfer_functions, ENTRY_BLOCK);
  bitmap_set_bit (df_word_lr->out_of_date_transfer_functions, EXIT_BLOCK);

  EXECUTE_IF_SET_IN_BITMAP (df_word_lr->out_of_date_transfer_functions, 0, bb_index, bi)
    {
      struct df_word_lr_bb_info *bb_info = df_word_lr_get_bb_info (bb_index);
      
      /* When bitmaps are already initialized, just clear them.  */
      if (bb_info->use.obstack)
	{
	  bitmap_clear (&bb_info->def);
	  bitmap_clear (&bb_info->use);
	}
      else
	{
	  bitmap_initialize (&bb_info->use, &problem_data->word_lr_bitmaps);
	  bitmap_initialize (&bb_info->def, &problem_data->word_lr_bitmaps);
	  bitmap_initialize (&bb_info->in, &problem_data->word_lr_bitmaps);
	  bitmap_initialize (&bb_info->out, &problem_data->word_lr_bitmaps);
	}
    }

  df_word_lr->optional_p = true;
}


/* Reset the global solution for recalculation.  */

static void
df_word_lr_reset (bitmap all_blocks)
{
  unsigned int bb_index;
  bitmap_iterator bi;

  EXECUTE_IF_SET_IN_BITMAP (all_blocks, 0, bb_index, bi)
    {
      struct df_word_lr_bb_info *bb_info = df_word_lr_get_bb_info (bb_index);
      gcc_assert (bb_info);
      bitmap_clear (&bb_info->in);
      bitmap_clear (&bb_info->out);
    }
}

/* Examine REF, and if it is for a reg we're interested in, set or
   clear the bits corresponding to its subwords from the bitmap
   according to IS_SET.  LIVE is the bitmap we should update.  We do
   not track hard regs or pseudos of any size other than 2 *
   UNITS_PER_WORD.
   We return true if we changed the bitmap, or if we encountered a register
   we're not tracking.  */

bool
df_word_lr_mark_ref (df_ref ref, bool is_set, regset live)
{
  rtx orig_reg = DF_REF_REG (ref);
  rtx reg = orig_reg;
  machine_mode reg_mode;
  unsigned regno;
  /* Left at -1 for whole accesses.  */
  int which_subword = -1;
  bool changed = false;

  if (GET_CODE (reg) == SUBREG)
    reg = SUBREG_REG (orig_reg);
  regno = REGNO (reg);
  reg_mode = GET_MODE (reg);
  if (regno < FIRST_PSEUDO_REGISTER
<<<<<<< HEAD
      || may_ne (GET_MODE_SIZE (reg_mode), 2 * UNITS_PER_WORD))
=======
      || maybe_ne (GET_MODE_SIZE (reg_mode), 2 * UNITS_PER_WORD))
>>>>>>> 70783a86
    return true;

  if (GET_CODE (orig_reg) == SUBREG
      && read_modify_subreg_p (orig_reg))
    {
      gcc_assert (DF_REF_FLAGS_IS_SET (ref, DF_REF_PARTIAL));
      if (subreg_lowpart_p (orig_reg))
	which_subword = 0;
      else
	which_subword = 1;
    }
  if (is_set)
    {
      if (which_subword != 1)
	changed |= bitmap_set_bit (live, regno * 2);
      if (which_subword != 0)
	changed |= bitmap_set_bit (live, regno * 2 + 1);
    }
  else
    {
      if (which_subword != 1)
	changed |= bitmap_clear_bit (live, regno * 2);
      if (which_subword != 0)
	changed |= bitmap_clear_bit (live, regno * 2 + 1);
    }
  return changed;
}

/* Compute local live register info for basic block BB.  */

static void
df_word_lr_bb_local_compute (unsigned int bb_index)
{
  basic_block bb = BASIC_BLOCK_FOR_FN (cfun, bb_index);
  struct df_word_lr_bb_info *bb_info = df_word_lr_get_bb_info (bb_index);
  rtx_insn *insn;
  df_ref def, use;

  /* Ensure that artificial refs don't contain references to pseudos.  */
  FOR_EACH_ARTIFICIAL_DEF (def, bb_index)
    gcc_assert (DF_REF_REGNO (def) < FIRST_PSEUDO_REGISTER);

  FOR_EACH_ARTIFICIAL_USE (use, bb_index)
    gcc_assert (DF_REF_REGNO (use) < FIRST_PSEUDO_REGISTER);

  FOR_BB_INSNS_REVERSE (bb, insn)
    {
      if (!NONDEBUG_INSN_P (insn))
	continue;

      df_insn_info *insn_info = DF_INSN_INFO_GET (insn);
      FOR_EACH_INSN_INFO_DEF (def, insn_info)
	/* If the def is to only part of the reg, it does
	   not kill the other defs that reach here.  */
	if (!(DF_REF_FLAGS (def) & (DF_REF_CONDITIONAL)))
	  {
	    df_word_lr_mark_ref (def, true, &bb_info->def);
	    df_word_lr_mark_ref (def, false, &bb_info->use);
	  }
      FOR_EACH_INSN_INFO_USE (use, insn_info)
	df_word_lr_mark_ref (use, true, &bb_info->use);
    }
}


/* Compute local live register info for each basic block within BLOCKS.  */

static void
df_word_lr_local_compute (bitmap all_blocks ATTRIBUTE_UNUSED)
{
  unsigned int bb_index;
  bitmap_iterator bi;

  EXECUTE_IF_SET_IN_BITMAP (df_word_lr->out_of_date_transfer_functions, 0, bb_index, bi)
    {
      if (bb_index == EXIT_BLOCK)
	{
	  unsigned regno;
	  bitmap_iterator bi;
	  EXECUTE_IF_SET_IN_BITMAP (df->exit_block_uses, FIRST_PSEUDO_REGISTER,
				    regno, bi)
	    gcc_unreachable ();
	}
      else
	df_word_lr_bb_local_compute (bb_index);
    }

  bitmap_clear (df_word_lr->out_of_date_transfer_functions);
}


/* Initialize the solution vectors.  */

static void
df_word_lr_init (bitmap all_blocks)
{
  unsigned int bb_index;
  bitmap_iterator bi;

  EXECUTE_IF_SET_IN_BITMAP (all_blocks, 0, bb_index, bi)
    {
      struct df_word_lr_bb_info *bb_info = df_word_lr_get_bb_info (bb_index);
      bitmap_copy (&bb_info->in, &bb_info->use);
      bitmap_clear (&bb_info->out);
    }
}


/* Confluence function that ignores fake edges.  */

static bool
df_word_lr_confluence_n (edge e)
{
  bitmap op1 = &df_word_lr_get_bb_info (e->src->index)->out;
  bitmap op2 = &df_word_lr_get_bb_info (e->dest->index)->in;

  return bitmap_ior_into (op1, op2);
}


/* Transfer function.  */

static bool
df_word_lr_transfer_function (int bb_index)
{
  struct df_word_lr_bb_info *bb_info = df_word_lr_get_bb_info (bb_index);
  bitmap in = &bb_info->in;
  bitmap out = &bb_info->out;
  bitmap use = &bb_info->use;
  bitmap def = &bb_info->def;

  return bitmap_ior_and_compl (in, use, out, def);
}


/* Free all storage associated with the problem.  */

static void
df_word_lr_free (void)
{
  struct df_word_lr_problem_data *problem_data
    = (struct df_word_lr_problem_data *)df_word_lr->problem_data;

  if (df_word_lr->block_info)
    {
      df_word_lr->block_info_size = 0;
      free (df_word_lr->block_info);
      df_word_lr->block_info = NULL;
    }

  BITMAP_FREE (df_word_lr->out_of_date_transfer_functions);
  bitmap_obstack_release (&problem_data->word_lr_bitmaps);
  free (problem_data);
  free (df_word_lr);
}


/* Debugging info at top of bb.  */

static void
df_word_lr_top_dump (basic_block bb, FILE *file)
{
  struct df_word_lr_bb_info *bb_info = df_word_lr_get_bb_info (bb->index);
  if (!bb_info)
    return;

  fprintf (file, ";; blr  in  \t");
  df_print_word_regset (file, &bb_info->in);
  fprintf (file, ";; blr  use \t");
  df_print_word_regset (file, &bb_info->use);
  fprintf (file, ";; blr  def \t");
  df_print_word_regset (file, &bb_info->def);
}


/* Debugging info at bottom of bb.  */

static void
df_word_lr_bottom_dump (basic_block bb, FILE *file)
{
  struct df_word_lr_bb_info *bb_info = df_word_lr_get_bb_info (bb->index);
  if (!bb_info)
    return;

  fprintf (file, ";; blr  out \t");
  df_print_word_regset (file, &bb_info->out);
}


/* All of the information associated with every instance of the problem.  */

static const struct df_problem problem_WORD_LR =
{
  DF_WORD_LR,                      /* Problem id.  */
  DF_BACKWARD,                     /* Direction.  */
  df_word_lr_alloc,                /* Allocate the problem specific data.  */
  df_word_lr_reset,                /* Reset global information.  */
  df_word_lr_free_bb_info,         /* Free basic block info.  */
  df_word_lr_local_compute,        /* Local compute function.  */
  df_word_lr_init,                 /* Init the solution specific data.  */
  df_worklist_dataflow,            /* Worklist solver.  */
  NULL,                            /* Confluence operator 0.  */
  df_word_lr_confluence_n,         /* Confluence operator n.  */
  df_word_lr_transfer_function,    /* Transfer function.  */
  NULL,                            /* Finalize function.  */
  df_word_lr_free,                 /* Free all of the problem information.  */
  df_word_lr_free,                 /* Remove this problem from the stack of dataflow problems.  */
  NULL,                            /* Debugging.  */
  df_word_lr_top_dump,             /* Debugging start block.  */
  df_word_lr_bottom_dump,          /* Debugging end block.  */
  NULL,                            /* Debugging start insn.  */
  NULL,                            /* Debugging end insn.  */
  NULL,                            /* Incremental solution verify start.  */
  NULL,                            /* Incremental solution verify end.  */
  NULL,                            /* Dependent problem.  */
  sizeof (struct df_word_lr_bb_info),/* Size of entry of block_info array.  */
  TV_DF_WORD_LR,                   /* Timing variable.  */
  false                            /* Reset blocks on dropping out of blocks_to_analyze.  */
};


/* Create a new DATAFLOW instance and add it to an existing instance
   of DF.  The returned structure is what is used to get at the
   solution.  */

void
df_word_lr_add_problem (void)
{
  df_add_problem (&problem_WORD_LR);
  /* These will be initialized when df_scan_blocks processes each
     block.  */
  df_word_lr->out_of_date_transfer_functions = BITMAP_ALLOC (&df_bitmap_obstack);
}


/* Simulate the effects of the defs of INSN on LIVE.  Return true if we changed
   any bits, which is used by the caller to determine whether a set is
   necessary.  We also return true if there are other reasons not to delete
   an insn.  */

bool
df_word_lr_simulate_defs (rtx_insn *insn, bitmap live)
{
  bool changed = false;
  df_ref def;

  FOR_EACH_INSN_DEF (def, insn)
    if (DF_REF_FLAGS (def) & DF_REF_CONDITIONAL)
      changed = true;
    else
      changed |= df_word_lr_mark_ref (def, false, live);
  return changed;
}


/* Simulate the effects of the uses of INSN on LIVE.  */

void
df_word_lr_simulate_uses (rtx_insn *insn, bitmap live)
{
  df_ref use;

  FOR_EACH_INSN_USE (use, insn)
    df_word_lr_mark_ref (use, true, live);
}

/*----------------------------------------------------------------------------
   This problem computes REG_DEAD and REG_UNUSED notes.
   ----------------------------------------------------------------------------*/

static void
df_note_alloc (bitmap all_blocks ATTRIBUTE_UNUSED)
{
  df_note->optional_p = true;
}

/* This is only used if REG_DEAD_DEBUGGING is in effect.  */
static void
df_print_note (const char *prefix, rtx_insn *insn, rtx note)
{
  if (dump_file)
    {
      fprintf (dump_file, "%s %d ", prefix, INSN_UID (insn));
      print_rtl (dump_file, note);
      fprintf (dump_file, "\n");
    }
}


/* After reg-stack, the x86 floating point stack regs are difficult to
   analyze because of all of the pushes, pops and rotations.  Thus, we
   just leave the notes alone. */

#ifdef STACK_REGS
static inline bool
df_ignore_stack_reg (int regno)
{
  return regstack_completed
    && IN_RANGE (regno, FIRST_STACK_REG, LAST_STACK_REG);
}
#else
static inline bool
df_ignore_stack_reg (int regno ATTRIBUTE_UNUSED)
{
  return false;
}
#endif


/* Remove all of the REG_DEAD or REG_UNUSED notes from INSN.  */

static void
df_remove_dead_and_unused_notes (rtx_insn *insn)
{
  rtx *pprev = &REG_NOTES (insn);
  rtx link = *pprev;

  while (link)
    {
      switch (REG_NOTE_KIND (link))
	{
	case REG_DEAD:
	  /* After reg-stack, we need to ignore any unused notes
	     for the stack registers.  */
	  if (df_ignore_stack_reg (REGNO (XEXP (link, 0))))
	    {
	      pprev = &XEXP (link, 1);
	      link = *pprev;
	    }
	  else
	    {
	      rtx next = XEXP (link, 1);
	      if (REG_DEAD_DEBUGGING)
		df_print_note ("deleting: ", insn, link);
	      free_EXPR_LIST_node (link);
	      *pprev = link = next;
	    }
	  break;

	case REG_UNUSED:
	  /* After reg-stack, we need to ignore any unused notes
	     for the stack registers.  */
	  if (df_ignore_stack_reg (REGNO (XEXP (link, 0))))
	    {
	      pprev = &XEXP (link, 1);
	      link = *pprev;
	    }
	  else
	    {
	      rtx next = XEXP (link, 1);
	      if (REG_DEAD_DEBUGGING)
		df_print_note ("deleting: ", insn, link);
	      free_EXPR_LIST_node (link);
	      *pprev = link = next;
	    }
	  break;

	default:
	  pprev = &XEXP (link, 1);
	  link = *pprev;
	  break;
	}
    }
}

/* Remove REG_EQUAL/REG_EQUIV notes referring to dead pseudos using LIVE
   as the bitmap of currently live registers.  */

static void
df_remove_dead_eq_notes (rtx_insn *insn, bitmap live)
{
  rtx *pprev = &REG_NOTES (insn);
  rtx link = *pprev;

  while (link)
    {
      switch (REG_NOTE_KIND (link))
	{
	case REG_EQUAL:
	case REG_EQUIV:
	  {
	    /* Remove the notes that refer to dead registers.  As we have at most
	       one REG_EQUAL/EQUIV note, all of EQ_USES will refer to this note
	       so we need to purge the complete EQ_USES vector when removing
	       the note using df_notes_rescan.  */
	    df_ref use;
	    bool deleted = false;

	    FOR_EACH_INSN_EQ_USE (use, insn)
	      if (DF_REF_REGNO (use) > FIRST_PSEUDO_REGISTER
		  && DF_REF_LOC (use)
		  && (DF_REF_FLAGS (use) & DF_REF_IN_NOTE)
		  && !bitmap_bit_p (live, DF_REF_REGNO (use))
		  && loc_mentioned_in_p (DF_REF_LOC (use), XEXP (link, 0)))
		{
		  deleted = true;
		  break;
		}
	    if (deleted)
	      {
		rtx next;
		if (REG_DEAD_DEBUGGING)
		  df_print_note ("deleting: ", insn, link);
		next = XEXP (link, 1);
		free_EXPR_LIST_node (link);
		*pprev = link = next;
		df_notes_rescan (insn);
	      }
	    else
	      {
		pprev = &XEXP (link, 1);
		link = *pprev;
	      }
	    break;
	  }

	default:
	  pprev = &XEXP (link, 1);
	  link = *pprev;
	  break;
	}
    }
}

/* Set a NOTE_TYPE note for REG in INSN.  */

static inline void
df_set_note (enum reg_note note_type, rtx_insn *insn, rtx reg)
{
  gcc_checking_assert (!DEBUG_INSN_P (insn));
  add_reg_note (insn, note_type, reg);
}

/* A subroutine of df_set_unused_notes_for_mw, with a selection of its
   arguments.  Return true if the register value described by MWS's
   mw_reg is known to be completely unused, and if mw_reg can therefore
   be used in a REG_UNUSED note.  */

static bool
df_whole_mw_reg_unused_p (struct df_mw_hardreg *mws,
			  bitmap live, bitmap artificial_uses)
{
  unsigned int r;

  /* If MWS describes a partial reference, create REG_UNUSED notes for
     individual hard registers.  */
  if (mws->flags & DF_REF_PARTIAL)
    return false;

  /* Likewise if some part of the register is used.  */
  for (r = mws->start_regno; r <= mws->end_regno; r++)
    if (bitmap_bit_p (live, r)
	|| bitmap_bit_p (artificial_uses, r))
      return false;

  gcc_assert (REG_P (mws->mw_reg));
  return true;
}


/* Set the REG_UNUSED notes for the multiword hardreg defs in INSN
   based on the bits in LIVE.  Do not generate notes for registers in
   artificial uses.  DO_NOT_GEN is updated so that REG_DEAD notes are
   not generated if the reg is both read and written by the
   instruction.
*/

static void
df_set_unused_notes_for_mw (rtx_insn *insn, struct df_mw_hardreg *mws,
			    bitmap live, bitmap do_not_gen,
			    bitmap artificial_uses,
			    struct dead_debug_local *debug)
{
  unsigned int r;

  if (REG_DEAD_DEBUGGING && dump_file)
    fprintf (dump_file, "mw_set_unused looking at mws[%d..%d]\n",
	     mws->start_regno, mws->end_regno);

  if (df_whole_mw_reg_unused_p (mws, live, artificial_uses))
    {
      unsigned int regno = mws->start_regno;
      df_set_note (REG_UNUSED, insn, mws->mw_reg);
      dead_debug_insert_temp (debug, regno, insn, DEBUG_TEMP_AFTER_WITH_REG);

      if (REG_DEAD_DEBUGGING)
	df_print_note ("adding 1: ", insn, REG_NOTES (insn));

      bitmap_set_bit (do_not_gen, regno);
      /* Only do this if the value is totally dead.  */
    }
  else
    for (r = mws->start_regno; r <= mws->end_regno; r++)
      {
	if (!bitmap_bit_p (live, r)
	    && !bitmap_bit_p (artificial_uses, r))
	  {
	    df_set_note (REG_UNUSED, insn, regno_reg_rtx[r]);
	    dead_debug_insert_temp (debug, r, insn, DEBUG_TEMP_AFTER_WITH_REG);
	    if (REG_DEAD_DEBUGGING)
	      df_print_note ("adding 2: ", insn, REG_NOTES (insn));
	  }
	bitmap_set_bit (do_not_gen, r);
      }
}


/* A subroutine of df_set_dead_notes_for_mw, with a selection of its
   arguments.  Return true if the register value described by MWS's
   mw_reg is known to be completely dead, and if mw_reg can therefore
   be used in a REG_DEAD note.  */

static bool
df_whole_mw_reg_dead_p (struct df_mw_hardreg *mws,
			bitmap live, bitmap artificial_uses,
			bitmap do_not_gen)
{
  unsigned int r;

  /* If MWS describes a partial reference, create REG_DEAD notes for
     individual hard registers.  */
  if (mws->flags & DF_REF_PARTIAL)
    return false;

  /* Likewise if some part of the register is not dead.  */
  for (r = mws->start_regno; r <= mws->end_regno; r++)
    if (bitmap_bit_p (live, r)
	|| bitmap_bit_p (artificial_uses, r)
	|| bitmap_bit_p (do_not_gen, r))
      return false;

  gcc_assert (REG_P (mws->mw_reg));
  return true;
}

/* Set the REG_DEAD notes for the multiword hardreg use in INSN based
   on the bits in LIVE.  DO_NOT_GEN is used to keep REG_DEAD notes
   from being set if the instruction both reads and writes the
   register.  */

static void
df_set_dead_notes_for_mw (rtx_insn *insn, struct df_mw_hardreg *mws,
			  bitmap live, bitmap do_not_gen,
			  bitmap artificial_uses, bool *added_notes_p)
{
  unsigned int r;
  bool is_debug = *added_notes_p;

  *added_notes_p = false;

  if (REG_DEAD_DEBUGGING && dump_file)
    {
      fprintf (dump_file, "mw_set_dead looking at mws[%d..%d]\n  do_not_gen =",
	       mws->start_regno, mws->end_regno);
      df_print_regset (dump_file, do_not_gen);
      fprintf (dump_file, "  live =");
      df_print_regset (dump_file, live);
      fprintf (dump_file, "  artificial uses =");
      df_print_regset (dump_file, artificial_uses);
    }

  if (df_whole_mw_reg_dead_p (mws, live, artificial_uses, do_not_gen))
    {
      if (is_debug)
	{
	  *added_notes_p = true;
	  return;
	}
      /* Add a dead note for the entire multi word register.  */
      df_set_note (REG_DEAD, insn, mws->mw_reg);
      if (REG_DEAD_DEBUGGING)
	df_print_note ("adding 1: ", insn, REG_NOTES (insn));
    }
  else
    {
      for (r = mws->start_regno; r <= mws->end_regno; r++)
	if (!bitmap_bit_p (live, r)
	    && !bitmap_bit_p (artificial_uses, r)
	    && !bitmap_bit_p (do_not_gen, r))
	  {
	    if (is_debug)
	      {
		*added_notes_p = true;
		return;
	      }
	    df_set_note (REG_DEAD, insn, regno_reg_rtx[r]);
	    if (REG_DEAD_DEBUGGING)
	      df_print_note ("adding 2: ", insn, REG_NOTES (insn));
	  }
    }
  return;
}


/* Create a REG_UNUSED note if necessary for DEF in INSN updating
   LIVE.  Do not generate notes for registers in ARTIFICIAL_USES.  */

static void
df_create_unused_note (rtx_insn *insn, df_ref def,
		       bitmap live, bitmap artificial_uses,
		       struct dead_debug_local *debug)
{
  unsigned int dregno = DF_REF_REGNO (def);

  if (REG_DEAD_DEBUGGING && dump_file)
    {
      fprintf (dump_file, "  regular looking at def ");
      df_ref_debug (def, dump_file);
    }

  if (!((DF_REF_FLAGS (def) & DF_REF_MW_HARDREG)
	|| bitmap_bit_p (live, dregno)
	|| bitmap_bit_p (artificial_uses, dregno)
	|| df_ignore_stack_reg (dregno)))
    {
      rtx reg = (DF_REF_LOC (def))
                ? *DF_REF_REAL_LOC (def): DF_REF_REG (def);
      df_set_note (REG_UNUSED, insn, reg);
      dead_debug_insert_temp (debug, dregno, insn, DEBUG_TEMP_AFTER_WITH_REG);
      if (REG_DEAD_DEBUGGING)
	df_print_note ("adding 3: ", insn, REG_NOTES (insn));
    }

  return;
}


/* Recompute the REG_DEAD and REG_UNUSED notes and compute register
   info: lifetime, bb, and number of defs and uses for basic block
   BB.  The three bitvectors are scratch regs used here.  */

static void
df_note_bb_compute (unsigned int bb_index,
		    bitmap live, bitmap do_not_gen, bitmap artificial_uses)
{
  basic_block bb = BASIC_BLOCK_FOR_FN (cfun, bb_index);
  rtx_insn *insn;
  df_ref def, use;
  struct dead_debug_local debug;

  dead_debug_local_init (&debug, NULL, NULL);

  bitmap_copy (live, df_get_live_out (bb));
  bitmap_clear (artificial_uses);

  if (REG_DEAD_DEBUGGING && dump_file)
    {
      fprintf (dump_file, "live at bottom ");
      df_print_regset (dump_file, live);
    }

  /* Process the artificial defs and uses at the bottom of the block
     to begin processing.  */
  FOR_EACH_ARTIFICIAL_DEF (def, bb_index)
    {
      if (REG_DEAD_DEBUGGING && dump_file)
	fprintf (dump_file, "artificial def %d\n", DF_REF_REGNO (def));

      if ((DF_REF_FLAGS (def) & DF_REF_AT_TOP) == 0)
	bitmap_clear_bit (live, DF_REF_REGNO (def));
    }

  FOR_EACH_ARTIFICIAL_USE (use, bb_index)
    if ((DF_REF_FLAGS (use) & DF_REF_AT_TOP) == 0)
      {
	unsigned int regno = DF_REF_REGNO (use);
	bitmap_set_bit (live, regno);

	/* Notes are not generated for any of the artificial registers
	   at the bottom of the block.  */
	bitmap_set_bit (artificial_uses, regno);
      }

  if (REG_DEAD_DEBUGGING && dump_file)
    {
      fprintf (dump_file, "live before artificials out ");
      df_print_regset (dump_file, live);
    }

  FOR_BB_INSNS_REVERSE (bb, insn)
    {
      if (!INSN_P (insn))
	continue;

      df_insn_info *insn_info = DF_INSN_INFO_GET (insn);
      df_mw_hardreg *mw;
      int debug_insn;

      debug_insn = DEBUG_INSN_P (insn);

      bitmap_clear (do_not_gen);
      df_remove_dead_and_unused_notes (insn);

      /* Process the defs.  */
      if (CALL_P (insn))
	{
	  if (REG_DEAD_DEBUGGING && dump_file)
	    {
	      fprintf (dump_file, "processing call %d\n  live =",
		       INSN_UID (insn));
	      df_print_regset (dump_file, live);
	    }

	  /* We only care about real sets for calls.  Clobbers cannot
	     be depended on to really die.  */
	  FOR_EACH_INSN_INFO_MW (mw, insn_info)
	    if ((DF_MWS_REG_DEF_P (mw))
		&& !df_ignore_stack_reg (mw->start_regno))
	      df_set_unused_notes_for_mw (insn, mw, live, do_not_gen,
					  artificial_uses, &debug);

	  /* All of the defs except the return value are some sort of
	     clobber.  This code is for the return.  */
	  FOR_EACH_INSN_INFO_DEF (def, insn_info)
	    {
	      unsigned int dregno = DF_REF_REGNO (def);
	      if (!DF_REF_FLAGS_IS_SET (def, DF_REF_MUST_CLOBBER | DF_REF_MAY_CLOBBER))
		{
		  df_create_unused_note (insn,
					 def, live, artificial_uses, &debug);
		  bitmap_set_bit (do_not_gen, dregno);
		}

	      if (!DF_REF_FLAGS_IS_SET (def, DF_REF_PARTIAL | DF_REF_CONDITIONAL))
		bitmap_clear_bit (live, dregno);
	    }
	}
      else
	{
	  /* Regular insn.  */
	  FOR_EACH_INSN_INFO_MW (mw, insn_info)
	    if (DF_MWS_REG_DEF_P (mw))
	      df_set_unused_notes_for_mw (insn, mw, live, do_not_gen,
					  artificial_uses, &debug);

	  FOR_EACH_INSN_INFO_DEF (def, insn_info)
	    {
	      unsigned int dregno = DF_REF_REGNO (def);
	      df_create_unused_note (insn,
				     def, live, artificial_uses, &debug);

	      if (!DF_REF_FLAGS_IS_SET (def, DF_REF_MUST_CLOBBER | DF_REF_MAY_CLOBBER))
		bitmap_set_bit (do_not_gen, dregno);

	      if (!DF_REF_FLAGS_IS_SET (def, DF_REF_PARTIAL | DF_REF_CONDITIONAL))
		bitmap_clear_bit (live, dregno);
	    }
	}

      /* Process the uses.  */
      FOR_EACH_INSN_INFO_MW (mw, insn_info)
	if (DF_MWS_REG_USE_P (mw)
	    && !df_ignore_stack_reg (mw->start_regno))
	  {
	    bool really_add_notes = debug_insn != 0;

	    df_set_dead_notes_for_mw (insn, mw, live, do_not_gen,
				      artificial_uses,
				      &really_add_notes);

	    if (really_add_notes)
	      debug_insn = -1;
	  }

      FOR_EACH_INSN_INFO_USE (use, insn_info)
	{
	  unsigned int uregno = DF_REF_REGNO (use);

	  if (REG_DEAD_DEBUGGING && dump_file && !debug_insn)
	    {
	      fprintf (dump_file, "  regular looking at use ");
	      df_ref_debug (use, dump_file);
	    }

	  if (!bitmap_bit_p (live, uregno))
	    {
	      if (debug_insn)
		{
		  if (debug_insn > 0)
		    {
		      /* We won't add REG_UNUSED or REG_DEAD notes for
			 these, so we don't have to mess with them in
			 debug insns either.  */
		      if (!bitmap_bit_p (artificial_uses, uregno)
			  && !df_ignore_stack_reg (uregno))
			dead_debug_add (&debug, use, uregno);
		      continue;
		    }
		  break;
		}
	      else
		dead_debug_insert_temp (&debug, uregno, insn,
					DEBUG_TEMP_BEFORE_WITH_REG);

	      if ( (!(DF_REF_FLAGS (use)
		      & (DF_REF_MW_HARDREG | DF_REF_READ_WRITE)))
		   && (!bitmap_bit_p (do_not_gen, uregno))
		   && (!bitmap_bit_p (artificial_uses, uregno))
		   && (!df_ignore_stack_reg (uregno)))
		{
		  rtx reg = (DF_REF_LOC (use))
                            ? *DF_REF_REAL_LOC (use) : DF_REF_REG (use);
		  df_set_note (REG_DEAD, insn, reg);

		  if (REG_DEAD_DEBUGGING)
		    df_print_note ("adding 4: ", insn, REG_NOTES (insn));
		}
	      /* This register is now live.  */
	      bitmap_set_bit (live, uregno);
	    }
	}

      df_remove_dead_eq_notes (insn, live);

      if (debug_insn == -1)
	{
	  /* ??? We could probably do better here, replacing dead
	     registers with their definitions.  */
	  INSN_VAR_LOCATION_LOC (insn) = gen_rtx_UNKNOWN_VAR_LOC ();
	  df_insn_rescan_debug_internal (insn);
	}
    }

  dead_debug_local_finish (&debug, NULL);
}


/* Compute register info: lifetime, bb, and number of defs and uses.  */
static void
df_note_compute (bitmap all_blocks)
{
  unsigned int bb_index;
  bitmap_iterator bi;
  bitmap_head live, do_not_gen, artificial_uses;

  bitmap_initialize (&live, &df_bitmap_obstack);
  bitmap_initialize (&do_not_gen, &df_bitmap_obstack);
  bitmap_initialize (&artificial_uses, &df_bitmap_obstack);

  EXECUTE_IF_SET_IN_BITMAP (all_blocks, 0, bb_index, bi)
  {
    /* ??? Unlike fast DCE, we don't use global_debug for uses of dead
       pseudos in debug insns because we don't always (re)visit blocks
       with death points after visiting dead uses.  Even changing this
       loop to postorder would still leave room for visiting a death
       point before visiting a subsequent debug use.  */
    df_note_bb_compute (bb_index, &live, &do_not_gen, &artificial_uses);
  }

  bitmap_clear (&live);
  bitmap_clear (&do_not_gen);
  bitmap_clear (&artificial_uses);
}


/* Free all storage associated with the problem.  */

static void
df_note_free (void)
{
  free (df_note);
}


/* All of the information associated every instance of the problem.  */

static const struct df_problem problem_NOTE =
{
  DF_NOTE,                    /* Problem id.  */
  DF_NONE,                    /* Direction.  */
  df_note_alloc,              /* Allocate the problem specific data.  */
  NULL,                       /* Reset global information.  */
  NULL,                       /* Free basic block info.  */
  df_note_compute,            /* Local compute function.  */
  NULL,                       /* Init the solution specific data.  */
  NULL,                       /* Iterative solver.  */
  NULL,                       /* Confluence operator 0.  */
  NULL,                       /* Confluence operator n.  */
  NULL,                       /* Transfer function.  */
  NULL,                       /* Finalize function.  */
  df_note_free,               /* Free all of the problem information.  */
  df_note_free,               /* Remove this problem from the stack of dataflow problems.  */
  NULL,                       /* Debugging.  */
  NULL,                       /* Debugging start block.  */
  NULL,                       /* Debugging end block.  */
  NULL,                       /* Debugging start insn.  */
  NULL,                       /* Debugging end insn.  */
  NULL,                       /* Incremental solution verify start.  */
  NULL,                       /* Incremental solution verify end.  */
  &problem_LR,                /* Dependent problem.  */
  sizeof (struct df_scan_bb_info),/* Size of entry of block_info array.  */
  TV_DF_NOTE,                 /* Timing variable.  */
  false                       /* Reset blocks on dropping out of blocks_to_analyze.  */
};


/* Create a new DATAFLOW instance and add it to an existing instance
   of DF.  The returned structure is what is used to get at the
   solution.  */

void
df_note_add_problem (void)
{
  df_add_problem (&problem_NOTE);
}




/*----------------------------------------------------------------------------
   Functions for simulating the effects of single insns.

   You can either simulate in the forwards direction, starting from
   the top of a block or the backwards direction from the end of the
   block.  If you go backwards, defs are examined first to clear bits,
   then uses are examined to set bits.  If you go forwards, defs are
   examined first to set bits, then REG_DEAD and REG_UNUSED notes
   are examined to clear bits.  In either case, the result of examining
   a def can be undone (respectively by a use or a REG_UNUSED note).

   If you start at the top of the block, use one of DF_LIVE_IN or
   DF_LR_IN.  If you start at the bottom of the block use one of
   DF_LIVE_OUT or DF_LR_OUT.  BE SURE TO PASS A COPY OF THESE SETS,
   THEY WILL BE DESTROYED.
----------------------------------------------------------------------------*/


/* Find the set of DEFs for INSN.  */

void
df_simulate_find_defs (rtx_insn *insn, bitmap defs)
{
  df_ref def;

  FOR_EACH_INSN_DEF (def, insn)
    bitmap_set_bit (defs, DF_REF_REGNO (def));
}

/* Find the set of uses for INSN.  This includes partial defs.  */

static void
df_simulate_find_uses (rtx_insn *insn, bitmap uses)
{
  df_ref def, use;
  struct df_insn_info *insn_info = DF_INSN_INFO_GET (insn);

  FOR_EACH_INSN_INFO_DEF (def, insn_info)
    if (DF_REF_FLAGS (def) & (DF_REF_PARTIAL | DF_REF_CONDITIONAL))
      bitmap_set_bit (uses, DF_REF_REGNO (def));
  FOR_EACH_INSN_INFO_USE (use, insn_info)
    bitmap_set_bit (uses, DF_REF_REGNO (use));
}

/* Find the set of real DEFs, which are not clobbers, for INSN.  */

void
df_simulate_find_noclobber_defs (rtx_insn *insn, bitmap defs)
{
  df_ref def;

  FOR_EACH_INSN_DEF (def, insn)
    if (!(DF_REF_FLAGS (def) & (DF_REF_MUST_CLOBBER | DF_REF_MAY_CLOBBER)))
      bitmap_set_bit (defs, DF_REF_REGNO (def));
}


/* Simulate the effects of the defs of INSN on LIVE.  */

void
df_simulate_defs (rtx_insn *insn, bitmap live)
{
  df_ref def;

  FOR_EACH_INSN_DEF (def, insn)
    {
      unsigned int dregno = DF_REF_REGNO (def);

      /* If the def is to only part of the reg, it does
	 not kill the other defs that reach here.  */
      if (!(DF_REF_FLAGS (def) & (DF_REF_PARTIAL | DF_REF_CONDITIONAL)))
	bitmap_clear_bit (live, dregno);
    }
}


/* Simulate the effects of the uses of INSN on LIVE.  */

void
df_simulate_uses (rtx_insn *insn, bitmap live)
{
  df_ref use;

  if (DEBUG_INSN_P (insn))
    return;

  FOR_EACH_INSN_USE (use, insn)
    /* Add use to set of uses in this BB.  */
    bitmap_set_bit (live, DF_REF_REGNO (use));
}


/* Add back the always live regs in BB to LIVE.  */

static inline void
df_simulate_fixup_sets (basic_block bb, bitmap live)
{
  /* These regs are considered always live so if they end up dying
     because of some def, we need to bring the back again.  */
  if (bb_has_eh_pred (bb))
    bitmap_ior_into (live, &df->eh_block_artificial_uses);
  else
    bitmap_ior_into (live, &df->regular_block_artificial_uses);
}


/*----------------------------------------------------------------------------
   The following three functions are used only for BACKWARDS scanning:
   i.e. they process the defs before the uses.

   df_simulate_initialize_backwards should be called first with a
   bitvector copyied from the DF_LIVE_OUT or DF_LR_OUT.  Then
   df_simulate_one_insn_backwards should be called for each insn in
   the block, starting with the last one.  Finally,
   df_simulate_finalize_backwards can be called to get a new value
   of the sets at the top of the block (this is rarely used).
   ----------------------------------------------------------------------------*/

/* Apply the artificial uses and defs at the end of BB in a backwards
   direction.  */

void
df_simulate_initialize_backwards (basic_block bb, bitmap live)
{
  df_ref def, use;
  int bb_index = bb->index;

  FOR_EACH_ARTIFICIAL_DEF (def, bb_index)
    if ((DF_REF_FLAGS (def) & DF_REF_AT_TOP) == 0)
      bitmap_clear_bit (live, DF_REF_REGNO (def));

  FOR_EACH_ARTIFICIAL_USE (use, bb_index)
    if ((DF_REF_FLAGS (use) & DF_REF_AT_TOP) == 0)
      bitmap_set_bit (live, DF_REF_REGNO (use));
}


/* Simulate the backwards effects of INSN on the bitmap LIVE.  */

void
df_simulate_one_insn_backwards (basic_block bb, rtx_insn *insn, bitmap live)
{
  if (!NONDEBUG_INSN_P (insn))
    return;

  df_simulate_defs (insn, live);
  df_simulate_uses (insn, live);
  df_simulate_fixup_sets (bb, live);
}


/* Apply the artificial uses and defs at the top of BB in a backwards
   direction.  */

void
df_simulate_finalize_backwards (basic_block bb, bitmap live)
{
  df_ref def;
#ifdef EH_USES
  df_ref use;
#endif
  int bb_index = bb->index;

  FOR_EACH_ARTIFICIAL_DEF (def, bb_index)
    if (DF_REF_FLAGS (def) & DF_REF_AT_TOP)
      bitmap_clear_bit (live, DF_REF_REGNO (def));

#ifdef EH_USES
  FOR_EACH_ARTIFICIAL_USE (use, bb_index)
    if (DF_REF_FLAGS (use) & DF_REF_AT_TOP)
      bitmap_set_bit (live, DF_REF_REGNO (use));
#endif
}
/*----------------------------------------------------------------------------
   The following three functions are used only for FORWARDS scanning:
   i.e. they process the defs and the REG_DEAD and REG_UNUSED notes.
   Thus it is important to add the DF_NOTES problem to the stack of
   problems computed before using these functions.

   df_simulate_initialize_forwards should be called first with a
   bitvector copyied from the DF_LIVE_IN or DF_LR_IN.  Then
   df_simulate_one_insn_forwards should be called for each insn in
   the block, starting with the first one.
   ----------------------------------------------------------------------------*/

/* Initialize the LIVE bitmap, which should be copied from DF_LIVE_IN or
   DF_LR_IN for basic block BB, for forward scanning by marking artificial
   defs live.  */

void
df_simulate_initialize_forwards (basic_block bb, bitmap live)
{
  df_ref def;
  int bb_index = bb->index;

  FOR_EACH_ARTIFICIAL_DEF (def, bb_index)
    if (DF_REF_FLAGS (def) & DF_REF_AT_TOP)
      bitmap_set_bit (live, DF_REF_REGNO (def));
}

/* Simulate the forwards effects of INSN on the bitmap LIVE.  */

void
df_simulate_one_insn_forwards (basic_block bb, rtx_insn *insn, bitmap live)
{
  rtx link;
  if (! INSN_P (insn))
    return;

  /* Make sure that DF_NOTE really is an active df problem.  */
  gcc_assert (df_note);

  /* Note that this is the opposite as how the problem is defined, because
     in the LR problem defs _kill_ liveness.  However, they do so backwards,
     while here the scan is performed forwards!  So, first assume that the
     def is live, and if this is not true REG_UNUSED notes will rectify the
     situation.  */
  df_simulate_find_noclobber_defs (insn, live);

  /* Clear all of the registers that go dead.  */
  for (link = REG_NOTES (insn); link; link = XEXP (link, 1))
    {
      switch (REG_NOTE_KIND (link))
	{
	case REG_DEAD:
	case REG_UNUSED:
	  {
	    rtx reg = XEXP (link, 0);
	    bitmap_clear_range (live, REGNO (reg), REG_NREGS (reg));
	  }
	  break;
	default:
	  break;
	}
    }
  df_simulate_fixup_sets (bb, live);
}

/* Used by the next two functions to encode information about the
   memory references we found.  */
#define MEMREF_NORMAL 1
#define MEMREF_VOLATILE 2

/* Return an OR of MEMREF_NORMAL or MEMREF_VOLATILE for the MEMs in X.  */

static int
find_memory (rtx_insn *insn)
{
  int flags = 0;
  subrtx_iterator::array_type array;
  FOR_EACH_SUBRTX (iter, array, PATTERN (insn), NONCONST)
    {
      const_rtx x = *iter;
      if (GET_CODE (x) == ASM_OPERANDS && MEM_VOLATILE_P (x))
	flags |= MEMREF_VOLATILE;
      else if (MEM_P (x))
	{
	  if (MEM_VOLATILE_P (x))
	    flags |= MEMREF_VOLATILE;
	  else if (!MEM_READONLY_P (x))
	    flags |= MEMREF_NORMAL;
	}
    }
  return flags;
}

/* A subroutine of can_move_insns_across_p called through note_stores.
   DATA points to an integer in which we set either the bit for
   MEMREF_NORMAL or the bit for MEMREF_VOLATILE if we find a MEM
   of either kind.  */

static void
find_memory_stores (rtx x, const_rtx pat ATTRIBUTE_UNUSED,
		    void *data ATTRIBUTE_UNUSED)
{
  int *pflags = (int *)data;
  if (GET_CODE (x) == SUBREG)
    x = XEXP (x, 0);
  /* Treat stores to SP as stores to memory, this will prevent problems
     when there are references to the stack frame.  */
  if (x == stack_pointer_rtx)
    *pflags |= MEMREF_VOLATILE;
  if (!MEM_P (x))
    return;
  *pflags |= MEM_VOLATILE_P (x) ? MEMREF_VOLATILE : MEMREF_NORMAL;
}

/* Scan BB backwards, using df_simulate functions to keep track of
   lifetimes, up to insn POINT.  The result is stored in LIVE.  */

void
simulate_backwards_to_point (basic_block bb, regset live, rtx point)
{
  rtx_insn *insn;
  bitmap_copy (live, df_get_live_out (bb));
  df_simulate_initialize_backwards (bb, live);

  /* Scan and update life information until we reach the point we're
     interested in.  */
  for (insn = BB_END (bb); insn != point; insn = PREV_INSN (insn))
    df_simulate_one_insn_backwards (bb, insn, live);
}

/* Return true if it is safe to move a group of insns, described by
   the range FROM to TO, backwards across another group of insns,
   described by ACROSS_FROM to ACROSS_TO.  It is assumed that there
   are no insns between ACROSS_TO and FROM, but they may be in
   different basic blocks; MERGE_BB is the block from which the
   insns will be moved.  The caller must pass in a regset MERGE_LIVE
   which specifies the registers live after TO.

   This function may be called in one of two cases: either we try to
   move identical instructions from all successor blocks into their
   predecessor, or we try to move from only one successor block.  If
   OTHER_BRANCH_LIVE is nonnull, it indicates that we're dealing with
   the second case.  It should contain a set of registers live at the
   end of ACROSS_TO which must not be clobbered by moving the insns.
   In that case, we're also more careful about moving memory references
   and trapping insns.

   We return false if it is not safe to move the entire group, but it
   may still be possible to move a subgroup.  PMOVE_UPTO, if nonnull,
   is set to point at the last moveable insn in such a case.  */

bool
can_move_insns_across (rtx_insn *from, rtx_insn *to,
		       rtx_insn *across_from, rtx_insn *across_to,
		       basic_block merge_bb, regset merge_live,
		       regset other_branch_live, rtx_insn **pmove_upto)
{
  rtx_insn *insn, *next, *max_to;
  bitmap merge_set, merge_use, local_merge_live;
  bitmap test_set, test_use;
  unsigned i, fail = 0;
  bitmap_iterator bi;
  int memrefs_in_across = 0;
  int mem_sets_in_across = 0;
  bool trapping_insns_in_across = false;

  if (pmove_upto != NULL)
    *pmove_upto = NULL;

  /* Find real bounds, ignoring debug insns.  */
  while (!NONDEBUG_INSN_P (from) && from != to)
    from = NEXT_INSN (from);
  while (!NONDEBUG_INSN_P (to) && from != to)
    to = PREV_INSN (to);

  for (insn = across_to; ; insn = next)
    {
      if (CALL_P (insn))
	{
	  if (RTL_CONST_OR_PURE_CALL_P (insn))
	    /* Pure functions can read from memory.  Const functions can
	       read from arguments that the ABI has forced onto the stack.
	       Neither sort of read can be volatile.  */
	    memrefs_in_across |= MEMREF_NORMAL;
	  else
	    {
	      memrefs_in_across |= MEMREF_VOLATILE;
	      mem_sets_in_across |= MEMREF_VOLATILE;
	    }
	}
      if (NONDEBUG_INSN_P (insn))
	{
	  if (volatile_insn_p (PATTERN (insn)))
	    return false;
	  memrefs_in_across |= find_memory (insn);
	  note_stores (PATTERN (insn), find_memory_stores,
		       &mem_sets_in_across);
	  /* This is used just to find sets of the stack pointer.  */
	  memrefs_in_across |= mem_sets_in_across;
	  trapping_insns_in_across |= may_trap_p (PATTERN (insn));
	}
      next = PREV_INSN (insn);
      if (insn == across_from)
	break;
    }

  /* Collect:
     MERGE_SET = set of registers set in MERGE_BB
     MERGE_USE = set of registers used in MERGE_BB and live at its top
     MERGE_LIVE = set of registers live at the point inside the MERGE
     range that we've reached during scanning
     TEST_SET = set of registers set between ACROSS_FROM and ACROSS_END.
     TEST_USE = set of registers used between ACROSS_FROM and ACROSS_END,
     and live before ACROSS_FROM.  */

  merge_set = BITMAP_ALLOC (&reg_obstack);
  merge_use = BITMAP_ALLOC (&reg_obstack);
  local_merge_live = BITMAP_ALLOC (&reg_obstack);
  test_set = BITMAP_ALLOC (&reg_obstack);
  test_use = BITMAP_ALLOC (&reg_obstack);

  /* Compute the set of registers set and used in the ACROSS range.  */
  if (other_branch_live != NULL)
    bitmap_copy (test_use, other_branch_live);
  df_simulate_initialize_backwards (merge_bb, test_use);
  for (insn = across_to; ; insn = next)
    {
      if (NONDEBUG_INSN_P (insn))
	{
	  df_simulate_find_defs (insn, test_set);
	  df_simulate_defs (insn, test_use);
	  df_simulate_uses (insn, test_use);
	}
      next = PREV_INSN (insn);
      if (insn == across_from)
	break;
    }

  /* Compute an upper bound for the amount of insns moved, by finding
     the first insn in MERGE that sets a register in TEST_USE, or uses
     a register in TEST_SET.  We also check for calls, trapping operations,
     and memory references.  */
  max_to = NULL;
  for (insn = from; ; insn = next)
    {
      if (CALL_P (insn))
	break;
      if (NOTE_P (insn) && NOTE_KIND (insn) == NOTE_INSN_EPILOGUE_BEG)
	break;
      if (NONDEBUG_INSN_P (insn))
	{
	  if (may_trap_or_fault_p (PATTERN (insn))
	      && (trapping_insns_in_across
		  || other_branch_live != NULL
		  || volatile_insn_p (PATTERN (insn))))
	    break;

	  /* We cannot move memory stores past each other, or move memory
	     reads past stores, at least not without tracking them and
	     calling true_dependence on every pair.

	     If there is no other branch and no memory references or
	     sets in the ACROSS range, we can move memory references
	     freely, even volatile ones.

	     Otherwise, the rules are as follows: volatile memory
	     references and stores can't be moved at all, and any type
	     of memory reference can't be moved if there are volatile
	     accesses or stores in the ACROSS range.  That leaves
	     normal reads, which can be moved, as the trapping case is
	     dealt with elsewhere.  */
	  if (other_branch_live != NULL || memrefs_in_across != 0)
	    {
	      int mem_ref_flags = 0;
	      int mem_set_flags = 0;
	      note_stores (PATTERN (insn), find_memory_stores, &mem_set_flags);
	      mem_ref_flags = find_memory (insn);
	      /* Catch sets of the stack pointer.  */
	      mem_ref_flags |= mem_set_flags;

	      if ((mem_ref_flags | mem_set_flags) & MEMREF_VOLATILE)
		break;
	      if ((memrefs_in_across & MEMREF_VOLATILE) && mem_ref_flags != 0)
		break;
	      if (mem_set_flags != 0
		  || (mem_sets_in_across != 0 && mem_ref_flags != 0))
		break;
	    }
	  df_simulate_find_uses (insn, merge_use);
	  /* We're only interested in uses which use a value live at
	     the top, not one previously set in this block.  */
	  bitmap_and_compl_into (merge_use, merge_set);
	  df_simulate_find_defs (insn, merge_set);
	  if (bitmap_intersect_p (merge_set, test_use)
	      || bitmap_intersect_p (merge_use, test_set))
	    break;
	  if (!HAVE_cc0 || !sets_cc0_p (insn))
	    max_to = insn;
	}
      next = NEXT_INSN (insn);
      if (insn == to)
	break;
    }
  if (max_to != to)
    fail = 1;

  if (max_to == NULL_RTX || (fail && pmove_upto == NULL))
    goto out;

  /* Now, lower this upper bound by also taking into account that
     a range of insns moved across ACROSS must not leave a register
     live at the end that will be clobbered in ACROSS.  We need to
     find a point where TEST_SET & LIVE == 0.

     Insns in the MERGE range that set registers which are also set
     in the ACROSS range may still be moved as long as we also move
     later insns which use the results of the set, and make the
     register dead again.  This is verified by the condition stated
     above.  We only need to test it for registers that are set in
     the moved region.

     MERGE_LIVE is provided by the caller and holds live registers after
     TO.  */
  bitmap_copy (local_merge_live, merge_live);
  for (insn = to; insn != max_to; insn = PREV_INSN (insn))
    df_simulate_one_insn_backwards (merge_bb, insn, local_merge_live);

  /* We're not interested in registers that aren't set in the moved
     region at all.  */
  bitmap_and_into (local_merge_live, merge_set);
  for (;;)
    {
      if (NONDEBUG_INSN_P (insn))
	{
	  if (!bitmap_intersect_p (test_set, local_merge_live)
	      && (!HAVE_cc0 || !sets_cc0_p (insn)))
	    {
	      max_to = insn;
	      break;
	    }

	  df_simulate_one_insn_backwards (merge_bb, insn,
					  local_merge_live);
	}
      if (insn == from)
	{
	  fail = 1;
	  goto out;
	}
      insn = PREV_INSN (insn);
    }

  if (max_to != to)
    fail = 1;

  if (pmove_upto)
    *pmove_upto = max_to;

  /* For small register class machines, don't lengthen lifetimes of
     hard registers before reload.  */
  if (! reload_completed
      && targetm.small_register_classes_for_mode_p (VOIDmode))
    {
      EXECUTE_IF_SET_IN_BITMAP (merge_set, 0, i, bi)
	{
	  if (i < FIRST_PSEUDO_REGISTER
	      && ! fixed_regs[i]
	      && ! global_regs[i])
	    {
	      fail = 1;
	      break;
	    }
	}
    }

 out:
  BITMAP_FREE (merge_set);
  BITMAP_FREE (merge_use);
  BITMAP_FREE (local_merge_live);
  BITMAP_FREE (test_set);
  BITMAP_FREE (test_use);

  return !fail;
}


/*----------------------------------------------------------------------------
   MULTIPLE DEFINITIONS

   Find the locations in the function reached by multiple definition sites
   for a live pseudo.  In and out bitvectors are built for each basic
   block.  They are restricted for efficiency to live registers.

   The gen and kill sets for the problem are obvious.  Together they
   include all defined registers in a basic block; the gen set includes
   registers where a partial or conditional or may-clobber definition is
   last in the BB, while the kill set includes registers with a complete
   definition coming last.  However, the computation of the dataflow
   itself is interesting.

   The idea behind it comes from SSA form's iterated dominance frontier
   criterion for inserting PHI functions.  Just like in that case, we can use
   the dominance frontier to find places where multiple definitions meet;
   a register X defined in a basic block BB1 has multiple definitions in
   basic blocks in BB1's dominance frontier.

   So, the in-set of a basic block BB2 is not just the union of the
   out-sets of BB2's predecessors, but includes some more bits that come
   from the basic blocks of whose dominance frontier BB2 is part (BB1 in
   the previous paragraph).  I called this set the init-set of BB2.

      (Note: I actually use the kill-set only to build the init-set.
      gen bits are anyway propagated from BB1 to BB2 by dataflow).

    For example, if you have

       BB1 : r10 = 0
             r11 = 0
             if <...> goto BB2 else goto BB3;

       BB2 : r10 = 1
             r12 = 1
             goto BB3;

       BB3 :

    you have BB3 in BB2's dominance frontier but not in BB1's, so that the
    init-set of BB3 includes r10 and r12, but not r11.  Note that we do
    not need to iterate the dominance frontier, because we do not insert
    anything like PHI functions there!  Instead, dataflow will take care of
    propagating the information to BB3's successors.
   ---------------------------------------------------------------------------*/

/* Private data used to verify the solution for this problem.  */
struct df_md_problem_data
{
  /* An obstack for the bitmaps we need for this problem.  */
  bitmap_obstack md_bitmaps;
};

/* Scratch var used by transfer functions.  This is used to do md analysis
   only for live registers.  */
static bitmap_head df_md_scratch;


static void
df_md_free_bb_info (basic_block bb ATTRIBUTE_UNUSED,
                    void *vbb_info)
{
  struct df_md_bb_info *bb_info = (struct df_md_bb_info *) vbb_info;
  if (bb_info)
    {
      bitmap_clear (&bb_info->kill);
      bitmap_clear (&bb_info->gen);
      bitmap_clear (&bb_info->init);
      bitmap_clear (&bb_info->in);
      bitmap_clear (&bb_info->out);
    }
}


/* Allocate or reset bitmaps for DF_MD. The solution bits are
   not touched unless the block is new.  */

static void
df_md_alloc (bitmap all_blocks)
{
  unsigned int bb_index;
  bitmap_iterator bi;
  struct df_md_problem_data *problem_data;

  df_grow_bb_info (df_md);
  if (df_md->problem_data)
    problem_data = (struct df_md_problem_data *) df_md->problem_data;
  else
    {
      problem_data = XNEW (struct df_md_problem_data);
      df_md->problem_data = problem_data;
      bitmap_obstack_initialize (&problem_data->md_bitmaps);
    }
  bitmap_initialize (&df_md_scratch, &problem_data->md_bitmaps);

  EXECUTE_IF_SET_IN_BITMAP (all_blocks, 0, bb_index, bi)
    {
      struct df_md_bb_info *bb_info = df_md_get_bb_info (bb_index);
      /* When bitmaps are already initialized, just clear them.  */
      if (bb_info->init.obstack)
        {
          bitmap_clear (&bb_info->init);
          bitmap_clear (&bb_info->gen);
          bitmap_clear (&bb_info->kill);
          bitmap_clear (&bb_info->in);
          bitmap_clear (&bb_info->out);
        }
      else
        {
	  bitmap_initialize (&bb_info->init, &problem_data->md_bitmaps);
	  bitmap_initialize (&bb_info->gen, &problem_data->md_bitmaps);
	  bitmap_initialize (&bb_info->kill, &problem_data->md_bitmaps);
	  bitmap_initialize (&bb_info->in, &problem_data->md_bitmaps);
	  bitmap_initialize (&bb_info->out, &problem_data->md_bitmaps);
        }
    }

  df_md->optional_p = true;
}

/* Add the effect of the top artificial defs of BB to the multiple definitions
   bitmap LOCAL_MD.  */

void
df_md_simulate_artificial_defs_at_top (basic_block bb, bitmap local_md)
{
  int bb_index = bb->index;
  df_ref def;
  FOR_EACH_ARTIFICIAL_DEF (def, bb_index)
    if (DF_REF_FLAGS (def) & DF_REF_AT_TOP)
      {
	unsigned int dregno = DF_REF_REGNO (def);
	if (DF_REF_FLAGS (def)
	    & (DF_REF_PARTIAL | DF_REF_CONDITIONAL | DF_REF_MAY_CLOBBER))
	  bitmap_set_bit (local_md, dregno);
	else
	  bitmap_clear_bit (local_md, dregno);
      }
}


/* Add the effect of the defs of INSN to the reaching definitions bitmap
   LOCAL_MD.  */

void
df_md_simulate_one_insn (basic_block bb ATTRIBUTE_UNUSED, rtx_insn *insn,
			 bitmap local_md)
{
  df_ref def;

  FOR_EACH_INSN_DEF (def, insn)
    {
      unsigned int dregno = DF_REF_REGNO (def);
      if ((!(df->changeable_flags & DF_NO_HARD_REGS))
          || (dregno >= FIRST_PSEUDO_REGISTER))
        {
          if (DF_REF_FLAGS (def)
	      & (DF_REF_PARTIAL | DF_REF_CONDITIONAL | DF_REF_MAY_CLOBBER))
           bitmap_set_bit (local_md, DF_REF_ID (def));
         else
           bitmap_clear_bit (local_md, DF_REF_ID (def));
        }
    }
}

static void
df_md_bb_local_compute_process_def (struct df_md_bb_info *bb_info,
                                    df_ref def,
                                    int top_flag)
{
  bitmap_clear (&seen_in_insn);

  for (; def; def = DF_REF_NEXT_LOC (def))
    {
      unsigned int dregno = DF_REF_REGNO (def);
      if (((!(df->changeable_flags & DF_NO_HARD_REGS))
	    || (dregno >= FIRST_PSEUDO_REGISTER))
	  && top_flag == (DF_REF_FLAGS (def) & DF_REF_AT_TOP))
	{
          if (!bitmap_bit_p (&seen_in_insn, dregno))
	    {
	      if (DF_REF_FLAGS (def)
	          & (DF_REF_PARTIAL | DF_REF_CONDITIONAL | DF_REF_MAY_CLOBBER))
	        {
	          bitmap_set_bit (&bb_info->gen, dregno);
	          bitmap_clear_bit (&bb_info->kill, dregno);
	        }
	      else
	        {
		  /* When we find a clobber and a regular def,
		     make sure the regular def wins.  */
	          bitmap_set_bit (&seen_in_insn, dregno);
	          bitmap_set_bit (&bb_info->kill, dregno);
	          bitmap_clear_bit (&bb_info->gen, dregno);
	        }
	    }
	}
    }
}


/* Compute local multiple def info for basic block BB.  */

static void
df_md_bb_local_compute (unsigned int bb_index)
{
  basic_block bb = BASIC_BLOCK_FOR_FN (cfun, bb_index);
  struct df_md_bb_info *bb_info = df_md_get_bb_info (bb_index);
  rtx_insn *insn;

  /* Artificials are only hard regs.  */
  if (!(df->changeable_flags & DF_NO_HARD_REGS))
    df_md_bb_local_compute_process_def (bb_info,
                                        df_get_artificial_defs (bb_index),
                                        DF_REF_AT_TOP);

  FOR_BB_INSNS (bb, insn)
    {
      unsigned int uid = INSN_UID (insn);
      if (!INSN_P (insn))
        continue;

      df_md_bb_local_compute_process_def (bb_info, DF_INSN_UID_DEFS (uid), 0);
    }

  if (!(df->changeable_flags & DF_NO_HARD_REGS))
    df_md_bb_local_compute_process_def (bb_info,
                                        df_get_artificial_defs (bb_index),
                                        0);
}

/* Compute local reaching def info for each basic block within BLOCKS.  */

static void
df_md_local_compute (bitmap all_blocks)
{
  unsigned int bb_index, df_bb_index;
  bitmap_iterator bi1, bi2;
  basic_block bb;
  bitmap_head *frontiers;

  bitmap_initialize (&seen_in_insn, &bitmap_default_obstack);

  EXECUTE_IF_SET_IN_BITMAP (all_blocks, 0, bb_index, bi1)
    {
      df_md_bb_local_compute (bb_index);
    }

  bitmap_clear (&seen_in_insn);

  frontiers = XNEWVEC (bitmap_head, last_basic_block_for_fn (cfun));
  FOR_ALL_BB_FN (bb, cfun)
    bitmap_initialize (&frontiers[bb->index], &bitmap_default_obstack);

  compute_dominance_frontiers (frontiers);

  /* Add each basic block's kills to the nodes in the frontier of the BB.  */
  EXECUTE_IF_SET_IN_BITMAP (all_blocks, 0, bb_index, bi1)
    {
      bitmap kill = &df_md_get_bb_info (bb_index)->kill;
      EXECUTE_IF_SET_IN_BITMAP (&frontiers[bb_index], 0, df_bb_index, bi2)
	{
	  basic_block bb = BASIC_BLOCK_FOR_FN (cfun, df_bb_index);
	  if (bitmap_bit_p (all_blocks, df_bb_index))
	    bitmap_ior_and_into (&df_md_get_bb_info (df_bb_index)->init, kill,
				 df_get_live_in (bb));
	}
    }

  FOR_ALL_BB_FN (bb, cfun)
    bitmap_clear (&frontiers[bb->index]);
  free (frontiers);
}


/* Reset the global solution for recalculation.  */

static void
df_md_reset (bitmap all_blocks)
{
  unsigned int bb_index;
  bitmap_iterator bi;

  EXECUTE_IF_SET_IN_BITMAP (all_blocks, 0, bb_index, bi)
    {
      struct df_md_bb_info *bb_info = df_md_get_bb_info (bb_index);
      gcc_assert (bb_info);
      bitmap_clear (&bb_info->in);
      bitmap_clear (&bb_info->out);
    }
}

static bool
df_md_transfer_function (int bb_index)
{
  basic_block bb = BASIC_BLOCK_FOR_FN (cfun, bb_index);
  struct df_md_bb_info *bb_info = df_md_get_bb_info (bb_index);
  bitmap in = &bb_info->in;
  bitmap out = &bb_info->out;
  bitmap gen = &bb_info->gen;
  bitmap kill = &bb_info->kill;

  /* We need to use a scratch set here so that the value returned from this
     function invocation properly reflects whether the sets changed in a
     significant way; i.e. not just because the live set was anded in.  */
  bitmap_and (&df_md_scratch, gen, df_get_live_out (bb));

  /* Multiple definitions of a register are not relevant if it is not
     live.  Thus we trim the result to the places where it is live.  */
  bitmap_and_into (in, df_get_live_in (bb));

  return bitmap_ior_and_compl (out, &df_md_scratch, in, kill);
}

/* Initialize the solution bit vectors for problem.  */

static void
df_md_init (bitmap all_blocks)
{
  unsigned int bb_index;
  bitmap_iterator bi;

  EXECUTE_IF_SET_IN_BITMAP (all_blocks, 0, bb_index, bi)
    {
      struct df_md_bb_info *bb_info = df_md_get_bb_info (bb_index);

      bitmap_copy (&bb_info->in, &bb_info->init);
      df_md_transfer_function (bb_index);
    }
}

static void
df_md_confluence_0 (basic_block bb)
{
  struct df_md_bb_info *bb_info = df_md_get_bb_info (bb->index);
  bitmap_copy (&bb_info->in, &bb_info->init);
}

/* In of target gets or of out of source.  */

static bool
df_md_confluence_n (edge e)
{
  bitmap op1 = &df_md_get_bb_info (e->dest->index)->in;
  bitmap op2 = &df_md_get_bb_info (e->src->index)->out;

  if (e->flags & EDGE_FAKE)
    return false;

  if (e->flags & EDGE_EH)
    return bitmap_ior_and_compl_into (op1, op2,
				      regs_invalidated_by_call_regset);
  else
    return bitmap_ior_into (op1, op2);
}

/* Free all storage associated with the problem.  */

static void
df_md_free (void)
{
  struct df_md_problem_data *problem_data
    = (struct df_md_problem_data *) df_md->problem_data;

  bitmap_obstack_release (&problem_data->md_bitmaps);
  free (problem_data);
  df_md->problem_data = NULL;

  df_md->block_info_size = 0;
  free (df_md->block_info);
  df_md->block_info = NULL;
  free (df_md);
}


/* Debugging info at top of bb.  */

static void
df_md_top_dump (basic_block bb, FILE *file)
{
  struct df_md_bb_info *bb_info = df_md_get_bb_info (bb->index);
  if (!bb_info)
    return;

  fprintf (file, ";; md  in  \t");
  df_print_regset (file, &bb_info->in);
  fprintf (file, ";; md  init  \t");
  df_print_regset (file, &bb_info->init);
  fprintf (file, ";; md  gen \t");
  df_print_regset (file, &bb_info->gen);
  fprintf (file, ";; md  kill \t");
  df_print_regset (file, &bb_info->kill);
}

/* Debugging info at bottom of bb.  */

static void
df_md_bottom_dump (basic_block bb, FILE *file)
{
  struct df_md_bb_info *bb_info = df_md_get_bb_info (bb->index);
  if (!bb_info)
    return;

  fprintf (file, ";; md  out \t");
  df_print_regset (file, &bb_info->out);
}

static const struct df_problem problem_MD =
{
  DF_MD,                      /* Problem id.  */
  DF_FORWARD,                 /* Direction.  */
  df_md_alloc,                /* Allocate the problem specific data.  */
  df_md_reset,                /* Reset global information.  */
  df_md_free_bb_info,         /* Free basic block info.  */
  df_md_local_compute,        /* Local compute function.  */
  df_md_init,                 /* Init the solution specific data.  */
  df_worklist_dataflow,       /* Worklist solver.  */
  df_md_confluence_0,         /* Confluence operator 0.  */
  df_md_confluence_n,         /* Confluence operator n.  */
  df_md_transfer_function,    /* Transfer function.  */
  NULL,                       /* Finalize function.  */
  df_md_free,                 /* Free all of the problem information.  */
  df_md_free,                 /* Remove this problem from the stack of dataflow problems.  */
  NULL,                       /* Debugging.  */
  df_md_top_dump,             /* Debugging start block.  */
  df_md_bottom_dump,          /* Debugging end block.  */
  NULL,                       /* Debugging start insn.  */
  NULL,                       /* Debugging end insn.  */
  NULL,			      /* Incremental solution verify start.  */
  NULL,			      /* Incremental solution verify end.  */
  NULL,                       /* Dependent problem.  */
  sizeof (struct df_md_bb_info),/* Size of entry of block_info array.  */
  TV_DF_MD,                   /* Timing variable.  */
  false                       /* Reset blocks on dropping out of blocks_to_analyze.  */
};

/* Create a new MD instance and add it to the existing instance
   of DF.  */

void
df_md_add_problem (void)
{
  df_add_problem (&problem_MD);
}


<|MERGE_RESOLUTION|>--- conflicted
+++ resolved
@@ -2821,11 +2821,7 @@
   regno = REGNO (reg);
   reg_mode = GET_MODE (reg);
   if (regno < FIRST_PSEUDO_REGISTER
-<<<<<<< HEAD
-      || may_ne (GET_MODE_SIZE (reg_mode), 2 * UNITS_PER_WORD))
-=======
       || maybe_ne (GET_MODE_SIZE (reg_mode), 2 * UNITS_PER_WORD))
->>>>>>> 70783a86
     return true;
 
   if (GET_CODE (orig_reg) == SUBREG
