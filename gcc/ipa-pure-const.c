/* Callgraph based analysis of static variables.
   Copyright (C) 2004, 2005, 2007, 2008 Free Software Foundation, Inc.
   Contributed by Kenneth Zadeck <zadeck@naturalbridge.com>

This file is part of GCC.

GCC is free software; you can redistribute it and/or modify it under
the terms of the GNU General Public License as published by the Free
Software Foundation; either version 3, or (at your option) any later
version.

GCC is distributed in the hope that it will be useful, but WITHOUT ANY
WARRANTY; without even the implied warranty of MERCHANTABILITY or
FITNESS FOR A PARTICULAR PURPOSE.  See the GNU General Public License
for more details.

You should have received a copy of the GNU General Public License
along with GCC; see the file COPYING3.  If not see
<http://www.gnu.org/licenses/>.  */

/* This file marks functions as being either const (TREE_READONLY) or
   pure (DECL_PURE_P).  It can also set a variant of these that
   are allowed to loop indefinitely (DECL_LOOPING_CONST_PURE_P).

   This must be run after inlining decisions have been made since
   otherwise, the local sets will not contain information that is
   consistent with post inlined state.  The global sets are not prone
   to this problem since they are by definition transitive.  */

/* The code in this module is called by the ipa pass manager. It
   should be one of the later passes since it's information is used by
   the rest of the compilation. */

#include "config.h"
#include "system.h"
#include "coretypes.h"
#include "tm.h"
#include "tree.h"
#include "tree-flow.h"
#include "tree-inline.h"
#include "tree-pass.h"
#include "langhooks.h"
#include "pointer-set.h"
#include "ggc.h"
#include "ipa-utils.h"
#include "c-common.h"
#include "gimple.h"
#include "cgraph.h"
#include "output.h"
#include "flags.h"
#include "timevar.h"
#include "diagnostic.h"
#include "langhooks.h"
#include "target.h"

static struct pointer_set_t *visited_nodes;

/* Lattice values for const and pure functions.  Everything starts out
   being const, then may drop to pure and then neither depending on
   what is found.  */
enum pure_const_state_e
{
  IPA_CONST,
  IPA_PURE,
  IPA_NEITHER
};

/* Holder for the const_state.  There is one of these per function
   decl.  */
struct funct_state_d 
{
  /* See above.  */
  enum pure_const_state_e pure_const_state;
  /* What user set here; we can be always sure about this.  */
  enum pure_const_state_e state_set_in_source; 

  /* True if the function could possibly infinite loop.  There are a
     lot of ways that this could be determined.  We are pretty
     conservative here.  While it is possible to cse pure and const
     calls, it is not legal to have dce get rid of the call if there
     is a possibility that the call could infinite loop since this is
     a behavioral change.  */
  bool looping;

  bool can_throw;
};

typedef struct funct_state_d * funct_state;

/* The storage of the funct_state is abstracted because there is the
   possibility that it may be desirable to move this to the cgraph
   local info.  */ 

/* Array, indexed by cgraph node uid, of function states.  */

DEF_VEC_P (funct_state);
DEF_VEC_ALLOC_P (funct_state, heap);
static VEC (funct_state, heap) *funct_state_vec;

/* Holders of ipa cgraph hooks: */
static struct cgraph_node_hook_list *function_insertion_hook_holder;
static struct cgraph_2node_hook_list *node_duplication_hook_holder;
static struct cgraph_node_hook_list *node_removal_hook_holder;

/* Init the function state.  */

static void
finish_state (void)
{
  free (funct_state_vec);
}


/* Return the function state from NODE.  */ 

static inline funct_state
get_function_state (struct cgraph_node *node)
{
  if (!funct_state_vec
      || VEC_length (funct_state, funct_state_vec) <= (unsigned int)node->uid)
    return NULL;
  return VEC_index (funct_state, funct_state_vec, node->uid);
}

/* Set the function state S for NODE.  */

static inline void
set_function_state (struct cgraph_node *node, funct_state s)
{
  if (!funct_state_vec
      || VEC_length (funct_state, funct_state_vec) <= (unsigned int)node->uid)
     VEC_safe_grow_cleared (funct_state, heap, funct_state_vec, node->uid + 1);
  VEC_replace (funct_state, funct_state_vec, node->uid, s);
}

/* Check to see if the use (or definition when CHECKING_WRITE is true)
   variable T is legal in a function that is either pure or const.  */

static inline void 
check_decl (funct_state local, 
	    tree t, bool checking_write)
{
  if (MTAG_P (t))
    return;
  /* Do not want to do anything with volatile except mark any
     function that uses one to be not const or pure.  */
  if (TREE_THIS_VOLATILE (t)) 
    { 
      local->pure_const_state = IPA_NEITHER;
      if (dump_file)
        fprintf (dump_file, "    Volatile operand is not const/pure");
      return;
    }

  /* Do not care about a local automatic that is not static.  */
  if (!TREE_STATIC (t) && !DECL_EXTERNAL (t))
    return;

  /* If the variable has the "used" attribute, treat it as if it had a
     been touched by the devil.  */
  if (lookup_attribute ("used", DECL_ATTRIBUTES (t)))
    {
      local->pure_const_state = IPA_NEITHER;
      if (dump_file)
        fprintf (dump_file, "    Used static/global variable is not const/pure\n");
      return;
    }

  /* Since we have dealt with the locals and params cases above, if we
     are CHECKING_WRITE, this cannot be a pure or constant
     function.  */
  if (checking_write) 
    {
      local->pure_const_state = IPA_NEITHER;
      if (dump_file)
        fprintf (dump_file, "    static/global memory write is not const/pure\n");
      return;
    }

  if (DECL_EXTERNAL (t) || TREE_PUBLIC (t))
    {
      /* Readonly reads are safe.  */
      if (TREE_READONLY (t) && !TYPE_NEEDS_CONSTRUCTING (TREE_TYPE (t)))
	return; /* Read of a constant, do not change the function state.  */
      else 
	{
          if (dump_file)
            fprintf (dump_file, "    global memory read is not const\n");
	  /* Just a regular read.  */
	  if (local->pure_const_state == IPA_CONST)
	    local->pure_const_state = IPA_PURE;
	}
    }
  else
    {
      /* Compilation level statics can be read if they are readonly
	 variables.  */
      if (TREE_READONLY (t))
	return;

      if (dump_file)
	fprintf (dump_file, "    static memory read is not const\n");
      /* Just a regular read.  */
      if (local->pure_const_state == IPA_CONST)
	local->pure_const_state = IPA_PURE;
    }
}


/* Check to see if the use (or definition when CHECKING_WRITE is true)
   variable T is legal in a function that is either pure or const.  */

static inline void 
check_op (funct_state local, 
	    tree t, bool checking_write)
{
  while (t && handled_component_p (t))
    t = TREE_OPERAND (t, 0);
  if (!t)
    return;
  if (INDIRECT_REF_P (t) || TREE_CODE (t) == TARGET_MEM_REF)
    {
      if (TREE_THIS_VOLATILE (t)) 
	{ 
	  local->pure_const_state = IPA_NEITHER;
	  if (dump_file)
	    fprintf (dump_file, "    Volatile indirect ref is not const/pure\n");
	  return;
	}
      else if (checking_write)
	{ 
	  local->pure_const_state = IPA_NEITHER;
	  if (dump_file)
	    fprintf (dump_file, "    Indirect ref write is not const/pure\n");
	  return;
	}
       else
        {
	  if (dump_file)
	    fprintf (dump_file, "    Indirect ref read is not const\n");
          if (local->pure_const_state == IPA_CONST)
	    local->pure_const_state = IPA_PURE;
	}
    }
}

/* Check the parameters of a function call to CALL_EXPR to see if
   there are any references in the parameters that are not allowed for
   pure or const functions.  Also check to see if this is either an
   indirect call, a call outside the compilation unit, or has special
   attributes that may also effect the purity.  The CALL_EXPR node for
   the entire call expression.  */

static void
check_call (funct_state local, gimple call, bool ipa)
{
  int flags = gimple_call_flags (call);
  tree callee_t = gimple_call_fndecl (call);
  struct cgraph_node* callee;
  enum availability avail = AVAIL_NOT_AVAILABLE;
  bool possibly_throws = stmt_could_throw_p (call);
  bool possibly_throws_externally = (possibly_throws
  				     && stmt_can_throw_external (call));

  if (possibly_throws)
    {
      unsigned int i;
      for (i = 0; i < gimple_num_ops (call); i++)
        if (gimple_op (call, i)
	    && tree_could_throw_p (gimple_op (call, i)))
	  {
	    if (possibly_throws && flag_non_call_exceptions)
	      {
		if (dump_file)
		  fprintf (dump_file, "    operand can throw; looping\n");
		local->looping = true;
	      }
	    if (possibly_throws_externally)
	      {
		if (dump_file)
		  fprintf (dump_file, "    operand can throw externally\n");
		local->can_throw = true;
	      }
	  }
    }
  
  /* The const and pure flags are set by a variety of places in the
     compiler (including here).  If someone has already set the flags
     for the callee, (such as for some of the builtins) we will use
     them, otherwise we will compute our own information. 
  
     Const and pure functions have less clobber effects than other
     functions so we process these first.  Otherwise if it is a call
     outside the compilation unit or an indirect call we punt.  This
     leaves local calls which will be processed by following the call
     graph.  */  
  if (callee_t)
    {
      callee = cgraph_node(callee_t);
      avail = cgraph_function_body_availability (callee);

      /* When bad things happen to bad functions, they cannot be const
	 or pure.  */
      if (setjmp_call_p (callee_t))
	{
	  if (dump_file)
	    fprintf (dump_file, "    setjmp is not const/pure\n");
          local->looping = true;
	  local->pure_const_state = IPA_NEITHER;
	}

      if (DECL_BUILT_IN_CLASS (callee_t) == BUILT_IN_NORMAL)
	switch (DECL_FUNCTION_CODE (callee_t))
	  {
	  case BUILT_IN_LONGJMP:
	  case BUILT_IN_NONLOCAL_GOTO:
	    if (dump_file)
	      fprintf (dump_file, "    longjmp and nonlocal goto is not const/pure\n");
	    local->pure_const_state = IPA_NEITHER;
            local->looping = true;
	    break;
	  default:
	    break;
	  }
    }

  /* When not in IPA mode, we can still handle self recursion.  */
  if (!ipa && callee_t == current_function_decl)
    local->looping = true;
  /* The callee is either unknown (indirect call) or there is just no
     scannable code for it (external call) .  We look to see if there
     are any bits available for the callee (such as by declaration or
     because it is builtin) and process solely on the basis of those
     bits. */
  else if (avail <= AVAIL_OVERWRITABLE || !ipa)
    {
      if (possibly_throws && flag_non_call_exceptions)
        {
	  if (dump_file)
	    fprintf (dump_file, "    can throw; looping\n");
          local->looping = true;
	}
      if (possibly_throws_externally)
        {
	  if (dump_file)
	    {
	      fprintf (dump_file, "    can throw externally in region %i\n",
	      	       lookup_stmt_eh_region (call));
	      if (callee_t)
		fprintf (dump_file, "     callee:%s\n",
			 IDENTIFIER_POINTER (DECL_ASSEMBLER_NAME (callee_t)));
	    }
          local->can_throw = true;
	}
      if (flags & ECF_CONST) 
	{
          if (callee_t && DECL_LOOPING_CONST_OR_PURE_P (callee_t))
            local->looping = true;
	 }
      else if (flags & ECF_PURE) 
	{
          if (callee_t && DECL_LOOPING_CONST_OR_PURE_P (callee_t))
            local->looping = true;
	  if (dump_file)
	    fprintf (dump_file, "    pure function call in not const\n");
	  if (local->pure_const_state == IPA_CONST)
	    local->pure_const_state = IPA_PURE;
	}
      else 
	{
	  if (dump_file)
	    fprintf (dump_file, "    uknown function call is not const/pure\n");
	  local->pure_const_state = IPA_NEITHER;
          local->looping = true;
	}
    }
  /* Direct functions calls are handled by IPA propagation.  */
}

/* Look into pointer pointed to by GSIP and figure out what interesting side effects
   it have.  */
static void
check_stmt (gimple_stmt_iterator *gsip, funct_state local, bool ipa)
{
  gimple stmt = gsi_stmt (*gsip);
  unsigned int i = 0;
  bitmap_iterator bi;

  if (dump_file)
    {
      fprintf (dump_file, "  scanning: ");
      print_gimple_stmt (dump_file, stmt, 0, 0);
    }
  if (gimple_loaded_syms (stmt))
    EXECUTE_IF_SET_IN_BITMAP (gimple_loaded_syms (stmt), 0, i, bi)
      check_decl (local, referenced_var_lookup (i), false);
  if (gimple_stored_syms (stmt))
    EXECUTE_IF_SET_IN_BITMAP (gimple_stored_syms (stmt), 0, i, bi)
      check_decl (local, referenced_var_lookup (i), true);

  if (gimple_code (stmt) != GIMPLE_CALL
      && stmt_could_throw_p (stmt))
    {
      if (flag_non_call_exceptions)
	{
	  if (dump_file)
	    fprintf (dump_file, "    can throw; looping");
	  local->looping = true;
	}
      if (stmt_can_throw_external (stmt))
	{
	  if (dump_file)
	    fprintf (dump_file, "    can throw externally");
	  local->can_throw = true;
	}
    }
  switch (gimple_code (stmt))
    {
    case GIMPLE_ASSIGN:
      check_op (local, gimple_assign_lhs (stmt), true);
      i = 1;
      break;
    case GIMPLE_CALL:
      check_op (local, gimple_call_lhs (stmt), true);
      i = 1;
      check_call (local, stmt, ipa);
      break;
    case GIMPLE_LABEL:
      if (DECL_NONLOCAL (gimple_label_label (stmt)))
	/* Target of long jump. */
	{
          if (dump_file)
            fprintf (dump_file, "    nonlocal label is not const/pure");
	  local->pure_const_state = IPA_NEITHER;
	}
      break;
    case GIMPLE_ASM:
      for (i = 0; i < gimple_asm_noutputs (stmt); i++)
         check_op (local, TREE_VALUE (gimple_asm_output_op (stmt, i)), true);
      for (i = 0; i < gimple_asm_ninputs (stmt); i++)
         check_op (local, TREE_VALUE (gimple_asm_input_op (stmt, i)), false);
      for (i = 0; i < gimple_asm_nclobbers (stmt); i++)
	{
	  tree op = gimple_asm_clobber_op (stmt, i);
	  if (simple_cst_equal(TREE_VALUE (op), memory_identifier_string) == 1) 
	    {
              if (dump_file)
                fprintf (dump_file, "    memory asm clobber is not const/pure");
	      /* Abandon all hope, ye who enter here. */
	      local->pure_const_state = IPA_NEITHER;
	    }
	}
      if (gimple_asm_volatile_p (stmt))
	{
	  if (dump_file)
	    fprintf (dump_file, "    volatile is not const/pure");
	  /* Abandon all hope, ye who enter here. */
	  local->pure_const_state = IPA_NEITHER;
          local->looping = true;
	}
      return;
    default:
      break;
    }

  for (; i < gimple_num_ops (stmt); i++)
    check_op (local, gimple_op (stmt, i), false);
}


/* This is the main routine for finding the reference patterns for
   global variables within a function FN.  */

static funct_state
analyze_function (struct cgraph_node *fn, bool ipa)
{
  tree decl = fn->decl;
  tree old_decl = current_function_decl;
  funct_state l;
  basic_block this_block;

  if (cgraph_function_body_availability (fn) <= AVAIL_OVERWRITABLE)
    {
      if (dump_file)
        fprintf (dump_file, "Function is not available or overwrittable; not analyzing.\n");
      return NULL;
    }

  l = XCNEW (struct funct_state_d);
  l->pure_const_state = IPA_CONST;
  l->state_set_in_source = IPA_NEITHER;
  l->looping = false;
  l->can_throw = false;

  if (dump_file)
    {
      fprintf (dump_file, "\n\n local analysis of %s\n ", 
	       cgraph_node_name (fn));
    }
  
  push_cfun (DECL_STRUCT_FUNCTION (decl));
  current_function_decl = decl;
  
  FOR_EACH_BB (this_block)
    {
      gimple_stmt_iterator gsi;
      struct walk_stmt_info wi;

      memset (&wi, 0, sizeof(wi));
      for (gsi = gsi_start_bb (this_block);
	   !gsi_end_p (gsi);
	   gsi_next (&gsi))
	{
	  check_stmt (&gsi, l, ipa);
	  if (l->pure_const_state == IPA_NEITHER && l->looping && l->can_throw)
	    goto end;
	}
    }

end:
  if (l->pure_const_state != IPA_NEITHER)
    {
      /* Const functions cannot have back edges (an
	 indication of possible infinite loop side
	 effect.  */
      if (mark_dfs_back_edges ())
	l->looping = true;
      
    }

  if (TREE_READONLY (decl))
    {
      l->pure_const_state = IPA_CONST;
      l->state_set_in_source = IPA_CONST;
      if (!DECL_LOOPING_CONST_OR_PURE_P (decl))
        l->looping = false;
    }
  if (DECL_PURE_P (decl))
    {
      if (l->pure_const_state != IPA_CONST)
        l->pure_const_state = IPA_PURE;
      l->state_set_in_source = IPA_PURE;
      if (!DECL_LOOPING_CONST_OR_PURE_P (decl))
        l->looping = false;
    }
  if (TREE_NOTHROW (decl))
    l->can_throw = false;

  pop_cfun ();
  current_function_decl = old_decl;
  if (dump_file)
    {
      if (l->looping)
        fprintf (dump_file, "Function is locally looping.\n");
      if (l->can_throw)
        fprintf (dump_file, "Function is locally throwing.\n");
      if (l->pure_const_state == IPA_CONST)
        fprintf (dump_file, "Function is locally const.\n");
      if (l->pure_const_state == IPA_PURE)
        fprintf (dump_file, "Function is locally pure.\n");
    }
  return l;
}

/* Called when new function is inserted to callgraph late.  */
static void
add_new_function (struct cgraph_node *node, void *data ATTRIBUTE_UNUSED)
{
 if (cgraph_function_body_availability (node) <= AVAIL_OVERWRITABLE)
   return;
  /* There are some shared nodes, in particular the initializers on
     static declarations.  We do not need to scan them more than once
     since all we would be interested in are the addressof
     operations.  */
  visited_nodes = pointer_set_create ();
  set_function_state (node, analyze_function (node, true));
  pointer_set_destroy (visited_nodes);
  visited_nodes = NULL;
}

/* Called when new clone is inserted to callgraph late.  */

static void
duplicate_node_data (struct cgraph_node *src, struct cgraph_node *dst,
	 	     void *data ATTRIBUTE_UNUSED)
{
  if (get_function_state (src))
    {
      funct_state l = XNEW (struct funct_state_d);
      gcc_assert (!get_function_state (dst));
      memcpy (l, get_function_state (src), sizeof (*l));
      set_function_state (dst, l);
    }
}

/* Called when new clone is inserted to callgraph late.  */

static void
remove_node_data (struct cgraph_node *node, void *data ATTRIBUTE_UNUSED)
{
  if (get_function_state (node))
    {
      free (get_function_state (node));
      set_function_state (node, NULL);
    }
}


/* Analyze each function in the cgraph to see if it is locally PURE or
   CONST.  */

static void 
generate_summary (void)
{
  struct cgraph_node *node;

  node_removal_hook_holder =
      cgraph_add_node_removal_hook (&remove_node_data, NULL);
  node_duplication_hook_holder =
      cgraph_add_node_duplication_hook (&duplicate_node_data, NULL);
  function_insertion_hook_holder =
      cgraph_add_function_insertion_hook (&add_new_function, NULL);
  /* There are some shared nodes, in particular the initializers on
     static declarations.  We do not need to scan them more than once
     since all we would be interested in are the addressof
     operations.  */
  visited_nodes = pointer_set_create ();

  /* Process all of the functions. 

     We do NOT process any AVAIL_OVERWRITABLE functions, we cannot
     guarantee that what we learn about the one we see will be true
     for the one that overrides it.
  */
  for (node = cgraph_nodes; node; node = node->next)
    if (cgraph_function_body_availability (node) > AVAIL_OVERWRITABLE)
      set_function_state (node, analyze_function (node, true));

  pointer_set_destroy (visited_nodes);
  visited_nodes = NULL;
}

/* Produce the global information by preforming a transitive closure
   on the local information that was produced by generate_summary.
   Note that there is no function_transform pass since this only
   updates the function_decl.  */

static unsigned int
propagate (void)
{
  struct cgraph_node *node;
  struct cgraph_node *w;
  struct cgraph_node **order =
    XCNEWVEC (struct cgraph_node *, cgraph_n_nodes);
  int order_pos;
  int i;
  struct ipa_dfs_info * w_info;

  cgraph_remove_function_insertion_hook (function_insertion_hook_holder);
  cgraph_remove_node_duplication_hook (node_duplication_hook_holder);
  cgraph_remove_node_removal_hook (node_removal_hook_holder);
  order_pos = ipa_utils_reduced_inorder (order, true, false);
  if (dump_file)
    {
      dump_cgraph (dump_file);
      ipa_utils_print_order(dump_file, "reduced", order, order_pos);
    }

  /* Propagate the local information thru the call graph to produce
     the global information.  All the nodes within a cycle will have
     the same info so we collapse cycles first.  Then we can do the
     propagation in one pass from the leaves to the roots.  */
  for (i = 0; i < order_pos; i++ )
    {
      enum pure_const_state_e pure_const_state = IPA_CONST;
      bool looping = false;
      bool can_throw = false;
      int count = 0;
      node = order[i];

      /* Find the worst state for any node in the cycle.  */
      w = node;
      while (w)
	{
	  struct cgraph_edge *e;
	  funct_state w_l = get_function_state (w);
	  if (pure_const_state < w_l->pure_const_state)
	    pure_const_state = w_l->pure_const_state;

	  if (w_l->can_throw)
	    can_throw = true;
	  if (w_l->looping)
	    looping = true;

	  if (pure_const_state == IPA_NEITHER
	      && can_throw)
	    break;

	  count++;

	  if (count > 1)
	    looping = true;
		
	  for (e = w->callees; e; e = e->next_callee) 
	    {
	      struct cgraph_node *y = e->callee;

	      if (cgraph_function_body_availability (y) > AVAIL_OVERWRITABLE)
		{
		  funct_state y_l = get_function_state (y);
		  if (pure_const_state < y_l->pure_const_state)
		    pure_const_state = y_l->pure_const_state;
<<<<<<< HEAD
		  if (pure_const_state == IPA_NEITHER) 
=======
		  if (pure_const_state == IPA_NEITHER
		      && can_throw) 
>>>>>>> 593812b6
		    break;
		  if (y_l->looping)
		    looping = true;
		  if (y_l->can_throw && !TREE_NOTHROW (w->decl)
		      /* FIXME: We should check that the throw can get external.
		         We also should handle only loops formed by can throw external
			 edges.  */)
		    can_throw = true;
		}
	    }
	  w_info = (struct ipa_dfs_info *) w->aux;
	  w = w_info->next_cycle;
	}

      /* Copy back the region's pure_const_state which is shared by
	 all nodes in the region.  */
      w = node;
      while (w)
	{
	  funct_state w_l = get_function_state (w);
	  enum pure_const_state_e this_state = pure_const_state;
	  bool this_looping = looping;

	  if (w_l->state_set_in_source != IPA_NEITHER)
	    {
	      if (this_state > w_l->state_set_in_source)
	        this_state = w_l->state_set_in_source;
	      this_looping = false;
	    }

	  /* All nodes within a cycle share the same info.  */
	  w_l->pure_const_state = this_state;
	  w_l->looping = this_looping;

	  switch (this_state)
	    {
	    case IPA_CONST:
	      if (!TREE_READONLY (w->decl) && dump_file)
		fprintf (dump_file, "Function found to be %sconst: %s\n",  
			 this_looping ? "looping " : "",
			 cgraph_node_name (w)); 
	      TREE_READONLY (w->decl) = 1;
	      DECL_LOOPING_CONST_OR_PURE_P (w->decl) = this_looping;
	      break;
	      
	    case IPA_PURE:
	      if (!DECL_PURE_P (w->decl) && dump_file)
		fprintf (dump_file, "Function found to be %spure: %s\n",  
			 this_looping ? "looping " : "",
			 cgraph_node_name (w)); 
	      DECL_PURE_P (w->decl) = 1;
	      DECL_LOOPING_CONST_OR_PURE_P (w->decl) = this_looping;
	      break;
	      
	    default:
	      break;
	    }
	  if (!can_throw && !TREE_NOTHROW (w->decl))
	    {
	      /* FIXME: TREE_NOTHROW is not set because passmanager will execute
	         verify_ssa and verify_cfg on every function.  Before fixup_cfg is done,
	         those functions are going to have NOTHROW calls in EH regions reulting
	         in ICE.  */
	      if (dump_file)
		fprintf (dump_file, "Function found to be nothrow: %s\n",  
			 cgraph_node_name (w));
	    }
	  w_info = (struct ipa_dfs_info *) w->aux;
	  w = w_info->next_cycle;
	}
    }

  /* Cleanup. */
  for (node = cgraph_nodes; node; node = node->next)
    {
      /* Get rid of the aux information.  */
      if (node->aux)
	{
	  w_info = (struct ipa_dfs_info *) node->aux;
	  free (node->aux);
	  node->aux = NULL;
	}
      if (cgraph_function_body_availability (node) > AVAIL_OVERWRITABLE)
	free (get_function_state (node));
    }
  
  free (order);
  VEC_free (funct_state, heap, funct_state_vec);
  finish_state ();
  return 0;
}

static bool
gate_pure_const (void)
{
  return (flag_ipa_pure_const
	  /* Don't bother doing anything if the program has errors.  */
	  && !(errorcount || sorrycount));
}

struct ipa_opt_pass pass_ipa_pure_const =
{
 {
  IPA_PASS,
  "pure-const",		                /* name */
  gate_pure_const,			/* gate */
  propagate,			        /* execute */
  NULL,					/* sub */
  NULL,					/* next */
  0,					/* static_pass_number */
  TV_IPA_PURE_CONST,		        /* tv_id */
  0,	                                /* properties_required */
  0,					/* properties_provided */
  0,					/* properties_destroyed */
  0,					/* todo_flags_start */
  0                                     /* todo_flags_finish */
 },
 generate_summary,		        /* generate_summary */
 NULL,					/* write_summary */
 NULL,					/* read_summary */
 NULL,					/* function_read_summary */
 0,					/* TODOs */
 NULL,			                /* function_transform */
 NULL					/* variable_transform */
};

/* Simple local pass for pure const discovery reusing the analysis from
   ipa_pure_const.   This pass is effective when executed together with
   other optimization passes in early optimization pass queue.  */

static unsigned int
local_pure_const (void)
{
  bool changed = false;
  funct_state l;

  /* Because we do not schedule pass_fixup_cfg over whole program after early optimizations
     we must not promote functions that are called by already processed functions.  */

  if (function_called_by_processed_nodes_p ())
    {
      if (dump_file)
        fprintf (dump_file, "Function called in recursive cycle; ignoring\n");
      return 0;
    }

  l = analyze_function (cgraph_node (current_function_decl), false);
  if (!l)
    {
      if (dump_file)
        fprintf (dump_file, "Function has wrong visibility; ignoring\n");
      return 0;
    }

  switch (l->pure_const_state)
    {
    case IPA_CONST:
      if (!TREE_READONLY (current_function_decl))
	{
	  TREE_READONLY (current_function_decl) = 1;
	  DECL_LOOPING_CONST_OR_PURE_P (current_function_decl) = l->looping;
	  changed = true;
	  if (dump_file)
	    fprintf (dump_file, "Function found to be %sconst: %s\n",
		     l->looping ? "looping " : "",
		     lang_hooks.decl_printable_name (current_function_decl,
						     2));
	}
      else if (DECL_LOOPING_CONST_OR_PURE_P (current_function_decl)
	       && !l->looping)
	{
	  DECL_LOOPING_CONST_OR_PURE_P (current_function_decl) = false;
	  changed = true;
	  if (dump_file)
	    fprintf (dump_file, "Function found to be non-looping: %s\n",
		     lang_hooks.decl_printable_name (current_function_decl,
						     2));
	}
      break;

    case IPA_PURE:
      if (!TREE_READONLY (current_function_decl))
	{
	  DECL_PURE_P (current_function_decl) = 1;
	  DECL_LOOPING_CONST_OR_PURE_P (current_function_decl) = l->looping;
	  changed = true;
	  if (dump_file)
	    fprintf (dump_file, "Function found to be %spure: %s\n",
		     l->looping ? "looping " : "",
		     lang_hooks.decl_printable_name (current_function_decl,
						     2));
	}
      else if (DECL_LOOPING_CONST_OR_PURE_P (current_function_decl)
	       && !l->looping)
	{
	  DECL_LOOPING_CONST_OR_PURE_P (current_function_decl) = false;
	  changed = true;
	  if (dump_file)
	    fprintf (dump_file, "Function found to be non-looping: %s\n",
		     lang_hooks.decl_printable_name (current_function_decl,
						     2));
	}
      break;

    default:
      break;
    }
  if (!l->can_throw && !TREE_NOTHROW (current_function_decl))
    {
      TREE_NOTHROW (current_function_decl) = 1;
      changed = true;
      if (dump_file)
	fprintf (dump_file, "Function found to be nothrow: %s\n",
		 lang_hooks.decl_printable_name (current_function_decl,
						 2));
    }
  if (l)
    free (l);
  if (changed)
    return execute_fixup_cfg ();
  else
    return 0;
}

struct gimple_opt_pass pass_local_pure_const =
{
 {
  GIMPLE_PASS,
  "local-pure-const",	                /* name */
  gate_pure_const,			/* gate */
  local_pure_const,		        /* execute */
  NULL,					/* sub */
  NULL,					/* next */
  0,					/* static_pass_number */
  TV_IPA_PURE_CONST,		        /* tv_id */
  0,	                                /* properties_required */
  0,					/* properties_provided */
  0,					/* properties_destroyed */
  0,					/* todo_flags_start */
  0                                     /* todo_flags_finish */
 }
};<|MERGE_RESOLUTION|>--- conflicted
+++ resolved
@@ -711,12 +711,8 @@
 		  funct_state y_l = get_function_state (y);
 		  if (pure_const_state < y_l->pure_const_state)
 		    pure_const_state = y_l->pure_const_state;
-<<<<<<< HEAD
-		  if (pure_const_state == IPA_NEITHER) 
-=======
 		  if (pure_const_state == IPA_NEITHER
 		      && can_throw) 
->>>>>>> 593812b6
 		    break;
 		  if (y_l->looping)
 		    looping = true;
