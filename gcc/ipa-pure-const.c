--- conflicted
+++ resolved
@@ -504,12 +504,8 @@
       fprintf (dump_file, "\n\n local analysis of %s\n ",
 	       cgraph_node_name (fn));
     }
-<<<<<<< HEAD
-  
+
   old_decl = current_function_decl;
-=======
-
->>>>>>> af078bb0
   push_cfun (DECL_STRUCT_FUNCTION (decl));
   current_function_decl = decl;
 
