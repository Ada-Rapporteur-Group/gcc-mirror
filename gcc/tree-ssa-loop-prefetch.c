/* Array prefetching.
   Copyright (C) 2005, 2007, 2008, 2009, 2010 Free Software Foundation, Inc.

This file is part of GCC.

GCC is free software; you can redistribute it and/or modify it
under the terms of the GNU General Public License as published by the
Free Software Foundation; either version 3, or (at your option) any
later version.

GCC is distributed in the hope that it will be useful, but WITHOUT
ANY WARRANTY; without even the implied warranty of MERCHANTABILITY or
FITNESS FOR A PARTICULAR PURPOSE.  See the GNU General Public License
for more details.

You should have received a copy of the GNU General Public License
along with GCC; see the file COPYING3.  If not see
<http://www.gnu.org/licenses/>.  */

#include "config.h"
#include "system.h"
#include "coretypes.h"
#include "tm.h"
#include "tree.h"
#include "tm_p.h"
#include "basic-block.h"
#include "output.h"
#include "tree-pretty-print.h"
#include "tree-flow.h"
#include "tree-dump.h"
#include "timevar.h"
#include "cfgloop.h"
#include "tree-pass.h"
#include "insn-config.h"
#include "recog.h"
#include "hashtab.h"
#include "tree-chrec.h"
#include "tree-scalar-evolution.h"
#include "diagnostic-core.h"
#include "params.h"
#include "langhooks.h"
#include "tree-inline.h"
#include "tree-data-ref.h"


/* FIXME: Needed for optabs, but this should all be moved to a TBD interface
   between the GIMPLE and RTL worlds.  */
#include "expr.h"
#include "optabs.h"

/* This pass inserts prefetch instructions to optimize cache usage during
   accesses to arrays in loops.  It processes loops sequentially and:

   1) Gathers all memory references in the single loop.
   2) For each of the references it decides when it is profitable to prefetch
      it.  To do it, we evaluate the reuse among the accesses, and determines
      two values: PREFETCH_BEFORE (meaning that it only makes sense to do
      prefetching in the first PREFETCH_BEFORE iterations of the loop) and
      PREFETCH_MOD (meaning that it only makes sense to prefetch in the
      iterations of the loop that are zero modulo PREFETCH_MOD).  For example
      (assuming cache line size is 64 bytes, char has size 1 byte and there
      is no hardware sequential prefetch):

      char *a;
      for (i = 0; i < max; i++)
	{
	  a[255] = ...;		(0)
	  a[i] = ...;		(1)
	  a[i + 64] = ...;	(2)
	  a[16*i] = ...;	(3)
	  a[187*i] = ...;	(4)
	  a[187*i + 50] = ...;	(5)
	}

       (0) obviously has PREFETCH_BEFORE 1
       (1) has PREFETCH_BEFORE 64, since (2) accesses the same memory
           location 64 iterations before it, and PREFETCH_MOD 64 (since
	   it hits the same cache line otherwise).
       (2) has PREFETCH_MOD 64
       (3) has PREFETCH_MOD 4
       (4) has PREFETCH_MOD 1.  We do not set PREFETCH_BEFORE here, since
           the cache line accessed by (5) is the same with probability only
	   7/32.
       (5) has PREFETCH_MOD 1 as well.

      Additionally, we use data dependence analysis to determine for each
      reference the distance till the first reuse; this information is used
      to determine the temporality of the issued prefetch instruction.

   3) We determine how much ahead we need to prefetch.  The number of
      iterations needed is time to fetch / time spent in one iteration of
      the loop.  The problem is that we do not know either of these values,
      so we just make a heuristic guess based on a magic (possibly)
      target-specific constant and size of the loop.

   4) Determine which of the references we prefetch.  We take into account
      that there is a maximum number of simultaneous prefetches (provided
      by machine description).  We prefetch as many prefetches as possible
      while still within this bound (starting with those with lowest
      prefetch_mod, since they are responsible for most of the cache
      misses).

   5) We unroll and peel loops so that we are able to satisfy PREFETCH_MOD
      and PREFETCH_BEFORE requirements (within some bounds), and to avoid
      prefetching nonaccessed memory.
      TODO -- actually implement peeling.

   6) We actually emit the prefetch instructions.  ??? Perhaps emit the
      prefetch instructions with guards in cases where 5) was not sufficient
      to satisfy the constraints?

   A cost model is implemented to determine whether or not prefetching is
   profitable for a given loop.  The cost model has three heuristics:

   1. Function trip_count_to_ahead_ratio_too_small_p implements a
      heuristic that determines whether or not the loop has too few
      iterations (compared to ahead).  Prefetching is not likely to be
      beneficial if the trip count to ahead ratio is below a certain
      minimum.

   2. Function mem_ref_count_reasonable_p implements a heuristic that
      determines whether the given loop has enough CPU ops that can be
      overlapped with cache missing memory ops.  If not, the loop
      won't benefit from prefetching.  In the implementation,
      prefetching is not considered beneficial if the ratio between
      the instruction count and the mem ref count is below a certain
      minimum.

   3. Function insn_to_prefetch_ratio_too_small_p implements a
      heuristic that disables prefetching in a loop if the prefetching
      cost is above a certain limit.  The relative prefetching cost is
      estimated by taking the ratio between the prefetch count and the
      total intruction count (this models the I-cache cost).

   The limits used in these heuristics are defined as parameters with
   reasonable default values. Machine-specific default values will be
   added later.

   Some other TODO:
      -- write and use more general reuse analysis (that could be also used
	 in other cache aimed loop optimizations)
      -- make it behave sanely together with the prefetches given by user
	 (now we just ignore them; at the very least we should avoid
	 optimizing loops in that user put his own prefetches)
      -- we assume cache line size alignment of arrays; this could be
	 improved.  */

/* Magic constants follow.  These should be replaced by machine specific
   numbers.  */

/* True if write can be prefetched by a read prefetch.  */

#ifndef WRITE_CAN_USE_READ_PREFETCH
#define WRITE_CAN_USE_READ_PREFETCH 1
#endif

/* True if read can be prefetched by a write prefetch. */

#ifndef READ_CAN_USE_WRITE_PREFETCH
#define READ_CAN_USE_WRITE_PREFETCH 0
#endif

/* The size of the block loaded by a single prefetch.  Usually, this is
   the same as cache line size (at the moment, we only consider one level
   of cache hierarchy).  */

#ifndef PREFETCH_BLOCK
#define PREFETCH_BLOCK L1_CACHE_LINE_SIZE
#endif

/* Do we have a forward hardware sequential prefetching?  */

#ifndef HAVE_FORWARD_PREFETCH
#define HAVE_FORWARD_PREFETCH 0
#endif

/* Do we have a backward hardware sequential prefetching?  */

#ifndef HAVE_BACKWARD_PREFETCH
#define HAVE_BACKWARD_PREFETCH 0
#endif

/* In some cases we are only able to determine that there is a certain
   probability that the two accesses hit the same cache line.  In this
   case, we issue the prefetches for both of them if this probability
   is less then (1000 - ACCEPTABLE_MISS_RATE) per thousand.  */

#ifndef ACCEPTABLE_MISS_RATE
#define ACCEPTABLE_MISS_RATE 50
#endif

#ifndef HAVE_prefetch
#define HAVE_prefetch 0
#endif

#define L1_CACHE_SIZE_BYTES ((unsigned) (L1_CACHE_SIZE * 1024))
#define L2_CACHE_SIZE_BYTES ((unsigned) (L2_CACHE_SIZE * 1024))

/* We consider a memory access nontemporal if it is not reused sooner than
   after L2_CACHE_SIZE_BYTES of memory are accessed.  However, we ignore
   accesses closer than L1_CACHE_SIZE_BYTES / NONTEMPORAL_FRACTION,
   so that we use nontemporal prefetches e.g. if single memory location
   is accessed several times in a single iteration of the loop.  */
#define NONTEMPORAL_FRACTION 16

/* In case we have to emit a memory fence instruction after the loop that
   uses nontemporal stores, this defines the builtin to use.  */

#ifndef FENCE_FOLLOWING_MOVNT
#define FENCE_FOLLOWING_MOVNT NULL_TREE
#endif

/* It is not profitable to prefetch when the trip count is not at
   least TRIP_COUNT_TO_AHEAD_RATIO times the prefetch ahead distance.
   For example, in a loop with a prefetch ahead distance of 10,
   supposing that TRIP_COUNT_TO_AHEAD_RATIO is equal to 4, it is
   profitable to prefetch when the trip count is greater or equal to
   40.  In that case, 30 out of the 40 iterations will benefit from
   prefetching.  */

#ifndef TRIP_COUNT_TO_AHEAD_RATIO
#define TRIP_COUNT_TO_AHEAD_RATIO 4
#endif

/* The group of references between that reuse may occur.  */

struct mem_ref_group
{
  tree base;			/* Base of the reference.  */
  tree step;			/* Step of the reference.  */
  struct mem_ref *refs;		/* References in the group.  */
  struct mem_ref_group *next;	/* Next group of references.  */
};

/* Assigned to PREFETCH_BEFORE when all iterations are to be prefetched.  */

#define PREFETCH_ALL		(~(unsigned HOST_WIDE_INT) 0)

/* Do not generate a prefetch if the unroll factor is significantly less
   than what is required by the prefetch.  This is to avoid redundant
   prefetches.  For example, when prefetch_mod is 16 and unroll_factor is
   2, prefetching requires unrolling the loop 16 times, but
   the loop is actually unrolled twice.  In this case (ratio = 8),
   prefetching is not likely to be beneficial.  */

#ifndef PREFETCH_MOD_TO_UNROLL_FACTOR_RATIO
#define PREFETCH_MOD_TO_UNROLL_FACTOR_RATIO 4
#endif

<<<<<<< HEAD
=======
/* Some of the prefetch computations have quadratic complexity.  We want to
   avoid huge compile times and, therefore, want to limit the amount of
   memory references per loop where we consider prefetching.  */

#ifndef PREFETCH_MAX_MEM_REFS_PER_LOOP
#define PREFETCH_MAX_MEM_REFS_PER_LOOP 200
#endif

>>>>>>> 155d23aa
/* The memory reference.  */

struct mem_ref
{
  gimple stmt;			/* Statement in that the reference appears.  */
  tree mem;			/* The reference.  */
  HOST_WIDE_INT delta;		/* Constant offset of the reference.  */
  struct mem_ref_group *group;	/* The group of references it belongs to.  */
  unsigned HOST_WIDE_INT prefetch_mod;
				/* Prefetch only each PREFETCH_MOD-th
				   iteration.  */
  unsigned HOST_WIDE_INT prefetch_before;
				/* Prefetch only first PREFETCH_BEFORE
				   iterations.  */
  unsigned reuse_distance;	/* The amount of data accessed before the first
				   reuse of this value.  */
  struct mem_ref *next;		/* The next reference in the group.  */
  unsigned write_p : 1;		/* Is it a write?  */
  unsigned independent_p : 1;	/* True if the reference is independent on
				   all other references inside the loop.  */
  unsigned issue_prefetch_p : 1;	/* Should we really issue the prefetch?  */
  unsigned storent_p : 1;	/* True if we changed the store to a
				   nontemporal one.  */
};

/* Dumps information about reference REF to FILE.  */

static void
dump_mem_ref (FILE *file, struct mem_ref *ref)
{
  fprintf (file, "Reference %p:\n", (void *) ref);

  fprintf (file, "  group %p (base ", (void *) ref->group);
  print_generic_expr (file, ref->group->base, TDF_SLIM);
  fprintf (file, ", step ");
  if (cst_and_fits_in_hwi (ref->group->step))
    fprintf (file, HOST_WIDE_INT_PRINT_DEC, int_cst_value (ref->group->step));
  else
    print_generic_expr (file, ref->group->step, TDF_TREE);
  fprintf (file, ")\n");

  fprintf (file, "  delta ");
  fprintf (file, HOST_WIDE_INT_PRINT_DEC, ref->delta);
  fprintf (file, "\n");

  fprintf (file, "  %s\n", ref->write_p ? "write" : "read");

  fprintf (file, "\n");
}

/* Finds a group with BASE and STEP in GROUPS, or creates one if it does not
   exist.  */

static struct mem_ref_group *
find_or_create_group (struct mem_ref_group **groups, tree base, tree step)
{
  struct mem_ref_group *group;

  for (; *groups; groups = &(*groups)->next)
    {
      if (operand_equal_p ((*groups)->step, step, 0)
	  && operand_equal_p ((*groups)->base, base, 0))
	return *groups;

      /* If step is an integer constant, keep the list of groups sorted
         by decreasing step.  */
        if (cst_and_fits_in_hwi ((*groups)->step) && cst_and_fits_in_hwi (step)
            && int_cst_value ((*groups)->step) < int_cst_value (step))
	break;
    }

  group = XNEW (struct mem_ref_group);
  group->base = base;
  group->step = step;
  group->refs = NULL;
  group->next = *groups;
  *groups = group;

  return group;
}

/* Records a memory reference MEM in GROUP with offset DELTA and write status
   WRITE_P.  The reference occurs in statement STMT.  */

static void
record_ref (struct mem_ref_group *group, gimple stmt, tree mem,
	    HOST_WIDE_INT delta, bool write_p)
{
  struct mem_ref **aref;

  /* Do not record the same address twice.  */
  for (aref = &group->refs; *aref; aref = &(*aref)->next)
    {
      /* It does not have to be possible for write reference to reuse the read
	 prefetch, or vice versa.  */
      if (!WRITE_CAN_USE_READ_PREFETCH
	  && write_p
	  && !(*aref)->write_p)
	continue;
      if (!READ_CAN_USE_WRITE_PREFETCH
	  && !write_p
	  && (*aref)->write_p)
	continue;

      if ((*aref)->delta == delta)
	return;
    }

  (*aref) = XNEW (struct mem_ref);
  (*aref)->stmt = stmt;
  (*aref)->mem = mem;
  (*aref)->delta = delta;
  (*aref)->write_p = write_p;
  (*aref)->prefetch_before = PREFETCH_ALL;
  (*aref)->prefetch_mod = 1;
  (*aref)->reuse_distance = 0;
  (*aref)->issue_prefetch_p = false;
  (*aref)->group = group;
  (*aref)->next = NULL;
  (*aref)->independent_p = false;
  (*aref)->storent_p = false;

  if (dump_file && (dump_flags & TDF_DETAILS))
    dump_mem_ref (dump_file, *aref);
}

/* Release memory references in GROUPS.  */

static void
release_mem_refs (struct mem_ref_group *groups)
{
  struct mem_ref_group *next_g;
  struct mem_ref *ref, *next_r;

  for (; groups; groups = next_g)
    {
      next_g = groups->next;
      for (ref = groups->refs; ref; ref = next_r)
	{
	  next_r = ref->next;
	  free (ref);
	}
      free (groups);
    }
}

/* A structure used to pass arguments to idx_analyze_ref.  */

struct ar_data
{
  struct loop *loop;			/* Loop of the reference.  */
  gimple stmt;				/* Statement of the reference.  */
  tree *step;				/* Step of the memory reference.  */
  HOST_WIDE_INT *delta;			/* Offset of the memory reference.  */
};

/* Analyzes a single INDEX of a memory reference to obtain information
   described at analyze_ref.  Callback for for_each_index.  */

static bool
idx_analyze_ref (tree base, tree *index, void *data)
{
  struct ar_data *ar_data = (struct ar_data *) data;
  tree ibase, step, stepsize;
  HOST_WIDE_INT idelta = 0, imult = 1;
  affine_iv iv;

  if (!simple_iv (ar_data->loop, loop_containing_stmt (ar_data->stmt),
		  *index, &iv, true))
    return false;
  ibase = iv.base;
  step = iv.step;

  if (TREE_CODE (ibase) == POINTER_PLUS_EXPR
      && cst_and_fits_in_hwi (TREE_OPERAND (ibase, 1)))
    {
      idelta = int_cst_value (TREE_OPERAND (ibase, 1));
      ibase = TREE_OPERAND (ibase, 0);
    }
  if (cst_and_fits_in_hwi (ibase))
    {
      idelta += int_cst_value (ibase);
      ibase = build_int_cst (TREE_TYPE (ibase), 0);
    }

  if (TREE_CODE (base) == ARRAY_REF)
    {
      stepsize = array_ref_element_size (base);
      if (!cst_and_fits_in_hwi (stepsize))
	return false;
      imult = int_cst_value (stepsize);
      step = fold_build2 (MULT_EXPR, sizetype,
			  fold_convert (sizetype, step),
			  fold_convert (sizetype, stepsize));
      idelta *= imult;
    }

  if (*ar_data->step == NULL_TREE)
    *ar_data->step = step;
  else
    *ar_data->step = fold_build2 (PLUS_EXPR, sizetype,
				  fold_convert (sizetype, *ar_data->step),
				  fold_convert (sizetype, step));
  *ar_data->delta += idelta;
  *index = ibase;

  return true;
}

/* Tries to express REF_P in shape &BASE + STEP * iter + DELTA, where DELTA and
   STEP are integer constants and iter is number of iterations of LOOP.  The
   reference occurs in statement STMT.  Strips nonaddressable component
   references from REF_P.  */

static bool
analyze_ref (struct loop *loop, tree *ref_p, tree *base,
	     tree *step, HOST_WIDE_INT *delta,
	     gimple stmt)
{
  struct ar_data ar_data;
  tree off;
  HOST_WIDE_INT bit_offset;
  tree ref = *ref_p;

  *step = NULL_TREE;
  *delta = 0;

  /* First strip off the component references.  Ignore bitfields.
     Also strip off the real and imagine parts of a complex, so that
     they can have the same base.  */
  if (TREE_CODE (ref) == REALPART_EXPR
      || TREE_CODE (ref) == IMAGPART_EXPR
      || (TREE_CODE (ref) == COMPONENT_REF
          && DECL_NONADDRESSABLE_P (TREE_OPERAND (ref, 1))))
    {
      if (TREE_CODE (ref) == IMAGPART_EXPR)
        *delta += int_size_in_bytes (TREE_TYPE (ref));
      ref = TREE_OPERAND (ref, 0);
    }

  *ref_p = ref;

  for (; TREE_CODE (ref) == COMPONENT_REF; ref = TREE_OPERAND (ref, 0))
    {
      off = DECL_FIELD_BIT_OFFSET (TREE_OPERAND (ref, 1));
      bit_offset = TREE_INT_CST_LOW (off);
      gcc_assert (bit_offset % BITS_PER_UNIT == 0);

      *delta += bit_offset / BITS_PER_UNIT;
    }

  *base = unshare_expr (ref);
  ar_data.loop = loop;
  ar_data.stmt = stmt;
  ar_data.step = step;
  ar_data.delta = delta;
  return for_each_index (base, idx_analyze_ref, &ar_data);
}

/* Record a memory reference REF to the list REFS.  The reference occurs in
   LOOP in statement STMT and it is write if WRITE_P.  Returns true if the
   reference was recorded, false otherwise.  */

static bool
gather_memory_references_ref (struct loop *loop, struct mem_ref_group **refs,
			      tree ref, bool write_p, gimple stmt)
{
  tree base, step;
  HOST_WIDE_INT delta;
  struct mem_ref_group *agrp;

  if (get_base_address (ref) == NULL)
    return false;

  if (!analyze_ref (loop, &ref, &base, &step, &delta, stmt))
    return false;
  /* If analyze_ref fails the default is a NULL_TREE.  We can stop here.  */
  if (step == NULL_TREE)
    return false;

<<<<<<< HEAD
=======
  /* Stop if the address of BASE could not be taken.  */
  if (may_be_nonaddressable_p (base))
    return false;

>>>>>>> 155d23aa
  /* Limit non-constant step prefetching only to the innermost loops.  */
  if (!cst_and_fits_in_hwi (step) && loop->inner != NULL)
    return false;

  /* Now we know that REF = &BASE + STEP * iter + DELTA, where DELTA and STEP
     are integer constants.  */
  agrp = find_or_create_group (refs, base, step);
  record_ref (agrp, stmt, ref, delta, write_p);

  return true;
}

/* Record the suitable memory references in LOOP.  NO_OTHER_REFS is set to
   true if there are no other memory references inside the loop.  */

static struct mem_ref_group *
gather_memory_references (struct loop *loop, bool *no_other_refs, unsigned *ref_count)
{
  basic_block *body = get_loop_body_in_dom_order (loop);
  basic_block bb;
  unsigned i;
  gimple_stmt_iterator bsi;
  gimple stmt;
  tree lhs, rhs;
  struct mem_ref_group *refs = NULL;

  *no_other_refs = true;
  *ref_count = 0;

  /* Scan the loop body in order, so that the former references precede the
     later ones.  */
  for (i = 0; i < loop->num_nodes; i++)
    {
      bb = body[i];
      if (bb->loop_father != loop)
	continue;

      for (bsi = gsi_start_bb (bb); !gsi_end_p (bsi); gsi_next (&bsi))
	{
	  stmt = gsi_stmt (bsi);

	  if (gimple_code (stmt) != GIMPLE_ASSIGN)
	    {
	      if (gimple_vuse (stmt)
		  || (is_gimple_call (stmt)
		      && !(gimple_call_flags (stmt) & ECF_CONST)))
		*no_other_refs = false;
	      continue;
	    }

	  lhs = gimple_assign_lhs (stmt);
	  rhs = gimple_assign_rhs1 (stmt);

	  if (REFERENCE_CLASS_P (rhs))
	    {
	    *no_other_refs &= gather_memory_references_ref (loop, &refs,
							    rhs, false, stmt);
	    *ref_count += 1;
	    }
	  if (REFERENCE_CLASS_P (lhs))
	    {
	    *no_other_refs &= gather_memory_references_ref (loop, &refs,
							    lhs, true, stmt);
	    *ref_count += 1;
	    }
	}
    }
  free (body);

  return refs;
}

/* Prune the prefetch candidate REF using the self-reuse.  */

static void
prune_ref_by_self_reuse (struct mem_ref *ref)
{
  HOST_WIDE_INT step;
  bool backward;

  /* If the step size is non constant, we cannot calculate prefetch_mod.  */
  if (!cst_and_fits_in_hwi (ref->group->step))
    return;

  step = int_cst_value (ref->group->step);

  backward = step < 0;

  if (step == 0)
    {
      /* Prefetch references to invariant address just once.  */
      ref->prefetch_before = 1;
      return;
    }

  if (backward)
    step = -step;

  if (step > PREFETCH_BLOCK)
    return;

  if ((backward && HAVE_BACKWARD_PREFETCH)
      || (!backward && HAVE_FORWARD_PREFETCH))
    {
      ref->prefetch_before = 1;
      return;
    }

  ref->prefetch_mod = PREFETCH_BLOCK / step;
}

/* Divides X by BY, rounding down.  */

static HOST_WIDE_INT
ddown (HOST_WIDE_INT x, unsigned HOST_WIDE_INT by)
{
  gcc_assert (by > 0);

  if (x >= 0)
    return x / by;
  else
    return (x + by - 1) / by;
}

/* Given a CACHE_LINE_SIZE and two inductive memory references
   with a common STEP greater than CACHE_LINE_SIZE and an address
   difference DELTA, compute the probability that they will fall
   in different cache lines.  Return true if the computed miss rate
   is not greater than the ACCEPTABLE_MISS_RATE.  DISTINCT_ITERS is the
   number of distinct iterations after which the pattern repeats itself.
   ALIGN_UNIT is the unit of alignment in bytes.  */

static bool
is_miss_rate_acceptable (unsigned HOST_WIDE_INT cache_line_size,
		   HOST_WIDE_INT step, HOST_WIDE_INT delta,
		   unsigned HOST_WIDE_INT distinct_iters,
		   int align_unit)
{
  unsigned align, iter;
  int total_positions, miss_positions, max_allowed_miss_positions;
  int address1, address2, cache_line1, cache_line2;

  /* It always misses if delta is greater than or equal to the cache
     line size.  */
  if (delta >= (HOST_WIDE_INT) cache_line_size)
    return false;

  miss_positions = 0;
  total_positions = (cache_line_size / align_unit) * distinct_iters;
  max_allowed_miss_positions = (ACCEPTABLE_MISS_RATE * total_positions) / 1000;

  /* Iterate through all possible alignments of the first
     memory reference within its cache line.  */
  for (align = 0; align < cache_line_size; align += align_unit)

    /* Iterate through all distinct iterations.  */
    for (iter = 0; iter < distinct_iters; iter++)
      {
	address1 = align + step * iter;
	address2 = address1 + delta;
	cache_line1 = address1 / cache_line_size;
	cache_line2 = address2 / cache_line_size;
	if (cache_line1 != cache_line2)
	  {
	    miss_positions += 1;
            if (miss_positions > max_allowed_miss_positions)
	      return false;
          }
      }
  return true;
}

/* Prune the prefetch candidate REF using the reuse with BY.
   If BY_IS_BEFORE is true, BY is before REF in the loop.  */

static void
prune_ref_by_group_reuse (struct mem_ref *ref, struct mem_ref *by,
			  bool by_is_before)
{
  HOST_WIDE_INT step;
  bool backward;
  HOST_WIDE_INT delta_r = ref->delta, delta_b = by->delta;
  HOST_WIDE_INT delta = delta_b - delta_r;
  HOST_WIDE_INT hit_from;
  unsigned HOST_WIDE_INT prefetch_before, prefetch_block;
  HOST_WIDE_INT reduced_step;
  unsigned HOST_WIDE_INT reduced_prefetch_block;
  tree ref_type;
  int align_unit;

  /* If the step is non constant we cannot calculate prefetch_before.  */
  if (!cst_and_fits_in_hwi (ref->group->step)) {
    return;
  }

  step = int_cst_value (ref->group->step);

  backward = step < 0;


  if (delta == 0)
    {
      /* If the references has the same address, only prefetch the
	 former.  */
      if (by_is_before)
	ref->prefetch_before = 0;

      return;
    }

  if (!step)
    {
      /* If the reference addresses are invariant and fall into the
	 same cache line, prefetch just the first one.  */
      if (!by_is_before)
	return;

      if (ddown (ref->delta, PREFETCH_BLOCK)
	  != ddown (by->delta, PREFETCH_BLOCK))
	return;

      ref->prefetch_before = 0;
      return;
    }

  /* Only prune the reference that is behind in the array.  */
  if (backward)
    {
      if (delta > 0)
	return;

      /* Transform the data so that we may assume that the accesses
	 are forward.  */
      delta = - delta;
      step = -step;
      delta_r = PREFETCH_BLOCK - 1 - delta_r;
      delta_b = PREFETCH_BLOCK - 1 - delta_b;
    }
  else
    {
      if (delta < 0)
	return;
    }

  /* Check whether the two references are likely to hit the same cache
     line, and how distant the iterations in that it occurs are from
     each other.  */

  if (step <= PREFETCH_BLOCK)
    {
      /* The accesses are sure to meet.  Let us check when.  */
      hit_from = ddown (delta_b, PREFETCH_BLOCK) * PREFETCH_BLOCK;
      prefetch_before = (hit_from - delta_r + step - 1) / step;

      /* Do not reduce prefetch_before if we meet beyond cache size.  */
      if (prefetch_before > (unsigned) abs (L2_CACHE_SIZE_BYTES / step))
        prefetch_before = PREFETCH_ALL;
      if (prefetch_before < ref->prefetch_before)
	ref->prefetch_before = prefetch_before;

      return;
    }

  /* A more complicated case with step > prefetch_block.  First reduce
     the ratio between the step and the cache line size to its simplest
     terms.  The resulting denominator will then represent the number of
     distinct iterations after which each address will go back to its
     initial location within the cache line.  This computation assumes
     that PREFETCH_BLOCK is a power of two.  */
  prefetch_block = PREFETCH_BLOCK;
  reduced_prefetch_block = prefetch_block;
  reduced_step = step;
  while ((reduced_step & 1) == 0
	 && reduced_prefetch_block > 1)
    {
      reduced_step >>= 1;
      reduced_prefetch_block >>= 1;
    }

  prefetch_before = delta / step;
  delta %= step;
  ref_type = TREE_TYPE (ref->mem);
  align_unit = TYPE_ALIGN (ref_type) / 8;
  if (is_miss_rate_acceptable (prefetch_block, step, delta,
			       reduced_prefetch_block, align_unit))
    {
      /* Do not reduce prefetch_before if we meet beyond cache size.  */
      if (prefetch_before > L2_CACHE_SIZE_BYTES / PREFETCH_BLOCK)
        prefetch_before = PREFETCH_ALL;
      if (prefetch_before < ref->prefetch_before)
	ref->prefetch_before = prefetch_before;

      return;
    }

  /* Try also the following iteration.  */
  prefetch_before++;
  delta = step - delta;
  if (is_miss_rate_acceptable (prefetch_block, step, delta,
			       reduced_prefetch_block, align_unit))
    {
      if (prefetch_before < ref->prefetch_before)
	ref->prefetch_before = prefetch_before;

      return;
    }

  /* The ref probably does not reuse by.  */
  return;
}

/* Prune the prefetch candidate REF using the reuses with other references
   in REFS.  */

static void
prune_ref_by_reuse (struct mem_ref *ref, struct mem_ref *refs)
{
  struct mem_ref *prune_by;
  bool before = true;

  prune_ref_by_self_reuse (ref);

  for (prune_by = refs; prune_by; prune_by = prune_by->next)
    {
      if (prune_by == ref)
	{
	  before = false;
	  continue;
	}

      if (!WRITE_CAN_USE_READ_PREFETCH
	  && ref->write_p
	  && !prune_by->write_p)
	continue;
      if (!READ_CAN_USE_WRITE_PREFETCH
	  && !ref->write_p
	  && prune_by->write_p)
	continue;

      prune_ref_by_group_reuse (ref, prune_by, before);
    }
}

/* Prune the prefetch candidates in GROUP using the reuse analysis.  */

static void
prune_group_by_reuse (struct mem_ref_group *group)
{
  struct mem_ref *ref_pruned;

  for (ref_pruned = group->refs; ref_pruned; ref_pruned = ref_pruned->next)
    {
      prune_ref_by_reuse (ref_pruned, group->refs);

      if (dump_file && (dump_flags & TDF_DETAILS))
	{
	  fprintf (dump_file, "Reference %p:", (void *) ref_pruned);

	  if (ref_pruned->prefetch_before == PREFETCH_ALL
	      && ref_pruned->prefetch_mod == 1)
	    fprintf (dump_file, " no restrictions");
	  else if (ref_pruned->prefetch_before == 0)
	    fprintf (dump_file, " do not prefetch");
	  else if (ref_pruned->prefetch_before <= ref_pruned->prefetch_mod)
	    fprintf (dump_file, " prefetch once");
	  else
	    {
	      if (ref_pruned->prefetch_before != PREFETCH_ALL)
		{
		  fprintf (dump_file, " prefetch before ");
		  fprintf (dump_file, HOST_WIDE_INT_PRINT_DEC,
			   ref_pruned->prefetch_before);
		}
	      if (ref_pruned->prefetch_mod != 1)
		{
		  fprintf (dump_file, " prefetch mod ");
		  fprintf (dump_file, HOST_WIDE_INT_PRINT_DEC,
			   ref_pruned->prefetch_mod);
		}
	    }
	  fprintf (dump_file, "\n");
	}
    }
}

/* Prune the list of prefetch candidates GROUPS using the reuse analysis.  */

static void
prune_by_reuse (struct mem_ref_group *groups)
{
  for (; groups; groups = groups->next)
    prune_group_by_reuse (groups);
}

/* Returns true if we should issue prefetch for REF.  */

static bool
should_issue_prefetch_p (struct mem_ref *ref)
{
  /* For now do not issue prefetches for only first few of the
     iterations.  */
  if (ref->prefetch_before != PREFETCH_ALL)
    {
      if (dump_file && (dump_flags & TDF_DETAILS))
        fprintf (dump_file, "Ignoring %p due to prefetch_before\n",
		 (void *) ref);
      return false;
    }

  /* Do not prefetch nontemporal stores.  */
  if (ref->storent_p)
    {
      if (dump_file && (dump_flags & TDF_DETAILS))
        fprintf (dump_file, "Ignoring nontemporal store %p\n", (void *) ref);
      return false;
    }

  return true;
}

/* Decide which of the prefetch candidates in GROUPS to prefetch.
   AHEAD is the number of iterations to prefetch ahead (which corresponds
   to the number of simultaneous instances of one prefetch running at a
   time).  UNROLL_FACTOR is the factor by that the loop is going to be
   unrolled.  Returns true if there is anything to prefetch.  */

static bool
schedule_prefetches (struct mem_ref_group *groups, unsigned unroll_factor,
		     unsigned ahead)
{
  unsigned remaining_prefetch_slots, n_prefetches, prefetch_slots;
  unsigned slots_per_prefetch;
  struct mem_ref *ref;
  bool any = false;

  /* At most SIMULTANEOUS_PREFETCHES should be running at the same time.  */
  remaining_prefetch_slots = SIMULTANEOUS_PREFETCHES;

  /* The prefetch will run for AHEAD iterations of the original loop, i.e.,
     AHEAD / UNROLL_FACTOR iterations of the unrolled loop.  In each iteration,
     it will need a prefetch slot.  */
  slots_per_prefetch = (ahead + unroll_factor / 2) / unroll_factor;
  if (dump_file && (dump_flags & TDF_DETAILS))
    fprintf (dump_file, "Each prefetch instruction takes %u prefetch slots.\n",
	     slots_per_prefetch);

  /* For now we just take memory references one by one and issue
     prefetches for as many as possible.  The groups are sorted
     starting with the largest step, since the references with
     large step are more likely to cause many cache misses.  */

  for (; groups; groups = groups->next)
    for (ref = groups->refs; ref; ref = ref->next)
      {
	if (!should_issue_prefetch_p (ref))
	  continue;

        /* The loop is far from being sufficiently unrolled for this
           prefetch.  Do not generate prefetch to avoid many redudant
           prefetches.  */
        if (ref->prefetch_mod / unroll_factor > PREFETCH_MOD_TO_UNROLL_FACTOR_RATIO)
          continue;

	/* If we need to prefetch the reference each PREFETCH_MOD iterations,
	   and we unroll the loop UNROLL_FACTOR times, we need to insert
	   ceil (UNROLL_FACTOR / PREFETCH_MOD) instructions in each
	   iteration.  */
	n_prefetches = ((unroll_factor + ref->prefetch_mod - 1)
			/ ref->prefetch_mod);
	prefetch_slots = n_prefetches * slots_per_prefetch;

	/* If more than half of the prefetches would be lost anyway, do not
	   issue the prefetch.  */
	if (2 * remaining_prefetch_slots < prefetch_slots)
	  continue;

	ref->issue_prefetch_p = true;

	if (remaining_prefetch_slots <= prefetch_slots)
	  return true;
	remaining_prefetch_slots -= prefetch_slots;
	any = true;
      }

  return any;
}

/* Return TRUE if no prefetch is going to be generated in the given
   GROUPS.  */

static bool
nothing_to_prefetch_p (struct mem_ref_group *groups)
{
  struct mem_ref *ref;

  for (; groups; groups = groups->next)
    for (ref = groups->refs; ref; ref = ref->next)
      if (should_issue_prefetch_p (ref))
	return false;

  return true;
}

/* Estimate the number of prefetches in the given GROUPS.
   UNROLL_FACTOR is the factor by which LOOP was unrolled.  */

static int
estimate_prefetch_count (struct mem_ref_group *groups, unsigned unroll_factor)
{
  struct mem_ref *ref;
  unsigned n_prefetches;
  int prefetch_count = 0;

  for (; groups; groups = groups->next)
    for (ref = groups->refs; ref; ref = ref->next)
      if (should_issue_prefetch_p (ref))
	{
	  n_prefetches = ((unroll_factor + ref->prefetch_mod - 1)
			  / ref->prefetch_mod);
	  prefetch_count += n_prefetches;
	}

  return prefetch_count;
}

/* Issue prefetches for the reference REF into loop as decided before.
   HEAD is the number of iterations to prefetch ahead.  UNROLL_FACTOR
   is the factor by which LOOP was unrolled.  */

static void
issue_prefetch_ref (struct mem_ref *ref, unsigned unroll_factor, unsigned ahead)
{
  HOST_WIDE_INT delta;
  tree addr, addr_base, write_p, local, forward;
  gimple prefetch;
  gimple_stmt_iterator bsi;
  unsigned n_prefetches, ap;
  bool nontemporal = ref->reuse_distance >= L2_CACHE_SIZE_BYTES;

  if (dump_file && (dump_flags & TDF_DETAILS))
    fprintf (dump_file, "Issued%s prefetch for %p.\n",
	     nontemporal ? " nontemporal" : "",
	     (void *) ref);

  bsi = gsi_for_stmt (ref->stmt);

  n_prefetches = ((unroll_factor + ref->prefetch_mod - 1)
		  / ref->prefetch_mod);
  addr_base = build_fold_addr_expr_with_type (ref->mem, ptr_type_node);
  addr_base = force_gimple_operand_gsi (&bsi, unshare_expr (addr_base),
					true, NULL, true, GSI_SAME_STMT);
  write_p = ref->write_p ? integer_one_node : integer_zero_node;
  local = nontemporal ? integer_zero_node : integer_three_node;

  for (ap = 0; ap < n_prefetches; ap++)
    {
      if (cst_and_fits_in_hwi (ref->group->step))
        {
          /* Determine the address to prefetch.  */
          delta = (ahead + ap * ref->prefetch_mod) *
		   int_cst_value (ref->group->step);
          addr = fold_build2 (POINTER_PLUS_EXPR, ptr_type_node,
                              addr_base, size_int (delta));
          addr = force_gimple_operand_gsi (&bsi, unshare_expr (addr), true, NULL,
                                           true, GSI_SAME_STMT);
        }
      else
        {
          /* The step size is non-constant but loop-invariant.  We use the
             heuristic to simply prefetch ahead iterations ahead.  */
          forward = fold_build2 (MULT_EXPR, sizetype,
                                 fold_convert (sizetype, ref->group->step),
                                 fold_convert (sizetype, size_int (ahead)));
          addr = fold_build2 (POINTER_PLUS_EXPR, ptr_type_node, addr_base,
			      forward);
          addr = force_gimple_operand_gsi (&bsi, unshare_expr (addr), true,
					   NULL, true, GSI_SAME_STMT);
      }
      /* Create the prefetch instruction.  */
      prefetch = gimple_build_call (built_in_decls[BUILT_IN_PREFETCH],
				    3, addr, write_p, local);
      gsi_insert_before (&bsi, prefetch, GSI_SAME_STMT);
    }
}

/* Issue prefetches for the references in GROUPS into loop as decided before.
   HEAD is the number of iterations to prefetch ahead.  UNROLL_FACTOR is the
   factor by that LOOP was unrolled.  */

static void
issue_prefetches (struct mem_ref_group *groups,
		  unsigned unroll_factor, unsigned ahead)
{
  struct mem_ref *ref;

  for (; groups; groups = groups->next)
    for (ref = groups->refs; ref; ref = ref->next)
      if (ref->issue_prefetch_p)
	issue_prefetch_ref (ref, unroll_factor, ahead);
}

/* Returns true if REF is a memory write for that a nontemporal store insn
   can be used.  */

static bool
nontemporal_store_p (struct mem_ref *ref)
{
  enum machine_mode mode;
  enum insn_code code;

  /* REF must be a write that is not reused.  We require it to be independent
     on all other memory references in the loop, as the nontemporal stores may
     be reordered with respect to other memory references.  */
  if (!ref->write_p
      || !ref->independent_p
      || ref->reuse_distance < L2_CACHE_SIZE_BYTES)
    return false;

  /* Check that we have the storent instruction for the mode.  */
  mode = TYPE_MODE (TREE_TYPE (ref->mem));
  if (mode == BLKmode)
    return false;

  code = optab_handler (storent_optab, mode);
  return code != CODE_FOR_nothing;
}

/* If REF is a nontemporal store, we mark the corresponding modify statement
   and return true.  Otherwise, we return false.  */

static bool
mark_nontemporal_store (struct mem_ref *ref)
{
  if (!nontemporal_store_p (ref))
    return false;

  if (dump_file && (dump_flags & TDF_DETAILS))
    fprintf (dump_file, "Marked reference %p as a nontemporal store.\n",
	     (void *) ref);

  gimple_assign_set_nontemporal_move (ref->stmt, true);
  ref->storent_p = true;

  return true;
}

/* Issue a memory fence instruction after LOOP.  */

static void
emit_mfence_after_loop (struct loop *loop)
{
  VEC (edge, heap) *exits = get_loop_exit_edges (loop);
  edge exit;
  gimple call;
  gimple_stmt_iterator bsi;
  unsigned i;

  FOR_EACH_VEC_ELT (edge, exits, i, exit)
    {
      call = gimple_build_call (FENCE_FOLLOWING_MOVNT, 0);

      if (!single_pred_p (exit->dest)
	  /* If possible, we prefer not to insert the fence on other paths
	     in cfg.  */
	  && !(exit->flags & EDGE_ABNORMAL))
	split_loop_exit_edge (exit);
      bsi = gsi_after_labels (exit->dest);

      gsi_insert_before (&bsi, call, GSI_NEW_STMT);
      mark_virtual_ops_for_renaming (call);
    }

  VEC_free (edge, heap, exits);
  update_ssa (TODO_update_ssa_only_virtuals);
}

/* Returns true if we can use storent in loop, false otherwise.  */

static bool
may_use_storent_in_loop_p (struct loop *loop)
{
  bool ret = true;

  if (loop->inner != NULL)
    return false;

  /* If we must issue a mfence insn after using storent, check that there
     is a suitable place for it at each of the loop exits.  */
  if (FENCE_FOLLOWING_MOVNT != NULL_TREE)
    {
      VEC (edge, heap) *exits = get_loop_exit_edges (loop);
      unsigned i;
      edge exit;

      FOR_EACH_VEC_ELT (edge, exits, i, exit)
	if ((exit->flags & EDGE_ABNORMAL)
	    && exit->dest == EXIT_BLOCK_PTR)
	  ret = false;

      VEC_free (edge, heap, exits);
    }

  return ret;
}

/* Marks nontemporal stores in LOOP.  GROUPS contains the description of memory
   references in the loop.  */

static void
mark_nontemporal_stores (struct loop *loop, struct mem_ref_group *groups)
{
  struct mem_ref *ref;
  bool any = false;

  if (!may_use_storent_in_loop_p (loop))
    return;

  for (; groups; groups = groups->next)
    for (ref = groups->refs; ref; ref = ref->next)
      any |= mark_nontemporal_store (ref);

  if (any && FENCE_FOLLOWING_MOVNT != NULL_TREE)
    emit_mfence_after_loop (loop);
}

/* Determines whether we can profitably unroll LOOP FACTOR times, and if
   this is the case, fill in DESC by the description of number of
   iterations.  */

static bool
should_unroll_loop_p (struct loop *loop, struct tree_niter_desc *desc,
		      unsigned factor)
{
  if (!can_unroll_loop_p (loop, factor, desc))
    return false;

  /* We only consider loops without control flow for unrolling.  This is not
     a hard restriction -- tree_unroll_loop works with arbitrary loops
     as well; but the unrolling/prefetching is usually more profitable for
     loops consisting of a single basic block, and we want to limit the
     code growth.  */
  if (loop->num_nodes > 2)
    return false;

  return true;
}

/* Determine the coefficient by that unroll LOOP, from the information
   contained in the list of memory references REFS.  Description of
   umber of iterations of LOOP is stored to DESC.  NINSNS is the number of
   insns of the LOOP.  EST_NITER is the estimated number of iterations of
   the loop, or -1 if no estimate is available.  */

static unsigned
determine_unroll_factor (struct loop *loop, struct mem_ref_group *refs,
			 unsigned ninsns, struct tree_niter_desc *desc,
			 HOST_WIDE_INT est_niter)
{
  unsigned upper_bound;
  unsigned nfactor, factor, mod_constraint;
  struct mem_ref_group *agp;
  struct mem_ref *ref;

  /* First check whether the loop is not too large to unroll.  We ignore
     PARAM_MAX_UNROLL_TIMES, because for small loops, it prevented us
     from unrolling them enough to make exactly one cache line covered by each
     iteration.  Also, the goal of PARAM_MAX_UNROLL_TIMES is to prevent
     us from unrolling the loops too many times in cases where we only expect
     gains from better scheduling and decreasing loop overhead, which is not
     the case here.  */
  upper_bound = PARAM_VALUE (PARAM_MAX_UNROLLED_INSNS) / ninsns;

  /* If we unrolled the loop more times than it iterates, the unrolled version
     of the loop would be never entered.  */
  if (est_niter >= 0 && est_niter < (HOST_WIDE_INT) upper_bound)
    upper_bound = est_niter;

  if (upper_bound <= 1)
    return 1;

  /* Choose the factor so that we may prefetch each cache just once,
     but bound the unrolling by UPPER_BOUND.  */
  factor = 1;
  for (agp = refs; agp; agp = agp->next)
    for (ref = agp->refs; ref; ref = ref->next)
      if (should_issue_prefetch_p (ref))
	{
	  mod_constraint = ref->prefetch_mod;
	  nfactor = least_common_multiple (mod_constraint, factor);
	  if (nfactor <= upper_bound)
	    factor = nfactor;
	}

  if (!should_unroll_loop_p (loop, desc, factor))
    return 1;

  return factor;
}

/* Returns the total volume of the memory references REFS, taking into account
   reuses in the innermost loop and cache line size.  TODO -- we should also
   take into account reuses across the iterations of the loops in the loop
   nest.  */

static unsigned
volume_of_references (struct mem_ref_group *refs)
{
  unsigned volume = 0;
  struct mem_ref_group *gr;
  struct mem_ref *ref;

  for (gr = refs; gr; gr = gr->next)
    for (ref = gr->refs; ref; ref = ref->next)
      {
	/* Almost always reuses another value?  */
	if (ref->prefetch_before != PREFETCH_ALL)
	  continue;

	/* If several iterations access the same cache line, use the size of
	   the line divided by this number.  Otherwise, a cache line is
	   accessed in each iteration.  TODO -- in the latter case, we should
	   take the size of the reference into account, rounding it up on cache
	   line size multiple.  */
	volume += L1_CACHE_LINE_SIZE / ref->prefetch_mod;
      }
  return volume;
}

/* Returns the volume of memory references accessed across VEC iterations of
   loops, whose sizes are described in the LOOP_SIZES array.  N is the number
   of the loops in the nest (length of VEC and LOOP_SIZES vectors).  */

static unsigned
volume_of_dist_vector (lambda_vector vec, unsigned *loop_sizes, unsigned n)
{
  unsigned i;

  for (i = 0; i < n; i++)
    if (vec[i] != 0)
      break;

  if (i == n)
    return 0;

  gcc_assert (vec[i] > 0);

  /* We ignore the parts of the distance vector in subloops, since usually
     the numbers of iterations are much smaller.  */
  return loop_sizes[i] * vec[i];
}

/* Add the steps of ACCESS_FN multiplied by STRIDE to the array STRIDE
   at the position corresponding to the loop of the step.  N is the depth
   of the considered loop nest, and, LOOP is its innermost loop.  */

static void
add_subscript_strides (tree access_fn, unsigned stride,
		       HOST_WIDE_INT *strides, unsigned n, struct loop *loop)
{
  struct loop *aloop;
  tree step;
  HOST_WIDE_INT astep;
  unsigned min_depth = loop_depth (loop) - n;

  while (TREE_CODE (access_fn) == POLYNOMIAL_CHREC)
    {
      aloop = get_chrec_loop (access_fn);
      step = CHREC_RIGHT (access_fn);
      access_fn = CHREC_LEFT (access_fn);

      if ((unsigned) loop_depth (aloop) <= min_depth)
	continue;

      if (host_integerp (step, 0))
	astep = tree_low_cst (step, 0);
      else
	astep = L1_CACHE_LINE_SIZE;

      strides[n - 1 - loop_depth (loop) + loop_depth (aloop)] += astep * stride;

    }
}

/* Returns the volume of memory references accessed between two consecutive
   self-reuses of the reference DR.  We consider the subscripts of DR in N
   loops, and LOOP_SIZES contains the volumes of accesses in each of the
   loops.  LOOP is the innermost loop of the current loop nest.  */

static unsigned
self_reuse_distance (data_reference_p dr, unsigned *loop_sizes, unsigned n,
		     struct loop *loop)
{
  tree stride, access_fn;
  HOST_WIDE_INT *strides, astride;
  VEC (tree, heap) *access_fns;
  tree ref = DR_REF (dr);
  unsigned i, ret = ~0u;

  /* In the following example:

     for (i = 0; i < N; i++)
       for (j = 0; j < N; j++)
         use (a[j][i]);
     the same cache line is accessed each N steps (except if the change from
     i to i + 1 crosses the boundary of the cache line).  Thus, for self-reuse,
     we cannot rely purely on the results of the data dependence analysis.

     Instead, we compute the stride of the reference in each loop, and consider
     the innermost loop in that the stride is less than cache size.  */

  strides = XCNEWVEC (HOST_WIDE_INT, n);
  access_fns = DR_ACCESS_FNS (dr);

  FOR_EACH_VEC_ELT (tree, access_fns, i, access_fn)
    {
      /* Keep track of the reference corresponding to the subscript, so that we
	 know its stride.  */
      while (handled_component_p (ref) && TREE_CODE (ref) != ARRAY_REF)
	ref = TREE_OPERAND (ref, 0);

      if (TREE_CODE (ref) == ARRAY_REF)
	{
	  stride = TYPE_SIZE_UNIT (TREE_TYPE (ref));
	  if (host_integerp (stride, 1))
	    astride = tree_low_cst (stride, 1);
	  else
	    astride = L1_CACHE_LINE_SIZE;

	  ref = TREE_OPERAND (ref, 0);
	}
      else
	astride = 1;

      add_subscript_strides (access_fn, astride, strides, n, loop);
    }

  for (i = n; i-- > 0; )
    {
      unsigned HOST_WIDE_INT s;

      s = strides[i] < 0 ?  -strides[i] : strides[i];

      if (s < (unsigned) L1_CACHE_LINE_SIZE
	  && (loop_sizes[i]
	      > (unsigned) (L1_CACHE_SIZE_BYTES / NONTEMPORAL_FRACTION)))
	{
	  ret = loop_sizes[i];
	  break;
	}
    }

  free (strides);
  return ret;
}

/* Determines the distance till the first reuse of each reference in REFS
   in the loop nest of LOOP.  NO_OTHER_REFS is true if there are no other
   memory references in the loop.  */

static void
determine_loop_nest_reuse (struct loop *loop, struct mem_ref_group *refs,
			   bool no_other_refs)
{
  struct loop *nest, *aloop;
  VEC (data_reference_p, heap) *datarefs = NULL;
  VEC (ddr_p, heap) *dependences = NULL;
  struct mem_ref_group *gr;
  struct mem_ref *ref, *refb;
  VEC (loop_p, heap) *vloops = NULL;
  unsigned *loop_data_size;
  unsigned i, j, n;
  unsigned volume, dist, adist;
  HOST_WIDE_INT vol;
  data_reference_p dr;
  ddr_p dep;

  if (loop->inner)
    return;

  /* Find the outermost loop of the loop nest of loop (we require that
     there are no sibling loops inside the nest).  */
  nest = loop;
  while (1)
    {
      aloop = loop_outer (nest);

      if (aloop == current_loops->tree_root
	  || aloop->inner->next)
	break;

      nest = aloop;
    }

  /* For each loop, determine the amount of data accessed in each iteration.
     We use this to estimate whether the reference is evicted from the
     cache before its reuse.  */
  find_loop_nest (nest, &vloops);
  n = VEC_length (loop_p, vloops);
  loop_data_size = XNEWVEC (unsigned, n);
  volume = volume_of_references (refs);
  i = n;
  while (i-- != 0)
    {
      loop_data_size[i] = volume;
      /* Bound the volume by the L2 cache size, since above this bound,
	 all dependence distances are equivalent.  */
      if (volume > L2_CACHE_SIZE_BYTES)
	continue;

      aloop = VEC_index (loop_p, vloops, i);
      vol = estimated_loop_iterations_int (aloop, false);
      if (vol < 0)
	vol = expected_loop_iterations (aloop);
      volume *= vol;
    }

  /* Prepare the references in the form suitable for data dependence
     analysis.  We ignore unanalyzable data references (the results
     are used just as a heuristics to estimate temporality of the
     references, hence we do not need to worry about correctness).  */
  for (gr = refs; gr; gr = gr->next)
    for (ref = gr->refs; ref; ref = ref->next)
      {
	dr = create_data_ref (nest, ref->mem, ref->stmt, !ref->write_p);

	if (dr)
	  {
	    ref->reuse_distance = volume;
	    dr->aux = ref;
	    VEC_safe_push (data_reference_p, heap, datarefs, dr);
	  }
	else
	  no_other_refs = false;
      }

  FOR_EACH_VEC_ELT (data_reference_p, datarefs, i, dr)
    {
      dist = self_reuse_distance (dr, loop_data_size, n, loop);
      ref = (struct mem_ref *) dr->aux;
      if (ref->reuse_distance > dist)
	ref->reuse_distance = dist;

      if (no_other_refs)
	ref->independent_p = true;
    }

  compute_all_dependences (datarefs, &dependences, vloops, true);

  FOR_EACH_VEC_ELT (ddr_p, dependences, i, dep)
    {
      if (DDR_ARE_DEPENDENT (dep) == chrec_known)
	continue;

      ref = (struct mem_ref *) DDR_A (dep)->aux;
      refb = (struct mem_ref *) DDR_B (dep)->aux;

      if (DDR_ARE_DEPENDENT (dep) == chrec_dont_know
	  || DDR_NUM_DIST_VECTS (dep) == 0)
	{
	  /* If the dependence cannot be analyzed, assume that there might be
	     a reuse.  */
	  dist = 0;

	  ref->independent_p = false;
	  refb->independent_p = false;
	}
      else
	{
	  /* The distance vectors are normalized to be always lexicographically
	     positive, hence we cannot tell just from them whether DDR_A comes
	     before DDR_B or vice versa.  However, it is not important,
	     anyway -- if DDR_A is close to DDR_B, then it is either reused in
	     DDR_B (and it is not nontemporal), or it reuses the value of DDR_B
	     in cache (and marking it as nontemporal would not affect
	     anything).  */

	  dist = volume;
	  for (j = 0; j < DDR_NUM_DIST_VECTS (dep); j++)
	    {
	      adist = volume_of_dist_vector (DDR_DIST_VECT (dep, j),
					     loop_data_size, n);

	      /* If this is a dependence in the innermost loop (i.e., the
		 distances in all superloops are zero) and it is not
		 the trivial self-dependence with distance zero, record that
		 the references are not completely independent.  */
	      if (lambda_vector_zerop (DDR_DIST_VECT (dep, j), n - 1)
		  && (ref != refb
		      || DDR_DIST_VECT (dep, j)[n-1] != 0))
		{
		  ref->independent_p = false;
		  refb->independent_p = false;
		}

	      /* Ignore accesses closer than
		 L1_CACHE_SIZE_BYTES / NONTEMPORAL_FRACTION,
	      	 so that we use nontemporal prefetches e.g. if single memory
		 location is accessed several times in a single iteration of
		 the loop.  */
	      if (adist < L1_CACHE_SIZE_BYTES / NONTEMPORAL_FRACTION)
		continue;

	      if (adist < dist)
		dist = adist;
	    }
	}

      if (ref->reuse_distance > dist)
	ref->reuse_distance = dist;
      if (refb->reuse_distance > dist)
	refb->reuse_distance = dist;
    }

  free_dependence_relations (dependences);
  free_data_refs (datarefs);
  free (loop_data_size);

  if (dump_file && (dump_flags & TDF_DETAILS))
    {
      fprintf (dump_file, "Reuse distances:\n");
      for (gr = refs; gr; gr = gr->next)
	for (ref = gr->refs; ref; ref = ref->next)
	  fprintf (dump_file, " ref %p distance %u\n",
		   (void *) ref, ref->reuse_distance);
    }
}

/* Determine whether or not the trip count to ahead ratio is too small based
   on prefitablility consideration.
   AHEAD: the iteration ahead distance,
   EST_NITER: the estimated trip count.  */

static bool
trip_count_to_ahead_ratio_too_small_p (unsigned ahead, HOST_WIDE_INT est_niter)
{
  /* Assume trip count to ahead ratio is big enough if the trip count could not
     be estimated at compile time.  */
  if (est_niter < 0)
    return false;

  if (est_niter < (HOST_WIDE_INT) (TRIP_COUNT_TO_AHEAD_RATIO * ahead))
    {
      if (dump_file && (dump_flags & TDF_DETAILS))
	fprintf (dump_file,
		 "Not prefetching -- loop estimated to roll only %d times\n",
		 (int) est_niter);
      return true;
    }

  return false;
}

/* Determine whether or not the number of memory references in the loop is
   reasonable based on the profitablity and compilation time considerations.
   NINSNS: estimated number of instructions in the loop,
   MEM_REF_COUNT: total number of memory references in the loop.  */

static bool
<<<<<<< HEAD
is_loop_prefetching_profitable (unsigned ahead, HOST_WIDE_INT est_niter,
				unsigned ninsns, unsigned prefetch_count,
				unsigned mem_ref_count, unsigned unroll_factor)
=======
mem_ref_count_reasonable_p (unsigned ninsns, unsigned mem_ref_count)
>>>>>>> 155d23aa
{
  int insn_to_mem_ratio;

  if (mem_ref_count == 0)
    return false;

  /* Miss rate computation (is_miss_rate_acceptable) and dependence analysis
     (compute_all_dependences) have high costs based on quadratic complexity.
     To avoid huge compilation time, we give up prefetching if mem_ref_count
     is too large.  */
  if (mem_ref_count > PREFETCH_MAX_MEM_REFS_PER_LOOP)
    return false;

  /* Prefetching improves performance by overlapping cache missing
     memory accesses with CPU operations.  If the loop does not have
     enough CPU operations to overlap with memory operations, prefetching
     won't give a significant benefit.  One approximate way of checking
     this is to require the ratio of instructions to memory references to
     be above a certain limit.  This approximation works well in practice.
     TODO: Implement a more precise computation by estimating the time
     for each CPU or memory op in the loop. Time estimates for memory ops
     should account for cache misses.  */
  insn_to_mem_ratio = ninsns / mem_ref_count;

  if (insn_to_mem_ratio < PREFETCH_MIN_INSN_TO_MEM_RATIO)
<<<<<<< HEAD
    {
      if (dump_file && (dump_flags & TDF_DETAILS))
        fprintf (dump_file,
		 "Not prefetching -- instruction to memory reference ratio (%d) too small\n",
		 insn_to_mem_ratio);
      return false;
    }

  /* Prefetching most likely causes performance degradation when the instruction
     to prefetch ratio is too small.  Too many prefetch instructions in a loop
     may reduce the I-cache performance.
     (unroll_factor * ninsns) is used to estimate the number of instructions in
     the unrolled loop.  This implementation is a bit simplistic -- the number
     of issued prefetch instructions is also affected by unrolling.  So,
     prefetch_mod and the unroll factor should be taken into account when
     determining prefetch_count.  Also, the number of insns of the unrolled
     loop will usually be significantly smaller than the number of insns of the
     original loop * unroll_factor (at least the induction variable increases
     and the exit branches will get eliminated), so it might be better to use
     tree_estimate_loop_size + estimated_unrolled_size.  */
  insn_to_prefetch_ratio = (unroll_factor * ninsns) / prefetch_count;
  if (insn_to_prefetch_ratio < MIN_INSN_TO_PREFETCH_RATIO)
    {
      if (dump_file && (dump_flags & TDF_DETAILS))
        fprintf (dump_file,
		 "Not prefetching -- instruction to prefetch ratio (%d) too small\n",
		 insn_to_prefetch_ratio);
      return false;
    }

  /* Could not do further estimation if the trip count is unknown.  Just assume
     prefetching is profitable. Too aggressive???  */
  if (est_niter < 0)
    return true;

  if (est_niter < (HOST_WIDE_INT) (TRIP_COUNT_TO_AHEAD_RATIO * ahead))
=======
    {
      if (dump_file && (dump_flags & TDF_DETAILS))
        fprintf (dump_file,
		 "Not prefetching -- instruction to memory reference ratio (%d) too small\n",
		 insn_to_mem_ratio);
      return false;
    }

  return true;
}

/* Determine whether or not the instruction to prefetch ratio in the loop is
   too small based on the profitablity consideration.
   NINSNS: estimated number of instructions in the loop,
   PREFETCH_COUNT: an estimate of the number of prefetches,
   UNROLL_FACTOR:  the factor to unroll the loop if prefetching.  */

static bool
insn_to_prefetch_ratio_too_small_p (unsigned ninsns, unsigned prefetch_count,
                                     unsigned unroll_factor)
{
  int insn_to_prefetch_ratio;

  /* Prefetching most likely causes performance degradation when the instruction
     to prefetch ratio is too small.  Too many prefetch instructions in a loop
     may reduce the I-cache performance.
     (unroll_factor * ninsns) is used to estimate the number of instructions in
     the unrolled loop.  This implementation is a bit simplistic -- the number
     of issued prefetch instructions is also affected by unrolling.  So,
     prefetch_mod and the unroll factor should be taken into account when
     determining prefetch_count.  Also, the number of insns of the unrolled
     loop will usually be significantly smaller than the number of insns of the
     original loop * unroll_factor (at least the induction variable increases
     and the exit branches will get eliminated), so it might be better to use
     tree_estimate_loop_size + estimated_unrolled_size.  */
  insn_to_prefetch_ratio = (unroll_factor * ninsns) / prefetch_count;
  if (insn_to_prefetch_ratio < MIN_INSN_TO_PREFETCH_RATIO)
>>>>>>> 155d23aa
    {
      if (dump_file && (dump_flags & TDF_DETAILS))
        fprintf (dump_file,
		 "Not prefetching -- instruction to prefetch ratio (%d) too small\n",
		 insn_to_prefetch_ratio);
      return true;
    }

  return false;
}


/* Issue prefetch instructions for array references in LOOP.  Returns
   true if the LOOP was unrolled.  */

static bool
loop_prefetch_arrays (struct loop *loop)
{
  struct mem_ref_group *refs;
  unsigned ahead, ninsns, time, unroll_factor;
  HOST_WIDE_INT est_niter;
  struct tree_niter_desc desc;
  bool unrolled = false, no_other_refs;
  unsigned prefetch_count;
  unsigned mem_ref_count;

  if (optimize_loop_nest_for_size_p (loop))
    {
      if (dump_file && (dump_flags & TDF_DETAILS))
	fprintf (dump_file, "  ignored (cold area)\n");
      return false;
    }

  /* FIXME: the time should be weighted by the probabilities of the blocks in
     the loop body.  */
  time = tree_num_loop_insns (loop, &eni_time_weights);
  if (time == 0)
    return false;

  ahead = (PREFETCH_LATENCY + time - 1) / time;
  est_niter = estimated_loop_iterations_int (loop, false);

  /* Prefetching is not likely to be profitable if the trip count to ahead
     ratio is too small.  */
  if (trip_count_to_ahead_ratio_too_small_p (ahead, est_niter))
    return false;

  ninsns = tree_num_loop_insns (loop, &eni_size_weights);

  /* Step 1: gather the memory references.  */
  refs = gather_memory_references (loop, &no_other_refs, &mem_ref_count);

  /* Give up prefetching if the number of memory references in the
     loop is not reasonable based on profitablity and compilation time
     considerations.  */
  if (!mem_ref_count_reasonable_p (ninsns, mem_ref_count))
    goto fail;

  /* Step 2: estimate the reuse effects.  */
  prune_by_reuse (refs);

  if (nothing_to_prefetch_p (refs))
    goto fail;

  determine_loop_nest_reuse (loop, refs, no_other_refs);

  /* Step 3: determine unroll factor.  */
  unroll_factor = determine_unroll_factor (loop, refs, ninsns, &desc,
					   est_niter);

  /* Estimate prefetch count for the unrolled loop.  */
  prefetch_count = estimate_prefetch_count (refs, unroll_factor);
  if (prefetch_count == 0)
    goto fail;

  if (dump_file && (dump_flags & TDF_DETAILS))
    fprintf (dump_file, "Ahead %d, unroll factor %d, trip count "
	     HOST_WIDE_INT_PRINT_DEC "\n"
	     "insn count %d, mem ref count %d, prefetch count %d\n",
	     ahead, unroll_factor, est_niter,
	     ninsns, mem_ref_count, prefetch_count);

<<<<<<< HEAD
  if (!is_loop_prefetching_profitable (ahead, est_niter, ninsns, prefetch_count,
				       mem_ref_count, unroll_factor))
=======
  /* Prefetching is not likely to be profitable if the instruction to prefetch
     ratio is too small.  */
  if (insn_to_prefetch_ratio_too_small_p (ninsns, prefetch_count,
					  unroll_factor))
>>>>>>> 155d23aa
    goto fail;

  mark_nontemporal_stores (loop, refs);

  /* Step 4: what to prefetch?  */
  if (!schedule_prefetches (refs, unroll_factor, ahead))
    goto fail;

  /* Step 5: unroll the loop.  TODO -- peeling of first and last few
     iterations so that we do not issue superfluous prefetches.  */
  if (unroll_factor != 1)
    {
      tree_unroll_loop (loop, unroll_factor,
			single_dom_exit (loop), &desc);
      unrolled = true;
    }

  /* Step 6: issue the prefetches.  */
  issue_prefetches (refs, unroll_factor, ahead);

fail:
  release_mem_refs (refs);
  return unrolled;
}

/* Issue prefetch instructions for array references in loops.  */

unsigned int
tree_ssa_prefetch_arrays (void)
{
  loop_iterator li;
  struct loop *loop;
  bool unrolled = false;
  int todo_flags = 0;

  if (!HAVE_prefetch
      /* It is possible to ask compiler for say -mtune=i486 -march=pentium4.
	 -mtune=i486 causes us having PREFETCH_BLOCK 0, since this is part
	 of processor costs and i486 does not have prefetch, but
	 -march=pentium4 causes HAVE_prefetch to be true.  Ugh.  */
      || PREFETCH_BLOCK == 0)
    return 0;

  if (dump_file && (dump_flags & TDF_DETAILS))
    {
      fprintf (dump_file, "Prefetching parameters:\n");
      fprintf (dump_file, "    simultaneous prefetches: %d\n",
	       SIMULTANEOUS_PREFETCHES);
      fprintf (dump_file, "    prefetch latency: %d\n", PREFETCH_LATENCY);
      fprintf (dump_file, "    prefetch block size: %d\n", PREFETCH_BLOCK);
      fprintf (dump_file, "    L1 cache size: %d lines, %d kB\n",
	       L1_CACHE_SIZE_BYTES / L1_CACHE_LINE_SIZE, L1_CACHE_SIZE);
      fprintf (dump_file, "    L1 cache line size: %d\n", L1_CACHE_LINE_SIZE);
      fprintf (dump_file, "    L2 cache size: %d kB\n", L2_CACHE_SIZE);
      fprintf (dump_file, "    min insn-to-prefetch ratio: %d \n",
	       MIN_INSN_TO_PREFETCH_RATIO);
      fprintf (dump_file, "    min insn-to-mem ratio: %d \n",
	       PREFETCH_MIN_INSN_TO_MEM_RATIO);
      fprintf (dump_file, "\n");
    }

  initialize_original_copy_tables ();

  if (!built_in_decls[BUILT_IN_PREFETCH])
    {
      tree type = build_function_type_list (void_type_node,
					    const_ptr_type_node, NULL_TREE);
      tree decl = add_builtin_function ("__builtin_prefetch", type,
					BUILT_IN_PREFETCH, BUILT_IN_NORMAL,
					NULL, NULL_TREE);
      DECL_IS_NOVOPS (decl) = true;
      built_in_decls[BUILT_IN_PREFETCH] = decl;
    }

  /* We assume that size of cache line is a power of two, so verify this
     here.  */
  gcc_assert ((PREFETCH_BLOCK & (PREFETCH_BLOCK - 1)) == 0);

  FOR_EACH_LOOP (li, loop, LI_FROM_INNERMOST)
    {
      if (dump_file && (dump_flags & TDF_DETAILS))
	fprintf (dump_file, "Processing loop %d:\n", loop->num);

      unrolled |= loop_prefetch_arrays (loop);

      if (dump_file && (dump_flags & TDF_DETAILS))
	fprintf (dump_file, "\n\n");
    }

  if (unrolled)
    {
      scev_reset ();
      todo_flags |= TODO_cleanup_cfg;
    }

  free_original_copy_tables ();
  return todo_flags;
}<|MERGE_RESOLUTION|>--- conflicted
+++ resolved
@@ -247,8 +247,6 @@
 #define PREFETCH_MOD_TO_UNROLL_FACTOR_RATIO 4
 #endif
 
-<<<<<<< HEAD
-=======
 /* Some of the prefetch computations have quadratic complexity.  We want to
    avoid huge compile times and, therefore, want to limit the amount of
    memory references per loop where we consider prefetching.  */
@@ -257,7 +255,6 @@
 #define PREFETCH_MAX_MEM_REFS_PER_LOOP 200
 #endif
 
->>>>>>> 155d23aa
 /* The memory reference.  */
 
 struct mem_ref
@@ -538,13 +535,10 @@
   if (step == NULL_TREE)
     return false;
 
-<<<<<<< HEAD
-=======
   /* Stop if the address of BASE could not be taken.  */
   if (may_be_nonaddressable_p (base))
     return false;
 
->>>>>>> 155d23aa
   /* Limit non-constant step prefetching only to the innermost loops.  */
   if (!cst_and_fits_in_hwi (step) && loop->inner != NULL)
     return false;
@@ -1703,13 +1697,7 @@
    MEM_REF_COUNT: total number of memory references in the loop.  */
 
 static bool
-<<<<<<< HEAD
-is_loop_prefetching_profitable (unsigned ahead, HOST_WIDE_INT est_niter,
-				unsigned ninsns, unsigned prefetch_count,
-				unsigned mem_ref_count, unsigned unroll_factor)
-=======
 mem_ref_count_reasonable_p (unsigned ninsns, unsigned mem_ref_count)
->>>>>>> 155d23aa
 {
   int insn_to_mem_ratio;
 
@@ -1735,7 +1723,6 @@
   insn_to_mem_ratio = ninsns / mem_ref_count;
 
   if (insn_to_mem_ratio < PREFETCH_MIN_INSN_TO_MEM_RATIO)
-<<<<<<< HEAD
     {
       if (dump_file && (dump_flags & TDF_DETAILS))
         fprintf (dump_file,
@@ -1743,6 +1730,21 @@
 		 insn_to_mem_ratio);
       return false;
     }
+
+  return true;
+}
+
+/* Determine whether or not the instruction to prefetch ratio in the loop is
+   too small based on the profitablity consideration.
+   NINSNS: estimated number of instructions in the loop,
+   PREFETCH_COUNT: an estimate of the number of prefetches,
+   UNROLL_FACTOR:  the factor to unroll the loop if prefetching.  */
+
+static bool
+insn_to_prefetch_ratio_too_small_p (unsigned ninsns, unsigned prefetch_count,
+                                     unsigned unroll_factor)
+{
+  int insn_to_prefetch_ratio;
 
   /* Prefetching most likely causes performance degradation when the instruction
      to prefetch ratio is too small.  Too many prefetch instructions in a loop
@@ -1763,59 +1765,6 @@
         fprintf (dump_file,
 		 "Not prefetching -- instruction to prefetch ratio (%d) too small\n",
 		 insn_to_prefetch_ratio);
-      return false;
-    }
-
-  /* Could not do further estimation if the trip count is unknown.  Just assume
-     prefetching is profitable. Too aggressive???  */
-  if (est_niter < 0)
-    return true;
-
-  if (est_niter < (HOST_WIDE_INT) (TRIP_COUNT_TO_AHEAD_RATIO * ahead))
-=======
-    {
-      if (dump_file && (dump_flags & TDF_DETAILS))
-        fprintf (dump_file,
-		 "Not prefetching -- instruction to memory reference ratio (%d) too small\n",
-		 insn_to_mem_ratio);
-      return false;
-    }
-
-  return true;
-}
-
-/* Determine whether or not the instruction to prefetch ratio in the loop is
-   too small based on the profitablity consideration.
-   NINSNS: estimated number of instructions in the loop,
-   PREFETCH_COUNT: an estimate of the number of prefetches,
-   UNROLL_FACTOR:  the factor to unroll the loop if prefetching.  */
-
-static bool
-insn_to_prefetch_ratio_too_small_p (unsigned ninsns, unsigned prefetch_count,
-                                     unsigned unroll_factor)
-{
-  int insn_to_prefetch_ratio;
-
-  /* Prefetching most likely causes performance degradation when the instruction
-     to prefetch ratio is too small.  Too many prefetch instructions in a loop
-     may reduce the I-cache performance.
-     (unroll_factor * ninsns) is used to estimate the number of instructions in
-     the unrolled loop.  This implementation is a bit simplistic -- the number
-     of issued prefetch instructions is also affected by unrolling.  So,
-     prefetch_mod and the unroll factor should be taken into account when
-     determining prefetch_count.  Also, the number of insns of the unrolled
-     loop will usually be significantly smaller than the number of insns of the
-     original loop * unroll_factor (at least the induction variable increases
-     and the exit branches will get eliminated), so it might be better to use
-     tree_estimate_loop_size + estimated_unrolled_size.  */
-  insn_to_prefetch_ratio = (unroll_factor * ninsns) / prefetch_count;
-  if (insn_to_prefetch_ratio < MIN_INSN_TO_PREFETCH_RATIO)
->>>>>>> 155d23aa
-    {
-      if (dump_file && (dump_flags & TDF_DETAILS))
-        fprintf (dump_file,
-		 "Not prefetching -- instruction to prefetch ratio (%d) too small\n",
-		 insn_to_prefetch_ratio);
       return true;
     }
 
@@ -1893,15 +1842,10 @@
 	     ahead, unroll_factor, est_niter,
 	     ninsns, mem_ref_count, prefetch_count);
 
-<<<<<<< HEAD
-  if (!is_loop_prefetching_profitable (ahead, est_niter, ninsns, prefetch_count,
-				       mem_ref_count, unroll_factor))
-=======
   /* Prefetching is not likely to be profitable if the instruction to prefetch
      ratio is too small.  */
   if (insn_to_prefetch_ratio_too_small_p (ninsns, prefetch_count,
 					  unroll_factor))
->>>>>>> 155d23aa
     goto fail;
 
   mark_nontemporal_stores (loop, refs);
