/* Array prefetching.
   Copyright (C) 2005 Free Software Foundation, Inc.
   
This file is part of GCC.
   
GCC is free software; you can redistribute it and/or modify it
under the terms of the GNU General Public License as published by the
Free Software Foundation; either version 2, or (at your option) any
later version.
   
GCC is distributed in the hope that it will be useful, but WITHOUT
ANY WARRANTY; without even the implied warranty of MERCHANTABILITY or
FITNESS FOR A PARTICULAR PURPOSE.  See the GNU General Public License
for more details.
   
You should have received a copy of the GNU General Public License
along with GCC; see the file COPYING.  If not, write to the Free
Software Foundation, 59 Temple Place - Suite 330, Boston, MA
02111-1307, USA.  */

#include "config.h"
#include "system.h"
#include "coretypes.h"
#include "tm.h"
#include "tree.h"
#include "rtl.h"
#include "tm_p.h"
#include "hard-reg-set.h"
#include "basic-block.h"
#include "output.h"
#include "diagnostic.h"
#include "tree-flow.h"
#include "tree-dump.h"
#include "timevar.h"
#include "cfgloop.h"
#include "varray.h"
#include "expr.h"
#include "tree-pass.h"
#include "ggc.h"
#include "insn-config.h"
#include "recog.h"
#include "hashtab.h"
#include "tree-chrec.h"
#include "tree-scalar-evolution.h"
#include "toplev.h"
#include "params.h"
#include "langhooks.h"
#include "tree-inline.h"
#include "tree-data-ref.h"

/* This pass inserts prefetch instructions to optimize cache usage during
   accesses to arrays in loops.  It processes loops sequentially and:

   1) Gathers all memory references in the single loop.
   2) For each of the references it decides when it is profitable to prefetch
      it.  To do it, we evaluate the reuse among the accesses, and determines
      two values: PREFETCH_BEFORE (meaning that it only makes sense to do
      prefetching in the first PREFETCH_BEFORE iterations of the loop) and
      PREFETCH_MOD (meaning that it only makes sense to prefetch in the
      iterations of the loop that are zero modulo PREFETCH_MOD).  For example
      (assuming cache line size is 64 bytes, char has size 1 byte and there
      is no hardware sequential prefetch):

      char *a;
      for (i = 0; i < max; i++)
	{
	  a[255] = ...;		(0)
	  a[i] = ...;		(1)
	  a[i + 64] = ...;	(2)
	  a[16*i] = ...;	(3)
	  a[187*i] = ...;	(4)
	  a[187*i + 50] = ...;	(5)
	}

       (0) obviously has PREFETCH_BEFORE 1
       (1) has PREFETCH_BEFORE 64, since (2) accesses the same memory
           location 64 iterations before it, and PREFETCH_MOD 64 (since
	   it hits the same cache line otherwise).
       (2) has PREFETCH_MOD 64
       (3) has PREFETCH_MOD 4
       (4) has PREFETCH_MOD 1.  We do not set PREFETCH_BEFORE here, since
           the cache line accessed by (4) is the same with probability only
	   7/32.
       (5) has PREFETCH_MOD 1 as well.

      Additionally, we use data dependence analysis to determine for each
      reference the distance till the first reuse; this information is used
      to determine the temporality of the issued prefetch instruction.

   3) We determine how much ahead we need to prefetch.  The number of
      iterations needed is time to fetch / time spent in one iteration of
      the loop.  The problem is that we do not know either of these values,
      so we just make a heuristic guess based on a magic (possibly)
      target-specific constant and size of the loop.

   4) Determine which of the references we prefetch.  We take into account
      that there is a maximum number of simultaneous prefetches (provided
      by machine description).  We prefetch as many prefetches as possible
      while still within this bound (starting with those with lowest
      prefetch_mod, since they are responsible for most of the cache
      misses).
      
   5) We unroll and peel loops so that we are able to satisfy PREFETCH_MOD
      and PREFETCH_BEFORE requirements (within some bounds), and to avoid
      prefetching nonaccessed memory.
      TODO -- actually implement peeling.
      
   6) We actually emit the prefetch instructions.  ??? Perhaps emit the
      prefetch instructions with guards in cases where 5) was not sufficient
      to satisfy the constraints?

   Some other TODO:
      -- write and use more general reuse analysis (that could be also used
	 in other cache aimed loop optimizations)
      -- make it behave sanely together with the prefetches given by user
	 (now we just ignore them; at the very least we should avoid
	 optimizing loops in that user put his own prefetches)
      -- we assume cache line size alignment of arrays; this could be
	 improved.  */

/* Magic constants follow.  These should be replaced by machine specific
   numbers.  */

/* True if write can be prefetched by a read prefetch.  */

#ifndef WRITE_CAN_USE_READ_PREFETCH
#define WRITE_CAN_USE_READ_PREFETCH 1
#endif

/* True if read can be prefetched by a write prefetch. */

#ifndef READ_CAN_USE_WRITE_PREFETCH
#define READ_CAN_USE_WRITE_PREFETCH 0
#endif

/* The size of the block loaded by a single prefetch.  Usually, this is
   the same as cache line size (at the moment, we only consider one level
   of cache hierarchy).  */

#ifndef PREFETCH_BLOCK
#define PREFETCH_BLOCK L1_CACHE_LINE_SIZE
#endif

/* Do we have a forward hardware sequential prefetching?  */

#ifndef HAVE_FORWARD_PREFETCH
#define HAVE_FORWARD_PREFETCH 0
#endif

/* Do we have a backward hardware sequential prefetching?  */

#ifndef HAVE_BACKWARD_PREFETCH
#define HAVE_BACKWARD_PREFETCH 0
#endif

/* In some cases we are only able to determine that there is a certain
   probability that the two accesses hit the same cache line.  In this
   case, we issue the prefetches for both of them if this probability
   is less then (1000 - ACCEPTABLE_MISS_RATE) promile.  */

#ifndef ACCEPTABLE_MISS_RATE
#define ACCEPTABLE_MISS_RATE 50
#endif

#ifndef HAVE_prefetch
#define HAVE_prefetch 0
#endif

#define L1_CACHE_SIZE_BYTES ((unsigned) (L1_CACHE_SIZE * L1_CACHE_LINE_SIZE))
/* TODO:  Add parameter to specify L2 cache size.  */
#define L2_CACHE_SIZE_BYTES (8 * L1_CACHE_SIZE_BYTES)

/* We consider a memory access nontemporal if it is not reused sooner than
   after L2_CACHE_SIZE_BYTES of memory are accessed.  However, we ignore
   accesses closer than L1_CACHE_SIZE_BYTES / NONTEMPORAL_FRACTION,
   so that we use nontemporal prefetches e.g. if single memory location
   is accessed several times in a single iteration of the loop.  */
#define NONTEMPORAL_FRACTION 16

/* The group of references between that reuse may occur.  */

struct mem_ref_group
{
  tree base;			/* Base of the reference.  */
  HOST_WIDE_INT step;		/* Step of the reference.  */
  struct mem_ref *refs;		/* References in the group.  */
  struct mem_ref_group *next;	/* Next group of references.  */
};

/* Assigned to PREFETCH_BEFORE when all iterations are to be prefetched.  */

#define PREFETCH_ALL		(~(unsigned HOST_WIDE_INT) 0)

/* The memory reference.  */

struct mem_ref
{
  tree stmt;			/* Statement in that the reference appears.  */
  tree mem;			/* The reference.  */
  HOST_WIDE_INT delta;		/* Constant offset of the reference.  */
  bool write_p;			/* Is it a write?  */
  struct mem_ref_group *group;	/* The group of references it belongs to.  */
  unsigned HOST_WIDE_INT prefetch_mod;
				/* Prefetch only each PREFETCH_MOD-th
				   iteration.  */
  unsigned HOST_WIDE_INT prefetch_before;
				/* Prefetch only first PREFETCH_BEFORE
				   iterations.  */
  unsigned reuse_distance;	/* The amount of data accessed before the first
				   reuse of this value.  */
  bool issue_prefetch_p;	/* Should we really issue the prefetch?  */
  struct mem_ref *next;		/* The next reference in the group.  */
};

/* Dumps information about reference REF to FILE.  */

static void
dump_mem_ref (FILE *file, struct mem_ref *ref)
{
  fprintf (file, "Reference %p:\n", (void *) ref);

  fprintf (file, "  group %p (base ", (void *) ref->group);
  print_generic_expr (file, ref->group->base, TDF_SLIM);
  fprintf (file, ", step ");
  fprintf (file, HOST_WIDE_INT_PRINT_DEC, ref->group->step);
  fprintf (file, ")\n");

  fprintf (file, "  delta ");
  fprintf (file, HOST_WIDE_INT_PRINT_DEC, ref->delta);
  fprintf (file, "\n");

  fprintf (file, "  %s\n", ref->write_p ? "write" : "read");

  fprintf (file, "\n");
}

/* Finds a group with BASE and STEP in GROUPS, or creates one if it does not
   exist.  */

static struct mem_ref_group *
find_or_create_group (struct mem_ref_group **groups, tree base,
		      HOST_WIDE_INT step)
{
  struct mem_ref_group *group;

  for (; *groups; groups = &(*groups)->next)
    {
      if ((*groups)->step == step
	  && operand_equal_p ((*groups)->base, base, 0))
	return *groups;

      /* Keep the list of groups sorted by decreasing step.  */
      if ((*groups)->step < step)
	break;
    }

  group = XNEW (struct mem_ref_group);
  group->base = base;
  group->step = step;
  group->refs = NULL;
  group->next = *groups;
  *groups = group;

  return group;
}

/* Records a memory reference MEM in GROUP with offset DELTA and write status
   WRITE_P.  The reference occurs in statement STMT.  */

static void
record_ref (struct mem_ref_group *group, tree stmt, tree mem,
	    HOST_WIDE_INT delta, bool write_p)
{
  struct mem_ref **aref;

  /* Do not record the same address twice.  */
  for (aref = &group->refs; *aref; aref = &(*aref)->next)
    {
      /* It does not have to be possible for write reference to reuse the read
	 prefetch, or vice versa.  */
      if (!WRITE_CAN_USE_READ_PREFETCH
	  && write_p
	  && !(*aref)->write_p)
	continue;
      if (!READ_CAN_USE_WRITE_PREFETCH
	  && !write_p
	  && (*aref)->write_p)
	continue;

      if ((*aref)->delta == delta)
	return;
    }

  (*aref) = XNEW (struct mem_ref);
  (*aref)->stmt = stmt;
  (*aref)->mem = mem;
  (*aref)->delta = delta;
  (*aref)->write_p = write_p;
  (*aref)->prefetch_before = PREFETCH_ALL;
  (*aref)->prefetch_mod = 1;
  (*aref)->reuse_distance = 0;
  (*aref)->issue_prefetch_p = false;
  (*aref)->group = group;
  (*aref)->next = NULL;

  if (dump_file && (dump_flags & TDF_DETAILS))
    dump_mem_ref (dump_file, *aref);
}

/* Release memory references in GROUPS.  */

static void
release_mem_refs (struct mem_ref_group *groups)
{
  struct mem_ref_group *next_g;
  struct mem_ref *ref, *next_r;

  for (; groups; groups = next_g)
    {
      next_g = groups->next;
      for (ref = groups->refs; ref; ref = next_r)
	{
	  next_r = ref->next;
	  free (ref);
	}
      free (groups);
    }
}

/* A structure used to pass arguments to idx_analyze_ref.  */

struct ar_data
{
  struct loop *loop;			/* Loop of the reference.  */
  tree stmt;				/* Statement of the reference.  */
  HOST_WIDE_INT *step;			/* Step of the memory reference.  */
  HOST_WIDE_INT *delta;			/* Offset of the memory reference.  */
};

/* Analyzes a single INDEX of a memory reference to obtain information
   described at analyze_ref.  Callback for for_each_index.  */

static bool
idx_analyze_ref (tree base, tree *index, void *data)
{
  struct ar_data *ar_data = (struct ar_data *) data;
  tree ibase, step, stepsize;
  HOST_WIDE_INT istep, idelta = 0, imult = 1;
  affine_iv iv;

  if (TREE_CODE (base) == MISALIGNED_INDIRECT_REF
      || TREE_CODE (base) == ALIGN_INDIRECT_REF)
    return false;

  if (!simple_iv (ar_data->loop, ar_data->stmt, *index, &iv, false))
    return false;
  ibase = iv.base;
  step = iv.step;

  if (!cst_and_fits_in_hwi (step))
    return false;
  istep = int_cst_value (step);

  if (TREE_CODE (ibase) == PLUS_EXPR
      && cst_and_fits_in_hwi (TREE_OPERAND (ibase, 1)))
    {
      idelta = int_cst_value (TREE_OPERAND (ibase, 1));
      ibase = TREE_OPERAND (ibase, 0);
    }
  if (cst_and_fits_in_hwi (ibase))
    {
      idelta += int_cst_value (ibase);
      ibase = build_int_cst (TREE_TYPE (ibase), 0);
    }

  if (TREE_CODE (base) == ARRAY_REF)
    {
      stepsize = array_ref_element_size (base);
      if (!cst_and_fits_in_hwi (stepsize))
	return false;
      imult = int_cst_value (stepsize);

      istep *= imult;
      idelta *= imult;
    }

  *ar_data->step += istep;
  *ar_data->delta += idelta;
  *index = ibase;

  return true;
}

/* Tries to express REF_P in shape &BASE + STEP * iter + DELTA, where DELTA and
   STEP are integer constants and iter is number of iterations of LOOP.  The
   reference occurs in statement STMT.  Strips nonaddressable component
   references from REF_P.  */

static bool
analyze_ref (struct loop *loop, tree *ref_p, tree *base,
	     HOST_WIDE_INT *step, HOST_WIDE_INT *delta,
	     tree stmt)
{
  struct ar_data ar_data;
  tree off;
  HOST_WIDE_INT bit_offset;
  tree ref = *ref_p;

  *step = 0;
  *delta = 0;

  /* First strip off the component references.  Ignore bitfields.  */
  if (TREE_CODE (ref) == COMPONENT_REF
      && DECL_NONADDRESSABLE_P (TREE_OPERAND (ref, 1)))
    ref = TREE_OPERAND (ref, 0);

  *ref_p = ref;

  for (; TREE_CODE (ref) == COMPONENT_REF; ref = TREE_OPERAND (ref, 0))
    {
      off = DECL_FIELD_BIT_OFFSET (TREE_OPERAND (ref, 1));
      bit_offset = TREE_INT_CST_LOW (off);
      gcc_assert (bit_offset % BITS_PER_UNIT == 0);
      
      *delta += bit_offset / BITS_PER_UNIT;
    }

  *base = unshare_expr (ref);
  ar_data.loop = loop;
  ar_data.stmt = stmt;
  ar_data.step = step;
  ar_data.delta = delta;
  return for_each_index (base, idx_analyze_ref, &ar_data);
}

/* Record a memory reference REF to the list REFS.  The reference occurs in
   LOOP in statement STMT and it is write if WRITE_P.  */

static void
gather_memory_references_ref (struct loop *loop, struct mem_ref_group **refs,
			      tree ref, bool write_p, tree stmt)
{
  tree base;
  HOST_WIDE_INT step, delta;
  struct mem_ref_group *agrp;

  if (!analyze_ref (loop, &ref, &base, &step, &delta, stmt))
    return;

  /* Now we know that REF = &BASE + STEP * iter + DELTA, where DELTA and STEP
     are integer constants.  */
  agrp = find_or_create_group (refs, base, step);
  record_ref (agrp, stmt, ref, delta, write_p);
}

/* Record the suitable memory references in LOOP.  */

static struct mem_ref_group *
gather_memory_references (struct loop *loop)
{
  basic_block *body = get_loop_body_in_dom_order (loop);
  basic_block bb;
  unsigned i;
  block_stmt_iterator bsi;
  tree stmt, lhs, rhs;
  struct mem_ref_group *refs = NULL;

  /* Scan the loop body in order, so that the former references precede the
     later ones.  */
  for (i = 0; i < loop->num_nodes; i++)
    {
      bb = body[i];
      if (bb->loop_father != loop)
	continue;

      for (bsi = bsi_start (bb); !bsi_end_p (bsi); bsi_next (&bsi))
	{
	  stmt = bsi_stmt (bsi);
	  if (TREE_CODE (stmt) != GIMPLE_MODIFY_STMT)
	    continue;

	  lhs = GIMPLE_STMT_OPERAND (stmt, 0);
	  rhs = GIMPLE_STMT_OPERAND (stmt, 1);

	  if (REFERENCE_CLASS_P (rhs))
	    gather_memory_references_ref (loop, &refs, rhs, false, stmt);
	  if (REFERENCE_CLASS_P (lhs))
	    gather_memory_references_ref (loop, &refs, lhs, true, stmt);
	}
    }
  free (body);

  return refs;
}

/* Prune the prefetch candidate REF using the self-reuse.  */

static void
prune_ref_by_self_reuse (struct mem_ref *ref)
{
  HOST_WIDE_INT step = ref->group->step;
  bool backward = step < 0;

  if (step == 0)
    {
      /* Prefetch references to invariant address just once.  */
      ref->prefetch_before = 1;
      return;
    }

  if (backward)
    step = -step;

  if (step > PREFETCH_BLOCK)
    return;

  if ((backward && HAVE_BACKWARD_PREFETCH)
      || (!backward && HAVE_FORWARD_PREFETCH))
    {
      ref->prefetch_before = 1;
      return;
    }

  ref->prefetch_mod = PREFETCH_BLOCK / step;
}

/* Divides X by BY, rounding down.  */

static HOST_WIDE_INT
ddown (HOST_WIDE_INT x, unsigned HOST_WIDE_INT by)
{
  gcc_assert (by > 0);

  if (x >= 0)
    return x / by;
  else
    return (x + by - 1) / by;
}

/* Prune the prefetch candidate REF using the reuse with BY.
   If BY_IS_BEFORE is true, BY is before REF in the loop.  */

static void
prune_ref_by_group_reuse (struct mem_ref *ref, struct mem_ref *by,
			  bool by_is_before)
{
  HOST_WIDE_INT step = ref->group->step;
  bool backward = step < 0;
  HOST_WIDE_INT delta_r = ref->delta, delta_b = by->delta;
  HOST_WIDE_INT delta = delta_b - delta_r;
  HOST_WIDE_INT hit_from;
  unsigned HOST_WIDE_INT prefetch_before, prefetch_block;

  if (delta == 0)
    {
      /* If the references has the same address, only prefetch the
	 former.  */
      if (by_is_before)
	ref->prefetch_before = 0;
      
      return;
    }

  if (!step)
    {
      /* If the reference addresses are invariant and fall into the
	 same cache line, prefetch just the first one.  */
      if (!by_is_before)
	return;

      if (ddown (ref->delta, PREFETCH_BLOCK)
	  != ddown (by->delta, PREFETCH_BLOCK))
	return;

      ref->prefetch_before = 0;
      return;
    }

  /* Only prune the reference that is behind in the array.  */
  if (backward)
    {
      if (delta > 0)
	return;

      /* Transform the data so that we may assume that the accesses
	 are forward.  */
      delta = - delta;
      step = -step;
      delta_r = PREFETCH_BLOCK - 1 - delta_r;
      delta_b = PREFETCH_BLOCK - 1 - delta_b;
    }
  else
    {
      if (delta < 0)
	return;
    }

  /* Check whether the two references are likely to hit the same cache
     line, and how distant the iterations in that it occurs are from
     each other.  */

  if (step <= PREFETCH_BLOCK)
    {
      /* The accesses are sure to meet.  Let us check when.  */
      hit_from = ddown (delta_b, PREFETCH_BLOCK) * PREFETCH_BLOCK;
      prefetch_before = (hit_from - delta_r + step - 1) / step;

      if (prefetch_before < ref->prefetch_before)
	ref->prefetch_before = prefetch_before;

      return;
    }

  /* A more complicated case.  First let us ensure that size of cache line
     and step are coprime (here we assume that PREFETCH_BLOCK is a power
     of two.  */
  prefetch_block = PREFETCH_BLOCK;
  while ((step & 1) == 0
	 && prefetch_block > 1)
    {
      step >>= 1;
      prefetch_block >>= 1;
      delta >>= 1;
    }

  /* Now step > prefetch_block, and step and prefetch_block are coprime.
     Determine the probability that the accesses hit the same cache line.  */

  prefetch_before = delta / step;
  delta %= step;
  if ((unsigned HOST_WIDE_INT) delta
      <= (prefetch_block * ACCEPTABLE_MISS_RATE / 1000))
    {
      if (prefetch_before < ref->prefetch_before)
	ref->prefetch_before = prefetch_before;

      return;
    }

  /* Try also the following iteration.  */
  prefetch_before++;
  delta = step - delta;
  if ((unsigned HOST_WIDE_INT) delta
      <= (prefetch_block * ACCEPTABLE_MISS_RATE / 1000))
    {
      if (prefetch_before < ref->prefetch_before)
	ref->prefetch_before = prefetch_before;

      return;
    }

  /* The ref probably does not reuse by.  */
  return;
}

/* Prune the prefetch candidate REF using the reuses with other references
   in REFS.  */

static void
prune_ref_by_reuse (struct mem_ref *ref, struct mem_ref *refs)
{
  struct mem_ref *prune_by;
  bool before = true;

  prune_ref_by_self_reuse (ref);

  for (prune_by = refs; prune_by; prune_by = prune_by->next)
    {
      if (prune_by == ref)
	{
	  before = false;
	  continue;
	}

      if (!WRITE_CAN_USE_READ_PREFETCH
	  && ref->write_p
	  && !prune_by->write_p)
	continue;
      if (!READ_CAN_USE_WRITE_PREFETCH
	  && !ref->write_p
	  && prune_by->write_p)
	continue;

      prune_ref_by_group_reuse (ref, prune_by, before);
    }
}

/* Prune the prefetch candidates in GROUP using the reuse analysis.  */

static void
prune_group_by_reuse (struct mem_ref_group *group)
{
  struct mem_ref *ref_pruned;

  for (ref_pruned = group->refs; ref_pruned; ref_pruned = ref_pruned->next)
    {
      prune_ref_by_reuse (ref_pruned, group->refs);

      if (dump_file && (dump_flags & TDF_DETAILS))
	{
	  fprintf (dump_file, "Reference %p:", (void *) ref_pruned);

	  if (ref_pruned->prefetch_before == PREFETCH_ALL
	      && ref_pruned->prefetch_mod == 1)
	    fprintf (dump_file, " no restrictions");
	  else if (ref_pruned->prefetch_before == 0)
	    fprintf (dump_file, " do not prefetch");
	  else if (ref_pruned->prefetch_before <= ref_pruned->prefetch_mod)
	    fprintf (dump_file, " prefetch once");
	  else
	    {
	      if (ref_pruned->prefetch_before != PREFETCH_ALL)
		{
		  fprintf (dump_file, " prefetch before ");
		  fprintf (dump_file, HOST_WIDE_INT_PRINT_DEC,
			   ref_pruned->prefetch_before);
		}
	      if (ref_pruned->prefetch_mod != 1)
		{
		  fprintf (dump_file, " prefetch mod ");
		  fprintf (dump_file, HOST_WIDE_INT_PRINT_DEC,
			   ref_pruned->prefetch_mod);
		}
	    }
	  fprintf (dump_file, "\n");
	}
    }
}

/* Prune the list of prefetch candidates GROUPS using the reuse analysis.  */

static void
prune_by_reuse (struct mem_ref_group *groups)
{
  for (; groups; groups = groups->next)
    prune_group_by_reuse (groups);
}

/* Returns true if we should issue prefetch for REF.  */

static bool
should_issue_prefetch_p (struct mem_ref *ref)
{
  /* For now do not issue prefetches for only first few of the
     iterations.  */
  if (ref->prefetch_before != PREFETCH_ALL)
    return false;

  return true;
}

/* Decide which of the prefetch candidates in GROUPS to prefetch.
   AHEAD is the number of iterations to prefetch ahead (which corresponds
   to the number of simultaneous instances of one prefetch running at a
   time).  UNROLL_FACTOR is the factor by that the loop is going to be
   unrolled.  Returns true if there is anything to prefetch.  */

static bool
schedule_prefetches (struct mem_ref_group *groups, unsigned unroll_factor,
		     unsigned ahead)
{
  unsigned remaining_prefetch_slots, n_prefetches, prefetch_slots;
  unsigned slots_per_prefetch;
  struct mem_ref *ref;
  bool any = false;

  /* At most SIMULTANEOUS_PREFETCHES should be running at the same time.  */
  remaining_prefetch_slots = SIMULTANEOUS_PREFETCHES;

  /* The prefetch will run for AHEAD iterations of the original loop, i.e.,
     AHEAD / UNROLL_FACTOR iterations of the unrolled loop.  In each iteration,
     it will need a prefetch slot.  */
  slots_per_prefetch = (ahead + unroll_factor / 2) / unroll_factor;
  if (dump_file && (dump_flags & TDF_DETAILS))
    fprintf (dump_file, "Each prefetch instruction takes %u prefetch slots.\n",
	     slots_per_prefetch);

  /* For now we just take memory references one by one and issue
     prefetches for as many as possible.  The groups are sorted
     starting with the largest step, since the references with
     large step are more likely to cause many cache misses.  */

  for (; groups; groups = groups->next)
    for (ref = groups->refs; ref; ref = ref->next)
      {
	if (!should_issue_prefetch_p (ref))
	  continue;

	/* If we need to prefetch the reference each PREFETCH_MOD iterations,
	   and we unroll the loop UNROLL_FACTOR times, we need to insert
	   ceil (UNROLL_FACTOR / PREFETCH_MOD) instructions in each
	   iteration.  */
	n_prefetches = ((unroll_factor + ref->prefetch_mod - 1)
			/ ref->prefetch_mod);
	prefetch_slots = n_prefetches * slots_per_prefetch;

	/* If more than half of the prefetches would be lost anyway, do not
	   issue the prefetch.  */
	if (2 * remaining_prefetch_slots < prefetch_slots)
	  continue;

	ref->issue_prefetch_p = true;

	if (remaining_prefetch_slots <= prefetch_slots)
	  return true;
	remaining_prefetch_slots -= prefetch_slots;
	any = true;
      }

  return any;
}

/* Determine whether there is any reference suitable for prefetching
   in GROUPS.  */

static bool
anything_to_prefetch_p (struct mem_ref_group *groups)
{
  struct mem_ref *ref;

  for (; groups; groups = groups->next)
    for (ref = groups->refs; ref; ref = ref->next)
      if (should_issue_prefetch_p (ref))
	return true;

  return false;
}

/* Issue prefetches for the reference REF into loop as decided before.
   HEAD is the number of iterations to prefetch ahead.  UNROLL_FACTOR
   is the factor by which LOOP was unrolled.  */

static void
issue_prefetch_ref (struct mem_ref *ref, unsigned unroll_factor, unsigned ahead)
{
  HOST_WIDE_INT delta;
<<<<<<< HEAD
  tree addr, addr_base, prefetch, write_p;
=======
  tree addr, addr_base, prefetch, write_p, local;
>>>>>>> 867c03eb
  block_stmt_iterator bsi;
  unsigned n_prefetches, ap;
  bool nontemporal = ref->reuse_distance >= L2_CACHE_SIZE_BYTES;

  if (dump_file && (dump_flags & TDF_DETAILS))
    fprintf (dump_file, "Issued%s prefetch for %p.\n",
	     nontemporal ? " nontemporal" : "",
	     (void *) ref);

  bsi = bsi_for_stmt (ref->stmt);

  n_prefetches = ((unroll_factor + ref->prefetch_mod - 1)
		  / ref->prefetch_mod);
  addr_base = build_fold_addr_expr_with_type (ref->mem, ptr_type_node);
  addr_base = force_gimple_operand_bsi (&bsi, unshare_expr (addr_base), true, NULL);
  write_p = ref->write_p ? integer_one_node : integer_zero_node;
  local = build_int_cst (integer_type_node, nontemporal ? 0 : 3);

  for (ap = 0; ap < n_prefetches; ap++)
    {
      /* Determine the address to prefetch.  */
      delta = (ahead + ap * ref->prefetch_mod) * ref->group->step;
      addr = fold_build2 (PLUS_EXPR, ptr_type_node,
			  addr_base, build_int_cst (ptr_type_node, delta));
      addr = force_gimple_operand_bsi (&bsi, unshare_expr (addr), true, NULL);

      /* Create the prefetch instruction.  */
<<<<<<< HEAD
      write_p = ref->write_p ? integer_one_node : integer_zero_node;
      prefetch = build_call_expr (built_in_decls[BUILT_IN_PREFETCH],
				  2, addr, write_p);
=======
      prefetch = build_call_expr (built_in_decls[BUILT_IN_PREFETCH],
				  3, addr, write_p, local);
>>>>>>> 867c03eb
      bsi_insert_before (&bsi, prefetch, BSI_SAME_STMT);
    }
}

/* Issue prefetches for the references in GROUPS into loop as decided before.
   HEAD is the number of iterations to prefetch ahead.  UNROLL_FACTOR is the
   factor by that LOOP was unrolled.  */

static void
issue_prefetches (struct mem_ref_group *groups,
		  unsigned unroll_factor, unsigned ahead)
{
  struct mem_ref *ref;

  for (; groups; groups = groups->next)
    for (ref = groups->refs; ref; ref = ref->next)
      if (ref->issue_prefetch_p)
	issue_prefetch_ref (ref, unroll_factor, ahead);
}

/* Determines whether we can profitably unroll LOOP FACTOR times, and if
   this is the case, fill in DESC by the description of number of
   iterations.  */

static bool
should_unroll_loop_p (struct loop *loop, struct tree_niter_desc *desc,
		      unsigned factor)
{
  if (!can_unroll_loop_p (loop, factor, desc))
    return false;

  /* We only consider loops without control flow for unrolling.  This is not
     a hard restriction -- tree_unroll_loop works with arbitrary loops
     as well; but the unrolling/prefetching is usually more profitable for
     loops consisting of a single basic block, and we want to limit the
     code growth.  */
  if (loop->num_nodes > 2)
    return false;

  return true;
}

/* Determine the coefficient by that unroll LOOP, from the information
   contained in the list of memory references REFS.  Description of
   umber of iterations of LOOP is stored to DESC.  NINSNS is the number of
   insns of the LOOP.  EST_NITER is the estimated number of iterations of
   the loop, or -1 if no estimate is available.  */

static unsigned
determine_unroll_factor (struct loop *loop, struct mem_ref_group *refs,
			 unsigned ninsns, struct tree_niter_desc *desc,
			 HOST_WIDE_INT est_niter)
{
  unsigned upper_bound;
  unsigned nfactor, factor, mod_constraint;
  struct mem_ref_group *agp;
  struct mem_ref *ref;

  /* First check whether the loop is not too large to unroll.  We ignore
     PARAM_MAX_UNROLL_TIMES, because for small loops, it prevented us
     from unrolling them enough to make exactly one cache line covered by each
     iteration.  Also, the goal of PARAM_MAX_UNROLL_TIMES is to prevent
     us from unrolling the loops too many times in cases where we only expect
     gains from better scheduling and decreasing loop overhead, which is not
     the case here.  */
  upper_bound = PARAM_VALUE (PARAM_MAX_UNROLLED_INSNS) / ninsns;

  /* If we unrolled the loop more times than it iterates, the unrolled version
     of the loop would be never entered.  */
  if (est_niter >= 0 && est_niter < (HOST_WIDE_INT) upper_bound)
    upper_bound = est_niter;

  if (upper_bound <= 1)
    return 1;

  /* Choose the factor so that we may prefetch each cache just once,
     but bound the unrolling by UPPER_BOUND.  */
  factor = 1;
  for (agp = refs; agp; agp = agp->next)
    for (ref = agp->refs; ref; ref = ref->next)
      if (should_issue_prefetch_p (ref))
	{
	  mod_constraint = ref->prefetch_mod;
	  nfactor = least_common_multiple (mod_constraint, factor);
	  if (nfactor <= upper_bound)
	    factor = nfactor;
	}

  if (!should_unroll_loop_p (loop, desc, factor))
    return 1;

  return factor;
}

/* Returns the total volume of the memory references REFS, taking into account
   reuses in the innermost loop and cache line size.  TODO -- we should also
   take into account reuses across the iterations of the loops in the loop
   nest.  */

static unsigned
volume_of_references (struct mem_ref_group *refs)
{
  unsigned volume = 0;
  struct mem_ref_group *gr;
  struct mem_ref *ref;

  for (gr = refs; gr; gr = gr->next)
    for (ref = gr->refs; ref; ref = ref->next)
      {
	/* Almost always reuses another value?  */
	if (ref->prefetch_before != PREFETCH_ALL)
	  continue;

	/* If several iterations access the same cache line, use the size of
	   the line divided by this number.  Otherwise, a cache line is
	   accessed in each iteration.  TODO -- in the latter case, we should
	   take the size of the reference into account, rounding it up on cache
	   line size multiple.  */
	volume += L1_CACHE_LINE_SIZE / ref->prefetch_mod;
      }
  return volume;
}

/* Returns the volume of memory references accessed across VEC iterations of
   loops, whose sizes are described in the LOOP_SIZES array.  N is the number
   of the loops in the nest (length of VEC and LOOP_SIZES vectors).  */

static unsigned
volume_of_dist_vector (lambda_vector vec, unsigned *loop_sizes, unsigned n)
{
  unsigned i;

  for (i = 0; i < n; i++)
    if (vec[i] != 0)
      break;

  if (i == n)
    return 0;

  gcc_assert (vec[i] > 0);

  /* We ignore the parts of the distance vector in subloops, since usually
     the numbers of iterations are much smaller.  */
  return loop_sizes[i] * vec[i];
}

/* Add the steps of ACCESS_FN multiplied by STRIDE to the array STRIDE
   at the position corresponding to the loop of the step.  N is the depth
   of the considered loop nest, and, LOOP is its innermost loop.  */

static void
add_subscript_strides (tree access_fn, unsigned stride,
		       HOST_WIDE_INT *strides, unsigned n, struct loop *loop)
{
  struct loop *aloop;
  tree step;
  HOST_WIDE_INT astep;
  unsigned min_depth = loop_depth (loop) - n;

  while (TREE_CODE (access_fn) == POLYNOMIAL_CHREC)
    {
      aloop = get_chrec_loop (access_fn);
      step = CHREC_RIGHT (access_fn);
      access_fn = CHREC_LEFT (access_fn);

      if ((unsigned) loop_depth (aloop) <= min_depth)
	continue;

      if (host_integerp (step, 0))
	astep = tree_low_cst (step, 0);
      else
	astep = L1_CACHE_LINE_SIZE;

      strides[n - 1 - loop_depth (loop) + loop_depth (aloop)] += astep * stride;

    }
}

/* Returns the volume of memory references accessed between two consecutive
   self-reuses of the reference DR.  We consider the subscripts of DR in N
   loops, and LOOP_SIZES contains the volumes of accesses in each of the
   loops.  LOOP is the innermost loop of the current loop nest.  */

static unsigned
self_reuse_distance (data_reference_p dr, unsigned *loop_sizes, unsigned n,
		     struct loop *loop)
{
  tree stride, access_fn;
  HOST_WIDE_INT *strides, astride;
  VEC (tree, heap) *access_fns;
  tree ref = DR_REF (dr);
  unsigned i, ret = ~0u;

  /* In the following example:

     for (i = 0; i < N; i++)
       for (j = 0; j < N; j++)
         use (a[j][i]);
     the same cache line is accessed each N steps (except if the change from
     i to i + 1 crosses the boundary of the cache line).  Thus, for self-reuse,
     we cannot rely purely on the results of the data dependence analysis.

     Instead, we compute the stride of the reference in each loop, and consider
     the innermost loop in that the stride is less than cache size.  */

  strides = XCNEWVEC (HOST_WIDE_INT, n);
  access_fns = DR_ACCESS_FNS (dr);

  for (i = 0; VEC_iterate (tree, access_fns, i, access_fn); i++)
    {
      /* Keep track of the reference corresponding to the subscript, so that we
	 know its stride.  */
      while (handled_component_p (ref) && TREE_CODE (ref) != ARRAY_REF)
	ref = TREE_OPERAND (ref, 0);
      
      if (TREE_CODE (ref) == ARRAY_REF)
	{
	  stride = TYPE_SIZE_UNIT (TREE_TYPE (ref));
	  if (host_integerp (stride, 1))
	    astride = tree_low_cst (stride, 1);
	  else
	    astride = L1_CACHE_LINE_SIZE;

	  ref = TREE_OPERAND (ref, 0);
	}
      else
	astride = 1;

      add_subscript_strides (access_fn, astride, strides, n, loop);
    }

  for (i = n; i-- > 0; )
    {
      unsigned HOST_WIDE_INT s;

      s = strides[i] < 0 ?  -strides[i] : strides[i];

      if (s < (unsigned) L1_CACHE_LINE_SIZE
	  && (loop_sizes[i]
	      > (unsigned) (L1_CACHE_SIZE_BYTES / NONTEMPORAL_FRACTION)))
	{
	  ret = loop_sizes[i];
	  break;
	}
    }

  free (strides);
  return ret;
}

/* Determines the distance till the first reuse of each reference in REFS
   in the loop nest of LOOP.  */

static void
determine_loop_nest_reuse (struct loop *loop, struct mem_ref_group *refs)
{
  struct loop *nest, *aloop;
  VEC (data_reference_p, heap) *datarefs = NULL;
  VEC (ddr_p, heap) *dependences = NULL;
  struct mem_ref_group *gr;
  struct mem_ref *ref;
  VEC (loop_p, heap) *vloops = NULL;
  unsigned *loop_data_size;
  unsigned i, j, n;
  unsigned volume, dist, adist;
  HOST_WIDE_INT vol;
  data_reference_p dr;
  ddr_p dep;

  if (loop->inner)
    return;

  /* Find the outermost loop of the loop nest of loop (we require that
     there are no sibling loops inside the nest).  */
  nest = loop;
  while (1)
    {
      aloop = loop_outer (nest);

      if (aloop == current_loops->tree_root
	  || aloop->inner->next)
	break;

      nest = aloop;
    }

  /* For each loop, determine the amount of data accessed in each iteration.
     We use this to estimate whether the reference is evicted from the
     cache before its reuse.  */
  find_loop_nest (nest, &vloops);
  n = VEC_length (loop_p, vloops);
  loop_data_size = XNEWVEC (unsigned, n);
  volume = volume_of_references (refs);
  i = n;
  while (i-- != 0)
    {
      loop_data_size[i] = volume;
      /* Bound the volume by the L2 cache size, since above this bound,
	 all dependence distances are equivalent.  */
      if (volume > L2_CACHE_SIZE_BYTES)
	continue;

      aloop = VEC_index (loop_p, vloops, i);
      vol = estimated_loop_iterations_int (aloop, false);
      if (vol < 0)
	vol = expected_loop_iterations (aloop);
      volume *= vol;
    }

  /* Prepare the references in the form suitable for data dependence
     analysis.  We ignore unanalysable data references (the results
     are used just as a heuristics to estimate temporality of the
     references, hence we do not need to worry about correctness).  */
  for (gr = refs; gr; gr = gr->next)
    for (ref = gr->refs; ref; ref = ref->next)
      {
	dr = create_data_ref (nest, ref->mem, ref->stmt, !ref->write_p);

	if (dr)
	  {
	    ref->reuse_distance = volume;
	    dr->aux = ref;
	    VEC_safe_push (data_reference_p, heap, datarefs, dr);
	  }
      }

  for (i = 0; VEC_iterate (data_reference_p, datarefs, i, dr); i++)
    {
      dist = self_reuse_distance (dr, loop_data_size, n, loop);
      ref = dr->aux;
      if (ref->reuse_distance > dist)
	ref->reuse_distance = dist;
    }

  compute_all_dependences (datarefs, &dependences, vloops, true);

  for (i = 0; VEC_iterate (ddr_p, dependences, i, dep); i++)
    {
      if (DDR_ARE_DEPENDENT (dep) == chrec_known)
	continue;

      if (DDR_ARE_DEPENDENT (dep) == chrec_dont_know
	  || DDR_NUM_DIST_VECTS (dep) == 0)
	{
	  /* If the dependence cannot be analysed, assume that there might be
	     a reuse.  */
	  dist = 0;
	}
      else
	{
	  /* The distance vectors are normalised to be always lexicographically
	     positive, hence we cannot tell just from them whether DDR_A comes
	     before DDR_B or vice versa.  However, it is not important,
	     anyway -- if DDR_A is close to DDR_B, then it is either reused in
	     DDR_B (and it is not nontemporal), or it reuses the value of DDR_B
	     in cache (and marking it as nontemporal would not affect
	     anything).  */

	  dist = volume;
	  for (j = 0; j < DDR_NUM_DIST_VECTS (dep); j++)
	    {
	      adist = volume_of_dist_vector (DDR_DIST_VECT (dep, j),
					     loop_data_size, n);

	      /* Ignore accesses closer than
		 L1_CACHE_SIZE_BYTES / NONTEMPORAL_FRACTION,
	      	 so that we use nontemporal prefetches e.g. if single memory
		 location is accessed several times in a single iteration of
		 the loop.  */
	      if (adist < L1_CACHE_SIZE_BYTES / NONTEMPORAL_FRACTION)
		continue;

	      if (adist < dist)
		dist = adist;
	    }
	}

      ref = DDR_A (dep)->aux;
      if (ref->reuse_distance > dist)
	ref->reuse_distance = dist;
      ref = DDR_B (dep)->aux;
      if (ref->reuse_distance > dist)
	ref->reuse_distance = dist;
    }

  free_dependence_relations (dependences);
  free_data_refs (datarefs);
  free (loop_data_size);

  if (dump_file && (dump_flags & TDF_DETAILS))
    {
      fprintf (dump_file, "Reuse distances:\n");
      for (gr = refs; gr; gr = gr->next)
	for (ref = gr->refs; ref; ref = ref->next)
	  fprintf (dump_file, " ref %p distance %u\n",
		   (void *) ref, ref->reuse_distance);
    }
}

/* Issue prefetch instructions for array references in LOOP.  Returns
   true if the LOOP was unrolled.  */

static bool
loop_prefetch_arrays (struct loop *loop)
{
  struct mem_ref_group *refs;
  unsigned ahead, ninsns, time, unroll_factor;
  HOST_WIDE_INT est_niter;
  struct tree_niter_desc desc;
  bool unrolled = false;

  if (!maybe_hot_bb_p (loop->header))
    {
      if (dump_file && (dump_flags & TDF_DETAILS))
	fprintf (dump_file, "  ignored (cold area)\n");
      return false;
    }

  /* Step 1: gather the memory references.  */
  refs = gather_memory_references (loop);

  /* Step 2: estimate the reuse effects.  */
  prune_by_reuse (refs);

  if (!anything_to_prefetch_p (refs))
    goto fail;

  determine_loop_nest_reuse (loop, refs);

  /* Step 3: determine the ahead and unroll factor.  */

  /* FIXME: the time should be weighted by the probabilities of the blocks in
     the loop body.  */
  time = tree_num_loop_insns (loop, &eni_time_weights);
  ahead = (PREFETCH_LATENCY + time - 1) / time;
  est_niter = estimated_loop_iterations_int (loop, false);

  /* The prefetches will run for AHEAD iterations of the original loop.  Unless
     the loop rolls at least AHEAD times, prefetching the references does not
     make sense.  */
  if (est_niter >= 0 && est_niter <= (HOST_WIDE_INT) ahead)
    {
      if (dump_file && (dump_flags & TDF_DETAILS))
	fprintf (dump_file,
		 "Not prefetching -- loop estimated to roll only %d times\n",
		 (int) est_niter);
      goto fail;
    }

  ninsns = tree_num_loop_insns (loop, &eni_size_weights);
  unroll_factor = determine_unroll_factor (loop, refs, ninsns, &desc,
					   est_niter);
  if (dump_file && (dump_flags & TDF_DETAILS))
    fprintf (dump_file, "Ahead %d, unroll factor %d\n", ahead, unroll_factor);

  /* Step 4: what to prefetch?  */
  if (!schedule_prefetches (refs, unroll_factor, ahead))
    goto fail;

  /* Step 5: unroll the loop.  TODO -- peeling of first and last few
     iterations so that we do not issue superfluous prefetches.  */
  if (unroll_factor != 1)
    {
      tree_unroll_loop (loop, unroll_factor,
			single_dom_exit (loop), &desc);
      unrolled = true;
    }

  /* Step 6: issue the prefetches.  */
  issue_prefetches (refs, unroll_factor, ahead);

fail:
  release_mem_refs (refs);
  return unrolled;
}

/* Issue prefetch instructions for array references in loops.  */

unsigned int
tree_ssa_prefetch_arrays (void)
{
  loop_iterator li;
  struct loop *loop;
  bool unrolled = false;
  int todo_flags = 0;

  if (!HAVE_prefetch
      /* It is possible to ask compiler for say -mtune=i486 -march=pentium4.
	 -mtune=i486 causes us having PREFETCH_BLOCK 0, since this is part
	 of processor costs and i486 does not have prefetch, but
	 -march=pentium4 causes HAVE_prefetch to be true.  Ugh.  */
      || PREFETCH_BLOCK == 0)
    return 0;

  if (dump_file && (dump_flags & TDF_DETAILS))
    {
      fprintf (dump_file, "Prefetching parameters:\n");
      fprintf (dump_file, "    simultaneous prefetches: %d\n",
	       SIMULTANEOUS_PREFETCHES);
      fprintf (dump_file, "    prefetch latency: %d\n", PREFETCH_LATENCY);
      fprintf (dump_file, "    prefetch block size: %d\n", PREFETCH_BLOCK);
      fprintf (dump_file, "    L1 cache size: %d lines, %d bytes\n",
	       L1_CACHE_SIZE, L1_CACHE_SIZE_BYTES);
      fprintf (dump_file, "    L1 cache line size: %d\n", L1_CACHE_LINE_SIZE);
      fprintf (dump_file, "    L2 cache size: %d bytes\n", L2_CACHE_SIZE_BYTES);
      fprintf (dump_file, "\n");
    }

  initialize_original_copy_tables ();

  if (!built_in_decls[BUILT_IN_PREFETCH])
    {
<<<<<<< HEAD
      tree type = build_function_type_list (void_type_node,
					    const_ptr_type_node,
					    NULL_TREE);
      tree decl = lang_hooks.builtin_function ("__builtin_prefetch", type,
			BUILT_IN_PREFETCH, BUILT_IN_NORMAL,
			NULL, NULL_TREE);
=======
      tree type = build_function_type (void_type_node,
				       tree_cons (NULL_TREE,
						  const_ptr_type_node,
						  NULL_TREE));
      tree decl = add_builtin_function ("__builtin_prefetch", type,
					BUILT_IN_PREFETCH, BUILT_IN_NORMAL,
					NULL, NULL_TREE);
>>>>>>> 867c03eb
      DECL_IS_NOVOPS (decl) = true;
      built_in_decls[BUILT_IN_PREFETCH] = decl;
    }

  /* We assume that size of cache line is a power of two, so verify this
     here.  */
  gcc_assert ((PREFETCH_BLOCK & (PREFETCH_BLOCK - 1)) == 0);

  FOR_EACH_LOOP (li, loop, LI_FROM_INNERMOST)
    {
      if (dump_file && (dump_flags & TDF_DETAILS))
	fprintf (dump_file, "Processing loop %d:\n", loop->num);

      unrolled |= loop_prefetch_arrays (loop);

      if (dump_file && (dump_flags & TDF_DETAILS))
	fprintf (dump_file, "\n\n");
    }

  if (unrolled)
    {
      scev_reset ();
      todo_flags |= TODO_cleanup_cfg;
    }

  free_original_copy_tables ();
  return todo_flags;
}<|MERGE_RESOLUTION|>--- conflicted
+++ resolved
@@ -834,11 +834,7 @@
 issue_prefetch_ref (struct mem_ref *ref, unsigned unroll_factor, unsigned ahead)
 {
   HOST_WIDE_INT delta;
-<<<<<<< HEAD
-  tree addr, addr_base, prefetch, write_p;
-=======
   tree addr, addr_base, prefetch, write_p, local;
->>>>>>> 867c03eb
   block_stmt_iterator bsi;
   unsigned n_prefetches, ap;
   bool nontemporal = ref->reuse_distance >= L2_CACHE_SIZE_BYTES;
@@ -866,14 +862,8 @@
       addr = force_gimple_operand_bsi (&bsi, unshare_expr (addr), true, NULL);
 
       /* Create the prefetch instruction.  */
-<<<<<<< HEAD
-      write_p = ref->write_p ? integer_one_node : integer_zero_node;
-      prefetch = build_call_expr (built_in_decls[BUILT_IN_PREFETCH],
-				  2, addr, write_p);
-=======
       prefetch = build_call_expr (built_in_decls[BUILT_IN_PREFETCH],
 				  3, addr, write_p, local);
->>>>>>> 867c03eb
       bsi_insert_before (&bsi, prefetch, BSI_SAME_STMT);
     }
 }
@@ -1386,14 +1376,6 @@
 
   if (!built_in_decls[BUILT_IN_PREFETCH])
     {
-<<<<<<< HEAD
-      tree type = build_function_type_list (void_type_node,
-					    const_ptr_type_node,
-					    NULL_TREE);
-      tree decl = lang_hooks.builtin_function ("__builtin_prefetch", type,
-			BUILT_IN_PREFETCH, BUILT_IN_NORMAL,
-			NULL, NULL_TREE);
-=======
       tree type = build_function_type (void_type_node,
 				       tree_cons (NULL_TREE,
 						  const_ptr_type_node,
@@ -1401,7 +1383,6 @@
       tree decl = add_builtin_function ("__builtin_prefetch", type,
 					BUILT_IN_PREFETCH, BUILT_IN_NORMAL,
 					NULL, NULL_TREE);
->>>>>>> 867c03eb
       DECL_IS_NOVOPS (decl) = true;
       built_in_decls[BUILT_IN_PREFETCH] = decl;
     }
