--- conflicted
+++ resolved
@@ -1,10 +1,6 @@
 /* Array prefetching.
-<<<<<<< HEAD
-   Copyright (C) 2005, 2007, 2008 Free Software Foundation, Inc.
-=======
    Copyright (C) 2005, 2007, 2008, 2009, 2010, 2011
    Free Software Foundation, Inc.
->>>>>>> 3082eeb7
 
 This file is part of GCC.
 
@@ -114,21 +110,6 @@
       prefetch instructions with guards in cases where 5) was not sufficient
       to satisfy the constraints?
 
-<<<<<<< HEAD
-   The function is_loop_prefetching_profitable() implements a cost model
-   to determine if prefetching is profitable for a given loop. The cost
-   model has two heuristcs:
-   1. A heuristic that determines whether the given loop has enough CPU
-      ops that can be overlapped with cache missing memory ops.
-      If not, the loop won't benefit from prefetching. This is implemented
-      by requirung the ratio between the instruction count and the mem ref
-      count to be above a certain minimum.
-   2. A heuristic that disables prefetching in a loop with an unknown trip
-      count if the prefetching cost is above a certain limit. The relative
-      prefetching cost is estimated by taking the ratio between the
-      prefetch count and the total intruction count (this models the I-cache
-      cost).
-=======
    A cost model is implemented to determine whether or not prefetching is
    profitable for a given loop.  The cost model has three heuristics:
 
@@ -152,7 +133,6 @@
       estimated by taking the ratio between the prefetch count and the
       total intruction count (this models the I-cache cost).
 
->>>>>>> 3082eeb7
    The limits used in these heuristics are defined as parameters with
    reasonable default values. Machine-specific default values will be
    added later.
@@ -443,17 +423,8 @@
   HOST_WIDE_INT idelta = 0, imult = 1;
   affine_iv iv;
 
-<<<<<<< HEAD
-  if (TREE_CODE (base) == MISALIGNED_INDIRECT_REF
-      || TREE_CODE (base) == ALIGN_INDIRECT_REF)
-    return false;
-
-  if (!simple_iv (ar_data->loop, loop_containing_stmt (ar_data->stmt),
-		  *index, &iv, false))
-=======
   if (!simple_iv (ar_data->loop, loop_containing_stmt (ar_data->stmt),
 		  *index, &iv, true))
->>>>>>> 3082eeb7
     return false;
   ibase = iv.base;
   step = iv.step;
@@ -696,14 +667,6 @@
 /* Given a CACHE_LINE_SIZE and two inductive memory references
    with a common STEP greater than CACHE_LINE_SIZE and an address
    difference DELTA, compute the probability that they will fall
-<<<<<<< HEAD
-   in different cache lines.  DISTINCT_ITERS is the number of
-   distinct iterations after which the pattern repeats itself.
-   ALIGN_UNIT is the unit of alignment in bytes.  */
-
-static int
-compute_miss_rate (unsigned HOST_WIDE_INT cache_line_size,
-=======
    in different cache lines.  Return true if the computed miss rate
    is not greater than the ACCEPTABLE_MISS_RATE.  DISTINCT_ITERS is the
    number of distinct iterations after which the pattern repeats itself.
@@ -711,19 +674,11 @@
 
 static bool
 is_miss_rate_acceptable (unsigned HOST_WIDE_INT cache_line_size,
->>>>>>> 3082eeb7
 		   HOST_WIDE_INT step, HOST_WIDE_INT delta,
 		   unsigned HOST_WIDE_INT distinct_iters,
 		   int align_unit)
 {
   unsigned align, iter;
-<<<<<<< HEAD
-  int total_positions, miss_positions, miss_rate;
-  int address1, address2, cache_line1, cache_line2;
-
-  total_positions = 0;
-  miss_positions = 0;
-=======
   int total_positions, miss_positions, max_allowed_miss_positions;
   int address1, address2, cache_line1, cache_line2;
 
@@ -735,7 +690,6 @@
   miss_positions = 0;
   total_positions = (cache_line_size / align_unit) * distinct_iters;
   max_allowed_miss_positions = (ACCEPTABLE_MISS_RATE * total_positions) / 1000;
->>>>>>> 3082eeb7
 
   /* Iterate through all possible alignments of the first
      memory reference within its cache line.  */
@@ -748,14 +702,6 @@
 	address2 = address1 + delta;
 	cache_line1 = address1 / cache_line_size;
 	cache_line2 = address2 / cache_line_size;
-<<<<<<< HEAD
-	total_positions += 1;
-	if (cache_line1 != cache_line2)
-	  miss_positions += 1;
-      }
-  miss_rate = 1000 * miss_positions / total_positions;
-  return miss_rate;
-=======
 	if (cache_line1 != cache_line2)
 	  {
 	    miss_positions += 1;
@@ -764,7 +710,6 @@
           }
       }
   return true;
->>>>>>> 3082eeb7
 }
 
 /* Prune the prefetch candidate REF using the reuse with BY.
@@ -780,16 +725,10 @@
   HOST_WIDE_INT delta = delta_b - delta_r;
   HOST_WIDE_INT hit_from;
   unsigned HOST_WIDE_INT prefetch_before, prefetch_block;
-<<<<<<< HEAD
-  int miss_rate;
-=======
->>>>>>> 3082eeb7
   HOST_WIDE_INT reduced_step;
   unsigned HOST_WIDE_INT reduced_prefetch_block;
   tree ref_type;
   int align_unit;
-<<<<<<< HEAD
-=======
 
   /* If the step is non constant we cannot calculate prefetch_before.  */
   if (!cst_and_fits_in_hwi (ref->group->step)) {
@@ -800,7 +739,6 @@
 
   backward = step < 0;
 
->>>>>>> 3082eeb7
 
   if (delta == 0)
     {
@@ -885,14 +823,8 @@
   delta %= step;
   ref_type = TREE_TYPE (ref->mem);
   align_unit = TYPE_ALIGN (ref_type) / 8;
-<<<<<<< HEAD
-  miss_rate = compute_miss_rate(prefetch_block, step, delta,
-				reduced_prefetch_block, align_unit);
-  if (miss_rate <= ACCEPTABLE_MISS_RATE)
-=======
   if (is_miss_rate_acceptable (prefetch_block, step, delta,
 			       reduced_prefetch_block, align_unit))
->>>>>>> 3082eeb7
     {
       /* Do not reduce prefetch_before if we meet beyond cache size.  */
       if (prefetch_before > L2_CACHE_SIZE_BYTES / PREFETCH_BLOCK)
@@ -906,14 +838,8 @@
   /* Try also the following iteration.  */
   prefetch_before++;
   delta = step - delta;
-<<<<<<< HEAD
-  miss_rate = compute_miss_rate(prefetch_block, step, delta,
-				reduced_prefetch_block, align_unit);
-  if (miss_rate <= ACCEPTABLE_MISS_RATE)
-=======
   if (is_miss_rate_acceptable (prefetch_block, step, delta,
 			       reduced_prefetch_block, align_unit))
->>>>>>> 3082eeb7
     {
       if (prefetch_before < ref->prefetch_before)
 	ref->prefetch_before = prefetch_before;
@@ -1101,29 +1027,17 @@
   return any;
 }
 
-<<<<<<< HEAD
-/* Estimate the number of prefetches in the given GROUPS.  */
-
-static int
-estimate_prefetch_count (struct mem_ref_group *groups)
-=======
 /* Return TRUE if no prefetch is going to be generated in the given
    GROUPS.  */
 
 static bool
 nothing_to_prefetch_p (struct mem_ref_group *groups)
->>>>>>> 3082eeb7
 {
   struct mem_ref *ref;
-  int prefetch_count = 0;
 
   for (; groups; groups = groups->next)
     for (ref = groups->refs; ref; ref = ref->next)
       if (should_issue_prefetch_p (ref))
-<<<<<<< HEAD
-	  prefetch_count++;
-
-=======
 	return false;
 
   return true;
@@ -1148,7 +1062,6 @@
 	  prefetch_count += n_prefetches;
 	}
 
->>>>>>> 3082eeb7
   return prefetch_count;
 }
 
@@ -1753,22 +1666,6 @@
     }
 }
 
-<<<<<<< HEAD
-/* Do a cost-benefit analysis to determine if prefetching is profitable
-   for the current loop given the following parameters:
-   AHEAD: the iteration ahead distance,
-   EST_NITER: the estimated trip count,
-   NINSNS: estimated number of instructions in the loop,
-   PREFETCH_COUNT: an estimate of the number of prefetches
-   MEM_REF_COUNT: total number of memory references in the loop.  */
-
-static bool
-is_loop_prefetching_profitable (unsigned ahead, HOST_WIDE_INT est_niter,
-				unsigned ninsns, unsigned prefetch_count,
-				unsigned mem_ref_count)
-{
-  int insn_to_mem_ratio, insn_to_prefetch_ratio;
-=======
 /* Determine whether or not the trip count to ahead ratio is too small based
    on prefitablility consideration.
    AHEAD: the iteration ahead distance,
@@ -1803,13 +1700,10 @@
 mem_ref_count_reasonable_p (unsigned ninsns, unsigned mem_ref_count)
 {
   int insn_to_mem_ratio;
->>>>>>> 3082eeb7
 
   if (mem_ref_count == 0)
     return false;
 
-<<<<<<< HEAD
-=======
   /* Miss rate computation (is_miss_rate_acceptable) and dependence analysis
      (compute_all_dependences) have high costs based on quadratic complexity.
      To avoid huge compilation time, we give up prefetching if mem_ref_count
@@ -1817,7 +1711,6 @@
   if (mem_ref_count > PREFETCH_MAX_MEM_REFS_PER_LOOP)
     return false;
 
->>>>>>> 3082eeb7
   /* Prefetching improves performance by overlapping cache missing
      memory accesses with CPU operations.  If the loop does not have
      enough CPU operations to overlap with memory operations, prefetching
@@ -1830,40 +1723,6 @@
   insn_to_mem_ratio = ninsns / mem_ref_count;
 
   if (insn_to_mem_ratio < PREFETCH_MIN_INSN_TO_MEM_RATIO)
-<<<<<<< HEAD
-    return false;
-
-  /* Profitability of prefetching is highly dependent on the trip count.
-     For a given AHEAD distance, the first AHEAD iterations do not benefit
-     from prefetching, and the last AHEAD iterations execute useless
-     prefetches.  So, if the trip count is not large enough relative to AHEAD,
-     prefetching may cause serious performance degradation.  To avoid this
-     problem when the trip count is not known at compile time, we
-     conservatively skip loops with high prefetching costs.  For now, only
-     the I-cache cost is considered.  The relative I-cache cost is estimated
-     by taking the ratio between the number of prefetches and the total
-     number of instructions.  Since we are using integer arithmetic, we
-     compute the reciprocal of this ratio.
-     TODO: Account for loop unrolling, which may reduce the costs of
-     shorter stride prefetches.  Note that not accounting for loop
-     unrolling over-estimates the cost and hence gives more conservative
-     results.  */
-  if (est_niter < 0)
-    {
-      insn_to_prefetch_ratio = ninsns / prefetch_count;
-      return insn_to_prefetch_ratio >= MIN_INSN_TO_PREFETCH_RATIO;
-    }
-
-  if (est_niter <= (HOST_WIDE_INT) ahead)
-    {
-      if (dump_file && (dump_flags & TDF_DETAILS))
-	fprintf (dump_file,
-		 "Not prefetching -- loop estimated to roll only %d times\n",
-		 (int) est_niter);
-      return false;
-    }
-  return true;
-=======
     {
       if (dump_file && (dump_flags & TDF_DETAILS))
         fprintf (dump_file,
@@ -1910,7 +1769,6 @@
     }
 
   return false;
->>>>>>> 3082eeb7
 }
 
 
@@ -1953,25 +1811,17 @@
 
   /* Step 1: gather the memory references.  */
   refs = gather_memory_references (loop, &no_other_refs, &mem_ref_count);
-<<<<<<< HEAD
-=======
 
   /* Give up prefetching if the number of memory references in the
      loop is not reasonable based on profitablity and compilation time
      considerations.  */
   if (!mem_ref_count_reasonable_p (ninsns, mem_ref_count))
     goto fail;
->>>>>>> 3082eeb7
 
   /* Step 2: estimate the reuse effects.  */
   prune_by_reuse (refs);
 
-<<<<<<< HEAD
-  prefetch_count = estimate_prefetch_count (refs);
-  if (prefetch_count == 0)
-=======
   if (nothing_to_prefetch_p (refs))
->>>>>>> 3082eeb7
     goto fail;
 
   determine_loop_nest_reuse (loop, refs, no_other_refs);
@@ -1985,12 +1835,6 @@
   if (prefetch_count == 0)
     goto fail;
 
-<<<<<<< HEAD
-  ninsns = tree_num_loop_insns (loop, &eni_size_weights);
-  unroll_factor = determine_unroll_factor (loop, refs, ninsns, &desc,
-					   est_niter);
-=======
->>>>>>> 3082eeb7
   if (dump_file && (dump_flags & TDF_DETAILS))
     fprintf (dump_file, "Ahead %d, unroll factor %d, trip count "
 	     HOST_WIDE_INT_PRINT_DEC "\n"
@@ -1998,15 +1842,10 @@
 	     ahead, unroll_factor, est_niter,
 	     ninsns, mem_ref_count, prefetch_count);
 
-<<<<<<< HEAD
-  if (!is_loop_prefetching_profitable (ahead, est_niter, ninsns,
-				       prefetch_count, mem_ref_count))
-=======
   /* Prefetching is not likely to be profitable if the instruction to prefetch
      ratio is too small.  */
   if (insn_to_prefetch_ratio_too_small_p (ninsns, prefetch_count,
 					  unroll_factor))
->>>>>>> 3082eeb7
     goto fail;
 
   mark_nontemporal_stores (loop, refs);
