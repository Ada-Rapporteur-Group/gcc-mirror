/* Emit RTL for the GCC expander.
   Copyright (C) 1987, 1988, 1992, 1993, 1994, 1995, 1996, 1997, 1998,
   1999, 2000, 2001, 2002, 2003, 2004, 2005, 2006, 2007, 2008, 2009,
   2010
   Free Software Foundation, Inc.

This file is part of GCC.

GCC is free software; you can redistribute it and/or modify it under
the terms of the GNU General Public License as published by the Free
Software Foundation; either version 3, or (at your option) any later
version.

GCC is distributed in the hope that it will be useful, but WITHOUT ANY
WARRANTY; without even the implied warranty of MERCHANTABILITY or
FITNESS FOR A PARTICULAR PURPOSE.  See the GNU General Public License
for more details.

You should have received a copy of the GNU General Public License
along with GCC; see the file COPYING3.  If not see
<http://www.gnu.org/licenses/>.  */


/* Middle-to-low level generation of rtx code and insns.

   This file contains support functions for creating rtl expressions
   and manipulating them in the doubly-linked chain of insns.

   The patterns of the insns are created by machine-dependent
   routines in insn-emit.c, which is generated automatically from
   the machine description.  These routines make the individual rtx's
   of the pattern with `gen_rtx_fmt_ee' and others in genrtl.[ch],
   which are automatically generated from rtl.def; what is machine
   dependent is the kind of rtx's they make and what arguments they
   use.  */

#include "config.h"
#include "system.h"
#include "coretypes.h"
#include "tm.h"
#include "diagnostic-core.h"
#include "rtl.h"
#include "tree.h"
#include "tm_p.h"
#include "flags.h"
#include "function.h"
#include "expr.h"
#include "regs.h"
#include "hard-reg-set.h"
#include "hashtab.h"
#include "insn-config.h"
#include "recog.h"
#include "bitmap.h"
#include "basic-block.h"
#include "ggc.h"
#include "debug.h"
#include "langhooks.h"
#include "tree-pass.h"
#include "df.h"
#include "params.h"
#include "target.h"
<<<<<<< HEAD
=======
#include "tree-flow.h"

struct target_rtl default_target_rtl;
#if SWITCHABLE_TARGET
struct target_rtl *this_target_rtl = &default_target_rtl;
#endif

#define initial_regno_reg_rtx (this_target_rtl->x_initial_regno_reg_rtx)
>>>>>>> 03d20231

/* Commonly used modes.  */

enum machine_mode byte_mode;	/* Mode whose width is BITS_PER_UNIT.  */
enum machine_mode word_mode;	/* Mode whose width is BITS_PER_WORD.  */
enum machine_mode double_mode;	/* Mode whose width is DOUBLE_TYPE_SIZE.  */
enum machine_mode ptr_mode;	/* Mode whose width is POINTER_SIZE.  */

/* Datastructures maintained for currently processed function in RTL form.  */

struct rtl_data x_rtl;

/* Indexed by pseudo register number, gives the rtx for that pseudo.
   Allocated in parallel with regno_pointer_align.
   FIXME: We could put it into emit_status struct, but gengtype is not able to deal
   with length attribute nested in top level structures.  */

rtx * regno_reg_rtx;

/* This is *not* reset after each function.  It gives each CODE_LABEL
   in the entire compilation a unique label number.  */

static GTY(()) int label_num = 1;

<<<<<<< HEAD
/* Commonly used rtx's, so that we only need space for one copy.
   These are initialized once for the entire compilation.
   All of these are unique; no other rtx-object will be equal to any
   of these.  */

rtx global_rtl[GR_MAX];

/* Commonly used RTL for hard registers.  These objects are not necessarily
   unique, so we allocate them separately from global_rtl.  They are
   initialized once per compilation unit, then copied into regno_reg_rtx
   at the beginning of each function.  */
static GTY(()) rtx static_regno_reg_rtx[FIRST_PSEUDO_REGISTER];

=======
>>>>>>> 03d20231
/* We record floating-point CONST_DOUBLEs in each floating-point mode for
   the values of 0, 1, and 2.  For the integer entries and VOIDmode, we
   record a copy of const[012]_rtx.  */

rtx const_tiny_rtx[3][(int) MAX_MACHINE_MODE];

rtx const_true_rtx;

REAL_VALUE_TYPE dconst0;
REAL_VALUE_TYPE dconst1;
REAL_VALUE_TYPE dconst2;
REAL_VALUE_TYPE dconstm1;
REAL_VALUE_TYPE dconsthalf;

/* Record fixed-point constant 0 and 1.  */
FIXED_VALUE_TYPE fconst0[MAX_FCONST0];
FIXED_VALUE_TYPE fconst1[MAX_FCONST1];

<<<<<<< HEAD
/* All references to the following fixed hard registers go through
   these unique rtl objects.  On machines where the frame-pointer and
   arg-pointer are the same register, they use the same unique object.

   After register allocation, other rtl objects which used to be pseudo-regs
   may be clobbered to refer to the frame-pointer register.
   But references that were originally to the frame-pointer can be
   distinguished from the others because they contain frame_pointer_rtx.

   When to use frame_pointer_rtx and hard_frame_pointer_rtx is a little
   tricky: until register elimination has taken place hard_frame_pointer_rtx
   should be used if it is being set, and frame_pointer_rtx otherwise.  After
   register elimination hard_frame_pointer_rtx should always be used.
   On machines where the two registers are same (most) then these are the
   same.

   In an inline procedure, the stack and frame pointer rtxs may not be
   used for anything else.  */
rtx pic_offset_table_rtx;	/* (REG:Pmode PIC_OFFSET_TABLE_REGNUM) */

/* This is used to implement __builtin_return_address for some machines.
   See for instance the MIPS port.  */
rtx return_address_pointer_rtx;	/* (REG:Pmode RETURN_ADDRESS_POINTER_REGNUM) */

=======
>>>>>>> 03d20231
/* We make one copy of (const_int C) where C is in
   [- MAX_SAVED_CONST_INT, MAX_SAVED_CONST_INT]
   to save space during the compilation and simplify comparisons of
   integers.  */

rtx const_int_rtx[MAX_SAVED_CONST_INT * 2 + 1];

/* A hash table storing CONST_INTs whose absolute value is greater
   than MAX_SAVED_CONST_INT.  */

static GTY ((if_marked ("ggc_marked_p"), param_is (struct rtx_def)))
     htab_t const_int_htab;

/* A hash table storing memory attribute structures.  */
static GTY ((if_marked ("ggc_marked_p"), param_is (struct mem_attrs)))
     htab_t mem_attrs_htab;

/* A hash table storing register attribute structures.  */
static GTY ((if_marked ("ggc_marked_p"), param_is (struct reg_attrs)))
     htab_t reg_attrs_htab;

/* A hash table storing all CONST_DOUBLEs.  */
static GTY ((if_marked ("ggc_marked_p"), param_is (struct rtx_def)))
     htab_t const_double_htab;

/* A hash table storing all CONST_FIXEDs.  */
static GTY ((if_marked ("ggc_marked_p"), param_is (struct rtx_def)))
     htab_t const_fixed_htab;

#define cur_insn_uid (crtl->emit.x_cur_insn_uid)
#define cur_debug_insn_uid (crtl->emit.x_cur_debug_insn_uid)
#define last_location (crtl->emit.x_last_location)
#define first_label_num (crtl->emit.x_first_label_num)

static rtx make_call_insn_raw (rtx);
static rtx change_address_1 (rtx, enum machine_mode, rtx, int);
static void set_used_decls (tree);
static void mark_label_nuses (rtx);
static hashval_t const_int_htab_hash (const void *);
static int const_int_htab_eq (const void *, const void *);
static hashval_t const_double_htab_hash (const void *);
static int const_double_htab_eq (const void *, const void *);
static rtx lookup_const_double (rtx);
static hashval_t const_fixed_htab_hash (const void *);
static int const_fixed_htab_eq (const void *, const void *);
static rtx lookup_const_fixed (rtx);
static hashval_t mem_attrs_htab_hash (const void *);
static int mem_attrs_htab_eq (const void *, const void *);
static mem_attrs *get_mem_attrs (alias_set_type, tree, rtx, rtx, unsigned int,
				 addr_space_t, enum machine_mode);
static hashval_t reg_attrs_htab_hash (const void *);
static int reg_attrs_htab_eq (const void *, const void *);
static reg_attrs *get_reg_attrs (tree, int);
static rtx gen_const_vector (enum machine_mode, int);
static void copy_rtx_if_shared_1 (rtx *orig);

/* Probability of the conditional branch currently proceeded by try_split.
   Set to -1 otherwise.  */
int split_branch_probability = -1;

/* Returns a hash code for X (which is a really a CONST_INT).  */

static hashval_t
const_int_htab_hash (const void *x)
{
  return (hashval_t) INTVAL ((const_rtx) x);
}

/* Returns nonzero if the value represented by X (which is really a
   CONST_INT) is the same as that given by Y (which is really a
   HOST_WIDE_INT *).  */

static int
const_int_htab_eq (const void *x, const void *y)
{
  return (INTVAL ((const_rtx) x) == *((const HOST_WIDE_INT *) y));
}

/* Returns a hash code for X (which is really a CONST_DOUBLE).  */
static hashval_t
const_double_htab_hash (const void *x)
{
  const_rtx const value = (const_rtx) x;
  hashval_t h;

  if (GET_MODE (value) == VOIDmode)
    h = CONST_DOUBLE_LOW (value) ^ CONST_DOUBLE_HIGH (value);
  else
    {
      h = real_hash (CONST_DOUBLE_REAL_VALUE (value));
      /* MODE is used in the comparison, so it should be in the hash.  */
      h ^= GET_MODE (value);
    }
  return h;
}

/* Returns nonzero if the value represented by X (really a ...)
   is the same as that represented by Y (really a ...) */
static int
const_double_htab_eq (const void *x, const void *y)
{
  const_rtx const a = (const_rtx)x, b = (const_rtx)y;

  if (GET_MODE (a) != GET_MODE (b))
    return 0;
  if (GET_MODE (a) == VOIDmode)
    return (CONST_DOUBLE_LOW (a) == CONST_DOUBLE_LOW (b)
	    && CONST_DOUBLE_HIGH (a) == CONST_DOUBLE_HIGH (b));
  else
    return real_identical (CONST_DOUBLE_REAL_VALUE (a),
			   CONST_DOUBLE_REAL_VALUE (b));
}

/* Returns a hash code for X (which is really a CONST_FIXED).  */

static hashval_t
const_fixed_htab_hash (const void *x)
{
  const_rtx const value = (const_rtx) x;
  hashval_t h;

  h = fixed_hash (CONST_FIXED_VALUE (value));
  /* MODE is used in the comparison, so it should be in the hash.  */
  h ^= GET_MODE (value);
  return h;
}

/* Returns nonzero if the value represented by X (really a ...)
   is the same as that represented by Y (really a ...).  */

static int
const_fixed_htab_eq (const void *x, const void *y)
{
  const_rtx const a = (const_rtx) x, b = (const_rtx) y;

  if (GET_MODE (a) != GET_MODE (b))
    return 0;
  return fixed_identical (CONST_FIXED_VALUE (a), CONST_FIXED_VALUE (b));
}

/* Returns a hash code for X (which is a really a mem_attrs *).  */

static hashval_t
mem_attrs_htab_hash (const void *x)
{
  const mem_attrs *const p = (const mem_attrs *) x;

  return (p->alias ^ (p->align * 1000)
	  ^ (p->addrspace * 4000)
	  ^ ((p->offset ? INTVAL (p->offset) : 0) * 50000)
	  ^ ((p->size ? INTVAL (p->size) : 0) * 2500000)
	  ^ (size_t) iterative_hash_expr (p->expr, 0));
}

/* Returns nonzero if the value represented by X (which is really a
   mem_attrs *) is the same as that given by Y (which is also really a
   mem_attrs *).  */

static int
mem_attrs_htab_eq (const void *x, const void *y)
{
  const mem_attrs *const p = (const mem_attrs *) x;
  const mem_attrs *const q = (const mem_attrs *) y;

  return (p->alias == q->alias && p->offset == q->offset
	  && p->size == q->size && p->align == q->align
	  && p->addrspace == q->addrspace
	  && (p->expr == q->expr
	      || (p->expr != NULL_TREE && q->expr != NULL_TREE
		  && operand_equal_p (p->expr, q->expr, 0))));
}

/* Allocate a new mem_attrs structure and insert it into the hash table if
   one identical to it is not already in the table.  We are doing this for
   MEM of mode MODE.  */

static mem_attrs *
get_mem_attrs (alias_set_type alias, tree expr, rtx offset, rtx size,
	       unsigned int align, addr_space_t addrspace, enum machine_mode mode)
{
  mem_attrs attrs;
  void **slot;

  /* If everything is the default, we can just return zero.
     This must match what the corresponding MEM_* macros return when the
     field is not present.  */
  if (alias == 0 && expr == 0 && offset == 0 && addrspace == 0
      && (size == 0
	  || (mode != BLKmode && GET_MODE_SIZE (mode) == INTVAL (size)))
      && (STRICT_ALIGNMENT && mode != BLKmode
	  ? align == GET_MODE_ALIGNMENT (mode) : align == BITS_PER_UNIT))
    return 0;

  attrs.alias = alias;
  attrs.expr = expr;
  attrs.offset = offset;
  attrs.size = size;
  attrs.align = align;
  attrs.addrspace = addrspace;

  slot = htab_find_slot (mem_attrs_htab, &attrs, INSERT);
  if (*slot == 0)
    {
      *slot = ggc_alloc_mem_attrs ();
      memcpy (*slot, &attrs, sizeof (mem_attrs));
    }

  return (mem_attrs *) *slot;
}

/* Returns a hash code for X (which is a really a reg_attrs *).  */

static hashval_t
reg_attrs_htab_hash (const void *x)
{
  const reg_attrs *const p = (const reg_attrs *) x;

  return ((p->offset * 1000) ^ (intptr_t) p->decl);
}

/* Returns nonzero if the value represented by X (which is really a
   reg_attrs *) is the same as that given by Y (which is also really a
   reg_attrs *).  */

static int
reg_attrs_htab_eq (const void *x, const void *y)
{
  const reg_attrs *const p = (const reg_attrs *) x;
  const reg_attrs *const q = (const reg_attrs *) y;

  return (p->decl == q->decl && p->offset == q->offset);
}
/* Allocate a new reg_attrs structure and insert it into the hash table if
   one identical to it is not already in the table.  We are doing this for
   MEM of mode MODE.  */

static reg_attrs *
get_reg_attrs (tree decl, int offset)
{
  reg_attrs attrs;
  void **slot;

  /* If everything is the default, we can just return zero.  */
  if (decl == 0 && offset == 0)
    return 0;

  attrs.decl = decl;
  attrs.offset = offset;

  slot = htab_find_slot (reg_attrs_htab, &attrs, INSERT);
  if (*slot == 0)
    {
      *slot = ggc_alloc_reg_attrs ();
      memcpy (*slot, &attrs, sizeof (reg_attrs));
    }

  return (reg_attrs *) *slot;
}


#if !HAVE_blockage
/* Generate an empty ASM_INPUT, which is used to block attempts to schedule
   across this insn. */

rtx
gen_blockage (void)
{
  rtx x = gen_rtx_ASM_INPUT (VOIDmode, "");
  MEM_VOLATILE_P (x) = true;
  return x;
}
#endif


/* Generate a new REG rtx.  Make sure ORIGINAL_REGNO is set properly, and
   don't attempt to share with the various global pieces of rtl (such as
   frame_pointer_rtx).  */

rtx
gen_raw_REG (enum machine_mode mode, int regno)
{
  rtx x = gen_rtx_raw_REG (mode, regno);
  ORIGINAL_REGNO (x) = regno;
  return x;
}

/* There are some RTL codes that require special attention; the generation
   functions do the raw handling.  If you add to this list, modify
   special_rtx in gengenrtl.c as well.  */

rtx
gen_rtx_CONST_INT (enum machine_mode mode ATTRIBUTE_UNUSED, HOST_WIDE_INT arg)
{
  void **slot;

  if (arg >= - MAX_SAVED_CONST_INT && arg <= MAX_SAVED_CONST_INT)
    return const_int_rtx[arg + MAX_SAVED_CONST_INT];

#if STORE_FLAG_VALUE != 1 && STORE_FLAG_VALUE != -1
  if (const_true_rtx && arg == STORE_FLAG_VALUE)
    return const_true_rtx;
#endif

  /* Look up the CONST_INT in the hash table.  */
  slot = htab_find_slot_with_hash (const_int_htab, &arg,
				   (hashval_t) arg, INSERT);
  if (*slot == 0)
    *slot = gen_rtx_raw_CONST_INT (VOIDmode, arg);

  return (rtx) *slot;
}

rtx
gen_int_mode (HOST_WIDE_INT c, enum machine_mode mode)
{
  return GEN_INT (trunc_int_for_mode (c, mode));
}

/* CONST_DOUBLEs might be created from pairs of integers, or from
   REAL_VALUE_TYPEs.  Also, their length is known only at run time,
   so we cannot use gen_rtx_raw_CONST_DOUBLE.  */

/* Determine whether REAL, a CONST_DOUBLE, already exists in the
   hash table.  If so, return its counterpart; otherwise add it
   to the hash table and return it.  */
static rtx
lookup_const_double (rtx real)
{
  void **slot = htab_find_slot (const_double_htab, real, INSERT);
  if (*slot == 0)
    *slot = real;

  return (rtx) *slot;
}

/* Return a CONST_DOUBLE rtx for a floating-point value specified by
   VALUE in mode MODE.  */
rtx
const_double_from_real_value (REAL_VALUE_TYPE value, enum machine_mode mode)
{
  rtx real = rtx_alloc (CONST_DOUBLE);
  PUT_MODE (real, mode);

  real->u.rv = value;

  return lookup_const_double (real);
}

/* Determine whether FIXED, a CONST_FIXED, already exists in the
   hash table.  If so, return its counterpart; otherwise add it
   to the hash table and return it.  */

static rtx
lookup_const_fixed (rtx fixed)
{
  void **slot = htab_find_slot (const_fixed_htab, fixed, INSERT);
  if (*slot == 0)
    *slot = fixed;

  return (rtx) *slot;
}

/* Return a CONST_FIXED rtx for a fixed-point value specified by
   VALUE in mode MODE.  */

rtx
const_fixed_from_fixed_value (FIXED_VALUE_TYPE value, enum machine_mode mode)
{
  rtx fixed = rtx_alloc (CONST_FIXED);
  PUT_MODE (fixed, mode);

  fixed->u.fv = value;

  return lookup_const_fixed (fixed);
}

/* Constructs double_int from rtx CST.  */

double_int
rtx_to_double_int (const_rtx cst)
{
  double_int r;

  if (CONST_INT_P (cst))
      r = shwi_to_double_int (INTVAL (cst));
  else if (CONST_DOUBLE_P (cst) && GET_MODE (cst) == VOIDmode)
    {
      r.low = CONST_DOUBLE_LOW (cst);
      r.high = CONST_DOUBLE_HIGH (cst);
    }
  else
    gcc_unreachable ();
  
  return r;
}


/* Return a CONST_DOUBLE or CONST_INT for a value specified as
   a double_int.  */

rtx
immed_double_int_const (double_int i, enum machine_mode mode)
{
  return immed_double_const (i.low, i.high, mode);
}

/* Return a CONST_DOUBLE or CONST_INT for a value specified as a pair
   of ints: I0 is the low-order word and I1 is the high-order word.
   Do not use this routine for non-integer modes; convert to
   REAL_VALUE_TYPE and use CONST_DOUBLE_FROM_REAL_VALUE.  */

rtx
immed_double_const (HOST_WIDE_INT i0, HOST_WIDE_INT i1, enum machine_mode mode)
{
  rtx value;
  unsigned int i;

  /* There are the following cases (note that there are no modes with
     HOST_BITS_PER_WIDE_INT < GET_MODE_BITSIZE (mode) < 2 * HOST_BITS_PER_WIDE_INT):

     1) If GET_MODE_BITSIZE (mode) <= HOST_BITS_PER_WIDE_INT, then we use
	gen_int_mode.
     2) GET_MODE_BITSIZE (mode) == 2 * HOST_BITS_PER_WIDE_INT, but the value of
	the integer fits into HOST_WIDE_INT anyway (i.e., i1 consists only
	from copies of the sign bit, and sign of i0 and i1 are the same),  then
	we return a CONST_INT for i0.
     3) Otherwise, we create a CONST_DOUBLE for i0 and i1.  */
  if (mode != VOIDmode)
    {
      gcc_assert (GET_MODE_CLASS (mode) == MODE_INT
		  || GET_MODE_CLASS (mode) == MODE_PARTIAL_INT
		  /* We can get a 0 for an error mark.  */
		  || GET_MODE_CLASS (mode) == MODE_VECTOR_INT
		  || GET_MODE_CLASS (mode) == MODE_VECTOR_FLOAT);

      if (GET_MODE_BITSIZE (mode) <= HOST_BITS_PER_WIDE_INT)
	return gen_int_mode (i0, mode);

      gcc_assert (GET_MODE_BITSIZE (mode) == 2 * HOST_BITS_PER_WIDE_INT);
    }

  /* If this integer fits in one word, return a CONST_INT.  */
  if ((i1 == 0 && i0 >= 0) || (i1 == ~0 && i0 < 0))
    return GEN_INT (i0);

  /* We use VOIDmode for integers.  */
  value = rtx_alloc (CONST_DOUBLE);
  PUT_MODE (value, VOIDmode);

  CONST_DOUBLE_LOW (value) = i0;
  CONST_DOUBLE_HIGH (value) = i1;

  for (i = 2; i < (sizeof CONST_DOUBLE_FORMAT - 1); i++)
    XWINT (value, i) = 0;

  return lookup_const_double (value);
}

rtx
gen_rtx_REG (enum machine_mode mode, unsigned int regno)
{
  /* In case the MD file explicitly references the frame pointer, have
     all such references point to the same frame pointer.  This is
     used during frame pointer elimination to distinguish the explicit
     references to these registers from pseudos that happened to be
     assigned to them.

     If we have eliminated the frame pointer or arg pointer, we will
     be using it as a normal register, for example as a spill
     register.  In such cases, we might be accessing it in a mode that
     is not Pmode and therefore cannot use the pre-allocated rtx.

     Also don't do this when we are making new REGs in reload, since
     we don't want to get confused with the real pointers.  */

  if (mode == Pmode && !reload_in_progress)
    {
      if (regno == FRAME_POINTER_REGNUM
	  && (!reload_completed || frame_pointer_needed))
	return frame_pointer_rtx;
#if !HARD_FRAME_POINTER_IS_FRAME_POINTER
      if (regno == HARD_FRAME_POINTER_REGNUM
	  && (!reload_completed || frame_pointer_needed))
	return hard_frame_pointer_rtx;
#endif
#if FRAME_POINTER_REGNUM != ARG_POINTER_REGNUM && !HARD_FRAME_POINTER_IS_ARG_POINTER
      if (regno == ARG_POINTER_REGNUM)
	return arg_pointer_rtx;
#endif
#ifdef RETURN_ADDRESS_POINTER_REGNUM
      if (regno == RETURN_ADDRESS_POINTER_REGNUM)
	return return_address_pointer_rtx;
#endif
      if (regno == (unsigned) PIC_OFFSET_TABLE_REGNUM
	  && PIC_OFFSET_TABLE_REGNUM != INVALID_REGNUM
	  && fixed_regs[PIC_OFFSET_TABLE_REGNUM])
	return pic_offset_table_rtx;
      if (regno == STACK_POINTER_REGNUM)
	return stack_pointer_rtx;
    }

#if 0
  /* If the per-function register table has been set up, try to re-use
     an existing entry in that table to avoid useless generation of RTL.

     This code is disabled for now until we can fix the various backends
     which depend on having non-shared hard registers in some cases.   Long
     term we want to re-enable this code as it can significantly cut down
     on the amount of useless RTL that gets generated.

     We'll also need to fix some code that runs after reload that wants to
     set ORIGINAL_REGNO.  */

  if (cfun
      && cfun->emit
      && regno_reg_rtx
      && regno < FIRST_PSEUDO_REGISTER
      && reg_raw_mode[regno] == mode)
    return regno_reg_rtx[regno];
#endif

  return gen_raw_REG (mode, regno);
}

rtx
gen_rtx_MEM (enum machine_mode mode, rtx addr)
{
  rtx rt = gen_rtx_raw_MEM (mode, addr);

  /* This field is not cleared by the mere allocation of the rtx, so
     we clear it here.  */
  MEM_ATTRS (rt) = 0;

  return rt;
}

/* Generate a memory referring to non-trapping constant memory.  */

rtx
gen_const_mem (enum machine_mode mode, rtx addr)
{
  rtx mem = gen_rtx_MEM (mode, addr);
  MEM_READONLY_P (mem) = 1;
  MEM_NOTRAP_P (mem) = 1;
  return mem;
}

/* Generate a MEM referring to fixed portions of the frame, e.g., register
   save areas.  */

rtx
gen_frame_mem (enum machine_mode mode, rtx addr)
{
  rtx mem = gen_rtx_MEM (mode, addr);
  MEM_NOTRAP_P (mem) = 1;
  set_mem_alias_set (mem, get_frame_alias_set ());
  return mem;
}

/* Generate a MEM referring to a temporary use of the stack, not part
    of the fixed stack frame.  For example, something which is pushed
    by a target splitter.  */
rtx
gen_tmp_stack_mem (enum machine_mode mode, rtx addr)
{
  rtx mem = gen_rtx_MEM (mode, addr);
  MEM_NOTRAP_P (mem) = 1;
  if (!cfun->calls_alloca)
    set_mem_alias_set (mem, get_frame_alias_set ());
  return mem;
}

/* We want to create (subreg:OMODE (obj:IMODE) OFFSET).  Return true if
   this construct would be valid, and false otherwise.  */

bool
validate_subreg (enum machine_mode omode, enum machine_mode imode,
		 const_rtx reg, unsigned int offset)
{
  unsigned int isize = GET_MODE_SIZE (imode);
  unsigned int osize = GET_MODE_SIZE (omode);

  /* All subregs must be aligned.  */
  if (offset % osize != 0)
    return false;

  /* The subreg offset cannot be outside the inner object.  */
  if (offset >= isize)
    return false;

  /* ??? This should not be here.  Temporarily continue to allow word_mode
     subregs of anything.  The most common offender is (subreg:SI (reg:DF)).
     Generally, backends are doing something sketchy but it'll take time to
     fix them all.  */
  if (omode == word_mode)
    ;
  /* ??? Similarly, e.g. with (subreg:DF (reg:TI)).  Though store_bit_field
     is the culprit here, and not the backends.  */
  else if (osize >= UNITS_PER_WORD && isize >= osize)
    ;
  /* Allow component subregs of complex and vector.  Though given the below
     extraction rules, it's not always clear what that means.  */
  else if ((COMPLEX_MODE_P (imode) || VECTOR_MODE_P (imode))
	   && GET_MODE_INNER (imode) == omode)
    ;
  /* ??? x86 sse code makes heavy use of *paradoxical* vector subregs,
     i.e. (subreg:V4SF (reg:SF) 0).  This surely isn't the cleanest way to
     represent this.  It's questionable if this ought to be represented at
     all -- why can't this all be hidden in post-reload splitters that make
     arbitrarily mode changes to the registers themselves.  */
  else if (VECTOR_MODE_P (omode) && GET_MODE_INNER (omode) == imode)
    ;
  /* Subregs involving floating point modes are not allowed to
     change size.  Therefore (subreg:DI (reg:DF) 0) is fine, but
     (subreg:SI (reg:DF) 0) isn't.  */
  else if (FLOAT_MODE_P (imode) || FLOAT_MODE_P (omode))
    {
      if (isize != osize)
	return false;
    }

  /* Paradoxical subregs must have offset zero.  */
  if (osize > isize)
    return offset == 0;

  /* This is a normal subreg.  Verify that the offset is representable.  */

  /* For hard registers, we already have most of these rules collected in
     subreg_offset_representable_p.  */
  if (reg && REG_P (reg) && HARD_REGISTER_P (reg))
    {
      unsigned int regno = REGNO (reg);

#ifdef CANNOT_CHANGE_MODE_CLASS
      if ((COMPLEX_MODE_P (imode) || VECTOR_MODE_P (imode))
	  && GET_MODE_INNER (imode) == omode)
	;
      else if (REG_CANNOT_CHANGE_MODE_P (regno, imode, omode))
	return false;
#endif

      return subreg_offset_representable_p (regno, imode, offset, omode);
    }

  /* For pseudo registers, we want most of the same checks.  Namely:
     If the register no larger than a word, the subreg must be lowpart.
     If the register is larger than a word, the subreg must be the lowpart
     of a subword.  A subreg does *not* perform arbitrary bit extraction.
     Given that we've already checked mode/offset alignment, we only have
     to check subword subregs here.  */
  if (osize < UNITS_PER_WORD)
    {
      enum machine_mode wmode = isize > UNITS_PER_WORD ? word_mode : imode;
      unsigned int low_off = subreg_lowpart_offset (omode, wmode);
      if (offset % UNITS_PER_WORD != low_off)
	return false;
    }
  return true;
}

rtx
gen_rtx_SUBREG (enum machine_mode mode, rtx reg, int offset)
{
  gcc_assert (validate_subreg (mode, GET_MODE (reg), reg, offset));
  return gen_rtx_raw_SUBREG (mode, reg, offset);
}

/* Generate a SUBREG representing the least-significant part of REG if MODE
   is smaller than mode of REG, otherwise paradoxical SUBREG.  */

rtx
gen_lowpart_SUBREG (enum machine_mode mode, rtx reg)
{
  enum machine_mode inmode;

  inmode = GET_MODE (reg);
  if (inmode == VOIDmode)
    inmode = mode;
  return gen_rtx_SUBREG (mode, reg,
			 subreg_lowpart_offset (mode, inmode));
}


/* Create an rtvec and stores within it the RTXen passed in the arguments.  */

rtvec
gen_rtvec (int n, ...)
{
  int i;
  rtvec rt_val;
  va_list p;

  va_start (p, n);

  /* Don't allocate an empty rtvec...  */
  if (n == 0)
    return NULL_RTVEC;

  rt_val = rtvec_alloc (n);

  for (i = 0; i < n; i++)
    rt_val->elem[i] = va_arg (p, rtx);

  va_end (p);
  return rt_val;
}

rtvec
gen_rtvec_v (int n, rtx *argp)
{
  int i;
  rtvec rt_val;

  /* Don't allocate an empty rtvec...  */
  if (n == 0)
    return NULL_RTVEC;

  rt_val = rtvec_alloc (n);

  for (i = 0; i < n; i++)
    rt_val->elem[i] = *argp++;

  return rt_val;
}

/* Return the number of bytes between the start of an OUTER_MODE
   in-memory value and the start of an INNER_MODE in-memory value,
   given that the former is a lowpart of the latter.  It may be a
   paradoxical lowpart, in which case the offset will be negative
   on big-endian targets.  */

int
byte_lowpart_offset (enum machine_mode outer_mode,
		     enum machine_mode inner_mode)
{
  if (GET_MODE_SIZE (outer_mode) < GET_MODE_SIZE (inner_mode))
    return subreg_lowpart_offset (outer_mode, inner_mode);
  else
    return -subreg_lowpart_offset (inner_mode, outer_mode);
}

/* Generate a REG rtx for a new pseudo register of mode MODE.
   This pseudo is assigned the next sequential register number.  */

rtx
gen_reg_rtx (enum machine_mode mode)
{
  rtx val;
  unsigned int align = GET_MODE_ALIGNMENT (mode);

  gcc_assert (can_create_pseudo_p ());

  /* If a virtual register with bigger mode alignment is generated,
     increase stack alignment estimation because it might be spilled
     to stack later.  */
  if (SUPPORTS_STACK_ALIGNMENT
      && crtl->stack_alignment_estimated < align
      && !crtl->stack_realign_processed)
    {
      unsigned int min_align = MINIMUM_ALIGNMENT (NULL, mode, align);
      if (crtl->stack_alignment_estimated < min_align)
	crtl->stack_alignment_estimated = min_align;
    }

  if (generating_concat_p
      && (GET_MODE_CLASS (mode) == MODE_COMPLEX_FLOAT
	  || GET_MODE_CLASS (mode) == MODE_COMPLEX_INT))
    {
      /* For complex modes, don't make a single pseudo.
	 Instead, make a CONCAT of two pseudos.
	 This allows noncontiguous allocation of the real and imaginary parts,
	 which makes much better code.  Besides, allocating DCmode
	 pseudos overstrains reload on some machines like the 386.  */
      rtx realpart, imagpart;
      enum machine_mode partmode = GET_MODE_INNER (mode);

      realpart = gen_reg_rtx (partmode);
      imagpart = gen_reg_rtx (partmode);
      return gen_rtx_CONCAT (mode, realpart, imagpart);
    }

  /* Make sure regno_pointer_align, and regno_reg_rtx are large
     enough to have an element for this pseudo reg number.  */

  if (reg_rtx_no == crtl->emit.regno_pointer_align_length)
    {
      int old_size = crtl->emit.regno_pointer_align_length;
      char *tmp;
      rtx *new1;

      tmp = XRESIZEVEC (char, crtl->emit.regno_pointer_align, old_size * 2);
      memset (tmp + old_size, 0, old_size);
      crtl->emit.regno_pointer_align = (unsigned char *) tmp;

      new1 = GGC_RESIZEVEC (rtx, regno_reg_rtx, old_size * 2);
      memset (new1 + old_size, 0, old_size * sizeof (rtx));
      regno_reg_rtx = new1;

      crtl->emit.regno_pointer_align_length = old_size * 2;
    }

  val = gen_raw_REG (mode, reg_rtx_no);
  regno_reg_rtx[reg_rtx_no++] = val;
  return val;
}

/* Update NEW with the same attributes as REG, but with OFFSET added
   to the REG_OFFSET.  */

static void
update_reg_offset (rtx new_rtx, rtx reg, int offset)
{
  REG_ATTRS (new_rtx) = get_reg_attrs (REG_EXPR (reg),
				   REG_OFFSET (reg) + offset);
}

/* Generate a register with same attributes as REG, but with OFFSET
   added to the REG_OFFSET.  */

rtx
gen_rtx_REG_offset (rtx reg, enum machine_mode mode, unsigned int regno,
		    int offset)
{
  rtx new_rtx = gen_rtx_REG (mode, regno);

  update_reg_offset (new_rtx, reg, offset);
  return new_rtx;
}

/* Generate a new pseudo-register with the same attributes as REG, but
   with OFFSET added to the REG_OFFSET.  */

rtx
gen_reg_rtx_offset (rtx reg, enum machine_mode mode, int offset)
{
  rtx new_rtx = gen_reg_rtx (mode);

  update_reg_offset (new_rtx, reg, offset);
  return new_rtx;
}

/* Adjust REG in-place so that it has mode MODE.  It is assumed that the
   new register is a (possibly paradoxical) lowpart of the old one.  */

void
adjust_reg_mode (rtx reg, enum machine_mode mode)
{
  update_reg_offset (reg, reg, byte_lowpart_offset (mode, GET_MODE (reg)));
  PUT_MODE (reg, mode);
}

/* Copy REG's attributes from X, if X has any attributes.  If REG and X
   have different modes, REG is a (possibly paradoxical) lowpart of X.  */

void
set_reg_attrs_from_value (rtx reg, rtx x)
{
  int offset;

  /* Hard registers can be reused for multiple purposes within the same
     function, so setting REG_ATTRS, REG_POINTER and REG_POINTER_ALIGN
     on them is wrong.  */
  if (HARD_REGISTER_P (reg))
    return;

  offset = byte_lowpart_offset (GET_MODE (reg), GET_MODE (x));
  if (MEM_P (x))
    {
      if (MEM_OFFSET (x) && CONST_INT_P (MEM_OFFSET (x)))
	REG_ATTRS (reg)
	  = get_reg_attrs (MEM_EXPR (x), INTVAL (MEM_OFFSET (x)) + offset);
      if (MEM_POINTER (x))
	mark_reg_pointer (reg, 0);
    }
  else if (REG_P (x))
    {
      if (REG_ATTRS (x))
	update_reg_offset (reg, x, offset);
      if (REG_POINTER (x))
	mark_reg_pointer (reg, REGNO_POINTER_ALIGN (REGNO (x)));
    }
}

/* Generate a REG rtx for a new pseudo register, copying the mode
   and attributes from X.  */

rtx
gen_reg_rtx_and_attrs (rtx x)
{
  rtx reg = gen_reg_rtx (GET_MODE (x));
  set_reg_attrs_from_value (reg, x);
  return reg;
}

/* Set the register attributes for registers contained in PARM_RTX.
   Use needed values from memory attributes of MEM.  */

void
set_reg_attrs_for_parm (rtx parm_rtx, rtx mem)
{
  if (REG_P (parm_rtx))
    set_reg_attrs_from_value (parm_rtx, mem);
  else if (GET_CODE (parm_rtx) == PARALLEL)
    {
      /* Check for a NULL entry in the first slot, used to indicate that the
	 parameter goes both on the stack and in registers.  */
      int i = XEXP (XVECEXP (parm_rtx, 0, 0), 0) ? 0 : 1;
      for (; i < XVECLEN (parm_rtx, 0); i++)
	{
	  rtx x = XVECEXP (parm_rtx, 0, i);
	  if (REG_P (XEXP (x, 0)))
	    REG_ATTRS (XEXP (x, 0))
	      = get_reg_attrs (MEM_EXPR (mem),
			       INTVAL (XEXP (x, 1)));
	}
    }
}

/* Set the REG_ATTRS for registers in value X, given that X represents
   decl T.  */

void
set_reg_attrs_for_decl_rtl (tree t, rtx x)
{
  if (GET_CODE (x) == SUBREG)
    {
      gcc_assert (subreg_lowpart_p (x));
      x = SUBREG_REG (x);
    }
  if (REG_P (x))
    REG_ATTRS (x)
      = get_reg_attrs (t, byte_lowpart_offset (GET_MODE (x),
					       DECL_MODE (t)));
  if (GET_CODE (x) == CONCAT)
    {
      if (REG_P (XEXP (x, 0)))
        REG_ATTRS (XEXP (x, 0)) = get_reg_attrs (t, 0);
      if (REG_P (XEXP (x, 1)))
	REG_ATTRS (XEXP (x, 1))
	  = get_reg_attrs (t, GET_MODE_UNIT_SIZE (GET_MODE (XEXP (x, 0))));
    }
  if (GET_CODE (x) == PARALLEL)
    {
      int i, start;

      /* Check for a NULL entry, used to indicate that the parameter goes
	 both on the stack and in registers.  */
      if (XEXP (XVECEXP (x, 0, 0), 0))
	start = 0;
      else
	start = 1;

      for (i = start; i < XVECLEN (x, 0); i++)
	{
	  rtx y = XVECEXP (x, 0, i);
	  if (REG_P (XEXP (y, 0)))
	    REG_ATTRS (XEXP (y, 0)) = get_reg_attrs (t, INTVAL (XEXP (y, 1)));
	}
    }
}

/* Assign the RTX X to declaration T.  */

void
set_decl_rtl (tree t, rtx x)
{
  DECL_WRTL_CHECK (t)->decl_with_rtl.rtl = x;
  if (x)
    set_reg_attrs_for_decl_rtl (t, x);
}

/* Assign the RTX X to parameter declaration T.  BY_REFERENCE_P is true
   if the ABI requires the parameter to be passed by reference.  */

void
set_decl_incoming_rtl (tree t, rtx x, bool by_reference_p)
{
  DECL_INCOMING_RTL (t) = x;
  if (x && !by_reference_p)
    set_reg_attrs_for_decl_rtl (t, x);
}

/* Identify REG (which may be a CONCAT) as a user register.  */

void
mark_user_reg (rtx reg)
{
  if (GET_CODE (reg) == CONCAT)
    {
      REG_USERVAR_P (XEXP (reg, 0)) = 1;
      REG_USERVAR_P (XEXP (reg, 1)) = 1;
    }
  else
    {
      gcc_assert (REG_P (reg));
      REG_USERVAR_P (reg) = 1;
    }
}

/* Identify REG as a probable pointer register and show its alignment
   as ALIGN, if nonzero.  */

void
mark_reg_pointer (rtx reg, int align)
{
  if (! REG_POINTER (reg))
    {
      REG_POINTER (reg) = 1;

      if (align)
	REGNO_POINTER_ALIGN (REGNO (reg)) = align;
    }
  else if (align && align < REGNO_POINTER_ALIGN (REGNO (reg)))
    /* We can no-longer be sure just how aligned this pointer is.  */
    REGNO_POINTER_ALIGN (REGNO (reg)) = align;
}

/* Return 1 plus largest pseudo reg number used in the current function.  */

int
max_reg_num (void)
{
  return reg_rtx_no;
}

/* Return 1 + the largest label number used so far in the current function.  */

int
max_label_num (void)
{
  return label_num;
}

/* Return first label number used in this function (if any were used).  */

int
get_first_label_num (void)
{
  return first_label_num;
}

/* If the rtx for label was created during the expansion of a nested
   function, then first_label_num won't include this label number.
   Fix this now so that array indices work later.  */

void
maybe_set_first_label_num (rtx x)
{
  if (CODE_LABEL_NUMBER (x) < first_label_num)
    first_label_num = CODE_LABEL_NUMBER (x);
}

/* Return a value representing some low-order bits of X, where the number
   of low-order bits is given by MODE.  Note that no conversion is done
   between floating-point and fixed-point values, rather, the bit
   representation is returned.

   This function handles the cases in common between gen_lowpart, below,
   and two variants in cse.c and combine.c.  These are the cases that can
   be safely handled at all points in the compilation.

   If this is not a case we can handle, return 0.  */

rtx
gen_lowpart_common (enum machine_mode mode, rtx x)
{
  int msize = GET_MODE_SIZE (mode);
  int xsize;
  int offset = 0;
  enum machine_mode innermode;

  /* Unfortunately, this routine doesn't take a parameter for the mode of X,
     so we have to make one up.  Yuk.  */
  innermode = GET_MODE (x);
  if (CONST_INT_P (x)
      && msize * BITS_PER_UNIT <= HOST_BITS_PER_WIDE_INT)
    innermode = mode_for_size (HOST_BITS_PER_WIDE_INT, MODE_INT, 0);
  else if (innermode == VOIDmode)
    innermode = mode_for_size (HOST_BITS_PER_WIDE_INT * 2, MODE_INT, 0);

  xsize = GET_MODE_SIZE (innermode);

  gcc_assert (innermode != VOIDmode && innermode != BLKmode);

  if (innermode == mode)
    return x;

  /* MODE must occupy no more words than the mode of X.  */
  if ((msize + (UNITS_PER_WORD - 1)) / UNITS_PER_WORD
      > ((xsize + (UNITS_PER_WORD - 1)) / UNITS_PER_WORD))
    return 0;

  /* Don't allow generating paradoxical FLOAT_MODE subregs.  */
  if (SCALAR_FLOAT_MODE_P (mode) && msize > xsize)
    return 0;

  offset = subreg_lowpart_offset (mode, innermode);

  if ((GET_CODE (x) == ZERO_EXTEND || GET_CODE (x) == SIGN_EXTEND)
      && (GET_MODE_CLASS (mode) == MODE_INT
	  || GET_MODE_CLASS (mode) == MODE_PARTIAL_INT))
    {
      /* If we are getting the low-order part of something that has been
	 sign- or zero-extended, we can either just use the object being
	 extended or make a narrower extension.  If we want an even smaller
	 piece than the size of the object being extended, call ourselves
	 recursively.

	 This case is used mostly by combine and cse.  */

      if (GET_MODE (XEXP (x, 0)) == mode)
	return XEXP (x, 0);
      else if (msize < GET_MODE_SIZE (GET_MODE (XEXP (x, 0))))
	return gen_lowpart_common (mode, XEXP (x, 0));
      else if (msize < xsize)
	return gen_rtx_fmt_e (GET_CODE (x), mode, XEXP (x, 0));
    }
  else if (GET_CODE (x) == SUBREG || REG_P (x)
	   || GET_CODE (x) == CONCAT || GET_CODE (x) == CONST_VECTOR
	   || GET_CODE (x) == CONST_DOUBLE || CONST_INT_P (x))
    return simplify_gen_subreg (mode, x, innermode, offset);

  /* Otherwise, we can't do this.  */
  return 0;
}

rtx
gen_highpart (enum machine_mode mode, rtx x)
{
  unsigned int msize = GET_MODE_SIZE (mode);
  rtx result;

  /* This case loses if X is a subreg.  To catch bugs early,
     complain if an invalid MODE is used even in other cases.  */
  gcc_assert (msize <= UNITS_PER_WORD
	      || msize == (unsigned int) GET_MODE_UNIT_SIZE (GET_MODE (x)));

  result = simplify_gen_subreg (mode, x, GET_MODE (x),
				subreg_highpart_offset (mode, GET_MODE (x)));
  gcc_assert (result);

  /* simplify_gen_subreg is not guaranteed to return a valid operand for
     the target if we have a MEM.  gen_highpart must return a valid operand,
     emitting code if necessary to do so.  */
  if (MEM_P (result))
    {
      result = validize_mem (result);
      gcc_assert (result);
    }

  return result;
}

/* Like gen_highpart, but accept mode of EXP operand in case EXP can
   be VOIDmode constant.  */
rtx
gen_highpart_mode (enum machine_mode outermode, enum machine_mode innermode, rtx exp)
{
  if (GET_MODE (exp) != VOIDmode)
    {
      gcc_assert (GET_MODE (exp) == innermode);
      return gen_highpart (outermode, exp);
    }
  return simplify_gen_subreg (outermode, exp, innermode,
			      subreg_highpart_offset (outermode, innermode));
}

/* Return the SUBREG_BYTE for an OUTERMODE lowpart of an INNERMODE value.  */

unsigned int
subreg_lowpart_offset (enum machine_mode outermode, enum machine_mode innermode)
{
  unsigned int offset = 0;
  int difference = (GET_MODE_SIZE (innermode) - GET_MODE_SIZE (outermode));

  if (difference > 0)
    {
      if (WORDS_BIG_ENDIAN)
	offset += (difference / UNITS_PER_WORD) * UNITS_PER_WORD;
      if (BYTES_BIG_ENDIAN)
	offset += difference % UNITS_PER_WORD;
    }

  return offset;
}

/* Return offset in bytes to get OUTERMODE high part
   of the value in mode INNERMODE stored in memory in target format.  */
unsigned int
subreg_highpart_offset (enum machine_mode outermode, enum machine_mode innermode)
{
  unsigned int offset = 0;
  int difference = (GET_MODE_SIZE (innermode) - GET_MODE_SIZE (outermode));

  gcc_assert (GET_MODE_SIZE (innermode) >= GET_MODE_SIZE (outermode));

  if (difference > 0)
    {
      if (! WORDS_BIG_ENDIAN)
	offset += (difference / UNITS_PER_WORD) * UNITS_PER_WORD;
      if (! BYTES_BIG_ENDIAN)
	offset += difference % UNITS_PER_WORD;
    }

  return offset;
}

/* Return 1 iff X, assumed to be a SUBREG,
   refers to the least significant part of its containing reg.
   If X is not a SUBREG, always return 1 (it is its own low part!).  */

int
subreg_lowpart_p (const_rtx x)
{
  if (GET_CODE (x) != SUBREG)
    return 1;
  else if (GET_MODE (SUBREG_REG (x)) == VOIDmode)
    return 0;

  return (subreg_lowpart_offset (GET_MODE (x), GET_MODE (SUBREG_REG (x)))
	  == SUBREG_BYTE (x));
}

/* Return subword OFFSET of operand OP.
   The word number, OFFSET, is interpreted as the word number starting
   at the low-order address.  OFFSET 0 is the low-order word if not
   WORDS_BIG_ENDIAN, otherwise it is the high-order word.

   If we cannot extract the required word, we return zero.  Otherwise,
   an rtx corresponding to the requested word will be returned.

   VALIDATE_ADDRESS is nonzero if the address should be validated.  Before
   reload has completed, a valid address will always be returned.  After
   reload, if a valid address cannot be returned, we return zero.

   If VALIDATE_ADDRESS is zero, we simply form the required address; validating
   it is the responsibility of the caller.

   MODE is the mode of OP in case it is a CONST_INT.

   ??? This is still rather broken for some cases.  The problem for the
   moment is that all callers of this thing provide no 'goal mode' to
   tell us to work with.  This exists because all callers were written
   in a word based SUBREG world.
   Now use of this function can be deprecated by simplify_subreg in most
   cases.
 */

rtx
operand_subword (rtx op, unsigned int offset, int validate_address, enum machine_mode mode)
{
  if (mode == VOIDmode)
    mode = GET_MODE (op);

  gcc_assert (mode != VOIDmode);

  /* If OP is narrower than a word, fail.  */
  if (mode != BLKmode
      && (GET_MODE_SIZE (mode) < UNITS_PER_WORD))
    return 0;

  /* If we want a word outside OP, return zero.  */
  if (mode != BLKmode
      && (offset + 1) * UNITS_PER_WORD > GET_MODE_SIZE (mode))
    return const0_rtx;

  /* Form a new MEM at the requested address.  */
  if (MEM_P (op))
    {
      rtx new_rtx = adjust_address_nv (op, word_mode, offset * UNITS_PER_WORD);

      if (! validate_address)
	return new_rtx;

      else if (reload_completed)
	{
	  if (! strict_memory_address_addr_space_p (word_mode,
						    XEXP (new_rtx, 0),
						    MEM_ADDR_SPACE (op)))
	    return 0;
	}
      else
	return replace_equiv_address (new_rtx, XEXP (new_rtx, 0));
    }

  /* Rest can be handled by simplify_subreg.  */
  return simplify_gen_subreg (word_mode, op, mode, (offset * UNITS_PER_WORD));
}

/* Similar to `operand_subword', but never return 0.  If we can't
   extract the required subword, put OP into a register and try again.
   The second attempt must succeed.  We always validate the address in
   this case.

   MODE is the mode of OP, in case it is CONST_INT.  */

rtx
operand_subword_force (rtx op, unsigned int offset, enum machine_mode mode)
{
  rtx result = operand_subword (op, offset, 1, mode);

  if (result)
    return result;

  if (mode != BLKmode && mode != VOIDmode)
    {
      /* If this is a register which can not be accessed by words, copy it
	 to a pseudo register.  */
      if (REG_P (op))
	op = copy_to_reg (op);
      else
	op = force_reg (mode, op);
    }

  result = operand_subword (op, offset, 1, mode);
  gcc_assert (result);

  return result;
}

/* Returns 1 if both MEM_EXPR can be considered equal
   and 0 otherwise.  */

int
mem_expr_equal_p (const_tree expr1, const_tree expr2)
{
  if (expr1 == expr2)
    return 1;

  if (! expr1 || ! expr2)
    return 0;

  if (TREE_CODE (expr1) != TREE_CODE (expr2))
    return 0;

  return operand_equal_p (expr1, expr2, 0);
}

/* Return OFFSET if XEXP (MEM, 0) - OFFSET is known to be ALIGN
   bits aligned for 0 <= OFFSET < ALIGN / BITS_PER_UNIT, or
   -1 if not known.  */

int
get_mem_align_offset (rtx mem, unsigned int align)
{
  tree expr;
  unsigned HOST_WIDE_INT offset;

  /* This function can't use
     if (!MEM_EXPR (mem) || !MEM_OFFSET (mem)
	 || !CONST_INT_P (MEM_OFFSET (mem))
<<<<<<< HEAD
	 || (get_object_alignment (MEM_EXPR (mem), MEM_ALIGN (mem), align)
=======
	 || (MAX (MEM_ALIGN (mem),
	          get_object_alignment (MEM_EXPR (mem), align))
>>>>>>> 03d20231
	     < align))
       return -1;
     else
       return (- INTVAL (MEM_OFFSET (mem))) & (align / BITS_PER_UNIT - 1);
     for two reasons:
     - COMPONENT_REFs in MEM_EXPR can have NULL first operand,
       for <variable>.  get_inner_reference doesn't handle it and
       even if it did, the alignment in that case needs to be determined
       from DECL_FIELD_CONTEXT's TYPE_ALIGN.
     - it would do suboptimal job for COMPONENT_REFs, even if MEM_EXPR
       isn't sufficiently aligned, the object it is in might be.  */
  gcc_assert (MEM_P (mem));
  expr = MEM_EXPR (mem);
  if (expr == NULL_TREE
      || MEM_OFFSET (mem) == NULL_RTX
      || !CONST_INT_P (MEM_OFFSET (mem)))
    return -1;

  offset = INTVAL (MEM_OFFSET (mem));
  if (DECL_P (expr))
    {
      if (DECL_ALIGN (expr) < align)
	return -1;
    }
  else if (INDIRECT_REF_P (expr))
    {
      if (TYPE_ALIGN (TREE_TYPE (expr)) < (unsigned int) align)
	return -1;
    }
  else if (TREE_CODE (expr) == COMPONENT_REF)
    {
      while (1)
	{
	  tree inner = TREE_OPERAND (expr, 0);
	  tree field = TREE_OPERAND (expr, 1);
	  tree byte_offset = component_ref_field_offset (expr);
	  tree bit_offset = DECL_FIELD_BIT_OFFSET (field);

	  if (!byte_offset
	      || !host_integerp (byte_offset, 1)
	      || !host_integerp (bit_offset, 1))
	    return -1;

	  offset += tree_low_cst (byte_offset, 1);
	  offset += tree_low_cst (bit_offset, 1) / BITS_PER_UNIT;

	  if (inner == NULL_TREE)
	    {
	      if (TYPE_ALIGN (DECL_FIELD_CONTEXT (field))
		  < (unsigned int) align)
		return -1;
	      break;
	    }
	  else if (DECL_P (inner))
	    {
	      if (DECL_ALIGN (inner) < align)
		return -1;
	      break;
	    }
	  else if (TREE_CODE (inner) != COMPONENT_REF)
	    return -1;
	  expr = inner;
	}
    }
  else
    return -1;

  return offset & ((align / BITS_PER_UNIT) - 1);
}

/* Given REF (a MEM) and T, either the type of X or the expression
   corresponding to REF, set the memory attributes.  OBJECTP is nonzero
   if we are making a new object of this type.  BITPOS is nonzero if
   there is an offset outstanding on T that will be applied later.  */

void
set_mem_attributes_minus_bitpos (rtx ref, tree t, int objectp,
				 HOST_WIDE_INT bitpos)
{
  alias_set_type alias;
  tree expr = NULL;
  rtx offset = NULL_RTX;
  rtx size = NULL_RTX;
  unsigned int align = BITS_PER_UNIT;
  HOST_WIDE_INT apply_bitpos = 0;
  tree type;

  /* It can happen that type_for_mode was given a mode for which there
     is no language-level type.  In which case it returns NULL, which
     we can see here.  */
  if (t == NULL_TREE)
    return;

  type = TYPE_P (t) ? t : TREE_TYPE (t);
  if (type == error_mark_node)
    return;

  /* If we have already set DECL_RTL = ref, get_alias_set will get the
     wrong answer, as it assumes that DECL_RTL already has the right alias
     info.  Callers should not set DECL_RTL until after the call to
     set_mem_attributes.  */
  gcc_assert (!DECL_P (t) || ref != DECL_RTL_IF_SET (t));

  /* Get the alias set from the expression or type (perhaps using a
     front-end routine) and use it.  */
  alias = get_alias_set (t);

  MEM_VOLATILE_P (ref) |= TYPE_VOLATILE (type);
  MEM_IN_STRUCT_P (ref)
    = AGGREGATE_TYPE_P (type) || TREE_CODE (type) == COMPLEX_TYPE;
  MEM_POINTER (ref) = POINTER_TYPE_P (type);

  /* If we are making an object of this type, or if this is a DECL, we know
     that it is a scalar if the type is not an aggregate.  */
  if ((objectp || DECL_P (t))
      && ! AGGREGATE_TYPE_P (type)
      && TREE_CODE (type) != COMPLEX_TYPE)
    MEM_SCALAR_P (ref) = 1;

  /* Default values from pre-existing memory attributes if present.  */
  if (MEM_ATTRS (ref))
    {
      /* ??? Can this ever happen?  Calling this routine on a MEM that
	 already carries memory attributes should probably be invalid.  */
      expr = MEM_EXPR (ref);
      offset = MEM_OFFSET (ref);
      size = MEM_SIZE (ref);
      align = MEM_ALIGN (ref);
    }

  /* Otherwise, default values from the mode of the MEM reference.  */
  else if (GET_MODE (ref) != BLKmode)
    {
      /* Respect mode size.  */
      size = GEN_INT (GET_MODE_SIZE (GET_MODE (ref)));
      /* ??? Is this really necessary?  We probably should always get
	 the size from the type below.  */

      /* Respect mode alignment for STRICT_ALIGNMENT targets if T is a type;
         if T is an object, always compute the object alignment below.  */
      if (STRICT_ALIGNMENT && TYPE_P (t))
	align = GET_MODE_ALIGNMENT (GET_MODE (ref));
      /* ??? If T is a type, respecting mode alignment may *also* be wrong
	 e.g. if the type carries an alignment attribute.  Should we be
	 able to simply always use TYPE_ALIGN?  */
    }

  /* We can set the alignment from the type if we are making an object,
     this is an INDIRECT_REF, or if TYPE_ALIGN_OK.  */
<<<<<<< HEAD
  if (objectp || TREE_CODE (t) == INDIRECT_REF
      || TREE_CODE (t) == ALIGN_INDIRECT_REF
      || TYPE_ALIGN_OK (type))
    align = MAX (align, TYPE_ALIGN (type));
  else
    if (TREE_CODE (t) == MISALIGNED_INDIRECT_REF)
      {
	if (integer_zerop (TREE_OPERAND (t, 1)))
	  /* We don't know anything about the alignment.  */
	  align = BITS_PER_UNIT;
	else
	  align = tree_low_cst (TREE_OPERAND (t, 1), 1);
      }
=======
  if (objectp || TREE_CODE (t) == INDIRECT_REF || TYPE_ALIGN_OK (type))
    align = MAX (align, TYPE_ALIGN (type));

  else if (TREE_CODE (t) == MEM_REF)
    {
      tree op0 = TREE_OPERAND (t, 0);
      if (TREE_CODE (op0) == ADDR_EXPR
	  && (DECL_P (TREE_OPERAND (op0, 0))
	      || CONSTANT_CLASS_P (TREE_OPERAND (op0, 0))))
	{
	  if (DECL_P (TREE_OPERAND (op0, 0)))
	    align = DECL_ALIGN (TREE_OPERAND (op0, 0));
	  else if (CONSTANT_CLASS_P (TREE_OPERAND (op0, 0)))
	    {
	      align = TYPE_ALIGN (TREE_TYPE (TREE_OPERAND (op0, 0)));
#ifdef CONSTANT_ALIGNMENT
	      align = CONSTANT_ALIGNMENT (TREE_OPERAND (op0, 0), align);
#endif
	    }
	  if (TREE_INT_CST_LOW (TREE_OPERAND (t, 1)) != 0)
	    {
	      unsigned HOST_WIDE_INT ioff
		= TREE_INT_CST_LOW (TREE_OPERAND (t, 1));
	      unsigned HOST_WIDE_INT aoff = (ioff & -ioff) * BITS_PER_UNIT;
	      align = MIN (aoff, align);
	    }
	}
      else
	/* ??? This isn't fully correct, we can't set the alignment from the
	   type in all cases.  */
	align = MAX (align, TYPE_ALIGN (type));
    }

  else if (TREE_CODE (t) == TARGET_MEM_REF)
    /* ??? This isn't fully correct, we can't set the alignment from the
       type in all cases.  */
    align = MAX (align, TYPE_ALIGN (type));
>>>>>>> 03d20231

  /* If the size is known, we can set that.  */
  if (TYPE_SIZE_UNIT (type) && host_integerp (TYPE_SIZE_UNIT (type), 1))
    size = GEN_INT (tree_low_cst (TYPE_SIZE_UNIT (type), 1));

  /* If T is not a type, we may be able to deduce some more information about
     the expression.  */
  if (! TYPE_P (t))
    {
      tree base;
      bool align_computed = false;

      if (TREE_THIS_VOLATILE (t))
	MEM_VOLATILE_P (ref) = 1;

      /* Now remove any conversions: they don't change what the underlying
	 object is.  Likewise for SAVE_EXPR.  */
      while (CONVERT_EXPR_P (t)
	     || TREE_CODE (t) == VIEW_CONVERT_EXPR
	     || TREE_CODE (t) == SAVE_EXPR)
	t = TREE_OPERAND (t, 0);

      /* Note whether this expression can trap.  */
      MEM_NOTRAP_P (ref) = !tree_could_trap_p (t);

      base = get_base_address (t);
      if (base && DECL_P (base)
	  && TREE_READONLY (base)
<<<<<<< HEAD
	  && (TREE_STATIC (base) || DECL_EXTERNAL (base)))
=======
	  && (TREE_STATIC (base) || DECL_EXTERNAL (base))
	  && !TREE_THIS_VOLATILE (base))
>>>>>>> 03d20231
	MEM_READONLY_P (ref) = 1;

      /* If this expression uses it's parent's alias set, mark it such
	 that we won't change it.  */
      if (component_uses_parent_alias_set (t))
	MEM_KEEP_ALIAS_SET_P (ref) = 1;

      /* If this is a decl, set the attributes of the MEM from it.  */
      if (DECL_P (t))
	{
	  expr = t;
	  offset = const0_rtx;
	  apply_bitpos = bitpos;
	  size = (DECL_SIZE_UNIT (t)
		  && host_integerp (DECL_SIZE_UNIT (t), 1)
		  ? GEN_INT (tree_low_cst (DECL_SIZE_UNIT (t), 1)) : 0);
	  align = DECL_ALIGN (t);
	  align_computed = true;
	}

      /* If this is a constant, we know the alignment.  */
      else if (CONSTANT_CLASS_P (t))
	{
	  align = TYPE_ALIGN (type);
#ifdef CONSTANT_ALIGNMENT
	  align = CONSTANT_ALIGNMENT (t, align);
#endif
	  align_computed = true;
	}

      /* If this is a field reference and not a bit-field, record it.  */
      /* ??? There is some information that can be gleaned from bit-fields,
	 such as the word offset in the structure that might be modified.
	 But skip it for now.  */
      else if (TREE_CODE (t) == COMPONENT_REF
	       && ! DECL_BIT_FIELD (TREE_OPERAND (t, 1)))
	{
	  expr = t;
	  offset = const0_rtx;
	  apply_bitpos = bitpos;
	  /* ??? Any reason the field size would be different than
	     the size we got from the type?  */
	}

      /* If this is an array reference, look for an outer field reference.  */
      else if (TREE_CODE (t) == ARRAY_REF)
	{
	  tree off_tree = size_zero_node;
	  /* We can't modify t, because we use it at the end of the
	     function.  */
	  tree t2 = t;

	  do
	    {
	      tree index = TREE_OPERAND (t2, 1);
	      tree low_bound = array_ref_low_bound (t2);
	      tree unit_size = array_ref_element_size (t2);

	      /* We assume all arrays have sizes that are a multiple of a byte.
		 First subtract the lower bound, if any, in the type of the
		 index, then convert to sizetype and multiply by the size of
		 the array element.  */
	      if (! integer_zerop (low_bound))
		index = fold_build2 (MINUS_EXPR, TREE_TYPE (index),
				     index, low_bound);

	      off_tree = size_binop (PLUS_EXPR,
				     size_binop (MULT_EXPR,
						 fold_convert (sizetype,
							       index),
						 unit_size),
				     off_tree);
	      t2 = TREE_OPERAND (t2, 0);
	    }
	  while (TREE_CODE (t2) == ARRAY_REF);

	  if (DECL_P (t2))
	    {
	      expr = t2;
	      offset = NULL;
	      if (host_integerp (off_tree, 1))
		{
		  HOST_WIDE_INT ioff = tree_low_cst (off_tree, 1);
		  HOST_WIDE_INT aoff = (ioff & -ioff) * BITS_PER_UNIT;
		  align = DECL_ALIGN (t2);
		  if (aoff && (unsigned HOST_WIDE_INT) aoff < align)
	            align = aoff;
		  align_computed = true;
		  offset = GEN_INT (ioff);
		  apply_bitpos = bitpos;
		}
	    }
	  else if (TREE_CODE (t2) == COMPONENT_REF)
	    {
	      expr = t2;
	      offset = NULL;
	      if (host_integerp (off_tree, 1))
		{
		  offset = GEN_INT (tree_low_cst (off_tree, 1));
		  apply_bitpos = bitpos;
		}
	      /* ??? Any reason the field size would be different than
		 the size we got from the type?  */
	    }

	  /* If this is an indirect reference, record it.  */
<<<<<<< HEAD
	  else if (TREE_CODE (t) == INDIRECT_REF
		   || TREE_CODE (t) == MISALIGNED_INDIRECT_REF)
=======
	  else if (TREE_CODE (t) == MEM_REF)
>>>>>>> 03d20231
	    {
	      expr = t;
	      offset = const0_rtx;
	      apply_bitpos = bitpos;
	    }
	}

      /* If this is an indirect reference, record it.  */
<<<<<<< HEAD
      else if (TREE_CODE (t) == INDIRECT_REF
	       || TREE_CODE (t) == MISALIGNED_INDIRECT_REF)
=======
      else if (TREE_CODE (t) == MEM_REF 
	       || TREE_CODE (t) == TARGET_MEM_REF)
>>>>>>> 03d20231
	{
	  expr = t;
	  offset = const0_rtx;
	  apply_bitpos = bitpos;
	}

      if (!align_computed && !INDIRECT_REF_P (t))
	{
	  unsigned int obj_align = get_object_alignment (t, BIGGEST_ALIGNMENT);
	  align = MAX (align, obj_align);
	}
    }

  /* If we modified OFFSET based on T, then subtract the outstanding
     bit position offset.  Similarly, increase the size of the accessed
     object to contain the negative offset.  */
  if (apply_bitpos)
    {
      offset = plus_constant (offset, -(apply_bitpos / BITS_PER_UNIT));
      if (size)
	size = plus_constant (size, apply_bitpos / BITS_PER_UNIT);
    }

  /* Now set the attributes we computed above.  */
  MEM_ATTRS (ref)
    = get_mem_attrs (alias, expr, offset, size, align,
		     TYPE_ADDR_SPACE (type), GET_MODE (ref));

  /* If this is already known to be a scalar or aggregate, we are done.  */
  if (MEM_IN_STRUCT_P (ref) || MEM_SCALAR_P (ref))
    return;

  /* If it is a reference into an aggregate, this is part of an aggregate.
     Otherwise we don't know.  */
  else if (TREE_CODE (t) == COMPONENT_REF || TREE_CODE (t) == ARRAY_REF
	   || TREE_CODE (t) == ARRAY_RANGE_REF
	   || TREE_CODE (t) == BIT_FIELD_REF)
    MEM_IN_STRUCT_P (ref) = 1;
}

void
set_mem_attributes (rtx ref, tree t, int objectp)
{
  set_mem_attributes_minus_bitpos (ref, t, objectp, 0);
}

/* Set the alias set of MEM to SET.  */

void
set_mem_alias_set (rtx mem, alias_set_type set)
{
  /* If the new and old alias sets don't conflict, something is wrong.  */
  gcc_checking_assert (alias_sets_conflict_p (set, MEM_ALIAS_SET (mem)));

  MEM_ATTRS (mem) = get_mem_attrs (set, MEM_EXPR (mem), MEM_OFFSET (mem),
				   MEM_SIZE (mem), MEM_ALIGN (mem),
				   MEM_ADDR_SPACE (mem), GET_MODE (mem));
}

/* Set the address space of MEM to ADDRSPACE (target-defined).  */

void
set_mem_addr_space (rtx mem, addr_space_t addrspace)
{
  MEM_ATTRS (mem) = get_mem_attrs (MEM_ALIAS_SET (mem), MEM_EXPR (mem),
				   MEM_OFFSET (mem), MEM_SIZE (mem),
				   MEM_ALIGN (mem), addrspace, GET_MODE (mem));
}

/* Set the alignment of MEM to ALIGN bits.  */

void
set_mem_align (rtx mem, unsigned int align)
{
  MEM_ATTRS (mem) = get_mem_attrs (MEM_ALIAS_SET (mem), MEM_EXPR (mem),
				   MEM_OFFSET (mem), MEM_SIZE (mem), align,
				   MEM_ADDR_SPACE (mem), GET_MODE (mem));
}

/* Set the expr for MEM to EXPR.  */

void
set_mem_expr (rtx mem, tree expr)
{
  MEM_ATTRS (mem)
    = get_mem_attrs (MEM_ALIAS_SET (mem), expr, MEM_OFFSET (mem),
		     MEM_SIZE (mem), MEM_ALIGN (mem),
		     MEM_ADDR_SPACE (mem), GET_MODE (mem));
}

/* Set the offset of MEM to OFFSET.  */

void
set_mem_offset (rtx mem, rtx offset)
{
  MEM_ATTRS (mem) = get_mem_attrs (MEM_ALIAS_SET (mem), MEM_EXPR (mem),
				   offset, MEM_SIZE (mem), MEM_ALIGN (mem),
				   MEM_ADDR_SPACE (mem), GET_MODE (mem));
}

/* Set the size of MEM to SIZE.  */

void
set_mem_size (rtx mem, rtx size)
{
  MEM_ATTRS (mem) = get_mem_attrs (MEM_ALIAS_SET (mem), MEM_EXPR (mem),
				   MEM_OFFSET (mem), size, MEM_ALIGN (mem),
				   MEM_ADDR_SPACE (mem), GET_MODE (mem));
}

/* Return a memory reference like MEMREF, but with its mode changed to MODE
   and its address changed to ADDR.  (VOIDmode means don't change the mode.
   NULL for ADDR means don't change the address.)  VALIDATE is nonzero if the
   returned memory location is required to be valid.  The memory
   attributes are not changed.  */

static rtx
change_address_1 (rtx memref, enum machine_mode mode, rtx addr, int validate)
{
  addr_space_t as;
  rtx new_rtx;

  gcc_assert (MEM_P (memref));
  as = MEM_ADDR_SPACE (memref);
  if (mode == VOIDmode)
    mode = GET_MODE (memref);
  if (addr == 0)
    addr = XEXP (memref, 0);
  if (mode == GET_MODE (memref) && addr == XEXP (memref, 0)
      && (!validate || memory_address_addr_space_p (mode, addr, as)))
    return memref;

  if (validate)
    {
      if (reload_in_progress || reload_completed)
	gcc_assert (memory_address_addr_space_p (mode, addr, as));
      else
	addr = memory_address_addr_space (mode, addr, as);
    }

  if (rtx_equal_p (addr, XEXP (memref, 0)) && mode == GET_MODE (memref))
    return memref;

  new_rtx = gen_rtx_MEM (mode, addr);
  MEM_COPY_ATTRIBUTES (new_rtx, memref);
  return new_rtx;
}

/* Like change_address_1 with VALIDATE nonzero, but we are not saying in what
   way we are changing MEMREF, so we only preserve the alias set.  */

rtx
change_address (rtx memref, enum machine_mode mode, rtx addr)
{
  rtx new_rtx = change_address_1 (memref, mode, addr, 1), size;
  enum machine_mode mmode = GET_MODE (new_rtx);
  unsigned int align;

  size = mmode == BLKmode ? 0 : GEN_INT (GET_MODE_SIZE (mmode));
  align = mmode == BLKmode ? BITS_PER_UNIT : GET_MODE_ALIGNMENT (mmode);

  /* If there are no changes, just return the original memory reference.  */
  if (new_rtx == memref)
    {
      if (MEM_ATTRS (memref) == 0
	  || (MEM_EXPR (memref) == NULL
	      && MEM_OFFSET (memref) == NULL
	      && MEM_SIZE (memref) == size
	      && MEM_ALIGN (memref) == align))
	return new_rtx;

      new_rtx = gen_rtx_MEM (mmode, XEXP (memref, 0));
      MEM_COPY_ATTRIBUTES (new_rtx, memref);
    }

  MEM_ATTRS (new_rtx)
    = get_mem_attrs (MEM_ALIAS_SET (memref), 0, 0, size, align,
		     MEM_ADDR_SPACE (memref), mmode);

  return new_rtx;
}

/* Return a memory reference like MEMREF, but with its mode changed
   to MODE and its address offset by OFFSET bytes.  If VALIDATE is
   nonzero, the memory address is forced to be valid.
   If ADJUST is zero, OFFSET is only used to update MEM_ATTRS
   and caller is responsible for adjusting MEMREF base register.  */

rtx
adjust_address_1 (rtx memref, enum machine_mode mode, HOST_WIDE_INT offset,
		  int validate, int adjust)
{
  rtx addr = XEXP (memref, 0);
  rtx new_rtx;
  rtx memoffset = MEM_OFFSET (memref);
  rtx size = 0;
  unsigned int memalign = MEM_ALIGN (memref);
  addr_space_t as = MEM_ADDR_SPACE (memref);
  enum machine_mode address_mode = targetm.addr_space.address_mode (as);
  int pbits;

  /* If there are no changes, just return the original memory reference.  */
  if (mode == GET_MODE (memref) && !offset
      && (!validate || memory_address_addr_space_p (mode, addr, as)))
    return memref;

  /* ??? Prefer to create garbage instead of creating shared rtl.
     This may happen even if offset is nonzero -- consider
     (plus (plus reg reg) const_int) -- so do this always.  */
  addr = copy_rtx (addr);

  /* Convert a possibly large offset to a signed value within the
     range of the target address space.  */
  pbits = GET_MODE_BITSIZE (address_mode);
  if (HOST_BITS_PER_WIDE_INT > pbits)
    {
      int shift = HOST_BITS_PER_WIDE_INT - pbits;
      offset = (((HOST_WIDE_INT) ((unsigned HOST_WIDE_INT) offset << shift))
		>> shift);
    }

  if (adjust)
    {
      /* If MEMREF is a LO_SUM and the offset is within the alignment of the
	 object, we can merge it into the LO_SUM.  */
      if (GET_MODE (memref) != BLKmode && GET_CODE (addr) == LO_SUM
	  && offset >= 0
	  && (unsigned HOST_WIDE_INT) offset
	      < GET_MODE_ALIGNMENT (GET_MODE (memref)) / BITS_PER_UNIT)
	addr = gen_rtx_LO_SUM (address_mode, XEXP (addr, 0),
			       plus_constant (XEXP (addr, 1), offset));
      else
	addr = plus_constant (addr, offset);
    }

  new_rtx = change_address_1 (memref, mode, addr, validate);

  /* If the address is a REG, change_address_1 rightfully returns memref,
     but this would destroy memref's MEM_ATTRS.  */
  if (new_rtx == memref && offset != 0)
    new_rtx = copy_rtx (new_rtx);

  /* Compute the new values of the memory attributes due to this adjustment.
     We add the offsets and update the alignment.  */
  if (memoffset)
    memoffset = GEN_INT (offset + INTVAL (memoffset));

  /* Compute the new alignment by taking the MIN of the alignment and the
     lowest-order set bit in OFFSET, but don't change the alignment if OFFSET
     if zero.  */
  if (offset != 0)
    memalign
      = MIN (memalign,
	     (unsigned HOST_WIDE_INT) (offset & -offset) * BITS_PER_UNIT);

  /* We can compute the size in a number of ways.  */
  if (GET_MODE (new_rtx) != BLKmode)
    size = GEN_INT (GET_MODE_SIZE (GET_MODE (new_rtx)));
  else if (MEM_SIZE (memref))
    size = plus_constant (MEM_SIZE (memref), -offset);

  MEM_ATTRS (new_rtx) = get_mem_attrs (MEM_ALIAS_SET (memref), MEM_EXPR (memref),
				       memoffset, size, memalign, as,
				       GET_MODE (new_rtx));

  /* At some point, we should validate that this offset is within the object,
     if all the appropriate values are known.  */
  return new_rtx;
}

/* Return a memory reference like MEMREF, but with its mode changed
   to MODE and its address changed to ADDR, which is assumed to be
   MEMREF offset by OFFSET bytes.  If VALIDATE is
   nonzero, the memory address is forced to be valid.  */

rtx
adjust_automodify_address_1 (rtx memref, enum machine_mode mode, rtx addr,
			     HOST_WIDE_INT offset, int validate)
{
  memref = change_address_1 (memref, VOIDmode, addr, validate);
  return adjust_address_1 (memref, mode, offset, validate, 0);
}

/* Return a memory reference like MEMREF, but whose address is changed by
   adding OFFSET, an RTX, to it.  POW2 is the highest power of two factor
   known to be in OFFSET (possibly 1).  */

rtx
offset_address (rtx memref, rtx offset, unsigned HOST_WIDE_INT pow2)
{
  rtx new_rtx, addr = XEXP (memref, 0);
  addr_space_t as = MEM_ADDR_SPACE (memref);
  enum machine_mode address_mode = targetm.addr_space.address_mode (as);

  new_rtx = simplify_gen_binary (PLUS, address_mode, addr, offset);

  /* At this point we don't know _why_ the address is invalid.  It
     could have secondary memory references, multiplies or anything.

     However, if we did go and rearrange things, we can wind up not
     being able to recognize the magic around pic_offset_table_rtx.
     This stuff is fragile, and is yet another example of why it is
     bad to expose PIC machinery too early.  */
  if (! memory_address_addr_space_p (GET_MODE (memref), new_rtx, as)
      && GET_CODE (addr) == PLUS
      && XEXP (addr, 0) == pic_offset_table_rtx)
    {
      addr = force_reg (GET_MODE (addr), addr);
      new_rtx = simplify_gen_binary (PLUS, address_mode, addr, offset);
    }

  update_temp_slot_address (XEXP (memref, 0), new_rtx);
  new_rtx = change_address_1 (memref, VOIDmode, new_rtx, 1);

  /* If there are no changes, just return the original memory reference.  */
  if (new_rtx == memref)
    return new_rtx;

  /* Update the alignment to reflect the offset.  Reset the offset, which
     we don't know.  */
  MEM_ATTRS (new_rtx)
    = get_mem_attrs (MEM_ALIAS_SET (memref), MEM_EXPR (memref), 0, 0,
		     MIN (MEM_ALIGN (memref), pow2 * BITS_PER_UNIT),
		     as, GET_MODE (new_rtx));
  return new_rtx;
}

/* Return a memory reference like MEMREF, but with its address changed to
   ADDR.  The caller is asserting that the actual piece of memory pointed
   to is the same, just the form of the address is being changed, such as
   by putting something into a register.  */

rtx
replace_equiv_address (rtx memref, rtx addr)
{
  /* change_address_1 copies the memory attribute structure without change
     and that's exactly what we want here.  */
  update_temp_slot_address (XEXP (memref, 0), addr);
  return change_address_1 (memref, VOIDmode, addr, 1);
}

/* Likewise, but the reference is not required to be valid.  */

rtx
replace_equiv_address_nv (rtx memref, rtx addr)
{
  return change_address_1 (memref, VOIDmode, addr, 0);
}

/* Return a memory reference like MEMREF, but with its mode widened to
   MODE and offset by OFFSET.  This would be used by targets that e.g.
   cannot issue QImode memory operations and have to use SImode memory
   operations plus masking logic.  */

rtx
widen_memory_access (rtx memref, enum machine_mode mode, HOST_WIDE_INT offset)
{
  rtx new_rtx = adjust_address_1 (memref, mode, offset, 1, 1);
  tree expr = MEM_EXPR (new_rtx);
  rtx memoffset = MEM_OFFSET (new_rtx);
  unsigned int size = GET_MODE_SIZE (mode);

  /* If there are no changes, just return the original memory reference.  */
  if (new_rtx == memref)
    return new_rtx;

  /* If we don't know what offset we were at within the expression, then
     we can't know if we've overstepped the bounds.  */
  if (! memoffset)
    expr = NULL_TREE;

  while (expr)
    {
      if (TREE_CODE (expr) == COMPONENT_REF)
	{
	  tree field = TREE_OPERAND (expr, 1);
	  tree offset = component_ref_field_offset (expr);

	  if (! DECL_SIZE_UNIT (field))
	    {
	      expr = NULL_TREE;
	      break;
	    }

	  /* Is the field at least as large as the access?  If so, ok,
	     otherwise strip back to the containing structure.  */
	  if (TREE_CODE (DECL_SIZE_UNIT (field)) == INTEGER_CST
	      && compare_tree_int (DECL_SIZE_UNIT (field), size) >= 0
	      && INTVAL (memoffset) >= 0)
	    break;

	  if (! host_integerp (offset, 1))
	    {
	      expr = NULL_TREE;
	      break;
	    }

	  expr = TREE_OPERAND (expr, 0);
	  memoffset
	    = (GEN_INT (INTVAL (memoffset)
			+ tree_low_cst (offset, 1)
			+ (tree_low_cst (DECL_FIELD_BIT_OFFSET (field), 1)
			   / BITS_PER_UNIT)));
	}
      /* Similarly for the decl.  */
      else if (DECL_P (expr)
	       && DECL_SIZE_UNIT (expr)
	       && TREE_CODE (DECL_SIZE_UNIT (expr)) == INTEGER_CST
	       && compare_tree_int (DECL_SIZE_UNIT (expr), size) >= 0
	       && (! memoffset || INTVAL (memoffset) >= 0))
	break;
      else
	{
	  /* The widened memory access overflows the expression, which means
	     that it could alias another expression.  Zap it.  */
	  expr = NULL_TREE;
	  break;
	}
    }

  if (! expr)
    memoffset = NULL_RTX;

  /* The widened memory may alias other stuff, so zap the alias set.  */
  /* ??? Maybe use get_alias_set on any remaining expression.  */

  MEM_ATTRS (new_rtx) = get_mem_attrs (0, expr, memoffset, GEN_INT (size),
				       MEM_ALIGN (new_rtx),
				       MEM_ADDR_SPACE (new_rtx), mode);

  return new_rtx;
}

/* A fake decl that is used as the MEM_EXPR of spill slots.  */
static GTY(()) tree spill_slot_decl;

tree
get_spill_slot_decl (bool force_build_p)
{
  tree d = spill_slot_decl;
  rtx rd;

  if (d || !force_build_p)
    return d;

  d = build_decl (DECL_SOURCE_LOCATION (current_function_decl),
		  VAR_DECL, get_identifier ("%sfp"), void_type_node);
  DECL_ARTIFICIAL (d) = 1;
  DECL_IGNORED_P (d) = 1;
  TREE_USED (d) = 1;
  spill_slot_decl = d;

  rd = gen_rtx_MEM (BLKmode, frame_pointer_rtx);
  MEM_NOTRAP_P (rd) = 1;
  MEM_ATTRS (rd) = get_mem_attrs (new_alias_set (), d, const0_rtx,
				  NULL_RTX, 0, ADDR_SPACE_GENERIC, BLKmode);
  SET_DECL_RTL (d, rd);

  return d;
}

/* Given MEM, a result from assign_stack_local, fill in the memory
   attributes as appropriate for a register allocator spill slot.
   These slots are not aliasable by other memory.  We arrange for
   them all to use a single MEM_EXPR, so that the aliasing code can
   work properly in the case of shared spill slots.  */

void
set_mem_attrs_for_spill (rtx mem)
{
  alias_set_type alias;
  rtx addr, offset;
  tree expr;

  expr = get_spill_slot_decl (true);
  alias = MEM_ALIAS_SET (DECL_RTL (expr));

  /* We expect the incoming memory to be of the form:
	(mem:MODE (plus (reg sfp) (const_int offset)))
     with perhaps the plus missing for offset = 0.  */
  addr = XEXP (mem, 0);
  offset = const0_rtx;
  if (GET_CODE (addr) == PLUS
      && CONST_INT_P (XEXP (addr, 1)))
    offset = XEXP (addr, 1);

  MEM_ATTRS (mem) = get_mem_attrs (alias, expr, offset,
				   MEM_SIZE (mem), MEM_ALIGN (mem),
				   ADDR_SPACE_GENERIC, GET_MODE (mem));
  MEM_NOTRAP_P (mem) = 1;
}

/* Return a newly created CODE_LABEL rtx with a unique label number.  */

rtx
gen_label_rtx (void)
{
  return gen_rtx_CODE_LABEL (VOIDmode, 0, NULL_RTX, NULL_RTX,
			     NULL, label_num++, NULL);
}

/* For procedure integration.  */

/* Install new pointers to the first and last insns in the chain.
   Also, set cur_insn_uid to one higher than the last in use.
   Used for an inline-procedure after copying the insn chain.  */

void
set_new_first_and_last_insn (rtx first, rtx last)
{
  rtx insn;

  set_first_insn (first);
  set_last_insn (last);
  cur_insn_uid = 0;

  if (MIN_NONDEBUG_INSN_UID || MAY_HAVE_DEBUG_INSNS)
    {
      int debug_count = 0;

      cur_insn_uid = MIN_NONDEBUG_INSN_UID - 1;
      cur_debug_insn_uid = 0;

      for (insn = first; insn; insn = NEXT_INSN (insn))
	if (INSN_UID (insn) < MIN_NONDEBUG_INSN_UID)
	  cur_debug_insn_uid = MAX (cur_debug_insn_uid, INSN_UID (insn));
	else
	  {
	    cur_insn_uid = MAX (cur_insn_uid, INSN_UID (insn));
	    if (DEBUG_INSN_P (insn))
	      debug_count++;
	  }

      if (debug_count)
	cur_debug_insn_uid = MIN_NONDEBUG_INSN_UID + debug_count;
      else
	cur_debug_insn_uid++;
    }
  else
    for (insn = first; insn; insn = NEXT_INSN (insn))
      cur_insn_uid = MAX (cur_insn_uid, INSN_UID (insn));

  cur_insn_uid++;
}

/* Go through all the RTL insn bodies and copy any invalid shared
   structure.  This routine should only be called once.  */

static void
unshare_all_rtl_1 (rtx insn)
{
  /* Unshare just about everything else.  */
  unshare_all_rtl_in_chain (insn);

  /* Make sure the addresses of stack slots found outside the insn chain
     (such as, in DECL_RTL of a variable) are not shared
     with the insn chain.

     This special care is necessary when the stack slot MEM does not
     actually appear in the insn chain.  If it does appear, its address
     is unshared from all else at that point.  */
  stack_slot_list = copy_rtx_if_shared (stack_slot_list);
}

/* Go through all the RTL insn bodies and copy any invalid shared
   structure, again.  This is a fairly expensive thing to do so it
   should be done sparingly.  */

void
unshare_all_rtl_again (rtx insn)
{
  rtx p;
  tree decl;

  for (p = insn; p; p = NEXT_INSN (p))
    if (INSN_P (p))
      {
	reset_used_flags (PATTERN (p));
	reset_used_flags (REG_NOTES (p));
      }

  /* Make sure that virtual stack slots are not shared.  */
  set_used_decls (DECL_INITIAL (cfun->decl));

  /* Make sure that virtual parameters are not shared.  */
  for (decl = DECL_ARGUMENTS (cfun->decl); decl; decl = DECL_CHAIN (decl))
    set_used_flags (DECL_RTL (decl));

  reset_used_flags (stack_slot_list);

  unshare_all_rtl_1 (insn);
}

unsigned int
unshare_all_rtl (void)
{
  unshare_all_rtl_1 (get_insns ());
  return 0;
}

struct rtl_opt_pass pass_unshare_all_rtl =
{
 {
  RTL_PASS,
  "unshare",                            /* name */
  NULL,                                 /* gate */
  unshare_all_rtl,                      /* execute */
  NULL,                                 /* sub */
  NULL,                                 /* next */
  0,                                    /* static_pass_number */
  TV_NONE,                              /* tv_id */
  0,                                    /* properties_required */
  0,                                    /* properties_provided */
  0,                                    /* properties_destroyed */
  0,                                    /* todo_flags_start */
  TODO_dump_func | TODO_verify_rtl_sharing /* todo_flags_finish */
 }
};


/* Check that ORIG is not marked when it should not be and mark ORIG as in use,
   Recursively does the same for subexpressions.  */

static void
verify_rtx_sharing (rtx orig, rtx insn)
{
  rtx x = orig;
  int i;
  enum rtx_code code;
  const char *format_ptr;

  if (x == 0)
    return;

  code = GET_CODE (x);

  /* These types may be freely shared.  */

  switch (code)
    {
    case REG:
    case DEBUG_EXPR:
    case VALUE:
    case CONST_INT:
    case CONST_DOUBLE:
    case CONST_FIXED:
    case CONST_VECTOR:
    case SYMBOL_REF:
    case LABEL_REF:
    case CODE_LABEL:
    case PC:
    case CC0:
    case SCRATCH:
      return;
      /* SCRATCH must be shared because they represent distinct values.  */
    case CLOBBER:
      if (REG_P (XEXP (x, 0)) && REGNO (XEXP (x, 0)) < FIRST_PSEUDO_REGISTER)
	return;
      break;

    case CONST:
      if (shared_const_p (orig))
	return;
      break;

    case MEM:
      /* A MEM is allowed to be shared if its address is constant.  */
      if (CONSTANT_ADDRESS_P (XEXP (x, 0))
	  || reload_completed || reload_in_progress)
	return;

      break;

    default:
      break;
    }

  /* This rtx may not be shared.  If it has already been seen,
     replace it with a copy of itself.  */
#ifdef ENABLE_CHECKING
  if (RTX_FLAG (x, used))
    {
      error ("invalid rtl sharing found in the insn");
      debug_rtx (insn);
      error ("shared rtx");
      debug_rtx (x);
      internal_error ("internal consistency failure");
    }
#endif
  gcc_assert (!RTX_FLAG (x, used));

  RTX_FLAG (x, used) = 1;

  /* Now scan the subexpressions recursively.  */

  format_ptr = GET_RTX_FORMAT (code);

  for (i = 0; i < GET_RTX_LENGTH (code); i++)
    {
      switch (*format_ptr++)
	{
	case 'e':
	  verify_rtx_sharing (XEXP (x, i), insn);
	  break;

	case 'E':
	  if (XVEC (x, i) != NULL)
	    {
	      int j;
	      int len = XVECLEN (x, i);

	      for (j = 0; j < len; j++)
		{
		  /* We allow sharing of ASM_OPERANDS inside single
		     instruction.  */
		  if (j && GET_CODE (XVECEXP (x, i, j)) == SET
		      && (GET_CODE (SET_SRC (XVECEXP (x, i, j)))
			  == ASM_OPERANDS))
		    verify_rtx_sharing (SET_DEST (XVECEXP (x, i, j)), insn);
		  else
		    verify_rtx_sharing (XVECEXP (x, i, j), insn);
		}
	    }
	  break;
	}
    }
  return;
}

/* Go through all the RTL insn bodies and check that there is no unexpected
   sharing in between the subexpressions.  */

DEBUG_FUNCTION void
verify_rtl_sharing (void)
{
  rtx p;

  timevar_push (TV_VERIFY_RTL_SHARING);

  for (p = get_insns (); p; p = NEXT_INSN (p))
    if (INSN_P (p))
      {
	reset_used_flags (PATTERN (p));
	reset_used_flags (REG_NOTES (p));
	if (GET_CODE (PATTERN (p)) == SEQUENCE)
	  {
	    int i;
	    rtx q, sequence = PATTERN (p);

	    for (i = 0; i < XVECLEN (sequence, 0); i++)
	      {
		q = XVECEXP (sequence, 0, i);
		gcc_assert (INSN_P (q));
		reset_used_flags (PATTERN (q));
		reset_used_flags (REG_NOTES (q));
	      }
	  }
      }

  for (p = get_insns (); p; p = NEXT_INSN (p))
    if (INSN_P (p))
      {
	verify_rtx_sharing (PATTERN (p), p);
	verify_rtx_sharing (REG_NOTES (p), p);
      }

  timevar_pop (TV_VERIFY_RTL_SHARING);
}

/* Go through all the RTL insn bodies and copy any invalid shared structure.
   Assumes the mark bits are cleared at entry.  */

void
unshare_all_rtl_in_chain (rtx insn)
{
  for (; insn; insn = NEXT_INSN (insn))
    if (INSN_P (insn))
      {
	PATTERN (insn) = copy_rtx_if_shared (PATTERN (insn));
	REG_NOTES (insn) = copy_rtx_if_shared (REG_NOTES (insn));
      }
}

/* Go through all virtual stack slots of a function and mark them as
   shared.  We never replace the DECL_RTLs themselves with a copy,
   but expressions mentioned into a DECL_RTL cannot be shared with
   expressions in the instruction stream.

   Note that reload may convert pseudo registers into memories in-place.
   Pseudo registers are always shared, but MEMs never are.  Thus if we
   reset the used flags on MEMs in the instruction stream, we must set
   them again on MEMs that appear in DECL_RTLs.  */

static void
set_used_decls (tree blk)
{
  tree t;

  /* Mark decls.  */
  for (t = BLOCK_VARS (blk); t; t = DECL_CHAIN (t))
    if (DECL_RTL_SET_P (t))
      set_used_flags (DECL_RTL (t));

  /* Now process sub-blocks.  */
  for (t = BLOCK_SUBBLOCKS (blk); t; t = BLOCK_CHAIN (t))
    set_used_decls (t);
}

/* Mark ORIG as in use, and return a copy of it if it was already in use.
   Recursively does the same for subexpressions.  Uses
   copy_rtx_if_shared_1 to reduce stack space.  */

rtx
copy_rtx_if_shared (rtx orig)
{
  copy_rtx_if_shared_1 (&orig);
  return orig;
}

/* Mark *ORIG1 as in use, and set it to a copy of it if it was already in
   use.  Recursively does the same for subexpressions.  */

static void
copy_rtx_if_shared_1 (rtx *orig1)
{
  rtx x;
  int i;
  enum rtx_code code;
  rtx *last_ptr;
  const char *format_ptr;
  int copied = 0;
  int length;

  /* Repeat is used to turn tail-recursion into iteration.  */
repeat:
  x = *orig1;

  if (x == 0)
    return;

  code = GET_CODE (x);

  /* These types may be freely shared.  */

  switch (code)
    {
    case REG:
    case DEBUG_EXPR:
    case VALUE:
    case CONST_INT:
    case CONST_DOUBLE:
    case CONST_FIXED:
    case CONST_VECTOR:
    case SYMBOL_REF:
    case LABEL_REF:
    case CODE_LABEL:
    case PC:
    case CC0:
    case SCRATCH:
      /* SCRATCH must be shared because they represent distinct values.  */
      return;
    case CLOBBER:
      if (REG_P (XEXP (x, 0)) && REGNO (XEXP (x, 0)) < FIRST_PSEUDO_REGISTER)
	return;
      break;

    case CONST:
      if (shared_const_p (x))
	return;
      break;

    case DEBUG_INSN:
    case INSN:
    case JUMP_INSN:
    case CALL_INSN:
    case NOTE:
    case BARRIER:
      /* The chain of insns is not being copied.  */
      return;

    default:
      break;
    }

  /* This rtx may not be shared.  If it has already been seen,
     replace it with a copy of itself.  */

  if (RTX_FLAG (x, used))
    {
      x = shallow_copy_rtx (x);
      copied = 1;
    }
  RTX_FLAG (x, used) = 1;

  /* Now scan the subexpressions recursively.
     We can store any replaced subexpressions directly into X
     since we know X is not shared!  Any vectors in X
     must be copied if X was copied.  */

  format_ptr = GET_RTX_FORMAT (code);
  length = GET_RTX_LENGTH (code);
  last_ptr = NULL;

  for (i = 0; i < length; i++)
    {
      switch (*format_ptr++)
	{
	case 'e':
          if (last_ptr)
            copy_rtx_if_shared_1 (last_ptr);
	  last_ptr = &XEXP (x, i);
	  break;

	case 'E':
	  if (XVEC (x, i) != NULL)
	    {
	      int j;
	      int len = XVECLEN (x, i);

              /* Copy the vector iff I copied the rtx and the length
		 is nonzero.  */
	      if (copied && len > 0)
		XVEC (x, i) = gen_rtvec_v (len, XVEC (x, i)->elem);

              /* Call recursively on all inside the vector.  */
	      for (j = 0; j < len; j++)
                {
		  if (last_ptr)
		    copy_rtx_if_shared_1 (last_ptr);
                  last_ptr = &XVECEXP (x, i, j);
                }
	    }
	  break;
	}
    }
  *orig1 = x;
  if (last_ptr)
    {
      orig1 = last_ptr;
      goto repeat;
    }
  return;
}

/* Set the USED bit in X and its non-shareable subparts to FLAG.  */

static void
mark_used_flags (rtx x, int flag)
{
  int i, j;
  enum rtx_code code;
  const char *format_ptr;
  int length;

  /* Repeat is used to turn tail-recursion into iteration.  */
repeat:
  if (x == 0)
    return;

  code = GET_CODE (x);

  /* These types may be freely shared so we needn't do any resetting
     for them.  */

  switch (code)
    {
    case REG:
    case DEBUG_EXPR:
    case VALUE:
    case CONST_INT:
    case CONST_DOUBLE:
    case CONST_FIXED:
    case CONST_VECTOR:
    case SYMBOL_REF:
    case CODE_LABEL:
    case PC:
    case CC0:
      return;

    case DEBUG_INSN:
    case INSN:
    case JUMP_INSN:
    case CALL_INSN:
    case NOTE:
    case LABEL_REF:
    case BARRIER:
      /* The chain of insns is not being copied.  */
      return;

    default:
      break;
    }

  RTX_FLAG (x, used) = flag;

  format_ptr = GET_RTX_FORMAT (code);
  length = GET_RTX_LENGTH (code);

  for (i = 0; i < length; i++)
    {
      switch (*format_ptr++)
	{
	case 'e':
          if (i == length-1)
            {
              x = XEXP (x, i);
	      goto repeat;
            }
	  mark_used_flags (XEXP (x, i), flag);
	  break;

	case 'E':
	  for (j = 0; j < XVECLEN (x, i); j++)
	    mark_used_flags (XVECEXP (x, i, j), flag);
	  break;
	}
    }
}

/* Clear all the USED bits in X to allow copy_rtx_if_shared to be used
   to look for shared sub-parts.  */

void
reset_used_flags (rtx x)
{
<<<<<<< HEAD
  int i, j;
  enum rtx_code code;
  const char *format_ptr;

  if (x == 0)
    return;

  code = GET_CODE (x);

  /* These types may be freely shared so we needn't do any resetting
     for them.  */

  switch (code)
    {
    case REG:
    case DEBUG_EXPR:
    case VALUE:
    case CONST_INT:
    case CONST_DOUBLE:
    case CONST_FIXED:
    case CONST_VECTOR:
    case SYMBOL_REF:
    case CODE_LABEL:
    case PC:
    case CC0:
      return;

    case DEBUG_INSN:
    case INSN:
    case JUMP_INSN:
    case CALL_INSN:
    case NOTE:
    case LABEL_REF:
    case BARRIER:
      /* The chain of insns is not being copied.  */
      return;

    default:
      break;
    }

  RTX_FLAG (x, used) = 1;
=======
  mark_used_flags (x, 0);
}
>>>>>>> 03d20231

/* Set all the USED bits in X to allow copy_rtx_if_shared to be used
   to look for shared sub-parts.  */

void
set_used_flags (rtx x)
{
  mark_used_flags (x, 1);
}

/* Copy X if necessary so that it won't be altered by changes in OTHER.
   Return X or the rtx for the pseudo reg the value of X was copied into.
   OTHER must be valid as a SET_DEST.  */

rtx
make_safe_from (rtx x, rtx other)
{
  while (1)
    switch (GET_CODE (other))
      {
      case SUBREG:
	other = SUBREG_REG (other);
	break;
      case STRICT_LOW_PART:
      case SIGN_EXTEND:
      case ZERO_EXTEND:
	other = XEXP (other, 0);
	break;
      default:
	goto done;
      }
 done:
  if ((MEM_P (other)
       && ! CONSTANT_P (x)
       && !REG_P (x)
       && GET_CODE (x) != SUBREG)
      || (REG_P (other)
	  && (REGNO (other) < FIRST_PSEUDO_REGISTER
	      || reg_mentioned_p (other, x))))
    {
      rtx temp = gen_reg_rtx (GET_MODE (x));
      emit_move_insn (temp, x);
      return temp;
    }
  return x;
}

/* Emission of insns (adding them to the doubly-linked list).  */

/* Return the last insn emitted, even if it is in a sequence now pushed.  */

rtx
get_last_insn_anywhere (void)
{
  struct sequence_stack *stack;
  if (get_last_insn ())
    return get_last_insn ();
  for (stack = seq_stack; stack; stack = stack->next)
    if (stack->last != 0)
      return stack->last;
  return 0;
}

/* Return the first nonnote insn emitted in current sequence or current
   function.  This routine looks inside SEQUENCEs.  */

rtx
get_first_nonnote_insn (void)
{
  rtx insn = get_insns ();

  if (insn)
    {
      if (NOTE_P (insn))
	for (insn = next_insn (insn);
	     insn && NOTE_P (insn);
	     insn = next_insn (insn))
	  continue;
      else
	{
	  if (NONJUMP_INSN_P (insn)
	      && GET_CODE (PATTERN (insn)) == SEQUENCE)
	    insn = XVECEXP (PATTERN (insn), 0, 0);
	}
    }

  return insn;
}

/* Return the last nonnote insn emitted in current sequence or current
   function.  This routine looks inside SEQUENCEs.  */

rtx
get_last_nonnote_insn (void)
{
  rtx insn = get_last_insn ();

  if (insn)
    {
      if (NOTE_P (insn))
	for (insn = previous_insn (insn);
	     insn && NOTE_P (insn);
	     insn = previous_insn (insn))
	  continue;
      else
	{
	  if (NONJUMP_INSN_P (insn)
	      && GET_CODE (PATTERN (insn)) == SEQUENCE)
	    insn = XVECEXP (PATTERN (insn), 0,
			    XVECLEN (PATTERN (insn), 0) - 1);
	}
    }

  return insn;
}

/* Return the number of actual (non-debug) insns emitted in this
   function.  */

int
get_max_insn_count (void)
{
  int n = cur_insn_uid;

  /* The table size must be stable across -g, to avoid codegen
     differences due to debug insns, and not be affected by
     -fmin-insn-uid, to avoid excessive table size and to simplify
     debugging of -fcompare-debug failures.  */
  if (cur_debug_insn_uid > MIN_NONDEBUG_INSN_UID)
    n -= cur_debug_insn_uid;
  else
    n -= MIN_NONDEBUG_INSN_UID;

  return n;
}


/* Return the next insn.  If it is a SEQUENCE, return the first insn
   of the sequence.  */

rtx
next_insn (rtx insn)
{
  if (insn)
    {
      insn = NEXT_INSN (insn);
      if (insn && NONJUMP_INSN_P (insn)
	  && GET_CODE (PATTERN (insn)) == SEQUENCE)
	insn = XVECEXP (PATTERN (insn), 0, 0);
    }

  return insn;
}

/* Return the previous insn.  If it is a SEQUENCE, return the last insn
   of the sequence.  */

rtx
previous_insn (rtx insn)
{
  if (insn)
    {
      insn = PREV_INSN (insn);
      if (insn && NONJUMP_INSN_P (insn)
	  && GET_CODE (PATTERN (insn)) == SEQUENCE)
	insn = XVECEXP (PATTERN (insn), 0, XVECLEN (PATTERN (insn), 0) - 1);
    }

  return insn;
}

/* Return the next insn after INSN that is not a NOTE.  This routine does not
   look inside SEQUENCEs.  */

rtx
next_nonnote_insn (rtx insn)
{
  while (insn)
    {
      insn = NEXT_INSN (insn);
      if (insn == 0 || !NOTE_P (insn))
	break;
    }

  return insn;
}

/* Return the next insn after INSN that is not a NOTE, but stop the
   search before we enter another basic block.  This routine does not
   look inside SEQUENCEs.  */
<<<<<<< HEAD

rtx
next_nonnote_insn_bb (rtx insn)
{
  while (insn)
    {
      insn = NEXT_INSN (insn);
      if (insn == 0 || !NOTE_P (insn))
	break;
      if (NOTE_INSN_BASIC_BLOCK_P (insn))
	return NULL_RTX;
    }

  return insn;
}

/* Return the previous insn before INSN that is not a NOTE.  This routine does
   not look inside SEQUENCEs.  */
=======
>>>>>>> 03d20231

rtx
next_nonnote_insn_bb (rtx insn)
{
  while (insn)
    {
      insn = NEXT_INSN (insn);
      if (insn == 0 || !NOTE_P (insn))
	break;
      if (NOTE_INSN_BASIC_BLOCK_P (insn))
	return NULL_RTX;
    }

  return insn;
}

<<<<<<< HEAD
=======
/* Return the previous insn before INSN that is not a NOTE.  This routine does
   not look inside SEQUENCEs.  */

rtx
prev_nonnote_insn (rtx insn)
{
  while (insn)
    {
      insn = PREV_INSN (insn);
      if (insn == 0 || !NOTE_P (insn))
	break;
    }

  return insn;
}

>>>>>>> 03d20231
/* Return the previous insn before INSN that is not a NOTE, but stop
   the search before we enter another basic block.  This routine does
   not look inside SEQUENCEs.  */

rtx
prev_nonnote_insn_bb (rtx insn)
{
  while (insn)
    {
      insn = PREV_INSN (insn);
      if (insn == 0 || !NOTE_P (insn))
	break;
      if (NOTE_INSN_BASIC_BLOCK_P (insn))
	return NULL_RTX;
    }

  return insn;
}

/* Return the next insn after INSN that is not a DEBUG_INSN.  This
   routine does not look inside SEQUENCEs.  */

rtx
next_nondebug_insn (rtx insn)
{
  while (insn)
    {
      insn = NEXT_INSN (insn);
      if (insn == 0 || !DEBUG_INSN_P (insn))
	break;
    }

  return insn;
}

/* Return the previous insn before INSN that is not a DEBUG_INSN.
   This routine does not look inside SEQUENCEs.  */

rtx
prev_nondebug_insn (rtx insn)
{
  while (insn)
    {
      insn = PREV_INSN (insn);
      if (insn == 0 || !DEBUG_INSN_P (insn))
	break;
    }

  return insn;
}

<<<<<<< HEAD
=======
/* Return the next insn after INSN that is not a NOTE nor DEBUG_INSN.
   This routine does not look inside SEQUENCEs.  */

rtx
next_nonnote_nondebug_insn (rtx insn)
{
  while (insn)
    {
      insn = NEXT_INSN (insn);
      if (insn == 0 || (!NOTE_P (insn) && !DEBUG_INSN_P (insn)))
	break;
    }

  return insn;
}

/* Return the previous insn before INSN that is not a NOTE nor DEBUG_INSN.
   This routine does not look inside SEQUENCEs.  */

rtx
prev_nonnote_nondebug_insn (rtx insn)
{
  while (insn)
    {
      insn = PREV_INSN (insn);
      if (insn == 0 || (!NOTE_P (insn) && !DEBUG_INSN_P (insn)))
	break;
    }

  return insn;
}

>>>>>>> 03d20231
/* Return the next INSN, CALL_INSN or JUMP_INSN after INSN;
   or 0, if there is none.  This routine does not look inside
   SEQUENCEs.  */

rtx
next_real_insn (rtx insn)
{
  while (insn)
    {
      insn = NEXT_INSN (insn);
      if (insn == 0 || INSN_P (insn))
	break;
    }

  return insn;
}

/* Return the last INSN, CALL_INSN or JUMP_INSN before INSN;
   or 0, if there is none.  This routine does not look inside
   SEQUENCEs.  */

rtx
prev_real_insn (rtx insn)
{
  while (insn)
    {
      insn = PREV_INSN (insn);
      if (insn == 0 || INSN_P (insn))
	break;
    }

  return insn;
}

/* Return the last CALL_INSN in the current list, or 0 if there is none.
   This routine does not look inside SEQUENCEs.  */

rtx
last_call_insn (void)
{
  rtx insn;

  for (insn = get_last_insn ();
       insn && !CALL_P (insn);
       insn = PREV_INSN (insn))
    ;

  return insn;
}

/* Find the next insn after INSN that really does something.  This routine
   does not look inside SEQUENCEs.  After reload this also skips over
   standalone USE and CLOBBER insn.  */

int
active_insn_p (const_rtx insn)
{
  return (CALL_P (insn) || JUMP_P (insn)
	  || (NONJUMP_INSN_P (insn)
	      && (! reload_completed
		  || (GET_CODE (PATTERN (insn)) != USE
		      && GET_CODE (PATTERN (insn)) != CLOBBER))));
}

rtx
next_active_insn (rtx insn)
{
  while (insn)
    {
      insn = NEXT_INSN (insn);
      if (insn == 0 || active_insn_p (insn))
	break;
    }

  return insn;
}

/* Find the last insn before INSN that really does something.  This routine
   does not look inside SEQUENCEs.  After reload this also skips over
   standalone USE and CLOBBER insn.  */

rtx
prev_active_insn (rtx insn)
{
  while (insn)
    {
      insn = PREV_INSN (insn);
      if (insn == 0 || active_insn_p (insn))
	break;
    }

  return insn;
}

/* Return the next CODE_LABEL after the insn INSN, or 0 if there is none.  */

rtx
next_label (rtx insn)
{
  while (insn)
    {
      insn = NEXT_INSN (insn);
      if (insn == 0 || LABEL_P (insn))
	break;
    }

  return insn;
}

/* Return the last CODE_LABEL before the insn INSN, or 0 if there is none.  */

rtx
prev_label (rtx insn)
{
  while (insn)
    {
      insn = PREV_INSN (insn);
      if (insn == 0 || LABEL_P (insn))
	break;
    }

  return insn;
}

/* Return the last label to mark the same position as LABEL.  Return null
   if LABEL itself is null.  */

rtx
skip_consecutive_labels (rtx label)
{
  rtx insn;

  for (insn = label; insn != 0 && !INSN_P (insn); insn = NEXT_INSN (insn))
    if (LABEL_P (insn))
      label = insn;

  return label;
}

#ifdef HAVE_cc0
/* INSN uses CC0 and is being moved into a delay slot.  Set up REG_CC_SETTER
   and REG_CC_USER notes so we can find it.  */

void
link_cc0_insns (rtx insn)
{
  rtx user = next_nonnote_insn (insn);

  if (NONJUMP_INSN_P (user) && GET_CODE (PATTERN (user)) == SEQUENCE)
    user = XVECEXP (PATTERN (user), 0, 0);

  add_reg_note (user, REG_CC_SETTER, insn);
  add_reg_note (insn, REG_CC_USER, user);
}

/* Return the next insn that uses CC0 after INSN, which is assumed to
   set it.  This is the inverse of prev_cc0_setter (i.e., prev_cc0_setter
   applied to the result of this function should yield INSN).

   Normally, this is simply the next insn.  However, if a REG_CC_USER note
   is present, it contains the insn that uses CC0.

   Return 0 if we can't find the insn.  */

rtx
next_cc0_user (rtx insn)
{
  rtx note = find_reg_note (insn, REG_CC_USER, NULL_RTX);

  if (note)
    return XEXP (note, 0);

  insn = next_nonnote_insn (insn);
  if (insn && NONJUMP_INSN_P (insn) && GET_CODE (PATTERN (insn)) == SEQUENCE)
    insn = XVECEXP (PATTERN (insn), 0, 0);

  if (insn && INSN_P (insn) && reg_mentioned_p (cc0_rtx, PATTERN (insn)))
    return insn;

  return 0;
}

/* Find the insn that set CC0 for INSN.  Unless INSN has a REG_CC_SETTER
   note, it is the previous insn.  */

rtx
prev_cc0_setter (rtx insn)
{
  rtx note = find_reg_note (insn, REG_CC_SETTER, NULL_RTX);

  if (note)
    return XEXP (note, 0);

  insn = prev_nonnote_insn (insn);
  gcc_assert (sets_cc0_p (PATTERN (insn)));

  return insn;
}
#endif

#ifdef AUTO_INC_DEC
/* Find a RTX_AUTOINC class rtx which matches DATA.  */

static int
find_auto_inc (rtx *xp, void *data)
{
  rtx x = *xp;
  rtx reg = (rtx) data;

  if (GET_RTX_CLASS (GET_CODE (x)) != RTX_AUTOINC)
    return 0;

  switch (GET_CODE (x))
    {
      case PRE_DEC:
      case PRE_INC:
      case POST_DEC:
      case POST_INC:
      case PRE_MODIFY:
      case POST_MODIFY:
	if (rtx_equal_p (reg, XEXP (x, 0)))
	  return 1;
	break;

      default:
	gcc_unreachable ();
    }
  return -1;
}
#endif

/* Increment the label uses for all labels present in rtx.  */

static void
mark_label_nuses (rtx x)
{
  enum rtx_code code;
  int i, j;
  const char *fmt;

  code = GET_CODE (x);
  if (code == LABEL_REF && LABEL_P (XEXP (x, 0)))
    LABEL_NUSES (XEXP (x, 0))++;

  fmt = GET_RTX_FORMAT (code);
  for (i = GET_RTX_LENGTH (code) - 1; i >= 0; i--)
    {
      if (fmt[i] == 'e')
	mark_label_nuses (XEXP (x, i));
      else if (fmt[i] == 'E')
	for (j = XVECLEN (x, i) - 1; j >= 0; j--)
	  mark_label_nuses (XVECEXP (x, i, j));
    }
}


/* Try splitting insns that can be split for better scheduling.
   PAT is the pattern which might split.
   TRIAL is the insn providing PAT.
   LAST is nonzero if we should return the last insn of the sequence produced.

   If this routine succeeds in splitting, it returns the first or last
   replacement insn depending on the value of LAST.  Otherwise, it
   returns TRIAL.  If the insn to be returned can be split, it will be.  */

rtx
try_split (rtx pat, rtx trial, int last)
{
  rtx before = PREV_INSN (trial);
  rtx after = NEXT_INSN (trial);
  int has_barrier = 0;
  rtx note, seq, tem;
  int probability;
  rtx insn_last, insn;
  int njumps = 0;

  /* We're not good at redistributing frame information.  */
  if (RTX_FRAME_RELATED_P (trial))
    return trial;

  if (any_condjump_p (trial)
      && (note = find_reg_note (trial, REG_BR_PROB, 0)))
    split_branch_probability = INTVAL (XEXP (note, 0));
  probability = split_branch_probability;

  seq = split_insns (pat, trial);

  split_branch_probability = -1;

  /* If we are splitting a JUMP_INSN, it might be followed by a BARRIER.
     We may need to handle this specially.  */
  if (after && BARRIER_P (after))
    {
      has_barrier = 1;
      after = NEXT_INSN (after);
    }

  if (!seq)
    return trial;

  /* Avoid infinite loop if any insn of the result matches
     the original pattern.  */
  insn_last = seq;
  while (1)
    {
      if (INSN_P (insn_last)
	  && rtx_equal_p (PATTERN (insn_last), pat))
	return trial;
      if (!NEXT_INSN (insn_last))
	break;
      insn_last = NEXT_INSN (insn_last);
    }

  /* We will be adding the new sequence to the function.  The splitters
     may have introduced invalid RTL sharing, so unshare the sequence now.  */
  unshare_all_rtl_in_chain (seq);

  /* Mark labels.  */
  for (insn = insn_last; insn ; insn = PREV_INSN (insn))
    {
      if (JUMP_P (insn))
	{
	  mark_jump_label (PATTERN (insn), insn, 0);
	  njumps++;
	  if (probability != -1
	      && any_condjump_p (insn)
	      && !find_reg_note (insn, REG_BR_PROB, 0))
	    {
	      /* We can preserve the REG_BR_PROB notes only if exactly
		 one jump is created, otherwise the machine description
		 is responsible for this step using
		 split_branch_probability variable.  */
	      gcc_assert (njumps == 1);
	      add_reg_note (insn, REG_BR_PROB, GEN_INT (probability));
	    }
	}
    }

  /* If we are splitting a CALL_INSN, look for the CALL_INSN
     in SEQ and copy our CALL_INSN_FUNCTION_USAGE to it.  */
  if (CALL_P (trial))
    {
      for (insn = insn_last; insn ; insn = PREV_INSN (insn))
	if (CALL_P (insn))
	  {
	    rtx *p = &CALL_INSN_FUNCTION_USAGE (insn);
	    while (*p)
	      p = &XEXP (*p, 1);
	    *p = CALL_INSN_FUNCTION_USAGE (trial);
	    SIBLING_CALL_P (insn) = SIBLING_CALL_P (trial);

	    /* Update the debug information for the CALL_INSN.  */
	    if (flag_enable_icf_debug)
	      (*debug_hooks->copy_call_info) (trial, insn);
	  }
    }

  /* Copy notes, particularly those related to the CFG.  */
  for (note = REG_NOTES (trial); note; note = XEXP (note, 1))
    {
      switch (REG_NOTE_KIND (note))
	{
	case REG_EH_REGION:
	  copy_reg_eh_region_note_backward (note, insn_last, NULL);
	  break;

	case REG_NORETURN:
	case REG_SETJMP:
	  for (insn = insn_last; insn != NULL_RTX; insn = PREV_INSN (insn))
	    {
	      if (CALL_P (insn))
		add_reg_note (insn, REG_NOTE_KIND (note), XEXP (note, 0));
	    }
	  break;

	case REG_NON_LOCAL_GOTO:
	  for (insn = insn_last; insn != NULL_RTX; insn = PREV_INSN (insn))
	    {
	      if (JUMP_P (insn))
		add_reg_note (insn, REG_NOTE_KIND (note), XEXP (note, 0));
	    }
	  break;

#ifdef AUTO_INC_DEC
	case REG_INC:
	  for (insn = insn_last; insn != NULL_RTX; insn = PREV_INSN (insn))
	    {
	      rtx reg = XEXP (note, 0);
	      if (!FIND_REG_INC_NOTE (insn, reg)
		  && for_each_rtx (&PATTERN (insn), find_auto_inc, reg) > 0)
		add_reg_note (insn, REG_INC, reg);
	    }
	  break;
#endif

	default:
	  break;
	}
    }

  /* If there are LABELS inside the split insns increment the
     usage count so we don't delete the label.  */
  if (INSN_P (trial))
    {
      insn = insn_last;
      while (insn != NULL_RTX)
	{
	  /* JUMP_P insns have already been "marked" above.  */
	  if (NONJUMP_INSN_P (insn))
	    mark_label_nuses (PATTERN (insn));

	  insn = PREV_INSN (insn);
	}
    }

  tem = emit_insn_after_setloc (seq, trial, INSN_LOCATOR (trial));

  delete_insn (trial);
  if (has_barrier)
    emit_barrier_after (tem);

  /* Recursively call try_split for each new insn created; by the
     time control returns here that insn will be fully split, so
     set LAST and continue from the insn after the one returned.
     We can't use next_active_insn here since AFTER may be a note.
     Ignore deleted insns, which can be occur if not optimizing.  */
  for (tem = NEXT_INSN (before); tem != after; tem = NEXT_INSN (tem))
    if (! INSN_DELETED_P (tem) && INSN_P (tem))
      tem = try_split (PATTERN (tem), tem, 1);

  /* Return either the first or the last insn, depending on which was
     requested.  */
  return last
    ? (after ? PREV_INSN (after) : get_last_insn ())
    : NEXT_INSN (before);
}

/* Make and return an INSN rtx, initializing all its slots.
   Store PATTERN in the pattern slots.  */

rtx
make_insn_raw (rtx pattern)
{
  rtx insn;

  insn = rtx_alloc (INSN);

  INSN_UID (insn) = cur_insn_uid++;
  PATTERN (insn) = pattern;
  INSN_CODE (insn) = -1;
  REG_NOTES (insn) = NULL;
  INSN_LOCATOR (insn) = curr_insn_locator ();
  BLOCK_FOR_INSN (insn) = NULL;

#ifdef ENABLE_RTL_CHECKING
  if (insn
      && INSN_P (insn)
      && (returnjump_p (insn)
	  || (GET_CODE (insn) == SET
	      && SET_DEST (insn) == pc_rtx)))
    {
      warning (0, "ICE: emit_insn used where emit_jump_insn needed:\n");
      debug_rtx (insn);
    }
#endif

  return insn;
}

/* Like `make_insn_raw' but make a DEBUG_INSN instead of an insn.  */

rtx
make_debug_insn_raw (rtx pattern)
{
  rtx insn;

  insn = rtx_alloc (DEBUG_INSN);
  INSN_UID (insn) = cur_debug_insn_uid++;
  if (cur_debug_insn_uid > MIN_NONDEBUG_INSN_UID)
    INSN_UID (insn) = cur_insn_uid++;

  PATTERN (insn) = pattern;
  INSN_CODE (insn) = -1;
  REG_NOTES (insn) = NULL;
  INSN_LOCATOR (insn) = curr_insn_locator ();
  BLOCK_FOR_INSN (insn) = NULL;

  return insn;
}

/* Like `make_insn_raw' but make a JUMP_INSN instead of an insn.  */

rtx
make_jump_insn_raw (rtx pattern)
{
  rtx insn;

  insn = rtx_alloc (JUMP_INSN);
  INSN_UID (insn) = cur_insn_uid++;

  PATTERN (insn) = pattern;
  INSN_CODE (insn) = -1;
  REG_NOTES (insn) = NULL;
  JUMP_LABEL (insn) = NULL;
  INSN_LOCATOR (insn) = curr_insn_locator ();
  BLOCK_FOR_INSN (insn) = NULL;

  return insn;
}

/* Like `make_insn_raw' but make a CALL_INSN instead of an insn.  */

static rtx
make_call_insn_raw (rtx pattern)
{
  rtx insn;

  insn = rtx_alloc (CALL_INSN);
  INSN_UID (insn) = cur_insn_uid++;

  PATTERN (insn) = pattern;
  INSN_CODE (insn) = -1;
  REG_NOTES (insn) = NULL;
  CALL_INSN_FUNCTION_USAGE (insn) = NULL;
  INSN_LOCATOR (insn) = curr_insn_locator ();
  BLOCK_FOR_INSN (insn) = NULL;

  return insn;
}

/* Add INSN to the end of the doubly-linked list.
   INSN may be an INSN, JUMP_INSN, CALL_INSN, CODE_LABEL, BARRIER or NOTE.  */

void
add_insn (rtx insn)
{
  PREV_INSN (insn) = get_last_insn();
  NEXT_INSN (insn) = 0;

  if (NULL != get_last_insn())
    NEXT_INSN (get_last_insn ()) = insn;

  if (NULL == get_insns ())
    set_first_insn (insn);

  set_last_insn (insn);
}

/* Add INSN into the doubly-linked list after insn AFTER.  This and
   the next should be the only functions called to insert an insn once
   delay slots have been filled since only they know how to update a
   SEQUENCE.  */

void
add_insn_after (rtx insn, rtx after, basic_block bb)
{
  rtx next = NEXT_INSN (after);

  gcc_assert (!optimize || !INSN_DELETED_P (after));

  NEXT_INSN (insn) = next;
  PREV_INSN (insn) = after;

  if (next)
    {
      PREV_INSN (next) = insn;
      if (NONJUMP_INSN_P (next) && GET_CODE (PATTERN (next)) == SEQUENCE)
	PREV_INSN (XVECEXP (PATTERN (next), 0, 0)) = insn;
    }
  else if (get_last_insn () == after)
    set_last_insn (insn);
  else
    {
      struct sequence_stack *stack = seq_stack;
      /* Scan all pending sequences too.  */
      for (; stack; stack = stack->next)
	if (after == stack->last)
	  {
	    stack->last = insn;
	    break;
	  }

      gcc_assert (stack);
    }

  if (!BARRIER_P (after)
      && !BARRIER_P (insn)
      && (bb = BLOCK_FOR_INSN (after)))
    {
      set_block_for_insn (insn, bb);
      if (INSN_P (insn))
	df_insn_rescan (insn);
      /* Should not happen as first in the BB is always
	 either NOTE or LABEL.  */
      if (BB_END (bb) == after
	  /* Avoid clobbering of structure when creating new BB.  */
	  && !BARRIER_P (insn)
	  && !NOTE_INSN_BASIC_BLOCK_P (insn))
	BB_END (bb) = insn;
    }

  NEXT_INSN (after) = insn;
  if (NONJUMP_INSN_P (after) && GET_CODE (PATTERN (after)) == SEQUENCE)
    {
      rtx sequence = PATTERN (after);
      NEXT_INSN (XVECEXP (sequence, 0, XVECLEN (sequence, 0) - 1)) = insn;
    }
}

/* Add INSN into the doubly-linked list before insn BEFORE.  This and
   the previous should be the only functions called to insert an insn
   once delay slots have been filled since only they know how to
   update a SEQUENCE.  If BB is NULL, an attempt is made to infer the
   bb from before.  */

void
add_insn_before (rtx insn, rtx before, basic_block bb)
{
  rtx prev = PREV_INSN (before);

  gcc_assert (!optimize || !INSN_DELETED_P (before));

  PREV_INSN (insn) = prev;
  NEXT_INSN (insn) = before;

  if (prev)
    {
      NEXT_INSN (prev) = insn;
      if (NONJUMP_INSN_P (prev) && GET_CODE (PATTERN (prev)) == SEQUENCE)
	{
	  rtx sequence = PATTERN (prev);
	  NEXT_INSN (XVECEXP (sequence, 0, XVECLEN (sequence, 0) - 1)) = insn;
	}
    }
  else if (get_insns () == before)
    set_first_insn (insn);
  else
    {
      struct sequence_stack *stack = seq_stack;
      /* Scan all pending sequences too.  */
      for (; stack; stack = stack->next)
	if (before == stack->first)
	  {
	    stack->first = insn;
	    break;
	  }

      gcc_assert (stack);
    }

  if (!bb
      && !BARRIER_P (before)
      && !BARRIER_P (insn))
    bb = BLOCK_FOR_INSN (before);

  if (bb)
    {
      set_block_for_insn (insn, bb);
      if (INSN_P (insn))
	df_insn_rescan (insn);
      /* Should not happen as first in the BB is always either NOTE or
	 LABEL.  */
      gcc_assert (BB_HEAD (bb) != insn
		  /* Avoid clobbering of structure when creating new BB.  */
		  || BARRIER_P (insn)
		  || NOTE_INSN_BASIC_BLOCK_P (insn));
    }

  PREV_INSN (before) = insn;
  if (NONJUMP_INSN_P (before) && GET_CODE (PATTERN (before)) == SEQUENCE)
    PREV_INSN (XVECEXP (PATTERN (before), 0, 0)) = insn;
}


/* Replace insn with an deleted instruction note.  */

void
set_insn_deleted (rtx insn)
{
  df_insn_delete (BLOCK_FOR_INSN (insn), INSN_UID (insn));
  PUT_CODE (insn, NOTE);
  NOTE_KIND (insn) = NOTE_INSN_DELETED;
}


/* Remove an insn from its doubly-linked list.  This function knows how
   to handle sequences.  */
void
remove_insn (rtx insn)
{
  rtx next = NEXT_INSN (insn);
  rtx prev = PREV_INSN (insn);
  basic_block bb;

  /* Later in the code, the block will be marked dirty.  */
  df_insn_delete (NULL, INSN_UID (insn));

  if (prev)
    {
      NEXT_INSN (prev) = next;
      if (NONJUMP_INSN_P (prev) && GET_CODE (PATTERN (prev)) == SEQUENCE)
	{
	  rtx sequence = PATTERN (prev);
	  NEXT_INSN (XVECEXP (sequence, 0, XVECLEN (sequence, 0) - 1)) = next;
	}
    }
  else if (get_insns () == insn)
    {
      if (next)
        PREV_INSN (next) = NULL;
      set_first_insn (next);
    }
  else
    {
      struct sequence_stack *stack = seq_stack;
      /* Scan all pending sequences too.  */
      for (; stack; stack = stack->next)
	if (insn == stack->first)
	  {
	    stack->first = next;
	    break;
	  }

      gcc_assert (stack);
    }

  if (next)
    {
      PREV_INSN (next) = prev;
      if (NONJUMP_INSN_P (next) && GET_CODE (PATTERN (next)) == SEQUENCE)
	PREV_INSN (XVECEXP (PATTERN (next), 0, 0)) = prev;
    }
  else if (get_last_insn () == insn)
    set_last_insn (prev);
  else
    {
      struct sequence_stack *stack = seq_stack;
      /* Scan all pending sequences too.  */
      for (; stack; stack = stack->next)
	if (insn == stack->last)
	  {
	    stack->last = prev;
	    break;
	  }

      gcc_assert (stack);
    }
  if (!BARRIER_P (insn)
      && (bb = BLOCK_FOR_INSN (insn)))
    {
      if (NONDEBUG_INSN_P (insn))
	df_set_bb_dirty (bb);
      if (BB_HEAD (bb) == insn)
	{
	  /* Never ever delete the basic block note without deleting whole
	     basic block.  */
	  gcc_assert (!NOTE_P (insn));
	  BB_HEAD (bb) = next;
	}
      if (BB_END (bb) == insn)
	BB_END (bb) = prev;
    }
}

/* Append CALL_FUSAGE to the CALL_INSN_FUNCTION_USAGE for CALL_INSN.  */

void
add_function_usage_to (rtx call_insn, rtx call_fusage)
{
  gcc_assert (call_insn && CALL_P (call_insn));

  /* Put the register usage information on the CALL.  If there is already
     some usage information, put ours at the end.  */
  if (CALL_INSN_FUNCTION_USAGE (call_insn))
    {
      rtx link;

      for (link = CALL_INSN_FUNCTION_USAGE (call_insn); XEXP (link, 1) != 0;
	   link = XEXP (link, 1))
	;

      XEXP (link, 1) = call_fusage;
    }
  else
    CALL_INSN_FUNCTION_USAGE (call_insn) = call_fusage;
}

/* Delete all insns made since FROM.
   FROM becomes the new last instruction.  */

void
delete_insns_since (rtx from)
{
  if (from == 0)
    set_first_insn (0);
  else
    NEXT_INSN (from) = 0;
  set_last_insn (from);
}

/* This function is deprecated, please use sequences instead.

   Move a consecutive bunch of insns to a different place in the chain.
   The insns to be moved are those between FROM and TO.
   They are moved to a new position after the insn AFTER.
   AFTER must not be FROM or TO or any insn in between.

   This function does not know about SEQUENCEs and hence should not be
   called after delay-slot filling has been done.  */

void
reorder_insns_nobb (rtx from, rtx to, rtx after)
{
#ifdef ENABLE_CHECKING
  rtx x;
  for (x = from; x != to; x = NEXT_INSN (x))
    gcc_assert (after != x);
  gcc_assert (after != to);
#endif

  /* Splice this bunch out of where it is now.  */
  if (PREV_INSN (from))
    NEXT_INSN (PREV_INSN (from)) = NEXT_INSN (to);
  if (NEXT_INSN (to))
    PREV_INSN (NEXT_INSN (to)) = PREV_INSN (from);
  if (get_last_insn () == to)
    set_last_insn (PREV_INSN (from));
  if (get_insns () == from)
    set_first_insn (NEXT_INSN (to));

  /* Make the new neighbors point to it and it to them.  */
  if (NEXT_INSN (after))
    PREV_INSN (NEXT_INSN (after)) = to;

  NEXT_INSN (to) = NEXT_INSN (after);
  PREV_INSN (from) = after;
  NEXT_INSN (after) = from;
  if (after == get_last_insn())
    set_last_insn (to);
}

/* Same as function above, but take care to update BB boundaries.  */
void
reorder_insns (rtx from, rtx to, rtx after)
{
  rtx prev = PREV_INSN (from);
  basic_block bb, bb2;

  reorder_insns_nobb (from, to, after);

  if (!BARRIER_P (after)
      && (bb = BLOCK_FOR_INSN (after)))
    {
      rtx x;
      df_set_bb_dirty (bb);

      if (!BARRIER_P (from)
	  && (bb2 = BLOCK_FOR_INSN (from)))
	{
	  if (BB_END (bb2) == to)
	    BB_END (bb2) = prev;
	  df_set_bb_dirty (bb2);
	}

      if (BB_END (bb) == after)
	BB_END (bb) = to;

      for (x = from; x != NEXT_INSN (to); x = NEXT_INSN (x))
	if (!BARRIER_P (x))
	  df_insn_change_bb (x, bb);
    }
}


/* Emit insn(s) of given code and pattern
   at a specified place within the doubly-linked list.

   All of the emit_foo global entry points accept an object
   X which is either an insn list or a PATTERN of a single
   instruction.

   There are thus a few canonical ways to generate code and
   emit it at a specific place in the instruction stream.  For
   example, consider the instruction named SPOT and the fact that
   we would like to emit some instructions before SPOT.  We might
   do it like this:

	start_sequence ();
	... emit the new instructions ...
	insns_head = get_insns ();
	end_sequence ();

	emit_insn_before (insns_head, SPOT);

   It used to be common to generate SEQUENCE rtl instead, but that
   is a relic of the past which no longer occurs.  The reason is that
   SEQUENCE rtl results in much fragmented RTL memory since the SEQUENCE
   generated would almost certainly die right after it was created.  */

/* Make X be output before the instruction BEFORE.  */

rtx
emit_insn_before_noloc (rtx x, rtx before, basic_block bb)
{
  rtx last = before;
  rtx insn;

  gcc_assert (before);

  if (x == NULL_RTX)
    return last;

  switch (GET_CODE (x))
    {
    case DEBUG_INSN:
    case INSN:
    case JUMP_INSN:
    case CALL_INSN:
    case CODE_LABEL:
    case BARRIER:
    case NOTE:
      insn = x;
      while (insn)
	{
	  rtx next = NEXT_INSN (insn);
	  add_insn_before (insn, before, bb);
	  last = insn;
	  insn = next;
	}
      break;

#ifdef ENABLE_RTL_CHECKING
    case SEQUENCE:
      gcc_unreachable ();
      break;
#endif

    default:
      last = make_insn_raw (x);
      add_insn_before (last, before, bb);
      break;
    }

  return last;
}

/* Make an instruction with body X and code JUMP_INSN
   and output it before the instruction BEFORE.  */

rtx
emit_jump_insn_before_noloc (rtx x, rtx before)
{
  rtx insn, last = NULL_RTX;

  gcc_assert (before);

  switch (GET_CODE (x))
    {
    case DEBUG_INSN:
    case INSN:
    case JUMP_INSN:
    case CALL_INSN:
    case CODE_LABEL:
    case BARRIER:
    case NOTE:
      insn = x;
      while (insn)
	{
	  rtx next = NEXT_INSN (insn);
	  add_insn_before (insn, before, NULL);
	  last = insn;
	  insn = next;
	}
      break;

#ifdef ENABLE_RTL_CHECKING
    case SEQUENCE:
      gcc_unreachable ();
      break;
#endif

    default:
      last = make_jump_insn_raw (x);
      add_insn_before (last, before, NULL);
      break;
    }

  return last;
}

/* Make an instruction with body X and code CALL_INSN
   and output it before the instruction BEFORE.  */

rtx
emit_call_insn_before_noloc (rtx x, rtx before)
{
  rtx last = NULL_RTX, insn;

  gcc_assert (before);

  switch (GET_CODE (x))
    {
    case DEBUG_INSN:
    case INSN:
    case JUMP_INSN:
    case CALL_INSN:
    case CODE_LABEL:
    case BARRIER:
    case NOTE:
      insn = x;
      while (insn)
	{
	  rtx next = NEXT_INSN (insn);
	  add_insn_before (insn, before, NULL);
	  last = insn;
	  insn = next;
	}
      break;

#ifdef ENABLE_RTL_CHECKING
    case SEQUENCE:
      gcc_unreachable ();
      break;
#endif

    default:
      last = make_call_insn_raw (x);
      add_insn_before (last, before, NULL);
      break;
    }

  return last;
}

/* Make an instruction with body X and code DEBUG_INSN
   and output it before the instruction BEFORE.  */

rtx
emit_debug_insn_before_noloc (rtx x, rtx before)
{
  rtx last = NULL_RTX, insn;

  gcc_assert (before);

  switch (GET_CODE (x))
    {
    case DEBUG_INSN:
    case INSN:
    case JUMP_INSN:
    case CALL_INSN:
    case CODE_LABEL:
    case BARRIER:
    case NOTE:
      insn = x;
      while (insn)
	{
	  rtx next = NEXT_INSN (insn);
	  add_insn_before (insn, before, NULL);
	  last = insn;
	  insn = next;
	}
      break;

#ifdef ENABLE_RTL_CHECKING
    case SEQUENCE:
      gcc_unreachable ();
      break;
#endif

    default:
      last = make_debug_insn_raw (x);
      add_insn_before (last, before, NULL);
      break;
    }

  return last;
}

/* Make an insn of code BARRIER
   and output it before the insn BEFORE.  */

rtx
emit_barrier_before (rtx before)
{
  rtx insn = rtx_alloc (BARRIER);

  INSN_UID (insn) = cur_insn_uid++;

  add_insn_before (insn, before, NULL);
  return insn;
}

/* Emit the label LABEL before the insn BEFORE.  */

rtx
emit_label_before (rtx label, rtx before)
{
  /* This can be called twice for the same label as a result of the
     confusion that follows a syntax error!  So make it harmless.  */
  if (INSN_UID (label) == 0)
    {
      INSN_UID (label) = cur_insn_uid++;
      add_insn_before (label, before, NULL);
    }

  return label;
}

/* Emit a note of subtype SUBTYPE before the insn BEFORE.  */

rtx
emit_note_before (enum insn_note subtype, rtx before)
{
  rtx note = rtx_alloc (NOTE);
  INSN_UID (note) = cur_insn_uid++;
  NOTE_KIND (note) = subtype;
  BLOCK_FOR_INSN (note) = NULL;
  memset (&NOTE_DATA (note), 0, sizeof (NOTE_DATA (note)));

  add_insn_before (note, before, NULL);
  return note;
}

/* Helper for emit_insn_after, handles lists of instructions
   efficiently.  */

static rtx
emit_insn_after_1 (rtx first, rtx after, basic_block bb)
{
  rtx last;
  rtx after_after;
  if (!bb && !BARRIER_P (after))
    bb = BLOCK_FOR_INSN (after);

  if (bb)
    {
      df_set_bb_dirty (bb);
      for (last = first; NEXT_INSN (last); last = NEXT_INSN (last))
	if (!BARRIER_P (last))
	  {
	    set_block_for_insn (last, bb);
	    df_insn_rescan (last);
	  }
      if (!BARRIER_P (last))
	{
	  set_block_for_insn (last, bb);
	  df_insn_rescan (last);
	}
      if (BB_END (bb) == after)
	BB_END (bb) = last;
    }
  else
    for (last = first; NEXT_INSN (last); last = NEXT_INSN (last))
      continue;

  after_after = NEXT_INSN (after);

  NEXT_INSN (after) = first;
  PREV_INSN (first) = after;
  NEXT_INSN (last) = after_after;
  if (after_after)
    PREV_INSN (after_after) = last;

  if (after == get_last_insn())
    set_last_insn (last);

  return last;
}

/* Make X be output after the insn AFTER and set the BB of insn.  If
   BB is NULL, an attempt is made to infer the BB from AFTER.  */

rtx
emit_insn_after_noloc (rtx x, rtx after, basic_block bb)
{
  rtx last = after;

  gcc_assert (after);

  if (x == NULL_RTX)
    return last;

  switch (GET_CODE (x))
    {
    case DEBUG_INSN:
    case INSN:
    case JUMP_INSN:
    case CALL_INSN:
    case CODE_LABEL:
    case BARRIER:
    case NOTE:
      last = emit_insn_after_1 (x, after, bb);
      break;

#ifdef ENABLE_RTL_CHECKING
    case SEQUENCE:
      gcc_unreachable ();
      break;
#endif

    default:
      last = make_insn_raw (x);
      add_insn_after (last, after, bb);
      break;
    }

  return last;
}


/* Make an insn of code JUMP_INSN with body X
   and output it after the insn AFTER.  */

rtx
emit_jump_insn_after_noloc (rtx x, rtx after)
{
  rtx last;

  gcc_assert (after);

  switch (GET_CODE (x))
    {
    case DEBUG_INSN:
    case INSN:
    case JUMP_INSN:
    case CALL_INSN:
    case CODE_LABEL:
    case BARRIER:
    case NOTE:
      last = emit_insn_after_1 (x, after, NULL);
      break;

#ifdef ENABLE_RTL_CHECKING
    case SEQUENCE:
      gcc_unreachable ();
      break;
#endif

    default:
      last = make_jump_insn_raw (x);
      add_insn_after (last, after, NULL);
      break;
    }

  return last;
}

/* Make an instruction with body X and code CALL_INSN
   and output it after the instruction AFTER.  */

rtx
emit_call_insn_after_noloc (rtx x, rtx after)
{
  rtx last;

  gcc_assert (after);

  switch (GET_CODE (x))
    {
    case DEBUG_INSN:
    case INSN:
    case JUMP_INSN:
    case CALL_INSN:
    case CODE_LABEL:
    case BARRIER:
    case NOTE:
      last = emit_insn_after_1 (x, after, NULL);
      break;

#ifdef ENABLE_RTL_CHECKING
    case SEQUENCE:
      gcc_unreachable ();
      break;
#endif

    default:
      last = make_call_insn_raw (x);
      add_insn_after (last, after, NULL);
      break;
    }

  return last;
}

/* Make an instruction with body X and code CALL_INSN
   and output it after the instruction AFTER.  */

rtx
emit_debug_insn_after_noloc (rtx x, rtx after)
{
  rtx last;

  gcc_assert (after);

  switch (GET_CODE (x))
    {
    case DEBUG_INSN:
    case INSN:
    case JUMP_INSN:
    case CALL_INSN:
    case CODE_LABEL:
    case BARRIER:
    case NOTE:
      last = emit_insn_after_1 (x, after, NULL);
      break;

#ifdef ENABLE_RTL_CHECKING
    case SEQUENCE:
      gcc_unreachable ();
      break;
#endif

    default:
      last = make_debug_insn_raw (x);
      add_insn_after (last, after, NULL);
      break;
    }

  return last;
}

/* Make an insn of code BARRIER
   and output it after the insn AFTER.  */

rtx
emit_barrier_after (rtx after)
{
  rtx insn = rtx_alloc (BARRIER);

  INSN_UID (insn) = cur_insn_uid++;

  add_insn_after (insn, after, NULL);
  return insn;
}

/* Emit the label LABEL after the insn AFTER.  */

rtx
emit_label_after (rtx label, rtx after)
{
  /* This can be called twice for the same label
     as a result of the confusion that follows a syntax error!
     So make it harmless.  */
  if (INSN_UID (label) == 0)
    {
      INSN_UID (label) = cur_insn_uid++;
      add_insn_after (label, after, NULL);
    }

  return label;
}

/* Emit a note of subtype SUBTYPE after the insn AFTER.  */

rtx
emit_note_after (enum insn_note subtype, rtx after)
{
  rtx note = rtx_alloc (NOTE);
  INSN_UID (note) = cur_insn_uid++;
  NOTE_KIND (note) = subtype;
  BLOCK_FOR_INSN (note) = NULL;
  memset (&NOTE_DATA (note), 0, sizeof (NOTE_DATA (note)));
  add_insn_after (note, after, NULL);
  return note;
}

/* Like emit_insn_after_noloc, but set INSN_LOCATOR according to SCOPE.  */
rtx
emit_insn_after_setloc (rtx pattern, rtx after, int loc)
{
  rtx last = emit_insn_after_noloc (pattern, after, NULL);

  if (pattern == NULL_RTX || !loc)
    return last;

  after = NEXT_INSN (after);
  while (1)
    {
      if (active_insn_p (after) && !INSN_LOCATOR (after))
	INSN_LOCATOR (after) = loc;
      if (after == last)
	break;
      after = NEXT_INSN (after);
    }
  return last;
}

/* Like emit_insn_after_noloc, but set INSN_LOCATOR according to AFTER.  */
rtx
emit_insn_after (rtx pattern, rtx after)
{
  rtx prev = after;

  while (DEBUG_INSN_P (prev))
    prev = PREV_INSN (prev);

  if (INSN_P (prev))
    return emit_insn_after_setloc (pattern, after, INSN_LOCATOR (prev));
  else
    return emit_insn_after_noloc (pattern, after, NULL);
}

/* Like emit_jump_insn_after_noloc, but set INSN_LOCATOR according to SCOPE.  */
rtx
emit_jump_insn_after_setloc (rtx pattern, rtx after, int loc)
{
  rtx last = emit_jump_insn_after_noloc (pattern, after);

  if (pattern == NULL_RTX || !loc)
    return last;

  after = NEXT_INSN (after);
  while (1)
    {
      if (active_insn_p (after) && !INSN_LOCATOR (after))
	INSN_LOCATOR (after) = loc;
      if (after == last)
	break;
      after = NEXT_INSN (after);
    }
  return last;
}

/* Like emit_jump_insn_after_noloc, but set INSN_LOCATOR according to AFTER.  */
rtx
emit_jump_insn_after (rtx pattern, rtx after)
{
  rtx prev = after;

  while (DEBUG_INSN_P (prev))
    prev = PREV_INSN (prev);

  if (INSN_P (prev))
    return emit_jump_insn_after_setloc (pattern, after, INSN_LOCATOR (prev));
  else
    return emit_jump_insn_after_noloc (pattern, after);
}

/* Like emit_call_insn_after_noloc, but set INSN_LOCATOR according to SCOPE.  */
rtx
emit_call_insn_after_setloc (rtx pattern, rtx after, int loc)
{
  rtx last = emit_call_insn_after_noloc (pattern, after);

  if (pattern == NULL_RTX || !loc)
    return last;

  after = NEXT_INSN (after);
  while (1)
    {
      if (active_insn_p (after) && !INSN_LOCATOR (after))
	INSN_LOCATOR (after) = loc;
      if (after == last)
	break;
      after = NEXT_INSN (after);
    }
  return last;
}

/* Like emit_call_insn_after_noloc, but set INSN_LOCATOR according to AFTER.  */
rtx
emit_call_insn_after (rtx pattern, rtx after)
{
  rtx prev = after;

  while (DEBUG_INSN_P (prev))
    prev = PREV_INSN (prev);

  if (INSN_P (prev))
    return emit_call_insn_after_setloc (pattern, after, INSN_LOCATOR (prev));
  else
    return emit_call_insn_after_noloc (pattern, after);
}

/* Like emit_debug_insn_after_noloc, but set INSN_LOCATOR according to SCOPE.  */
rtx
emit_debug_insn_after_setloc (rtx pattern, rtx after, int loc)
{
  rtx last = emit_debug_insn_after_noloc (pattern, after);

  if (pattern == NULL_RTX || !loc)
    return last;

  after = NEXT_INSN (after);
  while (1)
    {
      if (active_insn_p (after) && !INSN_LOCATOR (after))
	INSN_LOCATOR (after) = loc;
      if (after == last)
	break;
      after = NEXT_INSN (after);
    }
  return last;
}

/* Like emit_debug_insn_after_noloc, but set INSN_LOCATOR according to AFTER.  */
rtx
emit_debug_insn_after (rtx pattern, rtx after)
{
  if (INSN_P (after))
    return emit_debug_insn_after_setloc (pattern, after, INSN_LOCATOR (after));
  else
    return emit_debug_insn_after_noloc (pattern, after);
}

/* Like emit_insn_before_noloc, but set INSN_LOCATOR according to SCOPE.  */
rtx
emit_insn_before_setloc (rtx pattern, rtx before, int loc)
{
  rtx first = PREV_INSN (before);
  rtx last = emit_insn_before_noloc (pattern, before, NULL);

  if (pattern == NULL_RTX || !loc)
    return last;

  if (!first)
    first = get_insns ();
  else
    first = NEXT_INSN (first);
  while (1)
    {
      if (active_insn_p (first) && !INSN_LOCATOR (first))
	INSN_LOCATOR (first) = loc;
      if (first == last)
	break;
      first = NEXT_INSN (first);
    }
  return last;
}

/* Like emit_insn_before_noloc, but set INSN_LOCATOR according to BEFORE.  */
rtx
emit_insn_before (rtx pattern, rtx before)
{
  rtx next = before;

  while (DEBUG_INSN_P (next))
    next = PREV_INSN (next);

  if (INSN_P (next))
    return emit_insn_before_setloc (pattern, before, INSN_LOCATOR (next));
  else
    return emit_insn_before_noloc (pattern, before, NULL);
}

/* like emit_insn_before_noloc, but set insn_locator according to scope.  */
rtx
emit_jump_insn_before_setloc (rtx pattern, rtx before, int loc)
{
  rtx first = PREV_INSN (before);
  rtx last = emit_jump_insn_before_noloc (pattern, before);

  if (pattern == NULL_RTX)
    return last;

  first = NEXT_INSN (first);
  while (1)
    {
      if (active_insn_p (first) && !INSN_LOCATOR (first))
	INSN_LOCATOR (first) = loc;
      if (first == last)
	break;
      first = NEXT_INSN (first);
    }
  return last;
}

/* Like emit_jump_insn_before_noloc, but set INSN_LOCATOR according to BEFORE.  */
rtx
emit_jump_insn_before (rtx pattern, rtx before)
{
  rtx next = before;

  while (DEBUG_INSN_P (next))
    next = PREV_INSN (next);

  if (INSN_P (next))
    return emit_jump_insn_before_setloc (pattern, before, INSN_LOCATOR (next));
  else
    return emit_jump_insn_before_noloc (pattern, before);
}

/* like emit_insn_before_noloc, but set insn_locator according to scope.  */
rtx
emit_call_insn_before_setloc (rtx pattern, rtx before, int loc)
{
  rtx first = PREV_INSN (before);
  rtx last = emit_call_insn_before_noloc (pattern, before);

  if (pattern == NULL_RTX)
    return last;

  first = NEXT_INSN (first);
  while (1)
    {
      if (active_insn_p (first) && !INSN_LOCATOR (first))
	INSN_LOCATOR (first) = loc;
      if (first == last)
	break;
      first = NEXT_INSN (first);
    }
  return last;
}

/* like emit_call_insn_before_noloc,
   but set insn_locator according to before.  */
rtx
emit_call_insn_before (rtx pattern, rtx before)
{
  rtx next = before;

  while (DEBUG_INSN_P (next))
    next = PREV_INSN (next);

  if (INSN_P (next))
    return emit_call_insn_before_setloc (pattern, before, INSN_LOCATOR (next));
  else
    return emit_call_insn_before_noloc (pattern, before);
}

/* like emit_insn_before_noloc, but set insn_locator according to scope.  */
rtx
emit_debug_insn_before_setloc (rtx pattern, rtx before, int loc)
{
  rtx first = PREV_INSN (before);
  rtx last = emit_debug_insn_before_noloc (pattern, before);

  if (pattern == NULL_RTX)
    return last;

  first = NEXT_INSN (first);
  while (1)
    {
      if (active_insn_p (first) && !INSN_LOCATOR (first))
	INSN_LOCATOR (first) = loc;
      if (first == last)
	break;
      first = NEXT_INSN (first);
    }
  return last;
}

/* like emit_debug_insn_before_noloc,
   but set insn_locator according to before.  */
rtx
emit_debug_insn_before (rtx pattern, rtx before)
{
  if (INSN_P (before))
    return emit_debug_insn_before_setloc (pattern, before, INSN_LOCATOR (before));
  else
    return emit_debug_insn_before_noloc (pattern, before);
}

/* Take X and emit it at the end of the doubly-linked
   INSN list.

   Returns the last insn emitted.  */

rtx
emit_insn (rtx x)
{
  rtx last = get_last_insn();
  rtx insn;

  if (x == NULL_RTX)
    return last;

  switch (GET_CODE (x))
    {
    case DEBUG_INSN:
    case INSN:
    case JUMP_INSN:
    case CALL_INSN:
    case CODE_LABEL:
    case BARRIER:
    case NOTE:
      insn = x;
      while (insn)
	{
	  rtx next = NEXT_INSN (insn);
	  add_insn (insn);
	  last = insn;
	  insn = next;
	}
      break;

#ifdef ENABLE_RTL_CHECKING
    case SEQUENCE:
      gcc_unreachable ();
      break;
#endif

    default:
      last = make_insn_raw (x);
      add_insn (last);
      break;
    }

  return last;
}

/* Make an insn of code DEBUG_INSN with pattern X
   and add it to the end of the doubly-linked list.  */

rtx
emit_debug_insn (rtx x)
{
  rtx last = get_last_insn();
  rtx insn;

  if (x == NULL_RTX)
    return last;

  switch (GET_CODE (x))
    {
    case DEBUG_INSN:
    case INSN:
    case JUMP_INSN:
    case CALL_INSN:
    case CODE_LABEL:
    case BARRIER:
    case NOTE:
      insn = x;
      while (insn)
	{
	  rtx next = NEXT_INSN (insn);
	  add_insn (insn);
	  last = insn;
	  insn = next;
	}
      break;

#ifdef ENABLE_RTL_CHECKING
    case SEQUENCE:
      gcc_unreachable ();
      break;
#endif

    default:
      last = make_debug_insn_raw (x);
      add_insn (last);
      break;
    }

  return last;
}

/* Make an insn of code JUMP_INSN with pattern X
   and add it to the end of the doubly-linked list.  */

rtx
emit_jump_insn (rtx x)
{
  rtx last = NULL_RTX, insn;

  switch (GET_CODE (x))
    {
    case DEBUG_INSN:
    case INSN:
    case JUMP_INSN:
    case CALL_INSN:
    case CODE_LABEL:
    case BARRIER:
    case NOTE:
      insn = x;
      while (insn)
	{
	  rtx next = NEXT_INSN (insn);
	  add_insn (insn);
	  last = insn;
	  insn = next;
	}
      break;

#ifdef ENABLE_RTL_CHECKING
    case SEQUENCE:
      gcc_unreachable ();
      break;
#endif

    default:
      last = make_jump_insn_raw (x);
      add_insn (last);
      break;
    }

  return last;
}

/* Make an insn of code CALL_INSN with pattern X
   and add it to the end of the doubly-linked list.  */

rtx
emit_call_insn (rtx x)
{
  rtx insn;

  switch (GET_CODE (x))
    {
    case DEBUG_INSN:
    case INSN:
    case JUMP_INSN:
    case CALL_INSN:
    case CODE_LABEL:
    case BARRIER:
    case NOTE:
      insn = emit_insn (x);
      break;

#ifdef ENABLE_RTL_CHECKING
    case SEQUENCE:
      gcc_unreachable ();
      break;
#endif

    default:
      insn = make_call_insn_raw (x);
      add_insn (insn);
      break;
    }

  return insn;
}

/* Add the label LABEL to the end of the doubly-linked list.  */

rtx
emit_label (rtx label)
{
  /* This can be called twice for the same label
     as a result of the confusion that follows a syntax error!
     So make it harmless.  */
  if (INSN_UID (label) == 0)
    {
      INSN_UID (label) = cur_insn_uid++;
      add_insn (label);
    }
  return label;
}

/* Make an insn of code BARRIER
   and add it to the end of the doubly-linked list.  */

rtx
emit_barrier (void)
{
  rtx barrier = rtx_alloc (BARRIER);
  INSN_UID (barrier) = cur_insn_uid++;
  add_insn (barrier);
  return barrier;
}

/* Emit a copy of note ORIG.  */

rtx
emit_note_copy (rtx orig)
{
  rtx note;

  note = rtx_alloc (NOTE);

  INSN_UID (note) = cur_insn_uid++;
  NOTE_DATA (note) = NOTE_DATA (orig);
  NOTE_KIND (note) = NOTE_KIND (orig);
  BLOCK_FOR_INSN (note) = NULL;
  add_insn (note);

  return note;
}

/* Make an insn of code NOTE or type NOTE_NO
   and add it to the end of the doubly-linked list.  */

rtx
emit_note (enum insn_note kind)
{
  rtx note;

  note = rtx_alloc (NOTE);
  INSN_UID (note) = cur_insn_uid++;
  NOTE_KIND (note) = kind;
  memset (&NOTE_DATA (note), 0, sizeof (NOTE_DATA (note)));
  BLOCK_FOR_INSN (note) = NULL;
  add_insn (note);
  return note;
}

/* Emit a clobber of lvalue X.  */

rtx
emit_clobber (rtx x)
{
  /* CONCATs should not appear in the insn stream.  */
  if (GET_CODE (x) == CONCAT)
    {
      emit_clobber (XEXP (x, 0));
      return emit_clobber (XEXP (x, 1));
    }
  return emit_insn (gen_rtx_CLOBBER (VOIDmode, x));
}

/* Return a sequence of insns to clobber lvalue X.  */

rtx
gen_clobber (rtx x)
{
  rtx seq;

  start_sequence ();
  emit_clobber (x);
  seq = get_insns ();
  end_sequence ();
  return seq;
}

/* Emit a use of rvalue X.  */

rtx
emit_use (rtx x)
{
  /* CONCATs should not appear in the insn stream.  */
  if (GET_CODE (x) == CONCAT)
    {
      emit_use (XEXP (x, 0));
      return emit_use (XEXP (x, 1));
    }
  return emit_insn (gen_rtx_USE (VOIDmode, x));
}

/* Return a sequence of insns to use rvalue X.  */

rtx
gen_use (rtx x)
{
  rtx seq;

  start_sequence ();
  emit_use (x);
  seq = get_insns ();
  end_sequence ();
  return seq;
}

/* Cause next statement to emit a line note even if the line number
   has not changed.  */

void
force_next_line_note (void)
{
  last_location = -1;
}

/* Place a note of KIND on insn INSN with DATUM as the datum. If a
   note of this type already exists, remove it first.  */

rtx
set_unique_reg_note (rtx insn, enum reg_note kind, rtx datum)
{
  rtx note = find_reg_note (insn, kind, NULL_RTX);

  switch (kind)
    {
    case REG_EQUAL:
    case REG_EQUIV:
      /* Don't add REG_EQUAL/REG_EQUIV notes if the insn
	 has multiple sets (some callers assume single_set
	 means the insn only has one set, when in fact it
	 means the insn only has one * useful * set).  */
      if (GET_CODE (PATTERN (insn)) == PARALLEL && multiple_sets (insn))
	{
	  gcc_assert (!note);
	  return NULL_RTX;
	}

      /* Don't add ASM_OPERAND REG_EQUAL/REG_EQUIV notes.
	 It serves no useful purpose and breaks eliminate_regs.  */
      if (GET_CODE (datum) == ASM_OPERANDS)
	return NULL_RTX;

      if (note)
	{
	  XEXP (note, 0) = datum;
	  df_notes_rescan (insn);
	  return note;
	}
      break;

    default:
      if (note)
	{
	  XEXP (note, 0) = datum;
	  return note;
	}
      break;
    }

  add_reg_note (insn, kind, datum);

  switch (kind)
    {
    case REG_EQUAL:
    case REG_EQUIV:
      df_notes_rescan (insn);
      break;
    default:
      break;
    }

  return REG_NOTES (insn);
}

/* Return an indication of which type of insn should have X as a body.
   The value is CODE_LABEL, INSN, CALL_INSN or JUMP_INSN.  */

static enum rtx_code
classify_insn (rtx x)
{
  if (LABEL_P (x))
    return CODE_LABEL;
  if (GET_CODE (x) == CALL)
    return CALL_INSN;
  if (GET_CODE (x) == RETURN)
    return JUMP_INSN;
  if (GET_CODE (x) == SET)
    {
      if (SET_DEST (x) == pc_rtx)
	return JUMP_INSN;
      else if (GET_CODE (SET_SRC (x)) == CALL)
	return CALL_INSN;
      else
	return INSN;
    }
  if (GET_CODE (x) == PARALLEL)
    {
      int j;
      for (j = XVECLEN (x, 0) - 1; j >= 0; j--)
	if (GET_CODE (XVECEXP (x, 0, j)) == CALL)
	  return CALL_INSN;
	else if (GET_CODE (XVECEXP (x, 0, j)) == SET
		 && SET_DEST (XVECEXP (x, 0, j)) == pc_rtx)
	  return JUMP_INSN;
	else if (GET_CODE (XVECEXP (x, 0, j)) == SET
		 && GET_CODE (SET_SRC (XVECEXP (x, 0, j))) == CALL)
	  return CALL_INSN;
    }
  return INSN;
}

/* Emit the rtl pattern X as an appropriate kind of insn.
   If X is a label, it is simply added into the insn chain.  */

rtx
emit (rtx x)
{
  enum rtx_code code = classify_insn (x);

  switch (code)
    {
    case CODE_LABEL:
      return emit_label (x);
    case INSN:
      return emit_insn (x);
    case  JUMP_INSN:
      {
	rtx insn = emit_jump_insn (x);
	if (any_uncondjump_p (insn) || GET_CODE (x) == RETURN)
	  return emit_barrier ();
	return insn;
      }
    case CALL_INSN:
      return emit_call_insn (x);
    case DEBUG_INSN:
      return emit_debug_insn (x);
    default:
      gcc_unreachable ();
    }
}

/* Space for free sequence stack entries.  */
static GTY ((deletable)) struct sequence_stack *free_sequence_stack;

/* Begin emitting insns to a sequence.  If this sequence will contain
   something that might cause the compiler to pop arguments to function
   calls (because those pops have previously been deferred; see
   INHIBIT_DEFER_POP for more details), use do_pending_stack_adjust
   before calling this function.  That will ensure that the deferred
   pops are not accidentally emitted in the middle of this sequence.  */

void
start_sequence (void)
{
  struct sequence_stack *tem;

  if (free_sequence_stack != NULL)
    {
      tem = free_sequence_stack;
      free_sequence_stack = tem->next;
    }
  else
    tem = ggc_alloc_sequence_stack ();

  tem->next = seq_stack;
  tem->first = get_insns ();
  tem->last = get_last_insn ();

  seq_stack = tem;

  set_first_insn (0);
  set_last_insn (0);
}

/* Set up the insn chain starting with FIRST as the current sequence,
   saving the previously current one.  See the documentation for
   start_sequence for more information about how to use this function.  */

void
push_to_sequence (rtx first)
{
  rtx last;

  start_sequence ();

  for (last = first; last && NEXT_INSN (last); last = NEXT_INSN (last));

  set_first_insn (first);
  set_last_insn (last);
}

/* Like push_to_sequence, but take the last insn as an argument to avoid
   looping through the list.  */

void
push_to_sequence2 (rtx first, rtx last)
{
  start_sequence ();

  set_first_insn (first);
  set_last_insn (last);
}

/* Set up the outer-level insn chain
   as the current sequence, saving the previously current one.  */

void
push_topmost_sequence (void)
{
  struct sequence_stack *stack, *top = NULL;

  start_sequence ();

  for (stack = seq_stack; stack; stack = stack->next)
    top = stack;

  set_first_insn (top->first);
  set_last_insn (top->last);
}

/* After emitting to the outer-level insn chain, update the outer-level
   insn chain, and restore the previous saved state.  */

void
pop_topmost_sequence (void)
{
  struct sequence_stack *stack, *top = NULL;

  for (stack = seq_stack; stack; stack = stack->next)
    top = stack;

  top->first = get_insns ();
  top->last = get_last_insn ();

  end_sequence ();
}

/* After emitting to a sequence, restore previous saved state.

   To get the contents of the sequence just made, you must call
   `get_insns' *before* calling here.

   If the compiler might have deferred popping arguments while
   generating this sequence, and this sequence will not be immediately
   inserted into the instruction stream, use do_pending_stack_adjust
   before calling get_insns.  That will ensure that the deferred
   pops are inserted into this sequence, and not into some random
   location in the instruction stream.  See INHIBIT_DEFER_POP for more
   information about deferred popping of arguments.  */

void
end_sequence (void)
{
  struct sequence_stack *tem = seq_stack;

  set_first_insn (tem->first);
  set_last_insn (tem->last);
  seq_stack = tem->next;

  memset (tem, 0, sizeof (*tem));
  tem->next = free_sequence_stack;
  free_sequence_stack = tem;
}

/* Return 1 if currently emitting into a sequence.  */

int
in_sequence_p (void)
{
  return seq_stack != 0;
}

/* Put the various virtual registers into REGNO_REG_RTX.  */

static void
init_virtual_regs (void)
{
  regno_reg_rtx[VIRTUAL_INCOMING_ARGS_REGNUM] = virtual_incoming_args_rtx;
  regno_reg_rtx[VIRTUAL_STACK_VARS_REGNUM] = virtual_stack_vars_rtx;
  regno_reg_rtx[VIRTUAL_STACK_DYNAMIC_REGNUM] = virtual_stack_dynamic_rtx;
  regno_reg_rtx[VIRTUAL_OUTGOING_ARGS_REGNUM] = virtual_outgoing_args_rtx;
  regno_reg_rtx[VIRTUAL_CFA_REGNUM] = virtual_cfa_rtx;
  regno_reg_rtx[VIRTUAL_PREFERRED_STACK_BOUNDARY_REGNUM]
    = virtual_preferred_stack_boundary_rtx;
}


/* Used by copy_insn_1 to avoid copying SCRATCHes more than once.  */
static rtx copy_insn_scratch_in[MAX_RECOG_OPERANDS];
static rtx copy_insn_scratch_out[MAX_RECOG_OPERANDS];
static int copy_insn_n_scratches;

/* When an insn is being copied by copy_insn_1, this is nonzero if we have
   copied an ASM_OPERANDS.
   In that case, it is the original input-operand vector.  */
static rtvec orig_asm_operands_vector;

/* When an insn is being copied by copy_insn_1, this is nonzero if we have
   copied an ASM_OPERANDS.
   In that case, it is the copied input-operand vector.  */
static rtvec copy_asm_operands_vector;

/* Likewise for the constraints vector.  */
static rtvec orig_asm_constraints_vector;
static rtvec copy_asm_constraints_vector;

/* Recursively create a new copy of an rtx for copy_insn.
   This function differs from copy_rtx in that it handles SCRATCHes and
   ASM_OPERANDs properly.
   Normally, this function is not used directly; use copy_insn as front end.
   However, you could first copy an insn pattern with copy_insn and then use
   this function afterwards to properly copy any REG_NOTEs containing
   SCRATCHes.  */

rtx
copy_insn_1 (rtx orig)
{
  rtx copy;
  int i, j;
  RTX_CODE code;
  const char *format_ptr;

  if (orig == NULL)
    return NULL;

  code = GET_CODE (orig);

  switch (code)
    {
    case REG:
    case CONST_INT:
    case CONST_DOUBLE:
    case CONST_FIXED:
    case CONST_VECTOR:
    case SYMBOL_REF:
    case CODE_LABEL:
    case PC:
    case CC0:
      return orig;
    case CLOBBER:
      if (REG_P (XEXP (orig, 0)) && REGNO (XEXP (orig, 0)) < FIRST_PSEUDO_REGISTER)
	return orig;
      break;

    case SCRATCH:
      for (i = 0; i < copy_insn_n_scratches; i++)
	if (copy_insn_scratch_in[i] == orig)
	  return copy_insn_scratch_out[i];
      break;

    case CONST:
      if (shared_const_p (orig))
	return orig;
      break;

      /* A MEM with a constant address is not sharable.  The problem is that
	 the constant address may need to be reloaded.  If the mem is shared,
	 then reloading one copy of this mem will cause all copies to appear
	 to have been reloaded.  */

    default:
      break;
    }

  /* Copy the various flags, fields, and other information.  We assume
     that all fields need copying, and then clear the fields that should
     not be copied.  That is the sensible default behavior, and forces
     us to explicitly document why we are *not* copying a flag.  */
  copy = shallow_copy_rtx (orig);

  /* We do not copy the USED flag, which is used as a mark bit during
     walks over the RTL.  */
  RTX_FLAG (copy, used) = 0;

  /* We do not copy JUMP, CALL, or FRAME_RELATED for INSNs.  */
  if (INSN_P (orig))
    {
      RTX_FLAG (copy, jump) = 0;
      RTX_FLAG (copy, call) = 0;
      RTX_FLAG (copy, frame_related) = 0;
    }

  format_ptr = GET_RTX_FORMAT (GET_CODE (copy));

  for (i = 0; i < GET_RTX_LENGTH (GET_CODE (copy)); i++)
    switch (*format_ptr++)
      {
      case 'e':
	if (XEXP (orig, i) != NULL)
	  XEXP (copy, i) = copy_insn_1 (XEXP (orig, i));
	break;

      case 'E':
      case 'V':
	if (XVEC (orig, i) == orig_asm_constraints_vector)
	  XVEC (copy, i) = copy_asm_constraints_vector;
	else if (XVEC (orig, i) == orig_asm_operands_vector)
	  XVEC (copy, i) = copy_asm_operands_vector;
	else if (XVEC (orig, i) != NULL)
	  {
	    XVEC (copy, i) = rtvec_alloc (XVECLEN (orig, i));
	    for (j = 0; j < XVECLEN (copy, i); j++)
	      XVECEXP (copy, i, j) = copy_insn_1 (XVECEXP (orig, i, j));
	  }
	break;

      case 't':
      case 'w':
      case 'i':
      case 's':
      case 'S':
      case 'u':
      case '0':
	/* These are left unchanged.  */
	break;

      default:
	gcc_unreachable ();
      }

  if (code == SCRATCH)
    {
      i = copy_insn_n_scratches++;
      gcc_assert (i < MAX_RECOG_OPERANDS);
      copy_insn_scratch_in[i] = orig;
      copy_insn_scratch_out[i] = copy;
    }
  else if (code == ASM_OPERANDS)
    {
      orig_asm_operands_vector = ASM_OPERANDS_INPUT_VEC (orig);
      copy_asm_operands_vector = ASM_OPERANDS_INPUT_VEC (copy);
      orig_asm_constraints_vector = ASM_OPERANDS_INPUT_CONSTRAINT_VEC (orig);
      copy_asm_constraints_vector = ASM_OPERANDS_INPUT_CONSTRAINT_VEC (copy);
    }

  return copy;
}

/* Create a new copy of an rtx.
   This function differs from copy_rtx in that it handles SCRATCHes and
   ASM_OPERANDs properly.
   INSN doesn't really have to be a full INSN; it could be just the
   pattern.  */
rtx
copy_insn (rtx insn)
{
  copy_insn_n_scratches = 0;
  orig_asm_operands_vector = 0;
  orig_asm_constraints_vector = 0;
  copy_asm_operands_vector = 0;
  copy_asm_constraints_vector = 0;
  return copy_insn_1 (insn);
}

/* Initialize data structures and variables in this file
   before generating rtl for each function.  */

void
init_emit (void)
{
  set_first_insn (NULL);
  set_last_insn (NULL);
  if (MIN_NONDEBUG_INSN_UID)
    cur_insn_uid = MIN_NONDEBUG_INSN_UID;
  else
    cur_insn_uid = 1;
  cur_debug_insn_uid = 1;
  reg_rtx_no = LAST_VIRTUAL_REGISTER + 1;
  last_location = UNKNOWN_LOCATION;
  first_label_num = label_num;
  seq_stack = NULL;

  /* Init the tables that describe all the pseudo regs.  */

  crtl->emit.regno_pointer_align_length = LAST_VIRTUAL_REGISTER + 101;

  crtl->emit.regno_pointer_align
    = XCNEWVEC (unsigned char, crtl->emit.regno_pointer_align_length);

  regno_reg_rtx = ggc_alloc_vec_rtx (crtl->emit.regno_pointer_align_length);

  /* Put copies of all the hard registers into regno_reg_rtx.  */
  memcpy (regno_reg_rtx,
	  initial_regno_reg_rtx,
	  FIRST_PSEUDO_REGISTER * sizeof (rtx));

  /* Put copies of all the virtual register rtx into regno_reg_rtx.  */
  init_virtual_regs ();

  /* Indicate that the virtual registers and stack locations are
     all pointers.  */
  REG_POINTER (stack_pointer_rtx) = 1;
  REG_POINTER (frame_pointer_rtx) = 1;
  REG_POINTER (hard_frame_pointer_rtx) = 1;
  REG_POINTER (arg_pointer_rtx) = 1;

  REG_POINTER (virtual_incoming_args_rtx) = 1;
  REG_POINTER (virtual_stack_vars_rtx) = 1;
  REG_POINTER (virtual_stack_dynamic_rtx) = 1;
  REG_POINTER (virtual_outgoing_args_rtx) = 1;
  REG_POINTER (virtual_cfa_rtx) = 1;

#ifdef STACK_BOUNDARY
  REGNO_POINTER_ALIGN (STACK_POINTER_REGNUM) = STACK_BOUNDARY;
  REGNO_POINTER_ALIGN (FRAME_POINTER_REGNUM) = STACK_BOUNDARY;
  REGNO_POINTER_ALIGN (HARD_FRAME_POINTER_REGNUM) = STACK_BOUNDARY;
  REGNO_POINTER_ALIGN (ARG_POINTER_REGNUM) = STACK_BOUNDARY;

  REGNO_POINTER_ALIGN (VIRTUAL_INCOMING_ARGS_REGNUM) = STACK_BOUNDARY;
  REGNO_POINTER_ALIGN (VIRTUAL_STACK_VARS_REGNUM) = STACK_BOUNDARY;
  REGNO_POINTER_ALIGN (VIRTUAL_STACK_DYNAMIC_REGNUM) = STACK_BOUNDARY;
  REGNO_POINTER_ALIGN (VIRTUAL_OUTGOING_ARGS_REGNUM) = STACK_BOUNDARY;
  REGNO_POINTER_ALIGN (VIRTUAL_CFA_REGNUM) = BITS_PER_WORD;
#endif

#ifdef INIT_EXPANDERS
  INIT_EXPANDERS;
#endif
}

/* Generate a vector constant for mode MODE and constant value CONSTANT.  */

static rtx
gen_const_vector (enum machine_mode mode, int constant)
{
  rtx tem;
  rtvec v;
  int units, i;
  enum machine_mode inner;

  units = GET_MODE_NUNITS (mode);
  inner = GET_MODE_INNER (mode);

  gcc_assert (!DECIMAL_FLOAT_MODE_P (inner));

  v = rtvec_alloc (units);

  /* We need to call this function after we set the scalar const_tiny_rtx
     entries.  */
  gcc_assert (const_tiny_rtx[constant][(int) inner]);

  for (i = 0; i < units; ++i)
    RTVEC_ELT (v, i) = const_tiny_rtx[constant][(int) inner];

  tem = gen_rtx_raw_CONST_VECTOR (mode, v);
  return tem;
}

/* Generate a vector like gen_rtx_raw_CONST_VEC, but use the zero vector when
   all elements are zero, and the one vector when all elements are one.  */
rtx
gen_rtx_CONST_VECTOR (enum machine_mode mode, rtvec v)
{
  enum machine_mode inner = GET_MODE_INNER (mode);
  int nunits = GET_MODE_NUNITS (mode);
  rtx x;
  int i;

  /* Check to see if all of the elements have the same value.  */
  x = RTVEC_ELT (v, nunits - 1);
  for (i = nunits - 2; i >= 0; i--)
    if (RTVEC_ELT (v, i) != x)
      break;

  /* If the values are all the same, check to see if we can use one of the
     standard constant vectors.  */
  if (i == -1)
    {
      if (x == CONST0_RTX (inner))
	return CONST0_RTX (mode);
      else if (x == CONST1_RTX (inner))
	return CONST1_RTX (mode);
    }

  return gen_rtx_raw_CONST_VECTOR (mode, v);
}

/* Initialise global register information required by all functions.  */

void
init_emit_regs (void)
{
  int i;

  /* Reset register attributes */
  htab_empty (reg_attrs_htab);

  /* We need reg_raw_mode, so initialize the modes now.  */
  init_reg_modes_target ();

  /* Assign register numbers to the globally defined register rtx.  */
  pc_rtx = gen_rtx_PC (VOIDmode);
  cc0_rtx = gen_rtx_CC0 (VOIDmode);
  stack_pointer_rtx = gen_raw_REG (Pmode, STACK_POINTER_REGNUM);
  frame_pointer_rtx = gen_raw_REG (Pmode, FRAME_POINTER_REGNUM);
  hard_frame_pointer_rtx = gen_raw_REG (Pmode, HARD_FRAME_POINTER_REGNUM);
  arg_pointer_rtx = gen_raw_REG (Pmode, ARG_POINTER_REGNUM);
  virtual_incoming_args_rtx =
    gen_raw_REG (Pmode, VIRTUAL_INCOMING_ARGS_REGNUM);
  virtual_stack_vars_rtx =
    gen_raw_REG (Pmode, VIRTUAL_STACK_VARS_REGNUM);
  virtual_stack_dynamic_rtx =
    gen_raw_REG (Pmode, VIRTUAL_STACK_DYNAMIC_REGNUM);
  virtual_outgoing_args_rtx =
    gen_raw_REG (Pmode, VIRTUAL_OUTGOING_ARGS_REGNUM);
  virtual_cfa_rtx = gen_raw_REG (Pmode, VIRTUAL_CFA_REGNUM);
  virtual_preferred_stack_boundary_rtx =
    gen_raw_REG (Pmode, VIRTUAL_PREFERRED_STACK_BOUNDARY_REGNUM);

  /* Initialize RTL for commonly used hard registers.  These are
     copied into regno_reg_rtx as we begin to compile each function.  */
  for (i = 0; i < FIRST_PSEUDO_REGISTER; i++)
    initial_regno_reg_rtx[i] = gen_raw_REG (reg_raw_mode[i], i);

#ifdef RETURN_ADDRESS_POINTER_REGNUM
  return_address_pointer_rtx
    = gen_raw_REG (Pmode, RETURN_ADDRESS_POINTER_REGNUM);
#endif

  if ((unsigned) PIC_OFFSET_TABLE_REGNUM != INVALID_REGNUM)
    pic_offset_table_rtx = gen_raw_REG (Pmode, PIC_OFFSET_TABLE_REGNUM);
  else
    pic_offset_table_rtx = NULL_RTX;
}

/* Create some permanent unique rtl objects shared between all functions.  */

void
init_emit_once (void)
{
  int i;
  enum machine_mode mode;
  enum machine_mode double_mode;

  /* Initialize the CONST_INT, CONST_DOUBLE, CONST_FIXED, and memory attribute
     hash tables.  */
  const_int_htab = htab_create_ggc (37, const_int_htab_hash,
				    const_int_htab_eq, NULL);

  const_double_htab = htab_create_ggc (37, const_double_htab_hash,
				       const_double_htab_eq, NULL);

  const_fixed_htab = htab_create_ggc (37, const_fixed_htab_hash,
				      const_fixed_htab_eq, NULL);

  mem_attrs_htab = htab_create_ggc (37, mem_attrs_htab_hash,
				    mem_attrs_htab_eq, NULL);
  reg_attrs_htab = htab_create_ggc (37, reg_attrs_htab_hash,
				    reg_attrs_htab_eq, NULL);

  /* Compute the word and byte modes.  */

  byte_mode = VOIDmode;
  word_mode = VOIDmode;
  double_mode = VOIDmode;

  for (mode = GET_CLASS_NARROWEST_MODE (MODE_INT);
       mode != VOIDmode;
       mode = GET_MODE_WIDER_MODE (mode))
    {
      if (GET_MODE_BITSIZE (mode) == BITS_PER_UNIT
	  && byte_mode == VOIDmode)
	byte_mode = mode;

      if (GET_MODE_BITSIZE (mode) == BITS_PER_WORD
	  && word_mode == VOIDmode)
	word_mode = mode;
    }

  for (mode = GET_CLASS_NARROWEST_MODE (MODE_FLOAT);
       mode != VOIDmode;
       mode = GET_MODE_WIDER_MODE (mode))
    {
      if (GET_MODE_BITSIZE (mode) == DOUBLE_TYPE_SIZE
	  && double_mode == VOIDmode)
	double_mode = mode;
    }

  ptr_mode = mode_for_size (POINTER_SIZE, GET_MODE_CLASS (Pmode), 0);

#ifdef INIT_EXPANDERS
  /* This is to initialize {init|mark|free}_machine_status before the first
     call to push_function_context_to.  This is needed by the Chill front
     end which calls push_function_context_to before the first call to
     init_function_start.  */
  INIT_EXPANDERS;
#endif

  /* Create the unique rtx's for certain rtx codes and operand values.  */

  /* Don't use gen_rtx_CONST_INT here since gen_rtx_CONST_INT in this case
     tries to use these variables.  */
  for (i = - MAX_SAVED_CONST_INT; i <= MAX_SAVED_CONST_INT; i++)
    const_int_rtx[i + MAX_SAVED_CONST_INT] =
      gen_rtx_raw_CONST_INT (VOIDmode, (HOST_WIDE_INT) i);

  if (STORE_FLAG_VALUE >= - MAX_SAVED_CONST_INT
      && STORE_FLAG_VALUE <= MAX_SAVED_CONST_INT)
    const_true_rtx = const_int_rtx[STORE_FLAG_VALUE + MAX_SAVED_CONST_INT];
  else
    const_true_rtx = gen_rtx_CONST_INT (VOIDmode, STORE_FLAG_VALUE);

  REAL_VALUE_FROM_INT (dconst0,   0,  0, double_mode);
  REAL_VALUE_FROM_INT (dconst1,   1,  0, double_mode);
  REAL_VALUE_FROM_INT (dconst2,   2,  0, double_mode);

  dconstm1 = dconst1;
  dconstm1.sign = 1;

  dconsthalf = dconst1;
  SET_REAL_EXP (&dconsthalf, REAL_EXP (&dconsthalf) - 1);

  for (i = 0; i < (int) ARRAY_SIZE (const_tiny_rtx); i++)
    {
      const REAL_VALUE_TYPE *const r =
	(i == 0 ? &dconst0 : i == 1 ? &dconst1 : &dconst2);

      for (mode = GET_CLASS_NARROWEST_MODE (MODE_FLOAT);
	   mode != VOIDmode;
	   mode = GET_MODE_WIDER_MODE (mode))
	const_tiny_rtx[i][(int) mode] =
	  CONST_DOUBLE_FROM_REAL_VALUE (*r, mode);

      for (mode = GET_CLASS_NARROWEST_MODE (MODE_DECIMAL_FLOAT);
	   mode != VOIDmode;
	   mode = GET_MODE_WIDER_MODE (mode))
	const_tiny_rtx[i][(int) mode] =
	  CONST_DOUBLE_FROM_REAL_VALUE (*r, mode);

      const_tiny_rtx[i][(int) VOIDmode] = GEN_INT (i);

      for (mode = GET_CLASS_NARROWEST_MODE (MODE_INT);
	   mode != VOIDmode;
	   mode = GET_MODE_WIDER_MODE (mode))
	const_tiny_rtx[i][(int) mode] = GEN_INT (i);

      for (mode = GET_CLASS_NARROWEST_MODE (MODE_PARTIAL_INT);
	   mode != VOIDmode;
	   mode = GET_MODE_WIDER_MODE (mode))
	const_tiny_rtx[i][(int) mode] = GEN_INT (i);
    }

  for (mode = GET_CLASS_NARROWEST_MODE (MODE_COMPLEX_INT);
       mode != VOIDmode;
       mode = GET_MODE_WIDER_MODE (mode))
    {
      rtx inner = const_tiny_rtx[0][(int)GET_MODE_INNER (mode)];
      const_tiny_rtx[0][(int) mode] = gen_rtx_CONCAT (mode, inner, inner);
    }

  for (mode = GET_CLASS_NARROWEST_MODE (MODE_COMPLEX_FLOAT);
       mode != VOIDmode;
       mode = GET_MODE_WIDER_MODE (mode))
    {
      rtx inner = const_tiny_rtx[0][(int)GET_MODE_INNER (mode)];
      const_tiny_rtx[0][(int) mode] = gen_rtx_CONCAT (mode, inner, inner);
    }

  for (mode = GET_CLASS_NARROWEST_MODE (MODE_VECTOR_INT);
       mode != VOIDmode;
       mode = GET_MODE_WIDER_MODE (mode))
    {
      const_tiny_rtx[0][(int) mode] = gen_const_vector (mode, 0);
      const_tiny_rtx[1][(int) mode] = gen_const_vector (mode, 1);
    }

  for (mode = GET_CLASS_NARROWEST_MODE (MODE_VECTOR_FLOAT);
       mode != VOIDmode;
       mode = GET_MODE_WIDER_MODE (mode))
    {
      const_tiny_rtx[0][(int) mode] = gen_const_vector (mode, 0);
      const_tiny_rtx[1][(int) mode] = gen_const_vector (mode, 1);
    }

  for (mode = GET_CLASS_NARROWEST_MODE (MODE_FRACT);
       mode != VOIDmode;
       mode = GET_MODE_WIDER_MODE (mode))
    {
      FCONST0(mode).data.high = 0;
      FCONST0(mode).data.low = 0;
      FCONST0(mode).mode = mode;
      const_tiny_rtx[0][(int) mode] = CONST_FIXED_FROM_FIXED_VALUE (
				      FCONST0 (mode), mode);
    }

  for (mode = GET_CLASS_NARROWEST_MODE (MODE_UFRACT);
       mode != VOIDmode;
       mode = GET_MODE_WIDER_MODE (mode))
    {
      FCONST0(mode).data.high = 0;
      FCONST0(mode).data.low = 0;
      FCONST0(mode).mode = mode;
      const_tiny_rtx[0][(int) mode] = CONST_FIXED_FROM_FIXED_VALUE (
				      FCONST0 (mode), mode);
    }

  for (mode = GET_CLASS_NARROWEST_MODE (MODE_ACCUM);
       mode != VOIDmode;
       mode = GET_MODE_WIDER_MODE (mode))
    {
      FCONST0(mode).data.high = 0;
      FCONST0(mode).data.low = 0;
      FCONST0(mode).mode = mode;
      const_tiny_rtx[0][(int) mode] = CONST_FIXED_FROM_FIXED_VALUE (
				      FCONST0 (mode), mode);

      /* We store the value 1.  */
      FCONST1(mode).data.high = 0;
      FCONST1(mode).data.low = 0;
      FCONST1(mode).mode = mode;
      lshift_double (1, 0, GET_MODE_FBIT (mode),
                     2 * HOST_BITS_PER_WIDE_INT,
                     &FCONST1(mode).data.low,
		     &FCONST1(mode).data.high,
                     SIGNED_FIXED_POINT_MODE_P (mode));
      const_tiny_rtx[1][(int) mode] = CONST_FIXED_FROM_FIXED_VALUE (
				      FCONST1 (mode), mode);
    }

  for (mode = GET_CLASS_NARROWEST_MODE (MODE_UACCUM);
       mode != VOIDmode;
       mode = GET_MODE_WIDER_MODE (mode))
    {
      FCONST0(mode).data.high = 0;
      FCONST0(mode).data.low = 0;
      FCONST0(mode).mode = mode;
      const_tiny_rtx[0][(int) mode] = CONST_FIXED_FROM_FIXED_VALUE (
				      FCONST0 (mode), mode);

      /* We store the value 1.  */
      FCONST1(mode).data.high = 0;
      FCONST1(mode).data.low = 0;
      FCONST1(mode).mode = mode;
      lshift_double (1, 0, GET_MODE_FBIT (mode),
                     2 * HOST_BITS_PER_WIDE_INT,
                     &FCONST1(mode).data.low,
		     &FCONST1(mode).data.high,
                     SIGNED_FIXED_POINT_MODE_P (mode));
      const_tiny_rtx[1][(int) mode] = CONST_FIXED_FROM_FIXED_VALUE (
				      FCONST1 (mode), mode);
    }

  for (mode = GET_CLASS_NARROWEST_MODE (MODE_VECTOR_FRACT);
       mode != VOIDmode;
       mode = GET_MODE_WIDER_MODE (mode))
    {
      const_tiny_rtx[0][(int) mode] = gen_const_vector (mode, 0);
    }

  for (mode = GET_CLASS_NARROWEST_MODE (MODE_VECTOR_UFRACT);
       mode != VOIDmode;
       mode = GET_MODE_WIDER_MODE (mode))
    {
      const_tiny_rtx[0][(int) mode] = gen_const_vector (mode, 0);
    }

  for (mode = GET_CLASS_NARROWEST_MODE (MODE_VECTOR_ACCUM);
       mode != VOIDmode;
       mode = GET_MODE_WIDER_MODE (mode))
    {
      const_tiny_rtx[0][(int) mode] = gen_const_vector (mode, 0);
      const_tiny_rtx[1][(int) mode] = gen_const_vector (mode, 1);
    }

  for (mode = GET_CLASS_NARROWEST_MODE (MODE_VECTOR_UACCUM);
       mode != VOIDmode;
       mode = GET_MODE_WIDER_MODE (mode))
    {
      const_tiny_rtx[0][(int) mode] = gen_const_vector (mode, 0);
      const_tiny_rtx[1][(int) mode] = gen_const_vector (mode, 1);
    }

  for (i = (int) CCmode; i < (int) MAX_MACHINE_MODE; ++i)
    if (GET_MODE_CLASS ((enum machine_mode) i) == MODE_CC)
      const_tiny_rtx[0][i] = const0_rtx;

  const_tiny_rtx[0][(int) BImode] = const0_rtx;
  if (STORE_FLAG_VALUE == 1)
    const_tiny_rtx[1][(int) BImode] = const1_rtx;
}

/* Produce exact duplicate of insn INSN after AFTER.
   Care updating of libcall regions if present.  */

rtx
emit_copy_of_insn_after (rtx insn, rtx after)
{
  rtx new_rtx, link;

  switch (GET_CODE (insn))
    {
    case INSN:
      new_rtx = emit_insn_after (copy_insn (PATTERN (insn)), after);
      break;

    case JUMP_INSN:
      new_rtx = emit_jump_insn_after (copy_insn (PATTERN (insn)), after);
      break;

    case DEBUG_INSN:
      new_rtx = emit_debug_insn_after (copy_insn (PATTERN (insn)), after);
      break;

    case CALL_INSN:
      new_rtx = emit_call_insn_after (copy_insn (PATTERN (insn)), after);
      if (CALL_INSN_FUNCTION_USAGE (insn))
	CALL_INSN_FUNCTION_USAGE (new_rtx)
	  = copy_insn (CALL_INSN_FUNCTION_USAGE (insn));
      SIBLING_CALL_P (new_rtx) = SIBLING_CALL_P (insn);
      RTL_CONST_CALL_P (new_rtx) = RTL_CONST_CALL_P (insn);
      RTL_PURE_CALL_P (new_rtx) = RTL_PURE_CALL_P (insn);
      RTL_LOOPING_CONST_OR_PURE_CALL_P (new_rtx)
	= RTL_LOOPING_CONST_OR_PURE_CALL_P (insn);
      break;

    default:
      gcc_unreachable ();
    }

  /* Update LABEL_NUSES.  */
  mark_jump_label (PATTERN (new_rtx), new_rtx, 0);

  INSN_LOCATOR (new_rtx) = INSN_LOCATOR (insn);

  /* If the old insn is frame related, then so is the new one.  This is
     primarily needed for IA-64 unwind info which marks epilogue insns,
     which may be duplicated by the basic block reordering code.  */
  RTX_FRAME_RELATED_P (new_rtx) = RTX_FRAME_RELATED_P (insn);

  /* Copy all REG_NOTES except REG_LABEL_OPERAND since mark_jump_label
     will make them.  REG_LABEL_TARGETs are created there too, but are
     supposed to be sticky, so we copy them.  */
  for (link = REG_NOTES (insn); link; link = XEXP (link, 1))
    if (REG_NOTE_KIND (link) != REG_LABEL_OPERAND)
      {
	if (GET_CODE (link) == EXPR_LIST)
	  add_reg_note (new_rtx, REG_NOTE_KIND (link),
			copy_insn_1 (XEXP (link, 0)));
	else
	  add_reg_note (new_rtx, REG_NOTE_KIND (link), XEXP (link, 0));
      }

  INSN_CODE (new_rtx) = INSN_CODE (insn);
  return new_rtx;
}

static GTY((deletable)) rtx hard_reg_clobbers [NUM_MACHINE_MODES][FIRST_PSEUDO_REGISTER];
rtx
gen_hard_reg_clobber (enum machine_mode mode, unsigned int regno)
{
  if (hard_reg_clobbers[mode][regno])
    return hard_reg_clobbers[mode][regno];
  else
    return (hard_reg_clobbers[mode][regno] =
	    gen_rtx_CLOBBER (VOIDmode, gen_rtx_REG (mode, regno)));
}

#include "gt-emit-rtl.h"<|MERGE_RESOLUTION|>--- conflicted
+++ resolved
@@ -59,8 +59,6 @@
 #include "df.h"
 #include "params.h"
 #include "target.h"
-<<<<<<< HEAD
-=======
 #include "tree-flow.h"
 
 struct target_rtl default_target_rtl;
@@ -69,7 +67,6 @@
 #endif
 
 #define initial_regno_reg_rtx (this_target_rtl->x_initial_regno_reg_rtx)
->>>>>>> 03d20231
 
 /* Commonly used modes.  */
 
@@ -94,22 +91,6 @@
 
 static GTY(()) int label_num = 1;
 
-<<<<<<< HEAD
-/* Commonly used rtx's, so that we only need space for one copy.
-   These are initialized once for the entire compilation.
-   All of these are unique; no other rtx-object will be equal to any
-   of these.  */
-
-rtx global_rtl[GR_MAX];
-
-/* Commonly used RTL for hard registers.  These objects are not necessarily
-   unique, so we allocate them separately from global_rtl.  They are
-   initialized once per compilation unit, then copied into regno_reg_rtx
-   at the beginning of each function.  */
-static GTY(()) rtx static_regno_reg_rtx[FIRST_PSEUDO_REGISTER];
-
-=======
->>>>>>> 03d20231
 /* We record floating-point CONST_DOUBLEs in each floating-point mode for
    the values of 0, 1, and 2.  For the integer entries and VOIDmode, we
    record a copy of const[012]_rtx.  */
@@ -128,33 +109,6 @@
 FIXED_VALUE_TYPE fconst0[MAX_FCONST0];
 FIXED_VALUE_TYPE fconst1[MAX_FCONST1];
 
-<<<<<<< HEAD
-/* All references to the following fixed hard registers go through
-   these unique rtl objects.  On machines where the frame-pointer and
-   arg-pointer are the same register, they use the same unique object.
-
-   After register allocation, other rtl objects which used to be pseudo-regs
-   may be clobbered to refer to the frame-pointer register.
-   But references that were originally to the frame-pointer can be
-   distinguished from the others because they contain frame_pointer_rtx.
-
-   When to use frame_pointer_rtx and hard_frame_pointer_rtx is a little
-   tricky: until register elimination has taken place hard_frame_pointer_rtx
-   should be used if it is being set, and frame_pointer_rtx otherwise.  After
-   register elimination hard_frame_pointer_rtx should always be used.
-   On machines where the two registers are same (most) then these are the
-   same.
-
-   In an inline procedure, the stack and frame pointer rtxs may not be
-   used for anything else.  */
-rtx pic_offset_table_rtx;	/* (REG:Pmode PIC_OFFSET_TABLE_REGNUM) */
-
-/* This is used to implement __builtin_return_address for some machines.
-   See for instance the MIPS port.  */
-rtx return_address_pointer_rtx;	/* (REG:Pmode RETURN_ADDRESS_POINTER_REGNUM) */
-
-=======
->>>>>>> 03d20231
 /* We make one copy of (const_int C) where C is in
    [- MAX_SAVED_CONST_INT, MAX_SAVED_CONST_INT]
    to save space during the compilation and simplify comparisons of
@@ -1514,12 +1468,8 @@
   /* This function can't use
      if (!MEM_EXPR (mem) || !MEM_OFFSET (mem)
 	 || !CONST_INT_P (MEM_OFFSET (mem))
-<<<<<<< HEAD
-	 || (get_object_alignment (MEM_EXPR (mem), MEM_ALIGN (mem), align)
-=======
 	 || (MAX (MEM_ALIGN (mem),
 	          get_object_alignment (MEM_EXPR (mem), align))
->>>>>>> 03d20231
 	     < align))
        return -1;
      else
@@ -1669,21 +1619,6 @@
 
   /* We can set the alignment from the type if we are making an object,
      this is an INDIRECT_REF, or if TYPE_ALIGN_OK.  */
-<<<<<<< HEAD
-  if (objectp || TREE_CODE (t) == INDIRECT_REF
-      || TREE_CODE (t) == ALIGN_INDIRECT_REF
-      || TYPE_ALIGN_OK (type))
-    align = MAX (align, TYPE_ALIGN (type));
-  else
-    if (TREE_CODE (t) == MISALIGNED_INDIRECT_REF)
-      {
-	if (integer_zerop (TREE_OPERAND (t, 1)))
-	  /* We don't know anything about the alignment.  */
-	  align = BITS_PER_UNIT;
-	else
-	  align = tree_low_cst (TREE_OPERAND (t, 1), 1);
-      }
-=======
   if (objectp || TREE_CODE (t) == INDIRECT_REF || TYPE_ALIGN_OK (type))
     align = MAX (align, TYPE_ALIGN (type));
 
@@ -1721,7 +1656,6 @@
     /* ??? This isn't fully correct, we can't set the alignment from the
        type in all cases.  */
     align = MAX (align, TYPE_ALIGN (type));
->>>>>>> 03d20231
 
   /* If the size is known, we can set that.  */
   if (TYPE_SIZE_UNIT (type) && host_integerp (TYPE_SIZE_UNIT (type), 1))
@@ -1750,12 +1684,8 @@
       base = get_base_address (t);
       if (base && DECL_P (base)
 	  && TREE_READONLY (base)
-<<<<<<< HEAD
-	  && (TREE_STATIC (base) || DECL_EXTERNAL (base)))
-=======
 	  && (TREE_STATIC (base) || DECL_EXTERNAL (base))
 	  && !TREE_THIS_VOLATILE (base))
->>>>>>> 03d20231
 	MEM_READONLY_P (ref) = 1;
 
       /* If this expression uses it's parent's alias set, mark it such
@@ -1862,12 +1792,7 @@
 	    }
 
 	  /* If this is an indirect reference, record it.  */
-<<<<<<< HEAD
-	  else if (TREE_CODE (t) == INDIRECT_REF
-		   || TREE_CODE (t) == MISALIGNED_INDIRECT_REF)
-=======
 	  else if (TREE_CODE (t) == MEM_REF)
->>>>>>> 03d20231
 	    {
 	      expr = t;
 	      offset = const0_rtx;
@@ -1876,13 +1801,8 @@
 	}
 
       /* If this is an indirect reference, record it.  */
-<<<<<<< HEAD
-      else if (TREE_CODE (t) == INDIRECT_REF
-	       || TREE_CODE (t) == MISALIGNED_INDIRECT_REF)
-=======
       else if (TREE_CODE (t) == MEM_REF 
 	       || TREE_CODE (t) == TARGET_MEM_REF)
->>>>>>> 03d20231
 	{
 	  expr = t;
 	  offset = const0_rtx;
@@ -2913,53 +2833,8 @@
 void
 reset_used_flags (rtx x)
 {
-<<<<<<< HEAD
-  int i, j;
-  enum rtx_code code;
-  const char *format_ptr;
-
-  if (x == 0)
-    return;
-
-  code = GET_CODE (x);
-
-  /* These types may be freely shared so we needn't do any resetting
-     for them.  */
-
-  switch (code)
-    {
-    case REG:
-    case DEBUG_EXPR:
-    case VALUE:
-    case CONST_INT:
-    case CONST_DOUBLE:
-    case CONST_FIXED:
-    case CONST_VECTOR:
-    case SYMBOL_REF:
-    case CODE_LABEL:
-    case PC:
-    case CC0:
-      return;
-
-    case DEBUG_INSN:
-    case INSN:
-    case JUMP_INSN:
-    case CALL_INSN:
-    case NOTE:
-    case LABEL_REF:
-    case BARRIER:
-      /* The chain of insns is not being copied.  */
-      return;
-
-    default:
-      break;
-    }
-
-  RTX_FLAG (x, used) = 1;
-=======
   mark_used_flags (x, 0);
 }
->>>>>>> 03d20231
 
 /* Set all the USED bits in X to allow copy_rtx_if_shared to be used
    to look for shared sub-parts.  */
@@ -3153,7 +3028,6 @@
 /* Return the next insn after INSN that is not a NOTE, but stop the
    search before we enter another basic block.  This routine does not
    look inside SEQUENCEs.  */
-<<<<<<< HEAD
 
 rtx
 next_nonnote_insn_bb (rtx insn)
@@ -3172,28 +3046,6 @@
 
 /* Return the previous insn before INSN that is not a NOTE.  This routine does
    not look inside SEQUENCEs.  */
-=======
->>>>>>> 03d20231
-
-rtx
-next_nonnote_insn_bb (rtx insn)
-{
-  while (insn)
-    {
-      insn = NEXT_INSN (insn);
-      if (insn == 0 || !NOTE_P (insn))
-	break;
-      if (NOTE_INSN_BASIC_BLOCK_P (insn))
-	return NULL_RTX;
-    }
-
-  return insn;
-}
-
-<<<<<<< HEAD
-=======
-/* Return the previous insn before INSN that is not a NOTE.  This routine does
-   not look inside SEQUENCEs.  */
 
 rtx
 prev_nonnote_insn (rtx insn)
@@ -3208,7 +3060,6 @@
   return insn;
 }
 
->>>>>>> 03d20231
 /* Return the previous insn before INSN that is not a NOTE, but stop
    the search before we enter another basic block.  This routine does
    not look inside SEQUENCEs.  */
@@ -3260,8 +3111,6 @@
   return insn;
 }
 
-<<<<<<< HEAD
-=======
 /* Return the next insn after INSN that is not a NOTE nor DEBUG_INSN.
    This routine does not look inside SEQUENCEs.  */
 
@@ -3294,7 +3143,6 @@
   return insn;
 }
 
->>>>>>> 03d20231
 /* Return the next INSN, CALL_INSN or JUMP_INSN after INSN;
    or 0, if there is none.  This routine does not look inside
    SEQUENCEs.  */
