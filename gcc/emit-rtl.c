--- conflicted
+++ resolved
@@ -941,11 +941,7 @@
   if (may_ge (offset, isize))
     return false;
 
-<<<<<<< HEAD
   poly_uint64 regsize = REGMODE_NATURAL_SIZE (imode);
-=======
-  unsigned int regsize = REGMODE_NATURAL_SIZE (imode);
->>>>>>> 50221fae
 
   /* ??? This should not be here.  Temporarily continue to allow word_mode
      subregs of anything.  The most common offender is (subreg:SI (reg:DF)).
@@ -955,11 +951,7 @@
     ;
   /* ??? Similarly, e.g. with (subreg:DF (reg:TI)).  Though store_bit_field
      is the culprit here, and not the backends.  */
-<<<<<<< HEAD
   else if (must_ge (osize, regsize) && must_ge (isize, osize))
-=======
-  else if (osize >= regsize && isize >= osize)
->>>>>>> 50221fae
     ;
   /* Allow component subregs of complex and vector.  Though given the below
      extraction rules, it's not always clear what that means.  */
@@ -1026,7 +1018,6 @@
 
      Given that we've already checked the mode and offset alignment,
      we only have to check subblock subregs here.  */
-<<<<<<< HEAD
   if (may_lt (osize, regsize)
       && ! (lra_in_progress && (FLOAT_MODE_P (imode) || FLOAT_MODE_P (omode))))
     {
@@ -1039,16 +1030,6 @@
 	  || (BYTES_BIG_ENDIAN
 	      ? may_ne (offset_within_reg, block_size - osize)
 	      : may_ne (offset_within_reg, 0U)))
-=======
-  if (osize < regsize
-      && ! (lra_in_progress && (FLOAT_MODE_P (imode) || FLOAT_MODE_P (omode))))
-    {
-      unsigned int block_size = MIN (isize, regsize);
-      unsigned int offset_within_block = offset % block_size;
-      if (BYTES_BIG_ENDIAN
-	  ? offset_within_block != block_size - osize
-	  : offset_within_block != 0)
->>>>>>> 50221fae
 	return false;
     }
   return true;
@@ -1603,7 +1584,6 @@
   if (innermode == mode)
     return x;
 
-<<<<<<< HEAD
   /* The size of the outer and inner modes must be ordered.  */
   poly_uint64 xsize = GET_MODE_SIZE (innermode);
   if (!ordered_p (msize, xsize))
@@ -1613,29 +1593,16 @@
     {
       /* Don't allow paradoxical FLOAT_MODE subregs.  */
       if (may_gt (msize, xsize))
-=======
-  if (SCALAR_FLOAT_MODE_P (mode))
-    {
-      /* Don't allow paradoxical FLOAT_MODE subregs.  */
-      if (msize > xsize)
->>>>>>> 50221fae
 	return 0;
     }
   else
     {
       /* MODE must occupy no more of the underlying registers than X.  */
-<<<<<<< HEAD
       poly_uint64 regsize = REGMODE_NATURAL_SIZE (innermode);
       unsigned int mregs, xregs;
       if (!can_div_away_from_zero_p (msize, regsize, &mregs)
 	  || !can_div_away_from_zero_p (xsize, regsize, &xregs)
 	  || mregs > xregs)
-=======
-      unsigned int regsize = REGMODE_NATURAL_SIZE (innermode);
-      unsigned int mregs = CEIL (msize, regsize);
-      unsigned int xregs = CEIL (xsize, regsize);
-      if (mregs > xregs)
->>>>>>> 50221fae
 	return 0;
     }
 
@@ -5966,7 +5933,6 @@
 #endif
 }
 
-<<<<<<< HEAD
 rtx
 gen_rtx_CONST (machine_mode mode, rtx val)
 {
@@ -5982,10 +5948,6 @@
   return gen_rtx_raw_CONST (mode, val);
 }
 
-/* Temporary rtx used by gen_const_vec_duplicate_1.  */
-static GTY((deletable)) rtx spare_vec_duplicate;
-
-=======
 /* Return true if X is a valid element for a duplicated vector constant
    of the given mode.  */
 
@@ -5997,7 +5959,9 @@
 	  || CONST_FIXED_P (x));
 }
 
->>>>>>> 50221fae
+/* Temporary rtx used by gen_const_vec_duplicate_1.  */
+static GTY((deletable)) rtx spare_vec_duplicate;
+
 /* Like gen_const_vec_duplicate, but ignore const_tiny_rtx.  */
 
 static rtx
@@ -6704,7 +6668,16 @@
 rtx
 gen_int_shift_amount (machine_mode mode, poly_int64 value)
 {
-  return gen_int_mode (value, get_shift_amount_mode (mode));
+  /* ??? Using the inner mode should be wide enough for all useful
+     cases (e.g. QImode usually has 8 shiftable bits, while a QImode
+     shift amount has a range of [-128, 127]).  But in principle
+     a target could require target-dependent behaviour for a
+     shift whose shift amount is wider than the shifted value.
+     Perhaps this should be automatically derived from the .md
+     files instead, or perhaps have a target hook.  */
+  scalar_int_mode shift_mode
+    = int_mode_for_mode (GET_MODE_INNER (mode)).require ();
+  return gen_int_mode (value, shift_mode);
 }
 
 /* Initialize fields of rtl_data related to stack alignment.  */
