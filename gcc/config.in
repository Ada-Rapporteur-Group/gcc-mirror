--- conflicted
+++ resolved
@@ -1444,9 +1444,6 @@
 #endif
 
 
-<<<<<<< HEAD
-/* Define if your assembler allows -mattr=+sram-ecc for fiji. */
-=======
 /* Define if your assembler expects amdgcn_target gfx908+xnack syntax. */
 #ifndef USED_FOR_TARGET
 #undef HAVE_GCN_ASM_V3_SYNTAX
@@ -1460,44 +1457,29 @@
 
 
 /* Define if your assembler allows -mattr=+sramecc for fiji. */
->>>>>>> cc84160c
 #ifndef USED_FOR_TARGET
 #undef HAVE_GCN_SRAM_ECC_FIJI
 #endif
 
 
-<<<<<<< HEAD
-/* Define if your assembler allows -mattr=+sram-ecc for gfx900. */
-=======
 /* Define if your assembler allows -mattr=+sramecc for gfx900. */
->>>>>>> cc84160c
 #ifndef USED_FOR_TARGET
 #undef HAVE_GCN_SRAM_ECC_GFX900
 #endif
 
 
-<<<<<<< HEAD
-/* Define if your assembler allows -mattr=+sram-ecc for gfx906. */
-=======
 /* Define if your assembler allows -mattr=+sramecc for gfx906. */
->>>>>>> cc84160c
 #ifndef USED_FOR_TARGET
 #undef HAVE_GCN_SRAM_ECC_GFX906
 #endif
 
 
-<<<<<<< HEAD
-/* Define if your assembler allows -mattr=+sram-ecc for gfx908. */
-=======
 /* Define if your assembler allows -mattr=+sramecc for gfx908. */
->>>>>>> cc84160c
 #ifndef USED_FOR_TARGET
 #undef HAVE_GCN_SRAM_ECC_GFX908
 #endif
 
 
-<<<<<<< HEAD
-=======
 /* Define if your assembler allows -mattr=+xnack for fiji. */
 #ifndef USED_FOR_TARGET
 #undef HAVE_GCN_XNACK_FIJI
@@ -1522,7 +1504,6 @@
 #endif
 
 
->>>>>>> cc84160c
 /* Define to 1 if you have the `getchar_unlocked' function. */
 #ifndef USED_FOR_TARGET
 #undef HAVE_GETCHAR_UNLOCKED
