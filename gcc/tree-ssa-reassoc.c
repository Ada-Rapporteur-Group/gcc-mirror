--- conflicted
+++ resolved
@@ -257,12 +257,8 @@
       rank = 0;
       maxrank = bb_rank[bb_for_stmt(stmt)->index];
       rhs = GIMPLE_STMT_OPERAND (stmt, 1);
-<<<<<<< HEAD
-      if (TREE_CODE_LENGTH (TREE_CODE (rhs)) == 0)
-=======
       n = TREE_OPERAND_LENGTH (rhs);
       if (n == 0)
->>>>>>> 29c07800
 	rank = MAX (rank, get_rank (rhs));
       else
 	{
