--- conflicted
+++ resolved
@@ -45,8 +45,6 @@
    increases effectiveness of code motion optimizations, and reduces the need
    for loop preconditioning.  */
 
-static unsigned int pass_ch_execute (function *, bool);
-
 /* Check whether we should duplicate HEADER of LOOP.  At most *LIMIT
    instructions should be duplicated, limit is decreased by the actual
    amount.  */
@@ -132,7 +130,7 @@
 
 namespace {
 
-/* Common superclass for both header-copying phases.  */
+/* Common superclass for header-copying phases.  */
 class ch_base : public gimple_opt_pass
 {
   protected:
@@ -223,14 +221,6 @@
 unsigned int
 ch_base::copy_headers (function *fun)
 {
-  return pass_ch_execute (fun, false);
-}
-
-} // anon namespace
-
-static unsigned int
-pass_ch_execute (function *fun, bool oacc_kernels_p)
-{
   struct loop *loop;
   basic_block header;
   edge exit, entry;
@@ -258,10 +248,6 @@
 	 we might be in fact peeling the first iteration of the loop.  This
 	 in general is not a good idea.  */
       if (!process_loop_p (loop))
-	continue;
-
-      if (oacc_kernels_p
-	  && !loop->in_oacc_kernels_region)
 	continue;
 
       /* Iterate the header copying up to limit; this takes care of the cases
@@ -356,8 +342,8 @@
   return changed ? TODO_cleanup_cfg : 0;
 }
 
-<<<<<<< HEAD
-=======
+} // anon namespace
+
 /* Initialize the loop structures we need, and finalize after.  */
 
 unsigned int
@@ -423,9 +409,6 @@
   return false;
 }
 
-} // anon namespace
-
->>>>>>> bb927664
 gimple_opt_pass *
 make_pass_ch_vect (gcc::context *ctxt)
 {
@@ -453,26 +436,44 @@
   TODO_cleanup_cfg, /* todo_flags_finish */
 };
 
- class pass_ch_oacc_kernels : public gimple_opt_pass
+class pass_ch_oacc_kernels : public ch_base
 {
 public:
   pass_ch_oacc_kernels (gcc::context *ctxt)
-    : gimple_opt_pass (pass_data_ch_oacc_kernels, ctxt)
+    : ch_base (pass_data_ch_oacc_kernels, ctxt)
   {}
 
   /* opt_pass methods: */
   virtual bool gate (function *) { return true; }
   virtual unsigned int execute (function *);
 
+protected:
+  /* ch_base method: */
+  virtual bool process_loop_p (struct loop *loop);
 }; // class pass_ch_oacc_kernels
 
 unsigned int
 pass_ch_oacc_kernels::execute (function *fun)
 {
-  return pass_ch_execute (fun, true);
+  loop_optimizer_init (LOOPS_HAVE_PREHEADERS
+		       | LOOPS_HAVE_SIMPLE_LATCHES);
+
+  unsigned int res = copy_headers (fun);
+
+  loop_optimizer_finalize ();
+  return res;
 }
 
 } // anon namespace
+
+bool
+pass_ch_oacc_kernels::process_loop_p (struct loop *loop)
+{
+  if (do_while_loop_p (loop))
+    return false;
+
+  return loop->in_oacc_kernels_region;
+}
 
 gimple_opt_pass *
 make_pass_ch_oacc_kernels (gcc::context *ctxt)
