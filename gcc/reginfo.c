/* Compute different info about registers.
   Copyright (C) 1987-2017 Free Software Foundation, Inc.

This file is part of GCC.

GCC is free software; you can redistribute it and/or modify it under
the terms of the GNU General Public License as published by the Free
Software Foundation; either version 3, or (at your option) any later
version.

GCC is distributed in the hope that it will be useful, but WITHOUT ANY
WARRANTY; without even the implied warranty of MERCHANTABILITY or
FITNESS FOR A PARTICULAR PURPOSE.  See the GNU General Public License
for more details.

You should have received a copy of the GNU General Public License
along with GCC; see the file COPYING3.  If not see
<http://www.gnu.org/licenses/>.  */


/* This file contains regscan pass of the compiler and passes for
   dealing with info about modes of pseudo-registers inside
   subregisters.  It also defines some tables of information about the
   hardware registers, function init_reg_sets to initialize the
   tables, and other auxiliary functions to deal with info about
   registers and their classes.  */

#include "config.h"
#include "system.h"
#include "coretypes.h"
#include "backend.h"
#include "target.h"
#include "rtl.h"
#include "tree.h"
#include "df.h"
#include "memmodel.h"
#include "tm_p.h"
#include "insn-config.h"
#include "regs.h"
#include "ira.h"
#include "recog.h"
#include "diagnostic-core.h"
#include "reload.h"
#include "output.h"
#include "tree-pass.h"

/* Maximum register number used in this function, plus one.  */

int max_regno;

/* Used to cache the results of simplifiable_subregs.  SHAPE is the input
   parameter and SIMPLIFIABLE_REGS is the result.  */
struct simplifiable_subreg
{
  simplifiable_subreg (const subreg_shape &);

  subreg_shape shape;
  HARD_REG_SET simplifiable_regs;
};

struct target_hard_regs default_target_hard_regs;
struct target_regs default_target_regs;
#if SWITCHABLE_TARGET
struct target_hard_regs *this_target_hard_regs = &default_target_hard_regs;
struct target_regs *this_target_regs = &default_target_regs;
#endif

/* Data for initializing fixed_regs.  */
static const char initial_fixed_regs[] = FIXED_REGISTERS;

/* Data for initializing call_used_regs.  */
static const char initial_call_used_regs[] = CALL_USED_REGISTERS;

#ifdef CALL_REALLY_USED_REGISTERS
/* Data for initializing call_really_used_regs.  */
static const char initial_call_really_used_regs[] = CALL_REALLY_USED_REGISTERS;
#endif

#ifdef CALL_REALLY_USED_REGISTERS
#define CALL_REALLY_USED_REGNO_P(X)  call_really_used_regs[X]
#else
#define CALL_REALLY_USED_REGNO_P(X)  call_used_regs[X]
#endif

/* Indexed by hard register number, contains 1 for registers
   that are being used for global register decls.
   These must be exempt from ordinary flow analysis
   and are also considered fixed.  */
char global_regs[FIRST_PSEUDO_REGISTER];

/* Declaration for the global register. */
tree global_regs_decl[FIRST_PSEUDO_REGISTER];

/* Same information as REGS_INVALIDATED_BY_CALL but in regset form to be used
   in dataflow more conveniently.  */
regset regs_invalidated_by_call_regset;

/* Same information as FIXED_REG_SET but in regset form.  */
regset fixed_reg_set_regset;

/* The bitmap_obstack is used to hold some static variables that
   should not be reset after each function is compiled.  */
static bitmap_obstack persistent_obstack;

/* Used to initialize reg_alloc_order.  */
#ifdef REG_ALLOC_ORDER
static int initial_reg_alloc_order[FIRST_PSEUDO_REGISTER] = REG_ALLOC_ORDER;
#endif

/* The same information, but as an array of unsigned ints.  We copy from
   these unsigned ints to the table above.  We do this so the tm.h files
   do not have to be aware of the wordsize for machines with <= 64 regs.
   Note that we hard-code 32 here, not HOST_BITS_PER_INT.  */
#define N_REG_INTS  \
  ((FIRST_PSEUDO_REGISTER + (32 - 1)) / 32)

static const unsigned int_reg_class_contents[N_REG_CLASSES][N_REG_INTS]
  = REG_CLASS_CONTENTS;

/* Array containing all of the register names.  */
static const char *const initial_reg_names[] = REGISTER_NAMES;

/* Array containing all of the register class names.  */
const char * reg_class_names[] = REG_CLASS_NAMES;

/* No more global register variables may be declared; true once
   reginfo has been initialized.  */
static int no_global_reg_vars = 0;

/* Given a register bitmap, turn on the bits in a HARD_REG_SET that
   correspond to the hard registers, if any, set in that map.  This
   could be done far more efficiently by having all sorts of special-cases
   with moving single words, but probably isn't worth the trouble.  */
void
reg_set_to_hard_reg_set (HARD_REG_SET *to, const_bitmap from)
{
  unsigned i;
  bitmap_iterator bi;

  EXECUTE_IF_SET_IN_BITMAP (from, 0, i, bi)
    {
      if (i >= FIRST_PSEUDO_REGISTER)
	return;
      SET_HARD_REG_BIT (*to, i);
    }
}

/* Function called only once per target_globals to initialize the
   target_hard_regs structure.  Once this is done, various switches
   may override.  */
void
init_reg_sets (void)
{
  int i, j;

  /* First copy the register information from the initial int form into
     the regsets.  */

  for (i = 0; i < N_REG_CLASSES; i++)
    {
      CLEAR_HARD_REG_SET (reg_class_contents[i]);

      /* Note that we hard-code 32 here, not HOST_BITS_PER_INT.  */
      for (j = 0; j < FIRST_PSEUDO_REGISTER; j++)
	if (int_reg_class_contents[i][j / 32]
	    & ((unsigned) 1 << (j % 32)))
	  SET_HARD_REG_BIT (reg_class_contents[i], j);
    }

  /* Sanity check: make sure the target macros FIXED_REGISTERS and
     CALL_USED_REGISTERS had the right number of initializers.  */
  gcc_assert (sizeof fixed_regs == sizeof initial_fixed_regs);
  gcc_assert (sizeof call_used_regs == sizeof initial_call_used_regs);
#ifdef CALL_REALLY_USED_REGISTERS
  gcc_assert (sizeof call_really_used_regs
	      == sizeof initial_call_really_used_regs);
#endif
#ifdef REG_ALLOC_ORDER
  gcc_assert (sizeof reg_alloc_order == sizeof initial_reg_alloc_order);
#endif
  gcc_assert (sizeof reg_names == sizeof initial_reg_names);

  memcpy (fixed_regs, initial_fixed_regs, sizeof fixed_regs);
  memcpy (call_used_regs, initial_call_used_regs, sizeof call_used_regs);
#ifdef CALL_REALLY_USED_REGISTERS
  memcpy (call_really_used_regs, initial_call_really_used_regs,
	  sizeof call_really_used_regs);
#endif
#ifdef REG_ALLOC_ORDER
  memcpy (reg_alloc_order, initial_reg_alloc_order, sizeof reg_alloc_order);
#endif
  memcpy (reg_names, initial_reg_names, sizeof reg_names);

  SET_HARD_REG_SET (accessible_reg_set);
  SET_HARD_REG_SET (operand_reg_set);
}

/* We need to save copies of some of the register information which
   can be munged by command-line switches so we can restore it during
   subsequent back-end reinitialization.  */
static char saved_fixed_regs[FIRST_PSEUDO_REGISTER];
static char saved_call_used_regs[FIRST_PSEUDO_REGISTER];
#ifdef CALL_REALLY_USED_REGISTERS
static char saved_call_really_used_regs[FIRST_PSEUDO_REGISTER];
#endif
static const char *saved_reg_names[FIRST_PSEUDO_REGISTER];
static HARD_REG_SET saved_accessible_reg_set;
static HARD_REG_SET saved_operand_reg_set;

/* Save the register information.  */
void
save_register_info (void)
{
  /* Sanity check:  make sure the target macros FIXED_REGISTERS and
     CALL_USED_REGISTERS had the right number of initializers.  */
  gcc_assert (sizeof fixed_regs == sizeof saved_fixed_regs);
  gcc_assert (sizeof call_used_regs == sizeof saved_call_used_regs);
  memcpy (saved_fixed_regs, fixed_regs, sizeof fixed_regs);
  memcpy (saved_call_used_regs, call_used_regs, sizeof call_used_regs);

  /* Likewise for call_really_used_regs.  */
#ifdef CALL_REALLY_USED_REGISTERS
  gcc_assert (sizeof call_really_used_regs
	      == sizeof saved_call_really_used_regs);
  memcpy (saved_call_really_used_regs, call_really_used_regs,
	  sizeof call_really_used_regs);
#endif

  /* And similarly for reg_names.  */
  gcc_assert (sizeof reg_names == sizeof saved_reg_names);
  memcpy (saved_reg_names, reg_names, sizeof reg_names);
  COPY_HARD_REG_SET (saved_accessible_reg_set, accessible_reg_set);
  COPY_HARD_REG_SET (saved_operand_reg_set, operand_reg_set);
}

/* Restore the register information.  */
static void
restore_register_info (void)
{
  memcpy (fixed_regs, saved_fixed_regs, sizeof fixed_regs);
  memcpy (call_used_regs, saved_call_used_regs, sizeof call_used_regs);

#ifdef CALL_REALLY_USED_REGISTERS
  memcpy (call_really_used_regs, saved_call_really_used_regs,
	  sizeof call_really_used_regs);
#endif

  memcpy (reg_names, saved_reg_names, sizeof reg_names);
  COPY_HARD_REG_SET (accessible_reg_set, saved_accessible_reg_set);
  COPY_HARD_REG_SET (operand_reg_set, saved_operand_reg_set);
}

/* After switches have been processed, which perhaps alter
   `fixed_regs' and `call_used_regs', convert them to HARD_REG_SETs.  */
static void
init_reg_sets_1 (void)
{
  unsigned int i, j;
  unsigned int /* machine_mode */ m;

  restore_register_info ();

#ifdef REG_ALLOC_ORDER
  for (i = 0; i < FIRST_PSEUDO_REGISTER; i++)
    inv_reg_alloc_order[reg_alloc_order[i]] = i;
#endif

  /* Let the target tweak things if necessary.  */

  targetm.conditional_register_usage ();

  /* Compute number of hard regs in each class.  */

  memset (reg_class_size, 0, sizeof reg_class_size);
  for (i = 0; i < N_REG_CLASSES; i++)
    {
      bool any_nonfixed = false;
      for (j = 0; j < FIRST_PSEUDO_REGISTER; j++)	
	if (TEST_HARD_REG_BIT (reg_class_contents[i], j))
	  {
	    reg_class_size[i]++;
	    if (!fixed_regs[j])
	      any_nonfixed = true;
	  }
      class_only_fixed_regs[i] = !any_nonfixed;
    }

  /* Initialize the table of subunions.
     reg_class_subunion[I][J] gets the largest-numbered reg-class
     that is contained in the union of classes I and J.  */

  memset (reg_class_subunion, 0, sizeof reg_class_subunion);
  for (i = 0; i < N_REG_CLASSES; i++)
    {
      for (j = 0; j < N_REG_CLASSES; j++)
	{
	  HARD_REG_SET c;
	  int k;

	  COPY_HARD_REG_SET (c, reg_class_contents[i]);
	  IOR_HARD_REG_SET (c, reg_class_contents[j]);
	  for (k = 0; k < N_REG_CLASSES; k++)
	    if (hard_reg_set_subset_p (reg_class_contents[k], c)
		&& !hard_reg_set_subset_p (reg_class_contents[k],
					  reg_class_contents
					  [(int) reg_class_subunion[i][j]]))
	      reg_class_subunion[i][j] = (enum reg_class) k;
	}
    }

  /* Initialize the table of superunions.
     reg_class_superunion[I][J] gets the smallest-numbered reg-class
     containing the union of classes I and J.  */

  memset (reg_class_superunion, 0, sizeof reg_class_superunion);
  for (i = 0; i < N_REG_CLASSES; i++)
    {
      for (j = 0; j < N_REG_CLASSES; j++)
	{
	  HARD_REG_SET c;
	  int k;

	  COPY_HARD_REG_SET (c, reg_class_contents[i]);
	  IOR_HARD_REG_SET (c, reg_class_contents[j]);
	  for (k = 0; k < N_REG_CLASSES; k++)
	    if (hard_reg_set_subset_p (c, reg_class_contents[k]))
	      break;

	  reg_class_superunion[i][j] = (enum reg_class) k;
	}
    }

  /* Initialize the tables of subclasses and superclasses of each reg class.
     First clear the whole table, then add the elements as they are found.  */

  for (i = 0; i < N_REG_CLASSES; i++)
    {
      for (j = 0; j < N_REG_CLASSES; j++)
	reg_class_subclasses[i][j] = LIM_REG_CLASSES;
    }

  for (i = 0; i < N_REG_CLASSES; i++)
    {
      if (i == (int) NO_REGS)
	continue;

      for (j = i + 1; j < N_REG_CLASSES; j++)
	if (hard_reg_set_subset_p (reg_class_contents[i],
				  reg_class_contents[j]))
	  {
	    /* Reg class I is a subclass of J.
	       Add J to the table of superclasses of I.  */
	    enum reg_class *p;

	    /* Add I to the table of superclasses of J.  */
	    p = &reg_class_subclasses[j][0];
	    while (*p != LIM_REG_CLASSES) p++;
	    *p = (enum reg_class) i;
	  }
    }

  /* Initialize "constant" tables.  */

  CLEAR_HARD_REG_SET (fixed_reg_set);
  CLEAR_HARD_REG_SET (call_used_reg_set);
  CLEAR_HARD_REG_SET (call_fixed_reg_set);
  CLEAR_HARD_REG_SET (regs_invalidated_by_call);
  if (!regs_invalidated_by_call_regset)
    {
      bitmap_obstack_initialize (&persistent_obstack);
      regs_invalidated_by_call_regset = ALLOC_REG_SET (&persistent_obstack);
    }
  else
    CLEAR_REG_SET (regs_invalidated_by_call_regset);
  if (!fixed_reg_set_regset)
    fixed_reg_set_regset = ALLOC_REG_SET (&persistent_obstack);
  else
    CLEAR_REG_SET (fixed_reg_set_regset);

  AND_HARD_REG_SET (operand_reg_set, accessible_reg_set);
  for (i = 0; i < FIRST_PSEUDO_REGISTER; i++)
    {
      /* As a special exception, registers whose class is NO_REGS are
	 not accepted by `register_operand'.  The reason for this change
	 is to allow the representation of special architecture artifacts
	 (such as a condition code register) without extending the rtl
	 definitions.  Since registers of class NO_REGS cannot be used
	 as registers in any case where register classes are examined,
	 it is better to apply this exception in a target-independent way.  */
      if (REGNO_REG_CLASS (i) == NO_REGS)
	CLEAR_HARD_REG_BIT (operand_reg_set, i);

      /* If a register is too limited to be treated as a register operand,
	 then it should never be allocated to a pseudo.  */
      if (!TEST_HARD_REG_BIT (operand_reg_set, i))
	{
	  fixed_regs[i] = 1;
	  call_used_regs[i] = 1;
	}

      /* call_used_regs must include fixed_regs.  */
      gcc_assert (!fixed_regs[i] || call_used_regs[i]);
#ifdef CALL_REALLY_USED_REGISTERS
      /* call_used_regs must include call_really_used_regs.  */
      gcc_assert (!call_really_used_regs[i] || call_used_regs[i]);
#endif

      if (fixed_regs[i])
	{
	  SET_HARD_REG_BIT (fixed_reg_set, i);
	  SET_REGNO_REG_SET (fixed_reg_set_regset, i);
	}

      if (call_used_regs[i])
	SET_HARD_REG_BIT (call_used_reg_set, i);

      /* There are a couple of fixed registers that we know are safe to
	 exclude from being clobbered by calls:

	 The frame pointer is always preserved across calls.  The arg
	 pointer is if it is fixed.  The stack pointer usually is,
	 unless TARGET_RETURN_POPS_ARGS, in which case an explicit
	 CLOBBER will be present.  If we are generating PIC code, the
	 PIC offset table register is preserved across calls, though the
	 target can override that.  */

      if (i == STACK_POINTER_REGNUM)
	;
      else if (global_regs[i])
        {
	  SET_HARD_REG_BIT (regs_invalidated_by_call, i);
	  SET_REGNO_REG_SET (regs_invalidated_by_call_regset, i);
	}
      else if (i == FRAME_POINTER_REGNUM)
	;
      else if (!HARD_FRAME_POINTER_IS_FRAME_POINTER
	       && i == HARD_FRAME_POINTER_REGNUM)
	;
      else if (FRAME_POINTER_REGNUM != ARG_POINTER_REGNUM
	       && i == ARG_POINTER_REGNUM && fixed_regs[i])
	;
      else if (!PIC_OFFSET_TABLE_REG_CALL_CLOBBERED
	       && i == (unsigned) PIC_OFFSET_TABLE_REGNUM && fixed_regs[i])
	;
      else if (CALL_REALLY_USED_REGNO_P (i))
        {
	  SET_HARD_REG_BIT (regs_invalidated_by_call, i);
	  SET_REGNO_REG_SET (regs_invalidated_by_call_regset, i);
        }
    }

  COPY_HARD_REG_SET (call_fixed_reg_set, fixed_reg_set);
  COPY_HARD_REG_SET (fixed_nonglobal_reg_set, fixed_reg_set);

  /* Preserve global registers if called more than once.  */
  for (i = 0; i < FIRST_PSEUDO_REGISTER; i++)
    {
      if (global_regs[i])
	{
	  fixed_regs[i] = call_used_regs[i] = 1;
	  SET_HARD_REG_BIT (fixed_reg_set, i);
	  SET_HARD_REG_BIT (call_used_reg_set, i);
	  SET_HARD_REG_BIT (call_fixed_reg_set, i);
	}
    }

  memset (have_regs_of_mode, 0, sizeof (have_regs_of_mode));
  memset (contains_reg_of_mode, 0, sizeof (contains_reg_of_mode));
  for (m = 0; m < (unsigned int) MAX_MACHINE_MODE; m++)
    {
      HARD_REG_SET ok_regs, ok_regs2;
      CLEAR_HARD_REG_SET (ok_regs);
      CLEAR_HARD_REG_SET (ok_regs2);
      for (j = 0; j < FIRST_PSEUDO_REGISTER; j++)
<<<<<<< HEAD
	if (!fixed_regs[j]
	    && targetm.hard_regno_mode_ok (j, (machine_mode_enum) m))
	  SET_HARD_REG_BIT (ok_regs, j);
=======
	if (!TEST_HARD_REG_BIT (fixed_nonglobal_reg_set, j)
	    && HARD_REGNO_MODE_OK (j, (machine_mode) m))
	  {
	    SET_HARD_REG_BIT (ok_regs, j);
	    if (!fixed_regs[j])
	      SET_HARD_REG_BIT (ok_regs2, j);
	  }
>>>>>>> 633c65dd

      for (i = 0; i < N_REG_CLASSES; i++)
	if ((targetm.class_max_nregs ((reg_class_t) i, (machine_mode_enum) m)
	     <= reg_class_size[i])
	    && hard_reg_set_intersect_p (ok_regs, reg_class_contents[i]))
	  {
	     contains_reg_of_mode[i][m] = 1;
	     if (hard_reg_set_intersect_p (ok_regs2, reg_class_contents[i]))
	       {
		 have_regs_of_mode[m] = 1;
		 contains_allocatable_reg_of_mode[i][m] = 1;
	       }
	  }
     }
}

/* Compute the table of register modes.
   These values are used to record death information for individual registers
   (as opposed to a multi-register mode).
   This function might be invoked more than once, if the target has support
   for changing register usage conventions on a per-function basis.
*/
void
init_reg_modes_target (void)
{
  int i, j;

  for (i = 0; i < FIRST_PSEUDO_REGISTER; i++)
    for (j = 0; j < MAX_MACHINE_MODE; j++)
      hard_regno_nregs[i][j]
	= HARD_REGNO_NREGS (i, MACRO_MODE ((machine_mode_enum) j));

  for (i = 0; i < FIRST_PSEUDO_REGISTER; i++)
    {
      reg_raw_mode[i] = choose_hard_reg_mode (i, 1, false);

      /* If we couldn't find a valid mode, just use the previous mode
	 if it is suitable, otherwise fall back on word_mode.  */
      if (reg_raw_mode[i] == VOIDmode)
    	{
	  if (i > 0 && hard_regno_nregs[i][reg_raw_mode[i - 1]] == 1)
	    reg_raw_mode[i] = reg_raw_mode[i - 1];
	  else
	    reg_raw_mode[i] = word_mode;
	}
    }
}

/* Finish initializing the register sets and initialize the register modes.
   This function might be invoked more than once, if the target has support
   for changing register usage conventions on a per-function basis.
*/
void
init_regs (void)
{
  /* This finishes what was started by init_reg_sets, but couldn't be done
     until after register usage was specified.  */
  init_reg_sets_1 ();
}

/* The same as previous function plus initializing IRA.  */
void
reinit_regs (void)
{
  init_regs ();
  /* caller_save needs to be re-initialized.  */
  caller_save_initialized_p = false;
  if (this_target_rtl->target_specific_initialized)
    {
      ira_init ();
      recog_init ();
    }
}

/* Initialize some fake stack-frame MEM references for use in
   memory_move_secondary_cost.  */
void
init_fake_stack_mems (void)
{
  int i;

  for (i = 0; i < MAX_MACHINE_MODE; i++)
    top_of_stack[i] = gen_rtx_MEM ((machine_mode_enum) i, stack_pointer_rtx);
}


/* Compute cost of moving data from a register of class FROM to one of
   TO, using MODE.  */

int
register_move_cost (machine_mode mode, reg_class_t from, reg_class_t to)
{
  return targetm.register_move_cost (mode, from, to);
}

/* Compute cost of moving registers to/from memory.  */

int
memory_move_cost (machine_mode mode, reg_class_t rclass, bool in)
{
  return targetm.memory_move_cost (mode, rclass, in);
}

/* Compute extra cost of moving registers to/from memory due to reloads.
   Only needed if secondary reloads are required for memory moves.  */
int
memory_move_secondary_cost (machine_mode mode, reg_class_t rclass,
			    bool in)
{
  reg_class_t altclass;
  int partial_cost = 0;
  /* We need a memory reference to feed to SECONDARY... macros.  */
  /* mem may be unused even if the SECONDARY_ macros are defined.  */
  rtx mem ATTRIBUTE_UNUSED = top_of_stack[(int) mode];

  altclass = secondary_reload_class (in ? 1 : 0, rclass, mode, mem);

  if (altclass == NO_REGS)
    return 0;

  if (in)
    partial_cost = register_move_cost (mode, altclass, rclass);
  else
    partial_cost = register_move_cost (mode, rclass, altclass);

  if (rclass == altclass)
    /* This isn't simply a copy-to-temporary situation.  Can't guess
       what it is, so TARGET_MEMORY_MOVE_COST really ought not to be
       calling here in that case.

       I'm tempted to put in an assert here, but returning this will
       probably only give poor estimates, which is what we would've
       had before this code anyways.  */
    return partial_cost;

  /* Check if the secondary reload register will also need a
     secondary reload.  */
  return memory_move_secondary_cost (mode, altclass, in) + partial_cost;
}

/* Return a machine mode that is legitimate for hard reg REGNO and large
   enough to save nregs.  If we can't find one, return VOIDmode.
   If CALL_SAVED is true, only consider modes that are call saved.  */
machine_mode
choose_hard_reg_mode (unsigned int regno ATTRIBUTE_UNUSED,
		      unsigned int nregs, bool call_saved)
{
  unsigned int /* machine_mode */ m;
  machine_mode found_mode = VOIDmode, mode;

  /* We first look for the largest integer mode that can be validly
     held in REGNO.  If none, we look for the largest floating-point mode.
     If we still didn't find a valid mode, try CCmode.

     The tests use may_gt rather than must_gt because we want N V4SFs to
     win over plain V4SF even though N might be 1.  */
  FOR_EACH_MODE_IN_CLASS (mode, MODE_INT)
    if ((unsigned) hard_regno_nregs[regno][mode] == nregs
	&& targetm.hard_regno_mode_ok (regno, mode)
	&& (!call_saved
	    || !targetm.hard_regno_call_part_clobbered (regno, mode))
	&& may_gt (GET_MODE_SIZE (mode), GET_MODE_SIZE (found_mode)))
      found_mode = mode;

  FOR_EACH_MODE_IN_CLASS (mode, MODE_FLOAT)
    if ((unsigned) hard_regno_nregs[regno][mode] == nregs
	&& targetm.hard_regno_mode_ok (regno, mode)
	&& (!call_saved
	    || !targetm.hard_regno_call_part_clobbered (regno, mode))
	&& may_gt (GET_MODE_SIZE (mode), GET_MODE_SIZE (found_mode)))
      found_mode = mode;

  FOR_EACH_MODE_IN_CLASS (mode, MODE_VECTOR_FLOAT)
    if ((unsigned) hard_regno_nregs[regno][mode] == nregs
	&& targetm.hard_regno_mode_ok (regno, mode)
	&& (!call_saved
	    || !targetm.hard_regno_call_part_clobbered (regno, mode))
	&& may_gt (GET_MODE_SIZE (mode), GET_MODE_SIZE (found_mode)))
      found_mode = mode;

  FOR_EACH_MODE_IN_CLASS (mode, MODE_VECTOR_INT)
    if ((unsigned) hard_regno_nregs[regno][mode] == nregs
	&& targetm.hard_regno_mode_ok (regno, mode)
	&& (!call_saved
	    || !targetm.hard_regno_call_part_clobbered (regno, mode))
	&& may_gt (GET_MODE_SIZE (mode), GET_MODE_SIZE (found_mode)))
      found_mode = mode;

  if (found_mode != VOIDmode)
    return found_mode;

  /* Iterate over all of the CCmodes.  */
  for (m = (unsigned int) CCmode; m < (unsigned int) NUM_MACHINE_MODES; ++m)
    {
      mode = (machine_mode_enum) m;
      if ((unsigned) hard_regno_nregs[regno][mode] == nregs
	  && targetm.hard_regno_mode_ok (regno, mode)
	  && (!call_saved
	      || !targetm.hard_regno_call_part_clobbered (regno, mode)))
	return mode;
    }

  /* We can't find a mode valid for this register.  */
  return VOIDmode;
}

/* Specify the usage characteristics of the register named NAME.
   It should be a fixed register if FIXED and a
   call-used register if CALL_USED.  */
void
fix_register (const char *name, int fixed, int call_used)
{
  int i;
  int reg, nregs;

  /* Decode the name and update the primary form of
     the register info.  */

  if ((reg = decode_reg_name_and_count (name, &nregs)) >= 0)
    {
      gcc_assert (nregs >= 1);
      for (i = reg; i < reg + nregs; i++)
	{
	  if ((i == STACK_POINTER_REGNUM
#ifdef HARD_FRAME_POINTER_REGNUM
	       || i == HARD_FRAME_POINTER_REGNUM
#else
	       || i == FRAME_POINTER_REGNUM
#endif
	       )
	      && (fixed == 0 || call_used == 0))
	    {
	      switch (fixed)
		{
		case 0:
		  switch (call_used)
		    {
		    case 0:
		      error ("can%'t use %qs as a call-saved register", name);
		      break;

		    case 1:
		      error ("can%'t use %qs as a call-used register", name);
		      break;

		    default:
		      gcc_unreachable ();
		    }
		  break;

		case 1:
		  switch (call_used)
		    {
		    case 1:
		      error ("can%'t use %qs as a fixed register", name);
		      break;

		    case 0:
		    default:
		      gcc_unreachable ();
		    }
		  break;

		default:
		  gcc_unreachable ();
		}
	    }
	  else
	    {
	      fixed_regs[i] = fixed;
	      call_used_regs[i] = call_used;
#ifdef CALL_REALLY_USED_REGISTERS
	      if (fixed == 0)
		call_really_used_regs[i] = call_used;
#endif
	    }
	}
    }
  else
    {
      warning (0, "unknown register name: %s", name);
    }
}

/* Mark register number I as global.  */
void
globalize_reg (tree decl, int i)
{
  location_t loc = DECL_SOURCE_LOCATION (decl);

#ifdef STACK_REGS
  if (IN_RANGE (i, FIRST_STACK_REG, LAST_STACK_REG))
    {
      error ("stack register used for global register variable");
      return;
    }
#endif

  if (fixed_regs[i] == 0 && no_global_reg_vars)
    error_at (loc, "global register variable follows a function definition");

  if (global_regs[i])
    {
      warning_at (loc, 0, 
		  "register of %qD used for multiple global register variables",
		  decl);
      inform (DECL_SOURCE_LOCATION (global_regs_decl[i]),
	      "conflicts with %qD", global_regs_decl[i]); 
      return;
    }

  if (call_used_regs[i] && ! fixed_regs[i])
    warning_at (loc, 0, "call-clobbered register used for global register variable");

  global_regs[i] = 1;
  global_regs_decl[i] = decl;

  /* If we're globalizing the frame pointer, we need to set the
     appropriate regs_invalidated_by_call bit, even if it's already
     set in fixed_regs.  */
  if (i != STACK_POINTER_REGNUM)
    {
      SET_HARD_REG_BIT (regs_invalidated_by_call, i);
      SET_REGNO_REG_SET (regs_invalidated_by_call_regset, i);
    }

  /* If already fixed, nothing else to do.  */
  if (fixed_regs[i])
    return;

  fixed_regs[i] = call_used_regs[i] = 1;
#ifdef CALL_REALLY_USED_REGISTERS
  call_really_used_regs[i] = 1;
#endif

  SET_HARD_REG_BIT (fixed_reg_set, i);
  SET_HARD_REG_BIT (call_used_reg_set, i);
  SET_HARD_REG_BIT (call_fixed_reg_set, i);

  reinit_regs ();
}


/* Structure used to record preferences of given pseudo.  */
struct reg_pref
{
  /* (enum reg_class) prefclass is the preferred class.  May be
     NO_REGS if no class is better than memory.  */
  char prefclass;

  /* altclass is a register class that we should use for allocating
     pseudo if no register in the preferred class is available.
     If no register in this class is available, memory is preferred.

     It might appear to be more general to have a bitmask of classes here,
     but since it is recommended that there be a class corresponding to the
     union of most major pair of classes, that generality is not required.  */
  char altclass;

  /* allocnoclass is a register class that IRA uses for allocating
     the pseudo.  */
  char allocnoclass;
};

/* Record preferences of each pseudo.  This is available after RA is
   run.  */
static struct reg_pref *reg_pref;

/* Current size of reg_info.  */
static int reg_info_size;
/* Max_reg_num still last resize_reg_info call.  */
static int max_regno_since_last_resize;

/* Return the reg_class in which pseudo reg number REGNO is best allocated.
   This function is sometimes called before the info has been computed.
   When that happens, just return GENERAL_REGS, which is innocuous.  */
enum reg_class
reg_preferred_class (int regno)
{
  if (reg_pref == 0)
    return GENERAL_REGS;

  gcc_assert (regno < reg_info_size);
  return (enum reg_class) reg_pref[regno].prefclass;
}

enum reg_class
reg_alternate_class (int regno)
{
  if (reg_pref == 0)
    return ALL_REGS;

  gcc_assert (regno < reg_info_size);
  return (enum reg_class) reg_pref[regno].altclass;
}

/* Return the reg_class which is used by IRA for its allocation.  */
enum reg_class
reg_allocno_class (int regno)
{
  if (reg_pref == 0)
    return NO_REGS;

  gcc_assert (regno < reg_info_size);
  return (enum reg_class) reg_pref[regno].allocnoclass;
}



/* Allocate space for reg info and initilize it.  */
static void
allocate_reg_info (void)
{
  int i;

  max_regno_since_last_resize = max_reg_num ();
  reg_info_size = max_regno_since_last_resize * 3 / 2 + 1;
  gcc_assert (! reg_pref && ! reg_renumber);
  reg_renumber = XNEWVEC (short, reg_info_size);
  reg_pref = XCNEWVEC (struct reg_pref, reg_info_size);
  memset (reg_renumber, -1, reg_info_size * sizeof (short));
  for (i = 0; i < reg_info_size; i++)
    {
      reg_pref[i].prefclass = GENERAL_REGS;
      reg_pref[i].altclass = ALL_REGS;
      reg_pref[i].allocnoclass = GENERAL_REGS;
    }
}


/* Resize reg info. The new elements will be initialized.  Return TRUE
   if new pseudos were added since the last call.  */
bool
resize_reg_info (void)
{
  int old, i;
  bool change_p;

  if (reg_pref == NULL)
    {
      allocate_reg_info ();
      return true;
    }
  change_p = max_regno_since_last_resize != max_reg_num ();
  max_regno_since_last_resize = max_reg_num ();
  if (reg_info_size >= max_reg_num ())
    return change_p;
  old = reg_info_size;
  reg_info_size = max_reg_num () * 3 / 2 + 1;
  gcc_assert (reg_pref && reg_renumber);
  reg_renumber = XRESIZEVEC (short, reg_renumber, reg_info_size);
  reg_pref = XRESIZEVEC (struct reg_pref, reg_pref, reg_info_size);
  memset (reg_pref + old, -1,
	  (reg_info_size - old) * sizeof (struct reg_pref));
  memset (reg_renumber + old, -1, (reg_info_size - old) * sizeof (short));
  for (i = old; i < reg_info_size; i++)
    {
      reg_pref[i].prefclass = GENERAL_REGS;
      reg_pref[i].altclass = ALL_REGS;
      reg_pref[i].allocnoclass = GENERAL_REGS;
    }
  return true;
}


/* Free up the space allocated by allocate_reg_info.  */
void
free_reg_info (void)
{
  if (reg_pref)
    {
      free (reg_pref);
      reg_pref = NULL;
    }

  if (reg_renumber)
    {
      free (reg_renumber);
      reg_renumber = NULL;
    }
}

/* Initialize some global data for this pass.  */
static unsigned int
reginfo_init (void)
{
  if (df)
    df_compute_regs_ever_live (true);

  /* This prevents dump_reg_info from losing if called
     before reginfo is run.  */
  reg_pref = NULL;
  reg_info_size = max_regno_since_last_resize = 0;
  /* No more global register variables may be declared.  */
  no_global_reg_vars = 1;
  return 1;
}

namespace {

const pass_data pass_data_reginfo_init =
{
  RTL_PASS, /* type */
  "reginfo", /* name */
  OPTGROUP_NONE, /* optinfo_flags */
  TV_NONE, /* tv_id */
  0, /* properties_required */
  0, /* properties_provided */
  0, /* properties_destroyed */
  0, /* todo_flags_start */
  0, /* todo_flags_finish */
};

class pass_reginfo_init : public rtl_opt_pass
{
public:
  pass_reginfo_init (gcc::context *ctxt)
    : rtl_opt_pass (pass_data_reginfo_init, ctxt)
  {}

  /* opt_pass methods: */
  virtual unsigned int execute (function *) { return reginfo_init (); }

}; // class pass_reginfo_init

} // anon namespace

rtl_opt_pass *
make_pass_reginfo_init (gcc::context *ctxt)
{
  return new pass_reginfo_init (ctxt);
}



/* Set up preferred, alternate, and allocno classes for REGNO as
   PREFCLASS, ALTCLASS, and ALLOCNOCLASS.  */
void
setup_reg_classes (int regno,
		   enum reg_class prefclass, enum reg_class altclass,
		   enum reg_class allocnoclass)
{
  if (reg_pref == NULL)
    return;
  gcc_assert (reg_info_size >= max_reg_num ());
  reg_pref[regno].prefclass = prefclass;
  reg_pref[regno].altclass = altclass;
  reg_pref[regno].allocnoclass = allocnoclass;
}


/* This is the `regscan' pass of the compiler, run just before cse and
   again just before loop.  It finds the first and last use of each
   pseudo-register.  */

static void reg_scan_mark_refs (rtx, rtx_insn *);

void
reg_scan (rtx_insn *f, unsigned int nregs ATTRIBUTE_UNUSED)
{
  rtx_insn *insn;

  timevar_push (TV_REG_SCAN);

  for (insn = f; insn; insn = NEXT_INSN (insn))
    if (INSN_P (insn))
      {
	reg_scan_mark_refs (PATTERN (insn), insn);
	if (REG_NOTES (insn))
	  reg_scan_mark_refs (REG_NOTES (insn), insn);
      }

  timevar_pop (TV_REG_SCAN);
}


/* X is the expression to scan.  INSN is the insn it appears in.
   NOTE_FLAG is nonzero if X is from INSN's notes rather than its body.
   We should only record information for REGs with numbers
   greater than or equal to MIN_REGNO.  */
static void
reg_scan_mark_refs (rtx x, rtx_insn *insn)
{
  enum rtx_code code;
  rtx dest;
  rtx note;

  if (!x)
    return;
  code = GET_CODE (x);
  switch (code)
    {
    case CONST:
    CASE_CONST_ANY:
    case CC0:
    case PC:
    case SYMBOL_REF:
    case LABEL_REF:
    case ADDR_VEC:
    case ADDR_DIFF_VEC:
    case REG:
      return;

    case EXPR_LIST:
      if (XEXP (x, 0))
	reg_scan_mark_refs (XEXP (x, 0), insn);
      if (XEXP (x, 1))
	reg_scan_mark_refs (XEXP (x, 1), insn);
      break;

    case INSN_LIST:
    case INT_LIST:
      if (XEXP (x, 1))
	reg_scan_mark_refs (XEXP (x, 1), insn);
      break;

    case CLOBBER:
      if (MEM_P (XEXP (x, 0)))
	reg_scan_mark_refs (XEXP (XEXP (x, 0), 0), insn);
      break;

    case SET:
      /* Count a set of the destination if it is a register.  */
      for (dest = SET_DEST (x);
	   GET_CODE (dest) == SUBREG || GET_CODE (dest) == STRICT_LOW_PART
	   || GET_CODE (dest) == ZERO_EXTRACT;
	   dest = XEXP (dest, 0))
	;

      /* If this is setting a pseudo from another pseudo or the sum of a
	 pseudo and a constant integer and the other pseudo is known to be
	 a pointer, set the destination to be a pointer as well.

	 Likewise if it is setting the destination from an address or from a
	 value equivalent to an address or to the sum of an address and
	 something else.

	 But don't do any of this if the pseudo corresponds to a user
	 variable since it should have already been set as a pointer based
	 on the type.  */

      if (REG_P (SET_DEST (x))
	  && REGNO (SET_DEST (x)) >= FIRST_PSEUDO_REGISTER
	  /* If the destination pseudo is set more than once, then other
	     sets might not be to a pointer value (consider access to a
	     union in two threads of control in the presence of global
	     optimizations).  So only set REG_POINTER on the destination
	     pseudo if this is the only set of that pseudo.  */
	  && DF_REG_DEF_COUNT (REGNO (SET_DEST (x))) == 1
	  && ! REG_USERVAR_P (SET_DEST (x))
	  && ! REG_POINTER (SET_DEST (x))
	  && ((REG_P (SET_SRC (x))
	       && REG_POINTER (SET_SRC (x)))
	      || ((GET_CODE (SET_SRC (x)) == PLUS
		   || GET_CODE (SET_SRC (x)) == LO_SUM)
		  && CONST_INT_P (XEXP (SET_SRC (x), 1))
		  && REG_P (XEXP (SET_SRC (x), 0))
		  && REG_POINTER (XEXP (SET_SRC (x), 0)))
	      || GET_CODE (SET_SRC (x)) == CONST
	      || GET_CODE (SET_SRC (x)) == SYMBOL_REF
	      || GET_CODE (SET_SRC (x)) == LABEL_REF
	      || (GET_CODE (SET_SRC (x)) == HIGH
		  && (GET_CODE (XEXP (SET_SRC (x), 0)) == CONST
		      || GET_CODE (XEXP (SET_SRC (x), 0)) == SYMBOL_REF
		      || GET_CODE (XEXP (SET_SRC (x), 0)) == LABEL_REF))
	      || ((GET_CODE (SET_SRC (x)) == PLUS
		   || GET_CODE (SET_SRC (x)) == LO_SUM)
		  && (GET_CODE (XEXP (SET_SRC (x), 1)) == CONST
		      || GET_CODE (XEXP (SET_SRC (x), 1)) == SYMBOL_REF
		      || GET_CODE (XEXP (SET_SRC (x), 1)) == LABEL_REF))
	      || ((note = find_reg_note (insn, REG_EQUAL, 0)) != 0
		  && (GET_CODE (XEXP (note, 0)) == CONST
		      || GET_CODE (XEXP (note, 0)) == SYMBOL_REF
		      || GET_CODE (XEXP (note, 0)) == LABEL_REF))))
	REG_POINTER (SET_DEST (x)) = 1;

      /* If this is setting a register from a register or from a simple
	 conversion of a register, propagate REG_EXPR.  */
      if (REG_P (dest) && !REG_ATTRS (dest))
	set_reg_attrs_from_value (dest, SET_SRC (x));

      /* fall through */

    default:
      {
	const char *fmt = GET_RTX_FORMAT (code);
	int i;
	for (i = GET_RTX_LENGTH (code) - 1; i >= 0; i--)
	  {
	    if (fmt[i] == 'e')
	      reg_scan_mark_refs (XEXP (x, i), insn);
	    else if (fmt[i] == 'E' && XVEC (x, i) != 0)
	      {
		int j;
		for (j = XVECLEN (x, i) - 1; j >= 0; j--)
		  reg_scan_mark_refs (XVECEXP (x, i, j), insn);
	      }
	  }
      }
    }
}


/* Return nonzero if C1 is a subset of C2, i.e., if every register in C1
   is also in C2.  */
int
reg_class_subset_p (reg_class_t c1, reg_class_t c2)
{
  return (c1 == c2
	  || c2 == ALL_REGS
	  || hard_reg_set_subset_p (reg_class_contents[(int) c1],
				   reg_class_contents[(int) c2]));
}

/* Return nonzero if there is a register that is in both C1 and C2.  */
int
reg_classes_intersect_p (reg_class_t c1, reg_class_t c2)
{
  return (c1 == c2
	  || c1 == ALL_REGS
	  || c2 == ALL_REGS
	  || hard_reg_set_intersect_p (reg_class_contents[(int) c1],
				      reg_class_contents[(int) c2]));
}


inline hashval_t
simplifiable_subregs_hasher::hash (const simplifiable_subreg *value)
{
  inchash::hash h;
  h.add_wide_int (value->shape.unique_id ());
  return h.end ();
}

inline bool
simplifiable_subregs_hasher::equal (const simplifiable_subreg *value,
				    const subreg_shape *compare)
{
  return value->shape == *compare;
}

inline simplifiable_subreg::simplifiable_subreg (const subreg_shape &shape_in)
  : shape (shape_in)
{
  CLEAR_HARD_REG_SET (simplifiable_regs);
}

/* Return the set of hard registers that are able to form the subreg
   described by SHAPE.  */

const HARD_REG_SET &
simplifiable_subregs (const subreg_shape &shape)
{
  if (!this_target_hard_regs->x_simplifiable_subregs)
    this_target_hard_regs->x_simplifiable_subregs
      = new hash_table <simplifiable_subregs_hasher> (30);
  inchash::hash h;
  h.add_wide_int (shape.unique_id ());
  simplifiable_subreg **slot
    = (this_target_hard_regs->x_simplifiable_subregs
       ->find_slot_with_hash (&shape, h.end (), INSERT));

  if (!*slot)
    {
      simplifiable_subreg *info = new simplifiable_subreg (shape);
      for (unsigned int i = 0; i < FIRST_PSEUDO_REGISTER; ++i)
	if (targetm.hard_regno_mode_ok (i, shape.inner_mode)
	    && simplify_subreg_regno (i, shape.inner_mode, shape.offset,
				      shape.outer_mode) >= 0)
	  SET_HARD_REG_BIT (info->simplifiable_regs, i);
      *slot = info;
    }
  return (*slot)->simplifiable_regs;
}

/* Passes for keeping and updating info about modes of registers
   inside subregisters.  */

static HARD_REG_SET **valid_mode_changes;
static obstack valid_mode_changes_obstack;

/* Restrict the choice of register for SUBREG_REG (SUBREG) based
   on information about SUBREG.

   If PARTIAL_DEF, SUBREG is a partial definition of a multipart inner
   register and we want to ensure that the other parts of the inner
   register are correctly preserved.  If !PARTIAL_DEF we need to
   ensure that SUBREG itself can be formed.  */

static void
record_subregs_of_mode (rtx subreg, bool partial_def)
{
  unsigned int regno;

  if (!REG_P (SUBREG_REG (subreg)))
    return;

  regno = REGNO (SUBREG_REG (subreg));
  if (regno < FIRST_PSEUDO_REGISTER)
    return;

  subreg_shape shape (shape_of_subreg (subreg));
  if (partial_def)
    {
      /* The number of independently-accessible SHAPE.outer_mode values
	 in SHAPE.inner_mode is GET_MODE_SIZE (SHAPE.inner_mode) / SIZE.
	 We need to check that the assignment will preserve all the other
	 SIZE-byte chunks in the inner register besides the one that
	 includes SUBREG.

	 In practice it is enough to check whether an equivalent
	 SHAPE.inner_mode value in an adjacent SIZE-byte chunk can be formed.
	 If the underlying registers are small enough, both subregs will
	 be valid.  If the underlying registers are too large, one of the
	 subregs will be invalid.

	 This relies on the fact that we've already been passed
	 SUBREG with PARTIAL_DEF set to false.  */
      poly_int64 size = ordered_max (REGMODE_NATURAL_SIZE (shape.inner_mode),
				     GET_MODE_SIZE (shape.outer_mode));
      gcc_checking_assert (must_lt (size, GET_MODE_SIZE (shape.inner_mode)));
      if (must_ge (shape.offset, size))
	shape.offset -= size;
      else
	shape.offset += size;
    }

  if (valid_mode_changes[regno])
    AND_HARD_REG_SET (*valid_mode_changes[regno],
		      simplifiable_subregs (shape));
  else
    {
      valid_mode_changes[regno]
	= XOBNEW (&valid_mode_changes_obstack, HARD_REG_SET);
      COPY_HARD_REG_SET (*valid_mode_changes[regno],
			 simplifiable_subregs (shape));
    }
}

/* Call record_subregs_of_mode for all the subregs in X.  */
static void
find_subregs_of_mode (rtx x)
{
  enum rtx_code code = GET_CODE (x);
  const char * const fmt = GET_RTX_FORMAT (code);
  int i;

  if (code == SUBREG)
    record_subregs_of_mode (x, false);

  /* Time for some deep diving.  */
  for (i = GET_RTX_LENGTH (code) - 1; i >= 0; i--)
    {
      if (fmt[i] == 'e')
	find_subregs_of_mode (XEXP (x, i));
      else if (fmt[i] == 'E')
	{
	  int j;
	  for (j = XVECLEN (x, i) - 1; j >= 0; j--)
	    find_subregs_of_mode (XVECEXP (x, i, j));
	}
    }
}

void
init_subregs_of_mode (void)
{
  basic_block bb;
  rtx_insn *insn;

  gcc_obstack_init (&valid_mode_changes_obstack);
  valid_mode_changes = XCNEWVEC (HARD_REG_SET *, max_reg_num ());

  FOR_EACH_BB_FN (bb, cfun)
    FOR_BB_INSNS (bb, insn)
      if (NONDEBUG_INSN_P (insn))
	{
	  find_subregs_of_mode (PATTERN (insn));
	  df_ref def;
	  FOR_EACH_INSN_DEF (def, insn)
	    if (DF_REF_FLAGS_IS_SET (def, DF_REF_PARTIAL)
		&& df_read_modify_subreg_p (DF_REF_REG (def)))
	      record_subregs_of_mode (DF_REF_REG (def), true);
	}
}

const HARD_REG_SET *
valid_mode_changes_for_regno (unsigned int regno)
{
  return valid_mode_changes[regno];
}

void
finish_subregs_of_mode (void)
{
  XDELETEVEC (valid_mode_changes);
  obstack_free (&valid_mode_changes_obstack, NULL);
}

/* Free all data attached to the structure.  This isn't a destructor because
   we don't want to run on exit.  */

void
target_hard_regs::finalize ()
{
  delete x_simplifiable_subregs;
}<|MERGE_RESOLUTION|>--- conflicted
+++ resolved
@@ -473,19 +473,13 @@
       CLEAR_HARD_REG_SET (ok_regs);
       CLEAR_HARD_REG_SET (ok_regs2);
       for (j = 0; j < FIRST_PSEUDO_REGISTER; j++)
-<<<<<<< HEAD
-	if (!fixed_regs[j]
+	if (!TEST_HARD_REG_BIT (fixed_nonglobal_reg_set, j)
 	    && targetm.hard_regno_mode_ok (j, (machine_mode_enum) m))
-	  SET_HARD_REG_BIT (ok_regs, j);
-=======
-	if (!TEST_HARD_REG_BIT (fixed_nonglobal_reg_set, j)
-	    && HARD_REGNO_MODE_OK (j, (machine_mode) m))
 	  {
 	    SET_HARD_REG_BIT (ok_regs, j);
 	    if (!fixed_regs[j])
 	      SET_HARD_REG_BIT (ok_regs2, j);
 	  }
->>>>>>> 633c65dd
 
       for (i = 0; i < N_REG_CLASSES; i++)
 	if ((targetm.class_max_nregs ((reg_class_t) i, (machine_mode_enum) m)
