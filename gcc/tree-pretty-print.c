/* Pretty formatting of GENERIC trees in C syntax.
   Copyright (C) 2001-2013 Free Software Foundation, Inc.
   Adapted from c-pretty-print.c by Diego Novillo <dnovillo@redhat.com>

This file is part of GCC.

GCC is free software; you can redistribute it and/or modify it under
the terms of the GNU General Public License as published by the Free
Software Foundation; either version 3, or (at your option) any later
version.

GCC is distributed in the hope that it will be useful, but WITHOUT ANY
WARRANTY; without even the implied warranty of MERCHANTABILITY or
FITNESS FOR A PARTICULAR PURPOSE.  See the GNU General Public License
for more details.

You should have received a copy of the GNU General Public License
along with GCC; see the file COPYING3.  If not see
<http://www.gnu.org/licenses/>.  */

#include "config.h"
#include "system.h"
#include "coretypes.h"
#include "tm.h"
#include "tree.h"
#include "stor-layout.h"
#include "expr.h"
#include "tree-pretty-print.h"
#include "hashtab.h"
<<<<<<< HEAD
#include "tree-ssa.h"
=======
#include "pointer-set.h"
#include "gimple-expr.h"
#include "cgraph.h"
>>>>>>> fb4256c6
#include "langhooks.h"
#include "tree-iterator.h"
#include "tree-chrec.h"
#include "dumpfile.h"
#include "value-prof.h"
#include "predict.h"

#include <new>                           // For placement-new.

/* Local functions, macros and variables.  */
static const char *op_symbol (const_tree);
static void pretty_print_string (pretty_printer *, const char*);
static void newline_and_indent (pretty_printer *, int);
static void maybe_init_pretty_print (FILE *);
static void print_struct_decl (pretty_printer *, const_tree, int, int);
static void do_niy (pretty_printer *, const_tree);

#define INDENT(SPACE) do { \
  int i; for (i = 0; i<SPACE; i++) pp_space (buffer); } while (0)

#define NIY do_niy (buffer, node)

static pretty_printer buffer;
static int initialized = 0;

/* Try to print something for an unknown tree code.  */

static void
do_niy (pretty_printer *buffer, const_tree node)
{
  int i, len;

  pp_string (buffer, "<<< Unknown tree: ");
  pp_string (buffer, get_tree_code_name (TREE_CODE (node)));

  if (EXPR_P (node))
    {
      len = TREE_OPERAND_LENGTH (node);
      for (i = 0; i < len; ++i)
	{
	  newline_and_indent (buffer, 2);
	  dump_generic_node (buffer, TREE_OPERAND (node, i), 2, 0, false);
	}
    }

  pp_string (buffer, " >>>");
}

/* Debugging function to print out a generic expression.  */

DEBUG_FUNCTION void
debug_generic_expr (tree t)
{
  print_generic_expr (stderr, t, TDF_VOPS|TDF_MEMSYMS);
  fprintf (stderr, "\n");
}

/* Debugging function to print out a generic statement.  */

DEBUG_FUNCTION void
debug_generic_stmt (tree t)
{
  print_generic_stmt (stderr, t, TDF_VOPS|TDF_MEMSYMS);
  fprintf (stderr, "\n");
}

/* Debugging function to print out a chain of trees .  */

DEBUG_FUNCTION void
debug_tree_chain (tree t)
{
  struct pointer_set_t *seen = pointer_set_create ();

  while (t)
    {
      print_generic_expr (stderr, t, TDF_VOPS|TDF_MEMSYMS|TDF_UID);
      fprintf (stderr, " ");
      t = TREE_CHAIN (t);
      if (pointer_set_insert (seen, t))
	{
	  fprintf (stderr, "... [cycled back to ");
	  print_generic_expr (stderr, t, TDF_VOPS|TDF_MEMSYMS|TDF_UID);
	  fprintf (stderr, "]");
	  break;
	}
    }
  fprintf (stderr, "\n");

  pointer_set_destroy (seen);
}

/* Prints declaration DECL to the FILE with details specified by FLAGS.  */
void
print_generic_decl (FILE *file, tree decl, int flags)
{
  maybe_init_pretty_print (file);
  print_declaration (&buffer, decl, 2, flags);
  pp_write_text_to_stream (&buffer);
}

/* Print tree T, and its successors, on file FILE.  FLAGS specifies details
   to show in the dump.  See TDF_* in dumpfile.h.  */

void
print_generic_stmt (FILE *file, tree t, int flags)
{
  maybe_init_pretty_print (file);
  dump_generic_node (&buffer, t, 0, flags, true);
  pp_newline_and_flush (&buffer);
}

/* Print tree T, and its successors, on file FILE.  FLAGS specifies details
   to show in the dump.  See TDF_* in dumpfile.h.  The output is indented by
   INDENT spaces.  */

void
print_generic_stmt_indented (FILE *file, tree t, int flags, int indent)
{
  int i;

  maybe_init_pretty_print (file);

  for (i = 0; i < indent; i++)
    pp_space (&buffer);
  dump_generic_node (&buffer, t, indent, flags, true);
  pp_newline_and_flush (&buffer);
}

/* Print a single expression T on file FILE.  FLAGS specifies details to show
   in the dump.  See TDF_* in dumpfile.h.  */

void
print_generic_expr (FILE *file, tree t, int flags)
{
  maybe_init_pretty_print (file);
  dump_generic_node (&buffer, t, 0, flags, false);
  pp_flush (&buffer);
}

/* Dump the name of a _DECL node and its DECL_UID if TDF_UID is set
   in FLAGS.  */

static void
dump_decl_name (pretty_printer *buffer, tree node, int flags)
{
  if (DECL_NAME (node))
    {
      if ((flags & TDF_ASMNAME) && DECL_ASSEMBLER_NAME_SET_P (node))
	pp_tree_identifier (buffer, DECL_ASSEMBLER_NAME (node));
      else
	pp_tree_identifier (buffer, DECL_NAME (node));
    }
  if ((flags & TDF_UID) || DECL_NAME (node) == NULL_TREE)
    {
      if (TREE_CODE (node) == LABEL_DECL && LABEL_DECL_UID (node) != -1)
	pp_printf (buffer, "L.%d", (int) LABEL_DECL_UID (node));
      else if (TREE_CODE (node) == DEBUG_EXPR_DECL)
	{
	  if (flags & TDF_NOUID)
	    pp_string (buffer, "D#xxxx");
	  else
	    pp_printf (buffer, "D#%i", DEBUG_TEMP_UID (node));
	}
      else
	{
	  char c = TREE_CODE (node) == CONST_DECL ? 'C' : 'D';
	  if (flags & TDF_NOUID)
	    pp_printf (buffer, "%c.xxxx", c);
	  else
	    pp_printf (buffer, "%c.%u", c, DECL_UID (node));
	}
    }
  if ((flags & TDF_ALIAS) && DECL_PT_UID (node) != DECL_UID (node))
    {
      if (flags & TDF_NOUID)
	pp_printf (buffer, "ptD.xxxx");
      else
	pp_printf (buffer, "ptD.%u", DECL_PT_UID (node));
    }
}

/* Like the above, but used for pretty printing function calls.  */

static void
dump_function_name (pretty_printer *buffer, tree node, int flags)
{
  if (TREE_CODE (node) == NOP_EXPR)
    node = TREE_OPERAND (node, 0);
  if (DECL_NAME (node) && (flags & TDF_ASMNAME) == 0)
    pp_string (buffer, lang_hooks.decl_printable_name (node, 1));
  else
    dump_decl_name (buffer, node, flags);
}

/* Dump a function declaration.  NODE is the FUNCTION_TYPE.  BUFFER, SPC and
   FLAGS are as in dump_generic_node.  */

static void
dump_function_declaration (pretty_printer *buffer, tree node,
			   int spc, int flags)
{
  bool wrote_arg = false;
  tree arg;

  pp_space (buffer);
  pp_left_paren (buffer);

  /* Print the argument types.  */
  arg = TYPE_ARG_TYPES (node);
  while (arg && arg != void_list_node && arg != error_mark_node)
    {
      if (wrote_arg)
	{
	  pp_comma (buffer);
	  pp_space (buffer);
	}
      wrote_arg = true;
      dump_generic_node (buffer, TREE_VALUE (arg), spc, flags, false);
      arg = TREE_CHAIN (arg);
    }

  /* Drop the trailing void_type_node if we had any previous argument.  */
  if (arg == void_list_node && !wrote_arg)
    pp_string (buffer, "void");
  /* Properly dump vararg function types.  */
  else if (!arg && wrote_arg)
    pp_string (buffer, ", ...");
  /* Avoid printing any arg for unprototyped functions.  */

  pp_right_paren (buffer);
}

/* Dump the domain associated with an array.  */

static void
dump_array_domain (pretty_printer *buffer, tree domain, int spc, int flags)
{
  pp_left_bracket (buffer);
  if (domain)
    {
      tree min = TYPE_MIN_VALUE (domain);
      tree max = TYPE_MAX_VALUE (domain);

      if (min && max
	  && integer_zerop (min)
	  && tree_fits_shwi_p (max))
	pp_wide_integer (buffer, tree_to_shwi (max) + 1);
      else
	{
	  if (min)
	    dump_generic_node (buffer, min, spc, flags, false);
	  pp_colon (buffer);
	  if (max)
	    dump_generic_node (buffer, max, spc, flags, false);
	}
    }
  else
    pp_string (buffer, "<unknown>");
  pp_right_bracket (buffer);
}


/* Dump OpenMP clause CLAUSE.  BUFFER, CLAUSE, SPC and FLAGS are as in
   dump_generic_node.  */

static void
dump_omp_clause (pretty_printer *buffer, tree clause, int spc, int flags)
{
  const char *name;

  switch (OMP_CLAUSE_CODE (clause))
    {
    case OMP_CLAUSE_PRIVATE:
      name = "private";
      goto print_remap;
    case OMP_CLAUSE_SHARED:
      name = "shared";
      goto print_remap;
    case OMP_CLAUSE_FIRSTPRIVATE:
      name = "firstprivate";
      goto print_remap;
    case OMP_CLAUSE_LASTPRIVATE:
      name = "lastprivate";
      goto print_remap;
    case OMP_CLAUSE_COPYIN:
      name = "copyin";
      goto print_remap;
    case OMP_CLAUSE_COPYPRIVATE:
      name = "copyprivate";
      goto print_remap;
    case OMP_CLAUSE_UNIFORM:
      name = "uniform";
      goto print_remap;
    case OMP_CLAUSE__LOOPTEMP_:
      name = "_looptemp_";
      goto print_remap;
  print_remap:
      pp_string (buffer, name);
      pp_left_paren (buffer);
      dump_generic_node (buffer, OMP_CLAUSE_DECL (clause),
			 spc, flags, false);
      pp_right_paren (buffer);
      break;

    case OMP_CLAUSE_REDUCTION:
      pp_string (buffer, "reduction(");
      if (OMP_CLAUSE_REDUCTION_CODE (clause) != ERROR_MARK)
	{
	  pp_string (buffer,
		     op_symbol_code (OMP_CLAUSE_REDUCTION_CODE (clause)));
	  pp_colon (buffer);
	}
      dump_generic_node (buffer, OMP_CLAUSE_DECL (clause),
			 spc, flags, false);
      pp_right_paren (buffer);
      break;

    case OMP_CLAUSE_IF:
      pp_string (buffer, "if(");
      dump_generic_node (buffer, OMP_CLAUSE_IF_EXPR (clause),
			 spc, flags, false);
      pp_right_paren (buffer);
      break;

    case OMP_CLAUSE_NUM_THREADS:
      pp_string (buffer, "num_threads(");
      dump_generic_node (buffer, OMP_CLAUSE_NUM_THREADS_EXPR (clause),
			 spc, flags, false);
      pp_right_paren (buffer);
      break;

    case OMP_CLAUSE_NOWAIT:
      pp_string (buffer, "nowait");
      break;
    case OMP_CLAUSE_ORDERED:
      pp_string (buffer, "ordered");
      break;

    case OMP_CLAUSE_DEFAULT:
      pp_string (buffer, "default(");
      switch (OMP_CLAUSE_DEFAULT_KIND (clause))
	{
	case OMP_CLAUSE_DEFAULT_UNSPECIFIED:
	  break;
	case OMP_CLAUSE_DEFAULT_SHARED:
	  pp_string (buffer, "shared");
	  break;
	case OMP_CLAUSE_DEFAULT_NONE:
	  pp_string (buffer, "none");
	  break;
	case OMP_CLAUSE_DEFAULT_PRIVATE:
	  pp_string (buffer, "private");
	  break;
	case OMP_CLAUSE_DEFAULT_FIRSTPRIVATE:
	  pp_string (buffer, "firstprivate");
	  break;
	default:
	  gcc_unreachable ();
	}
      pp_right_paren (buffer);
      break;

    case OMP_CLAUSE_SCHEDULE:
      pp_string (buffer, "schedule(");
      switch (OMP_CLAUSE_SCHEDULE_KIND (clause))
	{
	case OMP_CLAUSE_SCHEDULE_STATIC:
	  pp_string (buffer, "static");
	  break;
	case OMP_CLAUSE_SCHEDULE_DYNAMIC:
	  pp_string (buffer, "dynamic");
	  break;
	case OMP_CLAUSE_SCHEDULE_GUIDED:
	  pp_string (buffer, "guided");
	  break;
	case OMP_CLAUSE_SCHEDULE_RUNTIME:
	  pp_string (buffer, "runtime");
	  break;
	case OMP_CLAUSE_SCHEDULE_AUTO:
	  pp_string (buffer, "auto");
	  break;
	default:
	  gcc_unreachable ();
	}
      if (OMP_CLAUSE_SCHEDULE_CHUNK_EXPR (clause))
	{
	  pp_comma (buffer);
	  dump_generic_node (buffer, OMP_CLAUSE_SCHEDULE_CHUNK_EXPR (clause),
			     spc, flags, false);
	}
      pp_right_paren (buffer);
      break;

    case OMP_CLAUSE_UNTIED:
      pp_string (buffer, "untied");
      break;

    case OMP_CLAUSE_COLLAPSE:
      pp_string (buffer, "collapse(");
      dump_generic_node (buffer, OMP_CLAUSE_COLLAPSE_EXPR (clause),
			 spc, flags, false);
      pp_right_paren (buffer);
      break;

    case OMP_CLAUSE_FINAL:
      pp_string (buffer, "final(");
      dump_generic_node (buffer, OMP_CLAUSE_FINAL_EXPR (clause),
			 spc, flags, false);
      pp_right_paren (buffer);
      break;

    case OMP_CLAUSE_MERGEABLE:
      pp_string (buffer, "mergeable");
      break;

    case OMP_CLAUSE_LINEAR:
      pp_string (buffer, "linear(");
      dump_generic_node (buffer, OMP_CLAUSE_DECL (clause),
			 spc, flags, false);
      pp_colon (buffer);
      dump_generic_node (buffer, OMP_CLAUSE_LINEAR_STEP (clause),
			 spc, flags, false);
      pp_right_paren (buffer);
      break;

    case OMP_CLAUSE_ALIGNED:
      pp_string (buffer, "aligned(");
      dump_generic_node (buffer, OMP_CLAUSE_DECL (clause),
			 spc, flags, false);
      if (OMP_CLAUSE_ALIGNED_ALIGNMENT (clause))
	{
	  pp_colon (buffer);
	  dump_generic_node (buffer, OMP_CLAUSE_ALIGNED_ALIGNMENT (clause),
			     spc, flags, false);
	}
      pp_right_paren (buffer);
      break;

    case OMP_CLAUSE_DEPEND:
      pp_string (buffer, "depend(");
      switch (OMP_CLAUSE_DEPEND_KIND (clause))
	{
	case OMP_CLAUSE_DEPEND_IN:
	  pp_string (buffer, "in");
	  break;
	case OMP_CLAUSE_DEPEND_OUT:
	  pp_string (buffer, "out");
	  break;
	case OMP_CLAUSE_DEPEND_INOUT:
	  pp_string (buffer, "inout");
	  break;
	default:
	  gcc_unreachable ();
	}
      pp_colon (buffer);
      dump_generic_node (buffer, OMP_CLAUSE_DECL (clause),
			 spc, flags, false);
      pp_right_paren (buffer);
      break;

    case OMP_CLAUSE_MAP:
      pp_string (buffer, "map(");
      switch (OMP_CLAUSE_MAP_KIND (clause))
	{
	case OMP_CLAUSE_MAP_ALLOC:
	case OMP_CLAUSE_MAP_POINTER:
	  pp_string (buffer, "alloc");
	  break;
	case OMP_CLAUSE_MAP_TO:
	  pp_string (buffer, "to");
	  break;
	case OMP_CLAUSE_MAP_FROM:
	  pp_string (buffer, "from");
	  break;
	case OMP_CLAUSE_MAP_TOFROM:
	  pp_string (buffer, "tofrom");
	  break;
	default:
	  gcc_unreachable ();
	}
      pp_colon (buffer);
      dump_generic_node (buffer, OMP_CLAUSE_DECL (clause),
			 spc, flags, false);
     print_clause_size:
      if (OMP_CLAUSE_SIZE (clause))
	{
	  if (OMP_CLAUSE_CODE (clause) == OMP_CLAUSE_MAP
	      && OMP_CLAUSE_MAP_KIND (clause) == OMP_CLAUSE_MAP_POINTER)
	    pp_string (buffer, " [pointer assign, bias: ");
	  else
	    pp_string (buffer, " [len: ");
	  dump_generic_node (buffer, OMP_CLAUSE_SIZE (clause),
			     spc, flags, false);
	  pp_right_bracket (buffer);
	}
      pp_right_paren (buffer);
      break;

    case OMP_CLAUSE_FROM:
      pp_string (buffer, "from(");
      dump_generic_node (buffer, OMP_CLAUSE_DECL (clause),
			 spc, flags, false);
      goto print_clause_size;

    case OMP_CLAUSE_TO:
      pp_string (buffer, "to(");
      dump_generic_node (buffer, OMP_CLAUSE_DECL (clause),
			 spc, flags, false);
      goto print_clause_size;

    case OMP_CLAUSE_NUM_TEAMS:
      pp_string (buffer, "num_teams(");
      dump_generic_node (buffer, OMP_CLAUSE_NUM_TEAMS_EXPR (clause),
			 spc, flags, false);
      pp_right_paren (buffer);
      break;

    case OMP_CLAUSE_THREAD_LIMIT:
      pp_string (buffer, "thread_limit(");
      dump_generic_node (buffer, OMP_CLAUSE_THREAD_LIMIT_EXPR (clause),
			 spc, flags, false);
      pp_right_paren (buffer);
      break;

    case OMP_CLAUSE_DEVICE:
      pp_string (buffer, "device(");
      dump_generic_node (buffer, OMP_CLAUSE_DEVICE_ID (clause),
			 spc, flags, false);
      pp_right_paren (buffer);
      break;

    case OMP_CLAUSE_DIST_SCHEDULE:
      pp_string (buffer, "dist_schedule(static");
      if (OMP_CLAUSE_DIST_SCHEDULE_CHUNK_EXPR (clause))
	{
	  pp_comma (buffer);
	  dump_generic_node (buffer,
			     OMP_CLAUSE_DIST_SCHEDULE_CHUNK_EXPR (clause),
			     spc, flags, false);
	}
      pp_right_paren (buffer);
      break;

    case OMP_CLAUSE_PROC_BIND:
      pp_string (buffer, "proc_bind(");
      switch (OMP_CLAUSE_PROC_BIND_KIND (clause))
	{
	case OMP_CLAUSE_PROC_BIND_MASTER:
	  pp_string (buffer, "master");
	  break;
	case OMP_CLAUSE_PROC_BIND_CLOSE:
	  pp_string (buffer, "close");
	  break;
	case OMP_CLAUSE_PROC_BIND_SPREAD:
	  pp_string (buffer, "spread");
	  break;
	default:
	  gcc_unreachable ();
	}
      pp_right_paren (buffer);
      break;

    case OMP_CLAUSE_SAFELEN:
      pp_string (buffer, "safelen(");
      dump_generic_node (buffer, OMP_CLAUSE_SAFELEN_EXPR (clause),
			 spc, flags, false);
      pp_right_paren (buffer);
      break;

    case OMP_CLAUSE_SIMDLEN:
      pp_string (buffer, "simdlen(");
      dump_generic_node (buffer, OMP_CLAUSE_SIMDLEN_EXPR (clause),
			 spc, flags, false);
      pp_right_paren (buffer);
      break;

    case OMP_CLAUSE__SIMDUID_:
      pp_string (buffer, "_simduid_(");
      dump_generic_node (buffer, OMP_CLAUSE__SIMDUID__DECL (clause),
			 spc, flags, false);
      pp_right_paren (buffer);
      break;

    case OMP_CLAUSE_INBRANCH:
      pp_string (buffer, "inbranch");
      break;
    case OMP_CLAUSE_NOTINBRANCH:
      pp_string (buffer, "notinbranch");
      break;
    case OMP_CLAUSE_FOR:
      pp_string (buffer, "for");
      break;
    case OMP_CLAUSE_PARALLEL:
      pp_string (buffer, "parallel");
      break;
    case OMP_CLAUSE_SECTIONS:
      pp_string (buffer, "sections");
      break;
    case OMP_CLAUSE_TASKGROUP:
      pp_string (buffer, "taskgroup");
      break;

    default:
      /* Should never happen.  */
      dump_generic_node (buffer, clause, spc, flags, false);
      break;
    }
}


/* Dump the list of OpenMP clauses.  BUFFER, SPC and FLAGS are as in
   dump_generic_node.  */

void
dump_omp_clauses (pretty_printer *buffer, tree clause, int spc, int flags)
{
  if (clause == NULL)
    return;

  pp_space (buffer);
  while (1)
    {
      dump_omp_clause (buffer, clause, spc, flags);
      clause = OMP_CLAUSE_CHAIN (clause);
      if (clause == NULL)
	return;
      pp_space (buffer);
    }
}


/* Dump location LOC to BUFFER.  */

static void
dump_location (pretty_printer *buffer, location_t loc)
{
  expanded_location xloc = expand_location (loc);

  pp_left_bracket (buffer);
  if (xloc.file)
    {
      pp_string (buffer, xloc.file);
      pp_string (buffer, " : ");
    }
  pp_decimal_int (buffer, xloc.line);
  pp_string (buffer, "] ");
}


/* Dump lexical block BLOCK.  BUFFER, SPC and FLAGS are as in
   dump_generic_node.  */

static void
dump_block_node (pretty_printer *buffer, tree block, int spc, int flags)
{
  tree t;

  pp_printf (buffer, "BLOCK #%d ", BLOCK_NUMBER (block));

  if (flags & TDF_ADDRESS)
    pp_printf (buffer, "[%p] ", (void *) block);

  if (BLOCK_ABSTRACT (block))
    pp_string (buffer, "[abstract] ");

  if (TREE_ASM_WRITTEN (block))
    pp_string (buffer, "[written] ");

  if (flags & TDF_SLIM)
    return;

  if (BLOCK_SOURCE_LOCATION (block))
    dump_location (buffer, BLOCK_SOURCE_LOCATION (block));

  newline_and_indent (buffer, spc + 2);

  if (BLOCK_SUPERCONTEXT (block))
    {
      pp_string (buffer, "SUPERCONTEXT: ");
      dump_generic_node (buffer, BLOCK_SUPERCONTEXT (block), 0,
			 flags | TDF_SLIM, false);
      newline_and_indent (buffer, spc + 2);
    }

  if (BLOCK_SUBBLOCKS (block))
    {
      pp_string (buffer, "SUBBLOCKS: ");
      for (t = BLOCK_SUBBLOCKS (block); t; t = BLOCK_CHAIN (t))
	{
	  dump_generic_node (buffer, t, 0, flags | TDF_SLIM, false);
	  pp_space (buffer);
	}
      newline_and_indent (buffer, spc + 2);
    }

  if (BLOCK_CHAIN (block))
    {
      pp_string (buffer, "SIBLINGS: ");
      for (t = BLOCK_CHAIN (block); t; t = BLOCK_CHAIN (t))
	{
	  dump_generic_node (buffer, t, 0, flags | TDF_SLIM, false);
	  pp_space (buffer);
	}
      newline_and_indent (buffer, spc + 2);
    }

  if (BLOCK_VARS (block))
    {
      pp_string (buffer, "VARS: ");
      for (t = BLOCK_VARS (block); t; t = TREE_CHAIN (t))
	{
	  dump_generic_node (buffer, t, 0, flags, false);
	  pp_space (buffer);
	}
      newline_and_indent (buffer, spc + 2);
    }

  if (vec_safe_length (BLOCK_NONLOCALIZED_VARS (block)) > 0)
    {
      unsigned i;
      vec<tree, va_gc> *nlv = BLOCK_NONLOCALIZED_VARS (block);

      pp_string (buffer, "NONLOCALIZED_VARS: ");
      FOR_EACH_VEC_ELT (*nlv, i, t)
	{
	  dump_generic_node (buffer, t, 0, flags, false);
	  pp_space (buffer);
	}
      newline_and_indent (buffer, spc + 2);
    }

  if (BLOCK_ABSTRACT_ORIGIN (block))
    {
      pp_string (buffer, "ABSTRACT_ORIGIN: ");
      dump_generic_node (buffer, BLOCK_ABSTRACT_ORIGIN (block), 0,
			 flags | TDF_SLIM, false);
      newline_and_indent (buffer, spc + 2);
    }

  if (BLOCK_FRAGMENT_ORIGIN (block))
    {
      pp_string (buffer, "FRAGMENT_ORIGIN: ");
      dump_generic_node (buffer, BLOCK_FRAGMENT_ORIGIN (block), 0,
			 flags | TDF_SLIM, false);
      newline_and_indent (buffer, spc + 2);
    }

  if (BLOCK_FRAGMENT_CHAIN (block))
    {
      pp_string (buffer, "FRAGMENT_CHAIN: ");
      for (t = BLOCK_FRAGMENT_CHAIN (block); t; t = BLOCK_FRAGMENT_CHAIN (t))
	{
	  dump_generic_node (buffer, t, 0, flags | TDF_SLIM, false);
	  pp_space (buffer);
	}
      newline_and_indent (buffer, spc + 2);
    }
}


/* Dump the node NODE on the pretty_printer BUFFER, SPC spaces of
   indent.  FLAGS specifies details to show in the dump (see TDF_* in
   dumpfile.h).  If IS_STMT is true, the object printed is considered
   to be a statement and it is terminated by ';' if appropriate.  */

int
dump_generic_node (pretty_printer *buffer, tree node, int spc, int flags,
		   bool is_stmt)
{
  tree type;
  tree op0, op1;
  const char *str;
  bool is_expr;
  enum tree_code code;

  if (node == NULL_TREE)
    return spc;

  is_expr = EXPR_P (node);

  if (is_stmt && (flags & TDF_STMTADDR))
    pp_printf (buffer, "<&%p> ", (void *)node);

  if ((flags & TDF_LINENO) && EXPR_HAS_LOCATION (node))
    dump_location (buffer, EXPR_LOCATION (node));

  code = TREE_CODE (node);
  switch (code)
    {
    case ERROR_MARK:
      pp_string (buffer, "<<< error >>>");
      break;

    case IDENTIFIER_NODE:
      pp_tree_identifier (buffer, node);
      break;

    case TREE_LIST:
      while (node && node != error_mark_node)
	{
	  if (TREE_PURPOSE (node))
	    {
	      dump_generic_node (buffer, TREE_PURPOSE (node), spc, flags, false);
	      pp_space (buffer);
	    }
	  dump_generic_node (buffer, TREE_VALUE (node), spc, flags, false);
	  node = TREE_CHAIN (node);
	  if (node && TREE_CODE (node) == TREE_LIST)
	    {
	      pp_comma (buffer);
	      pp_space (buffer);
	    }
	}
      break;

    case TREE_BINFO:
      dump_generic_node (buffer, BINFO_TYPE (node), spc, flags, false);
      break;

    case TREE_VEC:
      {
	size_t i;
	if (TREE_VEC_LENGTH (node) > 0)
	  {
	    size_t len = TREE_VEC_LENGTH (node);
	    for (i = 0; i < len - 1; i++)
	      {
		dump_generic_node (buffer, TREE_VEC_ELT (node, i), spc, flags,
				   false);
		pp_comma (buffer);
		pp_space (buffer);
	      }
	    dump_generic_node (buffer, TREE_VEC_ELT (node, len - 1), spc,
			       flags, false);
	  }
      }
      break;

    case VOID_TYPE:
    case POINTER_BOUNDS_TYPE:
    case INTEGER_TYPE:
    case REAL_TYPE:
    case FIXED_POINT_TYPE:
    case COMPLEX_TYPE:
    case VECTOR_TYPE:
    case ENUMERAL_TYPE:
    case BOOLEAN_TYPE:
      {
	unsigned int quals = TYPE_QUALS (node);
	enum tree_code_class tclass;

	if (quals & TYPE_QUAL_ATOMIC)
	  pp_string (buffer, "atomic ");
	if (quals & TYPE_QUAL_CONST)
	  pp_string (buffer, "const ");
	else if (quals & TYPE_QUAL_VOLATILE)
	  pp_string (buffer, "volatile ");
	else if (quals & TYPE_QUAL_RESTRICT)
	  pp_string (buffer, "restrict ");

	if (!ADDR_SPACE_GENERIC_P (TYPE_ADDR_SPACE (node)))
	  {
	    pp_string (buffer, "<address-space-");
	    pp_decimal_int (buffer, TYPE_ADDR_SPACE (node));
	    pp_string (buffer, "> ");
	  }

	tclass = TREE_CODE_CLASS (TREE_CODE (node));

	if (tclass == tcc_declaration)
	  {
	    if (DECL_NAME (node))
	      dump_decl_name (buffer, node, flags);
	    else
              pp_string (buffer, "<unnamed type decl>");
	  }
	else if (tclass == tcc_type)
	  {
	    if (TYPE_NAME (node))
	      {
		if (TREE_CODE (TYPE_NAME (node)) == IDENTIFIER_NODE)
		  pp_tree_identifier (buffer, TYPE_NAME (node));
		else if (TREE_CODE (TYPE_NAME (node)) == TYPE_DECL
			 && DECL_NAME (TYPE_NAME (node)))
		  dump_decl_name (buffer, TYPE_NAME (node), flags);
		else
		  pp_string (buffer, "<unnamed type>");
	      }
	    else if (TREE_CODE (node) == VECTOR_TYPE)
	      {
		pp_string (buffer, "vector");
		pp_left_paren (buffer);
		pp_wide_integer (buffer, TYPE_VECTOR_SUBPARTS (node));
		pp_string (buffer, ") ");
		dump_generic_node (buffer, TREE_TYPE (node), spc, flags, false);
	      }
	    else if (TREE_CODE (node) == INTEGER_TYPE)
	      {
		if (TYPE_PRECISION (node) == CHAR_TYPE_SIZE)
		  pp_string (buffer, (TYPE_UNSIGNED (node)
				      ? "unsigned char"
				      : "signed char"));
		else if (TYPE_PRECISION (node) == SHORT_TYPE_SIZE)
		  pp_string (buffer, (TYPE_UNSIGNED (node)
				      ? "unsigned short"
				      : "signed short"));
		else if (TYPE_PRECISION (node) == INT_TYPE_SIZE)
		  pp_string (buffer, (TYPE_UNSIGNED (node)
				      ? "unsigned int"
				      : "signed int"));
		else if (TYPE_PRECISION (node) == LONG_TYPE_SIZE)
		  pp_string (buffer, (TYPE_UNSIGNED (node)
				      ? "unsigned long"
				      : "signed long"));
		else if (TYPE_PRECISION (node) == LONG_LONG_TYPE_SIZE)
		  pp_string (buffer, (TYPE_UNSIGNED (node)
				      ? "unsigned long long"
				      : "signed long long"));
		else if (TYPE_PRECISION (node) >= CHAR_TYPE_SIZE
			 && exact_log2 (TYPE_PRECISION (node)) != -1)
		  {
		    pp_string (buffer, (TYPE_UNSIGNED (node) ? "uint" : "int"));
		    pp_decimal_int (buffer, TYPE_PRECISION (node));
		    pp_string (buffer, "_t");
		  }
		else
		  {
		    pp_string (buffer, (TYPE_UNSIGNED (node)
					? "<unnamed-unsigned:"
					: "<unnamed-signed:"));
		    pp_decimal_int (buffer, TYPE_PRECISION (node));
		    pp_greater (buffer);
		  }
	      }
	    else if (TREE_CODE (node) == COMPLEX_TYPE)
	      {
		pp_string (buffer, "__complex__ ");
		dump_generic_node (buffer, TREE_TYPE (node), spc, flags, false);
	      }
	    else if (TREE_CODE (node) == REAL_TYPE)
	      {
		pp_string (buffer, "<float:");
		pp_decimal_int (buffer, TYPE_PRECISION (node));
		pp_greater (buffer);
	      }
	    else if (TREE_CODE (node) == FIXED_POINT_TYPE)
	      {
		pp_string (buffer, "<fixed-point-");
		pp_string (buffer, TYPE_SATURATING (node) ? "sat:" : "nonsat:");
		pp_decimal_int (buffer, TYPE_PRECISION (node));
		pp_greater (buffer);
	      }
	    else if (TREE_CODE (node) == VOID_TYPE)
	      pp_string (buffer, "void");
	    else
              pp_string (buffer, "<unnamed type>");
	  }
	break;
      }

    case POINTER_TYPE:
    case REFERENCE_TYPE:
      str = (TREE_CODE (node) == POINTER_TYPE ? "*" : "&");

      if (TREE_TYPE (node) == NULL)
        {
	  pp_string (buffer, str);
          pp_string (buffer, "<null type>");
        }
      else if (TREE_CODE (TREE_TYPE (node)) == FUNCTION_TYPE)
        {
	  tree fnode = TREE_TYPE (node);

	  dump_generic_node (buffer, TREE_TYPE (fnode), spc, flags, false);
	  pp_space (buffer);
	  pp_left_paren (buffer);
	  pp_string (buffer, str);
	  if (TYPE_NAME (node) && DECL_NAME (TYPE_NAME (node)))
	    dump_decl_name (buffer, TYPE_NAME (node), flags);
	  else if (flags & TDF_NOUID)
	    pp_printf (buffer, "<Txxxx>");
	  else
	    pp_printf (buffer, "<T%x>", TYPE_UID (node));

	  pp_right_paren (buffer);
	  dump_function_declaration (buffer, fnode, spc, flags);
	}
      else
        {
	  unsigned int quals = TYPE_QUALS (node);

          dump_generic_node (buffer, TREE_TYPE (node), spc, flags, false);
	  pp_space (buffer);
	  pp_string (buffer, str);

	  if (quals & TYPE_QUAL_CONST)
	    pp_string (buffer, " const");
	  if (quals & TYPE_QUAL_VOLATILE)
	    pp_string (buffer, " volatile");
	  if (quals & TYPE_QUAL_RESTRICT)
	    pp_string (buffer, " restrict");

	  if (!ADDR_SPACE_GENERIC_P (TYPE_ADDR_SPACE (node)))
	    {
	      pp_string (buffer, " <address-space-");
	      pp_decimal_int (buffer, TYPE_ADDR_SPACE (node));
	      pp_greater (buffer);
	    }

	  if (TYPE_REF_CAN_ALIAS_ALL (node))
	    pp_string (buffer, " {ref-all}");
	}
      break;

    case OFFSET_TYPE:
      NIY;
      break;

    case MEM_REF:
      {
	if (integer_zerop (TREE_OPERAND (node, 1))
	    /* Dump the types of INTEGER_CSTs explicitly, for we can't
	       infer them and MEM_ATTR caching will share MEM_REFs
	       with differently-typed op0s.  */
	    && TREE_CODE (TREE_OPERAND (node, 0)) != INTEGER_CST
	    /* Released SSA_NAMES have no TREE_TYPE.  */
	    && TREE_TYPE (TREE_OPERAND (node, 0)) != NULL_TREE
	    /* Same pointer types, but ignoring POINTER_TYPE vs.
	       REFERENCE_TYPE.  */
	    && (TREE_TYPE (TREE_TYPE (TREE_OPERAND (node, 0)))
		== TREE_TYPE (TREE_TYPE (TREE_OPERAND (node, 1))))
	    && (TYPE_MODE (TREE_TYPE (TREE_OPERAND (node, 0)))
		== TYPE_MODE (TREE_TYPE (TREE_OPERAND (node, 1))))
	    && (TYPE_REF_CAN_ALIAS_ALL (TREE_TYPE (TREE_OPERAND (node, 0)))
		== TYPE_REF_CAN_ALIAS_ALL (TREE_TYPE (TREE_OPERAND (node, 1))))
	    /* Same value types ignoring qualifiers.  */
	    && (TYPE_MAIN_VARIANT (TREE_TYPE (node))
		== TYPE_MAIN_VARIANT
		    (TREE_TYPE (TREE_TYPE (TREE_OPERAND (node, 1))))))
	  {
	    if (TREE_CODE (TREE_OPERAND (node, 0)) != ADDR_EXPR)
	      {
		pp_star (buffer);
		dump_generic_node (buffer, TREE_OPERAND (node, 0),
				   spc, flags, false);
	      }
	    else
	      dump_generic_node (buffer,
				 TREE_OPERAND (TREE_OPERAND (node, 0), 0),
				 spc, flags, false);
	  }
	else
	  {
	    tree ptype;

	    pp_string (buffer, "MEM[");
	    pp_left_paren (buffer);
	    ptype = TYPE_MAIN_VARIANT (TREE_TYPE (TREE_OPERAND (node, 1)));
	    dump_generic_node (buffer, ptype,
			       spc, flags | TDF_SLIM, false);
	    pp_right_paren (buffer);
	    dump_generic_node (buffer, TREE_OPERAND (node, 0),
			       spc, flags, false);
	    if (!integer_zerop (TREE_OPERAND (node, 1)))
	      {
		pp_string (buffer, " + ");
		dump_generic_node (buffer, TREE_OPERAND (node, 1),
				   spc, flags, false);
	      }
	    pp_right_bracket (buffer);
	  }
	break;
      }

    case TARGET_MEM_REF:
      {
	const char *sep = "";
	tree tmp;

	pp_string (buffer, "MEM[");

	if (TREE_CODE (TMR_BASE (node)) == ADDR_EXPR)
	  {
	    pp_string (buffer, sep);
	    sep = ", ";
	    pp_string (buffer, "symbol: ");
	    dump_generic_node (buffer, TREE_OPERAND (TMR_BASE (node), 0),
			       spc, flags, false);
	  }
	else
	  {
	    pp_string (buffer, sep);
	    sep = ", ";
	    pp_string (buffer, "base: ");
	    dump_generic_node (buffer, TMR_BASE (node), spc, flags, false);
	  }
	tmp = TMR_INDEX2 (node);
	if (tmp)
	  {
	    pp_string (buffer, sep);
	    sep = ", ";
	    pp_string (buffer, "base: ");
	    dump_generic_node (buffer, tmp, spc, flags, false);
	  }
	tmp = TMR_INDEX (node);
	if (tmp)
	  {
	    pp_string (buffer, sep);
	    sep = ", ";
	    pp_string (buffer, "index: ");
	    dump_generic_node (buffer, tmp, spc, flags, false);
	  }
	tmp = TMR_STEP (node);
	if (tmp)
	  {
	    pp_string (buffer, sep);
	    sep = ", ";
	    pp_string (buffer, "step: ");
	    dump_generic_node (buffer, tmp, spc, flags, false);
	  }
	tmp = TMR_OFFSET (node);
	if (tmp)
	  {
	    pp_string (buffer, sep);
	    sep = ", ";
	    pp_string (buffer, "offset: ");
	    dump_generic_node (buffer, tmp, spc, flags, false);
	  }
	pp_right_bracket (buffer);
      }
      break;

    case ARRAY_TYPE:
      {
	tree tmp;

	/* Print the innermost component type.  */
	for (tmp = TREE_TYPE (node); TREE_CODE (tmp) == ARRAY_TYPE;
	     tmp = TREE_TYPE (tmp))
	  ;
	dump_generic_node (buffer, tmp, spc, flags, false);

	/* Print the dimensions.  */
	for (tmp = node; TREE_CODE (tmp) == ARRAY_TYPE; tmp = TREE_TYPE (tmp))
	  dump_array_domain (buffer, TYPE_DOMAIN (tmp), spc, flags);
	break;
      }

    case RECORD_TYPE:
    case UNION_TYPE:
    case QUAL_UNION_TYPE:
      {
	unsigned int quals = TYPE_QUALS (node);

	if (quals & TYPE_QUAL_ATOMIC)
	  pp_string (buffer, "atomic ");
	if (quals & TYPE_QUAL_CONST)
	  pp_string (buffer, "const ");
	if (quals & TYPE_QUAL_VOLATILE)
	  pp_string (buffer, "volatile ");

        /* Print the name of the structure.  */
        if (TREE_CODE (node) == RECORD_TYPE)
	  pp_string (buffer, "struct ");
        else if (TREE_CODE (node) == UNION_TYPE)
	  pp_string (buffer, "union ");

        if (TYPE_NAME (node))
	  dump_generic_node (buffer, TYPE_NAME (node), spc, flags, false);
	else if (!(flags & TDF_SLIM))
	  /* FIXME: If we eliminate the 'else' above and attempt
	     to show the fields for named types, we may get stuck
	     following a cycle of pointers to structs.  The alleged
	     self-reference check in print_struct_decl will not detect
	     cycles involving more than one pointer or struct type.  */
	  print_struct_decl (buffer, node, spc, flags);
        break;
      }

    case LANG_TYPE:
      NIY;
      break;

    case INTEGER_CST:
      if (TREE_CODE (TREE_TYPE (node)) == POINTER_TYPE)
	{
	  /* In the case of a pointer, one may want to divide by the
	     size of the pointed-to type.  Unfortunately, this not
	     straightforward.  The C front-end maps expressions

	     (int *) 5
	     int *p; (p + 5)

	     in such a way that the two INTEGER_CST nodes for "5" have
	     different values but identical types.  In the latter
	     case, the 5 is multiplied by sizeof (int) in c-common.c
	     (pointer_int_sum) to convert it to a byte address, and
	     yet the type of the node is left unchanged.  Argh.  What
	     is consistent though is that the number value corresponds
	     to bytes (UNITS) offset.

             NB: Neither of the following divisors can be trivially
             used to recover the original literal:

             TREE_INT_CST_LOW (TYPE_SIZE_UNIT (TREE_TYPE (node)))
	     TYPE_PRECISION (TREE_TYPE (TREE_TYPE (node)))  */
	  pp_wide_integer (buffer, TREE_INT_CST_LOW (node));
	  pp_string (buffer, "B"); /* pseudo-unit */
	}
      else
	pp_double_int (buffer, tree_to_double_int (node),
		       TYPE_UNSIGNED (TREE_TYPE (node)));
      if (TREE_OVERFLOW (node))
	pp_string (buffer, "(OVF)");
      break;

    case REAL_CST:
      /* Code copied from print_node.  */
      {
	REAL_VALUE_TYPE d;
	if (TREE_OVERFLOW (node))
	  pp_string (buffer, " overflow");

#if !defined(REAL_IS_NOT_DOUBLE) || defined(REAL_ARITHMETIC)
	d = TREE_REAL_CST (node);
	if (REAL_VALUE_ISINF (d))
	  pp_string (buffer, REAL_VALUE_NEGATIVE (d) ? " -Inf" : " Inf");
	else if (REAL_VALUE_ISNAN (d))
	  pp_string (buffer, " Nan");
	else
	  {
	    char string[100];
	    real_to_decimal (string, &d, sizeof (string), 0, 1);
	    pp_string (buffer, string);
	  }
#else
	{
	  HOST_WIDE_INT i;
	  unsigned char *p = (unsigned char *) &TREE_REAL_CST (node);
	  pp_string (buffer, "0x");
	  for (i = 0; i < sizeof TREE_REAL_CST (node); i++)
	    output_formatted_integer (buffer, "%02x", *p++);
	}
#endif
	break;
      }

    case FIXED_CST:
      {
	char string[100];
	fixed_to_decimal (string, TREE_FIXED_CST_PTR (node), sizeof (string));
	pp_string (buffer, string);
	break;
      }

    case COMPLEX_CST:
      pp_string (buffer, "__complex__ (");
      dump_generic_node (buffer, TREE_REALPART (node), spc, flags, false);
      pp_string (buffer, ", ");
      dump_generic_node (buffer, TREE_IMAGPART (node), spc, flags, false);
      pp_right_paren (buffer);
      break;

    case STRING_CST:
      pp_string (buffer, "\"");
      pretty_print_string (buffer, TREE_STRING_POINTER (node));
      pp_string (buffer, "\"");
      break;

    case VECTOR_CST:
      {
	unsigned i;
	pp_string (buffer, "{ ");
	for (i = 0; i < VECTOR_CST_NELTS (node); ++i)
	  {
	    if (i != 0)
	      pp_string (buffer, ", ");
	    dump_generic_node (buffer, VECTOR_CST_ELT (node, i),
			       spc, flags, false);
	  }
	pp_string (buffer, " }");
      }
      break;

    case FUNCTION_TYPE:
    case METHOD_TYPE:
      dump_generic_node (buffer, TREE_TYPE (node), spc, flags, false);
      pp_space (buffer);
      if (TREE_CODE (node) == METHOD_TYPE)
	{
	  if (TYPE_METHOD_BASETYPE (node))
	    dump_decl_name (buffer, TYPE_NAME (TYPE_METHOD_BASETYPE (node)),
			    flags);
	  else
	    pp_string (buffer, "<null method basetype>");
	  pp_colon_colon (buffer);
	}
      if (TYPE_NAME (node) && DECL_NAME (TYPE_NAME (node)))
	dump_decl_name (buffer, TYPE_NAME (node), flags);
      else if (flags & TDF_NOUID)
	pp_printf (buffer, "<Txxxx>");
      else
	pp_printf (buffer, "<T%x>", TYPE_UID (node));
      dump_function_declaration (buffer, node, spc, flags);
      break;

    case FUNCTION_DECL:
    case CONST_DECL:
      dump_decl_name (buffer, node, flags);
      break;

    case LABEL_DECL:
      if (DECL_NAME (node))
	dump_decl_name (buffer, node, flags);
      else if (LABEL_DECL_UID (node) != -1)
	pp_printf (buffer, "<L%d>", (int) LABEL_DECL_UID (node));
      else
	{
	  if (flags & TDF_NOUID)
	    pp_string (buffer, "<D.xxxx>");
	  else
	    pp_printf (buffer, "<D.%u>", DECL_UID (node));
	}
      break;

    case TYPE_DECL:
      if (DECL_IS_BUILTIN (node))
	{
	  /* Don't print the declaration of built-in types.  */
	  break;
	}
      if (DECL_NAME (node))
	dump_decl_name (buffer, node, flags);
      else if (TYPE_NAME (TREE_TYPE (node)) != node)
	{
	  if ((TREE_CODE (TREE_TYPE (node)) == RECORD_TYPE
	       || TREE_CODE (TREE_TYPE (node)) == UNION_TYPE)
	      && TYPE_METHODS (TREE_TYPE (node)))
	    {
	      /* The type is a c++ class: all structures have at least
		 4 methods.  */
	      pp_string (buffer, "class ");
	      dump_generic_node (buffer, TREE_TYPE (node), spc, flags, false);
	    }
	  else
	    {
	      pp_string (buffer,
			 (TREE_CODE (TREE_TYPE (node)) == UNION_TYPE
			  ? "union" : "struct "));
	      dump_generic_node (buffer, TREE_TYPE (node), spc, flags, false);
	    }
	}
      else
	pp_string (buffer, "<anon>");
      break;

    case VAR_DECL:
    case PARM_DECL:
    case FIELD_DECL:
    case DEBUG_EXPR_DECL:
    case NAMESPACE_DECL:
      dump_decl_name (buffer, node, flags);
      break;

    case RESULT_DECL:
      pp_string (buffer, "<retval>");
      break;

    case COMPONENT_REF:
      op0 = TREE_OPERAND (node, 0);
      str = ".";
      if (op0
	  && (TREE_CODE (op0) == INDIRECT_REF
	      || (TREE_CODE (op0) == MEM_REF
		  && TREE_CODE (TREE_OPERAND (op0, 0)) != ADDR_EXPR
		  && integer_zerop (TREE_OPERAND (op0, 1))
		  /* Dump the types of INTEGER_CSTs explicitly, for we
		     can't infer them and MEM_ATTR caching will share
		     MEM_REFs with differently-typed op0s.  */
		  && TREE_CODE (TREE_OPERAND (op0, 0)) != INTEGER_CST
		  /* Released SSA_NAMES have no TREE_TYPE.  */
		  && TREE_TYPE (TREE_OPERAND (op0, 0)) != NULL_TREE
		  /* Same pointer types, but ignoring POINTER_TYPE vs.
		     REFERENCE_TYPE.  */
		  && (TREE_TYPE (TREE_TYPE (TREE_OPERAND (op0, 0)))
		      == TREE_TYPE (TREE_TYPE (TREE_OPERAND (op0, 1))))
		  && (TYPE_MODE (TREE_TYPE (TREE_OPERAND (op0, 0)))
		      == TYPE_MODE (TREE_TYPE (TREE_OPERAND (op0, 1))))
		  && (TYPE_REF_CAN_ALIAS_ALL (TREE_TYPE (TREE_OPERAND (op0, 0)))
		      == TYPE_REF_CAN_ALIAS_ALL (TREE_TYPE (TREE_OPERAND (op0, 1))))
		  /* Same value types ignoring qualifiers.  */
		  && (TYPE_MAIN_VARIANT (TREE_TYPE (op0))
		      == TYPE_MAIN_VARIANT
		          (TREE_TYPE (TREE_TYPE (TREE_OPERAND (op0, 1))))))))
	{
	  op0 = TREE_OPERAND (op0, 0);
	  str = "->";
	}
      if (op_prio (op0) < op_prio (node))
	pp_left_paren (buffer);
      dump_generic_node (buffer, op0, spc, flags, false);
      if (op_prio (op0) < op_prio (node))
	pp_right_paren (buffer);
      pp_string (buffer, str);
      dump_generic_node (buffer, TREE_OPERAND (node, 1), spc, flags, false);
      op0 = component_ref_field_offset (node);
      if (op0 && TREE_CODE (op0) != INTEGER_CST)
	{
	  pp_string (buffer, "{off: ");
	      dump_generic_node (buffer, op0, spc, flags, false);
	      pp_right_brace (buffer);
	}
      break;

    case BIT_FIELD_REF:
      pp_string (buffer, "BIT_FIELD_REF <");
      dump_generic_node (buffer, TREE_OPERAND (node, 0), spc, flags, false);
      pp_string (buffer, ", ");
      dump_generic_node (buffer, TREE_OPERAND (node, 1), spc, flags, false);
      pp_string (buffer, ", ");
      dump_generic_node (buffer, TREE_OPERAND (node, 2), spc, flags, false);
      pp_greater (buffer);
      break;

    case ARRAY_REF:
    case ARRAY_RANGE_REF:
      op0 = TREE_OPERAND (node, 0);
      if (op_prio (op0) < op_prio (node))
	pp_left_paren (buffer);
      dump_generic_node (buffer, op0, spc, flags, false);
      if (op_prio (op0) < op_prio (node))
	pp_right_paren (buffer);
      pp_left_bracket (buffer);
      dump_generic_node (buffer, TREE_OPERAND (node, 1), spc, flags, false);
      if (TREE_CODE (node) == ARRAY_RANGE_REF)
	pp_string (buffer, " ...");
      pp_right_bracket (buffer);

      op0 = array_ref_low_bound (node);
      op1 = array_ref_element_size (node);

      if (!integer_zerop (op0)
	  || TREE_OPERAND (node, 2)
	  || TREE_OPERAND (node, 3))
	{
	  pp_string (buffer, "{lb: ");
	  dump_generic_node (buffer, op0, spc, flags, false);
	  pp_string (buffer, " sz: ");
	  dump_generic_node (buffer, op1, spc, flags, false);
	  pp_right_brace (buffer);
	}
      break;

    case CONSTRUCTOR:
      {
	unsigned HOST_WIDE_INT ix;
	tree field, val;
	bool is_struct_init = false;
	bool is_array_init = false;
	double_int curidx = double_int_zero;
	pp_left_brace (buffer);
	if (TREE_CLOBBER_P (node))
	  pp_string (buffer, "CLOBBER");
	else if (TREE_CODE (TREE_TYPE (node)) == RECORD_TYPE
		 || TREE_CODE (TREE_TYPE (node)) == UNION_TYPE)
	  is_struct_init = true;
        else if (TREE_CODE (TREE_TYPE (node)) == ARRAY_TYPE
		 && TYPE_DOMAIN (TREE_TYPE (node))
		 && TYPE_MIN_VALUE (TYPE_DOMAIN (TREE_TYPE (node)))
		 && TREE_CODE (TYPE_MIN_VALUE (TYPE_DOMAIN (TREE_TYPE (node))))
		    == INTEGER_CST)
	  {
	    tree minv = TYPE_MIN_VALUE (TYPE_DOMAIN (TREE_TYPE (node)));
	    is_array_init = true;
	    curidx = tree_to_double_int (minv);
	  }
	FOR_EACH_CONSTRUCTOR_ELT (CONSTRUCTOR_ELTS (node), ix, field, val)
	  {
	    if (field)
	      {
		if (is_struct_init)
		  {
		    pp_dot (buffer);
		    dump_generic_node (buffer, field, spc, flags, false);
		    pp_equal (buffer);
		  }
		else if (is_array_init
			 && (TREE_CODE (field) != INTEGER_CST
			     || tree_to_double_int (field) != curidx))
		  {
		    pp_left_bracket (buffer);
		    if (TREE_CODE (field) == RANGE_EXPR)
		      {
			dump_generic_node (buffer, TREE_OPERAND (field, 0), spc,
					   flags, false);
			pp_string (buffer, " ... ");
			dump_generic_node (buffer, TREE_OPERAND (field, 1), spc,
					   flags, false);
			if (TREE_CODE (TREE_OPERAND (field, 1)) == INTEGER_CST)
			  curidx = tree_to_double_int (TREE_OPERAND (field, 1));
		      }
		    else
		      dump_generic_node (buffer, field, spc, flags, false);
		    if (TREE_CODE (field) == INTEGER_CST)
		      curidx = tree_to_double_int (field);
		    pp_string (buffer, "]=");
		  }
	      }
            if (is_array_init)
	      curidx += double_int_one;
	    if (val && TREE_CODE (val) == ADDR_EXPR)
	      if (TREE_CODE (TREE_OPERAND (val, 0)) == FUNCTION_DECL)
		val = TREE_OPERAND (val, 0);
	    if (val && TREE_CODE (val) == FUNCTION_DECL)
		dump_decl_name (buffer, val, flags);
	    else
		dump_generic_node (buffer, val, spc, flags, false);
	    if (ix != vec_safe_length (CONSTRUCTOR_ELTS (node)) - 1)
	      {
		pp_comma (buffer);
		pp_space (buffer);
	      }
	  }
	pp_right_brace (buffer);
      }
      break;

    case COMPOUND_EXPR:
      {
	tree *tp;
	if (flags & TDF_SLIM)
	  {
	    pp_string (buffer, "<COMPOUND_EXPR>");
	    break;
	  }

	dump_generic_node (buffer, TREE_OPERAND (node, 0),
			   spc, flags, !(flags & TDF_SLIM));
	if (flags & TDF_SLIM)
	  newline_and_indent (buffer, spc);
	else
	  {
	    pp_comma (buffer);
	    pp_space (buffer);
	  }

	for (tp = &TREE_OPERAND (node, 1);
	     TREE_CODE (*tp) == COMPOUND_EXPR;
	     tp = &TREE_OPERAND (*tp, 1))
	  {
	    dump_generic_node (buffer, TREE_OPERAND (*tp, 0),
			       spc, flags, !(flags & TDF_SLIM));
	    if (flags & TDF_SLIM)
	      newline_and_indent (buffer, spc);
	    else
	      {
	        pp_comma (buffer);
	        pp_space (buffer);
	      }
	  }

	dump_generic_node (buffer, *tp, spc, flags, !(flags & TDF_SLIM));
      }
      break;

    case STATEMENT_LIST:
      {
	tree_stmt_iterator si;
	bool first = true;

	if (flags & TDF_SLIM)
	  {
	    pp_string (buffer, "<STATEMENT_LIST>");
	    break;
	  }

	for (si = tsi_start (node); !tsi_end_p (si); tsi_next (&si))
	  {
	    if (!first)
	      newline_and_indent (buffer, spc);
	    else
	      first = false;
	    dump_generic_node (buffer, tsi_stmt (si), spc, flags, true);
	  }
      }
      break;

    case MODIFY_EXPR:
    case INIT_EXPR:
      dump_generic_node (buffer, TREE_OPERAND (node, 0), spc, flags,
	  		 false);
      pp_space (buffer);
      pp_equal (buffer);
      pp_space (buffer);
      dump_generic_node (buffer, TREE_OPERAND (node, 1), spc, flags,
	  		 false);
      break;

    case TARGET_EXPR:
      pp_string (buffer, "TARGET_EXPR <");
      dump_generic_node (buffer, TARGET_EXPR_SLOT (node), spc, flags, false);
      pp_comma (buffer);
      pp_space (buffer);
      dump_generic_node (buffer, TARGET_EXPR_INITIAL (node), spc, flags, false);
      pp_greater (buffer);
      break;

    case DECL_EXPR:
      print_declaration (buffer, DECL_EXPR_DECL (node), spc, flags);
      is_stmt = false;
      break;

    case COND_EXPR:
      if (TREE_TYPE (node) == NULL || TREE_TYPE (node) == void_type_node)
	{
	  pp_string (buffer, "if (");
	  dump_generic_node (buffer, COND_EXPR_COND (node), spc, flags, false);
	  pp_right_paren (buffer);
	  /* The lowered cond_exprs should always be printed in full.  */
	  if (COND_EXPR_THEN (node)
	      && (IS_EMPTY_STMT (COND_EXPR_THEN (node))
		  || TREE_CODE (COND_EXPR_THEN (node)) == GOTO_EXPR)
	      && COND_EXPR_ELSE (node)
	      && (IS_EMPTY_STMT (COND_EXPR_ELSE (node))
		  || TREE_CODE (COND_EXPR_ELSE (node)) == GOTO_EXPR))
	    {
	      pp_space (buffer);
	      dump_generic_node (buffer, COND_EXPR_THEN (node),
				 0, flags, true);
	      if (!IS_EMPTY_STMT (COND_EXPR_ELSE (node)))
		{
		  pp_string (buffer, " else ");
		  dump_generic_node (buffer, COND_EXPR_ELSE (node),
				     0, flags, true);
		}
	    }
	  else if (!(flags & TDF_SLIM))
	    {
	      /* Output COND_EXPR_THEN.  */
	      if (COND_EXPR_THEN (node))
		{
		  newline_and_indent (buffer, spc+2);
		  pp_left_brace (buffer);
		  newline_and_indent (buffer, spc+4);
		  dump_generic_node (buffer, COND_EXPR_THEN (node), spc+4,
				     flags, true);
		  newline_and_indent (buffer, spc+2);
		  pp_right_brace (buffer);
		}

	      /* Output COND_EXPR_ELSE.  */
	      if (COND_EXPR_ELSE (node)
		  && !IS_EMPTY_STMT (COND_EXPR_ELSE (node)))
		{
		  newline_and_indent (buffer, spc);
		  pp_string (buffer, "else");
		  newline_and_indent (buffer, spc+2);
		  pp_left_brace (buffer);
		  newline_and_indent (buffer, spc+4);
		  dump_generic_node (buffer, COND_EXPR_ELSE (node), spc+4,
			             flags, true);
		  newline_and_indent (buffer, spc+2);
		  pp_right_brace (buffer);
		}
	    }
	  is_expr = false;
	}
      else
	{
	  dump_generic_node (buffer, TREE_OPERAND (node, 0), spc, flags, false);
	  pp_space (buffer);
	  pp_question (buffer);
	  pp_space (buffer);
	  dump_generic_node (buffer, TREE_OPERAND (node, 1), spc, flags, false);
	  pp_space (buffer);
	  pp_colon (buffer);
	  pp_space (buffer);
	  dump_generic_node (buffer, TREE_OPERAND (node, 2), spc, flags, false);
	}
      break;

    case BIND_EXPR:
      pp_left_brace (buffer);
      if (!(flags & TDF_SLIM))
	{
	  if (BIND_EXPR_VARS (node))
	    {
	      pp_newline (buffer);

	      for (op0 = BIND_EXPR_VARS (node); op0; op0 = DECL_CHAIN (op0))
		{
		  print_declaration (buffer, op0, spc+2, flags);
		  pp_newline (buffer);
		}
	    }

	  newline_and_indent (buffer, spc+2);
	  dump_generic_node (buffer, BIND_EXPR_BODY (node), spc+2, flags, true);
	  newline_and_indent (buffer, spc);
	  pp_right_brace (buffer);
	}
      is_expr = false;
      break;

    case CALL_EXPR:
      print_call_name (buffer, CALL_EXPR_FN (node), flags);

      /* Print parameters.  */
      pp_space (buffer);
      pp_left_paren (buffer);
      {
	tree arg;
	call_expr_arg_iterator iter;
	FOR_EACH_CALL_EXPR_ARG (arg, iter, node)
	  {
	    dump_generic_node (buffer, arg, spc, flags, false);
	    if (more_call_expr_args_p (&iter))
	      {
		pp_comma (buffer);
		pp_space (buffer);
	      }
	  }
      }
      if (CALL_EXPR_VA_ARG_PACK (node))
	{
	  if (call_expr_nargs (node) > 0)
	    {
	      pp_comma (buffer);
	      pp_space (buffer);
	    }
	  pp_string (buffer, "__builtin_va_arg_pack ()");
	}
      pp_right_paren (buffer);

      op1 = CALL_EXPR_STATIC_CHAIN (node);
      if (op1)
	{
	  pp_string (buffer, " [static-chain: ");
	  dump_generic_node (buffer, op1, spc, flags, false);
	  pp_right_bracket (buffer);
	}

      if (CALL_EXPR_RETURN_SLOT_OPT (node))
	pp_string (buffer, " [return slot optimization]");
      if (CALL_EXPR_TAILCALL (node))
	pp_string (buffer, " [tail call]");
      break;

    case WITH_CLEANUP_EXPR:
      NIY;
      break;

    case CLEANUP_POINT_EXPR:
      pp_string (buffer, "<<cleanup_point ");
      dump_generic_node (buffer, TREE_OPERAND (node, 0), spc, flags, false);
      pp_string (buffer, ">>");
      break;

    case PLACEHOLDER_EXPR:
      pp_string (buffer, "<PLACEHOLDER_EXPR ");
      dump_generic_node (buffer, TREE_TYPE (node), spc, flags, false);
      pp_greater (buffer);
      break;

      /* Binary arithmetic and logic expressions.  */
    case WIDEN_SUM_EXPR:
    case WIDEN_MULT_EXPR:
    case MULT_EXPR:
    case MULT_HIGHPART_EXPR:
    case PLUS_EXPR:
    case POINTER_PLUS_EXPR:
    case MINUS_EXPR:
    case TRUNC_DIV_EXPR:
    case CEIL_DIV_EXPR:
    case FLOOR_DIV_EXPR:
    case ROUND_DIV_EXPR:
    case TRUNC_MOD_EXPR:
    case CEIL_MOD_EXPR:
    case FLOOR_MOD_EXPR:
    case ROUND_MOD_EXPR:
    case RDIV_EXPR:
    case EXACT_DIV_EXPR:
    case LSHIFT_EXPR:
    case RSHIFT_EXPR:
    case LROTATE_EXPR:
    case RROTATE_EXPR:
    case VEC_LSHIFT_EXPR:
    case VEC_RSHIFT_EXPR:
    case WIDEN_LSHIFT_EXPR:
    case BIT_IOR_EXPR:
    case BIT_XOR_EXPR:
    case BIT_AND_EXPR:
    case TRUTH_ANDIF_EXPR:
    case TRUTH_ORIF_EXPR:
    case TRUTH_AND_EXPR:
    case TRUTH_OR_EXPR:
    case TRUTH_XOR_EXPR:
    case LT_EXPR:
    case LE_EXPR:
    case GT_EXPR:
    case GE_EXPR:
    case EQ_EXPR:
    case NE_EXPR:
    case UNLT_EXPR:
    case UNLE_EXPR:
    case UNGT_EXPR:
    case UNGE_EXPR:
    case UNEQ_EXPR:
    case LTGT_EXPR:
    case ORDERED_EXPR:
    case UNORDERED_EXPR:
      {
	const char *op = op_symbol (node);
	op0 = TREE_OPERAND (node, 0);
	op1 = TREE_OPERAND (node, 1);

	/* When the operands are expressions with less priority,
	   keep semantics of the tree representation.  */
	if (op_prio (op0) <= op_prio (node))
	  {
	    pp_left_paren (buffer);
	    dump_generic_node (buffer, op0, spc, flags, false);
	    pp_right_paren (buffer);
	  }
	else
	  dump_generic_node (buffer, op0, spc, flags, false);

	pp_space (buffer);
	pp_string (buffer, op);
	pp_space (buffer);

	/* When the operands are expressions with less priority,
	   keep semantics of the tree representation.  */
	if (op_prio (op1) <= op_prio (node))
	  {
	    pp_left_paren (buffer);
	    dump_generic_node (buffer, op1, spc, flags, false);
	    pp_right_paren (buffer);
	  }
	else
	  dump_generic_node (buffer, op1, spc, flags, false);
      }
      break;

      /* Unary arithmetic and logic expressions.  */
    case NEGATE_EXPR:
    case BIT_NOT_EXPR:
    case TRUTH_NOT_EXPR:
    case ADDR_EXPR:
    case PREDECREMENT_EXPR:
    case PREINCREMENT_EXPR:
    case INDIRECT_REF:
      if (TREE_CODE (node) == ADDR_EXPR
	  && (TREE_CODE (TREE_OPERAND (node, 0)) == STRING_CST
	      || TREE_CODE (TREE_OPERAND (node, 0)) == FUNCTION_DECL))
	;	/* Do not output '&' for strings and function pointers.  */
      else
	pp_string (buffer, op_symbol (node));

      if (op_prio (TREE_OPERAND (node, 0)) < op_prio (node))
	{
	  pp_left_paren (buffer);
	  dump_generic_node (buffer, TREE_OPERAND (node, 0), spc, flags, false);
	  pp_right_paren (buffer);
	}
      else
	dump_generic_node (buffer, TREE_OPERAND (node, 0), spc, flags, false);
      break;

    case POSTDECREMENT_EXPR:
    case POSTINCREMENT_EXPR:
      if (op_prio (TREE_OPERAND (node, 0)) < op_prio (node))
	{
	  pp_left_paren (buffer);
	  dump_generic_node (buffer, TREE_OPERAND (node, 0), spc, flags, false);
	  pp_right_paren (buffer);
	}
      else
	dump_generic_node (buffer, TREE_OPERAND (node, 0), spc, flags, false);
      pp_string (buffer, op_symbol (node));
      break;

    case MIN_EXPR:
      pp_string (buffer, "MIN_EXPR <");
      dump_generic_node (buffer, TREE_OPERAND (node, 0), spc, flags, false);
      pp_string (buffer, ", ");
      dump_generic_node (buffer, TREE_OPERAND (node, 1), spc, flags, false);
      pp_greater (buffer);
      break;

    case MAX_EXPR:
      pp_string (buffer, "MAX_EXPR <");
      dump_generic_node (buffer, TREE_OPERAND (node, 0), spc, flags, false);
      pp_string (buffer, ", ");
      dump_generic_node (buffer, TREE_OPERAND (node, 1), spc, flags, false);
      pp_greater (buffer);
      break;

    case ABS_EXPR:
      pp_string (buffer, "ABS_EXPR <");
      dump_generic_node (buffer, TREE_OPERAND (node, 0), spc, flags, false);
      pp_greater (buffer);
      break;

    case RANGE_EXPR:
      NIY;
      break;

    case ADDR_SPACE_CONVERT_EXPR:
    case FIXED_CONVERT_EXPR:
    case FIX_TRUNC_EXPR:
    case FLOAT_EXPR:
    CASE_CONVERT:
      type = TREE_TYPE (node);
      op0 = TREE_OPERAND (node, 0);
      if (type != TREE_TYPE (op0))
	{
	  pp_left_paren (buffer);
	  dump_generic_node (buffer, type, spc, flags, false);
	  pp_string (buffer, ") ");
	}
      if (op_prio (op0) < op_prio (node))
	pp_left_paren (buffer);
      dump_generic_node (buffer, op0, spc, flags, false);
      if (op_prio (op0) < op_prio (node))
	pp_right_paren (buffer);
      break;

    case VIEW_CONVERT_EXPR:
      pp_string (buffer, "VIEW_CONVERT_EXPR<");
      dump_generic_node (buffer, TREE_TYPE (node), spc, flags, false);
      pp_string (buffer, ">(");
      dump_generic_node (buffer, TREE_OPERAND (node, 0), spc, flags, false);
      pp_right_paren (buffer);
      break;

    case PAREN_EXPR:
      pp_string (buffer, "((");
      dump_generic_node (buffer, TREE_OPERAND (node, 0), spc, flags, false);
      pp_string (buffer, "))");
      break;

    case NON_LVALUE_EXPR:
      pp_string (buffer, "NON_LVALUE_EXPR <");
      dump_generic_node (buffer, TREE_OPERAND (node, 0), spc, flags, false);
      pp_greater (buffer);
      break;

    case SAVE_EXPR:
      pp_string (buffer, "SAVE_EXPR <");
      dump_generic_node (buffer, TREE_OPERAND (node, 0), spc, flags, false);
      pp_greater (buffer);
      break;

    case COMPLEX_EXPR:
      pp_string (buffer, "COMPLEX_EXPR <");
      dump_generic_node (buffer, TREE_OPERAND (node, 0), spc, flags, false);
      pp_string (buffer, ", ");
      dump_generic_node (buffer, TREE_OPERAND (node, 1), spc, flags, false);
      pp_greater (buffer);
      break;

    case CONJ_EXPR:
      pp_string (buffer, "CONJ_EXPR <");
      dump_generic_node (buffer, TREE_OPERAND (node, 0), spc, flags, false);
      pp_greater (buffer);
      break;

    case REALPART_EXPR:
      pp_string (buffer, "REALPART_EXPR <");
      dump_generic_node (buffer, TREE_OPERAND (node, 0), spc, flags, false);
      pp_greater (buffer);
      break;

    case IMAGPART_EXPR:
      pp_string (buffer, "IMAGPART_EXPR <");
      dump_generic_node (buffer, TREE_OPERAND (node, 0), spc, flags, false);
      pp_greater (buffer);
      break;

    case VA_ARG_EXPR:
      pp_string (buffer, "VA_ARG_EXPR <");
      dump_generic_node (buffer, TREE_OPERAND (node, 0), spc, flags, false);
      pp_greater (buffer);
      break;

    case TRY_FINALLY_EXPR:
    case TRY_CATCH_EXPR:
      pp_string (buffer, "try");
      newline_and_indent (buffer, spc+2);
      pp_left_brace (buffer);
      newline_and_indent (buffer, spc+4);
      dump_generic_node (buffer, TREE_OPERAND (node, 0), spc+4, flags, true);
      newline_and_indent (buffer, spc+2);
      pp_right_brace (buffer);
      newline_and_indent (buffer, spc);
      pp_string (buffer,
			 (TREE_CODE (node) == TRY_CATCH_EXPR) ? "catch" : "finally");
      newline_and_indent (buffer, spc+2);
      pp_left_brace (buffer);
      newline_and_indent (buffer, spc+4);
      dump_generic_node (buffer, TREE_OPERAND (node, 1), spc+4, flags, true);
      newline_and_indent (buffer, spc+2);
      pp_right_brace (buffer);
      is_expr = false;
      break;

    case CATCH_EXPR:
      pp_string (buffer, "catch (");
      dump_generic_node (buffer, CATCH_TYPES (node), spc+2, flags, false);
      pp_right_paren (buffer);
      newline_and_indent (buffer, spc+2);
      pp_left_brace (buffer);
      newline_and_indent (buffer, spc+4);
      dump_generic_node (buffer, CATCH_BODY (node), spc+4, flags, true);
      newline_and_indent (buffer, spc+2);
      pp_right_brace (buffer);
      is_expr = false;
      break;

    case EH_FILTER_EXPR:
      pp_string (buffer, "<<<eh_filter (");
      dump_generic_node (buffer, EH_FILTER_TYPES (node), spc+2, flags, false);
      pp_string (buffer, ")>>>");
      newline_and_indent (buffer, spc+2);
      pp_left_brace (buffer);
      newline_and_indent (buffer, spc+4);
      dump_generic_node (buffer, EH_FILTER_FAILURE (node), spc+4, flags, true);
      newline_and_indent (buffer, spc+2);
      pp_right_brace (buffer);
      is_expr = false;
      break;

    case LABEL_EXPR:
      op0 = TREE_OPERAND (node, 0);
      /* If this is for break or continue, don't bother printing it.  */
      if (DECL_NAME (op0))
	{
	  const char *name = IDENTIFIER_POINTER (DECL_NAME (op0));
	  if (strcmp (name, "break") == 0
	      || strcmp (name, "continue") == 0)
	    break;
	}
      dump_generic_node (buffer, op0, spc, flags, false);
      pp_colon (buffer);
      if (DECL_NONLOCAL (op0))
	pp_string (buffer, " [non-local]");
      break;

    case LOOP_EXPR:
      pp_string (buffer, "while (1)");
      if (!(flags & TDF_SLIM))
	{
	  newline_and_indent (buffer, spc+2);
	  pp_left_brace (buffer);
	  newline_and_indent (buffer, spc+4);
	  dump_generic_node (buffer, LOOP_EXPR_BODY (node), spc+4, flags, true);
	  newline_and_indent (buffer, spc+2);
	  pp_right_brace (buffer);
	}
      is_expr = false;
      break;

    case PREDICT_EXPR:
      pp_string (buffer, "// predicted ");
      if (PREDICT_EXPR_OUTCOME (node))
        pp_string (buffer, "likely by ");
      else
        pp_string (buffer, "unlikely by ");
      pp_string (buffer, predictor_name (PREDICT_EXPR_PREDICTOR (node)));
      pp_string (buffer, " predictor.");
      break;

    case ANNOTATE_EXPR:
      pp_string (buffer, "ANNOTATE_EXPR <");
      switch ((enum annot_expr_kind) TREE_INT_CST_LOW (TREE_OPERAND (node, 1)))
	{
	case annot_expr_ivdep_kind:
	  pp_string (buffer, "ivdep, ");
	  break;
	}
      dump_generic_node (buffer, TREE_OPERAND (node, 0), spc, flags, false);
      pp_greater (buffer);
      break;

    case RETURN_EXPR:
      pp_string (buffer, "return");
      op0 = TREE_OPERAND (node, 0);
      if (op0)
	{
	  pp_space (buffer);
	  if (TREE_CODE (op0) == MODIFY_EXPR)
	    dump_generic_node (buffer, TREE_OPERAND (op0, 1),
			       spc, flags, false);
	  else
	    dump_generic_node (buffer, op0, spc, flags, false);
	}
      break;

    case EXIT_EXPR:
      pp_string (buffer, "if (");
      dump_generic_node (buffer, TREE_OPERAND (node, 0), spc, flags, false);
      pp_string (buffer, ") break");
      break;

    case SWITCH_EXPR:
      pp_string (buffer, "switch (");
      dump_generic_node (buffer, SWITCH_COND (node), spc, flags, false);
      pp_right_paren (buffer);
      if (!(flags & TDF_SLIM))
	{
	  newline_and_indent (buffer, spc+2);
	  pp_left_brace (buffer);
	  if (SWITCH_BODY (node))
	    {
	      newline_and_indent (buffer, spc+4);
	      dump_generic_node (buffer, SWITCH_BODY (node), spc+4, flags,
		                 true);
	    }
	  else
	    {
	      tree vec = SWITCH_LABELS (node);
	      size_t i, n = TREE_VEC_LENGTH (vec);
	      for (i = 0; i < n; ++i)
		{
		  tree elt = TREE_VEC_ELT (vec, i);
		  newline_and_indent (buffer, spc+4);
		  if (elt)
		    {
		      dump_generic_node (buffer, elt, spc+4, flags, false);
		      pp_string (buffer, " goto ");
		      dump_generic_node (buffer, CASE_LABEL (elt), spc+4,
					 flags, true);
		      pp_semicolon (buffer);
		    }
		  else
		    pp_string (buffer, "case ???: goto ???;");
		}
	    }
	  newline_and_indent (buffer, spc+2);
	  pp_right_brace (buffer);
	}
      is_expr = false;
      break;

    case GOTO_EXPR:
      op0 = GOTO_DESTINATION (node);
      if (TREE_CODE (op0) != SSA_NAME && DECL_P (op0) && DECL_NAME (op0))
	{
	  const char *name = IDENTIFIER_POINTER (DECL_NAME (op0));
	  if (strcmp (name, "break") == 0
	      || strcmp (name, "continue") == 0)
	    {
	      pp_string (buffer, name);
	      break;
	    }
	}
      pp_string (buffer, "goto ");
      dump_generic_node (buffer, op0, spc, flags, false);
      break;

    case ASM_EXPR:
      pp_string (buffer, "__asm__");
      if (ASM_VOLATILE_P (node))
	pp_string (buffer, " __volatile__");
      pp_left_paren (buffer);
      dump_generic_node (buffer, ASM_STRING (node), spc, flags, false);
      pp_colon (buffer);
      dump_generic_node (buffer, ASM_OUTPUTS (node), spc, flags, false);
      pp_colon (buffer);
      dump_generic_node (buffer, ASM_INPUTS (node), spc, flags, false);
      if (ASM_CLOBBERS (node))
	{
	  pp_colon (buffer);
	  dump_generic_node (buffer, ASM_CLOBBERS (node), spc, flags, false);
	}
      pp_right_paren (buffer);
      break;

    case CASE_LABEL_EXPR:
      if (CASE_LOW (node) && CASE_HIGH (node))
	{
	  pp_string (buffer, "case ");
	  dump_generic_node (buffer, CASE_LOW (node), spc, flags, false);
	  pp_string (buffer, " ... ");
	  dump_generic_node (buffer, CASE_HIGH (node), spc, flags, false);
	}
      else if (CASE_LOW (node))
	{
	  pp_string (buffer, "case ");
	  dump_generic_node (buffer, CASE_LOW (node), spc, flags, false);
	}
      else
	pp_string (buffer, "default");
      pp_colon (buffer);
      break;

    case OBJ_TYPE_REF:
      pp_string (buffer, "OBJ_TYPE_REF(");
      dump_generic_node (buffer, OBJ_TYPE_REF_EXPR (node), spc, flags, false);
      pp_semicolon (buffer);
      if (!(flags & TDF_SLIM) && virtual_method_call_p (node))
	{
	  pp_string (buffer, "(");
	  dump_generic_node (buffer, obj_type_ref_class (node), spc, flags, false);
	  pp_string (buffer, ")");
	}
      dump_generic_node (buffer, OBJ_TYPE_REF_OBJECT (node), spc, flags, false);
      pp_arrow (buffer);
      dump_generic_node (buffer, OBJ_TYPE_REF_TOKEN (node), spc, flags, false);
      pp_right_paren (buffer);
      break;

    case SSA_NAME:
      if (SSA_NAME_IDENTIFIER (node))
	dump_generic_node (buffer, SSA_NAME_IDENTIFIER (node),
			   spc, flags, false);
      pp_underscore (buffer);
      pp_decimal_int (buffer, SSA_NAME_VERSION (node));
      if (SSA_NAME_IS_DEFAULT_DEF (node))
	pp_string (buffer, "(D)");
      if (SSA_NAME_OCCURS_IN_ABNORMAL_PHI (node))
	pp_string (buffer, "(ab)");
      break;

    case WITH_SIZE_EXPR:
      pp_string (buffer, "WITH_SIZE_EXPR <");
      dump_generic_node (buffer, TREE_OPERAND (node, 0), spc, flags, false);
      pp_string (buffer, ", ");
      dump_generic_node (buffer, TREE_OPERAND (node, 1), spc, flags, false);
      pp_greater (buffer);
      break;

    case ASSERT_EXPR:
      pp_string (buffer, "ASSERT_EXPR <");
      dump_generic_node (buffer, ASSERT_EXPR_VAR (node), spc, flags, false);
      pp_string (buffer, ", ");
      dump_generic_node (buffer, ASSERT_EXPR_COND (node), spc, flags, false);
      pp_greater (buffer);
      break;

    case SCEV_KNOWN:
      pp_string (buffer, "scev_known");
      break;

    case SCEV_NOT_KNOWN:
      pp_string (buffer, "scev_not_known");
      break;

    case POLYNOMIAL_CHREC:
      pp_left_brace (buffer);
      dump_generic_node (buffer, CHREC_LEFT (node), spc, flags, false);
      pp_string (buffer, ", +, ");
      dump_generic_node (buffer, CHREC_RIGHT (node), spc, flags, false);
      pp_string (buffer, "}_");
      dump_generic_node (buffer, CHREC_VAR (node), spc, flags, false);
      is_stmt = false;
      break;

    case REALIGN_LOAD_EXPR:
      pp_string (buffer, "REALIGN_LOAD <");
      dump_generic_node (buffer, TREE_OPERAND (node, 0), spc, flags, false);
      pp_string (buffer, ", ");
      dump_generic_node (buffer, TREE_OPERAND (node, 1), spc, flags, false);
      pp_string (buffer, ", ");
      dump_generic_node (buffer, TREE_OPERAND (node, 2), spc, flags, false);
      pp_greater (buffer);
      break;

    case VEC_COND_EXPR:
      pp_string (buffer, " VEC_COND_EXPR < ");
      dump_generic_node (buffer, TREE_OPERAND (node, 0), spc, flags, false);
      pp_string (buffer, " , ");
      dump_generic_node (buffer, TREE_OPERAND (node, 1), spc, flags, false);
      pp_string (buffer, " , ");
      dump_generic_node (buffer, TREE_OPERAND (node, 2), spc, flags, false);
      pp_string (buffer, " > ");
      break;
    
    case VEC_PERM_EXPR:
      pp_string (buffer, " VEC_PERM_EXPR < ");
      dump_generic_node (buffer, TREE_OPERAND (node, 0), spc, flags, false);
      pp_string (buffer, " , ");
      dump_generic_node (buffer, TREE_OPERAND (node, 1), spc, flags, false);
      pp_string (buffer, " , ");
      dump_generic_node (buffer, TREE_OPERAND (node, 2), spc, flags, false);
      pp_string (buffer, " > ");
      break;

    case DOT_PROD_EXPR:
      pp_string (buffer, " DOT_PROD_EXPR < ");
      dump_generic_node (buffer, TREE_OPERAND (node, 0), spc, flags, false);
      pp_string (buffer, ", ");
      dump_generic_node (buffer, TREE_OPERAND (node, 1), spc, flags, false);
      pp_string (buffer, ", ");
      dump_generic_node (buffer, TREE_OPERAND (node, 2), spc, flags, false);
      pp_string (buffer, " > ");
      break;

    case WIDEN_MULT_PLUS_EXPR:
      pp_string (buffer, " WIDEN_MULT_PLUS_EXPR < ");
      dump_generic_node (buffer, TREE_OPERAND (node, 0), spc, flags, false);
      pp_string (buffer, ", ");
      dump_generic_node (buffer, TREE_OPERAND (node, 1), spc, flags, false);
      pp_string (buffer, ", ");
      dump_generic_node (buffer, TREE_OPERAND (node, 2), spc, flags, false);
      pp_string (buffer, " > ");
      break;

    case WIDEN_MULT_MINUS_EXPR:
      pp_string (buffer, " WIDEN_MULT_MINUS_EXPR < ");
      dump_generic_node (buffer, TREE_OPERAND (node, 0), spc, flags, false);
      pp_string (buffer, ", ");
      dump_generic_node (buffer, TREE_OPERAND (node, 1), spc, flags, false);
      pp_string (buffer, ", ");
      dump_generic_node (buffer, TREE_OPERAND (node, 2), spc, flags, false);
      pp_string (buffer, " > ");
      break;

    case FMA_EXPR:
      pp_string (buffer, " FMA_EXPR < ");
      dump_generic_node (buffer, TREE_OPERAND (node, 0), spc, flags, false);
      pp_string (buffer, ", ");
      dump_generic_node (buffer, TREE_OPERAND (node, 1), spc, flags, false);
      pp_string (buffer, ", ");
      dump_generic_node (buffer, TREE_OPERAND (node, 2), spc, flags, false);
      pp_string (buffer, " > ");
      break;

    case OMP_PARALLEL:
      pp_string (buffer, "#pragma omp parallel");
      dump_omp_clauses (buffer, OMP_PARALLEL_CLAUSES (node), spc, flags);

    dump_omp_body:
      if (!(flags & TDF_SLIM) && OMP_BODY (node))
	{
	  newline_and_indent (buffer, spc + 2);
	  pp_left_brace (buffer);
	  newline_and_indent (buffer, spc + 4);
	  dump_generic_node (buffer, OMP_BODY (node), spc + 4, flags, false);
	  newline_and_indent (buffer, spc + 2);
	  pp_right_brace (buffer);
	}
      is_expr = false;
      break;

    case OMP_TASK:
      pp_string (buffer, "#pragma omp task");
      dump_omp_clauses (buffer, OMP_TASK_CLAUSES (node), spc, flags);
      goto dump_omp_body;

    case OMP_FOR:
      pp_string (buffer, "#pragma omp for");
      goto dump_omp_loop;

    case OMP_SIMD:
      pp_string (buffer, "#pragma omp simd");
      goto dump_omp_loop;

<<<<<<< HEAD
=======
    case CILK_SIMD:
      pp_string (buffer, "#pragma simd");
      goto dump_omp_loop;

>>>>>>> fb4256c6
    case OMP_DISTRIBUTE:
      pp_string (buffer, "#pragma omp distribute");
      goto dump_omp_loop;

    case OMP_TEAMS:
      pp_string (buffer, "#pragma omp teams");
      dump_omp_clauses (buffer, OMP_TEAMS_CLAUSES (node), spc, flags);
      goto dump_omp_body;

    case OMP_TARGET_DATA:
      pp_string (buffer, "#pragma omp target data");
      dump_omp_clauses (buffer, OMP_TARGET_DATA_CLAUSES (node), spc, flags);
      goto dump_omp_body;

    case OMP_TARGET:
      pp_string (buffer, "#pragma omp target");
      dump_omp_clauses (buffer, OMP_TARGET_CLAUSES (node), spc, flags);
      goto dump_omp_body;

    case OMP_TARGET_UPDATE:
      pp_string (buffer, "#pragma omp target update");
      dump_omp_clauses (buffer, OMP_TARGET_UPDATE_CLAUSES (node), spc, flags);
      is_expr = false;
      break;

    dump_omp_loop:
      dump_omp_clauses (buffer, OMP_FOR_CLAUSES (node), spc, flags);

      if (!(flags & TDF_SLIM))
	{
	  int i;

	  if (OMP_FOR_PRE_BODY (node))
	    {
	      newline_and_indent (buffer, spc + 2);
	      pp_left_brace (buffer);
	      spc += 4;
	      newline_and_indent (buffer, spc);
	      dump_generic_node (buffer, OMP_FOR_PRE_BODY (node),
		  spc, flags, false);
	    }
	  if (OMP_FOR_INIT (node))
	    {
	      spc -= 2;
	      for (i = 0; i < TREE_VEC_LENGTH (OMP_FOR_INIT (node)); i++)
		{
		  spc += 2;
		  newline_and_indent (buffer, spc);
		  pp_string (buffer, "for (");
		  dump_generic_node (buffer,
				     TREE_VEC_ELT (OMP_FOR_INIT (node), i),
				     spc, flags, false);
		  pp_string (buffer, "; ");
		  dump_generic_node (buffer,
				     TREE_VEC_ELT (OMP_FOR_COND (node), i),
				     spc, flags, false);
		  pp_string (buffer, "; ");
		  dump_generic_node (buffer,
				     TREE_VEC_ELT (OMP_FOR_INCR (node), i),
				     spc, flags, false);
		  pp_right_paren (buffer);
		}
	    }
	  if (OMP_FOR_BODY (node))
	    {
	      newline_and_indent (buffer, spc + 2);
	      pp_left_brace (buffer);
	      newline_and_indent (buffer, spc + 4);
	      dump_generic_node (buffer, OMP_FOR_BODY (node), spc + 4, flags,
		  false);
	      newline_and_indent (buffer, spc + 2);
	      pp_right_brace (buffer);
	    }
	  if (OMP_FOR_INIT (node))
	    spc -= 2 * TREE_VEC_LENGTH (OMP_FOR_INIT (node)) - 2;
	  if (OMP_FOR_PRE_BODY (node))
	    {
	      spc -= 4;
	      newline_and_indent (buffer, spc + 2);
	      pp_right_brace (buffer);
	    }
	}
      is_expr = false;
      break;

    case OMP_SECTIONS:
      pp_string (buffer, "#pragma omp sections");
      dump_omp_clauses (buffer, OMP_SECTIONS_CLAUSES (node), spc, flags);
      goto dump_omp_body;

    case OMP_SECTION:
      pp_string (buffer, "#pragma omp section");
      goto dump_omp_body;

    case OMP_MASTER:
      pp_string (buffer, "#pragma omp master");
      goto dump_omp_body;

    case OMP_TASKGROUP:
      pp_string (buffer, "#pragma omp taskgroup");
      goto dump_omp_body;

    case OMP_ORDERED:
      pp_string (buffer, "#pragma omp ordered");
      goto dump_omp_body;

    case OMP_CRITICAL:
      pp_string (buffer, "#pragma omp critical");
      if (OMP_CRITICAL_NAME (node))
	{
	  pp_space (buffer);
	  pp_left_paren (buffer);
          dump_generic_node (buffer, OMP_CRITICAL_NAME (node), spc,
			     flags, false);
	  pp_right_paren (buffer);
	}
      goto dump_omp_body;

    case OMP_ATOMIC:
      pp_string (buffer, "#pragma omp atomic");
      if (OMP_ATOMIC_SEQ_CST (node))
	pp_string (buffer, " seq_cst");
      newline_and_indent (buffer, spc + 2);
      dump_generic_node (buffer, TREE_OPERAND (node, 0), spc, flags, false);
      pp_space (buffer);
      pp_equal (buffer);
      pp_space (buffer);
      dump_generic_node (buffer, TREE_OPERAND (node, 1), spc, flags, false);
      break;

    case OMP_ATOMIC_READ:
      pp_string (buffer, "#pragma omp atomic read");
      if (OMP_ATOMIC_SEQ_CST (node))
	pp_string (buffer, " seq_cst");
      newline_and_indent (buffer, spc + 2);
      dump_generic_node (buffer, TREE_OPERAND (node, 0), spc, flags, false);
      pp_space (buffer);
      break;

    case OMP_ATOMIC_CAPTURE_OLD:
    case OMP_ATOMIC_CAPTURE_NEW:
      pp_string (buffer, "#pragma omp atomic capture");
      if (OMP_ATOMIC_SEQ_CST (node))
	pp_string (buffer, " seq_cst");
      newline_and_indent (buffer, spc + 2);
      dump_generic_node (buffer, TREE_OPERAND (node, 0), spc, flags, false);
      pp_space (buffer);
      pp_equal (buffer);
      pp_space (buffer);
      dump_generic_node (buffer, TREE_OPERAND (node, 1), spc, flags, false);
      break;

    case OMP_SINGLE:
      pp_string (buffer, "#pragma omp single");
      dump_omp_clauses (buffer, OMP_SINGLE_CLAUSES (node), spc, flags);
      goto dump_omp_body;

    case OMP_CLAUSE:
      dump_omp_clause (buffer, node, spc, flags);
      is_expr = false;
      break;

    case TRANSACTION_EXPR:
      if (TRANSACTION_EXPR_OUTER (node))
	pp_string (buffer, "__transaction_atomic [[outer]]");
      else if (TRANSACTION_EXPR_RELAXED (node))
	pp_string (buffer, "__transaction_relaxed");
      else
	pp_string (buffer, "__transaction_atomic");
      if (!(flags & TDF_SLIM) && TRANSACTION_EXPR_BODY (node))
	{
	  newline_and_indent (buffer, spc);
	  pp_left_brace (buffer);
	  newline_and_indent (buffer, spc + 2);
	  dump_generic_node (buffer, TRANSACTION_EXPR_BODY (node),
			     spc + 2, flags, false);
	  newline_and_indent (buffer, spc);
	  pp_right_brace (buffer);
	}
      is_expr = false;
      break;

    case REDUC_MAX_EXPR:
      pp_string (buffer, " REDUC_MAX_EXPR < ");
      dump_generic_node (buffer, TREE_OPERAND (node, 0), spc, flags, false);
      pp_string (buffer, " > ");
      break;

    case REDUC_MIN_EXPR:
      pp_string (buffer, " REDUC_MIN_EXPR < ");
      dump_generic_node (buffer, TREE_OPERAND (node, 0), spc, flags, false);
      pp_string (buffer, " > ");
      break;

    case REDUC_PLUS_EXPR:
      pp_string (buffer, " REDUC_PLUS_EXPR < ");
      dump_generic_node (buffer, TREE_OPERAND (node, 0), spc, flags, false);
      pp_string (buffer, " > ");
      break;

    case VEC_WIDEN_MULT_HI_EXPR:
    case VEC_WIDEN_MULT_LO_EXPR:
    case VEC_WIDEN_MULT_EVEN_EXPR:
    case VEC_WIDEN_MULT_ODD_EXPR:
    case VEC_WIDEN_LSHIFT_HI_EXPR:
    case VEC_WIDEN_LSHIFT_LO_EXPR:
      pp_space (buffer);
      for (str = get_tree_code_name (code); *str; str++)
	pp_character (buffer, TOUPPER (*str));
      pp_string (buffer, " < ");
      dump_generic_node (buffer, TREE_OPERAND (node, 0), spc, flags, false);
      pp_string (buffer, ", ");
      dump_generic_node (buffer, TREE_OPERAND (node, 1), spc, flags, false);
      pp_string (buffer, " > ");
      break;

    case VEC_UNPACK_HI_EXPR:
      pp_string (buffer, " VEC_UNPACK_HI_EXPR < ");
      dump_generic_node (buffer, TREE_OPERAND (node, 0), spc, flags, false);
      pp_string (buffer, " > ");
      break;

    case VEC_UNPACK_LO_EXPR:
      pp_string (buffer, " VEC_UNPACK_LO_EXPR < ");
      dump_generic_node (buffer, TREE_OPERAND (node, 0), spc, flags, false);
      pp_string (buffer, " > ");
      break;

    case VEC_UNPACK_FLOAT_HI_EXPR:
      pp_string (buffer, " VEC_UNPACK_FLOAT_HI_EXPR < ");
      dump_generic_node (buffer, TREE_OPERAND (node, 0), spc, flags, false);
      pp_string (buffer, " > ");
      break;

    case VEC_UNPACK_FLOAT_LO_EXPR:
      pp_string (buffer, " VEC_UNPACK_FLOAT_LO_EXPR < ");
      dump_generic_node (buffer, TREE_OPERAND (node, 0), spc, flags, false);
      pp_string (buffer, " > ");
      break;

    case VEC_PACK_TRUNC_EXPR:
      pp_string (buffer, " VEC_PACK_TRUNC_EXPR < ");
      dump_generic_node (buffer, TREE_OPERAND (node, 0), spc, flags, false);
      pp_string (buffer, ", ");
      dump_generic_node (buffer, TREE_OPERAND (node, 1), spc, flags, false);
      pp_string (buffer, " > ");
      break;

    case VEC_PACK_SAT_EXPR:
      pp_string (buffer, " VEC_PACK_SAT_EXPR < ");
      dump_generic_node (buffer, TREE_OPERAND (node, 0), spc, flags, false);
      pp_string (buffer, ", ");
      dump_generic_node (buffer, TREE_OPERAND (node, 1), spc, flags, false);
      pp_string (buffer, " > ");
      break;

    case VEC_PACK_FIX_TRUNC_EXPR:
      pp_string (buffer, " VEC_PACK_FIX_TRUNC_EXPR < ");
      dump_generic_node (buffer, TREE_OPERAND (node, 0), spc, flags, false);
      pp_string (buffer, ", ");
      dump_generic_node (buffer, TREE_OPERAND (node, 1), spc, flags, false);
      pp_string (buffer, " > ");
      break;

    case BLOCK:
      dump_block_node (buffer, node, spc, flags);
      break;

    case CILK_SPAWN_STMT:
      pp_string (buffer, "_Cilk_spawn ");
      dump_generic_node (buffer, TREE_OPERAND (node, 0), spc, flags, false);
      break;

    case CILK_SYNC_STMT:
      pp_string (buffer, "_Cilk_sync");
      break;

    default:
      NIY;
    }

  if (is_stmt && is_expr)
    pp_semicolon (buffer);

  return spc;
}

/* Print the declaration of a variable.  */

void
print_declaration (pretty_printer *buffer, tree t, int spc, int flags)
{
  INDENT (spc);

  if (TREE_CODE (t) == TYPE_DECL)
    pp_string (buffer, "typedef ");

  if (CODE_CONTAINS_STRUCT (TREE_CODE (t), TS_DECL_WRTL) && DECL_REGISTER (t))
    pp_string (buffer, "register ");

  if (TREE_PUBLIC (t) && DECL_EXTERNAL (t))
    pp_string (buffer, "extern ");
  else if (TREE_STATIC (t))
    pp_string (buffer, "static ");

  /* Print the type and name.  */
  if (TREE_TYPE (t) && TREE_CODE (TREE_TYPE (t)) == ARRAY_TYPE)
    {
      tree tmp;

      /* Print array's type.  */
      tmp = TREE_TYPE (t);
      while (TREE_CODE (TREE_TYPE (tmp)) == ARRAY_TYPE)
	tmp = TREE_TYPE (tmp);
      dump_generic_node (buffer, TREE_TYPE (tmp), spc, flags, false);

      /* Print variable's name.  */
      pp_space (buffer);
      dump_generic_node (buffer, t, spc, flags, false);

      /* Print the dimensions.  */
      tmp = TREE_TYPE (t);
      while (TREE_CODE (tmp) == ARRAY_TYPE)
	{
	  dump_array_domain (buffer, TYPE_DOMAIN (tmp), spc, flags);
	  tmp = TREE_TYPE (tmp);
	}
    }
  else if (TREE_CODE (t) == FUNCTION_DECL)
    {
      dump_generic_node (buffer, TREE_TYPE (TREE_TYPE (t)), spc, flags, false);
      pp_space (buffer);
      dump_decl_name (buffer, t, flags);
      dump_function_declaration (buffer, TREE_TYPE (t), spc, flags);
    }
  else
    {
      /* Print type declaration.  */
      dump_generic_node (buffer, TREE_TYPE (t), spc, flags, false);

      /* Print variable's name.  */
      pp_space (buffer);
      dump_generic_node (buffer, t, spc, flags, false);
    }

  if (TREE_CODE (t) == VAR_DECL && DECL_HARD_REGISTER (t))
    {
      pp_string (buffer, " __asm__ ");
      pp_left_paren (buffer);
      dump_generic_node (buffer, DECL_ASSEMBLER_NAME (t), spc, flags, false);
      pp_right_paren (buffer);
    }

  /* The initial value of a function serves to determine whether the function
     is declared or defined.  So the following does not apply to function
     nodes.  */
  if (TREE_CODE (t) != FUNCTION_DECL)
    {
      /* Print the initial value.  */
      if (DECL_INITIAL (t))
	{
	  pp_space (buffer);
	  pp_equal (buffer);
	  pp_space (buffer);
	  dump_generic_node (buffer, DECL_INITIAL (t), spc, flags, false);
	}
    }

  if (TREE_CODE (t) == VAR_DECL && DECL_HAS_VALUE_EXPR_P (t))
    {
      pp_string (buffer, " [value-expr: ");
      dump_generic_node (buffer, DECL_VALUE_EXPR (t), spc, flags, false);
      pp_right_bracket (buffer);
    }

  pp_semicolon (buffer);
}


/* Prints a structure: name, fields, and methods.
   FIXME: Still incomplete.  */

static void
print_struct_decl (pretty_printer *buffer, const_tree node, int spc, int flags)
{
  /* Print the name of the structure.  */
  if (TYPE_NAME (node))
    {
      INDENT (spc);
      if (TREE_CODE (node) == RECORD_TYPE)
	pp_string (buffer, "struct ");
      else if ((TREE_CODE (node) == UNION_TYPE
		|| TREE_CODE (node) == QUAL_UNION_TYPE))
	pp_string (buffer, "union ");

      dump_generic_node (buffer, TYPE_NAME (node), spc, 0, false);
    }

  /* Print the contents of the structure.  */
  pp_newline (buffer);
  INDENT (spc);
  pp_left_brace (buffer);
  pp_newline (buffer);

  /* Print the fields of the structure.  */
  {
    tree tmp;
    tmp = TYPE_FIELDS (node);
    while (tmp)
      {
	/* Avoid to print recursively the structure.  */
	/* FIXME : Not implemented correctly...,
	   what about the case when we have a cycle in the contain graph? ...
	   Maybe this could be solved by looking at the scope in which the
	   structure was declared.  */
	if (TREE_TYPE (tmp) != node
	    && (TREE_CODE (TREE_TYPE (tmp)) != POINTER_TYPE
		|| TREE_TYPE (TREE_TYPE (tmp)) != node))
	  {
	    print_declaration (buffer, tmp, spc+2, flags);
	    pp_newline (buffer);
	  }
	tmp = DECL_CHAIN (tmp);
      }
  }
  INDENT (spc);
  pp_right_brace (buffer);
}

/* Return the priority of the operator CODE.

   From lowest to highest precedence with either left-to-right (L-R)
   or right-to-left (R-L) associativity]:

     1	[L-R] ,
     2	[R-L] = += -= *= /= %= &= ^= |= <<= >>=
     3	[R-L] ?:
     4	[L-R] ||
     5	[L-R] &&
     6	[L-R] |
     7	[L-R] ^
     8	[L-R] &
     9	[L-R] == !=
    10	[L-R] < <= > >=
    11	[L-R] << >>
    12	[L-R] + -
    13	[L-R] * / %
    14	[R-L] ! ~ ++ -- + - * & (type) sizeof
    15	[L-R] fn() [] -> .

   unary +, - and * have higher precedence than the corresponding binary
   operators.  */

int
op_code_prio (enum tree_code code)
{
  switch (code)
    {
    case TREE_LIST:
    case COMPOUND_EXPR:
    case BIND_EXPR:
      return 1;

    case MODIFY_EXPR:
    case INIT_EXPR:
      return 2;

    case COND_EXPR:
      return 3;

    case TRUTH_OR_EXPR:
    case TRUTH_ORIF_EXPR:
      return 4;

    case TRUTH_AND_EXPR:
    case TRUTH_ANDIF_EXPR:
      return 5;

    case BIT_IOR_EXPR:
      return 6;

    case BIT_XOR_EXPR:
    case TRUTH_XOR_EXPR:
      return 7;

    case BIT_AND_EXPR:
      return 8;

    case EQ_EXPR:
    case NE_EXPR:
      return 9;

    case UNLT_EXPR:
    case UNLE_EXPR:
    case UNGT_EXPR:
    case UNGE_EXPR:
    case UNEQ_EXPR:
    case LTGT_EXPR:
    case ORDERED_EXPR:
    case UNORDERED_EXPR:
    case LT_EXPR:
    case LE_EXPR:
    case GT_EXPR:
    case GE_EXPR:
      return 10;

    case LSHIFT_EXPR:
    case RSHIFT_EXPR:
    case LROTATE_EXPR:
    case RROTATE_EXPR:
    case VEC_WIDEN_LSHIFT_HI_EXPR:
    case VEC_WIDEN_LSHIFT_LO_EXPR:
    case WIDEN_LSHIFT_EXPR:
      return 11;

    case WIDEN_SUM_EXPR:
    case PLUS_EXPR:
    case POINTER_PLUS_EXPR:
    case MINUS_EXPR:
      return 12;

    case VEC_WIDEN_MULT_HI_EXPR:
    case VEC_WIDEN_MULT_LO_EXPR:
    case WIDEN_MULT_EXPR:
    case DOT_PROD_EXPR:
    case WIDEN_MULT_PLUS_EXPR:
    case WIDEN_MULT_MINUS_EXPR:
    case MULT_EXPR:
    case MULT_HIGHPART_EXPR:
    case TRUNC_DIV_EXPR:
    case CEIL_DIV_EXPR:
    case FLOOR_DIV_EXPR:
    case ROUND_DIV_EXPR:
    case RDIV_EXPR:
    case EXACT_DIV_EXPR:
    case TRUNC_MOD_EXPR:
    case CEIL_MOD_EXPR:
    case FLOOR_MOD_EXPR:
    case ROUND_MOD_EXPR:
    case FMA_EXPR:
      return 13;

    case TRUTH_NOT_EXPR:
    case BIT_NOT_EXPR:
    case POSTINCREMENT_EXPR:
    case POSTDECREMENT_EXPR:
    case PREINCREMENT_EXPR:
    case PREDECREMENT_EXPR:
    case NEGATE_EXPR:
    case INDIRECT_REF:
    case ADDR_EXPR:
    case FLOAT_EXPR:
    CASE_CONVERT:
    case FIX_TRUNC_EXPR:
    case TARGET_EXPR:
      return 14;

    case CALL_EXPR:
    case ARRAY_REF:
    case ARRAY_RANGE_REF:
    case COMPONENT_REF:
      return 15;

      /* Special expressions.  */
    case MIN_EXPR:
    case MAX_EXPR:
    case ABS_EXPR:
    case REALPART_EXPR:
    case IMAGPART_EXPR:
    case REDUC_MAX_EXPR:
    case REDUC_MIN_EXPR:
    case REDUC_PLUS_EXPR:
    case VEC_LSHIFT_EXPR:
    case VEC_RSHIFT_EXPR:
    case VEC_UNPACK_HI_EXPR:
    case VEC_UNPACK_LO_EXPR:
    case VEC_UNPACK_FLOAT_HI_EXPR:
    case VEC_UNPACK_FLOAT_LO_EXPR:
    case VEC_PACK_TRUNC_EXPR:
    case VEC_PACK_SAT_EXPR:
      return 16;

    default:
      /* Return an arbitrarily high precedence to avoid surrounding single
	 VAR_DECLs in ()s.  */
      return 9999;
    }
}

/* Return the priority of the operator OP.  */

int
op_prio (const_tree op)
{
  enum tree_code code;

  if (op == NULL)
    return 9999;

  code = TREE_CODE (op);
  if (code == SAVE_EXPR || code == NON_LVALUE_EXPR)
    return op_prio (TREE_OPERAND (op, 0));

  return op_code_prio (code);
}

/* Return the symbol associated with operator CODE.  */

const char *
op_symbol_code (enum tree_code code)
{
  switch (code)
    {
    case MODIFY_EXPR:
      return "=";

    case TRUTH_OR_EXPR:
    case TRUTH_ORIF_EXPR:
      return "||";

    case TRUTH_AND_EXPR:
    case TRUTH_ANDIF_EXPR:
      return "&&";

    case BIT_IOR_EXPR:
      return "|";

    case TRUTH_XOR_EXPR:
    case BIT_XOR_EXPR:
      return "^";

    case ADDR_EXPR:
    case BIT_AND_EXPR:
      return "&";

    case ORDERED_EXPR:
      return "ord";
    case UNORDERED_EXPR:
      return "unord";

    case EQ_EXPR:
      return "==";
    case UNEQ_EXPR:
      return "u==";

    case NE_EXPR:
      return "!=";

    case LT_EXPR:
      return "<";
    case UNLT_EXPR:
      return "u<";

    case LE_EXPR:
      return "<=";
    case UNLE_EXPR:
      return "u<=";

    case GT_EXPR:
      return ">";
    case UNGT_EXPR:
      return "u>";

    case GE_EXPR:
      return ">=";
    case UNGE_EXPR:
      return "u>=";

    case LTGT_EXPR:
      return "<>";

    case LSHIFT_EXPR:
      return "<<";

    case RSHIFT_EXPR:
      return ">>";

    case LROTATE_EXPR:
      return "r<<";

    case RROTATE_EXPR:
      return "r>>";

    case VEC_LSHIFT_EXPR:
      return "v<<";

    case VEC_RSHIFT_EXPR:
      return "v>>";

    case WIDEN_LSHIFT_EXPR:
      return "w<<";

    case POINTER_PLUS_EXPR:
      return "+";

    case PLUS_EXPR:
      return "+";

    case REDUC_PLUS_EXPR:
      return "r+";

    case WIDEN_SUM_EXPR:
      return "w+";

    case WIDEN_MULT_EXPR:
      return "w*";

    case MULT_HIGHPART_EXPR:
      return "h*";

    case NEGATE_EXPR:
    case MINUS_EXPR:
      return "-";

    case BIT_NOT_EXPR:
      return "~";

    case TRUTH_NOT_EXPR:
      return "!";

    case MULT_EXPR:
    case INDIRECT_REF:
      return "*";

    case TRUNC_DIV_EXPR:
    case RDIV_EXPR:
      return "/";

    case CEIL_DIV_EXPR:
      return "/[cl]";

    case FLOOR_DIV_EXPR:
      return "/[fl]";

    case ROUND_DIV_EXPR:
      return "/[rd]";

    case EXACT_DIV_EXPR:
      return "/[ex]";

    case TRUNC_MOD_EXPR:
      return "%";

    case CEIL_MOD_EXPR:
      return "%[cl]";

    case FLOOR_MOD_EXPR:
      return "%[fl]";

    case ROUND_MOD_EXPR:
      return "%[rd]";

    case PREDECREMENT_EXPR:
      return " --";

    case PREINCREMENT_EXPR:
      return " ++";

    case POSTDECREMENT_EXPR:
      return "-- ";

    case POSTINCREMENT_EXPR:
      return "++ ";

    case MAX_EXPR:
      return "max";

    case MIN_EXPR:
      return "min";

    default:
      return "<<< ??? >>>";
    }
}

/* Return the symbol associated with operator OP.  */

static const char *
op_symbol (const_tree op)
{
  return op_symbol_code (TREE_CODE (op));
}

/* Prints the name of a call.  NODE is the CALL_EXPR_FN of a CALL_EXPR or
   the gimple_call_fn of a GIMPLE_CALL.  */

void
print_call_name (pretty_printer *buffer, tree node, int flags)
{
  tree op0 = node;

  if (TREE_CODE (op0) == NON_LVALUE_EXPR)
    op0 = TREE_OPERAND (op0, 0);

 again:
  switch (TREE_CODE (op0))
    {
    case VAR_DECL:
    case PARM_DECL:
    case FUNCTION_DECL:
      dump_function_name (buffer, op0, flags);
      break;

    case ADDR_EXPR:
    case INDIRECT_REF:
    case NOP_EXPR:
      op0 = TREE_OPERAND (op0, 0);
      goto again;

    case COND_EXPR:
      pp_left_paren (buffer);
      dump_generic_node (buffer, TREE_OPERAND (op0, 0), 0, flags, false);
      pp_string (buffer, ") ? ");
      dump_generic_node (buffer, TREE_OPERAND (op0, 1), 0, flags, false);
      pp_string (buffer, " : ");
      dump_generic_node (buffer, TREE_OPERAND (op0, 2), 0, flags, false);
      break;

    case ARRAY_REF:
      if (TREE_CODE (TREE_OPERAND (op0, 0)) == VAR_DECL)
	dump_function_name (buffer, TREE_OPERAND (op0, 0), flags);
      else
	dump_generic_node (buffer, op0, 0, flags, false);
      break;

    case MEM_REF:
      if (integer_zerop (TREE_OPERAND (op0, 1)))
	{
	  op0 = TREE_OPERAND (op0, 0);
	  goto again;
	}
      /* Fallthru.  */
    case COMPONENT_REF:
    case SSA_NAME:
    case OBJ_TYPE_REF:
      dump_generic_node (buffer, op0, 0, flags, false);
      break;

    default:
      NIY;
    }
}

/* Parses the string STR and replaces new-lines by '\n', tabs by '\t', ...  */

static void
pretty_print_string (pretty_printer *buffer, const char *str)
{
  if (str == NULL)
    return;

  while (*str)
    {
      switch (str[0])
	{
	case '\b':
	  pp_string (buffer, "\\b");
	  break;

	case '\f':
	  pp_string (buffer, "\\f");
	  break;

	case '\n':
	  pp_string (buffer, "\\n");
	  break;

	case '\r':
	  pp_string (buffer, "\\r");
	  break;

	case '\t':
	  pp_string (buffer, "\\t");
	  break;

	case '\v':
	  pp_string (buffer, "\\v");
	  break;

	case '\\':
	  pp_string (buffer, "\\\\");
	  break;

	case '\"':
	  pp_string (buffer, "\\\"");
	  break;

	case '\'':
	  pp_string (buffer, "\\'");
	  break;

	  /* No need to handle \0; the loop terminates on \0.  */

	case '\1':
	  pp_string (buffer, "\\1");
	  break;

	case '\2':
	  pp_string (buffer, "\\2");
	  break;

	case '\3':
	  pp_string (buffer, "\\3");
	  break;

	case '\4':
	  pp_string (buffer, "\\4");
	  break;

	case '\5':
	  pp_string (buffer, "\\5");
	  break;

	case '\6':
	  pp_string (buffer, "\\6");
	  break;

	case '\7':
	  pp_string (buffer, "\\7");
	  break;

	default:
	  pp_character (buffer, str[0]);
	  break;
	}
      str++;
    }
}

static void
maybe_init_pretty_print (FILE *file)
{
  if (!initialized)
    {
      new (&buffer) pretty_printer ();
      pp_needs_newline (&buffer) = true;
      pp_translate_identifiers (&buffer) = false;
      initialized = 1;
    }

  buffer.buffer->stream = file;
}

static void
newline_and_indent (pretty_printer *buffer, int spc)
{
  pp_newline (buffer);
  INDENT (spc);
}

/* Handle a %K format for TEXT.  Separate from default_tree_printer so
   it can also be used in front ends.
   %K: a statement, from which EXPR_LOCATION and TREE_BLOCK will be recorded.
*/

void
percent_K_format (text_info *text)
{
  tree t = va_arg (*text->args_ptr, tree), block;
  gcc_assert (text->locus != NULL);
  *text->locus = EXPR_LOCATION (t);
  gcc_assert (pp_ti_abstract_origin (text) != NULL);
  block = TREE_BLOCK (t);
  *pp_ti_abstract_origin (text) = NULL;
  while (block
	 && TREE_CODE (block) == BLOCK
	 && BLOCK_ABSTRACT_ORIGIN (block))
    {
      tree ao = BLOCK_ABSTRACT_ORIGIN (block);

      while (TREE_CODE (ao) == BLOCK
	     && BLOCK_ABSTRACT_ORIGIN (ao)
	     && BLOCK_ABSTRACT_ORIGIN (ao) != ao)
	ao = BLOCK_ABSTRACT_ORIGIN (ao);

      if (TREE_CODE (ao) == FUNCTION_DECL)
	{
	  *pp_ti_abstract_origin (text) = block;
	  break;
	}
      block = BLOCK_SUPERCONTEXT (block);
    }
}

/* Print the identifier ID to PRETTY-PRINTER.  */

void
pp_tree_identifier (pretty_printer *pp, tree id)
{
  if (pp_translate_identifiers (pp))
    {
      const char *text = identifier_to_locale (IDENTIFIER_POINTER (id));
      pp_append_text (pp, text, text + strlen (text));
    }
  else
    pp_append_text (pp, IDENTIFIER_POINTER (id),
		    IDENTIFIER_POINTER (id) + IDENTIFIER_LENGTH (id));
}

/* A helper function that is used to dump function information before the
   function dump.  */

void
dump_function_header (FILE *dump_file, tree fdecl, int flags)
{
  const char *dname, *aname;
  struct cgraph_node *node = cgraph_get_node (fdecl);
  struct function *fun = DECL_STRUCT_FUNCTION (fdecl);

  dname = lang_hooks.decl_printable_name (fdecl, 2);

  if (DECL_ASSEMBLER_NAME_SET_P (fdecl))
    aname = (IDENTIFIER_POINTER
             (DECL_ASSEMBLER_NAME (fdecl)));
  else
    aname = "<unset-asm-name>";

  fprintf (dump_file, "\n;; Function %s (%s, funcdef_no=%d",
	   dname, aname, fun->funcdef_no);
  if (!(flags & TDF_NOUID))
    fprintf (dump_file, ", decl_uid=%d", DECL_UID (fdecl));
  if (node)
    {
      fprintf (dump_file, ", symbol_order=%d)%s\n\n", node->order,
               node->frequency == NODE_FREQUENCY_HOT
               ? " (hot)"
               : node->frequency == NODE_FREQUENCY_UNLIKELY_EXECUTED
               ? " (unlikely executed)"
               : node->frequency == NODE_FREQUENCY_EXECUTED_ONCE
               ? " (executed once)"
               : "");
    }
  else
    fprintf (dump_file, ")\n\n");
}

/* Dump double_int D to pretty_printer PP.  UNS is true
   if D is unsigned and false otherwise.  */
void
pp_double_int (pretty_printer *pp, double_int d, bool uns)
{
  if (d.fits_shwi ())
    pp_wide_integer (pp, d.low);
  else if (d.fits_uhwi ())
    pp_unsigned_wide_integer (pp, d.low);
  else
    {
      unsigned HOST_WIDE_INT low = d.low;
      HOST_WIDE_INT high = d.high;
      if (!uns && d.is_negative ())
	{
	  pp_minus (pp);
	  high = ~high + !low;
	  low = -low;
	}
      /* Would "%x%0*x" or "%x%*0x" get zero-padding on all
	 systems?  */
      sprintf (pp_buffer (pp)->digit_buffer,
	       HOST_WIDE_INT_PRINT_DOUBLE_HEX,
	       (unsigned HOST_WIDE_INT) high, low);
      pp_string (pp, pp_buffer (pp)->digit_buffer);
    }
}<|MERGE_RESOLUTION|>--- conflicted
+++ resolved
@@ -27,13 +27,9 @@
 #include "expr.h"
 #include "tree-pretty-print.h"
 #include "hashtab.h"
-<<<<<<< HEAD
-#include "tree-ssa.h"
-=======
 #include "pointer-set.h"
 #include "gimple-expr.h"
 #include "cgraph.h"
->>>>>>> fb4256c6
 #include "langhooks.h"
 #include "tree-iterator.h"
 #include "tree-chrec.h"
@@ -2393,13 +2389,10 @@
       pp_string (buffer, "#pragma omp simd");
       goto dump_omp_loop;
 
-<<<<<<< HEAD
-=======
     case CILK_SIMD:
       pp_string (buffer, "#pragma simd");
       goto dump_omp_loop;
 
->>>>>>> fb4256c6
     case OMP_DISTRIBUTE:
       pp_string (buffer, "#pragma omp distribute");
       goto dump_omp_loop;
