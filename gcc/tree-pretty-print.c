--- conflicted
+++ resolved
@@ -1,9 +1,5 @@
 /* Pretty formatting of GENERIC trees in C syntax.
-<<<<<<< HEAD
-   Copyright (C) 2001, 2002, 2003, 2004, 2005, 2006, 2007, 2008
-=======
    Copyright (C) 2001, 2002, 2003, 2004, 2005, 2006, 2007, 2008, 2009
->>>>>>> a0daa400
    Free Software Foundation, Inc.
    Adapted from c-pretty-print.c by Diego Novillo <dnovillo@redhat.com>
 
