/* Define builtin-in macros for all front ends that perform preprocessing
   Copyright (C) 2010-2013 Free Software Foundation, Inc.

This file is part of GCC.

GCC is free software; you can redistribute it and/or modify it under
the terms of the GNU General Public License as published by the Free
Software Foundation; either version 3, or (at your option) any later
version.

GCC is distributed in the hope that it will be useful, but WITHOUT ANY
WARRANTY; without even the implied warranty of MERCHANTABILITY or
FITNESS FOR A PARTICULAR PURPOSE.  See the GNU General Public License
for more details.

You should have received a copy of the GNU General Public License
along with GCC; see the file COPYING3.  If not see
<http://www.gnu.org/licenses/>.  */

#include "config.h"
#include "system.h"
#include "coretypes.h"
#include "tm.h"
#include "tree.h"
#include "version.h"
#include "flags.h"
#include "cpp-id-data.h"
#include "cppbuiltin.h"
#include "target.h"


/* Parse a BASEVER version string of the format "major.minor.patchlevel"
   or "major.minor" to extract its components.  */
void
parse_basever (int *major, int *minor, int *patchlevel)
{
  static int s_major = -1, s_minor, s_patchlevel;

  if (s_major == -1)
    if (sscanf (BASEVER, "%d.%d.%d", &s_major, &s_minor, &s_patchlevel) != 3)
      {
	sscanf (BASEVER, "%d.%d", &s_major, &s_minor);
	s_patchlevel = 0;
      }

  if (major)
    *major = s_major;

  if (minor)
    *minor = s_minor;

  if (patchlevel)
    *patchlevel = s_patchlevel;
}


/* Define __GNUC__, __GNUC_MINOR__, __GNUC_PATCHLEVEL__ and __VERSION__.  */
static void
define__GNUC__ (cpp_reader *pfile)
{
  int major, minor, patchlevel;

  parse_basever (&major, &minor, &patchlevel);
  cpp_define_formatted (pfile, "__GNUC__=%d", major);
  cpp_define_formatted (pfile, "__GNUC_MINOR__=%d", minor);
  cpp_define_formatted (pfile, "__GNUC_PATCHLEVEL__=%d", patchlevel);
  cpp_define_formatted (pfile, "__VERSION__=\"%s\"", version_string);
  cpp_define_formatted (pfile, "__ATOMIC_RELAXED=%d", MEMMODEL_RELAXED);
  cpp_define_formatted (pfile, "__ATOMIC_SEQ_CST=%d", MEMMODEL_SEQ_CST);
  cpp_define_formatted (pfile, "__ATOMIC_ACQUIRE=%d", MEMMODEL_ACQUIRE);
  cpp_define_formatted (pfile, "__ATOMIC_RELEASE=%d", MEMMODEL_RELEASE);
  cpp_define_formatted (pfile, "__ATOMIC_ACQ_REL=%d", MEMMODEL_ACQ_REL);
  cpp_define_formatted (pfile, "__ATOMIC_CONSUME=%d", MEMMODEL_CONSUME);
}


/* Define various built-in CPP macros that depend on language-independent
   compilation flags.  */
static void
define_builtin_macros_for_compilation_flags (cpp_reader *pfile)
{
  if (flag_pic)
    {
      cpp_define_formatted (pfile, "__pic__=%d", flag_pic);
      cpp_define_formatted (pfile, "__PIC__=%d", flag_pic);
    }
  if (flag_pie)
    {
      cpp_define_formatted (pfile, "__pie__=%d", flag_pie);
      cpp_define_formatted (pfile, "__PIE__=%d", flag_pie);
    }

  if (flag_sanitize & SANITIZE_ADDRESS)
    cpp_define (pfile, "__SANITIZE_ADDRESS__");

  if (optimize_size)
    cpp_define (pfile, "__OPTIMIZE_SIZE__");
  if (optimize)
    cpp_define (pfile, "__OPTIMIZE__");

  if (fast_math_flags_set_p (&global_options))
    cpp_define (pfile, "__FAST_MATH__");
  if (flag_signaling_nans)
    cpp_define (pfile, "__SUPPORT_SNAN__");

  cpp_define_formatted (pfile, "__FINITE_MATH_ONLY__=%d",
			flag_finite_math_only);

<<<<<<< HEAD
  if (flag_check_pointers)
=======
  if (flag_check_pointer_bounds)
>>>>>>> aeece40d
    cpp_define (pfile, "__CHKP__");
}


/* Define built-in macros for LP64 targets. */
static void
define_builtin_macros_for_lp64 (cpp_reader *pfile)
{
  if (TYPE_PRECISION (long_integer_type_node) == 64
      && POINTER_SIZE == 64
      && TYPE_PRECISION (integer_type_node) == 32)
    {
      cpp_define (pfile, "_LP64");
      cpp_define (pfile, "__LP64__");
    }
}


/* Define macros for size of basic C types.  */
static void
define_builtin_macros_for_type_sizes (cpp_reader *pfile)
{
#define define_type_sizeof(NAME, TYPE)                             \
    cpp_define_formatted (pfile, NAME"="HOST_WIDE_INT_PRINT_DEC,   \
                          tree_low_cst (TYPE_SIZE_UNIT (TYPE), 1))

  define_type_sizeof ("__SIZEOF_INT__", integer_type_node);
  define_type_sizeof ("__SIZEOF_LONG__", long_integer_type_node);
  define_type_sizeof ("__SIZEOF_LONG_LONG__", long_long_integer_type_node);
  define_type_sizeof ("__SIZEOF_SHORT__", short_integer_type_node);
  define_type_sizeof ("__SIZEOF_FLOAT__", float_type_node);
  define_type_sizeof ("__SIZEOF_DOUBLE__", double_type_node);
  define_type_sizeof ("__SIZEOF_LONG_DOUBLE__", long_double_type_node);
  define_type_sizeof ("__SIZEOF_SIZE_T__", size_type_node);

#undef define_type_sizeof

  cpp_define_formatted (pfile, "__CHAR_BIT__=%u",
			TYPE_PRECISION (char_type_node));
  cpp_define_formatted (pfile, "__BIGGEST_ALIGNMENT__=%d",
			BIGGEST_ALIGNMENT / BITS_PER_UNIT);

  /* Define constants useful for implementing endian.h.  */
  cpp_define (pfile, "__ORDER_LITTLE_ENDIAN__=1234");
  cpp_define (pfile, "__ORDER_BIG_ENDIAN__=4321");
  cpp_define (pfile, "__ORDER_PDP_ENDIAN__=3412");

  if (WORDS_BIG_ENDIAN == BYTES_BIG_ENDIAN)
    cpp_define_formatted (pfile, "__BYTE_ORDER__=%s",
			  (WORDS_BIG_ENDIAN
			   ? "__ORDER_BIG_ENDIAN__"
			   : "__ORDER_LITTLE_ENDIAN__"));
  else
    {
      /* Assert that we're only dealing with the PDP11 case.  */
      gcc_assert (!BYTES_BIG_ENDIAN);
      gcc_assert (WORDS_BIG_ENDIAN);

      cpp_define (pfile, "__BYTE_ORDER__=__ORDER_PDP_ENDIAN__");
    }

  cpp_define_formatted (pfile, "__FLOAT_WORD_ORDER__=%s",
                        (targetm.float_words_big_endian ()
                         ? "__ORDER_BIG_ENDIAN__"
                         : "__ORDER_LITTLE_ENDIAN__"));

  /* ptr_type_node can't be used here since ptr_mode is only set when
     toplev calls backend_init which is not done with -E switch.  */
  cpp_define_formatted (pfile, "__SIZEOF_POINTER__=%d",
			POINTER_SIZE / BITS_PER_UNIT);
}


/* Define macros builtins common to all language performing CPP
   preprocessing.  */
void
define_language_independent_builtin_macros (cpp_reader *pfile)
{
  define__GNUC__ (pfile);
  define_builtin_macros_for_compilation_flags (pfile);
  define_builtin_macros_for_lp64 (pfile);
  define_builtin_macros_for_type_sizes (pfile);
}<|MERGE_RESOLUTION|>--- conflicted
+++ resolved
@@ -106,11 +106,7 @@
   cpp_define_formatted (pfile, "__FINITE_MATH_ONLY__=%d",
 			flag_finite_math_only);
 
-<<<<<<< HEAD
-  if (flag_check_pointers)
-=======
   if (flag_check_pointer_bounds)
->>>>>>> aeece40d
     cpp_define (pfile, "__CHKP__");
 }
 
