--- conflicted
+++ resolved
@@ -56,10 +56,7 @@
 DEFTIMEVAR (TV_IPA_TYPE_ESCAPE       , "ipa type escape")
 DEFTIMEVAR (TV_IPA_PTA               , "ipa points-to")
 DEFTIMEVAR (TV_IPA_SRA               , "ipa SRA")
-<<<<<<< HEAD
-=======
 DEFTIMEVAR (TV_IPA_FREE_LANG_DATA    , "ipa free lang data")
->>>>>>> 2fdb618d
 /* Time spent by constructing CFG.  */
 DEFTIMEVAR (TV_CFG                   , "cfg construction")
 /* Time spent by cleaning up CFG.  */
