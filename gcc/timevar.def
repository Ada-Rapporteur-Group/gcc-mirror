/* This file contains the definitions for timing variables used to
   measure run-time performance of the compiler.
   Copyright (C) 2000, 2001, 2002, 2003, 2004, 2005, 2006, 2007, 2008,
   2009, 2010
   Free Software Foundation, Inc.
   Contributed by Alex Samuel <samuel@codesourcery.com>

   This file is part of GCC.

   GCC is free software; you can redistribute it and/or modify
   it under the terms of the GNU General Public License as published by
   the Free Software Foundation; either version 3, or (at your option)
   any later version.

   GCC is distributed in the hope that it will be useful,
   but WITHOUT ANY WARRANTY; without even the implied warranty of
   MERCHANTABILITY or FITNESS FOR A PARTICULAR PURPOSE.  See the
   GNU General Public License for more details.

   You should have received a copy of the GNU General Public License
   along with GCC; see the file COPYING3.  If not see
   <http://www.gnu.org/licenses/>.  */

/* This file contains timing variable definitions, used by timevar.h
   and timevar.c.

   Syntax:

     DEFTIMEVAR (id, name)

   where ID is the enumeral value used to identify the timing
   variable, and NAME is a character string describing its purpose.  */

/* The total execution time.  */
DEFTIMEVAR (TV_TOTAL                 , "total time")

/* Time spent garbage-collecting.  */
DEFTIMEVAR (TV_GC                    , "garbage collection")

/* Time spent generating dump files.  */
DEFTIMEVAR (TV_DUMP                  , "dump files")

/* Time spent saving/restoring PCH state.  */
DEFTIMEVAR (TV_PCH_SAVE              , "PCH main state save")
DEFTIMEVAR (TV_PCH_CPP_SAVE          , "PCH preprocessor state save")
DEFTIMEVAR (TV_PCH_PTR_REALLOC       , "PCH pointer reallocation")
DEFTIMEVAR (TV_PCH_PTR_SORT          , "PCH pointer sort")
DEFTIMEVAR (TV_PCH_RESTORE           , "PCH main state restore")
DEFTIMEVAR (TV_PCH_CPP_RESTORE       , "PCH preprocessor state restore")

DEFTIMEVAR (TV_CGRAPH                , "callgraph construction")
DEFTIMEVAR (TV_CGRAPHOPT             , "callgraph optimization")
DEFTIMEVAR (TV_VARPOOL               , "varpool construction")
DEFTIMEVAR (TV_IPA_CONSTANT_PROP     , "ipa cp")
DEFTIMEVAR (TV_IPA_FNSPLIT           , "ipa function splitting")
<<<<<<< HEAD
DEFTIMEVAR (TV_IPA_LTO_GIMPLE_IO     , "ipa lto gimple I/O")
DEFTIMEVAR (TV_IPA_LTO_DECL_IO       , "ipa lto decl I/O")
=======
DEFTIMEVAR (TV_IPA_LTO_GIMPLE_IN     , "ipa lto gimple in")
DEFTIMEVAR (TV_IPA_LTO_GIMPLE_OUT    , "ipa lto gimple out")
DEFTIMEVAR (TV_IPA_LTO_DECL_IN       , "ipa lto decl in")
DEFTIMEVAR (TV_IPA_LTO_DECL_OUT      , "ipa lto decl out")
>>>>>>> e8da5f64
DEFTIMEVAR (TV_IPA_LTO_DECL_INIT_IO  , "ipa lto decl init I/O")
DEFTIMEVAR (TV_IPA_LTO_CGRAPH_IO     , "ipa lto cgraph I/O")
DEFTIMEVAR (TV_IPA_LTO_DECL_MERGE    , "ipa lto decl merge")
DEFTIMEVAR (TV_IPA_LTO_CGRAPH_MERGE  , "ipa lto cgraph merge")
DEFTIMEVAR (TV_LTO                   , "lto")
DEFTIMEVAR (TV_WHOPR_WPA             , "whopr wpa")
DEFTIMEVAR (TV_WHOPR_WPA_IO          , "whopr wpa I/O")
DEFTIMEVAR (TV_WHOPR_LTRANS          , "whopr ltrans")
DEFTIMEVAR (TV_WHOPR_WPA_LTRANS_EXEC , "whopr wpa->ltrans")
DEFTIMEVAR (TV_IPA_REFERENCE         , "ipa reference")
DEFTIMEVAR (TV_IPA_PROFILE           , "ipa profile")
DEFTIMEVAR (TV_IPA_PURE_CONST        , "ipa pure const")
DEFTIMEVAR (TV_IPA_TYPE_ESCAPE       , "ipa type escape")
DEFTIMEVAR (TV_IPA_PTA               , "ipa points-to")
DEFTIMEVAR (TV_IPA_SRA               , "ipa SRA")
DEFTIMEVAR (TV_IPA_FREE_LANG_DATA    , "ipa free lang data")
/* Time spent by constructing CFG.  */
DEFTIMEVAR (TV_CFG                   , "cfg construction")
/* Time spent by cleaning up CFG.  */
DEFTIMEVAR (TV_CLEANUP_CFG           , "cfg cleanup")
DEFTIMEVAR (TV_CFG_VERIFY            , "CFG verifier")
DEFTIMEVAR (TV_DELETE_TRIVIALLY_DEAD , "trivially dead code")
/* Time spent by life analysis.  */
DEFTIMEVAR (TV_LIFE		     , "life analysis")
DEFTIMEVAR (TV_LIFE_UPDATE	     , "life info update")

/* Time spent in dataflow problems.  */
DEFTIMEVAR (TV_DF_SCAN		     , "df scan insns")
DEFTIMEVAR (TV_DF_MD		     , "df multiple defs")
DEFTIMEVAR (TV_DF_RD		     , "df reaching defs")
DEFTIMEVAR (TV_DF_LR		     , "df live regs")
DEFTIMEVAR (TV_DF_LIVE		     , "df live&initialized regs")
DEFTIMEVAR (TV_DF_UREC		     , "df uninitialized regs 2")
DEFTIMEVAR (TV_DF_CHAIN		     , "df use-def / def-use chains")
DEFTIMEVAR (TV_DF_BYTE_LR	     , "df live byte regs")
DEFTIMEVAR (TV_DF_NOTE		     , "df reg dead/unused notes")
DEFTIMEVAR (TV_REG_STATS	     , "register information")

DEFTIMEVAR (TV_ALIAS_ANALYSIS	     , "alias analysis")
DEFTIMEVAR (TV_ALIAS_STMT_WALK	     , "alias stmt walking")
DEFTIMEVAR (TV_REG_SCAN		     , "register scan")
DEFTIMEVAR (TV_REBUILD_JUMP	     , "rebuild jump labels")
/* Timing in various stages of the compiler.  */
DEFTIMEVAR (TV_CPP		     , "preprocessing")
DEFTIMEVAR (TV_LEX		     , "lexical analysis")
DEFTIMEVAR (TV_PARSE                 , "parser")
DEFTIMEVAR (TV_NAME_LOOKUP           , "name lookup")
DEFTIMEVAR (TV_INLINE_HEURISTICS     , "inline heuristics")
DEFTIMEVAR (TV_INTEGRATION           , "integration")
DEFTIMEVAR (TV_TREE_GIMPLIFY	     , "tree gimplify")
DEFTIMEVAR (TV_TREE_EH		     , "tree eh")
DEFTIMEVAR (TV_TREE_CFG		     , "tree CFG construction")
DEFTIMEVAR (TV_TREE_CLEANUP_CFG	     , "tree CFG cleanup")
DEFTIMEVAR (TV_TREE_VRP              , "tree VRP")
DEFTIMEVAR (TV_TREE_COPY_PROP        , "tree copy propagation")
DEFTIMEVAR (TV_TREE_STORE_COPY_PROP  , "tree store copy prop")
DEFTIMEVAR (TV_FIND_REFERENCED_VARS  , "tree find ref. vars")
DEFTIMEVAR (TV_TREE_PTA		     , "tree PTA")
DEFTIMEVAR (TV_TREE_INSERT_PHI_NODES , "tree PHI insertion")
DEFTIMEVAR (TV_TREE_SSA_REWRITE_BLOCKS, "tree SSA rewrite")
DEFTIMEVAR (TV_TREE_SSA_OTHER	     , "tree SSA other")
DEFTIMEVAR (TV_TREE_SSA_INCREMENTAL  , "tree SSA incremental")
DEFTIMEVAR (TV_TREE_OPS	             , "tree operand scan")
DEFTIMEVAR (TV_TREE_SSA_DOMINATOR_OPTS   , "dominator optimization")
DEFTIMEVAR (TV_TREE_SRA              , "tree SRA")
DEFTIMEVAR (TV_TREE_STORE_CCP	     , "tree STORE-CCP")
DEFTIMEVAR (TV_TREE_CCP		     , "tree CCP")
DEFTIMEVAR (TV_TREE_PHI_CPROP	     , "tree PHI const/copy prop")
DEFTIMEVAR (TV_TREE_SPLIT_EDGES      , "tree split crit edges")
DEFTIMEVAR (TV_TREE_REASSOC          , "tree reassociation")
DEFTIMEVAR (TV_TREE_PRE		     , "tree PRE")
DEFTIMEVAR (TV_TREE_REDPHI	     , "tree redundant PHIs")
DEFTIMEVAR (TV_TREE_FRE		     , "tree FRE")
DEFTIMEVAR (TV_TREE_SINK             , "tree code sinking")
DEFTIMEVAR (TV_TREE_PHIOPT	     , "tree linearize phis")
DEFTIMEVAR (TV_TREE_FORWPROP	     , "tree forward propagate")
DEFTIMEVAR (TV_TREE_PHIPROP	     , "tree phiprop")
DEFTIMEVAR (TV_TREE_DCE		     , "tree conservative DCE")
DEFTIMEVAR (TV_TREE_CD_DCE	     , "tree aggressive DCE")
DEFTIMEVAR (TV_TREE_CALL_CDCE	     , "tree buildin call DCE")
DEFTIMEVAR (TV_TREE_DSE		     , "tree DSE")
DEFTIMEVAR (TV_TREE_MERGE_PHI	     , "PHI merge")
DEFTIMEVAR (TV_TREE_LOOP	     , "tree loop optimization")
DEFTIMEVAR (TV_TREE_LOOP_BOUNDS	     , "tree loop bounds")
DEFTIMEVAR (TV_LIM                   , "tree loop invariant motion")
DEFTIMEVAR (TV_TREE_LOOP_IVCANON     , "tree canonical iv")
DEFTIMEVAR (TV_SCEV_CONST            , "scev constant prop")
DEFTIMEVAR (TV_TREE_LOOP_UNSWITCH    , "tree loop unswitching")
DEFTIMEVAR (TV_COMPLETE_UNROLL       , "complete unrolling")
DEFTIMEVAR (TV_TREE_PARALLELIZE_LOOPS, "tree parallelize loops")
DEFTIMEVAR (TV_TREE_VECTORIZATION    , "tree vectorization")
DEFTIMEVAR (TV_TREE_SLP_VECTORIZATION, "tree slp vectorization")
DEFTIMEVAR (TV_GRAPHITE_TRANSFORMS   , "Graphite loop transforms")
DEFTIMEVAR (TV_GRAPHITE_DATA_DEPS    , "Graphite data dep analysis")
DEFTIMEVAR (TV_GRAPHITE_CODE_GEN     , "Graphite code generation")
DEFTIMEVAR (TV_TREE_LINEAR_TRANSFORM , "tree loop linear")
DEFTIMEVAR (TV_TREE_LOOP_DISTRIBUTION, "tree loop distribution")
DEFTIMEVAR (TV_CHECK_DATA_DEPS       , "tree check data dependences")
DEFTIMEVAR (TV_TREE_PREFETCH	     , "tree prefetching")
DEFTIMEVAR (TV_TREE_LOOP_IVOPTS	     , "tree iv optimization")
DEFTIMEVAR (TV_PREDCOM		     , "predictive commoning")
DEFTIMEVAR (TV_TREE_LOOP_INIT	     , "tree loop init")
DEFTIMEVAR (TV_TREE_LOOP_FINI	     , "tree loop fini")
DEFTIMEVAR (TV_TREE_CH		     , "tree copy headers")
DEFTIMEVAR (TV_TREE_SSA_UNCPROP	     , "tree SSA uncprop")
DEFTIMEVAR (TV_TREE_SSA_TO_NORMAL    , "tree SSA to normal")
DEFTIMEVAR (TV_TREE_NRV		     , "tree NRV optimization")
DEFTIMEVAR (TV_TREE_COPY_RENAME	     , "tree rename SSA copies")
DEFTIMEVAR (TV_TREE_SSA_VERIFY       , "tree SSA verifier")
DEFTIMEVAR (TV_TREE_STMT_VERIFY      , "tree STMT verifier")
DEFTIMEVAR (TV_TREE_SWITCH_CONVERSION, "tree switch initialization conversion")
DEFTIMEVAR (TV_CGRAPH_VERIFY         , "callgraph verifier")
DEFTIMEVAR (TV_DOM_FRONTIERS         , "dominance frontiers")
DEFTIMEVAR (TV_DOMINANCE             , "dominance computation")
DEFTIMEVAR (TV_CONTROL_DEPENDENCES   , "control dependences")
DEFTIMEVAR (TV_OVERLOAD              , "overload resolution")
DEFTIMEVAR (TV_TEMPLATE_INSTANTIATION, "template instantiation")
DEFTIMEVAR (TV_OUT_OF_SSA	     , "out of ssa")
DEFTIMEVAR (TV_VAR_EXPAND	     , "expand vars")
DEFTIMEVAR (TV_EXPAND		     , "expand")
DEFTIMEVAR (TV_POST_EXPAND	     , "post expand cleanups")
DEFTIMEVAR (TV_VARCONST              , "varconst")
DEFTIMEVAR (TV_LOWER_SUBREG	     , "lower subreg")
DEFTIMEVAR (TV_JUMP                  , "jump")
DEFTIMEVAR (TV_FWPROP                , "forward prop")
DEFTIMEVAR (TV_CSE                   , "CSE")
DEFTIMEVAR (TV_DCE                   , "dead code elimination")
DEFTIMEVAR (TV_DSE1                  , "dead store elim1")
DEFTIMEVAR (TV_DSE2                  , "dead store elim2")
DEFTIMEVAR (TV_LOOP                  , "loop analysis")
DEFTIMEVAR (TV_LOOP_MOVE_INVARIANTS  , "loop invariant motion")
DEFTIMEVAR (TV_LOOP_UNSWITCH         , "loop unswitching")
DEFTIMEVAR (TV_LOOP_UNROLL           , "loop unrolling")
DEFTIMEVAR (TV_LOOP_DOLOOP           , "loop doloop")
DEFTIMEVAR (TV_CPROP                 , "CPROP")
DEFTIMEVAR (TV_PRE                   , "PRE")
DEFTIMEVAR (TV_HOIST                 , "code hoisting")
DEFTIMEVAR (TV_LSM                   , "LSM")
DEFTIMEVAR (TV_TRACER                , "tracer")
DEFTIMEVAR (TV_WEB                   , "web")
DEFTIMEVAR (TV_AUTO_INC_DEC          , "auto inc dec")
DEFTIMEVAR (TV_CSE2                  , "CSE 2")
DEFTIMEVAR (TV_BRANCH_PROB           , "branch prediction")
DEFTIMEVAR (TV_VPT                   , "value profile opts")
DEFTIMEVAR (TV_COMBINE               , "combiner")
DEFTIMEVAR (TV_IFCVT		     , "if-conversion")
DEFTIMEVAR (TV_REGMOVE               , "regmove")
DEFTIMEVAR (TV_MODE_SWITCH           , "mode switching")
DEFTIMEVAR (TV_SMS		     , "sms modulo scheduling")
DEFTIMEVAR (TV_SCHED                 , "scheduling")
DEFTIMEVAR (TV_LOCAL_ALLOC           , "local alloc")
DEFTIMEVAR (TV_GLOBAL_ALLOC          , "global alloc")
DEFTIMEVAR (TV_IRA	   	     , "integrated RA")
DEFTIMEVAR (TV_RELOAD	   	     , "reload")
DEFTIMEVAR (TV_RELOAD_CSE_REGS       , "reload CSE regs")
DEFTIMEVAR (TV_SEQABSTR              , "sequence abstraction")
DEFTIMEVAR (TV_GCSE_AFTER_RELOAD      , "load CSE after reload")
DEFTIMEVAR (TV_ZEE		     , "zee")
DEFTIMEVAR (TV_THREAD_PROLOGUE_AND_EPILOGUE, "thread pro- & epilogue")
DEFTIMEVAR (TV_IFCVT2		     , "if-conversion 2")
DEFTIMEVAR (TV_COMBINE_STACK_ADJUST  , "combine stack adjustments")
DEFTIMEVAR (TV_PEEPHOLE2             , "peephole 2")
DEFTIMEVAR (TV_RENAME_REGISTERS      , "rename registers")
DEFTIMEVAR (TV_CPROP_REGISTERS       , "hard reg cprop")
DEFTIMEVAR (TV_SCHED2                , "scheduling 2")
DEFTIMEVAR (TV_MACH_DEP              , "machine dep reorg")
DEFTIMEVAR (TV_DBR_SCHED             , "delay branch sched")
DEFTIMEVAR (TV_REORDER_BLOCKS        , "reorder blocks")
DEFTIMEVAR (TV_SHORTEN_BRANCH        , "shorten branches")
DEFTIMEVAR (TV_REG_STACK             , "reg stack")
DEFTIMEVAR (TV_FINAL                 , "final")
DEFTIMEVAR (TV_VAROUT                , "variable output")
DEFTIMEVAR (TV_SYMOUT                , "symout")
DEFTIMEVAR (TV_VAR_TRACKING          , "variable tracking")
DEFTIMEVAR (TV_VAR_TRACKING_DATAFLOW , "var-tracking dataflow")
DEFTIMEVAR (TV_VAR_TRACKING_EMIT     , "var-tracking emit")
DEFTIMEVAR (TV_TREE_IFCOMBINE        , "tree if-combine")
DEFTIMEVAR (TV_TREE_UNINIT           , "uninit var anaysis")
DEFTIMEVAR (TV_PLUGIN_INIT           , "plugin initialization")
DEFTIMEVAR (TV_PLUGIN_RUN            , "plugin execution")

/* Everything else in rest_of_compilation not included above.  */
DEFTIMEVAR (TV_REST_OF_COMPILATION   , "rest of compilation")<|MERGE_RESOLUTION|>--- conflicted
+++ resolved
@@ -53,15 +53,10 @@
 DEFTIMEVAR (TV_VARPOOL               , "varpool construction")
 DEFTIMEVAR (TV_IPA_CONSTANT_PROP     , "ipa cp")
 DEFTIMEVAR (TV_IPA_FNSPLIT           , "ipa function splitting")
-<<<<<<< HEAD
-DEFTIMEVAR (TV_IPA_LTO_GIMPLE_IO     , "ipa lto gimple I/O")
-DEFTIMEVAR (TV_IPA_LTO_DECL_IO       , "ipa lto decl I/O")
-=======
 DEFTIMEVAR (TV_IPA_LTO_GIMPLE_IN     , "ipa lto gimple in")
 DEFTIMEVAR (TV_IPA_LTO_GIMPLE_OUT    , "ipa lto gimple out")
 DEFTIMEVAR (TV_IPA_LTO_DECL_IN       , "ipa lto decl in")
 DEFTIMEVAR (TV_IPA_LTO_DECL_OUT      , "ipa lto decl out")
->>>>>>> e8da5f64
 DEFTIMEVAR (TV_IPA_LTO_DECL_INIT_IO  , "ipa lto decl init I/O")
 DEFTIMEVAR (TV_IPA_LTO_CGRAPH_IO     , "ipa lto cgraph I/O")
 DEFTIMEVAR (TV_IPA_LTO_DECL_MERGE    , "ipa lto decl merge")
