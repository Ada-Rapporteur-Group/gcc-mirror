/* Reload pseudo regs into hard regs for insns that require hard regs.
   Copyright (C) 1987-2017 Free Software Foundation, Inc.

This file is part of GCC.

GCC is free software; you can redistribute it and/or modify it under
the terms of the GNU General Public License as published by the Free
Software Foundation; either version 3, or (at your option) any later
version.

GCC is distributed in the hope that it will be useful, but WITHOUT ANY
WARRANTY; without even the implied warranty of MERCHANTABILITY or
FITNESS FOR A PARTICULAR PURPOSE.  See the GNU General Public License
for more details.

You should have received a copy of the GNU General Public License
along with GCC; see the file COPYING3.  If not see
<http://www.gnu.org/licenses/>.  */

#include "config.h"
#include "system.h"
#include "coretypes.h"
#include "backend.h"
#include "target.h"
#include "rtl.h"
#include "tree.h"
#include "predict.h"
#include "df.h"
#include "memmodel.h"
#include "tm_p.h"
#include "optabs.h"
#include "regs.h"
#include "ira.h"
#include "recog.h"

#include "rtl-error.h"
#include "expr.h"
#include "addresses.h"
#include "cfgrtl.h"
#include "cfgbuild.h"
#include "reload.h"
#include "except.h"
#include "dumpfile.h"
#include "rtl-iter.h"

/* This file contains the reload pass of the compiler, which is
   run after register allocation has been done.  It checks that
   each insn is valid (operands required to be in registers really
   are in registers of the proper class) and fixes up invalid ones
   by copying values temporarily into registers for the insns
   that need them.

   The results of register allocation are described by the vector
   reg_renumber; the insns still contain pseudo regs, but reg_renumber
   can be used to find which hard reg, if any, a pseudo reg is in.

   The technique we always use is to free up a few hard regs that are
   called ``reload regs'', and for each place where a pseudo reg
   must be in a hard reg, copy it temporarily into one of the reload regs.

   Reload regs are allocated locally for every instruction that needs
   reloads.  When there are pseudos which are allocated to a register that
   has been chosen as a reload reg, such pseudos must be ``spilled''.
   This means that they go to other hard regs, or to stack slots if no other
   available hard regs can be found.  Spilling can invalidate more
   insns, requiring additional need for reloads, so we must keep checking
   until the process stabilizes.

   For machines with different classes of registers, we must keep track
   of the register class needed for each reload, and make sure that
   we allocate enough reload registers of each class.

   The file reload.c contains the code that checks one insn for
   validity and reports the reloads that it needs.  This file
   is in charge of scanning the entire rtl code, accumulating the
   reload needs, spilling, assigning reload registers to use for
   fixing up each insn, and generating the new insns to copy values
   into the reload registers.  */

struct target_reload default_target_reload;
#if SWITCHABLE_TARGET
struct target_reload *this_target_reload = &default_target_reload;
#endif

#define spill_indirect_levels			\
  (this_target_reload->x_spill_indirect_levels)

/* During reload_as_needed, element N contains a REG rtx for the hard reg
   into which reg N has been reloaded (perhaps for a previous insn).  */
static rtx *reg_last_reload_reg;

/* Elt N nonzero if reg_last_reload_reg[N] has been set in this insn
   for an output reload that stores into reg N.  */
static regset_head reg_has_output_reload;

/* Indicates which hard regs are reload-registers for an output reload
   in the current insn.  */
static HARD_REG_SET reg_is_output_reload;

/* Widest mode in which each pseudo reg is referred to (via subreg).  */
static machine_mode_enum *reg_max_ref_mode;

/* Vector to remember old contents of reg_renumber before spilling.  */
static short *reg_old_renumber;

/* During reload_as_needed, element N contains the last pseudo regno reloaded
   into hard register N.  If that pseudo reg occupied more than one register,
   reg_reloaded_contents points to that pseudo for each spill register in
   use; all of these must remain set for an inheritance to occur.  */
static int reg_reloaded_contents[FIRST_PSEUDO_REGISTER];

/* During reload_as_needed, element N contains the insn for which
   hard register N was last used.   Its contents are significant only
   when reg_reloaded_valid is set for this register.  */
static rtx_insn *reg_reloaded_insn[FIRST_PSEUDO_REGISTER];

/* Indicate if reg_reloaded_insn / reg_reloaded_contents is valid.  */
static HARD_REG_SET reg_reloaded_valid;
/* Indicate if the register was dead at the end of the reload.
   This is only valid if reg_reloaded_contents is set and valid.  */
static HARD_REG_SET reg_reloaded_dead;

/* Indicate whether the register's current value is one that is not
   safe to retain across a call, even for registers that are normally
   call-saved.  This is only meaningful for members of reg_reloaded_valid.  */
static HARD_REG_SET reg_reloaded_call_part_clobbered;

/* Number of spill-regs so far; number of valid elements of spill_regs.  */
static int n_spills;

/* In parallel with spill_regs, contains REG rtx's for those regs.
   Holds the last rtx used for any given reg, or 0 if it has never
   been used for spilling yet.  This rtx is reused, provided it has
   the proper mode.  */
static rtx spill_reg_rtx[FIRST_PSEUDO_REGISTER];

/* In parallel with spill_regs, contains nonzero for a spill reg
   that was stored after the last time it was used.
   The precise value is the insn generated to do the store.  */
static rtx_insn *spill_reg_store[FIRST_PSEUDO_REGISTER];

/* This is the register that was stored with spill_reg_store.  This is a
   copy of reload_out / reload_out_reg when the value was stored; if
   reload_out is a MEM, spill_reg_stored_to will be set to reload_out_reg.  */
static rtx spill_reg_stored_to[FIRST_PSEUDO_REGISTER];

/* This table is the inverse mapping of spill_regs:
   indexed by hard reg number,
   it contains the position of that reg in spill_regs,
   or -1 for something that is not in spill_regs.

   ?!?  This is no longer accurate.  */
static short spill_reg_order[FIRST_PSEUDO_REGISTER];

/* This reg set indicates registers that can't be used as spill registers for
   the currently processed insn.  These are the hard registers which are live
   during the insn, but not allocated to pseudos, as well as fixed
   registers.  */
static HARD_REG_SET bad_spill_regs;

/* These are the hard registers that can't be used as spill register for any
   insn.  This includes registers used for user variables and registers that
   we can't eliminate.  A register that appears in this set also can't be used
   to retry register allocation.  */
static HARD_REG_SET bad_spill_regs_global;

/* Describes order of use of registers for reloading
   of spilled pseudo-registers.  `n_spills' is the number of
   elements that are actually valid; new ones are added at the end.

   Both spill_regs and spill_reg_order are used on two occasions:
   once during find_reload_regs, where they keep track of the spill registers
   for a single insn, but also during reload_as_needed where they show all
   the registers ever used by reload.  For the latter case, the information
   is calculated during finish_spills.  */
static short spill_regs[FIRST_PSEUDO_REGISTER];

/* This vector of reg sets indicates, for each pseudo, which hard registers
   may not be used for retrying global allocation because the register was
   formerly spilled from one of them.  If we allowed reallocating a pseudo to
   a register that it was already allocated to, reload might not
   terminate.  */
static HARD_REG_SET *pseudo_previous_regs;

/* This vector of reg sets indicates, for each pseudo, which hard
   registers may not be used for retrying global allocation because they
   are used as spill registers during one of the insns in which the
   pseudo is live.  */
static HARD_REG_SET *pseudo_forbidden_regs;

/* All hard regs that have been used as spill registers for any insn are
   marked in this set.  */
static HARD_REG_SET used_spill_regs;

/* Index of last register assigned as a spill register.  We allocate in
   a round-robin fashion.  */
static int last_spill_reg;

/* Record the stack slot for each spilled hard register.  */
static rtx spill_stack_slot[FIRST_PSEUDO_REGISTER];

/* Width allocated so far for that stack slot.  */
static poly_int64 spill_stack_slot_width[FIRST_PSEUDO_REGISTER];

/* Record which pseudos needed to be spilled.  */
static regset_head spilled_pseudos;

/* Record which pseudos changed their allocation in finish_spills.  */
static regset_head changed_allocation_pseudos;

/* Used for communication between order_regs_for_reload and count_pseudo.
   Used to avoid counting one pseudo twice.  */
static regset_head pseudos_counted;

/* First uid used by insns created by reload in this function.
   Used in find_equiv_reg.  */
int reload_first_uid;

/* Flag set by local-alloc or global-alloc if anything is live in
   a call-clobbered reg across calls.  */
int caller_save_needed;

/* Set to 1 while reload_as_needed is operating.
   Required by some machines to handle any generated moves differently.  */
int reload_in_progress = 0;

/* This obstack is used for allocation of rtl during register elimination.
   The allocated storage can be freed once find_reloads has processed the
   insn.  */
static struct obstack reload_obstack;

/* Points to the beginning of the reload_obstack.  All insn_chain structures
   are allocated first.  */
static char *reload_startobj;

/* The point after all insn_chain structures.  Used to quickly deallocate
   memory allocated in copy_reloads during calculate_needs_all_insns.  */
static char *reload_firstobj;

/* This points before all local rtl generated by register elimination.
   Used to quickly free all memory after processing one insn.  */
static char *reload_insn_firstobj;

/* List of insn_chain instructions, one for every insn that reload needs to
   examine.  */
struct insn_chain *reload_insn_chain;

/* TRUE if we potentially left dead insns in the insn stream and want to
   run DCE immediately after reload, FALSE otherwise.  */
static bool need_dce;

/* List of all insns needing reloads.  */
static struct insn_chain *insns_need_reload;

/* This structure is used to record information about register eliminations.
   Each array entry describes one possible way of eliminating a register
   in favor of another.   If there is more than one way of eliminating a
   particular register, the most preferred should be specified first.  */

struct elim_table
{
  int from;			/* Register number to be eliminated.  */
  int to;			/* Register number used as replacement.  */
  poly_int64 initial_offset;	/* Initial difference between values.  */
  int can_eliminate;		/* Nonzero if this elimination can be done.  */
  int can_eliminate_previous;	/* Value returned by TARGET_CAN_ELIMINATE
				   target hook in previous scan over insns
				   made by reload.  */
  poly_int64 offset;		/* Current offset between the two regs.  */
  poly_int64 previous_offset;	/* Offset at end of previous insn.  */
  int ref_outside_mem;		/* "to" has been referenced outside a MEM.  */
  rtx from_rtx;			/* REG rtx for the register to be eliminated.
				   We cannot simply compare the number since
				   we might then spuriously replace a hard
				   register corresponding to a pseudo
				   assigned to the reg to be eliminated.  */
  rtx to_rtx;			/* REG rtx for the replacement.  */
};

static struct elim_table *reg_eliminate = 0;

/* This is an intermediate structure to initialize the table.  It has
   exactly the members provided by ELIMINABLE_REGS.  */
static const struct elim_table_1
{
  const int from;
  const int to;
} reg_eliminate_1[] =

  ELIMINABLE_REGS;

#define NUM_ELIMINABLE_REGS ARRAY_SIZE (reg_eliminate_1)

/* Record the number of pending eliminations that have an offset not equal
   to their initial offset.  If nonzero, we use a new copy of each
   replacement result in any insns encountered.  */
int num_not_at_initial_offset;

/* Count the number of registers that we may be able to eliminate.  */
static int num_eliminable;
/* And the number of registers that are equivalent to a constant that
   can be eliminated to frame_pointer / arg_pointer + constant.  */
static int num_eliminable_invariants;

/* For each label, we record the offset of each elimination.  If we reach
   a label by more than one path and an offset differs, we cannot do the
   elimination.  This information is indexed by the difference of the
   number of the label and the first label number.  We can't offset the
   pointer itself as this can cause problems on machines with segmented
   memory.  The first table is an array of flags that records whether we
   have yet encountered a label and the second table is an array of arrays,
   one entry in the latter array for each elimination.  */

static int first_label_num;
static char *offsets_known_at;
static poly_int64 (*offsets_at)[NUM_ELIMINABLE_REGS];

vec<reg_equivs_t, va_gc> *reg_equivs;

/* Stack of addresses where an rtx has been changed.  We can undo the 
   changes by popping items off the stack and restoring the original
   value at each location. 

   We use this simplistic undo capability rather than copy_rtx as copy_rtx
   will not make a deep copy of a normally sharable rtx, such as
   (const (plus (symbol_ref) (const_int))).  If such an expression appears
   as R1 in gen_reload_chain_without_interm_reg_p, then a shared
   rtx expression would be changed.  See PR 42431.  */

typedef rtx *rtx_p;
static vec<rtx_p> substitute_stack;

/* Number of labels in the current function.  */

static int num_labels;

static void replace_pseudos_in (rtx *, machine_mode, rtx);
static void maybe_fix_stack_asms (void);
static void copy_reloads (struct insn_chain *);
static void calculate_needs_all_insns (int);
static int find_reg (struct insn_chain *, int);
static void find_reload_regs (struct insn_chain *);
static void select_reload_regs (void);
static void delete_caller_save_insns (void);

static void spill_failure (rtx_insn *, enum reg_class);
static void count_spilled_pseudo (int, int, int);
static void delete_dead_insn (rtx_insn *);
static void alter_reg (int, int, bool);
static void set_label_offsets (rtx, rtx_insn *, int);
static void check_eliminable_occurrences (rtx);
static void elimination_effects (rtx, machine_mode);
static rtx eliminate_regs_1 (rtx, machine_mode, rtx, bool, bool);
static int eliminate_regs_in_insn (rtx_insn *, int);
static void update_eliminable_offsets (void);
static void mark_not_eliminable (rtx, const_rtx, void *);
static void set_initial_elim_offsets (void);
static bool verify_initial_elim_offsets (void);
static void set_initial_label_offsets (void);
static void set_offsets_for_label (rtx_insn *);
static void init_eliminable_invariants (rtx_insn *, bool);
static void init_elim_table (void);
static void free_reg_equiv (void);
static void update_eliminables (HARD_REG_SET *);
static bool update_eliminables_and_spill (void);
static void elimination_costs_in_insn (rtx_insn *);
static void spill_hard_reg (unsigned int, int);
static int finish_spills (int);
static void scan_paradoxical_subregs (rtx);
static void count_pseudo (int);
static void order_regs_for_reload (struct insn_chain *);
static void reload_as_needed (int);
static void forget_old_reloads_1 (rtx, const_rtx, void *);
static void forget_marked_reloads (regset);
static int reload_reg_class_lower (const void *, const void *);
static void mark_reload_reg_in_use (unsigned int, int, enum reload_type,
				    machine_mode);
static void clear_reload_reg_in_use (unsigned int, int, enum reload_type,
				     machine_mode);
static int reload_reg_free_p (unsigned int, int, enum reload_type);
static int reload_reg_free_for_value_p (int, int, int, enum reload_type,
					rtx, rtx, int, int);
static int free_for_value_p (int, machine_mode, int, enum reload_type,
			     rtx, rtx, int, int);
static int allocate_reload_reg (struct insn_chain *, int, int);
static int conflicts_with_override (rtx);
static void failed_reload (rtx_insn *, int);
static int set_reload_reg (int, int);
static void choose_reload_regs_init (struct insn_chain *, rtx *);
static void choose_reload_regs (struct insn_chain *);
static void emit_input_reload_insns (struct insn_chain *, struct reload *,
				     rtx, int);
static void emit_output_reload_insns (struct insn_chain *, struct reload *,
				      int);
static void do_input_reload (struct insn_chain *, struct reload *, int);
static void do_output_reload (struct insn_chain *, struct reload *, int);
static void emit_reload_insns (struct insn_chain *);
static void delete_output_reload (rtx_insn *, int, int, rtx);
static void delete_address_reloads (rtx_insn *, rtx_insn *);
static void delete_address_reloads_1 (rtx_insn *, rtx, rtx_insn *);
static void inc_for_reload (rtx, rtx, rtx, poly_int64);
static void add_auto_inc_notes (rtx_insn *, rtx);
static void substitute (rtx *, const_rtx, rtx);
static bool gen_reload_chain_without_interm_reg_p (int, int);
static int reloads_conflict (int, int);
static rtx_insn *gen_reload (rtx, rtx, int, enum reload_type);
static rtx_insn *emit_insn_if_valid_for_reload (rtx);

/* Initialize the reload pass.  This is called at the beginning of compilation
   and may be called again if the target is reinitialized.  */

void
init_reload (void)
{
  int i;

  /* Often (MEM (REG n)) is still valid even if (REG n) is put on the stack.
     Set spill_indirect_levels to the number of levels such addressing is
     permitted, zero if it is not permitted at all.  */

  rtx tem
    = gen_rtx_MEM (Pmode,
		   gen_rtx_PLUS (Pmode,
				 gen_rtx_REG (Pmode,
					      LAST_VIRTUAL_REGISTER + 1),
				 gen_int_mode (4, Pmode)));
  spill_indirect_levels = 0;

  while (memory_address_p (QImode, tem))
    {
      spill_indirect_levels++;
      tem = gen_rtx_MEM (Pmode, tem);
    }

  /* See if indirect addressing is valid for (MEM (SYMBOL_REF ...)).  */

  tem = gen_rtx_MEM (Pmode, gen_rtx_SYMBOL_REF (Pmode, "foo"));
  indirect_symref_ok = memory_address_p (QImode, tem);

  /* See if reg+reg is a valid (and offsettable) address.  */

  for (i = 0; i < FIRST_PSEUDO_REGISTER; i++)
    {
      tem = gen_rtx_PLUS (Pmode,
			  gen_rtx_REG (Pmode, HARD_FRAME_POINTER_REGNUM),
			  gen_rtx_REG (Pmode, i));

      /* This way, we make sure that reg+reg is an offsettable address.  */
      tem = plus_constant (Pmode, tem, 4);

      for (int mode = 0; mode < MAX_MACHINE_MODE; mode++)
	if (!double_reg_address_ok[mode]
	    && memory_address_p ((enum machine_mode)mode, tem))
	  double_reg_address_ok[mode] = 1;
    }

  /* Initialize obstack for our rtl allocation.  */
  if (reload_startobj == NULL)
    {
      gcc_obstack_init (&reload_obstack);
      reload_startobj = XOBNEWVAR (&reload_obstack, char, 0);
    }

  INIT_REG_SET (&spilled_pseudos);
  INIT_REG_SET (&changed_allocation_pseudos);
  INIT_REG_SET (&pseudos_counted);
}

/* List of insn chains that are currently unused.  */
static struct insn_chain *unused_insn_chains = 0;

/* Allocate an empty insn_chain structure.  */
struct insn_chain *
new_insn_chain (void)
{
  struct insn_chain *c;

  if (unused_insn_chains == 0)
    {
      c = XOBNEW (&reload_obstack, struct insn_chain);
      INIT_REG_SET (&c->live_throughout);
      INIT_REG_SET (&c->dead_or_set);
    }
  else
    {
      c = unused_insn_chains;
      unused_insn_chains = c->next;
    }
  c->is_caller_save_insn = 0;
  c->need_operand_change = 0;
  c->need_reload = 0;
  c->need_elim = 0;
  return c;
}

/* Small utility function to set all regs in hard reg set TO which are
   allocated to pseudos in regset FROM.  */

void
compute_use_by_pseudos (HARD_REG_SET *to, regset from)
{
  unsigned int regno;
  reg_set_iterator rsi;

  EXECUTE_IF_SET_IN_REG_SET (from, FIRST_PSEUDO_REGISTER, regno, rsi)
    {
      int r = reg_renumber[regno];

      if (r < 0)
	{
	  /* reload_combine uses the information from DF_LIVE_IN,
	     which might still contain registers that have not
	     actually been allocated since they have an
	     equivalence.  */
	  gcc_assert (ira_conflicts_p || reload_completed);
	}
      else
	add_to_hard_reg_set (to, PSEUDO_REGNO_MODE (regno), r);
    }
}

/* Replace all pseudos found in LOC with their corresponding
   equivalences.  */

static void
replace_pseudos_in (rtx *loc, machine_mode mem_mode, rtx usage)
{
  rtx x = *loc;
  enum rtx_code code;
  const char *fmt;
  int i, j;

  if (! x)
    return;

  code = GET_CODE (x);
  if (code == REG)
    {
      unsigned int regno = REGNO (x);

      if (regno < FIRST_PSEUDO_REGISTER)
	return;

      x = eliminate_regs_1 (x, mem_mode, usage, true, false);
      if (x != *loc)
	{
	  *loc = x;
	  replace_pseudos_in (loc, mem_mode, usage);
	  return;
	}

      if (reg_equiv_constant (regno))
	*loc = reg_equiv_constant (regno);
      else if (reg_equiv_invariant (regno))
	*loc = reg_equiv_invariant (regno);
      else if (reg_equiv_mem (regno))
	*loc = reg_equiv_mem (regno);
      else if (reg_equiv_address (regno))
	*loc = gen_rtx_MEM (GET_MODE (x), reg_equiv_address (regno));
      else
	{
	  gcc_assert (!REG_P (regno_reg_rtx[regno])
		      || REGNO (regno_reg_rtx[regno]) != regno);
	  *loc = regno_reg_rtx[regno];
	}

      return;
    }
  else if (code == MEM)
    {
      replace_pseudos_in (& XEXP (x, 0), GET_MODE (x), usage);
      return;
    }

  /* Process each of our operands recursively.  */
  fmt = GET_RTX_FORMAT (code);
  for (i = 0; i < GET_RTX_LENGTH (code); i++, fmt++)
    if (*fmt == 'e')
      replace_pseudos_in (&XEXP (x, i), mem_mode, usage);
    else if (*fmt == 'E')
      for (j = 0; j < XVECLEN (x, i); j++)
	replace_pseudos_in (& XVECEXP (x, i, j), mem_mode, usage);
}

/* Determine if the current function has an exception receiver block
   that reaches the exit block via non-exceptional edges  */

static bool
has_nonexceptional_receiver (void)
{
  edge e;
  edge_iterator ei;
  basic_block *tos, *worklist, bb;

  /* If we're not optimizing, then just err on the safe side.  */
  if (!optimize)
    return true;

  /* First determine which blocks can reach exit via normal paths.  */
  tos = worklist = XNEWVEC (basic_block, n_basic_blocks_for_fn (cfun) + 1);

  FOR_EACH_BB_FN (bb, cfun)
    bb->flags &= ~BB_REACHABLE;

  /* Place the exit block on our worklist.  */
  EXIT_BLOCK_PTR_FOR_FN (cfun)->flags |= BB_REACHABLE;
  *tos++ = EXIT_BLOCK_PTR_FOR_FN (cfun);

  /* Iterate: find everything reachable from what we've already seen.  */
  while (tos != worklist)
    {
      bb = *--tos;

      FOR_EACH_EDGE (e, ei, bb->preds)
	if (!(e->flags & EDGE_ABNORMAL))
	  {
	    basic_block src = e->src;

	    if (!(src->flags & BB_REACHABLE))
	      {
		src->flags |= BB_REACHABLE;
		*tos++ = src;
	      }
	  }
    }
  free (worklist);

  /* Now see if there's a reachable block with an exceptional incoming
     edge.  */
  FOR_EACH_BB_FN (bb, cfun)
    if (bb->flags & BB_REACHABLE && bb_has_abnormal_pred (bb))
      return true;

  /* No exceptional block reached exit unexceptionally.  */
  return false;
}

/* Grow (or allocate) the REG_EQUIVS array from its current size (which may be
   zero elements) to MAX_REG_NUM elements.

   Initialize all new fields to NULL and update REG_EQUIVS_SIZE.  */
void
grow_reg_equivs (void)
{
  int old_size = vec_safe_length (reg_equivs);
  int max_regno = max_reg_num ();
  int i;
  reg_equivs_t ze;

  memset (&ze, 0, sizeof (reg_equivs_t));
  vec_safe_reserve (reg_equivs, max_regno);
  for (i = old_size; i < max_regno; i++)
    reg_equivs->quick_insert (i, ze);
}


/* Global variables used by reload and its subroutines.  */

/* The current basic block while in calculate_elim_costs_all_insns.  */
static basic_block elim_bb;

/* Set during calculate_needs if an insn needs register elimination.  */
static int something_needs_elimination;
/* Set during calculate_needs if an insn needs an operand changed.  */
static int something_needs_operands_changed;
/* Set by alter_regs if we spilled a register to the stack.  */
static bool something_was_spilled;

/* Nonzero means we couldn't get enough spill regs.  */
static int failure;

/* Temporary array of pseudo-register number.  */
static int *temp_pseudo_reg_arr;

/* If a pseudo has no hard reg, delete the insns that made the equivalence.
   If that insn didn't set the register (i.e., it copied the register to
   memory), just delete that insn instead of the equivalencing insn plus
   anything now dead.  If we call delete_dead_insn on that insn, we may
   delete the insn that actually sets the register if the register dies
   there and that is incorrect.  */
static void
remove_init_insns ()
{
  for (int i = FIRST_PSEUDO_REGISTER; i < max_regno; i++)
    {
      if (reg_renumber[i] < 0 && reg_equiv_init (i) != 0)
	{
	  rtx list;
	  for (list = reg_equiv_init (i); list; list = XEXP (list, 1))
	    {
	      rtx_insn *equiv_insn = as_a <rtx_insn *> (XEXP (list, 0));

	      /* If we already deleted the insn or if it may trap, we can't
		 delete it.  The latter case shouldn't happen, but can
		 if an insn has a variable address, gets a REG_EH_REGION
		 note added to it, and then gets converted into a load
		 from a constant address.  */
	      if (NOTE_P (equiv_insn)
		  || can_throw_internal (equiv_insn))
		;
	      else if (reg_set_p (regno_reg_rtx[i], PATTERN (equiv_insn)))
		delete_dead_insn (equiv_insn);
	      else
		SET_INSN_DELETED (equiv_insn);
	    }
	}
    }
}

/* Return true if remove_init_insns will delete INSN.  */
static bool
will_delete_init_insn_p (rtx_insn *insn)
{
  rtx set = single_set (insn);
  if (!set || !REG_P (SET_DEST (set)))
    return false;
  unsigned regno = REGNO (SET_DEST (set));

  if (can_throw_internal (insn))
    return false;

  if (regno < FIRST_PSEUDO_REGISTER || reg_renumber[regno] >= 0)
    return false;

  for (rtx list = reg_equiv_init (regno); list; list = XEXP (list, 1))
    {
      rtx equiv_insn = XEXP (list, 0);
      if (equiv_insn == insn)
	return true;
    }
  return false;
}

/* Main entry point for the reload pass.

   FIRST is the first insn of the function being compiled.

   GLOBAL nonzero means we were called from global_alloc
   and should attempt to reallocate any pseudoregs that we
   displace from hard regs we will use for reloads.
   If GLOBAL is zero, we do not have enough information to do that,
   so any pseudo reg that is spilled must go to the stack.

   Return value is TRUE if reload likely left dead insns in the
   stream and a DCE pass should be run to elimiante them.  Else the
   return value is FALSE.  */

bool
reload (rtx_insn *first, int global)
{
  int i, n;
  rtx_insn *insn;
  struct elim_table *ep;
  basic_block bb;
  bool inserted;

  /* Make sure even insns with volatile mem refs are recognizable.  */
  init_recog ();

  failure = 0;

  reload_firstobj = XOBNEWVAR (&reload_obstack, char, 0);

  /* Make sure that the last insn in the chain
     is not something that needs reloading.  */
  emit_note (NOTE_INSN_DELETED);

  /* Enable find_equiv_reg to distinguish insns made by reload.  */
  reload_first_uid = get_max_uid ();

#ifdef SECONDARY_MEMORY_NEEDED
  /* Initialize the secondary memory table.  */
  clear_secondary_mem ();
#endif

  /* We don't have a stack slot for any spill reg yet.  */
  memset (spill_stack_slot, 0, sizeof spill_stack_slot);
  memset (spill_stack_slot_width, 0, sizeof spill_stack_slot_width);

  /* Initialize the save area information for caller-save, in case some
     are needed.  */
  init_save_areas ();

  /* Compute which hard registers are now in use
     as homes for pseudo registers.
     This is done here rather than (eg) in global_alloc
     because this point is reached even if not optimizing.  */
  for (i = FIRST_PSEUDO_REGISTER; i < max_regno; i++)
    mark_home_live (i);

  /* A function that has a nonlocal label that can reach the exit
     block via non-exceptional paths must save all call-saved
     registers.  */
  if (cfun->has_nonlocal_label
      && has_nonexceptional_receiver ())
    crtl->saves_all_registers = 1;

  if (crtl->saves_all_registers)
    for (i = 0; i < FIRST_PSEUDO_REGISTER; i++)
      if (! call_used_regs[i] && ! fixed_regs[i] && ! LOCAL_REGNO (i))
	df_set_regs_ever_live (i, true);

  /* Find all the pseudo registers that didn't get hard regs
     but do have known equivalent constants or memory slots.
     These include parameters (known equivalent to parameter slots)
     and cse'd or loop-moved constant memory addresses.

     Record constant equivalents in reg_equiv_constant
     so they will be substituted by find_reloads.
     Record memory equivalents in reg_mem_equiv so they can
     be substituted eventually by altering the REG-rtx's.  */

  grow_reg_equivs ();
  reg_old_renumber = XCNEWVEC (short, max_regno);
  memcpy (reg_old_renumber, reg_renumber, max_regno * sizeof (short));
  pseudo_forbidden_regs = XNEWVEC (HARD_REG_SET, max_regno);
  pseudo_previous_regs = XCNEWVEC (HARD_REG_SET, max_regno);

  CLEAR_HARD_REG_SET (bad_spill_regs_global);

  init_eliminable_invariants (first, true);
  init_elim_table ();

  /* Alter each pseudo-reg rtx to contain its hard reg number.  Assign
     stack slots to the pseudos that lack hard regs or equivalents.
     Do not touch virtual registers.  */

  temp_pseudo_reg_arr = XNEWVEC (int, max_regno - LAST_VIRTUAL_REGISTER - 1);
  for (n = 0, i = LAST_VIRTUAL_REGISTER + 1; i < max_regno; i++)
    temp_pseudo_reg_arr[n++] = i;

  if (ira_conflicts_p)
    /* Ask IRA to order pseudo-registers for better stack slot
       sharing.  */
    ira_sort_regnos_for_alter_reg (temp_pseudo_reg_arr, n, reg_max_ref_mode);

  for (i = 0; i < n; i++)
    alter_reg (temp_pseudo_reg_arr[i], -1, false);

  /* If we have some registers we think can be eliminated, scan all insns to
     see if there is an insn that sets one of these registers to something
     other than itself plus a constant.  If so, the register cannot be
     eliminated.  Doing this scan here eliminates an extra pass through the
     main reload loop in the most common case where register elimination
     cannot be done.  */
  for (insn = first; insn && num_eliminable; insn = NEXT_INSN (insn))
    if (INSN_P (insn))
      note_stores (PATTERN (insn), mark_not_eliminable, NULL);

  maybe_fix_stack_asms ();

  insns_need_reload = 0;
  something_needs_elimination = 0;

  /* Initialize to -1, which means take the first spill register.  */
  last_spill_reg = -1;

  /* Spill any hard regs that we know we can't eliminate.  */
  CLEAR_HARD_REG_SET (used_spill_regs);
  /* There can be multiple ways to eliminate a register;
     they should be listed adjacently.
     Elimination for any register fails only if all possible ways fail.  */
  for (ep = reg_eliminate; ep < &reg_eliminate[NUM_ELIMINABLE_REGS]; )
    {
      int from = ep->from;
      int can_eliminate = 0;
      do
	{
          can_eliminate |= ep->can_eliminate;
          ep++;
	}
      while (ep < &reg_eliminate[NUM_ELIMINABLE_REGS] && ep->from == from);
      if (! can_eliminate)
	spill_hard_reg (from, 1);
    }

  if (!HARD_FRAME_POINTER_IS_FRAME_POINTER && frame_pointer_needed)
    spill_hard_reg (HARD_FRAME_POINTER_REGNUM, 1);

  finish_spills (global);

  /* From now on, we may need to generate moves differently.  We may also
     allow modifications of insns which cause them to not be recognized.
     Any such modifications will be cleaned up during reload itself.  */
  reload_in_progress = 1;

  /* This loop scans the entire function each go-round
     and repeats until one repetition spills no additional hard regs.  */
  for (;;)
    {
      int something_changed;
      poly_int64 starting_frame_size;

      starting_frame_size = get_frame_size ();
      something_was_spilled = false;

      set_initial_elim_offsets ();
      set_initial_label_offsets ();

      /* For each pseudo register that has an equivalent location defined,
	 try to eliminate any eliminable registers (such as the frame pointer)
	 assuming initial offsets for the replacement register, which
	 is the normal case.

	 If the resulting location is directly addressable, substitute
	 the MEM we just got directly for the old REG.

	 If it is not addressable but is a constant or the sum of a hard reg
	 and constant, it is probably not addressable because the constant is
	 out of range, in that case record the address; we will generate
	 hairy code to compute the address in a register each time it is
	 needed.  Similarly if it is a hard register, but one that is not
	 valid as an address register.

	 If the location is not addressable, but does not have one of the
	 above forms, assign a stack slot.  We have to do this to avoid the
	 potential of producing lots of reloads if, e.g., a location involves
	 a pseudo that didn't get a hard register and has an equivalent memory
	 location that also involves a pseudo that didn't get a hard register.

	 Perhaps at some point we will improve reload_when_needed handling
	 so this problem goes away.  But that's very hairy.  */

      for (i = FIRST_PSEUDO_REGISTER; i < max_regno; i++)
	if (reg_renumber[i] < 0 && reg_equiv_memory_loc (i))
	  {
	    rtx x = eliminate_regs (reg_equiv_memory_loc (i), VOIDmode,
				    NULL_RTX);

	    if (strict_memory_address_addr_space_p
		  (GET_MODE (regno_reg_rtx[i]), XEXP (x, 0),
		   MEM_ADDR_SPACE (x)))
	      reg_equiv_mem (i) = x, reg_equiv_address (i) = 0;
	    else if (CONSTANT_P (XEXP (x, 0))
		     || (REG_P (XEXP (x, 0))
			 && REGNO (XEXP (x, 0)) < FIRST_PSEUDO_REGISTER)
		     || (GET_CODE (XEXP (x, 0)) == PLUS
			 && REG_P (XEXP (XEXP (x, 0), 0))
			 && (REGNO (XEXP (XEXP (x, 0), 0))
			     < FIRST_PSEUDO_REGISTER)
			 && CONSTANT_P (XEXP (XEXP (x, 0), 1))))
	      reg_equiv_address (i) = XEXP (x, 0), reg_equiv_mem (i) = 0;
	    else
	      {
		/* Make a new stack slot.  Then indicate that something
		   changed so we go back and recompute offsets for
		   eliminable registers because the allocation of memory
		   below might change some offset.  reg_equiv_{mem,address}
		   will be set up for this pseudo on the next pass around
		   the loop.  */
		reg_equiv_memory_loc (i) = 0;
		reg_equiv_init (i) = 0;
		alter_reg (i, -1, true);
	      }
	  }

      if (caller_save_needed)
	setup_save_areas ();

      if (may_ne (starting_frame_size, 0) && crtl->stack_alignment_needed)
	{
	  /* If we have a stack frame, we must align it now.  The
	     stack size may be a part of the offset computation for
	     register elimination.  So if this changes the stack size,
	     then repeat the elimination bookkeeping.  We don't
	     realign when there is no stack, as that will cause a
	     stack frame when none is needed should
	     STARTING_FRAME_OFFSET not be already aligned to
	     STACK_BOUNDARY.  */
	  assign_stack_local (BLKmode, 0, crtl->stack_alignment_needed);
	}
      /* If we allocated another stack slot, redo elimination bookkeeping.  */
      if (something_was_spilled
	  || may_ne (starting_frame_size, get_frame_size ()))
	{
	  if (update_eliminables_and_spill ())
	    finish_spills (0);
	  continue;
	}

      if (caller_save_needed)
	{
	  save_call_clobbered_regs ();
	  /* That might have allocated new insn_chain structures.  */
	  reload_firstobj = XOBNEWVAR (&reload_obstack, char, 0);
	}

      calculate_needs_all_insns (global);

      if (! ira_conflicts_p)
	/* Don't do it for IRA.  We need this info because we don't
	   change live_throughout and dead_or_set for chains when IRA
	   is used.  */
	CLEAR_REG_SET (&spilled_pseudos);

      something_changed = 0;

      /* If we allocated any new memory locations, make another pass
	 since it might have changed elimination offsets.  */
      if (something_was_spilled
	  || may_ne (starting_frame_size, get_frame_size ()))
	something_changed = 1;

      /* Even if the frame size remained the same, we might still have
	 changed elimination offsets, e.g. if find_reloads called
	 force_const_mem requiring the back end to allocate a constant
	 pool base register that needs to be saved on the stack.  */
      else if (!verify_initial_elim_offsets ())
	something_changed = 1;

      if (update_eliminables_and_spill ())
	{
	  finish_spills (0);
	  something_changed = 1;
	}
      else
	{
	  select_reload_regs ();
	  if (failure)
	    goto failed;
	  if (insns_need_reload)
	    something_changed |= finish_spills (global);
	}

      if (! something_changed)
	break;

      if (caller_save_needed)
	delete_caller_save_insns ();

      obstack_free (&reload_obstack, reload_firstobj);
    }

  /* If global-alloc was run, notify it of any register eliminations we have
     done.  */
  if (global)
    for (ep = reg_eliminate; ep < &reg_eliminate[NUM_ELIMINABLE_REGS]; ep++)
      if (ep->can_eliminate)
	mark_elimination (ep->from, ep->to);

  remove_init_insns ();

  /* Use the reload registers where necessary
     by generating move instructions to move the must-be-register
     values into or out of the reload registers.  */

  if (insns_need_reload != 0 || something_needs_elimination
      || something_needs_operands_changed)
    {
      poly_int64 old_frame_size = get_frame_size ();

      reload_as_needed (global);

      gcc_assert (must_eq (old_frame_size, get_frame_size ()));

      gcc_assert (verify_initial_elim_offsets ());
    }

  /* If we were able to eliminate the frame pointer, show that it is no
     longer live at the start of any basic block.  If it ls live by
     virtue of being in a pseudo, that pseudo will be marked live
     and hence the frame pointer will be known to be live via that
     pseudo.  */

  if (! frame_pointer_needed)
    FOR_EACH_BB_FN (bb, cfun)
      bitmap_clear_bit (df_get_live_in (bb), HARD_FRAME_POINTER_REGNUM);

  /* Come here (with failure set nonzero) if we can't get enough spill
     regs.  */
 failed:

  CLEAR_REG_SET (&changed_allocation_pseudos);
  CLEAR_REG_SET (&spilled_pseudos);
  reload_in_progress = 0;

  /* Now eliminate all pseudo regs by modifying them into
     their equivalent memory references.
     The REG-rtx's for the pseudos are modified in place,
     so all insns that used to refer to them now refer to memory.

     For a reg that has a reg_equiv_address, all those insns
     were changed by reloading so that no insns refer to it any longer;
     but the DECL_RTL of a variable decl may refer to it,
     and if so this causes the debugging info to mention the variable.  */

  for (i = FIRST_PSEUDO_REGISTER; i < max_regno; i++)
    {
      rtx addr = 0;

      if (reg_equiv_mem (i))
	addr = XEXP (reg_equiv_mem (i), 0);

      if (reg_equiv_address (i))
	addr = reg_equiv_address (i);

      if (addr)
	{
	  if (reg_renumber[i] < 0)
	    {
	      rtx reg = regno_reg_rtx[i];

	      REG_USERVAR_P (reg) = 0;
	      PUT_CODE (reg, MEM);
	      XEXP (reg, 0) = addr;
	      if (reg_equiv_memory_loc (i))
		MEM_COPY_ATTRIBUTES (reg, reg_equiv_memory_loc (i));
	      else
		MEM_ATTRS (reg) = 0;
	      MEM_NOTRAP_P (reg) = 1;
	    }
	  else if (reg_equiv_mem (i))
	    XEXP (reg_equiv_mem (i), 0) = addr;
	}

      /* We don't want complex addressing modes in debug insns
	 if simpler ones will do, so delegitimize equivalences
	 in debug insns.  */
      if (MAY_HAVE_DEBUG_INSNS && reg_renumber[i] < 0)
	{
	  rtx reg = regno_reg_rtx[i];
	  rtx equiv = 0;
	  df_ref use, next;

	  if (reg_equiv_constant (i))
	    equiv = reg_equiv_constant (i);
	  else if (reg_equiv_invariant (i))
	    equiv = reg_equiv_invariant (i);
	  else if (reg && MEM_P (reg))
	    equiv = targetm.delegitimize_address (reg);
	  else if (reg && REG_P (reg) && (int)REGNO (reg) != i)
	    equiv = reg;

	  if (equiv == reg)
	    continue;

	  for (use = DF_REG_USE_CHAIN (i); use; use = next)
	    {
	      insn = DF_REF_INSN (use);

	      /* Make sure the next ref is for a different instruction,
		 so that we're not affected by the rescan.  */
	      next = DF_REF_NEXT_REG (use);
	      while (next && DF_REF_INSN (next) == insn)
		next = DF_REF_NEXT_REG (next);

	      if (DEBUG_INSN_P (insn))
		{
		  if (!equiv)
		    {
		      INSN_VAR_LOCATION_LOC (insn) = gen_rtx_UNKNOWN_VAR_LOC ();
		      df_insn_rescan_debug_internal (insn);
		    }
		  else
		    INSN_VAR_LOCATION_LOC (insn)
		      = simplify_replace_rtx (INSN_VAR_LOCATION_LOC (insn),
					      reg, equiv);
		}
	    }
	}
    }

  /* We must set reload_completed now since the cleanup_subreg_operands call
     below will re-recognize each insn and reload may have generated insns
     which are only valid during and after reload.  */
  reload_completed = 1;

  /* Make a pass over all the insns and delete all USEs which we inserted
     only to tag a REG_EQUAL note on them.  Remove all REG_DEAD and REG_UNUSED
     notes.  Delete all CLOBBER insns, except those that refer to the return
     value and the special mem:BLK CLOBBERs added to prevent the scheduler
     from misarranging variable-array code, and simplify (subreg (reg))
     operands.  Strip and regenerate REG_INC notes that may have been moved
     around.  */

  for (insn = first; insn; insn = NEXT_INSN (insn))
    if (INSN_P (insn))
      {
	rtx *pnote;

	if (CALL_P (insn))
	  replace_pseudos_in (& CALL_INSN_FUNCTION_USAGE (insn),
			      VOIDmode, CALL_INSN_FUNCTION_USAGE (insn));

	if ((GET_CODE (PATTERN (insn)) == USE
	     /* We mark with QImode USEs introduced by reload itself.  */
	     && (GET_MODE (insn) == QImode
		 || find_reg_note (insn, REG_EQUAL, NULL_RTX)))
	    || (GET_CODE (PATTERN (insn)) == CLOBBER
		&& (!MEM_P (XEXP (PATTERN (insn), 0))
		    || GET_MODE (XEXP (PATTERN (insn), 0)) != BLKmode
		    || (GET_CODE (XEXP (XEXP (PATTERN (insn), 0), 0)) != SCRATCH
			&& XEXP (XEXP (PATTERN (insn), 0), 0)
				!= stack_pointer_rtx))
		&& (!REG_P (XEXP (PATTERN (insn), 0))
		    || ! REG_FUNCTION_VALUE_P (XEXP (PATTERN (insn), 0)))))
	  {
	    delete_insn (insn);
	    continue;
	  }

	/* Some CLOBBERs may survive until here and still reference unassigned
	   pseudos with const equivalent, which may in turn cause ICE in later
	   passes if the reference remains in place.  */
	if (GET_CODE (PATTERN (insn)) == CLOBBER)
	  replace_pseudos_in (& XEXP (PATTERN (insn), 0),
			      VOIDmode, PATTERN (insn));

	/* Discard obvious no-ops, even without -O.  This optimization
	   is fast and doesn't interfere with debugging.  */
	if (NONJUMP_INSN_P (insn)
	    && GET_CODE (PATTERN (insn)) == SET
	    && REG_P (SET_SRC (PATTERN (insn)))
	    && REG_P (SET_DEST (PATTERN (insn)))
	    && (REGNO (SET_SRC (PATTERN (insn)))
		== REGNO (SET_DEST (PATTERN (insn)))))
	  {
	    delete_insn (insn);
	    continue;
	  }

	pnote = &REG_NOTES (insn);
	while (*pnote != 0)
	  {
	    if (REG_NOTE_KIND (*pnote) == REG_DEAD
		|| REG_NOTE_KIND (*pnote) == REG_UNUSED
		|| REG_NOTE_KIND (*pnote) == REG_INC)
	      *pnote = XEXP (*pnote, 1);
	    else
	      pnote = &XEXP (*pnote, 1);
	  }

	if (AUTO_INC_DEC)
	  add_auto_inc_notes (insn, PATTERN (insn));

	/* Simplify (subreg (reg)) if it appears as an operand.  */
	cleanup_subreg_operands (insn);

	/* Clean up invalid ASMs so that they don't confuse later passes.
	   See PR 21299.  */
	if (asm_noperands (PATTERN (insn)) >= 0)
	  {
	    extract_insn (insn);
	    if (!constrain_operands (1, get_enabled_alternatives (insn)))
	      {
		error_for_asm (insn,
			       "%<asm%> operand has impossible constraints");
		delete_insn (insn);
		continue;
	      }
	  }
      }

  free (temp_pseudo_reg_arr);

  /* Indicate that we no longer have known memory locations or constants.  */
  free_reg_equiv ();

  free (reg_max_ref_mode);
  free (reg_old_renumber);
  free (pseudo_previous_regs);
  free (pseudo_forbidden_regs);

  CLEAR_HARD_REG_SET (used_spill_regs);
  for (i = 0; i < n_spills; i++)
    SET_HARD_REG_BIT (used_spill_regs, spill_regs[i]);

  /* Free all the insn_chain structures at once.  */
  obstack_free (&reload_obstack, reload_startobj);
  unused_insn_chains = 0;

  inserted = fixup_abnormal_edges ();

  /* We've possibly turned single trapping insn into multiple ones.  */
  if (cfun->can_throw_non_call_exceptions)
    {
      auto_sbitmap blocks (last_basic_block_for_fn (cfun));
      bitmap_ones (blocks);
      find_many_sub_basic_blocks (blocks);
    }

  if (inserted)
    commit_edge_insertions ();

  /* Replacing pseudos with their memory equivalents might have
     created shared rtx.  Subsequent passes would get confused
     by this, so unshare everything here.  */
  unshare_all_rtl_again (first);

#ifdef STACK_BOUNDARY
  /* init_emit has set the alignment of the hard frame pointer
     to STACK_BOUNDARY.  It is very likely no longer valid if
     the hard frame pointer was used for register allocation.  */
  if (!frame_pointer_needed)
    REGNO_POINTER_ALIGN (HARD_FRAME_POINTER_REGNUM) = BITS_PER_UNIT;
#endif

  substitute_stack.release ();

  gcc_assert (bitmap_empty_p (&spilled_pseudos));

  reload_completed = !failure;

  return need_dce;
}

/* Yet another special case.  Unfortunately, reg-stack forces people to
   write incorrect clobbers in asm statements.  These clobbers must not
   cause the register to appear in bad_spill_regs, otherwise we'll call
   fatal_insn later.  We clear the corresponding regnos in the live
   register sets to avoid this.
   The whole thing is rather sick, I'm afraid.  */

static void
maybe_fix_stack_asms (void)
{
#ifdef STACK_REGS
  const char *constraints[MAX_RECOG_OPERANDS];
  machine_mode operand_mode[MAX_RECOG_OPERANDS];
  struct insn_chain *chain;

  for (chain = reload_insn_chain; chain != 0; chain = chain->next)
    {
      int i, noperands;
      HARD_REG_SET clobbered, allowed;
      rtx pat;

      if (! INSN_P (chain->insn)
	  || (noperands = asm_noperands (PATTERN (chain->insn))) < 0)
	continue;
      pat = PATTERN (chain->insn);
      if (GET_CODE (pat) != PARALLEL)
	continue;

      CLEAR_HARD_REG_SET (clobbered);
      CLEAR_HARD_REG_SET (allowed);

      /* First, make a mask of all stack regs that are clobbered.  */
      for (i = 0; i < XVECLEN (pat, 0); i++)
	{
	  rtx t = XVECEXP (pat, 0, i);
	  if (GET_CODE (t) == CLOBBER && STACK_REG_P (XEXP (t, 0)))
	    SET_HARD_REG_BIT (clobbered, REGNO (XEXP (t, 0)));
	}

      /* Get the operand values and constraints out of the insn.  */
      decode_asm_operands (pat, recog_data.operand, recog_data.operand_loc,
			   constraints, operand_mode, NULL);

      /* For every operand, see what registers are allowed.  */
      for (i = 0; i < noperands; i++)
	{
	  const char *p = constraints[i];
	  /* For every alternative, we compute the class of registers allowed
	     for reloading in CLS, and merge its contents into the reg set
	     ALLOWED.  */
	  int cls = (int) NO_REGS;

	  for (;;)
	    {
	      char c = *p;

	      if (c == '\0' || c == ',' || c == '#')
		{
		  /* End of one alternative - mark the regs in the current
		     class, and reset the class.  */
		  IOR_HARD_REG_SET (allowed, reg_class_contents[cls]);
		  cls = NO_REGS;
		  p++;
		  if (c == '#')
		    do {
		      c = *p++;
		    } while (c != '\0' && c != ',');
		  if (c == '\0')
		    break;
		  continue;
		}

	      switch (c)
		{
		case 'g':
		  cls = (int) reg_class_subunion[cls][(int) GENERAL_REGS];
		  break;

		default:
		  enum constraint_num cn = lookup_constraint (p);
		  if (insn_extra_address_constraint (cn))
		    cls = (int) reg_class_subunion[cls]
		      [(int) base_reg_class (VOIDmode, ADDR_SPACE_GENERIC,
					     ADDRESS, SCRATCH)];
		  else
		    cls = (int) reg_class_subunion[cls]
		      [reg_class_for_constraint (cn)];
		  break;
		}
	      p += CONSTRAINT_LEN (c, p);
	    }
	}
      /* Those of the registers which are clobbered, but allowed by the
	 constraints, must be usable as reload registers.  So clear them
	 out of the life information.  */
      AND_HARD_REG_SET (allowed, clobbered);
      for (i = 0; i < FIRST_PSEUDO_REGISTER; i++)
	if (TEST_HARD_REG_BIT (allowed, i))
	  {
	    CLEAR_REGNO_REG_SET (&chain->live_throughout, i);
	    CLEAR_REGNO_REG_SET (&chain->dead_or_set, i);
	  }
    }

#endif
}

/* Copy the global variables n_reloads and rld into the corresponding elts
   of CHAIN.  */
static void
copy_reloads (struct insn_chain *chain)
{
  chain->n_reloads = n_reloads;
  chain->rld = XOBNEWVEC (&reload_obstack, struct reload, n_reloads);
  memcpy (chain->rld, rld, n_reloads * sizeof (struct reload));
  reload_insn_firstobj = XOBNEWVAR (&reload_obstack, char, 0);
}

/* Walk the chain of insns, and determine for each whether it needs reloads
   and/or eliminations.  Build the corresponding insns_need_reload list, and
   set something_needs_elimination as appropriate.  */
static void
calculate_needs_all_insns (int global)
{
  struct insn_chain **pprev_reload = &insns_need_reload;
  struct insn_chain *chain, *next = 0;

  something_needs_elimination = 0;

  reload_insn_firstobj = XOBNEWVAR (&reload_obstack, char, 0);
  for (chain = reload_insn_chain; chain != 0; chain = next)
    {
      rtx_insn *insn = chain->insn;

      next = chain->next;

      /* Clear out the shortcuts.  */
      chain->n_reloads = 0;
      chain->need_elim = 0;
      chain->need_reload = 0;
      chain->need_operand_change = 0;

      /* If this is a label, a JUMP_INSN, or has REG_NOTES (which might
	 include REG_LABEL_OPERAND and REG_LABEL_TARGET), we need to see
	 what effects this has on the known offsets at labels.  */

      if (LABEL_P (insn) || JUMP_P (insn) || JUMP_TABLE_DATA_P (insn)
	  || (INSN_P (insn) && REG_NOTES (insn) != 0))
	set_label_offsets (insn, insn, 0);

      if (INSN_P (insn))
	{
	  rtx old_body = PATTERN (insn);
	  int old_code = INSN_CODE (insn);
	  rtx old_notes = REG_NOTES (insn);
	  int did_elimination = 0;
	  int operands_changed = 0;

	  /* Skip insns that only set an equivalence.  */
	  if (will_delete_init_insn_p (insn))
	    continue;

	  /* If needed, eliminate any eliminable registers.  */
	  if (num_eliminable || num_eliminable_invariants)
	    did_elimination = eliminate_regs_in_insn (insn, 0);

	  /* Analyze the instruction.  */
	  operands_changed = find_reloads (insn, 0, spill_indirect_levels,
					   global, spill_reg_order);

	  /* If a no-op set needs more than one reload, this is likely
	     to be something that needs input address reloads.  We
	     can't get rid of this cleanly later, and it is of no use
	     anyway, so discard it now.
	     We only do this when expensive_optimizations is enabled,
	     since this complements reload inheritance / output
	     reload deletion, and it can make debugging harder.  */
	  if (flag_expensive_optimizations && n_reloads > 1)
	    {
	      rtx set = single_set (insn);
	      if (set
		  &&
		  ((SET_SRC (set) == SET_DEST (set)
		    && REG_P (SET_SRC (set))
		    && REGNO (SET_SRC (set)) >= FIRST_PSEUDO_REGISTER)
		   || (REG_P (SET_SRC (set)) && REG_P (SET_DEST (set))
		       && reg_renumber[REGNO (SET_SRC (set))] < 0
		       && reg_renumber[REGNO (SET_DEST (set))] < 0
		       && reg_equiv_memory_loc (REGNO (SET_SRC (set))) != NULL
		       && reg_equiv_memory_loc (REGNO (SET_DEST (set))) != NULL
		       && rtx_equal_p (reg_equiv_memory_loc (REGNO (SET_SRC (set))),
				       reg_equiv_memory_loc (REGNO (SET_DEST (set)))))))
		{
		  if (ira_conflicts_p)
		    /* Inform IRA about the insn deletion.  */
		    ira_mark_memory_move_deletion (REGNO (SET_DEST (set)),
						   REGNO (SET_SRC (set)));
		  delete_insn (insn);
		  /* Delete it from the reload chain.  */
		  if (chain->prev)
		    chain->prev->next = next;
		  else
		    reload_insn_chain = next;
		  if (next)
		    next->prev = chain->prev;
		  chain->next = unused_insn_chains;
		  unused_insn_chains = chain;
		  continue;
		}
	    }
	  if (num_eliminable)
	    update_eliminable_offsets ();

	  /* Remember for later shortcuts which insns had any reloads or
	     register eliminations.  */
	  chain->need_elim = did_elimination;
	  chain->need_reload = n_reloads > 0;
	  chain->need_operand_change = operands_changed;

	  /* Discard any register replacements done.  */
	  if (did_elimination)
	    {
	      obstack_free (&reload_obstack, reload_insn_firstobj);
	      PATTERN (insn) = old_body;
	      INSN_CODE (insn) = old_code;
	      REG_NOTES (insn) = old_notes;
	      something_needs_elimination = 1;
	    }

	  something_needs_operands_changed |= operands_changed;

	  if (n_reloads != 0)
	    {
	      copy_reloads (chain);
	      *pprev_reload = chain;
	      pprev_reload = &chain->next_need_reload;
	    }
	}
    }
  *pprev_reload = 0;
}

/* This function is called from the register allocator to set up estimates
   for the cost of eliminating pseudos which have REG_EQUIV equivalences to
   an invariant.  The structure is similar to calculate_needs_all_insns.  */

void
calculate_elim_costs_all_insns (void)
{
  int *reg_equiv_init_cost;
  basic_block bb;
  int i;

  reg_equiv_init_cost = XCNEWVEC (int, max_regno);
  init_elim_table ();
  init_eliminable_invariants (get_insns (), false);

  set_initial_elim_offsets ();
  set_initial_label_offsets ();

  FOR_EACH_BB_FN (bb, cfun)
    {
      rtx_insn *insn;
      elim_bb = bb;

      FOR_BB_INSNS (bb, insn)
	{
	  /* If this is a label, a JUMP_INSN, or has REG_NOTES (which might
	     include REG_LABEL_OPERAND and REG_LABEL_TARGET), we need to see
	     what effects this has on the known offsets at labels.  */

	  if (LABEL_P (insn) || JUMP_P (insn) || JUMP_TABLE_DATA_P (insn)
	      || (INSN_P (insn) && REG_NOTES (insn) != 0))
	    set_label_offsets (insn, insn, 0);

	  if (INSN_P (insn))
	    {
	      rtx set = single_set (insn);

	      /* Skip insns that only set an equivalence.  */
	      if (set && REG_P (SET_DEST (set))
		  && reg_renumber[REGNO (SET_DEST (set))] < 0
		  && (reg_equiv_constant (REGNO (SET_DEST (set)))
		      || reg_equiv_invariant (REGNO (SET_DEST (set)))))
		{
		  unsigned regno = REGNO (SET_DEST (set));
		  rtx_insn_list *init = reg_equiv_init (regno);
		  if (init)
		    {
		      rtx t = eliminate_regs_1 (SET_SRC (set), VOIDmode, insn,
						false, true);
		      machine_mode mode = GET_MODE (SET_DEST (set));
		      int cost = set_src_cost (t, mode,
					       optimize_bb_for_speed_p (bb));
		      int freq = REG_FREQ_FROM_BB (bb);

		      reg_equiv_init_cost[regno] = cost * freq;
		      continue;
		    }
		}
	      /* If needed, eliminate any eliminable registers.  */
	      if (num_eliminable || num_eliminable_invariants)
		elimination_costs_in_insn (insn);

	      if (num_eliminable)
		update_eliminable_offsets ();
	    }
	}
    }
  for (i = FIRST_PSEUDO_REGISTER; i < max_regno; i++)
    {
      if (reg_equiv_invariant (i))
	{
	  if (reg_equiv_init (i))
	    {
	      int cost = reg_equiv_init_cost[i];
	      if (dump_file)
		fprintf (dump_file,
			 "Reg %d has equivalence, initial gains %d\n", i, cost);
	      if (cost != 0)
		ira_adjust_equiv_reg_cost (i, cost);
	    }
	  else
	    {
	      if (dump_file)
		fprintf (dump_file,
			 "Reg %d had equivalence, but can't be eliminated\n",
			 i);
	      ira_adjust_equiv_reg_cost (i, 0);
	    }
	}
    }

  free (reg_equiv_init_cost);
  free (offsets_known_at);
  free (offsets_at);
  offsets_at = NULL;
  offsets_known_at = NULL;
}

/* Comparison function for qsort to decide which of two reloads
   should be handled first.  *P1 and *P2 are the reload numbers.  */

static int
reload_reg_class_lower (const void *r1p, const void *r2p)
{
  int r1 = *(const short *) r1p, r2 = *(const short *) r2p;
  int t;

  /* Consider required reloads before optional ones.  */
  t = rld[r1].optional - rld[r2].optional;
  if (t != 0)
    return t;

  /* Count all solitary classes before non-solitary ones.  */
  t = ((reg_class_size[(int) rld[r2].rclass] == 1)
       - (reg_class_size[(int) rld[r1].rclass] == 1));
  if (t != 0)
    return t;

  /* Aside from solitaires, consider all multi-reg groups first.  */
  t = rld[r2].nregs - rld[r1].nregs;
  if (t != 0)
    return t;

  /* Consider reloads in order of increasing reg-class number.  */
  t = (int) rld[r1].rclass - (int) rld[r2].rclass;
  if (t != 0)
    return t;

  /* If reloads are equally urgent, sort by reload number,
     so that the results of qsort leave nothing to chance.  */
  return r1 - r2;
}

/* The cost of spilling each hard reg.  */
static int spill_cost[FIRST_PSEUDO_REGISTER];

/* When spilling multiple hard registers, we use SPILL_COST for the first
   spilled hard reg and SPILL_ADD_COST for subsequent regs.  SPILL_ADD_COST
   only the first hard reg for a multi-reg pseudo.  */
static int spill_add_cost[FIRST_PSEUDO_REGISTER];

/* Map of hard regno to pseudo regno currently occupying the hard
   reg.  */
static int hard_regno_to_pseudo_regno[FIRST_PSEUDO_REGISTER];

/* Update the spill cost arrays, considering that pseudo REG is live.  */

static void
count_pseudo (int reg)
{
  int freq = REG_FREQ (reg);
  int r = reg_renumber[reg];
  int nregs;

  /* Ignore spilled pseudo-registers which can be here only if IRA is used.  */
  if (ira_conflicts_p && r < 0)
    return;

  if (REGNO_REG_SET_P (&pseudos_counted, reg)
      || REGNO_REG_SET_P (&spilled_pseudos, reg))
    return;

  SET_REGNO_REG_SET (&pseudos_counted, reg);

  gcc_assert (r >= 0);

  spill_add_cost[r] += freq;
  nregs = hard_regno_nregs[r][PSEUDO_REGNO_MODE (reg)];
  while (nregs-- > 0)
    {
      hard_regno_to_pseudo_regno[r + nregs] = reg;
      spill_cost[r + nregs] += freq;
    }
}

/* Calculate the SPILL_COST and SPILL_ADD_COST arrays and determine the
   contents of BAD_SPILL_REGS for the insn described by CHAIN.  */

static void
order_regs_for_reload (struct insn_chain *chain)
{
  unsigned i;
  HARD_REG_SET used_by_pseudos;
  HARD_REG_SET used_by_pseudos2;
  reg_set_iterator rsi;

  COPY_HARD_REG_SET (bad_spill_regs, fixed_reg_set);

  memset (spill_cost, 0, sizeof spill_cost);
  memset (spill_add_cost, 0, sizeof spill_add_cost);
  for (i = 0; i < FIRST_PSEUDO_REGISTER; i++)
    hard_regno_to_pseudo_regno[i] = -1;

  /* Count number of uses of each hard reg by pseudo regs allocated to it
     and then order them by decreasing use.  First exclude hard registers
     that are live in or across this insn.  */

  REG_SET_TO_HARD_REG_SET (used_by_pseudos, &chain->live_throughout);
  REG_SET_TO_HARD_REG_SET (used_by_pseudos2, &chain->dead_or_set);
  IOR_HARD_REG_SET (bad_spill_regs, used_by_pseudos);
  IOR_HARD_REG_SET (bad_spill_regs, used_by_pseudos2);

  /* Now find out which pseudos are allocated to it, and update
     hard_reg_n_uses.  */
  CLEAR_REG_SET (&pseudos_counted);

  EXECUTE_IF_SET_IN_REG_SET
    (&chain->live_throughout, FIRST_PSEUDO_REGISTER, i, rsi)
    {
      count_pseudo (i);
    }
  EXECUTE_IF_SET_IN_REG_SET
    (&chain->dead_or_set, FIRST_PSEUDO_REGISTER, i, rsi)
    {
      count_pseudo (i);
    }
  CLEAR_REG_SET (&pseudos_counted);
}

/* Vector of reload-numbers showing the order in which the reloads should
   be processed.  */
static short reload_order[MAX_RELOADS];

/* This is used to keep track of the spill regs used in one insn.  */
static HARD_REG_SET used_spill_regs_local;

/* We decided to spill hard register SPILLED, which has a size of
   SPILLED_NREGS.  Determine how pseudo REG, which is live during the insn,
   is affected.  We will add it to SPILLED_PSEUDOS if necessary, and we will
   update SPILL_COST/SPILL_ADD_COST.  */

static void
count_spilled_pseudo (int spilled, int spilled_nregs, int reg)
{
  int freq = REG_FREQ (reg);
  int r = reg_renumber[reg];
  int nregs;

  /* Ignore spilled pseudo-registers which can be here only if IRA is used.  */
  if (ira_conflicts_p && r < 0)
    return;

  gcc_assert (r >= 0);

  nregs = hard_regno_nregs[r][PSEUDO_REGNO_MODE (reg)];

  if (REGNO_REG_SET_P (&spilled_pseudos, reg)
      || spilled + spilled_nregs <= r || r + nregs <= spilled)
    return;

  SET_REGNO_REG_SET (&spilled_pseudos, reg);

  spill_add_cost[r] -= freq;
  while (nregs-- > 0)
    {
      hard_regno_to_pseudo_regno[r + nregs] = -1;
      spill_cost[r + nregs] -= freq;
    }
}

/* Find reload register to use for reload number ORDER.  */

static int
find_reg (struct insn_chain *chain, int order)
{
  int rnum = reload_order[order];
  struct reload *rl = rld + rnum;
  int best_cost = INT_MAX;
  int best_reg = -1;
  unsigned int i, j, n;
  int k;
  HARD_REG_SET not_usable;
  HARD_REG_SET used_by_other_reload;
  reg_set_iterator rsi;
  static int regno_pseudo_regs[FIRST_PSEUDO_REGISTER];
  static int best_regno_pseudo_regs[FIRST_PSEUDO_REGISTER];

  COPY_HARD_REG_SET (not_usable, bad_spill_regs);
  IOR_HARD_REG_SET (not_usable, bad_spill_regs_global);
  IOR_COMPL_HARD_REG_SET (not_usable, reg_class_contents[rl->rclass]);

  CLEAR_HARD_REG_SET (used_by_other_reload);
  for (k = 0; k < order; k++)
    {
      int other = reload_order[k];

      if (rld[other].regno >= 0 && reloads_conflict (other, rnum))
	for (j = 0; j < rld[other].nregs; j++)
	  SET_HARD_REG_BIT (used_by_other_reload, rld[other].regno + j);
    }

  for (i = 0; i < FIRST_PSEUDO_REGISTER; i++)
    {
#ifdef REG_ALLOC_ORDER
      unsigned int regno = reg_alloc_order[i];
#else
      unsigned int regno = i;
#endif

      if (! TEST_HARD_REG_BIT (not_usable, regno)
	  && ! TEST_HARD_REG_BIT (used_by_other_reload, regno)
	  && targetm.hard_regno_mode_ok (regno, rl->mode))
	{
	  int this_cost = spill_cost[regno];
	  int ok = 1;
	  unsigned int this_nregs = hard_regno_nregs[regno][rl->mode];

	  for (j = 1; j < this_nregs; j++)
	    {
	      this_cost += spill_add_cost[regno + j];
	      if ((TEST_HARD_REG_BIT (not_usable, regno + j))
		  || TEST_HARD_REG_BIT (used_by_other_reload, regno + j))
		ok = 0;
	    }
	  if (! ok)
	    continue;

	  if (ira_conflicts_p)
	    {
	      /* Ask IRA to find a better pseudo-register for
		 spilling.  */
	      for (n = j = 0; j < this_nregs; j++)
		{
		  int r = hard_regno_to_pseudo_regno[regno + j];

		  if (r < 0)
		    continue;
		  if (n == 0 || regno_pseudo_regs[n - 1] != r)
		    regno_pseudo_regs[n++] = r;
		}
	      regno_pseudo_regs[n++] = -1;
	      if (best_reg < 0
		  || ira_better_spill_reload_regno_p (regno_pseudo_regs,
						      best_regno_pseudo_regs,
						      rl->in, rl->out,
						      chain->insn))
		{
		  best_reg = regno;
		  for (j = 0;; j++)
		    {
		      best_regno_pseudo_regs[j] = regno_pseudo_regs[j];
		      if (regno_pseudo_regs[j] < 0)
			break;
		    }
		}
	      continue;
	    }

	  if (rl->in && REG_P (rl->in) && REGNO (rl->in) == regno)
	    this_cost--;
	  if (rl->out && REG_P (rl->out) && REGNO (rl->out) == regno)
	    this_cost--;
	  if (this_cost < best_cost
	      /* Among registers with equal cost, prefer caller-saved ones, or
		 use REG_ALLOC_ORDER if it is defined.  */
	      || (this_cost == best_cost
#ifdef REG_ALLOC_ORDER
		  && (inv_reg_alloc_order[regno]
		      < inv_reg_alloc_order[best_reg])
#else
		  && call_used_regs[regno]
		  && ! call_used_regs[best_reg]
#endif
		  ))
	    {
	      best_reg = regno;
	      best_cost = this_cost;
	    }
	}
    }
  if (best_reg == -1)
    return 0;

  if (dump_file)
    fprintf (dump_file, "Using reg %d for reload %d\n", best_reg, rnum);

  rl->nregs = hard_regno_nregs[best_reg][rl->mode];
  rl->regno = best_reg;

  EXECUTE_IF_SET_IN_REG_SET
    (&chain->live_throughout, FIRST_PSEUDO_REGISTER, j, rsi)
    {
      count_spilled_pseudo (best_reg, rl->nregs, j);
    }

  EXECUTE_IF_SET_IN_REG_SET
    (&chain->dead_or_set, FIRST_PSEUDO_REGISTER, j, rsi)
    {
      count_spilled_pseudo (best_reg, rl->nregs, j);
    }

  for (i = 0; i < rl->nregs; i++)
    {
      gcc_assert (spill_cost[best_reg + i] == 0);
      gcc_assert (spill_add_cost[best_reg + i] == 0);
      gcc_assert (hard_regno_to_pseudo_regno[best_reg + i] == -1);
      SET_HARD_REG_BIT (used_spill_regs_local, best_reg + i);
    }
  return 1;
}

/* Find more reload regs to satisfy the remaining need of an insn, which
   is given by CHAIN.
   Do it by ascending class number, since otherwise a reg
   might be spilled for a big class and might fail to count
   for a smaller class even though it belongs to that class.  */

static void
find_reload_regs (struct insn_chain *chain)
{
  int i;

  /* In order to be certain of getting the registers we need,
     we must sort the reloads into order of increasing register class.
     Then our grabbing of reload registers will parallel the process
     that provided the reload registers.  */
  for (i = 0; i < chain->n_reloads; i++)
    {
      /* Show whether this reload already has a hard reg.  */
      if (chain->rld[i].reg_rtx)
	{
	  int regno = REGNO (chain->rld[i].reg_rtx);
	  chain->rld[i].regno = regno;
	  chain->rld[i].nregs
	    = hard_regno_nregs[regno][GET_MODE (chain->rld[i].reg_rtx)];
	}
      else
	chain->rld[i].regno = -1;
      reload_order[i] = i;
    }

  n_reloads = chain->n_reloads;
  memcpy (rld, chain->rld, n_reloads * sizeof (struct reload));

  CLEAR_HARD_REG_SET (used_spill_regs_local);

  if (dump_file)
    fprintf (dump_file, "Spilling for insn %d.\n", INSN_UID (chain->insn));

  qsort (reload_order, n_reloads, sizeof (short), reload_reg_class_lower);

  /* Compute the order of preference for hard registers to spill.  */

  order_regs_for_reload (chain);

  for (i = 0; i < n_reloads; i++)
    {
      int r = reload_order[i];

      /* Ignore reloads that got marked inoperative.  */
      if ((rld[r].out != 0 || rld[r].in != 0 || rld[r].secondary_p)
	  && ! rld[r].optional
	  && rld[r].regno == -1)
	if (! find_reg (chain, i))
	  {
	    if (dump_file)
	      fprintf (dump_file, "reload failure for reload %d\n", r);
	    spill_failure (chain->insn, rld[r].rclass);
	    failure = 1;
	    return;
	  }
    }

  COPY_HARD_REG_SET (chain->used_spill_regs, used_spill_regs_local);
  IOR_HARD_REG_SET (used_spill_regs, used_spill_regs_local);

  memcpy (chain->rld, rld, n_reloads * sizeof (struct reload));
}

static void
select_reload_regs (void)
{
  struct insn_chain *chain;

  /* Try to satisfy the needs for each insn.  */
  for (chain = insns_need_reload; chain != 0;
       chain = chain->next_need_reload)
    find_reload_regs (chain);
}

/* Delete all insns that were inserted by emit_caller_save_insns during
   this iteration.  */
static void
delete_caller_save_insns (void)
{
  struct insn_chain *c = reload_insn_chain;

  while (c != 0)
    {
      while (c != 0 && c->is_caller_save_insn)
	{
	  struct insn_chain *next = c->next;
	  rtx_insn *insn = c->insn;

	  if (c == reload_insn_chain)
	    reload_insn_chain = next;
	  delete_insn (insn);

	  if (next)
	    next->prev = c->prev;
	  if (c->prev)
	    c->prev->next = next;
	  c->next = unused_insn_chains;
	  unused_insn_chains = c;
	  c = next;
	}
      if (c != 0)
	c = c->next;
    }
}

/* Handle the failure to find a register to spill.
   INSN should be one of the insns which needed this particular spill reg.  */

static void
spill_failure (rtx_insn *insn, enum reg_class rclass)
{
  if (asm_noperands (PATTERN (insn)) >= 0)
    error_for_asm (insn, "can%'t find a register in class %qs while "
		   "reloading %<asm%>",
		   reg_class_names[rclass]);
  else
    {
      error ("unable to find a register to spill in class %qs",
	     reg_class_names[rclass]);

      if (dump_file)
	{
	  fprintf (dump_file, "\nReloads for insn # %d\n", INSN_UID (insn));
	  debug_reload_to_stream (dump_file);
	}
      fatal_insn ("this is the insn:", insn);
    }
}

/* Delete an unneeded INSN and any previous insns who sole purpose is loading
   data that is dead in INSN.  */

static void
delete_dead_insn (rtx_insn *insn)
{
  rtx_insn *prev = prev_active_insn (insn);
  rtx prev_dest;

  /* If the previous insn sets a register that dies in our insn make
     a note that we want to run DCE immediately after reload.

     We used to delete the previous insn & recurse, but that's wrong for
     block local equivalences.  Instead of trying to figure out the exact
     circumstances where we can delete the potentially dead insns, just
     let DCE do the job.  */
  if (prev && BLOCK_FOR_INSN (prev) == BLOCK_FOR_INSN (insn)
      && GET_CODE (PATTERN (prev)) == SET
      && (prev_dest = SET_DEST (PATTERN (prev)), REG_P (prev_dest))
      && reg_mentioned_p (prev_dest, PATTERN (insn))
      && find_regno_note (insn, REG_DEAD, REGNO (prev_dest))
      && ! side_effects_p (SET_SRC (PATTERN (prev))))
    need_dce = 1;

  SET_INSN_DELETED (insn);
}

/* Modify the home of pseudo-reg I.
   The new home is present in reg_renumber[I].

   FROM_REG may be the hard reg that the pseudo-reg is being spilled from;
   or it may be -1, meaning there is none or it is not relevant.
   This is used so that all pseudos spilled from a given hard reg
   can share one stack slot.  */

static void
alter_reg (int i, int from_reg, bool dont_share_p)
{
  /* When outputting an inline function, this can happen
     for a reg that isn't actually used.  */
  if (regno_reg_rtx[i] == 0)
    return;

  /* If the reg got changed to a MEM at rtl-generation time,
     ignore it.  */
  if (!REG_P (regno_reg_rtx[i]))
    return;

  /* Modify the reg-rtx to contain the new hard reg
     number or else to contain its pseudo reg number.  */
  SET_REGNO (regno_reg_rtx[i],
	     reg_renumber[i] >= 0 ? reg_renumber[i] : i);

  /* If we have a pseudo that is needed but has no hard reg or equivalent,
     allocate a stack slot for it.  */

  if (reg_renumber[i] < 0
      && REG_N_REFS (i) > 0
      && reg_equiv_constant (i) == 0
      && (reg_equiv_invariant (i) == 0
	  || reg_equiv_init (i) == 0)
      && reg_equiv_memory_loc (i) == 0)
    {
      rtx x = NULL_RTX;
      machine_mode mode = GET_MODE (regno_reg_rtx[i]);
      poly_int64 inherent_size = GET_MODE_SIZE (mode);
      unsigned int inherent_align = GET_MODE_ALIGNMENT (mode);
      machine_mode wider_mode = wider_subreg_mode (mode, reg_max_ref_mode[i]);
      poly_int64 total_size = GET_MODE_SIZE (wider_mode);
      /* ??? Seems strange to derive the minimum alignment from the size,
	 but that's the traditional behavior.  For polynomial-size modes,
	 the natural extension is to use the minimum possible size.  */
      unsigned int min_align
	= constant_lower_bound (GET_MODE_BITSIZE (reg_max_ref_mode[i]));
      poly_int64 adjust = 0;

      something_was_spilled = true;

      if (ira_conflicts_p)
	{
	  /* Mark the spill for IRA.  */
	  SET_REGNO_REG_SET (&spilled_pseudos, i);
	  if (!dont_share_p)
	    x = ira_reuse_stack_slot (i, inherent_size, total_size);
	}

      if (x)
	;

      /* Each pseudo reg has an inherent size which comes from its own mode,
	 and a total size which provides room for paradoxical subregs
	 which refer to the pseudo reg in wider modes.

	 We can use a slot already allocated if it provides both
	 enough inherent space and enough total space.
	 Otherwise, we allocate a new slot, making sure that it has no less
	 inherent space, and no less total space, then the previous slot.  */
      else if (from_reg == -1 || (!dont_share_p && ira_conflicts_p))
	{
	  rtx stack_slot;

	  /* No known place to spill from => no slot to reuse.  */
	  gcc_checking_assert (ordered_p (total_size, inherent_size));
	  x = assign_stack_local (mode, total_size,
				  min_align > inherent_align
				  || may_gt (total_size, inherent_size)
				  ? -1 : 0);

	  stack_slot = x;

	  /* Cancel the big-endian correction done in assign_stack_local.
	     Get the address of the beginning of the slot.  This is so we
	     can do a big-endian correction unconditionally below.  */
	  if (BYTES_BIG_ENDIAN)
	    {
	      adjust = inherent_size - total_size;
	      if (may_ne (adjust, 0))
		stack_slot
		  = adjust_address_nv (x, mode_for_size (total_size
						         * BITS_PER_UNIT,
						         MODE_INT, 1),
				       adjust);
	    }

	  if (! dont_share_p && ira_conflicts_p)
	    /* Inform IRA about allocation a new stack slot.  */
	    ira_mark_new_stack_slot (stack_slot, i, total_size);
	}

      /* Reuse a stack slot if possible.  */
      else if (spill_stack_slot[from_reg] != 0
	       && must_ge (spill_stack_slot_width[from_reg], total_size)
	       && must_ge (GET_MODE_SIZE
			   (GET_MODE (spill_stack_slot[from_reg])),
			   inherent_size)
	       && MEM_ALIGN (spill_stack_slot[from_reg]) >= min_align)
	x = spill_stack_slot[from_reg];

      /* Allocate a bigger slot.  */
      else
	{
	  /* Compute maximum size needed, both for inherent size
	     and for total size.  */
	  rtx stack_slot;

	  if (spill_stack_slot[from_reg])
	    {
	      if (partial_subreg_p (mode,
				    GET_MODE (spill_stack_slot[from_reg])))
		mode = GET_MODE (spill_stack_slot[from_reg]);
	      total_size = ordered_max (total_size,
					spill_stack_slot_width[from_reg]);
	      if (MEM_ALIGN (spill_stack_slot[from_reg]) > min_align)
		min_align = MEM_ALIGN (spill_stack_slot[from_reg]);
	    }

	  /* Make a slot with that size.  */
	  gcc_checking_assert (ordered_p (total_size, inherent_size));
	  x = assign_stack_local (mode, total_size,
				  min_align > inherent_align
				  || may_gt (total_size, inherent_size)
				  ? -1 : 0);
	  stack_slot = x;

	  /* Cancel the  big-endian correction done in assign_stack_local.
	     Get the address of the beginning of the slot.  This is so we
	     can do a big-endian correction unconditionally below.  */
	  if (BYTES_BIG_ENDIAN)
	    {
	      adjust = GET_MODE_SIZE (mode) - total_size;
	      if (may_ne (adjust, 0))
		stack_slot
		  = adjust_address_nv (x, mode_for_size (total_size
							 * BITS_PER_UNIT,
							 MODE_INT, 1),
				       adjust);
	    }

	  spill_stack_slot[from_reg] = stack_slot;
	  spill_stack_slot_width[from_reg] = total_size;
	}

      /* On a big endian machine, the "address" of the slot
	 is the address of the low part that fits its inherent mode.  */
      adjust += subreg_size_lowpart_offset (inherent_size, total_size);

      /* If we have any adjustment to make, or if the stack slot is the
	 wrong mode, make a new stack slot.  */
      x = adjust_address_nv (x, GET_MODE (regno_reg_rtx[i]), adjust);

      /* Set all of the memory attributes as appropriate for a spill.  */
      set_mem_attrs_for_spill (x);

      /* Save the stack slot for later.  */
      reg_equiv_memory_loc (i) = x;
    }
}

/* Mark the slots in regs_ever_live for the hard regs used by
   pseudo-reg number REGNO, accessed in MODE.  */

static void
mark_home_live_1 (int regno, machine_mode mode)
{
  int i, lim;

  i = reg_renumber[regno];
  if (i < 0)
    return;
  lim = end_hard_regno (mode, i);
  while (i < lim)
    df_set_regs_ever_live (i++, true);
}

/* Mark the slots in regs_ever_live for the hard regs
   used by pseudo-reg number REGNO.  */

void
mark_home_live (int regno)
{
  if (reg_renumber[regno] >= 0)
    mark_home_live_1 (regno, PSEUDO_REGNO_MODE (regno));
}

/* This function handles the tracking of elimination offsets around branches.

   X is a piece of RTL being scanned.

   INSN is the insn that it came from, if any.

   INITIAL_P is nonzero if we are to set the offset to be the initial
   offset and zero if we are setting the offset of the label to be the
   current offset.  */

static void
set_label_offsets (rtx x, rtx_insn *insn, int initial_p)
{
  enum rtx_code code = GET_CODE (x);
  rtx tem;
  unsigned int i;
  struct elim_table *p;

  switch (code)
    {
    case LABEL_REF:
      if (LABEL_REF_NONLOCAL_P (x))
	return;

      x = label_ref_label (x);

      /* fall through */

    case CODE_LABEL:
      /* If we know nothing about this label, set the desired offsets.  Note
	 that this sets the offset at a label to be the offset before a label
	 if we don't know anything about the label.  This is not correct for
	 the label after a BARRIER, but is the best guess we can make.  If
	 we guessed wrong, we will suppress an elimination that might have
	 been possible had we been able to guess correctly.  */

      if (! offsets_known_at[CODE_LABEL_NUMBER (x) - first_label_num])
	{
	  for (i = 0; i < NUM_ELIMINABLE_REGS; i++)
	    offsets_at[CODE_LABEL_NUMBER (x) - first_label_num][i]
	      = (initial_p ? reg_eliminate[i].initial_offset
		 : reg_eliminate[i].offset);
	  offsets_known_at[CODE_LABEL_NUMBER (x) - first_label_num] = 1;
	}

      /* Otherwise, if this is the definition of a label and it is
	 preceded by a BARRIER, set our offsets to the known offset of
	 that label.  */

      else if (x == insn
	       && (tem = prev_nonnote_insn (insn)) != 0
	       && BARRIER_P (tem))
	set_offsets_for_label (insn);
      else
	/* If neither of the above cases is true, compare each offset
	   with those previously recorded and suppress any eliminations
	   where the offsets disagree.  */

	for (i = 0; i < NUM_ELIMINABLE_REGS; i++)
	  if (may_ne (offsets_at[CODE_LABEL_NUMBER (x) - first_label_num][i],
		      (initial_p ? reg_eliminate[i].initial_offset
		       : reg_eliminate[i].offset)))
	    reg_eliminate[i].can_eliminate = 0;

      return;

    case JUMP_TABLE_DATA:
      set_label_offsets (PATTERN (insn), insn, initial_p);
      return;

    case JUMP_INSN:
      set_label_offsets (PATTERN (insn), insn, initial_p);

      /* fall through */

    case INSN:
    case CALL_INSN:
      /* Any labels mentioned in REG_LABEL_OPERAND notes can be branched
	 to indirectly and hence must have all eliminations at their
	 initial offsets.  */
      for (tem = REG_NOTES (x); tem; tem = XEXP (tem, 1))
	if (REG_NOTE_KIND (tem) == REG_LABEL_OPERAND)
	  set_label_offsets (XEXP (tem, 0), insn, 1);
      return;

    case PARALLEL:
    case ADDR_VEC:
    case ADDR_DIFF_VEC:
      /* Each of the labels in the parallel or address vector must be
	 at their initial offsets.  We want the first field for PARALLEL
	 and ADDR_VEC and the second field for ADDR_DIFF_VEC.  */

      for (i = 0; i < (unsigned) XVECLEN (x, code == ADDR_DIFF_VEC); i++)
	set_label_offsets (XVECEXP (x, code == ADDR_DIFF_VEC, i),
			   insn, initial_p);
      return;

    case SET:
      /* We only care about setting PC.  If the source is not RETURN,
	 IF_THEN_ELSE, or a label, disable any eliminations not at
	 their initial offsets.  Similarly if any arm of the IF_THEN_ELSE
	 isn't one of those possibilities.  For branches to a label,
	 call ourselves recursively.

	 Note that this can disable elimination unnecessarily when we have
	 a non-local goto since it will look like a non-constant jump to
	 someplace in the current function.  This isn't a significant
	 problem since such jumps will normally be when all elimination
	 pairs are back to their initial offsets.  */

      if (SET_DEST (x) != pc_rtx)
	return;

      switch (GET_CODE (SET_SRC (x)))
	{
	case PC:
	case RETURN:
	  return;

	case LABEL_REF:
	  set_label_offsets (SET_SRC (x), insn, initial_p);
	  return;

	case IF_THEN_ELSE:
	  tem = XEXP (SET_SRC (x), 1);
	  if (GET_CODE (tem) == LABEL_REF)
	    set_label_offsets (label_ref_label (tem), insn, initial_p);
	  else if (GET_CODE (tem) != PC && GET_CODE (tem) != RETURN)
	    break;

	  tem = XEXP (SET_SRC (x), 2);
	  if (GET_CODE (tem) == LABEL_REF)
	    set_label_offsets (label_ref_label (tem), insn, initial_p);
	  else if (GET_CODE (tem) != PC && GET_CODE (tem) != RETURN)
	    break;
	  return;

	default:
	  break;
	}

      /* If we reach here, all eliminations must be at their initial
	 offset because we are doing a jump to a variable address.  */
      for (p = reg_eliminate; p < &reg_eliminate[NUM_ELIMINABLE_REGS]; p++)
	if (may_ne (p->offset, p->initial_offset))
	  p->can_eliminate = 0;
      break;

    default:
      break;
    }
}

/* This function examines every reg that occurs in X and adjusts the
   costs for its elimination which are gathered by IRA.  INSN is the
   insn in which X occurs.  We do not recurse into MEM expressions.  */

static void
note_reg_elim_costly (const_rtx x, rtx insn)
{
  subrtx_iterator::array_type array;
  FOR_EACH_SUBRTX (iter, array, x, NONCONST)
    {
      const_rtx x = *iter;
      if (MEM_P (x))
	iter.skip_subrtxes ();
      else if (REG_P (x)
	       && REGNO (x) >= FIRST_PSEUDO_REGISTER
	       && reg_equiv_init (REGNO (x))
	       && reg_equiv_invariant (REGNO (x)))
	{
	  rtx t = reg_equiv_invariant (REGNO (x));
	  rtx new_rtx = eliminate_regs_1 (t, Pmode, insn, true, true);
	  int cost = set_src_cost (new_rtx, Pmode,
				   optimize_bb_for_speed_p (elim_bb));
	  int freq = REG_FREQ_FROM_BB (elim_bb);

	  if (cost != 0)
	    ira_adjust_equiv_reg_cost (REGNO (x), -cost * freq);
	}
    }
}

/* Scan X and replace any eliminable registers (such as fp) with a
   replacement (such as sp), plus an offset.

   MEM_MODE is the mode of an enclosing MEM.  We need this to know how
   much to adjust a register for, e.g., PRE_DEC.  Also, if we are inside a
   MEM, we are allowed to replace a sum of a register and the constant zero
   with the register, which we cannot do outside a MEM.  In addition, we need
   to record the fact that a register is referenced outside a MEM.

   If INSN is an insn, it is the insn containing X.  If we replace a REG
   in a SET_DEST with an equivalent MEM and INSN is nonzero, write a
   CLOBBER of the pseudo after INSN so find_equiv_regs will know that
   the REG is being modified.

   Alternatively, INSN may be a note (an EXPR_LIST or INSN_LIST).
   That's used when we eliminate in expressions stored in notes.
   This means, do not set ref_outside_mem even if the reference
   is outside of MEMs.

   If FOR_COSTS is true, we are being called before reload in order to
   estimate the costs of keeping registers with an equivalence unallocated.

   REG_EQUIV_MEM and REG_EQUIV_ADDRESS contain address that have had
   replacements done assuming all offsets are at their initial values.  If
   they are not, or if REG_EQUIV_ADDRESS is nonzero for a pseudo we
   encounter, return the actual location so that find_reloads will do
   the proper thing.  */

static rtx
eliminate_regs_1 (rtx x, machine_mode mem_mode, rtx insn,
		  bool may_use_invariant, bool for_costs)
{
  enum rtx_code code = GET_CODE (x);
  struct elim_table *ep;
  int regno;
  rtx new_rtx;
  int i, j;
  const char *fmt;
  int copied = 0;

  if (! current_function_decl)
    return x;

  switch (code)
    {
    CASE_CONST_ANY:
    case CONST:
    case SYMBOL_REF:
    case CODE_LABEL:
    case PC:
    case CC0:
    case ASM_INPUT:
    case ADDR_VEC:
    case ADDR_DIFF_VEC:
    case RETURN:
      return x;

    case REG:
      regno = REGNO (x);

      /* First handle the case where we encounter a bare register that
	 is eliminable.  Replace it with a PLUS.  */
      if (regno < FIRST_PSEUDO_REGISTER)
	{
	  for (ep = reg_eliminate; ep < &reg_eliminate[NUM_ELIMINABLE_REGS];
	       ep++)
	    if (ep->from_rtx == x && ep->can_eliminate)
	      return plus_constant (Pmode, ep->to_rtx, ep->previous_offset);

	}
      else if (reg_renumber && reg_renumber[regno] < 0
	       && reg_equivs
	       && reg_equiv_invariant (regno))
	{
	  if (may_use_invariant || (insn && DEBUG_INSN_P (insn)))
	    return eliminate_regs_1 (copy_rtx (reg_equiv_invariant (regno)),
			             mem_mode, insn, true, for_costs);
	  /* There exists at least one use of REGNO that cannot be
	     eliminated.  Prevent the defining insn from being deleted.  */
	  reg_equiv_init (regno) = NULL;
	  if (!for_costs)
	    alter_reg (regno, -1, true);
	}
      return x;

    /* You might think handling MINUS in a manner similar to PLUS is a
       good idea.  It is not.  It has been tried multiple times and every
       time the change has had to have been reverted.

       Other parts of reload know a PLUS is special (gen_reload for example)
       and require special code to handle code a reloaded PLUS operand.

       Also consider backends where the flags register is clobbered by a
       MINUS, but we can emit a PLUS that does not clobber flags (IA-32,
       lea instruction comes to mind).  If we try to reload a MINUS, we
       may kill the flags register that was holding a useful value.

       So, please before trying to handle MINUS, consider reload as a
       whole instead of this little section as well as the backend issues.  */
    case PLUS:
      /* If this is the sum of an eliminable register and a constant, rework
	 the sum.  */
      if (REG_P (XEXP (x, 0))
	  && REGNO (XEXP (x, 0)) < FIRST_PSEUDO_REGISTER
	  && CONSTANT_P (XEXP (x, 1)))
	{
	  for (ep = reg_eliminate; ep < &reg_eliminate[NUM_ELIMINABLE_REGS];
	       ep++)
	    if (ep->from_rtx == XEXP (x, 0) && ep->can_eliminate)
	      {
		/* The only time we want to replace a PLUS with a REG (this
		   occurs when the constant operand of the PLUS is the negative
		   of the offset) is when we are inside a MEM.  We won't want
		   to do so at other times because that would change the
		   structure of the insn in a way that reload can't handle.
		   We special-case the commonest situation in
		   eliminate_regs_in_insn, so just replace a PLUS with a
		   PLUS here, unless inside a MEM.  */
		if (mem_mode != 0
		    && CONST_INT_P (XEXP (x, 1))
		    && must_eq (INTVAL (XEXP (x, 1)), -ep->previous_offset))
		  return ep->to_rtx;
		else
		  return gen_rtx_PLUS (Pmode, ep->to_rtx,
				       plus_constant (Pmode, XEXP (x, 1),
						      ep->previous_offset));
	      }

	  /* If the register is not eliminable, we are done since the other
	     operand is a constant.  */
	  return x;
	}

      /* If this is part of an address, we want to bring any constant to the
	 outermost PLUS.  We will do this by doing register replacement in
	 our operands and seeing if a constant shows up in one of them.

	 Note that there is no risk of modifying the structure of the insn,
	 since we only get called for its operands, thus we are either
	 modifying the address inside a MEM, or something like an address
	 operand of a load-address insn.  */

      {
	rtx new0 = eliminate_regs_1 (XEXP (x, 0), mem_mode, insn, true,
				     for_costs);
	rtx new1 = eliminate_regs_1 (XEXP (x, 1), mem_mode, insn, true,
				     for_costs);

	if (reg_renumber && (new0 != XEXP (x, 0) || new1 != XEXP (x, 1)))
	  {
	    /* If one side is a PLUS and the other side is a pseudo that
	       didn't get a hard register but has a reg_equiv_constant,
	       we must replace the constant here since it may no longer
	       be in the position of any operand.  */
	    if (GET_CODE (new0) == PLUS && REG_P (new1)
		&& REGNO (new1) >= FIRST_PSEUDO_REGISTER
		&& reg_renumber[REGNO (new1)] < 0
		&& reg_equivs
		&& reg_equiv_constant (REGNO (new1)) != 0)
	      new1 = reg_equiv_constant (REGNO (new1));
	    else if (GET_CODE (new1) == PLUS && REG_P (new0)
		     && REGNO (new0) >= FIRST_PSEUDO_REGISTER
		     && reg_renumber[REGNO (new0)] < 0
		     && reg_equiv_constant (REGNO (new0)) != 0)
	      new0 = reg_equiv_constant (REGNO (new0));

	    new_rtx = form_sum (GET_MODE (x), new0, new1);

	    /* As above, if we are not inside a MEM we do not want to
	       turn a PLUS into something else.  We might try to do so here
	       for an addition of 0 if we aren't optimizing.  */
	    if (! mem_mode && GET_CODE (new_rtx) != PLUS)
	      return gen_rtx_PLUS (GET_MODE (x), new_rtx, const0_rtx);
	    else
	      return new_rtx;
	  }
      }
      return x;

    case MULT:
      /* If this is the product of an eliminable register and a
	 constant, apply the distribute law and move the constant out
	 so that we have (plus (mult ..) ..).  This is needed in order
	 to keep load-address insns valid.   This case is pathological.
	 We ignore the possibility of overflow here.  */
      if (REG_P (XEXP (x, 0))
	  && REGNO (XEXP (x, 0)) < FIRST_PSEUDO_REGISTER
	  && CONST_INT_P (XEXP (x, 1)))
	for (ep = reg_eliminate; ep < &reg_eliminate[NUM_ELIMINABLE_REGS];
	     ep++)
	  if (ep->from_rtx == XEXP (x, 0) && ep->can_eliminate)
	    {
	      if (! mem_mode
		  /* Refs inside notes or in DEBUG_INSNs don't count for
		     this purpose.  */
		  && ! (insn != 0 && (GET_CODE (insn) == EXPR_LIST
				      || GET_CODE (insn) == INSN_LIST
				      || DEBUG_INSN_P (insn))))
		ep->ref_outside_mem = 1;

	      return
		plus_constant (Pmode,
			       gen_rtx_MULT (Pmode, ep->to_rtx, XEXP (x, 1)),
			       ep->previous_offset * INTVAL (XEXP (x, 1)));
	    }

      /* fall through */

    case CALL:
    case COMPARE:
    /* See comments before PLUS about handling MINUS.  */
    case MINUS:
    case DIV:      case UDIV:
    case MOD:      case UMOD:
    case AND:      case IOR:      case XOR:
    case ROTATERT: case ROTATE:
    case ASHIFTRT: case LSHIFTRT: case ASHIFT:
    case NE:       case EQ:
    case GE:       case GT:       case GEU:    case GTU:
    case LE:       case LT:       case LEU:    case LTU:
      {
	rtx new0 = eliminate_regs_1 (XEXP (x, 0), mem_mode, insn, false,
				     for_costs);
	rtx new1 = XEXP (x, 1)
	  ? eliminate_regs_1 (XEXP (x, 1), mem_mode, insn, false,
			      for_costs) : 0;

	if (new0 != XEXP (x, 0) || new1 != XEXP (x, 1))
	  return gen_rtx_fmt_ee (code, GET_MODE (x), new0, new1);
      }
      return x;

    case EXPR_LIST:
      /* If we have something in XEXP (x, 0), the usual case, eliminate it.  */
      if (XEXP (x, 0))
	{
	  new_rtx = eliminate_regs_1 (XEXP (x, 0), mem_mode, insn, true,
				      for_costs);
	  if (new_rtx != XEXP (x, 0))
	    {
	      /* If this is a REG_DEAD note, it is not valid anymore.
		 Using the eliminated version could result in creating a
		 REG_DEAD note for the stack or frame pointer.  */
	      if (REG_NOTE_KIND (x) == REG_DEAD)
		return (XEXP (x, 1)
			? eliminate_regs_1 (XEXP (x, 1), mem_mode, insn, true,
					    for_costs)
			: NULL_RTX);

	      x = alloc_reg_note (REG_NOTE_KIND (x), new_rtx, XEXP (x, 1));
	    }
	}

      /* fall through */

    case INSN_LIST:
    case INT_LIST:
      /* Now do eliminations in the rest of the chain.  If this was
	 an EXPR_LIST, this might result in allocating more memory than is
	 strictly needed, but it simplifies the code.  */
      if (XEXP (x, 1))
	{
	  new_rtx = eliminate_regs_1 (XEXP (x, 1), mem_mode, insn, true,
				      for_costs);
	  if (new_rtx != XEXP (x, 1))
	    return
	      gen_rtx_fmt_ee (GET_CODE (x), GET_MODE (x), XEXP (x, 0), new_rtx);
	}
      return x;

    case PRE_INC:
    case POST_INC:
    case PRE_DEC:
    case POST_DEC:
      /* We do not support elimination of a register that is modified.
	 elimination_effects has already make sure that this does not
	 happen.  */
      return x;

    case PRE_MODIFY:
    case POST_MODIFY:
      /* We do not support elimination of a register that is modified.
	 elimination_effects has already make sure that this does not
	 happen.  The only remaining case we need to consider here is
	 that the increment value may be an eliminable register.  */
      if (GET_CODE (XEXP (x, 1)) == PLUS
	  && XEXP (XEXP (x, 1), 0) == XEXP (x, 0))
	{
	  rtx new_rtx = eliminate_regs_1 (XEXP (XEXP (x, 1), 1), mem_mode,
					  insn, true, for_costs);

	  if (new_rtx != XEXP (XEXP (x, 1), 1))
	    return gen_rtx_fmt_ee (code, GET_MODE (x), XEXP (x, 0),
				   gen_rtx_PLUS (GET_MODE (x),
						 XEXP (x, 0), new_rtx));
	}
      return x;

    case STRICT_LOW_PART:
    case NEG:          case NOT:
    case SIGN_EXTEND:  case ZERO_EXTEND:
    case TRUNCATE:     case FLOAT_EXTEND: case FLOAT_TRUNCATE:
    case FLOAT:        case FIX:
    case UNSIGNED_FIX: case UNSIGNED_FLOAT:
    case ABS:
    case SQRT:
    case FFS:
    case CLZ:
    case CTZ:
    case POPCOUNT:
    case PARITY:
    case BSWAP:
      new_rtx = eliminate_regs_1 (XEXP (x, 0), mem_mode, insn, false,
				  for_costs);
      if (new_rtx != XEXP (x, 0))
	return gen_rtx_fmt_e (code, GET_MODE (x), new_rtx);
      return x;

    case SUBREG:
      /* Similar to above processing, but preserve SUBREG_BYTE.
	 Convert (subreg (mem)) to (mem) if not paradoxical.
	 Also, if we have a non-paradoxical (subreg (pseudo)) and the
	 pseudo didn't get a hard reg, we must replace this with the
	 eliminated version of the memory location because push_reload
	 may do the replacement in certain circumstances.  */
      if (REG_P (SUBREG_REG (x))
	  && !paradoxical_subreg_p (x)
	  && reg_equivs
	  && reg_equiv_memory_loc (REGNO (SUBREG_REG (x))) != 0)
	{
	  new_rtx = SUBREG_REG (x);
	}
      else
	new_rtx = eliminate_regs_1 (SUBREG_REG (x), mem_mode, insn, false, for_costs);

      if (new_rtx != SUBREG_REG (x))
	{
	  poly_int64 x_size = GET_MODE_SIZE (GET_MODE (x));
	  poly_int64 new_size = GET_MODE_SIZE (GET_MODE (new_rtx));

	  if (MEM_P (new_rtx)
<<<<<<< HEAD
	      && ((partial_subreg_p (GET_MODE (x), GET_MODE (new_rtx))
#if WORD_REGISTER_OPERATIONS
		   /* On these machines, combine can create rtl of the form
=======
	      && ((x_size < new_size
		   /* On RISC machines, combine can create rtl of the form
>>>>>>> 68b948d3
		      (set (subreg:m1 (reg:m2 R) 0) ...)
		      where m1 < m2, and expects something interesting to
		      happen to the entire word.  Moreover, it will use the
		      (reg:m2 R) later, expecting all bits to be preserved.
		      So if the number of words is the same, preserve the
		      subreg so that push_reload can see it.  */
<<<<<<< HEAD
		   && !known_equal_after_align_down (x_size - 1, new_size - 1,
						     UNITS_PER_WORD)
#endif
		   )
		  || must_eq (x_size, new_size))
=======
		   && !(WORD_REGISTER_OPERATIONS
			&& (x_size - 1) / UNITS_PER_WORD
			   == (new_size -1 ) / UNITS_PER_WORD))
		  || x_size == new_size)
>>>>>>> 68b948d3
	      )
	    return adjust_address_nv (new_rtx, GET_MODE (x), SUBREG_BYTE (x));
	  else
	    return gen_rtx_SUBREG (GET_MODE (x), new_rtx, SUBREG_BYTE (x));
	}

      return x;

    case MEM:
      /* Our only special processing is to pass the mode of the MEM to our
	 recursive call and copy the flags.  While we are here, handle this
	 case more efficiently.  */

      new_rtx = eliminate_regs_1 (XEXP (x, 0), GET_MODE (x), insn, true,
				  for_costs);
      if (for_costs
	  && memory_address_p (GET_MODE (x), XEXP (x, 0))
	  && !memory_address_p (GET_MODE (x), new_rtx))
	note_reg_elim_costly (XEXP (x, 0), insn);

      return replace_equiv_address_nv (x, new_rtx);

    case USE:
      /* Handle insn_list USE that a call to a pure function may generate.  */
      new_rtx = eliminate_regs_1 (XEXP (x, 0), VOIDmode, insn, false,
				  for_costs);
      if (new_rtx != XEXP (x, 0))
	return gen_rtx_USE (GET_MODE (x), new_rtx);
      return x;

    case CLOBBER:
    case ASM_OPERANDS:
      gcc_assert (insn && DEBUG_INSN_P (insn));
      break;

    case SET:
      gcc_unreachable ();

    default:
      break;
    }

  /* Process each of our operands recursively.  If any have changed, make a
     copy of the rtx.  */
  fmt = GET_RTX_FORMAT (code);
  for (i = 0; i < GET_RTX_LENGTH (code); i++, fmt++)
    {
      if (*fmt == 'e')
	{
	  new_rtx = eliminate_regs_1 (XEXP (x, i), mem_mode, insn, false,
				      for_costs);
	  if (new_rtx != XEXP (x, i) && ! copied)
	    {
	      x = shallow_copy_rtx (x);
	      copied = 1;
	    }
	  XEXP (x, i) = new_rtx;
	}
      else if (*fmt == 'E')
	{
	  int copied_vec = 0;
	  for (j = 0; j < XVECLEN (x, i); j++)
	    {
	      new_rtx = eliminate_regs_1 (XVECEXP (x, i, j), mem_mode, insn, false,
					  for_costs);
	      if (new_rtx != XVECEXP (x, i, j) && ! copied_vec)
		{
		  rtvec new_v = gen_rtvec_v (XVECLEN (x, i),
					     XVEC (x, i)->elem);
		  if (! copied)
		    {
		      x = shallow_copy_rtx (x);
		      copied = 1;
		    }
		  XVEC (x, i) = new_v;
		  copied_vec = 1;
		}
	      XVECEXP (x, i, j) = new_rtx;
	    }
	}
    }

  return x;
}

rtx
eliminate_regs (rtx x, machine_mode mem_mode, rtx insn)
{
  if (reg_eliminate == NULL)
    {
      gcc_assert (targetm.no_register_allocation);
      return x;
    }
  return eliminate_regs_1 (x, mem_mode, insn, false, false);
}

/* Scan rtx X for modifications of elimination target registers.  Update
   the table of eliminables to reflect the changed state.  MEM_MODE is
   the mode of an enclosing MEM rtx, or VOIDmode if not within a MEM.  */

static void
elimination_effects (rtx x, machine_mode mem_mode)
{
  enum rtx_code code = GET_CODE (x);
  struct elim_table *ep;
  int regno;
  int i, j;
  const char *fmt;

  switch (code)
    {
    CASE_CONST_ANY:
    case CONST:
    case SYMBOL_REF:
    case CODE_LABEL:
    case PC:
    case CC0:
    case ASM_INPUT:
    case ADDR_VEC:
    case ADDR_DIFF_VEC:
    case RETURN:
      return;

    case REG:
      regno = REGNO (x);

      /* First handle the case where we encounter a bare register that
	 is eliminable.  Replace it with a PLUS.  */
      if (regno < FIRST_PSEUDO_REGISTER)
	{
	  for (ep = reg_eliminate; ep < &reg_eliminate[NUM_ELIMINABLE_REGS];
	       ep++)
	    if (ep->from_rtx == x && ep->can_eliminate)
	      {
		if (! mem_mode)
		  ep->ref_outside_mem = 1;
		return;
	      }

	}
      else if (reg_renumber[regno] < 0
	       && reg_equivs
	       && reg_equiv_constant (regno)
	       && ! function_invariant_p (reg_equiv_constant (regno)))
	elimination_effects (reg_equiv_constant (regno), mem_mode);
      return;

    case PRE_INC:
    case POST_INC:
    case PRE_DEC:
    case POST_DEC:
    case POST_MODIFY:
    case PRE_MODIFY:
      /* If we modify the source of an elimination rule, disable it.  */
      for (ep = reg_eliminate; ep < &reg_eliminate[NUM_ELIMINABLE_REGS]; ep++)
	if (ep->from_rtx == XEXP (x, 0))
	  ep->can_eliminate = 0;

      /* If we modify the target of an elimination rule by adding a constant,
	 update its offset.  If we modify the target in any other way, we'll
	 have to disable the rule as well.  */
      for (ep = reg_eliminate; ep < &reg_eliminate[NUM_ELIMINABLE_REGS]; ep++)
	if (ep->to_rtx == XEXP (x, 0))
	  {
	    poly_int64 size = GET_MODE_SIZE (mem_mode);

	    /* If more bytes than MEM_MODE are pushed, account for them.  */
#ifdef PUSH_ROUNDING
	    if (ep->to_rtx == stack_pointer_rtx)
	      size = PUSH_ROUNDING (MACRO_INT (size));
#endif
	    if (code == PRE_DEC || code == POST_DEC)
	      ep->offset += size;
	    else if (code == PRE_INC || code == POST_INC)
	      ep->offset -= size;
	    else if (code == PRE_MODIFY || code == POST_MODIFY)
	      {
		if (GET_CODE (XEXP (x, 1)) == PLUS
		    && XEXP (x, 0) == XEXP (XEXP (x, 1), 0)
		    && CONST_INT_P (XEXP (XEXP (x, 1), 1)))
		  ep->offset -= INTVAL (XEXP (XEXP (x, 1), 1));
		else
		  ep->can_eliminate = 0;
	      }
	  }

      /* These two aren't unary operators.  */
      if (code == POST_MODIFY || code == PRE_MODIFY)
	break;

      /* Fall through to generic unary operation case.  */
      gcc_fallthrough ();
    case STRICT_LOW_PART:
    case NEG:          case NOT:
    case SIGN_EXTEND:  case ZERO_EXTEND:
    case TRUNCATE:     case FLOAT_EXTEND: case FLOAT_TRUNCATE:
    case FLOAT:        case FIX:
    case UNSIGNED_FIX: case UNSIGNED_FLOAT:
    case ABS:
    case SQRT:
    case FFS:
    case CLZ:
    case CTZ:
    case POPCOUNT:
    case PARITY:
    case BSWAP:
      elimination_effects (XEXP (x, 0), mem_mode);
      return;

    case SUBREG:
      if (REG_P (SUBREG_REG (x))
	  && !paradoxical_subreg_p (x)
	  && reg_equivs
	  && reg_equiv_memory_loc (REGNO (SUBREG_REG (x))) != 0)
	return;

      elimination_effects (SUBREG_REG (x), mem_mode);
      return;

    case USE:
      /* If using a register that is the source of an eliminate we still
	 think can be performed, note it cannot be performed since we don't
	 know how this register is used.  */
      for (ep = reg_eliminate; ep < &reg_eliminate[NUM_ELIMINABLE_REGS]; ep++)
	if (ep->from_rtx == XEXP (x, 0))
	  ep->can_eliminate = 0;

      elimination_effects (XEXP (x, 0), mem_mode);
      return;

    case CLOBBER:
      /* If clobbering a register that is the replacement register for an
	 elimination we still think can be performed, note that it cannot
	 be performed.  Otherwise, we need not be concerned about it.  */
      for (ep = reg_eliminate; ep < &reg_eliminate[NUM_ELIMINABLE_REGS]; ep++)
	if (ep->to_rtx == XEXP (x, 0))
	  ep->can_eliminate = 0;

      elimination_effects (XEXP (x, 0), mem_mode);
      return;

    case SET:
      /* Check for setting a register that we know about.  */
      if (REG_P (SET_DEST (x)))
	{
	  /* See if this is setting the replacement register for an
	     elimination.

	     If DEST is the hard frame pointer, we do nothing because we
	     assume that all assignments to the frame pointer are for
	     non-local gotos and are being done at a time when they are valid
	     and do not disturb anything else.  Some machines want to
	     eliminate a fake argument pointer (or even a fake frame pointer)
	     with either the real frame or the stack pointer.  Assignments to
	     the hard frame pointer must not prevent this elimination.  */

	  for (ep = reg_eliminate; ep < &reg_eliminate[NUM_ELIMINABLE_REGS];
	       ep++)
	    if (ep->to_rtx == SET_DEST (x)
		&& SET_DEST (x) != hard_frame_pointer_rtx)
	      {
		/* If it is being incremented, adjust the offset.  Otherwise,
		   this elimination can't be done.  */
		rtx src = SET_SRC (x);

		if (GET_CODE (src) == PLUS
		    && XEXP (src, 0) == SET_DEST (x)
		    && CONST_INT_P (XEXP (src, 1)))
		  ep->offset -= INTVAL (XEXP (src, 1));
		else
		  ep->can_eliminate = 0;
	      }
	}

      elimination_effects (SET_DEST (x), VOIDmode);
      elimination_effects (SET_SRC (x), VOIDmode);
      return;

    case MEM:
      /* Our only special processing is to pass the mode of the MEM to our
	 recursive call.  */
      elimination_effects (XEXP (x, 0), GET_MODE (x));
      return;

    default:
      break;
    }

  fmt = GET_RTX_FORMAT (code);
  for (i = 0; i < GET_RTX_LENGTH (code); i++, fmt++)
    {
      if (*fmt == 'e')
	elimination_effects (XEXP (x, i), mem_mode);
      else if (*fmt == 'E')
	for (j = 0; j < XVECLEN (x, i); j++)
	  elimination_effects (XVECEXP (x, i, j), mem_mode);
    }
}

/* Descend through rtx X and verify that no references to eliminable registers
   remain.  If any do remain, mark the involved register as not
   eliminable.  */

static void
check_eliminable_occurrences (rtx x)
{
  const char *fmt;
  int i;
  enum rtx_code code;

  if (x == 0)
    return;

  code = GET_CODE (x);

  if (code == REG && REGNO (x) < FIRST_PSEUDO_REGISTER)
    {
      struct elim_table *ep;

      for (ep = reg_eliminate; ep < &reg_eliminate[NUM_ELIMINABLE_REGS]; ep++)
	if (ep->from_rtx == x)
	  ep->can_eliminate = 0;
      return;
    }

  fmt = GET_RTX_FORMAT (code);
  for (i = 0; i < GET_RTX_LENGTH (code); i++, fmt++)
    {
      if (*fmt == 'e')
	check_eliminable_occurrences (XEXP (x, i));
      else if (*fmt == 'E')
	{
	  int j;
	  for (j = 0; j < XVECLEN (x, i); j++)
	    check_eliminable_occurrences (XVECEXP (x, i, j));
	}
    }
}

/* Scan INSN and eliminate all eliminable registers in it.

   If REPLACE is nonzero, do the replacement destructively.  Also
   delete the insn as dead it if it is setting an eliminable register.

   If REPLACE is zero, do all our allocations in reload_obstack.

   If no eliminations were done and this insn doesn't require any elimination
   processing (these are not identical conditions: it might be updating sp,
   but not referencing fp; this needs to be seen during reload_as_needed so
   that the offset between fp and sp can be taken into consideration), zero
   is returned.  Otherwise, 1 is returned.  */

static int
eliminate_regs_in_insn (rtx_insn *insn, int replace)
{
  int icode = recog_memoized (insn);
  rtx old_body = PATTERN (insn);
  int insn_is_asm = asm_noperands (old_body) >= 0;
  rtx old_set = single_set (insn);
  rtx new_body;
  int val = 0;
  int i;
  rtx substed_operand[MAX_RECOG_OPERANDS];
  rtx orig_operand[MAX_RECOG_OPERANDS];
  struct elim_table *ep;
  rtx plus_src, plus_cst_src;

  if (! insn_is_asm && icode < 0)
    {
      gcc_assert (DEBUG_INSN_P (insn)
		  || GET_CODE (PATTERN (insn)) == USE
		  || GET_CODE (PATTERN (insn)) == CLOBBER
		  || GET_CODE (PATTERN (insn)) == ASM_INPUT);
      if (DEBUG_INSN_P (insn))
	INSN_VAR_LOCATION_LOC (insn)
	  = eliminate_regs (INSN_VAR_LOCATION_LOC (insn), VOIDmode, insn);
      return 0;
    }

  if (old_set != 0 && REG_P (SET_DEST (old_set))
      && REGNO (SET_DEST (old_set)) < FIRST_PSEUDO_REGISTER)
    {
      /* Check for setting an eliminable register.  */
      for (ep = reg_eliminate; ep < &reg_eliminate[NUM_ELIMINABLE_REGS]; ep++)
	if (ep->from_rtx == SET_DEST (old_set) && ep->can_eliminate)
	  {
	    /* If this is setting the frame pointer register to the
	       hardware frame pointer register and this is an elimination
	       that will be done (tested above), this insn is really
	       adjusting the frame pointer downward to compensate for
	       the adjustment done before a nonlocal goto.  */
	    if (!HARD_FRAME_POINTER_IS_FRAME_POINTER
		&& ep->from == FRAME_POINTER_REGNUM
		&& ep->to == HARD_FRAME_POINTER_REGNUM)
	      {
		rtx base = SET_SRC (old_set);
		rtx_insn *base_insn = insn;
		HOST_WIDE_INT offset = 0;

		while (base != ep->to_rtx)
		  {
		    rtx_insn *prev_insn;
		    rtx prev_set;

		    if (GET_CODE (base) == PLUS
		        && CONST_INT_P (XEXP (base, 1)))
		      {
		        offset += INTVAL (XEXP (base, 1));
		        base = XEXP (base, 0);
		      }
		    else if ((prev_insn = prev_nonnote_insn (base_insn)) != 0
			     && (prev_set = single_set (prev_insn)) != 0
			     && rtx_equal_p (SET_DEST (prev_set), base))
		      {
		        base = SET_SRC (prev_set);
		        base_insn = prev_insn;
		      }
		    else
		      break;
		  }

		if (base == ep->to_rtx)
		  {
		    rtx src = plus_constant (Pmode, ep->to_rtx,
					     offset - ep->offset);

		    new_body = old_body;
		    if (! replace)
		      {
			new_body = copy_insn (old_body);
			if (REG_NOTES (insn))
			  REG_NOTES (insn) = copy_insn_1 (REG_NOTES (insn));
		      }
		    PATTERN (insn) = new_body;
		    old_set = single_set (insn);

		    /* First see if this insn remains valid when we
		       make the change.  If not, keep the INSN_CODE
		       the same and let reload fit it up.  */
		    validate_change (insn, &SET_SRC (old_set), src, 1);
		    validate_change (insn, &SET_DEST (old_set),
				     ep->to_rtx, 1);
		    if (! apply_change_group ())
		      {
			SET_SRC (old_set) = src;
			SET_DEST (old_set) = ep->to_rtx;
		      }

		    val = 1;
		    goto done;
		  }
	      }

	    /* In this case this insn isn't serving a useful purpose.  We
	       will delete it in reload_as_needed once we know that this
	       elimination is, in fact, being done.

	       If REPLACE isn't set, we can't delete this insn, but needn't
	       process it since it won't be used unless something changes.  */
	    if (replace)
	      {
		delete_dead_insn (insn);
		return 1;
	      }
	    val = 1;
	    goto done;
	  }
    }

  /* We allow one special case which happens to work on all machines we
     currently support: a single set with the source or a REG_EQUAL
     note being a PLUS of an eliminable register and a constant.  */
  plus_src = plus_cst_src = 0;
  if (old_set && REG_P (SET_DEST (old_set)))
    {
      if (GET_CODE (SET_SRC (old_set)) == PLUS)
	plus_src = SET_SRC (old_set);
      /* First see if the source is of the form (plus (...) CST).  */
      if (plus_src
	  && CONST_INT_P (XEXP (plus_src, 1)))
	plus_cst_src = plus_src;
      else if (REG_P (SET_SRC (old_set))
	       || plus_src)
	{
	  /* Otherwise, see if we have a REG_EQUAL note of the form
	     (plus (...) CST).  */
	  rtx links;
	  for (links = REG_NOTES (insn); links; links = XEXP (links, 1))
	    {
	      if ((REG_NOTE_KIND (links) == REG_EQUAL
		   || REG_NOTE_KIND (links) == REG_EQUIV)
		  && GET_CODE (XEXP (links, 0)) == PLUS
		  && CONST_INT_P (XEXP (XEXP (links, 0), 1)))
		{
		  plus_cst_src = XEXP (links, 0);
		  break;
		}
	    }
	}

      /* Check that the first operand of the PLUS is a hard reg or
	 the lowpart subreg of one.  */
      if (plus_cst_src)
	{
	  rtx reg = XEXP (plus_cst_src, 0);
	  if (GET_CODE (reg) == SUBREG && subreg_lowpart_p (reg))
	    reg = SUBREG_REG (reg);

	  if (!REG_P (reg) || REGNO (reg) >= FIRST_PSEUDO_REGISTER)
	    plus_cst_src = 0;
	}
    }
  if (plus_cst_src)
    {
      rtx reg = XEXP (plus_cst_src, 0);
      poly_int64 offset = INTVAL (XEXP (plus_cst_src, 1));

      if (GET_CODE (reg) == SUBREG)
	reg = SUBREG_REG (reg);

      for (ep = reg_eliminate; ep < &reg_eliminate[NUM_ELIMINABLE_REGS]; ep++)
	if (ep->from_rtx == reg && ep->can_eliminate)
	  {
	    rtx to_rtx = ep->to_rtx;
	    offset += ep->offset;
	    offset = trunc_int_for_mode (offset, GET_MODE (plus_cst_src));

	    if (GET_CODE (XEXP (plus_cst_src, 0)) == SUBREG)
	      to_rtx = gen_lowpart (GET_MODE (XEXP (plus_cst_src, 0)),
				    to_rtx);
	    /* If we have a nonzero offset, and the source is already
	       a simple REG, the following transformation would
	       increase the cost of the insn by replacing a simple REG
	       with (plus (reg sp) CST).  So try only when we already
	       had a PLUS before.  */
	    if (must_eq (offset, 0) || plus_src)
	      {
		rtx new_src = plus_constant (GET_MODE (to_rtx),
					     to_rtx, offset);

		new_body = old_body;
		if (! replace)
		  {
		    new_body = copy_insn (old_body);
		    if (REG_NOTES (insn))
		      REG_NOTES (insn) = copy_insn_1 (REG_NOTES (insn));
		  }
		PATTERN (insn) = new_body;
		old_set = single_set (insn);

		/* First see if this insn remains valid when we make the
		   change.  If not, try to replace the whole pattern with
		   a simple set (this may help if the original insn was a
		   PARALLEL that was only recognized as single_set due to
		   REG_UNUSED notes).  If this isn't valid either, keep
		   the INSN_CODE the same and let reload fix it up.  */
		if (!validate_change (insn, &SET_SRC (old_set), new_src, 0))
		  {
		    rtx new_pat = gen_rtx_SET (SET_DEST (old_set), new_src);

		    if (!validate_change (insn, &PATTERN (insn), new_pat, 0))
		      SET_SRC (old_set) = new_src;
		  }
	      }
	    else
	      break;

	    val = 1;
	    /* This can't have an effect on elimination offsets, so skip right
	       to the end.  */
	    goto done;
	  }
    }

  /* Determine the effects of this insn on elimination offsets.  */
  elimination_effects (old_body, VOIDmode);

  /* Eliminate all eliminable registers occurring in operands that
     can be handled by reload.  */
  extract_insn (insn);
  for (i = 0; i < recog_data.n_operands; i++)
    {
      orig_operand[i] = recog_data.operand[i];
      substed_operand[i] = recog_data.operand[i];

      /* For an asm statement, every operand is eliminable.  */
      if (insn_is_asm || insn_data[icode].operand[i].eliminable)
	{
	  bool is_set_src, in_plus;

	  /* Check for setting a register that we know about.  */
	  if (recog_data.operand_type[i] != OP_IN
	      && REG_P (orig_operand[i]))
	    {
	      /* If we are assigning to a register that can be eliminated, it
		 must be as part of a PARALLEL, since the code above handles
		 single SETs.  We must indicate that we can no longer
		 eliminate this reg.  */
	      for (ep = reg_eliminate; ep < &reg_eliminate[NUM_ELIMINABLE_REGS];
		   ep++)
		if (ep->from_rtx == orig_operand[i])
		  ep->can_eliminate = 0;
	    }

	  /* Companion to the above plus substitution, we can allow
	     invariants as the source of a plain move.  */
	  is_set_src = false;
	  if (old_set
	      && recog_data.operand_loc[i] == &SET_SRC (old_set))
	    is_set_src = true;
	  in_plus = false;
	  if (plus_src
	      && (recog_data.operand_loc[i] == &XEXP (plus_src, 0)
		  || recog_data.operand_loc[i] == &XEXP (plus_src, 1)))
	    in_plus = true;

	  substed_operand[i]
	    = eliminate_regs_1 (recog_data.operand[i], VOIDmode,
			        replace ? insn : NULL_RTX,
				is_set_src || in_plus, false);
	  if (substed_operand[i] != orig_operand[i])
	    val = 1;
	  /* Terminate the search in check_eliminable_occurrences at
	     this point.  */
	  *recog_data.operand_loc[i] = 0;

	  /* If an output operand changed from a REG to a MEM and INSN is an
	     insn, write a CLOBBER insn.  */
	  if (recog_data.operand_type[i] != OP_IN
	      && REG_P (orig_operand[i])
	      && MEM_P (substed_operand[i])
	      && replace)
	    emit_insn_after (gen_clobber (orig_operand[i]), insn);
	}
    }

  for (i = 0; i < recog_data.n_dups; i++)
    *recog_data.dup_loc[i]
      = *recog_data.operand_loc[(int) recog_data.dup_num[i]];

  /* If any eliminable remain, they aren't eliminable anymore.  */
  check_eliminable_occurrences (old_body);

  /* Substitute the operands; the new values are in the substed_operand
     array.  */
  for (i = 0; i < recog_data.n_operands; i++)
    *recog_data.operand_loc[i] = substed_operand[i];
  for (i = 0; i < recog_data.n_dups; i++)
    *recog_data.dup_loc[i] = substed_operand[(int) recog_data.dup_num[i]];

  /* If we are replacing a body that was a (set X (plus Y Z)), try to
     re-recognize the insn.  We do this in case we had a simple addition
     but now can do this as a load-address.  This saves an insn in this
     common case.
     If re-recognition fails, the old insn code number will still be used,
     and some register operands may have changed into PLUS expressions.
     These will be handled by find_reloads by loading them into a register
     again.  */

  if (val)
    {
      /* If we aren't replacing things permanently and we changed something,
	 make another copy to ensure that all the RTL is new.  Otherwise
	 things can go wrong if find_reload swaps commutative operands
	 and one is inside RTL that has been copied while the other is not.  */
      new_body = old_body;
      if (! replace)
	{
	  new_body = copy_insn (old_body);
	  if (REG_NOTES (insn))
	    REG_NOTES (insn) = copy_insn_1 (REG_NOTES (insn));
	}
      PATTERN (insn) = new_body;

      /* If we had a move insn but now we don't, rerecognize it.  This will
	 cause spurious re-recognition if the old move had a PARALLEL since
	 the new one still will, but we can't call single_set without
	 having put NEW_BODY into the insn and the re-recognition won't
	 hurt in this rare case.  */
      /* ??? Why this huge if statement - why don't we just rerecognize the
	 thing always?  */
      if (! insn_is_asm
	  && old_set != 0
	  && ((REG_P (SET_SRC (old_set))
	       && (GET_CODE (new_body) != SET
		   || !REG_P (SET_SRC (new_body))))
	      /* If this was a load from or store to memory, compare
		 the MEM in recog_data.operand to the one in the insn.
		 If they are not equal, then rerecognize the insn.  */
	      || (old_set != 0
		  && ((MEM_P (SET_SRC (old_set))
		       && SET_SRC (old_set) != recog_data.operand[1])
		      || (MEM_P (SET_DEST (old_set))
			  && SET_DEST (old_set) != recog_data.operand[0])))
	      /* If this was an add insn before, rerecognize.  */
	      || GET_CODE (SET_SRC (old_set)) == PLUS))
	{
	  int new_icode = recog (PATTERN (insn), insn, 0);
	  if (new_icode >= 0)
	    INSN_CODE (insn) = new_icode;
	}
    }

  /* Restore the old body.  If there were any changes to it, we made a copy
     of it while the changes were still in place, so we'll correctly return
     a modified insn below.  */
  if (! replace)
    {
      /* Restore the old body.  */
      for (i = 0; i < recog_data.n_operands; i++)
	/* Restoring a top-level match_parallel would clobber the new_body
	   we installed in the insn.  */
	if (recog_data.operand_loc[i] != &PATTERN (insn))
	  *recog_data.operand_loc[i] = orig_operand[i];
      for (i = 0; i < recog_data.n_dups; i++)
	*recog_data.dup_loc[i] = orig_operand[(int) recog_data.dup_num[i]];
    }

  /* Update all elimination pairs to reflect the status after the current
     insn.  The changes we make were determined by the earlier call to
     elimination_effects.

     We also detect cases where register elimination cannot be done,
     namely, if a register would be both changed and referenced outside a MEM
     in the resulting insn since such an insn is often undefined and, even if
     not, we cannot know what meaning will be given to it.  Note that it is
     valid to have a register used in an address in an insn that changes it
     (presumably with a pre- or post-increment or decrement).

     If anything changes, return nonzero.  */

  for (ep = reg_eliminate; ep < &reg_eliminate[NUM_ELIMINABLE_REGS]; ep++)
    {
      if (may_ne (ep->previous_offset, ep->offset) && ep->ref_outside_mem)
	ep->can_eliminate = 0;

      ep->ref_outside_mem = 0;

      if (may_ne (ep->previous_offset, ep->offset))
	val = 1;
    }

 done:
  /* If we changed something, perform elimination in REG_NOTES.  This is
     needed even when REPLACE is zero because a REG_DEAD note might refer
     to a register that we eliminate and could cause a different number
     of spill registers to be needed in the final reload pass than in
     the pre-passes.  */
  if (val && REG_NOTES (insn) != 0)
    REG_NOTES (insn)
      = eliminate_regs_1 (REG_NOTES (insn), VOIDmode, REG_NOTES (insn), true,
			  false);

  return val;
}

/* Like eliminate_regs_in_insn, but only estimate costs for the use of the
   register allocator.  INSN is the instruction we need to examine, we perform
   eliminations in its operands and record cases where eliminating a reg with
   an invariant equivalence would add extra cost.  */

#pragma GCC diagnostic push
#pragma GCC diagnostic warning "-Wmaybe-uninitialized"
static void
elimination_costs_in_insn (rtx_insn *insn)
{
  int icode = recog_memoized (insn);
  rtx old_body = PATTERN (insn);
  int insn_is_asm = asm_noperands (old_body) >= 0;
  rtx old_set = single_set (insn);
  int i;
  rtx orig_operand[MAX_RECOG_OPERANDS];
  rtx orig_dup[MAX_RECOG_OPERANDS];
  struct elim_table *ep;
  rtx plus_src, plus_cst_src;
  bool sets_reg_p;

  if (! insn_is_asm && icode < 0)
    {
      gcc_assert (DEBUG_INSN_P (insn)
		  || GET_CODE (PATTERN (insn)) == USE
		  || GET_CODE (PATTERN (insn)) == CLOBBER
		  || GET_CODE (PATTERN (insn)) == ASM_INPUT);
      return;
    }

  if (old_set != 0 && REG_P (SET_DEST (old_set))
      && REGNO (SET_DEST (old_set)) < FIRST_PSEUDO_REGISTER)
    {
      /* Check for setting an eliminable register.  */
      for (ep = reg_eliminate; ep < &reg_eliminate[NUM_ELIMINABLE_REGS]; ep++)
	if (ep->from_rtx == SET_DEST (old_set) && ep->can_eliminate)
	  return;
    }

  /* We allow one special case which happens to work on all machines we
     currently support: a single set with the source or a REG_EQUAL
     note being a PLUS of an eliminable register and a constant.  */
  plus_src = plus_cst_src = 0;
  sets_reg_p = false;
  if (old_set && REG_P (SET_DEST (old_set)))
    {
      sets_reg_p = true;
      if (GET_CODE (SET_SRC (old_set)) == PLUS)
	plus_src = SET_SRC (old_set);
      /* First see if the source is of the form (plus (...) CST).  */
      if (plus_src
	  && CONST_INT_P (XEXP (plus_src, 1)))
	plus_cst_src = plus_src;
      else if (REG_P (SET_SRC (old_set))
	       || plus_src)
	{
	  /* Otherwise, see if we have a REG_EQUAL note of the form
	     (plus (...) CST).  */
	  rtx links;
	  for (links = REG_NOTES (insn); links; links = XEXP (links, 1))
	    {
	      if ((REG_NOTE_KIND (links) == REG_EQUAL
		   || REG_NOTE_KIND (links) == REG_EQUIV)
		  && GET_CODE (XEXP (links, 0)) == PLUS
		  && CONST_INT_P (XEXP (XEXP (links, 0), 1)))
		{
		  plus_cst_src = XEXP (links, 0);
		  break;
		}
	    }
	}
    }

  /* Determine the effects of this insn on elimination offsets.  */
  elimination_effects (old_body, VOIDmode);

  /* Eliminate all eliminable registers occurring in operands that
     can be handled by reload.  */
  extract_insn (insn);
  int n_dups = recog_data.n_dups;
  for (i = 0; i < n_dups; i++)
    orig_dup[i] = *recog_data.dup_loc[i];

  int n_operands = recog_data.n_operands;
  for (i = 0; i < n_operands; i++)
    {
      orig_operand[i] = recog_data.operand[i];

      /* For an asm statement, every operand is eliminable.  */
      if (insn_is_asm || insn_data[icode].operand[i].eliminable)
	{
	  bool is_set_src, in_plus;

	  /* Check for setting a register that we know about.  */
	  if (recog_data.operand_type[i] != OP_IN
	      && REG_P (orig_operand[i]))
	    {
	      /* If we are assigning to a register that can be eliminated, it
		 must be as part of a PARALLEL, since the code above handles
		 single SETs.  We must indicate that we can no longer
		 eliminate this reg.  */
	      for (ep = reg_eliminate; ep < &reg_eliminate[NUM_ELIMINABLE_REGS];
		   ep++)
		if (ep->from_rtx == orig_operand[i])
		  ep->can_eliminate = 0;
	    }

	  /* Companion to the above plus substitution, we can allow
	     invariants as the source of a plain move.  */
	  is_set_src = false;
	  if (old_set && recog_data.operand_loc[i] == &SET_SRC (old_set))
	    is_set_src = true;
	  if (is_set_src && !sets_reg_p)
	    note_reg_elim_costly (SET_SRC (old_set), insn);
	  in_plus = false;
	  if (plus_src && sets_reg_p
	      && (recog_data.operand_loc[i] == &XEXP (plus_src, 0)
		  || recog_data.operand_loc[i] == &XEXP (plus_src, 1)))
	    in_plus = true;

	  eliminate_regs_1 (recog_data.operand[i], VOIDmode,
			    NULL_RTX,
			    is_set_src || in_plus, true);
	  /* Terminate the search in check_eliminable_occurrences at
	     this point.  */
	  *recog_data.operand_loc[i] = 0;
	}
    }

  for (i = 0; i < n_dups; i++)
    *recog_data.dup_loc[i]
      = *recog_data.operand_loc[(int) recog_data.dup_num[i]];

  /* If any eliminable remain, they aren't eliminable anymore.  */
  check_eliminable_occurrences (old_body);

  /* Restore the old body.  */
  for (i = 0; i < n_operands; i++)
    *recog_data.operand_loc[i] = orig_operand[i];
  for (i = 0; i < n_dups; i++)
    *recog_data.dup_loc[i] = orig_dup[i];

  /* Update all elimination pairs to reflect the status after the current
     insn.  The changes we make were determined by the earlier call to
     elimination_effects.  */

  for (ep = reg_eliminate; ep < &reg_eliminate[NUM_ELIMINABLE_REGS]; ep++)
    {
      if (may_ne (ep->previous_offset, ep->offset) && ep->ref_outside_mem)
	ep->can_eliminate = 0;

      ep->ref_outside_mem = 0;
    }

  return;
}
#pragma GCC diagnostic pop

/* Loop through all elimination pairs.
   Recalculate the number not at initial offset.

   Compute the maximum offset (minimum offset if the stack does not
   grow downward) for each elimination pair.  */

static void
update_eliminable_offsets (void)
{
  struct elim_table *ep;

  num_not_at_initial_offset = 0;
  for (ep = reg_eliminate; ep < &reg_eliminate[NUM_ELIMINABLE_REGS]; ep++)
    {
      ep->previous_offset = ep->offset;
      if (ep->can_eliminate && may_ne (ep->offset, ep->initial_offset))
	num_not_at_initial_offset++;
    }
}

/* Given X, a SET or CLOBBER of DEST, if DEST is the target of a register
   replacement we currently believe is valid, mark it as not eliminable if X
   modifies DEST in any way other than by adding a constant integer to it.

   If DEST is the frame pointer, we do nothing because we assume that
   all assignments to the hard frame pointer are nonlocal gotos and are being
   done at a time when they are valid and do not disturb anything else.
   Some machines want to eliminate a fake argument pointer with either the
   frame or stack pointer.  Assignments to the hard frame pointer must not
   prevent this elimination.

   Called via note_stores from reload before starting its passes to scan
   the insns of the function.  */

static void
mark_not_eliminable (rtx dest, const_rtx x, void *data ATTRIBUTE_UNUSED)
{
  unsigned int i;

  /* A SUBREG of a hard register here is just changing its mode.  We should
     not see a SUBREG of an eliminable hard register, but check just in
     case.  */
  if (GET_CODE (dest) == SUBREG)
    dest = SUBREG_REG (dest);

  if (dest == hard_frame_pointer_rtx)
    return;

  for (i = 0; i < NUM_ELIMINABLE_REGS; i++)
    if (reg_eliminate[i].can_eliminate && dest == reg_eliminate[i].to_rtx
	&& (GET_CODE (x) != SET
	    || GET_CODE (SET_SRC (x)) != PLUS
	    || XEXP (SET_SRC (x), 0) != dest
	    || !CONST_INT_P (XEXP (SET_SRC (x), 1))))
      {
	reg_eliminate[i].can_eliminate_previous
	  = reg_eliminate[i].can_eliminate = 0;
	num_eliminable--;
      }
}

/* Verify that the initial elimination offsets did not change since the
   last call to set_initial_elim_offsets.  This is used to catch cases
   where something illegal happened during reload_as_needed that could
   cause incorrect code to be generated if we did not check for it.  */

static bool
verify_initial_elim_offsets (void)
{
  poly_int64 t;
  struct elim_table *ep;

  if (!num_eliminable)
    return true;

  for (ep = reg_eliminate; ep < &reg_eliminate[NUM_ELIMINABLE_REGS]; ep++)
    {
      INITIAL_ELIMINATION_OFFSET (ep->from, ep->to, t);
      if (may_ne (t, ep->initial_offset))
	return false;
    }

  return true;
}

/* Reset all offsets on eliminable registers to their initial values.  */

static void
set_initial_elim_offsets (void)
{
  struct elim_table *ep = reg_eliminate;

  for (; ep < &reg_eliminate[NUM_ELIMINABLE_REGS]; ep++)
    {
      INITIAL_ELIMINATION_OFFSET (ep->from, ep->to, ep->initial_offset);
      ep->previous_offset = ep->offset = ep->initial_offset;
    }

  num_not_at_initial_offset = 0;
}

/* Subroutine of set_initial_label_offsets called via for_each_eh_label.  */

static void
set_initial_eh_label_offset (rtx label)
{
  set_label_offsets (label, NULL, 1);
}

/* Initialize the known label offsets.
   Set a known offset for each forced label to be at the initial offset
   of each elimination.  We do this because we assume that all
   computed jumps occur from a location where each elimination is
   at its initial offset.
   For all other labels, show that we don't know the offsets.  */

static void
set_initial_label_offsets (void)
{
  memset (offsets_known_at, 0, num_labels);

  unsigned int i;
  rtx_insn *insn;
  FOR_EACH_VEC_SAFE_ELT (forced_labels, i, insn)
    set_label_offsets (insn, NULL, 1);

  for (rtx_insn_list *x = nonlocal_goto_handler_labels; x; x = x->next ())
    if (x->insn ())
      set_label_offsets (x->insn (), NULL, 1);

  for_each_eh_label (set_initial_eh_label_offset);
}

/* Set all elimination offsets to the known values for the code label given
   by INSN.  */

static void
set_offsets_for_label (rtx_insn *insn)
{
  unsigned int i;
  int label_nr = CODE_LABEL_NUMBER (insn);
  struct elim_table *ep;

  num_not_at_initial_offset = 0;
  for (i = 0, ep = reg_eliminate; i < NUM_ELIMINABLE_REGS; ep++, i++)
    {
      ep->offset = ep->previous_offset
		 = offsets_at[label_nr - first_label_num][i];
      if (ep->can_eliminate && may_ne (ep->offset, ep->initial_offset))
	num_not_at_initial_offset++;
    }
}

/* See if anything that happened changes which eliminations are valid.
   For example, on the SPARC, whether or not the frame pointer can
   be eliminated can depend on what registers have been used.  We need
   not check some conditions again (such as flag_omit_frame_pointer)
   since they can't have changed.  */

static void
update_eliminables (HARD_REG_SET *pset)
{
  int previous_frame_pointer_needed = frame_pointer_needed;
  struct elim_table *ep;

  for (ep = reg_eliminate; ep < &reg_eliminate[NUM_ELIMINABLE_REGS]; ep++)
    if ((ep->from == HARD_FRAME_POINTER_REGNUM
         && targetm.frame_pointer_required ())
	|| ! targetm.can_eliminate (ep->from, ep->to)
	)
      ep->can_eliminate = 0;

  /* Look for the case where we have discovered that we can't replace
     register A with register B and that means that we will now be
     trying to replace register A with register C.  This means we can
     no longer replace register C with register B and we need to disable
     such an elimination, if it exists.  This occurs often with A == ap,
     B == sp, and C == fp.  */

  for (ep = reg_eliminate; ep < &reg_eliminate[NUM_ELIMINABLE_REGS]; ep++)
    {
      struct elim_table *op;
      int new_to = -1;

      if (! ep->can_eliminate && ep->can_eliminate_previous)
	{
	  /* Find the current elimination for ep->from, if there is a
	     new one.  */
	  for (op = reg_eliminate;
	       op < &reg_eliminate[NUM_ELIMINABLE_REGS]; op++)
	    if (op->from == ep->from && op->can_eliminate)
	      {
		new_to = op->to;
		break;
	      }

	  /* See if there is an elimination of NEW_TO -> EP->TO.  If so,
	     disable it.  */
	  for (op = reg_eliminate;
	       op < &reg_eliminate[NUM_ELIMINABLE_REGS]; op++)
	    if (op->from == new_to && op->to == ep->to)
	      op->can_eliminate = 0;
	}
    }

  /* See if any registers that we thought we could eliminate the previous
     time are no longer eliminable.  If so, something has changed and we
     must spill the register.  Also, recompute the number of eliminable
     registers and see if the frame pointer is needed; it is if there is
     no elimination of the frame pointer that we can perform.  */

  frame_pointer_needed = 1;
  for (ep = reg_eliminate; ep < &reg_eliminate[NUM_ELIMINABLE_REGS]; ep++)
    {
      if (ep->can_eliminate
	  && ep->from == FRAME_POINTER_REGNUM
	  && ep->to != HARD_FRAME_POINTER_REGNUM
	  && (! SUPPORTS_STACK_ALIGNMENT
	      || ! crtl->stack_realign_needed))
	frame_pointer_needed = 0;

      if (! ep->can_eliminate && ep->can_eliminate_previous)
	{
	  ep->can_eliminate_previous = 0;
	  SET_HARD_REG_BIT (*pset, ep->from);
	  num_eliminable--;
	}
    }

  /* If we didn't need a frame pointer last time, but we do now, spill
     the hard frame pointer.  */
  if (frame_pointer_needed && ! previous_frame_pointer_needed)
    SET_HARD_REG_BIT (*pset, HARD_FRAME_POINTER_REGNUM);
}

/* Call update_eliminables an spill any registers we can't eliminate anymore.
   Return true iff a register was spilled.  */

static bool
update_eliminables_and_spill (void)
{
  int i;
  bool did_spill = false;
  HARD_REG_SET to_spill;
  CLEAR_HARD_REG_SET (to_spill);
  update_eliminables (&to_spill);
  AND_COMPL_HARD_REG_SET (used_spill_regs, to_spill);

  for (i = 0; i < FIRST_PSEUDO_REGISTER; i++)
    if (TEST_HARD_REG_BIT (to_spill, i))
      {
	spill_hard_reg (i, 1);
	did_spill = true;

	/* Regardless of the state of spills, if we previously had
	   a register that we thought we could eliminate, but now can
	   not eliminate, we must run another pass.

	   Consider pseudos which have an entry in reg_equiv_* which
	   reference an eliminable register.  We must make another pass
	   to update reg_equiv_* so that we do not substitute in the
	   old value from when we thought the elimination could be
	   performed.  */
      }
  return did_spill;
}

/* Return true if X is used as the target register of an elimination.  */

bool
elimination_target_reg_p (rtx x)
{
  struct elim_table *ep;

  for (ep = reg_eliminate; ep < &reg_eliminate[NUM_ELIMINABLE_REGS]; ep++)
    if (ep->to_rtx == x && ep->can_eliminate)
      return true;

  return false;
}

/* Initialize the table of registers to eliminate.
   Pre-condition: global flag frame_pointer_needed has been set before
   calling this function.  */

static void
init_elim_table (void)
{
  struct elim_table *ep;
  const struct elim_table_1 *ep1;

  if (!reg_eliminate)
    reg_eliminate = XCNEWVEC (struct elim_table, NUM_ELIMINABLE_REGS);

  num_eliminable = 0;

  for (ep = reg_eliminate, ep1 = reg_eliminate_1;
       ep < &reg_eliminate[NUM_ELIMINABLE_REGS]; ep++, ep1++)
    {
      ep->from = ep1->from;
      ep->to = ep1->to;
      ep->can_eliminate = ep->can_eliminate_previous
	= (targetm.can_eliminate (ep->from, ep->to)
	   && ! (ep->to == STACK_POINTER_REGNUM
		 && frame_pointer_needed
		 && (! SUPPORTS_STACK_ALIGNMENT
		     || ! stack_realign_fp)));
    }

  /* Count the number of eliminable registers and build the FROM and TO
     REG rtx's.  Note that code in gen_rtx_REG will cause, e.g.,
     gen_rtx_REG (Pmode, STACK_POINTER_REGNUM) to equal stack_pointer_rtx.
     We depend on this.  */
  for (ep = reg_eliminate; ep < &reg_eliminate[NUM_ELIMINABLE_REGS]; ep++)
    {
      num_eliminable += ep->can_eliminate;
      ep->from_rtx = gen_rtx_REG (Pmode, ep->from);
      ep->to_rtx = gen_rtx_REG (Pmode, ep->to);
    }
}

/* Find all the pseudo registers that didn't get hard regs
   but do have known equivalent constants or memory slots.
   These include parameters (known equivalent to parameter slots)
   and cse'd or loop-moved constant memory addresses.

   Record constant equivalents in reg_equiv_constant
   so they will be substituted by find_reloads.
   Record memory equivalents in reg_mem_equiv so they can
   be substituted eventually by altering the REG-rtx's.  */

static void
init_eliminable_invariants (rtx_insn *first, bool do_subregs)
{
  int i;
  rtx_insn *insn;

  grow_reg_equivs ();
  if (do_subregs)
    reg_max_ref_mode = XCNEWVEC (machine_mode_enum, max_regno);
  else
    reg_max_ref_mode = NULL;

  num_eliminable_invariants = 0;

  first_label_num = get_first_label_num ();
  num_labels = max_label_num () - first_label_num;

  /* Allocate the tables used to store offset information at labels.  */
  offsets_known_at = XNEWVEC (char, num_labels);
  offsets_at = (poly_int64 (*)[NUM_ELIMINABLE_REGS])
    xmalloc (num_labels * NUM_ELIMINABLE_REGS * sizeof (poly_int64));

/* Look for REG_EQUIV notes; record what each pseudo is equivalent
   to.  If DO_SUBREGS is true, also find all paradoxical subregs and
   find largest such for each pseudo.  FIRST is the head of the insn
   list.  */

  for (insn = first; insn; insn = NEXT_INSN (insn))
    {
      rtx set = single_set (insn);

      /* We may introduce USEs that we want to remove at the end, so
	 we'll mark them with QImode.  Make sure there are no
	 previously-marked insns left by say regmove.  */
      if (INSN_P (insn) && GET_CODE (PATTERN (insn)) == USE
	  && GET_MODE (insn) != VOIDmode)
	PUT_MODE (insn, VOIDmode);

      if (do_subregs && NONDEBUG_INSN_P (insn))
	scan_paradoxical_subregs (PATTERN (insn));

      if (set != 0 && REG_P (SET_DEST (set)))
	{
	  rtx note = find_reg_note (insn, REG_EQUIV, NULL_RTX);
	  rtx x;

	  if (! note)
	    continue;

	  i = REGNO (SET_DEST (set));
	  x = XEXP (note, 0);

	  if (i <= LAST_VIRTUAL_REGISTER)
	    continue;

	  /* If flag_pic and we have constant, verify it's legitimate.  */
	  if (!CONSTANT_P (x)
	      || !flag_pic || LEGITIMATE_PIC_OPERAND_P (x))
	    {
	      /* It can happen that a REG_EQUIV note contains a MEM
		 that is not a legitimate memory operand.  As later
		 stages of reload assume that all addresses found
		 in the reg_equiv_* arrays were originally legitimate,
		 we ignore such REG_EQUIV notes.  */
	      if (memory_operand (x, VOIDmode))
		{
		  /* Always unshare the equivalence, so we can
		     substitute into this insn without touching the
		       equivalence.  */
		  reg_equiv_memory_loc (i) = copy_rtx (x);
		}
	      else if (function_invariant_p (x))
		{
		  machine_mode mode;

		  mode = GET_MODE (SET_DEST (set));
		  if (GET_CODE (x) == PLUS)
		    {
		      /* This is PLUS of frame pointer and a constant,
			 and might be shared.  Unshare it.  */
		      reg_equiv_invariant (i) = copy_rtx (x);
		      num_eliminable_invariants++;
		    }
		  else if (x == frame_pointer_rtx || x == arg_pointer_rtx)
		    {
		      reg_equiv_invariant (i) = x;
		      num_eliminable_invariants++;
		    }
		  else if (targetm.legitimate_constant_p (mode, x))
		    reg_equiv_constant (i) = x;
		  else
		    {
		      reg_equiv_memory_loc (i) = force_const_mem (mode, x);
		      if (! reg_equiv_memory_loc (i))
			reg_equiv_init (i) = NULL;
		    }
		}
	      else
		{
		  reg_equiv_init (i) = NULL;
		  continue;
		}
	    }
	  else
	    reg_equiv_init (i) = NULL;
	}
    }

  if (dump_file)
    for (i = FIRST_PSEUDO_REGISTER; i < max_regno; i++)
      if (reg_equiv_init (i))
	{
	  fprintf (dump_file, "init_insns for %u: ", i);
	  print_inline_rtx (dump_file, reg_equiv_init (i), 20);
	  fprintf (dump_file, "\n");
	}
}

/* Indicate that we no longer have known memory locations or constants.
   Free all data involved in tracking these.  */

static void
free_reg_equiv (void)
{
  int i;

  free (offsets_known_at);
  free (offsets_at);
  offsets_at = 0;
  offsets_known_at = 0;

  for (i = 0; i < FIRST_PSEUDO_REGISTER; i++)
    if (reg_equiv_alt_mem_list (i))
      free_EXPR_LIST_list (&reg_equiv_alt_mem_list (i));
  vec_free (reg_equivs);
}

/* Kick all pseudos out of hard register REGNO.

   If CANT_ELIMINATE is nonzero, it means that we are doing this spill
   because we found we can't eliminate some register.  In the case, no pseudos
   are allowed to be in the register, even if they are only in a block that
   doesn't require spill registers, unlike the case when we are spilling this
   hard reg to produce another spill register.

   Return nonzero if any pseudos needed to be kicked out.  */

static void
spill_hard_reg (unsigned int regno, int cant_eliminate)
{
  int i;

  if (cant_eliminate)
    {
      SET_HARD_REG_BIT (bad_spill_regs_global, regno);
      df_set_regs_ever_live (regno, true);
    }

  /* Spill every pseudo reg that was allocated to this reg
     or to something that overlaps this reg.  */

  for (i = FIRST_PSEUDO_REGISTER; i < max_regno; i++)
    if (reg_renumber[i] >= 0
	&& (unsigned int) reg_renumber[i] <= regno
	&& end_hard_regno (PSEUDO_REGNO_MODE (i), reg_renumber[i]) > regno)
      SET_REGNO_REG_SET (&spilled_pseudos, i);
}

/* After spill_hard_reg was called and/or find_reload_regs was run for all
   insns that need reloads, this function is used to actually spill pseudo
   registers and try to reallocate them.  It also sets up the spill_regs
   array for use by choose_reload_regs.

   GLOBAL nonzero means we should attempt to reallocate any pseudo registers
   that we displace from hard registers.  */

static int
finish_spills (int global)
{
  struct insn_chain *chain;
  int something_changed = 0;
  unsigned i;
  reg_set_iterator rsi;

  /* Build the spill_regs array for the function.  */
  /* If there are some registers still to eliminate and one of the spill regs
     wasn't ever used before, additional stack space may have to be
     allocated to store this register.  Thus, we may have changed the offset
     between the stack and frame pointers, so mark that something has changed.

     One might think that we need only set VAL to 1 if this is a call-used
     register.  However, the set of registers that must be saved by the
     prologue is not identical to the call-used set.  For example, the
     register used by the call insn for the return PC is a call-used register,
     but must be saved by the prologue.  */

  n_spills = 0;
  for (i = 0; i < FIRST_PSEUDO_REGISTER; i++)
    if (TEST_HARD_REG_BIT (used_spill_regs, i))
      {
	spill_reg_order[i] = n_spills;
	spill_regs[n_spills++] = i;
	if (num_eliminable && ! df_regs_ever_live_p (i))
	  something_changed = 1;
	df_set_regs_ever_live (i, true);
      }
    else
      spill_reg_order[i] = -1;

  EXECUTE_IF_SET_IN_REG_SET (&spilled_pseudos, FIRST_PSEUDO_REGISTER, i, rsi)
    if (! ira_conflicts_p || reg_renumber[i] >= 0)
      {
	/* Record the current hard register the pseudo is allocated to
	   in pseudo_previous_regs so we avoid reallocating it to the
	   same hard reg in a later pass.  */
	gcc_assert (reg_renumber[i] >= 0);

	SET_HARD_REG_BIT (pseudo_previous_regs[i], reg_renumber[i]);
	/* Mark it as no longer having a hard register home.  */
	reg_renumber[i] = -1;
	if (ira_conflicts_p)
	  /* Inform IRA about the change.  */
	  ira_mark_allocation_change (i);
	/* We will need to scan everything again.  */
	something_changed = 1;
      }

  /* Retry global register allocation if possible.  */
  if (global && ira_conflicts_p)
    {
      unsigned int n;

      memset (pseudo_forbidden_regs, 0, max_regno * sizeof (HARD_REG_SET));
      /* For every insn that needs reloads, set the registers used as spill
	 regs in pseudo_forbidden_regs for every pseudo live across the
	 insn.  */
      for (chain = insns_need_reload; chain; chain = chain->next_need_reload)
	{
	  EXECUTE_IF_SET_IN_REG_SET
	    (&chain->live_throughout, FIRST_PSEUDO_REGISTER, i, rsi)
	    {
	      IOR_HARD_REG_SET (pseudo_forbidden_regs[i],
				chain->used_spill_regs);
	    }
	  EXECUTE_IF_SET_IN_REG_SET
	    (&chain->dead_or_set, FIRST_PSEUDO_REGISTER, i, rsi)
	    {
	      IOR_HARD_REG_SET (pseudo_forbidden_regs[i],
				chain->used_spill_regs);
	    }
	}

      /* Retry allocating the pseudos spilled in IRA and the
	 reload.  For each reg, merge the various reg sets that
	 indicate which hard regs can't be used, and call
	 ira_reassign_pseudos.  */
      for (n = 0, i = FIRST_PSEUDO_REGISTER; i < (unsigned) max_regno; i++)
	if (reg_old_renumber[i] != reg_renumber[i])
	  {
	    if (reg_renumber[i] < 0)
	      temp_pseudo_reg_arr[n++] = i;
	    else
	      CLEAR_REGNO_REG_SET (&spilled_pseudos, i);
	  }
      if (ira_reassign_pseudos (temp_pseudo_reg_arr, n,
				bad_spill_regs_global,
				pseudo_forbidden_regs, pseudo_previous_regs,
				&spilled_pseudos))
	something_changed = 1;
    }
  /* Fix up the register information in the insn chain.
     This involves deleting those of the spilled pseudos which did not get
     a new hard register home from the live_{before,after} sets.  */
  for (chain = reload_insn_chain; chain; chain = chain->next)
    {
      HARD_REG_SET used_by_pseudos;
      HARD_REG_SET used_by_pseudos2;

      if (! ira_conflicts_p)
	{
	  /* Don't do it for IRA because IRA and the reload still can
	     assign hard registers to the spilled pseudos on next
	     reload iterations.  */
	  AND_COMPL_REG_SET (&chain->live_throughout, &spilled_pseudos);
	  AND_COMPL_REG_SET (&chain->dead_or_set, &spilled_pseudos);
	}
      /* Mark any unallocated hard regs as available for spills.  That
	 makes inheritance work somewhat better.  */
      if (chain->need_reload)
	{
	  REG_SET_TO_HARD_REG_SET (used_by_pseudos, &chain->live_throughout);
	  REG_SET_TO_HARD_REG_SET (used_by_pseudos2, &chain->dead_or_set);
	  IOR_HARD_REG_SET (used_by_pseudos, used_by_pseudos2);

	  compute_use_by_pseudos (&used_by_pseudos, &chain->live_throughout);
	  compute_use_by_pseudos (&used_by_pseudos, &chain->dead_or_set);
	  /* Value of chain->used_spill_regs from previous iteration
	     may be not included in the value calculated here because
	     of possible removing caller-saves insns (see function
	     delete_caller_save_insns.  */
	  COMPL_HARD_REG_SET (chain->used_spill_regs, used_by_pseudos);
	  AND_HARD_REG_SET (chain->used_spill_regs, used_spill_regs);
	}
    }

  CLEAR_REG_SET (&changed_allocation_pseudos);
  /* Let alter_reg modify the reg rtx's for the modified pseudos.  */
  for (i = FIRST_PSEUDO_REGISTER; i < (unsigned)max_regno; i++)
    {
      int regno = reg_renumber[i];
      if (reg_old_renumber[i] == regno)
	continue;

      SET_REGNO_REG_SET (&changed_allocation_pseudos, i);

      alter_reg (i, reg_old_renumber[i], false);
      reg_old_renumber[i] = regno;
      if (dump_file)
	{
	  if (regno == -1)
	    fprintf (dump_file, " Register %d now on stack.\n\n", i);
	  else
	    fprintf (dump_file, " Register %d now in %d.\n\n",
		     i, reg_renumber[i]);
	}
    }

  return something_changed;
}

/* Find all paradoxical subregs within X and update reg_max_ref_mode.  */

static void
scan_paradoxical_subregs (rtx x)
{
  int i;
  const char *fmt;
  enum rtx_code code = GET_CODE (x);

  switch (code)
    {
    case REG:
    case CONST:
    case SYMBOL_REF:
    case LABEL_REF:
    CASE_CONST_ANY:
    case CC0:
    case PC:
    case USE:
    case CLOBBER:
      return;

    case SUBREG:
      if (REG_P (SUBREG_REG (x)))
	{
	  unsigned int regno = REGNO (SUBREG_REG (x));
	  if (partial_subreg_p (reg_max_ref_mode[regno], GET_MODE (x)))
	    {
	      reg_max_ref_mode[regno] = GET_MODE (x);
	      mark_home_live_1 (regno, GET_MODE (x));
	    }
	}
      return;

    default:
      break;
    }

  fmt = GET_RTX_FORMAT (code);
  for (i = GET_RTX_LENGTH (code) - 1; i >= 0; i--)
    {
      if (fmt[i] == 'e')
	scan_paradoxical_subregs (XEXP (x, i));
      else if (fmt[i] == 'E')
	{
	  int j;
	  for (j = XVECLEN (x, i) - 1; j >= 0; j--)
	    scan_paradoxical_subregs (XVECEXP (x, i, j));
	}
    }
}

/* *OP_PTR and *OTHER_PTR are two operands to a conceptual reload.
   If *OP_PTR is a paradoxical subreg, try to remove that subreg
   and apply the corresponding narrowing subreg to *OTHER_PTR.
   Return true if the operands were changed, false otherwise.  */

static bool
strip_paradoxical_subreg (rtx *op_ptr, rtx *other_ptr)
{
  rtx op, inner, other, tem;

  op = *op_ptr;
  if (!paradoxical_subreg_p (op))
    return false;
  inner = SUBREG_REG (op);

  other = *other_ptr;
  tem = gen_lowpart_common (GET_MODE (inner), other);
  if (!tem)
    return false;

  /* If the lowpart operation turned a hard register into a subreg,
     rather than simplifying it to another hard register, then the
     mode change cannot be properly represented.  For example, OTHER
     might be valid in its current mode, but not in the new one.  */
  if (GET_CODE (tem) == SUBREG
      && REG_P (other)
      && HARD_REGISTER_P (other))
    return false;

  *op_ptr = inner;
  *other_ptr = tem;
  return true;
}

/* A subroutine of reload_as_needed.  If INSN has a REG_EH_REGION note,
   examine all of the reload insns between PREV and NEXT exclusive, and
   annotate all that may trap.  */

static void
fixup_eh_region_note (rtx_insn *insn, rtx_insn *prev, rtx_insn *next)
{
  rtx note = find_reg_note (insn, REG_EH_REGION, NULL_RTX);
  if (note == NULL)
    return;
  if (!insn_could_throw_p (insn))
    remove_note (insn, note);
  copy_reg_eh_region_note_forward (note, NEXT_INSN (prev), next);
}

/* Reload pseudo-registers into hard regs around each insn as needed.
   Additional register load insns are output before the insn that needs it
   and perhaps store insns after insns that modify the reloaded pseudo reg.

   reg_last_reload_reg and reg_reloaded_contents keep track of
   which registers are already available in reload registers.
   We update these for the reloads that we perform,
   as the insns are scanned.  */

static void
reload_as_needed (int live_known)
{
  struct insn_chain *chain;
#if AUTO_INC_DEC
  int i;
#endif
  rtx_note *marker;

  memset (spill_reg_rtx, 0, sizeof spill_reg_rtx);
  memset (spill_reg_store, 0, sizeof spill_reg_store);
  reg_last_reload_reg = XCNEWVEC (rtx, max_regno);
  INIT_REG_SET (&reg_has_output_reload);
  CLEAR_HARD_REG_SET (reg_reloaded_valid);
  CLEAR_HARD_REG_SET (reg_reloaded_call_part_clobbered);

  set_initial_elim_offsets ();

  /* Generate a marker insn that we will move around.  */
  marker = emit_note (NOTE_INSN_DELETED);
  unlink_insn_chain (marker, marker);

  for (chain = reload_insn_chain; chain; chain = chain->next)
    {
      rtx_insn *prev = 0;
      rtx_insn *insn = chain->insn;
      rtx_insn *old_next = NEXT_INSN (insn);
#if AUTO_INC_DEC
      rtx_insn *old_prev = PREV_INSN (insn);
#endif

      if (will_delete_init_insn_p (insn))
	continue;

      /* If we pass a label, copy the offsets from the label information
	 into the current offsets of each elimination.  */
      if (LABEL_P (insn))
	set_offsets_for_label (insn);

      else if (INSN_P (insn))
	{
	  regset_head regs_to_forget;
	  INIT_REG_SET (&regs_to_forget);
	  note_stores (PATTERN (insn), forget_old_reloads_1, &regs_to_forget);

	  /* If this is a USE and CLOBBER of a MEM, ensure that any
	     references to eliminable registers have been removed.  */

	  if ((GET_CODE (PATTERN (insn)) == USE
	       || GET_CODE (PATTERN (insn)) == CLOBBER)
	      && MEM_P (XEXP (PATTERN (insn), 0)))
	    XEXP (XEXP (PATTERN (insn), 0), 0)
	      = eliminate_regs (XEXP (XEXP (PATTERN (insn), 0), 0),
				GET_MODE (XEXP (PATTERN (insn), 0)),
				NULL_RTX);

	  /* If we need to do register elimination processing, do so.
	     This might delete the insn, in which case we are done.  */
	  if ((num_eliminable || num_eliminable_invariants) && chain->need_elim)
	    {
	      eliminate_regs_in_insn (insn, 1);
	      if (NOTE_P (insn))
		{
		  update_eliminable_offsets ();
		  CLEAR_REG_SET (&regs_to_forget);
		  continue;
		}
	    }

	  /* If need_elim is nonzero but need_reload is zero, one might think
	     that we could simply set n_reloads to 0.  However, find_reloads
	     could have done some manipulation of the insn (such as swapping
	     commutative operands), and these manipulations are lost during
	     the first pass for every insn that needs register elimination.
	     So the actions of find_reloads must be redone here.  */

	  if (! chain->need_elim && ! chain->need_reload
	      && ! chain->need_operand_change)
	    n_reloads = 0;
	  /* First find the pseudo regs that must be reloaded for this insn.
	     This info is returned in the tables reload_... (see reload.h).
	     Also modify the body of INSN by substituting RELOAD
	     rtx's for those pseudo regs.  */
	  else
	    {
	      CLEAR_REG_SET (&reg_has_output_reload);
	      CLEAR_HARD_REG_SET (reg_is_output_reload);

	      find_reloads (insn, 1, spill_indirect_levels, live_known,
			    spill_reg_order);
	    }

	  if (n_reloads > 0)
	    {
	      rtx_insn *next = NEXT_INSN (insn);

	      /* ??? PREV can get deleted by reload inheritance.
		 Work around this by emitting a marker note.  */
	      prev = PREV_INSN (insn);
	      reorder_insns_nobb (marker, marker, prev);

	      /* Now compute which reload regs to reload them into.  Perhaps
		 reusing reload regs from previous insns, or else output
		 load insns to reload them.  Maybe output store insns too.
		 Record the choices of reload reg in reload_reg_rtx.  */
	      choose_reload_regs (chain);

	      /* Generate the insns to reload operands into or out of
		 their reload regs.  */
	      emit_reload_insns (chain);

	      /* Substitute the chosen reload regs from reload_reg_rtx
		 into the insn's body (or perhaps into the bodies of other
		 load and store insn that we just made for reloading
		 and that we moved the structure into).  */
	      subst_reloads (insn);

	      prev = PREV_INSN (marker);
	      unlink_insn_chain (marker, marker);

	      /* Adjust the exception region notes for loads and stores.  */
	      if (cfun->can_throw_non_call_exceptions && !CALL_P (insn))
		fixup_eh_region_note (insn, prev, next);

	      /* Adjust the location of REG_ARGS_SIZE.  */
	      rtx p = find_reg_note (insn, REG_ARGS_SIZE, NULL_RTX);
	      if (p)
		{
		  remove_note (insn, p);
		  fixup_args_size_notes (prev, PREV_INSN (next),
					 get_args_size (p));
		}

	      /* If this was an ASM, make sure that all the reload insns
		 we have generated are valid.  If not, give an error
		 and delete them.  */
	      if (asm_noperands (PATTERN (insn)) >= 0)
		for (rtx_insn *p = NEXT_INSN (prev);
		     p != next;
		     p = NEXT_INSN (p))
		  if (p != insn && INSN_P (p)
		      && GET_CODE (PATTERN (p)) != USE
		      && (recog_memoized (p) < 0
			  || (extract_insn (p),
			      !(constrain_operands (1,
				  get_enabled_alternatives (p))))))
		    {
		      error_for_asm (insn,
				     "%<asm%> operand requires "
				     "impossible reload");
		      delete_insn (p);
		    }
	    }

	  if (num_eliminable && chain->need_elim)
	    update_eliminable_offsets ();

	  /* Any previously reloaded spilled pseudo reg, stored in this insn,
	     is no longer validly lying around to save a future reload.
	     Note that this does not detect pseudos that were reloaded
	     for this insn in order to be stored in
	     (obeying register constraints).  That is correct; such reload
	     registers ARE still valid.  */
	  forget_marked_reloads (&regs_to_forget);
	  CLEAR_REG_SET (&regs_to_forget);

	  /* There may have been CLOBBER insns placed after INSN.  So scan
	     between INSN and NEXT and use them to forget old reloads.  */
	  for (rtx_insn *x = NEXT_INSN (insn); x != old_next; x = NEXT_INSN (x))
	    if (NONJUMP_INSN_P (x) && GET_CODE (PATTERN (x)) == CLOBBER)
	      note_stores (PATTERN (x), forget_old_reloads_1, NULL);

#if AUTO_INC_DEC
	  /* Likewise for regs altered by auto-increment in this insn.
	     REG_INC notes have been changed by reloading:
	     find_reloads_address_1 records substitutions for them,
	     which have been performed by subst_reloads above.  */
	  for (i = n_reloads - 1; i >= 0; i--)
	    {
	      rtx in_reg = rld[i].in_reg;
	      if (in_reg)
		{
		  enum rtx_code code = GET_CODE (in_reg);
		  /* PRE_INC / PRE_DEC will have the reload register ending up
		     with the same value as the stack slot, but that doesn't
		     hold true for POST_INC / POST_DEC.  Either we have to
		     convert the memory access to a true POST_INC / POST_DEC,
		     or we can't use the reload register for inheritance.  */
		  if ((code == POST_INC || code == POST_DEC)
		      && TEST_HARD_REG_BIT (reg_reloaded_valid,
					    REGNO (rld[i].reg_rtx))
		      /* Make sure it is the inc/dec pseudo, and not
			 some other (e.g. output operand) pseudo.  */
		      && ((unsigned) reg_reloaded_contents[REGNO (rld[i].reg_rtx)]
			  == REGNO (XEXP (in_reg, 0))))

		    {
		      rtx reload_reg = rld[i].reg_rtx;
		      machine_mode mode = GET_MODE (reload_reg);
		      int n = 0;
		      rtx_insn *p;

		      for (p = PREV_INSN (old_next); p != prev; p = PREV_INSN (p))
			{
			  /* We really want to ignore REG_INC notes here, so
			     use PATTERN (p) as argument to reg_set_p .  */
			  if (reg_set_p (reload_reg, PATTERN (p)))
			    break;
			  n = count_occurrences (PATTERN (p), reload_reg, 0);
			  if (! n)
			    continue;
			  if (n == 1)
			    {
			      rtx replace_reg
				= gen_rtx_fmt_e (code, mode, reload_reg);

			      validate_replace_rtx_group (reload_reg,
							  replace_reg, p);
			      n = verify_changes (0);

			      /* We must also verify that the constraints
				 are met after the replacement.  Make sure
				 extract_insn is only called for an insn
				 where the replacements were found to be
				 valid so far. */
			      if (n)
				{
				  extract_insn (p);
				  n = constrain_operands (1,
				    get_enabled_alternatives (p));
				}

			      /* If the constraints were not met, then
				 undo the replacement, else confirm it.  */
			      if (!n)
				cancel_changes (0);
			      else
				confirm_change_group ();
			    }
			  break;
			}
		      if (n == 1)
			{
			  add_reg_note (p, REG_INC, reload_reg);
			  /* Mark this as having an output reload so that the
			     REG_INC processing code below won't invalidate
			     the reload for inheritance.  */
			  SET_HARD_REG_BIT (reg_is_output_reload,
					    REGNO (reload_reg));
			  SET_REGNO_REG_SET (&reg_has_output_reload,
					     REGNO (XEXP (in_reg, 0)));
			}
		      else
			forget_old_reloads_1 (XEXP (in_reg, 0), NULL_RTX,
					      NULL);
		    }
		  else if ((code == PRE_INC || code == PRE_DEC)
			   && TEST_HARD_REG_BIT (reg_reloaded_valid,
						 REGNO (rld[i].reg_rtx))
			   /* Make sure it is the inc/dec pseudo, and not
			      some other (e.g. output operand) pseudo.  */
			   && ((unsigned) reg_reloaded_contents[REGNO (rld[i].reg_rtx)]
			       == REGNO (XEXP (in_reg, 0))))
		    {
		      SET_HARD_REG_BIT (reg_is_output_reload,
					REGNO (rld[i].reg_rtx));
		      SET_REGNO_REG_SET (&reg_has_output_reload,
					 REGNO (XEXP (in_reg, 0)));
		    }
		  else if (code == PRE_INC || code == PRE_DEC
			   || code == POST_INC || code == POST_DEC)
		    {
		      int in_regno = REGNO (XEXP (in_reg, 0));

		      if (reg_last_reload_reg[in_regno] != NULL_RTX)
			{
			  int in_hard_regno;
			  bool forget_p = true;

			  in_hard_regno = REGNO (reg_last_reload_reg[in_regno]);
			  if (TEST_HARD_REG_BIT (reg_reloaded_valid,
						 in_hard_regno))
			    {
			      for (rtx_insn *x = (old_prev ?
						  NEXT_INSN (old_prev) : insn);
				   x != old_next;
				   x = NEXT_INSN (x))
				if (x == reg_reloaded_insn[in_hard_regno])
				  {
				    forget_p = false;
				    break;
				  }
			    }
			  /* If for some reasons, we didn't set up
			     reg_last_reload_reg in this insn,
			     invalidate inheritance from previous
			     insns for the incremented/decremented
			     register.  Such registers will be not in
			     reg_has_output_reload.  Invalidate it
			     also if the corresponding element in
			     reg_reloaded_insn is also
			     invalidated.  */
			  if (forget_p)
			    forget_old_reloads_1 (XEXP (in_reg, 0),
						  NULL_RTX, NULL);
			}
		    }
		}
	    }
	  /* If a pseudo that got a hard register is auto-incremented,
	     we must purge records of copying it into pseudos without
	     hard registers.  */
	  for (rtx x = REG_NOTES (insn); x; x = XEXP (x, 1))
	    if (REG_NOTE_KIND (x) == REG_INC)
	      {
		/* See if this pseudo reg was reloaded in this insn.
		   If so, its last-reload info is still valid
		   because it is based on this insn's reload.  */
		for (i = 0; i < n_reloads; i++)
		  if (rld[i].out == XEXP (x, 0))
		    break;

		if (i == n_reloads)
		  forget_old_reloads_1 (XEXP (x, 0), NULL_RTX, NULL);
	      }
#endif
	}
      /* A reload reg's contents are unknown after a label.  */
      if (LABEL_P (insn))
	CLEAR_HARD_REG_SET (reg_reloaded_valid);

      /* Don't assume a reload reg is still good after a call insn
	 if it is a call-used reg, or if it contains a value that will
         be partially clobbered by the call.  */
      else if (CALL_P (insn))
	{
	  AND_COMPL_HARD_REG_SET (reg_reloaded_valid, call_used_reg_set);
	  AND_COMPL_HARD_REG_SET (reg_reloaded_valid, reg_reloaded_call_part_clobbered);

	  /* If this is a call to a setjmp-type function, we must not
	     reuse any reload reg contents across the call; that will
	     just be clobbered by other uses of the register in later
	     code, before the longjmp.  */
	  if (find_reg_note (insn, REG_SETJMP, NULL_RTX))
	    CLEAR_HARD_REG_SET (reg_reloaded_valid);
	}
    }

  /* Clean up.  */
  free (reg_last_reload_reg);
  CLEAR_REG_SET (&reg_has_output_reload);
}

/* Discard all record of any value reloaded from X,
   or reloaded in X from someplace else;
   unless X is an output reload reg of the current insn.

   X may be a hard reg (the reload reg)
   or it may be a pseudo reg that was reloaded from.

   When DATA is non-NULL just mark the registers in regset
   to be forgotten later.  */

static void
forget_old_reloads_1 (rtx x, const_rtx ignored ATTRIBUTE_UNUSED,
		      void *data)
{
  unsigned int regno;
  unsigned int nr;
  regset regs = (regset) data;

  /* note_stores does give us subregs of hard regs,
     subreg_regno_offset requires a hard reg.  */
  while (GET_CODE (x) == SUBREG)
    {
      /* We ignore the subreg offset when calculating the regno,
	 because we are using the entire underlying hard register
	 below.  */
      x = SUBREG_REG (x);
    }

  if (!REG_P (x))
    return;

  regno = REGNO (x);

  if (regno >= FIRST_PSEUDO_REGISTER)
    nr = 1;
  else
    {
      unsigned int i;

      nr = hard_regno_nregs[regno][GET_MODE (x)];
      /* Storing into a spilled-reg invalidates its contents.
	 This can happen if a block-local pseudo is allocated to that reg
	 and it wasn't spilled because this block's total need is 0.
	 Then some insn might have an optional reload and use this reg.  */
      if (!regs)
	for (i = 0; i < nr; i++)
	  /* But don't do this if the reg actually serves as an output
	     reload reg in the current instruction.  */
	  if (n_reloads == 0
	      || ! TEST_HARD_REG_BIT (reg_is_output_reload, regno + i))
	    {
	      CLEAR_HARD_REG_BIT (reg_reloaded_valid, regno + i);
	      spill_reg_store[regno + i] = 0;
	    }
    }

  if (regs)
    while (nr-- > 0)
      SET_REGNO_REG_SET (regs, regno + nr);
  else
    {
      /* Since value of X has changed,
	 forget any value previously copied from it.  */

      while (nr-- > 0)
	/* But don't forget a copy if this is the output reload
	   that establishes the copy's validity.  */
	if (n_reloads == 0
	    || !REGNO_REG_SET_P (&reg_has_output_reload, regno + nr))
	  reg_last_reload_reg[regno + nr] = 0;
     }
}

/* Forget the reloads marked in regset by previous function.  */
static void
forget_marked_reloads (regset regs)
{
  unsigned int reg;
  reg_set_iterator rsi;
  EXECUTE_IF_SET_IN_REG_SET (regs, 0, reg, rsi)
    {
      if (reg < FIRST_PSEUDO_REGISTER
	  /* But don't do this if the reg actually serves as an output
	     reload reg in the current instruction.  */
	  && (n_reloads == 0
	      || ! TEST_HARD_REG_BIT (reg_is_output_reload, reg)))
	  {
	    CLEAR_HARD_REG_BIT (reg_reloaded_valid, reg);
	    spill_reg_store[reg] = 0;
	  }
      if (n_reloads == 0
	  || !REGNO_REG_SET_P (&reg_has_output_reload, reg))
	reg_last_reload_reg[reg] = 0;
    }
}

/* The following HARD_REG_SETs indicate when each hard register is
   used for a reload of various parts of the current insn.  */

/* If reg is unavailable for all reloads.  */
static HARD_REG_SET reload_reg_unavailable;
/* If reg is in use as a reload reg for a RELOAD_OTHER reload.  */
static HARD_REG_SET reload_reg_used;
/* If reg is in use for a RELOAD_FOR_INPUT_ADDRESS reload for operand I.  */
static HARD_REG_SET reload_reg_used_in_input_addr[MAX_RECOG_OPERANDS];
/* If reg is in use for a RELOAD_FOR_INPADDR_ADDRESS reload for operand I.  */
static HARD_REG_SET reload_reg_used_in_inpaddr_addr[MAX_RECOG_OPERANDS];
/* If reg is in use for a RELOAD_FOR_OUTPUT_ADDRESS reload for operand I.  */
static HARD_REG_SET reload_reg_used_in_output_addr[MAX_RECOG_OPERANDS];
/* If reg is in use for a RELOAD_FOR_OUTADDR_ADDRESS reload for operand I.  */
static HARD_REG_SET reload_reg_used_in_outaddr_addr[MAX_RECOG_OPERANDS];
/* If reg is in use for a RELOAD_FOR_INPUT reload for operand I.  */
static HARD_REG_SET reload_reg_used_in_input[MAX_RECOG_OPERANDS];
/* If reg is in use for a RELOAD_FOR_OUTPUT reload for operand I.  */
static HARD_REG_SET reload_reg_used_in_output[MAX_RECOG_OPERANDS];
/* If reg is in use for a RELOAD_FOR_OPERAND_ADDRESS reload.  */
static HARD_REG_SET reload_reg_used_in_op_addr;
/* If reg is in use for a RELOAD_FOR_OPADDR_ADDR reload.  */
static HARD_REG_SET reload_reg_used_in_op_addr_reload;
/* If reg is in use for a RELOAD_FOR_INSN reload.  */
static HARD_REG_SET reload_reg_used_in_insn;
/* If reg is in use for a RELOAD_FOR_OTHER_ADDRESS reload.  */
static HARD_REG_SET reload_reg_used_in_other_addr;

/* If reg is in use as a reload reg for any sort of reload.  */
static HARD_REG_SET reload_reg_used_at_all;

/* If reg is use as an inherited reload.  We just mark the first register
   in the group.  */
static HARD_REG_SET reload_reg_used_for_inherit;

/* Records which hard regs are used in any way, either as explicit use or
   by being allocated to a pseudo during any point of the current insn.  */
static HARD_REG_SET reg_used_in_insn;

/* Mark reg REGNO as in use for a reload of the sort spec'd by OPNUM and
   TYPE. MODE is used to indicate how many consecutive regs are
   actually used.  */

static void
mark_reload_reg_in_use (unsigned int regno, int opnum, enum reload_type type,
			machine_mode mode)
{
  switch (type)
    {
    case RELOAD_OTHER:
      add_to_hard_reg_set (&reload_reg_used, mode, regno);
      break;

    case RELOAD_FOR_INPUT_ADDRESS:
      add_to_hard_reg_set (&reload_reg_used_in_input_addr[opnum], mode, regno);
      break;

    case RELOAD_FOR_INPADDR_ADDRESS:
      add_to_hard_reg_set (&reload_reg_used_in_inpaddr_addr[opnum], mode, regno);
      break;

    case RELOAD_FOR_OUTPUT_ADDRESS:
      add_to_hard_reg_set (&reload_reg_used_in_output_addr[opnum], mode, regno);
      break;

    case RELOAD_FOR_OUTADDR_ADDRESS:
      add_to_hard_reg_set (&reload_reg_used_in_outaddr_addr[opnum], mode, regno);
      break;

    case RELOAD_FOR_OPERAND_ADDRESS:
      add_to_hard_reg_set (&reload_reg_used_in_op_addr, mode, regno);
      break;

    case RELOAD_FOR_OPADDR_ADDR:
      add_to_hard_reg_set (&reload_reg_used_in_op_addr_reload, mode, regno);
      break;

    case RELOAD_FOR_OTHER_ADDRESS:
      add_to_hard_reg_set (&reload_reg_used_in_other_addr, mode, regno);
      break;

    case RELOAD_FOR_INPUT:
      add_to_hard_reg_set (&reload_reg_used_in_input[opnum], mode, regno);
      break;

    case RELOAD_FOR_OUTPUT:
      add_to_hard_reg_set (&reload_reg_used_in_output[opnum], mode, regno);
      break;

    case RELOAD_FOR_INSN:
      add_to_hard_reg_set (&reload_reg_used_in_insn,  mode, regno);
      break;
    }

  add_to_hard_reg_set (&reload_reg_used_at_all, mode, regno);
}

/* Similarly, but show REGNO is no longer in use for a reload.  */

static void
clear_reload_reg_in_use (unsigned int regno, int opnum,
			 enum reload_type type, machine_mode mode)
{
  unsigned int nregs = hard_regno_nregs[regno][mode];
  unsigned int start_regno, end_regno, r;
  int i;
  /* A complication is that for some reload types, inheritance might
     allow multiple reloads of the same types to share a reload register.
     We set check_opnum if we have to check only reloads with the same
     operand number, and check_any if we have to check all reloads.  */
  int check_opnum = 0;
  int check_any = 0;
  HARD_REG_SET *used_in_set;

  switch (type)
    {
    case RELOAD_OTHER:
      used_in_set = &reload_reg_used;
      break;

    case RELOAD_FOR_INPUT_ADDRESS:
      used_in_set = &reload_reg_used_in_input_addr[opnum];
      break;

    case RELOAD_FOR_INPADDR_ADDRESS:
      check_opnum = 1;
      used_in_set = &reload_reg_used_in_inpaddr_addr[opnum];
      break;

    case RELOAD_FOR_OUTPUT_ADDRESS:
      used_in_set = &reload_reg_used_in_output_addr[opnum];
      break;

    case RELOAD_FOR_OUTADDR_ADDRESS:
      check_opnum = 1;
      used_in_set = &reload_reg_used_in_outaddr_addr[opnum];
      break;

    case RELOAD_FOR_OPERAND_ADDRESS:
      used_in_set = &reload_reg_used_in_op_addr;
      break;

    case RELOAD_FOR_OPADDR_ADDR:
      check_any = 1;
      used_in_set = &reload_reg_used_in_op_addr_reload;
      break;

    case RELOAD_FOR_OTHER_ADDRESS:
      used_in_set = &reload_reg_used_in_other_addr;
      check_any = 1;
      break;

    case RELOAD_FOR_INPUT:
      used_in_set = &reload_reg_used_in_input[opnum];
      break;

    case RELOAD_FOR_OUTPUT:
      used_in_set = &reload_reg_used_in_output[opnum];
      break;

    case RELOAD_FOR_INSN:
      used_in_set = &reload_reg_used_in_insn;
      break;
    default:
      gcc_unreachable ();
    }
  /* We resolve conflicts with remaining reloads of the same type by
     excluding the intervals of reload registers by them from the
     interval of freed reload registers.  Since we only keep track of
     one set of interval bounds, we might have to exclude somewhat
     more than what would be necessary if we used a HARD_REG_SET here.
     But this should only happen very infrequently, so there should
     be no reason to worry about it.  */

  start_regno = regno;
  end_regno = regno + nregs;
  if (check_opnum || check_any)
    {
      for (i = n_reloads - 1; i >= 0; i--)
	{
	  if (rld[i].when_needed == type
	      && (check_any || rld[i].opnum == opnum)
	      && rld[i].reg_rtx)
	    {
	      unsigned int conflict_start = true_regnum (rld[i].reg_rtx);
	      unsigned int conflict_end
		= end_hard_regno (rld[i].mode, conflict_start);

	      /* If there is an overlap with the first to-be-freed register,
		 adjust the interval start.  */
	      if (conflict_start <= start_regno && conflict_end > start_regno)
		start_regno = conflict_end;
	      /* Otherwise, if there is a conflict with one of the other
		 to-be-freed registers, adjust the interval end.  */
	      if (conflict_start > start_regno && conflict_start < end_regno)
		end_regno = conflict_start;
	    }
	}
    }

  for (r = start_regno; r < end_regno; r++)
    CLEAR_HARD_REG_BIT (*used_in_set, r);
}

/* 1 if reg REGNO is free as a reload reg for a reload of the sort
   specified by OPNUM and TYPE.  */

static int
reload_reg_free_p (unsigned int regno, int opnum, enum reload_type type)
{
  int i;

  /* In use for a RELOAD_OTHER means it's not available for anything.  */
  if (TEST_HARD_REG_BIT (reload_reg_used, regno)
      || TEST_HARD_REG_BIT (reload_reg_unavailable, regno))
    return 0;

  switch (type)
    {
    case RELOAD_OTHER:
      /* In use for anything means we can't use it for RELOAD_OTHER.  */
      if (TEST_HARD_REG_BIT (reload_reg_used_in_other_addr, regno)
	  || TEST_HARD_REG_BIT (reload_reg_used_in_op_addr, regno)
	  || TEST_HARD_REG_BIT (reload_reg_used_in_op_addr_reload, regno)
	  || TEST_HARD_REG_BIT (reload_reg_used_in_insn, regno))
	return 0;

      for (i = 0; i < reload_n_operands; i++)
	if (TEST_HARD_REG_BIT (reload_reg_used_in_input_addr[i], regno)
	    || TEST_HARD_REG_BIT (reload_reg_used_in_inpaddr_addr[i], regno)
	    || TEST_HARD_REG_BIT (reload_reg_used_in_output_addr[i], regno)
	    || TEST_HARD_REG_BIT (reload_reg_used_in_outaddr_addr[i], regno)
	    || TEST_HARD_REG_BIT (reload_reg_used_in_input[i], regno)
	    || TEST_HARD_REG_BIT (reload_reg_used_in_output[i], regno))
	  return 0;

      return 1;

    case RELOAD_FOR_INPUT:
      if (TEST_HARD_REG_BIT (reload_reg_used_in_insn, regno)
	  || TEST_HARD_REG_BIT (reload_reg_used_in_op_addr, regno))
	return 0;

      if (TEST_HARD_REG_BIT (reload_reg_used_in_op_addr_reload, regno))
	return 0;

      /* If it is used for some other input, can't use it.  */
      for (i = 0; i < reload_n_operands; i++)
	if (TEST_HARD_REG_BIT (reload_reg_used_in_input[i], regno))
	  return 0;

      /* If it is used in a later operand's address, can't use it.  */
      for (i = opnum + 1; i < reload_n_operands; i++)
	if (TEST_HARD_REG_BIT (reload_reg_used_in_input_addr[i], regno)
	    || TEST_HARD_REG_BIT (reload_reg_used_in_inpaddr_addr[i], regno))
	  return 0;

      return 1;

    case RELOAD_FOR_INPUT_ADDRESS:
      /* Can't use a register if it is used for an input address for this
	 operand or used as an input in an earlier one.  */
      if (TEST_HARD_REG_BIT (reload_reg_used_in_input_addr[opnum], regno)
	  || TEST_HARD_REG_BIT (reload_reg_used_in_inpaddr_addr[opnum], regno))
	return 0;

      for (i = 0; i < opnum; i++)
	if (TEST_HARD_REG_BIT (reload_reg_used_in_input[i], regno))
	  return 0;

      return 1;

    case RELOAD_FOR_INPADDR_ADDRESS:
      /* Can't use a register if it is used for an input address
	 for this operand or used as an input in an earlier
	 one.  */
      if (TEST_HARD_REG_BIT (reload_reg_used_in_inpaddr_addr[opnum], regno))
	return 0;

      for (i = 0; i < opnum; i++)
	if (TEST_HARD_REG_BIT (reload_reg_used_in_input[i], regno))
	  return 0;

      return 1;

    case RELOAD_FOR_OUTPUT_ADDRESS:
      /* Can't use a register if it is used for an output address for this
	 operand or used as an output in this or a later operand.  Note
	 that multiple output operands are emitted in reverse order, so
	 the conflicting ones are those with lower indices.  */
      if (TEST_HARD_REG_BIT (reload_reg_used_in_output_addr[opnum], regno))
	return 0;

      for (i = 0; i <= opnum; i++)
	if (TEST_HARD_REG_BIT (reload_reg_used_in_output[i], regno))
	  return 0;

      return 1;

    case RELOAD_FOR_OUTADDR_ADDRESS:
      /* Can't use a register if it is used for an output address
	 for this operand or used as an output in this or a
	 later operand.  Note that multiple output operands are
	 emitted in reverse order, so the conflicting ones are
	 those with lower indices.  */
      if (TEST_HARD_REG_BIT (reload_reg_used_in_outaddr_addr[opnum], regno))
	return 0;

      for (i = 0; i <= opnum; i++)
	if (TEST_HARD_REG_BIT (reload_reg_used_in_output[i], regno))
	  return 0;

      return 1;

    case RELOAD_FOR_OPERAND_ADDRESS:
      for (i = 0; i < reload_n_operands; i++)
	if (TEST_HARD_REG_BIT (reload_reg_used_in_input[i], regno))
	  return 0;

      return (! TEST_HARD_REG_BIT (reload_reg_used_in_insn, regno)
	      && ! TEST_HARD_REG_BIT (reload_reg_used_in_op_addr, regno));

    case RELOAD_FOR_OPADDR_ADDR:
      for (i = 0; i < reload_n_operands; i++)
	if (TEST_HARD_REG_BIT (reload_reg_used_in_input[i], regno))
	  return 0;

      return (!TEST_HARD_REG_BIT (reload_reg_used_in_op_addr_reload, regno));

    case RELOAD_FOR_OUTPUT:
      /* This cannot share a register with RELOAD_FOR_INSN reloads, other
	 outputs, or an operand address for this or an earlier output.
	 Note that multiple output operands are emitted in reverse order,
	 so the conflicting ones are those with higher indices.  */
      if (TEST_HARD_REG_BIT (reload_reg_used_in_insn, regno))
	return 0;

      for (i = 0; i < reload_n_operands; i++)
	if (TEST_HARD_REG_BIT (reload_reg_used_in_output[i], regno))
	  return 0;

      for (i = opnum; i < reload_n_operands; i++)
	if (TEST_HARD_REG_BIT (reload_reg_used_in_output_addr[i], regno)
	    || TEST_HARD_REG_BIT (reload_reg_used_in_outaddr_addr[i], regno))
	  return 0;

      return 1;

    case RELOAD_FOR_INSN:
      for (i = 0; i < reload_n_operands; i++)
	if (TEST_HARD_REG_BIT (reload_reg_used_in_input[i], regno)
	    || TEST_HARD_REG_BIT (reload_reg_used_in_output[i], regno))
	  return 0;

      return (! TEST_HARD_REG_BIT (reload_reg_used_in_insn, regno)
	      && ! TEST_HARD_REG_BIT (reload_reg_used_in_op_addr, regno));

    case RELOAD_FOR_OTHER_ADDRESS:
      return ! TEST_HARD_REG_BIT (reload_reg_used_in_other_addr, regno);

    default:
      gcc_unreachable ();
    }
}

/* Return 1 if the value in reload reg REGNO, as used by the reload with
   the number RELOADNUM, is still available in REGNO at the end of the insn.

   We can assume that the reload reg was already tested for availability
   at the time it is needed, and we should not check this again,
   in case the reg has already been marked in use.  */

static int
reload_reg_reaches_end_p (unsigned int regno, int reloadnum)
{
  int opnum = rld[reloadnum].opnum;
  enum reload_type type = rld[reloadnum].when_needed;
  int i;

  /* See if there is a reload with the same type for this operand, using
     the same register. This case is not handled by the code below.  */
  for (i = reloadnum + 1; i < n_reloads; i++)
    {
      rtx reg;
      int nregs;

      if (rld[i].opnum != opnum || rld[i].when_needed != type)
	continue;
      reg = rld[i].reg_rtx;
      if (reg == NULL_RTX)
	continue;
      nregs = hard_regno_nregs[REGNO (reg)][GET_MODE (reg)];
      if (regno >= REGNO (reg) && regno < REGNO (reg) + nregs)
	return 0;
    }
  
  switch (type)
    {
    case RELOAD_OTHER:
      /* Since a RELOAD_OTHER reload claims the reg for the entire insn,
	 its value must reach the end.  */
      return 1;

      /* If this use is for part of the insn,
	 its value reaches if no subsequent part uses the same register.
	 Just like the above function, don't try to do this with lots
	 of fallthroughs.  */

    case RELOAD_FOR_OTHER_ADDRESS:
      /* Here we check for everything else, since these don't conflict
	 with anything else and everything comes later.  */

      for (i = 0; i < reload_n_operands; i++)
	if (TEST_HARD_REG_BIT (reload_reg_used_in_output_addr[i], regno)
	    || TEST_HARD_REG_BIT (reload_reg_used_in_outaddr_addr[i], regno)
	    || TEST_HARD_REG_BIT (reload_reg_used_in_output[i], regno)
	    || TEST_HARD_REG_BIT (reload_reg_used_in_input_addr[i], regno)
	    || TEST_HARD_REG_BIT (reload_reg_used_in_inpaddr_addr[i], regno)
	    || TEST_HARD_REG_BIT (reload_reg_used_in_input[i], regno))
	  return 0;

      return (! TEST_HARD_REG_BIT (reload_reg_used_in_op_addr, regno)
	      && ! TEST_HARD_REG_BIT (reload_reg_used_in_op_addr_reload, regno)
	      && ! TEST_HARD_REG_BIT (reload_reg_used_in_insn, regno)
	      && ! TEST_HARD_REG_BIT (reload_reg_used, regno));

    case RELOAD_FOR_INPUT_ADDRESS:
    case RELOAD_FOR_INPADDR_ADDRESS:
      /* Similar, except that we check only for this and subsequent inputs
	 and the address of only subsequent inputs and we do not need
	 to check for RELOAD_OTHER objects since they are known not to
	 conflict.  */

      for (i = opnum; i < reload_n_operands; i++)
	if (TEST_HARD_REG_BIT (reload_reg_used_in_input[i], regno))
	  return 0;

      /* Reload register of reload with type RELOAD_FOR_INPADDR_ADDRESS
	 could be killed if the register is also used by reload with type
	 RELOAD_FOR_INPUT_ADDRESS, so check it.  */
      if (type == RELOAD_FOR_INPADDR_ADDRESS
	  && TEST_HARD_REG_BIT (reload_reg_used_in_input_addr[opnum], regno))
	return 0;

      for (i = opnum + 1; i < reload_n_operands; i++)
	if (TEST_HARD_REG_BIT (reload_reg_used_in_input_addr[i], regno)
	    || TEST_HARD_REG_BIT (reload_reg_used_in_inpaddr_addr[i], regno))
	  return 0;

      for (i = 0; i < reload_n_operands; i++)
	if (TEST_HARD_REG_BIT (reload_reg_used_in_output_addr[i], regno)
	    || TEST_HARD_REG_BIT (reload_reg_used_in_outaddr_addr[i], regno)
	    || TEST_HARD_REG_BIT (reload_reg_used_in_output[i], regno))
	  return 0;

      if (TEST_HARD_REG_BIT (reload_reg_used_in_op_addr_reload, regno))
	return 0;

      return (!TEST_HARD_REG_BIT (reload_reg_used_in_op_addr, regno)
	      && !TEST_HARD_REG_BIT (reload_reg_used_in_insn, regno)
	      && !TEST_HARD_REG_BIT (reload_reg_used, regno));

    case RELOAD_FOR_INPUT:
      /* Similar to input address, except we start at the next operand for
	 both input and input address and we do not check for
	 RELOAD_FOR_OPERAND_ADDRESS and RELOAD_FOR_INSN since these
	 would conflict.  */

      for (i = opnum + 1; i < reload_n_operands; i++)
	if (TEST_HARD_REG_BIT (reload_reg_used_in_input_addr[i], regno)
	    || TEST_HARD_REG_BIT (reload_reg_used_in_inpaddr_addr[i], regno)
	    || TEST_HARD_REG_BIT (reload_reg_used_in_input[i], regno))
	  return 0;

      /* ... fall through ...  */

    case RELOAD_FOR_OPERAND_ADDRESS:
      /* Check outputs and their addresses.  */

      for (i = 0; i < reload_n_operands; i++)
	if (TEST_HARD_REG_BIT (reload_reg_used_in_output_addr[i], regno)
	    || TEST_HARD_REG_BIT (reload_reg_used_in_outaddr_addr[i], regno)
	    || TEST_HARD_REG_BIT (reload_reg_used_in_output[i], regno))
	  return 0;

      return (!TEST_HARD_REG_BIT (reload_reg_used, regno));

    case RELOAD_FOR_OPADDR_ADDR:
      for (i = 0; i < reload_n_operands; i++)
	if (TEST_HARD_REG_BIT (reload_reg_used_in_output_addr[i], regno)
	    || TEST_HARD_REG_BIT (reload_reg_used_in_outaddr_addr[i], regno)
	    || TEST_HARD_REG_BIT (reload_reg_used_in_output[i], regno))
	  return 0;

      return (!TEST_HARD_REG_BIT (reload_reg_used_in_op_addr, regno)
	      && !TEST_HARD_REG_BIT (reload_reg_used_in_insn, regno)
	      && !TEST_HARD_REG_BIT (reload_reg_used, regno));

    case RELOAD_FOR_INSN:
      /* These conflict with other outputs with RELOAD_OTHER.  So
	 we need only check for output addresses.  */

      opnum = reload_n_operands;

      /* fall through */

    case RELOAD_FOR_OUTPUT:
    case RELOAD_FOR_OUTPUT_ADDRESS:
    case RELOAD_FOR_OUTADDR_ADDRESS:
      /* We already know these can't conflict with a later output.  So the
	 only thing to check are later output addresses.
	 Note that multiple output operands are emitted in reverse order,
	 so the conflicting ones are those with lower indices.  */
      for (i = 0; i < opnum; i++)
	if (TEST_HARD_REG_BIT (reload_reg_used_in_output_addr[i], regno)
	    || TEST_HARD_REG_BIT (reload_reg_used_in_outaddr_addr[i], regno))
	  return 0;

      /* Reload register of reload with type RELOAD_FOR_OUTADDR_ADDRESS
	 could be killed if the register is also used by reload with type
	 RELOAD_FOR_OUTPUT_ADDRESS, so check it.  */
      if (type == RELOAD_FOR_OUTADDR_ADDRESS
	  && TEST_HARD_REG_BIT (reload_reg_used_in_outaddr_addr[opnum], regno))
	return 0;

      return 1;

    default:
      gcc_unreachable ();
    }
}

/* Like reload_reg_reaches_end_p, but check that the condition holds for
   every register in REG.  */

static bool
reload_reg_rtx_reaches_end_p (rtx reg, int reloadnum)
{
  unsigned int i;

  for (i = REGNO (reg); i < END_REGNO (reg); i++)
    if (!reload_reg_reaches_end_p (i, reloadnum))
      return false;
  return true;
}


/*  Returns whether R1 and R2 are uniquely chained: the value of one
    is used by the other, and that value is not used by any other
    reload for this insn.  This is used to partially undo the decision
    made in find_reloads when in the case of multiple
    RELOAD_FOR_OPERAND_ADDRESS reloads it converts all
    RELOAD_FOR_OPADDR_ADDR reloads into RELOAD_FOR_OPERAND_ADDRESS
    reloads.  This code tries to avoid the conflict created by that
    change.  It might be cleaner to explicitly keep track of which
    RELOAD_FOR_OPADDR_ADDR reload is associated with which
    RELOAD_FOR_OPERAND_ADDRESS reload, rather than to try to detect
    this after the fact. */
static bool
reloads_unique_chain_p (int r1, int r2)
{
  int i;

  /* We only check input reloads.  */
  if (! rld[r1].in || ! rld[r2].in)
    return false;

  /* Avoid anything with output reloads.  */
  if (rld[r1].out || rld[r2].out)
    return false;

  /* "chained" means one reload is a component of the other reload,
     not the same as the other reload.  */
  if (rld[r1].opnum != rld[r2].opnum
      || rtx_equal_p (rld[r1].in, rld[r2].in)
      || rld[r1].optional || rld[r2].optional
      || ! (reg_mentioned_p (rld[r1].in, rld[r2].in)
	    || reg_mentioned_p (rld[r2].in, rld[r1].in)))
    return false;

  /* The following loop assumes that r1 is the reload that feeds r2.  */
  if (r1 > r2)
    std::swap (r1, r2);

  for (i = 0; i < n_reloads; i ++)
    /* Look for input reloads that aren't our two */
    if (i != r1 && i != r2 && rld[i].in)
      {
	/* If our reload is mentioned at all, it isn't a simple chain.  */
	if (reg_mentioned_p (rld[r1].in, rld[i].in))
	  return false;
      }
  return true;
}

/* The recursive function change all occurrences of WHAT in *WHERE
   to REPL.  */
static void
substitute (rtx *where, const_rtx what, rtx repl)
{
  const char *fmt;
  int i;
  enum rtx_code code;

  if (*where == 0)
    return;

  if (*where == what || rtx_equal_p (*where, what))
    {
      /* Record the location of the changed rtx.  */
      substitute_stack.safe_push (where);
      *where = repl;
      return;
    }

  code = GET_CODE (*where);
  fmt = GET_RTX_FORMAT (code);
  for (i = GET_RTX_LENGTH (code) - 1; i >= 0; i--)
    {
      if (fmt[i] == 'E')
	{
	  int j;

	  for (j = XVECLEN (*where, i) - 1; j >= 0; j--)
	    substitute (&XVECEXP (*where, i, j), what, repl);
	}
      else if (fmt[i] == 'e')
	substitute (&XEXP (*where, i), what, repl);
    }
}

/* The function returns TRUE if chain of reload R1 and R2 (in any
   order) can be evaluated without usage of intermediate register for
   the reload containing another reload.  It is important to see
   gen_reload to understand what the function is trying to do.  As an
   example, let us have reload chain

      r2: const
      r1: <something> + const

   and reload R2 got reload reg HR.  The function returns true if
   there is a correct insn HR = HR + <something>.  Otherwise,
   gen_reload will use intermediate register (and this is the reload
   reg for R1) to reload <something>.

   We need this function to find a conflict for chain reloads.  In our
   example, if HR = HR + <something> is incorrect insn, then we cannot
   use HR as a reload register for R2.  If we do use it then we get a
   wrong code:

      HR = const
      HR = <something>
      HR = HR + HR

*/
static bool
gen_reload_chain_without_interm_reg_p (int r1, int r2)
{
  /* Assume other cases in gen_reload are not possible for
     chain reloads or do need an intermediate hard registers.  */
  bool result = true;
  int regno, code;
  rtx out, in;
  rtx_insn *insn;
  rtx_insn *last = get_last_insn ();

  /* Make r2 a component of r1.  */
  if (reg_mentioned_p (rld[r1].in, rld[r2].in))
    std::swap (r1, r2);

  gcc_assert (reg_mentioned_p (rld[r2].in, rld[r1].in));
  regno = rld[r1].regno >= 0 ? rld[r1].regno : rld[r2].regno;
  gcc_assert (regno >= 0);
  out = gen_rtx_REG (rld[r1].mode, regno);
  in = rld[r1].in;
  substitute (&in, rld[r2].in, gen_rtx_REG (rld[r2].mode, regno));

  /* If IN is a paradoxical SUBREG, remove it and try to put the
     opposite SUBREG on OUT.  Likewise for a paradoxical SUBREG on OUT.  */
  strip_paradoxical_subreg (&in, &out);

  if (GET_CODE (in) == PLUS
      && (REG_P (XEXP (in, 0))
	  || GET_CODE (XEXP (in, 0)) == SUBREG
	  || MEM_P (XEXP (in, 0)))
      && (REG_P (XEXP (in, 1))
	  || GET_CODE (XEXP (in, 1)) == SUBREG
	  || CONSTANT_P (XEXP (in, 1))
	  || MEM_P (XEXP (in, 1))))
    {
      insn = emit_insn (gen_rtx_SET (out, in));
      code = recog_memoized (insn);
      result = false;

      if (code >= 0)
	{
	  extract_insn (insn);
	  /* We want constrain operands to treat this insn strictly in
	     its validity determination, i.e., the way it would after
	     reload has completed.  */
	  result = constrain_operands (1, get_enabled_alternatives (insn));
	}

      delete_insns_since (last);
    }

  /* Restore the original value at each changed address within R1.  */
  while (!substitute_stack.is_empty ())
    {
      rtx *where = substitute_stack.pop ();
      *where = rld[r2].in;
    }

  return result;
}

/* Return 1 if the reloads denoted by R1 and R2 cannot share a register.
   Return 0 otherwise.

   This function uses the same algorithm as reload_reg_free_p above.  */

static int
reloads_conflict (int r1, int r2)
{
  enum reload_type r1_type = rld[r1].when_needed;
  enum reload_type r2_type = rld[r2].when_needed;
  int r1_opnum = rld[r1].opnum;
  int r2_opnum = rld[r2].opnum;

  /* RELOAD_OTHER conflicts with everything.  */
  if (r2_type == RELOAD_OTHER)
    return 1;

  /* Otherwise, check conflicts differently for each type.  */

  switch (r1_type)
    {
    case RELOAD_FOR_INPUT:
      return (r2_type == RELOAD_FOR_INSN
	      || r2_type == RELOAD_FOR_OPERAND_ADDRESS
	      || r2_type == RELOAD_FOR_OPADDR_ADDR
	      || r2_type == RELOAD_FOR_INPUT
	      || ((r2_type == RELOAD_FOR_INPUT_ADDRESS
		   || r2_type == RELOAD_FOR_INPADDR_ADDRESS)
		  && r2_opnum > r1_opnum));

    case RELOAD_FOR_INPUT_ADDRESS:
      return ((r2_type == RELOAD_FOR_INPUT_ADDRESS && r1_opnum == r2_opnum)
	      || (r2_type == RELOAD_FOR_INPUT && r2_opnum < r1_opnum));

    case RELOAD_FOR_INPADDR_ADDRESS:
      return ((r2_type == RELOAD_FOR_INPADDR_ADDRESS && r1_opnum == r2_opnum)
	      || (r2_type == RELOAD_FOR_INPUT && r2_opnum < r1_opnum));

    case RELOAD_FOR_OUTPUT_ADDRESS:
      return ((r2_type == RELOAD_FOR_OUTPUT_ADDRESS && r2_opnum == r1_opnum)
	      || (r2_type == RELOAD_FOR_OUTPUT && r2_opnum <= r1_opnum));

    case RELOAD_FOR_OUTADDR_ADDRESS:
      return ((r2_type == RELOAD_FOR_OUTADDR_ADDRESS && r2_opnum == r1_opnum)
	      || (r2_type == RELOAD_FOR_OUTPUT && r2_opnum <= r1_opnum));

    case RELOAD_FOR_OPERAND_ADDRESS:
      return (r2_type == RELOAD_FOR_INPUT || r2_type == RELOAD_FOR_INSN
	      || (r2_type == RELOAD_FOR_OPERAND_ADDRESS
		  && (!reloads_unique_chain_p (r1, r2)
		      || !gen_reload_chain_without_interm_reg_p (r1, r2))));

    case RELOAD_FOR_OPADDR_ADDR:
      return (r2_type == RELOAD_FOR_INPUT
	      || r2_type == RELOAD_FOR_OPADDR_ADDR);

    case RELOAD_FOR_OUTPUT:
      return (r2_type == RELOAD_FOR_INSN || r2_type == RELOAD_FOR_OUTPUT
	      || ((r2_type == RELOAD_FOR_OUTPUT_ADDRESS
		   || r2_type == RELOAD_FOR_OUTADDR_ADDRESS)
		  && r2_opnum >= r1_opnum));

    case RELOAD_FOR_INSN:
      return (r2_type == RELOAD_FOR_INPUT || r2_type == RELOAD_FOR_OUTPUT
	      || r2_type == RELOAD_FOR_INSN
	      || r2_type == RELOAD_FOR_OPERAND_ADDRESS);

    case RELOAD_FOR_OTHER_ADDRESS:
      return r2_type == RELOAD_FOR_OTHER_ADDRESS;

    case RELOAD_OTHER:
      return 1;

    default:
      gcc_unreachable ();
    }
}

/* Indexed by reload number, 1 if incoming value
   inherited from previous insns.  */
static char reload_inherited[MAX_RELOADS];

/* For an inherited reload, this is the insn the reload was inherited from,
   if we know it.  Otherwise, this is 0.  */
static rtx_insn *reload_inheritance_insn[MAX_RELOADS];

/* If nonzero, this is a place to get the value of the reload,
   rather than using reload_in.  */
static rtx reload_override_in[MAX_RELOADS];

/* For each reload, the hard register number of the register used,
   or -1 if we did not need a register for this reload.  */
static int reload_spill_index[MAX_RELOADS];

/* Index X is the value of rld[X].reg_rtx, adjusted for the input mode.  */
static rtx reload_reg_rtx_for_input[MAX_RELOADS];

/* Index X is the value of rld[X].reg_rtx, adjusted for the output mode.  */
static rtx reload_reg_rtx_for_output[MAX_RELOADS];

/* Subroutine of free_for_value_p, used to check a single register.
   START_REGNO is the starting regno of the full reload register
   (possibly comprising multiple hard registers) that we are considering.  */

static int
reload_reg_free_for_value_p (int start_regno, int regno, int opnum,
			     enum reload_type type, rtx value, rtx out,
			     int reloadnum, int ignore_address_reloads)
{
  int time1;
  /* Set if we see an input reload that must not share its reload register
     with any new earlyclobber, but might otherwise share the reload
     register with an output or input-output reload.  */
  int check_earlyclobber = 0;
  int i;
  int copy = 0;

  if (TEST_HARD_REG_BIT (reload_reg_unavailable, regno))
    return 0;

  if (out == const0_rtx)
    {
      copy = 1;
      out = NULL_RTX;
    }

  /* We use some pseudo 'time' value to check if the lifetimes of the
     new register use would overlap with the one of a previous reload
     that is not read-only or uses a different value.
     The 'time' used doesn't have to be linear in any shape or form, just
     monotonic.
     Some reload types use different 'buckets' for each operand.
     So there are MAX_RECOG_OPERANDS different time values for each
     such reload type.
     We compute TIME1 as the time when the register for the prospective
     new reload ceases to be live, and TIME2 for each existing
     reload as the time when that the reload register of that reload
     becomes live.
     Where there is little to be gained by exact lifetime calculations,
     we just make conservative assumptions, i.e. a longer lifetime;
     this is done in the 'default:' cases.  */
  switch (type)
    {
    case RELOAD_FOR_OTHER_ADDRESS:
      /* RELOAD_FOR_OTHER_ADDRESS conflicts with RELOAD_OTHER reloads.  */
      time1 = copy ? 0 : 1;
      break;
    case RELOAD_OTHER:
      time1 = copy ? 1 : MAX_RECOG_OPERANDS * 5 + 5;
      break;
      /* For each input, we may have a sequence of RELOAD_FOR_INPADDR_ADDRESS,
	 RELOAD_FOR_INPUT_ADDRESS and RELOAD_FOR_INPUT.  By adding 0 / 1 / 2 ,
	 respectively, to the time values for these, we get distinct time
	 values.  To get distinct time values for each operand, we have to
	 multiply opnum by at least three.  We round that up to four because
	 multiply by four is often cheaper.  */
    case RELOAD_FOR_INPADDR_ADDRESS:
      time1 = opnum * 4 + 2;
      break;
    case RELOAD_FOR_INPUT_ADDRESS:
      time1 = opnum * 4 + 3;
      break;
    case RELOAD_FOR_INPUT:
      /* All RELOAD_FOR_INPUT reloads remain live till the instruction
	 executes (inclusive).  */
      time1 = copy ? opnum * 4 + 4 : MAX_RECOG_OPERANDS * 4 + 3;
      break;
    case RELOAD_FOR_OPADDR_ADDR:
      /* opnum * 4 + 4
	 <= (MAX_RECOG_OPERANDS - 1) * 4 + 4 == MAX_RECOG_OPERANDS * 4 */
      time1 = MAX_RECOG_OPERANDS * 4 + 1;
      break;
    case RELOAD_FOR_OPERAND_ADDRESS:
      /* RELOAD_FOR_OPERAND_ADDRESS reloads are live even while the insn
	 is executed.  */
      time1 = copy ? MAX_RECOG_OPERANDS * 4 + 2 : MAX_RECOG_OPERANDS * 4 + 3;
      break;
    case RELOAD_FOR_OUTADDR_ADDRESS:
      time1 = MAX_RECOG_OPERANDS * 4 + 4 + opnum;
      break;
    case RELOAD_FOR_OUTPUT_ADDRESS:
      time1 = MAX_RECOG_OPERANDS * 4 + 5 + opnum;
      break;
    default:
      time1 = MAX_RECOG_OPERANDS * 5 + 5;
    }

  for (i = 0; i < n_reloads; i++)
    {
      rtx reg = rld[i].reg_rtx;
      if (reg && REG_P (reg)
	  && ((unsigned) regno - true_regnum (reg)
	      <= hard_regno_nregs[REGNO (reg)][GET_MODE (reg)] - (unsigned) 1)
	  && i != reloadnum)
	{
	  rtx other_input = rld[i].in;

	  /* If the other reload loads the same input value, that
	     will not cause a conflict only if it's loading it into
	     the same register.  */
	  if (true_regnum (reg) != start_regno)
	    other_input = NULL_RTX;
	  if (! other_input || ! rtx_equal_p (other_input, value)
	      || rld[i].out || out)
	    {
	      int time2;
	      switch (rld[i].when_needed)
		{
		case RELOAD_FOR_OTHER_ADDRESS:
		  time2 = 0;
		  break;
		case RELOAD_FOR_INPADDR_ADDRESS:
		  /* find_reloads makes sure that a
		     RELOAD_FOR_{INP,OP,OUT}ADDR_ADDRESS reload is only used
		     by at most one - the first -
		     RELOAD_FOR_{INPUT,OPERAND,OUTPUT}_ADDRESS .  If the
		     address reload is inherited, the address address reload
		     goes away, so we can ignore this conflict.  */
		  if (type == RELOAD_FOR_INPUT_ADDRESS && reloadnum == i + 1
		      && ignore_address_reloads
		      /* Unless the RELOAD_FOR_INPUT is an auto_inc expression.
			 Then the address address is still needed to store
			 back the new address.  */
		      && ! rld[reloadnum].out)
		    continue;
		  /* Likewise, if a RELOAD_FOR_INPUT can inherit a value, its
		     RELOAD_FOR_INPUT_ADDRESS / RELOAD_FOR_INPADDR_ADDRESS
		     reloads go away.  */
		  if (type == RELOAD_FOR_INPUT && opnum == rld[i].opnum
		      && ignore_address_reloads
		      /* Unless we are reloading an auto_inc expression.  */
		      && ! rld[reloadnum].out)
		    continue;
		  time2 = rld[i].opnum * 4 + 2;
		  break;
		case RELOAD_FOR_INPUT_ADDRESS:
		  if (type == RELOAD_FOR_INPUT && opnum == rld[i].opnum
		      && ignore_address_reloads
		      && ! rld[reloadnum].out)
		    continue;
		  time2 = rld[i].opnum * 4 + 3;
		  break;
		case RELOAD_FOR_INPUT:
		  time2 = rld[i].opnum * 4 + 4;
		  check_earlyclobber = 1;
		  break;
		  /* rld[i].opnum * 4 + 4 <= (MAX_RECOG_OPERAND - 1) * 4 + 4
		     == MAX_RECOG_OPERAND * 4  */
		case RELOAD_FOR_OPADDR_ADDR:
		  if (type == RELOAD_FOR_OPERAND_ADDRESS && reloadnum == i + 1
		      && ignore_address_reloads
		      && ! rld[reloadnum].out)
		    continue;
		  time2 = MAX_RECOG_OPERANDS * 4 + 1;
		  break;
		case RELOAD_FOR_OPERAND_ADDRESS:
		  time2 = MAX_RECOG_OPERANDS * 4 + 2;
		  check_earlyclobber = 1;
		  break;
		case RELOAD_FOR_INSN:
		  time2 = MAX_RECOG_OPERANDS * 4 + 3;
		  break;
		case RELOAD_FOR_OUTPUT:
		  /* All RELOAD_FOR_OUTPUT reloads become live just after the
		     instruction is executed.  */
		  time2 = MAX_RECOG_OPERANDS * 4 + 4;
		  break;
		  /* The first RELOAD_FOR_OUTADDR_ADDRESS reload conflicts with
		     the RELOAD_FOR_OUTPUT reloads, so assign it the same time
		     value.  */
		case RELOAD_FOR_OUTADDR_ADDRESS:
		  if (type == RELOAD_FOR_OUTPUT_ADDRESS && reloadnum == i + 1
		      && ignore_address_reloads
		      && ! rld[reloadnum].out)
		    continue;
		  time2 = MAX_RECOG_OPERANDS * 4 + 4 + rld[i].opnum;
		  break;
		case RELOAD_FOR_OUTPUT_ADDRESS:
		  time2 = MAX_RECOG_OPERANDS * 4 + 5 + rld[i].opnum;
		  break;
		case RELOAD_OTHER:
		  /* If there is no conflict in the input part, handle this
		     like an output reload.  */
		  if (! rld[i].in || rtx_equal_p (other_input, value))
		    {
		      time2 = MAX_RECOG_OPERANDS * 4 + 4;
		      /* Earlyclobbered outputs must conflict with inputs.  */
		      if (earlyclobber_operand_p (rld[i].out))
			time2 = MAX_RECOG_OPERANDS * 4 + 3;

		      break;
		    }
		  time2 = 1;
		  /* RELOAD_OTHER might be live beyond instruction execution,
		     but this is not obvious when we set time2 = 1.  So check
		     here if there might be a problem with the new reload
		     clobbering the register used by the RELOAD_OTHER.  */
		  if (out)
		    return 0;
		  break;
		default:
		  return 0;
		}
	      if ((time1 >= time2
		   && (! rld[i].in || rld[i].out
		       || ! rtx_equal_p (other_input, value)))
		  || (out && rld[reloadnum].out_reg
		      && time2 >= MAX_RECOG_OPERANDS * 4 + 3))
		return 0;
	    }
	}
    }

  /* Earlyclobbered outputs must conflict with inputs.  */
  if (check_earlyclobber && out && earlyclobber_operand_p (out))
    return 0;

  return 1;
}

/* Return 1 if the value in reload reg REGNO, as used by a reload
   needed for the part of the insn specified by OPNUM and TYPE,
   may be used to load VALUE into it.

   MODE is the mode in which the register is used, this is needed to
   determine how many hard regs to test.

   Other read-only reloads with the same value do not conflict
   unless OUT is nonzero and these other reloads have to live while
   output reloads live.
   If OUT is CONST0_RTX, this is a special case: it means that the
   test should not be for using register REGNO as reload register, but
   for copying from register REGNO into the reload register.

   RELOADNUM is the number of the reload we want to load this value for;
   a reload does not conflict with itself.

   When IGNORE_ADDRESS_RELOADS is set, we can not have conflicts with
   reloads that load an address for the very reload we are considering.

   The caller has to make sure that there is no conflict with the return
   register.  */

static int
free_for_value_p (int regno, machine_mode mode, int opnum,
		  enum reload_type type, rtx value, rtx out, int reloadnum,
		  int ignore_address_reloads)
{
  int nregs = hard_regno_nregs[regno][mode];
  while (nregs-- > 0)
    if (! reload_reg_free_for_value_p (regno, regno + nregs, opnum, type,
				       value, out, reloadnum,
				       ignore_address_reloads))
      return 0;
  return 1;
}

/* Return nonzero if the rtx X is invariant over the current function.  */
/* ??? Actually, the places where we use this expect exactly what is
   tested here, and not everything that is function invariant.  In
   particular, the frame pointer and arg pointer are special cased;
   pic_offset_table_rtx is not, and we must not spill these things to
   memory.  */

int
function_invariant_p (const_rtx x)
{
  if (CONSTANT_P (x))
    return 1;
  if (x == frame_pointer_rtx || x == arg_pointer_rtx)
    return 1;
  if (GET_CODE (x) == PLUS
      && (XEXP (x, 0) == frame_pointer_rtx || XEXP (x, 0) == arg_pointer_rtx)
      && GET_CODE (XEXP (x, 1)) == CONST_INT)
    return 1;
  return 0;
}

/* Determine whether the reload reg X overlaps any rtx'es used for
   overriding inheritance.  Return nonzero if so.  */

static int
conflicts_with_override (rtx x)
{
  int i;
  for (i = 0; i < n_reloads; i++)
    if (reload_override_in[i]
	&& reg_overlap_mentioned_p (x, reload_override_in[i]))
      return 1;
  return 0;
}

/* Give an error message saying we failed to find a reload for INSN,
   and clear out reload R.  */
static void
failed_reload (rtx_insn *insn, int r)
{
  if (asm_noperands (PATTERN (insn)) < 0)
    /* It's the compiler's fault.  */
    fatal_insn ("could not find a spill register", insn);

  /* It's the user's fault; the operand's mode and constraint
     don't match.  Disable this reload so we don't crash in final.  */
  error_for_asm (insn,
		 "%<asm%> operand constraint incompatible with operand size");
  rld[r].in = 0;
  rld[r].out = 0;
  rld[r].reg_rtx = 0;
  rld[r].optional = 1;
  rld[r].secondary_p = 1;
}

/* I is the index in SPILL_REG_RTX of the reload register we are to allocate
   for reload R.  If it's valid, get an rtx for it.  Return nonzero if
   successful.  */
static int
set_reload_reg (int i, int r)
{
  int regno;
  rtx reg = spill_reg_rtx[i];

  if (reg == 0 || GET_MODE (reg) != rld[r].mode)
    spill_reg_rtx[i] = reg
      = gen_rtx_REG (rld[r].mode, spill_regs[i]);

  regno = true_regnum (reg);

  /* Detect when the reload reg can't hold the reload mode.
     This used to be one `if', but Sequent compiler can't handle that.  */
  if (targetm.hard_regno_mode_ok (regno, rld[r].mode))
    {
      machine_mode test_mode = VOIDmode;
      if (rld[r].in)
	test_mode = GET_MODE (rld[r].in);
      /* If rld[r].in has VOIDmode, it means we will load it
	 in whatever mode the reload reg has: to wit, rld[r].mode.
	 We have already tested that for validity.  */
      /* Aside from that, we need to test that the expressions
	 to reload from or into have modes which are valid for this
	 reload register.  Otherwise the reload insns would be invalid.  */
      if (! (rld[r].in != 0 && test_mode != VOIDmode
	     && !targetm.hard_regno_mode_ok (regno, test_mode)))
	if (! (rld[r].out != 0
	       && !targetm.hard_regno_mode_ok (regno, GET_MODE (rld[r].out))))
	  {
	    /* The reg is OK.  */
	    last_spill_reg = i;

	    /* Mark as in use for this insn the reload regs we use
	       for this.  */
	    mark_reload_reg_in_use (spill_regs[i], rld[r].opnum,
				    rld[r].when_needed, rld[r].mode);

	    rld[r].reg_rtx = reg;
	    reload_spill_index[r] = spill_regs[i];
	    return 1;
	  }
    }
  return 0;
}

/* Find a spill register to use as a reload register for reload R.
   LAST_RELOAD is nonzero if this is the last reload for the insn being
   processed.

   Set rld[R].reg_rtx to the register allocated.

   We return 1 if successful, or 0 if we couldn't find a spill reg and
   we didn't change anything.  */

static int
allocate_reload_reg (struct insn_chain *chain ATTRIBUTE_UNUSED, int r,
		     int last_reload)
{
  int i, pass, count;

  /* If we put this reload ahead, thinking it is a group,
     then insist on finding a group.  Otherwise we can grab a
     reg that some other reload needs.
     (That can happen when we have a 68000 DATA_OR_FP_REG
     which is a group of data regs or one fp reg.)
     We need not be so restrictive if there are no more reloads
     for this insn.

     ??? Really it would be nicer to have smarter handling
     for that kind of reg class, where a problem like this is normal.
     Perhaps those classes should be avoided for reloading
     by use of more alternatives.  */

  int force_group = rld[r].nregs > 1 && ! last_reload;

  /* If we want a single register and haven't yet found one,
     take any reg in the right class and not in use.
     If we want a consecutive group, here is where we look for it.

     We use three passes so we can first look for reload regs to
     reuse, which are already in use for other reloads in this insn,
     and only then use additional registers which are not "bad", then
     finally any register.

     I think that maximizing reuse is needed to make sure we don't
     run out of reload regs.  Suppose we have three reloads, and
     reloads A and B can share regs.  These need two regs.
     Suppose A and B are given different regs.
     That leaves none for C.  */
  for (pass = 0; pass < 3; pass++)
    {
      /* I is the index in spill_regs.
	 We advance it round-robin between insns to use all spill regs
	 equally, so that inherited reloads have a chance
	 of leapfrogging each other.  */

      i = last_spill_reg;

      for (count = 0; count < n_spills; count++)
	{
	  int rclass = (int) rld[r].rclass;
	  int regnum;

	  i++;
	  if (i >= n_spills)
	    i -= n_spills;
	  regnum = spill_regs[i];

	  if ((reload_reg_free_p (regnum, rld[r].opnum,
				  rld[r].when_needed)
	       || (rld[r].in
		   /* We check reload_reg_used to make sure we
		      don't clobber the return register.  */
		   && ! TEST_HARD_REG_BIT (reload_reg_used, regnum)
		   && free_for_value_p (regnum, rld[r].mode, rld[r].opnum,
					rld[r].when_needed, rld[r].in,
					rld[r].out, r, 1)))
	      && TEST_HARD_REG_BIT (reg_class_contents[rclass], regnum)
	      && targetm.hard_regno_mode_ok (regnum, rld[r].mode)
	      /* Look first for regs to share, then for unshared.  But
		 don't share regs used for inherited reloads; they are
		 the ones we want to preserve.  */
	      && (pass
		  || (TEST_HARD_REG_BIT (reload_reg_used_at_all,
					 regnum)
		      && ! TEST_HARD_REG_BIT (reload_reg_used_for_inherit,
					      regnum))))
	    {
	      int nr = hard_regno_nregs[regnum][rld[r].mode];

	      /* During the second pass we want to avoid reload registers
		 which are "bad" for this reload.  */
	      if (pass == 1
		  && ira_bad_reload_regno (regnum, rld[r].in, rld[r].out))
		continue;

	      /* Avoid the problem where spilling a GENERAL_OR_FP_REG
		 (on 68000) got us two FP regs.  If NR is 1,
		 we would reject both of them.  */
	      if (force_group)
		nr = rld[r].nregs;
	      /* If we need only one reg, we have already won.  */
	      if (nr == 1)
		{
		  /* But reject a single reg if we demand a group.  */
		  if (force_group)
		    continue;
		  break;
		}
	      /* Otherwise check that as many consecutive regs as we need
		 are available here.  */
	      while (nr > 1)
		{
		  int regno = regnum + nr - 1;
		  if (!(TEST_HARD_REG_BIT (reg_class_contents[rclass], regno)
			&& spill_reg_order[regno] >= 0
			&& reload_reg_free_p (regno, rld[r].opnum,
					      rld[r].when_needed)))
		    break;
		  nr--;
		}
	      if (nr == 1)
		break;
	    }
	}

      /* If we found something on the current pass, omit later passes.  */
      if (count < n_spills)
	break;
    }

  /* We should have found a spill register by now.  */
  if (count >= n_spills)
    return 0;

  /* I is the index in SPILL_REG_RTX of the reload register we are to
     allocate.  Get an rtx for it and find its register number.  */

  return set_reload_reg (i, r);
}

/* Initialize all the tables needed to allocate reload registers.
   CHAIN is the insn currently being processed; SAVE_RELOAD_REG_RTX
   is the array we use to restore the reg_rtx field for every reload.  */

static void
choose_reload_regs_init (struct insn_chain *chain, rtx *save_reload_reg_rtx)
{
  int i;

  for (i = 0; i < n_reloads; i++)
    rld[i].reg_rtx = save_reload_reg_rtx[i];

  memset (reload_inherited, 0, MAX_RELOADS);
  memset (reload_inheritance_insn, 0, MAX_RELOADS * sizeof (rtx));
  memset (reload_override_in, 0, MAX_RELOADS * sizeof (rtx));

  CLEAR_HARD_REG_SET (reload_reg_used);
  CLEAR_HARD_REG_SET (reload_reg_used_at_all);
  CLEAR_HARD_REG_SET (reload_reg_used_in_op_addr);
  CLEAR_HARD_REG_SET (reload_reg_used_in_op_addr_reload);
  CLEAR_HARD_REG_SET (reload_reg_used_in_insn);
  CLEAR_HARD_REG_SET (reload_reg_used_in_other_addr);

  CLEAR_HARD_REG_SET (reg_used_in_insn);
  {
    HARD_REG_SET tmp;
    REG_SET_TO_HARD_REG_SET (tmp, &chain->live_throughout);
    IOR_HARD_REG_SET (reg_used_in_insn, tmp);
    REG_SET_TO_HARD_REG_SET (tmp, &chain->dead_or_set);
    IOR_HARD_REG_SET (reg_used_in_insn, tmp);
    compute_use_by_pseudos (&reg_used_in_insn, &chain->live_throughout);
    compute_use_by_pseudos (&reg_used_in_insn, &chain->dead_or_set);
  }

  for (i = 0; i < reload_n_operands; i++)
    {
      CLEAR_HARD_REG_SET (reload_reg_used_in_output[i]);
      CLEAR_HARD_REG_SET (reload_reg_used_in_input[i]);
      CLEAR_HARD_REG_SET (reload_reg_used_in_input_addr[i]);
      CLEAR_HARD_REG_SET (reload_reg_used_in_inpaddr_addr[i]);
      CLEAR_HARD_REG_SET (reload_reg_used_in_output_addr[i]);
      CLEAR_HARD_REG_SET (reload_reg_used_in_outaddr_addr[i]);
    }

  COMPL_HARD_REG_SET (reload_reg_unavailable, chain->used_spill_regs);

  CLEAR_HARD_REG_SET (reload_reg_used_for_inherit);

  for (i = 0; i < n_reloads; i++)
    /* If we have already decided to use a certain register,
       don't use it in another way.  */
    if (rld[i].reg_rtx)
      mark_reload_reg_in_use (REGNO (rld[i].reg_rtx), rld[i].opnum,
			      rld[i].when_needed, rld[i].mode);
}

#ifdef SECONDARY_MEMORY_NEEDED
/* If X is not a subreg, return it unmodified.  If it is a subreg,
   look up whether we made a replacement for the SUBREG_REG.  Return
   either the replacement or the SUBREG_REG.  */

static rtx
replaced_subreg (rtx x)
{
  if (GET_CODE (x) == SUBREG)
    return find_replacement (&SUBREG_REG (x));
  return x;
}
#endif

/* Compute the offset to pass to subreg_regno_offset, for a pseudo of
   mode OUTERMODE that is available in a hard reg of mode INNERMODE.
   SUBREG is non-NULL if the pseudo is a subreg whose reg is a pseudo,
   otherwise it is NULL.  */

static poly_int64
compute_reload_subreg_offset (machine_mode outermode,
			      rtx subreg,
			      machine_mode innermode)
{
  poly_int64 outer_offset;
  machine_mode middlemode;

  if (!subreg)
    return subreg_lowpart_offset (outermode, innermode);

  outer_offset = SUBREG_BYTE (subreg);
  middlemode = GET_MODE (SUBREG_REG (subreg));

  /* If SUBREG is paradoxical then return the normal lowpart offset
     for OUTERMODE and INNERMODE.  Our caller has already checked
     that OUTERMODE fits in INNERMODE.  */
  if (paradoxical_subreg_p (outermode, middlemode))
    return subreg_lowpart_offset (outermode, innermode);

  /* SUBREG is normal, but may not be lowpart; return OUTER_OFFSET
     plus the normal lowpart offset for MIDDLEMODE and INNERMODE.  */
  return outer_offset + subreg_lowpart_offset (middlemode, innermode);
}

/* Assign hard reg targets for the pseudo-registers we must reload
   into hard regs for this insn.
   Also output the instructions to copy them in and out of the hard regs.

   For machines with register classes, we are responsible for
   finding a reload reg in the proper class.  */

static void
choose_reload_regs (struct insn_chain *chain)
{
  rtx_insn *insn = chain->insn;
  int i, j;
  unsigned int max_group_size = 1;
  enum reg_class group_class = NO_REGS;
  int pass, win, inheritance;

  rtx save_reload_reg_rtx[MAX_RELOADS];

  /* In order to be certain of getting the registers we need,
     we must sort the reloads into order of increasing register class.
     Then our grabbing of reload registers will parallel the process
     that provided the reload registers.

     Also note whether any of the reloads wants a consecutive group of regs.
     If so, record the maximum size of the group desired and what
     register class contains all the groups needed by this insn.  */

  for (j = 0; j < n_reloads; j++)
    {
      reload_order[j] = j;
      if (rld[j].reg_rtx != NULL_RTX)
	{
	  gcc_assert (REG_P (rld[j].reg_rtx)
		      && HARD_REGISTER_P (rld[j].reg_rtx));
	  reload_spill_index[j] = REGNO (rld[j].reg_rtx);
	}
      else
	reload_spill_index[j] = -1;

      if (rld[j].nregs > 1)
	{
	  max_group_size = MAX (rld[j].nregs, max_group_size);
	  group_class
	    = reg_class_superunion[(int) rld[j].rclass][(int) group_class];
	}

      save_reload_reg_rtx[j] = rld[j].reg_rtx;
    }

  if (n_reloads > 1)
    qsort (reload_order, n_reloads, sizeof (short), reload_reg_class_lower);

  /* If -O, try first with inheritance, then turning it off.
     If not -O, don't do inheritance.
     Using inheritance when not optimizing leads to paradoxes
     with fp on the 68k: fp numbers (not NaNs) fail to be equal to themselves
     because one side of the comparison might be inherited.  */
  win = 0;
  for (inheritance = optimize > 0; inheritance >= 0; inheritance--)
    {
      choose_reload_regs_init (chain, save_reload_reg_rtx);

      /* Process the reloads in order of preference just found.
	 Beyond this point, subregs can be found in reload_reg_rtx.

	 This used to look for an existing reloaded home for all of the
	 reloads, and only then perform any new reloads.  But that could lose
	 if the reloads were done out of reg-class order because a later
	 reload with a looser constraint might have an old home in a register
	 needed by an earlier reload with a tighter constraint.

	 To solve this, we make two passes over the reloads, in the order
	 described above.  In the first pass we try to inherit a reload
	 from a previous insn.  If there is a later reload that needs a
	 class that is a proper subset of the class being processed, we must
	 also allocate a spill register during the first pass.

	 Then make a second pass over the reloads to allocate any reloads
	 that haven't been given registers yet.  */

      for (j = 0; j < n_reloads; j++)
	{
	  int r = reload_order[j];
	  rtx search_equiv = NULL_RTX;

	  /* Ignore reloads that got marked inoperative.  */
	  if (rld[r].out == 0 && rld[r].in == 0
	      && ! rld[r].secondary_p)
	    continue;

	  /* If find_reloads chose to use reload_in or reload_out as a reload
	     register, we don't need to chose one.  Otherwise, try even if it
	     found one since we might save an insn if we find the value lying
	     around.
	     Try also when reload_in is a pseudo without a hard reg.  */
	  if (rld[r].in != 0 && rld[r].reg_rtx != 0
	      && (rtx_equal_p (rld[r].in, rld[r].reg_rtx)
		  || (rtx_equal_p (rld[r].out, rld[r].reg_rtx)
		      && !MEM_P (rld[r].in)
		      && true_regnum (rld[r].in) < FIRST_PSEUDO_REGISTER)))
	    continue;

#if 0 /* No longer needed for correct operation.
	 It might give better code, or might not; worth an experiment?  */
	  /* If this is an optional reload, we can't inherit from earlier insns
	     until we are sure that any non-optional reloads have been allocated.
	     The following code takes advantage of the fact that optional reloads
	     are at the end of reload_order.  */
	  if (rld[r].optional != 0)
	    for (i = 0; i < j; i++)
	      if ((rld[reload_order[i]].out != 0
		   || rld[reload_order[i]].in != 0
		   || rld[reload_order[i]].secondary_p)
		  && ! rld[reload_order[i]].optional
		  && rld[reload_order[i]].reg_rtx == 0)
		allocate_reload_reg (chain, reload_order[i], 0);
#endif

	  /* First see if this pseudo is already available as reloaded
	     for a previous insn.  We cannot try to inherit for reloads
	     that are smaller than the maximum number of registers needed
	     for groups unless the register we would allocate cannot be used
	     for the groups.

	     We could check here to see if this is a secondary reload for
	     an object that is already in a register of the desired class.
	     This would avoid the need for the secondary reload register.
	     But this is complex because we can't easily determine what
	     objects might want to be loaded via this reload.  So let a
	     register be allocated here.  In `emit_reload_insns' we suppress
	     one of the loads in the case described above.  */

	  if (inheritance)
	    {
	      poly_int64 byte = 0;
	      int regno = -1;
	      machine_mode mode = VOIDmode;
	      rtx subreg = NULL_RTX;

	      if (rld[r].in == 0)
		;
	      else if (REG_P (rld[r].in))
		{
		  regno = REGNO (rld[r].in);
		  mode = GET_MODE (rld[r].in);
		}
	      else if (REG_P (rld[r].in_reg))
		{
		  regno = REGNO (rld[r].in_reg);
		  mode = GET_MODE (rld[r].in_reg);
		}
	      else if (GET_CODE (rld[r].in_reg) == SUBREG
		       && REG_P (SUBREG_REG (rld[r].in_reg)))
		{
		  regno = REGNO (SUBREG_REG (rld[r].in_reg));
		  if (regno < FIRST_PSEUDO_REGISTER)
		    regno = subreg_regno (rld[r].in_reg);
		  else
		    {
		      subreg = rld[r].in_reg;
		      byte = SUBREG_BYTE (subreg);
		    }
		  mode = GET_MODE (rld[r].in_reg);
		}
#if AUTO_INC_DEC
	      else if (GET_RTX_CLASS (GET_CODE (rld[r].in_reg)) == RTX_AUTOINC
		       && REG_P (XEXP (rld[r].in_reg, 0)))
		{
		  regno = REGNO (XEXP (rld[r].in_reg, 0));
		  mode = GET_MODE (XEXP (rld[r].in_reg, 0));
		  rld[r].out = rld[r].in;
		}
#endif
#if 0
	      /* This won't work, since REGNO can be a pseudo reg number.
		 Also, it takes much more hair to keep track of all the things
		 that can invalidate an inherited reload of part of a pseudoreg.  */
	      else if (GET_CODE (rld[r].in) == SUBREG
		       && REG_P (SUBREG_REG (rld[r].in)))
		regno = subreg_regno (rld[r].in);
#endif

	      if (regno >= 0
		  && reg_last_reload_reg[regno] != 0
		  && (must_ge
		      (GET_MODE_SIZE (GET_MODE (reg_last_reload_reg[regno])),
		       GET_MODE_SIZE (mode) + byte))
#ifdef CANNOT_CHANGE_MODE_CLASS
		  /* Verify that the register it's in can be used in
		     mode MODE.  */
		  && !REG_CANNOT_CHANGE_MODE_P (REGNO (reg_last_reload_reg[regno]),
						GET_MODE (reg_last_reload_reg[regno]),
						mode)
#endif
		  )
		{
		  enum reg_class rclass = rld[r].rclass, last_class;
		  rtx last_reg = reg_last_reload_reg[regno];

		  i = REGNO (last_reg);
		  byte = compute_reload_subreg_offset (mode,
						       subreg,
						       GET_MODE (last_reg));
		  i += subreg_regno_offset (i, GET_MODE (last_reg), byte, mode);
		  last_class = REGNO_REG_CLASS (i);

		  if (reg_reloaded_contents[i] == regno
		      && TEST_HARD_REG_BIT (reg_reloaded_valid, i)
		      && targetm.hard_regno_mode_ok (i, rld[r].mode)
		      && (TEST_HARD_REG_BIT (reg_class_contents[(int) rclass], i)
			  /* Even if we can't use this register as a reload
			     register, we might use it for reload_override_in,
			     if copying it to the desired class is cheap
			     enough.  */
			  || ((register_move_cost (mode, last_class, rclass)
			       < memory_move_cost (mode, rclass, true))
			      && (secondary_reload_class (1, rclass, mode,
							  last_reg)
				  == NO_REGS)
#ifdef SECONDARY_MEMORY_NEEDED
			      && ! SECONDARY_MEMORY_NEEDED (last_class, rclass,
							    MACRO_MODE (mode))
#endif
			      ))

		      && (rld[r].nregs == max_group_size
			  || ! TEST_HARD_REG_BIT (reg_class_contents[(int) group_class],
						  i))
		      && free_for_value_p (i, rld[r].mode, rld[r].opnum,
					   rld[r].when_needed, rld[r].in,
					   const0_rtx, r, 1))
		    {
		      /* If a group is needed, verify that all the subsequent
			 registers still have their values intact.  */
		      int nr = hard_regno_nregs[i][rld[r].mode];
		      int k;

		      for (k = 1; k < nr; k++)
			if (reg_reloaded_contents[i + k] != regno
			    || ! TEST_HARD_REG_BIT (reg_reloaded_valid, i + k))
			  break;

		      if (k == nr)
			{
			  int i1;
			  int bad_for_class;

			  last_reg = (GET_MODE (last_reg) == mode
				      ? last_reg : gen_rtx_REG (mode, i));

			  bad_for_class = 0;
			  for (k = 0; k < nr; k++)
			    bad_for_class |= ! TEST_HARD_REG_BIT (reg_class_contents[(int) rld[r].rclass],
								  i+k);

			  /* We found a register that contains the
			     value we need.  If this register is the
			     same as an `earlyclobber' operand of the
			     current insn, just mark it as a place to
			     reload from since we can't use it as the
			     reload register itself.  */

			  for (i1 = 0; i1 < n_earlyclobbers; i1++)
			    if (reg_overlap_mentioned_for_reload_p
				(reg_last_reload_reg[regno],
				 reload_earlyclobbers[i1]))
			      break;

			  if (i1 != n_earlyclobbers
			      || ! (free_for_value_p (i, rld[r].mode,
						      rld[r].opnum,
						      rld[r].when_needed, rld[r].in,
						      rld[r].out, r, 1))
			      /* Don't use it if we'd clobber a pseudo reg.  */
			      || (TEST_HARD_REG_BIT (reg_used_in_insn, i)
				  && rld[r].out
				  && ! TEST_HARD_REG_BIT (reg_reloaded_dead, i))
			      /* Don't clobber the frame pointer.  */
			      || (i == HARD_FRAME_POINTER_REGNUM
				  && frame_pointer_needed
				  && rld[r].out)
			      /* Don't really use the inherited spill reg
				 if we need it wider than we've got it.  */
			      || paradoxical_subreg_p (rld[r].mode, mode)
			      || bad_for_class

			      /* If find_reloads chose reload_out as reload
				 register, stay with it - that leaves the
				 inherited register for subsequent reloads.  */
			      || (rld[r].out && rld[r].reg_rtx
				  && rtx_equal_p (rld[r].out, rld[r].reg_rtx)))
			    {
			      if (! rld[r].optional)
				{
				  reload_override_in[r] = last_reg;
				  reload_inheritance_insn[r]
				    = reg_reloaded_insn[i];
				}
			    }
			  else
			    {
			      int k;
			      /* We can use this as a reload reg.  */
			      /* Mark the register as in use for this part of
				 the insn.  */
			      mark_reload_reg_in_use (i,
						      rld[r].opnum,
						      rld[r].when_needed,
						      rld[r].mode);
			      rld[r].reg_rtx = last_reg;
			      reload_inherited[r] = 1;
			      reload_inheritance_insn[r]
				= reg_reloaded_insn[i];
			      reload_spill_index[r] = i;
			      for (k = 0; k < nr; k++)
				SET_HARD_REG_BIT (reload_reg_used_for_inherit,
						  i + k);
			    }
			}
		    }
		}
	    }

	  /* Here's another way to see if the value is already lying around.  */
	  if (inheritance
	      && rld[r].in != 0
	      && ! reload_inherited[r]
	      && rld[r].out == 0
	      && (CONSTANT_P (rld[r].in)
		  || GET_CODE (rld[r].in) == PLUS
		  || REG_P (rld[r].in)
		  || MEM_P (rld[r].in))
	      && (rld[r].nregs == max_group_size
		  || ! reg_classes_intersect_p (rld[r].rclass, group_class)))
	    search_equiv = rld[r].in;

	  if (search_equiv)
	    {
	      rtx equiv
		= find_equiv_reg (search_equiv, insn, rld[r].rclass,
				  -1, NULL, 0, rld[r].mode);
	      int regno = 0;

	      if (equiv != 0)
		{
		  if (REG_P (equiv))
		    regno = REGNO (equiv);
		  else
		    {
		      /* This must be a SUBREG of a hard register.
			 Make a new REG since this might be used in an
			 address and not all machines support SUBREGs
			 there.  */
		      gcc_assert (GET_CODE (equiv) == SUBREG);
		      regno = subreg_regno (equiv);
		      equiv = gen_rtx_REG (rld[r].mode, regno);
		      /* If we choose EQUIV as the reload register, but the
			 loop below decides to cancel the inheritance, we'll
			 end up reloading EQUIV in rld[r].mode, not the mode
			 it had originally.  That isn't safe when EQUIV isn't
			 available as a spill register since its value might
			 still be live at this point.  */
		      for (i = regno; i < regno + (int) rld[r].nregs; i++)
			if (TEST_HARD_REG_BIT (reload_reg_unavailable, i))
			  equiv = 0;
		    }
		}

	      /* If we found a spill reg, reject it unless it is free
		 and of the desired class.  */
	      if (equiv != 0)
		{
		  int regs_used = 0;
		  int bad_for_class = 0;
		  int max_regno = regno + rld[r].nregs;

		  for (i = regno; i < max_regno; i++)
		    {
		      regs_used |= TEST_HARD_REG_BIT (reload_reg_used_at_all,
						      i);
		      bad_for_class |= ! TEST_HARD_REG_BIT (reg_class_contents[(int) rld[r].rclass],
							   i);
		    }

		  if ((regs_used
		       && ! free_for_value_p (regno, rld[r].mode,
					      rld[r].opnum, rld[r].when_needed,
					      rld[r].in, rld[r].out, r, 1))
		      || bad_for_class)
		    equiv = 0;
		}

	      if (equiv != 0
		  && !targetm.hard_regno_mode_ok (regno, rld[r].mode))
		equiv = 0;

	      /* We found a register that contains the value we need.
		 If this register is the same as an `earlyclobber' operand
		 of the current insn, just mark it as a place to reload from
		 since we can't use it as the reload register itself.  */

	      if (equiv != 0)
		for (i = 0; i < n_earlyclobbers; i++)
		  if (reg_overlap_mentioned_for_reload_p (equiv,
							  reload_earlyclobbers[i]))
		    {
		      if (! rld[r].optional)
			reload_override_in[r] = equiv;
		      equiv = 0;
		      break;
		    }

	      /* If the equiv register we have found is explicitly clobbered
		 in the current insn, it depends on the reload type if we
		 can use it, use it for reload_override_in, or not at all.
		 In particular, we then can't use EQUIV for a
		 RELOAD_FOR_OUTPUT_ADDRESS reload.  */

	      if (equiv != 0)
		{
		  if (regno_clobbered_p (regno, insn, rld[r].mode, 2))
		    switch (rld[r].when_needed)
		      {
		      case RELOAD_FOR_OTHER_ADDRESS:
		      case RELOAD_FOR_INPADDR_ADDRESS:
		      case RELOAD_FOR_INPUT_ADDRESS:
		      case RELOAD_FOR_OPADDR_ADDR:
			break;
		      case RELOAD_OTHER:
		      case RELOAD_FOR_INPUT:
		      case RELOAD_FOR_OPERAND_ADDRESS:
			if (! rld[r].optional)
			  reload_override_in[r] = equiv;
			/* Fall through.  */
		      default:
			equiv = 0;
			break;
		      }
		  else if (regno_clobbered_p (regno, insn, rld[r].mode, 1))
		    switch (rld[r].when_needed)
		      {
		      case RELOAD_FOR_OTHER_ADDRESS:
		      case RELOAD_FOR_INPADDR_ADDRESS:
		      case RELOAD_FOR_INPUT_ADDRESS:
		      case RELOAD_FOR_OPADDR_ADDR:
		      case RELOAD_FOR_OPERAND_ADDRESS:
		      case RELOAD_FOR_INPUT:
			break;
		      case RELOAD_OTHER:
			if (! rld[r].optional)
			  reload_override_in[r] = equiv;
			/* Fall through.  */
		      default:
			equiv = 0;
			break;
		      }
		}

	      /* If we found an equivalent reg, say no code need be generated
		 to load it, and use it as our reload reg.  */
	      if (equiv != 0
		  && (regno != HARD_FRAME_POINTER_REGNUM
		      || !frame_pointer_needed))
		{
		  int nr = hard_regno_nregs[regno][rld[r].mode];
		  int k;
		  rld[r].reg_rtx = equiv;
		  reload_spill_index[r] = regno;
		  reload_inherited[r] = 1;

		  /* If reg_reloaded_valid is not set for this register,
		     there might be a stale spill_reg_store lying around.
		     We must clear it, since otherwise emit_reload_insns
		     might delete the store.  */
		  if (! TEST_HARD_REG_BIT (reg_reloaded_valid, regno))
		    spill_reg_store[regno] = NULL;
		  /* If any of the hard registers in EQUIV are spill
		     registers, mark them as in use for this insn.  */
		  for (k = 0; k < nr; k++)
		    {
		      i = spill_reg_order[regno + k];
		      if (i >= 0)
			{
			  mark_reload_reg_in_use (regno, rld[r].opnum,
						  rld[r].when_needed,
						  rld[r].mode);
			  SET_HARD_REG_BIT (reload_reg_used_for_inherit,
					    regno + k);
			}
		    }
		}
	    }

	  /* If we found a register to use already, or if this is an optional
	     reload, we are done.  */
	  if (rld[r].reg_rtx != 0 || rld[r].optional != 0)
	    continue;

#if 0
	  /* No longer needed for correct operation.  Might or might
	     not give better code on the average.  Want to experiment?  */

	  /* See if there is a later reload that has a class different from our
	     class that intersects our class or that requires less register
	     than our reload.  If so, we must allocate a register to this
	     reload now, since that reload might inherit a previous reload
	     and take the only available register in our class.  Don't do this
	     for optional reloads since they will force all previous reloads
	     to be allocated.  Also don't do this for reloads that have been
	     turned off.  */

	  for (i = j + 1; i < n_reloads; i++)
	    {
	      int s = reload_order[i];

	      if ((rld[s].in == 0 && rld[s].out == 0
		   && ! rld[s].secondary_p)
		  || rld[s].optional)
		continue;

	      if ((rld[s].rclass != rld[r].rclass
		   && reg_classes_intersect_p (rld[r].rclass,
					       rld[s].rclass))
		  || rld[s].nregs < rld[r].nregs)
		break;
	    }

	  if (i == n_reloads)
	    continue;

	  allocate_reload_reg (chain, r, j == n_reloads - 1);
#endif
	}

      /* Now allocate reload registers for anything non-optional that
	 didn't get one yet.  */
      for (j = 0; j < n_reloads; j++)
	{
	  int r = reload_order[j];

	  /* Ignore reloads that got marked inoperative.  */
	  if (rld[r].out == 0 && rld[r].in == 0 && ! rld[r].secondary_p)
	    continue;

	  /* Skip reloads that already have a register allocated or are
	     optional.  */
	  if (rld[r].reg_rtx != 0 || rld[r].optional)
	    continue;

	  if (! allocate_reload_reg (chain, r, j == n_reloads - 1))
	    break;
	}

      /* If that loop got all the way, we have won.  */
      if (j == n_reloads)
	{
	  win = 1;
	  break;
	}

      /* Loop around and try without any inheritance.  */
    }

  if (! win)
    {
      /* First undo everything done by the failed attempt
	 to allocate with inheritance.  */
      choose_reload_regs_init (chain, save_reload_reg_rtx);

      /* Some sanity tests to verify that the reloads found in the first
	 pass are identical to the ones we have now.  */
      gcc_assert (chain->n_reloads == n_reloads);

      for (i = 0; i < n_reloads; i++)
	{
	  if (chain->rld[i].regno < 0 || chain->rld[i].reg_rtx != 0)
	    continue;
	  gcc_assert (chain->rld[i].when_needed == rld[i].when_needed);
	  for (j = 0; j < n_spills; j++)
	    if (spill_regs[j] == chain->rld[i].regno)
	      if (! set_reload_reg (j, i))
		failed_reload (chain->insn, i);
	}
    }

  /* If we thought we could inherit a reload, because it seemed that
     nothing else wanted the same reload register earlier in the insn,
     verify that assumption, now that all reloads have been assigned.
     Likewise for reloads where reload_override_in has been set.  */

  /* If doing expensive optimizations, do one preliminary pass that doesn't
     cancel any inheritance, but removes reloads that have been needed only
     for reloads that we know can be inherited.  */
  for (pass = flag_expensive_optimizations; pass >= 0; pass--)
    {
      for (j = 0; j < n_reloads; j++)
	{
	  int r = reload_order[j];
	  rtx check_reg;
#ifdef SECONDARY_MEMORY_NEEDED
	  rtx tem;
#endif
	  if (reload_inherited[r] && rld[r].reg_rtx)
	    check_reg = rld[r].reg_rtx;
	  else if (reload_override_in[r]
		   && (REG_P (reload_override_in[r])
		       || GET_CODE (reload_override_in[r]) == SUBREG))
	    check_reg = reload_override_in[r];
	  else
	    continue;
	  if (! free_for_value_p (true_regnum (check_reg), rld[r].mode,
				  rld[r].opnum, rld[r].when_needed, rld[r].in,
				  (reload_inherited[r]
				   ? rld[r].out : const0_rtx),
				  r, 1))
	    {
	      if (pass)
		continue;
	      reload_inherited[r] = 0;
	      reload_override_in[r] = 0;
	    }
	  /* If we can inherit a RELOAD_FOR_INPUT, or can use a
	     reload_override_in, then we do not need its related
	     RELOAD_FOR_INPUT_ADDRESS / RELOAD_FOR_INPADDR_ADDRESS reloads;
	     likewise for other reload types.
	     We handle this by removing a reload when its only replacement
	     is mentioned in reload_in of the reload we are going to inherit.
	     A special case are auto_inc expressions; even if the input is
	     inherited, we still need the address for the output.  We can
	     recognize them because they have RELOAD_OUT set to RELOAD_IN.
	     If we succeeded removing some reload and we are doing a preliminary
	     pass just to remove such reloads, make another pass, since the
	     removal of one reload might allow us to inherit another one.  */
	  else if (rld[r].in
		   && rld[r].out != rld[r].in
		   && remove_address_replacements (rld[r].in))
	    {
	      if (pass)
	        pass = 2;
	    }
#ifdef SECONDARY_MEMORY_NEEDED
	  /* If we needed a memory location for the reload, we also have to
	     remove its related reloads.  */
	  else if (rld[r].in
		   && rld[r].out != rld[r].in
		   && (tem = replaced_subreg (rld[r].in), REG_P (tem))		   
		   && REGNO (tem) < FIRST_PSEUDO_REGISTER
		   && SECONDARY_MEMORY_NEEDED (REGNO_REG_CLASS (REGNO (tem)),
					       rld[r].rclass,
					       MACRO_MODE (rld[r].inmode))
		   && remove_address_replacements
		      (get_secondary_mem (tem, rld[r].inmode, rld[r].opnum,
					  rld[r].when_needed)))
	    {
	      if (pass)
	        pass = 2;
	    }
#endif
	}
    }

  /* Now that reload_override_in is known valid,
     actually override reload_in.  */
  for (j = 0; j < n_reloads; j++)
    if (reload_override_in[j])
      rld[j].in = reload_override_in[j];

  /* If this reload won't be done because it has been canceled or is
     optional and not inherited, clear reload_reg_rtx so other
     routines (such as subst_reloads) don't get confused.  */
  for (j = 0; j < n_reloads; j++)
    if (rld[j].reg_rtx != 0
	&& ((rld[j].optional && ! reload_inherited[j])
	    || (rld[j].in == 0 && rld[j].out == 0
		&& ! rld[j].secondary_p)))
      {
	int regno = true_regnum (rld[j].reg_rtx);

	if (spill_reg_order[regno] >= 0)
	  clear_reload_reg_in_use (regno, rld[j].opnum,
				   rld[j].when_needed, rld[j].mode);
	rld[j].reg_rtx = 0;
	reload_spill_index[j] = -1;
      }

  /* Record which pseudos and which spill regs have output reloads.  */
  for (j = 0; j < n_reloads; j++)
    {
      int r = reload_order[j];

      i = reload_spill_index[r];

      /* I is nonneg if this reload uses a register.
	 If rld[r].reg_rtx is 0, this is an optional reload
	 that we opted to ignore.  */
      if (rld[r].out_reg != 0 && REG_P (rld[r].out_reg)
	  && rld[r].reg_rtx != 0)
	{
	  int nregno = REGNO (rld[r].out_reg);
	  int nr = 1;

	  if (nregno < FIRST_PSEUDO_REGISTER)
	    nr = hard_regno_nregs[nregno][rld[r].mode];

	  while (--nr >= 0)
	    SET_REGNO_REG_SET (&reg_has_output_reload,
			       nregno + nr);

	  if (i >= 0)
	    add_to_hard_reg_set (&reg_is_output_reload, rld[r].mode, i);

	  gcc_assert (rld[r].when_needed == RELOAD_OTHER
		      || rld[r].when_needed == RELOAD_FOR_OUTPUT
		      || rld[r].when_needed == RELOAD_FOR_INSN);
	}
    }
}

/* Deallocate the reload register for reload R.  This is called from
   remove_address_replacements.  */

void
deallocate_reload_reg (int r)
{
  int regno;

  if (! rld[r].reg_rtx)
    return;
  regno = true_regnum (rld[r].reg_rtx);
  rld[r].reg_rtx = 0;
  if (spill_reg_order[regno] >= 0)
    clear_reload_reg_in_use (regno, rld[r].opnum, rld[r].when_needed,
			     rld[r].mode);
  reload_spill_index[r] = -1;
}

/* These arrays are filled by emit_reload_insns and its subroutines.  */
static rtx_insn *input_reload_insns[MAX_RECOG_OPERANDS];
static rtx_insn *other_input_address_reload_insns = 0;
static rtx_insn *other_input_reload_insns = 0;
static rtx_insn *input_address_reload_insns[MAX_RECOG_OPERANDS];
static rtx_insn *inpaddr_address_reload_insns[MAX_RECOG_OPERANDS];
static rtx_insn *output_reload_insns[MAX_RECOG_OPERANDS];
static rtx_insn *output_address_reload_insns[MAX_RECOG_OPERANDS];
static rtx_insn *outaddr_address_reload_insns[MAX_RECOG_OPERANDS];
static rtx_insn *operand_reload_insns = 0;
static rtx_insn *other_operand_reload_insns = 0;
static rtx_insn *other_output_reload_insns[MAX_RECOG_OPERANDS];

/* Values to be put in spill_reg_store are put here first.  Instructions
   must only be placed here if the associated reload register reaches
   the end of the instruction's reload sequence.  */
static rtx_insn *new_spill_reg_store[FIRST_PSEUDO_REGISTER];
static HARD_REG_SET reg_reloaded_died;

/* Check if *RELOAD_REG is suitable as an intermediate or scratch register
   of class NEW_CLASS with mode NEW_MODE.  Or alternatively, if alt_reload_reg
   is nonzero, if that is suitable.  On success, change *RELOAD_REG to the
   adjusted register, and return true.  Otherwise, return false.  */
static bool
reload_adjust_reg_for_temp (rtx *reload_reg, rtx alt_reload_reg,
			    enum reg_class new_class,
			    machine_mode new_mode)

{
  rtx reg;

  for (reg = *reload_reg; reg; reg = alt_reload_reg, alt_reload_reg = 0)
    {
      unsigned regno = REGNO (reg);

      if (!TEST_HARD_REG_BIT (reg_class_contents[(int) new_class], regno))
	continue;
      if (GET_MODE (reg) != new_mode)
	{
	  if (!targetm.hard_regno_mode_ok (regno, new_mode))
	    continue;
	  if (hard_regno_nregs[regno][new_mode]
	      > hard_regno_nregs[regno][GET_MODE (reg)])
	    continue;
	  reg = reload_adjust_reg_for_mode (reg, new_mode);
	}
      *reload_reg = reg;
      return true;
    }
  return false;
}

/* Check if *RELOAD_REG is suitable as a scratch register for the reload
   pattern with insn_code ICODE, or alternatively, if alt_reload_reg is
   nonzero, if that is suitable.  On success, change *RELOAD_REG to the
   adjusted register, and return true.  Otherwise, return false.  */
static bool
reload_adjust_reg_for_icode (rtx *reload_reg, rtx alt_reload_reg,
			     enum insn_code icode)

{
  enum reg_class new_class = scratch_reload_class (icode);
  machine_mode new_mode = insn_data[(int) icode].operand[2].mode;

  return reload_adjust_reg_for_temp (reload_reg, alt_reload_reg,
				     new_class, new_mode);
}

/* Generate insns to perform reload RL, which is for the insn in CHAIN and
   has the number J.  OLD contains the value to be used as input.  */

static void
emit_input_reload_insns (struct insn_chain *chain, struct reload *rl,
			 rtx old, int j)
{
  rtx_insn *insn = chain->insn;
  rtx reloadreg;
  rtx oldequiv_reg = 0;
  rtx oldequiv = 0;
  int special = 0;
  machine_mode mode;
  rtx_insn **where;

  /* delete_output_reload is only invoked properly if old contains
     the original pseudo register.  Since this is replaced with a
     hard reg when RELOAD_OVERRIDE_IN is set, see if we can
     find the pseudo in RELOAD_IN_REG.  This is also used to
     determine whether a secondary reload is needed.  */
  if (reload_override_in[j]
      && (REG_P (rl->in_reg)
	  || (GET_CODE (rl->in_reg) == SUBREG
	      && REG_P (SUBREG_REG (rl->in_reg)))))
    {
      oldequiv = old;
      old = rl->in_reg;
    }
  if (oldequiv == 0)
    oldequiv = old;
  else if (REG_P (oldequiv))
    oldequiv_reg = oldequiv;
  else if (GET_CODE (oldequiv) == SUBREG)
    oldequiv_reg = SUBREG_REG (oldequiv);

  reloadreg = reload_reg_rtx_for_input[j];
  mode = GET_MODE (reloadreg);

  /* If we are reloading from a register that was recently stored in
     with an output-reload, see if we can prove there was
     actually no need to store the old value in it.  */

  if (optimize && REG_P (oldequiv)
      && REGNO (oldequiv) < FIRST_PSEUDO_REGISTER
      && spill_reg_store[REGNO (oldequiv)]
      && REG_P (old)
      && (dead_or_set_p (insn, spill_reg_stored_to[REGNO (oldequiv)])
	  || rtx_equal_p (spill_reg_stored_to[REGNO (oldequiv)],
			  rl->out_reg)))
    delete_output_reload (insn, j, REGNO (oldequiv), reloadreg);

  /* Encapsulate OLDEQUIV into the reload mode, then load RELOADREG from
     OLDEQUIV.  */

  while (GET_CODE (oldequiv) == SUBREG && GET_MODE (oldequiv) != mode)
    oldequiv = SUBREG_REG (oldequiv);
  if (GET_MODE (oldequiv) != VOIDmode
      && mode != GET_MODE (oldequiv))
    oldequiv = gen_lowpart_SUBREG (mode, oldequiv);

  /* Switch to the right place to emit the reload insns.  */
  switch (rl->when_needed)
    {
    case RELOAD_OTHER:
      where = &other_input_reload_insns;
      break;
    case RELOAD_FOR_INPUT:
      where = &input_reload_insns[rl->opnum];
      break;
    case RELOAD_FOR_INPUT_ADDRESS:
      where = &input_address_reload_insns[rl->opnum];
      break;
    case RELOAD_FOR_INPADDR_ADDRESS:
      where = &inpaddr_address_reload_insns[rl->opnum];
      break;
    case RELOAD_FOR_OUTPUT_ADDRESS:
      where = &output_address_reload_insns[rl->opnum];
      break;
    case RELOAD_FOR_OUTADDR_ADDRESS:
      where = &outaddr_address_reload_insns[rl->opnum];
      break;
    case RELOAD_FOR_OPERAND_ADDRESS:
      where = &operand_reload_insns;
      break;
    case RELOAD_FOR_OPADDR_ADDR:
      where = &other_operand_reload_insns;
      break;
    case RELOAD_FOR_OTHER_ADDRESS:
      where = &other_input_address_reload_insns;
      break;
    default:
      gcc_unreachable ();
    }

  push_to_sequence (*where);

  /* Auto-increment addresses must be reloaded in a special way.  */
  if (rl->out && ! rl->out_reg)
    {
      /* We are not going to bother supporting the case where a
	 incremented register can't be copied directly from
	 OLDEQUIV since this seems highly unlikely.  */
      gcc_assert (rl->secondary_in_reload < 0);

      if (reload_inherited[j])
	oldequiv = reloadreg;

      old = XEXP (rl->in_reg, 0);

      /* Prevent normal processing of this reload.  */
      special = 1;
      /* Output a special code sequence for this case.  */
      inc_for_reload (reloadreg, oldequiv, rl->out, rl->inc);
    }

  /* If we are reloading a pseudo-register that was set by the previous
     insn, see if we can get rid of that pseudo-register entirely
     by redirecting the previous insn into our reload register.  */

  else if (optimize && REG_P (old)
	   && REGNO (old) >= FIRST_PSEUDO_REGISTER
	   && dead_or_set_p (insn, old)
	   /* This is unsafe if some other reload
	      uses the same reg first.  */
	   && ! conflicts_with_override (reloadreg)
	   && free_for_value_p (REGNO (reloadreg), rl->mode, rl->opnum,
				rl->when_needed, old, rl->out, j, 0))
    {
      rtx_insn *temp = PREV_INSN (insn);
      while (temp && (NOTE_P (temp) || DEBUG_INSN_P (temp)))
	temp = PREV_INSN (temp);
      if (temp
	  && NONJUMP_INSN_P (temp)
	  && GET_CODE (PATTERN (temp)) == SET
	  && SET_DEST (PATTERN (temp)) == old
	  /* Make sure we can access insn_operand_constraint.  */
	  && asm_noperands (PATTERN (temp)) < 0
	  /* This is unsafe if operand occurs more than once in current
	     insn.  Perhaps some occurrences aren't reloaded.  */
	  && count_occurrences (PATTERN (insn), old, 0) == 1)
	{
	  rtx old = SET_DEST (PATTERN (temp));
	  /* Store into the reload register instead of the pseudo.  */
	  SET_DEST (PATTERN (temp)) = reloadreg;

	  /* Verify that resulting insn is valid. 

	     Note that we have replaced the destination of TEMP with
	     RELOADREG.  If TEMP references RELOADREG within an
	     autoincrement addressing mode, then the resulting insn
	     is ill-formed and we must reject this optimization.  */
	  extract_insn (temp);
	  if (constrain_operands (1, get_enabled_alternatives (temp))
	      && (!AUTO_INC_DEC || ! find_reg_note (temp, REG_INC, reloadreg)))
	    {
	      /* If the previous insn is an output reload, the source is
		 a reload register, and its spill_reg_store entry will
		 contain the previous destination.  This is now
		 invalid.  */
	      if (REG_P (SET_SRC (PATTERN (temp)))
		  && REGNO (SET_SRC (PATTERN (temp))) < FIRST_PSEUDO_REGISTER)
		{
		  spill_reg_store[REGNO (SET_SRC (PATTERN (temp)))] = 0;
		  spill_reg_stored_to[REGNO (SET_SRC (PATTERN (temp)))] = 0;
		}

	      /* If these are the only uses of the pseudo reg,
		 pretend for GDB it lives in the reload reg we used.  */
	      if (REG_N_DEATHS (REGNO (old)) == 1
		  && REG_N_SETS (REGNO (old)) == 1)
		{
		  reg_renumber[REGNO (old)] = REGNO (reloadreg);
		  if (ira_conflicts_p)
		    /* Inform IRA about the change.  */
		    ira_mark_allocation_change (REGNO (old));
		  alter_reg (REGNO (old), -1, false);
		}
	      special = 1;

	      /* Adjust any debug insns between temp and insn.  */
	      while ((temp = NEXT_INSN (temp)) != insn)
		if (DEBUG_INSN_P (temp))
		  INSN_VAR_LOCATION_LOC (temp)
		    = simplify_replace_rtx (INSN_VAR_LOCATION_LOC (temp),
					    old, reloadreg);
		else
		  gcc_assert (NOTE_P (temp));
	    }
	  else
	    {
	      SET_DEST (PATTERN (temp)) = old;
	    }
	}
    }

  /* We can't do that, so output an insn to load RELOADREG.  */

  /* If we have a secondary reload, pick up the secondary register
     and icode, if any.  If OLDEQUIV and OLD are different or
     if this is an in-out reload, recompute whether or not we
     still need a secondary register and what the icode should
     be.  If we still need a secondary register and the class or
     icode is different, go back to reloading from OLD if using
     OLDEQUIV means that we got the wrong type of register.  We
     cannot have different class or icode due to an in-out reload
     because we don't make such reloads when both the input and
     output need secondary reload registers.  */

  if (! special && rl->secondary_in_reload >= 0)
    {
      rtx second_reload_reg = 0;
      rtx third_reload_reg = 0;
      int secondary_reload = rl->secondary_in_reload;
      rtx real_oldequiv = oldequiv;
      rtx real_old = old;
      rtx tmp;
      enum insn_code icode;
      enum insn_code tertiary_icode = CODE_FOR_nothing;

      /* If OLDEQUIV is a pseudo with a MEM, get the real MEM
	 and similarly for OLD.
	 See comments in get_secondary_reload in reload.c.  */
      /* If it is a pseudo that cannot be replaced with its
	 equivalent MEM, we must fall back to reload_in, which
	 will have all the necessary substitutions registered.
	 Likewise for a pseudo that can't be replaced with its
	 equivalent constant.

	 Take extra care for subregs of such pseudos.  Note that
	 we cannot use reg_equiv_mem in this case because it is
	 not in the right mode.  */

      tmp = oldequiv;
      if (GET_CODE (tmp) == SUBREG)
	tmp = SUBREG_REG (tmp);
      if (REG_P (tmp)
	  && REGNO (tmp) >= FIRST_PSEUDO_REGISTER
	  && (reg_equiv_memory_loc (REGNO (tmp)) != 0
	      || reg_equiv_constant (REGNO (tmp)) != 0))
	{
	  if (! reg_equiv_mem (REGNO (tmp))
	      || num_not_at_initial_offset
	      || GET_CODE (oldequiv) == SUBREG)
	    real_oldequiv = rl->in;
	  else
	    real_oldequiv = reg_equiv_mem (REGNO (tmp));
	}

      tmp = old;
      if (GET_CODE (tmp) == SUBREG)
	tmp = SUBREG_REG (tmp);
      if (REG_P (tmp)
	  && REGNO (tmp) >= FIRST_PSEUDO_REGISTER
	  && (reg_equiv_memory_loc (REGNO (tmp)) != 0
	      || reg_equiv_constant (REGNO (tmp)) != 0))
	{
	  if (! reg_equiv_mem (REGNO (tmp))
	      || num_not_at_initial_offset
	      || GET_CODE (old) == SUBREG)
	    real_old = rl->in;
	  else
	    real_old = reg_equiv_mem (REGNO (tmp));
	}

      second_reload_reg = rld[secondary_reload].reg_rtx;
      if (rld[secondary_reload].secondary_in_reload >= 0)
	{
	  int tertiary_reload = rld[secondary_reload].secondary_in_reload;

	  third_reload_reg = rld[tertiary_reload].reg_rtx;
	  tertiary_icode = rld[secondary_reload].secondary_in_icode;
	  /* We'd have to add more code for quartary reloads.  */
	  gcc_assert (rld[tertiary_reload].secondary_in_reload < 0);
	}
      icode = rl->secondary_in_icode;

      if ((old != oldequiv && ! rtx_equal_p (old, oldequiv))
	  || (rl->in != 0 && rl->out != 0))
	{
	  secondary_reload_info sri, sri2;
	  enum reg_class new_class, new_t_class;

	  sri.icode = CODE_FOR_nothing;
	  sri.prev_sri = NULL;
	  new_class
	    = (enum reg_class) targetm.secondary_reload (1, real_oldequiv,
							 rl->rclass, mode,
							 &sri);

	  if (new_class == NO_REGS && sri.icode == CODE_FOR_nothing)
	    second_reload_reg = 0;
	  else if (new_class == NO_REGS)
	    {
	      if (reload_adjust_reg_for_icode (&second_reload_reg,
					       third_reload_reg,
					       (enum insn_code) sri.icode))
		{
		  icode = (enum insn_code) sri.icode;
		  third_reload_reg = 0;
		}
	      else
		{
		  oldequiv = old;
		  real_oldequiv = real_old;
		}
	    }
	  else if (sri.icode != CODE_FOR_nothing)
	    /* We currently lack a way to express this in reloads.  */
	    gcc_unreachable ();
	  else
	    {
	      sri2.icode = CODE_FOR_nothing;
	      sri2.prev_sri = &sri;
	      new_t_class
		= (enum reg_class) targetm.secondary_reload (1, real_oldequiv,
							     new_class, mode,
							     &sri);
	      if (new_t_class == NO_REGS && sri2.icode == CODE_FOR_nothing)
		{
		  if (reload_adjust_reg_for_temp (&second_reload_reg,
						  third_reload_reg,
						  new_class, mode))
		    {
		      third_reload_reg = 0;
		      tertiary_icode = (enum insn_code) sri2.icode;
		    }
		  else
		    {
		      oldequiv = old;
		      real_oldequiv = real_old;
		    }
		}
	      else if (new_t_class == NO_REGS && sri2.icode != CODE_FOR_nothing)
		{
		  rtx intermediate = second_reload_reg;

		  if (reload_adjust_reg_for_temp (&intermediate, NULL,
						  new_class, mode)
		      && reload_adjust_reg_for_icode (&third_reload_reg, NULL,
						      ((enum insn_code)
						       sri2.icode)))
		    {
		      second_reload_reg = intermediate;
		      tertiary_icode = (enum insn_code) sri2.icode;
		    }
		  else
		    {
		      oldequiv = old;
		      real_oldequiv = real_old;
		    }
		}
	      else if (new_t_class != NO_REGS && sri2.icode == CODE_FOR_nothing)
		{
		  rtx intermediate = second_reload_reg;

		  if (reload_adjust_reg_for_temp (&intermediate, NULL,
						  new_class, mode)
		      && reload_adjust_reg_for_temp (&third_reload_reg, NULL,
						      new_t_class, mode))
		    {
		      second_reload_reg = intermediate;
		      tertiary_icode = (enum insn_code) sri2.icode;
		    }
		  else
		    {
		      oldequiv = old;
		      real_oldequiv = real_old;
		    }
		}
	      else
		{
		  /* This could be handled more intelligently too.  */
		  oldequiv = old;
		  real_oldequiv = real_old;
		}
	    }
	}

      /* If we still need a secondary reload register, check
	 to see if it is being used as a scratch or intermediate
	 register and generate code appropriately.  If we need
	 a scratch register, use REAL_OLDEQUIV since the form of
	 the insn may depend on the actual address if it is
	 a MEM.  */

      if (second_reload_reg)
	{
	  if (icode != CODE_FOR_nothing)
	    {
	      /* We'd have to add extra code to handle this case.  */
	      gcc_assert (!third_reload_reg);

	      emit_insn (GEN_FCN (icode) (reloadreg, real_oldequiv,
					  second_reload_reg));
	      special = 1;
	    }
	  else
	    {
	      /* See if we need a scratch register to load the
		 intermediate register (a tertiary reload).  */
	      if (tertiary_icode != CODE_FOR_nothing)
		{
		  emit_insn ((GEN_FCN (tertiary_icode)
			      (second_reload_reg, real_oldequiv,
			       third_reload_reg)));
		}
	      else if (third_reload_reg)
		{
		  gen_reload (third_reload_reg, real_oldequiv,
			      rl->opnum,
			      rl->when_needed);
		  gen_reload (second_reload_reg, third_reload_reg,
			      rl->opnum,
			      rl->when_needed);
		}
	      else
		gen_reload (second_reload_reg, real_oldequiv,
			    rl->opnum,
			    rl->when_needed);

	      oldequiv = second_reload_reg;
	    }
	}
    }

  if (! special && ! rtx_equal_p (reloadreg, oldequiv))
    {
      rtx real_oldequiv = oldequiv;

      if ((REG_P (oldequiv)
	   && REGNO (oldequiv) >= FIRST_PSEUDO_REGISTER
	   && (reg_equiv_memory_loc (REGNO (oldequiv)) != 0
	       || reg_equiv_constant (REGNO (oldequiv)) != 0))
	  || (GET_CODE (oldequiv) == SUBREG
	      && REG_P (SUBREG_REG (oldequiv))
	      && (REGNO (SUBREG_REG (oldequiv))
		  >= FIRST_PSEUDO_REGISTER)
	      && ((reg_equiv_memory_loc (REGNO (SUBREG_REG (oldequiv))) != 0)
		  || (reg_equiv_constant (REGNO (SUBREG_REG (oldequiv))) != 0)))
	  || (CONSTANT_P (oldequiv)
	      && (targetm.preferred_reload_class (oldequiv,
						  REGNO_REG_CLASS (REGNO (reloadreg)))
		  == NO_REGS)))
	real_oldequiv = rl->in;
      gen_reload (reloadreg, real_oldequiv, rl->opnum,
		  rl->when_needed);
    }

  if (cfun->can_throw_non_call_exceptions)
    copy_reg_eh_region_note_forward (insn, get_insns (), NULL);

  /* End this sequence.  */
  *where = get_insns ();
  end_sequence ();

  /* Update reload_override_in so that delete_address_reloads_1
     can see the actual register usage.  */
  if (oldequiv_reg)
    reload_override_in[j] = oldequiv;
}

/* Generate insns to for the output reload RL, which is for the insn described
   by CHAIN and has the number J.  */
static void
emit_output_reload_insns (struct insn_chain *chain, struct reload *rl,
			  int j)
{
  rtx reloadreg;
  rtx_insn *insn = chain->insn;
  int special = 0;
  rtx old = rl->out;
  machine_mode mode;
  rtx_insn *p;
  rtx rl_reg_rtx;

  if (rl->when_needed == RELOAD_OTHER)
    start_sequence ();
  else
    push_to_sequence (output_reload_insns[rl->opnum]);

  rl_reg_rtx = reload_reg_rtx_for_output[j];
  mode = GET_MODE (rl_reg_rtx);

  reloadreg = rl_reg_rtx;

  /* If we need two reload regs, set RELOADREG to the intermediate
     one, since it will be stored into OLD.  We might need a secondary
     register only for an input reload, so check again here.  */

  if (rl->secondary_out_reload >= 0)
    {
      rtx real_old = old;
      int secondary_reload = rl->secondary_out_reload;
      int tertiary_reload = rld[secondary_reload].secondary_out_reload;

      if (REG_P (old) && REGNO (old) >= FIRST_PSEUDO_REGISTER
	  && reg_equiv_mem (REGNO (old)) != 0)
	real_old = reg_equiv_mem (REGNO (old));

      if (secondary_reload_class (0, rl->rclass, mode, real_old) != NO_REGS)
	{
	  rtx second_reloadreg = reloadreg;
	  reloadreg = rld[secondary_reload].reg_rtx;

	  /* See if RELOADREG is to be used as a scratch register
	     or as an intermediate register.  */
	  if (rl->secondary_out_icode != CODE_FOR_nothing)
	    {
	      /* We'd have to add extra code to handle this case.  */
	      gcc_assert (tertiary_reload < 0);

	      emit_insn ((GEN_FCN (rl->secondary_out_icode)
			  (real_old, second_reloadreg, reloadreg)));
	      special = 1;
	    }
	  else
	    {
	      /* See if we need both a scratch and intermediate reload
		 register.  */

	      enum insn_code tertiary_icode
		= rld[secondary_reload].secondary_out_icode;

	      /* We'd have to add more code for quartary reloads.  */
	      gcc_assert (tertiary_reload < 0
			  || rld[tertiary_reload].secondary_out_reload < 0);

	      if (GET_MODE (reloadreg) != mode)
		reloadreg = reload_adjust_reg_for_mode (reloadreg, mode);

	      if (tertiary_icode != CODE_FOR_nothing)
		{
		  rtx third_reloadreg = rld[tertiary_reload].reg_rtx;

		  /* Copy primary reload reg to secondary reload reg.
		     (Note that these have been swapped above, then
		     secondary reload reg to OLD using our insn.)  */

		  /* If REAL_OLD is a paradoxical SUBREG, remove it
		     and try to put the opposite SUBREG on
		     RELOADREG.  */
		  strip_paradoxical_subreg (&real_old, &reloadreg);

		  gen_reload (reloadreg, second_reloadreg,
			      rl->opnum, rl->when_needed);
		  emit_insn ((GEN_FCN (tertiary_icode)
			      (real_old, reloadreg, third_reloadreg)));
		  special = 1;
		}

	      else
		{
		  /* Copy between the reload regs here and then to
		     OUT later.  */

		  gen_reload (reloadreg, second_reloadreg,
			      rl->opnum, rl->when_needed);
		  if (tertiary_reload >= 0)
		    {
		      rtx third_reloadreg = rld[tertiary_reload].reg_rtx;

		      gen_reload (third_reloadreg, reloadreg,
				  rl->opnum, rl->when_needed);
		      reloadreg = third_reloadreg;
		    }
		}
	    }
	}
    }

  /* Output the last reload insn.  */
  if (! special)
    {
      rtx set;

      /* Don't output the last reload if OLD is not the dest of
	 INSN and is in the src and is clobbered by INSN.  */
      if (! flag_expensive_optimizations
	  || !REG_P (old)
	  || !(set = single_set (insn))
	  || rtx_equal_p (old, SET_DEST (set))
	  || !reg_mentioned_p (old, SET_SRC (set))
	  || !((REGNO (old) < FIRST_PSEUDO_REGISTER)
	       && regno_clobbered_p (REGNO (old), insn, rl->mode, 0)))
	gen_reload (old, reloadreg, rl->opnum,
		    rl->when_needed);
    }

  /* Look at all insns we emitted, just to be safe.  */
  for (p = get_insns (); p; p = NEXT_INSN (p))
    if (INSN_P (p))
      {
	rtx pat = PATTERN (p);

	/* If this output reload doesn't come from a spill reg,
	   clear any memory of reloaded copies of the pseudo reg.
	   If this output reload comes from a spill reg,
	   reg_has_output_reload will make this do nothing.  */
	note_stores (pat, forget_old_reloads_1, NULL);

	if (reg_mentioned_p (rl_reg_rtx, pat))
	  {
	    rtx set = single_set (insn);
	    if (reload_spill_index[j] < 0
		&& set
		&& SET_SRC (set) == rl_reg_rtx)
	      {
		int src = REGNO (SET_SRC (set));

		reload_spill_index[j] = src;
		SET_HARD_REG_BIT (reg_is_output_reload, src);
		if (find_regno_note (insn, REG_DEAD, src))
		  SET_HARD_REG_BIT (reg_reloaded_died, src);
	      }
	    if (HARD_REGISTER_P (rl_reg_rtx))
	      {
		int s = rl->secondary_out_reload;
		set = single_set (p);
		/* If this reload copies only to the secondary reload
		   register, the secondary reload does the actual
		   store.  */
		if (s >= 0 && set == NULL_RTX)
		  /* We can't tell what function the secondary reload
		     has and where the actual store to the pseudo is
		     made; leave new_spill_reg_store alone.  */
		  ;
		else if (s >= 0
			 && SET_SRC (set) == rl_reg_rtx
			 && SET_DEST (set) == rld[s].reg_rtx)
		  {
		    /* Usually the next instruction will be the
		       secondary reload insn;  if we can confirm
		       that it is, setting new_spill_reg_store to
		       that insn will allow an extra optimization.  */
		    rtx s_reg = rld[s].reg_rtx;
		    rtx_insn *next = NEXT_INSN (p);
		    rld[s].out = rl->out;
		    rld[s].out_reg = rl->out_reg;
		    set = single_set (next);
		    if (set && SET_SRC (set) == s_reg
			&& reload_reg_rtx_reaches_end_p (s_reg, s))
		      {
			SET_HARD_REG_BIT (reg_is_output_reload,
					  REGNO (s_reg));
			new_spill_reg_store[REGNO (s_reg)] = next;
		      }
		  }
		else if (reload_reg_rtx_reaches_end_p (rl_reg_rtx, j))
		  new_spill_reg_store[REGNO (rl_reg_rtx)] = p;
	      }
	  }
      }

  if (rl->when_needed == RELOAD_OTHER)
    {
      emit_insn (other_output_reload_insns[rl->opnum]);
      other_output_reload_insns[rl->opnum] = get_insns ();
    }
  else
    output_reload_insns[rl->opnum] = get_insns ();

  if (cfun->can_throw_non_call_exceptions)
    copy_reg_eh_region_note_forward (insn, get_insns (), NULL);

  end_sequence ();
}

/* Do input reloading for reload RL, which is for the insn described by CHAIN
   and has the number J.  */
static void
do_input_reload (struct insn_chain *chain, struct reload *rl, int j)
{
  rtx_insn *insn = chain->insn;
  rtx old = (rl->in && MEM_P (rl->in)
	     ? rl->in_reg : rl->in);
  rtx reg_rtx = rl->reg_rtx;

  if (old && reg_rtx)
    {
      machine_mode mode;

      /* Determine the mode to reload in.
	 This is very tricky because we have three to choose from.
	 There is the mode the insn operand wants (rl->inmode).
	 There is the mode of the reload register RELOADREG.
	 There is the intrinsic mode of the operand, which we could find
	 by stripping some SUBREGs.
	 It turns out that RELOADREG's mode is irrelevant:
	 we can change that arbitrarily.

	 Consider (SUBREG:SI foo:QI) as an operand that must be SImode;
	 then the reload reg may not support QImode moves, so use SImode.
	 If foo is in memory due to spilling a pseudo reg, this is safe,
	 because the QImode value is in the least significant part of a
	 slot big enough for a SImode.  If foo is some other sort of
	 memory reference, then it is impossible to reload this case,
	 so previous passes had better make sure this never happens.

	 Then consider a one-word union which has SImode and one of its
	 members is a float, being fetched as (SUBREG:SF union:SI).
	 We must fetch that as SFmode because we could be loading into
	 a float-only register.  In this case OLD's mode is correct.

	 Consider an immediate integer: it has VOIDmode.  Here we need
	 to get a mode from something else.

	 In some cases, there is a fourth mode, the operand's
	 containing mode.  If the insn specifies a containing mode for
	 this operand, it overrides all others.

	 I am not sure whether the algorithm here is always right,
	 but it does the right things in those cases.  */

      mode = GET_MODE (old);
      if (mode == VOIDmode)
	mode = rl->inmode;

      /* We cannot use gen_lowpart_common since it can do the wrong thing
	 when REG_RTX has a multi-word mode.  Note that REG_RTX must
	 always be a REG here.  */
      if (GET_MODE (reg_rtx) != mode)
	reg_rtx = reload_adjust_reg_for_mode (reg_rtx, mode);
    }
  reload_reg_rtx_for_input[j] = reg_rtx;

  if (old != 0
      /* AUTO_INC reloads need to be handled even if inherited.  We got an
	 AUTO_INC reload if reload_out is set but reload_out_reg isn't.  */
      && (! reload_inherited[j] || (rl->out && ! rl->out_reg))
      && ! rtx_equal_p (reg_rtx, old)
      && reg_rtx != 0)
    emit_input_reload_insns (chain, rld + j, old, j);

  /* When inheriting a wider reload, we have a MEM in rl->in,
     e.g. inheriting a SImode output reload for
     (mem:HI (plus:SI (reg:SI 14 fp) (const_int 10)))  */
  if (optimize && reload_inherited[j] && rl->in
      && MEM_P (rl->in)
      && MEM_P (rl->in_reg)
      && reload_spill_index[j] >= 0
      && TEST_HARD_REG_BIT (reg_reloaded_valid, reload_spill_index[j]))
    rl->in = regno_reg_rtx[reg_reloaded_contents[reload_spill_index[j]]];

  /* If we are reloading a register that was recently stored in with an
     output-reload, see if we can prove there was
     actually no need to store the old value in it.  */

  if (optimize
      && (reload_inherited[j] || reload_override_in[j])
      && reg_rtx
      && REG_P (reg_rtx)
      && spill_reg_store[REGNO (reg_rtx)] != 0
#if 0
      /* There doesn't seem to be any reason to restrict this to pseudos
	 and doing so loses in the case where we are copying from a
	 register of the wrong class.  */
      && !HARD_REGISTER_P (spill_reg_stored_to[REGNO (reg_rtx)])
#endif
      /* The insn might have already some references to stackslots
	 replaced by MEMs, while reload_out_reg still names the
	 original pseudo.  */
      && (dead_or_set_p (insn, spill_reg_stored_to[REGNO (reg_rtx)])
	  || rtx_equal_p (spill_reg_stored_to[REGNO (reg_rtx)], rl->out_reg)))
    delete_output_reload (insn, j, REGNO (reg_rtx), reg_rtx);
}

/* Do output reloading for reload RL, which is for the insn described by
   CHAIN and has the number J.
   ??? At some point we need to support handling output reloads of
   JUMP_INSNs or insns that set cc0.  */
static void
do_output_reload (struct insn_chain *chain, struct reload *rl, int j)
{
  rtx note, old;
  rtx_insn *insn = chain->insn;
  /* If this is an output reload that stores something that is
     not loaded in this same reload, see if we can eliminate a previous
     store.  */
  rtx pseudo = rl->out_reg;
  rtx reg_rtx = rl->reg_rtx;

  if (rl->out && reg_rtx)
    {
      machine_mode mode;

      /* Determine the mode to reload in.
	 See comments above (for input reloading).  */
      mode = GET_MODE (rl->out);
      if (mode == VOIDmode)
	{
	  /* VOIDmode should never happen for an output.  */
	  if (asm_noperands (PATTERN (insn)) < 0)
	    /* It's the compiler's fault.  */
	    fatal_insn ("VOIDmode on an output", insn);
	  error_for_asm (insn, "output operand is constant in %<asm%>");
	  /* Prevent crash--use something we know is valid.  */
	  mode = word_mode;
	  rl->out = gen_rtx_REG (mode, REGNO (reg_rtx));
	}
      if (GET_MODE (reg_rtx) != mode)
	reg_rtx = reload_adjust_reg_for_mode (reg_rtx, mode);
    }
  reload_reg_rtx_for_output[j] = reg_rtx;

  if (pseudo
      && optimize
      && REG_P (pseudo)
      && ! rtx_equal_p (rl->in_reg, pseudo)
      && REGNO (pseudo) >= FIRST_PSEUDO_REGISTER
      && reg_last_reload_reg[REGNO (pseudo)])
    {
      int pseudo_no = REGNO (pseudo);
      int last_regno = REGNO (reg_last_reload_reg[pseudo_no]);

      /* We don't need to test full validity of last_regno for
	 inherit here; we only want to know if the store actually
	 matches the pseudo.  */
      if (TEST_HARD_REG_BIT (reg_reloaded_valid, last_regno)
	  && reg_reloaded_contents[last_regno] == pseudo_no
	  && spill_reg_store[last_regno]
	  && rtx_equal_p (pseudo, spill_reg_stored_to[last_regno]))
	delete_output_reload (insn, j, last_regno, reg_rtx);
    }

  old = rl->out_reg;
  if (old == 0
      || reg_rtx == 0
      || rtx_equal_p (old, reg_rtx))
    return;

  /* An output operand that dies right away does need a reload,
     but need not be copied from it.  Show the new location in the
     REG_UNUSED note.  */
  if ((REG_P (old) || GET_CODE (old) == SCRATCH)
      && (note = find_reg_note (insn, REG_UNUSED, old)) != 0)
    {
      XEXP (note, 0) = reg_rtx;
      return;
    }
  /* Likewise for a SUBREG of an operand that dies.  */
  else if (GET_CODE (old) == SUBREG
	   && REG_P (SUBREG_REG (old))
	   && 0 != (note = find_reg_note (insn, REG_UNUSED,
					  SUBREG_REG (old))))
    {
      XEXP (note, 0) = gen_lowpart_common (GET_MODE (old), reg_rtx);
      return;
    }
  else if (GET_CODE (old) == SCRATCH)
    /* If we aren't optimizing, there won't be a REG_UNUSED note,
       but we don't want to make an output reload.  */
    return;

  /* If is a JUMP_INSN, we can't support output reloads yet.  */
  gcc_assert (NONJUMP_INSN_P (insn));

  emit_output_reload_insns (chain, rld + j, j);
}

/* A reload copies values of MODE from register SRC to register DEST.
   Return true if it can be treated for inheritance purposes like a
   group of reloads, each one reloading a single hard register.  The
   caller has already checked that (reg:MODE SRC) and (reg:MODE DEST)
   occupy the same number of hard registers.  */

static bool
inherit_piecemeal_p (int dest ATTRIBUTE_UNUSED,
		     int src ATTRIBUTE_UNUSED,
		     machine_mode mode ATTRIBUTE_UNUSED)
{
#ifdef CANNOT_CHANGE_MODE_CLASS
  return (!REG_CANNOT_CHANGE_MODE_P (dest, mode, reg_raw_mode[dest])
	  && !REG_CANNOT_CHANGE_MODE_P (src, mode, reg_raw_mode[src]));
#else
  return true;
#endif
}

/* Output insns to reload values in and out of the chosen reload regs.  */

static void
emit_reload_insns (struct insn_chain *chain)
{
  rtx_insn *insn = chain->insn;

  int j;

  CLEAR_HARD_REG_SET (reg_reloaded_died);

  for (j = 0; j < reload_n_operands; j++)
    input_reload_insns[j] = input_address_reload_insns[j]
      = inpaddr_address_reload_insns[j]
      = output_reload_insns[j] = output_address_reload_insns[j]
      = outaddr_address_reload_insns[j]
      = other_output_reload_insns[j] = 0;
  other_input_address_reload_insns = 0;
  other_input_reload_insns = 0;
  operand_reload_insns = 0;
  other_operand_reload_insns = 0;

  /* Dump reloads into the dump file.  */
  if (dump_file)
    {
      fprintf (dump_file, "\nReloads for insn # %d\n", INSN_UID (insn));
      debug_reload_to_stream (dump_file);
    }

  for (j = 0; j < n_reloads; j++)
    if (rld[j].reg_rtx && HARD_REGISTER_P (rld[j].reg_rtx))
      {
	unsigned int i;

	for (i = REGNO (rld[j].reg_rtx); i < END_REGNO (rld[j].reg_rtx); i++)
	  new_spill_reg_store[i] = 0;
      }

  /* Now output the instructions to copy the data into and out of the
     reload registers.  Do these in the order that the reloads were reported,
     since reloads of base and index registers precede reloads of operands
     and the operands may need the base and index registers reloaded.  */

  for (j = 0; j < n_reloads; j++)
    {
      do_input_reload (chain, rld + j, j);
      do_output_reload (chain, rld + j, j);
    }

  /* Now write all the insns we made for reloads in the order expected by
     the allocation functions.  Prior to the insn being reloaded, we write
     the following reloads:

     RELOAD_FOR_OTHER_ADDRESS reloads for input addresses.

     RELOAD_OTHER reloads.

     For each operand, any RELOAD_FOR_INPADDR_ADDRESS reloads followed
     by any RELOAD_FOR_INPUT_ADDRESS reloads followed by the
     RELOAD_FOR_INPUT reload for the operand.

     RELOAD_FOR_OPADDR_ADDRS reloads.

     RELOAD_FOR_OPERAND_ADDRESS reloads.

     After the insn being reloaded, we write the following:

     For each operand, any RELOAD_FOR_OUTADDR_ADDRESS reloads followed
     by any RELOAD_FOR_OUTPUT_ADDRESS reload followed by the
     RELOAD_FOR_OUTPUT reload, followed by any RELOAD_OTHER output
     reloads for the operand.  The RELOAD_OTHER output reloads are
     output in descending order by reload number.  */

  emit_insn_before (other_input_address_reload_insns, insn);
  emit_insn_before (other_input_reload_insns, insn);

  for (j = 0; j < reload_n_operands; j++)
    {
      emit_insn_before (inpaddr_address_reload_insns[j], insn);
      emit_insn_before (input_address_reload_insns[j], insn);
      emit_insn_before (input_reload_insns[j], insn);
    }

  emit_insn_before (other_operand_reload_insns, insn);
  emit_insn_before (operand_reload_insns, insn);

  for (j = 0; j < reload_n_operands; j++)
    {
      rtx_insn *x = emit_insn_after (outaddr_address_reload_insns[j], insn);
      x = emit_insn_after (output_address_reload_insns[j], x);
      x = emit_insn_after (output_reload_insns[j], x);
      emit_insn_after (other_output_reload_insns[j], x);
    }

  /* For all the spill regs newly reloaded in this instruction,
     record what they were reloaded from, so subsequent instructions
     can inherit the reloads.

     Update spill_reg_store for the reloads of this insn.
     Copy the elements that were updated in the loop above.  */

  for (j = 0; j < n_reloads; j++)
    {
      int r = reload_order[j];
      int i = reload_spill_index[r];

      /* If this is a non-inherited input reload from a pseudo, we must
	 clear any memory of a previous store to the same pseudo.  Only do
	 something if there will not be an output reload for the pseudo
	 being reloaded.  */
      if (rld[r].in_reg != 0
	  && ! (reload_inherited[r] || reload_override_in[r]))
	{
	  rtx reg = rld[r].in_reg;

	  if (GET_CODE (reg) == SUBREG)
	    reg = SUBREG_REG (reg);

	  if (REG_P (reg)
	      && REGNO (reg) >= FIRST_PSEUDO_REGISTER
	      && !REGNO_REG_SET_P (&reg_has_output_reload, REGNO (reg)))
	    {
	      int nregno = REGNO (reg);

	      if (reg_last_reload_reg[nregno])
		{
		  int last_regno = REGNO (reg_last_reload_reg[nregno]);

		  if (reg_reloaded_contents[last_regno] == nregno)
		    spill_reg_store[last_regno] = 0;
		}
	    }
	}

      /* I is nonneg if this reload used a register.
	 If rld[r].reg_rtx is 0, this is an optional reload
	 that we opted to ignore.  */

      if (i >= 0 && rld[r].reg_rtx != 0)
	{
	  int nr = hard_regno_nregs[i][GET_MODE (rld[r].reg_rtx)];
	  int k;

	  /* For a multi register reload, we need to check if all or part
	     of the value lives to the end.  */
	  for (k = 0; k < nr; k++)
	    if (reload_reg_reaches_end_p (i + k, r))
	      CLEAR_HARD_REG_BIT (reg_reloaded_valid, i + k);

	  /* Maybe the spill reg contains a copy of reload_out.  */
	  if (rld[r].out != 0
	      && (REG_P (rld[r].out)
		  || (rld[r].out_reg
		      ? REG_P (rld[r].out_reg)
		      /* The reload value is an auto-modification of
			 some kind.  For PRE_INC, POST_INC, PRE_DEC
			 and POST_DEC, we record an equivalence
			 between the reload register and the operand
			 on the optimistic assumption that we can make
			 the equivalence hold.  reload_as_needed must
			 then either make it hold or invalidate the
			 equivalence.

			 PRE_MODIFY and POST_MODIFY addresses are reloaded
			 somewhat differently, and allowing them here leads
			 to problems.  */
		      : (GET_CODE (rld[r].out) != POST_MODIFY
			 && GET_CODE (rld[r].out) != PRE_MODIFY))))
	    {
	      rtx reg;

	      reg = reload_reg_rtx_for_output[r];
	      if (reload_reg_rtx_reaches_end_p (reg, r))
		{
		  machine_mode mode = GET_MODE (reg);
		  int regno = REGNO (reg);
		  int nregs = hard_regno_nregs[regno][mode];
		  rtx out = (REG_P (rld[r].out)
			     ? rld[r].out
			     : rld[r].out_reg
			     ? rld[r].out_reg
/* AUTO_INC */		     : XEXP (rld[r].in_reg, 0));
		  int out_regno = REGNO (out);
		  int out_nregs = (!HARD_REGISTER_NUM_P (out_regno) ? 1
				   : hard_regno_nregs[out_regno][mode]);
		  bool piecemeal;

		  spill_reg_store[regno] = new_spill_reg_store[regno];
		  spill_reg_stored_to[regno] = out;
		  reg_last_reload_reg[out_regno] = reg;

		  piecemeal = (HARD_REGISTER_NUM_P (out_regno)
			       && nregs == out_nregs
			       && inherit_piecemeal_p (out_regno, regno, mode));

		  /* If OUT_REGNO is a hard register, it may occupy more than
		     one register.  If it does, say what is in the
		     rest of the registers assuming that both registers
		     agree on how many words the object takes.  If not,
		     invalidate the subsequent registers.  */

		  if (HARD_REGISTER_NUM_P (out_regno))
		    for (k = 1; k < out_nregs; k++)
		      reg_last_reload_reg[out_regno + k]
			= (piecemeal ? regno_reg_rtx[regno + k] : 0);

		  /* Now do the inverse operation.  */
		  for (k = 0; k < nregs; k++)
		    {
		      CLEAR_HARD_REG_BIT (reg_reloaded_dead, regno + k);
		      reg_reloaded_contents[regno + k]
			= (!HARD_REGISTER_NUM_P (out_regno) || !piecemeal
			   ? out_regno
			   : out_regno + k);
		      reg_reloaded_insn[regno + k] = insn;
		      SET_HARD_REG_BIT (reg_reloaded_valid, regno + k);
		      if (targetm.hard_regno_call_part_clobbered (regno + k,
								  mode))
			SET_HARD_REG_BIT (reg_reloaded_call_part_clobbered,
					  regno + k);
		      else
			CLEAR_HARD_REG_BIT (reg_reloaded_call_part_clobbered,
					    regno + k);
		    }
		}
	    }
	  /* Maybe the spill reg contains a copy of reload_in.  Only do
	     something if there will not be an output reload for
	     the register being reloaded.  */
	  else if (rld[r].out_reg == 0
		   && rld[r].in != 0
		   && ((REG_P (rld[r].in)
			&& !HARD_REGISTER_P (rld[r].in)
			&& !REGNO_REG_SET_P (&reg_has_output_reload,
					     REGNO (rld[r].in)))
		       || (REG_P (rld[r].in_reg)
			   && !REGNO_REG_SET_P (&reg_has_output_reload,
						REGNO (rld[r].in_reg))))
		   && !reg_set_p (reload_reg_rtx_for_input[r], PATTERN (insn)))
	    {
	      rtx reg;

	      reg = reload_reg_rtx_for_input[r];
	      if (reload_reg_rtx_reaches_end_p (reg, r))
		{
		  machine_mode mode;
		  int regno;
		  int nregs;
		  int in_regno;
		  int in_nregs;
		  rtx in;
		  bool piecemeal;

		  mode = GET_MODE (reg);
		  regno = REGNO (reg);
		  nregs = hard_regno_nregs[regno][mode];
		  if (REG_P (rld[r].in)
		      && REGNO (rld[r].in) >= FIRST_PSEUDO_REGISTER)
		    in = rld[r].in;
		  else if (REG_P (rld[r].in_reg))
		    in = rld[r].in_reg;
		  else
		    in = XEXP (rld[r].in_reg, 0);
		  in_regno = REGNO (in);

		  in_nregs = (!HARD_REGISTER_NUM_P (in_regno) ? 1
			      : hard_regno_nregs[in_regno][mode]);

		  reg_last_reload_reg[in_regno] = reg;

		  piecemeal = (HARD_REGISTER_NUM_P (in_regno)
			       && nregs == in_nregs
			       && inherit_piecemeal_p (regno, in_regno, mode));

		  if (HARD_REGISTER_NUM_P (in_regno))
		    for (k = 1; k < in_nregs; k++)
		      reg_last_reload_reg[in_regno + k]
			= (piecemeal ? regno_reg_rtx[regno + k] : 0);

		  /* Unless we inherited this reload, show we haven't
		     recently done a store.
		     Previous stores of inherited auto_inc expressions
		     also have to be discarded.  */
		  if (! reload_inherited[r]
		      || (rld[r].out && ! rld[r].out_reg))
		    spill_reg_store[regno] = 0;

		  for (k = 0; k < nregs; k++)
		    {
		      CLEAR_HARD_REG_BIT (reg_reloaded_dead, regno + k);
		      reg_reloaded_contents[regno + k]
			= (!HARD_REGISTER_NUM_P (in_regno) || !piecemeal
			   ? in_regno
			   : in_regno + k);
		      reg_reloaded_insn[regno + k] = insn;
		      SET_HARD_REG_BIT (reg_reloaded_valid, regno + k);
		      if (targetm.hard_regno_call_part_clobbered (regno + k,
								  mode))
			SET_HARD_REG_BIT (reg_reloaded_call_part_clobbered,
					  regno + k);
		      else
			CLEAR_HARD_REG_BIT (reg_reloaded_call_part_clobbered,
					    regno + k);
		    }
		}
	    }
	}

      /* The following if-statement was #if 0'd in 1.34 (or before...).
	 It's reenabled in 1.35 because supposedly nothing else
	 deals with this problem.  */

      /* If a register gets output-reloaded from a non-spill register,
	 that invalidates any previous reloaded copy of it.
	 But forget_old_reloads_1 won't get to see it, because
	 it thinks only about the original insn.  So invalidate it here.
	 Also do the same thing for RELOAD_OTHER constraints where the
	 output is discarded.  */
      if (i < 0
	  && ((rld[r].out != 0
	       && (REG_P (rld[r].out)
		   || (MEM_P (rld[r].out)
		       && REG_P (rld[r].out_reg))))
	      || (rld[r].out == 0 && rld[r].out_reg
		  && REG_P (rld[r].out_reg))))
	{
	  rtx out = ((rld[r].out && REG_P (rld[r].out))
		     ? rld[r].out : rld[r].out_reg);
	  int out_regno = REGNO (out);
	  machine_mode mode = GET_MODE (out);

	  /* REG_RTX is now set or clobbered by the main instruction.
	     As the comment above explains, forget_old_reloads_1 only
	     sees the original instruction, and there is no guarantee
	     that the original instruction also clobbered REG_RTX.
	     For example, if find_reloads sees that the input side of
	     a matched operand pair dies in this instruction, it may
	     use the input register as the reload register.

	     Calling forget_old_reloads_1 is a waste of effort if
	     REG_RTX is also the output register.

	     If we know that REG_RTX holds the value of a pseudo
	     register, the code after the call will record that fact.  */
	  if (rld[r].reg_rtx && rld[r].reg_rtx != out)
	    forget_old_reloads_1 (rld[r].reg_rtx, NULL_RTX, NULL);

	  if (!HARD_REGISTER_NUM_P (out_regno))
	    {
	      rtx src_reg;
	      rtx_insn *store_insn = NULL;

	      reg_last_reload_reg[out_regno] = 0;

	      /* If we can find a hard register that is stored, record
		 the storing insn so that we may delete this insn with
		 delete_output_reload.  */
	      src_reg = reload_reg_rtx_for_output[r];

	      if (src_reg)
		{
		  if (reload_reg_rtx_reaches_end_p (src_reg, r))
		    store_insn = new_spill_reg_store[REGNO (src_reg)];
		  else
		    src_reg = NULL_RTX;
		}
	      else
		{
		  /* If this is an optional reload, try to find the
		     source reg from an input reload.  */
		  rtx set = single_set (insn);
		  if (set && SET_DEST (set) == rld[r].out)
		    {
		      int k;

		      src_reg = SET_SRC (set);
		      store_insn = insn;
		      for (k = 0; k < n_reloads; k++)
			{
			  if (rld[k].in == src_reg)
			    {
			      src_reg = reload_reg_rtx_for_input[k];
			      break;
			    }
			}
		    }
		}
	      if (src_reg && REG_P (src_reg)
		  && REGNO (src_reg) < FIRST_PSEUDO_REGISTER)
		{
		  int src_regno, src_nregs, k;
		  rtx note;

		  gcc_assert (GET_MODE (src_reg) == mode);
		  src_regno = REGNO (src_reg);
		  src_nregs = hard_regno_nregs[src_regno][mode];
		  /* The place where to find a death note varies with
		     PRESERVE_DEATH_INFO_REGNO_P .  The condition is not
		     necessarily checked exactly in the code that moves
		     notes, so just check both locations.  */
		  note = find_regno_note (insn, REG_DEAD, src_regno);
		  if (! note && store_insn)
		    note = find_regno_note (store_insn, REG_DEAD, src_regno);
		  for (k = 0; k < src_nregs; k++)
		    {
		      spill_reg_store[src_regno + k] = store_insn;
		      spill_reg_stored_to[src_regno + k] = out;
		      reg_reloaded_contents[src_regno + k] = out_regno;
		      reg_reloaded_insn[src_regno + k] = store_insn;
		      CLEAR_HARD_REG_BIT (reg_reloaded_dead, src_regno + k);
		      SET_HARD_REG_BIT (reg_reloaded_valid, src_regno + k);
		      if (targetm.hard_regno_call_part_clobbered
			  (src_regno + k, mode))
			SET_HARD_REG_BIT (reg_reloaded_call_part_clobbered,
					  src_regno + k);
		      else
			CLEAR_HARD_REG_BIT (reg_reloaded_call_part_clobbered,
					    src_regno + k);
		      SET_HARD_REG_BIT (reg_is_output_reload, src_regno + k);
		      if (note)
			SET_HARD_REG_BIT (reg_reloaded_died, src_regno);
		      else
			CLEAR_HARD_REG_BIT (reg_reloaded_died, src_regno);
		    }
		  reg_last_reload_reg[out_regno] = src_reg;
		  /* We have to set reg_has_output_reload here, or else
		     forget_old_reloads_1 will clear reg_last_reload_reg
		     right away.  */
		  SET_REGNO_REG_SET (&reg_has_output_reload,
				     out_regno);
		}
	    }
	  else
	    {
	      int k, out_nregs = hard_regno_nregs[out_regno][mode];

	      for (k = 0; k < out_nregs; k++)
		reg_last_reload_reg[out_regno + k] = 0;
	    }
	}
    }
  IOR_HARD_REG_SET (reg_reloaded_dead, reg_reloaded_died);
}

/* Go through the motions to emit INSN and test if it is strictly valid.
   Return the emitted insn if valid, else return NULL.  */

static rtx_insn *
emit_insn_if_valid_for_reload (rtx pat)
{
  rtx_insn *last = get_last_insn ();
  int code;

  rtx_insn *insn = emit_insn (pat);
  code = recog_memoized (insn);

  if (code >= 0)
    {
      extract_insn (insn);
      /* We want constrain operands to treat this insn strictly in its
	 validity determination, i.e., the way it would after reload has
	 completed.  */
      if (constrain_operands (1, get_enabled_alternatives (insn)))
	return insn;
    }

  delete_insns_since (last);
  return NULL;
}

/* Emit code to perform a reload from IN (which may be a reload register) to
   OUT (which may also be a reload register).  IN or OUT is from operand
   OPNUM with reload type TYPE.

   Returns first insn emitted.  */

static rtx_insn *
gen_reload (rtx out, rtx in, int opnum, enum reload_type type)
{
  rtx_insn *last = get_last_insn ();
  rtx_insn *tem;
#ifdef SECONDARY_MEMORY_NEEDED
  rtx tem1, tem2;
#endif

  /* If IN is a paradoxical SUBREG, remove it and try to put the
     opposite SUBREG on OUT.  Likewise for a paradoxical SUBREG on OUT.  */
  if (!strip_paradoxical_subreg (&in, &out))
    strip_paradoxical_subreg (&out, &in);

  /* How to do this reload can get quite tricky.  Normally, we are being
     asked to reload a simple operand, such as a MEM, a constant, or a pseudo
     register that didn't get a hard register.  In that case we can just
     call emit_move_insn.

     We can also be asked to reload a PLUS that adds a register or a MEM to
     another register, constant or MEM.  This can occur during frame pointer
     elimination and while reloading addresses.  This case is handled by
     trying to emit a single insn to perform the add.  If it is not valid,
     we use a two insn sequence.

     Or we can be asked to reload an unary operand that was a fragment of
     an addressing mode, into a register.  If it isn't recognized as-is,
     we try making the unop operand and the reload-register the same:
     (set reg:X (unop:X expr:Y))
     -> (set reg:Y expr:Y) (set reg:X (unop:X reg:Y)).

     Finally, we could be called to handle an 'o' constraint by putting
     an address into a register.  In that case, we first try to do this
     with a named pattern of "reload_load_address".  If no such pattern
     exists, we just emit a SET insn and hope for the best (it will normally
     be valid on machines that use 'o').

     This entire process is made complex because reload will never
     process the insns we generate here and so we must ensure that
     they will fit their constraints and also by the fact that parts of
     IN might be being reloaded separately and replaced with spill registers.
     Because of this, we are, in some sense, just guessing the right approach
     here.  The one listed above seems to work.

     ??? At some point, this whole thing needs to be rethought.  */

  if (GET_CODE (in) == PLUS
      && (REG_P (XEXP (in, 0))
	  || GET_CODE (XEXP (in, 0)) == SUBREG
	  || MEM_P (XEXP (in, 0)))
      && (REG_P (XEXP (in, 1))
	  || GET_CODE (XEXP (in, 1)) == SUBREG
	  || CONSTANT_P (XEXP (in, 1))
	  || MEM_P (XEXP (in, 1))))
    {
      /* We need to compute the sum of a register or a MEM and another
	 register, constant, or MEM, and put it into the reload
	 register.  The best possible way of doing this is if the machine
	 has a three-operand ADD insn that accepts the required operands.

	 The simplest approach is to try to generate such an insn and see if it
	 is recognized and matches its constraints.  If so, it can be used.

	 It might be better not to actually emit the insn unless it is valid,
	 but we need to pass the insn as an operand to `recog' and
	 `extract_insn' and it is simpler to emit and then delete the insn if
	 not valid than to dummy things up.  */

      rtx op0, op1, tem;
      rtx_insn *insn;
      enum insn_code code;

      op0 = find_replacement (&XEXP (in, 0));
      op1 = find_replacement (&XEXP (in, 1));

      /* Since constraint checking is strict, commutativity won't be
	 checked, so we need to do that here to avoid spurious failure
	 if the add instruction is two-address and the second operand
	 of the add is the same as the reload reg, which is frequently
	 the case.  If the insn would be A = B + A, rearrange it so
	 it will be A = A + B as constrain_operands expects.  */

      if (REG_P (XEXP (in, 1))
	  && REGNO (out) == REGNO (XEXP (in, 1)))
	tem = op0, op0 = op1, op1 = tem;

      if (op0 != XEXP (in, 0) || op1 != XEXP (in, 1))
	in = gen_rtx_PLUS (GET_MODE (in), op0, op1);

      insn = emit_insn_if_valid_for_reload (gen_rtx_SET (out, in));
      if (insn)
	return insn;

      /* If that failed, we must use a conservative two-insn sequence.

	 Use a move to copy one operand into the reload register.  Prefer
	 to reload a constant, MEM or pseudo since the move patterns can
	 handle an arbitrary operand.  If OP1 is not a constant, MEM or
	 pseudo and OP1 is not a valid operand for an add instruction, then
	 reload OP1.

	 After reloading one of the operands into the reload register, add
	 the reload register to the output register.

	 If there is another way to do this for a specific machine, a
	 DEFINE_PEEPHOLE should be specified that recognizes the sequence
	 we emit below.  */

      code = optab_handler (add_optab, GET_MODE (out));

      if (CONSTANT_P (op1) || MEM_P (op1) || GET_CODE (op1) == SUBREG
	  || (REG_P (op1)
	      && REGNO (op1) >= FIRST_PSEUDO_REGISTER)
	  || (code != CODE_FOR_nothing
	      && !insn_operand_matches (code, 2, op1)))
	tem = op0, op0 = op1, op1 = tem;

      gen_reload (out, op0, opnum, type);

      /* If OP0 and OP1 are the same, we can use OUT for OP1.
	 This fixes a problem on the 32K where the stack pointer cannot
	 be used as an operand of an add insn.  */

      if (rtx_equal_p (op0, op1))
	op1 = out;

      insn = emit_insn_if_valid_for_reload (gen_add2_insn (out, op1));
      if (insn)
	{
	  /* Add a REG_EQUIV note so that find_equiv_reg can find it.  */
	  set_dst_reg_note (insn, REG_EQUIV, in, out);
	  return insn;
	}

      /* If that failed, copy the address register to the reload register.
	 Then add the constant to the reload register.  */

      gcc_assert (!reg_overlap_mentioned_p (out, op0));
      gen_reload (out, op1, opnum, type);
      insn = emit_insn (gen_add2_insn (out, op0));
      set_dst_reg_note (insn, REG_EQUIV, in, out);
    }

#ifdef SECONDARY_MEMORY_NEEDED
  /* If we need a memory location to do the move, do it that way.  */
  else if ((tem1 = replaced_subreg (in), tem2 = replaced_subreg (out),
	    (REG_P (tem1) && REG_P (tem2)))
	   && REGNO (tem1) < FIRST_PSEUDO_REGISTER
	   && REGNO (tem2) < FIRST_PSEUDO_REGISTER
	   && SECONDARY_MEMORY_NEEDED (REGNO_REG_CLASS (REGNO (tem1)),
				       REGNO_REG_CLASS (REGNO (tem2)),
				       MACRO_MODE (GET_MODE (out))))
    {
      /* Get the memory to use and rewrite both registers to its mode.  */
      rtx loc = get_secondary_mem (in, GET_MODE (out), opnum, type);

      if (GET_MODE (loc) != GET_MODE (out))
	out = gen_rtx_REG (GET_MODE (loc), reg_or_subregno (out));

      if (GET_MODE (loc) != GET_MODE (in))
	in = gen_rtx_REG (GET_MODE (loc), reg_or_subregno (in));

      gen_reload (loc, in, opnum, type);
      gen_reload (out, loc, opnum, type);
    }
#endif
  else if (REG_P (out) && UNARY_P (in))
    {
      rtx op1;
      rtx out_moded;
      rtx_insn *set;

      op1 = find_replacement (&XEXP (in, 0));
      if (op1 != XEXP (in, 0))
	in = gen_rtx_fmt_e (GET_CODE (in), GET_MODE (in), op1);

      /* First, try a plain SET.  */
      set = emit_insn_if_valid_for_reload (gen_rtx_SET (out, in));
      if (set)
	return set;

      /* If that failed, move the inner operand to the reload
	 register, and try the same unop with the inner expression
	 replaced with the reload register.  */

      if (GET_MODE (op1) != GET_MODE (out))
	out_moded = gen_rtx_REG (GET_MODE (op1), REGNO (out));
      else
	out_moded = out;

      gen_reload (out_moded, op1, opnum, type);

      rtx temp = gen_rtx_SET (out, gen_rtx_fmt_e (GET_CODE (in), GET_MODE (in),
						  out_moded));
      rtx_insn *insn = emit_insn_if_valid_for_reload (temp);
      if (insn)
	{
	  set_unique_reg_note (insn, REG_EQUIV, in);
	  return insn;
	}

      fatal_insn ("failure trying to reload:", set);
    }
  /* If IN is a simple operand, use gen_move_insn.  */
  else if (OBJECT_P (in) || GET_CODE (in) == SUBREG)
    {
      tem = emit_insn (gen_move_insn (out, in));
      /* IN may contain a LABEL_REF, if so add a REG_LABEL_OPERAND note.  */
      mark_jump_label (in, tem, 0);
    }

  else if (targetm.have_reload_load_address ())
    emit_insn (targetm.gen_reload_load_address (out, in));

  /* Otherwise, just write (set OUT IN) and hope for the best.  */
  else
    emit_insn (gen_rtx_SET (out, in));

  /* Return the first insn emitted.
     We can not just return get_last_insn, because there may have
     been multiple instructions emitted.  Also note that gen_move_insn may
     emit more than one insn itself, so we can not assume that there is one
     insn emitted per emit_insn_before call.  */

  return last ? NEXT_INSN (last) : get_insns ();
}

/* Delete a previously made output-reload whose result we now believe
   is not needed.  First we double-check.

   INSN is the insn now being processed.
   LAST_RELOAD_REG is the hard register number for which we want to delete
   the last output reload.
   J is the reload-number that originally used REG.  The caller has made
   certain that reload J doesn't use REG any longer for input.
   NEW_RELOAD_REG is reload register that reload J is using for REG.  */

static void
delete_output_reload (rtx_insn *insn, int j, int last_reload_reg,
		      rtx new_reload_reg)
{
  rtx_insn *output_reload_insn = spill_reg_store[last_reload_reg];
  rtx reg = spill_reg_stored_to[last_reload_reg];
  int k;
  int n_occurrences;
  int n_inherited = 0;
  rtx substed;
  unsigned regno;
  int nregs;

  /* It is possible that this reload has been only used to set another reload
     we eliminated earlier and thus deleted this instruction too.  */
  if (output_reload_insn->deleted ())
    return;

  /* Get the raw pseudo-register referred to.  */

  while (GET_CODE (reg) == SUBREG)
    reg = SUBREG_REG (reg);
  substed = reg_equiv_memory_loc (REGNO (reg));

  /* This is unsafe if the operand occurs more often in the current
     insn than it is inherited.  */
  for (k = n_reloads - 1; k >= 0; k--)
    {
      rtx reg2 = rld[k].in;
      if (! reg2)
	continue;
      if (MEM_P (reg2) || reload_override_in[k])
	reg2 = rld[k].in_reg;

      if (AUTO_INC_DEC && rld[k].out && ! rld[k].out_reg)
	reg2 = XEXP (rld[k].in_reg, 0);

      while (GET_CODE (reg2) == SUBREG)
	reg2 = SUBREG_REG (reg2);
      if (rtx_equal_p (reg2, reg))
	{
	  if (reload_inherited[k] || reload_override_in[k] || k == j)
	    n_inherited++;
	  else
	    return;
	}
    }
  n_occurrences = count_occurrences (PATTERN (insn), reg, 0);
  if (CALL_P (insn) && CALL_INSN_FUNCTION_USAGE (insn))
    n_occurrences += count_occurrences (CALL_INSN_FUNCTION_USAGE (insn),
					reg, 0);
  if (substed)
    n_occurrences += count_occurrences (PATTERN (insn),
					eliminate_regs (substed, VOIDmode,
							NULL_RTX), 0);
  for (rtx i1 = reg_equiv_alt_mem_list (REGNO (reg)); i1; i1 = XEXP (i1, 1))
    {
      gcc_assert (!rtx_equal_p (XEXP (i1, 0), substed));
      n_occurrences += count_occurrences (PATTERN (insn), XEXP (i1, 0), 0);
    }
  if (n_occurrences > n_inherited)
    return;

  regno = REGNO (reg);
  if (regno >= FIRST_PSEUDO_REGISTER)
    nregs = 1;
  else
    nregs = hard_regno_nregs[regno][GET_MODE (reg)];

  /* If the pseudo-reg we are reloading is no longer referenced
     anywhere between the store into it and here,
     and we're within the same basic block, then the value can only
     pass through the reload reg and end up here.
     Otherwise, give up--return.  */
  for (rtx_insn *i1 = NEXT_INSN (output_reload_insn);
       i1 != insn; i1 = NEXT_INSN (i1))
    {
      if (NOTE_INSN_BASIC_BLOCK_P (i1))
	return;
      if ((NONJUMP_INSN_P (i1) || CALL_P (i1))
	  && refers_to_regno_p (regno, regno + nregs, PATTERN (i1), NULL))
	{
	  /* If this is USE in front of INSN, we only have to check that
	     there are no more references than accounted for by inheritance.  */
	  while (NONJUMP_INSN_P (i1) && GET_CODE (PATTERN (i1)) == USE)
	    {
	      n_occurrences += rtx_equal_p (reg, XEXP (PATTERN (i1), 0)) != 0;
	      i1 = NEXT_INSN (i1);
	    }
	  if (n_occurrences <= n_inherited && i1 == insn)
	    break;
	  return;
	}
    }

  /* We will be deleting the insn.  Remove the spill reg information.  */
  for (k = hard_regno_nregs[last_reload_reg][GET_MODE (reg)]; k-- > 0; )
    {
      spill_reg_store[last_reload_reg + k] = 0;
      spill_reg_stored_to[last_reload_reg + k] = 0;
    }

  /* The caller has already checked that REG dies or is set in INSN.
     It has also checked that we are optimizing, and thus some
     inaccuracies in the debugging information are acceptable.
     So we could just delete output_reload_insn.  But in some cases
     we can improve the debugging information without sacrificing
     optimization - maybe even improving the code: See if the pseudo
     reg has been completely replaced with reload regs.  If so, delete
     the store insn and forget we had a stack slot for the pseudo.  */
  if (rld[j].out != rld[j].in
      && REG_N_DEATHS (REGNO (reg)) == 1
      && REG_N_SETS (REGNO (reg)) == 1
      && REG_BASIC_BLOCK (REGNO (reg)) >= NUM_FIXED_BLOCKS
      && find_regno_note (insn, REG_DEAD, REGNO (reg)))
    {
      rtx_insn *i2;

      /* We know that it was used only between here and the beginning of
	 the current basic block.  (We also know that the last use before
	 INSN was the output reload we are thinking of deleting, but never
	 mind that.)  Search that range; see if any ref remains.  */
      for (i2 = PREV_INSN (insn); i2; i2 = PREV_INSN (i2))
	{
	  rtx set = single_set (i2);

	  /* Uses which just store in the pseudo don't count,
	     since if they are the only uses, they are dead.  */
	  if (set != 0 && SET_DEST (set) == reg)
	    continue;
	  if (LABEL_P (i2) || JUMP_P (i2))
	    break;
	  if ((NONJUMP_INSN_P (i2) || CALL_P (i2))
	      && reg_mentioned_p (reg, PATTERN (i2)))
	    {
	      /* Some other ref remains; just delete the output reload we
		 know to be dead.  */
	      delete_address_reloads (output_reload_insn, insn);
	      delete_insn (output_reload_insn);
	      return;
	    }
	}

      /* Delete the now-dead stores into this pseudo.  Note that this
	 loop also takes care of deleting output_reload_insn.  */
      for (i2 = PREV_INSN (insn); i2; i2 = PREV_INSN (i2))
	{
	  rtx set = single_set (i2);

	  if (set != 0 && SET_DEST (set) == reg)
	    {
	      delete_address_reloads (i2, insn);
	      delete_insn (i2);
	    }
	  if (LABEL_P (i2) || JUMP_P (i2))
	    break;
	}

      /* For the debugging info, say the pseudo lives in this reload reg.  */
      reg_renumber[REGNO (reg)] = REGNO (new_reload_reg);
      if (ira_conflicts_p)
	/* Inform IRA about the change.  */
	ira_mark_allocation_change (REGNO (reg));
      alter_reg (REGNO (reg), -1, false);
    }
  else
    {
      delete_address_reloads (output_reload_insn, insn);
      delete_insn (output_reload_insn);
    }
}

/* We are going to delete DEAD_INSN.  Recursively delete loads of
   reload registers used in DEAD_INSN that are not used till CURRENT_INSN.
   CURRENT_INSN is being reloaded, so we have to check its reloads too.  */
static void
delete_address_reloads (rtx_insn *dead_insn, rtx_insn *current_insn)
{
  rtx set = single_set (dead_insn);
  rtx set2, dst;
  rtx_insn *prev, *next;
  if (set)
    {
      rtx dst = SET_DEST (set);
      if (MEM_P (dst))
	delete_address_reloads_1 (dead_insn, XEXP (dst, 0), current_insn);
    }
  /* If we deleted the store from a reloaded post_{in,de}c expression,
     we can delete the matching adds.  */
  prev = PREV_INSN (dead_insn);
  next = NEXT_INSN (dead_insn);
  if (! prev || ! next)
    return;
  set = single_set (next);
  set2 = single_set (prev);
  if (! set || ! set2
      || GET_CODE (SET_SRC (set)) != PLUS || GET_CODE (SET_SRC (set2)) != PLUS
      || !CONST_INT_P (XEXP (SET_SRC (set), 1))
      || !CONST_INT_P (XEXP (SET_SRC (set2), 1)))
    return;
  dst = SET_DEST (set);
  if (! rtx_equal_p (dst, SET_DEST (set2))
      || ! rtx_equal_p (dst, XEXP (SET_SRC (set), 0))
      || ! rtx_equal_p (dst, XEXP (SET_SRC (set2), 0))
      || (INTVAL (XEXP (SET_SRC (set), 1))
	  != -INTVAL (XEXP (SET_SRC (set2), 1))))
    return;
  delete_related_insns (prev);
  delete_related_insns (next);
}

/* Subfunction of delete_address_reloads: process registers found in X.  */
static void
delete_address_reloads_1 (rtx_insn *dead_insn, rtx x, rtx_insn *current_insn)
{
  rtx_insn *prev, *i2;
  rtx set, dst;
  int i, j;
  enum rtx_code code = GET_CODE (x);

  if (code != REG)
    {
      const char *fmt = GET_RTX_FORMAT (code);
      for (i = GET_RTX_LENGTH (code) - 1; i >= 0; i--)
	{
	  if (fmt[i] == 'e')
	    delete_address_reloads_1 (dead_insn, XEXP (x, i), current_insn);
	  else if (fmt[i] == 'E')
	    {
	      for (j = XVECLEN (x, i) - 1; j >= 0; j--)
		delete_address_reloads_1 (dead_insn, XVECEXP (x, i, j),
					  current_insn);
	    }
	}
      return;
    }

  if (spill_reg_order[REGNO (x)] < 0)
    return;

  /* Scan backwards for the insn that sets x.  This might be a way back due
     to inheritance.  */
  for (prev = PREV_INSN (dead_insn); prev; prev = PREV_INSN (prev))
    {
      code = GET_CODE (prev);
      if (code == CODE_LABEL || code == JUMP_INSN)
	return;
      if (!INSN_P (prev))
	continue;
      if (reg_set_p (x, PATTERN (prev)))
	break;
      if (reg_referenced_p (x, PATTERN (prev)))
	return;
    }
  if (! prev || INSN_UID (prev) < reload_first_uid)
    return;
  /* Check that PREV only sets the reload register.  */
  set = single_set (prev);
  if (! set)
    return;
  dst = SET_DEST (set);
  if (!REG_P (dst)
      || ! rtx_equal_p (dst, x))
    return;
  if (! reg_set_p (dst, PATTERN (dead_insn)))
    {
      /* Check if DST was used in a later insn -
	 it might have been inherited.  */
      for (i2 = NEXT_INSN (dead_insn); i2; i2 = NEXT_INSN (i2))
	{
	  if (LABEL_P (i2))
	    break;
	  if (! INSN_P (i2))
	    continue;
	  if (reg_referenced_p (dst, PATTERN (i2)))
	    {
	      /* If there is a reference to the register in the current insn,
		 it might be loaded in a non-inherited reload.  If no other
		 reload uses it, that means the register is set before
		 referenced.  */
	      if (i2 == current_insn)
		{
		  for (j = n_reloads - 1; j >= 0; j--)
		    if ((rld[j].reg_rtx == dst && reload_inherited[j])
			|| reload_override_in[j] == dst)
		      return;
		  for (j = n_reloads - 1; j >= 0; j--)
		    if (rld[j].in && rld[j].reg_rtx == dst)
		      break;
		  if (j >= 0)
		    break;
		}
	      return;
	    }
	  if (JUMP_P (i2))
	    break;
	  /* If DST is still live at CURRENT_INSN, check if it is used for
	     any reload.  Note that even if CURRENT_INSN sets DST, we still
	     have to check the reloads.  */
	  if (i2 == current_insn)
	    {
	      for (j = n_reloads - 1; j >= 0; j--)
		if ((rld[j].reg_rtx == dst && reload_inherited[j])
		    || reload_override_in[j] == dst)
		  return;
	      /* ??? We can't finish the loop here, because dst might be
		 allocated to a pseudo in this block if no reload in this
		 block needs any of the classes containing DST - see
		 spill_hard_reg.  There is no easy way to tell this, so we
		 have to scan till the end of the basic block.  */
	    }
	  if (reg_set_p (dst, PATTERN (i2)))
	    break;
	}
    }
  delete_address_reloads_1 (prev, SET_SRC (set), current_insn);
  reg_reloaded_contents[REGNO (dst)] = -1;
  delete_insn (prev);
}

/* Output reload-insns to reload VALUE into RELOADREG.
   VALUE is an autoincrement or autodecrement RTX whose operand
   is a register or memory location;
   so reloading involves incrementing that location.
   IN is either identical to VALUE, or some cheaper place to reload from.

   INC_AMOUNT is the number to increment or decrement by (always positive).
   This cannot be deduced from VALUE.  */

static void
inc_for_reload (rtx reloadreg, rtx in, rtx value, poly_int64 inc_amount)
{
  /* REG or MEM to be copied and incremented.  */
  rtx incloc = find_replacement (&XEXP (value, 0));
  /* Nonzero if increment after copying.  */
  int post = (GET_CODE (value) == POST_DEC || GET_CODE (value) == POST_INC
	      || GET_CODE (value) == POST_MODIFY);
  rtx_insn *last;
  rtx inc;
  rtx_insn *add_insn;
  int code;
  rtx real_in = in == value ? incloc : in;

  /* No hard register is equivalent to this register after
     inc/dec operation.  If REG_LAST_RELOAD_REG were nonzero,
     we could inc/dec that register as well (maybe even using it for
     the source), but I'm not sure it's worth worrying about.  */
  if (REG_P (incloc))
    reg_last_reload_reg[REGNO (incloc)] = 0;

  if (GET_CODE (value) == PRE_MODIFY || GET_CODE (value) == POST_MODIFY)
    {
      gcc_assert (GET_CODE (XEXP (value, 1)) == PLUS);
      inc = find_replacement (&XEXP (XEXP (value, 1), 1));
    }
  else
    {
      if (GET_CODE (value) == PRE_DEC || GET_CODE (value) == POST_DEC)
	inc_amount = -inc_amount;

      inc = gen_int_mode (inc_amount, Pmode);
    }

  /* If this is post-increment, first copy the location to the reload reg.  */
  if (post && real_in != reloadreg)
    emit_insn (gen_move_insn (reloadreg, real_in));

  if (in == value)
    {
      /* See if we can directly increment INCLOC.  Use a method similar to
	 that in gen_reload.  */

      last = get_last_insn ();
      add_insn = emit_insn (gen_rtx_SET (incloc,
					 gen_rtx_PLUS (GET_MODE (incloc),
						       incloc, inc)));

      code = recog_memoized (add_insn);
      if (code >= 0)
	{
	  extract_insn (add_insn);
	  if (constrain_operands (1, get_enabled_alternatives (add_insn)))
	    {
	      /* If this is a pre-increment and we have incremented the value
		 where it lives, copy the incremented value to RELOADREG to
		 be used as an address.  */

	      if (! post)
		emit_insn (gen_move_insn (reloadreg, incloc));
	      return;
	    }
	}
      delete_insns_since (last);
    }

  /* If couldn't do the increment directly, must increment in RELOADREG.
     The way we do this depends on whether this is pre- or post-increment.
     For pre-increment, copy INCLOC to the reload register, increment it
     there, then save back.  */

  if (! post)
    {
      if (in != reloadreg)
	emit_insn (gen_move_insn (reloadreg, real_in));
      emit_insn (gen_add2_insn (reloadreg, inc));
      emit_insn (gen_move_insn (incloc, reloadreg));
    }
  else
    {
      /* Postincrement.
	 Because this might be a jump insn or a compare, and because RELOADREG
	 may not be available after the insn in an input reload, we must do
	 the incrementation before the insn being reloaded for.

	 We have already copied IN to RELOADREG.  Increment the copy in
	 RELOADREG, save that back, then decrement RELOADREG so it has
	 the original value.  */

      emit_insn (gen_add2_insn (reloadreg, inc));
      emit_insn (gen_move_insn (incloc, reloadreg));
      if (CONST_INT_P (inc))
	emit_insn (gen_add2_insn (reloadreg,
				  gen_int_mode (-INTVAL (inc),
						GET_MODE (reloadreg))));
      else
	emit_insn (gen_sub2_insn (reloadreg, inc));
    }
}

static void
add_auto_inc_notes (rtx_insn *insn, rtx x)
{
  enum rtx_code code = GET_CODE (x);
  const char *fmt;
  int i, j;

  if (code == MEM && auto_inc_p (XEXP (x, 0)))
    {
      add_reg_note (insn, REG_INC, XEXP (XEXP (x, 0), 0));
      return;
    }

  /* Scan all the operand sub-expressions.  */
  fmt = GET_RTX_FORMAT (code);
  for (i = GET_RTX_LENGTH (code) - 1; i >= 0; i--)
    {
      if (fmt[i] == 'e')
	add_auto_inc_notes (insn, XEXP (x, i));
      else if (fmt[i] == 'E')
	for (j = XVECLEN (x, i) - 1; j >= 0; j--)
	  add_auto_inc_notes (insn, XVECEXP (x, i, j));
    }
}<|MERGE_RESOLUTION|>--- conflicted
+++ resolved
@@ -454,7 +454,7 @@
 
       for (int mode = 0; mode < MAX_MACHINE_MODE; mode++)
 	if (!double_reg_address_ok[mode]
-	    && memory_address_p ((enum machine_mode)mode, tem))
+	    && memory_address_p ((machine_mode_enum) mode, tem))
 	  double_reg_address_ok[mode] = 1;
     }
 
@@ -2844,32 +2844,19 @@
 	  poly_int64 new_size = GET_MODE_SIZE (GET_MODE (new_rtx));
 
 	  if (MEM_P (new_rtx)
-<<<<<<< HEAD
 	      && ((partial_subreg_p (GET_MODE (x), GET_MODE (new_rtx))
-#if WORD_REGISTER_OPERATIONS
-		   /* On these machines, combine can create rtl of the form
-=======
-	      && ((x_size < new_size
 		   /* On RISC machines, combine can create rtl of the form
->>>>>>> 68b948d3
 		      (set (subreg:m1 (reg:m2 R) 0) ...)
 		      where m1 < m2, and expects something interesting to
 		      happen to the entire word.  Moreover, it will use the
 		      (reg:m2 R) later, expecting all bits to be preserved.
 		      So if the number of words is the same, preserve the
 		      subreg so that push_reload can see it.  */
-<<<<<<< HEAD
-		   && !known_equal_after_align_down (x_size - 1, new_size - 1,
-						     UNITS_PER_WORD)
-#endif
-		   )
+		   && !(WORD_REGISTER_OPERATIONS
+			&& known_equal_after_align_down (x_size - 1,
+							 new_size - 1,
+							 UNITS_PER_WORD)))
 		  || must_eq (x_size, new_size))
-=======
-		   && !(WORD_REGISTER_OPERATIONS
-			&& (x_size - 1) / UNITS_PER_WORD
-			   == (new_size -1 ) / UNITS_PER_WORD))
-		  || x_size == new_size)
->>>>>>> 68b948d3
 	      )
 	    return adjust_address_nv (new_rtx, GET_MODE (x), SUBREG_BYTE (x));
 	  else
