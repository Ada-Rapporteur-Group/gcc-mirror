--- conflicted
+++ resolved
@@ -960,7 +960,7 @@
       if (caller_save_needed)
 	setup_save_areas ();
 
-      if (maybe_nonzero (starting_frame_size) && crtl->stack_alignment_needed)
+      if (may_ne (starting_frame_size, 0) && crtl->stack_alignment_needed)
 	{
 	  /* If we have a stack frame, we must align it now.  The
 	     stack size may be a part of the offset computation for
@@ -2158,7 +2158,6 @@
       poly_uint64 inherent_size = GET_MODE_SIZE (mode);
       unsigned int inherent_align = GET_MODE_ALIGNMENT (mode);
       machine_mode wider_mode = wider_subreg_mode (mode, reg_max_ref_mode[i]);
-<<<<<<< HEAD
       poly_uint64 total_size = GET_MODE_SIZE (wider_mode);
       /* ??? Seems strange to derive the minimum alignment from the size,
 	 but that's the traditional behavior.  For polynomial-size modes,
@@ -2166,11 +2165,6 @@
       unsigned int min_align
 	= constant_lower_bound (GET_MODE_BITSIZE (reg_max_ref_mode[i]));
       poly_int64 adjust = 0;
-=======
-      unsigned int total_size = GET_MODE_SIZE (wider_mode);
-      unsigned int min_align = GET_MODE_BITSIZE (reg_max_ref_mode[i]);
-      int adjust = 0;
->>>>>>> 8c089b5c
 
       something_was_spilled = true;
 
@@ -2215,7 +2209,7 @@
 	  if (BYTES_BIG_ENDIAN)
 	    {
 	      adjust = inherent_size - total_size;
-	      if (maybe_nonzero (adjust))
+	      if (may_ne (adjust, 0))
 		{
 		  poly_uint64 total_bits = total_size * BITS_PER_UNIT;
 		  machine_mode mem_mode
@@ -2273,7 +2267,7 @@
 	  if (BYTES_BIG_ENDIAN)
 	    {
 	      adjust = GET_MODE_SIZE (mode) - total_size;
-	      if (maybe_nonzero (adjust))
+	      if (may_ne (adjust, 0))
 		{
 		  poly_uint64 total_bits = total_size * BITS_PER_UNIT;
 		  machine_mode mem_mode
@@ -3405,7 +3399,7 @@
 	       increase the cost of the insn by replacing a simple REG
 	       with (plus (reg sp) CST).  So try only when we already
 	       had a PLUS before.  */
-	    if (known_zero (offset) || plus_src)
+	    if (must_eq (offset, 0) || plus_src)
 	      {
 		rtx new_src = plus_constant (GET_MODE (to_rtx),
 					     to_rtx, offset);
