--- conflicted
+++ resolved
@@ -27,9 +27,6 @@
 #include "tm_p.h"
 #include "basic-block.h"
 #include "function.h"
-<<<<<<< HEAD
-#include "tree-ssa.h"
-=======
 #include "hash-table.h"
 #include "tree-ssa-alias.h"
 #include "internal-fn.h"
@@ -41,7 +38,6 @@
 #include "tree-cfg.h"
 #include "tree-phinodes.h"
 #include "ssa-iterators.h"
->>>>>>> fb4256c6
 #include "domwalk.h"
 #include "tree-pass.h"
 #include "tree-ssa-propagate.h"
@@ -372,19 +368,7 @@
 class uncprop_dom_walker : public dom_walker
 {
 public:
-<<<<<<< HEAD
-  uncprop_dom_walker (cdi_direction direction)
-    : dom_walker (direction)
-  {
-    m_equiv_stack.create (2);
-  }
-  ~uncprop_dom_walker ()
-  {
-    m_equiv_stack.release ();
-  }
-=======
   uncprop_dom_walker (cdi_direction direction) : dom_walker (direction) {}
->>>>>>> fb4256c6
 
   virtual void before_dom_children (basic_block);
   virtual void after_dom_children (basic_block);
@@ -395,11 +379,7 @@
      leading to this block.  If no such edge equivalency exists, then we
      record NULL.  These equivalences are live until we leave the dominator
      subtree rooted at the block where we record the equivalency.  */
-<<<<<<< HEAD
-  vec<tree> m_equiv_stack;
-=======
   stack_vec<tree, 2> m_equiv_stack;
->>>>>>> fb4256c6
 };
 
 /* Main driver for un-cprop.  */
