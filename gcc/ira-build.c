/* Building internal representation for IRA.
   Copyright (C) 2006, 2007, 2008, 2009, 2010
   Free Software Foundation, Inc.
   Contributed by Vladimir Makarov <vmakarov@redhat.com>.

This file is part of GCC.

GCC is free software; you can redistribute it and/or modify it under
the terms of the GNU General Public License as published by the Free
Software Foundation; either version 3, or (at your option) any later
version.

GCC is distributed in the hope that it will be useful, but WITHOUT ANY
WARRANTY; without even the implied warranty of MERCHANTABILITY or
FITNESS FOR A PARTICULAR PURPOSE.  See the GNU General Public License
for more details.

You should have received a copy of the GNU General Public License
along with GCC; see the file COPYING3.  If not see
<http://www.gnu.org/licenses/>.  */

#include "config.h"
#include "system.h"
#include "coretypes.h"
#include "tm.h"
#include "rtl.h"
#include "tm_p.h"
#include "target.h"
#include "regs.h"
#include "flags.h"
#include "hard-reg-set.h"
#include "basic-block.h"
#include "insn-config.h"
#include "recog.h"
#include "diagnostic-core.h"
#include "toplev.h"
#include "params.h"
#include "df.h"
#include "output.h"
#include "reload.h"
#include "sparseset.h"
#include "ira-int.h"
#include "emit-rtl.h"  /* FIXME: Can go away once crtl is moved to rtl.h.  */

static ira_copy_t find_allocno_copy (ira_allocno_t, ira_allocno_t, rtx,
				     ira_loop_tree_node_t);

/* The root of the loop tree corresponding to the all function.  */
ira_loop_tree_node_t ira_loop_tree_root;

/* Height of the loop tree.  */
int ira_loop_tree_height;

/* All nodes representing basic blocks are referred through the
   following array.  We can not use basic block member `aux' for this
   because it is used for insertion of insns on edges.  */
ira_loop_tree_node_t ira_bb_nodes;

/* All nodes representing loops are referred through the following
   array.  */
ira_loop_tree_node_t ira_loop_nodes;

/* Map regno -> allocnos with given regno (see comments for
   allocno member `next_regno_allocno').  */
ira_allocno_t *ira_regno_allocno_map;

/* Array of references to all allocnos.  The order number of the
   allocno corresponds to the index in the array.  Removed allocnos
   have NULL element value.  */
ira_allocno_t *ira_allocnos;

/* Sizes of the previous array.  */
int ira_allocnos_num;

/* Count of conflict record structures we've created, used when creating
   a new conflict id.  */
int ira_objects_num;

/* Map a conflict id to its conflict record.  */
ira_object_t *ira_object_id_map;

/* Array of references to all copies.  The order number of the copy
   corresponds to the index in the array.  Removed copies have NULL
   element value.  */
ira_copy_t *ira_copies;

/* Size of the previous array.  */
int ira_copies_num;



/* LAST_BASIC_BLOCK before generating additional insns because of live
   range splitting.  Emitting insns on a critical edge creates a new
   basic block.  */
static int last_basic_block_before_change;

/* The following function allocates the loop tree nodes.  If LOOPS_P
   is FALSE, the nodes corresponding to the loops (except the root
   which corresponds the all function) will be not allocated but nodes
   will still be allocated for basic blocks.  */
static void
create_loop_tree_nodes (bool loops_p)
{
  unsigned int i, j;
  int max_regno;
  bool skip_p;
  edge_iterator ei;
  edge e;
  VEC (edge, heap) *edges;
  loop_p loop;

  ira_bb_nodes
    = ((struct ira_loop_tree_node *)
       ira_allocate (sizeof (struct ira_loop_tree_node) * last_basic_block));
  last_basic_block_before_change = last_basic_block;
  for (i = 0; i < (unsigned int) last_basic_block; i++)
    {
      ira_bb_nodes[i].regno_allocno_map = NULL;
      memset (ira_bb_nodes[i].reg_pressure, 0,
	      sizeof (ira_bb_nodes[i].reg_pressure));
      ira_bb_nodes[i].all_allocnos = NULL;
      ira_bb_nodes[i].modified_regnos = NULL;
      ira_bb_nodes[i].border_allocnos = NULL;
      ira_bb_nodes[i].local_copies = NULL;
    }
  ira_loop_nodes = ((struct ira_loop_tree_node *)
		    ira_allocate (sizeof (struct ira_loop_tree_node)
				  * VEC_length (loop_p, ira_loops.larray)));
  max_regno = max_reg_num ();
  for (i = 0; VEC_iterate (loop_p, ira_loops.larray, i, loop); i++)
    {
      if (loop != ira_loops.tree_root)
	{
	  ira_loop_nodes[i].regno_allocno_map = NULL;
	  if (! loops_p)
	    continue;
	  skip_p = false;
	  FOR_EACH_EDGE (e, ei, loop->header->preds)
	    if (e->src != loop->latch
		&& (e->flags & EDGE_ABNORMAL) && EDGE_CRITICAL_P (e))
	      {
		skip_p = true;
		break;
	      }
	  if (skip_p)
	    continue;
	  edges = get_loop_exit_edges (loop);
	  for (j = 0; VEC_iterate (edge, edges, j, e); j++)
	    if ((e->flags & EDGE_ABNORMAL) && EDGE_CRITICAL_P (e))
	      {
		skip_p = true;
		break;
	      }
	  VEC_free (edge, heap, edges);
	  if (skip_p)
	    continue;
	}
      ira_loop_nodes[i].regno_allocno_map
	= (ira_allocno_t *) ira_allocate (sizeof (ira_allocno_t) * max_regno);
      memset (ira_loop_nodes[i].regno_allocno_map, 0,
	      sizeof (ira_allocno_t) * max_regno);
      memset (ira_loop_nodes[i].reg_pressure, 0,
	      sizeof (ira_loop_nodes[i].reg_pressure));
      ira_loop_nodes[i].all_allocnos = ira_allocate_bitmap ();
      ira_loop_nodes[i].modified_regnos = ira_allocate_bitmap ();
      ira_loop_nodes[i].border_allocnos = ira_allocate_bitmap ();
      ira_loop_nodes[i].local_copies = ira_allocate_bitmap ();
    }
}

/* The function returns TRUE if there are more one allocation
   region.  */
static bool
more_one_region_p (void)
{
  unsigned int i;
  loop_p loop;

  for (i = 0; VEC_iterate (loop_p, ira_loops.larray, i, loop); i++)
    if (ira_loop_nodes[i].regno_allocno_map != NULL
	&& ira_loop_tree_root != &ira_loop_nodes[i])
      return true;
  return false;
}

/* Free the loop tree node of a loop.  */
static void
finish_loop_tree_node (ira_loop_tree_node_t loop, bool delete_regno_allocno_map)
{
  if (loop->regno_allocno_map != NULL)
    {
      ira_assert (loop->bb == NULL);
      ira_free_bitmap (loop->local_copies);
      ira_free_bitmap (loop->border_allocnos);
      ira_free_bitmap (loop->modified_regnos);
      ira_free_bitmap (loop->all_allocnos);
      if (delete_regno_allocno_map)
	{
          ira_free (loop->regno_allocno_map);
          loop->regno_allocno_map = NULL;
	}
    }
}

/* Free the loop tree nodes.  */
static void
finish_loop_tree_nodes (void)
{
  unsigned int i;
  loop_p loop;

  for (i = 0; VEC_iterate (loop_p, ira_loops.larray, i, loop); i++)
    finish_loop_tree_node (&ira_loop_nodes[i], false);
  ira_free (ira_loop_nodes);
  for (i = 0; i < (unsigned int) last_basic_block_before_change; i++)
    {
      if (ira_bb_nodes[i].local_copies != NULL)
	ira_free_bitmap (ira_bb_nodes[i].local_copies);
      if (ira_bb_nodes[i].border_allocnos != NULL)
	ira_free_bitmap (ira_bb_nodes[i].border_allocnos);
      if (ira_bb_nodes[i].modified_regnos != NULL)
	ira_free_bitmap (ira_bb_nodes[i].modified_regnos);
      if (ira_bb_nodes[i].all_allocnos != NULL)
	ira_free_bitmap (ira_bb_nodes[i].all_allocnos);
    }
  ira_free (ira_bb_nodes);
}



/* The following recursive function adds LOOP to the loop tree
   hierarchy.  LOOP is added only once.  */
static void
add_loop_to_tree (struct loop *loop)
{
  struct loop *parent;
  ira_loop_tree_node_t loop_node, parent_node;

  /* We can not use loop node access macros here because of potential
     checking and because the nodes are not initialized enough
     yet.  */
  if (loop_outer (loop) != NULL)
    add_loop_to_tree (loop_outer (loop));
  if (ira_loop_nodes[loop->num].regno_allocno_map != NULL
      && ira_loop_nodes[loop->num].children == NULL)
    {
      /* We have not added loop node to the tree yet.  */
      loop_node = &ira_loop_nodes[loop->num];
      loop_node->loop = loop;
      loop_node->bb = NULL;
      for (parent = loop_outer (loop);
	   parent != NULL;
	   parent = loop_outer (parent))
	if (ira_loop_nodes[parent->num].regno_allocno_map != NULL)
	  break;
      if (parent == NULL)
	{
	  loop_node->next = NULL;
	  loop_node->subloop_next = NULL;
	  loop_node->parent = NULL;
	}
      else
	{
	  parent_node = &ira_loop_nodes[parent->num];
	  loop_node->next = parent_node->children;
	  parent_node->children = loop_node;
	  loop_node->subloop_next = parent_node->subloops;
	  parent_node->subloops = loop_node;
	  loop_node->parent = parent_node;
	}
    }
}

/* The following recursive function sets up levels of nodes of the
   tree given its root LOOP_NODE.  The enumeration starts with LEVEL.
   The function returns maximal value of level in the tree + 1.  */
static int
setup_loop_tree_level (ira_loop_tree_node_t loop_node, int level)
{
  int height, max_height;
  ira_loop_tree_node_t subloop_node;

  ira_assert (loop_node->bb == NULL);
  loop_node->level = level;
  max_height = level + 1;
  for (subloop_node = loop_node->subloops;
       subloop_node != NULL;
       subloop_node = subloop_node->subloop_next)
    {
      ira_assert (subloop_node->bb == NULL);
      height = setup_loop_tree_level (subloop_node, level + 1);
      if (height > max_height)
	max_height = height;
    }
  return max_height;
}

/* Create the loop tree.  The algorithm is designed to provide correct
   order of loops (they are ordered by their last loop BB) and basic
   blocks in the chain formed by member next.  */
static void
form_loop_tree (void)
{
  unsigned int i;
  basic_block bb;
  struct loop *parent;
  ira_loop_tree_node_t bb_node, loop_node;
  loop_p loop;

  /* We can not use loop/bb node access macros because of potential
     checking and because the nodes are not initialized enough
     yet.  */
  for (i = 0; VEC_iterate (loop_p, ira_loops.larray, i, loop); i++)
     if (ira_loop_nodes[i].regno_allocno_map != NULL)
       {
	 ira_loop_nodes[i].children = NULL;
	 ira_loop_nodes[i].subloops = NULL;
       }
  FOR_EACH_BB (bb)
    {
      bb_node = &ira_bb_nodes[bb->index];
      bb_node->bb = bb;
      bb_node->loop = NULL;
      bb_node->subloops = NULL;
      bb_node->children = NULL;
      bb_node->subloop_next = NULL;
      bb_node->next = NULL;
      for (parent = bb->loop_father;
	   parent != NULL;
	   parent = loop_outer (parent))
	if (ira_loop_nodes[parent->num].regno_allocno_map != NULL)
	  break;
      add_loop_to_tree (parent);
      loop_node = &ira_loop_nodes[parent->num];
      bb_node->next = loop_node->children;
      bb_node->parent = loop_node;
      loop_node->children = bb_node;
    }
  ira_loop_tree_root = IRA_LOOP_NODE_BY_INDEX (ira_loops.tree_root->num);
  ira_loop_tree_height = setup_loop_tree_level (ira_loop_tree_root, 0);
  ira_assert (ira_loop_tree_root->regno_allocno_map != NULL);
}



/* Rebuild IRA_REGNO_ALLOCNO_MAP and REGNO_ALLOCNO_MAPs of the loop
   tree nodes.  */
static void
rebuild_regno_allocno_maps (void)
{
  unsigned int l;
  int max_regno, regno;
  ira_allocno_t a;
  ira_loop_tree_node_t loop_tree_node;
  loop_p loop;
  ira_allocno_iterator ai;

  max_regno = max_reg_num ();
  for (l = 0; VEC_iterate (loop_p, ira_loops.larray, l, loop); l++)
    if (ira_loop_nodes[l].regno_allocno_map != NULL)
      {
	ira_free (ira_loop_nodes[l].regno_allocno_map);
	ira_loop_nodes[l].regno_allocno_map
	  = (ira_allocno_t *) ira_allocate (sizeof (ira_allocno_t)
					    * max_regno);
	memset (ira_loop_nodes[l].regno_allocno_map, 0,
		sizeof (ira_allocno_t) * max_regno);
      }
  ira_free (ira_regno_allocno_map);
  ira_regno_allocno_map
    = (ira_allocno_t *) ira_allocate (max_regno * sizeof (ira_allocno_t));
  memset (ira_regno_allocno_map, 0, max_regno * sizeof (ira_allocno_t));
  FOR_EACH_ALLOCNO (a, ai)
    {
      if (ALLOCNO_CAP_MEMBER (a) != NULL)
	/* Caps are not in the regno allocno maps.  */
	continue;
      regno = ALLOCNO_REGNO (a);
      loop_tree_node = ALLOCNO_LOOP_TREE_NODE (a);
      ALLOCNO_NEXT_REGNO_ALLOCNO (a) = ira_regno_allocno_map[regno];
      ira_regno_allocno_map[regno] = a;
      if (loop_tree_node->regno_allocno_map[regno] == NULL)
	/* Remember that we can create temporary allocnos to break
	   cycles in register shuffle.  */
	loop_tree_node->regno_allocno_map[regno] = a;
    }
}


/* Pools for allocnos, allocno live ranges and objects.  */
static alloc_pool allocno_pool, live_range_pool, object_pool;

/* Vec containing references to all created allocnos.  It is a
   container of array allocnos.  */
static VEC(ira_allocno_t,heap) *allocno_vec;

/* Vec containing references to all created ira_objects.  It is a
   container of ira_object_id_map.  */
static VEC(ira_object_t,heap) *ira_object_id_map_vec;

/* Initialize data concerning allocnos.  */
static void
initiate_allocnos (void)
{
  live_range_pool
    = create_alloc_pool ("live ranges",
			 sizeof (struct live_range), 100);
  allocno_pool
    = create_alloc_pool ("allocnos", sizeof (struct ira_allocno), 100);
  object_pool
    = create_alloc_pool ("objects", sizeof (struct ira_object), 100);
  allocno_vec = VEC_alloc (ira_allocno_t, heap, max_reg_num () * 2);
  ira_allocnos = NULL;
  ira_allocnos_num = 0;
  ira_objects_num = 0;
  ira_object_id_map_vec
    = VEC_alloc (ira_object_t, heap, max_reg_num () * 2);
  ira_object_id_map = NULL;
  ira_regno_allocno_map
    = (ira_allocno_t *) ira_allocate (max_reg_num () * sizeof (ira_allocno_t));
  memset (ira_regno_allocno_map, 0, max_reg_num () * sizeof (ira_allocno_t));
}

/* Create and return an object corresponding to a new allocno A.  */
static ira_object_t
ira_create_object (ira_allocno_t a)
{
  enum reg_class cover_class = ALLOCNO_COVER_CLASS (a);
  ira_object_t obj = (ira_object_t) pool_alloc (object_pool);

  OBJECT_ALLOCNO (obj) = a;
  OBJECT_CONFLICT_ID (obj) = ira_objects_num;
  OBJECT_CONFLICT_VEC_P (obj) = false;
  OBJECT_CONFLICT_ARRAY (obj) = NULL;
  OBJECT_NUM_CONFLICTS (obj) = 0;
  COPY_HARD_REG_SET (OBJECT_CONFLICT_HARD_REGS (obj), ira_no_alloc_regs);
  COPY_HARD_REG_SET (OBJECT_TOTAL_CONFLICT_HARD_REGS (obj), ira_no_alloc_regs);
  IOR_COMPL_HARD_REG_SET (OBJECT_CONFLICT_HARD_REGS (obj),
			  reg_class_contents[cover_class]);
  IOR_COMPL_HARD_REG_SET (OBJECT_TOTAL_CONFLICT_HARD_REGS (obj),
			  reg_class_contents[cover_class]);
  OBJECT_MIN (obj) = INT_MAX;
  OBJECT_MAX (obj) = -1;
  OBJECT_LIVE_RANGES (obj) = NULL;

  VEC_safe_push (ira_object_t, heap, ira_object_id_map_vec, obj);
  ira_object_id_map
    = VEC_address (ira_object_t, ira_object_id_map_vec);
  ira_objects_num = VEC_length (ira_object_t, ira_object_id_map_vec);
  return obj;
}

/* Create and return the allocno corresponding to REGNO in
   LOOP_TREE_NODE.  Add the allocno to the list of allocnos with the
   same regno if CAP_P is FALSE.  */
ira_allocno_t
ira_create_allocno (int regno, bool cap_p, ira_loop_tree_node_t loop_tree_node)
{
  ira_allocno_t a;

  a = (ira_allocno_t) pool_alloc (allocno_pool);
  ALLOCNO_REGNO (a) = regno;
  ALLOCNO_LOOP_TREE_NODE (a) = loop_tree_node;
  if (! cap_p)
    {
      ALLOCNO_NEXT_REGNO_ALLOCNO (a) = ira_regno_allocno_map[regno];
      ira_regno_allocno_map[regno] = a;
      if (loop_tree_node->regno_allocno_map[regno] == NULL)
	/* Remember that we can create temporary allocnos to break
	   cycles in register shuffle on region borders (see
	   ira-emit.c).  */
	loop_tree_node->regno_allocno_map[regno] = a;
    }
  ALLOCNO_CAP (a) = NULL;
  ALLOCNO_CAP_MEMBER (a) = NULL;
  ALLOCNO_NUM (a) = ira_allocnos_num;
  bitmap_set_bit (loop_tree_node->all_allocnos, ALLOCNO_NUM (a));
  ALLOCNO_NREFS (a) = 0;
  ALLOCNO_FREQ (a) = 0;
  ALLOCNO_HARD_REGNO (a) = -1;
  ALLOCNO_CALL_FREQ (a) = 0;
  ALLOCNO_CALLS_CROSSED_NUM (a) = 0;
#ifdef STACK_REGS
  ALLOCNO_NO_STACK_REG_P (a) = false;
  ALLOCNO_TOTAL_NO_STACK_REG_P (a) = false;
#endif
  ALLOCNO_MEM_OPTIMIZED_DEST (a) = NULL;
  ALLOCNO_MEM_OPTIMIZED_DEST_P (a) = false;
  ALLOCNO_SOMEWHERE_RENAMED_P (a) = false;
  ALLOCNO_CHILD_RENAMED_P (a) = false;
  ALLOCNO_DONT_REASSIGN_P (a) = false;
  ALLOCNO_BAD_SPILL_P (a) = false;
  ALLOCNO_IN_GRAPH_P (a) = false;
  ALLOCNO_ASSIGNED_P (a) = false;
  ALLOCNO_MAY_BE_SPILLED_P (a) = false;
  ALLOCNO_SPLAY_REMOVED_P (a) = false;
  ALLOCNO_MODE (a) = (regno < 0 ? VOIDmode : PSEUDO_REGNO_MODE (regno));
  ALLOCNO_COPIES (a) = NULL;
  ALLOCNO_HARD_REG_COSTS (a) = NULL;
  ALLOCNO_CONFLICT_HARD_REG_COSTS (a) = NULL;
  ALLOCNO_UPDATED_HARD_REG_COSTS (a) = NULL;
  ALLOCNO_UPDATED_CONFLICT_HARD_REG_COSTS (a) = NULL;
  ALLOCNO_LEFT_CONFLICTS_SIZE (a) = -1;
  ALLOCNO_COVER_CLASS (a) = NO_REGS;
  ALLOCNO_UPDATED_COVER_CLASS_COST (a) = 0;
  ALLOCNO_COVER_CLASS_COST (a) = 0;
  ALLOCNO_MEMORY_COST (a) = 0;
  ALLOCNO_UPDATED_MEMORY_COST (a) = 0;
  ALLOCNO_EXCESS_PRESSURE_POINTS_NUM (a) = 0;
  ALLOCNO_NEXT_BUCKET_ALLOCNO (a) = NULL;
  ALLOCNO_PREV_BUCKET_ALLOCNO (a) = NULL;
  ALLOCNO_FIRST_COALESCED_ALLOCNO (a) = a;
  ALLOCNO_NEXT_COALESCED_ALLOCNO (a) = a;

  VEC_safe_push (ira_allocno_t, heap, allocno_vec, a);
  ira_allocnos = VEC_address (ira_allocno_t, allocno_vec);
  ira_allocnos_num = VEC_length (ira_allocno_t, allocno_vec);
  return a;
}

/* Set up cover class for A and update its conflict hard registers.  */
void
ira_set_allocno_cover_class (ira_allocno_t a, enum reg_class cover_class)
{
  ALLOCNO_COVER_CLASS (a) = cover_class;
}

/* Allocate an object for allocno A and set ALLOCNO_OBJECT.  */
void
ira_create_allocno_object (ira_allocno_t a)
{
  ALLOCNO_OBJECT (a) = ira_create_object (a);
}

/* For each allocno, create the corresponding ALLOCNO_OBJECT structure.  */
static void
create_allocno_objects (void)
{
  ira_allocno_t a;
  ira_allocno_iterator ai;

  FOR_EACH_ALLOCNO (a, ai)
    ira_create_allocno_object (a);
}

/* Merge hard register conflicts from allocno FROM into allocno TO.  If
   TOTAL_ONLY is true, we ignore ALLOCNO_CONFLICT_HARD_REGS.  */
static void
merge_hard_reg_conflicts (ira_allocno_t from, ira_allocno_t to,
			  bool total_only)
{
  ira_object_t from_obj = ALLOCNO_OBJECT (from);
  ira_object_t to_obj = ALLOCNO_OBJECT (to);
  if (!total_only)
    IOR_HARD_REG_SET (OBJECT_CONFLICT_HARD_REGS (to_obj),
		      OBJECT_CONFLICT_HARD_REGS (from_obj));
  IOR_HARD_REG_SET (OBJECT_TOTAL_CONFLICT_HARD_REGS (to_obj),
		    OBJECT_TOTAL_CONFLICT_HARD_REGS (from_obj));
#ifdef STACK_REGS
  if (!total_only && ALLOCNO_NO_STACK_REG_P (from))
    ALLOCNO_NO_STACK_REG_P (to) = true;
  if (ALLOCNO_TOTAL_NO_STACK_REG_P (from))
    ALLOCNO_TOTAL_NO_STACK_REG_P (to) = true;
#endif
}

/* Return TRUE if a conflict vector with NUM elements is more
   profitable than a conflict bit vector for OBJ.  */
bool
ira_conflict_vector_profitable_p (ira_object_t obj, int num)
{
  int nw;
  int max = OBJECT_MAX (obj);
  int min = OBJECT_MIN (obj);

  if (max < min)
    /* We prefer a bit vector in such case because it does not result
       in allocation.  */
    return false;

  nw = (max - min + IRA_INT_BITS) / IRA_INT_BITS;
  return (2 * sizeof (ira_object_t) * (num + 1)
	  < 3 * nw * sizeof (IRA_INT_TYPE));
}

/* Allocates and initialize the conflict vector of OBJ for NUM
   conflicting objects.  */
void
ira_allocate_conflict_vec (ira_object_t obj, int num)
{
  int size;
  ira_object_t *vec;

  ira_assert (OBJECT_CONFLICT_ARRAY (obj) == NULL);
  num++; /* for NULL end marker  */
  size = sizeof (ira_object_t) * num;
  OBJECT_CONFLICT_ARRAY (obj) = ira_allocate (size);
  vec = (ira_object_t *) OBJECT_CONFLICT_ARRAY (obj);
  vec[0] = NULL;
  OBJECT_NUM_CONFLICTS (obj) = 0;
  OBJECT_CONFLICT_ARRAY_SIZE (obj) = size;
  OBJECT_CONFLICT_VEC_P (obj) = true;
}

/* Allocate and initialize the conflict bit vector of OBJ.  */
static void
allocate_conflict_bit_vec (ira_object_t obj)
{
  unsigned int size;

  ira_assert (OBJECT_CONFLICT_ARRAY (obj) == NULL);
  size = ((OBJECT_MAX (obj) - OBJECT_MIN (obj) + IRA_INT_BITS)
	  / IRA_INT_BITS * sizeof (IRA_INT_TYPE));
  OBJECT_CONFLICT_ARRAY (obj) = ira_allocate (size);
  memset (OBJECT_CONFLICT_ARRAY (obj), 0, size);
  OBJECT_CONFLICT_ARRAY_SIZE (obj) = size;
  OBJECT_CONFLICT_VEC_P (obj) = false;
}

/* Allocate and initialize the conflict vector or conflict bit vector
   of A for NUM conflicting allocnos whatever is more profitable.  */
void
ira_allocate_object_conflicts (ira_object_t a, int num)
{
  if (ira_conflict_vector_profitable_p (a, num))
    ira_allocate_conflict_vec (a, num);
  else
    allocate_conflict_bit_vec (a);
}

<<<<<<< HEAD
/* Remove A2 from the conflicts of A1.  */
static void
remove_allocno_conflicts (ira_allocno_t a1, ira_allocno_t a2)
{
  int num, i;

  if (ALLOCNO_CONFLICT_VEC_P (a1))
    {
      ira_allocno_t *vec
	= (ira_allocno_t *) ALLOCNO_CONFLICT_ALLOCNO_ARRAY (a1);
      num = ALLOCNO_CONFLICT_ALLOCNOS_NUM (a1) + 2;

      for (i = 0; i < num; i++)
	if (vec[i] == a2)
	  {
	    num--;
	    if (i != num - 2)
	      vec[i] = vec[num - 2];
	     vec[num - 2] = NULL;
	     ALLOCNO_CONFLICT_ALLOCNOS_NUM (a1)--;
	   }
    }
  else
    {
      int id = ALLOCNO_CONFLICT_ID (a2);
      IRA_INT_TYPE *vec;

      if (id < ALLOCNO_MIN (a1) || id > ALLOCNO_MAX (a1))
	return;

      vec = (IRA_INT_TYPE *) ALLOCNO_CONFLICT_ALLOCNO_ARRAY (a1);
      CLEAR_MINMAX_SET_BIT (vec, id, ALLOCNO_MIN (a1), ALLOCNO_MAX (a1));
    }
}

/* Remove A from all conflicts.  */
void
remove_from_all_conflicts (ira_allocno_t to_remove)
{
  ira_allocno_conflict_iterator aci;
  ira_allocno_t a;

  FOR_EACH_ALLOCNO_CONFLICT (to_remove, a, aci)
    remove_allocno_conflicts (a, to_remove);
}


/* Add A2 to the conflicts of A1.  */
=======
/* Add OBJ2 to the conflicts of OBJ1.  */
>>>>>>> 8e7af53e
static void
add_to_conflicts (ira_object_t obj1, ira_object_t obj2)
{
  int num;
  unsigned int size;

  if (OBJECT_CONFLICT_VEC_P (obj1))
    {
      ira_object_t *vec = OBJECT_CONFLICT_VEC (obj1);
      int curr_num = OBJECT_NUM_CONFLICTS (obj1);
      num = curr_num + 2;
      if (OBJECT_CONFLICT_ARRAY_SIZE (obj1) < num * sizeof (ira_object_t))
	{
	  ira_object_t *newvec;
	  size = (3 * num / 2 + 1) * sizeof (ira_allocno_t);
	  newvec = (ira_object_t *) ira_allocate (size);
	  memcpy (newvec, vec, curr_num * sizeof (ira_object_t));
	  ira_free (vec);
	  vec = newvec;
	  OBJECT_CONFLICT_ARRAY (obj1) = vec;
	  OBJECT_CONFLICT_ARRAY_SIZE (obj1) = size;
	}
      vec[num - 2] = obj2;
      vec[num - 1] = NULL;
      OBJECT_NUM_CONFLICTS (obj1)++;
    }
  else
    {
      int nw, added_head_nw, id;
      IRA_INT_TYPE *vec = OBJECT_CONFLICT_BITVEC (obj1);

      id = OBJECT_CONFLICT_ID (obj2);
      if (OBJECT_MIN (obj1) > id)
	{
	  /* Expand head of the bit vector.  */
	  added_head_nw = (OBJECT_MIN (obj1) - id - 1) / IRA_INT_BITS + 1;
	  nw = (OBJECT_MAX (obj1) - OBJECT_MIN (obj1)) / IRA_INT_BITS + 1;
	  size = (nw + added_head_nw) * sizeof (IRA_INT_TYPE);
	  if (OBJECT_CONFLICT_ARRAY_SIZE (obj1) >= size)
	    {
	      memmove ((char *) vec + added_head_nw * sizeof (IRA_INT_TYPE),
		       vec, nw * sizeof (IRA_INT_TYPE));
	      memset (vec, 0, added_head_nw * sizeof (IRA_INT_TYPE));
	    }
	  else
	    {
	      size
		= (3 * (nw + added_head_nw) / 2 + 1) * sizeof (IRA_INT_TYPE);
	      vec = (IRA_INT_TYPE *) ira_allocate (size);
	      memcpy ((char *) vec + added_head_nw * sizeof (IRA_INT_TYPE),
		      OBJECT_CONFLICT_ARRAY (obj1), nw * sizeof (IRA_INT_TYPE));
	      memset (vec, 0, added_head_nw * sizeof (IRA_INT_TYPE));
	      memset ((char *) vec
		      + (nw + added_head_nw) * sizeof (IRA_INT_TYPE),
		      0, size - (nw + added_head_nw) * sizeof (IRA_INT_TYPE));
	      ira_free (OBJECT_CONFLICT_ARRAY (obj1));
	      OBJECT_CONFLICT_ARRAY (obj1) = vec;
	      OBJECT_CONFLICT_ARRAY_SIZE (obj1) = size;
	    }
	  OBJECT_MIN (obj1) -= added_head_nw * IRA_INT_BITS;
	}
      else if (OBJECT_MAX (obj1) < id)
	{
	  nw = (id - OBJECT_MIN (obj1)) / IRA_INT_BITS + 1;
	  size = nw * sizeof (IRA_INT_TYPE);
	  if (OBJECT_CONFLICT_ARRAY_SIZE (obj1) < size)
	    {
	      /* Expand tail of the bit vector.  */
	      size = (3 * nw / 2 + 1) * sizeof (IRA_INT_TYPE);
	      vec = (IRA_INT_TYPE *) ira_allocate (size);
	      memcpy (vec, OBJECT_CONFLICT_ARRAY (obj1), OBJECT_CONFLICT_ARRAY_SIZE (obj1));
	      memset ((char *) vec + OBJECT_CONFLICT_ARRAY_SIZE (obj1),
		      0, size - OBJECT_CONFLICT_ARRAY_SIZE (obj1));
	      ira_free (OBJECT_CONFLICT_ARRAY (obj1));
	      OBJECT_CONFLICT_ARRAY (obj1) = vec;
	      OBJECT_CONFLICT_ARRAY_SIZE (obj1) = size;
	    }
	  OBJECT_MAX (obj1) = id;
	}
      SET_MINMAX_SET_BIT (vec, id, OBJECT_MIN (obj1), OBJECT_MAX (obj1));
    }
}

/* Add OBJ1 to the conflicts of OBJ2 and vice versa.  */
static void
ira_add_conflict (ira_object_t obj1, ira_object_t obj2)
{
  add_to_conflicts (obj1, obj2);
  add_to_conflicts (obj2, obj1);
}

/* Clear all conflicts of OBJ.  */
static void
clear_conflicts (ira_object_t obj)
{
  if (OBJECT_CONFLICT_VEC_P (obj))
    {
      OBJECT_NUM_CONFLICTS (obj) = 0;
      OBJECT_CONFLICT_VEC (obj)[0] = NULL;
    }
  else if (OBJECT_CONFLICT_ARRAY_SIZE (obj) != 0)
    {
      int nw;

      nw = (OBJECT_MAX (obj) - OBJECT_MIN (obj)) / IRA_INT_BITS + 1;
      memset (OBJECT_CONFLICT_BITVEC (obj), 0, nw * sizeof (IRA_INT_TYPE));
    }
}

/* The array used to find duplications in conflict vectors of
   allocnos.  */
static int *conflict_check;

/* The value used to mark allocation presence in conflict vector of
   the current allocno.  */
static int curr_conflict_check_tick;

/* Remove duplications in conflict vector of OBJ.  */
static void
compress_conflict_vec (ira_object_t obj)
{
  ira_object_t *vec, conflict_obj;
  int i, j;

  ira_assert (OBJECT_CONFLICT_VEC_P (obj));
  vec = OBJECT_CONFLICT_VEC (obj);
  curr_conflict_check_tick++;
  for (i = j = 0; (conflict_obj = vec[i]) != NULL; i++)
    {
      int id = OBJECT_CONFLICT_ID (conflict_obj);
      if (conflict_check[id] != curr_conflict_check_tick)
	{
	  conflict_check[id] = curr_conflict_check_tick;
	  vec[j++] = conflict_obj;
	}
    }
  OBJECT_NUM_CONFLICTS (obj) = j;
  vec[j] = NULL;
}

/* Remove duplications in conflict vectors of all allocnos.  */
static void
compress_conflict_vecs (void)
{
  ira_allocno_t a;
  ira_allocno_iterator ai;

  conflict_check = (int *) ira_allocate (sizeof (int) * ira_objects_num);
  memset (conflict_check, 0, sizeof (int) * ira_objects_num);
  curr_conflict_check_tick = 0;
  FOR_EACH_ALLOCNO (a, ai)
    {
      ira_object_t obj = ALLOCNO_OBJECT (a);
      if (OBJECT_CONFLICT_VEC_P (obj))
	compress_conflict_vec (obj);
    }
  ira_free (conflict_check);
}

/* This recursive function outputs allocno A and if it is a cap the
   function outputs its members.  */
void
ira_print_expanded_allocno (ira_allocno_t a)
{
  basic_block bb;

  fprintf (ira_dump_file, " a%d(r%d", ALLOCNO_NUM (a), ALLOCNO_REGNO (a));
  if ((bb = ALLOCNO_LOOP_TREE_NODE (a)->bb) != NULL)
    fprintf (ira_dump_file, ",b%d", bb->index);
  else
    fprintf (ira_dump_file, ",l%d", ALLOCNO_LOOP_TREE_NODE (a)->loop->num);
  if (ALLOCNO_CAP_MEMBER (a) != NULL)
    {
      fprintf (ira_dump_file, ":");
      ira_print_expanded_allocno (ALLOCNO_CAP_MEMBER (a));
    }
  fprintf (ira_dump_file, ")");
}

/* Create and return the cap representing allocno A in the
   parent loop.  */
static ira_allocno_t
create_cap_allocno (ira_allocno_t a)
{
  ira_allocno_t cap;
  ira_loop_tree_node_t parent;
  enum reg_class cover_class;

  ira_assert (ALLOCNO_FIRST_COALESCED_ALLOCNO (a) == a
	      && ALLOCNO_NEXT_COALESCED_ALLOCNO (a) == a);
  parent = ALLOCNO_LOOP_TREE_NODE (a)->parent;
  cap = ira_create_allocno (ALLOCNO_REGNO (a), true, parent);
  ALLOCNO_MODE (cap) = ALLOCNO_MODE (a);
  cover_class = ALLOCNO_COVER_CLASS (a);
  ira_set_allocno_cover_class (cap, cover_class);
  ira_create_allocno_object (cap);
  ALLOCNO_AVAILABLE_REGS_NUM (cap) = ALLOCNO_AVAILABLE_REGS_NUM (a);
  ALLOCNO_CAP_MEMBER (cap) = a;
  ALLOCNO_CAP (a) = cap;
  ALLOCNO_COVER_CLASS_COST (cap) = ALLOCNO_COVER_CLASS_COST (a);
  ALLOCNO_MEMORY_COST (cap) = ALLOCNO_MEMORY_COST (a);
  ira_allocate_and_copy_costs
    (&ALLOCNO_HARD_REG_COSTS (cap), cover_class, ALLOCNO_HARD_REG_COSTS (a));
  ira_allocate_and_copy_costs
    (&ALLOCNO_CONFLICT_HARD_REG_COSTS (cap), cover_class,
     ALLOCNO_CONFLICT_HARD_REG_COSTS (a));
  ALLOCNO_BAD_SPILL_P (cap) = ALLOCNO_BAD_SPILL_P (a);
  ALLOCNO_NREFS (cap) = ALLOCNO_NREFS (a);
  ALLOCNO_FREQ (cap) = ALLOCNO_FREQ (a);
  ALLOCNO_CALL_FREQ (cap) = ALLOCNO_CALL_FREQ (a);
  merge_hard_reg_conflicts (a, cap, false);
  ALLOCNO_CALLS_CROSSED_NUM (cap) = ALLOCNO_CALLS_CROSSED_NUM (a);
  if (internal_flag_ira_verbose > 2 && ira_dump_file != NULL)
    {
      fprintf (ira_dump_file, "    Creating cap ");
      ira_print_expanded_allocno (cap);
      fprintf (ira_dump_file, "\n");
    }
  return cap;
}

/* Create and return allocno live range with given attributes.  */
live_range_t
ira_create_live_range (ira_object_t obj, int start, int finish,
		       live_range_t next)
{
  live_range_t p;

  p = (live_range_t) pool_alloc (live_range_pool);
  p->object = obj;
  p->start = start;
  p->finish = finish;
  p->next = next;
  return p;
}

/* Copy allocno live range R and return the result.  */
static live_range_t
copy_live_range (live_range_t r)
{
  live_range_t p;

  p = (live_range_t) pool_alloc (live_range_pool);
  *p = *r;
  return p;
}

/* Copy allocno live range list given by its head R and return the
   result.  */
live_range_t
ira_copy_live_range_list (live_range_t r)
{
  live_range_t p, first, last;

  if (r == NULL)
    return NULL;
  for (first = last = NULL; r != NULL; r = r->next)
    {
      p = copy_live_range (r);
      if (first == NULL)
	first = p;
      else
	last->next = p;
      last = p;
    }
  return first;
}

/* Merge ranges R1 and R2 and returns the result.  The function
   maintains the order of ranges and tries to minimize number of the
   result ranges.  */
live_range_t
ira_merge_live_ranges (live_range_t r1, live_range_t r2)
{
  live_range_t first, last, temp;

  if (r1 == NULL)
    return r2;
  if (r2 == NULL)
    return r1;
  for (first = last = NULL; r1 != NULL && r2 != NULL;)
    {
      if (r1->start < r2->start)
	{
	  temp = r1;
	  r1 = r2;
	  r2 = temp;
	}
      if (r1->start <= r2->finish + 1)
	{
	  /* Intersected ranges: merge r1 and r2 into r1.  */
	  r1->start = r2->start;
	  if (r1->finish < r2->finish)
	    r1->finish = r2->finish;
	  temp = r2;
	  r2 = r2->next;
	  ira_finish_live_range (temp);
	  if (r2 == NULL)
	    {
	      /* To try to merge with subsequent ranges in r1.  */
	      r2 = r1->next;
	      r1->next = NULL;
	    }
	}
      else
	{
	  /* Add r1 to the result.  */
	  if (first == NULL)
	    first = last = r1;
	  else
	    {
	      last->next = r1;
	      last = r1;
	    }
	  r1 = r1->next;
	  if (r1 == NULL)
	    {
	      /* To try to merge with subsequent ranges in r2.  */
	      r1 = r2->next;
	      r2->next = NULL;
	    }
	}
    }
  if (r1 != NULL)
    {
      if (first == NULL)
	first = r1;
      else
	last->next = r1;
      ira_assert (r1->next == NULL);
    }
  else if (r2 != NULL)
    {
      if (first == NULL)
	first = r2;
      else
	last->next = r2;
      ira_assert (r2->next == NULL);
    }
  else
    {
      ira_assert (last->next == NULL);
    }
  return first;
}

/* Return TRUE if live ranges R1 and R2 intersect.  */
bool
ira_live_ranges_intersect_p (live_range_t r1, live_range_t r2)
{
  /* Remember the live ranges are always kept ordered.  */
  while (r1 != NULL && r2 != NULL)
    {
      if (r1->start > r2->finish)
	r1 = r1->next;
      else if (r2->start > r1->finish)
	r2 = r2->next;
      else
	return true;
    }
  return false;
}

/* Free allocno live range R.  */
void
ira_finish_live_range (live_range_t r)
{
  pool_free (live_range_pool, r);
}

/* Free list of allocno live ranges starting with R.  */
void
ira_finish_live_range_list (live_range_t r)
{
  live_range_t next_r;

  for (; r != NULL; r = next_r)
    {
      next_r = r->next;
      ira_finish_live_range (r);
    }
}

/* Free updated register costs of allocno A.  */
void
ira_free_allocno_updated_costs (ira_allocno_t a)
{
  enum reg_class cover_class;

  cover_class = ALLOCNO_COVER_CLASS (a);
  if (ALLOCNO_UPDATED_HARD_REG_COSTS (a) != NULL)
    ira_free_cost_vector (ALLOCNO_UPDATED_HARD_REG_COSTS (a), cover_class);
  ALLOCNO_UPDATED_HARD_REG_COSTS (a) = NULL;
  if (ALLOCNO_UPDATED_CONFLICT_HARD_REG_COSTS (a) != NULL)
    ira_free_cost_vector (ALLOCNO_UPDATED_CONFLICT_HARD_REG_COSTS (a),
			  cover_class);
  ALLOCNO_UPDATED_CONFLICT_HARD_REG_COSTS (a) = NULL;
}

/* Free the memory allocated for allocno A.  */
static void
finish_allocno (ira_allocno_t a)
{
  enum reg_class cover_class = ALLOCNO_COVER_CLASS (a);
  ira_object_t obj = ALLOCNO_OBJECT (a);

  ira_finish_live_range_list (OBJECT_LIVE_RANGES (obj));
  ira_object_id_map[OBJECT_CONFLICT_ID (obj)] = NULL;
  if (OBJECT_CONFLICT_ARRAY (obj) != NULL)
    ira_free (OBJECT_CONFLICT_ARRAY (obj));
  pool_free (object_pool, obj);

  ira_allocnos[ALLOCNO_NUM (a)] = NULL;
  if (ALLOCNO_HARD_REG_COSTS (a) != NULL)
    ira_free_cost_vector (ALLOCNO_HARD_REG_COSTS (a), cover_class);
  if (ALLOCNO_CONFLICT_HARD_REG_COSTS (a) != NULL)
    ira_free_cost_vector (ALLOCNO_CONFLICT_HARD_REG_COSTS (a), cover_class);
  if (ALLOCNO_UPDATED_HARD_REG_COSTS (a) != NULL)
    ira_free_cost_vector (ALLOCNO_UPDATED_HARD_REG_COSTS (a), cover_class);
  if (ALLOCNO_UPDATED_CONFLICT_HARD_REG_COSTS (a) != NULL)
    ira_free_cost_vector (ALLOCNO_UPDATED_CONFLICT_HARD_REG_COSTS (a),
			  cover_class);
  pool_free (allocno_pool, a);
}

/* Free the memory allocated for all allocnos.  */
static void
finish_allocnos (void)
{
  ira_allocno_t a;
  ira_allocno_iterator ai;

  FOR_EACH_ALLOCNO (a, ai)
    finish_allocno (a);
  ira_free (ira_regno_allocno_map);
  VEC_free (ira_object_t, heap, ira_object_id_map_vec);
  VEC_free (ira_allocno_t, heap, allocno_vec);
  free_alloc_pool (allocno_pool);
  free_alloc_pool (object_pool);
  free_alloc_pool (live_range_pool);
}



/* Pools for copies.  */
static alloc_pool copy_pool;

/* Vec containing references to all created copies.  It is a
   container of array ira_copies.  */
static VEC(ira_copy_t,heap) *copy_vec;

/* The function initializes data concerning allocno copies.  */
static void
initiate_copies (void)
{
  copy_pool
    = create_alloc_pool ("copies", sizeof (struct ira_allocno_copy), 100);
  copy_vec = VEC_alloc (ira_copy_t, heap, get_max_uid ());
  ira_copies = NULL;
  ira_copies_num = 0;
}

/* Return copy connecting A1 and A2 and originated from INSN of
   LOOP_TREE_NODE if any.  */
static ira_copy_t
find_allocno_copy (ira_allocno_t a1, ira_allocno_t a2, rtx insn,
		   ira_loop_tree_node_t loop_tree_node)
{
  ira_copy_t cp, next_cp;
  ira_allocno_t another_a;

  for (cp = ALLOCNO_COPIES (a1); cp != NULL; cp = next_cp)
    {
      if (cp->first == a1)
	{
	  next_cp = cp->next_first_allocno_copy;
	  another_a = cp->second;
	}
      else if (cp->second == a1)
	{
	  next_cp = cp->next_second_allocno_copy;
	  another_a = cp->first;
	}
      else
	gcc_unreachable ();
      if (another_a == a2 && cp->insn == insn
	  && cp->loop_tree_node == loop_tree_node)
	return cp;
    }
  return NULL;
}

/* Create and return copy with given attributes LOOP_TREE_NODE, FIRST,
   SECOND, FREQ, CONSTRAINT_P, and INSN.  */
ira_copy_t
ira_create_copy (ira_allocno_t first, ira_allocno_t second, int freq,
		 bool constraint_p, rtx insn,
		 ira_loop_tree_node_t loop_tree_node)
{
  ira_copy_t cp;

  cp = (ira_copy_t) pool_alloc (copy_pool);
  cp->num = ira_copies_num;
  cp->first = first;
  cp->second = second;
  cp->freq = freq;
  cp->constraint_p = constraint_p;
  cp->insn = insn;
  cp->loop_tree_node = loop_tree_node;
  VEC_safe_push (ira_copy_t, heap, copy_vec, cp);
  ira_copies = VEC_address (ira_copy_t, copy_vec);
  ira_copies_num = VEC_length (ira_copy_t, copy_vec);
  return cp;
}

/* Attach a copy CP to allocnos involved into the copy.  */
void
ira_add_allocno_copy_to_list (ira_copy_t cp)
{
  ira_allocno_t first = cp->first, second = cp->second;

  cp->prev_first_allocno_copy = NULL;
  cp->prev_second_allocno_copy = NULL;
  cp->next_first_allocno_copy = ALLOCNO_COPIES (first);
  if (cp->next_first_allocno_copy != NULL)
    {
      if (cp->next_first_allocno_copy->first == first)
	cp->next_first_allocno_copy->prev_first_allocno_copy = cp;
      else
	cp->next_first_allocno_copy->prev_second_allocno_copy = cp;
    }
  cp->next_second_allocno_copy = ALLOCNO_COPIES (second);
  if (cp->next_second_allocno_copy != NULL)
    {
      if (cp->next_second_allocno_copy->second == second)
	cp->next_second_allocno_copy->prev_second_allocno_copy = cp;
      else
	cp->next_second_allocno_copy->prev_first_allocno_copy = cp;
    }
  ALLOCNO_COPIES (first) = cp;
  ALLOCNO_COPIES (second) = cp;
}

/* Detach a copy CP from allocnos involved into the copy.  */
void
ira_remove_allocno_copy_from_list (ira_copy_t cp)
{
  ira_allocno_t first = cp->first, second = cp->second;
  ira_copy_t prev, next;

  next = cp->next_first_allocno_copy;
  prev = cp->prev_first_allocno_copy;
  if (prev == NULL)
    ALLOCNO_COPIES (first) = next;
  else if (prev->first == first)
    prev->next_first_allocno_copy = next;
  else
    prev->next_second_allocno_copy = next;
  if (next != NULL)
    {
      if (next->first == first)
	next->prev_first_allocno_copy = prev;
      else
	next->prev_second_allocno_copy = prev;
    }
  cp->prev_first_allocno_copy = cp->next_first_allocno_copy = NULL;

  next = cp->next_second_allocno_copy;
  prev = cp->prev_second_allocno_copy;
  if (prev == NULL)
    ALLOCNO_COPIES (second) = next;
  else if (prev->second == second)
    prev->next_second_allocno_copy = next;
  else
    prev->next_first_allocno_copy = next;
  if (next != NULL)
    {
      if (next->second == second)
	next->prev_second_allocno_copy = prev;
      else
	next->prev_first_allocno_copy = prev;
    }
  cp->prev_second_allocno_copy = cp->next_second_allocno_copy = NULL;
}

/* Make a copy CP a canonical copy where number of the
   first allocno is less than the second one.  */
void
ira_swap_allocno_copy_ends_if_necessary (ira_copy_t cp)
{
  ira_allocno_t temp;
  ira_copy_t temp_cp;

  if (ALLOCNO_NUM (cp->first) <= ALLOCNO_NUM (cp->second))
    return;

  temp = cp->first;
  cp->first = cp->second;
  cp->second = temp;

  temp_cp = cp->prev_first_allocno_copy;
  cp->prev_first_allocno_copy = cp->prev_second_allocno_copy;
  cp->prev_second_allocno_copy = temp_cp;

  temp_cp = cp->next_first_allocno_copy;
  cp->next_first_allocno_copy = cp->next_second_allocno_copy;
  cp->next_second_allocno_copy = temp_cp;
}

/* Create (or update frequency if the copy already exists) and return
   the copy of allocnos FIRST and SECOND with frequency FREQ
   corresponding to move insn INSN (if any) and originated from
   LOOP_TREE_NODE.  */
ira_copy_t
ira_add_allocno_copy (ira_allocno_t first, ira_allocno_t second, int freq,
		      bool constraint_p, rtx insn,
		      ira_loop_tree_node_t loop_tree_node)
{
  ira_copy_t cp;

  if ((cp = find_allocno_copy (first, second, insn, loop_tree_node)) != NULL)
    {
      cp->freq += freq;
      return cp;
    }
  cp = ira_create_copy (first, second, freq, constraint_p, insn,
			loop_tree_node);
  ira_assert (first != NULL && second != NULL);
  ira_add_allocno_copy_to_list (cp);
  ira_swap_allocno_copy_ends_if_necessary (cp);
  return cp;
}

/* Print info about copy CP into file F.  */
static void
print_copy (FILE *f, ira_copy_t cp)
{
  fprintf (f, "  cp%d:a%d(r%d)<->a%d(r%d)@%d:%s\n", cp->num,
	   ALLOCNO_NUM (cp->first), ALLOCNO_REGNO (cp->first),
	   ALLOCNO_NUM (cp->second), ALLOCNO_REGNO (cp->second), cp->freq,
	   cp->insn != NULL
	   ? "move" : cp->constraint_p ? "constraint" : "shuffle");
}

/* Print info about copy CP into stderr.  */
void
ira_debug_copy (ira_copy_t cp)
{
  print_copy (stderr, cp);
}

/* Print info about all copies into file F.  */
static void
print_copies (FILE *f)
{
  ira_copy_t cp;
  ira_copy_iterator ci;

  FOR_EACH_COPY (cp, ci)
    print_copy (f, cp);
}

/* Print info about all copies into stderr.  */
void
ira_debug_copies (void)
{
  print_copies (stderr);
}

/* Print info about copies involving allocno A into file F.  */
static void
print_allocno_copies (FILE *f, ira_allocno_t a)
{
  ira_allocno_t another_a;
  ira_copy_t cp, next_cp;

  fprintf (f, " a%d(r%d):", ALLOCNO_NUM (a), ALLOCNO_REGNO (a));
  for (cp = ALLOCNO_COPIES (a); cp != NULL; cp = next_cp)
    {
      if (cp->first == a)
	{
	  next_cp = cp->next_first_allocno_copy;
	  another_a = cp->second;
	}
      else if (cp->second == a)
	{
	  next_cp = cp->next_second_allocno_copy;
	  another_a = cp->first;
	}
      else
	gcc_unreachable ();
      fprintf (f, " cp%d:a%d(r%d)@%d", cp->num,
	       ALLOCNO_NUM (another_a), ALLOCNO_REGNO (another_a), cp->freq);
    }
  fprintf (f, "\n");
}

/* Print info about copies involving allocno A into stderr.  */
void
ira_debug_allocno_copies (ira_allocno_t a)
{
  print_allocno_copies (stderr, a);
}

/* The function frees memory allocated for copy CP.  */
static void
finish_copy (ira_copy_t cp)
{
  pool_free (copy_pool, cp);
}


/* Free memory allocated for all copies.  */
static void
finish_copies (void)
{
  ira_copy_t cp;
  ira_copy_iterator ci;

  FOR_EACH_COPY (cp, ci)
    finish_copy (cp);
  VEC_free (ira_copy_t, heap, copy_vec);
  free_alloc_pool (copy_pool);
}



/* Pools for cost vectors.  It is defined only for cover classes.  */
static alloc_pool cost_vector_pool[N_REG_CLASSES];

/* The function initiates work with hard register cost vectors.  It
   creates allocation pool for each cover class.  */
static void
initiate_cost_vectors (void)
{
  int i;
  enum reg_class cover_class;

  for (i = 0; i < ira_reg_class_cover_size; i++)
    {
      cover_class = ira_reg_class_cover[i];
      cost_vector_pool[cover_class]
	= create_alloc_pool ("cost vectors",
			     sizeof (int)
			     * ira_class_hard_regs_num[cover_class],
			     100);
    }
  cost_vector_pool[NO_REGS]
    = create_alloc_pool ("cost vectors",
			  sizeof (int)
			  * ira_class_hard_regs_num[NO_REGS],
			  100);
}

/* Allocate and return a cost vector VEC for COVER_CLASS.  */
int *
ira_allocate_cost_vector (enum reg_class cover_class)
{
  return (int *) pool_alloc (cost_vector_pool[cover_class]);
}

/* Free a cost vector VEC for COVER_CLASS.  */
void
ira_free_cost_vector (int *vec, enum reg_class cover_class)
{
  ira_assert (vec != NULL);
  pool_free (cost_vector_pool[cover_class], vec);
}

/* Finish work with hard register cost vectors.  Release allocation
   pool for each cover class.  */
static void
finish_cost_vectors (void)
{
  int i;
  enum reg_class cover_class;

  for (i = 0; i < ira_reg_class_cover_size; i++)
    {
      cover_class = ira_reg_class_cover[i];
      free_alloc_pool (cost_vector_pool[cover_class]);
    }
}



/* The current loop tree node and its regno allocno map.  */
ira_loop_tree_node_t ira_curr_loop_tree_node;
ira_allocno_t *ira_curr_regno_allocno_map;

/* This recursive function traverses loop tree with root LOOP_NODE
   calling non-null functions PREORDER_FUNC and POSTORDER_FUNC
   correspondingly in preorder and postorder.  The function sets up
   IRA_CURR_LOOP_TREE_NODE and IRA_CURR_REGNO_ALLOCNO_MAP.  If BB_P,
   basic block nodes of LOOP_NODE is also processed (before its
   subloop nodes).  */
void
ira_traverse_loop_tree (bool bb_p, ira_loop_tree_node_t loop_node,
			void (*preorder_func) (ira_loop_tree_node_t),
			void (*postorder_func) (ira_loop_tree_node_t))
{
  ira_loop_tree_node_t subloop_node;

  ira_assert (loop_node->bb == NULL);
  ira_curr_loop_tree_node = loop_node;
  ira_curr_regno_allocno_map = ira_curr_loop_tree_node->regno_allocno_map;

  if (preorder_func != NULL)
    (*preorder_func) (loop_node);

  if (bb_p)
    for (subloop_node = loop_node->children;
	 subloop_node != NULL;
	 subloop_node = subloop_node->next)
      if (subloop_node->bb != NULL)
	{
	  if (preorder_func != NULL)
	    (*preorder_func) (subloop_node);

	  if (postorder_func != NULL)
	    (*postorder_func) (subloop_node);
	}

  for (subloop_node = loop_node->subloops;
       subloop_node != NULL;
       subloop_node = subloop_node->subloop_next)
    {
      ira_assert (subloop_node->bb == NULL);
      ira_traverse_loop_tree (bb_p, subloop_node,
			      preorder_func, postorder_func);
    }

  ira_curr_loop_tree_node = loop_node;
  ira_curr_regno_allocno_map = ira_curr_loop_tree_node->regno_allocno_map;

  if (postorder_func != NULL)
    (*postorder_func) (loop_node);
}



/* The basic block currently being processed.  */
static basic_block curr_bb;

/* This recursive function creates allocnos corresponding to
   pseudo-registers containing in X.  True OUTPUT_P means that X is
   a lvalue.  */
static void
create_insn_allocnos (rtx x, bool output_p)
{
  int i, j;
  const char *fmt;
  enum rtx_code code = GET_CODE (x);

  if (code == REG)
    {
      int regno;

      if ((regno = REGNO (x)) >= FIRST_PSEUDO_REGISTER)
	{
	  ira_allocno_t a;

	  if ((a = ira_curr_regno_allocno_map[regno]) == NULL)
	    a = ira_create_allocno (regno, false, ira_curr_loop_tree_node);

	  ALLOCNO_NREFS (a)++;
	  ALLOCNO_FREQ (a) += REG_FREQ_FROM_BB (curr_bb);
	  if (output_p)
	    bitmap_set_bit (ira_curr_loop_tree_node->modified_regnos, regno);
	}
      return;
    }
  else if (code == SET)
    {
      create_insn_allocnos (SET_DEST (x), true);
      create_insn_allocnos (SET_SRC (x), false);
      return;
    }
  else if (code == CLOBBER)
    {
      create_insn_allocnos (XEXP (x, 0), true);
      return;
    }
  else if (code == MEM)
    {
      create_insn_allocnos (XEXP (x, 0), false);
      return;
    }
  else if (code == PRE_DEC || code == POST_DEC || code == PRE_INC ||
	   code == POST_INC || code == POST_MODIFY || code == PRE_MODIFY)
    {
      create_insn_allocnos (XEXP (x, 0), true);
      create_insn_allocnos (XEXP (x, 0), false);
      return;
    }

  fmt = GET_RTX_FORMAT (code);
  for (i = GET_RTX_LENGTH (code) - 1; i >= 0; i--)
    {
      if (fmt[i] == 'e')
	create_insn_allocnos (XEXP (x, i), output_p);
      else if (fmt[i] == 'E')
	for (j = 0; j < XVECLEN (x, i); j++)
	  create_insn_allocnos (XVECEXP (x, i, j), output_p);
    }
}

/* Create allocnos corresponding to pseudo-registers living in the
   basic block represented by the corresponding loop tree node
   BB_NODE.  */
static void
create_bb_allocnos (ira_loop_tree_node_t bb_node)
{
  basic_block bb;
  rtx insn;
  unsigned int i;
  bitmap_iterator bi;

  curr_bb = bb = bb_node->bb;
  ira_assert (bb != NULL);
  FOR_BB_INSNS_REVERSE (bb, insn)
    if (NONDEBUG_INSN_P (insn))
      create_insn_allocnos (PATTERN (insn), false);
  /* It might be a allocno living through from one subloop to
     another.  */
  EXECUTE_IF_SET_IN_REG_SET (DF_LR_IN (bb), FIRST_PSEUDO_REGISTER, i, bi)
    if (ira_curr_regno_allocno_map[i] == NULL)
      ira_create_allocno (i, false, ira_curr_loop_tree_node);
}

/* Create allocnos corresponding to pseudo-registers living on edge E
   (a loop entry or exit).  Also mark the allocnos as living on the
   loop border. */
static void
create_loop_allocnos (edge e)
{
  unsigned int i;
  bitmap live_in_regs, border_allocnos;
  bitmap_iterator bi;
  ira_loop_tree_node_t parent;

  live_in_regs = DF_LR_IN (e->dest);
  border_allocnos = ira_curr_loop_tree_node->border_allocnos;
  EXECUTE_IF_SET_IN_REG_SET (DF_LR_OUT (e->src),
			     FIRST_PSEUDO_REGISTER, i, bi)
    if (bitmap_bit_p (live_in_regs, i))
      {
	if (ira_curr_regno_allocno_map[i] == NULL)
	  {
	    /* The order of creations is important for right
	       ira_regno_allocno_map.  */
	    if ((parent = ira_curr_loop_tree_node->parent) != NULL
		&& parent->regno_allocno_map[i] == NULL)
	      ira_create_allocno (i, false, parent);
	    ira_create_allocno (i, false, ira_curr_loop_tree_node);
	  }
	bitmap_set_bit (border_allocnos,
			ALLOCNO_NUM (ira_curr_regno_allocno_map[i]));
      }
}

/* Create allocnos corresponding to pseudo-registers living in loop
   represented by the corresponding loop tree node LOOP_NODE.  This
   function is called by ira_traverse_loop_tree.  */
static void
create_loop_tree_node_allocnos (ira_loop_tree_node_t loop_node)
{
  if (loop_node->bb != NULL)
    create_bb_allocnos (loop_node);
  else if (loop_node != ira_loop_tree_root)
    {
      int i;
      edge_iterator ei;
      edge e;
      VEC (edge, heap) *edges;

      FOR_EACH_EDGE (e, ei, loop_node->loop->header->preds)
	if (e->src != loop_node->loop->latch)
	  create_loop_allocnos (e);

      edges = get_loop_exit_edges (loop_node->loop);
      for (i = 0; VEC_iterate (edge, edges, i, e); i++)
	create_loop_allocnos (e);
      VEC_free (edge, heap, edges);
    }
}

/* Propagate information about allocnos modified inside the loop given
   by its LOOP_TREE_NODE to its parent.  */
static void
propagate_modified_regnos (ira_loop_tree_node_t loop_tree_node)
{
  if (loop_tree_node == ira_loop_tree_root)
    return;
  ira_assert (loop_tree_node->bb == NULL);
  bitmap_ior_into (loop_tree_node->parent->modified_regnos,
		   loop_tree_node->modified_regnos);
}

/* Propagate new info about allocno A (see comments about accumulated
   info in allocno definition) to the corresponding allocno on upper
   loop tree level.  So allocnos on upper levels accumulate
   information about the corresponding allocnos in nested regions.
   The new info means allocno info finally calculated in this
   file.  */
static void
propagate_allocno_info (void)
{
  int i;
  ira_allocno_t a, parent_a;
  ira_loop_tree_node_t parent;
  enum reg_class cover_class;

  if (flag_ira_region != IRA_REGION_ALL
      && flag_ira_region != IRA_REGION_MIXED)
    return;
  for (i = max_reg_num () - 1; i >= FIRST_PSEUDO_REGISTER; i--)
    for (a = ira_regno_allocno_map[i];
	 a != NULL;
	 a = ALLOCNO_NEXT_REGNO_ALLOCNO (a))
      if ((parent = ALLOCNO_LOOP_TREE_NODE (a)->parent) != NULL
	  && (parent_a = parent->regno_allocno_map[i]) != NULL
	  /* There are no caps yet at this point.  So use
	     border_allocnos to find allocnos for the propagation.  */
	  && bitmap_bit_p (ALLOCNO_LOOP_TREE_NODE (a)->border_allocnos,
			   ALLOCNO_NUM (a)))
	{
	  if (! ALLOCNO_BAD_SPILL_P (a))
	    ALLOCNO_BAD_SPILL_P (parent_a) = false;
	  ALLOCNO_NREFS (parent_a) += ALLOCNO_NREFS (a);
	  ALLOCNO_FREQ (parent_a) += ALLOCNO_FREQ (a);
	  ALLOCNO_CALL_FREQ (parent_a) += ALLOCNO_CALL_FREQ (a);
	  merge_hard_reg_conflicts (a, parent_a, true);
	  ALLOCNO_CALLS_CROSSED_NUM (parent_a)
	    += ALLOCNO_CALLS_CROSSED_NUM (a);
	  ALLOCNO_EXCESS_PRESSURE_POINTS_NUM (parent_a)
	    += ALLOCNO_EXCESS_PRESSURE_POINTS_NUM (a);
	  cover_class = ALLOCNO_COVER_CLASS (a);
	  ira_assert (cover_class == ALLOCNO_COVER_CLASS (parent_a));
	  ira_allocate_and_accumulate_costs
	    (&ALLOCNO_HARD_REG_COSTS (parent_a), cover_class,
	     ALLOCNO_HARD_REG_COSTS (a));
	  ira_allocate_and_accumulate_costs
	    (&ALLOCNO_CONFLICT_HARD_REG_COSTS (parent_a),
	     cover_class,
	     ALLOCNO_CONFLICT_HARD_REG_COSTS (a));
	  ALLOCNO_COVER_CLASS_COST (parent_a)
	    += ALLOCNO_COVER_CLASS_COST (a);
	  ALLOCNO_MEMORY_COST (parent_a) += ALLOCNO_MEMORY_COST (a);
	}
}

/* Create allocnos corresponding to pseudo-registers in the current
   function.  Traverse the loop tree for this.  */
static void
create_allocnos (void)
{
  /* We need to process BB first to correctly link allocnos by member
     next_regno_allocno.  */
  ira_traverse_loop_tree (true, ira_loop_tree_root,
			  create_loop_tree_node_allocnos, NULL);
  if (optimize)
    ira_traverse_loop_tree (false, ira_loop_tree_root, NULL,
			    propagate_modified_regnos);
}



/* The page contains function to remove some regions from a separate
   register allocation.  We remove regions whose separate allocation
   will hardly improve the result.  As a result we speed up regional
   register allocation.  */

/* The function changes the object in range list given by R to OBJ.  */
static void
change_object_in_range_list (live_range_t r, ira_object_t obj)
{
  for (; r != NULL; r = r->next)
    r->object = obj;
}

/* Move all live ranges associated with allocno FROM to allocno TO.  */
static void
move_allocno_live_ranges (ira_allocno_t from, ira_allocno_t to)
{
  ira_object_t from_obj = ALLOCNO_OBJECT (from);
  ira_object_t to_obj = ALLOCNO_OBJECT (to);
  live_range_t lr = OBJECT_LIVE_RANGES (from_obj);

  if (internal_flag_ira_verbose > 4 && ira_dump_file != NULL)
    {
      fprintf (ira_dump_file,
	       "      Moving ranges of a%dr%d to a%dr%d: ",
	       ALLOCNO_NUM (from), ALLOCNO_REGNO (from),
	       ALLOCNO_NUM (to), ALLOCNO_REGNO (to));
      ira_print_live_range_list (ira_dump_file, lr);
    }
  change_object_in_range_list (lr, to_obj);
  OBJECT_LIVE_RANGES (to_obj)
    = ira_merge_live_ranges (lr, OBJECT_LIVE_RANGES (to_obj));
  OBJECT_LIVE_RANGES (from_obj) = NULL;
}

/* Copy all live ranges associated with allocno FROM to allocno TO.  */
static void
copy_allocno_live_ranges (ira_allocno_t from, ira_allocno_t to)
{
  ira_object_t from_obj = ALLOCNO_OBJECT (from);
  ira_object_t to_obj = ALLOCNO_OBJECT (to);
  live_range_t lr = OBJECT_LIVE_RANGES (from_obj);

  if (internal_flag_ira_verbose > 4 && ira_dump_file != NULL)
    {
      fprintf (ira_dump_file,
	       "      Copying ranges of a%dr%d to a%dr%d: ",
	       ALLOCNO_NUM (from), ALLOCNO_REGNO (from),
	       ALLOCNO_NUM (to), ALLOCNO_REGNO (to));
      ira_print_live_range_list (ira_dump_file, lr);
    }
  lr = ira_copy_live_range_list (lr);
  change_object_in_range_list (lr, to_obj);
  OBJECT_LIVE_RANGES (to_obj)
    = ira_merge_live_ranges (lr, OBJECT_LIVE_RANGES (to_obj));
}

/* Return TRUE if NODE represents a loop with low register
   pressure.  */
static bool
low_pressure_loop_node_p (ira_loop_tree_node_t node)
{
  int i;
  enum reg_class cover_class;

  if (node->bb != NULL)
    return false;

  for (i = 0; i < ira_reg_class_cover_size; i++)
    {
      cover_class = ira_reg_class_cover[i];
      if (node->reg_pressure[cover_class]
	  > ira_available_class_regs[cover_class])
	return false;
    }
  return true;
}

/* Sort loops for marking them for removal.  We put already marked
   loops first, then less frequent loops next, and then outer loops
   next.  */
static int
loop_compare_func (const void *v1p, const void *v2p)
{
  int diff;
  ira_loop_tree_node_t l1 = *(const ira_loop_tree_node_t *) v1p;
  ira_loop_tree_node_t l2 = *(const ira_loop_tree_node_t *) v2p;

  ira_assert (l1->parent != NULL && l2->parent != NULL);
  if (l1->to_remove_p && ! l2->to_remove_p)
    return -1;
  if (! l1->to_remove_p && l2->to_remove_p)
    return 1;
  if ((diff = l1->loop->header->frequency - l2->loop->header->frequency) != 0)
    return diff;
  if ((diff = (int) loop_depth (l1->loop) - (int) loop_depth (l2->loop)) != 0)
    return diff;
  /* Make sorting stable.  */
  return l1->loop->num - l2->loop->num;
}


/* Mark loops which should be removed from regional allocation.  We
   remove a loop with low register pressure inside another loop with
   register pressure.  In this case a separate allocation of the loop
   hardly helps (for irregular register file architecture it could
   help by choosing a better hard register in the loop but we prefer
   faster allocation even in this case).  We also remove cheap loops
   if there are more than IRA_MAX_LOOPS_NUM of them.  */
static void
mark_loops_for_removal (void)
{
  int i, n;
  ira_loop_tree_node_t *sorted_loops;
  loop_p loop;

  sorted_loops
    = (ira_loop_tree_node_t *) ira_allocate (sizeof (ira_loop_tree_node_t)
					     * VEC_length (loop_p,
							   ira_loops.larray));
  for (n = i = 0; VEC_iterate (loop_p, ira_loops.larray, i, loop); i++)
    if (ira_loop_nodes[i].regno_allocno_map != NULL)
      {
	if (ira_loop_nodes[i].parent == NULL)
	  {
	    /* Don't remove the root.  */
	    ira_loop_nodes[i].to_remove_p = false;
	    continue;
	  }
	sorted_loops[n++] = &ira_loop_nodes[i];
	ira_loop_nodes[i].to_remove_p
	  = (low_pressure_loop_node_p (ira_loop_nodes[i].parent)
	     && low_pressure_loop_node_p (&ira_loop_nodes[i]));
      }
  qsort (sorted_loops, n, sizeof (ira_loop_tree_node_t), loop_compare_func);
  for (i = 0; n - i + 1 > IRA_MAX_LOOPS_NUM; i++)
    {
      sorted_loops[i]->to_remove_p = true;
      if (internal_flag_ira_verbose > 1 && ira_dump_file != NULL)
	fprintf
	  (ira_dump_file,
	   "  Mark loop %d (header %d, freq %d, depth %d) for removal (%s)\n",
	   sorted_loops[i]->loop->num, sorted_loops[i]->loop->header->index,
	   sorted_loops[i]->loop->header->frequency,
	   loop_depth (sorted_loops[i]->loop),
	   low_pressure_loop_node_p (sorted_loops[i]->parent)
	   && low_pressure_loop_node_p (sorted_loops[i])
	   ? "low pressure" : "cheap loop");
    }
  ira_free (sorted_loops);
}

/* Mark all loops but root for removing.  */
static void
mark_all_loops_for_removal (void)
{
  int i;
  loop_p loop;

  for (i = 0; VEC_iterate (loop_p, ira_loops.larray, i, loop); i++)
    if (ira_loop_nodes[i].regno_allocno_map != NULL)
      {
	if (ira_loop_nodes[i].parent == NULL)
	  {
	    /* Don't remove the root.  */
	    ira_loop_nodes[i].to_remove_p = false;
	    continue;
	  }
	ira_loop_nodes[i].to_remove_p = true;
	if (internal_flag_ira_verbose > 1 && ira_dump_file != NULL)
	  fprintf
	    (ira_dump_file,
	     "  Mark loop %d (header %d, freq %d, depth %d) for removal\n",
	     ira_loop_nodes[i].loop->num,
	     ira_loop_nodes[i].loop->header->index,
	     ira_loop_nodes[i].loop->header->frequency,
	     loop_depth (ira_loop_nodes[i].loop));
      }
}

/* Definition of vector of loop tree nodes.  */
DEF_VEC_P(ira_loop_tree_node_t);
DEF_VEC_ALLOC_P(ira_loop_tree_node_t, heap);

/* Vec containing references to all removed loop tree nodes.  */
static VEC(ira_loop_tree_node_t,heap) *removed_loop_vec;

/* Vec containing references to all children of loop tree nodes.  */
static VEC(ira_loop_tree_node_t,heap) *children_vec;

/* Remove subregions of NODE if their separate allocation will not
   improve the result.  */
static void
remove_uneccesary_loop_nodes_from_loop_tree (ira_loop_tree_node_t node)
{
  unsigned int start;
  bool remove_p;
  ira_loop_tree_node_t subnode;

  remove_p = node->to_remove_p;
  if (! remove_p)
    VEC_safe_push (ira_loop_tree_node_t, heap, children_vec, node);
  start = VEC_length (ira_loop_tree_node_t, children_vec);
  for (subnode = node->children; subnode != NULL; subnode = subnode->next)
    if (subnode->bb == NULL)
      remove_uneccesary_loop_nodes_from_loop_tree (subnode);
    else
      VEC_safe_push (ira_loop_tree_node_t, heap, children_vec, subnode);
  node->children = node->subloops = NULL;
  if (remove_p)
    {
      VEC_safe_push (ira_loop_tree_node_t, heap, removed_loop_vec, node);
      return;
    }
  while (VEC_length (ira_loop_tree_node_t, children_vec) > start)
    {
      subnode = VEC_pop (ira_loop_tree_node_t, children_vec);
      subnode->parent = node;
      subnode->next = node->children;
      node->children = subnode;
      if (subnode->bb == NULL)
	{
	  subnode->subloop_next = node->subloops;
	  node->subloops = subnode;
	}
    }
}

/* Return TRUE if NODE is inside PARENT.  */
static bool
loop_is_inside_p (ira_loop_tree_node_t node, ira_loop_tree_node_t parent)
{
  for (node = node->parent; node != NULL; node = node->parent)
    if (node == parent)
      return true;
  return false;
}

/* Sort allocnos according to their order in regno allocno list.  */
static int
regno_allocno_order_compare_func (const void *v1p, const void *v2p)
{
  ira_allocno_t a1 = *(const ira_allocno_t *) v1p;
  ira_allocno_t a2 = *(const ira_allocno_t *) v2p;
  ira_loop_tree_node_t n1 = ALLOCNO_LOOP_TREE_NODE (a1);
  ira_loop_tree_node_t n2 = ALLOCNO_LOOP_TREE_NODE (a2);

  if (loop_is_inside_p (n1, n2))
    return -1;
  else if (loop_is_inside_p (n2, n1))
    return 1;
  /* If allocnos are equally good, sort by allocno numbers, so that
     the results of qsort leave nothing to chance.  We put allocnos
     with higher number first in the list because it is the original
     order for allocnos from loops on the same levels.  */
  return ALLOCNO_NUM (a2) - ALLOCNO_NUM (a1);
}

/* This array is used to sort allocnos to restore allocno order in
   the regno allocno list.  */
static ira_allocno_t *regno_allocnos;

/* Restore allocno order for REGNO in the regno allocno list.  */
static void
ira_rebuild_regno_allocno_list (int regno)
{
  int i, n;
  ira_allocno_t a;

  for (n = 0, a = ira_regno_allocno_map[regno];
       a != NULL;
       a = ALLOCNO_NEXT_REGNO_ALLOCNO (a))
    regno_allocnos[n++] = a;
  ira_assert (n > 0);
  qsort (regno_allocnos, n, sizeof (ira_allocno_t),
	 regno_allocno_order_compare_func);
  for (i = 1; i < n; i++)
    ALLOCNO_NEXT_REGNO_ALLOCNO (regno_allocnos[i - 1]) = regno_allocnos[i];
  ALLOCNO_NEXT_REGNO_ALLOCNO (regno_allocnos[n - 1]) = NULL;
  ira_regno_allocno_map[regno] = regno_allocnos[0];
  if (internal_flag_ira_verbose > 1 && ira_dump_file != NULL)
    fprintf (ira_dump_file, " Rebuilding regno allocno list for %d\n", regno);
}

/* Propagate info from allocno FROM_A to allocno A.  */
static void
propagate_some_info_from_allocno (ira_allocno_t a, ira_allocno_t from_a)
{
  enum reg_class cover_class;

  merge_hard_reg_conflicts (from_a, a, false);
  ALLOCNO_NREFS (a) += ALLOCNO_NREFS (from_a);
  ALLOCNO_FREQ (a) += ALLOCNO_FREQ (from_a);
  ALLOCNO_CALL_FREQ (a) += ALLOCNO_CALL_FREQ (from_a);
  ALLOCNO_CALLS_CROSSED_NUM (a) += ALLOCNO_CALLS_CROSSED_NUM (from_a);
  ALLOCNO_EXCESS_PRESSURE_POINTS_NUM (a)
    += ALLOCNO_EXCESS_PRESSURE_POINTS_NUM (from_a);
  if (! ALLOCNO_BAD_SPILL_P (from_a))
    ALLOCNO_BAD_SPILL_P (a) = false;
  cover_class = ALLOCNO_COVER_CLASS (from_a);
  ira_assert (cover_class == ALLOCNO_COVER_CLASS (a));
  ira_allocate_and_accumulate_costs (&ALLOCNO_HARD_REG_COSTS (a), cover_class,
				     ALLOCNO_HARD_REG_COSTS (from_a));
  ira_allocate_and_accumulate_costs (&ALLOCNO_CONFLICT_HARD_REG_COSTS (a),
				     cover_class,
				     ALLOCNO_CONFLICT_HARD_REG_COSTS (from_a));
  ALLOCNO_COVER_CLASS_COST (a) += ALLOCNO_COVER_CLASS_COST (from_a);
  ALLOCNO_MEMORY_COST (a) += ALLOCNO_MEMORY_COST (from_a);
}

/* Remove allocnos from loops removed from the allocation
   consideration.  */
static void
remove_unnecessary_allocnos (void)
{
  int regno;
  bool merged_p, rebuild_p;
  ira_allocno_t a, prev_a, next_a, parent_a;
  ira_loop_tree_node_t a_node, parent;

  merged_p = false;
  regno_allocnos = NULL;
  for (regno = max_reg_num () - 1; regno >= FIRST_PSEUDO_REGISTER; regno--)
    {
      rebuild_p = false;
      for (prev_a = NULL, a = ira_regno_allocno_map[regno];
	   a != NULL;
	   a = next_a)
	{
	  next_a = ALLOCNO_NEXT_REGNO_ALLOCNO (a);
	  a_node = ALLOCNO_LOOP_TREE_NODE (a);
	  if (! a_node->to_remove_p)
	    prev_a = a;
	  else
	    {
	      for (parent = a_node->parent;
		   (parent_a = parent->regno_allocno_map[regno]) == NULL
		     && parent->to_remove_p;
		   parent = parent->parent)
		;
	      if (parent_a == NULL)
		{
		  /* There are no allocnos with the same regno in
		     upper region -- just move the allocno to the
		     upper region.  */
		  prev_a = a;
		  ALLOCNO_LOOP_TREE_NODE (a) = parent;
		  parent->regno_allocno_map[regno] = a;
		  bitmap_set_bit (parent->all_allocnos, ALLOCNO_NUM (a));
		  rebuild_p = true;
		}
	      else
		{
		  /* Remove the allocno and update info of allocno in
		     the upper region.  */
		  if (prev_a == NULL)
		    ira_regno_allocno_map[regno] = next_a;
		  else
		    ALLOCNO_NEXT_REGNO_ALLOCNO (prev_a) = next_a;
		  move_allocno_live_ranges (a, parent_a);
		  merged_p = true;
		  propagate_some_info_from_allocno (parent_a, a);
		  /* Remove it from the corresponding regno allocno
		     map to avoid info propagation of subsequent
		     allocno into this already removed allocno.  */
		  a_node->regno_allocno_map[regno] = NULL;
		  finish_allocno (a);
		}
	    }
	}
      if (rebuild_p)
	/* We need to restore the order in regno allocno list.  */
	{
	  if (regno_allocnos == NULL)
	    regno_allocnos
	      = (ira_allocno_t *) ira_allocate (sizeof (ira_allocno_t)
						* ira_allocnos_num);
	  ira_rebuild_regno_allocno_list (regno);
	}
    }
  if (merged_p)
    ira_rebuild_start_finish_chains ();
  if (regno_allocnos != NULL)
    ira_free (regno_allocnos);
}

/* Remove allocnos from all loops but the root.  */
static void
remove_low_level_allocnos (void)
{
  int regno;
  bool merged_p, propagate_p;
  ira_allocno_t a, top_a;
  ira_loop_tree_node_t a_node, parent;
  ira_allocno_iterator ai;

  merged_p = false;
  FOR_EACH_ALLOCNO (a, ai)
    {
      a_node = ALLOCNO_LOOP_TREE_NODE (a);
      if (a_node == ira_loop_tree_root || ALLOCNO_CAP_MEMBER (a) != NULL)
	continue;
      regno = ALLOCNO_REGNO (a);
      if ((top_a = ira_loop_tree_root->regno_allocno_map[regno]) == NULL)
	{
	  ALLOCNO_LOOP_TREE_NODE (a) = ira_loop_tree_root;
	  ira_loop_tree_root->regno_allocno_map[regno] = a;
	  continue;
	}
      propagate_p = a_node->parent->regno_allocno_map[regno] == NULL;
      /* Remove the allocno and update info of allocno in the upper
	 region.  */
      move_allocno_live_ranges (a, top_a);
      merged_p = true;
      if (propagate_p)
	propagate_some_info_from_allocno (top_a, a);
    }
  FOR_EACH_ALLOCNO (a, ai)
    {
      a_node = ALLOCNO_LOOP_TREE_NODE (a);
      if (a_node == ira_loop_tree_root)
	continue;
      parent = a_node->parent;
      regno = ALLOCNO_REGNO (a);
      if (ALLOCNO_CAP_MEMBER (a) != NULL)
	ira_assert (ALLOCNO_CAP (a) != NULL);
      else if (ALLOCNO_CAP (a) == NULL)
 	ira_assert (parent->regno_allocno_map[regno] != NULL);
    }
  FOR_EACH_ALLOCNO (a, ai)
    {
      regno = ALLOCNO_REGNO (a);
      if (ira_loop_tree_root->regno_allocno_map[regno] == a)
	{
	  ira_object_t obj = ALLOCNO_OBJECT (a);

	  ira_regno_allocno_map[regno] = a;
	  ALLOCNO_NEXT_REGNO_ALLOCNO (a) = NULL;
	  ALLOCNO_CAP_MEMBER (a) = NULL;
	  COPY_HARD_REG_SET (OBJECT_CONFLICT_HARD_REGS (obj),
			     OBJECT_TOTAL_CONFLICT_HARD_REGS (obj));
#ifdef STACK_REGS
	  if (ALLOCNO_TOTAL_NO_STACK_REG_P (a))
	    ALLOCNO_NO_STACK_REG_P (a) = true;
#endif
	}
      else
	finish_allocno (a);
    }
  if (merged_p)
    ira_rebuild_start_finish_chains ();
}

/* Remove loops from consideration.  We remove all loops except for
   root if ALL_P or loops for which a separate allocation will not
   improve the result.  We have to do this after allocno creation and
   their costs and cover class evaluation because only after that the
   register pressure can be known and is calculated.  */
static void
remove_unnecessary_regions (bool all_p)
{
  if (all_p)
    mark_all_loops_for_removal ();
  else
    mark_loops_for_removal ();
  children_vec
    = VEC_alloc (ira_loop_tree_node_t, heap,
		 last_basic_block + VEC_length (loop_p, ira_loops.larray));
  removed_loop_vec
    = VEC_alloc (ira_loop_tree_node_t, heap,
		 last_basic_block + VEC_length (loop_p, ira_loops.larray));
  remove_uneccesary_loop_nodes_from_loop_tree (ira_loop_tree_root) ;
  VEC_free (ira_loop_tree_node_t, heap, children_vec);
  if (all_p)
    remove_low_level_allocnos ();
  else
    remove_unnecessary_allocnos ();
  while (VEC_length (ira_loop_tree_node_t, removed_loop_vec) > 0)
    finish_loop_tree_node (VEC_pop (ira_loop_tree_node_t, removed_loop_vec), true);
  VEC_free (ira_loop_tree_node_t, heap, removed_loop_vec);
}



/* At this point true value of allocno attribute bad_spill_p means
   that there is an insn where allocno occurs and where the allocno
   can not be used as memory.  The function updates the attribute, now
   it can be true only for allocnos which can not be used as memory in
   an insn and in whose live ranges there is other allocno deaths.
   Spilling allocnos with true value will not improve the code because
   it will not make other allocnos colorable and additional reloads
   for the corresponding pseudo will be generated in reload pass for
   each insn it occurs.

   This is a trick mentioned in one classic article of Chaitin etc
   which is frequently omitted in other implementations of RA based on
   graph coloring.  */
static void
update_bad_spill_attribute (void)
{
  int i;
  ira_allocno_t a;
  ira_allocno_iterator ai;
  live_range_t r;
  enum reg_class cover_class;
  bitmap_head dead_points[N_REG_CLASSES];

  for (i = 0; i < ira_reg_class_cover_size; i++)
    {
      cover_class = ira_reg_class_cover[i];
      bitmap_initialize (&dead_points[cover_class], &reg_obstack);
    }
  FOR_EACH_ALLOCNO (a, ai)
    {
      ira_object_t obj = ALLOCNO_OBJECT (a);
      cover_class = ALLOCNO_COVER_CLASS (a);
      if (cover_class == NO_REGS)
	continue;
      for (r = OBJECT_LIVE_RANGES (obj); r != NULL; r = r->next)
	bitmap_set_bit (&dead_points[cover_class], r->finish);
    }
  FOR_EACH_ALLOCNO (a, ai)
    {
      ira_object_t obj = ALLOCNO_OBJECT (a);
      cover_class = ALLOCNO_COVER_CLASS (a);
      if (cover_class == NO_REGS)
	continue;
      if (! ALLOCNO_BAD_SPILL_P (a))
	continue;
      for (r = OBJECT_LIVE_RANGES (obj); r != NULL; r = r->next)
	{
	  for (i = r->start + 1; i < r->finish; i++)
	    if (bitmap_bit_p (&dead_points[cover_class], i))
	      break;
	  if (i < r->finish)
	    break;
	}
      if (r != NULL)
	ALLOCNO_BAD_SPILL_P (a) = false;
    }
  for (i = 0; i < ira_reg_class_cover_size; i++)
    {
      cover_class = ira_reg_class_cover[i];
      bitmap_clear (&dead_points[cover_class]);
    }
}



/* Set up minimal and maximal live range points for allocnos.  */
static void
setup_min_max_allocno_live_range_point (void)
{
  int i;
  ira_allocno_t a, parent_a, cap;
  ira_allocno_iterator ai;
  live_range_t r;
  ira_loop_tree_node_t parent;

  FOR_EACH_ALLOCNO (a, ai)
    {
      ira_object_t obj = ALLOCNO_OBJECT (a);
      r = OBJECT_LIVE_RANGES (obj);
      if (r == NULL)
	continue;
      OBJECT_MAX (obj) = r->finish;
      for (; r->next != NULL; r = r->next)
	;
      OBJECT_MIN (obj) = r->start;
    }
  for (i = max_reg_num () - 1; i >= FIRST_PSEUDO_REGISTER; i--)
    for (a = ira_regno_allocno_map[i];
	 a != NULL;
	 a = ALLOCNO_NEXT_REGNO_ALLOCNO (a))
      {
	ira_object_t obj = ALLOCNO_OBJECT (a);
	ira_object_t parent_obj;

	if (OBJECT_MAX (obj) < 0)
	  continue;
	ira_assert (ALLOCNO_CAP_MEMBER (a) == NULL);
	/* Accumulation of range info.  */
	if (ALLOCNO_CAP (a) != NULL)
	  {
	    for (cap = ALLOCNO_CAP (a); cap != NULL; cap = ALLOCNO_CAP (cap))
	      {
		ira_object_t cap_obj = ALLOCNO_OBJECT (cap);
		if (OBJECT_MAX (cap_obj) < OBJECT_MAX (obj))
		  OBJECT_MAX (cap_obj) = OBJECT_MAX (obj);
		if (OBJECT_MIN (cap_obj) > OBJECT_MIN (obj))
		  OBJECT_MIN (cap_obj) = OBJECT_MIN (obj);
	      }
	    continue;
	  }
	if ((parent = ALLOCNO_LOOP_TREE_NODE (a)->parent) == NULL)
	  continue;
	parent_a = parent->regno_allocno_map[i];
	parent_obj = ALLOCNO_OBJECT (parent_a);
	if (OBJECT_MAX (parent_obj) < OBJECT_MAX (obj))
	  OBJECT_MAX (parent_obj) = OBJECT_MAX (obj);
	if (OBJECT_MIN (parent_obj) > OBJECT_MIN (obj))
	  OBJECT_MIN (parent_obj) = OBJECT_MIN (obj);
      }
#ifdef ENABLE_IRA_CHECKING
  FOR_EACH_ALLOCNO (a, ai)
    {
      ira_object_t obj = ALLOCNO_OBJECT (a);
      if ((0 <= OBJECT_MIN (obj) && OBJECT_MIN (obj) <= ira_max_point)
	  && (0 <= OBJECT_MAX (obj) && OBJECT_MAX (obj) <= ira_max_point))
	continue;
      gcc_unreachable ();
    }
#endif
}

/* Sort allocnos according to their live ranges.  Allocnos with
   smaller cover class are put first unless we use priority coloring.
   Allocnos with the same cover class are ordered according their start
   (min).  Allocnos with the same start are ordered according their
   finish (max).  */
static int
allocno_range_compare_func (const void *v1p, const void *v2p)
{
  int diff;
  ira_object_t obj1 = *(const ira_object_t *) v1p;
  ira_object_t obj2 = *(const ira_object_t *) v2p;
  ira_allocno_t a1 = OBJECT_ALLOCNO (obj1);
  ira_allocno_t a2 = OBJECT_ALLOCNO (obj2);

  if (flag_ira_algorithm != IRA_ALGORITHM_PRIORITY
      && (diff = ALLOCNO_COVER_CLASS (a1) - ALLOCNO_COVER_CLASS (a2)) != 0)
    return diff;
  if ((diff = OBJECT_MIN (obj1) - OBJECT_MIN (obj2)) != 0)
    return diff;
  if ((diff = OBJECT_MAX (obj1) - OBJECT_MAX (obj2)) != 0)
     return diff;
  return ALLOCNO_NUM (a1) - ALLOCNO_NUM (a2);
}

/* Sort ira_object_id_map and set up conflict id of allocnos.  */
static void
sort_conflict_id_map (void)
{
  int i, num;
  ira_allocno_t a;
  ira_allocno_iterator ai;

  num = 0;
  FOR_EACH_ALLOCNO (a, ai)
    ira_object_id_map[num++] = ALLOCNO_OBJECT (a);
  qsort (ira_object_id_map, num, sizeof (ira_object_t),
	 allocno_range_compare_func);
  for (i = 0; i < num; i++)
    {
      ira_object_t obj = ira_object_id_map[i];
      gcc_assert (obj != NULL);
      OBJECT_CONFLICT_ID (obj) = i;
    }
  for (i = num; i < ira_objects_num; i++)
    ira_object_id_map[i] = NULL;
}

/* Set up minimal and maximal conflict ids of allocnos with which
   given allocno can conflict.  */
static void
setup_min_max_conflict_allocno_ids (void)
{
  int cover_class;
  int i, j, min, max, start, finish, first_not_finished, filled_area_start;
  int *live_range_min, *last_lived;
  ira_allocno_t a;

  live_range_min = (int *) ira_allocate (sizeof (int) * ira_objects_num);
  cover_class = -1;
  first_not_finished = -1;
  for (i = 0; i < ira_objects_num; i++)
    {
      ira_object_t obj = ira_object_id_map[i];
      if (obj == NULL)
	continue;

      a = OBJECT_ALLOCNO (obj);

      if (cover_class < 0
	  || (flag_ira_algorithm != IRA_ALGORITHM_PRIORITY
	      && cover_class != (int) ALLOCNO_COVER_CLASS (a)))
	{
	  cover_class = ALLOCNO_COVER_CLASS (a);
	  min = i;
	  first_not_finished = i;
	}
      else
	{
	  start = OBJECT_MIN (obj);
	  /* If we skip an allocno, the allocno with smaller ids will
	     be also skipped because of the secondary sorting the
	     range finishes (see function
	     allocno_range_compare_func).  */
	  while (first_not_finished < i
		 && start > OBJECT_MAX (ira_object_id_map
					 [first_not_finished]))
	    first_not_finished++;
	  min = first_not_finished;
	}
      if (min == i)
	/* We could increase min further in this case but it is good
	   enough.  */
	min++;
      live_range_min[i] = OBJECT_MIN (obj);
      OBJECT_MIN (obj) = min;
    }
  last_lived = (int *) ira_allocate (sizeof (int) * ira_max_point);
  cover_class = -1;
  filled_area_start = -1;
  for (i = ira_objects_num - 1; i >= 0; i--)
    {
      ira_object_t obj = ira_object_id_map[i];
      if (obj == NULL)
	continue;

      a = OBJECT_ALLOCNO (obj);
      if (cover_class < 0
	  || (flag_ira_algorithm != IRA_ALGORITHM_PRIORITY
	      && cover_class != (int) ALLOCNO_COVER_CLASS (a)))
	{
	  cover_class = ALLOCNO_COVER_CLASS (a);
	  for (j = 0; j < ira_max_point; j++)
	    last_lived[j] = -1;
	  filled_area_start = ira_max_point;
	}
      min = live_range_min[i];
      finish = OBJECT_MAX (obj);
      max = last_lived[finish];
      if (max < 0)
	/* We could decrease max further in this case but it is good
	   enough.  */
	max = OBJECT_CONFLICT_ID (obj) - 1;
      OBJECT_MAX (obj) = max;
      /* In filling, we can go further A range finish to recognize
	 intersection quickly because if the finish of subsequently
	 processed allocno (it has smaller conflict id) range is
	 further A range finish than they are definitely intersected
	 (the reason for this is the allocnos with bigger conflict id
	 have their range starts not smaller than allocnos with
	 smaller ids.  */
      for (j = min; j < filled_area_start; j++)
	last_lived[j] = i;
      filled_area_start = min;
    }
  ira_free (last_lived);
  ira_free (live_range_min);
}



static void
create_caps (void)
{
  ira_allocno_t a;
  ira_allocno_iterator ai;
  ira_loop_tree_node_t loop_tree_node;

  FOR_EACH_ALLOCNO (a, ai)
    {
      if (ALLOCNO_LOOP_TREE_NODE (a) == ira_loop_tree_root)
	continue;
      if (ALLOCNO_CAP_MEMBER (a) != NULL)
	create_cap_allocno (a);
      else if (ALLOCNO_CAP (a) == NULL)
	{
	  loop_tree_node = ALLOCNO_LOOP_TREE_NODE (a);
	  if (!bitmap_bit_p (loop_tree_node->border_allocnos, ALLOCNO_NUM (a)))
	    create_cap_allocno (a);
	}
    }
}



/* The page contains code transforming more one region internal
   representation (IR) to one region IR which is necessary for reload.
   This transformation is called IR flattening.  We might just rebuild
   the IR for one region but we don't do it because it takes a lot of
   time.  */

/* Map: regno -> allocnos which will finally represent the regno for
   IR with one region.  */
static ira_allocno_t *regno_top_level_allocno_map;

/* Find the allocno that corresponds to A at a level one higher up in the
   loop tree.  Returns NULL if A is a cap, or if it has no parent.  */
ira_allocno_t
ira_parent_allocno (ira_allocno_t a)
{
  ira_loop_tree_node_t parent;

  if (ALLOCNO_CAP (a) != NULL)
    return NULL;

  parent = ALLOCNO_LOOP_TREE_NODE (a)->parent;
  if (parent == NULL)
    return NULL;

  return parent->regno_allocno_map[ALLOCNO_REGNO (a)];
}

/* Find the allocno that corresponds to A at a level one higher up in the
   loop tree.  If ALLOCNO_CAP is set for A, return that.  */
ira_allocno_t
ira_parent_or_cap_allocno (ira_allocno_t a)
{
  if (ALLOCNO_CAP (a) != NULL)
    return ALLOCNO_CAP (a);

  return ira_parent_allocno (a);
}

/* Process all allocnos originated from pseudo REGNO and copy live
   ranges, hard reg conflicts, and allocno stack reg attributes from
   low level allocnos to final allocnos which are destinations of
   removed stores at a loop exit.  Return true if we copied live
   ranges.  */
static bool
copy_info_to_removed_store_destinations (int regno)
{
  ira_allocno_t a;
  ira_allocno_t parent_a = NULL;
  ira_loop_tree_node_t parent;
  bool merged_p;

  merged_p = false;
  for (a = ira_regno_allocno_map[regno];
       a != NULL;
       a = ALLOCNO_NEXT_REGNO_ALLOCNO (a))
    {
      if (a != regno_top_level_allocno_map[REGNO (ALLOCNO_REG (a))])
	/* This allocno will be removed.  */
	continue;
      /* Caps will be removed.  */
      ira_assert (ALLOCNO_CAP_MEMBER (a) == NULL);
      for (parent = ALLOCNO_LOOP_TREE_NODE (a)->parent;
	   parent != NULL;
	   parent = parent->parent)
	if ((parent_a = parent->regno_allocno_map[regno]) == NULL
	    || (parent_a == regno_top_level_allocno_map[REGNO (ALLOCNO_REG
							       (parent_a))]
		&& ALLOCNO_MEM_OPTIMIZED_DEST_P (parent_a)))
	  break;
      if (parent == NULL || parent_a == NULL)
	continue;
      copy_allocno_live_ranges (a, parent_a);
      merge_hard_reg_conflicts (a, parent_a, true);
      ALLOCNO_CALL_FREQ (parent_a) += ALLOCNO_CALL_FREQ (a);
      ALLOCNO_CALLS_CROSSED_NUM (parent_a)
	+= ALLOCNO_CALLS_CROSSED_NUM (a);
      ALLOCNO_EXCESS_PRESSURE_POINTS_NUM (parent_a)
	+= ALLOCNO_EXCESS_PRESSURE_POINTS_NUM (a);
      merged_p = true;
    }
  return merged_p;
}

/* Flatten the IR.  In other words, this function transforms IR as if
   it were built with one region (without loops).  We could make it
   much simpler by rebuilding IR with one region, but unfortunately it
   takes a lot of time.  MAX_REGNO_BEFORE_EMIT and
   IRA_MAX_POINT_BEFORE_EMIT are correspondingly MAX_REG_NUM () and
   IRA_MAX_POINT before emitting insns on the loop borders.  */
void
ira_flattening (int max_regno_before_emit, int ira_max_point_before_emit)
{
  int i, j;
  bool keep_p;
  int hard_regs_num;
  bool new_pseudos_p, merged_p, mem_dest_p;
  unsigned int n;
  enum reg_class cover_class;
  ira_allocno_t a, parent_a, first, second, node_first, node_second;
  ira_copy_t cp;
  ira_loop_tree_node_t node;
  live_range_t r;
  ira_allocno_iterator ai;
  ira_copy_iterator ci;

  regno_top_level_allocno_map
    = (ira_allocno_t *) ira_allocate (max_reg_num () * sizeof (ira_allocno_t));
  memset (regno_top_level_allocno_map, 0,
	  max_reg_num () * sizeof (ira_allocno_t));
  new_pseudos_p = merged_p = false;
  FOR_EACH_ALLOCNO (a, ai)
    {
      ira_object_t obj = ALLOCNO_OBJECT (a);
      if (ALLOCNO_CAP_MEMBER (a) != NULL)
	/* Caps are not in the regno allocno maps and they are never
	   will be transformed into allocnos existing after IR
	   flattening.  */
	continue;
      COPY_HARD_REG_SET (OBJECT_TOTAL_CONFLICT_HARD_REGS (obj),
			 OBJECT_CONFLICT_HARD_REGS (obj));
#ifdef STACK_REGS
      ALLOCNO_TOTAL_NO_STACK_REG_P (a) = ALLOCNO_NO_STACK_REG_P (a);
#endif
    }
  /* Fix final allocno attributes.  */
  for (i = max_regno_before_emit - 1; i >= FIRST_PSEUDO_REGISTER; i--)
    {
      mem_dest_p = false;
      for (a = ira_regno_allocno_map[i];
	   a != NULL;
	   a = ALLOCNO_NEXT_REGNO_ALLOCNO (a))
	{
	  ira_assert (ALLOCNO_CAP_MEMBER (a) == NULL);
	  if (ALLOCNO_SOMEWHERE_RENAMED_P (a))
	    new_pseudos_p = true;
	  parent_a = ira_parent_allocno (a);
	  if (parent_a == NULL)
	    {
	      ALLOCNO_COPIES (a) = NULL;
	      regno_top_level_allocno_map[REGNO (ALLOCNO_REG (a))] = a;
	      continue;
	    }
	  ira_assert (ALLOCNO_CAP_MEMBER (parent_a) == NULL);

	  if (ALLOCNO_MEM_OPTIMIZED_DEST (a) != NULL)
	    mem_dest_p = true;
	  if (REGNO (ALLOCNO_REG (a)) == REGNO (ALLOCNO_REG (parent_a)))
	    {
	      merge_hard_reg_conflicts (a, parent_a, true);
	      move_allocno_live_ranges (a, parent_a);
	      merged_p = true;
	      ALLOCNO_MEM_OPTIMIZED_DEST_P (parent_a)
		= (ALLOCNO_MEM_OPTIMIZED_DEST_P (parent_a)
		   || ALLOCNO_MEM_OPTIMIZED_DEST_P (a));
	      continue;
	    }
	  new_pseudos_p = true;
	  for (;;)
	    {
	      ALLOCNO_NREFS (parent_a) -= ALLOCNO_NREFS (a);
	      ALLOCNO_FREQ (parent_a) -= ALLOCNO_FREQ (a);
	      ALLOCNO_CALL_FREQ (parent_a) -= ALLOCNO_CALL_FREQ (a);
	      ALLOCNO_CALLS_CROSSED_NUM (parent_a)
		-= ALLOCNO_CALLS_CROSSED_NUM (a);
	      ALLOCNO_EXCESS_PRESSURE_POINTS_NUM (parent_a)
		-= ALLOCNO_EXCESS_PRESSURE_POINTS_NUM (a);
	      ira_assert (ALLOCNO_CALLS_CROSSED_NUM (parent_a) >= 0
			  && ALLOCNO_NREFS (parent_a) >= 0
			  && ALLOCNO_FREQ (parent_a) >= 0);
	      cover_class = ALLOCNO_COVER_CLASS (parent_a);
	      hard_regs_num = ira_class_hard_regs_num[cover_class];
	      if (ALLOCNO_HARD_REG_COSTS (a) != NULL
		  && ALLOCNO_HARD_REG_COSTS (parent_a) != NULL)
		for (j = 0; j < hard_regs_num; j++)
		  ALLOCNO_HARD_REG_COSTS (parent_a)[j]
		    -= ALLOCNO_HARD_REG_COSTS (a)[j];
	      if (ALLOCNO_CONFLICT_HARD_REG_COSTS (a) != NULL
		  && ALLOCNO_CONFLICT_HARD_REG_COSTS (parent_a) != NULL)
		for (j = 0; j < hard_regs_num; j++)
		  ALLOCNO_CONFLICT_HARD_REG_COSTS (parent_a)[j]
		    -= ALLOCNO_CONFLICT_HARD_REG_COSTS (a)[j];
	      ALLOCNO_COVER_CLASS_COST (parent_a)
		-= ALLOCNO_COVER_CLASS_COST (a);
	      ALLOCNO_MEMORY_COST (parent_a) -= ALLOCNO_MEMORY_COST (a);
	      parent_a = ira_parent_allocno (parent_a);
	      if (parent_a == NULL)
		break;
	    }
	  ALLOCNO_COPIES (a) = NULL;
	  regno_top_level_allocno_map[REGNO (ALLOCNO_REG (a))] = a;
	}
      if (mem_dest_p && copy_info_to_removed_store_destinations (i))
	merged_p = true;
    }
  ira_assert (new_pseudos_p || ira_max_point_before_emit == ira_max_point);
  if (merged_p || ira_max_point_before_emit != ira_max_point)
    ira_rebuild_start_finish_chains ();
  if (new_pseudos_p)
    {
      sparseset objects_live;

      /* Rebuild conflicts.  */
      FOR_EACH_ALLOCNO (a, ai)
	{
	  ira_object_t obj = ALLOCNO_OBJECT (a);
	  if (a != regno_top_level_allocno_map[REGNO (ALLOCNO_REG (a))]
	      || ALLOCNO_CAP_MEMBER (a) != NULL)
	    continue;
	  for (r = OBJECT_LIVE_RANGES (obj); r != NULL; r = r->next)
	    ira_assert (r->object == obj);
	  clear_conflicts (obj);
	}
      objects_live = sparseset_alloc (ira_objects_num);
      for (i = 0; i < ira_max_point; i++)
	{
	  for (r = ira_start_point_ranges[i]; r != NULL; r = r->start_next)
	    {
	      ira_object_t obj = r->object;
	      a = OBJECT_ALLOCNO (obj);
	      if (a != regno_top_level_allocno_map[REGNO (ALLOCNO_REG (a))]
		  || ALLOCNO_CAP_MEMBER (a) != NULL)
		continue;
	      cover_class = ALLOCNO_COVER_CLASS (a);
	      sparseset_set_bit (objects_live, OBJECT_CONFLICT_ID (obj));
	      EXECUTE_IF_SET_IN_SPARSESET (objects_live, n)
		{
		  ira_object_t live_obj = ira_object_id_map[n];
		  ira_allocno_t live_a = OBJECT_ALLOCNO (live_obj);
		  enum reg_class live_cover = ALLOCNO_COVER_CLASS (live_a);

		  if (ira_reg_classes_intersect_p[cover_class][live_cover]
		      /* Don't set up conflict for the allocno with itself.  */
		      && live_a != a)
		    ira_add_conflict (obj, live_obj);
		}
	    }

	  for (r = ira_finish_point_ranges[i]; r != NULL; r = r->finish_next)
	    sparseset_clear_bit (objects_live, OBJECT_CONFLICT_ID (r->object));
	}
      sparseset_free (objects_live);
      compress_conflict_vecs ();
    }
  /* Mark some copies for removing and change allocnos in the rest
     copies.  */
  FOR_EACH_COPY (cp, ci)
    {
      if (ALLOCNO_CAP_MEMBER (cp->first) != NULL
	  || ALLOCNO_CAP_MEMBER (cp->second) != NULL)
	{
	  if (internal_flag_ira_verbose > 4 && ira_dump_file != NULL)
	    fprintf
	      (ira_dump_file, "      Remove cp%d:%c%dr%d-%c%dr%d\n",
	       cp->num, ALLOCNO_CAP_MEMBER (cp->first) != NULL ? 'c' : 'a',
	       ALLOCNO_NUM (cp->first), REGNO (ALLOCNO_REG (cp->first)),
	       ALLOCNO_CAP_MEMBER (cp->second) != NULL ? 'c' : 'a',
	       ALLOCNO_NUM (cp->second), REGNO (ALLOCNO_REG (cp->second)));
	  cp->loop_tree_node = NULL;
	  continue;
	}
      first = regno_top_level_allocno_map[REGNO (ALLOCNO_REG (cp->first))];
      second = regno_top_level_allocno_map[REGNO (ALLOCNO_REG (cp->second))];
      node = cp->loop_tree_node;
      if (node == NULL)
	keep_p = true; /* It copy generated in ira-emit.c.  */
      else
	{
	  /* Check that the copy was not propagated from level on
	     which we will have different pseudos.  */
	  node_first = node->regno_allocno_map[ALLOCNO_REGNO (cp->first)];
	  node_second = node->regno_allocno_map[ALLOCNO_REGNO (cp->second)];
	  keep_p = ((REGNO (ALLOCNO_REG (first))
		     == REGNO (ALLOCNO_REG (node_first)))
		     && (REGNO (ALLOCNO_REG (second))
			 == REGNO (ALLOCNO_REG (node_second))));
	}
      if (keep_p)
	{
	  cp->loop_tree_node = ira_loop_tree_root;
	  cp->first = first;
	  cp->second = second;
	}
      else
	{
	  cp->loop_tree_node = NULL;
	  if (internal_flag_ira_verbose > 4 && ira_dump_file != NULL)
	    fprintf (ira_dump_file, "      Remove cp%d:a%dr%d-a%dr%d\n",
		     cp->num, ALLOCNO_NUM (cp->first),
		     REGNO (ALLOCNO_REG (cp->first)), ALLOCNO_NUM (cp->second),
		     REGNO (ALLOCNO_REG (cp->second)));
	}
    }
  /* Remove unnecessary allocnos on lower levels of the loop tree.  */
  FOR_EACH_ALLOCNO (a, ai)
    {
      if (a != regno_top_level_allocno_map[REGNO (ALLOCNO_REG (a))]
	  || ALLOCNO_CAP_MEMBER (a) != NULL)
	{
	  if (internal_flag_ira_verbose > 4 && ira_dump_file != NULL)
	    fprintf (ira_dump_file, "      Remove a%dr%d\n",
		     ALLOCNO_NUM (a), REGNO (ALLOCNO_REG (a)));
	  finish_allocno (a);
	  continue;
	}
      ALLOCNO_LOOP_TREE_NODE (a) = ira_loop_tree_root;
      ALLOCNO_REGNO (a) = REGNO (ALLOCNO_REG (a));
      ALLOCNO_CAP (a) = NULL;
      /* Restore updated costs for assignments from reload.  */
      ALLOCNO_UPDATED_MEMORY_COST (a) = ALLOCNO_MEMORY_COST (a);
      ALLOCNO_UPDATED_COVER_CLASS_COST (a) = ALLOCNO_COVER_CLASS_COST (a);
      if (! ALLOCNO_ASSIGNED_P (a))
	ira_free_allocno_updated_costs (a);
      ira_assert (ALLOCNO_UPDATED_HARD_REG_COSTS (a) == NULL);
      ira_assert (ALLOCNO_UPDATED_CONFLICT_HARD_REG_COSTS (a) == NULL);
    }
  /* Remove unnecessary copies.  */
  FOR_EACH_COPY (cp, ci)
    {
      if (cp->loop_tree_node == NULL)
	{
	  ira_copies[cp->num] = NULL;
	  finish_copy (cp);
	  continue;
	}
      ira_assert
	(ALLOCNO_LOOP_TREE_NODE (cp->first) == ira_loop_tree_root
	 && ALLOCNO_LOOP_TREE_NODE (cp->second) == ira_loop_tree_root);
      ira_add_allocno_copy_to_list (cp);
      ira_swap_allocno_copy_ends_if_necessary (cp);
    }
  rebuild_regno_allocno_maps ();
  if (ira_max_point != ira_max_point_before_emit)
    ira_compress_allocno_live_ranges ();
  ira_free (regno_top_level_allocno_map);
}



#ifdef ENABLE_IRA_CHECKING
/* Check creation of all allocnos.  Allocnos on lower levels should
   have allocnos or caps on all upper levels.  */
static void
check_allocno_creation (void)
{
  ira_allocno_t a;
  ira_allocno_iterator ai;
  ira_loop_tree_node_t loop_tree_node;

  FOR_EACH_ALLOCNO (a, ai)
    {
      loop_tree_node = ALLOCNO_LOOP_TREE_NODE (a);
      ira_assert (bitmap_bit_p (loop_tree_node->all_allocnos,
				ALLOCNO_NUM (a)));
      if (loop_tree_node == ira_loop_tree_root)
	continue;
      if (ALLOCNO_CAP_MEMBER (a) != NULL)
	ira_assert (ALLOCNO_CAP (a) != NULL);
      else if (ALLOCNO_CAP (a) == NULL)
	ira_assert (loop_tree_node->parent
		    ->regno_allocno_map[ALLOCNO_REGNO (a)] != NULL
		    && bitmap_bit_p (loop_tree_node->border_allocnos,
				     ALLOCNO_NUM (a)));
    }
}
#endif

/* Identify allocnos which prefer a register class with a single hard register.
   Adjust ALLOCNO_CONFLICT_HARD_REG_COSTS so that conflicting allocnos are
   less likely to use the preferred singleton register.  */
static void
update_conflict_hard_reg_costs (void)
{
  ira_allocno_t a;
  ira_allocno_iterator ai;
  int i, index, min;

  FOR_EACH_ALLOCNO (a, ai)
    {
      enum reg_class cover_class = ALLOCNO_COVER_CLASS (a);
      enum reg_class pref = reg_preferred_class (ALLOCNO_REGNO (a));

      if (reg_class_size[pref] != 1)
	continue;
      index = (ira_class_hard_reg_index[cover_class]
	       [ira_class_hard_regs[pref][0]]);
      if (index < 0)
	continue;
      if (ALLOCNO_CONFLICT_HARD_REG_COSTS (a) == NULL
	  || ALLOCNO_HARD_REG_COSTS (a) == NULL)
	continue;
      min = INT_MAX;
      for (i = ira_class_hard_regs_num[cover_class] - 1; i >= 0; i--)
	if (ALLOCNO_HARD_REG_COSTS (a)[i] > ALLOCNO_COVER_CLASS_COST (a)
	    && min > ALLOCNO_HARD_REG_COSTS (a)[i])
	  min = ALLOCNO_HARD_REG_COSTS (a)[i];
      if (min == INT_MAX)
	continue;
      ira_allocate_and_set_costs (&ALLOCNO_CONFLICT_HARD_REG_COSTS (a),
				  cover_class, 0);
      ALLOCNO_CONFLICT_HARD_REG_COSTS (a)[index]
	-= min - ALLOCNO_COVER_CLASS_COST (a);
    }
}

/* Create a internal representation (IR) for IRA (allocnos, copies,
   loop tree nodes).  If LOOPS_P is FALSE the nodes corresponding to
   the loops (except the root which corresponds the all function) and
   correspondingly allocnos for the loops will be not created.  Such
   parameter value is used for Chaitin-Briggs coloring.  The function
   returns TRUE if we generate loop structure (besides nodes
   representing all function and the basic blocks) for regional
   allocation.  A true return means that we really need to flatten IR
   before the reload.  */
bool
ira_build (bool loops_p)
{
  df_analyze ();

  initiate_cost_vectors ();
  initiate_allocnos ();
  initiate_copies ();
  create_loop_tree_nodes (loops_p);
  form_loop_tree ();
  create_allocnos ();
<<<<<<< HEAD
  ira_costs (FIRST_PSEUDO_REGISTER);
=======
  ira_costs ();
  create_allocno_objects ();
>>>>>>> 8e7af53e
  ira_create_allocno_live_ranges ();
  remove_unnecessary_regions (false);
  ira_compress_allocno_live_ranges ();
  update_bad_spill_attribute ();
  loops_p = more_one_region_p ();
  if (loops_p)
    {
      propagate_allocno_info ();
      create_caps ();
    }
  ira_tune_allocno_costs_and_cover_classes ();
#ifdef ENABLE_IRA_CHECKING
  check_allocno_creation ();
#endif
  setup_min_max_allocno_live_range_point ();
  sort_conflict_id_map ();
  setup_min_max_conflict_allocno_ids ();
  ira_build_conflicts ();
  update_conflict_hard_reg_costs ();
  if (! ira_conflicts_p)
    {
      ira_allocno_t a;
      ira_allocno_iterator ai;

      /* Remove all regions but root one.  */
      if (loops_p)
	{
	  remove_unnecessary_regions (true);
	  loops_p = false;
	}
      /* We don't save hard registers around calls for fast allocation
	 -- add caller clobbered registers as conflicting ones to
	 allocno crossing calls.  */
      FOR_EACH_ALLOCNO (a, ai)
	if (ALLOCNO_CALLS_CROSSED_NUM (a) != 0)
	  {
	    ira_object_t obj = ALLOCNO_OBJECT (a);
	    IOR_HARD_REG_SET (OBJECT_TOTAL_CONFLICT_HARD_REGS (obj),
			      call_used_reg_set);
	    IOR_HARD_REG_SET (OBJECT_CONFLICT_HARD_REGS (obj),
			      call_used_reg_set);
	  }
    }
  if (internal_flag_ira_verbose > 2 && ira_dump_file != NULL)
    print_copies (ira_dump_file);
  if (internal_flag_ira_verbose > 0 && ira_dump_file != NULL)
    {
      int n, nr;
      ira_allocno_t a;
      live_range_t r;
      ira_allocno_iterator ai;

      n = 0;
      FOR_EACH_ALLOCNO (a, ai)
	{
	  ira_object_t obj = ALLOCNO_OBJECT (a);
	  n += OBJECT_NUM_CONFLICTS (obj);
	}
      nr = 0;
      FOR_EACH_ALLOCNO (a, ai)
	for (r = OBJECT_LIVE_RANGES (ALLOCNO_OBJECT (a)); r != NULL;
	     r = r->next)
	  nr++;
      fprintf (ira_dump_file, "  regions=%d, blocks=%d, points=%d\n",
	       VEC_length (loop_p, ira_loops.larray), n_basic_blocks,
	       ira_max_point);
      fprintf (ira_dump_file,
	       "    allocnos=%d, copies=%d, conflicts=%d, ranges=%d\n",
	       ira_allocnos_num, ira_copies_num, n, nr);
    }
  return loops_p;
}

/* Release the data created by function ira_build.  */
void
ira_destroy (void)
{
  finish_loop_tree_nodes ();
  finish_copies ();
  finish_allocnos ();
  finish_cost_vectors ();
  ira_finish_allocno_live_ranges ();
}<|MERGE_RESOLUTION|>--- conflicted
+++ resolved
@@ -632,58 +632,54 @@
     allocate_conflict_bit_vec (a);
 }
 
-<<<<<<< HEAD
-/* Remove A2 from the conflicts of A1.  */
-static void
-remove_allocno_conflicts (ira_allocno_t a1, ira_allocno_t a2)
+/* Remove OBJ2 from the conflicts of OBJ1.  */
+static void
+remove_allocno_conflicts (ira_object_t obj1, ira_object_t obj2)
 {
   int num, i;
 
-  if (ALLOCNO_CONFLICT_VEC_P (a1))
-    {
-      ira_allocno_t *vec
-	= (ira_allocno_t *) ALLOCNO_CONFLICT_ALLOCNO_ARRAY (a1);
-      num = ALLOCNO_CONFLICT_ALLOCNOS_NUM (a1) + 2;
+  if (OBJECT_CONFLICT_VEC_P (obj1))
+    {
+      ira_object_t *vec
+	= (ira_object_t *) OBJECT_CONFLICT_VEC (obj1);
+      num = OBJECT_NUM_CONFLICTS (obj1) + 2;
 
       for (i = 0; i < num; i++)
-	if (vec[i] == a2)
+	if (vec[i] == obj2)
 	  {
 	    num--;
 	    if (i != num - 2)
 	      vec[i] = vec[num - 2];
 	     vec[num - 2] = NULL;
-	     ALLOCNO_CONFLICT_ALLOCNOS_NUM (a1)--;
+	     OBJECT_NUM_CONFLICTS (obj1)--;
 	   }
     }
   else
     {
-      int id = ALLOCNO_CONFLICT_ID (a2);
+      int id = OBJECT_CONFLICT_ID (obj2);
       IRA_INT_TYPE *vec;
 
-      if (id < ALLOCNO_MIN (a1) || id > ALLOCNO_MAX (a1))
+      if (id < OBJECT_MIN (obj1) || id > OBJECT_MAX (obj1))
 	return;
 
-      vec = (IRA_INT_TYPE *) ALLOCNO_CONFLICT_ALLOCNO_ARRAY (a1);
-      CLEAR_MINMAX_SET_BIT (vec, id, ALLOCNO_MIN (a1), ALLOCNO_MAX (a1));
+      vec = (IRA_INT_TYPE *) OBJECT_CONFLICT_ARRAY (obj1);
+      CLEAR_MINMAX_SET_BIT (vec, id, OBJECT_MIN (obj1), OBJECT_MAX (obj1));
     }
 }
 
 /* Remove A from all conflicts.  */
 void
-remove_from_all_conflicts (ira_allocno_t to_remove)
-{
-  ira_allocno_conflict_iterator aci;
-  ira_allocno_t a;
-
-  FOR_EACH_ALLOCNO_CONFLICT (to_remove, a, aci)
-    remove_allocno_conflicts (a, to_remove);
-}
-
-
-/* Add A2 to the conflicts of A1.  */
-=======
+remove_from_all_conflicts (ira_object_t to_remove)
+{
+  ira_object_conflict_iterator oci;
+  ira_object_t o;
+
+  FOR_EACH_OBJECT_CONFLICT (to_remove, o, oci)
+    remove_allocno_conflicts (o, to_remove);
+}
+
+
 /* Add OBJ2 to the conflicts of OBJ1.  */
->>>>>>> 8e7af53e
 static void
 add_to_conflicts (ira_object_t obj1, ira_object_t obj2)
 {
@@ -768,7 +764,7 @@
 }
 
 /* Add OBJ1 to the conflicts of OBJ2 and vice versa.  */
-static void
+void
 ira_add_conflict (ira_object_t obj1, ira_object_t obj2)
 {
   add_to_conflicts (obj1, obj2);
@@ -2965,12 +2961,8 @@
   create_loop_tree_nodes (loops_p);
   form_loop_tree ();
   create_allocnos ();
-<<<<<<< HEAD
   ira_costs (FIRST_PSEUDO_REGISTER);
-=======
-  ira_costs ();
   create_allocno_objects ();
->>>>>>> 8e7af53e
   ira_create_allocno_live_ranges ();
   remove_unnecessary_regions (false);
   ira_compress_allocno_live_ranges ();
