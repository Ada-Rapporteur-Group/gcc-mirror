/* Operations with very long integers.
   Copyright (C) 2012-2018 Free Software Foundation, Inc.
   Contributed by Kenneth Zadeck <zadeck@naturalbridge.com>

This file is part of GCC.

GCC is free software; you can redistribute it and/or modify it
under the terms of the GNU General Public License as published by the
Free Software Foundation; either version 3, or (at your option) any
later version.

GCC is distributed in the hope that it will be useful, but WITHOUT
ANY WARRANTY; without even the implied warranty of MERCHANTABILITY or
FITNESS FOR A PARTICULAR PURPOSE.  See the GNU General Public License
for more details.

You should have received a copy of the GNU General Public License
along with GCC; see the file COPYING3.  If not see
<http://www.gnu.org/licenses/>.  */

#include "config.h"
#include "system.h"
#include "coretypes.h"
#include "tm.h"
#include "tree.h"
#include "selftest.h"


#define HOST_BITS_PER_HALF_WIDE_INT 32
#if HOST_BITS_PER_HALF_WIDE_INT == HOST_BITS_PER_LONG
# define HOST_HALF_WIDE_INT long
#elif HOST_BITS_PER_HALF_WIDE_INT == HOST_BITS_PER_INT
# define HOST_HALF_WIDE_INT int
#else
#error Please add support for HOST_HALF_WIDE_INT
#endif

#define W_TYPE_SIZE HOST_BITS_PER_WIDE_INT
/* Do not include longlong.h when compiler is clang-based. See PR61146.  */
#if GCC_VERSION >= 3000 && (W_TYPE_SIZE == 32 || defined (__SIZEOF_INT128__)) && !defined(__clang__)
typedef unsigned HOST_HALF_WIDE_INT UHWtype;
typedef unsigned HOST_WIDE_INT UWtype;
typedef unsigned int UQItype __attribute__ ((mode (QI)));
typedef unsigned int USItype __attribute__ ((mode (SI)));
typedef unsigned int UDItype __attribute__ ((mode (DI)));
#if W_TYPE_SIZE == 32
typedef unsigned int UDWtype __attribute__ ((mode (DI)));
#else
typedef unsigned int UDWtype __attribute__ ((mode (TI)));
#endif
#include "longlong.h"
#endif

static const HOST_WIDE_INT zeros[WIDE_INT_MAX_ELTS] = {};

/*
 * Internal utilities.
 */

/* Quantities to deal with values that hold half of a wide int.  Used
   in multiply and divide.  */
#define HALF_INT_MASK ((HOST_WIDE_INT_1 << HOST_BITS_PER_HALF_WIDE_INT) - 1)

#define BLOCK_OF(TARGET) ((TARGET) / HOST_BITS_PER_WIDE_INT)
#define BLOCKS_NEEDED(PREC) \
  (PREC ? (((PREC) + HOST_BITS_PER_WIDE_INT - 1) / HOST_BITS_PER_WIDE_INT) : 1)
#define SIGN_MASK(X) ((HOST_WIDE_INT) (X) < 0 ? -1 : 0)

/* Return the value a VAL[I] if I < LEN, otherwise, return 0 or -1
   based on the top existing bit of VAL. */

static unsigned HOST_WIDE_INT
safe_uhwi (const HOST_WIDE_INT *val, unsigned int len, unsigned int i)
{
  return i < len ? val[i] : val[len - 1] < 0 ? HOST_WIDE_INT_M1 : 0;
}

/* Convert the integer in VAL to canonical form, returning its new length.
   LEN is the number of blocks currently in VAL and PRECISION is the number
   of bits in the integer it represents.

   This function only changes the representation, not the value.  */
static unsigned int
canonize (HOST_WIDE_INT *val, unsigned int len, unsigned int precision)
{
  unsigned int blocks_needed = BLOCKS_NEEDED (precision);
  HOST_WIDE_INT top;
  int i;

  if (len > blocks_needed)
    len = blocks_needed;

  if (len == 1)
    return len;

  top = val[len - 1];
  if (len * HOST_BITS_PER_WIDE_INT > precision)
    val[len - 1] = top = sext_hwi (top, precision % HOST_BITS_PER_WIDE_INT);
  if (top != 0 && top != (HOST_WIDE_INT)-1)
    return len;

  /* At this point we know that the top is either 0 or -1.  Find the
     first block that is not a copy of this.  */
  for (i = len - 2; i >= 0; i--)
    {
      HOST_WIDE_INT x = val[i];
      if (x != top)
	{
	  if (SIGN_MASK (x) == top)
	    return i + 1;

	  /* We need an extra block because the top bit block i does
	     not match the extension.  */
	  return i + 2;
	}
    }

  /* The number is 0 or -1.  */
  return 1;
}

/* VAL[0] is the unsigned result of an operation.  Canonize it by adding
   another 0 block if needed, and return number of blocks needed.  */

static inline unsigned int
canonize_uhwi (HOST_WIDE_INT *val, unsigned int precision)
{
  if (val[0] < 0 && precision > HOST_BITS_PER_WIDE_INT)
    {
      val[1] = 0;
      return 2;
    }
  return 1;
}

/*
 * Conversion routines in and out of wide_int.
 */

/* Copy XLEN elements from XVAL to VAL.  If NEED_CANON, canonize the
   result for an integer with precision PRECISION.  Return the length
   of VAL (after any canonization.  */
unsigned int
wi::from_array (HOST_WIDE_INT *val, const HOST_WIDE_INT *xval,
		unsigned int xlen, unsigned int precision, bool need_canon)
{
  for (unsigned i = 0; i < xlen; i++)
    val[i] = xval[i];
  return need_canon ? canonize (val, xlen, precision) : xlen;
}

/* Construct a wide int from a buffer of length LEN.  BUFFER will be
   read according to byte endianness and word endianness of the target.
   Only the lower BUFFER_LEN bytes of the result are set; the remaining
   high bytes are cleared.  */
wide_int
wi::from_buffer (const unsigned char *buffer, unsigned int buffer_len)
{
  unsigned int precision = buffer_len * BITS_PER_UNIT;
  wide_int result = wide_int::create (precision);
  unsigned int words = buffer_len / UNITS_PER_WORD;

  /* We have to clear all the bits ourself, as we merely or in values
     below.  */
  unsigned int len = BLOCKS_NEEDED (precision);
  HOST_WIDE_INT *val = result.write_val ();
  for (unsigned int i = 0; i < len; ++i)
    val[i] = 0;

  for (unsigned int byte = 0; byte < buffer_len; byte++)
    {
      unsigned int offset;
      unsigned int index;
      unsigned int bitpos = byte * BITS_PER_UNIT;
      unsigned HOST_WIDE_INT value;

      if (buffer_len > UNITS_PER_WORD)
	{
	  unsigned int word = byte / UNITS_PER_WORD;

	  if (WORDS_BIG_ENDIAN)
	    word = (words - 1) - word;

	  offset = word * UNITS_PER_WORD;

	  if (BYTES_BIG_ENDIAN)
	    offset += (UNITS_PER_WORD - 1) - (byte % UNITS_PER_WORD);
	  else
	    offset += byte % UNITS_PER_WORD;
	}
      else
	offset = BYTES_BIG_ENDIAN ? (buffer_len - 1) - byte : byte;

      value = (unsigned HOST_WIDE_INT) buffer[offset];

      index = bitpos / HOST_BITS_PER_WIDE_INT;
      val[index] |= value << (bitpos % HOST_BITS_PER_WIDE_INT);
    }

  result.set_len (canonize (val, len, precision));

  return result;
}

/* Sets RESULT from X, the sign is taken according to SGN.  */
void
wi::to_mpz (const wide_int_ref &x, mpz_t result, signop sgn)
{
  int len = x.get_len ();
  const HOST_WIDE_INT *v = x.get_val ();
  int excess = len * HOST_BITS_PER_WIDE_INT - x.get_precision ();

  if (wi::neg_p (x, sgn))
    {
      /* We use ones complement to avoid -x80..0 edge case that -
	 won't work on.  */
      HOST_WIDE_INT *t = XALLOCAVEC (HOST_WIDE_INT, len);
      for (int i = 0; i < len; i++)
	t[i] = ~v[i];
      if (excess > 0)
	t[len - 1] = (unsigned HOST_WIDE_INT) t[len - 1] << excess >> excess;
      mpz_import (result, len, -1, sizeof (HOST_WIDE_INT), 0, 0, t);
      mpz_com (result, result);
    }
  else if (excess > 0)
    {
      HOST_WIDE_INT *t = XALLOCAVEC (HOST_WIDE_INT, len);
      for (int i = 0; i < len - 1; i++)
	t[i] = v[i];
      t[len - 1] = (unsigned HOST_WIDE_INT) v[len - 1] << excess >> excess;
      mpz_import (result, len, -1, sizeof (HOST_WIDE_INT), 0, 0, t);
    }
  else
    mpz_import (result, len, -1, sizeof (HOST_WIDE_INT), 0, 0, v);
}

/* Returns X converted to TYPE.  If WRAP is true, then out-of-range
   values of VAL will be wrapped; otherwise, they will be set to the
   appropriate minimum or maximum TYPE bound.  */
wide_int
wi::from_mpz (const_tree type, mpz_t x, bool wrap)
{
  size_t count, numb;
  unsigned int prec = TYPE_PRECISION (type);
  wide_int res = wide_int::create (prec);

  if (!wrap)
    {
      mpz_t min, max;

      mpz_init (min);
      mpz_init (max);
      get_type_static_bounds (type, min, max);

      if (mpz_cmp (x, min) < 0)
	mpz_set (x, min);
      else if (mpz_cmp (x, max) > 0)
	mpz_set (x, max);

      mpz_clear (min);
      mpz_clear (max);
    }

  /* Determine the number of unsigned HOST_WIDE_INTs that are required
     for representing the absolute value.  The code to calculate count is
     extracted from the GMP manual, section "Integer Import and Export":
     http://gmplib.org/manual/Integer-Import-and-Export.html  */
  numb = CHAR_BIT * sizeof (HOST_WIDE_INT);
  count = (mpz_sizeinbase (x, 2) + numb - 1) / numb;
  HOST_WIDE_INT *val = res.write_val ();
  /* Read the absolute value.

     Write directly to the wide_int storage if possible, otherwise leave
     GMP to allocate the memory for us.  It might be slightly more efficient
     to use mpz_tdiv_r_2exp for the latter case, but the situation is
     pathological and it seems safer to operate on the original mpz value
     in all cases.  */
  void *valres = mpz_export (count <= WIDE_INT_MAX_ELTS ? val : 0,
			     &count, -1, sizeof (HOST_WIDE_INT), 0, 0, x);
  if (count < 1)
    {
      val[0] = 0;
      count = 1;
    }
  count = MIN (count, BLOCKS_NEEDED (prec));
  if (valres != val)
    {
      memcpy (val, valres, count * sizeof (HOST_WIDE_INT));
      free (valres);
    }
  /* Zero-extend the absolute value to PREC bits.  */
  if (count < BLOCKS_NEEDED (prec) && val[count - 1] < 0)
    val[count++] = 0;
  else
    count = canonize (val, count, prec);
  res.set_len (count);

  if (mpz_sgn (x) < 0)
    res = -res;

  return res;
}

/*
 * Largest and smallest values in a mode.
 */

/* Return the largest SGNed number that is representable in PRECISION bits.

   TODO: There is still code from the double_int era that trys to
   make up for the fact that double int's could not represent the
   min and max values of all types.  This code should be removed
   because the min and max values can always be represented in
   wide_ints and int-csts.  */
wide_int
wi::max_value (unsigned int precision, signop sgn)
{
  gcc_checking_assert (precision != 0);
  if (sgn == UNSIGNED)
    /* The unsigned max is just all ones.  */
    return shwi (-1, precision);
  else
    /* The signed max is all ones except the top bit.  This must be
       explicitly represented.  */
    return mask (precision - 1, false, precision);
}

/* Return the largest SGNed number that is representable in PRECISION bits.  */
wide_int
wi::min_value (unsigned int precision, signop sgn)
{
  gcc_checking_assert (precision != 0);
  if (sgn == UNSIGNED)
    return uhwi (0, precision);
  else
    /* The signed min is all zeros except the top bit.  This must be
       explicitly represented.  */
    return wi::set_bit_in_zero (precision - 1, precision);
}

/*
 * Public utilities.
 */

/* Convert the number represented by XVAL, XLEN and XPRECISION, which has
   signedness SGN, to an integer that has PRECISION bits.  Store the blocks
   in VAL and return the number of blocks used.

   This function can handle both extension (PRECISION > XPRECISION)
   and truncation (PRECISION < XPRECISION).  */
unsigned int
wi::force_to_size (HOST_WIDE_INT *val, const HOST_WIDE_INT *xval,
		   unsigned int xlen, unsigned int xprecision,
		   unsigned int precision, signop sgn)
{
  unsigned int blocks_needed = BLOCKS_NEEDED (precision);
  unsigned int len = blocks_needed < xlen ? blocks_needed : xlen;
  for (unsigned i = 0; i < len; i++)
    val[i] = xval[i];

  if (precision > xprecision)
    {
      unsigned int small_xprecision = xprecision % HOST_BITS_PER_WIDE_INT;

      /* Expanding.  */
      if (sgn == UNSIGNED)
	{
	  if (small_xprecision && len == BLOCKS_NEEDED (xprecision))
	    val[len - 1] = zext_hwi (val[len - 1], small_xprecision);
	  else if (val[len - 1] < 0)
	    {
	      while (len < BLOCKS_NEEDED (xprecision))
		val[len++] = -1;
	      if (small_xprecision)
		val[len - 1] = zext_hwi (val[len - 1], small_xprecision);
	      else
		val[len++] = 0;
	    }
	}
      else
	{
	  if (small_xprecision && len == BLOCKS_NEEDED (xprecision))
	    val[len - 1] = sext_hwi (val[len - 1], small_xprecision);
	}
    }
  len = canonize (val, len, precision);

  return len;
}

/* This function hides the fact that we cannot rely on the bits beyond
   the precision.  This issue comes up in the relational comparisions
   where we do allow comparisons of values of different precisions.  */
static inline HOST_WIDE_INT
selt (const HOST_WIDE_INT *a, unsigned int len,
      unsigned int blocks_needed, unsigned int small_prec,
      unsigned int index, signop sgn)
{
  HOST_WIDE_INT val;
  if (index < len)
    val = a[index];
  else if (index < blocks_needed || sgn == SIGNED)
    /* Signed or within the precision.  */
    val = SIGN_MASK (a[len - 1]);
  else
    /* Unsigned extension beyond the precision. */
    val = 0;

  if (small_prec && index == blocks_needed - 1)
    return (sgn == SIGNED
	    ? sext_hwi (val, small_prec)
	    : zext_hwi (val, small_prec));
  else
    return val;
}

/* Find the highest bit represented in a wide int.  This will in
   general have the same value as the sign bit.  */
static inline HOST_WIDE_INT
top_bit_of (const HOST_WIDE_INT *a, unsigned int len, unsigned int prec)
{
  int excess = len * HOST_BITS_PER_WIDE_INT - prec;
  unsigned HOST_WIDE_INT val = a[len - 1];
  if (excess > 0)
    val <<= excess;
  return val >> (HOST_BITS_PER_WIDE_INT - 1);
}

/*
 * Comparisons, note that only equality is an operator.  The other
 * comparisons cannot be operators since they are inherently signed or
 * unsigned and C++ has no such operators.
 */

/* Return true if OP0 == OP1.  */
bool
wi::eq_p_large (const HOST_WIDE_INT *op0, unsigned int op0len,
		const HOST_WIDE_INT *op1, unsigned int op1len,
		unsigned int prec)
{
  int l0 = op0len - 1;
  unsigned int small_prec = prec & (HOST_BITS_PER_WIDE_INT - 1);

  if (op0len != op1len)
    return false;

  if (op0len == BLOCKS_NEEDED (prec) && small_prec)
    {
      /* It does not matter if we zext or sext here, we just have to
	 do both the same way.  */
      if (zext_hwi (op0 [l0], small_prec) != zext_hwi (op1 [l0], small_prec))
	return false;
      l0--;
    }

  while (l0 >= 0)
    if (op0[l0] != op1[l0])
      return false;
    else
      l0--;

  return true;
}

/* Return true if OP0 < OP1 using signed comparisons.  */
bool
wi::lts_p_large (const HOST_WIDE_INT *op0, unsigned int op0len,
		 unsigned int precision,
		 const HOST_WIDE_INT *op1, unsigned int op1len)
{
  HOST_WIDE_INT s0, s1;
  unsigned HOST_WIDE_INT u0, u1;
  unsigned int blocks_needed = BLOCKS_NEEDED (precision);
  unsigned int small_prec = precision & (HOST_BITS_PER_WIDE_INT - 1);
  int l = MAX (op0len - 1, op1len - 1);

  /* Only the top block is compared as signed.  The rest are unsigned
     comparisons.  */
  s0 = selt (op0, op0len, blocks_needed, small_prec, l, SIGNED);
  s1 = selt (op1, op1len, blocks_needed, small_prec, l, SIGNED);
  if (s0 < s1)
    return true;
  if (s0 > s1)
    return false;

  l--;
  while (l >= 0)
    {
      u0 = selt (op0, op0len, blocks_needed, small_prec, l, SIGNED);
      u1 = selt (op1, op1len, blocks_needed, small_prec, l, SIGNED);

      if (u0 < u1)
	return true;
      if (u0 > u1)
	return false;
      l--;
    }

  return false;
}

/* Returns -1 if OP0 < OP1, 0 if OP0 == OP1 and 1 if OP0 > OP1 using
   signed compares.  */
int
wi::cmps_large (const HOST_WIDE_INT *op0, unsigned int op0len,
		unsigned int precision,
		const HOST_WIDE_INT *op1, unsigned int op1len)
{
  HOST_WIDE_INT s0, s1;
  unsigned HOST_WIDE_INT u0, u1;
  unsigned int blocks_needed = BLOCKS_NEEDED (precision);
  unsigned int small_prec = precision & (HOST_BITS_PER_WIDE_INT - 1);
  int l = MAX (op0len - 1, op1len - 1);

  /* Only the top block is compared as signed.  The rest are unsigned
     comparisons.  */
  s0 = selt (op0, op0len, blocks_needed, small_prec, l, SIGNED);
  s1 = selt (op1, op1len, blocks_needed, small_prec, l, SIGNED);
  if (s0 < s1)
    return -1;
  if (s0 > s1)
    return 1;

  l--;
  while (l >= 0)
    {
      u0 = selt (op0, op0len, blocks_needed, small_prec, l, SIGNED);
      u1 = selt (op1, op1len, blocks_needed, small_prec, l, SIGNED);

      if (u0 < u1)
	return -1;
      if (u0 > u1)
	return 1;
      l--;
    }

  return 0;
}

/* Return true if OP0 < OP1 using unsigned comparisons.  */
bool
wi::ltu_p_large (const HOST_WIDE_INT *op0, unsigned int op0len,
		 unsigned int precision,
		 const HOST_WIDE_INT *op1, unsigned int op1len)
{
  unsigned HOST_WIDE_INT x0;
  unsigned HOST_WIDE_INT x1;
  unsigned int blocks_needed = BLOCKS_NEEDED (precision);
  unsigned int small_prec = precision & (HOST_BITS_PER_WIDE_INT - 1);
  int l = MAX (op0len - 1, op1len - 1);

  while (l >= 0)
    {
      x0 = selt (op0, op0len, blocks_needed, small_prec, l, UNSIGNED);
      x1 = selt (op1, op1len, blocks_needed, small_prec, l, UNSIGNED);
      if (x0 < x1)
	return true;
      if (x0 > x1)
	return false;
      l--;
    }

  return false;
}

/* Returns -1 if OP0 < OP1, 0 if OP0 == OP1 and 1 if OP0 > OP1 using
   unsigned compares.  */
int
wi::cmpu_large (const HOST_WIDE_INT *op0, unsigned int op0len,
		unsigned int precision,
		const HOST_WIDE_INT *op1, unsigned int op1len)
{
  unsigned HOST_WIDE_INT x0;
  unsigned HOST_WIDE_INT x1;
  unsigned int blocks_needed = BLOCKS_NEEDED (precision);
  unsigned int small_prec = precision & (HOST_BITS_PER_WIDE_INT - 1);
  int l = MAX (op0len - 1, op1len - 1);

  while (l >= 0)
    {
      x0 = selt (op0, op0len, blocks_needed, small_prec, l, UNSIGNED);
      x1 = selt (op1, op1len, blocks_needed, small_prec, l, UNSIGNED);
      if (x0 < x1)
	return -1;
      if (x0 > x1)
	return 1;
      l--;
    }

  return 0;
}

/*
 * Extension.
 */

/* Sign-extend the number represented by XVAL and XLEN into VAL,
   starting at OFFSET.  Return the number of blocks in VAL.  Both XVAL
   and VAL have PRECISION bits.  */
unsigned int
wi::sext_large (HOST_WIDE_INT *val, const HOST_WIDE_INT *xval,
		unsigned int xlen, unsigned int precision, unsigned int offset)
{
  unsigned int len = offset / HOST_BITS_PER_WIDE_INT;
  /* Extending beyond the precision is a no-op.  If we have only stored
     OFFSET bits or fewer, the rest are already signs.  */
  if (offset >= precision || len >= xlen)
    {
      for (unsigned i = 0; i < xlen; ++i)
	val[i] = xval[i];
      return xlen;
    }
  unsigned int suboffset = offset % HOST_BITS_PER_WIDE_INT;
  for (unsigned int i = 0; i < len; i++)
    val[i] = xval[i];
  if (suboffset > 0)
    {
      val[len] = sext_hwi (xval[len], suboffset);
      len += 1;
    }
  return canonize (val, len, precision);
}

/* Zero-extend the number represented by XVAL and XLEN into VAL,
   starting at OFFSET.  Return the number of blocks in VAL.  Both XVAL
   and VAL have PRECISION bits.  */
unsigned int
wi::zext_large (HOST_WIDE_INT *val, const HOST_WIDE_INT *xval,
		unsigned int xlen, unsigned int precision, unsigned int offset)
{
  unsigned int len = offset / HOST_BITS_PER_WIDE_INT;
  /* Extending beyond the precision is a no-op.  If we have only stored
     OFFSET bits or fewer, and the upper stored bit is zero, then there
     is nothing to do.  */
  if (offset >= precision || (len >= xlen && xval[xlen - 1] >= 0))
    {
      for (unsigned i = 0; i < xlen; ++i)
	val[i] = xval[i];
      return xlen;
    }
  unsigned int suboffset = offset % HOST_BITS_PER_WIDE_INT;
  for (unsigned int i = 0; i < len; i++)
    val[i] = i < xlen ? xval[i] : -1;
  if (suboffset > 0)
    val[len] = zext_hwi (len < xlen ? xval[len] : -1, suboffset);
  else
    val[len] = 0;
  return canonize (val, len + 1, precision);
}

/*
 * Masking, inserting, shifting, rotating.
 */

/* Insert WIDTH bits from Y into X starting at START.  */
wide_int
wi::insert (const wide_int &x, const wide_int &y, unsigned int start,
	    unsigned int width)
{
  wide_int result;
  wide_int mask;
  wide_int tmp;

  unsigned int precision = x.get_precision ();
  if (start >= precision)
    return x;

  gcc_checking_assert (precision >= width);

  if (start + width >= precision)
    width = precision - start;

  mask = wi::shifted_mask (start, width, false, precision);
  tmp = wi::lshift (wide_int::from (y, precision, UNSIGNED), start);
  result = tmp & mask;

  tmp = wi::bit_and_not (x, mask);
  result = result | tmp;

  return result;
}

/* Copy the number represented by XVAL and XLEN into VAL, setting bit BIT.
   Return the number of blocks in VAL.  Both XVAL and VAL have PRECISION
   bits.  */
unsigned int
wi::set_bit_large (HOST_WIDE_INT *val, const HOST_WIDE_INT *xval,
		   unsigned int xlen, unsigned int precision, unsigned int bit)
{
  unsigned int block = bit / HOST_BITS_PER_WIDE_INT;
  unsigned int subbit = bit % HOST_BITS_PER_WIDE_INT;

  if (block + 1 >= xlen)
    {
      /* The operation either affects the last current block or needs
	 a new block.  */
      unsigned int len = block + 1;
      for (unsigned int i = 0; i < len; i++)
	val[i] = safe_uhwi (xval, xlen, i);
      val[block] |= HOST_WIDE_INT_1U << subbit;

      /* If the bit we just set is at the msb of the block, make sure
	 that any higher bits are zeros.  */
      if (bit + 1 < precision && subbit == HOST_BITS_PER_WIDE_INT - 1)
	val[len++] = 0;
      return len;
    }
  else
    {
      for (unsigned int i = 0; i < xlen; i++)
	val[i] = xval[i];
      val[block] |= HOST_WIDE_INT_1U << subbit;
      return canonize (val, xlen, precision);
    }
}

/* bswap THIS.  */
wide_int
wide_int_storage::bswap () const
{
  wide_int result = wide_int::create (precision);
  unsigned int i, s;
  unsigned int len = BLOCKS_NEEDED (precision);
  unsigned int xlen = get_len ();
  const HOST_WIDE_INT *xval = get_val ();
  HOST_WIDE_INT *val = result.write_val ();

  /* This is not a well defined operation if the precision is not a
     multiple of 8.  */
  gcc_assert ((precision & 0x7) == 0);

  for (i = 0; i < len; i++)
    val[i] = 0;

  /* Only swap the bytes that are not the padding.  */
  for (s = 0; s < precision; s += 8)
    {
      unsigned int d = precision - s - 8;
      unsigned HOST_WIDE_INT byte;

      unsigned int block = s / HOST_BITS_PER_WIDE_INT;
      unsigned int offset = s & (HOST_BITS_PER_WIDE_INT - 1);

      byte = (safe_uhwi (xval, xlen, block) >> offset) & 0xff;

      block = d / HOST_BITS_PER_WIDE_INT;
      offset = d & (HOST_BITS_PER_WIDE_INT - 1);

      val[block] |= byte << offset;
    }

  result.set_len (canonize (val, len, precision));
  return result;
}

/* Fill VAL with a mask where the lower WIDTH bits are ones and the bits
   above that up to PREC are zeros.  The result is inverted if NEGATE
   is true.  Return the number of blocks in VAL.  */
unsigned int
wi::mask (HOST_WIDE_INT *val, unsigned int width, bool negate,
	  unsigned int prec)
{
  if (width >= prec)
    {
      val[0] = negate ? 0 : -1;
      return 1;
    }
  else if (width == 0)
    {
      val[0] = negate ? -1 : 0;
      return 1;
    }

  unsigned int i = 0;
  while (i < width / HOST_BITS_PER_WIDE_INT)
    val[i++] = negate ? 0 : -1;

  unsigned int shift = width & (HOST_BITS_PER_WIDE_INT - 1);
  if (shift != 0)
    {
      HOST_WIDE_INT last = (HOST_WIDE_INT_1U << shift) - 1;
      val[i++] = negate ? ~last : last;
    }
  else
    val[i++] = negate ? -1 : 0;

  return i;
}

/* Fill VAL with a mask where the lower START bits are zeros, the next WIDTH
   bits are ones, and the bits above that up to PREC are zeros.  The result
   is inverted if NEGATE is true.  Return the number of blocks in VAL.  */
unsigned int
wi::shifted_mask (HOST_WIDE_INT *val, unsigned int start, unsigned int width,
		  bool negate, unsigned int prec)
{
  if (start >= prec || width == 0)
    {
      val[0] = negate ? -1 : 0;
      return 1;
    }

  if (width > prec - start)
    width = prec - start;
  unsigned int end = start + width;

  unsigned int i = 0;
  while (i < start / HOST_BITS_PER_WIDE_INT)
    val[i++] = negate ? -1 : 0;

  unsigned int shift = start & (HOST_BITS_PER_WIDE_INT - 1);
  if (shift)
    {
      HOST_WIDE_INT block = (HOST_WIDE_INT_1U << shift) - 1;
      shift += width;
      if (shift < HOST_BITS_PER_WIDE_INT)
	{
	  /* case 000111000 */
	  block = (HOST_WIDE_INT_1U << shift) - block - 1;
	  val[i++] = negate ? ~block : block;
	  return i;
	}
      else
	/* ...111000 */
	val[i++] = negate ? block : ~block;
    }

  while (i < end / HOST_BITS_PER_WIDE_INT)
    /* 1111111 */
    val[i++] = negate ? 0 : -1;

  shift = end & (HOST_BITS_PER_WIDE_INT - 1);
  if (shift != 0)
    {
      /* 000011111 */
      HOST_WIDE_INT block = (HOST_WIDE_INT_1U << shift) - 1;
      val[i++] = negate ? ~block : block;
    }
  else if (end < prec)
    val[i++] = negate ? -1 : 0;

  return i;
}

/*
 * logical operations.
 */

/* Set VAL to OP0 & OP1.  Return the number of blocks used.  */
unsigned int
wi::and_large (HOST_WIDE_INT *val, const HOST_WIDE_INT *op0,
	       unsigned int op0len, const HOST_WIDE_INT *op1,
	       unsigned int op1len, unsigned int prec)
{
  int l0 = op0len - 1;
  int l1 = op1len - 1;
  bool need_canon = true;

  unsigned int len = MAX (op0len, op1len);
  if (l0 > l1)
    {
      HOST_WIDE_INT op1mask = -top_bit_of (op1, op1len, prec);
      if (op1mask == 0)
	{
	  l0 = l1;
	  len = l1 + 1;
	}
      else
	{
	  need_canon = false;
	  while (l0 > l1)
	    {
	      val[l0] = op0[l0];
	      l0--;
	    }
	}
    }
  else if (l1 > l0)
    {
      HOST_WIDE_INT op0mask = -top_bit_of (op0, op0len, prec);
      if (op0mask == 0)
	len = l0 + 1;
      else
	{
	  need_canon = false;
	  while (l1 > l0)
	    {
	      val[l1] = op1[l1];
	      l1--;
	    }
	}
    }

  while (l0 >= 0)
    {
      val[l0] = op0[l0] & op1[l0];
      l0--;
    }

  if (need_canon)
    len = canonize (val, len, prec);

  return len;
}

/* Set VAL to OP0 & ~OP1.  Return the number of blocks used.  */
unsigned int
wi::and_not_large (HOST_WIDE_INT *val, const HOST_WIDE_INT *op0,
		   unsigned int op0len, const HOST_WIDE_INT *op1,
		   unsigned int op1len, unsigned int prec)
{
  wide_int result;
  int l0 = op0len - 1;
  int l1 = op1len - 1;
  bool need_canon = true;

  unsigned int len = MAX (op0len, op1len);
  if (l0 > l1)
    {
      HOST_WIDE_INT op1mask = -top_bit_of (op1, op1len, prec);
      if (op1mask != 0)
	{
	  l0 = l1;
	  len = l1 + 1;
	}
      else
	{
	  need_canon = false;
	  while (l0 > l1)
	    {
	      val[l0] = op0[l0];
	      l0--;
	    }
	}
    }
  else if (l1 > l0)
    {
      HOST_WIDE_INT op0mask = -top_bit_of (op0, op0len, prec);
      if (op0mask == 0)
	len = l0 + 1;
      else
	{
	  need_canon = false;
	  while (l1 > l0)
	    {
	      val[l1] = ~op1[l1];
	      l1--;
	    }
	}
    }

  while (l0 >= 0)
    {
      val[l0] = op0[l0] & ~op1[l0];
      l0--;
    }

  if (need_canon)
    len = canonize (val, len, prec);

  return len;
}

/* Set VAL to OP0 | OP1.  Return the number of blocks used.  */
unsigned int
wi::or_large (HOST_WIDE_INT *val, const HOST_WIDE_INT *op0,
	      unsigned int op0len, const HOST_WIDE_INT *op1,
	      unsigned int op1len, unsigned int prec)
{
  wide_int result;
  int l0 = op0len - 1;
  int l1 = op1len - 1;
  bool need_canon = true;

  unsigned int len = MAX (op0len, op1len);
  if (l0 > l1)
    {
      HOST_WIDE_INT op1mask = -top_bit_of (op1, op1len, prec);
      if (op1mask != 0)
	{
	  l0 = l1;
	  len = l1 + 1;
	}
      else
	{
	  need_canon = false;
	  while (l0 > l1)
	    {
	      val[l0] = op0[l0];
	      l0--;
	    }
	}
    }
  else if (l1 > l0)
    {
      HOST_WIDE_INT op0mask = -top_bit_of (op0, op0len, prec);
      if (op0mask != 0)
	len = l0 + 1;
      else
	{
	  need_canon = false;
	  while (l1 > l0)
	    {
	      val[l1] = op1[l1];
	      l1--;
	    }
	}
    }

  while (l0 >= 0)
    {
      val[l0] = op0[l0] | op1[l0];
      l0--;
    }

  if (need_canon)
    len = canonize (val, len, prec);

  return len;
}

/* Set VAL to OP0 | ~OP1.  Return the number of blocks used.  */
unsigned int
wi::or_not_large (HOST_WIDE_INT *val, const HOST_WIDE_INT *op0,
		  unsigned int op0len, const HOST_WIDE_INT *op1,
		  unsigned int op1len, unsigned int prec)
{
  wide_int result;
  int l0 = op0len - 1;
  int l1 = op1len - 1;
  bool need_canon = true;

  unsigned int len = MAX (op0len, op1len);
  if (l0 > l1)
    {
      HOST_WIDE_INT op1mask = -top_bit_of (op1, op1len, prec);
      if (op1mask == 0)
	{
	  l0 = l1;
	  len = l1 + 1;
	}
      else
	{
	  need_canon = false;
	  while (l0 > l1)
	    {
	      val[l0] = op0[l0];
	      l0--;
	    }
	}
    }
  else if (l1 > l0)
    {
      HOST_WIDE_INT op0mask = -top_bit_of (op0, op0len, prec);
      if (op0mask != 0)
	len = l0 + 1;
      else
	{
	  need_canon = false;
	  while (l1 > l0)
	    {
	      val[l1] = ~op1[l1];
	      l1--;
	    }
	}
    }

  while (l0 >= 0)
    {
      val[l0] = op0[l0] | ~op1[l0];
      l0--;
    }

  if (need_canon)
    len = canonize (val, len, prec);

  return len;
}

/* Set VAL to OP0 ^ OP1.  Return the number of blocks used.  */
unsigned int
wi::xor_large (HOST_WIDE_INT *val, const HOST_WIDE_INT *op0,
	       unsigned int op0len, const HOST_WIDE_INT *op1,
	       unsigned int op1len, unsigned int prec)
{
  wide_int result;
  int l0 = op0len - 1;
  int l1 = op1len - 1;

  unsigned int len = MAX (op0len, op1len);
  if (l0 > l1)
    {
      HOST_WIDE_INT op1mask = -top_bit_of (op1, op1len, prec);
      while (l0 > l1)
	{
	  val[l0] = op0[l0] ^ op1mask;
	  l0--;
	}
    }

  if (l1 > l0)
    {
      HOST_WIDE_INT op0mask = -top_bit_of (op0, op0len, prec);
      while (l1 > l0)
	{
	  val[l1] = op0mask ^ op1[l1];
	  l1--;
	}
    }

  while (l0 >= 0)
    {
      val[l0] = op0[l0] ^ op1[l0];
      l0--;
    }

  return canonize (val, len, prec);
}

/*
 * math
 */

/* Set VAL to OP0 + OP1.  If OVERFLOW is nonnull, record in *OVERFLOW
   whether the result overflows when OP0 and OP1 are treated as having
   signedness SGN.  Return the number of blocks in VAL.  */
unsigned int
wi::add_large (HOST_WIDE_INT *val, const HOST_WIDE_INT *op0,
	       unsigned int op0len, const HOST_WIDE_INT *op1,
	       unsigned int op1len, unsigned int prec,
	       signop sgn, bool *overflow)
{
  unsigned HOST_WIDE_INT o0 = 0;
  unsigned HOST_WIDE_INT o1 = 0;
  unsigned HOST_WIDE_INT x = 0;
  unsigned HOST_WIDE_INT carry = 0;
  unsigned HOST_WIDE_INT old_carry = 0;
  unsigned HOST_WIDE_INT mask0, mask1;
  unsigned int i;

  unsigned int len = MAX (op0len, op1len);
  mask0 = -top_bit_of (op0, op0len, prec);
  mask1 = -top_bit_of (op1, op1len, prec);
  /* Add all of the explicitly defined elements.  */

  for (i = 0; i < len; i++)
    {
      o0 = i < op0len ? (unsigned HOST_WIDE_INT) op0[i] : mask0;
      o1 = i < op1len ? (unsigned HOST_WIDE_INT) op1[i] : mask1;
      x = o0 + o1 + carry;
      val[i] = x;
      old_carry = carry;
      carry = carry == 0 ? x < o0 : x <= o0;
    }

  if (len * HOST_BITS_PER_WIDE_INT < prec)
    {
      val[len] = mask0 + mask1 + carry;
      len++;
      if (overflow)
	*overflow = (sgn == UNSIGNED && carry);
    }
  else if (overflow)
    {
      unsigned int shift = -prec % HOST_BITS_PER_WIDE_INT;
      if (sgn == SIGNED)
	{
	  unsigned HOST_WIDE_INT x = (val[len - 1] ^ o0) & (val[len - 1] ^ o1);
	  *overflow = (HOST_WIDE_INT) (x << shift) < 0;
	}
      else
	{
	  /* Put the MSB of X and O0 and in the top of the HWI.  */
	  x <<= shift;
	  o0 <<= shift;
	  if (old_carry)
	    *overflow = (x <= o0);
	  else
	    *overflow = (x < o0);
	}
    }

  return canonize (val, len, prec);
}

/* Subroutines of the multiplication and division operations.  Unpack
   the first IN_LEN HOST_WIDE_INTs in INPUT into 2 * IN_LEN
   HOST_HALF_WIDE_INTs of RESULT.  The rest of RESULT is filled by
   uncompressing the top bit of INPUT[IN_LEN - 1].  */
static void
wi_unpack (unsigned HOST_HALF_WIDE_INT *result, const HOST_WIDE_INT *input,
	   unsigned int in_len, unsigned int out_len,
	   unsigned int prec, signop sgn)
{
  unsigned int i;
  unsigned int j = 0;
  unsigned int small_prec = prec & (HOST_BITS_PER_WIDE_INT - 1);
  unsigned int blocks_needed = BLOCKS_NEEDED (prec);
  HOST_WIDE_INT mask;

  if (sgn == SIGNED)
    {
      mask = -top_bit_of ((const HOST_WIDE_INT *) input, in_len, prec);
      mask &= HALF_INT_MASK;
    }
  else
    mask = 0;

  for (i = 0; i < blocks_needed - 1; i++)
    {
      HOST_WIDE_INT x = safe_uhwi (input, in_len, i);
      result[j++] = x;
      result[j++] = x >> HOST_BITS_PER_HALF_WIDE_INT;
    }

  HOST_WIDE_INT x = safe_uhwi (input, in_len, i);
  if (small_prec)
    {
      if (sgn == SIGNED)
	x = sext_hwi (x, small_prec);
      else
	x = zext_hwi (x, small_prec);
    }
  result[j++] = x;
  result[j++] = x >> HOST_BITS_PER_HALF_WIDE_INT;

  /* Smear the sign bit.  */
  while (j < out_len)
    result[j++] = mask;
}

/* The inverse of wi_unpack.  IN_LEN is the number of input
   blocks and PRECISION is the precision of the result.  Return the
   number of blocks in the canonicalized result.  */
static unsigned int
wi_pack (HOST_WIDE_INT *result,
	 const unsigned HOST_HALF_WIDE_INT *input,
	 unsigned int in_len, unsigned int precision)
{
  unsigned int i = 0;
  unsigned int j = 0;
  unsigned int blocks_needed = BLOCKS_NEEDED (precision);

  while (i + 1 < in_len)
    {
      result[j++] = ((unsigned HOST_WIDE_INT) input[i]
		     | ((unsigned HOST_WIDE_INT) input[i + 1]
			<< HOST_BITS_PER_HALF_WIDE_INT));
      i += 2;
    }

  /* Handle the case where in_len is odd.   For this we zero extend.  */
  if (in_len & 1)
    result[j++] = (unsigned HOST_WIDE_INT) input[i];
  else if (j < blocks_needed)
    result[j++] = 0;
  return canonize (result, j, precision);
}

/* Multiply Op1 by Op2.  If HIGH is set, only the upper half of the
   result is returned.  

   If HIGH is not set, throw away the upper half after the check is
   made to see if it overflows.  Unfortunately there is no better way
   to check for overflow than to do this.  If OVERFLOW is nonnull,
   record in *OVERFLOW whether the result overflowed.  SGN controls
   the signedness and is used to check overflow or if HIGH is set.  */
unsigned int
wi::mul_internal (HOST_WIDE_INT *val, const HOST_WIDE_INT *op1val,
		  unsigned int op1len, const HOST_WIDE_INT *op2val,
		  unsigned int op2len, unsigned int prec, signop sgn,
		  bool *overflow, bool high)
{
  unsigned HOST_WIDE_INT o0, o1, k, t;
  unsigned int i;
  unsigned int j;
  unsigned int blocks_needed = BLOCKS_NEEDED (prec);
  unsigned int half_blocks_needed = blocks_needed * 2;
  /* The sizes here are scaled to support a 2x largest mode by 2x
     largest mode yielding a 4x largest mode result.  This is what is
     needed by vpn.  */

  unsigned HOST_HALF_WIDE_INT
    u[4 * MAX_BITSIZE_MODE_ANY_INT / HOST_BITS_PER_HALF_WIDE_INT];
  unsigned HOST_HALF_WIDE_INT
    v[4 * MAX_BITSIZE_MODE_ANY_INT / HOST_BITS_PER_HALF_WIDE_INT];
  /* The '2' in 'R' is because we are internally doing a full
     multiply.  */
  unsigned HOST_HALF_WIDE_INT
    r[2 * 4 * MAX_BITSIZE_MODE_ANY_INT / HOST_BITS_PER_HALF_WIDE_INT];
  HOST_WIDE_INT mask = ((HOST_WIDE_INT)1 << HOST_BITS_PER_HALF_WIDE_INT) - 1;

  /* If the top level routine did not really pass in an overflow, then
     just make sure that we never attempt to set it.  */
  bool needs_overflow = (overflow != 0);
  if (needs_overflow)
    *overflow = false;

  wide_int_ref op1 = wi::storage_ref (op1val, op1len, prec);
  wide_int_ref op2 = wi::storage_ref (op2val, op2len, prec);

  /* This is a surprisingly common case, so do it first.  */
  if (op1 == 0 || op2 == 0)
    {
      val[0] = 0;
      return 1;
    }

#ifdef umul_ppmm
  if (sgn == UNSIGNED)
    {
      /* If the inputs are single HWIs and the output has room for at
	 least two HWIs, we can use umul_ppmm directly.  */
      if (prec >= HOST_BITS_PER_WIDE_INT * 2
	  && wi::fits_uhwi_p (op1)
	  && wi::fits_uhwi_p (op2))
	{
	  /* This case never overflows.  */
	  if (high)
	    {
	      val[0] = 0;
	      return 1;
	    }
	  umul_ppmm (val[1], val[0], op1.ulow (), op2.ulow ());
	  if (val[1] < 0 && prec > HOST_BITS_PER_WIDE_INT * 2)
	    {
	      val[2] = 0;
	      return 3;
	    }
	  return 1 + (val[1] != 0 || val[0] < 0);
	}
      /* Likewise if the output is a full single HWI, except that the
	 upper HWI of the result is only used for determining overflow.
	 (We handle this case inline when overflow isn't needed.)  */
      else if (prec == HOST_BITS_PER_WIDE_INT)
	{
	  unsigned HOST_WIDE_INT upper;
	  umul_ppmm (upper, val[0], op1.ulow (), op2.ulow ());
	  if (needs_overflow)
	    *overflow = (upper != 0);
	  if (high)
	    val[0] = upper;
	  return 1;
	}
    }
#endif

  /* Handle multiplications by 1.  */
  if (op1 == 1)
    {
      if (high)
	{
	  val[0] = wi::neg_p (op2, sgn) ? -1 : 0;
	  return 1;
	}
      for (i = 0; i < op2len; i++)
	val[i] = op2val[i];
      return op2len;
    }
  if (op2 == 1)
    {
      if (high)
	{
	  val[0] = wi::neg_p (op1, sgn) ? -1 : 0;
	  return 1;
	}
      for (i = 0; i < op1len; i++)
	val[i] = op1val[i];
      return op1len;
    }

  /* If we need to check for overflow, we can only do half wide
     multiplies quickly because we need to look at the top bits to
     check for the overflow.  */
  if ((high || needs_overflow)
      && (prec <= HOST_BITS_PER_HALF_WIDE_INT))
    {
      unsigned HOST_WIDE_INT r;

      if (sgn == SIGNED)
	{
	  o0 = op1.to_shwi ();
	  o1 = op2.to_shwi ();
	}
      else
	{
	  o0 = op1.to_uhwi ();
	  o1 = op2.to_uhwi ();
	}

      r = o0 * o1;
      if (needs_overflow)
	{
	  if (sgn == SIGNED)
	    {
	      if ((HOST_WIDE_INT) r != sext_hwi (r, prec))
		*overflow = true;
	    }
	  else
	    {
	      if ((r >> prec) != 0)
		*overflow = true;
	    }
	}
      val[0] = high ? r >> prec : r;
      return 1;
    }

  /* We do unsigned mul and then correct it.  */
  wi_unpack (u, op1val, op1len, half_blocks_needed, prec, SIGNED);
  wi_unpack (v, op2val, op2len, half_blocks_needed, prec, SIGNED);

  /* The 2 is for a full mult.  */
  memset (r, 0, half_blocks_needed * 2
	  * HOST_BITS_PER_HALF_WIDE_INT / CHAR_BIT);

  for (j = 0; j < half_blocks_needed; j++)
    {
      k = 0;
      for (i = 0; i < half_blocks_needed; i++)
	{
	  t = ((unsigned HOST_WIDE_INT)u[i] * (unsigned HOST_WIDE_INT)v[j]
	       + r[i + j] + k);
	  r[i + j] = t & HALF_INT_MASK;
	  k = t >> HOST_BITS_PER_HALF_WIDE_INT;
	}
      r[j + half_blocks_needed] = k;
    }

  /* We did unsigned math above.  For signed we must adjust the
     product (assuming we need to see that).  */
  if (sgn == SIGNED && (high || needs_overflow))
    {
      unsigned HOST_WIDE_INT b;
      if (wi::neg_p (op1))
	{
	  b = 0;
	  for (i = 0; i < half_blocks_needed; i++)
	    {
	      t = (unsigned HOST_WIDE_INT)r[i + half_blocks_needed]
		- (unsigned HOST_WIDE_INT)v[i] - b;
	      r[i + half_blocks_needed] = t & HALF_INT_MASK;
	      b = t >> (HOST_BITS_PER_WIDE_INT - 1);
	    }
	}
      if (wi::neg_p (op2))
	{
	  b = 0;
	  for (i = 0; i < half_blocks_needed; i++)
	    {
	      t = (unsigned HOST_WIDE_INT)r[i + half_blocks_needed]
		- (unsigned HOST_WIDE_INT)u[i] - b;
	      r[i + half_blocks_needed] = t & HALF_INT_MASK;
	      b = t >> (HOST_BITS_PER_WIDE_INT - 1);
	    }
	}
    }

  if (needs_overflow)
    {
      HOST_WIDE_INT top;

      /* For unsigned, overflow is true if any of the top bits are set.
	 For signed, overflow is true if any of the top bits are not equal
	 to the sign bit.  */
      if (sgn == UNSIGNED)
	top = 0;
      else
	{
	  top = r[(half_blocks_needed) - 1];
	  top = SIGN_MASK (top << (HOST_BITS_PER_WIDE_INT / 2));
	  top &= mask;
	}

      for (i = half_blocks_needed; i < half_blocks_needed * 2; i++)
	if (((HOST_WIDE_INT)(r[i] & mask)) != top)
	  *overflow = true;
    }

  int r_offset = high ? half_blocks_needed : 0;
  return wi_pack (val, &r[r_offset], half_blocks_needed, prec);
}

/* Compute the population count of X.  */
int
wi::popcount (const wide_int_ref &x)
{
  unsigned int i;
  int count;

  /* The high order block is special if it is the last block and the
     precision is not an even multiple of HOST_BITS_PER_WIDE_INT.  We
     have to clear out any ones above the precision before doing
     popcount on this block.  */
  count = x.precision - x.len * HOST_BITS_PER_WIDE_INT;
  unsigned int stop = x.len;
  if (count < 0)
    {
      count = popcount_hwi (x.uhigh () << -count);
      stop -= 1;
    }
  else
    {
      if (x.sign_mask () >= 0)
	count = 0;
    }

  for (i = 0; i < stop; ++i)
    count += popcount_hwi (x.val[i]);

  return count;
}

/* Set VAL to OP0 - OP1.  If OVERFLOW is nonnull, record in *OVERFLOW
   whether the result overflows when OP0 and OP1 are treated as having
   signedness SGN.  Return the number of blocks in VAL.  */
unsigned int
wi::sub_large (HOST_WIDE_INT *val, const HOST_WIDE_INT *op0,
	       unsigned int op0len, const HOST_WIDE_INT *op1,
	       unsigned int op1len, unsigned int prec,
	       signop sgn, bool *overflow)
{
  unsigned HOST_WIDE_INT o0 = 0;
  unsigned HOST_WIDE_INT o1 = 0;
  unsigned HOST_WIDE_INT x = 0;
  /* We implement subtraction as an in place negate and add.  Negation
     is just inversion and add 1, so we can do the add of 1 by just
     starting the borrow in of the first element at 1.  */
  unsigned HOST_WIDE_INT borrow = 0;
  unsigned HOST_WIDE_INT old_borrow = 0;

  unsigned HOST_WIDE_INT mask0, mask1;
  unsigned int i;

  unsigned int len = MAX (op0len, op1len);
  mask0 = -top_bit_of (op0, op0len, prec);
  mask1 = -top_bit_of (op1, op1len, prec);

  /* Subtract all of the explicitly defined elements.  */
  for (i = 0; i < len; i++)
    {
      o0 = i < op0len ? (unsigned HOST_WIDE_INT)op0[i] : mask0;
      o1 = i < op1len ? (unsigned HOST_WIDE_INT)op1[i] : mask1;
      x = o0 - o1 - borrow;
      val[i] = x;
      old_borrow = borrow;
      borrow = borrow == 0 ? o0 < o1 : o0 <= o1;
    }

  if (len * HOST_BITS_PER_WIDE_INT < prec)
    {
      val[len] = mask0 - mask1 - borrow;
      len++;
      if (overflow)
	*overflow = (sgn == UNSIGNED && borrow);
    }
  else if (overflow)
    {
      unsigned int shift = -prec % HOST_BITS_PER_WIDE_INT;
      if (sgn == SIGNED)
	{
	  unsigned HOST_WIDE_INT x = (o0 ^ o1) & (val[len - 1] ^ o0);
	  *overflow = (HOST_WIDE_INT) (x << shift) < 0;
	}
      else
	{
	  /* Put the MSB of X and O0 and in the top of the HWI.  */
	  x <<= shift;
	  o0 <<= shift;
	  if (old_borrow)
	    *overflow = (x >= o0);
	  else
	    *overflow = (x > o0);
	}
    }

  return canonize (val, len, prec);
}


/*
 * Division and Mod
 */

/* Compute B_QUOTIENT and B_REMAINDER from B_DIVIDEND/B_DIVISOR.  The
   algorithm is a small modification of the algorithm in Hacker's
   Delight by Warren, which itself is a small modification of Knuth's
   algorithm.  M is the number of significant elements of U however
   there needs to be at least one extra element of B_DIVIDEND
   allocated, N is the number of elements of B_DIVISOR.  */
static void
divmod_internal_2 (unsigned HOST_HALF_WIDE_INT *b_quotient,
		   unsigned HOST_HALF_WIDE_INT *b_remainder,
		   unsigned HOST_HALF_WIDE_INT *b_dividend,
		   unsigned HOST_HALF_WIDE_INT *b_divisor,
		   int m, int n)
{
  /* The "digits" are a HOST_HALF_WIDE_INT which the size of half of a
     HOST_WIDE_INT and stored in the lower bits of each word.  This
     algorithm should work properly on both 32 and 64 bit
     machines.  */
  unsigned HOST_WIDE_INT b
    = (unsigned HOST_WIDE_INT)1 << HOST_BITS_PER_HALF_WIDE_INT;
  unsigned HOST_WIDE_INT qhat;   /* Estimate of quotient digit.  */
  unsigned HOST_WIDE_INT rhat;   /* A remainder.  */
  unsigned HOST_WIDE_INT p;      /* Product of two digits.  */
  HOST_WIDE_INT t, k;
  int i, j, s;

  /* Single digit divisor.  */
  if (n == 1)
    {
      k = 0;
      for (j = m - 1; j >= 0; j--)
	{
	  b_quotient[j] = (k * b + b_dividend[j])/b_divisor[0];
	  k = ((k * b + b_dividend[j])
	       - ((unsigned HOST_WIDE_INT)b_quotient[j]
		  * (unsigned HOST_WIDE_INT)b_divisor[0]));
	}
      b_remainder[0] = k;
      return;
    }

  s = clz_hwi (b_divisor[n-1]) - HOST_BITS_PER_HALF_WIDE_INT; /* CHECK clz */

  if (s)
    {
      /* Normalize B_DIVIDEND and B_DIVISOR.  Unlike the published
	 algorithm, we can overwrite b_dividend and b_divisor, so we do
	 that.  */
      for (i = n - 1; i > 0; i--)
	b_divisor[i] = (b_divisor[i] << s)
	  | (b_divisor[i-1] >> (HOST_BITS_PER_HALF_WIDE_INT - s));
      b_divisor[0] = b_divisor[0] << s;

      b_dividend[m] = b_dividend[m-1] >> (HOST_BITS_PER_HALF_WIDE_INT - s);
      for (i = m - 1; i > 0; i--)
	b_dividend[i] = (b_dividend[i] << s)
	  | (b_dividend[i-1] >> (HOST_BITS_PER_HALF_WIDE_INT - s));
      b_dividend[0] = b_dividend[0] << s;
    }

  /* Main loop.  */
  for (j = m - n; j >= 0; j--)
    {
      qhat = (b_dividend[j+n] * b + b_dividend[j+n-1]) / b_divisor[n-1];
      rhat = (b_dividend[j+n] * b + b_dividend[j+n-1]) - qhat * b_divisor[n-1];
    again:
      if (qhat >= b || qhat * b_divisor[n-2] > b * rhat + b_dividend[j+n-2])
	{
	  qhat -= 1;
	  rhat += b_divisor[n-1];
	  if (rhat < b)
	    goto again;
	}

      /* Multiply and subtract.  */
      k = 0;
      for (i = 0; i < n; i++)
	{
	  p = qhat * b_divisor[i];
	  t = b_dividend[i+j] - k - (p & HALF_INT_MASK);
	  b_dividend[i + j] = t;
	  k = ((p >> HOST_BITS_PER_HALF_WIDE_INT)
	       - (t >> HOST_BITS_PER_HALF_WIDE_INT));
	}
      t = b_dividend[j+n] - k;
      b_dividend[j+n] = t;

      b_quotient[j] = qhat;
      if (t < 0)
	{
	  b_quotient[j] -= 1;
	  k = 0;
	  for (i = 0; i < n; i++)
	    {
	      t = (HOST_WIDE_INT)b_dividend[i+j] + b_divisor[i] + k;
	      b_dividend[i+j] = t;
	      k = t >> HOST_BITS_PER_HALF_WIDE_INT;
	    }
	  b_dividend[j+n] += k;
	}
    }
  if (s)
    for (i = 0; i < n; i++)
      b_remainder[i] = (b_dividend[i] >> s)
	| (b_dividend[i+1] << (HOST_BITS_PER_HALF_WIDE_INT - s));
  else
    for (i = 0; i < n; i++)
      b_remainder[i] = b_dividend[i];
}


/* Divide DIVIDEND by DIVISOR, which have signedness SGN, and truncate
   the result.  If QUOTIENT is nonnull, store the value of the quotient
   there and return the number of blocks in it.  The return value is
   not defined otherwise.  If REMAINDER is nonnull, store the value
   of the remainder there and store the number of blocks in
   *REMAINDER_LEN.  If OFLOW is not null, store in *OFLOW whether
   the division overflowed.  */
unsigned int
wi::divmod_internal (HOST_WIDE_INT *quotient, unsigned int *remainder_len,
		     HOST_WIDE_INT *remainder,
		     const HOST_WIDE_INT *dividend_val,
		     unsigned int dividend_len, unsigned int dividend_prec,
		     const HOST_WIDE_INT *divisor_val, unsigned int divisor_len,
		     unsigned int divisor_prec, signop sgn,
		     bool *oflow)
{
  unsigned int dividend_blocks_needed = 2 * BLOCKS_NEEDED (dividend_prec);
  unsigned int divisor_blocks_needed = 2 * BLOCKS_NEEDED (divisor_prec);
  unsigned HOST_HALF_WIDE_INT
    b_quotient[4 * MAX_BITSIZE_MODE_ANY_INT / HOST_BITS_PER_HALF_WIDE_INT];
  unsigned HOST_HALF_WIDE_INT
    b_remainder[4 * MAX_BITSIZE_MODE_ANY_INT / HOST_BITS_PER_HALF_WIDE_INT];
  unsigned HOST_HALF_WIDE_INT
    b_dividend[(4 * MAX_BITSIZE_MODE_ANY_INT / HOST_BITS_PER_HALF_WIDE_INT) + 1];
  unsigned HOST_HALF_WIDE_INT
    b_divisor[4 * MAX_BITSIZE_MODE_ANY_INT / HOST_BITS_PER_HALF_WIDE_INT];
  unsigned int m, n;
  bool dividend_neg = false;
  bool divisor_neg = false;
  bool overflow = false;
  wide_int neg_dividend, neg_divisor;

  wide_int_ref dividend = wi::storage_ref (dividend_val, dividend_len,
					   dividend_prec);
  wide_int_ref divisor = wi::storage_ref (divisor_val, divisor_len,
					  divisor_prec);
  if (divisor == 0)
    overflow = true;

  /* The smallest signed number / -1 causes overflow.  The dividend_len
     check is for speed rather than correctness.  */
  if (sgn == SIGNED
      && dividend_len == BLOCKS_NEEDED (dividend_prec)
      && divisor == -1
      && wi::only_sign_bit_p (dividend))
    overflow = true;

  /* Handle the overflow cases.  Viewed as unsigned value, the quotient of
     (signed min / -1) has the same representation as the orignal dividend.
     We have traditionally made division by zero act as division by one,
     so there too we use the original dividend.  */
  if (overflow)
    {
      if (remainder)
	{
	  *remainder_len = 1;
	  remainder[0] = 0;
	}
      if (oflow != 0)
	*oflow = true;
      if (quotient)
	for (unsigned int i = 0; i < dividend_len; ++i)
	  quotient[i] = dividend_val[i];
      return dividend_len;
    }

  if (oflow)
    *oflow = false;

  /* Do it on the host if you can.  */
  if (sgn == SIGNED
      && wi::fits_shwi_p (dividend)
      && wi::fits_shwi_p (divisor))
    {
      HOST_WIDE_INT o0 = dividend.to_shwi ();
      HOST_WIDE_INT o1 = divisor.to_shwi ();

      if (o0 == HOST_WIDE_INT_MIN && o1 == -1)
	{
	  gcc_checking_assert (dividend_prec > HOST_BITS_PER_WIDE_INT);
	  if (quotient)
	    {
	      quotient[0] = HOST_WIDE_INT_MIN;
	      quotient[1] = 0;
	    }
	  if (remainder)
	    {
	      remainder[0] = 0;
	      *remainder_len = 1;
	    }
	  return 2;
	}
      else
	{
	  if (quotient)
	    quotient[0] = o0 / o1;
	  if (remainder)
	    {
	      remainder[0] = o0 % o1;
	      *remainder_len = 1;
	    }
	  return 1;
	}
    }

  if (sgn == UNSIGNED
      && wi::fits_uhwi_p (dividend)
      && wi::fits_uhwi_p (divisor))
    {
      unsigned HOST_WIDE_INT o0 = dividend.to_uhwi ();
      unsigned HOST_WIDE_INT o1 = divisor.to_uhwi ();
      unsigned int quotient_len = 1;

      if (quotient)
	{
	  quotient[0] = o0 / o1;
	  quotient_len = canonize_uhwi (quotient, dividend_prec);
	}
      if (remainder)
	{
	  remainder[0] = o0 % o1;
	  *remainder_len = canonize_uhwi (remainder, dividend_prec);
	}
      return quotient_len;
    }

  /* Make the divisor and dividend positive and remember what we
     did.  */
  if (sgn == SIGNED)
    {
      if (wi::neg_p (dividend))
	{
	  neg_dividend = -dividend;
	  dividend = neg_dividend;
	  dividend_neg = true;
	}
      if (wi::neg_p (divisor))
	{
	  neg_divisor = -divisor;
	  divisor = neg_divisor;
	  divisor_neg = true;
	}
    }

  wi_unpack (b_dividend, dividend.get_val (), dividend.get_len (),
	     dividend_blocks_needed, dividend_prec, sgn);
  wi_unpack (b_divisor, divisor.get_val (), divisor.get_len (),
	     divisor_blocks_needed, divisor_prec, sgn);

  m = dividend_blocks_needed;
  b_dividend[m] = 0;
  while (m > 1 && b_dividend[m - 1] == 0)
    m--;

  n = divisor_blocks_needed;
  while (n > 1 && b_divisor[n - 1] == 0)
    n--;

  memset (b_quotient, 0, sizeof (b_quotient));

  divmod_internal_2 (b_quotient, b_remainder, b_dividend, b_divisor, m, n);

  unsigned int quotient_len = 0;
  if (quotient)
    {
      quotient_len = wi_pack (quotient, b_quotient, m, dividend_prec);
      /* The quotient is neg if exactly one of the divisor or dividend is
	 neg.  */
      if (dividend_neg != divisor_neg)
	quotient_len = wi::sub_large (quotient, zeros, 1, quotient,
				      quotient_len, dividend_prec,
				      UNSIGNED, 0);
    }

  if (remainder)
    {
      *remainder_len = wi_pack (remainder, b_remainder, n, dividend_prec);
      /* The remainder is always the same sign as the dividend.  */
      if (dividend_neg)
	*remainder_len = wi::sub_large (remainder, zeros, 1, remainder,
					*remainder_len, dividend_prec,
					UNSIGNED, 0);
    }

  return quotient_len;
}

/*
 * Shifting, rotating and extraction.
 */

/* Left shift XVAL by SHIFT and store the result in VAL.  Return the
   number of blocks in VAL.  Both XVAL and VAL have PRECISION bits.  */
unsigned int
wi::lshift_large (HOST_WIDE_INT *val, const HOST_WIDE_INT *xval,
		  unsigned int xlen, unsigned int precision,
		  unsigned int shift)
{
  /* Split the shift into a whole-block shift and a subblock shift.  */
  unsigned int skip = shift / HOST_BITS_PER_WIDE_INT;
  unsigned int small_shift = shift % HOST_BITS_PER_WIDE_INT;

  /* The whole-block shift fills with zeros.  */
  unsigned int len = BLOCKS_NEEDED (precision);
  for (unsigned int i = 0; i < skip; ++i)
    val[i] = 0;

  /* It's easier to handle the simple block case specially.  */
  if (small_shift == 0)
    for (unsigned int i = skip; i < len; ++i)
      val[i] = safe_uhwi (xval, xlen, i - skip);
  else
    {
      /* The first unfilled output block is a left shift of the first
	 block in XVAL.  The other output blocks contain bits from two
	 consecutive input blocks.  */
      unsigned HOST_WIDE_INT carry = 0;
      for (unsigned int i = skip; i < len; ++i)
	{
	  unsigned HOST_WIDE_INT x = safe_uhwi (xval, xlen, i - skip);
	  val[i] = (x << small_shift) | carry;
	  carry = x >> (-small_shift % HOST_BITS_PER_WIDE_INT);
	}
    }
  return canonize (val, len, precision);
}

/* Right shift XVAL by SHIFT and store the result in VAL.  Return the
   number of blocks in VAL.  The input has XPRECISION bits and the
   output has XPRECISION - SHIFT bits.  */
static unsigned int
rshift_large_common (HOST_WIDE_INT *val, const HOST_WIDE_INT *xval,
		     unsigned int xlen, unsigned int xprecision,
		     unsigned int shift)
{
  /* Split the shift into a whole-block shift and a subblock shift.  */
  unsigned int skip = shift / HOST_BITS_PER_WIDE_INT;
  unsigned int small_shift = shift % HOST_BITS_PER_WIDE_INT;

  /* Work out how many blocks are needed to store the significant bits
     (excluding the upper zeros or signs).  */
  unsigned int len = BLOCKS_NEEDED (xprecision - shift);

  /* It's easier to handle the simple block case specially.  */
  if (small_shift == 0)
    for (unsigned int i = 0; i < len; ++i)
      val[i] = safe_uhwi (xval, xlen, i + skip);
  else
    {
      /* Each output block but the last is a combination of two input blocks.
	 The last block is a right shift of the last block in XVAL.  */
      unsigned HOST_WIDE_INT curr = safe_uhwi (xval, xlen, skip);
      for (unsigned int i = 0; i < len; ++i)
	{
	  val[i] = curr >> small_shift;
	  curr = safe_uhwi (xval, xlen, i + skip + 1);
	  val[i] |= curr << (-small_shift % HOST_BITS_PER_WIDE_INT);
	}
    }
  return len;
}

/* Logically right shift XVAL by SHIFT and store the result in VAL.
   Return the number of blocks in VAL.  XVAL has XPRECISION bits and
   VAL has PRECISION bits.  */
unsigned int
wi::lrshift_large (HOST_WIDE_INT *val, const HOST_WIDE_INT *xval,
		   unsigned int xlen, unsigned int xprecision,
		   unsigned int precision, unsigned int shift)
{
  unsigned int len = rshift_large_common (val, xval, xlen, xprecision, shift);

  /* The value we just created has precision XPRECISION - SHIFT.
     Zero-extend it to wider precisions.  */
  if (precision > xprecision - shift)
    {
      unsigned int small_prec = (xprecision - shift) % HOST_BITS_PER_WIDE_INT;
      if (small_prec)
	val[len - 1] = zext_hwi (val[len - 1], small_prec);
      else if (val[len - 1] < 0)
	{
	  /* Add a new block with a zero. */
	  val[len++] = 0;
	  return len;
	}
    }
  return canonize (val, len, precision);
}

/* Arithmetically right shift XVAL by SHIFT and store the result in VAL.
   Return the number of blocks in VAL.  XVAL has XPRECISION bits and
   VAL has PRECISION bits.  */
unsigned int
wi::arshift_large (HOST_WIDE_INT *val, const HOST_WIDE_INT *xval,
		   unsigned int xlen, unsigned int xprecision,
		   unsigned int precision, unsigned int shift)
{
  unsigned int len = rshift_large_common (val, xval, xlen, xprecision, shift);

  /* The value we just created has precision XPRECISION - SHIFT.
     Sign-extend it to wider types.  */
  if (precision > xprecision - shift)
    {
      unsigned int small_prec = (xprecision - shift) % HOST_BITS_PER_WIDE_INT;
      if (small_prec)
	val[len - 1] = sext_hwi (val[len - 1], small_prec);
    }
  return canonize (val, len, precision);
}

/* Return the number of leading (upper) zeros in X.  */
int
wi::clz (const wide_int_ref &x)
{
  /* Calculate how many bits there above the highest represented block.  */
  int count = x.precision - x.len * HOST_BITS_PER_WIDE_INT;

  unsigned HOST_WIDE_INT high = x.uhigh ();
  if (count < 0)
    /* The upper -COUNT bits of HIGH are not part of the value.
       Clear them out.  */
    high = (high << -count) >> -count;
  else if (x.sign_mask () < 0)
    /* The upper bit is set, so there are no leading zeros.  */
    return 0;

  /* We don't need to look below HIGH.  Either HIGH is nonzero,
     or the top bit of the block below is nonzero; clz_hwi is
     HOST_BITS_PER_WIDE_INT in the latter case.  */
  return count + clz_hwi (high);
}

/* Return the number of redundant sign bits in X.  (That is, the number
   of bits immediately below the sign bit that have the same value as
   the sign bit.)  */
int
wi::clrsb (const wide_int_ref &x)
{
  /* Calculate how many bits there above the highest represented block.  */
  int count = x.precision - x.len * HOST_BITS_PER_WIDE_INT;

  unsigned HOST_WIDE_INT high = x.uhigh ();
  unsigned HOST_WIDE_INT mask = -1;
  if (count < 0)
    {
      /* The upper -COUNT bits of HIGH are not part of the value.
	 Clear them from both MASK and HIGH.  */
      mask >>= -count;
      high &= mask;
    }

  /* If the top bit is 1, count the number of leading 1s.  If the top
     bit is zero, count the number of leading zeros.  */
  if (high > mask / 2)
    high ^= mask;

  /* There are no sign bits below the top block, so we don't need to look
     beyond HIGH.  Note that clz_hwi is HOST_BITS_PER_WIDE_INT when
     HIGH is 0.  */
  return count + clz_hwi (high) - 1;
}

/* Return the number of trailing (lower) zeros in X.  */
int
wi::ctz (const wide_int_ref &x)
{
  if (x.len == 1 && x.ulow () == 0)
    return x.precision;

  /* Having dealt with the zero case, there must be a block with a
     nonzero bit.  We don't care about the bits above the first 1.  */
  unsigned int i = 0;
  while (x.val[i] == 0)
    ++i;
  return i * HOST_BITS_PER_WIDE_INT + ctz_hwi (x.val[i]);
}

/* If X is an exact power of 2, return the base-2 logarithm, otherwise
   return -1.  */
int
wi::exact_log2 (const wide_int_ref &x)
{
  /* Reject cases where there are implicit -1 blocks above HIGH.  */
  if (x.len * HOST_BITS_PER_WIDE_INT < x.precision && x.sign_mask () < 0)
    return -1;

  /* Set CRUX to the index of the entry that should be nonzero.
     If the top block is zero then the next lowest block (if any)
     must have the high bit set.  */
  unsigned int crux = x.len - 1;
  if (crux > 0 && x.val[crux] == 0)
    crux -= 1;

  /* Check that all lower blocks are zero.  */
  for (unsigned int i = 0; i < crux; ++i)
    if (x.val[i] != 0)
      return -1;

  /* Get a zero-extended form of block CRUX.  */
  unsigned HOST_WIDE_INT hwi = x.val[crux];
  if ((crux + 1) * HOST_BITS_PER_WIDE_INT > x.precision)
    hwi = zext_hwi (hwi, x.precision % HOST_BITS_PER_WIDE_INT);

  /* Now it's down to whether HWI is a power of 2.  */
  int res = ::exact_log2 (hwi);
  if (res >= 0)
    res += crux * HOST_BITS_PER_WIDE_INT;
  return res;
}

/* Return the base-2 logarithm of X, rounding down.  Return -1 if X is 0.  */
int
wi::floor_log2 (const wide_int_ref &x)
{
  return x.precision - 1 - clz (x);
}

/* Return the index of the first (lowest) set bit in X, counting from 1.
   Return 0 if X is 0.  */
int
wi::ffs (const wide_int_ref &x)
{
  return eq_p (x, 0) ? 0 : ctz (x) + 1;
}

/* Return true if sign-extending X to have precision PRECISION would give
   the minimum signed value at that precision.  */
bool
wi::only_sign_bit_p (const wide_int_ref &x, unsigned int precision)
{
  return ctz (x) + 1 == int (precision);
}

/* Return true if X represents the minimum signed value.  */
bool
wi::only_sign_bit_p (const wide_int_ref &x)
{
  return only_sign_bit_p (x, x.precision);
}

/* Return VAL if VAL has no bits set outside MASK.  Otherwise round VAL
   down to the previous value that has no bits set outside MASK.
   This rounding wraps for signed values if VAL is negative and
   the top bit of MASK is clear.

   For example, round_down_for_mask (6, 0xf1) would give 1 and
   round_down_for_mask (24, 0xf1) would give 17.  */

wide_int
wi::round_down_for_mask (const wide_int &val, const wide_int &mask)
{
  /* Get the bits in VAL that are outside the mask.  */
  wide_int extra_bits = wi::bit_and_not (val, mask);
  if (extra_bits == 0)
    return val;

  /* Get a mask that includes the top bit in EXTRA_BITS and is all 1s
     below that bit.  */
  unsigned int precision = val.get_precision ();
  wide_int lower_mask = wi::mask (precision - wi::clz (extra_bits),
				  false, precision);

  /* Clear the bits that aren't in MASK, but ensure that all bits
     in MASK below the top cleared bit are set.  */
  return (val & mask) | (mask & lower_mask);
}

/* Return VAL if VAL has no bits set outside MASK.  Otherwise round VAL
   up to the next value that has no bits set outside MASK.  The rounding
   wraps if there are no suitable values greater than VAL.

   For example, round_up_for_mask (6, 0xf1) would give 16 and
   round_up_for_mask (24, 0xf1) would give 32.  */

wide_int
wi::round_up_for_mask (const wide_int &val, const wide_int &mask)
{
  /* Get the bits in VAL that are outside the mask.  */
  wide_int extra_bits = wi::bit_and_not (val, mask);
  if (extra_bits == 0)
    return val;

  /* Get a mask that is all 1s above the top bit in EXTRA_BITS.  */
  unsigned int precision = val.get_precision ();
  wide_int upper_mask = wi::mask (precision - wi::clz (extra_bits),
				  true, precision);

  /* Get the bits of the mask that are above the top bit in EXTRA_BITS.  */
  upper_mask &= mask;

  /* Conceptually we need to:

     - clear bits of VAL outside UPPER_MASK
     - add the lowest bit in UPPER_MASK to VAL (or add 0 if UPPER_MASK is 0)
     - propagate the carry through the bits of VAL in UPPER_MASK

     If (~VAL & UPPER_MASK) is nonzero, the carry eventually
     reaches that bit and the process leaves all lower bits clear.
     If (~VAL & UPPER_MASK) is zero then the result is also zero.  */
  wide_int tmp = wi::bit_and_not (upper_mask, val);

  return (val | tmp) & -tmp;
}

/*
 * Private utilities.
 */

void gt_ggc_mx (widest_int *) { }
void gt_pch_nx (widest_int *, void (*) (void *, void *), void *) { }
void gt_pch_nx (widest_int *) { }

template void wide_int::dump () const;
template void generic_wide_int <wide_int_ref_storage <false> >::dump () const;
template void generic_wide_int <wide_int_ref_storage <true> >::dump () const;
template void offset_int::dump () const;
template void widest_int::dump () const;

/* We could add all the above ::dump variants here, but wide_int and
   widest_int should handle the common cases.  Besides, you can always
   call the dump method directly.  */

DEBUG_FUNCTION void
debug (const wide_int &ref)
{
  ref.dump ();
}

DEBUG_FUNCTION void
debug (const wide_int *ptr)
{
  if (ptr)
    debug (*ptr);
  else
    fprintf (stderr, "<nil>\n");
}

DEBUG_FUNCTION void
debug (const widest_int &ref)
{
  ref.dump ();
}

DEBUG_FUNCTION void
debug (const widest_int *ptr)
{
  if (ptr)
    debug (*ptr);
  else
    fprintf (stderr, "<nil>\n");
}

#if CHECKING_P

namespace selftest {

/* Selftests for wide ints.  We run these multiple times, once per type.  */

/* Helper function for building a test value.  */

template <class VALUE_TYPE>
static VALUE_TYPE
from_int (int i);

/* Specializations of the fixture for each wide-int type.  */

/* Specialization for VALUE_TYPE == wide_int.  */

template <>
wide_int
from_int (int i)
{
  return wi::shwi (i, 32);
}

/* Specialization for VALUE_TYPE == offset_int.  */

template <>
offset_int
from_int (int i)
{
  return offset_int (i);
}

/* Specialization for VALUE_TYPE == widest_int.  */

template <>
widest_int
from_int (int i)
{
  return widest_int (i);
}

/* Verify that print_dec (WI, ..., SGN) gives the expected string
   representation (using base 10).  */

static void
assert_deceq (const char *expected, const wide_int_ref &wi, signop sgn)
{
  char buf[WIDE_INT_PRINT_BUFFER_SIZE];
  print_dec (wi, buf, sgn);
  ASSERT_STREQ (expected, buf);
}

/* Likewise for base 16.  */

static void
assert_hexeq (const char *expected, const wide_int_ref &wi)
{
  char buf[WIDE_INT_PRINT_BUFFER_SIZE];
  print_hex (wi, buf);
  ASSERT_STREQ (expected, buf);
}

/* Test cases.  */

/* Verify that print_dec and print_hex work for VALUE_TYPE.  */

template <class VALUE_TYPE>
static void
test_printing ()
{
  VALUE_TYPE a = from_int<VALUE_TYPE> (42);
  assert_deceq ("42", a, SIGNED);
  assert_hexeq ("0x2a", a);
  assert_hexeq ("0x1fffffffffffffffff", wi::shwi (-1, 69));
  assert_hexeq ("0xffffffffffffffff", wi::mask (64, false, 69));
  assert_hexeq ("0xffffffffffffffff", wi::mask <widest_int> (64, false));
  if (WIDE_INT_MAX_PRECISION > 128)
    {
      assert_hexeq ("0x20000000000000000fffffffffffffffe",
		    wi::lshift (1, 129) + wi::lshift (1, 64) - 2);
      assert_hexeq ("0x200000000000004000123456789abcdef",
		    wi::lshift (1, 129) + wi::lshift (1, 74)
		    + wi::lshift (0x1234567, 32) + 0x89abcdef);
    }
}

/* Verify that various operations work correctly for VALUE_TYPE,
   unary and binary, using both function syntax, and
   overloaded-operators.  */

template <class VALUE_TYPE>
static void
test_ops ()
{
  VALUE_TYPE a = from_int<VALUE_TYPE> (7);
  VALUE_TYPE b = from_int<VALUE_TYPE> (3);

  /* Using functions.  */
  assert_deceq ("-7", wi::neg (a), SIGNED);
  assert_deceq ("10", wi::add (a, b), SIGNED);
  assert_deceq ("4", wi::sub (a, b), SIGNED);
  assert_deceq ("-4", wi::sub (b, a), SIGNED);
  assert_deceq ("21", wi::mul (a, b), SIGNED);

  /* Using operators.  */
  assert_deceq ("-7", -a, SIGNED);
  assert_deceq ("10", a + b, SIGNED);
  assert_deceq ("4", a - b, SIGNED);
  assert_deceq ("-4", b - a, SIGNED);
  assert_deceq ("21", a * b, SIGNED);
}

/* Verify that various comparisons work correctly for VALUE_TYPE.  */

template <class VALUE_TYPE>
static void
test_comparisons ()
{
  VALUE_TYPE a = from_int<VALUE_TYPE> (7);
  VALUE_TYPE b = from_int<VALUE_TYPE> (3);

  /* == */
  ASSERT_TRUE (wi::eq_p (a, a));
  ASSERT_FALSE (wi::eq_p (a, b));

  /* != */
  ASSERT_TRUE (wi::ne_p (a, b));
  ASSERT_FALSE (wi::ne_p (a, a));

  /* < */
  ASSERT_FALSE (wi::lts_p (a, a));
  ASSERT_FALSE (wi::lts_p (a, b));
  ASSERT_TRUE (wi::lts_p (b, a));

  /* <= */
  ASSERT_TRUE (wi::les_p (a, a));
  ASSERT_FALSE (wi::les_p (a, b));
  ASSERT_TRUE (wi::les_p (b, a));

  /* > */
  ASSERT_FALSE (wi::gts_p (a, a));
  ASSERT_TRUE (wi::gts_p (a, b));
  ASSERT_FALSE (wi::gts_p (b, a));

  /* >= */
  ASSERT_TRUE (wi::ges_p (a, a));
  ASSERT_TRUE (wi::ges_p (a, b));
  ASSERT_FALSE (wi::ges_p (b, a));

  /* comparison */
  ASSERT_EQ (-1, wi::cmps (b, a));
  ASSERT_EQ (0, wi::cmps (a, a));
  ASSERT_EQ (1, wi::cmps (a, b));
}

/* Run all of the selftests, using the given VALUE_TYPE.  */

template <class VALUE_TYPE>
static void run_all_wide_int_tests ()
{
  test_printing <VALUE_TYPE> ();
  test_ops <VALUE_TYPE> ();
  test_comparisons <VALUE_TYPE> ();
}

/* Test overflow conditions.  */

static void
test_overflow ()
{
  static int precs[] = { 31, 32, 33, 63, 64, 65, 127, 128 };
  static int offsets[] = { 16, 1, 0 };
  for (unsigned int i = 0; i < ARRAY_SIZE (precs); ++i)
    for (unsigned int j = 0; j < ARRAY_SIZE (offsets); ++j)
      {
	int prec = precs[i];
	int offset = offsets[j];
	bool overflow;
	wide_int sum, diff;

	sum = wi::add (wi::max_value (prec, UNSIGNED) - offset, 1,
		       UNSIGNED, &overflow);
	ASSERT_EQ (sum, -offset);
	ASSERT_EQ (overflow, offset == 0);

	sum = wi::add (1, wi::max_value (prec, UNSIGNED) - offset,
		       UNSIGNED, &overflow);
	ASSERT_EQ (sum, -offset);
	ASSERT_EQ (overflow, offset == 0);

	diff = wi::sub (wi::max_value (prec, UNSIGNED) - offset,
			wi::max_value (prec, UNSIGNED),
			UNSIGNED, &overflow);
	ASSERT_EQ (diff, -offset);
	ASSERT_EQ (overflow, offset != 0);

	diff = wi::sub (wi::max_value (prec, UNSIGNED) - offset,
			wi::max_value (prec, UNSIGNED) - 1,
			UNSIGNED, &overflow);
	ASSERT_EQ (diff, 1 - offset);
	ASSERT_EQ (overflow, offset > 1);
    }
}

<<<<<<< HEAD
=======
/* Test the round_{down,up}_for_mask functions.  */

static void
test_round_for_mask ()
{
  unsigned int prec = 18;
  ASSERT_EQ (17, wi::round_down_for_mask (wi::shwi (17, prec),
					  wi::shwi (0xf1, prec)));
  ASSERT_EQ (17, wi::round_up_for_mask (wi::shwi (17, prec),
					wi::shwi (0xf1, prec)));

  ASSERT_EQ (1, wi::round_down_for_mask (wi::shwi (6, prec),
					 wi::shwi (0xf1, prec)));
  ASSERT_EQ (16, wi::round_up_for_mask (wi::shwi (6, prec),
					wi::shwi (0xf1, prec)));

  ASSERT_EQ (17, wi::round_down_for_mask (wi::shwi (24, prec),
					  wi::shwi (0xf1, prec)));
  ASSERT_EQ (32, wi::round_up_for_mask (wi::shwi (24, prec),
					wi::shwi (0xf1, prec)));

  ASSERT_EQ (0x011, wi::round_down_for_mask (wi::shwi (0x22, prec),
					     wi::shwi (0x111, prec)));
  ASSERT_EQ (0x100, wi::round_up_for_mask (wi::shwi (0x22, prec),
					   wi::shwi (0x111, prec)));

  ASSERT_EQ (100, wi::round_down_for_mask (wi::shwi (101, prec),
					   wi::shwi (0xfc, prec)));
  ASSERT_EQ (104, wi::round_up_for_mask (wi::shwi (101, prec),
					 wi::shwi (0xfc, prec)));

  ASSERT_EQ (0x2bc, wi::round_down_for_mask (wi::shwi (0x2c2, prec),
					     wi::shwi (0xabc, prec)));
  ASSERT_EQ (0x800, wi::round_up_for_mask (wi::shwi (0x2c2, prec),
					   wi::shwi (0xabc, prec)));

  ASSERT_EQ (0xabc, wi::round_down_for_mask (wi::shwi (0xabd, prec),
					     wi::shwi (0xabc, prec)));
  ASSERT_EQ (0, wi::round_up_for_mask (wi::shwi (0xabd, prec),
				       wi::shwi (0xabc, prec)));

  ASSERT_EQ (0xabc, wi::round_down_for_mask (wi::shwi (0x1000, prec),
					     wi::shwi (0xabc, prec)));
  ASSERT_EQ (0, wi::round_up_for_mask (wi::shwi (0x1000, prec),
				       wi::shwi (0xabc, prec)));
}

>>>>>>> 1bdbef09
/* Run all of the selftests within this file, for all value types.  */

void
wide_int_cc_tests ()
{
  run_all_wide_int_tests <wide_int> ();
  run_all_wide_int_tests <offset_int> ();
  run_all_wide_int_tests <widest_int> ();
  test_overflow ();
<<<<<<< HEAD
=======
  test_round_for_mask ();
>>>>>>> 1bdbef09
}

} // namespace selftest
#endif /* CHECKING_P */<|MERGE_RESOLUTION|>--- conflicted
+++ resolved
@@ -2448,8 +2448,6 @@
     }
 }
 
-<<<<<<< HEAD
-=======
 /* Test the round_{down,up}_for_mask functions.  */
 
 static void
@@ -2497,7 +2495,6 @@
 				       wi::shwi (0xabc, prec)));
 }
 
->>>>>>> 1bdbef09
 /* Run all of the selftests within this file, for all value types.  */
 
 void
@@ -2507,10 +2504,7 @@
   run_all_wide_int_tests <offset_int> ();
   run_all_wide_int_tests <widest_int> ();
   test_overflow ();
-<<<<<<< HEAD
-=======
   test_round_for_mask ();
->>>>>>> 1bdbef09
 }
 
 } // namespace selftest
