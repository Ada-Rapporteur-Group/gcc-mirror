--- conflicted
+++ resolved
@@ -712,11 +712,7 @@
   VEC(pre_expr, heap) *result;
 
   /* Pre-allocate roughly enough space for the array.  */
-<<<<<<< HEAD
-  result = VEC_alloc (pre_expr, heap, bitmap_count_bits (set->values));
-=======
   result = VEC_alloc (pre_expr, heap, bitmap_count_bits (&set->values));
->>>>>>> 6e7f08ad
 
   FOR_EACH_VALUE_ID_IN_SET (set, i, bi)
     {
@@ -906,13 +902,8 @@
     return;
 
   /* If the value membership changed, add the expression.  */
-<<<<<<< HEAD
-  if (bitmap_set_bit (set->values, val))
-    bitmap_set_bit (set->expressions, expr->id);
-=======
   if (bitmap_set_bit (&set->values, val))
     bitmap_set_bit (&set->expressions, expr->id);
->>>>>>> 6e7f08ad
 }
 
 /* Print out EXPR to outfile.  */
@@ -4700,81 +4691,6 @@
   return post_order_num;
 }
 
-<<<<<<< HEAD
-/* Compute a reverse post-order in *POST_ORDER.  If INCLUDE_ENTRY_EXIT is
-   true, then then ENTRY_BLOCK and EXIT_BLOCK are included.  Returns
-   the number of visited blocks.  */
-
-static int
-my_rev_post_order_compute (int *post_order, bool include_entry_exit)
-{
-  edge_iterator *stack;
-  int sp;
-  int post_order_num = 0;
-  sbitmap visited;
-
-  if (include_entry_exit)
-    post_order[post_order_num++] = EXIT_BLOCK;
-
-  /* Allocate stack for back-tracking up CFG.  */
-  stack = XNEWVEC (edge_iterator, n_basic_blocks + 1);
-  sp = 0;
-
-  /* Allocate bitmap to track nodes that have been visited.  */
-  visited = sbitmap_alloc (last_basic_block);
-
-  /* None of the nodes in the CFG have been visited yet.  */
-  sbitmap_zero (visited);
-
-  /* Push the last edge on to the stack.  */
-  stack[sp++] = ei_start (EXIT_BLOCK_PTR->preds);
-
-  while (sp)
-    {
-      edge_iterator ei;
-      basic_block src;
-      basic_block dest;
-
-      /* Look at the edge on the top of the stack.  */
-      ei = stack[sp - 1];
-      src = ei_edge (ei)->src;
-      dest = ei_edge (ei)->dest;
-
-      /* Check if the edge destination has been visited yet.  */
-      if (src != ENTRY_BLOCK_PTR && ! TEST_BIT (visited, src->index))
-        {
-          /* Mark that we have visited the destination.  */
-          SET_BIT (visited, src->index);
-
-          if (EDGE_COUNT (src->preds) > 0)
-            /* Since the DEST node has been visited for the first
-               time, check its successors.  */
-            stack[sp++] = ei_start (src->preds);
-          else
-            post_order[post_order_num++] = src->index;
-        }
-      else
-        {
-          if (ei_one_before_end_p (ei) && dest != EXIT_BLOCK_PTR)
-            post_order[post_order_num++] = dest->index;
-
-          if (!ei_one_before_end_p (ei))
-            ei_next (&stack[sp - 1]);
-          else
-            sp--;
-        }
-    }
-
-  if (include_entry_exit)
-    post_order[post_order_num++] = ENTRY_BLOCK;
-
-  free (stack);
-  sbitmap_free (visited);
-  return post_order_num;
-}
-
-=======
->>>>>>> 6e7f08ad
 
 /* Initialize data structures used by PRE.  */
 
