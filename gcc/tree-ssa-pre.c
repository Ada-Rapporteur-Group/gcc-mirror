/* SSA-PRE for trees.
   Copyright (C) 2001-2014 Free Software Foundation, Inc.
   Contributed by Daniel Berlin <dan@dberlin.org> and Steven Bosscher
   <stevenb@suse.de>

This file is part of GCC.

GCC is free software; you can redistribute it and/or modify
it under the terms of the GNU General Public License as published by
the Free Software Foundation; either version 3, or (at your option)
any later version.

GCC is distributed in the hope that it will be useful,
but WITHOUT ANY WARRANTY; without even the implied warranty of
MERCHANTABILITY or FITNESS FOR A PARTICULAR PURPOSE.  See the
GNU General Public License for more details.

You should have received a copy of the GNU General Public License
along with GCC; see the file COPYING3.  If not see
<http://www.gnu.org/licenses/>.  */

#include "config.h"
#include "system.h"
#include "coretypes.h"
#include "tm.h"
#include "tree.h"
#include "predict.h"
#include "vec.h"
#include "hashtab.h"
#include "hash-set.h"
#include "machmode.h"
#include "hard-reg-set.h"
#include "input.h"
#include "function.h"
#include "dominance.h"
#include "cfg.h"
#include "cfganal.h"
#include "basic-block.h"
#include "gimple-pretty-print.h"
#include "tree-inline.h"
#include "inchash.h"
#include "hash-table.h"
#include "tree-ssa-alias.h"
#include "internal-fn.h"
#include "gimple-fold.h"
#include "tree-eh.h"
#include "gimple-expr.h"
#include "is-a.h"
#include "gimple.h"
#include "gimplify.h"
#include "gimple-iterator.h"
#include "gimplify-me.h"
#include "gimple-ssa.h"
#include "tree-cfg.h"
#include "tree-phinodes.h"
#include "ssa-iterators.h"
#include "stringpool.h"
#include "tree-ssanames.h"
#include "tree-ssa-loop.h"
#include "tree-into-ssa.h"
#include "expr.h"
#include "tree-dfa.h"
#include "tree-ssa.h"
#include "tree-iterator.h"
#include "alloc-pool.h"
#include "obstack.h"
#include "tree-pass.h"
#include "flags.h"
#include "langhooks.h"
#include "cfgloop.h"
#include "tree-ssa-sccvn.h"
#include "tree-scalar-evolution.h"
#include "params.h"
#include "dbgcnt.h"
#include "domwalk.h"
#include "hash-map.h"
#include "plugin-api.h"
#include "ipa-ref.h"
#include "cgraph.h"
#include "ipa-prop.h"
#include "tree-ssa-propagate.h"
#include "ipa-utils.h"

/* TODO:

   1. Avail sets can be shared by making an avail_find_leader that
      walks up the dominator tree and looks in those avail sets.
      This might affect code optimality, it's unclear right now.
   2. Strength reduction can be performed by anticipating expressions
      we can repair later on.
   3. We can do back-substitution or smarter value numbering to catch
      commutative expressions split up over multiple statements.
*/

/* For ease of terminology, "expression node" in the below refers to
   every expression node but GIMPLE_ASSIGN, because GIMPLE_ASSIGNs
   represent the actual statement containing the expressions we care about,
   and we cache the value number by putting it in the expression.  */

/* Basic algorithm

   First we walk the statements to generate the AVAIL sets, the
   EXP_GEN sets, and the tmp_gen sets.  EXP_GEN sets represent the
   generation of values/expressions by a given block.  We use them
   when computing the ANTIC sets.  The AVAIL sets consist of
   SSA_NAME's that represent values, so we know what values are
   available in what blocks.  AVAIL is a forward dataflow problem.  In
   SSA, values are never killed, so we don't need a kill set, or a
   fixpoint iteration, in order to calculate the AVAIL sets.  In
   traditional parlance, AVAIL sets tell us the downsafety of the
   expressions/values.

   Next, we generate the ANTIC sets.  These sets represent the
   anticipatable expressions.  ANTIC is a backwards dataflow
   problem.  An expression is anticipatable in a given block if it could
   be generated in that block.  This means that if we had to perform
   an insertion in that block, of the value of that expression, we
   could.  Calculating the ANTIC sets requires phi translation of
   expressions, because the flow goes backwards through phis.  We must
   iterate to a fixpoint of the ANTIC sets, because we have a kill
   set.  Even in SSA form, values are not live over the entire
   function, only from their definition point onwards.  So we have to
   remove values from the ANTIC set once we go past the definition
   point of the leaders that make them up.
   compute_antic/compute_antic_aux performs this computation.

   Third, we perform insertions to make partially redundant
   expressions fully redundant.

   An expression is partially redundant (excluding partial
   anticipation) if:

   1. It is AVAIL in some, but not all, of the predecessors of a
      given block.
   2. It is ANTIC in all the predecessors.

   In order to make it fully redundant, we insert the expression into
   the predecessors where it is not available, but is ANTIC.

   For the partial anticipation case, we only perform insertion if it
   is partially anticipated in some block, and fully available in all
   of the predecessors.

   insert/insert_aux/do_regular_insertion/do_partial_partial_insertion
   performs these steps.

   Fourth, we eliminate fully redundant expressions.
   This is a simple statement walk that replaces redundant
   calculations with the now available values.  */

/* Representations of value numbers:

   Value numbers are represented by a representative SSA_NAME.  We
   will create fake SSA_NAME's in situations where we need a
   representative but do not have one (because it is a complex
   expression).  In order to facilitate storing the value numbers in
   bitmaps, and keep the number of wasted SSA_NAME's down, we also
   associate a value_id with each value number, and create full blown
   ssa_name's only where we actually need them (IE in operands of
   existing expressions).

   Theoretically you could replace all the value_id's with
   SSA_NAME_VERSION, but this would allocate a large number of
   SSA_NAME's (which are each > 30 bytes) just to get a 4 byte number.
   It would also require an additional indirection at each point we
   use the value id.  */

/* Representation of expressions on value numbers:

   Expressions consisting of value numbers are represented the same
   way as our VN internally represents them, with an additional
   "pre_expr" wrapping around them in order to facilitate storing all
   of the expressions in the same sets.  */

/* Representation of sets:

   The dataflow sets do not need to be sorted in any particular order
   for the majority of their lifetime, are simply represented as two
   bitmaps, one that keeps track of values present in the set, and one
   that keeps track of expressions present in the set.

   When we need them in topological order, we produce it on demand by
   transforming the bitmap into an array and sorting it into topo
   order.  */

/* Type of expression, used to know which member of the PRE_EXPR union
   is valid.  */

enum pre_expr_kind
{
    NAME,
    NARY,
    REFERENCE,
    CONSTANT
};

typedef union pre_expr_union_d
{
  tree name;
  tree constant;
  vn_nary_op_t nary;
  vn_reference_t reference;
} pre_expr_union;

typedef struct pre_expr_d : typed_noop_remove <pre_expr_d>
{
  enum pre_expr_kind kind;
  unsigned int id;
  pre_expr_union u;

  /* hash_table support.  */
  typedef pre_expr_d value_type;
  typedef pre_expr_d compare_type;
  static inline hashval_t hash (const pre_expr_d *);
  static inline int equal (const pre_expr_d *, const pre_expr_d *);
} *pre_expr;

#define PRE_EXPR_NAME(e) (e)->u.name
#define PRE_EXPR_NARY(e) (e)->u.nary
#define PRE_EXPR_REFERENCE(e) (e)->u.reference
#define PRE_EXPR_CONSTANT(e) (e)->u.constant

/* Compare E1 and E1 for equality.  */

inline int
pre_expr_d::equal (const value_type *e1, const compare_type *e2)
{
  if (e1->kind != e2->kind)
    return false;

  switch (e1->kind)
    {
    case CONSTANT:
      return vn_constant_eq_with_type (PRE_EXPR_CONSTANT (e1),
				       PRE_EXPR_CONSTANT (e2));
    case NAME:
      return PRE_EXPR_NAME (e1) == PRE_EXPR_NAME (e2);
    case NARY:
      return vn_nary_op_eq (PRE_EXPR_NARY (e1), PRE_EXPR_NARY (e2));
    case REFERENCE:
      return vn_reference_eq (PRE_EXPR_REFERENCE (e1),
			      PRE_EXPR_REFERENCE (e2));
    default:
      gcc_unreachable ();
    }
}

/* Hash E.  */

inline hashval_t
pre_expr_d::hash (const value_type *e)
{
  switch (e->kind)
    {
    case CONSTANT:
      return vn_hash_constant_with_type (PRE_EXPR_CONSTANT (e));
    case NAME:
      return SSA_NAME_VERSION (PRE_EXPR_NAME (e));
    case NARY:
      return PRE_EXPR_NARY (e)->hashcode;
    case REFERENCE:
      return PRE_EXPR_REFERENCE (e)->hashcode;
    default:
      gcc_unreachable ();
    }
}

/* Next global expression id number.  */
static unsigned int next_expression_id;

/* Mapping from expression to id number we can use in bitmap sets.  */
static vec<pre_expr> expressions;
static hash_table<pre_expr_d> *expression_to_id;
static vec<unsigned> name_to_id;

/* Allocate an expression id for EXPR.  */

static inline unsigned int
alloc_expression_id (pre_expr expr)
{
  struct pre_expr_d **slot;
  /* Make sure we won't overflow. */
  gcc_assert (next_expression_id + 1 > next_expression_id);
  expr->id = next_expression_id++;
  expressions.safe_push (expr);
  if (expr->kind == NAME)
    {
      unsigned version = SSA_NAME_VERSION (PRE_EXPR_NAME (expr));
      /* vec::safe_grow_cleared allocates no headroom.  Avoid frequent
	 re-allocations by using vec::reserve upfront.  */
      unsigned old_len = name_to_id.length ();
      name_to_id.reserve (num_ssa_names - old_len);
      name_to_id.quick_grow_cleared (num_ssa_names);
      gcc_assert (name_to_id[version] == 0);
      name_to_id[version] = expr->id;
    }
  else
    {
      slot = expression_to_id->find_slot (expr, INSERT);
      gcc_assert (!*slot);
      *slot = expr;
    }
  return next_expression_id - 1;
}

/* Return the expression id for tree EXPR.  */

static inline unsigned int
get_expression_id (const pre_expr expr)
{
  return expr->id;
}

static inline unsigned int
lookup_expression_id (const pre_expr expr)
{
  struct pre_expr_d **slot;

  if (expr->kind == NAME)
    {
      unsigned version = SSA_NAME_VERSION (PRE_EXPR_NAME (expr));
      if (name_to_id.length () <= version)
	return 0;
      return name_to_id[version];
    }
  else
    {
      slot = expression_to_id->find_slot (expr, NO_INSERT);
      if (!slot)
	return 0;
      return ((pre_expr)*slot)->id;
    }
}

/* Return the existing expression id for EXPR, or create one if one
   does not exist yet.  */

static inline unsigned int
get_or_alloc_expression_id (pre_expr expr)
{
  unsigned int id = lookup_expression_id (expr);
  if (id == 0)
    return alloc_expression_id (expr);
  return expr->id = id;
}

/* Return the expression that has expression id ID */

static inline pre_expr
expression_for_id (unsigned int id)
{
  return expressions[id];
}

/* Free the expression id field in all of our expressions,
   and then destroy the expressions array.  */

static void
clear_expression_ids (void)
{
  expressions.release ();
}

static alloc_pool pre_expr_pool;

/* Given an SSA_NAME NAME, get or create a pre_expr to represent it.  */

static pre_expr
get_or_alloc_expr_for_name (tree name)
{
  struct pre_expr_d expr;
  pre_expr result;
  unsigned int result_id;

  expr.kind = NAME;
  expr.id = 0;
  PRE_EXPR_NAME (&expr) = name;
  result_id = lookup_expression_id (&expr);
  if (result_id != 0)
    return expression_for_id (result_id);

  result = (pre_expr) pool_alloc (pre_expr_pool);
  result->kind = NAME;
  PRE_EXPR_NAME (result) = name;
  alloc_expression_id (result);
  return result;
}

/* An unordered bitmap set.  One bitmap tracks values, the other,
   expressions.  */
typedef struct bitmap_set
{
  bitmap_head expressions;
  bitmap_head values;
} *bitmap_set_t;

#define FOR_EACH_EXPR_ID_IN_SET(set, id, bi)		\
  EXECUTE_IF_SET_IN_BITMAP (&(set)->expressions, 0, (id), (bi))

#define FOR_EACH_VALUE_ID_IN_SET(set, id, bi)		\
  EXECUTE_IF_SET_IN_BITMAP (&(set)->values, 0, (id), (bi))

/* Mapping from value id to expressions with that value_id.  */
static vec<bitmap> value_expressions;

/* Sets that we need to keep track of.  */
typedef struct bb_bitmap_sets
{
  /* The EXP_GEN set, which represents expressions/values generated in
     a basic block.  */
  bitmap_set_t exp_gen;

  /* The PHI_GEN set, which represents PHI results generated in a
     basic block.  */
  bitmap_set_t phi_gen;

  /* The TMP_GEN set, which represents results/temporaries generated
     in a basic block. IE the LHS of an expression.  */
  bitmap_set_t tmp_gen;

  /* The AVAIL_OUT set, which represents which values are available in
     a given basic block.  */
  bitmap_set_t avail_out;

  /* The ANTIC_IN set, which represents which values are anticipatable
     in a given basic block.  */
  bitmap_set_t antic_in;

  /* The PA_IN set, which represents which values are
     partially anticipatable in a given basic block.  */
  bitmap_set_t pa_in;

  /* The NEW_SETS set, which is used during insertion to augment the
     AVAIL_OUT set of blocks with the new insertions performed during
     the current iteration.  */
  bitmap_set_t new_sets;

  /* A cache for value_dies_in_block_x.  */
  bitmap expr_dies;

  /* The live virtual operand on successor edges.  */
  tree vop_on_exit;

  /* True if we have visited this block during ANTIC calculation.  */
  unsigned int visited : 1;

  /* True when the block contains a call that might not return.  */
  unsigned int contains_may_not_return_call : 1;
} *bb_value_sets_t;

#define EXP_GEN(BB)	((bb_value_sets_t) ((BB)->aux))->exp_gen
#define PHI_GEN(BB)	((bb_value_sets_t) ((BB)->aux))->phi_gen
#define TMP_GEN(BB)	((bb_value_sets_t) ((BB)->aux))->tmp_gen
#define AVAIL_OUT(BB)	((bb_value_sets_t) ((BB)->aux))->avail_out
#define ANTIC_IN(BB)	((bb_value_sets_t) ((BB)->aux))->antic_in
#define PA_IN(BB)	((bb_value_sets_t) ((BB)->aux))->pa_in
#define NEW_SETS(BB)	((bb_value_sets_t) ((BB)->aux))->new_sets
#define EXPR_DIES(BB)	((bb_value_sets_t) ((BB)->aux))->expr_dies
#define BB_VISITED(BB)	((bb_value_sets_t) ((BB)->aux))->visited
#define BB_MAY_NOTRETURN(BB) ((bb_value_sets_t) ((BB)->aux))->contains_may_not_return_call
#define BB_LIVE_VOP_ON_EXIT(BB) ((bb_value_sets_t) ((BB)->aux))->vop_on_exit


/* Basic block list in postorder.  */
static int *postorder;
static int postorder_num;

/* This structure is used to keep track of statistics on what
   optimization PRE was able to perform.  */
static struct
{
  /* The number of RHS computations eliminated by PRE.  */
  int eliminations;

  /* The number of new expressions/temporaries generated by PRE.  */
  int insertions;

  /* The number of inserts found due to partial anticipation  */
  int pa_insert;

  /* The number of new PHI nodes added by PRE.  */
  int phis;
} pre_stats;

static bool do_partial_partial;
static pre_expr bitmap_find_leader (bitmap_set_t, unsigned int);
static void bitmap_value_insert_into_set (bitmap_set_t, pre_expr);
static void bitmap_value_replace_in_set (bitmap_set_t, pre_expr);
static void bitmap_set_copy (bitmap_set_t, bitmap_set_t);
static bool bitmap_set_contains_value (bitmap_set_t, unsigned int);
static void bitmap_insert_into_set (bitmap_set_t, pre_expr);
static void bitmap_insert_into_set_1 (bitmap_set_t, pre_expr,
				      unsigned int, bool);
static bitmap_set_t bitmap_set_new (void);
static tree create_expression_by_pieces (basic_block, pre_expr, gimple_seq *,
					 tree);
static tree find_or_generate_expression (basic_block, tree, gimple_seq *);
static unsigned int get_expr_value_id (pre_expr);

/* We can add and remove elements and entries to and from sets
   and hash tables, so we use alloc pools for them.  */

static alloc_pool bitmap_set_pool;
static bitmap_obstack grand_bitmap_obstack;

/* Set of blocks with statements that have had their EH properties changed.  */
static bitmap need_eh_cleanup;

/* Set of blocks with statements that have had their AB properties changed.  */
static bitmap need_ab_cleanup;

/* A three tuple {e, pred, v} used to cache phi translations in the
   phi_translate_table.  */

typedef struct expr_pred_trans_d : typed_free_remove<expr_pred_trans_d>
{
  /* The expression.  */
  pre_expr e;

  /* The predecessor block along which we translated the expression.  */
  basic_block pred;

  /* The value that resulted from the translation.  */
  pre_expr v;

  /* The hashcode for the expression, pred pair. This is cached for
     speed reasons.  */
  hashval_t hashcode;

  /* hash_table support.  */
  typedef expr_pred_trans_d value_type;
  typedef expr_pred_trans_d compare_type;
  static inline hashval_t hash (const value_type *);
  static inline int equal (const value_type *, const compare_type *);
} *expr_pred_trans_t;
typedef const struct expr_pred_trans_d *const_expr_pred_trans_t;

inline hashval_t
expr_pred_trans_d::hash (const expr_pred_trans_d *e)
{
  return e->hashcode;
}

inline int
expr_pred_trans_d::equal (const value_type *ve1,
			  const compare_type *ve2)
{
  basic_block b1 = ve1->pred;
  basic_block b2 = ve2->pred;

  /* If they are not translations for the same basic block, they can't
     be equal.  */
  if (b1 != b2)
    return false;
  return pre_expr_d::equal (ve1->e, ve2->e);
}

/* The phi_translate_table caches phi translations for a given
   expression and predecessor.  */
static hash_table<expr_pred_trans_d> *phi_translate_table;

/* Add the tuple mapping from {expression E, basic block PRED} to
   the phi translation table and return whether it pre-existed.  */

static inline bool
phi_trans_add (expr_pred_trans_t *entry, pre_expr e, basic_block pred)
{
  expr_pred_trans_t *slot;
  expr_pred_trans_d tem;
  hashval_t hash = iterative_hash_hashval_t (pre_expr_d::hash (e),
					     pred->index);
  tem.e = e;
  tem.pred = pred;
  tem.hashcode = hash;
  slot = phi_translate_table->find_slot_with_hash (&tem, hash, INSERT);
  if (*slot)
    {
      *entry = *slot;
      return true;
    }

  *entry = *slot = XNEW (struct expr_pred_trans_d);
  (*entry)->e = e;
  (*entry)->pred = pred;
  (*entry)->hashcode = hash;
  return false;
}


/* Add expression E to the expression set of value id V.  */

static void
add_to_value (unsigned int v, pre_expr e)
{
  bitmap set;

  gcc_checking_assert (get_expr_value_id (e) == v);

  if (v >= value_expressions.length ())
    {
      value_expressions.safe_grow_cleared (v + 1);
    }

  set = value_expressions[v];
  if (!set)
    {
      set = BITMAP_ALLOC (&grand_bitmap_obstack);
      value_expressions[v] = set;
    }

  bitmap_set_bit (set, get_or_alloc_expression_id (e));
}

/* Create a new bitmap set and return it.  */

static bitmap_set_t
bitmap_set_new (void)
{
  bitmap_set_t ret = (bitmap_set_t) pool_alloc (bitmap_set_pool);
  bitmap_initialize (&ret->expressions, &grand_bitmap_obstack);
  bitmap_initialize (&ret->values, &grand_bitmap_obstack);
  return ret;
}

/* Return the value id for a PRE expression EXPR.  */

static unsigned int
get_expr_value_id (pre_expr expr)
{
  unsigned int id;
  switch (expr->kind)
    {
    case CONSTANT:
      id = get_constant_value_id (PRE_EXPR_CONSTANT (expr));
      break;
    case NAME:
      id = VN_INFO (PRE_EXPR_NAME (expr))->value_id;
      break;
    case NARY:
      id = PRE_EXPR_NARY (expr)->value_id;
      break;
    case REFERENCE:
      id = PRE_EXPR_REFERENCE (expr)->value_id;
      break;
    default:
      gcc_unreachable ();
    }
  /* ???  We cannot assert that expr has a value-id (it can be 0), because
     we assign value-ids only to expressions that have a result
     in set_hashtable_value_ids.  */
  return id;
}

/* Return a SCCVN valnum (SSA name or constant) for the PRE value-id VAL.  */

static tree
sccvn_valnum_from_value_id (unsigned int val)
{
  bitmap_iterator bi;
  unsigned int i;
  bitmap exprset = value_expressions[val];
  EXECUTE_IF_SET_IN_BITMAP (exprset, 0, i, bi)
    {
      pre_expr vexpr = expression_for_id (i);
      if (vexpr->kind == NAME)
	return VN_INFO (PRE_EXPR_NAME (vexpr))->valnum;
      else if (vexpr->kind == CONSTANT)
	return PRE_EXPR_CONSTANT (vexpr);
    }
  return NULL_TREE;
}

/* Remove an expression EXPR from a bitmapped set.  */

static void
bitmap_remove_from_set (bitmap_set_t set, pre_expr expr)
{
  unsigned int val  = get_expr_value_id (expr);
  if (!value_id_constant_p (val))
    {
      bitmap_clear_bit (&set->values, val);
      bitmap_clear_bit (&set->expressions, get_expression_id (expr));
    }
}

static void
bitmap_insert_into_set_1 (bitmap_set_t set, pre_expr expr,
			  unsigned int val, bool allow_constants)
{
  if (allow_constants || !value_id_constant_p (val))
    {
      /* We specifically expect this and only this function to be able to
	 insert constants into a set.  */
      bitmap_set_bit (&set->values, val);
      bitmap_set_bit (&set->expressions, get_or_alloc_expression_id (expr));
    }
}

/* Insert an expression EXPR into a bitmapped set.  */

static void
bitmap_insert_into_set (bitmap_set_t set, pre_expr expr)
{
  bitmap_insert_into_set_1 (set, expr, get_expr_value_id (expr), false);
}

/* Copy a bitmapped set ORIG, into bitmapped set DEST.  */

static void
bitmap_set_copy (bitmap_set_t dest, bitmap_set_t orig)
{
  bitmap_copy (&dest->expressions, &orig->expressions);
  bitmap_copy (&dest->values, &orig->values);
}


/* Free memory used up by SET.  */
static void
bitmap_set_free (bitmap_set_t set)
{
  bitmap_clear (&set->expressions);
  bitmap_clear (&set->values);
}


/* Generate an topological-ordered array of bitmap set SET.  */

static vec<pre_expr> 
sorted_array_from_bitmap_set (bitmap_set_t set)
{
  unsigned int i, j;
  bitmap_iterator bi, bj;
  vec<pre_expr> result;

  /* Pre-allocate enough space for the array.  */
  result.create (bitmap_count_bits (&set->expressions));

  FOR_EACH_VALUE_ID_IN_SET (set, i, bi)
    {
      /* The number of expressions having a given value is usually
	 relatively small.  Thus, rather than making a vector of all
	 the expressions and sorting it by value-id, we walk the values
	 and check in the reverse mapping that tells us what expressions
	 have a given value, to filter those in our set.  As a result,
	 the expressions are inserted in value-id order, which means
	 topological order.

	 If this is somehow a significant lose for some cases, we can
	 choose which set to walk based on the set size.  */
      bitmap exprset = value_expressions[i];
      EXECUTE_IF_SET_IN_BITMAP (exprset, 0, j, bj)
	{
	  if (bitmap_bit_p (&set->expressions, j))
	    result.quick_push (expression_for_id (j));
        }
    }

  return result;
}

/* Perform bitmapped set operation DEST &= ORIG.  */

static void
bitmap_set_and (bitmap_set_t dest, bitmap_set_t orig)
{
  bitmap_iterator bi;
  unsigned int i;

  if (dest != orig)
    {
      bitmap_head temp;
      bitmap_initialize (&temp, &grand_bitmap_obstack);

      bitmap_and_into (&dest->values, &orig->values);
      bitmap_copy (&temp, &dest->expressions);
      EXECUTE_IF_SET_IN_BITMAP (&temp, 0, i, bi)
	{
	  pre_expr expr = expression_for_id (i);
	  unsigned int value_id = get_expr_value_id (expr);
	  if (!bitmap_bit_p (&dest->values, value_id))
	    bitmap_clear_bit (&dest->expressions, i);
	}
      bitmap_clear (&temp);
    }
}

/* Subtract all values and expressions contained in ORIG from DEST.  */

static bitmap_set_t
bitmap_set_subtract (bitmap_set_t dest, bitmap_set_t orig)
{
  bitmap_set_t result = bitmap_set_new ();
  bitmap_iterator bi;
  unsigned int i;

  bitmap_and_compl (&result->expressions, &dest->expressions,
		    &orig->expressions);

  FOR_EACH_EXPR_ID_IN_SET (result, i, bi)
    {
      pre_expr expr = expression_for_id (i);
      unsigned int value_id = get_expr_value_id (expr);
      bitmap_set_bit (&result->values, value_id);
    }

  return result;
}

/* Subtract all the values in bitmap set B from bitmap set A.  */

static void
bitmap_set_subtract_values (bitmap_set_t a, bitmap_set_t b)
{
  unsigned int i;
  bitmap_iterator bi;
  bitmap_head temp;

  bitmap_initialize (&temp, &grand_bitmap_obstack);

  bitmap_copy (&temp, &a->expressions);
  EXECUTE_IF_SET_IN_BITMAP (&temp, 0, i, bi)
    {
      pre_expr expr = expression_for_id (i);
      if (bitmap_set_contains_value (b, get_expr_value_id (expr)))
	bitmap_remove_from_set (a, expr);
    }
  bitmap_clear (&temp);
}


/* Return true if bitmapped set SET contains the value VALUE_ID.  */

static bool
bitmap_set_contains_value (bitmap_set_t set, unsigned int value_id)
{
  if (value_id_constant_p (value_id))
    return true;

  if (!set || bitmap_empty_p (&set->expressions))
    return false;

  return bitmap_bit_p (&set->values, value_id);
}

static inline bool
bitmap_set_contains_expr (bitmap_set_t set, const pre_expr expr)
{
  return bitmap_bit_p (&set->expressions, get_expression_id (expr));
}

/* Replace an instance of value LOOKFOR with expression EXPR in SET.  */

static void
bitmap_set_replace_value (bitmap_set_t set, unsigned int lookfor,
			  const pre_expr expr)
{
  bitmap exprset;
  unsigned int i;
  bitmap_iterator bi;

  if (value_id_constant_p (lookfor))
    return;

  if (!bitmap_set_contains_value (set, lookfor))
    return;

  /* The number of expressions having a given value is usually
     significantly less than the total number of expressions in SET.
     Thus, rather than check, for each expression in SET, whether it
     has the value LOOKFOR, we walk the reverse mapping that tells us
     what expressions have a given value, and see if any of those
     expressions are in our set.  For large testcases, this is about
     5-10x faster than walking the bitmap.  If this is somehow a
     significant lose for some cases, we can choose which set to walk
     based on the set size.  */
  exprset = value_expressions[lookfor];
  EXECUTE_IF_SET_IN_BITMAP (exprset, 0, i, bi)
    {
      if (bitmap_clear_bit (&set->expressions, i))
	{
	  bitmap_set_bit (&set->expressions, get_expression_id (expr));
	  return;
	}
    }

  gcc_unreachable ();
}

/* Return true if two bitmap sets are equal.  */

static bool
bitmap_set_equal (bitmap_set_t a, bitmap_set_t b)
{
  return bitmap_equal_p (&a->values, &b->values);
}

/* Replace an instance of EXPR's VALUE with EXPR in SET if it exists,
   and add it otherwise.  */

static void
bitmap_value_replace_in_set (bitmap_set_t set, pre_expr expr)
{
  unsigned int val = get_expr_value_id (expr);

  if (bitmap_set_contains_value (set, val))
    bitmap_set_replace_value (set, val, expr);
  else
    bitmap_insert_into_set (set, expr);
}

/* Insert EXPR into SET if EXPR's value is not already present in
   SET.  */

static void
bitmap_value_insert_into_set (bitmap_set_t set, pre_expr expr)
{
  unsigned int val = get_expr_value_id (expr);

  gcc_checking_assert (expr->id == get_or_alloc_expression_id (expr));

  /* Constant values are always considered to be part of the set.  */
  if (value_id_constant_p (val))
    return;

  /* If the value membership changed, add the expression.  */
  if (bitmap_set_bit (&set->values, val))
    bitmap_set_bit (&set->expressions, expr->id);
}

/* Print out EXPR to outfile.  */

static void
print_pre_expr (FILE *outfile, const pre_expr expr)
{
  switch (expr->kind)
    {
    case CONSTANT:
      print_generic_expr (outfile, PRE_EXPR_CONSTANT (expr), 0);
      break;
    case NAME:
      print_generic_expr (outfile, PRE_EXPR_NAME (expr), 0);
      break;
    case NARY:
      {
	unsigned int i;
	vn_nary_op_t nary = PRE_EXPR_NARY (expr);
	fprintf (outfile, "{%s,", get_tree_code_name (nary->opcode));
	for (i = 0; i < nary->length; i++)
	  {
	    print_generic_expr (outfile, nary->op[i], 0);
	    if (i != (unsigned) nary->length - 1)
	      fprintf (outfile, ",");
	  }
	fprintf (outfile, "}");
      }
      break;

    case REFERENCE:
      {
	vn_reference_op_t vro;
	unsigned int i;
	vn_reference_t ref = PRE_EXPR_REFERENCE (expr);
	fprintf (outfile, "{");
	for (i = 0;
	     ref->operands.iterate (i, &vro);
	     i++)
	  {
	    bool closebrace = false;
	    if (vro->opcode != SSA_NAME
		&& TREE_CODE_CLASS (vro->opcode) != tcc_declaration)
	      {
		fprintf (outfile, "%s", get_tree_code_name (vro->opcode));
		if (vro->op0)
		  {
		    fprintf (outfile, "<");
		    closebrace = true;
		  }
	      }
	    if (vro->op0)
	      {
		print_generic_expr (outfile, vro->op0, 0);
		if (vro->op1)
		  {
		    fprintf (outfile, ",");
		    print_generic_expr (outfile, vro->op1, 0);
		  }
		if (vro->op2)
		  {
		    fprintf (outfile, ",");
		    print_generic_expr (outfile, vro->op2, 0);
		  }
	      }
	    if (closebrace)
		fprintf (outfile, ">");
	    if (i != ref->operands.length () - 1)
	      fprintf (outfile, ",");
	  }
	fprintf (outfile, "}");
	if (ref->vuse)
	  {
	    fprintf (outfile, "@");
	    print_generic_expr (outfile, ref->vuse, 0);
	  }
      }
      break;
    }
}
void debug_pre_expr (pre_expr);

/* Like print_pre_expr but always prints to stderr.  */
DEBUG_FUNCTION void
debug_pre_expr (pre_expr e)
{
  print_pre_expr (stderr, e);
  fprintf (stderr, "\n");
}

/* Print out SET to OUTFILE.  */

static void
print_bitmap_set (FILE *outfile, bitmap_set_t set,
		  const char *setname, int blockindex)
{
  fprintf (outfile, "%s[%d] := { ", setname, blockindex);
  if (set)
    {
      bool first = true;
      unsigned i;
      bitmap_iterator bi;

      FOR_EACH_EXPR_ID_IN_SET (set, i, bi)
	{
	  const pre_expr expr = expression_for_id (i);

	  if (!first)
	    fprintf (outfile, ", ");
	  first = false;
	  print_pre_expr (outfile, expr);

	  fprintf (outfile, " (%04d)", get_expr_value_id (expr));
	}
    }
  fprintf (outfile, " }\n");
}

void debug_bitmap_set (bitmap_set_t);

DEBUG_FUNCTION void
debug_bitmap_set (bitmap_set_t set)
{
  print_bitmap_set (stderr, set, "debug", 0);
}

void debug_bitmap_sets_for (basic_block);

DEBUG_FUNCTION void
debug_bitmap_sets_for (basic_block bb)
{
  print_bitmap_set (stderr, AVAIL_OUT (bb), "avail_out", bb->index);
  print_bitmap_set (stderr, EXP_GEN (bb), "exp_gen", bb->index);
  print_bitmap_set (stderr, PHI_GEN (bb), "phi_gen", bb->index);
  print_bitmap_set (stderr, TMP_GEN (bb), "tmp_gen", bb->index);
  print_bitmap_set (stderr, ANTIC_IN (bb), "antic_in", bb->index);
  if (do_partial_partial)
    print_bitmap_set (stderr, PA_IN (bb), "pa_in", bb->index);
  print_bitmap_set (stderr, NEW_SETS (bb), "new_sets", bb->index);
}

/* Print out the expressions that have VAL to OUTFILE.  */

static void
print_value_expressions (FILE *outfile, unsigned int val)
{
  bitmap set = value_expressions[val];
  if (set)
    {
      bitmap_set x;
      char s[10];
      sprintf (s, "%04d", val);
      x.expressions = *set;
      print_bitmap_set (outfile, &x, s, 0);
    }
}


DEBUG_FUNCTION void
debug_value_expressions (unsigned int val)
{
  print_value_expressions (stderr, val);
}

/* Given a CONSTANT, allocate a new CONSTANT type PRE_EXPR to
   represent it.  */

static pre_expr
get_or_alloc_expr_for_constant (tree constant)
{
  unsigned int result_id;
  unsigned int value_id;
  struct pre_expr_d expr;
  pre_expr newexpr;

  expr.kind = CONSTANT;
  PRE_EXPR_CONSTANT (&expr) = constant;
  result_id = lookup_expression_id (&expr);
  if (result_id != 0)
    return expression_for_id (result_id);

  newexpr = (pre_expr) pool_alloc (pre_expr_pool);
  newexpr->kind = CONSTANT;
  PRE_EXPR_CONSTANT (newexpr) = constant;
  alloc_expression_id (newexpr);
  value_id = get_or_alloc_constant_value_id (constant);
  add_to_value (value_id, newexpr);
  return newexpr;
}

/* Given a value id V, find the actual tree representing the constant
   value if there is one, and return it. Return NULL if we can't find
   a constant.  */

static tree
get_constant_for_value_id (unsigned int v)
{
  if (value_id_constant_p (v))
    {
      unsigned int i;
      bitmap_iterator bi;
      bitmap exprset = value_expressions[v];

      EXECUTE_IF_SET_IN_BITMAP (exprset, 0, i, bi)
	{
	  pre_expr expr = expression_for_id (i);
	  if (expr->kind == CONSTANT)
	    return PRE_EXPR_CONSTANT (expr);
	}
    }
  return NULL;
}

/* Get or allocate a pre_expr for a piece of GIMPLE, and return it.
   Currently only supports constants and SSA_NAMES.  */
static pre_expr
get_or_alloc_expr_for (tree t)
{
  if (TREE_CODE (t) == SSA_NAME)
    return get_or_alloc_expr_for_name (t);
  else if (is_gimple_min_invariant (t))
    return get_or_alloc_expr_for_constant (t);
  else
    {
      /* More complex expressions can result from SCCVN expression
	 simplification that inserts values for them.  As they all
	 do not have VOPs the get handled by the nary ops struct.  */
      vn_nary_op_t result;
      unsigned int result_id;
      vn_nary_op_lookup (t, &result);
      if (result != NULL)
	{
	  pre_expr e = (pre_expr) pool_alloc (pre_expr_pool);
	  e->kind = NARY;
	  PRE_EXPR_NARY (e) = result;
	  result_id = lookup_expression_id (e);
	  if (result_id != 0)
	    {
	      pool_free (pre_expr_pool, e);
	      e = expression_for_id (result_id);
	      return e;
	    }
	  alloc_expression_id (e);
	  return e;
	}
    }
  return NULL;
}

/* Return the folded version of T if T, when folded, is a gimple
   min_invariant.  Otherwise, return T.  */

static pre_expr
fully_constant_expression (pre_expr e)
{
  switch (e->kind)
    {
    case CONSTANT:
      return e;
    case NARY:
      {
	vn_nary_op_t nary = PRE_EXPR_NARY (e);
	switch (TREE_CODE_CLASS (nary->opcode))
	  {
	  case tcc_binary:
	  case tcc_comparison:
	    {
	      /* We have to go from trees to pre exprs to value ids to
		 constants.  */
	      tree naryop0 = nary->op[0];
	      tree naryop1 = nary->op[1];
	      tree result;
	      if (!is_gimple_min_invariant (naryop0))
		{
		  pre_expr rep0 = get_or_alloc_expr_for (naryop0);
		  unsigned int vrep0 = get_expr_value_id (rep0);
		  tree const0 = get_constant_for_value_id (vrep0);
		  if (const0)
		    naryop0 = fold_convert (TREE_TYPE (naryop0), const0);
		}
	      if (!is_gimple_min_invariant (naryop1))
		{
		  pre_expr rep1 = get_or_alloc_expr_for (naryop1);
		  unsigned int vrep1 = get_expr_value_id (rep1);
		  tree const1 = get_constant_for_value_id (vrep1);
		  if (const1)
		    naryop1 = fold_convert (TREE_TYPE (naryop1), const1);
		}
	      result = fold_binary (nary->opcode, nary->type,
				    naryop0, naryop1);
	      if (result && is_gimple_min_invariant (result))
		return get_or_alloc_expr_for_constant (result);
	      /* We might have simplified the expression to a
		 SSA_NAME for example from x_1 * 1.  But we cannot
		 insert a PHI for x_1 unconditionally as x_1 might
		 not be available readily.  */
	      return e;
	    }
	  case tcc_reference:
	    if (nary->opcode != REALPART_EXPR
		&& nary->opcode != IMAGPART_EXPR
		&& nary->opcode != VIEW_CONVERT_EXPR)
	      return e;
	    /* Fallthrough.  */
	  case tcc_unary:
	    {
	      /* We have to go from trees to pre exprs to value ids to
		 constants.  */
	      tree naryop0 = nary->op[0];
	      tree const0, result;
	      if (is_gimple_min_invariant (naryop0))
		const0 = naryop0;
	      else
		{
		  pre_expr rep0 = get_or_alloc_expr_for (naryop0);
		  unsigned int vrep0 = get_expr_value_id (rep0);
		  const0 = get_constant_for_value_id (vrep0);
		}
	      result = NULL;
	      if (const0)
		{
		  tree type1 = TREE_TYPE (nary->op[0]);
		  const0 = fold_convert (type1, const0);
		  result = fold_unary (nary->opcode, nary->type, const0);
		}
	      if (result && is_gimple_min_invariant (result))
		return get_or_alloc_expr_for_constant (result);
	      return e;
	    }
	  default:
	    return e;
	  }
      }
    case REFERENCE:
      {
	vn_reference_t ref = PRE_EXPR_REFERENCE (e);
	tree folded;
	if ((folded = fully_constant_vn_reference_p (ref)))
	  return get_or_alloc_expr_for_constant (folded);
	return e;
      }
    default:
      return e;
    }
  return e;
}

/* Translate the VUSE backwards through phi nodes in PHIBLOCK, so that
   it has the value it would have in BLOCK.  Set *SAME_VALID to true
   in case the new vuse doesn't change the value id of the OPERANDS.  */

static tree
translate_vuse_through_block (vec<vn_reference_op_s> operands,
			      alias_set_type set, tree type, tree vuse,
			      basic_block phiblock,
			      basic_block block, bool *same_valid)
{
  gimple phi = SSA_NAME_DEF_STMT (vuse);
  ao_ref ref;
  edge e = NULL;
  bool use_oracle;

  *same_valid = true;

  if (gimple_bb (phi) != phiblock)
    return vuse;

  use_oracle = ao_ref_init_from_vn_reference (&ref, set, type, operands);

  /* Use the alias-oracle to find either the PHI node in this block,
     the first VUSE used in this block that is equivalent to vuse or
     the first VUSE which definition in this block kills the value.  */
  if (gimple_code (phi) == GIMPLE_PHI)
    e = find_edge (block, phiblock);
  else if (use_oracle)
    while (!stmt_may_clobber_ref_p_1 (phi, &ref))
      {
	vuse = gimple_vuse (phi);
	phi = SSA_NAME_DEF_STMT (vuse);
	if (gimple_bb (phi) != phiblock)
	  return vuse;
	if (gimple_code (phi) == GIMPLE_PHI)
	  {
	    e = find_edge (block, phiblock);
	    break;
	  }
      }
  else
    return NULL_TREE;

  if (e)
    {
      if (use_oracle)
	{
	  bitmap visited = NULL;
	  unsigned int cnt;
	  /* Try to find a vuse that dominates this phi node by skipping
	     non-clobbering statements.  */
	  vuse = get_continuation_for_phi (phi, &ref, &cnt, &visited, false,
					   NULL, NULL);
	  if (visited)
	    BITMAP_FREE (visited);
	}
      else
	vuse = NULL_TREE;
      if (!vuse)
	{
	  /* If we didn't find any, the value ID can't stay the same,
	     but return the translated vuse.  */
	  *same_valid = false;
	  vuse = PHI_ARG_DEF (phi, e->dest_idx);
	}
      /* ??? We would like to return vuse here as this is the canonical
         upmost vdef that this reference is associated with.  But during
	 insertion of the references into the hash tables we only ever
	 directly insert with their direct gimple_vuse, hence returning
	 something else would make us not find the other expression.  */
      return PHI_ARG_DEF (phi, e->dest_idx);
    }

  return NULL_TREE;
}

/* Like bitmap_find_leader, but checks for the value existing in SET1 *or*
   SET2.  This is used to avoid making a set consisting of the union
   of PA_IN and ANTIC_IN during insert.  */

static inline pre_expr
find_leader_in_sets (unsigned int val, bitmap_set_t set1, bitmap_set_t set2)
{
  pre_expr result;

  result = bitmap_find_leader (set1, val);
  if (!result && set2)
    result = bitmap_find_leader (set2, val);
  return result;
}

/* Get the tree type for our PRE expression e.  */

static tree
get_expr_type (const pre_expr e)
{
  switch (e->kind)
    {
    case NAME:
      return TREE_TYPE (PRE_EXPR_NAME (e));
    case CONSTANT:
      return TREE_TYPE (PRE_EXPR_CONSTANT (e));
    case REFERENCE:
      return PRE_EXPR_REFERENCE (e)->type;
    case NARY:
      return PRE_EXPR_NARY (e)->type;
    }
  gcc_unreachable ();
}

/* Get a representative SSA_NAME for a given expression.
   Since all of our sub-expressions are treated as values, we require
   them to be SSA_NAME's for simplicity.
   Prior versions of GVNPRE used to use "value handles" here, so that
   an expression would be VH.11 + VH.10 instead of d_3 + e_6.  In
   either case, the operands are really values (IE we do not expect
   them to be usable without finding leaders).  */

static tree
get_representative_for (const pre_expr e)
{
  tree name;
  unsigned int value_id = get_expr_value_id (e);

  switch (e->kind)
    {
    case NAME:
      return PRE_EXPR_NAME (e);
    case CONSTANT:
      return PRE_EXPR_CONSTANT (e);
    case NARY:
    case REFERENCE:
      {
	/* Go through all of the expressions representing this value
	   and pick out an SSA_NAME.  */
	unsigned int i;
	bitmap_iterator bi;
	bitmap exprs = value_expressions[value_id];
	EXECUTE_IF_SET_IN_BITMAP (exprs, 0, i, bi)
	  {
	    pre_expr rep = expression_for_id (i);
	    if (rep->kind == NAME)
	      return PRE_EXPR_NAME (rep);
	    else if (rep->kind == CONSTANT)
	      return PRE_EXPR_CONSTANT (rep);
	  }
      }
      break;
    }

  /* If we reached here we couldn't find an SSA_NAME.  This can
     happen when we've discovered a value that has never appeared in
     the program as set to an SSA_NAME, as the result of phi translation.
     Create one here.
     ???  We should be able to re-use this when we insert the statement
     to compute it.  */
  name = make_temp_ssa_name (get_expr_type (e), gimple_build_nop (), "pretmp");
  VN_INFO_GET (name)->value_id = value_id;
  VN_INFO (name)->valnum = name;
  /* ???  For now mark this SSA name for release by SCCVN.  */
  VN_INFO (name)->needs_insertion = true;
  add_to_value (value_id, get_or_alloc_expr_for_name (name));
  if (dump_file && (dump_flags & TDF_DETAILS))
    {
      fprintf (dump_file, "Created SSA_NAME representative ");
      print_generic_expr (dump_file, name, 0);
      fprintf (dump_file, " for expression:");
      print_pre_expr (dump_file, e);
      fprintf (dump_file, " (%04d)\n", value_id);
    }

  return name;
}



static pre_expr
phi_translate (pre_expr expr, bitmap_set_t set1, bitmap_set_t set2,
	       basic_block pred, basic_block phiblock);

/* Translate EXPR using phis in PHIBLOCK, so that it has the values of
   the phis in PRED.  Return NULL if we can't find a leader for each part
   of the translated expression.  */

static pre_expr
phi_translate_1 (pre_expr expr, bitmap_set_t set1, bitmap_set_t set2,
		 basic_block pred, basic_block phiblock)
{
  switch (expr->kind)
    {
    case NARY:
      {
	unsigned int i;
	bool changed = false;
	vn_nary_op_t nary = PRE_EXPR_NARY (expr);
	vn_nary_op_t newnary = XALLOCAVAR (struct vn_nary_op_s,
					   sizeof_vn_nary_op (nary->length));
	memcpy (newnary, nary, sizeof_vn_nary_op (nary->length));

	for (i = 0; i < newnary->length; i++)
	  {
	    if (TREE_CODE (newnary->op[i]) != SSA_NAME)
	      continue;
	    else
	      {
                pre_expr leader, result;
		unsigned int op_val_id = VN_INFO (newnary->op[i])->value_id;
		leader = find_leader_in_sets (op_val_id, set1, set2);
                result = phi_translate (leader, set1, set2, pred, phiblock);
		if (result && result != leader)
		  {
		    tree name = get_representative_for (result);
		    if (!name)
		      return NULL;
		    newnary->op[i] = name;
		  }
		else if (!result)
		  return NULL;

		changed |= newnary->op[i] != nary->op[i];
	      }
	  }
	if (changed)
	  {
	    pre_expr constant;
	    unsigned int new_val_id;

	    tree result = vn_nary_op_lookup_pieces (newnary->length,
						    newnary->opcode,
						    newnary->type,
						    &newnary->op[0],
						    &nary);
	    if (result && is_gimple_min_invariant (result))
	      return get_or_alloc_expr_for_constant (result);

	    expr = (pre_expr) pool_alloc (pre_expr_pool);
	    expr->kind = NARY;
	    expr->id = 0;
	    if (nary)
	      {
		PRE_EXPR_NARY (expr) = nary;
		constant = fully_constant_expression (expr);
		if (constant != expr)
		  return constant;

		new_val_id = nary->value_id;
		get_or_alloc_expression_id (expr);
	      }
	    else
	      {
		new_val_id = get_next_value_id ();
		value_expressions.safe_grow_cleared (get_max_value_id () + 1);
		nary = vn_nary_op_insert_pieces (newnary->length,
						 newnary->opcode,
						 newnary->type,
						 &newnary->op[0],
						 result, new_val_id);
		PRE_EXPR_NARY (expr) = nary;
		constant = fully_constant_expression (expr);
		if (constant != expr)
		  return constant;
		get_or_alloc_expression_id (expr);
	      }
	    add_to_value (new_val_id, expr);
	  }
	return expr;
      }
      break;

    case REFERENCE:
      {
	vn_reference_t ref = PRE_EXPR_REFERENCE (expr);
	vec<vn_reference_op_s> operands = ref->operands;
	tree vuse = ref->vuse;
	tree newvuse = vuse;
	vec<vn_reference_op_s> newoperands = vNULL;
	bool changed = false, same_valid = true;
	unsigned int i, n;
	vn_reference_op_t operand;
	vn_reference_t newref;

	for (i = 0; operands.iterate (i, &operand); i++)
	  {
	    pre_expr opresult;
	    pre_expr leader;
	    tree op[3];
	    tree type = operand->type;
	    vn_reference_op_s newop = *operand;
	    op[0] = operand->op0;
	    op[1] = operand->op1;
	    op[2] = operand->op2;
	    for (n = 0; n < 3; ++n)
	      {
		unsigned int op_val_id;
		if (!op[n])
		  continue;
		if (TREE_CODE (op[n]) != SSA_NAME)
		  {
		    /* We can't possibly insert these.  */
		    if (n != 0
			&& !is_gimple_min_invariant (op[n]))
		      break;
		    continue;
		  }
		op_val_id = VN_INFO (op[n])->value_id;
		leader = find_leader_in_sets (op_val_id, set1, set2);
		if (!leader)
		  break;
		opresult = phi_translate (leader, set1, set2, pred, phiblock);
		if (!opresult)
		  break;
		if (opresult != leader)
		  {
		    tree name = get_representative_for (opresult);
		    if (!name)
		      break;
		    changed |= name != op[n];
		    op[n] = name;
		  }
	      }
	    if (n != 3)
	      {
		newoperands.release ();
		return NULL;
	      }
	    if (!changed)
	      continue;
	    if (!newoperands.exists ())
	      newoperands = operands.copy ();
	    /* We may have changed from an SSA_NAME to a constant */
	    if (newop.opcode == SSA_NAME && TREE_CODE (op[0]) != SSA_NAME)
	      newop.opcode = TREE_CODE (op[0]);
	    newop.type = type;
	    newop.op0 = op[0];
	    newop.op1 = op[1];
	    newop.op2 = op[2];
	    newoperands[i] = newop;
	  }
	gcc_checking_assert (i == operands.length ());

	if (vuse)
	  {
	    newvuse = translate_vuse_through_block (newoperands.exists ()
						    ? newoperands : operands,
						    ref->set, ref->type,
						    vuse, phiblock, pred,
						    &same_valid);
	    if (newvuse == NULL_TREE)
	      {
		newoperands.release ();
		return NULL;
	      }
	  }

	if (changed || newvuse != vuse)
	  {
	    unsigned int new_val_id;
	    pre_expr constant;

	    tree result = vn_reference_lookup_pieces (newvuse, ref->set,
						      ref->type,
						      newoperands.exists ()
						      ? newoperands : operands,
						      &newref, VN_WALK);
	    if (result)
	      newoperands.release ();

	    /* We can always insert constants, so if we have a partial
	       redundant constant load of another type try to translate it
	       to a constant of appropriate type.  */
	    if (result && is_gimple_min_invariant (result))
	      {
		tree tem = result;
		if (!useless_type_conversion_p (ref->type, TREE_TYPE (result)))
		  {
		    tem = fold_unary (VIEW_CONVERT_EXPR, ref->type, result);
		    if (tem && !is_gimple_min_invariant (tem))
		      tem = NULL_TREE;
		  }
		if (tem)
		  return get_or_alloc_expr_for_constant (tem);
	      }

	    /* If we'd have to convert things we would need to validate
	       if we can insert the translated expression.  So fail
	       here for now - we cannot insert an alias with a different
	       type in the VN tables either, as that would assert.  */
	    if (result
		&& !useless_type_conversion_p (ref->type, TREE_TYPE (result)))
	      return NULL;
	    else if (!result && newref
		     && !useless_type_conversion_p (ref->type, newref->type))
	      {
		newoperands.release ();
		return NULL;
	      }

	    expr = (pre_expr) pool_alloc (pre_expr_pool);
	    expr->kind = REFERENCE;
	    expr->id = 0;

	    if (newref)
	      {
		PRE_EXPR_REFERENCE (expr) = newref;
		constant = fully_constant_expression (expr);
		if (constant != expr)
		  return constant;

		new_val_id = newref->value_id;
		get_or_alloc_expression_id (expr);
	      }
	    else
	      {
		if (changed || !same_valid)
		  {
		    new_val_id = get_next_value_id ();
		    value_expressions.safe_grow_cleared
		      (get_max_value_id () + 1);
		  }
		else
		  new_val_id = ref->value_id;
		if (!newoperands.exists ())
		  newoperands = operands.copy ();
		newref = vn_reference_insert_pieces (newvuse, ref->set,
						     ref->type,
						     newoperands,
						     result, new_val_id);
		newoperands = vNULL;
		PRE_EXPR_REFERENCE (expr) = newref;
		constant = fully_constant_expression (expr);
		if (constant != expr)
		  return constant;
		get_or_alloc_expression_id (expr);
	      }
	    add_to_value (new_val_id, expr);
	  }
	newoperands.release ();
	return expr;
      }
      break;

    case NAME:
      {
	tree name = PRE_EXPR_NAME (expr);
	gimple def_stmt = SSA_NAME_DEF_STMT (name);
	/* If the SSA name is defined by a PHI node in this block,
	   translate it.  */
	if (gimple_code (def_stmt) == GIMPLE_PHI
	    && gimple_bb (def_stmt) == phiblock)
	  {
	    edge e = find_edge (pred, gimple_bb (def_stmt));
	    tree def = PHI_ARG_DEF (def_stmt, e->dest_idx);

	    /* Handle constant. */
	    if (is_gimple_min_invariant (def))
	      return get_or_alloc_expr_for_constant (def);

	    return get_or_alloc_expr_for_name (def);
	  }
	/* Otherwise return it unchanged - it will get removed if its
	   value is not available in PREDs AVAIL_OUT set of expressions
	   by the subtraction of TMP_GEN.  */
	return expr;
      }

    default:
      gcc_unreachable ();
    }
}

/* Wrapper around phi_translate_1 providing caching functionality.  */

static pre_expr
phi_translate (pre_expr expr, bitmap_set_t set1, bitmap_set_t set2,
	       basic_block pred, basic_block phiblock)
{
  expr_pred_trans_t slot = NULL;
  pre_expr phitrans;

  if (!expr)
    return NULL;

  /* Constants contain no values that need translation.  */
  if (expr->kind == CONSTANT)
    return expr;

  if (value_id_constant_p (get_expr_value_id (expr)))
    return expr;

  /* Don't add translations of NAMEs as those are cheap to translate.  */
  if (expr->kind != NAME)
    {
      if (phi_trans_add (&slot, expr, pred))
	return slot->v;
      /* Store NULL for the value we want to return in the case of
	 recursing.  */
      slot->v = NULL;
    }

  /* Translate.  */
  phitrans = phi_translate_1 (expr, set1, set2, pred, phiblock);

  if (slot)
    {
      if (phitrans)
	slot->v = phitrans;
      else
	/* Remove failed translations again, they cause insert
	   iteration to not pick up new opportunities reliably.  */
	phi_translate_table->remove_elt_with_hash (slot, slot->hashcode);
    }

  return phitrans;
}


/* For each expression in SET, translate the values through phi nodes
   in PHIBLOCK using edge PHIBLOCK->PRED, and store the resulting
   expressions in DEST.  */

static void
phi_translate_set (bitmap_set_t dest, bitmap_set_t set, basic_block pred,
		   basic_block phiblock)
{
  vec<pre_expr> exprs;
  pre_expr expr;
  int i;

  if (gimple_seq_empty_p (phi_nodes (phiblock)))
    {
      bitmap_set_copy (dest, set);
      return;
    }

  exprs = sorted_array_from_bitmap_set (set);
  FOR_EACH_VEC_ELT (exprs, i, expr)
    {
      pre_expr translated;
      translated = phi_translate (expr, set, NULL, pred, phiblock);
      if (!translated)
	continue;

      /* We might end up with multiple expressions from SET being
	 translated to the same value.  In this case we do not want
	 to retain the NARY or REFERENCE expression but prefer a NAME
	 which would be the leader.  */
      if (translated->kind == NAME)
	bitmap_value_replace_in_set (dest, translated);
      else
	bitmap_value_insert_into_set (dest, translated);
    }
  exprs.release ();
}

/* Find the leader for a value (i.e., the name representing that
   value) in a given set, and return it.  Return NULL if no leader
   is found.  */

static pre_expr
bitmap_find_leader (bitmap_set_t set, unsigned int val)
{
  if (value_id_constant_p (val))
    {
      unsigned int i;
      bitmap_iterator bi;
      bitmap exprset = value_expressions[val];

      EXECUTE_IF_SET_IN_BITMAP (exprset, 0, i, bi)
	{
	  pre_expr expr = expression_for_id (i);
	  if (expr->kind == CONSTANT)
	    return expr;
	}
    }
  if (bitmap_set_contains_value (set, val))
    {
      /* Rather than walk the entire bitmap of expressions, and see
	 whether any of them has the value we are looking for, we look
	 at the reverse mapping, which tells us the set of expressions
	 that have a given value (IE value->expressions with that
	 value) and see if any of those expressions are in our set.
	 The number of expressions per value is usually significantly
	 less than the number of expressions in the set.  In fact, for
	 large testcases, doing it this way is roughly 5-10x faster
	 than walking the bitmap.
	 If this is somehow a significant lose for some cases, we can
	 choose which set to walk based on which set is smaller.  */
      unsigned int i;
      bitmap_iterator bi;
      bitmap exprset = value_expressions[val];

      EXECUTE_IF_AND_IN_BITMAP (exprset, &set->expressions, 0, i, bi)
	return expression_for_id (i);
    }
  return NULL;
}

/* Determine if EXPR, a memory expression, is ANTIC_IN at the top of
   BLOCK by seeing if it is not killed in the block.  Note that we are
   only determining whether there is a store that kills it.  Because
   of the order in which clean iterates over values, we are guaranteed
   that altered operands will have caused us to be eliminated from the
   ANTIC_IN set already.  */

static bool
value_dies_in_block_x (pre_expr expr, basic_block block)
{
  tree vuse = PRE_EXPR_REFERENCE (expr)->vuse;
  vn_reference_t refx = PRE_EXPR_REFERENCE (expr);
  gimple def;
  gimple_stmt_iterator gsi;
  unsigned id = get_expression_id (expr);
  bool res = false;
  ao_ref ref;

  if (!vuse)
    return false;

  /* Lookup a previously calculated result.  */
  if (EXPR_DIES (block)
      && bitmap_bit_p (EXPR_DIES (block), id * 2))
    return bitmap_bit_p (EXPR_DIES (block), id * 2 + 1);

  /* A memory expression {e, VUSE} dies in the block if there is a
     statement that may clobber e.  If, starting statement walk from the
     top of the basic block, a statement uses VUSE there can be no kill
     inbetween that use and the original statement that loaded {e, VUSE},
     so we can stop walking.  */
  ref.base = NULL_TREE;
  for (gsi = gsi_start_bb (block); !gsi_end_p (gsi); gsi_next (&gsi))
    {
      tree def_vuse, def_vdef;
      def = gsi_stmt (gsi);
      def_vuse = gimple_vuse (def);
      def_vdef = gimple_vdef (def);

      /* Not a memory statement.  */
      if (!def_vuse)
	continue;

      /* Not a may-def.  */
      if (!def_vdef)
	{
	  /* A load with the same VUSE, we're done.  */
	  if (def_vuse == vuse)
	    break;

	  continue;
	}

      /* Init ref only if we really need it.  */
      if (ref.base == NULL_TREE
	  && !ao_ref_init_from_vn_reference (&ref, refx->set, refx->type,
					     refx->operands))
	{
	  res = true;
	  break;
	}
      /* If the statement may clobber expr, it dies.  */
      if (stmt_may_clobber_ref_p_1 (def, &ref))
	{
	  res = true;
	  break;
	}
    }

  /* Remember the result.  */
  if (!EXPR_DIES (block))
    EXPR_DIES (block) = BITMAP_ALLOC (&grand_bitmap_obstack);
  bitmap_set_bit (EXPR_DIES (block), id * 2);
  if (res)
    bitmap_set_bit (EXPR_DIES (block), id * 2 + 1);

  return res;
}


/* Determine if OP is valid in SET1 U SET2, which it is when the union
   contains its value-id.  */

static bool
op_valid_in_sets (bitmap_set_t set1, bitmap_set_t set2, tree op)
{
  if (op && TREE_CODE (op) == SSA_NAME)
    {
      unsigned int value_id = VN_INFO (op)->value_id;
      if (!(bitmap_set_contains_value (set1, value_id)
	    || (set2 && bitmap_set_contains_value  (set2, value_id))))
	return false;
    }
  return true;
}

/* Determine if the expression EXPR is valid in SET1 U SET2.
   ONLY SET2 CAN BE NULL.
   This means that we have a leader for each part of the expression
   (if it consists of values), or the expression is an SSA_NAME.
   For loads/calls, we also see if the vuse is killed in this block.  */

static bool
valid_in_sets (bitmap_set_t set1, bitmap_set_t set2, pre_expr expr)
{
  switch (expr->kind)
    {
    case NAME:
      /* By construction all NAMEs are available.  Non-available
	 NAMEs are removed by subtracting TMP_GEN from the sets.  */
      return true;
    case NARY:
      {
	unsigned int i;
	vn_nary_op_t nary = PRE_EXPR_NARY (expr);
	for (i = 0; i < nary->length; i++)
	  if (!op_valid_in_sets (set1, set2, nary->op[i]))
	    return false;
	return true;
      }
      break;
    case REFERENCE:
      {
	vn_reference_t ref = PRE_EXPR_REFERENCE (expr);
	vn_reference_op_t vro;
	unsigned int i;

	FOR_EACH_VEC_ELT (ref->operands, i, vro)
	  {
	    if (!op_valid_in_sets (set1, set2, vro->op0)
		|| !op_valid_in_sets (set1, set2, vro->op1)
		|| !op_valid_in_sets (set1, set2, vro->op2))
	      return false;
	  }
	return true;
      }
    default:
      gcc_unreachable ();
    }
}

/* Clean the set of expressions that are no longer valid in SET1 or
   SET2.  This means expressions that are made up of values we have no
   leaders for in SET1 or SET2.  This version is used for partial
   anticipation, which means it is not valid in either ANTIC_IN or
   PA_IN.  */

static void
dependent_clean (bitmap_set_t set1, bitmap_set_t set2)
{
  vec<pre_expr> exprs = sorted_array_from_bitmap_set (set1);
  pre_expr expr;
  int i;

  FOR_EACH_VEC_ELT (exprs, i, expr)
    {
      if (!valid_in_sets (set1, set2, expr))
	bitmap_remove_from_set (set1, expr);
    }
  exprs.release ();
}

/* Clean the set of expressions that are no longer valid in SET.  This
   means expressions that are made up of values we have no leaders for
   in SET.  */

static void
clean (bitmap_set_t set)
{
  vec<pre_expr> exprs = sorted_array_from_bitmap_set (set);
  pre_expr expr;
  int i;

  FOR_EACH_VEC_ELT (exprs, i, expr)
    {
      if (!valid_in_sets (set, NULL, expr))
	bitmap_remove_from_set (set, expr);
    }
  exprs.release ();
}

/* Clean the set of expressions that are no longer valid in SET because
   they are clobbered in BLOCK or because they trap and may not be executed.  */

static void
prune_clobbered_mems (bitmap_set_t set, basic_block block)
{
  bitmap_iterator bi;
  unsigned i;

  FOR_EACH_EXPR_ID_IN_SET (set, i, bi)
    {
      pre_expr expr = expression_for_id (i);
      if (expr->kind == REFERENCE)
	{
	  vn_reference_t ref = PRE_EXPR_REFERENCE (expr);
	  if (ref->vuse)
	    {
	      gimple def_stmt = SSA_NAME_DEF_STMT (ref->vuse);
	      if (!gimple_nop_p (def_stmt)
		  && ((gimple_bb (def_stmt) != block
		       && !dominated_by_p (CDI_DOMINATORS,
					   block, gimple_bb (def_stmt)))
		      || (gimple_bb (def_stmt) == block
			  && value_dies_in_block_x (expr, block))))
		bitmap_remove_from_set (set, expr);
	    }
	}
      else if (expr->kind == NARY)
	{
	  vn_nary_op_t nary = PRE_EXPR_NARY (expr);
	  /* If the NARY may trap make sure the block does not contain
	     a possible exit point.
	     ???  This is overly conservative if we translate AVAIL_OUT
	     as the available expression might be after the exit point.  */
	  if (BB_MAY_NOTRETURN (block)
	      && vn_nary_may_trap (nary))
	    bitmap_remove_from_set (set, expr);
	}
    }
}

static sbitmap has_abnormal_preds;

/* List of blocks that may have changed during ANTIC computation and
   thus need to be iterated over.  */

static sbitmap changed_blocks;

/* Compute the ANTIC set for BLOCK.

   If succs(BLOCK) > 1 then
     ANTIC_OUT[BLOCK] = intersection of ANTIC_IN[b] for all succ(BLOCK)
   else if succs(BLOCK) == 1 then
     ANTIC_OUT[BLOCK] = phi_translate (ANTIC_IN[succ(BLOCK)])

   ANTIC_IN[BLOCK] = clean(ANTIC_OUT[BLOCK] U EXP_GEN[BLOCK] - TMP_GEN[BLOCK])
*/

static bool
compute_antic_aux (basic_block block, bool block_has_abnormal_pred_edge)
{
  bool changed = false;
  bitmap_set_t S, old, ANTIC_OUT;
  bitmap_iterator bi;
  unsigned int bii;
  edge e;
  edge_iterator ei;

  old = ANTIC_OUT = S = NULL;
  BB_VISITED (block) = 1;

  /* If any edges from predecessors are abnormal, antic_in is empty,
     so do nothing.  */
  if (block_has_abnormal_pred_edge)
    goto maybe_dump_sets;

  old = ANTIC_IN (block);
  ANTIC_OUT = bitmap_set_new ();

  /* If the block has no successors, ANTIC_OUT is empty.  */
  if (EDGE_COUNT (block->succs) == 0)
    ;
  /* If we have one successor, we could have some phi nodes to
     translate through.  */
  else if (single_succ_p (block))
    {
      basic_block succ_bb = single_succ (block);
      gcc_assert (BB_VISITED (succ_bb));
      phi_translate_set (ANTIC_OUT, ANTIC_IN (succ_bb), block, succ_bb);
    }
  /* If we have multiple successors, we take the intersection of all of
     them.  Note that in the case of loop exit phi nodes, we may have
     phis to translate through.  */
  else
    {
      size_t i;
      basic_block bprime, first = NULL;

      auto_vec<basic_block> worklist (EDGE_COUNT (block->succs));
      FOR_EACH_EDGE (e, ei, block->succs)
	{
	  if (!first
	      && BB_VISITED (e->dest))
	    first = e->dest;
	  else if (BB_VISITED (e->dest))
	    worklist.quick_push (e->dest);
	}

      /* Of multiple successors we have to have visited one already
         which is guaranteed by iteration order.  */
      gcc_assert (first != NULL);

      phi_translate_set (ANTIC_OUT, ANTIC_IN (first), block, first);

      FOR_EACH_VEC_ELT (worklist, i, bprime)
	{
	  if (!gimple_seq_empty_p (phi_nodes (bprime)))
	    {
	      bitmap_set_t tmp = bitmap_set_new ();
	      phi_translate_set (tmp, ANTIC_IN (bprime), block, bprime);
	      bitmap_set_and (ANTIC_OUT, tmp);
	      bitmap_set_free (tmp);
	    }
	  else
	    bitmap_set_and (ANTIC_OUT, ANTIC_IN (bprime));
	}
    }

  /* Prune expressions that are clobbered in block and thus become
     invalid if translated from ANTIC_OUT to ANTIC_IN.  */
  prune_clobbered_mems (ANTIC_OUT, block);

  /* Generate ANTIC_OUT - TMP_GEN.  */
  S = bitmap_set_subtract (ANTIC_OUT, TMP_GEN (block));

  /* Start ANTIC_IN with EXP_GEN - TMP_GEN.  */
  ANTIC_IN (block) = bitmap_set_subtract (EXP_GEN (block),
					  TMP_GEN (block));

  /* Then union in the ANTIC_OUT - TMP_GEN values,
     to get ANTIC_OUT U EXP_GEN - TMP_GEN */
  FOR_EACH_EXPR_ID_IN_SET (S, bii, bi)
    bitmap_value_insert_into_set (ANTIC_IN (block),
				  expression_for_id (bii));

  clean (ANTIC_IN (block));

  if (!bitmap_set_equal (old, ANTIC_IN (block)))
    {
      changed = true;
      bitmap_set_bit (changed_blocks, block->index);
      FOR_EACH_EDGE (e, ei, block->preds)
	bitmap_set_bit (changed_blocks, e->src->index);
    }
  else
    bitmap_clear_bit (changed_blocks, block->index);

 maybe_dump_sets:
  if (dump_file && (dump_flags & TDF_DETAILS))
    {
      if (ANTIC_OUT)
	print_bitmap_set (dump_file, ANTIC_OUT, "ANTIC_OUT", block->index);

      print_bitmap_set (dump_file, ANTIC_IN (block), "ANTIC_IN",
			block->index);

      if (S)
	print_bitmap_set (dump_file, S, "S", block->index);
    }
  if (old)
    bitmap_set_free (old);
  if (S)
    bitmap_set_free (S);
  if (ANTIC_OUT)
    bitmap_set_free (ANTIC_OUT);
  return changed;
}

/* Compute PARTIAL_ANTIC for BLOCK.

   If succs(BLOCK) > 1 then
     PA_OUT[BLOCK] = value wise union of PA_IN[b] + all ANTIC_IN not
     in ANTIC_OUT for all succ(BLOCK)
   else if succs(BLOCK) == 1 then
     PA_OUT[BLOCK] = phi_translate (PA_IN[succ(BLOCK)])

   PA_IN[BLOCK] = dependent_clean(PA_OUT[BLOCK] - TMP_GEN[BLOCK]
				  - ANTIC_IN[BLOCK])

*/
static bool
compute_partial_antic_aux (basic_block block,
			   bool block_has_abnormal_pred_edge)
{
  bool changed = false;
  bitmap_set_t old_PA_IN;
  bitmap_set_t PA_OUT;
  edge e;
  edge_iterator ei;
  unsigned long max_pa = PARAM_VALUE (PARAM_MAX_PARTIAL_ANTIC_LENGTH);

  old_PA_IN = PA_OUT = NULL;

  /* If any edges from predecessors are abnormal, antic_in is empty,
     so do nothing.  */
  if (block_has_abnormal_pred_edge)
    goto maybe_dump_sets;

  /* If there are too many partially anticipatable values in the
     block, phi_translate_set can take an exponential time: stop
     before the translation starts.  */
  if (max_pa
      && single_succ_p (block)
      && bitmap_count_bits (&PA_IN (single_succ (block))->values) > max_pa)
    goto maybe_dump_sets;

  old_PA_IN = PA_IN (block);
  PA_OUT = bitmap_set_new ();

  /* If the block has no successors, ANTIC_OUT is empty.  */
  if (EDGE_COUNT (block->succs) == 0)
    ;
  /* If we have one successor, we could have some phi nodes to
     translate through.  Note that we can't phi translate across DFS
     back edges in partial antic, because it uses a union operation on
     the successors.  For recurrences like IV's, we will end up
     generating a new value in the set on each go around (i + 3 (VH.1)
     VH.1 + 1 (VH.2), VH.2 + 1 (VH.3), etc), forever.  */
  else if (single_succ_p (block))
    {
      basic_block succ = single_succ (block);
      if (!(single_succ_edge (block)->flags & EDGE_DFS_BACK))
	phi_translate_set (PA_OUT, PA_IN (succ), block, succ);
    }
  /* If we have multiple successors, we take the union of all of
     them.  */
  else
    {
      size_t i;
      basic_block bprime;

      auto_vec<basic_block> worklist (EDGE_COUNT (block->succs));
      FOR_EACH_EDGE (e, ei, block->succs)
	{
	  if (e->flags & EDGE_DFS_BACK)
	    continue;
	  worklist.quick_push (e->dest);
	}
      if (worklist.length () > 0)
	{
	  FOR_EACH_VEC_ELT (worklist, i, bprime)
	    {
	      unsigned int i;
	      bitmap_iterator bi;

	      FOR_EACH_EXPR_ID_IN_SET (ANTIC_IN (bprime), i, bi)
		bitmap_value_insert_into_set (PA_OUT,
					      expression_for_id (i));
	      if (!gimple_seq_empty_p (phi_nodes (bprime)))
		{
		  bitmap_set_t pa_in = bitmap_set_new ();
		  phi_translate_set (pa_in, PA_IN (bprime), block, bprime);
		  FOR_EACH_EXPR_ID_IN_SET (pa_in, i, bi)
		    bitmap_value_insert_into_set (PA_OUT,
						  expression_for_id (i));
		  bitmap_set_free (pa_in);
		}
	      else
		FOR_EACH_EXPR_ID_IN_SET (PA_IN (bprime), i, bi)
		  bitmap_value_insert_into_set (PA_OUT,
						expression_for_id (i));
	    }
	}
    }

  /* Prune expressions that are clobbered in block and thus become
     invalid if translated from PA_OUT to PA_IN.  */
  prune_clobbered_mems (PA_OUT, block);

  /* PA_IN starts with PA_OUT - TMP_GEN.
     Then we subtract things from ANTIC_IN.  */
  PA_IN (block) = bitmap_set_subtract (PA_OUT, TMP_GEN (block));

  /* For partial antic, we want to put back in the phi results, since
     we will properly avoid making them partially antic over backedges.  */
  bitmap_ior_into (&PA_IN (block)->values, &PHI_GEN (block)->values);
  bitmap_ior_into (&PA_IN (block)->expressions, &PHI_GEN (block)->expressions);

  /* PA_IN[block] = PA_IN[block] - ANTIC_IN[block] */
  bitmap_set_subtract_values (PA_IN (block), ANTIC_IN (block));

  dependent_clean (PA_IN (block), ANTIC_IN (block));

  if (!bitmap_set_equal (old_PA_IN, PA_IN (block)))
    {
      changed = true;
      bitmap_set_bit (changed_blocks, block->index);
      FOR_EACH_EDGE (e, ei, block->preds)
	bitmap_set_bit (changed_blocks, e->src->index);
    }
  else
    bitmap_clear_bit (changed_blocks, block->index);

 maybe_dump_sets:
  if (dump_file && (dump_flags & TDF_DETAILS))
    {
      if (PA_OUT)
	print_bitmap_set (dump_file, PA_OUT, "PA_OUT", block->index);

      print_bitmap_set (dump_file, PA_IN (block), "PA_IN", block->index);
    }
  if (old_PA_IN)
    bitmap_set_free (old_PA_IN);
  if (PA_OUT)
    bitmap_set_free (PA_OUT);
  return changed;
}

/* Compute ANTIC and partial ANTIC sets.  */

static void
compute_antic (void)
{
  bool changed = true;
  int num_iterations = 0;
  basic_block block;
  int i;

  /* If any predecessor edges are abnormal, we punt, so antic_in is empty.
     We pre-build the map of blocks with incoming abnormal edges here.  */
  has_abnormal_preds = sbitmap_alloc (last_basic_block_for_fn (cfun));
  bitmap_clear (has_abnormal_preds);

  FOR_ALL_BB_FN (block, cfun)
    {
      edge_iterator ei;
      edge e;

      FOR_EACH_EDGE (e, ei, block->preds)
	{
	  e->flags &= ~EDGE_DFS_BACK;
	  if (e->flags & EDGE_ABNORMAL)
	    {
	      bitmap_set_bit (has_abnormal_preds, block->index);
	      break;
	    }
	}

      BB_VISITED (block) = 0;

      /* While we are here, give empty ANTIC_IN sets to each block.  */
      ANTIC_IN (block) = bitmap_set_new ();
      PA_IN (block) = bitmap_set_new ();
    }

  /* At the exit block we anticipate nothing.  */
  BB_VISITED (EXIT_BLOCK_PTR_FOR_FN (cfun)) = 1;

  changed_blocks = sbitmap_alloc (last_basic_block_for_fn (cfun) + 1);
  bitmap_ones (changed_blocks);
  while (changed)
    {
      if (dump_file && (dump_flags & TDF_DETAILS))
	fprintf (dump_file, "Starting iteration %d\n", num_iterations);
      /* ???  We need to clear our PHI translation cache here as the
         ANTIC sets shrink and we restrict valid translations to
	 those having operands with leaders in ANTIC.  Same below
	 for PA ANTIC computation.  */
      num_iterations++;
      changed = false;
      for (i = postorder_num - 1; i >= 0; i--)
	{
	  if (bitmap_bit_p (changed_blocks, postorder[i]))
	    {
	      basic_block block = BASIC_BLOCK_FOR_FN (cfun, postorder[i]);
	      changed |= compute_antic_aux (block,
					    bitmap_bit_p (has_abnormal_preds,
						      block->index));
	    }
	}
      /* Theoretically possible, but *highly* unlikely.  */
      gcc_checking_assert (num_iterations < 500);
    }

  statistics_histogram_event (cfun, "compute_antic iterations",
			      num_iterations);

  if (do_partial_partial)
    {
      bitmap_ones (changed_blocks);
      mark_dfs_back_edges ();
      num_iterations = 0;
      changed = true;
      while (changed)
	{
	  if (dump_file && (dump_flags & TDF_DETAILS))
	    fprintf (dump_file, "Starting iteration %d\n", num_iterations);
	  num_iterations++;
	  changed = false;
	  for (i = postorder_num - 1 ; i >= 0; i--)
	    {
	      if (bitmap_bit_p (changed_blocks, postorder[i]))
		{
		  basic_block block = BASIC_BLOCK_FOR_FN (cfun, postorder[i]);
		  changed
		    |= compute_partial_antic_aux (block,
						  bitmap_bit_p (has_abnormal_preds,
							    block->index));
		}
	    }
	  /* Theoretically possible, but *highly* unlikely.  */
	  gcc_checking_assert (num_iterations < 500);
	}
      statistics_histogram_event (cfun, "compute_partial_antic iterations",
				  num_iterations);
    }
  sbitmap_free (has_abnormal_preds);
  sbitmap_free (changed_blocks);
}


/* Inserted expressions are placed onto this worklist, which is used
   for performing quick dead code elimination of insertions we made
   that didn't turn out to be necessary.   */
static bitmap inserted_exprs;

/* The actual worker for create_component_ref_by_pieces.  */

static tree
create_component_ref_by_pieces_1 (basic_block block, vn_reference_t ref,
				  unsigned int *operand, gimple_seq *stmts)
{
  vn_reference_op_t currop = &ref->operands[*operand];
  tree genop;
  ++*operand;
  switch (currop->opcode)
    {
    case CALL_EXPR:
      {
	tree sc = NULL_TREE;
	tree fn;
	if (TREE_CODE (currop->op0) == FUNCTION_DECL)
	  fn = currop->op0;
	else
	  fn = find_or_generate_expression (block, currop->op0, stmts);
	if (!fn)
	  return NULL_TREE;
	if (currop->op1)
	  {
	    sc = find_or_generate_expression (block, currop->op1, stmts);
	    if (!sc)
	      return NULL_TREE;
	  }
	auto_vec<tree> args (ref->operands.length () - 1);
	while (*operand < ref->operands.length ())
	  {
	    tree arg = create_component_ref_by_pieces_1 (block,
							 ref, operand, stmts);
	    if (!arg)
	      return NULL_TREE;
	    args.quick_push (arg);
	  }
<<<<<<< HEAD
	gimple call;
	call = gimple_build_call_vec ((TREE_CODE (fn) == FUNCTION_DECL
				       ? build_fold_addr_expr (fn) : fn), args);
=======
	folded = build_call_array (currop->type,
				   (TREE_CODE (fn) == FUNCTION_DECL
				    ? build_fold_addr_expr (fn) : fn),
				   nargs, args);
	if (currop->with_bounds)
	  CALL_WITH_BOUNDS_P (folded) = true;
	free (args);
>>>>>>> 1e51d0a2
	if (sc)
	  gimple_call_set_chain (call, sc);
	tree forcedname = make_ssa_name (currop->type, NULL);
	gimple_call_set_lhs (call, forcedname);
	gimple_set_vuse (call, BB_LIVE_VOP_ON_EXIT (block));
	gimple_seq_add_stmt_without_update (stmts, call);
	bitmap_set_bit (inserted_exprs, SSA_NAME_VERSION (forcedname));
	VN_INFO_GET (forcedname)->valnum = forcedname;
	VN_INFO (forcedname)->value_id = get_next_value_id ();
	pre_expr nameexpr = get_or_alloc_expr_for_name (forcedname);
	add_to_value (VN_INFO (forcedname)->value_id, nameexpr);
	bitmap_value_replace_in_set (NEW_SETS (block), nameexpr);
	bitmap_value_replace_in_set (AVAIL_OUT (block), nameexpr);
	return forcedname;
      }

    case MEM_REF:
      {
	tree baseop = create_component_ref_by_pieces_1 (block, ref, operand,
							stmts);
	if (!baseop)
	  return NULL_TREE;
	tree offset = currop->op0;
	if (TREE_CODE (baseop) == ADDR_EXPR
	    && handled_component_p (TREE_OPERAND (baseop, 0)))
	  {
	    HOST_WIDE_INT off;
	    tree base;
	    base = get_addr_base_and_unit_offset (TREE_OPERAND (baseop, 0),
						  &off);
	    gcc_assert (base);
	    offset = int_const_binop (PLUS_EXPR, offset,
				      build_int_cst (TREE_TYPE (offset),
						     off));
	    baseop = build_fold_addr_expr (base);
	  }
	return fold_build2 (MEM_REF, currop->type, baseop, offset);
      }

    case TARGET_MEM_REF:
      {
	tree genop0 = NULL_TREE, genop1 = NULL_TREE;
	vn_reference_op_t nextop = &ref->operands[++*operand];
	tree baseop = create_component_ref_by_pieces_1 (block, ref, operand,
							stmts);
	if (!baseop)
	  return NULL_TREE;
	if (currop->op0)
	  {
	    genop0 = find_or_generate_expression (block, currop->op0, stmts);
	    if (!genop0)
	      return NULL_TREE;
	  }
	if (nextop->op0)
	  {
	    genop1 = find_or_generate_expression (block, nextop->op0, stmts);
	    if (!genop1)
	      return NULL_TREE;
	  }
	return build5 (TARGET_MEM_REF, currop->type,
		       baseop, currop->op2, genop0, currop->op1, genop1);
      }

    case ADDR_EXPR:
      if (currop->op0)
	{
	  gcc_assert (is_gimple_min_invariant (currop->op0));
	  return currop->op0;
	}
      /* Fallthrough.  */
    case REALPART_EXPR:
    case IMAGPART_EXPR:
    case VIEW_CONVERT_EXPR:
      {
	tree genop0 = create_component_ref_by_pieces_1 (block, ref, operand,
							stmts);
	if (!genop0)
	  return NULL_TREE;
	return fold_build1 (currop->opcode, currop->type, genop0);
      }

    case WITH_SIZE_EXPR:
      {
	tree genop0 = create_component_ref_by_pieces_1 (block, ref, operand,
							stmts);
	if (!genop0)
	  return NULL_TREE;
	tree genop1 = find_or_generate_expression (block, currop->op0, stmts);
	if (!genop1)
	  return NULL_TREE;
	return fold_build2 (currop->opcode, currop->type, genop0, genop1);
      }

    case BIT_FIELD_REF:
      {
	tree genop0 = create_component_ref_by_pieces_1 (block, ref, operand,
							stmts);
	if (!genop0)
	  return NULL_TREE;
	tree op1 = currop->op0;
	tree op2 = currop->op1;
	return fold_build3 (BIT_FIELD_REF, currop->type, genop0, op1, op2);
      }

      /* For array ref vn_reference_op's, operand 1 of the array ref
	 is op0 of the reference op and operand 3 of the array ref is
	 op1.  */
    case ARRAY_RANGE_REF:
    case ARRAY_REF:
      {
	tree genop0;
	tree genop1 = currop->op0;
	tree genop2 = currop->op1;
	tree genop3 = currop->op2;
	genop0 = create_component_ref_by_pieces_1 (block, ref, operand,
						   stmts);
	if (!genop0)
	  return NULL_TREE;
	genop1 = find_or_generate_expression (block, genop1, stmts);
	if (!genop1)
	  return NULL_TREE;
	if (genop2)
	  {
	    tree domain_type = TYPE_DOMAIN (TREE_TYPE (genop0));
	    /* Drop zero minimum index if redundant.  */
	    if (integer_zerop (genop2)
		&& (!domain_type
		    || integer_zerop (TYPE_MIN_VALUE (domain_type))))
	      genop2 = NULL_TREE;
	    else
	      {
		genop2 = find_or_generate_expression (block, genop2, stmts);
		if (!genop2)
		  return NULL_TREE;
	      }
	  }
	if (genop3)
	  {
	    tree elmt_type = TREE_TYPE (TREE_TYPE (genop0));
	    /* We can't always put a size in units of the element alignment
	       here as the element alignment may be not visible.  See
	       PR43783.  Simply drop the element size for constant
	       sizes.  */
	    if (tree_int_cst_equal (genop3, TYPE_SIZE_UNIT (elmt_type)))
	      genop3 = NULL_TREE;
	    else
	      {
		genop3 = size_binop (EXACT_DIV_EXPR, genop3,
				     size_int (TYPE_ALIGN_UNIT (elmt_type)));
		genop3 = find_or_generate_expression (block, genop3, stmts);
		if (!genop3)
		  return NULL_TREE;
	      }
	  }
	return build4 (currop->opcode, currop->type, genop0, genop1,
		       genop2, genop3);
      }
    case COMPONENT_REF:
      {
	tree op0;
	tree op1;
	tree genop2 = currop->op1;
	op0 = create_component_ref_by_pieces_1 (block, ref, operand, stmts);
	if (!op0)
	  return NULL_TREE;
	/* op1 should be a FIELD_DECL, which are represented by themselves.  */
	op1 = currop->op0;
	if (genop2)
	  {
	    genop2 = find_or_generate_expression (block, genop2, stmts);
	    if (!genop2)
	      return NULL_TREE;
	  }
	return fold_build3 (COMPONENT_REF, TREE_TYPE (op1), op0, op1, genop2);
      }

    case SSA_NAME:
      {
	genop = find_or_generate_expression (block, currop->op0, stmts);
	return genop;
      }
    case STRING_CST:
    case INTEGER_CST:
    case COMPLEX_CST:
    case VECTOR_CST:
    case REAL_CST:
    case CONSTRUCTOR:
    case VAR_DECL:
    case PARM_DECL:
    case CONST_DECL:
    case RESULT_DECL:
    case FUNCTION_DECL:
      return currop->op0;

    default:
      gcc_unreachable ();
    }
}

/* For COMPONENT_REF's and ARRAY_REF's, we can't have any intermediates for the
   COMPONENT_REF or MEM_REF or ARRAY_REF portion, because we'd end up with
   trying to rename aggregates into ssa form directly, which is a no no.

   Thus, this routine doesn't create temporaries, it just builds a
   single access expression for the array, calling
   find_or_generate_expression to build the innermost pieces.

   This function is a subroutine of create_expression_by_pieces, and
   should not be called on it's own unless you really know what you
   are doing.  */

static tree
create_component_ref_by_pieces (basic_block block, vn_reference_t ref,
				gimple_seq *stmts)
{
  unsigned int op = 0;
  return create_component_ref_by_pieces_1 (block, ref, &op, stmts);
}

/* Find a simple leader for an expression, or generate one using
   create_expression_by_pieces from a NARY expression for the value.
   BLOCK is the basic_block we are looking for leaders in.
   OP is the tree expression to find a leader for or generate.
   Returns the leader or NULL_TREE on failure.  */

static tree
find_or_generate_expression (basic_block block, tree op, gimple_seq *stmts)
{
  pre_expr expr = get_or_alloc_expr_for (op);
  unsigned int lookfor = get_expr_value_id (expr);
  pre_expr leader = bitmap_find_leader (AVAIL_OUT (block), lookfor);
  if (leader)
    {
      if (leader->kind == NAME)
	return PRE_EXPR_NAME (leader);
      else if (leader->kind == CONSTANT)
	return PRE_EXPR_CONSTANT (leader);

      /* Defer.  */
      return NULL_TREE;
    }

  /* It must be a complex expression, so generate it recursively.  Note
     that this is only necessary to handle gcc.dg/tree-ssa/ssa-pre28.c
     where the insert algorithm fails to insert a required expression.  */
  bitmap exprset = value_expressions[lookfor];
  bitmap_iterator bi;
  unsigned int i;
  EXECUTE_IF_SET_IN_BITMAP (exprset, 0, i, bi)
    {
      pre_expr temp = expression_for_id (i);
      /* We cannot insert random REFERENCE expressions at arbitrary
	 places.  We can insert NARYs which eventually re-materializes
	 its operand values.  */
      if (temp->kind == NARY)
	return create_expression_by_pieces (block, temp, stmts,
					    get_expr_type (expr));
    }

  /* Defer.  */
  return NULL_TREE;
}

#define NECESSARY GF_PLF_1

/* Create an expression in pieces, so that we can handle very complex
   expressions that may be ANTIC, but not necessary GIMPLE.
   BLOCK is the basic block the expression will be inserted into,
   EXPR is the expression to insert (in value form)
   STMTS is a statement list to append the necessary insertions into.

   This function will die if we hit some value that shouldn't be
   ANTIC but is (IE there is no leader for it, or its components).
   The function returns NULL_TREE in case a different antic expression
   has to be inserted first.
   This function may also generate expressions that are themselves
   partially or fully redundant.  Those that are will be either made
   fully redundant during the next iteration of insert (for partially
   redundant ones), or eliminated by eliminate (for fully redundant
   ones).  */

static tree
create_expression_by_pieces (basic_block block, pre_expr expr,
			     gimple_seq *stmts, tree type)
{
  tree name;
  tree folded;
  gimple_seq forced_stmts = NULL;
  unsigned int value_id;
  gimple_stmt_iterator gsi;
  tree exprtype = type ? type : get_expr_type (expr);
  pre_expr nameexpr;
  gimple newstmt;

  switch (expr->kind)
    {
      /* We may hit the NAME/CONSTANT case if we have to convert types
	 that value numbering saw through.  */
    case NAME:
      folded = PRE_EXPR_NAME (expr);
      break;
    case CONSTANT:
      folded = PRE_EXPR_CONSTANT (expr);
      break;
    case REFERENCE:
      {
	vn_reference_t ref = PRE_EXPR_REFERENCE (expr);
	folded = create_component_ref_by_pieces (block, ref, stmts);
	if (!folded)
	  return NULL_TREE;
      }
      break;
    case NARY:
      {
	vn_nary_op_t nary = PRE_EXPR_NARY (expr);
	tree *genop = XALLOCAVEC (tree, nary->length);
	unsigned i;
	for (i = 0; i < nary->length; ++i)
	  {
	    genop[i] = find_or_generate_expression (block, nary->op[i], stmts);
	    if (!genop[i])
	      return NULL_TREE;
	    /* Ensure genop[] is properly typed for POINTER_PLUS_EXPR.  It
	       may have conversions stripped.  */
	    if (nary->opcode == POINTER_PLUS_EXPR)
	      {
		if (i == 0)
		  genop[i] = gimple_convert (&forced_stmts,
					     nary->type, genop[i]);
		else if (i == 1)
		  genop[i] = gimple_convert (&forced_stmts,
					     sizetype, genop[i]);
	      }
	    else
	      genop[i] = gimple_convert (&forced_stmts,
					 TREE_TYPE (nary->op[i]), genop[i]);
	  }
	if (nary->opcode == CONSTRUCTOR)
	  {
	    vec<constructor_elt, va_gc> *elts = NULL;
	    for (i = 0; i < nary->length; ++i)
	      CONSTRUCTOR_APPEND_ELT (elts, NULL_TREE, genop[i]);
	    folded = build_constructor (nary->type, elts);
	  }
	else
	  {
	    switch (nary->length)
	      {
	      case 1:
		folded = gimple_build (&forced_stmts, nary->opcode, nary->type,
				       genop[0]);
		break;
	      case 2:
		folded = gimple_build (&forced_stmts, nary->opcode, nary->type,
				       genop[0], genop[1]);
		break;
	      case 3:
		folded = gimple_build (&forced_stmts, nary->opcode, nary->type,
				       genop[0], genop[1], genop[2]);
		break;
	      default:
		gcc_unreachable ();
	      }
	  }
      }
      break;
    default:
      gcc_unreachable ();
    }

  folded = gimple_convert (&forced_stmts, exprtype, folded);

  /* If we have any intermediate expressions to the value sets, add them
     to the value sets and chain them in the instruction stream.  */
  if (forced_stmts)
    {
      gsi = gsi_start (forced_stmts);
      for (; !gsi_end_p (gsi); gsi_next (&gsi))
	{
	  gimple stmt = gsi_stmt (gsi);
	  tree forcedname = gimple_get_lhs (stmt);
	  pre_expr nameexpr;

	  if (TREE_CODE (forcedname) == SSA_NAME)
	    {
	      bitmap_set_bit (inserted_exprs, SSA_NAME_VERSION (forcedname));
	      VN_INFO_GET (forcedname)->valnum = forcedname;
	      VN_INFO (forcedname)->value_id = get_next_value_id ();
	      nameexpr = get_or_alloc_expr_for_name (forcedname);
	      add_to_value (VN_INFO (forcedname)->value_id, nameexpr);
	      bitmap_value_replace_in_set (NEW_SETS (block), nameexpr);
	      bitmap_value_replace_in_set (AVAIL_OUT (block), nameexpr);
	    }

	  gimple_set_vuse (stmt, BB_LIVE_VOP_ON_EXIT (block));
	  gimple_set_modified (stmt, true);
	}
      gimple_seq_add_seq (stmts, forced_stmts);
    }

  name = make_temp_ssa_name (exprtype, NULL, "pretmp");
  newstmt = gimple_build_assign (name, folded);
  gimple_set_vuse (newstmt, BB_LIVE_VOP_ON_EXIT (block));
  gimple_set_plf (newstmt, NECESSARY, false);

  gimple_seq_add_stmt (stmts, newstmt);
  bitmap_set_bit (inserted_exprs, SSA_NAME_VERSION (name));

  /* Fold the last statement.  */
  gsi = gsi_last (*stmts);
  if (fold_stmt_inplace (&gsi))
    update_stmt (gsi_stmt (gsi));

  /* Add a value number to the temporary.
     The value may already exist in either NEW_SETS, or AVAIL_OUT, because
     we are creating the expression by pieces, and this particular piece of
     the expression may have been represented.  There is no harm in replacing
     here.  */
  value_id = get_expr_value_id (expr);
  VN_INFO_GET (name)->value_id = value_id;
  VN_INFO (name)->valnum = sccvn_valnum_from_value_id (value_id);
  if (VN_INFO (name)->valnum == NULL_TREE)
    VN_INFO (name)->valnum = name;
  gcc_assert (VN_INFO (name)->valnum != NULL_TREE);
  nameexpr = get_or_alloc_expr_for_name (name);
  add_to_value (value_id, nameexpr);
  if (NEW_SETS (block))
    bitmap_value_replace_in_set (NEW_SETS (block), nameexpr);
  bitmap_value_replace_in_set (AVAIL_OUT (block), nameexpr);

  pre_stats.insertions++;
  if (dump_file && (dump_flags & TDF_DETAILS))
    {
      fprintf (dump_file, "Inserted ");
      print_gimple_stmt (dump_file, newstmt, 0, 0);
      fprintf (dump_file, " in predecessor %d (%04d)\n",
	       block->index, value_id);
    }

  return name;
}


/* Insert the to-be-made-available values of expression EXPRNUM for each
   predecessor, stored in AVAIL, into the predecessors of BLOCK, and
   merge the result with a phi node, given the same value number as
   NODE.  Return true if we have inserted new stuff.  */

static bool
insert_into_preds_of_block (basic_block block, unsigned int exprnum,
			    vec<pre_expr> avail)
{
  pre_expr expr = expression_for_id (exprnum);
  pre_expr newphi;
  unsigned int val = get_expr_value_id (expr);
  edge pred;
  bool insertions = false;
  bool nophi = false;
  basic_block bprime;
  pre_expr eprime;
  edge_iterator ei;
  tree type = get_expr_type (expr);
  tree temp;
  gimple phi;

  /* Make sure we aren't creating an induction variable.  */
  if (bb_loop_depth (block) > 0 && EDGE_COUNT (block->preds) == 2)
    {
      bool firstinsideloop = false;
      bool secondinsideloop = false;
      firstinsideloop = flow_bb_inside_loop_p (block->loop_father,
					       EDGE_PRED (block, 0)->src);
      secondinsideloop = flow_bb_inside_loop_p (block->loop_father,
						EDGE_PRED (block, 1)->src);
      /* Induction variables only have one edge inside the loop.  */
      if ((firstinsideloop ^ secondinsideloop)
	  && expr->kind != REFERENCE)
	{
	  if (dump_file && (dump_flags & TDF_DETAILS))
	    fprintf (dump_file, "Skipping insertion of phi for partial redundancy: Looks like an induction variable\n");
	  nophi = true;
	}
    }

  /* Make the necessary insertions.  */
  FOR_EACH_EDGE (pred, ei, block->preds)
    {
      gimple_seq stmts = NULL;
      tree builtexpr;
      bprime = pred->src;
      eprime = avail[pred->dest_idx];

      if (eprime->kind != NAME && eprime->kind != CONSTANT)
	{
	  builtexpr = create_expression_by_pieces (bprime, eprime,
						   &stmts, type);
	  gcc_assert (!(pred->flags & EDGE_ABNORMAL));
	  gsi_insert_seq_on_edge (pred, stmts);
	  if (!builtexpr)
	    {
	      /* We cannot insert a PHI node if we failed to insert
		 on one edge.  */
	      nophi = true;
	      continue;
	    }
	  avail[pred->dest_idx] = get_or_alloc_expr_for_name (builtexpr);
	  insertions = true;
	}
      else if (eprime->kind == CONSTANT)
	{
	  /* Constants may not have the right type, fold_convert
	     should give us back a constant with the right type.  */
	  tree constant = PRE_EXPR_CONSTANT (eprime);
	  tree forcedexpr = gimple_convert (&stmts, type, constant);
	  if (!is_gimple_min_invariant (forcedexpr))
	    {
	      VN_INFO_GET (forcedexpr)->valnum = PRE_EXPR_CONSTANT (eprime);
	      VN_INFO (forcedexpr)->value_id = get_expr_value_id (eprime);
	      if (!gimple_seq_empty_p (stmts))
		{
		  gimple_stmt_iterator gsi;
		  gsi = gsi_start (stmts);
		  for (; !gsi_end_p (gsi); gsi_next (&gsi))
		    {
		      gimple stmt = gsi_stmt (gsi);
		      tree lhs = gimple_get_lhs (stmt);
		      if (TREE_CODE (lhs) == SSA_NAME)
			bitmap_set_bit (inserted_exprs, SSA_NAME_VERSION (lhs));
		      gimple_set_plf (stmt, NECESSARY, false);
		    }
		  gsi_insert_seq_on_edge (pred, stmts);
		}
	      avail[pred->dest_idx]
		= get_or_alloc_expr_for_name (forcedexpr);
	    }
	  else
	    avail[pred->dest_idx]
	      = get_or_alloc_expr_for_constant (forcedexpr);
	}
      else if (eprime->kind == NAME)
	{
	  /* We may have to do a conversion because our value
	     numbering can look through types in certain cases, but
	     our IL requires all operands of a phi node have the same
	     type.  */
	  tree name = PRE_EXPR_NAME (eprime);
	  tree forcedexpr = gimple_convert (&stmts, type, name);
	  if (forcedexpr != name)
	    {
	      VN_INFO_GET (forcedexpr)->valnum = VN_INFO (name)->valnum;
	      VN_INFO (forcedexpr)->value_id = VN_INFO (name)->value_id;
	    }
	  if (!gimple_seq_empty_p (stmts))
	    {
	      gimple_stmt_iterator gsi;
	      gsi = gsi_start (stmts);
	      for (; !gsi_end_p (gsi); gsi_next (&gsi))
		{
		  gimple stmt = gsi_stmt (gsi);
		  tree lhs = gimple_get_lhs (stmt);
		  if (TREE_CODE (lhs) == SSA_NAME)
		    bitmap_set_bit (inserted_exprs, SSA_NAME_VERSION (lhs));
		  gimple_set_plf (stmt, NECESSARY, false);
		}
	      gsi_insert_seq_on_edge (pred, stmts);
	    }
	  avail[pred->dest_idx] = get_or_alloc_expr_for_name (forcedexpr);
	}
    }
  /* If we didn't want a phi node, and we made insertions, we still have
     inserted new stuff, and thus return true.  If we didn't want a phi node,
     and didn't make insertions, we haven't added anything new, so return
     false.  */
  if (nophi && insertions)
    return true;
  else if (nophi && !insertions)
    return false;

  /* Now build a phi for the new variable.  */
  temp = make_temp_ssa_name (type, NULL, "prephitmp");
  phi = create_phi_node (temp, block);

  gimple_set_plf (phi, NECESSARY, false);
  VN_INFO_GET (temp)->value_id = val;
  VN_INFO (temp)->valnum = sccvn_valnum_from_value_id (val);
  if (VN_INFO (temp)->valnum == NULL_TREE)
    VN_INFO (temp)->valnum = temp;
  bitmap_set_bit (inserted_exprs, SSA_NAME_VERSION (temp));
  FOR_EACH_EDGE (pred, ei, block->preds)
    {
      pre_expr ae = avail[pred->dest_idx];
      gcc_assert (get_expr_type (ae) == type
		  || useless_type_conversion_p (type, get_expr_type (ae)));
      if (ae->kind == CONSTANT)
	add_phi_arg (phi, unshare_expr (PRE_EXPR_CONSTANT (ae)),
		     pred, UNKNOWN_LOCATION);
      else
	add_phi_arg (phi, PRE_EXPR_NAME (ae), pred, UNKNOWN_LOCATION);
    }

  newphi = get_or_alloc_expr_for_name (temp);
  add_to_value (val, newphi);

  /* The value should *not* exist in PHI_GEN, or else we wouldn't be doing
     this insertion, since we test for the existence of this value in PHI_GEN
     before proceeding with the partial redundancy checks in insert_aux.

     The value may exist in AVAIL_OUT, in particular, it could be represented
     by the expression we are trying to eliminate, in which case we want the
     replacement to occur.  If it's not existing in AVAIL_OUT, we want it
     inserted there.

     Similarly, to the PHI_GEN case, the value should not exist in NEW_SETS of
     this block, because if it did, it would have existed in our dominator's
     AVAIL_OUT, and would have been skipped due to the full redundancy check.
  */

  bitmap_insert_into_set (PHI_GEN (block), newphi);
  bitmap_value_replace_in_set (AVAIL_OUT (block),
			       newphi);
  bitmap_insert_into_set (NEW_SETS (block),
			  newphi);

  if (dump_file && (dump_flags & TDF_DETAILS))
    {
      fprintf (dump_file, "Created phi ");
      print_gimple_stmt (dump_file, phi, 0, 0);
      fprintf (dump_file, " in block %d (%04d)\n", block->index, val);
    }
  pre_stats.phis++;
  return true;
}



/* Perform insertion of partially redundant values.
   For BLOCK, do the following:
   1.  Propagate the NEW_SETS of the dominator into the current block.
   If the block has multiple predecessors,
       2a. Iterate over the ANTIC expressions for the block to see if
	   any of them are partially redundant.
       2b. If so, insert them into the necessary predecessors to make
	   the expression fully redundant.
       2c. Insert a new PHI merging the values of the predecessors.
       2d. Insert the new PHI, and the new expressions, into the
	   NEW_SETS set.
   3. Recursively call ourselves on the dominator children of BLOCK.

   Steps 1, 2a, and 3 are done by insert_aux. 2b, 2c and 2d are done by
   do_regular_insertion and do_partial_insertion.

*/

static bool
do_regular_insertion (basic_block block, basic_block dom)
{
  bool new_stuff = false;
  vec<pre_expr> exprs;
  pre_expr expr;
  vec<pre_expr> avail = vNULL;
  int i;

  exprs = sorted_array_from_bitmap_set (ANTIC_IN (block));
  avail.safe_grow (EDGE_COUNT (block->preds));

  FOR_EACH_VEC_ELT (exprs, i, expr)
    {
      if (expr->kind == NARY
	  || expr->kind == REFERENCE)
	{
	  unsigned int val;
	  bool by_some = false;
	  bool cant_insert = false;
	  bool all_same = true;
	  pre_expr first_s = NULL;
	  edge pred;
	  basic_block bprime;
	  pre_expr eprime = NULL;
	  edge_iterator ei;
	  pre_expr edoubleprime = NULL;
	  bool do_insertion = false;

	  val = get_expr_value_id (expr);
	  if (bitmap_set_contains_value (PHI_GEN (block), val))
	    continue;
	  if (bitmap_set_contains_value (AVAIL_OUT (dom), val))
	    {
	      if (dump_file && (dump_flags & TDF_DETAILS))
		{
		  fprintf (dump_file, "Found fully redundant value: ");
		  print_pre_expr (dump_file, expr);
		  fprintf (dump_file, "\n");
		}
	      continue;
	    }

	  FOR_EACH_EDGE (pred, ei, block->preds)
	    {
	      unsigned int vprime;

	      /* We should never run insertion for the exit block
	         and so not come across fake pred edges.  */
	      gcc_assert (!(pred->flags & EDGE_FAKE));
	      bprime = pred->src;
	      eprime = phi_translate (expr, ANTIC_IN (block), NULL,
				      bprime, block);

	      /* eprime will generally only be NULL if the
		 value of the expression, translated
		 through the PHI for this predecessor, is
		 undefined.  If that is the case, we can't
		 make the expression fully redundant,
		 because its value is undefined along a
		 predecessor path.  We can thus break out
		 early because it doesn't matter what the
		 rest of the results are.  */
	      if (eprime == NULL)
		{
		  avail[pred->dest_idx] = NULL;
		  cant_insert = true;
		  break;
		}

	      eprime = fully_constant_expression (eprime);
	      vprime = get_expr_value_id (eprime);
	      edoubleprime = bitmap_find_leader (AVAIL_OUT (bprime),
						 vprime);
	      if (edoubleprime == NULL)
		{
		  avail[pred->dest_idx] = eprime;
		  all_same = false;
		}
	      else
		{
		  avail[pred->dest_idx] = edoubleprime;
		  by_some = true;
		  /* We want to perform insertions to remove a redundancy on
		     a path in the CFG we want to optimize for speed.  */
		  if (optimize_edge_for_speed_p (pred))
		    do_insertion = true;
		  if (first_s == NULL)
		    first_s = edoubleprime;
		  else if (!pre_expr_d::equal (first_s, edoubleprime))
		    all_same = false;
		}
	    }
	  /* If we can insert it, it's not the same value
	     already existing along every predecessor, and
	     it's defined by some predecessor, it is
	     partially redundant.  */
	  if (!cant_insert && !all_same && by_some)
	    {
	      if (!do_insertion)
		{
		  if (dump_file && (dump_flags & TDF_DETAILS))
		    {
		      fprintf (dump_file, "Skipping partial redundancy for "
			       "expression ");
		      print_pre_expr (dump_file, expr);
		      fprintf (dump_file, " (%04d), no redundancy on to be "
			       "optimized for speed edge\n", val);
		    }
		}
	      else if (dbg_cnt (treepre_insert))
		{
		  if (dump_file && (dump_flags & TDF_DETAILS))
		    {
		      fprintf (dump_file, "Found partial redundancy for "
			       "expression ");
		      print_pre_expr (dump_file, expr);
		      fprintf (dump_file, " (%04d)\n",
			       get_expr_value_id (expr));
		    }
		  if (insert_into_preds_of_block (block,
						  get_expression_id (expr),
						  avail))
		    new_stuff = true;
		}
	    }
	  /* If all edges produce the same value and that value is
	     an invariant, then the PHI has the same value on all
	     edges.  Note this.  */
	  else if (!cant_insert && all_same)
	    {
	      gcc_assert (edoubleprime->kind == CONSTANT
			  || edoubleprime->kind == NAME);

	      tree temp = make_temp_ssa_name (get_expr_type (expr),
					      NULL, "pretmp");
	      gimple assign = gimple_build_assign (temp,
						   edoubleprime->kind == CONSTANT ? PRE_EXPR_CONSTANT (edoubleprime) : PRE_EXPR_NAME (edoubleprime));
	      gimple_stmt_iterator gsi = gsi_after_labels (block);
	      gsi_insert_before (&gsi, assign, GSI_NEW_STMT);

	      gimple_set_plf (assign, NECESSARY, false);
	      VN_INFO_GET (temp)->value_id = val;
	      VN_INFO (temp)->valnum = sccvn_valnum_from_value_id (val);
	      if (VN_INFO (temp)->valnum == NULL_TREE)
		VN_INFO (temp)->valnum = temp;
	      bitmap_set_bit (inserted_exprs, SSA_NAME_VERSION (temp));
	      pre_expr newe = get_or_alloc_expr_for_name (temp);
	      add_to_value (val, newe);
	      bitmap_value_replace_in_set (AVAIL_OUT (block), newe);
	      bitmap_insert_into_set (NEW_SETS (block), newe);
	    }
	}
    }

  exprs.release ();
  return new_stuff;
}


/* Perform insertion for partially anticipatable expressions.  There
   is only one case we will perform insertion for these.  This case is
   if the expression is partially anticipatable, and fully available.
   In this case, we know that putting it earlier will enable us to
   remove the later computation.  */


static bool
do_partial_partial_insertion (basic_block block, basic_block dom)
{
  bool new_stuff = false;
  vec<pre_expr> exprs;
  pre_expr expr;
  auto_vec<pre_expr> avail;
  int i;

  exprs = sorted_array_from_bitmap_set (PA_IN (block));
  avail.safe_grow (EDGE_COUNT (block->preds));

  FOR_EACH_VEC_ELT (exprs, i, expr)
    {
      if (expr->kind == NARY
	  || expr->kind == REFERENCE)
	{
	  unsigned int val;
	  bool by_all = true;
	  bool cant_insert = false;
	  edge pred;
	  basic_block bprime;
	  pre_expr eprime = NULL;
	  edge_iterator ei;

	  val = get_expr_value_id (expr);
	  if (bitmap_set_contains_value (PHI_GEN (block), val))
	    continue;
	  if (bitmap_set_contains_value (AVAIL_OUT (dom), val))
	    continue;

	  FOR_EACH_EDGE (pred, ei, block->preds)
	    {
	      unsigned int vprime;
	      pre_expr edoubleprime;

	      /* We should never run insertion for the exit block
	         and so not come across fake pred edges.  */
	      gcc_assert (!(pred->flags & EDGE_FAKE));
	      bprime = pred->src;
	      eprime = phi_translate (expr, ANTIC_IN (block),
				      PA_IN (block),
				      bprime, block);

	      /* eprime will generally only be NULL if the
		 value of the expression, translated
		 through the PHI for this predecessor, is
		 undefined.  If that is the case, we can't
		 make the expression fully redundant,
		 because its value is undefined along a
		 predecessor path.  We can thus break out
		 early because it doesn't matter what the
		 rest of the results are.  */
	      if (eprime == NULL)
		{
		  avail[pred->dest_idx] = NULL;
		  cant_insert = true;
		  break;
		}

	      eprime = fully_constant_expression (eprime);
	      vprime = get_expr_value_id (eprime);
	      edoubleprime = bitmap_find_leader (AVAIL_OUT (bprime), vprime);
	      avail[pred->dest_idx] = edoubleprime;
	      if (edoubleprime == NULL)
		{
		  by_all = false;
		  break;
		}
	    }

	  /* If we can insert it, it's not the same value
	     already existing along every predecessor, and
	     it's defined by some predecessor, it is
	     partially redundant.  */
	  if (!cant_insert && by_all)
	    {
	      edge succ;
	      bool do_insertion = false;

	      /* Insert only if we can remove a later expression on a path
		 that we want to optimize for speed.
		 The phi node that we will be inserting in BLOCK is not free,
		 and inserting it for the sake of !optimize_for_speed successor
		 may cause regressions on the speed path.  */
	      FOR_EACH_EDGE (succ, ei, block->succs)
		{
		  if (bitmap_set_contains_value (PA_IN (succ->dest), val)
		      || bitmap_set_contains_value (ANTIC_IN (succ->dest), val))
		    {
		      if (optimize_edge_for_speed_p (succ))
			do_insertion = true;
		    }
		}

	      if (!do_insertion)
		{
		  if (dump_file && (dump_flags & TDF_DETAILS))
		    {
		      fprintf (dump_file, "Skipping partial partial redundancy "
			       "for expression ");
		      print_pre_expr (dump_file, expr);
		      fprintf (dump_file, " (%04d), not (partially) anticipated "
			       "on any to be optimized for speed edges\n", val);
		    }
		}
	      else if (dbg_cnt (treepre_insert))
		{
		  pre_stats.pa_insert++;
		  if (dump_file && (dump_flags & TDF_DETAILS))
		    {
		      fprintf (dump_file, "Found partial partial redundancy "
			       "for expression ");
		      print_pre_expr (dump_file, expr);
		      fprintf (dump_file, " (%04d)\n",
			       get_expr_value_id (expr));
		    }
		  if (insert_into_preds_of_block (block,
						  get_expression_id (expr),
						  avail))
		    new_stuff = true;
		}	   
	    } 
	}
    }

  exprs.release ();
  return new_stuff;
}

static bool
insert_aux (basic_block block)
{
  basic_block son;
  bool new_stuff = false;

  if (block)
    {
      basic_block dom;
      dom = get_immediate_dominator (CDI_DOMINATORS, block);
      if (dom)
	{
	  unsigned i;
	  bitmap_iterator bi;
	  bitmap_set_t newset = NEW_SETS (dom);
	  if (newset)
	    {
	      /* Note that we need to value_replace both NEW_SETS, and
		 AVAIL_OUT. For both the case of NEW_SETS, the value may be
		 represented by some non-simple expression here that we want
		 to replace it with.  */
	      FOR_EACH_EXPR_ID_IN_SET (newset, i, bi)
		{
		  pre_expr expr = expression_for_id (i);
		  bitmap_value_replace_in_set (NEW_SETS (block), expr);
		  bitmap_value_replace_in_set (AVAIL_OUT (block), expr);
		}
	    }
	  if (!single_pred_p (block))
	    {
	      new_stuff |= do_regular_insertion (block, dom);
	      if (do_partial_partial)
		new_stuff |= do_partial_partial_insertion (block, dom);
	    }
	}
    }
  for (son = first_dom_son (CDI_DOMINATORS, block);
       son;
       son = next_dom_son (CDI_DOMINATORS, son))
    {
      new_stuff |= insert_aux (son);
    }

  return new_stuff;
}

/* Perform insertion of partially redundant values.  */

static void
insert (void)
{
  bool new_stuff = true;
  basic_block bb;
  int num_iterations = 0;

  FOR_ALL_BB_FN (bb, cfun)
    NEW_SETS (bb) = bitmap_set_new ();

  while (new_stuff)
    {
      num_iterations++;
      if (dump_file && dump_flags & TDF_DETAILS)
	fprintf (dump_file, "Starting insert iteration %d\n", num_iterations);
      new_stuff = insert_aux (ENTRY_BLOCK_PTR_FOR_FN (cfun));

      /* Clear the NEW sets before the next iteration.  We have already
         fully propagated its contents.  */
      if (new_stuff)
	FOR_ALL_BB_FN (bb, cfun)
	  bitmap_set_free (NEW_SETS (bb));
    }
  statistics_histogram_event (cfun, "insert iterations", num_iterations);
}


/* Compute the AVAIL set for all basic blocks.

   This function performs value numbering of the statements in each basic
   block.  The AVAIL sets are built from information we glean while doing
   this value numbering, since the AVAIL sets contain only one entry per
   value.

   AVAIL_IN[BLOCK] = AVAIL_OUT[dom(BLOCK)].
   AVAIL_OUT[BLOCK] = AVAIL_IN[BLOCK] U PHI_GEN[BLOCK] U TMP_GEN[BLOCK].  */

static void
compute_avail (void)
{

  basic_block block, son;
  basic_block *worklist;
  size_t sp = 0;
  unsigned i;

  /* We pretend that default definitions are defined in the entry block.
     This includes function arguments and the static chain decl.  */
  for (i = 1; i < num_ssa_names; ++i)
    {
      tree name = ssa_name (i);
      pre_expr e;
      if (!name
	  || !SSA_NAME_IS_DEFAULT_DEF (name)
	  || has_zero_uses (name)
	  || virtual_operand_p (name))
	continue;

      e = get_or_alloc_expr_for_name (name);
      add_to_value (get_expr_value_id (e), e);
      bitmap_insert_into_set (TMP_GEN (ENTRY_BLOCK_PTR_FOR_FN (cfun)), e);
      bitmap_value_insert_into_set (AVAIL_OUT (ENTRY_BLOCK_PTR_FOR_FN (cfun)),
				    e);
    }

  if (dump_file && (dump_flags & TDF_DETAILS))
    {
      print_bitmap_set (dump_file, TMP_GEN (ENTRY_BLOCK_PTR_FOR_FN (cfun)),
			"tmp_gen", ENTRY_BLOCK);
      print_bitmap_set (dump_file, AVAIL_OUT (ENTRY_BLOCK_PTR_FOR_FN (cfun)),
			"avail_out", ENTRY_BLOCK);
    }

  /* Allocate the worklist.  */
  worklist = XNEWVEC (basic_block, n_basic_blocks_for_fn (cfun));

  /* Seed the algorithm by putting the dominator children of the entry
     block on the worklist.  */
  for (son = first_dom_son (CDI_DOMINATORS, ENTRY_BLOCK_PTR_FOR_FN (cfun));
       son;
       son = next_dom_son (CDI_DOMINATORS, son))
    worklist[sp++] = son;

  BB_LIVE_VOP_ON_EXIT (ENTRY_BLOCK_PTR_FOR_FN (cfun))
    = ssa_default_def (cfun, gimple_vop (cfun));

  /* Loop until the worklist is empty.  */
  while (sp)
    {
      gimple_stmt_iterator gsi;
      gimple stmt;
      basic_block dom;

      /* Pick a block from the worklist.  */
      block = worklist[--sp];

      /* Initially, the set of available values in BLOCK is that of
	 its immediate dominator.  */
      dom = get_immediate_dominator (CDI_DOMINATORS, block);
      if (dom)
	{
	  bitmap_set_copy (AVAIL_OUT (block), AVAIL_OUT (dom));
	  BB_LIVE_VOP_ON_EXIT (block) = BB_LIVE_VOP_ON_EXIT (dom);
	}

      /* Generate values for PHI nodes.  */
      for (gsi = gsi_start_phis (block); !gsi_end_p (gsi); gsi_next (&gsi))
	{
	  tree result = gimple_phi_result (gsi_stmt (gsi));

	  /* We have no need for virtual phis, as they don't represent
	     actual computations.  */
	  if (virtual_operand_p (result))
	    {
	      BB_LIVE_VOP_ON_EXIT (block) = result;
	      continue;
	    }

	  pre_expr e = get_or_alloc_expr_for_name (result);
	  add_to_value (get_expr_value_id (e), e);
	  bitmap_value_insert_into_set (AVAIL_OUT (block), e);
	  bitmap_insert_into_set (PHI_GEN (block), e);
	}

      BB_MAY_NOTRETURN (block) = 0;

      /* Now compute value numbers and populate value sets with all
	 the expressions computed in BLOCK.  */
      for (gsi = gsi_start_bb (block); !gsi_end_p (gsi); gsi_next (&gsi))
	{
	  ssa_op_iter iter;
	  tree op;

	  stmt = gsi_stmt (gsi);

	  /* Cache whether the basic-block has any non-visible side-effect
	     or control flow.
	     If this isn't a call or it is the last stmt in the
	     basic-block then the CFG represents things correctly.  */
	  if (is_gimple_call (stmt) && !stmt_ends_bb_p (stmt))
	    {
	      /* Non-looping const functions always return normally.
		 Otherwise the call might not return or have side-effects
		 that forbids hoisting possibly trapping expressions
		 before it.  */
	      int flags = gimple_call_flags (stmt);
	      if (!(flags & ECF_CONST)
		  || (flags & ECF_LOOPING_CONST_OR_PURE))
		BB_MAY_NOTRETURN (block) = 1;
	    }

	  FOR_EACH_SSA_TREE_OPERAND (op, stmt, iter, SSA_OP_DEF)
	    {
	      pre_expr e = get_or_alloc_expr_for_name (op);

	      add_to_value (get_expr_value_id (e), e);
	      bitmap_insert_into_set (TMP_GEN (block), e);
	      bitmap_value_insert_into_set (AVAIL_OUT (block), e);
	    }

	  if (gimple_vdef (stmt))
	    BB_LIVE_VOP_ON_EXIT (block) = gimple_vdef (stmt);

	  if (gimple_has_side_effects (stmt)
	      || stmt_could_throw_p (stmt)
	      || is_gimple_debug (stmt))
	    continue;

	  FOR_EACH_SSA_TREE_OPERAND (op, stmt, iter, SSA_OP_USE)
	    {
	      if (ssa_undefined_value_p (op))
		continue;
	      pre_expr e = get_or_alloc_expr_for_name (op);
	      bitmap_value_insert_into_set (EXP_GEN (block), e);
	    }

	  switch (gimple_code (stmt))
	    {
	    case GIMPLE_RETURN:
	      continue;

	    case GIMPLE_CALL:
	      {
		vn_reference_t ref;
		vn_reference_s ref1;
		pre_expr result = NULL;

		/* We can value number only calls to real functions.  */
		if (gimple_call_internal_p (stmt))
		  continue;

		vn_reference_lookup_call (stmt, &ref, &ref1);
		if (!ref)
		  continue;

		/* If the value of the call is not invalidated in
		   this block until it is computed, add the expression
		   to EXP_GEN.  */
		if (!gimple_vuse (stmt)
		    || gimple_code
		         (SSA_NAME_DEF_STMT (gimple_vuse (stmt))) == GIMPLE_PHI
		    || gimple_bb (SSA_NAME_DEF_STMT
				    (gimple_vuse (stmt))) != block)
		  {
		    result = (pre_expr) pool_alloc (pre_expr_pool);
		    result->kind = REFERENCE;
		    result->id = 0;
		    PRE_EXPR_REFERENCE (result) = ref;

		    get_or_alloc_expression_id (result);
		    add_to_value (get_expr_value_id (result), result);
		    bitmap_value_insert_into_set (EXP_GEN (block), result);
		  }
		continue;
	      }

	    case GIMPLE_ASSIGN:
	      {
		pre_expr result = NULL;
		switch (vn_get_stmt_kind (stmt))
		  {
		  case VN_NARY:
		    {
		      enum tree_code code = gimple_assign_rhs_code (stmt);
		      vn_nary_op_t nary;

		      /* COND_EXPR and VEC_COND_EXPR are awkward in
			 that they contain an embedded complex expression.
			 Don't even try to shove those through PRE.  */
		      if (code == COND_EXPR
			  || code == VEC_COND_EXPR)
			continue;

		      vn_nary_op_lookup_stmt (stmt, &nary);
		      if (!nary)
			continue;

		      /* If the NARY traps and there was a preceding
		         point in the block that might not return avoid
			 adding the nary to EXP_GEN.  */
		      if (BB_MAY_NOTRETURN (block)
			  && vn_nary_may_trap (nary))
			continue;

		      result = (pre_expr) pool_alloc (pre_expr_pool);
		      result->kind = NARY;
		      result->id = 0;
		      PRE_EXPR_NARY (result) = nary;
		      break;
		    }

		  case VN_REFERENCE:
		    {
		      vn_reference_t ref;
		      vn_reference_lookup (gimple_assign_rhs1 (stmt),
					   gimple_vuse (stmt),
					   VN_WALK, &ref);
		      if (!ref)
			continue;

		      /* If the value of the reference is not invalidated in
			 this block until it is computed, add the expression
			 to EXP_GEN.  */
		      if (gimple_vuse (stmt))
			{
			  gimple def_stmt;
			  bool ok = true;
			  def_stmt = SSA_NAME_DEF_STMT (gimple_vuse (stmt));
			  while (!gimple_nop_p (def_stmt)
				 && gimple_code (def_stmt) != GIMPLE_PHI
				 && gimple_bb (def_stmt) == block)
			    {
			      if (stmt_may_clobber_ref_p
				    (def_stmt, gimple_assign_rhs1 (stmt)))
				{
				  ok = false;
				  break;
				}
			      def_stmt
				= SSA_NAME_DEF_STMT (gimple_vuse (def_stmt));
			    }
			  if (!ok)
			    continue;
			}

		      result = (pre_expr) pool_alloc (pre_expr_pool);
		      result->kind = REFERENCE;
		      result->id = 0;
		      PRE_EXPR_REFERENCE (result) = ref;
		      break;
		    }

		  default:
		    continue;
		  }

		get_or_alloc_expression_id (result);
		add_to_value (get_expr_value_id (result), result);
		bitmap_value_insert_into_set (EXP_GEN (block), result);
		continue;
	      }
	    default:
	      break;
	    }
	}

      if (dump_file && (dump_flags & TDF_DETAILS))
	{
	  print_bitmap_set (dump_file, EXP_GEN (block),
			    "exp_gen", block->index);
	  print_bitmap_set (dump_file, PHI_GEN (block),
			    "phi_gen", block->index);
	  print_bitmap_set (dump_file, TMP_GEN (block),
			    "tmp_gen", block->index);
	  print_bitmap_set (dump_file, AVAIL_OUT (block),
			    "avail_out", block->index);
	}

      /* Put the dominator children of BLOCK on the worklist of blocks
	 to compute available sets for.  */
      for (son = first_dom_son (CDI_DOMINATORS, block);
	   son;
	   son = next_dom_son (CDI_DOMINATORS, son))
	worklist[sp++] = son;
    }

  free (worklist);
}


/* Local state for the eliminate domwalk.  */
static vec<gimple> el_to_remove;
static unsigned int el_todo;
static vec<tree> el_avail;
static vec<tree> el_avail_stack;

/* Return a leader for OP that is available at the current point of the
   eliminate domwalk.  */

static tree
eliminate_avail (tree op)
{
  tree valnum = VN_INFO (op)->valnum;
  if (TREE_CODE (valnum) == SSA_NAME)
    {
      if (SSA_NAME_IS_DEFAULT_DEF (valnum))
	return valnum;
      if (el_avail.length () > SSA_NAME_VERSION (valnum))
	return el_avail[SSA_NAME_VERSION (valnum)];
    }
  else if (is_gimple_min_invariant (valnum))
    return valnum;
  return NULL_TREE;
}

/* At the current point of the eliminate domwalk make OP available.  */

static void
eliminate_push_avail (tree op)
{
  tree valnum = VN_INFO (op)->valnum;
  if (TREE_CODE (valnum) == SSA_NAME)
    {
      if (el_avail.length () <= SSA_NAME_VERSION (valnum))
	el_avail.safe_grow_cleared (SSA_NAME_VERSION (valnum) + 1);
      el_avail[SSA_NAME_VERSION (valnum)] = op;
      el_avail_stack.safe_push (op);
    }
}

/* Insert the expression recorded by SCCVN for VAL at *GSI.  Returns
   the leader for the expression if insertion was successful.  */

static tree
eliminate_insert (gimple_stmt_iterator *gsi, tree val)
{
  tree expr = vn_get_expr_for (val);
  if (!CONVERT_EXPR_P (expr)
      && TREE_CODE (expr) != VIEW_CONVERT_EXPR)
    return NULL_TREE;

  tree op = TREE_OPERAND (expr, 0);
  tree leader = TREE_CODE (op) == SSA_NAME ? eliminate_avail (op) : op;
  if (!leader)
    return NULL_TREE;

  tree res = make_temp_ssa_name (TREE_TYPE (val), NULL, "pretmp");
  gimple tem = gimple_build_assign (res,
				    fold_build1 (TREE_CODE (expr),
						 TREE_TYPE (expr), leader));
  gsi_insert_before (gsi, tem, GSI_SAME_STMT);
  VN_INFO_GET (res)->valnum = val;

  if (TREE_CODE (leader) == SSA_NAME)
    gimple_set_plf (SSA_NAME_DEF_STMT (leader), NECESSARY, true);

  pre_stats.insertions++;
  if (dump_file && (dump_flags & TDF_DETAILS))
    {
      fprintf (dump_file, "Inserted ");
      print_gimple_stmt (dump_file, tem, 0, 0);
    }

  return res;
}

class eliminate_dom_walker : public dom_walker
{
public:
  eliminate_dom_walker (cdi_direction direction, bool do_pre_)
      : dom_walker (direction), do_pre (do_pre_) {}

  virtual void before_dom_children (basic_block);
  virtual void after_dom_children (basic_block);

  bool do_pre;
};

/* Perform elimination for the basic-block B during the domwalk.  */

void
eliminate_dom_walker::before_dom_children (basic_block b)
{
  gimple_stmt_iterator gsi;
  gimple stmt;

  /* Mark new bb.  */
  el_avail_stack.safe_push (NULL_TREE);

  /* ???  If we do nothing for unreachable blocks then this will confuse
     tailmerging.  Eventually we can reduce its reliance on SCCVN now
     that we fully copy/constant-propagate (most) things.  */

  for (gsi = gsi_start_phis (b); !gsi_end_p (gsi);)
    {
      gimple phi = gsi_stmt (gsi);
      tree res = PHI_RESULT (phi);

      if (virtual_operand_p (res))
	{
	  gsi_next (&gsi);
	  continue;
	}

      tree sprime = eliminate_avail (res);
      if (sprime
	  && sprime != res)
	{
	  if (dump_file && (dump_flags & TDF_DETAILS))
	    {
	      fprintf (dump_file, "Replaced redundant PHI node defining ");
	      print_generic_expr (dump_file, res, 0);
	      fprintf (dump_file, " with ");
	      print_generic_expr (dump_file, sprime, 0);
	      fprintf (dump_file, "\n");
	    }

	  /* If we inserted this PHI node ourself, it's not an elimination.  */
	  if (inserted_exprs
	      && bitmap_bit_p (inserted_exprs, SSA_NAME_VERSION (res)))
	    pre_stats.phis--;
	  else
	    pre_stats.eliminations++;

	  /* If we will propagate into all uses don't bother to do
	     anything.  */
	  if (may_propagate_copy (res, sprime))
	    {
	      /* Mark the PHI for removal.  */
	      el_to_remove.safe_push (phi);
	      gsi_next (&gsi);
	      continue;
	    }

	  remove_phi_node (&gsi, false);

	  if (inserted_exprs
	      && !bitmap_bit_p (inserted_exprs, SSA_NAME_VERSION (res))
	      && TREE_CODE (sprime) == SSA_NAME)
	    gimple_set_plf (SSA_NAME_DEF_STMT (sprime), NECESSARY, true);

	  if (!useless_type_conversion_p (TREE_TYPE (res), TREE_TYPE (sprime)))
	    sprime = fold_convert (TREE_TYPE (res), sprime);
	  gimple stmt = gimple_build_assign (res, sprime);
	  /* ???  It cannot yet be necessary (DOM walk).  */
	  gimple_set_plf (stmt, NECESSARY, gimple_plf (phi, NECESSARY));

	  gimple_stmt_iterator gsi2 = gsi_after_labels (b);
	  gsi_insert_before (&gsi2, stmt, GSI_NEW_STMT);
	  continue;
	}

      eliminate_push_avail (res);
      gsi_next (&gsi);
    }

  for (gsi = gsi_start_bb (b); !gsi_end_p (gsi); gsi_next (&gsi))
    {
      tree sprime = NULL_TREE;
      stmt = gsi_stmt (gsi);
      tree lhs = gimple_get_lhs (stmt);
      if (lhs && TREE_CODE (lhs) == SSA_NAME
	  && !gimple_has_volatile_ops (stmt)
	  /* See PR43491.  Do not replace a global register variable when
	     it is a the RHS of an assignment.  Do replace local register
	     variables since gcc does not guarantee a local variable will
	     be allocated in register.
	     ???  The fix isn't effective here.  This should instead
	     be ensured by not value-numbering them the same but treating
	     them like volatiles?  */
	  && !(gimple_assign_single_p (stmt)
	       && (TREE_CODE (gimple_assign_rhs1 (stmt)) == VAR_DECL
		   && DECL_HARD_REGISTER (gimple_assign_rhs1 (stmt))
		   && is_global_var (gimple_assign_rhs1 (stmt)))))
	{
	  sprime = eliminate_avail (lhs);
	  if (!sprime)
	    {
	      /* If there is no existing usable leader but SCCVN thinks
		 it has an expression it wants to use as replacement,
		 insert that.  */
	      tree val = VN_INFO (lhs)->valnum;
	      if (val != VN_TOP
		  && TREE_CODE (val) == SSA_NAME
		  && VN_INFO (val)->needs_insertion
		  && VN_INFO (val)->expr != NULL_TREE
		  && (sprime = eliminate_insert (&gsi, val)) != NULL_TREE)
		eliminate_push_avail (sprime);
	    }

	  /* If this now constitutes a copy duplicate points-to
	     and range info appropriately.  This is especially
	     important for inserted code.  See tree-ssa-copy.c
	     for similar code.  */
	  if (sprime
	      && TREE_CODE (sprime) == SSA_NAME)
	    {
	      basic_block sprime_b = gimple_bb (SSA_NAME_DEF_STMT (sprime));
	      if (POINTER_TYPE_P (TREE_TYPE (lhs))
		  && SSA_NAME_PTR_INFO (lhs)
		  && !SSA_NAME_PTR_INFO (sprime))
		{
		  duplicate_ssa_name_ptr_info (sprime,
					       SSA_NAME_PTR_INFO (lhs));
		  if (b != sprime_b)
		    mark_ptr_info_alignment_unknown
			(SSA_NAME_PTR_INFO (sprime));
		}
	      else if (!POINTER_TYPE_P (TREE_TYPE (lhs))
		       && SSA_NAME_RANGE_INFO (lhs)
		       && !SSA_NAME_RANGE_INFO (sprime)
		       && b == sprime_b)
		duplicate_ssa_name_range_info (sprime,
					       SSA_NAME_RANGE_TYPE (lhs),
					       SSA_NAME_RANGE_INFO (lhs));
	    }

	  /* Inhibit the use of an inserted PHI on a loop header when
	     the address of the memory reference is a simple induction
	     variable.  In other cases the vectorizer won't do anything
	     anyway (either it's loop invariant or a complicated
	     expression).  */
	  if (sprime
	      && TREE_CODE (sprime) == SSA_NAME
	      && do_pre
	      && flag_tree_loop_vectorize
	      && loop_outer (b->loop_father)
	      && has_zero_uses (sprime)
	      && bitmap_bit_p (inserted_exprs, SSA_NAME_VERSION (sprime))
	      && gimple_assign_load_p (stmt))
	    {
	      gimple def_stmt = SSA_NAME_DEF_STMT (sprime);
	      basic_block def_bb = gimple_bb (def_stmt);
	      if (gimple_code (def_stmt) == GIMPLE_PHI
		  && b->loop_father->header == def_bb)
		{
		  ssa_op_iter iter;
		  tree op;
		  bool found = false;
		  FOR_EACH_SSA_TREE_OPERAND (op, stmt, iter, SSA_OP_USE)
		    {
		      affine_iv iv;
		      def_bb = gimple_bb (SSA_NAME_DEF_STMT (op));
		      if (def_bb
			  && flow_bb_inside_loop_p (b->loop_father, def_bb)
			  && simple_iv (b->loop_father,
					b->loop_father, op, &iv, true))
			{
			  found = true;
			  break;
			}
		    }
		  if (found)
		    {
		      if (dump_file && (dump_flags & TDF_DETAILS))
			{
			  fprintf (dump_file, "Not replacing ");
			  print_gimple_expr (dump_file, stmt, 0, 0);
			  fprintf (dump_file, " with ");
			  print_generic_expr (dump_file, sprime, 0);
			  fprintf (dump_file, " which would add a loop"
				   " carried dependence to loop %d\n",
				   b->loop_father->num);
			}
		      /* Don't keep sprime available.  */
		      sprime = NULL_TREE;
		    }
		}
	    }

	  if (sprime)
	    {
	      /* If we can propagate the value computed for LHS into
		 all uses don't bother doing anything with this stmt.  */
	      if (may_propagate_copy (lhs, sprime))
		{
		  /* Mark it for removal.  */
		  el_to_remove.safe_push (stmt);

		  /* ???  Don't count copy/constant propagations.  */
		  if (gimple_assign_single_p (stmt)
		      && (TREE_CODE (gimple_assign_rhs1 (stmt)) == SSA_NAME
			  || gimple_assign_rhs1 (stmt) == sprime))
		    continue;

		  if (dump_file && (dump_flags & TDF_DETAILS))
		    {
		      fprintf (dump_file, "Replaced ");
		      print_gimple_expr (dump_file, stmt, 0, 0);
		      fprintf (dump_file, " with ");
		      print_generic_expr (dump_file, sprime, 0);
		      fprintf (dump_file, " in all uses of ");
		      print_gimple_stmt (dump_file, stmt, 0, 0);
		    }

		  pre_stats.eliminations++;
		  continue;
		}

	      /* If this is an assignment from our leader (which
	         happens in the case the value-number is a constant)
		 then there is nothing to do.  */
	      if (gimple_assign_single_p (stmt)
		  && sprime == gimple_assign_rhs1 (stmt))
		continue;

	      /* Else replace its RHS.  */
	      bool can_make_abnormal_goto
		  = is_gimple_call (stmt)
		  && stmt_can_make_abnormal_goto (stmt);

	      if (dump_file && (dump_flags & TDF_DETAILS))
		{
		  fprintf (dump_file, "Replaced ");
		  print_gimple_expr (dump_file, stmt, 0, 0);
		  fprintf (dump_file, " with ");
		  print_generic_expr (dump_file, sprime, 0);
		  fprintf (dump_file, " in ");
		  print_gimple_stmt (dump_file, stmt, 0, 0);
		}

	      if (TREE_CODE (sprime) == SSA_NAME)
		gimple_set_plf (SSA_NAME_DEF_STMT (sprime),
				NECESSARY, true);

	      pre_stats.eliminations++;
	      gimple orig_stmt = stmt;
	      if (!useless_type_conversion_p (TREE_TYPE (lhs),
					      TREE_TYPE (sprime)))
		sprime = fold_convert (TREE_TYPE (lhs), sprime);
	      tree vdef = gimple_vdef (stmt);
	      tree vuse = gimple_vuse (stmt);
	      propagate_tree_value_into_stmt (&gsi, sprime);
	      stmt = gsi_stmt (gsi);
	      update_stmt (stmt);
	      if (vdef != gimple_vdef (stmt))
		VN_INFO (vdef)->valnum = vuse;

	      /* If we removed EH side-effects from the statement, clean
		 its EH information.  */
	      if (maybe_clean_or_replace_eh_stmt (orig_stmt, stmt))
		{
		  bitmap_set_bit (need_eh_cleanup,
				  gimple_bb (stmt)->index);
		  if (dump_file && (dump_flags & TDF_DETAILS))
		    fprintf (dump_file, "  Removed EH side-effects.\n");
		}

	      /* Likewise for AB side-effects.  */
	      if (can_make_abnormal_goto
		  && !stmt_can_make_abnormal_goto (stmt))
		{
		  bitmap_set_bit (need_ab_cleanup,
				  gimple_bb (stmt)->index);
		  if (dump_file && (dump_flags & TDF_DETAILS))
		    fprintf (dump_file, "  Removed AB side-effects.\n");
		}

	      continue;
	    }
	}

      /* If the statement is a scalar store, see if the expression
         has the same value number as its rhs.  If so, the store is
         dead.  */
      if (gimple_assign_single_p (stmt)
	  && !gimple_has_volatile_ops (stmt)
	  && !is_gimple_reg (gimple_assign_lhs (stmt))
	  && (TREE_CODE (gimple_assign_rhs1 (stmt)) == SSA_NAME
	      || is_gimple_min_invariant (gimple_assign_rhs1 (stmt))))
        {
          tree val;
	  tree rhs = gimple_assign_rhs1 (stmt);
          val = vn_reference_lookup (gimple_assign_lhs (stmt),
                                     gimple_vuse (stmt), VN_WALK, NULL);
          if (TREE_CODE (rhs) == SSA_NAME)
            rhs = VN_INFO (rhs)->valnum;
          if (val
              && operand_equal_p (val, rhs, 0))
            {
              if (dump_file && (dump_flags & TDF_DETAILS))
                {
                  fprintf (dump_file, "Deleted redundant store ");
                  print_gimple_stmt (dump_file, stmt, 0, 0);
                }

              /* Queue stmt for removal.  */
              el_to_remove.safe_push (stmt);
	      continue;
            }
        }

      bool can_make_abnormal_goto = stmt_can_make_abnormal_goto (stmt);
      bool was_noreturn = (is_gimple_call (stmt)
			   && gimple_call_noreturn_p (stmt));
      tree vdef = gimple_vdef (stmt);
      tree vuse = gimple_vuse (stmt);

      /* If we didn't replace the whole stmt (or propagate the result
         into all uses), replace all uses on this stmt with their
	 leaders.  */
      use_operand_p use_p;
      ssa_op_iter iter;
      FOR_EACH_SSA_USE_OPERAND (use_p, stmt, iter, SSA_OP_USE)
	{
	  tree use = USE_FROM_PTR (use_p);
	  /* ???  The call code above leaves stmt operands un-updated.  */
	  if (TREE_CODE (use) != SSA_NAME)
	    continue;
	  tree sprime = eliminate_avail (use);
	  if (sprime && sprime != use
	      && may_propagate_copy (use, sprime)
	      /* We substitute into debug stmts to avoid excessive
	         debug temporaries created by removed stmts, but we need
		 to avoid doing so for inserted sprimes as we never want
		 to create debug temporaries for them.  */
	      && (!inserted_exprs
		  || TREE_CODE (sprime) != SSA_NAME
		  || !is_gimple_debug (stmt)
		  || !bitmap_bit_p (inserted_exprs, SSA_NAME_VERSION (sprime))))
	    {
	      propagate_value (use_p, sprime);
	      gimple_set_modified (stmt, true);
	      if (TREE_CODE (sprime) == SSA_NAME
		  && !is_gimple_debug (stmt))
		gimple_set_plf (SSA_NAME_DEF_STMT (sprime),
				NECESSARY, true);
	    }
	}

      /* Visit indirect calls and turn them into direct calls if
	 possible using the devirtualization machinery.  */
      if (is_gimple_call (stmt))
	{
	  tree fn = gimple_call_fn (stmt);
	  if (fn
	      && flag_devirtualize
	      && virtual_method_call_p (fn))
	    {
	      tree otr_type = obj_type_ref_class (fn);
	      tree instance;
	      ipa_polymorphic_call_context context (current_function_decl, fn, stmt, &instance);
	      bool final;

	      context.get_dynamic_type (instance, OBJ_TYPE_REF_OBJECT (fn), otr_type, stmt);

	      vec <cgraph_node *>targets
		= possible_polymorphic_call_targets (obj_type_ref_class (fn),
						     tree_to_uhwi
						       (OBJ_TYPE_REF_TOKEN (fn)),
						     context,
						     &final);
	      if (dump_enabled_p ())
		dump_possible_polymorphic_call_targets (dump_file, 
							obj_type_ref_class (fn),
							tree_to_uhwi
							  (OBJ_TYPE_REF_TOKEN (fn)),
							context);
	      if (final && targets.length () <= 1 && dbg_cnt (devirt))
		{
		  tree fn;
		  if (targets.length () == 1)
		    fn = targets[0]->decl;
		  else
		    fn = builtin_decl_implicit (BUILT_IN_UNREACHABLE);
		  if (dump_enabled_p ())
		    {
		      location_t loc = gimple_location_safe (stmt);
		      dump_printf_loc (MSG_OPTIMIZED_LOCATIONS, loc,
				       "converting indirect call to "
				       "function %s\n",
				       cgraph_node::get (fn)->name ());
		    }
		  gimple_call_set_fndecl (stmt, fn);
		  gimple_set_modified (stmt, true);
		}
	    }
	}

      if (gimple_modified_p (stmt))
	{
	  /* If a formerly non-invariant ADDR_EXPR is turned into an
	     invariant one it was on a separate stmt.  */
	  if (gimple_assign_single_p (stmt)
	      && TREE_CODE (gimple_assign_rhs1 (stmt)) == ADDR_EXPR)
	    recompute_tree_invariant_for_addr_expr (gimple_assign_rhs1 (stmt));
	  gimple old_stmt = stmt;
	  if (is_gimple_call (stmt))
	    {
	      /* ???  Only fold calls inplace for now, this may create new
		 SSA names which in turn will confuse free_scc_vn SSA name
		 release code and tail-merging.  */
	      fold_stmt_inplace (&gsi);
	      /* When changing a call into a noreturn call, cfg cleanup
		 is needed to fix up the noreturn call.  */
	      if (!was_noreturn && gimple_call_noreturn_p (stmt))
		el_todo |= TODO_cleanup_cfg;
	    }
	  else
	    {
	      /* ???  Only fold calls inplace for now, this may create new
		 SSA names which in turn will confuse free_scc_vn SSA name
		 release code and tail-merging.  */
	      fold_stmt_inplace (&gsi);
	      stmt = gsi_stmt (gsi);
	      if ((gimple_code (stmt) == GIMPLE_COND
		   && (gimple_cond_true_p (stmt)
		       || gimple_cond_false_p (stmt)))
		  || (gimple_code (stmt) == GIMPLE_SWITCH
		      && TREE_CODE (gimple_switch_index (stmt)) == INTEGER_CST))
		el_todo |= TODO_cleanup_cfg;
	    }
	  /* If we removed EH side-effects from the statement, clean
	     its EH information.  */
	  if (maybe_clean_or_replace_eh_stmt (old_stmt, stmt))
	    {
	      bitmap_set_bit (need_eh_cleanup,
			      gimple_bb (stmt)->index);
	      if (dump_file && (dump_flags & TDF_DETAILS))
		fprintf (dump_file, "  Removed EH side-effects.\n");
	    }
	  /* Likewise for AB side-effects.  */
	  if (can_make_abnormal_goto
	      && !stmt_can_make_abnormal_goto (stmt))
	    {
	      bitmap_set_bit (need_ab_cleanup,
			      gimple_bb (stmt)->index);
	      if (dump_file && (dump_flags & TDF_DETAILS))
		fprintf (dump_file, "  Removed AB side-effects.\n");
	    }
	  update_stmt (stmt);
	  if (vdef != gimple_vdef (stmt))
	    VN_INFO (vdef)->valnum = vuse;
	}

      /* Make new values available - for fully redundant LHS we
         continue with the next stmt above and skip this.  */
      def_operand_p defp;
      FOR_EACH_SSA_DEF_OPERAND (defp, stmt, iter, SSA_OP_DEF)
	eliminate_push_avail (DEF_FROM_PTR (defp));
    }

  /* Replace destination PHI arguments.  */
  edge_iterator ei;
  edge e;
  FOR_EACH_EDGE (e, ei, b->succs)
    {
      for (gsi = gsi_start_phis (e->dest); !gsi_end_p (gsi); gsi_next (&gsi))
	{
	  gimple phi = gsi_stmt (gsi);
	  use_operand_p use_p = PHI_ARG_DEF_PTR_FROM_EDGE (phi, e);
	  tree arg = USE_FROM_PTR (use_p);
	  if (TREE_CODE (arg) != SSA_NAME
	      || virtual_operand_p (arg))
	    continue;
	  tree sprime = eliminate_avail (arg);
	  if (sprime && may_propagate_copy (arg, sprime))
	    {
	      propagate_value (use_p, sprime);
	      if (TREE_CODE (sprime) == SSA_NAME)
		gimple_set_plf (SSA_NAME_DEF_STMT (sprime), NECESSARY, true);
	    }
	}
    }
}

/* Make no longer available leaders no longer available.  */

void
eliminate_dom_walker::after_dom_children (basic_block)
{
  tree entry;
  while ((entry = el_avail_stack.pop ()) != NULL_TREE)
    el_avail[SSA_NAME_VERSION (VN_INFO (entry)->valnum)] = NULL_TREE;
}

/* Eliminate fully redundant computations.  */

static unsigned int
eliminate (bool do_pre)
{
  gimple_stmt_iterator gsi;
  gimple stmt;

  need_eh_cleanup = BITMAP_ALLOC (NULL);
  need_ab_cleanup = BITMAP_ALLOC (NULL);

  el_to_remove.create (0);
  el_todo = 0;
  el_avail.create (num_ssa_names);
  el_avail_stack.create (0);

  eliminate_dom_walker (CDI_DOMINATORS,
			do_pre).walk (cfun->cfg->x_entry_block_ptr);

  el_avail.release ();
  el_avail_stack.release ();

  /* We cannot remove stmts during BB walk, especially not release SSA
     names there as this confuses the VN machinery.  The stmts ending
     up in el_to_remove are either stores or simple copies.
     Remove stmts in reverse order to make debug stmt creation possible.  */
  while (!el_to_remove.is_empty ())
    {
      stmt = el_to_remove.pop ();

      if (dump_file && (dump_flags & TDF_DETAILS))
	{
	  fprintf (dump_file, "Removing dead stmt ");
	  print_gimple_stmt (dump_file, stmt, 0, 0);
	}

      tree lhs;
      if (gimple_code (stmt) == GIMPLE_PHI)
	lhs = gimple_phi_result (stmt);
      else
	lhs = gimple_get_lhs (stmt);

      if (inserted_exprs
	  && TREE_CODE (lhs) == SSA_NAME)
	bitmap_clear_bit (inserted_exprs, SSA_NAME_VERSION (lhs));

      gsi = gsi_for_stmt (stmt);
      if (gimple_code (stmt) == GIMPLE_PHI)
	remove_phi_node (&gsi, true);
      else
	{
	  basic_block bb = gimple_bb (stmt);
	  unlink_stmt_vdef (stmt);
	  if (gsi_remove (&gsi, true))
	    bitmap_set_bit (need_eh_cleanup, bb->index);
	  release_defs (stmt);
	}

      /* Removing a stmt may expose a forwarder block.  */
      el_todo |= TODO_cleanup_cfg;
    }
  el_to_remove.release ();

  return el_todo;
}

/* Perform CFG cleanups made necessary by elimination.  */

static unsigned 
fini_eliminate (void)
{
  bool do_eh_cleanup = !bitmap_empty_p (need_eh_cleanup);
  bool do_ab_cleanup = !bitmap_empty_p (need_ab_cleanup);

  if (do_eh_cleanup)
    gimple_purge_all_dead_eh_edges (need_eh_cleanup);

  if (do_ab_cleanup)
    gimple_purge_all_dead_abnormal_call_edges (need_ab_cleanup);

  BITMAP_FREE (need_eh_cleanup);
  BITMAP_FREE (need_ab_cleanup);

  if (do_eh_cleanup || do_ab_cleanup)
    return TODO_cleanup_cfg;
  return 0;
}

/* Borrow a bit of tree-ssa-dce.c for the moment.
   XXX: In 4.1, we should be able to just run a DCE pass after PRE, though
   this may be a bit faster, and we may want critical edges kept split.  */

/* If OP's defining statement has not already been determined to be necessary,
   mark that statement necessary. Return the stmt, if it is newly
   necessary.  */

static inline gimple
mark_operand_necessary (tree op)
{
  gimple stmt;

  gcc_assert (op);

  if (TREE_CODE (op) != SSA_NAME)
    return NULL;

  stmt = SSA_NAME_DEF_STMT (op);
  gcc_assert (stmt);

  if (gimple_plf (stmt, NECESSARY)
      || gimple_nop_p (stmt))
    return NULL;

  gimple_set_plf (stmt, NECESSARY, true);
  return stmt;
}

/* Because we don't follow exactly the standard PRE algorithm, and decide not
   to insert PHI nodes sometimes, and because value numbering of casts isn't
   perfect, we sometimes end up inserting dead code.   This simple DCE-like
   pass removes any insertions we made that weren't actually used.  */

static void
remove_dead_inserted_code (void)
{
  bitmap worklist;
  unsigned i;
  bitmap_iterator bi;
  gimple t;

  worklist = BITMAP_ALLOC (NULL);
  EXECUTE_IF_SET_IN_BITMAP (inserted_exprs, 0, i, bi)
    {
      t = SSA_NAME_DEF_STMT (ssa_name (i));
      if (gimple_plf (t, NECESSARY))
	bitmap_set_bit (worklist, i);
    }
  while (!bitmap_empty_p (worklist))
    {
      i = bitmap_first_set_bit (worklist);
      bitmap_clear_bit (worklist, i);
      t = SSA_NAME_DEF_STMT (ssa_name (i));

      /* PHI nodes are somewhat special in that each PHI alternative has
	 data and control dependencies.  All the statements feeding the
	 PHI node's arguments are always necessary. */
      if (gimple_code (t) == GIMPLE_PHI)
	{
	  unsigned k;

	  for (k = 0; k < gimple_phi_num_args (t); k++)
	    {
	      tree arg = PHI_ARG_DEF (t, k);
	      if (TREE_CODE (arg) == SSA_NAME)
		{
		  gimple n = mark_operand_necessary (arg);
		  if (n)
		    bitmap_set_bit (worklist, SSA_NAME_VERSION (arg));
		}
	    }
	}
      else
	{
	  /* Propagate through the operands.  Examine all the USE, VUSE and
	     VDEF operands in this statement.  Mark all the statements
	     which feed this statement's uses as necessary.  */
	  ssa_op_iter iter;
	  tree use;

	  /* The operands of VDEF expressions are also needed as they
	     represent potential definitions that may reach this
	     statement (VDEF operands allow us to follow def-def
	     links).  */

	  FOR_EACH_SSA_TREE_OPERAND (use, t, iter, SSA_OP_ALL_USES)
	    {
	      gimple n = mark_operand_necessary (use);
	      if (n)
		bitmap_set_bit (worklist, SSA_NAME_VERSION (use));
	    }
	}
    }

  EXECUTE_IF_SET_IN_BITMAP (inserted_exprs, 0, i, bi)
    {
      t = SSA_NAME_DEF_STMT (ssa_name (i));
      if (!gimple_plf (t, NECESSARY))
	{
	  gimple_stmt_iterator gsi;

	  if (dump_file && (dump_flags & TDF_DETAILS))
	    {
	      fprintf (dump_file, "Removing unnecessary insertion:");
	      print_gimple_stmt (dump_file, t, 0, 0);
	    }

	  gsi = gsi_for_stmt (t);
	  if (gimple_code (t) == GIMPLE_PHI)
	    remove_phi_node (&gsi, true);
	  else
	    {
	      gsi_remove (&gsi, true);
	      release_defs (t);
	    }
	}
    }
  BITMAP_FREE (worklist);
}


/* Initialize data structures used by PRE.  */

static void
init_pre (void)
{
  basic_block bb;

  next_expression_id = 1;
  expressions.create (0);
  expressions.safe_push (NULL);
  value_expressions.create (get_max_value_id () + 1);
  value_expressions.safe_grow_cleared (get_max_value_id () + 1);
  name_to_id.create (0);

  inserted_exprs = BITMAP_ALLOC (NULL);

  connect_infinite_loops_to_exit ();
  memset (&pre_stats, 0, sizeof (pre_stats));

  postorder = XNEWVEC (int, n_basic_blocks_for_fn (cfun));
  postorder_num = inverted_post_order_compute (postorder);

  alloc_aux_for_blocks (sizeof (struct bb_bitmap_sets));

  calculate_dominance_info (CDI_POST_DOMINATORS);
  calculate_dominance_info (CDI_DOMINATORS);

  bitmap_obstack_initialize (&grand_bitmap_obstack);
  phi_translate_table = new hash_table<expr_pred_trans_d> (5110);
  expression_to_id = new hash_table<pre_expr_d> (num_ssa_names * 3);
  bitmap_set_pool = create_alloc_pool ("Bitmap sets",
				       sizeof (struct bitmap_set), 30);
  pre_expr_pool = create_alloc_pool ("pre_expr nodes",
				     sizeof (struct pre_expr_d), 30);
  FOR_ALL_BB_FN (bb, cfun)
    {
      EXP_GEN (bb) = bitmap_set_new ();
      PHI_GEN (bb) = bitmap_set_new ();
      TMP_GEN (bb) = bitmap_set_new ();
      AVAIL_OUT (bb) = bitmap_set_new ();
    }
}


/* Deallocate data structures used by PRE.  */

static void
fini_pre ()
{
  free (postorder);
  value_expressions.release ();
  BITMAP_FREE (inserted_exprs);
  bitmap_obstack_release (&grand_bitmap_obstack);
  free_alloc_pool (bitmap_set_pool);
  free_alloc_pool (pre_expr_pool);
  delete phi_translate_table;
  phi_translate_table = NULL;
  delete expression_to_id;
  expression_to_id = NULL;
  name_to_id.release ();

  free_aux_for_blocks ();

  free_dominance_info (CDI_POST_DOMINATORS);
}

namespace {

const pass_data pass_data_pre =
{
  GIMPLE_PASS, /* type */
  "pre", /* name */
  OPTGROUP_NONE, /* optinfo_flags */
  TV_TREE_PRE, /* tv_id */
  /* PROP_no_crit_edges is ensured by placing pass_split_crit_edges before
     pass_pre.  */
  ( PROP_no_crit_edges | PROP_cfg | PROP_ssa ), /* properties_required */
  0, /* properties_provided */
  PROP_no_crit_edges, /* properties_destroyed */
  TODO_rebuild_alias, /* todo_flags_start */
  0, /* todo_flags_finish */
};

class pass_pre : public gimple_opt_pass
{
public:
  pass_pre (gcc::context *ctxt)
    : gimple_opt_pass (pass_data_pre, ctxt)
  {}

  /* opt_pass methods: */
  virtual bool gate (function *) { return flag_tree_pre != 0; }
  virtual unsigned int execute (function *);

}; // class pass_pre

unsigned int
pass_pre::execute (function *fun)
{
  unsigned int todo = 0;

  do_partial_partial =
    flag_tree_partial_pre && optimize_function_for_speed_p (fun);

  /* This has to happen before SCCVN runs because
     loop_optimizer_init may create new phis, etc.  */
  loop_optimizer_init (LOOPS_NORMAL);

  if (!run_scc_vn (VN_WALK))
    {
      loop_optimizer_finalize ();
      return 0;
    }

  init_pre ();
  scev_initialize ();

  /* Collect and value number expressions computed in each basic block.  */
  compute_avail ();

  /* Insert can get quite slow on an incredibly large number of basic
     blocks due to some quadratic behavior.  Until this behavior is
     fixed, don't run it when he have an incredibly large number of
     bb's.  If we aren't going to run insert, there is no point in
     computing ANTIC, either, even though it's plenty fast.  */
  if (n_basic_blocks_for_fn (fun) < 4000)
    {
      compute_antic ();
      insert ();
    }

  /* Make sure to remove fake edges before committing our inserts.
     This makes sure we don't end up with extra critical edges that
     we would need to split.  */
  remove_fake_exit_edges ();
  gsi_commit_edge_inserts ();

  /* Eliminate folds statements which might (should not...) end up
     not keeping virtual operands up-to-date.  */
  gcc_assert (!need_ssa_update_p (fun));

  /* Remove all the redundant expressions.  */
  todo |= eliminate (true);

  statistics_counter_event (fun, "Insertions", pre_stats.insertions);
  statistics_counter_event (fun, "PA inserted", pre_stats.pa_insert);
  statistics_counter_event (fun, "New PHIs", pre_stats.phis);
  statistics_counter_event (fun, "Eliminated", pre_stats.eliminations);

  clear_expression_ids ();
  remove_dead_inserted_code ();

  scev_finalize ();
  fini_pre ();
  todo |= fini_eliminate ();
  loop_optimizer_finalize ();

  /* TODO: tail_merge_optimize may merge all predecessors of a block, in which
     case we can merge the block with the remaining predecessor of the block.
     It should either:
     - call merge_blocks after each tail merge iteration
     - call merge_blocks after all tail merge iterations
     - mark TODO_cleanup_cfg when necessary
     - share the cfg cleanup with fini_pre.  */
  todo |= tail_merge_optimize (todo);

  free_scc_vn ();

  /* Tail merging invalidates the virtual SSA web, together with
     cfg-cleanup opportunities exposed by PRE this will wreck the
     SSA updating machinery.  So make sure to run update-ssa
     manually, before eventually scheduling cfg-cleanup as part of
     the todo.  */
  update_ssa (TODO_update_ssa_only_virtuals);

  return todo;
}

} // anon namespace

gimple_opt_pass *
make_pass_pre (gcc::context *ctxt)
{
  return new pass_pre (ctxt);
}

namespace {

const pass_data pass_data_fre =
{
  GIMPLE_PASS, /* type */
  "fre", /* name */
  OPTGROUP_NONE, /* optinfo_flags */
  TV_TREE_FRE, /* tv_id */
  ( PROP_cfg | PROP_ssa ), /* properties_required */
  0, /* properties_provided */
  0, /* properties_destroyed */
  0, /* todo_flags_start */
  0, /* todo_flags_finish */
};

class pass_fre : public gimple_opt_pass
{
public:
  pass_fre (gcc::context *ctxt)
    : gimple_opt_pass (pass_data_fre, ctxt)
  {}

  /* opt_pass methods: */
  opt_pass * clone () { return new pass_fre (m_ctxt); }
  virtual bool gate (function *) { return flag_tree_fre != 0; }
  virtual unsigned int execute (function *);

}; // class pass_fre

unsigned int
pass_fre::execute (function *fun)
{
  unsigned int todo = 0;

  if (!run_scc_vn (VN_WALKREWRITE))
    return 0;

  memset (&pre_stats, 0, sizeof (pre_stats));

  /* Remove all the redundant expressions.  */
  todo |= eliminate (false);

  todo |= fini_eliminate ();

  free_scc_vn ();

  statistics_counter_event (fun, "Insertions", pre_stats.insertions);
  statistics_counter_event (fun, "Eliminated", pre_stats.eliminations);

  return todo;
}

} // anon namespace

gimple_opt_pass *
make_pass_fre (gcc::context *ctxt)
{
  return new pass_fre (ctxt);
}<|MERGE_RESOLUTION|>--- conflicted
+++ resolved
@@ -2512,19 +2512,10 @@
 	      return NULL_TREE;
 	    args.quick_push (arg);
 	  }
-<<<<<<< HEAD
 	gimple call;
 	call = gimple_build_call_vec ((TREE_CODE (fn) == FUNCTION_DECL
 				       ? build_fold_addr_expr (fn) : fn), args);
-=======
-	folded = build_call_array (currop->type,
-				   (TREE_CODE (fn) == FUNCTION_DECL
-				    ? build_fold_addr_expr (fn) : fn),
-				   nargs, args);
-	if (currop->with_bounds)
-	  CALL_WITH_BOUNDS_P (folded) = true;
-	free (args);
->>>>>>> 1e51d0a2
+	gimple_call_set_with_bounds (call, currop->with_bounds);
 	if (sc)
 	  gimple_call_set_chain (call, sc);
 	tree forcedname = make_ssa_name (currop->type, NULL);
