/* SSA-PRE for trees.
   Copyright (C) 2001, 2002, 2003, 2004, 2005, 2006, 2007, 2008, 2009
   Free Software Foundation, Inc.
   Contributed by Daniel Berlin <dan@dberlin.org> and Steven Bosscher
   <stevenb@suse.de>

This file is part of GCC.

GCC is free software; you can redistribute it and/or modify
it under the terms of the GNU General Public License as published by
the Free Software Foundation; either version 3, or (at your option)
any later version.

GCC is distributed in the hope that it will be useful,
but WITHOUT ANY WARRANTY; without even the implied warranty of
MERCHANTABILITY or FITNESS FOR A PARTICULAR PURPOSE.  See the
GNU General Public License for more details.

You should have received a copy of the GNU General Public License
along with GCC; see the file COPYING3.  If not see
<http://www.gnu.org/licenses/>.  */

#include "config.h"
#include "system.h"
#include "coretypes.h"
#include "tm.h"
#include "ggc.h"
#include "tree.h"
#include "basic-block.h"
#include "diagnostic.h"
#include "tree-inline.h"
#include "tree-flow.h"
#include "gimple.h"
#include "tree-dump.h"
#include "timevar.h"
#include "fibheap.h"
#include "hashtab.h"
#include "tree-iterator.h"
#include "real.h"
#include "alloc-pool.h"
#include "obstack.h"
#include "tree-pass.h"
#include "flags.h"
#include "bitmap.h"
#include "langhooks.h"
#include "cfgloop.h"
#include "tree-ssa-sccvn.h"
#include "params.h"
#include "dbgcnt.h"

/* TODO:

   1. Avail sets can be shared by making an avail_find_leader that
      walks up the dominator tree and looks in those avail sets.
      This might affect code optimality, it's unclear right now.
   2. Strength reduction can be performed by anticipating expressions
      we can repair later on.
   3. We can do back-substitution or smarter value numbering to catch
      commutative expressions split up over multiple statements.
*/

/* For ease of terminology, "expression node" in the below refers to
   every expression node but GIMPLE_ASSIGN, because GIMPLE_ASSIGNs
   represent the actual statement containing the expressions we care about,
   and we cache the value number by putting it in the expression.  */

/* Basic algorithm

   First we walk the statements to generate the AVAIL sets, the
   EXP_GEN sets, and the tmp_gen sets.  EXP_GEN sets represent the
   generation of values/expressions by a given block.  We use them
   when computing the ANTIC sets.  The AVAIL sets consist of
   SSA_NAME's that represent values, so we know what values are
   available in what blocks.  AVAIL is a forward dataflow problem.  In
   SSA, values are never killed, so we don't need a kill set, or a
   fixpoint iteration, in order to calculate the AVAIL sets.  In
   traditional parlance, AVAIL sets tell us the downsafety of the
   expressions/values.

   Next, we generate the ANTIC sets.  These sets represent the
   anticipatable expressions.  ANTIC is a backwards dataflow
   problem.  An expression is anticipatable in a given block if it could
   be generated in that block.  This means that if we had to perform
   an insertion in that block, of the value of that expression, we
   could.  Calculating the ANTIC sets requires phi translation of
   expressions, because the flow goes backwards through phis.  We must
   iterate to a fixpoint of the ANTIC sets, because we have a kill
   set.  Even in SSA form, values are not live over the entire
   function, only from their definition point onwards.  So we have to
   remove values from the ANTIC set once we go past the definition
   point of the leaders that make them up.
   compute_antic/compute_antic_aux performs this computation.

   Third, we perform insertions to make partially redundant
   expressions fully redundant.

   An expression is partially redundant (excluding partial
   anticipation) if:

   1. It is AVAIL in some, but not all, of the predecessors of a
      given block.
   2. It is ANTIC in all the predecessors.

   In order to make it fully redundant, we insert the expression into
   the predecessors where it is not available, but is ANTIC.

   For the partial anticipation case, we only perform insertion if it
   is partially anticipated in some block, and fully available in all
   of the predecessors.

   insert/insert_aux/do_regular_insertion/do_partial_partial_insertion
   performs these steps.

   Fourth, we eliminate fully redundant expressions.
   This is a simple statement walk that replaces redundant
   calculations with the now available values.  */

/* Representations of value numbers:

   Value numbers are represented by a representative SSA_NAME.  We
   will create fake SSA_NAME's in situations where we need a
   representative but do not have one (because it is a complex
   expression).  In order to facilitate storing the value numbers in
   bitmaps, and keep the number of wasted SSA_NAME's down, we also
   associate a value_id with each value number, and create full blown
   ssa_name's only where we actually need them (IE in operands of
   existing expressions).

   Theoretically you could replace all the value_id's with
   SSA_NAME_VERSION, but this would allocate a large number of
   SSA_NAME's (which are each > 30 bytes) just to get a 4 byte number.
   It would also require an additional indirection at each point we
   use the value id.  */

/* Representation of expressions on value numbers:

   Expressions consisting of  value numbers are represented the same
   way as our VN internally represents them, with an additional
   "pre_expr" wrapping around them in order to facilitate storing all
   of the expressions in the same sets.  */

/* Representation of sets:

   The dataflow sets do not need to be sorted in any particular order
   for the majority of their lifetime, are simply represented as two
   bitmaps, one that keeps track of values present in the set, and one
   that keeps track of expressions present in the set.

   When we need them in topological order, we produce it on demand by
   transforming the bitmap into an array and sorting it into topo
   order.  */

/* Type of expression, used to know which member of the PRE_EXPR union
   is valid.  */

enum pre_expr_kind
{
    NAME,
    NARY,
    REFERENCE,
    CONSTANT
};

typedef union pre_expr_union_d
{
  tree name;
  tree constant;
  vn_nary_op_t nary;
  vn_reference_t reference;
} pre_expr_union;

typedef struct pre_expr_d
{
  enum pre_expr_kind kind;
  unsigned int id;
  pre_expr_union u;
} *pre_expr;

#define PRE_EXPR_NAME(e) (e)->u.name
#define PRE_EXPR_NARY(e) (e)->u.nary
#define PRE_EXPR_REFERENCE(e) (e)->u.reference
#define PRE_EXPR_CONSTANT(e) (e)->u.constant

static int
pre_expr_eq (const void *p1, const void *p2)
{
  const struct pre_expr_d *e1 = (const struct pre_expr_d *) p1;
  const struct pre_expr_d *e2 = (const struct pre_expr_d *) p2;

  if (e1->kind != e2->kind)
    return false;

  switch (e1->kind)
    {
    case CONSTANT:
      return vn_constant_eq_with_type (PRE_EXPR_CONSTANT (e1),
				       PRE_EXPR_CONSTANT (e2));
    case NAME:
      return PRE_EXPR_NAME (e1) == PRE_EXPR_NAME (e2);
    case NARY:
      return vn_nary_op_eq (PRE_EXPR_NARY (e1), PRE_EXPR_NARY (e2));
    case REFERENCE:
      return vn_reference_eq (PRE_EXPR_REFERENCE (e1),
			      PRE_EXPR_REFERENCE (e2));
    default:
      abort();
    }
}

static hashval_t
pre_expr_hash (const void *p1)
{
  const struct pre_expr_d *e = (const struct pre_expr_d *) p1;
  switch (e->kind)
    {
    case CONSTANT:
      return vn_hash_constant_with_type (PRE_EXPR_CONSTANT (e));
    case NAME:
<<<<<<< HEAD
      return iterative_hash_expr (PRE_EXPR_NAME (e), 0);
    case NARY:
      return vn_nary_op_compute_hash (PRE_EXPR_NARY (e));
    case REFERENCE:
      return vn_reference_compute_hash (PRE_EXPR_REFERENCE (e));
=======
      return iterative_hash_hashval_t (SSA_NAME_VERSION (PRE_EXPR_NAME (e)), 0);
    case NARY:
      return PRE_EXPR_NARY (e)->hashcode;
    case REFERENCE:
      return PRE_EXPR_REFERENCE (e)->hashcode;
>>>>>>> a0daa400
    default:
      abort ();
    }
}


/* Next global expression id number.  */
static unsigned int next_expression_id;

/* Mapping from expression to id number we can use in bitmap sets.  */
DEF_VEC_P (pre_expr);
DEF_VEC_ALLOC_P (pre_expr, heap);
static VEC(pre_expr, heap) *expressions;
static htab_t expression_to_id;

/* Allocate an expression id for EXPR.  */

static inline unsigned int
alloc_expression_id (pre_expr expr)
{
  void **slot;
  /* Make sure we won't overflow. */
  gcc_assert (next_expression_id + 1 > next_expression_id);
  expr->id = next_expression_id++;
  VEC_safe_push (pre_expr, heap, expressions, expr);
  slot = htab_find_slot (expression_to_id, expr, INSERT);
  gcc_assert (!*slot);
  *slot = expr;
  return next_expression_id - 1;
}

/* Return the expression id for tree EXPR.  */

static inline unsigned int
get_expression_id (const pre_expr expr)
{
  return expr->id;
}

static inline unsigned int
lookup_expression_id (const pre_expr expr)
{
  void **slot;

  slot = htab_find_slot (expression_to_id, expr, NO_INSERT);
  if (!slot)
    return 0;
  return ((pre_expr)*slot)->id;
}

/* Return the existing expression id for EXPR, or create one if one
   does not exist yet.  */

static inline unsigned int
get_or_alloc_expression_id (pre_expr expr)
{
  unsigned int id = lookup_expression_id (expr);
  if (id == 0)
    return alloc_expression_id (expr);
  return expr->id = id;
}

/* Return the expression that has expression id ID */

static inline pre_expr
expression_for_id (unsigned int id)
{
  return VEC_index (pre_expr, expressions, id);
}

/* Free the expression id field in all of our expressions,
   and then destroy the expressions array.  */

static void
clear_expression_ids (void)
{
  VEC_free (pre_expr, heap, expressions);
}

static alloc_pool pre_expr_pool;

/* Given an SSA_NAME NAME, get or create a pre_expr to represent it.  */

static pre_expr
get_or_alloc_expr_for_name (tree name)
{
  pre_expr result = (pre_expr) pool_alloc (pre_expr_pool);
  unsigned int result_id;

  result->kind = NAME;
  result->id = 0;
  PRE_EXPR_NAME (result) = name;
  result_id = lookup_expression_id (result);
  if (result_id != 0)
    {
      pool_free (pre_expr_pool, result);
      result = expression_for_id (result_id);
      return result;
    }
  get_or_alloc_expression_id (result);
  return result;
}

static bool in_fre = false;

/* An unordered bitmap set.  One bitmap tracks values, the other,
   expressions.  */
typedef struct bitmap_set
{
  bitmap expressions;
  bitmap values;
} *bitmap_set_t;

#define FOR_EACH_EXPR_ID_IN_SET(set, id, bi)		\
  EXECUTE_IF_SET_IN_BITMAP((set)->expressions, 0, (id), (bi))

<<<<<<< HEAD
=======
#define FOR_EACH_VALUE_ID_IN_SET(set, id, bi)		\
  EXECUTE_IF_SET_IN_BITMAP((set)->values, 0, (id), (bi))

>>>>>>> a0daa400
/* Mapping from value id to expressions with that value_id.  */
DEF_VEC_P (bitmap_set_t);
DEF_VEC_ALLOC_P (bitmap_set_t, heap);
static VEC(bitmap_set_t, heap) *value_expressions;

/* Sets that we need to keep track of.  */
typedef struct bb_bitmap_sets
{
  /* The EXP_GEN set, which represents expressions/values generated in
     a basic block.  */
  bitmap_set_t exp_gen;

  /* The PHI_GEN set, which represents PHI results generated in a
     basic block.  */
  bitmap_set_t phi_gen;

  /* The TMP_GEN set, which represents results/temporaries generated
     in a basic block. IE the LHS of an expression.  */
  bitmap_set_t tmp_gen;

  /* The AVAIL_OUT set, which represents which values are available in
     a given basic block.  */
  bitmap_set_t avail_out;

  /* The ANTIC_IN set, which represents which values are anticipatable
     in a given basic block.  */
  bitmap_set_t antic_in;

  /* The PA_IN set, which represents which values are
     partially anticipatable in a given basic block.  */
  bitmap_set_t pa_in;

  /* The NEW_SETS set, which is used during insertion to augment the
     AVAIL_OUT set of blocks with the new insertions performed during
     the current iteration.  */
  bitmap_set_t new_sets;

  /* True if we have visited this block during ANTIC calculation.  */
  unsigned int visited:1;

  /* True we have deferred processing this block during ANTIC
     calculation until its successor is processed.  */
  unsigned int deferred : 1;
} *bb_value_sets_t;

#define EXP_GEN(BB)	((bb_value_sets_t) ((BB)->aux))->exp_gen
#define PHI_GEN(BB)	((bb_value_sets_t) ((BB)->aux))->phi_gen
#define TMP_GEN(BB)	((bb_value_sets_t) ((BB)->aux))->tmp_gen
#define AVAIL_OUT(BB)	((bb_value_sets_t) ((BB)->aux))->avail_out
#define ANTIC_IN(BB)	((bb_value_sets_t) ((BB)->aux))->antic_in
#define PA_IN(BB)	((bb_value_sets_t) ((BB)->aux))->pa_in
#define NEW_SETS(BB)	((bb_value_sets_t) ((BB)->aux))->new_sets
#define BB_VISITED(BB) ((bb_value_sets_t) ((BB)->aux))->visited
#define BB_DEFERRED(BB) ((bb_value_sets_t) ((BB)->aux))->deferred


/* Maximal set of values, used to initialize the ANTIC problem, which
   is an intersection problem.  */
static bitmap_set_t maximal_set;

/* Basic block list in postorder.  */
static int *postorder;

/* This structure is used to keep track of statistics on what
   optimization PRE was able to perform.  */
static struct
{
  /* The number of RHS computations eliminated by PRE.  */
  int eliminations;

  /* The number of new expressions/temporaries generated by PRE.  */
  int insertions;

  /* The number of inserts found due to partial anticipation  */
  int pa_insert;

  /* The number of new PHI nodes added by PRE.  */
  int phis;

  /* The number of values found constant.  */
  int constified;

} pre_stats;

static bool do_partial_partial;
static pre_expr bitmap_find_leader (bitmap_set_t, unsigned int, gimple);
static void bitmap_value_insert_into_set (bitmap_set_t, pre_expr);
static void bitmap_value_replace_in_set (bitmap_set_t, pre_expr);
static void bitmap_set_copy (bitmap_set_t, bitmap_set_t);
static bool bitmap_set_contains_value (bitmap_set_t, unsigned int);
static void bitmap_insert_into_set (bitmap_set_t, pre_expr);
static void bitmap_insert_into_set_1 (bitmap_set_t, pre_expr, bool);
static bitmap_set_t bitmap_set_new (void);
static tree create_expression_by_pieces (basic_block, pre_expr, gimple_seq *,
					 gimple, tree);
static tree find_or_generate_expression (basic_block, pre_expr, gimple_seq *,
					 gimple);
<<<<<<< HEAD
=======
static unsigned int get_expr_value_id (pre_expr);
>>>>>>> a0daa400

/* We can add and remove elements and entries to and from sets
   and hash tables, so we use alloc pools for them.  */

static alloc_pool bitmap_set_pool;
static bitmap_obstack grand_bitmap_obstack;

/* To avoid adding 300 temporary variables when we only need one, we
   only create one temporary variable, on demand, and build ssa names
   off that.  We do have to change the variable if the types don't
   match the current variable's type.  */
static tree pretemp;
static tree storetemp;
static tree prephitemp;

/* Set of blocks with statements that have had its EH information
   cleaned up.  */
static bitmap need_eh_cleanup;

/* Which expressions have been seen during a given phi translation.  */
static bitmap seen_during_translate;

/* The phi_translate_table caches phi translations for a given
   expression and predecessor.  */

static htab_t phi_translate_table;

/* A three tuple {e, pred, v} used to cache phi translations in the
   phi_translate_table.  */

typedef struct expr_pred_trans_d
{
  /* The expression.  */
  pre_expr e;

  /* The predecessor block along which we translated the expression.  */
  basic_block pred;

  /* The value that resulted from the translation.  */
  pre_expr v;

  /* The hashcode for the expression, pred pair. This is cached for
     speed reasons.  */
  hashval_t hashcode;
} *expr_pred_trans_t;
typedef const struct expr_pred_trans_d *const_expr_pred_trans_t;

/* Return the hash value for a phi translation table entry.  */

static hashval_t
expr_pred_trans_hash (const void *p)
{
  const_expr_pred_trans_t const ve = (const_expr_pred_trans_t) p;
  return ve->hashcode;
}

/* Return true if two phi translation table entries are the same.
   P1 and P2 should point to the expr_pred_trans_t's to be compared.*/

static int
expr_pred_trans_eq (const void *p1, const void *p2)
{
  const_expr_pred_trans_t const ve1 = (const_expr_pred_trans_t) p1;
  const_expr_pred_trans_t const ve2 = (const_expr_pred_trans_t) p2;
  basic_block b1 = ve1->pred;
  basic_block b2 = ve2->pred;

  /* If they are not translations for the same basic block, they can't
     be equal.  */
  if (b1 != b2)
    return false;
  return pre_expr_eq (ve1->e, ve2->e);
}

/* Search in the phi translation table for the translation of
   expression E in basic block PRED.
   Return the translated value, if found, NULL otherwise.  */

static inline pre_expr
phi_trans_lookup (pre_expr e, basic_block pred)
{
  void **slot;
  struct expr_pred_trans_d ept;

  ept.e = e;
  ept.pred = pred;
  ept.hashcode = iterative_hash_hashval_t (pre_expr_hash (e), pred->index);
  slot = htab_find_slot_with_hash (phi_translate_table, &ept, ept.hashcode,
				   NO_INSERT);
  if (!slot)
    return NULL;
  else
    return ((expr_pred_trans_t) *slot)->v;
}


/* Add the tuple mapping from {expression E, basic block PRED} to
   value V, to the phi translation table.  */

static inline void
phi_trans_add (pre_expr e, pre_expr v, basic_block pred)
{
  void **slot;
  expr_pred_trans_t new_pair = XNEW (struct expr_pred_trans_d);
  new_pair->e = e;
  new_pair->pred = pred;
  new_pair->v = v;
  new_pair->hashcode = iterative_hash_hashval_t (pre_expr_hash (e),
						 pred->index);

  slot = htab_find_slot_with_hash (phi_translate_table, new_pair,
				   new_pair->hashcode, INSERT);
  if (*slot)
    free (*slot);
  *slot = (void *) new_pair;
}


/* Add expression E to the expression set of value id V.  */
<<<<<<< HEAD

void
add_to_value (unsigned int v, pre_expr e)
{
  bitmap_set_t set;

=======

void
add_to_value (unsigned int v, pre_expr e)
{
  bitmap_set_t set;

  gcc_assert (get_expr_value_id (e) == v);

>>>>>>> a0daa400
  if (v >= VEC_length (bitmap_set_t, value_expressions))
    {
      VEC_safe_grow_cleared (bitmap_set_t, heap, value_expressions,
			     v + 1);
    }

  set = VEC_index (bitmap_set_t, value_expressions, v);
  if (!set)
    {
      set = bitmap_set_new ();
      VEC_replace (bitmap_set_t, value_expressions, v, set);
    }

  bitmap_insert_into_set_1 (set, e, true);
}

/* Create a new bitmap set and return it.  */

static bitmap_set_t
bitmap_set_new (void)
{
  bitmap_set_t ret = (bitmap_set_t) pool_alloc (bitmap_set_pool);
  ret->expressions = BITMAP_ALLOC (&grand_bitmap_obstack);
  ret->values = BITMAP_ALLOC (&grand_bitmap_obstack);
  return ret;
}

/* Return the value id for a PRE expression EXPR.  */

static unsigned int
get_expr_value_id (pre_expr expr)
{
  switch (expr->kind)
    {
    case CONSTANT:
      {
	unsigned int id;
	id = get_constant_value_id (PRE_EXPR_CONSTANT (expr));
	if (id == 0)
	  {
	    id = get_or_alloc_constant_value_id (PRE_EXPR_CONSTANT (expr));
	    add_to_value (id, expr);
	  }
	return id;
      }
    case NAME:
      return VN_INFO (PRE_EXPR_NAME (expr))->value_id;
    case NARY:
      return PRE_EXPR_NARY (expr)->value_id;
    case REFERENCE:
      return PRE_EXPR_REFERENCE (expr)->value_id;
    default:
      gcc_unreachable ();
    }
}

/* Remove an expression EXPR from a bitmapped set.  */

static void
bitmap_remove_from_set (bitmap_set_t set, pre_expr expr)
{
  unsigned int val  = get_expr_value_id (expr);
  if (!value_id_constant_p (val))
    {
      bitmap_clear_bit (set->values, val);
      bitmap_clear_bit (set->expressions, get_expression_id (expr));
    }
}

static void
bitmap_insert_into_set_1 (bitmap_set_t set, pre_expr expr,
			  bool allow_constants)
{
  unsigned int val  = get_expr_value_id (expr);
  if (allow_constants || !value_id_constant_p (val))
    {
      /* We specifically expect this and only this function to be able to
	 insert constants into a set.  */
      bitmap_set_bit (set->values, val);
      bitmap_set_bit (set->expressions, get_or_alloc_expression_id (expr));
    }
}

/* Insert an expression EXPR into a bitmapped set.  */

static void
bitmap_insert_into_set (bitmap_set_t set, pre_expr expr)
{
  bitmap_insert_into_set_1 (set, expr, false);
}

/* Copy a bitmapped set ORIG, into bitmapped set DEST.  */

static void
bitmap_set_copy (bitmap_set_t dest, bitmap_set_t orig)
{
  bitmap_copy (dest->expressions, orig->expressions);
  bitmap_copy (dest->values, orig->values);
}


/* Free memory used up by SET.  */
static void
bitmap_set_free (bitmap_set_t set)
{
  BITMAP_FREE (set->expressions);
  BITMAP_FREE (set->values);
}


<<<<<<< HEAD
/* A comparison function for use in qsort to top sort a bitmap set.  Simply
   subtracts value ids, since they are created with leaves before
   their parent users (IE topological order).  */

static int
value_id_compare (const void *pa, const void *pb)
{
  const unsigned int vha = get_expr_value_id (*((const pre_expr *)pa));
  const unsigned int vhb = get_expr_value_id (*((const pre_expr *)pb));

  return vha - vhb;
}

=======
>>>>>>> a0daa400
/* Generate an topological-ordered array of bitmap set SET.  */

static VEC(pre_expr, heap) *
sorted_array_from_bitmap_set (bitmap_set_t set)
{
<<<<<<< HEAD
  unsigned int i;
  bitmap_iterator bi;
  VEC(pre_expr, heap) *result = NULL;

  FOR_EACH_EXPR_ID_IN_SET (set, i, bi)
    VEC_safe_push (pre_expr, heap, result, expression_for_id (i));

  qsort (VEC_address (pre_expr, result), VEC_length (pre_expr, result),
	 sizeof (pre_expr), value_id_compare);
=======
  unsigned int i, j;
  bitmap_iterator bi, bj;
  VEC(pre_expr, heap) *result = NULL;

  FOR_EACH_VALUE_ID_IN_SET (set, i, bi)
    {
      /* The number of expressions having a given value is usually
	 relatively small.  Thus, rather than making a vector of all
	 the expressions and sorting it by value-id, we walk the values
	 and check in the reverse mapping that tells us what expressions
	 have a given value, to filter those in our set.  As a result,
	 the expressions are inserted in value-id order, which means
	 topological order.

	 If this is somehow a significant lose for some cases, we can
	 choose which set to walk based on the set size.  */
      bitmap_set_t exprset = VEC_index (bitmap_set_t, value_expressions, i);
      FOR_EACH_EXPR_ID_IN_SET (exprset, j, bj)
	{
	  if (bitmap_bit_p (set->expressions, j))
	    VEC_safe_push (pre_expr, heap, result, expression_for_id (j));
        }
    }
>>>>>>> a0daa400

  return result;
}

/* Perform bitmapped set operation DEST &= ORIG.  */

static void
bitmap_set_and (bitmap_set_t dest, bitmap_set_t orig)
{
  bitmap_iterator bi;
  unsigned int i;

  if (dest != orig)
    {
      bitmap temp = BITMAP_ALLOC (&grand_bitmap_obstack);

      bitmap_and_into (dest->values, orig->values);
      bitmap_copy (temp, dest->expressions);
      EXECUTE_IF_SET_IN_BITMAP (temp, 0, i, bi)
	{
	  pre_expr expr = expression_for_id (i);
	  unsigned int value_id = get_expr_value_id (expr);
	  if (!bitmap_bit_p (dest->values, value_id))
	    bitmap_clear_bit (dest->expressions, i);
	}
      BITMAP_FREE (temp);
    }
}

/* Subtract all values and expressions contained in ORIG from DEST.  */

static bitmap_set_t
bitmap_set_subtract (bitmap_set_t dest, bitmap_set_t orig)
{
  bitmap_set_t result = bitmap_set_new ();
  bitmap_iterator bi;
  unsigned int i;

  bitmap_and_compl (result->expressions, dest->expressions,
		    orig->expressions);

  FOR_EACH_EXPR_ID_IN_SET (result, i, bi)
    {
      pre_expr expr = expression_for_id (i);
      unsigned int value_id = get_expr_value_id (expr);
      bitmap_set_bit (result->values, value_id);
    }

  return result;
}

/* Subtract all the values in bitmap set B from bitmap set A.  */

static void
bitmap_set_subtract_values (bitmap_set_t a, bitmap_set_t b)
{
  unsigned int i;
  bitmap_iterator bi;
  bitmap temp = BITMAP_ALLOC (&grand_bitmap_obstack);

  bitmap_copy (temp, a->expressions);
  EXECUTE_IF_SET_IN_BITMAP (temp, 0, i, bi)
    {
      pre_expr expr = expression_for_id (i);
      if (bitmap_set_contains_value (b, get_expr_value_id (expr)))
	bitmap_remove_from_set (a, expr);
    }
  BITMAP_FREE (temp);
}


/* Return true if bitmapped set SET contains the value VALUE_ID.  */

static bool
bitmap_set_contains_value (bitmap_set_t set, unsigned int value_id)
{
  if (value_id_constant_p (value_id))
    return true;

  if (!set || bitmap_empty_p (set->expressions))
    return false;

  return bitmap_bit_p (set->values, value_id);
}

static inline bool
bitmap_set_contains_expr (bitmap_set_t set, const pre_expr expr)
{
  return bitmap_bit_p (set->expressions, get_expression_id (expr));
}

/* Replace an instance of value LOOKFOR with expression EXPR in SET.  */

static void
bitmap_set_replace_value (bitmap_set_t set, unsigned int lookfor,
			  const pre_expr expr)
{
  bitmap_set_t exprset;
  unsigned int i;
  bitmap_iterator bi;

  if (value_id_constant_p (lookfor))
    return;

  if (!bitmap_set_contains_value (set, lookfor))
    return;

  /* The number of expressions having a given value is usually
     significantly less than the total number of expressions in SET.
     Thus, rather than check, for each expression in SET, whether it
     has the value LOOKFOR, we walk the reverse mapping that tells us
     what expressions have a given value, and see if any of those
     expressions are in our set.  For large testcases, this is about
     5-10x faster than walking the bitmap.  If this is somehow a
     significant lose for some cases, we can choose which set to walk
     based on the set size.  */
  exprset = VEC_index (bitmap_set_t, value_expressions, lookfor);
  FOR_EACH_EXPR_ID_IN_SET (exprset, i, bi)
    {
      if (bitmap_bit_p (set->expressions, i))
	{
	  bitmap_clear_bit (set->expressions, i);
	  bitmap_set_bit (set->expressions, get_expression_id (expr));
	  return;
	}
    }
}

/* Return true if two bitmap sets are equal.  */

static bool
bitmap_set_equal (bitmap_set_t a, bitmap_set_t b)
{
  return bitmap_equal_p (a->values, b->values);
}

/* Replace an instance of EXPR's VALUE with EXPR in SET if it exists,
   and add it otherwise.  */

static void
bitmap_value_replace_in_set (bitmap_set_t set, pre_expr expr)
{
  unsigned int val = get_expr_value_id (expr);

  if (bitmap_set_contains_value (set, val))
    bitmap_set_replace_value (set, val, expr);
  else
    bitmap_insert_into_set (set, expr);
}

/* Insert EXPR into SET if EXPR's value is not already present in
   SET.  */

static void
bitmap_value_insert_into_set (bitmap_set_t set, pre_expr expr)
{
  unsigned int val = get_expr_value_id (expr);

  if (value_id_constant_p (val))
    return;

  if (!bitmap_set_contains_value (set, val))
    bitmap_insert_into_set (set, expr);
}

/* Print out EXPR to outfile.  */

static void
print_pre_expr (FILE *outfile, const pre_expr expr)
{
  switch (expr->kind)
    {
    case CONSTANT:
      print_generic_expr (outfile, PRE_EXPR_CONSTANT (expr), 0);
      break;
    case NAME:
      print_generic_expr (outfile, PRE_EXPR_NAME (expr), 0);
      break;
    case NARY:
      {
	unsigned int i;
	vn_nary_op_t nary = PRE_EXPR_NARY (expr);
	fprintf (outfile, "{%s,", tree_code_name [nary->opcode]);
	for (i = 0; i < nary->length; i++)
	  {
	    print_generic_expr (outfile, nary->op[i], 0);
	    if (i != (unsigned) nary->length - 1)
	      fprintf (outfile, ",");
	  }
	fprintf (outfile, "}");
      }
      break;

    case REFERENCE:
      {
	vn_reference_op_t vro;
	unsigned int i;
	vn_reference_t ref = PRE_EXPR_REFERENCE (expr);
	fprintf (outfile, "{");
	for (i = 0;
	     VEC_iterate (vn_reference_op_s, ref->operands, i, vro);
	     i++)
	  {
	    if (vro->opcode != SSA_NAME
		&& TREE_CODE_CLASS (vro->opcode) != tcc_declaration)
	      fprintf (outfile, "%s ", tree_code_name [vro->opcode]);
	    if (vro->op0)
	      {
		if (vro->op1)
		  fprintf (outfile, "<");
		print_generic_expr (outfile, vro->op0, 0);
		if (vro->op1)
		  {
		    fprintf (outfile, ",");
		    print_generic_expr (outfile, vro->op1, 0);
		  }
		if (vro->op1)
		  fprintf (outfile, ">");
	      }
	    if (i != VEC_length (vn_reference_op_s, ref->operands) - 1)
	      fprintf (outfile, ",");
	  }
	fprintf (outfile, "}");
      }
      break;
    }
}
void debug_pre_expr (pre_expr);

/* Like print_pre_expr but always prints to stderr.  */
void
debug_pre_expr (pre_expr e)
{
  print_pre_expr (stderr, e);
  fprintf (stderr, "\n");
}

/* Print out SET to OUTFILE.  */

static void
print_bitmap_set (FILE *outfile, bitmap_set_t set,
		  const char *setname, int blockindex)
{
  fprintf (outfile, "%s[%d] := { ", setname, blockindex);
  if (set)
    {
      bool first = true;
      unsigned i;
      bitmap_iterator bi;

      FOR_EACH_EXPR_ID_IN_SET (set, i, bi)
	{
	  const pre_expr expr = expression_for_id (i);

	  if (!first)
	    fprintf (outfile, ", ");
	  first = false;
	  print_pre_expr (outfile, expr);

	  fprintf (outfile, " (%04d)", get_expr_value_id (expr));
	}
    }
  fprintf (outfile, " }\n");
}

void debug_bitmap_set (bitmap_set_t);

void
debug_bitmap_set (bitmap_set_t set)
{
  print_bitmap_set (stderr, set, "debug", 0);
}

/* Print out the expressions that have VAL to OUTFILE.  */

void
print_value_expressions (FILE *outfile, unsigned int val)
{
  bitmap_set_t set = VEC_index (bitmap_set_t, value_expressions, val);
  if (set)
    {
      char s[10];
      sprintf (s, "%04d", val);
      print_bitmap_set (outfile, set, s, 0);
    }
}


void
debug_value_expressions (unsigned int val)
{
  print_value_expressions (stderr, val);
}

/* Given a CONSTANT, allocate a new CONSTANT type PRE_EXPR to
   represent it.  */

static pre_expr
get_or_alloc_expr_for_constant (tree constant)
{
  unsigned int result_id;
  unsigned int value_id;
  pre_expr newexpr = (pre_expr) pool_alloc (pre_expr_pool);
  newexpr->kind = CONSTANT;
  PRE_EXPR_CONSTANT (newexpr) = constant;
  result_id = lookup_expression_id (newexpr);
  if (result_id != 0)
    {
      pool_free (pre_expr_pool, newexpr);
      newexpr = expression_for_id (result_id);
      return newexpr;
    }
  value_id = get_or_alloc_constant_value_id (constant);
  get_or_alloc_expression_id (newexpr);
  add_to_value (value_id, newexpr);
  return newexpr;
}

/* Given a value id V, find the actual tree representing the constant
   value if there is one, and return it. Return NULL if we can't find
   a constant.  */

static tree
get_constant_for_value_id (unsigned int v)
{
  if (value_id_constant_p (v))
    {
      unsigned int i;
      bitmap_iterator bi;
      bitmap_set_t exprset = VEC_index (bitmap_set_t, value_expressions, v);

      FOR_EACH_EXPR_ID_IN_SET (exprset, i, bi)
	{
	  pre_expr expr = expression_for_id (i);
	  if (expr->kind == CONSTANT)
	    return PRE_EXPR_CONSTANT (expr);
	}
    }
  return NULL;
}

/* Get or allocate a pre_expr for a piece of GIMPLE, and return it.
   Currently only supports constants and SSA_NAMES.  */
static pre_expr
get_or_alloc_expr_for (tree t)
{
  if (TREE_CODE (t) == SSA_NAME)
    return get_or_alloc_expr_for_name (t);
  else if (is_gimple_min_invariant (t))
    return get_or_alloc_expr_for_constant (t);
  else
    {
      /* More complex expressions can result from SCCVN expression
	 simplification that inserts values for them.  As they all
	 do not have VOPs the get handled by the nary ops struct.  */
      vn_nary_op_t result;
      unsigned int result_id;
      vn_nary_op_lookup (t, &result);
      if (result != NULL)
	{
	  pre_expr e = (pre_expr) pool_alloc (pre_expr_pool);
	  e->kind = NARY;
	  PRE_EXPR_NARY (e) = result;
	  result_id = lookup_expression_id (e);
	  if (result_id != 0)
	    {
	      pool_free (pre_expr_pool, e);
	      e = expression_for_id (result_id);
	      return e;
	    }
	  alloc_expression_id (e);
	  return e;
	}
    }
  return NULL;
}

/* Return the folded version of T if T, when folded, is a gimple
   min_invariant.  Otherwise, return T.  */

static pre_expr
fully_constant_expression (pre_expr e)
{
  switch (e->kind)
    {
    case CONSTANT:
      return e;
    case NARY:
      {
	vn_nary_op_t nary = PRE_EXPR_NARY (e);
	switch (TREE_CODE_CLASS (nary->opcode))
	  {
	  case tcc_expression:
	    if (nary->opcode == TRUTH_NOT_EXPR)
	      goto do_unary;
	    if (nary->opcode != TRUTH_AND_EXPR
		&& nary->opcode != TRUTH_OR_EXPR
		&& nary->opcode != TRUTH_XOR_EXPR)
	      return e;
	    /* Fallthrough.  */
	  case tcc_binary:
	  case tcc_comparison:
	    {
	      /* We have to go from trees to pre exprs to value ids to
		 constants.  */
	      tree naryop0 = nary->op[0];
	      tree naryop1 = nary->op[1];
	      tree result;
	      if (!is_gimple_min_invariant (naryop0))
		{
		  pre_expr rep0 = get_or_alloc_expr_for (naryop0);
		  unsigned int vrep0 = get_expr_value_id (rep0);
		  tree const0 = get_constant_for_value_id (vrep0);
		  if (const0)
		    naryop0 = fold_convert (TREE_TYPE (naryop0), const0);
		}
	      if (!is_gimple_min_invariant (naryop1))
		{
		  pre_expr rep1 = get_or_alloc_expr_for (naryop1);
		  unsigned int vrep1 = get_expr_value_id (rep1);
		  tree const1 = get_constant_for_value_id (vrep1);
		  if (const1)
		    naryop1 = fold_convert (TREE_TYPE (naryop1), const1);
		}
	      result = fold_binary (nary->opcode, nary->type,
				    naryop0, naryop1);
	      if (result && is_gimple_min_invariant (result))
		return get_or_alloc_expr_for_constant (result);
	      /* We might have simplified the expression to a
		 SSA_NAME for example from x_1 * 1.  But we cannot
		 insert a PHI for x_1 unconditionally as x_1 might
		 not be available readily.  */
	      return e;
	    }
	  case tcc_reference:
	    if (nary->opcode != REALPART_EXPR
		&& nary->opcode != IMAGPART_EXPR 
		&& nary->opcode != VIEW_CONVERT_EXPR)
	      return e;
	    /* Fallthrough.  */
	  case tcc_unary:
do_unary:
	    {
	      /* We have to go from trees to pre exprs to value ids to
		 constants.  */
	      tree naryop0 = nary->op[0];
	      tree const0, result;
	      if (is_gimple_min_invariant (naryop0))
		const0 = naryop0;
	      else
		{
		  pre_expr rep0 = get_or_alloc_expr_for (naryop0);
		  unsigned int vrep0 = get_expr_value_id (rep0);
		  const0 = get_constant_for_value_id (vrep0);
		}
	      result = NULL;
	      if (const0)
		{
		  tree type1 = TREE_TYPE (nary->op[0]);
		  const0 = fold_convert (type1, const0);
		  result = fold_unary (nary->opcode, nary->type, const0);
		}
	      if (result && is_gimple_min_invariant (result))
		return get_or_alloc_expr_for_constant (result);
	      return e;
	    }
	  default:
	    return e;
	  }
      }
    case REFERENCE:
      {
	vn_reference_t ref = PRE_EXPR_REFERENCE (e);
	VEC (vn_reference_op_s, heap) *operands = ref->operands;
	vn_reference_op_t op;

	/* Try to simplify the translated expression if it is
	   a call to a builtin function with at most two arguments.  */
	op = VEC_index (vn_reference_op_s, operands, 0);
	if (op->opcode == CALL_EXPR
	    && TREE_CODE (op->op0) == ADDR_EXPR
	    && TREE_CODE (TREE_OPERAND (op->op0, 0)) == FUNCTION_DECL
	    && DECL_BUILT_IN (TREE_OPERAND (op->op0, 0))
	    && VEC_length (vn_reference_op_s, operands) >= 2
	    && VEC_length (vn_reference_op_s, operands) <= 3)
	  {
	    vn_reference_op_t arg0, arg1 = NULL;
	    bool anyconst = false;
	    arg0 = VEC_index (vn_reference_op_s, operands, 1);
	    if (VEC_length (vn_reference_op_s, operands) > 2)
	      arg1 = VEC_index (vn_reference_op_s, operands, 2);
	    if (TREE_CODE_CLASS (arg0->opcode) == tcc_constant
		|| (arg0->opcode == ADDR_EXPR
		    && is_gimple_min_invariant (arg0->op0)))
	      anyconst = true;
	    if (arg1
		&& (TREE_CODE_CLASS (arg1->opcode) == tcc_constant
		    || (arg1->opcode == ADDR_EXPR
			&& is_gimple_min_invariant (arg1->op0))))
	      anyconst = true;
	    if (anyconst)
	      {
		tree folded = build_call_expr (TREE_OPERAND (op->op0, 0),
					       arg1 ? 2 : 1,
					       arg0->op0,
					       arg1 ? arg1->op0 : NULL);
		if (folded
		    && TREE_CODE (folded) == NOP_EXPR)
		  folded = TREE_OPERAND (folded, 0);
		if (folded
		    && is_gimple_min_invariant (folded))
		  return get_or_alloc_expr_for_constant (folded);
	      }
	  }
	  return e;
	}
    default:
      return e;
    }
  return e;
}

/* Translate the vuses in the VUSES vector backwards through phi nodes
   in PHIBLOCK, so that they have the value they would have in
   BLOCK. */

static VEC(tree, gc) *
translate_vuses_through_block (VEC (tree, gc) *vuses,
			       basic_block phiblock,
			       basic_block block)
{
  tree oldvuse;
  VEC(tree, gc) *result = NULL;
  int i;

  for (i = 0; VEC_iterate (tree, vuses, i, oldvuse); i++)
    {
      gimple phi = SSA_NAME_DEF_STMT (oldvuse);
      if (gimple_code (phi) == GIMPLE_PHI
	  && gimple_bb (phi) == phiblock)
	{
	  edge e = find_edge (block, gimple_bb (phi));
	  if (e)
	    {
	      tree def = PHI_ARG_DEF (phi, e->dest_idx);
	      if (def != oldvuse)
		{
		  if (!result)
		    result = VEC_copy (tree, gc, vuses);
		  VEC_replace (tree, result, i, def);
		}
	    }
	}
    }

  /* We avoid creating a new copy of the vuses unless something
     actually changed, so result can be NULL.  */
  if (result)
    {
      sort_vuses (result);
      return result;
    }
  return vuses;

}

/* Like find_leader, but checks for the value existing in SET1 *or*
   SET2.  This is used to avoid making a set consisting of the union
   of PA_IN and ANTIC_IN during insert.  */

static inline pre_expr
find_leader_in_sets (unsigned int val, bitmap_set_t set1, bitmap_set_t set2)
{
  pre_expr result;

  result = bitmap_find_leader (set1, val, NULL);
  if (!result && set2)
    result = bitmap_find_leader (set2, val, NULL);
  return result;
}

/* Get the tree type for our PRE expression e.  */
<<<<<<< HEAD

static tree
get_expr_type (const pre_expr e)
{
  switch (e->kind)
    {
    case NAME:
      return TREE_TYPE (PRE_EXPR_NAME (e));
    case CONSTANT:
      return TREE_TYPE (PRE_EXPR_CONSTANT (e));
    case REFERENCE:
      {
	vn_reference_op_t vro;

	gcc_assert (PRE_EXPR_REFERENCE (e)->operands);
	vro = VEC_index (vn_reference_op_s,
			 PRE_EXPR_REFERENCE (e)->operands,
			 0);
	/* We don't store type along with COMPONENT_REF because it is
	   always the same as FIELD_DECL's type.  */
	if (!vro->type)
	  {
	    gcc_assert (vro->opcode == COMPONENT_REF);
	    return TREE_TYPE (vro->op0);
	  }
	return vro->type;
      }

    case NARY:
      return PRE_EXPR_NARY (e)->type;
    }
  gcc_unreachable();
}

/* Get a representative SSA_NAME for a given expression.
   Since all of our sub-expressions are treated as values, we require
   them to be SSA_NAME's for simplicity.
   Prior versions of GVNPRE used to use "value handles" here, so that
   an expression would be VH.11 + VH.10 instead of d_3 + e_6.  In
   either case, the operands are really values (IE we do not expect
   them to be usable without finding leaders).  */

static tree
get_representative_for (const pre_expr e)
{
  tree exprtype;
  tree name;
  unsigned int value_id = get_expr_value_id (e);

  switch (e->kind)
    {
    case NAME:
      return PRE_EXPR_NAME (e);
    case CONSTANT:
      return PRE_EXPR_CONSTANT (e);
    case NARY:
    case REFERENCE:
      {
	/* Go through all of the expressions representing this value
	   and pick out an SSA_NAME.  */
	unsigned int i;
	bitmap_iterator bi;
	bitmap_set_t exprs = VEC_index (bitmap_set_t, value_expressions,
					value_id);
	FOR_EACH_EXPR_ID_IN_SET (exprs, i, bi)
	  {
	    pre_expr rep = expression_for_id (i);
	    if (rep->kind == NAME)
	      return PRE_EXPR_NAME (rep);
	  }
      }
      break;
    }
  /* If we reached here we couldn't find an SSA_NAME.  This can
     happen when we've discovered a value that has never appeared in
     the program as set to an SSA_NAME, most likely as the result of
     phi translation.  */
  if (dump_file)
    {
      fprintf (dump_file,
	       "Could not find SSA_NAME representative for expression:");
      print_pre_expr (dump_file, e);
      fprintf (dump_file, "\n");
    }

  exprtype = get_expr_type (e);

  /* Build and insert the assignment of the end result to the temporary
     that we will return.  */
  if (!pretemp || exprtype != TREE_TYPE (pretemp))
    {
      pretemp = create_tmp_var (exprtype, "pretmp");
      get_var_ann (pretemp);
    }

  name = make_ssa_name (pretemp, gimple_build_nop ());
  VN_INFO_GET (name)->value_id = value_id;
  if (e->kind == CONSTANT)
    VN_INFO (name)->valnum = PRE_EXPR_CONSTANT (e);
  else
    VN_INFO (name)->valnum = name;

  add_to_value (value_id, get_or_alloc_expr_for_name (name));
  if (dump_file)
    {
      fprintf (dump_file, "Created SSA_NAME representative ");
      print_generic_expr (dump_file, name, 0);
      fprintf (dump_file, " for expression:");
      print_pre_expr (dump_file, e);
      fprintf (dump_file, "\n");
    }

  return name;
}




/* Translate EXPR using phis in PHIBLOCK, so that it has the values of
   the phis in PRED.  SEEN is a bitmap saying which expression we have
   translated since we started translation of the toplevel expression.
   Return NULL if we can't find a leader for each part of the
   translated expression.  */

static pre_expr
phi_translate_1 (pre_expr expr, bitmap_set_t set1, bitmap_set_t set2,
		 basic_block pred, basic_block phiblock, bitmap seen)
{
  pre_expr oldexpr = expr;
  pre_expr phitrans;

  if (!expr)
    return NULL;

  if (value_id_constant_p (get_expr_value_id (expr)))
    return expr;

  phitrans = phi_trans_lookup (expr, pred);
  if (phitrans)
    return phitrans;
=======

static tree
get_expr_type (const pre_expr e)
{
  switch (e->kind)
    {
    case NAME:
      return TREE_TYPE (PRE_EXPR_NAME (e));
    case CONSTANT:
      return TREE_TYPE (PRE_EXPR_CONSTANT (e));
    case REFERENCE:
      {
	vn_reference_op_t vro;

	gcc_assert (PRE_EXPR_REFERENCE (e)->operands);
	vro = VEC_index (vn_reference_op_s,
			 PRE_EXPR_REFERENCE (e)->operands,
			 0);
	/* We don't store type along with COMPONENT_REF because it is
	   always the same as FIELD_DECL's type.  */
	if (!vro->type)
	  {
	    gcc_assert (vro->opcode == COMPONENT_REF);
	    return TREE_TYPE (vro->op0);
	  }
	return vro->type;
      }

    case NARY:
      return PRE_EXPR_NARY (e)->type;
    }
  gcc_unreachable();
}

/* Get a representative SSA_NAME for a given expression.
   Since all of our sub-expressions are treated as values, we require
   them to be SSA_NAME's for simplicity.
   Prior versions of GVNPRE used to use "value handles" here, so that
   an expression would be VH.11 + VH.10 instead of d_3 + e_6.  In
   either case, the operands are really values (IE we do not expect
   them to be usable without finding leaders).  */

static tree
get_representative_for (const pre_expr e)
{
  tree exprtype;
  tree name;
  unsigned int value_id = get_expr_value_id (e);

  switch (e->kind)
    {
    case NAME:
      return PRE_EXPR_NAME (e);
    case CONSTANT:
      return PRE_EXPR_CONSTANT (e);
    case NARY:
    case REFERENCE:
      {
	/* Go through all of the expressions representing this value
	   and pick out an SSA_NAME.  */
	unsigned int i;
	bitmap_iterator bi;
	bitmap_set_t exprs = VEC_index (bitmap_set_t, value_expressions,
					value_id);
	FOR_EACH_EXPR_ID_IN_SET (exprs, i, bi)
	  {
	    pre_expr rep = expression_for_id (i);
	    if (rep->kind == NAME)
	      return PRE_EXPR_NAME (rep);
	  }
      }
      break;
    }
  /* If we reached here we couldn't find an SSA_NAME.  This can
     happen when we've discovered a value that has never appeared in
     the program as set to an SSA_NAME, most likely as the result of
     phi translation.  */
  if (dump_file)
    {
      fprintf (dump_file,
	       "Could not find SSA_NAME representative for expression:");
      print_pre_expr (dump_file, e);
      fprintf (dump_file, "\n");
    }

  exprtype = get_expr_type (e);
>>>>>>> a0daa400

  /* Build and insert the assignment of the end result to the temporary
     that we will return.  */
  if (!pretemp || exprtype != TREE_TYPE (pretemp))
    {
      pretemp = create_tmp_var (exprtype, "pretmp");
      get_var_ann (pretemp);
    }

<<<<<<< HEAD
  switch (expr->kind)
    {
      /* Constants contain no values that need translation.  */
    case CONSTANT:
      return expr;

    case NARY:
      {
	unsigned int i;
	bool changed = false;
	vn_nary_op_t nary = PRE_EXPR_NARY (expr);
	struct vn_nary_op_s newnary;
	/* The NARY structure is only guaranteed to have been
	   allocated to the nary->length operands.  */
	memcpy (&newnary, nary, (sizeof (struct vn_nary_op_s)
				 - sizeof (tree) * (4 - nary->length)));

	for (i = 0; i < newnary.length; i++)
	  {
	    if (TREE_CODE (newnary.op[i]) != SSA_NAME)
	      continue;
	    else
	      {
		unsigned int op_val_id = VN_INFO (newnary.op[i])->value_id;
		pre_expr leader = find_leader_in_sets (op_val_id, set1, set2);
		pre_expr result = phi_translate_1 (leader, set1, set2,
						   pred, phiblock, seen);
		if (result && result != leader)
		  {
		    tree name = get_representative_for (result);
		    if (!name)
		      return NULL;
		    newnary.op[i] = name;
		  }
		else if (!result)
		  return NULL;

		changed |= newnary.op[i] != nary->op[i];
	      }
	  }
	if (changed)
	  {
	    pre_expr constant;

	    tree result = vn_nary_op_lookup_pieces (newnary.length,
						    newnary.opcode,
						    newnary.type,
						    newnary.op[0],
						    newnary.op[1],
						    newnary.op[2],
						    newnary.op[3],
						    &nary);
	    unsigned int new_val_id;

	    expr = (pre_expr) pool_alloc (pre_expr_pool);
	    expr->kind = NARY;
	    expr->id = 0;
	    if (result && is_gimple_min_invariant (result))
	      return get_or_alloc_expr_for_constant (result);


	    if (nary)
	      {
		PRE_EXPR_NARY (expr) = nary;
		constant = fully_constant_expression (expr);
		if (constant != expr)
		  return constant;

		new_val_id = nary->value_id;
		get_or_alloc_expression_id (expr);
	      }
	    else
	      {
		new_val_id = get_next_value_id ();
		VEC_safe_grow_cleared (bitmap_set_t, heap,
				       value_expressions,
				       get_max_value_id() + 1);
		nary = vn_nary_op_insert_pieces (newnary.length,
						 newnary.opcode,
						 newnary.type,
						 newnary.op[0],
						 newnary.op[1],
						 newnary.op[2],
						 newnary.op[3],
						 result, new_val_id);
		PRE_EXPR_NARY (expr) = nary;
		constant = fully_constant_expression (expr);
		if (constant != expr)
		  return constant;
		get_or_alloc_expression_id (expr);
=======
  name = make_ssa_name (pretemp, gimple_build_nop ());
  VN_INFO_GET (name)->value_id = value_id;
  if (e->kind == CONSTANT)
    VN_INFO (name)->valnum = PRE_EXPR_CONSTANT (e);
  else
    VN_INFO (name)->valnum = name;

  add_to_value (value_id, get_or_alloc_expr_for_name (name));
  if (dump_file)
    {
      fprintf (dump_file, "Created SSA_NAME representative ");
      print_generic_expr (dump_file, name, 0);
      fprintf (dump_file, " for expression:");
      print_pre_expr (dump_file, e);
      fprintf (dump_file, "\n");
    }

  return name;
}




/* Translate EXPR using phis in PHIBLOCK, so that it has the values of
   the phis in PRED.  SEEN is a bitmap saying which expression we have
   translated since we started translation of the toplevel expression.
   Return NULL if we can't find a leader for each part of the
   translated expression.  */

static pre_expr
phi_translate_1 (pre_expr expr, bitmap_set_t set1, bitmap_set_t set2,
		 basic_block pred, basic_block phiblock, bitmap seen)
{
  pre_expr oldexpr = expr;
  pre_expr phitrans;

  if (!expr)
    return NULL;

  if (value_id_constant_p (get_expr_value_id (expr)))
    return expr;

  phitrans = phi_trans_lookup (expr, pred);
  if (phitrans)
    return phitrans;

  /* Prevent cycles when we have recursively dependent leaders.  This
     can only happen when phi translating the maximal set.  */
  if (seen)
    {
      unsigned int expr_id = get_expression_id (expr);
      if (bitmap_bit_p (seen, expr_id))
	return NULL;
      bitmap_set_bit (seen, expr_id);
    }

  switch (expr->kind)
    {
      /* Constants contain no values that need translation.  */
    case CONSTANT:
      return expr;

    case NARY:
      {
	unsigned int i;
	bool changed = false;
	vn_nary_op_t nary = PRE_EXPR_NARY (expr);
	struct vn_nary_op_s newnary;
	/* The NARY structure is only guaranteed to have been
	   allocated to the nary->length operands.  */
	memcpy (&newnary, nary, (sizeof (struct vn_nary_op_s)
				 - sizeof (tree) * (4 - nary->length)));

	for (i = 0; i < newnary.length; i++)
	  {
	    if (TREE_CODE (newnary.op[i]) != SSA_NAME)
	      continue;
	    else
	      {
		unsigned int op_val_id = VN_INFO (newnary.op[i])->value_id;
		pre_expr leader = find_leader_in_sets (op_val_id, set1, set2);
		pre_expr result = phi_translate_1 (leader, set1, set2,
						   pred, phiblock, seen);
		if (result && result != leader)
		  {
		    tree name = get_representative_for (result);
		    if (!name)
		      return NULL;
		    newnary.op[i] = name;
		  }
		else if (!result)
		  return NULL;

		changed |= newnary.op[i] != nary->op[i];
>>>>>>> a0daa400
	      }
	    add_to_value (new_val_id, expr);
	  }
<<<<<<< HEAD
	phi_trans_add (oldexpr, expr, pred);
	return expr;
      }
      break;

    case REFERENCE:
      {
	vn_reference_t ref = PRE_EXPR_REFERENCE (expr);
	VEC (vn_reference_op_s, heap) *operands = ref->operands;
	VEC (tree, gc) *vuses = ref->vuses;
	VEC (tree, gc) *newvuses = vuses;
	VEC (vn_reference_op_s, heap) *newoperands = NULL;
	bool changed = false;
	unsigned int i;
	vn_reference_op_t operand;
	vn_reference_t newref;

	for (i = 0; VEC_iterate (vn_reference_op_s, operands, i, operand); i++)
	  {
	    pre_expr opresult;
	    pre_expr leader;
	    tree oldop0 = operand->op0;
	    tree oldop1 = operand->op1;
	    tree oldop2 = operand->op2;
	    tree op0 = oldop0;
	    tree op1 = oldop1;
	    tree op2 = oldop2;
	    tree type = operand->type;
	    vn_reference_op_s newop = *operand;

	    if (op0 && TREE_CODE (op0) == SSA_NAME)
	      {
		unsigned int op_val_id = VN_INFO (op0)->value_id;
		leader = find_leader_in_sets (op_val_id, set1, set2);
		opresult = phi_translate_1 (leader, set1, set2,
					    pred, phiblock, seen);
		if (opresult && opresult != leader)
		  {
		    tree name = get_representative_for (opresult);
		    if (!name)
		      break;
		    op0 = name;
		  }
		else if (!opresult)
		  break;
	      }
	    changed |= op0 != oldop0;

	    if (op1 && TREE_CODE (op1) == SSA_NAME)
	      {
		unsigned int op_val_id = VN_INFO (op1)->value_id;
		leader = find_leader_in_sets (op_val_id, set1, set2);
		opresult = phi_translate_1 (leader, set1, set2,
					    pred, phiblock, seen);
		if (opresult && opresult != leader)
		  {
		    tree name = get_representative_for (opresult);
		    if (!name)
		      break;
		    op1 = name;
		  }
		else if (!opresult)
		  break;
=======
	if (changed)
	  {
	    pre_expr constant;

	    tree result = vn_nary_op_lookup_pieces (newnary.length,
						    newnary.opcode,
						    newnary.type,
						    newnary.op[0],
						    newnary.op[1],
						    newnary.op[2],
						    newnary.op[3],
						    &nary);
	    unsigned int new_val_id;

	    expr = (pre_expr) pool_alloc (pre_expr_pool);
	    expr->kind = NARY;
	    expr->id = 0;
	    if (result && is_gimple_min_invariant (result))
	      return get_or_alloc_expr_for_constant (result);


	    if (nary)
	      {
		PRE_EXPR_NARY (expr) = nary;
		constant = fully_constant_expression (expr);
		if (constant != expr)
		  return constant;

		new_val_id = nary->value_id;
		get_or_alloc_expression_id (expr);
>>>>>>> a0daa400
	      }
	    changed |= op1 != oldop1;
	    if (op2 && TREE_CODE (op2) == SSA_NAME)
	      {
<<<<<<< HEAD
		unsigned int op_val_id = VN_INFO (op2)->value_id;
		leader = find_leader_in_sets (op_val_id, set1, set2);
		opresult = phi_translate_1 (leader, set1, set2,
					    pred, phiblock, seen);
		if (opresult && opresult != leader)
		  {
		    tree name = get_representative_for (opresult);
		    if (!name)
		      break;
		    op2 = name;
		  }
		else if (!opresult)
		  break;
	      }
	    changed |= op2 != oldop2;

	    if (!newoperands)
	      newoperands = VEC_copy (vn_reference_op_s, heap, operands);
	    /* We may have changed from an SSA_NAME to a constant */
	    if (newop.opcode == SSA_NAME && TREE_CODE (op0) != SSA_NAME)
	      newop.opcode = TREE_CODE (op0);
	    newop.type = type;
	    newop.op0 = op0;
	    newop.op1 = op1;
	    newop.op2 = op2;
	    VEC_replace (vn_reference_op_s, newoperands, i, &newop);
	  }
	if (i != VEC_length (vn_reference_op_s, operands))
	  {
	    if (newoperands)
	      VEC_free (vn_reference_op_s, heap, newoperands);
	    return NULL;
	  }

	newvuses = translate_vuses_through_block (vuses, phiblock, pred);
	changed |= newvuses != vuses;

	if (changed)
	  {
	    unsigned int new_val_id;
	    pre_expr constant;

	    tree result = vn_reference_lookup_pieces (newvuses,
						      newoperands,
						      &newref, true);
	    if (newref)
	      VEC_free (vn_reference_op_s, heap, newoperands);

	    if (result && is_gimple_min_invariant (result))
	      {
	        gcc_assert (!newoperands);
	        return get_or_alloc_expr_for_constant (result);
	      }

=======
		new_val_id = get_next_value_id ();
		VEC_safe_grow_cleared (bitmap_set_t, heap,
				       value_expressions,
				       get_max_value_id() + 1);
		nary = vn_nary_op_insert_pieces (newnary.length,
						 newnary.opcode,
						 newnary.type,
						 newnary.op[0],
						 newnary.op[1],
						 newnary.op[2],
						 newnary.op[3],
						 result, new_val_id);
		PRE_EXPR_NARY (expr) = nary;
		constant = fully_constant_expression (expr);
		if (constant != expr)
		  return constant;
		get_or_alloc_expression_id (expr);
	      }
	    add_to_value (new_val_id, expr);
	  }
	phi_trans_add (oldexpr, expr, pred);
	return expr;
      }
      break;

    case REFERENCE:
      {
	vn_reference_t ref = PRE_EXPR_REFERENCE (expr);
	VEC (vn_reference_op_s, heap) *operands = ref->operands;
	VEC (tree, gc) *vuses = ref->vuses;
	VEC (tree, gc) *newvuses = vuses;
	VEC (vn_reference_op_s, heap) *newoperands = NULL;
	bool changed = false;
	unsigned int i;
	vn_reference_op_t operand;
	vn_reference_t newref;

	for (i = 0; VEC_iterate (vn_reference_op_s, operands, i, operand); i++)
	  {
	    pre_expr opresult;
	    pre_expr leader;
	    tree oldop0 = operand->op0;
	    tree oldop1 = operand->op1;
	    tree oldop2 = operand->op2;
	    tree op0 = oldop0;
	    tree op1 = oldop1;
	    tree op2 = oldop2;
	    tree type = operand->type;
	    vn_reference_op_s newop = *operand;

	    if (op0 && TREE_CODE (op0) == SSA_NAME)
	      {
		unsigned int op_val_id = VN_INFO (op0)->value_id;
		leader = find_leader_in_sets (op_val_id, set1, set2);
		opresult = phi_translate_1 (leader, set1, set2,
					    pred, phiblock, seen);
		if (opresult && opresult != leader)
		  {
		    tree name = get_representative_for (opresult);
		    if (!name)
		      break;
		    op0 = name;
		  }
		else if (!opresult)
		  break;
	      }
	    changed |= op0 != oldop0;

	    if (op1 && TREE_CODE (op1) == SSA_NAME)
	      {
		unsigned int op_val_id = VN_INFO (op1)->value_id;
		leader = find_leader_in_sets (op_val_id, set1, set2);
		opresult = phi_translate_1 (leader, set1, set2,
					    pred, phiblock, seen);
		if (opresult && opresult != leader)
		  {
		    tree name = get_representative_for (opresult);
		    if (!name)
		      break;
		    op1 = name;
		  }
		else if (!opresult)
		  break;
	      }
	    changed |= op1 != oldop1;
	    if (op2 && TREE_CODE (op2) == SSA_NAME)
	      {
		unsigned int op_val_id = VN_INFO (op2)->value_id;
		leader = find_leader_in_sets (op_val_id, set1, set2);
		opresult = phi_translate_1 (leader, set1, set2,
					    pred, phiblock, seen);
		if (opresult && opresult != leader)
		  {
		    tree name = get_representative_for (opresult);
		    if (!name)
		      break;
		    op2 = name;
		  }
		else if (!opresult)
		  break;
	      }
	    changed |= op2 != oldop2;

	    if (!newoperands)
	      newoperands = VEC_copy (vn_reference_op_s, heap, operands);
	    /* We may have changed from an SSA_NAME to a constant */
	    if (newop.opcode == SSA_NAME && TREE_CODE (op0) != SSA_NAME)
	      newop.opcode = TREE_CODE (op0);
	    newop.type = type;
	    newop.op0 = op0;
	    newop.op1 = op1;
	    newop.op2 = op2;
	    VEC_replace (vn_reference_op_s, newoperands, i, &newop);
	  }
	if (i != VEC_length (vn_reference_op_s, operands))
	  {
	    if (newoperands)
	      VEC_free (vn_reference_op_s, heap, newoperands);
	    return NULL;
	  }

	newvuses = translate_vuses_through_block (vuses, phiblock, pred);
	changed |= newvuses != vuses;

	if (changed)
	  {
	    unsigned int new_val_id;
	    pre_expr constant;

	    tree result = vn_reference_lookup_pieces (newvuses,
						      newoperands,
						      &newref, true);
	    if (newref)
	      VEC_free (vn_reference_op_s, heap, newoperands);

	    if (result && is_gimple_min_invariant (result))
	      {
	        gcc_assert (!newoperands);
	        return get_or_alloc_expr_for_constant (result);
	      }

>>>>>>> a0daa400
	    expr = (pre_expr) pool_alloc (pre_expr_pool);
	    expr->kind = REFERENCE;
	    expr->id = 0;

	    if (newref)
	      {
		PRE_EXPR_REFERENCE (expr) = newref;
		constant = fully_constant_expression (expr);
		if (constant != expr)
		  return constant;

		new_val_id = newref->value_id;
		get_or_alloc_expression_id (expr);
	      }
	    else
	      {
		new_val_id = get_next_value_id ();
		VEC_safe_grow_cleared (bitmap_set_t, heap, value_expressions,
				       get_max_value_id() + 1);
		newref = vn_reference_insert_pieces (newvuses,
						     newoperands,
						     result, new_val_id);
		newoperands = NULL;
		PRE_EXPR_REFERENCE (expr) = newref;
		constant = fully_constant_expression (expr);
		if (constant != expr)
		  return constant;
		get_or_alloc_expression_id (expr);
	      }
	    add_to_value (new_val_id, expr);
	  }
	VEC_free (vn_reference_op_s, heap, newoperands);
	phi_trans_add (oldexpr, expr, pred);
	return expr;
      }
      break;

    case NAME:
      {
	gimple phi = NULL;
	edge e;
	gimple def_stmt;
	tree name = PRE_EXPR_NAME (expr);

	def_stmt = SSA_NAME_DEF_STMT (name);
	if (gimple_code (def_stmt) == GIMPLE_PHI
	    && gimple_bb (def_stmt) == phiblock)
	  phi = def_stmt;
	else
	  return expr;

	e = find_edge (pred, gimple_bb (phi));
	if (e)
	  {
	    tree def = PHI_ARG_DEF (phi, e->dest_idx);
	    pre_expr newexpr;

<<<<<<< HEAD
=======
	    if (TREE_CODE (def) == SSA_NAME)
	      def = VN_INFO (def)->valnum;

>>>>>>> a0daa400
	    /* Handle constant. */
	    if (is_gimple_min_invariant (def))
	      return get_or_alloc_expr_for_constant (def);

	    if (TREE_CODE (def) == SSA_NAME && ssa_undefined_value_p (def))
	      return NULL;

	    newexpr = get_or_alloc_expr_for_name (def);
	    return newexpr;
	  }
      }
      return expr;

    default:
      gcc_unreachable ();
    }
}

/* Translate EXPR using phis in PHIBLOCK, so that it has the values of
   the phis in PRED.
   Return NULL if we can't find a leader for each part of the
   translated expression.  */

static pre_expr
phi_translate (pre_expr expr, bitmap_set_t set1, bitmap_set_t set2,
	       basic_block pred, basic_block phiblock)
{
  bitmap_clear (seen_during_translate);
  return phi_translate_1 (expr, set1, set2, pred, phiblock,
			  seen_during_translate);
}

/* For each expression in SET, translate the values through phi nodes
   in PHIBLOCK using edge PHIBLOCK->PRED, and store the resulting
   expressions in DEST.  */

static void
phi_translate_set (bitmap_set_t dest, bitmap_set_t set, basic_block pred,
		   basic_block phiblock)
{
  VEC (pre_expr, heap) *exprs;
  pre_expr expr;
  int i;

  if (!phi_nodes (phiblock))
    {
      bitmap_set_copy (dest, set);
      return;
    }

  exprs = sorted_array_from_bitmap_set (set);
  for (i = 0; VEC_iterate (pre_expr, exprs, i, expr); i++)
    {
      pre_expr translated;
      translated = phi_translate (expr, set, NULL, pred, phiblock);

      /* Don't add empty translations to the cache  */
      if (translated)
	phi_trans_add (expr, translated, pred);

      if (translated != NULL)
	bitmap_value_insert_into_set (dest, translated);
    }
  VEC_free (pre_expr, heap, exprs);
}

/* Find the leader for a value (i.e., the name representing that
   value) in a given set, and return it.  If STMT is non-NULL it
   makes sure the defining statement for the leader dominates it.
   Return NULL if no leader is found.  */

static pre_expr
bitmap_find_leader (bitmap_set_t set, unsigned int val, gimple stmt)
{
  if (value_id_constant_p (val))
    {
      unsigned int i;
      bitmap_iterator bi;
      bitmap_set_t exprset = VEC_index (bitmap_set_t, value_expressions, val);

      FOR_EACH_EXPR_ID_IN_SET (exprset, i, bi)
	{
	  pre_expr expr = expression_for_id (i);
	  if (expr->kind == CONSTANT)
	    return expr;
	}
    }
  if (bitmap_set_contains_value (set, val))
    {
      /* Rather than walk the entire bitmap of expressions, and see
	 whether any of them has the value we are looking for, we look
	 at the reverse mapping, which tells us the set of expressions
	 that have a given value (IE value->expressions with that
	 value) and see if any of those expressions are in our set.
	 The number of expressions per value is usually significantly
	 less than the number of expressions in the set.  In fact, for
	 large testcases, doing it this way is roughly 5-10x faster
	 than walking the bitmap.
	 If this is somehow a significant lose for some cases, we can
	 choose which set to walk based on which set is smaller.  */
      unsigned int i;
      bitmap_iterator bi;
      bitmap_set_t exprset = VEC_index (bitmap_set_t, value_expressions, val);

      EXECUTE_IF_AND_IN_BITMAP (exprset->expressions,
				set->expressions, 0, i, bi)
	{
	  pre_expr val = expression_for_id (i);
	  /* At the point where stmt is not null, there should always
	     be an SSA_NAME first in the list of expressions.  */
	  if (stmt)
	    {
	      gimple def_stmt = SSA_NAME_DEF_STMT (PRE_EXPR_NAME (val));
	      if (gimple_code (def_stmt) != GIMPLE_PHI
		  && gimple_bb (def_stmt) == gimple_bb (stmt)
		  && gimple_uid (def_stmt) >= gimple_uid (stmt))
		continue;
	    }
	  return val;
	}
    }
  return NULL;
}

/* Determine if EXPR, a memory expression, is ANTIC_IN at the top of
   BLOCK by seeing if it is not killed in the block.  Note that we are
   only determining whether there is a store that kills it.  Because
   of the order in which clean iterates over values, we are guaranteed
   that altered operands will have caused us to be eliminated from the
   ANTIC_IN set already.  */

static bool
value_dies_in_block_x (pre_expr expr, basic_block block)
{
  int i;
  tree vuse;
  VEC (tree, gc) *vuses = PRE_EXPR_REFERENCE (expr)->vuses;

  /* Conservatively, a value dies if it's vuses are defined in this
     block, unless they come from phi nodes (which are merge operations,
     rather than stores.  */
  for (i = 0; VEC_iterate (tree, vuses, i, vuse); i++)
    {
      gimple def = SSA_NAME_DEF_STMT (vuse);

      if (gimple_bb (def) != block)
	continue;
      if (gimple_code (def) == GIMPLE_PHI)
	continue;
      return true;
    }
  return false;
}


#define union_contains_value(SET1, SET2, VAL)			\
  (bitmap_set_contains_value ((SET1), (VAL))			\
   || ((SET2) && bitmap_set_contains_value ((SET2), (VAL))))

/* Determine if vn_reference_op_t VRO is legal in SET1 U SET2.
 */
static bool
vro_valid_in_sets (bitmap_set_t set1, bitmap_set_t set2,
		   vn_reference_op_t vro)
{
  if (vro->op0 && TREE_CODE (vro->op0) == SSA_NAME)
    {
      struct pre_expr_d temp;
      temp.kind = NAME;
      temp.id = 0;
      PRE_EXPR_NAME (&temp) = vro->op0;
      temp.id = lookup_expression_id (&temp);
      if (temp.id == 0)
	return false;
      if (!union_contains_value (set1, set2,
				 get_expr_value_id (&temp)))
	return false;
    }
  if (vro->op1 && TREE_CODE (vro->op1) == SSA_NAME)
    {
      struct pre_expr_d temp;
      temp.kind = NAME;
      temp.id = 0;
      PRE_EXPR_NAME (&temp) = vro->op1;
      temp.id = lookup_expression_id (&temp);
      if (temp.id == 0)
	return false;
      if (!union_contains_value (set1, set2,
				 get_expr_value_id (&temp)))
	return false;
    }

  if (vro->op2 && TREE_CODE (vro->op2) == SSA_NAME)
    {
      struct pre_expr_d temp;
      temp.kind = NAME;
      temp.id = 0;
      PRE_EXPR_NAME (&temp) = vro->op2;
      temp.id = lookup_expression_id (&temp);
      if (temp.id == 0)
	return false;
      if (!union_contains_value (set1, set2,
				 get_expr_value_id (&temp)))
	return false;
    }

  return true;
}

/* Determine if the expression EXPR is valid in SET1 U SET2.
   ONLY SET2 CAN BE NULL.
   This means that we have a leader for each part of the expression
   (if it consists of values), or the expression is an SSA_NAME.
   For loads/calls, we also see if the vuses are killed in this block.
*/

static bool
valid_in_sets (bitmap_set_t set1, bitmap_set_t set2, pre_expr expr,
	       basic_block block)
{
  switch (expr->kind)
    {
    case NAME:
      return bitmap_set_contains_expr (AVAIL_OUT (block), expr);
    case NARY:
      {
	unsigned int i;
	vn_nary_op_t nary = PRE_EXPR_NARY (expr);
	for (i = 0; i < nary->length; i++)
	  {
	    if (TREE_CODE (nary->op[i]) == SSA_NAME)
	      {
		struct pre_expr_d temp;
		temp.kind = NAME;
		temp.id = 0;
		PRE_EXPR_NAME (&temp) = nary->op[i];
		temp.id = lookup_expression_id (&temp);
		if (temp.id == 0)
		  return false;
		if (!union_contains_value (set1, set2,
					   get_expr_value_id (&temp)))
		  return false;
	      }
	  }
	return true;
      }
      break;
    case REFERENCE:
      {
	vn_reference_t ref = PRE_EXPR_REFERENCE (expr);
	vn_reference_op_t vro;
	unsigned int i;

	for (i = 0; VEC_iterate (vn_reference_op_s, ref->operands, i, vro); i++)
	  {
	    if (!vro_valid_in_sets (set1, set2, vro))
	      return false;
	  }
	return !value_dies_in_block_x (expr, block);
      }
    default:
      gcc_unreachable ();
    }
}

/* Clean the set of expressions that are no longer valid in SET1 or
   SET2.  This means expressions that are made up of values we have no
   leaders for in SET1 or SET2.  This version is used for partial
   anticipation, which means it is not valid in either ANTIC_IN or
   PA_IN.  */

static void
dependent_clean (bitmap_set_t set1, bitmap_set_t set2, basic_block block)
{
  VEC (pre_expr, heap) *exprs = sorted_array_from_bitmap_set (set1);
  pre_expr expr;
  int i;

  for (i = 0; VEC_iterate (pre_expr, exprs, i, expr); i++)
    {
      if (!valid_in_sets (set1, set2, expr, block))
	bitmap_remove_from_set (set1, expr);
    }
  VEC_free (pre_expr, heap, exprs);
}

/* Clean the set of expressions that are no longer valid in SET.  This
   means expressions that are made up of values we have no leaders for
   in SET.  */

static void
clean (bitmap_set_t set, basic_block block)
{
  VEC (pre_expr, heap) *exprs = sorted_array_from_bitmap_set (set);
  pre_expr expr;
  int i;

  for (i = 0; VEC_iterate (pre_expr, exprs, i, expr); i++)
    {
      if (!valid_in_sets (set, NULL, expr, block))
	bitmap_remove_from_set (set, expr);
    }
  VEC_free (pre_expr, heap, exprs);
}

static sbitmap has_abnormal_preds;

/* List of blocks that may have changed during ANTIC computation and
   thus need to be iterated over.  */

static sbitmap changed_blocks;

/* Decide whether to defer a block for a later iteration, or PHI
   translate SOURCE to DEST using phis in PHIBLOCK.  Return false if we
   should defer the block, and true if we processed it.  */

static bool
defer_or_phi_translate_block (bitmap_set_t dest, bitmap_set_t source,
			      basic_block block, basic_block phiblock)
{
  if (!BB_VISITED (phiblock))
    {
      SET_BIT (changed_blocks, block->index);
      BB_VISITED (block) = 0;
      BB_DEFERRED (block) = 1;
      return false;
    }
  else
    phi_translate_set (dest, source, block, phiblock);
  return true;
}

/* Compute the ANTIC set for BLOCK.

   If succs(BLOCK) > 1 then
     ANTIC_OUT[BLOCK] = intersection of ANTIC_IN[b] for all succ(BLOCK)
   else if succs(BLOCK) == 1 then
     ANTIC_OUT[BLOCK] = phi_translate (ANTIC_IN[succ(BLOCK)])

   ANTIC_IN[BLOCK] = clean(ANTIC_OUT[BLOCK] U EXP_GEN[BLOCK] - TMP_GEN[BLOCK])
*/

static bool
compute_antic_aux (basic_block block, bool block_has_abnormal_pred_edge)
{
  bool changed = false;
  bitmap_set_t S, old, ANTIC_OUT;
  bitmap_iterator bi;
  unsigned int bii;
  edge e;
  edge_iterator ei;

  old = ANTIC_OUT = S = NULL;
  BB_VISITED (block) = 1;

  /* If any edges from predecessors are abnormal, antic_in is empty,
     so do nothing.  */
  if (block_has_abnormal_pred_edge)
    goto maybe_dump_sets;

  old = ANTIC_IN (block);
  ANTIC_OUT = bitmap_set_new ();

  /* If the block has no successors, ANTIC_OUT is empty.  */
  if (EDGE_COUNT (block->succs) == 0)
    ;
  /* If we have one successor, we could have some phi nodes to
     translate through.  */
  else if (single_succ_p (block))
    {
      basic_block succ_bb = single_succ (block);

      /* We trade iterations of the dataflow equations for having to
	 phi translate the maximal set, which is incredibly slow
	 (since the maximal set often has 300+ members, even when you
	 have a small number of blocks).
	 Basically, we defer the computation of ANTIC for this block
	 until we have processed it's successor, which will inevitably
	 have a *much* smaller set of values to phi translate once
	 clean has been run on it.
	 The cost of doing this is that we technically perform more
	 iterations, however, they are lower cost iterations.

	 Timings for PRE on tramp3d-v4:
	 without maximal set fix: 11 seconds
	 with maximal set fix/without deferring: 26 seconds
	 with maximal set fix/with deferring: 11 seconds
     */

      if (!defer_or_phi_translate_block (ANTIC_OUT, ANTIC_IN (succ_bb),
					block, succ_bb))
	{
	  changed = true;
	  goto maybe_dump_sets;
	}
    }
  /* If we have multiple successors, we take the intersection of all of
     them.  Note that in the case of loop exit phi nodes, we may have
     phis to translate through.  */
  else
    {
      VEC(basic_block, heap) * worklist;
      size_t i;
      basic_block bprime, first;

      worklist = VEC_alloc (basic_block, heap, EDGE_COUNT (block->succs));
      FOR_EACH_EDGE (e, ei, block->succs)
	VEC_quick_push (basic_block, worklist, e->dest);
      first = VEC_index (basic_block, worklist, 0);

      if (phi_nodes (first))
	{
	  bitmap_set_t from = ANTIC_IN (first);

	  if (!BB_VISITED (first))
	    from = maximal_set;
	  phi_translate_set (ANTIC_OUT, from, block, first);
	}
      else
	{
	  if (!BB_VISITED (first))
	    bitmap_set_copy (ANTIC_OUT, maximal_set);
	  else
	    bitmap_set_copy (ANTIC_OUT, ANTIC_IN (first));
	}

      for (i = 1; VEC_iterate (basic_block, worklist, i, bprime); i++)
	{
	  if (phi_nodes (bprime))
	    {
	      bitmap_set_t tmp = bitmap_set_new ();
	      bitmap_set_t from = ANTIC_IN (bprime);

	      if (!BB_VISITED (bprime))
		from = maximal_set;
	      phi_translate_set (tmp, from, block, bprime);
	      bitmap_set_and (ANTIC_OUT, tmp);
	      bitmap_set_free (tmp);
	    }
	  else
	    {
	      if (!BB_VISITED (bprime))
		bitmap_set_and (ANTIC_OUT, maximal_set);
	      else
		bitmap_set_and (ANTIC_OUT, ANTIC_IN (bprime));
	    }
	}
      VEC_free (basic_block, heap, worklist);
    }

  /* Generate ANTIC_OUT - TMP_GEN.  */
  S = bitmap_set_subtract (ANTIC_OUT, TMP_GEN (block));

  /* Start ANTIC_IN with EXP_GEN - TMP_GEN.  */
  ANTIC_IN (block) = bitmap_set_subtract (EXP_GEN (block),
					  TMP_GEN (block));

  /* Then union in the ANTIC_OUT - TMP_GEN values,
     to get ANTIC_OUT U EXP_GEN - TMP_GEN */
  FOR_EACH_EXPR_ID_IN_SET (S, bii, bi)
    bitmap_value_insert_into_set (ANTIC_IN (block),
				  expression_for_id (bii));

  clean (ANTIC_IN (block), block);

  /* !old->expressions can happen when we deferred a block.  */
  if (!old->expressions || !bitmap_set_equal (old, ANTIC_IN (block)))
    {
      changed = true;
      SET_BIT (changed_blocks, block->index);
      FOR_EACH_EDGE (e, ei, block->preds)
	SET_BIT (changed_blocks, e->src->index);
    }
  else
    RESET_BIT (changed_blocks, block->index);

 maybe_dump_sets:
  if (dump_file && (dump_flags & TDF_DETAILS))
    {
      if (!BB_DEFERRED (block) || BB_VISITED (block))
	{
	  if (ANTIC_OUT)
	    print_bitmap_set (dump_file, ANTIC_OUT, "ANTIC_OUT", block->index);

	  print_bitmap_set (dump_file, ANTIC_IN (block), "ANTIC_IN",
			    block->index);

	  if (S)
	    print_bitmap_set (dump_file, S, "S", block->index);
	}
      else
	{
	  fprintf (dump_file,
		   "Block %d was deferred for a future iteration.\n",
		   block->index);
	}
    }
  if (old)
    bitmap_set_free (old);
  if (S)
    bitmap_set_free (S);
  if (ANTIC_OUT)
    bitmap_set_free (ANTIC_OUT);
  return changed;
}

/* Compute PARTIAL_ANTIC for BLOCK.

   If succs(BLOCK) > 1 then
     PA_OUT[BLOCK] = value wise union of PA_IN[b] + all ANTIC_IN not
     in ANTIC_OUT for all succ(BLOCK)
   else if succs(BLOCK) == 1 then
     PA_OUT[BLOCK] = phi_translate (PA_IN[succ(BLOCK)])

   PA_IN[BLOCK] = dependent_clean(PA_OUT[BLOCK] - TMP_GEN[BLOCK]
				  - ANTIC_IN[BLOCK])

*/
static bool
compute_partial_antic_aux (basic_block block,
			   bool block_has_abnormal_pred_edge)
{
  bool changed = false;
  bitmap_set_t old_PA_IN;
  bitmap_set_t PA_OUT;
  edge e;
  edge_iterator ei;
  unsigned long max_pa = PARAM_VALUE (PARAM_MAX_PARTIAL_ANTIC_LENGTH);

  old_PA_IN = PA_OUT = NULL;

  /* If any edges from predecessors are abnormal, antic_in is empty,
     so do nothing.  */
  if (block_has_abnormal_pred_edge)
    goto maybe_dump_sets;

  /* If there are too many partially anticipatable values in the
     block, phi_translate_set can take an exponential time: stop
     before the translation starts.  */
  if (max_pa
      && single_succ_p (block)
      && bitmap_count_bits (PA_IN (single_succ (block))->values) > max_pa)
    goto maybe_dump_sets;

  old_PA_IN = PA_IN (block);
  PA_OUT = bitmap_set_new ();

  /* If the block has no successors, ANTIC_OUT is empty.  */
  if (EDGE_COUNT (block->succs) == 0)
    ;
  /* If we have one successor, we could have some phi nodes to
     translate through.  Note that we can't phi translate across DFS
     back edges in partial antic, because it uses a union operation on
     the successors.  For recurrences like IV's, we will end up
     generating a new value in the set on each go around (i + 3 (VH.1)
     VH.1 + 1 (VH.2), VH.2 + 1 (VH.3), etc), forever.  */
  else if (single_succ_p (block))
    {
      basic_block succ = single_succ (block);
      if (!(single_succ_edge (block)->flags & EDGE_DFS_BACK))
	phi_translate_set (PA_OUT, PA_IN (succ), block, succ);
    }
  /* If we have multiple successors, we take the union of all of
     them.  */
  else
    {
      VEC(basic_block, heap) * worklist;
      size_t i;
      basic_block bprime;

      worklist = VEC_alloc (basic_block, heap, EDGE_COUNT (block->succs));
      FOR_EACH_EDGE (e, ei, block->succs)
	{
	  if (e->flags & EDGE_DFS_BACK)
	    continue;
	  VEC_quick_push (basic_block, worklist, e->dest);
	}
      if (VEC_length (basic_block, worklist) > 0)
	{
	  for (i = 0; VEC_iterate (basic_block, worklist, i, bprime); i++)
	    {
	      unsigned int i;
	      bitmap_iterator bi;

	      FOR_EACH_EXPR_ID_IN_SET (ANTIC_IN (bprime), i, bi)
		bitmap_value_insert_into_set (PA_OUT,
					      expression_for_id (i));
	      if (phi_nodes (bprime))
		{
		  bitmap_set_t pa_in = bitmap_set_new ();
		  phi_translate_set (pa_in, PA_IN (bprime), block, bprime);
		  FOR_EACH_EXPR_ID_IN_SET (pa_in, i, bi)
		    bitmap_value_insert_into_set (PA_OUT,
						  expression_for_id (i));
		  bitmap_set_free (pa_in);
		}
	      else
		FOR_EACH_EXPR_ID_IN_SET (PA_IN (bprime), i, bi)
		  bitmap_value_insert_into_set (PA_OUT,
						expression_for_id (i));
	    }
	}
      VEC_free (basic_block, heap, worklist);
    }

  /* PA_IN starts with PA_OUT - TMP_GEN.
     Then we subtract things from ANTIC_IN.  */
  PA_IN (block) = bitmap_set_subtract (PA_OUT, TMP_GEN (block));

  /* For partial antic, we want to put back in the phi results, since
     we will properly avoid making them partially antic over backedges.  */
  bitmap_ior_into (PA_IN (block)->values, PHI_GEN (block)->values);
  bitmap_ior_into (PA_IN (block)->expressions, PHI_GEN (block)->expressions);

  /* PA_IN[block] = PA_IN[block] - ANTIC_IN[block] */
  bitmap_set_subtract_values (PA_IN (block), ANTIC_IN (block));

  dependent_clean (PA_IN (block), ANTIC_IN (block), block);

  if (!bitmap_set_equal (old_PA_IN, PA_IN (block)))
    {
      changed = true;
      SET_BIT (changed_blocks, block->index);
      FOR_EACH_EDGE (e, ei, block->preds)
	SET_BIT (changed_blocks, e->src->index);
    }
  else
    RESET_BIT (changed_blocks, block->index);

 maybe_dump_sets:
  if (dump_file && (dump_flags & TDF_DETAILS))
    {
      if (PA_OUT)
	print_bitmap_set (dump_file, PA_OUT, "PA_OUT", block->index);

      print_bitmap_set (dump_file, PA_IN (block), "PA_IN", block->index);
    }
  if (old_PA_IN)
    bitmap_set_free (old_PA_IN);
  if (PA_OUT)
    bitmap_set_free (PA_OUT);
  return changed;
}

/* Compute ANTIC and partial ANTIC sets.  */

static void
compute_antic (void)
{
  bool changed = true;
  int num_iterations = 0;
  basic_block block;
  int i;

  /* If any predecessor edges are abnormal, we punt, so antic_in is empty.
     We pre-build the map of blocks with incoming abnormal edges here.  */
  has_abnormal_preds = sbitmap_alloc (last_basic_block);
  sbitmap_zero (has_abnormal_preds);

  FOR_EACH_BB (block)
    {
      edge_iterator ei;
      edge e;

      FOR_EACH_EDGE (e, ei, block->preds)
	{
	  e->flags &= ~EDGE_DFS_BACK;
	  if (e->flags & EDGE_ABNORMAL)
	    {
	      SET_BIT (has_abnormal_preds, block->index);
	      break;
	    }
	}

      BB_VISITED (block) = 0;
      BB_DEFERRED (block) = 0;
      /* While we are here, give empty ANTIC_IN sets to each block.  */
      ANTIC_IN (block) = bitmap_set_new ();
      PA_IN (block) = bitmap_set_new ();
    }

  /* At the exit block we anticipate nothing.  */
  ANTIC_IN (EXIT_BLOCK_PTR) = bitmap_set_new ();
  BB_VISITED (EXIT_BLOCK_PTR) = 1;
  PA_IN (EXIT_BLOCK_PTR) = bitmap_set_new ();

  changed_blocks = sbitmap_alloc (last_basic_block + 1);
  sbitmap_ones (changed_blocks);
  while (changed)
    {
      if (dump_file && (dump_flags & TDF_DETAILS))
	fprintf (dump_file, "Starting iteration %d\n", num_iterations);
      num_iterations++;
      changed = false;
      for (i = 0; i < n_basic_blocks - NUM_FIXED_BLOCKS; i++)
	{
	  if (TEST_BIT (changed_blocks, postorder[i]))
	    {
	      basic_block block = BASIC_BLOCK (postorder[i]);
	      changed |= compute_antic_aux (block,
					    TEST_BIT (has_abnormal_preds,
						      block->index));
	    }
	}
#ifdef ENABLE_CHECKING
      /* Theoretically possible, but *highly* unlikely.  */
      gcc_assert (num_iterations < 500);
#endif
    }

  statistics_histogram_event (cfun, "compute_antic iterations",
			      num_iterations);

  if (do_partial_partial)
    {
      sbitmap_ones (changed_blocks);
      mark_dfs_back_edges ();
      num_iterations = 0;
      changed = true;
      while (changed)
	{
	  if (dump_file && (dump_flags & TDF_DETAILS))
	    fprintf (dump_file, "Starting iteration %d\n", num_iterations);
	  num_iterations++;
	  changed = false;
	  for (i = 0; i < n_basic_blocks - NUM_FIXED_BLOCKS; i++)
	    {
	      if (TEST_BIT (changed_blocks, postorder[i]))
		{
		  basic_block block = BASIC_BLOCK (postorder[i]);
		  changed
		    |= compute_partial_antic_aux (block,
						  TEST_BIT (has_abnormal_preds,
							    block->index));
		}
	    }
#ifdef ENABLE_CHECKING
	  /* Theoretically possible, but *highly* unlikely.  */
	  gcc_assert (num_iterations < 500);
#endif
	}
      statistics_histogram_event (cfun, "compute_partial_antic iterations",
				  num_iterations);
    }
  sbitmap_free (has_abnormal_preds);
  sbitmap_free (changed_blocks);
}

/* Return true if we can value number the call in STMT.  This is true
   if we have a pure or constant call.  */

static bool
can_value_number_call (gimple stmt)
{
  if (gimple_call_flags (stmt) & (ECF_PURE | ECF_CONST))
    return true;
  return false;
}

/* Return true if OP is an exception handler related operation, such as
   FILTER_EXPR or EXC_PTR_EXPR.  */

static bool
is_exception_related (gimple stmt)
{
  return (is_gimple_assign (stmt)
	  && (gimple_assign_rhs_code (stmt) == FILTER_EXPR
	      || gimple_assign_rhs_code (stmt) == EXC_PTR_EXPR));
}

/* Return true if OP is a tree which we can perform PRE on
   on.  This may not match the operations we can value number, but in
   a perfect world would.  */

static bool
can_PRE_operation (tree op)
{
  return UNARY_CLASS_P (op)
    || BINARY_CLASS_P (op)
    || COMPARISON_CLASS_P (op)
    || TREE_CODE (op) == INDIRECT_REF
    || TREE_CODE (op) == COMPONENT_REF
    || TREE_CODE (op) == VIEW_CONVERT_EXPR
    || TREE_CODE (op) == CALL_EXPR
    || TREE_CODE (op) == ARRAY_REF;
}


/* Inserted expressions are placed onto this worklist, which is used
   for performing quick dead code elimination of insertions we made
   that didn't turn out to be necessary.   */
static VEC(gimple,heap) *inserted_exprs;

/* Pool allocated fake store expressions are placed onto this
   worklist, which, after performing dead code elimination, is walked
   to see which expressions need to be put into GC'able memory  */
static VEC(gimple, heap) *need_creation;

/* The actual worker for create_component_ref_by_pieces.  */

static tree
create_component_ref_by_pieces_1 (basic_block block, vn_reference_t ref,
				  unsigned int *operand, gimple_seq *stmts,
				  gimple domstmt)
{
  vn_reference_op_t currop = VEC_index (vn_reference_op_s, ref->operands,
					*operand);
  tree genop;
  ++*operand;
  switch (currop->opcode)
    {
    case CALL_EXPR:
      {
	tree folded, sc = currop->op1;
	unsigned int nargs = 0;
	tree *args = XNEWVEC (tree, VEC_length (vn_reference_op_s,
						ref->operands) - 1);
	while (*operand < VEC_length (vn_reference_op_s, ref->operands))
	  {
	    args[nargs] = create_component_ref_by_pieces_1 (block, ref,
							    operand, stmts,
							    domstmt);
	    nargs++;
	  }
	folded = build_call_array (currop->type,
				   TREE_CODE (currop->op0) == FUNCTION_DECL
				   ? build_fold_addr_expr (currop->op0)
				   : currop->op0,
				   nargs, args);
	free (args);
	if (sc)
	  {
	    pre_expr scexpr = get_or_alloc_expr_for (sc);
	    sc = find_or_generate_expression (block, scexpr, stmts, domstmt);
	    if (!sc)
	      return NULL_TREE;
	    CALL_EXPR_STATIC_CHAIN (folded) = sc;
	  }
	return folded;
      }
      break;
    case ADDR_EXPR:
      if (currop->op0)
	{
	  gcc_assert (is_gimple_min_invariant (currop->op0));
	  return currop->op0;
	}
      /* Fallthrough.  */
    case REALPART_EXPR:
    case IMAGPART_EXPR:
    case VIEW_CONVERT_EXPR:
      {
	tree folded;
	tree genop0 = create_component_ref_by_pieces_1 (block, ref,
							operand,
							stmts, domstmt);
	if (!genop0)
	  return NULL_TREE;
	folded = fold_build1 (currop->opcode, currop->type,
			      genop0);
	return folded;
      }
      break;
    case ALIGN_INDIRECT_REF:
    case MISALIGNED_INDIRECT_REF:
    case INDIRECT_REF:
      {
	tree folded;
	tree genop1 = create_component_ref_by_pieces_1 (block, ref,
							operand,
							stmts, domstmt);
	if (!genop1)
	  return NULL_TREE;
	genop1 = fold_convert (build_pointer_type (currop->type),
			       genop1);

	if (currop->opcode == MISALIGNED_INDIRECT_REF)
	  folded = fold_build2 (currop->opcode, currop->type,
				genop1, currop->op1);
	else
	  folded = fold_build1 (currop->opcode, currop->type,
				genop1);
	return folded;
      }
      break;
    case BIT_FIELD_REF:
      {
	tree folded;
	tree genop0 = create_component_ref_by_pieces_1 (block, ref, operand,
							stmts, domstmt);
	pre_expr op1expr = get_or_alloc_expr_for (currop->op0);
	pre_expr op2expr = get_or_alloc_expr_for (currop->op1);
	tree genop1;
	tree genop2;

	if (!genop0)
	  return NULL_TREE;
	genop1 = find_or_generate_expression (block, op1expr, stmts, domstmt);
	if (!genop1)
	  return NULL_TREE;
	genop2 = find_or_generate_expression (block, op2expr, stmts, domstmt);
	if (!genop2)
	  return NULL_TREE;
	folded = fold_build3 (BIT_FIELD_REF, currop->type, genop0, genop1,
			      genop2);
	return folded;
      }

      /* For array ref vn_reference_op's, operand 1 of the array ref
	 is op0 of the reference op and operand 3 of the array ref is
	 op1.  */
    case ARRAY_RANGE_REF:
    case ARRAY_REF:
      {
	tree genop0;
	tree genop1 = currop->op0;
	pre_expr op1expr;
	tree genop2 = currop->op1;
	pre_expr op2expr;
	tree genop3;
	genop0 = create_component_ref_by_pieces_1 (block, ref, operand,
						   stmts, domstmt);
	if (!genop0)
	  return NULL_TREE;
	op1expr = get_or_alloc_expr_for (genop1);
	genop1 = find_or_generate_expression (block, op1expr, stmts, domstmt);
	if (!genop1)
	  return NULL_TREE;
	if (genop2)
	  {
	    op2expr = get_or_alloc_expr_for (genop2);
	    genop2 = find_or_generate_expression (block, op2expr, stmts,
						  domstmt);
	    if (!genop2)
	      return NULL_TREE;
	  }

	genop3 = currop->op2;
	return build4 (currop->opcode, currop->type, genop0, genop1,
		       genop2, genop3);
      }
    case COMPONENT_REF:
      {
	tree op0;
	tree op1;
	tree genop2 = currop->op1;
	pre_expr op2expr;
	op0 = create_component_ref_by_pieces_1 (block, ref, operand,
						stmts, domstmt);
	if (!op0)
	  return NULL_TREE;
	/* op1 should be a FIELD_DECL, which are represented by
	   themselves.  */
	op1 = currop->op0;
	if (genop2)
	  {
	    op2expr = get_or_alloc_expr_for (genop2);
	    genop2 = find_or_generate_expression (block, op2expr, stmts,
						  domstmt);
	    if (!genop2)
	      return NULL_TREE;
	  }

	return fold_build3 (COMPONENT_REF, TREE_TYPE (op1), op0, op1,
			    genop2);
      }
      break;
    case SSA_NAME:
      {
	pre_expr op0expr = get_or_alloc_expr_for (currop->op0);
	genop = find_or_generate_expression (block, op0expr, stmts, domstmt);
	return genop;
      }
    case STRING_CST:
    case INTEGER_CST:
    case COMPLEX_CST:
    case VECTOR_CST:
    case REAL_CST:
    case CONSTRUCTOR:
    case VAR_DECL:
    case PARM_DECL:
    case CONST_DECL:
    case RESULT_DECL:
    case FUNCTION_DECL:
      return currop->op0;

    default:
      gcc_unreachable ();
    }
<<<<<<< HEAD
}

/* For COMPONENT_REF's and ARRAY_REF's, we can't have any intermediates for the
   COMPONENT_REF or INDIRECT_REF or ARRAY_REF portion, because we'd end up with
   trying to rename aggregates into ssa form directly, which is a no no.

   Thus, this routine doesn't create temporaries, it just builds a
   single access expression for the array, calling
   find_or_generate_expression to build the innermost pieces.

   This function is a subroutine of create_expression_by_pieces, and
   should not be called on it's own unless you really know what you
   are doing.  */

static tree
create_component_ref_by_pieces (basic_block block, vn_reference_t ref,
				gimple_seq *stmts, gimple domstmt)
{
  unsigned int op = 0;
  return create_component_ref_by_pieces_1 (block, ref, &op, stmts, domstmt);
=======
>>>>>>> a0daa400
}

/* For COMPONENT_REF's and ARRAY_REF's, we can't have any intermediates for the
   COMPONENT_REF or INDIRECT_REF or ARRAY_REF portion, because we'd end up with
   trying to rename aggregates into ssa form directly, which is a no no.

   Thus, this routine doesn't create temporaries, it just builds a
   single access expression for the array, calling
   find_or_generate_expression to build the innermost pieces.

   This function is a subroutine of create_expression_by_pieces, and
   should not be called on it's own unless you really know what you
   are doing.  */

static tree
create_component_ref_by_pieces (basic_block block, vn_reference_t ref,
				gimple_seq *stmts, gimple domstmt)
{
  unsigned int op = 0;
  return create_component_ref_by_pieces_1 (block, ref, &op, stmts, domstmt);
}

/* Find a leader for an expression, or generate one using
   create_expression_by_pieces if it's ANTIC but
   complex.
   BLOCK is the basic_block we are looking for leaders in.
   EXPR is the expression to find a leader or generate for.
   STMTS is the statement list to put the inserted expressions on.
   Returns the SSA_NAME of the LHS of the generated expression or the
   leader.
   DOMSTMT if non-NULL is a statement that should be dominated by
   all uses in the generated expression.  If DOMSTMT is non-NULL this
   routine can fail and return NULL_TREE.  Otherwise it will assert
   on failure.  */

static tree
find_or_generate_expression (basic_block block, pre_expr expr,
			     gimple_seq *stmts, gimple domstmt)
{
  pre_expr leader = bitmap_find_leader (AVAIL_OUT (block),
					get_expr_value_id (expr), domstmt);
  tree genop = NULL;
  if (leader)
    {
      if (leader->kind == NAME)
	genop = PRE_EXPR_NAME (leader);
      else if (leader->kind == CONSTANT)
	genop = PRE_EXPR_CONSTANT (leader);
    }

  /* If it's still NULL, it must be a complex expression, so generate
     it recursively.  Not so for FRE though.  */
  if (genop == NULL
      && !in_fre)
    {
      bitmap_set_t exprset;
      unsigned int lookfor = get_expr_value_id (expr);
      bool handled = false;
      bitmap_iterator bi;
      unsigned int i;

      exprset = VEC_index (bitmap_set_t, value_expressions, lookfor);
      FOR_EACH_EXPR_ID_IN_SET (exprset, i, bi)
	{
	  pre_expr temp = expression_for_id (i);
	  if (temp->kind != NAME)
	    {
	      handled = true;
	      genop = create_expression_by_pieces (block, temp, stmts,
						   domstmt,
						   get_expr_type (expr));
	      break;
	    }
	}
      if (!handled && domstmt)
	return NULL_TREE;

      gcc_assert (handled);
    }
  return genop;
}

#define NECESSARY GF_PLF_1

/* Create an expression in pieces, so that we can handle very complex
   expressions that may be ANTIC, but not necessary GIMPLE.
   BLOCK is the basic block the expression will be inserted into,
   EXPR is the expression to insert (in value form)
   STMTS is a statement list to append the necessary insertions into.

   This function will die if we hit some value that shouldn't be
   ANTIC but is (IE there is no leader for it, or its components).
   This function may also generate expressions that are themselves
   partially or fully redundant.  Those that are will be either made
   fully redundant during the next iteration of insert (for partially
   redundant ones), or eliminated by eliminate (for fully redundant
   ones).

   If DOMSTMT is non-NULL then we make sure that all uses in the
   expressions dominate that statement.  In this case the function
   can return NULL_TREE to signal failure.  */

static tree
create_expression_by_pieces (basic_block block, pre_expr expr,
			     gimple_seq *stmts, gimple domstmt, tree type)
{
  tree temp, name;
  tree folded, newexpr;
  gimple_seq forced_stmts;
  unsigned int value_id;
  gimple_stmt_iterator gsi;
  tree exprtype = type ? type : get_expr_type (expr);
  pre_expr nameexpr;
  gimple newstmt;

  switch (expr->kind)
    {
      /* We may hit the NAME/CONSTANT case if we have to convert types
	 that value numbering saw through.  */
    case NAME:
      folded = PRE_EXPR_NAME (expr);
      break;
    case CONSTANT:
      folded = PRE_EXPR_CONSTANT (expr);
      break;
    case REFERENCE:
      {
	vn_reference_t ref = PRE_EXPR_REFERENCE (expr);
	folded = create_component_ref_by_pieces (block, ref, stmts, domstmt);
      }
      break;
    case NARY:
      {
	vn_nary_op_t nary = PRE_EXPR_NARY (expr);
	switch (nary->length)
	  {
	  case 2:
	    {
	      pre_expr op1 = get_or_alloc_expr_for (nary->op[0]);
	      pre_expr op2 = get_or_alloc_expr_for (nary->op[1]);
	      tree genop1 = find_or_generate_expression (block, op1,
							 stmts, domstmt);
	      tree genop2 = find_or_generate_expression (block, op2,
							 stmts, domstmt);
	      if (!genop1 || !genop2)
		return NULL_TREE;
	      genop1 = fold_convert (TREE_TYPE (nary->op[0]),
				     genop1);
	      /* Ensure op2 is a sizetype for POINTER_PLUS_EXPR.  It
		 may be a constant with the wrong type.  */
	      if (nary->opcode == POINTER_PLUS_EXPR)
		genop2 = fold_convert (sizetype, genop2);
	      else
		genop2 = fold_convert (TREE_TYPE (nary->op[1]), genop2);
	      
	      folded = fold_build2 (nary->opcode, nary->type,
				    genop1, genop2);
	    }
	    break;
	  case 1:
	    {
	      pre_expr op1 = get_or_alloc_expr_for (nary->op[0]);
	      tree genop1 = find_or_generate_expression (block, op1,
							 stmts, domstmt);
	      if (!genop1)
		return NULL_TREE;
	      genop1 = fold_convert (TREE_TYPE (nary->op[0]), genop1);

	      folded = fold_build1 (nary->opcode, nary->type,
				    genop1);
	    }
	    break;
	  default:
	    return NULL_TREE;
	  }
      }
      break;
    default:
      return NULL_TREE;
    }
  folded = fold_convert (exprtype, folded);
  /* Force the generated expression to be a sequence of GIMPLE
     statements.
     We have to call unshare_expr because force_gimple_operand may
     modify the tree we pass to it.  */
  newexpr = force_gimple_operand (unshare_expr (folded), &forced_stmts,
				  false, NULL);

  /* If we have any intermediate expressions to the value sets, add them
     to the value sets and chain them in the instruction stream.  */
  if (forced_stmts)
    {
      gsi = gsi_start (forced_stmts);
      for (; !gsi_end_p (gsi); gsi_next (&gsi))
	{
	  gimple stmt = gsi_stmt (gsi);
	  tree forcedname = gimple_get_lhs (stmt);
	  pre_expr nameexpr;

	  VEC_safe_push (gimple, heap, inserted_exprs, stmt);
	  if (TREE_CODE (forcedname) == SSA_NAME)
	    {
	      VN_INFO_GET (forcedname)->valnum = forcedname;
	      VN_INFO (forcedname)->value_id = get_next_value_id ();
	      nameexpr = get_or_alloc_expr_for_name (forcedname);
	      add_to_value (VN_INFO (forcedname)->value_id, nameexpr);
	      if (!in_fre)
		bitmap_value_replace_in_set (NEW_SETS (block), nameexpr);
	      bitmap_value_replace_in_set (AVAIL_OUT (block), nameexpr);
	    }
	  mark_symbols_for_renaming (stmt);
	}
      gimple_seq_add_seq (stmts, forced_stmts);
    }

  /* Build and insert the assignment of the end result to the temporary
     that we will return.  */
  if (!pretemp || exprtype != TREE_TYPE (pretemp))
    {
      pretemp = create_tmp_var (exprtype, "pretmp");
      get_var_ann (pretemp);
    }

  temp = pretemp;
  add_referenced_var (temp);

  if (TREE_CODE (exprtype) == COMPLEX_TYPE
      || TREE_CODE (exprtype) == VECTOR_TYPE)
    DECL_GIMPLE_REG_P (temp) = 1;

  newstmt = gimple_build_assign (temp, newexpr);
  name = make_ssa_name (temp, newstmt);
  gimple_assign_set_lhs (newstmt, name);
  gimple_set_plf (newstmt, NECESSARY, false);

  gimple_seq_add_stmt (stmts, newstmt);
  VEC_safe_push (gimple, heap, inserted_exprs, newstmt);

  /* All the symbols in NEWEXPR should be put into SSA form.  */
  mark_symbols_for_renaming (newstmt);

  /* Add a value number to the temporary.
     The value may already exist in either NEW_SETS, or AVAIL_OUT, because
     we are creating the expression by pieces, and this particular piece of
     the expression may have been represented.  There is no harm in replacing
     here.  */
  VN_INFO_GET (name)->valnum = name;
  value_id = get_expr_value_id (expr);
  VN_INFO (name)->value_id = value_id;
  nameexpr = get_or_alloc_expr_for_name (name);
  add_to_value (value_id, nameexpr);
  if (!in_fre)
    bitmap_value_replace_in_set (NEW_SETS (block), nameexpr);
  bitmap_value_replace_in_set (AVAIL_OUT (block), nameexpr);

  pre_stats.insertions++;
  if (dump_file && (dump_flags & TDF_DETAILS))
    {
      fprintf (dump_file, "Inserted ");
      print_gimple_stmt (dump_file, newstmt, 0, 0);
      fprintf (dump_file, " in predecessor %d\n", block->index);
    }

  return name;
}


/* Insert the to-be-made-available values of expression EXPRNUM for each
   predecessor, stored in AVAIL, into the predecessors of BLOCK, and
   merge the result with a phi node, given the same value number as
   NODE.  Return true if we have inserted new stuff.  */

static bool
insert_into_preds_of_block (basic_block block, unsigned int exprnum,
			    pre_expr *avail)
{
  pre_expr expr = expression_for_id (exprnum);
  pre_expr newphi;
  unsigned int val = get_expr_value_id (expr);
  edge pred;
  bool insertions = false;
  bool nophi = false;
  basic_block bprime;
  pre_expr eprime;
  edge_iterator ei;
  tree type = get_expr_type (expr);
<<<<<<< HEAD
  tree temp, res;
=======
  tree temp;
>>>>>>> a0daa400
  gimple phi;

  if (dump_file && (dump_flags & TDF_DETAILS))
    {
      fprintf (dump_file, "Found partial redundancy for expression ");
      print_pre_expr (dump_file, expr);
      fprintf (dump_file, " (%04d)\n", val);
    }

  /* Make sure we aren't creating an induction variable.  */
  if (block->loop_depth > 0 && EDGE_COUNT (block->preds) == 2
      && expr->kind != REFERENCE)
    {
      bool firstinsideloop = false;
      bool secondinsideloop = false;
      firstinsideloop = flow_bb_inside_loop_p (block->loop_father,
					       EDGE_PRED (block, 0)->src);
      secondinsideloop = flow_bb_inside_loop_p (block->loop_father,
						EDGE_PRED (block, 1)->src);
      /* Induction variables only have one edge inside the loop.  */
      if (firstinsideloop ^ secondinsideloop)
	{
	  if (dump_file && (dump_flags & TDF_DETAILS))
	    fprintf (dump_file, "Skipping insertion of phi for partial redundancy: Looks like an induction variable\n");
	  nophi = true;
	}
    }

  /* Make sure we are not inserting trapping expressions.  */
  FOR_EACH_EDGE (pred, ei, block->preds)
    {
      bprime = pred->src;
      eprime = avail[bprime->index];
      if (eprime->kind == NARY
	  && vn_nary_may_trap (PRE_EXPR_NARY (eprime)))
	return false;
    }

  /* Make the necessary insertions.  */
  FOR_EACH_EDGE (pred, ei, block->preds)
    {
      gimple_seq stmts = NULL;
      tree builtexpr;
      bprime = pred->src;
      eprime = avail[bprime->index];

      if (eprime->kind != NAME && eprime->kind != CONSTANT)
	{
	  builtexpr = create_expression_by_pieces (bprime,
						   eprime,
						   &stmts, NULL,
						   type);
	  gcc_assert (!(pred->flags & EDGE_ABNORMAL));
	  gsi_insert_seq_on_edge (pred, stmts);
	  avail[bprime->index] = get_or_alloc_expr_for_name (builtexpr);
	  insertions = true;
	}
      else if (eprime->kind == CONSTANT)
	{
	  /* Constants may not have the right type, fold_convert
	     should give us back a constant with the right type.
	  */
	  tree constant = PRE_EXPR_CONSTANT (eprime);
	  if (!useless_type_conversion_p (type, TREE_TYPE (constant)))
	    {
	      tree builtexpr = fold_convert (type, constant);
	      if (!is_gimple_min_invariant (builtexpr)) 
		{
		  tree forcedexpr = force_gimple_operand (builtexpr,
							  &stmts, true,
							  NULL);
		  if (!is_gimple_min_invariant (forcedexpr))
		    {
		      if (forcedexpr != builtexpr)
			{
			  VN_INFO_GET (forcedexpr)->valnum = PRE_EXPR_CONSTANT (eprime);
			  VN_INFO (forcedexpr)->value_id = get_expr_value_id (eprime);
			}
		      if (stmts)
			{
			  gimple_stmt_iterator gsi;
			  gsi = gsi_start (stmts);
			  for (; !gsi_end_p (gsi); gsi_next (&gsi))
			    {
			      gimple stmt = gsi_stmt (gsi);
			      VEC_safe_push (gimple, heap, inserted_exprs, stmt);
			      gimple_set_plf (stmt, NECESSARY, false);
			    }
			  gsi_insert_seq_on_edge (pred, stmts);
			}
		      avail[bprime->index] = get_or_alloc_expr_for_name (forcedexpr);
		    }
		}
	    }
	}
      else if (eprime->kind == NAME)
	{
	  /* We may have to do a conversion because our value
	     numbering can look through types in certain cases, but
	     our IL requires all operands of a phi node have the same
	     type.  */
	  tree name = PRE_EXPR_NAME (eprime);
	  if (!useless_type_conversion_p (type, TREE_TYPE (name)))
	    {
	      tree builtexpr;
	      tree forcedexpr;
	      builtexpr = fold_convert (type, name);
	      forcedexpr = force_gimple_operand (builtexpr,
						 &stmts, true,
						 NULL);

	      if (forcedexpr != name)
		{
		  VN_INFO_GET (forcedexpr)->valnum = VN_INFO (name)->valnum;
		  VN_INFO (forcedexpr)->value_id = VN_INFO (name)->value_id;
		}

	      if (stmts)
		{
		  gimple_stmt_iterator gsi;
		  gsi = gsi_start (stmts);
		  for (; !gsi_end_p (gsi); gsi_next (&gsi))
		    {
		      gimple stmt = gsi_stmt (gsi);
		      VEC_safe_push (gimple, heap, inserted_exprs, stmt);
		      gimple_set_plf (stmt, NECESSARY, false);
		    }
		  gsi_insert_seq_on_edge (pred, stmts);
		}
	      avail[bprime->index] = get_or_alloc_expr_for_name (forcedexpr);
	    }
	}
    }
  /* If we didn't want a phi node, and we made insertions, we still have
     inserted new stuff, and thus return true.  If we didn't want a phi node,
     and didn't make insertions, we haven't added anything new, so return
     false.  */
  if (nophi && insertions)
    return true;
  else if (nophi && !insertions)
    return false;

  /* Now build a phi for the new variable.  */
  if (!prephitemp || TREE_TYPE (prephitemp) != type)
    {
      prephitemp = create_tmp_var (type, "prephitmp");
      get_var_ann (prephitemp);
    }

  temp = prephitemp;
  add_referenced_var (temp);

  if (TREE_CODE (type) == COMPLEX_TYPE
      || TREE_CODE (type) == VECTOR_TYPE)
    DECL_GIMPLE_REG_P (temp) = 1;
<<<<<<< HEAD

  phi = create_phi_node (temp, block);
=======
  phi = create_phi_node (temp, block);

  gimple_set_plf (phi, NECESSARY, false);
  VN_INFO_GET (gimple_phi_result (phi))->valnum = gimple_phi_result (phi);
  VN_INFO (gimple_phi_result (phi))->value_id = val;
  VEC_safe_push (gimple, heap, inserted_exprs, phi);
>>>>>>> a0daa400
  FOR_EACH_EDGE (pred, ei, block->preds)
    {
      pre_expr ae = avail[pred->src->index];
      gcc_assert (get_expr_type (ae) == type
		  || useless_type_conversion_p (type, get_expr_type (ae)));
      if (ae->kind == CONSTANT)
	add_phi_arg (phi, PRE_EXPR_CONSTANT (ae), pred);
      else
	add_phi_arg (phi, PRE_EXPR_NAME (avail[pred->src->index]), pred);
    }
<<<<<<< HEAD
  /* If the PHI node is already available, use it.  */
  if ((res = vn_phi_lookup (phi)) != NULL_TREE)
    {
      gimple_stmt_iterator gsi = gsi_for_stmt (phi);
      remove_phi_node (&gsi, true);
      release_defs (phi);
      add_to_value (val, get_or_alloc_expr_for_name (res));
      return false;
    }

  gimple_set_plf (phi, NECESSARY, false);
  VN_INFO_GET (gimple_phi_result (phi))->valnum = gimple_phi_result (phi);
  VN_INFO (gimple_phi_result (phi))->value_id = val;
  VEC_safe_push (gimple, heap, inserted_exprs, phi);

=======

>>>>>>> a0daa400
  newphi = get_or_alloc_expr_for_name (gimple_phi_result (phi));
  add_to_value (val, newphi);

  /* The value should *not* exist in PHI_GEN, or else we wouldn't be doing
     this insertion, since we test for the existence of this value in PHI_GEN
     before proceeding with the partial redundancy checks in insert_aux.

     The value may exist in AVAIL_OUT, in particular, it could be represented
     by the expression we are trying to eliminate, in which case we want the
     replacement to occur.  If it's not existing in AVAIL_OUT, we want it
     inserted there.

     Similarly, to the PHI_GEN case, the value should not exist in NEW_SETS of
     this block, because if it did, it would have existed in our dominator's
     AVAIL_OUT, and would have been skipped due to the full redundancy check.
  */

  bitmap_insert_into_set (PHI_GEN (block), newphi);
  bitmap_value_replace_in_set (AVAIL_OUT (block),
			       newphi);
  bitmap_insert_into_set (NEW_SETS (block),
			  newphi);

  if (dump_file && (dump_flags & TDF_DETAILS))
    {
      fprintf (dump_file, "Created phi ");
      print_gimple_stmt (dump_file, phi, 0, 0);
      fprintf (dump_file, " in block %d\n", block->index);
    }
  pre_stats.phis++;
  return true;
}



/* Perform insertion of partially redundant values.
   For BLOCK, do the following:
   1.  Propagate the NEW_SETS of the dominator into the current block.
   If the block has multiple predecessors,
       2a. Iterate over the ANTIC expressions for the block to see if
	   any of them are partially redundant.
       2b. If so, insert them into the necessary predecessors to make
	   the expression fully redundant.
       2c. Insert a new PHI merging the values of the predecessors.
       2d. Insert the new PHI, and the new expressions, into the
	   NEW_SETS set.
   3. Recursively call ourselves on the dominator children of BLOCK.

   Steps 1, 2a, and 3 are done by insert_aux. 2b, 2c and 2d are done by
   do_regular_insertion and do_partial_insertion.

*/

static bool
do_regular_insertion (basic_block block, basic_block dom)
{
  bool new_stuff = false;
  VEC (pre_expr, heap) *exprs = sorted_array_from_bitmap_set (ANTIC_IN (block));
  pre_expr expr;
  int i;

  for (i = 0; VEC_iterate (pre_expr, exprs, i, expr); i++)
    {
      if (expr->kind != NAME)
	{
	  pre_expr *avail;
	  unsigned int val;
	  bool by_some = false;
	  bool cant_insert = false;
	  bool all_same = true;
	  pre_expr first_s = NULL;
	  edge pred;
	  basic_block bprime;
	  pre_expr eprime = NULL;
	  edge_iterator ei;
	  pre_expr edoubleprime = NULL;

	  val = get_expr_value_id (expr);
	  if (bitmap_set_contains_value (PHI_GEN (block), val))
	    continue;
	  if (bitmap_set_contains_value (AVAIL_OUT (dom), val))
	    {
	      if (dump_file && (dump_flags & TDF_DETAILS))
		fprintf (dump_file, "Found fully redundant value\n");
	      continue;
	    }

	  avail = XCNEWVEC (pre_expr, last_basic_block);
	  FOR_EACH_EDGE (pred, ei, block->preds)
	    {
	      unsigned int vprime;

	      /* We should never run insertion for the exit block
	         and so not come across fake pred edges.  */
	      gcc_assert (!(pred->flags & EDGE_FAKE));
	      bprime = pred->src;
	      eprime = phi_translate (expr, ANTIC_IN (block), NULL,
				      bprime, block);

	      /* eprime will generally only be NULL if the
		 value of the expression, translated
		 through the PHI for this predecessor, is
		 undefined.  If that is the case, we can't
		 make the expression fully redundant,
		 because its value is undefined along a
		 predecessor path.  We can thus break out
		 early because it doesn't matter what the
		 rest of the results are.  */
	      if (eprime == NULL)
		{
		  cant_insert = true;
		  break;
		}

	      eprime = fully_constant_expression (eprime);
	      vprime = get_expr_value_id (eprime);
	      edoubleprime = bitmap_find_leader (AVAIL_OUT (bprime),
						 vprime, NULL);
	      if (edoubleprime == NULL)
		{
		  avail[bprime->index] = eprime;
		  all_same = false;
		}
	      else
		{
		  avail[bprime->index] = edoubleprime;
		  by_some = true;
		  if (first_s == NULL)
		    first_s = edoubleprime;
		  else if (!pre_expr_eq (first_s, edoubleprime))
		    all_same = false;
		}
	    }
	  /* If we can insert it, it's not the same value
	     already existing along every predecessor, and
	     it's defined by some predecessor, it is
	     partially redundant.  */
	  if (!cant_insert && !all_same && by_some && dbg_cnt (treepre_insert))
	    {
	      if (insert_into_preds_of_block (block, get_expression_id (expr),
					      avail))
		new_stuff = true;
	    }
	  /* If all edges produce the same value and that value is
	     an invariant, then the PHI has the same value on all
	     edges.  Note this.  */
	  else if (!cant_insert && all_same && eprime
		   && (edoubleprime->kind == CONSTANT
		       || edoubleprime->kind == NAME)
		   && !value_id_constant_p (val))
	    {
	      unsigned int j;
	      bitmap_iterator bi;
	      bitmap_set_t exprset = VEC_index (bitmap_set_t,
						value_expressions, val);

	      unsigned int new_val = get_expr_value_id (edoubleprime);
	      FOR_EACH_EXPR_ID_IN_SET (exprset, j, bi)
		{
		  pre_expr expr = expression_for_id (j);

		  if (expr->kind == NAME)
		    {
		      vn_ssa_aux_t info = VN_INFO (PRE_EXPR_NAME (expr));
		      /* Just reset the value id and valnum so it is
			 the same as the constant we have discovered.  */
		      if (edoubleprime->kind == CONSTANT)
			{
			  info->valnum = PRE_EXPR_CONSTANT (edoubleprime);
			  pre_stats.constified++;
			}
		      else
<<<<<<< HEAD
			info->valnum = PRE_EXPR_NAME (edoubleprime);
=======
			info->valnum = VN_INFO (PRE_EXPR_NAME (edoubleprime))->valnum;
>>>>>>> a0daa400
		      info->value_id = new_val;
		    }
		}
	    }
	  free (avail);
	}
    }

  VEC_free (pre_expr, heap, exprs);
  return new_stuff;
}


/* Perform insertion for partially anticipatable expressions.  There
   is only one case we will perform insertion for these.  This case is
   if the expression is partially anticipatable, and fully available.
   In this case, we know that putting it earlier will enable us to
   remove the later computation.  */


static bool
do_partial_partial_insertion (basic_block block, basic_block dom)
{
  bool new_stuff = false;
  VEC (pre_expr, heap) *exprs = sorted_array_from_bitmap_set (PA_IN (block));
  pre_expr expr;
  int i;

  for (i = 0; VEC_iterate (pre_expr, exprs, i, expr); i++)
    {
      if (expr->kind != NAME)
	{
	  pre_expr *avail;
	  unsigned int val;
	  bool by_all = true;
	  bool cant_insert = false;
	  edge pred;
	  basic_block bprime;
	  pre_expr eprime = NULL;
	  edge_iterator ei;

	  val = get_expr_value_id (expr);
	  if (bitmap_set_contains_value (PHI_GEN (block), val))
	    continue;
	  if (bitmap_set_contains_value (AVAIL_OUT (dom), val))
	    continue;

	  avail = XCNEWVEC (pre_expr, last_basic_block);
	  FOR_EACH_EDGE (pred, ei, block->preds)
	    {
	      unsigned int vprime;
	      pre_expr edoubleprime;

	      /* We should never run insertion for the exit block
	         and so not come across fake pred edges.  */
	      gcc_assert (!(pred->flags & EDGE_FAKE));
	      bprime = pred->src;
	      eprime = phi_translate (expr, ANTIC_IN (block),
				      PA_IN (block),
				      bprime, block);

	      /* eprime will generally only be NULL if the
		 value of the expression, translated
		 through the PHI for this predecessor, is
		 undefined.  If that is the case, we can't
		 make the expression fully redundant,
		 because its value is undefined along a
		 predecessor path.  We can thus break out
		 early because it doesn't matter what the
		 rest of the results are.  */
	      if (eprime == NULL)
		{
		  cant_insert = true;
		  break;
		}

	      eprime = fully_constant_expression (eprime);
	      vprime = get_expr_value_id (eprime);
	      edoubleprime = bitmap_find_leader (AVAIL_OUT (bprime),
						 vprime, NULL);
	      if (edoubleprime == NULL)
		{
		  by_all = false;
		  break;
		}
	      else
		avail[bprime->index] = edoubleprime;

	    }

	  /* If we can insert it, it's not the same value
	     already existing along every predecessor, and
	     it's defined by some predecessor, it is
	     partially redundant.  */
	  if (!cant_insert && by_all && dbg_cnt (treepre_insert))
	    {
	      pre_stats.pa_insert++;
	      if (insert_into_preds_of_block (block, get_expression_id (expr),
					      avail))
		new_stuff = true;
	    }
	  free (avail);
	}
    }

  VEC_free (pre_expr, heap, exprs);
  return new_stuff;
}

static bool
insert_aux (basic_block block)
{
  basic_block son;
  bool new_stuff = false;

  if (block)
    {
      basic_block dom;
      dom = get_immediate_dominator (CDI_DOMINATORS, block);
      if (dom)
	{
	  unsigned i;
	  bitmap_iterator bi;
	  bitmap_set_t newset = NEW_SETS (dom);
	  if (newset)
	    {
	      /* Note that we need to value_replace both NEW_SETS, and
		 AVAIL_OUT. For both the case of NEW_SETS, the value may be
		 represented by some non-simple expression here that we want
		 to replace it with.  */
	      FOR_EACH_EXPR_ID_IN_SET (newset, i, bi)
		{
		  pre_expr expr = expression_for_id (i);
		  bitmap_value_replace_in_set (NEW_SETS (block), expr);
		  bitmap_value_replace_in_set (AVAIL_OUT (block), expr);
		}
	    }
	  if (!single_pred_p (block))
	    {
	      new_stuff |= do_regular_insertion (block, dom);
	      if (do_partial_partial)
		new_stuff |= do_partial_partial_insertion (block, dom);
	    }
	}
    }
  for (son = first_dom_son (CDI_DOMINATORS, block);
       son;
       son = next_dom_son (CDI_DOMINATORS, son))
    {
      new_stuff |= insert_aux (son);
    }

  return new_stuff;
}

/* Perform insertion of partially redundant values.  */

static void
insert (void)
{
  bool new_stuff = true;
  basic_block bb;
  int num_iterations = 0;

  FOR_ALL_BB (bb)
    NEW_SETS (bb) = bitmap_set_new ();

  while (new_stuff)
    {
      num_iterations++;
      new_stuff = insert_aux (ENTRY_BLOCK_PTR);
    }
  statistics_histogram_event (cfun, "insert iterations", num_iterations);
}


/* Add OP to EXP_GEN (block), and possibly to the maximal set if it is
   not defined by a phi node.
   PHI nodes can't go in the maximal sets because they are not in
   TMP_GEN, so it is possible to get into non-monotonic situations
   during ANTIC calculation, because it will *add* bits.  */

static void
add_to_exp_gen (basic_block block, tree op)
{
  if (!in_fre)
    {
      pre_expr result;
      if (TREE_CODE (op) == SSA_NAME && ssa_undefined_value_p (op))
	return;
      result = get_or_alloc_expr_for_name (op);
      bitmap_value_insert_into_set (EXP_GEN (block), result);
      if (TREE_CODE (op) != SSA_NAME
	  || gimple_code (SSA_NAME_DEF_STMT (op)) != GIMPLE_PHI)
	bitmap_value_insert_into_set (maximal_set, result);
    }
}

/* Create value ids for PHI in BLOCK.  */

static void
make_values_for_phi (gimple phi, basic_block block)
{
  tree result = gimple_phi_result (phi);

  /* We have no need for virtual phis, as they don't represent
     actual computations.  */
  if (is_gimple_reg (result))
    {
      pre_expr e = get_or_alloc_expr_for_name (result);
      add_to_value (get_expr_value_id (e), e);
      bitmap_insert_into_set (PHI_GEN (block), e);
      bitmap_value_insert_into_set (AVAIL_OUT (block), e);
    }
}

/* Compute the AVAIL set for all basic blocks.

   This function performs value numbering of the statements in each basic
   block.  The AVAIL sets are built from information we glean while doing
   this value numbering, since the AVAIL sets contain only one entry per
   value.

   AVAIL_IN[BLOCK] = AVAIL_OUT[dom(BLOCK)].
   AVAIL_OUT[BLOCK] = AVAIL_IN[BLOCK] U PHI_GEN[BLOCK] U TMP_GEN[BLOCK].  */

static void
compute_avail (void)
{

  basic_block block, son;
  basic_block *worklist;
  size_t sp = 0;
  tree param;

  /* For arguments with default definitions, we pretend they are
     defined in the entry block.  */
  for (param = DECL_ARGUMENTS (current_function_decl);
       param;
       param = TREE_CHAIN (param))
    {
      if (gimple_default_def (cfun, param) != NULL)
	{
	  tree def = gimple_default_def (cfun, param);
	  pre_expr e = get_or_alloc_expr_for_name (def);

	  add_to_value (get_expr_value_id (e), e);
	  if (!in_fre)
	    {
	      bitmap_insert_into_set (TMP_GEN (ENTRY_BLOCK_PTR), e);
	      bitmap_value_insert_into_set (maximal_set, e);
	    }
	  bitmap_value_insert_into_set (AVAIL_OUT (ENTRY_BLOCK_PTR), e);
	}
    }

  /* Likewise for the static chain decl. */
  if (cfun->static_chain_decl)
    {
      param = cfun->static_chain_decl;
      if (gimple_default_def (cfun, param) != NULL)
	{
	  tree def = gimple_default_def (cfun, param);
	  pre_expr e = get_or_alloc_expr_for_name (def);

	  add_to_value (get_expr_value_id (e), e);
	  if (!in_fre)
	    {
	      bitmap_insert_into_set (TMP_GEN (ENTRY_BLOCK_PTR), e);
	      bitmap_value_insert_into_set (maximal_set, e);
	    }
	  bitmap_value_insert_into_set (AVAIL_OUT (ENTRY_BLOCK_PTR), e);
	}
    }

  /* Allocate the worklist.  */
  worklist = XNEWVEC (basic_block, n_basic_blocks);

  /* Seed the algorithm by putting the dominator children of the entry
     block on the worklist.  */
  for (son = first_dom_son (CDI_DOMINATORS, ENTRY_BLOCK_PTR);
       son;
       son = next_dom_son (CDI_DOMINATORS, son))
    worklist[sp++] = son;

  /* Loop until the worklist is empty.  */
  while (sp)
    {
      gimple_stmt_iterator gsi;
      gimple stmt;
      basic_block dom;
      unsigned int stmt_uid = 1;

      /* Pick a block from the worklist.  */
      block = worklist[--sp];

      /* Initially, the set of available values in BLOCK is that of
	 its immediate dominator.  */
      dom = get_immediate_dominator (CDI_DOMINATORS, block);
      if (dom)
	bitmap_set_copy (AVAIL_OUT (block), AVAIL_OUT (dom));

      /* Generate values for PHI nodes.  */
      for (gsi = gsi_start_phis (block); !gsi_end_p (gsi); gsi_next (&gsi))
	make_values_for_phi (gsi_stmt (gsi), block);

      /* Now compute value numbers and populate value sets with all
	 the expressions computed in BLOCK.  */
      for (gsi = gsi_start_bb (block); !gsi_end_p (gsi); gsi_next (&gsi))
	{
	  ssa_op_iter iter;
	  tree op;

	  stmt = gsi_stmt (gsi);
	  gimple_set_uid (stmt, stmt_uid++);
<<<<<<< HEAD

	  FOR_EACH_SSA_TREE_OPERAND (op, stmt, iter, SSA_OP_DEF)
	    {
	      pre_expr e = get_or_alloc_expr_for_name (op);

	      add_to_value (get_expr_value_id (e), e);
	      if (!in_fre)
		{
		  bitmap_insert_into_set (TMP_GEN (block), e);
		  bitmap_value_insert_into_set (maximal_set, e);
		}
	      bitmap_value_insert_into_set (AVAIL_OUT (block), e);
	    }

	  if (gimple_has_volatile_ops (stmt)
	      || stmt_could_throw_p (stmt))
	    continue;

	  switch (gimple_code (stmt))
	    {
	    case GIMPLE_RETURN:
	      FOR_EACH_SSA_TREE_OPERAND (op, stmt, iter, SSA_OP_USE)
		add_to_exp_gen (block, op);
	      continue;

	    case GIMPLE_CALL:
	      {
		vn_reference_t ref;
		unsigned int i;
		vn_reference_op_t vro;
		pre_expr result = NULL;
		VEC(vn_reference_op_s, heap) *ops = NULL;

		if (!can_value_number_call (stmt))
		  continue;

		copy_reference_ops_from_call (stmt, &ops);
		vn_reference_lookup_pieces (shared_vuses_from_stmt (stmt),
					    ops, &ref, false);
		VEC_free (vn_reference_op_s, heap, ops);
		if (!ref)
		  continue;

		for (i = 0; VEC_iterate (vn_reference_op_s,
					 ref->operands, i,
					 vro); i++)
		  {
		    if (vro->op0 && TREE_CODE (vro->op0) == SSA_NAME)
		      add_to_exp_gen (block, vro->op0);
		    if (vro->op1 && TREE_CODE (vro->op1) == SSA_NAME)
		      add_to_exp_gen (block, vro->op1);
		    if (vro->op2 && TREE_CODE (vro->op2) == SSA_NAME)
		      add_to_exp_gen (block, vro->op2);
		  }
		result = (pre_expr) pool_alloc (pre_expr_pool);
		result->kind = REFERENCE;
		result->id = 0;
		PRE_EXPR_REFERENCE (result) = ref;

		get_or_alloc_expression_id (result);
		add_to_value (get_expr_value_id (result), result);
		if (!in_fre)
		  {
		    bitmap_value_insert_into_set (EXP_GEN (block),
						  result);
		    bitmap_value_insert_into_set (maximal_set, result);
		  }
		continue;
	      }

	    case GIMPLE_ASSIGN:
	      {
		pre_expr result = NULL;
		switch (TREE_CODE_CLASS (gimple_assign_rhs_code (stmt)))
		  {
		  case tcc_unary:
		    if (is_exception_related (stmt))
		      continue;
		  case tcc_binary:
		    {
		      vn_nary_op_t nary;
		      unsigned int i;

		      vn_nary_op_lookup_pieces (gimple_num_ops (stmt) - 1,
						gimple_assign_rhs_code (stmt),
						gimple_expr_type (stmt),
						gimple_assign_rhs1 (stmt),
						gimple_assign_rhs2 (stmt),
						NULL_TREE, NULL_TREE, &nary);

		      if (!nary)
			continue;

		      for (i = 0; i < nary->length; i++)
			if (TREE_CODE (nary->op[i]) == SSA_NAME)
			  add_to_exp_gen (block, nary->op[i]);

		      result = (pre_expr) pool_alloc (pre_expr_pool);
		      result->kind = NARY;
		      result->id = 0;
		      PRE_EXPR_NARY (result) = nary;
		      break;
		    }

		  case tcc_declaration:
		  case tcc_reference:
		    {
		      vn_reference_t ref;
		      unsigned int i;
		      vn_reference_op_t vro;

		      vn_reference_lookup (gimple_assign_rhs1 (stmt),
					   shared_vuses_from_stmt (stmt),
					   false, &ref);
		      if (!ref)
			continue;

		      for (i = 0; VEC_iterate (vn_reference_op_s,
					       ref->operands, i,
					       vro); i++)
			{
			  if (vro->op0 && TREE_CODE (vro->op0) == SSA_NAME)
			    add_to_exp_gen (block, vro->op0);
			  if (vro->op1 && TREE_CODE (vro->op1) == SSA_NAME)
			    add_to_exp_gen (block, vro->op1);
			  if (vro->op2 && TREE_CODE (vro->op2) == SSA_NAME)
			    add_to_exp_gen (block, vro->op2);
			}
		      result = (pre_expr) pool_alloc (pre_expr_pool);
		      result->kind = REFERENCE;
		      result->id = 0;
		      PRE_EXPR_REFERENCE (result) = ref;
		      break;
		    }

		  default:
		    /* For any other statement that we don't
		       recognize, simply add all referenced
		       SSA_NAMEs to EXP_GEN.  */
		    FOR_EACH_SSA_TREE_OPERAND (op, stmt, iter, SSA_OP_USE)
		      add_to_exp_gen (block, op);
		    continue;
		  }

		get_or_alloc_expression_id (result);
		add_to_value (get_expr_value_id (result), result);
		if (!in_fre)
		  {
		    bitmap_value_insert_into_set (EXP_GEN (block), result);
		    bitmap_value_insert_into_set (maximal_set, result);
		  }
		continue;
	      }
=======

	  FOR_EACH_SSA_TREE_OPERAND (op, stmt, iter, SSA_OP_DEF)
	    {
	      pre_expr e = get_or_alloc_expr_for_name (op);

	      add_to_value (get_expr_value_id (e), e);
	      if (!in_fre)
		bitmap_insert_into_set (TMP_GEN (block), e);
	      bitmap_value_insert_into_set (AVAIL_OUT (block), e);
	    }

	  if (gimple_has_volatile_ops (stmt)
	      || stmt_could_throw_p (stmt))
	    continue;

	  switch (gimple_code (stmt))
	    {
	    case GIMPLE_RETURN:
	      FOR_EACH_SSA_TREE_OPERAND (op, stmt, iter, SSA_OP_USE)
		add_to_exp_gen (block, op);
	      continue;

	    case GIMPLE_CALL:
	      {
		vn_reference_t ref;
		unsigned int i;
		vn_reference_op_t vro;
		pre_expr result = NULL;
		VEC(vn_reference_op_s, heap) *ops = NULL;

		if (!can_value_number_call (stmt))
		  continue;

		copy_reference_ops_from_call (stmt, &ops);
		vn_reference_lookup_pieces (shared_vuses_from_stmt (stmt),
					    ops, &ref, false);
		VEC_free (vn_reference_op_s, heap, ops);
		if (!ref)
		  continue;

		for (i = 0; VEC_iterate (vn_reference_op_s,
					 ref->operands, i,
					 vro); i++)
		  {
		    if (vro->op0 && TREE_CODE (vro->op0) == SSA_NAME)
		      add_to_exp_gen (block, vro->op0);
		    if (vro->op1 && TREE_CODE (vro->op1) == SSA_NAME)
		      add_to_exp_gen (block, vro->op1);
		    if (vro->op2 && TREE_CODE (vro->op2) == SSA_NAME)
		      add_to_exp_gen (block, vro->op2);
		  }
		result = (pre_expr) pool_alloc (pre_expr_pool);
		result->kind = REFERENCE;
		result->id = 0;
		PRE_EXPR_REFERENCE (result) = ref;

		get_or_alloc_expression_id (result);
		add_to_value (get_expr_value_id (result), result);
		if (!in_fre)
		  {
		    bitmap_value_insert_into_set (EXP_GEN (block),
						  result);
		    bitmap_value_insert_into_set (maximal_set, result);
		  }
		continue;
	      }

	    case GIMPLE_ASSIGN:
	      {
		pre_expr result = NULL;
		switch (TREE_CODE_CLASS (gimple_assign_rhs_code (stmt)))
		  {
		  case tcc_unary:
		    if (is_exception_related (stmt))
		      continue;
		  case tcc_binary:
		  case tcc_comparison:
		    {
		      vn_nary_op_t nary;
		      unsigned int i;

		      vn_nary_op_lookup_pieces (gimple_num_ops (stmt) - 1,
						gimple_assign_rhs_code (stmt),
						gimple_expr_type (stmt),
						gimple_assign_rhs1 (stmt),
						gimple_assign_rhs2 (stmt),
						NULL_TREE, NULL_TREE, &nary);

		      if (!nary)
			continue;

		      for (i = 0; i < nary->length; i++)
			if (TREE_CODE (nary->op[i]) == SSA_NAME)
			  add_to_exp_gen (block, nary->op[i]);

		      result = (pre_expr) pool_alloc (pre_expr_pool);
		      result->kind = NARY;
		      result->id = 0;
		      PRE_EXPR_NARY (result) = nary;
		      break;
		    }

		  case tcc_declaration:
		  case tcc_reference:
		    {
		      vn_reference_t ref;
		      unsigned int i;
		      vn_reference_op_t vro;

		      vn_reference_lookup (gimple_assign_rhs1 (stmt),
					   shared_vuses_from_stmt (stmt),
					   false, &ref);
		      if (!ref)
			continue;

		      for (i = 0; VEC_iterate (vn_reference_op_s,
					       ref->operands, i,
					       vro); i++)
			{
			  if (vro->op0 && TREE_CODE (vro->op0) == SSA_NAME)
			    add_to_exp_gen (block, vro->op0);
			  if (vro->op1 && TREE_CODE (vro->op1) == SSA_NAME)
			    add_to_exp_gen (block, vro->op1);
			  if (vro->op2 && TREE_CODE (vro->op2) == SSA_NAME)
			    add_to_exp_gen (block, vro->op2);
			}
		      result = (pre_expr) pool_alloc (pre_expr_pool);
		      result->kind = REFERENCE;
		      result->id = 0;
		      PRE_EXPR_REFERENCE (result) = ref;
		      break;
		    }

		  default:
		    /* For any other statement that we don't
		       recognize, simply add all referenced
		       SSA_NAMEs to EXP_GEN.  */
		    FOR_EACH_SSA_TREE_OPERAND (op, stmt, iter, SSA_OP_USE)
		      add_to_exp_gen (block, op);
		    continue;
		  }

		get_or_alloc_expression_id (result);
		add_to_value (get_expr_value_id (result), result);
		if (!in_fre)
		  {
		    bitmap_value_insert_into_set (EXP_GEN (block), result);
		    bitmap_value_insert_into_set (maximal_set, result);
		  }

		continue;
	      }
>>>>>>> a0daa400
	    default:
	      break;
	    }
	}

      /* Put the dominator children of BLOCK on the worklist of blocks
	 to compute available sets for.  */
      for (son = first_dom_son (CDI_DOMINATORS, block);
	   son;
	   son = next_dom_son (CDI_DOMINATORS, son))
	worklist[sp++] = son;
    }

  free (worklist);
}

/* Insert the expression for SSA_VN that SCCVN thought would be simpler
   than the available expressions for it.  The insertion point is
   right before the first use in STMT.  Returns the SSA_NAME that should
   be used for replacement.  */

static tree
do_SCCVN_insertion (gimple stmt, tree ssa_vn)
{
  basic_block bb = gimple_bb (stmt);
  gimple_stmt_iterator gsi;
  gimple_seq stmts = NULL;
  tree expr;
  pre_expr e;

  /* First create a value expression from the expression we want
     to insert and associate it with the value handle for SSA_VN.  */
  e = get_or_alloc_expr_for (vn_get_expr_for (ssa_vn));
  if (e == NULL)
    return NULL_TREE;

  /* Then use create_expression_by_pieces to generate a valid
     expression to insert at this point of the IL stream.  */
  expr = create_expression_by_pieces (bb, e, &stmts, stmt, NULL);
  if (expr == NULL_TREE)
    return NULL_TREE;
  gsi = gsi_for_stmt (stmt);
  gsi_insert_seq_before (&gsi, stmts, GSI_SAME_STMT);

  return expr;
}

/* Eliminate fully redundant computations.  */

static unsigned int
eliminate (void)
{
  basic_block b;
  unsigned int todo = 0;

  FOR_EACH_BB (b)
    {
      gimple_stmt_iterator i;

      for (i = gsi_start_bb (b); !gsi_end_p (i); gsi_next (&i))
	{
	  gimple stmt = gsi_stmt (i);

	  /* Lookup the RHS of the expression, see if we have an
	     available computation for it.  If so, replace the RHS with
	     the available computation.  */
	  if (gimple_has_lhs (stmt)
	      && TREE_CODE (gimple_get_lhs (stmt)) == SSA_NAME
	      && !gimple_assign_ssa_name_copy_p (stmt)
	      && (!gimple_assign_single_p (stmt)
		  || !is_gimple_min_invariant (gimple_assign_rhs1 (stmt)))
	      && !gimple_has_volatile_ops  (stmt)
	      && !has_zero_uses (gimple_get_lhs (stmt)))
	    {
	      tree lhs = gimple_get_lhs (stmt);
	      tree rhs = NULL_TREE;
	      tree sprime = NULL;
	      pre_expr lhsexpr = get_or_alloc_expr_for_name (lhs);
	      pre_expr sprimeexpr;

	      if (gimple_assign_single_p (stmt))
		rhs = gimple_assign_rhs1 (stmt);

	      sprimeexpr = bitmap_find_leader (AVAIL_OUT (b),
					       get_expr_value_id (lhsexpr),
					       NULL);

	      if (sprimeexpr)
		{
		  if (sprimeexpr->kind == CONSTANT)
		    sprime = PRE_EXPR_CONSTANT (sprimeexpr);
		  else if (sprimeexpr->kind == NAME)
		    sprime = PRE_EXPR_NAME (sprimeexpr);
		  else
		    gcc_unreachable ();
		}

	      /* If there is no existing leader but SCCVN knows this
		 value is constant, use that constant.  */
	      if (!sprime && is_gimple_min_invariant (VN_INFO (lhs)->valnum))
		{
		  sprime = fold_convert (TREE_TYPE (lhs),
					 VN_INFO (lhs)->valnum);

		  if (dump_file && (dump_flags & TDF_DETAILS))
		    {
		      fprintf (dump_file, "Replaced ");
		      print_gimple_expr (dump_file, stmt, 0, 0);
		      fprintf (dump_file, " with ");
		      print_generic_expr (dump_file, sprime, 0);
		      fprintf (dump_file, " in ");
		      print_gimple_stmt (dump_file, stmt, 0, 0);
		    }
		  pre_stats.eliminations++;
		  propagate_tree_value_into_stmt (&i, sprime);
		  stmt = gsi_stmt (i);
		  update_stmt (stmt);
		  continue;
		}

	      /* If there is no existing usable leader but SCCVN thinks
		 it has an expression it wants to use as replacement,
		 insert that.  */
	      if (!sprime || sprime == lhs)
		{
		  tree val = VN_INFO (lhs)->valnum;
		  if (val != VN_TOP
		      && TREE_CODE (val) == SSA_NAME
		      && VN_INFO (val)->needs_insertion
		      && can_PRE_operation (vn_get_expr_for (val)))
		    sprime = do_SCCVN_insertion (stmt, val);
		}
	      if (sprime
		  && sprime != lhs
		  && (rhs == NULL_TREE
		      || TREE_CODE (rhs) != SSA_NAME
		      || may_propagate_copy (rhs, sprime)))
		{
		  gcc_assert (sprime != rhs);

		  if (dump_file && (dump_flags & TDF_DETAILS))
		    {
		      fprintf (dump_file, "Replaced ");
		      print_gimple_expr (dump_file, stmt, 0, 0);
		      fprintf (dump_file, " with ");
		      print_generic_expr (dump_file, sprime, 0);
		      fprintf (dump_file, " in ");
		      print_gimple_stmt (dump_file, stmt, 0, 0);
		    }

		  if (TREE_CODE (sprime) == SSA_NAME)
		    gimple_set_plf (SSA_NAME_DEF_STMT (sprime),
				    NECESSARY, true);
		  /* We need to make sure the new and old types actually match,
		     which may require adding a simple cast, which fold_convert
		     will do for us.  */
		  if ((!rhs || TREE_CODE (rhs) != SSA_NAME)
		      && !useless_type_conversion_p (gimple_expr_type (stmt),
						     TREE_TYPE (sprime)))
		    sprime = fold_convert (gimple_expr_type (stmt), sprime);

		  pre_stats.eliminations++;
		  propagate_tree_value_into_stmt (&i, sprime);
		  stmt = gsi_stmt (i);
		  update_stmt (stmt);

		  /* If we removed EH side effects from the statement, clean
		     its EH information.  */
		  if (maybe_clean_or_replace_eh_stmt (stmt, stmt))
		    {
		      bitmap_set_bit (need_eh_cleanup,
				      gimple_bb (stmt)->index);
		      if (dump_file && (dump_flags & TDF_DETAILS))
			fprintf (dump_file, "  Removed EH side effects.\n");
		    }
		}
	    }
	  /* Visit COND_EXPRs and fold the comparison with the
	     available value-numbers.  */
	  else if (gimple_code (stmt) == GIMPLE_COND)
	    {
	      tree op0 = gimple_cond_lhs (stmt);
	      tree op1 = gimple_cond_rhs (stmt);
	      tree result;

	      if (TREE_CODE (op0) == SSA_NAME)
		op0 = VN_INFO (op0)->valnum;
	      if (TREE_CODE (op1) == SSA_NAME)
		op1 = VN_INFO (op1)->valnum;
	      result = fold_binary (gimple_cond_code (stmt), boolean_type_node,
				    op0, op1);
	      if (result && TREE_CODE (result) == INTEGER_CST)
		{
		  if (integer_zerop (result))
		    gimple_cond_make_false (stmt);
		  else
		    gimple_cond_make_true (stmt);
		  update_stmt (stmt);
		  todo = TODO_cleanup_cfg;
		}
	    }
	}
    }

  return todo;
}

/* Borrow a bit of tree-ssa-dce.c for the moment.
   XXX: In 4.1, we should be able to just run a DCE pass after PRE, though
   this may be a bit faster, and we may want critical edges kept split.  */

/* If OP's defining statement has not already been determined to be necessary,
   mark that statement necessary. Return the stmt, if it is newly
   necessary.  */

static inline gimple
mark_operand_necessary (tree op)
{
  gimple stmt;

  gcc_assert (op);

  if (TREE_CODE (op) != SSA_NAME)
    return NULL;

  stmt = SSA_NAME_DEF_STMT (op);
  gcc_assert (stmt);

  if (gimple_plf (stmt, NECESSARY)
      || gimple_nop_p (stmt))
    return NULL;

  gimple_set_plf (stmt, NECESSARY, true);
  return stmt;
}

/* Because we don't follow exactly the standard PRE algorithm, and decide not
   to insert PHI nodes sometimes, and because value numbering of casts isn't
   perfect, we sometimes end up inserting dead code.   This simple DCE-like
   pass removes any insertions we made that weren't actually used.  */

static void
remove_dead_inserted_code (void)
{
  VEC(gimple,heap) *worklist = NULL;
  int i;
  gimple t;

  worklist = VEC_alloc (gimple, heap, VEC_length (gimple, inserted_exprs));
  for (i = 0; VEC_iterate (gimple, inserted_exprs, i, t); i++)
    {
      if (gimple_plf (t, NECESSARY))
	VEC_quick_push (gimple, worklist, t);
    }
  while (VEC_length (gimple, worklist) > 0)
    {
      t = VEC_pop (gimple, worklist);

      /* PHI nodes are somewhat special in that each PHI alternative has
	 data and control dependencies.  All the statements feeding the
	 PHI node's arguments are always necessary. */
      if (gimple_code (t) == GIMPLE_PHI)
	{
	  unsigned k;

	  VEC_reserve (gimple, heap, worklist, gimple_phi_num_args (t));
	  for (k = 0; k < gimple_phi_num_args (t); k++)
	    {
	      tree arg = PHI_ARG_DEF (t, k);
	      if (TREE_CODE (arg) == SSA_NAME)
		{
		  gimple n = mark_operand_necessary (arg);
		  if (n)
		    VEC_quick_push (gimple, worklist, n);
		}
	    }
	}
      else
	{
	  /* Propagate through the operands.  Examine all the USE, VUSE and
	     VDEF operands in this statement.  Mark all the statements
	     which feed this statement's uses as necessary.  */
	  ssa_op_iter iter;
	  tree use;

	  /* The operands of VDEF expressions are also needed as they
	     represent potential definitions that may reach this
	     statement (VDEF operands allow us to follow def-def
	     links).  */

	  FOR_EACH_SSA_TREE_OPERAND (use, t, iter, SSA_OP_ALL_USES)
	    {
	      gimple n = mark_operand_necessary (use);
	      if (n)
		VEC_safe_push (gimple, heap, worklist, n);
	    }
	}
    }

  for (i = 0; VEC_iterate (gimple, inserted_exprs, i, t); i++)
    {
      if (!gimple_plf (t, NECESSARY))
	{
	  gimple_stmt_iterator gsi;

	  if (dump_file && (dump_flags & TDF_DETAILS))
	    {
	      fprintf (dump_file, "Removing unnecessary insertion:");
	      print_gimple_stmt (dump_file, t, 0, 0);
	    }

	  gsi = gsi_for_stmt (t);
	  if (gimple_code (t) == GIMPLE_PHI)
	    remove_phi_node (&gsi, true);
	  else
	    gsi_remove (&gsi, true);
	  release_defs (t);
	}
    }
  VEC_free (gimple, heap, worklist);
}

/* Initialize data structures used by PRE.  */

static void
init_pre (bool do_fre)
{
  basic_block bb;

  next_expression_id = 1;
  expressions = NULL;
  VEC_safe_push (pre_expr, heap, expressions, NULL);
  value_expressions = VEC_alloc (bitmap_set_t, heap, get_max_value_id () + 1);
  VEC_safe_grow_cleared (bitmap_set_t, heap, value_expressions,
			 get_max_value_id() + 1);

  in_fre = do_fre;

  inserted_exprs = NULL;
  need_creation = NULL;
  pretemp = NULL_TREE;
  storetemp = NULL_TREE;
  prephitemp = NULL_TREE;

  connect_infinite_loops_to_exit ();
  memset (&pre_stats, 0, sizeof (pre_stats));


  postorder = XNEWVEC (int, n_basic_blocks - NUM_FIXED_BLOCKS);
  post_order_compute (postorder, false, false);

  FOR_ALL_BB (bb)
    bb->aux = XCNEWVEC (struct bb_bitmap_sets, 1);

  calculate_dominance_info (CDI_POST_DOMINATORS);
  calculate_dominance_info (CDI_DOMINATORS);

  bitmap_obstack_initialize (&grand_bitmap_obstack);
  phi_translate_table = htab_create (5110, expr_pred_trans_hash,
				     expr_pred_trans_eq, free);
  expression_to_id = htab_create (num_ssa_names * 3,
				  pre_expr_hash,
				  pre_expr_eq, NULL);
  seen_during_translate = BITMAP_ALLOC (&grand_bitmap_obstack);
  bitmap_set_pool = create_alloc_pool ("Bitmap sets",
				       sizeof (struct bitmap_set), 30);
  pre_expr_pool = create_alloc_pool ("pre_expr nodes",
				     sizeof (struct pre_expr_d), 30);
  FOR_ALL_BB (bb)
    {
      EXP_GEN (bb) = bitmap_set_new ();
      PHI_GEN (bb) = bitmap_set_new ();
      TMP_GEN (bb) = bitmap_set_new ();
      AVAIL_OUT (bb) = bitmap_set_new ();
    }
  maximal_set = in_fre ? NULL : bitmap_set_new ();

  need_eh_cleanup = BITMAP_ALLOC (NULL);
}


/* Deallocate data structures used by PRE.  */

static void
fini_pre (bool do_fre)
{
  basic_block bb;

  free (postorder);
  VEC_free (bitmap_set_t, heap, value_expressions);
  VEC_free (gimple, heap, inserted_exprs);
  VEC_free (gimple, heap, need_creation);
  bitmap_obstack_release (&grand_bitmap_obstack);
  free_alloc_pool (bitmap_set_pool);
  free_alloc_pool (pre_expr_pool);
  htab_delete (phi_translate_table);
  htab_delete (expression_to_id);

  FOR_ALL_BB (bb)
    {
      free (bb->aux);
      bb->aux = NULL;
    }

  free_dominance_info (CDI_POST_DOMINATORS);

  if (!bitmap_empty_p (need_eh_cleanup))
    {
      gimple_purge_all_dead_eh_edges (need_eh_cleanup);
      cleanup_tree_cfg ();
    }

  BITMAP_FREE (need_eh_cleanup);

  if (!do_fre)
    loop_optimizer_finalize ();
}

/* Main entry point to the SSA-PRE pass.  DO_FRE is true if the caller
   only wants to do full redundancy elimination.  */

static unsigned int
execute_pre (bool do_fre ATTRIBUTE_UNUSED)
{
  unsigned int todo = 0;

  do_partial_partial = optimize > 2;

  /* This has to happen before SCCVN runs because
     loop_optimizer_init may create new phis, etc.  */
  if (!do_fre)
    loop_optimizer_init (LOOPS_NORMAL);

  if (!run_scc_vn (do_fre))
    {
      if (!do_fre)
	{
	  remove_dead_inserted_code ();
	  loop_optimizer_finalize ();
	}
      
      return 0;
    }
  init_pre (do_fre);


  /* Collect and value number expressions computed in each basic block.  */
  compute_avail ();

  if (dump_file && (dump_flags & TDF_DETAILS))
    {
      basic_block bb;

      FOR_ALL_BB (bb)
	{
	  print_bitmap_set (dump_file, EXP_GEN (bb), "exp_gen", bb->index);
	  print_bitmap_set (dump_file, TMP_GEN (bb), "tmp_gen",
				  bb->index);
	  print_bitmap_set (dump_file, AVAIL_OUT (bb), "avail_out",
				  bb->index);
	}
    }

  /* Insert can get quite slow on an incredibly large number of basic
     blocks due to some quadratic behavior.  Until this behavior is
     fixed, don't run it when he have an incredibly large number of
     bb's.  If we aren't going to run insert, there is no point in
     computing ANTIC, either, even though it's plenty fast.  */
  if (!do_fre && n_basic_blocks < 4000)
    {
      compute_antic ();
      insert ();
    }

  /* Remove all the redundant expressions.  */
  todo |= eliminate ();

  statistics_counter_event (cfun, "Insertions", pre_stats.insertions);
  statistics_counter_event (cfun, "PA inserted", pre_stats.pa_insert);
  statistics_counter_event (cfun, "New PHIs", pre_stats.phis);
  statistics_counter_event (cfun, "Eliminated", pre_stats.eliminations);
  statistics_counter_event (cfun, "Constified", pre_stats.constified);

  /* Make sure to remove fake edges before committing our inserts.
     This makes sure we don't end up with extra critical edges that
     we would need to split.  */
  remove_fake_exit_edges ();
  gsi_commit_edge_inserts ();

  clear_expression_ids ();
  free_scc_vn ();
  if (!do_fre)
    remove_dead_inserted_code ();

  fini_pre (do_fre);

  return todo;
}

/* Gate and execute functions for PRE.  */

static unsigned int
do_pre (void)
{
  return TODO_rebuild_alias | execute_pre (false);
}

static bool
gate_pre (void)
{
  /* PRE tends to generate bigger code.  */
  return flag_tree_pre != 0 && optimize_function_for_speed_p (cfun);
}

struct gimple_opt_pass pass_pre =
{
 {
  GIMPLE_PASS,
  "pre",				/* name */
  gate_pre,				/* gate */
  do_pre,				/* execute */
  NULL,					/* sub */
  NULL,					/* next */
  0,					/* static_pass_number */
  TV_TREE_PRE,				/* tv_id */
  PROP_no_crit_edges | PROP_cfg
    | PROP_ssa | PROP_alias,		/* properties_required */
  0,					/* properties_provided */
  0,					/* properties_destroyed */
  0,					/* todo_flags_start */
  TODO_update_ssa_only_virtuals | TODO_dump_func | TODO_ggc_collect
  | TODO_verify_ssa /* todo_flags_finish */
 }
};


/* Gate and execute functions for FRE.  */

static unsigned int
execute_fre (void)
{
  return execute_pre (true);
}

static bool
gate_fre (void)
{
  return flag_tree_fre != 0;
}

struct gimple_opt_pass pass_fre =
{
 {
  GIMPLE_PASS,
  "fre",				/* name */
  gate_fre,				/* gate */
  execute_fre,				/* execute */
  NULL,					/* sub */
  NULL,					/* next */
  0,					/* static_pass_number */
  TV_TREE_FRE,				/* tv_id */
  PROP_cfg | PROP_ssa | PROP_alias,	/* properties_required */
  0,					/* properties_provided */
  0,					/* properties_destroyed */
  0,					/* todo_flags_start */
  TODO_dump_func | TODO_ggc_collect | TODO_verify_ssa /* todo_flags_finish */
 }
};<|MERGE_RESOLUTION|>--- conflicted
+++ resolved
@@ -216,19 +216,11 @@
     case CONSTANT:
       return vn_hash_constant_with_type (PRE_EXPR_CONSTANT (e));
     case NAME:
-<<<<<<< HEAD
-      return iterative_hash_expr (PRE_EXPR_NAME (e), 0);
-    case NARY:
-      return vn_nary_op_compute_hash (PRE_EXPR_NARY (e));
-    case REFERENCE:
-      return vn_reference_compute_hash (PRE_EXPR_REFERENCE (e));
-=======
       return iterative_hash_hashval_t (SSA_NAME_VERSION (PRE_EXPR_NAME (e)), 0);
     case NARY:
       return PRE_EXPR_NARY (e)->hashcode;
     case REFERENCE:
       return PRE_EXPR_REFERENCE (e)->hashcode;
->>>>>>> a0daa400
     default:
       abort ();
     }
@@ -345,12 +337,9 @@
 #define FOR_EACH_EXPR_ID_IN_SET(set, id, bi)		\
   EXECUTE_IF_SET_IN_BITMAP((set)->expressions, 0, (id), (bi))
 
-<<<<<<< HEAD
-=======
 #define FOR_EACH_VALUE_ID_IN_SET(set, id, bi)		\
   EXECUTE_IF_SET_IN_BITMAP((set)->values, 0, (id), (bi))
 
->>>>>>> a0daa400
 /* Mapping from value id to expressions with that value_id.  */
 DEF_VEC_P (bitmap_set_t);
 DEF_VEC_ALLOC_P (bitmap_set_t, heap);
@@ -448,10 +437,7 @@
 					 gimple, tree);
 static tree find_or_generate_expression (basic_block, pre_expr, gimple_seq *,
 					 gimple);
-<<<<<<< HEAD
-=======
 static unsigned int get_expr_value_id (pre_expr);
->>>>>>> a0daa400
 
 /* We can add and remove elements and entries to and from sets
    and hash tables, so we use alloc pools for them.  */
@@ -571,23 +557,14 @@
 
 
 /* Add expression E to the expression set of value id V.  */
-<<<<<<< HEAD
 
 void
 add_to_value (unsigned int v, pre_expr e)
 {
   bitmap_set_t set;
 
-=======
-
-void
-add_to_value (unsigned int v, pre_expr e)
-{
-  bitmap_set_t set;
-
   gcc_assert (get_expr_value_id (e) == v);
 
->>>>>>> a0daa400
   if (v >= VEC_length (bitmap_set_t, value_expressions))
     {
       VEC_safe_grow_cleared (bitmap_set_t, heap, value_expressions,
@@ -698,38 +675,11 @@
 }
 
 
-<<<<<<< HEAD
-/* A comparison function for use in qsort to top sort a bitmap set.  Simply
-   subtracts value ids, since they are created with leaves before
-   their parent users (IE topological order).  */
-
-static int
-value_id_compare (const void *pa, const void *pb)
-{
-  const unsigned int vha = get_expr_value_id (*((const pre_expr *)pa));
-  const unsigned int vhb = get_expr_value_id (*((const pre_expr *)pb));
-
-  return vha - vhb;
-}
-
-=======
->>>>>>> a0daa400
 /* Generate an topological-ordered array of bitmap set SET.  */
 
 static VEC(pre_expr, heap) *
 sorted_array_from_bitmap_set (bitmap_set_t set)
 {
-<<<<<<< HEAD
-  unsigned int i;
-  bitmap_iterator bi;
-  VEC(pre_expr, heap) *result = NULL;
-
-  FOR_EACH_EXPR_ID_IN_SET (set, i, bi)
-    VEC_safe_push (pre_expr, heap, result, expression_for_id (i));
-
-  qsort (VEC_address (pre_expr, result), VEC_length (pre_expr, result),
-	 sizeof (pre_expr), value_id_compare);
-=======
   unsigned int i, j;
   bitmap_iterator bi, bj;
   VEC(pre_expr, heap) *result = NULL;
@@ -753,7 +703,6 @@
 	    VEC_safe_push (pre_expr, heap, result, expression_for_id (j));
         }
     }
->>>>>>> a0daa400
 
   return result;
 }
@@ -1336,7 +1285,6 @@
 }
 
 /* Get the tree type for our PRE expression e.  */
-<<<<<<< HEAD
 
 static tree
 get_expr_type (const pre_expr e)
@@ -1477,104 +1425,17 @@
   phitrans = phi_trans_lookup (expr, pred);
   if (phitrans)
     return phitrans;
-=======
-
-static tree
-get_expr_type (const pre_expr e)
-{
-  switch (e->kind)
-    {
-    case NAME:
-      return TREE_TYPE (PRE_EXPR_NAME (e));
-    case CONSTANT:
-      return TREE_TYPE (PRE_EXPR_CONSTANT (e));
-    case REFERENCE:
-      {
-	vn_reference_op_t vro;
-
-	gcc_assert (PRE_EXPR_REFERENCE (e)->operands);
-	vro = VEC_index (vn_reference_op_s,
-			 PRE_EXPR_REFERENCE (e)->operands,
-			 0);
-	/* We don't store type along with COMPONENT_REF because it is
-	   always the same as FIELD_DECL's type.  */
-	if (!vro->type)
-	  {
-	    gcc_assert (vro->opcode == COMPONENT_REF);
-	    return TREE_TYPE (vro->op0);
-	  }
-	return vro->type;
-      }
-
-    case NARY:
-      return PRE_EXPR_NARY (e)->type;
-    }
-  gcc_unreachable();
-}
-
-/* Get a representative SSA_NAME for a given expression.
-   Since all of our sub-expressions are treated as values, we require
-   them to be SSA_NAME's for simplicity.
-   Prior versions of GVNPRE used to use "value handles" here, so that
-   an expression would be VH.11 + VH.10 instead of d_3 + e_6.  In
-   either case, the operands are really values (IE we do not expect
-   them to be usable without finding leaders).  */
-
-static tree
-get_representative_for (const pre_expr e)
-{
-  tree exprtype;
-  tree name;
-  unsigned int value_id = get_expr_value_id (e);
-
-  switch (e->kind)
-    {
-    case NAME:
-      return PRE_EXPR_NAME (e);
-    case CONSTANT:
-      return PRE_EXPR_CONSTANT (e);
-    case NARY:
-    case REFERENCE:
-      {
-	/* Go through all of the expressions representing this value
-	   and pick out an SSA_NAME.  */
-	unsigned int i;
-	bitmap_iterator bi;
-	bitmap_set_t exprs = VEC_index (bitmap_set_t, value_expressions,
-					value_id);
-	FOR_EACH_EXPR_ID_IN_SET (exprs, i, bi)
-	  {
-	    pre_expr rep = expression_for_id (i);
-	    if (rep->kind == NAME)
-	      return PRE_EXPR_NAME (rep);
-	  }
-      }
-      break;
-    }
-  /* If we reached here we couldn't find an SSA_NAME.  This can
-     happen when we've discovered a value that has never appeared in
-     the program as set to an SSA_NAME, most likely as the result of
-     phi translation.  */
-  if (dump_file)
-    {
-      fprintf (dump_file,
-	       "Could not find SSA_NAME representative for expression:");
-      print_pre_expr (dump_file, e);
-      fprintf (dump_file, "\n");
-    }
-
-  exprtype = get_expr_type (e);
->>>>>>> a0daa400
-
-  /* Build and insert the assignment of the end result to the temporary
-     that we will return.  */
-  if (!pretemp || exprtype != TREE_TYPE (pretemp))
-    {
-      pretemp = create_tmp_var (exprtype, "pretmp");
-      get_var_ann (pretemp);
-    }
-
-<<<<<<< HEAD
+
+  /* Prevent cycles when we have recursively dependent leaders.  This
+     can only happen when phi translating the maximal set.  */
+  if (seen)
+    {
+      unsigned int expr_id = get_expression_id (expr);
+      if (bitmap_bit_p (seen, expr_id))
+	return NULL;
+      bitmap_set_bit (seen, expr_id);
+    }
+
   switch (expr->kind)
     {
       /* Constants contain no values that need translation.  */
@@ -1648,278 +1509,6 @@
 	      }
 	    else
 	      {
-		new_val_id = get_next_value_id ();
-		VEC_safe_grow_cleared (bitmap_set_t, heap,
-				       value_expressions,
-				       get_max_value_id() + 1);
-		nary = vn_nary_op_insert_pieces (newnary.length,
-						 newnary.opcode,
-						 newnary.type,
-						 newnary.op[0],
-						 newnary.op[1],
-						 newnary.op[2],
-						 newnary.op[3],
-						 result, new_val_id);
-		PRE_EXPR_NARY (expr) = nary;
-		constant = fully_constant_expression (expr);
-		if (constant != expr)
-		  return constant;
-		get_or_alloc_expression_id (expr);
-=======
-  name = make_ssa_name (pretemp, gimple_build_nop ());
-  VN_INFO_GET (name)->value_id = value_id;
-  if (e->kind == CONSTANT)
-    VN_INFO (name)->valnum = PRE_EXPR_CONSTANT (e);
-  else
-    VN_INFO (name)->valnum = name;
-
-  add_to_value (value_id, get_or_alloc_expr_for_name (name));
-  if (dump_file)
-    {
-      fprintf (dump_file, "Created SSA_NAME representative ");
-      print_generic_expr (dump_file, name, 0);
-      fprintf (dump_file, " for expression:");
-      print_pre_expr (dump_file, e);
-      fprintf (dump_file, "\n");
-    }
-
-  return name;
-}
-
-
-
-
-/* Translate EXPR using phis in PHIBLOCK, so that it has the values of
-   the phis in PRED.  SEEN is a bitmap saying which expression we have
-   translated since we started translation of the toplevel expression.
-   Return NULL if we can't find a leader for each part of the
-   translated expression.  */
-
-static pre_expr
-phi_translate_1 (pre_expr expr, bitmap_set_t set1, bitmap_set_t set2,
-		 basic_block pred, basic_block phiblock, bitmap seen)
-{
-  pre_expr oldexpr = expr;
-  pre_expr phitrans;
-
-  if (!expr)
-    return NULL;
-
-  if (value_id_constant_p (get_expr_value_id (expr)))
-    return expr;
-
-  phitrans = phi_trans_lookup (expr, pred);
-  if (phitrans)
-    return phitrans;
-
-  /* Prevent cycles when we have recursively dependent leaders.  This
-     can only happen when phi translating the maximal set.  */
-  if (seen)
-    {
-      unsigned int expr_id = get_expression_id (expr);
-      if (bitmap_bit_p (seen, expr_id))
-	return NULL;
-      bitmap_set_bit (seen, expr_id);
-    }
-
-  switch (expr->kind)
-    {
-      /* Constants contain no values that need translation.  */
-    case CONSTANT:
-      return expr;
-
-    case NARY:
-      {
-	unsigned int i;
-	bool changed = false;
-	vn_nary_op_t nary = PRE_EXPR_NARY (expr);
-	struct vn_nary_op_s newnary;
-	/* The NARY structure is only guaranteed to have been
-	   allocated to the nary->length operands.  */
-	memcpy (&newnary, nary, (sizeof (struct vn_nary_op_s)
-				 - sizeof (tree) * (4 - nary->length)));
-
-	for (i = 0; i < newnary.length; i++)
-	  {
-	    if (TREE_CODE (newnary.op[i]) != SSA_NAME)
-	      continue;
-	    else
-	      {
-		unsigned int op_val_id = VN_INFO (newnary.op[i])->value_id;
-		pre_expr leader = find_leader_in_sets (op_val_id, set1, set2);
-		pre_expr result = phi_translate_1 (leader, set1, set2,
-						   pred, phiblock, seen);
-		if (result && result != leader)
-		  {
-		    tree name = get_representative_for (result);
-		    if (!name)
-		      return NULL;
-		    newnary.op[i] = name;
-		  }
-		else if (!result)
-		  return NULL;
-
-		changed |= newnary.op[i] != nary->op[i];
->>>>>>> a0daa400
-	      }
-	    add_to_value (new_val_id, expr);
-	  }
-<<<<<<< HEAD
-	phi_trans_add (oldexpr, expr, pred);
-	return expr;
-      }
-      break;
-
-    case REFERENCE:
-      {
-	vn_reference_t ref = PRE_EXPR_REFERENCE (expr);
-	VEC (vn_reference_op_s, heap) *operands = ref->operands;
-	VEC (tree, gc) *vuses = ref->vuses;
-	VEC (tree, gc) *newvuses = vuses;
-	VEC (vn_reference_op_s, heap) *newoperands = NULL;
-	bool changed = false;
-	unsigned int i;
-	vn_reference_op_t operand;
-	vn_reference_t newref;
-
-	for (i = 0; VEC_iterate (vn_reference_op_s, operands, i, operand); i++)
-	  {
-	    pre_expr opresult;
-	    pre_expr leader;
-	    tree oldop0 = operand->op0;
-	    tree oldop1 = operand->op1;
-	    tree oldop2 = operand->op2;
-	    tree op0 = oldop0;
-	    tree op1 = oldop1;
-	    tree op2 = oldop2;
-	    tree type = operand->type;
-	    vn_reference_op_s newop = *operand;
-
-	    if (op0 && TREE_CODE (op0) == SSA_NAME)
-	      {
-		unsigned int op_val_id = VN_INFO (op0)->value_id;
-		leader = find_leader_in_sets (op_val_id, set1, set2);
-		opresult = phi_translate_1 (leader, set1, set2,
-					    pred, phiblock, seen);
-		if (opresult && opresult != leader)
-		  {
-		    tree name = get_representative_for (opresult);
-		    if (!name)
-		      break;
-		    op0 = name;
-		  }
-		else if (!opresult)
-		  break;
-	      }
-	    changed |= op0 != oldop0;
-
-	    if (op1 && TREE_CODE (op1) == SSA_NAME)
-	      {
-		unsigned int op_val_id = VN_INFO (op1)->value_id;
-		leader = find_leader_in_sets (op_val_id, set1, set2);
-		opresult = phi_translate_1 (leader, set1, set2,
-					    pred, phiblock, seen);
-		if (opresult && opresult != leader)
-		  {
-		    tree name = get_representative_for (opresult);
-		    if (!name)
-		      break;
-		    op1 = name;
-		  }
-		else if (!opresult)
-		  break;
-=======
-	if (changed)
-	  {
-	    pre_expr constant;
-
-	    tree result = vn_nary_op_lookup_pieces (newnary.length,
-						    newnary.opcode,
-						    newnary.type,
-						    newnary.op[0],
-						    newnary.op[1],
-						    newnary.op[2],
-						    newnary.op[3],
-						    &nary);
-	    unsigned int new_val_id;
-
-	    expr = (pre_expr) pool_alloc (pre_expr_pool);
-	    expr->kind = NARY;
-	    expr->id = 0;
-	    if (result && is_gimple_min_invariant (result))
-	      return get_or_alloc_expr_for_constant (result);
-
-
-	    if (nary)
-	      {
-		PRE_EXPR_NARY (expr) = nary;
-		constant = fully_constant_expression (expr);
-		if (constant != expr)
-		  return constant;
-
-		new_val_id = nary->value_id;
-		get_or_alloc_expression_id (expr);
->>>>>>> a0daa400
-	      }
-	    changed |= op1 != oldop1;
-	    if (op2 && TREE_CODE (op2) == SSA_NAME)
-	      {
-<<<<<<< HEAD
-		unsigned int op_val_id = VN_INFO (op2)->value_id;
-		leader = find_leader_in_sets (op_val_id, set1, set2);
-		opresult = phi_translate_1 (leader, set1, set2,
-					    pred, phiblock, seen);
-		if (opresult && opresult != leader)
-		  {
-		    tree name = get_representative_for (opresult);
-		    if (!name)
-		      break;
-		    op2 = name;
-		  }
-		else if (!opresult)
-		  break;
-	      }
-	    changed |= op2 != oldop2;
-
-	    if (!newoperands)
-	      newoperands = VEC_copy (vn_reference_op_s, heap, operands);
-	    /* We may have changed from an SSA_NAME to a constant */
-	    if (newop.opcode == SSA_NAME && TREE_CODE (op0) != SSA_NAME)
-	      newop.opcode = TREE_CODE (op0);
-	    newop.type = type;
-	    newop.op0 = op0;
-	    newop.op1 = op1;
-	    newop.op2 = op2;
-	    VEC_replace (vn_reference_op_s, newoperands, i, &newop);
-	  }
-	if (i != VEC_length (vn_reference_op_s, operands))
-	  {
-	    if (newoperands)
-	      VEC_free (vn_reference_op_s, heap, newoperands);
-	    return NULL;
-	  }
-
-	newvuses = translate_vuses_through_block (vuses, phiblock, pred);
-	changed |= newvuses != vuses;
-
-	if (changed)
-	  {
-	    unsigned int new_val_id;
-	    pre_expr constant;
-
-	    tree result = vn_reference_lookup_pieces (newvuses,
-						      newoperands,
-						      &newref, true);
-	    if (newref)
-	      VEC_free (vn_reference_op_s, heap, newoperands);
-
-	    if (result && is_gimple_min_invariant (result))
-	      {
-	        gcc_assert (!newoperands);
-	        return get_or_alloc_expr_for_constant (result);
-	      }
-
-=======
 		new_val_id = get_next_value_id ();
 		VEC_safe_grow_cleared (bitmap_set_t, heap,
 				       value_expressions,
@@ -2061,7 +1650,6 @@
 	        return get_or_alloc_expr_for_constant (result);
 	      }
 
->>>>>>> a0daa400
 	    expr = (pre_expr) pool_alloc (pre_expr_pool);
 	    expr->kind = REFERENCE;
 	    expr->id = 0;
@@ -2119,12 +1707,9 @@
 	    tree def = PHI_ARG_DEF (phi, e->dest_idx);
 	    pre_expr newexpr;
 
-<<<<<<< HEAD
-=======
 	    if (TREE_CODE (def) == SSA_NAME)
 	      def = VN_INFO (def)->valnum;
 
->>>>>>> a0daa400
 	    /* Handle constant. */
 	    if (is_gimple_min_invariant (def))
 	      return get_or_alloc_expr_for_constant (def);
@@ -3114,29 +2699,6 @@
     default:
       gcc_unreachable ();
     }
-<<<<<<< HEAD
-}
-
-/* For COMPONENT_REF's and ARRAY_REF's, we can't have any intermediates for the
-   COMPONENT_REF or INDIRECT_REF or ARRAY_REF portion, because we'd end up with
-   trying to rename aggregates into ssa form directly, which is a no no.
-
-   Thus, this routine doesn't create temporaries, it just builds a
-   single access expression for the array, calling
-   find_or_generate_expression to build the innermost pieces.
-
-   This function is a subroutine of create_expression_by_pieces, and
-   should not be called on it's own unless you really know what you
-   are doing.  */
-
-static tree
-create_component_ref_by_pieces (basic_block block, vn_reference_t ref,
-				gimple_seq *stmts, gimple domstmt)
-{
-  unsigned int op = 0;
-  return create_component_ref_by_pieces_1 (block, ref, &op, stmts, domstmt);
-=======
->>>>>>> a0daa400
 }
 
 /* For COMPONENT_REF's and ARRAY_REF's, we can't have any intermediates for the
@@ -3423,11 +2985,7 @@
   pre_expr eprime;
   edge_iterator ei;
   tree type = get_expr_type (expr);
-<<<<<<< HEAD
-  tree temp, res;
-=======
   tree temp;
->>>>>>> a0daa400
   gimple phi;
 
   if (dump_file && (dump_flags & TDF_DETAILS))
@@ -3583,17 +3141,12 @@
   if (TREE_CODE (type) == COMPLEX_TYPE
       || TREE_CODE (type) == VECTOR_TYPE)
     DECL_GIMPLE_REG_P (temp) = 1;
-<<<<<<< HEAD
-
-  phi = create_phi_node (temp, block);
-=======
   phi = create_phi_node (temp, block);
 
   gimple_set_plf (phi, NECESSARY, false);
   VN_INFO_GET (gimple_phi_result (phi))->valnum = gimple_phi_result (phi);
   VN_INFO (gimple_phi_result (phi))->value_id = val;
   VEC_safe_push (gimple, heap, inserted_exprs, phi);
->>>>>>> a0daa400
   FOR_EACH_EDGE (pred, ei, block->preds)
     {
       pre_expr ae = avail[pred->src->index];
@@ -3604,25 +3157,7 @@
       else
 	add_phi_arg (phi, PRE_EXPR_NAME (avail[pred->src->index]), pred);
     }
-<<<<<<< HEAD
-  /* If the PHI node is already available, use it.  */
-  if ((res = vn_phi_lookup (phi)) != NULL_TREE)
-    {
-      gimple_stmt_iterator gsi = gsi_for_stmt (phi);
-      remove_phi_node (&gsi, true);
-      release_defs (phi);
-      add_to_value (val, get_or_alloc_expr_for_name (res));
-      return false;
-    }
-
-  gimple_set_plf (phi, NECESSARY, false);
-  VN_INFO_GET (gimple_phi_result (phi))->valnum = gimple_phi_result (phi);
-  VN_INFO (gimple_phi_result (phi))->value_id = val;
-  VEC_safe_push (gimple, heap, inserted_exprs, phi);
-
-=======
-
->>>>>>> a0daa400
+
   newphi = get_or_alloc_expr_for_name (gimple_phi_result (phi));
   add_to_value (val, newphi);
 
@@ -3795,11 +3330,7 @@
 			  pre_stats.constified++;
 			}
 		      else
-<<<<<<< HEAD
-			info->valnum = PRE_EXPR_NAME (edoubleprime);
-=======
 			info->valnum = VN_INFO (PRE_EXPR_NAME (edoubleprime))->valnum;
->>>>>>> a0daa400
 		      info->value_id = new_val;
 		    }
 		}
@@ -4115,7 +3646,6 @@
 
 	  stmt = gsi_stmt (gsi);
 	  gimple_set_uid (stmt, stmt_uid++);
-<<<<<<< HEAD
 
 	  FOR_EACH_SSA_TREE_OPERAND (op, stmt, iter, SSA_OP_DEF)
 	    {
@@ -4123,10 +3653,7 @@
 
 	      add_to_value (get_expr_value_id (e), e);
 	      if (!in_fre)
-		{
-		  bitmap_insert_into_set (TMP_GEN (block), e);
-		  bitmap_value_insert_into_set (maximal_set, e);
-		}
+		bitmap_insert_into_set (TMP_GEN (block), e);
 	      bitmap_value_insert_into_set (AVAIL_OUT (block), e);
 	    }
 
@@ -4195,6 +3722,7 @@
 		    if (is_exception_related (stmt))
 		      continue;
 		  case tcc_binary:
+		  case tcc_comparison:
 		    {
 		      vn_nary_op_t nary;
 		      unsigned int i;
@@ -4269,160 +3797,6 @@
 		  }
 		continue;
 	      }
-=======
-
-	  FOR_EACH_SSA_TREE_OPERAND (op, stmt, iter, SSA_OP_DEF)
-	    {
-	      pre_expr e = get_or_alloc_expr_for_name (op);
-
-	      add_to_value (get_expr_value_id (e), e);
-	      if (!in_fre)
-		bitmap_insert_into_set (TMP_GEN (block), e);
-	      bitmap_value_insert_into_set (AVAIL_OUT (block), e);
-	    }
-
-	  if (gimple_has_volatile_ops (stmt)
-	      || stmt_could_throw_p (stmt))
-	    continue;
-
-	  switch (gimple_code (stmt))
-	    {
-	    case GIMPLE_RETURN:
-	      FOR_EACH_SSA_TREE_OPERAND (op, stmt, iter, SSA_OP_USE)
-		add_to_exp_gen (block, op);
-	      continue;
-
-	    case GIMPLE_CALL:
-	      {
-		vn_reference_t ref;
-		unsigned int i;
-		vn_reference_op_t vro;
-		pre_expr result = NULL;
-		VEC(vn_reference_op_s, heap) *ops = NULL;
-
-		if (!can_value_number_call (stmt))
-		  continue;
-
-		copy_reference_ops_from_call (stmt, &ops);
-		vn_reference_lookup_pieces (shared_vuses_from_stmt (stmt),
-					    ops, &ref, false);
-		VEC_free (vn_reference_op_s, heap, ops);
-		if (!ref)
-		  continue;
-
-		for (i = 0; VEC_iterate (vn_reference_op_s,
-					 ref->operands, i,
-					 vro); i++)
-		  {
-		    if (vro->op0 && TREE_CODE (vro->op0) == SSA_NAME)
-		      add_to_exp_gen (block, vro->op0);
-		    if (vro->op1 && TREE_CODE (vro->op1) == SSA_NAME)
-		      add_to_exp_gen (block, vro->op1);
-		    if (vro->op2 && TREE_CODE (vro->op2) == SSA_NAME)
-		      add_to_exp_gen (block, vro->op2);
-		  }
-		result = (pre_expr) pool_alloc (pre_expr_pool);
-		result->kind = REFERENCE;
-		result->id = 0;
-		PRE_EXPR_REFERENCE (result) = ref;
-
-		get_or_alloc_expression_id (result);
-		add_to_value (get_expr_value_id (result), result);
-		if (!in_fre)
-		  {
-		    bitmap_value_insert_into_set (EXP_GEN (block),
-						  result);
-		    bitmap_value_insert_into_set (maximal_set, result);
-		  }
-		continue;
-	      }
-
-	    case GIMPLE_ASSIGN:
-	      {
-		pre_expr result = NULL;
-		switch (TREE_CODE_CLASS (gimple_assign_rhs_code (stmt)))
-		  {
-		  case tcc_unary:
-		    if (is_exception_related (stmt))
-		      continue;
-		  case tcc_binary:
-		  case tcc_comparison:
-		    {
-		      vn_nary_op_t nary;
-		      unsigned int i;
-
-		      vn_nary_op_lookup_pieces (gimple_num_ops (stmt) - 1,
-						gimple_assign_rhs_code (stmt),
-						gimple_expr_type (stmt),
-						gimple_assign_rhs1 (stmt),
-						gimple_assign_rhs2 (stmt),
-						NULL_TREE, NULL_TREE, &nary);
-
-		      if (!nary)
-			continue;
-
-		      for (i = 0; i < nary->length; i++)
-			if (TREE_CODE (nary->op[i]) == SSA_NAME)
-			  add_to_exp_gen (block, nary->op[i]);
-
-		      result = (pre_expr) pool_alloc (pre_expr_pool);
-		      result->kind = NARY;
-		      result->id = 0;
-		      PRE_EXPR_NARY (result) = nary;
-		      break;
-		    }
-
-		  case tcc_declaration:
-		  case tcc_reference:
-		    {
-		      vn_reference_t ref;
-		      unsigned int i;
-		      vn_reference_op_t vro;
-
-		      vn_reference_lookup (gimple_assign_rhs1 (stmt),
-					   shared_vuses_from_stmt (stmt),
-					   false, &ref);
-		      if (!ref)
-			continue;
-
-		      for (i = 0; VEC_iterate (vn_reference_op_s,
-					       ref->operands, i,
-					       vro); i++)
-			{
-			  if (vro->op0 && TREE_CODE (vro->op0) == SSA_NAME)
-			    add_to_exp_gen (block, vro->op0);
-			  if (vro->op1 && TREE_CODE (vro->op1) == SSA_NAME)
-			    add_to_exp_gen (block, vro->op1);
-			  if (vro->op2 && TREE_CODE (vro->op2) == SSA_NAME)
-			    add_to_exp_gen (block, vro->op2);
-			}
-		      result = (pre_expr) pool_alloc (pre_expr_pool);
-		      result->kind = REFERENCE;
-		      result->id = 0;
-		      PRE_EXPR_REFERENCE (result) = ref;
-		      break;
-		    }
-
-		  default:
-		    /* For any other statement that we don't
-		       recognize, simply add all referenced
-		       SSA_NAMEs to EXP_GEN.  */
-		    FOR_EACH_SSA_TREE_OPERAND (op, stmt, iter, SSA_OP_USE)
-		      add_to_exp_gen (block, op);
-		    continue;
-		  }
-
-		get_or_alloc_expression_id (result);
-		add_to_value (get_expr_value_id (result), result);
-		if (!in_fre)
-		  {
-		    bitmap_value_insert_into_set (EXP_GEN (block), result);
-		    bitmap_value_insert_into_set (maximal_set, result);
-		  }
-
-		continue;
-	      }
->>>>>>> a0daa400
 	    default:
 	      break;
 	    }
