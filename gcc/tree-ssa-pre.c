--- conflicted
+++ resolved
@@ -243,17 +243,10 @@
 {
   return VEC_index (tree, expressions, id);
 }
-<<<<<<< HEAD
 
 /* Free the expression id field in all of our expressions,
    and then destroy the expressions array.  */
 
-=======
-
-/* Free the expression id field in all of our expressions,
-   and then destroy the expressions array.  */
-
->>>>>>> 29c07800
 static void
 clear_expression_ids (void)
 {
@@ -652,7 +645,6 @@
   unsigned int i;
   bitmap_iterator bi;
   VEC(tree, heap) *result = NULL;
-<<<<<<< HEAD
 
   FOR_EACH_EXPR_ID_IN_SET (set, i, bi)
     VEC_safe_push (tree, heap, result, expression_for_id (i));
@@ -660,15 +652,6 @@
   qsort (VEC_address (tree, result), VEC_length (tree, result),
 	 sizeof (tree), vh_compare);
 
-=======
-
-  FOR_EACH_EXPR_ID_IN_SET (set, i, bi)
-    VEC_safe_push (tree, heap, result, expression_for_id (i));
-
-  qsort (VEC_address (tree, result), VEC_length (tree, result),
-	 sizeof (tree), vh_compare);
-
->>>>>>> 29c07800
   return result;
 }
 
@@ -904,40 +887,12 @@
   return t;
 }
 
-<<<<<<< HEAD
-/* Return a copy of a chain of nodes, chained through the TREE_CHAIN field.
-   For example, this can copy a list made of TREE_LIST nodes.
-   Allocates the nodes in list_node_pool*/
-=======
 /* Make a temporary copy of a CALL_EXPR object NODE.  */
->>>>>>> 29c07800
 
 static tree
 temp_copy_call_expr (tree node)
 {
-<<<<<<< HEAD
-  tree head;
-  tree prev, next;
-
-  if (list == 0)
-    return 0;
-  head = (tree) pool_alloc (list_node_pool);
-
-  memcpy (head, list, tree_size (list));
-  prev = head;
-
-  next = TREE_CHAIN (list);
-  while (next)
-    {
-      TREE_CHAIN (prev) = (tree) pool_alloc (list_node_pool);
-      memcpy (TREE_CHAIN (prev), next, tree_size (next));
-      prev = TREE_CHAIN (prev);
-      next = TREE_CHAIN (next);
-    }
-  return head;
-=======
   return (tree) obstack_copy (&temp_call_expr_obstack, node, tree_size (node));
->>>>>>> 29c07800
 }
 
 /* Translate the vuses in the VUSES vector backwards through phi nodes
@@ -1044,34 +999,6 @@
 	  return NULL;
 	else
 	  {
-<<<<<<< HEAD
-	    tree oldop0 = TREE_OPERAND (expr, 0);
-	    tree oldval0 = oldop0;
-	    tree oldarglist = TREE_OPERAND (expr, 1);
-	    tree oldop2 = TREE_OPERAND (expr, 2);
-	    tree oldval2 = oldop2;
-	    tree newop0;
-	    tree newarglist;
-	    tree newop2 = NULL;
-	    tree oldwalker;
-	    tree newwalker;
-	    tree newexpr;
-	    tree vh = get_value_handle (expr);
-	    bool listchanged = false;
-	    bool invariantarg = false;
-	    VEC (tree, gc) *vuses = VALUE_HANDLE_VUSES (vh);
-	    VEC (tree, gc) *tvuses;
-
-	    /* Call expressions are kind of weird because they have an
-	       argument list.  We don't want to value number the list
-	       as one value number, because that doesn't make much
-	       sense, and just breaks the support functions we call,
-	       which expect TREE_OPERAND (call_expr, 2) to be a
-	       TREE_LIST. */
-	    oldval0 = find_leader_in_sets (oldop0, set1, set2);
-	    newop0 = phi_translate (oldval0, set1, set2, pred, phiblock);
-	    if (newop0 == NULL)
-=======
 	    tree oldfn = CALL_EXPR_FN (expr);
 	    tree oldsc = CALL_EXPR_STATIC_CHAIN (expr);
 	    tree newfn, newsc = NULL;
@@ -1085,15 +1012,9 @@
 	    newfn = phi_translate (find_leader_in_sets (oldfn, set1, set2),
 				   set1, set2, pred, phiblock);
 	    if (newfn == NULL)
->>>>>>> 29c07800
 	      return NULL;
 	    if (newfn != oldfn)
 	      {
-<<<<<<< HEAD
-		oldop2 = find_leader_in_sets (oldop2, set1, set2);
-		newop2 = phi_translate (oldop2, set1, set2, pred, phiblock);
-		if (newop2 == NULL)
-=======
 		newexpr = temp_copy_call_expr (expr);
 		CALL_EXPR_FN (newexpr) = get_value_handle (newfn);
 	      }
@@ -1102,7 +1023,6 @@
 		newsc = phi_translate (find_leader_in_sets (oldsc, set1, set2),
 				       set1, set2, pred, phiblock);
 		if (newsc == NULL)
->>>>>>> 29c07800
 		  return NULL;
 		if (newsc != oldsc)
 		  {
@@ -1112,28 +1032,11 @@
 		  }
 	      }
 
-<<<<<<< HEAD
-	    /* phi translate the argument list piece by piece.
-
-	      We could actually build the list piece by piece here,
-	      but it's likely to not be worth the memory we will save,
-	      unless you have millions of call arguments.  */
-
-	    newarglist = pool_copy_list (oldarglist);
-	    for (oldwalker = oldarglist, newwalker = newarglist;
-		 oldwalker && newwalker;
-		 oldwalker = TREE_CHAIN (oldwalker),
-		   newwalker = TREE_CHAIN (newwalker))
-	      {
-
-		tree oldval = TREE_VALUE (oldwalker);
-=======
 	    /* phi translate the argument list piece by piece.  */
 	    nargs = call_expr_nargs (expr);
 	    for (i = 0; i < nargs; i++)
 	      {
 		tree oldval = CALL_EXPR_ARG (expr, i);
->>>>>>> 29c07800
 		tree newval;
 		if (oldval)
 		  {
@@ -1156,33 +1059,6 @@
 		      return NULL;
 		    if (newval != oldval)
 		      {
-<<<<<<< HEAD
-			listchanged = true;
-			invariantarg |= is_gimple_min_invariant (newval);
-			TREE_VALUE (newwalker) = get_value_handle (newval);
-		      }
-		  }
-	      }
-
-	    /* In case of new invariant args we might try to fold the call
-	       again.  */
-	    if (invariantarg)
-	      {
-		tree tmp = fold_ternary (CALL_EXPR, TREE_TYPE (expr),
-					 newop0, newarglist, newop2);
-		if (tmp)
-		  {
-		    STRIP_TYPE_NOPS (tmp);
-		    if (is_gimple_min_invariant (tmp))
-		      return tmp;
-		  }
-	      }
-
-	    if (listchanged)
-	      vn_lookup_or_add (newarglist, NULL);
-
-	    tvuses = translate_vuses_through_block (vuses, phiblock, pred);
-=======
 			invariantarg |= is_gimple_min_invariant (newval);
 			if (!newexpr)
 			  newexpr = temp_copy_call_expr (expr);
@@ -1190,7 +1066,6 @@
 		      }
 		  }
 	      }
->>>>>>> 29c07800
 
 	    /* In case of new invariant args we might try to fold the call
 	       again.  */
@@ -1214,14 +1089,6 @@
 
  	    if (newexpr)
 	      {
-<<<<<<< HEAD
-		newexpr = (tree) pool_alloc (expression_node_pool);
-		memcpy (newexpr, expr, tree_size (expr));
-		TREE_OPERAND (newexpr, 0) = newop0 == oldop0 ? oldval0 : get_value_handle (newop0);
-		TREE_OPERAND (newexpr, 1) = listchanged ? newarglist : oldarglist;
-		TREE_OPERAND (newexpr, 2) = newop2 == oldop2 ? oldval2 : get_value_handle (newop2);
-=======
->>>>>>> 29c07800
 		newexpr->base.ann = NULL;
 		vn_lookup_or_add_with_vuses (newexpr, tvuses);
 		expr = newexpr;
@@ -1273,8 +1140,6 @@
 	  return NULL;
 
 	if (TREE_CODE (expr) == ARRAY_REF)
-<<<<<<< HEAD
-=======
 	  {
 	    oldop1 = TREE_OPERAND (expr, 1);
 	    oldop1 = find_leader_in_sets (oldop1, set1, set2);
@@ -1312,50 +1177,9 @@
 	    || newop1 != oldop1
 	    || newop2 != oldop2
 	    || newop3 != oldop3)
->>>>>>> 29c07800
-	  {
-	    oldop1 = TREE_OPERAND (expr, 1);
-	    oldop1 = find_leader_in_sets (oldop1, set1, set2);
-	    newop1 = phi_translate (oldop1, set1, set2, pred, phiblock);
-
-<<<<<<< HEAD
-	    if (newop1 == NULL)
-	      return NULL;
-
-	    oldop2 = TREE_OPERAND (expr, 2);
-	    if (oldop2)
-	      {
-		oldop2 = find_leader_in_sets (oldop2, set1, set2);
-		newop2 = phi_translate (oldop2, set1, set2, pred, phiblock);
-
-		if (newop2 == NULL)
-		  return NULL;
-	      }
-	    oldop3 = TREE_OPERAND (expr, 3);
-	    if (oldop3)
-	      {
-		oldop3 = find_leader_in_sets (oldop3, set1, set2);
-		newop3 = phi_translate (oldop3, set1, set2, pred, phiblock);
-
-		if (newop3 == NULL)
-		  return NULL;
-	      }
-	  }
-
-	oldvuses = VALUE_HANDLE_VUSES (get_value_handle (expr));
-	if (oldvuses)
-	  newvuses = translate_vuses_through_block (oldvuses, phiblock,
-						    pred);
-
-	if (newop0 != oldop0 || newvuses != oldvuses
-	    || newop1 != oldop1
-	    || newop2 != oldop2
-	    || newop3 != oldop3)
 	  {
 	    tree t;
 
-=======
->>>>>>> 29c07800
 	    newexpr = (tree) pool_alloc (reference_node_pool);
 	    memcpy (newexpr, expr, tree_size (expr));
 	    TREE_OPERAND (newexpr, 0) = get_value_handle (newop0);
@@ -1654,15 +1478,6 @@
       {
 	if (TREE_CODE (expr) == CALL_EXPR)
 	  {
-<<<<<<< HEAD
-	    tree op0 = TREE_OPERAND (expr, 0);
-	    tree arglist = TREE_OPERAND (expr, 1);
-	    tree op2 = TREE_OPERAND (expr, 2);
-
-	    /* Check the non-list operands first.  */
-	    if (!union_contains_value (set1, set2, op0)
-		|| (op2 && !union_contains_value (set1, set2, op2)))
-=======
 	    tree fn = CALL_EXPR_FN (expr);
 	    tree sc = CALL_EXPR_STATIC_CHAIN (expr);
 	    tree arg;
@@ -1671,16 +1486,11 @@
 	    /* Check the non-argument operands first.  */
 	    if (!union_contains_value (set1, set2, fn)
 		|| (sc && !union_contains_value (set1, set2, sc)))
->>>>>>> 29c07800
 	      return false;
 
 	    /* Now check the operands.  */
 	    FOR_EACH_CALL_EXPR_ARG (arg, iter, expr)
 	      {
-<<<<<<< HEAD
-		tree arg = TREE_VALUE (arglist);
-=======
->>>>>>> 29c07800
 		if (!union_contains_value (set1, set2, arg))
 		  return false;
 	      }
@@ -1938,7 +1748,6 @@
 		   "Block %d was deferred for a future iteration.\n",
 		   block->index);
 	}
-<<<<<<< HEAD
     }
   if (old)
     bitmap_set_free (old);
@@ -2062,131 +1871,6 @@
 
       print_bitmap_set (dump_file, PA_IN (block), "PA_IN", block->index);
     }
-=======
-    }
-  if (old)
-    bitmap_set_free (old);
-  if (S)
-    bitmap_set_free (S);
-  if (ANTIC_OUT)
-    bitmap_set_free (ANTIC_OUT);
-  return changed;
-}
-
-/* Compute PARTIAL_ANTIC for BLOCK.
-
-   If succs(BLOCK) > 1 then
-     PA_OUT[BLOCK] = value wise union of PA_IN[b] + all ANTIC_IN not
-     in ANTIC_OUT for all succ(BLOCK)
-   else if succs(BLOCK) == 1 then
-     PA_OUT[BLOCK] = phi_translate (PA_IN[succ(BLOCK)])
-
-   PA_IN[BLOCK] = dependent_clean(PA_OUT[BLOCK] - TMP_GEN[BLOCK]
-				  - ANTIC_IN[BLOCK])
-
-*/
-static bool
-compute_partial_antic_aux (basic_block block,
-			   bool block_has_abnormal_pred_edge)
-{
-  bool changed = false;
-  bitmap_set_t old_PA_IN;
-  bitmap_set_t PA_OUT;
-  edge e;
-  edge_iterator ei;
-
-  old_PA_IN = PA_OUT = NULL;
-
-  /* If any edges from predecessors are abnormal, antic_in is empty,
-     so do nothing.  */
-  if (block_has_abnormal_pred_edge)
-    goto maybe_dump_sets;
-
-  old_PA_IN = PA_IN (block);
-  PA_OUT = bitmap_set_new ();
-
-  /* If the block has no successors, ANTIC_OUT is empty.  */
-  if (EDGE_COUNT (block->succs) == 0)
-    ;
-  /* If we have one successor, we could have some phi nodes to
-     translate through.  Note that we can't phi translate across DFS
-     back edges in partial antic, because it uses a union operation
-     on the successors.  For recurrences like IV's, we will end up generating a
-     new value in the set on each go around (i + 3 (VH.1) VH.1 + 1
-     (VH.2), VH.2 + 1 (VH.3), etc), forever.  */
-  else if (single_succ_p (block))
-    {
-      basic_block succ = single_succ (block);
-      if (!(single_succ_edge (block)->flags & EDGE_DFS_BACK))
-	phi_translate_set (PA_OUT, PA_IN (succ), block, succ);
-    }
-  /* If we have multiple successors, we take the union of all of
-     them.  */
-  else
-    {
-      VEC(basic_block, heap) * worklist;
-      size_t i;
-      basic_block bprime;
-
-      worklist = VEC_alloc (basic_block, heap, EDGE_COUNT (block->succs));
-      FOR_EACH_EDGE (e, ei, block->succs)
-	{
-	  if (e->flags & EDGE_DFS_BACK)
-	    continue;
-	  VEC_quick_push (basic_block, worklist, e->dest);
-	}
-      if (VEC_length (basic_block, worklist) > 0)
-	{
-	  for (i = 0; VEC_iterate (basic_block, worklist, i, bprime); i++)
-	    {
-	      unsigned int i;
-	      bitmap_iterator bi;
-
-	      FOR_EACH_EXPR_ID_IN_SET (ANTIC_IN (bprime), i, bi)
-		bitmap_value_insert_into_set (PA_OUT,
-					      expression_for_id (i));
-
-	      FOR_EACH_EXPR_ID_IN_SET (PA_IN (bprime), i, bi)
-		bitmap_value_insert_into_set (PA_OUT,
-					      expression_for_id (i));
-	    }
-	}
-      VEC_free (basic_block, heap, worklist);
-    }
-
-  /* PA_IN starts with PA_OUT - TMP_GEN.
-     Then we subtract things from ANTIC_IN.  */
-  PA_IN (block) = bitmap_set_subtract (PA_OUT, TMP_GEN (block));
-
-  /* For partial antic, we want to put back in the phi results, since
-     we will properly avoid making them partially antic over backedges.  */
-  bitmap_ior_into (PA_IN (block)->values, PHI_GEN (block)->values);
-  bitmap_ior_into (PA_IN (block)->expressions, PHI_GEN (block)->expressions);
-
-  /* PA_IN[block] = PA_IN[block] - ANTIC_IN[block] */
-  bitmap_set_subtract_values (PA_IN (block), ANTIC_IN (block));
-
-  dependent_clean (PA_IN (block), ANTIC_IN (block), block);
-
-  if (!bitmap_set_equal (old_PA_IN, PA_IN (block)))
-    {
-      changed = true;
-      SET_BIT (changed_blocks, block->index);
-      FOR_EACH_EDGE (e, ei, block->preds)
-	SET_BIT (changed_blocks, e->src->index);
-    }
-  else
-    RESET_BIT (changed_blocks, block->index);
-
- maybe_dump_sets:
-  if (dump_file && (dump_flags & TDF_DETAILS))
-    {
-      if (PA_OUT)
-	print_bitmap_set (dump_file, PA_OUT, "PA_OUT", block->index);
-
-      print_bitmap_set (dump_file, PA_IN (block), "PA_IN", block->index);
-    }
->>>>>>> 29c07800
   if (old_PA_IN)
     bitmap_set_free (old_PA_IN);
   if (PA_OUT)
@@ -2807,26 +2491,6 @@
     {
     case tcc_vl_exp:
       {
-<<<<<<< HEAD
-	tree op0, op2;
-	tree arglist;
-	tree genop0, genop2;
-	tree genarglist;
-	tree walker, genwalker;
-
-	gcc_assert (TREE_CODE (expr) == CALL_EXPR);
-	genop2 = NULL;
-
-	op0 = TREE_OPERAND (expr, 0);
-	arglist = TREE_OPERAND (expr, 1);
-	op2 = TREE_OPERAND (expr, 2);
-
-	genop0 = find_or_generate_expression (block, op0, stmts);
-	genarglist = copy_list (arglist);
-	for (walker = arglist, genwalker = genarglist;
-	     genwalker && walker;
-	     genwalker = TREE_CHAIN (genwalker), walker = TREE_CHAIN (walker))
-=======
 	tree fn, sc;
 	tree genfn;
 	int i, nargs;
@@ -2843,28 +2507,17 @@
 	buffer = alloca (nargs * sizeof (tree));
 
 	for (i = 0; i < nargs; i++)
->>>>>>> 29c07800
 	  {
 	    tree arg = CALL_EXPR_ARG (expr, i);
 	    buffer[i] = find_or_generate_expression (block, arg, stmts);
 	  }
 
-<<<<<<< HEAD
-	if (op2)
-	  genop2 = find_or_generate_expression (block, op2, stmts);
-	folded = fold_build3 (TREE_CODE (expr), TREE_TYPE (expr),
-			      genop0, genarglist, genop2);
-	break;
-
-
-=======
 	folded = build_call_array (TREE_TYPE (expr), genfn, nargs, buffer);
 	if (sc)
 	  CALL_EXPR_STATIC_CHAIN (folded) =
 	    find_or_generate_expression (block, sc, stmts);
 	folded = fold (folded);
 	break;
->>>>>>> 29c07800
       }
       break;
     case tcc_reference:
@@ -2954,11 +2607,7 @@
       || TREE_CODE (TREE_TYPE (expr)) == VECTOR_TYPE)
     DECL_GIMPLE_REG_P (temp) = 1;
 
-<<<<<<< HEAD
-  newexpr = build2_gimple (GIMPLE_MODIFY_STMT, temp, newexpr);
-=======
   newexpr = build_gimple_modify_stmt (temp, newexpr);
->>>>>>> 29c07800
   name = make_ssa_name (temp, newexpr);
   GIMPLE_STMT_OPERAND (newexpr, 0) = name;
   NECESSARY (newexpr) = 0;
@@ -3552,11 +3201,7 @@
   int i;
   enum tree_code code = TREE_CODE (expr);
   tree vexpr;
-<<<<<<< HEAD
-  alloc_pool pool;
-=======
   alloc_pool pool = NULL;
->>>>>>> 29c07800
   tree efi;
 
   gcc_assert (TREE_CODE_CLASS (code) == tcc_unary
@@ -3576,73 +3221,15 @@
     pool = binary_node_pool;
   else if (TREE_CODE_CLASS (code) == tcc_comparison)
     pool = comparison_node_pool;
-<<<<<<< HEAD
-  else if (TREE_CODE_CLASS (code) == tcc_exceptional)
-    {
-      gcc_assert (code == TREE_LIST);
-      pool = list_node_pool;
-    }
-  else
-    {
-      gcc_assert (code == CALL_EXPR);
-      pool = expression_node_pool;
-    }
-
-  vexpr = (tree) pool_alloc (pool);
-  memcpy (vexpr, expr, tree_size (expr));
-
-  /* This case is only for TREE_LIST's that appear as part of
-     CALL_EXPR's.  Anything else is a bug, but we can't easily verify
-     this, hence this comment.  TREE_LIST is not handled by the
-     general case below because they don't have a fixed length, or
-     operands, so you can't access purpose/value/chain through
-     TREE_OPERAND macros.  */
-=======
   else
     gcc_assert (code == CALL_EXPR);
->>>>>>> 29c07800
 
   if (code == CALL_EXPR)
     vexpr = temp_copy_call_expr (expr);
   else
     {
-<<<<<<< HEAD
-      tree op = NULL_TREE;
-      tree temp = NULL_TREE;
-      if (TREE_CHAIN (vexpr))
-	temp = create_value_expr_from (TREE_CHAIN (vexpr), block, stmt);
-      TREE_CHAIN (vexpr) = temp ? temp : TREE_CHAIN (vexpr);
-
-
-      /* Recursively value-numberize reference ops.  */
-      if (REFERENCE_CLASS_P (TREE_VALUE (vexpr)))
-	{
-	  tree tempop;
-	  op = TREE_VALUE (vexpr);
-	  tempop = create_value_expr_from (op, block, stmt);
-	  op = tempop ? tempop : op;
-
-	  TREE_VALUE (vexpr)  = vn_lookup_or_add (op, stmt);
-	}
-      else
-	{
-	  op = TREE_VALUE (vexpr);
-	  TREE_VALUE (vexpr) = vn_lookup_or_add (TREE_VALUE (vexpr), NULL);
-	}
-      /* This is the equivalent of inserting op into EXP_GEN like we
-	 do below */
-      if (!is_undefined_value (op))
-	bitmap_value_insert_into_set (EXP_GEN (block), op);
-
-      efi = find_existing_value_expr (vexpr, stmt);
-      if (efi)
-	return efi;
-      get_or_alloc_expression_id (vexpr);
-      return vexpr;
-=======
       vexpr = (tree) pool_alloc (pool);
       memcpy (vexpr, expr, tree_size (expr));
->>>>>>> 29c07800
     }
 
   for (i = 0; i < TREE_OPERAND_LENGTH (expr); i++)
@@ -3660,23 +3247,6 @@
 	  op = tempop ? tempop : op;
 	  val = vn_lookup_or_add (op, stmt);
 	}
-<<<<<<< HEAD
-      else if (TREE_CODE (op) == TREE_LIST)
-	{
-	  tree tempop;
-
-	  gcc_assert (TREE_CODE (expr) == CALL_EXPR);
-	  tempop = create_value_expr_from (op, block, stmt);
-
-	  op = tempop ? tempop : op;
-	  vn_lookup_or_add (op, NULL);
-	  /* Unlike everywhere else, we do *not* want to replace the
-	     TREE_LIST itself with a value number, because support
-	     functions we call will blow up.  */
-	  val = op;
-	}
-=======
->>>>>>> 29c07800
       else
 	/* Create a value handle for OP and add it to VEXPR.  */
 	val = vn_lookup_or_add (op, NULL);
@@ -3816,11 +3386,7 @@
 poolify_modify_stmt (tree op1, tree op2)
 {
   if (modify_expr_template == NULL)
-<<<<<<< HEAD
-    modify_expr_template = build2_gimple (GIMPLE_MODIFY_STMT, op1, op2);
-=======
     modify_expr_template = build_gimple_modify_stmt (op1, op2);
->>>>>>> 29c07800
 
   GIMPLE_STMT_OPERAND (modify_expr_template, 0) = op1;
   GIMPLE_STMT_OPERAND (modify_expr_template, 1) = op2;
@@ -3932,15 +3498,9 @@
 	     as a plain ssa name copy.  */
 	  bsi = bsi_for_stmt (stmt);
 	  bsi_prev (&bsi);
-<<<<<<< HEAD
-	  newstmt = build2_gimple (GIMPLE_MODIFY_STMT,
-			           GIMPLE_STMT_OPERAND (stmt, 0),
-			    	   GIMPLE_STMT_OPERAND (bsi_stmt (bsi), 1));
-=======
 	  tmp = GIMPLE_STMT_OPERAND (bsi_stmt (bsi), 1);
 	  newstmt = build_gimple_modify_stmt (GIMPLE_STMT_OPERAND (stmt, 0),
 					      tmp);
->>>>>>> 29c07800
 	  SSA_NAME_DEF_STMT (GIMPLE_STMT_OPERAND (newstmt, 0)) = newstmt;
 	  bsi_insert_before (&bsi, newstmt, BSI_SAME_STMT);
 	  bsi = bsi_for_stmt (stmt);
@@ -4454,23 +4014,12 @@
 				       tree_code_size (NEGATE_EXPR), 30);
   reference_node_pool = create_alloc_pool ("Reference tree nodes",
 					   tree_code_size (ARRAY_REF), 30);
-<<<<<<< HEAD
-  expression_node_pool = create_alloc_pool ("Expression tree nodes",
-					    tree_code_size (CALL_EXPR), 30);
-  list_node_pool = create_alloc_pool ("List tree nodes",
-				      tree_code_size (TREE_LIST), 30);
-=======
->>>>>>> 29c07800
   comparison_node_pool = create_alloc_pool ("Comparison tree nodes",
 					    tree_code_size (EQ_EXPR), 30);
   modify_expr_node_pool = create_alloc_pool ("GIMPLE_MODIFY_STMT nodes",
 					     tree_code_size (GIMPLE_MODIFY_STMT),
-<<<<<<< HEAD
-					     30);
-=======
   					     30);
   obstack_init (&temp_call_expr_obstack);
->>>>>>> 29c07800
   modify_expr_template = NULL;
 
   FOR_ALL_BB (bb)
