--- conflicted
+++ resolved
@@ -718,11 +718,7 @@
 }
 
 /* Replace an instance of EXPR's VALUE with EXPR in SET if it exists,
-<<<<<<< HEAD
-   and add it otherwise. */
-=======
    and add it otherwise.  */
->>>>>>> 8c044a9c
 
 static void
 bitmap_value_replace_in_set (bitmap_set_t set, tree expr)
@@ -1289,14 +1285,9 @@
     }
 }
 
-<<<<<<< HEAD
-DEF_VEC_MALLOC_P (basic_block);
-sbitmap has_abnormal_preds;
-=======
 DEF_VEC_P (basic_block);
 DEF_VEC_ALLOC_P (basic_block, heap);
 static sbitmap has_abnormal_preds;
->>>>>>> 8c044a9c
 
 /* Compute the ANTIC set for BLOCK.
 
@@ -1454,11 +1445,7 @@
     fprintf (dump_file, "compute_antic required %d iterations\n", num_iterations);
 }
 
-<<<<<<< HEAD
-static VEC(tree_on_heap) *inserted_exprs;
-=======
 static VEC(tree,heap) *inserted_exprs;
->>>>>>> 8c044a9c
 /* Find a leader for an expression, or generate one using
    create_expression_by_pieces if it's ANTIC but
    complex.  
@@ -1473,14 +1460,8 @@
 {
   tree genop = bitmap_find_leader (AVAIL_OUT (block), expr);
 
-<<<<<<< HEAD
-  /* If it's still NULL, see if it is a complex expression, and if
-     so, generate it recursively, otherwise, abort, because it's
-     not really .  */
-=======
   /* If it's still NULL, it must be a complex expression, so generate
      it recursively.  */
->>>>>>> 8c044a9c
   if (genop == NULL)
     {
       genop = VALUE_HANDLE_EXPR_SET (expr)->head->expr;
@@ -1560,55 +1541,19 @@
       {
 	tree op1 = TREE_OPERAND (expr, 0);
 	tree op2 = TREE_OPERAND (expr, 1);
-<<<<<<< HEAD
-	genop1 = find_or_generate_expression (block, op1, stmts);
-	genop2 = find_or_generate_expression (block, op2, stmts);
-	temp = create_tmp_var (TREE_TYPE (expr), "pretmp");
-	add_referenced_tmp_var (temp);
-	newexpr = fold (build (TREE_CODE (expr), TREE_TYPE (expr), 
-			       genop1, genop2));
-	newexpr = build (MODIFY_EXPR, TREE_TYPE (expr),
-			 temp, newexpr);
-	NECESSARY (newexpr) = 0;
-	name = make_ssa_name (temp, newexpr);
-	TREE_OPERAND (newexpr, 0) = name;
-	tsi = tsi_last (stmts);
-	tsi_link_after (&tsi, newexpr, TSI_CONTINUE_LINKING);
-	VEC_safe_push (tree_on_heap, inserted_exprs, newexpr);
-	pre_stats.insertions++;
-=======
 	tree genop1 = find_or_generate_expression (block, op1, stmts);
 	tree genop2 = find_or_generate_expression (block, op2, stmts);
 	folded = fold_build2 (TREE_CODE (expr), TREE_TYPE (expr), 
 			      genop1, genop2);
->>>>>>> 8c044a9c
 	break;
       }
 
     case tcc_unary:
       {
 	tree op1 = TREE_OPERAND (expr, 0);
-<<<<<<< HEAD
-	genop1 = find_or_generate_expression (block, op1, stmts);
-	temp = create_tmp_var (TREE_TYPE (expr), "pretmp");
-	add_referenced_tmp_var (temp);
-	newexpr = fold (build (TREE_CODE (expr), TREE_TYPE (expr), 
-			       genop1));
-	newexpr = build (MODIFY_EXPR, TREE_TYPE (expr),
-			 temp, newexpr);
-	name = make_ssa_name (temp, newexpr);
-	TREE_OPERAND (newexpr, 0) = name;
-	NECESSARY (newexpr) = 0;
-	tsi = tsi_last (stmts);
-	tsi_link_after (&tsi, newexpr, TSI_CONTINUE_LINKING);
-	VEC_safe_push (tree_on_heap, inserted_exprs, newexpr);
-	pre_stats.insertions++;
-
-=======
 	tree genop1 = find_or_generate_expression (block, op1, stmts);
 	folded = fold_build1 (TREE_CODE (expr), TREE_TYPE (expr), 
 			      genop1);
->>>>>>> 8c044a9c
 	break;
       }
 
@@ -1665,20 +1610,10 @@
      here.  */
   v = get_value_handle (expr);
   vn_add (name, v, NULL);
-<<<<<<< HEAD
-
-  /* The value may already exist in either NEW_SETS, or AVAIL_OUT, because
-     we are creating the expression by pieces, and this particular piece of
-     the expression may have been represented.  There is no harm in replacing
-     here.  */
   bitmap_value_replace_in_set (NEW_SETS (block), name); 
   bitmap_value_replace_in_set (AVAIL_OUT (block), name);
-=======
-  bitmap_value_replace_in_set (NEW_SETS (block), name); 
-  bitmap_value_replace_in_set (AVAIL_OUT (block), name);
 
   pre_stats.insertions++;
->>>>>>> 8c044a9c
   if (dump_file && (dump_flags & TDF_DETAILS))
     {				    
       fprintf (dump_file, "Inserted ");
@@ -1689,22 +1624,6 @@
   return name;
 }
 
-<<<<<<< HEAD
-/* Return the folded version of T if T, when folded, is a gimple
-   min_invariant.  Otherwise, return T. */ 
-
-static tree
-fully_constant_expression (tree t)
-{  
-  tree folded;
-  folded = fold (t);
-  if (folded && is_gimple_min_invariant (folded))
-    return folded;
-  return t;
-}
-
-=======
->>>>>>> 8c044a9c
 /* Insert the to-be-made-available values of NODE for each predecessor, stored
    in AVAIL, into the predecessors of BLOCK, and merge the result with a phi
    node, given the same value handle as NODE.  The prefix of the phi node is
@@ -1758,13 +1677,9 @@
       bprime = pred->src;
       eprime = avail[bprime->index];
       if (BINARY_CLASS_P (eprime)
-<<<<<<< HEAD
-	  || UNARY_CLASS_P (eprime))
-=======
 	  || COMPARISON_CLASS_P (eprime)
 	  || UNARY_CLASS_P (eprime)
 	  || TREE_CODE (eprime) == CALL_EXPR)
->>>>>>> 8c044a9c
 	{
 	  builtexpr = create_expression_by_pieces (bprime,
 						   eprime,
@@ -1786,17 +1701,11 @@
   /* Now build a phi for the new variable.  */
   temp = create_tmp_var (type, tmpname);
   add_referenced_tmp_var (temp);
-<<<<<<< HEAD
-  temp = create_phi_node (temp, block);
-  NECESSARY (temp) = 0; 
-  VEC_safe_push (tree_on_heap, inserted_exprs, temp);
-=======
   if (TREE_CODE (type) == COMPLEX_TYPE)
     DECL_COMPLEX_GIMPLE_REG_P (temp) = 1;
   temp = create_phi_node (temp, block);
   NECESSARY (temp) = 0; 
   VEC_safe_push (tree, heap, inserted_exprs, temp);
->>>>>>> 8c044a9c
   FOR_EACH_EDGE (pred, ei, block->preds)
     add_phi_arg (temp, avail[pred->src->index], pred);
   
@@ -1978,11 +1887,7 @@
 		      /* If all edges produce the same value and that value is
 			 an invariant, then the PHI has the same value on all
 			 edges.  Note this.  */
-<<<<<<< HEAD
-		      else if (all_same && eprime 
-=======
 		      else if (!cant_insert && all_same && eprime 
->>>>>>> 8c044a9c
 			       && is_gimple_min_invariant (eprime)
 			       && !is_gimple_min_invariant (val))
 			{
@@ -2215,8 +2120,6 @@
 }
 
 
-<<<<<<< HEAD
-=======
 /* Return true if we can value number a call.  This is true if we have
    a pure or constant call.  */
 static bool
@@ -2304,7 +2207,6 @@
   return false;
 }
 
->>>>>>> 8c044a9c
 /* Compute the AVAIL set for all basic blocks.
 
    This function performs value numbering of the statements in each basic
@@ -2331,14 +2233,8 @@
     {
       if (default_def (param) != NULL)
 	{
-<<<<<<< HEAD
-	  tree val;
-	  tree def = default_def (param);
-	  val = vn_lookup_or_add (def, NULL);
-=======
 	  tree def = default_def (param);
 	  vn_lookup_or_add (def, NULL);
->>>>>>> 8c044a9c
 	  bitmap_insert_into_set (TMP_GEN (ENTRY_BLOCK_PTR), def);
 	  bitmap_value_insert_into_set (AVAIL_OUT (ENTRY_BLOCK_PTR), def);
 	}
@@ -2454,16 +2350,8 @@
 	  FOR_EACH_SSA_TREE_OPERAND (op, stmt, iter, SSA_OP_DEF)
 	    add_to_sets (op, op, NULL, TMP_GEN (block), AVAIL_OUT (block));
 
-<<<<<<< HEAD
-	  for (j = 0; j < NUM_USES (STMT_USE_OPS (stmt)); j++)
-	    {
-	      tree use = USE_OP (STMT_USE_OPS (stmt), j);
-	      add_to_sets (use, use, NULL, NULL, AVAIL_OUT (block));
-	    }
-=======
 	  FOR_EACH_SSA_TREE_OPERAND (op, stmt, iter, SSA_OP_USE)
 	    add_to_sets (op, op, NULL, NULL , AVAIL_OUT (block));
->>>>>>> 8c044a9c
 	}
 
       /* Put the dominator children of BLOCK on the worklist of blocks
@@ -2524,10 +2412,6 @@
 		      fprintf (dump_file, " in ");
 		      print_generic_stmt (dump_file, stmt, 0);
 		    }
-<<<<<<< HEAD
-		  if (TREE_CODE (sprime) == SSA_NAME) 
-		    NECESSARY (SSA_NAME_DEF_STMT (sprime)) = 1;
-=======
 		  
 		  if (TREE_CODE (sprime) == SSA_NAME) 
 		    NECESSARY (SSA_NAME_DEF_STMT (sprime)) = 1;
@@ -2539,7 +2423,6 @@
 							      TREE_TYPE (sprime)))
 		    sprime = fold_convert (TREE_TYPE (*rhs_p), sprime);
 		  
->>>>>>> 8c044a9c
 		  pre_stats.eliminations++;
 		  propagate_tree_value (rhs_p, sprime);
 		  update_stmt (stmt);
@@ -2564,28 +2447,25 @@
    this may be a bit faster, and we may want critical edges kept split.  */
 
 /* If OP's defining statement has not already been determined to be necessary,
-<<<<<<< HEAD
-   mark that statement necessary. and place it on the WORKLIST.  */ 
-
-static inline void
-mark_operand_necessary (tree op, VEC(tree_on_heap) **worklist)
+   mark that statement necessary. Return the stmt, if it is newly
+   necessary.  */ 
+
+static inline tree
+mark_operand_necessary (tree op)
 {
   tree stmt;
-  int ver;
 
   gcc_assert (op);
-
-  ver = SSA_NAME_VERSION (op);
 
   stmt = SSA_NAME_DEF_STMT (op);
   gcc_assert (stmt);
 
   if (NECESSARY (stmt)
       || IS_EMPTY_STMT (stmt))
-    return;
+    return NULL;
 
   NECESSARY (stmt) = 1;
-  VEC_safe_push (tree_on_heap, *worklist, stmt);
+  return stmt;
 }
 
 /* Because we don't follow exactly the standard PRE algorithm, and decide not
@@ -2596,48 +2476,6 @@
 static void
 remove_dead_inserted_code (void)
 {
-  VEC (tree_on_heap) *worklist = NULL;
-  int i;
-  tree t;
-
-  for (i = 0; VEC_iterate (tree_on_heap, inserted_exprs, i, t); i++)
-    {
-      if (NECESSARY (t))
-	VEC_safe_push (tree_on_heap, worklist, t);
-    }
-  while (VEC_length (tree_on_heap, worklist) > 0)
-    {
-      t = VEC_pop (tree_on_heap, worklist);
-=======
-   mark that statement necessary. Return the stmt, if it is newly
-   necessary.  */ 
-
-static inline tree
-mark_operand_necessary (tree op)
-{
-  tree stmt;
-
-  gcc_assert (op);
-
-  stmt = SSA_NAME_DEF_STMT (op);
-  gcc_assert (stmt);
-
-  if (NECESSARY (stmt)
-      || IS_EMPTY_STMT (stmt))
-    return NULL;
-
-  NECESSARY (stmt) = 1;
-  return stmt;
-}
-
-/* Because we don't follow exactly the standard PRE algorithm, and decide not
-   to insert PHI nodes sometimes, and because value numbering of casts isn't
-   perfect, we sometimes end up inserting dead code.   This simple DCE-like
-   pass removes any insertions we made that weren't actually used.  */
-
-static void
-remove_dead_inserted_code (void)
-{
   VEC(tree,heap) *worklist = NULL;
   int i;
   tree t;
@@ -2651,7 +2489,6 @@
   while (VEC_length (tree, worklist) > 0)
     {
       t = VEC_pop (tree, worklist);
->>>>>>> 8c044a9c
       if (TREE_CODE (t) == PHI_NODE)
 	{
 	  /* PHI nodes are somewhat special in that each PHI alternative has
@@ -2661,24 +2498,17 @@
 	     predecessor block associated with each PHI alternative as
 	     necessary.  */
 	  int k;
-<<<<<<< HEAD
-=======
 
 	  VEC_reserve (tree, heap, worklist, PHI_NUM_ARGS (t));
->>>>>>> 8c044a9c
 	  for (k = 0; k < PHI_NUM_ARGS (t); k++)
             {
 	      tree arg = PHI_ARG_DEF (t, k);
 	      if (TREE_CODE (arg) == SSA_NAME)
-<<<<<<< HEAD
-		mark_operand_necessary (arg, &worklist);
-=======
 		{
 		  arg = mark_operand_necessary (arg);
 		  if (arg)
 		    VEC_quick_push (tree, worklist, arg);
 		}
->>>>>>> 8c044a9c
 	    }
 	}
       else
@@ -2689,23 +2519,12 @@
 	  ssa_op_iter iter;
 	  tree use;
 
-<<<<<<< HEAD
-	  get_stmt_operands (t);
-
-=======
->>>>>>> 8c044a9c
 	  /* The operands of V_MAY_DEF expressions are also needed as they
 	     represent potential definitions that may reach this
 	     statement (V_MAY_DEF operands allow us to follow def-def 
 	     links).  */
 
 	  FOR_EACH_SSA_TREE_OPERAND (use, t, iter, SSA_OP_ALL_USES)
-<<<<<<< HEAD
-	    mark_operand_necessary (use, &worklist);
-	}
-    }
-  for (i = 0; VEC_iterate (tree_on_heap, inserted_exprs, i, t); i++)
-=======
 	    {
 	      tree n = mark_operand_necessary (use);
 	      if (n)
@@ -2714,7 +2533,6 @@
 	}
     }
   for (i = 0; VEC_iterate (tree, inserted_exprs, i, t); i++)
->>>>>>> 8c044a9c
     {
       if (!NECESSARY (t))
 	{
@@ -2726,11 +2544,7 @@
 	    }
 	  if (TREE_CODE (t) == PHI_NODE)
 	    {
-<<<<<<< HEAD
-	      remove_phi_node (t, NULL, bb_for_stmt (t));
-=======
 	      remove_phi_node (t, NULL);
->>>>>>> 8c044a9c
 	    }
 	  else
 	    {
@@ -2739,11 +2553,7 @@
 	    }
 	}
     }
-<<<<<<< HEAD
-  VEC_free (tree_on_heap, worklist);
-=======
   VEC_free (tree, heap, worklist);
->>>>>>> 8c044a9c
 }
 /* Initialize data structures used by PRE.  */
 
@@ -2818,11 +2628,7 @@
   basic_block bb;
   unsigned int i;
 
-<<<<<<< HEAD
-  VEC_free (tree_on_heap, inserted_exprs);
-=======
   VEC_free (tree, heap, inserted_exprs);
->>>>>>> 8c044a9c
   bitmap_obstack_release (&grand_bitmap_obstack);
   free_alloc_pool (value_set_pool);
   free_alloc_pool (bitmap_set_pool);
@@ -2916,17 +2722,10 @@
 
   if (dump_file && (dump_flags & TDF_STATS))
     {
-<<<<<<< HEAD
-      fprintf (dump_file, "Insertions:%d\n", pre_stats.insertions);
-      fprintf (dump_file, "New PHIs:%d\n", pre_stats.phis);
-      fprintf (dump_file, "Eliminated:%d\n", pre_stats.eliminations);
-      fprintf (dump_file, "Constified:%d\n", pre_stats.constified);
-=======
       fprintf (dump_file, "Insertions: %d\n", pre_stats.insertions);
       fprintf (dump_file, "New PHIs: %d\n", pre_stats.phis);
       fprintf (dump_file, "Eliminated: %d\n", pre_stats.eliminations);
       fprintf (dump_file, "Constified: %d\n", pre_stats.constified);
->>>>>>> 8c044a9c
     }
   
   bsi_commit_edge_inserts ();
