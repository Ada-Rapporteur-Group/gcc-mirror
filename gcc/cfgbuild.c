/* Control flow graph building code for GNU compiler.
   Copyright (C) 1987, 1988, 1992, 1993, 1994, 1995, 1996, 1997, 1998,
   1999, 2000, 2001, 2002, 2003, 2004, 2005 Free Software Foundation, Inc.

This file is part of GCC.

GCC is free software; you can redistribute it and/or modify it under
the terms of the GNU General Public License as published by the Free
Software Foundation; either version 2, or (at your option) any later
version.

GCC is distributed in the hope that it will be useful, but WITHOUT ANY
WARRANTY; without even the implied warranty of MERCHANTABILITY or
FITNESS FOR A PARTICULAR PURPOSE.  See the GNU General Public License
for more details.

You should have received a copy of the GNU General Public License
along with GCC; see the file COPYING.  If not, write to the Free
Software Foundation, 51 Franklin Street, Fifth Floor, Boston, MA
02110-1301, USA.  */

/* find_basic_blocks divides the current function's rtl into basic
   blocks and constructs the CFG.  The blocks are recorded in the
   basic_block_info array; the CFG exists in the edge structures
   referenced by the blocks.

   find_basic_blocks also finds any unreachable loops and deletes them.

   Available functionality:
     - CFG construction
         find_basic_blocks  */

#include "config.h"
#include "system.h"
#include "coretypes.h"
#include "tm.h"
#include "tree.h"
#include "rtl.h"
#include "hard-reg-set.h"
#include "basic-block.h"
#include "regs.h"
#include "flags.h"
#include "output.h"
#include "function.h"
#include "except.h"
#include "toplev.h"
#include "timevar.h"

static int count_basic_blocks (rtx);
static void find_basic_blocks_1 (rtx);
static void make_edges (basic_block, basic_block, int);
static void make_label_edge (sbitmap, basic_block, rtx, int);
static void find_bb_boundaries (basic_block);
static void compute_outgoing_frequencies (basic_block);

/* Return true if insn is something that should be contained inside basic
   block.  */

bool
inside_basic_block_p (rtx insn)
{
  switch (GET_CODE (insn))
    {
    case CODE_LABEL:
      /* Avoid creating of basic block for jumptables.  */
      return (NEXT_INSN (insn) == 0
	      || !JUMP_P (NEXT_INSN (insn))
	      || (GET_CODE (PATTERN (NEXT_INSN (insn))) != ADDR_VEC
		  && GET_CODE (PATTERN (NEXT_INSN (insn))) != ADDR_DIFF_VEC));

    case JUMP_INSN:
      return (GET_CODE (PATTERN (insn)) != ADDR_VEC
	      && GET_CODE (PATTERN (insn)) != ADDR_DIFF_VEC);

    case CALL_INSN:
    case INSN:
      return true;

    case BARRIER:
    case NOTE:
      return false;

    default:
      gcc_unreachable ();
    }
}

/* Return true if INSN may cause control flow transfer, so it should be last in
   the basic block.  */

bool
control_flow_insn_p (rtx insn)
{
  rtx note;

  switch (GET_CODE (insn))
    {
    case NOTE:
    case CODE_LABEL:
      return false;

    case JUMP_INSN:
      /* Jump insn always causes control transfer except for tablejumps.  */
      return (GET_CODE (PATTERN (insn)) != ADDR_VEC
	      && GET_CODE (PATTERN (insn)) != ADDR_DIFF_VEC);

    case CALL_INSN:
      /* Noreturn and sibling call instructions terminate the basic blocks
	 (but only if they happen unconditionally).  */
      if ((SIBLING_CALL_P (insn)
	   || find_reg_note (insn, REG_NORETURN, 0))
	  && GET_CODE (PATTERN (insn)) != COND_EXEC)
	return true;
      /* Call insn may return to the nonlocal goto handler.  */
      return ((nonlocal_goto_handler_labels
	       && (0 == (note = find_reg_note (insn, REG_EH_REGION,
					       NULL_RTX))
		   || INTVAL (XEXP (note, 0)) >= 0))
	      /* Or may trap.  */
	      || can_throw_internal (insn));

    case INSN:
      return (flag_non_call_exceptions && can_throw_internal (insn));

    case BARRIER:
      /* It is nonsense to reach barrier when looking for the
         end of basic block, but before dead code is eliminated
         this may happen.  */
      return false;

    default:
      gcc_unreachable ();
    }
}

/* Count the basic blocks of the function.  */

static int
count_basic_blocks (rtx f)
{
  int count = 0;
  bool saw_insn = false;
  rtx insn;

  for (insn = f; insn; insn = NEXT_INSN (insn))
    {
      /* Code labels and barriers causes current basic block to be
         terminated at previous real insn.  */
      if ((LABEL_P (insn) || BARRIER_P (insn))
	  && saw_insn)
	count++, saw_insn = false;

      /* Start basic block if needed.  */
      if (!saw_insn && inside_basic_block_p (insn))
	saw_insn = true;

      /* Control flow insn causes current basic block to be terminated.  */
      if (saw_insn && control_flow_insn_p (insn))
	count++, saw_insn = false;
    }

  if (saw_insn)
    count++;

  /* The rest of the compiler works a bit smoother when we don't have to
     check for the edge case of do-nothing functions with no basic blocks.  */
  if (count == 0)
    {
      emit_insn (gen_rtx_USE (VOIDmode, const0_rtx));
      count = 1;
    }

  return count;
}

/* Create an edge between two basic blocks.  FLAGS are auxiliary information
   about the edge that is accumulated between calls.  */

/* Create an edge from a basic block to a label.  */

static void
make_label_edge (sbitmap edge_cache, basic_block src, rtx label, int flags)
{
  gcc_assert (LABEL_P (label));

  /* If the label was never emitted, this insn is junk, but avoid a
     crash trying to refer to BLOCK_FOR_INSN (label).  This can happen
     as a result of a syntax error and a diagnostic has already been
     printed.  */

  if (INSN_UID (label) == 0)
    return;

  cached_make_edge (edge_cache, src, BLOCK_FOR_INSN (label), flags);
}

/* Create the edges generated by INSN in REGION.  */

void
rtl_make_eh_edge (sbitmap edge_cache, basic_block src, rtx insn)
{
  int is_call = CALL_P (insn) ? EDGE_ABNORMAL_CALL : 0;
  rtx handlers, i;

  handlers = reachable_handlers (insn);

  for (i = handlers; i; i = XEXP (i, 1))
    make_label_edge (edge_cache, src, XEXP (i, 0),
		     EDGE_ABNORMAL | EDGE_EH | is_call);

  free_INSN_LIST_list (&handlers);
}

/* States of basic block as seen by find_many_sub_basic_blocks.  */
enum state {
  /* Basic blocks created via split_block belong to this state.
     make_edges will examine these basic blocks to see if we need to
     create edges going out of them.  */
  BLOCK_NEW = 0,

  /* Basic blocks that do not need examining belong to this state.
     These blocks will be left intact.  In particular, make_edges will
     not create edges going out of these basic blocks.  */
  BLOCK_ORIGINAL,

  /* Basic blocks that may need splitting (due to a label appearing in
     the middle, etc) belong to this state.  After splitting them,
     make_edges will create edges going out of them as needed.  */
  BLOCK_TO_SPLIT
};

#define STATE(BB) (enum state) ((size_t) (BB)->aux)
#define SET_STATE(BB, STATE) ((BB)->aux = (void *) (size_t) (STATE))

/* Used internally by purge_dead_tablejump_edges, ORed into state.  */
#define BLOCK_USED_BY_TABLEJUMP		32
#define FULL_STATE(BB) ((size_t) (BB)->aux)

/* Identify the edges going out of basic blocks between MIN and MAX,
   inclusive, that have their states set to BLOCK_NEW or
   BLOCK_TO_SPLIT.

   UPDATE_P should be nonzero if we are updating CFG and zero if we
   are building CFG from scratch.  */

static void
make_edges (basic_block min, basic_block max, int update_p)
{
  basic_block bb;
<<<<<<< HEAD
  sbitmap *edge_cache = NULL;
=======
  sbitmap edge_cache = NULL;
>>>>>>> 8c044a9c

  /* Heavy use of computed goto in machine-generated code can lead to
     nearly fully-connected CFGs.  In that case we spend a significant
     amount of time searching the edge lists for duplicates.  */
  if (forced_labels || cfun->max_jumptable_ents > 100)
    edge_cache = sbitmap_alloc (last_basic_block);

  /* By nature of the way these get numbered, ENTRY_BLOCK_PTR->next_bb block
     is always the entry.  */
  if (min == ENTRY_BLOCK_PTR->next_bb)
    make_edge (ENTRY_BLOCK_PTR, min, EDGE_FALLTHRU);

  FOR_BB_BETWEEN (bb, min, max->next_bb, next_bb)
    {
      rtx insn, x;
      enum rtx_code code;
      edge e;
      edge_iterator ei;

      if (STATE (bb) == BLOCK_ORIGINAL)
	continue;

      /* If we have an edge cache, cache edges going out of BB.  */
      if (edge_cache)
	{
	  sbitmap_zero (edge_cache);
	  if (update_p)
	    {
	      FOR_EACH_EDGE (e, ei, bb->succs)
		if (e->dest != EXIT_BLOCK_PTR)
		  SET_BIT (edge_cache, e->dest->index);
	    }
	}

      if (LABEL_P (BB_HEAD (bb))
	  && LABEL_ALT_ENTRY_P (BB_HEAD (bb)))
	cached_make_edge (NULL, ENTRY_BLOCK_PTR, bb, 0);

      /* Examine the last instruction of the block, and discover the
	 ways we can leave the block.  */

      insn = BB_END (bb);
      code = GET_CODE (insn);

      /* A branch.  */
      if (code == JUMP_INSN)
	{
	  rtx tmp;

	  /* Recognize exception handling placeholders.  */
	  if (GET_CODE (PATTERN (insn)) == RESX)
	    rtl_make_eh_edge (edge_cache, bb, insn);

	  /* Recognize a non-local goto as a branch outside the
	     current function.  */
	  else if (find_reg_note (insn, REG_NON_LOCAL_GOTO, NULL_RTX))
	    ;

	  /* Recognize a tablejump and do the right thing.  */
	  else if (tablejump_p (insn, NULL, &tmp))
	    {
	      rtvec vec;
	      int j;

	      if (GET_CODE (PATTERN (tmp)) == ADDR_VEC)
		vec = XVEC (PATTERN (tmp), 0);
	      else
		vec = XVEC (PATTERN (tmp), 1);

	      for (j = GET_NUM_ELEM (vec) - 1; j >= 0; --j)
		make_label_edge (edge_cache, bb,
				 XEXP (RTVEC_ELT (vec, j), 0), 0);

	      /* Some targets (eg, ARM) emit a conditional jump that also
		 contains the out-of-range target.  Scan for these and
		 add an edge if necessary.  */
	      if ((tmp = single_set (insn)) != NULL
		  && SET_DEST (tmp) == pc_rtx
		  && GET_CODE (SET_SRC (tmp)) == IF_THEN_ELSE
		  && GET_CODE (XEXP (SET_SRC (tmp), 2)) == LABEL_REF)
		make_label_edge (edge_cache, bb,
				 XEXP (XEXP (SET_SRC (tmp), 2), 0), 0);
	    }

	  /* If this is a computed jump, then mark it as reaching
	     everything on the forced_labels list.  */
	  else if (computed_jump_p (insn))
	    {
	      for (x = forced_labels; x; x = XEXP (x, 1))
		make_label_edge (edge_cache, bb, XEXP (x, 0), EDGE_ABNORMAL);
	    }

	  /* Returns create an exit out.  */
	  else if (returnjump_p (insn))
	    cached_make_edge (edge_cache, bb, EXIT_BLOCK_PTR, 0);

	  /* Otherwise, we have a plain conditional or unconditional jump.  */
	  else
	    {
	      gcc_assert (JUMP_LABEL (insn));
	      make_label_edge (edge_cache, bb, JUMP_LABEL (insn), 0);
	    }
	}

      /* If this is a sibling call insn, then this is in effect a combined call
	 and return, and so we need an edge to the exit block.  No need to
	 worry about EH edges, since we wouldn't have created the sibling call
	 in the first place.  */
      if (code == CALL_INSN && SIBLING_CALL_P (insn))
	cached_make_edge (edge_cache, bb, EXIT_BLOCK_PTR,
			  EDGE_SIBCALL | EDGE_ABNORMAL);

      /* If this is a CALL_INSN, then mark it as reaching the active EH
	 handler for this CALL_INSN.  If we're handling non-call
	 exceptions then any insn can reach any of the active handlers.
	 Also mark the CALL_INSN as reaching any nonlocal goto handler.  */
      else if (code == CALL_INSN || flag_non_call_exceptions)
	{
	  /* Add any appropriate EH edges.  */
	  rtl_make_eh_edge (edge_cache, bb, insn);

	  if (code == CALL_INSN && nonlocal_goto_handler_labels)
	    {
	      /* ??? This could be made smarter: in some cases it's possible
		 to tell that certain calls will not do a nonlocal goto.
		 For example, if the nested functions that do the nonlocal
		 gotos do not have their addresses taken, then only calls to
		 those functions or to other nested functions that use them
		 could possibly do nonlocal gotos.  */

	      /* We do know that a REG_EH_REGION note with a value less
		 than 0 is guaranteed not to perform a non-local goto.  */
	      rtx note = find_reg_note (insn, REG_EH_REGION, NULL_RTX);

	      if (!note || INTVAL (XEXP (note, 0)) >=  0)
		for (x = nonlocal_goto_handler_labels; x; x = XEXP (x, 1))
		  make_label_edge (edge_cache, bb, XEXP (x, 0),
				   EDGE_ABNORMAL | EDGE_ABNORMAL_CALL);
	    }
	}

      /* Find out if we can drop through to the next block.  */
      insn = NEXT_INSN (insn);
      e = find_edge (bb, EXIT_BLOCK_PTR);
      if (e && e->flags & EDGE_FALLTHRU)
	insn = NULL;

      while (insn
	     && NOTE_P (insn)
	     && NOTE_LINE_NUMBER (insn) != NOTE_INSN_BASIC_BLOCK)
	insn = NEXT_INSN (insn);

      if (!insn)
	cached_make_edge (edge_cache, bb, EXIT_BLOCK_PTR, EDGE_FALLTHRU);
      else if (bb->next_bb != EXIT_BLOCK_PTR)
	{
	  if (insn == BB_HEAD (bb->next_bb))
	    cached_make_edge (edge_cache, bb, bb->next_bb, EDGE_FALLTHRU);
	}
    }

  if (edge_cache)
    sbitmap_vector_free (edge_cache);
}

/* Find all basic blocks of the function whose first insn is F.

   Collect and return a list of labels whose addresses are taken.  This
   will be used in make_edges for use with computed gotos.  */

static void
find_basic_blocks_1 (rtx f)
{
  rtx insn, next;
  rtx bb_note = NULL_RTX;
  rtx head = NULL_RTX;
  rtx end = NULL_RTX;
  basic_block prev = ENTRY_BLOCK_PTR;

  /* We process the instructions in a slightly different way than we did
     previously.  This is so that we see a NOTE_BASIC_BLOCK after we have
     closed out the previous block, so that it gets attached at the proper
     place.  Since this form should be equivalent to the previous,
     count_basic_blocks continues to use the old form as a check.  */

  for (insn = f; insn; insn = next)
    {
      enum rtx_code code = GET_CODE (insn);

      next = NEXT_INSN (insn);

      if ((LABEL_P (insn) || BARRIER_P (insn))
	  && head)
	{
	  prev = create_basic_block_structure (head, end, bb_note, prev);
	  head = end = NULL_RTX;
	  bb_note = NULL_RTX;
	}

      if (inside_basic_block_p (insn))
	{
	  if (head == NULL_RTX)
	    head = insn;
	  end = insn;
	}

      if (head && control_flow_insn_p (insn))
	{
	  prev = create_basic_block_structure (head, end, bb_note, prev);
	  head = end = NULL_RTX;
	  bb_note = NULL_RTX;
	}

      switch (code)
	{
	case NOTE:
	  {
	    int kind = NOTE_LINE_NUMBER (insn);

	    /* Look for basic block notes with which to keep the
	       basic_block_info pointers stable.  Unthread the note now;
	       we'll put it back at the right place in create_basic_block.
	       Or not at all if we've already found a note in this block.  */
	    if (kind == NOTE_INSN_BASIC_BLOCK)
	      {
		if (bb_note == NULL_RTX)
		  bb_note = insn;
		else
		  next = delete_insn (insn);
	      }
	    break;
	  }

	case CODE_LABEL:
	case JUMP_INSN:
	case CALL_INSN:
	case INSN:
	case BARRIER:
	  break;

	default:
	  gcc_unreachable ();
	}
    }

  if (head != NULL_RTX)
    create_basic_block_structure (head, end, bb_note, prev);
  else if (bb_note)
    delete_insn (bb_note);

  gcc_assert (last_basic_block == n_basic_blocks);

  clear_aux_for_blocks ();
}


/* Find basic blocks of the current function.
   F is the first insn of the function.  */

void
find_basic_blocks (rtx f)
{
  basic_block bb;

  timevar_push (TV_CFG);

  /* Flush out existing data.  */
  if (basic_block_info != NULL)
    {
      clear_edges ();

      /* Clear bb->aux on all extant basic blocks.  We'll use this as a
	 tag for reuse during create_basic_block, just in case some pass
	 copies around basic block notes improperly.  */
      FOR_EACH_BB (bb)
	bb->aux = NULL;

      basic_block_info = NULL;
    }

  n_basic_blocks = count_basic_blocks (f);
  last_basic_block = 0;
  ENTRY_BLOCK_PTR->next_bb = EXIT_BLOCK_PTR;
  EXIT_BLOCK_PTR->prev_bb = ENTRY_BLOCK_PTR;

  /* Size the basic block table.  The actual structures will be allocated
     by find_basic_blocks_1, since we want to keep the structure pointers
     stable across calls to find_basic_blocks.  */
  /* ??? This whole issue would be much simpler if we called find_basic_blocks
     exactly once, and thereafter we don't have a single long chain of
     instructions at all until close to the end of compilation when we
     actually lay them out.  */

  VARRAY_BB_INIT (basic_block_info, n_basic_blocks, "basic_block_info");

  find_basic_blocks_1 (f);

  profile_status = PROFILE_ABSENT;

  /* Tell make_edges to examine every block for out-going edges.  */
  FOR_EACH_BB (bb)
    SET_STATE (bb, BLOCK_NEW);

  /* Discover the edges of our cfg.  */
  make_edges (ENTRY_BLOCK_PTR->next_bb, EXIT_BLOCK_PTR->prev_bb, 0);

  /* Do very simple cleanup now, for the benefit of code that runs between
     here and cleanup_cfg, e.g. thread_prologue_and_epilogue_insns.  */
  tidy_fallthru_edges ();

#ifdef ENABLE_CHECKING
  verify_flow_info ();
#endif
  timevar_pop (TV_CFG);
}

static void
mark_tablejump_edge (rtx label)
{
  basic_block bb;

  gcc_assert (LABEL_P (label));
  /* See comment in make_label_edge.  */
  if (INSN_UID (label) == 0)
    return;
  bb = BLOCK_FOR_INSN (label);
  SET_STATE (bb, FULL_STATE (bb) | BLOCK_USED_BY_TABLEJUMP);
}

static void
purge_dead_tablejump_edges (basic_block bb, rtx table)
{
  rtx insn = BB_END (bb), tmp;
  rtvec vec;
  int j;
  edge_iterator ei;
  edge e;

  if (GET_CODE (PATTERN (table)) == ADDR_VEC)
    vec = XVEC (PATTERN (table), 0);
  else
    vec = XVEC (PATTERN (table), 1);

  for (j = GET_NUM_ELEM (vec) - 1; j >= 0; --j)
    mark_tablejump_edge (XEXP (RTVEC_ELT (vec, j), 0));

  /* Some targets (eg, ARM) emit a conditional jump that also
     contains the out-of-range target.  Scan for these and
     add an edge if necessary.  */
  if ((tmp = single_set (insn)) != NULL
       && SET_DEST (tmp) == pc_rtx
       && GET_CODE (SET_SRC (tmp)) == IF_THEN_ELSE
       && GET_CODE (XEXP (SET_SRC (tmp), 2)) == LABEL_REF)
    mark_tablejump_edge (XEXP (XEXP (SET_SRC (tmp), 2), 0));

  for (ei = ei_start (bb->succs); (e = ei_safe_edge (ei)); )
    {
      if (FULL_STATE (e->dest) & BLOCK_USED_BY_TABLEJUMP)
        SET_STATE (e->dest, FULL_STATE (e->dest)
                            & ~(size_t) BLOCK_USED_BY_TABLEJUMP);
      else if (!(e->flags & (EDGE_ABNORMAL | EDGE_EH)))
        {
          remove_edge (e);
          continue;
        }
      ei_next (&ei);
    }
}

/* Used internally by purge_dead_tablejump_edges, ORed into state.  */
#define BLOCK_USED_BY_TABLEJUMP		32
#define FULL_STATE(BB) ((size_t) (BB)->aux)

static void
mark_tablejump_edge (rtx label)
{
  basic_block bb;

  gcc_assert (LABEL_P (label));
  /* See comment in make_label_edge.  */
  if (INSN_UID (label) == 0)
    return;
  bb = BLOCK_FOR_INSN (label);
  SET_STATE (bb, FULL_STATE (bb) | BLOCK_USED_BY_TABLEJUMP);
}

static void
purge_dead_tablejump_edges (basic_block bb, rtx table)
{
  rtx insn = BB_END (bb), tmp;
  rtvec vec;
  int j;
  edge_iterator ei;
  edge e;

  if (GET_CODE (PATTERN (table)) == ADDR_VEC)
    vec = XVEC (PATTERN (table), 0);
  else
    vec = XVEC (PATTERN (table), 1);

  for (j = GET_NUM_ELEM (vec) - 1; j >= 0; --j)
    mark_tablejump_edge (XEXP (RTVEC_ELT (vec, j), 0));

  /* Some targets (eg, ARM) emit a conditional jump that also
     contains the out-of-range target.  Scan for these and
     add an edge if necessary.  */
  if ((tmp = single_set (insn)) != NULL
       && SET_DEST (tmp) == pc_rtx
       && GET_CODE (SET_SRC (tmp)) == IF_THEN_ELSE
       && GET_CODE (XEXP (SET_SRC (tmp), 2)) == LABEL_REF)
    mark_tablejump_edge (XEXP (XEXP (SET_SRC (tmp), 2), 0));

  for (ei = ei_start (bb->succs); (e = ei_safe_edge (ei)); )
    {
      if (FULL_STATE (e->dest) & BLOCK_USED_BY_TABLEJUMP)
        SET_STATE (e->dest, FULL_STATE (e->dest)
                            & ~(size_t) BLOCK_USED_BY_TABLEJUMP);
      else if (!(e->flags & (EDGE_ABNORMAL | EDGE_EH)))
        {
          remove_edge (e);
          continue;
        }
      ei_next (&ei);
    }
}

/* Scan basic block BB for possible BB boundaries inside the block
   and create new basic blocks in the progress.  */

static void
find_bb_boundaries (basic_block bb)
{
  basic_block orig_bb = bb;
  rtx insn = BB_HEAD (bb);
  rtx end = BB_END (bb);
  rtx table;
  rtx flow_transfer_insn = NULL_RTX;
  edge fallthru = NULL;

  if (insn == BB_END (bb))
    return;

  if (LABEL_P (insn))
    insn = NEXT_INSN (insn);

  /* Scan insn chain and try to find new basic block boundaries.  */
  while (1)
    {
      enum rtx_code code = GET_CODE (insn);

      /* On code label, split current basic block.  */
      if (code == CODE_LABEL)
	{
	  fallthru = split_block (bb, PREV_INSN (insn));
	  if (flow_transfer_insn)
	    BB_END (bb) = flow_transfer_insn;

	  bb = fallthru->dest;
	  remove_edge (fallthru);
	  flow_transfer_insn = NULL_RTX;
	  if (LABEL_ALT_ENTRY_P (insn))
	    make_edge (ENTRY_BLOCK_PTR, bb, 0);
	}

      /* In case we've previously seen an insn that effects a control
	 flow transfer, split the block.  */
      if (flow_transfer_insn && inside_basic_block_p (insn))
	{
	  fallthru = split_block (bb, PREV_INSN (insn));
	  BB_END (bb) = flow_transfer_insn;
	  bb = fallthru->dest;
	  remove_edge (fallthru);
	  flow_transfer_insn = NULL_RTX;
	}

      if (control_flow_insn_p (insn))
	flow_transfer_insn = insn;
      if (insn == end)
	break;
      insn = NEXT_INSN (insn);
    }

  /* In case expander replaced normal insn by sequence terminating by
     return and barrier, or possibly other sequence not behaving like
     ordinary jump, we need to take care and move basic block boundary.  */
  if (flow_transfer_insn)
    BB_END (bb) = flow_transfer_insn;

  /* We've possibly replaced the conditional jump by conditional jump
     followed by cleanup at fallthru edge, so the outgoing edges may
     be dead.  */
  purge_dead_edges (bb);

  /* purge_dead_edges doesn't handle tablejump's, but if we have split the
     basic block, we might need to kill some edges.  */
  if (bb != orig_bb && tablejump_p (BB_END (bb), NULL, &table))
    purge_dead_tablejump_edges (bb, table);
}

/*  Assume that frequency of basic block B is known.  Compute frequencies
    and probabilities of outgoing edges.  */

static void
compute_outgoing_frequencies (basic_block b)
{
  edge e, f;
  edge_iterator ei;

  if (EDGE_COUNT (b->succs) == 2)
    {
      rtx note = find_reg_note (BB_END (b), REG_BR_PROB, NULL);
      int probability;

      if (note)
	{
	  probability = INTVAL (XEXP (note, 0));
	  e = BRANCH_EDGE (b);
	  e->probability = probability;
	  e->count = ((b->count * probability + REG_BR_PROB_BASE / 2)
		      / REG_BR_PROB_BASE);
	  f = FALLTHRU_EDGE (b);
	  f->probability = REG_BR_PROB_BASE - probability;
	  f->count = b->count - e->count;
	  return;
	}
    }

  if (single_succ_p (b))
    {
      e = single_succ_edge (b);
      e->probability = REG_BR_PROB_BASE;
      e->count = b->count;
      return;
    }
  guess_outgoing_edge_probabilities (b);
  if (b->count)
    FOR_EACH_EDGE (e, ei, b->succs)
      e->count = ((b->count * e->probability + REG_BR_PROB_BASE / 2)
		  / REG_BR_PROB_BASE);
}

/* Assume that some pass has inserted labels or control flow
   instructions within a basic block.  Split basic blocks as needed
   and create edges.  */

void
find_many_sub_basic_blocks (sbitmap blocks)
{
  basic_block bb, min, max;

  FOR_EACH_BB (bb)
    SET_STATE (bb,
	       TEST_BIT (blocks, bb->index) ? BLOCK_TO_SPLIT : BLOCK_ORIGINAL);

  FOR_EACH_BB (bb)
    if (STATE (bb) == BLOCK_TO_SPLIT)
      find_bb_boundaries (bb);

  FOR_EACH_BB (bb)
    if (STATE (bb) != BLOCK_ORIGINAL)
      break;

  min = max = bb;
  for (; bb != EXIT_BLOCK_PTR; bb = bb->next_bb)
    if (STATE (bb) != BLOCK_ORIGINAL)
      max = bb;

  /* Now re-scan and wire in all edges.  This expect simple (conditional)
     jumps at the end of each new basic blocks.  */
  make_edges (min, max, 1);

  /* Update branch probabilities.  Expect only (un)conditional jumps
     to be created with only the forward edges.  */
  if (profile_status != PROFILE_ABSENT)
    FOR_BB_BETWEEN (bb, min, max->next_bb, next_bb)
      {
	edge e;
	edge_iterator ei;

	if (STATE (bb) == BLOCK_ORIGINAL)
	  continue;
	if (STATE (bb) == BLOCK_NEW)
	  {
	    bb->count = 0;
	    bb->frequency = 0;
	    FOR_EACH_EDGE (e, ei, bb->preds)
	      {
		bb->count += e->count;
		bb->frequency += EDGE_FREQUENCY (e);
	      }
	  }

	compute_outgoing_frequencies (bb);
      }

  FOR_EACH_BB (bb)
    SET_STATE (bb, 0);
}<|MERGE_RESOLUTION|>--- conflicted
+++ resolved
@@ -250,11 +250,7 @@
 make_edges (basic_block min, basic_block max, int update_p)
 {
   basic_block bb;
-<<<<<<< HEAD
-  sbitmap *edge_cache = NULL;
-=======
   sbitmap edge_cache = NULL;
->>>>>>> 8c044a9c
 
   /* Heavy use of computed goto in machine-generated code can lead to
      nearly fully-connected CFGs.  In that case we spend a significant
@@ -626,63 +622,6 @@
     }
 }
 
-/* Used internally by purge_dead_tablejump_edges, ORed into state.  */
-#define BLOCK_USED_BY_TABLEJUMP		32
-#define FULL_STATE(BB) ((size_t) (BB)->aux)
-
-static void
-mark_tablejump_edge (rtx label)
-{
-  basic_block bb;
-
-  gcc_assert (LABEL_P (label));
-  /* See comment in make_label_edge.  */
-  if (INSN_UID (label) == 0)
-    return;
-  bb = BLOCK_FOR_INSN (label);
-  SET_STATE (bb, FULL_STATE (bb) | BLOCK_USED_BY_TABLEJUMP);
-}
-
-static void
-purge_dead_tablejump_edges (basic_block bb, rtx table)
-{
-  rtx insn = BB_END (bb), tmp;
-  rtvec vec;
-  int j;
-  edge_iterator ei;
-  edge e;
-
-  if (GET_CODE (PATTERN (table)) == ADDR_VEC)
-    vec = XVEC (PATTERN (table), 0);
-  else
-    vec = XVEC (PATTERN (table), 1);
-
-  for (j = GET_NUM_ELEM (vec) - 1; j >= 0; --j)
-    mark_tablejump_edge (XEXP (RTVEC_ELT (vec, j), 0));
-
-  /* Some targets (eg, ARM) emit a conditional jump that also
-     contains the out-of-range target.  Scan for these and
-     add an edge if necessary.  */
-  if ((tmp = single_set (insn)) != NULL
-       && SET_DEST (tmp) == pc_rtx
-       && GET_CODE (SET_SRC (tmp)) == IF_THEN_ELSE
-       && GET_CODE (XEXP (SET_SRC (tmp), 2)) == LABEL_REF)
-    mark_tablejump_edge (XEXP (XEXP (SET_SRC (tmp), 2), 0));
-
-  for (ei = ei_start (bb->succs); (e = ei_safe_edge (ei)); )
-    {
-      if (FULL_STATE (e->dest) & BLOCK_USED_BY_TABLEJUMP)
-        SET_STATE (e->dest, FULL_STATE (e->dest)
-                            & ~(size_t) BLOCK_USED_BY_TABLEJUMP);
-      else if (!(e->flags & (EDGE_ABNORMAL | EDGE_EH)))
-        {
-          remove_edge (e);
-          continue;
-        }
-      ei_next (&ei);
-    }
-}
-
 /* Scan basic block BB for possible BB boundaries inside the block
    and create new basic blocks in the progress.  */
 
