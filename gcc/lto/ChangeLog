<<<<<<< HEAD
=======
2010-07-10   Andi Kleen <ak@linux.intel.com>

	PR lto/44992
        * lto.c: Include splay-tree.h
	(lto_resolution_read): Change to walk file_ids tree and parse
	extra file_id in resolution file.
	(lto_section_with_id): Add.
	(create_subid_section_table): Add.
	(lwstate): Add.
	(lto_create_files_from_ids): Add.
	(lto_file_read): Change to handle sub file ids and create list
	of file_datas. Add output argument for count.
	(get_section_data): Pass file_data to lto_get_section_name.
	(lto_flatten_file): Add.
	(read_cgraph_and_symbols): Handle linked lists of file_datas.

2010-07-10  Andi Kleen <ak@linux.intel.com>

	* lto-coff.c (hash_name, eq_name): Move.
	(lto_obj_build_section_table): Call lto_obj_create_section_hash_table.
	* lto-elf.c: (hash_name, eq_name): Move.
	(lto_obj_build_section_table): Call lto_obj_create_section_hash_table.
	* lto-macho.c: (hash_name, eq_name): Move.
	(lto_obj_build_section_table): Call lto_obj_create_section_hash_table.
	* lto.c: (hash_name, eq_name): Move from lto-*.c
	(lto_obj_create_section_hash_table): Add.
	(free_with_string): Add.

2010-07-08  Manuel López-Ibáñez  <manu@gcc.gnu.org>

	* lto-coff.c: Include diagnostic-core.h in every file that
	includes toplev.h.
	* lto-elf.c: Likewise.
	* lto-lang.c: Likewise.
	* lto-macho.c: Likewise.

2010-07-07  Jakub Jelinek  <jakub@redhat.com>

	* lto-elf.c (ELFOSABI_NONE, ELFOSABI_LINUX): Define if not defined.
	(validate_file): Allow merging of ELFOSABI_NONE with ELFOSABI_LINUX
	objects.

2010-07-05  Jan Hubicka  <jh@suse.cz>

	* lto.c (add_cgraph_node_to_partition): Forward declare; walk also
	nodes from same comdat group as well as all comdat functions referenced
	here.
	(add_varpool_node_to_partition, add_references_to_partition): New function.
	(lto_1_1_map): Skip COMDAT fnctions/variables; use add_varpool_node_to_partition;
	clear aux flags when done.
	(lto_promote_cross_file_statics): Do not promote stuff that gets duplicated to
	each ltrans.

2010-07-04  Jan Hubicka  <jh@suse.cz>

        * lto.c (read_cgraph_and_symbols): Dump cgraph before merging.

>>>>>>> e8da5f64
2010-06-13  Richard Guenther  <rguenther@suse.de>

	* lto.c (lto_fixup_type): Do not register or fixup TYPE_CANONICAL.

2010-06-09  Kai Tietz  <kai.tietz@onevision.com>

	* lto.c (lto_resolution_read):  Pre-initialize local variable r.
	* lto-coff.c (coff_write_object_file): Add braces to if.

2010-06-08  Laurynas Biveinis  <laurynas.biveinis@gmail.com>

	* lto.c (lto_read_in_decl_state): Use typed GC allocation.
	(lto_file_read): Likewise.
	(new_partition): Likewise.
	(read_cgraph_and_symbols): Likewise.

2010-06-07  Joseph Myers  <joseph@codesourcery.com>

	* lto-lang.c (flag_no_builtin, flag_no_nonansi_builtin): Remove.
	(lto_handle_option): Don't set flag_signed_char here.

2010-06-04  Richard Guenther  <rguenther@suse.de>

	PR lto/41584
	* lto.c (lto_1_to_1_map): Use the proper file_data for
	varpool nodes.

2010-05-30  Jan Hubicka  <jh@suse.cz>

	* lto.c (promote_var, promote_fn, lto_wpa_write_files): Dump
	partitioning decisions.

2010-05-29  Jan Hubicka  <jh@suse.cz>

	* lto.c (bitmap vector): Remove.
	(lto_cgraph_node_sets,  lto_varpool_node_sets): Remove.
	(ltrans_partition_def): New structure.
	(ltrans_partition): New type and VECtor.
	(new_partition): New function.
	(add_cgraph_node_to_partition): New function.
	(lto_1_to_1_map): Reorganize for partitions.
	(lto_add_inline_clones): Remove.
	(lto_add_all_inlinees): Remove.
	(lto_promote_cross_file_statics): Use partitions.
	(cmp_partitions): New function.
	(lto_wpa_write_files): Do not call lto_add_all_inlinees;
	use partitions; output files sorted by size.

2010-05-29  Steven Bosscher  <steven@gcc.gnu.org>

	* Make-lang.in: Replace vec.h dependency with VEC_H.

2010-05-28  Joseph Myers  <joseph@codesourcery.com>

	* lto-coff.c (coff_errmsg): Remove.
	(lto_coff_begin_section_with_type, lto_obj_append_data): Use %m in
	errors instead of coff_errmsg (-1).
	* lto-macho.c (mach_o_errmsg): Remove.
	(lto_obj_begin_section, lto_obj_append_data): Use %m in errors
	instead of mach_o_errmsg (-1).
	* lto.c (read_cgraph_and_symbols): Use %m in errors instead of
	xstrerror (errno).

2010-05-28  Richard Guenther  <rguenther@suse.de>

	* lto.c (prefix_name_with_star): Removed.
	(strip_extension): Likewise.
	(get_filename_for_set): Likewise.
	(lto_write_ltrans_list): Fold into ...
	(lto_wpa_write_files): ... this.  Name LTRANS units
	by suffixing the ltrans output list filename.
	(do_whole_program_analysis): Adjust.

2010-05-27  Joseph Myers  <joseph@codesourcery.com>

	* lto.c: Include diagnostic-core.h instead of diagnostic.h.
	(read_cgraph_and_symbols, lto_main): Use seen_error.
	* Make-lang.in (lto/lto.o): Update dependencies.

2010-05-27  Eric Botcazou  <ebotcazou@adacore.com>

	PR lto/44230
	* lto.h (lto_eh_personality): New prototype.
	* lto.c: Include debug.h.
	(first_personality_decl): New static variable.
	(lto_materialize_function): Set it to DECL_FUNCTION_PERSONALITY of the
	first function for which it is non-null.
	(lto_eh_personality_decl): New static variable.
	(lto_eh_personality): New function.
	* lto-lang.c (LANG_HOOKS_EH_PERSONALITY): Redefine to above function.
	* Make-lang.in (lto/lto.o): Add dependency on debug.h.

2010-05-26  Steven Bosscher  <steven@gcc.gnu.org>

	* lto-lang.c: Do not include expr.h.

2010-05-24  Richard Guenther  <rguenther@suse.de>

	* lto-elf.c (lto_obj_build_section_table): Work around
	FreeBSD libelf issue.

2010-05-22  Richard Guenther  <rguenther@suse.de>

	* lto.c (read_cgraph_and_symbols): Do not collect.

2010-05-20  Jan Hubicka  <jh@suse.cz>

	* lto.c (promote_var, promote_fn): New functions.
	(lto_promote_cross_file_statics): Compute correctly boundary including
	static initializers of readonly vars.

2010-05-18  Jan Hubicka  <jh@suse.cz>

	* lto.c (lto_1_to_1_map): Partition non-inline clones.
	(lto_promote_cross_file_statics): Deal with non-inline clones.

2010-05-18  Jan Hubicka  <jh@suse.cz>

	* lto.c (lto_materialize_function): Announce function when
	reading body; allocate_struct_function only when reading body;
	do not finalize local statics; ggc_collect after reading;
	do not mark reachable node.
	(materialize_cgraph): Do not announce function.

2010-05-11  Jan Hubicka  <jh@suse.cz>

	* lto.c (materialize_cgraph): Revert my previous patch.

2010-05-11  Kai Tietz  <kai.tietz@onevision.com>

	* lto-coff.c (IMAGE_FILE_MACHINE_ADM64): Rename to
	IMAGE_FILE_MACHINE_AMD64.
	* lto-coff.c (IMAGE_FILE_MACHINE_ADM64): Likewise.

2010-05-11  Jan Hubicka  <jh@suse.cz>

	* lto.c (lto_fixup_decls): Remove global var decls freeing here.
	(materialize_cgraph): Add it here.

2010-05-11  Jan Hubicka  <jh@suse.cz>

	* lto.c (lto_fixup_decls): Free no longer needed lto_global_var_decls
	vector.

2010-05-11  Jan Hubicka  <jh@suse.cz>

	* lto.c (lto_1_to_1_map): Remove some no longer needed checks.
	(lto_promote_cross_file_statics): Never promote DECL_EXTERNAL;
	use reachable_from_other_partition_p and
	referenced_from_other_partition_p test.

2010-05-11  Kai Tietz  <kai.tietz@onevision.com>

	* lto-coff.c (validate_file): Add x64-coff support.
	* lto-coff.h (IMAGE_FILE_MACHINE_ADM64): New.
	(COFF_KNOWN_MACHINES): Add IMAGE_FILE_MACHINE_ADM64.
	* lto-lang.c (lto_build_c_type_nodes): Add check for
	'long long unsigned int' for x64-windows.
	(lto_init): Likewise.


2010-05-07  Steven Bosscher  <steven@gcc.gnu.org>

	* lto.h (struct lto_file_struct): Document offset member.
	* lto-endian.h: New file.
	* lto-macho.h: New file.
	* lto-macho.c: New file.
	* Make-lang.in: Add rule for lto-macho.o.

2010-05-07  Richard Guenther <rguenther@suse.de>

	PR lto/43857
	PR lto/43371
	* lang.opt (fresolution): Change to ...
	(fresolution=): ... this.
	* lto-lang.c (lto_handle_option): Adjust.

2010-05-07  Richard Guenther  <rguenther@suse.de>

	* lto.c (DUMPBASE_SUFFIX): Remove.
	(lto_execute_ltrans): Move functionality to lto-wrapper.c.
	Rename to ...
	(lto_write_ltrans_list): ... only output the list of ltrans files.
	(lto_maybe_unlink): Remove.
	(do_whole_program_analysis): Do not execute LTRANS phase
	from here.

2010-05-06  H.J. Lu  <hongjiu.lu@intel.com>

	* lto-lang.c (lto_handle_option): Add argument kind.

2010-05-05  Jan Hubicka  <jh@suse.cz>

	* lto.c (lto_promote_cross_file_statics): Compute boundary based on
	refs.

2010-05-05  Jan Hubicka  <jh@suse.cz>

	* lto.c (lto_1_to_1_map): Partition only needed nodes.

2010-04-30  Jan Hubicka  <jh@suse.cz>

	* lto.c (get_filename_for_set): Look for cgraph node and if none found, use
	default name.
	(lto_wpa_write_files): Write any non-empty partition.

2010-04-30  Jan Hubicka  <jh@suse.cz>

	* lto.c: Do not attempt to make constant pool references global.

2010-04-28  Jan Hubicka  <jh@suse.cz>

	* lto/lto.c (lto_read_in_decl_state): Use GGC.
	(lto_wpa_write_files): Announce what we are writting.
	(all_file_decl_data): New.
	(read_cgraph_and_symbols): Use GGC; correct timevars.
	(do_whole_program_analysis): Collect.
	* lto/Make-lang.in (lto.o): Fix dependency.
	* Makefile.in (GTFILES): Add lto-streamer.h.
	* varpool.c (varpool_analyze_pending_decls): Use TV_VARPOOL.
	(varpool_assemble_pending_decls): Use VAROUT.
	* lto-streamer.h (lto_tree_ref_table): Annotate.
	(lto_in_decl_state): Annotate.
	(lto_file_decl_data): Annotate.

2010-04-28  Jan Hubicka  <jh@suse.cz>

	* lto.c (lto_varpool_node_sets): New.
	(lto_1_to_1_map): Partition varpool too.
	(globalize_context_t, globalize_cross_file_statics,
	lto_scan_statics_in_ref_table, lto_scan_statics_in_cgraph_node,
	lto_scan_statics_in_remaining_global_vars): Remove.
	(lto_promote_cross_file_statics): Rewrite.
	(get_filename_for_set): Take vset argument.
	(lto_wpa_write_files): Pass around vsets.

2010-04-27  Dave Korn  <dave.korn.cygwin@gmail.com>

	PR lto/42776
	* Make-lang.in (LTO_OBJS): Use LTO_BINARY_READER instead of
	hardcoding 'lto-elf.o'.
	($(LTO_EXE)): Use LTO_USE_LIBELF instead of hardcoding '-lelf'.

	* lto-coff.h: New file.
	* lto-coff.c: Likewise.

2010-04-26  Richard Guenther  <rguenther@suse.de>

	* lto.c (lto_fixup_type): Deal with non-type TYPE_CONTEXT.

2010-04-26  Dave Korn  <dave.korn.cygwin@gmail.com>

	* lto.h (lto_elf_file_open): Rename prototype from this ...
	(lto_obj_file_open): ... to this.
	(lto_elf_file_close): Likewise ...
	(lto_obj_file_close): ... and likewise.
	(lto_elf_build_section_table): Likewise ...
	(lto_obj_build_section_table): ... and likewise.
	(lto_elf_begin_section): Likewise ...
	(lto_obj_begin_section): ... and likewise.
	(lto_elf_append_data): Likewise ...
	(lto_obj_append_data): ... and likewise.
	(lto_elf_end_section): Likewise ...
	(lto_obj_end_section): ... and likewise.
	* lto.c (lto_file_read): Update references to the above.
	(lto_wpa_write_files): Likewise.
	(lto_read_all_file_options): Likewise.
	(read_cgraph_and_symbols): Likewise.
	* lto-lang.c (LANG_HOOKS_BEGIN_SECTION): Likewise.
	(LANG_HOOKS_APPEND_DATA): Likewise.
	(LANG_HOOKS_END_SECTION): Likewise.
	* lto-elf.c (lto_elf_file_open): Rename from this ...
	(lto_obj_file_open): ... to this, updating any references.
	(lto_elf_file_close): Likewise ...
	(lto_obj_file_close): ... and likewise.
	(lto_elf_build_section_table): Likewise ...
	(lto_obj_build_section_table): ... and likewise.
	(lto_elf_begin_section): Likewise ...
	(lto_obj_begin_section): ... and likewise.
	(lto_elf_append_data): Likewise ...
	(lto_obj_append_data): ... and likewise.
	(lto_elf_end_section): Likewise ...
	(lto_obj_end_section): ... and likewise.

2010-04-21  Jan Hubicka  <jh@suse.cz>

	* lto.c (lto_fixup_tree): Do not call wpa fixup.
	(materialize_cgraph): Likewise.

2010-04-21  Jan Hubicka  <jh@suse.cz>

	* lto.c (lto_wpa_write_files): Update.
	(read_cgraph_and_symbols): Be more verbose.
	(materialize_cgraph): Likewise.
	(do_whole_program_analysis): Likewise.

2010-04-21  Jan Hubicka  <jh@suse.cz>

	* lto.c (globalize_cross_file_statics): When function has address taken,
	it needs to be public.

2010-04-20  Jan Hubicka  <jh@suse.cz>

	* lto.c (lto_add_inline_clones): Do not track inlined_decls.
	(lto_add_all_inlinees): Likewise.
	(lto_wpa_write_files): Likewise.

2010-04-18  Eric Botcazou  <ebotcazou@adacore.com>

	* lto-lang.c (lto_init): Remove second argument in call to
	build_common_tree_nodes.

2010-04-16  Rainer Orth  <ro@CeBiTec.Uni-Bielefeld.DE>

	* lto-elf.c [!HAVE_ELF_GETSHDRSTRNDX] (elf_getshdrstrndx): New
	function.

2010-03-09  Eric Botcazou  <ebotcazou@adacore.com>

	PR bootstrap/43276
	* lto-elf.c: Define EM_* constants if not already defined.

2010-03-03  Eric Botcazou  <ebotcazou@adacore.com>

	* lto-elf.c (is_compatible_architecture): New static function.
	(DEFINE_VALIDATE_EHDR): Use it to validate the architecture.

2010-02-11  Richard Guenther  <rguenther@suse.de>

	PR driver/43021
	* lto-elf.c (lto_elf_file_open): Handle file@offset case more
	appropriately.

2010-01-11  Andy Hutchinson  <hutchinsonandy@gcc.gnu.org>

	* lto.c (O_BINARY): Define.
	(lto_read_section_data): Open file in binary mode.
	* lto-elf.c (O_BINARY): Define.
	(lto_elf_file_open): Open file in binary mode. 

2010-01-08  Richard Guenther  <rguenther@suse.de>

	PR lto/42528
	* lto-lang.c (lto_handle_option): Handle -f[un]signed-char.
	(lto_init): Do not init char_type_node in a standard way
	but according to flag_signed_char.

2010-01-03  H.J. Lu  <hongjiu.lu@intel.com>

	PR lto/41564
	* lto.c (DUMPBASE_SUFFIX): New.
	(lto_execute_ltrans): Append a sequence number to -dumpbase
	for LTRANS.

2010-01-02  H.J. Lu  <hongjiu.lu@intel.com>

	PR lto/42580
	* lto-elf.c (lto_elf_file_open): Stop if the command line
	option file is missing.

2009-12-15  Richard Guenther  <rguenther@suse.de>

	* lto.c (lto_fixup_field_decl): Fixup DECL_FIELD_OFFSET.
	(lto_post_options): Do not disable debuginfo.

2009-12-14  Dmitry Gorbachev  <d.g.gorbachev@gmail.com>

	* Make-lang.in ($(LTO_EXE)): Use $(LINKER).

2009-12-11  Richard Guenther  <rguenther@suse.de>

	PR lto/42037
	* lto.c (lto_resolution_read): Properly grow the vector.

2009-12-11  Richard Guenther  <rguenther@suse.de>

	PR lto/41915
	* lto-lang.c (lto_init_options): Initialize flag_complex_method
	to the C99 default.  Do not set flag_unit_at_a_time.

2009-11-28  Jakub Jelinek  <jakub@redhat.com>

	* lto-lang.c (handle_nonnull_attribute): Remove unused attr_arg_num
	variable.

2009-11-19  Rafael Avila de Espindola  <espindola@google.com>

	PR bootstrap/42096
	* lto-elf.c (lto_elf_file_open): Use lto_parse_hex.
	* lto.c (lto_parse_hex): New.
	(lto_resolution_read): Use lto_parse_hex.
	* lto.h (lto_parse_hex): New.

2009-11-17  Rafael Avila de Espindola  <espindola@google.com>

	* lto-elf.c (lto_file_init): Add offset argument.
	(lto_elf_file_open): Record the offset.
	* lto.c (lto_resolution_read): Change file_name into a lto_file
	argument. Check offsets.
	(lto_file_read): Update call to lto_resolution_read.
	* lto.h (lto_file_struct): Add the offset field.

2009-11-16  Rafael Avila de Espindola  <espindola@google.com>

	* lto-elf.c (lto_elf_file_open): Use strtoll to parse the offset.

2009-11-14  Jan Hubicka  <jh@suse.cz>

	* lto.c (read_cgraph_and_symbols): Set also ipa_transforms_to_apply.

2009-11-12  Rafael Avila de Espindola  <espindola@google.com>

	* lang.opt (fresolution): Renamed from resolution.
	* lto-lang.c (lto_handle_option): Handle new option name.
	* lto.c (lto_resolution_read): Add more checks. Discard rest of line.

2009-11-04  Richard Guenther  <rguenther@suse.de>
            Rafael Avila de Espindola  <espindola@google.com>

	* lto-elf.c (lto_elf_build_section_table): Add the base offset.
	(lto_elf_file_open): Handle offsets in arguments name@offest.

2009-10-30  Richard Guenther  <rguenther@suse.de>

	PR lto/41858
	* lto.c (lto_file_read): Do not set file_data->fd.
	(lto_read_section_data): Use a single-entry file-descriptor cache.
	Do not check the result of xmalloc.
	(free_section_data): Do not use file_data->fd.
	(lto_read_all_file_options): Likewise.

2009-10-22  Richard Guenther  <rguenther@suse.de>

	* lto.c (lto_fixup_jump_functions): Remove.
	(lto_fixup_decls): Do not fixup jump functions.
	(read_cgraph_and_symbols): Schedule cgraph merging after
	summary reading.  Schedule type and decl fixup before
	summary reading.

2009-10-22  Richard Guenther  <rguenther@suse.de>

	* lto.c (lto_fixup_data_t): Remove free_list member.
	(lto_fixup_tree): Do not insert into free_list.
	(free_decl): Remove.
	(lto_fixup_decls): Remove free-list handling.

2009-10-22  Jan Hubicka  <jh@suse.cz>

	* lto.c (lto_fixup_jump_functions): New function.
	(lto_fixup_decls): Use it.

2009-10-16  Richard Guenther  <rguenther@suse.de>

	PR lto/41715
	* lto.c (lto_fixup_tree): Revert last change.

2009-10-14  Richard Guenther  <rguenther@suse.de>

	* lto.c (lto_fixup_tree): In case the prevailing decl is not
	compatible with the one we replace wrap it around a
	VIEW_CONVERT_EXPR.

2009-10-09  Richard Guenther  <rguenther@suse.de>

	PR lto/41635
	PR lto/41636
	* lto.c (read_cgraph_and_symbols): Do not assert we can open
	a file.
	* lto-elf.c (init_shdr##BITS): Fix i18n problems.
	(init_ehdr##BITS): Likewise.

2009-10-08  Joseph Myers  <joseph@codesourcery.com>

	* lto-elf.c (init_shdr##BITS, lto_elf_begin_section_with_type,
	init_ehdr##BITS, lto_elf_file_close): Remove trailing "." from
	diagnostics.
	* lto-lang.c (lto_post_options): Remove trailing "." from
	diagnostics.

2009-10-08  Richard Guenther  <rguenther@suse.de>

	* lto.c (read_cgraph_and_symbols): Free the gimple type merging
	hash tables.

2009-10-07  Joseph Myers  <joseph@codesourcery.com>

	* lto.c: Only include <sys/mman.h> if HAVE_MMAP_FILE.

2009-10-07  Jan Hubicka  <jh@suse.cz>

	* lto.c (read_cgraph_and_symbols): Mark functions neccesary only at
	ltrans stage; explain why this is needed and should not.

2009-10-05  Richard Guenther  <rguenther@suse.de>

	PR lto/41552
	PR lto/41487
	* lto.c (lto_read_decls): Do not register deferred decls.
	(read_cgraph_and_symbols): Delay symbol and cgraph merging
	until after reading the IPA summaries.

2009-10-02  Rafael Avila de Espindola  <espindola@google.com>

	* Make-lang.in (lto/lto-lang.o): Don't depend on lto/common.h.
	(lto-lang.c): Don't include lto/common.h.

2009-10-02  Rafael Avila de Espindola  <espindola@google.com>

	* Make-lang.in (LTO_OBJS): Remove lto/common.o.
	(lto/common.o): Remove.
	* common.c: Remove.
	* common.h (lto_kind_str): Remove.
	(lto_visibility_str): Remove.
	(lto_resolution_str): Make it static.

2009-10-01  Diego Novillo  <dnovillo@google.com>

	* lto.c (lto_read_decls): Add comment.
	Call internal_error instead of gcc_assert.
	(lto_resolution_read): Likewise.
	(lto_add_all_inlinees): Tidy.
	* Make-lang.in: Fix copyright boilerplate.
	(lto.pdf): New.
	(lto.install-pdf): New.
	* lto-tree.h: Fix copyright boilerplate.
	* lang-specs.h: Likewise.
	Remove ".lto" entry from compilers fragment.
	* lto-elf.c: Move inclusion of gelf.h after config.h.
	Tidy formatting everywhere.
	* lto.h: Fix copyright boilerplate.
	Tidy formatting everywhere.
	* common.c: Likewise.
	* config-lang.in: Likewise.
	* common.h: Likewise.
	* lto-lang.c: Likewise.

2009-10-01  Richard Guenther  <rguenther@suse.de>

	* lto.c (lto_read_section_data): Use plain lseek/read.

2009-10-01  Richard Guenther  <rguenther@suse.de>

	* lto.c (LTO_MMAP_IO): Define if we can mmap files and
	use sysconf to query the system page size.
	(lto_file_read): Implement fallback using stdio.
	(free_section_data): Likewise.

2009-09-29  Diego Novillo  <dnovillo@google.com>

	* lto-lang.c (lto_init): Really fix call to
	build_common_builtin_nodes.

2009-09-29  Diego Novillo  <dnovillo@google.com>

	* lto-lang.c (lto_init): Fix call to
	build_common_builtin_nodes.

2009-09-29  Richard Guenther  <rguenther@suse.de>

	PR lto/40754
	* lto-elf.c (init_shdr##BITS): Properly specify alignment
	in bytes.
	(first_data_block): New static variable.
	(lto_elf_append_data): Align the first data block in each
	section.

2009-09-28  Diego Novillo  <dnovillo@google.com>

	* lto-lang.c: Tidy.  Remove stale FIXME lto markers.
	* lto.c (strip_extension): New.
	(get_filename_for_set): Call it.  Do not call make_cwd_temp_file.
	(lto_execute_ltrans): Tidy.
	Do not pass -fwpa nor -fltrans-* to LTRANS.
	* opts.c: Tidy formatting and remove stale FIXME lto markers.
	* tree.c (need_assembler_name_p): Call
	lang_hooks.decls.may_need_assembler_name_p if set.
	* varasm.c (default_binds_local_p_1): Remove check for
	flag_ltrans.
	* varpool.c (decide_is_variable_needed): Do not test for
	in_lto_p.

2009-09-22  Richard Guenther  <rguenther@suse.de>

	PR lto/39276
	* lto.c (lto_execute_ltrans): Perform ltrans phase manually.
	* Make-lang.in: Remove ltrans-driver stuff.
	* config-lang.in: Likewise.
	* lang.opt (fltrans-driver): Remove.
	* lto-lang.c (lto_init_options): Remove code initializing
	ltrans_driver.
	* ltrans-driver: Remove.

2009-09-21  Diego Novillo  <dnovillo@google.com>

	* lto-lang.c (lto_define_builtins): Remove superfluous
	calls to targetm.init_builtins and build_common_builtin_nodes.
	(lto_init): Add targetm.arm_eabi_unwinder as parameter to
	build_common_builtin_nodes.
	* lto.c (lto_materialize_function): Do nothing if NODE is a
	clone.

2009-09-03  Diego Novillo  <dnovillo@google.com>

	* lto-elf.c (validate_file): Replace call to
	elf_getshstrndx with call to elf_getshdrstrndx.

2009-08-19  Richard Guenther  <rguenther@suse.de>

	* lto-lang.c (lto_init): Merge char_type_node with the
	appropriately signed variant.

2009-08-19  Richard Guenther  <rguenther@suse.de>

	PR lto/41071
	* lto.c (lto_fixup_common): Re-build the pointer-to chain part one.
	(lto_fixup_type): Re-build the pointer-to chain part two.

2009-08-19  Richard Guenther  <rguenther@suse.de>

	PR lto/41071
	* lto.c (lto_fixup_type): Re-build the type variant chain.

2009-08-19  Richard Guenther  <rguenther@suse.de>

	PR lto/41071
	* lto.c (lto_fixup_constructor): New function.
	(lto_fixup_tree): Replace all types.  Properly fixup
	constructors and constants.

2009-08-14  Richard Guenther  <rguenther@suse.de>

	* lto.c (read_cgraph_and_symbols): Exchange TREE_CHAIN use
	for DECL_LANG_SPECIFIC.

2009-08-13  Richard Guenther  <rguenther@suse.de>

	PR lto/41032
	* lto-lang.c (LANG_HOOKS_TYPES_COMPATIBLE_P): Define to NULL.

2009-07-30  Richard Guenther  <rguenther@suse.de>

	PR lto/40903
	* lto.c (read_cgraph_and_symbols): After fixing up decls choose
	the largest decl for output and free TREE_CHAIN for further
	use.

2009-07-24  Diego Novillo  <dnovillo@google.com>

	* Make-lang.in: Add empty lto.install-plugin target.

2009-07-13  Diego Novillo  <dnovillo@google.com>

	* lto.c (lto_fixup_tree): Handle IMPORTED_DECL.

2009-07-11  Richard Guenther  <rguenther@suse.de>

	* lto-lang.c (lto_write_globals): Wrapup global decls.

2009-07-10  Richard Guenther  <rguenther@suse.de>

	* lto-lang.c (lto_init): Allocate one more location to make
	BUILTINS_LOCATION correct.

2009-07-09  Rainer Orth  <ro@TechFak.Uni-Bielefeld.DE>

	* lto.c (free_section_data): Cast computed_offset to caddr_t.

2009-07-06  Diego Novillo  <dnovillo@google.com>

	* lto.c (lto_fixup_type): Fixup TYPE_SIZE and
	TYPE_SIZE_UNIT.

2009-07-06  Diego Novillo  <dnovillo@google.com>

	* lto.c (preload_common_nodes): Remove.
	(lto_read_in_decl_state): Call lto_streamer_cache_get.
	(lto_read_decls): Call lto_data_in_create and
	lto_data_in_delete.
	(free_decl): Do not call ggc_free.
	(lto_main): Call lto_init_reader.
	* lto-lang.c (lto_type_for_size): Handle intTI_type_node.
	(lto_init): Initialize main_identifier_node if needed.
	Make ptrdiff_type_node be integer_type_node.

2009-06-19  Diego Novillo  <dnovillo@google.com>

	* lto.c: Remove code guarded by #ifdef LTO_STREAM_DEBUGGING.
	Remove code guarded by #ifdef GLOBAL_STREAMER_TRACE.
	Remove code guarded by #ifdef LOCAL_TRACE.

2009-06-18  Diego Novillo  <dnovillo@google.com>

	* lto.c: Update license to GPLv3.
	* lto-elf.c: Likewise.
	* common.c: Likewise.
	* lto-lang.c: Likewise.
	* lto.h: Remove superfluous include files.  Update all
	users.

2009-06-17  Diego Novillo  <dnovillo@google.com>

	* lto.c (read_cgraph_and_symbols): Call input_cgraph.

2009-06-02  Diego Novillo  <dnovillo@google.com>

	* lto.c (lto_1_to_1_map): Ignore nodes that have not been
	read in.
	(materialize_cgraph): Only materialize nodes that have a
	representation on file.

2009-06-01  Diego Novillo  <dnovillo@google.com>

	* lto-lang.c (lto_handle_option): Hanlde OPT_Wabi.

2009-05-31  Diego Novillo  <dnovillo@google.com>

	* lto-lang.c (lto_type_for_mode): Handle all the modes
	handled in c_common_type_for_mode.

2009-05-21  Diego Novillo  <dnovillo@google.com>

	* lto-elf.c: Always include <gelf.h>.
	* config-lang.in (target_libs): Remove.
	(build_by_default): Set to no.

2009-05-15  Diego Novillo  <dnovillo@google.com>

	* lto.c (lto_materialize_function): Assert that DECL is
	not a builtin.
	(materialize_cgraph): Don't try to materialize builtin
	functions.
	* lto-section-out.c (write_symbol_vec): Do not write
	builtin functions.

2009-05-13  Diego Novillo  <dnovillo@google.com>

	* lto-lang.c (LANG_HOOKS_GET_ALIAS_SET): Define.

2009-05-07  Diego Novillo  <dnovillo@google.com>

	* lto.c (lto_resolution_read): Add type casts for C++ warnings.
	(LTO_REGISTER_TYPE_AND_FIXUP_SUBTREE): Define.
	(lto_fixup_type): Call it for TYPE_POINTER_TO,
	TYPE_REFERENCE_TO, TYPE_CONTEXT and TYPE_CANONICAL.
	(lto_fixup_tree): Call gimple_register_type when *TP is a
	type.
	(lto_main): Call bitmap_obstack_initialize.

2009-04-22  Diego Novillo  <dnovillo@google.com>

	* lto.c (free_section_data): Tidy.
	(lto_1_to_1_map): Tidy.
	(lto_add_all_inlinees): Tidy.
	(prefix_name_with_star): New.
	(get_filename_for_set): New.
	(lto_wpa_write_files): Call cgraph_node_set_needs_ltrans_p
	to determine what cgraph node sets to write.
	Call get_filename_for_set to compute temporary file
	names.
	(lto_execute_ltrans): Do not execute LTRANS on files with
	names that start with '*'.
	Move logic to execute LTRANS together so that LTRANS is
	invoked only if there are any files to compile.
	(do_whole_program_analysis): Only remove output files
	that do not start with '*'.

2009-04-06  Diego Novillo  <dnovillo@google.com>

	* lto-lang.c (lto_post_options): Set flag_excess_precision_cmdline.
	* lto.c (read_cgraph_and_symbols): Set cgraph_function_flags_ready.
	(lto_add_all_inlinees): Tidy.

2009-03-26  Diego Novillo  <dnovillo@google.com>

	* lto.c: Include gimple.h.
	(lto_read_in_decl_state): Call gimple_register_type for
	every type in every stream.
	(lto_fixup_common): Call gimple_register_type if T has a
	type.
	(do_whole_program_analysis): Call print_lto_report.
	(lto_main): Call print_lto_report after cgraph_optimize.
	* Make-lang.in (lto.o): Add dependency on GIMPLE_H.

2009-03-24  Diego Novillo  <dnovillo@google.com>

	* Make-lang.in (lto-lang.o): Add dependency on TARGET_H and EXPR_H.
	(lto.o): Add dependency on GIMPLE_H.

2009-03-10  Simon Baldwin  <simonb@google.com>

	* lto.c (lto_read_all_file_options): Close any open file descriptor
	contained in file_data before freeing.

2009-02-24  Rafael Avila de Espindola  <espindola@google.com>

	* lto.c (lto_add_inline_clones): Don't add the master clone. Check
	for a decl in the original bitmap, not a node.
	(lto_add_all_inlinees): Remove original nodes that are not needed.
	(lto_scan_statics_in_cgraph_node): Don't care if the node is the master.

2009-02-24  Diego Novillo  <dnovillo@google.com>

	* lto.c (lto_materialize_function): Update
	lto_stats.num_function_bodies.
	(get_section_data): Initialize *LEN to 0.
	(lto_1_to_1_map): Update lto_stats.num_cgraph_partitions.
	(lto_wpa_write_files): Update lto_stats.num_cgraph_nodes.
	Update lto_stats.num_output_files.
	(read_cgraph_and_symbols): Update lto_stats.num_input_files.
	(materialize_cgraph): Update lto_stats.num_input_cgraph_nodes.
	(lto_main): Initialize lto_stats.
	If flag_lto_report is set, call print_lto_report.

2009-02-19  Diego Novillo  <dnovillo@google.com>

	Revert

	2009-02-19  Rafael Avila de Espindola  <espindola@google.com>

		* lto.c (lto_add_inline_clones): Don't add the
		master clone. Check for a decl in the original
		bitmap, not a node.
		(lto_add_all_inlinees): Remove original nodes
		that are not needed.
		(lto_scan_statics_in_cgraph_node): Don't care if
		the node is the master.
		(lto_promote_cross_file_statics): Use a new
		context.seen_node_decls for each set

2009-02-19  Rafael Avila de Espindola  <espindola@google.com>

	* lto.c (lto_add_inline_clones): Don't add the master clone. Check
	for a decl in the original bitmap, not a node.
	(lto_add_all_inlinees): Remove original nodes that are not needed.
	(lto_scan_statics_in_cgraph_node): Don't care if the node is the master.
	(lto_promote_cross_file_statics): Use a new context.seen_node_decls
	for each set

2009-02-18  Diego Novillo  <dnovillo@google.com>

	* lto.c (lto_wpa_write_files): Use timers TV_WHOPR_WPA
	and TV_WHOPR_WPA_IO.
	(lto_execute_ltrans): Use timer TV_WHOPR_WPA_LTRANS_EXEC.
	(read_cgraph_and_symbols): Use timer TV_IPA_LTO_DECL_IO.
	(materialize_cgraph): Use timer TV_IPA_LTO_GIMPLE_IO.
	Use timer TV_WHOPR_WPA or TV_WHOPR_LTRANS or TV_LTO
	depending on command line flags.
	(do_whole_program_analysis): Use timer TV_WHOPR_WPA.
	(lto_main): Remove timer uses.

2009-02-18  Rafael Avila de Espindola  <espindola@google.com>

	* lto.c (lto_materialize_function): Don't set DECL_EXTERN to 0.
	(lto_wpa_write_files): Update calls to renamed functions.

2009-02-17  Diego Novillo  <dnovillo@google.com>

	PR 39203
	* lto-lang.c (lto_post_options): Disable -fwhole-program
	when running LTRANS.

2009-02-10  Diego Novillo  <dnovillo@google.com>

	* lto.c (read_cgraph_and_symbols): Fix comment.

2009-02-10  Diego Novillo  <dnovillo@google.com>

	* lto.c (read_cgraph_and_symbols): Read options from all
	IL files.

2009-02-10  Diego Novillo  <dnovillo@google.com>

	* lto.c (read_cgraph_and_symbols): Factor out of lto_main.
	(materialize_cgraph): Likewise.
	(do_whole_program_analysis): Likewise.
	(lto_main): Call read_cgraph_and_symbols,
	materialize_cgraph and do_whole_program_analysis.

2009-02-10  Simon Baldwin  <simonb@google.com>

	* lto.c: Include lto-opts.h.
	* (lto_main): Clear file options at loop start, read any saved
	options from the first file handled, and re-issue options.
	* Makefile.in (lto.o): Add dependency on lto-opts.h.

2009-02-02  Diego Novillo  <dnovillo@google.com>

	* lto.c (lto_main): Stop LTO_TIMER and use
	TV_WHOPR_WPA_LTRANS_EXEC when launching LTRANS.

2009-01-30  H.J. Lu  <hongjiu.lu@intel.com>

	PR lto/38995
	* lto-elf.c (init_shdr##BITS): Set the sh_addralign field
	to POINTER_SIZE.

2009-01-29  Ramana Radhakrishnan  <ramana.r@gmail.com>

	* Make-lang.in (LTO_EXE): Link with all 
	BACKENDLIBS and not only GMPLIBS

2009-01-28  H.J. Lu  <hongjiu.lu@intel.com>

	PR bootstrap/38992
	* lto-elf.c: Include gelf.h instead of libelf.h.
	(lto_elf_file_close): Replace elfx_update_shstrndx with
	gelf_getehdr, elf_getscn, gelf_getshdr, gelf_update_shdr and
	gelf_update_ehdr.

2009-01-28  H.J. Lu  <hongjiu.lu@intel.com>

	PR middle-end/38996
	* lto-elf.c (DEFINE_INIT_EHDR): Initialize e_version.

2009-01-26  Diego Novillo  <dnovillo@google.com>

	* lto-lang.c (LANG_HOOKS_TYPES_COMPATIBLE_P): Update.

2009-01-26  Diego Novillo  <dnovillo@google.com>

	* lto-lang.c (lto_types_compatible_p): Move to gimple.c
	and rename into gimple_types_compatible_p.

2009-01-12  Rafael Avila de Espindola  <espindola@google.com>

	* lto-lang.c (lang_hooks): Remove the const qualifier.

2009-01-06  Diego Novillo  <dnovillo@google.com>

	* ltrans-driver: Mark 'all' target as phony.

2008-12-31  Diego Novillo  <dnovillo@google.com>

	* ltrans-driver: Execute a NOP action for target 'all'.

2008-12-19  Diego Novillo  <dnovillo@google.com>

	* lto.c (lto_1_to_1_map): Tidy.

2008-12-19  Diego Novillo  <dnovillo@google.com>

	* lto-elf.c (lto_elf_file_open): When FILENAME cannot
	be opened, show its name.
	* ltrans-driver: If $verbose is set, do not use parallelism.

2008-12-17  Rafael Avila de Espindola  <espindola@google.com>

	* lto.c (lto_fixup_function): New.
	(lto_fixup_tree): Call lto_fixup_function.

2008-12-14  Doug Kwan  <dougkwan@google.com>

	* lto.c (lto_1_to_1_map): Create a cgraph node set for any global
	variables if there is no function.

2008-12-10  Simon Baldwin  <simonb@google.com>

	* ltrans-driver: Always run make in silent mode, to avoid make's
	trace on stdout interfering with lto-wrapper output.

2008-12-10  Doug Kwan  <dougkwan@google.com>

	* lto.c	(lto_add_inline_clones): Do not force master clones of
	inlined functions already in SET to be static inline.

2008-12-04  Doug Kwan  <dougkwan@google.com>

	* lto.c (globalize_context_t): New type to store states in
	globalization of cross-file statics.
	(globalize_cross_file_statics): New.
	(lto_scan_statics_in_ref_table): Walk tree to look for reachable
	static decls that need to be fixed up.
	(lto_scan_statics_in_cgraph_node): Change call interface to use
	a globalize_context_t CONTEXT for all states used.
	(lto_scan_statics_in_remaining_global_vars): New.
	(lto_promote_cross_file_statics): Use new call interface of
	LTO_SCAN_STATICS_IN_CGRAPH_NODE.  Handle remaining externally
	visible vars in the last set.

2008-12-03  Diego Novillo  <dnovillo@google.com>

	* lto.c (lto_fixup_tree): Do not emit an error when
	PREVAILING throw but T doesn't.

2008-12-02  Doug Kwan  <dougkwan@google.com>

	* lto.c (lto_scan_statics_in_ref_table): New function factored out
	from code in ...
	(lto_scan_statics_in_cgraph_node): Handle both file-scope static
	variables and functions.
	(lto_promote_cross_file_statics): Rename bitmaps to SEEN_DECLS
	and GLOBAL_DECLS from SEEN_VARS and GLOBAL_VARS.

2008-11-29  Diego Novillo  <dnovillo@google.com>

	* lto.c: Include timevar.h.
	(lto_materialize_function): Tidy.  Add comments.
	(lto_wpa_write_files): Tidy.
	(lto_execute_ltrans): Tidy.
	(lto_main): Add local variable LTO_TIMER.  Initialize it
	to one of TV_WHOPR_WPA, TV_WHOPR_LTRANS or TV_LTO.
	Start and stop the timer.
	Tidy comments.
	* Make-lang.in (lto.o): Add dependency on timevar.h.
	* ltrans-driver: React to -v and -save-temps.
	Use simple heuristic to determine how much parallelism to
	use when executing make.

2008-11-12  Doug Kwan  <dougkwan@google.com>

	* lto.c (lto_bitmap_obstack): Remove var.
	(lto_materialize_function): Do nothing instead of marking function
	body in file if flag_wpa is true.
	(lto_add_all_inlinees): Use bitmap functions in lto-utils.c.
	(lto_scan_statics_in_cgraph_node): New function.
	(lto_promote_cross_file_statics): Same.
	(lto_wpa_write_files): Call lto_promote_cross_file_statics.
	Use bitmap functions in lto-utils.c.  Remove unsued label OUT.
	* Make-lang.in (lto/lto.o): Add lto-utils.h to dependency list.

2008-11-09  Diego Novillo  <dnovillo@google.com>

	* lto/lto.c (lto_fixup_tree): Change error message locus
	information to include location of mismatching
	declaration.
	Use TREE_NO_WARNING to avoid repeated messages.
	(lto_main): If lto_fixup_decls emitted any errors, exit.
	* lto/lto-lang.c: Don't include libfuncs.h and except.h
	(lto_init_options): Don't enable exceptions by default.
	(lto_eh_runtime_type): Move to lto-function-in.c
	(lto_init_eh): Likewise.
	(lto_init): Don't call lto_init_eh.
	* lto/Make-lang.in (lto-lang.o): Remove dependency on
	libfuncs.h and except.h.

2008-10-30  Diego Novillo  <dnovillo@google.com>

	* lto.c (lto_read_decls): Declare debug_main only if
	LTO_STREAM_DEBUGGING is enabled.

2008-10-30  Simon Baldwin  <simonb@google.com>

	* lto.c (lto_wpa_write_files): Create intermediate files with
	make_cwd_temp_file().
	(lto_maybe_unlink): New.  Delete intermediate WPA files unless
	WPA_SAVE_LTRANS is set.
	(lto_main): Call lto_maybe_unlink() for intermediate WPA files.
	* ltrans-driver: Do not strip directory from output files.

2008-10-29  Doug Kwan  <dougkwan@google.com>

	* lto.c (free_decl): Call lto_symtab_clear_resolution when freeing
	DECL.
	* Make-lang.in (LTO_OBJS): Remove lto/lto-symtab.o
	(lto/lto-symtab.o): Remove rule.
	* lto-tree.h (struct lang_identifier): Remove LTO specific fields.
	(struct lang_decl): Remove RESOLUTION and add DUMMY in struct.
	(LANG_IDENTIFIER_CAST, LTO_IDENTIFIER_DECL, LTO_DECL_RESOLUTION):
	Remove macros.
	lto-symtab.c (File): Move up one level.
	lto-lang.c (cgraph.h): Remove include.
	(input_overwrite_node, input_node, input_edge, input_cgraph_1,
	input_cgraph): Move to lto-cgraph.c in gcc directory above.
	(LANG_HOOKS_INPUT_CGRAPH): Remove use of macro.

2008-10-24 Rafael Espindola  <espindola@google.com>

	* lto-function-in.c (get_resolution): Return LDPR_PREEMPTED_IR for
	non prevailing weak symbols.

2008-10-24 Rafael Espindola  <espindola@google.com>

	* lto-lang.c (input_cgraph_1): Iterate over nodes, not cgraph_nodes.

2008-10-24 Rafael Espindola  <espindola@google.com>

	* lto-lang.c (input_node): Avoid casts from pointers to ints of
	different types.

2008-10-23  Simon Baldwin  <simonb@google.com>

	* lto-lang.c (input_node): Save the node reference, rather than the
	node pointer, in node->inlined_to.
	(input_cgraph_1): Convert node references into node pointers.

2008-10-22  Diego Novillo  <dnovillo@google.com>
	    Rafael Espindola  <espindola@google.com>

	* lto.c (lto_resolution_read): Tidy.
	* lto-symtab.c (lto_symtab_prevailing_decl): Do not
	abort if RET is NULL.

2008-10-22  Doug Kwan  <dougkwan@google.com>

	* lto.c (lto_fixup_tree): Check for NOTHROW conflict only if
	exceptions flag is given.
	* lto-lang.c: (lto_init_options) Set default exceptions flag.
	(lto_init_eh): Remove exceptions flag initialization.
	(lto_init): Only call lto_init_eh if exceptions flag is set. 

2008-10-21  Diego Novillo  <dnovillo@google.com>

	* lto.c: Tidy some formatting.
	* lto.h: Likewise.

2008-10-21  Simon Baldwin  <simonb@google.com>

	* lto-symtab.c: (lto_same_type_p): Types cannot be equal if one of
	them is NULL (but not the other).

2008-10-17  Diego Novillo  <dnovillo@google.com>

	* ltrans-driver: Divert output from make to a temporary file.
	Show it if the call to make failed.

2008-10-15  Diego Novillo  <dnovillo@google.com>

	* lto.c (lto_wpa_write_files): Reformat do-while loop.
	Do not print TEMP_FILENAME
	* ltrans-driver: Call make with -s.

2008-10-15  Diego Novillo  <dnovillo@google.com>

	* lto-symtab.c (lto_symtab_merge_decl): Do not force
	TREE_STATIC on global symbols.

2008-10-14  Ollie Wild  <aaw@google.com>

	* Make-lang.in (LTRANS_DRIVER_INSTALL_NAME): Remove.
	(LTRANS_DRIVER_EXE): Add.
	(lto.all.cross): Add LTRANS_DRIVER_EXE.
	(lto.all.encap): Add LTRANS_DRIVER_EXE.
	(lto.install.common): Remove ltrans-driver.
	(lto.mostlyclean): Add LTRANS_DRIVER_EXE.
	(LTRANS_DRIVER_EXE): New build rule.
	* config-lang.in (compilers): Add ltrans-driver.

2008-10-14  Diego Novillo  <dnovillo@google.com>

	* Make-lang.in (LTRANS_DRIVER_INSTALL_NAME): Disable transformation
	of program name.

2008-10-13  Ollie Wild  <aaw@google.com>

	* lang-spec.h (@lto): Replace lto1_options with cc1_options.
	* lto.c (lto_execute_ltrans): Add "-fno-wpa -fltrans -xlto" to CFLAGS.
	* ltrans-driver (LTRANS_FLAGS): Remove.

2008-10-08  Doug Kwan  <dougkwan@google.com>

	* lto.c (lto_fixup_tree): Remove ATTRIBUTE_UNUSED from DATA.
	Handle new tree codes RECORD_TYPE, UNION_TYPE, QUAL_UNION_TYPE
	and TREE_BINFO.  Also move code handling FUNCTION_DECL and VAR_DECL
	from lto_fixup_state to here.
	(lto_fixup_state): Take an lto_fixup_data_t object DATA instead of
	just a free-list.  Fix up types also.  Move decl merging code to
	lto_fixup_tree.
	(lto_fixup_state_aux): Change AUX to point to an lto_fixup_data_t
	object.
	(lto_fixup_decls): Use another pointer set to avoid multiple
	walking of nodes except for DECLs to be replaced.  Pass an
	lto_fixup_data_t object to tree-walker.

2008-10-08 Rafael Espindola  <espindola@google.com>

	* lto-symtab.c (lto_symtab_set_resolution): New.
	(lto_symtab_merge_decl): Use lto_symtab_set_resolution and
	lto_symtab_get_resolution.
	(lto_symtab_prevailing_decl): Return decl for non public decls.
	(lto_symtab_get_resolution): New.
	* lto.c (lto_fixup_tree, lto_fixup_state): Remove unecessary checks.

2008-10-06 Rafael Espindola  <espindola@google.com>

	* lto-lang.c: Include cgraph.h.
	(input_overwrite_node, input_node, input_edge, input_cgraph_1,
	input_cgraph): Moved from lto-cgraph.c.
	(LANG_HOOKS_INPUT_CGRAPH): New.

2008-10-03 Rafael Espindola  <espindola@google.com>

	* lto.c (lto_fixup_tree, lto_fixup_state): Fix the FIXME.

2008-10-03 Rafael Espindola  <espindola@google.com>

	* lto-symtab.c (lto_symtab_overwrite_decl): Remove. Remove all calls.
	(lto_symtab_merge_decl): Update  LTO_IDENTIFIER_DECL the reflect the
	prevailing definition. Don't mark TREE_NOTHROW differences.
	* lto.c (lto_fixup_tree): New.
	(lto_fixup_state): New.
	(lto_fixup_state_aux): New.
	(free_decl): New.
	(lto_fixup_decls): New.
	(lto_main): Call lto_fixup_decls.

2008-10-02  Ollie Wild  <aaw@google.com>

	* lang.opt (fltrans): Moved from common.opt.  Remove RejectNegative
	and Init.
	(fwpa): Moved from common.opt.  Remove RejectNegative and Init.
	* lto-lang.c (lto_post_options): Add validation and fixups for
	-fltrans and -fwpa.

2008-10-02 Rafael Espindola  <espindola@google.com>

	* lto-symtab.c (lto_symtab_merge_var, lto_symtab_merge_fn,
	lto_symtab_merge_decl): Return void.
	(lto_symtab_prevailing_decl): New.

2008-09-30 Rafael Espindola  <espindola@google.com>

	* lto-symtab.c (lto_symtab_compatible): Remove the check for already
	defined symbols.
	(lto_symtab_overwrite_decl): Copy LTO_DECL_RESOLUTION.
	(lto_symtab_merge_decl): Store symbol resolution in LTO_DECL_RESOLUTION.
	Check for already defined symbols.
	* lto-tree.h (lang_decl): Remove dummy and add resolution fields.
	(LTO_IDENTIFIER_RESOLUTION): Remove.
	(LTO_DECL_RESOLUTION): New.

2008-09-30 Rafael Espindola  <espindola@google.com>

	* lto.c (lto_read_decls): Use new input_tree signature.

2008-09-26  Doug Kwan  <dougkwan@google.com>

	* lto.c (lto_main): Call lto_fixup_nothrow_decls to fix up function
	bodies affected by exception attribute merging of DECLs.
	* lto-symtab.c (lto_symtab_merge_decl): Handle exception attribute
	merging. 

2008-09-25  Rafael Espindola  <espindola@google.com>

	* Make-lang.in (PLUGIN_API_H, LTO_TREE_H): New.
	(lto/lto-lang.o, lto/lto.o, lto/lto-symtab.o) Use LTO_TREE_H.
	* lto-symtab.c (lto_symtab_compatible): New.
	(lto_symtab_overwrite_decl): New.
	(lto_symtab_merge_decl): Refactor to use the above functions
	and the resolution from lang_identifier.
	* lto-tree.h: Include plugin-api.h.
	(lang_identifier): Add resolution.
	(LTO_IDENTIFIER_RESOLUTION): New.

2008-09-25  Ollie Wild  <aaw@google.com>

	* lang.opt (fltrans-output-list=): New option.
	* lto.c (lto_execute_ltrans): Output file names to ltrans_output_list.

2008-09-25 Rafael Espindola  <espindola@google.com>

	* lto.c (lto_resolution_read): Initialize ret;

2008-09-24  Ollie Wild  <aaw@google.com>

	* lto.c (sys/mman.h): Move include.
	(lto_wpa_write_files): Return a list of written files.
	(lto_execute_ltrans): New function.
	(lto_main): Call lto_execute_ltrans.
	(ltrans-driver): New file.
	* lto-lang.c (DEFAULT_LTRANS_DRIVER): New macro.
	(DEAULT_LTRANS_DRIVER_LEN): New macro.
	(lto_init_options): Initialize ltrans_driver.
	(lto_handle_option): Fix incorrect default output value.
	* lang.opt (fltrans-driver=): New option.
	* Make-lang.in (LTRANS_DRIVER_INSTALL_NAME): New variable.
	(lto.install-common): Add lto/ltrans-driver.

2008-09-24 Rafael Espindola  <espindola@google.com>

	* Make-lang.in (LTO_OBJS): Add lto/common.o.
	(lto/lto.o): Depend on lto/common.h.
	(lto/common.o): New.
	* lang.opt (resolution): New.
	* lto-lang.c (resolution_file_name): New.
	(lto_handle_option): Handle OPT_resolution.
	* lto-symtab.c (lto_symtab_merge_decl): Add a resolution argument.
	(lto_symtab_merge_var,lto_symtab_merge_fn): Add a resolution argument.
	pass it to lto_symtab_merge_decl.
	* lto.c: Include common.h.
	(lto_read_decls): Add resolutions and resolutions_size arguments.
	Initialize data_in.globals_resolution and
	data_in.globals_resolution_size.
	(index_and_symbol_resolution): New.
	(lto_resolution_read): New.
	(lto_file_read): Add argument resolution_file.
	Read resolution.
	* lto.h (resolution_file_name): New.

2008-09-23 Rafael Espindola  <espindola@google.com>

	* common.c: Update description.
	* common.h: Update description.

2008-09-23 Rafael Espindola  <espindola@google.com>

	* common.c: Moved from lto-plugin.
	* common.h: Moved from lto-plugin.

2008-09-22  Doug Kwan  <dougkwan@google.com>

	* lto.c	(VEC(bitmap,heap)): Declare.
	(lto_materialize_function): Handle WAP mode specially.
	(lto_add_inline_clones): New.
	(lto_add_all_inlinees): Changle algorithm and to use bitmaps.  Also
	return a bitmap of inlined decls.
	(lto_wpa_write_files): Handle all DECLs brought in by inlining.
	(lto_main): Call reset_inline_failed to reset inlining states.
    	Check call-graph after WPA inlining.
	* lto-lang.c (lto_init): Do not clear flag_generate_lto
	unconditionally.

2008-09-19  Doug Kwan  <dougkwan@google.com>

	lto.c (lto_main): Remove unsued wrapper code.
	lang-specs.h (@lto): Use lto1_options instead of cc1_options.

2008-09-19  Rafael Espindola  <espindola@google.com>

	* lto-symtab.c: Include lto-tree-in.h.
	* lto-tree.h (lto_symtab_merge_var, lto_symtab_merge_fn): Remove.
	* lto.h (lto_symtab_merge_var, lto_symtab_merge_fn): Remove
	* Make-lang.in (lto/lto-symtab.o): Add lto-tree-in.h.

2008-09-17  Paolo Bonzini  <bonzini@gnu.org>
	    Rafael Avila de Espindola  <espindola@google.com>

	* lto-lang.c (COMPOUND_LITERAL_EXPR_DECL_STMT,
	COMPOUND_LITERAL_EXPR_DECL): Remove.
	(emit_local_var): Remove.
	(lto_expand_expr): Remove.
	(lto_staticp): Remove.
	(LANG_HOOKS_EXPAND_EXPR): Remove.
	(LANG_HOOKS_STATICP): Remove.

2008-09-11  Diego Novillo  <dnovillo@google.com>

	* lto-lang.c: Include except.h and libfuncs.h.
	(lto_init_eh): New.
	(lto_init): Call it.
	Set flag_generate_lto to 0.
	* Make-lang.in (lto-lang.o): Add dependency on except.h
	and libfuncs.h.

2008-09-09  Bill Maddox  <maddox@google.com>

	* lto-lang.c: Include header file expr.h.
	(COMPOUND_LITERAL_EXPR_DECL_STMT,
	COMPOUND_LITERAL_EXPR_DECL): Copied from c-common.h.
	(emit_local_var):  Copied from c-semantics.c.
	(lto_expand_expr, lto_staticp): Copied from c_expand_expr
	and c_staticp in c-common.c.
	(LANG_HOOKS_EXPAND_EXPR,LANG_HOOKS_STATICP):  Redefined.

2008-09-08  Diego Novillo  <dnovillo@google.com>

	* lto-lang.c (lto_global_bindings_p): Return 1 during
	IPA passes.

2008-09-07  Diego Novillo  <dnovillo@google.com>

	* lto.c: Tidy formatting.

2008-08-04  Bill Maddox  <maddox@google.com>

	* lto-symtab.c (lto_symtab_merge_decl): Add comment.
	
2008-09-03  Doug Kwan  <dougkwan@google.com>

	lto.c (lto_add_all_inlinees): Reset FAILED_REASON of edges to
	CIF_OK instead of NULL.

2008-09-02  Diego Novillo  <dnovillo@google.com>
	    Simon Baldwin  <simonb@google.com>

	* lto-lang.c (lto_type_for_size): Rewrite.  Adapt from
	c_common_type_for_size.
	(lto_type_for_mode): Remove ATTRIBUTE_UNUSED markers.
	(lto_init): Call linemap_add.
	(signed_and_unsigned_types): Remove.

2008-08-29  Diego Novillo  <dnovillo@google.com>

	* lto-lang.c (handle_noreturn_attribute): New local function.
	(handle_const_attribute): New local function.
	(handle_malloc_attribute): New local function.
	(handle_pure_attribute): New local function.
	(handle_novops_attribute): New local function.
	(handle_nonnull_attribute): New local function.
	(handle_nothrow_attribute): New local function.
	(handle_sentinel_attribute): New local function.
	(handle_type_generic_attribute): New local function.
	(handle_format_attribute): New local function.
	(handle_format_arg_attribute): New local function.
	(lto_attribute_table): Declare.
	(lto_format_attribute_table): Declare.
	(lto_init_attributes): New local function.
	(lto_define_builtins): Call it.
	Call targetm.init_builtins and build_common_builtin_nodes.
	(LANG_HOOKS_COMMON_ATTRIBUTE_TABLE): Define.
	(LANG_HOOKS_FORMAT_ATTRIBUTE_TABLE): Define.

2008-08-28  Diego Novillo  <dnovillo@google.com>

	* Make-lang.in (lto-lang.o): Replace tree-gimple.h with
	$(GIMPLE_H).
	(lto-symtab.o): Add dependency on $(GIMPLE_H).
	* lto-lang.c: Include gimple.h instead of tree-gimple.h.
	* lto-symtab.c: Include gimple.h.
	* lto-tree.h (chain_next): Replace GENERIC_NEXT with
	TREE_CHAIN.

2008-08-27  Doug Kwan  <dougkwan@google.com>

	* lto.c (vec.h, bitmap.h, pointer-set.h, ipa-prop.h, ggc.h,
	gt-lto-lto.h): New includes.
	(lto_materialize_function): Do not read in function body in WPA mode.
	Format a line to fit in 80 columns.
	(lto_cgraph_node_sets): New garbage collected variable.
	(lto_1_to_1_map, lto_add_all_inlinees, lto_wpa_write_files):
	New functions.
	(lto_main): Initialize bitmap obstack.  Add code to handle WPA mode.
	* Make-lang.in (LTO_H): Replace filename lto-section-in.h with 
	variable LTO_SECTION_IN_H.
	(lto/lto.o): Include gt-lto-lto-c.h ggc.h ,VEC_H, BITMAP_H,
	pointer-set.h and IPA_PROP_H. Also replace filename lto-section-in.h
	with variable LTO_SECTION_IN_H.
	* config-lang.in (gtfiles): Add lto/lto.c.
	* lto-symtab.c (lto_symtab_merge_decl): Set DECL_CONTEXT of
	merged DECL_RESULT correctly.

2008-08-26  Bill Maddox  <maddox@google.com>

	* lto-lang.c  Include tree-gimple.h.
	(lto_mark_addressable): Call mark_addressable rather than
	asserting.
	(lto_post_options): Suppress debug info generation.
	* Make-lang.in: Add dependency of lto-lang.o on tree-gimple.h.
	
2008-08-25  Bill Maddox <maddox@google.com>

	* lto-symtab.c (lto_symtab_merge_decl): Remove a suspect
	assertion and leave an explanatory comment in its place.
	
2008-08-21  Doug Kwan  <dougkwan@google.com>

	* lto.c (preload_common_nodes): Call lto_get_common_nodes to get a list
	of common nodes instead of computing locallly.
	(lto_read_in_decl_state): New.
	(lto_read_decls): Change code for udpate in struct lto_decl_header.
	Read global and per-function in-decl states.
	* Make-lang.in (LTO_H): Update dependency.
	(lto/lto.o): Same.
	(lto-symtab.c): Merge	(revision 139039)
	* lto-symtab.c (lto_symtab_merge_decl): Merge DECL_RESULT.

2008-08-21  Rafael Espindola  <espindola@google.com>

	* config-lang.in (target_libs): New.

2008-08-20  Bill Maddox  <maddox@google.com>

	* lto.c (current_lto_file): Remove GTY marker from static
	variable.  Remove include of file gt-lto-lto.h.
	* Make-lang.in: Remove dependency of lto/lto.o on
	gt-lto-lto.h.
	* lto-elf.c (lto_file_close): Removed.
	(lto_elf_file_open): Use XCNEW instead of GGC_CNEW to
	allocate lto_elf_file object.
	(lto_elf_file_close): Free lto_elf_file object after close.
	* lto.h (struct lto_file_struct): Remove GTY marker.
	* config-lang.in: Remove lto/lto.h and lto/lto.c from
	gtfiles.
	
2008-08-20  Bill Maddox  <maddox@google.com>

	* lto.c (lto_read_decls): Provide dummy argument to input_tree
	to conform to its new signature.
	* lto-symtab.c (lto_symtab_merge_decl): Do not invoke ggc_free
	on discarded node here, now called in global_vector_fixup.
	
2008-08-09  Bill Maddox  <maddox@google.com>

	* lto.c (preload_common_nodes): Verify that fileptr_type_node
	has not been set to a front-end-specific value.
	
2008-08-05  Doug Kwan  <dougkwan@google.com>
	
	* Make-lang.in (lto-symtab.o): Add missing dependencies to fix
	build breakage.

2008-07-30  Bill Maddox  <maddox@google.com>

	* lto.c (lto_materialize_function): Call lto_original_decl_name.
	Remove obsolete comments.
	(lto_read_decls): Remove initialization of deleted field data_in.global.
	Tidy up comments.
	(lto_main): Remove redundant initialization of section_hash_table.
	* lto-elf.c: Removed obsolete comments.
	* lto.h: Tidy up comments.
	* lto-symtab.c (lto_least_common_multiple): New function.
	(lto_symtab_merge_decl): Merge variable alignments in some cases.
	Tidy up comments.

2008-07-25  Diego Novillo  <dnovillo@google.com>
	    Bill Maddox  <maddox@google.com>

	* lto.c: Re-order include files.
	Include lto-section-out.h.
	(preload_common_nodes): Add debugging output.
	Add new local INDEX_TABLE.
	Call preload_common_node.
	* Make-lang.in (lto.o): Add dependency on lto-section-out.h

2008-07-13  Bill Maddox  <maddox@google.com>

	* lto.c (lto_read_decls): Cast pointer to const char * to avoid
	unwanted scaling during pointer addition.

2008-07-11  Bill Maddox  <maddox@google.com>
	    Diego Novillo  <dnovillo@google.com>

	* lto.c (lto_read_decls): Fix C++ compatibility warnings.
	Make code const-correct.
	(lto_file_read): Fix C++ compatibility warnings.
	(lto_read_section_data):  Fix C++ compatibility warnings.
	(lto_get_section_data): Use CONST_CAST to avoid warning when
	const pointer passed to free.
	* lto-elf.c (lto_elf_build_section_table): Fix C++
	compatibility warnings.
	(lto_elf_append_data):  Fix C++ compatibility warnings.  Use CONST_CAST
	to avoid warning assigning const pointer to d_buf field of Elf_Data.
	(lto_get_current_out_file):  Fix C++ compatibility warnings.

2008-07-11  Diego Novillo  <dnovillo@google.com>

	* Make-lang.in (lto-warn): Define.

2008-07-03  Simon Baldwin  <simonb@google.com>

	* lto.c (lto_read_decls): Wrapped debug-only data items within #ifdef
	LTO_STREAM_DEBUGGING.

2008-06-27  Ollie Wild  <aaw@google.com>

	* lto-elf.c (lto-section-out.h): New include.
	(struct lto_elf_file): Remove bits member.  Add scn, shstrtab_stream,
	and data members.
	(cached_file_attrs): New static variable.
	(lto_elf_get_shdr, lto_elf_free_shdr): Remove elf_file parameter.
	Use cached_file_attrs for checking bits.
	(lto_elf_build_section_table): Remove elf_file argument from
	lto_elf_get_shdr and lto_elf_free_shdr calls.
	(DEFINE_INIT_SHDR): New macro.
	(init_shdr32, init_shdr64): New functions defined via the
	DEFINE_INIT_SHDR macro.
	(lto_elf_begin_section_with_type): New function.
	(lto_elf_begin_section): New function.
	(lto_elf_append_data): New function.
	(lto_elf_end_section): New function.
	(DEFINE_VALIDATE_EHDR): New macro.
	(validate_ehdr32, validate_ehdr64): New functions defined via the
	DEFINE_VALIDATE_EHDR macro.
	(validate_file): New function.
	(DEFINE_INIT_EHDR): New macro.
	(init_ehdr32, init_ehdr64): New functions defined via the
	DEFINE_INIT_EHDR macro.
	(init_ehdr): New function.
	(lto_elf_file_open): Add support for writable files.  Move some
	validation logic to validate_file.
	(lto_elf_file_close): Add support for writable files.  Write file data
	and free data blocks.
	(current_out_file): New static variable.
	(lto_set_current_out_file): New function.
	(lto_get_current_out_file): New function.
	* lto.c (lto_main): Add writable argument to lto_elf_file_open calls.
	Add temporary initialization for testing ELF serialization.
	* lto.h (lto-section-out.h): New include.
	(struct lto_file_struct): Slight modification to comment.
	(lto_elf_file_open): Add writable parameter.
	(lto_elf_begin_section): New function declaration.
	(lto_elf_append_data): New function declaration.
	(lto_elf_end_section): New function declaration.
	(lto_set_current_out_file, lto_get_current_out_file): New function
	declarations.
	* lto-lang.c (LANG_HOOKS_BEGIN_SECTION): Set as lto_elf_begin_section.
	(LANG_HOOKS_APPEND_DATA): Set as lto_elf_append_data.
	(LANG_HOOKS_END_SECTION): Set as lto_elf_end_section.
	* Make-lang.in (LTO_H): Add lto-section-out.h.

2008-06-12  Ollie Wild  <aaw@google.com>

	* lto.h (struct lto_file_vtable_struct): Remove.
	(struct lto_file_struct): Remove vtable member.
	* lto-elf.c (lto_file_init): Remove vtable argument.
	(lto_elf_map_optional_lto_section): Remove.
	(lto_elf_unmap_section): Remove.
	(lto_elf_file_vtable): Remove.
	(lto_elf_file_open): Remove lto_elf_file_vtable argument from
	lto_file_init call.
	(lto_elf_find_section_data): Remove.

2008-06-11  Ollie Wild  <aaw@google.com>

	* lto.c (lto_file_read): Add const qualifier to data variable.

2008-06-11  Diego Novillo  <dnovillo@google.com>

	Merge from lto-streamber sub-branch.

	2008-06-04  Ollie Wild  <aaw@google.com>

		* lto.c: Remove inclusion of dwarf2.h and dwarf2out.h.
		* Make-lang.in (lto.o): Remove dependency on dwarf2.h.

	2008-05-28  Bill Maddox  <maddox@google.com>

		Replace the DWARF reader in the LTO front-end.

		* lto.c: Include lto-tree-in.h, lto-tags.h.
		(enum DWARF2_class, DW_cl_constant, struct
		DWARF2_form_data, struct lto_context,
		lto_fd_init, lto_info_fd_init,
		lto_abbrev_fd_init, lto_info_fd_close,
		lto_file_init, lto_file_close,
		lto_file_corrupt_error, lto_abi_mismatch_error,
		LTO_CHECK_INT_VAL, LTO_READ_TYPE,
		lto_read_uleb128, lto_read_sleb128,
		lto_read_initial_length, lto_abbrev_read_attrs,
		lto_abbrev_read, lto_abbrev_read_lookup,
		lto_read_section_offset,
		lto_read_comp_unit_header, find_cu_for_offset,
		lto_get_file_name,
		lto_resolve_reference,lto_read_form,
		attribute_value_as_int,
		make_signed_host_wide_int,
		attribute_value_as_constant, lto_cache_hash,
		lto_cache_eq, lto_cache_store_DIE,
		lto_cache_lookup_DIE, lto_find_integral_type,
		lto_find_integral_type_1,
		LTO_BEGIN_READ_ATTRS_UNCHECKED,
		LTO_BEGIN_READ_ATTRS, LTO_END_READ_ATTRS,
		lto_unsupported_attr_error, lto_get_identifier,
		lto_read_referenced_type_DIE,
		lto_read_compile_unit_DIE,
		lto_read_array_type_DIE,
		lto_read_structure_union_class_type_DIE,
		lto_read_enumerator_DIE,
		lto_read_enumeration_type_DIE,
		lto_read_only_for_child_DIEs,
		lto_read_only_for_child_DIEs,
		lto_read_member_DIE, lto_read_abbrev,
		lto_read_variable_formal_parameter_constant_DIE,
		lto_get_body): Removed.
		(preload_common_nodes): New function.
		(lto_read_decls): Convert for new global streamer.
		(lto_materialze_file_data,
		lto_read_subroutine_type_subprogram_die,
		lto_read_unspecified_parameters_DIE,
		lto_read_typedef_DIE,
		lto_read_pointer_reference_type_DIE,
		lto_read_subrange_type_DIE,
		lto_read_base_type_DIE,
		lto_read_const_volatile_restrict_type_DIE,
		lto_read_namespace_DIE,
		lto_read_unspecified_type_DIE, lto_read_DIE,
		lto_read_child_DIEs, lto_collect_child_DIEs):
		Removed.
		(lto_info_read, lto_set_cu_context): Removed.
		(lto_file_read): Convert for new global streamer.
		(lto_resolve_type_ref, lto_read_DIE_at_ptr,
		lto_resolve_var_ref, lto_resolve_fn_ref,
		lto_resolve_field_ref, lto_resolve_typedecl_ref,
		lto_resolve_namespacedecl_ref): Removed.
		(lto_file_init, lto_file_close): Moved to lto-elf.c.
		* lto-tree.h (lto_symtab_merge_var,
		lto_symtab_mergee_fun): Declare here.
		* lto-elf.c (lto_file_init, lto_file_close): Moved from lto.c.
		(lto_elf_file_open): Removed code to read DWARF debug sections.
		* lto.h (lto_context, DWARF2_attr, DWARF2_abbrev,
		DWARF2_CompUnit, lto_die_ptr,
		lto_die_cache_entry, lto_fd, lto_info_fd,
		lto_abbrev_fd): Removed.
		(lto_file): Removed debug_info and debug_abbrev fields.
		(lto_ref): Removed.
		(lto_file_init, lto_file_close,
		lto_resolve_type_ref, lto_resolve_var_ref,
		lto_resolve_fn_ref, lto_resolve_field_ref,
		lto_resolve_typedecl_ref,
		lto_resolve_namespacedecl_ref,
		lto_get_file_name): Removed declarations.
		(lto_symtab_merge_var, lto_symtab_merge_fn):
		Declarations moved to lto-tree.h.
		* lto-symtab.c (lto_compatible_attributes_p):
		Lobotomize this, as it barfs on "Hello, world!".
		* lto-section-out.c: Include lto-tree-out.h.
		(lto_hash_global_slot_node,
		lto_eq_global_slot_node, preload_common_nodes,
		write_global_stream, write_global_references):
		New functions.
		(produce_asm_for_decls): Convert for new global streamer.
		* lto-section-out.h (lto_hash_global_slot_node,
		lto_eq_global_slot_node): Declare.

2008-06-07  Kenneth Zadeck <zadeck@naturalbridge.com>
	    Jan Hubicka  <jh@suse.cz>
	
	* lto.c (sys/mman.h, tree-pass.h): New includes.
	(lto_materialize_constructors_and_inits,
	lto_materialize_function): Keeps length of section.
	(lto_materialize_cgraph): Removed.
	(lto_read_decls): Initialize fd field.
	(lto_file_read): Different return type and removed much code to
	lto_main.
	(page_mask): New variable.
	(lto_read_section_data, get_section_data, free_section_data): New
	functions.
	(lto_main): Now calls pass manager, sets the hooks so that the ipa
	passes can get the section data. 
	
2008-05-27  Kenneth Zadeck <zadeck@naturalbridge.com>

	* lto.h (lto_read_decls): Made local.
	(lto_input_function_body, lto_input_constructors_and_inits, 
	lto_input_cgraph): Declarations moved to lto-section-in.h.
	* lto-section-in.c: Moved to .. .
	* lto-cgraph-in.c: Ditto.
	* lto-section-in.h: Ditto.
	* lto-function-in.c: Ditto.
	* lto-lang.c (lto_handle_option): Added ATTRIBUTE_UNUSED to parms.
	(lto_insert_block): Removed.
	(LANG_HOOKS_INSERT_BLOCK): Removed.
	* Make-lang.in (lto-cgraph-in.o, lto-function-in.o,
	lto-section-in.o): Rules moved to lto/Makefile.in.
	

2008-05-16  Ollie Wild  <aaw@google.com>

	* lto-lang.c (tree-inline.h): Include.
	(lto_post_options): New function.
	(LANG_HOOKS_POST_OPTIONS): Define.
	* lto-cgraph-in.c (overwrite_node): Set node->global.insns.
	* lto-function-in.c (input_bb): Set TREE_BLOCK (stmt).

2008-05-13  Diego Novillo  <dnovillo@google.com>

	* lto-function-in.c (input_ssa_names): Call
	make_ssa_name_fn instead of make_ssa_name.

2008-05-12  Diego Novillo  <dnovillo@google.com>

	* lto-cgraph-in.c (overwrite_node): Update references to
	inline summary fields.
	* lto-function-in.c (input_expr_operand): Do not handle
	STRUCT_FIELD_TAG.

2008-05-09  Ollie Wild  <aaw@google.com>

	* lang.opt: New file.
	* lto-lang.c (lto_init_options): New function.
	(lto_handle_option): New function.
	(lto_init): Move initialization of flag_unit_at_a_time to
	lto_init_options.
	(LANG_HOOKS_INIT_OPTIONS): Define.
	(LANG_HOOKS_HANDLE_OPTION): Define.

2008-04-29  Ollie Wild  <aaw@google.com>

	* lto.c (lto_read_namespace_DIE): New function.
	(lto_read_DIE): Add lto_read_namespace_DIE callback.  Cache
	NAMESPACE_DECL DIE's.
	(lto_resolve_namespacedecl_ref): New function.
	* lto.h (lto_resolve_namespacedecl_ref): New function.
	* lto-section-in.c (lto_read_decls): Read namespace declarations.
	* lto-section-in.h (struct lto_file_decl_data): Add namespace_decls
	and num_namespace_decls.
	* lto-function-in.c (input_expr_operand): Add NAMESPACE_DECL case.
	* lto-lang.c (lto_init_ts): New function.
	(LANG_HOOKS_INIT_TS): Set as lto_init_ts.

2008-04-16  Ollie Wild  <aaw@google.com>

	* lto-function-in.c (input_type_ref): Updated function description.

2008-04-16  Ollie Wild  <aaw@google.com>

	* lto-function-in.c (input_type_ref_1): New function.
	(input_type_ref): Split into two functions.
	(input_function): Add support for type contexts.

2008-04-16  Ollie Wild  <aaw@google.com>

	* lto.c (lto_materialize_function): Use DECL_ASSEMBLER_NAME to compute
	section name

2008-04-16  Ollie Wild  <aaw@google.com>

	* lto.c (lto_read_compile_unit_DIE): Add DW_LANG_C_plus_plus to the
	list of supported languages.

2008-03-25  Kenneth Zadeck <zadeck@naturalbridge.com>

	Merge with mainline @133491.

2008-03-05  Kenneth Zadeck <zadeck@naturalbridge.com>
	    Jan Hubicka  <jh@suse.cz>

	* lto.c (lto_info_fd_init, lto_info_fd_close): Get rid of
	fd->unmaterialized_fndecls.
	(lto_get_file_name, lto_materialize_cgraph): New function.
	(lto_materialize_constructors_and_inits,
	lto_materialize_function): Read info directly from elf file.
	(lto_file_read): Made local and initialize dictionary so that
	other lto sections can be read without reprocessing the elf file.
	(lto_main): Read all functions after all files have been processed
	for their types, globals and cgraph.  
	* Make-lang.in (lto.o, lto-cgraph-in.c, lto-section-in): Changed
	dependencies.
	* lto-elf.c (lto_elf_file): Removed strtab, symtab fields.
	(hash_name, eq_name, lto_elf_build_section_table): New functions.
	(lto_elf_read_symtab): Removed function.
	(lto_elf_file_open): Removed call to lto_elf_read_symtab.
	* lto.h (lto_info_fd_struct): Removed unmaterialized_fndecls.
	(lto_file_read): Made local.
	(lto_get_file_name, lto_elf_build_section_table,
	lto_input_cgraph): 
	New function.
	* lto-section-in.c (lto_read_section_data, lto_get_section_data):
	New functions.
	(lto_read_decls): Get the file name.
	* lto-cgraph-in.c: New file.
	* lto-function-in.c (tag_to_expr): Stops at LTO_tree_last_tag.
	(input_expr_operand, lto_read_body): Set lto_debug_context.tag_names.
	(input_labels): Fixed latent sizeof issue.
	(input_function): Build stmt array to set call sites into cgraph
	edges.
	(lto_read_body): Reset cfun->curr_properties.
	* lto_section_in.h (lto_section_slot): New structure.
	(section_hash_table.lto_file_decl_data): New field.

	
2008-02-09  Kenneth Zadeck <zadeck@naturalbridge.com>

	* lto.c (lto_read_variable_formal_parameter_const): Remove code to
	reconstruct static initializers.
	(lto_get_body, lto_materialize_function): Add lto_section_type as
	a parameter.
	(lto_materialize_constructors_and_inits,
	lto_materialize_file_data): New function.
	(lto_materialize_function,
	lto_read_subroutine_type_subprogram_DIE): Renamed unmap_fn_body to
	unmap_section and map_fn_body to map_section.
	(lto_set_cu_context): Process functions and static inits
	differently.
	* Make-lang.in (LTO_H, lto/lto-function-in.o,
	lto/lto-section-in.o): Update dependencies.
	* lto/lto-elf.c (lto_elf_map_optional_lto_section): Add
	lto_section_type parameter.
	(lto_elf_unmap_fn_body): Renamed to lto_elf_unmap_section.
	* lto.h (lto_file_vtable_struct): Removed two of the fields and 
	renamed the other two so that there is only one map function and
	one unmap function and each takes a section type parameter.
	(lto_read_function_body): Renamed to lto_input_function_body and
	added file_data parameter.
	(lto_read_var_init): Removed.
	(lto_input_constructors_and_inits): New function.
	* lto-section-in.c (lto_read_decls): New function.
	* lto-function-in.c (data_in): Moved fields field_decls, fn_decls,
	var_decls, type_decls, types to lto_file_decl_data.
	(input_type_ref, input_expr_operand, lto_read_body): Get
	field_decls, fn_decls, var_decls, type_decls, types from different
	structure.
	(input_globals, input_constructor, lto_read_var_init): Removed.
	(input_constructors_or_inits): New function.
	(lto_read_function_body, lto_input_constructors_and_inits):
	Renamed to lto_input_function_body and takes file_data parameter.
	* lto-section-in.h (lto_file_decl_data): New structure.
	
2008-01-28  Kenneth Zadeck <zadeck@naturalbridge.com>

	* lto-function-in.c (input_globals.c): Changed input type to
	lto_function_header.
	(input_bb): Removed code to deserialize the stmt number.
	(input_function): Renumber all stmts after they are input.
	(lto_read_body, lto_read_function_body, lto_read_var_init):
	Changed to used new header format and enum section_type.
	*lto-lang.c (success): Removed. 
	
2008-01-28  Nathan Froyd  <froydnj@codesourcery.com>

	* lto-elf.c (lto_elf_lookup_sym): Remove unused function.
	(lto_elf_free_sym): Likewise.

	* lto-elf.c (lto_elf_read_var_init): Remove unused function.
	(lto_elf_build_init): Likewise.

2008-01-14  Kenneth Zadeck <zadeck@naturalbridge.com>

	* lto-read.c: Renamed to lto-function-in.c.
	(input_1_unsigned): Moved to lto-section-in.c and renamed
	lto_input_1_unsigned.
	(input_uleb128): Moved to lto-section-in.c and renamed
	lto_input_uleb128.
	(input_widest_uint_uleb128): Moved to lto-section-in.c and renamed
	lto_input_widest_uint_uleb128.
	(input_sleb128): Moved to lto-section-in.c and renamed
	lto_input_sleb128.
	(input_integer): Moved to lto-section-in.c and renamed
	lto_input_integer.
	(debug_in_fun): Moved to lto-section-in.c and renamed
	lto_debug_in_fun.
	(input_block): Moved to lto-section-in.h and renamed
	lto_input_block.
	(input_expr_operand): Fixed to allow lists with more than one
	element.
	* lto-section-in.h: New file.
	* lto-section-in.c: New file with changes from above.
	* Make-lang.in (lto-read.o): Renamed lto-function-in.c.
	(lto-section-in.o): New rule.
	
2007-12-29  Nathan Froyd  <froydnj@codesourcery.com>

	* lto-read.c (input_expr_operand): Mark static and external
	VAR_DECLs as needed.

2007-12-29  Nathan Froyd  <froydnj@codesourcery.com>

	* lto-read.c (input_integer): Use the correct shift amount.

2007-12-29  Nathan Froyd  <froydnj@codesourcery.com>

	* lto-lang.c (lto_pushdecl): Do nothing instead of aborting.
	(LANG_HOOKS_NAME): Define.

2007-12-27  Nathan Froyd  <froydnj@codesourcery.com>

	* lto.c (lto_find_integral_type): Define as a macro.  Rename the
	original function to...
	(lto_find_integral_type_1): ...this.  Consult UNSIGNEDP if we
	don't have a base type.
	(lto_read_enumeration_type_DIE): Examine the values of the
	enumeration to determine whether we can use an unsigned type for
	the base type of the enumeration.

2007-12-24  Nathan Froyd  <froydnj@codesourcery.com>

	* lto.c (lto_read_structure_union_class_type_DIE): Set TYPE_MODE
	and TYPE_ALIGN on UNION_TYPEs as soon as possible.

2007-12-22  Nathan Froyd  <froydnj@codesourcery.com>

	* lto-lang.c (lto_types_compatible_p): New function.
	(LANG_HOOKS_TYPES_COMPATIBLE_P): Define.

2007-12-22  Nathan Froyd  <froydnj@codesourcery.com>
	    Kenneth Zadeck <zadeck@naturalbridge.com>

	* lto-read.c (input_expr_operand): Fixed uninitialize var warning.
	(input_local_vars): Read in DECL_INITIAL and context for local
	statics that need to be put in unexpanded_vars_list.

2007-12-21  Nathan Froyd  <froydnj@codesourcery.com>

	* lto-read.c (input_real): Use a separate null-terminated buffer
	for calling real_from_string.
	(input_expr_operand): If we take the address of a FUNCTION_DECL,
	tell cgraph that it's needed.

2007-12-19  Doug Kwan  <dougkwan@google.com>

	* lto.c (lto_read_base_type_DIE): Handle complex integer types.

2007-12-18  Nathan Froyd  <froydnj@codesourcery.com>

	* lto.c (lto_read_DIE): Call lto_read_only_for_child_DIEs instead.
	(lto_file_read): Reset the members of 'context' every time we read
	a toplevel DIE, with special attention to last_param_type.

2007-12-18  Nathan Froyd  <froydnj@codesourcery.com>

	* lto.c (lto_read_subroutine_type_subprogram_DIE): Initialize
	'declaration'.  Set the assembler name for non-public functions.

2007-12-17  Kenneth Zadeck <zadeck@naturalbridge.com>

	* lto_read.c (data_in.unexpanded_indexes): New array.
	(input_local_var): Added code to read in unexpanded_var_list
	indexes for variables.  Only read in DECL_CHAIN field for
	parameters.
	(input_local_vars): Added code to rebuild unexpanded_var_list in
	order using unexpanded_indexes.
	(input_function): Added code to set DECL_CONTEXT for functions.

2007-12-13  Doug Kwan  <dougkwan@google.com>

	* lto.c (lto_read_pointer_reference_type_DIE): Handle optional name
	in pointer and reference types.

2007-12-13  Nathan Froyd  <froydnj@codesourcery.com>

	* lto-read.c (input_expr_operand): Use DECL_RESULT when reading a
	RESULT_DECL.

2007-12-13  Nathan Froyd  <froydnj@codesourcery.com>

	* lto.c (lto_read_array_type_DIE): Return the cached DIE if we've
	already read the DIE.
	(lto_get_body): New function, split out from...
	(lto_materialize_function): ...here.  Call it.
	(lto_read_subroutine_type_subprogram_DIE): Call lto_get_body to
	determine DECL_EXTERNAL.
	* lto-symtab.c (lto_symtab_merge_decl): Merge the DECL_RESULTs of
	FUNCTION_DECLs when necessary.  Use the type of the actual
	function definition if we are unable to easily merge types.  Ignore
	spurious DECL_MODE mismatches on VAR_DECLs.  Merge DECL_MODEs when
	necessary.

2007-12-13  Nathan Froyd  <froydnj@codesourcery.com>

	* lto-lang.c (LANG_HOOKS_REDUCE_BIT_FIELD_OPERATIONS): Define.

2007-12-12  Bill Maddox  <maddox@google.com>

	Revert
	2007-12-07  Bill Maddox  <maddox@google.com>

	* lto.c (lto_str_fd_init): New function.
	(lto_str_fd_close): New function.
	(lto_file_init): Call lto_str_fd_init.
	(lto_file_close): Call lto_str_fd_close.
	(lto_str_read): New function. Read debug string table.
	(lto_str_lookup): New function. Get string for debug
	string table offset.
	(lto_read_form): Recognize DW_FORM_strp.
	(lto_file_read): Invoke lto_str_read.

	* lto-elf.c (lto_elf_file_open): Read raw section data
	for the .debug_str section, if present.

	* lto.h (struct lto_str_fd_struct): New struct.
	(struct lto_file_struct): Added new field DEBUG_STR
	to hold the file descriptor for the debug string table.
	
2007-12-07  Bill Maddox  <maddox@google.com>

	* lto.c (lto_str_fd_init): New function.
	(lto_str_fd_close): New function.
	(lto_file_init): Call lto_str_fd_init.
	(lto_file_close): Call lto_str_fd_close.
	(lto_str_read): New function. Read debug string table.
	(lto_str_lookup): New function. Get string for debug
	string table offset.
	(lto_read_form): Recognize DW_FORM_strp.
	(lto_file_read): Invoke lto_str_read.

	* lto-elf.c (lto_elf_file_open): Read raw section data
	for the .debug_str section, if present.

	* lto.h (struct lto_str_fd_struct): New struct.
	(struct lto_file_struct): Added new field DEBUG_STR
	to hold the file descriptor for the debug string table.

2007-12-07  Nathan Froyd  <froydnj@codesourcery.com>

	* lto-read.c (input_cfg): Call init_empty_tree_cfg_for_function.
	Grow the basic_block_info and label_to_block_map vectors if
	necessary.  Read in the block chain.

2007-12-06  Nathan Froyd  <froydnj@codesourcery.com>

	* lto.c (lto_read_DIE): Set TYPE_ALIAS_SET where necessary.

2007-12-06  Nathan Froyd  <froydnj@codesourcery.com>

	* lto.c (lto_read_form): Add DW_cl_address for DW_AT_const_value.

2007-12-06  Nathan Froyd  <froydnj@codesourcery.com>

	* lto-read.c (input_expr_operand): Don't check for MTAGs.
	(lto_read_body): Don't declare PROP_alias.

2007-12-06  Nathan Froyd  <froydnj@codesourcery.com>

	* lto-symtab.c (lto_symtab_merge_decl): Handle FUNCTION_DECLs without
	argument type information.

2007-12-03  Nathan Froyd  <froydnj@codesourcery.com>

	* lto.c (lto_read_variable_formal_parameter_constant_DIE): Set
	TREE_THIS_VOLATILE if the associated type is a volatile type.
	(lto_materialize_function): Remove call to init_ssa_operands.
	* lto-read.c (input_expr_operand): Add SSA_NAME_VAR as a referenced
	variable when reading an SSA_NAME.  Do the same when reading a
	RESULT_DECL, a RETURN_EXPR, or an MTAG.
	(input_cfg): Call init_ssa_operands.
	(input_ssa_names): Set the default def of an SSA_NAME if necessary.
	Move call to init_tree_ssa...
	(lto_read_body): ...here.  Use push_cfun and pop_cfun.  Call
	add_referenced_var on any variables referenced from the body of the
	function.  Inform the rest of the compiler we are in SSA form and
	inform later passes about the current properties.

2007-11-30  Nathan Froyd  <froydnj@codesourcery.com>

	* lto.c (lto_materialize_function): Add FIXME.

2007-11-29  Nathan Froyd  <froydnj@codesourcery.com>

	* lto-lang.c (enum built_in_attribute): New enum.
	(flag_no_builtin, flag_no_nonansi_builtin, flag_isoc94, flag_isoc99,
	built_in_attributes): New variables.
	(def_builtin_1): New function.
	(lto_define_builtins): #define DEF_BUILTIN and include builtins.def.

2007-11-28  Nathan Froyd  <froydnj@codesourcery.com>

	* lto.c (lto_read_variable_formal_parameter_constant_DIE): Set
	DECL_SOURCE_LOCATION for debugging purposes.
	(lto_read_member_DIE): Set DECL_SOURCE_LOCATION.  If we have read a
	bitfield, use the type specified by the DIE for TREE_TYPE and defer
	laying out the decl until later.
	(lto_read_subroutine_type_subprogram_DIE): Compare the function's
	name with DECL_ASSEMBLER_NAME.  Set DECL_SOURCE_LOCATION and
	TREE_ADDRESSABLE.
	* lto-read.c (input_expr_operand): Set TREE_ADDRESSABLE on the
	operand of an ADDR_EXPR.
	* lto-lang.c (enum lto_builtin_type): New enum.
	(builtin_type): New typedef.
	(builtin_types, string_type_node, const_string_type_node,
	wint_type_node, intmax_type_node, uintmax_type_node,
	signed_size_type_node): New variables.
	(def_fn_type, builtin_type_for_size, lto_define_builtins,
	lto_build_c_type_nodes): New functions.
	(lto_init): Initialize builtin types.
	(lto_set_decl_assembler_name): Let the target machine mangle the
	name if the decl is TREE_PUBLIC, otherwise uniquify it.

2007-11-21  Nathan Froyd  <froydnj@codesourcery.com>

	* lto.c (lto_read_variable_formal_parameter_constant_DIE): Don't
	set TREE_ADDRESSABLE.  Do set DECL_COMDAT.  Set TREE_READONLY if
	the type is a constant type.  Set the assembler name and inform
	the rest of the compiler about the new decl if the decl is not
	public.
	(lto_read_subroutine_type_subprogram_DIE): Don't check for equivalency
	of DECL_ASSEMBLER_NAME when determining if we have a builtin.  Don't
	try to read in function bodies for functions that already have bodies.
	* lto-symtab.c (lto_same_type_p): Check for unbounded array
	equivalency.
	(lto_symtab_merge_decl): Don't merge decls that aren't TREE_PUBLIC.
	Check for whether we matched a builtin function type before calling
	lto_same_type_p on the generated type.  Permit cases where the
	declaration of an array is unbounded, but the definition is bounded.
	Don't combine TREE_PUBLIC flags.  Copy over DECL_SIZE and
	DECL_SIZE_UNIT if necessary.

2007-11-16  Kenneth Zadeck <zadeck@naturalbridge.com>

	* lto-read.c (input_expr_operand): Get types right 
	for COMPLEX_CST.

2007-11-16  Kenneth Zadeck <zadeck@naturalbridge.com>

	* lto-read.c (make_new_block, input_cfg): Properly set
	n_basic_blocks.
	
2007-11-16  Nathan Froyd  <froydnj@codesourcery.com>

	* lto.c (lto_read_array_type_DIE): Handle DIEs with DW_AT_GNU_vector
	set properly by building a VECTOR_TYPE instead of an ARRAY_TYPE.

2007-11-16  Nathan Froyd  <froydnj@codesourcery.com>

	* lto.c (lto_read_base_type_DIE): Use make_bitfield_integer_type to
	construct the integer type for bitfields.

2007-11-16  Kenneth Zadeck <zadeck@naturalbridge.com>

	* lto-read.c (data_in.current_node_has_loc): Removed.
	(input_line_info): Returns true if node needs line set.
	(set_line_info): Always sets line if called.
	(clear_line_info): Removed reference to current_node_needs_loc.
	(input_expr_operand): Keeps track locally if current node needs a loc.
	(input_local_var): Added code to handle DECL_INITIAL for
	static local vars. Only set loc if necessary.
	
2007-11-15  Nathan Froyd  <froydnj@codesourcery.com>

	* lto.c (lto_read_subroutine_type_subprogram_DIE): Fix thinko'd
	DECL_CONTEXT.

2007-11-15  Nathan Froyd  <froydnj@codesourcery.com>

	* lto.c: Include langhooks.h.
	(lto_find_integral_type): Rework logic to handle the case where
	got_byte_size is true, but the bitsize requested and that of the
	base_type doesn't match.
	(lto_read_variable_formal_parameter_constant_DIE): Only check for
	asm_name if we are creating a VAR_DECL.
	(lto_materialize_function): Set DECL_EXTERNAL if we can't find a
	definition.
	(lto_read_subroutine_type_subprogram_DIE): Check for a builtin
	function reference and use the builtin's decl if so.  Set the
	DECL_CONTEXT of the RESULT_DECL for the function.
	* lto-lang.c (registered_builtin_fndecls): New variable.
	(lto_getdecls): Return it.
	(lto_builtin_function): Chain the new decl onto
	registered_builtin_fndecls.

2007-11-15  Kenneth Zadeck <zadeck@naturalbridge.com>
	    
	* lto-read.c (process_tree_flags, lto_static_init_local):
	Renamed to ADD_CLASS_EXPR_FLAG. ADD_CLASS_DECL_FLAG New Macro.
	(input_line_info, clear_line_info): Fixed new line number code.
	(input_expr_operand): Added type to SWITCH_EXPR.
	(lto_read_body): Properly initialized data_in.
	Clear line info when leaving.
	
2007-11-13  Diego Novillo  <dnovillo@google.com>

	* lto.c (lto_read_variable_formal_parameter_constant_DIE):
	Initialize ARTIFICIAL.
	(lto_read_subroutine_type_subprogram_DIE): Initialize
	SAVED_SCOPE.
	* lto-read.c (set_line_info): Remove ; from calls to
	LINEMAP_POSITION_FOR_COLUMN.

2007-11-13  Kenneth Zadeck <zadeck@naturalbridge.com>

	* lto-read.c (input_type_ref): Renamed from get_type_ref.
	(input_expr_operand, input_local_var): Renamed get_type_ref to 
	input_type_ref.
	(input_expr_operand): Get the types correct for 
	vector-cst.  Get SSA_NAME_DEF_STMT correct for return_exprs.
	
2007-11-13  Doug Kwan  <dougkwan@google.com>

	* lto-read.c (input_widest_uint_uleb128): New function.
	(input_tree_flags, process_tree_flags, input_line_info,
	input_expr_operand, input_local_var, input_phi, input_ssa_names):
	Change to use lto_flags_type and BITS_PER_LTO_FLAGS_TYPES instead of
	unsigned HOST_WIDE_INT and HOST_BITS_PER_WIDE_INT.
	(lto_static_init_local): Add code to assert that lto_flags_type is
	wide enough.

2007-11-13  Nathan Froyd  <froydnj@codesourcery.com>

	* lto.c (lto_read_array_type_DIE): Handle DW_AT_GNU_vector.
	(lto_read_subroutine_type_subprogram_DIE): Handle
	DW_AT_static_link and DW_AT_specification.  Return the
	specification if present.
	(lto_read_base_type_DIE): Handle DW_ATE_complex_float.
	
2007-11-13  Nathan Froyd  <froydnj@codesourcery.com>

	* lto-lang.c: Include target.h.
	(registered_builtin_types): New variable.
	(lto_type_for_mode): Increase number of modes handled.
	(lto_builtin_function): Fix argument list and return the decl.
	(lto_register_builtin_type): New function.
	(lto_init): Initialize target builtins and language-independent
	nodes.
	(LANG_HOOKS_REGISTER_BUILTIN_TYPE): Define.

2007-11-13  Kenneth Zadeck <zadeck@naturalbridge.com>

	* lto-read.c (input_expr_operand): Added code to properly handle
	index filed. Added new RANGE_EXPR case.
	
2007-11-11  Kenneth Zadeck <zadeck@naturalbridge.com>

	* lto-read.c (ADD_FUNC_FLAG): Deleted macro.
	(data_in): Added current_node_has_loc field.
	(input_line_info, set_line_info, clear_line_info): Added a support
	for USE_MAPPED_LOCATION and not adding line numbers to nodes that
	did not have on on the source side.
	(input_expr_operand): Make sure that GIMPLE_MODIFY_STMTS get line
	numbers too.

2007-11-09  Doug Kwan  <dougkwan@google.com>

	* lto-read.c (input_expr_operand): Change type of operand 2 of
	BIT_FIELD_REF expression to be bitsizetype instead of sizetype.

2007-11-09  Nathan Froyd  <froydnj@codesourcery.com>

	* lto.c: Include lto-tree.h.  Effect small spaces->tabs cleanup.
	(lto_read_variable_formal_parameter_constant_DIE): Transfer bits
	from a DW_AT_specification or DW_AT_abstract_origin attribute to
	the new decl we are creating.  Move informing the middle end about
	the new decl to...
	(lto_main): ...here.  Inform the middle end about global variables
	after we have read in all the input files.
	* lto-symtab.c (lto_symtab_merge_decl): We really do need to merge
	variables with internal linkage, so delete the check for internal
	linkage.  Combine TREE_PUBLIC flags.

2007-11-08  Nathan Froyd  <froydnj@codesourcery.com>

	* lto.c (lto_read_subroutine_type_subprogram_DIE): Handle
	DW_AT_decl_line.
	* lto-symtab.c (lto_symtab_merge_decl): Handle redefinition of a
	builtin specially.  Move check for attribute compatibility
	earlier.

2007-11-07  Nathan Froyd  <froydnj@codesourcery.com>

	* Make-lang.in (lto/lto.o): Depend on gt-lto-lto.h.
	* config-lang.in (gtfiles): Add lto.h and lto.c.
	* lto-elf.c: Include ggc.h.
	(lto_elf_file_open): Allocate elf_file from GC memory.
	* lto.c: Include tree-ssa-operands.h and gt-lto-lto.h
	(lto_info_fd_init): Allocate the die_cache and unmaterialized_fndecls
	in GC memory.
	(lto_info_fd_close): Free unmaterialized_fndecls from GC memory.
	(lto_file_close): Free file from GC memory.
	(lto_cache_store_DIE): Allocate the new entry in GC memory.
	(lto_read_member_DIE): Fix declaration.
	(lto_read_subroutine_type_subprogram_DIE): unmaterialized_fndecls lives
	in GC memory.
	(current_lto_file): New variable.
	(lto_main): Use it.
	(DWARF2_attr, DWARF2_abbrev, lto_die_ptr, DWARF2_CompUnit,
	lto_die_cache_entry): Move to...
	* lto.h: ...here and add GTY markers as appropriate.  Delete forward
	declarations accordingly.
	(struct lto_file_struct): Declare.
	(lto_file_vtable): Use it instead of lto_file.

2007-11-06 Alon Dayan  <alond@il.ibm.com>
	   Kenneth Zadeck <zadeck@naturalbridge.com>

	 * lto-read.c (process_flags, lto_static_init_local):
	 read flags of VAR_DECL and FUNCTION_DECL of size>1.
	 change global array num_flags_for_code to flags_length_for_code.
	 (set_line_info): Make decls work in USE_MAPPED_LOCATION mode.
	
2007-11-05  Nathan Froyd  <froydnj@codesourcery.com>

	* lto.c (lto_read_structure_union_class_type_DIE): Use proper record
	layout functions to compute information about the newly constructed
	type.

2007-11-02  Nathan Froyd  <froydnj@codesourcery.com>

	* lto-read.c (input_expr_operand): Change the LTO_return_expr1
	case to use DECL_RESULT if necessary.

2007-11-01  Kenneth Zadeck <zadeck@naturalbridge.com>

	* lto-read.c (input_tree_list): Removed.
	(input_tree_flags): Added parameter to force flags no matter what
	tree code.
	(input_expr_operand): Added parameter to input_tree_flags.
	Added case for IDENTIFIER_NODE and TREE_LIST.  Changed ASM to call
	input_expr_operand rather than input_tree_lists.
	(input_local_var): Use input_expr_operand to read attributes
	rather then input_tree_list.
	(input_phi, input_ssa_names): Added parameter to input_tree_flags.

2007-10-31  Nathan Froyd  <froydnj@codesourcery.com>

	* lto.c (lto_read_typedef_DIE): Fix comment typo.
	(lto_resolve_typedecl_ref): Fetch the referred-to type and build a fake
	TYPE_DECL for it.
	* lto-read.c (lto_read_body): Use correct sizes for calculating
	type_decls_offset and types_offset.

2007-10-30  Nathan Froyd  <froydnj@codesourcery.com>

	* lto-tree.h (union lang_tree_node): Change GTY description to chain
	with GENERIC_NEXT.
	* config-lang.in (gtfiles): Add lto-lang.c.
	* lto-lang.c: Include gt-lto-lto-lang.h.
	* Make-lang.in (lto/lto-lang.o): Add dependency on gt-lto-lto-lang.h
	(lto/lto-symtab.o): Depend on LTO_H instead of TREE_H.
	(lto/lto-read.o): Likewise.

2007-10-29  Kenneth Zadeck <zadeck@naturalbridge.com>

	* lto-read.c (data_in): Added type_decls and current_col fields.
	(string_slot): New type to hold canonized file name.
	(hash_string_slot_node, eq_string_slot_node, canon_file_name, 
	input_line_info, set_line_info, clear_line_info): New functions.
	(file_name_hash_table): New hash table.
	(input_local_var, input_labels, input_local_vars_index, 
	input_local_var, input_local_vars, input_ssa_names): Reorganized parameters.
	(input_uleb128): Changed type of byte var.
	(input_expr_operand): Large number of changes to get line numbers
	correct.  Added TYPE_DECL case.
	(input_globals): Added code to get TYPE_DECLs processed.
	(input_local_var): Added code to process line numbers and
	TREE_CHAIN and DECL_CONTEXT.
	(input_function, input_constructor): Added call to
	clear_line_number.
	(lto_static_init_local): Added code to get line numbers correct.
	(lto_read_body): Added code to get TYPE_DECLS read and to change
	parameters to the calls above that had their parms reorganized.

	
2007-10-29  Nathan Froyd  <froydnj@codesourcery.com>

	* lto.h (lto_resolve_typedecl_ref): Declare.
	* lto.c (lto_resolve_typedecl_ref): New function.

2007-10-29  Mark Mitchell  <mark@codesourcery.com>
	    Nathan Froyd  <froydnj@codesourcery.com>

	* lto.c (lto_read_subroutine_type_subprogram_DIE): Read the child
	DIEs even if we find an abstract origin for this DIE.

2007-10-29  Nathan Froyd  <froydnj@codesourcery.com>

	* lto.c (lto_read_subroutine_type_subprogram_DIE): Build the
	RESULT_DECL slightly earlier.  Only remember the decl for later
	if we successfully merge declarations.

2007-10-24  Kenneth Zadeck <zadeck@naturalbridge.com>

	* lto-read.c (input_expr_operand): Give label_values the proper
	context and provide switch statements with a default type.
	
2007-10-23  Nathan Froyd  <froydnj@codesourcery.com>

	* lto-read.c (lto_read_body): Move call to init_ssa_operands...
	* lto.c (lto_materialize_function): ...to here.

2007-10-22  Nathan Froyd  <froydnj@codesourcery.com>

	* lto.h (struct lto_info_fd): Add field unmaterialized_fndecls.
	* lto.c (lto_info_fd_init): Initialize it.
	(lto_info_fd_close): Free it.
	(lto_materialize_function): New function.
	(lto_read_subroutine_type_subprogram_DIE): Save the result decl on
	unmaterialized_fndecls.
	(lto_file_read): Read in all the function bodies after we have read
	all of the DWARF info.
	* lto-read.c (lto_read_body): Call init_ssa_operands if we are
	reading a function body.

2007-10-20  Kenneth Zadeck <zadeck@naturalbridge.com>

	* lto-read.c (input_tree_flags): Renamed from input_flags to be
	semetric with output_tree_flags.  Added call to log flags.
	(process_tree_flags): Renamed from process_flags.  Fixed a lot of
	type issues to make everything consistent with flags being
	unsigned HOST_WIDE_INTS.
	(input_expr_operand): Added call to
	recompute_tree_invariant_for_addr_expr.
	(input_local_var): Added debugging for tree_chains.  Now calls
	input_tree_flags.
	(input_phi): Made flags unsigned HOST_WIDE_INT.
	(input_ssa_names): Now calls input_tree_flags.
	(lto_read_body): Now sets cfun.
	(lto_read_function_body): Now sets current_function_pointer.
	
2007-10-19  Nathan Froyd  <froydnj@codesourcery.com>

	* lto.c (lto_read_variable_formal_parameter_constant_DIE): Check
	definitively whether SPECIFICATION or ABSTRACT_ORIGIN exist before
	inspecting fields within.
	(lto_read_DIE_at_ptr): Delete check for null result; let callers
	handle this appropriately.

2007-10-19  Nathan Froyd  <froydnj@codesourcery.com>

	* lto.c (lto_read_variable_formal_parameter_constant_DIE): Handle
	DW_AT_abstract_origin properly.  Ensure that we're not dealing with
	both DW_AT_abstract_origin and DW_AT_specification.
	(lto_read_subroutine_type_subprogram_DIE): Handle
	DW_AT_abstract_origin.
	(lto_read_DIE): Use lto_read_only_for_child_DIEs for labels.
	(lto_read_DIE_at_ptr): Define as static to match declaration.
	Lookup the PTR in the cache before reading it from the file.
	(lto_resolve_var_ref): Adjust accordingly.
	(lto_resolve_fn_ref): Adjust accordingly.  Tweak comment.
	(lto_resolve_field_ref): Adjust accordingly.  Tweak comment.

2007-10-19  Nathan Froyd  <froydnj@codesourcery.com>

	* lto.c (lto_read_DIE_at_ptr): New function.
	(lto_resolve_var_ref): Use it.
	(lto_resolve_fn_ref): Use it.
	(lto_resolve_field_ref): Use it.
	(lto_read_variable_formal_parameter_constant_DIE): Follow
	DW_AT_specification and return the associated decl when appropriate.

2007-10-18  Nathan Froyd  <froydnj@codesourcery.com>

	* lto-lang.c (lto_type_for_mode): Move after lto_type_for_size.
	Implement for scalar integer modes.
	(lto_init): Initialize size_type_node.

2007-10-18  Kenneth Zadeck <zadeck@naturalbridge.com>

	* lto-read.c (input_expr_operand): Remove ssa name asserts.
	(input_local_var): Add chaining for params.
	(input_ssa_names): Add cfun parameter.
	(input_function): Remove unnecessary else.

2007-10-17  Nathan Froyd  <froydnj@codesourcery.com>

	* lto.c (lto_read_only_for_child_DIEs): Mark die parameter as unused.
	(lto_resolve_var_ref): Use proper types.
	(lto_resolve_fn_ref): Likewise.
	(lto_resolve_field_ref): Likewise.

2007-10-17  Nathan Froyd  <froydnj@codesourcery.com>

	* lto-read.c (input_expr_operand): Remove case.

2007-10-17  Nathan Froyd  <froydnj@codesourcery.com>

	* lto.c (lto_read_only_for_child_DIEs): New function.
	(lto_read_DIE): Use it for lexical_block and inlined_subroutine DIEs.
	* lto-elf.c (lto_elf_map_lto_section): Remove.
	(lto_elf_file_vtable): Use lto_elf_map_optional_lto_section instead.
	* lto-read.c (input_expr_operand): Assert that we never read a NULL
	SSA_NAME.  Add missing case for mechanical codes.
	(input_cfg): Use basic_block_info_for_function instead of
	basic_block_info.

2007-10-16  Kenneth Zadeck <zadeck@naturalbridge.com>

	* lto-read.c (input_sleb128, input_integer): Use proper casts.
	(input_list): Renamed input_tree_list and modified to follow same
	protocol as lto-function-out.c:output_tree_list.
	(input_expr_operand): Make asm operands use input_tree_list.
	(input_local_var): Now uses input_tree_list.
	(lto_read_body): Change placement for setting context of debug_labels.
	
	
2007-10-16  Kenneth Zadeck <zadeck@naturalbridge.com>

	* lto-read.c (input_real): Output debugging in proper order.
	(input_integer): Compute bit lengths properly.
	(input_list): Clean up declaration.
	(input_expr_operand): Change calls to input_real to match fix.
	Make reading of LTO_bit_field_ref1 match output.
	(input_local_var): Make reading of attributes match what is being
	written.
	(dump_debug_stream): Also print char in hex.
	(debug_out_fun): Fix signed unsigned mismatch.
	
2007-10-10  Nathan Froyd  <froydnj@codesourcery.com>

	* lto.c (lto_read_form): Handle DW_AT_MIPS_linkage_name and
	DW_AT_GNU_vector specially, as they are not contiguous with the
	specified set of attribute names.  Use class_mask to check for
	errors at the end of the function
	(lto_resolve_var_ref): Read the DIE if it is not cached.
	(lto_resolve_fn_ref): Likewise.
	(lto_resolve_field_ref): Likewise.

2007-10-05  Nathan Froyd  <froydnj@codesourcery.com>

	* lto.c: Include dwarf2out.h.
	(lto_cache_store_DIE): Assert that we never change the value.
	(LTO_BEGIN_READ_ATTRS): Print an informative error message.
	(lto_read_compile_unit_DIE): Handle DW_AT_entry_pc.
	(lto_read_array_type_DIE): Don't error on ndims == 0; build a
	sensible type instead.
	(lto_read_structure_union_class_type_DIE): Store the newly
	created type prior to reading the members of the structure to
	avoid infinite recursion.  Avoid computing types and alignments
	for structures whose sizes are unknown.
	(lto_read_variable_formal_parameter_const): Handle DW_AT_artificial
	and set DECL_ARTIFICIAL accordingly.  Ignore DW_AT_abstract_origin,
	DW_AT_const_value, and DW_AT_specification.
	(lto_read_subroutine_type_subprogram_DIE): Handle DW_AT_declaration.
	Return early if we have already constructed the function type.
	(lto_read_typedef_DIE): Check to see if the type has been cached
	already.  Cache the type before reading any children.
	(lto_read_const_volatile_restrict_type_DIE): Handle DW_AT_name.
	(lto_read_DIE): Unset context->skip_non_parameters around reading
	the DIE.
	(lto_resolve_fn_ref): Delete trailing whitespace.

2007-09-11  Kenneth Zadeck <zadeck@naturalbridge.com>

	* lto-read.c (input_expr_operand): Added type for STRING_CST.
	
2007-09-10  Nathan Froyd  <froydnj@codesourcery.com>

	* lto-read.c (lto_read): Set the type of the newly created CALL_EXPR.

2007-09-07  Nathan Froyd  <froydnj@codesourcery.com>

	* lto-lang.c (signed_and_unsigned_types): New variable.
	(lto_type_for_size): Consult signed_and_unsigned_types to find
	an approprite type, creating it if necessary.
	(lto_set_decl_assembler_name): Add actual method body.

2007-09-06  Jim Blandy  <jimb@codesourcery.com>

	* lto.c (lto_read_variable_formal_parameter_constant_DIE): If we
	can't find a var init for this variable, leave its DECL_INITIAL.
	* lto-elf.c (lto_elf_map_optional_lto_section): Renamed from
	lto_elf_map_fn_body.
	(lto_map_lto_section): New function.
	(lto_elf_file_vtable): Use lto_elf_map_lto_section for function
	bodies, and lto_elf_map_optional_lto_section for variable
	initializers.
	(lto_elf_find_section_data): Quietly return NULL if the section is
	missing.
	(lto_elf_file_open): Check for a NULL from lto_elf_find_section_data.

	* lto-elf.c (lto_elf_find_section_data): Remove dead code.

	* lto-read.c (lto_read_body): Doc fix.

2007-08-29  Kenneth Zadeck <zadeck@naturalbridge.com>

	* lto-read.c (fun_in): Renamed to data_in.
	(input_expr_operand, input_local_var, input_string_internal,
	input_string, input_real, input_list, get_label_decl, 
	get_type_ref, input_expr_operand, input_globals, input_labels,
	input_local_vars_index, input_local_var, input_local_vars, 
	input_cfg, input_phi, input_ssa_names, input_bb, ): Renamed fun_in to data_in.
	(input_constructor): New function.
	(lto_read_function_body): Renamed to lto_read_body and generalized
	to handle both functions and constructors.
	(lto_read_function_body, lto_read_var_init): New function.
	
	
2007-08-28  Kenneth Zadeck <zadeck@naturalbridge.com>

	* lto-read.c (input_expr_operand): Assert that there really is a
	FUNCTION_DECL.
	(input_globals): Removed checks on 0 section.
	
2007-08-28  Kenneth Zadeck <zadeck@naturalbridge.com>

	* lto-read.c (fun_in): Added local_decls_index and
	local_decls_index_d.  
	(input_expr_operand): Changed inputting of PARM_DECLs and VAR_DECLs.
	(input_globals): Enabled code to handle FIELD_DECLs.
	(input_local_vars_index, input_local_vars): New function.
	(input_local_var): Changed to allow locals to be input randomly.
	(lto_read_function_body): Added code to input the
	local_decls_index and to free various structures.
	
2007-08-17  Jim Blandy  <jimb@codesourcery.com>

	* lto.c (lto_read_variable_formal_parameter_constant_DIE): Remove
	ATTRIBUTE_UNUSED from 'die' formal.

	Use enum LTO_tags where appropriate, instead of 'unsigned int'.
	* lto-read.c (input_record_start): Fix return type, type of 'tag'.
	(input_list): Fix type of 'tag'.
	(input_expr_operand): Fix type of 'tag' argument.  Update
	declaration.  Fix type of 'ctag'.  Add default case to switch,
	since the type of the switched value is now an enum.
	(input_local_vars): Fix type of 'tag'.
	(input_bb): Fix type of 'tag' argument.
	(input_function): Fix type of 'tag' argument.

2007-08-16  Jim Blandy  <jimb@codesourcery.com>

	* lto.c (lto_read_member_DIE): Record the tree we create in
	fd->die_cache.  (Our 'die' argument is no longer unused.)
	(lto_resolve_field_ref): New function.
	* lto.h (lto_resolve_field_ref): New declaration.

2007-08-15  Jim Blandy  <jimb@codesourcery.com>

	* lto-read.c (lto_read_var_init): Mark arguments as unused.

2007-08-07  Jim Blandy  <jimb@codesourcery.com>

	* lto.c (lto_read_form): Complete attr_classes table.
	(DWARF2_form_data): Doc fix.
	
2007-08-05  Mark Mitchell  <mark@codesourcery.com>

	* lto.h (lto_file_vtable): Remove read_var_init.  Add map_var_init
	and unmap_var_init.
	(lto_read_var_init): Declare.
	* lto.c (lto_read_variable_formal_parameter_constant_DIE): Use new
	interface for reading variable initializers.
	* lto-elf.c (lto_elf_read_var_init): Remove.
	(lto_elf_file_vtable): Update initializer.
	(lto_elf_read_var_init): Add comment about unused-ness.
	* lto-read.c (lto_read_var_init): New.

	* lto.c (lto_read_form): Add entry for DW_AT_inline.

2007-08-02  Kenneth Zadeck <zadeck@naturalbridge.com>

	* lto-read.c (lto_read_function_body): Moved declaration of fn
	outside of ifdef.
	
2007-08-01  Kenneth Zadeck <zadeck@naturalbridge.com>

	* lto-read.c (input_uleb128, input_string_internal, input_real,
	input_integer, input_record_start, input_list, get_type_ref,
	input_flags, input_expr_operand, input_expr_operand,
	input_expr_operand, input_local_vars, input_cfg, input_phi,
	input_ssa_names, input_bb, input_function): Added semicolons.

	
2007-07-31  Kenneth Zadeck <zadeck@naturalbridge.com>

	* lto-read.c (input_globals): Remove debugging.
	(input_function): Set DECL_ARGUMENTS.

	
2007-07-31  Kenneth Zadeck <zadeck@naturalbridge.com>

	* lto-read.c (input_expr_operand): Fixed code for COND_EXEC,
	RETURN_EXPR, MODIFY_EXPR and processing of flags.
	(input_phi): Made work with operands other than SSA_NAMES and
	fixed processing of flags.
	(input_ssa_names): Initialize SSA_NAME_DEF_STMT to empty stmt.
	(input_flags): New function.
	* lto-lang.c (lto_init): Changed state of in_lto_p.
	
	
2007-07-24  Mark Mitchell  <mark@codesourcery.com>

	* lto-tree.h (lto_varargs_cookie): Remove.
	* lto.c (lto_context): Add last_parm_type, varargs_p, skip_all,
	skip_non_parameters, skip_parameters.
	(lto_varargs_cookie): Remove.
	(lto_read_variable_formal_parameter_constant_DIE): Keep track of
	parameter types.
	(lto_read_abbrev): New function.
	(lto_read_subroutine_type_subprogram_DIE): Make two passes over
	child DIEs.
	(lto_read_unspecified_parameters_DIE): Set context->varargs_p.
	(lto_read_DIE): Use lto_read_abbrev.  Honor skip_* flags.
	(lto_file_read): Initialize new context fields.
	* lto-lang.c (lto_type_for_mode): Return NULL_TREE.
	(lto_unsigned_type): Remove.
	(lto_signed_type): Likewise.
	(lto_signed_or_unsigned_type): Likewise.
	(lto_init): Do not create lto_varargs_cookie.
	(LANG_HOOKS_UNSIGNED_TYPE): Do not define.
	(LANG_HOOKS_SIGNED_TYPE): Likewise.
	(LANG_HOOKS_SIGNED_OR_UNSIGNED_TYPE): Likewise.

2007-07-19  Jan Hubicka  <jh@suse.cz>

	* lto-read.c (lto_read_function_body): Produce empty scope block
	to avoid crash.

2007-07-18  Mark Mitchell  <mark@codesourcery.com>

	* lto.c (lto_read_variable_formal_parameter_constant_DIE): Do not
	process local variables.
	(lto_read_subroutine_type_subprogram_DIE): Read child DIEs.

2007-07-13  Kenneth Zadeck <zadeck@naturalbridge.com>

	* lto-read.c (input_list, input_expr_operand): Added struct
	function parameter.
	(init_cfg, finalize_cfg): Removed function.
	(input_expr_operand): Added SSA_NAME and GIMPLE_MODIFY_STMT cases.
	(input_labels, input_local_vars): Now takes input_block parameter rather than
	synthsyzing it.
	(input_cfg, input_phi, input_ssa_names): New functions.
	(input_bb): Now passes in input_blocks.  Does not construct cfg
	and processes the list of phi functions.
	(input_function): Now builds both the cfg and ssa_names table.
	(lto_read_function_body): Processes new header fields to construct
	streams for the ssa_names and cfg and their debugging.
	* lto/lto-lang.c (lto_init): Set in_lto_p.
	
	
2007-06-28  Mark Mitchell  <mark@codesourcery.com>

	* lto.h (lto_file_vtable): Add read_var_init.
	* lto.c (lto_read_variable_formal_parameter_constant_DIE): Read
	initializers.
	(lto_main): Remove bogus asserts.
	* lto-elf.c (tm.h): Include it.
	(libiberty.y): Likewise.
	(lto_elf_file): Add strtab and symtab.  Rename
	string_table_section_index to sec_strtab.
	(lto_elf_file_vtable): Add lto_elf_read_var_init.
	(lto_elf_get_shdr): New function.
	(lto_elf_free_shdr): Likewise.
	(lto_elf_find_section_data): Use them.
	(lto_elf_read_symtab): New function.
	(lto_elf_lookup_sym): Likewise.
	(lto_elf_free_sym): Likewise.
	(lto_elf_file_open): Tidy.  Call lto_elf_read_symtab.
	(lto_elf_built_init): New function.
	(lto_elf_read_var_init): Likewise.
	* Make-lang.in (lto/lto-elf.o): Depend on $(TM_H).

2007-06-26  Kenneth Zadeck <zadeck@naturalbridge.com>

	* lto-read (make_new_block): Initialize the stmt_list.
	(lto_static_init_local): Add debugging for missing codes.
	
2007-06-26  Mark Mitchell  <mark@codesourcery.com>

	* lto.c (lto_read_subroutine_type_subprogram_DIE): Handle
	unprototyped functions. 

2007-06-23  Mark Mitchell  <mark@codesourcery.com>

	* lto.c (lto_read_variable_formal_parameter_constant_DIE):
	Handle DW_AT_MIPS_linkage_name.
	(lto_read_subroutine_type_subprogram): Likewise.  Correct
	compilation errors.
	(lto_main): Remove incorrect assertions.
	* lto-symbtab.c: Build function types out of TREE_LISTs.

	* lto-elf.c (<libelf>): Check for HAVE_LIBELF_H.
	
	* Make-lang.in (LTO_OBJS): Depend on attribs.o.
	
2007-06-21  Kenneth Zadeck <zadeck@naturalbridge.com>

	* lto/lto-tree.h (lang_decl, lang_type, language_function): Added
	dummy since ggc does not like empty structs.
	* lto/lto-elf.c (libelf.h): Changed to libelf/libelf.h.
	* lto/lto-read.c (ADD_CLASS_FLAG, ADD_EXPR_FLAG): Changed
	expr->common to expr->base.
	(make_new_block): Moved stmt_list to proper place.


2007-03-14 Robert Kennedy  <jimbob@google.com>

	Eliminate use of lang_hooks.set_decl_assembler_name from LTO
	* lto.c (lto_read_subroutine_type_subprogram_DIE) Get DECL
	assembler name from DWARF.
	* lto-lang.c (lto_set_decl_assembler_name) New function.

2006-09-10  Mark Mitchell  <mark@codesourcery.com>

	* lto.h (lto_file_vtable): New structure.
	(lto_file): Add vtable pointer.
	(lto_file_init): Add vtable paramter.
	(lto_read_function_body): New function.
	(lto_symtab_merge_fn): New function.
	* lto.c (lto_file_init): Add vtable parameter.
	(lto_read_form): Fill in entries for DW_AT_prototyped,
	DW_AT_frame_base.
	(lto_read_subroutine_type_subprogram_DIE): New function.
	(lto_read_DIE): Fill in entries for DW_TAG_subroutine_type and
	DW_TAG_subprogram.
	* lto-elf.c (lto_elf_vile_vtable): New variable.
	(lto_elf_file_open): Pass it to lto_file_init.
	(lto_elf_map_fn_body): New function.
	(lto_elf_unmap_fn_body): Likewise.
	* lto-read.c: New file.
	* lto-symtab.c (lto_symtab_merge_fn): New function.
	* lto-lang.c (LANG_HOOKS_CALLGRAPH_EXPAND_FUNCTION): Define to
	tree_rest_of_compilation.
	* Make-lang.in (LTO_OBJS): Add lto-read.o
	(lto-read.o): New target.

2006-09-03  Mark Mitchell  <mark@codesourcery.com>

	* lto.c (<inttypes.h>): Don't include it.
	(lto_context): Don't typedef it.
	(lto_resolve_reference): New function.
	(lto_read_form): Use it.
	(lto_resolve_type_ref): New function.
	(lto_resolve_var_ref): Likewise.
	(lto_resolve_fn_ref): Likewise.
	* lto.h (<inttypes.h>): Include it.
	(lto_context): New type.
	(lto_ref): New structure.
	(lto_resolve_type_ref): Declare.
	(lto_resolve_var_ref): Likewise.
	(lto_resolve_fn_ref): Likewise.

2006-08-18  Mark Mitchell  <mark@codesourcery.com>

	* lang-specs.h: New file.

2006-08-14  Mark Mitchell  <mark@codesourcery.com>

	* lto.c (lto_info_fd_init): Allocate the DIE cache.
	(lto_info_fd_close): Deallocate it.
	(lto_die_cache_entry): New structure.
	(lto_cache_hash): New function.
	(lto_cache_eq): Likewise.
	(lto_cache_store_DIE): Likewise.
	(lto_cache_lookup_DIE): Likewise.
	(lto_read_referenced_type_DIE): Use the cache.
	(lto_read_pointer_type_DIE): Robustify.
	(lto_read_DIE): Use the cache.
	* lto.h (hashtab.h): Include.
	(lto_info_fd): Add DIE cache.
	* Make-lang.in (LTO_H): New variable.
	(lto/lto-lang.o): Use LTO_H.
	(lto/lto-elf.o): Likewise.
	(lto/lto-symtab.o): Likewise.

2006-07-09  Mark Mitchell  <mark@codesourcery.com>

	* lto.c (lto_abi_mismatch_error): New function.
	(lto_abbrev_read): Initialize num_abbrevs.
	(lto_read_form): Specify allowed form classes for
	DW_AT_declaration.  Adjust for change to lto_set_cu_context.
	(lto_read_variable_formal_parameter_constant_DIE): Handle
	DW_AT_declaration.  Call lto_symtab_merge_var.
	(lto_read_pointer_type_DIE): New function.
	(lto_read_base_type_DIE): Use build_nonstandard_integer_type.  Do
	not creat TYPE_DECLs for types that already have them.
	(lto_read_DIE): Add lto_read_pointer_type_DIE.
	(lto_set_cu_context): Make cu_start point to the header, not the
	first DIE.
	(lto_file_read): Adjust for change to lto_set_cu_context.
	* Make-lang.in (LTO_OBJS): Add lto-symtab.o.
	(lto/lto-symtab.o): New rule.
	* lto-tree.h (lang_identifier): Add decl field.
	(LANG_IDENTIFIER_CAST): New macro.
	(LTO_IDENTIFIER_DECL): Likewise.
	(lto_symtab_merge_var): Declare.
	* lto-symtab.c: New file.

2006-07-02  Daniel Berlin  <dberlin@dberlin.org>

	* lto.c (lto_context): Add current_cu and info_fd members.
	(DWARF2_CompUnit): New structure.
	(lto_read_DIE): Take lto_info_fd *.
	(lto_read_child_DIEs): Ditto.
	(lto_file_corrupt_error): Constify argument.
	(lto_set_cu_context): New function
	(lto_info_fd_init): Ditto.
	(lto_info_fd_close): Ditto.
	(lto_file_init): Use lto_info_fd_init.
	(lto_file_close): Use lto_info_fd_close.
	(lto_read_initial_length): Pass in pointer to header size.
	(lto_read_comp_unit_header): Correct cu_length to
	real length from beginning of header.  Take lto_info_fd * as
	argument.
	(find_cu_for_offset): New function.
	(lto_read_form): Change first argument to lto_info_fd *.
	Add FORM_CONTEXT argument.
	Handle DW_FORM_ref_addr.
	(lto_read_tag_DIE): Change first argument to lto_info_fd *.	
	(LTO_BEGIN_READ_ATTRS_UNCHECKED): Save old context.
	Swap contexts if necessary for form.
	(LTO_BEGIN_READ_ATTRS): Cast fd to right type for
	lto_file_corrupt_error.
	(LTO_END_READ_ATTRS): Swap contexts back if it had changed.
	(lto_read_referenced_type_DIE): Change first argument to
	lto_info_fd *.  Access lto_fd fields through base pointer.
	(lto_read_compile_unit_DIE): Change first argument to an
	lto_info_fd *.
	(lto_read_variable_formal_parameter_constant_DIE): Ditto.
	(lto_read_base_type_DIE): Ditto.
	(lto_read_child_DIEs): Ditto.
	(lto_read_DIE): Ditto.  Change type of function pointer.
	(lto_info_read): New function.
	(lto_set_cu_context): Ditto.
	(lto_file_read): Use lto_info_read, walk resulting CU's
	(lto_main): Update for lto_info_fd change.
	* lto-elf.c (lto_elf_file_open): Cast lto_info_fd to lto_fd where
	necessary.
	* lto.h (DWARF2_CompUnit): New structure.
	(lto_info_fd): Ditto.
	(lto_file): Change debug_info to be an lto_info_fd.
	
2006-06-25  Mark Mitchell  <mark@codesourcery.com>

	* lto.c (toplev.h): Include it.
	(dwarf2.h): Likewise.
	(tree.h): Likewise.
	(tm.h): Likewise.
	(cgraph.h): Likewise.
	(ggc.h): Likewise.
	(inttypes.h): Likewise.
	(DWARF2_attr): New type.
	(DWARF2_abbrev): Likewise.
	(DWARF2_class): Likewise.
	(DWARF2_form_data): Likewise.
	(lto_context): Likewise.
	(lto_fd_init): New function.
	(lto_abbrev_fd_init): Likewise.
	(lto_abbrev_fd_close): Likewise.
	(lto_file_init): Use them.
	(lto_file_close): New function.
	(lto_file_corrupt_error): Likewise.
	(LTO_CHECK_INT_VAL): New macro.
	(lto_check_size_t_val): New function.
	(lto_check_int_val): Likewise.
	(LTO_READ_TYPE): New macro.
	(lto_read_ubyte): New function.
	(lto_read_uhalf): Likewise.
	(lto_read_uword): Likewise.
	(lto_read_uleb128): Likewise.
	(lto_read_initial_length): Likewise.
	(lto_abbrev_read_attrs): Likewise.
	(lto_abbrev_read): Likewise.
	(lto_abbrev_lookup): Likewise.
	(lto_read_section_offset): Likewise.
	(lto_read_comp_unit_header): Likewise.
	(lto_read_form): Likewise.
	(LTO_BEGIN_READ_ATTRS_UNCHECKED): New macro.
	(LTO_BEGIN_READ_ATTRS): Likewise.
	(LTO_END_READ_ATTRS): Likewise.
	(lto_unsupported_attr_error): New function.
	(lto_get_identifier): Likewise.
	(lto_read_referenced_type_DIE): Likewise.
	(lto_read_compile_unit_DIE): Likewise.
	(lto_read_variable_formal_parameter_constant_DIE): Likewise.
	(lto_read_base_type_DIE): Likewise.
	(lto_read_DIE): Likewise.
	(lto_read_child_DIEs): Likewise.
	(lto_file_read): Read DIEs.
	(lto_main): Ask middle end to emit entities.
	* lto-tree.h (lang_identifier): Inherit from tree_identifier.
	* lto-elf.c (lto_elf_file_open): Adjust for interface changes.
	(lto_elf_file_close): Likewise.
	* lto.h (lto_file): Declare.
	(DWARF2_abbrev): Likewise.
	(lto_fd): New type.
	(lto_abbrev_fd): Likewise.
	(lto_file): Use new types.
	(lto_file_close): Declare.
	* lto-lang.c (lto_init): Always use unit-at-a-time mode.
	
2006-06-18  Mark Mitchell  <mark@codesourcery.com>

	* lto.h: New file.
	* lto.c: New file.
	* lto-elf.c: New file.
	* lto-lang.c (flags.h): Include it.
	(lto.h): Likewise.
	(lto_init): New function.
	(lto_write_globals): Remove.
	(LANG_HOOKS_WRITE_GLOBALS): Define to lhd_do_nothing. 
	(LANG_HOOKS_INIT): Define.
	(LANG_HOOKS_PARSE_FILE): Likewise.
	* Make-lang.in (LTO_OBJS): Add lto.o and lto-elf.o.
	(LTO_EXE): Link with libelf.
	(lto/lto-lang.o): Update dependencies.
	(lto/lto.o): New target.
	(lto/lto-elf.o): Likewise.

2006-06-12  Mark Mitchell  <mark@codesourcery.com>

	* config-lang.in: New file.
	* Make-lang.in: Likewise.
	* lto-tree.h: Likewise.
	* lto-lang.c: Likewise.
<|MERGE_RESOLUTION|>--- conflicted
+++ resolved
@@ -1,5 +1,3 @@
-<<<<<<< HEAD
-=======
 2010-07-10   Andi Kleen <ak@linux.intel.com>
 
 	PR lto/44992
@@ -57,7 +55,6 @@
 
         * lto.c (read_cgraph_and_symbols): Dump cgraph before merging.
 
->>>>>>> e8da5f64
 2010-06-13  Richard Guenther  <rguenther@suse.de>
 
 	* lto.c (lto_fixup_type): Do not register or fixup TYPE_CANONICAL.
