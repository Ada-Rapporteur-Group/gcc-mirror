--- conflicted
+++ resolved
@@ -161,11 +161,7 @@
 #define DEF_FUNCTION_TYPE_VAR_5(NAME, RETURN, ARG1, ARG2, ARG3, ARG4, ARG6) \
 				NAME,
 #define DEF_FUNCTION_TYPE_VAR_6(NAME, RETURN, ARG1, ARG2, ARG3, ARG4, ARG5, \
-<<<<<<< HEAD
-				ARG6) NAME,
-=======
 				 ARG6) NAME,
->>>>>>> 26e5d47d
 #define DEF_FUNCTION_TYPE_VAR_7(NAME, RETURN, ARG1, ARG2, ARG3, ARG4, ARG5, \
 				ARG6, ARG7) NAME,
 #define DEF_POINTER_TYPE(NAME, TYPE) NAME,
@@ -673,11 +669,7 @@
 #define DEF_FUNCTION_TYPE_VAR_5(ENUM, RETURN, ARG1, ARG2, ARG3, ARG4, ARG5) \
   def_fn_type (ENUM, RETURN, 1, 5, ARG1, ARG2, ARG3, ARG4, ARG5);
 #define DEF_FUNCTION_TYPE_VAR_6(ENUM, RETURN, ARG1, ARG2, ARG3, ARG4, ARG5, \
-<<<<<<< HEAD
-				ARG6)					\
-=======
 				 ARG6)	\
->>>>>>> 26e5d47d
   def_fn_type (ENUM, RETURN, 1, 6, ARG1, ARG2, ARG3, ARG4, ARG5, ARG6);
 #define DEF_FUNCTION_TYPE_VAR_7(ENUM, RETURN, ARG1, ARG2, ARG3, ARG4, ARG5, \
 				ARG6, ARG7)				\
