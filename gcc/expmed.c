/* Medium-level subroutines: convert bit-field store and extract
   and shifts, multiplies and divides to rtl instructions.
   Copyright (C) 1987-2014 Free Software Foundation, Inc.

This file is part of GCC.

GCC is free software; you can redistribute it and/or modify it under
the terms of the GNU General Public License as published by the Free
Software Foundation; either version 3, or (at your option) any later
version.

GCC is distributed in the hope that it will be useful, but WITHOUT ANY
WARRANTY; without even the implied warranty of MERCHANTABILITY or
FITNESS FOR A PARTICULAR PURPOSE.  See the GNU General Public License
for more details.

You should have received a copy of the GNU General Public License
along with GCC; see the file COPYING3.  If not see
<http://www.gnu.org/licenses/>.  */


#include "config.h"
#include "system.h"
#include "coretypes.h"
#include "tm.h"
#include "diagnostic-core.h"
#include "rtl.h"
#include "tree.h"
#include "stor-layout.h"
#include "tm_p.h"
#include "flags.h"
#include "insn-config.h"
#include "expr.h"
#include "optabs.h"
#include "recog.h"
#include "langhooks.h"
#include "df.h"
#include "target.h"
#include "expmed.h"

struct target_expmed default_target_expmed;
#if SWITCHABLE_TARGET
struct target_expmed *this_target_expmed = &default_target_expmed;
#endif

static void store_fixed_bit_field (rtx, unsigned HOST_WIDE_INT,
				   unsigned HOST_WIDE_INT,
				   unsigned HOST_WIDE_INT,
				   unsigned HOST_WIDE_INT,
				   rtx, bool);
static void store_fixed_bit_field_1 (rtx, unsigned HOST_WIDE_INT,
				     unsigned HOST_WIDE_INT,
				     rtx, bool);
static void store_split_bit_field (rtx, unsigned HOST_WIDE_INT,
				   unsigned HOST_WIDE_INT,
				   unsigned HOST_WIDE_INT,
				   unsigned HOST_WIDE_INT,
				   rtx, bool);
static rtx extract_fixed_bit_field (enum machine_mode, rtx,
				    unsigned HOST_WIDE_INT,
				    unsigned HOST_WIDE_INT, rtx, int, bool);
static rtx extract_fixed_bit_field_1 (enum machine_mode, rtx,
				      unsigned HOST_WIDE_INT,
				      unsigned HOST_WIDE_INT, rtx, int, bool);
static rtx mask_rtx (enum machine_mode, int, int, int);
static rtx lshift_value (enum machine_mode, unsigned HOST_WIDE_INT, int);
static rtx extract_split_bit_field (rtx, unsigned HOST_WIDE_INT,
				    unsigned HOST_WIDE_INT, int, bool);
static void do_cmp_and_jump (rtx, rtx, enum rtx_code, enum machine_mode, rtx);
static rtx expand_smod_pow2 (enum machine_mode, rtx, HOST_WIDE_INT);
static rtx expand_sdiv_pow2 (enum machine_mode, rtx, HOST_WIDE_INT);

/* Test whether a value is zero of a power of two.  */
#define EXACT_POWER_OF_2_OR_ZERO_P(x) \
  (((x) & ((x) - (unsigned HOST_WIDE_INT) 1)) == 0)

struct init_expmed_rtl
{
  struct rtx_def reg;
  struct rtx_def plus;
  struct rtx_def neg;
  struct rtx_def mult;
  struct rtx_def sdiv;
  struct rtx_def udiv;
  struct rtx_def sdiv_32;
  struct rtx_def smod_32;
  struct rtx_def wide_mult;
  struct rtx_def wide_lshr;
  struct rtx_def wide_trunc;
  struct rtx_def shift;
  struct rtx_def shift_mult;
  struct rtx_def shift_add;
  struct rtx_def shift_sub0;
  struct rtx_def shift_sub1;
  struct rtx_def zext;
  struct rtx_def trunc;

  rtx pow2[MAX_BITS_PER_WORD];
  rtx cint[MAX_BITS_PER_WORD];
};

static void
init_expmed_one_conv (struct init_expmed_rtl *all, enum machine_mode to_mode,
		      enum machine_mode from_mode, bool speed)
{
  int to_size, from_size;
  rtx which;

  /* We're given no information about the true size of a partial integer,
     only the size of the "full" integer it requires for storage.  For
     comparison purposes here, reduce the bit size by one in that case.  */
  to_size = (GET_MODE_BITSIZE (to_mode)
	     - (GET_MODE_CLASS (to_mode) == MODE_PARTIAL_INT));
  from_size = (GET_MODE_BITSIZE (from_mode)
	       - (GET_MODE_CLASS (from_mode) == MODE_PARTIAL_INT));
  
  /* Assume cost of zero-extend and sign-extend is the same.  */
  which = (to_size < from_size ? &all->trunc : &all->zext);

  PUT_MODE (&all->reg, from_mode);
  set_convert_cost (to_mode, from_mode, speed, set_src_cost (which, speed));
}

static void
init_expmed_one_mode (struct init_expmed_rtl *all,
		      enum machine_mode mode, int speed)
{
  int m, n, mode_bitsize;
  enum machine_mode mode_from;

  mode_bitsize = GET_MODE_UNIT_BITSIZE (mode);

  PUT_MODE (&all->reg, mode);
  PUT_MODE (&all->plus, mode);
  PUT_MODE (&all->neg, mode);
  PUT_MODE (&all->mult, mode);
  PUT_MODE (&all->sdiv, mode);
  PUT_MODE (&all->udiv, mode);
  PUT_MODE (&all->sdiv_32, mode);
  PUT_MODE (&all->smod_32, mode);
  PUT_MODE (&all->wide_trunc, mode);
  PUT_MODE (&all->shift, mode);
  PUT_MODE (&all->shift_mult, mode);
  PUT_MODE (&all->shift_add, mode);
  PUT_MODE (&all->shift_sub0, mode);
  PUT_MODE (&all->shift_sub1, mode);
  PUT_MODE (&all->zext, mode);
  PUT_MODE (&all->trunc, mode);

  set_add_cost (speed, mode, set_src_cost (&all->plus, speed));
  set_neg_cost (speed, mode, set_src_cost (&all->neg, speed));
  set_mul_cost (speed, mode, set_src_cost (&all->mult, speed));
  set_sdiv_cost (speed, mode, set_src_cost (&all->sdiv, speed));
  set_udiv_cost (speed, mode, set_src_cost (&all->udiv, speed));

  set_sdiv_pow2_cheap (speed, mode, (set_src_cost (&all->sdiv_32, speed)
				     <= 2 * add_cost (speed, mode)));
  set_smod_pow2_cheap (speed, mode, (set_src_cost (&all->smod_32, speed)
				     <= 4 * add_cost (speed, mode)));

  set_shift_cost (speed, mode, 0, 0);
  {
    int cost = add_cost (speed, mode);
    set_shiftadd_cost (speed, mode, 0, cost);
    set_shiftsub0_cost (speed, mode, 0, cost);
    set_shiftsub1_cost (speed, mode, 0, cost);
  }

  n = MIN (MAX_BITS_PER_WORD, mode_bitsize);
  for (m = 1; m < n; m++)
    {
      XEXP (&all->shift, 1) = all->cint[m];
      XEXP (&all->shift_mult, 1) = all->pow2[m];

      set_shift_cost (speed, mode, m, set_src_cost (&all->shift, speed));
      set_shiftadd_cost (speed, mode, m, set_src_cost (&all->shift_add, speed));
      set_shiftsub0_cost (speed, mode, m, set_src_cost (&all->shift_sub0, speed));
      set_shiftsub1_cost (speed, mode, m, set_src_cost (&all->shift_sub1, speed));
    }

  if (SCALAR_INT_MODE_P (mode))
    {
      for (mode_from = MIN_MODE_INT; mode_from <= MAX_MODE_INT;
	   mode_from = (enum machine_mode)(mode_from + 1))
	init_expmed_one_conv (all, mode, mode_from, speed);
    }
  if (GET_MODE_CLASS (mode) == MODE_INT)
    {
      enum machine_mode  wider_mode = GET_MODE_WIDER_MODE (mode);
      if (wider_mode != VOIDmode)
	{
	  PUT_MODE (&all->zext, wider_mode);
	  PUT_MODE (&all->wide_mult, wider_mode);
	  PUT_MODE (&all->wide_lshr, wider_mode);
	  XEXP (&all->wide_lshr, 1) = GEN_INT (mode_bitsize);

	  set_mul_widen_cost (speed, wider_mode,
			      set_src_cost (&all->wide_mult, speed));
	  set_mul_highpart_cost (speed, mode,
				 set_src_cost (&all->wide_trunc, speed));
	}
    }
}

void
init_expmed (void)
{
  struct init_expmed_rtl all;
  enum machine_mode mode;
  int m, speed;

  memset (&all, 0, sizeof all);
  for (m = 1; m < MAX_BITS_PER_WORD; m++)
    {
      all.pow2[m] = GEN_INT ((HOST_WIDE_INT) 1 << m);
      all.cint[m] = GEN_INT (m);
    }

  PUT_CODE (&all.reg, REG);
  /* Avoid using hard regs in ways which may be unsupported.  */
  SET_REGNO (&all.reg, LAST_VIRTUAL_REGISTER + 1);

  PUT_CODE (&all.plus, PLUS);
  XEXP (&all.plus, 0) = &all.reg;
  XEXP (&all.plus, 1) = &all.reg;

  PUT_CODE (&all.neg, NEG);
  XEXP (&all.neg, 0) = &all.reg;

  PUT_CODE (&all.mult, MULT);
  XEXP (&all.mult, 0) = &all.reg;
  XEXP (&all.mult, 1) = &all.reg;

  PUT_CODE (&all.sdiv, DIV);
  XEXP (&all.sdiv, 0) = &all.reg;
  XEXP (&all.sdiv, 1) = &all.reg;

  PUT_CODE (&all.udiv, UDIV);
  XEXP (&all.udiv, 0) = &all.reg;
  XEXP (&all.udiv, 1) = &all.reg;

  PUT_CODE (&all.sdiv_32, DIV);
  XEXP (&all.sdiv_32, 0) = &all.reg;
  XEXP (&all.sdiv_32, 1) = 32 < MAX_BITS_PER_WORD ? all.cint[32] : GEN_INT (32);

  PUT_CODE (&all.smod_32, MOD);
  XEXP (&all.smod_32, 0) = &all.reg;
  XEXP (&all.smod_32, 1) = XEXP (&all.sdiv_32, 1);

  PUT_CODE (&all.zext, ZERO_EXTEND);
  XEXP (&all.zext, 0) = &all.reg;

  PUT_CODE (&all.wide_mult, MULT);
  XEXP (&all.wide_mult, 0) = &all.zext;
  XEXP (&all.wide_mult, 1) = &all.zext;

  PUT_CODE (&all.wide_lshr, LSHIFTRT);
  XEXP (&all.wide_lshr, 0) = &all.wide_mult;

  PUT_CODE (&all.wide_trunc, TRUNCATE);
  XEXP (&all.wide_trunc, 0) = &all.wide_lshr;

  PUT_CODE (&all.shift, ASHIFT);
  XEXP (&all.shift, 0) = &all.reg;

  PUT_CODE (&all.shift_mult, MULT);
  XEXP (&all.shift_mult, 0) = &all.reg;

  PUT_CODE (&all.shift_add, PLUS);
  XEXP (&all.shift_add, 0) = &all.shift_mult;
  XEXP (&all.shift_add, 1) = &all.reg;

  PUT_CODE (&all.shift_sub0, MINUS);
  XEXP (&all.shift_sub0, 0) = &all.shift_mult;
  XEXP (&all.shift_sub0, 1) = &all.reg;

  PUT_CODE (&all.shift_sub1, MINUS);
  XEXP (&all.shift_sub1, 0) = &all.reg;
  XEXP (&all.shift_sub1, 1) = &all.shift_mult;

  PUT_CODE (&all.trunc, TRUNCATE);
  XEXP (&all.trunc, 0) = &all.reg;

  for (speed = 0; speed < 2; speed++)
    {
      crtl->maybe_hot_insn_p = speed;
      set_zero_cost (speed, set_src_cost (const0_rtx, speed));

      for (mode = MIN_MODE_INT; mode <= MAX_MODE_INT;
	   mode = (enum machine_mode)(mode + 1))
	init_expmed_one_mode (&all, mode, speed);

      if (MIN_MODE_PARTIAL_INT != VOIDmode)
	for (mode = MIN_MODE_PARTIAL_INT; mode <= MAX_MODE_PARTIAL_INT;
	     mode = (enum machine_mode)(mode + 1))
	  init_expmed_one_mode (&all, mode, speed);

      if (MIN_MODE_VECTOR_INT != VOIDmode)
	for (mode = MIN_MODE_VECTOR_INT; mode <= MAX_MODE_VECTOR_INT;
	     mode = (enum machine_mode)(mode + 1))
	  init_expmed_one_mode (&all, mode, speed);
    }

  if (alg_hash_used_p ())
    {
      struct alg_hash_entry *p = alg_hash_entry_ptr (0);
      memset (p, 0, sizeof (*p) * NUM_ALG_HASH_ENTRIES);
    }
  else
    set_alg_hash_used_p (true);
  default_rtl_profile ();
}

/* Return an rtx representing minus the value of X.
   MODE is the intended mode of the result,
   useful if X is a CONST_INT.  */

rtx
negate_rtx (enum machine_mode mode, rtx x)
{
  rtx result = simplify_unary_operation (NEG, mode, x, mode);

  if (result == 0)
    result = expand_unop (mode, neg_optab, x, NULL_RTX, 0);

  return result;
}

/* Return an rtx representing value of X with reverse storage order.
   MODE is the intended mode of the result,
   useful if X is a CONST_INT.  */

rtx
flip_storage_order (enum machine_mode mode, rtx x)
{
  enum machine_mode int_mode;
  rtx result;

  if (mode == QImode)
    return x;

  if (SCALAR_INT_MODE_P (mode))
    int_mode = mode;
  else
    {
      int_mode = int_mode_for_mode (mode);
      gcc_assert (int_mode != BLKmode);
      x = gen_lowpart (int_mode, x);
    }

  result = simplify_unary_operation (BSWAP, int_mode, x, int_mode);
  if (result == 0)
    result = expand_unop (int_mode, bswap_optab, x, NULL_RTX, 1);

  if (int_mode != mode)
    result = gen_lowpart (mode, result);

  return result;
}

/* Adjust bitfield memory MEM so that it points to the first unit of mode
   MODE that contains a bitfield of size BITSIZE at bit position BITNUM.
   If MODE is BLKmode, return a reference to every byte in the bitfield.
   Set *NEW_BITNUM to the bit position of the field within the new memory.  */

static rtx
narrow_bit_field_mem (rtx mem, enum machine_mode mode,
		      unsigned HOST_WIDE_INT bitsize,
		      unsigned HOST_WIDE_INT bitnum,
		      unsigned HOST_WIDE_INT *new_bitnum)
{
  if (mode == BLKmode)
    {
      *new_bitnum = bitnum % BITS_PER_UNIT;
      HOST_WIDE_INT offset = bitnum / BITS_PER_UNIT;
      HOST_WIDE_INT size = ((*new_bitnum + bitsize + BITS_PER_UNIT - 1)
			    / BITS_PER_UNIT);
      return adjust_bitfield_address_size (mem, mode, offset, size);
    }
  else
    {
      unsigned int unit = GET_MODE_BITSIZE (mode);
      *new_bitnum = bitnum % unit;
      HOST_WIDE_INT offset = (bitnum - *new_bitnum) / BITS_PER_UNIT;
      return adjust_bitfield_address (mem, mode, offset);
    }
}

/* The caller wants to perform insertion or extraction PATTERN on a
   bitfield of size BITSIZE at BITNUM bits into memory operand OP0.
   BITREGION_START and BITREGION_END are as for store_bit_field
   and FIELDMODE is the natural mode of the field.

   Search for a mode that is compatible with the memory access
   restrictions and (where applicable) with a register insertion or
   extraction.  Return the new memory on success, storing the adjusted
   bit position in *NEW_BITNUM.  Return null otherwise.  */

static rtx
adjust_bit_field_mem_for_reg (enum extraction_pattern pattern,
			      rtx op0, HOST_WIDE_INT bitsize,
			      HOST_WIDE_INT bitnum,
			      unsigned HOST_WIDE_INT bitregion_start,
			      unsigned HOST_WIDE_INT bitregion_end,
			      enum machine_mode fieldmode,
			      unsigned HOST_WIDE_INT *new_bitnum)
{
  bit_field_mode_iterator iter (bitsize, bitnum, bitregion_start,
				bitregion_end, MEM_ALIGN (op0),
				MEM_VOLATILE_P (op0));
  enum machine_mode best_mode;
  if (iter.next_mode (&best_mode))
    {
      /* We can use a memory in BEST_MODE.  See whether this is true for
	 any wider modes.  All other things being equal, we prefer to
	 use the widest mode possible because it tends to expose more
	 CSE opportunities.  */
      if (!iter.prefer_smaller_modes ())
	{
	  /* Limit the search to the mode required by the corresponding
	     register insertion or extraction instruction, if any.  */
	  enum machine_mode limit_mode = word_mode;
	  extraction_insn insn;
	  if (get_best_reg_extraction_insn (&insn, pattern,
					    GET_MODE_BITSIZE (best_mode),
					    fieldmode))
	    limit_mode = insn.field_mode;

	  enum machine_mode wider_mode;
	  while (iter.next_mode (&wider_mode)
		 && GET_MODE_SIZE (wider_mode) <= GET_MODE_SIZE (limit_mode))
	    best_mode = wider_mode;
	}
      return narrow_bit_field_mem (op0, best_mode, bitsize, bitnum,
				   new_bitnum);
    }
  return NULL_RTX;
}

/* Return true if a bitfield of size BITSIZE at bit number BITNUM within
   a structure of mode STRUCT_MODE represents a lowpart subreg.   The subreg
   offset is then BITNUM / BITS_PER_UNIT.  */

static bool
lowpart_bit_field_p (unsigned HOST_WIDE_INT bitnum,
		     unsigned HOST_WIDE_INT bitsize,
		     enum machine_mode struct_mode)
{
  if (BYTES_BIG_ENDIAN)
    return (bitnum % BITS_PER_UNIT == 0
	    && (bitnum + bitsize == GET_MODE_BITSIZE (struct_mode)
		|| (bitnum + bitsize) % BITS_PER_WORD == 0));
  else
    return bitnum % BITS_PER_WORD == 0;
}

/* Return true if -fstrict-volatile-bitfields applies to an access of OP0
   containing BITSIZE bits starting at BITNUM, with field mode FIELDMODE.
   Return false if the access would touch memory outside the range
   BITREGION_START to BITREGION_END for conformance to the C++ memory
   model.  */

static bool
strict_volatile_bitfield_p (rtx op0, unsigned HOST_WIDE_INT bitsize,
			    unsigned HOST_WIDE_INT bitnum,
			    enum machine_mode fieldmode,
			    unsigned HOST_WIDE_INT bitregion_start,
			    unsigned HOST_WIDE_INT bitregion_end)
{
  unsigned HOST_WIDE_INT modesize = GET_MODE_BITSIZE (fieldmode);

  /* -fstrict-volatile-bitfields must be enabled and we must have a
     volatile MEM.  */
  if (!MEM_P (op0)
      || !MEM_VOLATILE_P (op0)
      || flag_strict_volatile_bitfields <= 0)
    return false;

  /* Non-integral modes likely only happen with packed structures.
     Punt.  */
  if (!SCALAR_INT_MODE_P (fieldmode))
    return false;

  /* The bit size must not be larger than the field mode, and
     the field mode must not be larger than a word.  */
  if (bitsize > modesize || modesize > BITS_PER_WORD)
    return false;

  /* Check for cases of unaligned fields that must be split.  */
  if (bitnum % BITS_PER_UNIT + bitsize > modesize
      || (STRICT_ALIGNMENT
	  && bitnum % GET_MODE_ALIGNMENT (fieldmode) + bitsize > modesize))
    return false;

  /* Check for cases where the C++ memory model applies.  */
  if (bitregion_end != 0
      && (bitnum - bitnum % modesize < bitregion_start
	  || bitnum - bitnum % modesize + modesize > bitregion_end))
    return false;

  return true;
}

/* Return true if OP is a memory and if a bitfield of size BITSIZE at
   bit number BITNUM can be treated as a simple value of mode MODE.  */

static bool
simple_mem_bitfield_p (rtx op0, unsigned HOST_WIDE_INT bitsize,
		       unsigned HOST_WIDE_INT bitnum, enum machine_mode mode)
{
  return (MEM_P (op0)
	  && bitnum % BITS_PER_UNIT == 0
	  && bitsize == GET_MODE_BITSIZE (mode)
	  && (!SLOW_UNALIGNED_ACCESS (mode, MEM_ALIGN (op0))
	      || (bitnum % GET_MODE_ALIGNMENT (mode) == 0
		  && MEM_ALIGN (op0) >= GET_MODE_ALIGNMENT (mode))));
}

/* Try to use instruction INSV to store VALUE into a field of OP0.
   BITSIZE and BITNUM are as for store_bit_field.  */

static bool
store_bit_field_using_insv (const extraction_insn *insv, rtx op0,
			    unsigned HOST_WIDE_INT bitsize,
			    unsigned HOST_WIDE_INT bitnum,
			    rtx value)
{
  struct expand_operand ops[4];
  rtx value1;
  rtx xop0 = op0;
  rtx last = get_last_insn ();
  bool copy_back = false;

  enum machine_mode op_mode = insv->field_mode;
  unsigned int unit = GET_MODE_BITSIZE (op_mode);
  if (bitsize == 0 || bitsize > unit)
    return false;

  if (MEM_P (xop0))
    /* Get a reference to the first byte of the field.  */
    xop0 = narrow_bit_field_mem (xop0, insv->struct_mode, bitsize, bitnum,
				 &bitnum);
  else
    {
      /* Convert from counting within OP0 to counting in OP_MODE.  */
      if (BYTES_BIG_ENDIAN)
	bitnum += unit - GET_MODE_BITSIZE (GET_MODE (op0));

      /* If xop0 is a register, we need it in OP_MODE
	 to make it acceptable to the format of insv.  */
      if (GET_CODE (xop0) == SUBREG)
	/* We can't just change the mode, because this might clobber op0,
	   and we will need the original value of op0 if insv fails.  */
	xop0 = gen_rtx_SUBREG (op_mode, SUBREG_REG (xop0), SUBREG_BYTE (xop0));
      if (REG_P (xop0) && GET_MODE (xop0) != op_mode)
	xop0 = gen_lowpart_SUBREG (op_mode, xop0);
    }

  /* If the destination is a paradoxical subreg such that we need a
     truncate to the inner mode, perform the insertion on a temporary and
     truncate the result to the original destination.  Note that we can't
     just truncate the paradoxical subreg as (truncate:N (subreg:W (reg:N
     X) 0)) is (reg:N X).  */
  if (GET_CODE (xop0) == SUBREG
      && REG_P (SUBREG_REG (xop0))
      && !TRULY_NOOP_TRUNCATION_MODES_P (GET_MODE (SUBREG_REG (xop0)),
					 op_mode))
    {
      rtx tem = gen_reg_rtx (op_mode);
      emit_move_insn (tem, xop0);
      xop0 = tem;
      copy_back = true;
    }

  /* If BITS_BIG_ENDIAN is zero on a BYTES_BIG_ENDIAN machine, we count
     "backwards" from the size of the unit we are inserting into.
     Otherwise, we count bits from the most significant on a
     BYTES/BITS_BIG_ENDIAN machine.  */

  if (BITS_BIG_ENDIAN != BYTES_BIG_ENDIAN)
    bitnum = unit - bitsize - bitnum;

  /* Convert VALUE to op_mode (which insv insn wants) in VALUE1.  */
  value1 = value;
  if (GET_MODE (value) != op_mode)
    {
      if (GET_MODE_BITSIZE (GET_MODE (value)) >= bitsize)
	{
	  /* Optimization: Don't bother really extending VALUE
	     if it has all the bits we will actually use.  However,
	     if we must narrow it, be sure we do it correctly.  */

	  if (GET_MODE_SIZE (GET_MODE (value)) < GET_MODE_SIZE (op_mode))
	    {
	      rtx tmp;

	      tmp = simplify_subreg (op_mode, value1, GET_MODE (value), 0);
	      if (! tmp)
		tmp = simplify_gen_subreg (op_mode,
					   force_reg (GET_MODE (value),
						      value1),
					   GET_MODE (value), 0);
	      value1 = tmp;
	    }
	  else
	    value1 = gen_lowpart (op_mode, value1);
	}
      else if (CONST_INT_P (value))
	value1 = gen_int_mode (INTVAL (value), op_mode);
      else
	/* Parse phase is supposed to make VALUE's data type
	   match that of the component reference, which is a type
	   at least as wide as the field; so VALUE should have
	   a mode that corresponds to that type.  */
	gcc_assert (CONSTANT_P (value));
    }

  create_fixed_operand (&ops[0], xop0);
  create_integer_operand (&ops[1], bitsize);
  create_integer_operand (&ops[2], bitnum);
  create_input_operand (&ops[3], value1, op_mode);
  if (maybe_expand_insn (insv->icode, 4, ops))
    {
      if (copy_back)
	convert_move (op0, xop0, true);
      return true;
    }
  delete_insns_since (last);
  return false;
}

/* A subroutine of store_bit_field, with the same arguments.  Return true
   if the operation could be implemented.

   If FALLBACK_P is true, fall back to store_fixed_bit_field if we have
   no other way of implementing the operation.  If FALLBACK_P is false,
   return false instead.  */

static bool
store_bit_field_1 (rtx str_rtx, unsigned HOST_WIDE_INT bitsize,
		   unsigned HOST_WIDE_INT bitnum,
		   unsigned HOST_WIDE_INT bitregion_start,
		   unsigned HOST_WIDE_INT bitregion_end,
		   enum machine_mode fieldmode,
		   rtx value, bool reverse, bool fallback_p)
{
  rtx op0 = str_rtx;
  rtx orig_value;

  while (GET_CODE (op0) == SUBREG)
    {
      /* The following line once was done only if WORDS_BIG_ENDIAN,
	 but I think that is a mistake.  WORDS_BIG_ENDIAN is
	 meaningful at a much higher level; when structures are copied
	 between memory and regs, the higher-numbered regs
	 always get higher addresses.  */
      int inner_mode_size = GET_MODE_SIZE (GET_MODE (SUBREG_REG (op0)));
      int outer_mode_size = GET_MODE_SIZE (GET_MODE (op0));
      int byte_offset = 0;

      /* Paradoxical subregs need special handling on big endian machines.  */
      if (SUBREG_BYTE (op0) == 0 && inner_mode_size < outer_mode_size)
	{
	  int difference = inner_mode_size - outer_mode_size;

	  if (WORDS_BIG_ENDIAN)
	    byte_offset += (difference / UNITS_PER_WORD) * UNITS_PER_WORD;
	  if (BYTES_BIG_ENDIAN)
	    byte_offset += difference % UNITS_PER_WORD;
	}
      else
	byte_offset = SUBREG_BYTE (op0);

      bitnum += byte_offset * BITS_PER_UNIT;
      op0 = SUBREG_REG (op0);
    }

  /* No action is needed if the target is a register and if the field
     lies completely outside that register.  This can occur if the source
     code contains an out-of-bounds access to a small array.  */
  if (REG_P (op0) && bitnum >= GET_MODE_BITSIZE (GET_MODE (op0)))
    return true;

  /* Use vec_set patterns for inserting parts of vectors whenever
     available.  */
  if (VECTOR_MODE_P (GET_MODE (op0))
      && !MEM_P (op0)
      && optab_handler (vec_set_optab, GET_MODE (op0)) != CODE_FOR_nothing
      && fieldmode == GET_MODE_INNER (GET_MODE (op0))
      && bitsize == GET_MODE_BITSIZE (GET_MODE_INNER (GET_MODE (op0)))
      && !(bitnum % GET_MODE_BITSIZE (GET_MODE_INNER (GET_MODE (op0)))))
    {
      struct expand_operand ops[3];
      enum machine_mode outermode = GET_MODE (op0);
      enum machine_mode innermode = GET_MODE_INNER (outermode);
      enum insn_code icode = optab_handler (vec_set_optab, outermode);
      int pos = bitnum / GET_MODE_BITSIZE (innermode);

      create_fixed_operand (&ops[0], op0);
      create_input_operand (&ops[1], value, innermode);
      create_integer_operand (&ops[2], pos);
      if (maybe_expand_insn (icode, 3, ops))
	return true;
    }

  /* If the target is a register, overwriting the entire object, or storing
     a full-word or multi-word field can be done with just a SUBREG.  */
  if (!MEM_P (op0)
      && bitsize == GET_MODE_BITSIZE (fieldmode)
      && ((bitsize == GET_MODE_BITSIZE (GET_MODE (op0)) && bitnum == 0)
	  || (bitsize % BITS_PER_WORD == 0 && bitnum % BITS_PER_WORD == 0)))
    {
      /* Use the subreg machinery either to narrow OP0 to the required
	 words or to cope with mode punning between equal-sized modes.
	 In the latter case, use subreg on the rhs side, not lhs.  */
      rtx sub;

      if (bitsize == GET_MODE_BITSIZE (GET_MODE (op0)))
	{
	  sub = simplify_gen_subreg (GET_MODE (op0), value, fieldmode, 0);
	  if (sub)
	    {
	      if (reverse)
		sub = flip_storage_order (GET_MODE (op0), sub);
	      emit_move_insn (op0, sub);
	      return true;
	    }
	}
      else
	{
	  sub = simplify_gen_subreg (fieldmode, op0, GET_MODE (op0),
				     bitnum / BITS_PER_UNIT);
	  if (sub)
	    {
	      if (reverse)
		value = flip_storage_order (fieldmode, value);
	      emit_move_insn (sub, value);
	      return true;
	    }
	}
    }

  /* If the target is memory, storing any naturally aligned field can be
     done with a simple store.  For targets that support fast unaligned
     memory, any naturally sized, unit aligned field can be done directly.  */
  if (simple_mem_bitfield_p (op0, bitsize, bitnum, fieldmode))
    {
      op0 = adjust_bitfield_address (op0, fieldmode, bitnum / BITS_PER_UNIT);
      if (reverse)
	value = flip_storage_order (fieldmode, value);
      emit_move_insn (op0, value);
      return true;
    }

  /* Make sure we are playing with integral modes.  Pun with subregs
     if we aren't.  This must come after the entire register case above,
     since that case is valid for any mode.  The following cases are only
     valid for integral modes.  */
  {
    enum machine_mode imode = int_mode_for_mode (GET_MODE (op0));
    if (imode != GET_MODE (op0))
      {
	if (MEM_P (op0))
	  op0 = adjust_bitfield_address_size (op0, imode, 0, MEM_SIZE (op0));
	else
	  {
	    gcc_assert (imode != BLKmode);
	    op0 = gen_lowpart (imode, op0);
	  }
      }
  }

  /* Storing an lsb-aligned field in a register
     can be done with a movstrict instruction.  */

  if (!MEM_P (op0)
      && !reverse
      && lowpart_bit_field_p (bitnum, bitsize, GET_MODE (op0))
      && bitsize == GET_MODE_BITSIZE (fieldmode)
      && optab_handler (movstrict_optab, fieldmode) != CODE_FOR_nothing)
    {
      struct expand_operand ops[2];
      enum insn_code icode = optab_handler (movstrict_optab, fieldmode);
      rtx arg0 = op0;
      unsigned HOST_WIDE_INT subreg_off;

      if (GET_CODE (arg0) == SUBREG)
	{
	  /* Else we've got some float mode source being extracted into
	     a different float mode destination -- this combination of
	     subregs results in Severe Tire Damage.  */
	  gcc_assert (GET_MODE (SUBREG_REG (arg0)) == fieldmode
		      || GET_MODE_CLASS (fieldmode) == MODE_INT
		      || GET_MODE_CLASS (fieldmode) == MODE_PARTIAL_INT);
	  arg0 = SUBREG_REG (arg0);
	}

      subreg_off = bitnum / BITS_PER_UNIT;
      if (validate_subreg (fieldmode, GET_MODE (arg0), arg0, subreg_off))
	{
	  arg0 = gen_rtx_SUBREG (fieldmode, arg0, subreg_off);

	  create_fixed_operand (&ops[0], arg0);
	  /* Shrink the source operand to FIELDMODE.  */
	  create_convert_operand_to (&ops[1], value, fieldmode, false);
	  if (maybe_expand_insn (icode, 2, ops))
	    return true;
	}
    }

  /* Handle fields bigger than a word.  */

  if (bitsize > BITS_PER_WORD)
    {
      /* Here we transfer the words of the field
	 in the order least significant first.
	 This is because the most significant word is the one which may
	 be less than full.
	 However, only do that if the value is not BLKmode.  */

      const bool backwards = WORDS_BIG_ENDIAN && fieldmode != BLKmode;
      unsigned int nwords = (bitsize + (BITS_PER_WORD - 1)) / BITS_PER_WORD;
      unsigned int i;
      rtx last;

      /* This is the mode we must force value to, so that there will be enough
	 subwords to extract.  Note that fieldmode will often (always?) be
	 VOIDmode, because that is what store_field uses to indicate that this
	 is a bit field, but passing VOIDmode to operand_subword_force
	 is not allowed.  */
      fieldmode = GET_MODE (value);
      if (fieldmode == VOIDmode)
	fieldmode = smallest_mode_for_size (nwords * BITS_PER_WORD, MODE_INT);

      last = get_last_insn ();
      for (i = 0; i < nwords; i++)
	{
	  /* If I is 0, use the low-order word in both field and target;
	     if I is 1, use the next to lowest word; and so on.  */
	  unsigned int wordnum = (backwards
				  ? GET_MODE_SIZE (fieldmode) / UNITS_PER_WORD
				  - i - 1
				  : i);
	  unsigned int bit_offset = (backwards ^ reverse
				     ? MAX ((int) bitsize - ((int) i + 1)
					    * BITS_PER_WORD,
					    0)
				     : (int) i * BITS_PER_WORD);
	  rtx value_word = operand_subword_force (value, wordnum, fieldmode);
	  unsigned HOST_WIDE_INT new_bitsize =
	    MIN (BITS_PER_WORD, bitsize - i * BITS_PER_WORD);

	  /* If the remaining chunk doesn't have full wordsize we have
	     to make sure that for big endian machines the higher order
	     bits are used.  */
	  if (new_bitsize < BITS_PER_WORD && BYTES_BIG_ENDIAN && !backwards)
	    value_word = simplify_expand_binop (word_mode, lshr_optab,
						value_word,
						GEN_INT (BITS_PER_WORD
							 - new_bitsize),
						NULL_RTX, true,
						OPTAB_LIB_WIDEN);

	  if (!store_bit_field_1 (op0, new_bitsize,
				  bitnum + bit_offset,
				  bitregion_start, bitregion_end,
				  word_mode,
				  value_word, reverse, fallback_p))
	    {
	      delete_insns_since (last);
	      return false;
	    }
	}
      return true;
    }

  /* If VALUE has a floating-point or complex mode, access it as an
     integer of the corresponding size.  This can occur on a machine
     with 64 bit registers that uses SFmode for float.  It can also
     occur for unaligned float or complex fields.  */
  orig_value = value;
  if (GET_MODE (value) != VOIDmode
      && GET_MODE_CLASS (GET_MODE (value)) != MODE_INT
      && GET_MODE_CLASS (GET_MODE (value)) != MODE_PARTIAL_INT)
    {
      value = gen_reg_rtx (int_mode_for_mode (GET_MODE (value)));
      emit_move_insn (gen_lowpart (GET_MODE (orig_value), value), orig_value);
    }

  /* If OP0 is a multi-word register, narrow it to the affected word.
     If the region spans two words, defer to store_split_bit_field.  */
  if (!MEM_P (op0) && GET_MODE_SIZE (GET_MODE (op0)) > UNITS_PER_WORD)
    {
      op0 = simplify_gen_subreg (word_mode, op0, GET_MODE (op0),
				 bitnum / BITS_PER_WORD * UNITS_PER_WORD);
      gcc_assert (op0);
      bitnum %= BITS_PER_WORD;
      if (bitnum + bitsize > BITS_PER_WORD)
	{
	  if (!fallback_p)
	    return false;

	  store_split_bit_field (op0, bitsize, bitnum, bitregion_start,
				 bitregion_end, value, reverse);
	  return true;
	}
    }

  /* From here on we can assume that the field to be stored in fits
     within a word.  If the destination is a register, it too fits
     in a word.  */

  extraction_insn insv;
  if (!MEM_P (op0)
      && !reverse
      && get_best_reg_extraction_insn (&insv, EP_insv,
				       GET_MODE_BITSIZE (GET_MODE (op0)),
				       fieldmode)
      && store_bit_field_using_insv (&insv, op0, bitsize, bitnum, value))
    return true;

  /* If OP0 is a memory, try copying it to a register and seeing if a
     cheap register alternative is available.  */
  if (MEM_P (op0) && !reverse)
    {
      if (get_best_mem_extraction_insn (&insv, EP_insv, bitsize, bitnum,
					fieldmode)
	  && store_bit_field_using_insv (&insv, op0, bitsize, bitnum, value))
	return true;

      rtx last = get_last_insn ();

      /* Try loading part of OP0 into a register, inserting the bitfield
	 into that, and then copying the result back to OP0.  */
      unsigned HOST_WIDE_INT bitpos;
      rtx xop0 = adjust_bit_field_mem_for_reg (EP_insv, op0, bitsize, bitnum,
					       bitregion_start, bitregion_end,
					       fieldmode, &bitpos);
      if (xop0)
	{
	  rtx tempreg = copy_to_reg (xop0);
	  if (store_bit_field_1 (tempreg, bitsize, bitpos,
				 bitregion_start, bitregion_end,
				 fieldmode, orig_value, reverse, false))
	    {
	      emit_move_insn (xop0, tempreg);
	      return true;
	    }
	  delete_insns_since (last);
	}
    }

  if (!fallback_p)
    return false;

  store_fixed_bit_field (op0, bitsize, bitnum, bitregion_start,
			 bitregion_end, value, reverse);
  return true;
}

/* Generate code to store value from rtx VALUE
   into a bit-field within structure STR_RTX
   containing BITSIZE bits starting at bit BITNUM.

   BITREGION_START is bitpos of the first bitfield in this region.
   BITREGION_END is the bitpos of the ending bitfield in this region.
   These two fields are 0, if the C++ memory model does not apply,
   or we are not interested in keeping track of bitfield regions.

   FIELDMODE is the machine-mode of the FIELD_DECL node for this field.

   If REVERSE is true, the store is to be done in reverse order.  */

void
store_bit_field (rtx str_rtx, unsigned HOST_WIDE_INT bitsize,
		 unsigned HOST_WIDE_INT bitnum,
		 unsigned HOST_WIDE_INT bitregion_start,
		 unsigned HOST_WIDE_INT bitregion_end,
		 enum machine_mode fieldmode,
		 rtx value, bool reverse)
{
  /* Handle -fstrict-volatile-bitfields in the cases where it applies.  */
  if (strict_volatile_bitfield_p (str_rtx, bitsize, bitnum, fieldmode,
				  bitregion_start, bitregion_end))
    {
      /* Storing any naturally aligned field can be done with a simple
	 store.  For targets that support fast unaligned memory, any
	 naturally sized, unit aligned field can be done directly.  */
      if (simple_mem_bitfield_p (str_rtx, bitsize, bitnum, fieldmode))
	{
	  str_rtx = adjust_bitfield_address (str_rtx, fieldmode,
					     bitnum / BITS_PER_UNIT);
	  if (reverse)
	    value = flip_storage_order (fieldmode, value);
	  emit_move_insn (str_rtx, value);
	}
      else
	{
	  str_rtx = narrow_bit_field_mem (str_rtx, fieldmode, bitsize, bitnum,
					  &bitnum);
	  /* Explicitly override the C/C++ memory model; ignore the
	     bit range so that we can do the access in the mode mandated
	     by -fstrict-volatile-bitfields instead.  */
<<<<<<< HEAD
	  store_fixed_bit_field_1 (str_rtx, bitsize, bitnum, value, reverse);
=======
	  store_fixed_bit_field_1 (str_rtx, bitsize, bitnum, value);
>>>>>>> a7c4bd56
	}

      return;
    }

  /* Under the C++0x memory model, we must not touch bits outside the
     bit region.  Adjust the address to start at the beginning of the
     bit region.  */
  if (MEM_P (str_rtx) && bitregion_start > 0)
    {
      enum machine_mode bestmode;
      HOST_WIDE_INT offset, size;

      gcc_assert ((bitregion_start % BITS_PER_UNIT) == 0);

      offset = bitregion_start / BITS_PER_UNIT;
      bitnum -= bitregion_start;
      size = (bitnum + bitsize + BITS_PER_UNIT - 1) / BITS_PER_UNIT;
      bitregion_end -= bitregion_start;
      bitregion_start = 0;
      bestmode = get_best_mode (bitsize, bitnum,
				bitregion_start, bitregion_end,
				MEM_ALIGN (str_rtx), VOIDmode,
				MEM_VOLATILE_P (str_rtx));
      str_rtx = adjust_bitfield_address_size (str_rtx, bestmode, offset, size);
    }

  if (!store_bit_field_1 (str_rtx, bitsize, bitnum,
			  bitregion_start, bitregion_end,
			  fieldmode, value, reverse, true))
    gcc_unreachable ();
}

/* Use shifts and boolean operations to store VALUE into a bit field of
   width BITSIZE in OP0, starting at bit BITNUM.

   If REVERSE is true, the store is to be done in reverse order.  */

static void
store_fixed_bit_field (rtx op0, unsigned HOST_WIDE_INT bitsize,
		       unsigned HOST_WIDE_INT bitnum,
		       unsigned HOST_WIDE_INT bitregion_start,
		       unsigned HOST_WIDE_INT bitregion_end,
		       rtx value, bool reverse)
{
  /* There is a case not handled here:
     a structure with a known alignment of just a halfword
     and a field split across two aligned halfwords within the structure.
     Or likewise a structure with a known alignment of just a byte
     and a field split across two bytes.
     Such cases are not supposed to be able to occur.  */

  if (MEM_P (op0))
    {
      enum machine_mode mode = GET_MODE (op0);
      if (GET_MODE_BITSIZE (mode) == 0
	  || GET_MODE_BITSIZE (mode) > GET_MODE_BITSIZE (word_mode))
	mode = word_mode;
      mode = get_best_mode (bitsize, bitnum, bitregion_start, bitregion_end,
			    MEM_ALIGN (op0), mode, MEM_VOLATILE_P (op0));

      if (mode == VOIDmode)
	{
	  /* The only way this should occur is if the field spans word
	     boundaries.  */
	  store_split_bit_field (op0, bitsize, bitnum, bitregion_start,
				 bitregion_end, value, reverse);
	  return;
	}

      op0 = narrow_bit_field_mem (op0, mode, bitsize, bitnum, &bitnum);
    }

<<<<<<< HEAD
  store_fixed_bit_field_1 (op0, bitsize, bitnum, value, reverse);
=======
  store_fixed_bit_field_1 (op0, bitsize, bitnum, value);
>>>>>>> a7c4bd56
}

/* Helper function for store_fixed_bit_field, stores
   the bit field always using the MODE of OP0.  */

static void
store_fixed_bit_field_1 (rtx op0, unsigned HOST_WIDE_INT bitsize,
<<<<<<< HEAD
		         unsigned HOST_WIDE_INT bitnum,
		         rtx value, bool reverse)
=======
			 unsigned HOST_WIDE_INT bitnum,
			 rtx value)
>>>>>>> a7c4bd56
{
  enum machine_mode mode;
  rtx temp;
  int all_zero = 0;
  int all_one = 0;

  mode = GET_MODE (op0);
  gcc_assert (SCALAR_INT_MODE_P (mode));

  /* Note that bitsize + bitnum can be greater than GET_MODE_BITSIZE (mode)
     for invalid input, such as f5 from gcc.dg/pr48335-2.c.  */

  if (reverse ? !BYTES_BIG_ENDIAN : BYTES_BIG_ENDIAN)
    /* BITNUM is the distance between our msb
       and that of the containing datum.
       Convert it to the distance from the lsb.  */
    bitnum = GET_MODE_BITSIZE (mode) - bitsize - bitnum;

  /* Now BITNUM is always the distance between our lsb
     and that of OP0.  */

  /* Shift VALUE left by BITNUM bits.  If VALUE is not constant,
     we must first convert its mode to MODE.  */

  if (CONST_INT_P (value))
    {
      HOST_WIDE_INT v = INTVAL (value);

      if (bitsize < HOST_BITS_PER_WIDE_INT)
	v &= ((HOST_WIDE_INT) 1 << bitsize) - 1;

      if (v == 0)
	all_zero = 1;
      else if ((bitsize < HOST_BITS_PER_WIDE_INT
		&& v == ((HOST_WIDE_INT) 1 << bitsize) - 1)
	       || (bitsize == HOST_BITS_PER_WIDE_INT && v == -1))
	all_one = 1;

      value = lshift_value (mode, v, bitnum);
    }
  else
    {
      int must_and = (GET_MODE_BITSIZE (GET_MODE (value)) != bitsize
		      && bitnum + bitsize != GET_MODE_BITSIZE (mode));

      if (GET_MODE (value) != mode)
	value = convert_to_mode (mode, value, 1);

      if (must_and)
	value = expand_binop (mode, and_optab, value,
			      mask_rtx (mode, 0, bitsize, 0),
			      NULL_RTX, 1, OPTAB_LIB_WIDEN);
      if (bitnum > 0)
	value = expand_shift (LSHIFT_EXPR, mode, value,
			      bitnum, NULL_RTX, 1);
    }

  if (reverse)
    value = flip_storage_order (mode, value);

  /* Now clear the chosen bits in OP0,
     except that if VALUE is -1 we need not bother.  */
  /* We keep the intermediates in registers to allow CSE to combine
     consecutive bitfield assignments.  */

  temp = force_reg (mode, op0);

  if (! all_one)
    {
      rtx mask = mask_rtx (mode, bitnum, bitsize, 1);
      if (reverse)
	mask = flip_storage_order (mode, mask);
      temp = expand_binop (mode, and_optab, temp, mask,
			   NULL_RTX, 1, OPTAB_LIB_WIDEN);
      temp = force_reg (mode, temp);
    }

  /* Now logical-or VALUE into OP0, unless it is zero.  */

  if (! all_zero)
    {
      temp = expand_binop (mode, ior_optab, temp, value,
			   NULL_RTX, 1, OPTAB_LIB_WIDEN);
      temp = force_reg (mode, temp);
    }

  if (op0 != temp)
    {
      op0 = copy_rtx (op0);
      emit_move_insn (op0, temp);
    }
}

/* Store a bit field that is split across multiple accessible memory objects.

   OP0 is the REG, SUBREG or MEM rtx for the first of the objects.
   BITSIZE is the field width; BITPOS the position of its first bit
   (within the word).
   VALUE is the value to store.

   If REVERSE is true, the store is to be done in reverse order.

   This does not yet handle fields wider than BITS_PER_WORD.  */

static void
store_split_bit_field (rtx op0, unsigned HOST_WIDE_INT bitsize,
		       unsigned HOST_WIDE_INT bitpos,
		       unsigned HOST_WIDE_INT bitregion_start,
		       unsigned HOST_WIDE_INT bitregion_end,
		       rtx value, bool reverse)
{
  unsigned int unit, total_bits, bitsdone = 0;

  /* Make sure UNIT isn't larger than BITS_PER_WORD, we can only handle that
     much at a time.  */
  if (REG_P (op0) || GET_CODE (op0) == SUBREG)
    unit = BITS_PER_WORD;
  else
    unit = MIN (MEM_ALIGN (op0), BITS_PER_WORD);

  /* If OP0 is a memory with a mode, then UNIT must not be larger than
     OP0's mode as well.  Otherwise, store_fixed_bit_field will call us
     again, and we will mutually recurse forever.  */
  if (MEM_P (op0) && GET_MODE_BITSIZE (GET_MODE (op0)) > 0)
    unit = MIN (unit, GET_MODE_BITSIZE (GET_MODE (op0)));

  /* If VALUE is a constant other than a CONST_INT, get it into a register in
     WORD_MODE.  If we can do this using gen_lowpart_common, do so.  Note
     that VALUE might be a floating-point constant.  */
  if (CONSTANT_P (value) && !CONST_INT_P (value))
    {
      rtx word = gen_lowpart_common (word_mode, value);

      if (word && (value != word))
	value = word;
      else
	value = gen_lowpart_common (word_mode,
				    force_reg (GET_MODE (value) != VOIDmode
					       ? GET_MODE (value)
					       : word_mode, value));
    }

  total_bits = GET_MODE_BITSIZE (GET_MODE (value));

  while (bitsdone < bitsize)
    {
      unsigned HOST_WIDE_INT thissize;
      unsigned HOST_WIDE_INT thispos;
      unsigned HOST_WIDE_INT offset;
      rtx part, word;

      offset = (bitpos + bitsdone) / unit;
      thispos = (bitpos + bitsdone) % unit;

      /* When region of bytes we can touch is restricted, decrease
	 UNIT close to the end of the region as needed.  If op0 is a REG
	 or SUBREG of REG, don't do this, as there can't be data races
	 on a register and we can expand shorter code in some cases.  */
      if (bitregion_end
	  && unit > BITS_PER_UNIT
	  && bitpos + bitsdone - thispos + unit > bitregion_end + 1
	  && !REG_P (op0)
	  && (GET_CODE (op0) != SUBREG || !REG_P (SUBREG_REG (op0))))
	{
	  unit = unit / 2;
	  continue;
	}

      /* THISSIZE must not overrun a word boundary.  Otherwise,
	 store_fixed_bit_field will call us again, and we will mutually
	 recurse forever.  */
      thissize = MIN (bitsize - bitsdone, BITS_PER_WORD);
      thissize = MIN (thissize, unit - thispos);

      if (reverse ? !BYTES_BIG_ENDIAN : BYTES_BIG_ENDIAN)
	{
	  /* Fetch successively less significant portions.  */
	  if (CONST_INT_P (value))
	    part = GEN_INT (((unsigned HOST_WIDE_INT) (INTVAL (value))
			     >> (bitsize - bitsdone - thissize))
			    & (((HOST_WIDE_INT) 1 << thissize) - 1));
          /* Likewise, but the source is little-endian.  */
          else if (reverse)
	    part = extract_fixed_bit_field (word_mode, value, thissize,
					    bitsize - bitsdone - thissize,
					    NULL_RTX, 1, false);
	  else
	    {
	      int total_bits = GET_MODE_BITSIZE (GET_MODE (value));
	      /* The args are chosen so that the last part includes the
		 lsb.  Give extract_bit_field the value it needs (with
		 endianness compensation) to fetch the piece we want.  */
	      part = extract_fixed_bit_field (word_mode, value, thissize,
					      total_bits - bitsize + bitsdone,
					      NULL_RTX, 1, false);
	    }
	}
      else
	{
	  /* Fetch successively more significant portions.  */
	  if (CONST_INT_P (value))
	    part = GEN_INT (((unsigned HOST_WIDE_INT) (INTVAL (value))
			     >> bitsdone)
			    & (((HOST_WIDE_INT) 1 << thissize) - 1));
	  /* Likewise, but the source is big-endian.  */
          else if (reverse)
	    part = extract_fixed_bit_field (word_mode, value, thissize,
					    total_bits - bitsdone - thissize,
					    NULL_RTX, 1, false);
	  else
	    part = extract_fixed_bit_field (word_mode, value, thissize,
					    bitsdone, NULL_RTX, 1, false);
	}

      /* If OP0 is a register, then handle OFFSET here.

	 When handling multiword bitfields, extract_bit_field may pass
	 down a word_mode SUBREG of a larger REG for a bitfield that actually
	 crosses a word boundary.  Thus, for a SUBREG, we must find
	 the current word starting from the base register.  */
      if (GET_CODE (op0) == SUBREG)
	{
	  int word_offset = (SUBREG_BYTE (op0) / UNITS_PER_WORD)
			    + (offset * unit / BITS_PER_WORD);
	  enum machine_mode sub_mode = GET_MODE (SUBREG_REG (op0));
	  if (sub_mode != BLKmode && GET_MODE_SIZE (sub_mode) < UNITS_PER_WORD)
	    word = word_offset ? const0_rtx : op0;
	  else
	    word = operand_subword_force (SUBREG_REG (op0), word_offset,
					  GET_MODE (SUBREG_REG (op0)));
	  offset &= BITS_PER_WORD / unit - 1;
	}
      else if (REG_P (op0))
	{
	  enum machine_mode op0_mode = GET_MODE (op0);
	  if (op0_mode != BLKmode && GET_MODE_SIZE (op0_mode) < UNITS_PER_WORD)
	    word = offset ? const0_rtx : op0;
	  else
	    word = operand_subword_force (op0, offset * unit / BITS_PER_WORD,
					  GET_MODE (op0));
	  offset &= BITS_PER_WORD / unit - 1;
	}
      else
	word = op0;

      /* OFFSET is in UNITs, and UNIT is in bits.  If WORD is const0_rtx,
	 it is just an out-of-bounds access.  Ignore it.  */
      if (word != const0_rtx)
	store_fixed_bit_field (word, thissize, offset * unit + thispos,
			       bitregion_start, bitregion_end, part,
			       reverse);
      bitsdone += thissize;
    }
}

/* A subroutine of extract_bit_field_1 that converts return value X
   to either MODE or TMODE.  MODE, TMODE and UNSIGNEDP are arguments
   to extract_bit_field.  */

static rtx
convert_extracted_bit_field (rtx x, enum machine_mode mode,
			     enum machine_mode tmode, bool unsignedp)
{
  if (GET_MODE (x) == tmode || GET_MODE (x) == mode)
    return x;

  /* If the x mode is not a scalar integral, first convert to the
     integer mode of that size and then access it as a floating-point
     value via a SUBREG.  */
  if (!SCALAR_INT_MODE_P (tmode))
    {
      enum machine_mode smode;

      smode = mode_for_size (GET_MODE_BITSIZE (tmode), MODE_INT, 0);
      x = convert_to_mode (smode, x, unsignedp);
      x = force_reg (smode, x);
      return gen_lowpart (tmode, x);
    }

  return convert_to_mode (tmode, x, unsignedp);
}

/* Try to use an ext(z)v pattern to extract a field from OP0.
   Return the extracted value on success, otherwise return null.
   EXT_MODE is the mode of the extraction and the other arguments
   are as for extract_bit_field.  */

static rtx
extract_bit_field_using_extv (const extraction_insn *extv, rtx op0,
			      unsigned HOST_WIDE_INT bitsize,
			      unsigned HOST_WIDE_INT bitnum,
			      int unsignedp, rtx target,
			      enum machine_mode mode, enum machine_mode tmode)
{
  struct expand_operand ops[4];
  rtx spec_target = target;
  rtx spec_target_subreg = 0;
  enum machine_mode ext_mode = extv->field_mode;
  unsigned unit = GET_MODE_BITSIZE (ext_mode);

  if (bitsize == 0 || unit < bitsize)
    return NULL_RTX;

  if (MEM_P (op0))
    /* Get a reference to the first byte of the field.  */
    op0 = narrow_bit_field_mem (op0, extv->struct_mode, bitsize, bitnum,
				&bitnum);
  else
    {
      /* Convert from counting within OP0 to counting in EXT_MODE.  */
      if (BYTES_BIG_ENDIAN)
	bitnum += unit - GET_MODE_BITSIZE (GET_MODE (op0));

      /* If op0 is a register, we need it in EXT_MODE to make it
	 acceptable to the format of ext(z)v.  */
      if (GET_CODE (op0) == SUBREG && GET_MODE (op0) != ext_mode)
	return NULL_RTX;
      if (REG_P (op0) && GET_MODE (op0) != ext_mode)
	op0 = gen_lowpart_SUBREG (ext_mode, op0);
    }

  /* If BITS_BIG_ENDIAN is zero on a BYTES_BIG_ENDIAN machine, we count
     "backwards" from the size of the unit we are extracting from.
     Otherwise, we count bits from the most significant on a
     BYTES/BITS_BIG_ENDIAN machine.  */

  if (BITS_BIG_ENDIAN != BYTES_BIG_ENDIAN)
    bitnum = unit - bitsize - bitnum;

  if (target == 0)
    target = spec_target = gen_reg_rtx (tmode);

  if (GET_MODE (target) != ext_mode)
    {
      /* Don't use LHS paradoxical subreg if explicit truncation is needed
	 between the mode of the extraction (word_mode) and the target
	 mode.  Instead, create a temporary and use convert_move to set
	 the target.  */
      if (REG_P (target)
	  && TRULY_NOOP_TRUNCATION_MODES_P (GET_MODE (target), ext_mode))
	{
	  target = gen_lowpart (ext_mode, target);
	  if (GET_MODE_PRECISION (ext_mode)
	      > GET_MODE_PRECISION (GET_MODE (spec_target)))
	    spec_target_subreg = target;
	}
      else
	target = gen_reg_rtx (ext_mode);
    }

  create_output_operand (&ops[0], target, ext_mode);
  create_fixed_operand (&ops[1], op0);
  create_integer_operand (&ops[2], bitsize);
  create_integer_operand (&ops[3], bitnum);
  if (maybe_expand_insn (extv->icode, 4, ops))
    {
      target = ops[0].value;
      if (target == spec_target)
	return target;
      if (target == spec_target_subreg)
	return spec_target;
      return convert_extracted_bit_field (target, mode, tmode, unsignedp);
    }
  return NULL_RTX;
}

/* A subroutine of extract_bit_field, with the same arguments.
   If FALLBACK_P is true, fall back to extract_fixed_bit_field
   if we can find no other means of implementing the operation.
   if FALLBACK_P is false, return NULL instead.  */

static rtx
extract_bit_field_1 (rtx str_rtx, unsigned HOST_WIDE_INT bitsize,
		     unsigned HOST_WIDE_INT bitnum, int unsignedp, rtx target,
		     enum machine_mode mode, enum machine_mode tmode,
		     bool reverse, bool fallback_p)
{
  rtx op0 = str_rtx;
  enum machine_mode int_mode;
  enum machine_mode mode1;

  if (tmode == VOIDmode)
    tmode = mode;

  while (GET_CODE (op0) == SUBREG)
    {
      bitnum += SUBREG_BYTE (op0) * BITS_PER_UNIT;
      op0 = SUBREG_REG (op0);
    }

  /* If we have an out-of-bounds access to a register, just return an
     uninitialized register of the required mode.  This can occur if the
     source code contains an out-of-bounds access to a small array.  */
  if (REG_P (op0) && bitnum >= GET_MODE_BITSIZE (GET_MODE (op0)))
    return gen_reg_rtx (tmode);

  if (REG_P (op0)
      && mode == GET_MODE (op0)
      && bitnum == 0
      && bitsize == GET_MODE_BITSIZE (GET_MODE (op0)))
    {
      /* We're trying to extract a full register from itself.  */
      return op0;
    }

  /* See if we can get a better vector mode before extracting.  */
  if (VECTOR_MODE_P (GET_MODE (op0))
      && !MEM_P (op0)
      && GET_MODE_INNER (GET_MODE (op0)) != tmode)
    {
      enum machine_mode new_mode;

      if (GET_MODE_CLASS (tmode) == MODE_FLOAT)
	new_mode = MIN_MODE_VECTOR_FLOAT;
      else if (GET_MODE_CLASS (tmode) == MODE_FRACT)
	new_mode = MIN_MODE_VECTOR_FRACT;
      else if (GET_MODE_CLASS (tmode) == MODE_UFRACT)
	new_mode = MIN_MODE_VECTOR_UFRACT;
      else if (GET_MODE_CLASS (tmode) == MODE_ACCUM)
	new_mode = MIN_MODE_VECTOR_ACCUM;
      else if (GET_MODE_CLASS (tmode) == MODE_UACCUM)
	new_mode = MIN_MODE_VECTOR_UACCUM;
      else
	new_mode = MIN_MODE_VECTOR_INT;

      for (; new_mode != VOIDmode ; new_mode = GET_MODE_WIDER_MODE (new_mode))
	if (GET_MODE_SIZE (new_mode) == GET_MODE_SIZE (GET_MODE (op0))
	    && targetm.vector_mode_supported_p (new_mode))
	  break;
      if (new_mode != VOIDmode)
	op0 = gen_lowpart (new_mode, op0);
    }

  /* Use vec_extract patterns for extracting parts of vectors whenever
     available.  */
  if (VECTOR_MODE_P (GET_MODE (op0))
      && !MEM_P (op0)
      && optab_handler (vec_extract_optab, GET_MODE (op0)) != CODE_FOR_nothing
      && ((bitnum + bitsize - 1) / GET_MODE_BITSIZE (GET_MODE_INNER (GET_MODE (op0)))
	  == bitnum / GET_MODE_BITSIZE (GET_MODE_INNER (GET_MODE (op0)))))
    {
      struct expand_operand ops[3];
      enum machine_mode outermode = GET_MODE (op0);
      enum machine_mode innermode = GET_MODE_INNER (outermode);
      enum insn_code icode = optab_handler (vec_extract_optab, outermode);
      unsigned HOST_WIDE_INT pos = bitnum / GET_MODE_BITSIZE (innermode);

      create_output_operand (&ops[0], target, innermode);
      create_input_operand (&ops[1], op0, outermode);
      create_integer_operand (&ops[2], pos);
      if (maybe_expand_insn (icode, 3, ops))
	{
	  target = ops[0].value;
      	  if (GET_MODE (target) != mode)
	    return gen_lowpart (tmode, target);
	  return target;
	}
    }

  /* Make sure we are playing with integral modes.  Pun with subregs
     if we aren't.  */
  {
    enum machine_mode imode = int_mode_for_mode (GET_MODE (op0));
    if (imode != GET_MODE (op0))
      {
	if (MEM_P (op0))
	  op0 = adjust_bitfield_address_size (op0, imode, 0, MEM_SIZE (op0));
	else if (imode != BLKmode)
	  {
	    op0 = gen_lowpart (imode, op0);

	    /* If we got a SUBREG, force it into a register since we
	       aren't going to be able to do another SUBREG on it.  */
	    if (GET_CODE (op0) == SUBREG)
	      op0 = force_reg (imode, op0);
	  }
	else if (REG_P (op0))
	  {
	    rtx reg, subreg;
	    imode = smallest_mode_for_size (GET_MODE_BITSIZE (GET_MODE (op0)),
					    MODE_INT);
	    reg = gen_reg_rtx (imode);
	    subreg = gen_lowpart_SUBREG (GET_MODE (op0), reg);
	    emit_move_insn (subreg, op0);
	    op0 = reg;
	    bitnum += SUBREG_BYTE (subreg) * BITS_PER_UNIT;
	  }
	else
	  {
	    HOST_WIDE_INT size = GET_MODE_SIZE (GET_MODE (op0));
	    rtx mem = assign_stack_temp (GET_MODE (op0), size);
	    emit_move_insn (mem, op0);
	    op0 = adjust_bitfield_address_size (mem, BLKmode, 0, size);
	  }
      }
  }

  /* ??? We currently assume TARGET is at least as big as BITSIZE.
     If that's wrong, the solution is to test for it and set TARGET to 0
     if needed.  */

  /* Get the mode of the field to use for atomic access or subreg
     conversion.  */
  mode1 = mode;
  if (SCALAR_INT_MODE_P (tmode))
    {
      enum machine_mode try_mode = mode_for_size (bitsize,
						  GET_MODE_CLASS (tmode), 0);
      if (try_mode != BLKmode)
	mode1 = try_mode;
    }
  gcc_assert (mode1 != BLKmode);

  /* Extraction of a full MODE1 value can be done with a subreg as long
     as the least significant bit of the value is the least significant
     bit of either OP0 or a word of OP0.  */
  if (!MEM_P (op0)
      && !reverse
      && lowpart_bit_field_p (bitnum, bitsize, GET_MODE (op0))
      && bitsize == GET_MODE_BITSIZE (mode1)
      && TRULY_NOOP_TRUNCATION_MODES_P (mode1, GET_MODE (op0)))
    {
      rtx sub = simplify_gen_subreg (mode1, op0, GET_MODE (op0),
				     bitnum / BITS_PER_UNIT);
      if (sub)
	return convert_extracted_bit_field (sub, mode, tmode, unsignedp);
    }

  /* Extraction of a full MODE1 value can be done with a load as long as
     the field is on a byte boundary and is sufficiently aligned.  */
  if (simple_mem_bitfield_p (op0, bitsize, bitnum, mode1))
    {
      op0 = adjust_bitfield_address (op0, mode1, bitnum / BITS_PER_UNIT);
      if (reverse)
	op0 = flip_storage_order (mode1, op0);
      return convert_extracted_bit_field (op0, mode, tmode, unsignedp);
    }

  /* Handle fields bigger than a word.  */

  if (bitsize > BITS_PER_WORD)
    {
      /* Here we transfer the words of the field
	 in the order least significant first.
	 This is because the most significant word is the one which may
	 be less than full.  */

      const bool backwards = WORDS_BIG_ENDIAN;
      unsigned int nwords = (bitsize + (BITS_PER_WORD - 1)) / BITS_PER_WORD;
      unsigned int i;
      rtx last;

      if (target == 0 || !REG_P (target) || !valid_multiword_target_p (target))
	target = gen_reg_rtx (mode);

      /* Indicate for flow that the entire target reg is being set.  */
      emit_clobber (target);

      last = get_last_insn ();
      for (i = 0; i < nwords; i++)
	{
	  /* If I is 0, use the low-order word in both field and target;
	     if I is 1, use the next to lowest word; and so on.  */
	  /* Word number in TARGET to use.  */
	  unsigned int wordnum
	    = (backwards
	       ? GET_MODE_SIZE (GET_MODE (target)) / UNITS_PER_WORD - i - 1
	       : i);
	  /* Offset from start of field in OP0.  */
	  unsigned int bit_offset = (backwards ^ reverse
				     ? MAX ((int) bitsize - ((int) i + 1)
					    * BITS_PER_WORD,
					    0)
				     : (int) i * BITS_PER_WORD);
	  rtx target_part = operand_subword (target, wordnum, 1, VOIDmode);
	  rtx result_part
	    = extract_bit_field_1 (op0, MIN (BITS_PER_WORD,
					     bitsize - i * BITS_PER_WORD),
				   bitnum + bit_offset, 1, target_part,
				   mode, word_mode, reverse, fallback_p);

	  gcc_assert (target_part);
	  if (!result_part)
	    {
	      delete_insns_since (last);
	      return NULL;
	    }

	  if (result_part != target_part)
	    emit_move_insn (target_part, result_part);
	}

      if (unsignedp)
	{
	  /* Unless we've filled TARGET, the upper regs in a multi-reg value
	     need to be zero'd out.  */
	  if (GET_MODE_SIZE (GET_MODE (target)) > nwords * UNITS_PER_WORD)
	    {
	      unsigned int i, total_words;

	      total_words = GET_MODE_SIZE (GET_MODE (target)) / UNITS_PER_WORD;
	      for (i = nwords; i < total_words; i++)
		emit_move_insn
		  (operand_subword (target,
				    backwards ? total_words - i - 1 : i,
				    1, VOIDmode),
		   const0_rtx);
	    }
	  return target;
	}

      /* Signed bit field: sign-extend with two arithmetic shifts.  */
      target = expand_shift (LSHIFT_EXPR, mode, target,
			     GET_MODE_BITSIZE (mode) - bitsize, NULL_RTX, 0);
      return expand_shift (RSHIFT_EXPR, mode, target,
			   GET_MODE_BITSIZE (mode) - bitsize, NULL_RTX, 0);
    }

  /* If OP0 is a multi-word register, narrow it to the affected word.
     If the region spans two words, defer to extract_split_bit_field.  */
  if (!MEM_P (op0) && GET_MODE_SIZE (GET_MODE (op0)) > UNITS_PER_WORD)
    {
      op0 = simplify_gen_subreg (word_mode, op0, GET_MODE (op0),
				 bitnum / BITS_PER_WORD * UNITS_PER_WORD);
      bitnum %= BITS_PER_WORD;
      if (bitnum + bitsize > BITS_PER_WORD)
	{
	  if (!fallback_p)
	    return NULL_RTX;
	  target = extract_split_bit_field (op0, bitsize, bitnum, unsignedp,
					    reverse);
	  return convert_extracted_bit_field (target, mode, tmode, unsignedp);
	}
    }

  /* From here on we know the desired field is smaller than a word.
     If OP0 is a register, it too fits within a word.  */
  enum extraction_pattern pattern = unsignedp ? EP_extzv : EP_extv;
  extraction_insn extv;
  if (!MEM_P (op0)
      && !reverse
      /* ??? We could limit the structure size to the part of OP0 that
	 contains the field, with appropriate checks for endianness
	 and TRULY_NOOP_TRUNCATION.  */
      && get_best_reg_extraction_insn (&extv, pattern,
				       GET_MODE_BITSIZE (GET_MODE (op0)),
				       tmode))
    {
      rtx result = extract_bit_field_using_extv (&extv, op0, bitsize, bitnum,
						 unsignedp, target, mode,
						 tmode);
      if (result)
	return result;
    }

  /* If OP0 is a memory, try copying it to a register and seeing if a
     cheap register alternative is available.  */
  if (MEM_P (op0) & !reverse)
    {
      if (get_best_mem_extraction_insn (&extv, pattern, bitsize, bitnum,
					tmode))
	{
	  rtx result = extract_bit_field_using_extv (&extv, op0, bitsize,
						     bitnum, unsignedp,
						     target, mode,
						     tmode);
	  if (result)
	    return result;
	}

      rtx last = get_last_insn ();

      /* Try loading part of OP0 into a register and extracting the
	 bitfield from that.  */
      unsigned HOST_WIDE_INT bitpos;
      rtx xop0 = adjust_bit_field_mem_for_reg (pattern, op0, bitsize, bitnum,
					       0, 0, tmode, &bitpos);
      if (xop0)
	{
	  xop0 = copy_to_reg (xop0);
	  rtx result = extract_bit_field_1 (xop0, bitsize, bitpos,
					    unsignedp, target,
					    mode, tmode, reverse, false);
	  if (result)
	    return result;
	  delete_insns_since (last);
	}
    }

  if (!fallback_p)
    return NULL;

  /* Find a correspondingly-sized integer field, so we can apply
     shifts and masks to it.  */
  int_mode = int_mode_for_mode (tmode);
  if (int_mode == BLKmode)
    int_mode = int_mode_for_mode (mode);
  /* Should probably push op0 out to memory and then do a load.  */
  gcc_assert (int_mode != BLKmode);

  target = extract_fixed_bit_field (int_mode, op0, bitsize, bitnum,
				    target, unsignedp, reverse);
  return convert_extracted_bit_field (target, mode, tmode, unsignedp);
}

/* Generate code to extract a byte-field from STR_RTX
   containing BITSIZE bits, starting at BITNUM,
   and put it in TARGET if possible (if TARGET is nonzero).
   Regardless of TARGET, we return the rtx for where the value is placed.

   STR_RTX is the structure containing the byte (a REG or MEM).
   UNSIGNEDP is nonzero if this is an unsigned bit field.
   MODE is the natural mode of the field value once extracted.
   TMODE is the mode the caller would like the value to have;
   but the value may be returned with type MODE instead.

   If REVERSE is true, the extraction is to be done in reverse order.

   If a TARGET is specified and we can store in it at no extra cost,
   we do so, and return TARGET.
   Otherwise, we return a REG of mode TMODE or MODE, with TMODE preferred
   if they are equally easy.  */

rtx
extract_bit_field (rtx str_rtx, unsigned HOST_WIDE_INT bitsize,
		   unsigned HOST_WIDE_INT bitnum, int unsignedp, rtx target,
		   enum machine_mode mode, enum machine_mode tmode,
		   bool reverse)
{
  enum machine_mode mode1;

  /* Handle -fstrict-volatile-bitfields in the cases where it applies.  */
  if (GET_MODE_BITSIZE (GET_MODE (str_rtx)) > 0)
    mode1 = GET_MODE (str_rtx);
  else if (target && GET_MODE_BITSIZE (GET_MODE (target)) > 0)
    mode1 = GET_MODE (target);
  else
    mode1 = tmode;

  if (strict_volatile_bitfield_p (str_rtx, bitsize, bitnum, mode1, 0, 0))
    {
      rtx result;

      /* Extraction of a full MODE1 value can be done with a load as long as
	 the field is on a byte boundary and is sufficiently aligned.  */
      if (simple_mem_bitfield_p (str_rtx, bitsize, bitnum, mode1))
	{
	  result = adjust_bitfield_address (str_rtx, mode1,
					    bitnum / BITS_PER_UNIT);
	  if (reverse)
	    result = flip_storage_order (mode1, result);
	}
      else
	{
	  str_rtx = narrow_bit_field_mem (str_rtx, mode1, bitsize, bitnum,
					  &bitnum);
	  result = extract_fixed_bit_field_1 (mode, str_rtx, bitsize, bitnum,
					      target, unsignedp, reverse);
	}

      return convert_extracted_bit_field (result, mode, tmode, unsignedp);
    }
  
  return extract_bit_field_1 (str_rtx, bitsize, bitnum, unsignedp,
			      target, mode, tmode, reverse, true);
}

/* Use shifts and boolean operations to extract a field of BITSIZE bits
   from bit BITNUM of OP0.

   UNSIGNEDP is nonzero for an unsigned bit field (don't sign-extend value).
   If REVERSE is true, the extraction is to be done in reverse order.

   If TARGET is nonzero, attempts to store the value there
   and return TARGET, but this is not guaranteed.
   If TARGET is not used, create a pseudo-reg of mode TMODE for the value.  */

static rtx
extract_fixed_bit_field (enum machine_mode tmode, rtx op0,
			 unsigned HOST_WIDE_INT bitsize,
			 unsigned HOST_WIDE_INT bitnum, rtx target,
			 int unsignedp, bool reverse)
{
  if (MEM_P (op0))
    {
      enum machine_mode mode
	= get_best_mode (bitsize, bitnum, 0, 0, MEM_ALIGN (op0), word_mode,
			 MEM_VOLATILE_P (op0));

      if (mode == VOIDmode)
	/* The only way this should occur is if the field spans word
	   boundaries.  */
	return extract_split_bit_field (op0, bitsize, bitnum, unsignedp,
					reverse);

      op0 = narrow_bit_field_mem (op0, mode, bitsize, bitnum, &bitnum);
    }

  return extract_fixed_bit_field_1 (tmode, op0, bitsize, bitnum,
				    target, unsignedp, reverse);
}

/* Helper function for extract_fixed_bit_field, extracts
   the bit field always using the MODE of OP0.  */

static rtx
extract_fixed_bit_field_1 (enum machine_mode tmode, rtx op0,
			   unsigned HOST_WIDE_INT bitsize,
			   unsigned HOST_WIDE_INT bitnum, rtx target,
			   int unsignedp, bool reverse)
{
  enum machine_mode mode = GET_MODE (op0);
  gcc_assert (SCALAR_INT_MODE_P (mode));

  /* Note that bitsize + bitnum can be greater than GET_MODE_BITSIZE (mode)
     for invalid input, such as extract equivalent of f5 from
     gcc.dg/pr48335-2.c.  */

  if (reverse ? !BYTES_BIG_ENDIAN : BYTES_BIG_ENDIAN)
    /* BITNUM is the distance between our msb and that of OP0.
       Convert it to the distance from the lsb.  */
    bitnum = GET_MODE_BITSIZE (mode) - bitsize - bitnum;

  /* Now BITNUM is always the distance between the field's lsb and that of OP0.
     We have reduced the big-endian case to the little-endian case.  */
  if (reverse)
    op0 = flip_storage_order (mode, op0);

  if (unsignedp)
    {
      if (bitnum)
	{
	  /* If the field does not already start at the lsb,
	     shift it so it does.  */
	  /* Maybe propagate the target for the shift.  */
	  rtx subtarget = (target != 0 && REG_P (target) ? target : 0);
	  if (tmode != mode)
	    subtarget = 0;
	  op0 = expand_shift (RSHIFT_EXPR, mode, op0, bitnum, subtarget, 1);
	}
      /* Convert the value to the desired mode.  */
      if (mode != tmode)
	op0 = convert_to_mode (tmode, op0, 1);

      /* Unless the msb of the field used to be the msb when we shifted,
	 mask out the upper bits.  */

      if (GET_MODE_BITSIZE (mode) != bitnum + bitsize)
	return expand_binop (GET_MODE (op0), and_optab, op0,
			     mask_rtx (GET_MODE (op0), 0, bitsize, 0),
			     target, 1, OPTAB_LIB_WIDEN);
      return op0;
    }

  /* To extract a signed bit-field, first shift its msb to the msb of the word,
     then arithmetic-shift its lsb to the lsb of the word.  */
  op0 = force_reg (mode, op0);

  /* Find the narrowest integer mode that contains the field.  */

  for (mode = GET_CLASS_NARROWEST_MODE (MODE_INT); mode != VOIDmode;
       mode = GET_MODE_WIDER_MODE (mode))
    if (GET_MODE_BITSIZE (mode) >= bitsize + bitnum)
      {
	op0 = convert_to_mode (mode, op0, 0);
	break;
      }

  if (mode != tmode)
    target = 0;

  if (GET_MODE_BITSIZE (mode) != (bitsize + bitnum))
    {
      int amount = GET_MODE_BITSIZE (mode) - (bitsize + bitnum);
      /* Maybe propagate the target for the shift.  */
      rtx subtarget = (target != 0 && REG_P (target) ? target : 0);
      op0 = expand_shift (LSHIFT_EXPR, mode, op0, amount, subtarget, 1);
    }

  return expand_shift (RSHIFT_EXPR, mode, op0,
		       GET_MODE_BITSIZE (mode) - bitsize, target, 0);
}

/* Return a constant integer (CONST_INT or CONST_DOUBLE) mask value
   of mode MODE with BITSIZE ones followed by BITPOS zeros, or the
   complement of that if COMPLEMENT.  The mask is truncated if
   necessary to the width of mode MODE.  The mask is zero-extended if
   BITSIZE+BITPOS is too small for MODE.  */

static rtx
mask_rtx (enum machine_mode mode, int bitpos, int bitsize, int complement)
{
  double_int mask;

  mask = double_int::mask (bitsize);
  mask = mask.llshift (bitpos, HOST_BITS_PER_DOUBLE_INT);

  if (complement)
    mask = ~mask;

  return immed_double_int_const (mask, mode);
}

/* Return a constant integer (CONST_INT or CONST_DOUBLE) rtx with the value
   VALUE << BITPOS.  */

static rtx
lshift_value (enum machine_mode mode, unsigned HOST_WIDE_INT value,
	      int bitpos)
{
  double_int val;
  
  val = double_int::from_uhwi (value);
  val = val.llshift (bitpos, HOST_BITS_PER_DOUBLE_INT);

  return immed_double_int_const (val, mode);
}

/* Extract a bit field that is split across two words
   and return an RTX for the result.

   OP0 is the REG, SUBREG or MEM rtx for the first of the two words.
   BITSIZE is the field width; BITPOS, position of its first bit, in the word.
   UNSIGNEDP is 1 if should zero-extend the contents; else sign-extend.

   If REVERSE is true, the extraction is to be done in reverse order.  */

static rtx
extract_split_bit_field (rtx op0, unsigned HOST_WIDE_INT bitsize,
			 unsigned HOST_WIDE_INT bitpos, int unsignedp,
			 bool reverse)
{
  unsigned int unit;
  unsigned int bitsdone = 0;
  rtx result = NULL_RTX;
  int first = 1;

  /* Make sure UNIT isn't larger than BITS_PER_WORD, we can only handle that
     much at a time.  */
  if (REG_P (op0) || GET_CODE (op0) == SUBREG)
    unit = BITS_PER_WORD;
  else
    unit = MIN (MEM_ALIGN (op0), BITS_PER_WORD);

  while (bitsdone < bitsize)
    {
      unsigned HOST_WIDE_INT thissize;
      rtx part, word;
      unsigned HOST_WIDE_INT thispos;
      unsigned HOST_WIDE_INT offset;

      offset = (bitpos + bitsdone) / unit;
      thispos = (bitpos + bitsdone) % unit;

      /* THISSIZE must not overrun a word boundary.  Otherwise,
	 extract_fixed_bit_field will call us again, and we will mutually
	 recurse forever.  */
      thissize = MIN (bitsize - bitsdone, BITS_PER_WORD);
      thissize = MIN (thissize, unit - thispos);

      /* If OP0 is a register, then handle OFFSET here.

	 When handling multiword bitfields, extract_bit_field may pass
	 down a word_mode SUBREG of a larger REG for a bitfield that actually
	 crosses a word boundary.  Thus, for a SUBREG, we must find
	 the current word starting from the base register.  */
      if (GET_CODE (op0) == SUBREG)
	{
	  int word_offset = (SUBREG_BYTE (op0) / UNITS_PER_WORD) + offset;
	  word = operand_subword_force (SUBREG_REG (op0), word_offset,
					GET_MODE (SUBREG_REG (op0)));
	  offset = 0;
	}
      else if (REG_P (op0))
	{
	  word = operand_subword_force (op0, offset, GET_MODE (op0));
	  offset = 0;
	}
      else
	word = op0;

      /* Extract the parts in bit-counting order,
	 whose meaning is determined by BYTES_PER_UNIT.
	 OFFSET is in UNITs, and UNIT is in bits.  */
      part = extract_fixed_bit_field (word_mode, word, thissize,
				      offset * unit + thispos, 0, 1, reverse);
      bitsdone += thissize;

      /* Shift this part into place for the result.  */
      if (reverse ? !BYTES_BIG_ENDIAN : BYTES_BIG_ENDIAN)
	{
	  if (bitsize != bitsdone)
	    part = expand_shift (LSHIFT_EXPR, word_mode, part,
				 bitsize - bitsdone, 0, 1);
	}
      else
	{
	  if (bitsdone != thissize)
	    part = expand_shift (LSHIFT_EXPR, word_mode, part,
				 bitsdone - thissize, 0, 1);
	}

      if (first)
	result = part;
      else
	/* Combine the parts with bitwise or.  This works
	   because we extracted each part as an unsigned bit field.  */
	result = expand_binop (word_mode, ior_optab, part, result, NULL_RTX, 1,
			       OPTAB_LIB_WIDEN);

      first = 0;
    }

  /* Unsigned bit field: we are done.  */
  if (unsignedp)
    return result;
  /* Signed bit field: sign-extend with two arithmetic shifts.  */
  result = expand_shift (LSHIFT_EXPR, word_mode, result,
			 BITS_PER_WORD - bitsize, NULL_RTX, 0);
  return expand_shift (RSHIFT_EXPR, word_mode, result,
		       BITS_PER_WORD - bitsize, NULL_RTX, 0);
}

/* Try to read the low bits of SRC as an rvalue of mode MODE, preserving
   the bit pattern.  SRC_MODE is the mode of SRC; if this is smaller than
   MODE, fill the upper bits with zeros.  Fail if the layout of either
   mode is unknown (as for CC modes) or if the extraction would involve
   unprofitable mode punning.  Return the value on success, otherwise
   return null.

   This is different from gen_lowpart* in these respects:

     - the returned value must always be considered an rvalue

     - when MODE is wider than SRC_MODE, the extraction involves
       a zero extension

     - when MODE is smaller than SRC_MODE, the extraction involves
       a truncation (and is thus subject to TRULY_NOOP_TRUNCATION).

   In other words, this routine performs a computation, whereas the
   gen_lowpart* routines are conceptually lvalue or rvalue subreg
   operations.  */

rtx
extract_low_bits (enum machine_mode mode, enum machine_mode src_mode, rtx src)
{
  enum machine_mode int_mode, src_int_mode;

  if (mode == src_mode)
    return src;

  if (CONSTANT_P (src))
    {
      /* simplify_gen_subreg can't be used here, as if simplify_subreg
	 fails, it will happily create (subreg (symbol_ref)) or similar
	 invalid SUBREGs.  */
      unsigned int byte = subreg_lowpart_offset (mode, src_mode);
      rtx ret = simplify_subreg (mode, src, src_mode, byte);
      if (ret)
	return ret;

      if (GET_MODE (src) == VOIDmode
	  || !validate_subreg (mode, src_mode, src, byte))
	return NULL_RTX;

      src = force_reg (GET_MODE (src), src);
      return gen_rtx_SUBREG (mode, src, byte);
    }

  if (GET_MODE_CLASS (mode) == MODE_CC || GET_MODE_CLASS (src_mode) == MODE_CC)
    return NULL_RTX;

  if (GET_MODE_BITSIZE (mode) == GET_MODE_BITSIZE (src_mode)
      && MODES_TIEABLE_P (mode, src_mode))
    {
      rtx x = gen_lowpart_common (mode, src);
      if (x)
        return x;
    }

  src_int_mode = int_mode_for_mode (src_mode);
  int_mode = int_mode_for_mode (mode);
  if (src_int_mode == BLKmode || int_mode == BLKmode)
    return NULL_RTX;

  if (!MODES_TIEABLE_P (src_int_mode, src_mode))
    return NULL_RTX;
  if (!MODES_TIEABLE_P (int_mode, mode))
    return NULL_RTX;

  src = gen_lowpart (src_int_mode, src);
  src = convert_modes (int_mode, src_int_mode, src, true);
  src = gen_lowpart (mode, src);
  return src;
}

/* Add INC into TARGET.  */

void
expand_inc (rtx target, rtx inc)
{
  rtx value = expand_binop (GET_MODE (target), add_optab,
			    target, inc,
			    target, 0, OPTAB_LIB_WIDEN);
  if (value != target)
    emit_move_insn (target, value);
}

/* Subtract DEC from TARGET.  */

void
expand_dec (rtx target, rtx dec)
{
  rtx value = expand_binop (GET_MODE (target), sub_optab,
			    target, dec,
			    target, 0, OPTAB_LIB_WIDEN);
  if (value != target)
    emit_move_insn (target, value);
}

/* Output a shift instruction for expression code CODE,
   with SHIFTED being the rtx for the value to shift,
   and AMOUNT the rtx for the amount to shift by.
   Store the result in the rtx TARGET, if that is convenient.
   If UNSIGNEDP is nonzero, do a logical shift; otherwise, arithmetic.
   Return the rtx for where the value is.  */

static rtx
expand_shift_1 (enum tree_code code, enum machine_mode mode, rtx shifted,
		rtx amount, rtx target, int unsignedp)
{
  rtx op1, temp = 0;
  int left = (code == LSHIFT_EXPR || code == LROTATE_EXPR);
  int rotate = (code == LROTATE_EXPR || code == RROTATE_EXPR);
  optab lshift_optab = ashl_optab;
  optab rshift_arith_optab = ashr_optab;
  optab rshift_uns_optab = lshr_optab;
  optab lrotate_optab = rotl_optab;
  optab rrotate_optab = rotr_optab;
  enum machine_mode op1_mode;
  int attempt;
  bool speed = optimize_insn_for_speed_p ();

  op1 = amount;
  op1_mode = GET_MODE (op1);

  /* Determine whether the shift/rotate amount is a vector, or scalar.  If the
     shift amount is a vector, use the vector/vector shift patterns.  */
  if (VECTOR_MODE_P (mode) && VECTOR_MODE_P (op1_mode))
    {
      lshift_optab = vashl_optab;
      rshift_arith_optab = vashr_optab;
      rshift_uns_optab = vlshr_optab;
      lrotate_optab = vrotl_optab;
      rrotate_optab = vrotr_optab;
    }

  /* Previously detected shift-counts computed by NEGATE_EXPR
     and shifted in the other direction; but that does not work
     on all machines.  */

  if (SHIFT_COUNT_TRUNCATED)
    {
      if (CONST_INT_P (op1)
	  && ((unsigned HOST_WIDE_INT) INTVAL (op1) >=
	      (unsigned HOST_WIDE_INT) GET_MODE_BITSIZE (mode)))
	op1 = GEN_INT ((unsigned HOST_WIDE_INT) INTVAL (op1)
		       % GET_MODE_BITSIZE (mode));
      else if (GET_CODE (op1) == SUBREG
	       && subreg_lowpart_p (op1)
	       && SCALAR_INT_MODE_P (GET_MODE (SUBREG_REG (op1)))
	       && SCALAR_INT_MODE_P (GET_MODE (op1)))
	op1 = SUBREG_REG (op1);
    }

  /* Canonicalize rotates by constant amount.  If op1 is bitsize / 2,
     prefer left rotation, if op1 is from bitsize / 2 + 1 to
     bitsize - 1, use other direction of rotate with 1 .. bitsize / 2 - 1
     amount instead.  */
  if (rotate
      && CONST_INT_P (op1)
      && IN_RANGE (INTVAL (op1), GET_MODE_BITSIZE (mode) / 2 + left,
		   GET_MODE_BITSIZE (mode) - 1))
    {
      op1 = GEN_INT (GET_MODE_BITSIZE (mode) - INTVAL (op1));
      left = !left;
      code = left ? LROTATE_EXPR : RROTATE_EXPR;
    }

  if (op1 == const0_rtx)
    return shifted;

  /* Check whether its cheaper to implement a left shift by a constant
     bit count by a sequence of additions.  */
  if (code == LSHIFT_EXPR
      && CONST_INT_P (op1)
      && INTVAL (op1) > 0
      && INTVAL (op1) < GET_MODE_PRECISION (mode)
      && INTVAL (op1) < MAX_BITS_PER_WORD
      && (shift_cost (speed, mode, INTVAL (op1))
	  > INTVAL (op1) * add_cost (speed, mode))
      && shift_cost (speed, mode, INTVAL (op1)) != MAX_COST)
    {
      int i;
      for (i = 0; i < INTVAL (op1); i++)
	{
	  temp = force_reg (mode, shifted);
	  shifted = expand_binop (mode, add_optab, temp, temp, NULL_RTX,
				  unsignedp, OPTAB_LIB_WIDEN);
	}
      return shifted;
    }

  for (attempt = 0; temp == 0 && attempt < 3; attempt++)
    {
      enum optab_methods methods;

      if (attempt == 0)
	methods = OPTAB_DIRECT;
      else if (attempt == 1)
	methods = OPTAB_WIDEN;
      else
	methods = OPTAB_LIB_WIDEN;

      if (rotate)
	{
	  /* Widening does not work for rotation.  */
	  if (methods == OPTAB_WIDEN)
	    continue;
	  else if (methods == OPTAB_LIB_WIDEN)
	    {
	      /* If we have been unable to open-code this by a rotation,
		 do it as the IOR of two shifts.  I.e., to rotate A
		 by N bits, compute
		 (A << N) | ((unsigned) A >> ((-N) & (C - 1)))
		 where C is the bitsize of A.

		 It is theoretically possible that the target machine might
		 not be able to perform either shift and hence we would
		 be making two libcalls rather than just the one for the
		 shift (similarly if IOR could not be done).  We will allow
		 this extremely unlikely lossage to avoid complicating the
		 code below.  */

	      rtx subtarget = target == shifted ? 0 : target;
	      rtx new_amount, other_amount;
	      rtx temp1;

	      new_amount = op1;
	      if (op1 == const0_rtx)
		return shifted;
	      else if (CONST_INT_P (op1))
		other_amount = GEN_INT (GET_MODE_BITSIZE (mode)
					- INTVAL (op1));
	      else
		{
		  other_amount
		    = simplify_gen_unary (NEG, GET_MODE (op1),
					  op1, GET_MODE (op1));
		  HOST_WIDE_INT mask = GET_MODE_PRECISION (mode) - 1;
		  other_amount
		    = simplify_gen_binary (AND, GET_MODE (op1), other_amount,
					   gen_int_mode (mask, GET_MODE (op1)));
		}

	      shifted = force_reg (mode, shifted);

	      temp = expand_shift_1 (left ? LSHIFT_EXPR : RSHIFT_EXPR,
				     mode, shifted, new_amount, 0, 1);
	      temp1 = expand_shift_1 (left ? RSHIFT_EXPR : LSHIFT_EXPR,
				      mode, shifted, other_amount,
				      subtarget, 1);
	      return expand_binop (mode, ior_optab, temp, temp1, target,
				   unsignedp, methods);
	    }

	  temp = expand_binop (mode,
			       left ? lrotate_optab : rrotate_optab,
			       shifted, op1, target, unsignedp, methods);
	}
      else if (unsignedp)
	temp = expand_binop (mode,
			     left ? lshift_optab : rshift_uns_optab,
			     shifted, op1, target, unsignedp, methods);

      /* Do arithmetic shifts.
	 Also, if we are going to widen the operand, we can just as well
	 use an arithmetic right-shift instead of a logical one.  */
      if (temp == 0 && ! rotate
	  && (! unsignedp || (! left && methods == OPTAB_WIDEN)))
	{
	  enum optab_methods methods1 = methods;

	  /* If trying to widen a log shift to an arithmetic shift,
	     don't accept an arithmetic shift of the same size.  */
	  if (unsignedp)
	    methods1 = OPTAB_MUST_WIDEN;

	  /* Arithmetic shift */

	  temp = expand_binop (mode,
			       left ? lshift_optab : rshift_arith_optab,
			       shifted, op1, target, unsignedp, methods1);
	}

      /* We used to try extzv here for logical right shifts, but that was
	 only useful for one machine, the VAX, and caused poor code
	 generation there for lshrdi3, so the code was deleted and a
	 define_expand for lshrsi3 was added to vax.md.  */
    }

  gcc_assert (temp);
  return temp;
}

/* Output a shift instruction for expression code CODE,
   with SHIFTED being the rtx for the value to shift,
   and AMOUNT the amount to shift by.
   Store the result in the rtx TARGET, if that is convenient.
   If UNSIGNEDP is nonzero, do a logical shift; otherwise, arithmetic.
   Return the rtx for where the value is.  */

rtx
expand_shift (enum tree_code code, enum machine_mode mode, rtx shifted,
	      int amount, rtx target, int unsignedp)
{
  return expand_shift_1 (code, mode,
			 shifted, GEN_INT (amount), target, unsignedp);
}

/* Output a shift instruction for expression code CODE,
   with SHIFTED being the rtx for the value to shift,
   and AMOUNT the tree for the amount to shift by.
   Store the result in the rtx TARGET, if that is convenient.
   If UNSIGNEDP is nonzero, do a logical shift; otherwise, arithmetic.
   Return the rtx for where the value is.  */

rtx
expand_variable_shift (enum tree_code code, enum machine_mode mode, rtx shifted,
		       tree amount, rtx target, int unsignedp)
{
  return expand_shift_1 (code, mode,
			 shifted, expand_normal (amount), target, unsignedp);
}


/* Indicates the type of fixup needed after a constant multiplication.
   BASIC_VARIANT means no fixup is needed, NEGATE_VARIANT means that
   the result should be negated, and ADD_VARIANT means that the
   multiplicand should be added to the result.  */
enum mult_variant {basic_variant, negate_variant, add_variant};

static void synth_mult (struct algorithm *, unsigned HOST_WIDE_INT,
			const struct mult_cost *, enum machine_mode mode);
static bool choose_mult_variant (enum machine_mode, HOST_WIDE_INT,
				 struct algorithm *, enum mult_variant *, int);
static rtx expand_mult_const (enum machine_mode, rtx, HOST_WIDE_INT, rtx,
			      const struct algorithm *, enum mult_variant);
static unsigned HOST_WIDE_INT invert_mod2n (unsigned HOST_WIDE_INT, int);
static rtx extract_high_half (enum machine_mode, rtx);
static rtx expmed_mult_highpart (enum machine_mode, rtx, rtx, rtx, int, int);
static rtx expmed_mult_highpart_optab (enum machine_mode, rtx, rtx, rtx,
				       int, int);
/* Compute and return the best algorithm for multiplying by T.
   The algorithm must cost less than cost_limit
   If retval.cost >= COST_LIMIT, no algorithm was found and all
   other field of the returned struct are undefined.
   MODE is the machine mode of the multiplication.  */

static void
synth_mult (struct algorithm *alg_out, unsigned HOST_WIDE_INT t,
	    const struct mult_cost *cost_limit, enum machine_mode mode)
{
  int m;
  struct algorithm *alg_in, *best_alg;
  struct mult_cost best_cost;
  struct mult_cost new_limit;
  int op_cost, op_latency;
  unsigned HOST_WIDE_INT orig_t = t;
  unsigned HOST_WIDE_INT q;
  int maxm, hash_index;
  bool cache_hit = false;
  enum alg_code cache_alg = alg_zero;
  bool speed = optimize_insn_for_speed_p ();
  enum machine_mode imode;
  struct alg_hash_entry *entry_ptr;

  /* Indicate that no algorithm is yet found.  If no algorithm
     is found, this value will be returned and indicate failure.  */
  alg_out->cost.cost = cost_limit->cost + 1;
  alg_out->cost.latency = cost_limit->latency + 1;

  if (cost_limit->cost < 0
      || (cost_limit->cost == 0 && cost_limit->latency <= 0))
    return;

  /* Be prepared for vector modes.  */
  imode = GET_MODE_INNER (mode);
  if (imode == VOIDmode)
    imode = mode;

  maxm = MIN (BITS_PER_WORD, GET_MODE_BITSIZE (imode));

  /* Restrict the bits of "t" to the multiplication's mode.  */
  t &= GET_MODE_MASK (imode);

  /* t == 1 can be done in zero cost.  */
  if (t == 1)
    {
      alg_out->ops = 1;
      alg_out->cost.cost = 0;
      alg_out->cost.latency = 0;
      alg_out->op[0] = alg_m;
      return;
    }

  /* t == 0 sometimes has a cost.  If it does and it exceeds our limit,
     fail now.  */
  if (t == 0)
    {
      if (MULT_COST_LESS (cost_limit, zero_cost (speed)))
	return;
      else
	{
	  alg_out->ops = 1;
	  alg_out->cost.cost = zero_cost (speed);
	  alg_out->cost.latency = zero_cost (speed);
	  alg_out->op[0] = alg_zero;
	  return;
	}
    }

  /* We'll be needing a couple extra algorithm structures now.  */

  alg_in = XALLOCA (struct algorithm);
  best_alg = XALLOCA (struct algorithm);
  best_cost = *cost_limit;

  /* Compute the hash index.  */
  hash_index = (t ^ (unsigned int) mode ^ (speed * 256)) % NUM_ALG_HASH_ENTRIES;

  /* See if we already know what to do for T.  */
  entry_ptr = alg_hash_entry_ptr (hash_index);
  if (entry_ptr->t == t
      && entry_ptr->mode == mode
      && entry_ptr->mode == mode
      && entry_ptr->speed == speed
      && entry_ptr->alg != alg_unknown)
    {
      cache_alg = entry_ptr->alg;

      if (cache_alg == alg_impossible)
	{
	  /* The cache tells us that it's impossible to synthesize
	     multiplication by T within entry_ptr->cost.  */
	  if (!CHEAPER_MULT_COST (&entry_ptr->cost, cost_limit))
	    /* COST_LIMIT is at least as restrictive as the one
	       recorded in the hash table, in which case we have no
	       hope of synthesizing a multiplication.  Just
	       return.  */
	    return;

	  /* If we get here, COST_LIMIT is less restrictive than the
	     one recorded in the hash table, so we may be able to
	     synthesize a multiplication.  Proceed as if we didn't
	     have the cache entry.  */
	}
      else
	{
	  if (CHEAPER_MULT_COST (cost_limit, &entry_ptr->cost))
	    /* The cached algorithm shows that this multiplication
	       requires more cost than COST_LIMIT.  Just return.  This
	       way, we don't clobber this cache entry with
	       alg_impossible but retain useful information.  */
	    return;

	  cache_hit = true;

	  switch (cache_alg)
	    {
	    case alg_shift:
	      goto do_alg_shift;

	    case alg_add_t_m2:
	    case alg_sub_t_m2:
	      goto do_alg_addsub_t_m2;

	    case alg_add_factor:
	    case alg_sub_factor:
	      goto do_alg_addsub_factor;

	    case alg_add_t2_m:
	      goto do_alg_add_t2_m;

	    case alg_sub_t2_m:
	      goto do_alg_sub_t2_m;

	    default:
	      gcc_unreachable ();
	    }
	}
    }

  /* If we have a group of zero bits at the low-order part of T, try
     multiplying by the remaining bits and then doing a shift.  */

  if ((t & 1) == 0)
    {
    do_alg_shift:
      m = floor_log2 (t & -t);	/* m = number of low zero bits */
      if (m < maxm)
	{
	  q = t >> m;
	  /* The function expand_shift will choose between a shift and
	     a sequence of additions, so the observed cost is given as
	     MIN (m * add_cost(speed, mode), shift_cost(speed, mode, m)).  */
	  op_cost = m * add_cost (speed, mode);
	  if (shift_cost (speed, mode, m) < op_cost)
	    op_cost = shift_cost (speed, mode, m);
	  new_limit.cost = best_cost.cost - op_cost;
	  new_limit.latency = best_cost.latency - op_cost;
	  synth_mult (alg_in, q, &new_limit, mode);

	  alg_in->cost.cost += op_cost;
	  alg_in->cost.latency += op_cost;
	  if (CHEAPER_MULT_COST (&alg_in->cost, &best_cost))
	    {
	      struct algorithm *x;
	      best_cost = alg_in->cost;
	      x = alg_in, alg_in = best_alg, best_alg = x;
	      best_alg->log[best_alg->ops] = m;
	      best_alg->op[best_alg->ops] = alg_shift;
	    }

	  /* See if treating ORIG_T as a signed number yields a better
	     sequence.  Try this sequence only for a negative ORIG_T
	     as it would be useless for a non-negative ORIG_T.  */
	  if ((HOST_WIDE_INT) orig_t < 0)
	    {
	      /* Shift ORIG_T as follows because a right shift of a
		 negative-valued signed type is implementation
		 defined.  */
	      q = ~(~orig_t >> m);
	      /* The function expand_shift will choose between a shift
		 and a sequence of additions, so the observed cost is
		 given as MIN (m * add_cost(speed, mode),
		 shift_cost(speed, mode, m)).  */
	      op_cost = m * add_cost (speed, mode);
	      if (shift_cost (speed, mode, m) < op_cost)
		op_cost = shift_cost (speed, mode, m);
	      new_limit.cost = best_cost.cost - op_cost;
	      new_limit.latency = best_cost.latency - op_cost;
	      synth_mult (alg_in, q, &new_limit, mode);

	      alg_in->cost.cost += op_cost;
	      alg_in->cost.latency += op_cost;
	      if (CHEAPER_MULT_COST (&alg_in->cost, &best_cost))
		{
		  struct algorithm *x;
		  best_cost = alg_in->cost;
		  x = alg_in, alg_in = best_alg, best_alg = x;
		  best_alg->log[best_alg->ops] = m;
		  best_alg->op[best_alg->ops] = alg_shift;
		}
	    }
	}
      if (cache_hit)
	goto done;
    }

  /* If we have an odd number, add or subtract one.  */
  if ((t & 1) != 0)
    {
      unsigned HOST_WIDE_INT w;

    do_alg_addsub_t_m2:
      for (w = 1; (w & t) != 0; w <<= 1)
	;
      /* If T was -1, then W will be zero after the loop.  This is another
	 case where T ends with ...111.  Handling this with (T + 1) and
	 subtract 1 produces slightly better code and results in algorithm
	 selection much faster than treating it like the ...0111 case
	 below.  */
      if (w == 0
	  || (w > 2
	      /* Reject the case where t is 3.
		 Thus we prefer addition in that case.  */
	      && t != 3))
	{
	  /* T ends with ...111.  Multiply by (T + 1) and subtract 1.  */

	  op_cost = add_cost (speed, mode);
	  new_limit.cost = best_cost.cost - op_cost;
	  new_limit.latency = best_cost.latency - op_cost;
	  synth_mult (alg_in, t + 1, &new_limit, mode);

	  alg_in->cost.cost += op_cost;
	  alg_in->cost.latency += op_cost;
	  if (CHEAPER_MULT_COST (&alg_in->cost, &best_cost))
	    {
	      struct algorithm *x;
	      best_cost = alg_in->cost;
	      x = alg_in, alg_in = best_alg, best_alg = x;
	      best_alg->log[best_alg->ops] = 0;
	      best_alg->op[best_alg->ops] = alg_sub_t_m2;
	    }
	}
      else
	{
	  /* T ends with ...01 or ...011.  Multiply by (T - 1) and add 1.  */

	  op_cost = add_cost (speed, mode);
	  new_limit.cost = best_cost.cost - op_cost;
	  new_limit.latency = best_cost.latency - op_cost;
	  synth_mult (alg_in, t - 1, &new_limit, mode);

	  alg_in->cost.cost += op_cost;
	  alg_in->cost.latency += op_cost;
	  if (CHEAPER_MULT_COST (&alg_in->cost, &best_cost))
	    {
	      struct algorithm *x;
	      best_cost = alg_in->cost;
	      x = alg_in, alg_in = best_alg, best_alg = x;
	      best_alg->log[best_alg->ops] = 0;
	      best_alg->op[best_alg->ops] = alg_add_t_m2;
	    }
	}

      /* We may be able to calculate a * -7, a * -15, a * -31, etc
	 quickly with a - a * n for some appropriate constant n.  */
      m = exact_log2 (-orig_t + 1);
      if (m >= 0 && m < maxm)
	{
	  op_cost = shiftsub1_cost (speed, mode, m);
	  new_limit.cost = best_cost.cost - op_cost;
	  new_limit.latency = best_cost.latency - op_cost;
	  synth_mult (alg_in, (unsigned HOST_WIDE_INT) (-orig_t + 1) >> m,
		      &new_limit, mode);

	  alg_in->cost.cost += op_cost;
	  alg_in->cost.latency += op_cost;
	  if (CHEAPER_MULT_COST (&alg_in->cost, &best_cost))
	    {
	      struct algorithm *x;
	      best_cost = alg_in->cost;
	      x = alg_in, alg_in = best_alg, best_alg = x;
	      best_alg->log[best_alg->ops] = m;
	      best_alg->op[best_alg->ops] = alg_sub_t_m2;
	    }
	}

      if (cache_hit)
	goto done;
    }

  /* Look for factors of t of the form
     t = q(2**m +- 1), 2 <= m <= floor(log2(t - 1)).
     If we find such a factor, we can multiply by t using an algorithm that
     multiplies by q, shift the result by m and add/subtract it to itself.

     We search for large factors first and loop down, even if large factors
     are less probable than small; if we find a large factor we will find a
     good sequence quickly, and therefore be able to prune (by decreasing
     COST_LIMIT) the search.  */

 do_alg_addsub_factor:
  for (m = floor_log2 (t - 1); m >= 2; m--)
    {
      unsigned HOST_WIDE_INT d;

      d = ((unsigned HOST_WIDE_INT) 1 << m) + 1;
      if (t % d == 0 && t > d && m < maxm
	  && (!cache_hit || cache_alg == alg_add_factor))
	{
	  /* If the target has a cheap shift-and-add instruction use
	     that in preference to a shift insn followed by an add insn.
	     Assume that the shift-and-add is "atomic" with a latency
	     equal to its cost, otherwise assume that on superscalar
	     hardware the shift may be executed concurrently with the
	     earlier steps in the algorithm.  */
	  op_cost = add_cost (speed, mode) + shift_cost (speed, mode, m);
	  if (shiftadd_cost (speed, mode, m) < op_cost)
	    {
	      op_cost = shiftadd_cost (speed, mode, m);
	      op_latency = op_cost;
	    }
	  else
	    op_latency = add_cost (speed, mode);

	  new_limit.cost = best_cost.cost - op_cost;
	  new_limit.latency = best_cost.latency - op_latency;
	  synth_mult (alg_in, t / d, &new_limit, mode);

	  alg_in->cost.cost += op_cost;
	  alg_in->cost.latency += op_latency;
	  if (alg_in->cost.latency < op_cost)
	    alg_in->cost.latency = op_cost;
	  if (CHEAPER_MULT_COST (&alg_in->cost, &best_cost))
	    {
	      struct algorithm *x;
	      best_cost = alg_in->cost;
	      x = alg_in, alg_in = best_alg, best_alg = x;
	      best_alg->log[best_alg->ops] = m;
	      best_alg->op[best_alg->ops] = alg_add_factor;
	    }
	  /* Other factors will have been taken care of in the recursion.  */
	  break;
	}

      d = ((unsigned HOST_WIDE_INT) 1 << m) - 1;
      if (t % d == 0 && t > d && m < maxm
	  && (!cache_hit || cache_alg == alg_sub_factor))
	{
	  /* If the target has a cheap shift-and-subtract insn use
	     that in preference to a shift insn followed by a sub insn.
	     Assume that the shift-and-sub is "atomic" with a latency
	     equal to it's cost, otherwise assume that on superscalar
	     hardware the shift may be executed concurrently with the
	     earlier steps in the algorithm.  */
	  op_cost = add_cost (speed, mode) + shift_cost (speed, mode, m);
	  if (shiftsub0_cost (speed, mode, m) < op_cost)
	    {
	      op_cost = shiftsub0_cost (speed, mode, m);
	      op_latency = op_cost;
	    }
	  else
	    op_latency = add_cost (speed, mode);

	  new_limit.cost = best_cost.cost - op_cost;
	  new_limit.latency = best_cost.latency - op_latency;
	  synth_mult (alg_in, t / d, &new_limit, mode);

	  alg_in->cost.cost += op_cost;
	  alg_in->cost.latency += op_latency;
	  if (alg_in->cost.latency < op_cost)
	    alg_in->cost.latency = op_cost;
	  if (CHEAPER_MULT_COST (&alg_in->cost, &best_cost))
	    {
	      struct algorithm *x;
	      best_cost = alg_in->cost;
	      x = alg_in, alg_in = best_alg, best_alg = x;
	      best_alg->log[best_alg->ops] = m;
	      best_alg->op[best_alg->ops] = alg_sub_factor;
	    }
	  break;
	}
    }
  if (cache_hit)
    goto done;

  /* Try shift-and-add (load effective address) instructions,
     i.e. do a*3, a*5, a*9.  */
  if ((t & 1) != 0)
    {
    do_alg_add_t2_m:
      q = t - 1;
      q = q & -q;
      m = exact_log2 (q);
      if (m >= 0 && m < maxm)
	{
	  op_cost = shiftadd_cost (speed, mode, m);
	  new_limit.cost = best_cost.cost - op_cost;
	  new_limit.latency = best_cost.latency - op_cost;
	  synth_mult (alg_in, (t - 1) >> m, &new_limit, mode);

	  alg_in->cost.cost += op_cost;
	  alg_in->cost.latency += op_cost;
	  if (CHEAPER_MULT_COST (&alg_in->cost, &best_cost))
	    {
	      struct algorithm *x;
	      best_cost = alg_in->cost;
	      x = alg_in, alg_in = best_alg, best_alg = x;
	      best_alg->log[best_alg->ops] = m;
	      best_alg->op[best_alg->ops] = alg_add_t2_m;
	    }
	}
      if (cache_hit)
	goto done;

    do_alg_sub_t2_m:
      q = t + 1;
      q = q & -q;
      m = exact_log2 (q);
      if (m >= 0 && m < maxm)
	{
	  op_cost = shiftsub0_cost (speed, mode, m);
	  new_limit.cost = best_cost.cost - op_cost;
	  new_limit.latency = best_cost.latency - op_cost;
	  synth_mult (alg_in, (t + 1) >> m, &new_limit, mode);

	  alg_in->cost.cost += op_cost;
	  alg_in->cost.latency += op_cost;
	  if (CHEAPER_MULT_COST (&alg_in->cost, &best_cost))
	    {
	      struct algorithm *x;
	      best_cost = alg_in->cost;
	      x = alg_in, alg_in = best_alg, best_alg = x;
	      best_alg->log[best_alg->ops] = m;
	      best_alg->op[best_alg->ops] = alg_sub_t2_m;
	    }
	}
      if (cache_hit)
	goto done;
    }

 done:
  /* If best_cost has not decreased, we have not found any algorithm.  */
  if (!CHEAPER_MULT_COST (&best_cost, cost_limit))
    {
      /* We failed to find an algorithm.  Record alg_impossible for
	 this case (that is, <T, MODE, COST_LIMIT>) so that next time
	 we are asked to find an algorithm for T within the same or
	 lower COST_LIMIT, we can immediately return to the
	 caller.  */
      entry_ptr->t = t;
      entry_ptr->mode = mode;
      entry_ptr->speed = speed;
      entry_ptr->alg = alg_impossible;
      entry_ptr->cost = *cost_limit;
      return;
    }

  /* Cache the result.  */
  if (!cache_hit)
    {
      entry_ptr->t = t;
      entry_ptr->mode = mode;
      entry_ptr->speed = speed;
      entry_ptr->alg = best_alg->op[best_alg->ops];
      entry_ptr->cost.cost = best_cost.cost;
      entry_ptr->cost.latency = best_cost.latency;
    }

  /* If we are getting a too long sequence for `struct algorithm'
     to record, make this search fail.  */
  if (best_alg->ops == MAX_BITS_PER_WORD)
    return;

  /* Copy the algorithm from temporary space to the space at alg_out.
     We avoid using structure assignment because the majority of
     best_alg is normally undefined, and this is a critical function.  */
  alg_out->ops = best_alg->ops + 1;
  alg_out->cost = best_cost;
  memcpy (alg_out->op, best_alg->op,
	  alg_out->ops * sizeof *alg_out->op);
  memcpy (alg_out->log, best_alg->log,
	  alg_out->ops * sizeof *alg_out->log);
}

/* Find the cheapest way of multiplying a value of mode MODE by VAL.
   Try three variations:

       - a shift/add sequence based on VAL itself
       - a shift/add sequence based on -VAL, followed by a negation
       - a shift/add sequence based on VAL - 1, followed by an addition.

   Return true if the cheapest of these cost less than MULT_COST,
   describing the algorithm in *ALG and final fixup in *VARIANT.  */

static bool
choose_mult_variant (enum machine_mode mode, HOST_WIDE_INT val,
		     struct algorithm *alg, enum mult_variant *variant,
		     int mult_cost)
{
  struct algorithm alg2;
  struct mult_cost limit;
  int op_cost;
  bool speed = optimize_insn_for_speed_p ();

  /* Fail quickly for impossible bounds.  */
  if (mult_cost < 0)
    return false;

  /* Ensure that mult_cost provides a reasonable upper bound.
     Any constant multiplication can be performed with less
     than 2 * bits additions.  */
  op_cost = 2 * GET_MODE_UNIT_BITSIZE (mode) * add_cost (speed, mode);
  if (mult_cost > op_cost)
    mult_cost = op_cost;

  *variant = basic_variant;
  limit.cost = mult_cost;
  limit.latency = mult_cost;
  synth_mult (alg, val, &limit, mode);

  /* This works only if the inverted value actually fits in an
     `unsigned int' */
  if (HOST_BITS_PER_INT >= GET_MODE_UNIT_BITSIZE (mode))
    {
      op_cost = neg_cost (speed, mode);
      if (MULT_COST_LESS (&alg->cost, mult_cost))
	{
	  limit.cost = alg->cost.cost - op_cost;
	  limit.latency = alg->cost.latency - op_cost;
	}
      else
	{
	  limit.cost = mult_cost - op_cost;
	  limit.latency = mult_cost - op_cost;
	}

      synth_mult (&alg2, -val, &limit, mode);
      alg2.cost.cost += op_cost;
      alg2.cost.latency += op_cost;
      if (CHEAPER_MULT_COST (&alg2.cost, &alg->cost))
	*alg = alg2, *variant = negate_variant;
    }

  /* This proves very useful for division-by-constant.  */
  op_cost = add_cost (speed, mode);
  if (MULT_COST_LESS (&alg->cost, mult_cost))
    {
      limit.cost = alg->cost.cost - op_cost;
      limit.latency = alg->cost.latency - op_cost;
    }
  else
    {
      limit.cost = mult_cost - op_cost;
      limit.latency = mult_cost - op_cost;
    }

  synth_mult (&alg2, val - 1, &limit, mode);
  alg2.cost.cost += op_cost;
  alg2.cost.latency += op_cost;
  if (CHEAPER_MULT_COST (&alg2.cost, &alg->cost))
    *alg = alg2, *variant = add_variant;

  return MULT_COST_LESS (&alg->cost, mult_cost);
}

/* A subroutine of expand_mult, used for constant multiplications.
   Multiply OP0 by VAL in mode MODE, storing the result in TARGET if
   convenient.  Use the shift/add sequence described by ALG and apply
   the final fixup specified by VARIANT.  */

static rtx
expand_mult_const (enum machine_mode mode, rtx op0, HOST_WIDE_INT val,
		   rtx target, const struct algorithm *alg,
		   enum mult_variant variant)
{
  HOST_WIDE_INT val_so_far;
  rtx insn, accum, tem;
  int opno;
  enum machine_mode nmode;

  /* Avoid referencing memory over and over and invalid sharing
     on SUBREGs.  */
  op0 = force_reg (mode, op0);

  /* ACCUM starts out either as OP0 or as a zero, depending on
     the first operation.  */

  if (alg->op[0] == alg_zero)
    {
      accum = copy_to_mode_reg (mode, CONST0_RTX (mode));
      val_so_far = 0;
    }
  else if (alg->op[0] == alg_m)
    {
      accum = copy_to_mode_reg (mode, op0);
      val_so_far = 1;
    }
  else
    gcc_unreachable ();

  for (opno = 1; opno < alg->ops; opno++)
    {
      int log = alg->log[opno];
      rtx shift_subtarget = optimize ? 0 : accum;
      rtx add_target
	= (opno == alg->ops - 1 && target != 0 && variant != add_variant
	   && !optimize)
	  ? target : 0;
      rtx accum_target = optimize ? 0 : accum;
      rtx accum_inner;

      switch (alg->op[opno])
	{
	case alg_shift:
	  tem = expand_shift (LSHIFT_EXPR, mode, accum, log, NULL_RTX, 0);
	  /* REG_EQUAL note will be attached to the following insn.  */
	  emit_move_insn (accum, tem);
	  val_so_far <<= log;
	  break;

	case alg_add_t_m2:
	  tem = expand_shift (LSHIFT_EXPR, mode, op0, log, NULL_RTX, 0);
	  accum = force_operand (gen_rtx_PLUS (mode, accum, tem),
				 add_target ? add_target : accum_target);
	  val_so_far += (HOST_WIDE_INT) 1 << log;
	  break;

	case alg_sub_t_m2:
	  tem = expand_shift (LSHIFT_EXPR, mode, op0, log, NULL_RTX, 0);
	  accum = force_operand (gen_rtx_MINUS (mode, accum, tem),
				 add_target ? add_target : accum_target);
	  val_so_far -= (HOST_WIDE_INT) 1 << log;
	  break;

	case alg_add_t2_m:
	  accum = expand_shift (LSHIFT_EXPR, mode, accum,
				log, shift_subtarget, 0);
	  accum = force_operand (gen_rtx_PLUS (mode, accum, op0),
				 add_target ? add_target : accum_target);
	  val_so_far = (val_so_far << log) + 1;
	  break;

	case alg_sub_t2_m:
	  accum = expand_shift (LSHIFT_EXPR, mode, accum,
				log, shift_subtarget, 0);
	  accum = force_operand (gen_rtx_MINUS (mode, accum, op0),
				 add_target ? add_target : accum_target);
	  val_so_far = (val_so_far << log) - 1;
	  break;

	case alg_add_factor:
	  tem = expand_shift (LSHIFT_EXPR, mode, accum, log, NULL_RTX, 0);
	  accum = force_operand (gen_rtx_PLUS (mode, accum, tem),
				 add_target ? add_target : accum_target);
	  val_so_far += val_so_far << log;
	  break;

	case alg_sub_factor:
	  tem = expand_shift (LSHIFT_EXPR, mode, accum, log, NULL_RTX, 0);
	  accum = force_operand (gen_rtx_MINUS (mode, tem, accum),
				 (add_target
				  ? add_target : (optimize ? 0 : tem)));
	  val_so_far = (val_so_far << log) - val_so_far;
	  break;

	default:
	  gcc_unreachable ();
	}

      if (SCALAR_INT_MODE_P (mode))
	{
	  /* Write a REG_EQUAL note on the last insn so that we can cse
	     multiplication sequences.  Note that if ACCUM is a SUBREG,
	     we've set the inner register and must properly indicate that.  */
          tem = op0, nmode = mode;
          accum_inner = accum;
          if (GET_CODE (accum) == SUBREG)
	    {
	      accum_inner = SUBREG_REG (accum);
	      nmode = GET_MODE (accum_inner);
	      tem = gen_lowpart (nmode, op0);
	    }

          insn = get_last_insn ();
          set_dst_reg_note (insn, REG_EQUAL,
			    gen_rtx_MULT (nmode, tem,
					  gen_int_mode (val_so_far, nmode)),
			    accum_inner);
	}
    }

  if (variant == negate_variant)
    {
      val_so_far = -val_so_far;
      accum = expand_unop (mode, neg_optab, accum, target, 0);
    }
  else if (variant == add_variant)
    {
      val_so_far = val_so_far + 1;
      accum = force_operand (gen_rtx_PLUS (mode, accum, op0), target);
    }

  /* Compare only the bits of val and val_so_far that are significant
     in the result mode, to avoid sign-/zero-extension confusion.  */
  nmode = GET_MODE_INNER (mode);
  if (nmode == VOIDmode)
    nmode = mode;
  val &= GET_MODE_MASK (nmode);
  val_so_far &= GET_MODE_MASK (nmode);
  gcc_assert (val == val_so_far);

  return accum;
}

/* Perform a multiplication and return an rtx for the result.
   MODE is mode of value; OP0 and OP1 are what to multiply (rtx's);
   TARGET is a suggestion for where to store the result (an rtx).

   We check specially for a constant integer as OP1.
   If you want this check for OP0 as well, then before calling
   you should swap the two operands if OP0 would be constant.  */

rtx
expand_mult (enum machine_mode mode, rtx op0, rtx op1, rtx target,
	     int unsignedp)
{
  enum mult_variant variant;
  struct algorithm algorithm;
  rtx scalar_op1;
  int max_cost;
  bool speed = optimize_insn_for_speed_p ();
  bool do_trapv = flag_trapv && SCALAR_INT_MODE_P (mode) && !unsignedp;

  if (CONSTANT_P (op0))
    {
      rtx temp = op0;
      op0 = op1;
      op1 = temp;
    }

  /* For vectors, there are several simplifications that can be made if
     all elements of the vector constant are identical.  */
  scalar_op1 = op1;
  if (GET_CODE (op1) == CONST_VECTOR)
    {
      int i, n = CONST_VECTOR_NUNITS (op1);
      scalar_op1 = CONST_VECTOR_ELT (op1, 0);
      for (i = 1; i < n; ++i)
	if (!rtx_equal_p (scalar_op1, CONST_VECTOR_ELT (op1, i)))
	  goto skip_scalar;
    }

  if (INTEGRAL_MODE_P (mode))
    {
      rtx fake_reg;
      HOST_WIDE_INT coeff;
      bool is_neg;
      int mode_bitsize;

      if (op1 == CONST0_RTX (mode))
	return op1;
      if (op1 == CONST1_RTX (mode))
	return op0;
      if (op1 == CONSTM1_RTX (mode))
	return expand_unop (mode, do_trapv ? negv_optab : neg_optab,
			    op0, target, 0);

      if (do_trapv)
	goto skip_synth;

      /* These are the operations that are potentially turned into
	 a sequence of shifts and additions.  */
      mode_bitsize = GET_MODE_UNIT_BITSIZE (mode);

      /* synth_mult does an `unsigned int' multiply.  As long as the mode is
	 less than or equal in size to `unsigned int' this doesn't matter.
	 If the mode is larger than `unsigned int', then synth_mult works
	 only if the constant value exactly fits in an `unsigned int' without
	 any truncation.  This means that multiplying by negative values does
	 not work; results are off by 2^32 on a 32 bit machine.  */

      if (CONST_INT_P (scalar_op1))
	{
	  coeff = INTVAL (scalar_op1);
	  is_neg = coeff < 0;
	}
      else if (CONST_DOUBLE_AS_INT_P (scalar_op1))
	{
	  /* If we are multiplying in DImode, it may still be a win
	     to try to work with shifts and adds.  */
	  if (CONST_DOUBLE_HIGH (scalar_op1) == 0
	      && (CONST_DOUBLE_LOW (scalar_op1) > 0
		  || (CONST_DOUBLE_LOW (scalar_op1) < 0
		      && EXACT_POWER_OF_2_OR_ZERO_P
			   (CONST_DOUBLE_LOW (scalar_op1)))))
	    {
	      coeff = CONST_DOUBLE_LOW (scalar_op1);
	      is_neg = false;
	    }
	  else if (CONST_DOUBLE_LOW (scalar_op1) == 0)
	    {
	      coeff = CONST_DOUBLE_HIGH (scalar_op1);
	      if (EXACT_POWER_OF_2_OR_ZERO_P (coeff))
		{
		  int shift = floor_log2 (coeff) + HOST_BITS_PER_WIDE_INT;
		  if (shift < HOST_BITS_PER_DOUBLE_INT - 1
		      || mode_bitsize <= HOST_BITS_PER_DOUBLE_INT)
		    return expand_shift (LSHIFT_EXPR, mode, op0,
					 shift, target, unsignedp);
		}
	      goto skip_synth;
	    }
	  else
	    goto skip_synth;
	}
      else
	goto skip_synth;

      /* We used to test optimize here, on the grounds that it's better to
	 produce a smaller program when -O is not used.  But this causes
	 such a terrible slowdown sometimes that it seems better to always
	 use synth_mult.  */

      /* Special case powers of two.  */
      if (EXACT_POWER_OF_2_OR_ZERO_P (coeff)
	  && !(is_neg && mode_bitsize > HOST_BITS_PER_WIDE_INT))
	return expand_shift (LSHIFT_EXPR, mode, op0,
			     floor_log2 (coeff), target, unsignedp);

      fake_reg = gen_raw_REG (mode, LAST_VIRTUAL_REGISTER + 1);

      /* Attempt to handle multiplication of DImode values by negative
	 coefficients, by performing the multiplication by a positive
	 multiplier and then inverting the result.  */
      if (is_neg && mode_bitsize > HOST_BITS_PER_WIDE_INT)
	{
	  /* Its safe to use -coeff even for INT_MIN, as the
	     result is interpreted as an unsigned coefficient.
	     Exclude cost of op0 from max_cost to match the cost
	     calculation of the synth_mult.  */
	  coeff = -(unsigned HOST_WIDE_INT) coeff;
	  max_cost = (set_src_cost (gen_rtx_MULT (mode, fake_reg, op1), speed)
		      - neg_cost (speed, mode));
	  if (max_cost <= 0)
	    goto skip_synth;

	  /* Special case powers of two.  */
	  if (EXACT_POWER_OF_2_OR_ZERO_P (coeff))
	    {
	      rtx temp = expand_shift (LSHIFT_EXPR, mode, op0,
				       floor_log2 (coeff), target, unsignedp);
	      return expand_unop (mode, neg_optab, temp, target, 0);
	    }

	  if (choose_mult_variant (mode, coeff, &algorithm, &variant,
				   max_cost))
	    {
	      rtx temp = expand_mult_const (mode, op0, coeff, NULL_RTX,
					    &algorithm, variant);
	      return expand_unop (mode, neg_optab, temp, target, 0);
	    }
	  goto skip_synth;
	}

      /* Exclude cost of op0 from max_cost to match the cost
	 calculation of the synth_mult.  */
      max_cost = set_src_cost (gen_rtx_MULT (mode, fake_reg, op1), speed);
      if (choose_mult_variant (mode, coeff, &algorithm, &variant, max_cost))
	return expand_mult_const (mode, op0, coeff, target,
				  &algorithm, variant);
    }
 skip_synth:

  /* Expand x*2.0 as x+x.  */
  if (CONST_DOUBLE_AS_FLOAT_P (scalar_op1))
    {
      REAL_VALUE_TYPE d;
      REAL_VALUE_FROM_CONST_DOUBLE (d, scalar_op1);

      if (REAL_VALUES_EQUAL (d, dconst2))
	{
	  op0 = force_reg (GET_MODE (op0), op0);
	  return expand_binop (mode, add_optab, op0, op0,
			       target, unsignedp, OPTAB_LIB_WIDEN);
	}
    }
 skip_scalar:

  /* This used to use umul_optab if unsigned, but for non-widening multiply
     there is no difference between signed and unsigned.  */
  op0 = expand_binop (mode, do_trapv ? smulv_optab : smul_optab,
		      op0, op1, target, unsignedp, OPTAB_LIB_WIDEN);
  gcc_assert (op0);
  return op0;
}

/* Return a cost estimate for multiplying a register by the given
   COEFFicient in the given MODE and SPEED.  */

int
mult_by_coeff_cost (HOST_WIDE_INT coeff, enum machine_mode mode, bool speed)
{
  int max_cost;
  struct algorithm algorithm;
  enum mult_variant variant;

  rtx fake_reg = gen_raw_REG (mode, LAST_VIRTUAL_REGISTER + 1);
  max_cost = set_src_cost (gen_rtx_MULT (mode, fake_reg, fake_reg), speed);
  if (choose_mult_variant (mode, coeff, &algorithm, &variant, max_cost))
    return algorithm.cost.cost;
  else
    return max_cost;
}

/* Perform a widening multiplication and return an rtx for the result.
   MODE is mode of value; OP0 and OP1 are what to multiply (rtx's);
   TARGET is a suggestion for where to store the result (an rtx).
   THIS_OPTAB is the optab we should use, it must be either umul_widen_optab
   or smul_widen_optab.

   We check specially for a constant integer as OP1, comparing the
   cost of a widening multiply against the cost of a sequence of shifts
   and adds.  */

rtx
expand_widening_mult (enum machine_mode mode, rtx op0, rtx op1, rtx target,
		      int unsignedp, optab this_optab)
{
  bool speed = optimize_insn_for_speed_p ();
  rtx cop1;

  if (CONST_INT_P (op1)
      && GET_MODE (op0) != VOIDmode
      && (cop1 = convert_modes (mode, GET_MODE (op0), op1,
				this_optab == umul_widen_optab))
      && CONST_INT_P (cop1)
      && (INTVAL (cop1) >= 0
	  || HWI_COMPUTABLE_MODE_P (mode)))
    {
      HOST_WIDE_INT coeff = INTVAL (cop1);
      int max_cost;
      enum mult_variant variant;
      struct algorithm algorithm;

      /* Special case powers of two.  */
      if (EXACT_POWER_OF_2_OR_ZERO_P (coeff))
	{
	  op0 = convert_to_mode (mode, op0, this_optab == umul_widen_optab);
	  return expand_shift (LSHIFT_EXPR, mode, op0,
			       floor_log2 (coeff), target, unsignedp);
	}

      /* Exclude cost of op0 from max_cost to match the cost
	 calculation of the synth_mult.  */
      max_cost = mul_widen_cost (speed, mode);
      if (choose_mult_variant (mode, coeff, &algorithm, &variant,
			       max_cost))
	{
	  op0 = convert_to_mode (mode, op0, this_optab == umul_widen_optab);
	  return expand_mult_const (mode, op0, coeff, target,
				    &algorithm, variant);
	}
    }
  return expand_binop (mode, this_optab, op0, op1, target,
		       unsignedp, OPTAB_LIB_WIDEN);
}

/* Choose a minimal N + 1 bit approximation to 1/D that can be used to
   replace division by D, and put the least significant N bits of the result
   in *MULTIPLIER_PTR and return the most significant bit.

   The width of operations is N (should be <= HOST_BITS_PER_WIDE_INT), the
   needed precision is in PRECISION (should be <= N).

   PRECISION should be as small as possible so this function can choose
   multiplier more freely.

   The rounded-up logarithm of D is placed in *lgup_ptr.  A shift count that
   is to be used for a final right shift is placed in *POST_SHIFT_PTR.

   Using this function, x/D will be equal to (x * m) >> (*POST_SHIFT_PTR),
   where m is the full HOST_BITS_PER_WIDE_INT + 1 bit multiplier.  */

unsigned HOST_WIDE_INT
choose_multiplier (unsigned HOST_WIDE_INT d, int n, int precision,
		   unsigned HOST_WIDE_INT *multiplier_ptr,
		   int *post_shift_ptr, int *lgup_ptr)
{
  double_int mhigh, mlow;
  int lgup, post_shift;
  int pow, pow2;

  /* lgup = ceil(log2(divisor)); */
  lgup = ceil_log2 (d);

  gcc_assert (lgup <= n);

  pow = n + lgup;
  pow2 = n + lgup - precision;

  /* We could handle this with some effort, but this case is much
     better handled directly with a scc insn, so rely on caller using
     that.  */
  gcc_assert (pow != HOST_BITS_PER_DOUBLE_INT);

  /* mlow = 2^(N + lgup)/d */
  double_int val = double_int_zero.set_bit (pow);
  mlow = val.div (double_int::from_uhwi (d), true, TRUNC_DIV_EXPR); 

  /* mhigh = (2^(N + lgup) + 2^(N + lgup - precision))/d */
  val |= double_int_zero.set_bit (pow2);
  mhigh = val.div (double_int::from_uhwi (d), true, TRUNC_DIV_EXPR);

  gcc_assert (!mhigh.high || val.high - d < d);
  gcc_assert (mhigh.high <= 1 && mlow.high <= 1);
  /* Assert that mlow < mhigh.  */
  gcc_assert (mlow.ult (mhigh));

  /* If precision == N, then mlow, mhigh exceed 2^N
     (but they do not exceed 2^(N+1)).  */

  /* Reduce to lowest terms.  */
  for (post_shift = lgup; post_shift > 0; post_shift--)
    {
      int shft = HOST_BITS_PER_WIDE_INT - 1;
      unsigned HOST_WIDE_INT ml_lo = (mlow.high << shft) | (mlow.low >> 1);
      unsigned HOST_WIDE_INT mh_lo = (mhigh.high << shft) | (mhigh.low >> 1);
      if (ml_lo >= mh_lo)
	break;

      mlow = double_int::from_uhwi (ml_lo);
      mhigh = double_int::from_uhwi (mh_lo);
    }

  *post_shift_ptr = post_shift;
  *lgup_ptr = lgup;
  if (n < HOST_BITS_PER_WIDE_INT)
    {
      unsigned HOST_WIDE_INT mask = ((unsigned HOST_WIDE_INT) 1 << n) - 1;
      *multiplier_ptr = mhigh.low & mask;
      return mhigh.low >= mask;
    }
  else
    {
      *multiplier_ptr = mhigh.low;
      return mhigh.high;
    }
}

/* Compute the inverse of X mod 2**n, i.e., find Y such that X * Y is
   congruent to 1 (mod 2**N).  */

static unsigned HOST_WIDE_INT
invert_mod2n (unsigned HOST_WIDE_INT x, int n)
{
  /* Solve x*y == 1 (mod 2^n), where x is odd.  Return y.  */

  /* The algorithm notes that the choice y = x satisfies
     x*y == 1 mod 2^3, since x is assumed odd.
     Each iteration doubles the number of bits of significance in y.  */

  unsigned HOST_WIDE_INT mask;
  unsigned HOST_WIDE_INT y = x;
  int nbit = 3;

  mask = (n == HOST_BITS_PER_WIDE_INT
	  ? ~(unsigned HOST_WIDE_INT) 0
	  : ((unsigned HOST_WIDE_INT) 1 << n) - 1);

  while (nbit < n)
    {
      y = y * (2 - x*y) & mask;		/* Modulo 2^N */
      nbit *= 2;
    }
  return y;
}

/* Emit code to adjust ADJ_OPERAND after multiplication of wrong signedness
   flavor of OP0 and OP1.  ADJ_OPERAND is already the high half of the
   product OP0 x OP1.  If UNSIGNEDP is nonzero, adjust the signed product
   to become unsigned, if UNSIGNEDP is zero, adjust the unsigned product to
   become signed.

   The result is put in TARGET if that is convenient.

   MODE is the mode of operation.  */

rtx
expand_mult_highpart_adjust (enum machine_mode mode, rtx adj_operand, rtx op0,
			     rtx op1, rtx target, int unsignedp)
{
  rtx tem;
  enum rtx_code adj_code = unsignedp ? PLUS : MINUS;

  tem = expand_shift (RSHIFT_EXPR, mode, op0,
		      GET_MODE_BITSIZE (mode) - 1, NULL_RTX, 0);
  tem = expand_and (mode, tem, op1, NULL_RTX);
  adj_operand
    = force_operand (gen_rtx_fmt_ee (adj_code, mode, adj_operand, tem),
		     adj_operand);

  tem = expand_shift (RSHIFT_EXPR, mode, op1,
		      GET_MODE_BITSIZE (mode) - 1, NULL_RTX, 0);
  tem = expand_and (mode, tem, op0, NULL_RTX);
  target = force_operand (gen_rtx_fmt_ee (adj_code, mode, adj_operand, tem),
			  target);

  return target;
}

/* Subroutine of expmed_mult_highpart.  Return the MODE high part of OP.  */

static rtx
extract_high_half (enum machine_mode mode, rtx op)
{
  enum machine_mode wider_mode;

  if (mode == word_mode)
    return gen_highpart (mode, op);

  gcc_assert (!SCALAR_FLOAT_MODE_P (mode));

  wider_mode = GET_MODE_WIDER_MODE (mode);
  op = expand_shift (RSHIFT_EXPR, wider_mode, op,
		     GET_MODE_BITSIZE (mode), 0, 1);
  return convert_modes (mode, wider_mode, op, 0);
}

/* Like expmed_mult_highpart, but only consider using a multiplication
   optab.  OP1 is an rtx for the constant operand.  */

static rtx
expmed_mult_highpart_optab (enum machine_mode mode, rtx op0, rtx op1,
			    rtx target, int unsignedp, int max_cost)
{
  rtx narrow_op1 = gen_int_mode (INTVAL (op1), mode);
  enum machine_mode wider_mode;
  optab moptab;
  rtx tem;
  int size;
  bool speed = optimize_insn_for_speed_p ();

  gcc_assert (!SCALAR_FLOAT_MODE_P (mode));

  wider_mode = GET_MODE_WIDER_MODE (mode);
  size = GET_MODE_BITSIZE (mode);

  /* Firstly, try using a multiplication insn that only generates the needed
     high part of the product, and in the sign flavor of unsignedp.  */
  if (mul_highpart_cost (speed, mode) < max_cost)
    {
      moptab = unsignedp ? umul_highpart_optab : smul_highpart_optab;
      tem = expand_binop (mode, moptab, op0, narrow_op1, target,
			  unsignedp, OPTAB_DIRECT);
      if (tem)
	return tem;
    }

  /* Secondly, same as above, but use sign flavor opposite of unsignedp.
     Need to adjust the result after the multiplication.  */
  if (size - 1 < BITS_PER_WORD
      && (mul_highpart_cost (speed, mode)
	  + 2 * shift_cost (speed, mode, size-1)
	  + 4 * add_cost (speed, mode) < max_cost))
    {
      moptab = unsignedp ? smul_highpart_optab : umul_highpart_optab;
      tem = expand_binop (mode, moptab, op0, narrow_op1, target,
			  unsignedp, OPTAB_DIRECT);
      if (tem)
	/* We used the wrong signedness.  Adjust the result.  */
	return expand_mult_highpart_adjust (mode, tem, op0, narrow_op1,
					    tem, unsignedp);
    }

  /* Try widening multiplication.  */
  moptab = unsignedp ? umul_widen_optab : smul_widen_optab;
  if (widening_optab_handler (moptab, wider_mode, mode) != CODE_FOR_nothing
      && mul_widen_cost (speed, wider_mode) < max_cost)
    {
      tem = expand_binop (wider_mode, moptab, op0, narrow_op1, 0,
			  unsignedp, OPTAB_WIDEN);
      if (tem)
	return extract_high_half (mode, tem);
    }

  /* Try widening the mode and perform a non-widening multiplication.  */
  if (optab_handler (smul_optab, wider_mode) != CODE_FOR_nothing
      && size - 1 < BITS_PER_WORD
      && (mul_cost (speed, wider_mode) + shift_cost (speed, mode, size-1)
	  < max_cost))
    {
      rtx insns, wop0, wop1;

      /* We need to widen the operands, for example to ensure the
	 constant multiplier is correctly sign or zero extended.
	 Use a sequence to clean-up any instructions emitted by
	 the conversions if things don't work out.  */
      start_sequence ();
      wop0 = convert_modes (wider_mode, mode, op0, unsignedp);
      wop1 = convert_modes (wider_mode, mode, op1, unsignedp);
      tem = expand_binop (wider_mode, smul_optab, wop0, wop1, 0,
			  unsignedp, OPTAB_WIDEN);
      insns = get_insns ();
      end_sequence ();

      if (tem)
	{
	  emit_insn (insns);
	  return extract_high_half (mode, tem);
	}
    }

  /* Try widening multiplication of opposite signedness, and adjust.  */
  moptab = unsignedp ? smul_widen_optab : umul_widen_optab;
  if (widening_optab_handler (moptab, wider_mode, mode) != CODE_FOR_nothing
      && size - 1 < BITS_PER_WORD
      && (mul_widen_cost (speed, wider_mode)
	  + 2 * shift_cost (speed, mode, size-1)
	  + 4 * add_cost (speed, mode) < max_cost))
    {
      tem = expand_binop (wider_mode, moptab, op0, narrow_op1,
			  NULL_RTX, ! unsignedp, OPTAB_WIDEN);
      if (tem != 0)
	{
	  tem = extract_high_half (mode, tem);
	  /* We used the wrong signedness.  Adjust the result.  */
	  return expand_mult_highpart_adjust (mode, tem, op0, narrow_op1,
					      target, unsignedp);
	}
    }

  return 0;
}

/* Emit code to multiply OP0 and OP1 (where OP1 is an integer constant),
   putting the high half of the result in TARGET if that is convenient,
   and return where the result is.  If the operation can not be performed,
   0 is returned.

   MODE is the mode of operation and result.

   UNSIGNEDP nonzero means unsigned multiply.

   MAX_COST is the total allowed cost for the expanded RTL.  */

static rtx
expmed_mult_highpart (enum machine_mode mode, rtx op0, rtx op1,
		      rtx target, int unsignedp, int max_cost)
{
  enum machine_mode wider_mode = GET_MODE_WIDER_MODE (mode);
  unsigned HOST_WIDE_INT cnst1;
  int extra_cost;
  bool sign_adjust = false;
  enum mult_variant variant;
  struct algorithm alg;
  rtx tem;
  bool speed = optimize_insn_for_speed_p ();

  gcc_assert (!SCALAR_FLOAT_MODE_P (mode));
  /* We can't support modes wider than HOST_BITS_PER_INT.  */
  gcc_assert (HWI_COMPUTABLE_MODE_P (mode));

  cnst1 = INTVAL (op1) & GET_MODE_MASK (mode);

  /* We can't optimize modes wider than BITS_PER_WORD.
     ??? We might be able to perform double-word arithmetic if
     mode == word_mode, however all the cost calculations in
     synth_mult etc. assume single-word operations.  */
  if (GET_MODE_BITSIZE (wider_mode) > BITS_PER_WORD)
    return expmed_mult_highpart_optab (mode, op0, op1, target,
				       unsignedp, max_cost);

  extra_cost = shift_cost (speed, mode, GET_MODE_BITSIZE (mode) - 1);

  /* Check whether we try to multiply by a negative constant.  */
  if (!unsignedp && ((cnst1 >> (GET_MODE_BITSIZE (mode) - 1)) & 1))
    {
      sign_adjust = true;
      extra_cost += add_cost (speed, mode);
    }

  /* See whether shift/add multiplication is cheap enough.  */
  if (choose_mult_variant (wider_mode, cnst1, &alg, &variant,
			   max_cost - extra_cost))
    {
      /* See whether the specialized multiplication optabs are
	 cheaper than the shift/add version.  */
      tem = expmed_mult_highpart_optab (mode, op0, op1, target, unsignedp,
					alg.cost.cost + extra_cost);
      if (tem)
	return tem;

      tem = convert_to_mode (wider_mode, op0, unsignedp);
      tem = expand_mult_const (wider_mode, tem, cnst1, 0, &alg, variant);
      tem = extract_high_half (mode, tem);

      /* Adjust result for signedness.  */
      if (sign_adjust)
	tem = force_operand (gen_rtx_MINUS (mode, tem, op0), tem);

      return tem;
    }
  return expmed_mult_highpart_optab (mode, op0, op1, target,
				     unsignedp, max_cost);
}


/* Expand signed modulus of OP0 by a power of two D in mode MODE.  */

static rtx
expand_smod_pow2 (enum machine_mode mode, rtx op0, HOST_WIDE_INT d)
{
  unsigned HOST_WIDE_INT masklow, maskhigh;
  rtx result, temp, shift, label;
  int logd;

  logd = floor_log2 (d);
  result = gen_reg_rtx (mode);

  /* Avoid conditional branches when they're expensive.  */
  if (BRANCH_COST (optimize_insn_for_speed_p (), false) >= 2
      && optimize_insn_for_speed_p ())
    {
      rtx signmask = emit_store_flag (result, LT, op0, const0_rtx,
				      mode, 0, -1);
      if (signmask)
	{
	  signmask = force_reg (mode, signmask);
	  masklow = ((HOST_WIDE_INT) 1 << logd) - 1;
	  shift = GEN_INT (GET_MODE_BITSIZE (mode) - logd);

	  /* Use the rtx_cost of a LSHIFTRT instruction to determine
	     which instruction sequence to use.  If logical right shifts
	     are expensive the use 2 XORs, 2 SUBs and an AND, otherwise
	     use a LSHIFTRT, 1 ADD, 1 SUB and an AND.  */

	  temp = gen_rtx_LSHIFTRT (mode, result, shift);
	  if (optab_handler (lshr_optab, mode) == CODE_FOR_nothing
	      || (set_src_cost (temp, optimize_insn_for_speed_p ())
		  > COSTS_N_INSNS (2)))
	    {
	      temp = expand_binop (mode, xor_optab, op0, signmask,
				   NULL_RTX, 1, OPTAB_LIB_WIDEN);
	      temp = expand_binop (mode, sub_optab, temp, signmask,
				   NULL_RTX, 1, OPTAB_LIB_WIDEN);
	      temp = expand_binop (mode, and_optab, temp,
				   gen_int_mode (masklow, mode),
				   NULL_RTX, 1, OPTAB_LIB_WIDEN);
	      temp = expand_binop (mode, xor_optab, temp, signmask,
				   NULL_RTX, 1, OPTAB_LIB_WIDEN);
	      temp = expand_binop (mode, sub_optab, temp, signmask,
				   NULL_RTX, 1, OPTAB_LIB_WIDEN);
	    }
	  else
	    {
	      signmask = expand_binop (mode, lshr_optab, signmask, shift,
				       NULL_RTX, 1, OPTAB_LIB_WIDEN);
	      signmask = force_reg (mode, signmask);

	      temp = expand_binop (mode, add_optab, op0, signmask,
				   NULL_RTX, 1, OPTAB_LIB_WIDEN);
	      temp = expand_binop (mode, and_optab, temp,
				   gen_int_mode (masklow, mode),
				   NULL_RTX, 1, OPTAB_LIB_WIDEN);
	      temp = expand_binop (mode, sub_optab, temp, signmask,
				   NULL_RTX, 1, OPTAB_LIB_WIDEN);
	    }
	  return temp;
	}
    }

  /* Mask contains the mode's signbit and the significant bits of the
     modulus.  By including the signbit in the operation, many targets
     can avoid an explicit compare operation in the following comparison
     against zero.  */

  masklow = ((HOST_WIDE_INT) 1 << logd) - 1;
  if (GET_MODE_BITSIZE (mode) <= HOST_BITS_PER_WIDE_INT)
    {
      masklow |= HOST_WIDE_INT_M1U << (GET_MODE_BITSIZE (mode) - 1);
      maskhigh = -1;
    }
  else
    maskhigh = HOST_WIDE_INT_M1U
		 << (GET_MODE_BITSIZE (mode) - HOST_BITS_PER_WIDE_INT - 1);

  temp = expand_binop (mode, and_optab, op0,
		       immed_double_const (masklow, maskhigh, mode),
		       result, 1, OPTAB_LIB_WIDEN);
  if (temp != result)
    emit_move_insn (result, temp);

  label = gen_label_rtx ();
  do_cmp_and_jump (result, const0_rtx, GE, mode, label);

  temp = expand_binop (mode, sub_optab, result, const1_rtx, result,
		       0, OPTAB_LIB_WIDEN);
  masklow = HOST_WIDE_INT_M1U << logd;
  maskhigh = -1;
  temp = expand_binop (mode, ior_optab, temp,
		       immed_double_const (masklow, maskhigh, mode),
		       result, 1, OPTAB_LIB_WIDEN);
  temp = expand_binop (mode, add_optab, temp, const1_rtx, result,
		       0, OPTAB_LIB_WIDEN);
  if (temp != result)
    emit_move_insn (result, temp);
  emit_label (label);
  return result;
}

/* Expand signed division of OP0 by a power of two D in mode MODE.
   This routine is only called for positive values of D.  */

static rtx
expand_sdiv_pow2 (enum machine_mode mode, rtx op0, HOST_WIDE_INT d)
{
  rtx temp, label;
  int logd;

  logd = floor_log2 (d);

  if (d == 2
      && BRANCH_COST (optimize_insn_for_speed_p (),
		      false) >= 1)
    {
      temp = gen_reg_rtx (mode);
      temp = emit_store_flag (temp, LT, op0, const0_rtx, mode, 0, 1);
      temp = expand_binop (mode, add_optab, temp, op0, NULL_RTX,
			   0, OPTAB_LIB_WIDEN);
      return expand_shift (RSHIFT_EXPR, mode, temp, logd, NULL_RTX, 0);
    }

#ifdef HAVE_conditional_move
  if (BRANCH_COST (optimize_insn_for_speed_p (), false)
      >= 2)
    {
      rtx temp2;

      start_sequence ();
      temp2 = copy_to_mode_reg (mode, op0);
      temp = expand_binop (mode, add_optab, temp2, gen_int_mode (d - 1, mode),
			   NULL_RTX, 0, OPTAB_LIB_WIDEN);
      temp = force_reg (mode, temp);

      /* Construct "temp2 = (temp2 < 0) ? temp : temp2".  */
      temp2 = emit_conditional_move (temp2, LT, temp2, const0_rtx,
				     mode, temp, temp2, mode, 0);
      if (temp2)
	{
	  rtx seq = get_insns ();
	  end_sequence ();
	  emit_insn (seq);
	  return expand_shift (RSHIFT_EXPR, mode, temp2, logd, NULL_RTX, 0);
	}
      end_sequence ();
    }
#endif

  if (BRANCH_COST (optimize_insn_for_speed_p (),
		   false) >= 2)
    {
      int ushift = GET_MODE_BITSIZE (mode) - logd;

      temp = gen_reg_rtx (mode);
      temp = emit_store_flag (temp, LT, op0, const0_rtx, mode, 0, -1);
      if (shift_cost (optimize_insn_for_speed_p (), mode, ushift)
	  > COSTS_N_INSNS (1))
	temp = expand_binop (mode, and_optab, temp, gen_int_mode (d - 1, mode),
			     NULL_RTX, 0, OPTAB_LIB_WIDEN);
      else
	temp = expand_shift (RSHIFT_EXPR, mode, temp,
			     ushift, NULL_RTX, 1);
      temp = expand_binop (mode, add_optab, temp, op0, NULL_RTX,
			   0, OPTAB_LIB_WIDEN);
      return expand_shift (RSHIFT_EXPR, mode, temp, logd, NULL_RTX, 0);
    }

  label = gen_label_rtx ();
  temp = copy_to_mode_reg (mode, op0);
  do_cmp_and_jump (temp, const0_rtx, GE, mode, label);
  expand_inc (temp, gen_int_mode (d - 1, mode));
  emit_label (label);
  return expand_shift (RSHIFT_EXPR, mode, temp, logd, NULL_RTX, 0);
}

/* Emit the code to divide OP0 by OP1, putting the result in TARGET
   if that is convenient, and returning where the result is.
   You may request either the quotient or the remainder as the result;
   specify REM_FLAG nonzero to get the remainder.

   CODE is the expression code for which kind of division this is;
   it controls how rounding is done.  MODE is the machine mode to use.
   UNSIGNEDP nonzero means do unsigned division.  */

/* ??? For CEIL_MOD_EXPR, can compute incorrect remainder with ANDI
   and then correct it by or'ing in missing high bits
   if result of ANDI is nonzero.
   For ROUND_MOD_EXPR, can use ANDI and then sign-extend the result.
   This could optimize to a bfexts instruction.
   But C doesn't use these operations, so their optimizations are
   left for later.  */
/* ??? For modulo, we don't actually need the highpart of the first product,
   the low part will do nicely.  And for small divisors, the second multiply
   can also be a low-part only multiply or even be completely left out.
   E.g. to calculate the remainder of a division by 3 with a 32 bit
   multiply, multiply with 0x55555556 and extract the upper two bits;
   the result is exact for inputs up to 0x1fffffff.
   The input range can be reduced by using cross-sum rules.
   For odd divisors >= 3, the following table gives right shift counts
   so that if a number is shifted by an integer multiple of the given
   amount, the remainder stays the same:
   2, 4, 3, 6, 10, 12, 4, 8, 18, 6, 11, 20, 18, 0, 5, 10, 12, 0, 12, 20,
   14, 12, 23, 21, 8, 0, 20, 18, 0, 0, 6, 12, 0, 22, 0, 18, 20, 30, 0, 0,
   0, 8, 0, 11, 12, 10, 36, 0, 30, 0, 0, 12, 0, 0, 0, 0, 44, 12, 24, 0,
   20, 0, 7, 14, 0, 18, 36, 0, 0, 46, 60, 0, 42, 0, 15, 24, 20, 0, 0, 33,
   0, 20, 0, 0, 18, 0, 60, 0, 0, 0, 0, 0, 40, 18, 0, 0, 12

   Cross-sum rules for even numbers can be derived by leaving as many bits
   to the right alone as the divisor has zeros to the right.
   E.g. if x is an unsigned 32 bit number:
   (x mod 12) == (((x & 1023) + ((x >> 8) & ~3)) * 0x15555558 >> 2 * 3) >> 28
   */

rtx
expand_divmod (int rem_flag, enum tree_code code, enum machine_mode mode,
	       rtx op0, rtx op1, rtx target, int unsignedp)
{
  enum machine_mode compute_mode;
  rtx tquotient;
  rtx quotient = 0, remainder = 0;
  rtx last;
  int size;
  rtx insn;
  optab optab1, optab2;
  int op1_is_constant, op1_is_pow2 = 0;
  int max_cost, extra_cost;
  static HOST_WIDE_INT last_div_const = 0;
  bool speed = optimize_insn_for_speed_p ();

  op1_is_constant = CONST_INT_P (op1);
  if (op1_is_constant)
    {
      unsigned HOST_WIDE_INT ext_op1 = UINTVAL (op1);
      if (unsignedp)
	ext_op1 &= GET_MODE_MASK (mode);
      op1_is_pow2 = ((EXACT_POWER_OF_2_OR_ZERO_P (ext_op1)
		     || (! unsignedp && EXACT_POWER_OF_2_OR_ZERO_P (-ext_op1))));
    }

  /*
     This is the structure of expand_divmod:

     First comes code to fix up the operands so we can perform the operations
     correctly and efficiently.

     Second comes a switch statement with code specific for each rounding mode.
     For some special operands this code emits all RTL for the desired
     operation, for other cases, it generates only a quotient and stores it in
     QUOTIENT.  The case for trunc division/remainder might leave quotient = 0,
     to indicate that it has not done anything.

     Last comes code that finishes the operation.  If QUOTIENT is set and
     REM_FLAG is set, the remainder is computed as OP0 - QUOTIENT * OP1.  If
     QUOTIENT is not set, it is computed using trunc rounding.

     We try to generate special code for division and remainder when OP1 is a
     constant.  If |OP1| = 2**n we can use shifts and some other fast
     operations.  For other values of OP1, we compute a carefully selected
     fixed-point approximation m = 1/OP1, and generate code that multiplies OP0
     by m.

     In all cases but EXACT_DIV_EXPR, this multiplication requires the upper
     half of the product.  Different strategies for generating the product are
     implemented in expmed_mult_highpart.

     If what we actually want is the remainder, we generate that by another
     by-constant multiplication and a subtraction.  */

  /* We shouldn't be called with OP1 == const1_rtx, but some of the
     code below will malfunction if we are, so check here and handle
     the special case if so.  */
  if (op1 == const1_rtx)
    return rem_flag ? const0_rtx : op0;

    /* When dividing by -1, we could get an overflow.
     negv_optab can handle overflows.  */
  if (! unsignedp && op1 == constm1_rtx)
    {
      if (rem_flag)
	return const0_rtx;
      return expand_unop (mode, flag_trapv && GET_MODE_CLASS (mode) == MODE_INT
			  ? negv_optab : neg_optab, op0, target, 0);
    }

  if (target
      /* Don't use the function value register as a target
	 since we have to read it as well as write it,
	 and function-inlining gets confused by this.  */
      && ((REG_P (target) && REG_FUNCTION_VALUE_P (target))
	  /* Don't clobber an operand while doing a multi-step calculation.  */
	  || ((rem_flag || op1_is_constant)
	      && (reg_mentioned_p (target, op0)
		  || (MEM_P (op0) && MEM_P (target))))
	  || reg_mentioned_p (target, op1)
	  || (MEM_P (op1) && MEM_P (target))))
    target = 0;

  /* Get the mode in which to perform this computation.  Normally it will
     be MODE, but sometimes we can't do the desired operation in MODE.
     If so, pick a wider mode in which we can do the operation.  Convert
     to that mode at the start to avoid repeated conversions.

     First see what operations we need.  These depend on the expression
     we are evaluating.  (We assume that divxx3 insns exist under the
     same conditions that modxx3 insns and that these insns don't normally
     fail.  If these assumptions are not correct, we may generate less
     efficient code in some cases.)

     Then see if we find a mode in which we can open-code that operation
     (either a division, modulus, or shift).  Finally, check for the smallest
     mode for which we can do the operation with a library call.  */

  /* We might want to refine this now that we have division-by-constant
     optimization.  Since expmed_mult_highpart tries so many variants, it is
     not straightforward to generalize this.  Maybe we should make an array
     of possible modes in init_expmed?  Save this for GCC 2.7.  */

  optab1 = ((op1_is_pow2 && op1 != const0_rtx)
	    ? (unsignedp ? lshr_optab : ashr_optab)
	    : (unsignedp ? udiv_optab : sdiv_optab));
  optab2 = ((op1_is_pow2 && op1 != const0_rtx)
	    ? optab1
	    : (unsignedp ? udivmod_optab : sdivmod_optab));

  for (compute_mode = mode; compute_mode != VOIDmode;
       compute_mode = GET_MODE_WIDER_MODE (compute_mode))
    if (optab_handler (optab1, compute_mode) != CODE_FOR_nothing
	|| optab_handler (optab2, compute_mode) != CODE_FOR_nothing)
      break;

  if (compute_mode == VOIDmode)
    for (compute_mode = mode; compute_mode != VOIDmode;
	 compute_mode = GET_MODE_WIDER_MODE (compute_mode))
      if (optab_libfunc (optab1, compute_mode)
	  || optab_libfunc (optab2, compute_mode))
	break;

  /* If we still couldn't find a mode, use MODE, but expand_binop will
     probably die.  */
  if (compute_mode == VOIDmode)
    compute_mode = mode;

  if (target && GET_MODE (target) == compute_mode)
    tquotient = target;
  else
    tquotient = gen_reg_rtx (compute_mode);

  size = GET_MODE_BITSIZE (compute_mode);
#if 0
  /* It should be possible to restrict the precision to GET_MODE_BITSIZE
     (mode), and thereby get better code when OP1 is a constant.  Do that
     later.  It will require going over all usages of SIZE below.  */
  size = GET_MODE_BITSIZE (mode);
#endif

  /* Only deduct something for a REM if the last divide done was
     for a different constant.   Then set the constant of the last
     divide.  */
  max_cost = (unsignedp 
	      ? udiv_cost (speed, compute_mode)
	      : sdiv_cost (speed, compute_mode));
  if (rem_flag && ! (last_div_const != 0 && op1_is_constant
		     && INTVAL (op1) == last_div_const))
    max_cost -= (mul_cost (speed, compute_mode)
		 + add_cost (speed, compute_mode));

  last_div_const = ! rem_flag && op1_is_constant ? INTVAL (op1) : 0;

  /* Now convert to the best mode to use.  */
  if (compute_mode != mode)
    {
      op0 = convert_modes (compute_mode, mode, op0, unsignedp);
      op1 = convert_modes (compute_mode, mode, op1, unsignedp);

      /* convert_modes may have placed op1 into a register, so we
	 must recompute the following.  */
      op1_is_constant = CONST_INT_P (op1);
      op1_is_pow2 = (op1_is_constant
		     && ((EXACT_POWER_OF_2_OR_ZERO_P (INTVAL (op1))
			  || (! unsignedp
			      && EXACT_POWER_OF_2_OR_ZERO_P (-UINTVAL (op1))))));
    }

  /* If one of the operands is a volatile MEM, copy it into a register.  */

  if (MEM_P (op0) && MEM_VOLATILE_P (op0))
    op0 = force_reg (compute_mode, op0);
  if (MEM_P (op1) && MEM_VOLATILE_P (op1))
    op1 = force_reg (compute_mode, op1);

  /* If we need the remainder or if OP1 is constant, we need to
     put OP0 in a register in case it has any queued subexpressions.  */
  if (rem_flag || op1_is_constant)
    op0 = force_reg (compute_mode, op0);

  last = get_last_insn ();

  /* Promote floor rounding to trunc rounding for unsigned operations.  */
  if (unsignedp)
    {
      if (code == FLOOR_DIV_EXPR)
	code = TRUNC_DIV_EXPR;
      if (code == FLOOR_MOD_EXPR)
	code = TRUNC_MOD_EXPR;
      if (code == EXACT_DIV_EXPR && op1_is_pow2)
	code = TRUNC_DIV_EXPR;
    }

  if (op1 != const0_rtx)
    switch (code)
      {
      case TRUNC_MOD_EXPR:
      case TRUNC_DIV_EXPR:
	if (op1_is_constant)
	  {
	    if (unsignedp)
	      {
		unsigned HOST_WIDE_INT mh, ml;
		int pre_shift, post_shift;
		int dummy;
		unsigned HOST_WIDE_INT d = (INTVAL (op1)
					    & GET_MODE_MASK (compute_mode));

		if (EXACT_POWER_OF_2_OR_ZERO_P (d))
		  {
		    pre_shift = floor_log2 (d);
		    if (rem_flag)
		      {
			unsigned HOST_WIDE_INT mask
			  = ((unsigned HOST_WIDE_INT) 1 << pre_shift) - 1;
			remainder
			  = expand_binop (compute_mode, and_optab, op0,
					  gen_int_mode (mask, compute_mode),
					  remainder, 1,
					  OPTAB_LIB_WIDEN);
			if (remainder)
			  return gen_lowpart (mode, remainder);
		      }
		    quotient = expand_shift (RSHIFT_EXPR, compute_mode, op0,
					     pre_shift, tquotient, 1);
		  }
		else if (size <= HOST_BITS_PER_WIDE_INT)
		  {
		    if (d >= ((unsigned HOST_WIDE_INT) 1 << (size - 1)))
		      {
			/* Most significant bit of divisor is set; emit an scc
			   insn.  */
			quotient = emit_store_flag_force (tquotient, GEU, op0, op1,
							  compute_mode, 1, 1);
		      }
		    else
		      {
			/* Find a suitable multiplier and right shift count
			   instead of multiplying with D.  */

			mh = choose_multiplier (d, size, size,
						&ml, &post_shift, &dummy);

			/* If the suggested multiplier is more than SIZE bits,
			   we can do better for even divisors, using an
			   initial right shift.  */
			if (mh != 0 && (d & 1) == 0)
			  {
			    pre_shift = floor_log2 (d & -d);
			    mh = choose_multiplier (d >> pre_shift, size,
						    size - pre_shift,
						    &ml, &post_shift, &dummy);
			    gcc_assert (!mh);
			  }
			else
			  pre_shift = 0;

			if (mh != 0)
			  {
			    rtx t1, t2, t3, t4;

			    if (post_shift - 1 >= BITS_PER_WORD)
			      goto fail1;

			    extra_cost
			      = (shift_cost (speed, compute_mode, post_shift - 1)
				 + shift_cost (speed, compute_mode, 1)
				 + 2 * add_cost (speed, compute_mode));
			    t1 = expmed_mult_highpart
			      (compute_mode, op0,
			       gen_int_mode (ml, compute_mode),
			       NULL_RTX, 1, max_cost - extra_cost);
			    if (t1 == 0)
			      goto fail1;
			    t2 = force_operand (gen_rtx_MINUS (compute_mode,
							       op0, t1),
						NULL_RTX);
			    t3 = expand_shift (RSHIFT_EXPR, compute_mode,
					       t2, 1, NULL_RTX, 1);
			    t4 = force_operand (gen_rtx_PLUS (compute_mode,
							      t1, t3),
						NULL_RTX);
			    quotient = expand_shift
			      (RSHIFT_EXPR, compute_mode, t4,
			       post_shift - 1, tquotient, 1);
			  }
			else
			  {
			    rtx t1, t2;

			    if (pre_shift >= BITS_PER_WORD
				|| post_shift >= BITS_PER_WORD)
			      goto fail1;

			    t1 = expand_shift
			      (RSHIFT_EXPR, compute_mode, op0,
			       pre_shift, NULL_RTX, 1);
			    extra_cost
			      = (shift_cost (speed, compute_mode, pre_shift)
				 + shift_cost (speed, compute_mode, post_shift));
			    t2 = expmed_mult_highpart
			      (compute_mode, t1,
			       gen_int_mode (ml, compute_mode),
			       NULL_RTX, 1, max_cost - extra_cost);
			    if (t2 == 0)
			      goto fail1;
			    quotient = expand_shift
			      (RSHIFT_EXPR, compute_mode, t2,
			       post_shift, tquotient, 1);
			  }
		      }
		  }
		else		/* Too wide mode to use tricky code */
		  break;

		insn = get_last_insn ();
		if (insn != last)
		  set_dst_reg_note (insn, REG_EQUAL,
				    gen_rtx_UDIV (compute_mode, op0, op1),
				    quotient);
	      }
	    else		/* TRUNC_DIV, signed */
	      {
		unsigned HOST_WIDE_INT ml;
		int lgup, post_shift;
		rtx mlr;
		HOST_WIDE_INT d = INTVAL (op1);
		unsigned HOST_WIDE_INT abs_d;

		/* Since d might be INT_MIN, we have to cast to
		   unsigned HOST_WIDE_INT before negating to avoid
		   undefined signed overflow.  */
		abs_d = (d >= 0
			 ? (unsigned HOST_WIDE_INT) d
			 : - (unsigned HOST_WIDE_INT) d);

		/* n rem d = n rem -d */
		if (rem_flag && d < 0)
		  {
		    d = abs_d;
		    op1 = gen_int_mode (abs_d, compute_mode);
		  }

		if (d == 1)
		  quotient = op0;
		else if (d == -1)
		  quotient = expand_unop (compute_mode, neg_optab, op0,
					  tquotient, 0);
		else if (HOST_BITS_PER_WIDE_INT >= size
			 && abs_d == (unsigned HOST_WIDE_INT) 1 << (size - 1))
		  {
		    /* This case is not handled correctly below.  */
		    quotient = emit_store_flag (tquotient, EQ, op0, op1,
						compute_mode, 1, 1);
		    if (quotient == 0)
		      goto fail1;
		  }
		else if (EXACT_POWER_OF_2_OR_ZERO_P (d)
			 && (rem_flag
			     ? smod_pow2_cheap (speed, compute_mode)
			     : sdiv_pow2_cheap (speed, compute_mode))
			 /* We assume that cheap metric is true if the
			    optab has an expander for this mode.  */
			 && ((optab_handler ((rem_flag ? smod_optab
					      : sdiv_optab),
					     compute_mode)
			      != CODE_FOR_nothing)
			     || (optab_handler (sdivmod_optab,
						compute_mode)
				 != CODE_FOR_nothing)))
		  ;
		else if (EXACT_POWER_OF_2_OR_ZERO_P (abs_d))
		  {
		    if (rem_flag)
		      {
			remainder = expand_smod_pow2 (compute_mode, op0, d);
			if (remainder)
			  return gen_lowpart (mode, remainder);
		      }

		    if (sdiv_pow2_cheap (speed, compute_mode)
			&& ((optab_handler (sdiv_optab, compute_mode)
			     != CODE_FOR_nothing)
			    || (optab_handler (sdivmod_optab, compute_mode)
				!= CODE_FOR_nothing)))
		      quotient = expand_divmod (0, TRUNC_DIV_EXPR,
						compute_mode, op0,
						gen_int_mode (abs_d,
							      compute_mode),
						NULL_RTX, 0);
		    else
		      quotient = expand_sdiv_pow2 (compute_mode, op0, abs_d);

		    /* We have computed OP0 / abs(OP1).  If OP1 is negative,
		       negate the quotient.  */
		    if (d < 0)
		      {
			insn = get_last_insn ();
			if (insn != last
			    && abs_d < ((unsigned HOST_WIDE_INT) 1
					<< (HOST_BITS_PER_WIDE_INT - 1)))
			  set_dst_reg_note (insn, REG_EQUAL,
					    gen_rtx_DIV (compute_mode, op0,
							 gen_int_mode
							   (abs_d,
							    compute_mode)),
					    quotient);

			quotient = expand_unop (compute_mode, neg_optab,
						quotient, quotient, 0);
		      }
		  }
		else if (size <= HOST_BITS_PER_WIDE_INT)
		  {
		    choose_multiplier (abs_d, size, size - 1,
				       &ml, &post_shift, &lgup);
		    if (ml < (unsigned HOST_WIDE_INT) 1 << (size - 1))
		      {
			rtx t1, t2, t3;

			if (post_shift >= BITS_PER_WORD
			    || size - 1 >= BITS_PER_WORD)
			  goto fail1;

			extra_cost = (shift_cost (speed, compute_mode, post_shift)
				      + shift_cost (speed, compute_mode, size - 1)
				      + add_cost (speed, compute_mode));
			t1 = expmed_mult_highpart
			  (compute_mode, op0, gen_int_mode (ml, compute_mode),
			   NULL_RTX, 0, max_cost - extra_cost);
			if (t1 == 0)
			  goto fail1;
			t2 = expand_shift
			  (RSHIFT_EXPR, compute_mode, t1,
			   post_shift, NULL_RTX, 0);
			t3 = expand_shift
			  (RSHIFT_EXPR, compute_mode, op0,
			   size - 1, NULL_RTX, 0);
			if (d < 0)
			  quotient
			    = force_operand (gen_rtx_MINUS (compute_mode,
							    t3, t2),
					     tquotient);
			else
			  quotient
			    = force_operand (gen_rtx_MINUS (compute_mode,
							    t2, t3),
					     tquotient);
		      }
		    else
		      {
			rtx t1, t2, t3, t4;

			if (post_shift >= BITS_PER_WORD
			    || size - 1 >= BITS_PER_WORD)
			  goto fail1;

			ml |= (~(unsigned HOST_WIDE_INT) 0) << (size - 1);
			mlr = gen_int_mode (ml, compute_mode);
			extra_cost = (shift_cost (speed, compute_mode, post_shift)
				      + shift_cost (speed, compute_mode, size - 1)
				      + 2 * add_cost (speed, compute_mode));
			t1 = expmed_mult_highpart (compute_mode, op0, mlr,
						   NULL_RTX, 0,
						   max_cost - extra_cost);
			if (t1 == 0)
			  goto fail1;
			t2 = force_operand (gen_rtx_PLUS (compute_mode,
							  t1, op0),
					    NULL_RTX);
			t3 = expand_shift
			  (RSHIFT_EXPR, compute_mode, t2,
			   post_shift, NULL_RTX, 0);
			t4 = expand_shift
			  (RSHIFT_EXPR, compute_mode, op0,
			   size - 1, NULL_RTX, 0);
			if (d < 0)
			  quotient
			    = force_operand (gen_rtx_MINUS (compute_mode,
							    t4, t3),
					     tquotient);
			else
			  quotient
			    = force_operand (gen_rtx_MINUS (compute_mode,
							    t3, t4),
					     tquotient);
		      }
		  }
		else		/* Too wide mode to use tricky code */
		  break;

		insn = get_last_insn ();
		if (insn != last)
		  set_dst_reg_note (insn, REG_EQUAL,
				    gen_rtx_DIV (compute_mode, op0, op1),
				    quotient);
	      }
	    break;
	  }
      fail1:
	delete_insns_since (last);
	break;

      case FLOOR_DIV_EXPR:
      case FLOOR_MOD_EXPR:
      /* We will come here only for signed operations.  */
	if (op1_is_constant && HOST_BITS_PER_WIDE_INT >= size)
	  {
	    unsigned HOST_WIDE_INT mh, ml;
	    int pre_shift, lgup, post_shift;
	    HOST_WIDE_INT d = INTVAL (op1);

	    if (d > 0)
	      {
		/* We could just as easily deal with negative constants here,
		   but it does not seem worth the trouble for GCC 2.6.  */
		if (EXACT_POWER_OF_2_OR_ZERO_P (d))
		  {
		    pre_shift = floor_log2 (d);
		    if (rem_flag)
		      {
			unsigned HOST_WIDE_INT mask
			  = ((unsigned HOST_WIDE_INT) 1 << pre_shift) - 1;
			remainder = expand_binop
			  (compute_mode, and_optab, op0,
			   gen_int_mode (mask, compute_mode),
			   remainder, 0, OPTAB_LIB_WIDEN);
			if (remainder)
			  return gen_lowpart (mode, remainder);
		      }
		    quotient = expand_shift
		      (RSHIFT_EXPR, compute_mode, op0,
		       pre_shift, tquotient, 0);
		  }
		else
		  {
		    rtx t1, t2, t3, t4;

		    mh = choose_multiplier (d, size, size - 1,
					    &ml, &post_shift, &lgup);
		    gcc_assert (!mh);

		    if (post_shift < BITS_PER_WORD
			&& size - 1 < BITS_PER_WORD)
		      {
			t1 = expand_shift
			  (RSHIFT_EXPR, compute_mode, op0,
			   size - 1, NULL_RTX, 0);
			t2 = expand_binop (compute_mode, xor_optab, op0, t1,
					   NULL_RTX, 0, OPTAB_WIDEN);
			extra_cost = (shift_cost (speed, compute_mode, post_shift)
				      + shift_cost (speed, compute_mode, size - 1)
				      + 2 * add_cost (speed, compute_mode));
			t3 = expmed_mult_highpart
			  (compute_mode, t2, gen_int_mode (ml, compute_mode),
			   NULL_RTX, 1, max_cost - extra_cost);
			if (t3 != 0)
			  {
			    t4 = expand_shift
			      (RSHIFT_EXPR, compute_mode, t3,
			       post_shift, NULL_RTX, 1);
			    quotient = expand_binop (compute_mode, xor_optab,
						     t4, t1, tquotient, 0,
						     OPTAB_WIDEN);
			  }
		      }
		  }
	      }
	    else
	      {
		rtx nsign, t1, t2, t3, t4;
		t1 = force_operand (gen_rtx_PLUS (compute_mode,
						  op0, constm1_rtx), NULL_RTX);
		t2 = expand_binop (compute_mode, ior_optab, op0, t1, NULL_RTX,
				   0, OPTAB_WIDEN);
		nsign = expand_shift
		  (RSHIFT_EXPR, compute_mode, t2,
		   size - 1, NULL_RTX, 0);
		t3 = force_operand (gen_rtx_MINUS (compute_mode, t1, nsign),
				    NULL_RTX);
		t4 = expand_divmod (0, TRUNC_DIV_EXPR, compute_mode, t3, op1,
				    NULL_RTX, 0);
		if (t4)
		  {
		    rtx t5;
		    t5 = expand_unop (compute_mode, one_cmpl_optab, nsign,
				      NULL_RTX, 0);
		    quotient = force_operand (gen_rtx_PLUS (compute_mode,
							    t4, t5),
					      tquotient);
		  }
	      }
	  }

	if (quotient != 0)
	  break;
	delete_insns_since (last);

	/* Try using an instruction that produces both the quotient and
	   remainder, using truncation.  We can easily compensate the quotient
	   or remainder to get floor rounding, once we have the remainder.
	   Notice that we compute also the final remainder value here,
	   and return the result right away.  */
	if (target == 0 || GET_MODE (target) != compute_mode)
	  target = gen_reg_rtx (compute_mode);

	if (rem_flag)
	  {
	    remainder
	      = REG_P (target) ? target : gen_reg_rtx (compute_mode);
	    quotient = gen_reg_rtx (compute_mode);
	  }
	else
	  {
	    quotient
	      = REG_P (target) ? target : gen_reg_rtx (compute_mode);
	    remainder = gen_reg_rtx (compute_mode);
	  }

	if (expand_twoval_binop (sdivmod_optab, op0, op1,
				 quotient, remainder, 0))
	  {
	    /* This could be computed with a branch-less sequence.
	       Save that for later.  */
	    rtx tem;
	    rtx label = gen_label_rtx ();
	    do_cmp_and_jump (remainder, const0_rtx, EQ, compute_mode, label);
	    tem = expand_binop (compute_mode, xor_optab, op0, op1,
				NULL_RTX, 0, OPTAB_WIDEN);
	    do_cmp_and_jump (tem, const0_rtx, GE, compute_mode, label);
	    expand_dec (quotient, const1_rtx);
	    expand_inc (remainder, op1);
	    emit_label (label);
	    return gen_lowpart (mode, rem_flag ? remainder : quotient);
	  }

	/* No luck with division elimination or divmod.  Have to do it
	   by conditionally adjusting op0 *and* the result.  */
	{
	  rtx label1, label2, label3, label4, label5;
	  rtx adjusted_op0;
	  rtx tem;

	  quotient = gen_reg_rtx (compute_mode);
	  adjusted_op0 = copy_to_mode_reg (compute_mode, op0);
	  label1 = gen_label_rtx ();
	  label2 = gen_label_rtx ();
	  label3 = gen_label_rtx ();
	  label4 = gen_label_rtx ();
	  label5 = gen_label_rtx ();
	  do_cmp_and_jump (op1, const0_rtx, LT, compute_mode, label2);
	  do_cmp_and_jump (adjusted_op0, const0_rtx, LT, compute_mode, label1);
	  tem = expand_binop (compute_mode, sdiv_optab, adjusted_op0, op1,
			      quotient, 0, OPTAB_LIB_WIDEN);
	  if (tem != quotient)
	    emit_move_insn (quotient, tem);
	  emit_jump_insn (gen_jump (label5));
	  emit_barrier ();
	  emit_label (label1);
	  expand_inc (adjusted_op0, const1_rtx);
	  emit_jump_insn (gen_jump (label4));
	  emit_barrier ();
	  emit_label (label2);
	  do_cmp_and_jump (adjusted_op0, const0_rtx, GT, compute_mode, label3);
	  tem = expand_binop (compute_mode, sdiv_optab, adjusted_op0, op1,
			      quotient, 0, OPTAB_LIB_WIDEN);
	  if (tem != quotient)
	    emit_move_insn (quotient, tem);
	  emit_jump_insn (gen_jump (label5));
	  emit_barrier ();
	  emit_label (label3);
	  expand_dec (adjusted_op0, const1_rtx);
	  emit_label (label4);
	  tem = expand_binop (compute_mode, sdiv_optab, adjusted_op0, op1,
			      quotient, 0, OPTAB_LIB_WIDEN);
	  if (tem != quotient)
	    emit_move_insn (quotient, tem);
	  expand_dec (quotient, const1_rtx);
	  emit_label (label5);
	}
	break;

      case CEIL_DIV_EXPR:
      case CEIL_MOD_EXPR:
	if (unsignedp)
	  {
	    if (op1_is_constant && EXACT_POWER_OF_2_OR_ZERO_P (INTVAL (op1)))
	      {
		rtx t1, t2, t3;
		unsigned HOST_WIDE_INT d = INTVAL (op1);
		t1 = expand_shift (RSHIFT_EXPR, compute_mode, op0,
				   floor_log2 (d), tquotient, 1);
		t2 = expand_binop (compute_mode, and_optab, op0,
				   gen_int_mode (d - 1, compute_mode),
				   NULL_RTX, 1, OPTAB_LIB_WIDEN);
		t3 = gen_reg_rtx (compute_mode);
		t3 = emit_store_flag (t3, NE, t2, const0_rtx,
				      compute_mode, 1, 1);
		if (t3 == 0)
		  {
		    rtx lab;
		    lab = gen_label_rtx ();
		    do_cmp_and_jump (t2, const0_rtx, EQ, compute_mode, lab);
		    expand_inc (t1, const1_rtx);
		    emit_label (lab);
		    quotient = t1;
		  }
		else
		  quotient = force_operand (gen_rtx_PLUS (compute_mode,
							  t1, t3),
					    tquotient);
		break;
	      }

	    /* Try using an instruction that produces both the quotient and
	       remainder, using truncation.  We can easily compensate the
	       quotient or remainder to get ceiling rounding, once we have the
	       remainder.  Notice that we compute also the final remainder
	       value here, and return the result right away.  */
	    if (target == 0 || GET_MODE (target) != compute_mode)
	      target = gen_reg_rtx (compute_mode);

	    if (rem_flag)
	      {
		remainder = (REG_P (target)
			     ? target : gen_reg_rtx (compute_mode));
		quotient = gen_reg_rtx (compute_mode);
	      }
	    else
	      {
		quotient = (REG_P (target)
			    ? target : gen_reg_rtx (compute_mode));
		remainder = gen_reg_rtx (compute_mode);
	      }

	    if (expand_twoval_binop (udivmod_optab, op0, op1, quotient,
				     remainder, 1))
	      {
		/* This could be computed with a branch-less sequence.
		   Save that for later.  */
		rtx label = gen_label_rtx ();
		do_cmp_and_jump (remainder, const0_rtx, EQ,
				 compute_mode, label);
		expand_inc (quotient, const1_rtx);
		expand_dec (remainder, op1);
		emit_label (label);
		return gen_lowpart (mode, rem_flag ? remainder : quotient);
	      }

	    /* No luck with division elimination or divmod.  Have to do it
	       by conditionally adjusting op0 *and* the result.  */
	    {
	      rtx label1, label2;
	      rtx adjusted_op0, tem;

	      quotient = gen_reg_rtx (compute_mode);
	      adjusted_op0 = copy_to_mode_reg (compute_mode, op0);
	      label1 = gen_label_rtx ();
	      label2 = gen_label_rtx ();
	      do_cmp_and_jump (adjusted_op0, const0_rtx, NE,
			       compute_mode, label1);
	      emit_move_insn  (quotient, const0_rtx);
	      emit_jump_insn (gen_jump (label2));
	      emit_barrier ();
	      emit_label (label1);
	      expand_dec (adjusted_op0, const1_rtx);
	      tem = expand_binop (compute_mode, udiv_optab, adjusted_op0, op1,
				  quotient, 1, OPTAB_LIB_WIDEN);
	      if (tem != quotient)
		emit_move_insn (quotient, tem);
	      expand_inc (quotient, const1_rtx);
	      emit_label (label2);
	    }
	  }
	else /* signed */
	  {
	    if (op1_is_constant && EXACT_POWER_OF_2_OR_ZERO_P (INTVAL (op1))
		&& INTVAL (op1) >= 0)
	      {
		/* This is extremely similar to the code for the unsigned case
		   above.  For 2.7 we should merge these variants, but for
		   2.6.1 I don't want to touch the code for unsigned since that
		   get used in C.  The signed case will only be used by other
		   languages (Ada).  */

		rtx t1, t2, t3;
		unsigned HOST_WIDE_INT d = INTVAL (op1);
		t1 = expand_shift (RSHIFT_EXPR, compute_mode, op0,
				   floor_log2 (d), tquotient, 0);
		t2 = expand_binop (compute_mode, and_optab, op0,
				   gen_int_mode (d - 1, compute_mode),
				   NULL_RTX, 1, OPTAB_LIB_WIDEN);
		t3 = gen_reg_rtx (compute_mode);
		t3 = emit_store_flag (t3, NE, t2, const0_rtx,
				      compute_mode, 1, 1);
		if (t3 == 0)
		  {
		    rtx lab;
		    lab = gen_label_rtx ();
		    do_cmp_and_jump (t2, const0_rtx, EQ, compute_mode, lab);
		    expand_inc (t1, const1_rtx);
		    emit_label (lab);
		    quotient = t1;
		  }
		else
		  quotient = force_operand (gen_rtx_PLUS (compute_mode,
							  t1, t3),
					    tquotient);
		break;
	      }

	    /* Try using an instruction that produces both the quotient and
	       remainder, using truncation.  We can easily compensate the
	       quotient or remainder to get ceiling rounding, once we have the
	       remainder.  Notice that we compute also the final remainder
	       value here, and return the result right away.  */
	    if (target == 0 || GET_MODE (target) != compute_mode)
	      target = gen_reg_rtx (compute_mode);
	    if (rem_flag)
	      {
		remainder= (REG_P (target)
			    ? target : gen_reg_rtx (compute_mode));
		quotient = gen_reg_rtx (compute_mode);
	      }
	    else
	      {
		quotient = (REG_P (target)
			    ? target : gen_reg_rtx (compute_mode));
		remainder = gen_reg_rtx (compute_mode);
	      }

	    if (expand_twoval_binop (sdivmod_optab, op0, op1, quotient,
				     remainder, 0))
	      {
		/* This could be computed with a branch-less sequence.
		   Save that for later.  */
		rtx tem;
		rtx label = gen_label_rtx ();
		do_cmp_and_jump (remainder, const0_rtx, EQ,
				 compute_mode, label);
		tem = expand_binop (compute_mode, xor_optab, op0, op1,
				    NULL_RTX, 0, OPTAB_WIDEN);
		do_cmp_and_jump (tem, const0_rtx, LT, compute_mode, label);
		expand_inc (quotient, const1_rtx);
		expand_dec (remainder, op1);
		emit_label (label);
		return gen_lowpart (mode, rem_flag ? remainder : quotient);
	      }

	    /* No luck with division elimination or divmod.  Have to do it
	       by conditionally adjusting op0 *and* the result.  */
	    {
	      rtx label1, label2, label3, label4, label5;
	      rtx adjusted_op0;
	      rtx tem;

	      quotient = gen_reg_rtx (compute_mode);
	      adjusted_op0 = copy_to_mode_reg (compute_mode, op0);
	      label1 = gen_label_rtx ();
	      label2 = gen_label_rtx ();
	      label3 = gen_label_rtx ();
	      label4 = gen_label_rtx ();
	      label5 = gen_label_rtx ();
	      do_cmp_and_jump (op1, const0_rtx, LT, compute_mode, label2);
	      do_cmp_and_jump (adjusted_op0, const0_rtx, GT,
			       compute_mode, label1);
	      tem = expand_binop (compute_mode, sdiv_optab, adjusted_op0, op1,
				  quotient, 0, OPTAB_LIB_WIDEN);
	      if (tem != quotient)
		emit_move_insn (quotient, tem);
	      emit_jump_insn (gen_jump (label5));
	      emit_barrier ();
	      emit_label (label1);
	      expand_dec (adjusted_op0, const1_rtx);
	      emit_jump_insn (gen_jump (label4));
	      emit_barrier ();
	      emit_label (label2);
	      do_cmp_and_jump (adjusted_op0, const0_rtx, LT,
			       compute_mode, label3);
	      tem = expand_binop (compute_mode, sdiv_optab, adjusted_op0, op1,
				  quotient, 0, OPTAB_LIB_WIDEN);
	      if (tem != quotient)
		emit_move_insn (quotient, tem);
	      emit_jump_insn (gen_jump (label5));
	      emit_barrier ();
	      emit_label (label3);
	      expand_inc (adjusted_op0, const1_rtx);
	      emit_label (label4);
	      tem = expand_binop (compute_mode, sdiv_optab, adjusted_op0, op1,
				  quotient, 0, OPTAB_LIB_WIDEN);
	      if (tem != quotient)
		emit_move_insn (quotient, tem);
	      expand_inc (quotient, const1_rtx);
	      emit_label (label5);
	    }
	  }
	break;

      case EXACT_DIV_EXPR:
	if (op1_is_constant && HOST_BITS_PER_WIDE_INT >= size)
	  {
	    HOST_WIDE_INT d = INTVAL (op1);
	    unsigned HOST_WIDE_INT ml;
	    int pre_shift;
	    rtx t1;

	    pre_shift = floor_log2 (d & -d);
	    ml = invert_mod2n (d >> pre_shift, size);
	    t1 = expand_shift (RSHIFT_EXPR, compute_mode, op0,
			       pre_shift, NULL_RTX, unsignedp);
	    quotient = expand_mult (compute_mode, t1,
				    gen_int_mode (ml, compute_mode),
				    NULL_RTX, 1);

	    insn = get_last_insn ();
	    set_dst_reg_note (insn, REG_EQUAL,
			      gen_rtx_fmt_ee (unsignedp ? UDIV : DIV,
					      compute_mode, op0, op1),
			      quotient);
	  }
	break;

      case ROUND_DIV_EXPR:
      case ROUND_MOD_EXPR:
	if (unsignedp)
	  {
	    rtx tem;
	    rtx label;
	    label = gen_label_rtx ();
	    quotient = gen_reg_rtx (compute_mode);
	    remainder = gen_reg_rtx (compute_mode);
	    if (expand_twoval_binop (udivmod_optab, op0, op1, quotient, remainder, 1) == 0)
	      {
		rtx tem;
		quotient = expand_binop (compute_mode, udiv_optab, op0, op1,
					 quotient, 1, OPTAB_LIB_WIDEN);
		tem = expand_mult (compute_mode, quotient, op1, NULL_RTX, 1);
		remainder = expand_binop (compute_mode, sub_optab, op0, tem,
					  remainder, 1, OPTAB_LIB_WIDEN);
	      }
	    tem = plus_constant (compute_mode, op1, -1);
	    tem = expand_shift (RSHIFT_EXPR, compute_mode, tem, 1, NULL_RTX, 1);
	    do_cmp_and_jump (remainder, tem, LEU, compute_mode, label);
	    expand_inc (quotient, const1_rtx);
	    expand_dec (remainder, op1);
	    emit_label (label);
	  }
	else
	  {
	    rtx abs_rem, abs_op1, tem, mask;
	    rtx label;
	    label = gen_label_rtx ();
	    quotient = gen_reg_rtx (compute_mode);
	    remainder = gen_reg_rtx (compute_mode);
	    if (expand_twoval_binop (sdivmod_optab, op0, op1, quotient, remainder, 0) == 0)
	      {
		rtx tem;
		quotient = expand_binop (compute_mode, sdiv_optab, op0, op1,
					 quotient, 0, OPTAB_LIB_WIDEN);
		tem = expand_mult (compute_mode, quotient, op1, NULL_RTX, 0);
		remainder = expand_binop (compute_mode, sub_optab, op0, tem,
					  remainder, 0, OPTAB_LIB_WIDEN);
	      }
	    abs_rem = expand_abs (compute_mode, remainder, NULL_RTX, 1, 0);
	    abs_op1 = expand_abs (compute_mode, op1, NULL_RTX, 1, 0);
	    tem = expand_shift (LSHIFT_EXPR, compute_mode, abs_rem,
				1, NULL_RTX, 1);
	    do_cmp_and_jump (tem, abs_op1, LTU, compute_mode, label);
	    tem = expand_binop (compute_mode, xor_optab, op0, op1,
				NULL_RTX, 0, OPTAB_WIDEN);
	    mask = expand_shift (RSHIFT_EXPR, compute_mode, tem,
				 size - 1, NULL_RTX, 0);
	    tem = expand_binop (compute_mode, xor_optab, mask, const1_rtx,
				NULL_RTX, 0, OPTAB_WIDEN);
	    tem = expand_binop (compute_mode, sub_optab, tem, mask,
				NULL_RTX, 0, OPTAB_WIDEN);
	    expand_inc (quotient, tem);
	    tem = expand_binop (compute_mode, xor_optab, mask, op1,
				NULL_RTX, 0, OPTAB_WIDEN);
	    tem = expand_binop (compute_mode, sub_optab, tem, mask,
				NULL_RTX, 0, OPTAB_WIDEN);
	    expand_dec (remainder, tem);
	    emit_label (label);
	  }
	return gen_lowpart (mode, rem_flag ? remainder : quotient);

      default:
	gcc_unreachable ();
      }

  if (quotient == 0)
    {
      if (target && GET_MODE (target) != compute_mode)
	target = 0;

      if (rem_flag)
	{
	  /* Try to produce the remainder without producing the quotient.
	     If we seem to have a divmod pattern that does not require widening,
	     don't try widening here.  We should really have a WIDEN argument
	     to expand_twoval_binop, since what we'd really like to do here is
	     1) try a mod insn in compute_mode
	     2) try a divmod insn in compute_mode
	     3) try a div insn in compute_mode and multiply-subtract to get
	        remainder
	     4) try the same things with widening allowed.  */
	  remainder
	    = sign_expand_binop (compute_mode, umod_optab, smod_optab,
				 op0, op1, target,
				 unsignedp,
				 ((optab_handler (optab2, compute_mode)
				   != CODE_FOR_nothing)
				  ? OPTAB_DIRECT : OPTAB_WIDEN));
	  if (remainder == 0)
	    {
	      /* No luck there.  Can we do remainder and divide at once
		 without a library call?  */
	      remainder = gen_reg_rtx (compute_mode);
	      if (! expand_twoval_binop ((unsignedp
					  ? udivmod_optab
					  : sdivmod_optab),
					 op0, op1,
					 NULL_RTX, remainder, unsignedp))
		remainder = 0;
	    }

	  if (remainder)
	    return gen_lowpart (mode, remainder);
	}

      /* Produce the quotient.  Try a quotient insn, but not a library call.
	 If we have a divmod in this mode, use it in preference to widening
	 the div (for this test we assume it will not fail). Note that optab2
	 is set to the one of the two optabs that the call below will use.  */
      quotient
	= sign_expand_binop (compute_mode, udiv_optab, sdiv_optab,
			     op0, op1, rem_flag ? NULL_RTX : target,
			     unsignedp,
			     ((optab_handler (optab2, compute_mode)
			       != CODE_FOR_nothing)
			      ? OPTAB_DIRECT : OPTAB_WIDEN));

      if (quotient == 0)
	{
	  /* No luck there.  Try a quotient-and-remainder insn,
	     keeping the quotient alone.  */
	  quotient = gen_reg_rtx (compute_mode);
	  if (! expand_twoval_binop (unsignedp ? udivmod_optab : sdivmod_optab,
				     op0, op1,
				     quotient, NULL_RTX, unsignedp))
	    {
	      quotient = 0;
	      if (! rem_flag)
		/* Still no luck.  If we are not computing the remainder,
		   use a library call for the quotient.  */
		quotient = sign_expand_binop (compute_mode,
					      udiv_optab, sdiv_optab,
					      op0, op1, target,
					      unsignedp, OPTAB_LIB_WIDEN);
	    }
	}
    }

  if (rem_flag)
    {
      if (target && GET_MODE (target) != compute_mode)
	target = 0;

      if (quotient == 0)
	{
	  /* No divide instruction either.  Use library for remainder.  */
	  remainder = sign_expand_binop (compute_mode, umod_optab, smod_optab,
					 op0, op1, target,
					 unsignedp, OPTAB_LIB_WIDEN);
	  /* No remainder function.  Try a quotient-and-remainder
	     function, keeping the remainder.  */
	  if (!remainder)
	    {
	      remainder = gen_reg_rtx (compute_mode);
	      if (!expand_twoval_binop_libfunc
		  (unsignedp ? udivmod_optab : sdivmod_optab,
		   op0, op1,
		   NULL_RTX, remainder,
		   unsignedp ? UMOD : MOD))
		remainder = NULL_RTX;
	    }
	}
      else
	{
	  /* We divided.  Now finish doing X - Y * (X / Y).  */
	  remainder = expand_mult (compute_mode, quotient, op1,
				   NULL_RTX, unsignedp);
	  remainder = expand_binop (compute_mode, sub_optab, op0,
				    remainder, target, unsignedp,
				    OPTAB_LIB_WIDEN);
	}
    }

  return gen_lowpart (mode, rem_flag ? remainder : quotient);
}

/* Return a tree node with data type TYPE, describing the value of X.
   Usually this is an VAR_DECL, if there is no obvious better choice.
   X may be an expression, however we only support those expressions
   generated by loop.c.  */

tree
make_tree (tree type, rtx x)
{
  tree t;

  switch (GET_CODE (x))
    {
    case CONST_INT:
      {
	HOST_WIDE_INT hi = 0;

	if (INTVAL (x) < 0
	    && !(TYPE_UNSIGNED (type)
		 && (GET_MODE_BITSIZE (TYPE_MODE (type))
		     < HOST_BITS_PER_WIDE_INT)))
	  hi = -1;

	t = build_int_cst_wide (type, INTVAL (x), hi);

	return t;
      }

    case CONST_DOUBLE:
      if (GET_MODE (x) == VOIDmode)
	t = build_int_cst_wide (type,
				CONST_DOUBLE_LOW (x), CONST_DOUBLE_HIGH (x));
      else
	{
	  REAL_VALUE_TYPE d;

	  REAL_VALUE_FROM_CONST_DOUBLE (d, x);
	  t = build_real (type, d);
	}

      return t;

    case CONST_VECTOR:
      {
	int units = CONST_VECTOR_NUNITS (x);
	tree itype = TREE_TYPE (type);
	tree *elts;
	int i;

	/* Build a tree with vector elements.  */
	elts = XALLOCAVEC (tree, units);
	for (i = units - 1; i >= 0; --i)
	  {
	    rtx elt = CONST_VECTOR_ELT (x, i);
	    elts[i] = make_tree (itype, elt);
	  }

	return build_vector (type, elts);
      }

    case PLUS:
      return fold_build2 (PLUS_EXPR, type, make_tree (type, XEXP (x, 0)),
			  make_tree (type, XEXP (x, 1)));

    case MINUS:
      return fold_build2 (MINUS_EXPR, type, make_tree (type, XEXP (x, 0)),
			  make_tree (type, XEXP (x, 1)));

    case NEG:
      return fold_build1 (NEGATE_EXPR, type, make_tree (type, XEXP (x, 0)));

    case MULT:
      return fold_build2 (MULT_EXPR, type, make_tree (type, XEXP (x, 0)),
			  make_tree (type, XEXP (x, 1)));

    case ASHIFT:
      return fold_build2 (LSHIFT_EXPR, type, make_tree (type, XEXP (x, 0)),
			  make_tree (type, XEXP (x, 1)));

    case LSHIFTRT:
      t = unsigned_type_for (type);
      return fold_convert (type, build2 (RSHIFT_EXPR, t,
			    		 make_tree (t, XEXP (x, 0)),
				    	 make_tree (type, XEXP (x, 1))));

    case ASHIFTRT:
      t = signed_type_for (type);
      return fold_convert (type, build2 (RSHIFT_EXPR, t,
					 make_tree (t, XEXP (x, 0)),
				    	 make_tree (type, XEXP (x, 1))));

    case DIV:
      if (TREE_CODE (type) != REAL_TYPE)
	t = signed_type_for (type);
      else
	t = type;

      return fold_convert (type, build2 (TRUNC_DIV_EXPR, t,
				    	 make_tree (t, XEXP (x, 0)),
				    	 make_tree (t, XEXP (x, 1))));
    case UDIV:
      t = unsigned_type_for (type);
      return fold_convert (type, build2 (TRUNC_DIV_EXPR, t,
				    	 make_tree (t, XEXP (x, 0)),
				    	 make_tree (t, XEXP (x, 1))));

    case SIGN_EXTEND:
    case ZERO_EXTEND:
      t = lang_hooks.types.type_for_mode (GET_MODE (XEXP (x, 0)),
					  GET_CODE (x) == ZERO_EXTEND);
      return fold_convert (type, make_tree (t, XEXP (x, 0)));

    case CONST:
      return make_tree (type, XEXP (x, 0));

    case SYMBOL_REF:
      t = SYMBOL_REF_DECL (x);
      if (t)
	return fold_convert (type, build_fold_addr_expr (t));
      /* else fall through.  */

    default:
      t = build_decl (RTL_LOCATION (x), VAR_DECL, NULL_TREE, type);

      /* If TYPE is a POINTER_TYPE, we might need to convert X from
	 address mode to pointer mode.  */
      if (POINTER_TYPE_P (type))
	x = convert_memory_address_addr_space
	      (TYPE_MODE (type), x, TYPE_ADDR_SPACE (TREE_TYPE (type)));

      /* Note that we do *not* use SET_DECL_RTL here, because we do not
	 want set_decl_rtl to go adjusting REG_ATTRS for this temporary.  */
      t->decl_with_rtl.rtl = x;

      return t;
    }
}

/* Compute the logical-and of OP0 and OP1, storing it in TARGET
   and returning TARGET.

   If TARGET is 0, a pseudo-register or constant is returned.  */

rtx
expand_and (enum machine_mode mode, rtx op0, rtx op1, rtx target)
{
  rtx tem = 0;

  if (GET_MODE (op0) == VOIDmode && GET_MODE (op1) == VOIDmode)
    tem = simplify_binary_operation (AND, mode, op0, op1);
  if (tem == 0)
    tem = expand_binop (mode, and_optab, op0, op1, target, 0, OPTAB_LIB_WIDEN);

  if (target == 0)
    target = tem;
  else if (tem != target)
    emit_move_insn (target, tem);
  return target;
}

/* Helper function for emit_store_flag.  */
static rtx
emit_cstore (rtx target, enum insn_code icode, enum rtx_code code,
	     enum machine_mode mode, enum machine_mode compare_mode,
	     int unsignedp, rtx x, rtx y, int normalizep,
	     enum machine_mode target_mode)
{
  struct expand_operand ops[4];
  rtx op0, last, comparison, subtarget;
  enum machine_mode result_mode = targetm.cstore_mode (icode);

  last = get_last_insn ();
  x = prepare_operand (icode, x, 2, mode, compare_mode, unsignedp);
  y = prepare_operand (icode, y, 3, mode, compare_mode, unsignedp);
  if (!x || !y)
    {
      delete_insns_since (last);
      return NULL_RTX;
    }

  if (target_mode == VOIDmode)
    target_mode = result_mode;
  if (!target)
    target = gen_reg_rtx (target_mode);

  comparison = gen_rtx_fmt_ee (code, result_mode, x, y);

  create_output_operand (&ops[0], optimize ? NULL_RTX : target, result_mode);
  create_fixed_operand (&ops[1], comparison);
  create_fixed_operand (&ops[2], x);
  create_fixed_operand (&ops[3], y);
  if (!maybe_expand_insn (icode, 4, ops))
    {
      delete_insns_since (last);
      return NULL_RTX;
    }
  subtarget = ops[0].value;

  /* If we are converting to a wider mode, first convert to
     TARGET_MODE, then normalize.  This produces better combining
     opportunities on machines that have a SIGN_EXTRACT when we are
     testing a single bit.  This mostly benefits the 68k.

     If STORE_FLAG_VALUE does not have the sign bit set when
     interpreted in MODE, we can do this conversion as unsigned, which
     is usually more efficient.  */
  if (GET_MODE_SIZE (target_mode) > GET_MODE_SIZE (result_mode))
    {
      convert_move (target, subtarget,
		    val_signbit_known_clear_p (result_mode,
					       STORE_FLAG_VALUE));
      op0 = target;
      result_mode = target_mode;
    }
  else
    op0 = subtarget;

  /* If we want to keep subexpressions around, don't reuse our last
     target.  */
  if (optimize)
    subtarget = 0;

  /* Now normalize to the proper value in MODE.  Sometimes we don't
     have to do anything.  */
  if (normalizep == 0 || normalizep == STORE_FLAG_VALUE)
    ;
  /* STORE_FLAG_VALUE might be the most negative number, so write
     the comparison this way to avoid a compiler-time warning.  */
  else if (- normalizep == STORE_FLAG_VALUE)
    op0 = expand_unop (result_mode, neg_optab, op0, subtarget, 0);

  /* We don't want to use STORE_FLAG_VALUE < 0 below since this makes
     it hard to use a value of just the sign bit due to ANSI integer
     constant typing rules.  */
  else if (val_signbit_known_set_p (result_mode, STORE_FLAG_VALUE))
    op0 = expand_shift (RSHIFT_EXPR, result_mode, op0,
			GET_MODE_BITSIZE (result_mode) - 1, subtarget,
			normalizep == 1);
  else
    {
      gcc_assert (STORE_FLAG_VALUE & 1);

      op0 = expand_and (result_mode, op0, const1_rtx, subtarget);
      if (normalizep == -1)
	op0 = expand_unop (result_mode, neg_optab, op0, op0, 0);
    }

  /* If we were converting to a smaller mode, do the conversion now.  */
  if (target_mode != result_mode)
    {
      convert_move (target, op0, 0);
      return target;
    }
  else
    return op0;
}


/* A subroutine of emit_store_flag only including "tricks" that do not
   need a recursive call.  These are kept separate to avoid infinite
   loops.  */

static rtx
emit_store_flag_1 (rtx target, enum rtx_code code, rtx op0, rtx op1,
		   enum machine_mode mode, int unsignedp, int normalizep,
		   enum machine_mode target_mode)
{
  rtx subtarget;
  enum insn_code icode;
  enum machine_mode compare_mode;
  enum mode_class mclass;
  enum rtx_code scode;
  rtx tem;

  if (unsignedp)
    code = unsigned_condition (code);
  scode = swap_condition (code);

  /* If one operand is constant, make it the second one.  Only do this
     if the other operand is not constant as well.  */

  if (swap_commutative_operands_p (op0, op1))
    {
      tem = op0;
      op0 = op1;
      op1 = tem;
      code = swap_condition (code);
    }

  if (mode == VOIDmode)
    mode = GET_MODE (op0);

  /* For some comparisons with 1 and -1, we can convert this to
     comparisons with zero.  This will often produce more opportunities for
     store-flag insns.  */

  switch (code)
    {
    case LT:
      if (op1 == const1_rtx)
	op1 = const0_rtx, code = LE;
      break;
    case LE:
      if (op1 == constm1_rtx)
	op1 = const0_rtx, code = LT;
      break;
    case GE:
      if (op1 == const1_rtx)
	op1 = const0_rtx, code = GT;
      break;
    case GT:
      if (op1 == constm1_rtx)
	op1 = const0_rtx, code = GE;
      break;
    case GEU:
      if (op1 == const1_rtx)
	op1 = const0_rtx, code = NE;
      break;
    case LTU:
      if (op1 == const1_rtx)
	op1 = const0_rtx, code = EQ;
      break;
    default:
      break;
    }

  /* If we are comparing a double-word integer with zero or -1, we can
     convert the comparison into one involving a single word.  */
  if (GET_MODE_BITSIZE (mode) == BITS_PER_WORD * 2
      && GET_MODE_CLASS (mode) == MODE_INT
      && (!MEM_P (op0) || ! MEM_VOLATILE_P (op0)))
    {
      if ((code == EQ || code == NE)
	  && (op1 == const0_rtx || op1 == constm1_rtx))
	{
	  rtx op00, op01;

	  /* Do a logical OR or AND of the two words and compare the
	     result.  */
	  op00 = simplify_gen_subreg (word_mode, op0, mode, 0);
	  op01 = simplify_gen_subreg (word_mode, op0, mode, UNITS_PER_WORD);
	  tem = expand_binop (word_mode,
			      op1 == const0_rtx ? ior_optab : and_optab,
			      op00, op01, NULL_RTX, unsignedp,
			      OPTAB_DIRECT);

	  if (tem != 0)
	    tem = emit_store_flag (NULL_RTX, code, tem, op1, word_mode,
				   unsignedp, normalizep);
	}
      else if ((code == LT || code == GE) && op1 == const0_rtx)
	{
	  rtx op0h;

	  /* If testing the sign bit, can just test on high word.  */
	  op0h = simplify_gen_subreg (word_mode, op0, mode,
				      subreg_highpart_offset (word_mode,
							      mode));
	  tem = emit_store_flag (NULL_RTX, code, op0h, op1, word_mode,
				 unsignedp, normalizep);
	}
      else
	tem = NULL_RTX;

      if (tem)
	{
	  if (target_mode == VOIDmode || GET_MODE (tem) == target_mode)
	    return tem;
	  if (!target)
	    target = gen_reg_rtx (target_mode);

	  convert_move (target, tem,
			!val_signbit_known_set_p (word_mode,
						  (normalizep ? normalizep
						   : STORE_FLAG_VALUE)));
	  return target;
	}
    }

  /* If this is A < 0 or A >= 0, we can do this by taking the ones
     complement of A (for GE) and shifting the sign bit to the low bit.  */
  if (op1 == const0_rtx && (code == LT || code == GE)
      && GET_MODE_CLASS (mode) == MODE_INT
      && (normalizep || STORE_FLAG_VALUE == 1
	  || val_signbit_p (mode, STORE_FLAG_VALUE)))
    {
      subtarget = target;

      if (!target)
	target_mode = mode;

      /* If the result is to be wider than OP0, it is best to convert it
	 first.  If it is to be narrower, it is *incorrect* to convert it
	 first.  */
      else if (GET_MODE_SIZE (target_mode) > GET_MODE_SIZE (mode))
	{
	  op0 = convert_modes (target_mode, mode, op0, 0);
	  mode = target_mode;
	}

      if (target_mode != mode)
	subtarget = 0;

      if (code == GE)
	op0 = expand_unop (mode, one_cmpl_optab, op0,
			   ((STORE_FLAG_VALUE == 1 || normalizep)
			    ? 0 : subtarget), 0);

      if (STORE_FLAG_VALUE == 1 || normalizep)
	/* If we are supposed to produce a 0/1 value, we want to do
	   a logical shift from the sign bit to the low-order bit; for
	   a -1/0 value, we do an arithmetic shift.  */
	op0 = expand_shift (RSHIFT_EXPR, mode, op0,
			    GET_MODE_BITSIZE (mode) - 1,
			    subtarget, normalizep != -1);

      if (mode != target_mode)
	op0 = convert_modes (target_mode, mode, op0, 0);

      return op0;
    }

  mclass = GET_MODE_CLASS (mode);
  for (compare_mode = mode; compare_mode != VOIDmode;
       compare_mode = GET_MODE_WIDER_MODE (compare_mode))
    {
     enum machine_mode optab_mode = mclass == MODE_CC ? CCmode : compare_mode;
     icode = optab_handler (cstore_optab, optab_mode);
     if (icode != CODE_FOR_nothing)
	{
	  do_pending_stack_adjust ();
	  tem = emit_cstore (target, icode, code, mode, compare_mode,
			     unsignedp, op0, op1, normalizep, target_mode);
	  if (tem)
	    return tem;

	  if (GET_MODE_CLASS (mode) == MODE_FLOAT)
	    {
	      tem = emit_cstore (target, icode, scode, mode, compare_mode,
				 unsignedp, op1, op0, normalizep, target_mode);
	      if (tem)
	        return tem;
	    }
	  break;
	}
    }

  return 0;
}

/* Emit a store-flags instruction for comparison CODE on OP0 and OP1
   and storing in TARGET.  Normally return TARGET.
   Return 0 if that cannot be done.

   MODE is the mode to use for OP0 and OP1 should they be CONST_INTs.  If
   it is VOIDmode, they cannot both be CONST_INT.

   UNSIGNEDP is for the case where we have to widen the operands
   to perform the operation.  It says to use zero-extension.

   NORMALIZEP is 1 if we should convert the result to be either zero
   or one.  Normalize is -1 if we should convert the result to be
   either zero or -1.  If NORMALIZEP is zero, the result will be left
   "raw" out of the scc insn.  */

rtx
emit_store_flag (rtx target, enum rtx_code code, rtx op0, rtx op1,
		 enum machine_mode mode, int unsignedp, int normalizep)
{
  enum machine_mode target_mode = target ? GET_MODE (target) : VOIDmode;
  enum rtx_code rcode;
  rtx subtarget;
  rtx tem, last, trueval;

  /* If we compare constants, we shouldn't use a store-flag operation,
     but a constant load.  We can get there via the vanilla route that
     usually generates a compare-branch sequence, but will in this case
     fold the comparison to a constant, and thus elide the branch.  */
  if (CONSTANT_P (op0) && CONSTANT_P (op1))
    return NULL_RTX;

  tem = emit_store_flag_1 (target, code, op0, op1, mode, unsignedp, normalizep,
			   target_mode);
  if (tem)
    return tem;

  /* If we reached here, we can't do this with a scc insn, however there
     are some comparisons that can be done in other ways.  Don't do any
     of these cases if branches are very cheap.  */
  if (BRANCH_COST (optimize_insn_for_speed_p (), false) == 0)
    return 0;

  /* See what we need to return.  We can only return a 1, -1, or the
     sign bit.  */

  if (normalizep == 0)
    {
      if (STORE_FLAG_VALUE == 1 || STORE_FLAG_VALUE == -1)
	normalizep = STORE_FLAG_VALUE;

      else if (val_signbit_p (mode, STORE_FLAG_VALUE))
	;
      else
	return 0;
    }

  last = get_last_insn ();

  /* If optimizing, use different pseudo registers for each insn, instead
     of reusing the same pseudo.  This leads to better CSE, but slows
     down the compiler, since there are more pseudos */
  subtarget = (!optimize
	       && (target_mode == mode)) ? target : NULL_RTX;
  trueval = GEN_INT (normalizep ? normalizep : STORE_FLAG_VALUE);

  /* For floating-point comparisons, try the reverse comparison or try
     changing the "orderedness" of the comparison.  */
  if (GET_MODE_CLASS (mode) == MODE_FLOAT)
    {
      enum rtx_code first_code;
      bool and_them;

      rcode = reverse_condition_maybe_unordered (code);
      if (can_compare_p (rcode, mode, ccp_store_flag)
          && (code == ORDERED || code == UNORDERED
	      || (! HONOR_NANS (mode) && (code == LTGT || code == UNEQ))
	      || (! HONOR_SNANS (mode) && (code == EQ || code == NE))))
	{
          int want_add = ((STORE_FLAG_VALUE == 1 && normalizep == -1)
		          || (STORE_FLAG_VALUE == -1 && normalizep == 1));

	  /* For the reverse comparison, use either an addition or a XOR.  */
          if (want_add
	      && rtx_cost (GEN_INT (normalizep), PLUS, 1,
			   optimize_insn_for_speed_p ()) == 0)
	    {
	      tem = emit_store_flag_1 (subtarget, rcode, op0, op1, mode, 0,
				       STORE_FLAG_VALUE, target_mode);
	      if (tem)
                return expand_binop (target_mode, add_optab, tem,
				     gen_int_mode (normalizep, target_mode),
				     target, 0, OPTAB_WIDEN);
	    }
          else if (!want_add
	           && rtx_cost (trueval, XOR, 1,
			        optimize_insn_for_speed_p ()) == 0)
	    {
	      tem = emit_store_flag_1 (subtarget, rcode, op0, op1, mode, 0,
				       normalizep, target_mode);
	      if (tem)
                return expand_binop (target_mode, xor_optab, tem, trueval,
				     target, INTVAL (trueval) >= 0, OPTAB_WIDEN);
	    }
	}

      delete_insns_since (last);

      /* Cannot split ORDERED and UNORDERED, only try the above trick.   */
      if (code == ORDERED || code == UNORDERED)
	return 0;

      and_them = split_comparison (code, mode, &first_code, &code);

      /* If there are no NaNs, the first comparison should always fall through.
         Effectively change the comparison to the other one.  */
      if (!HONOR_NANS (mode))
	{
          gcc_assert (first_code == (and_them ? ORDERED : UNORDERED));
	  return emit_store_flag_1 (target, code, op0, op1, mode, 0, normalizep,
				    target_mode);
	}

#ifdef HAVE_conditional_move
      /* Try using a setcc instruction for ORDERED/UNORDERED, followed by a
	 conditional move.  */
      tem = emit_store_flag_1 (subtarget, first_code, op0, op1, mode, 0,
			       normalizep, target_mode);
      if (tem == 0)
	return 0;

      if (and_them)
        tem = emit_conditional_move (target, code, op0, op1, mode,
				     tem, const0_rtx, GET_MODE (tem), 0);
      else
        tem = emit_conditional_move (target, code, op0, op1, mode,
				     trueval, tem, GET_MODE (tem), 0);

      if (tem == 0)
        delete_insns_since (last);
      return tem;
#else
      return 0;
#endif
    }

  /* The remaining tricks only apply to integer comparisons.  */

  if (GET_MODE_CLASS (mode) != MODE_INT)
    return 0;

  /* If this is an equality comparison of integers, we can try to exclusive-or
     (or subtract) the two operands and use a recursive call to try the
     comparison with zero.  Don't do any of these cases if branches are
     very cheap.  */

  if ((code == EQ || code == NE) && op1 != const0_rtx)
    {
      tem = expand_binop (mode, xor_optab, op0, op1, subtarget, 1,
			  OPTAB_WIDEN);

      if (tem == 0)
	tem = expand_binop (mode, sub_optab, op0, op1, subtarget, 1,
			    OPTAB_WIDEN);
      if (tem != 0)
	tem = emit_store_flag (target, code, tem, const0_rtx,
			       mode, unsignedp, normalizep);
      if (tem != 0)
	return tem;

      delete_insns_since (last);
    }

  /* For integer comparisons, try the reverse comparison.  However, for
     small X and if we'd have anyway to extend, implementing "X != 0"
     as "-(int)X >> 31" is still cheaper than inverting "(int)X == 0".  */
  rcode = reverse_condition (code);
  if (can_compare_p (rcode, mode, ccp_store_flag)
      && ! (optab_handler (cstore_optab, mode) == CODE_FOR_nothing
	    && code == NE
	    && GET_MODE_SIZE (mode) < UNITS_PER_WORD
	    && op1 == const0_rtx))
    {
      int want_add = ((STORE_FLAG_VALUE == 1 && normalizep == -1)
		      || (STORE_FLAG_VALUE == -1 && normalizep == 1));

      /* Again, for the reverse comparison, use either an addition or a XOR.  */
      if (want_add
	  && rtx_cost (GEN_INT (normalizep), PLUS, 1,
		       optimize_insn_for_speed_p ()) == 0)
	{
	  tem = emit_store_flag_1 (subtarget, rcode, op0, op1, mode, 0,
				   STORE_FLAG_VALUE, target_mode);
	  if (tem != 0)
            tem = expand_binop (target_mode, add_optab, tem,
				gen_int_mode (normalizep, target_mode),
				target, 0, OPTAB_WIDEN);
	}
      else if (!want_add
	       && rtx_cost (trueval, XOR, 1,
			    optimize_insn_for_speed_p ()) == 0)
	{
	  tem = emit_store_flag_1 (subtarget, rcode, op0, op1, mode, 0,
				   normalizep, target_mode);
	  if (tem != 0)
            tem = expand_binop (target_mode, xor_optab, tem, trueval, target,
				INTVAL (trueval) >= 0, OPTAB_WIDEN);
	}

      if (tem != 0)
	return tem;
      delete_insns_since (last);
    }

  /* Some other cases we can do are EQ, NE, LE, and GT comparisons with
     the constant zero.  Reject all other comparisons at this point.  Only
     do LE and GT if branches are expensive since they are expensive on
     2-operand machines.  */

  if (op1 != const0_rtx
      || (code != EQ && code != NE
	  && (BRANCH_COST (optimize_insn_for_speed_p (),
			   false) <= 1 || (code != LE && code != GT))))
    return 0;

  /* Try to put the result of the comparison in the sign bit.  Assume we can't
     do the necessary operation below.  */

  tem = 0;

  /* To see if A <= 0, compute (A | (A - 1)).  A <= 0 iff that result has
     the sign bit set.  */

  if (code == LE)
    {
      /* This is destructive, so SUBTARGET can't be OP0.  */
      if (rtx_equal_p (subtarget, op0))
	subtarget = 0;

      tem = expand_binop (mode, sub_optab, op0, const1_rtx, subtarget, 0,
			  OPTAB_WIDEN);
      if (tem)
	tem = expand_binop (mode, ior_optab, op0, tem, subtarget, 0,
			    OPTAB_WIDEN);
    }

  /* To see if A > 0, compute (((signed) A) << BITS) - A, where BITS is the
     number of bits in the mode of OP0, minus one.  */

  if (code == GT)
    {
      if (rtx_equal_p (subtarget, op0))
	subtarget = 0;

      tem = expand_shift (RSHIFT_EXPR, mode, op0,
			  GET_MODE_BITSIZE (mode) - 1,
			  subtarget, 0);
      tem = expand_binop (mode, sub_optab, tem, op0, subtarget, 0,
			  OPTAB_WIDEN);
    }

  if (code == EQ || code == NE)
    {
      /* For EQ or NE, one way to do the comparison is to apply an operation
	 that converts the operand into a positive number if it is nonzero
	 or zero if it was originally zero.  Then, for EQ, we subtract 1 and
	 for NE we negate.  This puts the result in the sign bit.  Then we
	 normalize with a shift, if needed.

	 Two operations that can do the above actions are ABS and FFS, so try
	 them.  If that doesn't work, and MODE is smaller than a full word,
	 we can use zero-extension to the wider mode (an unsigned conversion)
	 as the operation.  */

      /* Note that ABS doesn't yield a positive number for INT_MIN, but
	 that is compensated by the subsequent overflow when subtracting
	 one / negating.  */

      if (optab_handler (abs_optab, mode) != CODE_FOR_nothing)
	tem = expand_unop (mode, abs_optab, op0, subtarget, 1);
      else if (optab_handler (ffs_optab, mode) != CODE_FOR_nothing)
	tem = expand_unop (mode, ffs_optab, op0, subtarget, 1);
      else if (GET_MODE_SIZE (mode) < UNITS_PER_WORD)
	{
	  tem = convert_modes (word_mode, mode, op0, 1);
	  mode = word_mode;
	}

      if (tem != 0)
	{
	  if (code == EQ)
	    tem = expand_binop (mode, sub_optab, tem, const1_rtx, subtarget,
				0, OPTAB_WIDEN);
	  else
	    tem = expand_unop (mode, neg_optab, tem, subtarget, 0);
	}

      /* If we couldn't do it that way, for NE we can "or" the two's complement
	 of the value with itself.  For EQ, we take the one's complement of
	 that "or", which is an extra insn, so we only handle EQ if branches
	 are expensive.  */

      if (tem == 0
	  && (code == NE
	      || BRANCH_COST (optimize_insn_for_speed_p (),
		      	      false) > 1))
	{
	  if (rtx_equal_p (subtarget, op0))
	    subtarget = 0;

	  tem = expand_unop (mode, neg_optab, op0, subtarget, 0);
	  tem = expand_binop (mode, ior_optab, tem, op0, subtarget, 0,
			      OPTAB_WIDEN);

	  if (tem && code == EQ)
	    tem = expand_unop (mode, one_cmpl_optab, tem, subtarget, 0);
	}
    }

  if (tem && normalizep)
    tem = expand_shift (RSHIFT_EXPR, mode, tem,
			GET_MODE_BITSIZE (mode) - 1,
			subtarget, normalizep == 1);

  if (tem)
    {
      if (!target)
        ;
      else if (GET_MODE (tem) != target_mode)
	{
	  convert_move (target, tem, 0);
	  tem = target;
	}
      else if (!subtarget)
	{
	  emit_move_insn (target, tem);
	  tem = target;
	}
    }
  else
    delete_insns_since (last);

  return tem;
}

/* Like emit_store_flag, but always succeeds.  */

rtx
emit_store_flag_force (rtx target, enum rtx_code code, rtx op0, rtx op1,
		       enum machine_mode mode, int unsignedp, int normalizep)
{
  rtx tem, label;
  rtx trueval, falseval;

  /* First see if emit_store_flag can do the job.  */
  tem = emit_store_flag (target, code, op0, op1, mode, unsignedp, normalizep);
  if (tem != 0)
    return tem;

  if (!target)
    target = gen_reg_rtx (word_mode);

  /* If this failed, we have to do this with set/compare/jump/set code.
     For foo != 0, if foo is in OP0, just replace it with 1 if nonzero.  */
  trueval = normalizep ? GEN_INT (normalizep) : const1_rtx;
  if (code == NE
      && GET_MODE_CLASS (mode) == MODE_INT
      && REG_P (target)
      && op0 == target
      && op1 == const0_rtx)
    {
      label = gen_label_rtx ();
      do_compare_rtx_and_jump (target, const0_rtx, EQ, unsignedp,
			       mode, NULL_RTX, NULL_RTX, label, -1);
      emit_move_insn (target, trueval);
      emit_label (label);
      return target;
    }

  if (!REG_P (target)
      || reg_mentioned_p (target, op0) || reg_mentioned_p (target, op1))
    target = gen_reg_rtx (GET_MODE (target));

  /* Jump in the right direction if the target cannot implement CODE
     but can jump on its reverse condition.  */
  falseval = const0_rtx;
  if (! can_compare_p (code, mode, ccp_jump)
      && (! FLOAT_MODE_P (mode)
          || code == ORDERED || code == UNORDERED
          || (! HONOR_NANS (mode) && (code == LTGT || code == UNEQ))
          || (! HONOR_SNANS (mode) && (code == EQ || code == NE))))
    {
      enum rtx_code rcode;
      if (FLOAT_MODE_P (mode))
        rcode = reverse_condition_maybe_unordered (code);
      else
        rcode = reverse_condition (code);

      /* Canonicalize to UNORDERED for the libcall.  */
      if (can_compare_p (rcode, mode, ccp_jump)
          || (code == ORDERED && ! can_compare_p (ORDERED, mode, ccp_jump)))
	{
	  falseval = trueval;
	  trueval = const0_rtx;
	  code = rcode;
	}
    }

  emit_move_insn (target, trueval);
  label = gen_label_rtx ();
  do_compare_rtx_and_jump (op0, op1, code, unsignedp, mode, NULL_RTX,
			   NULL_RTX, label, -1);

  emit_move_insn (target, falseval);
  emit_label (label);

  return target;
}

/* Perform possibly multi-word comparison and conditional jump to LABEL
   if ARG1 OP ARG2 true where ARG1 and ARG2 are of mode MODE.  This is
   now a thin wrapper around do_compare_rtx_and_jump.  */

static void
do_cmp_and_jump (rtx arg1, rtx arg2, enum rtx_code op, enum machine_mode mode,
		 rtx label)
{
  int unsignedp = (op == LTU || op == LEU || op == GTU || op == GEU);
  do_compare_rtx_and_jump (arg1, arg2, op, unsignedp, mode,
			   NULL_RTX, NULL_RTX, label, -1);
}<|MERGE_RESOLUTION|>--- conflicted
+++ resolved
@@ -1002,11 +1002,7 @@
 	  /* Explicitly override the C/C++ memory model; ignore the
 	     bit range so that we can do the access in the mode mandated
 	     by -fstrict-volatile-bitfields instead.  */
-<<<<<<< HEAD
 	  store_fixed_bit_field_1 (str_rtx, bitsize, bitnum, value, reverse);
-=======
-	  store_fixed_bit_field_1 (str_rtx, bitsize, bitnum, value);
->>>>>>> a7c4bd56
 	}
 
       return;
@@ -1081,11 +1077,7 @@
       op0 = narrow_bit_field_mem (op0, mode, bitsize, bitnum, &bitnum);
     }
 
-<<<<<<< HEAD
   store_fixed_bit_field_1 (op0, bitsize, bitnum, value, reverse);
-=======
-  store_fixed_bit_field_1 (op0, bitsize, bitnum, value);
->>>>>>> a7c4bd56
 }
 
 /* Helper function for store_fixed_bit_field, stores
@@ -1093,13 +1085,8 @@
 
 static void
 store_fixed_bit_field_1 (rtx op0, unsigned HOST_WIDE_INT bitsize,
-<<<<<<< HEAD
-		         unsigned HOST_WIDE_INT bitnum,
-		         rtx value, bool reverse)
-=======
 			 unsigned HOST_WIDE_INT bitnum,
-			 rtx value)
->>>>>>> a7c4bd56
+			 rtx value, bool reverse)
 {
   enum machine_mode mode;
   rtx temp;
