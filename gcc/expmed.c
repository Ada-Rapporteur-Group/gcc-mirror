/* Medium-level subroutines: convert bit-field store and extract
   and shifts, multiplies and divides to rtl instructions.
   Copyright (C) 1987-2013 Free Software Foundation, Inc.

This file is part of GCC.

GCC is free software; you can redistribute it and/or modify it under
the terms of the GNU General Public License as published by the Free
Software Foundation; either version 3, or (at your option) any later
version.

GCC is distributed in the hope that it will be useful, but WITHOUT ANY
WARRANTY; without even the implied warranty of MERCHANTABILITY or
FITNESS FOR A PARTICULAR PURPOSE.  See the GNU General Public License
for more details.

You should have received a copy of the GNU General Public License
along with GCC; see the file COPYING3.  If not see
<http://www.gnu.org/licenses/>.  */


#include "config.h"
#include "system.h"
#include "coretypes.h"
#include "tm.h"
#include "diagnostic-core.h"
#include "rtl.h"
#include "tree.h"
#include "stor-layout.h"
#include "tm_p.h"
#include "flags.h"
#include "insn-config.h"
#include "expr.h"
#include "optabs.h"
#include "recog.h"
#include "langhooks.h"
#include "df.h"
#include "target.h"
#include "expmed.h"

struct target_expmed default_target_expmed;
#if SWITCHABLE_TARGET
struct target_expmed *this_target_expmed = &default_target_expmed;
#endif

static void store_fixed_bit_field (rtx, unsigned HOST_WIDE_INT,
				   unsigned HOST_WIDE_INT,
				   unsigned HOST_WIDE_INT,
				   unsigned HOST_WIDE_INT,
<<<<<<< HEAD
				   rtx, bool);
=======
				   rtx);
static void store_fixed_bit_field_1 (rtx, unsigned HOST_WIDE_INT,
				     unsigned HOST_WIDE_INT,
				     rtx);
>>>>>>> 1ede59e4
static void store_split_bit_field (rtx, unsigned HOST_WIDE_INT,
				   unsigned HOST_WIDE_INT,
				   unsigned HOST_WIDE_INT,
				   unsigned HOST_WIDE_INT,
				   rtx, bool);
static rtx extract_fixed_bit_field (enum machine_mode, rtx,
				    unsigned HOST_WIDE_INT,
<<<<<<< HEAD
				    unsigned HOST_WIDE_INT, rtx, int, bool);
=======
				    unsigned HOST_WIDE_INT, rtx, int);
static rtx extract_fixed_bit_field_1 (enum machine_mode, rtx,
				      unsigned HOST_WIDE_INT,
				      unsigned HOST_WIDE_INT, rtx, int);
>>>>>>> 1ede59e4
static rtx mask_rtx (enum machine_mode, int, int, int);
static rtx lshift_value (enum machine_mode, unsigned HOST_WIDE_INT, int);
static rtx extract_split_bit_field (rtx, unsigned HOST_WIDE_INT,
				    unsigned HOST_WIDE_INT, int, bool);
static void do_cmp_and_jump (rtx, rtx, enum rtx_code, enum machine_mode, rtx);
static rtx expand_smod_pow2 (enum machine_mode, rtx, HOST_WIDE_INT);
static rtx expand_sdiv_pow2 (enum machine_mode, rtx, HOST_WIDE_INT);

/* Test whether a value is zero of a power of two.  */
#define EXACT_POWER_OF_2_OR_ZERO_P(x) \
  (((x) & ((x) - (unsigned HOST_WIDE_INT) 1)) == 0)

struct init_expmed_rtl
{
  struct rtx_def reg;
  struct rtx_def plus;
  struct rtx_def neg;
  struct rtx_def mult;
  struct rtx_def sdiv;
  struct rtx_def udiv;
  struct rtx_def sdiv_32;
  struct rtx_def smod_32;
  struct rtx_def wide_mult;
  struct rtx_def wide_lshr;
  struct rtx_def wide_trunc;
  struct rtx_def shift;
  struct rtx_def shift_mult;
  struct rtx_def shift_add;
  struct rtx_def shift_sub0;
  struct rtx_def shift_sub1;
  struct rtx_def zext;
  struct rtx_def trunc;

  rtx pow2[MAX_BITS_PER_WORD];
  rtx cint[MAX_BITS_PER_WORD];
};

static void
init_expmed_one_conv (struct init_expmed_rtl *all, enum machine_mode to_mode,
		      enum machine_mode from_mode, bool speed)
{
  int to_size, from_size;
  rtx which;

  /* We're given no information about the true size of a partial integer,
     only the size of the "full" integer it requires for storage.  For
     comparison purposes here, reduce the bit size by one in that case.  */
  to_size = (GET_MODE_BITSIZE (to_mode)
	     - (GET_MODE_CLASS (to_mode) == MODE_PARTIAL_INT));
  from_size = (GET_MODE_BITSIZE (from_mode)
	       - (GET_MODE_CLASS (from_mode) == MODE_PARTIAL_INT));
  
  /* Assume cost of zero-extend and sign-extend is the same.  */
  which = (to_size < from_size ? &all->trunc : &all->zext);

  PUT_MODE (&all->reg, from_mode);
  set_convert_cost (to_mode, from_mode, speed, set_src_cost (which, speed));
}

static void
init_expmed_one_mode (struct init_expmed_rtl *all,
		      enum machine_mode mode, int speed)
{
  int m, n, mode_bitsize;
  enum machine_mode mode_from;

  mode_bitsize = GET_MODE_UNIT_BITSIZE (mode);

  PUT_MODE (&all->reg, mode);
  PUT_MODE (&all->plus, mode);
  PUT_MODE (&all->neg, mode);
  PUT_MODE (&all->mult, mode);
  PUT_MODE (&all->sdiv, mode);
  PUT_MODE (&all->udiv, mode);
  PUT_MODE (&all->sdiv_32, mode);
  PUT_MODE (&all->smod_32, mode);
  PUT_MODE (&all->wide_trunc, mode);
  PUT_MODE (&all->shift, mode);
  PUT_MODE (&all->shift_mult, mode);
  PUT_MODE (&all->shift_add, mode);
  PUT_MODE (&all->shift_sub0, mode);
  PUT_MODE (&all->shift_sub1, mode);
  PUT_MODE (&all->zext, mode);
  PUT_MODE (&all->trunc, mode);

  set_add_cost (speed, mode, set_src_cost (&all->plus, speed));
  set_neg_cost (speed, mode, set_src_cost (&all->neg, speed));
  set_mul_cost (speed, mode, set_src_cost (&all->mult, speed));
  set_sdiv_cost (speed, mode, set_src_cost (&all->sdiv, speed));
  set_udiv_cost (speed, mode, set_src_cost (&all->udiv, speed));

  set_sdiv_pow2_cheap (speed, mode, (set_src_cost (&all->sdiv_32, speed)
				     <= 2 * add_cost (speed, mode)));
  set_smod_pow2_cheap (speed, mode, (set_src_cost (&all->smod_32, speed)
				     <= 4 * add_cost (speed, mode)));

  set_shift_cost (speed, mode, 0, 0);
  {
    int cost = add_cost (speed, mode);
    set_shiftadd_cost (speed, mode, 0, cost);
    set_shiftsub0_cost (speed, mode, 0, cost);
    set_shiftsub1_cost (speed, mode, 0, cost);
  }

  n = MIN (MAX_BITS_PER_WORD, mode_bitsize);
  for (m = 1; m < n; m++)
    {
      XEXP (&all->shift, 1) = all->cint[m];
      XEXP (&all->shift_mult, 1) = all->pow2[m];

      set_shift_cost (speed, mode, m, set_src_cost (&all->shift, speed));
      set_shiftadd_cost (speed, mode, m, set_src_cost (&all->shift_add, speed));
      set_shiftsub0_cost (speed, mode, m, set_src_cost (&all->shift_sub0, speed));
      set_shiftsub1_cost (speed, mode, m, set_src_cost (&all->shift_sub1, speed));
    }

  if (SCALAR_INT_MODE_P (mode))
    {
      for (mode_from = MIN_MODE_INT; mode_from <= MAX_MODE_INT;
	   mode_from = (enum machine_mode)(mode_from + 1))
	init_expmed_one_conv (all, mode, mode_from, speed);
    }
  if (GET_MODE_CLASS (mode) == MODE_INT)
    {
      enum machine_mode  wider_mode = GET_MODE_WIDER_MODE (mode);
      if (wider_mode != VOIDmode)
	{
	  PUT_MODE (&all->zext, wider_mode);
	  PUT_MODE (&all->wide_mult, wider_mode);
	  PUT_MODE (&all->wide_lshr, wider_mode);
	  XEXP (&all->wide_lshr, 1) = GEN_INT (mode_bitsize);

	  set_mul_widen_cost (speed, wider_mode,
			      set_src_cost (&all->wide_mult, speed));
	  set_mul_highpart_cost (speed, mode,
				 set_src_cost (&all->wide_trunc, speed));
	}
    }
}

void
init_expmed (void)
{
  struct init_expmed_rtl all;
  enum machine_mode mode;
  int m, speed;

  memset (&all, 0, sizeof all);
  for (m = 1; m < MAX_BITS_PER_WORD; m++)
    {
      all.pow2[m] = GEN_INT ((HOST_WIDE_INT) 1 << m);
      all.cint[m] = GEN_INT (m);
    }

  PUT_CODE (&all.reg, REG);
  /* Avoid using hard regs in ways which may be unsupported.  */
  SET_REGNO (&all.reg, LAST_VIRTUAL_REGISTER + 1);

  PUT_CODE (&all.plus, PLUS);
  XEXP (&all.plus, 0) = &all.reg;
  XEXP (&all.plus, 1) = &all.reg;

  PUT_CODE (&all.neg, NEG);
  XEXP (&all.neg, 0) = &all.reg;

  PUT_CODE (&all.mult, MULT);
  XEXP (&all.mult, 0) = &all.reg;
  XEXP (&all.mult, 1) = &all.reg;

  PUT_CODE (&all.sdiv, DIV);
  XEXP (&all.sdiv, 0) = &all.reg;
  XEXP (&all.sdiv, 1) = &all.reg;

  PUT_CODE (&all.udiv, UDIV);
  XEXP (&all.udiv, 0) = &all.reg;
  XEXP (&all.udiv, 1) = &all.reg;

  PUT_CODE (&all.sdiv_32, DIV);
  XEXP (&all.sdiv_32, 0) = &all.reg;
  XEXP (&all.sdiv_32, 1) = 32 < MAX_BITS_PER_WORD ? all.cint[32] : GEN_INT (32);

  PUT_CODE (&all.smod_32, MOD);
  XEXP (&all.smod_32, 0) = &all.reg;
  XEXP (&all.smod_32, 1) = XEXP (&all.sdiv_32, 1);

  PUT_CODE (&all.zext, ZERO_EXTEND);
  XEXP (&all.zext, 0) = &all.reg;

  PUT_CODE (&all.wide_mult, MULT);
  XEXP (&all.wide_mult, 0) = &all.zext;
  XEXP (&all.wide_mult, 1) = &all.zext;

  PUT_CODE (&all.wide_lshr, LSHIFTRT);
  XEXP (&all.wide_lshr, 0) = &all.wide_mult;

  PUT_CODE (&all.wide_trunc, TRUNCATE);
  XEXP (&all.wide_trunc, 0) = &all.wide_lshr;

  PUT_CODE (&all.shift, ASHIFT);
  XEXP (&all.shift, 0) = &all.reg;

  PUT_CODE (&all.shift_mult, MULT);
  XEXP (&all.shift_mult, 0) = &all.reg;

  PUT_CODE (&all.shift_add, PLUS);
  XEXP (&all.shift_add, 0) = &all.shift_mult;
  XEXP (&all.shift_add, 1) = &all.reg;

  PUT_CODE (&all.shift_sub0, MINUS);
  XEXP (&all.shift_sub0, 0) = &all.shift_mult;
  XEXP (&all.shift_sub0, 1) = &all.reg;

  PUT_CODE (&all.shift_sub1, MINUS);
  XEXP (&all.shift_sub1, 0) = &all.reg;
  XEXP (&all.shift_sub1, 1) = &all.shift_mult;

  PUT_CODE (&all.trunc, TRUNCATE);
  XEXP (&all.trunc, 0) = &all.reg;

  for (speed = 0; speed < 2; speed++)
    {
      crtl->maybe_hot_insn_p = speed;
      set_zero_cost (speed, set_src_cost (const0_rtx, speed));

      for (mode = MIN_MODE_INT; mode <= MAX_MODE_INT;
	   mode = (enum machine_mode)(mode + 1))
	init_expmed_one_mode (&all, mode, speed);

      if (MIN_MODE_PARTIAL_INT != VOIDmode)
	for (mode = MIN_MODE_PARTIAL_INT; mode <= MAX_MODE_PARTIAL_INT;
	     mode = (enum machine_mode)(mode + 1))
	  init_expmed_one_mode (&all, mode, speed);

      if (MIN_MODE_VECTOR_INT != VOIDmode)
	for (mode = MIN_MODE_VECTOR_INT; mode <= MAX_MODE_VECTOR_INT;
	     mode = (enum machine_mode)(mode + 1))
	  init_expmed_one_mode (&all, mode, speed);
    }

  if (alg_hash_used_p ())
    {
      struct alg_hash_entry *p = alg_hash_entry_ptr (0);
      memset (p, 0, sizeof (*p) * NUM_ALG_HASH_ENTRIES);
    }
  else
    set_alg_hash_used_p (true);
  default_rtl_profile ();
}

/* Return an rtx representing minus the value of X.
   MODE is the intended mode of the result,
   useful if X is a CONST_INT.  */

rtx
negate_rtx (enum machine_mode mode, rtx x)
{
  rtx result = simplify_unary_operation (NEG, mode, x, mode);

  if (result == 0)
    result = expand_unop (mode, neg_optab, x, NULL_RTX, 0);

  return result;
}

/* Return an rtx representing value of X with reverse storage order.
   MODE is the intended mode of the result,
   useful if X is a CONST_INT.  */

rtx
flip_storage_order (enum machine_mode mode, rtx x)
{
  enum machine_mode int_mode;
  rtx result;

  if (mode == QImode)
    return x;

  if (SCALAR_INT_MODE_P (mode))
    int_mode = mode;
  else
    {
      int_mode = int_mode_for_mode (mode);
      gcc_assert (int_mode != BLKmode);
      x = gen_lowpart (int_mode, x);
    }

  result = simplify_unary_operation (BSWAP, int_mode, x, int_mode);
  if (result == 0)
    result = expand_unop (int_mode, bswap_optab, x, NULL_RTX, 1);

  if (int_mode != mode)
    result = gen_lowpart (mode, result);

  return result;
}

/* Adjust bitfield memory MEM so that it points to the first unit of mode
   MODE that contains a bitfield of size BITSIZE at bit position BITNUM.
   If MODE is BLKmode, return a reference to every byte in the bitfield.
   Set *NEW_BITNUM to the bit position of the field within the new memory.  */

static rtx
narrow_bit_field_mem (rtx mem, enum machine_mode mode,
		      unsigned HOST_WIDE_INT bitsize,
		      unsigned HOST_WIDE_INT bitnum,
		      unsigned HOST_WIDE_INT *new_bitnum)
{
  if (mode == BLKmode)
    {
      *new_bitnum = bitnum % BITS_PER_UNIT;
      HOST_WIDE_INT offset = bitnum / BITS_PER_UNIT;
      HOST_WIDE_INT size = ((*new_bitnum + bitsize + BITS_PER_UNIT - 1)
			    / BITS_PER_UNIT);
      return adjust_bitfield_address_size (mem, mode, offset, size);
    }
  else
    {
      unsigned int unit = GET_MODE_BITSIZE (mode);
      *new_bitnum = bitnum % unit;
      HOST_WIDE_INT offset = (bitnum - *new_bitnum) / BITS_PER_UNIT;
      return adjust_bitfield_address (mem, mode, offset);
    }
}

/* The caller wants to perform insertion or extraction PATTERN on a
   bitfield of size BITSIZE at BITNUM bits into memory operand OP0.
   BITREGION_START and BITREGION_END are as for store_bit_field
   and FIELDMODE is the natural mode of the field.

   Search for a mode that is compatible with the memory access
   restrictions and (where applicable) with a register insertion or
   extraction.  Return the new memory on success, storing the adjusted
   bit position in *NEW_BITNUM.  Return null otherwise.  */

static rtx
adjust_bit_field_mem_for_reg (enum extraction_pattern pattern,
			      rtx op0, HOST_WIDE_INT bitsize,
			      HOST_WIDE_INT bitnum,
			      unsigned HOST_WIDE_INT bitregion_start,
			      unsigned HOST_WIDE_INT bitregion_end,
			      enum machine_mode fieldmode,
			      unsigned HOST_WIDE_INT *new_bitnum)
{
  bit_field_mode_iterator iter (bitsize, bitnum, bitregion_start,
				bitregion_end, MEM_ALIGN (op0),
				MEM_VOLATILE_P (op0));
  enum machine_mode best_mode;
  if (iter.next_mode (&best_mode))
    {
      /* We can use a memory in BEST_MODE.  See whether this is true for
	 any wider modes.  All other things being equal, we prefer to
	 use the widest mode possible because it tends to expose more
	 CSE opportunities.  */
      if (!iter.prefer_smaller_modes ())
	{
	  /* Limit the search to the mode required by the corresponding
	     register insertion or extraction instruction, if any.  */
	  enum machine_mode limit_mode = word_mode;
	  extraction_insn insn;
	  if (get_best_reg_extraction_insn (&insn, pattern,
					    GET_MODE_BITSIZE (best_mode),
					    fieldmode))
	    limit_mode = insn.field_mode;

	  enum machine_mode wider_mode;
	  while (iter.next_mode (&wider_mode)
		 && GET_MODE_SIZE (wider_mode) <= GET_MODE_SIZE (limit_mode))
	    best_mode = wider_mode;
	}
      return narrow_bit_field_mem (op0, best_mode, bitsize, bitnum,
				   new_bitnum);
    }
  return NULL_RTX;
}

/* Return true if a bitfield of size BITSIZE at bit number BITNUM within
   a structure of mode STRUCT_MODE represents a lowpart subreg.   The subreg
   offset is then BITNUM / BITS_PER_UNIT.  */

static bool
lowpart_bit_field_p (unsigned HOST_WIDE_INT bitnum,
		     unsigned HOST_WIDE_INT bitsize,
		     enum machine_mode struct_mode)
{
  if (BYTES_BIG_ENDIAN)
    return (bitnum % BITS_PER_UNIT == 0
	    && (bitnum + bitsize == GET_MODE_BITSIZE (struct_mode)
		|| (bitnum + bitsize) % BITS_PER_WORD == 0));
  else
    return bitnum % BITS_PER_WORD == 0;
}

/* Return true if -fstrict-volatile-bitfields applies an access of OP0
   containing BITSIZE bits starting at BITNUM, with field mode FIELDMODE.
   Return false if the access would touch memory outside the range
   BITREGION_START to BITREGION_END for conformance to the C++ memory
   model.  */

static bool
strict_volatile_bitfield_p (rtx op0, unsigned HOST_WIDE_INT bitsize,
			    unsigned HOST_WIDE_INT bitnum,
			    enum machine_mode fieldmode,
			    unsigned HOST_WIDE_INT bitregion_start,
			    unsigned HOST_WIDE_INT bitregion_end)
{
  unsigned HOST_WIDE_INT modesize = GET_MODE_BITSIZE (fieldmode);

  /* -fstrict-volatile-bitfields must be enabled and we must have a
     volatile MEM.  */
  if (!MEM_P (op0)
      || !MEM_VOLATILE_P (op0)
      || flag_strict_volatile_bitfields <= 0)
    return false;

  /* Non-integral modes likely only happen with packed structures.
     Punt.  */
  if (!SCALAR_INT_MODE_P (fieldmode))
    return false;

  /* The bit size must not be larger than the field mode, and
     the field mode must not be larger than a word.  */
  if (bitsize > modesize || modesize > BITS_PER_WORD)
    return false;

  /* Check for cases of unaligned fields that must be split.  */
  if (bitnum % BITS_PER_UNIT + bitsize > modesize
      || (STRICT_ALIGNMENT
	  && bitnum % GET_MODE_ALIGNMENT (fieldmode) + bitsize > modesize))
    return false;

  /* Check for cases where the C++ memory model applies.  */
  if (bitregion_end != 0
      && (bitnum - bitnum % modesize < bitregion_start
	  || bitnum - bitnum % modesize + modesize > bitregion_end))
    return false;

  return true;
}

/* Return true if OP is a memory and if a bitfield of size BITSIZE at
   bit number BITNUM can be treated as a simple value of mode MODE.  */

static bool
simple_mem_bitfield_p (rtx op0, unsigned HOST_WIDE_INT bitsize,
		       unsigned HOST_WIDE_INT bitnum, enum machine_mode mode)
{
  return (MEM_P (op0)
	  && bitnum % BITS_PER_UNIT == 0
	  && bitsize == GET_MODE_BITSIZE (mode)
	  && (!SLOW_UNALIGNED_ACCESS (mode, MEM_ALIGN (op0))
	      || (bitnum % GET_MODE_ALIGNMENT (mode) == 0
		  && MEM_ALIGN (op0) >= GET_MODE_ALIGNMENT (mode))));
}

/* Try to use instruction INSV to store VALUE into a field of OP0.
   BITSIZE and BITNUM are as for store_bit_field.  */

static bool
store_bit_field_using_insv (const extraction_insn *insv, rtx op0,
			    unsigned HOST_WIDE_INT bitsize,
			    unsigned HOST_WIDE_INT bitnum, rtx value)
{
  struct expand_operand ops[4];
  rtx value1;
  rtx xop0 = op0;
  rtx last = get_last_insn ();
  bool copy_back = false;

  enum machine_mode op_mode = insv->field_mode;
  unsigned int unit = GET_MODE_BITSIZE (op_mode);
  if (bitsize == 0 || bitsize > unit)
    return false;

  if (MEM_P (xop0))
    /* Get a reference to the first byte of the field.  */
    xop0 = narrow_bit_field_mem (xop0, insv->struct_mode, bitsize, bitnum,
				 &bitnum);
  else
    {
      /* Convert from counting within OP0 to counting in OP_MODE.  */
      if (BYTES_BIG_ENDIAN)
	bitnum += unit - GET_MODE_BITSIZE (GET_MODE (op0));

      /* If xop0 is a register, we need it in OP_MODE
	 to make it acceptable to the format of insv.  */
      if (GET_CODE (xop0) == SUBREG)
	/* We can't just change the mode, because this might clobber op0,
	   and we will need the original value of op0 if insv fails.  */
	xop0 = gen_rtx_SUBREG (op_mode, SUBREG_REG (xop0), SUBREG_BYTE (xop0));
      if (REG_P (xop0) && GET_MODE (xop0) != op_mode)
	xop0 = gen_lowpart_SUBREG (op_mode, xop0);
    }

  /* If the destination is a paradoxical subreg such that we need a
     truncate to the inner mode, perform the insertion on a temporary and
     truncate the result to the original destination.  Note that we can't
     just truncate the paradoxical subreg as (truncate:N (subreg:W (reg:N
     X) 0)) is (reg:N X).  */
  if (GET_CODE (xop0) == SUBREG
      && REG_P (SUBREG_REG (xop0))
      && !TRULY_NOOP_TRUNCATION_MODES_P (GET_MODE (SUBREG_REG (xop0)),
					 op_mode))
    {
      rtx tem = gen_reg_rtx (op_mode);
      emit_move_insn (tem, xop0);
      xop0 = tem;
      copy_back = true;
    }

  /* If BITS_BIG_ENDIAN is zero on a BYTES_BIG_ENDIAN machine, we count
     "backwards" from the size of the unit we are inserting into.
     Otherwise, we count bits from the most significant on a
     BYTES/BITS_BIG_ENDIAN machine.  */

  if (BITS_BIG_ENDIAN != BYTES_BIG_ENDIAN)
    bitnum = unit - bitsize - bitnum;

  /* Convert VALUE to op_mode (which insv insn wants) in VALUE1.  */
  value1 = value;
  if (GET_MODE (value) != op_mode)
    {
      if (GET_MODE_BITSIZE (GET_MODE (value)) >= bitsize)
	{
	  /* Optimization: Don't bother really extending VALUE
	     if it has all the bits we will actually use.  However,
	     if we must narrow it, be sure we do it correctly.  */

	  if (GET_MODE_SIZE (GET_MODE (value)) < GET_MODE_SIZE (op_mode))
	    {
	      rtx tmp;

	      tmp = simplify_subreg (op_mode, value1, GET_MODE (value), 0);
	      if (! tmp)
		tmp = simplify_gen_subreg (op_mode,
					   force_reg (GET_MODE (value),
						      value1),
					   GET_MODE (value), 0);
	      value1 = tmp;
	    }
	  else
	    value1 = gen_lowpart (op_mode, value1);
	}
      else if (CONST_INT_P (value))
	value1 = gen_int_mode (INTVAL (value), op_mode);
      else
	/* Parse phase is supposed to make VALUE's data type
	   match that of the component reference, which is a type
	   at least as wide as the field; so VALUE should have
	   a mode that corresponds to that type.  */
	gcc_assert (CONSTANT_P (value));
    }

  create_fixed_operand (&ops[0], xop0);
  create_integer_operand (&ops[1], bitsize);
  create_integer_operand (&ops[2], bitnum);
  create_input_operand (&ops[3], value1, op_mode);
  if (maybe_expand_insn (insv->icode, 4, ops))
    {
      if (copy_back)
	convert_move (op0, xop0, true);
      return true;
    }
  delete_insns_since (last);
  return false;
}

/* A subroutine of store_bit_field, with the same arguments.  Return true
   if the operation could be implemented.

   If FALLBACK_P is true, fall back to store_fixed_bit_field if we have
   no other way of implementing the operation.  If FALLBACK_P is false,
   return false instead.  */

static bool
store_bit_field_1 (rtx str_rtx, unsigned HOST_WIDE_INT bitsize,
		   unsigned HOST_WIDE_INT bitnum,
		   unsigned HOST_WIDE_INT bitregion_start,
		   unsigned HOST_WIDE_INT bitregion_end,
		   enum machine_mode fieldmode,
		   rtx value, bool reverse, bool fallback_p)
{
  rtx op0 = str_rtx;
  rtx orig_value;

  while (GET_CODE (op0) == SUBREG)
    {
      /* The following line once was done only if WORDS_BIG_ENDIAN,
	 but I think that is a mistake.  WORDS_BIG_ENDIAN is
	 meaningful at a much higher level; when structures are copied
	 between memory and regs, the higher-numbered regs
	 always get higher addresses.  */
      int inner_mode_size = GET_MODE_SIZE (GET_MODE (SUBREG_REG (op0)));
      int outer_mode_size = GET_MODE_SIZE (GET_MODE (op0));
      int byte_offset = 0;

      /* Paradoxical subregs need special handling on big endian machines.  */
      if (SUBREG_BYTE (op0) == 0 && inner_mode_size < outer_mode_size)
	{
	  int difference = inner_mode_size - outer_mode_size;

	  if (WORDS_BIG_ENDIAN)
	    byte_offset += (difference / UNITS_PER_WORD) * UNITS_PER_WORD;
	  if (BYTES_BIG_ENDIAN)
	    byte_offset += difference % UNITS_PER_WORD;
	}
      else
	byte_offset = SUBREG_BYTE (op0);

      bitnum += byte_offset * BITS_PER_UNIT;
      op0 = SUBREG_REG (op0);
    }

  /* No action is needed if the target is a register and if the field
     lies completely outside that register.  This can occur if the source
     code contains an out-of-bounds access to a small array.  */
  if (REG_P (op0) && bitnum >= GET_MODE_BITSIZE (GET_MODE (op0)))
    return true;

  /* Use vec_set patterns for inserting parts of vectors whenever
     available.  */
  if (VECTOR_MODE_P (GET_MODE (op0))
      && !MEM_P (op0)
      && optab_handler (vec_set_optab, GET_MODE (op0)) != CODE_FOR_nothing
      && fieldmode == GET_MODE_INNER (GET_MODE (op0))
      && bitsize == GET_MODE_BITSIZE (GET_MODE_INNER (GET_MODE (op0)))
      && !(bitnum % GET_MODE_BITSIZE (GET_MODE_INNER (GET_MODE (op0)))))
    {
      struct expand_operand ops[3];
      enum machine_mode outermode = GET_MODE (op0);
      enum machine_mode innermode = GET_MODE_INNER (outermode);
      enum insn_code icode = optab_handler (vec_set_optab, outermode);
      int pos = bitnum / GET_MODE_BITSIZE (innermode);

      create_fixed_operand (&ops[0], op0);
      create_input_operand (&ops[1], value, innermode);
      create_integer_operand (&ops[2], pos);
      if (maybe_expand_insn (icode, 3, ops))
	return true;
    }

  /* If the target is a register, overwriting the entire object, or storing
     a full-word or multi-word field can be done with just a SUBREG.  */
  if (!MEM_P (op0)
      && bitsize == GET_MODE_BITSIZE (fieldmode)
      && ((bitsize == GET_MODE_BITSIZE (GET_MODE (op0)) && bitnum == 0)
	  || (bitsize % BITS_PER_WORD == 0 && bitnum % BITS_PER_WORD == 0)))
    {
      /* Use the subreg machinery either to narrow OP0 to the required
	 words or to cope with mode punning between equal-sized modes.
	 In the latter case, use subreg on the rhs side, not lhs.  */
      rtx sub;

      if (bitsize == GET_MODE_BITSIZE (GET_MODE (op0)))
	{
	  sub = simplify_gen_subreg (GET_MODE (op0), value, fieldmode, 0);
	  if (sub)
	    {
	      if (reverse)
		sub = flip_storage_order (GET_MODE (op0), sub);
	      emit_move_insn (op0, sub);
	      return true;
	    }
	}
      else
	{
	  sub = simplify_gen_subreg (fieldmode, op0, GET_MODE (op0),
				     bitnum / BITS_PER_UNIT);
	  if (sub)
	    {
	      if (reverse)
		value = flip_storage_order (fieldmode, value);
	      emit_move_insn (sub, value);
	      return true;
	    }
	}
    }

  /* If the target is memory, storing any naturally aligned field can be
     done with a simple store.  For targets that support fast unaligned
     memory, any naturally sized, unit aligned field can be done directly.  */
  if (simple_mem_bitfield_p (op0, bitsize, bitnum, fieldmode))
    {
      op0 = adjust_bitfield_address (op0, fieldmode, bitnum / BITS_PER_UNIT);
      if (reverse)
	op0 = flip_storage_order (fieldmode, op0);
      emit_move_insn (op0, value);
      return true;
    }

  /* Make sure we are playing with integral modes.  Pun with subregs
     if we aren't.  This must come after the entire register case above,
     since that case is valid for any mode.  The following cases are only
     valid for integral modes.  */
  {
    enum machine_mode imode = int_mode_for_mode (GET_MODE (op0));
    if (imode != GET_MODE (op0))
      {
	if (MEM_P (op0))
	  op0 = adjust_bitfield_address_size (op0, imode, 0, MEM_SIZE (op0));
	else
	  {
	    gcc_assert (imode != BLKmode);
	    op0 = gen_lowpart (imode, op0);
	  }
      }
  }

  /* Storing an lsb-aligned field in a register
     can be done with a movstrict instruction.  */

  if (!MEM_P (op0)
      && !reverse
      && lowpart_bit_field_p (bitnum, bitsize, GET_MODE (op0))
      && bitsize == GET_MODE_BITSIZE (fieldmode)
      && optab_handler (movstrict_optab, fieldmode) != CODE_FOR_nothing)
    {
      struct expand_operand ops[2];
      enum insn_code icode = optab_handler (movstrict_optab, fieldmode);
      rtx arg0 = op0;
      unsigned HOST_WIDE_INT subreg_off;

      if (GET_CODE (arg0) == SUBREG)
	{
	  /* Else we've got some float mode source being extracted into
	     a different float mode destination -- this combination of
	     subregs results in Severe Tire Damage.  */
	  gcc_assert (GET_MODE (SUBREG_REG (arg0)) == fieldmode
		      || GET_MODE_CLASS (fieldmode) == MODE_INT
		      || GET_MODE_CLASS (fieldmode) == MODE_PARTIAL_INT);
	  arg0 = SUBREG_REG (arg0);
	}

      subreg_off = bitnum / BITS_PER_UNIT;
      if (validate_subreg (fieldmode, GET_MODE (arg0), arg0, subreg_off))
	{
	  arg0 = gen_rtx_SUBREG (fieldmode, arg0, subreg_off);

	  create_fixed_operand (&ops[0], arg0);
	  /* Shrink the source operand to FIELDMODE.  */
	  create_convert_operand_to (&ops[1], value, fieldmode, false);
	  if (maybe_expand_insn (icode, 2, ops))
	    return true;
	}
    }

  /* Handle fields bigger than a word.  */

  if (bitsize > BITS_PER_WORD)
    {
      /* Here we transfer the words of the field
	 in the order least significant first.
	 This is because the most significant word is the one which may
	 be less than full.
	 However, only do that if the value is not BLKmode.  */

      const bool backwards = WORDS_BIG_ENDIAN && fieldmode != BLKmode;
      unsigned int nwords = (bitsize + (BITS_PER_WORD - 1)) / BITS_PER_WORD;
      unsigned int i;
      rtx last;

      /* This is the mode we must force value to, so that there will be enough
	 subwords to extract.  Note that fieldmode will often (always?) be
	 VOIDmode, because that is what store_field uses to indicate that this
	 is a bit field, but passing VOIDmode to operand_subword_force
	 is not allowed.  */
      fieldmode = GET_MODE (value);
      if (fieldmode == VOIDmode)
	fieldmode = smallest_mode_for_size (nwords * BITS_PER_WORD, MODE_INT);

      last = get_last_insn ();
      for (i = 0; i < nwords; i++)
	{
	  /* If I is 0, use the low-order word in both field and target;
	     if I is 1, use the next to lowest word; and so on.  */
	  unsigned int wordnum = (backwards
				  ? GET_MODE_SIZE (fieldmode) / UNITS_PER_WORD
				  - i - 1
				  : i);
	  unsigned int bit_offset = (backwards ^ reverse
				     ? MAX ((int) bitsize - ((int) i + 1)
					    * BITS_PER_WORD,
					    0)
				     : (int) i * BITS_PER_WORD);
	  rtx value_word = operand_subword_force (value, wordnum, fieldmode);
	  unsigned HOST_WIDE_INT new_bitsize =
	    MIN (BITS_PER_WORD, bitsize - i * BITS_PER_WORD);

	  /* If the remaining chunk doesn't have full wordsize we have
	     to make sure that for big endian machines the higher order
	     bits are used.  */
	  if (new_bitsize < BITS_PER_WORD && BYTES_BIG_ENDIAN && !backwards)
	    value_word = simplify_expand_binop (word_mode, lshr_optab,
						value_word,
						GEN_INT (BITS_PER_WORD
							 - new_bitsize),
						NULL_RTX, true,
						OPTAB_LIB_WIDEN);

	  if (!store_bit_field_1 (op0, new_bitsize,
				  bitnum + bit_offset,
				  bitregion_start, bitregion_end,
				  word_mode,
				  value_word, reverse, fallback_p))
	    {
	      delete_insns_since (last);
	      return false;
	    }
	}
      return true;
    }

  /* If VALUE has a floating-point or complex mode, access it as an
     integer of the corresponding size.  This can occur on a machine
     with 64 bit registers that uses SFmode for float.  It can also
     occur for unaligned float or complex fields.  */
  orig_value = value;
  if (GET_MODE (value) != VOIDmode
      && GET_MODE_CLASS (GET_MODE (value)) != MODE_INT
      && GET_MODE_CLASS (GET_MODE (value)) != MODE_PARTIAL_INT)
    {
      value = gen_reg_rtx (int_mode_for_mode (GET_MODE (value)));
      emit_move_insn (gen_lowpart (GET_MODE (orig_value), value), orig_value);
    }

  /* If OP0 is a multi-word register, narrow it to the affected word.
     If the region spans two words, defer to store_split_bit_field.  */
  if (!MEM_P (op0) && GET_MODE_SIZE (GET_MODE (op0)) > UNITS_PER_WORD)
    {
      op0 = simplify_gen_subreg (word_mode, op0, GET_MODE (op0),
				 bitnum / BITS_PER_WORD * UNITS_PER_WORD);
      gcc_assert (op0);
      bitnum %= BITS_PER_WORD;
      if (bitnum + bitsize > BITS_PER_WORD)
	{
	  if (!fallback_p)
	    return false;

	  store_split_bit_field (op0, bitsize, bitnum, bitregion_start,
				 bitregion_end, value, reverse);
	  return true;
	}
    }

  /* From here on we can assume that the field to be stored in fits
     within a word.  If the destination is a register, it too fits
     in a word.  */

  extraction_insn insv;
  if (!MEM_P (op0)
      && !reverse
      && get_best_reg_extraction_insn (&insv, EP_insv,
				       GET_MODE_BITSIZE (GET_MODE (op0)),
				       fieldmode)
      && store_bit_field_using_insv (&insv, op0, bitsize, bitnum, value))
    return true;

  /* If OP0 is a memory, try copying it to a register and seeing if a
     cheap register alternative is available.  */
  if (MEM_P (op0) && !reverse)
    {
      if (get_best_mem_extraction_insn (&insv, EP_insv, bitsize, bitnum,
					fieldmode)
	  && store_bit_field_using_insv (&insv, op0, bitsize, bitnum, value))
	return true;

      rtx last = get_last_insn ();

      /* Try loading part of OP0 into a register, inserting the bitfield
	 into that, and then copying the result back to OP0.  */
      unsigned HOST_WIDE_INT bitpos;
      rtx xop0 = adjust_bit_field_mem_for_reg (EP_insv, op0, bitsize, bitnum,
					       bitregion_start, bitregion_end,
					       fieldmode, &bitpos);
      if (xop0)
	{
	  rtx tempreg = copy_to_reg (xop0);
	  if (store_bit_field_1 (tempreg, bitsize, bitpos,
				 bitregion_start, bitregion_end,
				 fieldmode, orig_value, reverse, false))
	    {
	      emit_move_insn (xop0, tempreg);
	      return true;
	    }
	  delete_insns_since (last);
	}
    }

  if (!fallback_p)
    return false;

  store_fixed_bit_field (op0, bitsize, bitnum, bitregion_start,
			 bitregion_end, value, reverse);
  return true;
}

/* Generate code to store value from rtx VALUE
   into a bit-field within structure STR_RTX
   containing BITSIZE bits starting at bit BITNUM.

   BITREGION_START is bitpos of the first bitfield in this region.
   BITREGION_END is the bitpos of the ending bitfield in this region.
   These two fields are 0, if the C++ memory model does not apply,
   or we are not interested in keeping track of bitfield regions.

   FIELDMODE is the machine-mode of the FIELD_DECL node for this field.

   If REVERSE is true, the store is to be done in reverse order.  */

void
store_bit_field (rtx str_rtx, unsigned HOST_WIDE_INT bitsize,
		 unsigned HOST_WIDE_INT bitnum,
		 unsigned HOST_WIDE_INT bitregion_start,
		 unsigned HOST_WIDE_INT bitregion_end,
		 enum machine_mode fieldmode,
		 rtx value, bool reverse)
{
  /* Handle -fstrict-volatile-bitfields in the cases where it applies.  */
  if (strict_volatile_bitfield_p (str_rtx, bitsize, bitnum, fieldmode,
				  bitregion_start, bitregion_end))
    {

      /* Storing any naturally aligned field can be done with a simple
	 store.  For targets that support fast unaligned memory, any
	 naturally sized, unit aligned field can be done directly.  */
      if (simple_mem_bitfield_p (str_rtx, bitsize, bitnum, fieldmode))
	{
	  str_rtx = adjust_bitfield_address (str_rtx, fieldmode,
					     bitnum / BITS_PER_UNIT);
	  emit_move_insn (str_rtx, value);
	}
      else
	{
	  str_rtx = narrow_bit_field_mem (str_rtx, fieldmode, bitsize, bitnum,
					  &bitnum);
	  /* Explicitly override the C/C++ memory model; ignore the
	     bit range so that we can do the access in the mode mandated
	     by -fstrict-volatile-bitfields instead.  */
	  store_fixed_bit_field_1 (str_rtx, bitsize, bitnum,
				   value);
	}

      return;
    }

  /* Under the C++0x memory model, we must not touch bits outside the
     bit region.  Adjust the address to start at the beginning of the
     bit region.  */
  if (MEM_P (str_rtx) && bitregion_start > 0)
    {
      enum machine_mode bestmode;
      HOST_WIDE_INT offset, size;

      gcc_assert ((bitregion_start % BITS_PER_UNIT) == 0);

      offset = bitregion_start / BITS_PER_UNIT;
      bitnum -= bitregion_start;
      size = (bitnum + bitsize + BITS_PER_UNIT - 1) / BITS_PER_UNIT;
      bitregion_end -= bitregion_start;
      bitregion_start = 0;
      bestmode = get_best_mode (bitsize, bitnum,
				bitregion_start, bitregion_end,
				MEM_ALIGN (str_rtx), VOIDmode,
				MEM_VOLATILE_P (str_rtx));
      str_rtx = adjust_bitfield_address_size (str_rtx, bestmode, offset, size);
    }

  if (!store_bit_field_1 (str_rtx, bitsize, bitnum,
			  bitregion_start, bitregion_end,
			  fieldmode, value, reverse, true))
    gcc_unreachable ();
}

/* Use shifts and boolean operations to store VALUE into a bit field of
   width BITSIZE in OP0, starting at bit BITNUM.

   If REVERSE is true, the store is to be done in reverse order.  */

static void
store_fixed_bit_field (rtx op0, unsigned HOST_WIDE_INT bitsize,
		       unsigned HOST_WIDE_INT bitnum,
		       unsigned HOST_WIDE_INT bitregion_start,
		       unsigned HOST_WIDE_INT bitregion_end,
		       rtx value, bool reverse)
{
  enum machine_mode mode;

  /* There is a case not handled here:
     a structure with a known alignment of just a halfword
     and a field split across two aligned halfwords within the structure.
     Or likewise a structure with a known alignment of just a byte
     and a field split across two bytes.
     Such cases are not supposed to be able to occur.  */

  if (MEM_P (op0))
    {
      mode = GET_MODE (op0);
      if (GET_MODE_BITSIZE (mode) == 0
	  || GET_MODE_BITSIZE (mode) > GET_MODE_BITSIZE (word_mode))
	mode = word_mode;
      mode = get_best_mode (bitsize, bitnum, bitregion_start, bitregion_end,
			    MEM_ALIGN (op0), mode, MEM_VOLATILE_P (op0));

      if (mode == VOIDmode)
	{
	  /* The only way this should occur is if the field spans word
	     boundaries.  */
	  store_split_bit_field (op0, bitsize, bitnum, bitregion_start,
				 bitregion_end, value, reverse);
	  return;
	}

      op0 = narrow_bit_field_mem (op0, mode, bitsize, bitnum, &bitnum);
    }

  store_fixed_bit_field_1 (op0, bitsize, bitnum, value);
  return;
}

/* Helper function for store_fixed_bit_field, stores
   the bit field always using the MODE of OP0.  */

static void
store_fixed_bit_field_1 (rtx op0, unsigned HOST_WIDE_INT bitsize,
		         unsigned HOST_WIDE_INT bitnum,
		         rtx value)
{
  enum machine_mode mode;
  rtx temp;
  int all_zero = 0;
  int all_one = 0;

  mode = GET_MODE (op0);
  gcc_assert (SCALAR_INT_MODE_P (mode));

  /* Note that bitsize + bitnum can be greater than GET_MODE_BITSIZE (mode)
     for invalid input, such as f5 from gcc.dg/pr48335-2.c.  */

  if (reverse ? !BYTES_BIG_ENDIAN : BYTES_BIG_ENDIAN)
    /* BITNUM is the distance between our msb
       and that of the containing datum.
       Convert it to the distance from the lsb.  */
    bitnum = GET_MODE_BITSIZE (mode) - bitsize - bitnum;

  /* Now BITNUM is always the distance between our lsb
     and that of OP0.  */

  /* Shift VALUE left by BITNUM bits.  If VALUE is not constant,
     we must first convert its mode to MODE.  */

  if (CONST_INT_P (value))
    {
      HOST_WIDE_INT v = INTVAL (value);

      if (bitsize < HOST_BITS_PER_WIDE_INT)
	v &= ((HOST_WIDE_INT) 1 << bitsize) - 1;

      if (v == 0)
	all_zero = 1;
      else if ((bitsize < HOST_BITS_PER_WIDE_INT
		&& v == ((HOST_WIDE_INT) 1 << bitsize) - 1)
	       || (bitsize == HOST_BITS_PER_WIDE_INT && v == -1))
	all_one = 1;

      value = lshift_value (mode, v, bitnum);
    }
  else
    {
      int must_and = (GET_MODE_BITSIZE (GET_MODE (value)) != bitsize
		      && bitnum + bitsize != GET_MODE_BITSIZE (mode));

      if (GET_MODE (value) != mode)
	value = convert_to_mode (mode, value, 1);

      if (must_and)
	value = expand_binop (mode, and_optab, value,
			      mask_rtx (mode, 0, bitsize, 0),
			      NULL_RTX, 1, OPTAB_LIB_WIDEN);
      if (bitnum > 0)
	value = expand_shift (LSHIFT_EXPR, mode, value,
			      bitnum, NULL_RTX, 1);
    }

  if (reverse)
    value = flip_storage_order (mode, value);

  /* Now clear the chosen bits in OP0,
     except that if VALUE is -1 we need not bother.  */
  /* We keep the intermediates in registers to allow CSE to combine
     consecutive bitfield assignments.  */

  temp = force_reg (mode, op0);

  if (! all_one)
    {
      rtx mask = mask_rtx (mode, bitnum, bitsize, 1);
      if (reverse)
	mask = flip_storage_order (mode, mask);
      temp = expand_binop (mode, and_optab, temp, mask,
			   NULL_RTX, 1, OPTAB_LIB_WIDEN);
      temp = force_reg (mode, temp);
    }

  /* Now logical-or VALUE into OP0, unless it is zero.  */

  if (! all_zero)
    {
      temp = expand_binop (mode, ior_optab, temp, value,
			   NULL_RTX, 1, OPTAB_LIB_WIDEN);
      temp = force_reg (mode, temp);
    }

  if (op0 != temp)
    {
      op0 = copy_rtx (op0);
      emit_move_insn (op0, temp);
    }
}

/* Store a bit field that is split across multiple accessible memory objects.

   OP0 is the REG, SUBREG or MEM rtx for the first of the objects.
   BITSIZE is the field width; BITPOS the position of its first bit
   (within the word).
   VALUE is the value to store.

   If REVERSE is true, the store is to be done in reverse order.

   This does not yet handle fields wider than BITS_PER_WORD.  */

static void
store_split_bit_field (rtx op0, unsigned HOST_WIDE_INT bitsize,
		       unsigned HOST_WIDE_INT bitpos,
		       unsigned HOST_WIDE_INT bitregion_start,
		       unsigned HOST_WIDE_INT bitregion_end,
		       rtx value, bool reverse)
{
  unsigned int unit, total_bits, bitsdone = 0;

  /* Make sure UNIT isn't larger than BITS_PER_WORD, we can only handle that
     much at a time.  */
  if (REG_P (op0) || GET_CODE (op0) == SUBREG)
    unit = BITS_PER_WORD;
  else
    unit = MIN (MEM_ALIGN (op0), BITS_PER_WORD);

  /* If OP0 is a memory with a mode, then UNIT must not be larger than
     OP0's mode as well.  Otherwise, store_fixed_bit_field will call us
     again, and we will mutually recurse forever.  */
  if (MEM_P (op0) && GET_MODE_BITSIZE (GET_MODE (op0)) > 0)
    unit = MIN (unit, GET_MODE_BITSIZE (GET_MODE (op0)));

  /* If VALUE is a constant other than a CONST_INT, get it into a register in
     WORD_MODE.  If we can do this using gen_lowpart_common, do so.  Note
     that VALUE might be a floating-point constant.  */
  if (CONSTANT_P (value) && !CONST_INT_P (value))
    {
      rtx word = gen_lowpart_common (word_mode, value);

      if (word && (value != word))
	value = word;
      else
	value = gen_lowpart_common (word_mode,
				    force_reg (GET_MODE (value) != VOIDmode
					       ? GET_MODE (value)
					       : word_mode, value));
    }

  total_bits = GET_MODE_BITSIZE (GET_MODE (value));

  while (bitsdone < bitsize)
    {
      unsigned HOST_WIDE_INT thissize;
      unsigned HOST_WIDE_INT thispos;
      unsigned HOST_WIDE_INT offset;
      rtx part, word;

      offset = (bitpos + bitsdone) / unit;
      thispos = (bitpos + bitsdone) % unit;

      /* When region of bytes we can touch is restricted, decrease
	 UNIT close to the end of the region as needed.  If op0 is a REG
	 or SUBREG of REG, don't do this, as there can't be data races
	 on a register and we can expand shorter code in some cases.  */
      if (bitregion_end
	  && unit > BITS_PER_UNIT
	  && bitpos + bitsdone - thispos + unit > bitregion_end + 1
	  && !REG_P (op0)
	  && (GET_CODE (op0) != SUBREG || !REG_P (SUBREG_REG (op0))))
	{
	  unit = unit / 2;
	  continue;
	}

      /* THISSIZE must not overrun a word boundary.  Otherwise,
	 store_fixed_bit_field will call us again, and we will mutually
	 recurse forever.  */
      thissize = MIN (bitsize - bitsdone, BITS_PER_WORD);
      thissize = MIN (thissize, unit - thispos);

      if (reverse ? !BYTES_BIG_ENDIAN : BYTES_BIG_ENDIAN)
	{
	  /* Fetch successively less significant portions.  */
	  if (CONST_INT_P (value))
	    part = GEN_INT (((unsigned HOST_WIDE_INT) (INTVAL (value))
			     >> (bitsize - bitsdone - thissize))
			    & (((HOST_WIDE_INT) 1 << thissize) - 1));
          /* Likewise, but the source is little-endian.  */
          else if (reverse)
	    part = extract_fixed_bit_field (word_mode, value, thissize,
					    bitsize - bitsdone - thissize,
					    NULL_RTX, 1, false);
	  else
	    {
	      int total_bits = GET_MODE_BITSIZE (GET_MODE (value));
	      /* The args are chosen so that the last part includes the
		 lsb.  Give extract_bit_field the value it needs (with
		 endianness compensation) to fetch the piece we want.  */
	      part = extract_fixed_bit_field (word_mode, value, thissize,
					      total_bits - bitsize + bitsdone,
					      NULL_RTX, 1, false);
	    }
	}
      else
	{
	  /* Fetch successively more significant portions.  */
	  if (CONST_INT_P (value))
	    part = GEN_INT (((unsigned HOST_WIDE_INT) (INTVAL (value))
			     >> bitsdone)
			    & (((HOST_WIDE_INT) 1 << thissize) - 1));
	  /* Likewise, but the source is big-endian.  */
          else if (reverse)
	    part = extract_fixed_bit_field (word_mode, value, thissize,
					    total_bits - bitsdone - thissize,
					    NULL_RTX, 1, false);
	  else
	    part = extract_fixed_bit_field (word_mode, value, thissize,
					    bitsdone, NULL_RTX, 1, false);
	}

      /* If OP0 is a register, then handle OFFSET here.

	 When handling multiword bitfields, extract_bit_field may pass
	 down a word_mode SUBREG of a larger REG for a bitfield that actually
	 crosses a word boundary.  Thus, for a SUBREG, we must find
	 the current word starting from the base register.  */
      if (GET_CODE (op0) == SUBREG)
	{
	  int word_offset = (SUBREG_BYTE (op0) / UNITS_PER_WORD)
			    + (offset * unit / BITS_PER_WORD);
	  enum machine_mode sub_mode = GET_MODE (SUBREG_REG (op0));
	  if (sub_mode != BLKmode && GET_MODE_SIZE (sub_mode) < UNITS_PER_WORD)
	    word = word_offset ? const0_rtx : op0;
	  else
	    word = operand_subword_force (SUBREG_REG (op0), word_offset,
					  GET_MODE (SUBREG_REG (op0)));
	  offset &= BITS_PER_WORD / unit - 1;
	}
      else if (REG_P (op0))
	{
	  enum machine_mode op0_mode = GET_MODE (op0);
	  if (op0_mode != BLKmode && GET_MODE_SIZE (op0_mode) < UNITS_PER_WORD)
	    word = offset ? const0_rtx : op0;
	  else
	    word = operand_subword_force (op0, offset * unit / BITS_PER_WORD,
					  GET_MODE (op0));
	  offset &= BITS_PER_WORD / unit - 1;
	}
      else
	word = op0;

      /* OFFSET is in UNITs, and UNIT is in bits.  If WORD is const0_rtx,
	 it is just an out-of-bounds access.  Ignore it.  */
      if (word != const0_rtx)
	store_fixed_bit_field (word, thissize, offset * unit + thispos,
			       bitregion_start, bitregion_end, part,
			       reverse);
      bitsdone += thissize;
    }
}

/* A subroutine of extract_bit_field_1 that converts return value X
   to either MODE or TMODE.  MODE, TMODE and UNSIGNEDP are arguments
   to extract_bit_field.  */

static rtx
convert_extracted_bit_field (rtx x, enum machine_mode mode,
			     enum machine_mode tmode, bool unsignedp)
{
  if (GET_MODE (x) == tmode || GET_MODE (x) == mode)
    return x;

  /* If the x mode is not a scalar integral, first convert to the
     integer mode of that size and then access it as a floating-point
     value via a SUBREG.  */
  if (!SCALAR_INT_MODE_P (tmode))
    {
      enum machine_mode smode;

      smode = mode_for_size (GET_MODE_BITSIZE (tmode), MODE_INT, 0);
      x = convert_to_mode (smode, x, unsignedp);
      x = force_reg (smode, x);
      return gen_lowpart (tmode, x);
    }

  return convert_to_mode (tmode, x, unsignedp);
}

/* Try to use an ext(z)v pattern to extract a field from OP0.
   Return the extracted value on success, otherwise return null.
   EXT_MODE is the mode of the extraction and the other arguments
   are as for extract_bit_field.  */

static rtx
extract_bit_field_using_extv (const extraction_insn *extv, rtx op0,
			      unsigned HOST_WIDE_INT bitsize,
			      unsigned HOST_WIDE_INT bitnum,
			      int unsignedp, rtx target,
			      enum machine_mode mode, enum machine_mode tmode)
{
  struct expand_operand ops[4];
  rtx spec_target = target;
  rtx spec_target_subreg = 0;
  enum machine_mode ext_mode = extv->field_mode;
  unsigned unit = GET_MODE_BITSIZE (ext_mode);

  if (bitsize == 0 || unit < bitsize)
    return NULL_RTX;

  if (MEM_P (op0))
    /* Get a reference to the first byte of the field.  */
    op0 = narrow_bit_field_mem (op0, extv->struct_mode, bitsize, bitnum,
				&bitnum);
  else
    {
      /* Convert from counting within OP0 to counting in EXT_MODE.  */
      if (BYTES_BIG_ENDIAN)
	bitnum += unit - GET_MODE_BITSIZE (GET_MODE (op0));

      /* If op0 is a register, we need it in EXT_MODE to make it
	 acceptable to the format of ext(z)v.  */
      if (GET_CODE (op0) == SUBREG && GET_MODE (op0) != ext_mode)
	return NULL_RTX;
      if (REG_P (op0) && GET_MODE (op0) != ext_mode)
	op0 = gen_lowpart_SUBREG (ext_mode, op0);
    }

  /* If BITS_BIG_ENDIAN is zero on a BYTES_BIG_ENDIAN machine, we count
     "backwards" from the size of the unit we are extracting from.
     Otherwise, we count bits from the most significant on a
     BYTES/BITS_BIG_ENDIAN machine.  */

  if (BITS_BIG_ENDIAN != BYTES_BIG_ENDIAN)
    bitnum = unit - bitsize - bitnum;

  if (target == 0)
    target = spec_target = gen_reg_rtx (tmode);

  if (GET_MODE (target) != ext_mode)
    {
      /* Don't use LHS paradoxical subreg if explicit truncation is needed
	 between the mode of the extraction (word_mode) and the target
	 mode.  Instead, create a temporary and use convert_move to set
	 the target.  */
      if (REG_P (target)
	  && TRULY_NOOP_TRUNCATION_MODES_P (GET_MODE (target), ext_mode))
	{
	  target = gen_lowpart (ext_mode, target);
	  if (GET_MODE_PRECISION (ext_mode)
	      > GET_MODE_PRECISION (GET_MODE (spec_target)))
	    spec_target_subreg = target;
	}
      else
	target = gen_reg_rtx (ext_mode);
    }

  create_output_operand (&ops[0], target, ext_mode);
  create_fixed_operand (&ops[1], op0);
  create_integer_operand (&ops[2], bitsize);
  create_integer_operand (&ops[3], bitnum);
  if (maybe_expand_insn (extv->icode, 4, ops))
    {
      target = ops[0].value;
      if (target == spec_target)
	return target;
      if (target == spec_target_subreg)
	return spec_target;
      return convert_extracted_bit_field (target, mode, tmode, unsignedp);
    }
  return NULL_RTX;
}

/* A subroutine of extract_bit_field, with the same arguments.
   If FALLBACK_P is true, fall back to extract_fixed_bit_field
   if we can find no other means of implementing the operation.
   if FALLBACK_P is false, return NULL instead.  */

static rtx
extract_bit_field_1 (rtx str_rtx, unsigned HOST_WIDE_INT bitsize,
		     unsigned HOST_WIDE_INT bitnum, int unsignedp, rtx target,
		     enum machine_mode mode, enum machine_mode tmode,
		     bool reverse, bool fallback_p)
{
  rtx op0 = str_rtx;
  enum machine_mode int_mode;
  enum machine_mode mode1;

  if (tmode == VOIDmode)
    tmode = mode;

  while (GET_CODE (op0) == SUBREG)
    {
      bitnum += SUBREG_BYTE (op0) * BITS_PER_UNIT;
      op0 = SUBREG_REG (op0);
    }

  /* If we have an out-of-bounds access to a register, just return an
     uninitialized register of the required mode.  This can occur if the
     source code contains an out-of-bounds access to a small array.  */
  if (REG_P (op0) && bitnum >= GET_MODE_BITSIZE (GET_MODE (op0)))
    return gen_reg_rtx (tmode);

  if (REG_P (op0)
      && mode == GET_MODE (op0)
      && bitnum == 0
      && bitsize == GET_MODE_BITSIZE (GET_MODE (op0)))
    {
      /* We're trying to extract a full register from itself.  */
      return op0;
    }

  /* See if we can get a better vector mode before extracting.  */
  if (VECTOR_MODE_P (GET_MODE (op0))
      && !MEM_P (op0)
      && GET_MODE_INNER (GET_MODE (op0)) != tmode)
    {
      enum machine_mode new_mode;

      if (GET_MODE_CLASS (tmode) == MODE_FLOAT)
	new_mode = MIN_MODE_VECTOR_FLOAT;
      else if (GET_MODE_CLASS (tmode) == MODE_FRACT)
	new_mode = MIN_MODE_VECTOR_FRACT;
      else if (GET_MODE_CLASS (tmode) == MODE_UFRACT)
	new_mode = MIN_MODE_VECTOR_UFRACT;
      else if (GET_MODE_CLASS (tmode) == MODE_ACCUM)
	new_mode = MIN_MODE_VECTOR_ACCUM;
      else if (GET_MODE_CLASS (tmode) == MODE_UACCUM)
	new_mode = MIN_MODE_VECTOR_UACCUM;
      else
	new_mode = MIN_MODE_VECTOR_INT;

      for (; new_mode != VOIDmode ; new_mode = GET_MODE_WIDER_MODE (new_mode))
	if (GET_MODE_SIZE (new_mode) == GET_MODE_SIZE (GET_MODE (op0))
	    && targetm.vector_mode_supported_p (new_mode))
	  break;
      if (new_mode != VOIDmode)
	op0 = gen_lowpart (new_mode, op0);
    }

  /* Use vec_extract patterns for extracting parts of vectors whenever
     available.  */
  if (VECTOR_MODE_P (GET_MODE (op0))
      && !MEM_P (op0)
      && optab_handler (vec_extract_optab, GET_MODE (op0)) != CODE_FOR_nothing
      && ((bitnum + bitsize - 1) / GET_MODE_BITSIZE (GET_MODE_INNER (GET_MODE (op0)))
	  == bitnum / GET_MODE_BITSIZE (GET_MODE_INNER (GET_MODE (op0)))))
    {
      struct expand_operand ops[3];
      enum machine_mode outermode = GET_MODE (op0);
      enum machine_mode innermode = GET_MODE_INNER (outermode);
      enum insn_code icode = optab_handler (vec_extract_optab, outermode);
      unsigned HOST_WIDE_INT pos = bitnum / GET_MODE_BITSIZE (innermode);

      create_output_operand (&ops[0], target, innermode);
      create_input_operand (&ops[1], op0, outermode);
      create_integer_operand (&ops[2], pos);
      if (maybe_expand_insn (icode, 3, ops))
	{
	  target = ops[0].value;
      	  if (GET_MODE (target) != mode)
	    return gen_lowpart (tmode, target);
	  return target;
	}
    }

  /* Make sure we are playing with integral modes.  Pun with subregs
     if we aren't.  */
  {
    enum machine_mode imode = int_mode_for_mode (GET_MODE (op0));
    if (imode != GET_MODE (op0))
      {
	if (MEM_P (op0))
	  op0 = adjust_bitfield_address_size (op0, imode, 0, MEM_SIZE (op0));
	else if (imode != BLKmode)
	  {
	    op0 = gen_lowpart (imode, op0);

	    /* If we got a SUBREG, force it into a register since we
	       aren't going to be able to do another SUBREG on it.  */
	    if (GET_CODE (op0) == SUBREG)
	      op0 = force_reg (imode, op0);
	  }
	else if (REG_P (op0))
	  {
	    rtx reg, subreg;
	    imode = smallest_mode_for_size (GET_MODE_BITSIZE (GET_MODE (op0)),
					    MODE_INT);
	    reg = gen_reg_rtx (imode);
	    subreg = gen_lowpart_SUBREG (GET_MODE (op0), reg);
	    emit_move_insn (subreg, op0);
	    op0 = reg;
	    bitnum += SUBREG_BYTE (subreg) * BITS_PER_UNIT;
	  }
	else
	  {
	    HOST_WIDE_INT size = GET_MODE_SIZE (GET_MODE (op0));
	    rtx mem = assign_stack_temp (GET_MODE (op0), size);
	    emit_move_insn (mem, op0);
	    op0 = adjust_bitfield_address_size (mem, BLKmode, 0, size);
	  }
      }
  }

  /* ??? We currently assume TARGET is at least as big as BITSIZE.
     If that's wrong, the solution is to test for it and set TARGET to 0
     if needed.  */

  /* Get the mode of the field to use for atomic access or subreg
     conversion.  */
  mode1 = mode;
  if (SCALAR_INT_MODE_P (tmode))
    {
      enum machine_mode try_mode = mode_for_size (bitsize,
						  GET_MODE_CLASS (tmode), 0);
      if (try_mode != BLKmode)
	mode1 = try_mode;
    }
  gcc_assert (mode1 != BLKmode);

  /* Extraction of a full MODE1 value can be done with a subreg as long
     as the least significant bit of the value is the least significant
     bit of either OP0 or a word of OP0.  */
  if (!MEM_P (op0)
      && !reverse
      && lowpart_bit_field_p (bitnum, bitsize, GET_MODE (op0))
      && bitsize == GET_MODE_BITSIZE (mode1)
      && TRULY_NOOP_TRUNCATION_MODES_P (mode1, GET_MODE (op0)))
    {
      rtx sub = simplify_gen_subreg (mode1, op0, GET_MODE (op0),
				     bitnum / BITS_PER_UNIT);
      if (sub)
	return convert_extracted_bit_field (sub, mode, tmode, unsignedp);
    }

  /* Extraction of a full MODE1 value can be done with a load as long as
     the field is on a byte boundary and is sufficiently aligned.  */
  if (simple_mem_bitfield_p (op0, bitsize, bitnum, mode1))
    {
      op0 = adjust_bitfield_address (op0, mode1, bitnum / BITS_PER_UNIT);
      if (reverse)
	op0 = flip_storage_order (mode1, op0);
      return convert_extracted_bit_field (op0, mode, tmode, unsignedp);
    }

  /* Handle fields bigger than a word.  */

  if (bitsize > BITS_PER_WORD)
    {
      /* Here we transfer the words of the field
	 in the order least significant first.
	 This is because the most significant word is the one which may
	 be less than full.  */

      const bool backwards = WORDS_BIG_ENDIAN;
      unsigned int nwords = (bitsize + (BITS_PER_WORD - 1)) / BITS_PER_WORD;
      unsigned int i;
      rtx last;

      if (target == 0 || !REG_P (target) || !valid_multiword_target_p (target))
	target = gen_reg_rtx (mode);

      /* Indicate for flow that the entire target reg is being set.  */
      emit_clobber (target);

      last = get_last_insn ();
      for (i = 0; i < nwords; i++)
	{
	  /* If I is 0, use the low-order word in both field and target;
	     if I is 1, use the next to lowest word; and so on.  */
	  /* Word number in TARGET to use.  */
	  unsigned int wordnum
	    = (backwards
	       ? GET_MODE_SIZE (GET_MODE (target)) / UNITS_PER_WORD - i - 1
	       : i);
	  /* Offset from start of field in OP0.  */
	  unsigned int bit_offset = (backwards ^ reverse
				     ? MAX ((int) bitsize - ((int) i + 1)
					    * BITS_PER_WORD,
					    0)
				     : (int) i * BITS_PER_WORD);
	  rtx target_part = operand_subword (target, wordnum, 1, VOIDmode);
	  rtx result_part
	    = extract_bit_field_1 (op0, MIN (BITS_PER_WORD,
					     bitsize - i * BITS_PER_WORD),
				   bitnum + bit_offset, 1, target_part,
				   mode, word_mode, reverse, fallback_p);

	  gcc_assert (target_part);
	  if (!result_part)
	    {
	      delete_insns_since (last);
	      return NULL;
	    }

	  if (result_part != target_part)
	    emit_move_insn (target_part, result_part);
	}

      if (unsignedp)
	{
	  /* Unless we've filled TARGET, the upper regs in a multi-reg value
	     need to be zero'd out.  */
	  if (GET_MODE_SIZE (GET_MODE (target)) > nwords * UNITS_PER_WORD)
	    {
	      unsigned int i, total_words;

	      total_words = GET_MODE_SIZE (GET_MODE (target)) / UNITS_PER_WORD;
	      for (i = nwords; i < total_words; i++)
		emit_move_insn
		  (operand_subword (target,
				    backwards ? total_words - i - 1 : i,
				    1, VOIDmode),
		   const0_rtx);
	    }
	  return target;
	}

      /* Signed bit field: sign-extend with two arithmetic shifts.  */
      target = expand_shift (LSHIFT_EXPR, mode, target,
			     GET_MODE_BITSIZE (mode) - bitsize, NULL_RTX, 0);
      return expand_shift (RSHIFT_EXPR, mode, target,
			   GET_MODE_BITSIZE (mode) - bitsize, NULL_RTX, 0);
    }

  /* If OP0 is a multi-word register, narrow it to the affected word.
     If the region spans two words, defer to extract_split_bit_field.  */
  if (!MEM_P (op0) && GET_MODE_SIZE (GET_MODE (op0)) > UNITS_PER_WORD)
    {
      op0 = simplify_gen_subreg (word_mode, op0, GET_MODE (op0),
				 bitnum / BITS_PER_WORD * UNITS_PER_WORD);
      bitnum %= BITS_PER_WORD;
      if (bitnum + bitsize > BITS_PER_WORD)
	{
	  if (!fallback_p)
	    return NULL_RTX;
	  target = extract_split_bit_field (op0, bitsize, bitnum, unsignedp,
					    reverse);
	  return convert_extracted_bit_field (target, mode, tmode, unsignedp);
	}
    }

  /* From here on we know the desired field is smaller than a word.
     If OP0 is a register, it too fits within a word.  */
  enum extraction_pattern pattern = unsignedp ? EP_extzv : EP_extv;
  extraction_insn extv;
  if (!MEM_P (op0)
      && !reverse
      /* ??? We could limit the structure size to the part of OP0 that
	 contains the field, with appropriate checks for endianness
	 and TRULY_NOOP_TRUNCATION.  */
      && get_best_reg_extraction_insn (&extv, pattern,
				       GET_MODE_BITSIZE (GET_MODE (op0)),
				       tmode))
    {
      rtx result = extract_bit_field_using_extv (&extv, op0, bitsize, bitnum,
						 unsignedp, target, mode,
						 tmode);
      if (result)
	return result;
    }

  /* If OP0 is a memory, try copying it to a register and seeing if a
     cheap register alternative is available.  */
  if (MEM_P (op0) & !reverse)
    {
      if (get_best_mem_extraction_insn (&extv, pattern, bitsize, bitnum,
					tmode))
	{
	  rtx result = extract_bit_field_using_extv (&extv, op0, bitsize,
						     bitnum, unsignedp,
						     target, mode,
						     tmode);
	  if (result)
	    return result;
	}

      rtx last = get_last_insn ();

      /* Try loading part of OP0 into a register and extracting the
	 bitfield from that.  */
      unsigned HOST_WIDE_INT bitpos;
      rtx xop0 = adjust_bit_field_mem_for_reg (pattern, op0, bitsize, bitnum,
					       0, 0, tmode, &bitpos);
      if (xop0)
	{
	  xop0 = copy_to_reg (xop0);
	  rtx result = extract_bit_field_1 (xop0, bitsize, bitpos,
					    unsignedp, target,
					    mode, tmode, reverse, false);
	  if (result)
	    return result;
	  delete_insns_since (last);
	}
    }

  if (!fallback_p)
    return NULL;

  /* Find a correspondingly-sized integer field, so we can apply
     shifts and masks to it.  */
  int_mode = int_mode_for_mode (tmode);
  if (int_mode == BLKmode)
    int_mode = int_mode_for_mode (mode);
  /* Should probably push op0 out to memory and then do a load.  */
  gcc_assert (int_mode != BLKmode);

  target = extract_fixed_bit_field (int_mode, op0, bitsize, bitnum,
				    target, unsignedp, reverse);
  return convert_extracted_bit_field (target, mode, tmode, unsignedp);
}

/* Generate code to extract a byte-field from STR_RTX
   containing BITSIZE bits, starting at BITNUM,
   and put it in TARGET if possible (if TARGET is nonzero).
   Regardless of TARGET, we return the rtx for where the value is placed.

   STR_RTX is the structure containing the byte (a REG or MEM).
   UNSIGNEDP is nonzero if this is an unsigned bit field.
   MODE is the natural mode of the field value once extracted.
   TMODE is the mode the caller would like the value to have;
   but the value may be returned with type MODE instead.

   If REVERSE is true, the extraction is to be done in reverse order.

   If a TARGET is specified and we can store in it at no extra cost,
   we do so, and return TARGET.
   Otherwise, we return a REG of mode TMODE or MODE, with TMODE preferred
   if they are equally easy.  */

rtx
extract_bit_field (rtx str_rtx, unsigned HOST_WIDE_INT bitsize,
		   unsigned HOST_WIDE_INT bitnum, int unsignedp, rtx target,
		   enum machine_mode mode, enum machine_mode tmode,
		   bool reverse)
{
  enum machine_mode mode1;

  /* Handle -fstrict-volatile-bitfields in the cases where it applies.  */
  if (GET_MODE_BITSIZE (GET_MODE (str_rtx)) > 0)
    mode1 = GET_MODE (str_rtx);
  else if (target && GET_MODE_BITSIZE (GET_MODE (target)) > 0)
    mode1 = GET_MODE (target);
  else
    mode1 = tmode;

  if (strict_volatile_bitfield_p (str_rtx, bitsize, bitnum, mode1, 0, 0))
    {
      rtx result;

      /* Extraction of a full MODE1 value can be done with a load as long as
	 the field is on a byte boundary and is sufficiently aligned.  */
      if (simple_mem_bitfield_p (str_rtx, bitsize, bitnum, mode1))
	result = adjust_bitfield_address (str_rtx, mode1,
					  bitnum / BITS_PER_UNIT);
      else
	{
	  str_rtx = narrow_bit_field_mem (str_rtx, mode1, bitsize, bitnum,
					  &bitnum);
	  result = extract_fixed_bit_field_1 (mode, str_rtx, bitsize, bitnum,
					      target, unsignedp);
	}

      return convert_extracted_bit_field (result, mode, tmode, unsignedp);
    }
  
  return extract_bit_field_1 (str_rtx, bitsize, bitnum, unsignedp,
			      target, mode, tmode, reverse, true);
}

/* Use shifts and boolean operations to extract a field of BITSIZE bits
   from bit BITNUM of OP0.

   UNSIGNEDP is nonzero for an unsigned bit field (don't sign-extend value).
   If REVERSE is true, the extraction is to be done in reverse order.

   If TARGET is nonzero, attempts to store the value there
   and return TARGET, but this is not guaranteed.
   If TARGET is not used, create a pseudo-reg of mode TMODE for the value.  */

static rtx
extract_fixed_bit_field (enum machine_mode tmode, rtx op0,
			 unsigned HOST_WIDE_INT bitsize,
			 unsigned HOST_WIDE_INT bitnum, rtx target,
			 int unsignedp, bool reverse)
{
  enum machine_mode mode;

  if (MEM_P (op0))
    {
      mode = get_best_mode (bitsize, bitnum, 0, 0,
			    MEM_ALIGN (op0), word_mode, MEM_VOLATILE_P (op0));

      if (mode == VOIDmode)
	/* The only way this should occur is if the field spans word
	   boundaries.  */
	return extract_split_bit_field (op0, bitsize, bitnum, unsignedp,
					reverse);

<<<<<<< HEAD
      unsigned int total_bits = GET_MODE_BITSIZE (mode);
      HOST_WIDE_INT bit_offset = bitnum - bitnum % total_bits;

      /* If we're accessing a volatile MEM, we can't apply BIT_OFFSET
	 if it results in a multi-word access where we otherwise wouldn't
	 have one.  So, check for that case here.  */
      if (MEM_P (op0)
	  && MEM_VOLATILE_P (op0)
	  && flag_strict_volatile_bitfields > 0
	  && bitnum % BITS_PER_UNIT + bitsize <= total_bits
	  && bitnum % GET_MODE_BITSIZE (mode) + bitsize > total_bits)
	{
	  /* If the target doesn't support unaligned access, give up and
	     split the access into two.  */
	  if (STRICT_ALIGNMENT)
	    return extract_split_bit_field (op0, bitsize, bitnum, unsignedp,
					    reverse);
	  bit_offset = bitnum - bitnum % BITS_PER_UNIT;
	}
      op0 = adjust_bitfield_address (op0, mode, bit_offset / BITS_PER_UNIT);
      bitnum -= bit_offset;
=======
      op0 = narrow_bit_field_mem (op0, mode, bitsize, bitnum, &bitnum);
>>>>>>> 1ede59e4
    }

  return extract_fixed_bit_field_1 (tmode, op0, bitsize, bitnum,
				    target, unsignedp);
}

/* Helper function for extract_fixed_bit_field, extracts
   the bit field always using the MODE of OP0.  */

static rtx
extract_fixed_bit_field_1 (enum machine_mode tmode, rtx op0,
			   unsigned HOST_WIDE_INT bitsize,
			   unsigned HOST_WIDE_INT bitnum, rtx target,
			   int unsignedp)
{
  enum machine_mode mode;

  mode = GET_MODE (op0);
  gcc_assert (SCALAR_INT_MODE_P (mode));

  /* Note that bitsize + bitnum can be greater than GET_MODE_BITSIZE (mode)
     for invalid input, such as extract equivalent of f5 from
     gcc.dg/pr48335-2.c.  */

  if (reverse ? !BYTES_BIG_ENDIAN : BYTES_BIG_ENDIAN)
    /* BITNUM is the distance between our msb and that of OP0.
       Convert it to the distance from the lsb.  */
    bitnum = GET_MODE_BITSIZE (mode) - bitsize - bitnum;

  /* Now BITNUM is always the distance between the field's lsb and that of OP0.
     We have reduced the big-endian case to the little-endian case.  */
  if (reverse)
    op0 = flip_storage_order (mode, op0);

  if (unsignedp)
    {
      if (bitnum)
	{
	  /* If the field does not already start at the lsb,
	     shift it so it does.  */
	  /* Maybe propagate the target for the shift.  */
	  rtx subtarget = (target != 0 && REG_P (target) ? target : 0);
	  if (tmode != mode)
	    subtarget = 0;
	  op0 = expand_shift (RSHIFT_EXPR, mode, op0, bitnum, subtarget, 1);
	}
      /* Convert the value to the desired mode.  */
      if (mode != tmode)
	op0 = convert_to_mode (tmode, op0, 1);

      /* Unless the msb of the field used to be the msb when we shifted,
	 mask out the upper bits.  */

      if (GET_MODE_BITSIZE (mode) != bitnum + bitsize)
	return expand_binop (GET_MODE (op0), and_optab, op0,
			     mask_rtx (GET_MODE (op0), 0, bitsize, 0),
			     target, 1, OPTAB_LIB_WIDEN);
      return op0;
    }

  /* To extract a signed bit-field, first shift its msb to the msb of the word,
     then arithmetic-shift its lsb to the lsb of the word.  */
  op0 = force_reg (mode, op0);

  /* Find the narrowest integer mode that contains the field.  */

  for (mode = GET_CLASS_NARROWEST_MODE (MODE_INT); mode != VOIDmode;
       mode = GET_MODE_WIDER_MODE (mode))
    if (GET_MODE_BITSIZE (mode) >= bitsize + bitnum)
      {
	op0 = convert_to_mode (mode, op0, 0);
	break;
      }

  if (mode != tmode)
    target = 0;

  if (GET_MODE_BITSIZE (mode) != (bitsize + bitnum))
    {
      int amount = GET_MODE_BITSIZE (mode) - (bitsize + bitnum);
      /* Maybe propagate the target for the shift.  */
      rtx subtarget = (target != 0 && REG_P (target) ? target : 0);
      op0 = expand_shift (LSHIFT_EXPR, mode, op0, amount, subtarget, 1);
    }

  return expand_shift (RSHIFT_EXPR, mode, op0,
		       GET_MODE_BITSIZE (mode) - bitsize, target, 0);
}

/* Return a constant integer (CONST_INT or CONST_DOUBLE) mask value
   of mode MODE with BITSIZE ones followed by BITPOS zeros, or the
   complement of that if COMPLEMENT.  The mask is truncated if
   necessary to the width of mode MODE.  The mask is zero-extended if
   BITSIZE+BITPOS is too small for MODE.  */

static rtx
mask_rtx (enum machine_mode mode, int bitpos, int bitsize, int complement)
{
  double_int mask;

  mask = double_int::mask (bitsize);
  mask = mask.llshift (bitpos, HOST_BITS_PER_DOUBLE_INT);

  if (complement)
    mask = ~mask;

  return immed_double_int_const (mask, mode);
}

/* Return a constant integer (CONST_INT or CONST_DOUBLE) rtx with the value
   VALUE << BITPOS.  */

static rtx
lshift_value (enum machine_mode mode, unsigned HOST_WIDE_INT value,
	      int bitpos)
{
  double_int val;
  
  val = double_int::from_uhwi (value);
  val = val.llshift (bitpos, HOST_BITS_PER_DOUBLE_INT);

  return immed_double_int_const (val, mode);
}

/* Extract a bit field that is split across two words
   and return an RTX for the result.

   OP0 is the REG, SUBREG or MEM rtx for the first of the two words.
   BITSIZE is the field width; BITPOS, position of its first bit, in the word.
   UNSIGNEDP is 1 if should zero-extend the contents; else sign-extend.

   If REVERSE is true, the extraction is to be done in reverse order.  */

static rtx
extract_split_bit_field (rtx op0, unsigned HOST_WIDE_INT bitsize,
			 unsigned HOST_WIDE_INT bitpos, int unsignedp,
			 bool reverse)
{
  unsigned int unit;
  unsigned int bitsdone = 0;
  rtx result = NULL_RTX;
  int first = 1;

  /* Make sure UNIT isn't larger than BITS_PER_WORD, we can only handle that
     much at a time.  */
  if (REG_P (op0) || GET_CODE (op0) == SUBREG)
    unit = BITS_PER_WORD;
  else
    unit = MIN (MEM_ALIGN (op0), BITS_PER_WORD);

  while (bitsdone < bitsize)
    {
      unsigned HOST_WIDE_INT thissize;
      rtx part, word;
      unsigned HOST_WIDE_INT thispos;
      unsigned HOST_WIDE_INT offset;

      offset = (bitpos + bitsdone) / unit;
      thispos = (bitpos + bitsdone) % unit;

      /* THISSIZE must not overrun a word boundary.  Otherwise,
	 extract_fixed_bit_field will call us again, and we will mutually
	 recurse forever.  */
      thissize = MIN (bitsize - bitsdone, BITS_PER_WORD);
      thissize = MIN (thissize, unit - thispos);

      /* If OP0 is a register, then handle OFFSET here.

	 When handling multiword bitfields, extract_bit_field may pass
	 down a word_mode SUBREG of a larger REG for a bitfield that actually
	 crosses a word boundary.  Thus, for a SUBREG, we must find
	 the current word starting from the base register.  */
      if (GET_CODE (op0) == SUBREG)
	{
	  int word_offset = (SUBREG_BYTE (op0) / UNITS_PER_WORD) + offset;
	  word = operand_subword_force (SUBREG_REG (op0), word_offset,
					GET_MODE (SUBREG_REG (op0)));
	  offset = 0;
	}
      else if (REG_P (op0))
	{
	  word = operand_subword_force (op0, offset, GET_MODE (op0));
	  offset = 0;
	}
      else
	word = op0;

      /* Extract the parts in bit-counting order,
	 whose meaning is determined by BYTES_PER_UNIT.
	 OFFSET is in UNITs, and UNIT is in bits.  */
      part = extract_fixed_bit_field (word_mode, word, thissize,
				      offset * unit + thispos, 0, 1, reverse);
      bitsdone += thissize;

      /* Shift this part into place for the result.  */
      if (reverse ? !BYTES_BIG_ENDIAN : BYTES_BIG_ENDIAN)
	{
	  if (bitsize != bitsdone)
	    part = expand_shift (LSHIFT_EXPR, word_mode, part,
				 bitsize - bitsdone, 0, 1);
	}
      else
	{
	  if (bitsdone != thissize)
	    part = expand_shift (LSHIFT_EXPR, word_mode, part,
				 bitsdone - thissize, 0, 1);
	}

      if (first)
	result = part;
      else
	/* Combine the parts with bitwise or.  This works
	   because we extracted each part as an unsigned bit field.  */
	result = expand_binop (word_mode, ior_optab, part, result, NULL_RTX, 1,
			       OPTAB_LIB_WIDEN);

      first = 0;
    }

  /* Unsigned bit field: we are done.  */
  if (unsignedp)
    return result;
  /* Signed bit field: sign-extend with two arithmetic shifts.  */
  result = expand_shift (LSHIFT_EXPR, word_mode, result,
			 BITS_PER_WORD - bitsize, NULL_RTX, 0);
  return expand_shift (RSHIFT_EXPR, word_mode, result,
		       BITS_PER_WORD - bitsize, NULL_RTX, 0);
}

/* Try to read the low bits of SRC as an rvalue of mode MODE, preserving
   the bit pattern.  SRC_MODE is the mode of SRC; if this is smaller than
   MODE, fill the upper bits with zeros.  Fail if the layout of either
   mode is unknown (as for CC modes) or if the extraction would involve
   unprofitable mode punning.  Return the value on success, otherwise
   return null.

   This is different from gen_lowpart* in these respects:

     - the returned value must always be considered an rvalue

     - when MODE is wider than SRC_MODE, the extraction involves
       a zero extension

     - when MODE is smaller than SRC_MODE, the extraction involves
       a truncation (and is thus subject to TRULY_NOOP_TRUNCATION).

   In other words, this routine performs a computation, whereas the
   gen_lowpart* routines are conceptually lvalue or rvalue subreg
   operations.  */

rtx
extract_low_bits (enum machine_mode mode, enum machine_mode src_mode, rtx src)
{
  enum machine_mode int_mode, src_int_mode;

  if (mode == src_mode)
    return src;

  if (CONSTANT_P (src))
    {
      /* simplify_gen_subreg can't be used here, as if simplify_subreg
	 fails, it will happily create (subreg (symbol_ref)) or similar
	 invalid SUBREGs.  */
      unsigned int byte = subreg_lowpart_offset (mode, src_mode);
      rtx ret = simplify_subreg (mode, src, src_mode, byte);
      if (ret)
	return ret;

      if (GET_MODE (src) == VOIDmode
	  || !validate_subreg (mode, src_mode, src, byte))
	return NULL_RTX;

      src = force_reg (GET_MODE (src), src);
      return gen_rtx_SUBREG (mode, src, byte);
    }

  if (GET_MODE_CLASS (mode) == MODE_CC || GET_MODE_CLASS (src_mode) == MODE_CC)
    return NULL_RTX;

  if (GET_MODE_BITSIZE (mode) == GET_MODE_BITSIZE (src_mode)
      && MODES_TIEABLE_P (mode, src_mode))
    {
      rtx x = gen_lowpart_common (mode, src);
      if (x)
        return x;
    }

  src_int_mode = int_mode_for_mode (src_mode);
  int_mode = int_mode_for_mode (mode);
  if (src_int_mode == BLKmode || int_mode == BLKmode)
    return NULL_RTX;

  if (!MODES_TIEABLE_P (src_int_mode, src_mode))
    return NULL_RTX;
  if (!MODES_TIEABLE_P (int_mode, mode))
    return NULL_RTX;

  src = gen_lowpart (src_int_mode, src);
  src = convert_modes (int_mode, src_int_mode, src, true);
  src = gen_lowpart (mode, src);
  return src;
}

/* Add INC into TARGET.  */

void
expand_inc (rtx target, rtx inc)
{
  rtx value = expand_binop (GET_MODE (target), add_optab,
			    target, inc,
			    target, 0, OPTAB_LIB_WIDEN);
  if (value != target)
    emit_move_insn (target, value);
}

/* Subtract DEC from TARGET.  */

void
expand_dec (rtx target, rtx dec)
{
  rtx value = expand_binop (GET_MODE (target), sub_optab,
			    target, dec,
			    target, 0, OPTAB_LIB_WIDEN);
  if (value != target)
    emit_move_insn (target, value);
}

/* Output a shift instruction for expression code CODE,
   with SHIFTED being the rtx for the value to shift,
   and AMOUNT the rtx for the amount to shift by.
   Store the result in the rtx TARGET, if that is convenient.
   If UNSIGNEDP is nonzero, do a logical shift; otherwise, arithmetic.
   Return the rtx for where the value is.  */

static rtx
expand_shift_1 (enum tree_code code, enum machine_mode mode, rtx shifted,
		rtx amount, rtx target, int unsignedp)
{
  rtx op1, temp = 0;
  int left = (code == LSHIFT_EXPR || code == LROTATE_EXPR);
  int rotate = (code == LROTATE_EXPR || code == RROTATE_EXPR);
  optab lshift_optab = ashl_optab;
  optab rshift_arith_optab = ashr_optab;
  optab rshift_uns_optab = lshr_optab;
  optab lrotate_optab = rotl_optab;
  optab rrotate_optab = rotr_optab;
  enum machine_mode op1_mode;
  int attempt;
  bool speed = optimize_insn_for_speed_p ();

  op1 = amount;
  op1_mode = GET_MODE (op1);

  /* Determine whether the shift/rotate amount is a vector, or scalar.  If the
     shift amount is a vector, use the vector/vector shift patterns.  */
  if (VECTOR_MODE_P (mode) && VECTOR_MODE_P (op1_mode))
    {
      lshift_optab = vashl_optab;
      rshift_arith_optab = vashr_optab;
      rshift_uns_optab = vlshr_optab;
      lrotate_optab = vrotl_optab;
      rrotate_optab = vrotr_optab;
    }

  /* Previously detected shift-counts computed by NEGATE_EXPR
     and shifted in the other direction; but that does not work
     on all machines.  */

  if (SHIFT_COUNT_TRUNCATED)
    {
      if (CONST_INT_P (op1)
	  && ((unsigned HOST_WIDE_INT) INTVAL (op1) >=
	      (unsigned HOST_WIDE_INT) GET_MODE_BITSIZE (mode)))
	op1 = GEN_INT ((unsigned HOST_WIDE_INT) INTVAL (op1)
		       % GET_MODE_BITSIZE (mode));
      else if (GET_CODE (op1) == SUBREG
	       && subreg_lowpart_p (op1)
	       && SCALAR_INT_MODE_P (GET_MODE (SUBREG_REG (op1)))
	       && SCALAR_INT_MODE_P (GET_MODE (op1)))
	op1 = SUBREG_REG (op1);
    }

  /* Canonicalize rotates by constant amount.  If op1 is bitsize / 2,
     prefer left rotation, if op1 is from bitsize / 2 + 1 to
     bitsize - 1, use other direction of rotate with 1 .. bitsize / 2 - 1
     amount instead.  */
  if (rotate
      && CONST_INT_P (op1)
      && IN_RANGE (INTVAL (op1), GET_MODE_BITSIZE (mode) / 2 + left,
		   GET_MODE_BITSIZE (mode) - 1))
    {
      op1 = GEN_INT (GET_MODE_BITSIZE (mode) - INTVAL (op1));
      left = !left;
      code = left ? LROTATE_EXPR : RROTATE_EXPR;
    }

  if (op1 == const0_rtx)
    return shifted;

  /* Check whether its cheaper to implement a left shift by a constant
     bit count by a sequence of additions.  */
  if (code == LSHIFT_EXPR
      && CONST_INT_P (op1)
      && INTVAL (op1) > 0
      && INTVAL (op1) < GET_MODE_PRECISION (mode)
      && INTVAL (op1) < MAX_BITS_PER_WORD
      && (shift_cost (speed, mode, INTVAL (op1))
	  > INTVAL (op1) * add_cost (speed, mode))
      && shift_cost (speed, mode, INTVAL (op1)) != MAX_COST)
    {
      int i;
      for (i = 0; i < INTVAL (op1); i++)
	{
	  temp = force_reg (mode, shifted);
	  shifted = expand_binop (mode, add_optab, temp, temp, NULL_RTX,
				  unsignedp, OPTAB_LIB_WIDEN);
	}
      return shifted;
    }

  for (attempt = 0; temp == 0 && attempt < 3; attempt++)
    {
      enum optab_methods methods;

      if (attempt == 0)
	methods = OPTAB_DIRECT;
      else if (attempt == 1)
	methods = OPTAB_WIDEN;
      else
	methods = OPTAB_LIB_WIDEN;

      if (rotate)
	{
	  /* Widening does not work for rotation.  */
	  if (methods == OPTAB_WIDEN)
	    continue;
	  else if (methods == OPTAB_LIB_WIDEN)
	    {
	      /* If we have been unable to open-code this by a rotation,
		 do it as the IOR of two shifts.  I.e., to rotate A
		 by N bits, compute
		 (A << N) | ((unsigned) A >> ((-N) & (C - 1)))
		 where C is the bitsize of A.

		 It is theoretically possible that the target machine might
		 not be able to perform either shift and hence we would
		 be making two libcalls rather than just the one for the
		 shift (similarly if IOR could not be done).  We will allow
		 this extremely unlikely lossage to avoid complicating the
		 code below.  */

	      rtx subtarget = target == shifted ? 0 : target;
	      rtx new_amount, other_amount;
	      rtx temp1;

	      new_amount = op1;
	      if (op1 == const0_rtx)
		return shifted;
	      else if (CONST_INT_P (op1))
		other_amount = GEN_INT (GET_MODE_BITSIZE (mode)
					- INTVAL (op1));
	      else
		{
		  other_amount
		    = simplify_gen_unary (NEG, GET_MODE (op1),
					  op1, GET_MODE (op1));
		  HOST_WIDE_INT mask = GET_MODE_PRECISION (mode) - 1;
		  other_amount
		    = simplify_gen_binary (AND, GET_MODE (op1), other_amount,
					   gen_int_mode (mask, GET_MODE (op1)));
		}

	      shifted = force_reg (mode, shifted);

	      temp = expand_shift_1 (left ? LSHIFT_EXPR : RSHIFT_EXPR,
				     mode, shifted, new_amount, 0, 1);
	      temp1 = expand_shift_1 (left ? RSHIFT_EXPR : LSHIFT_EXPR,
				      mode, shifted, other_amount,
				      subtarget, 1);
	      return expand_binop (mode, ior_optab, temp, temp1, target,
				   unsignedp, methods);
	    }

	  temp = expand_binop (mode,
			       left ? lrotate_optab : rrotate_optab,
			       shifted, op1, target, unsignedp, methods);
	}
      else if (unsignedp)
	temp = expand_binop (mode,
			     left ? lshift_optab : rshift_uns_optab,
			     shifted, op1, target, unsignedp, methods);

      /* Do arithmetic shifts.
	 Also, if we are going to widen the operand, we can just as well
	 use an arithmetic right-shift instead of a logical one.  */
      if (temp == 0 && ! rotate
	  && (! unsignedp || (! left && methods == OPTAB_WIDEN)))
	{
	  enum optab_methods methods1 = methods;

	  /* If trying to widen a log shift to an arithmetic shift,
	     don't accept an arithmetic shift of the same size.  */
	  if (unsignedp)
	    methods1 = OPTAB_MUST_WIDEN;

	  /* Arithmetic shift */

	  temp = expand_binop (mode,
			       left ? lshift_optab : rshift_arith_optab,
			       shifted, op1, target, unsignedp, methods1);
	}

      /* We used to try extzv here for logical right shifts, but that was
	 only useful for one machine, the VAX, and caused poor code
	 generation there for lshrdi3, so the code was deleted and a
	 define_expand for lshrsi3 was added to vax.md.  */
    }

  gcc_assert (temp);
  return temp;
}

/* Output a shift instruction for expression code CODE,
   with SHIFTED being the rtx for the value to shift,
   and AMOUNT the amount to shift by.
   Store the result in the rtx TARGET, if that is convenient.
   If UNSIGNEDP is nonzero, do a logical shift; otherwise, arithmetic.
   Return the rtx for where the value is.  */

rtx
expand_shift (enum tree_code code, enum machine_mode mode, rtx shifted,
	      int amount, rtx target, int unsignedp)
{
  return expand_shift_1 (code, mode,
			 shifted, GEN_INT (amount), target, unsignedp);
}

/* Output a shift instruction for expression code CODE,
   with SHIFTED being the rtx for the value to shift,
   and AMOUNT the tree for the amount to shift by.
   Store the result in the rtx TARGET, if that is convenient.
   If UNSIGNEDP is nonzero, do a logical shift; otherwise, arithmetic.
   Return the rtx for where the value is.  */

rtx
expand_variable_shift (enum tree_code code, enum machine_mode mode, rtx shifted,
		       tree amount, rtx target, int unsignedp)
{
  return expand_shift_1 (code, mode,
			 shifted, expand_normal (amount), target, unsignedp);
}


/* Indicates the type of fixup needed after a constant multiplication.
   BASIC_VARIANT means no fixup is needed, NEGATE_VARIANT means that
   the result should be negated, and ADD_VARIANT means that the
   multiplicand should be added to the result.  */
enum mult_variant {basic_variant, negate_variant, add_variant};

static void synth_mult (struct algorithm *, unsigned HOST_WIDE_INT,
			const struct mult_cost *, enum machine_mode mode);
static bool choose_mult_variant (enum machine_mode, HOST_WIDE_INT,
				 struct algorithm *, enum mult_variant *, int);
static rtx expand_mult_const (enum machine_mode, rtx, HOST_WIDE_INT, rtx,
			      const struct algorithm *, enum mult_variant);
static unsigned HOST_WIDE_INT invert_mod2n (unsigned HOST_WIDE_INT, int);
static rtx extract_high_half (enum machine_mode, rtx);
static rtx expmed_mult_highpart (enum machine_mode, rtx, rtx, rtx, int, int);
static rtx expmed_mult_highpart_optab (enum machine_mode, rtx, rtx, rtx,
				       int, int);
/* Compute and return the best algorithm for multiplying by T.
   The algorithm must cost less than cost_limit
   If retval.cost >= COST_LIMIT, no algorithm was found and all
   other field of the returned struct are undefined.
   MODE is the machine mode of the multiplication.  */

static void
synth_mult (struct algorithm *alg_out, unsigned HOST_WIDE_INT t,
	    const struct mult_cost *cost_limit, enum machine_mode mode)
{
  int m;
  struct algorithm *alg_in, *best_alg;
  struct mult_cost best_cost;
  struct mult_cost new_limit;
  int op_cost, op_latency;
  unsigned HOST_WIDE_INT orig_t = t;
  unsigned HOST_WIDE_INT q;
  int maxm, hash_index;
  bool cache_hit = false;
  enum alg_code cache_alg = alg_zero;
  bool speed = optimize_insn_for_speed_p ();
  enum machine_mode imode;
  struct alg_hash_entry *entry_ptr;

  /* Indicate that no algorithm is yet found.  If no algorithm
     is found, this value will be returned and indicate failure.  */
  alg_out->cost.cost = cost_limit->cost + 1;
  alg_out->cost.latency = cost_limit->latency + 1;

  if (cost_limit->cost < 0
      || (cost_limit->cost == 0 && cost_limit->latency <= 0))
    return;

  /* Be prepared for vector modes.  */
  imode = GET_MODE_INNER (mode);
  if (imode == VOIDmode)
    imode = mode;

  maxm = MIN (BITS_PER_WORD, GET_MODE_BITSIZE (imode));

  /* Restrict the bits of "t" to the multiplication's mode.  */
  t &= GET_MODE_MASK (imode);

  /* t == 1 can be done in zero cost.  */
  if (t == 1)
    {
      alg_out->ops = 1;
      alg_out->cost.cost = 0;
      alg_out->cost.latency = 0;
      alg_out->op[0] = alg_m;
      return;
    }

  /* t == 0 sometimes has a cost.  If it does and it exceeds our limit,
     fail now.  */
  if (t == 0)
    {
      if (MULT_COST_LESS (cost_limit, zero_cost (speed)))
	return;
      else
	{
	  alg_out->ops = 1;
	  alg_out->cost.cost = zero_cost (speed);
	  alg_out->cost.latency = zero_cost (speed);
	  alg_out->op[0] = alg_zero;
	  return;
	}
    }

  /* We'll be needing a couple extra algorithm structures now.  */

  alg_in = XALLOCA (struct algorithm);
  best_alg = XALLOCA (struct algorithm);
  best_cost = *cost_limit;

  /* Compute the hash index.  */
  hash_index = (t ^ (unsigned int) mode ^ (speed * 256)) % NUM_ALG_HASH_ENTRIES;

  /* See if we already know what to do for T.  */
  entry_ptr = alg_hash_entry_ptr (hash_index);
  if (entry_ptr->t == t
      && entry_ptr->mode == mode
      && entry_ptr->mode == mode
      && entry_ptr->speed == speed
      && entry_ptr->alg != alg_unknown)
    {
      cache_alg = entry_ptr->alg;

      if (cache_alg == alg_impossible)
	{
	  /* The cache tells us that it's impossible to synthesize
	     multiplication by T within entry_ptr->cost.  */
	  if (!CHEAPER_MULT_COST (&entry_ptr->cost, cost_limit))
	    /* COST_LIMIT is at least as restrictive as the one
	       recorded in the hash table, in which case we have no
	       hope of synthesizing a multiplication.  Just
	       return.  */
	    return;

	  /* If we get here, COST_LIMIT is less restrictive than the
	     one recorded in the hash table, so we may be able to
	     synthesize a multiplication.  Proceed as if we didn't
	     have the cache entry.  */
	}
      else
	{
	  if (CHEAPER_MULT_COST (cost_limit, &entry_ptr->cost))
	    /* The cached algorithm shows that this multiplication
	       requires more cost than COST_LIMIT.  Just return.  This
	       way, we don't clobber this cache entry with
	       alg_impossible but retain useful information.  */
	    return;

	  cache_hit = true;

	  switch (cache_alg)
	    {
	    case alg_shift:
	      goto do_alg_shift;

	    case alg_add_t_m2:
	    case alg_sub_t_m2:
	      goto do_alg_addsub_t_m2;

	    case alg_add_factor:
	    case alg_sub_factor:
	      goto do_alg_addsub_factor;

	    case alg_add_t2_m:
	      goto do_alg_add_t2_m;

	    case alg_sub_t2_m:
	      goto do_alg_sub_t2_m;

	    default:
	      gcc_unreachable ();
	    }
	}
    }

  /* If we have a group of zero bits at the low-order part of T, try
     multiplying by the remaining bits and then doing a shift.  */

  if ((t & 1) == 0)
    {
    do_alg_shift:
      m = floor_log2 (t & -t);	/* m = number of low zero bits */
      if (m < maxm)
	{
	  q = t >> m;
	  /* The function expand_shift will choose between a shift and
	     a sequence of additions, so the observed cost is given as
	     MIN (m * add_cost(speed, mode), shift_cost(speed, mode, m)).  */
	  op_cost = m * add_cost (speed, mode);
	  if (shift_cost (speed, mode, m) < op_cost)
	    op_cost = shift_cost (speed, mode, m);
	  new_limit.cost = best_cost.cost - op_cost;
	  new_limit.latency = best_cost.latency - op_cost;
	  synth_mult (alg_in, q, &new_limit, mode);

	  alg_in->cost.cost += op_cost;
	  alg_in->cost.latency += op_cost;
	  if (CHEAPER_MULT_COST (&alg_in->cost, &best_cost))
	    {
	      struct algorithm *x;
	      best_cost = alg_in->cost;
	      x = alg_in, alg_in = best_alg, best_alg = x;
	      best_alg->log[best_alg->ops] = m;
	      best_alg->op[best_alg->ops] = alg_shift;
	    }

	  /* See if treating ORIG_T as a signed number yields a better
	     sequence.  Try this sequence only for a negative ORIG_T
	     as it would be useless for a non-negative ORIG_T.  */
	  if ((HOST_WIDE_INT) orig_t < 0)
	    {
	      /* Shift ORIG_T as follows because a right shift of a
		 negative-valued signed type is implementation
		 defined.  */
	      q = ~(~orig_t >> m);
	      /* The function expand_shift will choose between a shift
		 and a sequence of additions, so the observed cost is
		 given as MIN (m * add_cost(speed, mode),
		 shift_cost(speed, mode, m)).  */
	      op_cost = m * add_cost (speed, mode);
	      if (shift_cost (speed, mode, m) < op_cost)
		op_cost = shift_cost (speed, mode, m);
	      new_limit.cost = best_cost.cost - op_cost;
	      new_limit.latency = best_cost.latency - op_cost;
	      synth_mult (alg_in, q, &new_limit, mode);

	      alg_in->cost.cost += op_cost;
	      alg_in->cost.latency += op_cost;
	      if (CHEAPER_MULT_COST (&alg_in->cost, &best_cost))
		{
		  struct algorithm *x;
		  best_cost = alg_in->cost;
		  x = alg_in, alg_in = best_alg, best_alg = x;
		  best_alg->log[best_alg->ops] = m;
		  best_alg->op[best_alg->ops] = alg_shift;
		}
	    }
	}
      if (cache_hit)
	goto done;
    }

  /* If we have an odd number, add or subtract one.  */
  if ((t & 1) != 0)
    {
      unsigned HOST_WIDE_INT w;

    do_alg_addsub_t_m2:
      for (w = 1; (w & t) != 0; w <<= 1)
	;
      /* If T was -1, then W will be zero after the loop.  This is another
	 case where T ends with ...111.  Handling this with (T + 1) and
	 subtract 1 produces slightly better code and results in algorithm
	 selection much faster than treating it like the ...0111 case
	 below.  */
      if (w == 0
	  || (w > 2
	      /* Reject the case where t is 3.
		 Thus we prefer addition in that case.  */
	      && t != 3))
	{
	  /* T ends with ...111.  Multiply by (T + 1) and subtract 1.  */

	  op_cost = add_cost (speed, mode);
	  new_limit.cost = best_cost.cost - op_cost;
	  new_limit.latency = best_cost.latency - op_cost;
	  synth_mult (alg_in, t + 1, &new_limit, mode);

	  alg_in->cost.cost += op_cost;
	  alg_in->cost.latency += op_cost;
	  if (CHEAPER_MULT_COST (&alg_in->cost, &best_cost))
	    {
	      struct algorithm *x;
	      best_cost = alg_in->cost;
	      x = alg_in, alg_in = best_alg, best_alg = x;
	      best_alg->log[best_alg->ops] = 0;
	      best_alg->op[best_alg->ops] = alg_sub_t_m2;
	    }
	}
      else
	{
	  /* T ends with ...01 or ...011.  Multiply by (T - 1) and add 1.  */

	  op_cost = add_cost (speed, mode);
	  new_limit.cost = best_cost.cost - op_cost;
	  new_limit.latency = best_cost.latency - op_cost;
	  synth_mult (alg_in, t - 1, &new_limit, mode);

	  alg_in->cost.cost += op_cost;
	  alg_in->cost.latency += op_cost;
	  if (CHEAPER_MULT_COST (&alg_in->cost, &best_cost))
	    {
	      struct algorithm *x;
	      best_cost = alg_in->cost;
	      x = alg_in, alg_in = best_alg, best_alg = x;
	      best_alg->log[best_alg->ops] = 0;
	      best_alg->op[best_alg->ops] = alg_add_t_m2;
	    }
	}

      /* We may be able to calculate a * -7, a * -15, a * -31, etc
	 quickly with a - a * n for some appropriate constant n.  */
      m = exact_log2 (-orig_t + 1);
      if (m >= 0 && m < maxm)
	{
	  op_cost = shiftsub1_cost (speed, mode, m);
	  new_limit.cost = best_cost.cost - op_cost;
	  new_limit.latency = best_cost.latency - op_cost;
	  synth_mult (alg_in, (unsigned HOST_WIDE_INT) (-orig_t + 1) >> m,
		      &new_limit, mode);

	  alg_in->cost.cost += op_cost;
	  alg_in->cost.latency += op_cost;
	  if (CHEAPER_MULT_COST (&alg_in->cost, &best_cost))
	    {
	      struct algorithm *x;
	      best_cost = alg_in->cost;
	      x = alg_in, alg_in = best_alg, best_alg = x;
	      best_alg->log[best_alg->ops] = m;
	      best_alg->op[best_alg->ops] = alg_sub_t_m2;
	    }
	}

      if (cache_hit)
	goto done;
    }

  /* Look for factors of t of the form
     t = q(2**m +- 1), 2 <= m <= floor(log2(t - 1)).
     If we find such a factor, we can multiply by t using an algorithm that
     multiplies by q, shift the result by m and add/subtract it to itself.

     We search for large factors first and loop down, even if large factors
     are less probable than small; if we find a large factor we will find a
     good sequence quickly, and therefore be able to prune (by decreasing
     COST_LIMIT) the search.  */

 do_alg_addsub_factor:
  for (m = floor_log2 (t - 1); m >= 2; m--)
    {
      unsigned HOST_WIDE_INT d;

      d = ((unsigned HOST_WIDE_INT) 1 << m) + 1;
      if (t % d == 0 && t > d && m < maxm
	  && (!cache_hit || cache_alg == alg_add_factor))
	{
	  /* If the target has a cheap shift-and-add instruction use
	     that in preference to a shift insn followed by an add insn.
	     Assume that the shift-and-add is "atomic" with a latency
	     equal to its cost, otherwise assume that on superscalar
	     hardware the shift may be executed concurrently with the
	     earlier steps in the algorithm.  */
	  op_cost = add_cost (speed, mode) + shift_cost (speed, mode, m);
	  if (shiftadd_cost (speed, mode, m) < op_cost)
	    {
	      op_cost = shiftadd_cost (speed, mode, m);
	      op_latency = op_cost;
	    }
	  else
	    op_latency = add_cost (speed, mode);

	  new_limit.cost = best_cost.cost - op_cost;
	  new_limit.latency = best_cost.latency - op_latency;
	  synth_mult (alg_in, t / d, &new_limit, mode);

	  alg_in->cost.cost += op_cost;
	  alg_in->cost.latency += op_latency;
	  if (alg_in->cost.latency < op_cost)
	    alg_in->cost.latency = op_cost;
	  if (CHEAPER_MULT_COST (&alg_in->cost, &best_cost))
	    {
	      struct algorithm *x;
	      best_cost = alg_in->cost;
	      x = alg_in, alg_in = best_alg, best_alg = x;
	      best_alg->log[best_alg->ops] = m;
	      best_alg->op[best_alg->ops] = alg_add_factor;
	    }
	  /* Other factors will have been taken care of in the recursion.  */
	  break;
	}

      d = ((unsigned HOST_WIDE_INT) 1 << m) - 1;
      if (t % d == 0 && t > d && m < maxm
	  && (!cache_hit || cache_alg == alg_sub_factor))
	{
	  /* If the target has a cheap shift-and-subtract insn use
	     that in preference to a shift insn followed by a sub insn.
	     Assume that the shift-and-sub is "atomic" with a latency
	     equal to it's cost, otherwise assume that on superscalar
	     hardware the shift may be executed concurrently with the
	     earlier steps in the algorithm.  */
	  op_cost = add_cost (speed, mode) + shift_cost (speed, mode, m);
	  if (shiftsub0_cost (speed, mode, m) < op_cost)
	    {
	      op_cost = shiftsub0_cost (speed, mode, m);
	      op_latency = op_cost;
	    }
	  else
	    op_latency = add_cost (speed, mode);

	  new_limit.cost = best_cost.cost - op_cost;
	  new_limit.latency = best_cost.latency - op_latency;
	  synth_mult (alg_in, t / d, &new_limit, mode);

	  alg_in->cost.cost += op_cost;
	  alg_in->cost.latency += op_latency;
	  if (alg_in->cost.latency < op_cost)
	    alg_in->cost.latency = op_cost;
	  if (CHEAPER_MULT_COST (&alg_in->cost, &best_cost))
	    {
	      struct algorithm *x;
	      best_cost = alg_in->cost;
	      x = alg_in, alg_in = best_alg, best_alg = x;
	      best_alg->log[best_alg->ops] = m;
	      best_alg->op[best_alg->ops] = alg_sub_factor;
	    }
	  break;
	}
    }
  if (cache_hit)
    goto done;

  /* Try shift-and-add (load effective address) instructions,
     i.e. do a*3, a*5, a*9.  */
  if ((t & 1) != 0)
    {
    do_alg_add_t2_m:
      q = t - 1;
      q = q & -q;
      m = exact_log2 (q);
      if (m >= 0 && m < maxm)
	{
	  op_cost = shiftadd_cost (speed, mode, m);
	  new_limit.cost = best_cost.cost - op_cost;
	  new_limit.latency = best_cost.latency - op_cost;
	  synth_mult (alg_in, (t - 1) >> m, &new_limit, mode);

	  alg_in->cost.cost += op_cost;
	  alg_in->cost.latency += op_cost;
	  if (CHEAPER_MULT_COST (&alg_in->cost, &best_cost))
	    {
	      struct algorithm *x;
	      best_cost = alg_in->cost;
	      x = alg_in, alg_in = best_alg, best_alg = x;
	      best_alg->log[best_alg->ops] = m;
	      best_alg->op[best_alg->ops] = alg_add_t2_m;
	    }
	}
      if (cache_hit)
	goto done;

    do_alg_sub_t2_m:
      q = t + 1;
      q = q & -q;
      m = exact_log2 (q);
      if (m >= 0 && m < maxm)
	{
	  op_cost = shiftsub0_cost (speed, mode, m);
	  new_limit.cost = best_cost.cost - op_cost;
	  new_limit.latency = best_cost.latency - op_cost;
	  synth_mult (alg_in, (t + 1) >> m, &new_limit, mode);

	  alg_in->cost.cost += op_cost;
	  alg_in->cost.latency += op_cost;
	  if (CHEAPER_MULT_COST (&alg_in->cost, &best_cost))
	    {
	      struct algorithm *x;
	      best_cost = alg_in->cost;
	      x = alg_in, alg_in = best_alg, best_alg = x;
	      best_alg->log[best_alg->ops] = m;
	      best_alg->op[best_alg->ops] = alg_sub_t2_m;
	    }
	}
      if (cache_hit)
	goto done;
    }

 done:
  /* If best_cost has not decreased, we have not found any algorithm.  */
  if (!CHEAPER_MULT_COST (&best_cost, cost_limit))
    {
      /* We failed to find an algorithm.  Record alg_impossible for
	 this case (that is, <T, MODE, COST_LIMIT>) so that next time
	 we are asked to find an algorithm for T within the same or
	 lower COST_LIMIT, we can immediately return to the
	 caller.  */
      entry_ptr->t = t;
      entry_ptr->mode = mode;
      entry_ptr->speed = speed;
      entry_ptr->alg = alg_impossible;
      entry_ptr->cost = *cost_limit;
      return;
    }

  /* Cache the result.  */
  if (!cache_hit)
    {
      entry_ptr->t = t;
      entry_ptr->mode = mode;
      entry_ptr->speed = speed;
      entry_ptr->alg = best_alg->op[best_alg->ops];
      entry_ptr->cost.cost = best_cost.cost;
      entry_ptr->cost.latency = best_cost.latency;
    }

  /* If we are getting a too long sequence for `struct algorithm'
     to record, make this search fail.  */
  if (best_alg->ops == MAX_BITS_PER_WORD)
    return;

  /* Copy the algorithm from temporary space to the space at alg_out.
     We avoid using structure assignment because the majority of
     best_alg is normally undefined, and this is a critical function.  */
  alg_out->ops = best_alg->ops + 1;
  alg_out->cost = best_cost;
  memcpy (alg_out->op, best_alg->op,
	  alg_out->ops * sizeof *alg_out->op);
  memcpy (alg_out->log, best_alg->log,
	  alg_out->ops * sizeof *alg_out->log);
}

/* Find the cheapest way of multiplying a value of mode MODE by VAL.
   Try three variations:

       - a shift/add sequence based on VAL itself
       - a shift/add sequence based on -VAL, followed by a negation
       - a shift/add sequence based on VAL - 1, followed by an addition.

   Return true if the cheapest of these cost less than MULT_COST,
   describing the algorithm in *ALG and final fixup in *VARIANT.  */

static bool
choose_mult_variant (enum machine_mode mode, HOST_WIDE_INT val,
		     struct algorithm *alg, enum mult_variant *variant,
		     int mult_cost)
{
  struct algorithm alg2;
  struct mult_cost limit;
  int op_cost;
  bool speed = optimize_insn_for_speed_p ();

  /* Fail quickly for impossible bounds.  */
  if (mult_cost < 0)
    return false;

  /* Ensure that mult_cost provides a reasonable upper bound.
     Any constant multiplication can be performed with less
     than 2 * bits additions.  */
  op_cost = 2 * GET_MODE_UNIT_BITSIZE (mode) * add_cost (speed, mode);
  if (mult_cost > op_cost)
    mult_cost = op_cost;

  *variant = basic_variant;
  limit.cost = mult_cost;
  limit.latency = mult_cost;
  synth_mult (alg, val, &limit, mode);

  /* This works only if the inverted value actually fits in an
     `unsigned int' */
  if (HOST_BITS_PER_INT >= GET_MODE_UNIT_BITSIZE (mode))
    {
      op_cost = neg_cost (speed, mode);
      if (MULT_COST_LESS (&alg->cost, mult_cost))
	{
	  limit.cost = alg->cost.cost - op_cost;
	  limit.latency = alg->cost.latency - op_cost;
	}
      else
	{
	  limit.cost = mult_cost - op_cost;
	  limit.latency = mult_cost - op_cost;
	}

      synth_mult (&alg2, -val, &limit, mode);
      alg2.cost.cost += op_cost;
      alg2.cost.latency += op_cost;
      if (CHEAPER_MULT_COST (&alg2.cost, &alg->cost))
	*alg = alg2, *variant = negate_variant;
    }

  /* This proves very useful for division-by-constant.  */
  op_cost = add_cost (speed, mode);
  if (MULT_COST_LESS (&alg->cost, mult_cost))
    {
      limit.cost = alg->cost.cost - op_cost;
      limit.latency = alg->cost.latency - op_cost;
    }
  else
    {
      limit.cost = mult_cost - op_cost;
      limit.latency = mult_cost - op_cost;
    }

  synth_mult (&alg2, val - 1, &limit, mode);
  alg2.cost.cost += op_cost;
  alg2.cost.latency += op_cost;
  if (CHEAPER_MULT_COST (&alg2.cost, &alg->cost))
    *alg = alg2, *variant = add_variant;

  return MULT_COST_LESS (&alg->cost, mult_cost);
}

/* A subroutine of expand_mult, used for constant multiplications.
   Multiply OP0 by VAL in mode MODE, storing the result in TARGET if
   convenient.  Use the shift/add sequence described by ALG and apply
   the final fixup specified by VARIANT.  */

static rtx
expand_mult_const (enum machine_mode mode, rtx op0, HOST_WIDE_INT val,
		   rtx target, const struct algorithm *alg,
		   enum mult_variant variant)
{
  HOST_WIDE_INT val_so_far;
  rtx insn, accum, tem;
  int opno;
  enum machine_mode nmode;

  /* Avoid referencing memory over and over and invalid sharing
     on SUBREGs.  */
  op0 = force_reg (mode, op0);

  /* ACCUM starts out either as OP0 or as a zero, depending on
     the first operation.  */

  if (alg->op[0] == alg_zero)
    {
      accum = copy_to_mode_reg (mode, CONST0_RTX (mode));
      val_so_far = 0;
    }
  else if (alg->op[0] == alg_m)
    {
      accum = copy_to_mode_reg (mode, op0);
      val_so_far = 1;
    }
  else
    gcc_unreachable ();

  for (opno = 1; opno < alg->ops; opno++)
    {
      int log = alg->log[opno];
      rtx shift_subtarget = optimize ? 0 : accum;
      rtx add_target
	= (opno == alg->ops - 1 && target != 0 && variant != add_variant
	   && !optimize)
	  ? target : 0;
      rtx accum_target = optimize ? 0 : accum;
      rtx accum_inner;

      switch (alg->op[opno])
	{
	case alg_shift:
	  tem = expand_shift (LSHIFT_EXPR, mode, accum, log, NULL_RTX, 0);
	  /* REG_EQUAL note will be attached to the following insn.  */
	  emit_move_insn (accum, tem);
	  val_so_far <<= log;
	  break;

	case alg_add_t_m2:
	  tem = expand_shift (LSHIFT_EXPR, mode, op0, log, NULL_RTX, 0);
	  accum = force_operand (gen_rtx_PLUS (mode, accum, tem),
				 add_target ? add_target : accum_target);
	  val_so_far += (HOST_WIDE_INT) 1 << log;
	  break;

	case alg_sub_t_m2:
	  tem = expand_shift (LSHIFT_EXPR, mode, op0, log, NULL_RTX, 0);
	  accum = force_operand (gen_rtx_MINUS (mode, accum, tem),
				 add_target ? add_target : accum_target);
	  val_so_far -= (HOST_WIDE_INT) 1 << log;
	  break;

	case alg_add_t2_m:
	  accum = expand_shift (LSHIFT_EXPR, mode, accum,
				log, shift_subtarget, 0);
	  accum = force_operand (gen_rtx_PLUS (mode, accum, op0),
				 add_target ? add_target : accum_target);
	  val_so_far = (val_so_far << log) + 1;
	  break;

	case alg_sub_t2_m:
	  accum = expand_shift (LSHIFT_EXPR, mode, accum,
				log, shift_subtarget, 0);
	  accum = force_operand (gen_rtx_MINUS (mode, accum, op0),
				 add_target ? add_target : accum_target);
	  val_so_far = (val_so_far << log) - 1;
	  break;

	case alg_add_factor:
	  tem = expand_shift (LSHIFT_EXPR, mode, accum, log, NULL_RTX, 0);
	  accum = force_operand (gen_rtx_PLUS (mode, accum, tem),
				 add_target ? add_target : accum_target);
	  val_so_far += val_so_far << log;
	  break;

	case alg_sub_factor:
	  tem = expand_shift (LSHIFT_EXPR, mode, accum, log, NULL_RTX, 0);
	  accum = force_operand (gen_rtx_MINUS (mode, tem, accum),
				 (add_target
				  ? add_target : (optimize ? 0 : tem)));
	  val_so_far = (val_so_far << log) - val_so_far;
	  break;

	default:
	  gcc_unreachable ();
	}

      if (SCALAR_INT_MODE_P (mode))
	{
	  /* Write a REG_EQUAL note on the last insn so that we can cse
	     multiplication sequences.  Note that if ACCUM is a SUBREG,
	     we've set the inner register and must properly indicate that.  */
          tem = op0, nmode = mode;
          accum_inner = accum;
          if (GET_CODE (accum) == SUBREG)
	    {
	      accum_inner = SUBREG_REG (accum);
	      nmode = GET_MODE (accum_inner);
	      tem = gen_lowpart (nmode, op0);
	    }

          insn = get_last_insn ();
          set_dst_reg_note (insn, REG_EQUAL,
			    gen_rtx_MULT (nmode, tem,
					  gen_int_mode (val_so_far, nmode)),
			    accum_inner);
	}
    }

  if (variant == negate_variant)
    {
      val_so_far = -val_so_far;
      accum = expand_unop (mode, neg_optab, accum, target, 0);
    }
  else if (variant == add_variant)
    {
      val_so_far = val_so_far + 1;
      accum = force_operand (gen_rtx_PLUS (mode, accum, op0), target);
    }

  /* Compare only the bits of val and val_so_far that are significant
     in the result mode, to avoid sign-/zero-extension confusion.  */
  nmode = GET_MODE_INNER (mode);
  if (nmode == VOIDmode)
    nmode = mode;
  val &= GET_MODE_MASK (nmode);
  val_so_far &= GET_MODE_MASK (nmode);
  gcc_assert (val == val_so_far);

  return accum;
}

/* Perform a multiplication and return an rtx for the result.
   MODE is mode of value; OP0 and OP1 are what to multiply (rtx's);
   TARGET is a suggestion for where to store the result (an rtx).

   We check specially for a constant integer as OP1.
   If you want this check for OP0 as well, then before calling
   you should swap the two operands if OP0 would be constant.  */

rtx
expand_mult (enum machine_mode mode, rtx op0, rtx op1, rtx target,
	     int unsignedp)
{
  enum mult_variant variant;
  struct algorithm algorithm;
  rtx scalar_op1;
  int max_cost;
  bool speed = optimize_insn_for_speed_p ();
  bool do_trapv = flag_trapv && SCALAR_INT_MODE_P (mode) && !unsignedp;

  if (CONSTANT_P (op0))
    {
      rtx temp = op0;
      op0 = op1;
      op1 = temp;
    }

  /* For vectors, there are several simplifications that can be made if
     all elements of the vector constant are identical.  */
  scalar_op1 = op1;
  if (GET_CODE (op1) == CONST_VECTOR)
    {
      int i, n = CONST_VECTOR_NUNITS (op1);
      scalar_op1 = CONST_VECTOR_ELT (op1, 0);
      for (i = 1; i < n; ++i)
	if (!rtx_equal_p (scalar_op1, CONST_VECTOR_ELT (op1, i)))
	  goto skip_scalar;
    }

  if (INTEGRAL_MODE_P (mode))
    {
      rtx fake_reg;
      HOST_WIDE_INT coeff;
      bool is_neg;
      int mode_bitsize;

      if (op1 == CONST0_RTX (mode))
	return op1;
      if (op1 == CONST1_RTX (mode))
	return op0;
      if (op1 == CONSTM1_RTX (mode))
	return expand_unop (mode, do_trapv ? negv_optab : neg_optab,
			    op0, target, 0);

      if (do_trapv)
	goto skip_synth;

      /* These are the operations that are potentially turned into
	 a sequence of shifts and additions.  */
      mode_bitsize = GET_MODE_UNIT_BITSIZE (mode);

      /* synth_mult does an `unsigned int' multiply.  As long as the mode is
	 less than or equal in size to `unsigned int' this doesn't matter.
	 If the mode is larger than `unsigned int', then synth_mult works
	 only if the constant value exactly fits in an `unsigned int' without
	 any truncation.  This means that multiplying by negative values does
	 not work; results are off by 2^32 on a 32 bit machine.  */

      if (CONST_INT_P (scalar_op1))
	{
	  coeff = INTVAL (scalar_op1);
	  is_neg = coeff < 0;
	}
      else if (CONST_DOUBLE_AS_INT_P (scalar_op1))
	{
	  /* If we are multiplying in DImode, it may still be a win
	     to try to work with shifts and adds.  */
	  if (CONST_DOUBLE_HIGH (scalar_op1) == 0
	      && (CONST_DOUBLE_LOW (scalar_op1) > 0
		  || (CONST_DOUBLE_LOW (scalar_op1) < 0
		      && EXACT_POWER_OF_2_OR_ZERO_P
			   (CONST_DOUBLE_LOW (scalar_op1)))))
	    {
	      coeff = CONST_DOUBLE_LOW (scalar_op1);
	      is_neg = false;
	    }
	  else if (CONST_DOUBLE_LOW (scalar_op1) == 0)
	    {
	      coeff = CONST_DOUBLE_HIGH (scalar_op1);
	      if (EXACT_POWER_OF_2_OR_ZERO_P (coeff))
		{
		  int shift = floor_log2 (coeff) + HOST_BITS_PER_WIDE_INT;
		  if (shift < HOST_BITS_PER_DOUBLE_INT - 1
		      || mode_bitsize <= HOST_BITS_PER_DOUBLE_INT)
		    return expand_shift (LSHIFT_EXPR, mode, op0,
					 shift, target, unsignedp);
		}
	      goto skip_synth;
	    }
	  else
	    goto skip_synth;
	}
      else
	goto skip_synth;

      /* We used to test optimize here, on the grounds that it's better to
	 produce a smaller program when -O is not used.  But this causes
	 such a terrible slowdown sometimes that it seems better to always
	 use synth_mult.  */

      /* Special case powers of two.  */
      if (EXACT_POWER_OF_2_OR_ZERO_P (coeff)
	  && !(is_neg && mode_bitsize > HOST_BITS_PER_WIDE_INT))
	return expand_shift (LSHIFT_EXPR, mode, op0,
			     floor_log2 (coeff), target, unsignedp);

      fake_reg = gen_raw_REG (mode, LAST_VIRTUAL_REGISTER + 1);

      /* Attempt to handle multiplication of DImode values by negative
	 coefficients, by performing the multiplication by a positive
	 multiplier and then inverting the result.  */
      if (is_neg && mode_bitsize > HOST_BITS_PER_WIDE_INT)
	{
	  /* Its safe to use -coeff even for INT_MIN, as the
	     result is interpreted as an unsigned coefficient.
	     Exclude cost of op0 from max_cost to match the cost
	     calculation of the synth_mult.  */
	  coeff = -(unsigned HOST_WIDE_INT) coeff;
	  max_cost = (set_src_cost (gen_rtx_MULT (mode, fake_reg, op1), speed)
		      - neg_cost (speed, mode));
	  if (max_cost <= 0)
	    goto skip_synth;

	  /* Special case powers of two.  */
	  if (EXACT_POWER_OF_2_OR_ZERO_P (coeff))
	    {
	      rtx temp = expand_shift (LSHIFT_EXPR, mode, op0,
				       floor_log2 (coeff), target, unsignedp);
	      return expand_unop (mode, neg_optab, temp, target, 0);
	    }

	  if (choose_mult_variant (mode, coeff, &algorithm, &variant,
				   max_cost))
	    {
	      rtx temp = expand_mult_const (mode, op0, coeff, NULL_RTX,
					    &algorithm, variant);
	      return expand_unop (mode, neg_optab, temp, target, 0);
	    }
	  goto skip_synth;
	}

      /* Exclude cost of op0 from max_cost to match the cost
	 calculation of the synth_mult.  */
      max_cost = set_src_cost (gen_rtx_MULT (mode, fake_reg, op1), speed);
      if (choose_mult_variant (mode, coeff, &algorithm, &variant, max_cost))
	return expand_mult_const (mode, op0, coeff, target,
				  &algorithm, variant);
    }
 skip_synth:

  /* Expand x*2.0 as x+x.  */
  if (CONST_DOUBLE_AS_FLOAT_P (scalar_op1))
    {
      REAL_VALUE_TYPE d;
      REAL_VALUE_FROM_CONST_DOUBLE (d, scalar_op1);

      if (REAL_VALUES_EQUAL (d, dconst2))
	{
	  op0 = force_reg (GET_MODE (op0), op0);
	  return expand_binop (mode, add_optab, op0, op0,
			       target, unsignedp, OPTAB_LIB_WIDEN);
	}
    }
 skip_scalar:

  /* This used to use umul_optab if unsigned, but for non-widening multiply
     there is no difference between signed and unsigned.  */
  op0 = expand_binop (mode, do_trapv ? smulv_optab : smul_optab,
		      op0, op1, target, unsignedp, OPTAB_LIB_WIDEN);
  gcc_assert (op0);
  return op0;
}

/* Return a cost estimate for multiplying a register by the given
   COEFFicient in the given MODE and SPEED.  */

int
mult_by_coeff_cost (HOST_WIDE_INT coeff, enum machine_mode mode, bool speed)
{
  int max_cost;
  struct algorithm algorithm;
  enum mult_variant variant;

  rtx fake_reg = gen_raw_REG (mode, LAST_VIRTUAL_REGISTER + 1);
  max_cost = set_src_cost (gen_rtx_MULT (mode, fake_reg, fake_reg), speed);
  if (choose_mult_variant (mode, coeff, &algorithm, &variant, max_cost))
    return algorithm.cost.cost;
  else
    return max_cost;
}

/* Perform a widening multiplication and return an rtx for the result.
   MODE is mode of value; OP0 and OP1 are what to multiply (rtx's);
   TARGET is a suggestion for where to store the result (an rtx).
   THIS_OPTAB is the optab we should use, it must be either umul_widen_optab
   or smul_widen_optab.

   We check specially for a constant integer as OP1, comparing the
   cost of a widening multiply against the cost of a sequence of shifts
   and adds.  */

rtx
expand_widening_mult (enum machine_mode mode, rtx op0, rtx op1, rtx target,
		      int unsignedp, optab this_optab)
{
  bool speed = optimize_insn_for_speed_p ();
  rtx cop1;

  if (CONST_INT_P (op1)
      && GET_MODE (op0) != VOIDmode
      && (cop1 = convert_modes (mode, GET_MODE (op0), op1,
				this_optab == umul_widen_optab))
      && CONST_INT_P (cop1)
      && (INTVAL (cop1) >= 0
	  || HWI_COMPUTABLE_MODE_P (mode)))
    {
      HOST_WIDE_INT coeff = INTVAL (cop1);
      int max_cost;
      enum mult_variant variant;
      struct algorithm algorithm;

      /* Special case powers of two.  */
      if (EXACT_POWER_OF_2_OR_ZERO_P (coeff))
	{
	  op0 = convert_to_mode (mode, op0, this_optab == umul_widen_optab);
	  return expand_shift (LSHIFT_EXPR, mode, op0,
			       floor_log2 (coeff), target, unsignedp);
	}

      /* Exclude cost of op0 from max_cost to match the cost
	 calculation of the synth_mult.  */
      max_cost = mul_widen_cost (speed, mode);
      if (choose_mult_variant (mode, coeff, &algorithm, &variant,
			       max_cost))
	{
	  op0 = convert_to_mode (mode, op0, this_optab == umul_widen_optab);
	  return expand_mult_const (mode, op0, coeff, target,
				    &algorithm, variant);
	}
    }
  return expand_binop (mode, this_optab, op0, op1, target,
		       unsignedp, OPTAB_LIB_WIDEN);
}

/* Choose a minimal N + 1 bit approximation to 1/D that can be used to
   replace division by D, and put the least significant N bits of the result
   in *MULTIPLIER_PTR and return the most significant bit.

   The width of operations is N (should be <= HOST_BITS_PER_WIDE_INT), the
   needed precision is in PRECISION (should be <= N).

   PRECISION should be as small as possible so this function can choose
   multiplier more freely.

   The rounded-up logarithm of D is placed in *lgup_ptr.  A shift count that
   is to be used for a final right shift is placed in *POST_SHIFT_PTR.

   Using this function, x/D will be equal to (x * m) >> (*POST_SHIFT_PTR),
   where m is the full HOST_BITS_PER_WIDE_INT + 1 bit multiplier.  */

unsigned HOST_WIDE_INT
choose_multiplier (unsigned HOST_WIDE_INT d, int n, int precision,
		   unsigned HOST_WIDE_INT *multiplier_ptr,
		   int *post_shift_ptr, int *lgup_ptr)
{
  double_int mhigh, mlow;
  int lgup, post_shift;
  int pow, pow2;

  /* lgup = ceil(log2(divisor)); */
  lgup = ceil_log2 (d);

  gcc_assert (lgup <= n);

  pow = n + lgup;
  pow2 = n + lgup - precision;

  /* We could handle this with some effort, but this case is much
     better handled directly with a scc insn, so rely on caller using
     that.  */
  gcc_assert (pow != HOST_BITS_PER_DOUBLE_INT);

  /* mlow = 2^(N + lgup)/d */
  double_int val = double_int_zero.set_bit (pow);
  mlow = val.div (double_int::from_uhwi (d), true, TRUNC_DIV_EXPR); 

  /* mhigh = (2^(N + lgup) + 2^(N + lgup - precision))/d */
  val |= double_int_zero.set_bit (pow2);
  mhigh = val.div (double_int::from_uhwi (d), true, TRUNC_DIV_EXPR);

  gcc_assert (!mhigh.high || val.high - d < d);
  gcc_assert (mhigh.high <= 1 && mlow.high <= 1);
  /* Assert that mlow < mhigh.  */
  gcc_assert (mlow.ult (mhigh));

  /* If precision == N, then mlow, mhigh exceed 2^N
     (but they do not exceed 2^(N+1)).  */

  /* Reduce to lowest terms.  */
  for (post_shift = lgup; post_shift > 0; post_shift--)
    {
      int shft = HOST_BITS_PER_WIDE_INT - 1;
      unsigned HOST_WIDE_INT ml_lo = (mlow.high << shft) | (mlow.low >> 1);
      unsigned HOST_WIDE_INT mh_lo = (mhigh.high << shft) | (mhigh.low >> 1);
      if (ml_lo >= mh_lo)
	break;

      mlow = double_int::from_uhwi (ml_lo);
      mhigh = double_int::from_uhwi (mh_lo);
    }

  *post_shift_ptr = post_shift;
  *lgup_ptr = lgup;
  if (n < HOST_BITS_PER_WIDE_INT)
    {
      unsigned HOST_WIDE_INT mask = ((unsigned HOST_WIDE_INT) 1 << n) - 1;
      *multiplier_ptr = mhigh.low & mask;
      return mhigh.low >= mask;
    }
  else
    {
      *multiplier_ptr = mhigh.low;
      return mhigh.high;
    }
}

/* Compute the inverse of X mod 2**n, i.e., find Y such that X * Y is
   congruent to 1 (mod 2**N).  */

static unsigned HOST_WIDE_INT
invert_mod2n (unsigned HOST_WIDE_INT x, int n)
{
  /* Solve x*y == 1 (mod 2^n), where x is odd.  Return y.  */

  /* The algorithm notes that the choice y = x satisfies
     x*y == 1 mod 2^3, since x is assumed odd.
     Each iteration doubles the number of bits of significance in y.  */

  unsigned HOST_WIDE_INT mask;
  unsigned HOST_WIDE_INT y = x;
  int nbit = 3;

  mask = (n == HOST_BITS_PER_WIDE_INT
	  ? ~(unsigned HOST_WIDE_INT) 0
	  : ((unsigned HOST_WIDE_INT) 1 << n) - 1);

  while (nbit < n)
    {
      y = y * (2 - x*y) & mask;		/* Modulo 2^N */
      nbit *= 2;
    }
  return y;
}

/* Emit code to adjust ADJ_OPERAND after multiplication of wrong signedness
   flavor of OP0 and OP1.  ADJ_OPERAND is already the high half of the
   product OP0 x OP1.  If UNSIGNEDP is nonzero, adjust the signed product
   to become unsigned, if UNSIGNEDP is zero, adjust the unsigned product to
   become signed.

   The result is put in TARGET if that is convenient.

   MODE is the mode of operation.  */

rtx
expand_mult_highpart_adjust (enum machine_mode mode, rtx adj_operand, rtx op0,
			     rtx op1, rtx target, int unsignedp)
{
  rtx tem;
  enum rtx_code adj_code = unsignedp ? PLUS : MINUS;

  tem = expand_shift (RSHIFT_EXPR, mode, op0,
		      GET_MODE_BITSIZE (mode) - 1, NULL_RTX, 0);
  tem = expand_and (mode, tem, op1, NULL_RTX);
  adj_operand
    = force_operand (gen_rtx_fmt_ee (adj_code, mode, adj_operand, tem),
		     adj_operand);

  tem = expand_shift (RSHIFT_EXPR, mode, op1,
		      GET_MODE_BITSIZE (mode) - 1, NULL_RTX, 0);
  tem = expand_and (mode, tem, op0, NULL_RTX);
  target = force_operand (gen_rtx_fmt_ee (adj_code, mode, adj_operand, tem),
			  target);

  return target;
}

/* Subroutine of expmed_mult_highpart.  Return the MODE high part of OP.  */

static rtx
extract_high_half (enum machine_mode mode, rtx op)
{
  enum machine_mode wider_mode;

  if (mode == word_mode)
    return gen_highpart (mode, op);

  gcc_assert (!SCALAR_FLOAT_MODE_P (mode));

  wider_mode = GET_MODE_WIDER_MODE (mode);
  op = expand_shift (RSHIFT_EXPR, wider_mode, op,
		     GET_MODE_BITSIZE (mode), 0, 1);
  return convert_modes (mode, wider_mode, op, 0);
}

/* Like expmed_mult_highpart, but only consider using a multiplication
   optab.  OP1 is an rtx for the constant operand.  */

static rtx
expmed_mult_highpart_optab (enum machine_mode mode, rtx op0, rtx op1,
			    rtx target, int unsignedp, int max_cost)
{
  rtx narrow_op1 = gen_int_mode (INTVAL (op1), mode);
  enum machine_mode wider_mode;
  optab moptab;
  rtx tem;
  int size;
  bool speed = optimize_insn_for_speed_p ();

  gcc_assert (!SCALAR_FLOAT_MODE_P (mode));

  wider_mode = GET_MODE_WIDER_MODE (mode);
  size = GET_MODE_BITSIZE (mode);

  /* Firstly, try using a multiplication insn that only generates the needed
     high part of the product, and in the sign flavor of unsignedp.  */
  if (mul_highpart_cost (speed, mode) < max_cost)
    {
      moptab = unsignedp ? umul_highpart_optab : smul_highpart_optab;
      tem = expand_binop (mode, moptab, op0, narrow_op1, target,
			  unsignedp, OPTAB_DIRECT);
      if (tem)
	return tem;
    }

  /* Secondly, same as above, but use sign flavor opposite of unsignedp.
     Need to adjust the result after the multiplication.  */
  if (size - 1 < BITS_PER_WORD
      && (mul_highpart_cost (speed, mode)
	  + 2 * shift_cost (speed, mode, size-1)
	  + 4 * add_cost (speed, mode) < max_cost))
    {
      moptab = unsignedp ? smul_highpart_optab : umul_highpart_optab;
      tem = expand_binop (mode, moptab, op0, narrow_op1, target,
			  unsignedp, OPTAB_DIRECT);
      if (tem)
	/* We used the wrong signedness.  Adjust the result.  */
	return expand_mult_highpart_adjust (mode, tem, op0, narrow_op1,
					    tem, unsignedp);
    }

  /* Try widening multiplication.  */
  moptab = unsignedp ? umul_widen_optab : smul_widen_optab;
  if (widening_optab_handler (moptab, wider_mode, mode) != CODE_FOR_nothing
      && mul_widen_cost (speed, wider_mode) < max_cost)
    {
      tem = expand_binop (wider_mode, moptab, op0, narrow_op1, 0,
			  unsignedp, OPTAB_WIDEN);
      if (tem)
	return extract_high_half (mode, tem);
    }

  /* Try widening the mode and perform a non-widening multiplication.  */
  if (optab_handler (smul_optab, wider_mode) != CODE_FOR_nothing
      && size - 1 < BITS_PER_WORD
      && (mul_cost (speed, wider_mode) + shift_cost (speed, mode, size-1)
	  < max_cost))
    {
      rtx insns, wop0, wop1;

      /* We need to widen the operands, for example to ensure the
	 constant multiplier is correctly sign or zero extended.
	 Use a sequence to clean-up any instructions emitted by
	 the conversions if things don't work out.  */
      start_sequence ();
      wop0 = convert_modes (wider_mode, mode, op0, unsignedp);
      wop1 = convert_modes (wider_mode, mode, op1, unsignedp);
      tem = expand_binop (wider_mode, smul_optab, wop0, wop1, 0,
			  unsignedp, OPTAB_WIDEN);
      insns = get_insns ();
      end_sequence ();

      if (tem)
	{
	  emit_insn (insns);
	  return extract_high_half (mode, tem);
	}
    }

  /* Try widening multiplication of opposite signedness, and adjust.  */
  moptab = unsignedp ? smul_widen_optab : umul_widen_optab;
  if (widening_optab_handler (moptab, wider_mode, mode) != CODE_FOR_nothing
      && size - 1 < BITS_PER_WORD
      && (mul_widen_cost (speed, wider_mode)
	  + 2 * shift_cost (speed, mode, size-1)
	  + 4 * add_cost (speed, mode) < max_cost))
    {
      tem = expand_binop (wider_mode, moptab, op0, narrow_op1,
			  NULL_RTX, ! unsignedp, OPTAB_WIDEN);
      if (tem != 0)
	{
	  tem = extract_high_half (mode, tem);
	  /* We used the wrong signedness.  Adjust the result.  */
	  return expand_mult_highpart_adjust (mode, tem, op0, narrow_op1,
					      target, unsignedp);
	}
    }

  return 0;
}

/* Emit code to multiply OP0 and OP1 (where OP1 is an integer constant),
   putting the high half of the result in TARGET if that is convenient,
   and return where the result is.  If the operation can not be performed,
   0 is returned.

   MODE is the mode of operation and result.

   UNSIGNEDP nonzero means unsigned multiply.

   MAX_COST is the total allowed cost for the expanded RTL.  */

static rtx
expmed_mult_highpart (enum machine_mode mode, rtx op0, rtx op1,
		      rtx target, int unsignedp, int max_cost)
{
  enum machine_mode wider_mode = GET_MODE_WIDER_MODE (mode);
  unsigned HOST_WIDE_INT cnst1;
  int extra_cost;
  bool sign_adjust = false;
  enum mult_variant variant;
  struct algorithm alg;
  rtx tem;
  bool speed = optimize_insn_for_speed_p ();

  gcc_assert (!SCALAR_FLOAT_MODE_P (mode));
  /* We can't support modes wider than HOST_BITS_PER_INT.  */
  gcc_assert (HWI_COMPUTABLE_MODE_P (mode));

  cnst1 = INTVAL (op1) & GET_MODE_MASK (mode);

  /* We can't optimize modes wider than BITS_PER_WORD.
     ??? We might be able to perform double-word arithmetic if
     mode == word_mode, however all the cost calculations in
     synth_mult etc. assume single-word operations.  */
  if (GET_MODE_BITSIZE (wider_mode) > BITS_PER_WORD)
    return expmed_mult_highpart_optab (mode, op0, op1, target,
				       unsignedp, max_cost);

  extra_cost = shift_cost (speed, mode, GET_MODE_BITSIZE (mode) - 1);

  /* Check whether we try to multiply by a negative constant.  */
  if (!unsignedp && ((cnst1 >> (GET_MODE_BITSIZE (mode) - 1)) & 1))
    {
      sign_adjust = true;
      extra_cost += add_cost (speed, mode);
    }

  /* See whether shift/add multiplication is cheap enough.  */
  if (choose_mult_variant (wider_mode, cnst1, &alg, &variant,
			   max_cost - extra_cost))
    {
      /* See whether the specialized multiplication optabs are
	 cheaper than the shift/add version.  */
      tem = expmed_mult_highpart_optab (mode, op0, op1, target, unsignedp,
					alg.cost.cost + extra_cost);
      if (tem)
	return tem;

      tem = convert_to_mode (wider_mode, op0, unsignedp);
      tem = expand_mult_const (wider_mode, tem, cnst1, 0, &alg, variant);
      tem = extract_high_half (mode, tem);

      /* Adjust result for signedness.  */
      if (sign_adjust)
	tem = force_operand (gen_rtx_MINUS (mode, tem, op0), tem);

      return tem;
    }
  return expmed_mult_highpart_optab (mode, op0, op1, target,
				     unsignedp, max_cost);
}


/* Expand signed modulus of OP0 by a power of two D in mode MODE.  */

static rtx
expand_smod_pow2 (enum machine_mode mode, rtx op0, HOST_WIDE_INT d)
{
  unsigned HOST_WIDE_INT masklow, maskhigh;
  rtx result, temp, shift, label;
  int logd;

  logd = floor_log2 (d);
  result = gen_reg_rtx (mode);

  /* Avoid conditional branches when they're expensive.  */
  if (BRANCH_COST (optimize_insn_for_speed_p (), false) >= 2
      && optimize_insn_for_speed_p ())
    {
      rtx signmask = emit_store_flag (result, LT, op0, const0_rtx,
				      mode, 0, -1);
      if (signmask)
	{
	  signmask = force_reg (mode, signmask);
	  masklow = ((HOST_WIDE_INT) 1 << logd) - 1;
	  shift = GEN_INT (GET_MODE_BITSIZE (mode) - logd);

	  /* Use the rtx_cost of a LSHIFTRT instruction to determine
	     which instruction sequence to use.  If logical right shifts
	     are expensive the use 2 XORs, 2 SUBs and an AND, otherwise
	     use a LSHIFTRT, 1 ADD, 1 SUB and an AND.  */

	  temp = gen_rtx_LSHIFTRT (mode, result, shift);
	  if (optab_handler (lshr_optab, mode) == CODE_FOR_nothing
	      || (set_src_cost (temp, optimize_insn_for_speed_p ())
		  > COSTS_N_INSNS (2)))
	    {
	      temp = expand_binop (mode, xor_optab, op0, signmask,
				   NULL_RTX, 1, OPTAB_LIB_WIDEN);
	      temp = expand_binop (mode, sub_optab, temp, signmask,
				   NULL_RTX, 1, OPTAB_LIB_WIDEN);
	      temp = expand_binop (mode, and_optab, temp,
				   gen_int_mode (masklow, mode),
				   NULL_RTX, 1, OPTAB_LIB_WIDEN);
	      temp = expand_binop (mode, xor_optab, temp, signmask,
				   NULL_RTX, 1, OPTAB_LIB_WIDEN);
	      temp = expand_binop (mode, sub_optab, temp, signmask,
				   NULL_RTX, 1, OPTAB_LIB_WIDEN);
	    }
	  else
	    {
	      signmask = expand_binop (mode, lshr_optab, signmask, shift,
				       NULL_RTX, 1, OPTAB_LIB_WIDEN);
	      signmask = force_reg (mode, signmask);

	      temp = expand_binop (mode, add_optab, op0, signmask,
				   NULL_RTX, 1, OPTAB_LIB_WIDEN);
	      temp = expand_binop (mode, and_optab, temp,
				   gen_int_mode (masklow, mode),
				   NULL_RTX, 1, OPTAB_LIB_WIDEN);
	      temp = expand_binop (mode, sub_optab, temp, signmask,
				   NULL_RTX, 1, OPTAB_LIB_WIDEN);
	    }
	  return temp;
	}
    }

  /* Mask contains the mode's signbit and the significant bits of the
     modulus.  By including the signbit in the operation, many targets
     can avoid an explicit compare operation in the following comparison
     against zero.  */

  masklow = ((HOST_WIDE_INT) 1 << logd) - 1;
  if (GET_MODE_BITSIZE (mode) <= HOST_BITS_PER_WIDE_INT)
    {
      masklow |= HOST_WIDE_INT_M1U << (GET_MODE_BITSIZE (mode) - 1);
      maskhigh = -1;
    }
  else
    maskhigh = HOST_WIDE_INT_M1U
		 << (GET_MODE_BITSIZE (mode) - HOST_BITS_PER_WIDE_INT - 1);

  temp = expand_binop (mode, and_optab, op0,
		       immed_double_const (masklow, maskhigh, mode),
		       result, 1, OPTAB_LIB_WIDEN);
  if (temp != result)
    emit_move_insn (result, temp);

  label = gen_label_rtx ();
  do_cmp_and_jump (result, const0_rtx, GE, mode, label);

  temp = expand_binop (mode, sub_optab, result, const1_rtx, result,
		       0, OPTAB_LIB_WIDEN);
  masklow = HOST_WIDE_INT_M1U << logd;
  maskhigh = -1;
  temp = expand_binop (mode, ior_optab, temp,
		       immed_double_const (masklow, maskhigh, mode),
		       result, 1, OPTAB_LIB_WIDEN);
  temp = expand_binop (mode, add_optab, temp, const1_rtx, result,
		       0, OPTAB_LIB_WIDEN);
  if (temp != result)
    emit_move_insn (result, temp);
  emit_label (label);
  return result;
}

/* Expand signed division of OP0 by a power of two D in mode MODE.
   This routine is only called for positive values of D.  */

static rtx
expand_sdiv_pow2 (enum machine_mode mode, rtx op0, HOST_WIDE_INT d)
{
  rtx temp, label;
  int logd;

  logd = floor_log2 (d);

  if (d == 2
      && BRANCH_COST (optimize_insn_for_speed_p (),
		      false) >= 1)
    {
      temp = gen_reg_rtx (mode);
      temp = emit_store_flag (temp, LT, op0, const0_rtx, mode, 0, 1);
      temp = expand_binop (mode, add_optab, temp, op0, NULL_RTX,
			   0, OPTAB_LIB_WIDEN);
      return expand_shift (RSHIFT_EXPR, mode, temp, logd, NULL_RTX, 0);
    }

#ifdef HAVE_conditional_move
  if (BRANCH_COST (optimize_insn_for_speed_p (), false)
      >= 2)
    {
      rtx temp2;

      start_sequence ();
      temp2 = copy_to_mode_reg (mode, op0);
      temp = expand_binop (mode, add_optab, temp2, gen_int_mode (d - 1, mode),
			   NULL_RTX, 0, OPTAB_LIB_WIDEN);
      temp = force_reg (mode, temp);

      /* Construct "temp2 = (temp2 < 0) ? temp : temp2".  */
      temp2 = emit_conditional_move (temp2, LT, temp2, const0_rtx,
				     mode, temp, temp2, mode, 0);
      if (temp2)
	{
	  rtx seq = get_insns ();
	  end_sequence ();
	  emit_insn (seq);
	  return expand_shift (RSHIFT_EXPR, mode, temp2, logd, NULL_RTX, 0);
	}
      end_sequence ();
    }
#endif

  if (BRANCH_COST (optimize_insn_for_speed_p (),
		   false) >= 2)
    {
      int ushift = GET_MODE_BITSIZE (mode) - logd;

      temp = gen_reg_rtx (mode);
      temp = emit_store_flag (temp, LT, op0, const0_rtx, mode, 0, -1);
      if (shift_cost (optimize_insn_for_speed_p (), mode, ushift)
	  > COSTS_N_INSNS (1))
	temp = expand_binop (mode, and_optab, temp, gen_int_mode (d - 1, mode),
			     NULL_RTX, 0, OPTAB_LIB_WIDEN);
      else
	temp = expand_shift (RSHIFT_EXPR, mode, temp,
			     ushift, NULL_RTX, 1);
      temp = expand_binop (mode, add_optab, temp, op0, NULL_RTX,
			   0, OPTAB_LIB_WIDEN);
      return expand_shift (RSHIFT_EXPR, mode, temp, logd, NULL_RTX, 0);
    }

  label = gen_label_rtx ();
  temp = copy_to_mode_reg (mode, op0);
  do_cmp_and_jump (temp, const0_rtx, GE, mode, label);
  expand_inc (temp, gen_int_mode (d - 1, mode));
  emit_label (label);
  return expand_shift (RSHIFT_EXPR, mode, temp, logd, NULL_RTX, 0);
}

/* Emit the code to divide OP0 by OP1, putting the result in TARGET
   if that is convenient, and returning where the result is.
   You may request either the quotient or the remainder as the result;
   specify REM_FLAG nonzero to get the remainder.

   CODE is the expression code for which kind of division this is;
   it controls how rounding is done.  MODE is the machine mode to use.
   UNSIGNEDP nonzero means do unsigned division.  */

/* ??? For CEIL_MOD_EXPR, can compute incorrect remainder with ANDI
   and then correct it by or'ing in missing high bits
   if result of ANDI is nonzero.
   For ROUND_MOD_EXPR, can use ANDI and then sign-extend the result.
   This could optimize to a bfexts instruction.
   But C doesn't use these operations, so their optimizations are
   left for later.  */
/* ??? For modulo, we don't actually need the highpart of the first product,
   the low part will do nicely.  And for small divisors, the second multiply
   can also be a low-part only multiply or even be completely left out.
   E.g. to calculate the remainder of a division by 3 with a 32 bit
   multiply, multiply with 0x55555556 and extract the upper two bits;
   the result is exact for inputs up to 0x1fffffff.
   The input range can be reduced by using cross-sum rules.
   For odd divisors >= 3, the following table gives right shift counts
   so that if a number is shifted by an integer multiple of the given
   amount, the remainder stays the same:
   2, 4, 3, 6, 10, 12, 4, 8, 18, 6, 11, 20, 18, 0, 5, 10, 12, 0, 12, 20,
   14, 12, 23, 21, 8, 0, 20, 18, 0, 0, 6, 12, 0, 22, 0, 18, 20, 30, 0, 0,
   0, 8, 0, 11, 12, 10, 36, 0, 30, 0, 0, 12, 0, 0, 0, 0, 44, 12, 24, 0,
   20, 0, 7, 14, 0, 18, 36, 0, 0, 46, 60, 0, 42, 0, 15, 24, 20, 0, 0, 33,
   0, 20, 0, 0, 18, 0, 60, 0, 0, 0, 0, 0, 40, 18, 0, 0, 12

   Cross-sum rules for even numbers can be derived by leaving as many bits
   to the right alone as the divisor has zeros to the right.
   E.g. if x is an unsigned 32 bit number:
   (x mod 12) == (((x & 1023) + ((x >> 8) & ~3)) * 0x15555558 >> 2 * 3) >> 28
   */

rtx
expand_divmod (int rem_flag, enum tree_code code, enum machine_mode mode,
	       rtx op0, rtx op1, rtx target, int unsignedp)
{
  enum machine_mode compute_mode;
  rtx tquotient;
  rtx quotient = 0, remainder = 0;
  rtx last;
  int size;
  rtx insn;
  optab optab1, optab2;
  int op1_is_constant, op1_is_pow2 = 0;
  int max_cost, extra_cost;
  static HOST_WIDE_INT last_div_const = 0;
  bool speed = optimize_insn_for_speed_p ();

  op1_is_constant = CONST_INT_P (op1);
  if (op1_is_constant)
    {
      unsigned HOST_WIDE_INT ext_op1 = UINTVAL (op1);
      if (unsignedp)
	ext_op1 &= GET_MODE_MASK (mode);
      op1_is_pow2 = ((EXACT_POWER_OF_2_OR_ZERO_P (ext_op1)
		     || (! unsignedp && EXACT_POWER_OF_2_OR_ZERO_P (-ext_op1))));
    }

  /*
     This is the structure of expand_divmod:

     First comes code to fix up the operands so we can perform the operations
     correctly and efficiently.

     Second comes a switch statement with code specific for each rounding mode.
     For some special operands this code emits all RTL for the desired
     operation, for other cases, it generates only a quotient and stores it in
     QUOTIENT.  The case for trunc division/remainder might leave quotient = 0,
     to indicate that it has not done anything.

     Last comes code that finishes the operation.  If QUOTIENT is set and
     REM_FLAG is set, the remainder is computed as OP0 - QUOTIENT * OP1.  If
     QUOTIENT is not set, it is computed using trunc rounding.

     We try to generate special code for division and remainder when OP1 is a
     constant.  If |OP1| = 2**n we can use shifts and some other fast
     operations.  For other values of OP1, we compute a carefully selected
     fixed-point approximation m = 1/OP1, and generate code that multiplies OP0
     by m.

     In all cases but EXACT_DIV_EXPR, this multiplication requires the upper
     half of the product.  Different strategies for generating the product are
     implemented in expmed_mult_highpart.

     If what we actually want is the remainder, we generate that by another
     by-constant multiplication and a subtraction.  */

  /* We shouldn't be called with OP1 == const1_rtx, but some of the
     code below will malfunction if we are, so check here and handle
     the special case if so.  */
  if (op1 == const1_rtx)
    return rem_flag ? const0_rtx : op0;

    /* When dividing by -1, we could get an overflow.
     negv_optab can handle overflows.  */
  if (! unsignedp && op1 == constm1_rtx)
    {
      if (rem_flag)
	return const0_rtx;
      return expand_unop (mode, flag_trapv && GET_MODE_CLASS (mode) == MODE_INT
			  ? negv_optab : neg_optab, op0, target, 0);
    }

  if (target
      /* Don't use the function value register as a target
	 since we have to read it as well as write it,
	 and function-inlining gets confused by this.  */
      && ((REG_P (target) && REG_FUNCTION_VALUE_P (target))
	  /* Don't clobber an operand while doing a multi-step calculation.  */
	  || ((rem_flag || op1_is_constant)
	      && (reg_mentioned_p (target, op0)
		  || (MEM_P (op0) && MEM_P (target))))
	  || reg_mentioned_p (target, op1)
	  || (MEM_P (op1) && MEM_P (target))))
    target = 0;

  /* Get the mode in which to perform this computation.  Normally it will
     be MODE, but sometimes we can't do the desired operation in MODE.
     If so, pick a wider mode in which we can do the operation.  Convert
     to that mode at the start to avoid repeated conversions.

     First see what operations we need.  These depend on the expression
     we are evaluating.  (We assume that divxx3 insns exist under the
     same conditions that modxx3 insns and that these insns don't normally
     fail.  If these assumptions are not correct, we may generate less
     efficient code in some cases.)

     Then see if we find a mode in which we can open-code that operation
     (either a division, modulus, or shift).  Finally, check for the smallest
     mode for which we can do the operation with a library call.  */

  /* We might want to refine this now that we have division-by-constant
     optimization.  Since expmed_mult_highpart tries so many variants, it is
     not straightforward to generalize this.  Maybe we should make an array
     of possible modes in init_expmed?  Save this for GCC 2.7.  */

  optab1 = ((op1_is_pow2 && op1 != const0_rtx)
	    ? (unsignedp ? lshr_optab : ashr_optab)
	    : (unsignedp ? udiv_optab : sdiv_optab));
  optab2 = ((op1_is_pow2 && op1 != const0_rtx)
	    ? optab1
	    : (unsignedp ? udivmod_optab : sdivmod_optab));

  for (compute_mode = mode; compute_mode != VOIDmode;
       compute_mode = GET_MODE_WIDER_MODE (compute_mode))
    if (optab_handler (optab1, compute_mode) != CODE_FOR_nothing
	|| optab_handler (optab2, compute_mode) != CODE_FOR_nothing)
      break;

  if (compute_mode == VOIDmode)
    for (compute_mode = mode; compute_mode != VOIDmode;
	 compute_mode = GET_MODE_WIDER_MODE (compute_mode))
      if (optab_libfunc (optab1, compute_mode)
	  || optab_libfunc (optab2, compute_mode))
	break;

  /* If we still couldn't find a mode, use MODE, but expand_binop will
     probably die.  */
  if (compute_mode == VOIDmode)
    compute_mode = mode;

  if (target && GET_MODE (target) == compute_mode)
    tquotient = target;
  else
    tquotient = gen_reg_rtx (compute_mode);

  size = GET_MODE_BITSIZE (compute_mode);
#if 0
  /* It should be possible to restrict the precision to GET_MODE_BITSIZE
     (mode), and thereby get better code when OP1 is a constant.  Do that
     later.  It will require going over all usages of SIZE below.  */
  size = GET_MODE_BITSIZE (mode);
#endif

  /* Only deduct something for a REM if the last divide done was
     for a different constant.   Then set the constant of the last
     divide.  */
  max_cost = (unsignedp 
	      ? udiv_cost (speed, compute_mode)
	      : sdiv_cost (speed, compute_mode));
  if (rem_flag && ! (last_div_const != 0 && op1_is_constant
		     && INTVAL (op1) == last_div_const))
    max_cost -= (mul_cost (speed, compute_mode)
		 + add_cost (speed, compute_mode));

  last_div_const = ! rem_flag && op1_is_constant ? INTVAL (op1) : 0;

  /* Now convert to the best mode to use.  */
  if (compute_mode != mode)
    {
      op0 = convert_modes (compute_mode, mode, op0, unsignedp);
      op1 = convert_modes (compute_mode, mode, op1, unsignedp);

      /* convert_modes may have placed op1 into a register, so we
	 must recompute the following.  */
      op1_is_constant = CONST_INT_P (op1);
      op1_is_pow2 = (op1_is_constant
		     && ((EXACT_POWER_OF_2_OR_ZERO_P (INTVAL (op1))
			  || (! unsignedp
			      && EXACT_POWER_OF_2_OR_ZERO_P (-UINTVAL (op1))))));
    }

  /* If one of the operands is a volatile MEM, copy it into a register.  */

  if (MEM_P (op0) && MEM_VOLATILE_P (op0))
    op0 = force_reg (compute_mode, op0);
  if (MEM_P (op1) && MEM_VOLATILE_P (op1))
    op1 = force_reg (compute_mode, op1);

  /* If we need the remainder or if OP1 is constant, we need to
     put OP0 in a register in case it has any queued subexpressions.  */
  if (rem_flag || op1_is_constant)
    op0 = force_reg (compute_mode, op0);

  last = get_last_insn ();

  /* Promote floor rounding to trunc rounding for unsigned operations.  */
  if (unsignedp)
    {
      if (code == FLOOR_DIV_EXPR)
	code = TRUNC_DIV_EXPR;
      if (code == FLOOR_MOD_EXPR)
	code = TRUNC_MOD_EXPR;
      if (code == EXACT_DIV_EXPR && op1_is_pow2)
	code = TRUNC_DIV_EXPR;
    }

  if (op1 != const0_rtx)
    switch (code)
      {
      case TRUNC_MOD_EXPR:
      case TRUNC_DIV_EXPR:
	if (op1_is_constant)
	  {
	    if (unsignedp)
	      {
		unsigned HOST_WIDE_INT mh, ml;
		int pre_shift, post_shift;
		int dummy;
		unsigned HOST_WIDE_INT d = (INTVAL (op1)
					    & GET_MODE_MASK (compute_mode));

		if (EXACT_POWER_OF_2_OR_ZERO_P (d))
		  {
		    pre_shift = floor_log2 (d);
		    if (rem_flag)
		      {
			unsigned HOST_WIDE_INT mask
			  = ((unsigned HOST_WIDE_INT) 1 << pre_shift) - 1;
			remainder
			  = expand_binop (compute_mode, and_optab, op0,
					  gen_int_mode (mask, compute_mode),
					  remainder, 1,
					  OPTAB_LIB_WIDEN);
			if (remainder)
			  return gen_lowpart (mode, remainder);
		      }
		    quotient = expand_shift (RSHIFT_EXPR, compute_mode, op0,
					     pre_shift, tquotient, 1);
		  }
		else if (size <= HOST_BITS_PER_WIDE_INT)
		  {
		    if (d >= ((unsigned HOST_WIDE_INT) 1 << (size - 1)))
		      {
			/* Most significant bit of divisor is set; emit an scc
			   insn.  */
			quotient = emit_store_flag_force (tquotient, GEU, op0, op1,
							  compute_mode, 1, 1);
		      }
		    else
		      {
			/* Find a suitable multiplier and right shift count
			   instead of multiplying with D.  */

			mh = choose_multiplier (d, size, size,
						&ml, &post_shift, &dummy);

			/* If the suggested multiplier is more than SIZE bits,
			   we can do better for even divisors, using an
			   initial right shift.  */
			if (mh != 0 && (d & 1) == 0)
			  {
			    pre_shift = floor_log2 (d & -d);
			    mh = choose_multiplier (d >> pre_shift, size,
						    size - pre_shift,
						    &ml, &post_shift, &dummy);
			    gcc_assert (!mh);
			  }
			else
			  pre_shift = 0;

			if (mh != 0)
			  {
			    rtx t1, t2, t3, t4;

			    if (post_shift - 1 >= BITS_PER_WORD)
			      goto fail1;

			    extra_cost
			      = (shift_cost (speed, compute_mode, post_shift - 1)
				 + shift_cost (speed, compute_mode, 1)
				 + 2 * add_cost (speed, compute_mode));
			    t1 = expmed_mult_highpart
			      (compute_mode, op0,
			       gen_int_mode (ml, compute_mode),
			       NULL_RTX, 1, max_cost - extra_cost);
			    if (t1 == 0)
			      goto fail1;
			    t2 = force_operand (gen_rtx_MINUS (compute_mode,
							       op0, t1),
						NULL_RTX);
			    t3 = expand_shift (RSHIFT_EXPR, compute_mode,
					       t2, 1, NULL_RTX, 1);
			    t4 = force_operand (gen_rtx_PLUS (compute_mode,
							      t1, t3),
						NULL_RTX);
			    quotient = expand_shift
			      (RSHIFT_EXPR, compute_mode, t4,
			       post_shift - 1, tquotient, 1);
			  }
			else
			  {
			    rtx t1, t2;

			    if (pre_shift >= BITS_PER_WORD
				|| post_shift >= BITS_PER_WORD)
			      goto fail1;

			    t1 = expand_shift
			      (RSHIFT_EXPR, compute_mode, op0,
			       pre_shift, NULL_RTX, 1);
			    extra_cost
			      = (shift_cost (speed, compute_mode, pre_shift)
				 + shift_cost (speed, compute_mode, post_shift));
			    t2 = expmed_mult_highpart
			      (compute_mode, t1,
			       gen_int_mode (ml, compute_mode),
			       NULL_RTX, 1, max_cost - extra_cost);
			    if (t2 == 0)
			      goto fail1;
			    quotient = expand_shift
			      (RSHIFT_EXPR, compute_mode, t2,
			       post_shift, tquotient, 1);
			  }
		      }
		  }
		else		/* Too wide mode to use tricky code */
		  break;

		insn = get_last_insn ();
		if (insn != last)
		  set_dst_reg_note (insn, REG_EQUAL,
				    gen_rtx_UDIV (compute_mode, op0, op1),
				    quotient);
	      }
	    else		/* TRUNC_DIV, signed */
	      {
		unsigned HOST_WIDE_INT ml;
		int lgup, post_shift;
		rtx mlr;
		HOST_WIDE_INT d = INTVAL (op1);
		unsigned HOST_WIDE_INT abs_d;

		/* Since d might be INT_MIN, we have to cast to
		   unsigned HOST_WIDE_INT before negating to avoid
		   undefined signed overflow.  */
		abs_d = (d >= 0
			 ? (unsigned HOST_WIDE_INT) d
			 : - (unsigned HOST_WIDE_INT) d);

		/* n rem d = n rem -d */
		if (rem_flag && d < 0)
		  {
		    d = abs_d;
		    op1 = gen_int_mode (abs_d, compute_mode);
		  }

		if (d == 1)
		  quotient = op0;
		else if (d == -1)
		  quotient = expand_unop (compute_mode, neg_optab, op0,
					  tquotient, 0);
		else if (HOST_BITS_PER_WIDE_INT >= size
			 && abs_d == (unsigned HOST_WIDE_INT) 1 << (size - 1))
		  {
		    /* This case is not handled correctly below.  */
		    quotient = emit_store_flag (tquotient, EQ, op0, op1,
						compute_mode, 1, 1);
		    if (quotient == 0)
		      goto fail1;
		  }
		else if (EXACT_POWER_OF_2_OR_ZERO_P (d)
			 && (rem_flag
			     ? smod_pow2_cheap (speed, compute_mode)
			     : sdiv_pow2_cheap (speed, compute_mode))
			 /* We assume that cheap metric is true if the
			    optab has an expander for this mode.  */
			 && ((optab_handler ((rem_flag ? smod_optab
					      : sdiv_optab),
					     compute_mode)
			      != CODE_FOR_nothing)
			     || (optab_handler (sdivmod_optab,
						compute_mode)
				 != CODE_FOR_nothing)))
		  ;
		else if (EXACT_POWER_OF_2_OR_ZERO_P (abs_d))
		  {
		    if (rem_flag)
		      {
			remainder = expand_smod_pow2 (compute_mode, op0, d);
			if (remainder)
			  return gen_lowpart (mode, remainder);
		      }

		    if (sdiv_pow2_cheap (speed, compute_mode)
			&& ((optab_handler (sdiv_optab, compute_mode)
			     != CODE_FOR_nothing)
			    || (optab_handler (sdivmod_optab, compute_mode)
				!= CODE_FOR_nothing)))
		      quotient = expand_divmod (0, TRUNC_DIV_EXPR,
						compute_mode, op0,
						gen_int_mode (abs_d,
							      compute_mode),
						NULL_RTX, 0);
		    else
		      quotient = expand_sdiv_pow2 (compute_mode, op0, abs_d);

		    /* We have computed OP0 / abs(OP1).  If OP1 is negative,
		       negate the quotient.  */
		    if (d < 0)
		      {
			insn = get_last_insn ();
			if (insn != last
			    && abs_d < ((unsigned HOST_WIDE_INT) 1
					<< (HOST_BITS_PER_WIDE_INT - 1)))
			  set_dst_reg_note (insn, REG_EQUAL,
					    gen_rtx_DIV (compute_mode, op0,
							 gen_int_mode
							   (abs_d,
							    compute_mode)),
					    quotient);

			quotient = expand_unop (compute_mode, neg_optab,
						quotient, quotient, 0);
		      }
		  }
		else if (size <= HOST_BITS_PER_WIDE_INT)
		  {
		    choose_multiplier (abs_d, size, size - 1,
				       &ml, &post_shift, &lgup);
		    if (ml < (unsigned HOST_WIDE_INT) 1 << (size - 1))
		      {
			rtx t1, t2, t3;

			if (post_shift >= BITS_PER_WORD
			    || size - 1 >= BITS_PER_WORD)
			  goto fail1;

			extra_cost = (shift_cost (speed, compute_mode, post_shift)
				      + shift_cost (speed, compute_mode, size - 1)
				      + add_cost (speed, compute_mode));
			t1 = expmed_mult_highpart
			  (compute_mode, op0, gen_int_mode (ml, compute_mode),
			   NULL_RTX, 0, max_cost - extra_cost);
			if (t1 == 0)
			  goto fail1;
			t2 = expand_shift
			  (RSHIFT_EXPR, compute_mode, t1,
			   post_shift, NULL_RTX, 0);
			t3 = expand_shift
			  (RSHIFT_EXPR, compute_mode, op0,
			   size - 1, NULL_RTX, 0);
			if (d < 0)
			  quotient
			    = force_operand (gen_rtx_MINUS (compute_mode,
							    t3, t2),
					     tquotient);
			else
			  quotient
			    = force_operand (gen_rtx_MINUS (compute_mode,
							    t2, t3),
					     tquotient);
		      }
		    else
		      {
			rtx t1, t2, t3, t4;

			if (post_shift >= BITS_PER_WORD
			    || size - 1 >= BITS_PER_WORD)
			  goto fail1;

			ml |= (~(unsigned HOST_WIDE_INT) 0) << (size - 1);
			mlr = gen_int_mode (ml, compute_mode);
			extra_cost = (shift_cost (speed, compute_mode, post_shift)
				      + shift_cost (speed, compute_mode, size - 1)
				      + 2 * add_cost (speed, compute_mode));
			t1 = expmed_mult_highpart (compute_mode, op0, mlr,
						   NULL_RTX, 0,
						   max_cost - extra_cost);
			if (t1 == 0)
			  goto fail1;
			t2 = force_operand (gen_rtx_PLUS (compute_mode,
							  t1, op0),
					    NULL_RTX);
			t3 = expand_shift
			  (RSHIFT_EXPR, compute_mode, t2,
			   post_shift, NULL_RTX, 0);
			t4 = expand_shift
			  (RSHIFT_EXPR, compute_mode, op0,
			   size - 1, NULL_RTX, 0);
			if (d < 0)
			  quotient
			    = force_operand (gen_rtx_MINUS (compute_mode,
							    t4, t3),
					     tquotient);
			else
			  quotient
			    = force_operand (gen_rtx_MINUS (compute_mode,
							    t3, t4),
					     tquotient);
		      }
		  }
		else		/* Too wide mode to use tricky code */
		  break;

		insn = get_last_insn ();
		if (insn != last)
		  set_dst_reg_note (insn, REG_EQUAL,
				    gen_rtx_DIV (compute_mode, op0, op1),
				    quotient);
	      }
	    break;
	  }
      fail1:
	delete_insns_since (last);
	break;

      case FLOOR_DIV_EXPR:
      case FLOOR_MOD_EXPR:
      /* We will come here only for signed operations.  */
	if (op1_is_constant && HOST_BITS_PER_WIDE_INT >= size)
	  {
	    unsigned HOST_WIDE_INT mh, ml;
	    int pre_shift, lgup, post_shift;
	    HOST_WIDE_INT d = INTVAL (op1);

	    if (d > 0)
	      {
		/* We could just as easily deal with negative constants here,
		   but it does not seem worth the trouble for GCC 2.6.  */
		if (EXACT_POWER_OF_2_OR_ZERO_P (d))
		  {
		    pre_shift = floor_log2 (d);
		    if (rem_flag)
		      {
			unsigned HOST_WIDE_INT mask
			  = ((unsigned HOST_WIDE_INT) 1 << pre_shift) - 1;
			remainder = expand_binop
			  (compute_mode, and_optab, op0,
			   gen_int_mode (mask, compute_mode),
			   remainder, 0, OPTAB_LIB_WIDEN);
			if (remainder)
			  return gen_lowpart (mode, remainder);
		      }
		    quotient = expand_shift
		      (RSHIFT_EXPR, compute_mode, op0,
		       pre_shift, tquotient, 0);
		  }
		else
		  {
		    rtx t1, t2, t3, t4;

		    mh = choose_multiplier (d, size, size - 1,
					    &ml, &post_shift, &lgup);
		    gcc_assert (!mh);

		    if (post_shift < BITS_PER_WORD
			&& size - 1 < BITS_PER_WORD)
		      {
			t1 = expand_shift
			  (RSHIFT_EXPR, compute_mode, op0,
			   size - 1, NULL_RTX, 0);
			t2 = expand_binop (compute_mode, xor_optab, op0, t1,
					   NULL_RTX, 0, OPTAB_WIDEN);
			extra_cost = (shift_cost (speed, compute_mode, post_shift)
				      + shift_cost (speed, compute_mode, size - 1)
				      + 2 * add_cost (speed, compute_mode));
			t3 = expmed_mult_highpart
			  (compute_mode, t2, gen_int_mode (ml, compute_mode),
			   NULL_RTX, 1, max_cost - extra_cost);
			if (t3 != 0)
			  {
			    t4 = expand_shift
			      (RSHIFT_EXPR, compute_mode, t3,
			       post_shift, NULL_RTX, 1);
			    quotient = expand_binop (compute_mode, xor_optab,
						     t4, t1, tquotient, 0,
						     OPTAB_WIDEN);
			  }
		      }
		  }
	      }
	    else
	      {
		rtx nsign, t1, t2, t3, t4;
		t1 = force_operand (gen_rtx_PLUS (compute_mode,
						  op0, constm1_rtx), NULL_RTX);
		t2 = expand_binop (compute_mode, ior_optab, op0, t1, NULL_RTX,
				   0, OPTAB_WIDEN);
		nsign = expand_shift
		  (RSHIFT_EXPR, compute_mode, t2,
		   size - 1, NULL_RTX, 0);
		t3 = force_operand (gen_rtx_MINUS (compute_mode, t1, nsign),
				    NULL_RTX);
		t4 = expand_divmod (0, TRUNC_DIV_EXPR, compute_mode, t3, op1,
				    NULL_RTX, 0);
		if (t4)
		  {
		    rtx t5;
		    t5 = expand_unop (compute_mode, one_cmpl_optab, nsign,
				      NULL_RTX, 0);
		    quotient = force_operand (gen_rtx_PLUS (compute_mode,
							    t4, t5),
					      tquotient);
		  }
	      }
	  }

	if (quotient != 0)
	  break;
	delete_insns_since (last);

	/* Try using an instruction that produces both the quotient and
	   remainder, using truncation.  We can easily compensate the quotient
	   or remainder to get floor rounding, once we have the remainder.
	   Notice that we compute also the final remainder value here,
	   and return the result right away.  */
	if (target == 0 || GET_MODE (target) != compute_mode)
	  target = gen_reg_rtx (compute_mode);

	if (rem_flag)
	  {
	    remainder
	      = REG_P (target) ? target : gen_reg_rtx (compute_mode);
	    quotient = gen_reg_rtx (compute_mode);
	  }
	else
	  {
	    quotient
	      = REG_P (target) ? target : gen_reg_rtx (compute_mode);
	    remainder = gen_reg_rtx (compute_mode);
	  }

	if (expand_twoval_binop (sdivmod_optab, op0, op1,
				 quotient, remainder, 0))
	  {
	    /* This could be computed with a branch-less sequence.
	       Save that for later.  */
	    rtx tem;
	    rtx label = gen_label_rtx ();
	    do_cmp_and_jump (remainder, const0_rtx, EQ, compute_mode, label);
	    tem = expand_binop (compute_mode, xor_optab, op0, op1,
				NULL_RTX, 0, OPTAB_WIDEN);
	    do_cmp_and_jump (tem, const0_rtx, GE, compute_mode, label);
	    expand_dec (quotient, const1_rtx);
	    expand_inc (remainder, op1);
	    emit_label (label);
	    return gen_lowpart (mode, rem_flag ? remainder : quotient);
	  }

	/* No luck with division elimination or divmod.  Have to do it
	   by conditionally adjusting op0 *and* the result.  */
	{
	  rtx label1, label2, label3, label4, label5;
	  rtx adjusted_op0;
	  rtx tem;

	  quotient = gen_reg_rtx (compute_mode);
	  adjusted_op0 = copy_to_mode_reg (compute_mode, op0);
	  label1 = gen_label_rtx ();
	  label2 = gen_label_rtx ();
	  label3 = gen_label_rtx ();
	  label4 = gen_label_rtx ();
	  label5 = gen_label_rtx ();
	  do_cmp_and_jump (op1, const0_rtx, LT, compute_mode, label2);
	  do_cmp_and_jump (adjusted_op0, const0_rtx, LT, compute_mode, label1);
	  tem = expand_binop (compute_mode, sdiv_optab, adjusted_op0, op1,
			      quotient, 0, OPTAB_LIB_WIDEN);
	  if (tem != quotient)
	    emit_move_insn (quotient, tem);
	  emit_jump_insn (gen_jump (label5));
	  emit_barrier ();
	  emit_label (label1);
	  expand_inc (adjusted_op0, const1_rtx);
	  emit_jump_insn (gen_jump (label4));
	  emit_barrier ();
	  emit_label (label2);
	  do_cmp_and_jump (adjusted_op0, const0_rtx, GT, compute_mode, label3);
	  tem = expand_binop (compute_mode, sdiv_optab, adjusted_op0, op1,
			      quotient, 0, OPTAB_LIB_WIDEN);
	  if (tem != quotient)
	    emit_move_insn (quotient, tem);
	  emit_jump_insn (gen_jump (label5));
	  emit_barrier ();
	  emit_label (label3);
	  expand_dec (adjusted_op0, const1_rtx);
	  emit_label (label4);
	  tem = expand_binop (compute_mode, sdiv_optab, adjusted_op0, op1,
			      quotient, 0, OPTAB_LIB_WIDEN);
	  if (tem != quotient)
	    emit_move_insn (quotient, tem);
	  expand_dec (quotient, const1_rtx);
	  emit_label (label5);
	}
	break;

      case CEIL_DIV_EXPR:
      case CEIL_MOD_EXPR:
	if (unsignedp)
	  {
	    if (op1_is_constant && EXACT_POWER_OF_2_OR_ZERO_P (INTVAL (op1)))
	      {
		rtx t1, t2, t3;
		unsigned HOST_WIDE_INT d = INTVAL (op1);
		t1 = expand_shift (RSHIFT_EXPR, compute_mode, op0,
				   floor_log2 (d), tquotient, 1);
		t2 = expand_binop (compute_mode, and_optab, op0,
				   gen_int_mode (d - 1, compute_mode),
				   NULL_RTX, 1, OPTAB_LIB_WIDEN);
		t3 = gen_reg_rtx (compute_mode);
		t3 = emit_store_flag (t3, NE, t2, const0_rtx,
				      compute_mode, 1, 1);
		if (t3 == 0)
		  {
		    rtx lab;
		    lab = gen_label_rtx ();
		    do_cmp_and_jump (t2, const0_rtx, EQ, compute_mode, lab);
		    expand_inc (t1, const1_rtx);
		    emit_label (lab);
		    quotient = t1;
		  }
		else
		  quotient = force_operand (gen_rtx_PLUS (compute_mode,
							  t1, t3),
					    tquotient);
		break;
	      }

	    /* Try using an instruction that produces both the quotient and
	       remainder, using truncation.  We can easily compensate the
	       quotient or remainder to get ceiling rounding, once we have the
	       remainder.  Notice that we compute also the final remainder
	       value here, and return the result right away.  */
	    if (target == 0 || GET_MODE (target) != compute_mode)
	      target = gen_reg_rtx (compute_mode);

	    if (rem_flag)
	      {
		remainder = (REG_P (target)
			     ? target : gen_reg_rtx (compute_mode));
		quotient = gen_reg_rtx (compute_mode);
	      }
	    else
	      {
		quotient = (REG_P (target)
			    ? target : gen_reg_rtx (compute_mode));
		remainder = gen_reg_rtx (compute_mode);
	      }

	    if (expand_twoval_binop (udivmod_optab, op0, op1, quotient,
				     remainder, 1))
	      {
		/* This could be computed with a branch-less sequence.
		   Save that for later.  */
		rtx label = gen_label_rtx ();
		do_cmp_and_jump (remainder, const0_rtx, EQ,
				 compute_mode, label);
		expand_inc (quotient, const1_rtx);
		expand_dec (remainder, op1);
		emit_label (label);
		return gen_lowpart (mode, rem_flag ? remainder : quotient);
	      }

	    /* No luck with division elimination or divmod.  Have to do it
	       by conditionally adjusting op0 *and* the result.  */
	    {
	      rtx label1, label2;
	      rtx adjusted_op0, tem;

	      quotient = gen_reg_rtx (compute_mode);
	      adjusted_op0 = copy_to_mode_reg (compute_mode, op0);
	      label1 = gen_label_rtx ();
	      label2 = gen_label_rtx ();
	      do_cmp_and_jump (adjusted_op0, const0_rtx, NE,
			       compute_mode, label1);
	      emit_move_insn  (quotient, const0_rtx);
	      emit_jump_insn (gen_jump (label2));
	      emit_barrier ();
	      emit_label (label1);
	      expand_dec (adjusted_op0, const1_rtx);
	      tem = expand_binop (compute_mode, udiv_optab, adjusted_op0, op1,
				  quotient, 1, OPTAB_LIB_WIDEN);
	      if (tem != quotient)
		emit_move_insn (quotient, tem);
	      expand_inc (quotient, const1_rtx);
	      emit_label (label2);
	    }
	  }
	else /* signed */
	  {
	    if (op1_is_constant && EXACT_POWER_OF_2_OR_ZERO_P (INTVAL (op1))
		&& INTVAL (op1) >= 0)
	      {
		/* This is extremely similar to the code for the unsigned case
		   above.  For 2.7 we should merge these variants, but for
		   2.6.1 I don't want to touch the code for unsigned since that
		   get used in C.  The signed case will only be used by other
		   languages (Ada).  */

		rtx t1, t2, t3;
		unsigned HOST_WIDE_INT d = INTVAL (op1);
		t1 = expand_shift (RSHIFT_EXPR, compute_mode, op0,
				   floor_log2 (d), tquotient, 0);
		t2 = expand_binop (compute_mode, and_optab, op0,
				   gen_int_mode (d - 1, compute_mode),
				   NULL_RTX, 1, OPTAB_LIB_WIDEN);
		t3 = gen_reg_rtx (compute_mode);
		t3 = emit_store_flag (t3, NE, t2, const0_rtx,
				      compute_mode, 1, 1);
		if (t3 == 0)
		  {
		    rtx lab;
		    lab = gen_label_rtx ();
		    do_cmp_and_jump (t2, const0_rtx, EQ, compute_mode, lab);
		    expand_inc (t1, const1_rtx);
		    emit_label (lab);
		    quotient = t1;
		  }
		else
		  quotient = force_operand (gen_rtx_PLUS (compute_mode,
							  t1, t3),
					    tquotient);
		break;
	      }

	    /* Try using an instruction that produces both the quotient and
	       remainder, using truncation.  We can easily compensate the
	       quotient or remainder to get ceiling rounding, once we have the
	       remainder.  Notice that we compute also the final remainder
	       value here, and return the result right away.  */
	    if (target == 0 || GET_MODE (target) != compute_mode)
	      target = gen_reg_rtx (compute_mode);
	    if (rem_flag)
	      {
		remainder= (REG_P (target)
			    ? target : gen_reg_rtx (compute_mode));
		quotient = gen_reg_rtx (compute_mode);
	      }
	    else
	      {
		quotient = (REG_P (target)
			    ? target : gen_reg_rtx (compute_mode));
		remainder = gen_reg_rtx (compute_mode);
	      }

	    if (expand_twoval_binop (sdivmod_optab, op0, op1, quotient,
				     remainder, 0))
	      {
		/* This could be computed with a branch-less sequence.
		   Save that for later.  */
		rtx tem;
		rtx label = gen_label_rtx ();
		do_cmp_and_jump (remainder, const0_rtx, EQ,
				 compute_mode, label);
		tem = expand_binop (compute_mode, xor_optab, op0, op1,
				    NULL_RTX, 0, OPTAB_WIDEN);
		do_cmp_and_jump (tem, const0_rtx, LT, compute_mode, label);
		expand_inc (quotient, const1_rtx);
		expand_dec (remainder, op1);
		emit_label (label);
		return gen_lowpart (mode, rem_flag ? remainder : quotient);
	      }

	    /* No luck with division elimination or divmod.  Have to do it
	       by conditionally adjusting op0 *and* the result.  */
	    {
	      rtx label1, label2, label3, label4, label5;
	      rtx adjusted_op0;
	      rtx tem;

	      quotient = gen_reg_rtx (compute_mode);
	      adjusted_op0 = copy_to_mode_reg (compute_mode, op0);
	      label1 = gen_label_rtx ();
	      label2 = gen_label_rtx ();
	      label3 = gen_label_rtx ();
	      label4 = gen_label_rtx ();
	      label5 = gen_label_rtx ();
	      do_cmp_and_jump (op1, const0_rtx, LT, compute_mode, label2);
	      do_cmp_and_jump (adjusted_op0, const0_rtx, GT,
			       compute_mode, label1);
	      tem = expand_binop (compute_mode, sdiv_optab, adjusted_op0, op1,
				  quotient, 0, OPTAB_LIB_WIDEN);
	      if (tem != quotient)
		emit_move_insn (quotient, tem);
	      emit_jump_insn (gen_jump (label5));
	      emit_barrier ();
	      emit_label (label1);
	      expand_dec (adjusted_op0, const1_rtx);
	      emit_jump_insn (gen_jump (label4));
	      emit_barrier ();
	      emit_label (label2);
	      do_cmp_and_jump (adjusted_op0, const0_rtx, LT,
			       compute_mode, label3);
	      tem = expand_binop (compute_mode, sdiv_optab, adjusted_op0, op1,
				  quotient, 0, OPTAB_LIB_WIDEN);
	      if (tem != quotient)
		emit_move_insn (quotient, tem);
	      emit_jump_insn (gen_jump (label5));
	      emit_barrier ();
	      emit_label (label3);
	      expand_inc (adjusted_op0, const1_rtx);
	      emit_label (label4);
	      tem = expand_binop (compute_mode, sdiv_optab, adjusted_op0, op1,
				  quotient, 0, OPTAB_LIB_WIDEN);
	      if (tem != quotient)
		emit_move_insn (quotient, tem);
	      expand_inc (quotient, const1_rtx);
	      emit_label (label5);
	    }
	  }
	break;

      case EXACT_DIV_EXPR:
	if (op1_is_constant && HOST_BITS_PER_WIDE_INT >= size)
	  {
	    HOST_WIDE_INT d = INTVAL (op1);
	    unsigned HOST_WIDE_INT ml;
	    int pre_shift;
	    rtx t1;

	    pre_shift = floor_log2 (d & -d);
	    ml = invert_mod2n (d >> pre_shift, size);
	    t1 = expand_shift (RSHIFT_EXPR, compute_mode, op0,
			       pre_shift, NULL_RTX, unsignedp);
	    quotient = expand_mult (compute_mode, t1,
				    gen_int_mode (ml, compute_mode),
				    NULL_RTX, 1);

	    insn = get_last_insn ();
	    set_dst_reg_note (insn, REG_EQUAL,
			      gen_rtx_fmt_ee (unsignedp ? UDIV : DIV,
					      compute_mode, op0, op1),
			      quotient);
	  }
	break;

      case ROUND_DIV_EXPR:
      case ROUND_MOD_EXPR:
	if (unsignedp)
	  {
	    rtx tem;
	    rtx label;
	    label = gen_label_rtx ();
	    quotient = gen_reg_rtx (compute_mode);
	    remainder = gen_reg_rtx (compute_mode);
	    if (expand_twoval_binop (udivmod_optab, op0, op1, quotient, remainder, 1) == 0)
	      {
		rtx tem;
		quotient = expand_binop (compute_mode, udiv_optab, op0, op1,
					 quotient, 1, OPTAB_LIB_WIDEN);
		tem = expand_mult (compute_mode, quotient, op1, NULL_RTX, 1);
		remainder = expand_binop (compute_mode, sub_optab, op0, tem,
					  remainder, 1, OPTAB_LIB_WIDEN);
	      }
	    tem = plus_constant (compute_mode, op1, -1);
	    tem = expand_shift (RSHIFT_EXPR, compute_mode, tem, 1, NULL_RTX, 1);
	    do_cmp_and_jump (remainder, tem, LEU, compute_mode, label);
	    expand_inc (quotient, const1_rtx);
	    expand_dec (remainder, op1);
	    emit_label (label);
	  }
	else
	  {
	    rtx abs_rem, abs_op1, tem, mask;
	    rtx label;
	    label = gen_label_rtx ();
	    quotient = gen_reg_rtx (compute_mode);
	    remainder = gen_reg_rtx (compute_mode);
	    if (expand_twoval_binop (sdivmod_optab, op0, op1, quotient, remainder, 0) == 0)
	      {
		rtx tem;
		quotient = expand_binop (compute_mode, sdiv_optab, op0, op1,
					 quotient, 0, OPTAB_LIB_WIDEN);
		tem = expand_mult (compute_mode, quotient, op1, NULL_RTX, 0);
		remainder = expand_binop (compute_mode, sub_optab, op0, tem,
					  remainder, 0, OPTAB_LIB_WIDEN);
	      }
	    abs_rem = expand_abs (compute_mode, remainder, NULL_RTX, 1, 0);
	    abs_op1 = expand_abs (compute_mode, op1, NULL_RTX, 1, 0);
	    tem = expand_shift (LSHIFT_EXPR, compute_mode, abs_rem,
				1, NULL_RTX, 1);
	    do_cmp_and_jump (tem, abs_op1, LTU, compute_mode, label);
	    tem = expand_binop (compute_mode, xor_optab, op0, op1,
				NULL_RTX, 0, OPTAB_WIDEN);
	    mask = expand_shift (RSHIFT_EXPR, compute_mode, tem,
				 size - 1, NULL_RTX, 0);
	    tem = expand_binop (compute_mode, xor_optab, mask, const1_rtx,
				NULL_RTX, 0, OPTAB_WIDEN);
	    tem = expand_binop (compute_mode, sub_optab, tem, mask,
				NULL_RTX, 0, OPTAB_WIDEN);
	    expand_inc (quotient, tem);
	    tem = expand_binop (compute_mode, xor_optab, mask, op1,
				NULL_RTX, 0, OPTAB_WIDEN);
	    tem = expand_binop (compute_mode, sub_optab, tem, mask,
				NULL_RTX, 0, OPTAB_WIDEN);
	    expand_dec (remainder, tem);
	    emit_label (label);
	  }
	return gen_lowpart (mode, rem_flag ? remainder : quotient);

      default:
	gcc_unreachable ();
      }

  if (quotient == 0)
    {
      if (target && GET_MODE (target) != compute_mode)
	target = 0;

      if (rem_flag)
	{
	  /* Try to produce the remainder without producing the quotient.
	     If we seem to have a divmod pattern that does not require widening,
	     don't try widening here.  We should really have a WIDEN argument
	     to expand_twoval_binop, since what we'd really like to do here is
	     1) try a mod insn in compute_mode
	     2) try a divmod insn in compute_mode
	     3) try a div insn in compute_mode and multiply-subtract to get
	        remainder
	     4) try the same things with widening allowed.  */
	  remainder
	    = sign_expand_binop (compute_mode, umod_optab, smod_optab,
				 op0, op1, target,
				 unsignedp,
				 ((optab_handler (optab2, compute_mode)
				   != CODE_FOR_nothing)
				  ? OPTAB_DIRECT : OPTAB_WIDEN));
	  if (remainder == 0)
	    {
	      /* No luck there.  Can we do remainder and divide at once
		 without a library call?  */
	      remainder = gen_reg_rtx (compute_mode);
	      if (! expand_twoval_binop ((unsignedp
					  ? udivmod_optab
					  : sdivmod_optab),
					 op0, op1,
					 NULL_RTX, remainder, unsignedp))
		remainder = 0;
	    }

	  if (remainder)
	    return gen_lowpart (mode, remainder);
	}

      /* Produce the quotient.  Try a quotient insn, but not a library call.
	 If we have a divmod in this mode, use it in preference to widening
	 the div (for this test we assume it will not fail). Note that optab2
	 is set to the one of the two optabs that the call below will use.  */
      quotient
	= sign_expand_binop (compute_mode, udiv_optab, sdiv_optab,
			     op0, op1, rem_flag ? NULL_RTX : target,
			     unsignedp,
			     ((optab_handler (optab2, compute_mode)
			       != CODE_FOR_nothing)
			      ? OPTAB_DIRECT : OPTAB_WIDEN));

      if (quotient == 0)
	{
	  /* No luck there.  Try a quotient-and-remainder insn,
	     keeping the quotient alone.  */
	  quotient = gen_reg_rtx (compute_mode);
	  if (! expand_twoval_binop (unsignedp ? udivmod_optab : sdivmod_optab,
				     op0, op1,
				     quotient, NULL_RTX, unsignedp))
	    {
	      quotient = 0;
	      if (! rem_flag)
		/* Still no luck.  If we are not computing the remainder,
		   use a library call for the quotient.  */
		quotient = sign_expand_binop (compute_mode,
					      udiv_optab, sdiv_optab,
					      op0, op1, target,
					      unsignedp, OPTAB_LIB_WIDEN);
	    }
	}
    }

  if (rem_flag)
    {
      if (target && GET_MODE (target) != compute_mode)
	target = 0;

      if (quotient == 0)
	{
	  /* No divide instruction either.  Use library for remainder.  */
	  remainder = sign_expand_binop (compute_mode, umod_optab, smod_optab,
					 op0, op1, target,
					 unsignedp, OPTAB_LIB_WIDEN);
	  /* No remainder function.  Try a quotient-and-remainder
	     function, keeping the remainder.  */
	  if (!remainder)
	    {
	      remainder = gen_reg_rtx (compute_mode);
	      if (!expand_twoval_binop_libfunc
		  (unsignedp ? udivmod_optab : sdivmod_optab,
		   op0, op1,
		   NULL_RTX, remainder,
		   unsignedp ? UMOD : MOD))
		remainder = NULL_RTX;
	    }
	}
      else
	{
	  /* We divided.  Now finish doing X - Y * (X / Y).  */
	  remainder = expand_mult (compute_mode, quotient, op1,
				   NULL_RTX, unsignedp);
	  remainder = expand_binop (compute_mode, sub_optab, op0,
				    remainder, target, unsignedp,
				    OPTAB_LIB_WIDEN);
	}
    }

  return gen_lowpart (mode, rem_flag ? remainder : quotient);
}

/* Return a tree node with data type TYPE, describing the value of X.
   Usually this is an VAR_DECL, if there is no obvious better choice.
   X may be an expression, however we only support those expressions
   generated by loop.c.  */

tree
make_tree (tree type, rtx x)
{
  tree t;

  switch (GET_CODE (x))
    {
    case CONST_INT:
      {
	HOST_WIDE_INT hi = 0;

	if (INTVAL (x) < 0
	    && !(TYPE_UNSIGNED (type)
		 && (GET_MODE_BITSIZE (TYPE_MODE (type))
		     < HOST_BITS_PER_WIDE_INT)))
	  hi = -1;

	t = build_int_cst_wide (type, INTVAL (x), hi);

	return t;
      }

    case CONST_DOUBLE:
      if (GET_MODE (x) == VOIDmode)
	t = build_int_cst_wide (type,
				CONST_DOUBLE_LOW (x), CONST_DOUBLE_HIGH (x));
      else
	{
	  REAL_VALUE_TYPE d;

	  REAL_VALUE_FROM_CONST_DOUBLE (d, x);
	  t = build_real (type, d);
	}

      return t;

    case CONST_VECTOR:
      {
	int units = CONST_VECTOR_NUNITS (x);
	tree itype = TREE_TYPE (type);
	tree *elts;
	int i;

	/* Build a tree with vector elements.  */
	elts = XALLOCAVEC (tree, units);
	for (i = units - 1; i >= 0; --i)
	  {
	    rtx elt = CONST_VECTOR_ELT (x, i);
	    elts[i] = make_tree (itype, elt);
	  }

	return build_vector (type, elts);
      }

    case PLUS:
      return fold_build2 (PLUS_EXPR, type, make_tree (type, XEXP (x, 0)),
			  make_tree (type, XEXP (x, 1)));

    case MINUS:
      return fold_build2 (MINUS_EXPR, type, make_tree (type, XEXP (x, 0)),
			  make_tree (type, XEXP (x, 1)));

    case NEG:
      return fold_build1 (NEGATE_EXPR, type, make_tree (type, XEXP (x, 0)));

    case MULT:
      return fold_build2 (MULT_EXPR, type, make_tree (type, XEXP (x, 0)),
			  make_tree (type, XEXP (x, 1)));

    case ASHIFT:
      return fold_build2 (LSHIFT_EXPR, type, make_tree (type, XEXP (x, 0)),
			  make_tree (type, XEXP (x, 1)));

    case LSHIFTRT:
      t = unsigned_type_for (type);
      return fold_convert (type, build2 (RSHIFT_EXPR, t,
			    		 make_tree (t, XEXP (x, 0)),
				    	 make_tree (type, XEXP (x, 1))));

    case ASHIFTRT:
      t = signed_type_for (type);
      return fold_convert (type, build2 (RSHIFT_EXPR, t,
					 make_tree (t, XEXP (x, 0)),
				    	 make_tree (type, XEXP (x, 1))));

    case DIV:
      if (TREE_CODE (type) != REAL_TYPE)
	t = signed_type_for (type);
      else
	t = type;

      return fold_convert (type, build2 (TRUNC_DIV_EXPR, t,
				    	 make_tree (t, XEXP (x, 0)),
				    	 make_tree (t, XEXP (x, 1))));
    case UDIV:
      t = unsigned_type_for (type);
      return fold_convert (type, build2 (TRUNC_DIV_EXPR, t,
				    	 make_tree (t, XEXP (x, 0)),
				    	 make_tree (t, XEXP (x, 1))));

    case SIGN_EXTEND:
    case ZERO_EXTEND:
      t = lang_hooks.types.type_for_mode (GET_MODE (XEXP (x, 0)),
					  GET_CODE (x) == ZERO_EXTEND);
      return fold_convert (type, make_tree (t, XEXP (x, 0)));

    case CONST:
      return make_tree (type, XEXP (x, 0));

    case SYMBOL_REF:
      t = SYMBOL_REF_DECL (x);
      if (t)
	return fold_convert (type, build_fold_addr_expr (t));
      /* else fall through.  */

    default:
      t = build_decl (RTL_LOCATION (x), VAR_DECL, NULL_TREE, type);

      /* If TYPE is a POINTER_TYPE, we might need to convert X from
	 address mode to pointer mode.  */
      if (POINTER_TYPE_P (type))
	x = convert_memory_address_addr_space
	      (TYPE_MODE (type), x, TYPE_ADDR_SPACE (TREE_TYPE (type)));

      /* Note that we do *not* use SET_DECL_RTL here, because we do not
	 want set_decl_rtl to go adjusting REG_ATTRS for this temporary.  */
      t->decl_with_rtl.rtl = x;

      return t;
    }
}

/* Compute the logical-and of OP0 and OP1, storing it in TARGET
   and returning TARGET.

   If TARGET is 0, a pseudo-register or constant is returned.  */

rtx
expand_and (enum machine_mode mode, rtx op0, rtx op1, rtx target)
{
  rtx tem = 0;

  if (GET_MODE (op0) == VOIDmode && GET_MODE (op1) == VOIDmode)
    tem = simplify_binary_operation (AND, mode, op0, op1);
  if (tem == 0)
    tem = expand_binop (mode, and_optab, op0, op1, target, 0, OPTAB_LIB_WIDEN);

  if (target == 0)
    target = tem;
  else if (tem != target)
    emit_move_insn (target, tem);
  return target;
}

/* Helper function for emit_store_flag.  */
static rtx
emit_cstore (rtx target, enum insn_code icode, enum rtx_code code,
	     enum machine_mode mode, enum machine_mode compare_mode,
	     int unsignedp, rtx x, rtx y, int normalizep,
	     enum machine_mode target_mode)
{
  struct expand_operand ops[4];
  rtx op0, last, comparison, subtarget;
  enum machine_mode result_mode = targetm.cstore_mode (icode);

  last = get_last_insn ();
  x = prepare_operand (icode, x, 2, mode, compare_mode, unsignedp);
  y = prepare_operand (icode, y, 3, mode, compare_mode, unsignedp);
  if (!x || !y)
    {
      delete_insns_since (last);
      return NULL_RTX;
    }

  if (target_mode == VOIDmode)
    target_mode = result_mode;
  if (!target)
    target = gen_reg_rtx (target_mode);

  comparison = gen_rtx_fmt_ee (code, result_mode, x, y);

  create_output_operand (&ops[0], optimize ? NULL_RTX : target, result_mode);
  create_fixed_operand (&ops[1], comparison);
  create_fixed_operand (&ops[2], x);
  create_fixed_operand (&ops[3], y);
  if (!maybe_expand_insn (icode, 4, ops))
    {
      delete_insns_since (last);
      return NULL_RTX;
    }
  subtarget = ops[0].value;

  /* If we are converting to a wider mode, first convert to
     TARGET_MODE, then normalize.  This produces better combining
     opportunities on machines that have a SIGN_EXTRACT when we are
     testing a single bit.  This mostly benefits the 68k.

     If STORE_FLAG_VALUE does not have the sign bit set when
     interpreted in MODE, we can do this conversion as unsigned, which
     is usually more efficient.  */
  if (GET_MODE_SIZE (target_mode) > GET_MODE_SIZE (result_mode))
    {
      convert_move (target, subtarget,
		    val_signbit_known_clear_p (result_mode,
					       STORE_FLAG_VALUE));
      op0 = target;
      result_mode = target_mode;
    }
  else
    op0 = subtarget;

  /* If we want to keep subexpressions around, don't reuse our last
     target.  */
  if (optimize)
    subtarget = 0;

  /* Now normalize to the proper value in MODE.  Sometimes we don't
     have to do anything.  */
  if (normalizep == 0 || normalizep == STORE_FLAG_VALUE)
    ;
  /* STORE_FLAG_VALUE might be the most negative number, so write
     the comparison this way to avoid a compiler-time warning.  */
  else if (- normalizep == STORE_FLAG_VALUE)
    op0 = expand_unop (result_mode, neg_optab, op0, subtarget, 0);

  /* We don't want to use STORE_FLAG_VALUE < 0 below since this makes
     it hard to use a value of just the sign bit due to ANSI integer
     constant typing rules.  */
  else if (val_signbit_known_set_p (result_mode, STORE_FLAG_VALUE))
    op0 = expand_shift (RSHIFT_EXPR, result_mode, op0,
			GET_MODE_BITSIZE (result_mode) - 1, subtarget,
			normalizep == 1);
  else
    {
      gcc_assert (STORE_FLAG_VALUE & 1);

      op0 = expand_and (result_mode, op0, const1_rtx, subtarget);
      if (normalizep == -1)
	op0 = expand_unop (result_mode, neg_optab, op0, op0, 0);
    }

  /* If we were converting to a smaller mode, do the conversion now.  */
  if (target_mode != result_mode)
    {
      convert_move (target, op0, 0);
      return target;
    }
  else
    return op0;
}


/* A subroutine of emit_store_flag only including "tricks" that do not
   need a recursive call.  These are kept separate to avoid infinite
   loops.  */

static rtx
emit_store_flag_1 (rtx target, enum rtx_code code, rtx op0, rtx op1,
		   enum machine_mode mode, int unsignedp, int normalizep,
		   enum machine_mode target_mode)
{
  rtx subtarget;
  enum insn_code icode;
  enum machine_mode compare_mode;
  enum mode_class mclass;
  enum rtx_code scode;
  rtx tem;

  if (unsignedp)
    code = unsigned_condition (code);
  scode = swap_condition (code);

  /* If one operand is constant, make it the second one.  Only do this
     if the other operand is not constant as well.  */

  if (swap_commutative_operands_p (op0, op1))
    {
      tem = op0;
      op0 = op1;
      op1 = tem;
      code = swap_condition (code);
    }

  if (mode == VOIDmode)
    mode = GET_MODE (op0);

  /* For some comparisons with 1 and -1, we can convert this to
     comparisons with zero.  This will often produce more opportunities for
     store-flag insns.  */

  switch (code)
    {
    case LT:
      if (op1 == const1_rtx)
	op1 = const0_rtx, code = LE;
      break;
    case LE:
      if (op1 == constm1_rtx)
	op1 = const0_rtx, code = LT;
      break;
    case GE:
      if (op1 == const1_rtx)
	op1 = const0_rtx, code = GT;
      break;
    case GT:
      if (op1 == constm1_rtx)
	op1 = const0_rtx, code = GE;
      break;
    case GEU:
      if (op1 == const1_rtx)
	op1 = const0_rtx, code = NE;
      break;
    case LTU:
      if (op1 == const1_rtx)
	op1 = const0_rtx, code = EQ;
      break;
    default:
      break;
    }

  /* If we are comparing a double-word integer with zero or -1, we can
     convert the comparison into one involving a single word.  */
  if (GET_MODE_BITSIZE (mode) == BITS_PER_WORD * 2
      && GET_MODE_CLASS (mode) == MODE_INT
      && (!MEM_P (op0) || ! MEM_VOLATILE_P (op0)))
    {
      if ((code == EQ || code == NE)
	  && (op1 == const0_rtx || op1 == constm1_rtx))
	{
	  rtx op00, op01;

	  /* Do a logical OR or AND of the two words and compare the
	     result.  */
	  op00 = simplify_gen_subreg (word_mode, op0, mode, 0);
	  op01 = simplify_gen_subreg (word_mode, op0, mode, UNITS_PER_WORD);
	  tem = expand_binop (word_mode,
			      op1 == const0_rtx ? ior_optab : and_optab,
			      op00, op01, NULL_RTX, unsignedp,
			      OPTAB_DIRECT);

	  if (tem != 0)
	    tem = emit_store_flag (NULL_RTX, code, tem, op1, word_mode,
				   unsignedp, normalizep);
	}
      else if ((code == LT || code == GE) && op1 == const0_rtx)
	{
	  rtx op0h;

	  /* If testing the sign bit, can just test on high word.  */
	  op0h = simplify_gen_subreg (word_mode, op0, mode,
				      subreg_highpart_offset (word_mode,
							      mode));
	  tem = emit_store_flag (NULL_RTX, code, op0h, op1, word_mode,
				 unsignedp, normalizep);
	}
      else
	tem = NULL_RTX;

      if (tem)
	{
	  if (target_mode == VOIDmode || GET_MODE (tem) == target_mode)
	    return tem;
	  if (!target)
	    target = gen_reg_rtx (target_mode);

	  convert_move (target, tem,
			!val_signbit_known_set_p (word_mode,
						  (normalizep ? normalizep
						   : STORE_FLAG_VALUE)));
	  return target;
	}
    }

  /* If this is A < 0 or A >= 0, we can do this by taking the ones
     complement of A (for GE) and shifting the sign bit to the low bit.  */
  if (op1 == const0_rtx && (code == LT || code == GE)
      && GET_MODE_CLASS (mode) == MODE_INT
      && (normalizep || STORE_FLAG_VALUE == 1
	  || val_signbit_p (mode, STORE_FLAG_VALUE)))
    {
      subtarget = target;

      if (!target)
	target_mode = mode;

      /* If the result is to be wider than OP0, it is best to convert it
	 first.  If it is to be narrower, it is *incorrect* to convert it
	 first.  */
      else if (GET_MODE_SIZE (target_mode) > GET_MODE_SIZE (mode))
	{
	  op0 = convert_modes (target_mode, mode, op0, 0);
	  mode = target_mode;
	}

      if (target_mode != mode)
	subtarget = 0;

      if (code == GE)
	op0 = expand_unop (mode, one_cmpl_optab, op0,
			   ((STORE_FLAG_VALUE == 1 || normalizep)
			    ? 0 : subtarget), 0);

      if (STORE_FLAG_VALUE == 1 || normalizep)
	/* If we are supposed to produce a 0/1 value, we want to do
	   a logical shift from the sign bit to the low-order bit; for
	   a -1/0 value, we do an arithmetic shift.  */
	op0 = expand_shift (RSHIFT_EXPR, mode, op0,
			    GET_MODE_BITSIZE (mode) - 1,
			    subtarget, normalizep != -1);

      if (mode != target_mode)
	op0 = convert_modes (target_mode, mode, op0, 0);

      return op0;
    }

  mclass = GET_MODE_CLASS (mode);
  for (compare_mode = mode; compare_mode != VOIDmode;
       compare_mode = GET_MODE_WIDER_MODE (compare_mode))
    {
     enum machine_mode optab_mode = mclass == MODE_CC ? CCmode : compare_mode;
     icode = optab_handler (cstore_optab, optab_mode);
     if (icode != CODE_FOR_nothing)
	{
	  do_pending_stack_adjust ();
	  tem = emit_cstore (target, icode, code, mode, compare_mode,
			     unsignedp, op0, op1, normalizep, target_mode);
	  if (tem)
	    return tem;

	  if (GET_MODE_CLASS (mode) == MODE_FLOAT)
	    {
	      tem = emit_cstore (target, icode, scode, mode, compare_mode,
				 unsignedp, op1, op0, normalizep, target_mode);
	      if (tem)
	        return tem;
	    }
	  break;
	}
    }

  return 0;
}

/* Emit a store-flags instruction for comparison CODE on OP0 and OP1
   and storing in TARGET.  Normally return TARGET.
   Return 0 if that cannot be done.

   MODE is the mode to use for OP0 and OP1 should they be CONST_INTs.  If
   it is VOIDmode, they cannot both be CONST_INT.

   UNSIGNEDP is for the case where we have to widen the operands
   to perform the operation.  It says to use zero-extension.

   NORMALIZEP is 1 if we should convert the result to be either zero
   or one.  Normalize is -1 if we should convert the result to be
   either zero or -1.  If NORMALIZEP is zero, the result will be left
   "raw" out of the scc insn.  */

rtx
emit_store_flag (rtx target, enum rtx_code code, rtx op0, rtx op1,
		 enum machine_mode mode, int unsignedp, int normalizep)
{
  enum machine_mode target_mode = target ? GET_MODE (target) : VOIDmode;
  enum rtx_code rcode;
  rtx subtarget;
  rtx tem, last, trueval;

  /* If we compare constants, we shouldn't use a store-flag operation,
     but a constant load.  We can get there via the vanilla route that
     usually generates a compare-branch sequence, but will in this case
     fold the comparison to a constant, and thus elide the branch.  */
  if (CONSTANT_P (op0) && CONSTANT_P (op1))
    return NULL_RTX;

  tem = emit_store_flag_1 (target, code, op0, op1, mode, unsignedp, normalizep,
			   target_mode);
  if (tem)
    return tem;

  /* If we reached here, we can't do this with a scc insn, however there
     are some comparisons that can be done in other ways.  Don't do any
     of these cases if branches are very cheap.  */
  if (BRANCH_COST (optimize_insn_for_speed_p (), false) == 0)
    return 0;

  /* See what we need to return.  We can only return a 1, -1, or the
     sign bit.  */

  if (normalizep == 0)
    {
      if (STORE_FLAG_VALUE == 1 || STORE_FLAG_VALUE == -1)
	normalizep = STORE_FLAG_VALUE;

      else if (val_signbit_p (mode, STORE_FLAG_VALUE))
	;
      else
	return 0;
    }

  last = get_last_insn ();

  /* If optimizing, use different pseudo registers for each insn, instead
     of reusing the same pseudo.  This leads to better CSE, but slows
     down the compiler, since there are more pseudos */
  subtarget = (!optimize
	       && (target_mode == mode)) ? target : NULL_RTX;
  trueval = GEN_INT (normalizep ? normalizep : STORE_FLAG_VALUE);

  /* For floating-point comparisons, try the reverse comparison or try
     changing the "orderedness" of the comparison.  */
  if (GET_MODE_CLASS (mode) == MODE_FLOAT)
    {
      enum rtx_code first_code;
      bool and_them;

      rcode = reverse_condition_maybe_unordered (code);
      if (can_compare_p (rcode, mode, ccp_store_flag)
          && (code == ORDERED || code == UNORDERED
	      || (! HONOR_NANS (mode) && (code == LTGT || code == UNEQ))
	      || (! HONOR_SNANS (mode) && (code == EQ || code == NE))))
	{
          int want_add = ((STORE_FLAG_VALUE == 1 && normalizep == -1)
		          || (STORE_FLAG_VALUE == -1 && normalizep == 1));

	  /* For the reverse comparison, use either an addition or a XOR.  */
          if (want_add
	      && rtx_cost (GEN_INT (normalizep), PLUS, 1,
			   optimize_insn_for_speed_p ()) == 0)
	    {
	      tem = emit_store_flag_1 (subtarget, rcode, op0, op1, mode, 0,
				       STORE_FLAG_VALUE, target_mode);
	      if (tem)
                return expand_binop (target_mode, add_optab, tem,
				     gen_int_mode (normalizep, target_mode),
				     target, 0, OPTAB_WIDEN);
	    }
          else if (!want_add
	           && rtx_cost (trueval, XOR, 1,
			        optimize_insn_for_speed_p ()) == 0)
	    {
	      tem = emit_store_flag_1 (subtarget, rcode, op0, op1, mode, 0,
				       normalizep, target_mode);
	      if (tem)
                return expand_binop (target_mode, xor_optab, tem, trueval,
				     target, INTVAL (trueval) >= 0, OPTAB_WIDEN);
	    }
	}

      delete_insns_since (last);

      /* Cannot split ORDERED and UNORDERED, only try the above trick.   */
      if (code == ORDERED || code == UNORDERED)
	return 0;

      and_them = split_comparison (code, mode, &first_code, &code);

      /* If there are no NaNs, the first comparison should always fall through.
         Effectively change the comparison to the other one.  */
      if (!HONOR_NANS (mode))
	{
          gcc_assert (first_code == (and_them ? ORDERED : UNORDERED));
	  return emit_store_flag_1 (target, code, op0, op1, mode, 0, normalizep,
				    target_mode);
	}

#ifdef HAVE_conditional_move
      /* Try using a setcc instruction for ORDERED/UNORDERED, followed by a
	 conditional move.  */
      tem = emit_store_flag_1 (subtarget, first_code, op0, op1, mode, 0,
			       normalizep, target_mode);
      if (tem == 0)
	return 0;

      if (and_them)
        tem = emit_conditional_move (target, code, op0, op1, mode,
				     tem, const0_rtx, GET_MODE (tem), 0);
      else
        tem = emit_conditional_move (target, code, op0, op1, mode,
				     trueval, tem, GET_MODE (tem), 0);

      if (tem == 0)
        delete_insns_since (last);
      return tem;
#else
      return 0;
#endif
    }

  /* The remaining tricks only apply to integer comparisons.  */

  if (GET_MODE_CLASS (mode) != MODE_INT)
    return 0;

  /* If this is an equality comparison of integers, we can try to exclusive-or
     (or subtract) the two operands and use a recursive call to try the
     comparison with zero.  Don't do any of these cases if branches are
     very cheap.  */

  if ((code == EQ || code == NE) && op1 != const0_rtx)
    {
      tem = expand_binop (mode, xor_optab, op0, op1, subtarget, 1,
			  OPTAB_WIDEN);

      if (tem == 0)
	tem = expand_binop (mode, sub_optab, op0, op1, subtarget, 1,
			    OPTAB_WIDEN);
      if (tem != 0)
	tem = emit_store_flag (target, code, tem, const0_rtx,
			       mode, unsignedp, normalizep);
      if (tem != 0)
	return tem;

      delete_insns_since (last);
    }

  /* For integer comparisons, try the reverse comparison.  However, for
     small X and if we'd have anyway to extend, implementing "X != 0"
     as "-(int)X >> 31" is still cheaper than inverting "(int)X == 0".  */
  rcode = reverse_condition (code);
  if (can_compare_p (rcode, mode, ccp_store_flag)
      && ! (optab_handler (cstore_optab, mode) == CODE_FOR_nothing
	    && code == NE
	    && GET_MODE_SIZE (mode) < UNITS_PER_WORD
	    && op1 == const0_rtx))
    {
      int want_add = ((STORE_FLAG_VALUE == 1 && normalizep == -1)
		      || (STORE_FLAG_VALUE == -1 && normalizep == 1));

      /* Again, for the reverse comparison, use either an addition or a XOR.  */
      if (want_add
	  && rtx_cost (GEN_INT (normalizep), PLUS, 1,
		       optimize_insn_for_speed_p ()) == 0)
	{
	  tem = emit_store_flag_1 (subtarget, rcode, op0, op1, mode, 0,
				   STORE_FLAG_VALUE, target_mode);
	  if (tem != 0)
            tem = expand_binop (target_mode, add_optab, tem,
				gen_int_mode (normalizep, target_mode),
				target, 0, OPTAB_WIDEN);
	}
      else if (!want_add
	       && rtx_cost (trueval, XOR, 1,
			    optimize_insn_for_speed_p ()) == 0)
	{
	  tem = emit_store_flag_1 (subtarget, rcode, op0, op1, mode, 0,
				   normalizep, target_mode);
	  if (tem != 0)
            tem = expand_binop (target_mode, xor_optab, tem, trueval, target,
				INTVAL (trueval) >= 0, OPTAB_WIDEN);
	}

      if (tem != 0)
	return tem;
      delete_insns_since (last);
    }

  /* Some other cases we can do are EQ, NE, LE, and GT comparisons with
     the constant zero.  Reject all other comparisons at this point.  Only
     do LE and GT if branches are expensive since they are expensive on
     2-operand machines.  */

  if (op1 != const0_rtx
      || (code != EQ && code != NE
	  && (BRANCH_COST (optimize_insn_for_speed_p (),
			   false) <= 1 || (code != LE && code != GT))))
    return 0;

  /* Try to put the result of the comparison in the sign bit.  Assume we can't
     do the necessary operation below.  */

  tem = 0;

  /* To see if A <= 0, compute (A | (A - 1)).  A <= 0 iff that result has
     the sign bit set.  */

  if (code == LE)
    {
      /* This is destructive, so SUBTARGET can't be OP0.  */
      if (rtx_equal_p (subtarget, op0))
	subtarget = 0;

      tem = expand_binop (mode, sub_optab, op0, const1_rtx, subtarget, 0,
			  OPTAB_WIDEN);
      if (tem)
	tem = expand_binop (mode, ior_optab, op0, tem, subtarget, 0,
			    OPTAB_WIDEN);
    }

  /* To see if A > 0, compute (((signed) A) << BITS) - A, where BITS is the
     number of bits in the mode of OP0, minus one.  */

  if (code == GT)
    {
      if (rtx_equal_p (subtarget, op0))
	subtarget = 0;

      tem = expand_shift (RSHIFT_EXPR, mode, op0,
			  GET_MODE_BITSIZE (mode) - 1,
			  subtarget, 0);
      tem = expand_binop (mode, sub_optab, tem, op0, subtarget, 0,
			  OPTAB_WIDEN);
    }

  if (code == EQ || code == NE)
    {
      /* For EQ or NE, one way to do the comparison is to apply an operation
	 that converts the operand into a positive number if it is nonzero
	 or zero if it was originally zero.  Then, for EQ, we subtract 1 and
	 for NE we negate.  This puts the result in the sign bit.  Then we
	 normalize with a shift, if needed.

	 Two operations that can do the above actions are ABS and FFS, so try
	 them.  If that doesn't work, and MODE is smaller than a full word,
	 we can use zero-extension to the wider mode (an unsigned conversion)
	 as the operation.  */

      /* Note that ABS doesn't yield a positive number for INT_MIN, but
	 that is compensated by the subsequent overflow when subtracting
	 one / negating.  */

      if (optab_handler (abs_optab, mode) != CODE_FOR_nothing)
	tem = expand_unop (mode, abs_optab, op0, subtarget, 1);
      else if (optab_handler (ffs_optab, mode) != CODE_FOR_nothing)
	tem = expand_unop (mode, ffs_optab, op0, subtarget, 1);
      else if (GET_MODE_SIZE (mode) < UNITS_PER_WORD)
	{
	  tem = convert_modes (word_mode, mode, op0, 1);
	  mode = word_mode;
	}

      if (tem != 0)
	{
	  if (code == EQ)
	    tem = expand_binop (mode, sub_optab, tem, const1_rtx, subtarget,
				0, OPTAB_WIDEN);
	  else
	    tem = expand_unop (mode, neg_optab, tem, subtarget, 0);
	}

      /* If we couldn't do it that way, for NE we can "or" the two's complement
	 of the value with itself.  For EQ, we take the one's complement of
	 that "or", which is an extra insn, so we only handle EQ if branches
	 are expensive.  */

      if (tem == 0
	  && (code == NE
	      || BRANCH_COST (optimize_insn_for_speed_p (),
		      	      false) > 1))
	{
	  if (rtx_equal_p (subtarget, op0))
	    subtarget = 0;

	  tem = expand_unop (mode, neg_optab, op0, subtarget, 0);
	  tem = expand_binop (mode, ior_optab, tem, op0, subtarget, 0,
			      OPTAB_WIDEN);

	  if (tem && code == EQ)
	    tem = expand_unop (mode, one_cmpl_optab, tem, subtarget, 0);
	}
    }

  if (tem && normalizep)
    tem = expand_shift (RSHIFT_EXPR, mode, tem,
			GET_MODE_BITSIZE (mode) - 1,
			subtarget, normalizep == 1);

  if (tem)
    {
      if (!target)
        ;
      else if (GET_MODE (tem) != target_mode)
	{
	  convert_move (target, tem, 0);
	  tem = target;
	}
      else if (!subtarget)
	{
	  emit_move_insn (target, tem);
	  tem = target;
	}
    }
  else
    delete_insns_since (last);

  return tem;
}

/* Like emit_store_flag, but always succeeds.  */

rtx
emit_store_flag_force (rtx target, enum rtx_code code, rtx op0, rtx op1,
		       enum machine_mode mode, int unsignedp, int normalizep)
{
  rtx tem, label;
  rtx trueval, falseval;

  /* First see if emit_store_flag can do the job.  */
  tem = emit_store_flag (target, code, op0, op1, mode, unsignedp, normalizep);
  if (tem != 0)
    return tem;

  if (!target)
    target = gen_reg_rtx (word_mode);

  /* If this failed, we have to do this with set/compare/jump/set code.
     For foo != 0, if foo is in OP0, just replace it with 1 if nonzero.  */
  trueval = normalizep ? GEN_INT (normalizep) : const1_rtx;
  if (code == NE
      && GET_MODE_CLASS (mode) == MODE_INT
      && REG_P (target)
      && op0 == target
      && op1 == const0_rtx)
    {
      label = gen_label_rtx ();
      do_compare_rtx_and_jump (target, const0_rtx, EQ, unsignedp,
			       mode, NULL_RTX, NULL_RTX, label, -1);
      emit_move_insn (target, trueval);
      emit_label (label);
      return target;
    }

  if (!REG_P (target)
      || reg_mentioned_p (target, op0) || reg_mentioned_p (target, op1))
    target = gen_reg_rtx (GET_MODE (target));

  /* Jump in the right direction if the target cannot implement CODE
     but can jump on its reverse condition.  */
  falseval = const0_rtx;
  if (! can_compare_p (code, mode, ccp_jump)
      && (! FLOAT_MODE_P (mode)
          || code == ORDERED || code == UNORDERED
          || (! HONOR_NANS (mode) && (code == LTGT || code == UNEQ))
          || (! HONOR_SNANS (mode) && (code == EQ || code == NE))))
    {
      enum rtx_code rcode;
      if (FLOAT_MODE_P (mode))
        rcode = reverse_condition_maybe_unordered (code);
      else
        rcode = reverse_condition (code);

      /* Canonicalize to UNORDERED for the libcall.  */
      if (can_compare_p (rcode, mode, ccp_jump)
          || (code == ORDERED && ! can_compare_p (ORDERED, mode, ccp_jump)))
	{
	  falseval = trueval;
	  trueval = const0_rtx;
	  code = rcode;
	}
    }

  emit_move_insn (target, trueval);
  label = gen_label_rtx ();
  do_compare_rtx_and_jump (op0, op1, code, unsignedp, mode, NULL_RTX,
			   NULL_RTX, label, -1);

  emit_move_insn (target, falseval);
  emit_label (label);

  return target;
}

/* Perform possibly multi-word comparison and conditional jump to LABEL
   if ARG1 OP ARG2 true where ARG1 and ARG2 are of mode MODE.  This is
   now a thin wrapper around do_compare_rtx_and_jump.  */

static void
do_cmp_and_jump (rtx arg1, rtx arg2, enum rtx_code op, enum machine_mode mode,
		 rtx label)
{
  int unsignedp = (op == LTU || op == LEU || op == GTU || op == GEU);
  do_compare_rtx_and_jump (arg1, arg2, op, unsignedp, mode,
			   NULL_RTX, NULL_RTX, label, -1);
}<|MERGE_RESOLUTION|>--- conflicted
+++ resolved
@@ -47,14 +47,10 @@
 				   unsigned HOST_WIDE_INT,
 				   unsigned HOST_WIDE_INT,
 				   unsigned HOST_WIDE_INT,
-<<<<<<< HEAD
 				   rtx, bool);
-=======
-				   rtx);
 static void store_fixed_bit_field_1 (rtx, unsigned HOST_WIDE_INT,
 				     unsigned HOST_WIDE_INT,
-				     rtx);
->>>>>>> 1ede59e4
+				     rtx, bool);
 static void store_split_bit_field (rtx, unsigned HOST_WIDE_INT,
 				   unsigned HOST_WIDE_INT,
 				   unsigned HOST_WIDE_INT,
@@ -62,14 +58,10 @@
 				   rtx, bool);
 static rtx extract_fixed_bit_field (enum machine_mode, rtx,
 				    unsigned HOST_WIDE_INT,
-<<<<<<< HEAD
 				    unsigned HOST_WIDE_INT, rtx, int, bool);
-=======
-				    unsigned HOST_WIDE_INT, rtx, int);
 static rtx extract_fixed_bit_field_1 (enum machine_mode, rtx,
 				      unsigned HOST_WIDE_INT,
-				      unsigned HOST_WIDE_INT, rtx, int);
->>>>>>> 1ede59e4
+				      unsigned HOST_WIDE_INT, rtx, int, bool);
 static rtx mask_rtx (enum machine_mode, int, int, int);
 static rtx lshift_value (enum machine_mode, unsigned HOST_WIDE_INT, int);
 static rtx extract_split_bit_field (rtx, unsigned HOST_WIDE_INT,
@@ -755,7 +747,7 @@
     {
       op0 = adjust_bitfield_address (op0, fieldmode, bitnum / BITS_PER_UNIT);
       if (reverse)
-	op0 = flip_storage_order (fieldmode, op0);
+	value = flip_storage_order (fieldmode, value);
       emit_move_insn (op0, value);
       return true;
     }
@@ -999,6 +991,8 @@
 	{
 	  str_rtx = adjust_bitfield_address (str_rtx, fieldmode,
 					     bitnum / BITS_PER_UNIT);
+	  if (reverse)
+	    value = flip_storage_order (fieldmode, value);
 	  emit_move_insn (str_rtx, value);
 	}
       else
@@ -1008,8 +1002,7 @@
 	  /* Explicitly override the C/C++ memory model; ignore the
 	     bit range so that we can do the access in the mode mandated
 	     by -fstrict-volatile-bitfields instead.  */
-	  store_fixed_bit_field_1 (str_rtx, bitsize, bitnum,
-				   value);
+	  store_fixed_bit_field_1 (str_rtx, bitsize, bitnum, value, reverse);
 	}
 
       return;
@@ -1086,8 +1079,7 @@
       op0 = narrow_bit_field_mem (op0, mode, bitsize, bitnum, &bitnum);
     }
 
-  store_fixed_bit_field_1 (op0, bitsize, bitnum, value);
-  return;
+  store_fixed_bit_field_1 (op0, bitsize, bitnum, value, reverse);
 }
 
 /* Helper function for store_fixed_bit_field, stores
@@ -1096,7 +1088,7 @@
 static void
 store_fixed_bit_field_1 (rtx op0, unsigned HOST_WIDE_INT bitsize,
 		         unsigned HOST_WIDE_INT bitnum,
-		         rtx value)
+		         rtx value, bool reverse)
 {
   enum machine_mode mode;
   rtx temp;
@@ -1845,14 +1837,18 @@
       /* Extraction of a full MODE1 value can be done with a load as long as
 	 the field is on a byte boundary and is sufficiently aligned.  */
       if (simple_mem_bitfield_p (str_rtx, bitsize, bitnum, mode1))
-	result = adjust_bitfield_address (str_rtx, mode1,
-					  bitnum / BITS_PER_UNIT);
+	{
+	  result = adjust_bitfield_address (str_rtx, mode1,
+					    bitnum / BITS_PER_UNIT);
+	  if (reverse)
+	    result = flip_storage_order (mode1, result);
+	}
       else
 	{
 	  str_rtx = narrow_bit_field_mem (str_rtx, mode1, bitsize, bitnum,
 					  &bitnum);
 	  result = extract_fixed_bit_field_1 (mode, str_rtx, bitsize, bitnum,
-					      target, unsignedp);
+					      target, unsignedp, reverse);
 	}
 
       return convert_extracted_bit_field (result, mode, tmode, unsignedp);
@@ -1892,35 +1888,11 @@
 	return extract_split_bit_field (op0, bitsize, bitnum, unsignedp,
 					reverse);
 
-<<<<<<< HEAD
-      unsigned int total_bits = GET_MODE_BITSIZE (mode);
-      HOST_WIDE_INT bit_offset = bitnum - bitnum % total_bits;
-
-      /* If we're accessing a volatile MEM, we can't apply BIT_OFFSET
-	 if it results in a multi-word access where we otherwise wouldn't
-	 have one.  So, check for that case here.  */
-      if (MEM_P (op0)
-	  && MEM_VOLATILE_P (op0)
-	  && flag_strict_volatile_bitfields > 0
-	  && bitnum % BITS_PER_UNIT + bitsize <= total_bits
-	  && bitnum % GET_MODE_BITSIZE (mode) + bitsize > total_bits)
-	{
-	  /* If the target doesn't support unaligned access, give up and
-	     split the access into two.  */
-	  if (STRICT_ALIGNMENT)
-	    return extract_split_bit_field (op0, bitsize, bitnum, unsignedp,
-					    reverse);
-	  bit_offset = bitnum - bitnum % BITS_PER_UNIT;
-	}
-      op0 = adjust_bitfield_address (op0, mode, bit_offset / BITS_PER_UNIT);
-      bitnum -= bit_offset;
-=======
       op0 = narrow_bit_field_mem (op0, mode, bitsize, bitnum, &bitnum);
->>>>>>> 1ede59e4
     }
 
   return extract_fixed_bit_field_1 (tmode, op0, bitsize, bitnum,
-				    target, unsignedp);
+				    target, unsignedp, reverse);
 }
 
 /* Helper function for extract_fixed_bit_field, extracts
@@ -1930,7 +1902,7 @@
 extract_fixed_bit_field_1 (enum machine_mode tmode, rtx op0,
 			   unsigned HOST_WIDE_INT bitsize,
 			   unsigned HOST_WIDE_INT bitnum, rtx target,
-			   int unsignedp)
+			   int unsignedp, bool reverse)
 {
   enum machine_mode mode;
 
