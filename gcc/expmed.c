/* Medium-level subroutines: convert bit-field store and extract
   and shifts, multiplies and divides to rtl instructions.
   Copyright (C) 1987-2017 Free Software Foundation, Inc.

This file is part of GCC.

GCC is free software; you can redistribute it and/or modify it under
the terms of the GNU General Public License as published by the Free
Software Foundation; either version 3, or (at your option) any later
version.

GCC is distributed in the hope that it will be useful, but WITHOUT ANY
WARRANTY; without even the implied warranty of MERCHANTABILITY or
FITNESS FOR A PARTICULAR PURPOSE.  See the GNU General Public License
for more details.

You should have received a copy of the GNU General Public License
along with GCC; see the file COPYING3.  If not see
<http://www.gnu.org/licenses/>.  */


#include "config.h"
#include "system.h"
#include "coretypes.h"
#include "backend.h"
#include "target.h"
#include "rtl.h"
#include "tree.h"
#include "predict.h"
#include "memmodel.h"
#include "tm_p.h"
#include "expmed.h"
#include "optabs.h"
#include "emit-rtl.h"
#include "diagnostic-core.h"
#include "fold-const.h"
#include "stor-layout.h"
#include "dojump.h"
#include "explow.h"
#include "expr.h"
#include "langhooks.h"

struct target_expmed default_target_expmed;
#if SWITCHABLE_TARGET
struct target_expmed *this_target_expmed = &default_target_expmed;
#endif

static bool store_integral_bit_field (rtx, opt_scalar_int_mode,
				      unsigned HOST_WIDE_INT,
				      unsigned HOST_WIDE_INT,
				      poly_uint64, poly_uint64,
				      machine_mode, rtx, bool, bool);
static void store_fixed_bit_field (rtx, opt_scalar_int_mode,
				   unsigned HOST_WIDE_INT,
				   unsigned HOST_WIDE_INT,
				   poly_uint64, poly_uint64,
				   rtx, scalar_int_mode, bool);
static void store_fixed_bit_field_1 (rtx, scalar_int_mode,
				     unsigned HOST_WIDE_INT,
				     unsigned HOST_WIDE_INT,
				     rtx, scalar_int_mode, bool);
static void store_split_bit_field (rtx, opt_scalar_int_mode,
				   unsigned HOST_WIDE_INT,
				   unsigned HOST_WIDE_INT,
				   poly_uint64, poly_uint64,
				   rtx, scalar_int_mode, bool);
static rtx extract_integral_bit_field (rtx, opt_scalar_int_mode,
				       unsigned HOST_WIDE_INT,
				       unsigned HOST_WIDE_INT, int, rtx,
				       machine_mode, machine_mode, bool, bool);
static rtx extract_fixed_bit_field (machine_mode, rtx, opt_scalar_int_mode,
				    unsigned HOST_WIDE_INT,
				    unsigned HOST_WIDE_INT, rtx, int, bool);
static rtx extract_fixed_bit_field_1 (machine_mode, rtx, scalar_int_mode,
				      unsigned HOST_WIDE_INT,
				      unsigned HOST_WIDE_INT, rtx, int, bool);
static rtx lshift_value (machine_mode, unsigned HOST_WIDE_INT, int);
static rtx extract_split_bit_field (rtx, opt_scalar_int_mode,
				    unsigned HOST_WIDE_INT,
				    unsigned HOST_WIDE_INT, int, bool);
static void do_cmp_and_jump (rtx, rtx, enum rtx_code, machine_mode, rtx_code_label *);
static rtx expand_smod_pow2 (scalar_int_mode, rtx, HOST_WIDE_INT);
static rtx expand_sdiv_pow2 (scalar_int_mode, rtx, HOST_WIDE_INT);

/* Return a constant integer mask value of mode MODE with BITSIZE ones
   followed by BITPOS zeros, or the complement of that if COMPLEMENT.
   The mask is truncated if necessary to the width of mode MODE.  The
   mask is zero-extended if BITSIZE+BITPOS is too small for MODE.  */

static inline rtx
mask_rtx (scalar_int_mode mode, int bitpos, int bitsize, bool complement)
{
  return immed_wide_int_const
    (wi::shifted_mask (bitpos, bitsize, complement,
		       GET_MODE_PRECISION (mode)), mode);
}

/* Test whether a value is zero of a power of two.  */
#define EXACT_POWER_OF_2_OR_ZERO_P(x) \
  (((x) & ((x) - HOST_WIDE_INT_1U)) == 0)

struct init_expmed_rtl
{
  rtx reg;
  rtx plus;
  rtx neg;
  rtx mult;
  rtx sdiv;
  rtx udiv;
  rtx sdiv_32;
  rtx smod_32;
  rtx wide_mult;
  rtx wide_lshr;
  rtx wide_trunc;
  rtx shift;
  rtx shift_mult;
  rtx shift_add;
  rtx shift_sub0;
  rtx shift_sub1;
  rtx zext;
  rtx sgnext;
  rtx trunc;

  rtx pow2[MAX_BITS_PER_WORD];
  rtx cint[MAX_BITS_PER_WORD];
};

static void
init_expmed_one_conv (struct init_expmed_rtl *all, scalar_int_mode to_mode,
		      scalar_int_mode from_mode, bool speed)
{
  int to_size, from_size, cost;

  to_size = GET_MODE_PRECISION (to_mode);
  from_size = GET_MODE_PRECISION (from_mode);

  /* Most partial integers have a precision less than the "full"
     integer it requires for storage.  In case one doesn't, for
     comparison purposes here, reduce the bit size by one in that
     case.  */
  if (GET_MODE_CLASS (to_mode) == MODE_PARTIAL_INT
      && pow2p_hwi (to_size))
    to_size --;
  if (GET_MODE_CLASS (from_mode) == MODE_PARTIAL_INT
      && pow2p_hwi (from_size))
    from_size --;

  PUT_MODE (all->reg, from_mode);

  if (to_size < from_size)
    {
      cost = set_src_cost (all->trunc, to_mode, speed);
      set_convert_cost (to_mode, from_mode, UNSIGNED, speed, cost);
      set_convert_cost (to_mode, from_mode, SIGNED, speed, cost);
    }
  else
    {
      set_convert_cost (to_mode, from_mode, UNSIGNED, speed,
			set_src_cost (all->zext, to_mode, speed));
      set_convert_cost (to_mode, from_mode, SIGNED, speed,
			set_src_cost (all->sgnext, to_mode, speed));
    }
}

static void
init_expmed_one_mode (struct init_expmed_rtl *all,
		      machine_mode mode, int speed)
{
  int m, n, mode_bitsize;
  machine_mode mode_from;

  mode_bitsize = GET_MODE_UNIT_BITSIZE (mode);

  PUT_MODE (all->reg, mode);
  PUT_MODE (all->plus, mode);
  PUT_MODE (all->neg, mode);
  PUT_MODE (all->mult, mode);
  PUT_MODE (all->sdiv, mode);
  PUT_MODE (all->udiv, mode);
  PUT_MODE (all->sdiv_32, mode);
  PUT_MODE (all->smod_32, mode);
  PUT_MODE (all->wide_trunc, mode);
  PUT_MODE (all->shift, mode);
  PUT_MODE (all->shift_mult, mode);
  PUT_MODE (all->shift_add, mode);
  PUT_MODE (all->shift_sub0, mode);
  PUT_MODE (all->shift_sub1, mode);
  PUT_MODE (all->zext, mode);
  PUT_MODE (all->sgnext, mode);
  PUT_MODE (all->trunc, mode);

  set_add_cost (speed, mode, set_src_cost (all->plus, mode, speed));
  set_neg_cost (speed, mode, set_src_cost (all->neg, mode, speed));
  set_mul_cost (speed, mode, set_src_cost (all->mult, mode, speed));
  set_sdiv_cost (speed, mode, set_src_cost (all->sdiv, mode, speed));
  set_udiv_cost (speed, mode, set_src_cost (all->udiv, mode, speed));

  set_sdiv_pow2_cheap (speed, mode, (set_src_cost (all->sdiv_32, mode, speed)
				     <= 2 * add_cost (speed, mode)));
  set_smod_pow2_cheap (speed, mode, (set_src_cost (all->smod_32, mode, speed)
				     <= 4 * add_cost (speed, mode)));

  set_shift_cost (speed, mode, 0, 0);
  {
    int cost = add_cost (speed, mode);
    set_shiftadd_cost (speed, mode, 0, cost);
    set_shiftsub0_cost (speed, mode, 0, cost);
    set_shiftsub1_cost (speed, mode, 0, cost);
  }

  n = MIN (MAX_BITS_PER_WORD, mode_bitsize);
  for (m = 1; m < n; m++)
    {
      XEXP (all->shift, 1) = all->cint[m];
      XEXP (all->shift_mult, 1) = all->pow2[m];

      set_shift_cost (speed, mode, m, set_src_cost (all->shift, mode, speed));
      set_shiftadd_cost (speed, mode, m, set_src_cost (all->shift_add, mode,
						       speed));
      set_shiftsub0_cost (speed, mode, m, set_src_cost (all->shift_sub0, mode,
							speed));
      set_shiftsub1_cost (speed, mode, m, set_src_cost (all->shift_sub1, mode,
							speed));
    }

  scalar_int_mode int_mode_to;
  if (is_a <scalar_int_mode> (mode, &int_mode_to))
    {
      opt_scalar_int_mode int_mode_from;
      FOR_EACH_MODE_IN_CLASS (int_mode_from, MODE_INT)
	init_expmed_one_conv (all, int_mode_to, *int_mode_from, speed);

      scalar_int_mode wider_mode;
      if (GET_MODE_CLASS (int_mode_to) == MODE_INT
	  && GET_MODE_WIDER_MODE (int_mode_to).exists (&wider_mode))
	{
	  PUT_MODE (all->zext, wider_mode);
	  PUT_MODE (all->wide_mult, wider_mode);
	  PUT_MODE (all->wide_lshr, wider_mode);
	  XEXP (all->wide_lshr, 1)
	    = gen_int_shift_amount (wider_mode, mode_bitsize);

	  set_mul_widen_cost (speed, wider_mode,
			      set_src_cost (all->wide_mult, wider_mode, speed));
	  set_mul_highpart_cost (speed, int_mode_to,
				 set_src_cost (all->wide_trunc,
					       int_mode_to, speed));
	}
    }
}

void
init_expmed (void)
{
  struct init_expmed_rtl all;
  machine_mode mode = QImode;
  int m, speed;

  memset (&all, 0, sizeof all);
  for (m = 1; m < MAX_BITS_PER_WORD; m++)
    {
      all.pow2[m] = GEN_INT (HOST_WIDE_INT_1 << m);
      all.cint[m] = GEN_INT (m);
    }

  /* Avoid using hard regs in ways which may be unsupported.  */
  all.reg = gen_raw_REG (mode, LAST_VIRTUAL_REGISTER + 1);
  all.plus = gen_rtx_PLUS (mode, all.reg, all.reg);
  all.neg = gen_rtx_NEG (mode, all.reg);
  all.mult = gen_rtx_MULT (mode, all.reg, all.reg);
  all.sdiv = gen_rtx_DIV (mode, all.reg, all.reg);
  all.udiv = gen_rtx_UDIV (mode, all.reg, all.reg);
  all.sdiv_32 = gen_rtx_DIV (mode, all.reg, all.pow2[5]);
  all.smod_32 = gen_rtx_MOD (mode, all.reg, all.pow2[5]);
  all.zext = gen_rtx_ZERO_EXTEND (mode, all.reg);
  all.sgnext = gen_rtx_SIGN_EXTEND (mode, all.reg);
  all.wide_mult = gen_rtx_MULT (mode, all.zext, all.zext);
  all.wide_lshr = gen_rtx_LSHIFTRT (mode, all.wide_mult, all.reg);
  all.wide_trunc = gen_rtx_TRUNCATE (mode, all.wide_lshr);
  all.shift = gen_rtx_ASHIFT (mode, all.reg, all.reg);
  all.shift_mult = gen_rtx_MULT (mode, all.reg, all.reg);
  all.shift_add = gen_rtx_PLUS (mode, all.shift_mult, all.reg);
  all.shift_sub0 = gen_rtx_MINUS (mode, all.shift_mult, all.reg);
  all.shift_sub1 = gen_rtx_MINUS (mode, all.reg, all.shift_mult);
  all.trunc = gen_rtx_TRUNCATE (mode, all.reg);

  for (speed = 0; speed < 2; speed++)
    {
      crtl->maybe_hot_insn_p = speed;
      set_zero_cost (speed, set_src_cost (const0_rtx, mode, speed));

      for (mode = MIN_MODE_INT; mode <= MAX_MODE_INT;
	   mode = (machine_mode_enum) (mode + 1))
	init_expmed_one_mode (&all, mode, speed);

      if (MIN_MODE_PARTIAL_INT != VOIDmode)
	for (mode = MIN_MODE_PARTIAL_INT; mode <= MAX_MODE_PARTIAL_INT;
	     mode = (machine_mode_enum) (mode + 1))
	  init_expmed_one_mode (&all, mode, speed);

      if (MIN_MODE_VECTOR_INT != VOIDmode)
	for (mode = MIN_MODE_VECTOR_INT; mode <= MAX_MODE_VECTOR_INT;
	     mode = (machine_mode_enum) (mode + 1))
	  init_expmed_one_mode (&all, mode, speed);
    }

  if (alg_hash_used_p ())
    {
      struct alg_hash_entry *p = alg_hash_entry_ptr (0);
      memset (p, 0, sizeof (*p) * NUM_ALG_HASH_ENTRIES);
    }
  else
    set_alg_hash_used_p (true);
  default_rtl_profile ();

  ggc_free (all.trunc);
  ggc_free (all.shift_sub1);
  ggc_free (all.shift_sub0);
  ggc_free (all.shift_add);
  ggc_free (all.shift_mult);
  ggc_free (all.shift);
  ggc_free (all.wide_trunc);
  ggc_free (all.wide_lshr);
  ggc_free (all.wide_mult);
  ggc_free (all.zext);
  ggc_free (all.sgnext);
  ggc_free (all.smod_32);
  ggc_free (all.sdiv_32);
  ggc_free (all.udiv);
  ggc_free (all.sdiv);
  ggc_free (all.mult);
  ggc_free (all.neg);
  ggc_free (all.plus);
  ggc_free (all.reg);
}

/* Return an rtx representing minus the value of X.
   MODE is the intended mode of the result,
   useful if X is a CONST_INT.  */

rtx
negate_rtx (machine_mode mode, rtx x)
{
  rtx result = simplify_unary_operation (NEG, mode, x, mode);

  if (result == 0)
    result = expand_unop (mode, neg_optab, x, NULL_RTX, 0);

  return result;
}

/* Whether reverse storage order is supported on the target.  */
static int reverse_storage_order_supported = -1;

/* Check whether reverse storage order is supported on the target.  */

static void
check_reverse_storage_order_support (void)
{
  if (BYTES_BIG_ENDIAN != WORDS_BIG_ENDIAN)
    {
      reverse_storage_order_supported = 0;
      sorry ("reverse scalar storage order");
    }
  else
    reverse_storage_order_supported = 1;
}

/* Whether reverse FP storage order is supported on the target.  */
static int reverse_float_storage_order_supported = -1;

/* Check whether reverse FP storage order is supported on the target.  */

static void
check_reverse_float_storage_order_support (void)
{
  if (FLOAT_WORDS_BIG_ENDIAN != WORDS_BIG_ENDIAN)
    {
      reverse_float_storage_order_supported = 0;
      sorry ("reverse floating-point scalar storage order");
    }
  else
    reverse_float_storage_order_supported = 1;
}

/* Return an rtx representing value of X with reverse storage order.
   MODE is the intended mode of the result,
   useful if X is a CONST_INT.  */

rtx
flip_storage_order (machine_mode mode, rtx x)
{
  scalar_int_mode int_mode;
  rtx result;

  if (mode == QImode)
    return x;

  if (COMPLEX_MODE_P (mode))
    {
      rtx real = read_complex_part (x, false);
      rtx imag = read_complex_part (x, true);

      real = flip_storage_order (GET_MODE_INNER (mode), real);
      imag = flip_storage_order (GET_MODE_INNER (mode), imag);

      return gen_rtx_CONCAT (mode, real, imag);
    }

  if (__builtin_expect (reverse_storage_order_supported < 0, 0))
    check_reverse_storage_order_support ();

  if (!is_a <scalar_int_mode> (mode, &int_mode))
    {
      if (FLOAT_MODE_P (mode)
	  && __builtin_expect (reverse_float_storage_order_supported < 0, 0))
	check_reverse_float_storage_order_support ();

      if (!int_mode_for_size (GET_MODE_PRECISION (mode), 0).exists (&int_mode))
	{
	  sorry ("reverse storage order for %smode", GET_MODE_NAME (mode));
	  return x;
	}
      x = gen_lowpart (int_mode, x);
    }

  result = simplify_unary_operation (BSWAP, int_mode, x, int_mode);
  if (result == 0)
    result = expand_unop (int_mode, bswap_optab, x, NULL_RTX, 1);

  if (int_mode != mode)
    result = gen_lowpart (mode, result);

  return result;
}

/* If MODE is set, adjust bitfield memory MEM so that it points to the
   first unit of mode MODE that contains a bitfield of size BITSIZE at
   bit position BITNUM.  If MODE is not set, return a BLKmode reference
   to every byte in the bitfield.  Set *NEW_BITNUM to the bit position
   of the field within the new memory.  */

static rtx
narrow_bit_field_mem (rtx mem, opt_scalar_int_mode mode,
		      unsigned HOST_WIDE_INT bitsize,
		      unsigned HOST_WIDE_INT bitnum,
		      unsigned HOST_WIDE_INT *new_bitnum)
{
  if (mode.exists ())
    {
      unsigned int unit = GET_MODE_BITSIZE (*mode);
      *new_bitnum = bitnum % unit;
      HOST_WIDE_INT offset = (bitnum - *new_bitnum) / BITS_PER_UNIT;
      return adjust_bitfield_address (mem, *mode, offset);
    }
  else
    {
      *new_bitnum = bitnum % BITS_PER_UNIT;
      HOST_WIDE_INT offset = bitnum / BITS_PER_UNIT;
      HOST_WIDE_INT size = ((*new_bitnum + bitsize + BITS_PER_UNIT - 1)
			    / BITS_PER_UNIT);
      return adjust_bitfield_address_size (mem, BLKmode, offset, size);
    }
}

/* The caller wants to perform insertion or extraction PATTERN on a
   bitfield of size BITSIZE at BITNUM bits into memory operand OP0.
   BITREGION_START and BITREGION_END are as for store_bit_field
   and FIELDMODE is the natural mode of the field.

   Search for a mode that is compatible with the memory access
   restrictions and (where applicable) with a register insertion or
   extraction.  Return the new memory on success, storing the adjusted
   bit position in *NEW_BITNUM.  Return null otherwise.  */

static rtx
adjust_bit_field_mem_for_reg (enum extraction_pattern pattern,
			      rtx op0, HOST_WIDE_INT bitsize,
			      HOST_WIDE_INT bitnum,
			      poly_uint64 bitregion_start,
			      poly_uint64 bitregion_end,
			      machine_mode fieldmode,
			      unsigned HOST_WIDE_INT *new_bitnum)
{
  bit_field_mode_iterator iter (bitsize, bitnum, bitregion_start,
				bitregion_end, MEM_ALIGN (op0),
				MEM_VOLATILE_P (op0));
  scalar_int_mode best_mode;
  if (iter.next_mode (&best_mode))
    {
      /* We can use a memory in BEST_MODE.  See whether this is true for
	 any wider modes.  All other things being equal, we prefer to
	 use the widest mode possible because it tends to expose more
	 CSE opportunities.  */
      if (!iter.prefer_smaller_modes ())
	{
	  /* Limit the search to the mode required by the corresponding
	     register insertion or extraction instruction, if any.  */
	  scalar_int_mode limit_mode = word_mode;
	  extraction_insn insn;
	  if (get_best_reg_extraction_insn (&insn, pattern,
					    GET_MODE_BITSIZE (best_mode),
					    fieldmode))
	    limit_mode = insn.field_mode;

	  scalar_int_mode wider_mode;
	  while (iter.next_mode (&wider_mode)
		 && GET_MODE_SIZE (wider_mode) <= GET_MODE_SIZE (limit_mode))
	    best_mode = wider_mode;
	}
      return narrow_bit_field_mem (op0, best_mode, bitsize, bitnum,
				   new_bitnum);
    }
  return NULL_RTX;
}

/* Return true if a bitfield of size BITSIZE at bit number BITNUM within
   a structure of mode STRUCT_MODE represents a lowpart subreg.   The subreg
   offset is then BITNUM / BITS_PER_UNIT.  */

static bool
lowpart_bit_field_p (poly_uint64 bitnum, poly_uint64 bitsize,
		     machine_mode struct_mode)
{
  if (BYTES_BIG_ENDIAN)
    return (multiple_p (bitnum, BITS_PER_UNIT)
	    && (multiple_p (bitnum + bitsize, GET_MODE_BITSIZE (struct_mode))
		|| multiple_p (bitnum + bitsize, BITS_PER_WORD)));
  else
    return multiple_p (bitnum, BITS_PER_WORD);
}

/* Return true if -fstrict-volatile-bitfields applies to an access of OP0
   containing BITSIZE bits starting at BITNUM, with field mode FIELDMODE.
   Return false if the access would touch memory outside the range
   BITREGION_START to BITREGION_END for conformance to the C++ memory
   model.  */

static bool
strict_volatile_bitfield_p (rtx op0, unsigned HOST_WIDE_INT bitsize,
			    unsigned HOST_WIDE_INT bitnum,
			    scalar_int_mode fieldmode,
			    poly_uint64 bitregion_start,
			    poly_uint64 bitregion_end)
{
  unsigned HOST_WIDE_INT modesize = GET_MODE_BITSIZE (fieldmode);

  /* -fstrict-volatile-bitfields must be enabled and we must have a
     volatile MEM.  */
  if (!MEM_P (op0)
      || !MEM_VOLATILE_P (op0)
      || flag_strict_volatile_bitfields <= 0)
    return false;

  /* The bit size must not be larger than the field mode, and
     the field mode must not be larger than a word.  */
  if (bitsize > modesize || modesize > BITS_PER_WORD)
    return false;

  /* Check for cases of unaligned fields that must be split.  */
  if (bitnum % modesize + bitsize > modesize)
    return false;

  /* The memory must be sufficiently aligned for a MODESIZE access.
     This condition guarantees, that the memory access will not
     touch anything after the end of the structure.  */
  if (MEM_ALIGN (op0) < modesize)
    return false;

  /* Check for cases where the C++ memory model applies.  */
  if (may_ne (bitregion_end, 0U)
      && !known_subrange_p (bitnum - bitnum % modesize, modesize,
			    bitregion_start,
			    bitregion_end + 1 - bitregion_start))
    return false;

  return true;
}

/* Return true if OP is a memory and if a bitfield of size BITSIZE at
   bit number BITNUM can be treated as a simple value of mode MODE.
   Store the byte offset in *BYTENUM if so.  */
static bool
simple_mem_bitfield_p (rtx op0, poly_uint64 bitsize, poly_uint64 bitnum,
		       machine_mode mode, poly_uint64 *bytenum)
{
  return (MEM_P (op0)
	  && multiple_p (bitnum, BITS_PER_UNIT, bytenum)
	  && must_eq (bitsize, GET_MODE_BITSIZE (mode))
	  && (!targetm.slow_unaligned_access (mode, MEM_ALIGN (op0))
	      || (multiple_p (bitnum, GET_MODE_ALIGNMENT (mode))
		  && MEM_ALIGN (op0) >= GET_MODE_ALIGNMENT (mode))));
}

/* Try to use instruction INSV to store VALUE into a field of OP0.
   If OP0_MODE is defined, it is the mode of OP0, otherwise OP0 is a
   BLKmode MEM.  VALUE_MODE is the mode of VALUE.  BITSIZE and BITNUM
   are as for store_bit_field.  */

static bool
store_bit_field_using_insv (const extraction_insn *insv, rtx op0,
			    opt_scalar_int_mode op0_mode,
			    unsigned HOST_WIDE_INT bitsize,
			    unsigned HOST_WIDE_INT bitnum,
			    rtx value, scalar_int_mode value_mode)
{
  struct expand_operand ops[4];
  rtx value1;
  rtx xop0 = op0;
  rtx_insn *last = get_last_insn ();
  bool copy_back = false;

  scalar_int_mode op_mode = insv->field_mode;
  unsigned int unit = GET_MODE_BITSIZE (op_mode);
  if (bitsize == 0 || bitsize > unit)
    return false;

  if (MEM_P (xop0))
    /* Get a reference to the first byte of the field.  */
    xop0 = narrow_bit_field_mem (xop0, insv->struct_mode, bitsize, bitnum,
				 &bitnum);
  else
    {
      /* Convert from counting within OP0 to counting in OP_MODE.  */
      if (BYTES_BIG_ENDIAN)
	bitnum += unit - GET_MODE_BITSIZE (*op0_mode);

      /* If xop0 is a register, we need it in OP_MODE
	 to make it acceptable to the format of insv.  */
      if (GET_CODE (xop0) == SUBREG)
	/* We can't just change the mode, because this might clobber op0,
	   and we will need the original value of op0 if insv fails.  */
	xop0 = gen_rtx_SUBREG (op_mode, SUBREG_REG (xop0), SUBREG_BYTE (xop0));
      if (REG_P (xop0) && GET_MODE (xop0) != op_mode)
	xop0 = gen_lowpart_SUBREG (op_mode, xop0);
    }

  /* If the destination is a paradoxical subreg such that we need a
     truncate to the inner mode, perform the insertion on a temporary and
     truncate the result to the original destination.  Note that we can't
     just truncate the paradoxical subreg as (truncate:N (subreg:W (reg:N
     X) 0)) is (reg:N X).  */
  if (GET_CODE (xop0) == SUBREG
      && REG_P (SUBREG_REG (xop0))
      && !TRULY_NOOP_TRUNCATION_MODES_P (GET_MODE (SUBREG_REG (xop0)),
					 op_mode))
    {
      rtx tem = gen_reg_rtx (op_mode);
      emit_move_insn (tem, xop0);
      xop0 = tem;
      copy_back = true;
    }

  /* There are similar overflow check at the start of store_bit_field_1,
     but that only check the situation where the field lies completely
     outside the register, while there do have situation where the field
     lies partialy in the register, we need to adjust bitsize for this
     partial overflow situation.  Without this fix, pr48335-2.c on big-endian
     will broken on those arch support bit insert instruction, like arm, aarch64
     etc.  */
  if (bitsize + bitnum > unit && bitnum < unit)
    {
      warning (OPT_Wextra, "write of %wu-bit data outside the bound of "
	       "destination object, data truncated into %wu-bit",
	       bitsize, unit - bitnum);
      bitsize = unit - bitnum;
    }

  /* If BITS_BIG_ENDIAN is zero on a BYTES_BIG_ENDIAN machine, we count
     "backwards" from the size of the unit we are inserting into.
     Otherwise, we count bits from the most significant on a
     BYTES/BITS_BIG_ENDIAN machine.  */

  if (BITS_BIG_ENDIAN != BYTES_BIG_ENDIAN)
    bitnum = unit - bitsize - bitnum;

  /* Convert VALUE to op_mode (which insv insn wants) in VALUE1.  */
  value1 = value;
  if (value_mode != op_mode)
    {
      if (GET_MODE_BITSIZE (value_mode) >= bitsize)
	{
	  rtx tmp;
	  /* Optimization: Don't bother really extending VALUE
	     if it has all the bits we will actually use.  However,
	     if we must narrow it, be sure we do it correctly.  */

	  if (GET_MODE_SIZE (value_mode) < GET_MODE_SIZE (op_mode))
	    {
	      tmp = simplify_subreg (op_mode, value1, value_mode, 0);
	      if (! tmp)
		tmp = simplify_gen_subreg (op_mode,
					   force_reg (value_mode, value1),
					   value_mode, 0);
	    }
	  else
	    {
	      tmp = gen_lowpart_if_possible (op_mode, value1);
	      if (! tmp)
		tmp = gen_lowpart (op_mode, force_reg (value_mode, value1));
	    }
	  value1 = tmp;
	}
      else if (CONST_INT_P (value))
	value1 = gen_int_mode (INTVAL (value), op_mode);
      else
	/* Parse phase is supposed to make VALUE's data type
	   match that of the component reference, which is a type
	   at least as wide as the field; so VALUE should have
	   a mode that corresponds to that type.  */
	gcc_assert (CONSTANT_P (value));
    }

  create_fixed_operand (&ops[0], xop0);
  create_integer_operand (&ops[1], bitsize);
  create_integer_operand (&ops[2], bitnum);
  create_input_operand (&ops[3], value1, op_mode);
  if (maybe_expand_insn (insv->icode, 4, ops))
    {
      if (copy_back)
	convert_move (op0, xop0, true);
      return true;
    }
  delete_insns_since (last);
  return false;
}

/* A subroutine of store_bit_field, with the same arguments.  Return true
   if the operation could be implemented.

   If FALLBACK_P is true, fall back to store_fixed_bit_field if we have
   no other way of implementing the operation.  If FALLBACK_P is false,
   return false instead.  */

static bool
store_bit_field_1 (rtx str_rtx, poly_uint64 bitsize, poly_uint64 bitnum,
		   poly_uint64 bitregion_start, poly_uint64 bitregion_end,
		   machine_mode fieldmode,
		   rtx value, bool reverse, bool fallback_p)
{
  rtx op0 = str_rtx;

  while (GET_CODE (op0) == SUBREG)
    {
      bitnum += subreg_memory_offset (op0) * BITS_PER_UNIT;
      op0 = SUBREG_REG (op0);
    }

  /* No action is needed if the target is a register and if the field
     lies completely outside that register.  This can occur if the source
     code contains an out-of-bounds access to a small array.  */
  if (REG_P (op0) && must_ge (bitnum, GET_MODE_BITSIZE (GET_MODE (op0))))
    return true;

  /* Use vec_set patterns for inserting parts of vectors whenever
     available.  */
  machine_mode outermode = GET_MODE (op0);
  scalar_mode innermode = GET_MODE_INNER (outermode);
  HOST_WIDE_INT elt;
  if (VECTOR_MODE_P (outermode)
      && !MEM_P (op0)
      && optab_handler (vec_set_optab, outermode) != CODE_FOR_nothing
      && fieldmode == innermode
      && must_eq (bitsize, GET_MODE_BITSIZE (innermode))
      && constant_multiple_p (bitnum, GET_MODE_BITSIZE (innermode), &elt))
    {
      struct expand_operand ops[3];
      enum insn_code icode = optab_handler (vec_set_optab, outermode);

      create_fixed_operand (&ops[0], op0);
      create_input_operand (&ops[1], value, innermode);
      create_integer_operand (&ops[2], elt);
      if (maybe_expand_insn (icode, 3, ops))
	return true;
    }

  /* If the target is a register, overwriting the entire object, or storing
     a full-word or multi-word field can be done with just a SUBREG.  */
  if (!MEM_P (op0)
      && must_eq (bitsize, GET_MODE_BITSIZE (fieldmode)))
    {
      /* Use the subreg machinery either to narrow OP0 to the required
	 words or to cope with mode punning between equal-sized modes.
	 In the latter case, use subreg on the rhs side, not lhs.  */
      rtx sub;
      poly_uint64 wordnum;

      if (must_eq (bitsize, GET_MODE_BITSIZE (GET_MODE (op0)))
	  && must_eq (bitnum, 0U))
	{
	  sub = simplify_gen_subreg (GET_MODE (op0), value, fieldmode, 0);
	  if (sub)
	    {
	      if (reverse)
		sub = flip_storage_order (GET_MODE (op0), sub);
	      emit_move_insn (op0, sub);
	      return true;
	    }
	}
      else if (multiple_p (bitsize, BITS_PER_WORD)
	       && multiple_p (bitnum, BITS_PER_WORD, &wordnum))
	{
	  sub = simplify_gen_subreg (fieldmode, op0, GET_MODE (op0),
				     wordnum * UNITS_PER_WORD);
	  if (sub)
	    {
	      if (reverse)
		value = flip_storage_order (fieldmode, value);
	      emit_move_insn (sub, value);
	      return true;
	    }
	}
    }

  /* If the target is memory, storing any naturally aligned field can be
     done with a simple store.  For targets that support fast unaligned
     memory, any naturally sized, unit aligned field can be done directly.  */
  poly_uint64 bytenum;
  if (simple_mem_bitfield_p (op0, bitsize, bitnum, fieldmode, &bytenum))
    {
      op0 = adjust_bitfield_address (op0, fieldmode, bytenum);
      if (reverse)
	value = flip_storage_order (fieldmode, value);
      emit_move_insn (op0, value);
      return true;
    }

  /* It's possible we'll need to handle other cases here for
     polynomial bitnum and bitsize.  */

  /* From here on we need to be looking at a fixed-size insertion.  */
  unsigned HOST_WIDE_INT ibitsize = bitsize.to_constant ();
  unsigned HOST_WIDE_INT ibitnum = bitnum.to_constant ();

  /* Make sure we are playing with integral modes.  Pun with subregs
     if we aren't.  This must come after the entire register case above,
     since that case is valid for any mode.  The following cases are only
     valid for integral modes.  */
  opt_scalar_int_mode op0_mode = int_mode_for_mode (GET_MODE (op0));
  if (!op0_mode.exists () || *op0_mode != GET_MODE (op0))
    {
      if (MEM_P (op0))
	op0 = adjust_bitfield_address_size (op0, op0_mode.else_blk (),
					    0, MEM_SIZE (op0));
      else
	op0 = gen_lowpart (*op0_mode, op0);
    }

  return store_integral_bit_field (op0, op0_mode, ibitsize, ibitnum,
				   bitregion_start, bitregion_end,
				   fieldmode, value, reverse, fallback_p);
}

/* Subroutine of store_bit_field_1, with the same arguments, except
   that BITSIZE and BITNUM are constant.  Handle cases specific to
   integral modes.  If OP0_MODE is defined, it is the mode of OP0,
   otherwise OP0 is a BLKmode MEM.  */

static bool
store_integral_bit_field (rtx op0, opt_scalar_int_mode op0_mode,
			  unsigned HOST_WIDE_INT bitsize,
			  unsigned HOST_WIDE_INT bitnum,
			  poly_uint64 bitregion_start,
			  poly_uint64 bitregion_end,
			  machine_mode fieldmode,
			  rtx value, bool reverse, bool fallback_p)
{
  /* Storing an lsb-aligned field in a register
     can be done with a movstrict instruction.  */

  if (!MEM_P (op0)
      && !reverse
      && lowpart_bit_field_p (bitnum, bitsize, *op0_mode)
      && must_eq (bitsize, GET_MODE_BITSIZE (fieldmode))
      && optab_handler (movstrict_optab, fieldmode) != CODE_FOR_nothing)
    {
      struct expand_operand ops[2];
      enum insn_code icode = optab_handler (movstrict_optab, fieldmode);
      rtx arg0 = op0;
      unsigned HOST_WIDE_INT subreg_off;

      if (GET_CODE (arg0) == SUBREG)
	{
	  /* Else we've got some float mode source being extracted into
	     a different float mode destination -- this combination of
	     subregs results in Severe Tire Damage.  */
	  gcc_assert (GET_MODE (SUBREG_REG (arg0)) == fieldmode
		      || GET_MODE_CLASS (fieldmode) == MODE_INT
		      || GET_MODE_CLASS (fieldmode) == MODE_PARTIAL_INT);
	  arg0 = SUBREG_REG (arg0);
	}

      subreg_off = bitnum / BITS_PER_UNIT;
      if (validate_subreg (fieldmode, GET_MODE (arg0), arg0, subreg_off))
	{
	  arg0 = gen_rtx_SUBREG (fieldmode, arg0, subreg_off);

	  create_fixed_operand (&ops[0], arg0);
	  /* Shrink the source operand to FIELDMODE.  */
	  create_convert_operand_to (&ops[1], value, fieldmode, false);
	  if (maybe_expand_insn (icode, 2, ops))
	    return true;
	}
    }

  /* Handle fields bigger than a word.  */

  if (bitsize > BITS_PER_WORD)
    {
      /* Here we transfer the words of the field
	 in the order least significant first.
	 This is because the most significant word is the one which may
	 be less than full.
	 However, only do that if the value is not BLKmode.  */

      const bool backwards = WORDS_BIG_ENDIAN && fieldmode != BLKmode;
      unsigned int nwords = (bitsize + (BITS_PER_WORD - 1)) / BITS_PER_WORD;
      unsigned int i;
      rtx_insn *last;

      /* This is the mode we must force value to, so that there will be enough
	 subwords to extract.  Note that fieldmode will often (always?) be
	 VOIDmode, because that is what store_field uses to indicate that this
	 is a bit field, but passing VOIDmode to operand_subword_force
	 is not allowed.

	 The mode must be fixed-size, since insertions into variable-sized
	 objects must be handled before calling this function.  */
      fixed_size_mode value_mode = as_a <fixed_size_mode> (GET_MODE (value));
      if (value_mode == VOIDmode)
	value_mode = smallest_int_mode_for_size (nwords * BITS_PER_WORD);

      last = get_last_insn ();
      for (i = 0; i < nwords; i++)
	{
	  /* If I is 0, use the low-order word in both field and target;
	     if I is 1, use the next to lowest word; and so on.  */
	  unsigned int wordnum = (backwards
				  ? GET_MODE_SIZE (value_mode) / UNITS_PER_WORD
				  - i - 1
				  : i);
	  unsigned int bit_offset = (backwards ^ reverse
				     ? MAX ((int) bitsize - ((int) i + 1)
					    * BITS_PER_WORD,
					    0)
				     : (int) i * BITS_PER_WORD);
	  rtx value_word = operand_subword_force (value, wordnum, value_mode);
	  unsigned HOST_WIDE_INT new_bitsize =
	    MIN (BITS_PER_WORD, bitsize - i * BITS_PER_WORD);

	  /* If the remaining chunk doesn't have full wordsize we have
	     to make sure that for big-endian machines the higher order
	     bits are used.  */
	  if (new_bitsize < BITS_PER_WORD && BYTES_BIG_ENDIAN && !backwards)
	    {
	      int shift = BITS_PER_WORD - new_bitsize;
	      rtx shift_rtx = gen_int_shift_amount (word_mode, shift);
	      value_word = simplify_expand_binop (word_mode, lshr_optab,
						  value_word, shift_rtx,
						  NULL_RTX, true,
						  OPTAB_LIB_WIDEN);
	    }

	  if (!store_bit_field_1 (op0, new_bitsize,
				  bitnum + bit_offset,
				  bitregion_start, bitregion_end,
				  word_mode,
				  value_word, reverse, fallback_p))
	    {
	      delete_insns_since (last);
	      return false;
	    }
	}
      return true;
    }

  /* If VALUE has a floating-point or complex mode, access it as an
     integer of the corresponding size.  This can occur on a machine
     with 64 bit registers that uses SFmode for float.  It can also
     occur for unaligned float or complex fields.  */
  rtx orig_value = value;
  scalar_int_mode value_mode;
  if (GET_MODE (value) == VOIDmode)
    /* By this point we've dealt with values that are bigger than a word,
       so word_mode is a conservatively correct choice.  */
    value_mode = word_mode;
  else if (!is_a <scalar_int_mode> (GET_MODE (value), &value_mode))
    {
      value_mode = *int_mode_for_mode (GET_MODE (value));
      value = gen_reg_rtx (value_mode);
      emit_move_insn (gen_lowpart (GET_MODE (orig_value), value), orig_value);
    }

  /* If OP0 is a multi-word register, narrow it to the affected word.
<<<<<<< HEAD
     If the region spans two words, defer to store_split_bit_field.  */
  if (!MEM_P (op0) && GET_MODE_SIZE (*op0_mode) > UNITS_PER_WORD)
=======
     If the region spans two words, defer to store_split_bit_field.
     Don't do this if op0 is a single hard register wider than word
     such as a float or vector register.  */
  if (!MEM_P (op0)
      && GET_MODE_SIZE (GET_MODE (op0)) > UNITS_PER_WORD
      && (!REG_P (op0)
	  || !HARD_REGISTER_P (op0)
	  || HARD_REGNO_NREGS (REGNO (op0), GET_MODE (op0)) != 1))
>>>>>>> 633c65dd
    {
      if (bitnum % BITS_PER_WORD + bitsize > BITS_PER_WORD)
	{
	  if (!fallback_p)
	    return false;

	  store_split_bit_field (op0, op0_mode, bitsize, bitnum,
				 bitregion_start, bitregion_end,
				 value, value_mode, reverse);
	  return true;
	}
      op0 = simplify_gen_subreg (word_mode, op0, *op0_mode,
				 bitnum / BITS_PER_WORD * UNITS_PER_WORD);
      gcc_assert (op0);
      op0_mode = word_mode;
      bitnum %= BITS_PER_WORD;
    }

  /* From here on we can assume that the field to be stored in fits
     within a word.  If the destination is a register, it too fits
     in a word.  */

  extraction_insn insv;
  if (!MEM_P (op0)
      && !reverse
      && get_best_reg_extraction_insn (&insv, EP_insv,
				       GET_MODE_BITSIZE (*op0_mode),
				       fieldmode)
      && store_bit_field_using_insv (&insv, op0, op0_mode,
				     bitsize, bitnum, value, value_mode))
    return true;

  /* If OP0 is a memory, try copying it to a register and seeing if a
     cheap register alternative is available.  */
  if (MEM_P (op0) && !reverse)
    {
      if (get_best_mem_extraction_insn (&insv, EP_insv, bitsize, bitnum,
					fieldmode)
	  && store_bit_field_using_insv (&insv, op0, op0_mode,
					 bitsize, bitnum, value, value_mode))
	return true;

      rtx_insn *last = get_last_insn ();

      /* Try loading part of OP0 into a register, inserting the bitfield
	 into that, and then copying the result back to OP0.  */
      unsigned HOST_WIDE_INT bitpos;
      rtx xop0 = adjust_bit_field_mem_for_reg (EP_insv, op0, bitsize, bitnum,
					       bitregion_start, bitregion_end,
					       fieldmode, &bitpos);
      if (xop0)
	{
	  rtx tempreg = copy_to_reg (xop0);
	  if (store_bit_field_1 (tempreg, bitsize, bitpos,
				 bitregion_start, bitregion_end,
				 fieldmode, orig_value, reverse, false))
	    {
	      emit_move_insn (xop0, tempreg);
	      return true;
	    }
	  delete_insns_since (last);
	}
    }

  if (!fallback_p)
    return false;

  store_fixed_bit_field (op0, op0_mode, bitsize, bitnum, bitregion_start,
			 bitregion_end, value, value_mode, reverse);
  return true;
}

/* Generate code to store value from rtx VALUE
   into a bit-field within structure STR_RTX
   containing BITSIZE bits starting at bit BITNUM.

   BITREGION_START is bitpos of the first bitfield in this region.
   BITREGION_END is the bitpos of the ending bitfield in this region.
   These two fields are 0, if the C++ memory model does not apply,
   or we are not interested in keeping track of bitfield regions.

   FIELDMODE is the machine-mode of the FIELD_DECL node for this field.

   If REVERSE is true, the store is to be done in reverse order.  */

void
store_bit_field (rtx str_rtx, poly_uint64 bitsize, poly_uint64 bitnum,
		 poly_uint64 bitregion_start, poly_uint64 bitregion_end,
		 machine_mode fieldmode,
		 rtx value, bool reverse)
{
  /* Handle -fstrict-volatile-bitfields in the cases where it applies.  */
  unsigned HOST_WIDE_INT ibitsize = 0, ibitnum = 0;
  scalar_int_mode int_mode;
  if (bitsize.is_constant (&ibitsize)
      && bitnum.is_constant (&ibitnum)
      && is_a <scalar_int_mode> (fieldmode, &int_mode)
      && strict_volatile_bitfield_p (str_rtx, ibitsize, ibitnum, int_mode,
				     bitregion_start, bitregion_end))
    {
      /* Storing of a full word can be done with a simple store.
	 We know here that the field can be accessed with one single
	 instruction.  For targets that support unaligned memory,
	 an unaligned access may be necessary.  */
      if (ibitsize == GET_MODE_BITSIZE (int_mode))
	{
	  str_rtx = adjust_bitfield_address (str_rtx, int_mode,
					     ibitnum / BITS_PER_UNIT);
	  if (reverse)
	    value = flip_storage_order (int_mode, value);
	  gcc_assert (ibitnum % BITS_PER_UNIT == 0);
	  emit_move_insn (str_rtx, value);
	}
      else
	{
	  rtx temp;

	  str_rtx = narrow_bit_field_mem (str_rtx, int_mode, ibitsize,
					  ibitnum, &ibitnum);
	  gcc_assert (ibitnum + ibitsize <= GET_MODE_BITSIZE (int_mode));
	  temp = copy_to_reg (str_rtx);
	  if (!store_bit_field_1 (temp, ibitsize, ibitnum, 0, 0,
				  int_mode, value, reverse, true))
	    gcc_unreachable ();

	  emit_move_insn (str_rtx, temp);
	}

      return;
    }

  /* Under the C++0x memory model, we must not touch bits outside the
     bit region.  Adjust the address to start at the beginning of the
     bit region.  */
  if (MEM_P (str_rtx) && may_gt (bitregion_start, 0U))
    {
      scalar_int_mode best_mode;
      machine_mode addr_mode = VOIDmode;

      poly_uint64 offset = exact_div (bitregion_start, BITS_PER_UNIT);
      bitnum -= bitregion_start;
      poly_int64 size = bits_to_bytes_round_up (bitnum + bitsize);
      bitregion_end -= bitregion_start;
      bitregion_start = 0;
      if (bitsize.is_constant (&ibitsize)
	  && bitnum.is_constant (&ibitnum)
	  && get_best_mode (ibitsize, ibitnum,
			    bitregion_start, bitregion_end,
			    MEM_ALIGN (str_rtx), 0,
			    MEM_VOLATILE_P (str_rtx), &best_mode))
	addr_mode = best_mode;
      str_rtx = adjust_bitfield_address_size (str_rtx, addr_mode,
					      offset, size);
    }

  if (!store_bit_field_1 (str_rtx, bitsize, bitnum,
			  bitregion_start, bitregion_end,
			  fieldmode, value, reverse, true))
    gcc_unreachable ();
}

/* Use shifts and boolean operations to store VALUE into a bit field of
   width BITSIZE in OP0, starting at bit BITNUM.  If OP0_MODE is defined,
   it is the mode of OP0, otherwise OP0 is a BLKmode MEM.  VALUE_MODE is
   the mode of VALUE.

   If REVERSE is true, the store is to be done in reverse order.  */

static void
store_fixed_bit_field (rtx op0, opt_scalar_int_mode op0_mode,
		       unsigned HOST_WIDE_INT bitsize,
		       unsigned HOST_WIDE_INT bitnum,
		       poly_uint64 bitregion_start, poly_uint64 bitregion_end,
		       rtx value, scalar_int_mode value_mode, bool reverse)
{
  /* There is a case not handled here:
     a structure with a known alignment of just a halfword
     and a field split across two aligned halfwords within the structure.
     Or likewise a structure with a known alignment of just a byte
     and a field split across two bytes.
     Such cases are not supposed to be able to occur.  */

  scalar_int_mode best_mode;
  if (MEM_P (op0))
    {
      unsigned int max_bitsize = BITS_PER_WORD;
      if (op0_mode.exists () && GET_MODE_BITSIZE (*op0_mode) < max_bitsize)
	max_bitsize = GET_MODE_BITSIZE (*op0_mode);

      if (!get_best_mode (bitsize, bitnum, bitregion_start, bitregion_end,
			  MEM_ALIGN (op0), max_bitsize, MEM_VOLATILE_P (op0),
			  &best_mode))
	{
	  /* The only way this should occur is if the field spans word
	     boundaries.  */
	  store_split_bit_field (op0, op0_mode, bitsize, bitnum,
				 bitregion_start, bitregion_end,
				 value, value_mode, reverse);
	  return;
	}

      op0 = narrow_bit_field_mem (op0, best_mode, bitsize, bitnum, &bitnum);
    }
  else
    best_mode = *op0_mode;

  store_fixed_bit_field_1 (op0, best_mode, bitsize, bitnum,
			   value, value_mode, reverse);
}

/* Helper function for store_fixed_bit_field, stores
   the bit field always using MODE, which is the mode of OP0.  The other
   arguments are as for store_fixed_bit_field.  */

static void
store_fixed_bit_field_1 (rtx op0, scalar_int_mode mode,
			 unsigned HOST_WIDE_INT bitsize,
			 unsigned HOST_WIDE_INT bitnum,
			 rtx value, scalar_int_mode value_mode, bool reverse)
{
  rtx temp;
  int all_zero = 0;
  int all_one = 0;

  /* Note that bitsize + bitnum can be greater than GET_MODE_BITSIZE (mode)
     for invalid input, such as f5 from gcc.dg/pr48335-2.c.  */

  if (reverse ? !BYTES_BIG_ENDIAN : BYTES_BIG_ENDIAN)
    /* BITNUM is the distance between our msb
       and that of the containing datum.
       Convert it to the distance from the lsb.  */
    bitnum = GET_MODE_BITSIZE (mode) - bitsize - bitnum;

  /* Now BITNUM is always the distance between our lsb
     and that of OP0.  */

  /* Shift VALUE left by BITNUM bits.  If VALUE is not constant,
     we must first convert its mode to MODE.  */

  if (CONST_INT_P (value))
    {
      unsigned HOST_WIDE_INT v = UINTVAL (value);

      if (bitsize < HOST_BITS_PER_WIDE_INT)
	v &= (HOST_WIDE_INT_1U << bitsize) - 1;

      if (v == 0)
	all_zero = 1;
      else if ((bitsize < HOST_BITS_PER_WIDE_INT
		&& v == (HOST_WIDE_INT_1U << bitsize) - 1)
	       || (bitsize == HOST_BITS_PER_WIDE_INT
		   && v == HOST_WIDE_INT_M1U))
	all_one = 1;

      value = lshift_value (mode, v, bitnum);
    }
  else
    {
      int must_and = (GET_MODE_BITSIZE (value_mode) != bitsize
		      && bitnum + bitsize != GET_MODE_BITSIZE (mode));

      if (value_mode != mode)
	value = convert_to_mode (mode, value, 1);

      if (must_and)
	value = expand_binop (mode, and_optab, value,
			      mask_rtx (mode, 0, bitsize, 0),
			      NULL_RTX, 1, OPTAB_LIB_WIDEN);
      if (bitnum > 0)
	value = expand_shift (LSHIFT_EXPR, mode, value,
			      bitnum, NULL_RTX, 1);
    }

  if (reverse)
    value = flip_storage_order (mode, value);

  /* Now clear the chosen bits in OP0,
     except that if VALUE is -1 we need not bother.  */
  /* We keep the intermediates in registers to allow CSE to combine
     consecutive bitfield assignments.  */

  temp = force_reg (mode, op0);

  if (! all_one)
    {
      rtx mask = mask_rtx (mode, bitnum, bitsize, 1);
      if (reverse)
	mask = flip_storage_order (mode, mask);
      temp = expand_binop (mode, and_optab, temp, mask,
			   NULL_RTX, 1, OPTAB_LIB_WIDEN);
      temp = force_reg (mode, temp);
    }

  /* Now logical-or VALUE into OP0, unless it is zero.  */

  if (! all_zero)
    {
      temp = expand_binop (mode, ior_optab, temp, value,
			   NULL_RTX, 1, OPTAB_LIB_WIDEN);
      temp = force_reg (mode, temp);
    }

  if (op0 != temp)
    {
      op0 = copy_rtx (op0);
      emit_move_insn (op0, temp);
    }
}

/* Store a bit field that is split across multiple accessible memory objects.

   OP0 is the REG, SUBREG or MEM rtx for the first of the objects.
   BITSIZE is the field width; BITPOS the position of its first bit
   (within the word).
   VALUE is the value to store, which has mode VALUE_MODE.
   If OP0_MODE is defined, it is the mode of OP0, otherwise OP0 is
   a BLKmode MEM.

   If REVERSE is true, the store is to be done in reverse order.

   This does not yet handle fields wider than BITS_PER_WORD.  */

static void
store_split_bit_field (rtx op0, opt_scalar_int_mode op0_mode,
		       unsigned HOST_WIDE_INT bitsize,
		       unsigned HOST_WIDE_INT bitpos,
		       poly_uint64 bitregion_start, poly_uint64 bitregion_end,
		       rtx value, scalar_int_mode value_mode, bool reverse)
{
  unsigned int unit, total_bits, bitsdone = 0;

  /* Make sure UNIT isn't larger than BITS_PER_WORD, we can only handle that
     much at a time.  */
  if (REG_P (op0) || GET_CODE (op0) == SUBREG)
    unit = BITS_PER_WORD;
  else
    unit = MIN (MEM_ALIGN (op0), BITS_PER_WORD);

  /* If OP0 is a memory with a mode, then UNIT must not be larger than
     OP0's mode as well.  Otherwise, store_fixed_bit_field will call us
     again, and we will mutually recurse forever.  */
  if (MEM_P (op0) && op0_mode.exists ())
    unit = MIN (unit, GET_MODE_BITSIZE (*op0_mode));

  /* If VALUE is a constant other than a CONST_INT, get it into a register in
     WORD_MODE.  If we can do this using gen_lowpart_common, do so.  Note
     that VALUE might be a floating-point constant.  */
  if (CONSTANT_P (value) && !CONST_INT_P (value))
    {
      rtx word = gen_lowpart_common (word_mode, value);

      if (word && (value != word))
	value = word;
      else
	value = gen_lowpart_common (word_mode, force_reg (value_mode, value));
      value_mode = word_mode;
    }

  total_bits = GET_MODE_BITSIZE (value_mode);

  while (bitsdone < bitsize)
    {
      unsigned HOST_WIDE_INT thissize;
      unsigned HOST_WIDE_INT thispos;
      unsigned HOST_WIDE_INT offset;
      rtx part;

      offset = (bitpos + bitsdone) / unit;
      thispos = (bitpos + bitsdone) % unit;

      /* When region of bytes we can touch is restricted, decrease
	 UNIT close to the end of the region as needed.  If op0 is a REG
	 or SUBREG of REG, don't do this, as there can't be data races
	 on a register and we can expand shorter code in some cases.  */
      if (may_ne (bitregion_end, 0U)
	  && unit > BITS_PER_UNIT
	  && may_gt (bitpos + bitsdone - thispos + unit, bitregion_end + 1)
	  && !REG_P (op0)
	  && (GET_CODE (op0) != SUBREG || !REG_P (SUBREG_REG (op0))))
	{
	  unit = unit / 2;
	  continue;
	}

      /* THISSIZE must not overrun a word boundary.  Otherwise,
	 store_fixed_bit_field will call us again, and we will mutually
	 recurse forever.  */
      thissize = MIN (bitsize - bitsdone, BITS_PER_WORD);
      thissize = MIN (thissize, unit - thispos);

      if (reverse ? !BYTES_BIG_ENDIAN : BYTES_BIG_ENDIAN)
	{
	  /* Fetch successively less significant portions.  */
	  if (CONST_INT_P (value))
	    part = GEN_INT (((unsigned HOST_WIDE_INT) (INTVAL (value))
			     >> (bitsize - bitsdone - thissize))
			    & ((HOST_WIDE_INT_1 << thissize) - 1));
          /* Likewise, but the source is little-endian.  */
          else if (reverse)
	    part = extract_fixed_bit_field (word_mode, value, value_mode,
					    thissize,
					    bitsize - bitsdone - thissize,
					    NULL_RTX, 1, false);
	  else
	    /* The args are chosen so that the last part includes the
	       lsb.  Give extract_bit_field the value it needs (with
	       endianness compensation) to fetch the piece we want.  */
	    part = extract_fixed_bit_field (word_mode, value, value_mode,
					    thissize,
					    total_bits - bitsize + bitsdone,
					    NULL_RTX, 1, false);
	}
      else
	{
	  /* Fetch successively more significant portions.  */
	  if (CONST_INT_P (value))
	    part = GEN_INT (((unsigned HOST_WIDE_INT) (INTVAL (value))
			     >> bitsdone)
			    & ((HOST_WIDE_INT_1 << thissize) - 1));
	  /* Likewise, but the source is big-endian.  */
          else if (reverse)
	    part = extract_fixed_bit_field (word_mode, value, value_mode,
					    thissize,
					    total_bits - bitsdone - thissize,
					    NULL_RTX, 1, false);
	  else
	    part = extract_fixed_bit_field (word_mode, value, value_mode,
					    thissize, bitsdone, NULL_RTX,
					    1, false);
	}

      /* If OP0 is a register, then handle OFFSET here.  */
      rtx op0_piece = op0;
      opt_scalar_int_mode op0_piece_mode = op0_mode;
      if (SUBREG_P (op0) || REG_P (op0))
	{
	  if (op0_mode.exists () && GET_MODE_SIZE (*op0_mode) < UNITS_PER_WORD)
	    {
	      if (offset)
		op0_piece = const0_rtx;
	    }
	  else
	    {
	      op0_piece = operand_subword_force (op0,
						 offset * unit / BITS_PER_WORD,
						 GET_MODE (op0));
	      op0_piece_mode = word_mode;
	    }
	  offset &= BITS_PER_WORD / unit - 1;
	}

      /* OFFSET is in UNITs, and UNIT is in bits.  If WORD is const0_rtx,
	 it is just an out-of-bounds access.  Ignore it.  */
      if (op0_piece != const0_rtx)
	store_fixed_bit_field (op0_piece, op0_piece_mode, thissize,
			       offset * unit + thispos, bitregion_start,
			       bitregion_end, part, word_mode, reverse);
      bitsdone += thissize;
    }
}

/* A subroutine of extract_bit_field_1 that converts return value X
   to either MODE or TMODE.  MODE, TMODE and UNSIGNEDP are arguments
   to extract_bit_field.  */

static rtx
convert_extracted_bit_field (rtx x, machine_mode mode,
			     machine_mode tmode, bool unsignedp)
{
  if (GET_MODE (x) == tmode || GET_MODE (x) == mode)
    return x;

  /* If the x mode is not a scalar integral, first convert to the
     integer mode of that size and then access it as a floating-point
     value via a SUBREG.  */
  if (!SCALAR_INT_MODE_P (tmode))
    {
      scalar_int_mode int_mode = *int_mode_for_mode (tmode);
      x = convert_to_mode (int_mode, x, unsignedp);
      x = force_reg (int_mode, x);
      return gen_lowpart (tmode, x);
    }

  return convert_to_mode (tmode, x, unsignedp);
}

/* Try to use an ext(z)v pattern to extract a field from OP0.
   Return the extracted value on success, otherwise return null.
   EXTV describes the extraction instruction to use.  If OP0_MODE
   is defined, it is the mode of OP0, otherwise OP0 is a BLKmode MEM.
   The other arguments are as for extract_bit_field.  */

static rtx
extract_bit_field_using_extv (const extraction_insn *extv, rtx op0,
			      opt_scalar_int_mode op0_mode,
			      unsigned HOST_WIDE_INT bitsize,
			      unsigned HOST_WIDE_INT bitnum,
			      int unsignedp, rtx target,
			      machine_mode mode, machine_mode tmode)
{
  struct expand_operand ops[4];
  rtx spec_target = target;
  rtx spec_target_subreg = 0;
  scalar_int_mode ext_mode = extv->field_mode;
  unsigned unit = GET_MODE_BITSIZE (ext_mode);

  if (bitsize == 0 || unit < bitsize)
    return NULL_RTX;

  if (MEM_P (op0))
    /* Get a reference to the first byte of the field.  */
    op0 = narrow_bit_field_mem (op0, extv->struct_mode, bitsize, bitnum,
				&bitnum);
  else
    {
      /* Convert from counting within OP0 to counting in EXT_MODE.  */
      if (BYTES_BIG_ENDIAN)
	bitnum += unit - GET_MODE_BITSIZE (*op0_mode);

      /* If op0 is a register, we need it in EXT_MODE to make it
	 acceptable to the format of ext(z)v.  */
      if (GET_CODE (op0) == SUBREG && *op0_mode != ext_mode)
	return NULL_RTX;
      if (REG_P (op0) && *op0_mode != ext_mode)
	op0 = gen_lowpart_SUBREG (ext_mode, op0);
    }

  /* If BITS_BIG_ENDIAN is zero on a BYTES_BIG_ENDIAN machine, we count
     "backwards" from the size of the unit we are extracting from.
     Otherwise, we count bits from the most significant on a
     BYTES/BITS_BIG_ENDIAN machine.  */

  if (BITS_BIG_ENDIAN != BYTES_BIG_ENDIAN)
    bitnum = unit - bitsize - bitnum;

  if (target == 0)
    target = spec_target = gen_reg_rtx (tmode);

  if (GET_MODE (target) != ext_mode)
    {
      /* Don't use LHS paradoxical subreg if explicit truncation is needed
	 between the mode of the extraction (word_mode) and the target
	 mode.  Instead, create a temporary and use convert_move to set
	 the target.  */
      if (REG_P (target)
	  && TRULY_NOOP_TRUNCATION_MODES_P (GET_MODE (target), ext_mode))
	{
	  target = gen_lowpart (ext_mode, target);
	  if (partial_subreg_p (GET_MODE (spec_target), ext_mode))
	    spec_target_subreg = target;
	}
      else
	target = gen_reg_rtx (ext_mode);
    }

  create_output_operand (&ops[0], target, ext_mode);
  create_fixed_operand (&ops[1], op0);
  create_integer_operand (&ops[2], bitsize);
  create_integer_operand (&ops[3], bitnum);
  if (maybe_expand_insn (extv->icode, 4, ops))
    {
      target = ops[0].value;
      if (target == spec_target)
	return target;
      if (target == spec_target_subreg)
	return spec_target;
      return convert_extracted_bit_field (target, mode, tmode, unsignedp);
    }
  return NULL_RTX;
}

/* See whether it would be valid to extract the part of OP0 described
   by BITNUM and BITSIZE into a value of mode MODE using a subreg
   operation.  Return the subreg if so, otherwise return null.  */

static rtx
extract_bit_field_as_subreg (machine_mode mode, rtx op0,
			     poly_uint64 bitsize, poly_uint64 bitnum)
{
  poly_uint64 bytenum;
  if (multiple_p (bitnum, BITS_PER_UNIT, &bytenum)
      && must_eq (bitsize, GET_MODE_BITSIZE (mode))
      && lowpart_bit_field_p (bitnum, bitsize, GET_MODE (op0))
      && TRULY_NOOP_TRUNCATION_MODES_P (mode, GET_MODE (op0)))
    return simplify_gen_subreg (mode, op0, GET_MODE (op0), bytenum);
  return NULL_RTX;
}

/* A subroutine of extract_bit_field, with the same arguments.
   If FALLBACK_P is true, fall back to extract_fixed_bit_field
   if we can find no other means of implementing the operation.
   if FALLBACK_P is false, return NULL instead.  */

static rtx
extract_bit_field_1 (rtx str_rtx, poly_uint64 bitsize, poly_uint64 bitnum,
		     int unsignedp, rtx target, machine_mode mode,
		     machine_mode tmode, bool reverse, bool fallback_p)
{
  rtx op0 = str_rtx;
  machine_mode mode1;

  if (tmode == VOIDmode)
    tmode = mode;

  while (GET_CODE (op0) == SUBREG)
    {
      bitnum += SUBREG_BYTE (op0) * BITS_PER_UNIT;
      op0 = SUBREG_REG (op0);
    }

  /* If we have an out-of-bounds access to a register, just return an
     uninitialized register of the required mode.  This can occur if the
     source code contains an out-of-bounds access to a small array.  */
  if (REG_P (op0) && must_ge (bitnum, GET_MODE_BITSIZE (GET_MODE (op0))))
    return gen_reg_rtx (tmode);

  if (REG_P (op0)
      && mode == GET_MODE (op0)
      && must_eq (bitnum, 0U)
      && must_eq (bitsize, GET_MODE_BITSIZE (GET_MODE (op0))))
    {
      if (reverse)
	op0 = flip_storage_order (mode, op0);
      /* We're trying to extract a full register from itself.  */
      return op0;
    }

  /* See if we can get a better vector mode before extracting.  */
  if (VECTOR_MODE_P (GET_MODE (op0))
      && !MEM_P (op0)
      && GET_MODE_INNER (GET_MODE (op0)) != tmode)
    {
      machine_mode new_mode;

      if (GET_MODE_CLASS (tmode) == MODE_FLOAT)
	new_mode = MIN_MODE_VECTOR_FLOAT;
      else if (GET_MODE_CLASS (tmode) == MODE_FRACT)
	new_mode = MIN_MODE_VECTOR_FRACT;
      else if (GET_MODE_CLASS (tmode) == MODE_UFRACT)
	new_mode = MIN_MODE_VECTOR_UFRACT;
      else if (GET_MODE_CLASS (tmode) == MODE_ACCUM)
	new_mode = MIN_MODE_VECTOR_ACCUM;
      else if (GET_MODE_CLASS (tmode) == MODE_UACCUM)
	new_mode = MIN_MODE_VECTOR_UACCUM;
      else
	new_mode = MIN_MODE_VECTOR_INT;

      FOR_EACH_MODE_FROM (new_mode, new_mode)
	if (must_eq (GET_MODE_SIZE (new_mode), GET_MODE_SIZE (GET_MODE (op0)))
	    && must_eq (GET_MODE_UNIT_SIZE (new_mode), GET_MODE_SIZE (tmode))
	    && targetm.vector_mode_supported_p (new_mode))
	  break;
      if (new_mode != VOIDmode)
	op0 = gen_lowpart (new_mode, op0);
    }

  /* Use vec_extract patterns for extracting parts of vectors whenever
     available.  */
  machine_mode outermode = GET_MODE (op0);
  if (VECTOR_MODE_P (outermode) && !MEM_P (op0))
    {
      enum insn_code icode = optab_handler (vec_extract_optab, outermode);
      scalar_mode innermode = GET_MODE_INNER (outermode);
      unsigned HOST_WIDE_INT ibitsize, ibitnum;
      if (icode != CODE_FOR_nothing
	  && bitsize.is_constant (&ibitsize)
	  && bitnum.is_constant (&ibitnum)
	  && ((ibitnum + ibitsize - 1) / GET_MODE_BITSIZE (innermode)
	      == ibitnum / GET_MODE_BITSIZE (innermode)))
	{
	  struct expand_operand ops[3];
	  unsigned HOST_WIDE_INT pos = ibitnum / GET_MODE_BITSIZE (innermode);

	  create_output_operand (&ops[0], target, innermode);
	  create_input_operand (&ops[1], op0, outermode);
	  create_integer_operand (&ops[2], pos);
	  if (maybe_expand_insn (icode, 3, ops))
	    {
	      target = ops[0].value;
	      if (GET_MODE (target) != mode)
		return gen_lowpart (tmode, target);
	      return target;
	    }
	}
      if (GET_MODE_INNER (mode) == innermode)
	{
	  rtx sub = extract_bit_field_as_subreg (mode, op0, bitsize, bitnum);
	  if (sub)
	    return sub;
	}
    }

  /* Make sure we are playing with integral modes.  Pun with subregs
     if we aren't.  */
  opt_scalar_int_mode op0_mode = int_mode_for_mode (GET_MODE (op0));
  if (!op0_mode.exists () || *op0_mode != GET_MODE (op0))
    {
      if (MEM_P (op0))
	op0 = adjust_bitfield_address_size (op0, op0_mode.else_blk (),
					    0, MEM_SIZE (op0));
      else if (op0_mode.exists ())
	{
	  op0 = gen_lowpart (*op0_mode, op0);

	  /* If we got a SUBREG, force it into a register since we
	     aren't going to be able to do another SUBREG on it.  */
	  if (GET_CODE (op0) == SUBREG)
	    op0 = force_reg (*op0_mode, op0);
	}
      else
	{
	  poly_int64 size = GET_MODE_SIZE (GET_MODE (op0));
	  rtx mem = assign_stack_temp (GET_MODE (op0), size);
	  emit_move_insn (mem, op0);
	  op0 = adjust_bitfield_address_size (mem, BLKmode, 0, size);
	}
    }

  /* ??? We currently assume TARGET is at least as big as BITSIZE.
     If that's wrong, the solution is to test for it and set TARGET to 0
     if needed.  */

  /* Get the mode of the field to use for atomic access or subreg
     conversion.  */
  mode1 = mode;
  if (SCALAR_INT_MODE_P (tmode))
    {
      machine_mode try_mode = mode_for_size (bitsize,
						  GET_MODE_CLASS (tmode), 0);
      if (try_mode != BLKmode)
	mode1 = try_mode;
    }
  gcc_assert (mode1 != BLKmode);

  /* Extraction of a full MODE1 value can be done with a subreg as long
     as the least significant bit of the value is the least significant
     bit of either OP0 or a word of OP0.  */
  if (!MEM_P (op0) && !reverse)
    {
      rtx sub = extract_bit_field_as_subreg (mode1, op0, bitsize, bitnum);
      if (sub)
	return convert_extracted_bit_field (sub, mode, tmode, unsignedp);
    }

  /* Extraction of a full MODE1 value can be done with a load as long as
     the field is on a byte boundary and is sufficiently aligned.  */
  poly_uint64 bytenum;
  if (simple_mem_bitfield_p (op0, bitsize, bitnum, mode1, &bytenum))
    {
      op0 = adjust_bitfield_address (op0, mode1, bytenum);
      if (reverse)
	op0 = flip_storage_order (mode1, op0);
      return convert_extracted_bit_field (op0, mode, tmode, unsignedp);
    }

  /* If we have a memory source and a non-constant bit offset, restrict
     the memory to the referenced bytes.  This is a worst-case fallback
     but is useful for things like vector booleans.  */
  if (MEM_P (op0) && !bitnum.is_constant ())
    {
      bytenum = bits_to_bytes_round_down (bitnum);
      bitnum = num_trailing_bits (bitnum);
      poly_uint64 bytesize = bits_to_bytes_round_up (bitnum + bitsize);
      op0 = adjust_bitfield_address_size (op0, BLKmode, bytenum, bytesize);
      op0_mode = opt_scalar_int_mode ();
    }

  /* It's possible we'll need to handle other cases here for
     polynomial bitnum and bitsize.  */

  /* From here on we need to be looking at a fixed-size insertion.  */
  return extract_integral_bit_field (op0, op0_mode, bitsize.to_constant (),
				     bitnum.to_constant (), unsignedp,
				     target, mode, tmode, reverse, fallback_p);
}

/* Subroutine of extract_bit_field_1, with the same arguments, except
   that BITSIZE and BITNUM are constant.  Handle cases specific to
   integral modes.  If OP0_MODE is defined, it is the mode of OP0,
   otherwise OP0 is a BLKmode MEM.  */

static rtx
extract_integral_bit_field (rtx op0, opt_scalar_int_mode op0_mode,
			    unsigned HOST_WIDE_INT bitsize,
			    unsigned HOST_WIDE_INT bitnum, int unsignedp,
			    rtx target, machine_mode mode, machine_mode tmode,
			    bool reverse, bool fallback_p)
{
  /* Handle fields bigger than a word.  */

  if (bitsize > BITS_PER_WORD)
    {
      /* Here we transfer the words of the field
	 in the order least significant first.
	 This is because the most significant word is the one which may
	 be less than full.  */

      const bool backwards = WORDS_BIG_ENDIAN;
      unsigned int nwords = (bitsize + (BITS_PER_WORD - 1)) / BITS_PER_WORD;
      unsigned int i;
      rtx_insn *last;

      if (target == 0 || !REG_P (target) || !valid_multiword_target_p (target))
	target = gen_reg_rtx (mode);

      /* In case we're about to clobber a base register or something 
	 (see gcc.c-torture/execute/20040625-1.c).   */
      if (reg_mentioned_p (target, op0))
	target = gen_reg_rtx (mode);

      /* Indicate for flow that the entire target reg is being set.  */
      emit_clobber (target);

      /* The mode must be fixed-size, since extractions from variable-sized
	 objects must be handled before calling this function.  */
      unsigned int target_size
	= GET_MODE_SIZE (GET_MODE (target)).to_constant ();
      last = get_last_insn ();
      for (i = 0; i < nwords; i++)
	{
	  /* If I is 0, use the low-order word in both field and target;
	     if I is 1, use the next to lowest word; and so on.  */
	  /* Word number in TARGET to use.  */
	  unsigned int wordnum
	    = (backwards ? target_size / UNITS_PER_WORD - i - 1 : i);
	  /* Offset from start of field in OP0.  */
	  unsigned int bit_offset = (backwards ^ reverse
				     ? MAX ((int) bitsize - ((int) i + 1)
					    * BITS_PER_WORD,
					    0)
				     : (int) i * BITS_PER_WORD);
	  rtx target_part = operand_subword (target, wordnum, 1, VOIDmode);
	  rtx result_part
	    = extract_bit_field_1 (op0, MIN (BITS_PER_WORD,
					     bitsize - i * BITS_PER_WORD),
				   bitnum + bit_offset, 1, target_part,
				   mode, word_mode, reverse, fallback_p);

	  gcc_assert (target_part);
	  if (!result_part)
	    {
	      delete_insns_since (last);
	      return NULL;
	    }

	  if (result_part != target_part)
	    emit_move_insn (target_part, result_part);
	}

      if (unsignedp)
	{
	  /* Unless we've filled TARGET, the upper regs in a multi-reg value
	     need to be zero'd out.  */
	  if (target_size > nwords * UNITS_PER_WORD)
	    {
	      unsigned int i, total_words;

	      total_words = target_size / UNITS_PER_WORD;
	      for (i = nwords; i < total_words; i++)
		emit_move_insn
		  (operand_subword (target,
				    backwards ? total_words - i - 1 : i,
				    1, VOIDmode),
		   const0_rtx);
	    }
	  return target;
	}

      /* Signed bit field: sign-extend with two arithmetic shifts.  */
      target = expand_shift (LSHIFT_EXPR, mode, target,
			     GET_MODE_BITSIZE (mode) - bitsize, NULL_RTX, 0);
      return expand_shift (RSHIFT_EXPR, mode, target,
			   GET_MODE_BITSIZE (mode) - bitsize, NULL_RTX, 0);
    }

  /* If OP0 is a multi-word register, narrow it to the affected word.
     If the region spans two words, defer to extract_split_bit_field.  */
  if (!MEM_P (op0) && GET_MODE_SIZE (*op0_mode) > UNITS_PER_WORD)
    {
      if (bitnum % BITS_PER_WORD + bitsize > BITS_PER_WORD)
	{
	  if (!fallback_p)
	    return NULL_RTX;
	  target = extract_split_bit_field (op0, op0_mode, bitsize, bitnum,
					    unsignedp, reverse);
	  return convert_extracted_bit_field (target, mode, tmode, unsignedp);
	}
      op0 = simplify_gen_subreg (word_mode, op0, *op0_mode,
				 bitnum / BITS_PER_WORD * UNITS_PER_WORD);
      op0_mode = word_mode;
      bitnum %= BITS_PER_WORD;
    }

  /* From here on we know the desired field is smaller than a word.
     If OP0 is a register, it too fits within a word.  */
  enum extraction_pattern pattern = unsignedp ? EP_extzv : EP_extv;
  extraction_insn extv;
  if (!MEM_P (op0)
      && !reverse
      /* ??? We could limit the structure size to the part of OP0 that
	 contains the field, with appropriate checks for endianness
	 and TRULY_NOOP_TRUNCATION.  */
      && get_best_reg_extraction_insn (&extv, pattern,
				       GET_MODE_BITSIZE (*op0_mode), tmode))
    {
      rtx result = extract_bit_field_using_extv (&extv, op0, op0_mode,
						 bitsize, bitnum,
						 unsignedp, target, mode,
						 tmode);
      if (result)
	return result;
    }

  /* If OP0 is a memory, try copying it to a register and seeing if a
     cheap register alternative is available.  */
  if (MEM_P (op0) & !reverse)
    {
      if (get_best_mem_extraction_insn (&extv, pattern, bitsize, bitnum,
					tmode))
	{
	  rtx result = extract_bit_field_using_extv (&extv, op0, op0_mode,
						     bitsize, bitnum,
						     unsignedp, target, mode,
						     tmode);
	  if (result)
	    return result;
	}

      rtx_insn *last = get_last_insn ();

      /* Try loading part of OP0 into a register and extracting the
	 bitfield from that.  */
      unsigned HOST_WIDE_INT bitpos;
      rtx xop0 = adjust_bit_field_mem_for_reg (pattern, op0, bitsize, bitnum,
					       0, 0, tmode, &bitpos);
      if (xop0)
	{
	  xop0 = copy_to_reg (xop0);
	  rtx result = extract_bit_field_1 (xop0, bitsize, bitpos,
					    unsignedp, target,
					    mode, tmode, reverse, false);
	  if (result)
	    return result;
	  delete_insns_since (last);
	}
    }

  if (!fallback_p)
    return NULL;

  /* Find a correspondingly-sized integer field, so we can apply
     shifts and masks to it.  */
  scalar_int_mode int_mode;
  if (!int_mode_for_mode (tmode).exists (&int_mode))
    /* If this fails, we should probably push op0 out to memory and then
       do a load.  */
    int_mode = *int_mode_for_mode (mode);

  target = extract_fixed_bit_field (int_mode, op0, op0_mode, bitsize,
				    bitnum, target, unsignedp, reverse);

  /* Complex values must be reversed piecewise, so we need to undo the global
     reversal, convert to the complex mode and reverse again.  */
  if (reverse && COMPLEX_MODE_P (tmode))
    {
      target = flip_storage_order (int_mode, target);
      target = convert_extracted_bit_field (target, mode, tmode, unsignedp);
      target = flip_storage_order (tmode, target);
    }
  else
    target = convert_extracted_bit_field (target, mode, tmode, unsignedp);

  return target;
}

/* Generate code to extract a byte-field from STR_RTX
   containing BITSIZE bits, starting at BITNUM,
   and put it in TARGET if possible (if TARGET is nonzero).
   Regardless of TARGET, we return the rtx for where the value is placed.

   STR_RTX is the structure containing the byte (a REG or MEM).
   UNSIGNEDP is nonzero if this is an unsigned bit field.
   MODE is the natural mode of the field value once extracted.
   TMODE is the mode the caller would like the value to have;
   but the value may be returned with type MODE instead.

   If REVERSE is true, the extraction is to be done in reverse order.

   If a TARGET is specified and we can store in it at no extra cost,
   we do so, and return TARGET.
   Otherwise, we return a REG of mode TMODE or MODE, with TMODE preferred
   if they are equally easy.  */

rtx
extract_bit_field (rtx str_rtx, poly_uint64 bitsize, poly_uint64 bitnum,
		   int unsignedp, rtx target, machine_mode mode,
		   machine_mode tmode, bool reverse)
{
  machine_mode mode1;

  /* Handle -fstrict-volatile-bitfields in the cases where it applies.  */
  if (may_ne (GET_MODE_BITSIZE (GET_MODE (str_rtx)), 0))
    mode1 = GET_MODE (str_rtx);
  else if (target && may_ne (GET_MODE_BITSIZE (GET_MODE (target)), 0))
    mode1 = GET_MODE (target);
  else
    mode1 = tmode;

  unsigned HOST_WIDE_INT ibitsize, ibitnum;
  scalar_int_mode int_mode;
  if (bitsize.is_constant (&ibitsize)
      && bitnum.is_constant (&ibitnum)
      && is_a <scalar_int_mode> (mode1, &int_mode)
      && strict_volatile_bitfield_p (str_rtx, ibitsize, ibitnum,
				     int_mode, 0, 0))
    {
      /* Extraction of a full INT_MODE value can be done with a simple load.
	 We know here that the field can be accessed with one single
	 instruction.  For targets that support unaligned memory,
	 an unaligned access may be necessary.  */
      if (ibitsize == GET_MODE_BITSIZE (int_mode))
	{
	  rtx result = adjust_bitfield_address (str_rtx, int_mode,
						ibitnum / BITS_PER_UNIT);
	  if (reverse)
	    result = flip_storage_order (int_mode, result);
	  gcc_assert (ibitnum % BITS_PER_UNIT == 0);
	  return convert_extracted_bit_field (result, mode, tmode, unsignedp);
	}

      str_rtx = narrow_bit_field_mem (str_rtx, int_mode, ibitsize, ibitnum,
				      &ibitnum);
      gcc_assert (ibitnum + ibitsize <= GET_MODE_BITSIZE (int_mode));
      str_rtx = copy_to_reg (str_rtx);
      return extract_bit_field_1 (str_rtx, ibitsize, ibitnum, unsignedp,
				  target, mode, tmode, reverse, true);
    }

  return extract_bit_field_1 (str_rtx, bitsize, bitnum, unsignedp,
			      target, mode, tmode, reverse, true);
}

/* Use shifts and boolean operations to extract a field of BITSIZE bits
   from bit BITNUM of OP0.  If OP0_MODE is defined, it is the mode of OP0,
   otherwise OP0 is a BLKmode MEM.

   UNSIGNEDP is nonzero for an unsigned bit field (don't sign-extend value).
   If REVERSE is true, the extraction is to be done in reverse order.

   If TARGET is nonzero, attempts to store the value there
   and return TARGET, but this is not guaranteed.
   If TARGET is not used, create a pseudo-reg of mode TMODE for the value.  */

static rtx
extract_fixed_bit_field (machine_mode tmode, rtx op0,
			 opt_scalar_int_mode op0_mode,
			 unsigned HOST_WIDE_INT bitsize,
			 unsigned HOST_WIDE_INT bitnum, rtx target,
			 int unsignedp, bool reverse)
{
  scalar_int_mode mode;
  if (MEM_P (op0))
    {
      if (!get_best_mode (bitsize, bitnum, 0, 0, MEM_ALIGN (op0),
			  BITS_PER_WORD, MEM_VOLATILE_P (op0), &mode))
	/* The only way this should occur is if the field spans word
	   boundaries.  */
	return extract_split_bit_field (op0, op0_mode, bitsize, bitnum,
					unsignedp, reverse);

      op0 = narrow_bit_field_mem (op0, mode, bitsize, bitnum, &bitnum);
    }
  else
    mode = *op0_mode;

  return extract_fixed_bit_field_1 (tmode, op0, mode, bitsize, bitnum,
				    target, unsignedp, reverse);
}

/* Helper function for extract_fixed_bit_field, extracts
   the bit field always using MODE, which is the mode of OP0.
   The other arguments are as for extract_fixed_bit_field.  */

static rtx
extract_fixed_bit_field_1 (machine_mode tmode, rtx op0, scalar_int_mode mode,
			   unsigned HOST_WIDE_INT bitsize,
			   unsigned HOST_WIDE_INT bitnum, rtx target,
			   int unsignedp, bool reverse)
{
  /* Note that bitsize + bitnum can be greater than GET_MODE_BITSIZE (mode)
     for invalid input, such as extract equivalent of f5 from
     gcc.dg/pr48335-2.c.  */

  if (reverse ? !BYTES_BIG_ENDIAN : BYTES_BIG_ENDIAN)
    /* BITNUM is the distance between our msb and that of OP0.
       Convert it to the distance from the lsb.  */
    bitnum = GET_MODE_BITSIZE (mode) - bitsize - bitnum;

  /* Now BITNUM is always the distance between the field's lsb and that of OP0.
     We have reduced the big-endian case to the little-endian case.  */
  if (reverse)
    op0 = flip_storage_order (mode, op0);

  if (unsignedp)
    {
      if (bitnum)
	{
	  /* If the field does not already start at the lsb,
	     shift it so it does.  */
	  /* Maybe propagate the target for the shift.  */
	  rtx subtarget = (target != 0 && REG_P (target) ? target : 0);
	  if (tmode != mode)
	    subtarget = 0;
	  op0 = expand_shift (RSHIFT_EXPR, mode, op0, bitnum, subtarget, 1);
	}
      /* Convert the value to the desired mode.  TMODE must also be a
	 scalar integer for this conversion to make sense, since we
	 shouldn't reinterpret the bits.  */
      scalar_int_mode new_mode = as_a <scalar_int_mode> (tmode);
      if (mode != new_mode)
	op0 = convert_to_mode (new_mode, op0, 1);

      /* Unless the msb of the field used to be the msb when we shifted,
	 mask out the upper bits.  */

      if (GET_MODE_BITSIZE (mode) != bitnum + bitsize)
	return expand_binop (new_mode, and_optab, op0,
			     mask_rtx (new_mode, 0, bitsize, 0),
			     target, 1, OPTAB_LIB_WIDEN);
      return op0;
    }

  /* To extract a signed bit-field, first shift its msb to the msb of the word,
     then arithmetic-shift its lsb to the lsb of the word.  */
  op0 = force_reg (mode, op0);

  /* Find the narrowest integer mode that contains the field.  */

  opt_scalar_int_mode mode_iter;
  FOR_EACH_MODE_IN_CLASS (mode_iter, MODE_INT)
    if (GET_MODE_BITSIZE (*mode_iter) >= bitsize + bitnum)
      break;

  mode = *mode_iter;
  op0 = convert_to_mode (mode, op0, 0);

  if (mode != tmode)
    target = 0;

  if (GET_MODE_BITSIZE (mode) != (bitsize + bitnum))
    {
      int amount = GET_MODE_BITSIZE (mode) - (bitsize + bitnum);
      /* Maybe propagate the target for the shift.  */
      rtx subtarget = (target != 0 && REG_P (target) ? target : 0);
      op0 = expand_shift (LSHIFT_EXPR, mode, op0, amount, subtarget, 1);
    }

  return expand_shift (RSHIFT_EXPR, mode, op0,
		       GET_MODE_BITSIZE (mode) - bitsize, target, 0);
}

/* Return a constant integer (CONST_INT or CONST_DOUBLE) rtx with the value
   VALUE << BITPOS.  */

static rtx
lshift_value (machine_mode mode, unsigned HOST_WIDE_INT value,
	      int bitpos)
{
  return immed_wide_int_const (wi::lshift (value, bitpos), mode);
}

/* Extract a bit field that is split across two words
   and return an RTX for the result.

   OP0 is the REG, SUBREG or MEM rtx for the first of the two words.
   BITSIZE is the field width; BITPOS, position of its first bit, in the word.
   UNSIGNEDP is 1 if should zero-extend the contents; else sign-extend.
   If OP0_MODE is defined, it is the mode of OP0, otherwise OP0 is
   a BLKmode MEM.

   If REVERSE is true, the extraction is to be done in reverse order.  */

static rtx
extract_split_bit_field (rtx op0, opt_scalar_int_mode op0_mode,
			 unsigned HOST_WIDE_INT bitsize,
			 unsigned HOST_WIDE_INT bitpos, int unsignedp,
			 bool reverse)
{
  unsigned int unit;
  unsigned int bitsdone = 0;
  rtx result = NULL_RTX;
  int first = 1;

  /* Make sure UNIT isn't larger than BITS_PER_WORD, we can only handle that
     much at a time.  */
  if (REG_P (op0) || GET_CODE (op0) == SUBREG)
    unit = BITS_PER_WORD;
  else
    unit = MIN (MEM_ALIGN (op0), BITS_PER_WORD);

  while (bitsdone < bitsize)
    {
      unsigned HOST_WIDE_INT thissize;
      rtx part;
      unsigned HOST_WIDE_INT thispos;
      unsigned HOST_WIDE_INT offset;

      offset = (bitpos + bitsdone) / unit;
      thispos = (bitpos + bitsdone) % unit;

      /* THISSIZE must not overrun a word boundary.  Otherwise,
	 extract_fixed_bit_field will call us again, and we will mutually
	 recurse forever.  */
      thissize = MIN (bitsize - bitsdone, BITS_PER_WORD);
      thissize = MIN (thissize, unit - thispos);

      /* If OP0 is a register, then handle OFFSET here.  */
      rtx op0_piece = op0;
      opt_scalar_int_mode op0_piece_mode = op0_mode;
      if (SUBREG_P (op0) || REG_P (op0))
	{
	  op0_piece = operand_subword_force (op0, offset, *op0_mode);
	  op0_piece_mode = word_mode;
	  offset = 0;
	}

      /* Extract the parts in bit-counting order,
	 whose meaning is determined by BYTES_PER_UNIT.
	 OFFSET is in UNITs, and UNIT is in bits.  */
      part = extract_fixed_bit_field (word_mode, op0_piece, op0_piece_mode,
				      thissize, offset * unit + thispos,
				      0, 1, reverse);
      bitsdone += thissize;

      /* Shift this part into place for the result.  */
      if (reverse ? !BYTES_BIG_ENDIAN : BYTES_BIG_ENDIAN)
	{
	  if (bitsize != bitsdone)
	    part = expand_shift (LSHIFT_EXPR, word_mode, part,
				 bitsize - bitsdone, 0, 1);
	}
      else
	{
	  if (bitsdone != thissize)
	    part = expand_shift (LSHIFT_EXPR, word_mode, part,
				 bitsdone - thissize, 0, 1);
	}

      if (first)
	result = part;
      else
	/* Combine the parts with bitwise or.  This works
	   because we extracted each part as an unsigned bit field.  */
	result = expand_binop (word_mode, ior_optab, part, result, NULL_RTX, 1,
			       OPTAB_LIB_WIDEN);

      first = 0;
    }

  /* Unsigned bit field: we are done.  */
  if (unsignedp)
    return result;
  /* Signed bit field: sign-extend with two arithmetic shifts.  */
  result = expand_shift (LSHIFT_EXPR, word_mode, result,
			 BITS_PER_WORD - bitsize, NULL_RTX, 0);
  return expand_shift (RSHIFT_EXPR, word_mode, result,
		       BITS_PER_WORD - bitsize, NULL_RTX, 0);
}

/* Try to read the low bits of SRC as an rvalue of mode MODE, preserving
   the bit pattern.  SRC_MODE is the mode of SRC; if this is smaller than
   MODE, fill the upper bits with zeros.  Fail if the layout of either
   mode is unknown (as for CC modes) or if the extraction would involve
   unprofitable mode punning.  Return the value on success, otherwise
   return null.

   This is different from gen_lowpart* in these respects:

     - the returned value must always be considered an rvalue

     - when MODE is wider than SRC_MODE, the extraction involves
       a zero extension

     - when MODE is smaller than SRC_MODE, the extraction involves
       a truncation (and is thus subject to TRULY_NOOP_TRUNCATION).

   In other words, this routine performs a computation, whereas the
   gen_lowpart* routines are conceptually lvalue or rvalue subreg
   operations.  */

rtx
extract_low_bits (machine_mode mode, machine_mode src_mode, rtx src)
{
  scalar_int_mode int_mode, src_int_mode;

  if (mode == src_mode)
    return src;

  if (CONSTANT_P (src))
    {
      /* simplify_gen_subreg can't be used here, as if simplify_subreg
	 fails, it will happily create (subreg (symbol_ref)) or similar
	 invalid SUBREGs.  */
      poly_int64 byte = subreg_lowpart_offset (mode, src_mode);
      rtx ret = simplify_subreg (mode, src, src_mode, byte);
      if (ret)
	return ret;

      if (GET_MODE (src) == VOIDmode
	  || !validate_subreg (mode, src_mode, src, byte))
	return NULL_RTX;

      src = force_reg (GET_MODE (src), src);
      return gen_rtx_SUBREG (mode, src, byte);
    }

  if (GET_MODE_CLASS (mode) == MODE_CC || GET_MODE_CLASS (src_mode) == MODE_CC)
    return NULL_RTX;

  if (must_eq (GET_MODE_BITSIZE (mode), GET_MODE_BITSIZE (src_mode))
      && targetm.modes_tieable_p (mode, src_mode))
    {
      rtx x = gen_lowpart_common (mode, src);
      if (x)
        return x;
    }

  if (!int_mode_for_mode (src_mode).exists (&src_int_mode)
      || !int_mode_for_mode (mode).exists (&int_mode))
    return NULL_RTX;

  if (!targetm.modes_tieable_p (src_int_mode, src_mode))
    return NULL_RTX;
  if (!targetm.modes_tieable_p (int_mode, mode))
    return NULL_RTX;

  src = gen_lowpart (src_int_mode, src);
  src = convert_modes (int_mode, src_int_mode, src, true);
  src = gen_lowpart (mode, src);
  return src;
}

/* Add INC into TARGET.  */

void
expand_inc (rtx target, rtx inc)
{
  rtx value = expand_binop (GET_MODE (target), add_optab,
			    target, inc,
			    target, 0, OPTAB_LIB_WIDEN);
  if (value != target)
    emit_move_insn (target, value);
}

/* Subtract DEC from TARGET.  */

void
expand_dec (rtx target, rtx dec)
{
  rtx value = expand_binop (GET_MODE (target), sub_optab,
			    target, dec,
			    target, 0, OPTAB_LIB_WIDEN);
  if (value != target)
    emit_move_insn (target, value);
}

/* Output a shift instruction for expression code CODE,
   with SHIFTED being the rtx for the value to shift,
   and AMOUNT the rtx for the amount to shift by.
   Store the result in the rtx TARGET, if that is convenient.
   If UNSIGNEDP is nonzero, do a logical shift; otherwise, arithmetic.
   Return the rtx for where the value is.
   If that cannot be done, abort the compilation unless MAY_FAIL is true,
   in which case 0 is returned.  */

static rtx
expand_shift_1 (enum tree_code code, machine_mode mode, rtx shifted,
		rtx amount, rtx target, int unsignedp, bool may_fail = false)
{
  rtx op1, temp = 0;
  int left = (code == LSHIFT_EXPR || code == LROTATE_EXPR);
  int rotate = (code == LROTATE_EXPR || code == RROTATE_EXPR);
  optab lshift_optab = ashl_optab;
  optab rshift_arith_optab = ashr_optab;
  optab rshift_uns_optab = lshr_optab;
  optab lrotate_optab = rotl_optab;
  optab rrotate_optab = rotr_optab;
  machine_mode op1_mode;
  int attempt;
  bool speed = optimize_insn_for_speed_p ();

  op1 = amount;
  op1_mode = GET_MODE (op1);

  /* Determine whether the shift/rotate amount is a vector, or scalar.  If the
     shift amount is a vector, use the vector/vector shift patterns.  */
  if (VECTOR_MODE_P (mode) && VECTOR_MODE_P (op1_mode))
    {
      lshift_optab = vashl_optab;
      rshift_arith_optab = vashr_optab;
      rshift_uns_optab = vlshr_optab;
      lrotate_optab = vrotl_optab;
      rrotate_optab = vrotr_optab;
    }

  /* Previously detected shift-counts computed by NEGATE_EXPR
     and shifted in the other direction; but that does not work
     on all machines.  */

  if (SHIFT_COUNT_TRUNCATED)
    {
      if (CONST_INT_P (op1)
	  && ((unsigned HOST_WIDE_INT) INTVAL (op1) >=
	      (unsigned HOST_WIDE_INT) GET_MODE_UNIT_BITSIZE (mode)))
	op1 = gen_int_shift_amount (mode,
				    (unsigned HOST_WIDE_INT) INTVAL (op1)
				    % GET_MODE_UNIT_BITSIZE (mode));
      else if (GET_CODE (op1) == SUBREG
	       && subreg_lowpart_p (op1)
	       && SCALAR_INT_MODE_P (GET_MODE (SUBREG_REG (op1)))
	       && SCALAR_INT_MODE_P (GET_MODE (op1)))
	op1 = SUBREG_REG (op1);
    }

  /* Canonicalize rotates by constant amount.  If op1 is bitsize / 2,
     prefer left rotation, if op1 is from bitsize / 2 + 1 to
     bitsize - 1, use other direction of rotate with 1 .. bitsize / 2 - 1
     amount instead.  */
  if (rotate
      && CONST_INT_P (op1)
      && IN_RANGE (INTVAL (op1), GET_MODE_UNIT_BITSIZE (mode) / 2 + left,
		   GET_MODE_UNIT_BITSIZE (mode) - 1))
    {
      op1 = gen_int_shift_amount (mode, (GET_MODE_UNIT_BITSIZE (mode)
					 - INTVAL (op1)));
      left = !left;
      code = left ? LROTATE_EXPR : RROTATE_EXPR;
    }

  /* Rotation of 16bit values by 8 bits is effectively equivalent to a bswaphi.
     Note that this is not the case for bigger values.  For instance a rotation
     of 0x01020304 by 16 bits gives 0x03040102 which is different from
     0x04030201 (bswapsi).  */
  if (rotate
      && CONST_INT_P (op1)
      && INTVAL (op1) == BITS_PER_UNIT
      && GET_MODE_UNIT_SIZE (mode) == 2
      && optab_handler (bswap_optab, HImode) != CODE_FOR_nothing)
    return expand_unop (HImode, bswap_optab, shifted, NULL_RTX,
				  unsignedp);

  if (op1 == const0_rtx)
    return shifted;

  /* Check whether its cheaper to implement a left shift by a constant
     bit count by a sequence of additions.  */
  if (code == LSHIFT_EXPR
      && CONST_INT_P (op1)
      && INTVAL (op1) > 0
      && INTVAL (op1) < GET_MODE_UNIT_PRECISION (mode)
      && INTVAL (op1) < MAX_BITS_PER_WORD
      && (shift_cost (speed, mode, INTVAL (op1))
	  > INTVAL (op1) * add_cost (speed, mode))
      && shift_cost (speed, mode, INTVAL (op1)) != MAX_COST)
    {
      int i;
      for (i = 0; i < INTVAL (op1); i++)
	{
	  temp = force_reg (mode, shifted);
	  shifted = expand_binop (mode, add_optab, temp, temp, NULL_RTX,
				  unsignedp, OPTAB_LIB_WIDEN);
	}
      return shifted;
    }

  for (attempt = 0; temp == 0 && attempt < 3; attempt++)
    {
      enum optab_methods methods;

      if (attempt == 0)
	methods = OPTAB_DIRECT;
      else if (attempt == 1)
	methods = OPTAB_WIDEN;
      else
	methods = OPTAB_LIB_WIDEN;

      if (rotate)
	{
	  /* Widening does not work for rotation.  */
	  if (methods == OPTAB_WIDEN)
	    continue;
	  else if (methods == OPTAB_LIB_WIDEN)
	    {
	      /* If we have been unable to open-code this by a rotation,
		 do it as the IOR of two shifts.  I.e., to rotate A
		 by N bits, compute
		 (A << N) | ((unsigned) A >> ((-N) & (C - 1)))
		 where C is the bitsize of A.

		 It is theoretically possible that the target machine might
		 not be able to perform either shift and hence we would
		 be making two libcalls rather than just the one for the
		 shift (similarly if IOR could not be done).  We will allow
		 this extremely unlikely lossage to avoid complicating the
		 code below.  */

	      rtx subtarget = target == shifted ? 0 : target;
	      rtx new_amount, other_amount;
	      rtx temp1;

	      new_amount = op1;
	      if (op1 == const0_rtx)
		return shifted;
	      else if (CONST_INT_P (op1))
		other_amount = gen_int_shift_amount
		  (mode, GET_MODE_UNIT_BITSIZE (mode) - INTVAL (op1));
	      else
		{
		  other_amount
		    = simplify_gen_unary (NEG, GET_MODE (op1),
					  op1, GET_MODE (op1));
		  HOST_WIDE_INT mask = GET_MODE_UNIT_PRECISION (mode) - 1;
		  other_amount
		    = simplify_gen_binary (AND, GET_MODE (op1), other_amount,
					   gen_int_mode (mask, GET_MODE (op1)));
		}

	      shifted = force_reg (mode, shifted);

	      temp = expand_shift_1 (left ? LSHIFT_EXPR : RSHIFT_EXPR,
				     mode, shifted, new_amount, 0, 1);
	      temp1 = expand_shift_1 (left ? RSHIFT_EXPR : LSHIFT_EXPR,
				      mode, shifted, other_amount,
				      subtarget, 1);
	      return expand_binop (mode, ior_optab, temp, temp1, target,
				   unsignedp, methods);
	    }

	  temp = expand_binop (mode,
			       left ? lrotate_optab : rrotate_optab,
			       shifted, op1, target, unsignedp, methods);
	}
      else if (unsignedp)
	temp = expand_binop (mode,
			     left ? lshift_optab : rshift_uns_optab,
			     shifted, op1, target, unsignedp, methods);

      /* Do arithmetic shifts.
	 Also, if we are going to widen the operand, we can just as well
	 use an arithmetic right-shift instead of a logical one.  */
      if (temp == 0 && ! rotate
	  && (! unsignedp || (! left && methods == OPTAB_WIDEN)))
	{
	  enum optab_methods methods1 = methods;

	  /* If trying to widen a log shift to an arithmetic shift,
	     don't accept an arithmetic shift of the same size.  */
	  if (unsignedp)
	    methods1 = OPTAB_MUST_WIDEN;

	  /* Arithmetic shift */

	  temp = expand_binop (mode,
			       left ? lshift_optab : rshift_arith_optab,
			       shifted, op1, target, unsignedp, methods1);
	}

      /* We used to try extzv here for logical right shifts, but that was
	 only useful for one machine, the VAX, and caused poor code
	 generation there for lshrdi3, so the code was deleted and a
	 define_expand for lshrsi3 was added to vax.md.  */
    }

  gcc_assert (temp != NULL_RTX || may_fail);
  return temp;
}

/* Output a shift instruction for expression code CODE,
   with SHIFTED being the rtx for the value to shift,
   and AMOUNT the amount to shift by.
   Store the result in the rtx TARGET, if that is convenient.
   If UNSIGNEDP is nonzero, do a logical shift; otherwise, arithmetic.
   Return the rtx for where the value is.  */

rtx
expand_shift (enum tree_code code, machine_mode mode, rtx shifted,
	      poly_int64 amount, rtx target, int unsignedp)
{
  return expand_shift_1 (code, mode, shifted,
			 gen_int_shift_amount (mode, amount),
			 target, unsignedp);
}

/* Likewise, but return 0 if that cannot be done.  */

static rtx
maybe_expand_shift (enum tree_code code, machine_mode mode, rtx shifted,
		    int amount, rtx target, int unsignedp)
{
  return expand_shift_1 (code, mode,
			 shifted, GEN_INT (amount), target, unsignedp, true);
}

/* Output a shift instruction for expression code CODE,
   with SHIFTED being the rtx for the value to shift,
   and AMOUNT the tree for the amount to shift by.
   Store the result in the rtx TARGET, if that is convenient.
   If UNSIGNEDP is nonzero, do a logical shift; otherwise, arithmetic.
   Return the rtx for where the value is.  */

rtx
expand_variable_shift (enum tree_code code, machine_mode mode, rtx shifted,
		       tree amount, rtx target, int unsignedp)
{
  return expand_shift_1 (code, mode,
			 shifted, expand_normal (amount), target, unsignedp);
}


static void synth_mult (struct algorithm *, unsigned HOST_WIDE_INT,
			const struct mult_cost *, machine_mode mode);
static rtx expand_mult_const (machine_mode, rtx, HOST_WIDE_INT, rtx,
			      const struct algorithm *, enum mult_variant);
static unsigned HOST_WIDE_INT invert_mod2n (unsigned HOST_WIDE_INT, int);
static rtx extract_high_half (scalar_int_mode, rtx);
static rtx expmed_mult_highpart (scalar_int_mode, rtx, rtx, rtx, int, int);
static rtx expmed_mult_highpart_optab (scalar_int_mode, rtx, rtx, rtx,
				       int, int);
/* Compute and return the best algorithm for multiplying by T.
   The algorithm must cost less than cost_limit
   If retval.cost >= COST_LIMIT, no algorithm was found and all
   other field of the returned struct are undefined.
   MODE is the machine mode of the multiplication.  */

static void
synth_mult (struct algorithm *alg_out, unsigned HOST_WIDE_INT t,
	    const struct mult_cost *cost_limit, machine_mode mode)
{
  int m;
  struct algorithm *alg_in, *best_alg;
  struct mult_cost best_cost;
  struct mult_cost new_limit;
  int op_cost, op_latency;
  unsigned HOST_WIDE_INT orig_t = t;
  unsigned HOST_WIDE_INT q;
  int maxm, hash_index;
  bool cache_hit = false;
  enum alg_code cache_alg = alg_zero;
  bool speed = optimize_insn_for_speed_p ();
  scalar_int_mode imode;
  struct alg_hash_entry *entry_ptr;

  /* Indicate that no algorithm is yet found.  If no algorithm
     is found, this value will be returned and indicate failure.  */
  alg_out->cost.cost = cost_limit->cost + 1;
  alg_out->cost.latency = cost_limit->latency + 1;

  if (cost_limit->cost < 0
      || (cost_limit->cost == 0 && cost_limit->latency <= 0))
    return;

  /* Be prepared for vector modes.  */
  imode = as_a <scalar_int_mode> (GET_MODE_INNER (mode));

  maxm = MIN (BITS_PER_WORD, GET_MODE_BITSIZE (imode));

  /* Restrict the bits of "t" to the multiplication's mode.  */
  t &= GET_MODE_MASK (imode);

  /* t == 1 can be done in zero cost.  */
  if (t == 1)
    {
      alg_out->ops = 1;
      alg_out->cost.cost = 0;
      alg_out->cost.latency = 0;
      alg_out->op[0] = alg_m;
      return;
    }

  /* t == 0 sometimes has a cost.  If it does and it exceeds our limit,
     fail now.  */
  if (t == 0)
    {
      if (MULT_COST_LESS (cost_limit, zero_cost (speed)))
	return;
      else
	{
	  alg_out->ops = 1;
	  alg_out->cost.cost = zero_cost (speed);
	  alg_out->cost.latency = zero_cost (speed);
	  alg_out->op[0] = alg_zero;
	  return;
	}
    }

  /* We'll be needing a couple extra algorithm structures now.  */

  alg_in = XALLOCA (struct algorithm);
  best_alg = XALLOCA (struct algorithm);
  best_cost = *cost_limit;

  /* Compute the hash index.  */
  hash_index = (t ^ (unsigned int) mode ^ (speed * 256)) % NUM_ALG_HASH_ENTRIES;

  /* See if we already know what to do for T.  */
  entry_ptr = alg_hash_entry_ptr (hash_index);
  if (entry_ptr->t == t
      && entry_ptr->mode == mode
      && entry_ptr->speed == speed
      && entry_ptr->alg != alg_unknown)
    {
      cache_alg = entry_ptr->alg;

      if (cache_alg == alg_impossible)
	{
	  /* The cache tells us that it's impossible to synthesize
	     multiplication by T within entry_ptr->cost.  */
	  if (!CHEAPER_MULT_COST (&entry_ptr->cost, cost_limit))
	    /* COST_LIMIT is at least as restrictive as the one
	       recorded in the hash table, in which case we have no
	       hope of synthesizing a multiplication.  Just
	       return.  */
	    return;

	  /* If we get here, COST_LIMIT is less restrictive than the
	     one recorded in the hash table, so we may be able to
	     synthesize a multiplication.  Proceed as if we didn't
	     have the cache entry.  */
	}
      else
	{
	  if (CHEAPER_MULT_COST (cost_limit, &entry_ptr->cost))
	    /* The cached algorithm shows that this multiplication
	       requires more cost than COST_LIMIT.  Just return.  This
	       way, we don't clobber this cache entry with
	       alg_impossible but retain useful information.  */
	    return;

	  cache_hit = true;

	  switch (cache_alg)
	    {
	    case alg_shift:
	      goto do_alg_shift;

	    case alg_add_t_m2:
	    case alg_sub_t_m2:
	      goto do_alg_addsub_t_m2;

	    case alg_add_factor:
	    case alg_sub_factor:
	      goto do_alg_addsub_factor;

	    case alg_add_t2_m:
	      goto do_alg_add_t2_m;

	    case alg_sub_t2_m:
	      goto do_alg_sub_t2_m;

	    default:
	      gcc_unreachable ();
	    }
	}
    }

  /* If we have a group of zero bits at the low-order part of T, try
     multiplying by the remaining bits and then doing a shift.  */

  if ((t & 1) == 0)
    {
    do_alg_shift:
      m = ctz_or_zero (t); /* m = number of low zero bits */
      if (m < maxm)
	{
	  q = t >> m;
	  /* The function expand_shift will choose between a shift and
	     a sequence of additions, so the observed cost is given as
	     MIN (m * add_cost(speed, mode), shift_cost(speed, mode, m)).  */
	  op_cost = m * add_cost (speed, mode);
	  if (shift_cost (speed, mode, m) < op_cost)
	    op_cost = shift_cost (speed, mode, m);
	  new_limit.cost = best_cost.cost - op_cost;
	  new_limit.latency = best_cost.latency - op_cost;
	  synth_mult (alg_in, q, &new_limit, mode);

	  alg_in->cost.cost += op_cost;
	  alg_in->cost.latency += op_cost;
	  if (CHEAPER_MULT_COST (&alg_in->cost, &best_cost))
	    {
	      best_cost = alg_in->cost;
	      std::swap (alg_in, best_alg);
	      best_alg->log[best_alg->ops] = m;
	      best_alg->op[best_alg->ops] = alg_shift;
	    }

	  /* See if treating ORIG_T as a signed number yields a better
	     sequence.  Try this sequence only for a negative ORIG_T
	     as it would be useless for a non-negative ORIG_T.  */
	  if ((HOST_WIDE_INT) orig_t < 0)
	    {
	      /* Shift ORIG_T as follows because a right shift of a
		 negative-valued signed type is implementation
		 defined.  */
	      q = ~(~orig_t >> m);
	      /* The function expand_shift will choose between a shift
		 and a sequence of additions, so the observed cost is
		 given as MIN (m * add_cost(speed, mode),
		 shift_cost(speed, mode, m)).  */
	      op_cost = m * add_cost (speed, mode);
	      if (shift_cost (speed, mode, m) < op_cost)
		op_cost = shift_cost (speed, mode, m);
	      new_limit.cost = best_cost.cost - op_cost;
	      new_limit.latency = best_cost.latency - op_cost;
	      synth_mult (alg_in, q, &new_limit, mode);

	      alg_in->cost.cost += op_cost;
	      alg_in->cost.latency += op_cost;
	      if (CHEAPER_MULT_COST (&alg_in->cost, &best_cost))
		{
		  best_cost = alg_in->cost;
		  std::swap (alg_in, best_alg);
		  best_alg->log[best_alg->ops] = m;
		  best_alg->op[best_alg->ops] = alg_shift;
		}
	    }
	}
      if (cache_hit)
	goto done;
    }

  /* If we have an odd number, add or subtract one.  */
  if ((t & 1) != 0)
    {
      unsigned HOST_WIDE_INT w;

    do_alg_addsub_t_m2:
      for (w = 1; (w & t) != 0; w <<= 1)
	;
      /* If T was -1, then W will be zero after the loop.  This is another
	 case where T ends with ...111.  Handling this with (T + 1) and
	 subtract 1 produces slightly better code and results in algorithm
	 selection much faster than treating it like the ...0111 case
	 below.  */
      if (w == 0
	  || (w > 2
	      /* Reject the case where t is 3.
		 Thus we prefer addition in that case.  */
	      && t != 3))
	{
	  /* T ends with ...111.  Multiply by (T + 1) and subtract T.  */

	  op_cost = add_cost (speed, mode);
	  new_limit.cost = best_cost.cost - op_cost;
	  new_limit.latency = best_cost.latency - op_cost;
	  synth_mult (alg_in, t + 1, &new_limit, mode);

	  alg_in->cost.cost += op_cost;
	  alg_in->cost.latency += op_cost;
	  if (CHEAPER_MULT_COST (&alg_in->cost, &best_cost))
	    {
	      best_cost = alg_in->cost;
	      std::swap (alg_in, best_alg);
	      best_alg->log[best_alg->ops] = 0;
	      best_alg->op[best_alg->ops] = alg_sub_t_m2;
	    }
	}
      else
	{
	  /* T ends with ...01 or ...011.  Multiply by (T - 1) and add T.  */

	  op_cost = add_cost (speed, mode);
	  new_limit.cost = best_cost.cost - op_cost;
	  new_limit.latency = best_cost.latency - op_cost;
	  synth_mult (alg_in, t - 1, &new_limit, mode);

	  alg_in->cost.cost += op_cost;
	  alg_in->cost.latency += op_cost;
	  if (CHEAPER_MULT_COST (&alg_in->cost, &best_cost))
	    {
	      best_cost = alg_in->cost;
	      std::swap (alg_in, best_alg);
	      best_alg->log[best_alg->ops] = 0;
	      best_alg->op[best_alg->ops] = alg_add_t_m2;
	    }
	}

      /* We may be able to calculate a * -7, a * -15, a * -31, etc
	 quickly with a - a * n for some appropriate constant n.  */
      m = exact_log2 (-orig_t + 1);
      if (m >= 0 && m < maxm)
	{
	  op_cost = add_cost (speed, mode) + shift_cost (speed, mode, m);
	  /* If the target has a cheap shift-and-subtract insn use
	     that in preference to a shift insn followed by a sub insn.
	     Assume that the shift-and-sub is "atomic" with a latency
	     equal to it's cost, otherwise assume that on superscalar
	     hardware the shift may be executed concurrently with the
	     earlier steps in the algorithm.  */
	  if (shiftsub1_cost (speed, mode, m) <= op_cost)
	    {
	      op_cost = shiftsub1_cost (speed, mode, m);
	      op_latency = op_cost;
	    }
	  else
	    op_latency = add_cost (speed, mode);

	  new_limit.cost = best_cost.cost - op_cost;
	  new_limit.latency = best_cost.latency - op_latency;
	  synth_mult (alg_in, (unsigned HOST_WIDE_INT) (-orig_t + 1) >> m,
		      &new_limit, mode);

	  alg_in->cost.cost += op_cost;
	  alg_in->cost.latency += op_latency;
	  if (CHEAPER_MULT_COST (&alg_in->cost, &best_cost))
	    {
	      best_cost = alg_in->cost;
	      std::swap (alg_in, best_alg);
	      best_alg->log[best_alg->ops] = m;
	      best_alg->op[best_alg->ops] = alg_sub_t_m2;
	    }
	}

      if (cache_hit)
	goto done;
    }

  /* Look for factors of t of the form
     t = q(2**m +- 1), 2 <= m <= floor(log2(t - 1)).
     If we find such a factor, we can multiply by t using an algorithm that
     multiplies by q, shift the result by m and add/subtract it to itself.

     We search for large factors first and loop down, even if large factors
     are less probable than small; if we find a large factor we will find a
     good sequence quickly, and therefore be able to prune (by decreasing
     COST_LIMIT) the search.  */

 do_alg_addsub_factor:
  for (m = floor_log2 (t - 1); m >= 2; m--)
    {
      unsigned HOST_WIDE_INT d;

      d = (HOST_WIDE_INT_1U << m) + 1;
      if (t % d == 0 && t > d && m < maxm
	  && (!cache_hit || cache_alg == alg_add_factor))
	{
	  op_cost = add_cost (speed, mode) + shift_cost (speed, mode, m);
	  if (shiftadd_cost (speed, mode, m) <= op_cost)
	    op_cost = shiftadd_cost (speed, mode, m);

	  op_latency = op_cost;


	  new_limit.cost = best_cost.cost - op_cost;
	  new_limit.latency = best_cost.latency - op_latency;
	  synth_mult (alg_in, t / d, &new_limit, mode);

	  alg_in->cost.cost += op_cost;
	  alg_in->cost.latency += op_latency;
	  if (alg_in->cost.latency < op_cost)
	    alg_in->cost.latency = op_cost;
	  if (CHEAPER_MULT_COST (&alg_in->cost, &best_cost))
	    {
	      best_cost = alg_in->cost;
	      std::swap (alg_in, best_alg);
	      best_alg->log[best_alg->ops] = m;
	      best_alg->op[best_alg->ops] = alg_add_factor;
	    }
	  /* Other factors will have been taken care of in the recursion.  */
	  break;
	}

      d = (HOST_WIDE_INT_1U << m) - 1;
      if (t % d == 0 && t > d && m < maxm
	  && (!cache_hit || cache_alg == alg_sub_factor))
	{
	  op_cost = add_cost (speed, mode) + shift_cost (speed, mode, m);
	  if (shiftsub0_cost (speed, mode, m) <= op_cost)
	    op_cost = shiftsub0_cost (speed, mode, m);

	  op_latency = op_cost;

	  new_limit.cost = best_cost.cost - op_cost;
	  new_limit.latency = best_cost.latency - op_latency;
	  synth_mult (alg_in, t / d, &new_limit, mode);

	  alg_in->cost.cost += op_cost;
	  alg_in->cost.latency += op_latency;
	  if (alg_in->cost.latency < op_cost)
	    alg_in->cost.latency = op_cost;
	  if (CHEAPER_MULT_COST (&alg_in->cost, &best_cost))
	    {
	      best_cost = alg_in->cost;
	      std::swap (alg_in, best_alg);
	      best_alg->log[best_alg->ops] = m;
	      best_alg->op[best_alg->ops] = alg_sub_factor;
	    }
	  break;
	}
    }
  if (cache_hit)
    goto done;

  /* Try shift-and-add (load effective address) instructions,
     i.e. do a*3, a*5, a*9.  */
  if ((t & 1) != 0)
    {
    do_alg_add_t2_m:
      q = t - 1;
      m = ctz_hwi (q);
      if (q && m < maxm)
	{
	  op_cost = shiftadd_cost (speed, mode, m);
	  new_limit.cost = best_cost.cost - op_cost;
	  new_limit.latency = best_cost.latency - op_cost;
	  synth_mult (alg_in, (t - 1) >> m, &new_limit, mode);

	  alg_in->cost.cost += op_cost;
	  alg_in->cost.latency += op_cost;
	  if (CHEAPER_MULT_COST (&alg_in->cost, &best_cost))
	    {
	      best_cost = alg_in->cost;
	      std::swap (alg_in, best_alg);
	      best_alg->log[best_alg->ops] = m;
	      best_alg->op[best_alg->ops] = alg_add_t2_m;
	    }
	}
      if (cache_hit)
	goto done;

    do_alg_sub_t2_m:
      q = t + 1;
      m = ctz_hwi (q);
      if (q && m < maxm)
	{
	  op_cost = shiftsub0_cost (speed, mode, m);
	  new_limit.cost = best_cost.cost - op_cost;
	  new_limit.latency = best_cost.latency - op_cost;
	  synth_mult (alg_in, (t + 1) >> m, &new_limit, mode);

	  alg_in->cost.cost += op_cost;
	  alg_in->cost.latency += op_cost;
	  if (CHEAPER_MULT_COST (&alg_in->cost, &best_cost))
	    {
	      best_cost = alg_in->cost;
	      std::swap (alg_in, best_alg);
	      best_alg->log[best_alg->ops] = m;
	      best_alg->op[best_alg->ops] = alg_sub_t2_m;
	    }
	}
      if (cache_hit)
	goto done;
    }

 done:
  /* If best_cost has not decreased, we have not found any algorithm.  */
  if (!CHEAPER_MULT_COST (&best_cost, cost_limit))
    {
      /* We failed to find an algorithm.  Record alg_impossible for
	 this case (that is, <T, MODE, COST_LIMIT>) so that next time
	 we are asked to find an algorithm for T within the same or
	 lower COST_LIMIT, we can immediately return to the
	 caller.  */
      entry_ptr->t = t;
      entry_ptr->mode = mode;
      entry_ptr->speed = speed;
      entry_ptr->alg = alg_impossible;
      entry_ptr->cost = *cost_limit;
      return;
    }

  /* Cache the result.  */
  if (!cache_hit)
    {
      entry_ptr->t = t;
      entry_ptr->mode = mode;
      entry_ptr->speed = speed;
      entry_ptr->alg = best_alg->op[best_alg->ops];
      entry_ptr->cost.cost = best_cost.cost;
      entry_ptr->cost.latency = best_cost.latency;
    }

  /* If we are getting a too long sequence for `struct algorithm'
     to record, make this search fail.  */
  if (best_alg->ops == MAX_BITS_PER_WORD)
    return;

  /* Copy the algorithm from temporary space to the space at alg_out.
     We avoid using structure assignment because the majority of
     best_alg is normally undefined, and this is a critical function.  */
  alg_out->ops = best_alg->ops + 1;
  alg_out->cost = best_cost;
  memcpy (alg_out->op, best_alg->op,
	  alg_out->ops * sizeof *alg_out->op);
  memcpy (alg_out->log, best_alg->log,
	  alg_out->ops * sizeof *alg_out->log);
}

/* Find the cheapest way of multiplying a value of mode MODE by VAL.
   Try three variations:

       - a shift/add sequence based on VAL itself
       - a shift/add sequence based on -VAL, followed by a negation
       - a shift/add sequence based on VAL - 1, followed by an addition.

   Return true if the cheapest of these cost less than MULT_COST,
   describing the algorithm in *ALG and final fixup in *VARIANT.  */

bool
choose_mult_variant (machine_mode mode, HOST_WIDE_INT val,
		     struct algorithm *alg, enum mult_variant *variant,
		     int mult_cost)
{
  struct algorithm alg2;
  struct mult_cost limit;
  int op_cost;
  bool speed = optimize_insn_for_speed_p ();

  /* Fail quickly for impossible bounds.  */
  if (mult_cost < 0)
    return false;

  /* Ensure that mult_cost provides a reasonable upper bound.
     Any constant multiplication can be performed with less
     than 2 * bits additions.  */
  op_cost = 2 * GET_MODE_UNIT_BITSIZE (mode) * add_cost (speed, mode);
  if (mult_cost > op_cost)
    mult_cost = op_cost;

  *variant = basic_variant;
  limit.cost = mult_cost;
  limit.latency = mult_cost;
  synth_mult (alg, val, &limit, mode);

  /* This works only if the inverted value actually fits in an
     `unsigned int' */
  if (HOST_BITS_PER_INT >= GET_MODE_UNIT_BITSIZE (mode))
    {
      op_cost = neg_cost (speed, mode);
      if (MULT_COST_LESS (&alg->cost, mult_cost))
	{
	  limit.cost = alg->cost.cost - op_cost;
	  limit.latency = alg->cost.latency - op_cost;
	}
      else
	{
	  limit.cost = mult_cost - op_cost;
	  limit.latency = mult_cost - op_cost;
	}

      synth_mult (&alg2, -val, &limit, mode);
      alg2.cost.cost += op_cost;
      alg2.cost.latency += op_cost;
      if (CHEAPER_MULT_COST (&alg2.cost, &alg->cost))
	*alg = alg2, *variant = negate_variant;
    }

  /* This proves very useful for division-by-constant.  */
  op_cost = add_cost (speed, mode);
  if (MULT_COST_LESS (&alg->cost, mult_cost))
    {
      limit.cost = alg->cost.cost - op_cost;
      limit.latency = alg->cost.latency - op_cost;
    }
  else
    {
      limit.cost = mult_cost - op_cost;
      limit.latency = mult_cost - op_cost;
    }

  synth_mult (&alg2, val - 1, &limit, mode);
  alg2.cost.cost += op_cost;
  alg2.cost.latency += op_cost;
  if (CHEAPER_MULT_COST (&alg2.cost, &alg->cost))
    *alg = alg2, *variant = add_variant;

  return MULT_COST_LESS (&alg->cost, mult_cost);
}

/* A subroutine of expand_mult, used for constant multiplications.
   Multiply OP0 by VAL in mode MODE, storing the result in TARGET if
   convenient.  Use the shift/add sequence described by ALG and apply
   the final fixup specified by VARIANT.  */

static rtx
expand_mult_const (machine_mode mode, rtx op0, HOST_WIDE_INT val,
		   rtx target, const struct algorithm *alg,
		   enum mult_variant variant)
{
  unsigned HOST_WIDE_INT val_so_far;
  rtx_insn *insn;
  rtx accum, tem;
  int opno;
  machine_mode nmode;

  /* Avoid referencing memory over and over and invalid sharing
     on SUBREGs.  */
  op0 = force_reg (mode, op0);

  /* ACCUM starts out either as OP0 or as a zero, depending on
     the first operation.  */

  if (alg->op[0] == alg_zero)
    {
      accum = copy_to_mode_reg (mode, CONST0_RTX (mode));
      val_so_far = 0;
    }
  else if (alg->op[0] == alg_m)
    {
      accum = copy_to_mode_reg (mode, op0);
      val_so_far = 1;
    }
  else
    gcc_unreachable ();

  for (opno = 1; opno < alg->ops; opno++)
    {
      int log = alg->log[opno];
      rtx shift_subtarget = optimize ? 0 : accum;
      rtx add_target
	= (opno == alg->ops - 1 && target != 0 && variant != add_variant
	   && !optimize)
	  ? target : 0;
      rtx accum_target = optimize ? 0 : accum;
      rtx accum_inner;

      switch (alg->op[opno])
	{
	case alg_shift:
	  tem = expand_shift (LSHIFT_EXPR, mode, accum, log, NULL_RTX, 0);
	  /* REG_EQUAL note will be attached to the following insn.  */
	  emit_move_insn (accum, tem);
	  val_so_far <<= log;
	  break;

	case alg_add_t_m2:
	  tem = expand_shift (LSHIFT_EXPR, mode, op0, log, NULL_RTX, 0);
	  accum = force_operand (gen_rtx_PLUS (mode, accum, tem),
				 add_target ? add_target : accum_target);
	  val_so_far += HOST_WIDE_INT_1U << log;
	  break;

	case alg_sub_t_m2:
	  tem = expand_shift (LSHIFT_EXPR, mode, op0, log, NULL_RTX, 0);
	  accum = force_operand (gen_rtx_MINUS (mode, accum, tem),
				 add_target ? add_target : accum_target);
	  val_so_far -= HOST_WIDE_INT_1U << log;
	  break;

	case alg_add_t2_m:
	  accum = expand_shift (LSHIFT_EXPR, mode, accum,
				log, shift_subtarget, 0);
	  accum = force_operand (gen_rtx_PLUS (mode, accum, op0),
				 add_target ? add_target : accum_target);
	  val_so_far = (val_so_far << log) + 1;
	  break;

	case alg_sub_t2_m:
	  accum = expand_shift (LSHIFT_EXPR, mode, accum,
				log, shift_subtarget, 0);
	  accum = force_operand (gen_rtx_MINUS (mode, accum, op0),
				 add_target ? add_target : accum_target);
	  val_so_far = (val_so_far << log) - 1;
	  break;

	case alg_add_factor:
	  tem = expand_shift (LSHIFT_EXPR, mode, accum, log, NULL_RTX, 0);
	  accum = force_operand (gen_rtx_PLUS (mode, accum, tem),
				 add_target ? add_target : accum_target);
	  val_so_far += val_so_far << log;
	  break;

	case alg_sub_factor:
	  tem = expand_shift (LSHIFT_EXPR, mode, accum, log, NULL_RTX, 0);
	  accum = force_operand (gen_rtx_MINUS (mode, tem, accum),
				 (add_target
				  ? add_target : (optimize ? 0 : tem)));
	  val_so_far = (val_so_far << log) - val_so_far;
	  break;

	default:
	  gcc_unreachable ();
	}

      if (SCALAR_INT_MODE_P (mode))
	{
	  /* Write a REG_EQUAL note on the last insn so that we can cse
	     multiplication sequences.  Note that if ACCUM is a SUBREG,
	     we've set the inner register and must properly indicate that.  */
          tem = op0, nmode = mode;
          accum_inner = accum;
          if (GET_CODE (accum) == SUBREG)
	    {
	      accum_inner = SUBREG_REG (accum);
	      nmode = GET_MODE (accum_inner);
	      tem = gen_lowpart (nmode, op0);
	    }

          insn = get_last_insn ();
          set_dst_reg_note (insn, REG_EQUAL,
			    gen_rtx_MULT (nmode, tem,
					  gen_int_mode (val_so_far, nmode)),
			    accum_inner);
	}
    }

  if (variant == negate_variant)
    {
      val_so_far = -val_so_far;
      accum = expand_unop (mode, neg_optab, accum, target, 0);
    }
  else if (variant == add_variant)
    {
      val_so_far = val_so_far + 1;
      accum = force_operand (gen_rtx_PLUS (mode, accum, op0), target);
    }

  /* Compare only the bits of val and val_so_far that are significant
     in the result mode, to avoid sign-/zero-extension confusion.  */
  nmode = GET_MODE_INNER (mode);
  val &= GET_MODE_MASK (nmode);
  val_so_far &= GET_MODE_MASK (nmode);
  gcc_assert (val == (HOST_WIDE_INT) val_so_far);

  return accum;
}

/* Perform a multiplication and return an rtx for the result.
   MODE is mode of value; OP0 and OP1 are what to multiply (rtx's);
   TARGET is a suggestion for where to store the result (an rtx).

   We check specially for a constant integer as OP1.
   If you want this check for OP0 as well, then before calling
   you should swap the two operands if OP0 would be constant.  */

rtx
expand_mult (machine_mode mode, rtx op0, rtx op1, rtx target,
	     int unsignedp)
{
  enum mult_variant variant;
  struct algorithm algorithm;
  rtx scalar_op1;
  int max_cost;
  bool speed = optimize_insn_for_speed_p ();
  bool do_trapv = flag_trapv && SCALAR_INT_MODE_P (mode) && !unsignedp;

  if (CONSTANT_P (op0))
    std::swap (op0, op1);

  /* For vectors, there are several simplifications that can be made if
     all elements of the vector constant are identical.  */
  scalar_op1 = unwrap_const_vec_duplicate (op1);

  if (INTEGRAL_MODE_P (mode))
    {
      rtx fake_reg;
      HOST_WIDE_INT coeff;
      bool is_neg;
      int mode_bitsize;

      if (op1 == CONST0_RTX (mode))
	return op1;
      if (op1 == CONST1_RTX (mode))
	return op0;
      if (op1 == CONSTM1_RTX (mode))
	return expand_unop (mode, do_trapv ? negv_optab : neg_optab,
			    op0, target, 0);

      if (do_trapv)
	goto skip_synth;

      /* If mode is integer vector mode, check if the backend supports
	 vector lshift (by scalar or vector) at all.  If not, we can't use
	 synthetized multiply.  */
      if (GET_MODE_CLASS (mode) == MODE_VECTOR_INT
	  && optab_handler (vashl_optab, mode) == CODE_FOR_nothing
	  && optab_handler (ashl_optab, mode) == CODE_FOR_nothing)
	goto skip_synth;

      /* These are the operations that are potentially turned into
	 a sequence of shifts and additions.  */
      mode_bitsize = GET_MODE_UNIT_BITSIZE (mode);

      /* synth_mult does an `unsigned int' multiply.  As long as the mode is
	 less than or equal in size to `unsigned int' this doesn't matter.
	 If the mode is larger than `unsigned int', then synth_mult works
	 only if the constant value exactly fits in an `unsigned int' without
	 any truncation.  This means that multiplying by negative values does
	 not work; results are off by 2^32 on a 32 bit machine.  */
      if (CONST_INT_P (scalar_op1))
	{
	  coeff = INTVAL (scalar_op1);
	  is_neg = coeff < 0;
	}
#if TARGET_SUPPORTS_WIDE_INT
      else if (CONST_WIDE_INT_P (scalar_op1))
#else
      else if (CONST_DOUBLE_AS_INT_P (scalar_op1))
#endif
	{
	  int shift = wi::exact_log2 (rtx_mode_t (scalar_op1, mode));
	  /* Perfect power of 2 (other than 1, which is handled above).  */
	  if (shift > 0)
	    return expand_shift (LSHIFT_EXPR, mode, op0,
				 shift, target, unsignedp);
	  else
	    goto skip_synth;
	}
      else
	goto skip_synth;

      /* We used to test optimize here, on the grounds that it's better to
	 produce a smaller program when -O is not used.  But this causes
	 such a terrible slowdown sometimes that it seems better to always
	 use synth_mult.  */

      /* Special case powers of two.  */
      if (EXACT_POWER_OF_2_OR_ZERO_P (coeff)
	  && !(is_neg && mode_bitsize > HOST_BITS_PER_WIDE_INT))
	return expand_shift (LSHIFT_EXPR, mode, op0,
			     floor_log2 (coeff), target, unsignedp);

      fake_reg = gen_raw_REG (mode, LAST_VIRTUAL_REGISTER + 1);

      /* Attempt to handle multiplication of DImode values by negative
	 coefficients, by performing the multiplication by a positive
	 multiplier and then inverting the result.  */
      if (is_neg && mode_bitsize > HOST_BITS_PER_WIDE_INT)
	{
	  /* Its safe to use -coeff even for INT_MIN, as the
	     result is interpreted as an unsigned coefficient.
	     Exclude cost of op0 from max_cost to match the cost
	     calculation of the synth_mult.  */
	  coeff = -(unsigned HOST_WIDE_INT) coeff;
	  max_cost = (set_src_cost (gen_rtx_MULT (mode, fake_reg, op1),
				    mode, speed)
		      - neg_cost (speed, mode));
	  if (max_cost <= 0)
	    goto skip_synth;

	  /* Special case powers of two.  */
	  if (EXACT_POWER_OF_2_OR_ZERO_P (coeff))
	    {
	      rtx temp = expand_shift (LSHIFT_EXPR, mode, op0,
				       floor_log2 (coeff), target, unsignedp);
	      return expand_unop (mode, neg_optab, temp, target, 0);
	    }

	  if (choose_mult_variant (mode, coeff, &algorithm, &variant,
				   max_cost))
	    {
	      rtx temp = expand_mult_const (mode, op0, coeff, NULL_RTX,
					    &algorithm, variant);
	      return expand_unop (mode, neg_optab, temp, target, 0);
	    }
	  goto skip_synth;
	}

      /* Exclude cost of op0 from max_cost to match the cost
	 calculation of the synth_mult.  */
      max_cost = set_src_cost (gen_rtx_MULT (mode, fake_reg, op1), mode, speed);
      if (choose_mult_variant (mode, coeff, &algorithm, &variant, max_cost))
	return expand_mult_const (mode, op0, coeff, target,
				  &algorithm, variant);
    }
 skip_synth:

  /* Expand x*2.0 as x+x.  */
  if (CONST_DOUBLE_AS_FLOAT_P (scalar_op1)
      && real_equal (CONST_DOUBLE_REAL_VALUE (scalar_op1), &dconst2))
    {
      op0 = force_reg (GET_MODE (op0), op0);
      return expand_binop (mode, add_optab, op0, op0,
			   target, unsignedp, OPTAB_LIB_WIDEN);
    }

  /* This used to use umul_optab if unsigned, but for non-widening multiply
     there is no difference between signed and unsigned.  */
  op0 = expand_binop (mode, do_trapv ? smulv_optab : smul_optab,
		      op0, op1, target, unsignedp, OPTAB_LIB_WIDEN);
  gcc_assert (op0);
  return op0;
}

/* Return a cost estimate for multiplying a register by the given
   COEFFicient in the given MODE and SPEED.  */

int
mult_by_coeff_cost (HOST_WIDE_INT coeff, machine_mode mode, bool speed)
{
  int max_cost;
  struct algorithm algorithm;
  enum mult_variant variant;

  rtx fake_reg = gen_raw_REG (mode, LAST_VIRTUAL_REGISTER + 1);
  max_cost = set_src_cost (gen_rtx_MULT (mode, fake_reg, fake_reg),
			   mode, speed);
  if (choose_mult_variant (mode, coeff, &algorithm, &variant, max_cost))
    return algorithm.cost.cost;
  else
    return max_cost;
}

/* Perform a widening multiplication and return an rtx for the result.
   MODE is mode of value; OP0 and OP1 are what to multiply (rtx's);
   TARGET is a suggestion for where to store the result (an rtx).
   THIS_OPTAB is the optab we should use, it must be either umul_widen_optab
   or smul_widen_optab.

   We check specially for a constant integer as OP1, comparing the
   cost of a widening multiply against the cost of a sequence of shifts
   and adds.  */

rtx
expand_widening_mult (machine_mode mode, rtx op0, rtx op1, rtx target,
		      int unsignedp, optab this_optab)
{
  bool speed = optimize_insn_for_speed_p ();
  rtx cop1;

  if (CONST_INT_P (op1)
      && GET_MODE (op0) != VOIDmode
      && (cop1 = convert_modes (mode, GET_MODE (op0), op1,
				this_optab == umul_widen_optab))
      && CONST_INT_P (cop1)
      && (INTVAL (cop1) >= 0
	  || HWI_COMPUTABLE_MODE_P (mode)))
    {
      HOST_WIDE_INT coeff = INTVAL (cop1);
      int max_cost;
      enum mult_variant variant;
      struct algorithm algorithm;

      if (coeff == 0)
	return CONST0_RTX (mode);

      /* Special case powers of two.  */
      if (EXACT_POWER_OF_2_OR_ZERO_P (coeff))
	{
	  op0 = convert_to_mode (mode, op0, this_optab == umul_widen_optab);
	  return expand_shift (LSHIFT_EXPR, mode, op0,
			       floor_log2 (coeff), target, unsignedp);
	}

      /* Exclude cost of op0 from max_cost to match the cost
	 calculation of the synth_mult.  */
      max_cost = mul_widen_cost (speed, mode);
      if (choose_mult_variant (mode, coeff, &algorithm, &variant,
			       max_cost))
	{
	  op0 = convert_to_mode (mode, op0, this_optab == umul_widen_optab);
	  return expand_mult_const (mode, op0, coeff, target,
				    &algorithm, variant);
	}
    }
  return expand_binop (mode, this_optab, op0, op1, target,
		       unsignedp, OPTAB_LIB_WIDEN);
}

/* Choose a minimal N + 1 bit approximation to 1/D that can be used to
   replace division by D, and put the least significant N bits of the result
   in *MULTIPLIER_PTR and return the most significant bit.

   The width of operations is N (should be <= HOST_BITS_PER_WIDE_INT), the
   needed precision is in PRECISION (should be <= N).

   PRECISION should be as small as possible so this function can choose
   multiplier more freely.

   The rounded-up logarithm of D is placed in *lgup_ptr.  A shift count that
   is to be used for a final right shift is placed in *POST_SHIFT_PTR.

   Using this function, x/D will be equal to (x * m) >> (*POST_SHIFT_PTR),
   where m is the full HOST_BITS_PER_WIDE_INT + 1 bit multiplier.  */

unsigned HOST_WIDE_INT
choose_multiplier (unsigned HOST_WIDE_INT d, int n, int precision,
		   unsigned HOST_WIDE_INT *multiplier_ptr,
		   int *post_shift_ptr, int *lgup_ptr)
{
  int lgup, post_shift;
  int pow, pow2;

  /* lgup = ceil(log2(divisor)); */
  lgup = ceil_log2 (d);

  gcc_assert (lgup <= n);

  pow = n + lgup;
  pow2 = n + lgup - precision;

  /* mlow = 2^(N + lgup)/d */
  wide_int val = wi::set_bit_in_zero (pow, HOST_BITS_PER_DOUBLE_INT);
  wide_int mlow = wi::udiv_trunc (val, d);

  /* mhigh = (2^(N + lgup) + 2^(N + lgup - precision))/d */
  val |= wi::set_bit_in_zero (pow2, HOST_BITS_PER_DOUBLE_INT);
  wide_int mhigh = wi::udiv_trunc (val, d);

  /* If precision == N, then mlow, mhigh exceed 2^N
     (but they do not exceed 2^(N+1)).  */

  /* Reduce to lowest terms.  */
  for (post_shift = lgup; post_shift > 0; post_shift--)
    {
      unsigned HOST_WIDE_INT ml_lo = wi::extract_uhwi (mlow, 1,
						       HOST_BITS_PER_WIDE_INT);
      unsigned HOST_WIDE_INT mh_lo = wi::extract_uhwi (mhigh, 1,
						       HOST_BITS_PER_WIDE_INT);
      if (ml_lo >= mh_lo)
	break;

      mlow = wi::uhwi (ml_lo, HOST_BITS_PER_DOUBLE_INT);
      mhigh = wi::uhwi (mh_lo, HOST_BITS_PER_DOUBLE_INT);
    }

  *post_shift_ptr = post_shift;
  *lgup_ptr = lgup;
  if (n < HOST_BITS_PER_WIDE_INT)
    {
      unsigned HOST_WIDE_INT mask = (HOST_WIDE_INT_1U << n) - 1;
      *multiplier_ptr = mhigh.to_uhwi () & mask;
      return mhigh.to_uhwi () >= mask;
    }
  else
    {
      *multiplier_ptr = mhigh.to_uhwi ();
      return wi::extract_uhwi (mhigh, HOST_BITS_PER_WIDE_INT, 1);
    }
}

/* Compute the inverse of X mod 2**n, i.e., find Y such that X * Y is
   congruent to 1 (mod 2**N).  */

static unsigned HOST_WIDE_INT
invert_mod2n (unsigned HOST_WIDE_INT x, int n)
{
  /* Solve x*y == 1 (mod 2^n), where x is odd.  Return y.  */

  /* The algorithm notes that the choice y = x satisfies
     x*y == 1 mod 2^3, since x is assumed odd.
     Each iteration doubles the number of bits of significance in y.  */

  unsigned HOST_WIDE_INT mask;
  unsigned HOST_WIDE_INT y = x;
  int nbit = 3;

  mask = (n == HOST_BITS_PER_WIDE_INT
	  ? HOST_WIDE_INT_M1U
	  : (HOST_WIDE_INT_1U << n) - 1);

  while (nbit < n)
    {
      y = y * (2 - x*y) & mask;		/* Modulo 2^N */
      nbit *= 2;
    }
  return y;
}

/* Emit code to adjust ADJ_OPERAND after multiplication of wrong signedness
   flavor of OP0 and OP1.  ADJ_OPERAND is already the high half of the
   product OP0 x OP1.  If UNSIGNEDP is nonzero, adjust the signed product
   to become unsigned, if UNSIGNEDP is zero, adjust the unsigned product to
   become signed.

   The result is put in TARGET if that is convenient.

   MODE is the mode of operation.  */

rtx
expand_mult_highpart_adjust (scalar_int_mode mode, rtx adj_operand, rtx op0,
			     rtx op1, rtx target, int unsignedp)
{
  rtx tem;
  enum rtx_code adj_code = unsignedp ? PLUS : MINUS;

  tem = expand_shift (RSHIFT_EXPR, mode, op0,
		      GET_MODE_BITSIZE (mode) - 1, NULL_RTX, 0);
  tem = expand_and (mode, tem, op1, NULL_RTX);
  adj_operand
    = force_operand (gen_rtx_fmt_ee (adj_code, mode, adj_operand, tem),
		     adj_operand);

  tem = expand_shift (RSHIFT_EXPR, mode, op1,
		      GET_MODE_BITSIZE (mode) - 1, NULL_RTX, 0);
  tem = expand_and (mode, tem, op0, NULL_RTX);
  target = force_operand (gen_rtx_fmt_ee (adj_code, mode, adj_operand, tem),
			  target);

  return target;
}

/* Subroutine of expmed_mult_highpart.  Return the MODE high part of OP.  */

static rtx
extract_high_half (scalar_int_mode mode, rtx op)
{
  if (mode == word_mode)
    return gen_highpart (mode, op);

  scalar_int_mode wider_mode = *GET_MODE_WIDER_MODE (mode);

  op = expand_shift (RSHIFT_EXPR, wider_mode, op,
		     GET_MODE_BITSIZE (mode), 0, 1);
  return convert_modes (mode, wider_mode, op, 0);
}

/* Like expmed_mult_highpart, but only consider using a multiplication
   optab.  OP1 is an rtx for the constant operand.  */

static rtx
expmed_mult_highpart_optab (scalar_int_mode mode, rtx op0, rtx op1,
			    rtx target, int unsignedp, int max_cost)
{
  rtx narrow_op1 = gen_int_mode (INTVAL (op1), mode);
  optab moptab;
  rtx tem;
  int size;
  bool speed = optimize_insn_for_speed_p ();

  scalar_int_mode wider_mode = *GET_MODE_WIDER_MODE (mode);

  size = GET_MODE_BITSIZE (mode);

  /* Firstly, try using a multiplication insn that only generates the needed
     high part of the product, and in the sign flavor of unsignedp.  */
  if (mul_highpart_cost (speed, mode) < max_cost)
    {
      moptab = unsignedp ? umul_highpart_optab : smul_highpart_optab;
      tem = expand_binop (mode, moptab, op0, narrow_op1, target,
			  unsignedp, OPTAB_DIRECT);
      if (tem)
	return tem;
    }

  /* Secondly, same as above, but use sign flavor opposite of unsignedp.
     Need to adjust the result after the multiplication.  */
  if (size - 1 < BITS_PER_WORD
      && (mul_highpart_cost (speed, mode)
	  + 2 * shift_cost (speed, mode, size-1)
	  + 4 * add_cost (speed, mode) < max_cost))
    {
      moptab = unsignedp ? smul_highpart_optab : umul_highpart_optab;
      tem = expand_binop (mode, moptab, op0, narrow_op1, target,
			  unsignedp, OPTAB_DIRECT);
      if (tem)
	/* We used the wrong signedness.  Adjust the result.  */
	return expand_mult_highpart_adjust (mode, tem, op0, narrow_op1,
					    tem, unsignedp);
    }

  /* Try widening multiplication.  */
  moptab = unsignedp ? umul_widen_optab : smul_widen_optab;
  if (convert_optab_handler (moptab, wider_mode, mode) != CODE_FOR_nothing
      && mul_widen_cost (speed, wider_mode) < max_cost)
    {
      tem = expand_binop (wider_mode, moptab, op0, narrow_op1, 0,
			  unsignedp, OPTAB_WIDEN);
      if (tem)
	return extract_high_half (mode, tem);
    }

  /* Try widening the mode and perform a non-widening multiplication.  */
  if (optab_handler (smul_optab, wider_mode) != CODE_FOR_nothing
      && size - 1 < BITS_PER_WORD
      && (mul_cost (speed, wider_mode) + shift_cost (speed, mode, size-1)
	  < max_cost))
    {
      rtx_insn *insns;
      rtx wop0, wop1;

      /* We need to widen the operands, for example to ensure the
	 constant multiplier is correctly sign or zero extended.
	 Use a sequence to clean-up any instructions emitted by
	 the conversions if things don't work out.  */
      start_sequence ();
      wop0 = convert_modes (wider_mode, mode, op0, unsignedp);
      wop1 = convert_modes (wider_mode, mode, op1, unsignedp);
      tem = expand_binop (wider_mode, smul_optab, wop0, wop1, 0,
			  unsignedp, OPTAB_WIDEN);
      insns = get_insns ();
      end_sequence ();

      if (tem)
	{
	  emit_insn (insns);
	  return extract_high_half (mode, tem);
	}
    }

  /* Try widening multiplication of opposite signedness, and adjust.  */
  moptab = unsignedp ? smul_widen_optab : umul_widen_optab;
  if (convert_optab_handler (moptab, wider_mode, mode) != CODE_FOR_nothing
      && size - 1 < BITS_PER_WORD
      && (mul_widen_cost (speed, wider_mode)
	  + 2 * shift_cost (speed, mode, size-1)
	  + 4 * add_cost (speed, mode) < max_cost))
    {
      tem = expand_binop (wider_mode, moptab, op0, narrow_op1,
			  NULL_RTX, ! unsignedp, OPTAB_WIDEN);
      if (tem != 0)
	{
	  tem = extract_high_half (mode, tem);
	  /* We used the wrong signedness.  Adjust the result.  */
	  return expand_mult_highpart_adjust (mode, tem, op0, narrow_op1,
					      target, unsignedp);
	}
    }

  return 0;
}

/* Emit code to multiply OP0 and OP1 (where OP1 is an integer constant),
   putting the high half of the result in TARGET if that is convenient,
   and return where the result is.  If the operation can not be performed,
   0 is returned.

   MODE is the mode of operation and result.

   UNSIGNEDP nonzero means unsigned multiply.

   MAX_COST is the total allowed cost for the expanded RTL.  */

static rtx
expmed_mult_highpart (scalar_int_mode mode, rtx op0, rtx op1,
		      rtx target, int unsignedp, int max_cost)
{
  unsigned HOST_WIDE_INT cnst1;
  int extra_cost;
  bool sign_adjust = false;
  enum mult_variant variant;
  struct algorithm alg;
  rtx tem;
  bool speed = optimize_insn_for_speed_p ();

  /* We can't support modes wider than HOST_BITS_PER_INT.  */
  gcc_assert (HWI_COMPUTABLE_MODE_P (mode));

  cnst1 = INTVAL (op1) & GET_MODE_MASK (mode);

  /* We can't optimize modes wider than BITS_PER_WORD.
     ??? We might be able to perform double-word arithmetic if
     mode == word_mode, however all the cost calculations in
     synth_mult etc. assume single-word operations.  */
  scalar_int_mode wider_mode = *GET_MODE_WIDER_MODE (mode);
  if (GET_MODE_BITSIZE (wider_mode) > BITS_PER_WORD)
    return expmed_mult_highpart_optab (mode, op0, op1, target,
				       unsignedp, max_cost);

  extra_cost = shift_cost (speed, mode, GET_MODE_BITSIZE (mode) - 1);

  /* Check whether we try to multiply by a negative constant.  */
  if (!unsignedp && ((cnst1 >> (GET_MODE_BITSIZE (mode) - 1)) & 1))
    {
      sign_adjust = true;
      extra_cost += add_cost (speed, mode);
    }

  /* See whether shift/add multiplication is cheap enough.  */
  if (choose_mult_variant (wider_mode, cnst1, &alg, &variant,
			   max_cost - extra_cost))
    {
      /* See whether the specialized multiplication optabs are
	 cheaper than the shift/add version.  */
      tem = expmed_mult_highpart_optab (mode, op0, op1, target, unsignedp,
					alg.cost.cost + extra_cost);
      if (tem)
	return tem;

      tem = convert_to_mode (wider_mode, op0, unsignedp);
      tem = expand_mult_const (wider_mode, tem, cnst1, 0, &alg, variant);
      tem = extract_high_half (mode, tem);

      /* Adjust result for signedness.  */
      if (sign_adjust)
	tem = force_operand (gen_rtx_MINUS (mode, tem, op0), tem);

      return tem;
    }
  return expmed_mult_highpart_optab (mode, op0, op1, target,
				     unsignedp, max_cost);
}


/* Expand signed modulus of OP0 by a power of two D in mode MODE.  */

static rtx
expand_smod_pow2 (scalar_int_mode mode, rtx op0, HOST_WIDE_INT d)
{
  rtx result, temp, shift;
  rtx_code_label *label;
  int logd;
  int prec = GET_MODE_PRECISION (mode);

  logd = floor_log2 (d);
  result = gen_reg_rtx (mode);

  /* Avoid conditional branches when they're expensive.  */
  if (BRANCH_COST (optimize_insn_for_speed_p (), false) >= 2
      && optimize_insn_for_speed_p ())
    {
      rtx signmask = emit_store_flag (result, LT, op0, const0_rtx,
				      mode, 0, -1);
      if (signmask)
	{
	  HOST_WIDE_INT masklow = (HOST_WIDE_INT_1 << logd) - 1;
	  signmask = force_reg (mode, signmask);
	  shift = gen_int_shift_amount (mode, GET_MODE_BITSIZE (mode) - logd);

	  /* Use the rtx_cost of a LSHIFTRT instruction to determine
	     which instruction sequence to use.  If logical right shifts
	     are expensive the use 2 XORs, 2 SUBs and an AND, otherwise
	     use a LSHIFTRT, 1 ADD, 1 SUB and an AND.  */

	  temp = gen_rtx_LSHIFTRT (mode, result, shift);
	  if (optab_handler (lshr_optab, mode) == CODE_FOR_nothing
	      || (set_src_cost (temp, mode, optimize_insn_for_speed_p ())
		  > COSTS_N_INSNS (2)))
	    {
	      temp = expand_binop (mode, xor_optab, op0, signmask,
				   NULL_RTX, 1, OPTAB_LIB_WIDEN);
	      temp = expand_binop (mode, sub_optab, temp, signmask,
				   NULL_RTX, 1, OPTAB_LIB_WIDEN);
	      temp = expand_binop (mode, and_optab, temp,
				   gen_int_mode (masklow, mode),
				   NULL_RTX, 1, OPTAB_LIB_WIDEN);
	      temp = expand_binop (mode, xor_optab, temp, signmask,
				   NULL_RTX, 1, OPTAB_LIB_WIDEN);
	      temp = expand_binop (mode, sub_optab, temp, signmask,
				   NULL_RTX, 1, OPTAB_LIB_WIDEN);
	    }
	  else
	    {
	      signmask = expand_binop (mode, lshr_optab, signmask, shift,
				       NULL_RTX, 1, OPTAB_LIB_WIDEN);
	      signmask = force_reg (mode, signmask);

	      temp = expand_binop (mode, add_optab, op0, signmask,
				   NULL_RTX, 1, OPTAB_LIB_WIDEN);
	      temp = expand_binop (mode, and_optab, temp,
				   gen_int_mode (masklow, mode),
				   NULL_RTX, 1, OPTAB_LIB_WIDEN);
	      temp = expand_binop (mode, sub_optab, temp, signmask,
				   NULL_RTX, 1, OPTAB_LIB_WIDEN);
	    }
	  return temp;
	}
    }

  /* Mask contains the mode's signbit and the significant bits of the
     modulus.  By including the signbit in the operation, many targets
     can avoid an explicit compare operation in the following comparison
     against zero.  */
  wide_int mask = wi::mask (logd, false, prec);
  mask = wi::set_bit (mask, prec - 1);

  temp = expand_binop (mode, and_optab, op0,
		       immed_wide_int_const (mask, mode),
		       result, 1, OPTAB_LIB_WIDEN);
  if (temp != result)
    emit_move_insn (result, temp);

  label = gen_label_rtx ();
  do_cmp_and_jump (result, const0_rtx, GE, mode, label);

  temp = expand_binop (mode, sub_optab, result, const1_rtx, result,
		       0, OPTAB_LIB_WIDEN);

  mask = wi::mask (logd, true, prec);
  temp = expand_binop (mode, ior_optab, temp,
		       immed_wide_int_const (mask, mode),
		       result, 1, OPTAB_LIB_WIDEN);
  temp = expand_binop (mode, add_optab, temp, const1_rtx, result,
		       0, OPTAB_LIB_WIDEN);
  if (temp != result)
    emit_move_insn (result, temp);
  emit_label (label);
  return result;
}

/* Expand signed division of OP0 by a power of two D in mode MODE.
   This routine is only called for positive values of D.  */

static rtx
expand_sdiv_pow2 (scalar_int_mode mode, rtx op0, HOST_WIDE_INT d)
{
  rtx temp;
  rtx_code_label *label;
  int logd;

  logd = floor_log2 (d);

  if (d == 2
      && BRANCH_COST (optimize_insn_for_speed_p (),
		      false) >= 1)
    {
      temp = gen_reg_rtx (mode);
      temp = emit_store_flag (temp, LT, op0, const0_rtx, mode, 0, 1);
      temp = expand_binop (mode, add_optab, temp, op0, NULL_RTX,
			   0, OPTAB_LIB_WIDEN);
      return expand_shift (RSHIFT_EXPR, mode, temp, logd, NULL_RTX, 0);
    }

  if (HAVE_conditional_move
      && BRANCH_COST (optimize_insn_for_speed_p (), false) >= 2)
    {
      rtx temp2;

      start_sequence ();
      temp2 = copy_to_mode_reg (mode, op0);
      temp = expand_binop (mode, add_optab, temp2, gen_int_mode (d - 1, mode),
			   NULL_RTX, 0, OPTAB_LIB_WIDEN);
      temp = force_reg (mode, temp);

      /* Construct "temp2 = (temp2 < 0) ? temp : temp2".  */
      temp2 = emit_conditional_move (temp2, LT, temp2, const0_rtx,
				     mode, temp, temp2, mode, 0);
      if (temp2)
	{
	  rtx_insn *seq = get_insns ();
	  end_sequence ();
	  emit_insn (seq);
	  return expand_shift (RSHIFT_EXPR, mode, temp2, logd, NULL_RTX, 0);
	}
      end_sequence ();
    }

  if (BRANCH_COST (optimize_insn_for_speed_p (),
		   false) >= 2)
    {
      int ushift = GET_MODE_BITSIZE (mode) - logd;

      temp = gen_reg_rtx (mode);
      temp = emit_store_flag (temp, LT, op0, const0_rtx, mode, 0, -1);
      if (GET_MODE_BITSIZE (mode) >= BITS_PER_WORD
	  || shift_cost (optimize_insn_for_speed_p (), mode, ushift)
	     > COSTS_N_INSNS (1))
	temp = expand_binop (mode, and_optab, temp, gen_int_mode (d - 1, mode),
			     NULL_RTX, 0, OPTAB_LIB_WIDEN);
      else
	temp = expand_shift (RSHIFT_EXPR, mode, temp,
			     ushift, NULL_RTX, 1);
      temp = expand_binop (mode, add_optab, temp, op0, NULL_RTX,
			   0, OPTAB_LIB_WIDEN);
      return expand_shift (RSHIFT_EXPR, mode, temp, logd, NULL_RTX, 0);
    }

  label = gen_label_rtx ();
  temp = copy_to_mode_reg (mode, op0);
  do_cmp_and_jump (temp, const0_rtx, GE, mode, label);
  expand_inc (temp, gen_int_mode (d - 1, mode));
  emit_label (label);
  return expand_shift (RSHIFT_EXPR, mode, temp, logd, NULL_RTX, 0);
}

/* Emit the code to divide OP0 by OP1, putting the result in TARGET
   if that is convenient, and returning where the result is.
   You may request either the quotient or the remainder as the result;
   specify REM_FLAG nonzero to get the remainder.

   CODE is the expression code for which kind of division this is;
   it controls how rounding is done.  MODE is the machine mode to use.
   UNSIGNEDP nonzero means do unsigned division.  */

/* ??? For CEIL_MOD_EXPR, can compute incorrect remainder with ANDI
   and then correct it by or'ing in missing high bits
   if result of ANDI is nonzero.
   For ROUND_MOD_EXPR, can use ANDI and then sign-extend the result.
   This could optimize to a bfexts instruction.
   But C doesn't use these operations, so their optimizations are
   left for later.  */
/* ??? For modulo, we don't actually need the highpart of the first product,
   the low part will do nicely.  And for small divisors, the second multiply
   can also be a low-part only multiply or even be completely left out.
   E.g. to calculate the remainder of a division by 3 with a 32 bit
   multiply, multiply with 0x55555556 and extract the upper two bits;
   the result is exact for inputs up to 0x1fffffff.
   The input range can be reduced by using cross-sum rules.
   For odd divisors >= 3, the following table gives right shift counts
   so that if a number is shifted by an integer multiple of the given
   amount, the remainder stays the same:
   2, 4, 3, 6, 10, 12, 4, 8, 18, 6, 11, 20, 18, 0, 5, 10, 12, 0, 12, 20,
   14, 12, 23, 21, 8, 0, 20, 18, 0, 0, 6, 12, 0, 22, 0, 18, 20, 30, 0, 0,
   0, 8, 0, 11, 12, 10, 36, 0, 30, 0, 0, 12, 0, 0, 0, 0, 44, 12, 24, 0,
   20, 0, 7, 14, 0, 18, 36, 0, 0, 46, 60, 0, 42, 0, 15, 24, 20, 0, 0, 33,
   0, 20, 0, 0, 18, 0, 60, 0, 0, 0, 0, 0, 40, 18, 0, 0, 12

   Cross-sum rules for even numbers can be derived by leaving as many bits
   to the right alone as the divisor has zeros to the right.
   E.g. if x is an unsigned 32 bit number:
   (x mod 12) == (((x & 1023) + ((x >> 8) & ~3)) * 0x15555558 >> 2 * 3) >> 28
   */

rtx
expand_divmod (int rem_flag, enum tree_code code, machine_mode mode,
	       rtx op0, rtx op1, rtx target, int unsignedp)
{
  machine_mode compute_mode;
  rtx tquotient;
  rtx quotient = 0, remainder = 0;
  rtx_insn *last;
  rtx_insn *insn;
  optab optab1, optab2;
  int op1_is_constant, op1_is_pow2 = 0;
  int max_cost, extra_cost;
  static HOST_WIDE_INT last_div_const = 0;
  bool speed = optimize_insn_for_speed_p ();

  op1_is_constant = CONST_INT_P (op1);
  if (op1_is_constant)
    {
      wide_int ext_op1 = rtx_mode_t (op1, mode);
      op1_is_pow2 = (wi::popcount (ext_op1) == 1
		     || (! unsignedp
			 && wi::popcount (wi::neg (ext_op1)) == 1));
    }

  /*
     This is the structure of expand_divmod:

     First comes code to fix up the operands so we can perform the operations
     correctly and efficiently.

     Second comes a switch statement with code specific for each rounding mode.
     For some special operands this code emits all RTL for the desired
     operation, for other cases, it generates only a quotient and stores it in
     QUOTIENT.  The case for trunc division/remainder might leave quotient = 0,
     to indicate that it has not done anything.

     Last comes code that finishes the operation.  If QUOTIENT is set and
     REM_FLAG is set, the remainder is computed as OP0 - QUOTIENT * OP1.  If
     QUOTIENT is not set, it is computed using trunc rounding.

     We try to generate special code for division and remainder when OP1 is a
     constant.  If |OP1| = 2**n we can use shifts and some other fast
     operations.  For other values of OP1, we compute a carefully selected
     fixed-point approximation m = 1/OP1, and generate code that multiplies OP0
     by m.

     In all cases but EXACT_DIV_EXPR, this multiplication requires the upper
     half of the product.  Different strategies for generating the product are
     implemented in expmed_mult_highpart.

     If what we actually want is the remainder, we generate that by another
     by-constant multiplication and a subtraction.  */

  /* We shouldn't be called with OP1 == const1_rtx, but some of the
     code below will malfunction if we are, so check here and handle
     the special case if so.  */
  if (op1 == const1_rtx)
    return rem_flag ? const0_rtx : op0;

    /* When dividing by -1, we could get an overflow.
     negv_optab can handle overflows.  */
  if (! unsignedp && op1 == constm1_rtx)
    {
      if (rem_flag)
	return const0_rtx;
      return expand_unop (mode, flag_trapv && GET_MODE_CLASS (mode) == MODE_INT
			  ? negv_optab : neg_optab, op0, target, 0);
    }

  if (target
      /* Don't use the function value register as a target
	 since we have to read it as well as write it,
	 and function-inlining gets confused by this.  */
      && ((REG_P (target) && REG_FUNCTION_VALUE_P (target))
	  /* Don't clobber an operand while doing a multi-step calculation.  */
	  || ((rem_flag || op1_is_constant)
	      && (reg_mentioned_p (target, op0)
		  || (MEM_P (op0) && MEM_P (target))))
	  || reg_mentioned_p (target, op1)
	  || (MEM_P (op1) && MEM_P (target))))
    target = 0;

  /* Get the mode in which to perform this computation.  Normally it will
     be MODE, but sometimes we can't do the desired operation in MODE.
     If so, pick a wider mode in which we can do the operation.  Convert
     to that mode at the start to avoid repeated conversions.

     First see what operations we need.  These depend on the expression
     we are evaluating.  (We assume that divxx3 insns exist under the
     same conditions that modxx3 insns and that these insns don't normally
     fail.  If these assumptions are not correct, we may generate less
     efficient code in some cases.)

     Then see if we find a mode in which we can open-code that operation
     (either a division, modulus, or shift).  Finally, check for the smallest
     mode for which we can do the operation with a library call.  */

  /* We might want to refine this now that we have division-by-constant
     optimization.  Since expmed_mult_highpart tries so many variants, it is
     not straightforward to generalize this.  Maybe we should make an array
     of possible modes in init_expmed?  Save this for GCC 2.7.  */

  optab1 = (op1_is_pow2
	    ? (unsignedp ? lshr_optab : ashr_optab)
	    : (unsignedp ? udiv_optab : sdiv_optab));
  optab2 = (op1_is_pow2 ? optab1
	    : (unsignedp ? udivmod_optab : sdivmod_optab));

  FOR_EACH_MODE_FROM (compute_mode, mode)
    if (optab_handler (optab1, compute_mode) != CODE_FOR_nothing
	|| optab_handler (optab2, compute_mode) != CODE_FOR_nothing)
      break;

  if (compute_mode == VOIDmode)
    FOR_EACH_MODE_FROM (compute_mode, mode)
      if (optab_libfunc (optab1, compute_mode)
	  || optab_libfunc (optab2, compute_mode))
	break;

  /* If we still couldn't find a mode, use MODE, but expand_binop will
     probably die.  */
  if (compute_mode == VOIDmode)
    compute_mode = mode;

  if (target && GET_MODE (target) == compute_mode)
    tquotient = target;
  else
    tquotient = gen_reg_rtx (compute_mode);

#if 0
  /* It should be possible to restrict the precision to GET_MODE_BITSIZE
     (mode), and thereby get better code when OP1 is a constant.  Do that
     later.  It will require going over all usages of SIZE below.  */
  size = GET_MODE_BITSIZE (mode);
#endif

  /* Only deduct something for a REM if the last divide done was
     for a different constant.   Then set the constant of the last
     divide.  */
  max_cost = (unsignedp 
	      ? udiv_cost (speed, compute_mode)
	      : sdiv_cost (speed, compute_mode));
  if (rem_flag && ! (last_div_const != 0 && op1_is_constant
		     && INTVAL (op1) == last_div_const))
    max_cost -= (mul_cost (speed, compute_mode)
		 + add_cost (speed, compute_mode));

  last_div_const = ! rem_flag && op1_is_constant ? INTVAL (op1) : 0;

  /* Now convert to the best mode to use.  */
  if (compute_mode != mode)
    {
      op0 = convert_modes (compute_mode, mode, op0, unsignedp);
      op1 = convert_modes (compute_mode, mode, op1, unsignedp);

      /* convert_modes may have placed op1 into a register, so we
	 must recompute the following.  */
      op1_is_constant = CONST_INT_P (op1);
      if (op1_is_constant)
	{
	  wide_int ext_op1 = rtx_mode_t (op1, compute_mode);
	  op1_is_pow2 = (wi::popcount (ext_op1) == 1
			 || (! unsignedp
			     && wi::popcount (wi::neg (ext_op1)) == 1));
	}
      else
	op1_is_pow2 = 0;
    }

  /* If one of the operands is a volatile MEM, copy it into a register.  */

  if (MEM_P (op0) && MEM_VOLATILE_P (op0))
    op0 = force_reg (compute_mode, op0);
  if (MEM_P (op1) && MEM_VOLATILE_P (op1))
    op1 = force_reg (compute_mode, op1);

  /* If we need the remainder or if OP1 is constant, we need to
     put OP0 in a register in case it has any queued subexpressions.  */
  if (rem_flag || op1_is_constant)
    op0 = force_reg (compute_mode, op0);

  last = get_last_insn ();

  /* Promote floor rounding to trunc rounding for unsigned operations.  */
  if (unsignedp)
    {
      if (code == FLOOR_DIV_EXPR)
	code = TRUNC_DIV_EXPR;
      if (code == FLOOR_MOD_EXPR)
	code = TRUNC_MOD_EXPR;
      if (code == EXACT_DIV_EXPR && op1_is_pow2)
	code = TRUNC_DIV_EXPR;
    }

  if (op1 != const0_rtx)
    switch (code)
      {
      case TRUNC_MOD_EXPR:
      case TRUNC_DIV_EXPR:
	if (op1_is_constant)
	  {
	    scalar_int_mode int_mode = as_a <scalar_int_mode> (compute_mode);
	    int size = GET_MODE_BITSIZE (int_mode);
	    if (unsignedp)
	      {
		unsigned HOST_WIDE_INT mh, ml;
		int pre_shift, post_shift;
		int dummy;
		wide_int wd = rtx_mode_t (op1, int_mode);
		unsigned HOST_WIDE_INT d = wd.to_uhwi ();

		if (wi::popcount (wd) == 1)
		  {
		    pre_shift = floor_log2 (d);
		    if (rem_flag)
		      {
			unsigned HOST_WIDE_INT mask
			  = (HOST_WIDE_INT_1U << pre_shift) - 1;
			remainder
			  = expand_binop (int_mode, and_optab, op0,
					  gen_int_mode (mask, int_mode),
					  remainder, 1,
					  OPTAB_LIB_WIDEN);
			if (remainder)
			  return gen_lowpart (mode, remainder);
		      }
		    quotient = expand_shift (RSHIFT_EXPR, int_mode, op0,
					     pre_shift, tquotient, 1);
		  }
		else if (size <= HOST_BITS_PER_WIDE_INT)
		  {
		    if (d >= (HOST_WIDE_INT_1U << (size - 1)))
		      {
			/* Most significant bit of divisor is set; emit an scc
			   insn.  */
			quotient = emit_store_flag_force (tquotient, GEU, op0, op1,
							  int_mode, 1, 1);
		      }
		    else
		      {
			/* Find a suitable multiplier and right shift count
			   instead of multiplying with D.  */

			mh = choose_multiplier (d, size, size,
						&ml, &post_shift, &dummy);

			/* If the suggested multiplier is more than SIZE bits,
			   we can do better for even divisors, using an
			   initial right shift.  */
			if (mh != 0 && (d & 1) == 0)
			  {
			    pre_shift = ctz_or_zero (d);
			    mh = choose_multiplier (d >> pre_shift, size,
						    size - pre_shift,
						    &ml, &post_shift, &dummy);
			    gcc_assert (!mh);
			  }
			else
			  pre_shift = 0;

			if (mh != 0)
			  {
			    rtx t1, t2, t3, t4;

			    if (post_shift - 1 >= BITS_PER_WORD)
			      goto fail1;

			    extra_cost
			      = (shift_cost (speed, int_mode, post_shift - 1)
				 + shift_cost (speed, int_mode, 1)
				 + 2 * add_cost (speed, int_mode));
			    t1 = expmed_mult_highpart
			      (int_mode, op0,
			       gen_int_mode (ml, int_mode),
			       NULL_RTX, 1, max_cost - extra_cost);
			    if (t1 == 0)
			      goto fail1;
			    t2 = force_operand (gen_rtx_MINUS (int_mode,
							       op0, t1),
						NULL_RTX);
			    t3 = expand_shift (RSHIFT_EXPR, int_mode,
					       t2, 1, NULL_RTX, 1);
			    t4 = force_operand (gen_rtx_PLUS (int_mode,
							      t1, t3),
						NULL_RTX);
			    quotient = expand_shift
			      (RSHIFT_EXPR, int_mode, t4,
			       post_shift - 1, tquotient, 1);
			  }
			else
			  {
			    rtx t1, t2;

			    if (pre_shift >= BITS_PER_WORD
				|| post_shift >= BITS_PER_WORD)
			      goto fail1;

			    t1 = expand_shift
			      (RSHIFT_EXPR, int_mode, op0,
			       pre_shift, NULL_RTX, 1);
			    extra_cost
			      = (shift_cost (speed, int_mode, pre_shift)
				 + shift_cost (speed, int_mode, post_shift));
			    t2 = expmed_mult_highpart
			      (int_mode, t1,
			       gen_int_mode (ml, int_mode),
			       NULL_RTX, 1, max_cost - extra_cost);
			    if (t2 == 0)
			      goto fail1;
			    quotient = expand_shift
			      (RSHIFT_EXPR, int_mode, t2,
			       post_shift, tquotient, 1);
			  }
		      }
		  }
		else		/* Too wide mode to use tricky code */
		  break;

		insn = get_last_insn ();
		if (insn != last)
		  set_dst_reg_note (insn, REG_EQUAL,
				    gen_rtx_UDIV (int_mode, op0, op1),
				    quotient);
	      }
	    else		/* TRUNC_DIV, signed */
	      {
		unsigned HOST_WIDE_INT ml;
		int lgup, post_shift;
		rtx mlr;
		HOST_WIDE_INT d = INTVAL (op1);
		unsigned HOST_WIDE_INT abs_d;

		/* Since d might be INT_MIN, we have to cast to
		   unsigned HOST_WIDE_INT before negating to avoid
		   undefined signed overflow.  */
		abs_d = (d >= 0
			 ? (unsigned HOST_WIDE_INT) d
			 : - (unsigned HOST_WIDE_INT) d);

		/* n rem d = n rem -d */
		if (rem_flag && d < 0)
		  {
		    d = abs_d;
		    op1 = gen_int_mode (abs_d, int_mode);
		  }

		if (d == 1)
		  quotient = op0;
		else if (d == -1)
		  quotient = expand_unop (int_mode, neg_optab, op0,
					  tquotient, 0);
		else if (size <= HOST_BITS_PER_WIDE_INT
			 && abs_d == HOST_WIDE_INT_1U << (size - 1))
		  {
		    /* This case is not handled correctly below.  */
		    quotient = emit_store_flag (tquotient, EQ, op0, op1,
						int_mode, 1, 1);
		    if (quotient == 0)
		      goto fail1;
		  }
		else if (EXACT_POWER_OF_2_OR_ZERO_P (d)
			 && (size <= HOST_BITS_PER_WIDE_INT || d >= 0)
			 && (rem_flag
			     ? smod_pow2_cheap (speed, int_mode)
			     : sdiv_pow2_cheap (speed, int_mode))
			 /* We assume that cheap metric is true if the
			    optab has an expander for this mode.  */
			 && ((optab_handler ((rem_flag ? smod_optab
					      : sdiv_optab),
					     int_mode)
			      != CODE_FOR_nothing)
			     || (optab_handler (sdivmod_optab,
						int_mode)
				 != CODE_FOR_nothing)))
		  ;
		else if (EXACT_POWER_OF_2_OR_ZERO_P (abs_d)
			 && (size <= HOST_BITS_PER_WIDE_INT
			     || abs_d != (unsigned HOST_WIDE_INT) d))
		  {
		    if (rem_flag)
		      {
			remainder = expand_smod_pow2 (int_mode, op0, d);
			if (remainder)
			  return gen_lowpart (mode, remainder);
		      }

		    if (sdiv_pow2_cheap (speed, int_mode)
			&& ((optab_handler (sdiv_optab, int_mode)
			     != CODE_FOR_nothing)
			    || (optab_handler (sdivmod_optab, int_mode)
				!= CODE_FOR_nothing)))
		      quotient = expand_divmod (0, TRUNC_DIV_EXPR,
						int_mode, op0,
						gen_int_mode (abs_d,
							      int_mode),
						NULL_RTX, 0);
		    else
		      quotient = expand_sdiv_pow2 (int_mode, op0, abs_d);

		    /* We have computed OP0 / abs(OP1).  If OP1 is negative,
		       negate the quotient.  */
		    if (d < 0)
		      {
			insn = get_last_insn ();
			if (insn != last
			    && abs_d < (HOST_WIDE_INT_1U
					<< (HOST_BITS_PER_WIDE_INT - 1)))
			  set_dst_reg_note (insn, REG_EQUAL,
					    gen_rtx_DIV (int_mode, op0,
							 gen_int_mode
							   (abs_d,
							    int_mode)),
					    quotient);

			quotient = expand_unop (int_mode, neg_optab,
						quotient, quotient, 0);
		      }
		  }
		else if (size <= HOST_BITS_PER_WIDE_INT)
		  {
		    choose_multiplier (abs_d, size, size - 1,
				       &ml, &post_shift, &lgup);
		    if (ml < HOST_WIDE_INT_1U << (size - 1))
		      {
			rtx t1, t2, t3;

			if (post_shift >= BITS_PER_WORD
			    || size - 1 >= BITS_PER_WORD)
			  goto fail1;

			extra_cost = (shift_cost (speed, int_mode, post_shift)
				      + shift_cost (speed, int_mode, size - 1)
				      + add_cost (speed, int_mode));
			t1 = expmed_mult_highpart
			  (int_mode, op0, gen_int_mode (ml, int_mode),
			   NULL_RTX, 0, max_cost - extra_cost);
			if (t1 == 0)
			  goto fail1;
			t2 = expand_shift
			  (RSHIFT_EXPR, int_mode, t1,
			   post_shift, NULL_RTX, 0);
			t3 = expand_shift
			  (RSHIFT_EXPR, int_mode, op0,
			   size - 1, NULL_RTX, 0);
			if (d < 0)
			  quotient
			    = force_operand (gen_rtx_MINUS (int_mode, t3, t2),
					     tquotient);
			else
			  quotient
			    = force_operand (gen_rtx_MINUS (int_mode, t2, t3),
					     tquotient);
		      }
		    else
		      {
			rtx t1, t2, t3, t4;

			if (post_shift >= BITS_PER_WORD
			    || size - 1 >= BITS_PER_WORD)
			  goto fail1;

			ml |= HOST_WIDE_INT_M1U << (size - 1);
			mlr = gen_int_mode (ml, int_mode);
			extra_cost = (shift_cost (speed, int_mode, post_shift)
				      + shift_cost (speed, int_mode, size - 1)
				      + 2 * add_cost (speed, int_mode));
			t1 = expmed_mult_highpart (int_mode, op0, mlr,
						   NULL_RTX, 0,
						   max_cost - extra_cost);
			if (t1 == 0)
			  goto fail1;
			t2 = force_operand (gen_rtx_PLUS (int_mode, t1, op0),
					    NULL_RTX);
			t3 = expand_shift
			  (RSHIFT_EXPR, int_mode, t2,
			   post_shift, NULL_RTX, 0);
			t4 = expand_shift
			  (RSHIFT_EXPR, int_mode, op0,
			   size - 1, NULL_RTX, 0);
			if (d < 0)
			  quotient
			    = force_operand (gen_rtx_MINUS (int_mode, t4, t3),
					     tquotient);
			else
			  quotient
			    = force_operand (gen_rtx_MINUS (int_mode, t3, t4),
					     tquotient);
		      }
		  }
		else		/* Too wide mode to use tricky code */
		  break;

		insn = get_last_insn ();
		if (insn != last)
		  set_dst_reg_note (insn, REG_EQUAL,
				    gen_rtx_DIV (int_mode, op0, op1),
				    quotient);
	      }
	    break;
	  }
      fail1:
	delete_insns_since (last);
	break;

      case FLOOR_DIV_EXPR:
      case FLOOR_MOD_EXPR:
      /* We will come here only for signed operations.  */
	if (op1_is_constant && HWI_COMPUTABLE_MODE_P (compute_mode))
	  {
	    scalar_int_mode int_mode = as_a <scalar_int_mode> (compute_mode);
	    int size = GET_MODE_BITSIZE (int_mode);
	    unsigned HOST_WIDE_INT mh, ml;
	    int pre_shift, lgup, post_shift;
	    HOST_WIDE_INT d = INTVAL (op1);

	    if (d > 0)
	      {
		/* We could just as easily deal with negative constants here,
		   but it does not seem worth the trouble for GCC 2.6.  */
		if (EXACT_POWER_OF_2_OR_ZERO_P (d))
		  {
		    pre_shift = floor_log2 (d);
		    if (rem_flag)
		      {
			unsigned HOST_WIDE_INT mask
			  = (HOST_WIDE_INT_1U << pre_shift) - 1;
			remainder = expand_binop
			  (int_mode, and_optab, op0,
			   gen_int_mode (mask, int_mode),
			   remainder, 0, OPTAB_LIB_WIDEN);
			if (remainder)
			  return gen_lowpart (mode, remainder);
		      }
		    quotient = expand_shift
		      (RSHIFT_EXPR, int_mode, op0,
		       pre_shift, tquotient, 0);
		  }
		else
		  {
		    rtx t1, t2, t3, t4;

		    mh = choose_multiplier (d, size, size - 1,
					    &ml, &post_shift, &lgup);
		    gcc_assert (!mh);

		    if (post_shift < BITS_PER_WORD
			&& size - 1 < BITS_PER_WORD)
		      {
			t1 = expand_shift
			  (RSHIFT_EXPR, int_mode, op0,
			   size - 1, NULL_RTX, 0);
			t2 = expand_binop (int_mode, xor_optab, op0, t1,
					   NULL_RTX, 0, OPTAB_WIDEN);
			extra_cost = (shift_cost (speed, int_mode, post_shift)
				      + shift_cost (speed, int_mode, size - 1)
				      + 2 * add_cost (speed, int_mode));
			t3 = expmed_mult_highpart
			  (int_mode, t2, gen_int_mode (ml, int_mode),
			   NULL_RTX, 1, max_cost - extra_cost);
			if (t3 != 0)
			  {
			    t4 = expand_shift
			      (RSHIFT_EXPR, int_mode, t3,
			       post_shift, NULL_RTX, 1);
			    quotient = expand_binop (int_mode, xor_optab,
						     t4, t1, tquotient, 0,
						     OPTAB_WIDEN);
			  }
		      }
		  }
	      }
	    else
	      {
		rtx nsign, t1, t2, t3, t4;
		t1 = force_operand (gen_rtx_PLUS (int_mode,
						  op0, constm1_rtx), NULL_RTX);
		t2 = expand_binop (int_mode, ior_optab, op0, t1, NULL_RTX,
				   0, OPTAB_WIDEN);
		nsign = expand_shift (RSHIFT_EXPR, int_mode, t2,
				      size - 1, NULL_RTX, 0);
		t3 = force_operand (gen_rtx_MINUS (int_mode, t1, nsign),
				    NULL_RTX);
		t4 = expand_divmod (0, TRUNC_DIV_EXPR, int_mode, t3, op1,
				    NULL_RTX, 0);
		if (t4)
		  {
		    rtx t5;
		    t5 = expand_unop (int_mode, one_cmpl_optab, nsign,
				      NULL_RTX, 0);
		    quotient = force_operand (gen_rtx_PLUS (int_mode, t4, t5),
					      tquotient);
		  }
	      }
	  }

	if (quotient != 0)
	  break;
	delete_insns_since (last);

	/* Try using an instruction that produces both the quotient and
	   remainder, using truncation.  We can easily compensate the quotient
	   or remainder to get floor rounding, once we have the remainder.
	   Notice that we compute also the final remainder value here,
	   and return the result right away.  */
	if (target == 0 || GET_MODE (target) != compute_mode)
	  target = gen_reg_rtx (compute_mode);

	if (rem_flag)
	  {
	    remainder
	      = REG_P (target) ? target : gen_reg_rtx (compute_mode);
	    quotient = gen_reg_rtx (compute_mode);
	  }
	else
	  {
	    quotient
	      = REG_P (target) ? target : gen_reg_rtx (compute_mode);
	    remainder = gen_reg_rtx (compute_mode);
	  }

	if (expand_twoval_binop (sdivmod_optab, op0, op1,
				 quotient, remainder, 0))
	  {
	    /* This could be computed with a branch-less sequence.
	       Save that for later.  */
	    rtx tem;
	    rtx_code_label *label = gen_label_rtx ();
	    do_cmp_and_jump (remainder, const0_rtx, EQ, compute_mode, label);
	    tem = expand_binop (compute_mode, xor_optab, op0, op1,
				NULL_RTX, 0, OPTAB_WIDEN);
	    do_cmp_and_jump (tem, const0_rtx, GE, compute_mode, label);
	    expand_dec (quotient, const1_rtx);
	    expand_inc (remainder, op1);
	    emit_label (label);
	    return gen_lowpart (mode, rem_flag ? remainder : quotient);
	  }

	/* No luck with division elimination or divmod.  Have to do it
	   by conditionally adjusting op0 *and* the result.  */
	{
	  rtx_code_label *label1, *label2, *label3, *label4, *label5;
	  rtx adjusted_op0;
	  rtx tem;

	  quotient = gen_reg_rtx (compute_mode);
	  adjusted_op0 = copy_to_mode_reg (compute_mode, op0);
	  label1 = gen_label_rtx ();
	  label2 = gen_label_rtx ();
	  label3 = gen_label_rtx ();
	  label4 = gen_label_rtx ();
	  label5 = gen_label_rtx ();
	  do_cmp_and_jump (op1, const0_rtx, LT, compute_mode, label2);
	  do_cmp_and_jump (adjusted_op0, const0_rtx, LT, compute_mode, label1);
	  tem = expand_binop (compute_mode, sdiv_optab, adjusted_op0, op1,
			      quotient, 0, OPTAB_LIB_WIDEN);
	  if (tem != quotient)
	    emit_move_insn (quotient, tem);
	  emit_jump_insn (targetm.gen_jump (label5));
	  emit_barrier ();
	  emit_label (label1);
	  expand_inc (adjusted_op0, const1_rtx);
	  emit_jump_insn (targetm.gen_jump (label4));
	  emit_barrier ();
	  emit_label (label2);
	  do_cmp_and_jump (adjusted_op0, const0_rtx, GT, compute_mode, label3);
	  tem = expand_binop (compute_mode, sdiv_optab, adjusted_op0, op1,
			      quotient, 0, OPTAB_LIB_WIDEN);
	  if (tem != quotient)
	    emit_move_insn (quotient, tem);
	  emit_jump_insn (targetm.gen_jump (label5));
	  emit_barrier ();
	  emit_label (label3);
	  expand_dec (adjusted_op0, const1_rtx);
	  emit_label (label4);
	  tem = expand_binop (compute_mode, sdiv_optab, adjusted_op0, op1,
			      quotient, 0, OPTAB_LIB_WIDEN);
	  if (tem != quotient)
	    emit_move_insn (quotient, tem);
	  expand_dec (quotient, const1_rtx);
	  emit_label (label5);
	}
	break;

      case CEIL_DIV_EXPR:
      case CEIL_MOD_EXPR:
	if (unsignedp)
	  {
	    if (op1_is_constant
		&& EXACT_POWER_OF_2_OR_ZERO_P (INTVAL (op1))
		&& (HWI_COMPUTABLE_MODE_P (compute_mode)
		    || INTVAL (op1) >= 0))
	      {
		scalar_int_mode int_mode
		  = as_a <scalar_int_mode> (compute_mode);
		rtx t1, t2, t3;
		unsigned HOST_WIDE_INT d = INTVAL (op1);
		t1 = expand_shift (RSHIFT_EXPR, int_mode, op0,
				   floor_log2 (d), tquotient, 1);
		t2 = expand_binop (int_mode, and_optab, op0,
				   gen_int_mode (d - 1, int_mode),
				   NULL_RTX, 1, OPTAB_LIB_WIDEN);
		t3 = gen_reg_rtx (int_mode);
		t3 = emit_store_flag (t3, NE, t2, const0_rtx, int_mode, 1, 1);
		if (t3 == 0)
		  {
		    rtx_code_label *lab;
		    lab = gen_label_rtx ();
		    do_cmp_and_jump (t2, const0_rtx, EQ, int_mode, lab);
		    expand_inc (t1, const1_rtx);
		    emit_label (lab);
		    quotient = t1;
		  }
		else
		  quotient = force_operand (gen_rtx_PLUS (int_mode, t1, t3),
					    tquotient);
		break;
	      }

	    /* Try using an instruction that produces both the quotient and
	       remainder, using truncation.  We can easily compensate the
	       quotient or remainder to get ceiling rounding, once we have the
	       remainder.  Notice that we compute also the final remainder
	       value here, and return the result right away.  */
	    if (target == 0 || GET_MODE (target) != compute_mode)
	      target = gen_reg_rtx (compute_mode);

	    if (rem_flag)
	      {
		remainder = (REG_P (target)
			     ? target : gen_reg_rtx (compute_mode));
		quotient = gen_reg_rtx (compute_mode);
	      }
	    else
	      {
		quotient = (REG_P (target)
			    ? target : gen_reg_rtx (compute_mode));
		remainder = gen_reg_rtx (compute_mode);
	      }

	    if (expand_twoval_binop (udivmod_optab, op0, op1, quotient,
				     remainder, 1))
	      {
		/* This could be computed with a branch-less sequence.
		   Save that for later.  */
		rtx_code_label *label = gen_label_rtx ();
		do_cmp_and_jump (remainder, const0_rtx, EQ,
				 compute_mode, label);
		expand_inc (quotient, const1_rtx);
		expand_dec (remainder, op1);
		emit_label (label);
		return gen_lowpart (mode, rem_flag ? remainder : quotient);
	      }

	    /* No luck with division elimination or divmod.  Have to do it
	       by conditionally adjusting op0 *and* the result.  */
	    {
	      rtx_code_label *label1, *label2;
	      rtx adjusted_op0, tem;

	      quotient = gen_reg_rtx (compute_mode);
	      adjusted_op0 = copy_to_mode_reg (compute_mode, op0);
	      label1 = gen_label_rtx ();
	      label2 = gen_label_rtx ();
	      do_cmp_and_jump (adjusted_op0, const0_rtx, NE,
			       compute_mode, label1);
	      emit_move_insn  (quotient, const0_rtx);
	      emit_jump_insn (targetm.gen_jump (label2));
	      emit_barrier ();
	      emit_label (label1);
	      expand_dec (adjusted_op0, const1_rtx);
	      tem = expand_binop (compute_mode, udiv_optab, adjusted_op0, op1,
				  quotient, 1, OPTAB_LIB_WIDEN);
	      if (tem != quotient)
		emit_move_insn (quotient, tem);
	      expand_inc (quotient, const1_rtx);
	      emit_label (label2);
	    }
	  }
	else /* signed */
	  {
	    if (op1_is_constant && EXACT_POWER_OF_2_OR_ZERO_P (INTVAL (op1))
		&& INTVAL (op1) >= 0)
	      {
		/* This is extremely similar to the code for the unsigned case
		   above.  For 2.7 we should merge these variants, but for
		   2.6.1 I don't want to touch the code for unsigned since that
		   get used in C.  The signed case will only be used by other
		   languages (Ada).  */

		rtx t1, t2, t3;
		unsigned HOST_WIDE_INT d = INTVAL (op1);
		t1 = expand_shift (RSHIFT_EXPR, compute_mode, op0,
				   floor_log2 (d), tquotient, 0);
		t2 = expand_binop (compute_mode, and_optab, op0,
				   gen_int_mode (d - 1, compute_mode),
				   NULL_RTX, 1, OPTAB_LIB_WIDEN);
		t3 = gen_reg_rtx (compute_mode);
		t3 = emit_store_flag (t3, NE, t2, const0_rtx,
				      compute_mode, 1, 1);
		if (t3 == 0)
		  {
		    rtx_code_label *lab;
		    lab = gen_label_rtx ();
		    do_cmp_and_jump (t2, const0_rtx, EQ, compute_mode, lab);
		    expand_inc (t1, const1_rtx);
		    emit_label (lab);
		    quotient = t1;
		  }
		else
		  quotient = force_operand (gen_rtx_PLUS (compute_mode,
							  t1, t3),
					    tquotient);
		break;
	      }

	    /* Try using an instruction that produces both the quotient and
	       remainder, using truncation.  We can easily compensate the
	       quotient or remainder to get ceiling rounding, once we have the
	       remainder.  Notice that we compute also the final remainder
	       value here, and return the result right away.  */
	    if (target == 0 || GET_MODE (target) != compute_mode)
	      target = gen_reg_rtx (compute_mode);
	    if (rem_flag)
	      {
		remainder= (REG_P (target)
			    ? target : gen_reg_rtx (compute_mode));
		quotient = gen_reg_rtx (compute_mode);
	      }
	    else
	      {
		quotient = (REG_P (target)
			    ? target : gen_reg_rtx (compute_mode));
		remainder = gen_reg_rtx (compute_mode);
	      }

	    if (expand_twoval_binop (sdivmod_optab, op0, op1, quotient,
				     remainder, 0))
	      {
		/* This could be computed with a branch-less sequence.
		   Save that for later.  */
		rtx tem;
		rtx_code_label *label = gen_label_rtx ();
		do_cmp_and_jump (remainder, const0_rtx, EQ,
				 compute_mode, label);
		tem = expand_binop (compute_mode, xor_optab, op0, op1,
				    NULL_RTX, 0, OPTAB_WIDEN);
		do_cmp_and_jump (tem, const0_rtx, LT, compute_mode, label);
		expand_inc (quotient, const1_rtx);
		expand_dec (remainder, op1);
		emit_label (label);
		return gen_lowpart (mode, rem_flag ? remainder : quotient);
	      }

	    /* No luck with division elimination or divmod.  Have to do it
	       by conditionally adjusting op0 *and* the result.  */
	    {
	      rtx_code_label *label1, *label2, *label3, *label4, *label5;
	      rtx adjusted_op0;
	      rtx tem;

	      quotient = gen_reg_rtx (compute_mode);
	      adjusted_op0 = copy_to_mode_reg (compute_mode, op0);
	      label1 = gen_label_rtx ();
	      label2 = gen_label_rtx ();
	      label3 = gen_label_rtx ();
	      label4 = gen_label_rtx ();
	      label5 = gen_label_rtx ();
	      do_cmp_and_jump (op1, const0_rtx, LT, compute_mode, label2);
	      do_cmp_and_jump (adjusted_op0, const0_rtx, GT,
			       compute_mode, label1);
	      tem = expand_binop (compute_mode, sdiv_optab, adjusted_op0, op1,
				  quotient, 0, OPTAB_LIB_WIDEN);
	      if (tem != quotient)
		emit_move_insn (quotient, tem);
	      emit_jump_insn (targetm.gen_jump (label5));
	      emit_barrier ();
	      emit_label (label1);
	      expand_dec (adjusted_op0, const1_rtx);
	      emit_jump_insn (targetm.gen_jump (label4));
	      emit_barrier ();
	      emit_label (label2);
	      do_cmp_and_jump (adjusted_op0, const0_rtx, LT,
			       compute_mode, label3);
	      tem = expand_binop (compute_mode, sdiv_optab, adjusted_op0, op1,
				  quotient, 0, OPTAB_LIB_WIDEN);
	      if (tem != quotient)
		emit_move_insn (quotient, tem);
	      emit_jump_insn (targetm.gen_jump (label5));
	      emit_barrier ();
	      emit_label (label3);
	      expand_inc (adjusted_op0, const1_rtx);
	      emit_label (label4);
	      tem = expand_binop (compute_mode, sdiv_optab, adjusted_op0, op1,
				  quotient, 0, OPTAB_LIB_WIDEN);
	      if (tem != quotient)
		emit_move_insn (quotient, tem);
	      expand_inc (quotient, const1_rtx);
	      emit_label (label5);
	    }
	  }
	break;

      case EXACT_DIV_EXPR:
	if (op1_is_constant && HWI_COMPUTABLE_MODE_P (compute_mode))
	  {
	    scalar_int_mode int_mode = as_a <scalar_int_mode> (compute_mode);
	    int size = GET_MODE_BITSIZE (int_mode);
	    HOST_WIDE_INT d = INTVAL (op1);
	    unsigned HOST_WIDE_INT ml;
	    int pre_shift;
	    rtx t1;

	    pre_shift = ctz_or_zero (d);
	    ml = invert_mod2n (d >> pre_shift, size);
	    t1 = expand_shift (RSHIFT_EXPR, int_mode, op0,
			       pre_shift, NULL_RTX, unsignedp);
	    quotient = expand_mult (int_mode, t1,
				    gen_int_mode (ml, int_mode),
				    NULL_RTX, 1);

	    insn = get_last_insn ();
	    set_dst_reg_note (insn, REG_EQUAL,
			      gen_rtx_fmt_ee (unsignedp ? UDIV : DIV,
					      int_mode, op0, op1),
			      quotient);
	  }
	break;

      case ROUND_DIV_EXPR:
      case ROUND_MOD_EXPR:
	if (unsignedp)
	  {
	    scalar_int_mode int_mode = as_a <scalar_int_mode> (compute_mode);
	    rtx tem;
	    rtx_code_label *label;
	    label = gen_label_rtx ();
	    quotient = gen_reg_rtx (int_mode);
	    remainder = gen_reg_rtx (int_mode);
	    if (expand_twoval_binop (udivmod_optab, op0, op1, quotient, remainder, 1) == 0)
	      {
		rtx tem;
		quotient = expand_binop (int_mode, udiv_optab, op0, op1,
					 quotient, 1, OPTAB_LIB_WIDEN);
		tem = expand_mult (int_mode, quotient, op1, NULL_RTX, 1);
		remainder = expand_binop (int_mode, sub_optab, op0, tem,
					  remainder, 1, OPTAB_LIB_WIDEN);
	      }
	    tem = plus_constant (int_mode, op1, -1);
	    tem = expand_shift (RSHIFT_EXPR, int_mode, tem, 1, NULL_RTX, 1);
	    do_cmp_and_jump (remainder, tem, LEU, int_mode, label);
	    expand_inc (quotient, const1_rtx);
	    expand_dec (remainder, op1);
	    emit_label (label);
	  }
	else
	  {
	    scalar_int_mode int_mode = as_a <scalar_int_mode> (compute_mode);
	    int size = GET_MODE_BITSIZE (int_mode);
	    rtx abs_rem, abs_op1, tem, mask;
	    rtx_code_label *label;
	    label = gen_label_rtx ();
	    quotient = gen_reg_rtx (int_mode);
	    remainder = gen_reg_rtx (int_mode);
	    if (expand_twoval_binop (sdivmod_optab, op0, op1, quotient, remainder, 0) == 0)
	      {
		rtx tem;
		quotient = expand_binop (int_mode, sdiv_optab, op0, op1,
					 quotient, 0, OPTAB_LIB_WIDEN);
		tem = expand_mult (int_mode, quotient, op1, NULL_RTX, 0);
		remainder = expand_binop (int_mode, sub_optab, op0, tem,
					  remainder, 0, OPTAB_LIB_WIDEN);
	      }
	    abs_rem = expand_abs (int_mode, remainder, NULL_RTX, 1, 0);
	    abs_op1 = expand_abs (int_mode, op1, NULL_RTX, 1, 0);
	    tem = expand_shift (LSHIFT_EXPR, int_mode, abs_rem,
				1, NULL_RTX, 1);
	    do_cmp_and_jump (tem, abs_op1, LTU, int_mode, label);
	    tem = expand_binop (int_mode, xor_optab, op0, op1,
				NULL_RTX, 0, OPTAB_WIDEN);
	    mask = expand_shift (RSHIFT_EXPR, int_mode, tem,
				 size - 1, NULL_RTX, 0);
	    tem = expand_binop (int_mode, xor_optab, mask, const1_rtx,
				NULL_RTX, 0, OPTAB_WIDEN);
	    tem = expand_binop (int_mode, sub_optab, tem, mask,
				NULL_RTX, 0, OPTAB_WIDEN);
	    expand_inc (quotient, tem);
	    tem = expand_binop (int_mode, xor_optab, mask, op1,
				NULL_RTX, 0, OPTAB_WIDEN);
	    tem = expand_binop (int_mode, sub_optab, tem, mask,
				NULL_RTX, 0, OPTAB_WIDEN);
	    expand_dec (remainder, tem);
	    emit_label (label);
	  }
	return gen_lowpart (mode, rem_flag ? remainder : quotient);

      default:
	gcc_unreachable ();
      }

  if (quotient == 0)
    {
      if (target && GET_MODE (target) != compute_mode)
	target = 0;

      if (rem_flag)
	{
	  /* Try to produce the remainder without producing the quotient.
	     If we seem to have a divmod pattern that does not require widening,
	     don't try widening here.  We should really have a WIDEN argument
	     to expand_twoval_binop, since what we'd really like to do here is
	     1) try a mod insn in compute_mode
	     2) try a divmod insn in compute_mode
	     3) try a div insn in compute_mode and multiply-subtract to get
	        remainder
	     4) try the same things with widening allowed.  */
	  remainder
	    = sign_expand_binop (compute_mode, umod_optab, smod_optab,
				 op0, op1, target,
				 unsignedp,
				 ((optab_handler (optab2, compute_mode)
				   != CODE_FOR_nothing)
				  ? OPTAB_DIRECT : OPTAB_WIDEN));
	  if (remainder == 0)
	    {
	      /* No luck there.  Can we do remainder and divide at once
		 without a library call?  */
	      remainder = gen_reg_rtx (compute_mode);
	      if (! expand_twoval_binop ((unsignedp
					  ? udivmod_optab
					  : sdivmod_optab),
					 op0, op1,
					 NULL_RTX, remainder, unsignedp))
		remainder = 0;
	    }

	  if (remainder)
	    return gen_lowpart (mode, remainder);
	}

      /* Produce the quotient.  Try a quotient insn, but not a library call.
	 If we have a divmod in this mode, use it in preference to widening
	 the div (for this test we assume it will not fail). Note that optab2
	 is set to the one of the two optabs that the call below will use.  */
      quotient
	= sign_expand_binop (compute_mode, udiv_optab, sdiv_optab,
			     op0, op1, rem_flag ? NULL_RTX : target,
			     unsignedp,
			     ((optab_handler (optab2, compute_mode)
			       != CODE_FOR_nothing)
			      ? OPTAB_DIRECT : OPTAB_WIDEN));

      if (quotient == 0)
	{
	  /* No luck there.  Try a quotient-and-remainder insn,
	     keeping the quotient alone.  */
	  quotient = gen_reg_rtx (compute_mode);
	  if (! expand_twoval_binop (unsignedp ? udivmod_optab : sdivmod_optab,
				     op0, op1,
				     quotient, NULL_RTX, unsignedp))
	    {
	      quotient = 0;
	      if (! rem_flag)
		/* Still no luck.  If we are not computing the remainder,
		   use a library call for the quotient.  */
		quotient = sign_expand_binop (compute_mode,
					      udiv_optab, sdiv_optab,
					      op0, op1, target,
					      unsignedp, OPTAB_LIB_WIDEN);
	    }
	}
    }

  if (rem_flag)
    {
      if (target && GET_MODE (target) != compute_mode)
	target = 0;

      if (quotient == 0)
	{
	  /* No divide instruction either.  Use library for remainder.  */
	  remainder = sign_expand_binop (compute_mode, umod_optab, smod_optab,
					 op0, op1, target,
					 unsignedp, OPTAB_LIB_WIDEN);
	  /* No remainder function.  Try a quotient-and-remainder
	     function, keeping the remainder.  */
	  if (!remainder)
	    {
	      remainder = gen_reg_rtx (compute_mode);
	      if (!expand_twoval_binop_libfunc
		  (unsignedp ? udivmod_optab : sdivmod_optab,
		   op0, op1,
		   NULL_RTX, remainder,
		   unsignedp ? UMOD : MOD))
		remainder = NULL_RTX;
	    }
	}
      else
	{
	  /* We divided.  Now finish doing X - Y * (X / Y).  */
	  remainder = expand_mult (compute_mode, quotient, op1,
				   NULL_RTX, unsignedp);
	  remainder = expand_binop (compute_mode, sub_optab, op0,
				    remainder, target, unsignedp,
				    OPTAB_LIB_WIDEN);
	}
    }

  return gen_lowpart (mode, rem_flag ? remainder : quotient);
}

/* Return a tree node with data type TYPE, describing the value of X.
   Usually this is an VAR_DECL, if there is no obvious better choice.
   X may be an expression, however we only support those expressions
   generated by loop.c.  */

tree
make_tree (tree type, rtx x)
{
  tree t;

  switch (GET_CODE (x))
    {
    case CONST_INT:
    case CONST_WIDE_INT:
      t = wide_int_to_tree (type, rtx_mode_t (x, TYPE_MODE (type)));
      return t;

    case CONST_DOUBLE:
      STATIC_ASSERT (HOST_BITS_PER_WIDE_INT * 2 <= MAX_BITSIZE_MODE_ANY_INT);
      if (TARGET_SUPPORTS_WIDE_INT == 0 && GET_MODE (x) == VOIDmode)
	t = wide_int_to_tree (type,
			      wide_int::from_array (&CONST_DOUBLE_LOW (x), 2,
						    HOST_BITS_PER_WIDE_INT * 2));
      else
	t = build_real (type, *CONST_DOUBLE_REAL_VALUE (x));

      return t;

    case CONST_VECTOR:
      {
	int units = CONST_VECTOR_NUNITS (x);
	tree itype = TREE_TYPE (type);
	tree *elts;
	int i;

	/* Build a tree with vector elements.  */
	elts = XALLOCAVEC (tree, units);
	for (i = units - 1; i >= 0; --i)
	  {
	    rtx elt = CONST_VECTOR_ELT (x, i);
	    elts[i] = make_tree (itype, elt);
	  }

	return build_vector (type, units, elts);
      }

    case PLUS:
      return fold_build2 (PLUS_EXPR, type, make_tree (type, XEXP (x, 0)),
			  make_tree (type, XEXP (x, 1)));

    case MINUS:
      return fold_build2 (MINUS_EXPR, type, make_tree (type, XEXP (x, 0)),
			  make_tree (type, XEXP (x, 1)));

    case NEG:
      return fold_build1 (NEGATE_EXPR, type, make_tree (type, XEXP (x, 0)));

    case MULT:
      return fold_build2 (MULT_EXPR, type, make_tree (type, XEXP (x, 0)),
			  make_tree (type, XEXP (x, 1)));

    case ASHIFT:
      return fold_build2 (LSHIFT_EXPR, type, make_tree (type, XEXP (x, 0)),
			  make_tree (type, XEXP (x, 1)));

    case LSHIFTRT:
      t = unsigned_type_for (type);
      return fold_convert (type, build2 (RSHIFT_EXPR, t,
			    		 make_tree (t, XEXP (x, 0)),
				    	 make_tree (type, XEXP (x, 1))));

    case ASHIFTRT:
      t = signed_type_for (type);
      return fold_convert (type, build2 (RSHIFT_EXPR, t,
					 make_tree (t, XEXP (x, 0)),
				    	 make_tree (type, XEXP (x, 1))));

    case DIV:
      if (TREE_CODE (type) != REAL_TYPE)
	t = signed_type_for (type);
      else
	t = type;

      return fold_convert (type, build2 (TRUNC_DIV_EXPR, t,
				    	 make_tree (t, XEXP (x, 0)),
				    	 make_tree (t, XEXP (x, 1))));
    case UDIV:
      t = unsigned_type_for (type);
      return fold_convert (type, build2 (TRUNC_DIV_EXPR, t,
				    	 make_tree (t, XEXP (x, 0)),
				    	 make_tree (t, XEXP (x, 1))));

    case SIGN_EXTEND:
    case ZERO_EXTEND:
      t = lang_hooks.types.type_for_mode (GET_MODE (XEXP (x, 0)),
					  GET_CODE (x) == ZERO_EXTEND);
      return fold_convert (type, make_tree (t, XEXP (x, 0)));

    case CONST:
      {
	rtx op = XEXP (x, 0);
	if (GET_CODE (op) == VEC_DUPLICATE)
	  {
	    tree elt_tree = make_tree (TREE_TYPE (type), XEXP (op, 0));
	    return build_vector_from_val (type, elt_tree);
	  }
	if (GET_CODE (op) == VEC_SERIES)
	  {
	    tree itype = TREE_TYPE (type);
	    tree base_tree = make_tree (itype, XEXP (op, 0));
	    tree step_tree = make_tree (itype, XEXP (op, 1));
	    return build2 (VEC_SERIES_EXPR, type, base_tree, step_tree);
	  }
	return make_tree (type, op);
      }

    case SYMBOL_REF:
      t = SYMBOL_REF_DECL (x);
      if (t)
	return fold_convert (type, build_fold_addr_expr (t));
      /* fall through.  */

    default:
      t = build_decl (RTL_LOCATION (x), VAR_DECL, NULL_TREE, type);

      /* If TYPE is a POINTER_TYPE, we might need to convert X from
	 address mode to pointer mode.  */
      if (POINTER_TYPE_P (type))
	x = convert_memory_address_addr_space
	  (SCALAR_INT_TYPE_MODE (type), x, TYPE_ADDR_SPACE (TREE_TYPE (type)));

      /* Note that we do *not* use SET_DECL_RTL here, because we do not
	 want set_decl_rtl to go adjusting REG_ATTRS for this temporary.  */
      t->decl_with_rtl.rtl = x;

      return t;
    }
}

/* Compute the logical-and of OP0 and OP1, storing it in TARGET
   and returning TARGET.

   If TARGET is 0, a pseudo-register or constant is returned.  */

rtx
expand_and (machine_mode mode, rtx op0, rtx op1, rtx target)
{
  rtx tem = 0;

  if (GET_MODE (op0) == VOIDmode && GET_MODE (op1) == VOIDmode)
    tem = simplify_binary_operation (AND, mode, op0, op1);
  if (tem == 0)
    tem = expand_binop (mode, and_optab, op0, op1, target, 0, OPTAB_LIB_WIDEN);

  if (target == 0)
    target = tem;
  else if (tem != target)
    emit_move_insn (target, tem);
  return target;
}

/* Helper function for emit_store_flag.  */
rtx
emit_cstore (rtx target, enum insn_code icode, enum rtx_code code,
	     machine_mode mode, machine_mode compare_mode,
	     int unsignedp, rtx x, rtx y, int normalizep,
	     machine_mode target_mode)
{
  struct expand_operand ops[4];
  rtx op0, comparison, subtarget;
  rtx_insn *last;
  scalar_int_mode result_mode = targetm.cstore_mode (icode);
  scalar_int_mode int_target_mode;

  last = get_last_insn ();
  x = prepare_operand (icode, x, 2, mode, compare_mode, unsignedp);
  y = prepare_operand (icode, y, 3, mode, compare_mode, unsignedp);
  if (!x || !y)
    {
      delete_insns_since (last);
      return NULL_RTX;
    }

  if (target_mode == VOIDmode)
    int_target_mode = result_mode;
  else
    int_target_mode = as_a <scalar_int_mode> (target_mode);
  if (!target)
    target = gen_reg_rtx (int_target_mode);

  comparison = gen_rtx_fmt_ee (code, result_mode, x, y);

  create_output_operand (&ops[0], optimize ? NULL_RTX : target, result_mode);
  create_fixed_operand (&ops[1], comparison);
  create_fixed_operand (&ops[2], x);
  create_fixed_operand (&ops[3], y);
  if (!maybe_expand_insn (icode, 4, ops))
    {
      delete_insns_since (last);
      return NULL_RTX;
    }
  subtarget = ops[0].value;

  /* If we are converting to a wider mode, first convert to
     INT_TARGET_MODE, then normalize.  This produces better combining
     opportunities on machines that have a SIGN_EXTRACT when we are
     testing a single bit.  This mostly benefits the 68k.

     If STORE_FLAG_VALUE does not have the sign bit set when
     interpreted in MODE, we can do this conversion as unsigned, which
     is usually more efficient.  */
  if (GET_MODE_SIZE (int_target_mode) > GET_MODE_SIZE (result_mode))
    {
      convert_move (target, subtarget,
		    val_signbit_known_clear_p (result_mode,
					       STORE_FLAG_VALUE));
      op0 = target;
      result_mode = int_target_mode;
    }
  else
    op0 = subtarget;

  /* If we want to keep subexpressions around, don't reuse our last
     target.  */
  if (optimize)
    subtarget = 0;

  /* Now normalize to the proper value in MODE.  Sometimes we don't
     have to do anything.  */
  if (normalizep == 0 || normalizep == STORE_FLAG_VALUE)
    ;
  /* STORE_FLAG_VALUE might be the most negative number, so write
     the comparison this way to avoid a compiler-time warning.  */
  else if (- normalizep == STORE_FLAG_VALUE)
    op0 = expand_unop (result_mode, neg_optab, op0, subtarget, 0);

  /* We don't want to use STORE_FLAG_VALUE < 0 below since this makes
     it hard to use a value of just the sign bit due to ANSI integer
     constant typing rules.  */
  else if (val_signbit_known_set_p (result_mode, STORE_FLAG_VALUE))
    op0 = expand_shift (RSHIFT_EXPR, result_mode, op0,
			GET_MODE_BITSIZE (result_mode) - 1, subtarget,
			normalizep == 1);
  else
    {
      gcc_assert (STORE_FLAG_VALUE & 1);

      op0 = expand_and (result_mode, op0, const1_rtx, subtarget);
      if (normalizep == -1)
	op0 = expand_unop (result_mode, neg_optab, op0, op0, 0);
    }

  /* If we were converting to a smaller mode, do the conversion now.  */
  if (int_target_mode != result_mode)
    {
      convert_move (target, op0, 0);
      return target;
    }
  else
    return op0;
}


/* A subroutine of emit_store_flag only including "tricks" that do not
   need a recursive call.  These are kept separate to avoid infinite
   loops.  */

static rtx
emit_store_flag_1 (rtx target, enum rtx_code code, rtx op0, rtx op1,
		   machine_mode mode, int unsignedp, int normalizep,
		   machine_mode target_mode)
{
  rtx subtarget;
  enum insn_code icode;
  machine_mode compare_mode;
  enum mode_class mclass;
  enum rtx_code scode;

  if (unsignedp)
    code = unsigned_condition (code);
  scode = swap_condition (code);

  /* If one operand is constant, make it the second one.  Only do this
     if the other operand is not constant as well.  */

  if (swap_commutative_operands_p (op0, op1))
    {
      std::swap (op0, op1);
      code = swap_condition (code);
    }

  if (mode == VOIDmode)
    mode = GET_MODE (op0);

  /* For some comparisons with 1 and -1, we can convert this to
     comparisons with zero.  This will often produce more opportunities for
     store-flag insns.  */

  switch (code)
    {
    case LT:
      if (op1 == const1_rtx)
	op1 = const0_rtx, code = LE;
      break;
    case LE:
      if (op1 == constm1_rtx)
	op1 = const0_rtx, code = LT;
      break;
    case GE:
      if (op1 == const1_rtx)
	op1 = const0_rtx, code = GT;
      break;
    case GT:
      if (op1 == constm1_rtx)
	op1 = const0_rtx, code = GE;
      break;
    case GEU:
      if (op1 == const1_rtx)
	op1 = const0_rtx, code = NE;
      break;
    case LTU:
      if (op1 == const1_rtx)
	op1 = const0_rtx, code = EQ;
      break;
    default:
      break;
    }

  /* If we are comparing a double-word integer with zero or -1, we can
     convert the comparison into one involving a single word.  */
  scalar_int_mode int_mode;
  if (is_int_mode (mode, &int_mode)
      && GET_MODE_BITSIZE (int_mode) == BITS_PER_WORD * 2
      && (!MEM_P (op0) || ! MEM_VOLATILE_P (op0)))
    {
      rtx tem;
      if ((code == EQ || code == NE)
	  && (op1 == const0_rtx || op1 == constm1_rtx))
	{
	  rtx op00, op01;

	  /* Do a logical OR or AND of the two words and compare the
	     result.  */
	  op00 = simplify_gen_subreg (word_mode, op0, int_mode, 0);
	  op01 = simplify_gen_subreg (word_mode, op0, int_mode, UNITS_PER_WORD);
	  tem = expand_binop (word_mode,
			      op1 == const0_rtx ? ior_optab : and_optab,
			      op00, op01, NULL_RTX, unsignedp,
			      OPTAB_DIRECT);

	  if (tem != 0)
	    tem = emit_store_flag (NULL_RTX, code, tem, op1, word_mode,
				   unsignedp, normalizep);
	}
      else if ((code == LT || code == GE) && op1 == const0_rtx)
	{
	  rtx op0h;

	  /* If testing the sign bit, can just test on high word.  */
	  op0h = simplify_gen_subreg (word_mode, op0, int_mode,
				      subreg_highpart_offset (word_mode,
							      int_mode));
	  tem = emit_store_flag (NULL_RTX, code, op0h, op1, word_mode,
				 unsignedp, normalizep);
	}
      else
	tem = NULL_RTX;

      if (tem)
	{
	  if (target_mode == VOIDmode || GET_MODE (tem) == target_mode)
	    return tem;
	  if (!target)
	    target = gen_reg_rtx (target_mode);

	  convert_move (target, tem,
			!val_signbit_known_set_p (word_mode,
						  (normalizep ? normalizep
						   : STORE_FLAG_VALUE)));
	  return target;
	}
    }

  /* If this is A < 0 or A >= 0, we can do this by taking the ones
     complement of A (for GE) and shifting the sign bit to the low bit.  */
  if (op1 == const0_rtx && (code == LT || code == GE)
      && is_int_mode (mode, &int_mode)
      && (normalizep || STORE_FLAG_VALUE == 1
	  || val_signbit_p (int_mode, STORE_FLAG_VALUE)))
    {
      scalar_int_mode int_target_mode;
      subtarget = target;

      if (!target)
	int_target_mode = int_mode;
      else
	{
	  /* If the result is to be wider than OP0, it is best to convert it
	     first.  If it is to be narrower, it is *incorrect* to convert it
	     first.  */
	  int_target_mode = as_a <scalar_int_mode> (target_mode);
	  if (GET_MODE_SIZE (int_target_mode) > GET_MODE_SIZE (int_mode))
	    {
	      op0 = convert_modes (int_target_mode, int_mode, op0, 0);
	      int_mode = int_target_mode;
	    }
	}

      if (int_target_mode != int_mode)
	subtarget = 0;

      if (code == GE)
	op0 = expand_unop (int_mode, one_cmpl_optab, op0,
			   ((STORE_FLAG_VALUE == 1 || normalizep)
			    ? 0 : subtarget), 0);

      if (STORE_FLAG_VALUE == 1 || normalizep)
	/* If we are supposed to produce a 0/1 value, we want to do
	   a logical shift from the sign bit to the low-order bit; for
	   a -1/0 value, we do an arithmetic shift.  */
	op0 = expand_shift (RSHIFT_EXPR, int_mode, op0,
			    GET_MODE_BITSIZE (int_mode) - 1,
			    subtarget, normalizep != -1);

      if (int_mode != int_target_mode)
	op0 = convert_modes (int_target_mode, int_mode, op0, 0);

      return op0;
    }

  mclass = GET_MODE_CLASS (mode);
  FOR_EACH_MODE_FROM (compare_mode, mode)
    {
     machine_mode optab_mode = mclass == MODE_CC ? CCmode : compare_mode;
     icode = optab_handler (cstore_optab, optab_mode);
     if (icode != CODE_FOR_nothing)
	{
	  do_pending_stack_adjust ();
	  rtx tem = emit_cstore (target, icode, code, mode, compare_mode,
				 unsignedp, op0, op1, normalizep, target_mode);
	  if (tem)
	    return tem;

	  if (GET_MODE_CLASS (mode) == MODE_FLOAT)
	    {
	      tem = emit_cstore (target, icode, scode, mode, compare_mode,
				 unsignedp, op1, op0, normalizep, target_mode);
	      if (tem)
	        return tem;
	    }
	  break;
	}
    }

  return 0;
}

/* Emit a store-flags instruction for comparison CODE on OP0 and OP1
   and storing in TARGET.  Normally return TARGET.
   Return 0 if that cannot be done.

   MODE is the mode to use for OP0 and OP1 should they be CONST_INTs.  If
   it is VOIDmode, they cannot both be CONST_INT.

   UNSIGNEDP is for the case where we have to widen the operands
   to perform the operation.  It says to use zero-extension.

   NORMALIZEP is 1 if we should convert the result to be either zero
   or one.  Normalize is -1 if we should convert the result to be
   either zero or -1.  If NORMALIZEP is zero, the result will be left
   "raw" out of the scc insn.  */

rtx
emit_store_flag (rtx target, enum rtx_code code, rtx op0, rtx op1,
		 machine_mode mode, int unsignedp, int normalizep)
{
  machine_mode target_mode = target ? GET_MODE (target) : VOIDmode;
  enum rtx_code rcode;
  rtx subtarget;
  rtx tem, trueval;
  rtx_insn *last;

  /* If we compare constants, we shouldn't use a store-flag operation,
     but a constant load.  We can get there via the vanilla route that
     usually generates a compare-branch sequence, but will in this case
     fold the comparison to a constant, and thus elide the branch.  */
  if (CONSTANT_P (op0) && CONSTANT_P (op1))
    return NULL_RTX;

  tem = emit_store_flag_1 (target, code, op0, op1, mode, unsignedp, normalizep,
			   target_mode);
  if (tem)
    return tem;

  /* If we reached here, we can't do this with a scc insn, however there
     are some comparisons that can be done in other ways.  Don't do any
     of these cases if branches are very cheap.  */
  if (BRANCH_COST (optimize_insn_for_speed_p (), false) == 0)
    return 0;

  /* See what we need to return.  We can only return a 1, -1, or the
     sign bit.  */

  if (normalizep == 0)
    {
      if (STORE_FLAG_VALUE == 1 || STORE_FLAG_VALUE == -1)
	normalizep = STORE_FLAG_VALUE;

      else if (val_signbit_p (mode, STORE_FLAG_VALUE))
	;
      else
	return 0;
    }

  last = get_last_insn ();

  /* If optimizing, use different pseudo registers for each insn, instead
     of reusing the same pseudo.  This leads to better CSE, but slows
     down the compiler, since there are more pseudos */
  subtarget = (!optimize
	       && (target_mode == mode)) ? target : NULL_RTX;
  trueval = GEN_INT (normalizep ? normalizep : STORE_FLAG_VALUE);

  /* For floating-point comparisons, try the reverse comparison or try
     changing the "orderedness" of the comparison.  */
  if (GET_MODE_CLASS (mode) == MODE_FLOAT)
    {
      enum rtx_code first_code;
      bool and_them;

      rcode = reverse_condition_maybe_unordered (code);
      if (can_compare_p (rcode, mode, ccp_store_flag)
          && (code == ORDERED || code == UNORDERED
	      || (! HONOR_NANS (mode) && (code == LTGT || code == UNEQ))
	      || (! HONOR_SNANS (mode) && (code == EQ || code == NE))))
	{
          int want_add = ((STORE_FLAG_VALUE == 1 && normalizep == -1)
		          || (STORE_FLAG_VALUE == -1 && normalizep == 1));

	  /* For the reverse comparison, use either an addition or a XOR.  */
          if (want_add
	      && rtx_cost (GEN_INT (normalizep), mode, PLUS, 1,
			   optimize_insn_for_speed_p ()) == 0)
	    {
	      tem = emit_store_flag_1 (subtarget, rcode, op0, op1, mode, 0,
				       STORE_FLAG_VALUE, target_mode);
	      if (tem)
                return expand_binop (target_mode, add_optab, tem,
				     gen_int_mode (normalizep, target_mode),
				     target, 0, OPTAB_WIDEN);
	    }
          else if (!want_add
	           && rtx_cost (trueval, mode, XOR, 1,
			        optimize_insn_for_speed_p ()) == 0)
	    {
	      tem = emit_store_flag_1 (subtarget, rcode, op0, op1, mode, 0,
				       normalizep, target_mode);
	      if (tem)
                return expand_binop (target_mode, xor_optab, tem, trueval,
				     target, INTVAL (trueval) >= 0, OPTAB_WIDEN);
	    }
	}

      delete_insns_since (last);

      /* Cannot split ORDERED and UNORDERED, only try the above trick.   */
      if (code == ORDERED || code == UNORDERED)
	return 0;

      and_them = split_comparison (code, mode, &first_code, &code);

      /* If there are no NaNs, the first comparison should always fall through.
         Effectively change the comparison to the other one.  */
      if (!HONOR_NANS (mode))
	{
          gcc_assert (first_code == (and_them ? ORDERED : UNORDERED));
	  return emit_store_flag_1 (target, code, op0, op1, mode, 0, normalizep,
				    target_mode);
	}

      if (!HAVE_conditional_move)
	return 0;

      /* Try using a setcc instruction for ORDERED/UNORDERED, followed by a
	 conditional move.  */
      tem = emit_store_flag_1 (subtarget, first_code, op0, op1, mode, 0,
			       normalizep, target_mode);
      if (tem == 0)
	return 0;

      if (and_them)
        tem = emit_conditional_move (target, code, op0, op1, mode,
				     tem, const0_rtx, GET_MODE (tem), 0);
      else
        tem = emit_conditional_move (target, code, op0, op1, mode,
				     trueval, tem, GET_MODE (tem), 0);

      if (tem == 0)
        delete_insns_since (last);
      return tem;
    }

  /* The remaining tricks only apply to integer comparisons.  */

  scalar_int_mode int_mode;
  if (!is_int_mode (mode, &int_mode))
    return 0;

  /* If this is an equality comparison of integers, we can try to exclusive-or
     (or subtract) the two operands and use a recursive call to try the
     comparison with zero.  Don't do any of these cases if branches are
     very cheap.  */

  if ((code == EQ || code == NE) && op1 != const0_rtx)
    {
      tem = expand_binop (int_mode, xor_optab, op0, op1, subtarget, 1,
			  OPTAB_WIDEN);

      if (tem == 0)
	tem = expand_binop (int_mode, sub_optab, op0, op1, subtarget, 1,
			    OPTAB_WIDEN);
      if (tem != 0)
	tem = emit_store_flag (target, code, tem, const0_rtx,
			       int_mode, unsignedp, normalizep);
      if (tem != 0)
	return tem;

      delete_insns_since (last);
    }

  /* For integer comparisons, try the reverse comparison.  However, for
     small X and if we'd have anyway to extend, implementing "X != 0"
     as "-(int)X >> 31" is still cheaper than inverting "(int)X == 0".  */
  rcode = reverse_condition (code);
  if (can_compare_p (rcode, int_mode, ccp_store_flag)
      && ! (optab_handler (cstore_optab, int_mode) == CODE_FOR_nothing
	    && code == NE
	    && GET_MODE_SIZE (int_mode) < UNITS_PER_WORD
	    && op1 == const0_rtx))
    {
      int want_add = ((STORE_FLAG_VALUE == 1 && normalizep == -1)
		      || (STORE_FLAG_VALUE == -1 && normalizep == 1));

      /* Again, for the reverse comparison, use either an addition or a XOR.  */
      if (want_add
	  && rtx_cost (GEN_INT (normalizep), int_mode, PLUS, 1,
		       optimize_insn_for_speed_p ()) == 0)
	{
	  tem = emit_store_flag_1 (subtarget, rcode, op0, op1, int_mode, 0,
				   STORE_FLAG_VALUE, target_mode);
	  if (tem != 0)
            tem = expand_binop (target_mode, add_optab, tem,
				gen_int_mode (normalizep, target_mode),
				target, 0, OPTAB_WIDEN);
	}
      else if (!want_add
	       && rtx_cost (trueval, int_mode, XOR, 1,
			    optimize_insn_for_speed_p ()) == 0)
	{
	  tem = emit_store_flag_1 (subtarget, rcode, op0, op1, int_mode, 0,
				   normalizep, target_mode);
	  if (tem != 0)
            tem = expand_binop (target_mode, xor_optab, tem, trueval, target,
				INTVAL (trueval) >= 0, OPTAB_WIDEN);
	}

      if (tem != 0)
	return tem;
      delete_insns_since (last);
    }

  /* Some other cases we can do are EQ, NE, LE, and GT comparisons with
     the constant zero.  Reject all other comparisons at this point.  Only
     do LE and GT if branches are expensive since they are expensive on
     2-operand machines.  */

  if (op1 != const0_rtx
      || (code != EQ && code != NE
	  && (BRANCH_COST (optimize_insn_for_speed_p (),
			   false) <= 1 || (code != LE && code != GT))))
    return 0;

  /* Try to put the result of the comparison in the sign bit.  Assume we can't
     do the necessary operation below.  */

  tem = 0;

  /* To see if A <= 0, compute (A | (A - 1)).  A <= 0 iff that result has
     the sign bit set.  */

  if (code == LE)
    {
      /* This is destructive, so SUBTARGET can't be OP0.  */
      if (rtx_equal_p (subtarget, op0))
	subtarget = 0;

      tem = expand_binop (int_mode, sub_optab, op0, const1_rtx, subtarget, 0,
			  OPTAB_WIDEN);
      if (tem)
	tem = expand_binop (int_mode, ior_optab, op0, tem, subtarget, 0,
			    OPTAB_WIDEN);
    }

  /* To see if A > 0, compute (((signed) A) << BITS) - A, where BITS is the
     number of bits in the mode of OP0, minus one.  */

  if (code == GT)
    {
      if (rtx_equal_p (subtarget, op0))
	subtarget = 0;

      tem = maybe_expand_shift (RSHIFT_EXPR, int_mode, op0,
				GET_MODE_BITSIZE (int_mode) - 1,
				subtarget, 0);
      if (tem)
	tem = expand_binop (int_mode, sub_optab, tem, op0, subtarget, 0,
			    OPTAB_WIDEN);
    }

  if (code == EQ || code == NE)
    {
      /* For EQ or NE, one way to do the comparison is to apply an operation
	 that converts the operand into a positive number if it is nonzero
	 or zero if it was originally zero.  Then, for EQ, we subtract 1 and
	 for NE we negate.  This puts the result in the sign bit.  Then we
	 normalize with a shift, if needed.

	 Two operations that can do the above actions are ABS and FFS, so try
	 them.  If that doesn't work, and MODE is smaller than a full word,
	 we can use zero-extension to the wider mode (an unsigned conversion)
	 as the operation.  */

      /* Note that ABS doesn't yield a positive number for INT_MIN, but
	 that is compensated by the subsequent overflow when subtracting
	 one / negating.  */

      if (optab_handler (abs_optab, int_mode) != CODE_FOR_nothing)
	tem = expand_unop (int_mode, abs_optab, op0, subtarget, 1);
      else if (optab_handler (ffs_optab, int_mode) != CODE_FOR_nothing)
	tem = expand_unop (int_mode, ffs_optab, op0, subtarget, 1);
      else if (GET_MODE_SIZE (int_mode) < UNITS_PER_WORD)
	{
	  tem = convert_modes (word_mode, int_mode, op0, 1);
	  int_mode = word_mode;
	}

      if (tem != 0)
	{
	  if (code == EQ)
	    tem = expand_binop (int_mode, sub_optab, tem, const1_rtx,
				subtarget, 0, OPTAB_WIDEN);
	  else
	    tem = expand_unop (int_mode, neg_optab, tem, subtarget, 0);
	}

      /* If we couldn't do it that way, for NE we can "or" the two's complement
	 of the value with itself.  For EQ, we take the one's complement of
	 that "or", which is an extra insn, so we only handle EQ if branches
	 are expensive.  */

      if (tem == 0
	  && (code == NE
	      || BRANCH_COST (optimize_insn_for_speed_p (),
		      	      false) > 1))
	{
	  if (rtx_equal_p (subtarget, op0))
	    subtarget = 0;

	  tem = expand_unop (int_mode, neg_optab, op0, subtarget, 0);
	  tem = expand_binop (int_mode, ior_optab, tem, op0, subtarget, 0,
			      OPTAB_WIDEN);

	  if (tem && code == EQ)
	    tem = expand_unop (int_mode, one_cmpl_optab, tem, subtarget, 0);
	}
    }

  if (tem && normalizep)
    tem = maybe_expand_shift (RSHIFT_EXPR, int_mode, tem,
			      GET_MODE_BITSIZE (int_mode) - 1,
			      subtarget, normalizep == 1);

  if (tem)
    {
      if (!target)
        ;
      else if (GET_MODE (tem) != target_mode)
	{
	  convert_move (target, tem, 0);
	  tem = target;
	}
      else if (!subtarget)
	{
	  emit_move_insn (target, tem);
	  tem = target;
	}
    }
  else
    delete_insns_since (last);

  return tem;
}

/* Like emit_store_flag, but always succeeds.  */

rtx
emit_store_flag_force (rtx target, enum rtx_code code, rtx op0, rtx op1,
		       machine_mode mode, int unsignedp, int normalizep)
{
  rtx tem;
  rtx_code_label *label;
  rtx trueval, falseval;

  /* First see if emit_store_flag can do the job.  */
  tem = emit_store_flag (target, code, op0, op1, mode, unsignedp, normalizep);
  if (tem != 0)
    return tem;

  if (!target)
    target = gen_reg_rtx (word_mode);

  /* If this failed, we have to do this with set/compare/jump/set code.
     For foo != 0, if foo is in OP0, just replace it with 1 if nonzero.  */
  trueval = normalizep ? GEN_INT (normalizep) : const1_rtx;
  if (code == NE
      && GET_MODE_CLASS (mode) == MODE_INT
      && REG_P (target)
      && op0 == target
      && op1 == const0_rtx)
    {
      label = gen_label_rtx ();
      do_compare_rtx_and_jump (target, const0_rtx, EQ, unsignedp, mode,
			       NULL_RTX, NULL, label, -1);
      emit_move_insn (target, trueval);
      emit_label (label);
      return target;
    }

  if (!REG_P (target)
      || reg_mentioned_p (target, op0) || reg_mentioned_p (target, op1))
    target = gen_reg_rtx (GET_MODE (target));

  /* Jump in the right direction if the target cannot implement CODE
     but can jump on its reverse condition.  */
  falseval = const0_rtx;
  if (! can_compare_p (code, mode, ccp_jump)
      && (! FLOAT_MODE_P (mode)
          || code == ORDERED || code == UNORDERED
          || (! HONOR_NANS (mode) && (code == LTGT || code == UNEQ))
          || (! HONOR_SNANS (mode) && (code == EQ || code == NE))))
    {
      enum rtx_code rcode;
      if (FLOAT_MODE_P (mode))
        rcode = reverse_condition_maybe_unordered (code);
      else
        rcode = reverse_condition (code);

      /* Canonicalize to UNORDERED for the libcall.  */
      if (can_compare_p (rcode, mode, ccp_jump)
          || (code == ORDERED && ! can_compare_p (ORDERED, mode, ccp_jump)))
	{
	  falseval = trueval;
	  trueval = const0_rtx;
	  code = rcode;
	}
    }

  emit_move_insn (target, trueval);
  label = gen_label_rtx ();
  do_compare_rtx_and_jump (op0, op1, code, unsignedp, mode, NULL_RTX, NULL,
			   label, -1);

  emit_move_insn (target, falseval);
  emit_label (label);

  return target;
}

/* Perform possibly multi-word comparison and conditional jump to LABEL
   if ARG1 OP ARG2 true where ARG1 and ARG2 are of mode MODE.  This is
   now a thin wrapper around do_compare_rtx_and_jump.  */

static void
do_cmp_and_jump (rtx arg1, rtx arg2, enum rtx_code op, machine_mode mode,
		 rtx_code_label *label)
{
  int unsignedp = (op == LTU || op == LEU || op == GTU || op == GEU);
  do_compare_rtx_and_jump (arg1, arg2, op, unsignedp, mode, NULL_RTX,
			   NULL, label, -1);
}<|MERGE_RESOLUTION|>--- conflicted
+++ resolved
@@ -993,19 +993,14 @@
     }
 
   /* If OP0 is a multi-word register, narrow it to the affected word.
-<<<<<<< HEAD
-     If the region spans two words, defer to store_split_bit_field.  */
-  if (!MEM_P (op0) && GET_MODE_SIZE (*op0_mode) > UNITS_PER_WORD)
-=======
      If the region spans two words, defer to store_split_bit_field.
      Don't do this if op0 is a single hard register wider than word
      such as a float or vector register.  */
   if (!MEM_P (op0)
-      && GET_MODE_SIZE (GET_MODE (op0)) > UNITS_PER_WORD
+      && GET_MODE_SIZE (*op0_mode) > UNITS_PER_WORD
       && (!REG_P (op0)
 	  || !HARD_REGISTER_P (op0)
-	  || HARD_REGNO_NREGS (REGNO (op0), GET_MODE (op0)) != 1))
->>>>>>> 633c65dd
+	  || HARD_REGNO_NREGS (REGNO (op0), *op0_mode) != 1))
     {
       if (bitnum % BITS_PER_WORD + bitsize > BITS_PER_WORD)
 	{
