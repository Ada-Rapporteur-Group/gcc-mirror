--- conflicted
+++ resolved
@@ -1028,12 +1028,9 @@
 	{
 	  str_rtx = adjust_bitfield_address (str_rtx, fieldmode,
 					     bitnum / BITS_PER_UNIT);
-<<<<<<< HEAD
 	  if (reverse)
 	    value = flip_storage_order (fieldmode, value);
-=======
 	  gcc_assert (bitnum % BITS_PER_UNIT == 0);
->>>>>>> ad88bedb
 	  emit_move_insn (str_rtx, value);
 	}
       else
@@ -1042,20 +1039,13 @@
 
 	  str_rtx = narrow_bit_field_mem (str_rtx, fieldmode, bitsize, bitnum,
 					  &bitnum);
-<<<<<<< HEAD
-	  /* Explicitly override the C/C++ memory model; ignore the
-	     bit range so that we can do the access in the mode mandated
-	     by -fstrict-volatile-bitfields instead.  */
-	  store_fixed_bit_field_1 (str_rtx, bitsize, bitnum, value, reverse);
-=======
 	  gcc_assert (bitnum + bitsize <= GET_MODE_BITSIZE (fieldmode));
 	  temp = copy_to_reg (str_rtx);
 	  if (!store_bit_field_1 (temp, bitsize, bitnum, 0, 0,
-				  fieldmode, value, true))
+				  fieldmode, value, reverse, true))
 	    gcc_unreachable ();
 
 	  emit_move_insn (str_rtx, temp);
->>>>>>> ad88bedb
 	}
 
       return;
@@ -1885,25 +1875,6 @@
 
   if (strict_volatile_bitfield_p (str_rtx, bitsize, bitnum, mode1, 0, 0))
     {
-<<<<<<< HEAD
-      rtx result;
-
-      /* Extraction of a full MODE1 value can be done with a load as long as
-	 the field is on a byte boundary and is sufficiently aligned.  */
-      if (simple_mem_bitfield_p (str_rtx, bitsize, bitnum, mode1))
-	{
-	  result = adjust_bitfield_address (str_rtx, mode1,
-					    bitnum / BITS_PER_UNIT);
-	  if (reverse)
-	    result = flip_storage_order (mode1, result);
-	}
-      else
-	{
-	  str_rtx = narrow_bit_field_mem (str_rtx, mode1, bitsize, bitnum,
-					  &bitnum);
-	  result = extract_fixed_bit_field_1 (mode, str_rtx, bitsize, bitnum,
-					      target, unsignedp, reverse);
-=======
       /* Extraction of a full MODE1 value can be done with a simple load.
 	 We know here that the field can be accessed with one single
 	 instruction.  For targets that support unaligned memory,
@@ -1912,9 +1883,10 @@
 	{
 	  rtx result = adjust_bitfield_address (str_rtx, mode1,
 						bitnum / BITS_PER_UNIT);
+	  if (reverse)
+	    result = flip_storage_order (mode1, result);
 	  gcc_assert (bitnum % BITS_PER_UNIT == 0);
 	  return convert_extracted_bit_field (result, mode, tmode, unsignedp);
->>>>>>> ad88bedb
 	}
 
       str_rtx = narrow_bit_field_mem (str_rtx, mode1, bitsize, bitnum,
