/* Medium-level subroutines: convert bit-field store and extract
   and shifts, multiplies and divides to rtl instructions.
   Copyright (C) 1987-2017 Free Software Foundation, Inc.

This file is part of GCC.

GCC is free software; you can redistribute it and/or modify it under
the terms of the GNU General Public License as published by the Free
Software Foundation; either version 3, or (at your option) any later
version.

GCC is distributed in the hope that it will be useful, but WITHOUT ANY
WARRANTY; without even the implied warranty of MERCHANTABILITY or
FITNESS FOR A PARTICULAR PURPOSE.  See the GNU General Public License
for more details.

You should have received a copy of the GNU General Public License
along with GCC; see the file COPYING3.  If not see
<http://www.gnu.org/licenses/>.  */


#include "config.h"
#include "system.h"
#include "coretypes.h"
#include "backend.h"
#include "target.h"
#include "rtl.h"
#include "tree.h"
#include "predict.h"
#include "memmodel.h"
#include "tm_p.h"
#include "expmed.h"
#include "optabs.h"
#include "emit-rtl.h"
#include "diagnostic-core.h"
#include "fold-const.h"
#include "stor-layout.h"
#include "dojump.h"
#include "explow.h"
#include "expr.h"
#include "langhooks.h"

struct target_expmed default_target_expmed;
#if SWITCHABLE_TARGET
struct target_expmed *this_target_expmed = &default_target_expmed;
#endif

<<<<<<< HEAD
static bool store_integral_bit_field (rtx, opt_scalar_int_mode,
				      unsigned HOST_WIDE_INT,
				      unsigned HOST_WIDE_INT,
				      poly_uint64, poly_uint64,
				      machine_mode, rtx, bool, bool);
static void store_fixed_bit_field (rtx, opt_scalar_int_mode,
				   unsigned HOST_WIDE_INT,
				   unsigned HOST_WIDE_INT,
				   poly_uint64, poly_uint64,
				   rtx, scalar_int_mode, bool);
static void store_fixed_bit_field_1 (rtx, scalar_int_mode,
				     unsigned HOST_WIDE_INT,
				     unsigned HOST_WIDE_INT,
				     rtx, scalar_int_mode, bool);
static void store_split_bit_field (rtx, opt_scalar_int_mode,
				   unsigned HOST_WIDE_INT,
				   unsigned HOST_WIDE_INT,
				   poly_uint64, poly_uint64,
				   rtx, scalar_int_mode, bool);
static rtx extract_integral_bit_field (rtx, opt_scalar_int_mode,
				       unsigned HOST_WIDE_INT,
				       unsigned HOST_WIDE_INT, int, rtx,
				       machine_mode, machine_mode, bool, bool);
=======
static void store_fixed_bit_field (rtx, opt_scalar_int_mode,
				   unsigned HOST_WIDE_INT,
				   unsigned HOST_WIDE_INT,
				   unsigned HOST_WIDE_INT,
				   unsigned HOST_WIDE_INT,
				   rtx, scalar_int_mode, bool);
static void store_fixed_bit_field_1 (rtx, scalar_int_mode,
				     unsigned HOST_WIDE_INT,
				     unsigned HOST_WIDE_INT,
				     rtx, scalar_int_mode, bool);
static void store_split_bit_field (rtx, opt_scalar_int_mode,
				   unsigned HOST_WIDE_INT,
				   unsigned HOST_WIDE_INT,
				   unsigned HOST_WIDE_INT,
				   unsigned HOST_WIDE_INT,
				   rtx, scalar_int_mode, bool);
>>>>>>> 5a462df3
static rtx extract_fixed_bit_field (machine_mode, rtx, opt_scalar_int_mode,
				    unsigned HOST_WIDE_INT,
				    unsigned HOST_WIDE_INT, rtx, int, bool);
static rtx extract_fixed_bit_field_1 (machine_mode, rtx, scalar_int_mode,
				      unsigned HOST_WIDE_INT,
				      unsigned HOST_WIDE_INT, rtx, int, bool);
static rtx lshift_value (machine_mode, unsigned HOST_WIDE_INT, int);
static rtx extract_split_bit_field (rtx, opt_scalar_int_mode,
				    unsigned HOST_WIDE_INT,
				    unsigned HOST_WIDE_INT, int, bool);
static void do_cmp_and_jump (rtx, rtx, enum rtx_code, machine_mode, rtx_code_label *);
static rtx expand_smod_pow2 (scalar_int_mode, rtx, HOST_WIDE_INT);
static rtx expand_sdiv_pow2 (scalar_int_mode, rtx, HOST_WIDE_INT);

/* Return a constant integer mask value of mode MODE with BITSIZE ones
   followed by BITPOS zeros, or the complement of that if COMPLEMENT.
   The mask is truncated if necessary to the width of mode MODE.  The
   mask is zero-extended if BITSIZE+BITPOS is too small for MODE.  */

static inline rtx
mask_rtx (scalar_int_mode mode, int bitpos, int bitsize, bool complement)
{
  return immed_wide_int_const
    (wi::shifted_mask (bitpos, bitsize, complement,
		       GET_MODE_PRECISION (mode)), mode);
}

/* Test whether a value is zero of a power of two.  */
#define EXACT_POWER_OF_2_OR_ZERO_P(x) \
  (((x) & ((x) - HOST_WIDE_INT_1U)) == 0)

struct init_expmed_rtl
{
  rtx reg;
  rtx plus;
  rtx neg;
  rtx mult;
  rtx sdiv;
  rtx udiv;
  rtx sdiv_32;
  rtx smod_32;
  rtx wide_mult;
  rtx wide_lshr;
  rtx wide_trunc;
  rtx shift;
  rtx shift_mult;
  rtx shift_add;
  rtx shift_sub0;
  rtx shift_sub1;
  rtx zext;
  rtx trunc;

  rtx pow2[MAX_BITS_PER_WORD];
  rtx cint[MAX_BITS_PER_WORD];
};

static void
init_expmed_one_conv (struct init_expmed_rtl *all, scalar_int_mode to_mode,
		      scalar_int_mode from_mode, bool speed)
{
  int to_size, from_size;
  rtx which;

  to_size = GET_MODE_PRECISION (to_mode);
  from_size = GET_MODE_PRECISION (from_mode);

  /* Most partial integers have a precision less than the "full"
     integer it requires for storage.  In case one doesn't, for
     comparison purposes here, reduce the bit size by one in that
     case.  */
  if (GET_MODE_CLASS (to_mode) == MODE_PARTIAL_INT
      && pow2p_hwi (to_size))
    to_size --;
  if (GET_MODE_CLASS (from_mode) == MODE_PARTIAL_INT
      && pow2p_hwi (from_size))
    from_size --;
  
  /* Assume cost of zero-extend and sign-extend is the same.  */
  which = (to_size < from_size ? all->trunc : all->zext);

  PUT_MODE (all->reg, from_mode);
  set_convert_cost (to_mode, from_mode, speed,
		    set_src_cost (which, to_mode, speed));
}

static void
init_expmed_one_mode (struct init_expmed_rtl *all,
		      machine_mode mode, int speed)
{
  int m, n, mode_bitsize;
  machine_mode mode_from;

  mode_bitsize = GET_MODE_UNIT_BITSIZE (mode);

  PUT_MODE (all->reg, mode);
  PUT_MODE (all->plus, mode);
  PUT_MODE (all->neg, mode);
  PUT_MODE (all->mult, mode);
  PUT_MODE (all->sdiv, mode);
  PUT_MODE (all->udiv, mode);
  PUT_MODE (all->sdiv_32, mode);
  PUT_MODE (all->smod_32, mode);
  PUT_MODE (all->wide_trunc, mode);
  PUT_MODE (all->shift, mode);
  PUT_MODE (all->shift_mult, mode);
  PUT_MODE (all->shift_add, mode);
  PUT_MODE (all->shift_sub0, mode);
  PUT_MODE (all->shift_sub1, mode);
  PUT_MODE (all->zext, mode);
  PUT_MODE (all->trunc, mode);

  set_add_cost (speed, mode, set_src_cost (all->plus, mode, speed));
  set_neg_cost (speed, mode, set_src_cost (all->neg, mode, speed));
  set_mul_cost (speed, mode, set_src_cost (all->mult, mode, speed));
  set_sdiv_cost (speed, mode, set_src_cost (all->sdiv, mode, speed));
  set_udiv_cost (speed, mode, set_src_cost (all->udiv, mode, speed));

  set_sdiv_pow2_cheap (speed, mode, (set_src_cost (all->sdiv_32, mode, speed)
				     <= 2 * add_cost (speed, mode)));
  set_smod_pow2_cheap (speed, mode, (set_src_cost (all->smod_32, mode, speed)
				     <= 4 * add_cost (speed, mode)));

  set_shift_cost (speed, mode, 0, 0);
  {
    int cost = add_cost (speed, mode);
    set_shiftadd_cost (speed, mode, 0, cost);
    set_shiftsub0_cost (speed, mode, 0, cost);
    set_shiftsub1_cost (speed, mode, 0, cost);
  }

  n = MIN (MAX_BITS_PER_WORD, mode_bitsize);
  for (m = 1; m < n; m++)
    {
      XEXP (all->shift, 1) = all->cint[m];
      XEXP (all->shift_mult, 1) = all->pow2[m];

      set_shift_cost (speed, mode, m, set_src_cost (all->shift, mode, speed));
      set_shiftadd_cost (speed, mode, m, set_src_cost (all->shift_add, mode,
						       speed));
      set_shiftsub0_cost (speed, mode, m, set_src_cost (all->shift_sub0, mode,
							speed));
      set_shiftsub1_cost (speed, mode, m, set_src_cost (all->shift_sub1, mode,
							speed));
    }

  scalar_int_mode int_mode_to;
  if (is_a <scalar_int_mode> (mode, &int_mode_to))
    {
      for (mode_from = MIN_MODE_INT; mode_from <= MAX_MODE_INT;
	   mode_from = (machine_mode)(mode_from + 1))
	init_expmed_one_conv (all, int_mode_to,
			      as_a <scalar_int_mode> (mode_from), speed);

      scalar_int_mode wider_mode;
      if (GET_MODE_CLASS (int_mode_to) == MODE_INT
	  && GET_MODE_WIDER_MODE (int_mode_to).exists (&wider_mode))
	{
	  PUT_MODE (all->zext, wider_mode);
	  PUT_MODE (all->wide_mult, wider_mode);
	  PUT_MODE (all->wide_lshr, wider_mode);
	  XEXP (all->wide_lshr, 1)
	    = gen_int_shift_amount (wider_mode, mode_bitsize);

	  set_mul_widen_cost (speed, wider_mode,
			      set_src_cost (all->wide_mult, wider_mode, speed));
	  set_mul_highpart_cost (speed, int_mode_to,
				 set_src_cost (all->wide_trunc,
					       int_mode_to, speed));
	}
    }
}

void
init_expmed (void)
{
  struct init_expmed_rtl all;
  machine_mode mode = QImode;
  int m, speed;

  memset (&all, 0, sizeof all);
  for (m = 1; m < MAX_BITS_PER_WORD; m++)
    {
      all.pow2[m] = GEN_INT (HOST_WIDE_INT_1 << m);
      all.cint[m] = GEN_INT (m);
    }

  /* Avoid using hard regs in ways which may be unsupported.  */
  all.reg = gen_raw_REG (mode, LAST_VIRTUAL_REGISTER + 1);
  all.plus = gen_rtx_PLUS (mode, all.reg, all.reg);
  all.neg = gen_rtx_NEG (mode, all.reg);
  all.mult = gen_rtx_MULT (mode, all.reg, all.reg);
  all.sdiv = gen_rtx_DIV (mode, all.reg, all.reg);
  all.udiv = gen_rtx_UDIV (mode, all.reg, all.reg);
  all.sdiv_32 = gen_rtx_DIV (mode, all.reg, all.pow2[5]);
  all.smod_32 = gen_rtx_MOD (mode, all.reg, all.pow2[5]);
  all.zext = gen_rtx_ZERO_EXTEND (mode, all.reg);
  all.wide_mult = gen_rtx_MULT (mode, all.zext, all.zext);
  all.wide_lshr = gen_rtx_LSHIFTRT (mode, all.wide_mult, all.reg);
  all.wide_trunc = gen_rtx_TRUNCATE (mode, all.wide_lshr);
  all.shift = gen_rtx_ASHIFT (mode, all.reg, all.reg);
  all.shift_mult = gen_rtx_MULT (mode, all.reg, all.reg);
  all.shift_add = gen_rtx_PLUS (mode, all.shift_mult, all.reg);
  all.shift_sub0 = gen_rtx_MINUS (mode, all.shift_mult, all.reg);
  all.shift_sub1 = gen_rtx_MINUS (mode, all.reg, all.shift_mult);
  all.trunc = gen_rtx_TRUNCATE (mode, all.reg);

  for (speed = 0; speed < 2; speed++)
    {
      crtl->maybe_hot_insn_p = speed;
      set_zero_cost (speed, set_src_cost (const0_rtx, mode, speed));

      for (mode = MIN_MODE_INT; mode <= MAX_MODE_INT;
	   mode = (machine_mode)(mode + 1))
	init_expmed_one_mode (&all, mode, speed);

      if (MIN_MODE_PARTIAL_INT != VOIDmode)
	for (mode = MIN_MODE_PARTIAL_INT; mode <= MAX_MODE_PARTIAL_INT;
	     mode = (machine_mode)(mode + 1))
	  init_expmed_one_mode (&all, mode, speed);

      if (MIN_MODE_VECTOR_INT != VOIDmode)
	for (mode = MIN_MODE_VECTOR_INT; mode <= MAX_MODE_VECTOR_INT;
	     mode = (machine_mode)(mode + 1))
	  init_expmed_one_mode (&all, mode, speed);
    }

  if (alg_hash_used_p ())
    {
      struct alg_hash_entry *p = alg_hash_entry_ptr (0);
      memset (p, 0, sizeof (*p) * NUM_ALG_HASH_ENTRIES);
    }
  else
    set_alg_hash_used_p (true);
  default_rtl_profile ();

  ggc_free (all.trunc);
  ggc_free (all.shift_sub1);
  ggc_free (all.shift_sub0);
  ggc_free (all.shift_add);
  ggc_free (all.shift_mult);
  ggc_free (all.shift);
  ggc_free (all.wide_trunc);
  ggc_free (all.wide_lshr);
  ggc_free (all.wide_mult);
  ggc_free (all.zext);
  ggc_free (all.smod_32);
  ggc_free (all.sdiv_32);
  ggc_free (all.udiv);
  ggc_free (all.sdiv);
  ggc_free (all.mult);
  ggc_free (all.neg);
  ggc_free (all.plus);
  ggc_free (all.reg);
}

/* Return an rtx representing minus the value of X.
   MODE is the intended mode of the result,
   useful if X is a CONST_INT.  */

rtx
negate_rtx (machine_mode mode, rtx x)
{
  rtx result = simplify_unary_operation (NEG, mode, x, mode);

  if (result == 0)
    result = expand_unop (mode, neg_optab, x, NULL_RTX, 0);

  return result;
}

/* Whether reverse storage order is supported on the target.  */
static int reverse_storage_order_supported = -1;

/* Check whether reverse storage order is supported on the target.  */

static void
check_reverse_storage_order_support (void)
{
  if (BYTES_BIG_ENDIAN != WORDS_BIG_ENDIAN)
    {
      reverse_storage_order_supported = 0;
      sorry ("reverse scalar storage order");
    }
  else
    reverse_storage_order_supported = 1;
}

/* Whether reverse FP storage order is supported on the target.  */
static int reverse_float_storage_order_supported = -1;

/* Check whether reverse FP storage order is supported on the target.  */

static void
check_reverse_float_storage_order_support (void)
{
  if (FLOAT_WORDS_BIG_ENDIAN != WORDS_BIG_ENDIAN)
    {
      reverse_float_storage_order_supported = 0;
      sorry ("reverse floating-point scalar storage order");
    }
  else
    reverse_float_storage_order_supported = 1;
}

/* Return an rtx representing value of X with reverse storage order.
   MODE is the intended mode of the result,
   useful if X is a CONST_INT.  */

rtx
flip_storage_order (machine_mode mode, rtx x)
{
  scalar_int_mode int_mode;
  rtx result;

  if (mode == QImode)
    return x;

  if (COMPLEX_MODE_P (mode))
    {
      rtx real = read_complex_part (x, false);
      rtx imag = read_complex_part (x, true);

      real = flip_storage_order (GET_MODE_INNER (mode), real);
      imag = flip_storage_order (GET_MODE_INNER (mode), imag);

      return gen_rtx_CONCAT (mode, real, imag);
    }

  if (__builtin_expect (reverse_storage_order_supported < 0, 0))
    check_reverse_storage_order_support ();

  if (!is_a <scalar_int_mode> (mode, &int_mode))
    {
      if (FLOAT_MODE_P (mode)
	  && __builtin_expect (reverse_float_storage_order_supported < 0, 0))
	check_reverse_float_storage_order_support ();

      if (!int_mode_for_size (GET_MODE_PRECISION (mode), 0).exists (&int_mode))
	{
	  sorry ("reverse storage order for %smode", GET_MODE_NAME (mode));
	  return x;
	}
      x = gen_lowpart (int_mode, x);
    }

  result = simplify_unary_operation (BSWAP, int_mode, x, int_mode);
  if (result == 0)
    result = expand_unop (int_mode, bswap_optab, x, NULL_RTX, 1);

  if (int_mode != mode)
    result = gen_lowpart (mode, result);

  return result;
}

/* If MODE is set, adjust bitfield memory MEM so that it points to the
   first unit of mode MODE that contains a bitfield of size BITSIZE at
   bit position BITNUM.  If MODE is not set, return a BLKmode reference
   to every byte in the bitfield.  Set *NEW_BITNUM to the bit position
   of the field within the new memory.  */

static rtx
narrow_bit_field_mem (rtx mem, opt_scalar_int_mode mode,
		      unsigned HOST_WIDE_INT bitsize,
		      unsigned HOST_WIDE_INT bitnum,
		      unsigned HOST_WIDE_INT *new_bitnum)
{
<<<<<<< HEAD
  if (mode.exists ())
    {
      unsigned int unit = GET_MODE_BITSIZE (*mode);
      *new_bitnum = bitnum % unit;
      HOST_WIDE_INT offset = (bitnum - *new_bitnum) / BITS_PER_UNIT;
      return adjust_bitfield_address (mem, *mode, offset);
=======
  scalar_int_mode imode;
  if (mode.exists (&imode))
    {
      unsigned int unit = GET_MODE_BITSIZE (imode);
      *new_bitnum = bitnum % unit;
      HOST_WIDE_INT offset = (bitnum - *new_bitnum) / BITS_PER_UNIT;
      return adjust_bitfield_address (mem, imode, offset);
>>>>>>> 5a462df3
    }
  else
    {
      *new_bitnum = bitnum % BITS_PER_UNIT;
      HOST_WIDE_INT offset = bitnum / BITS_PER_UNIT;
      HOST_WIDE_INT size = ((*new_bitnum + bitsize + BITS_PER_UNIT - 1)
			    / BITS_PER_UNIT);
      return adjust_bitfield_address_size (mem, BLKmode, offset, size);
    }
}

/* The caller wants to perform insertion or extraction PATTERN on a
   bitfield of size BITSIZE at BITNUM bits into memory operand OP0.
   BITREGION_START and BITREGION_END are as for store_bit_field
   and FIELDMODE is the natural mode of the field.

   Search for a mode that is compatible with the memory access
   restrictions and (where applicable) with a register insertion or
   extraction.  Return the new memory on success, storing the adjusted
   bit position in *NEW_BITNUM.  Return null otherwise.  */

static rtx
adjust_bit_field_mem_for_reg (enum extraction_pattern pattern,
			      rtx op0, HOST_WIDE_INT bitsize,
			      HOST_WIDE_INT bitnum,
			      poly_uint64 bitregion_start,
			      poly_uint64 bitregion_end,
			      machine_mode fieldmode,
			      unsigned HOST_WIDE_INT *new_bitnum)
{
  bit_field_mode_iterator iter (bitsize, bitnum, bitregion_start,
				bitregion_end, MEM_ALIGN (op0),
				MEM_VOLATILE_P (op0));
  scalar_int_mode best_mode;
  if (iter.next_mode (&best_mode))
    {
      /* We can use a memory in BEST_MODE.  See whether this is true for
	 any wider modes.  All other things being equal, we prefer to
	 use the widest mode possible because it tends to expose more
	 CSE opportunities.  */
      if (!iter.prefer_smaller_modes ())
	{
	  /* Limit the search to the mode required by the corresponding
	     register insertion or extraction instruction, if any.  */
	  scalar_int_mode limit_mode = word_mode;
	  extraction_insn insn;
	  if (get_best_reg_extraction_insn (&insn, pattern,
					    GET_MODE_BITSIZE (best_mode),
					    fieldmode))
	    limit_mode = insn.field_mode;

	  scalar_int_mode wider_mode;
	  while (iter.next_mode (&wider_mode)
		 && GET_MODE_SIZE (wider_mode) <= GET_MODE_SIZE (limit_mode))
	    best_mode = wider_mode;
	}
      return narrow_bit_field_mem (op0, best_mode, bitsize, bitnum,
				   new_bitnum);
    }
  return NULL_RTX;
}

/* Return true if a bitfield of size BITSIZE at bit number BITNUM within
   a structure of mode STRUCT_MODE represents a lowpart subreg.   The subreg
   offset is then BITNUM / BITS_PER_UNIT.  */

static bool
lowpart_bit_field_p (poly_uint64 bitnum, poly_uint64 bitsize,
		     machine_mode struct_mode)
{
  if (BYTES_BIG_ENDIAN)
    return (multiple_p (bitnum, BITS_PER_UNIT)
	    && (must_eq (bitnum + bitsize, GET_MODE_BITSIZE (struct_mode))
		|| multiple_p (bitnum + bitsize, BITS_PER_WORD)));
  else
    return multiple_p (bitnum, BITS_PER_WORD);
}

/* Return true if -fstrict-volatile-bitfields applies to an access of OP0
   containing BITSIZE bits starting at BITNUM, with field mode FIELDMODE.
   Return false if the access would touch memory outside the range
   BITREGION_START to BITREGION_END for conformance to the C++ memory
   model.  */

static bool
strict_volatile_bitfield_p (rtx op0, unsigned HOST_WIDE_INT bitsize,
			    unsigned HOST_WIDE_INT bitnum,
			    scalar_int_mode fieldmode,
<<<<<<< HEAD
			    poly_uint64 bitregion_start,
			    poly_uint64 bitregion_end)
=======
			    unsigned HOST_WIDE_INT bitregion_start,
			    unsigned HOST_WIDE_INT bitregion_end)
>>>>>>> 5a462df3
{
  unsigned HOST_WIDE_INT modesize = GET_MODE_BITSIZE (fieldmode);

  /* -fstrict-volatile-bitfields must be enabled and we must have a
     volatile MEM.  */
  if (!MEM_P (op0)
      || !MEM_VOLATILE_P (op0)
      || flag_strict_volatile_bitfields <= 0)
    return false;

  /* The bit size must not be larger than the field mode, and
     the field mode must not be larger than a word.  */
  if (bitsize > modesize || modesize > BITS_PER_WORD)
    return false;

  /* Check for cases of unaligned fields that must be split.  */
  if (bitnum % modesize + bitsize > modesize)
    return false;

  /* The memory must be sufficiently aligned for a MODESIZE access.
     This condition guarantees, that the memory access will not
     touch anything after the end of the structure.  */
  if (MEM_ALIGN (op0) < modesize)
    return false;

  /* Check for cases where the C++ memory model applies.  */
  if (may_ne (bitregion_end, 0U)
      && !known_subrange_p (bitnum - bitnum % modesize, modesize,
			    bitregion_start,
			    bitregion_end + 1 - bitregion_start))
    return false;

  return true;
}

/* Return true if OP is a memory and if a bitfield of size BITSIZE at
   bit number BITNUM can be treated as a simple value of mode MODE.
   Store the byte offset in *BYTENUM if so.  */
static bool
simple_mem_bitfield_p (rtx op0, poly_uint64 bitsize, poly_uint64 bitnum,
		       machine_mode mode, poly_uint64 *bytenum)
{
  return (MEM_P (op0)
	  && multiple_p (bitnum, BITS_PER_UNIT, bytenum)
	  && must_eq (bitsize, GET_MODE_BITSIZE (mode))
	  && (!targetm.slow_unaligned_access (mode, MEM_ALIGN (op0))
	      || (multiple_p (bitnum, GET_MODE_ALIGNMENT (mode))
		  && MEM_ALIGN (op0) >= GET_MODE_ALIGNMENT (mode))));
}

/* Try to use instruction INSV to store VALUE into a field of OP0.
   If OP0_MODE is defined, it is the mode of OP0, otherwise OP0 is a
   BLKmode MEM.  VALUE_MODE is the mode of VALUE.  BITSIZE and BITNUM
   are as for store_bit_field.  */

static bool
store_bit_field_using_insv (const extraction_insn *insv, rtx op0,
			    opt_scalar_int_mode op0_mode,
			    unsigned HOST_WIDE_INT bitsize,
			    unsigned HOST_WIDE_INT bitnum,
			    rtx value, scalar_int_mode value_mode)
{
  struct expand_operand ops[4];
  rtx value1;
  rtx xop0 = op0;
  rtx_insn *last = get_last_insn ();
  bool copy_back = false;

  scalar_int_mode op_mode = insv->field_mode;
  unsigned int unit = GET_MODE_BITSIZE (op_mode);
  if (bitsize == 0 || bitsize > unit)
    return false;

  if (MEM_P (xop0))
    /* Get a reference to the first byte of the field.  */
    xop0 = narrow_bit_field_mem (xop0, insv->struct_mode, bitsize, bitnum,
				 &bitnum);
  else
    {
      /* Convert from counting within OP0 to counting in OP_MODE.  */
      if (BYTES_BIG_ENDIAN)
<<<<<<< HEAD
	bitnum += unit - GET_MODE_BITSIZE (*op0_mode);
=======
	bitnum += unit - GET_MODE_BITSIZE (op0_mode.require ());
>>>>>>> 5a462df3

      /* If xop0 is a register, we need it in OP_MODE
	 to make it acceptable to the format of insv.  */
      if (GET_CODE (xop0) == SUBREG)
	/* We can't just change the mode, because this might clobber op0,
	   and we will need the original value of op0 if insv fails.  */
	xop0 = gen_rtx_SUBREG (op_mode, SUBREG_REG (xop0), SUBREG_BYTE (xop0));
      if (REG_P (xop0) && GET_MODE (xop0) != op_mode)
	xop0 = gen_lowpart_SUBREG (op_mode, xop0);
    }

  /* If the destination is a paradoxical subreg such that we need a
     truncate to the inner mode, perform the insertion on a temporary and
     truncate the result to the original destination.  Note that we can't
     just truncate the paradoxical subreg as (truncate:N (subreg:W (reg:N
     X) 0)) is (reg:N X).  */
  if (GET_CODE (xop0) == SUBREG
      && REG_P (SUBREG_REG (xop0))
      && !TRULY_NOOP_TRUNCATION_MODES_P (GET_MODE (SUBREG_REG (xop0)),
					 op_mode))
    {
      rtx tem = gen_reg_rtx (op_mode);
      emit_move_insn (tem, xop0);
      xop0 = tem;
      copy_back = true;
    }

  /* There are similar overflow check at the start of store_bit_field_1,
     but that only check the situation where the field lies completely
     outside the register, while there do have situation where the field
     lies partialy in the register, we need to adjust bitsize for this
     partial overflow situation.  Without this fix, pr48335-2.c on big-endian
     will broken on those arch support bit insert instruction, like arm, aarch64
     etc.  */
  if (bitsize + bitnum > unit && bitnum < unit)
    {
      warning (OPT_Wextra, "write of %wu-bit data outside the bound of "
	       "destination object, data truncated into %wu-bit",
	       bitsize, unit - bitnum);
      bitsize = unit - bitnum;
    }

  /* If BITS_BIG_ENDIAN is zero on a BYTES_BIG_ENDIAN machine, we count
     "backwards" from the size of the unit we are inserting into.
     Otherwise, we count bits from the most significant on a
     BYTES/BITS_BIG_ENDIAN machine.  */

  if (BITS_BIG_ENDIAN != BYTES_BIG_ENDIAN)
    bitnum = unit - bitsize - bitnum;

  /* Convert VALUE to op_mode (which insv insn wants) in VALUE1.  */
  value1 = value;
  if (value_mode != op_mode)
    {
      if (GET_MODE_BITSIZE (value_mode) >= bitsize)
	{
	  rtx tmp;
	  /* Optimization: Don't bother really extending VALUE
	     if it has all the bits we will actually use.  However,
	     if we must narrow it, be sure we do it correctly.  */

	  if (GET_MODE_SIZE (value_mode) < GET_MODE_SIZE (op_mode))
	    {
	      tmp = simplify_subreg (op_mode, value1, value_mode, 0);
	      if (! tmp)
		tmp = simplify_gen_subreg (op_mode,
					   force_reg (value_mode, value1),
					   value_mode, 0);
	    }
	  else
	    {
	      tmp = gen_lowpart_if_possible (op_mode, value1);
	      if (! tmp)
		tmp = gen_lowpart (op_mode, force_reg (value_mode, value1));
	    }
	  value1 = tmp;
	}
      else if (CONST_INT_P (value))
	value1 = gen_int_mode (INTVAL (value), op_mode);
      else
	/* Parse phase is supposed to make VALUE's data type
	   match that of the component reference, which is a type
	   at least as wide as the field; so VALUE should have
	   a mode that corresponds to that type.  */
	gcc_assert (CONSTANT_P (value));
    }

  create_fixed_operand (&ops[0], xop0);
  create_integer_operand (&ops[1], bitsize);
  create_integer_operand (&ops[2], bitnum);
  create_input_operand (&ops[3], value1, op_mode);
  if (maybe_expand_insn (insv->icode, 4, ops))
    {
      if (copy_back)
	convert_move (op0, xop0, true);
      return true;
    }
  delete_insns_since (last);
  return false;
}

/* A subroutine of store_bit_field, with the same arguments.  Return true
   if the operation could be implemented.

   If FALLBACK_P is true, fall back to store_fixed_bit_field if we have
   no other way of implementing the operation.  If FALLBACK_P is false,
   return false instead.  */

static bool
store_bit_field_1 (rtx str_rtx, poly_uint64 bitsize, poly_uint64 bitnum,
		   poly_uint64 bitregion_start, poly_uint64 bitregion_end,
		   machine_mode fieldmode,
		   rtx value, bool reverse, bool fallback_p)
{
  rtx op0 = str_rtx;

  while (GET_CODE (op0) == SUBREG)
    {
      bitnum += subreg_memory_offset (op0) * BITS_PER_UNIT;
      op0 = SUBREG_REG (op0);
    }

  /* No action is needed if the target is a register and if the field
     lies completely outside that register.  This can occur if the source
     code contains an out-of-bounds access to a small array.  */
  if (REG_P (op0) && must_ge (bitnum, GET_MODE_BITSIZE (GET_MODE (op0))))
    return true;

  /* Use vec_set patterns for inserting parts of vectors whenever
     available.  */
  machine_mode outermode = GET_MODE (op0);
  scalar_mode innermode = GET_MODE_INNER (outermode);
<<<<<<< HEAD
  poly_uint64 pos;
=======
>>>>>>> 5a462df3
  if (VECTOR_MODE_P (outermode)
      && !MEM_P (op0)
      && optab_handler (vec_set_optab, outermode) != CODE_FOR_nothing
      && fieldmode == innermode
<<<<<<< HEAD
      && must_eq (bitsize, GET_MODE_BITSIZE (innermode))
      && multiple_p (bitnum, GET_MODE_BITSIZE (innermode), &pos))
=======
      && bitsize == GET_MODE_BITSIZE (innermode)
      && !(bitnum % GET_MODE_BITSIZE (innermode)))
>>>>>>> 5a462df3
    {
      struct expand_operand ops[3];
      enum insn_code icode = optab_handler (vec_set_optab, outermode);

      create_fixed_operand (&ops[0], op0);
      create_input_operand (&ops[1], value, innermode);
      create_integer_operand (&ops[2], pos);
      if (maybe_expand_insn (icode, 3, ops))
	return true;
    }

  /* If the target is a register, overwriting the entire object, or storing
     a full-word or multi-word field can be done with just a SUBREG.  */
  if (!MEM_P (op0)
      && must_eq (bitsize, GET_MODE_BITSIZE (fieldmode)))
    {
      /* Use the subreg machinery either to narrow OP0 to the required
	 words or to cope with mode punning between equal-sized modes.
	 In the latter case, use subreg on the rhs side, not lhs.  */
      rtx sub;
      poly_uint64 wordnum;

      if (must_eq (bitsize, GET_MODE_BITSIZE (GET_MODE (op0)))
	  && must_eq (bitnum, 0U))
	{
	  sub = simplify_gen_subreg (GET_MODE (op0), value, fieldmode, 0);
	  if (sub)
	    {
	      if (reverse)
		sub = flip_storage_order (GET_MODE (op0), sub);
	      emit_move_insn (op0, sub);
	      return true;
	    }
	}
      else if (multiple_p (bitsize, BITS_PER_WORD)
	       && multiple_p (bitnum, BITS_PER_WORD, &wordnum))
	{
	  sub = simplify_gen_subreg (fieldmode, op0, GET_MODE (op0),
				     wordnum * UNITS_PER_WORD);
	  if (sub)
	    {
	      if (reverse)
		value = flip_storage_order (fieldmode, value);
	      emit_move_insn (sub, value);
	      return true;
	    }
	}
    }

  /* If the target is memory, storing any naturally aligned field can be
     done with a simple store.  For targets that support fast unaligned
     memory, any naturally sized, unit aligned field can be done directly.  */
  poly_uint64 bytenum;
  if (simple_mem_bitfield_p (op0, bitsize, bitnum, fieldmode, &bytenum))
    {
      op0 = adjust_bitfield_address (op0, fieldmode, bytenum);
      if (reverse)
	value = flip_storage_order (fieldmode, value);
      emit_move_insn (op0, value);
      return true;
    }

  /* It's possible we'll need to handle other cases here for
     polynomial bitnum and bitsize.  */

  /* From here on we need to be looking at a fixed-size insertion.  */
  unsigned HOST_WIDE_INT ibitsize = bitsize.to_constant ();
  unsigned HOST_WIDE_INT ibitnum = bitnum.to_constant ();

  /* Make sure we are playing with integral modes.  Pun with subregs
     if we aren't.  This must come after the entire register case above,
     since that case is valid for any mode.  The following cases are only
     valid for integral modes.  */
  opt_scalar_int_mode op0_mode = int_mode_for_mode (GET_MODE (op0));
<<<<<<< HEAD
  if (!op0_mode.exists () || *op0_mode != GET_MODE (op0))
=======
  scalar_int_mode imode;
  if (!op0_mode.exists (&imode) || imode != GET_MODE (op0))
>>>>>>> 5a462df3
    {
      if (MEM_P (op0))
	op0 = adjust_bitfield_address_size (op0, op0_mode.else_blk (),
					    0, MEM_SIZE (op0));
      else
<<<<<<< HEAD
	op0 = gen_lowpart (*op0_mode, op0);
=======
	op0 = gen_lowpart (op0_mode.require (), op0);
>>>>>>> 5a462df3
    }

  return store_integral_bit_field (op0, op0_mode, ibitsize, ibitnum,
				   bitregion_start, bitregion_end,
				   fieldmode, value, reverse, fallback_p);
}

/* Subroutine of store_bit_field_1, with the same arguments, except
   that BITSIZE and BITNUM are constant.  Handle cases specific to
   integral modes.  If OP0_MODE is defined, it is the mode of OP0,
   otherwise OP0 is a BLKmode MEM.  */

static bool
store_integral_bit_field (rtx op0, opt_scalar_int_mode op0_mode,
			  unsigned HOST_WIDE_INT bitsize,
			  unsigned HOST_WIDE_INT bitnum,
			  poly_uint64 bitregion_start,
			  poly_uint64 bitregion_end,
			  machine_mode fieldmode,
			  rtx value, bool reverse, bool fallback_p)
{
  /* Storing an lsb-aligned field in a register
     can be done with a movstrict instruction.  */

  if (!MEM_P (op0)
      && !reverse
      && lowpart_bit_field_p (bitnum, bitsize, *op0_mode)
      && must_eq (bitsize, GET_MODE_BITSIZE (fieldmode))
      && optab_handler (movstrict_optab, fieldmode) != CODE_FOR_nothing)
    {
      struct expand_operand ops[2];
      enum insn_code icode = optab_handler (movstrict_optab, fieldmode);
      rtx arg0 = op0;
      unsigned HOST_WIDE_INT subreg_off;

      if (GET_CODE (arg0) == SUBREG)
	{
	  /* Else we've got some float mode source being extracted into
	     a different float mode destination -- this combination of
	     subregs results in Severe Tire Damage.  */
	  gcc_assert (GET_MODE (SUBREG_REG (arg0)) == fieldmode
		      || GET_MODE_CLASS (fieldmode) == MODE_INT
		      || GET_MODE_CLASS (fieldmode) == MODE_PARTIAL_INT);
	  arg0 = SUBREG_REG (arg0);
	}

      subreg_off = bitnum / BITS_PER_UNIT;
      if (validate_subreg (fieldmode, GET_MODE (arg0), arg0, subreg_off))
	{
	  arg0 = gen_rtx_SUBREG (fieldmode, arg0, subreg_off);

	  create_fixed_operand (&ops[0], arg0);
	  /* Shrink the source operand to FIELDMODE.  */
	  create_convert_operand_to (&ops[1], value, fieldmode, false);
	  if (maybe_expand_insn (icode, 2, ops))
	    return true;
	}
    }

  /* Handle fields bigger than a word.  */

  if (bitsize > BITS_PER_WORD)
    {
      /* Here we transfer the words of the field
	 in the order least significant first.
	 This is because the most significant word is the one which may
	 be less than full.
	 However, only do that if the value is not BLKmode.  */

      const bool backwards = WORDS_BIG_ENDIAN && fieldmode != BLKmode;
      unsigned int nwords = (bitsize + (BITS_PER_WORD - 1)) / BITS_PER_WORD;
      unsigned int i;
      rtx_insn *last;

      /* This is the mode we must force value to, so that there will be enough
	 subwords to extract.  Note that fieldmode will often (always?) be
	 VOIDmode, because that is what store_field uses to indicate that this
	 is a bit field, but passing VOIDmode to operand_subword_force
<<<<<<< HEAD
	 is not allowed.

	 The mode must be fixed-size, since insertions into variable-sized
	 objects must be handled before calling this function.  */
      fixed_size_mode value_mode = as_a <fixed_size_mode> (GET_MODE (value));
      if (value_mode == VOIDmode)
	value_mode = smallest_int_mode_for_size (nwords * BITS_PER_WORD);
=======
	 is not allowed.  */
      fieldmode = GET_MODE (value);
      if (fieldmode == VOIDmode)
	fieldmode = smallest_int_mode_for_size (nwords * BITS_PER_WORD);
>>>>>>> 5a462df3

      last = get_last_insn ();
      for (i = 0; i < nwords; i++)
	{
	  /* If I is 0, use the low-order word in both field and target;
	     if I is 1, use the next to lowest word; and so on.  */
	  unsigned int wordnum = (backwards
				  ? GET_MODE_SIZE (value_mode) / UNITS_PER_WORD
				  - i - 1
				  : i);
	  unsigned int bit_offset = (backwards ^ reverse
				     ? MAX ((int) bitsize - ((int) i + 1)
					    * BITS_PER_WORD,
					    0)
				     : (int) i * BITS_PER_WORD);
	  rtx value_word = operand_subword_force (value, wordnum, value_mode);
	  unsigned HOST_WIDE_INT new_bitsize =
	    MIN (BITS_PER_WORD, bitsize - i * BITS_PER_WORD);

	  /* If the remaining chunk doesn't have full wordsize we have
	     to make sure that for big-endian machines the higher order
	     bits are used.  */
	  if (new_bitsize < BITS_PER_WORD && BYTES_BIG_ENDIAN && !backwards)
	    {
	      int shift = BITS_PER_WORD - new_bitsize;
	      rtx shift_rtx = gen_int_shift_amount (word_mode, shift);
	      value_word = simplify_expand_binop (word_mode, lshr_optab,
						  value_word, shift_rtx,
						  NULL_RTX, true,
						  OPTAB_LIB_WIDEN);
	    }

	  if (!store_bit_field_1 (op0, new_bitsize,
				  bitnum + bit_offset,
				  bitregion_start, bitregion_end,
				  word_mode,
				  value_word, reverse, fallback_p))
	    {
	      delete_insns_since (last);
	      return false;
	    }
	}
      return true;
    }

  /* If VALUE has a floating-point or complex mode, access it as an
     integer of the corresponding size.  This can occur on a machine
     with 64 bit registers that uses SFmode for float.  It can also
     occur for unaligned float or complex fields.  */
<<<<<<< HEAD
  rtx orig_value = value;
=======
  orig_value = value;
>>>>>>> 5a462df3
  scalar_int_mode value_mode;
  if (GET_MODE (value) == VOIDmode)
    /* By this point we've dealt with values that are bigger than a word,
       so word_mode is a conservatively correct choice.  */
    value_mode = word_mode;
  else if (!is_a <scalar_int_mode> (GET_MODE (value), &value_mode))
    {
<<<<<<< HEAD
      value_mode = *int_mode_for_mode (GET_MODE (value));
=======
      value_mode = int_mode_for_mode (GET_MODE (value)).require ();
>>>>>>> 5a462df3
      value = gen_reg_rtx (value_mode);
      emit_move_insn (gen_lowpart (GET_MODE (orig_value), value), orig_value);
    }

  /* If OP0 is a multi-word register, narrow it to the affected word.
     If the region spans two words, defer to store_split_bit_field.
     Don't do this if op0 is a single hard register wider than word
     such as a float or vector register.  */
  if (!MEM_P (op0)
<<<<<<< HEAD
      && GET_MODE_SIZE (*op0_mode) > UNITS_PER_WORD
      && (!REG_P (op0)
	  || !HARD_REGISTER_P (op0)
	  || HARD_REGNO_NREGS (REGNO (op0), *op0_mode) != 1))
=======
      && GET_MODE_SIZE (op0_mode.require ()) > UNITS_PER_WORD
      && (!REG_P (op0)
	  || !HARD_REGISTER_P (op0)
	  || HARD_REGNO_NREGS (REGNO (op0), op0_mode.require ()) != 1))
>>>>>>> 5a462df3
    {
      if (bitnum % BITS_PER_WORD + bitsize > BITS_PER_WORD)
	{
	  if (!fallback_p)
	    return false;

	  store_split_bit_field (op0, op0_mode, bitsize, bitnum,
				 bitregion_start, bitregion_end,
				 value, value_mode, reverse);
	  return true;
	}
<<<<<<< HEAD
      op0 = simplify_gen_subreg (word_mode, op0, *op0_mode,
=======
      op0 = simplify_gen_subreg (word_mode, op0, op0_mode.require (),
>>>>>>> 5a462df3
				 bitnum / BITS_PER_WORD * UNITS_PER_WORD);
      gcc_assert (op0);
      op0_mode = word_mode;
      bitnum %= BITS_PER_WORD;
    }

  /* From here on we can assume that the field to be stored in fits
     within a word.  If the destination is a register, it too fits
     in a word.  */

  extraction_insn insv;
  if (!MEM_P (op0)
      && !reverse
      && get_best_reg_extraction_insn (&insv, EP_insv,
<<<<<<< HEAD
				       GET_MODE_BITSIZE (*op0_mode),
=======
				       GET_MODE_BITSIZE (op0_mode.require ()),
>>>>>>> 5a462df3
				       fieldmode)
      && store_bit_field_using_insv (&insv, op0, op0_mode,
				     bitsize, bitnum, value, value_mode))
    return true;

  /* If OP0 is a memory, try copying it to a register and seeing if a
     cheap register alternative is available.  */
  if (MEM_P (op0) && !reverse)
    {
      if (get_best_mem_extraction_insn (&insv, EP_insv, bitsize, bitnum,
					fieldmode)
	  && store_bit_field_using_insv (&insv, op0, op0_mode,
					 bitsize, bitnum, value, value_mode))
	return true;

      rtx_insn *last = get_last_insn ();

      /* Try loading part of OP0 into a register, inserting the bitfield
	 into that, and then copying the result back to OP0.  */
      unsigned HOST_WIDE_INT bitpos;
      rtx xop0 = adjust_bit_field_mem_for_reg (EP_insv, op0, bitsize, bitnum,
					       bitregion_start, bitregion_end,
					       fieldmode, &bitpos);
      if (xop0)
	{
	  rtx tempreg = copy_to_reg (xop0);
	  if (store_bit_field_1 (tempreg, bitsize, bitpos,
				 bitregion_start, bitregion_end,
				 fieldmode, orig_value, reverse, false))
	    {
	      emit_move_insn (xop0, tempreg);
	      return true;
	    }
	  delete_insns_since (last);
	}
    }

  if (!fallback_p)
    return false;

  store_fixed_bit_field (op0, op0_mode, bitsize, bitnum, bitregion_start,
			 bitregion_end, value, value_mode, reverse);
  return true;
}

/* Generate code to store value from rtx VALUE
   into a bit-field within structure STR_RTX
   containing BITSIZE bits starting at bit BITNUM.

   BITREGION_START is bitpos of the first bitfield in this region.
   BITREGION_END is the bitpos of the ending bitfield in this region.
   These two fields are 0, if the C++ memory model does not apply,
   or we are not interested in keeping track of bitfield regions.

   FIELDMODE is the machine-mode of the FIELD_DECL node for this field.

   If REVERSE is true, the store is to be done in reverse order.  */

void
store_bit_field (rtx str_rtx, poly_uint64 bitsize, poly_uint64 bitnum,
		 poly_uint64 bitregion_start, poly_uint64 bitregion_end,
		 machine_mode fieldmode,
		 rtx value, bool reverse)
{
  /* Handle -fstrict-volatile-bitfields in the cases where it applies.  */
<<<<<<< HEAD
  unsigned HOST_WIDE_INT ibitsize = 0, ibitnum = 0;
  scalar_int_mode int_mode;
  if (bitsize.is_constant (&ibitsize)
      && bitnum.is_constant (&ibitnum)
      && is_a <scalar_int_mode> (fieldmode, &int_mode)
      && strict_volatile_bitfield_p (str_rtx, ibitsize, ibitnum, int_mode,
=======
  scalar_int_mode int_mode;
  if (is_a <scalar_int_mode> (fieldmode, &int_mode)
      && strict_volatile_bitfield_p (str_rtx, bitsize, bitnum, int_mode,
>>>>>>> 5a462df3
				     bitregion_start, bitregion_end))
    {
      /* Storing of a full word can be done with a simple store.
	 We know here that the field can be accessed with one single
	 instruction.  For targets that support unaligned memory,
	 an unaligned access may be necessary.  */
<<<<<<< HEAD
      if (ibitsize == GET_MODE_BITSIZE (int_mode))
	{
	  str_rtx = adjust_bitfield_address (str_rtx, int_mode,
					     ibitnum / BITS_PER_UNIT);
	  if (reverse)
	    value = flip_storage_order (int_mode, value);
	  gcc_assert (ibitnum % BITS_PER_UNIT == 0);
=======
      if (bitsize == GET_MODE_BITSIZE (int_mode))
	{
	  str_rtx = adjust_bitfield_address (str_rtx, int_mode,
					     bitnum / BITS_PER_UNIT);
	  if (reverse)
	    value = flip_storage_order (int_mode, value);
	  gcc_assert (bitnum % BITS_PER_UNIT == 0);
>>>>>>> 5a462df3
	  emit_move_insn (str_rtx, value);
	}
      else
	{
	  rtx temp;

<<<<<<< HEAD
	  str_rtx = narrow_bit_field_mem (str_rtx, int_mode, ibitsize,
					  ibitnum, &ibitnum);
	  gcc_assert (ibitnum + ibitsize <= GET_MODE_BITSIZE (int_mode));
	  temp = copy_to_reg (str_rtx);
	  if (!store_bit_field_1 (temp, ibitsize, ibitnum, 0, 0,
=======
	  str_rtx = narrow_bit_field_mem (str_rtx, int_mode, bitsize, bitnum,
					  &bitnum);
	  gcc_assert (bitnum + bitsize <= GET_MODE_BITSIZE (int_mode));
	  temp = copy_to_reg (str_rtx);
	  if (!store_bit_field_1 (temp, bitsize, bitnum, 0, 0,
>>>>>>> 5a462df3
				  int_mode, value, reverse, true))
	    gcc_unreachable ();

	  emit_move_insn (str_rtx, temp);
	}

      return;
    }

  /* Under the C++0x memory model, we must not touch bits outside the
     bit region.  Adjust the address to start at the beginning of the
     bit region.  */
  if (MEM_P (str_rtx) && may_gt (bitregion_start, 0U))
    {
      scalar_int_mode best_mode;
      machine_mode addr_mode = VOIDmode;
<<<<<<< HEAD
=======
      HOST_WIDE_INT offset, size;

      gcc_assert ((bitregion_start % BITS_PER_UNIT) == 0);
>>>>>>> 5a462df3

      poly_uint64 offset = exact_div (bitregion_start, BITS_PER_UNIT);
      bitnum -= bitregion_start;
      poly_int64 size = bits_to_bytes_round_up (bitnum + bitsize);
      bitregion_end -= bitregion_start;
      bitregion_start = 0;
<<<<<<< HEAD
      if (bitsize.is_constant (&ibitsize)
	  && bitnum.is_constant (&ibitnum)
	  && get_best_mode (ibitsize, ibitnum,
			    bitregion_start, bitregion_end,
			    MEM_ALIGN (str_rtx), INT_MAX,
			    MEM_VOLATILE_P (str_rtx), &best_mode))
=======
      if (get_best_mode (bitsize, bitnum,
			 bitregion_start, bitregion_end,
			 MEM_ALIGN (str_rtx), INT_MAX,
			 MEM_VOLATILE_P (str_rtx), &best_mode))
>>>>>>> 5a462df3
	addr_mode = best_mode;
      str_rtx = adjust_bitfield_address_size (str_rtx, addr_mode,
					      offset, size);
    }

  if (!store_bit_field_1 (str_rtx, bitsize, bitnum,
			  bitregion_start, bitregion_end,
			  fieldmode, value, reverse, true))
    gcc_unreachable ();
}

/* Use shifts and boolean operations to store VALUE into a bit field of
   width BITSIZE in OP0, starting at bit BITNUM.  If OP0_MODE is defined,
   it is the mode of OP0, otherwise OP0 is a BLKmode MEM.  VALUE_MODE is
   the mode of VALUE.

   If REVERSE is true, the store is to be done in reverse order.  */

static void
store_fixed_bit_field (rtx op0, opt_scalar_int_mode op0_mode,
		       unsigned HOST_WIDE_INT bitsize,
		       unsigned HOST_WIDE_INT bitnum,
<<<<<<< HEAD
		       poly_uint64 bitregion_start, poly_uint64 bitregion_end,
=======
		       unsigned HOST_WIDE_INT bitregion_start,
		       unsigned HOST_WIDE_INT bitregion_end,
>>>>>>> 5a462df3
		       rtx value, scalar_int_mode value_mode, bool reverse)
{
  /* There is a case not handled here:
     a structure with a known alignment of just a halfword
     and a field split across two aligned halfwords within the structure.
     Or likewise a structure with a known alignment of just a byte
     and a field split across two bytes.
     Such cases are not supposed to be able to occur.  */

  scalar_int_mode best_mode;
  if (MEM_P (op0))
    {
      unsigned int max_bitsize = BITS_PER_WORD;
<<<<<<< HEAD
      if (op0_mode.exists () && GET_MODE_BITSIZE (*op0_mode) < max_bitsize)
	max_bitsize = GET_MODE_BITSIZE (*op0_mode);
=======
      scalar_int_mode imode;
      if (op0_mode.exists (&imode) && GET_MODE_BITSIZE (imode) < max_bitsize)
	max_bitsize = GET_MODE_BITSIZE (imode);
>>>>>>> 5a462df3

      if (!get_best_mode (bitsize, bitnum, bitregion_start, bitregion_end,
			  MEM_ALIGN (op0), max_bitsize, MEM_VOLATILE_P (op0),
			  &best_mode))
	{
	  /* The only way this should occur is if the field spans word
	     boundaries.  */
	  store_split_bit_field (op0, op0_mode, bitsize, bitnum,
				 bitregion_start, bitregion_end,
				 value, value_mode, reverse);
	  return;
	}

      op0 = narrow_bit_field_mem (op0, best_mode, bitsize, bitnum, &bitnum);
    }
  else
<<<<<<< HEAD
    best_mode = *op0_mode;
=======
    best_mode = op0_mode.require ();
>>>>>>> 5a462df3

  store_fixed_bit_field_1 (op0, best_mode, bitsize, bitnum,
			   value, value_mode, reverse);
}

/* Helper function for store_fixed_bit_field, stores
   the bit field always using MODE, which is the mode of OP0.  The other
   arguments are as for store_fixed_bit_field.  */

static void
store_fixed_bit_field_1 (rtx op0, scalar_int_mode mode,
			 unsigned HOST_WIDE_INT bitsize,
			 unsigned HOST_WIDE_INT bitnum,
			 rtx value, scalar_int_mode value_mode, bool reverse)
{
  rtx temp;
  int all_zero = 0;
  int all_one = 0;

  /* Note that bitsize + bitnum can be greater than GET_MODE_BITSIZE (mode)
     for invalid input, such as f5 from gcc.dg/pr48335-2.c.  */

  if (reverse ? !BYTES_BIG_ENDIAN : BYTES_BIG_ENDIAN)
    /* BITNUM is the distance between our msb
       and that of the containing datum.
       Convert it to the distance from the lsb.  */
    bitnum = GET_MODE_BITSIZE (mode) - bitsize - bitnum;

  /* Now BITNUM is always the distance between our lsb
     and that of OP0.  */

  /* Shift VALUE left by BITNUM bits.  If VALUE is not constant,
     we must first convert its mode to MODE.  */

  if (CONST_INT_P (value))
    {
      unsigned HOST_WIDE_INT v = UINTVAL (value);

      if (bitsize < HOST_BITS_PER_WIDE_INT)
	v &= (HOST_WIDE_INT_1U << bitsize) - 1;

      if (v == 0)
	all_zero = 1;
      else if ((bitsize < HOST_BITS_PER_WIDE_INT
		&& v == (HOST_WIDE_INT_1U << bitsize) - 1)
	       || (bitsize == HOST_BITS_PER_WIDE_INT
		   && v == HOST_WIDE_INT_M1U))
	all_one = 1;

      value = lshift_value (mode, v, bitnum);
    }
  else
    {
      int must_and = (GET_MODE_BITSIZE (value_mode) != bitsize
		      && bitnum + bitsize != GET_MODE_BITSIZE (mode));

      if (value_mode != mode)
	value = convert_to_mode (mode, value, 1);

      if (must_and)
	value = expand_binop (mode, and_optab, value,
			      mask_rtx (mode, 0, bitsize, 0),
			      NULL_RTX, 1, OPTAB_LIB_WIDEN);
      if (bitnum > 0)
	value = expand_shift (LSHIFT_EXPR, mode, value,
			      bitnum, NULL_RTX, 1);
    }

  if (reverse)
    value = flip_storage_order (mode, value);

  /* Now clear the chosen bits in OP0,
     except that if VALUE is -1 we need not bother.  */
  /* We keep the intermediates in registers to allow CSE to combine
     consecutive bitfield assignments.  */

  temp = force_reg (mode, op0);

  if (! all_one)
    {
      rtx mask = mask_rtx (mode, bitnum, bitsize, 1);
      if (reverse)
	mask = flip_storage_order (mode, mask);
      temp = expand_binop (mode, and_optab, temp, mask,
			   NULL_RTX, 1, OPTAB_LIB_WIDEN);
      temp = force_reg (mode, temp);
    }

  /* Now logical-or VALUE into OP0, unless it is zero.  */

  if (! all_zero)
    {
      temp = expand_binop (mode, ior_optab, temp, value,
			   NULL_RTX, 1, OPTAB_LIB_WIDEN);
      temp = force_reg (mode, temp);
    }

  if (op0 != temp)
    {
      op0 = copy_rtx (op0);
      emit_move_insn (op0, temp);
    }
}

/* Store a bit field that is split across multiple accessible memory objects.

   OP0 is the REG, SUBREG or MEM rtx for the first of the objects.
   BITSIZE is the field width; BITPOS the position of its first bit
   (within the word).
   VALUE is the value to store, which has mode VALUE_MODE.
   If OP0_MODE is defined, it is the mode of OP0, otherwise OP0 is
   a BLKmode MEM.

   If REVERSE is true, the store is to be done in reverse order.

   This does not yet handle fields wider than BITS_PER_WORD.  */

static void
store_split_bit_field (rtx op0, opt_scalar_int_mode op0_mode,
		       unsigned HOST_WIDE_INT bitsize,
		       unsigned HOST_WIDE_INT bitpos,
<<<<<<< HEAD
		       poly_uint64 bitregion_start, poly_uint64 bitregion_end,
=======
		       unsigned HOST_WIDE_INT bitregion_start,
		       unsigned HOST_WIDE_INT bitregion_end,
>>>>>>> 5a462df3
		       rtx value, scalar_int_mode value_mode, bool reverse)
{
  unsigned int unit, total_bits, bitsdone = 0;

  /* Make sure UNIT isn't larger than BITS_PER_WORD, we can only handle that
     much at a time.  */
  if (REG_P (op0) || GET_CODE (op0) == SUBREG)
    unit = BITS_PER_WORD;
  else
    unit = MIN (MEM_ALIGN (op0), BITS_PER_WORD);

  /* If OP0 is a memory with a mode, then UNIT must not be larger than
     OP0's mode as well.  Otherwise, store_fixed_bit_field will call us
     again, and we will mutually recurse forever.  */
  if (MEM_P (op0) && op0_mode.exists ())
<<<<<<< HEAD
    unit = MIN (unit, GET_MODE_BITSIZE (*op0_mode));
=======
    unit = MIN (unit, GET_MODE_BITSIZE (op0_mode.require ()));
>>>>>>> 5a462df3

  /* If VALUE is a constant other than a CONST_INT, get it into a register in
     WORD_MODE.  If we can do this using gen_lowpart_common, do so.  Note
     that VALUE might be a floating-point constant.  */
  if (CONSTANT_P (value) && !CONST_INT_P (value))
    {
      rtx word = gen_lowpart_common (word_mode, value);

      if (word && (value != word))
	value = word;
      else
	value = gen_lowpart_common (word_mode, force_reg (value_mode, value));
      value_mode = word_mode;
    }

  total_bits = GET_MODE_BITSIZE (value_mode);

  while (bitsdone < bitsize)
    {
      unsigned HOST_WIDE_INT thissize;
      unsigned HOST_WIDE_INT thispos;
      unsigned HOST_WIDE_INT offset;
      rtx part;

      offset = (bitpos + bitsdone) / unit;
      thispos = (bitpos + bitsdone) % unit;

      /* When region of bytes we can touch is restricted, decrease
	 UNIT close to the end of the region as needed.  If op0 is a REG
	 or SUBREG of REG, don't do this, as there can't be data races
	 on a register and we can expand shorter code in some cases.  */
      if (may_ne (bitregion_end, 0U)
	  && unit > BITS_PER_UNIT
	  && may_gt (bitpos + bitsdone - thispos + unit, bitregion_end + 1)
	  && !REG_P (op0)
	  && (GET_CODE (op0) != SUBREG || !REG_P (SUBREG_REG (op0))))
	{
	  unit = unit / 2;
	  continue;
	}

      /* THISSIZE must not overrun a word boundary.  Otherwise,
	 store_fixed_bit_field will call us again, and we will mutually
	 recurse forever.  */
      thissize = MIN (bitsize - bitsdone, BITS_PER_WORD);
      thissize = MIN (thissize, unit - thispos);

      if (reverse ? !BYTES_BIG_ENDIAN : BYTES_BIG_ENDIAN)
	{
	  /* Fetch successively less significant portions.  */
	  if (CONST_INT_P (value))
	    part = GEN_INT (((unsigned HOST_WIDE_INT) (INTVAL (value))
			     >> (bitsize - bitsdone - thissize))
			    & ((HOST_WIDE_INT_1 << thissize) - 1));
          /* Likewise, but the source is little-endian.  */
          else if (reverse)
	    part = extract_fixed_bit_field (word_mode, value, value_mode,
					    thissize,
					    bitsize - bitsdone - thissize,
					    NULL_RTX, 1, false);
	  else
	    /* The args are chosen so that the last part includes the
	       lsb.  Give extract_bit_field the value it needs (with
	       endianness compensation) to fetch the piece we want.  */
	    part = extract_fixed_bit_field (word_mode, value, value_mode,
					    thissize,
					    total_bits - bitsize + bitsdone,
					    NULL_RTX, 1, false);
	}
      else
	{
	  /* Fetch successively more significant portions.  */
	  if (CONST_INT_P (value))
	    part = GEN_INT (((unsigned HOST_WIDE_INT) (INTVAL (value))
			     >> bitsdone)
			    & ((HOST_WIDE_INT_1 << thissize) - 1));
	  /* Likewise, but the source is big-endian.  */
          else if (reverse)
	    part = extract_fixed_bit_field (word_mode, value, value_mode,
					    thissize,
					    total_bits - bitsdone - thissize,
					    NULL_RTX, 1, false);
	  else
	    part = extract_fixed_bit_field (word_mode, value, value_mode,
					    thissize, bitsdone, NULL_RTX,
					    1, false);
	}

      /* If OP0 is a register, then handle OFFSET here.  */
      rtx op0_piece = op0;
      opt_scalar_int_mode op0_piece_mode = op0_mode;
      if (SUBREG_P (op0) || REG_P (op0))
	{
<<<<<<< HEAD
	  if (op0_mode.exists () && GET_MODE_SIZE (*op0_mode) < UNITS_PER_WORD)
=======
	  scalar_int_mode imode;
	  if (op0_mode.exists (&imode)
	      && GET_MODE_SIZE (imode) < UNITS_PER_WORD)
>>>>>>> 5a462df3
	    {
	      if (offset)
		op0_piece = const0_rtx;
	    }
	  else
	    {
	      op0_piece = operand_subword_force (op0,
						 offset * unit / BITS_PER_WORD,
						 GET_MODE (op0));
	      op0_piece_mode = word_mode;
	    }
	  offset &= BITS_PER_WORD / unit - 1;
	}

      /* OFFSET is in UNITs, and UNIT is in bits.  If WORD is const0_rtx,
	 it is just an out-of-bounds access.  Ignore it.  */
      if (op0_piece != const0_rtx)
	store_fixed_bit_field (op0_piece, op0_piece_mode, thissize,
			       offset * unit + thispos, bitregion_start,
			       bitregion_end, part, word_mode, reverse);
      bitsdone += thissize;
    }
}

/* A subroutine of extract_bit_field_1 that converts return value X
   to either MODE or TMODE.  MODE, TMODE and UNSIGNEDP are arguments
   to extract_bit_field.  */

static rtx
convert_extracted_bit_field (rtx x, machine_mode mode,
			     machine_mode tmode, bool unsignedp)
{
  if (GET_MODE (x) == tmode || GET_MODE (x) == mode)
    return x;

  /* If the x mode is not a scalar integral, first convert to the
     integer mode of that size and then access it as a floating-point
     value via a SUBREG.  */
  if (!SCALAR_INT_MODE_P (tmode))
    {
<<<<<<< HEAD
      scalar_int_mode int_mode = *int_mode_for_mode (tmode);
=======
      scalar_int_mode int_mode = int_mode_for_mode (tmode).require ();
>>>>>>> 5a462df3
      x = convert_to_mode (int_mode, x, unsignedp);
      x = force_reg (int_mode, x);
      return gen_lowpart (tmode, x);
    }

  return convert_to_mode (tmode, x, unsignedp);
}

/* Try to use an ext(z)v pattern to extract a field from OP0.
   Return the extracted value on success, otherwise return null.
   EXTV describes the extraction instruction to use.  If OP0_MODE
   is defined, it is the mode of OP0, otherwise OP0 is a BLKmode MEM.
   The other arguments are as for extract_bit_field.  */

static rtx
extract_bit_field_using_extv (const extraction_insn *extv, rtx op0,
			      opt_scalar_int_mode op0_mode,
			      unsigned HOST_WIDE_INT bitsize,
			      unsigned HOST_WIDE_INT bitnum,
			      int unsignedp, rtx target,
			      machine_mode mode, machine_mode tmode)
{
  struct expand_operand ops[4];
  rtx spec_target = target;
  rtx spec_target_subreg = 0;
  scalar_int_mode ext_mode = extv->field_mode;
  unsigned unit = GET_MODE_BITSIZE (ext_mode);

  if (bitsize == 0 || unit < bitsize)
    return NULL_RTX;

  if (MEM_P (op0))
    /* Get a reference to the first byte of the field.  */
    op0 = narrow_bit_field_mem (op0, extv->struct_mode, bitsize, bitnum,
				&bitnum);
  else
    {
      /* Convert from counting within OP0 to counting in EXT_MODE.  */
      if (BYTES_BIG_ENDIAN)
<<<<<<< HEAD
	bitnum += unit - GET_MODE_BITSIZE (*op0_mode);

      /* If op0 is a register, we need it in EXT_MODE to make it
	 acceptable to the format of ext(z)v.  */
      if (GET_CODE (op0) == SUBREG && *op0_mode != ext_mode)
	return NULL_RTX;
      if (REG_P (op0) && *op0_mode != ext_mode)
=======
	bitnum += unit - GET_MODE_BITSIZE (op0_mode.require ());

      /* If op0 is a register, we need it in EXT_MODE to make it
	 acceptable to the format of ext(z)v.  */
      if (GET_CODE (op0) == SUBREG && op0_mode.require () != ext_mode)
	return NULL_RTX;
      if (REG_P (op0) && op0_mode.require () != ext_mode)
>>>>>>> 5a462df3
	op0 = gen_lowpart_SUBREG (ext_mode, op0);
    }

  /* If BITS_BIG_ENDIAN is zero on a BYTES_BIG_ENDIAN machine, we count
     "backwards" from the size of the unit we are extracting from.
     Otherwise, we count bits from the most significant on a
     BYTES/BITS_BIG_ENDIAN machine.  */

  if (BITS_BIG_ENDIAN != BYTES_BIG_ENDIAN)
    bitnum = unit - bitsize - bitnum;

  if (target == 0)
    target = spec_target = gen_reg_rtx (tmode);

  if (GET_MODE (target) != ext_mode)
    {
      /* Don't use LHS paradoxical subreg if explicit truncation is needed
	 between the mode of the extraction (word_mode) and the target
	 mode.  Instead, create a temporary and use convert_move to set
	 the target.  */
      if (REG_P (target)
	  && TRULY_NOOP_TRUNCATION_MODES_P (GET_MODE (target), ext_mode))
	{
	  target = gen_lowpart (ext_mode, target);
	  if (partial_subreg_p (GET_MODE (spec_target), ext_mode))
	    spec_target_subreg = target;
	}
      else
	target = gen_reg_rtx (ext_mode);
    }

  create_output_operand (&ops[0], target, ext_mode);
  create_fixed_operand (&ops[1], op0);
  create_integer_operand (&ops[2], bitsize);
  create_integer_operand (&ops[3], bitnum);
  if (maybe_expand_insn (extv->icode, 4, ops))
    {
      target = ops[0].value;
      if (target == spec_target)
	return target;
      if (target == spec_target_subreg)
	return spec_target;
      return convert_extracted_bit_field (target, mode, tmode, unsignedp);
    }
  return NULL_RTX;
}

/* See whether it would be valid to extract the part of OP0 described
   by BITNUM and BITSIZE into a value of mode MODE using a subreg
   operation.  Return the subreg if so, otherwise return null.  */

static rtx
extract_bit_field_as_subreg (machine_mode mode, rtx op0,
			     poly_uint64 bitsize, poly_uint64 bitnum)
{
  poly_uint64 bytenum;
  if (multiple_p (bitnum, BITS_PER_UNIT, &bytenum)
      && must_eq (bitsize, GET_MODE_BITSIZE (mode))
      && lowpart_bit_field_p (bitnum, bitsize, GET_MODE (op0))
      && TRULY_NOOP_TRUNCATION_MODES_P (mode, GET_MODE (op0)))
    return simplify_gen_subreg (mode, op0, GET_MODE (op0), bytenum);
  return NULL_RTX;
}

/* A subroutine of extract_bit_field, with the same arguments.
   If FALLBACK_P is true, fall back to extract_fixed_bit_field
   if we can find no other means of implementing the operation.
   if FALLBACK_P is false, return NULL instead.  */

static rtx
extract_bit_field_1 (rtx str_rtx, poly_uint64 bitsize, poly_uint64 bitnum,
		     int unsignedp, rtx target, machine_mode mode,
		     machine_mode tmode, bool reverse, bool fallback_p,
		     rtx *alt_rtl)
{
  rtx op0 = str_rtx;
  machine_mode mode1;

  if (tmode == VOIDmode)
    tmode = mode;

  while (GET_CODE (op0) == SUBREG)
    {
      bitnum += SUBREG_BYTE (op0) * BITS_PER_UNIT;
      op0 = SUBREG_REG (op0);
    }

  /* If we have an out-of-bounds access to a register, just return an
     uninitialized register of the required mode.  This can occur if the
     source code contains an out-of-bounds access to a small array.  */
  if (REG_P (op0) && must_ge (bitnum, GET_MODE_BITSIZE (GET_MODE (op0))))
    return gen_reg_rtx (tmode);

  if (REG_P (op0)
      && mode == GET_MODE (op0)
      && must_eq (bitnum, 0U)
      && must_eq (bitsize, GET_MODE_BITSIZE (GET_MODE (op0))))
    {
      if (reverse)
	op0 = flip_storage_order (mode, op0);
      /* We're trying to extract a full register from itself.  */
      return op0;
    }

  /* First try to check for vector from vector extractions.  */
  if (VECTOR_MODE_P (GET_MODE (op0))
      && !MEM_P (op0)
      && VECTOR_MODE_P (tmode)
      && must_eq (bitsize, GET_MODE_SIZE (tmode))
      && may_gt (GET_MODE (op0), GET_MODE_SIZE (tmode)))
    {
      machine_mode new_mode = GET_MODE (op0);
      if (GET_MODE_INNER (new_mode) != GET_MODE_INNER (tmode))
	{
	  poly_uint64 nunits;
	  if (!multiple_p (GET_MODE_BITSIZE (GET_MODE (op0)),
			   GET_MODE_UNIT_BITSIZE (tmode), &nunits))
	    new_mode = VOIDmode;
	  else
	    {
	      new_mode = mode_for_vector (GET_MODE_INNER (tmode), nunits);
	      if (!VECTOR_MODE_P (new_mode)
		  || may_ne (GET_MODE_SIZE (new_mode),
			     GET_MODE_SIZE (GET_MODE (op0)))
		  || GET_MODE_INNER (new_mode) != GET_MODE_INNER (tmode)
		  || !targetm.vector_mode_supported_p (new_mode))
		new_mode = VOIDmode;
	    }
	}
      poly_uint64 pos;
      if (new_mode != VOIDmode
	  && (convert_optab_handler (vec_extract_optab, new_mode, tmode)
	      != CODE_FOR_nothing)
	  && multiple_p (bitnum, GET_MODE_BITSIZE (tmode), &pos))
	{
	  struct expand_operand ops[3];
	  machine_mode outermode = new_mode;
	  machine_mode innermode = tmode;
	  enum insn_code icode
	    = convert_optab_handler (vec_extract_optab, outermode, innermode);

	  if (new_mode != GET_MODE (op0))
	    op0 = gen_lowpart (new_mode, op0);
	  create_output_operand (&ops[0], target, innermode);
	  ops[0].target = 1;
	  create_input_operand (&ops[1], op0, outermode);
	  create_integer_operand (&ops[2], pos);
	  if (maybe_expand_insn (icode, 3, ops))
	    {
	      if (alt_rtl && ops[0].target)
		*alt_rtl = target;
	      target = ops[0].value;
	      if (GET_MODE (target) != mode)
		return gen_lowpart (tmode, target);
	      return target;
	    }
	}
    }

  /* See if we can get a better vector mode before extracting.  */
  if (VECTOR_MODE_P (GET_MODE (op0))
      && !MEM_P (op0)
      && GET_MODE_INNER (GET_MODE (op0)) != tmode)
    {
      machine_mode new_mode;

      if (GET_MODE_CLASS (tmode) == MODE_FLOAT)
	new_mode = MIN_MODE_VECTOR_FLOAT;
      else if (GET_MODE_CLASS (tmode) == MODE_FRACT)
	new_mode = MIN_MODE_VECTOR_FRACT;
      else if (GET_MODE_CLASS (tmode) == MODE_UFRACT)
	new_mode = MIN_MODE_VECTOR_UFRACT;
      else if (GET_MODE_CLASS (tmode) == MODE_ACCUM)
	new_mode = MIN_MODE_VECTOR_ACCUM;
      else if (GET_MODE_CLASS (tmode) == MODE_UACCUM)
	new_mode = MIN_MODE_VECTOR_UACCUM;
      else
	new_mode = MIN_MODE_VECTOR_INT;

      FOR_EACH_MODE_FROM (new_mode, new_mode)
<<<<<<< HEAD
	if (must_eq (GET_MODE_SIZE (new_mode), GET_MODE_SIZE (GET_MODE (op0)))
	    && must_eq (GET_MODE_UNIT_SIZE (new_mode), GET_MODE_SIZE (tmode))
=======
	if (GET_MODE_SIZE (new_mode) == GET_MODE_SIZE (GET_MODE (op0))
	    && GET_MODE_UNIT_SIZE (new_mode) == GET_MODE_SIZE (tmode)
>>>>>>> 5a462df3
	    && targetm.vector_mode_supported_p (new_mode))
	  break;
      if (new_mode != VOIDmode)
	op0 = gen_lowpart (new_mode, op0);
    }

  /* Use vec_extract patterns for extracting parts of vectors whenever
     available.  */
  machine_mode outermode = GET_MODE (op0);
<<<<<<< HEAD
  if (VECTOR_MODE_P (outermode) && !MEM_P (op0))
    {
      scalar_mode innermode = GET_MODE_INNER (outermode);
      enum insn_code icode = convert_optab_handler (vec_extract_optab,
						    outermode, innermode);
      poly_uint64 pos;
      if (icode != CODE_FOR_nothing
	  && must_eq (bitsize, GET_MODE_BITSIZE (innermode))
	  && multiple_p (bitnum, GET_MODE_BITSIZE (innermode), &pos))
=======
  scalar_mode innermode = GET_MODE_INNER (outermode);
  if (VECTOR_MODE_P (outermode)
      && !MEM_P (op0)
      && (convert_optab_handler (vec_extract_optab, outermode, innermode)
	  != CODE_FOR_nothing)
      && ((bitnum + bitsize - 1) / GET_MODE_BITSIZE (innermode)
	  == bitnum / GET_MODE_BITSIZE (innermode)))
    {
      struct expand_operand ops[3];
      enum insn_code icode
	= convert_optab_handler (vec_extract_optab, outermode, innermode);
      unsigned HOST_WIDE_INT pos = bitnum / GET_MODE_BITSIZE (innermode);

      create_output_operand (&ops[0], target, innermode);
      ops[0].target = 1;
      create_input_operand (&ops[1], op0, outermode);
      create_integer_operand (&ops[2], pos);
      if (maybe_expand_insn (icode, 3, ops))
>>>>>>> 5a462df3
	{
	  struct expand_operand ops[3];

	  create_output_operand (&ops[0], target, innermode);
	  ops[0].target = 1;
	  create_input_operand (&ops[1], op0, outermode);
	  create_integer_operand (&ops[2], pos);
	  if (maybe_expand_insn (icode, 3, ops))
	    {
	      if (alt_rtl && ops[0].target)
		*alt_rtl = target;
	      target = ops[0].value;
	      if (GET_MODE (target) != mode)
		return gen_lowpart (tmode, target);
	      return target;
	    }
	}
      if (GET_MODE_INNER (mode) == innermode)
	{
	  rtx sub = extract_bit_field_as_subreg (mode, op0, bitsize, bitnum);
	  if (sub)
	    return sub;
	}
    }

  /* Make sure we are playing with integral modes.  Pun with subregs
     if we aren't.  */
  opt_scalar_int_mode op0_mode = int_mode_for_mode (GET_MODE (op0));
<<<<<<< HEAD
  if (!op0_mode.exists () || *op0_mode != GET_MODE (op0))
=======
  scalar_int_mode imode;
  if (!op0_mode.exists (&imode) || imode != GET_MODE (op0))
>>>>>>> 5a462df3
    {
      if (MEM_P (op0))
	op0 = adjust_bitfield_address_size (op0, op0_mode.else_blk (),
					    0, MEM_SIZE (op0));
<<<<<<< HEAD
      else if (op0_mode.exists ())
	{
	  op0 = gen_lowpart (*op0_mode, op0);
=======
      else if (op0_mode.exists (&imode))
	{
	  op0 = gen_lowpart (imode, op0);
>>>>>>> 5a462df3

	  /* If we got a SUBREG, force it into a register since we
	     aren't going to be able to do another SUBREG on it.  */
	  if (GET_CODE (op0) == SUBREG)
<<<<<<< HEAD
	    op0 = force_reg (*op0_mode, op0);
	}
      else
	{
	  poly_int64 size = GET_MODE_SIZE (GET_MODE (op0));
=======
	    op0 = force_reg (imode, op0);
	}
      else
	{
	  HOST_WIDE_INT size = GET_MODE_SIZE (GET_MODE (op0));
>>>>>>> 5a462df3
	  rtx mem = assign_stack_temp (GET_MODE (op0), size);
	  emit_move_insn (mem, op0);
	  op0 = adjust_bitfield_address_size (mem, BLKmode, 0, size);
	}
    }

  /* ??? We currently assume TARGET is at least as big as BITSIZE.
     If that's wrong, the solution is to test for it and set TARGET to 0
     if needed.  */

  /* Get the mode of the field to use for atomic access or subreg
     conversion.  */
  mode1 = mode;
  if (SCALAR_INT_MODE_P (tmode))
    {
      machine_mode try_mode = mode_for_size (bitsize,
						  GET_MODE_CLASS (tmode), 0);
      if (try_mode != BLKmode)
	mode1 = try_mode;
    }
  gcc_assert (mode1 != BLKmode);

  /* Extraction of a full MODE1 value can be done with a subreg as long
     as the least significant bit of the value is the least significant
     bit of either OP0 or a word of OP0.  */
<<<<<<< HEAD
  if (!MEM_P (op0) && !reverse)
    {
      rtx sub = extract_bit_field_as_subreg (mode1, op0, bitsize, bitnum);
=======
  if (!MEM_P (op0)
      && !reverse
      && lowpart_bit_field_p (bitnum, bitsize, op0_mode.require ())
      && bitsize == GET_MODE_BITSIZE (mode1)
      && TRULY_NOOP_TRUNCATION_MODES_P (mode1, op0_mode.require ()))
    {
      rtx sub = simplify_gen_subreg (mode1, op0, op0_mode.require (),
				     bitnum / BITS_PER_UNIT);
>>>>>>> 5a462df3
      if (sub)
	return convert_extracted_bit_field (sub, mode, tmode, unsignedp);
    }

  /* Extraction of a full MODE1 value can be done with a load as long as
     the field is on a byte boundary and is sufficiently aligned.  */
  poly_uint64 bytenum;
  if (simple_mem_bitfield_p (op0, bitsize, bitnum, mode1, &bytenum))
    {
      op0 = adjust_bitfield_address (op0, mode1, bytenum);
      if (reverse)
	op0 = flip_storage_order (mode1, op0);
      return convert_extracted_bit_field (op0, mode, tmode, unsignedp);
    }

  /* If we have a memory source and a non-constant bit offset, restrict
     the memory to the referenced bytes.  This is a worst-case fallback
     but is useful for things like vector booleans.  */
  if (MEM_P (op0) && !bitnum.is_constant ())
    {
      bytenum = bits_to_bytes_round_down (bitnum);
      bitnum = num_trailing_bits (bitnum);
      poly_uint64 bytesize = bits_to_bytes_round_up (bitnum + bitsize);
      op0 = adjust_bitfield_address_size (op0, BLKmode, bytenum, bytesize);
      op0_mode = opt_scalar_int_mode ();
    }

  /* It's possible we'll need to handle other cases here for
     polynomial bitnum and bitsize.  */

  /* From here on we need to be looking at a fixed-size insertion.  */
  return extract_integral_bit_field (op0, op0_mode, bitsize.to_constant (),
				     bitnum.to_constant (), unsignedp,
				     target, mode, tmode, reverse, fallback_p);
}

/* Subroutine of extract_bit_field_1, with the same arguments, except
   that BITSIZE and BITNUM are constant.  Handle cases specific to
   integral modes.  If OP0_MODE is defined, it is the mode of OP0,
   otherwise OP0 is a BLKmode MEM.  */

static rtx
extract_integral_bit_field (rtx op0, opt_scalar_int_mode op0_mode,
			    unsigned HOST_WIDE_INT bitsize,
			    unsigned HOST_WIDE_INT bitnum, int unsignedp,
			    rtx target, machine_mode mode, machine_mode tmode,
			    bool reverse, bool fallback_p)
{
  /* Handle fields bigger than a word.  */

  if (bitsize > BITS_PER_WORD)
    {
      /* Here we transfer the words of the field
	 in the order least significant first.
	 This is because the most significant word is the one which may
	 be less than full.  */

      const bool backwards = WORDS_BIG_ENDIAN;
      unsigned int nwords = (bitsize + (BITS_PER_WORD - 1)) / BITS_PER_WORD;
      unsigned int i;
      rtx_insn *last;

      if (target == 0 || !REG_P (target) || !valid_multiword_target_p (target))
	target = gen_reg_rtx (mode);

      /* In case we're about to clobber a base register or something 
	 (see gcc.c-torture/execute/20040625-1.c).   */
      if (reg_mentioned_p (target, op0))
	target = gen_reg_rtx (mode);

      /* Indicate for flow that the entire target reg is being set.  */
      emit_clobber (target);

      /* The mode must be fixed-size, since extractions from variable-sized
	 objects must be handled before calling this function.  */
      unsigned int target_size
	= GET_MODE_SIZE (GET_MODE (target)).to_constant ();
      last = get_last_insn ();
      for (i = 0; i < nwords; i++)
	{
	  /* If I is 0, use the low-order word in both field and target;
	     if I is 1, use the next to lowest word; and so on.  */
	  /* Word number in TARGET to use.  */
	  unsigned int wordnum
	    = (backwards ? target_size / UNITS_PER_WORD - i - 1 : i);
	  /* Offset from start of field in OP0.  */
	  unsigned int bit_offset = (backwards ^ reverse
				     ? MAX ((int) bitsize - ((int) i + 1)
					    * BITS_PER_WORD,
					    0)
				     : (int) i * BITS_PER_WORD);
	  rtx target_part = operand_subword (target, wordnum, 1, VOIDmode);
	  rtx result_part
	    = extract_bit_field_1 (op0, MIN (BITS_PER_WORD,
					     bitsize - i * BITS_PER_WORD),
				   bitnum + bit_offset, 1, target_part,
				   mode, word_mode, reverse, fallback_p, NULL);

	  gcc_assert (target_part);
	  if (!result_part)
	    {
	      delete_insns_since (last);
	      return NULL;
	    }

	  if (result_part != target_part)
	    emit_move_insn (target_part, result_part);
	}

      if (unsignedp)
	{
	  /* Unless we've filled TARGET, the upper regs in a multi-reg value
	     need to be zero'd out.  */
	  if (target_size > nwords * UNITS_PER_WORD)
	    {
	      unsigned int i, total_words;

	      total_words = target_size / UNITS_PER_WORD;
	      for (i = nwords; i < total_words; i++)
		emit_move_insn
		  (operand_subword (target,
				    backwards ? total_words - i - 1 : i,
				    1, VOIDmode),
		   const0_rtx);
	    }
	  return target;
	}

      /* Signed bit field: sign-extend with two arithmetic shifts.  */
      target = expand_shift (LSHIFT_EXPR, mode, target,
			     GET_MODE_BITSIZE (mode) - bitsize, NULL_RTX, 0);
      return expand_shift (RSHIFT_EXPR, mode, target,
			   GET_MODE_BITSIZE (mode) - bitsize, NULL_RTX, 0);
    }

  /* If OP0 is a multi-word register, narrow it to the affected word.
     If the region spans two words, defer to extract_split_bit_field.  */
<<<<<<< HEAD
  if (!MEM_P (op0) && GET_MODE_SIZE (*op0_mode) > UNITS_PER_WORD)
=======
  if (!MEM_P (op0) && GET_MODE_SIZE (op0_mode.require ()) > UNITS_PER_WORD)
>>>>>>> 5a462df3
    {
      if (bitnum % BITS_PER_WORD + bitsize > BITS_PER_WORD)
	{
	  if (!fallback_p)
	    return NULL_RTX;
	  target = extract_split_bit_field (op0, op0_mode, bitsize, bitnum,
					    unsignedp, reverse);
	  return convert_extracted_bit_field (target, mode, tmode, unsignedp);
	}
<<<<<<< HEAD
      op0 = simplify_gen_subreg (word_mode, op0, *op0_mode,
=======
      op0 = simplify_gen_subreg (word_mode, op0, op0_mode.require (),
>>>>>>> 5a462df3
				 bitnum / BITS_PER_WORD * UNITS_PER_WORD);
      op0_mode = word_mode;
      bitnum %= BITS_PER_WORD;
    }

  /* From here on we know the desired field is smaller than a word.
     If OP0 is a register, it too fits within a word.  */
  enum extraction_pattern pattern = unsignedp ? EP_extzv : EP_extv;
  extraction_insn extv;
  if (!MEM_P (op0)
      && !reverse
      /* ??? We could limit the structure size to the part of OP0 that
	 contains the field, with appropriate checks for endianness
	 and TRULY_NOOP_TRUNCATION.  */
      && get_best_reg_extraction_insn (&extv, pattern,
<<<<<<< HEAD
				       GET_MODE_BITSIZE (*op0_mode), tmode))
=======
				       GET_MODE_BITSIZE (op0_mode.require ()),
				       tmode))
>>>>>>> 5a462df3
    {
      rtx result = extract_bit_field_using_extv (&extv, op0, op0_mode,
						 bitsize, bitnum,
						 unsignedp, target, mode,
						 tmode);
      if (result)
	return result;
    }

  /* If OP0 is a memory, try copying it to a register and seeing if a
     cheap register alternative is available.  */
  if (MEM_P (op0) & !reverse)
    {
      if (get_best_mem_extraction_insn (&extv, pattern, bitsize, bitnum,
					tmode))
	{
	  rtx result = extract_bit_field_using_extv (&extv, op0, op0_mode,
						     bitsize, bitnum,
						     unsignedp, target, mode,
						     tmode);
	  if (result)
	    return result;
	}

      rtx_insn *last = get_last_insn ();

      /* Try loading part of OP0 into a register and extracting the
	 bitfield from that.  */
      unsigned HOST_WIDE_INT bitpos;
      rtx xop0 = adjust_bit_field_mem_for_reg (pattern, op0, bitsize, bitnum,
					       0, 0, tmode, &bitpos);
      if (xop0)
	{
	  xop0 = copy_to_reg (xop0);
	  rtx result = extract_bit_field_1 (xop0, bitsize, bitpos,
					    unsignedp, target,
					    mode, tmode, reverse, false, NULL);
	  if (result)
	    return result;
	  delete_insns_since (last);
	}
    }

  if (!fallback_p)
    return NULL;

  /* Find a correspondingly-sized integer field, so we can apply
     shifts and masks to it.  */
  scalar_int_mode int_mode;
  if (!int_mode_for_mode (tmode).exists (&int_mode))
    /* If this fails, we should probably push op0 out to memory and then
       do a load.  */
<<<<<<< HEAD
    int_mode = *int_mode_for_mode (mode);
=======
    int_mode = int_mode_for_mode (mode).require ();
>>>>>>> 5a462df3

  target = extract_fixed_bit_field (int_mode, op0, op0_mode, bitsize,
				    bitnum, target, unsignedp, reverse);

  /* Complex values must be reversed piecewise, so we need to undo the global
     reversal, convert to the complex mode and reverse again.  */
  if (reverse && COMPLEX_MODE_P (tmode))
    {
      target = flip_storage_order (int_mode, target);
      target = convert_extracted_bit_field (target, mode, tmode, unsignedp);
      target = flip_storage_order (tmode, target);
    }
  else
    target = convert_extracted_bit_field (target, mode, tmode, unsignedp);

  return target;
}

/* Generate code to extract a byte-field from STR_RTX
   containing BITSIZE bits, starting at BITNUM,
   and put it in TARGET if possible (if TARGET is nonzero).
   Regardless of TARGET, we return the rtx for where the value is placed.

   STR_RTX is the structure containing the byte (a REG or MEM).
   UNSIGNEDP is nonzero if this is an unsigned bit field.
   MODE is the natural mode of the field value once extracted.
   TMODE is the mode the caller would like the value to have;
   but the value may be returned with type MODE instead.

   If REVERSE is true, the extraction is to be done in reverse order.

   If a TARGET is specified and we can store in it at no extra cost,
   we do so, and return TARGET.
   Otherwise, we return a REG of mode TMODE or MODE, with TMODE preferred
   if they are equally easy.  */

rtx
extract_bit_field (rtx str_rtx, poly_uint64 bitsize, poly_uint64 bitnum,
		   int unsignedp, rtx target, machine_mode mode,
		   machine_mode tmode, bool reverse, rtx *alt_rtl)
{
  machine_mode mode1;

  /* Handle -fstrict-volatile-bitfields in the cases where it applies.  */
  if (may_ne (GET_MODE_BITSIZE (GET_MODE (str_rtx)), 0))
    mode1 = GET_MODE (str_rtx);
  else if (target && may_ne (GET_MODE_BITSIZE (GET_MODE (target)), 0))
    mode1 = GET_MODE (target);
  else
    mode1 = tmode;

<<<<<<< HEAD
  unsigned HOST_WIDE_INT ibitsize, ibitnum;
  scalar_int_mode int_mode;
  if (bitsize.is_constant (&ibitsize)
      && bitnum.is_constant (&ibitnum)
      && is_a <scalar_int_mode> (mode1, &int_mode)
      && strict_volatile_bitfield_p (str_rtx, ibitsize, ibitnum,
				     int_mode, 0, 0))
=======
  scalar_int_mode int_mode;
  if (is_a <scalar_int_mode> (mode1, &int_mode)
      && strict_volatile_bitfield_p (str_rtx, bitsize, bitnum, int_mode, 0, 0))
>>>>>>> 5a462df3
    {
      /* Extraction of a full INT_MODE value can be done with a simple load.
	 We know here that the field can be accessed with one single
	 instruction.  For targets that support unaligned memory,
	 an unaligned access may be necessary.  */
<<<<<<< HEAD
      if (ibitsize == GET_MODE_BITSIZE (int_mode))
	{
	  rtx result = adjust_bitfield_address (str_rtx, int_mode,
						ibitnum / BITS_PER_UNIT);
	  if (reverse)
	    result = flip_storage_order (int_mode, result);
	  gcc_assert (ibitnum % BITS_PER_UNIT == 0);
	  return convert_extracted_bit_field (result, mode, tmode, unsignedp);
	}

      str_rtx = narrow_bit_field_mem (str_rtx, int_mode, ibitsize, ibitnum,
				      &ibitnum);
      gcc_assert (ibitnum + ibitsize <= GET_MODE_BITSIZE (int_mode));
=======
      if (bitsize == GET_MODE_BITSIZE (int_mode))
	{
	  rtx result = adjust_bitfield_address (str_rtx, int_mode,
						bitnum / BITS_PER_UNIT);
	  if (reverse)
	    result = flip_storage_order (int_mode, result);
	  gcc_assert (bitnum % BITS_PER_UNIT == 0);
	  return convert_extracted_bit_field (result, mode, tmode, unsignedp);
	}

      str_rtx = narrow_bit_field_mem (str_rtx, int_mode, bitsize, bitnum,
				      &bitnum);
      gcc_assert (bitnum + bitsize <= GET_MODE_BITSIZE (int_mode));
>>>>>>> 5a462df3
      str_rtx = copy_to_reg (str_rtx);
      return extract_bit_field_1 (str_rtx, ibitsize, ibitnum, unsignedp,
				  target, mode, tmode, reverse, true, alt_rtl);
    }

  return extract_bit_field_1 (str_rtx, bitsize, bitnum, unsignedp,
			      target, mode, tmode, reverse, true, alt_rtl);
}

/* Use shifts and boolean operations to extract a field of BITSIZE bits
   from bit BITNUM of OP0.  If OP0_MODE is defined, it is the mode of OP0,
   otherwise OP0 is a BLKmode MEM.

   UNSIGNEDP is nonzero for an unsigned bit field (don't sign-extend value).
   If REVERSE is true, the extraction is to be done in reverse order.

   If TARGET is nonzero, attempts to store the value there
   and return TARGET, but this is not guaranteed.
   If TARGET is not used, create a pseudo-reg of mode TMODE for the value.  */

static rtx
extract_fixed_bit_field (machine_mode tmode, rtx op0,
			 opt_scalar_int_mode op0_mode,
			 unsigned HOST_WIDE_INT bitsize,
			 unsigned HOST_WIDE_INT bitnum, rtx target,
			 int unsignedp, bool reverse)
{
  scalar_int_mode mode;
  if (MEM_P (op0))
    {
      if (!get_best_mode (bitsize, bitnum, 0, 0, MEM_ALIGN (op0),
			  BITS_PER_WORD, MEM_VOLATILE_P (op0), &mode))
	/* The only way this should occur is if the field spans word
	   boundaries.  */
	return extract_split_bit_field (op0, op0_mode, bitsize, bitnum,
					unsignedp, reverse);

      op0 = narrow_bit_field_mem (op0, mode, bitsize, bitnum, &bitnum);
    }
  else
<<<<<<< HEAD
    mode = *op0_mode;
=======
    mode = op0_mode.require ();
>>>>>>> 5a462df3

  return extract_fixed_bit_field_1 (tmode, op0, mode, bitsize, bitnum,
				    target, unsignedp, reverse);
}

/* Helper function for extract_fixed_bit_field, extracts
   the bit field always using MODE, which is the mode of OP0.
   The other arguments are as for extract_fixed_bit_field.  */

static rtx
extract_fixed_bit_field_1 (machine_mode tmode, rtx op0, scalar_int_mode mode,
			   unsigned HOST_WIDE_INT bitsize,
			   unsigned HOST_WIDE_INT bitnum, rtx target,
			   int unsignedp, bool reverse)
{
  /* Note that bitsize + bitnum can be greater than GET_MODE_BITSIZE (mode)
     for invalid input, such as extract equivalent of f5 from
     gcc.dg/pr48335-2.c.  */

  if (reverse ? !BYTES_BIG_ENDIAN : BYTES_BIG_ENDIAN)
    /* BITNUM is the distance between our msb and that of OP0.
       Convert it to the distance from the lsb.  */
    bitnum = GET_MODE_BITSIZE (mode) - bitsize - bitnum;

  /* Now BITNUM is always the distance between the field's lsb and that of OP0.
     We have reduced the big-endian case to the little-endian case.  */
  if (reverse)
    op0 = flip_storage_order (mode, op0);

  if (unsignedp)
    {
      if (bitnum)
	{
	  /* If the field does not already start at the lsb,
	     shift it so it does.  */
	  /* Maybe propagate the target for the shift.  */
	  rtx subtarget = (target != 0 && REG_P (target) ? target : 0);
	  if (tmode != mode)
	    subtarget = 0;
	  op0 = expand_shift (RSHIFT_EXPR, mode, op0, bitnum, subtarget, 1);
	}
      /* Convert the value to the desired mode.  TMODE must also be a
	 scalar integer for this conversion to make sense, since we
	 shouldn't reinterpret the bits.  */
      scalar_int_mode new_mode = as_a <scalar_int_mode> (tmode);
      if (mode != new_mode)
	op0 = convert_to_mode (new_mode, op0, 1);

      /* Unless the msb of the field used to be the msb when we shifted,
	 mask out the upper bits.  */

      if (GET_MODE_BITSIZE (mode) != bitnum + bitsize)
	return expand_binop (new_mode, and_optab, op0,
			     mask_rtx (new_mode, 0, bitsize, 0),
			     target, 1, OPTAB_LIB_WIDEN);
      return op0;
    }

  /* To extract a signed bit-field, first shift its msb to the msb of the word,
     then arithmetic-shift its lsb to the lsb of the word.  */
  op0 = force_reg (mode, op0);

  /* Find the narrowest integer mode that contains the field.  */

  opt_scalar_int_mode mode_iter;
  FOR_EACH_MODE_IN_CLASS (mode_iter, MODE_INT)
<<<<<<< HEAD
    if (GET_MODE_BITSIZE (*mode_iter) >= bitsize + bitnum)
      break;

  mode = *mode_iter;
=======
    if (GET_MODE_BITSIZE (mode_iter.require ()) >= bitsize + bitnum)
      break;

  mode = mode_iter.require ();
>>>>>>> 5a462df3
  op0 = convert_to_mode (mode, op0, 0);

  if (mode != tmode)
    target = 0;

  if (GET_MODE_BITSIZE (mode) != (bitsize + bitnum))
    {
      int amount = GET_MODE_BITSIZE (mode) - (bitsize + bitnum);
      /* Maybe propagate the target for the shift.  */
      rtx subtarget = (target != 0 && REG_P (target) ? target : 0);
      op0 = expand_shift (LSHIFT_EXPR, mode, op0, amount, subtarget, 1);
    }

  return expand_shift (RSHIFT_EXPR, mode, op0,
		       GET_MODE_BITSIZE (mode) - bitsize, target, 0);
}

/* Return a constant integer (CONST_INT or CONST_DOUBLE) rtx with the value
   VALUE << BITPOS.  */

static rtx
lshift_value (machine_mode mode, unsigned HOST_WIDE_INT value,
	      int bitpos)
{
  return immed_wide_int_const (wi::lshift (value, bitpos), mode);
}

/* Extract a bit field that is split across two words
   and return an RTX for the result.

   OP0 is the REG, SUBREG or MEM rtx for the first of the two words.
   BITSIZE is the field width; BITPOS, position of its first bit, in the word.
   UNSIGNEDP is 1 if should zero-extend the contents; else sign-extend.
   If OP0_MODE is defined, it is the mode of OP0, otherwise OP0 is
   a BLKmode MEM.

   If REVERSE is true, the extraction is to be done in reverse order.  */

static rtx
extract_split_bit_field (rtx op0, opt_scalar_int_mode op0_mode,
			 unsigned HOST_WIDE_INT bitsize,
			 unsigned HOST_WIDE_INT bitpos, int unsignedp,
			 bool reverse)
{
  unsigned int unit;
  unsigned int bitsdone = 0;
  rtx result = NULL_RTX;
  int first = 1;

  /* Make sure UNIT isn't larger than BITS_PER_WORD, we can only handle that
     much at a time.  */
  if (REG_P (op0) || GET_CODE (op0) == SUBREG)
    unit = BITS_PER_WORD;
  else
    unit = MIN (MEM_ALIGN (op0), BITS_PER_WORD);

  while (bitsdone < bitsize)
    {
      unsigned HOST_WIDE_INT thissize;
      rtx part;
      unsigned HOST_WIDE_INT thispos;
      unsigned HOST_WIDE_INT offset;

      offset = (bitpos + bitsdone) / unit;
      thispos = (bitpos + bitsdone) % unit;

      /* THISSIZE must not overrun a word boundary.  Otherwise,
	 extract_fixed_bit_field will call us again, and we will mutually
	 recurse forever.  */
      thissize = MIN (bitsize - bitsdone, BITS_PER_WORD);
      thissize = MIN (thissize, unit - thispos);

      /* If OP0 is a register, then handle OFFSET here.  */
      rtx op0_piece = op0;
      opt_scalar_int_mode op0_piece_mode = op0_mode;
      if (SUBREG_P (op0) || REG_P (op0))
	{
<<<<<<< HEAD
	  op0_piece = operand_subword_force (op0, offset, *op0_mode);
=======
	  op0_piece = operand_subword_force (op0, offset, op0_mode.require ());
>>>>>>> 5a462df3
	  op0_piece_mode = word_mode;
	  offset = 0;
	}

      /* Extract the parts in bit-counting order,
	 whose meaning is determined by BYTES_PER_UNIT.
	 OFFSET is in UNITs, and UNIT is in bits.  */
      part = extract_fixed_bit_field (word_mode, op0_piece, op0_piece_mode,
				      thissize, offset * unit + thispos,
				      0, 1, reverse);
      bitsdone += thissize;

      /* Shift this part into place for the result.  */
      if (reverse ? !BYTES_BIG_ENDIAN : BYTES_BIG_ENDIAN)
	{
	  if (bitsize != bitsdone)
	    part = expand_shift (LSHIFT_EXPR, word_mode, part,
				 bitsize - bitsdone, 0, 1);
	}
      else
	{
	  if (bitsdone != thissize)
	    part = expand_shift (LSHIFT_EXPR, word_mode, part,
				 bitsdone - thissize, 0, 1);
	}

      if (first)
	result = part;
      else
	/* Combine the parts with bitwise or.  This works
	   because we extracted each part as an unsigned bit field.  */
	result = expand_binop (word_mode, ior_optab, part, result, NULL_RTX, 1,
			       OPTAB_LIB_WIDEN);

      first = 0;
    }

  /* Unsigned bit field: we are done.  */
  if (unsignedp)
    return result;
  /* Signed bit field: sign-extend with two arithmetic shifts.  */
  result = expand_shift (LSHIFT_EXPR, word_mode, result,
			 BITS_PER_WORD - bitsize, NULL_RTX, 0);
  return expand_shift (RSHIFT_EXPR, word_mode, result,
		       BITS_PER_WORD - bitsize, NULL_RTX, 0);
}

/* Try to read the low bits of SRC as an rvalue of mode MODE, preserving
   the bit pattern.  SRC_MODE is the mode of SRC; if this is smaller than
   MODE, fill the upper bits with zeros.  Fail if the layout of either
   mode is unknown (as for CC modes) or if the extraction would involve
   unprofitable mode punning.  Return the value on success, otherwise
   return null.

   This is different from gen_lowpart* in these respects:

     - the returned value must always be considered an rvalue

     - when MODE is wider than SRC_MODE, the extraction involves
       a zero extension

     - when MODE is smaller than SRC_MODE, the extraction involves
       a truncation (and is thus subject to TRULY_NOOP_TRUNCATION).

   In other words, this routine performs a computation, whereas the
   gen_lowpart* routines are conceptually lvalue or rvalue subreg
   operations.  */

rtx
extract_low_bits (machine_mode mode, machine_mode src_mode, rtx src)
{
  scalar_int_mode int_mode, src_int_mode;

  if (mode == src_mode)
    return src;

  if (CONSTANT_P (src))
    {
      /* simplify_gen_subreg can't be used here, as if simplify_subreg
	 fails, it will happily create (subreg (symbol_ref)) or similar
	 invalid SUBREGs.  */
      poly_int64 byte = subreg_lowpart_offset (mode, src_mode);
      rtx ret = simplify_subreg (mode, src, src_mode, byte);
      if (ret)
	return ret;

      if (GET_MODE (src) == VOIDmode
	  || !validate_subreg (mode, src_mode, src, byte))
	return NULL_RTX;

      src = force_reg (GET_MODE (src), src);
      return gen_rtx_SUBREG (mode, src, byte);
    }

  if (GET_MODE_CLASS (mode) == MODE_CC || GET_MODE_CLASS (src_mode) == MODE_CC)
    return NULL_RTX;

  if (must_eq (GET_MODE_BITSIZE (mode), GET_MODE_BITSIZE (src_mode))
      && targetm.modes_tieable_p (mode, src_mode))
    {
      rtx x = gen_lowpart_common (mode, src);
      if (x)
        return x;
    }

  if (!int_mode_for_mode (src_mode).exists (&src_int_mode)
      || !int_mode_for_mode (mode).exists (&int_mode))
    return NULL_RTX;

  if (!targetm.modes_tieable_p (src_int_mode, src_mode))
    return NULL_RTX;
  if (!targetm.modes_tieable_p (int_mode, mode))
    return NULL_RTX;

  src = gen_lowpart (src_int_mode, src);
  src = convert_modes (int_mode, src_int_mode, src, true);
  src = gen_lowpart (mode, src);
  return src;
}

/* Add INC into TARGET.  */

void
expand_inc (rtx target, rtx inc)
{
  rtx value = expand_binop (GET_MODE (target), add_optab,
			    target, inc,
			    target, 0, OPTAB_LIB_WIDEN);
  if (value != target)
    emit_move_insn (target, value);
}

/* Subtract DEC from TARGET.  */

void
expand_dec (rtx target, rtx dec)
{
  rtx value = expand_binop (GET_MODE (target), sub_optab,
			    target, dec,
			    target, 0, OPTAB_LIB_WIDEN);
  if (value != target)
    emit_move_insn (target, value);
}

/* Output a shift instruction for expression code CODE,
   with SHIFTED being the rtx for the value to shift,
   and AMOUNT the rtx for the amount to shift by.
   Store the result in the rtx TARGET, if that is convenient.
   If UNSIGNEDP is nonzero, do a logical shift; otherwise, arithmetic.
   Return the rtx for where the value is.
   If that cannot be done, abort the compilation unless MAY_FAIL is true,
   in which case 0 is returned.  */

static rtx
expand_shift_1 (enum tree_code code, machine_mode mode, rtx shifted,
		rtx amount, rtx target, int unsignedp, bool may_fail = false)
{
  rtx op1, temp = 0;
  int left = (code == LSHIFT_EXPR || code == LROTATE_EXPR);
  int rotate = (code == LROTATE_EXPR || code == RROTATE_EXPR);
  optab lshift_optab = ashl_optab;
  optab rshift_arith_optab = ashr_optab;
  optab rshift_uns_optab = lshr_optab;
  optab lrotate_optab = rotl_optab;
  optab rrotate_optab = rotr_optab;
  machine_mode op1_mode;
  scalar_mode scalar_mode = GET_MODE_INNER (mode);
  int attempt;
  bool speed = optimize_insn_for_speed_p ();

  op1 = amount;
  op1_mode = GET_MODE (op1);

  /* Determine whether the shift/rotate amount is a vector, or scalar.  If the
     shift amount is a vector, use the vector/vector shift patterns.  */
  if (VECTOR_MODE_P (mode) && VECTOR_MODE_P (op1_mode))
    {
      lshift_optab = vashl_optab;
      rshift_arith_optab = vashr_optab;
      rshift_uns_optab = vlshr_optab;
      lrotate_optab = vrotl_optab;
      rrotate_optab = vrotr_optab;
    }

  /* Previously detected shift-counts computed by NEGATE_EXPR
     and shifted in the other direction; but that does not work
     on all machines.  */

  if (SHIFT_COUNT_TRUNCATED)
    {
      if (CONST_INT_P (op1)
	  && ((unsigned HOST_WIDE_INT) INTVAL (op1) >=
	      (unsigned HOST_WIDE_INT) GET_MODE_BITSIZE (scalar_mode)))
	op1 = gen_int_shift_amount (mode,
				    (unsigned HOST_WIDE_INT) INTVAL (op1)
				    % GET_MODE_BITSIZE (scalar_mode));
      else if (GET_CODE (op1) == SUBREG
	       && subreg_lowpart_p (op1)
	       && SCALAR_INT_MODE_P (GET_MODE (SUBREG_REG (op1)))
	       && SCALAR_INT_MODE_P (GET_MODE (op1)))
	op1 = SUBREG_REG (op1);
    }

  /* Canonicalize rotates by constant amount.  If op1 is bitsize / 2,
     prefer left rotation, if op1 is from bitsize / 2 + 1 to
     bitsize - 1, use other direction of rotate with 1 .. bitsize / 2 - 1
     amount instead.  */
  if (rotate
      && CONST_INT_P (op1)
      && IN_RANGE (INTVAL (op1), GET_MODE_BITSIZE (scalar_mode) / 2 + left,
		   GET_MODE_BITSIZE (scalar_mode) - 1))
    {
      op1 = gen_int_shift_amount (mode, (GET_MODE_BITSIZE (scalar_mode)
					 - INTVAL (op1)));
      left = !left;
      code = left ? LROTATE_EXPR : RROTATE_EXPR;
    }

  /* Rotation of 16bit values by 8 bits is effectively equivalent to a bswaphi.
     Note that this is not the case for bigger values.  For instance a rotation
     of 0x01020304 by 16 bits gives 0x03040102 which is different from
     0x04030201 (bswapsi).  */
  if (rotate
      && CONST_INT_P (op1)
      && INTVAL (op1) == BITS_PER_UNIT
      && GET_MODE_SIZE (scalar_mode) == 2
      && optab_handler (bswap_optab, HImode) != CODE_FOR_nothing)
    return expand_unop (HImode, bswap_optab, shifted, NULL_RTX,
				  unsignedp);

  if (op1 == const0_rtx)
    return shifted;

  /* Check whether its cheaper to implement a left shift by a constant
     bit count by a sequence of additions.  */
  if (code == LSHIFT_EXPR
      && CONST_INT_P (op1)
      && INTVAL (op1) > 0
      && INTVAL (op1) < GET_MODE_PRECISION (scalar_mode)
      && INTVAL (op1) < MAX_BITS_PER_WORD
      && (shift_cost (speed, mode, INTVAL (op1))
	  > INTVAL (op1) * add_cost (speed, mode))
      && shift_cost (speed, mode, INTVAL (op1)) != MAX_COST)
    {
      int i;
      for (i = 0; i < INTVAL (op1); i++)
	{
	  temp = force_reg (mode, shifted);
	  shifted = expand_binop (mode, add_optab, temp, temp, NULL_RTX,
				  unsignedp, OPTAB_LIB_WIDEN);
	}
      return shifted;
    }

  for (attempt = 0; temp == 0 && attempt < 3; attempt++)
    {
      enum optab_methods methods;

      if (attempt == 0)
	methods = OPTAB_DIRECT;
      else if (attempt == 1)
	methods = OPTAB_WIDEN;
      else
	methods = OPTAB_LIB_WIDEN;

      if (rotate)
	{
	  /* Widening does not work for rotation.  */
	  if (methods == OPTAB_WIDEN)
	    continue;
	  else if (methods == OPTAB_LIB_WIDEN)
	    {
	      /* If we have been unable to open-code this by a rotation,
		 do it as the IOR of two shifts.  I.e., to rotate A
		 by N bits, compute
		 (A << N) | ((unsigned) A >> ((-N) & (C - 1)))
		 where C is the bitsize of A.

		 It is theoretically possible that the target machine might
		 not be able to perform either shift and hence we would
		 be making two libcalls rather than just the one for the
		 shift (similarly if IOR could not be done).  We will allow
		 this extremely unlikely lossage to avoid complicating the
		 code below.  */

	      rtx subtarget = target == shifted ? 0 : target;
	      rtx new_amount, other_amount;
	      rtx temp1;

	      new_amount = op1;
	      if (op1 == const0_rtx)
		return shifted;
	      else if (CONST_INT_P (op1))
		other_amount = gen_int_shift_amount
		  (mode, GET_MODE_BITSIZE (scalar_mode) - INTVAL (op1));
	      else
		{
		  other_amount
		    = simplify_gen_unary (NEG, GET_MODE (op1),
					  op1, GET_MODE (op1));
		  HOST_WIDE_INT mask = GET_MODE_PRECISION (scalar_mode) - 1;
		  other_amount
		    = simplify_gen_binary (AND, GET_MODE (op1), other_amount,
					   gen_int_mode (mask, GET_MODE (op1)));
		}

	      shifted = force_reg (mode, shifted);

	      temp = expand_shift_1 (left ? LSHIFT_EXPR : RSHIFT_EXPR,
				     mode, shifted, new_amount, 0, 1);
	      temp1 = expand_shift_1 (left ? RSHIFT_EXPR : LSHIFT_EXPR,
				      mode, shifted, other_amount,
				      subtarget, 1);
	      return expand_binop (mode, ior_optab, temp, temp1, target,
				   unsignedp, methods);
	    }

	  temp = expand_binop (mode,
			       left ? lrotate_optab : rrotate_optab,
			       shifted, op1, target, unsignedp, methods);
	}
      else if (unsignedp)
	temp = expand_binop (mode,
			     left ? lshift_optab : rshift_uns_optab,
			     shifted, op1, target, unsignedp, methods);

      /* Do arithmetic shifts.
	 Also, if we are going to widen the operand, we can just as well
	 use an arithmetic right-shift instead of a logical one.  */
      if (temp == 0 && ! rotate
	  && (! unsignedp || (! left && methods == OPTAB_WIDEN)))
	{
	  enum optab_methods methods1 = methods;

	  /* If trying to widen a log shift to an arithmetic shift,
	     don't accept an arithmetic shift of the same size.  */
	  if (unsignedp)
	    methods1 = OPTAB_MUST_WIDEN;

	  /* Arithmetic shift */

	  temp = expand_binop (mode,
			       left ? lshift_optab : rshift_arith_optab,
			       shifted, op1, target, unsignedp, methods1);
	}

      /* We used to try extzv here for logical right shifts, but that was
	 only useful for one machine, the VAX, and caused poor code
	 generation there for lshrdi3, so the code was deleted and a
	 define_expand for lshrsi3 was added to vax.md.  */
    }

  gcc_assert (temp != NULL_RTX || may_fail);
  return temp;
}

/* Output a shift instruction for expression code CODE,
   with SHIFTED being the rtx for the value to shift,
   and AMOUNT the amount to shift by.
   Store the result in the rtx TARGET, if that is convenient.
   If UNSIGNEDP is nonzero, do a logical shift; otherwise, arithmetic.
   Return the rtx for where the value is.  */

rtx
expand_shift (enum tree_code code, machine_mode mode, rtx shifted,
	      poly_int64 amount, rtx target, int unsignedp)
{
  return expand_shift_1 (code, mode, shifted,
			 gen_int_shift_amount (mode, amount),
			 target, unsignedp);
}

/* Likewise, but return 0 if that cannot be done.  */

static rtx
maybe_expand_shift (enum tree_code code, machine_mode mode, rtx shifted,
		    int amount, rtx target, int unsignedp)
{
  return expand_shift_1 (code, mode,
			 shifted, GEN_INT (amount), target, unsignedp, true);
}

/* Output a shift instruction for expression code CODE,
   with SHIFTED being the rtx for the value to shift,
   and AMOUNT the tree for the amount to shift by.
   Store the result in the rtx TARGET, if that is convenient.
   If UNSIGNEDP is nonzero, do a logical shift; otherwise, arithmetic.
   Return the rtx for where the value is.  */

rtx
expand_variable_shift (enum tree_code code, machine_mode mode, rtx shifted,
		       tree amount, rtx target, int unsignedp)
{
  return expand_shift_1 (code, mode,
			 shifted, expand_normal (amount), target, unsignedp);
}


static void synth_mult (struct algorithm *, unsigned HOST_WIDE_INT,
			const struct mult_cost *, machine_mode mode);
static rtx expand_mult_const (machine_mode, rtx, HOST_WIDE_INT, rtx,
			      const struct algorithm *, enum mult_variant);
static unsigned HOST_WIDE_INT invert_mod2n (unsigned HOST_WIDE_INT, int);
static rtx extract_high_half (scalar_int_mode, rtx);
static rtx expmed_mult_highpart (scalar_int_mode, rtx, rtx, rtx, int, int);
static rtx expmed_mult_highpart_optab (scalar_int_mode, rtx, rtx, rtx,
				       int, int);
/* Compute and return the best algorithm for multiplying by T.
   The algorithm must cost less than cost_limit
   If retval.cost >= COST_LIMIT, no algorithm was found and all
   other field of the returned struct are undefined.
   MODE is the machine mode of the multiplication.  */

static void
synth_mult (struct algorithm *alg_out, unsigned HOST_WIDE_INT t,
	    const struct mult_cost *cost_limit, machine_mode mode)
{
  int m;
  struct algorithm *alg_in, *best_alg;
  struct mult_cost best_cost;
  struct mult_cost new_limit;
  int op_cost, op_latency;
  unsigned HOST_WIDE_INT orig_t = t;
  unsigned HOST_WIDE_INT q;
  int maxm, hash_index;
  bool cache_hit = false;
  enum alg_code cache_alg = alg_zero;
  bool speed = optimize_insn_for_speed_p ();
  scalar_int_mode imode;
  struct alg_hash_entry *entry_ptr;

  /* Indicate that no algorithm is yet found.  If no algorithm
     is found, this value will be returned and indicate failure.  */
  alg_out->cost.cost = cost_limit->cost + 1;
  alg_out->cost.latency = cost_limit->latency + 1;

  if (cost_limit->cost < 0
      || (cost_limit->cost == 0 && cost_limit->latency <= 0))
    return;

  /* Be prepared for vector modes.  */
  imode = as_a <scalar_int_mode> (GET_MODE_INNER (mode));

  maxm = MIN (BITS_PER_WORD, GET_MODE_BITSIZE (imode));

  /* Restrict the bits of "t" to the multiplication's mode.  */
  t &= GET_MODE_MASK (imode);

  /* t == 1 can be done in zero cost.  */
  if (t == 1)
    {
      alg_out->ops = 1;
      alg_out->cost.cost = 0;
      alg_out->cost.latency = 0;
      alg_out->op[0] = alg_m;
      return;
    }

  /* t == 0 sometimes has a cost.  If it does and it exceeds our limit,
     fail now.  */
  if (t == 0)
    {
      if (MULT_COST_LESS (cost_limit, zero_cost (speed)))
	return;
      else
	{
	  alg_out->ops = 1;
	  alg_out->cost.cost = zero_cost (speed);
	  alg_out->cost.latency = zero_cost (speed);
	  alg_out->op[0] = alg_zero;
	  return;
	}
    }

  /* We'll be needing a couple extra algorithm structures now.  */

  alg_in = XALLOCA (struct algorithm);
  best_alg = XALLOCA (struct algorithm);
  best_cost = *cost_limit;

  /* Compute the hash index.  */
  hash_index = (t ^ (unsigned int) mode ^ (speed * 256)) % NUM_ALG_HASH_ENTRIES;

  /* See if we already know what to do for T.  */
  entry_ptr = alg_hash_entry_ptr (hash_index);
  if (entry_ptr->t == t
      && entry_ptr->mode == mode
      && entry_ptr->speed == speed
      && entry_ptr->alg != alg_unknown)
    {
      cache_alg = entry_ptr->alg;

      if (cache_alg == alg_impossible)
	{
	  /* The cache tells us that it's impossible to synthesize
	     multiplication by T within entry_ptr->cost.  */
	  if (!CHEAPER_MULT_COST (&entry_ptr->cost, cost_limit))
	    /* COST_LIMIT is at least as restrictive as the one
	       recorded in the hash table, in which case we have no
	       hope of synthesizing a multiplication.  Just
	       return.  */
	    return;

	  /* If we get here, COST_LIMIT is less restrictive than the
	     one recorded in the hash table, so we may be able to
	     synthesize a multiplication.  Proceed as if we didn't
	     have the cache entry.  */
	}
      else
	{
	  if (CHEAPER_MULT_COST (cost_limit, &entry_ptr->cost))
	    /* The cached algorithm shows that this multiplication
	       requires more cost than COST_LIMIT.  Just return.  This
	       way, we don't clobber this cache entry with
	       alg_impossible but retain useful information.  */
	    return;

	  cache_hit = true;

	  switch (cache_alg)
	    {
	    case alg_shift:
	      goto do_alg_shift;

	    case alg_add_t_m2:
	    case alg_sub_t_m2:
	      goto do_alg_addsub_t_m2;

	    case alg_add_factor:
	    case alg_sub_factor:
	      goto do_alg_addsub_factor;

	    case alg_add_t2_m:
	      goto do_alg_add_t2_m;

	    case alg_sub_t2_m:
	      goto do_alg_sub_t2_m;

	    default:
	      gcc_unreachable ();
	    }
	}
    }

  /* If we have a group of zero bits at the low-order part of T, try
     multiplying by the remaining bits and then doing a shift.  */

  if ((t & 1) == 0)
    {
    do_alg_shift:
      m = ctz_or_zero (t); /* m = number of low zero bits */
      if (m < maxm)
	{
	  q = t >> m;
	  /* The function expand_shift will choose between a shift and
	     a sequence of additions, so the observed cost is given as
	     MIN (m * add_cost(speed, mode), shift_cost(speed, mode, m)).  */
	  op_cost = m * add_cost (speed, mode);
	  if (shift_cost (speed, mode, m) < op_cost)
	    op_cost = shift_cost (speed, mode, m);
	  new_limit.cost = best_cost.cost - op_cost;
	  new_limit.latency = best_cost.latency - op_cost;
	  synth_mult (alg_in, q, &new_limit, mode);

	  alg_in->cost.cost += op_cost;
	  alg_in->cost.latency += op_cost;
	  if (CHEAPER_MULT_COST (&alg_in->cost, &best_cost))
	    {
	      best_cost = alg_in->cost;
	      std::swap (alg_in, best_alg);
	      best_alg->log[best_alg->ops] = m;
	      best_alg->op[best_alg->ops] = alg_shift;
	    }

	  /* See if treating ORIG_T as a signed number yields a better
	     sequence.  Try this sequence only for a negative ORIG_T
	     as it would be useless for a non-negative ORIG_T.  */
	  if ((HOST_WIDE_INT) orig_t < 0)
	    {
	      /* Shift ORIG_T as follows because a right shift of a
		 negative-valued signed type is implementation
		 defined.  */
	      q = ~(~orig_t >> m);
	      /* The function expand_shift will choose between a shift
		 and a sequence of additions, so the observed cost is
		 given as MIN (m * add_cost(speed, mode),
		 shift_cost(speed, mode, m)).  */
	      op_cost = m * add_cost (speed, mode);
	      if (shift_cost (speed, mode, m) < op_cost)
		op_cost = shift_cost (speed, mode, m);
	      new_limit.cost = best_cost.cost - op_cost;
	      new_limit.latency = best_cost.latency - op_cost;
	      synth_mult (alg_in, q, &new_limit, mode);

	      alg_in->cost.cost += op_cost;
	      alg_in->cost.latency += op_cost;
	      if (CHEAPER_MULT_COST (&alg_in->cost, &best_cost))
		{
		  best_cost = alg_in->cost;
		  std::swap (alg_in, best_alg);
		  best_alg->log[best_alg->ops] = m;
		  best_alg->op[best_alg->ops] = alg_shift;
		}
	    }
	}
      if (cache_hit)
	goto done;
    }

  /* If we have an odd number, add or subtract one.  */
  if ((t & 1) != 0)
    {
      unsigned HOST_WIDE_INT w;

    do_alg_addsub_t_m2:
      for (w = 1; (w & t) != 0; w <<= 1)
	;
      /* If T was -1, then W will be zero after the loop.  This is another
	 case where T ends with ...111.  Handling this with (T + 1) and
	 subtract 1 produces slightly better code and results in algorithm
	 selection much faster than treating it like the ...0111 case
	 below.  */
      if (w == 0
	  || (w > 2
	      /* Reject the case where t is 3.
		 Thus we prefer addition in that case.  */
	      && t != 3))
	{
	  /* T ends with ...111.  Multiply by (T + 1) and subtract T.  */

	  op_cost = add_cost (speed, mode);
	  new_limit.cost = best_cost.cost - op_cost;
	  new_limit.latency = best_cost.latency - op_cost;
	  synth_mult (alg_in, t + 1, &new_limit, mode);

	  alg_in->cost.cost += op_cost;
	  alg_in->cost.latency += op_cost;
	  if (CHEAPER_MULT_COST (&alg_in->cost, &best_cost))
	    {
	      best_cost = alg_in->cost;
	      std::swap (alg_in, best_alg);
	      best_alg->log[best_alg->ops] = 0;
	      best_alg->op[best_alg->ops] = alg_sub_t_m2;
	    }
	}
      else
	{
	  /* T ends with ...01 or ...011.  Multiply by (T - 1) and add T.  */

	  op_cost = add_cost (speed, mode);
	  new_limit.cost = best_cost.cost - op_cost;
	  new_limit.latency = best_cost.latency - op_cost;
	  synth_mult (alg_in, t - 1, &new_limit, mode);

	  alg_in->cost.cost += op_cost;
	  alg_in->cost.latency += op_cost;
	  if (CHEAPER_MULT_COST (&alg_in->cost, &best_cost))
	    {
	      best_cost = alg_in->cost;
	      std::swap (alg_in, best_alg);
	      best_alg->log[best_alg->ops] = 0;
	      best_alg->op[best_alg->ops] = alg_add_t_m2;
	    }
	}

      /* We may be able to calculate a * -7, a * -15, a * -31, etc
	 quickly with a - a * n for some appropriate constant n.  */
      m = exact_log2 (-orig_t + 1);
      if (m >= 0 && m < maxm)
	{
	  op_cost = add_cost (speed, mode) + shift_cost (speed, mode, m);
	  /* If the target has a cheap shift-and-subtract insn use
	     that in preference to a shift insn followed by a sub insn.
	     Assume that the shift-and-sub is "atomic" with a latency
	     equal to it's cost, otherwise assume that on superscalar
	     hardware the shift may be executed concurrently with the
	     earlier steps in the algorithm.  */
	  if (shiftsub1_cost (speed, mode, m) <= op_cost)
	    {
	      op_cost = shiftsub1_cost (speed, mode, m);
	      op_latency = op_cost;
	    }
	  else
	    op_latency = add_cost (speed, mode);

	  new_limit.cost = best_cost.cost - op_cost;
	  new_limit.latency = best_cost.latency - op_latency;
	  synth_mult (alg_in, (unsigned HOST_WIDE_INT) (-orig_t + 1) >> m,
		      &new_limit, mode);

	  alg_in->cost.cost += op_cost;
	  alg_in->cost.latency += op_latency;
	  if (CHEAPER_MULT_COST (&alg_in->cost, &best_cost))
	    {
	      best_cost = alg_in->cost;
	      std::swap (alg_in, best_alg);
	      best_alg->log[best_alg->ops] = m;
	      best_alg->op[best_alg->ops] = alg_sub_t_m2;
	    }
	}

      if (cache_hit)
	goto done;
    }

  /* Look for factors of t of the form
     t = q(2**m +- 1), 2 <= m <= floor(log2(t - 1)).
     If we find such a factor, we can multiply by t using an algorithm that
     multiplies by q, shift the result by m and add/subtract it to itself.

     We search for large factors first and loop down, even if large factors
     are less probable than small; if we find a large factor we will find a
     good sequence quickly, and therefore be able to prune (by decreasing
     COST_LIMIT) the search.  */

 do_alg_addsub_factor:
  for (m = floor_log2 (t - 1); m >= 2; m--)
    {
      unsigned HOST_WIDE_INT d;

      d = (HOST_WIDE_INT_1U << m) + 1;
      if (t % d == 0 && t > d && m < maxm
	  && (!cache_hit || cache_alg == alg_add_factor))
	{
	  op_cost = add_cost (speed, mode) + shift_cost (speed, mode, m);
	  if (shiftadd_cost (speed, mode, m) <= op_cost)
	    op_cost = shiftadd_cost (speed, mode, m);

	  op_latency = op_cost;


	  new_limit.cost = best_cost.cost - op_cost;
	  new_limit.latency = best_cost.latency - op_latency;
	  synth_mult (alg_in, t / d, &new_limit, mode);

	  alg_in->cost.cost += op_cost;
	  alg_in->cost.latency += op_latency;
	  if (alg_in->cost.latency < op_cost)
	    alg_in->cost.latency = op_cost;
	  if (CHEAPER_MULT_COST (&alg_in->cost, &best_cost))
	    {
	      best_cost = alg_in->cost;
	      std::swap (alg_in, best_alg);
	      best_alg->log[best_alg->ops] = m;
	      best_alg->op[best_alg->ops] = alg_add_factor;
	    }
	  /* Other factors will have been taken care of in the recursion.  */
	  break;
	}

      d = (HOST_WIDE_INT_1U << m) - 1;
      if (t % d == 0 && t > d && m < maxm
	  && (!cache_hit || cache_alg == alg_sub_factor))
	{
	  op_cost = add_cost (speed, mode) + shift_cost (speed, mode, m);
	  if (shiftsub0_cost (speed, mode, m) <= op_cost)
	    op_cost = shiftsub0_cost (speed, mode, m);

	  op_latency = op_cost;

	  new_limit.cost = best_cost.cost - op_cost;
	  new_limit.latency = best_cost.latency - op_latency;
	  synth_mult (alg_in, t / d, &new_limit, mode);

	  alg_in->cost.cost += op_cost;
	  alg_in->cost.latency += op_latency;
	  if (alg_in->cost.latency < op_cost)
	    alg_in->cost.latency = op_cost;
	  if (CHEAPER_MULT_COST (&alg_in->cost, &best_cost))
	    {
	      best_cost = alg_in->cost;
	      std::swap (alg_in, best_alg);
	      best_alg->log[best_alg->ops] = m;
	      best_alg->op[best_alg->ops] = alg_sub_factor;
	    }
	  break;
	}
    }
  if (cache_hit)
    goto done;

  /* Try shift-and-add (load effective address) instructions,
     i.e. do a*3, a*5, a*9.  */
  if ((t & 1) != 0)
    {
    do_alg_add_t2_m:
      q = t - 1;
      m = ctz_hwi (q);
      if (q && m < maxm)
	{
	  op_cost = shiftadd_cost (speed, mode, m);
	  new_limit.cost = best_cost.cost - op_cost;
	  new_limit.latency = best_cost.latency - op_cost;
	  synth_mult (alg_in, (t - 1) >> m, &new_limit, mode);

	  alg_in->cost.cost += op_cost;
	  alg_in->cost.latency += op_cost;
	  if (CHEAPER_MULT_COST (&alg_in->cost, &best_cost))
	    {
	      best_cost = alg_in->cost;
	      std::swap (alg_in, best_alg);
	      best_alg->log[best_alg->ops] = m;
	      best_alg->op[best_alg->ops] = alg_add_t2_m;
	    }
	}
      if (cache_hit)
	goto done;

    do_alg_sub_t2_m:
      q = t + 1;
      m = ctz_hwi (q);
      if (q && m < maxm)
	{
	  op_cost = shiftsub0_cost (speed, mode, m);
	  new_limit.cost = best_cost.cost - op_cost;
	  new_limit.latency = best_cost.latency - op_cost;
	  synth_mult (alg_in, (t + 1) >> m, &new_limit, mode);

	  alg_in->cost.cost += op_cost;
	  alg_in->cost.latency += op_cost;
	  if (CHEAPER_MULT_COST (&alg_in->cost, &best_cost))
	    {
	      best_cost = alg_in->cost;
	      std::swap (alg_in, best_alg);
	      best_alg->log[best_alg->ops] = m;
	      best_alg->op[best_alg->ops] = alg_sub_t2_m;
	    }
	}
      if (cache_hit)
	goto done;
    }

 done:
  /* If best_cost has not decreased, we have not found any algorithm.  */
  if (!CHEAPER_MULT_COST (&best_cost, cost_limit))
    {
      /* We failed to find an algorithm.  Record alg_impossible for
	 this case (that is, <T, MODE, COST_LIMIT>) so that next time
	 we are asked to find an algorithm for T within the same or
	 lower COST_LIMIT, we can immediately return to the
	 caller.  */
      entry_ptr->t = t;
      entry_ptr->mode = mode;
      entry_ptr->speed = speed;
      entry_ptr->alg = alg_impossible;
      entry_ptr->cost = *cost_limit;
      return;
    }

  /* Cache the result.  */
  if (!cache_hit)
    {
      entry_ptr->t = t;
      entry_ptr->mode = mode;
      entry_ptr->speed = speed;
      entry_ptr->alg = best_alg->op[best_alg->ops];
      entry_ptr->cost.cost = best_cost.cost;
      entry_ptr->cost.latency = best_cost.latency;
    }

  /* If we are getting a too long sequence for `struct algorithm'
     to record, make this search fail.  */
  if (best_alg->ops == MAX_BITS_PER_WORD)
    return;

  /* Copy the algorithm from temporary space to the space at alg_out.
     We avoid using structure assignment because the majority of
     best_alg is normally undefined, and this is a critical function.  */
  alg_out->ops = best_alg->ops + 1;
  alg_out->cost = best_cost;
  memcpy (alg_out->op, best_alg->op,
	  alg_out->ops * sizeof *alg_out->op);
  memcpy (alg_out->log, best_alg->log,
	  alg_out->ops * sizeof *alg_out->log);
}

/* Find the cheapest way of multiplying a value of mode MODE by VAL.
   Try three variations:

       - a shift/add sequence based on VAL itself
       - a shift/add sequence based on -VAL, followed by a negation
       - a shift/add sequence based on VAL - 1, followed by an addition.

   Return true if the cheapest of these cost less than MULT_COST,
   describing the algorithm in *ALG and final fixup in *VARIANT.  */

bool
choose_mult_variant (machine_mode mode, HOST_WIDE_INT val,
		     struct algorithm *alg, enum mult_variant *variant,
		     int mult_cost)
{
  struct algorithm alg2;
  struct mult_cost limit;
  int op_cost;
  bool speed = optimize_insn_for_speed_p ();

  /* Fail quickly for impossible bounds.  */
  if (mult_cost < 0)
    return false;

  /* Ensure that mult_cost provides a reasonable upper bound.
     Any constant multiplication can be performed with less
     than 2 * bits additions.  */
  op_cost = 2 * GET_MODE_UNIT_BITSIZE (mode) * add_cost (speed, mode);
  if (mult_cost > op_cost)
    mult_cost = op_cost;

  *variant = basic_variant;
  limit.cost = mult_cost;
  limit.latency = mult_cost;
  synth_mult (alg, val, &limit, mode);

  /* This works only if the inverted value actually fits in an
     `unsigned int' */
  if (HOST_BITS_PER_INT >= GET_MODE_UNIT_BITSIZE (mode))
    {
      op_cost = neg_cost (speed, mode);
      if (MULT_COST_LESS (&alg->cost, mult_cost))
	{
	  limit.cost = alg->cost.cost - op_cost;
	  limit.latency = alg->cost.latency - op_cost;
	}
      else
	{
	  limit.cost = mult_cost - op_cost;
	  limit.latency = mult_cost - op_cost;
	}

      synth_mult (&alg2, -val, &limit, mode);
      alg2.cost.cost += op_cost;
      alg2.cost.latency += op_cost;
      if (CHEAPER_MULT_COST (&alg2.cost, &alg->cost))
	*alg = alg2, *variant = negate_variant;
    }

  /* This proves very useful for division-by-constant.  */
  op_cost = add_cost (speed, mode);
  if (MULT_COST_LESS (&alg->cost, mult_cost))
    {
      limit.cost = alg->cost.cost - op_cost;
      limit.latency = alg->cost.latency - op_cost;
    }
  else
    {
      limit.cost = mult_cost - op_cost;
      limit.latency = mult_cost - op_cost;
    }

  synth_mult (&alg2, val - 1, &limit, mode);
  alg2.cost.cost += op_cost;
  alg2.cost.latency += op_cost;
  if (CHEAPER_MULT_COST (&alg2.cost, &alg->cost))
    *alg = alg2, *variant = add_variant;

  return MULT_COST_LESS (&alg->cost, mult_cost);
}

/* A subroutine of expand_mult, used for constant multiplications.
   Multiply OP0 by VAL in mode MODE, storing the result in TARGET if
   convenient.  Use the shift/add sequence described by ALG and apply
   the final fixup specified by VARIANT.  */

static rtx
expand_mult_const (machine_mode mode, rtx op0, HOST_WIDE_INT val,
		   rtx target, const struct algorithm *alg,
		   enum mult_variant variant)
{
  unsigned HOST_WIDE_INT val_so_far;
  rtx_insn *insn;
  rtx accum, tem;
  int opno;
  machine_mode nmode;

  /* Avoid referencing memory over and over and invalid sharing
     on SUBREGs.  */
  op0 = force_reg (mode, op0);

  /* ACCUM starts out either as OP0 or as a zero, depending on
     the first operation.  */

  if (alg->op[0] == alg_zero)
    {
      accum = copy_to_mode_reg (mode, CONST0_RTX (mode));
      val_so_far = 0;
    }
  else if (alg->op[0] == alg_m)
    {
      accum = copy_to_mode_reg (mode, op0);
      val_so_far = 1;
    }
  else
    gcc_unreachable ();

  for (opno = 1; opno < alg->ops; opno++)
    {
      int log = alg->log[opno];
      rtx shift_subtarget = optimize ? 0 : accum;
      rtx add_target
	= (opno == alg->ops - 1 && target != 0 && variant != add_variant
	   && !optimize)
	  ? target : 0;
      rtx accum_target = optimize ? 0 : accum;
      rtx accum_inner;

      switch (alg->op[opno])
	{
	case alg_shift:
	  tem = expand_shift (LSHIFT_EXPR, mode, accum, log, NULL_RTX, 0);
	  /* REG_EQUAL note will be attached to the following insn.  */
	  emit_move_insn (accum, tem);
	  val_so_far <<= log;
	  break;

	case alg_add_t_m2:
	  tem = expand_shift (LSHIFT_EXPR, mode, op0, log, NULL_RTX, 0);
	  accum = force_operand (gen_rtx_PLUS (mode, accum, tem),
				 add_target ? add_target : accum_target);
	  val_so_far += HOST_WIDE_INT_1U << log;
	  break;

	case alg_sub_t_m2:
	  tem = expand_shift (LSHIFT_EXPR, mode, op0, log, NULL_RTX, 0);
	  accum = force_operand (gen_rtx_MINUS (mode, accum, tem),
				 add_target ? add_target : accum_target);
	  val_so_far -= HOST_WIDE_INT_1U << log;
	  break;

	case alg_add_t2_m:
	  accum = expand_shift (LSHIFT_EXPR, mode, accum,
				log, shift_subtarget, 0);
	  accum = force_operand (gen_rtx_PLUS (mode, accum, op0),
				 add_target ? add_target : accum_target);
	  val_so_far = (val_so_far << log) + 1;
	  break;

	case alg_sub_t2_m:
	  accum = expand_shift (LSHIFT_EXPR, mode, accum,
				log, shift_subtarget, 0);
	  accum = force_operand (gen_rtx_MINUS (mode, accum, op0),
				 add_target ? add_target : accum_target);
	  val_so_far = (val_so_far << log) - 1;
	  break;

	case alg_add_factor:
	  tem = expand_shift (LSHIFT_EXPR, mode, accum, log, NULL_RTX, 0);
	  accum = force_operand (gen_rtx_PLUS (mode, accum, tem),
				 add_target ? add_target : accum_target);
	  val_so_far += val_so_far << log;
	  break;

	case alg_sub_factor:
	  tem = expand_shift (LSHIFT_EXPR, mode, accum, log, NULL_RTX, 0);
	  accum = force_operand (gen_rtx_MINUS (mode, tem, accum),
				 (add_target
				  ? add_target : (optimize ? 0 : tem)));
	  val_so_far = (val_so_far << log) - val_so_far;
	  break;

	default:
	  gcc_unreachable ();
	}

      if (SCALAR_INT_MODE_P (mode))
	{
	  /* Write a REG_EQUAL note on the last insn so that we can cse
	     multiplication sequences.  Note that if ACCUM is a SUBREG,
	     we've set the inner register and must properly indicate that.  */
          tem = op0, nmode = mode;
          accum_inner = accum;
          if (GET_CODE (accum) == SUBREG)
	    {
	      accum_inner = SUBREG_REG (accum);
	      nmode = GET_MODE (accum_inner);
	      tem = gen_lowpart (nmode, op0);
	    }

          insn = get_last_insn ();
          set_dst_reg_note (insn, REG_EQUAL,
			    gen_rtx_MULT (nmode, tem,
					  gen_int_mode (val_so_far, nmode)),
			    accum_inner);
	}
    }

  if (variant == negate_variant)
    {
      val_so_far = -val_so_far;
      accum = expand_unop (mode, neg_optab, accum, target, 0);
    }
  else if (variant == add_variant)
    {
      val_so_far = val_so_far + 1;
      accum = force_operand (gen_rtx_PLUS (mode, accum, op0), target);
    }

  /* Compare only the bits of val and val_so_far that are significant
     in the result mode, to avoid sign-/zero-extension confusion.  */
  nmode = GET_MODE_INNER (mode);
  val &= GET_MODE_MASK (nmode);
  val_so_far &= GET_MODE_MASK (nmode);
  gcc_assert (val == (HOST_WIDE_INT) val_so_far);

  return accum;
}

/* Perform a multiplication and return an rtx for the result.
   MODE is mode of value; OP0 and OP1 are what to multiply (rtx's);
   TARGET is a suggestion for where to store the result (an rtx).

   We check specially for a constant integer as OP1.
   If you want this check for OP0 as well, then before calling
   you should swap the two operands if OP0 would be constant.  */

rtx
expand_mult (machine_mode mode, rtx op0, rtx op1, rtx target,
	     int unsignedp)
{
  enum mult_variant variant;
  struct algorithm algorithm;
  rtx scalar_op1;
  int max_cost;
  bool speed = optimize_insn_for_speed_p ();
  bool do_trapv = flag_trapv && SCALAR_INT_MODE_P (mode) && !unsignedp;

  if (CONSTANT_P (op0))
    std::swap (op0, op1);

  /* For vectors, there are several simplifications that can be made if
     all elements of the vector constant are identical.  */
  scalar_op1 = unwrap_const_vec_duplicate (op1);

  if (INTEGRAL_MODE_P (mode))
    {
      rtx fake_reg;
      HOST_WIDE_INT coeff;
      bool is_neg;
      int mode_bitsize;

      if (op1 == CONST0_RTX (mode))
	return op1;
      if (op1 == CONST1_RTX (mode))
	return op0;
      if (op1 == CONSTM1_RTX (mode))
	return expand_unop (mode, do_trapv ? negv_optab : neg_optab,
			    op0, target, 0);

      if (do_trapv)
	goto skip_synth;

      /* If mode is integer vector mode, check if the backend supports
	 vector lshift (by scalar or vector) at all.  If not, we can't use
	 synthetized multiply.  */
      if (GET_MODE_CLASS (mode) == MODE_VECTOR_INT
	  && optab_handler (vashl_optab, mode) == CODE_FOR_nothing
	  && optab_handler (ashl_optab, mode) == CODE_FOR_nothing)
	goto skip_synth;

      /* These are the operations that are potentially turned into
	 a sequence of shifts and additions.  */
      mode_bitsize = GET_MODE_UNIT_BITSIZE (mode);

      /* synth_mult does an `unsigned int' multiply.  As long as the mode is
	 less than or equal in size to `unsigned int' this doesn't matter.
	 If the mode is larger than `unsigned int', then synth_mult works
	 only if the constant value exactly fits in an `unsigned int' without
	 any truncation.  This means that multiplying by negative values does
	 not work; results are off by 2^32 on a 32 bit machine.  */
      if (CONST_INT_P (scalar_op1))
	{
	  coeff = INTVAL (scalar_op1);
	  is_neg = coeff < 0;
	}
#if TARGET_SUPPORTS_WIDE_INT
      else if (CONST_WIDE_INT_P (scalar_op1))
#else
      else if (CONST_DOUBLE_AS_INT_P (scalar_op1))
#endif
	{
	  int shift = wi::exact_log2 (rtx_mode_t (scalar_op1, mode));
	  /* Perfect power of 2 (other than 1, which is handled above).  */
	  if (shift > 0)
	    return expand_shift (LSHIFT_EXPR, mode, op0,
				 shift, target, unsignedp);
	  else
	    goto skip_synth;
	}
      else
	goto skip_synth;

      /* We used to test optimize here, on the grounds that it's better to
	 produce a smaller program when -O is not used.  But this causes
	 such a terrible slowdown sometimes that it seems better to always
	 use synth_mult.  */

      /* Special case powers of two.  */
      if (EXACT_POWER_OF_2_OR_ZERO_P (coeff)
	  && !(is_neg && mode_bitsize > HOST_BITS_PER_WIDE_INT))
	return expand_shift (LSHIFT_EXPR, mode, op0,
			     floor_log2 (coeff), target, unsignedp);

      fake_reg = gen_raw_REG (mode, LAST_VIRTUAL_REGISTER + 1);

      /* Attempt to handle multiplication of DImode values by negative
	 coefficients, by performing the multiplication by a positive
	 multiplier and then inverting the result.  */
      if (is_neg && mode_bitsize > HOST_BITS_PER_WIDE_INT)
	{
	  /* Its safe to use -coeff even for INT_MIN, as the
	     result is interpreted as an unsigned coefficient.
	     Exclude cost of op0 from max_cost to match the cost
	     calculation of the synth_mult.  */
	  coeff = -(unsigned HOST_WIDE_INT) coeff;
	  max_cost = (set_src_cost (gen_rtx_MULT (mode, fake_reg, op1),
				    mode, speed)
		      - neg_cost (speed, mode));
	  if (max_cost <= 0)
	    goto skip_synth;

	  /* Special case powers of two.  */
	  if (EXACT_POWER_OF_2_OR_ZERO_P (coeff))
	    {
	      rtx temp = expand_shift (LSHIFT_EXPR, mode, op0,
				       floor_log2 (coeff), target, unsignedp);
	      return expand_unop (mode, neg_optab, temp, target, 0);
	    }

	  if (choose_mult_variant (mode, coeff, &algorithm, &variant,
				   max_cost))
	    {
	      rtx temp = expand_mult_const (mode, op0, coeff, NULL_RTX,
					    &algorithm, variant);
	      return expand_unop (mode, neg_optab, temp, target, 0);
	    }
	  goto skip_synth;
	}

      /* Exclude cost of op0 from max_cost to match the cost
	 calculation of the synth_mult.  */
      max_cost = set_src_cost (gen_rtx_MULT (mode, fake_reg, op1), mode, speed);
      if (choose_mult_variant (mode, coeff, &algorithm, &variant, max_cost))
	return expand_mult_const (mode, op0, coeff, target,
				  &algorithm, variant);
    }
 skip_synth:

  /* Expand x*2.0 as x+x.  */
  if (CONST_DOUBLE_AS_FLOAT_P (scalar_op1)
      && real_equal (CONST_DOUBLE_REAL_VALUE (scalar_op1), &dconst2))
    {
      op0 = force_reg (GET_MODE (op0), op0);
      return expand_binop (mode, add_optab, op0, op0,
			   target, unsignedp, OPTAB_LIB_WIDEN);
    }

  /* This used to use umul_optab if unsigned, but for non-widening multiply
     there is no difference between signed and unsigned.  */
  op0 = expand_binop (mode, do_trapv ? smulv_optab : smul_optab,
		      op0, op1, target, unsignedp, OPTAB_LIB_WIDEN);
  gcc_assert (op0);
  return op0;
}

/* Return a cost estimate for multiplying a register by the given
   COEFFicient in the given MODE and SPEED.  */

int
mult_by_coeff_cost (HOST_WIDE_INT coeff, machine_mode mode, bool speed)
{
  int max_cost;
  struct algorithm algorithm;
  enum mult_variant variant;

  rtx fake_reg = gen_raw_REG (mode, LAST_VIRTUAL_REGISTER + 1);
  max_cost = set_src_cost (gen_rtx_MULT (mode, fake_reg, fake_reg),
			   mode, speed);
  if (choose_mult_variant (mode, coeff, &algorithm, &variant, max_cost))
    return algorithm.cost.cost;
  else
    return max_cost;
}

/* Perform a widening multiplication and return an rtx for the result.
   MODE is mode of value; OP0 and OP1 are what to multiply (rtx's);
   TARGET is a suggestion for where to store the result (an rtx).
   THIS_OPTAB is the optab we should use, it must be either umul_widen_optab
   or smul_widen_optab.

   We check specially for a constant integer as OP1, comparing the
   cost of a widening multiply against the cost of a sequence of shifts
   and adds.  */

rtx
expand_widening_mult (machine_mode mode, rtx op0, rtx op1, rtx target,
		      int unsignedp, optab this_optab)
{
  bool speed = optimize_insn_for_speed_p ();
  rtx cop1;

  if (CONST_INT_P (op1)
      && GET_MODE (op0) != VOIDmode
      && (cop1 = convert_modes (mode, GET_MODE (op0), op1,
				this_optab == umul_widen_optab))
      && CONST_INT_P (cop1)
      && (INTVAL (cop1) >= 0
	  || HWI_COMPUTABLE_MODE_P (mode)))
    {
      HOST_WIDE_INT coeff = INTVAL (cop1);
      int max_cost;
      enum mult_variant variant;
      struct algorithm algorithm;

      if (coeff == 0)
	return CONST0_RTX (mode);

      /* Special case powers of two.  */
      if (EXACT_POWER_OF_2_OR_ZERO_P (coeff))
	{
	  op0 = convert_to_mode (mode, op0, this_optab == umul_widen_optab);
	  return expand_shift (LSHIFT_EXPR, mode, op0,
			       floor_log2 (coeff), target, unsignedp);
	}

      /* Exclude cost of op0 from max_cost to match the cost
	 calculation of the synth_mult.  */
      max_cost = mul_widen_cost (speed, mode);
      if (choose_mult_variant (mode, coeff, &algorithm, &variant,
			       max_cost))
	{
	  op0 = convert_to_mode (mode, op0, this_optab == umul_widen_optab);
	  return expand_mult_const (mode, op0, coeff, target,
				    &algorithm, variant);
	}
    }
  return expand_binop (mode, this_optab, op0, op1, target,
		       unsignedp, OPTAB_LIB_WIDEN);
}

/* Choose a minimal N + 1 bit approximation to 1/D that can be used to
   replace division by D, and put the least significant N bits of the result
   in *MULTIPLIER_PTR and return the most significant bit.

   The width of operations is N (should be <= HOST_BITS_PER_WIDE_INT), the
   needed precision is in PRECISION (should be <= N).

   PRECISION should be as small as possible so this function can choose
   multiplier more freely.

   The rounded-up logarithm of D is placed in *lgup_ptr.  A shift count that
   is to be used for a final right shift is placed in *POST_SHIFT_PTR.

   Using this function, x/D will be equal to (x * m) >> (*POST_SHIFT_PTR),
   where m is the full HOST_BITS_PER_WIDE_INT + 1 bit multiplier.  */

unsigned HOST_WIDE_INT
choose_multiplier (unsigned HOST_WIDE_INT d, int n, int precision,
		   unsigned HOST_WIDE_INT *multiplier_ptr,
		   int *post_shift_ptr, int *lgup_ptr)
{
  int lgup, post_shift;
  int pow, pow2;

  /* lgup = ceil(log2(divisor)); */
  lgup = ceil_log2 (d);

  gcc_assert (lgup <= n);

  pow = n + lgup;
  pow2 = n + lgup - precision;

  /* mlow = 2^(N + lgup)/d */
  wide_int val = wi::set_bit_in_zero (pow, HOST_BITS_PER_DOUBLE_INT);
  wide_int mlow = wi::udiv_trunc (val, d);

  /* mhigh = (2^(N + lgup) + 2^(N + lgup - precision))/d */
  val |= wi::set_bit_in_zero (pow2, HOST_BITS_PER_DOUBLE_INT);
  wide_int mhigh = wi::udiv_trunc (val, d);

  /* If precision == N, then mlow, mhigh exceed 2^N
     (but they do not exceed 2^(N+1)).  */

  /* Reduce to lowest terms.  */
  for (post_shift = lgup; post_shift > 0; post_shift--)
    {
      unsigned HOST_WIDE_INT ml_lo = wi::extract_uhwi (mlow, 1,
						       HOST_BITS_PER_WIDE_INT);
      unsigned HOST_WIDE_INT mh_lo = wi::extract_uhwi (mhigh, 1,
						       HOST_BITS_PER_WIDE_INT);
      if (ml_lo >= mh_lo)
	break;

      mlow = wi::uhwi (ml_lo, HOST_BITS_PER_DOUBLE_INT);
      mhigh = wi::uhwi (mh_lo, HOST_BITS_PER_DOUBLE_INT);
    }

  *post_shift_ptr = post_shift;
  *lgup_ptr = lgup;
  if (n < HOST_BITS_PER_WIDE_INT)
    {
      unsigned HOST_WIDE_INT mask = (HOST_WIDE_INT_1U << n) - 1;
      *multiplier_ptr = mhigh.to_uhwi () & mask;
      return mhigh.to_uhwi () >= mask;
    }
  else
    {
      *multiplier_ptr = mhigh.to_uhwi ();
      return wi::extract_uhwi (mhigh, HOST_BITS_PER_WIDE_INT, 1);
    }
}

/* Compute the inverse of X mod 2**n, i.e., find Y such that X * Y is
   congruent to 1 (mod 2**N).  */

static unsigned HOST_WIDE_INT
invert_mod2n (unsigned HOST_WIDE_INT x, int n)
{
  /* Solve x*y == 1 (mod 2^n), where x is odd.  Return y.  */

  /* The algorithm notes that the choice y = x satisfies
     x*y == 1 mod 2^3, since x is assumed odd.
     Each iteration doubles the number of bits of significance in y.  */

  unsigned HOST_WIDE_INT mask;
  unsigned HOST_WIDE_INT y = x;
  int nbit = 3;

  mask = (n == HOST_BITS_PER_WIDE_INT
	  ? HOST_WIDE_INT_M1U
	  : (HOST_WIDE_INT_1U << n) - 1);

  while (nbit < n)
    {
      y = y * (2 - x*y) & mask;		/* Modulo 2^N */
      nbit *= 2;
    }
  return y;
}

/* Emit code to adjust ADJ_OPERAND after multiplication of wrong signedness
   flavor of OP0 and OP1.  ADJ_OPERAND is already the high half of the
   product OP0 x OP1.  If UNSIGNEDP is nonzero, adjust the signed product
   to become unsigned, if UNSIGNEDP is zero, adjust the unsigned product to
   become signed.

   The result is put in TARGET if that is convenient.

   MODE is the mode of operation.  */

rtx
expand_mult_highpart_adjust (scalar_int_mode mode, rtx adj_operand, rtx op0,
			     rtx op1, rtx target, int unsignedp)
{
  rtx tem;
  enum rtx_code adj_code = unsignedp ? PLUS : MINUS;

  tem = expand_shift (RSHIFT_EXPR, mode, op0,
		      GET_MODE_BITSIZE (mode) - 1, NULL_RTX, 0);
  tem = expand_and (mode, tem, op1, NULL_RTX);
  adj_operand
    = force_operand (gen_rtx_fmt_ee (adj_code, mode, adj_operand, tem),
		     adj_operand);

  tem = expand_shift (RSHIFT_EXPR, mode, op1,
		      GET_MODE_BITSIZE (mode) - 1, NULL_RTX, 0);
  tem = expand_and (mode, tem, op0, NULL_RTX);
  target = force_operand (gen_rtx_fmt_ee (adj_code, mode, adj_operand, tem),
			  target);

  return target;
}

/* Subroutine of expmed_mult_highpart.  Return the MODE high part of OP.  */

static rtx
extract_high_half (scalar_int_mode mode, rtx op)
{
  if (mode == word_mode)
    return gen_highpart (mode, op);

<<<<<<< HEAD
  scalar_int_mode wider_mode = *GET_MODE_WIDER_MODE (mode);
=======
  scalar_int_mode wider_mode = GET_MODE_WIDER_MODE (mode).require ();
>>>>>>> 5a462df3

  op = expand_shift (RSHIFT_EXPR, wider_mode, op,
		     GET_MODE_BITSIZE (mode), 0, 1);
  return convert_modes (mode, wider_mode, op, 0);
}

/* Like expmed_mult_highpart, but only consider using a multiplication
   optab.  OP1 is an rtx for the constant operand.  */

static rtx
expmed_mult_highpart_optab (scalar_int_mode mode, rtx op0, rtx op1,
			    rtx target, int unsignedp, int max_cost)
{
  rtx narrow_op1 = gen_int_mode (INTVAL (op1), mode);
  optab moptab;
  rtx tem;
  int size;
  bool speed = optimize_insn_for_speed_p ();

<<<<<<< HEAD
  scalar_int_mode wider_mode = *GET_MODE_WIDER_MODE (mode);
=======
  scalar_int_mode wider_mode = GET_MODE_WIDER_MODE (mode).require ();
>>>>>>> 5a462df3

  size = GET_MODE_BITSIZE (mode);

  /* Firstly, try using a multiplication insn that only generates the needed
     high part of the product, and in the sign flavor of unsignedp.  */
  if (mul_highpart_cost (speed, mode) < max_cost)
    {
      moptab = unsignedp ? umul_highpart_optab : smul_highpart_optab;
      tem = expand_binop (mode, moptab, op0, narrow_op1, target,
			  unsignedp, OPTAB_DIRECT);
      if (tem)
	return tem;
    }

  /* Secondly, same as above, but use sign flavor opposite of unsignedp.
     Need to adjust the result after the multiplication.  */
  if (size - 1 < BITS_PER_WORD
      && (mul_highpart_cost (speed, mode)
	  + 2 * shift_cost (speed, mode, size-1)
	  + 4 * add_cost (speed, mode) < max_cost))
    {
      moptab = unsignedp ? smul_highpart_optab : umul_highpart_optab;
      tem = expand_binop (mode, moptab, op0, narrow_op1, target,
			  unsignedp, OPTAB_DIRECT);
      if (tem)
	/* We used the wrong signedness.  Adjust the result.  */
	return expand_mult_highpart_adjust (mode, tem, op0, narrow_op1,
					    tem, unsignedp);
    }

  /* Try widening multiplication.  */
  moptab = unsignedp ? umul_widen_optab : smul_widen_optab;
  if (convert_optab_handler (moptab, wider_mode, mode) != CODE_FOR_nothing
      && mul_widen_cost (speed, wider_mode) < max_cost)
    {
      tem = expand_binop (wider_mode, moptab, op0, narrow_op1, 0,
			  unsignedp, OPTAB_WIDEN);
      if (tem)
	return extract_high_half (mode, tem);
    }

  /* Try widening the mode and perform a non-widening multiplication.  */
  if (optab_handler (smul_optab, wider_mode) != CODE_FOR_nothing
      && size - 1 < BITS_PER_WORD
      && (mul_cost (speed, wider_mode) + shift_cost (speed, mode, size-1)
	  < max_cost))
    {
      rtx_insn *insns;
      rtx wop0, wop1;

      /* We need to widen the operands, for example to ensure the
	 constant multiplier is correctly sign or zero extended.
	 Use a sequence to clean-up any instructions emitted by
	 the conversions if things don't work out.  */
      start_sequence ();
      wop0 = convert_modes (wider_mode, mode, op0, unsignedp);
      wop1 = convert_modes (wider_mode, mode, op1, unsignedp);
      tem = expand_binop (wider_mode, smul_optab, wop0, wop1, 0,
			  unsignedp, OPTAB_WIDEN);
      insns = get_insns ();
      end_sequence ();

      if (tem)
	{
	  emit_insn (insns);
	  return extract_high_half (mode, tem);
	}
    }

  /* Try widening multiplication of opposite signedness, and adjust.  */
  moptab = unsignedp ? smul_widen_optab : umul_widen_optab;
  if (convert_optab_handler (moptab, wider_mode, mode) != CODE_FOR_nothing
      && size - 1 < BITS_PER_WORD
      && (mul_widen_cost (speed, wider_mode)
	  + 2 * shift_cost (speed, mode, size-1)
	  + 4 * add_cost (speed, mode) < max_cost))
    {
      tem = expand_binop (wider_mode, moptab, op0, narrow_op1,
			  NULL_RTX, ! unsignedp, OPTAB_WIDEN);
      if (tem != 0)
	{
	  tem = extract_high_half (mode, tem);
	  /* We used the wrong signedness.  Adjust the result.  */
	  return expand_mult_highpart_adjust (mode, tem, op0, narrow_op1,
					      target, unsignedp);
	}
    }

  return 0;
}

/* Emit code to multiply OP0 and OP1 (where OP1 is an integer constant),
   putting the high half of the result in TARGET if that is convenient,
   and return where the result is.  If the operation can not be performed,
   0 is returned.

   MODE is the mode of operation and result.

   UNSIGNEDP nonzero means unsigned multiply.

   MAX_COST is the total allowed cost for the expanded RTL.  */

static rtx
expmed_mult_highpart (scalar_int_mode mode, rtx op0, rtx op1,
		      rtx target, int unsignedp, int max_cost)
{
  unsigned HOST_WIDE_INT cnst1;
  int extra_cost;
  bool sign_adjust = false;
  enum mult_variant variant;
  struct algorithm alg;
  rtx tem;
  bool speed = optimize_insn_for_speed_p ();

  /* We can't support modes wider than HOST_BITS_PER_INT.  */
  gcc_assert (HWI_COMPUTABLE_MODE_P (mode));

  cnst1 = INTVAL (op1) & GET_MODE_MASK (mode);

  /* We can't optimize modes wider than BITS_PER_WORD.
     ??? We might be able to perform double-word arithmetic if
     mode == word_mode, however all the cost calculations in
     synth_mult etc. assume single-word operations.  */
<<<<<<< HEAD
  scalar_int_mode wider_mode = *GET_MODE_WIDER_MODE (mode);
=======
  scalar_int_mode wider_mode = GET_MODE_WIDER_MODE (mode).require ();
>>>>>>> 5a462df3
  if (GET_MODE_BITSIZE (wider_mode) > BITS_PER_WORD)
    return expmed_mult_highpart_optab (mode, op0, op1, target,
				       unsignedp, max_cost);

  extra_cost = shift_cost (speed, mode, GET_MODE_BITSIZE (mode) - 1);

  /* Check whether we try to multiply by a negative constant.  */
  if (!unsignedp && ((cnst1 >> (GET_MODE_BITSIZE (mode) - 1)) & 1))
    {
      sign_adjust = true;
      extra_cost += add_cost (speed, mode);
    }

  /* See whether shift/add multiplication is cheap enough.  */
  if (choose_mult_variant (wider_mode, cnst1, &alg, &variant,
			   max_cost - extra_cost))
    {
      /* See whether the specialized multiplication optabs are
	 cheaper than the shift/add version.  */
      tem = expmed_mult_highpart_optab (mode, op0, op1, target, unsignedp,
					alg.cost.cost + extra_cost);
      if (tem)
	return tem;

      tem = convert_to_mode (wider_mode, op0, unsignedp);
      tem = expand_mult_const (wider_mode, tem, cnst1, 0, &alg, variant);
      tem = extract_high_half (mode, tem);

      /* Adjust result for signedness.  */
      if (sign_adjust)
	tem = force_operand (gen_rtx_MINUS (mode, tem, op0), tem);

      return tem;
    }
  return expmed_mult_highpart_optab (mode, op0, op1, target,
				     unsignedp, max_cost);
}


/* Expand signed modulus of OP0 by a power of two D in mode MODE.  */

static rtx
expand_smod_pow2 (scalar_int_mode mode, rtx op0, HOST_WIDE_INT d)
{
  rtx result, temp, shift;
  rtx_code_label *label;
  int logd;
  int prec = GET_MODE_PRECISION (mode);

  logd = floor_log2 (d);
  result = gen_reg_rtx (mode);

  /* Avoid conditional branches when they're expensive.  */
  if (BRANCH_COST (optimize_insn_for_speed_p (), false) >= 2
      && optimize_insn_for_speed_p ())
    {
      rtx signmask = emit_store_flag (result, LT, op0, const0_rtx,
				      mode, 0, -1);
      if (signmask)
	{
	  HOST_WIDE_INT masklow = (HOST_WIDE_INT_1 << logd) - 1;
	  signmask = force_reg (mode, signmask);
	  shift = gen_int_shift_amount (mode, GET_MODE_BITSIZE (mode) - logd);

	  /* Use the rtx_cost of a LSHIFTRT instruction to determine
	     which instruction sequence to use.  If logical right shifts
	     are expensive the use 2 XORs, 2 SUBs and an AND, otherwise
	     use a LSHIFTRT, 1 ADD, 1 SUB and an AND.  */

	  temp = gen_rtx_LSHIFTRT (mode, result, shift);
	  if (optab_handler (lshr_optab, mode) == CODE_FOR_nothing
	      || (set_src_cost (temp, mode, optimize_insn_for_speed_p ())
		  > COSTS_N_INSNS (2)))
	    {
	      temp = expand_binop (mode, xor_optab, op0, signmask,
				   NULL_RTX, 1, OPTAB_LIB_WIDEN);
	      temp = expand_binop (mode, sub_optab, temp, signmask,
				   NULL_RTX, 1, OPTAB_LIB_WIDEN);
	      temp = expand_binop (mode, and_optab, temp,
				   gen_int_mode (masklow, mode),
				   NULL_RTX, 1, OPTAB_LIB_WIDEN);
	      temp = expand_binop (mode, xor_optab, temp, signmask,
				   NULL_RTX, 1, OPTAB_LIB_WIDEN);
	      temp = expand_binop (mode, sub_optab, temp, signmask,
				   NULL_RTX, 1, OPTAB_LIB_WIDEN);
	    }
	  else
	    {
	      signmask = expand_binop (mode, lshr_optab, signmask, shift,
				       NULL_RTX, 1, OPTAB_LIB_WIDEN);
	      signmask = force_reg (mode, signmask);

	      temp = expand_binop (mode, add_optab, op0, signmask,
				   NULL_RTX, 1, OPTAB_LIB_WIDEN);
	      temp = expand_binop (mode, and_optab, temp,
				   gen_int_mode (masklow, mode),
				   NULL_RTX, 1, OPTAB_LIB_WIDEN);
	      temp = expand_binop (mode, sub_optab, temp, signmask,
				   NULL_RTX, 1, OPTAB_LIB_WIDEN);
	    }
	  return temp;
	}
    }

  /* Mask contains the mode's signbit and the significant bits of the
     modulus.  By including the signbit in the operation, many targets
     can avoid an explicit compare operation in the following comparison
     against zero.  */
  wide_int mask = wi::mask (logd, false, prec);
  mask = wi::set_bit (mask, prec - 1);

  temp = expand_binop (mode, and_optab, op0,
		       immed_wide_int_const (mask, mode),
		       result, 1, OPTAB_LIB_WIDEN);
  if (temp != result)
    emit_move_insn (result, temp);

  label = gen_label_rtx ();
  do_cmp_and_jump (result, const0_rtx, GE, mode, label);

  temp = expand_binop (mode, sub_optab, result, const1_rtx, result,
		       0, OPTAB_LIB_WIDEN);

  mask = wi::mask (logd, true, prec);
  temp = expand_binop (mode, ior_optab, temp,
		       immed_wide_int_const (mask, mode),
		       result, 1, OPTAB_LIB_WIDEN);
  temp = expand_binop (mode, add_optab, temp, const1_rtx, result,
		       0, OPTAB_LIB_WIDEN);
  if (temp != result)
    emit_move_insn (result, temp);
  emit_label (label);
  return result;
}

/* Expand signed division of OP0 by a power of two D in mode MODE.
   This routine is only called for positive values of D.  */

static rtx
expand_sdiv_pow2 (scalar_int_mode mode, rtx op0, HOST_WIDE_INT d)
{
  rtx temp;
  rtx_code_label *label;
  int logd;

  logd = floor_log2 (d);

  if (d == 2
      && BRANCH_COST (optimize_insn_for_speed_p (),
		      false) >= 1)
    {
      temp = gen_reg_rtx (mode);
      temp = emit_store_flag (temp, LT, op0, const0_rtx, mode, 0, 1);
      temp = expand_binop (mode, add_optab, temp, op0, NULL_RTX,
			   0, OPTAB_LIB_WIDEN);
      return expand_shift (RSHIFT_EXPR, mode, temp, logd, NULL_RTX, 0);
    }

  if (HAVE_conditional_move
      && BRANCH_COST (optimize_insn_for_speed_p (), false) >= 2)
    {
      rtx temp2;

      start_sequence ();
      temp2 = copy_to_mode_reg (mode, op0);
      temp = expand_binop (mode, add_optab, temp2, gen_int_mode (d - 1, mode),
			   NULL_RTX, 0, OPTAB_LIB_WIDEN);
      temp = force_reg (mode, temp);

      /* Construct "temp2 = (temp2 < 0) ? temp : temp2".  */
      temp2 = emit_conditional_move (temp2, LT, temp2, const0_rtx,
				     mode, temp, temp2, mode, 0);
      if (temp2)
	{
	  rtx_insn *seq = get_insns ();
	  end_sequence ();
	  emit_insn (seq);
	  return expand_shift (RSHIFT_EXPR, mode, temp2, logd, NULL_RTX, 0);
	}
      end_sequence ();
    }

  if (BRANCH_COST (optimize_insn_for_speed_p (),
		   false) >= 2)
    {
      int ushift = GET_MODE_BITSIZE (mode) - logd;

      temp = gen_reg_rtx (mode);
      temp = emit_store_flag (temp, LT, op0, const0_rtx, mode, 0, -1);
      if (GET_MODE_BITSIZE (mode) >= BITS_PER_WORD
	  || shift_cost (optimize_insn_for_speed_p (), mode, ushift)
	     > COSTS_N_INSNS (1))
	temp = expand_binop (mode, and_optab, temp, gen_int_mode (d - 1, mode),
			     NULL_RTX, 0, OPTAB_LIB_WIDEN);
      else
	temp = expand_shift (RSHIFT_EXPR, mode, temp,
			     ushift, NULL_RTX, 1);
      temp = expand_binop (mode, add_optab, temp, op0, NULL_RTX,
			   0, OPTAB_LIB_WIDEN);
      return expand_shift (RSHIFT_EXPR, mode, temp, logd, NULL_RTX, 0);
    }

  label = gen_label_rtx ();
  temp = copy_to_mode_reg (mode, op0);
  do_cmp_and_jump (temp, const0_rtx, GE, mode, label);
  expand_inc (temp, gen_int_mode (d - 1, mode));
  emit_label (label);
  return expand_shift (RSHIFT_EXPR, mode, temp, logd, NULL_RTX, 0);
}

/* Emit the code to divide OP0 by OP1, putting the result in TARGET
   if that is convenient, and returning where the result is.
   You may request either the quotient or the remainder as the result;
   specify REM_FLAG nonzero to get the remainder.

   CODE is the expression code for which kind of division this is;
   it controls how rounding is done.  MODE is the machine mode to use.
   UNSIGNEDP nonzero means do unsigned division.  */

/* ??? For CEIL_MOD_EXPR, can compute incorrect remainder with ANDI
   and then correct it by or'ing in missing high bits
   if result of ANDI is nonzero.
   For ROUND_MOD_EXPR, can use ANDI and then sign-extend the result.
   This could optimize to a bfexts instruction.
   But C doesn't use these operations, so their optimizations are
   left for later.  */
/* ??? For modulo, we don't actually need the highpart of the first product,
   the low part will do nicely.  And for small divisors, the second multiply
   can also be a low-part only multiply or even be completely left out.
   E.g. to calculate the remainder of a division by 3 with a 32 bit
   multiply, multiply with 0x55555556 and extract the upper two bits;
   the result is exact for inputs up to 0x1fffffff.
   The input range can be reduced by using cross-sum rules.
   For odd divisors >= 3, the following table gives right shift counts
   so that if a number is shifted by an integer multiple of the given
   amount, the remainder stays the same:
   2, 4, 3, 6, 10, 12, 4, 8, 18, 6, 11, 20, 18, 0, 5, 10, 12, 0, 12, 20,
   14, 12, 23, 21, 8, 0, 20, 18, 0, 0, 6, 12, 0, 22, 0, 18, 20, 30, 0, 0,
   0, 8, 0, 11, 12, 10, 36, 0, 30, 0, 0, 12, 0, 0, 0, 0, 44, 12, 24, 0,
   20, 0, 7, 14, 0, 18, 36, 0, 0, 46, 60, 0, 42, 0, 15, 24, 20, 0, 0, 33,
   0, 20, 0, 0, 18, 0, 60, 0, 0, 0, 0, 0, 40, 18, 0, 0, 12

   Cross-sum rules for even numbers can be derived by leaving as many bits
   to the right alone as the divisor has zeros to the right.
   E.g. if x is an unsigned 32 bit number:
   (x mod 12) == (((x & 1023) + ((x >> 8) & ~3)) * 0x15555558 >> 2 * 3) >> 28
   */

rtx
expand_divmod (int rem_flag, enum tree_code code, machine_mode mode,
	       rtx op0, rtx op1, rtx target, int unsignedp)
{
  machine_mode compute_mode;
  rtx tquotient;
  rtx quotient = 0, remainder = 0;
  rtx_insn *last;
  rtx_insn *insn;
  optab optab1, optab2;
  int op1_is_constant, op1_is_pow2 = 0;
  int max_cost, extra_cost;
  static HOST_WIDE_INT last_div_const = 0;
  bool speed = optimize_insn_for_speed_p ();

  op1_is_constant = CONST_INT_P (op1);
  if (op1_is_constant)
    {
      wide_int ext_op1 = rtx_mode_t (op1, mode);
      op1_is_pow2 = (wi::popcount (ext_op1) == 1
		     || (! unsignedp
			 && wi::popcount (wi::neg (ext_op1)) == 1));
    }

  /*
     This is the structure of expand_divmod:

     First comes code to fix up the operands so we can perform the operations
     correctly and efficiently.

     Second comes a switch statement with code specific for each rounding mode.
     For some special operands this code emits all RTL for the desired
     operation, for other cases, it generates only a quotient and stores it in
     QUOTIENT.  The case for trunc division/remainder might leave quotient = 0,
     to indicate that it has not done anything.

     Last comes code that finishes the operation.  If QUOTIENT is set and
     REM_FLAG is set, the remainder is computed as OP0 - QUOTIENT * OP1.  If
     QUOTIENT is not set, it is computed using trunc rounding.

     We try to generate special code for division and remainder when OP1 is a
     constant.  If |OP1| = 2**n we can use shifts and some other fast
     operations.  For other values of OP1, we compute a carefully selected
     fixed-point approximation m = 1/OP1, and generate code that multiplies OP0
     by m.

     In all cases but EXACT_DIV_EXPR, this multiplication requires the upper
     half of the product.  Different strategies for generating the product are
     implemented in expmed_mult_highpart.

     If what we actually want is the remainder, we generate that by another
     by-constant multiplication and a subtraction.  */

  /* We shouldn't be called with OP1 == const1_rtx, but some of the
     code below will malfunction if we are, so check here and handle
     the special case if so.  */
  if (op1 == const1_rtx)
    return rem_flag ? const0_rtx : op0;

    /* When dividing by -1, we could get an overflow.
     negv_optab can handle overflows.  */
  if (! unsignedp && op1 == constm1_rtx)
    {
      if (rem_flag)
	return const0_rtx;
      return expand_unop (mode, flag_trapv && GET_MODE_CLASS (mode) == MODE_INT
			  ? negv_optab : neg_optab, op0, target, 0);
    }

  if (target
      /* Don't use the function value register as a target
	 since we have to read it as well as write it,
	 and function-inlining gets confused by this.  */
      && ((REG_P (target) && REG_FUNCTION_VALUE_P (target))
	  /* Don't clobber an operand while doing a multi-step calculation.  */
	  || ((rem_flag || op1_is_constant)
	      && (reg_mentioned_p (target, op0)
		  || (MEM_P (op0) && MEM_P (target))))
	  || reg_mentioned_p (target, op1)
	  || (MEM_P (op1) && MEM_P (target))))
    target = 0;

  /* Get the mode in which to perform this computation.  Normally it will
     be MODE, but sometimes we can't do the desired operation in MODE.
     If so, pick a wider mode in which we can do the operation.  Convert
     to that mode at the start to avoid repeated conversions.

     First see what operations we need.  These depend on the expression
     we are evaluating.  (We assume that divxx3 insns exist under the
     same conditions that modxx3 insns and that these insns don't normally
     fail.  If these assumptions are not correct, we may generate less
     efficient code in some cases.)

     Then see if we find a mode in which we can open-code that operation
     (either a division, modulus, or shift).  Finally, check for the smallest
     mode for which we can do the operation with a library call.  */

  /* We might want to refine this now that we have division-by-constant
     optimization.  Since expmed_mult_highpart tries so many variants, it is
     not straightforward to generalize this.  Maybe we should make an array
     of possible modes in init_expmed?  Save this for GCC 2.7.  */

  optab1 = (op1_is_pow2
	    ? (unsignedp ? lshr_optab : ashr_optab)
	    : (unsignedp ? udiv_optab : sdiv_optab));
  optab2 = (op1_is_pow2 ? optab1
	    : (unsignedp ? udivmod_optab : sdivmod_optab));

  FOR_EACH_MODE_FROM (compute_mode, mode)
    if (optab_handler (optab1, compute_mode) != CODE_FOR_nothing
	|| optab_handler (optab2, compute_mode) != CODE_FOR_nothing)
      break;

  if (compute_mode == VOIDmode)
    FOR_EACH_MODE_FROM (compute_mode, mode)
      if (optab_libfunc (optab1, compute_mode)
	  || optab_libfunc (optab2, compute_mode))
	break;

  /* If we still couldn't find a mode, use MODE, but expand_binop will
     probably die.  */
  if (compute_mode == VOIDmode)
    compute_mode = mode;

  if (target && GET_MODE (target) == compute_mode)
    tquotient = target;
  else
    tquotient = gen_reg_rtx (compute_mode);

#if 0
  /* It should be possible to restrict the precision to GET_MODE_BITSIZE
     (mode), and thereby get better code when OP1 is a constant.  Do that
     later.  It will require going over all usages of SIZE below.  */
  size = GET_MODE_BITSIZE (mode);
#endif

  /* Only deduct something for a REM if the last divide done was
     for a different constant.   Then set the constant of the last
     divide.  */
  max_cost = (unsignedp 
	      ? udiv_cost (speed, compute_mode)
	      : sdiv_cost (speed, compute_mode));
  if (rem_flag && ! (last_div_const != 0 && op1_is_constant
		     && INTVAL (op1) == last_div_const))
    max_cost -= (mul_cost (speed, compute_mode)
		 + add_cost (speed, compute_mode));

  last_div_const = ! rem_flag && op1_is_constant ? INTVAL (op1) : 0;

  /* Now convert to the best mode to use.  */
  if (compute_mode != mode)
    {
      op0 = convert_modes (compute_mode, mode, op0, unsignedp);
      op1 = convert_modes (compute_mode, mode, op1, unsignedp);

      /* convert_modes may have placed op1 into a register, so we
	 must recompute the following.  */
      op1_is_constant = CONST_INT_P (op1);
      if (op1_is_constant)
	{
	  wide_int ext_op1 = rtx_mode_t (op1, compute_mode);
	  op1_is_pow2 = (wi::popcount (ext_op1) == 1
			 || (! unsignedp
			     && wi::popcount (wi::neg (ext_op1)) == 1));
	}
      else
	op1_is_pow2 = 0;
    }

  /* If one of the operands is a volatile MEM, copy it into a register.  */

  if (MEM_P (op0) && MEM_VOLATILE_P (op0))
    op0 = force_reg (compute_mode, op0);
  if (MEM_P (op1) && MEM_VOLATILE_P (op1))
    op1 = force_reg (compute_mode, op1);

  /* If we need the remainder or if OP1 is constant, we need to
     put OP0 in a register in case it has any queued subexpressions.  */
  if (rem_flag || op1_is_constant)
    op0 = force_reg (compute_mode, op0);

  last = get_last_insn ();

  /* Promote floor rounding to trunc rounding for unsigned operations.  */
  if (unsignedp)
    {
      if (code == FLOOR_DIV_EXPR)
	code = TRUNC_DIV_EXPR;
      if (code == FLOOR_MOD_EXPR)
	code = TRUNC_MOD_EXPR;
      if (code == EXACT_DIV_EXPR && op1_is_pow2)
	code = TRUNC_DIV_EXPR;
    }

  if (op1 != const0_rtx)
    switch (code)
      {
      case TRUNC_MOD_EXPR:
      case TRUNC_DIV_EXPR:
	if (op1_is_constant)
	  {
	    scalar_int_mode int_mode = as_a <scalar_int_mode> (compute_mode);
	    int size = GET_MODE_BITSIZE (int_mode);
	    if (unsignedp)
	      {
		unsigned HOST_WIDE_INT mh, ml;
		int pre_shift, post_shift;
		int dummy;
		wide_int wd = rtx_mode_t (op1, int_mode);
		unsigned HOST_WIDE_INT d = wd.to_uhwi ();

		if (wi::popcount (wd) == 1)
		  {
		    pre_shift = floor_log2 (d);
		    if (rem_flag)
		      {
			unsigned HOST_WIDE_INT mask
			  = (HOST_WIDE_INT_1U << pre_shift) - 1;
			remainder
			  = expand_binop (int_mode, and_optab, op0,
					  gen_int_mode (mask, int_mode),
					  remainder, 1,
					  OPTAB_LIB_WIDEN);
			if (remainder)
			  return gen_lowpart (mode, remainder);
		      }
		    quotient = expand_shift (RSHIFT_EXPR, int_mode, op0,
					     pre_shift, tquotient, 1);
		  }
		else if (size <= HOST_BITS_PER_WIDE_INT)
		  {
		    if (d >= (HOST_WIDE_INT_1U << (size - 1)))
		      {
			/* Most significant bit of divisor is set; emit an scc
			   insn.  */
			quotient = emit_store_flag_force (tquotient, GEU, op0, op1,
							  int_mode, 1, 1);
		      }
		    else
		      {
			/* Find a suitable multiplier and right shift count
			   instead of multiplying with D.  */

			mh = choose_multiplier (d, size, size,
						&ml, &post_shift, &dummy);

			/* If the suggested multiplier is more than SIZE bits,
			   we can do better for even divisors, using an
			   initial right shift.  */
			if (mh != 0 && (d & 1) == 0)
			  {
			    pre_shift = ctz_or_zero (d);
			    mh = choose_multiplier (d >> pre_shift, size,
						    size - pre_shift,
						    &ml, &post_shift, &dummy);
			    gcc_assert (!mh);
			  }
			else
			  pre_shift = 0;

			if (mh != 0)
			  {
			    rtx t1, t2, t3, t4;

			    if (post_shift - 1 >= BITS_PER_WORD)
			      goto fail1;

			    extra_cost
			      = (shift_cost (speed, int_mode, post_shift - 1)
				 + shift_cost (speed, int_mode, 1)
				 + 2 * add_cost (speed, int_mode));
			    t1 = expmed_mult_highpart
			      (int_mode, op0, gen_int_mode (ml, int_mode),
			       NULL_RTX, 1, max_cost - extra_cost);
			    if (t1 == 0)
			      goto fail1;
			    t2 = force_operand (gen_rtx_MINUS (int_mode,
							       op0, t1),
						NULL_RTX);
			    t3 = expand_shift (RSHIFT_EXPR, int_mode,
					       t2, 1, NULL_RTX, 1);
			    t4 = force_operand (gen_rtx_PLUS (int_mode,
							      t1, t3),
						NULL_RTX);
			    quotient = expand_shift
			      (RSHIFT_EXPR, int_mode, t4,
			       post_shift - 1, tquotient, 1);
			  }
			else
			  {
			    rtx t1, t2;

			    if (pre_shift >= BITS_PER_WORD
				|| post_shift >= BITS_PER_WORD)
			      goto fail1;

			    t1 = expand_shift
			      (RSHIFT_EXPR, int_mode, op0,
			       pre_shift, NULL_RTX, 1);
			    extra_cost
			      = (shift_cost (speed, int_mode, pre_shift)
				 + shift_cost (speed, int_mode, post_shift));
			    t2 = expmed_mult_highpart
			      (int_mode, t1,
			       gen_int_mode (ml, int_mode),
			       NULL_RTX, 1, max_cost - extra_cost);
			    if (t2 == 0)
			      goto fail1;
			    quotient = expand_shift
			      (RSHIFT_EXPR, int_mode, t2,
			       post_shift, tquotient, 1);
			  }
		      }
		  }
		else		/* Too wide mode to use tricky code */
		  break;

		insn = get_last_insn ();
		if (insn != last)
		  set_dst_reg_note (insn, REG_EQUAL,
				    gen_rtx_UDIV (int_mode, op0, op1),
				    quotient);
	      }
	    else		/* TRUNC_DIV, signed */
	      {
		unsigned HOST_WIDE_INT ml;
		int lgup, post_shift;
		rtx mlr;
		HOST_WIDE_INT d = INTVAL (op1);
		unsigned HOST_WIDE_INT abs_d;

		/* Since d might be INT_MIN, we have to cast to
		   unsigned HOST_WIDE_INT before negating to avoid
		   undefined signed overflow.  */
		abs_d = (d >= 0
			 ? (unsigned HOST_WIDE_INT) d
			 : - (unsigned HOST_WIDE_INT) d);

		/* n rem d = n rem -d */
		if (rem_flag && d < 0)
		  {
		    d = abs_d;
		    op1 = gen_int_mode (abs_d, int_mode);
		  }

		if (d == 1)
		  quotient = op0;
		else if (d == -1)
		  quotient = expand_unop (int_mode, neg_optab, op0,
					  tquotient, 0);
		else if (size <= HOST_BITS_PER_WIDE_INT
			 && abs_d == HOST_WIDE_INT_1U << (size - 1))
		  {
		    /* This case is not handled correctly below.  */
		    quotient = emit_store_flag (tquotient, EQ, op0, op1,
						int_mode, 1, 1);
		    if (quotient == 0)
		      goto fail1;
		  }
		else if (EXACT_POWER_OF_2_OR_ZERO_P (d)
			 && (size <= HOST_BITS_PER_WIDE_INT || d >= 0)
			 && (rem_flag
			     ? smod_pow2_cheap (speed, int_mode)
			     : sdiv_pow2_cheap (speed, int_mode))
			 /* We assume that cheap metric is true if the
			    optab has an expander for this mode.  */
			 && ((optab_handler ((rem_flag ? smod_optab
					      : sdiv_optab),
					     int_mode)
			      != CODE_FOR_nothing)
			     || (optab_handler (sdivmod_optab, int_mode)
				 != CODE_FOR_nothing)))
		  ;
		else if (EXACT_POWER_OF_2_OR_ZERO_P (abs_d)
			 && (size <= HOST_BITS_PER_WIDE_INT
			     || abs_d != (unsigned HOST_WIDE_INT) d))
		  {
		    if (rem_flag)
		      {
			remainder = expand_smod_pow2 (int_mode, op0, d);
			if (remainder)
			  return gen_lowpart (mode, remainder);
		      }

		    if (sdiv_pow2_cheap (speed, int_mode)
			&& ((optab_handler (sdiv_optab, int_mode)
			     != CODE_FOR_nothing)
			    || (optab_handler (sdivmod_optab, int_mode)
				!= CODE_FOR_nothing)))
		      quotient = expand_divmod (0, TRUNC_DIV_EXPR,
						int_mode, op0,
						gen_int_mode (abs_d,
							      int_mode),
						NULL_RTX, 0);
		    else
		      quotient = expand_sdiv_pow2 (int_mode, op0, abs_d);

		    /* We have computed OP0 / abs(OP1).  If OP1 is negative,
		       negate the quotient.  */
		    if (d < 0)
		      {
			insn = get_last_insn ();
			if (insn != last
			    && abs_d < (HOST_WIDE_INT_1U
					<< (HOST_BITS_PER_WIDE_INT - 1)))
			  set_dst_reg_note (insn, REG_EQUAL,
					    gen_rtx_DIV (int_mode, op0,
							 gen_int_mode
							   (abs_d,
							    int_mode)),
					    quotient);

			quotient = expand_unop (int_mode, neg_optab,
						quotient, quotient, 0);
		      }
		  }
		else if (size <= HOST_BITS_PER_WIDE_INT)
		  {
		    choose_multiplier (abs_d, size, size - 1,
				       &ml, &post_shift, &lgup);
		    if (ml < HOST_WIDE_INT_1U << (size - 1))
		      {
			rtx t1, t2, t3;

			if (post_shift >= BITS_PER_WORD
			    || size - 1 >= BITS_PER_WORD)
			  goto fail1;

			extra_cost = (shift_cost (speed, int_mode, post_shift)
				      + shift_cost (speed, int_mode, size - 1)
				      + add_cost (speed, int_mode));
			t1 = expmed_mult_highpart
			  (int_mode, op0, gen_int_mode (ml, int_mode),
			   NULL_RTX, 0, max_cost - extra_cost);
			if (t1 == 0)
			  goto fail1;
			t2 = expand_shift
			  (RSHIFT_EXPR, int_mode, t1,
			   post_shift, NULL_RTX, 0);
			t3 = expand_shift
			  (RSHIFT_EXPR, int_mode, op0,
			   size - 1, NULL_RTX, 0);
			if (d < 0)
			  quotient
			    = force_operand (gen_rtx_MINUS (int_mode, t3, t2),
					     tquotient);
			else
			  quotient
			    = force_operand (gen_rtx_MINUS (int_mode, t2, t3),
					     tquotient);
		      }
		    else
		      {
			rtx t1, t2, t3, t4;

			if (post_shift >= BITS_PER_WORD
			    || size - 1 >= BITS_PER_WORD)
			  goto fail1;

			ml |= HOST_WIDE_INT_M1U << (size - 1);
			mlr = gen_int_mode (ml, int_mode);
			extra_cost = (shift_cost (speed, int_mode, post_shift)
				      + shift_cost (speed, int_mode, size - 1)
				      + 2 * add_cost (speed, int_mode));
			t1 = expmed_mult_highpart (int_mode, op0, mlr,
						   NULL_RTX, 0,
						   max_cost - extra_cost);
			if (t1 == 0)
			  goto fail1;
			t2 = force_operand (gen_rtx_PLUS (int_mode, t1, op0),
					    NULL_RTX);
			t3 = expand_shift
			  (RSHIFT_EXPR, int_mode, t2,
			   post_shift, NULL_RTX, 0);
			t4 = expand_shift
			  (RSHIFT_EXPR, int_mode, op0,
			   size - 1, NULL_RTX, 0);
			if (d < 0)
			  quotient
			    = force_operand (gen_rtx_MINUS (int_mode, t4, t3),
					     tquotient);
			else
			  quotient
			    = force_operand (gen_rtx_MINUS (int_mode, t3, t4),
					     tquotient);
		      }
		  }
		else		/* Too wide mode to use tricky code */
		  break;

		insn = get_last_insn ();
		if (insn != last)
		  set_dst_reg_note (insn, REG_EQUAL,
				    gen_rtx_DIV (int_mode, op0, op1),
				    quotient);
	      }
	    break;
	  }
      fail1:
	delete_insns_since (last);
	break;

      case FLOOR_DIV_EXPR:
      case FLOOR_MOD_EXPR:
      /* We will come here only for signed operations.  */
	if (op1_is_constant && HWI_COMPUTABLE_MODE_P (compute_mode))
	  {
	    scalar_int_mode int_mode = as_a <scalar_int_mode> (compute_mode);
	    int size = GET_MODE_BITSIZE (int_mode);
	    unsigned HOST_WIDE_INT mh, ml;
	    int pre_shift, lgup, post_shift;
	    HOST_WIDE_INT d = INTVAL (op1);

	    if (d > 0)
	      {
		/* We could just as easily deal with negative constants here,
		   but it does not seem worth the trouble for GCC 2.6.  */
		if (EXACT_POWER_OF_2_OR_ZERO_P (d))
		  {
		    pre_shift = floor_log2 (d);
		    if (rem_flag)
		      {
			unsigned HOST_WIDE_INT mask
			  = (HOST_WIDE_INT_1U << pre_shift) - 1;
			remainder = expand_binop
			  (int_mode, and_optab, op0,
			   gen_int_mode (mask, int_mode),
			   remainder, 0, OPTAB_LIB_WIDEN);
			if (remainder)
			  return gen_lowpart (mode, remainder);
		      }
		    quotient = expand_shift
		      (RSHIFT_EXPR, int_mode, op0,
		       pre_shift, tquotient, 0);
		  }
		else
		  {
		    rtx t1, t2, t3, t4;

		    mh = choose_multiplier (d, size, size - 1,
					    &ml, &post_shift, &lgup);
		    gcc_assert (!mh);

		    if (post_shift < BITS_PER_WORD
			&& size - 1 < BITS_PER_WORD)
		      {
			t1 = expand_shift
			  (RSHIFT_EXPR, int_mode, op0,
			   size - 1, NULL_RTX, 0);
			t2 = expand_binop (int_mode, xor_optab, op0, t1,
					   NULL_RTX, 0, OPTAB_WIDEN);
			extra_cost = (shift_cost (speed, int_mode, post_shift)
				      + shift_cost (speed, int_mode, size - 1)
				      + 2 * add_cost (speed, int_mode));
			t3 = expmed_mult_highpart
			  (int_mode, t2, gen_int_mode (ml, int_mode),
			   NULL_RTX, 1, max_cost - extra_cost);
			if (t3 != 0)
			  {
			    t4 = expand_shift
			      (RSHIFT_EXPR, int_mode, t3,
			       post_shift, NULL_RTX, 1);
			    quotient = expand_binop (int_mode, xor_optab,
						     t4, t1, tquotient, 0,
						     OPTAB_WIDEN);
			  }
		      }
		  }
	      }
	    else
	      {
		rtx nsign, t1, t2, t3, t4;
		t1 = force_operand (gen_rtx_PLUS (int_mode,
						  op0, constm1_rtx), NULL_RTX);
		t2 = expand_binop (int_mode, ior_optab, op0, t1, NULL_RTX,
				   0, OPTAB_WIDEN);
		nsign = expand_shift (RSHIFT_EXPR, int_mode, t2,
				      size - 1, NULL_RTX, 0);
		t3 = force_operand (gen_rtx_MINUS (int_mode, t1, nsign),
				    NULL_RTX);
		t4 = expand_divmod (0, TRUNC_DIV_EXPR, int_mode, t3, op1,
				    NULL_RTX, 0);
		if (t4)
		  {
		    rtx t5;
		    t5 = expand_unop (int_mode, one_cmpl_optab, nsign,
				      NULL_RTX, 0);
		    quotient = force_operand (gen_rtx_PLUS (int_mode, t4, t5),
					      tquotient);
		  }
	      }
	  }

	if (quotient != 0)
	  break;
	delete_insns_since (last);

	/* Try using an instruction that produces both the quotient and
	   remainder, using truncation.  We can easily compensate the quotient
	   or remainder to get floor rounding, once we have the remainder.
	   Notice that we compute also the final remainder value here,
	   and return the result right away.  */
	if (target == 0 || GET_MODE (target) != compute_mode)
	  target = gen_reg_rtx (compute_mode);

	if (rem_flag)
	  {
	    remainder
	      = REG_P (target) ? target : gen_reg_rtx (compute_mode);
	    quotient = gen_reg_rtx (compute_mode);
	  }
	else
	  {
	    quotient
	      = REG_P (target) ? target : gen_reg_rtx (compute_mode);
	    remainder = gen_reg_rtx (compute_mode);
	  }

	if (expand_twoval_binop (sdivmod_optab, op0, op1,
				 quotient, remainder, 0))
	  {
	    /* This could be computed with a branch-less sequence.
	       Save that for later.  */
	    rtx tem;
	    rtx_code_label *label = gen_label_rtx ();
	    do_cmp_and_jump (remainder, const0_rtx, EQ, compute_mode, label);
	    tem = expand_binop (compute_mode, xor_optab, op0, op1,
				NULL_RTX, 0, OPTAB_WIDEN);
	    do_cmp_and_jump (tem, const0_rtx, GE, compute_mode, label);
	    expand_dec (quotient, const1_rtx);
	    expand_inc (remainder, op1);
	    emit_label (label);
	    return gen_lowpart (mode, rem_flag ? remainder : quotient);
	  }

	/* No luck with division elimination or divmod.  Have to do it
	   by conditionally adjusting op0 *and* the result.  */
	{
	  rtx_code_label *label1, *label2, *label3, *label4, *label5;
	  rtx adjusted_op0;
	  rtx tem;

	  quotient = gen_reg_rtx (compute_mode);
	  adjusted_op0 = copy_to_mode_reg (compute_mode, op0);
	  label1 = gen_label_rtx ();
	  label2 = gen_label_rtx ();
	  label3 = gen_label_rtx ();
	  label4 = gen_label_rtx ();
	  label5 = gen_label_rtx ();
	  do_cmp_and_jump (op1, const0_rtx, LT, compute_mode, label2);
	  do_cmp_and_jump (adjusted_op0, const0_rtx, LT, compute_mode, label1);
	  tem = expand_binop (compute_mode, sdiv_optab, adjusted_op0, op1,
			      quotient, 0, OPTAB_LIB_WIDEN);
	  if (tem != quotient)
	    emit_move_insn (quotient, tem);
	  emit_jump_insn (targetm.gen_jump (label5));
	  emit_barrier ();
	  emit_label (label1);
	  expand_inc (adjusted_op0, const1_rtx);
	  emit_jump_insn (targetm.gen_jump (label4));
	  emit_barrier ();
	  emit_label (label2);
	  do_cmp_and_jump (adjusted_op0, const0_rtx, GT, compute_mode, label3);
	  tem = expand_binop (compute_mode, sdiv_optab, adjusted_op0, op1,
			      quotient, 0, OPTAB_LIB_WIDEN);
	  if (tem != quotient)
	    emit_move_insn (quotient, tem);
	  emit_jump_insn (targetm.gen_jump (label5));
	  emit_barrier ();
	  emit_label (label3);
	  expand_dec (adjusted_op0, const1_rtx);
	  emit_label (label4);
	  tem = expand_binop (compute_mode, sdiv_optab, adjusted_op0, op1,
			      quotient, 0, OPTAB_LIB_WIDEN);
	  if (tem != quotient)
	    emit_move_insn (quotient, tem);
	  expand_dec (quotient, const1_rtx);
	  emit_label (label5);
	}
	break;

      case CEIL_DIV_EXPR:
      case CEIL_MOD_EXPR:
	if (unsignedp)
	  {
	    if (op1_is_constant
		&& EXACT_POWER_OF_2_OR_ZERO_P (INTVAL (op1))
		&& (HWI_COMPUTABLE_MODE_P (compute_mode)
		    || INTVAL (op1) >= 0))
	      {
		scalar_int_mode int_mode
		  = as_a <scalar_int_mode> (compute_mode);
		rtx t1, t2, t3;
		unsigned HOST_WIDE_INT d = INTVAL (op1);
		t1 = expand_shift (RSHIFT_EXPR, int_mode, op0,
				   floor_log2 (d), tquotient, 1);
		t2 = expand_binop (int_mode, and_optab, op0,
				   gen_int_mode (d - 1, int_mode),
				   NULL_RTX, 1, OPTAB_LIB_WIDEN);
		t3 = gen_reg_rtx (int_mode);
		t3 = emit_store_flag (t3, NE, t2, const0_rtx, int_mode, 1, 1);
		if (t3 == 0)
		  {
		    rtx_code_label *lab;
		    lab = gen_label_rtx ();
		    do_cmp_and_jump (t2, const0_rtx, EQ, int_mode, lab);
		    expand_inc (t1, const1_rtx);
		    emit_label (lab);
		    quotient = t1;
		  }
		else
		  quotient = force_operand (gen_rtx_PLUS (int_mode, t1, t3),
					    tquotient);
		break;
	      }

	    /* Try using an instruction that produces both the quotient and
	       remainder, using truncation.  We can easily compensate the
	       quotient or remainder to get ceiling rounding, once we have the
	       remainder.  Notice that we compute also the final remainder
	       value here, and return the result right away.  */
	    if (target == 0 || GET_MODE (target) != compute_mode)
	      target = gen_reg_rtx (compute_mode);

	    if (rem_flag)
	      {
		remainder = (REG_P (target)
			     ? target : gen_reg_rtx (compute_mode));
		quotient = gen_reg_rtx (compute_mode);
	      }
	    else
	      {
		quotient = (REG_P (target)
			    ? target : gen_reg_rtx (compute_mode));
		remainder = gen_reg_rtx (compute_mode);
	      }

	    if (expand_twoval_binop (udivmod_optab, op0, op1, quotient,
				     remainder, 1))
	      {
		/* This could be computed with a branch-less sequence.
		   Save that for later.  */
		rtx_code_label *label = gen_label_rtx ();
		do_cmp_and_jump (remainder, const0_rtx, EQ,
				 compute_mode, label);
		expand_inc (quotient, const1_rtx);
		expand_dec (remainder, op1);
		emit_label (label);
		return gen_lowpart (mode, rem_flag ? remainder : quotient);
	      }

	    /* No luck with division elimination or divmod.  Have to do it
	       by conditionally adjusting op0 *and* the result.  */
	    {
	      rtx_code_label *label1, *label2;
	      rtx adjusted_op0, tem;

	      quotient = gen_reg_rtx (compute_mode);
	      adjusted_op0 = copy_to_mode_reg (compute_mode, op0);
	      label1 = gen_label_rtx ();
	      label2 = gen_label_rtx ();
	      do_cmp_and_jump (adjusted_op0, const0_rtx, NE,
			       compute_mode, label1);
	      emit_move_insn  (quotient, const0_rtx);
	      emit_jump_insn (targetm.gen_jump (label2));
	      emit_barrier ();
	      emit_label (label1);
	      expand_dec (adjusted_op0, const1_rtx);
	      tem = expand_binop (compute_mode, udiv_optab, adjusted_op0, op1,
				  quotient, 1, OPTAB_LIB_WIDEN);
	      if (tem != quotient)
		emit_move_insn (quotient, tem);
	      expand_inc (quotient, const1_rtx);
	      emit_label (label2);
	    }
	  }
	else /* signed */
	  {
	    if (op1_is_constant && EXACT_POWER_OF_2_OR_ZERO_P (INTVAL (op1))
		&& INTVAL (op1) >= 0)
	      {
		/* This is extremely similar to the code for the unsigned case
		   above.  For 2.7 we should merge these variants, but for
		   2.6.1 I don't want to touch the code for unsigned since that
		   get used in C.  The signed case will only be used by other
		   languages (Ada).  */

		rtx t1, t2, t3;
		unsigned HOST_WIDE_INT d = INTVAL (op1);
		t1 = expand_shift (RSHIFT_EXPR, compute_mode, op0,
				   floor_log2 (d), tquotient, 0);
		t2 = expand_binop (compute_mode, and_optab, op0,
				   gen_int_mode (d - 1, compute_mode),
				   NULL_RTX, 1, OPTAB_LIB_WIDEN);
		t3 = gen_reg_rtx (compute_mode);
		t3 = emit_store_flag (t3, NE, t2, const0_rtx,
				      compute_mode, 1, 1);
		if (t3 == 0)
		  {
		    rtx_code_label *lab;
		    lab = gen_label_rtx ();
		    do_cmp_and_jump (t2, const0_rtx, EQ, compute_mode, lab);
		    expand_inc (t1, const1_rtx);
		    emit_label (lab);
		    quotient = t1;
		  }
		else
		  quotient = force_operand (gen_rtx_PLUS (compute_mode,
							  t1, t3),
					    tquotient);
		break;
	      }

	    /* Try using an instruction that produces both the quotient and
	       remainder, using truncation.  We can easily compensate the
	       quotient or remainder to get ceiling rounding, once we have the
	       remainder.  Notice that we compute also the final remainder
	       value here, and return the result right away.  */
	    if (target == 0 || GET_MODE (target) != compute_mode)
	      target = gen_reg_rtx (compute_mode);
	    if (rem_flag)
	      {
		remainder= (REG_P (target)
			    ? target : gen_reg_rtx (compute_mode));
		quotient = gen_reg_rtx (compute_mode);
	      }
	    else
	      {
		quotient = (REG_P (target)
			    ? target : gen_reg_rtx (compute_mode));
		remainder = gen_reg_rtx (compute_mode);
	      }

	    if (expand_twoval_binop (sdivmod_optab, op0, op1, quotient,
				     remainder, 0))
	      {
		/* This could be computed with a branch-less sequence.
		   Save that for later.  */
		rtx tem;
		rtx_code_label *label = gen_label_rtx ();
		do_cmp_and_jump (remainder, const0_rtx, EQ,
				 compute_mode, label);
		tem = expand_binop (compute_mode, xor_optab, op0, op1,
				    NULL_RTX, 0, OPTAB_WIDEN);
		do_cmp_and_jump (tem, const0_rtx, LT, compute_mode, label);
		expand_inc (quotient, const1_rtx);
		expand_dec (remainder, op1);
		emit_label (label);
		return gen_lowpart (mode, rem_flag ? remainder : quotient);
	      }

	    /* No luck with division elimination or divmod.  Have to do it
	       by conditionally adjusting op0 *and* the result.  */
	    {
	      rtx_code_label *label1, *label2, *label3, *label4, *label5;
	      rtx adjusted_op0;
	      rtx tem;

	      quotient = gen_reg_rtx (compute_mode);
	      adjusted_op0 = copy_to_mode_reg (compute_mode, op0);
	      label1 = gen_label_rtx ();
	      label2 = gen_label_rtx ();
	      label3 = gen_label_rtx ();
	      label4 = gen_label_rtx ();
	      label5 = gen_label_rtx ();
	      do_cmp_and_jump (op1, const0_rtx, LT, compute_mode, label2);
	      do_cmp_and_jump (adjusted_op0, const0_rtx, GT,
			       compute_mode, label1);
	      tem = expand_binop (compute_mode, sdiv_optab, adjusted_op0, op1,
				  quotient, 0, OPTAB_LIB_WIDEN);
	      if (tem != quotient)
		emit_move_insn (quotient, tem);
	      emit_jump_insn (targetm.gen_jump (label5));
	      emit_barrier ();
	      emit_label (label1);
	      expand_dec (adjusted_op0, const1_rtx);
	      emit_jump_insn (targetm.gen_jump (label4));
	      emit_barrier ();
	      emit_label (label2);
	      do_cmp_and_jump (adjusted_op0, const0_rtx, LT,
			       compute_mode, label3);
	      tem = expand_binop (compute_mode, sdiv_optab, adjusted_op0, op1,
				  quotient, 0, OPTAB_LIB_WIDEN);
	      if (tem != quotient)
		emit_move_insn (quotient, tem);
	      emit_jump_insn (targetm.gen_jump (label5));
	      emit_barrier ();
	      emit_label (label3);
	      expand_inc (adjusted_op0, const1_rtx);
	      emit_label (label4);
	      tem = expand_binop (compute_mode, sdiv_optab, adjusted_op0, op1,
				  quotient, 0, OPTAB_LIB_WIDEN);
	      if (tem != quotient)
		emit_move_insn (quotient, tem);
	      expand_inc (quotient, const1_rtx);
	      emit_label (label5);
	    }
	  }
	break;

      case EXACT_DIV_EXPR:
	if (op1_is_constant && HWI_COMPUTABLE_MODE_P (compute_mode))
	  {
	    scalar_int_mode int_mode = as_a <scalar_int_mode> (compute_mode);
	    int size = GET_MODE_BITSIZE (int_mode);
	    HOST_WIDE_INT d = INTVAL (op1);
	    unsigned HOST_WIDE_INT ml;
	    int pre_shift;
	    rtx t1;

	    pre_shift = ctz_or_zero (d);
	    ml = invert_mod2n (d >> pre_shift, size);
	    t1 = expand_shift (RSHIFT_EXPR, int_mode, op0,
			       pre_shift, NULL_RTX, unsignedp);
	    quotient = expand_mult (int_mode, t1, gen_int_mode (ml, int_mode),
				    NULL_RTX, 1);

	    insn = get_last_insn ();
	    set_dst_reg_note (insn, REG_EQUAL,
			      gen_rtx_fmt_ee (unsignedp ? UDIV : DIV,
					      int_mode, op0, op1),
			      quotient);
	  }
	break;

      case ROUND_DIV_EXPR:
      case ROUND_MOD_EXPR:
	if (unsignedp)
	  {
	    scalar_int_mode int_mode = as_a <scalar_int_mode> (compute_mode);
	    rtx tem;
	    rtx_code_label *label;
	    label = gen_label_rtx ();
	    quotient = gen_reg_rtx (int_mode);
	    remainder = gen_reg_rtx (int_mode);
	    if (expand_twoval_binop (udivmod_optab, op0, op1, quotient, remainder, 1) == 0)
	      {
		rtx tem;
		quotient = expand_binop (int_mode, udiv_optab, op0, op1,
					 quotient, 1, OPTAB_LIB_WIDEN);
		tem = expand_mult (int_mode, quotient, op1, NULL_RTX, 1);
		remainder = expand_binop (int_mode, sub_optab, op0, tem,
					  remainder, 1, OPTAB_LIB_WIDEN);
	      }
	    tem = plus_constant (int_mode, op1, -1);
	    tem = expand_shift (RSHIFT_EXPR, int_mode, tem, 1, NULL_RTX, 1);
	    do_cmp_and_jump (remainder, tem, LEU, int_mode, label);
	    expand_inc (quotient, const1_rtx);
	    expand_dec (remainder, op1);
	    emit_label (label);
	  }
	else
	  {
	    scalar_int_mode int_mode = as_a <scalar_int_mode> (compute_mode);
	    int size = GET_MODE_BITSIZE (int_mode);
	    rtx abs_rem, abs_op1, tem, mask;
	    rtx_code_label *label;
	    label = gen_label_rtx ();
	    quotient = gen_reg_rtx (int_mode);
	    remainder = gen_reg_rtx (int_mode);
	    if (expand_twoval_binop (sdivmod_optab, op0, op1, quotient, remainder, 0) == 0)
	      {
		rtx tem;
		quotient = expand_binop (int_mode, sdiv_optab, op0, op1,
					 quotient, 0, OPTAB_LIB_WIDEN);
		tem = expand_mult (int_mode, quotient, op1, NULL_RTX, 0);
		remainder = expand_binop (int_mode, sub_optab, op0, tem,
					  remainder, 0, OPTAB_LIB_WIDEN);
	      }
	    abs_rem = expand_abs (int_mode, remainder, NULL_RTX, 1, 0);
	    abs_op1 = expand_abs (int_mode, op1, NULL_RTX, 1, 0);
	    tem = expand_shift (LSHIFT_EXPR, int_mode, abs_rem,
				1, NULL_RTX, 1);
	    do_cmp_and_jump (tem, abs_op1, LTU, int_mode, label);
	    tem = expand_binop (int_mode, xor_optab, op0, op1,
				NULL_RTX, 0, OPTAB_WIDEN);
	    mask = expand_shift (RSHIFT_EXPR, int_mode, tem,
				 size - 1, NULL_RTX, 0);
	    tem = expand_binop (int_mode, xor_optab, mask, const1_rtx,
				NULL_RTX, 0, OPTAB_WIDEN);
	    tem = expand_binop (int_mode, sub_optab, tem, mask,
				NULL_RTX, 0, OPTAB_WIDEN);
	    expand_inc (quotient, tem);
	    tem = expand_binop (int_mode, xor_optab, mask, op1,
				NULL_RTX, 0, OPTAB_WIDEN);
	    tem = expand_binop (int_mode, sub_optab, tem, mask,
				NULL_RTX, 0, OPTAB_WIDEN);
	    expand_dec (remainder, tem);
	    emit_label (label);
	  }
	return gen_lowpart (mode, rem_flag ? remainder : quotient);

      default:
	gcc_unreachable ();
      }

  if (quotient == 0)
    {
      if (target && GET_MODE (target) != compute_mode)
	target = 0;

      if (rem_flag)
	{
	  /* Try to produce the remainder without producing the quotient.
	     If we seem to have a divmod pattern that does not require widening,
	     don't try widening here.  We should really have a WIDEN argument
	     to expand_twoval_binop, since what we'd really like to do here is
	     1) try a mod insn in compute_mode
	     2) try a divmod insn in compute_mode
	     3) try a div insn in compute_mode and multiply-subtract to get
	        remainder
	     4) try the same things with widening allowed.  */
	  remainder
	    = sign_expand_binop (compute_mode, umod_optab, smod_optab,
				 op0, op1, target,
				 unsignedp,
				 ((optab_handler (optab2, compute_mode)
				   != CODE_FOR_nothing)
				  ? OPTAB_DIRECT : OPTAB_WIDEN));
	  if (remainder == 0)
	    {
	      /* No luck there.  Can we do remainder and divide at once
		 without a library call?  */
	      remainder = gen_reg_rtx (compute_mode);
	      if (! expand_twoval_binop ((unsignedp
					  ? udivmod_optab
					  : sdivmod_optab),
					 op0, op1,
					 NULL_RTX, remainder, unsignedp))
		remainder = 0;
	    }

	  if (remainder)
	    return gen_lowpart (mode, remainder);
	}

      /* Produce the quotient.  Try a quotient insn, but not a library call.
	 If we have a divmod in this mode, use it in preference to widening
	 the div (for this test we assume it will not fail). Note that optab2
	 is set to the one of the two optabs that the call below will use.  */
      quotient
	= sign_expand_binop (compute_mode, udiv_optab, sdiv_optab,
			     op0, op1, rem_flag ? NULL_RTX : target,
			     unsignedp,
			     ((optab_handler (optab2, compute_mode)
			       != CODE_FOR_nothing)
			      ? OPTAB_DIRECT : OPTAB_WIDEN));

      if (quotient == 0)
	{
	  /* No luck there.  Try a quotient-and-remainder insn,
	     keeping the quotient alone.  */
	  quotient = gen_reg_rtx (compute_mode);
	  if (! expand_twoval_binop (unsignedp ? udivmod_optab : sdivmod_optab,
				     op0, op1,
				     quotient, NULL_RTX, unsignedp))
	    {
	      quotient = 0;
	      if (! rem_flag)
		/* Still no luck.  If we are not computing the remainder,
		   use a library call for the quotient.  */
		quotient = sign_expand_binop (compute_mode,
					      udiv_optab, sdiv_optab,
					      op0, op1, target,
					      unsignedp, OPTAB_LIB_WIDEN);
	    }
	}
    }

  if (rem_flag)
    {
      if (target && GET_MODE (target) != compute_mode)
	target = 0;

      if (quotient == 0)
	{
	  /* No divide instruction either.  Use library for remainder.  */
	  remainder = sign_expand_binop (compute_mode, umod_optab, smod_optab,
					 op0, op1, target,
					 unsignedp, OPTAB_LIB_WIDEN);
	  /* No remainder function.  Try a quotient-and-remainder
	     function, keeping the remainder.  */
	  if (!remainder)
	    {
	      remainder = gen_reg_rtx (compute_mode);
	      if (!expand_twoval_binop_libfunc
		  (unsignedp ? udivmod_optab : sdivmod_optab,
		   op0, op1,
		   NULL_RTX, remainder,
		   unsignedp ? UMOD : MOD))
		remainder = NULL_RTX;
	    }
	}
      else
	{
	  /* We divided.  Now finish doing X - Y * (X / Y).  */
	  remainder = expand_mult (compute_mode, quotient, op1,
				   NULL_RTX, unsignedp);
	  remainder = expand_binop (compute_mode, sub_optab, op0,
				    remainder, target, unsignedp,
				    OPTAB_LIB_WIDEN);
	}
    }

  return gen_lowpart (mode, rem_flag ? remainder : quotient);
}

/* Return a tree node with data type TYPE, describing the value of X.
   Usually this is an VAR_DECL, if there is no obvious better choice.
   X may be an expression, however we only support those expressions
   generated by loop.c.  */

tree
make_tree (tree type, rtx x)
{
  tree t;

  switch (GET_CODE (x))
    {
    case CONST_INT:
    case CONST_WIDE_INT:
      t = wide_int_to_tree (type, rtx_mode_t (x, TYPE_MODE (type)));
      return t;

    case CONST_DOUBLE:
      STATIC_ASSERT (HOST_BITS_PER_WIDE_INT * 2 <= MAX_BITSIZE_MODE_ANY_INT);
      if (TARGET_SUPPORTS_WIDE_INT == 0 && GET_MODE (x) == VOIDmode)
	t = wide_int_to_tree (type,
			      wide_int::from_array (&CONST_DOUBLE_LOW (x), 2,
						    HOST_BITS_PER_WIDE_INT * 2));
      else
	t = build_real (type, *CONST_DOUBLE_REAL_VALUE (x));

      return t;

    case CONST_VECTOR:
      {
	int units = CONST_VECTOR_NUNITS (x);
	tree itype = TREE_TYPE (type);
	tree *elts;
	int i;

	/* Build a tree with vector elements.  */
	elts = XALLOCAVEC (tree, units);
	for (i = units - 1; i >= 0; --i)
	  {
	    rtx elt = CONST_VECTOR_ELT (x, i);
	    elts[i] = make_tree (itype, elt);
	  }

	return build_vector (type, units, elts);
      }

    case PLUS:
      return fold_build2 (PLUS_EXPR, type, make_tree (type, XEXP (x, 0)),
			  make_tree (type, XEXP (x, 1)));

    case MINUS:
      return fold_build2 (MINUS_EXPR, type, make_tree (type, XEXP (x, 0)),
			  make_tree (type, XEXP (x, 1)));

    case NEG:
      return fold_build1 (NEGATE_EXPR, type, make_tree (type, XEXP (x, 0)));

    case MULT:
      return fold_build2 (MULT_EXPR, type, make_tree (type, XEXP (x, 0)),
			  make_tree (type, XEXP (x, 1)));

    case ASHIFT:
      return fold_build2 (LSHIFT_EXPR, type, make_tree (type, XEXP (x, 0)),
			  make_tree (type, XEXP (x, 1)));

    case LSHIFTRT:
      t = unsigned_type_for (type);
      return fold_convert (type, build2 (RSHIFT_EXPR, t,
			    		 make_tree (t, XEXP (x, 0)),
				    	 make_tree (type, XEXP (x, 1))));

    case ASHIFTRT:
      t = signed_type_for (type);
      return fold_convert (type, build2 (RSHIFT_EXPR, t,
					 make_tree (t, XEXP (x, 0)),
				    	 make_tree (type, XEXP (x, 1))));

    case DIV:
      if (TREE_CODE (type) != REAL_TYPE)
	t = signed_type_for (type);
      else
	t = type;

      return fold_convert (type, build2 (TRUNC_DIV_EXPR, t,
				    	 make_tree (t, XEXP (x, 0)),
				    	 make_tree (t, XEXP (x, 1))));
    case UDIV:
      t = unsigned_type_for (type);
      return fold_convert (type, build2 (TRUNC_DIV_EXPR, t,
				    	 make_tree (t, XEXP (x, 0)),
				    	 make_tree (t, XEXP (x, 1))));

    case SIGN_EXTEND:
    case ZERO_EXTEND:
      t = lang_hooks.types.type_for_mode (GET_MODE (XEXP (x, 0)),
					  GET_CODE (x) == ZERO_EXTEND);
      return fold_convert (type, make_tree (t, XEXP (x, 0)));

    case CONST:
      {
	rtx op = XEXP (x, 0);
	if (GET_CODE (op) == VEC_DUPLICATE)
	  {
	    tree elt_tree = make_tree (TREE_TYPE (type), XEXP (op, 0));
	    return build_vector_from_val (type, elt_tree);
	  }
	if (GET_CODE (op) == VEC_SERIES)
	  {
	    tree itype = TREE_TYPE (type);
	    tree base_tree = make_tree (itype, XEXP (op, 0));
	    tree step_tree = make_tree (itype, XEXP (op, 1));
	    return build2 (VEC_SERIES_EXPR, type, base_tree, step_tree);
	  }
	return make_tree (type, op);
      }

    case SYMBOL_REF:
      t = SYMBOL_REF_DECL (x);
      if (t)
	return fold_convert (type, build_fold_addr_expr (t));
      /* fall through.  */

    default:
      t = build_decl (RTL_LOCATION (x), VAR_DECL, NULL_TREE, type);

      /* If TYPE is a POINTER_TYPE, we might need to convert X from
	 address mode to pointer mode.  */
      if (POINTER_TYPE_P (type))
	x = convert_memory_address_addr_space
	  (SCALAR_INT_TYPE_MODE (type), x, TYPE_ADDR_SPACE (TREE_TYPE (type)));

      /* Note that we do *not* use SET_DECL_RTL here, because we do not
	 want set_decl_rtl to go adjusting REG_ATTRS for this temporary.  */
      t->decl_with_rtl.rtl = x;

      return t;
    }
}

/* Compute the logical-and of OP0 and OP1, storing it in TARGET
   and returning TARGET.

   If TARGET is 0, a pseudo-register or constant is returned.  */

rtx
expand_and (machine_mode mode, rtx op0, rtx op1, rtx target)
{
  rtx tem = 0;

  if (GET_MODE (op0) == VOIDmode && GET_MODE (op1) == VOIDmode)
    tem = simplify_binary_operation (AND, mode, op0, op1);
  if (tem == 0)
    tem = expand_binop (mode, and_optab, op0, op1, target, 0, OPTAB_LIB_WIDEN);

  if (target == 0)
    target = tem;
  else if (tem != target)
    emit_move_insn (target, tem);
  return target;
}

/* Helper function for emit_store_flag.  */
rtx
emit_cstore (rtx target, enum insn_code icode, enum rtx_code code,
	     machine_mode mode, machine_mode compare_mode,
	     int unsignedp, rtx x, rtx y, int normalizep,
	     machine_mode target_mode)
{
  struct expand_operand ops[4];
  rtx op0, comparison, subtarget;
  rtx_insn *last;
  scalar_int_mode result_mode = targetm.cstore_mode (icode);
  scalar_int_mode int_target_mode;

  last = get_last_insn ();
  x = prepare_operand (icode, x, 2, mode, compare_mode, unsignedp);
  y = prepare_operand (icode, y, 3, mode, compare_mode, unsignedp);
  if (!x || !y)
    {
      delete_insns_since (last);
      return NULL_RTX;
    }

  if (target_mode == VOIDmode)
    int_target_mode = result_mode;
  else
    int_target_mode = as_a <scalar_int_mode> (target_mode);
  if (!target)
    target = gen_reg_rtx (int_target_mode);

  comparison = gen_rtx_fmt_ee (code, result_mode, x, y);

  create_output_operand (&ops[0], optimize ? NULL_RTX : target, result_mode);
  create_fixed_operand (&ops[1], comparison);
  create_fixed_operand (&ops[2], x);
  create_fixed_operand (&ops[3], y);
  if (!maybe_expand_insn (icode, 4, ops))
    {
      delete_insns_since (last);
      return NULL_RTX;
    }
  subtarget = ops[0].value;

  /* If we are converting to a wider mode, first convert to
     INT_TARGET_MODE, then normalize.  This produces better combining
     opportunities on machines that have a SIGN_EXTRACT when we are
     testing a single bit.  This mostly benefits the 68k.

     If STORE_FLAG_VALUE does not have the sign bit set when
     interpreted in MODE, we can do this conversion as unsigned, which
     is usually more efficient.  */
  if (GET_MODE_SIZE (int_target_mode) > GET_MODE_SIZE (result_mode))
    {
      convert_move (target, subtarget,
		    val_signbit_known_clear_p (result_mode,
					       STORE_FLAG_VALUE));
      op0 = target;
      result_mode = int_target_mode;
    }
  else
    op0 = subtarget;

  /* If we want to keep subexpressions around, don't reuse our last
     target.  */
  if (optimize)
    subtarget = 0;

  /* Now normalize to the proper value in MODE.  Sometimes we don't
     have to do anything.  */
  if (normalizep == 0 || normalizep == STORE_FLAG_VALUE)
    ;
  /* STORE_FLAG_VALUE might be the most negative number, so write
     the comparison this way to avoid a compiler-time warning.  */
  else if (- normalizep == STORE_FLAG_VALUE)
    op0 = expand_unop (result_mode, neg_optab, op0, subtarget, 0);

  /* We don't want to use STORE_FLAG_VALUE < 0 below since this makes
     it hard to use a value of just the sign bit due to ANSI integer
     constant typing rules.  */
  else if (val_signbit_known_set_p (result_mode, STORE_FLAG_VALUE))
    op0 = expand_shift (RSHIFT_EXPR, result_mode, op0,
			GET_MODE_BITSIZE (result_mode) - 1, subtarget,
			normalizep == 1);
  else
    {
      gcc_assert (STORE_FLAG_VALUE & 1);

      op0 = expand_and (result_mode, op0, const1_rtx, subtarget);
      if (normalizep == -1)
	op0 = expand_unop (result_mode, neg_optab, op0, op0, 0);
    }

  /* If we were converting to a smaller mode, do the conversion now.  */
  if (int_target_mode != result_mode)
    {
      convert_move (target, op0, 0);
      return target;
    }
  else
    return op0;
}


/* A subroutine of emit_store_flag only including "tricks" that do not
   need a recursive call.  These are kept separate to avoid infinite
   loops.  */

static rtx
emit_store_flag_1 (rtx target, enum rtx_code code, rtx op0, rtx op1,
		   machine_mode mode, int unsignedp, int normalizep,
		   machine_mode target_mode)
{
  rtx subtarget;
  enum insn_code icode;
  machine_mode compare_mode;
  enum mode_class mclass;
  enum rtx_code scode;

  if (unsignedp)
    code = unsigned_condition (code);
  scode = swap_condition (code);

  /* If one operand is constant, make it the second one.  Only do this
     if the other operand is not constant as well.  */

  if (swap_commutative_operands_p (op0, op1))
    {
      std::swap (op0, op1);
      code = swap_condition (code);
    }

  if (mode == VOIDmode)
    mode = GET_MODE (op0);

  /* For some comparisons with 1 and -1, we can convert this to
     comparisons with zero.  This will often produce more opportunities for
     store-flag insns.  */

  switch (code)
    {
    case LT:
      if (op1 == const1_rtx)
	op1 = const0_rtx, code = LE;
      break;
    case LE:
      if (op1 == constm1_rtx)
	op1 = const0_rtx, code = LT;
      break;
    case GE:
      if (op1 == const1_rtx)
	op1 = const0_rtx, code = GT;
      break;
    case GT:
      if (op1 == constm1_rtx)
	op1 = const0_rtx, code = GE;
      break;
    case GEU:
      if (op1 == const1_rtx)
	op1 = const0_rtx, code = NE;
      break;
    case LTU:
      if (op1 == const1_rtx)
	op1 = const0_rtx, code = EQ;
      break;
    default:
      break;
    }

  /* If we are comparing a double-word integer with zero or -1, we can
     convert the comparison into one involving a single word.  */
  scalar_int_mode int_mode;
  if (is_int_mode (mode, &int_mode)
      && GET_MODE_BITSIZE (int_mode) == BITS_PER_WORD * 2
      && (!MEM_P (op0) || ! MEM_VOLATILE_P (op0)))
    {
      rtx tem;
      if ((code == EQ || code == NE)
	  && (op1 == const0_rtx || op1 == constm1_rtx))
	{
	  rtx op00, op01;

	  /* Do a logical OR or AND of the two words and compare the
	     result.  */
	  op00 = simplify_gen_subreg (word_mode, op0, int_mode, 0);
	  op01 = simplify_gen_subreg (word_mode, op0, int_mode, UNITS_PER_WORD);
	  tem = expand_binop (word_mode,
			      op1 == const0_rtx ? ior_optab : and_optab,
			      op00, op01, NULL_RTX, unsignedp,
			      OPTAB_DIRECT);

	  if (tem != 0)
	    tem = emit_store_flag (NULL_RTX, code, tem, op1, word_mode,
				   unsignedp, normalizep);
	}
      else if ((code == LT || code == GE) && op1 == const0_rtx)
	{
	  rtx op0h;

	  /* If testing the sign bit, can just test on high word.  */
	  op0h = simplify_gen_subreg (word_mode, op0, int_mode,
				      subreg_highpart_offset (word_mode,
							      int_mode));
	  tem = emit_store_flag (NULL_RTX, code, op0h, op1, word_mode,
				 unsignedp, normalizep);
	}
      else
	tem = NULL_RTX;

      if (tem)
	{
	  if (target_mode == VOIDmode || GET_MODE (tem) == target_mode)
	    return tem;
	  if (!target)
	    target = gen_reg_rtx (target_mode);

	  convert_move (target, tem,
			!val_signbit_known_set_p (word_mode,
						  (normalizep ? normalizep
						   : STORE_FLAG_VALUE)));
	  return target;
	}
    }

  /* If this is A < 0 or A >= 0, we can do this by taking the ones
     complement of A (for GE) and shifting the sign bit to the low bit.  */
  if (op1 == const0_rtx && (code == LT || code == GE)
      && is_int_mode (mode, &int_mode)
      && (normalizep || STORE_FLAG_VALUE == 1
	  || val_signbit_p (int_mode, STORE_FLAG_VALUE)))
    {
      scalar_int_mode int_target_mode;
      subtarget = target;

      if (!target)
	int_target_mode = int_mode;
      else
	{
	  /* If the result is to be wider than OP0, it is best to convert it
	     first.  If it is to be narrower, it is *incorrect* to convert it
	     first.  */
	  int_target_mode = as_a <scalar_int_mode> (target_mode);
	  if (GET_MODE_SIZE (int_target_mode) > GET_MODE_SIZE (int_mode))
	    {
	      op0 = convert_modes (int_target_mode, int_mode, op0, 0);
	      int_mode = int_target_mode;
	    }
	}

      if (int_target_mode != int_mode)
	subtarget = 0;

      if (code == GE)
	op0 = expand_unop (int_mode, one_cmpl_optab, op0,
			   ((STORE_FLAG_VALUE == 1 || normalizep)
			    ? 0 : subtarget), 0);

      if (STORE_FLAG_VALUE == 1 || normalizep)
	/* If we are supposed to produce a 0/1 value, we want to do
	   a logical shift from the sign bit to the low-order bit; for
	   a -1/0 value, we do an arithmetic shift.  */
	op0 = expand_shift (RSHIFT_EXPR, int_mode, op0,
			    GET_MODE_BITSIZE (int_mode) - 1,
			    subtarget, normalizep != -1);

      if (int_mode != int_target_mode)
	op0 = convert_modes (int_target_mode, int_mode, op0, 0);

      return op0;
    }

  mclass = GET_MODE_CLASS (mode);
  FOR_EACH_MODE_FROM (compare_mode, mode)
    {
     machine_mode optab_mode = mclass == MODE_CC ? CCmode : compare_mode;
     icode = optab_handler (cstore_optab, optab_mode);
     if (icode != CODE_FOR_nothing)
	{
	  do_pending_stack_adjust ();
	  rtx tem = emit_cstore (target, icode, code, mode, compare_mode,
				 unsignedp, op0, op1, normalizep, target_mode);
	  if (tem)
	    return tem;

	  if (GET_MODE_CLASS (mode) == MODE_FLOAT)
	    {
	      tem = emit_cstore (target, icode, scode, mode, compare_mode,
				 unsignedp, op1, op0, normalizep, target_mode);
	      if (tem)
	        return tem;
	    }
	  break;
	}
    }

  return 0;
}

/* Subroutine of emit_store_flag that handles cases in which the operands
   are scalar integers.  SUBTARGET is the target to use for temporary
   operations and TRUEVAL is the value to store when the condition is
   true.  All other arguments are as for emit_store_flag.  */

rtx
emit_store_flag_int (rtx target, rtx subtarget, enum rtx_code code, rtx op0,
		     rtx op1, scalar_int_mode mode, int unsignedp,
		     int normalizep, rtx trueval)
{
  machine_mode target_mode = target ? GET_MODE (target) : VOIDmode;
  rtx_insn *last = get_last_insn ();
  rtx tem;

  /* If this is an equality comparison of integers, we can try to exclusive-or
     (or subtract) the two operands and use a recursive call to try the
     comparison with zero.  Don't do any of these cases if branches are
     very cheap.  */

  if ((code == EQ || code == NE) && op1 != const0_rtx)
    {
      tem = expand_binop (mode, xor_optab, op0, op1, subtarget, 1,
			  OPTAB_WIDEN);

      if (tem == 0)
	tem = expand_binop (mode, sub_optab, op0, op1, subtarget, 1,
			    OPTAB_WIDEN);
      if (tem != 0)
	tem = emit_store_flag (target, code, tem, const0_rtx,
			       mode, unsignedp, normalizep);
      if (tem != 0)
	return tem;

      delete_insns_since (last);
    }

  /* For integer comparisons, try the reverse comparison.  However, for
     small X and if we'd have anyway to extend, implementing "X != 0"
     as "-(int)X >> 31" is still cheaper than inverting "(int)X == 0".  */
  rtx_code rcode = reverse_condition (code);
  if (can_compare_p (rcode, mode, ccp_store_flag)
      && ! (optab_handler (cstore_optab, mode) == CODE_FOR_nothing
	    && code == NE
	    && GET_MODE_SIZE (mode) < UNITS_PER_WORD
	    && op1 == const0_rtx))
    {
      int want_add = ((STORE_FLAG_VALUE == 1 && normalizep == -1)
		      || (STORE_FLAG_VALUE == -1 && normalizep == 1));

      /* Again, for the reverse comparison, use either an addition or a XOR.  */
      if (want_add
	  && rtx_cost (GEN_INT (normalizep), mode, PLUS, 1,
		       optimize_insn_for_speed_p ()) == 0)
	{
	  tem = emit_store_flag_1 (subtarget, rcode, op0, op1, mode, 0,
				   STORE_FLAG_VALUE, target_mode);
	  if (tem != 0)
	    tem = expand_binop (target_mode, add_optab, tem,
				gen_int_mode (normalizep, target_mode),
				target, 0, OPTAB_WIDEN);
	}
      else if (!want_add
	       && rtx_cost (trueval, mode, XOR, 1,
			    optimize_insn_for_speed_p ()) == 0)
	{
	  tem = emit_store_flag_1 (subtarget, rcode, op0, op1, mode, 0,
				   normalizep, target_mode);
	  if (tem != 0)
	    tem = expand_binop (target_mode, xor_optab, tem, trueval, target,
				INTVAL (trueval) >= 0, OPTAB_WIDEN);
	}

      if (tem != 0)
	return tem;
      delete_insns_since (last);
    }

  /* Some other cases we can do are EQ, NE, LE, and GT comparisons with
     the constant zero.  Reject all other comparisons at this point.  Only
     do LE and GT if branches are expensive since they are expensive on
     2-operand machines.  */

  if (op1 != const0_rtx
      || (code != EQ && code != NE
	  && (BRANCH_COST (optimize_insn_for_speed_p (),
			   false) <= 1 || (code != LE && code != GT))))
    return 0;

  /* Try to put the result of the comparison in the sign bit.  Assume we can't
     do the necessary operation below.  */

  tem = 0;

  /* To see if A <= 0, compute (A | (A - 1)).  A <= 0 iff that result has
     the sign bit set.  */

  if (code == LE)
    {
      /* This is destructive, so SUBTARGET can't be OP0.  */
      if (rtx_equal_p (subtarget, op0))
	subtarget = 0;

      tem = expand_binop (mode, sub_optab, op0, const1_rtx, subtarget, 0,
			  OPTAB_WIDEN);
      if (tem)
	tem = expand_binop (mode, ior_optab, op0, tem, subtarget, 0,
			    OPTAB_WIDEN);
    }

  /* To see if A > 0, compute (((signed) A) << BITS) - A, where BITS is the
     number of bits in the mode of OP0, minus one.  */

  if (code == GT)
    {
      if (rtx_equal_p (subtarget, op0))
	subtarget = 0;

      tem = maybe_expand_shift (RSHIFT_EXPR, mode, op0,
				GET_MODE_BITSIZE (mode) - 1,
				subtarget, 0);
      if (tem)
	tem = expand_binop (mode, sub_optab, tem, op0, subtarget, 0,
			    OPTAB_WIDEN);
    }

  if (code == EQ || code == NE)
    {
      /* For EQ or NE, one way to do the comparison is to apply an operation
	 that converts the operand into a positive number if it is nonzero
	 or zero if it was originally zero.  Then, for EQ, we subtract 1 and
	 for NE we negate.  This puts the result in the sign bit.  Then we
	 normalize with a shift, if needed.

	 Two operations that can do the above actions are ABS and FFS, so try
	 them.  If that doesn't work, and MODE is smaller than a full word,
	 we can use zero-extension to the wider mode (an unsigned conversion)
	 as the operation.  */

      /* Note that ABS doesn't yield a positive number for INT_MIN, but
	 that is compensated by the subsequent overflow when subtracting
	 one / negating.  */

      if (optab_handler (abs_optab, mode) != CODE_FOR_nothing)
	tem = expand_unop (mode, abs_optab, op0, subtarget, 1);
      else if (optab_handler (ffs_optab, mode) != CODE_FOR_nothing)
	tem = expand_unop (mode, ffs_optab, op0, subtarget, 1);
      else if (GET_MODE_SIZE (mode) < UNITS_PER_WORD)
	{
	  tem = convert_modes (word_mode, mode, op0, 1);
	  mode = word_mode;
	}

      if (tem != 0)
	{
	  if (code == EQ)
	    tem = expand_binop (mode, sub_optab, tem, const1_rtx, subtarget,
				0, OPTAB_WIDEN);
	  else
	    tem = expand_unop (mode, neg_optab, tem, subtarget, 0);
	}

      /* If we couldn't do it that way, for NE we can "or" the two's complement
	 of the value with itself.  For EQ, we take the one's complement of
	 that "or", which is an extra insn, so we only handle EQ if branches
	 are expensive.  */

      if (tem == 0
	  && (code == NE
	      || BRANCH_COST (optimize_insn_for_speed_p (),
			      false) > 1))
	{
	  if (rtx_equal_p (subtarget, op0))
	    subtarget = 0;

	  tem = expand_unop (mode, neg_optab, op0, subtarget, 0);
	  tem = expand_binop (mode, ior_optab, tem, op0, subtarget, 0,
			      OPTAB_WIDEN);

	  if (tem && code == EQ)
	    tem = expand_unop (mode, one_cmpl_optab, tem, subtarget, 0);
	}
    }

  if (tem && normalizep)
    tem = maybe_expand_shift (RSHIFT_EXPR, mode, tem,
			      GET_MODE_BITSIZE (mode) - 1,
			      subtarget, normalizep == 1);

  if (tem)
    {
      if (!target)
	;
      else if (GET_MODE (tem) != target_mode)
	{
	  convert_move (target, tem, 0);
	  tem = target;
	}
      else if (!subtarget)
	{
	  emit_move_insn (target, tem);
	  tem = target;
	}
    }
  else
    delete_insns_since (last);

  return tem;
}

/* Emit a store-flags instruction for comparison CODE on OP0 and OP1
   and storing in TARGET.  Normally return TARGET.
   Return 0 if that cannot be done.

   MODE is the mode to use for OP0 and OP1 should they be CONST_INTs.  If
   it is VOIDmode, they cannot both be CONST_INT.

   UNSIGNEDP is for the case where we have to widen the operands
   to perform the operation.  It says to use zero-extension.

   NORMALIZEP is 1 if we should convert the result to be either zero
   or one.  Normalize is -1 if we should convert the result to be
   either zero or -1.  If NORMALIZEP is zero, the result will be left
   "raw" out of the scc insn.  */

rtx
emit_store_flag (rtx target, enum rtx_code code, rtx op0, rtx op1,
		 machine_mode mode, int unsignedp, int normalizep)
{
  machine_mode target_mode = target ? GET_MODE (target) : VOIDmode;
  enum rtx_code rcode;
  rtx subtarget;
  rtx tem, trueval;
  rtx_insn *last;

  /* If we compare constants, we shouldn't use a store-flag operation,
     but a constant load.  We can get there via the vanilla route that
     usually generates a compare-branch sequence, but will in this case
     fold the comparison to a constant, and thus elide the branch.  */
  if (CONSTANT_P (op0) && CONSTANT_P (op1))
    return NULL_RTX;

  tem = emit_store_flag_1 (target, code, op0, op1, mode, unsignedp, normalizep,
			   target_mode);
  if (tem)
    return tem;

  /* If we reached here, we can't do this with a scc insn, however there
     are some comparisons that can be done in other ways.  Don't do any
     of these cases if branches are very cheap.  */
  if (BRANCH_COST (optimize_insn_for_speed_p (), false) == 0)
    return 0;

  /* See what we need to return.  We can only return a 1, -1, or the
     sign bit.  */

  if (normalizep == 0)
    {
      if (STORE_FLAG_VALUE == 1 || STORE_FLAG_VALUE == -1)
	normalizep = STORE_FLAG_VALUE;

      else if (val_signbit_p (mode, STORE_FLAG_VALUE))
	;
      else
	return 0;
    }

  last = get_last_insn ();

  /* If optimizing, use different pseudo registers for each insn, instead
     of reusing the same pseudo.  This leads to better CSE, but slows
     down the compiler, since there are more pseudos.  */
  subtarget = (!optimize
	       && (target_mode == mode)) ? target : NULL_RTX;
  trueval = GEN_INT (normalizep ? normalizep : STORE_FLAG_VALUE);

  /* For floating-point comparisons, try the reverse comparison or try
     changing the "orderedness" of the comparison.  */
  if (GET_MODE_CLASS (mode) == MODE_FLOAT)
    {
      enum rtx_code first_code;
      bool and_them;

      rcode = reverse_condition_maybe_unordered (code);
      if (can_compare_p (rcode, mode, ccp_store_flag)
	  && (code == ORDERED || code == UNORDERED
	      || (! HONOR_NANS (mode) && (code == LTGT || code == UNEQ))
	      || (! HONOR_SNANS (mode) && (code == EQ || code == NE))))
	{
	  int want_add = ((STORE_FLAG_VALUE == 1 && normalizep == -1)
			  || (STORE_FLAG_VALUE == -1 && normalizep == 1));

	  /* For the reverse comparison, use either an addition or a XOR.  */
	  if (want_add
	      && rtx_cost (GEN_INT (normalizep), mode, PLUS, 1,
			   optimize_insn_for_speed_p ()) == 0)
	    {
	      tem = emit_store_flag_1 (subtarget, rcode, op0, op1, mode, 0,
				       STORE_FLAG_VALUE, target_mode);
	      if (tem)
		return expand_binop (target_mode, add_optab, tem,
				     gen_int_mode (normalizep, target_mode),
				     target, 0, OPTAB_WIDEN);
	    }
	  else if (!want_add
		   && rtx_cost (trueval, mode, XOR, 1,
				optimize_insn_for_speed_p ()) == 0)
	    {
	      tem = emit_store_flag_1 (subtarget, rcode, op0, op1, mode, 0,
				       normalizep, target_mode);
	      if (tem)
		return expand_binop (target_mode, xor_optab, tem, trueval,
				     target, INTVAL (trueval) >= 0,
				     OPTAB_WIDEN);
	    }
	}

      delete_insns_since (last);

      /* Cannot split ORDERED and UNORDERED, only try the above trick.  */
      if (code == ORDERED || code == UNORDERED)
	return 0;

      and_them = split_comparison (code, mode, &first_code, &code);

      /* If there are no NaNs, the first comparison should always fall through.
	 Effectively change the comparison to the other one.  */
      if (!HONOR_NANS (mode))
	{
	  gcc_assert (first_code == (and_them ? ORDERED : UNORDERED));
	  return emit_store_flag_1 (target, code, op0, op1, mode, 0, normalizep,
				    target_mode);
	}

      if (!HAVE_conditional_move)
	return 0;

      /* Try using a setcc instruction for ORDERED/UNORDERED, followed by a
	 conditional move.  */
      tem = emit_store_flag_1 (subtarget, first_code, op0, op1, mode, 0,
			       normalizep, target_mode);
      if (tem == 0)
	return 0;

      if (and_them)
	tem = emit_conditional_move (target, code, op0, op1, mode,
				     tem, const0_rtx, GET_MODE (tem), 0);
      else
	tem = emit_conditional_move (target, code, op0, op1, mode,
				     trueval, tem, GET_MODE (tem), 0);

      if (tem == 0)
	delete_insns_since (last);
      return tem;
    }

  /* The remaining tricks only apply to integer comparisons.  */

  scalar_int_mode int_mode;
  if (is_int_mode (mode, &int_mode))
    return emit_store_flag_int (target, subtarget, code, op0, op1, int_mode,
				unsignedp, normalizep, trueval);

  return 0;
}

/* Like emit_store_flag, but always succeeds.  */

rtx
emit_store_flag_force (rtx target, enum rtx_code code, rtx op0, rtx op1,
		       machine_mode mode, int unsignedp, int normalizep)
{
  rtx tem;
  rtx_code_label *label;
  rtx trueval, falseval;

  /* First see if emit_store_flag can do the job.  */
  tem = emit_store_flag (target, code, op0, op1, mode, unsignedp, normalizep);
  if (tem != 0)
    return tem;

  if (!target)
    target = gen_reg_rtx (word_mode);

  /* If this failed, we have to do this with set/compare/jump/set code.
     For foo != 0, if foo is in OP0, just replace it with 1 if nonzero.  */
  trueval = normalizep ? GEN_INT (normalizep) : const1_rtx;
  if (code == NE
      && GET_MODE_CLASS (mode) == MODE_INT
      && REG_P (target)
      && op0 == target
      && op1 == const0_rtx)
    {
      label = gen_label_rtx ();
      do_compare_rtx_and_jump (target, const0_rtx, EQ, unsignedp, mode,
			       NULL_RTX, NULL, label,
			       profile_probability::uninitialized ());
      emit_move_insn (target, trueval);
      emit_label (label);
      return target;
    }

  if (!REG_P (target)
      || reg_mentioned_p (target, op0) || reg_mentioned_p (target, op1))
    target = gen_reg_rtx (GET_MODE (target));

  /* Jump in the right direction if the target cannot implement CODE
     but can jump on its reverse condition.  */
  falseval = const0_rtx;
  if (! can_compare_p (code, mode, ccp_jump)
      && (! FLOAT_MODE_P (mode)
          || code == ORDERED || code == UNORDERED
          || (! HONOR_NANS (mode) && (code == LTGT || code == UNEQ))
          || (! HONOR_SNANS (mode) && (code == EQ || code == NE))))
    {
      enum rtx_code rcode;
      if (FLOAT_MODE_P (mode))
        rcode = reverse_condition_maybe_unordered (code);
      else
        rcode = reverse_condition (code);

      /* Canonicalize to UNORDERED for the libcall.  */
      if (can_compare_p (rcode, mode, ccp_jump)
          || (code == ORDERED && ! can_compare_p (ORDERED, mode, ccp_jump)))
	{
	  falseval = trueval;
	  trueval = const0_rtx;
	  code = rcode;
	}
    }

  emit_move_insn (target, trueval);
  label = gen_label_rtx ();
  do_compare_rtx_and_jump (op0, op1, code, unsignedp, mode, NULL_RTX, NULL,
			   label, profile_probability::uninitialized ());

  emit_move_insn (target, falseval);
  emit_label (label);

  return target;
}

/* Perform possibly multi-word comparison and conditional jump to LABEL
   if ARG1 OP ARG2 true where ARG1 and ARG2 are of mode MODE.  This is
   now a thin wrapper around do_compare_rtx_and_jump.  */

static void
do_cmp_and_jump (rtx arg1, rtx arg2, enum rtx_code op, machine_mode mode,
		 rtx_code_label *label)
{
  int unsignedp = (op == LTU || op == LEU || op == GTU || op == GEU);
  do_compare_rtx_and_jump (arg1, arg2, op, unsignedp, mode, NULL_RTX,
			   NULL, label, profile_probability::uninitialized ());
}<|MERGE_RESOLUTION|>--- conflicted
+++ resolved
@@ -45,7 +45,6 @@
 struct target_expmed *this_target_expmed = &default_target_expmed;
 #endif
 
-<<<<<<< HEAD
 static bool store_integral_bit_field (rtx, opt_scalar_int_mode,
 				      unsigned HOST_WIDE_INT,
 				      unsigned HOST_WIDE_INT,
@@ -69,24 +68,6 @@
 				       unsigned HOST_WIDE_INT,
 				       unsigned HOST_WIDE_INT, int, rtx,
 				       machine_mode, machine_mode, bool, bool);
-=======
-static void store_fixed_bit_field (rtx, opt_scalar_int_mode,
-				   unsigned HOST_WIDE_INT,
-				   unsigned HOST_WIDE_INT,
-				   unsigned HOST_WIDE_INT,
-				   unsigned HOST_WIDE_INT,
-				   rtx, scalar_int_mode, bool);
-static void store_fixed_bit_field_1 (rtx, scalar_int_mode,
-				     unsigned HOST_WIDE_INT,
-				     unsigned HOST_WIDE_INT,
-				     rtx, scalar_int_mode, bool);
-static void store_split_bit_field (rtx, opt_scalar_int_mode,
-				   unsigned HOST_WIDE_INT,
-				   unsigned HOST_WIDE_INT,
-				   unsigned HOST_WIDE_INT,
-				   unsigned HOST_WIDE_INT,
-				   rtx, scalar_int_mode, bool);
->>>>>>> 5a462df3
 static rtx extract_fixed_bit_field (machine_mode, rtx, opt_scalar_int_mode,
 				    unsigned HOST_WIDE_INT,
 				    unsigned HOST_WIDE_INT, rtx, int, bool);
@@ -454,14 +435,6 @@
 		      unsigned HOST_WIDE_INT bitnum,
 		      unsigned HOST_WIDE_INT *new_bitnum)
 {
-<<<<<<< HEAD
-  if (mode.exists ())
-    {
-      unsigned int unit = GET_MODE_BITSIZE (*mode);
-      *new_bitnum = bitnum % unit;
-      HOST_WIDE_INT offset = (bitnum - *new_bitnum) / BITS_PER_UNIT;
-      return adjust_bitfield_address (mem, *mode, offset);
-=======
   scalar_int_mode imode;
   if (mode.exists (&imode))
     {
@@ -469,7 +442,6 @@
       *new_bitnum = bitnum % unit;
       HOST_WIDE_INT offset = (bitnum - *new_bitnum) / BITS_PER_UNIT;
       return adjust_bitfield_address (mem, imode, offset);
->>>>>>> 5a462df3
     }
   else
     {
@@ -558,13 +530,8 @@
 strict_volatile_bitfield_p (rtx op0, unsigned HOST_WIDE_INT bitsize,
 			    unsigned HOST_WIDE_INT bitnum,
 			    scalar_int_mode fieldmode,
-<<<<<<< HEAD
 			    poly_uint64 bitregion_start,
 			    poly_uint64 bitregion_end)
-=======
-			    unsigned HOST_WIDE_INT bitregion_start,
-			    unsigned HOST_WIDE_INT bitregion_end)
->>>>>>> 5a462df3
 {
   unsigned HOST_WIDE_INT modesize = GET_MODE_BITSIZE (fieldmode);
 
@@ -647,11 +614,7 @@
     {
       /* Convert from counting within OP0 to counting in OP_MODE.  */
       if (BYTES_BIG_ENDIAN)
-<<<<<<< HEAD
-	bitnum += unit - GET_MODE_BITSIZE (*op0_mode);
-=======
 	bitnum += unit - GET_MODE_BITSIZE (op0_mode.require ());
->>>>>>> 5a462df3
 
       /* If xop0 is a register, we need it in OP_MODE
 	 to make it acceptable to the format of insv.  */
@@ -784,21 +747,13 @@
      available.  */
   machine_mode outermode = GET_MODE (op0);
   scalar_mode innermode = GET_MODE_INNER (outermode);
-<<<<<<< HEAD
   poly_uint64 pos;
-=======
->>>>>>> 5a462df3
   if (VECTOR_MODE_P (outermode)
       && !MEM_P (op0)
       && optab_handler (vec_set_optab, outermode) != CODE_FOR_nothing
       && fieldmode == innermode
-<<<<<<< HEAD
       && must_eq (bitsize, GET_MODE_BITSIZE (innermode))
       && multiple_p (bitnum, GET_MODE_BITSIZE (innermode), &pos))
-=======
-      && bitsize == GET_MODE_BITSIZE (innermode)
-      && !(bitnum % GET_MODE_BITSIZE (innermode)))
->>>>>>> 5a462df3
     {
       struct expand_operand ops[3];
       enum insn_code icode = optab_handler (vec_set_optab, outermode);
@@ -873,22 +828,14 @@
      since that case is valid for any mode.  The following cases are only
      valid for integral modes.  */
   opt_scalar_int_mode op0_mode = int_mode_for_mode (GET_MODE (op0));
-<<<<<<< HEAD
-  if (!op0_mode.exists () || *op0_mode != GET_MODE (op0))
-=======
   scalar_int_mode imode;
   if (!op0_mode.exists (&imode) || imode != GET_MODE (op0))
->>>>>>> 5a462df3
     {
       if (MEM_P (op0))
 	op0 = adjust_bitfield_address_size (op0, op0_mode.else_blk (),
 					    0, MEM_SIZE (op0));
       else
-<<<<<<< HEAD
-	op0 = gen_lowpart (*op0_mode, op0);
-=======
 	op0 = gen_lowpart (op0_mode.require (), op0);
->>>>>>> 5a462df3
     }
 
   return store_integral_bit_field (op0, op0_mode, ibitsize, ibitnum,
@@ -915,7 +862,7 @@
 
   if (!MEM_P (op0)
       && !reverse
-      && lowpart_bit_field_p (bitnum, bitsize, *op0_mode)
+      && lowpart_bit_field_p (bitnum, bitsize, op0_mode.require ())
       && must_eq (bitsize, GET_MODE_BITSIZE (fieldmode))
       && optab_handler (movstrict_optab, fieldmode) != CODE_FOR_nothing)
     {
@@ -967,7 +914,6 @@
 	 subwords to extract.  Note that fieldmode will often (always?) be
 	 VOIDmode, because that is what store_field uses to indicate that this
 	 is a bit field, but passing VOIDmode to operand_subword_force
-<<<<<<< HEAD
 	 is not allowed.
 
 	 The mode must be fixed-size, since insertions into variable-sized
@@ -975,12 +921,6 @@
       fixed_size_mode value_mode = as_a <fixed_size_mode> (GET_MODE (value));
       if (value_mode == VOIDmode)
 	value_mode = smallest_int_mode_for_size (nwords * BITS_PER_WORD);
-=======
-	 is not allowed.  */
-      fieldmode = GET_MODE (value);
-      if (fieldmode == VOIDmode)
-	fieldmode = smallest_int_mode_for_size (nwords * BITS_PER_WORD);
->>>>>>> 5a462df3
 
       last = get_last_insn ();
       for (i = 0; i < nwords; i++)
@@ -1030,11 +970,7 @@
      integer of the corresponding size.  This can occur on a machine
      with 64 bit registers that uses SFmode for float.  It can also
      occur for unaligned float or complex fields.  */
-<<<<<<< HEAD
   rtx orig_value = value;
-=======
-  orig_value = value;
->>>>>>> 5a462df3
   scalar_int_mode value_mode;
   if (GET_MODE (value) == VOIDmode)
     /* By this point we've dealt with values that are bigger than a word,
@@ -1042,11 +978,7 @@
     value_mode = word_mode;
   else if (!is_a <scalar_int_mode> (GET_MODE (value), &value_mode))
     {
-<<<<<<< HEAD
-      value_mode = *int_mode_for_mode (GET_MODE (value));
-=======
       value_mode = int_mode_for_mode (GET_MODE (value)).require ();
->>>>>>> 5a462df3
       value = gen_reg_rtx (value_mode);
       emit_move_insn (gen_lowpart (GET_MODE (orig_value), value), orig_value);
     }
@@ -1056,17 +988,10 @@
      Don't do this if op0 is a single hard register wider than word
      such as a float or vector register.  */
   if (!MEM_P (op0)
-<<<<<<< HEAD
-      && GET_MODE_SIZE (*op0_mode) > UNITS_PER_WORD
-      && (!REG_P (op0)
-	  || !HARD_REGISTER_P (op0)
-	  || HARD_REGNO_NREGS (REGNO (op0), *op0_mode) != 1))
-=======
       && GET_MODE_SIZE (op0_mode.require ()) > UNITS_PER_WORD
       && (!REG_P (op0)
 	  || !HARD_REGISTER_P (op0)
 	  || HARD_REGNO_NREGS (REGNO (op0), op0_mode.require ()) != 1))
->>>>>>> 5a462df3
     {
       if (bitnum % BITS_PER_WORD + bitsize > BITS_PER_WORD)
 	{
@@ -1078,11 +1003,7 @@
 				 value, value_mode, reverse);
 	  return true;
 	}
-<<<<<<< HEAD
-      op0 = simplify_gen_subreg (word_mode, op0, *op0_mode,
-=======
       op0 = simplify_gen_subreg (word_mode, op0, op0_mode.require (),
->>>>>>> 5a462df3
 				 bitnum / BITS_PER_WORD * UNITS_PER_WORD);
       gcc_assert (op0);
       op0_mode = word_mode;
@@ -1097,11 +1018,7 @@
   if (!MEM_P (op0)
       && !reverse
       && get_best_reg_extraction_insn (&insv, EP_insv,
-<<<<<<< HEAD
-				       GET_MODE_BITSIZE (*op0_mode),
-=======
 				       GET_MODE_BITSIZE (op0_mode.require ()),
->>>>>>> 5a462df3
 				       fieldmode)
       && store_bit_field_using_insv (&insv, op0, op0_mode,
 				     bitsize, bitnum, value, value_mode))
@@ -1167,25 +1084,18 @@
 		 rtx value, bool reverse)
 {
   /* Handle -fstrict-volatile-bitfields in the cases where it applies.  */
-<<<<<<< HEAD
   unsigned HOST_WIDE_INT ibitsize = 0, ibitnum = 0;
   scalar_int_mode int_mode;
   if (bitsize.is_constant (&ibitsize)
       && bitnum.is_constant (&ibitnum)
       && is_a <scalar_int_mode> (fieldmode, &int_mode)
       && strict_volatile_bitfield_p (str_rtx, ibitsize, ibitnum, int_mode,
-=======
-  scalar_int_mode int_mode;
-  if (is_a <scalar_int_mode> (fieldmode, &int_mode)
-      && strict_volatile_bitfield_p (str_rtx, bitsize, bitnum, int_mode,
->>>>>>> 5a462df3
 				     bitregion_start, bitregion_end))
     {
       /* Storing of a full word can be done with a simple store.
 	 We know here that the field can be accessed with one single
 	 instruction.  For targets that support unaligned memory,
 	 an unaligned access may be necessary.  */
-<<<<<<< HEAD
       if (ibitsize == GET_MODE_BITSIZE (int_mode))
 	{
 	  str_rtx = adjust_bitfield_address (str_rtx, int_mode,
@@ -1193,34 +1103,17 @@
 	  if (reverse)
 	    value = flip_storage_order (int_mode, value);
 	  gcc_assert (ibitnum % BITS_PER_UNIT == 0);
-=======
-      if (bitsize == GET_MODE_BITSIZE (int_mode))
-	{
-	  str_rtx = adjust_bitfield_address (str_rtx, int_mode,
-					     bitnum / BITS_PER_UNIT);
-	  if (reverse)
-	    value = flip_storage_order (int_mode, value);
-	  gcc_assert (bitnum % BITS_PER_UNIT == 0);
->>>>>>> 5a462df3
 	  emit_move_insn (str_rtx, value);
 	}
       else
 	{
 	  rtx temp;
 
-<<<<<<< HEAD
 	  str_rtx = narrow_bit_field_mem (str_rtx, int_mode, ibitsize,
 					  ibitnum, &ibitnum);
 	  gcc_assert (ibitnum + ibitsize <= GET_MODE_BITSIZE (int_mode));
 	  temp = copy_to_reg (str_rtx);
 	  if (!store_bit_field_1 (temp, ibitsize, ibitnum, 0, 0,
-=======
-	  str_rtx = narrow_bit_field_mem (str_rtx, int_mode, bitsize, bitnum,
-					  &bitnum);
-	  gcc_assert (bitnum + bitsize <= GET_MODE_BITSIZE (int_mode));
-	  temp = copy_to_reg (str_rtx);
-	  if (!store_bit_field_1 (temp, bitsize, bitnum, 0, 0,
->>>>>>> 5a462df3
 				  int_mode, value, reverse, true))
 	    gcc_unreachable ();
 
@@ -1237,31 +1130,18 @@
     {
       scalar_int_mode best_mode;
       machine_mode addr_mode = VOIDmode;
-<<<<<<< HEAD
-=======
-      HOST_WIDE_INT offset, size;
-
-      gcc_assert ((bitregion_start % BITS_PER_UNIT) == 0);
->>>>>>> 5a462df3
 
       poly_uint64 offset = exact_div (bitregion_start, BITS_PER_UNIT);
       bitnum -= bitregion_start;
       poly_int64 size = bits_to_bytes_round_up (bitnum + bitsize);
       bitregion_end -= bitregion_start;
       bitregion_start = 0;
-<<<<<<< HEAD
       if (bitsize.is_constant (&ibitsize)
 	  && bitnum.is_constant (&ibitnum)
 	  && get_best_mode (ibitsize, ibitnum,
 			    bitregion_start, bitregion_end,
 			    MEM_ALIGN (str_rtx), INT_MAX,
 			    MEM_VOLATILE_P (str_rtx), &best_mode))
-=======
-      if (get_best_mode (bitsize, bitnum,
-			 bitregion_start, bitregion_end,
-			 MEM_ALIGN (str_rtx), INT_MAX,
-			 MEM_VOLATILE_P (str_rtx), &best_mode))
->>>>>>> 5a462df3
 	addr_mode = best_mode;
       str_rtx = adjust_bitfield_address_size (str_rtx, addr_mode,
 					      offset, size);
@@ -1285,12 +1165,7 @@
 store_fixed_bit_field (rtx op0, opt_scalar_int_mode op0_mode,
 		       unsigned HOST_WIDE_INT bitsize,
 		       unsigned HOST_WIDE_INT bitnum,
-<<<<<<< HEAD
 		       poly_uint64 bitregion_start, poly_uint64 bitregion_end,
-=======
-		       unsigned HOST_WIDE_INT bitregion_start,
-		       unsigned HOST_WIDE_INT bitregion_end,
->>>>>>> 5a462df3
 		       rtx value, scalar_int_mode value_mode, bool reverse)
 {
   /* There is a case not handled here:
@@ -1304,14 +1179,9 @@
   if (MEM_P (op0))
     {
       unsigned int max_bitsize = BITS_PER_WORD;
-<<<<<<< HEAD
-      if (op0_mode.exists () && GET_MODE_BITSIZE (*op0_mode) < max_bitsize)
-	max_bitsize = GET_MODE_BITSIZE (*op0_mode);
-=======
       scalar_int_mode imode;
       if (op0_mode.exists (&imode) && GET_MODE_BITSIZE (imode) < max_bitsize)
 	max_bitsize = GET_MODE_BITSIZE (imode);
->>>>>>> 5a462df3
 
       if (!get_best_mode (bitsize, bitnum, bitregion_start, bitregion_end,
 			  MEM_ALIGN (op0), max_bitsize, MEM_VOLATILE_P (op0),
@@ -1328,11 +1198,7 @@
       op0 = narrow_bit_field_mem (op0, best_mode, bitsize, bitnum, &bitnum);
     }
   else
-<<<<<<< HEAD
-    best_mode = *op0_mode;
-=======
     best_mode = op0_mode.require ();
->>>>>>> 5a462df3
 
   store_fixed_bit_field_1 (op0, best_mode, bitsize, bitnum,
 			   value, value_mode, reverse);
@@ -1455,12 +1321,7 @@
 store_split_bit_field (rtx op0, opt_scalar_int_mode op0_mode,
 		       unsigned HOST_WIDE_INT bitsize,
 		       unsigned HOST_WIDE_INT bitpos,
-<<<<<<< HEAD
 		       poly_uint64 bitregion_start, poly_uint64 bitregion_end,
-=======
-		       unsigned HOST_WIDE_INT bitregion_start,
-		       unsigned HOST_WIDE_INT bitregion_end,
->>>>>>> 5a462df3
 		       rtx value, scalar_int_mode value_mode, bool reverse)
 {
   unsigned int unit, total_bits, bitsdone = 0;
@@ -1476,11 +1337,7 @@
      OP0's mode as well.  Otherwise, store_fixed_bit_field will call us
      again, and we will mutually recurse forever.  */
   if (MEM_P (op0) && op0_mode.exists ())
-<<<<<<< HEAD
-    unit = MIN (unit, GET_MODE_BITSIZE (*op0_mode));
-=======
     unit = MIN (unit, GET_MODE_BITSIZE (op0_mode.require ()));
->>>>>>> 5a462df3
 
   /* If VALUE is a constant other than a CONST_INT, get it into a register in
      WORD_MODE.  If we can do this using gen_lowpart_common, do so.  Note
@@ -1574,13 +1431,9 @@
       opt_scalar_int_mode op0_piece_mode = op0_mode;
       if (SUBREG_P (op0) || REG_P (op0))
 	{
-<<<<<<< HEAD
-	  if (op0_mode.exists () && GET_MODE_SIZE (*op0_mode) < UNITS_PER_WORD)
-=======
 	  scalar_int_mode imode;
 	  if (op0_mode.exists (&imode)
 	      && GET_MODE_SIZE (imode) < UNITS_PER_WORD)
->>>>>>> 5a462df3
 	    {
 	      if (offset)
 		op0_piece = const0_rtx;
@@ -1622,11 +1475,7 @@
      value via a SUBREG.  */
   if (!SCALAR_INT_MODE_P (tmode))
     {
-<<<<<<< HEAD
-      scalar_int_mode int_mode = *int_mode_for_mode (tmode);
-=======
       scalar_int_mode int_mode = int_mode_for_mode (tmode).require ();
->>>>>>> 5a462df3
       x = convert_to_mode (int_mode, x, unsignedp);
       x = force_reg (int_mode, x);
       return gen_lowpart (tmode, x);
@@ -1666,15 +1515,6 @@
     {
       /* Convert from counting within OP0 to counting in EXT_MODE.  */
       if (BYTES_BIG_ENDIAN)
-<<<<<<< HEAD
-	bitnum += unit - GET_MODE_BITSIZE (*op0_mode);
-
-      /* If op0 is a register, we need it in EXT_MODE to make it
-	 acceptable to the format of ext(z)v.  */
-      if (GET_CODE (op0) == SUBREG && *op0_mode != ext_mode)
-	return NULL_RTX;
-      if (REG_P (op0) && *op0_mode != ext_mode)
-=======
 	bitnum += unit - GET_MODE_BITSIZE (op0_mode.require ());
 
       /* If op0 is a register, we need it in EXT_MODE to make it
@@ -1682,7 +1522,6 @@
       if (GET_CODE (op0) == SUBREG && op0_mode.require () != ext_mode)
 	return NULL_RTX;
       if (REG_P (op0) && op0_mode.require () != ext_mode)
->>>>>>> 5a462df3
 	op0 = gen_lowpart_SUBREG (ext_mode, op0);
     }
 
@@ -1863,13 +1702,8 @@
 	new_mode = MIN_MODE_VECTOR_INT;
 
       FOR_EACH_MODE_FROM (new_mode, new_mode)
-<<<<<<< HEAD
 	if (must_eq (GET_MODE_SIZE (new_mode), GET_MODE_SIZE (GET_MODE (op0)))
 	    && must_eq (GET_MODE_UNIT_SIZE (new_mode), GET_MODE_SIZE (tmode))
-=======
-	if (GET_MODE_SIZE (new_mode) == GET_MODE_SIZE (GET_MODE (op0))
-	    && GET_MODE_UNIT_SIZE (new_mode) == GET_MODE_SIZE (tmode)
->>>>>>> 5a462df3
 	    && targetm.vector_mode_supported_p (new_mode))
 	  break;
       if (new_mode != VOIDmode)
@@ -1879,7 +1713,6 @@
   /* Use vec_extract patterns for extracting parts of vectors whenever
      available.  */
   machine_mode outermode = GET_MODE (op0);
-<<<<<<< HEAD
   if (VECTOR_MODE_P (outermode) && !MEM_P (op0))
     {
       scalar_mode innermode = GET_MODE_INNER (outermode);
@@ -1889,26 +1722,6 @@
       if (icode != CODE_FOR_nothing
 	  && must_eq (bitsize, GET_MODE_BITSIZE (innermode))
 	  && multiple_p (bitnum, GET_MODE_BITSIZE (innermode), &pos))
-=======
-  scalar_mode innermode = GET_MODE_INNER (outermode);
-  if (VECTOR_MODE_P (outermode)
-      && !MEM_P (op0)
-      && (convert_optab_handler (vec_extract_optab, outermode, innermode)
-	  != CODE_FOR_nothing)
-      && ((bitnum + bitsize - 1) / GET_MODE_BITSIZE (innermode)
-	  == bitnum / GET_MODE_BITSIZE (innermode)))
-    {
-      struct expand_operand ops[3];
-      enum insn_code icode
-	= convert_optab_handler (vec_extract_optab, outermode, innermode);
-      unsigned HOST_WIDE_INT pos = bitnum / GET_MODE_BITSIZE (innermode);
-
-      create_output_operand (&ops[0], target, innermode);
-      ops[0].target = 1;
-      create_input_operand (&ops[1], op0, outermode);
-      create_integer_operand (&ops[2], pos);
-      if (maybe_expand_insn (icode, 3, ops))
->>>>>>> 5a462df3
 	{
 	  struct expand_operand ops[3];
 
@@ -1937,42 +1750,24 @@
   /* Make sure we are playing with integral modes.  Pun with subregs
      if we aren't.  */
   opt_scalar_int_mode op0_mode = int_mode_for_mode (GET_MODE (op0));
-<<<<<<< HEAD
-  if (!op0_mode.exists () || *op0_mode != GET_MODE (op0))
-=======
   scalar_int_mode imode;
   if (!op0_mode.exists (&imode) || imode != GET_MODE (op0))
->>>>>>> 5a462df3
     {
       if (MEM_P (op0))
 	op0 = adjust_bitfield_address_size (op0, op0_mode.else_blk (),
 					    0, MEM_SIZE (op0));
-<<<<<<< HEAD
-      else if (op0_mode.exists ())
-	{
-	  op0 = gen_lowpart (*op0_mode, op0);
-=======
       else if (op0_mode.exists (&imode))
 	{
 	  op0 = gen_lowpart (imode, op0);
->>>>>>> 5a462df3
 
 	  /* If we got a SUBREG, force it into a register since we
 	     aren't going to be able to do another SUBREG on it.  */
 	  if (GET_CODE (op0) == SUBREG)
-<<<<<<< HEAD
-	    op0 = force_reg (*op0_mode, op0);
+	    op0 = force_reg (imode, op0);
 	}
       else
 	{
 	  poly_int64 size = GET_MODE_SIZE (GET_MODE (op0));
-=======
-	    op0 = force_reg (imode, op0);
-	}
-      else
-	{
-	  HOST_WIDE_INT size = GET_MODE_SIZE (GET_MODE (op0));
->>>>>>> 5a462df3
 	  rtx mem = assign_stack_temp (GET_MODE (op0), size);
 	  emit_move_insn (mem, op0);
 	  op0 = adjust_bitfield_address_size (mem, BLKmode, 0, size);
@@ -1998,20 +1793,9 @@
   /* Extraction of a full MODE1 value can be done with a subreg as long
      as the least significant bit of the value is the least significant
      bit of either OP0 or a word of OP0.  */
-<<<<<<< HEAD
   if (!MEM_P (op0) && !reverse)
     {
       rtx sub = extract_bit_field_as_subreg (mode1, op0, bitsize, bitnum);
-=======
-  if (!MEM_P (op0)
-      && !reverse
-      && lowpart_bit_field_p (bitnum, bitsize, op0_mode.require ())
-      && bitsize == GET_MODE_BITSIZE (mode1)
-      && TRULY_NOOP_TRUNCATION_MODES_P (mode1, op0_mode.require ()))
-    {
-      rtx sub = simplify_gen_subreg (mode1, op0, op0_mode.require (),
-				     bitnum / BITS_PER_UNIT);
->>>>>>> 5a462df3
       if (sub)
 	return convert_extracted_bit_field (sub, mode, tmode, unsignedp);
     }
@@ -2149,11 +1933,7 @@
 
   /* If OP0 is a multi-word register, narrow it to the affected word.
      If the region spans two words, defer to extract_split_bit_field.  */
-<<<<<<< HEAD
-  if (!MEM_P (op0) && GET_MODE_SIZE (*op0_mode) > UNITS_PER_WORD)
-=======
   if (!MEM_P (op0) && GET_MODE_SIZE (op0_mode.require ()) > UNITS_PER_WORD)
->>>>>>> 5a462df3
     {
       if (bitnum % BITS_PER_WORD + bitsize > BITS_PER_WORD)
 	{
@@ -2163,11 +1943,7 @@
 					    unsignedp, reverse);
 	  return convert_extracted_bit_field (target, mode, tmode, unsignedp);
 	}
-<<<<<<< HEAD
-      op0 = simplify_gen_subreg (word_mode, op0, *op0_mode,
-=======
       op0 = simplify_gen_subreg (word_mode, op0, op0_mode.require (),
->>>>>>> 5a462df3
 				 bitnum / BITS_PER_WORD * UNITS_PER_WORD);
       op0_mode = word_mode;
       bitnum %= BITS_PER_WORD;
@@ -2183,12 +1959,8 @@
 	 contains the field, with appropriate checks for endianness
 	 and TRULY_NOOP_TRUNCATION.  */
       && get_best_reg_extraction_insn (&extv, pattern,
-<<<<<<< HEAD
-				       GET_MODE_BITSIZE (*op0_mode), tmode))
-=======
 				       GET_MODE_BITSIZE (op0_mode.require ()),
 				       tmode))
->>>>>>> 5a462df3
     {
       rtx result = extract_bit_field_using_extv (&extv, op0, op0_mode,
 						 bitsize, bitnum,
@@ -2241,11 +2013,7 @@
   if (!int_mode_for_mode (tmode).exists (&int_mode))
     /* If this fails, we should probably push op0 out to memory and then
        do a load.  */
-<<<<<<< HEAD
-    int_mode = *int_mode_for_mode (mode);
-=======
     int_mode = int_mode_for_mode (mode).require ();
->>>>>>> 5a462df3
 
   target = extract_fixed_bit_field (int_mode, op0, op0_mode, bitsize,
 				    bitnum, target, unsignedp, reverse);
@@ -2297,7 +2065,6 @@
   else
     mode1 = tmode;
 
-<<<<<<< HEAD
   unsigned HOST_WIDE_INT ibitsize, ibitnum;
   scalar_int_mode int_mode;
   if (bitsize.is_constant (&ibitsize)
@@ -2305,17 +2072,11 @@
       && is_a <scalar_int_mode> (mode1, &int_mode)
       && strict_volatile_bitfield_p (str_rtx, ibitsize, ibitnum,
 				     int_mode, 0, 0))
-=======
-  scalar_int_mode int_mode;
-  if (is_a <scalar_int_mode> (mode1, &int_mode)
-      && strict_volatile_bitfield_p (str_rtx, bitsize, bitnum, int_mode, 0, 0))
->>>>>>> 5a462df3
     {
       /* Extraction of a full INT_MODE value can be done with a simple load.
 	 We know here that the field can be accessed with one single
 	 instruction.  For targets that support unaligned memory,
 	 an unaligned access may be necessary.  */
-<<<<<<< HEAD
       if (ibitsize == GET_MODE_BITSIZE (int_mode))
 	{
 	  rtx result = adjust_bitfield_address (str_rtx, int_mode,
@@ -2329,21 +2090,6 @@
       str_rtx = narrow_bit_field_mem (str_rtx, int_mode, ibitsize, ibitnum,
 				      &ibitnum);
       gcc_assert (ibitnum + ibitsize <= GET_MODE_BITSIZE (int_mode));
-=======
-      if (bitsize == GET_MODE_BITSIZE (int_mode))
-	{
-	  rtx result = adjust_bitfield_address (str_rtx, int_mode,
-						bitnum / BITS_PER_UNIT);
-	  if (reverse)
-	    result = flip_storage_order (int_mode, result);
-	  gcc_assert (bitnum % BITS_PER_UNIT == 0);
-	  return convert_extracted_bit_field (result, mode, tmode, unsignedp);
-	}
-
-      str_rtx = narrow_bit_field_mem (str_rtx, int_mode, bitsize, bitnum,
-				      &bitnum);
-      gcc_assert (bitnum + bitsize <= GET_MODE_BITSIZE (int_mode));
->>>>>>> 5a462df3
       str_rtx = copy_to_reg (str_rtx);
       return extract_bit_field_1 (str_rtx, ibitsize, ibitnum, unsignedp,
 				  target, mode, tmode, reverse, true, alt_rtl);
@@ -2385,11 +2131,7 @@
       op0 = narrow_bit_field_mem (op0, mode, bitsize, bitnum, &bitnum);
     }
   else
-<<<<<<< HEAD
-    mode = *op0_mode;
-=======
     mode = op0_mode.require ();
->>>>>>> 5a462df3
 
   return extract_fixed_bit_field_1 (tmode, op0, mode, bitsize, bitnum,
 				    target, unsignedp, reverse);
@@ -2456,17 +2198,10 @@
 
   opt_scalar_int_mode mode_iter;
   FOR_EACH_MODE_IN_CLASS (mode_iter, MODE_INT)
-<<<<<<< HEAD
-    if (GET_MODE_BITSIZE (*mode_iter) >= bitsize + bitnum)
-      break;
-
-  mode = *mode_iter;
-=======
     if (GET_MODE_BITSIZE (mode_iter.require ()) >= bitsize + bitnum)
       break;
 
   mode = mode_iter.require ();
->>>>>>> 5a462df3
   op0 = convert_to_mode (mode, op0, 0);
 
   if (mode != tmode)
@@ -2545,11 +2280,7 @@
       opt_scalar_int_mode op0_piece_mode = op0_mode;
       if (SUBREG_P (op0) || REG_P (op0))
 	{
-<<<<<<< HEAD
-	  op0_piece = operand_subword_force (op0, offset, *op0_mode);
-=======
 	  op0_piece = operand_subword_force (op0, offset, op0_mode.require ());
->>>>>>> 5a462df3
 	  op0_piece_mode = word_mode;
 	  offset = 0;
 	}
@@ -4034,11 +3765,7 @@
   if (mode == word_mode)
     return gen_highpart (mode, op);
 
-<<<<<<< HEAD
-  scalar_int_mode wider_mode = *GET_MODE_WIDER_MODE (mode);
-=======
   scalar_int_mode wider_mode = GET_MODE_WIDER_MODE (mode).require ();
->>>>>>> 5a462df3
 
   op = expand_shift (RSHIFT_EXPR, wider_mode, op,
 		     GET_MODE_BITSIZE (mode), 0, 1);
@@ -4058,11 +3785,7 @@
   int size;
   bool speed = optimize_insn_for_speed_p ();
 
-<<<<<<< HEAD
-  scalar_int_mode wider_mode = *GET_MODE_WIDER_MODE (mode);
-=======
   scalar_int_mode wider_mode = GET_MODE_WIDER_MODE (mode).require ();
->>>>>>> 5a462df3
 
   size = GET_MODE_BITSIZE (mode);
 
@@ -4186,11 +3909,7 @@
      ??? We might be able to perform double-word arithmetic if
      mode == word_mode, however all the cost calculations in
      synth_mult etc. assume single-word operations.  */
-<<<<<<< HEAD
-  scalar_int_mode wider_mode = *GET_MODE_WIDER_MODE (mode);
-=======
   scalar_int_mode wider_mode = GET_MODE_WIDER_MODE (mode).require ();
->>>>>>> 5a462df3
   if (GET_MODE_BITSIZE (wider_mode) > BITS_PER_WORD)
     return expmed_mult_highpart_optab (mode, op0, op1, target,
 				       unsignedp, max_cost);
