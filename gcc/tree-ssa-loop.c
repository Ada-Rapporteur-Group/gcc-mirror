--- conflicted
+++ resolved
@@ -264,11 +264,7 @@
       || flag_loop_strip_mine
       || flag_graphite_identity
       || flag_loop_parallelize_all
-<<<<<<< HEAD
-      || flag_loop_flatten)
-=======
       || flag_loop_optimize_isl)
->>>>>>> 747e4b8f
     flag_graphite = 1;
 
   return flag_graphite != 0;
