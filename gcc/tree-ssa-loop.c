/* Loop optimizations over tree-ssa.
   Copyright (C) 2003, 2005, 2006, 2007 Free Software Foundation, Inc.
   
This file is part of GCC.
   
GCC is free software; you can redistribute it and/or modify it
under the terms of the GNU General Public License as published by the
Free Software Foundation; either version 2, or (at your option) any
later version.
   
GCC is distributed in the hope that it will be useful, but WITHOUT
ANY WARRANTY; without even the implied warranty of MERCHANTABILITY or
FITNESS FOR A PARTICULAR PURPOSE.  See the GNU General Public License
for more details.
   
You should have received a copy of the GNU General Public License
along with GCC; see the file COPYING.  If not, write to the Free
Software Foundation, 51 Franklin Street, Fifth Floor, Boston, MA
02110-1301, USA.  */

#include "config.h"
#include "system.h"
#include "coretypes.h"
#include "tm.h"
#include "tree.h"
#include "rtl.h"
#include "tm_p.h"
#include "hard-reg-set.h"
#include "basic-block.h"
#include "output.h"
#include "diagnostic.h"
#include "tree-flow.h"
#include "tree-dump.h"
#include "tree-pass.h"
#include "timevar.h"
#include "cfgloop.h"
#include "flags.h"
#include "tree-inline.h"
#include "tree-scalar-evolution.h"

/* Initializes the loop structures.  */

static void
tree_loop_optimizer_init (void)
{
  loop_optimizer_init (LOOPS_NORMAL
		       | LOOPS_HAVE_RECORDED_EXITS);
  rewrite_into_loop_closed_ssa (NULL, TODO_update_ssa);
}

/* The loop superpass.  */

static bool
gate_tree_loop (void)
{
  return flag_tree_loop_optimize != 0;
}

struct tree_opt_pass pass_tree_loop = 
{
  "loop",				/* name */
  gate_tree_loop,			/* gate */
  NULL,					/* execute */
  NULL,					/* sub */
  NULL,					/* next */
  0,					/* static_pass_number */
  TV_TREE_LOOP,				/* tv_id */
  PROP_cfg,				/* properties_required */
  0,					/* properties_provided */
  0,					/* properties_destroyed */
  TODO_ggc_collect,			/* todo_flags_start */
  TODO_dump_func | TODO_verify_ssa | TODO_ggc_collect,	/* todo_flags_finish */
  0					/* letter */
};

/* Loop optimizer initialization.  */

static unsigned int
tree_ssa_loop_init (void)
{
  tree_loop_optimizer_init ();
  if (number_of_loops () <= 1)
    return 0;

  scev_initialize ();
  return 0;
}
  
struct tree_opt_pass pass_tree_loop_init = 
{
  "loopinit",				/* name */
  NULL,					/* gate */
  tree_ssa_loop_init,			/* execute */
  NULL,					/* sub */
  NULL,					/* next */
  0,					/* static_pass_number */
  TV_TREE_LOOP_INIT,			/* tv_id */
  PROP_cfg,				/* properties_required */
  0,					/* properties_provided */
  0,					/* properties_destroyed */
  0,					/* todo_flags_start */
  TODO_dump_func | TODO_verify_loops,	/* todo_flags_finish */
  0					/* letter */
};

/* Loop invariant motion pass.  */

static unsigned int
tree_ssa_loop_im (void)
{
  if (number_of_loops () <= 1)
    return 0;

  tree_ssa_lim ();
  return 0;
}

static bool
gate_tree_ssa_loop_im (void)
{
  return flag_tree_loop_im != 0;
}

struct tree_opt_pass pass_lim = 
{
  "lim",				/* name */
  gate_tree_ssa_loop_im,		/* gate */
  tree_ssa_loop_im,			/* execute */
  NULL,					/* sub */
  NULL,					/* next */
  0,					/* static_pass_number */
  TV_LIM,				/* tv_id */
  PROP_cfg,				/* properties_required */
  0,					/* properties_provided */
  0,					/* properties_destroyed */
  0,					/* todo_flags_start */
  TODO_dump_func | TODO_verify_loops,	/* todo_flags_finish */
  0					/* letter */
};

/* Loop unswitching pass.  */

static unsigned int
tree_ssa_loop_unswitch (void)
{
  if (number_of_loops () <= 1)
    return 0;

  return tree_ssa_unswitch_loops ();
}

static bool
gate_tree_ssa_loop_unswitch (void)
{
  return flag_unswitch_loops != 0;
}

struct tree_opt_pass pass_tree_unswitch = 
{
  "unswitch",				/* name */
  gate_tree_ssa_loop_unswitch,		/* gate */
  tree_ssa_loop_unswitch,		/* execute */
  NULL,					/* sub */
  NULL,					/* next */
  0,					/* static_pass_number */
  TV_TREE_LOOP_UNSWITCH,		/* tv_id */
  PROP_cfg,				/* properties_required */
  0,					/* properties_provided */
  0,					/* properties_destroyed */
  0,					/* todo_flags_start */
  TODO_ggc_collect | TODO_dump_func
    | TODO_verify_loops,		/* todo_flags_finish */
<<<<<<< HEAD
=======
  0					/* letter */
};

/* Predictive commoning.  */

static unsigned
run_tree_predictive_commoning (void)
{
  if (!current_loops)
    return 0;

  tree_predictive_commoning ();
  return 0;
}

static bool
gate_tree_predictive_commoning (void)
{
  return flag_predictive_commoning != 0;
}

struct tree_opt_pass pass_predcom = 
{
  "pcom",				/* name */
  gate_tree_predictive_commoning,	/* gate */
  run_tree_predictive_commoning,	/* execute */
  NULL,					/* sub */
  NULL,					/* next */
  0,					/* static_pass_number */
  TV_PREDCOM,				/* tv_id */
  PROP_cfg,				/* properties_required */
  0,					/* properties_provided */
  0,					/* properties_destroyed */
  0,					/* todo_flags_start */
  TODO_dump_func | TODO_verify_loops
    | TODO_update_ssa_only_virtuals,	/* todo_flags_finish */
>>>>>>> 0428bbe5
  0					/* letter */
};

/* Loop autovectorization.  */

static unsigned int
tree_vectorize (void)
{
  return vectorize_loops ();
}

static bool
gate_tree_vectorize (void)
{
  return flag_tree_vectorize && number_of_loops () > 1;
}

struct tree_opt_pass pass_vectorize =
{
  "vect",                               /* name */
  gate_tree_vectorize,                  /* gate */
  tree_vectorize,                       /* execute */
  NULL,                                 /* sub */
  NULL,                                 /* next */
  0,                                    /* static_pass_number */
  TV_TREE_VECTORIZATION,                /* tv_id */
  PROP_cfg | PROP_ssa,                  /* properties_required */
  0,                                    /* properties_provided */
  0,                                    /* properties_destroyed */
  TODO_verify_loops,			/* todo_flags_start */
  TODO_dump_func | TODO_update_ssa
    | TODO_ggc_collect,			/* todo_flags_finish */
  0					/* letter */
};

/* Loop nest optimizations.  */

static unsigned int
tree_linear_transform (void)
{
  if (number_of_loops () <= 1)
    return 0;

  linear_transform_loops ();
  return 0;
}

static bool
gate_tree_linear_transform (void)
{
  return flag_tree_loop_linear != 0;
}

struct tree_opt_pass pass_linear_transform =
{
  "ltrans",				/* name */
  gate_tree_linear_transform,		/* gate */
  tree_linear_transform,       		/* execute */
  NULL,					/* sub */
  NULL,					/* next */
  0,					/* static_pass_number */
  TV_TREE_LINEAR_TRANSFORM,  		/* tv_id */
  PROP_cfg | PROP_ssa,			/* properties_required */
  0,					/* properties_provided */
  0,					/* properties_destroyed */
  0,					/* todo_flags_start */
  TODO_dump_func | TODO_verify_loops
    | TODO_ggc_collect,			/* todo_flags_finish */
  0				        /* letter */	
};

/* Check the correctness of the data dependence analyzers.  */

static unsigned int
check_data_deps (void)
{
  if (number_of_loops () <= 1)
    return 0;

  tree_check_data_deps ();
  return 0;
}

static bool
gate_check_data_deps (void)
{
  return flag_check_data_deps != 0;
}

struct tree_opt_pass pass_check_data_deps =
{
  "ckdd",				/* name */
  gate_check_data_deps,	        	/* gate */
  check_data_deps,       		/* execute */
  NULL,					/* sub */
  NULL,					/* next */
  0,					/* static_pass_number */
  TV_CHECK_DATA_DEPS,  	        	/* tv_id */
  PROP_cfg | PROP_ssa,			/* properties_required */
  0,					/* properties_provided */
  0,					/* properties_destroyed */
  0,					/* todo_flags_start */
  TODO_dump_func,                	/* todo_flags_finish */
  0				        /* letter */	
};

/* Canonical induction variable creation pass.  */

static unsigned int
tree_ssa_loop_ivcanon (void)
{
  if (number_of_loops () <= 1)
    return 0;

  return canonicalize_induction_variables ();
}

static bool
gate_tree_ssa_loop_ivcanon (void)
{
  return flag_tree_loop_ivcanon != 0;
}

struct tree_opt_pass pass_iv_canon =
{
  "ivcanon",				/* name */
  gate_tree_ssa_loop_ivcanon,		/* gate */
  tree_ssa_loop_ivcanon,	       	/* execute */
  NULL,					/* sub */
  NULL,					/* next */
  0,					/* static_pass_number */
  TV_TREE_LOOP_IVCANON,	  		/* tv_id */
  PROP_cfg | PROP_ssa,			/* properties_required */
  0,					/* properties_provided */
  0,					/* properties_destroyed */
  0,					/* todo_flags_start */
  TODO_dump_func | TODO_verify_loops,	/* todo_flags_finish */
  0					/* letter */
};

/* Propagation of constants using scev.  */

static bool
gate_scev_const_prop (void)
{
  return flag_tree_scev_cprop;
}

struct tree_opt_pass pass_scev_cprop =
{
  "sccp",				/* name */
  gate_scev_const_prop,			/* gate */
  scev_const_prop,	       		/* execute */
  NULL,					/* sub */
  NULL,					/* next */
  0,					/* static_pass_number */
  TV_SCEV_CONST,	  		/* tv_id */
  PROP_cfg | PROP_ssa,			/* properties_required */
  0,					/* properties_provided */
  0,					/* properties_destroyed */
  0,					/* todo_flags_start */
  TODO_dump_func | TODO_cleanup_cfg
    | TODO_update_ssa_only_virtuals,
					/* todo_flags_finish */
  0					/* letter */
};

/* Remove empty loops.  */

static unsigned int
tree_ssa_empty_loop (void)
{
  if (number_of_loops () <= 1)
    return 0;

  return remove_empty_loops ();
}

struct tree_opt_pass pass_empty_loop =
{
  "empty",				/* name */
  NULL,					/* gate */
  tree_ssa_empty_loop,		       	/* execute */
  NULL,					/* sub */
  NULL,					/* next */
  0,					/* static_pass_number */
  TV_COMPLETE_UNROLL,	  		/* tv_id */
  PROP_cfg | PROP_ssa,			/* properties_required */
  0,					/* properties_provided */
  0,					/* properties_destroyed */
  0,					/* todo_flags_start */
  TODO_dump_func | TODO_verify_loops 
    | TODO_ggc_collect,			/* todo_flags_finish */
  0					/* letter */
};

/* Record bounds on numbers of iterations of loops.  */

static unsigned int
tree_ssa_loop_bounds (void)
{
  if (number_of_loops () <= 1)
    return 0;

  estimate_numbers_of_iterations ();
  scev_reset ();
  return 0;
}

struct tree_opt_pass pass_record_bounds =
{
  NULL,					/* name */
  NULL,					/* gate */
  tree_ssa_loop_bounds,		       	/* execute */
  NULL,					/* sub */
  NULL,					/* next */
  0,					/* static_pass_number */
  TV_TREE_LOOP_BOUNDS,	  		/* tv_id */
  PROP_cfg | PROP_ssa,			/* properties_required */
  0,					/* properties_provided */
  0,					/* properties_destroyed */
  0,					/* todo_flags_start */
  0,			              	/* todo_flags_finish */
  0					/* letter */
};

/* Complete unrolling of loops.  */

static unsigned int
tree_complete_unroll (void)
{
  if (number_of_loops () <= 1)
    return 0;

  return tree_unroll_loops_completely (flag_unroll_loops
				       || flag_peel_loops
				       || optimize >= 3);
}

static bool
gate_tree_complete_unroll (void)
{
  return true;
}

struct tree_opt_pass pass_complete_unroll =
{
  "cunroll",				/* name */
  gate_tree_complete_unroll,		/* gate */
  tree_complete_unroll,		       	/* execute */
  NULL,					/* sub */
  NULL,					/* next */
  0,					/* static_pass_number */
  TV_COMPLETE_UNROLL,	  		/* tv_id */
  PROP_cfg | PROP_ssa,			/* properties_required */
  0,					/* properties_provided */
  0,					/* properties_destroyed */
  0,					/* todo_flags_start */
  TODO_dump_func | TODO_verify_loops
    | TODO_ggc_collect,			/* todo_flags_finish */
  0					/* letter */
};

/* Prefetching.  */

static unsigned int
tree_ssa_loop_prefetch (void)
{
  if (number_of_loops () <= 1)
    return 0;

  return tree_ssa_prefetch_arrays ();
}

static bool
gate_tree_ssa_loop_prefetch (void)
{
  return flag_prefetch_loop_arrays != 0;
}

struct tree_opt_pass pass_loop_prefetch =
{
  "aprefetch",				/* name */
  gate_tree_ssa_loop_prefetch,		/* gate */
  tree_ssa_loop_prefetch,	       	/* execute */
  NULL,					/* sub */
  NULL,					/* next */
  0,					/* static_pass_number */
  TV_TREE_PREFETCH,	  		/* tv_id */
  PROP_cfg | PROP_ssa,			/* properties_required */
  0,					/* properties_provided */
  0,					/* properties_destroyed */
  0,					/* todo_flags_start */
  TODO_dump_func | TODO_verify_loops,	/* todo_flags_finish */
  0					/* letter */
};

/* Induction variable optimizations.  */

static unsigned int
tree_ssa_loop_ivopts (void)
{
  if (number_of_loops () <= 1)
    return 0;

  tree_ssa_iv_optimize ();
  return 0;
}

static bool
gate_tree_ssa_loop_ivopts (void)
{
  return flag_ivopts != 0;
}

struct tree_opt_pass pass_iv_optimize =
{
  "ivopts",				/* name */
  gate_tree_ssa_loop_ivopts,		/* gate */
  tree_ssa_loop_ivopts,		       	/* execute */
  NULL,					/* sub */
  NULL,					/* next */
  0,					/* static_pass_number */
  TV_TREE_LOOP_IVOPTS,	  		/* tv_id */
  PROP_cfg | PROP_ssa,			/* properties_required */
  0,					/* properties_provided */
  0,					/* properties_destroyed */
  0,					/* todo_flags_start */
  TODO_dump_func | TODO_verify_loops
  | TODO_update_ssa | TODO_ggc_collect,	/* todo_flags_finish */
  0					/* letter */
};

/* Loop optimizer finalization.  */

static unsigned int
tree_ssa_loop_done (void)
{
  free_numbers_of_iterations_estimates ();
  scev_finalize ();
  loop_optimizer_finalize ();
  return 0;
}
  
struct tree_opt_pass pass_tree_loop_done = 
{
  "loopdone",				/* name */
  NULL,					/* gate */
  tree_ssa_loop_done,			/* execute */
  NULL,					/* sub */
  NULL,					/* next */
  0,					/* static_pass_number */
  TV_TREE_LOOP_FINI,			/* tv_id */
  PROP_cfg,				/* properties_required */
  0,					/* properties_provided */
  0,					/* properties_destroyed */
  0,					/* todo_flags_start */
  TODO_cleanup_cfg | TODO_dump_func,	/* todo_flags_finish */
  0					/* letter */
};<|MERGE_RESOLUTION|>--- conflicted
+++ resolved
@@ -170,8 +170,6 @@
   0,					/* todo_flags_start */
   TODO_ggc_collect | TODO_dump_func
     | TODO_verify_loops,		/* todo_flags_finish */
-<<<<<<< HEAD
-=======
   0					/* letter */
 };
 
@@ -208,7 +206,6 @@
   0,					/* todo_flags_start */
   TODO_dump_func | TODO_verify_loops
     | TODO_update_ssa_only_virtuals,	/* todo_flags_finish */
->>>>>>> 0428bbe5
   0					/* letter */
 };
 
