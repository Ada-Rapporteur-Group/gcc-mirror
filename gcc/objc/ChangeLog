<<<<<<< HEAD
2013-09-25  Andrew MacLeod  <amacleod@redhat.com>

	* objc-act.c (objc_push_parm): Adda tomic qualifier.
=======
2013-09-25  Tom Tromey  <tromey@redhat.com>

	* Make-lang.in (START_HDRS, cc1obj-checksum.o, objc/objc-lang.o)
	(objc/objc-runtime-shared-support.o)
	(objc/objc-gnu-runtime-abi-01.o, objc/objc-next-runtime-abi-01.o)
	(objc/objc-next-runtime-abi-02.o, objc/objc-act.o)
	(objc/objc-encoding.o, objc/objc-map.o): Remove.
>>>>>>> ea151fae

2013-09-14  Iain Sandoe  <iain@codesourcery.com>

	PR target/48094
	* objc-next-runtime-abi-01.c (generate_objc_image_info): Remove.
	(objc_generate_v1_next_metadata): Remove generation of ImageInfo.
	* objc-next-runtime-abi-02.c (generate_v2_objc_image_info): Remove.
	(objc_generate_v2_next_metadata): Remove generation of ImageInfo.

2013-07-21   OndÅej BÃ­lka  <neleai@seznam.cz>

	* objc-act.c: Fix typos.
	* objc-encoding.c: Likewise.
	* objc-gnu-runtime-abi-01.c: Likewise.
	* objc-next-runtime-abi-01.c: Likewise.
	* objc-next-runtime-abi-02.c: Likewise.

2013-05-22  Paolo Carlini  <paolo.carlini@oracle.com>

	* objc-next-runtime-abi-02.c (build_v2_build_objc_method_call):
	Fix build_conditional_expr call.

2013-05-16  Jason Merrill  <jason@redhat.com>

	* Make-lang.in (cc1obj$(exeext)): Use link mutex.

2012-11-20  Diego Novillo  <dnovillo@google.com>

	* objc-act.c: Replace all vec<T, A>() initializers with vNULL.

2012-11-16  Diego Novillo  <dnovillo@google.com>

	Adjust for new vec API (http://gcc.gnu.org/wiki/cxx-conversion/cxx-vec)

	* objc-act.c: Use new vec API in vec.h.
	* objc-act.h: Likewise.
	* objc-gnu-runtime-abi-01.c: Likewise.
	* objc-next-runtime-abi-01.c: Likewise.
	* objc-next-runtime-abi-02.c: Likewise.
	* objc-runtime-hooks.h: Likewise.
	* objc-runtime-shared-support.c: Likewise.
	* objc-runtime-shared-support.h: Likewise.

2012-10-01  Lawrence Crowl  <crowl@google.com>

	* Make-lang.in (OBJC_OBJS): Add dependence on hash-table.o.
	(objc-act.o): Add dependence on hash-table.h.
	* objc-act.c (objc_detect_field_duplicates): Change to new type-safe
	hash table.

2012-06-29  Steven Bosscher  <steven@gcc.gnu.org>

	* Make-ang.in: Adjust for move of C front-end files.
	* config-lang.in: Likewise.
	* objc-encoding.c: Look for cp-tree.h in cp/, and for c-tree.h
	and c-lang.h in c/.
	* objc-runtime-shared-support.c: Likewise.
	* objc-next-runtime-abi-01.c: Likewise.
	* objc-next-runtime-abi-02.c: Likewise.
	* objc-gnu-runtime-abi-01.c: Likewise.
	* objc-act.c: Likewise.
	* objc-lang.c: Likewise.

2012-06-19  Steven Bosscher  <steven@gcc.gnu.org>

	* objc-next-runtime-abi-01.c: Do not include tm.h and output.h.
	Include c-family/c-target.h.
	(handle_next_class_ref): Rewrite to emit top-level asm statements.
	(handle_next_impent): Likewise.
	* objc/Make-lang.in: Fix dependencies for objc-next-runtime-abi-01.o.

2012-05-31  Steven Bosscher  <steven@gcc.gnu.org>

	* objc-act.c: Do not include output.h.

2012-05-17  Paolo Carlini  <paolo.carlini@oracle.com>

	PR objc++/53388
	* objc-act.c (objc_get_class_reference, objc_build_message_expr):
	Use build_min_nt_loc.

2012-04-20  Jan Hubicka  <jh@suse.cz>

	* objc-act.c (mark_referenced_methods); Use
	cgraph_mark_force_output_node.

2012-03-21  Steven Bosscher  <steven@gcc.gnu.org>

	* objc-act (objc_build_ivar_assignment): Do not call assemble_external.
	(objc_build_global_assignment): Likewise.
	(objc_build_strong_cast_assignment): Likewise.
	* objc-next-runtime-abi-01.c: Cleanup commented-out assemble_external.
	* objc-next-runtime-abi-02.c: Likewise.
	* objc-gnu-runtime-abi-01.c: Likewise.

2012-03-05  Jason Merrill  <jason@redhat.com>

	* objc-map.c (objc_map_private_resize, objc_map_alloc_ggc): Don't
	call _stat functions without MEM_STAT_INFO.

2011-11-12  Iain Sandoe  <iains@gcc.gnu.org>

	* objc-next-runtime-abi-01.c (objc_eh_personality): Use gcc personality
	for Objective-C m32.

2011-10-29  Iain Sandoe  <iains@gcc.gnu.org>

	PR target/47997
	* objc-act.c (objc_build_string_object): Remove redundant second
	call to fix_string_type ().  Add a checking assert that we are,
	indeed, passed a STRING_CST.

2011-10-18  Mikael Pettersson  <mikpe@it.uu.se>

	PR objc/50743
	* objc-act.c (check_duplicates): Cast TREE_VEC_LENGTH result to
	size_t to avoid signed/unsigned
	comparison.
	(insert_method_into_method_map): Likewise.

2011-10-14  Nicola Pero  <nicola.pero@meta-innovation.com>

	* objc-map.h: New file.
	* objc-map.c: New file.	
	* config-lang.in (gtfiles): Added objc-map.h.
	* Make-lang.in (OBJC_OBJS): Added objc-map.o.
	(objc/objc-map.o): New rule.
	(objc/objc-act.o): Depend on objc/objc-map.h.
	* objc-next-runtime-abi-02.c: Added a TODO comment.
	* objc-act.c: Include objc-map.h.
	(nst_method_hash_list, cls_method_hash_list): Removed.
	(instance_method_map, class_method_map): New.
	(cls_name_hash_list, als_name_hash_list): Removed.
	(class_name_map, alias_name_map): Removed.
	(ivar_offset_hash_list): Removed.
	(hash_class_name_enter, hash_class_name_lookup, hash_enter,
	hash_lookup, hash_add_attr, add_method_to_hash_list): Removed.
	(interface_hash_init): New.
	(objc_init): Call interface_hash_init.
	(objc_write_global_declarations): Iterate over class_method_map
	and instance_method_map instead of cls_method_hash_list and
	nst_method_hash_list.
	(objc_declare_alias): Use alias_name_map instead of
	cls_name_hash_list.
	(objc_is_class_name): Use class_name_map and alias_name_map
	instead of cls_name_hash_list and als_name_hash_list.
	(interface_tuple, interface_htab, hash_interface, eq_interface):
	Removed.
	(interface_map): New.
	(add_class): Renamed to add_interface.  Use interface_map instead
	of interface_htab.
	(lookup_interface): Use interface_map instead of interface_htab.
	(check_duplicates): Changed first argument to be a tree,
	potentially a TREE_VEC, instead of a hash.  Changed implementation
	to match.
	(lookup_method_in_hash_lists): Use class_method_map and
	instance_method_map instead of cls_method_hash_list and
	nst_method_hash_list.
	(objc_build_selector_expr): Likewise.
	(hash_func): Removed.
	(hash_init): Create instance_method_map, class_method_map,
	class_name_map, and alias_name_map.  Do not create
	nst_method_hash_list, cls_method_hash_list, cls_name_hash_list,
	als_name_hash_list, and ivar_offset_hash_list.
	(insert_method_into_method_map): New.
	(objc_add_method): Use insert_method_into_method_map instead of
	add_method_to_hash_list.
	(start_class): Call add_interface instead of add_class.
	* objc-act.h (cls_name_hash_list, als_name_hash_list,
	nst_method_hash_list, cls_method_hash_list): Removed.

2011-10-11  Michael Meissner  <meissner@linux.vnet.ibm.com>

	* objc-next-runtime-abi-01.c (objc_build_exc_ptr): Delete old
	interface with two parallel arrays to hold standard builtin
	declarations, and replace it with a function based interface that
	can support creating builtins on the fly in the future.  Change
	all uses, and poison the old names.  Make sure 0 is not a
	legitimate builtin index.
	* objc-next-runtime-abi-02.c (objc_build_exc_ptr): Ditto.
	* objc-gnu-runtime-abi-01.c (objc_build_exc_ptr): Ditto.

2011-07-19  Richard Guenther  <rguenther@suse.de>

	* objc-next-runtime-abi-02.c (objc_v2_build_ivar_ref):
	Use fold_build_pointer_plus.
	(objc2_build_ehtype_initializer): Likewise.

2011-07-11  Nicola Pero  <nicola.pero@meta-innovation.com>

	* objc-encoding.h (obstack.h): Do not include.
	(util_obstack, util_firstobj): Do not declare.
	(encode_field_decl): Updated prototype to return a tree and take a
	single tree argument.  Updated comments.
	* objc-encoding.c (util_obstack, util_firstobj): Made static.
	(objc_encoding_init): New.
	(encode_field_decl): Existing function renamed to encode_field and
	made static.  New encode_field_decl wrapper function added.
	(encode_aggregate_fields): Update call to encode_field_decl to
	call encode_field.
	* objc-next-runtime-abi-02.c (obstack.h): Do not include.
	(util_obstack, util_firstobj): Do not declare.
	(build_v2_ivar_list_initializer): Updated call to
	encode_field_decl.
	* objc-runtime-shared-support.c (obstack.h): Do not include.
	(util_obstack, util_firstobj): Do not declare.
	(build_ivar_list_initializer): Updated call to encode_field_decl.
	* objc-act.c (objc_init): Use objc_encoding_init.
	* Make-lang.in (objc/objc-runtime-shared-support.o): Do not depend
	on OBSTACK_H.
	(objc/objc-gnu-runtime-abi-01.o): Likewise.
	(objc/objc-next-runtime-abi-01.o): Likewise.
	(objc/objc-next-runtime-abi-02.o): Likewise.
	(objc/objc-act.o): Likewise.
	
2011-07-04  Nicola Pero  <nicola.pero@meta-innovation.com>

	Refactored encoding code into objc-encoding.h and objc-encoding.c.
	* objc-act.c (util_obstack, util_firstobj, encode_type_qualifiers,
	encode_type, generating_instance_variables, objc_method_parm_type,
	objc_encoded_type_size, encode_method_prototype,
	objc_build_encode_expr, pointee_is_readonly, encode_pointer,
	encode_array, encode_vector, encode_aggregate_fields,
	encode_aggregate_within, encode_next_bitfield,
	encode_gnu_bitfield, encode_field_decl,
	objc_v2_encode_property_attr): Moved to objc-encoding.h and
	objc-encoding.c.  No change in the actual code.
	Include objc-encoding.h.
	(objc_init): Added TODO.
	(objc_build_property_setter_name): Made non-static so it can be
	called from objc-encoding.c.
	* objc-act.h (OBJC_ENCODE_INLINE_DEFS,
	OBJC_ENCODE_DONT_INLINE_DEFS): Moved to objc-encoding.h.
	* objc-runtime-shared-support.h (objc_v2_encode_property_attr,
	encode_method_prototype, encode_field_decl,
	generating_instance_variables): Moved to objc-encoding.h.	
	(objc_build_property_setter_name): Declare.
	* objc-encoding.c: New.
	* objc-encoding.h: New.
	* objc-gnu-runtime-abi-01.c: Include objc-encoding.h.
	* objc-next-runtime-abi-01.c: Likewise.
	* objc-next-runtime-abi-02.c: Likewise.	
	* objc-runtime-shared-support.c: Likewise.
	* Make-lang.in (OBJC_OBJS): Added objc-encoding.o.
	(objc/objc-lang.o): Reordered dependencies.
	(objc/objc-runtime-shared-support.o): Reordered dependencies.
	Added dependencies on objc-encoding.h and on $(GGC_H),
	$(DIAGNOSTIC_CORE_H), $(FLAGS_H) and input.h.
	(objc/objc-gnu-runtime-abi-01.o): Likewise.
	(objc/objc-next-runtime-abi-01.o): Likewise.
	(objc/objc-next-runtime-abi-02.o): Likewise.
	(objc/objc-act.o): Reordered dependencies.  Added dependency on
	objc-encoding.h.
	(objc/objc-encoding.o): New rule.

	* objc-encoding.c (encode_type): Use "%<%T%>" format when printing
	warning "unknown type %<%T%> found during Objective-C encoding"
	instead of using gen_type_name.
	
2011-06-05  Nicola Pero  <nicola.pero@meta-innovation.com>

	* objc-act.c (receiver_is_class_object): Expanded comment.
	(objc_finish_message_expr): Likewise.

2011-06-02  Nicola Pero  <nicola.pero@meta-innovation.com>

	PR objc/48539
	* objc-act.c (objc_finish_message_expr): Warn if messaging a class
	that was only declared using @class without an @interface.  Warn
	if messaging an instance of a class that was only declared using
	@class without an @interface, unless the receiver was also typed
	with a protocol list.

2011-06-01  Nicola Pero  <nicola.pero@meta-innovation.com>

	* objc-act.c (objc_decl_method_attributes): Implement nonnull
	attribute for Objective-C methods.

2011-05-21  Nicola Pero  <nicola.pero@meta-innovation.com>

	* config-lang.in (gtfiles): Updated order of files to fix building
	when the gcc/cp directory is missing, as in the case of some
	release tarballs.

2011-05-20  Nathan Froyd  <froydnj@codesourcery.com>

	* objc-act.c (objc_compare_types): Use function_args_iterator
	instead of TYPE_ARG_TYPES to compare function argument types.

2011-05-13  Toon Moene  <toon@moene.org>

	* objc-next-runtime-abi-02.c (newabi_append_ro):
	Add const qualifier to constant variable pointer declaration.

2011-05-11  Nathan Froyd  <froydnj@codesourcery.com>

	* objc-act.h (CLASS_NAME, CLASS_SUPER_NAME): Use proper accessors.
	(CLASS_NST_METHODS, CLASS_CLS_METHODS): Likewise.
	(PROTOCOL_NAME, PROTOCOL_NST_METHODS, PROTOCOL_CLS_METHODS): Likewise.

2011-05-05  Nathan Froyd  <froydnj@codesourcery.com>

	* objc-runtime-shared-support.h (get_arg_type_list): Delete.
	(build_function_type_for_method): Declare.
	* objc-runtime-hooks.h (struct _objc_runtime_hooks_r): Change
	type of get_arg_type_base_list field.
	* objc-act.h (OBJC_VOID_AT_END): Delete.
	* objc-act.c (get_arg_type_list): Delete.
	(build_function_type_for_method): New function.
	(objc_decl_method_attributes): Call build_function_type_for_method.
	(really_start_method): Likewise.
	* objc-gnu-runtime-abi-01.c
	(gnu_runtime_abi_01_get_type_arg_list_base): Change prototype and
	adjust function accordingly.  Update header comment.
	(build_objc_method_call): Call build_function_type_for_method.
	* objc-next-runtime-abi-01.c
	(next_runtime_abi_01_get_type_arg_list_base): Change prototype and
	adjust function accordingly.  Update header comment.
	(build_objc_method_call): Call build_function_type_for_method.
	* objc-next-runtime-abi-02.c
	(next_runtime_abi_02_get_type_arg_list_base): Change prototype and
	adjust function accordingly.  Update header comment.
	(objc_copy_to_temp_side_effect_params): Take fntype instead of a
	typelist.  Use function_args_iterator for traversing fntype.
	(build_v2_build_objc_method_call): Adjust call to it.
	Call build_function_type_for_method

2011-05-05  Joseph Myers  <joseph@codesourcery.com>

	* objc-act.c (objc_start_method_definition): Add parameter expr.
	Update call to start_method_def.
	(objc_generate_cxx_ctor_or_dtor, objc_synthesize_getter,
	objc_synthesize_setter) Update calls to
	objc_start_method_definition.
	(objc_get_parm_info): Add parameter expr.  Update call to
	get_parm_info.
	(start_method_def): Add parameter expr.  Update call to
	objc_get_parm_info.
	* objc-gnu-runtime-abi-01.c (build_module_initializer_routine):
	Update call to objc_get_parm_info.
	* objc-runtime-shared-support.h (objc_get_parm_info): Add extra
	parameter.

2011-04-26  Jason Merrill  <jason@redhat.com>

	* objc-act.c (objc_fold_objc_type_ref): Remove.
	* objc-act.h: Remove prototype.

2011-04-21  Nathan Froyd  <froydnj@codesourcery.com>

	* objc-act.c (synth_module_prologue): Call build_function_type_list
	instead of build_function_type.
	* objc-next-runtime-abi-02.c (next_runtime_02_initialize):
	Likewise.

2011-04-15  Nicola Pero  <nicola.pero@meta-innovation.com>

	* objc-act.c (ivar_of_class): New.
	(objc_is_public): Use ivar_of_class.

2011-04-15  Nicola Pero  <nicola.pero@meta-innovation.com>

	* objc-act.c (objc_get_interface_ivars): Removed.
	(objc_detect_field_duplicates): New.
	(hash_instance_variable): New.
	(eq_instance_variable): New.

2011-04-14  Nicola Pero  <nicola.pero@meta-innovation.com>

	* objc-act.c (objc_declare_protocols): Renamed to
	objc_declare_protocol.  Changed first argument to be an identifier
	instead of a tree chain of identifiers, so that callers don't have
	to create a temporary tree chain.

2011-04-14  Nicola Pero  <nicola.pero@meta-innovation.com>

	* objc-act.c (objc_declare_class): Changed to take a single
	identifier as argument instead of a tree list.  This means callers
	don't have to build temporary tree lists to call this function.
	(synth_module_prologue): Updated calls to objc_declare_class.

2011-04-13  Nicola Pero  <nicola.pero@meta-innovation.com>

	* objc-act.c (build_keyword_selector): Use get_identifier_with_length
	instead of get_identifier.

2011-04-12  Nathan Froyd  <froydnj@codesourcery.com>

	* objc-lang.c (objc_init_ts): Move code for this function...
	* objc-act.c (objc_common_init_ts): ...here. Define.
	* objc-act.h (objc_common_init_ts): Declare.

2011-04-12  Nicola Pero  <nicola.pero@meta-innovation.com>

	* objc-act.c (objc_build_message_expr): Accept two arguments
	instead of one so that callers can simply pass the arguments
	without having to create a temporary chain to hold them.

2011-04-12  Nicola Pero  <nicola.pero@meta-innovation.com>

	* objc-act.c (comp_proto_with_proto): Do not create and use
	inefficient temporary argument lists.  Compare the arguments
	directly.  (match_proto_with_proto): Removed; incorporated into
	comp_proto_with_proto ().

2011-04-12  Nicola Pero  <nicola.pero@meta-innovation.com>

	* objc-act.c (printable_ivar_name): New.
	(add_instance_variable): Call printable_ivar_name() when an error
	message needs to be printed.  Do not prepare the instance variable
	for printing unless there is an actual error.

2011-04-12  Nicola Pero  <nicola.pero@meta-innovation.com>

	* objc-act.c (objc_is_class_name, objc_is_id): For efficiency,
	avoid calling identifier_global_value() multiple times.

2011-04-12  Martin Jambor  <mjambor@suse.cz>

	* objc-act.c (mark_referenced_methods): Call cgraph_get_create_node
	instead of cgraph_node.

2011-04-06  Joseph Myers  <joseph@codesourcery.com>

	* objc-act.c: Include c-target.h instead of target.h.
	* Make-lang.in (objc/objc-act.o): Update dependencies.

2011-03-06  Joseph Myers  <joseph@codesourcery.com>

	* lang-specs.h: Match -save-temps* instead of -save-temps.

2011-02-26  Nicola Pero  <nicola.pero@meta-innovation.com>

	* objc-act.c (objc_v2_encode_prop_attr): Rewritten.

2011-02-23  Nicola Pero  <nicola.pero@meta-innovation.com>

	* objc-act.c (build_private_template): Do not copy the
	CLASS_HAS_EXCEPTION_ATTR from the class to the struct.
	* objc-act.h (CLASS_HAS_EXCEPTION_ATTR): Define using
	TYPE_LANG_SLOT_0.

2011-02-22  Nicola Pero  <nicola.pero@meta-innovation.com>

	PR objc/47832
	* objc-act.c (flexible_array_type_p): New.
	(add_instance_variable): Produce an error if an instance variable
	uses flexible array members.
	(encode_array): Do not emit an error if encoding a flexible array
	type while generating instance variables.

2011-02-21  Mike Stump  <mikestump@comcast.net>

	* Make-lang.in (check_objc_parallelize): Refine for 4 processor
	machines.

2011-02-20  Nicola Pero  <nicola.pero@meta-innovation.com>

	* objc-gnu-runtime-abi-01.c (TARGET_64BIT): Removed.  Removed
	usage of padding fields.  Do not include tm.h.
	* objc-act.c (objc_write_global_declaration): Set input_location
	to BUILTINS_LOCATION while generating runtime metadata.

2011-01-20  Nicola Pero  <nicola.pero@meta-innovation.com>

	PR objc/47784
	* objc-act.c (objc_maybe_build_modify_expr): If 'rhs' has side
	effects, do not use a temporary variable.

2011-01-19  Nicola Pero  <nicola.pero@meta-innovation.com>

	* objc-next-runtime-abi-01.c: Updated comments.
	* objc-next-runtime-abi-02.c: Same.

2011-01-19  Nicola Pero  <nicola.pero@meta-innovation.com>

	* objc-act.c (objc_init, generate_struct_by_value_array): Updated
	comments.

2011-01-19  Nicola Pero  <nicola.pero@meta-innovation.com>

	* objc-act.c: Updated comments.
	* objc-next-runtime-abi-02.c: Same.
	* objc-runtime-shared-support.c: Same.
	* objc-runtime-hooks.h: Same.
	* objc-act.h: Same.
	* objc-gnu-runtime-abi-01.c: Same.

2011-01-19  Nicola Pero  <nicola.pero@meta-innovation.com>

	* objc-gnu-runtime-abi-01.c (objc_generate_v1_gnu_metadata): Do
	not generate metadata if there is nothing to put into it.

2011-02-17  Iain Sandoe  <iains@gcc.gnu.org>

	* config-lang.in (gtfiles): Updated.
	* Make-lang.in (START_HDRS): New.
	(OBJC_OBJS): Added new object files.
	(objc/objc-act.o): Updated prerequisites.
	(objc/objc-lang.o): Updated prerequisites.
	(objc/objc-runtime-shared-support.o): New.
	(objc/objc-gnu-runtime-abi-01.o): New.
	(objc/objc-next-runtime-abi-01.o): New.
	(objc/objc-next-runtime-abi-02.o): New.
	* objc-runtime-hooks.h: New.
	* objc-runtime-shared-support.h: New.
	* objc-runtime-shared-support.c: New.
	* objc-gnu-runtime-abi-01.c: New.
	* objc-next-metadata-tags.h: New.
	* objc-next-runtime-abi-01.c: New.
	* objc-next-runtime-abi-02.c: New.
	* objc-lang.c: Include c-lang.h.
	(LANG_HOOKS_EH_PERSONALITY): Removed.
	* objc-act.h: Moved many declarations and code from objc-act.c
	into objc-act.h to make them available outside objc-act.c.
	(objc_eh_runtime_type): Removed.
	(objc_eh_personality): Removed.
	(CLASS_HAS_EXCEPTION_ATTR): New.
	(OCTI_SUPER_SUPERFIELD_ID): New.
	(OCTI_V1_PROP_LIST_TEMPL): New.
	(OCTI_V1_PROP_NAME_ATTR_CHAIN): New.
	(super_superclassfield_id): New.
	(objc_prop_list_ptr): New.
	(prop_names_attr_chain): New.
	* objc-act.c: Include new runtime headers.  Moved many #defines
	and declarations into objc-act.h and
	objc-runtime-shared-support.h.  Made some corresponding functions
	non-static, and moved some others into
	objc-runtime-shared-support.c.  Moved metadata generation code
	into the new runtime hook files.
	(ivar_offset_hash_list): New.
	(objc_init): Call generate_struct_value_by_array() before doing
	any runtime initialization.  Create the appropriate runtime hook
	structures.
	(init_objc): Removed.  Code moved directly into objc_init.
	(finish_objc): Removed.  Code moved directly into
	objc_write_global_declarations.
	(objc_write_global_declarations): Do the warn_selector checks
	before emitting metadata.  Use a runtime hook to emit the
	metadata.  Do not emit the metadata or do -gen-decls processing if
	-fsyntax-only or we are producing a PCH.
	(build_objc_exception_stuff): Renamed to
	build_common_objc_exception_stuff.  Remove TREE_NOTHROW flag from
	objc_exception_throw_decl.
	(synth_module_prologue): Call runtime initialize hook instead of
	building runtime declarations here.  Use the
	default_constant_string_class_name runtime hook to set the
	constant string class name.
	(objc_build_string_object): Call the setup_const_string_class_decl
	runtime hook instead of setup_string_decl.  Call the
	build_const_string_constructor runtime hook instead of building
	the string object here.
	(get_objc_string_decl): Added prop_names_attr case.  Removed
	gcc_unreachable() at the end.
	(objc_begin_catch_clause): Distinguish between @catch (...) and
	@catch (id x).  Call the begin_catch runtime hook instead of
	building the CATCH_EXPR here.
	(objc_finish_catch_clause): Call the finish_catch runtime hook
	instead of adding the catch here.
	(objc_finish_try_stmt): Call the finish_try_stmt runtime hook
	instead of doing it here.
	(objc_build_throw_stmt): Bail out early for error_mark_node.  Call
	the build_exc_ptr runtime hook instead of objc_build_exc_ptr.
	Call the build_throw_stmt runtime hook instead of building the
	throw call here.
	(objc_generate_cxx_cdtors): Set has_cxx_cdtors for the GNU runtime
	as well.
	(get_arg_type_list): Call the get_arg_type_list_base runtime hook
	instead of building the list of arguments here.
	(receiver_is_class_object): Call the receiver_is_class_object
	runtime hook instead of doing the check here.  Call the
	tag_getclass runtime hook instead of using TAG_GETCLASS.
	(objc_finish_message_expr): Call the build_objc_method_call
	runtime hook.
	(objc_build_protocol_expr): Call the get_protocol_reference
	runtime hook.
	(objc_build_selector_expr): Call the build_selector_reference
	runtime hook.
	(build_ivar_reference): Call the build_ivar_reference runtime
	hook.
	(hash_init): Set up ivar_offset_hash_list.
	(start_class): Recognize the objc_exception attribute and store
	it.
	(continue_class): Use the class_decl and metaclass_decl runtime
	hooks.
	(build_objc_property_accessor_helpers): Renamed to
	build_common_objc_property_accessor_helpers.  Do not build
	objc_copyStruct_decl, objc_getPropertyStruct_decl and
	objc_setPropertyStruct_decl.
	(objc_synthesize_getter): Check what struct setter/getter helper
	is available instead of checking the type of runtime.
	(get_super_receiver): Use the super_superclassfield_ident runtime
	hook.  Added assert.  Use the get_class_super_ref and
	get_category_super_ref runtime hooks.
	(objc_v2_encode_prop_attr): New.

2011-01-17  Nicola Pero  <nicola.pero@meta-innovation.com>

	PR objc/47314
	* objc-act.c (finish_objc): When calling check_duplicates to check
	duplicated instance methods, set 'is_class' to 0, not 1.

2011-01-14  Ben Elliston  <bje@au.ibm.com>

	PR 19162
	* objc-act.c (generate_struct_by_value_array): Do not output a
	definition for struct_forward_array.

2011-01-08  Iain Sandoe  <iains@gcc.gnu.org>

	* objc-act.c (objc_finish_foreach_loop): Mark collection expression
	as read.

2011-01-02  H.J. Lu  <hongjiu.lu@intel.com>

	* objc-act.c (check_that_protocol_is_defined): Fix a typo.

2011-01-02  Nicola Pero  <nicola.pero@meta-innovation.com>

	* objc-act.c (check_that_protocol_is_defined): New.
	(lookup_protocol): Call check_that_protocol_is_defined.

2010-12-30  Nicola Pero  <nicola.pero@meta-innovation.com>

	* objc-act.c (objc_types_are_equivalent): Fixed comparing protocol
	lists.  Check them two-ways to fix comparisons when one protocol
	implements the other one, or when one list contains duplicated
	protocols.

2010-12-30  Nicola Pero  <nicola.pero@meta-innovation.com>

	* objc-act.c (objc_add_method): When emitting an error because a
	method with the same name but conflicting types is found in the
	same class or category interface, print a note with the location
	of the original method.  Also, improved the error message to
	clearly state that the conflict is due to conflicting types, and
	produce it for protocols as well.  Emit an error if two identical
	methods are declared in a protocol, but one is @required and the
	other one is @optional.

2010-12-30  Nicola Pero  <nicola.pero@meta-innovation.com>

	* objc-act.c (start_class): Warn when a class attribute is
	ignored.
	(objc_declare_protocols): Warn when a protocol attribute in a
	protocol forward-declaration is ignored.
	(start_protocol): Warn when a protocol attribute is ignored.

2010-12-30  Nicola Pero  <nicola.pero@meta-innovation.com>

	* objc-act.c (objc_set_method_opt): Tidy up error messages.  In
	particular, explicitly mention whether the error is due to the
	@optional or @required keyword instead of mentioning
	"@optional/@required".

2010-12-29  Nicola Pero  <nicola.pero@meta-innovation.com>

	PR objc/47118
	* objc-act.c (objc_build_synchronized): Check the argument of
	@synchronized and emit an appropriate error if it is not a valid
	Objective-C object.  Deal gracefully with that case.  Updated
	comments and variable names.

2010-12-29  Nicola Pero  <nicola.pero@meta-innovation.com>

	PR objc/47075
	* objc-act.h (PROPERTY_REF_DEPRECATED_GETTER): New.
	* objc-tree.def (PROPERTY_REF): Increased the number of operands
	from 3 to 4.
	* objc-act.c (objc_finish_message_expr): Added optional argument
	allowing to return the deprecated method prototype for deprecated
	methods, instead of immediately emitting the deprecation warning.
	(objc_maybe_build_component_ref): Do not warn for a deprecated
	property.  When building the getter call, get the deprecated
	method prototype from objc_finish_message_expr() and put it into
	the PROPERTY_REF.
	(objc_build_class_component_ref): Same change.
	(finish_class): Mark the getter and setter as deprecated if they
	are generated from a deprecated property.
	(objc_gimplify_property_ref): If the getter is deprecated, emit a
	deprecation warning.
	(objc_build_setter_call, objc_build_message_expr,
	objc_finish_foreach_loop): Updated call to
	objc_finish_message_expr.

2010-12-28  Nicola Pero  <nicola.pero@meta-innovation.com>

	PR objc/47076
	* objc-act.c (lookup_protocol): Added 'definition_required'
	argument.  If 'definition_required', and the protocol is not
	defined, emit a warning.
	(objc_declare_protocols): Updated call to lookup_protocol.
	(start_protocol): Same change.
	(check_protocol_recursively): Same change.
	(objc_build_protocol_expr): Same change.
	(lookup_and_install_protocols): Added definition_required argument.
	Pass it to lookup_protocol.
	(objc_get_protocol_qualified_type): Updated call to
	lookup_and_install_protocols.
	(start_class): Updated calls to lookup_and_install_protocols; pass
	true to 'definition_required' to get the warnings.
	(start_protocol): Updated calls to lookup_and_install_protocols.

2010-12-28  Nicola Pero  <nicola.pero@meta-innovation.com>

	* objc-act.c (objc_start_category_interface): Produce an error if
	a class extension is found after the class @implementation.

2010-12-28  Nicola Pero  <nicola.pero@meta-innovation.com>

	PR objc/47073
	* objc-act.c (encode_method_prototype): Fixed both location and
	format string of error "type %qT does not have a known size".

2010-12-26  Nicola Pero  <nicola.pero@meta-innovation.com>

	* config-lang.in (gtfiles): Added c-family/c-cppbuiltin.c.

2010-12-22  Nathan Froyd  <froydnj@codesourcery.com>

	* objc-act.c (next_sjlj_build_enter_and_setjmp): Use prototype_p.

2010-12-18  Nicola Pero  <nicola.pero@meta-innovation.com>

	* objc-act.c (objc_init): Call using_eh_for_cleanups.
	(objc_init_exceptions): Renamed to objc_maybe_warn_exceptions.  Do
	not call using_eh_for_cleanups.
	(objc_begin_try_stmt): Do not call objc_init_exceptions.
	(objc_build_throw_stmt): Updated call to
	objc_maybe_warn_exceptions.

2010-12-18  Iain Sandoe  <iains@gcc.gnu.org>

	* objc/objc-act.c (objc_eh_personality): Select personality name on
	runtime.
	(objc_init_exceptions): New.
	(objc_begin_try_stmt): Use objc_init_exceptions.
	(objc_build_throw_stmt): Likewise.

2010-12-10  Nicola Pero  <nicola.pero@meta-innovation.com>

	* objc-act.c (objc_in_class_extension): New.
	(objc_start_category_interface): If -fobjc-std=objc1
	was specified, produce an error if a class extension is used.
	(objc_finish_interface): Reset objc_in_class_extension to false.
	(objc_add_property_declaration): Allow a class extension to extend
	readonly properties in the main @interface to be readwrite.
	(start_class): Added code to deal with class extensions.  In that
	case, return the existing interface after adding any additional
	protocols to it and setting objc_in_class_extension to true.
	(continue_class): If in a class extension, do not generate the
	instance variable template.

2010-12-08  Nicola Pero  <nicola.pero@meta-innovation.com>

	* objc-act.c (objc_build_throw_stmt): Check that the argument of
	@throw is an object and emit an error if not.

2010-12-08  Nicola Pero  <nicola.pero@meta-innovation.com>

	* objc-act.c (objc_finish_foreach_loop): Use error_at() instead of
	error() when printing an error about the iterating variable or
	collection not being an object.

2010-12-06  Nicola Pero  <nicola.pero@meta-innovation.com>

	* objc-act.c (objc_finish_foreach_loop): Mark the
	object_expression as used.

2010-12-06  Nicola Pero  <nicola.pero@meta-innovation.com>

	* objc-act.c: Include c-family/c-objc.h.
	* objc-lang.c: Same change.
	* Make-lang.in (objc/objc-act.o): Depend on
	c-family/c-objc.h.
	(objc/objc-lang.o): Same change.
	* config-lang.in (gtfiles): Added c-family/c-objc.h.

2010-12-02  Joseph Myers  <joseph@codesourcery.com>

	* lang-specs.h: Don't handle -ftraditional.

2010-12-02  Nicola Pero  <nicola.pero@meta-innovation.com>

	* objc-act.c (objc_build_throw_stmt): Return error_mark_node and
	not NULL_TREE when a @throw is used outside of a @catch block.

2010-11-30  Nicola Pero  <nicola.pero@meta-innovation.com>

	* objc-act.c (objc_build_volatilized_type): Removed.
	(objc_non_volatilized_type): Removed.
	(objc_type_quals_match): Removed.
	(local_variables_to_volatilize): New.
	(objc_volatilize_decl): Add the decl to volatilize to
	local_variables_to_volatilize, but don't volatilize it yet.
	(objc_finish_function): New.
	* objc-act.h (local_variables_to_volatilize): New.

2010-11-29  Nicola Pero  <nicola.pero@meta-innovation.com>
	    Mike Stump  <mikestump@comcast.net>

	Allow 'make check-objc -j2'
	* Make-lang.in (lang_checks_parallelized): New.
	(check_objc_parallelize): New.

2010-11-29  Nicola Pero  <nicola.pero@meta-innovation.com>

	* objc-act.c (start_class): When a class is reimplemented,
	generate an error and avoid adding the class to the list of
	implemented classes again, but do not return error_mark_node.

2010-11-29  Nicola Pero  <nicola.pero@meta-innovation.com>

	* objc-act.c (objc_maybe_build_component_ref): Removed TODO.

2010-11-29  Nicola Pero  <nicola.pero@meta-innovation.com>

	* objc-act.c (objc_eh_runtime_type): Avoid ICE if error_mark_node
	is passed as argument.
	(objc_begin_catch_clause): Added code to deal with an
	error_mark_node or NULL_TREE argument.  Improved checks for
	invalid arguments.  Added code to traverse typedefs.

2010-11-29  Nicola Pero  <nicola.pero@meta-innovation.com>

	* objc-act.c (objc_demangle): Return immediately if the string is
	too short.  Detect names that do not need demangling, and return
	them unchanged.

2010-11-27  Nicola Pero  <nicola.pero@meta-innovation.com>

	Implemented optional properties.
	* objc-act.h (PROPERTY_OPTIONAL): New.
	* objc-act.c (objc_add_property_declaration): Set
	PROPERTY_OPTIONAL if appropriate.
	(finish_class): When generating definitions of setter and getter
	methods associated with a property for a protocol, mark them as
	optional if the property is optional.
	(maybe_make_artificial_property_decl): Added 'getter_name'
	argument.  Set PROPERTY_OPTIONAL.
	(objc_maybe_build_component_ref): Updated calls to
	maybe_make_artificial_property_decl.  Added code for optional,
	readonly properties.
	(objc_build_class_component_ref): Updated call to
	maybe_make_artificial_property_decl.

2010-11-27  Nicola Pero  <nicola.pero@meta-innovation.com>

	* objc-act.c (objc_build_struct): Fixed loops that save and
	restore TYPE_OBJC_INFO to iterate over all variants of the type; a
	special case for the current type is then no longer required.
	Duplicate TYPE_LANG_SPECIFIC for each type before restoring
	TYPE_OBJC_INFO.
	(objc_get_protocol_qualified_type): Updated comments.

2010-11-25  Nicola Pero  <nicola.pero@meta-innovation.com>

	* objc-act.c (objc_build_struct): Install TYPE_OBJC_INTERFACE
	after finish_struct, not before, otherwise it may be wiped out by
	it.  This fixes spurious warnings when a class has more than 15
	instance variables.

2010-11-23  Nicola Pero  <nicola.pero@meta-innovation.com>

	PR objc/24358
	* lang-specs.h: Added objective-c-cpp-output.  Mapped .mi to
	objective-c-cpp-output instead of objc-cpp-output.  Print a
	deprecation note every time objc-cpp-output is requested.

2010-11-22  Joseph Myers  <joseph@codesourcery.com>

	* objc-act.c (write_symbols): Don't declare here.

2010-11-22  Nicola Pero  <nicola.pero@meta-innovation.com>

	PR objc/41108
	* objc-act.c (objc_generate_write_barrier): Added assert to make sure
	this function is only called with the next runtime.

2010-11-20  Jakub Jelinek  <jakub@redhat.com>

	PR c/46547
	* objc-act.c (in_late_binary_op): Remove.

2010-11-19  Nicola Pero  <nicola.pero@meta-innovation.com>

	* objc-act.c (objc_start_class_interface): Do not warn that class
	attributes are unimplemented.  Pass the attributes to start_class.
	(objc_start_category_interface): Updated call to start_class.
	(objc_start_class_implementation): Same change.
	(objc_start_category_implementation): Same change.
	(objc_build_class_component_ref): Warn if the class is deprecated.
	(build_private_template): Mark the template as deprecated if the
	class is deprecated.
	(start_class): Added 'attributes' argument.  Emit a warning if
	using a deprecated class as superclass of a class, or original
	class of a category.  Recognize the 'deprecated' attribute when
	starting and interface, and mark the interface with
	TREE_DEPRECATED if present.  Store attributes in the interface.

2010-11-19  Nicola Pero  <nicola.pero@meta-innovation.com>

	* objc-act.c (lookup_protocol): Added 'warn_if_deprecated'
	argument.  If it is 'true' and the protocol is deprecated, emit a
	deprecation warning.
	(objc_start_protocol): Do not warn that protocol attributes are
	unimplemented.  Pass the attributes to start_protocol.
	(start_protocol): Added attributes argument.  Recognize the
	'deprecated' attribute and mark the protocols with TREE_DEPRECATED
	if present.  Store attributes in the protocol.
	(objc_declare_protocols): Added 'attributes' argument.  Recognize
	the 'deprecated' attribute and mark the protocols with
	TREE_DEPRECATED if present.  Store attributes in the protocol.
	Updated call to lookup_protocol.
	(objc_build_protocol_expr): Updated call to lookup_protocol.
	(check_protocol_recursively): Same change.
	(lookup_and_install_protocols): Same change.
	* objc-act.h: Updated comments.

2010-11-17  Nicola Pero  <nicola.pero@meta-innovation.com>

	* objc-act.c (lookup_method_in_protocol_list): Search methods in
	PROTOCOL_OPTIONAL_CLS_METHODS / PROTOCOL_OPTIONAL_NST_METHODS if
	they are not found in PROTOCOL_CLS_METHODS / PROTOCOL_NST_METHODS.

2010-11-15  Nicola Pero  <nicola.pero@meta-innovation.com>

	* objc-act.c (objc_build_setter_call): New.
	(objc_maybe_build_modify_expr): Rewritten to build a compound
	statement.
	(objc_build_incr_expr_for_property_ref): Updated calls to
	objc_maybe_build_modify_expr to call objc_build_setter_call
	instead.  Use build_modify_expr () instead of build2 (MODIFY_EXPR,
	...).  Use convert () instead of build1 (NOP_EXPR, ...).  Use
	TREE_NO_WARNING on the final compound statement to silence C++
	warnings.

2010-11-15  Nicola Pero  <nicola.pero@meta-innovation.com>

	* objc-act.c (objc_build_incr_expr_for_property_ref): New.
	(objc_create_temporary_var): Moved it towards the beginning of the
	file so that objc_build_incr_expr_for_property_ref can use it.

2010-11-14  Nicola Pero  <nicola.pero@meta-innovation.com>

	* objc-act.c (objc_add_property_declaration): Check that the decl
	we received from the parser is a FIELD_DECL; reject array and
	bitfield properties.  Convert the warning when a property is
	readonly and a setter is specified into an error.  Convert errors
	when a property declaration does not match a property declaration
	in a superclass into warnings.
	(objc_add_synthesize_declaration_for_property): Use
	DECL_BIT_FIELD_TYPE to determine the type of an instance variable
	if it is a bitfield.  Throw an error if we are asked to synthesize
	setters/getters for a bitfield instance variable but the property
	is not appropriate - it must be assign and nonatomic.  If the
	property is readonly, allow the instance variable type to be a
	specialization of the property type.
	(objc_type_valid_for_messaging): Fixed returning 'false' for a
	Class qualified with a protocol when the 'accept_classes' argument
	is 'false'.

2010-11-13  Nicola Pero  <nicola.pero@meta-innovation.com>

	* objc-act.c (objc_get_protocol_qualified_type): detect cases
	where we are asked to attach a protocol to something which is not
	an Objective-C object type, and produce an error.

2010-11-11  Nicola Pero  <nicola.pero@meta-innovation.com>

	* objc-act.c (objc_add_property_declaration): Check that the type
	of a property and of an inherited property match.
	(objc_maybe_build_component_ref): Tidied up indentation and
	comments.
	(objc_common_type): Added new type of check (-5).
	(objc_add_synthesize_declaration_for_property): Check that the
	property to synthesize and the instance variable to use have the
	same type.

2010-11-10  Joseph Myers  <joseph@codesourcery.com>

	* objc-act.c (objc_init): Use %' in diagnostic.
	(objc_set_method_opt): Remove trailing '.' from diagnostic.

2010-11-10  Joseph Myers  <joseph@codesourcery.com>

	* objc-act.c (dump_base_name): Don't declare here.

2010-11-08  Nicola Pero  <nicola.pero@meta-innovation.com>

	* objc-act.c (objc_add_dynamic_declaration_for_property): Do not
	search for the @property declation only in the current context,
	but also in inherited properties.  Do not mark the original
	PROPERTY_DECL in the @interface or @protocol with
	PROPERTY_DYNAMIC.
	(check_methods): To check if a method is associated with a
	@dynamic property, search for the property in IMPL_PROPERTY_DECL.
	(check_accessible_methods): Same change.
	* objc-act.h: Updated comment.

2010-11-08  Nicola Pero  <nicola.pero@meta-innovation.com>

	* objc-act.c (objc_add_synthesize_declaration_for_property):
	Iterate over IMPL_PROPERTY_DECL, not CLASS_PROPERTY_DECL, when
	checking for an existing @synthesize or @dynamic declaration.
	Search for an inherited @property declaration if none is found in
	the local interface.  If the required instance variable does not
	exist, return instead of trying to continue to prevent a compiler
	crash later.  Check that the instance variable is not already
	being used by another @synthesize.
	(objc_add_dynamic_declaration_for_property): Iterate over
	IMPL_PROPERTY_DECL, not CLASS_PROPERTY_DECL, when checking for an
	existing @synthesize or @dynamic declaration.
	(objc_synthesize_getter): Search for the getter declaration in
	protocols and superclasses as well.
	(objc_synthesize_setter): Search for the setter declaration in
	protocols and superclasses as well.

2010-11-08  Nicola Pero  <nicola.pero@meta-innovation.com>

	* objc-act.c (lookup_property): When checking categories, also
	check the protocols attached to each.
	(objc_add_property_declaration): Determine the
	PROPERTY_SETTER_NAME and PROPERTY_GETTER_NAME here.  Tidied up
	error message.  Search for an existing property declaration with
	the same name which would be inherited from the class hiearchy,
	and produce an error if it has incompatible attributes.
	(check_methods): Changed second parameter.  If the method is a
	getter or setter for a property, do not warn if it is inherited as
	opposed to implemented directly in the class.
	(check_protocol): Updated calls to check_methods.
	(finish_class): Do not determine the PROPERTY_SETTER_NAME and
	PROPERTY_GETTER_NAME here; this is now done earlier, in
	objc_add_property_declaration.
	* objc-act.h (CLASS_NAME, CLASS_SUPER_NAME): Added comments.

2010-11-06  Nicola Pero  <nicola.pero@meta-innovation.com>

	Fixed using the Objective-C 2.0 dot-syntax with self and super.
	* objc-act.c (OBJC_LOOKUP_NO_INSTANCE_METHODS_OF_ROOT_CLASS): New.
	(maybe_make_artificial_property_decl): Added 'implementation'
	argument.  Use OBJC_LOOKUP_NO_INSTANCE_METHODS_OF_ROOT_CLASS when
	looking up getters or setters for a class.  If an implementation
	is specified, search it as well for a getter or setter.
	(objc_maybe_build_component_ref): Updated calls to
	maybe_make_artificial_property_decl; added code to deal with
	'self' and 'super' and with methods declared locally in the
	implementation.  Store the getter call expression in the
	PROPERTY_REF instead of throwing it away.
	(objc_build_class_component_ref): Updated calls to
	maybe_make_artificial_property_decl, and store the getter call
	expression in PROPERTY_REF instead of throwing it away.
	(lookup_method_static): Implemented
	OBJC_LOOKUP_NO_INSTANCE_METHODS_OF_ROOT_CLASS option.
	(objc_gimplify_property_ref): Do not build the getter method call
	here; instead use the one stored in the PROPERTY_REF.  If it's not
	there, produce helpful error messages.
	* objc-tree.def (PROPERTY_REF): Increased the number of operands
	from 2 to 3.  Updated comments.
	* objc-act.h (PROPERTY_REF_GETTER_CALL): New.

2010-11-06  Iain Sandoe  <iains@gcc.gnu.org>

	PR target/44981
	* objc-act.c (objc_build_string_object): Amend for renamed hook.
	(objc_string_ref_type_p): New.
	(objc_check_format_arg): New.

2010-11-04  Nicola Pero  <nicola.pero@meta-innovation.com>

	Fixed using the Objective-C 2.0 dot-syntax with class names.
	* objc-act.c (objc_build_class_component_ref): New.

2010-11-03  Nicola Pero  <nicola.pero@meta-innovation.com>

	* objc-act.c (objc_add_dynamic_declaration): Allow @dynamic in a
	category.
	(objc_type_valid_for_messaging): Added 'accept_classes' argument;
	if set to 'true', return 'true' for Class objects.  Do not remove
	more than on pointer indirection.
	(objc_add_property_declaration): Only warn about 'assign'
	semantics for Objective-C objects if warn_property_assign_default;
	and do not warn if the property is readonly or if the type is a Class.
	(objc_finish_foreach_loop): Updated calls to
	objc_type_valid_for_messaging.

2010-11-03  Nicola Pero  <nicola.pero@meta-innovation.com>

	Implemented -fobjc-std=objc1 flag.
	* objc-act.c (objc_start_class_interface): If attributes are
	specified when flag_objc1_only is set, print an error.
	(objc_start_category_interface): Same change.
	(objc_start_protocol): Same change.
	(objc_add_method_declaration): Same change.
	(objc_start_method_definition): Same change.
	(objc_build_keyword_decl): Same change.
	(objc_set_visibility): If OBJC_IVAR_VIS_PACKAGE is used when
	flag_objc1_set is set, print an error.
	(objc_set_method_opt): If flag_objc1_only is set, print an error.
	(objc_add_property_declaration): Same change.
	(objc_add_synthesize_declaration): Same change.
	(objc_add_dynamic_declaration): Same change.
	(objc_finish_foreach_loop): Same change.
	(objc_maybe_build_component_ref): If flag_objc1_only is set,
	return immediately.

2010-11-03  Nicola Pero  <nicola.pero@meta-innovation.com>

	* objc-act.c (maybe_make_artificial_property_decl): New.
	(objc_maybe_build_component_ref): Call
	maybe_make_artificial_property_decl if a property can not be
	found.  Do not call objc_finish_message_expr if
	PROPERTY_HAS_NO_GETTER.
	* objc-act.h Updated comments.
	(PROPERTY_HAS_NO_GETTER): New.
	(PROPERTY_HAS_NO_SETTER): New.
	* objc-tree.def: Updated comment.

2010-11-01  Nicola Pero  <nicola.pero@meta-innovation.com>

	Implemented format and noreturn attributes for Objective-C methods.
	* objc-act.c (objc_start_method_definition): If method attributes
	are specified emit a warning and ignore them.
	(build_objc_method_call): Moved deprecation warnings from here ...
	(objc_finish_message_expr): to here.  Do not emit deprecation
	warnings if the receiver is of type 'id'.
	(really_start_method): Install 'deprecation' and 'noreturn'
	attributes.
	(objc_decl_method_attributes): Carefully filter out the list of
	attributes, allowing only "noreturn", "format", "sentinel" and
	"deprecated".  In the case of "format", adjust the arguments.
	Always process the attributes in the same way no matter if
	"sentinel" is in the list or not.

2010-11-01  Nicola Pero  <nicola.pero@meta-innovation.com>

	* objc-act.c (objc_maybe_build_component_ref): Warn about using
	deprecated properties.
	(objc_maybe_printable_name): Support PROPERTY_DECL.

2010-11-01  Nicola Pero  <nicola.pero@meta-innovation.com>

	Implemented Objective-C 2.0 property accessors.
	* objc-act.h (enum objc_tree_index): Added OCTI_GET_PROPERTY_DECL,
	OCTI_SET_PROPERTY_DECL, OCTI_COPY_STRUCT_DECL,
	OCTI_GET_PROPERTY_STRUCT_DECL and OCTI_SET_PROPERTY_STRUCT_DECL.
	(objc_getProperty_decl): New.
	(objc_setProperty_decl): New.
	(objc_copyStruct_decl): New.
	(objc_getPropertyStruct_decl): New.
	(objc_setPropertyStruct_decl): New.
	* objc-act.c (build_objc_property_accessor_helpers): New.
	(synth_module_prologue): Call
	build_objc_property_accessor_helpers.
	(lookup_ivar): New.
	(objc_synthesize_getter): Implemented synthesizing getters that
	work with properties that are not nonatomic, assign properties.
	(objc_synthesize_setter): Implemented synthesizing setters that
	work with properties that are not nonatomic, assign properties.

2010-10-30  Nicola Pero  <nicola.pero@meta-innovation.com>

	Implemented Objective-C 2.0 @property, @synthesize and @dynamic.
	* objc-tree.def (PROPERTY_REF): New.
	* objc-act.h: Added comments for all the PROPERTY_ macros.
	(PROPERTY_NAME): Use DECL_NAME.
	(PROPERTY_COPIES): Removed.
	(PROPERTY_READONLY): Use DECL_LANG_FLAG_0 for it.
	(PROPERTY_NONATOMIC): New.
	(objc_property_assign_semantics): Make it a typedef.
	(PROPERTY_ASSIGN_SEMANTICS): New.
	(PROPERTY_DYNAMIC): New.
	(PROPERTY_REF_OBJECT): New.
	(PROPERTY_REF_PROPERTY_DECL): New.
	* objc-act.c (CALL_EXPR_OBJC_PROPERTY_GETTER): Removed.
	(in_objc_property_setter_name_context): Removed.
	(objc_add_property_declaration): Removed copies and ivar arguments
	and code supporting them.  Fixed recovering when readonly and
	setter attributes are specified.  Removed support for @property in
	@implementation context.  Updated error message.  Double-check
	that a property does not have a DECL_INITIAL.  Validate the
	property assign semantics and emit appropriate errors and
	warnings.  Check for duplicate property declarations.  Set
	DECL_SOURCE_LOCATION, TREE_DEPRECATED, PROPERTY_NONATOMIC,
	PROPERTY_ASSIGN_SEMANTICS and PROPERTY_DYNAMIC of the new
	PROPERTY_DECL.  Do not set PROPERTY_COPIES.  Set
	PROPERTY_IVAR_NAME to NULL_TREE.
	(objc_build_getter_call): Renamed to
	objc_maybe_build_component_ref.  If the property is not found in
	the interface, search in the protocol list.  Do not generate the
	getter call; instead, build and return a PROPERTY_REF.
	(objc_is_property_ref): New.
	(objc_setter_func_call): Removed.
	(get_selector_from_reference): Removed.
	(is_property): Removed.
	(objc_build_setter_call): Renamed to objc_maybe_build_modify_expr.
	Updated to work on a PROPERTY_REF and use the PROPERTY_DECL from
	the PROPERTY_REF.  Generate an error if the property is read-only.
	(build_property_reference): Removed.
	(objc_finish_message_expr): Removed check to produce "readonly
	property can not be set" error when
	in_objc_property_setter_name_context.  We now generate the error
	earlier, in objc_maybe_build_modify_expr, which will only generate
	the setter call if the property is readwrite.
	(check_methods): Recognize dynamic properties.
	(check_methods_accessible): Same change.
	(objc_build_property_ivar_name): Removed.
	(objc_build_property_setter_name): Dropped bool argument.  Always
	add the ':' at the end.
	(objc_gen_one_property_datum): Removed.
	(objc_process_getter_setter): Removed.
	(objc_synthesize_getter): Mark 'klass' argument as unused.  Use
	PROPERTY_GETTER_NAME instead of PROPERTY_NAME.  Set the
	DECL_SOURCE_LOCATION of the new method to be the same as the one
	for the @synthesize.  Always use PROPERTY_IVAR_NAME as it is
	instead of trying to guess what it should be.  Removed use of
	CLASS_IVARS.  Use the location of @synthesize for c_finish_return
	and c_end_compound_statement.
	(objc_synthesize_setter): Mark 'klass' argument as unused.  Use
	PROPERTY_SETTER_NAME instead of trying to guess what it should be.
	Set the DECL_SOURCE_LOCATION of the new method to be the same as
	the one for the @synthesize.  Always use PROPERTY_IVAR_NAME as it
	is instead of trying to guess what it should be.  Removed use of
	CLASS_IVARS.  Use the location of @synthesize for c_finish_return
	and c_end_compound_statement.  Emit an error and keep going,
	instead of aborting, if the setter prototype does not have the
	expected argument.
	(objc_add_synthesize_declaration_for_property): New.
	(objc_add_synthesize_declaration): Removed ATTRIBUTE_UNUSED from
	all arguments.  Improved error message.  Filled in the rest of the
	function, which used to be a placeholder, with an actual
	implementation.
	(objc_add_dynamic_declaration_for_property): New.
	(objc_add_dynamic_declaration): Removed ATTRIBUTE_UNUSED from all
	arguments.  Improved error message.  Filled in the rest of the
	function, which used to be a placeholder, with an actual
	implementation.
	(objc_gen_property_data): Rewritten.
	(finish_class): Added explicit switch cases for
	CLASS_INTERFACE_TYPE, CATEGORY_INTERFACE_TYPE and
	PROTOCOL_INTERFACE_TYPE.  Added a default switch case which is
	gcc_unreachable.  Rewritten the processing of properties, in
	particular to not synthesize prototypes for getters and setters if
	they already exist and to install the getter and setter names into
	PROPERTY_GETTER_NAME and PROPERTY_SETTER_NAME.  Do not generate
	warnings about setter, getter and ivar property attributes.
	(objc_lookup_ivar): Removed support for properties.
	(objc_gimplify_property_ref): New.
	(objc_gimplify_expr): Use a switch.  In case of a PROPERTY_REF, call
	objc_gimplify_property_ref.

2010-10-27  Nicola Pero  <nicola.pero@meta-innovation.com>

	* objc-act.c (objc_add_property_declaration): Added arguments to
	pass the various property attributes that were parsed with the
	property declaration.  Process arguments to determine the final
	property attributes and produce error messages as appropriate.
	Added temporary code to keep the compiler silent about variables
	set but not used - for new attributes that are only checked but
	have no effect yet.
	(property_readonly): Removed.
	(property_setter): Removed.
	(property_getter): Removed.
	(property_ivar): Removed.
	(property_copies): Removed.
	(objc_set_property_attr): Removed.
	* objc-act.h (enum property_assign_semantics): New.

2010-10-27  Nicola Pero  <nicola.pero@meta-innovation.com>

	* objc-act.c (objc_add_property_variable): Renamed to
	objc_add_property_declaration.  Added location argument.  Updated
	warnings and errors to use it.  Use error, not fatal_error, if a
	property declaration is found outside an interface or
	implementation context.

2010-10-24  Nicola Pero  <nicola.pero@meta-innovation.com>

	* objc-act.c (objc_build_keyword_decl): Updated comments.  Do not
	emit a warning that method parameter attributes are unimplemented.
	Instead, store them into DECL_ATTRIBUTES of the KEYWORD_DECL.
	(start_method_def): Copy attributes from each KEYWORD_DECL into
	the corresponding PARM_DECL.
	(objc_warn_deprecated_use): Removed.
	(build_objc_method_call): Call warn_deprecated_use, not
	objc_warn_deprecated_use.
	(objc_maybe_printable_name): Do not try to get the identifier name
	of DECLs that we don't recognize.  Immediately return NULL for them.
	(objc_printable_name): Removed C++-specific case, which is no
	longer used.  Updated comments.

2010-10-23  Nicola Pero  <nicola.pero@meta-innovation.com>

	* objc-act.c (OBJC_GEN_METHOD_LABEL): Updated comments.
	(objc_demangle): Return NULL if demangling can not be done because
	the string to demangle is not an Objective-C mangled method name.
	Be smarter in demangling method names so that at least for methods
	with no arguments we are able to almost always demangle '_' correctly.
	Updated comments.
	(objc_maybe_printable_name): New.
	(objc_printable_name): Call objc_maybe_printable_name.  If it
	returns NULL, call cxx_printable_name in Objective-C++.

2010-10-21  Iain Sandoe  <iains@gcc.gnu.org>

	Based on the CFString implementation in FSF apple/trunk branch.

	* objc/objc-act.c (objc_build_string_object): Handle CFStrings.

2010-10-21  Nicola Pero  <nicola.pero@meta-innovation.com>

	* objc-act.c (get_objc_string_decl): Use a switch instead of a
	chain of ifs.  Use gcc_unreachable instead of abort.
	(add_objc_string): Same change.
	(generate_protocol_list): Same change - twice.
	(synth_id_with_class_suffix): Same change.
	(build_keyword_selector): Same change - twice.
	(objc_build_message_expr): Same change.
	(objc_build_selector_expr): Same change.
	(check_methods): Same change - and added missing gcc_unreachable
	for default case.
	(check_methods_accessible): Same change - twice, and added missing
	gcc_unreachable for default case in one of them.
	(start_class): Same change - and added missing gcc_unreachable for
	default case.
	(continue_class): Same change.
	(objc_gen_property_data): Same change.
	(finish_class): Same change.
	(encode_type_qualifiers): Added missing gcc_unreachable.
	(encode_type): Small code tidy up to reduce duplicated code.  Use
	gcc_unreachable instead of abort - twice.
	(encode_gnu_bitfield): Use a switch instead of a chain of ifs -
	twice.  Added missing gcc_unreachable for default case - twice.
	(dump_interface): Use a switch instead of a chain of ifs.
	(handle_impent): Same change.

2010-10-20  Nicola Pero  <nicola.pero@meta-innovation.com>

	* objc-act.h (objc_inherit_code): Removed.
	* objc-act.c (objc_inherit_code): Removed.
	(objc_set_method_type): Removed.
	(objc_build_method_signature): Added is_class_method argument.
	Use it instead of the global objc_inherit_code variable.
	(objc_add_method_declaration): Same change.
	(objc_start_method_definition): Same change.
	(objc_generate_cxx_ctor_or_dtor): Updated call to
	objc_start_method_definition.  Do not call objc_set_method_type.
	(adjust_type_for_id_default): Mark as inline.
	(objc_synthesize_getter): Updated call to
	objc_start_method_definition.  Do not set objc_inherit_code.
	(objc_synthesize_setter): Updated call to
	objc_start_method_definition.  Do not set objc_inherit_code.

2010-10-20  Nicola Pero  <nicola.pero@meta-innovation.com>

	Merge from 'apple/trunk' branch on FSF servers.  Obvious updates
	to gcc_alloc_xxx calls in hash_init and hash_class_name_enter to
	get it to compile in the current trunk.

	2006-01-27 Fariborz Jahanian <fjahanian@apple.com>

	Radar 4345837
	* objc/objc-act.c (hash_class_name_enter): New.
	(hash_class_name_lookup): New.
	(objc_declare_alias): Enter alias name into hash table.
	(objc_declare_class): Enter class name into hash table.
	(objc_is_class_name): Do a hash look up of class name.
	(hash_init): Initialize the two new hash tables.
	* objc-act.h: Added cls_name_hash_list and als_name_hash_list
	declarations, removed class_chain and alias_chain.

2010-10-20  Nicola Pero  <nicola.pero@meta-innovation.com>

	* objc-lang.c (finish_file): Removed.
	* objc-act.c (objc_finish_file): Renamed to
	objc_write_global_declarations.  Do not try to instantiate C++
	templates when compiling Objective-C++ as this is now
	automatically done before this function is called.  Do not check
	for syntax-only run or PCH generation as this is done by the
	callers.
	* objc-act.h (objc_finish_file): Removed.

2010-10-18  Nicola Pero  <nicola.pero@meta-innovation.com>

	Implemented parsing @synthesize and @dynamic for
	Objective-C/Objective-C++.
	* objc-act.c (objc_add_synthesize_declaration): New.
	(objc_add_dynamic_declaration): New.

2010-10-18  Nicola Pero  <nicola.pero@meta-innovation.com>

	* objc-act.c (lookup_and_install_protocols): Return NULL if passed
	error_mark_node.

2010-10-18  Nicola Pero  <nicola.pero@meta-innovation.com>

	Merge from 'apple/trunk' branch on FSF servers.

	2006-03-10  Fariborz Jahanian <fjahanian@apple.com>

        Radar 4407151
	* objc/objc-act.c (objc_is_class_name): template parameter is not
        an objective class name.
        (objc_generate_cxx_cdtors): Check for the null
        objc_implementation_context.

2010-10-18  Nicola Pero  <nicola.pero@meta-innovation.com>

	Merge from 'apple/trunk' branch on FSF servers.

	2005-11-08  Fariborz Jahanian <fjahanian@apple.com>

	Radar 4330422
	* objc/objc-act.c (objc_non_volatilized_type): New

	2005-10-07  Fariborz Jahanian <fjahanian@apple.com>

        Radar 4204796
	* objc-act.c (objc_build_volatilized_type): Build 'volatilzed'
	types with proper attribute set and correctly.
	(objc_volatilize_decl): Remove unneeded code.
	(objc_type_quals_match): Use the new attribute to check on
	'volatilzed' type.
	(hash_init): removed unneeded code.

2010-10-17  Nicola Pero  <nicola.pero@meta-innovation.com>

	Merge from 'apple/trunk' branch on FSF servers.

	2006-03-27 Fariborz Jahanian <fjahanian@apple.com>

	Radar 4133425
	* objc-act.c (objc_diagnose_private_ivar): New.

2010-10-17  Iain Sandoe  <iains@gcc.gnu.org>

	* objc-act.c: Rename 'objc_public_flag' to  objc_ivar_visibility and
	make its type 'objc_ivar_visibility_kind'.
	(objc_start_class_interface): Update to use visibility enum.
	(objc_start_class_implementation): Likewise.
	(objc_set_visibility): Update to use visibility enum, warn that
	@package is handle as per @public.
	(add_instance_variable): Handle OBJC_IVAR_VIS_PACKAGE.
	* objc-act.h: Rename 'objc_public_flag' to  objc_ivar_visibility and
	make its type 'objc_ivar_visibility_kind'.

2010-10-14  Iain Sandoe  <iains@gcc.gnu.org>

	merge from FSF apple 'trunk' branch.
	2006 Fariborz Jahanian <fjahanian@apple.com>

	Radars 4436866, 4505126, 4506903, 4517826
	* objc-act.c (CALL_EXPR_OBJC_PROPERTY_GETTER): New.
	property_readonly, property_getter, property_setter, property_ivar,
	property_copies, in_objc_property_setter_name_context: New vars.
	(objc_set_property_attr): New.
	(objc_add_property_variable): New.
	(lookup_property_in_list): New.
	(lookup_property): New.
	(objc_build_getter_call): New.
	(objc_setter_func_call): New.
	(get_selector_from_reference): New.
	(objc_build_setter_call): New.
	(is_property): New.
	(build_property_reference): New.
	(objc_finish_message_expr): Detect readonly property and warn.
	(objc_build_property_ivar_name): New.
	(objc_build_property_setter_name): New.
	(objc_gen_one_property_datum): New.
	(objc_process_getter_setter): New.
	(objc_synthesize_getter): New.
	(objc_synthesize_setter): New.
	(objc_gen_property_data): New.
	(finish_class): Generate property data.
	(comp_proto_with_proto): Separated from ...
	(match_proto_with_proto): ... New.
	(objc_lookup_ivar): Handle properties.
	* objc-tree.def (PROPERTY_DECL): New tree code.
	* objc-act.h: CLASS_LANG_SLOT_ELTS, PROTOCOL_LANG_SLOT_ELTS update size.
	(METHOD_PROPERTY_CONTEXT): New.
	(PROPERTY_NAME): New.
	(PROPERTY_GETTER_NAME): New.
	(PROPERTY_SETTER_NAME): New.
	(PROPERTY_IVAR_NAME): New.
	(PROPERTY_READONLY): New.
	(PROPERTY_COPIES): New.
	(TOTAL_CLASS_RAW_IVARS): New.
	(CLASS_PROPERTY_DECL): New.
	(IMPL_PROPERTY_DECL): New.
	* objc-lang.c (objc_init_ts): Update fields for property_decl.

2010-10-13  Richard Henderson  <rth@redhat.com>

	* objc-act.c (objc_eh_personality): Update call to
	build_personality_function.

2010-10-13  Iain Sandoe  <iains@gcc.gnu.org>

	merge from FSF apple 'trunk' branch.

	2006-04-26 Fariborz Jahanian <fjahanian@apple.com>
	Radar 3803157 (method attributes)
	* objc/objc-act.h (METHOD_TYPE_ATTRIBUTES): New macro.
	* objc/objc-act.c (objc_decl_method_attributes): New.
	(objc_add_method_declaration): Process method's attribute.
	(objc_start_method_definition): Ditto.
	(build_objc_method_call): Inject method attribute into
	built function type.
	(objc_method_decl): New.
	(objc_warn_deprecated)use): New.

2010-10-07  Andi Kleen  <ak@linux.intel.com>

	* Make-lang.in (cc1obj-dummy): Remove.
	(cc1obj-checksum): Change to run checksum over object files
        and options only.

2010-10-07  Nicola Pero  <nicola.pero@meta-innovation.com>

	PR objc/45925
	* objc-act.c (objc_finish_foreach_loop): Convert return value of
	countByEnumeratingWithState:objects:count: to long unsigned int.

2010-10-07  Iain Sandoe  <iains@gcc.gnu.org>

	* objc-act.c (build_objc_method_call): Replace calls to
	build_function_call () with the VEC equivalent.  Construct parameter
	lists as VECs.

2010-10-07  Iain Sandoe  <iains@gcc.gnu.org>

	* objc-act.c (objc_build_message_expr):  Call mark_exp_read () to
	signal that the receiver has been used.

2010-10-06  Nicola Pero  <nicola.pero@meta-innovation.com>

	* README: Obsolete file removed.

2010-10-06  Nicola Pero  <nicola.pero@meta-innovation.com>

	Implemented fast enumeration for Objective-C.
	* objc-act.c (build_fast_enumeration_state_template): New.
	(TAG_ENUMERATION_MUTATION): New.
	(TAG_FAST_ENUMERATION_STATE): New.
	(synth_module_prologue): Call build_fast_enumeration_state_template() and set up
	objc_enumeration_mutation_decl.
	(objc_create_temporary_var): Allow providing a name to temporary
	variables.
	(objc_build_exc_ptr): Updated calls to
	objc_create_temporary_var().
	(next_sjlj_build_try_catch_finally): Same change.
	(objc_finish_foreach_loop): New.
	* objc-act.h: Added OCTI_FAST_ENUM_STATE_TEMP,
	OCTI_ENUM_MUTATION_DECL, objc_fast_enumeration_state_template,
	objc_enumeration_mutation_decl.

	Merge from 'apple/trunk' branch on FSF servers.

	2006-04-12 Fariborz Jahanian <fjahanian@apple.com>

        Radar 4507230
	* objc-act.c (objc_type_valid_for_messaging): New routine to check
	for valid objc object types.
	(objc_finish_foreach_loop): Check for invalid objc objects in
	foreach header.

2010-10-05  Nicola Pero  <nicola.pero@meta-innovation.com>

	Merge from 'apple/trunk' branch on FSF servers.

	2005-10-17  Fariborz Jahanian <fjahanian@apple.com>

        Radar 4290840
	* objc-act.c (objc_start_method_definition): Check for
	error_mark_node for the selector name and make a quick exit.

2010-10-04  Andi Kleen <ak@linux.intel.com>

	* Make-lang.in (cc1obj-dummy, cc1obj): Add + to build rule.

2010-09-30  Iain Sandoe  <iains@gcc.gnu.org>

	merge from FSF 'apple/trunk' branch.
	2006-01-30  Fariborz Jahanian <fjahanian@apple.com>

       Radar 4386773
       * objc/objc-act.c (objc_set_method_opt): New function.
       (objc_start_protocol, objc_finish_interface): Reset
       objc_method_optional_flag flag.
       (objc_add_method_declaration): Pass on the new
       flag to objc_add_method.
       (objc_add_method): Add optional methods to new chain in
       the protocol class.
       * objc/objc-act.h (CLASS_OPTIONAL_CLS_METHODS,
       CLASS_OPTIONAL_NST_METHODS): New macros accessing a protocol
       class's optional method chains.

2010-09-30  Nicola Pero  <nicola.pero@meta-innovation.com>

	Merge from 'apple/trunk' branch on FSF servers.

	2005-10-04  Fariborz Jahanian <fjahanian@apple.com>

	Radar 4278236
	* objc-act.c (objc_declare_class): Pick the right
	type tree.

2010-09-29  Nicola Pero  <nicola.pero@meta-innovation.com>

	Merge from 'apple/trunk' branch on FSF servers.

	2005-10-04  Fariborz Jahanian <fjahanian@apple.com>

	Radar 4281748
	* objc-act.c (objc_check_global_decl): New

2010-09-29  Nicola Pero  <nicola.pero@meta-innovation.com>

	* objc-act.c (objc_is_reserved_word): Removed.

2010-09-28  Iain Sandoe  <iains@gcc.gnu.org>

	* objc-act.c (objc_add_method_declaration): Handle and ignore
	attributes.
	(objc_start_method_definition): Likewise.
	(objc_generate_cxx_ctor_or_dtor): Pass NULL attributes to ctor/dtor.
	(objc_build_keyword_decl): Handle and ignore attributes.

2010-09-28  Richard Henderson  <rth@redhat.com>

	* objc-act.c (objc_eh_personality): Use targetm.except_unwind_info.

2010-09-28  Iain Sandoe  <iains@gcc.gnu.org>

	* objc-act.c (objc_start_class_interface): Handle and ignore attributes.
	(objc_start_category_interface): Likewise.
	(objc_start_protocol): Likewise.

2010-09-28  Nicola Pero  <nicola.pero@meta-innovation.com>

	Merge from 'apple/trunk' branch on FSF servers.

	2005-08-23  Stuart Hastings <stuart@apple.com>
	            Ziemowit Laski  <zlaski@apple.com>

	Radar 4209854
	* objc-act.c (objc_decay_parm_type): New function.
	(get_arg_type_list): Decay types for all named arguments.
	(objc_push_parm): Rebuild the PARM_DECL if its type has
	been decayed.

2010-09-28  Nicola Pero  <nicola.pero@meta-innovation.com>

	* objc-act.c (encode_type): Fixed encoding enums with the next
	runtime.

2010-09-28  Nicola Pero  <nicola.pero@meta-innovation.com>

	Merge from 'apple/trunk' branch on FSF servers.

	2005-07-18  Ziemowit Laski  <zlaski@apple.com>

	Radar 4175534
	* objc-act.c (objc_compare_types): A new silent comparison
	mode (-4), differing from regular comparison (-3) in that
	'false' is returned instead of issuing warnings.

2010-09-28  Nicola Pero  <nicola.pero@meta-innovation.com>

	* objc-act.c (encode_type): Do not add 'r' with the next runtime.
	(encode_aggregate_within): Reorganized code to be more readable.
	(encode_aggregate_fields): Updated second argument to be 'bool'
	instead of 'int'.

2010-09-27  Nicola Pero  <nicola.pero@meta-innovation.com>

	PR objc/45763
	PR objc/25450
	PR objc/25464
	* objc-act.c: Improved comments for encoding functions.
	(encode_aggregate_within): For the GNU runtime, rewritten some
	obsfuscated code to clarify the various cases.
	(encode_aggregate): Function removed.
	(encode_array): Generate an error if asked to encode an incomplete
	array as part of generating instance variables.  Else, when
	encoding an incomplete array inside a structure, encode it as an
	array of zero size.
	(encode_pointer): For the GNU runtime, fixed encoding 'BOOL *' as
	'^c' instead of '*'.
	(encode_gnu_bitfield): Encode enumerated types exactly in the same
	type as integer types instead of using a hardcoded 'i'.  If asked
	to encode a non-integer type as a bitfield, do not abort
	compilation immediately; instead generate an error, then skip the
	type.
	(encode_type): Use a 'switch' instead of a sequence of 'if's.
	Added a 'default' clause that gets executed if the type can not be
	matched, and that encodes it as '?' (unknown) and produces a
	warning.  For the GNU runtime, encode enumerated types exactly in
	the same way as integer types instead of using a hardcoded 'i'.
	Encode long double as 'D'.  Encode 128-bit integers as 'T' or 't'.
	Encode C++ reference types as pointers.  Call encode_vector to
	encode vectors.
	(encode_vector): New function.

2010-09-27  Nicola Pero  <nicola.pero@meta-innovation.com>

	Merge from 'apple/trunk' branch on FSF servers.  I modified the
	changes to be used only when compiling for the NeXT runtime.

	2005-10-10  Fariborz Jahanian <fjahanian@apple.com>

        Radar 4301047

	* objc-act.c (encode_type): Remove the hack.

	2005-07-20  Ziemowit Laski  <zlaski@apple.com>

	Radar 4136935
	* objc-act.c (pointee_is_readonly): New function.
	(encode_pointer, encode_aggregate_within, encode_type):
	Attempt to emulate GCC 3.3 when generating type encodings.

2010-09-27  Nicola Pero  <nicola.pero@meta-innovation.com>

	Merge from 'apple/trunk' branch on FSF servers.

	2005-12-15  Fariborz Jahanian <fjahanian@apple.com>

	Radar 4229905
	* objc-act.c (objc_have_common_types): New function.

	2005-06-22  Ziemowit Laski  <zlaski@apple.com>

	Radar 4154928
	* objc-act.c (objc_common_type): New function.

2010-09-27  Richard Guenther  <rguenther@suse.de>

	* objc-act.c (objc_get_class_reference): Use CP_TYPE_CONTEXT.
	(objc_is_global_reference_p): Use DECL_FILE_SCOPE_P.

2010-09-26  Nicola Pero  <nicola.pero@meta-innovation.com>

	* objc-act.c: Removed historical, obsolete comment at the top of
	the file.

2010-09-21  Nicola Pero  <nicola.pero@meta-innovation.com>

	PR objc/23710
	* objc-act.c (objc_start_method_definition): Do not abort upon a
	'method definition not in @implementation context' error.  Return
	'false' instead.

2010-09-21  Nicola Pero  <nicola.pero@meta-innovation.com>

	PR objc/25965
	* objc-act.c (objc_get_interface_ivars): New function.
	(objc_collecting_ivars): New variable.
	(continue_class): Set and reset objc_collecting_ivars for context.

2010-09-15  Nicola Pero  <nicola.pero@meta-innovation.com>

	Merge from 'apple/trunk' branch on FSF servers.

	2006-03-09 Fariborz Jahanian <fjahanian@apple.com>

        Radar 4457381
	* objc/objc-act.c (objc_finish_message_expr): Look for message in
	@class's protocol list.

	2006-02-07  Fariborz Jahanian <fjahanian@apple.com>

	Radar 4219590
	* objc/objc-act.c (objc_start_method_definition): Initialize
	break/continue labels.

	2005-08-22  Ziemowit Laski  <zlaski@apple.com>

	Radar 4174166
	* objc-act.c (objc_compare_types): Compare function
	pointers; indicate success if the right-hand side has
	a return type that is covariant, and the argument types
	contravariant, with those of the left side.

	2005-08-22  Ziemowit Laski  <zlaski@apple.com>

	Radar 4216500
	* objc-act.c (objc_get_protocol_qualified_type): When looking
	at a typedef, retrieve the precise type it describes (rather
	than merely looking up a class by name).

2010-09-10  Nicola Pero  <nicola.pero@meta-innovation.com>

	* objc/objc-act.c (objc_begin_try_stmt): Generate an error if
	-fobjc-exceptions was not used.  (objc_build_throw_stmt): Same
	change.

2010-07-15  Nathan Froyd  <froydnj@codesourcery.com>

	* objc-act.c: Carefully replace TREE_CHAIN with DECL_CHAIN.

2010-07-10  Iain Sandoe  <iains@gcc.gnu.org>

	PR objc/44140
	* objc-act.c: build_objc_string_decl() remove declaration.
	(finish_var_decl): Remove forcing of var output and marking
	as "Used".
	(init_def_list): Use integer_zero_node.
	(init_objc_symtab): Use integer_zero_node, make the short
	integer type specific on relevant nodes.
	(generate_objc_symtab_decl): Remove call to
	forward_declare_categories().  Use null_pointer_node where
	appropriate.
	(build_module_descriptor): Comment and mark this item as
	DECL_PRESERVE_P.
	(generate_static_references): Use gcc_unreachable instead of
	abort ().
	(diagnose_missing_method): New.
	(build_next_selector_translation_table): New.
	(build_gnu_selector_translation_table): New.
	(add_objc_string): Merge code from build_objc_string_decl...
	... and delete build_objc_string_decl().
	(generate_dispatch_table): Make integer types explicit.
	(generate_category): Pass implent and arrange for the data
	to be extracted within the routine.  Do not start new vars,
	but finish the ones collcted during parsing.
	(generate_shared_structures): Likewise.
	(finish_objc):  Reorder code so that we finish variables before
	referencing them.  Save the global data before calling meta-data
	creation routines, and pass the current reference to the two
	main routines.  Only call generate_objc_image_info () for the
	NeXT runtime.
	(generate_classref_translation_entry): Comment on and make this
	item DECL_PRESERVE_P.
	(handle_class_ref): Use varpool interfaces, comment on and make
	this item DECL_PRESERVE_P.
	(handle_impent): Likewise.
	(generate_objc_image_info): Only generate when the content is
	non-zero.  Make integer types explict.

2010-07-03  Nathan Froyd  <froydnj@codesourcery.com>

	PR objc/24867
	* objc-act.c (build_sized_array_type): New function.
	(add_objc_string): Use it.
	(generate_protocol_list): Likewise.
	(generate_objc_image_info): Likewise.
	(add_field_decl): New function.
	(objc_build_struct): Use a VEC rather than building a TREE_LIST.
	(generate_struct_by_value_array): Use add_field_decl.
	(build_objc_symtab_template): Likewise.
	(build_module_descriptor): Likewise.
	(build_objc_exception_stuff): Likewise.
	(build_protocol_template): Likewise.
	(build_method_prototype_list_template): Likewise.
	(build_method_prototype_template): Likewise.
	(build_category_template): Likewise.
	(build_selector_template): Likewise.
	(build_class_template): Likewise.
	(build_super_template): Likewise.
	(build_ivar_template): Likewise.
	(build_ivar_list_template): Likewise.
	(build_method_list_template): Likewise.
	(build_method_template): Likewise.

2010-06-28  Steven Bosscher  <steven@gcc.gnu.org>

	* objc-act.c: Do not include except.h.

2010-06-08  Laurynas Biveinis  <laurynas.biveinis@gmail.com>

	* objc-act.h (ALLOC_OBJC_TYPE_LANG_SPECIFIC): Use typed GC
	allocation.

	* objc-act.c (objc_volatilize_decl): Likewise.
	(objc_build_string_object): Likewise.
	(hash_init): Likewise.
	(hash_enter): Likewise.
	(hash_add_attr): Likewise.
	(add_class): Likewise.
	(start_class): Likewise.

2010-06-05  Steven Bosscher  <steven@gcc.gnu.org>

	* objc-act.c: Update include path for moved files.
	* objc-lang.c: Likewise.
	* config-lang.in: Update paths in gtfiles for files in c-family/.

2010-06-01  Nathan Froyd  <froydnj@codesourcery.com>

	* objc-act.c (build_next_objc_exception_stuff): Give setjmp a
	varargs type instead of a zero-argument type.

2010-05-30  Nathan Froyd  <froydnj@codesourcery.com>

	* objc-act.c (synth_module_prologue): Use build_function_type_list
	instead of build_function_type.
	(build_module_initializer_routine): Likewise.
	(build_next_objc_exception_stuff): Likewise.
	(build_objc_exception_stuff): Likewise.

2010-05-27  Joseph Myers  <joseph@codesourcery.com>

	* objc-act.c: Include diagnostic-core.h instead of diagnostic.h.
	* Make-lang.in (objc/objc-act.o): Update dependencies.

2010-05-25  Steven Bosscher  <steven@gcc.gnu.org>

	* objc-act.h: Do not include gimple.h.
	* objc-act.c: Do not include rtl.h, expr.h, libfuncs.h, and tm_p.h.
	Include gimple.h.  Explain why except.h has to be included.
	* objc-lang.c: Do not include diagnostics.h.
	* Make-lang.in: Update dependencies.

2010-05-25  Nathan Froyd  <froydnj@codesourcery.com>

	* objc-act.c (objc_build_constructor): Adjust OBJCPLUS impedance
	mismatch code for VECs.

2010-05-25  Nathan Froyd  <froydnj@codesourcery.com>

	* objc-act.c (objc_build_constructor): Take a VEC instead of a tree.
	Use build_constructor instead of build_constructor_from_list.
	(objc_build_string_object): Build a VEC argument for
	objc_build_constructor.
	(init_def_list): Likewise.
	(init_objc_symtab): Likewise.
	(init_module_descriptor): Likewise.
	(generate_static_references): Likewise.
	(build_selector_translation_table): Likewise.
	(build_descriptor_table_initializer): Likewise.
	(generate_descriptor_table): Likewise.
	(build_protocol_initializer): Likewise.
	(build_ivar_list_initializer): Likewise.
	(generate_ivars_list): Likewise.
	(build_dispatch_table_initializer): Likewise.
	(generate_dispatch_table): Likewise.
	(generate_protocol_list): Likewise.
	(build_category_initializer): Likewise.
	(build_shared_structure_initializer): Likewise.
	(generate_objc_image_info): Likewise.

2010-04-30  Iain Sandoe  <iains@gcc.gnu.org>

	PR objc++/32052
	* objc-act.c (encode_aggregate_within): Encode structure tags
	with template args for ObjC++.

2010-04-30  Steven Bosscher  <steven@gcc.gnu.org>

	* objc-act.c: Do not include varray.h.

2010-04-07  Jakub Jelinek  <jakub@redhat.com>

	PR c/18624
	* objc-act.c (finish_var_decl, objc_begin_catch_clause,
	really_start_method, get_super_receiver, handle_class_ref): Set
	DECL_READ_P in addition to TREE_USED.

2010-04-07  Iain Sandoe <iains@gcc.gnu.org>

	PR objc/35996
	* objc-act.c (objc_init): Warn that -fobjc-gc is ignored for
	-fgnu-runtime and set flag_objc_gc to zero.

2010-04-07  Iain Sandoe <iains@gcc.gnu.org>

	PR objc++/23716
	* objc-act.c (build_module_initializer_routine): Make the argument
	to objc_start_function NULL_TREE when compiling ObjC++.

2010-02-18  Iain Sandoe <iain.sandoe@sandoe-acoustics.co.uk>
	    Mike Stump  <mikestump@comcast.net>

	PR objc/43061
	* objc-act.c (finish_var_decl): Set the generated symbols as "used".

2009-12-17  Shujing Zhao  <pearly.zhao@oracle.com>

	* objc-act.c (objc_substitute_decl, build_ivar_reference,
	get_super_receiver): Update build_indirect_ref calls.

2009-11-28  Jakub Jelinek  <jakub@redhat.com>

	* objc-act.c (generate_shared_structures): Remove unused sc_spec and
	decl_specs variables.
	(objc_build_message_expr): Remove unused loc variable.
	(objc_finish_message_expr): Remove unused saved_rtype variable.
	(encode_field_decl): Remove unused type variable.

	PR obj-c++/42156
	* objc-act.c (objc_build_struct): INIT_TYPE_OBJC_INFO for
	type variants that don't have it initialized yet.

2009-09-14  Jan Hubicka  <jh@suse.cz>

	* objc-act.c (objc_add_static_instance): Do not set DECL_COMMON.

2009-09-14  Richard Henderson  <rth@redhat.com>

	* objc-act.c (objc_init_exceptions): Don't call
	default_init_unwind_resume_libfunc.
	(objc_build_exc_ptr): Use __builtin_eh_pointer.

2009-09-13  Richard Guenther  <rguenther@suse.de>
	Rafael Avila de Espindola  <espindola@google.com>

	* objc-act.c (objc_eh_runtime_type): Export.
	(objc_init_exceptions): Remove.  Move warning code ...
	(objc_begin_try_stmt): ... here
	(objc_build_throw_stmt): ... and here.
	(objc_eh_personality_decl): New.
	(objc_eh_personality): New function.
	* objc-act.h (objc_eh_runtime_type): Declare.
	(objc_eh_personality): Likewise.
	* objc-lang.c (LANG_HOOKS_EH_RUNTIME_TYPE): Define.
	(LANG_HOOKS_EH_PERSONALITY): Likewise.

2009-09-03  Diego Novillo  <dnovillo@google.com>

	* objc-lang.c (lang_hooks): Remove const qualifier.

2009-08-20  Richard Guenther  <rguenther@suse.de>

	* objc-act.c: Include c-lang.h
	* Make-lang.in (objc/objc-act.o): Add c-lang.h dependency.

2009-07-17  Aldy Hernandez  <aldyh@redhat.com>
	    Manuel López-Ibáñez  <manu@gcc.gnu.org>

	PR 40435
	* objc-act.c: Add location argument to all calls to
	build_fold_addr_expr.

2009-07-14  Taras Glek  <tglek@mozilla.com>
	    Rafael Espindola  <espindola@google.com>

	* Make-lang.in (objc.install-plugin): New target for
	installing plugin headers.

2009-07-07  Manuel López-Ibáñez  <manu@gcc.gnu.org>

	* objc-act.c (next_sjlj_build_catch_list): Replace EXPR_LOCUS by
	EXPR_LOCATION.

2009-07-07  Manuel López-Ibáñez  <manu@gcc.gnu.org>

	* objc-act.c: Replace %J by an explicit location. Update all
	calls.

2009-07-07  Manuel López-Ibáñez  <manu@gcc.gnu.org>

	* objc-act.c: Replace %H by an explicit location. Update all
	calls.

2009-06-22  Steven Bosscher  <steven@gcc.gnu.org>

	PR objc/28050
	* objc-act.c (objc_build_message_args): Return if ARGS is the
	error_mark_node.

2009-06-19  Ian Lance Taylor  <iant@google.com>

	* objc-act.c (objc_in_struct, objc_struct_types): Remove.
	(objc_struct_info): New static variable.
	(objc_start_struct): Pass &objc_struct_info, not &objc_in_struct
	and &objc_struct_types, to start_struct.
	(objc_finish_struct): Likewise for finish_struct.

2009-06-15  Ian Lance Taylor  <iant@google.com>

	* objc-act.c (objc_start_function): Don't set
	label_context_stack_se or label_context_stack_vm.

2009-06-12  Aldy Hernandez  <aldyh@redhat.com>

	* objc-act.c (finish_var_decl): Pass location to finish_decl.
	(objc_get_parm_info): Same.
	(get_super_receiver): Same.
	* objc-act.c (objc_build_component_ref): Pass location to
	build_compound_ref.
	(build_module_initializer_routine): Pass location to
	c_end_compound_stmt.
	(objc_generate_static_init_call): Pass location to build_stmt.
	(build_typed_selector_reference): New location argument.
	(build_selector_reference): Same.
	(objc_substitute_decl): Pass location to build_array_ref.
	(next_sjlj_build_try_catch_finally): Pass location to build_stmt.
	(objc_begin_catch_clause): Same.
	(objc_finish_try_stmt): Same.
	(objc_finish_catch_clause): Pass location to c_end_compound_stmt.
	(objc_build_throw_stmt): New argument.
	(generate_shared_structures): Pass location to build_c_cast.
	(objc_build_message_expr): Use local location.
	(objc_finish_message_expr): Use input_location.
	(build_objc_method_call): New argument.
	(objc_build_selector_expr): Same.
	(get_super_receiver): Pass location to build_c_cast,
	build_modify_expr, build_compound_expr.
	* objc-act.c: Add location to all calls to start_struct, build_decl,
	finish_struct.

2009-06-09  Ian Lance Taylor  <iant@google.com>

	* objc-act.c (objc_gimplify_expr): Change return type to int.
	* objc-act.h: Update declaration.

2009-06-08  Alexandre Oliva  <aoliva@redhat.com>

	* objc-act.c (objc_init): Skip print_struct_values during
	-fcompare-debug-second.

2009-06-03  Ian Lance Taylor  <iant@google.com>

	* Make-lang.in (cc1obj-checksum.o): Depend upon $(CONFIG_H) and
	$(SYSTEM_H).

2009-05-27  Ian Lance Taylor  <iant@google.com>

	* Make-lang.in (cc1obj-dummy$(exeext)): Change $(COMPILER) to
	$(LINKER).
	(cc1obj$(exeext)): Likewise.

2009-05-26  Ian Lance Taylor  <iant@google.com>

	* Make-lang.in (cc1obj-dummy$(exeext)): Use $(COMPILER).
	(cc1obj$(exeext)): Likewise.

2009-05-20  Ian Lance Taylor  <iant@google.com>

	* objc-act.c (objc_generate_cxx_ctor_or_dtor): Pass NULL rather
	than NULL_TREE to build_special_member_call.

2009-05-10  Ian Lance Taylor  <iant@google.com>

	* objc-act.c (objc_building_struct): New static variable.
	(objc_in_struct, objc_struct_types): New static variables.
	(objc_start_struct, objc_finish_struct): New static functions.
	(generate_struct_by_value_array): Call objc_start_struct instead
	of start_struct, and call objc_finish_struct instead of
	finish_struct.
	(objc_build_struct, build_objc_symtab_template): Likewise.
	(build_module_descriptor): Likewise.
	(build_next_objc_exception_stuff): Likewise.
	(build_protocol_template): Likewise.
	(build_method_prototype_list_template): Likewise.
	(build_method_prototype_template): Likewise.
	(build_category_template, build_selector_template): Likewise.
	(build_class_template, build_super_template): Likewise.
	(build_ivar_template, build_ivar_list_template): Likewise.
	(build_method_list_template): Likewise.
	(build_method_template): Likewise.

2009-05-10  Joseph Myers  <joseph@codesourcery.com>

	* objc-act.c: Include intl.h.
	(objc_lookup_protocol): Use complete sentences for diagnostics
	with %qE for identifiers and translating results of
	gen_type_name_0 to locale character set.
	(objc_check_decl, check_protocol_recursively,
	lookup_and_install_protocols, objc_build_string_object,
	objc_get_class_reference, objc_declare_alias, objc_declare_class,
	objc_get_class_ivars, error_with_ivar, check_duplicates,
	objc_finish_message_expr, objc_build_protocol_expr,
	objc_build_selector_expr, build_ivar_reference, objc_add_method,
	add_category, add_instance_variable, objc_is_public,
	check_methods, check_methods_accessible, check_protocol,
	start_class, finish_class, start_protocol, really_start_method,
	get_super_receiver, objc_lookup_ivar): Use %E and %qE for
	identifiers in diagnostics.  Translate generated text to locale
	character set as needed.
	(check_protocol, check_protocols): Change name parameter to type
	tree.
	(lang_report_error_function): Remove.

2009-04-27  Ian Lance Taylor  <iant@google.com>

	* objc-act.c (objc_gimplify_expr): Add casts to enum type.

2009-04-24  Ian Lance Taylor  <iant@google.com>

	* objc-act.c (get_super_receiver): Update calls to
	build_modify_expr to pass new argument.

2009-04-21  Taras Glek <tglek@mozilla.com>

	* objc-act.c: Update GTY annotations to new syntax
	* objc-act.h: Likewise

2009-04-21  Joseph Myers  <joseph@codesourcery.com>

	* ChangeLog: Add copyright and license notices.

2009-04-20  Ian Lance Taylor  <iant@google.com>

	* objc-act.c (objc_rewrite_function_call): Change parameter from
	params to first_param.  Change all callers.

2009-03-30  Dominique d'Humieres  <dominiq@lps.ens.fr>

	PR bootstrap/39583
	* objc-act.c (in_late_binary_op): Define for Objective-C++.

2009-03-29  Joseph Myers  <joseph@codesourcery.com>

	PR c/456
	PR c/5675
	PR c/19976
	PR c/29116
	PR c/31871
	PR c/35198
	* objc-act.c (objc_finish_try_stmt): Set in_late_binary_op.

2008-12-05  Sebastian Pop  <sebastian.pop@amd.com>

	PR bootstrap/38262
	* Make-lang.in (cc1obj-dummy, cc1obj): Add BACKENDLIBS,
	remove GMPLIBS.

2008-10-06  Aldy Hernandez  <aldyh@redhat.com>

	* objc-act.c (objc_build_string_object): Pass location to
	build_unary_op.
	(init_def_list): Same.
	(init_objc_symtab): Same.
	(init_module_descriptor): Same.
	(build_module_initializer_routine): Same.
	(generate_static_references): Same.
	(build_typed_selector_reference): Same.
	(add_objc_string): Same.
	(objc_substitute_decl): Same.
	(objc_build_ivar_assignment): Same.
	(objc_build_global_assignment): Same.
	(objc_build_strong_cast_assignment): Same.
	(generate_protocols): Same.
	(build_protocol_initializer): Same.
	(build_dispatch_table_initializer): Same.
	(generate_protocol_list): Same.
	(build_category_initializer): Same.
	(build_shared_structure_initializer): Same.
	(generate_shared_structures): Same.
	(objc_build_protocol_expr): Same.
	(build_ivar_reference): Same.
	(get_super_receiver): Same.

2008-09-23  Aldy Hernandez  <aldyh@redhat.com>

	* objc-act.c (next_sjlj_build_enter_and_setjmp): Call
	c_common_truthvalue_conversion with location.
	(next_sjlj_build_catch_list): Same.
	(next_sjlj_build_try_catch_finally): Same.

2008-09-17  Andrew Pinski  <andrew_pinski@playstation.sony.com>

	PR objc/37460
	* objc-lang.c (LANG_HOOKS_GET_CALLEE_FNDECL): Don't define.
	* objc-act.h (objc_get_callee_fndecl): Remove prototype.
	* objc-act.c (objc_get_callee_fndecl): Kill.

2008-09-17  Jan Hubicka  <jh@suse.cz>

	PR c++/18071
	* objc/objc-act.c (objc_finish_method_definition): Do not set
	DECL_INLINE.

2008-09-01  Aldy Hernandez  <aldyh@redhat.com>

	* objc-act.c (build_typed_selector_reference): Pass input_location to
	build_unary_op calls.
	(build_selector_reference): Same, but to build_array_ref.
	(objc_substitute_decl): Same.
	(build_ivar_reference): Same, but to build_indirect_ref.
	(get_super_receiver): Same.

2008-07-28  Richard Guenther  <rguenther@suse.de>

	Merge from gimple-tuples-branch.

	2008-07-18  Aldy Hernandez  <aldyh@redhat.com>

	* Make-lang.in (objc-lang.o): Depend on GIMPLE_H.
	(objc-act.o): Rename TREE_GIMPLE_H to GIMPLE_H.
	* objc-act.h: Include gimple.h instead of tree-gimple.h.
	* ipa-reference.c: Same.

	2007-11-10  Aldy Hernandez  <aldyh@redhat.com>

	* objc-act.c (objc_gimplify_expr): Change pre and post to sequences.
	* objc-act.h (objc_gimplify_expr): Change prototype accordingly.

2008-07-21  Ralf Wildenhues  <Ralf.Wildenhues@gmx.de>

	* objc-act.c: Fix comment typos.

2008-07-18  Kaveh R. Ghazi  <ghazi@caip.rutgers.edu>

	* objc-act.c (objc_start_class_interface,
	objc_start_category_interface, objc_start_class_implementation,
	objc_start_category_implementation, objc_build_struct,
	generate_static_references, build_private_template,
	lookup_category, objc_add_method, add_category,
	add_instance_variable, objc_is_public, conforms_to_protocol,
	start_class, continue_class, finish_class): Avoid C++ keywords.

2008-07-14  Jason Merrill  <jason@redhat.com>

	PR objc++/36723
	* objc-act.c (objc_build_constructor): Update C++ tweak.

2007-07-14  Rafael Ávila de Espíndola  <espindola@google.com>

	* objc-act.c (synth_module_prologue): Use TREE_NO_WARNING instead
	of DECL_IN_SYSTEM_HEADER.

2008-07-11  Ian Lance Taylor  <iant@google.com>

	* objc-act.c (objc_is_reserved_word): Always check for RID_CLASS,
	etc., not just when OBJCPLUS is defined.

2008-06-19  Kaveh R. Ghazi  <ghazi@caip.rutgers.edu>

	* objc-act.c (setup_string_decl, objc_build_string_object,
	hash_interface, eq_interface, objc_begin_try_stmt,
	encode_method_prototype, build_ivar_list_initializer,
	objc_build_encode_expr): Fix for -Wc++-compat.

2008-05-12  Tomas Bily  <tbily@suse.cz>

        * objc-act.c (objc_generate_write_barrier, objc_finish_message_expr):
        Use CONVERT_EXPR_P.

2008-04-23  Paolo Bonzini  <bonzini@gnu.org>

	* objc-act.c (objc_build_string_object): Don't set TREE_INVARIANT.

2008-04-03  Tom Tromey  <tromey@redhat.com>

	* Make-lang.in (objc_OBJS): New variable.

2008-03-27  Tom Tromey  <tromey@redhat.com>

	* Make-lang.in: Revert automatic dependency patch.

2008-03-27  Douglas Gregor  <doug.gregor@gmail.com>

	PR obj-c++/35704
	* objc-act.c (objc_build_component_ref): Fix call to
	finish_class_member_access_expr.
	(objc_generate_cxx_ctor_or_dtor): Fix call to
	build_special_member_call.

2008-03-25  Andrew Pinski  <pinskia@gmail.com>

	PR objc/29197
	* objc-act.c (encode_type): Handle when type is error_mark_node.
	(objc_push_parm): Handle when the type of parm is error_mark_node.

2008-03-25  Tom Tromey  <tromey@redhat.com>

	* Make-lang.in (objc_OBJS): New variable.
	(cc1obj-checksum.o, objc/objc-lang.o, objc/objc-act.o): Remove.

2008-03-21  Andreas Tobler  <a.tobler@schweiz.org>

	PR bootstrap/35660
	* objc-act.c (objc_generate_cxx_ctor_or_dtor): Rename IS_AGGR_TYPE to
	MAYBE_CLASS_TYPE_P.
	(objc_generate_cxx_cdtors): Likewise.
	(add_instance_variable): Likewise.

2008-02-26  Tom Tromey  <tromey@redhat.com>

	* objc-act.c (objc_init): Remove old location code.

2008-02-06  Kaveh R. Ghazi  <ghazi@caip.rutgers.edu>

	PR other/35107
	* Make-lang.in (cc1obj-dummy, cc1obj): Add $(GMPLIBS).

2007-07-30  Nick Clifton  <nickc@redhat.com>

	* Make-lang.in: Change copyright header to refer to version 3 of
	the GNU General Public License and to point readers at the
	COPYING3 file and the FSF's license web page.
	* lang-specs.h, objc-act.c, objc-tree.def, objc-act.h,
	config-lang.in, objc-lang.c: Likewise.

2007-07-29  Kaveh R. Ghazi  <ghazi@caip.rutgers.edu>

	* objc-act.c (objc_get_callee_fndecl): Constify.
	* objc-act.h (objc_get_callee_fndecl): Likewise.

2007-07-25  Kaveh R. Ghazi  <ghazi@caip.rutgers.edu>

	* objc-act.c (volatilized_hash, volatilized_eq, string_hash,
	string_eq): Constify.

2007-04-04  Stuart Hastings  <stuart@apple.com>

	PR 31281
	* objc/objc-act.c (next_sjlj_build_catch_list): Delete volatile from rethrow decl.

2007-03-01  Brooks Moses  <brooks.moses@codesourcery.com>

	* Make-lang.in: Add dummy lang.install-pdf target.

2007-02-18  Kazu Hirata  <kazu@codesourcery.com>

	* objc/objc-act.c: Fix comment typos.

2007-02-15  Sandra Loosemore  <sandra@codesourcery.com>
	    Brooks Moses  <brooks.moses@codesourcery.com>
	    Lee Millward  <lee.millward@codesourcery.com>

	* objc-act.c (receiver_is_class_object): Use new CALL_EXPR accessors.
	(objc_get_callee_fndecl): Likewise.

2007-01-23  Andrew Pinski  <pinskia@gmail.com>

	PR objc/27438
	* objc-act.c (objc_add_static_instance): Mark the decl as
	TREE_USED.

2007-01-20  Andrew Pinski  <pinskia@gmail.com>

	PR objc/30479
	* objc-act.c (hash_interface): Use IDENTIFIER_HASH_VALUE instead
	of htab_hash_pointer.
	(lookup_interface): Likewise.
	(add_class): Likewise.

2007-01-02  Douglas Gregor  <doug.gregor@gmail.com>

	* objc-act.c (objc_build_volatilized_type): Keep track of
	canonical types.
	(objc_get_protocol_qualified_type): Ditto.

2006-11-02  Andreas Tobler  <a.tobler@schweiz.org>

	* objc-act.c (objc_finish_file): Remove ifdef clause for OBJCPLUS and
	content where we called cp_finish_file.

2006-10-23 Rafael Ávila de Espíndola  <rafael.espindola@gmail.com>

	* objc-act.c (synth_module_prologue): Replace calls to
	builtin_function with add_builtin_function.
	(build_next_objc_exception_stuff): Replace calls to
	builtin_function with add_builtin_function.
	(build_objc_exception_stuff): Replace calls to
	builtin_function with add_builtin_function.

2006-10-10  Brooks Moses  <bmoses@stanford.edu>

	* Make-lang.in: Added empty "objc.pdf" target.

2006-09-26  Andrew Pinski  <pinskia@physics.uc.edu>

	PR objc/29195
	* objc-act.c (objc_push_parm): If we change the type of the
	decl, relayout the decl.

2006-09-19  Eric Christopher  <echristo@apple.com>

	* objc-act.c (JBLEN): Rename to OBJC_JBLEN,
	default to something innocuous.
	(build_next_objc_exception_stuff): Rename JBLEN.

2006-07-28  Volker Reichelt  <reichelt@igpm.rwth-aachen.de>

	* Make-lang.in: Use $(HEADER_H) instead of header.h in dependencies.

2006-07-19  Volker Reichelt  <reichelt@igpm.rwth-aachen.de>

	PR obj-c++/28434
	* objc-act.c (lookup_and_install_protocols): Skip error_mark_nodes.

2006-06-06  Mike Stump  <mrs@apple.com>

	* objc-act.c: Remove prototype for objc_build_volatilized_type.

2006-05-24  Mike Stump  <mrs@apple.com>

	* objc-act.c (build_next_objc_exception_stuff): Use JBLEN instead of _JBLEN.

2006-05-05  Volker Reichelt  <reichelt@igpm.rwth-aachen.de>

	PR objc/27240
	* objc-act.c (objc_is_public): Return early on invalid type.

2006-03-02 Fariborz Jahanian <fjahanian@apple.com>

	* objc-act.c (init_module_descriptor): Remove file name from
	module descriptor.
	(gen_type_name_0): Fix ICE when issuing warning.

2006-02-20 Rafael Ávila de Espíndola <rafael.espindola@gmail.com>
	* Make-lang.in (OBJC): Remove
	(OBJECTIVE-C): Remove
	(objective-c): Remove
	(.PHONY): Remove objective-c and ObjC

2005-12-14  Andrew Pinski  <pinskia@physics.uc.edu>

	PR objc/25360
	* objc/objc-act.c (encode_type): Encode Complex types as 'j' followed
	by the inner type.

2005-12-12  Andrew Pinski  <pinskia@physics.uc.edu>

	PR objc/25348
	* objc-act.c (encode_array): Handle arrays to zero sized types.

2005-12-07  Rafael Ávila de Espíndola  <rafael.espindola@gmail.com>

	* Make-lang.in (objc.all.build, objc.install-normal): Remove.

2005-12-07  Rafael Ávila de Espíndola  <rafael.espindola@gmail.com>

	* Make-lang.in: Remove all dependencies on s-gtype.

2005-12-02  Richard Guenther  <rguenther@suse.de>

	* objc-act.c (objc_build_exc_ptr, next_sjlj_build_enter_and_setjmp
	next_sjlj_build_exc_extract, next_sjlj_build_catch_list,
	next_sjlj_build_try_catch_finally, objc_begin_catch_clause,
	build_objc_method_call, objc_rewrite_function_call): Use buildN
	instead of build.

2005-10-20  Geoffrey Keating  <geoffk@apple.com>

	* objc-act.c (synth_module_prologue): Clear TREE_NOTHROW
	on objc_msgSend and like builtin functions.

2005-10-17  Andreas Krebbel  <krebbel1@de.ibm.com>

	* objc-act.c (objc_build_component_ref): Adjust call to
	finish_class_member_access_expr due to a changed prototype.

2005-08-31  Andrew Pinski  <pinskia@physics.uc.edu>

	PR objc/23306
	* objc-act.c (generate_strings): Remove and move code to
	finish decl to ...
	(add_objc_string): here when creating a new string decl.
	(finish_objc): Don't call generate_strings.

2005-08-31  Andrew Pinski  <pinskia@physics.uc.edu>

	PR objc/23381
	* objc-act.c (next_sjlj_build_try_catch_finally): Set
	TREE_SIDE_EFFECTS on catch_seq after building it.

2005-08-09  Andrew Pinski  <pinskia@physics.uc.edu>

	part of PR objc/21992
	* objc-act.c (handle_class_ref): The ref decl is always referenced.

2005-07-20  Giovanni Bajo  <giovannibajo@libero.it>

	Make CONSTRUCTOR use VEC to store initializers.
	* objc-act.c (objc_build_constructor): Use build_constructor_from_list
	instead of build_constructor.

2005-07-08  Daniel Berlin  <dberlin@dberlin.org>

	* objc-act.c (objc_push_parm): DECL_ARG_TYPE_AS_WRITTEN is
	removed.
	* objc-act.h (KEYWORD_ARG_NAME): Use decl_non_common.
	(KEYWORD_KEY_NAME): Use decl_minimal.
	(METHOD_SEL_NAME): Ditto..
	(METHOD_SEL_ARGS): Use decl_non_common.
	(METHOD_ADD_ARGS): Ditto.
	(METHOD_ADD_ARGS_ELLIPSIS_P): Use decl_common.
	(METHOD_DEFINITION): Ditto.
	(METHOD_ENCODING): Ditto.
	* objc-lang.c: (objc_init_ts): New function.

2005-07-07  Ziemowit Laski  <zlaski@apple.com>

	* objc-act.c (objc_build_struct): Pass in an actual @interface
	instead of its name, and annotate the struct created (and all
	existing variants thereof) with the @interface.
	(objc_compare_types): Treat forward-declared ObjC classes
	as stand-alone (root) classes for purposes of type comparisons.
	(build_private_template): Move some code to objc_build_struct().

2005-07-07  Ziemowit Laski  <zlaski@apple.com>

	PR objc/22274
	* objc-act.c (objc_build_string_object): For GNU-style constants,
	use the @interface type rather than the built-in type.

2005-07-03  Kazu Hirata  <kazu@codesourcery.com>

	* Make-lang.in (cc1plus-checksum.c): Use
	build/genchecksum$(build_exeext), not build/genchecksum$(exeext).

2005-07-02  Joseph S. Myers  <joseph@codesourcery.com>

	* objc-act.c: Use %q to quote in diagnostics.

2005-07-02  Joseph S. Myers  <joseph@codesourcery.com>

	* objc-act.c: Use '+' flag instead of %J.  Use 'q' flag for
	quoting.

2005-06-30  Ziemowit Laski  <zlaski@apple.com>

	* objc-act.c (objc_build_volatilized_type): New function.
	(objc_volatilize_decl): Call objc_build_volatilized_type()
	instead of build_qualified_type().

2005-06-29  Ziemowit Laski  <zlaski@apple.com>

	* objc-act.c (objc_build_internal_const_str_type): New function.
	(check_string_class_template): Use objc_get_class_ivars() instead
	of TYPE_FIELDS() to retrieve ivar list.
	(AT_LEAST_AS_LARGE_AS): Check the size of each field's type rather
	than the field itself.
	(objc_build_string_object): Synthesize a "__builtin_ObjCString"
	type and use it to lay out compile-time string objects.
	* objc-act.h (OCTI_INTERNAL_CNST_STR_TYPE, internal_const_str_type):
	New.

2005-06-28  Paul Brook  <paul@codesourcery.com>

	* objc-act.c (objc_init_exceptions): Call
	default_init_unwind_resume_libfunc.

2005-06-27  Ziemowit Laski  <zlaski@apple.com>

	* objc-act.c (objc_build_struct): Save the TYPE_OBJC_INFO
	portion of TYPE_LANG_SPECIFIC info for all variants of
	a class before calling finish_struct(), and restore
	same TYPE_OBJC_INFO afterwards.

2005-06-25  Kelley Cook  <kcook@gcc.gnu.org>

	* all files: Update FSF address in copyright headers.

2005-06-15  Joseph S. Myers  <joseph@codesourcery.com>

	* objc-act.c (my_build_string_pointer): New.
	(objc_get_class_reference, get_super_receiver): Call
	my_build_string_pointer instead of my_build_string when building
	function arguments.

2005-05-25  Mike Stump  <mrs@mrs.kithrup.com>

	* objc-act.c (volatilized_hash): Avoid warnings on 64-bit
	machines.

2005-05-24  Ziemowit Laski  <zlaski@apple.com>

	* objc-act.c (objc_build_struct): New function.
	(objc_derived_from_p): Likewise.
	(objc_build_component_ref): Likewise.
	(objc_copy_binfo): Likewise.
	(objc_xref_basetypes): Likewise.
	(objc_lookup_protocol): Likewise.
	(objc_compare_protocols): Likewise.
	(objc_volatilize_decl): Likewise.
	(encode_aggregate_fields): Likewise.
	(volatilized_hash): Likewise.
	(volatilized_eq): Likewise.
	(objc_compare_types): Likewise.
	(objc_type_quals_match): Likewise.
	(DERIVED_FROM_P): New ObjC macro, corresponding to C++ macro
	of same name.
	(get_class_ivars): Add second parameter indicating if entire
	hierarchy is desired.
	(struct volatilized_type): New type.
	(volatilized_htab): New hash table.
	(objc_types_compatible_p, objc_comptypes): Remove functions.
	(synth_module_prologue): Do not initialize 'unused_list'.
	(objc_get_class_reference): Fix ObjC++ impedance mismatches.
	(objc_declare_alias): Implement as a typedef.
	(objc_substitute_decl, objc_gimplify_expr): Reformat.
	(objc_get_class_ivars): Adjust call to get_class_ivars().
	(next_sjlj_build_enter_and_setjmp, synth_forward_declarations,
	build_ivar_reference, get_super_receiver): Call
	objc_build_component_ref() instead of build_component_ref().
	(objc_begin_catch_clause): Use DERIVED_FROM_P() instead of
	objc_comptypes().
	(build_private_template): Call objc_build_struct() instead of
	start_struct() and finish_struct().
	(hash_init): Initialize volatilized_htab.
	(objc_is_public): Adjust calls to objc_get_ivars(); adjust
	ObjC++ impedance mismatches.
	(encode_aggregate_within): Streamline by calling
	encode_aggregate_fields().
	* objc-act.h (objc_types_compatible_p): Remove prototype.
	(OCTI_UNUSED_LIST, unused_list): Remove slot.
	* objc-lang.c (LANG_HOOKS_TYPES_COMPATIBLE_P): Remove.

2005-05-18  Geoffrey Keating  <geoffk@apple.com>

	* Make-lang.in (cc1obj-dummy): New.
	(cc1obj-checksum.c): New.
	(cc1obj-checksum.o): New.
	(cc1obj): Add cc1obj-checksum.o.

2005-05-18  Mike Stump  <mrs@apple.com>

	PR objc/21641
	* objc-act.c (struct interface_tuple): Mark it up for GC.
	(interface_htab): It is really a struct interface_tuple.

2005-05-17  Ziemowit Laski  <zlaski@apple.com>
	    Mike Stump  <mrs@apple.com>

	Yet more Objective-C++...

	* objc-act.c (objc_finish_try_stmt): Add return value.
	(objc_build_synchronized): Likewise.

	* objc-act.c (objc_is_gcable_type): Add.
	(objc_substitute_decl): Add.
	(objc_build_ivar_assignment): Add.
	(objc_build_global_assignment): Add.
	(objc_build_strong_cast_assignment): Add.
	(objc_is_ivar_reference_p): Add.
	(objc_is_global_reference_p): Add.
	(objc_generate_write_barrier): Add.
	(objc_rewrite_function_call): Add.
	(objc_gimplify_expr): Add Objective-C++ support.
	* objc-act.h (ALLOC_OBJC_TYPE_LANG_SPECIFIC): Likewise.
	(SIZEOF_OBJC_TYPE_LANG_SPECIFIC): Add.
	(INIT_TYPE_OBJC_INFO): Add Objective-C++ support.
	(DUP_TYPE_OBJC_INFO): Likewise.
	(struct imp_entry): Add field has_cxx_cdtors.
	(struct imp_entry *imp_list): Add OCTI_UMSG_FAST_DECL,
	OCTI_METH_LIST_TEMPL, OCTI_METH_PROTO_LIST_TEMPL,
	OCTI_IVAR_LIST_TEMPL, OCTI_ASSIGN_IVAR_DECL,
	OCTI_ASSIGN_IVAR_FAST_DECL, OCTI_ASSIGN_GLOBAL_DECL,
	OCTI_ASSIGN_STRONGCAST_DECL.
	(umsg_fast_decl): Add.
	(objc_assign_ivar_decl): Add.
	(objc_assign_ivar_fast_decl): Add.
	(objc_assign_global_decl): Add.
	(objc_assign_strong_cast_decl): Add.
	(objc_method_list_ptr): Add.
	(objc_method_proto_list_ptr): Add.
	(objc_ivar_list_ptr): Add.

	* objc-act.c (should_call_super_dealloc): Add.
	(OBJC_VERSION): Bump to 6.
	(objc_is_gcable_type): Add.
	(objc_substitute_decl): Add.
	(objc_build_ivar_assignment): Add.
	(objc_build_global_assignment): Add.
	(objc_build_strong_cast_assignment): Add.
	(objc_is_gcable_p): Add.
	(objc_is_ivar_reference_p): Add.
	(objc_is_global_reference_p): Add.
	(generate_shared_structures): Add flags parameter.
	(objc_generate_cxx_ctor_or_dtor): Add.
	(objc_generate_cxx_cdtors): Add.
	(add_class): Add name parameter.
	(objc_types_share_size_and_alignment): Add.
	(comp_proto_with_proto): Add strict parameter.
	(CLS_HAS_CXX_STRUCTORS): Add.
	(TAG_ASSIGNIVAR): Add.
	(TAG_ASSIGNGLOBAL): Add.
	(TAG_ASSIGNSTRONGCAST): Add.
	(TAG_MSGSEND_FAST): Add.
	(TAG_ASSIGNIVAR_FAST): Add.
	(TAG_CXX_CONSTRUCT): Add.
	(TAG_CXX_DESTRUCT): Add.
	(OBJC_LOOKUP_CLASS): Add.
	(OBJC_LOOKUP_NO_SUPER): Add.
	(objc_finish_file): Add pch support.
	(objc_finish_implementation): Add Objective-C++ support.
	(synth_module_prologue): Likewise.
	(synth_module_prologue): Add fast dispatching.
	(objc_get_class_reference): Add Objective-C++ support.
	(objc_generate_write_barrier): Likewise.
	(next_sjlj_build_enter_and_setjmp): Likewise.
	(objc_begin_try_stmt): Likewise.
	(build_next_objc_exception_stuff): Add fast ivar support.
	(build_private_template): Mark the record as used so debug
	information is generated.
	(build_protocol_template): Add Objective-C++ support.
	(objc_method_parm_type) Likewise.
	(objc_generate_cxx_ctor_or_dtor): Likewise.
	(objc_generate_cxx_cdtors): Likewise.
	(build_protocol_initializer): Likewise.
	(build_category_template): Likewise.
	(build_class_template): Likewise.
	(build_method_list_template): Likewise.
	(build_category_initializer): Likewise.
	(build_shared_structure_initializer): Likewise.
	(objc_finish_message_expr): Likewise.
	(build_objc_method_call): Add fast dispatch support.
	(lookup_method_static): Add support to end search at superclasses.
	(add_method_to_hash_list): Add strict parameter to
	comp_proto_with_proto.
	(objc_add_method): Likewise.
	(objc_add_method): Also set the interface_value.
	(add_instance_variable): Add Objective-C++ support.
	(objc_is_public): Likewise.
	(start_class): Likewise.
	(continue_class): Likewise.
	(encode_aggregate_within): Likewise.
	(start_method_def): Likewise.
	(objc_start_function): Clear current_function_returns_value
	and current_function_returns_null.
	(really_start_method): Add Objective-C++ support.
	(objc_finish_method_definition): Add warning for missing
	[super dealloc].
	(finish_objc): Add Objective-C++ support.
	(generate_objc_image_info): Likewise.
	(objc_lookup_ivar): Likewise.
	* objc-act.h (TYPE_HAS_OBJC_INFO): Likewise.
	(INIT_TYPE_OBJC_INFO): Likewise.
	(DUP_TYPE_OBJC_INFO): Likewise.

2005-04-23  DJ Delorie  <dj@redhat.com>

	* objc-act.c: Adjust warning() callers.

2005-04-21  Roger Sayle  <roger@eyesopen.com>

	* objc-act.h (METHOD_ADD_ARGS_ELLIPSIS_P): New macro for accessing
	this field of an objc method decl.
	* objc-act.c (build_method_decl): Take an additional "ellipsis"
	argument, and set METHOD_ADD_ARGS_ELLIPSIS_P as appropriate.
	(objc_build_method_signature): Accept additional "ellipsis"
	argument and pass it to build_method_decl.
	(get_arg_type_list, start_method_def, gen_method_decl): Use
	the new METHOD_ADD_ARGS_ELLIPSIS_P instead of examining the
	TREE_OVERFLOW field of a TREE_LIST node.

2005-04-20  Joseph S. Myers  <joseph@codesourcery.com>

	PR c/12913
	* objc-act.c (objc_start_function): Create stack level for context
	of identifiers with variably modified type.

2005-03-30  Joseph S. Myers  <joseph@codesourcery.com>

	PR c/772
	PR c/17913
	* objc-act.c (objc_start_function): Push context on
	label_context_stack.

2005-03-23  Joseph S. Myers  <joseph@codesourcery.com>

	* objc-act.c (next_sjlj_build_enter_and_setjmp,
	next_sjlj_build_catch_list, next_sjlj_build_try_catch_finally):
	Call c_common_truthvalue_conversion.

2005-02-25  Joseph S. Myers  <joseph@codesourcery.com>

	* Make-lang.in (objc/objc-parse.o-warn, objc/objc-parse.o,
	objc/objc-parse.c, objc/objc-parse.y): Remove
	(OBJC_OBJS, objc.srcextra, objc.tags, objc.mostlyclean,
	objc.distclean, objc.maintainer-clean): Update for new parser.
	* config-lang.in (gtfiles): Update for new parser.

2005-01-29  Kazu Hirata  <kazu@cs.umass.edu>

	* lang-specs.h, objc-act.c, objc-act.h, objc-lang.c: Update
	copyright.

2005-01-27  Matt Austern  <austern@apple.com>

	* objc-act.c (objc_finish_file): In ObjC++ mode, set at_eof before
	calling instantiate_pending_templates.

2005-01-26  Alexander Malmberg  <alexander@malmberg.org>

	PR objc/18862
	* objc-act.c (build_selector_translation_table): Use
	input_location in the diagnostic for the GNU runtime or if
	TREE_PURPOSE (chain) is NULL.

2005-01-25  Alexander Malmberg  <alexander@malmberg.org>

	PR objc/18408
	* objc-act.c (objc_types_compatible_p): New function.
	* objc-act.h (objc_types_compatible_p): Declare.
	* objc-lang.c (LANG_HOOKS_TYPES_COMPATIBLE_P): Define.

2005-01-16  Ziemowit Laski  <zlaski@apple.com>

	* objc-act.c (objc_push_parm): Call c_type_promotes_to()
	via a lang-hook.

2005-01-15  Ziemowit Laski  <zlaski@apple.com>

	PR objc/19321
	* objc-act.c (get_arg_type_list): Decay function arguments into
	pointers.
	(objc_push_parm): Likewise; bring PARM_DECL construction closer
	in line with what the C front-end does.
	(objc_get_parm_info): Call pushdecl() and finish_decl() on
	each PARM_DECL, like the C front-end does.
	(start_method_def): Remove redundant ARRAY_TYPE decay.
	(objc_start_function): Bring closer in line with what the
	C front-end does for functions.

2005-01-14  Mike Stump  <mrs@apple.com>

	* lang-specs.h ("@objective-c"): Use cc1obj when -E is used so
	that -fobjc-exceptions is accepted.

2004-12-30  Ziemowit Laski  <zlaski@apple.com>

	PR objc/18971
	* objc-act.c (get_arg_type_list, start_method_def): Decay
	array arguments into pointers.
	(gen_type_name_0): Learn to pretty-print array types.

2004-12-15  Ziemowit Laski  <zlaski@apple.com>

	* objc-act.c (build_private_template): Change to return 'void'; do
	not set ivar_context, uprivate_record or objc_instance_type.
	(objc_comptypes, gen_type_name_0): For types 'id' and 'Class',
	retrieve protocol list from the pointee rather than the pointer itself;
	check TYPE_HAS_OBJC_INFO(...) precondition before accessing
	TYPE_OBJC_PROTOCOL_LIST.
	(objc_get_protocol_qualified_type): For types 'id' and 'Class',
	construct a variant of the pointee as well as the pointer, and
	store protocol information in the former.  When creating variants
	of RECORD_TYPEs, clone their TYPE_LANG_SPECIFIC fields and propagate
	TYPE_OBJC_INTERFACE information.
	(objc_declare_class): If a TYPE_DECL is looked up, retrieve the
	underlying RECORD_TYPE to check for presence of TYPE_OBJC_INTERFACE;
	for newly-created RECORD_TYPEs, create a tentative TYPE_OBJC_INTERFACE
	holding an IDENTIFIER_NODE.
	(objc_finish_message_expr): Check TYPE_HAS_OBJC_INFO(...) before
	accessing TYPE_OBJC_PROTOCOL_LIST; Use TYPE_OBJC_INTERFACE instead
	of calling lookup_interface(); allow for TYPE_OBJC_INTERFACE holding
	an IDENTIFIER_NODE (meaning a @class forward-declaration only).
	(objc_is_public): Check TYPE_OBJC_INTERFACE instead of calling
	lookup_interface().
	(continue_class): For @implementations, set ivar_context,
	uprivate_record and objc_instance_type, for @interfaces, call
	build_private_template().
	(encode_pointer): Check TYPE_HAS_OBJC_INFO(...) before accessing
	TYPE_OBJC_INTERFACE.
	(objc_types_are_equivalent): Check TYPE_HAS_OBJC_INFO(...) before
	accessing TYPE_OBJC_PROTOCOL_LIST.
	* objc-act.h (OBJC_INFO_SLOT_ELTS, TYPE_OBJC_INFO, INIT_TYPE_OBJC_INFO,
	DUP_TYPE_OBJC_INFO, ALLOC_OBJC_TYPE_LANG_SPECIFIC,
	SIZEOF_OBJC_TYPE_LANG_SPECIFIC): New macros.
	(TYPE_OBJC_INTERFACE): Replaces TREE_STATIC_INSTANCE and now points
	to an actual @interface; stored in TYPE_LANG_SPECIFIC(...).
	(TYPE_OBJC_PROTOCOL_LIST): Replaces TYPE_PROTOCOL_LIST; stored in
	TYPE_LANG_SPECIFIC(...).
	(TREE_STATIC_INSTANCE, TYPE_PROTOCOL_LIST): Delete.
	(IS_ID, IS_CLASS, IS_PROTOCOL_QUALIFIED_UNTYPED, IS_SUPER,
	TYPED_OBJECT): Check for POINTER_TYPE rather than POINTER_TYPE_P;
	adjust for use of TYPE_OBJC_INTERFACE and TYPE_OBJC_PROTOCOL_LIST
	instead of TREE_STATIC_INSTANCE and TYPE_PROTOCOL_LIST.

2004-11-29  Joseph Myers  <joseph@codesourcery.com>

	PR c/7544
	* Make-lang.in (objc/objc-act.o): Update dependencies.
	* objc-act.c (objc_finish_file): Call
	maybe_apply_pending_pragma_weaks if not OBJCPLUS.

2004-11-09  Andrew Pinski  <pinskia@physics.uc.edu>

	PR objc/18406
	* obj-act.c (encode_type): 96bits doubles are encoded the
	same way as 64bit and 128bit doubles are.

2004-11-09  Joseph S. Myers  <joseph@codesourcery.com>

	* objc-act.c: Use %q, %< and %> for quoting in diagnostics.

2004-11-08  Andrew Pinski  <pinskia@physics.uc.edu>

	PR objc/16546
	* objc-act.c (generate_method_descriptors): Remove setting
	the new decls' type to variable_length_type.
	(generate_ivar_lists): Likewise.
	(generate_dispatch_tables): Likewise.

2004-10-30  Ziemowit Laski  <zlaski@apple.com>

	* objc-act.c (objc_lookup_ivar): The new OTHER parameter
	contains the result of the ID lookup by the C or C++
	front-end; in class methods, use OTHER if it exists;
	in instance methods, use OTHER only if it is locally
	declared.

2004-10-26  Ziemowit Laski  <zlaski@apple.com>

	* objc-act.c (finish_class): Do not synthesize bogus
	'extern objc_object *_Foo;' declarations for @interface Foo.

2004-10-25  Ziemowit Laski  <zlaski@apple.com>
	    David Ayers  <d.ayers@inode.at>

	* objc-act.c (objc_comptypes): Use IS_PROTOCOL_QUALIFIED_UNTYPED
	instead of IS_PROTOCOL_QUALIFIED_ID; add comparisons for:
	'Class <Protocol> != id <Protocol>'; 'Class <Protocol> != <class> *';
	'Class <Protocol> == id' and 'Class <Protocol> == Class'.
	(objc_is_id): Add test for 'super'.
	(objc_finish_message_expr): Allow for messaging of 'Class <Proto>'
	receivers; if class methods are not found in protocol lists, search
	for instance methods therein and warn if one is found.  Look in
	global hash tables for suitable method as a last resort when messaging
	'id <Proto>', 'Class <Proto>' and invalid receiver types.
	(objc_add_method): Insert instance methods listed in protocols into
	the global class method hash table.
	* objc-act.h (IS_PROTOCOL_QUALIFIED_ID): Rename to
	IS_PROTOCOL_QUALIFIED_UNTYPED and allow for 'Class <Proto>' in
	addition to 'id <Proto>'.

2004-10-21  Andrew Pinski  <pinskia@physics.uc.edu>

	PR objc/17923
	* objc-act.c (objc_build_string_object): Create a CONST_DECL
	for the NeXT runtime case.

2004-10-02  Kazu Hirata  <kazu@cs.umass.edu>

	* objc-act.c: Fix comment typos.

2004-09-24  Ziemowit Laski  <zlaski@apple.com>

	* objc-act.c (init_objc_symtab, init_module_descriptor,
	build_shared_structure_initializer): When initializing 'long'
	fields, ensure that the initializer value is also 'long'.

2004-09-24  Zack Weinberg  <zack@codesourcery.com>

	* objc-act.c: Change annotate_with_locus to SET_EXPR_LOCATION
	throughout.
	(objc_init): Only set input_line to 0 #ifndef USE_MAPPED_LOCATION.
	(build_selector_translation_table): Use %J in diagnostic
	instead of diddling input_line.  Fix spelling.

2004-09-21  Ziemowit Laski  <zlaski@apple.com>

	* objc-act.c (objc_fold_objc_type_ref): New function.
	* objc-act.h (objc_fold_objc_type_ref): New prototype.

2004-09-09  Joseph S. Myers  <jsm@polyomino.org.uk>

	* objc-act.c (objc_start_function, really_start_method,
	objc_get_parm_info, start_method_def): Update to new arg_info
	structures.

2004-09-07  Ziemowit Laski  <zlaski@apple.com>

	* Make-lang.in (objc/objc-parse.o): Depend on $(C_COMMON_H) instead of
	objc/objc-act.h.
	(objc/objc-act.o): Depend on $(HASHTAB_H).
	* objc-act.c: Include hashtab.h; in ObjC++ mode, include cp-tree.h and
	objcp-decl.h instead of c-tree.h.
	(build_module_descriptor, get_class_ivars, synth_id_with_class_suffix,
	error_with_ivar, gen_method_decl, gen_declaration, setup_string_decl,
	build_protocol_template): Adjust prototypes.
	(build_module_initializer_routine, start_class, continue_class,
	finish_class, start_method_def, objc_start_function, start_protocol,
	build_method_decl, objc_add_method, add_instance_variable,
	build_ivar_reference, is_ivar, is_private, get_super_receiver,
	build_selector_table_decl, objc_push_parm, objc_get_parm_info,
	gen_type_name, gen_type_name_0, start_var_decl, finish_var_decl,
	create_field_decl): New prototypes.
	(objc_expand_function_end, comp_method_with_proto, objc_expr_last,
	gen_declaration_1, gen_declarator, is_complex_decl, adorn_decl,
	define_decl, create_builtin_decl, gen_declspecs): Remove prototypes.
	(TYPE_ID): Rename to OBJECT_TYPEDEF_NAME.
	(CLASS_TYPEDEF_NAME): New.
	(TAG_EXECCLASS): Change from a global variable to a #define.
	(TAG_RETURN_STRUCT): Delete.
	(TAG_GNUINIT): New, holds '__objc_gnu_init' name.
	(objc_inherit_code, objc_public_flag): New, moved from c-parse.in.
	(string_descriptor): New struct.
	(string_htab): New hash table.
	(string_hash, string_eq): New prototypes.
	(generate_struct_by_value_array): Call create_field_decl() instead of
	create_builtin_decl().
	(objc_init): Do not initialize objc_ellipsis_node or TAG_EXECCLASS;
	In ObjC++ mode, call cxx_init() instead of c_objc_common_init().
	(objc_finish_file): In ObjC++, call instantiate_pending_templates()
	and cp_finish_file().
	(define_decl, get_static_reference, get_protocol_reference,
	create_builtin_decl): Remove functions.
	(objc_start_class_interface, objc_start_category_interface,
	objc_start_protocol, objc_continue_interface, objc_finish_interface,
	objc_start_class_implementation, objc_start_category_implementation,
	objc_continue_implementation, objc_finish_implementation,
	objc_set_visibility, objc_set_method_type,
	objc_build_method_signature, objc_add_method_declaration,
	objc_start_method_definition, objc_add_instance_variable,
	objc_get_protocol_qualified_type, create_field_decl,
	start_var_decl, finish_var_decl): New functions.
	(setup_string_decl): Simplify since it is only called once.
	(synth_module_prologue): Call build_class_template(); predefine 'id'
	and 'Class' as typedefs; rename 'temp_type' to 'type'; disable debug
	hooks for duration of function; fix GNU runtime messenger signatures
	to correspond to reality; forward-declare '__objc_exec_class' for the
	GNU runtime; call build_selector_table_decl(); in ObjC++ mode, generate
	'extern "C" { ... }' wrappers around synthesized declarations; call
	build_protocol_template() and build_category_template().
	(string_hash, string_eq): New functions.
	(objc_build_string_object): Check metaclass correctness only once;
	store string literals in hash table.
	(objc_build_constructor): Do not convert initializer elements;
	adjust for ObjC++ impedance mismatch.
	(build_objc_symtab_template): Call create_field_decl() instead of
	create_builtin_decl().
	(init_objc_symtab): Add missing conversion to initializer element.
	(build_metadata_decl): Call start_var_decl() instead of define_decl().
	(generate_objc_symtab_decl): Do not call build_category_template();
	call start_var_decl() and finish_var_decl() instead of start_decl()
	and finish_decl().
	(build_module_descriptor): Call create_field_decl() instead of
	grokfield(); call start_var_decl() and finish_var_decl() instead of
	start_decl() and finish_decl(); always mark module descriptor as
	used; move GNU runtime-specific functionality to
	build_module_initializer_routine().
	(build_module_initializer_routine): New function, broken off of
	build_module_descriptor().
	(objc_static_init_needed_p, objc_generate_static_init_call): New
	functions.
	(generate_static_references, generate_strings,
	build_selector_translation_table, generate_descriptor_table,
	generate_ivars_list, generate_dispatch_table, generate_category): Call
	start_var_decl() and finish_var_decl() instead of start_decl() and
	finish_decl(); build a type directly instead of via groktypename().
	(build_selector_reference_decl, build_selector_table_decl,
	build_class_reference_decl, build_protocol_reference,
	generate_objc_image_info): Call start_var_decl() instead of
	build_decl().
	(build_selector_reference): For GNU runtime, do not call
	build_selector_reference_decl().
	(build_selector, build_typed_selector_reference): Always convert
	result to the selector type.
	(add_objc_string): Cast return value to 'char *'.
	(build_method_prototype_template, build_selector_template,
	build_method_template): Use actual selector type for fields
	pointing to selectors.
	(finish_objc): For GNU runtime, call
	build_module_initializer_routine() after build_module_descriptor().
	(generate_protocol_list, generate_shared_structures): Call
	start_var_decl() and finish_var_decl() instead of start_decl() and
	finish_decl(); build a type directly instead of via
	groktypename().
	(synth_id_with_class_suffix): Return a string.
	(get_arg_type_list): For instance methods, use the instance type for
	'self'; do not call groktypename_in_parm_context().
	(build_objc_string_decl): Squash redeclaration errors in ObjC++.
	(objc_is_class_name): Use OBJC_TYPE_NAME instead of TYPE_NAME;
	handle RECORD_TYPEs in ObjC as well as ObjC++.
	(objc_is_id): New function.
	(objc_is_object_ptr): Return the canonical type node.
	(objc_get_class_ivars): Simplify using get_class_ivars().
	(get_class_ivars): Remove second parameter; create a fresh copy
	of the ivar list for each call; do not check for existence of
	super class.
	(objc_eh_runtime_type): Mark #ifndef OBJCPLUS.
	(objc_init_exceptions): When using SJLJ-style exceptions, require
	the use of '-fobjc-exceptions' flag; do not require it for DWARF-style
	exceptions.
	(objc_build_exc_ptr, next_sjlj_build_try_catch_finally): Use
	objc_object_type instead of objc_id_type.
	(objc_begin_catch_clause): Convert the incoming PARM_DECL into
	a VAR_DECL before placing it in the appropriate scope; do not
	call define_decl(); adjust call to c_begin_compound_stmt();
	use objc_object_type instead of objc_id_type.
	(build_next_objc_exception_stuff): Call create_field_decl() instead
	of create_builtin_decl(); construct type directly instead of calling
	groktypename(); use OBJC_VOID_AT_END to mark end of function parameters.
	(build_private_template): Adjust call to get_class_ivars(); build
	a type directly instead of via groktypename().
	(build_protocol_template, build_method_prototype_list_template,
	build_method_prototype_template, build_category_template,
	build_selector_template, build_class_template, build_super_template,
	build_ivar_template, build_ivar_list_template,
	build_method_list_template, build_method_template):
	Call create_field_decl() instead of grokfield().
	(objc_method_parm_type): Do not call groktypename().
	(generate_descriptor_table): Call start_var_decl() and
	finish_var_decl() instead of start_decl() and finish_decl().
	(generate_method_descriptors, build_protocol_initializer,
	generate_dispatch_tables, build_category_initializer,
	build_shared_structure_initializer): Do not call groktypename().
	(generate_protocols): Call start_var_decl() and finish_var_decl()
	instead of start_decl() and finish_decl(); do not call groktypename().
	(error_with_ivar): Remove last parameter.
	(check_ivars): Do not iterate ovar CLASS_RAW_IVARS lists in addition
	to CLASS_IVARS lists; adjust calls to error_with_ivar().
	(generate_ivar_lists): Convert one of the initializer elements; do
	not call groktypename().
	(get_arg_type_list, start_method_def, gen_method_def): Account for
	new representation of variable arguments and '...' in Objective-C
	methods; add Objective-C++ impedance matching code.
	(is_objc_type_qualifier): Remove function.
	(adjust_type_for_id_default): Simplify; there is no longer a need to
	wade through declspecs.
	(lookup_interface, start_class, continue_class,
	finish_class, start_method_def, start_protocol, build_method_decl,
	objc_add_method, add_instance_variable, build_ivar_reference,
	is_ivar, is_private, get_super_receiver, objc_build_finally_epilogue):
	Make into static functions.
	(receiver_is_class_object): Use new IS_CLASS() macro.
	(objc_build_message_expr): Tweak ObjC++ message argument handling;
	call objc_finish_message_expr() instead of finish_message_expr().
	(finish_message_expr): Rename to objc_finish_message_expr(); use
	OBJC_TYPE_NAME and OBJC_SET_TYPE_NAME macros instead of TYPE_NAME.
	call gen_type_name() instead of gen_declaration(); call objc_is_id()
	instead of using IS_ID and IS_CLASS; Use objc_class_name instead of
	calling get_identifier("Class"); handle CONVERT_EXPRs in receiver.
	(build_objc_method_call, warn_with_method): Do not call groktypename().
	(build_ivar_reference): Call convert() instead of clobbering in a
	type.
	(hash_init): Initialize string_htab hash table.
	(add_instance_variable): Simplify parameter list; do not call grokfield();
	do not populate CLASS_IVARS list.
	(start_class): Check for the existence of super class, if one was specified.
	(continue_class): Use CLASS_RAW_IVARS rather than CLASS_IVARS; do not
	call build_class_template(); adjust call to get_class_ivars(); call
	build_decl(), pushdecl() and finish_decl() instead of define_decl().
	(finish_class): Call build_decl(), pushdecl() and finish_decl() instead
	of define_decl().
	(add_protocols): Use PROTOCOL_BINFO_ELTS for the tree vector size.
	(start_protocol): Do not call build_protocol_template(); use
	PROTOCOL_BINFO_ELTS for the tree vector size.
	(encode_type_qualifiers): Do not handle the 'const' qualifier here.
	(encode_pointer): Encode 'const char *' as 'r*', for backwards
	compatibility.
	(encode_array): Use HOST_WIDE_INT_PRINT_DEC instead of "%ld".
	(encode_type): Handle the 'const' qualifier here.
	(objc_parmlist): New global variable, sued by objc_push_parm and
	objc_get_parm_info().
	(objc_push_parm, objc_get_parm_info): New functions.
	(objc_expr_last): Remove function.
	(synth_self_and_ucmd_args): For instance methods, use the instance
	type for 'self'; call objc_push_parm() instead of push_parm_decl().
	(start_method_def): Do not call push_scope(), declare_parm_level(),
	pop_scope(), push_parm_decl(), store_parm_decls() or objc_expr_last();
	just use objc_push_parm() and objc_get_parm_info().
	(comp_method_with_proto): Remove function.
	(objc_types_are_equivalent): Strip away indirections before comparing
	underlying types.
	(comp_proto_with_proto): Do not call groktypename(); types are no
	longer in raw declspec format.
	(objc_start_function): New function.
	(really_start_method): Call comp_proto_with_proto() instead of
	comp_method_with_proto(); call objc_start_function() instead of
	hand-crafting a function declarator.
	(continue_method_def, objc_expand_function_end): Remove functions.
	(get_super_receiver): Call objc_get_current_scope() instead of
	get_current_scope(); reference 'super_class' field (instead of
	'class').
	(finish_method_def): Rename to objc_finish_method_definition() and
	add a function decl parameter; move method encoding call from
	objc_expand_function_end().
	(is_complex_decl, adorn_decl, gen_declarator, gen_declspecs,
	gen_declaration_1): Remove functions.
	(tmpbuf, RAW_DECLSPEC): Remove.
	(gen_declaration): Remove second parameter; simplify to deal
	with TYPE_P nodes instead of raw declspecs.
	(gen_type_name, gen_type_name_0): New functions.
	(gen_method_decl): Remove second parameter; call gen_type_name()
	instead of gen_declaration_1().
	(dump_interface): Adjust calls to gen_declaration() and
	gen_method_decl(); do not allocate a separate string buffer.
	(init_objc): Allocate a larger string buffer to accommodate
	dump_interface(); adjust call to build_module_descriptor();
	add call to build_module_initializer_routine() for the GNU
	runtime.
	(generate_classref_translation_entry): Do not call start_decl(); call
	finish_var_decl() instead of finish_decl(); call convert() instead of
	build_c_cast().
	* objc-act.h (CLASS_OWN_IVARS): Remove accessor.
	(CLASS_BINFO_ELTS): Reduce from 6 to 5, now that CLASS_OWN_IVARS is
	gone.
	(OCTI_GNU_INIT_DECL, GNU_INIT_decl): New.
	(OCTI_ELLIPSIS_NODE, objc_ellipsis_node): Remove.
	(OCTI_ID_ID, id_type, objc_id_id): Rename to OCTI_ID_NAME,
	objc_object_type and objc_object_name, respectively.
	(OCTI_CLS_REF, OCTI_CLASS_NAME, objc_class_reference,
	objc_class_name): New.
	(IS_CLASS): New macro.
	(IS_ID, IS_SUPER): Robustify.
	(OCTI_EXECCLASS_DECL, execclass_decl): New.
	(finish_file, start_class, continue_class, finish_class,
	start_method_def, continue_method_def, finish_method_def,
	start_protocol, finish_protocol, objc_build_throw_stmt,
	objc_build_try_catch_finally_stmt, objc_build_synchronized_prologue,
	objc_build_synchronized_epilogue, objc_build_try_prologue,
	objc_build_try_epilogue, objc_build_catch_stmt, objc_build_catch_epilogue,
	objc_build_finally_prologue, objc_build_finally_epilogue,
	is_ivar, is_private, is_public, add_instance_variable, objc_add_method,
	get_super_receiver, objc_clear_super_receiver, get_class_ivars_from_name,
	get_class_reference, get_static_reference, get_object_reference,
	build_message_expr, finish_message_expr, build_selector_expr,
	build_ivar_reference, build_keyword_decl, build_method_decl,
	build_protocol_expr, build_objc_string_object, objc_declare_alias,
	objc_declare_class, objc_declare_protocols, objc_comptypes,
	objc_check_decl, build_encode_expr): Remove prototypes.
	(imp_count, cat_count): Make GGC-aware.
	(OBJC_SET_TYPE_NAME): New macro.

2004-09-03  Ziemowit Laski  <zlaski@apple.com>

	* config-lang.in: Update copyright notice.
	(lang_requires): Indicate that ObjC requires C to be built first.

2004-09-01  Ziemowit Laski  <zlaski@apple.com>

	* objc-act.c (objc_check_decl): Use OBJC_TYPE_NAME macro instead of
	TYPE_NAME.
	(build_objc_string_object): Rename to objc_build_string_object().
	(get_class_reference): Rename to objc_get_class_reference().
	(get_class_ivars_from_name): Rename to objc_get_class_ivars().
	(next_sjlj_build_catch_list, get_super_receiver): Call
	objc_get_class_reference() instead of get_class_reference().
	(build_keyword_decl): Rename to objc_build_keyword_decl().
	(build_message_expr): Rename to objc_build_message_expr().
	(build_protocol_expr): Rename to objc_build_protocol_expr().
	(build_selector_expr): Rename to objc_build_selector_expr().
	(build_encode_expr): Rename to objc_build_encode_expr().
	* objc-act.h (get_class_ivars_from_name): Rename prototype to
	objc_get_class_ivars().
	(get_class_reference): Rename prototype to objc_get_class_reference().
	(build_message_expr): Rename prototype to objc_build_message_expr().
	(build_selector_expr): Rename prototype to objc_build_selector_expr().
	(build_keyword_decl): Rename prototype to objc_build_keyword_decl().
	(build_protocol_expr): Rename prototype to objc_build_prototype_expr().
	(build_objc_string_object): Rename prototype to
	objc_build_string_object().

2004-09-01  Ziemowit Laski  <zlaski@apple.com>

	* objc-act.c (lookup_interface): Make function 'static' and add a
	local prototype.
	(objc_check_decl, get_class_reference, objc_declare_alias,
	objc_declare_class, objc_is_object_ptr): Call objc_is_class_name()
	instead of is_class_name().
	(get_super_receiver, objc_clear_super_receiver): Call
	objc_get_current_scope() instead of get_current_scope().
	(is_class_name): Rename to objc_is_class_name.
	(lookup_objc_ivar): Rename to objc_lookup_ivar.

2004-08-28  Ziemowit Laski  <zlaski@apple.com>

	* objc-act.c (objc_is_reserved_word): New function.

2004-08-15  Ziemowit Laski  <zlaski@apple.com>

	* Make-lang.in (objc/objc-lang.o): Depend on $(C_PRETTY_PRINT_H),
	$(DIAGNOSTIC_H), c-objc-common.h and gtype-objc.h, but not on toplev.h.
	(objc/objc-parse.o): Do not depend on gtype-objc.h.
	* objc-act.c: Do not include gtype-objc.h.
	(finish_file): Rename to objc_finish_file().
	* objc-act.h (finish_file): Update copyright notice; remove prototype.
	* objc-lang.c: Update copyright notice; include diagnostic.h,
	c-objc-common.h, c-pretty-print.h and gtype-objc.h; do not include
	toplev.h.
	(finish_file): New hook routine.
	(LANG_HOOKS_FINISH, LANG_HOOKS_INIT_OPTIONS,
	LANG_HOOKS_INITIALIZE_DIAGNOSTICS, LANG_HOOKS_HANDLE_OPTION,
	LANG_HOOKS_MISSING_ARGUMENT, LANG_HOOKS_POST_OPTIONS,
	LANG_HOOKS_GET_ALIAS_SET, LANG_HOOKS_SAFE_FROM_P,
	LANG_HOOKS_EXPAND_EXPR, LANG_HOOKS_MARK_ADDRESSABLE,
	LANG_HOOKS_PARSE_FILE, LANG_HOOKS_TRUTHVALUE_CONVERSION,
	LANG_HOOKS_FINISH_INCOMPLETE_DECL, LANG_HOOKS_UNSAFE_FOR_REEVAL,
	LANG_HOOKS_STATICP, LANG_HOOKS_SET_DECL_ASSEMBLER_NAME,
	LANG_HOOKS_NO_BODY_BLOCKS, LANG_HOOKS_WARN_UNUSED_GLOBAL_DECL,
	LANG_HOOKS_PRINT_IDENTIFIER, LANG_HOOKS_FUNCTION_ENTER_NESTED,
	LANG_HOOKS_FUNCTION_LEAVE_NESTED, LANG_HOOKS_DUP_LANG_SPECIFIC_DECL,
	LANG_HOOKS_DECL_UNINIT, LANG_HOOKS_RTL_EXPAND_STMT,
	LANG_HOOKS_COMMON_ATTRIBUTE_TABLE, LANG_HOOKS_FORMAT_ATTRIBUTE_TABLE,
	LANG_HOOKS_TREE_INLINING_CANNOT_INLINE_TREE_FN,
	LANG_HOOKS_TREE_INLINING_DISREGARD_INLINE_LIMITS,
	LANG_HOOKS_TREE_INLINING_ANON_AGGR_TYPE_P,
	LANG_HOOKS_TREE_INLINING_CONVERT_PARM_FOR_INLINING,
	LANG_HOOKS_TREE_INLINING_ESTIMATE_NUM_INSNS,
	LANG_HOOKS_TREE_DUMP_DUMP_TREE_FN,
	LANG_HOOKS_CALLGRAPH_EXPAND_FUNCTION, LANG_HOOKS_TYPE_FOR_MODE,
	LANG_HOOKS_TYPE_FOR_SIZE, LANG_HOOKS_SIGNED_TYPE,
	LANG_HOOKS_UNSIGNED_TYPE, LANG_HOOKS_SIGNED_OR_UNSIGNED_TYPE,
	LANG_HOOKS_INCOMPLETE_TYPE_ERROR, LANG_HOOKS_TYPE_PROMOTES_TO,
	LANG_HOOKS_REGISTER_BUILTIN_TYPE, LANG_HOOKS_WRITE_GLOBALS):
	Move to c-objc-common.h.


Copyright (C) 2004-2013 Free Software Foundation, Inc.

Copying and distribution of this file, with or without modification,
are permitted in any medium without royalty provided the copyright
notice and this notice are preserved.<|MERGE_RESOLUTION|>--- conflicted
+++ resolved
@@ -1,8 +1,7 @@
-<<<<<<< HEAD
 2013-09-25  Andrew MacLeod  <amacleod@redhat.com>
 
 	* objc-act.c (objc_push_parm): Adda tomic qualifier.
-=======
+
 2013-09-25  Tom Tromey  <tromey@redhat.com>
 
 	* Make-lang.in (START_HDRS, cc1obj-checksum.o, objc/objc-lang.o)
@@ -10,7 +9,6 @@
 	(objc/objc-gnu-runtime-abi-01.o, objc/objc-next-runtime-abi-01.o)
 	(objc/objc-next-runtime-abi-02.o, objc/objc-act.o)
 	(objc/objc-encoding.o, objc/objc-map.o): Remove.
->>>>>>> ea151fae
 
 2013-09-14  Iain Sandoe  <iain@codesourcery.com>
 
