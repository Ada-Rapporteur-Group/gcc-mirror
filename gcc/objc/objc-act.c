--- conflicted
+++ resolved
@@ -1990,12 +1990,8 @@
   if (!desc)
     {
       tree var;
-<<<<<<< HEAD
+      VEC(constructor_elt,gc) *v = NULL;
       *loc = desc = ggc_alloc_string_descriptor ();
-=======
-      VEC(constructor_elt,gc) *v = NULL;
-      *loc = desc = GGC_NEW (struct string_descriptor);
->>>>>>> e4dfaf72
       desc->literal = string;
 
       /* GNU:    (NXConstantString *) & ((__builtin_ObjCString) { NULL, string, length })  */
