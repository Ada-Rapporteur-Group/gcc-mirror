--- conflicted
+++ resolved
@@ -1,9 +1,5 @@
 /* Callgraph construction.
-<<<<<<< HEAD
-   Copyright (C) 2003, 2004, 2005, 2006, 2007, 2008, 2009
-=======
    Copyright (C) 2003, 2004, 2005, 2006, 2007, 2008, 2009, 2010
->>>>>>> 03d20231
    Free Software Foundation, Inc.
    Contributed by Jan Hubicka
 
@@ -111,7 +107,6 @@
 }
 
 /* Record references to typeinfos in the type list LIST.  */
-<<<<<<< HEAD
 
 static void
 record_type_list (struct cgraph_node *node, tree list)
@@ -142,50 +137,15 @@
    for NODE.  */
 
 static void
-=======
-
-static void
-record_type_list (struct cgraph_node *node, tree list)
-{
-  for (; list; list = TREE_CHAIN (list))
-    {
-      tree type = TREE_VALUE (list);
-      
-      if (TYPE_P (type))
-	type = lookup_type_for_runtime (type);
-      STRIP_NOPS (type);
-      if (TREE_CODE (type) == ADDR_EXPR)
-	{
-	  type = TREE_OPERAND (type, 0);
-	  if (TREE_CODE (type) == VAR_DECL)
-	    {
-	      struct varpool_node *vnode = varpool_node (type);
-	      varpool_mark_needed_node (vnode);
-	      ipa_record_reference (node, NULL,
-				    NULL, vnode,
-				    IPA_REF_ADDR, NULL);
-	    }
-	}
-    }
-}
-
-/* Record all references we will introduce by producing EH tables
-   for NODE.  */
-
-static void
->>>>>>> 03d20231
 record_eh_tables (struct cgraph_node *node, struct function *fun)
 {
   eh_region i;
 
-<<<<<<< HEAD
-=======
   if (DECL_FUNCTION_PERSONALITY (node->decl))
     ipa_record_reference (node, NULL,
 			  cgraph_node (DECL_FUNCTION_PERSONALITY (node->decl)),
 			  NULL, IPA_REF_ADDR, NULL);
 
->>>>>>> 03d20231
   i = fun->eh->region_tree;
   if (!i)
     return;
@@ -279,15 +239,9 @@
 /* Mark address taken in STMT.  */
 
 static bool
-<<<<<<< HEAD
-mark_address (gimple stmt ATTRIBUTE_UNUSED, tree addr,
-	      void *data ATTRIBUTE_UNUSED)
-{
-=======
 mark_address (gimple stmt, tree addr, void *data)
 {
   addr = get_base_address (addr);
->>>>>>> 03d20231
   if (TREE_CODE (addr) == FUNCTION_DECL)
     {
       struct cgraph_node *node = cgraph_node (addr);
@@ -296,26 +250,6 @@
 			    node, NULL,
 			    IPA_REF_ADDR, stmt);
     }
-<<<<<<< HEAD
-  else
-    {
-      addr = get_base_address (addr);
-      if (addr && TREE_CODE (addr) == VAR_DECL
-	  && (TREE_STATIC (addr) || DECL_EXTERNAL (addr)))
-	{
-	  struct varpool_node *vnode = varpool_node (addr);
-	  int walk_subtrees;
-
-	  if (lang_hooks.callgraph.analyze_expr)
-	    lang_hooks.callgraph.analyze_expr (&addr, &walk_subtrees);
-	  varpool_mark_needed_node (vnode);
-	  if (vnode->alias && vnode->extra_name)
-	    vnode = vnode->extra_name;
-	  ipa_record_reference ((struct cgraph_node *)data, NULL,
-				NULL, vnode,
-				IPA_REF_ADDR, stmt);
-	}
-=======
   else if (addr && TREE_CODE (addr) == VAR_DECL
 	   && (TREE_STATIC (addr) || DECL_EXTERNAL (addr)))
     {
@@ -330,7 +264,6 @@
       ipa_record_reference ((struct cgraph_node *)data, NULL,
 			    NULL, vnode,
 			    IPA_REF_ADDR, stmt);
->>>>>>> 03d20231
     }
 
   return false;
@@ -339,14 +272,6 @@
 /* Mark load of T.  */
 
 static bool
-<<<<<<< HEAD
-mark_load (gimple stmt ATTRIBUTE_UNUSED, tree t,
-	   void *data ATTRIBUTE_UNUSED)
-{
-  t = get_base_address (t);
-  if (TREE_CODE (t) == VAR_DECL
-      && (TREE_STATIC (t) || DECL_EXTERNAL (t)))
-=======
 mark_load (gimple stmt, tree t, void *data)
 {
   t = get_base_address (t);
@@ -362,7 +287,6 @@
     }
   else if (t && TREE_CODE (t) == VAR_DECL
 	   && (TREE_STATIC (t) || DECL_EXTERNAL (t)))
->>>>>>> 03d20231
     {
       struct varpool_node *vnode = varpool_node (t);
       int walk_subtrees;
@@ -382,18 +306,10 @@
 /* Mark store of T.  */
 
 static bool
-<<<<<<< HEAD
-mark_store (gimple stmt ATTRIBUTE_UNUSED, tree t,
-	    void *data ATTRIBUTE_UNUSED)
-{
-  t = get_base_address (t);
-  if (TREE_CODE (t) == VAR_DECL
-=======
 mark_store (gimple stmt, tree t, void *data)
 {
   t = get_base_address (t);
   if (t && TREE_CODE (t) == VAR_DECL
->>>>>>> 03d20231
       && (TREE_STATIC (t) || DECL_EXTERNAL (t)))
     {
       struct varpool_node *vnode = varpool_node (t);
@@ -406,11 +322,7 @@
 	vnode = vnode->extra_name;
       ipa_record_reference ((struct cgraph_node *)data, NULL,
 			    NULL, vnode,
-<<<<<<< HEAD
-			    IPA_REF_STORE, NULL);
-=======
 			    IPA_REF_STORE, stmt);
->>>>>>> 03d20231
      }
   return false;
 }
@@ -458,30 +370,19 @@
 	      && gimple_omp_parallel_child_fn (stmt))
 	    {
 	      tree fn = gimple_omp_parallel_child_fn (stmt);
-<<<<<<< HEAD
-	      cgraph_mark_needed_node (cgraph_node (fn));
-=======
 	      ipa_record_reference (node, NULL, cgraph_node (fn),
 				    NULL, IPA_REF_ADDR, stmt);
->>>>>>> 03d20231
 	    }
 	  if (gimple_code (stmt) == GIMPLE_OMP_TASK)
 	    {
 	      tree fn = gimple_omp_task_child_fn (stmt);
 	      if (fn)
-<<<<<<< HEAD
-		cgraph_mark_needed_node (cgraph_node (fn));
-	      fn = gimple_omp_task_copy_fn (stmt);
-	      if (fn)
-		cgraph_mark_needed_node (cgraph_node (fn));
-=======
 		ipa_record_reference (node, NULL, cgraph_node (fn),
 				      NULL, IPA_REF_ADDR, stmt);
 	      fn = gimple_omp_task_copy_fn (stmt);
 	      if (fn)
 		ipa_record_reference (node, NULL, cgraph_node (fn),
 				      NULL, IPA_REF_ADDR, stmt);
->>>>>>> 03d20231
 	    }
 	}
       for (gsi = gsi_start (phi_nodes (bb)); !gsi_end_p (gsi); gsi_next (&gsi))
@@ -490,22 +391,10 @@
    }
 
   /* Look for initializers of constant variables and private statics.  */
-<<<<<<< HEAD
-  for (step = cfun->local_decls;
-       step;
-       step = TREE_CHAIN (step))
-    {
-      tree decl = TREE_VALUE (step);
-      if (TREE_CODE (decl) == VAR_DECL
-	  && (TREE_STATIC (decl) && !DECL_EXTERNAL (decl)))
-	varpool_finalize_decl (decl);
-    }
-=======
   FOR_EACH_LOCAL_DECL (cfun, ix, decl)
     if (TREE_CODE (decl) == VAR_DECL
 	&& (TREE_STATIC (decl) && !DECL_EXTERNAL (decl)))
       varpool_finalize_decl (decl);
->>>>>>> 03d20231
   record_eh_tables (node, cfun);
 
   pointer_set_destroy (visited_nodes);
@@ -641,11 +530,7 @@
   NULL,					/* sub */
   NULL,					/* next */
   0,					/* static_pass_number */
-<<<<<<< HEAD
-  TV_NONE,				/* tv_id */
-=======
   TV_CGRAPH,				/* tv_id */
->>>>>>> 03d20231
   PROP_cfg,				/* properties_required */
   0,					/* properties_provided */
   0,					/* properties_destroyed */
