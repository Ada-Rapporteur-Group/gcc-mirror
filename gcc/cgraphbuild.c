/* Callgraph construction.
   Copyright (C) 2003, 2004, 2005, 2006, 2007, 2008, 2009
   Free Software Foundation, Inc.
   Contributed by Jan Hubicka

This file is part of GCC.

GCC is free software; you can redistribute it and/or modify it under
the terms of the GNU General Public License as published by the Free
Software Foundation; either version 3, or (at your option) any later
version.

GCC is distributed in the hope that it will be useful, but WITHOUT ANY
WARRANTY; without even the implied warranty of MERCHANTABILITY or
FITNESS FOR A PARTICULAR PURPOSE.  See the GNU General Public License
for more details.

You should have received a copy of the GNU General Public License
along with GCC; see the file COPYING3.  If not see
<http://www.gnu.org/licenses/>.  */

#include "config.h"
#include "system.h"
#include "coretypes.h"
#include "tm.h"
#include "tree.h"
#include "tree-flow.h"
#include "langhooks.h"
#include "pointer-set.h"
#include "cgraph.h"
#include "intl.h"
#include "gimple.h"
#include "tree-pass.h"

/* Walk tree and record all calls and references to functions/variables.
   Called via walk_tree: TP is pointer to tree to be examined.  */

static tree
record_reference (tree *tp, int *walk_subtrees, void *data ATTRIBUTE_UNUSED)
{
  tree t = *tp;
  tree decl;

  switch (TREE_CODE (t))
    {
    case VAR_DECL:
      if (TREE_STATIC (t) || DECL_EXTERNAL (t))
	{
	  varpool_mark_needed_node (varpool_node (t));
	  if (lang_hooks.callgraph.analyze_expr)
	    return lang_hooks.callgraph.analyze_expr (tp, walk_subtrees);
	}
      break;

    case FDESC_EXPR:
    case ADDR_EXPR:
      /* Record dereferences to the functions.  This makes the
	 functions reachable unconditionally.  */
      decl = TREE_OPERAND (*tp, 0);
      if (TREE_CODE (decl) == FUNCTION_DECL)
	cgraph_mark_address_taken_node (cgraph_node (decl));
      break;

    default:
      /* Save some cycles by not walking types and declaration as we
	 won't find anything useful there anyway.  */
      if (IS_TYPE_OR_DECL_P (*tp))
	{
	  *walk_subtrees = 0;
	  break;
	}

      if ((unsigned int) TREE_CODE (t) >= LAST_AND_UNUSED_TREE_CODE)
	return lang_hooks.callgraph.analyze_expr (tp, walk_subtrees);
      break;
    }

  return NULL_TREE;
}

/* Computes the frequency of the call statement so that it can be stored in
   cgraph_edge.  BB is the basic block of the call statement.  */
int
compute_call_stmt_bb_frequency (tree decl, basic_block bb)
{
  int entry_freq = ENTRY_BLOCK_PTR->frequency;
  int freq = bb->frequency;
<<<<<<< HEAD
=======

  if (profile_status_for_function (DECL_STRUCT_FUNCTION (decl)) == PROFILE_ABSENT)
    return CGRAPH_FREQ_BASE;
>>>>>>> 42a9ba1d

  if (!entry_freq)
    entry_freq = 1, freq++;

  freq = freq * CGRAPH_FREQ_BASE / entry_freq;
  if (freq > CGRAPH_FREQ_MAX)
    freq = CGRAPH_FREQ_MAX;

  return freq;
}

/* Create cgraph edges for function calls.
   Also look for functions and variables having addresses taken.  */

static unsigned int
build_cgraph_edges (void)
{
  basic_block bb;
  struct cgraph_node *node = cgraph_node (current_function_decl);
  struct pointer_set_t *visited_nodes = pointer_set_create ();
  gimple_stmt_iterator gsi;
  tree step;

  /* Create the callgraph edges and record the nodes referenced by the function.
     body.  */
  FOR_EACH_BB (bb)
    for (gsi = gsi_start_bb (bb); !gsi_end_p (gsi); gsi_next (&gsi))
      {
	gimple stmt = gsi_stmt (gsi);
	tree decl;

	if (is_gimple_call (stmt) && (decl = gimple_call_fndecl (stmt)))
	  {
	    size_t i;
	    size_t n = gimple_call_num_args (stmt);
	    cgraph_create_edge (node, cgraph_node (decl), stmt,
				bb->count, compute_call_stmt_bb_frequency (current_function_decl, bb),
				bb->loop_depth);
	    for (i = 0; i < n; i++)
	      walk_tree (gimple_call_arg_ptr (stmt, i), record_reference,
			 node, visited_nodes);
	    if (gimple_call_lhs (stmt))
	      walk_tree (gimple_call_lhs_ptr (stmt), record_reference, node,
		         visited_nodes);
	  }
	else
	  {
	    struct walk_stmt_info wi;
	    memset (&wi, 0, sizeof (wi));
	    wi.info = node;
	    wi.pset = visited_nodes;
	    walk_gimple_op (stmt, record_reference, &wi);
	    if (gimple_code (stmt) == GIMPLE_OMP_PARALLEL
		&& gimple_omp_parallel_child_fn (stmt))
	      {
		tree fn = gimple_omp_parallel_child_fn (stmt);
		cgraph_mark_needed_node (cgraph_node (fn));
	      }
	    if (gimple_code (stmt) == GIMPLE_OMP_TASK)
	      {
		tree fn = gimple_omp_task_child_fn (stmt);
		if (fn)
		  cgraph_mark_needed_node (cgraph_node (fn));
		fn = gimple_omp_task_copy_fn (stmt);
		if (fn)
		  cgraph_mark_needed_node (cgraph_node (fn));
	      }
	  }
      }

  /* Look for initializers of constant variables and private statics.  */
  for (step = cfun->local_decls;
       step;
       step = TREE_CHAIN (step))
    {
      tree decl = TREE_VALUE (step);
      if (TREE_CODE (decl) == VAR_DECL
	  && (TREE_STATIC (decl) && !DECL_EXTERNAL (decl)))
	varpool_finalize_decl (decl);
      else if (TREE_CODE (decl) == VAR_DECL && DECL_INITIAL (decl))
	walk_tree (&DECL_INITIAL (decl), record_reference, node, visited_nodes);
    }

  pointer_set_destroy (visited_nodes);
  return 0;
}

struct gimple_opt_pass pass_build_cgraph_edges =
{
 {
  GIMPLE_PASS,
  NULL,					/* name */
  NULL,					/* gate */
  build_cgraph_edges,			/* execute */
  NULL,					/* sub */
  NULL,					/* next */
  0,					/* static_pass_number */
  TV_NONE,				/* tv_id */
  PROP_cfg,				/* properties_required */
  0,					/* properties_provided */
  0,					/* properties_destroyed */
  0,					/* todo_flags_start */
  0					/* todo_flags_finish */
 }
};

/* Record references to functions and other variables present in the
   initial value of DECL, a variable.  */

void
record_references_in_initializer (tree decl)
{
  struct pointer_set_t *visited_nodes = pointer_set_create ();
  walk_tree (&DECL_INITIAL (decl), record_reference, NULL, visited_nodes);
  pointer_set_destroy (visited_nodes);
}

/* Rebuild cgraph edges for current function node.  This needs to be run after
   passes that don't update the cgraph.  */

unsigned int
rebuild_cgraph_edges (void)
{
  basic_block bb;
  struct cgraph_node *node = cgraph_node (current_function_decl);
  gimple_stmt_iterator gsi;

  cgraph_node_remove_callees (node);

  node->count = ENTRY_BLOCK_PTR->count;

  FOR_EACH_BB (bb)
    for (gsi = gsi_start_bb (bb); !gsi_end_p (gsi); gsi_next (&gsi))
      {
	gimple stmt = gsi_stmt (gsi);
	tree decl;

	if (is_gimple_call (stmt) && (decl = gimple_call_fndecl (stmt)))
	  cgraph_create_edge (node, cgraph_node (decl), stmt,
			      bb->count,
			      compute_call_stmt_bb_frequency
			        (current_function_decl, bb),
			      bb->loop_depth);

      }
  gcc_assert (!node->global.inlined_to);

  return 0;
}

struct gimple_opt_pass pass_rebuild_cgraph_edges =
{
 {
  GIMPLE_PASS,
  NULL,					/* name */
  NULL,					/* gate */
  rebuild_cgraph_edges,			/* execute */
  NULL,					/* sub */
  NULL,					/* next */
  0,					/* static_pass_number */
  TV_NONE,				/* tv_id */
  PROP_cfg,				/* properties_required */
  0,					/* properties_provided */
  0,					/* properties_destroyed */
  0,					/* todo_flags_start */
  0,					/* todo_flags_finish */
 }
};


static unsigned int
remove_cgraph_callee_edges (void)
{
  cgraph_node_remove_callees (cgraph_node (current_function_decl));
  return 0;
}

struct gimple_opt_pass pass_remove_cgraph_callee_edges =
{
 {
  GIMPLE_PASS,
  NULL,					/* name */
  NULL,					/* gate */
  remove_cgraph_callee_edges,		/* execute */
  NULL,					/* sub */
  NULL,					/* next */
  0,					/* static_pass_number */
  TV_NONE,				/* tv_id */
  0,					/* properties_required */
  0,					/* properties_provided */
  0,					/* properties_destroyed */
  0,					/* todo_flags_start */
  0,					/* todo_flags_finish */
 }
};<|MERGE_RESOLUTION|>--- conflicted
+++ resolved
@@ -85,12 +85,9 @@
 {
   int entry_freq = ENTRY_BLOCK_PTR->frequency;
   int freq = bb->frequency;
-<<<<<<< HEAD
-=======
 
   if (profile_status_for_function (DECL_STRUCT_FUNCTION (decl)) == PROFILE_ABSENT)
     return CGRAPH_FREQ_BASE;
->>>>>>> 42a9ba1d
 
   if (!entry_freq)
     entry_freq = 1, freq++;
