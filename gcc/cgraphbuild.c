--- conflicted
+++ resolved
@@ -146,17 +146,8 @@
 
 	if (is_gimple_call (stmt) && (decl = gimple_call_fndecl (stmt)))
 	  {
-<<<<<<< HEAD
 	    size_t i;
 	    size_t n = gimple_call_num_args (stmt);
-	    int freq = (!bb->frequency && !entry_freq ? CGRAPH_FREQ_BASE
-			: bb->frequency * CGRAPH_FREQ_BASE / entry_freq);
-	    if (freq > CGRAPH_FREQ_MAX)
-	      freq = CGRAPH_FREQ_MAX;
-=======
-	    int i;
-	    int n = call_expr_nargs (call);
->>>>>>> 3e293154
 	    cgraph_create_edge (node, cgraph_node (decl), stmt,
 				bb->count, compute_call_stmt_bb_frequency (bb),
 				bb->loop_depth);
@@ -251,15 +242,7 @@
 {
   basic_block bb;
   struct cgraph_node *node = cgraph_node (current_function_decl);
-<<<<<<< HEAD
   gimple_stmt_iterator gsi;
-  int entry_freq = ENTRY_BLOCK_PTR->frequency;
-
-  if (!entry_freq)
-    entry_freq = 1;
-=======
-  block_stmt_iterator bsi;
->>>>>>> 3e293154
 
   cgraph_node_remove_callees (node);
 
@@ -271,22 +254,11 @@
 	gimple stmt = gsi_stmt (gsi);
 	tree decl;
 
-<<<<<<< HEAD
 	if (is_gimple_call (stmt) && (decl = gimple_call_fndecl (stmt)))
-	  {
-	    int freq = (!bb->frequency && !entry_freq ? CGRAPH_FREQ_BASE
-			: bb->frequency * CGRAPH_FREQ_BASE / entry_freq);
-	    if (freq > CGRAPH_FREQ_MAX)
-	      freq = CGRAPH_FREQ_MAX;
-	    cgraph_create_edge (node, cgraph_node (decl), stmt,
-				bb->count, freq, bb->loop_depth);
-	   }
-=======
-	if (call && (decl = get_callee_fndecl (call)))
 	  cgraph_create_edge (node, cgraph_node (decl), stmt,
 			      bb->count, compute_call_stmt_bb_frequency (bb),
 			      bb->loop_depth);
->>>>>>> 3e293154
+
       }
   initialize_inline_failed (node);
   gcc_assert (!node->global.inlined_to);
