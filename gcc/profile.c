/* Calculate branch probabilities, and basic block execution counts.
   Copyright (C) 1990-2013 Free Software Foundation, Inc.
   Contributed by James E. Wilson, UC Berkeley/Cygnus Support;
   based on some ideas from Dain Samples of UC Berkeley.
   Further mangling by Bob Manson, Cygnus Support.

This file is part of GCC.

GCC is free software; you can redistribute it and/or modify it under
the terms of the GNU General Public License as published by the Free
Software Foundation; either version 3, or (at your option) any later
version.

GCC is distributed in the hope that it will be useful, but WITHOUT ANY
WARRANTY; without even the implied warranty of MERCHANTABILITY or
FITNESS FOR A PARTICULAR PURPOSE.  See the GNU General Public License
for more details.

You should have received a copy of the GNU General Public License
along with GCC; see the file COPYING3.  If not see
<http://www.gnu.org/licenses/>.  */

/* Generate basic block profile instrumentation and auxiliary files.
   Profile generation is optimized, so that not all arcs in the basic
   block graph need instrumenting. First, the BB graph is closed with
   one entry (function start), and one exit (function exit).  Any
   ABNORMAL_EDGE cannot be instrumented (because there is no control
   path to place the code). We close the graph by inserting fake
   EDGE_FAKE edges to the EXIT_BLOCK, from the sources of abnormal
   edges that do not go to the exit_block. We ignore such abnormal
   edges.  Naturally these fake edges are never directly traversed,
   and so *cannot* be directly instrumented.  Some other graph
   massaging is done. To optimize the instrumentation we generate the
   BB minimal span tree, only edges that are not on the span tree
   (plus the entry point) need instrumenting. From that information
   all other edge counts can be deduced.  By construction all fake
   edges must be on the spanning tree. We also attempt to place
   EDGE_CRITICAL edges on the spanning tree.

   The auxiliary files generated are <dumpbase>.gcno (at compile time)
   and <dumpbase>.gcda (at run time).  The format is
   described in full in gcov-io.h.  */

/* ??? Register allocation should use basic block execution counts to
   give preference to the most commonly executed blocks.  */

/* ??? Should calculate branch probabilities before instrumenting code, since
   then we can use arc counts to help decide which arcs to instrument.  */

#include "config.h"
#include "system.h"
#include "coretypes.h"
#include "tm.h"
#include "rtl.h"
#include "flags.h"
#include "regs.h"
#include "expr.h"
#include "function.h"
#include "basic-block.h"
#include "diagnostic-core.h"
#include "coverage.h"
#include "value-prof.h"
#include "tree.h"
#include "tree-ssa.h"
#include "cfgloop.h"
#include "dumpfile.h"
#include "params.h"

#include "profile.h"

struct bb_info {
  unsigned int count_valid : 1;

  /* Number of successor and predecessor edges.  */
  gcov_type succ_count;
  gcov_type pred_count;
};

#define BB_INFO(b)  ((struct bb_info *) (b)->aux)


/* Counter summary from the last set of coverage counts read.  */

const struct gcov_ctr_summary *profile_info;

/* Counter working set information computed from the current counter
   summary. Not initialized unless profile_info summary is non-NULL.  */
static gcov_working_set_t gcov_working_sets[NUM_GCOV_WORKING_SETS];

/* Collect statistics on the performance of this pass for the entire source
   file.  */

static int total_num_blocks;
static int total_num_edges;
static int total_num_edges_ignored;
static int total_num_edges_instrumented;
static int total_num_blocks_created;
static int total_num_passes;
static int total_num_times_called;
static int total_hist_br_prob[20];
static int total_num_branches;

/* Forward declarations.  */
static void find_spanning_tree (struct edge_list *);

/* Add edge instrumentation code to the entire insn chain.

   F is the first insn of the chain.
   NUM_BLOCKS is the number of basic blocks found in F.  */

static unsigned
instrument_edges (struct edge_list *el)
{
  unsigned num_instr_edges = 0;
  int num_edges = NUM_EDGES (el);
  basic_block bb;

  FOR_BB_BETWEEN (bb, ENTRY_BLOCK_PTR, NULL, next_bb)
    {
      edge e;
      edge_iterator ei;

      FOR_EACH_EDGE (e, ei, bb->succs)
	{
	  struct edge_info *inf = EDGE_INFO (e);

	  if (!inf->ignore && !inf->on_tree)
	    {
	      gcc_assert (!(e->flags & EDGE_ABNORMAL));
	      if (dump_file)
		fprintf (dump_file, "Edge %d to %d instrumented%s\n",
			 e->src->index, e->dest->index,
			 EDGE_CRITICAL_P (e) ? " (and split)" : "");
	      gimple_gen_edge_profiler (num_instr_edges++, e);
	    }
	}
    }

  total_num_blocks_created += num_edges;
  if (dump_file)
    fprintf (dump_file, "%d edges instrumented\n", num_instr_edges);
  return num_instr_edges;
}

/* Add code to measure histograms for values in list VALUES.  */
static void
instrument_values (histogram_values values)
{
  unsigned i;

  /* Emit code to generate the histograms before the insns.  */

  for (i = 0; i < values.length (); i++)
    {
      histogram_value hist = values[i];
      unsigned t = COUNTER_FOR_HIST_TYPE (hist->type);

      /* See condition in gimple_gen_ic_func_topn_profiler  */
      if (t == GCOV_COUNTER_ICALL_TOPNV
          && (DECL_STATIC_CONSTRUCTOR (current_function_decl)
              || DECL_STATIC_CONSTRUCTOR (current_function_decl)
              || DECL_NO_INSTRUMENT_FUNCTION_ENTRY_EXIT (
                  current_function_decl)))
         continue;

      if (!coverage_counter_alloc (t, hist->n_counters))
	continue;

      switch (hist->type)
	{
	case HIST_TYPE_INTERVAL:
	  gimple_gen_interval_profiler (hist, t, 0);
	  break;

	case HIST_TYPE_POW2:
	  gimple_gen_pow2_profiler (hist, t, 0);
	  break;

	case HIST_TYPE_SINGLE_VALUE:
	  gimple_gen_one_value_profiler (hist, t, 0);
	  break;

	case HIST_TYPE_CONST_DELTA:
	  gimple_gen_const_delta_profiler (hist, t, 0);
	  break;

 	case HIST_TYPE_INDIR_CALL:
 	case HIST_TYPE_INDIR_CALL_TOPN:
 	  gimple_gen_ic_profiler (hist, t, 0);
  	  break;

	case HIST_TYPE_AVERAGE:
	  gimple_gen_average_profiler (hist, t, 0);
	  break;

	case HIST_TYPE_IOR:
	  gimple_gen_ior_profiler (hist, t, 0);
	  break;

	default:
	  gcc_unreachable ();
	}
    }
}


/* Fill the working set information into the profile_info structure.  */

void
get_working_sets (void)
{
  unsigned ws_ix, pctinc, pct;
  gcov_working_set_t *ws_info;

  if (!profile_info)
    return;

  compute_working_sets (profile_info, gcov_working_sets);

  if (dump_file)
    {
      fprintf (dump_file, "Counter working sets:\n");
      /* Multiply the percentage by 100 to avoid float.  */
      pctinc = 100 * 100 / NUM_GCOV_WORKING_SETS;
      for (ws_ix = 0, pct = pctinc; ws_ix < NUM_GCOV_WORKING_SETS;
           ws_ix++, pct += pctinc)
        {
          if (ws_ix == NUM_GCOV_WORKING_SETS - 1)
            pct = 9990;
          ws_info = &gcov_working_sets[ws_ix];
          /* Print out the percentage using int arithmatic to avoid float.  */
          fprintf (dump_file, "\t\t%u.%02u%%: num counts=%u, min counter="
                   HOST_WIDEST_INT_PRINT_DEC "\n",
                   pct / 100, pct - (pct / 100 * 100),
                   ws_info->num_counters,
                   (HOST_WIDEST_INT)ws_info->min_counter);
        }
    }
}

/* Given a the desired percentage of the full profile (sum_all from the
   summary), multiplied by 10 to avoid float in PCT_TIMES_10, returns
   the corresponding working set information. If an exact match for
   the percentage isn't found, the closest value is used.  */

gcov_working_set_t *
find_working_set (unsigned pct_times_10)
{
  unsigned i;
  if (!profile_info)
    return NULL;
  gcc_assert (pct_times_10 <= 1000);
  if (pct_times_10 >= 999)
    return &gcov_working_sets[NUM_GCOV_WORKING_SETS - 1];
  i = pct_times_10 * NUM_GCOV_WORKING_SETS / 1000;
  if (!i)
    return &gcov_working_sets[0];
  return &gcov_working_sets[i - 1];
}

/* Computes hybrid profile for all matching entries in da_file.  
   
   CFG_CHECKSUM is the precomputed checksum for the CFG.  */

static gcov_type *
get_exec_counts (unsigned cfg_checksum, unsigned lineno_checksum)
{
  unsigned num_edges = 0;
  basic_block bb;
  gcov_type *counts;

  /* Count the edges to be (possibly) instrumented.  */
  FOR_BB_BETWEEN (bb, ENTRY_BLOCK_PTR, NULL, next_bb)
    {
      edge e;
      edge_iterator ei;

      FOR_EACH_EDGE (e, ei, bb->succs)
	if (!EDGE_INFO (e)->ignore && !EDGE_INFO (e)->on_tree)
	  num_edges++;
    }

  counts = get_coverage_counts (GCOV_COUNTER_ARCS, num_edges, cfg_checksum,
				lineno_checksum, &profile_info);
  if (!counts)
    return NULL;

  get_working_sets ();

  if (dump_file && profile_info)
    fprintf (dump_file, "Merged %u profiles with maximal count %u.\n",
	     profile_info->runs, (unsigned) profile_info->sum_max);

  return counts;
}


static bool
is_edge_inconsistent (vec<edge, va_gc> *edges)
{
  edge e;
  edge_iterator ei;
  FOR_EACH_EDGE (e, ei, edges)
    {
      if (!EDGE_INFO (e)->ignore)
        {
          if (e->count < 0
	      && (!(e->flags & EDGE_FAKE)
		  || e->src == ENTRY_BLOCK_PTR
	          || !block_ends_with_call_p (e->src)))
	    {
	      if (dump_file)
		{
		  fprintf (dump_file,
		  	   "Edge %i->%i is inconsistent, count"HOST_WIDEST_INT_PRINT_DEC,
			   e->src->index, e->dest->index, e->count);
		  dump_bb (dump_file, e->src, 0, TDF_DETAILS);
		  dump_bb (dump_file, e->dest, 0, TDF_DETAILS);
		}
              return true;
	    }
        }
    }
  return false;
}

static void
correct_negative_edge_counts (void)
{
  basic_block bb;
  edge e;
  edge_iterator ei;

  FOR_BB_BETWEEN (bb, ENTRY_BLOCK_PTR, NULL, next_bb)
    {
      FOR_EACH_EDGE (e, ei, bb->succs)
        {
           if (e->count < 0)
             e->count = 0;
        }
    }
}

/* Check consistency.
   Return true if inconsistency is found.  */
static bool
is_inconsistent (void)
{
  basic_block bb;
  bool inconsistent = false;
  FOR_EACH_BB (bb)
    {
      inconsistent |= is_edge_inconsistent (bb->preds);
      if (!dump_file && inconsistent)
	return true;
      inconsistent |= is_edge_inconsistent (bb->succs);
      if (!dump_file && inconsistent)
	return true;
      if (bb->count < 0)
        {
	  if (dump_file)
	    {
	      fprintf (dump_file, "BB %i count is negative "
		       HOST_WIDEST_INT_PRINT_DEC,
		       bb->index,
		       bb->count);
	      dump_bb (dump_file, bb, 0, TDF_DETAILS);
	    }
	  inconsistent = true;
	}
      if (bb->count != sum_edge_counts (bb->preds))
        {
	  if (dump_file)
	    {
	      fprintf (dump_file, "BB %i count does not match sum of incoming edges "
		       HOST_WIDEST_INT_PRINT_DEC" should be " HOST_WIDEST_INT_PRINT_DEC,
		       bb->index,
		       bb->count,
		       sum_edge_counts (bb->preds));
	      dump_bb (dump_file, bb, 0, TDF_DETAILS);
	    }
	  inconsistent = true;
	}
      if (bb->count != sum_edge_counts (bb->succs) &&
          ! (find_edge (bb, EXIT_BLOCK_PTR) != NULL && block_ends_with_call_p (bb)))
	{
	  if (dump_file)
	    {
	      fprintf (dump_file, "BB %i count does not match sum of outgoing edges "
		       HOST_WIDEST_INT_PRINT_DEC" should be " HOST_WIDEST_INT_PRINT_DEC,
		       bb->index,
		       bb->count,
		       sum_edge_counts (bb->succs));
	      dump_bb (dump_file, bb, 0, TDF_DETAILS);
	    }
	  inconsistent = true;
	}
      if (!dump_file && inconsistent)
	return true;
    }

  return inconsistent;
}

/* Set each basic block count to the sum of its outgoing edge counts */
static void
set_bb_counts (void)
{
  basic_block bb;
  FOR_BB_BETWEEN (bb, ENTRY_BLOCK_PTR, NULL, next_bb)
    {
      bb->count = sum_edge_counts (bb->succs);
      gcc_assert (bb->count >= 0);
    }
}

/* Reads profile data and returns total number of edge counts read */
static int
read_profile_edge_counts (gcov_type *exec_counts)
{
  basic_block bb;
  int num_edges = 0;
  int exec_counts_pos = 0;
  /* For each edge not on the spanning tree, set its execution count from
     the .da file.  */
  /* The first count in the .da file is the number of times that the function
     was entered.  This is the exec_count for block zero.  */

  FOR_BB_BETWEEN (bb, ENTRY_BLOCK_PTR, NULL, next_bb)
    {
      edge e;
      edge_iterator ei;

      FOR_EACH_EDGE (e, ei, bb->succs)
	if (!EDGE_INFO (e)->ignore && !EDGE_INFO (e)->on_tree)
	  {
	    num_edges++;
	    if (exec_counts)
	      {
		e->count = exec_counts[exec_counts_pos++];
		if (e->count > profile_info->sum_max)
		  {
		    if (flag_profile_correction)
		      {
			static bool informed = 0;
			if (dump_enabled_p () && !informed)
		          dump_printf_loc (MSG_NOTE, input_location,
                                           "corrupted profile info: edge count"
                                           " exceeds maximal count\n");
			informed = 1;
		      }
		    else
		      error ("corrupted profile info: edge from %i to %i exceeds maximal count",
			     bb->index, e->dest->index);
		  }
	      }
	    else
	      e->count = 0;

	    EDGE_INFO (e)->count_valid = 1;
	    BB_INFO (bb)->succ_count--;
	    BB_INFO (e->dest)->pred_count--;
	    if (dump_file)
	      {
		fprintf (dump_file, "\nRead edge from %i to %i, count:",
			 bb->index, e->dest->index);
		fprintf (dump_file, HOST_WIDEST_INT_PRINT_DEC,
			 (HOST_WIDEST_INT) e->count);
	      }
	  }
    }

    return num_edges;
}

#define OVERLAP_BASE 10000

/* Compare the static estimated profile to the actual profile, and
   return the "degree of overlap" measure between them.

   Degree of overlap is a number between 0 and OVERLAP_BASE. It is
   the sum of each basic block's minimum relative weights between
   two profiles. And overlap of OVERLAP_BASE means two profiles are
   identical.  */

static int
compute_frequency_overlap (void)
{
  gcov_type count_total = 0, freq_total = 0;
  int overlap = 0;
  basic_block bb;

  FOR_BB_BETWEEN (bb, ENTRY_BLOCK_PTR, NULL, next_bb)
    {
      count_total += bb->count;
      freq_total += bb->frequency;
    }

  if (count_total == 0 || freq_total == 0)
    return 0;

  FOR_BB_BETWEEN (bb, ENTRY_BLOCK_PTR, NULL, next_bb)
    overlap += MIN (bb->count * OVERLAP_BASE / count_total,
		    bb->frequency * OVERLAP_BASE / freq_total);

  return overlap;
}

/* Compute the branch probabilities for the various branches.
   Annotate them accordingly.  

   CFG_CHECKSUM is the precomputed checksum for the CFG.  */

static void
compute_branch_probabilities (unsigned cfg_checksum, unsigned lineno_checksum)
{
  basic_block bb;
  int i;
  int num_edges = 0;
  int changes;
  int passes;
  int hist_br_prob[20];
  int num_branches;
  gcov_type *exec_counts = get_exec_counts (cfg_checksum, lineno_checksum);
  int inconsistent = 0;

  /* Very simple sanity checks so we catch bugs in our profiling code.  */
  if (!profile_info)
    return;
  if (profile_info->run_max * profile_info->runs < profile_info->sum_max)
    {
      error ("corrupted profile info: run_max * runs < sum_max");
      exec_counts = NULL;
    }

  if (profile_info->sum_all < profile_info->sum_max)
    {
      error ("corrupted profile info: sum_all is smaller than sum_max");
      exec_counts = NULL;
    }

  /* Attach extra info block to each bb.  */
  alloc_aux_for_blocks (sizeof (struct bb_info));
  FOR_BB_BETWEEN (bb, ENTRY_BLOCK_PTR, NULL, next_bb)
    {
      edge e;
      edge_iterator ei;

      FOR_EACH_EDGE (e, ei, bb->succs)
	if (!EDGE_INFO (e)->ignore)
	  BB_INFO (bb)->succ_count++;
      FOR_EACH_EDGE (e, ei, bb->preds)
	if (!EDGE_INFO (e)->ignore)
	  BB_INFO (bb)->pred_count++;
    }

  /* Avoid predicting entry on exit nodes.  */
  BB_INFO (EXIT_BLOCK_PTR)->succ_count = 2;
  BB_INFO (ENTRY_BLOCK_PTR)->pred_count = 2;

  num_edges = read_profile_edge_counts (exec_counts);

  if (dump_file)
    fprintf (dump_file, "\n%d edge counts read\n", num_edges);

  /* For every block in the file,
     - if every exit/entrance edge has a known count, then set the block count
     - if the block count is known, and every exit/entrance edge but one has
     a known execution count, then set the count of the remaining edge

     As edge counts are set, decrement the succ/pred count, but don't delete
     the edge, that way we can easily tell when all edges are known, or only
     one edge is unknown.  */

  /* The order that the basic blocks are iterated through is important.
     Since the code that finds spanning trees starts with block 0, low numbered
     edges are put on the spanning tree in preference to high numbered edges.
     Hence, most instrumented edges are at the end.  Graph solving works much
     faster if we propagate numbers from the end to the start.

     This takes an average of slightly more than 3 passes.  */

  changes = 1;
  passes = 0;
  while (changes)
    {
      passes++;
      changes = 0;
      FOR_BB_BETWEEN (bb, EXIT_BLOCK_PTR, NULL, prev_bb)
	{
	  struct bb_info *bi = BB_INFO (bb);
	  if (! bi->count_valid)
	    {
	      if (bi->succ_count == 0)
		{
		  edge e;
		  edge_iterator ei;
		  gcov_type total = 0;

		  FOR_EACH_EDGE (e, ei, bb->succs)
		    total += e->count;
		  bb->count = total;
		  bi->count_valid = 1;
		  changes = 1;
		}
	      else if (bi->pred_count == 0)
		{
		  edge e;
		  edge_iterator ei;
		  gcov_type total = 0;

		  FOR_EACH_EDGE (e, ei, bb->preds)
		    total += e->count;
		  bb->count = total;
		  bi->count_valid = 1;
		  changes = 1;
		}
	    }
	  if (bi->count_valid)
	    {
	      if (bi->succ_count == 1)
		{
		  edge e;
		  edge_iterator ei;
		  gcov_type total = 0;

		  /* One of the counts will be invalid, but it is zero,
		     so adding it in also doesn't hurt.  */
		  FOR_EACH_EDGE (e, ei, bb->succs)
		    total += e->count;

		  /* Search for the invalid edge, and set its count.  */
		  FOR_EACH_EDGE (e, ei, bb->succs)
		    if (! EDGE_INFO (e)->count_valid && ! EDGE_INFO (e)->ignore)
		      break;

		  /* Calculate count for remaining edge by conservation.  */
		  total = bb->count - total;

		  gcc_assert (e);
		  EDGE_INFO (e)->count_valid = 1;
		  e->count = total;
		  bi->succ_count--;

		  BB_INFO (e->dest)->pred_count--;
		  changes = 1;
		}
	      if (bi->pred_count == 1)
		{
		  edge e;
		  edge_iterator ei;
		  gcov_type total = 0;

		  /* One of the counts will be invalid, but it is zero,
		     so adding it in also doesn't hurt.  */
		  FOR_EACH_EDGE (e, ei, bb->preds)
		    total += e->count;

		  /* Search for the invalid edge, and set its count.  */
		  FOR_EACH_EDGE (e, ei, bb->preds)
		    if (!EDGE_INFO (e)->count_valid && !EDGE_INFO (e)->ignore)
		      break;

		  /* Calculate count for remaining edge by conservation.  */
		  total = bb->count - total + e->count;

		  gcc_assert (e);
		  EDGE_INFO (e)->count_valid = 1;
		  e->count = total;
		  bi->pred_count--;

		  BB_INFO (e->src)->succ_count--;
		  changes = 1;
		}
	    }
	}
    }
  if (dump_file)
    {
      int overlap = compute_frequency_overlap ();
      gimple_dump_cfg (dump_file, dump_flags);
      fprintf (dump_file, "Static profile overlap: %d.%d%%\n",
	       overlap / (OVERLAP_BASE / 100),
	       overlap % (OVERLAP_BASE / 100));
    }

  total_num_passes += passes;
  if (dump_file)
    fprintf (dump_file, "Graph solving took %d passes.\n\n", passes);

  /* If the graph has been correctly solved, every block will have a
     succ and pred count of zero.  */
  FOR_EACH_BB (bb)
    {
      gcc_assert (!BB_INFO (bb)->succ_count && !BB_INFO (bb)->pred_count);
    }

  /* Check for inconsistent basic block counts */
  inconsistent = is_inconsistent ();

  if (inconsistent)
   {
     if (flag_profile_correction)
       {
         /* Inconsistency detected. Make it flow-consistent. */
         static int informed = 0;
         if (dump_enabled_p () && informed == 0)
           {
             informed = 1;
             dump_printf_loc (MSG_NOTE, input_location,
                              "correcting inconsistent profile data\n");
           }
         correct_negative_edge_counts ();
         /* Set bb counts to the sum of the outgoing edge counts */
         set_bb_counts ();
         if (dump_file)
           fprintf (dump_file, "\nCalling mcf_smooth_cfg\n");
         mcf_smooth_cfg ();
       }
     else
       error ("corrupted profile info: profile data is not flow-consistent");
   }

  /* For every edge, calculate its branch probability and add a reg_note
     to the branch insn to indicate this.  */

  for (i = 0; i < 20; i++)
    hist_br_prob[i] = 0;
  num_branches = 0;

  FOR_BB_BETWEEN (bb, ENTRY_BLOCK_PTR, NULL, next_bb)
    {
      edge e;
      edge_iterator ei;

      if (bb->count < 0)
	{
	  error ("corrupted profile info: number of iterations for basic block %d thought to be %i",
		 bb->index, (int)bb->count);
	  bb->count = 0;
	}
      FOR_EACH_EDGE (e, ei, bb->succs)
	{
	  /* Function may return twice in the cased the called function is
	     setjmp or calls fork, but we can't represent this by extra
	     edge from the entry, since extra edge from the exit is
	     already present.  We get negative frequency from the entry
	     point.  */
	  if ((e->count < 0
	       && e->dest == EXIT_BLOCK_PTR)
	      || (e->count > bb->count
		  && e->dest != EXIT_BLOCK_PTR))
	    {
	      if (block_ends_with_call_p (bb))
		e->count = e->count < 0 ? 0 : bb->count;
	    }
	  if (e->count < 0 || e->count > bb->count)
	    {
	      error ("corrupted profile info: number of executions for edge %d-%d thought to be %i",
		     e->src->index, e->dest->index,
		     (int)e->count);
	      e->count = bb->count / 2;
	    }
	}
      if (bb->count)
	{
	  FOR_EACH_EDGE (e, ei, bb->succs)
	    e->probability = GCOV_COMPUTE_SCALE (e->count, bb->count);
	  if (bb->index >= NUM_FIXED_BLOCKS
	      && block_ends_with_condjump_p (bb)
	      && EDGE_COUNT (bb->succs) >= 2)
	    {
	      int prob;
	      edge e;
	      int index;

	      /* Find the branch edge.  It is possible that we do have fake
		 edges here.  */
	      FOR_EACH_EDGE (e, ei, bb->succs)
		if (!(e->flags & (EDGE_FAKE | EDGE_FALLTHRU)))
		  break;

	      prob = e->probability;
	      index = prob * 20 / REG_BR_PROB_BASE;

	      if (index == 20)
		index = 19;
	      hist_br_prob[index]++;

	      num_branches++;
	    }
	}
      /* As a last resort, distribute the probabilities evenly.
	 Use simple heuristics that if there are normal edges,
	 give all abnormals frequency of 0, otherwise distribute the
	 frequency over abnormals (this is the case of noreturn
	 calls).  */
      else if (profile_status == PROFILE_ABSENT)
	{
	  int total = 0;

	  FOR_EACH_EDGE (e, ei, bb->succs)
	    if (!(e->flags & (EDGE_COMPLEX | EDGE_FAKE)))
	      total ++;
	  if (total)
	    {
	      FOR_EACH_EDGE (e, ei, bb->succs)
		if (!(e->flags & (EDGE_COMPLEX | EDGE_FAKE)))
		  e->probability = REG_BR_PROB_BASE / total;
		else
		  e->probability = 0;
	    }
	  else
	    {
	      total += EDGE_COUNT (bb->succs);
	      FOR_EACH_EDGE (e, ei, bb->succs)
		e->probability = REG_BR_PROB_BASE / total;
	    }
	  if (bb->index >= NUM_FIXED_BLOCKS
	      && block_ends_with_condjump_p (bb)
	      && EDGE_COUNT (bb->succs) >= 2)
	    num_branches++;
	}
    }
  counts_to_freqs ();
  profile_status = PROFILE_READ;
  compute_function_frequency ();

  if (dump_file)
    {
      fprintf (dump_file, "%d branches\n", num_branches);
      if (num_branches)
	for (i = 0; i < 10; i++)
	  fprintf (dump_file, "%d%% branches in range %d-%d%%\n",
		   (hist_br_prob[i] + hist_br_prob[19-i]) * 100 / num_branches,
		   5 * i, 5 * i + 5);

      total_num_branches += num_branches;
      for (i = 0; i < 20; i++)
	total_hist_br_prob[i] += hist_br_prob[i];

      fputc ('\n', dump_file);
      fputc ('\n', dump_file);
    }

  free_aux_for_blocks ();
}

/* Load value histograms values whose description is stored in VALUES array
   from .gcda file.  

   CFG_CHECKSUM is the precomputed checksum for the CFG.  */

static void
compute_value_histograms (histogram_values values, unsigned cfg_checksum,
                          unsigned lineno_checksum)
{
  unsigned i, j, t, any;
  unsigned n_histogram_counters[GCOV_N_VALUE_COUNTERS];
  gcov_type *histogram_counts[GCOV_N_VALUE_COUNTERS];
  gcov_type *act_count[GCOV_N_VALUE_COUNTERS];
  gcov_type *aact_count;
  bool warned[GCOV_N_VALUE_COUNTERS];
  static const char *const ctr_names[] = GCOV_COUNTER_NAMES;

  for (t = 0; t < GCOV_N_VALUE_COUNTERS; t++)
    {
      n_histogram_counters[t] = 0;
      warned[t] = 0;
    }

  for (i = 0; i < values.length (); i++)
    {
      histogram_value hist = values[i];
      n_histogram_counters[(int) hist->type] += hist->n_counters;
    }

  any = 0;
  for (t = 0; t < GCOV_N_VALUE_COUNTERS; t++)
    {
      if (!n_histogram_counters[t])
	{
	  histogram_counts[t] = NULL;
	  continue;
	}

      histogram_counts[t] =
	get_coverage_counts (COUNTER_FOR_HIST_TYPE (t),
			     n_histogram_counters[t], cfg_checksum,
			     lineno_checksum, NULL);
      if (histogram_counts[t])
	any = 1;
      act_count[t] = histogram_counts[t];
    }
  if (!any)
    return;

  for (i = 0; i < values.length (); i++)
    {
      histogram_value hist = values[i];
      gimple stmt = hist->hvalue.stmt;

      t = (int) hist->type;

      aact_count = act_count[t];
<<<<<<< HEAD
      /* If the counter cannot be found in gcda file, skip this 
         histogram and give a warning.  */
      if (aact_count == 0)
        {
          if (!warned[t])
            warning (0, "cannot find %s counters in function %s.",
                     ctr_names[COUNTER_FOR_HIST_TYPE(t)],
                     IDENTIFIER_POINTER (
                       DECL_ASSEMBLER_NAME (current_function_decl)));
          hist->n_counters = 0;
          warned[t] = true;
          continue;
        }
      act_count[t] += hist->n_counters;
=======
      if (act_count[t])
        act_count[t] += hist->n_counters;
>>>>>>> 1fed20f1

      gimple_add_histogram_value (cfun, stmt, hist);
      hist->hvalue.counters =  XNEWVEC (gcov_type, hist->n_counters);
      for (j = 0; j < hist->n_counters; j++)
        if (aact_count)
	  hist->hvalue.counters[j] = aact_count[j];
	else
	  hist->hvalue.counters[j] = 0;
    }

  for (t = 0; t < GCOV_N_VALUE_COUNTERS; t++)
    free (histogram_counts[t]);
}

/* When passed NULL as file_name, initialize.
   When passed something else, output the necessary commands to change
   line to LINE and offset to FILE_NAME.  */
static void
output_location (char const *file_name, int line,
		 gcov_position_t *offset, basic_block bb)
{
  static char const *prev_file_name;
  static int prev_line;
  bool name_differs, line_differs;

  if (!file_name)
    {
      prev_file_name = NULL;
      prev_line = -1;
      return;
    }

  name_differs = !prev_file_name || filename_cmp (file_name, prev_file_name);
  line_differs = prev_line != line;

  if (name_differs || line_differs)
    {
      if (!*offset)
	{
	  *offset = gcov_write_tag (GCOV_TAG_LINES);
	  gcov_write_unsigned (bb->index);
	  name_differs = line_differs=true;
	}

      /* If this is a new source file, then output the
	 file's name to the .bb file.  */
      if (name_differs)
	{
	  prev_file_name = file_name;
	  gcov_write_unsigned (0);
	  gcov_write_string (prev_file_name);
	}
      if (line_differs)
	{
	  gcov_write_unsigned (line);
	  prev_line = line;
	}
     }
}

/* Instrument and/or analyze program behavior based on program the CFG.

   This function creates a representation of the control flow graph (of
   the function being compiled) that is suitable for the instrumentation
   of edges and/or converting measured edge counts to counts on the
   complete CFG.

   When FLAG_PROFILE_ARCS is nonzero, this function instruments the edges in
   the flow graph that are needed to reconstruct the dynamic behavior of the
   flow graph.  This data is written to the gcno file for gcov.

   When FLAG_BRANCH_PROBABILITIES is nonzero, this function reads auxiliary
   information from the gcda file containing edge count information from
   previous executions of the function being compiled.  In this case, the
   control flow graph is annotated with actual execution counts by
   compute_branch_probabilities().

   Main entry point of this file.  */

void
branch_prob (void)
{
  basic_block bb;
  unsigned i;
  unsigned num_edges, ignored_edges;
  unsigned num_instrumented;
  struct edge_list *el;
  histogram_values values = histogram_values ();
  unsigned cfg_checksum, lineno_checksum;

  total_num_times_called++;

  flow_call_edges_add (NULL);
  add_noreturn_fake_exit_edges ();

  /* We can't handle cyclic regions constructed using abnormal edges.
     To avoid these we replace every source of abnormal edge by a fake
     edge from entry node and every destination by fake edge to exit.
     This keeps graph acyclic and our calculation exact for all normal
     edges except for exit and entrance ones.

     We also add fake exit edges for each call and asm statement in the
     basic, since it may not return.  */

  FOR_EACH_BB (bb)
    {
      int need_exit_edge = 0, need_entry_edge = 0;
      int have_exit_edge = 0, have_entry_edge = 0;
      edge e;
      edge_iterator ei;

      /* Functions returning multiple times are not handled by extra edges.
         Instead we simply allow negative counts on edges from exit to the
         block past call and corresponding probabilities.  We can't go
         with the extra edges because that would result in flowgraph that
	 needs to have fake edges outside the spanning tree.  */

      FOR_EACH_EDGE (e, ei, bb->succs)
	{
	  gimple_stmt_iterator gsi;
	  gimple last = NULL;

	  /* It may happen that there are compiler generated statements
	     without a locus at all.  Go through the basic block from the
	     last to the first statement looking for a locus.  */
	  for (gsi = gsi_last_nondebug_bb (bb);
	       !gsi_end_p (gsi);
	       gsi_prev_nondebug (&gsi))
	    {
	      last = gsi_stmt (gsi);
	      if (gimple_has_location (last))
		break;
	    }

	  /* Edge with goto locus might get wrong coverage info unless
	     it is the only edge out of BB.
	     Don't do that when the locuses match, so
	     if (blah) goto something;
	     is not computed twice.  */
	  if (last
	      && gimple_has_location (last)
	      && LOCATION_LOCUS (e->goto_locus) != UNKNOWN_LOCATION
	      && !single_succ_p (bb)
	      && (LOCATION_FILE (e->goto_locus)
	          != LOCATION_FILE (gimple_location (last))
		  || (LOCATION_LINE (e->goto_locus)
		      != LOCATION_LINE (gimple_location (last)))))
	    {
	      basic_block new_bb = split_edge (e);
	      edge ne = single_succ_edge (new_bb);
	      ne->goto_locus = e->goto_locus;
	    }
	  if ((e->flags & (EDGE_ABNORMAL | EDGE_ABNORMAL_CALL))
	       && e->dest != EXIT_BLOCK_PTR)
	    need_exit_edge = 1;
	  if (e->dest == EXIT_BLOCK_PTR)
	    have_exit_edge = 1;
	}
      FOR_EACH_EDGE (e, ei, bb->preds)
	{
	  if ((e->flags & (EDGE_ABNORMAL | EDGE_ABNORMAL_CALL))
	       && e->src != ENTRY_BLOCK_PTR)
	    need_entry_edge = 1;
	  if (e->src == ENTRY_BLOCK_PTR)
	    have_entry_edge = 1;
	}

      if (need_exit_edge && !have_exit_edge)
	{
	  if (dump_file)
	    fprintf (dump_file, "Adding fake exit edge to bb %i\n",
		     bb->index);
	  make_edge (bb, EXIT_BLOCK_PTR, EDGE_FAKE);
	}
      if (need_entry_edge && !have_entry_edge)
	{
	  if (dump_file)
	    fprintf (dump_file, "Adding fake entry edge to bb %i\n",
		     bb->index);
	  make_edge (ENTRY_BLOCK_PTR, bb, EDGE_FAKE);
	  /* Avoid bbs that have both fake entry edge and also some
	     exit edge.  One of those edges wouldn't be added to the
	     spanning tree, but we can't instrument any of them.  */
	  if (have_exit_edge || need_exit_edge)
	    {
	      gimple_stmt_iterator gsi;
	      gimple first;
	      tree fndecl;

	      gsi = gsi_after_labels (bb);
	      gcc_checking_assert (!gsi_end_p (gsi));
	      first = gsi_stmt (gsi);
	      if (is_gimple_debug (first))
		{
		  gsi_next_nondebug (&gsi);
		  gcc_checking_assert (!gsi_end_p (gsi));
		  first = gsi_stmt (gsi);
		}
	      /* Don't split the bbs containing __builtin_setjmp_receiver
		 or __builtin_setjmp_dispatcher calls.  These are very
		 special and don't expect anything to be inserted before
		 them.  */
	      if (is_gimple_call (first)
		  && (((fndecl = gimple_call_fndecl (first)) != NULL
		       && DECL_BUILT_IN_CLASS (fndecl) == BUILT_IN_NORMAL
		       && (DECL_FUNCTION_CODE (fndecl)
			   == BUILT_IN_SETJMP_RECEIVER
			   || (DECL_FUNCTION_CODE (fndecl)
			       == BUILT_IN_SETJMP_DISPATCHER)))
		      || gimple_call_flags (first) & ECF_RETURNS_TWICE))
		continue;

	      if (dump_file)
		fprintf (dump_file, "Splitting bb %i after labels\n",
			 bb->index);
	      split_block_after_labels (bb);
	    }
	}
    }

  el = create_edge_list ();
  num_edges = NUM_EDGES (el);
  alloc_aux_for_edges (sizeof (struct edge_info));

  /* The basic blocks are expected to be numbered sequentially.  */
  compact_blocks ();

  ignored_edges = 0;
  for (i = 0 ; i < num_edges ; i++)
    {
      edge e = INDEX_EDGE (el, i);
      e->count = 0;

      /* Mark edges we've replaced by fake edges above as ignored.  */
      if ((e->flags & (EDGE_ABNORMAL | EDGE_ABNORMAL_CALL))
	  && e->src != ENTRY_BLOCK_PTR && e->dest != EXIT_BLOCK_PTR)
	{
	  EDGE_INFO (e)->ignore = 1;
	  ignored_edges++;
	}
    }

  /* Create spanning tree from basic block graph, mark each edge that is
     on the spanning tree.  We insert as many abnormal and critical edges
     as possible to minimize number of edge splits necessary.  */

  find_spanning_tree (el);

  /* Fake edges that are not on the tree will not be instrumented, so
     mark them ignored.  */
  for (num_instrumented = i = 0; i < num_edges; i++)
    {
      edge e = INDEX_EDGE (el, i);
      struct edge_info *inf = EDGE_INFO (e);

      if (inf->ignore || inf->on_tree)
	/*NOP*/;
      else if (e->flags & EDGE_FAKE)
	{
	  inf->ignore = 1;
	  ignored_edges++;
	}
      else
	num_instrumented++;
    }

  total_num_blocks += n_basic_blocks;
  if (dump_file)
    fprintf (dump_file, "%d basic blocks\n", n_basic_blocks);

  total_num_edges += num_edges;
  if (dump_file)
    fprintf (dump_file, "%d edges\n", num_edges);

  total_num_edges_ignored += ignored_edges;
  if (dump_file)
    fprintf (dump_file, "%d ignored edges\n", ignored_edges);

  total_num_edges_instrumented += num_instrumented;
  if (dump_file)
    fprintf (dump_file, "%d instrumentation edges\n", num_instrumented);

  /* Compute two different checksums. Note that we want to compute
     the checksum in only once place, since it depends on the shape
     of the control flow which can change during 
     various transformations.  */
  cfg_checksum = coverage_compute_cfg_checksum ();
  lineno_checksum = coverage_compute_lineno_checksum ();

  /* Write the data from which gcov can reconstruct the basic block
     graph and function line numbers (the gcno file).  */
  if (coverage_begin_function (lineno_checksum, cfg_checksum))
    {
      gcov_position_t offset;

      /* Basic block flags */
      offset = gcov_write_tag (GCOV_TAG_BLOCKS);
      for (i = 0; i != (unsigned) (n_basic_blocks); i++)
	gcov_write_unsigned (0);
      gcov_write_length (offset);

      /* Arcs */
      FOR_BB_BETWEEN (bb, ENTRY_BLOCK_PTR, EXIT_BLOCK_PTR, next_bb)
	{
	  edge e;
	  edge_iterator ei;

	  offset = gcov_write_tag (GCOV_TAG_ARCS);
	  gcov_write_unsigned (bb->index);

	  FOR_EACH_EDGE (e, ei, bb->succs)
	    {
	      struct edge_info *i = EDGE_INFO (e);
	      if (!i->ignore)
		{
		  unsigned flag_bits = 0;

		  if (i->on_tree)
		    flag_bits |= GCOV_ARC_ON_TREE;
		  if (e->flags & EDGE_FAKE)
		    flag_bits |= GCOV_ARC_FAKE;
		  if (e->flags & EDGE_FALLTHRU)
		    flag_bits |= GCOV_ARC_FALLTHROUGH;
		  /* On trees we don't have fallthru flags, but we can
		     recompute them from CFG shape.  */
		  if (e->flags & (EDGE_TRUE_VALUE | EDGE_FALSE_VALUE)
		      && e->src->next_bb == e->dest)
		    flag_bits |= GCOV_ARC_FALLTHROUGH;

		  gcov_write_unsigned (e->dest->index);
		  gcov_write_unsigned (flag_bits);
	        }
	    }

	  gcov_write_length (offset);
	}

      /* Line numbers.  */
      /* Initialize the output.  */
      output_location (NULL, 0, NULL, NULL);

      FOR_EACH_BB (bb)
	{
	  gimple_stmt_iterator gsi;
	  gcov_position_t offset = 0;

	  if (bb == ENTRY_BLOCK_PTR->next_bb)
	    {
	      expanded_location curr_location =
		expand_location (DECL_SOURCE_LOCATION (current_function_decl));
	      output_location (curr_location.file, curr_location.line,
			       &offset, bb);
	    }

	  for (gsi = gsi_start_bb (bb); !gsi_end_p (gsi); gsi_next (&gsi))
	    {
	      gimple stmt = gsi_stmt (gsi);
	      if (gimple_has_location (stmt))
		output_location (gimple_filename (stmt), gimple_lineno (stmt),
				 &offset, bb);
	    }

	  /* Notice GOTO expressions eliminated while constructing the CFG.  */
	  if (single_succ_p (bb)
	      && LOCATION_LOCUS (single_succ_edge (bb)->goto_locus)
		 != UNKNOWN_LOCATION)
	    {
	      expanded_location curr_location
		= expand_location (single_succ_edge (bb)->goto_locus);
	      output_location (curr_location.file, curr_location.line,
			       &offset, bb);
	    }

	  if (offset)
	    {
	      /* A file of NULL indicates the end of run.  */
	      gcov_write_unsigned (0);
	      gcov_write_string (NULL);
	      gcov_write_length (offset);
	    }
	}
    }

  if (flag_profile_values)
    gimple_find_values_to_profile (&values);

  if (flag_branch_probabilities)
    {
      compute_branch_probabilities (cfg_checksum, lineno_checksum);
      if (flag_profile_values)
	compute_value_histograms (values, cfg_checksum, lineno_checksum);
    }

  remove_fake_edges ();

  /* For each edge not on the spanning tree, add counting code.  */
  if (profile_arc_flag
      && coverage_counter_alloc (GCOV_COUNTER_ARCS, num_instrumented))
    {
      unsigned n_instrumented;

      gimple_init_edge_profiler ();

      n_instrumented = instrument_edges (el);

      gcc_assert (n_instrumented == num_instrumented);

      if (flag_profile_values)
	instrument_values (values);

      /* Commit changes done by instrumentation.  */
      gsi_commit_edge_inserts ();

      if (flag_profile_generate_sampling
          || PARAM_VALUE (PARAM_COVERAGE_EXEC_ONCE))
        add_sampling_to_edge_counters ();
    }

  free_aux_for_edges ();

  values.release ();
  free_edge_list (el);
  coverage_end_function (lineno_checksum, cfg_checksum);
}

/* Union find algorithm implementation for the basic blocks using
   aux fields.  */

static basic_block
find_group (basic_block bb)
{
  basic_block group = bb, bb1;

  while ((basic_block) group->aux != group)
    group = (basic_block) group->aux;

  /* Compress path.  */
  while ((basic_block) bb->aux != group)
    {
      bb1 = (basic_block) bb->aux;
      bb->aux = (void *) group;
      bb = bb1;
    }
  return group;
}

static void
union_groups (basic_block bb1, basic_block bb2)
{
  basic_block bb1g = find_group (bb1);
  basic_block bb2g = find_group (bb2);

  /* ??? I don't have a place for the rank field.  OK.  Lets go w/o it,
     this code is unlikely going to be performance problem anyway.  */
  gcc_assert (bb1g != bb2g);

  bb1g->aux = bb2g;
}

/* This function searches all of the edges in the program flow graph, and puts
   as many bad edges as possible onto the spanning tree.  Bad edges include
   abnormals edges, which can't be instrumented at the moment.  Since it is
   possible for fake edges to form a cycle, we will have to develop some
   better way in the future.  Also put critical edges to the tree, since they
   are more expensive to instrument.  */

static void
find_spanning_tree (struct edge_list *el)
{
  int i;
  int num_edges = NUM_EDGES (el);
  basic_block bb;

  /* We use aux field for standard union-find algorithm.  */
  FOR_BB_BETWEEN (bb, ENTRY_BLOCK_PTR, NULL, next_bb)
    bb->aux = bb;

  /* Add fake edge exit to entry we can't instrument.  */
  union_groups (EXIT_BLOCK_PTR, ENTRY_BLOCK_PTR);

  /* First add all abnormal edges to the tree unless they form a cycle. Also
     add all edges to EXIT_BLOCK_PTR to avoid inserting profiling code behind
     setting return value from function.  */
  for (i = 0; i < num_edges; i++)
    {
      edge e = INDEX_EDGE (el, i);
      if (((e->flags & (EDGE_ABNORMAL | EDGE_ABNORMAL_CALL | EDGE_FAKE))
	   || e->dest == EXIT_BLOCK_PTR)
	  && !EDGE_INFO (e)->ignore
	  && (find_group (e->src) != find_group (e->dest)))
	{
	  if (dump_file)
	    fprintf (dump_file, "Abnormal edge %d to %d put to tree\n",
		     e->src->index, e->dest->index);
	  EDGE_INFO (e)->on_tree = 1;
	  union_groups (e->src, e->dest);
	}
    }

  /* Now insert all critical edges to the tree unless they form a cycle.  */
  for (i = 0; i < num_edges; i++)
    {
      edge e = INDEX_EDGE (el, i);
      if (EDGE_CRITICAL_P (e) && !EDGE_INFO (e)->ignore
	  && find_group (e->src) != find_group (e->dest))
	{
	  if (dump_file)
	    fprintf (dump_file, "Critical edge %d to %d put to tree\n",
		     e->src->index, e->dest->index);
	  EDGE_INFO (e)->on_tree = 1;
	  union_groups (e->src, e->dest);
	}
    }

  /* And now the rest.  */
  for (i = 0; i < num_edges; i++)
    {
      edge e = INDEX_EDGE (el, i);
      if (!EDGE_INFO (e)->ignore
	  && find_group (e->src) != find_group (e->dest))
	{
	  if (dump_file)
	    fprintf (dump_file, "Normal edge %d to %d put to tree\n",
		     e->src->index, e->dest->index);
	  EDGE_INFO (e)->on_tree = 1;
	  union_groups (e->src, e->dest);
	}
    }

  clear_aux_for_blocks ();
}

/* Perform file-level initialization for branch-prob processing.  */

void
init_branch_prob (void)
{
  int i;

  total_num_blocks = 0;
  total_num_edges = 0;
  total_num_edges_ignored = 0;
  total_num_edges_instrumented = 0;
  total_num_blocks_created = 0;
  total_num_passes = 0;
  total_num_times_called = 0;
  total_num_branches = 0;
  for (i = 0; i < 20; i++)
    total_hist_br_prob[i] = 0;
}

/* Performs file-level cleanup after branch-prob processing
   is completed.  */

void
end_branch_prob (void)
{
  if (dump_file)
    {
      fprintf (dump_file, "\n");
      fprintf (dump_file, "Total number of blocks: %d\n",
	       total_num_blocks);
      fprintf (dump_file, "Total number of edges: %d\n", total_num_edges);
      fprintf (dump_file, "Total number of ignored edges: %d\n",
	       total_num_edges_ignored);
      fprintf (dump_file, "Total number of instrumented edges: %d\n",
	       total_num_edges_instrumented);
      fprintf (dump_file, "Total number of blocks created: %d\n",
	       total_num_blocks_created);
      fprintf (dump_file, "Total number of graph solution passes: %d\n",
	       total_num_passes);
      if (total_num_times_called != 0)
	fprintf (dump_file, "Average number of graph solution passes: %d\n",
		 (total_num_passes + (total_num_times_called  >> 1))
		 / total_num_times_called);
      fprintf (dump_file, "Total number of branches: %d\n",
	       total_num_branches);
      if (total_num_branches)
	{
	  int i;

	  for (i = 0; i < 10; i++)
	    fprintf (dump_file, "%d%% branches in range %d-%d%%\n",
		     (total_hist_br_prob[i] + total_hist_br_prob[19-i]) * 100
		     / total_num_branches, 5*i, 5*i+5);
	}
    }
}<|MERGE_RESOLUTION|>--- conflicted
+++ resolved
@@ -904,7 +904,6 @@
       t = (int) hist->type;
 
       aact_count = act_count[t];
-<<<<<<< HEAD
       /* If the counter cannot be found in gcda file, skip this 
          histogram and give a warning.  */
       if (aact_count == 0)
@@ -918,11 +917,8 @@
           warned[t] = true;
           continue;
         }
-      act_count[t] += hist->n_counters;
-=======
       if (act_count[t])
         act_count[t] += hist->n_counters;
->>>>>>> 1fed20f1
 
       gimple_add_histogram_value (cfun, stmt, hist);
       hist->hvalue.counters =  XNEWVEC (gcov_type, hist->n_counters);
