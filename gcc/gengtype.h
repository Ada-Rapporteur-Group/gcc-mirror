/* Process source files and output type information.
<<<<<<< HEAD
   Copyright (C) 2002, 2003, 2004, 2007 Free Software Foundation, Inc.
=======
   Copyright (C) 2002, 2003, 2004, 2007, 2008 Free Software Foundation, Inc.
>>>>>>> 42bae686

This file is part of GCC.

GCC is free software; you can redistribute it and/or modify it under
the terms of the GNU General Public License as published by the Free
Software Foundation; either version 3, or (at your option) any later
version.

GCC is distributed in the hope that it will be useful, but WITHOUT ANY
WARRANTY; without even the implied warranty of MERCHANTABILITY or
FITNESS FOR A PARTICULAR PURPOSE.  See the GNU General Public License
for more details.

You should have received a copy of the GNU General Public License
along with GCC; see the file COPYING3.  If not see
<http://www.gnu.org/licenses/>.  */
<<<<<<< HEAD
=======

#ifndef GCC_GENGTYPE_H
#define GCC_GENGTYPE_H
>>>>>>> 42bae686

/* A file position, mostly for error messages.  
   The FILE element may be compared using pointer equality.  */
struct fileloc {
  const char *file;
  int line;
};

/* Data types handed around within, but opaque to, the lexer and parser.  */
typedef struct pair *pair_p;
typedef struct type *type_p;
typedef const struct type *const_type_p;
typedef struct options *options_p;

/* Variables used to communicate between the lexer and the parser.  */
extern int lexer_toplevel_done;
extern struct fileloc lexer_line;

/* Print an error message.  */
extern void error_at_line 
  (struct fileloc *pos, const char *msg, ...) ATTRIBUTE_PRINTF_2;

/* Like asprintf, but calls fatal() on out of memory.  */
extern char *xasprintf(const char *, ...) ATTRIBUTE_PRINTF_1;

/* Constructor routines for types.  */
extern void do_typedef (const char *s, type_p t, struct fileloc *pos);
extern void do_scalar_typedef (const char *s, struct fileloc *pos);
extern type_p resolve_typedef (const char *s, struct fileloc *pos);
extern type_p new_structure (const char *name, int isunion,
			     struct fileloc *pos, pair_p fields,
			     options_p o);
extern type_p find_structure (const char *s, int isunion);
extern type_p create_scalar_type (const char *name);
extern type_p create_pointer (type_p t);
extern type_p create_array (type_p t, const char *len);
extern options_p create_option (options_p, const char *name, const void *info);
extern options_p create_nested_ptr_option (options_p, type_p t,
					   const char *from, const char *to);
extern pair_p create_field_at (pair_p next, type_p type, const char *name,
			       options_p opt, struct fileloc *pos);
extern pair_p nreverse_pairs (pair_p list);
extern type_p adjust_field_type (type_p, options_p);
extern void note_variable (const char *s, type_p t, options_p o,
			   struct fileloc *pos);
extern void note_def_vec (const char *type_name, bool is_scalar,
			  struct fileloc *pos);
extern void note_def_vec_alloc (const char *type, const char *astrat,
				struct fileloc *pos);

/* Lexer and parser routines.  */
extern int yylex (const char **yylval);
extern void yybegin (const char *fname);
extern void yyend (void);
extern void parse_file (const char *name);
extern bool hit_error;

/* Token codes.  */
enum {
  EOF_TOKEN = 0,

  /* Per standard convention, codes in the range (0, UCHAR_MAX]
     represent single characters with those character codes.  */

  CHAR_TOKEN_OFFSET = UCHAR_MAX + 1,
  GTY_TOKEN = CHAR_TOKEN_OFFSET,
  TYPEDEF,
  EXTERN,
  STATIC,
  UNION,
  STRUCT,
  ENUM,
  VEC_TOKEN,
  DEFVEC_OP,
  DEFVEC_I,
  DEFVEC_ALLOC,
  ELLIPSIS,
  PTR_ALIAS,
  NESTED_PTR,
  PARAM_IS,
  NUM,
  SCALAR,
  ID,
  STRING,
  CHAR,
  ARRAY,

  /* print_token assumes that any token >= FIRST_TOKEN_WITH_VALUE may have
     a meaningful value to be printed.  */
  FIRST_TOKEN_WITH_VALUE = PARAM_IS
};
#endif<|MERGE_RESOLUTION|>--- conflicted
+++ resolved
@@ -1,9 +1,5 @@
 /* Process source files and output type information.
-<<<<<<< HEAD
-   Copyright (C) 2002, 2003, 2004, 2007 Free Software Foundation, Inc.
-=======
    Copyright (C) 2002, 2003, 2004, 2007, 2008 Free Software Foundation, Inc.
->>>>>>> 42bae686
 
 This file is part of GCC.
 
@@ -20,12 +16,9 @@
 You should have received a copy of the GNU General Public License
 along with GCC; see the file COPYING3.  If not see
 <http://www.gnu.org/licenses/>.  */
-<<<<<<< HEAD
-=======
 
 #ifndef GCC_GENGTYPE_H
 #define GCC_GENGTYPE_H
->>>>>>> 42bae686
 
 /* A file position, mostly for error messages.  
    The FILE element may be compared using pointer equality.  */
