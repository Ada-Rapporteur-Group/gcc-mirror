# Top level -*- makefile -*- fragment for the GNU compiler for the Java(TM)
# language.
#   Copyright (C) 1996, 1998, 1999, 2000, 2001, 2002, 2003, 2004,
#   2005, 2006, 2007, 2008, 2009, 2010 Free Software Foundation, Inc.

#This file is part of GCC.

#GCC is free software; you can redistribute it and/or modify
#it under the terms of the GNU General Public License as published by
#the Free Software Foundation; either version 3, or (at your option)
#any later version.

#GCC is distributed in the hope that it will be useful,
#but WITHOUT ANY WARRANTY; without even the implied warranty of
#MERCHANTABILITY or FITNESS FOR A PARTICULAR PURPOSE.  See the
#GNU General Public License for more details.

#You should have received a copy of the GNU General Public License
#along with GCC; see the file COPYING3.  If not see
#<http://www.gnu.org/licenses/>.

#Java and all Java-based marks are trademarks or registered trademarks
#of Sun Microsystems, Inc. in the United States and other countries.
#The Free Software Foundation is independent of Sun Microsystems, Inc.

# This file provides the language dependent support in the main Makefile.
# Each language makefile fragment must provide the following targets:
#
# foo.all.cross, foo.start.encap, foo.rest.encap,
# foo.install-common, foo.install-man, foo.install-info, foo.install-pdf,
# foo.install-html, foo.info, foo.dvi, foo.pdf, foo.html, foo.uninstall,
# foo.mostlyclean, foo.clean, foo.distclean,
# foo.maintainer-clean, foo.stage1, foo.stage2, foo.stage3, foo.stage4
#
# where `foo' is the name of the language.
#
# It should also provide rules for:
#
# - making any compiler driver (eg: g++)
# - the compiler proper (eg: jc1)
# - define the names for selecting the language in LANGUAGES.

# Actual names to use when installing a native compiler.
JAVA_INSTALL_NAME := $(shell echo gcj|sed '$(program_transform_name)')
JAVA_TARGET_INSTALL_NAME := $(target_noncanonical)-$(shell echo gcj|sed '$(program_transform_name)')

XGCJ = gcj

# Define the names for selecting java in LANGUAGES.
java: jc1$(exeext) $(XGCJ)$(exeext) jvgenmain$(exeext) jcf-dump$(exeext)

# Define the name of target independent tools to be installed in $(bindir)
# Names are subject to changes
JAVA_TARGET_INDEPENDENT_BIN_TOOLS = jcf-dump

# Tell GNU make to ignore these if they exist.
.PHONY: java

jvspec.o: $(srcdir)/java/jvspec.c $(SYSTEM_H) coretypes.h $(TM_H) \
  $(GCC_H) $(CONFIG_H) java/jcf.h java/javaop.h $(OPTS_H)
	(SHLIB_LINK='$(SHLIB_LINK)'; \
	$(COMPILER) -c $(ALL_COMPILERFLAGS) $(ALL_CPPFLAGS) $(DRIVER_DEFINES) \
		$(INCLUDES) $(srcdir)/java/jvspec.c $(OUTPUT_OPTION))

# Create the compiler driver for $(XGCJ).
$(XGCJ)$(exeext): $(GCC_OBJS) jvspec.o java/jcf-path.o version.o \
	   prefix.o intl.o $(LIBDEPS) $(EXTRA_GCC_OBJS)
<<<<<<< HEAD
	$(LINKER) $(ALL_LINKERFLAGS) $(LDFLAGS) -o $@ $(GCC_OBJS) \
=======
	+$(LINKER) $(ALL_LINKERFLAGS) $(LDFLAGS) -o $@ $(GCC_OBJS) \
>>>>>>> 03d20231
	  jvspec.o java/jcf-path.o prefix.o intl.o \
	  version.o $(EXTRA_GCC_OBJS) $(LIBS)

# Create a version of the $(XGCJ) driver which calls the cross-compiler.
$(XGCJ)-cross$(exeext): $(XGCJ)$(exeext)
	-rm -f $(XGCJ)-cross$(exeext)
	cp $(XGCJ)$(exeext) $(XGCJ)-cross$(exeext)

java.srcextra:

# Executables built by this Makefile:
JAVA_OBJS = java/class.o java/decl.o java/expr.o \
  java/constants.o java/lang.o java/typeck.o java/except.o \
  java/verify-glue.o java/verify-impl.o \
  java/zextract.o java/jcf-io.o java/win32-host.o java/jcf-parse.o java/mangle.o \
  java/mangle_name.o java/builtins.o java/resource.o \
  java/jcf-depend.o \
  java/jcf-path.o java/boehm.o java/java-gimplify.o

JCFDUMP_OBJS = java/jcf-dump.o java/jcf-io.o java/jcf-depend.o java/jcf-path.o \
		java/win32-host.o java/zextract.o errors.o version.o ggc-none.o intl.o

JVGENMAIN_OBJS = java/jvgenmain.o java/mangle_name.o errors.o intl.o

java_OBJS = $(sort $(JAVA_OBJS) $(JCFDUMP_OBJS) $(JVGENMAIN_OBJS)) jvspec.o

# Use strict warnings for this front end.
java-warn = $(STRICT_WARN)

# String length warnings
jvspec.o-warn = -Wno-error

jc1$(exeext): $(JAVA_OBJS) $(BACKEND) $(LIBDEPS) attribs.o
	rm -f $@
<<<<<<< HEAD
	$(LINKER) $(ALL_LINKERFLAGS) $(LDFLAGS) -o $@ \
=======
	+$(LINKER) $(ALL_LINKERFLAGS) $(LDFLAGS) -o $@ \
>>>>>>> 03d20231
		$(JAVA_OBJS) $(BACKEND) $(ZLIB) $(LIBICONV) $(LIBS) attribs.o $(BACKENDLIBS)

jcf-dump$(exeext): $(JCFDUMP_OBJS) $(LIBDEPS)
	rm -f $@
<<<<<<< HEAD
	$(LINKER) $(ALL_LINKERFLAGS) $(LDFLAGS) -o $@ $(JCFDUMP_OBJS) \
=======
	+$(LINKER) $(ALL_LINKERFLAGS) $(LDFLAGS) -o $@ $(JCFDUMP_OBJS) \
>>>>>>> 03d20231
		$(CPPLIBS) $(ZLIB) $(LDEXP_LIB) $(LIBS)

jvgenmain$(exeext): $(JVGENMAIN_OBJS) $(LIBDEPS)
	rm -f $@
<<<<<<< HEAD
	$(LINKER) $(ALL_LINKERFLAGS) $(LDFLAGS) -o $@ $(JVGENMAIN_OBJS) \
=======
	+$(LINKER) $(ALL_LINKERFLAGS) $(LDFLAGS) -o $@ $(JVGENMAIN_OBJS) \
>>>>>>> 03d20231
		$(LIBS)

#
# Build hooks:

java.all.cross: $(XGCJ)-cross$(exeext)
java.start.encap: $(XGCJ)$(exeext)
java.rest.encap:


java.tags: force
	cd $(srcdir)/java; etags -o TAGS.sub *.c *.h --language=none \
	  --regex='/DEFTREECODE [(]\([A-Z_]+\)/\1/' java-tree.def; \
	etags --include TAGS.sub --include ../TAGS.sub


java.info: doc/gcj.info

java.srcinfo: doc/gcj.info
	-cp -p $^ $(srcdir)/doc

java.dvi: doc/gcj.dvi

JAVA_PDFFILES = doc/gcj.pdf

java.pdf: $(JAVA_PDFFILES)

JAVA_HTMLFILES = $(build_htmldir)/java

java.html: $(JAVA_HTMLFILES)/index.html

JAVA_MANFILES = doc/gcj.1 doc/jcf-dump.1 doc/gij.1 \
                doc/jv-convert.1 doc/grmic.1 \
                doc/gcj-dbtool.1 doc/gc-analyze.1 doc/aot-compile.1 \
                doc/rebuild-gcj-db.1

java.man: $(JAVA_MANFILES)

java.srcman: $(JAVA_MANFILES)
	-cp -p $^ $(srcdir)/doc

check-java :
check-java-subtargets :

# Install hooks:
# jc1, gcj, and jvgenmain are installed elsewhere as part
# of $(COMPILERS).

# Install gcj as well as the target-independent tools.
java.install-common: installdirs
	-if [ -f $(XGCJ)$(exeext) ]; then \
	  rm -f $(DESTDIR)$(bindir)/$(JAVA_INSTALL_NAME)$(exeext); \
	  $(INSTALL_PROGRAM) $(XGCJ)$(exeext) $(DESTDIR)$(bindir)/$(JAVA_INSTALL_NAME)$(exeext); \
	  chmod a+x $(DESTDIR)$(bindir)/$(JAVA_INSTALL_NAME)$(exeext); \
	  if [ -f $(XGCJ)-cross$(exeext) ]; then \
	    true; \
	  else \
	    rm -f $(DESTDIR)$(bindir)/$(JAVA_TARGET_INSTALL_NAME)$(exeext); \
	    ( cd $(DESTDIR)$(bindir) && \
	      $(LN) $(JAVA_INSTALL_NAME)$(exeext) $(JAVA_TARGET_INSTALL_NAME)$(exeext) ); \
	  fi ; \
	fi ; \
        for tool in $(JAVA_TARGET_INDEPENDENT_BIN_TOOLS); do \
	  tool_transformed_name=`echo $$tool|sed '$(program_transform_name)'`; \
          if [ -f $$tool$(exeext) ]; then \
	    rm -f $(DESTDIR)$(bindir)/$$tool_transformed_name$(exeext); \
	    $(INSTALL_PROGRAM) $$tool$(exeext) $(DESTDIR)$(bindir)/$$tool_transformed_name$(exeext); \
	    chmod a+x $(DESTDIR)$(bindir)/$$tool_transformed_name$(exeext); \
          fi ; \
       done

java.install-plugin:
java.install-man:

java.uninstall:
	-rm -rf $(DESTDIR)$(bindir)/$(JAVA_INSTALL_NAME)$(exeext)
	-rm -rf $(DESTDIR)$(man1dir)/$(JAVA_INSTALL_NAME)$(man1ext)
	-rm -rf $(DESTDIR)$(man1dir)/jcf-dump$(man1ext)
	-rm -rf $(DESTDIR)$(man1dir)/gij$(man1ext)
	-rm -rf $(DESTDIR)$(man1dir)/jv-convert$(man1ext)
	-rm -rf $(DESTDIR)$(man1dir)/gcj-dbtool$(man1ext)
	-rm -rf $(DESTDIR)$(man1dir)/aot-compile$(man1ext)
	-rm -rf $(DESTDIR)$(man1dir)/rebuild-gcj-db$(man1ext)

java.install-info: $(DESTDIR)$(infodir)/gcj.info

java.install-pdf: $(JAVA_PDFFILES)
	@$(NORMAL_INSTALL)
	test -z "$(pdfdir)" || $(mkinstalldirs) "$(DESTDIR)$(pdfdir)/gcc"
	@list='$(JAVA_PDFFILES)'; for p in $$list; do \
	  if test -f "$$p"; then d=; else d="$(srcdir)/"; fi; \
	  f=$(pdf__strip_dir) \
	  echo " $(INSTALL_DATA) '$$d$$p' '$(DESTDIR)$(pdfdir)/gcc/$$f'"; \
	  $(INSTALL_DATA) "$$d$$p" "$(DESTDIR)$(pdfdir)/gcc/$$f"; \
	done

java.install-html: $(JAVA_HTMLFILES)
	@$(NORMAL_INSTALL)
	test -z "$(htmldir)" || $(mkinstalldirs) "$(DESTDIR)$(htmldir)"
	@list='$(JAVA_HTMLFILES)'; for p in $$list; do \
	  if test -f "$$p" || test -d "$$p"; then d=""; else d="$(srcdir)/"; fi; \
	  f=$(html__strip_dir) \
	  if test -d "$$d$$p"; then \
	    echo " $(mkinstalldirs) '$(DESTDIR)$(htmldir)/$$f'"; \
	    $(mkinstalldirs) "$(DESTDIR)$(htmldir)/$$f" || exit 1; \
	    echo " $(INSTALL_DATA) '$$d$$p'/* '$(DESTDIR)$(htmldir)/$$f'"; \
	    $(INSTALL_DATA) "$$d$$p"/* "$(DESTDIR)$(htmldir)/$$f"; \
	  else \
	    echo " $(INSTALL_DATA) '$$d$$p' '$(DESTDIR)$(htmldir)/$$f'"; \
	    $(INSTALL_DATA) "$$d$$p" "$(DESTDIR)$(htmldir)/$$f"; \
	  fi; \
	done
#
# Clean hooks:
# A lot of the ancillary files are deleted by the main makefile.
# We just have to delete files specific to us.

java.mostlyclean:
	-rm -f java/*$(objext) $(DEMANGLER_PROG)
	-rm -f java/*$(coverageexts)
	-rm -f jc1$(exeext) $(XGCJ)$(exeext) jvgenmain$(exeext) \
          jcf-dump$(exeext) s-java
java.clean:
java.distclean:
	-rm -f java/config.status java/Makefile
java.maintainer-clean:
	-rm -f $(docobjdir)/gcj.1
	-rm -f $(docobjdir)/jcf-dump.1
	-rm -f $(docobjdir)/gij.1
	-rm -f $(docobjdir)/jv-convert.1
	-rm -f $(docobjdir)/grmic.1
	-rm -f $(docobjdir)/gcj-dbtool.1
	-rm -f $(docobjdir)/gc-analyze.1
	-rm -f $(docobjdir)/aot-compile.1
	-rm -f $(docobjdir)/rebuild-gcj-db.1
#
# Stage hooks:
# The main makefile has already created stage?/java.

java.stage1: stage1-start
	-mv java/*$(objext) stage1/java
java.stage2: stage2-start
	-mv java/*$(objext) stage2/java
java.stage3: stage3-start
	-mv java/*$(objext) stage3/java
java.stage4: stage4-start
	-mv java/*$(objext) stage4/java
java.stageprofile: stageprofile-start
	-mv java/*$(objext) stageprofile/java
java.stagefeedback: stageprofile-start
	-mv java/*$(objext) stagefeedback/java

#
# .o:.h dependencies.
JAVA_TREE_H = $(TREE_H) $(HASHTAB_H) java/java-tree.h

java/jcf-dump.o: $(CONFIG_H) $(SYSTEM_H) coretypes.h $(JAVA_TREE_H) \
  java/jcf-dump.c java/jcf-reader.c java/jcf.h java/javaop.h java/javaop.def \
  version.h $(GGC_H) intl.h java/zipfile.h
java/boehm.o: java/boehm.c $(CONFIG_H) $(SYSTEM_H) coretypes.h $(TM_H) \
  $(TREE_H) $(JAVA_TREE_H) java/parse.h
java/builtins.o: java/builtins.c $(CONFIG_H) $(SYSTEM_H) coretypes.h $(TM_H) \
  $(JAVA_TREE_H) $(GGC_H) $(FLAGS_H) $(OPTABS_H) $(EXPR_H) langhooks.h \
  gt-java-builtins.h
java/class.o: java/class.c $(CONFIG_H) $(SYSTEM_H) coretypes.h $(TM_H) \
  $(JAVA_TREE_H) java/jcf.h java/parse.h toplev.h output.h $(GGC_H) \
  $(FUNCTION_H) gt-java-class.h
java/constants.o: java/constants.c $(CONFIG_H) $(JAVA_TREE_H) java/jcf.h \
  toplev.h $(SYSTEM_H) coretypes.h $(TM_H) $(GGC_H) gt-java-constants.h
java/decl.o: java/decl.c $(CONFIG_H) $(JAVA_TREE_H) java/jcf.h \
  toplev.h $(FLAGS_H) $(SYSTEM_H) coretypes.h $(TM_H) \
  libfuncs.h java/java-except.h $(GGC_H) $(REAL_H) gt-java-decl.h \
  $(TARGET_H) $(CGRAPH_H) langhooks.h
java/except.o: java/except.c $(CONFIG_H) $(JAVA_TREE_H) java/jcf.h $(REAL_H) \
  java/javaop.h java/java-opcodes.h java/java-except.h \
  toplev.h $(SYSTEM_H) coretypes.h
java/expr.o: java/expr.c $(CONFIG_H) $(JAVA_TREE_H) java/jcf.h $(REAL_H) \
  java/javaop.h java/java-opcodes.h \
<<<<<<< HEAD
  java/java-except.h java/java-except.h java/parse.h toplev.h \
=======
  java/java-except.h java/java-except.h java/parse.h \
>>>>>>> 03d20231
  $(SYSTEM_H) coretypes.h $(TM_H) $(GGC_H) gt-java-expr.h $(TARGET_H) \
  tree-iterator.h
java/jcf-depend.o: java/jcf-depend.c $(CONFIG_H) $(SYSTEM_H) coretypes.h \
  java/jcf.h
java/jcf-parse.o: java/jcf-parse.c $(CONFIG_H) $(JAVA_TREE_H) $(FLAGS_H) \
<<<<<<< HEAD
  input.h java/java-except.h $(SYSTEM_H) coretypes.h toplev.h \
=======
  input.h java/java-except.h $(SYSTEM_H) coretypes.h \
>>>>>>> 03d20231
  java/parse.h $(GGC_H) debug.h $(REAL_H) gt-java-jcf-parse.h \
  java/jcf-reader.c java/zipfile.h java/jcf.h $(BITMAP_H)
java/jvgenmain.o: java/jvgenmain.c $(CONFIG_H) $(JAVA_TREE_H) $(SYSTEM_H) \
  coretypes.h $(TM_H) intl.h
java/lang.o: java/lang.c $(CONFIG_H) $(JAVA_TREE_H) java/jcf.h input.h \
<<<<<<< HEAD
  toplev.h $(SYSTEM_H) coretypes.h $(TM_H) $(DIAGNOSTIC_H) \
  langhooks.h $(LANGHOOKS_DEF_H) gt-java-lang.h opts.h options.h
=======
  $(SYSTEM_H) coretypes.h $(TM_H) $(DIAGNOSTIC_H) \
  langhooks.h $(LANGHOOKS_DEF_H) gt-java-lang.h $(OPTS_H) $(OPTIONS_H) \
  $(TARGET_H)
>>>>>>> 03d20231
java/mangle.o: java/mangle.c $(CONFIG_H) java/jcf.h $(JAVA_TREE_H) $(SYSTEM_H) \
  coretypes.h $(TM_H) $(GGC_H) gt-java-mangle.h $(LANGHOOKS_DEF_H)
java/mangle_name.o: java/mangle_name.c $(CONFIG_H) java/jcf.h $(JAVA_TREE_H) \
<<<<<<< HEAD
  $(SYSTEM_H) coretypes.h toplev.h $(GGC_H)
=======
  $(SYSTEM_H) coretypes.h $(GGC_H)
>>>>>>> 03d20231
java/resource.o: java/resource.c $(CONFIG_H) $(SYSTEM_H) coretypes.h \
  $(JAVA_TREE_H) java/jcf.h java/parse.h toplev.h output.h $(GGC_H) \
  $(TARGET_H) $(FUNCTION_H) gt-java-resource.h
java/typeck.o: java/typeck.c $(CONFIG_H) $(JAVA_TREE_H) java/jcf.h \
<<<<<<< HEAD
  toplev.h $(SYSTEM_H) coretypes.h $(GGC_H) $(REAL_H)
java/win32-host.o: java/win32-host.c $(CONFIG_H) $(SYSTEM_H) coretypes.h java/jcf.h
java/verify-glue.o: java/verify-glue.c $(CONFIG_H) $(SYSTEM_H) $(JAVA_TREE_H) \
  coretypes.h java/verify.h toplev.h
=======
  $(SYSTEM_H) coretypes.h $(GGC_H) $(REAL_H)
java/win32-host.o: java/win32-host.c $(CONFIG_H) $(SYSTEM_H) coretypes.h java/jcf.h
java/verify-glue.o: java/verify-glue.c $(CONFIG_H) $(SYSTEM_H) $(JAVA_TREE_H) \
  coretypes.h java/verify.h
>>>>>>> 03d20231
java/verify-impl.o: java/verify-impl.c $(CONFIG_H) java/verify.h $(SYSTEM_H) \
  coretypes.h  java/jcf.h $(JAVA_TREE_H)
java/zextract.o: java/zextract.c $(CONFIG_H) $(SYSTEM_H) coretypes.h $(TM_H) \
  java/zipfile.h
java/java-gimplify.o: java/java-gimplify.c $(CONFIG_H) $(SYSTEM_H) \
  coretypes.h $(JAVA_TREE_H) $(GIMPLE_H)

# jcf-io.o needs $(ZLIBINC) added to cflags.
java/jcf-io.o: java/jcf-io.c $(CONFIG_H) $(SYSTEM_H) coretypes.h \
  $(JAVA_TREE_H) java/zipfile.h
	$(COMPILER) -c $(ALL_COMPILERFLAGS) $(ALL_CPPFLAGS) $(INCLUDES) \
		$(ZLIBINC) $(srcdir)/java/jcf-io.c $(OUTPUT_OPTION)

# jcf-path.o needs a -D.
java/jcf-path.o: java/jcf-path.c $(CONFIG_H) $(SYSTEM_H) coretypes.h \
  java/jcf.h
	$(COMPILER) -c $(ALL_COMPILERFLAGS) $(ALL_CPPFLAGS) $(INCLUDES) \
	  -DLIBGCJ_ZIP_FILE='"$(datadir)/java/libgcj-$(version).jar"' \
	  -DDEFAULT_TARGET_VERSION=\"$(version)\" \
	  $(srcdir)/java/jcf-path.c $(OUTPUT_OPTION)

TEXI_JAVA_FILES = java/gcj.texi $(gcc_docdir)/include/fdl.texi		\
	 $(gcc_docdir)/include/gpl_v3.texi $(gcc_docdir)/include/gcc-common.texi   \
	 gcc-vers.texi

# Documentation
doc/gcj.info: $(TEXI_JAVA_FILES)
	if test "x$(BUILD_INFO)" = xinfo; then \
	  rm -f doc/gcj.info*; \
	  $(MAKEINFO) $(MAKEINFOFLAGS) -I $(gcc_docdir) \
		-I $(gcc_docdir)/include -o $@ $<; \
	else true; fi

doc/gcj.dvi: $(TEXI_JAVA_FILES)
	$(TEXI2DVI) -I $(abs_docdir) -I $(abs_docdir)/include -o $@ $<

doc/gcj.pdf: $(TEXI_JAVA_FILES)
	$(TEXI2PDF) -I $(abs_docdir) -I $(abs_docdir)/include -o $@ $<

$(build_htmldir)/java/index.html: $(TEXI_JAVA_FILES)
	$(mkinstalldirs) $(@D)
	rm -f $(@D)/*
	$(TEXI2HTML) -I $(gcc_docdir) -I $(gcc_docdir)/include \
		-I $(srcdir)/java -o $(@D) $<

.INTERMEDIATE: gcj.pod jcf-dump.pod gij.pod \
  jv-convert.pod grmic.pod gcj-dbtool.pod gc-analyze.pod

gcj.pod: java/gcj.texi
	-$(TEXI2POD) -D gcj < $< > $@
jcf-dump.pod: java/gcj.texi
	-$(TEXI2POD) -D jcf-dump < $< > $@
gij.pod: java/gcj.texi
	-$(TEXI2POD) -D gij < $< > $@
jv-convert.pod: java/gcj.texi
	-$(TEXI2POD) -D jv-convert < $< > $@
grmic.pod: java/gcj.texi
	-$(TEXI2POD) -D grmic < $< > $@
gcj-dbtool.pod: java/gcj.texi
	-$(TEXI2POD) -D gcj-dbtool < $< > $@
gc-analyze.pod: java/gcj.texi
	-$(TEXI2POD) -D gc-analyze < $< > $@
aot-compile.pod: java/gcj.texi
	-$(TEXI2POD) -D aot-compile < $< > $@
rebuild-gcj-db.pod: java/gcj.texi
	-$(TEXI2POD) -D rebuild-gcj-db < $< > $@

# Install the man pages.
java.install-man: installdirs \
                  $(DESTDIR)$(man1dir)/$(JAVA_INSTALL_NAME)$(man1ext) \
		  $(JAVA_TARGET_INDEPENDENT_BIN_TOOLS:%=doc/%.1) \
		  doc/gij.1 doc/jv-convert.1 doc/grmic.1 \
		  doc/gcj-dbtool.1 doc/gc-analyze.1 \
		  doc/aot-compile.1 doc/rebuild-gcj-db.1
	for tool in $(JAVA_TARGET_INDEPENDENT_BIN_TOOLS) \
		gij jv-convert grmic gcj-dbtool gc-analyze aot-compile \
		rebuild-gcj-db; do \
	  tool_transformed_name=`echo $$tool|sed '$(program_transform_name)'`; \
	  man_name=$(DESTDIR)$(man1dir)/$${tool_transformed_name}$(man1ext); \
	  rm -f $$man_name ; \
	  for source_name in doc/$${tool}.1 $(srcdir)/doc/$${tool}.1 ; do \
	    if test -f $$source_name; then \
	      $(INSTALL_DATA) $$source_name $$man_name; \
	      break; \
	      else : ; \
	    fi; \
	  done ; \
	  chmod a-x $$man_name ; \
	done

$(DESTDIR)$(man1dir)/$(JAVA_INSTALL_NAME)$(man1ext): doc/gcj.1 installdirs
	-rm -f $@
	-$(INSTALL_DATA) $< $@
	-chmod a-x $@<|MERGE_RESOLUTION|>--- conflicted
+++ resolved
@@ -65,11 +65,7 @@
 # Create the compiler driver for $(XGCJ).
 $(XGCJ)$(exeext): $(GCC_OBJS) jvspec.o java/jcf-path.o version.o \
 	   prefix.o intl.o $(LIBDEPS) $(EXTRA_GCC_OBJS)
-<<<<<<< HEAD
-	$(LINKER) $(ALL_LINKERFLAGS) $(LDFLAGS) -o $@ $(GCC_OBJS) \
-=======
 	+$(LINKER) $(ALL_LINKERFLAGS) $(LDFLAGS) -o $@ $(GCC_OBJS) \
->>>>>>> 03d20231
 	  jvspec.o java/jcf-path.o prefix.o intl.o \
 	  version.o $(EXTRA_GCC_OBJS) $(LIBS)
 
@@ -104,29 +100,17 @@
 
 jc1$(exeext): $(JAVA_OBJS) $(BACKEND) $(LIBDEPS) attribs.o
 	rm -f $@
-<<<<<<< HEAD
-	$(LINKER) $(ALL_LINKERFLAGS) $(LDFLAGS) -o $@ \
-=======
 	+$(LINKER) $(ALL_LINKERFLAGS) $(LDFLAGS) -o $@ \
->>>>>>> 03d20231
 		$(JAVA_OBJS) $(BACKEND) $(ZLIB) $(LIBICONV) $(LIBS) attribs.o $(BACKENDLIBS)
 
 jcf-dump$(exeext): $(JCFDUMP_OBJS) $(LIBDEPS)
 	rm -f $@
-<<<<<<< HEAD
-	$(LINKER) $(ALL_LINKERFLAGS) $(LDFLAGS) -o $@ $(JCFDUMP_OBJS) \
-=======
 	+$(LINKER) $(ALL_LINKERFLAGS) $(LDFLAGS) -o $@ $(JCFDUMP_OBJS) \
->>>>>>> 03d20231
 		$(CPPLIBS) $(ZLIB) $(LDEXP_LIB) $(LIBS)
 
 jvgenmain$(exeext): $(JVGENMAIN_OBJS) $(LIBDEPS)
 	rm -f $@
-<<<<<<< HEAD
-	$(LINKER) $(ALL_LINKERFLAGS) $(LDFLAGS) -o $@ $(JVGENMAIN_OBJS) \
-=======
 	+$(LINKER) $(ALL_LINKERFLAGS) $(LDFLAGS) -o $@ $(JVGENMAIN_OBJS) \
->>>>>>> 03d20231
 		$(LIBS)
 
 #@@ -309,57 +293,33 @@
   toplev.h $(SYSTEM_H) coretypes.h
 java/expr.o: java/expr.c $(CONFIG_H) $(JAVA_TREE_H) java/jcf.h $(REAL_H) \
   java/javaop.h java/java-opcodes.h \
-<<<<<<< HEAD
-  java/java-except.h java/java-except.h java/parse.h toplev.h \
-=======
   java/java-except.h java/java-except.h java/parse.h \
->>>>>>> 03d20231
   $(SYSTEM_H) coretypes.h $(TM_H) $(GGC_H) gt-java-expr.h $(TARGET_H) \
   tree-iterator.h
 java/jcf-depend.o: java/jcf-depend.c $(CONFIG_H) $(SYSTEM_H) coretypes.h \
   java/jcf.h
 java/jcf-parse.o: java/jcf-parse.c $(CONFIG_H) $(JAVA_TREE_H) $(FLAGS_H) \
-<<<<<<< HEAD
-  input.h java/java-except.h $(SYSTEM_H) coretypes.h toplev.h \
-=======
   input.h java/java-except.h $(SYSTEM_H) coretypes.h \
->>>>>>> 03d20231
   java/parse.h $(GGC_H) debug.h $(REAL_H) gt-java-jcf-parse.h \
   java/jcf-reader.c java/zipfile.h java/jcf.h $(BITMAP_H)
 java/jvgenmain.o: java/jvgenmain.c $(CONFIG_H) $(JAVA_TREE_H) $(SYSTEM_H) \
   coretypes.h $(TM_H) intl.h
 java/lang.o: java/lang.c $(CONFIG_H) $(JAVA_TREE_H) java/jcf.h input.h \
-<<<<<<< HEAD
-  toplev.h $(SYSTEM_H) coretypes.h $(TM_H) $(DIAGNOSTIC_H) \
-  langhooks.h $(LANGHOOKS_DEF_H) gt-java-lang.h opts.h options.h
-=======
   $(SYSTEM_H) coretypes.h $(TM_H) $(DIAGNOSTIC_H) \
   langhooks.h $(LANGHOOKS_DEF_H) gt-java-lang.h $(OPTS_H) $(OPTIONS_H) \
   $(TARGET_H)
->>>>>>> 03d20231
 java/mangle.o: java/mangle.c $(CONFIG_H) java/jcf.h $(JAVA_TREE_H) $(SYSTEM_H) \
   coretypes.h $(TM_H) $(GGC_H) gt-java-mangle.h $(LANGHOOKS_DEF_H)
 java/mangle_name.o: java/mangle_name.c $(CONFIG_H) java/jcf.h $(JAVA_TREE_H) \
-<<<<<<< HEAD
-  $(SYSTEM_H) coretypes.h toplev.h $(GGC_H)
-=======
   $(SYSTEM_H) coretypes.h $(GGC_H)
->>>>>>> 03d20231
 java/resource.o: java/resource.c $(CONFIG_H) $(SYSTEM_H) coretypes.h \
   $(JAVA_TREE_H) java/jcf.h java/parse.h toplev.h output.h $(GGC_H) \
   $(TARGET_H) $(FUNCTION_H) gt-java-resource.h
 java/typeck.o: java/typeck.c $(CONFIG_H) $(JAVA_TREE_H) java/jcf.h \
-<<<<<<< HEAD
-  toplev.h $(SYSTEM_H) coretypes.h $(GGC_H) $(REAL_H)
-java/win32-host.o: java/win32-host.c $(CONFIG_H) $(SYSTEM_H) coretypes.h java/jcf.h
-java/verify-glue.o: java/verify-glue.c $(CONFIG_H) $(SYSTEM_H) $(JAVA_TREE_H) \
-  coretypes.h java/verify.h toplev.h
-=======
   $(SYSTEM_H) coretypes.h $(GGC_H) $(REAL_H)
 java/win32-host.o: java/win32-host.c $(CONFIG_H) $(SYSTEM_H) coretypes.h java/jcf.h
 java/verify-glue.o: java/verify-glue.c $(CONFIG_H) $(SYSTEM_H) $(JAVA_TREE_H) \
   coretypes.h java/verify.h
->>>>>>> 03d20231
 java/verify-impl.o: java/verify-impl.c $(CONFIG_H) java/verify.h $(SYSTEM_H) \
   coretypes.h  java/jcf.h $(JAVA_TREE_H)
 java/zextract.o: java/zextract.c $(CONFIG_H) $(SYSTEM_H) coretypes.h $(TM_H) \
