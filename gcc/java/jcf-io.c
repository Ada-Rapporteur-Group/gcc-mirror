/* Utility routines for finding and reading Java(TM) .class files.
   Copyright (C) 1996, 1997, 1998, 1999, 2000, 2002, 2003, 2004, 2005,
   2006, 2007, 2008, 2009 Free Software Foundation, Inc.

This file is part of GCC.

GCC is free software; you can redistribute it and/or modify
it under the terms of the GNU General Public License as published by
the Free Software Foundation; either version 3, or (at your option)
any later version.

GCC is distributed in the hope that it will be useful,
but WITHOUT ANY WARRANTY; without even the implied warranty of
MERCHANTABILITY or FITNESS FOR A PARTICULAR PURPOSE.  See the
GNU General Public License for more details.

You should have received a copy of the GNU General Public License
along with GCC; see the file COPYING3.  If not see
<http://www.gnu.org/licenses/>.  

Java and all Java-based marks are trademarks or registered trademarks
of Sun Microsystems, Inc. in the United States and other countries.
The Free Software Foundation is independent of Sun Microsystems, Inc.  */

/* Written by Per Bothner <bothner@cygnus.com>, February 1996. */

#include "config.h"
#include "system.h"
#include "coretypes.h"
#include "tm.h"

#include "jcf.h"
#include "tree.h"
#include "toplev.h"
#include "java-tree.h"
#include "hashtab.h"
#include <dirent.h>

#include "zlib.h"

/* DOS brain-damage */
#ifndef O_BINARY
#define O_BINARY 0 /* MS-DOS brain-damage */
#endif

int
jcf_unexpected_eof (JCF *jcf, int count ATTRIBUTE_UNUSED)
{
  if (jcf->filename)
    fprintf (stderr, "Premature end of .class file %s.\n", jcf->filename);
  else
    fprintf (stderr, "Premature end of .class file <stdin>.\n");
  exit (-1);
}

void
jcf_trim_old_input (JCF *jcf)
{
  int count = jcf->read_ptr - jcf->buffer;
  if (count > 0)
    {
      memmove (jcf->buffer, jcf->read_ptr, jcf->read_end - jcf->read_ptr);
      jcf->read_ptr -= count;
      jcf->read_end -= count;
    }
}

int
jcf_filbuf_from_stdio (JCF *jcf, int count)
{
  FILE *file = (FILE*) (jcf->read_state);
  if (count > jcf->buffer_end - jcf->read_ptr)
    {
      JCF_u4 old_read_ptr = jcf->read_ptr - jcf->buffer;
      JCF_u4 old_read_end = jcf->read_end - jcf->buffer;
      JCF_u4 old_size = jcf->buffer_end - jcf->buffer;
      JCF_u4 new_size = (old_size == 0 ? 2000 : 2 * old_size) + count;
      unsigned char *new_buffer
	= jcf->buffer == NULL ? XNEWVAR (unsigned char, new_size)
	: XRESIZEVAR (unsigned char, jcf->buffer, new_size);
      jcf->buffer = new_buffer;
      jcf->buffer_end = new_buffer + new_size;
      jcf->read_ptr = new_buffer + old_read_ptr;
      jcf->read_end = new_buffer + old_read_end;
    }
  count -= jcf->read_end - jcf->read_ptr;
  if (count <= 0)
    return 0;
  if ((int) fread (jcf->read_end, 1, count, file) != count)
    jcf_unexpected_eof (jcf, count);
  jcf->read_end += count;
  return 0;
}

#include "zipfile.h"

struct ZipFile *SeenZipFiles = NULL;

/* Open a zip file with the given name, and cache directory and file
   descriptor.  If the file is missing, treat it as an empty archive.
   Return NULL if the .zip file is malformed.
*/

ZipFile *
opendir_in_zip (const char *zipfile, int is_system)
{
  struct ZipFile* zipf;
  char magic [4];
  int fd;
  for (zipf = SeenZipFiles;  zipf != NULL;  zipf = zipf->next)
    {
      if (strcmp (zipf->name, zipfile) == 0)
	return zipf;
    }

  zipf = XNEWVAR (struct ZipFile, sizeof (struct ZipFile) + strlen (zipfile) + 1);
  zipf->next = SeenZipFiles;
  zipf->name = (char*)(zipf+1);
  strcpy (zipf->name, zipfile);
  fd = open (zipfile, O_RDONLY | O_BINARY);
  zipf->fd = fd;
  if (fd < 0)
    {
      /* A missing zip file is not considered an error.
       We may want to re-consider that.  FIXME. */
      zipf->count = 0;
      zipf->dir_size = 0;
      zipf->central_directory = NULL;
    }
  else
    {
      jcf_dependency_add_file (zipfile, is_system);
      if (read (fd, magic, 4) != 4 || GET_u4 (magic) != (JCF_u4)ZIPMAGIC)
	{
	  free (zipf);
	  close (fd);
	  return NULL;
	}
      lseek (fd, 0L, SEEK_SET);
      if (read_zip_archive (zipf) != 0)
	{
	  free (zipf);
	  close (fd);
	  return NULL;
	}
    }

  SeenZipFiles = zipf;  
  return zipf;
}

/* Returns:
   0:  OK - zipmember found.
   -1: Not found.
   -2: Malformed archive.
*/

int
open_in_zip (JCF *jcf, const char *zipfile, const char *zipmember,
	     int is_system)
{
  ZipDirectory *zipd;
  int i, len;
  ZipFile *zipf = opendir_in_zip (zipfile, is_system);

  if (zipf == NULL)
    return -2;

  if (!zipmember)
    return 0;

  len = strlen (zipmember);
  
  zipd = (struct ZipDirectory*) zipf->central_directory;
  for (i = 0; i < zipf->count; i++, zipd = ZIPDIR_NEXT (zipd))
    {
      if (len == zipd->filename_length &&
	  strncmp (ZIPDIR_FILENAME (zipd), zipmember, len) == 0)
	{
	  JCF_ZERO (jcf);

	  jcf->filename = xstrdup (zipfile);
	  jcf->classname = xstrdup (zipmember);
	  return read_zip_member(jcf, zipd, zipf);
	}
    }
  return -1;
}

/* Read data from zip archive member. */

int
read_zip_member (JCF *jcf,  ZipDirectory *zipd, ZipFile *zipf)
{
  jcf->filbuf = jcf_unexpected_eof;
  jcf->zipd = zipd;

  if (zipd->compression_method == Z_NO_COMPRESSION)
    {
      jcf->buffer = XNEWVEC (unsigned char, zipd->size);
      jcf->buffer_end = jcf->buffer + zipd->size;
      jcf->read_ptr = jcf->buffer;
      jcf->read_end = jcf->buffer_end;
      if (lseek (zipf->fd, zipd->filestart, 0) < 0
	  || read (zipf->fd, jcf->buffer, zipd->size) != (long) zipd->size)
	return -2;
    }
  else
    {
      char *buffer;
      z_stream d_stream; /* decompression stream */
      d_stream.zalloc = (alloc_func) 0;
      d_stream.zfree = (free_func) 0;
      d_stream.opaque = (voidpf) 0;

      jcf->buffer = XNEWVEC (unsigned char, zipd->uncompressed_size);
      d_stream.next_out = jcf->buffer;
      d_stream.avail_out = zipd->uncompressed_size;
      jcf->buffer_end = jcf->buffer + zipd->uncompressed_size;
      jcf->read_ptr = jcf->buffer;
      jcf->read_end = jcf->buffer_end;
      buffer = XNEWVEC (char, zipd->size);
      d_stream.next_in = (unsigned char *) buffer;
      d_stream.avail_in = zipd->size;
      if (lseek (zipf->fd, zipd->filestart, 0) < 0
	  || read (zipf->fd, buffer, zipd->size) != (long) zipd->size)
	return -2;
      /* Handle NO_HEADER using undocumented zlib feature.
	 This is a very common hack.  */
      inflateInit2 (&d_stream, -MAX_WBITS);
      inflate (&d_stream, Z_NO_FLUSH);
      inflateEnd (&d_stream);
      free (buffer);
    }

  return 0;
}

const char *
open_class (const char *filename, JCF *jcf, int fd, const char *dep_name)
{
  if (jcf)
    {
      struct stat stat_buf;
      if (fstat (fd, &stat_buf) != 0
	  || ! S_ISREG (stat_buf.st_mode))
	{
	  perror ("Could not figure length of .class file");
	  return NULL;
	}
      if (dep_name != NULL)
	jcf_dependency_add_file (dep_name, 0);
      JCF_ZERO (jcf);
      jcf->buffer = XNEWVEC (unsigned char, stat_buf.st_size);
      jcf->buffer_end = jcf->buffer + stat_buf.st_size;
      jcf->read_ptr = jcf->buffer;
      jcf->read_end = jcf->buffer_end;
      jcf->read_state = NULL;
      jcf->filename = xstrdup (filename);
      if (read (fd, jcf->buffer, stat_buf.st_size) != stat_buf.st_size)
	{
	  perror ("Failed to read .class file");
	  return NULL;
	}
      close (fd);
      jcf->filbuf = jcf_unexpected_eof;
    }
  else
    close (fd);
  return filename;
}


const char *
find_classfile (char *filename, JCF *jcf, const char *dep_name)
{
  int fd = open (filename, O_RDONLY | O_BINARY);
  if (fd < 0)
    return NULL;
  return open_class (filename, jcf, fd, dep_name);
}

/* Returns 1 if the CLASSNAME (really a char *) matches the name
   stored in TABLE_ENTRY (also a char *).  */

static int
memoized_class_lookup_eq (const void *table_entry, const void *classname)
{
  return strcmp ((const char *)classname, (const char *)table_entry) == 0;
}

/* A hash table keeping track of class names that were not found
   during class lookup.  (There is no need to cache the values
   associated with names that were found; they are saved in
   IDENTIFIER_CLASS_VALUE.)  */
static htab_t memoized_class_lookups;

/* Returns a freshly malloc'd string with the fully qualified pathname
   of the .class file for the class CLASSNAME.  CLASSNAME must be
   allocated in permanent storage; this function may retain a pointer
   to it.  Returns NULL on failure.  If JCF != NULL, it is suitably
   initialized.  SOURCE_OK is true if we should also look for .java
   file. */

const char *
find_class (const char *classname, int classname_length, JCF *jcf)
{
  int fd;
  int i, k, klass = -1;
  struct stat class_buf;
  char *dep_file;
  void *entry;
  int buflen;
  char *buffer;
  hashval_t hash;

  /* Create the hash table, if it does not already exist.  */
  if (!memoized_class_lookups)
    memoized_class_lookups = htab_create (37, 
					  htab_hash_string, 
					  memoized_class_lookup_eq,
					  NULL);

  /* Loop for this class in the hashtable.  If it is present, we've
     already looked for this class and failed to find it.  */
  hash = htab_hash_string (classname);
  if (htab_find_with_hash (memoized_class_lookups, classname, hash))
    return NULL;

  /* Allocate and zero out the buffer, since we don't explicitly put a
     null pointer when we're copying it below.  */
  buflen = jcf_path_max_len () + classname_length + 10;
  buffer = XNEWVAR (char, buflen);
  memset (buffer, 0, buflen);

  for (entry = jcf_path_start (); entry != NULL; entry = jcf_path_next (entry))
    {
      const char *path_name = jcf_path_name (entry);
      if (klass != 0)
	{
	  int dir_len;

	  strcpy (buffer, path_name);
	  i = strlen (buffer);

	  /* This is right because we know that `.zip' entries will have a
	     trailing slash.  See jcf-path.c.  */
	  dir_len = i - 1;

	  for (k = 0; k < classname_length; k++, i++)
	    {
	      char ch = classname[k];
	      buffer[i] = ch == '.' ? '/' : ch;
	    }
	  strcpy (buffer+i, ".class");

	  if (jcf_path_is_zipfile (entry))
	    {
	      int err_code;
	      JCF _jcf;
	      buffer[dir_len] = '\0';
	      SOURCE_FRONTEND_DEBUG 
		(("Trying [...%s]:%s", 
		  &buffer[dir_len-(dir_len > 15 ? 15 : dir_len)], 
		  buffer+dir_len+1));
	      if (jcf == NULL)
		jcf = &_jcf;
	      err_code = open_in_zip (jcf, buffer, buffer+dir_len+1,
				      jcf_path_is_system (entry));
	      if (err_code == 0)
		{
		  /* Should we check if .zip is out-of-date wrt .java? */
		  buffer[dir_len] = '(';
		  strcpy (buffer+i, ".class)");
		  if (jcf == &_jcf)
		    JCF_FINISH (jcf);
		  return buffer;
		}
	      else
		continue;
	    }
	  klass = stat (buffer, &class_buf);
	}
    }

  dep_file = buffer;
  if (!klass)
    {
      SOURCE_FRONTEND_DEBUG ((stderr, "[Class selected: %s]\n",
			      classname+classname_length-
			      (classname_length <= 30 ? 
			       classname_length : 30)));
      fd = JCF_OPEN_EXACT_CASE (buffer, O_RDONLY | O_BINARY);
      if (fd >= 0)
	goto found;
    }

  free (buffer);

  /* Remember that this class could not be found so that we do not
     have to look again.  */
  *htab_find_slot_with_hash (memoized_class_lookups, classname, hash, INSERT)
<<<<<<< HEAD
    = CONST_CAST (char *, classname);
=======
    = (void *) CONST_CAST (char *, classname);
>>>>>>> 9e0667cd

  return NULL;
 found:
  {
    const char *const tmp = open_class (buffer, jcf, fd, dep_file);
    jcf->classname = xstrdup (classname);
    return tmp;
  }
}

void
jcf_print_char (FILE *stream, int ch)
{
  switch (ch)
    {
    case '\'':
    case '\\':
    case '\"':
      fprintf (stream, "\\%c", ch);
      break;
    case '\n':
      fprintf (stream, "\\n");
      break;
    case '\t':
      fprintf (stream, "\\t");
      break;
    case '\r':
      fprintf (stream, "\\r");
      break;
    default:
      if (ch >= ' ' && ch < 127)
	putc (ch, stream);
      else if (ch < 256)
	fprintf (stream, "\\%03x", ch);
      else
	fprintf (stream, "\\u%04x", ch);
    }
}

/* Print UTF8 string at STR of length LENGTH bytes to STREAM. */

void
jcf_print_utf8 (FILE *stream, const unsigned char *str, int length)
{
  const unsigned char * limit = str + length;
  while (str < limit)
    {
      int ch = UTF8_GET (str, limit);
      if (ch < 0)
	{
	  fprintf (stream, "\\<invalid>");
	  return;
	}
      jcf_print_char (stream, ch);
    }
}

/* Same as jcf_print_utf8, but print IN_CHAR as OUT_CHAR. */

void
jcf_print_utf8_replace (FILE *stream, const unsigned char *str, int length,
			int in_char, int out_char)
{
  const unsigned char *limit = str + length;
  while (str < limit)
    {
      int ch = UTF8_GET (str, limit);
      if (ch < 0)
	{
	  fprintf (stream, "\\<invalid>");
	  return;
	}
      jcf_print_char (stream, ch == in_char ? out_char : ch);
    }
}

/* Check that all the cross-references in the constant pool are
   valid.  Returns 0 on success.
   Otherwise, returns the index of the (first) invalid entry.
   Only checks internal consistency, but does not check that
   any classes, fields, or methods are valid.*/

int
verify_constant_pool (JCF *jcf)
{
  int i, n;
  for (i = 1; i < JPOOL_SIZE (jcf); i++)
    {
      switch (JPOOL_TAG (jcf, i))
	{
	case CONSTANT_NameAndType:
	  n = JPOOL_USHORT2 (jcf, i);
	  if (n <= 0 || n >= JPOOL_SIZE(jcf)
	      || JPOOL_TAG (jcf, n) != CONSTANT_Utf8)
	    return i;
	  /* ... fall through ... */
	case CONSTANT_Class:
	case CONSTANT_String:
	  n = JPOOL_USHORT1 (jcf, i);
	  if (n <= 0 || n >= JPOOL_SIZE(jcf)
	      || JPOOL_TAG (jcf, n) != CONSTANT_Utf8)
	    return i;
	  break;
	case CONSTANT_Fieldref:
	case CONSTANT_Methodref:
	case CONSTANT_InterfaceMethodref:
	  n = JPOOL_USHORT1 (jcf, i);
	  if (n <= 0 || n >= JPOOL_SIZE(jcf)
	      || JPOOL_TAG (jcf, n) != CONSTANT_Class)
	    return i;
	  n = JPOOL_USHORT2 (jcf, i);
	  if (n <= 0 || n >= JPOOL_SIZE(jcf)
	      || JPOOL_TAG (jcf, n) != CONSTANT_NameAndType)
	    return i;
	  break;
	case CONSTANT_Long:
	case CONSTANT_Double:
	  i++;
	  break;
	case CONSTANT_Float:
	case CONSTANT_Integer:
	case CONSTANT_Utf8:
	case CONSTANT_Unicode:
	  break;
	default:
	  return i;
	}
    }
  return 0;
}

void
format_uint (char *buffer, uint64 value, int base)
{
#define WRITE_BUF_SIZE (4 + sizeof(uint64) * 8)
  char buf[WRITE_BUF_SIZE];
  char *buf_ptr = buf+WRITE_BUF_SIZE; /* End of buf. */
  int chars_written;
  int i;

  /* Now do the actual conversion, placing the result at the *end* of buf. */
  /* Note this code does not pretend to be optimized. */
  do {
    int digit = value % base;
    static const char digit_chars[] = "0123456789abcdefghijklmnopqrstuvwxyz";
    *--buf_ptr = digit_chars[digit];
    value /= base;
  } while (value != 0);

  chars_written = buf+WRITE_BUF_SIZE - buf_ptr;
  for (i = 0; i < chars_written; i++)
    buffer[i] = *buf_ptr++;
  buffer[i] = 0;
}

void
format_int (char *buffer, jlong value, int base)
{
  uint64 abs_value;
  if (value < 0)
    {
      abs_value = -(uint64)value;
      *buffer++ = '-';
    }
  else
    abs_value = (uint64) value;
  format_uint (buffer, abs_value, base);
}<|MERGE_RESOLUTION|>--- conflicted
+++ resolved
@@ -400,11 +400,7 @@
   /* Remember that this class could not be found so that we do not
      have to look again.  */
   *htab_find_slot_with_hash (memoized_class_lookups, classname, hash, INSERT)
-<<<<<<< HEAD
-    = CONST_CAST (char *, classname);
-=======
     = (void *) CONST_CAST (char *, classname);
->>>>>>> 9e0667cd
 
   return NULL;
  found:
