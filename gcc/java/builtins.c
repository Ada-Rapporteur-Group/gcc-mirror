--- conflicted
+++ resolved
@@ -36,10 +36,6 @@
 #include "flags.h"
 #include "langhooks.h"
 #include "java-tree.h"
-<<<<<<< HEAD
-#include <stdarg.h>
-=======
->>>>>>> 03d20231
 
 /* FIXME: All these headers are necessary for sync_compare_and_swap.
    Front ends should never have to look at that.  */
@@ -329,12 +325,8 @@
 			   tree orig_call)
 {
   enum machine_mode mode = TYPE_MODE (int_type_node);
-<<<<<<< HEAD
-  if (sync_compare_and_swap[mode] != CODE_FOR_nothing
-=======
   if (direct_optab_handler (sync_compare_and_swap_optab, mode)
       != CODE_FOR_nothing
->>>>>>> 03d20231
       || flag_use_atomic_builtins)
     {
       tree addr, stmt;
@@ -355,12 +347,8 @@
 			    tree orig_call)
 {
   enum machine_mode mode = TYPE_MODE (long_type_node);
-<<<<<<< HEAD
-  if (sync_compare_and_swap[mode] != CODE_FOR_nothing
-=======
   if (direct_optab_handler (sync_compare_and_swap_optab, mode)
       != CODE_FOR_nothing
->>>>>>> 03d20231
       || (GET_MODE_SIZE (mode) <= GET_MODE_SIZE (word_mode)
 	  && flag_use_atomic_builtins))
     /* We don't trust flag_use_atomic_builtins for multi-word
@@ -384,12 +372,8 @@
 			      tree orig_call)
 {
   enum machine_mode mode = TYPE_MODE (ptr_type_node);
-<<<<<<< HEAD
-  if (sync_compare_and_swap[mode] != CODE_FOR_nothing
-=======
   if (direct_optab_handler (sync_compare_and_swap_optab, mode)
       != CODE_FOR_nothing
->>>>>>> 03d20231
       || flag_use_atomic_builtins)
   {
     tree addr, stmt;
@@ -469,12 +453,8 @@
 {
   enum machine_mode mode = TYPE_MODE (long_type_node);
   gcc_assert (method_return_type == boolean_type_node);
-<<<<<<< HEAD
-  if (sync_compare_and_swap[mode] != CODE_FOR_nothing)
-=======
   if (direct_optab_handler (sync_compare_and_swap_optab, mode)
       != CODE_FOR_nothing)
->>>>>>> 03d20231
     return boolean_true_node;
   else
     return boolean_false_node;
@@ -535,15 +515,9 @@
 
   void_list_node = end_params_node;
 
-<<<<<<< HEAD
-  t = tree_cons (NULL_TREE, float_type_node, end_params_node);
-  t = tree_cons (NULL_TREE, float_type_node, t);
-  float_ftype_float_float = build_function_type (float_type_node, t);
-=======
   float_ftype_float_float
     = build_function_type_list (float_type_node,
 				float_type_node, float_type_node, NULL_TREE);
->>>>>>> 03d20231
 
   double_ftype_double
     = build_function_type_list (double_type_node, double_type_node, NULL_TREE);
