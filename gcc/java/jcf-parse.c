/* Parser for Java(TM) .class files.
   Copyright (C) 1996, 1998, 1999, 2000, 2001, 2002, 2003, 2004,
   2005, 2006, 2007, 2008, 2009 Free Software Foundation, Inc.

This file is part of GCC.

GCC is free software; you can redistribute it and/or modify
it under the terms of the GNU General Public License as published by
the Free Software Foundation; either version 3, or (at your option)
any later version.

GCC is distributed in the hope that it will be useful,
but WITHOUT ANY WARRANTY; without even the implied warranty of
MERCHANTABILITY or FITNESS FOR A PARTICULAR PURPOSE.  See the
GNU General Public License for more details.

You should have received a copy of the GNU General Public License
along with GCC; see the file COPYING3.  If not see
<http://www.gnu.org/licenses/>.

Java and all Java-based marks are trademarks or registered trademarks
of Sun Microsystems, Inc. in the United States and other countries.
The Free Software Foundation is independent of Sun Microsystems, Inc.  */

/* Written by Per Bothner <bothner@cygnus.com> */

#include "config.h"
#include "system.h"
#include "coretypes.h"
#include "tm.h"
#include "tree.h"
#include "real.h"
#include "obstack.h"
#include "flags.h"
#include "java-except.h"
#include "input.h"
#include "javaop.h"
#include "java-tree.h"
#include "toplev.h"
#include "parse.h"
#include "ggc.h"
#include "debug.h"
#include "assert.h"
#include "tm_p.h"
#include "cgraph.h"
#include "vecprim.h"

#ifdef HAVE_LOCALE_H
#include <locale.h>
#endif

#ifdef HAVE_LANGINFO_CODESET
#include <langinfo.h>
#endif

/* A CONSTANT_Utf8 element is converted to an IDENTIFIER_NODE at parse time. */
#define JPOOL_UTF(JCF, INDEX) CPOOL_UTF(&(JCF)->cpool, INDEX)
#define JPOOL_UTF_LENGTH(JCF, INDEX) IDENTIFIER_LENGTH (JPOOL_UTF (JCF, INDEX))
#define JPOOL_UTF_DATA(JCF, INDEX) \
  ((const unsigned char *) IDENTIFIER_POINTER (JPOOL_UTF (JCF, INDEX)))
#define HANDLE_CONSTANT_Utf8(JCF, INDEX, LENGTH) \
  do { \
    unsigned char save;  unsigned char *text; \
    JCF_FILL (JCF, (LENGTH)+1); /* Make sure we read 1 byte beyond string. */ \
    text = (JCF)->read_ptr; \
    save = text[LENGTH]; \
    text[LENGTH] = 0; \
    (JCF)->cpool.data[INDEX].t = get_identifier ((const char *) text); \
    text[LENGTH] = save; \
    JCF_SKIP (JCF, LENGTH); } while (0)

#include "jcf.h"

extern struct obstack temporary_obstack;

static GTY(()) tree parse_roots[3];

/* The FIELD_DECL for the current field.  */
#define current_field parse_roots[0]

/* The METHOD_DECL for the current method.  */
#define current_method parse_roots[1]

/* A list of TRANSLATION_UNIT_DECLs for the files to be compiled.  */
#define current_file_list parse_roots[2]

/* Line 0 in current file, if compiling from bytecode. */
static location_t file_start_location;

/* The Java archive that provides main_class;  the main input file. */
static GTY(()) struct JCF * main_jcf;

/* The number of source files passed to us by -fsource-filename and an
   array of pointers to each name.  Used by find_sourcefile().  */
static int num_files = 0;
static char **filenames;

static struct ZipFile *localToFile;

/* A map of byte offsets in the reflection data that are fields which
   need renumbering.  */
bitmap field_offsets;
bitmap_obstack bit_obstack;

/* Declarations of some functions used here.  */
static void handle_innerclass_attribute (int count, JCF *, int len);
static tree give_name_to_class (JCF *jcf, int index);
static char *compute_class_name (struct ZipDirectory *zdir);
static int classify_zip_file (struct ZipDirectory *zdir);
static void parse_zip_file_entries (void);
static void process_zip_dir (FILE *);
static void parse_class_file (void);
static void handle_deprecated (void);
static void set_source_filename (JCF *, int);
static void jcf_parse (struct JCF*);
static void load_inner_classes (tree);
static void handle_annotation (JCF *jcf, int level);
static void java_layout_seen_class_methods (void);

/* Handle "Deprecated" attribute.  */
static void
handle_deprecated (void)
{
  if (current_field != NULL_TREE)
    FIELD_DEPRECATED (current_field) = 1;
  else if (current_method != NULL_TREE)
    METHOD_DEPRECATED (current_method) = 1;
  else if (current_class != NULL_TREE)
    CLASS_DEPRECATED (TYPE_NAME (current_class)) = 1;
  else
    {
      /* Shouldn't happen.  */
      gcc_unreachable ();
    }
}



/* Reverse a string.  */
static char *
reverse (const char *s)
{
  if (s == NULL)
    return NULL;
  else
    {
      int len = strlen (s);
      char *d = XNEWVAR (char, len + 1);
      const char *sp;
      char *dp;
      
      d[len] = 0;
      for (dp = &d[0], sp = &s[len-1]; sp >= s; dp++, sp--)
	*dp = *sp;

      return d;
    }
}

/* Compare two strings for qsort().  */
static int
cmpstringp (const void *p1, const void *p2)
{
  /* The arguments to this function are "pointers to
     pointers to char", but strcmp() arguments are "pointers
     to char", hence the following cast plus dereference */

  return strcmp(*(const char *const*) p1, *(const char *const*) p2);
}

/* Create an array of strings, one for each source file that we've
   seen.  fsource_filename can either be the name of a single .java
   file or a file that contains a list of filenames separated by
   newlines.  */
void 
java_read_sourcefilenames (const char *fsource_filename)
{
  if (fsource_filename 
      && filenames == 0
      && strlen (fsource_filename) > strlen (".java")
      && strcmp ((fsource_filename 
		  + strlen (fsource_filename)
		  - strlen (".java")),
		 ".java") != 0)
    {
/*       fsource_filename isn't a .java file but a list of filenames
       separated by newlines */
      FILE *finput = fopen (fsource_filename, "r");
      int len = 0;
      int longest_line = 0;

      gcc_assert (finput);

      /* Find out how many files there are, and how long the filenames are.  */
      while (! feof (finput))
	{
	  int ch = getc (finput);
	  if (ch == '\n')
	    {
	      num_files++;
	      if (len > longest_line)
		longest_line = len;
	      len = 0;
	      continue;
	    }
	  if (ch == EOF)
	    break;
	  len++;
	}

      rewind (finput);

      /* Read the filenames.  Put a pointer to each filename into the
	 array FILENAMES.  */
      {
	char *linebuf = (char *) alloca (longest_line + 1);
	int i = 0;
	int charpos;

	filenames = XNEWVEC (char *, num_files);

	charpos = 0;
	for (;;)
	  {
	    int ch = getc (finput);
	    if (ch == EOF)
	      break;
	    if (ch == '\n')
	      {
		linebuf[charpos] = 0;
		gcc_assert (i < num_files);		
		/* ???  Perhaps we should use lrealpath() here.  Doing
		   so would tidy up things like /../ but the rest of
		   gcc seems to assume relative pathnames, not
		   absolute pathnames.  */
/* 		realname = lrealpath (linebuf); */
		filenames[i++] = reverse (linebuf);
		charpos = 0;
		continue;
	      }
	    gcc_assert (charpos < longest_line);
	    linebuf[charpos++] = ch;
	  }

	if (num_files > 1)
	  qsort (filenames, num_files, sizeof (char *), cmpstringp);
      }
      fclose (finput);
    }
  else
    {
      filenames = XNEWVEC (char *, 1);      
      filenames[0] = reverse (fsource_filename);
      num_files = 1;
    }
}

/* Given a relative pathname such as foo/bar.java, attempt to find a
   longer pathname with the same suffix.  

   This is a best guess heuristic; with some weird class hierarchies we
   may fail to pick the correct source file.  For example, if we have
   the filenames foo/bar.java and also foo/foo/bar.java, we do not
   have enough information to know which one is the right match for
   foo/bar.java.  */

static const char *
find_sourcefile (const char *name)
{
  int i = 0, j = num_files-1;
  char *found = NULL;
  
  if (filenames)
    {
      char *revname = reverse (name);

      do
	{
	  int k = (i+j) / 2;
	  int cmp = strncmp (revname, filenames[k], strlen (revname));
	  if (cmp == 0)
	    {
	      /*  OK, so we found one.  But is it a unique match?  */
	      if ((k > i
		   && strncmp (revname, filenames[k-1], strlen (revname)) == 0)
		  || (k < j
		      && (strncmp (revname, filenames[k+1], strlen (revname)) 
			  == 0)))
		;
	      else
		found = filenames[k];
	      break;
	    }
	  if (cmp > 0)
	    i = k+1;
	  else
	    j = k-1;
	}
      while (i <= j);

      free (revname);
    }

  if (found && strlen (found) > strlen (name))
    return reverse (found);
  else
    return name;
}



/* Handle "SourceFile" attribute. */

static void
set_source_filename (JCF *jcf, int index)
{
  tree sfname_id = get_name_constant (jcf, index);
  const char *sfname = IDENTIFIER_POINTER (sfname_id);
  const char *old_filename = input_filename;
  int new_len = IDENTIFIER_LENGTH (sfname_id);
  if (old_filename != NULL)
    {
      int old_len = strlen (old_filename);
      /* Use the current input_filename (derived from the class name)
	 if it has a directory prefix, but otherwise matches sfname. */
      if (old_len > new_len
	  && strcmp (sfname, old_filename + old_len - new_len) == 0
	  && (old_filename[old_len - new_len - 1] == '/'
	      || old_filename[old_len - new_len - 1] == '\\'))
	return;
    }
  if (strchr (sfname, '/') == NULL && strchr (sfname, '\\') == NULL)
    {
      const char *class_name
	= IDENTIFIER_POINTER (DECL_NAME (TYPE_NAME (current_class)));
      char *dot = strrchr (class_name, '.');
      if (dot != NULL)
	{
	  /* Length of prefix, not counting final dot. */
	  int i = dot - class_name;
	  /* Concatenate current package prefix with new sfname. */
	  char *buf = XNEWVEC (char, i + new_len + 2); /* Space for '.' and '\0'. */
	  strcpy (buf + i + 1, sfname);
	  /* Copy package from class_name, replacing '.' by DIR_SEPARATOR.
	     Note we start at the end with the final package dot. */
	  for (; i >= 0;  i--)
	    {
	      char c = class_name[i];
	      if (c == '.')
		c = DIR_SEPARATOR;
	      buf[i] = c;
	    }
	  sfname_id = get_identifier (buf);
	  free (buf);
	  sfname = IDENTIFIER_POINTER (sfname_id);
	}
    }
      
  sfname = find_sourcefile (sfname);
  line_table->maps[line_table->used-1].to_file = sfname;
  if (current_class == main_class) main_input_filename = sfname;
}




/* Annotation handling.  

   The technique we use here is to copy the annotation data directly
   from the input class file into the output file.  We don't decode the
   data at all, merely rewriting constant indexes whenever we come
   across them: this is necessary because the constant pool in the
   output file isn't the same as the constant pool in in the input.

   The main advantage of this technique is that the resulting
   annotation data is pointer-free, so it doesn't have to be relocated
   at startup time.  As a consequence of this, annotations have no
   performance impact unless they are used.  Also, this representation
   is very dense.  */


/* Expand TYPE_REFLECTION_DATA by DELTA bytes.  Return the address of
   the start of the newly allocated region.  */

static unsigned char*
annotation_grow (int delta)
{
  unsigned char **data = &TYPE_REFLECTION_DATA (current_class);
  long *datasize = &TYPE_REFLECTION_DATASIZE (current_class);
  long len = *datasize;

  if (*data == NULL)
    {
      *data = XNEWVAR (unsigned char, delta);
    }
  else
    {
      int newlen = *datasize + delta;
      if (floor_log2 (newlen) != floor_log2 (*datasize))
	*data = XRESIZEVAR (unsigned char, *data,  2 << (floor_log2 (newlen)));
    }
  *datasize += delta;
  return *data + len;
}

/* annotation_rewrite_TYPE.  Rewrite various int types at p.  Use Java
   byte order (i.e. big endian.)  */

static void
annotation_rewrite_byte (unsigned int n, unsigned char *p)
{
  p[0] = n;
}

static void
annotation_rewrite_short (unsigned int n, unsigned char *p)
{
  p[0] = n>>8;
  p[1] = n;
}

static void
annotation_rewrite_int (unsigned int n, unsigned char *p)
{
  p[0] = n>>24;
  p[1] = n>>16;
  p[2] = n>>8;
  p[3] = n;
}

/* Read a 16-bit unsigned int in Java byte order (i.e. big
   endian.)  */

static uint16
annotation_read_short (unsigned char *p)
{
  uint16 tmp = p[0];
  tmp = (tmp << 8) | p[1];
  return tmp;
}

/* annotation_write_TYPE.  Rewrite various int types, appending them
   to TYPE_REFLECTION_DATA.  Use Java byte order (i.e. big
   endian.)  */

static void
annotation_write_byte (unsigned int n)
{
  annotation_rewrite_byte (n, annotation_grow (1));
}

static void
annotation_write_short (unsigned int n)
{
  annotation_rewrite_short (n, annotation_grow (2));
}

static void
annotation_write_int (unsigned int n)
{
  annotation_rewrite_int (n, annotation_grow (4));
}

/* Create a 64-bit constant in the constant pool.

   This is used for both integer and floating-point types.  As a
   consequence, it will not work if the target floating-point format
   is anything other than IEEE-754.  While this is arguably a bug, the
   runtime library makes exactly the same assumption and it's unlikely
   that Java will ever run on a non-IEEE machine.  */

static int 
handle_long_constant (JCF *jcf, CPool *cpool, enum cpool_tag kind,
		    int index, bool big_endian)
{
  /* If we're on a 64-bit platform we can fit a long or double
     into the same space as a jword.  */
  if (POINTER_SIZE >= 64)
    index = find_constant1 (cpool, kind, JPOOL_LONG (jcf, index));

  /* In a compiled program the constant pool is in native word
     order.  How weird is that???  */
  else if (big_endian)
    index = find_constant2 (cpool, kind,
			    JPOOL_INT (jcf, index), 
			    JPOOL_INT (jcf, index+1));
  else
    index = find_constant2 (cpool, kind,
			    JPOOL_INT (jcf, index+1), 
			    JPOOL_INT (jcf, index));
  
  return index;
}

/* Given a class file and an index into its constant pool, create an
   entry in the outgoing constant pool for the same item.  */

static uint16
handle_constant (JCF *jcf, int index, enum cpool_tag purpose)
{
  unsigned int kind;
  CPool *cpool = cpool_for_class (output_class);
  
  if (index == 0)
    return 0;

  if (! CPOOL_INDEX_IN_RANGE (&jcf->cpool, index))
    error ("<constant pool index %d not in range>", index);
  
  kind = JPOOL_TAG (jcf, index);

  if ((kind & ~CONSTANT_ResolvedFlag) != purpose)
    {
      if (purpose == CONSTANT_Class
	  && kind == CONSTANT_Utf8)
	;
      else
	error ("<constant pool index %d unexpected type", index);
    }

  switch (kind)
    {
    case CONSTANT_Class:
    case CONSTANT_ResolvedClass:
      {
	/* For some reason I know not the what of, class names in
	   annotations are UTF-8 strings in the constant pool but
	   class names in EnclosingMethod attributes are real class
	   references.  Set CONSTANT_LazyFlag here so that the VM
	   doesn't attempt to resolve them at class initialization
	   time.  */
	tree resolved_class, class_name;
	resolved_class = get_class_constant (jcf, index);
	class_name = build_internal_class_name (resolved_class);
	index = alloc_name_constant (CONSTANT_Class | CONSTANT_LazyFlag,
				     (unmangle_classname 
				      (IDENTIFIER_POINTER(class_name),
				       IDENTIFIER_LENGTH(class_name))));
	break;
      }
    case CONSTANT_Utf8:
      {
	tree utf8 = get_constant (jcf, index);
	if (purpose == CONSTANT_Class)
	  /* Create a constant pool entry for a type signature.  This
	     one has '.' rather than '/' because it isn't going into a
	     class file, it's going into a compiled object.
	     
	     This has to match the logic in
	     _Jv_ClassReader::prepare_pool_entry().  */
	  utf8 = unmangle_classname (IDENTIFIER_POINTER(utf8),
				     IDENTIFIER_LENGTH(utf8));
	index = alloc_name_constant (kind, utf8);
      }
      break;

    case CONSTANT_Long:
      index = handle_long_constant (jcf, cpool, CONSTANT_Long, index,
				    WORDS_BIG_ENDIAN);
      break;
      
    case CONSTANT_Double:
      index = handle_long_constant (jcf, cpool, CONSTANT_Double, index,
				    FLOAT_WORDS_BIG_ENDIAN);
      break;

    case CONSTANT_Float:
    case CONSTANT_Integer:
      index = find_constant1 (cpool, kind, JPOOL_INT (jcf, index));
      break;
      
    case CONSTANT_NameAndType:
      {
	uint16 name = JPOOL_USHORT1 (jcf, index);
	uint16 sig = JPOOL_USHORT2 (jcf, index);
	uint32 name_index = handle_constant (jcf, name, CONSTANT_Utf8);
	uint32 sig_index = handle_constant (jcf, sig, CONSTANT_Class);
	jword new_index = (name_index << 16) | sig_index;
	index = find_constant1 (cpool, kind, new_index);
      }
      break;

    default:
      abort ();
    }
  
  return index;
}

/* Read an element_value structure from an annotation in JCF.  Return
   the constant pool index for the resulting constant pool entry.  */

static int
handle_element_value (JCF *jcf, int level)
{
  uint8 tag = JCF_readu (jcf);
  int index = 0;

  annotation_write_byte (tag);
  switch (tag)
    {
    case 'B':
    case 'C':
    case 'S':
    case 'Z':
    case 'I':
      {
	uint16 cindex = JCF_readu2 (jcf);
	index = handle_constant (jcf, cindex,
				 CONSTANT_Integer);
	annotation_write_short (index);
      }
      break;
    case 'D':
      {
	uint16 cindex = JCF_readu2 (jcf);
	index = handle_constant (jcf, cindex,
				 CONSTANT_Double);
	annotation_write_short (index);
      }
      break;
    case 'F':
      {
	uint16 cindex = JCF_readu2 (jcf);
	index = handle_constant (jcf, cindex,
				 CONSTANT_Float);
	annotation_write_short (index);
      }
      break;
    case 'J':
      {
	uint16 cindex = JCF_readu2 (jcf);
	index = handle_constant (jcf, cindex,
				 CONSTANT_Long);
	annotation_write_short (index);
      }
      break;
    case 's':
      {
	uint16 cindex = JCF_readu2 (jcf);
	/* Despite what the JVM spec says, compilers generate a Utf8
	   constant here, not a String.  */
	index = handle_constant (jcf, cindex,
				 CONSTANT_Utf8);
	annotation_write_short (index);
      }
      break;

    case 'e':
      {
	uint16 type_name_index = JCF_readu2 (jcf);
	uint16 const_name_index = JCF_readu2 (jcf);
	index = handle_constant (jcf, type_name_index,
				 CONSTANT_Class);
	annotation_write_short (index);
	index = handle_constant (jcf, const_name_index,
				 CONSTANT_Utf8);
	annotation_write_short (index);
     }
      break;
    case 'c':
      {
	uint16 class_info_index = JCF_readu2 (jcf);
	index = handle_constant (jcf, class_info_index,
				 CONSTANT_Class);
	annotation_write_short (index);
      }
      break;
    case '@':
      {
	handle_annotation (jcf, level + 1);
      }
      break;
    case '[':
      {
	uint16 n_array_elts = JCF_readu2 (jcf);
	annotation_write_short (n_array_elts);
	while (n_array_elts--)
	  handle_element_value (jcf, level + 1);
      }
      break;
    default:
      abort();
      break;
    }
  return index;
}

/* Read an annotation structure from JCF.  Write it to the
   reflection_data field of the outgoing class.  */

static void
handle_annotation (JCF *jcf, int level)
{
  uint16 type_index = JCF_readu2 (jcf);
  uint16 npairs = JCF_readu2 (jcf);
  int index = handle_constant (jcf, type_index,
			       CONSTANT_Class);
  annotation_write_short (index);
  annotation_write_short (npairs);
  while (npairs--)
    {
      uint16 name_index = JCF_readu2 (jcf);
      index = handle_constant (jcf, name_index,
			       CONSTANT_Utf8);
      annotation_write_short (index);
      handle_element_value (jcf, level + 2);
    }
}

/* Read an annotation count from JCF, and write the following
   annotations to the reflection_data field of the outgoing class.  */

static void
handle_annotations (JCF *jcf, int level)
{
  uint16 num = JCF_readu2 (jcf);
  annotation_write_short (num);
  while (num--)
    handle_annotation (jcf, level);
}

/* As handle_annotations(), but perform a sanity check that we write
   the same number of bytes that we were expecting.  */

static void
handle_annotation_attribute (int ATTRIBUTE_UNUSED index, JCF *jcf, 
			     long length)
{
  long old_datasize = TYPE_REFLECTION_DATASIZE (current_class);

  handle_annotations (jcf, 0);

  gcc_assert (old_datasize + length
	      == TYPE_REFLECTION_DATASIZE (current_class));
}

/* gcj permutes its fields array after generating annotation_data, so
   we have to fixup field indexes for fields that have moved.  Given
   ARG, a VEC_int, fixup the field indexes in the reflection_data of
   the outgoing class.  We use field_offsets to tell us where the
   fixups must go.  */

void
rewrite_reflection_indexes (void *arg)
{
  bitmap_iterator bi;
  unsigned int offset;
  VEC(int, heap) *map = (VEC(int, heap) *) arg;
  unsigned char *data = TYPE_REFLECTION_DATA (current_class);

  if (map)
    {
      EXECUTE_IF_SET_IN_BITMAP (field_offsets, 0, offset, bi)
	{
	  uint16 index = annotation_read_short (data + offset);
	  annotation_rewrite_short 
	    (VEC_index (int, map, index), data + offset);
	}
    }
}

/* Read the RuntimeVisibleAnnotations from JCF and write them to the
   reflection_data of the outgoing class.  */

static void
handle_member_annotations (int member_index, JCF *jcf, 
			   const unsigned char *name ATTRIBUTE_UNUSED, 
			   long len, jv_attr_type member_type)
{
  int new_len = len + 1;
  annotation_write_byte (member_type);
  if (member_type != JV_CLASS_ATTR)
    new_len += 2;
  annotation_write_int (new_len);
  annotation_write_byte (JV_ANNOTATIONS_KIND);
  if (member_type == JV_FIELD_ATTR)
    bitmap_set_bit (field_offsets, TYPE_REFLECTION_DATASIZE (current_class));
  if (member_type != JV_CLASS_ATTR)
    annotation_write_short (member_index);
  handle_annotation_attribute (member_index, jcf, len);
}

/* Read the RuntimeVisibleParameterAnnotations from JCF and write them
   to the reflection_data of the outgoing class.  */

static void
handle_parameter_annotations (int member_index, JCF *jcf, 
			      const unsigned char *name ATTRIBUTE_UNUSED, 
			      long len, jv_attr_type member_type)
{
  int new_len = len + 1;
  uint8 num;
  annotation_write_byte (member_type);
  if (member_type != JV_CLASS_ATTR)
    new_len += 2;
  annotation_write_int (new_len);
  annotation_write_byte (JV_PARAMETER_ANNOTATIONS_KIND);
  if (member_type != JV_CLASS_ATTR)
    annotation_write_short (member_index);
  num = JCF_readu (jcf);
  annotation_write_byte (num);
  while (num--)
    handle_annotations (jcf, 0);
}


/* Read the AnnotationDefault data from JCF and write them to the
   reflection_data of the outgoing class.  */

static void
handle_default_annotation (int member_index, JCF *jcf, 
			   const unsigned char *name ATTRIBUTE_UNUSED, 
			   long len, jv_attr_type member_type)
{
  int new_len = len + 1;
  annotation_write_byte (member_type);
  if (member_type != JV_CLASS_ATTR)
    new_len += 2;
  annotation_write_int (new_len);
  annotation_write_byte (JV_ANNOTATION_DEFAULT_KIND);
  if (member_type != JV_CLASS_ATTR)
    annotation_write_short (member_index);
  handle_element_value (jcf, 0);
}

/* As above, for the EnclosingMethod attribute.  */

static void
handle_enclosingmethod_attribute (int member_index, JCF *jcf, 
			   const unsigned char *name ATTRIBUTE_UNUSED, 
			   long len, jv_attr_type member_type)
{
  int new_len = len + 1;
  uint16 index;
  annotation_write_byte (member_type);
  if (member_type != JV_CLASS_ATTR)
    new_len += 2;
  annotation_write_int (new_len);
  annotation_write_byte (JV_ENCLOSING_METHOD_KIND);
  if (member_type != JV_CLASS_ATTR)
    annotation_write_short (member_index);

  index = JCF_readu2 (jcf);
  index = handle_constant (jcf, index, CONSTANT_Class);
  annotation_write_short (index);

  index = JCF_readu2 (jcf);
  index = handle_constant (jcf, index, CONSTANT_NameAndType);
  annotation_write_short (index);
}

/* As above, for the Signature attribute.  */

static void
handle_signature_attribute (int member_index, JCF *jcf, 
			   const unsigned char *name ATTRIBUTE_UNUSED, 
			   long len, jv_attr_type member_type)
{
  int new_len = len + 1;
  uint16 index;
  annotation_write_byte (member_type);
  if (member_type != JV_CLASS_ATTR)
    new_len += 2;
  annotation_write_int (new_len);
  annotation_write_byte (JV_SIGNATURE_KIND);
  if (member_type != JV_CLASS_ATTR)
    annotation_write_short (member_index);

  index = JCF_readu2 (jcf);
  index = handle_constant (jcf, index, CONSTANT_Utf8);
  annotation_write_short (index);
}
  


#define HANDLE_SOURCEFILE(INDEX) set_source_filename (jcf, INDEX)

#define HANDLE_CLASS_INFO(ACCESS_FLAGS, THIS, SUPER, INTERFACES_COUNT) \
{ tree super_class = SUPER==0 ? NULL_TREE : get_class_constant (jcf, SUPER); \
  output_class = current_class = give_name_to_class (jcf, THIS); \
  set_super_info (ACCESS_FLAGS, current_class, super_class, INTERFACES_COUNT);}

#define HANDLE_CLASS_INTERFACE(INDEX) \
  add_interface (current_class, get_class_constant (jcf, INDEX))

#define HANDLE_START_FIELD(ACCESS_FLAGS, NAME, SIGNATURE, ATTRIBUTE_COUNT) \
{ int sig_index = SIGNATURE; \
  current_field = add_field (current_class, get_name_constant (jcf, NAME), \
			     parse_signature (jcf, sig_index), ACCESS_FLAGS); \
 set_java_signature (TREE_TYPE (current_field), JPOOL_UTF (jcf, sig_index)); \
 if ((ACCESS_FLAGS) & ACC_FINAL) \
   MAYBE_CREATE_VAR_LANG_DECL_SPECIFIC (current_field); \
}

#define HANDLE_END_FIELDS() \
  (current_field = NULL_TREE)

#define HANDLE_CONSTANTVALUE(INDEX) \
{ tree constant;  int index = INDEX; \
  if (JPOOL_TAG (jcf, index) == CONSTANT_String) { \
    tree name = get_name_constant (jcf, JPOOL_USHORT1 (jcf, index)); \
    constant = build_utf8_ref (name); \
  } \
  else \
    constant = get_constant (jcf, index); \
  set_constant_value (current_field, constant); }

#define HANDLE_METHOD(ACCESS_FLAGS, NAME, SIGNATURE, ATTRIBUTE_COUNT) \
 (current_method = add_method (current_class, ACCESS_FLAGS, \
			       get_name_constant (jcf, NAME), \
			       get_name_constant (jcf, SIGNATURE)), \
  DECL_LOCALVARIABLES_OFFSET (current_method) = 0, \
  DECL_LINENUMBERS_OFFSET (current_method) = 0)

#define HANDLE_END_METHODS() \
{ current_method = NULL_TREE; }

#define HANDLE_CODE_ATTRIBUTE(MAX_STACK, MAX_LOCALS, CODE_LENGTH) \
{ DECL_MAX_STACK (current_method) = (MAX_STACK); \
  DECL_MAX_LOCALS (current_method) = (MAX_LOCALS); \
  DECL_CODE_LENGTH (current_method) = (CODE_LENGTH); \
  DECL_CODE_OFFSET (current_method) = JCF_TELL (jcf); }

#define HANDLE_LOCALVARIABLETABLE_ATTRIBUTE(COUNT) \
{ int n = (COUNT); \
  DECL_LOCALVARIABLES_OFFSET (current_method) = JCF_TELL (jcf) - 2; \
  JCF_SKIP (jcf, n * 10); }

#define HANDLE_LINENUMBERTABLE_ATTRIBUTE(COUNT) \
{ int n = (COUNT); \
  DECL_LINENUMBERS_OFFSET (current_method) = JCF_TELL (jcf) - 2; \
  JCF_SKIP (jcf, n * 4); }

#define HANDLE_EXCEPTIONS_ATTRIBUTE(COUNT) \
{ \
  int n = COUNT; \
  tree list = DECL_FUNCTION_THROWS (current_method); \
  while (--n >= 0) \
    { \
      tree thrown_class = get_class_constant (jcf, JCF_readu2 (jcf)); \
      list = tree_cons (NULL_TREE, thrown_class, list); \
    } \
  DECL_FUNCTION_THROWS (current_method) = nreverse (list); \
}

#define HANDLE_DEPRECATED_ATTRIBUTE()  handle_deprecated ()

/* Link seen inner classes to their outer context and register the
   inner class to its outer context. They will be later loaded.  */
#define HANDLE_INNERCLASSES_ATTRIBUTE(COUNT) \
  handle_innerclass_attribute (COUNT, jcf, attribute_length)

#define HANDLE_SYNTHETIC_ATTRIBUTE()					\
{									\
  /* Irrelevant decls should have been nullified by the END macros.	\
     DECL_ARTIFICIAL on fields is used for something else (See		\
     PUSH_FIELD in java-tree.h) */					\
  if (current_method)							\
    DECL_ARTIFICIAL (current_method) = 1;				\
  else if (current_field)						\
    FIELD_SYNTHETIC (current_field) = 1;				\
  else									\
    TYPE_SYNTHETIC (current_class) = 1;					\
}

#define HANDLE_GCJCOMPILED_ATTRIBUTE()		\
{ 						\
  if (current_class == object_type_node)	\
    jcf->right_zip = 1;				\
}

#define HANDLE_RUNTIMEVISIBLEANNOTATIONS_ATTRIBUTE()			\
{									\
  handle_member_annotations (index, jcf, name_data, attribute_length, attr_type); \
}

#define HANDLE_RUNTIMEINVISIBLEANNOTATIONS_ATTRIBUTE()	\
{							\
  JCF_SKIP(jcf, attribute_length);			\
}

#define HANDLE_RUNTIMEVISIBLEPARAMETERANNOTATIONS_ATTRIBUTE()		\
{									\
  handle_parameter_annotations (index, jcf, name_data, attribute_length, attr_type); \
}

#define HANDLE_RUNTIMEINVISIBLEPARAMETERANNOTATIONS_ATTRIBUTE()	\
{								\
  JCF_SKIP(jcf, attribute_length);				\
}

#define HANDLE_ANNOTATIONDEFAULT_ATTRIBUTE()				\
{									\
  handle_default_annotation (index, jcf, name_data, attribute_length, attr_type); \
}

#define HANDLE_ENCLOSINGMETHOD_ATTRIBUTE()				\
{									\
  handle_enclosingmethod_attribute (index, jcf, name_data,		\
				    attribute_length, attr_type);	\
}

#define HANDLE_SIGNATURE_ATTRIBUTE()				\
{								\
  handle_signature_attribute (index, jcf, name_data,		\
			      attribute_length, attr_type);	\
}

#include "jcf-reader.c"

tree
parse_signature (JCF *jcf, int sig_index)
{
  gcc_assert (sig_index > 0
	      && sig_index < JPOOL_SIZE (jcf)
	      && JPOOL_TAG (jcf, sig_index) == CONSTANT_Utf8);

  return parse_signature_string (JPOOL_UTF_DATA (jcf, sig_index),
				 JPOOL_UTF_LENGTH (jcf, sig_index));
}

tree
get_constant (JCF *jcf, int index)
{
  tree value;
  int tag;
  if (index <= 0 || index >= JPOOL_SIZE(jcf))
    goto bad;
  tag = JPOOL_TAG (jcf, index);
  if ((tag & CONSTANT_ResolvedFlag) || tag == CONSTANT_Utf8)
    return jcf->cpool.data[index].t;
  switch (tag)
    {
    case CONSTANT_Integer:
      {
	jint num = JPOOL_INT(jcf, index);
	value = build_int_cst (int_type_node, num);
	break;
      }
    case CONSTANT_Long:
      {
	unsigned HOST_WIDE_INT num = JPOOL_UINT (jcf, index);
	unsigned HOST_WIDE_INT lo;
	HOST_WIDE_INT hi;
	
	lshift_double (num, 0, 32, 64, &lo, &hi, 0);
	num = JPOOL_UINT (jcf, index+1);
	add_double (lo, hi, num, 0, &lo, &hi);
	value = build_int_cst_wide_type (long_type_node, lo, hi);
	break;
      }

    case CONSTANT_Float:
      {
	jint num = JPOOL_INT(jcf, index);
	long buf = num;
	REAL_VALUE_TYPE d;

	real_from_target_fmt (&d, &buf, &ieee_single_format);
	value = build_real (float_type_node, d);
	break;
      }

    case CONSTANT_Double:
      {
	long buf[2], lo, hi;
	REAL_VALUE_TYPE d;

	hi = JPOOL_UINT (jcf, index);
	lo = JPOOL_UINT (jcf, index+1);

	if (FLOAT_WORDS_BIG_ENDIAN)
	  buf[0] = hi, buf[1] = lo;
	else
	  buf[0] = lo, buf[1] = hi;

	real_from_target_fmt (&d, buf, &ieee_double_format);
	value = build_real (double_type_node, d);
	break;
      }

    case CONSTANT_String:
      {
	tree name = get_name_constant (jcf, JPOOL_USHORT1 (jcf, index));
	const char *utf8_ptr = IDENTIFIER_POINTER (name);
	int utf8_len = IDENTIFIER_LENGTH (name);
	const unsigned char *utf8;
	int i;

	/* Check for a malformed Utf8 string.  */
	utf8 = (const unsigned char *) utf8_ptr;
	i = utf8_len;
	while (i > 0)
	  {
	    int char_len = UT8_CHAR_LENGTH (*utf8);
	    if (char_len < 0 || char_len > 3 || char_len > i)
 	      fatal_error ("bad string constant");

	    utf8 += char_len;
	    i -= char_len;
	  }

	/* Allocate a new string value.  */
	value = build_string (utf8_len, utf8_ptr);
	TREE_TYPE (value) = build_pointer_type (string_type_node);
      }
      break;
    default:
      goto bad;
    }
  JPOOL_TAG (jcf, index) = tag | CONSTANT_ResolvedFlag;
  jcf->cpool.data[index].t = value;
  return value;
 bad:
  internal_error ("bad value constant type %d, index %d", 
		  JPOOL_TAG (jcf, index), index);
}

tree
get_name_constant (JCF *jcf, int index)
{
  tree name = get_constant (jcf, index);
  gcc_assert (TREE_CODE (name) == IDENTIFIER_NODE);
  return name;
}

/* Handle reading innerclass attributes. If a nonzero entry (denoting
   a non anonymous entry) is found, We augment the inner class list of
   the outer context with the newly resolved innerclass.  */

static void
handle_innerclass_attribute (int count, JCF *jcf, int attribute_length)
{
  int c = count;

  annotation_write_byte (JV_CLASS_ATTR);
  annotation_write_int (attribute_length+1);
  annotation_write_byte (JV_INNER_CLASSES_KIND);
  annotation_write_short (count);

  while (c--)
    {
      /* Read inner_class_info_index. This may be 0 */
      int icii = JCF_readu2 (jcf);
      /* Read outer_class_info_index. If the innerclasses attribute
	 entry isn't a member (like an inner class) the value is 0. */
      int ocii = JCF_readu2 (jcf);
      /* Read inner_name_index. If the class we're dealing with is
	 an anonymous class, it must be 0. */
      int ini = JCF_readu2 (jcf);
      /* Read the access flag. */
      int acc = JCF_readu2 (jcf);

      annotation_write_short (handle_constant (jcf, icii, CONSTANT_Class));
      annotation_write_short (handle_constant (jcf, ocii, CONSTANT_Class));
      annotation_write_short (handle_constant (jcf, ini, CONSTANT_Utf8));
      annotation_write_short (acc);

      /* If icii is 0, don't try to read the class. */
      if (icii >= 0)
	{
	  tree klass = get_class_constant (jcf, icii);
	  tree decl = TYPE_NAME (klass);
          /* Skip reading further if ocii is null */
          if (DECL_P (decl) && !CLASS_COMPLETE_P (decl) && ocii)
	    {
	      tree outer = TYPE_NAME (get_class_constant (jcf, ocii));
	      tree alias = (ini ? get_name_constant (jcf, ini) : NULL_TREE);
	      set_class_decl_access_flags (acc, decl);
	      DECL_CONTEXT (decl) = outer;
	      DECL_INNER_CLASS_LIST (outer) =
		tree_cons (decl, alias, DECL_INNER_CLASS_LIST (outer));
	      CLASS_COMPLETE_P (decl) = 1;
            }
	}
    }
}

static tree
give_name_to_class (JCF *jcf, int i)
{
  gcc_assert (i > 0
	      && i < JPOOL_SIZE (jcf)
	      && JPOOL_TAG (jcf, i) == CONSTANT_Class);

    {
      tree package_name = NULL_TREE, tmp;
      tree this_class;
      int j = JPOOL_USHORT1 (jcf, i);
      /* verify_constant_pool confirmed that j is a CONSTANT_Utf8. */
      tree class_name = unmangle_classname ((const char *) JPOOL_UTF_DATA (jcf, j),
					    JPOOL_UTF_LENGTH (jcf, j));
      this_class = lookup_class (class_name);
      {
      tree source_name = identifier_subst (class_name, "", '.', '/', ".java");
      const char *sfname = find_sourcefile (IDENTIFIER_POINTER (source_name));
      linemap_add (line_table, LC_ENTER, false, sfname, 0);
      input_location = linemap_line_start (line_table, 0, 1);
      file_start_location = input_location;
      DECL_SOURCE_LOCATION (TYPE_NAME (this_class)) = input_location;
      if (main_input_filename == NULL && jcf == main_jcf)
	main_input_filename = sfname;
      }

      jcf->cpool.data[i].t = this_class;
      JPOOL_TAG (jcf, i) = CONSTANT_ResolvedClass;
      split_qualified_name (&package_name, &tmp, 
      			    DECL_NAME (TYPE_NAME (this_class)));
      TYPE_PACKAGE (this_class) = package_name;
      return this_class;
    }
}

/* Get the class of the CONSTANT_Class whose constant pool index is I. */

tree
get_class_constant (JCF *jcf, int i)
{
  tree type;
  gcc_assert (i > 0
	      && i < JPOOL_SIZE (jcf)
	      && (JPOOL_TAG (jcf, i) & ~CONSTANT_ResolvedFlag) == CONSTANT_Class);

  if (JPOOL_TAG (jcf, i) != CONSTANT_ResolvedClass)
    {
      int name_index = JPOOL_USHORT1 (jcf, i);
      /* verify_constant_pool confirmed that name_index is a CONSTANT_Utf8. */
      const char *name = (const char *) JPOOL_UTF_DATA (jcf, name_index);
      int nlength = JPOOL_UTF_LENGTH (jcf, name_index);

      if (name[0] == '[')  /* Handle array "classes". */
	  type = TREE_TYPE (parse_signature_string ((const unsigned char *) name, nlength));
      else
        { 
          tree cname = unmangle_classname (name, nlength);
          type = lookup_class (cname);
	}
      jcf->cpool.data[i].t = type;
      JPOOL_TAG (jcf, i) = CONSTANT_ResolvedClass;
    }
  else
    type = jcf->cpool.data[i].t;
  return type;
}

/* Read a class with the fully qualified-name NAME.
   Return 1 iff we read the requested file.
   (It is still possible we failed if the file did not
   define the class it is supposed to.) */

int
read_class (tree name)
{
  JCF this_jcf, *jcf;
  tree icv, klass = NULL_TREE;
  tree save_current_class = current_class;
  tree save_output_class = output_class;
  location_t save_location = input_location;
  JCF *save_current_jcf = current_jcf;

  if ((icv = IDENTIFIER_CLASS_VALUE (name)) != NULL_TREE)
    {
      klass = TREE_TYPE (icv);
      jcf = TYPE_JCF (klass);
    }
  else
    jcf = NULL;

  if (jcf == NULL)
    {
      const char* path_name;
      this_jcf.zipd = NULL;
      jcf = &this_jcf;
      
      path_name = find_class (IDENTIFIER_POINTER (name),
			      IDENTIFIER_LENGTH (name),
			      &this_jcf);
      if (path_name == 0)
	return 0;
      else
	free(CONST_CAST (char *, path_name));
    }

  current_jcf = jcf;

  if (klass == NULL_TREE || ! CLASS_PARSED_P (klass))
    {
      output_class = current_class = klass;
      if (JCF_SEEN_IN_ZIP (current_jcf))
	read_zip_member(current_jcf,
			current_jcf->zipd, current_jcf->zipd->zipf);
      jcf_parse (current_jcf);
      /* Parsing might change the class, in which case we have to
	 put it back where we found it.  */
      if (current_class != klass && icv != NULL_TREE)
	TREE_TYPE (icv) = current_class;
      klass = current_class;
    }
  layout_class (klass);
  load_inner_classes (klass);

  output_class = save_output_class;
  current_class = save_current_class;
  input_location = save_location;
  current_jcf = save_current_jcf;
  return 1;
}

/* Load CLASS_OR_NAME. CLASS_OR_NAME can be a mere identifier if
   called from the parser, otherwise it's a RECORD_TYPE node. If
   VERBOSE is 1, print error message on failure to load a class. */
void
load_class (tree class_or_name, int verbose)
{
  tree name, saved;
  int class_loaded = 0;
  tree class_decl = NULL_TREE;
  bool is_compiled_class = false;

  /* We've already failed, don't try again.  */
  if (TREE_CODE (class_or_name) == RECORD_TYPE
      && TYPE_DUMMY (class_or_name))
    return;

  /* class_or_name can be the name of the class we want to load */
  if (TREE_CODE (class_or_name) == IDENTIFIER_NODE)
    name = class_or_name;
  /* In some cases, it's a dependency that we process earlier that
     we though */
  else if (TREE_CODE (class_or_name) == TREE_LIST)
    name = TYPE_NAME (TREE_PURPOSE (class_or_name));
  /* Or it's a type in the making */
  else
    name = DECL_NAME (TYPE_NAME (class_or_name));

  class_decl = IDENTIFIER_CLASS_VALUE (name);
  if (class_decl != NULL_TREE)
    {
      tree type = TREE_TYPE (class_decl);
      is_compiled_class
	= ((TYPE_JCF (type) && JCF_SEEN_IN_ZIP (TYPE_JCF (type)))
	   || CLASS_FROM_CURRENTLY_COMPILED_P (type));
    }

  saved = name;
  
  /* If flag_verify_invocations is unset, we don't try to load a class
     unless we're looking for Object (which is fixed by the ABI) or
     it's a class that we're going to compile.  */
  if (flag_verify_invocations
      || class_or_name == object_type_node
      || is_compiled_class
      || TREE_CODE (class_or_name) == IDENTIFIER_NODE)
    {
      while (1)
	{
	  char *separator;

	  /* We've already loaded it.  */
	  if (IDENTIFIER_CLASS_VALUE (name) != NULL_TREE)
	    {
	      tree tmp_decl = IDENTIFIER_CLASS_VALUE (name);
	      if (CLASS_PARSED_P (TREE_TYPE (tmp_decl)))
		break;
	    }
	
	  if (read_class (name))
	    break;

	  /* We failed loading name. Now consider that we might be looking
	     for an inner class.  */
	  if ((separator = strrchr (IDENTIFIER_POINTER (name), '$'))
	      || (separator = strrchr (IDENTIFIER_POINTER (name), '.')))
	    {
	      int c = *separator;
	      *separator = '\0';
	      name = get_identifier (IDENTIFIER_POINTER (name));
	      *separator = c;
	    }
	  /* Otherwise, we failed, we bail. */
	  else
	    break;
	}

      {
	/* have we found the class we're looking for?  */
	tree type_decl = IDENTIFIER_CLASS_VALUE (saved);
	tree type = type_decl ? TREE_TYPE (type_decl) : NULL;
	class_loaded = type && CLASS_PARSED_P (type);
      }	      
    }
  
  if (!class_loaded)
    {
      if (flag_verify_invocations || ! flag_indirect_dispatch)
	{
	  if (verbose)
	    error ("cannot find file for class %s", IDENTIFIER_POINTER (saved));
	}
      else if (verbose)
	{
	  /* This is just a diagnostic during testing, not a real problem.  */
	  if (!quiet_flag)
	    warning (0, "cannot find file for class %s", 
		     IDENTIFIER_POINTER (saved));
	  
	  /* Fake it.  */
	  if (TREE_CODE (class_or_name) == RECORD_TYPE)
	    {
	      set_super_info (0, class_or_name, object_type_node, 0);
	      TYPE_DUMMY (class_or_name) = 1;
	      /* We won't be able to output any debug info for this class.  */
	      DECL_IGNORED_P (TYPE_NAME (class_or_name)) = 1;
	    }
	}
    }
}

/* Parse the .class file JCF. */

static void
jcf_parse (JCF* jcf)
{
  int i, code;

  bitmap_clear (field_offsets);

  if (jcf_parse_preamble (jcf) != 0)
    fatal_error ("not a valid Java .class file");
  code = jcf_parse_constant_pool (jcf);
  if (code != 0)
    fatal_error ("error while parsing constant pool");
  code = verify_constant_pool (jcf);
  if (code > 0)
    fatal_error ("error in constant pool entry #%d\n", code);

  jcf_parse_class (jcf);
  if (main_class == NULL_TREE)
    main_class = current_class;
  if (! quiet_flag && TYPE_NAME (current_class))
    fprintf (stderr, " %s %s",
	     (jcf->access_flags & ACC_INTERFACE) ? "interface" : "class", 
	     IDENTIFIER_POINTER (DECL_NAME (TYPE_NAME (current_class))));
  if (CLASS_PARSED_P (current_class))
    {
      /* FIXME - where was first time */
      fatal_error ("reading class %s for the second time from %s",
		   IDENTIFIER_POINTER (DECL_NAME (TYPE_NAME (current_class))),
		   jcf->filename);
    }
  CLASS_PARSED_P (current_class) = 1;

  for (i = 1; i < JPOOL_SIZE(jcf); i++)
    {
      switch (JPOOL_TAG (jcf, i))
	{
	case CONSTANT_Class:
	  get_class_constant (jcf, i);
	  break;
	}
    }
  
  code = jcf_parse_fields (jcf);
  if (code != 0)
    fatal_error ("error while parsing fields");
  code = jcf_parse_methods (jcf);
  if (code != 0)
    fatal_error ("error while parsing methods");
  code = jcf_parse_final_attributes (jcf);
  if (code != 0)
    fatal_error ("error while parsing final attributes");

  if (TYPE_REFLECTION_DATA (current_class))
    annotation_write_byte (JV_DONE_ATTR);

  linemap_add (line_table, LC_LEAVE, false, NULL, 0);

  /* The fields of class_type_node are already in correct order. */
  if (current_class != class_type_node && current_class != object_type_node)
    TYPE_FIELDS (current_class) = nreverse (TYPE_FIELDS (current_class));

  if (current_class == object_type_node)
    layout_class_methods (object_type_node);
  else
    all_class_list = tree_cons (NULL_TREE,
				TYPE_NAME (current_class), all_class_list );
}

/* If we came across inner classes, load them now. */
static void
load_inner_classes (tree cur_class)
{
  tree current;
  for (current = DECL_INNER_CLASS_LIST (TYPE_NAME (cur_class)); current;
       current = TREE_CHAIN (current))
    {
      tree name = DECL_NAME (TREE_PURPOSE (current));
      tree decl = IDENTIFIER_GLOBAL_VALUE (name);
      if (decl && ! CLASS_LOADED_P (TREE_TYPE (decl))
	  && !CLASS_BEING_LAIDOUT (TREE_TYPE (decl)))
	load_class (name, 1);
    }
}

static void
duplicate_class_warning (const char *filename)
{
  location_t warn_loc;
  linemap_add (line_table, LC_RENAME, 0, filename, 0);
  warn_loc = linemap_line_start (line_table, 0, 1);
  warning_at (warn_loc, 0, "duplicate class will only be compiled once");
}

static void
java_layout_seen_class_methods (void)
{
  tree previous_list = all_class_list;
  tree end = NULL_TREE;
  tree current;

  while (1)
    {
      for (current = previous_list;
	   current != end; current = TREE_CHAIN (current))
        {
	  tree decl = TREE_VALUE (current);
          tree cls = TREE_TYPE (decl);

	  input_location = DECL_SOURCE_LOCATION (decl);

          if (! CLASS_LOADED_P (cls))
            load_class (cls, 0);

          layout_class_methods (cls);
        }

      /* Note that new classes might have been added while laying out
         methods, changing the value of all_class_list.  */

      if (previous_list != all_class_list)
	{
	  end = previous_list;
	  previous_list = all_class_list;
	}
      else
	break;
    }
}

static void
parse_class_file (void)
{
  tree method;
  location_t save_location = input_location;

  java_layout_seen_class_methods ();

  input_location = DECL_SOURCE_LOCATION (TYPE_NAME (current_class));
  {
    /* Re-enter the current file.  */
    expanded_location loc = expand_location (input_location);
    linemap_add (line_table, LC_ENTER, 0, loc.file, loc.line);
  }
  file_start_location = input_location;
  (*debug_hooks->start_source_file) (input_line, input_filename);

  java_mark_class_local (current_class);

  gen_indirect_dispatch_tables (current_class);

  for (method = TYPE_METHODS (current_class);
       method != NULL_TREE; method = TREE_CHAIN (method))
    {
      JCF *jcf = current_jcf;

      if (METHOD_ABSTRACT (method) || METHOD_DUMMY (method))
	continue;

      if (METHOD_NATIVE (method))
	{
	  tree arg;
	  int  decl_max_locals;

	  if (! flag_jni)
	    continue;
	  /* We need to compute the DECL_MAX_LOCALS. We need to take
             the wide types into account too. */
	  for (arg = TYPE_ARG_TYPES (TREE_TYPE (method)), decl_max_locals = 0; 
	       arg != end_params_node;
	       arg = TREE_CHAIN (arg), decl_max_locals += 1)
	    {
	      if (TREE_VALUE (arg) && TYPE_IS_WIDE (TREE_VALUE (arg)))
		decl_max_locals += 1;
	    }
	  DECL_MAX_LOCALS (method) = decl_max_locals;
	  start_java_method (method);
	  give_name_to_locals (jcf);
	  *get_stmts () = build_jni_stub (method);
	  end_java_method ();
	  continue;
	}

      if (DECL_CODE_OFFSET (method) == 0)
	{
	  current_function_decl = method;
	  error ("missing Code attribute");
	  continue;
	}

      input_location = DECL_SOURCE_LOCATION (TYPE_NAME (current_class));
      if (DECL_LINENUMBERS_OFFSET (method))
	{
	  int i;
	  int min_line = 0;
	  unsigned char *ptr;
	  JCF_SEEK (jcf, DECL_LINENUMBERS_OFFSET (method));
	  linenumber_count = i = JCF_readu2 (jcf);
	  linenumber_table = ptr = jcf->read_ptr;

	  for (ptr += 2; --i >= 0; ptr += 4)
	    {
	      int line = GET_u2 (ptr);
	      /* Set initial input_line to smallest linenumber.
	       * Needs to be set before init_function_start. */
	      if (min_line == 0 || line < min_line)
		min_line = line;
	    }
	  if (min_line != 0)
	    input_location = linemap_line_start (line_table, min_line, 1);
	}
      else
	{
	  linenumber_table = NULL;
	  linenumber_count = 0;
	}

      start_java_method (method);

      note_instructions (jcf, method);

      give_name_to_locals (jcf);

      /* Bump up start_label_pc_this_method so we get a unique label number
	 and reset highest_label_pc_this_method. */
      if (highest_label_pc_this_method >= 0)
	{
	  /* We adjust to the next multiple of 1000.  This is just a frill
	     so the last 3 digits of the label number match the bytecode
	     offset, which might make debugging marginally more convenient. */
	  start_label_pc_this_method
	    = ((((start_label_pc_this_method + highest_label_pc_this_method)
		 / 1000)
		+ 1)
	       * 1000);
	  highest_label_pc_this_method = -1;
	}

      /* Convert bytecode to trees.  */
      expand_byte_code (jcf, method);

      end_java_method ();
    }

  finish_class ();

  (*debug_hooks->end_source_file) (LOCATION_LINE (save_location));
  input_location = save_location;
}

void
add_predefined_file (tree name)
{
  predef_filenames = tree_cons (NULL_TREE, name, predef_filenames);
}

int
predefined_filename_p (tree node)
{
  tree iter;

  for (iter = predef_filenames; iter != NULL_TREE; iter = TREE_CHAIN (iter))
    {
      if (TREE_VALUE (iter) == node)
	return 1;
    }
  return 0;
}

/* Generate a function that does all static initialization for this 
   translation unit.  */

static void
java_emit_static_constructor (void)
{
  tree body = NULL;

  emit_register_classes (&body);
  write_resource_constructor (&body);

  if (body)
    {
      tree name = get_identifier ("_Jv_global_static_constructor");

      tree decl 
<<<<<<< HEAD
	= build_decl (FUNCTION_DECL, name,
		      build_function_type (void_type_node, void_list_node));

      tree resdecl = build_decl (RESULT_DECL, NULL_TREE, void_type_node);
=======
	= build_decl (input_location, FUNCTION_DECL, name,
		      build_function_type (void_type_node, void_list_node));

      tree resdecl = build_decl (input_location,
				 RESULT_DECL, NULL_TREE, void_type_node);
>>>>>>> 42a9ba1d
      DECL_ARTIFICIAL (resdecl) = 1;
      DECL_RESULT (decl) = resdecl;
      current_function_decl = decl;
      allocate_struct_function (decl, false);

      TREE_STATIC (decl) = 1;
      TREE_USED (decl) = 1;
      DECL_ARTIFICIAL (decl) = 1;
      DECL_NO_INSTRUMENT_FUNCTION_ENTRY_EXIT (decl) = 1;
      DECL_SAVED_TREE (decl) = body;
      DECL_UNINLINABLE (decl) = 1;

      DECL_INITIAL (decl) = make_node (BLOCK);
      TREE_USED (DECL_INITIAL (decl)) = 1;

      DECL_STATIC_CONSTRUCTOR (decl) = 1;
      java_genericize (decl);
      cgraph_finalize_function (decl, false);
    }
}


void
java_parse_file (int set_yydebug ATTRIBUTE_UNUSED)
{
  int filename_count = 0;
  location_t save_location = input_location;
  char *file_list = NULL, *list, *next;
  tree node;
  FILE *finput = NULL;
  int in_quotes = 0;
 
  bitmap_obstack_initialize (&bit_obstack);
  field_offsets = BITMAP_ALLOC (&bit_obstack);

  if (flag_filelist_file)
    {
      int avail = 2000;
      finput = fopen (main_input_filename, "r");
      if (finput == NULL)
	fatal_error ("can't open %s: %m", input_filename);
      list = XNEWVEC (char, avail);
      next = list;
      for (;;)
	{
	  int count;
	  if (avail < 500)
	    {
	      count = next - list;
	      avail = 2 * (count + avail);
	      list = XRESIZEVEC (char, list, avail);
	      next = list + count;
	      avail = avail - count;
	    }
	  /* Subtract to to guarantee space for final '\0'. */
	  count = fread (next, 1, avail - 1, finput);
	  if (count == 0)
	    {
	      if (! feof (finput))
		fatal_error ("error closing %s: %m", input_filename);
	      *next = '\0';
	      break;
	    }
	  avail -= count;
	  next += count;
	}
      fclose (finput);
      finput = NULL;
      file_list = list;
    }
  else
    list = CONST_CAST (char *, main_input_filename);

  while (list)
    {
      for (next = list; ; )
	{
	  char ch = *next;
	  if (flag_filelist_file && ! in_quotes
	      && (ch == '\n' || ch == '\r' || ch == '\t' || ch == ' '
		  || ch == '&') /* FIXME */)
	    {
	      if (next == list)
		{
		  next++;
		  list = next;
		  continue;
		}
	      else
		{
		  *next++ = '\0';
		  break;
		}
	    }
	  if (flag_filelist_file && ch == '"')
	    {
	      in_quotes = ! in_quotes;
	      *next++ = '\0';
	      if (in_quotes) 
		list = next;
	      else 
		break;
	    }
	  if (ch == '\0')
	    {
	      next = NULL;
	      break;
	    }
	  next++;
	}

      /* Exclude .java files.  */
      if (strlen (list) > 5 && ! strcmp (list + strlen (list) - 5, ".java"))
	{
	  /* Nothing. */
	}
      else if (list[0]) 
	{
	  node = get_identifier (list);

	  filename_count++;

	  /* Exclude file that we see twice on the command line. */
	     
	  if (IS_A_COMMAND_LINE_FILENAME_P (node))
	    duplicate_class_warning (IDENTIFIER_POINTER (node));
	  else
	    {
	      tree file_decl = build_decl (input_location,
					   TRANSLATION_UNIT_DECL, node, NULL);
	      TREE_CHAIN (file_decl) = current_file_list;
	      current_file_list = file_decl;
	      IS_A_COMMAND_LINE_FILENAME_P (node) = 1;
	    }
	}
      list = next;
    }

  if (file_list != NULL)
    free (file_list);

  if (filename_count == 0)
    warning (0, "no input file specified");

  if (resource_name)
    {
      const char *resource_filename;
      
      /* Only one resource file may be compiled at a time.  */
      assert (TREE_CHAIN (current_file_list) == NULL);

      resource_filename = IDENTIFIER_POINTER (DECL_NAME (current_file_list));
      compile_resource_file (resource_name, resource_filename);

      goto finish;
    }

  current_jcf = main_jcf;
  current_file_list = nreverse (current_file_list);
  for (node = current_file_list; node; node = TREE_CHAIN (node))
    {
      unsigned char magic_string[4];
      char *real_path;
      uint32 magic = 0;
      tree name = DECL_NAME (node);
      tree real_file;
      const char *filename = IDENTIFIER_POINTER (name);

      /* Skip already parsed files */
      real_path = lrealpath (filename);
      real_file = get_identifier (real_path);
      free (real_path);
      if (HAS_BEEN_ALREADY_PARSED_P (real_file))
	continue;

      /* Close previous descriptor, if any */
      if (finput && fclose (finput))
	fatal_error ("can't close input file %s: %m", main_input_filename);
      
      finput = fopen (filename, "rb");
      if (finput == NULL)
	fatal_error ("can't open %s: %m", filename);

#ifdef IO_BUFFER_SIZE
      setvbuf (finput, xmalloc (IO_BUFFER_SIZE),
	       _IOFBF, IO_BUFFER_SIZE);
#endif

      /* Figure what kind of file we're dealing with */
      if (fread (magic_string, 1, 4, finput) == 4)
	{
	  fseek (finput, 0L, SEEK_SET);
	  magic = GET_u4 (magic_string);
	}
      if (magic == 0xcafebabe)
	{
	  CLASS_FILE_P (node) = 1;
	  current_jcf = GGC_NEW (JCF);
	  JCF_ZERO (current_jcf);
	  current_jcf->read_state = finput;
	  current_jcf->filbuf = jcf_filbuf_from_stdio;
	  jcf_parse (current_jcf);
	  DECL_SOURCE_LOCATION (node) = file_start_location;
	  TYPE_JCF (current_class) = current_jcf;
	  if (CLASS_FROM_CURRENTLY_COMPILED_P (current_class))
	    {
	      /* We've already compiled this class.  */
	      duplicate_class_warning (filename);
	      continue;
	    }
	  CLASS_FROM_CURRENTLY_COMPILED_P (current_class) = 1;
	  TREE_TYPE (node) = current_class;
	}
      else if (magic == (JCF_u4)ZIPMAGIC)
	{
	  main_jcf = GGC_NEW (JCF);
	  JCF_ZERO (main_jcf);
	  main_jcf->read_state = finput;
	  main_jcf->filbuf = jcf_filbuf_from_stdio;
	  linemap_add (line_table, LC_ENTER, false, filename, 0);
	  input_location = linemap_line_start (line_table, 0, 1);
	  if (open_in_zip (main_jcf, filename, NULL, 0) <  0)
	    fatal_error ("bad zip/jar file %s", filename);
	  localToFile = SeenZipFiles;
	  /* Register all the classes defined there.  */
	  process_zip_dir ((FILE *) main_jcf->read_state);
	  linemap_add (line_table, LC_LEAVE, false, NULL, 0);
	  parse_zip_file_entries ();
	}
      else if (magic == (JCF_u4) ZIPEMPTYMAGIC)
	{
	  /* Ignore an empty input jar.  */
	}
      else
	{
	  gcc_unreachable ();
#if 0
	  java_push_parser_context ();
	  java_parser_context_save_global ();

	  parse_source_file_1 (real_file, filename, finput);
	  java_parser_context_restore_global ();
	  java_pop_parser_context (1);
	  linemap_add (line_table, LC_LEAVE, false, NULL, 0);
#endif
	}
    }

  for (node = current_file_list; node; node = TREE_CHAIN (node))
    {
      input_location = DECL_SOURCE_LOCATION (node);
      if (CLASS_FILE_P (node))
	{
	  /* FIXME: These two flags really should be independent.  We
	     should be able to compile fully binary compatible, but
	     with flag_verify_invocations on.  */
	  flag_verify_invocations = ! flag_indirect_dispatch;
	  output_class = current_class = TREE_TYPE (node);

	  current_jcf = TYPE_JCF (current_class);
	  layout_class (current_class);
	  load_inner_classes (current_class);
	  parse_class_file ();
	  JCF_FINISH (current_jcf);
	}
    }
  input_location = save_location;

  bitmap_obstack_release (&bit_obstack);

 finish:
  /* Arrange for any necessary initialization to happen.  */
  java_emit_static_constructor ();
  gcc_assert (global_bindings_p ());
}


/* Return the name of the class corresponding to the name of the file
   in this zip entry.  The result is newly allocated using ALLOC.  */
static char *
compute_class_name (struct ZipDirectory *zdir)
{
  char *class_name_in_zip_dir = ZIPDIR_FILENAME (zdir);
  char *class_name;
  int i;
  int filename_length = zdir->filename_length;

  while (filename_length > 2 && strncmp (class_name_in_zip_dir, "./", 2) == 0)
    {
      class_name_in_zip_dir += 2;
      filename_length -= 2;
    }

  filename_length -= strlen (".class");
  class_name = XNEWVEC (char, filename_length + 1);
  memcpy (class_name, class_name_in_zip_dir, filename_length);
  class_name [filename_length] = '\0';

  for (i = 0; i < filename_length; i++)
    if (class_name[i] == '/')
      class_name[i] = '.';

  return class_name;
}

/* Return 0 if we should skip this entry, 1 if it is a .class file, 2
   if it is a property file of some sort.  */
static int
classify_zip_file (struct ZipDirectory *zdir)
{
  char *class_name_in_zip_dir = ZIPDIR_FILENAME (zdir);

  if (zdir->filename_length > 6
      && !strncmp (&class_name_in_zip_dir[zdir->filename_length - 6],
		   ".class", 6))
    return 1;

  /* For now we drop the manifest, but not other information.  */
  if (zdir->filename_length == 20
      && !strncmp (class_name_in_zip_dir, "META-INF/MANIFEST.MF", 20))
    return 0;

  /* Drop directory entries.  */
  if (zdir->filename_length > 0
      && class_name_in_zip_dir[zdir->filename_length - 1] == '/')
    return 0;

  return 2;
}

/* Process all class entries found in the zip file.  */
static void
parse_zip_file_entries (void)
{
  struct ZipDirectory *zdir;
  int i;

  for (i = 0, zdir = (ZipDirectory *)localToFile->central_directory;
       i < localToFile->count; i++, zdir = ZIPDIR_NEXT (zdir))
    {
      tree klass;

      switch (classify_zip_file (zdir))
	{
	case 0:
	  continue;

	case 1:
	  {
	    char *class_name = compute_class_name (zdir);
	    int previous_alias_set = -1;
	    klass = lookup_class (get_identifier (class_name));
	    FREE (class_name);
	    current_jcf = TYPE_JCF (klass);
	    output_class = current_class = klass;

	    /* This is a dummy class, and now we're compiling it for
	       real.  */
	    gcc_assert (! TYPE_DUMMY (klass));

	    /* This is for a corner case where we have a superclass
	       but no superclass fields.

	       This can happen if we earlier failed to lay out this
	       class because its superclass was still in the process
	       of being laid out; this occurs when we have recursive
	       class dependencies via inner classes.  We must record
	       the previous alias set and restore it after laying out
	       the class.

	       FIXME: this really is a kludge.  We should figure out a
	       way to lay out the class properly before this
	       happens.  */
	    if (TYPE_SIZE (klass) && CLASSTYPE_SUPER (klass)
		&& integer_zerop (TYPE_SIZE (klass)))
	      {
		TYPE_SIZE (klass) = NULL_TREE;
		previous_alias_set = TYPE_ALIAS_SET (klass);
		TYPE_ALIAS_SET (klass) = -1;
	      }

	    if (! CLASS_LOADED_P (klass))
	      {
		if (! CLASS_PARSED_P (klass))
		  {
		    read_zip_member (current_jcf, zdir, localToFile);
		    jcf_parse (current_jcf);
		  }
		layout_class (current_class);
		load_inner_classes (current_class);
	      }

	    if (previous_alias_set != -1)
	      TYPE_ALIAS_SET (klass) = previous_alias_set;

	    if (TYPE_SIZE (current_class) != error_mark_node)
	      {
		parse_class_file ();
		free (current_jcf->buffer); /* No longer necessary */
		/* Note: there is a way to free this buffer right after a
		   class seen in a zip file has been parsed. The idea is the
		   set its jcf in such a way that buffer will be reallocated
		   the time the code for the class will be generated. FIXME. */
	      }
	  }
	  break;

	case 2:
	  {
	    char *file_name, *class_name_in_zip_dir, *buffer;
	    JCF *jcf;
	    file_name = XNEWVEC (char, zdir->filename_length + 1);
	    class_name_in_zip_dir = ZIPDIR_FILENAME (zdir);
	    strncpy (file_name, class_name_in_zip_dir, zdir->filename_length);
	    file_name[zdir->filename_length] = '\0';
	    jcf = XNEW (JCF);
	    JCF_ZERO (jcf);
	    jcf->read_state  = finput;
	    jcf->filbuf      = jcf_filbuf_from_stdio;
	    jcf->classname   = NULL;
	    jcf->filename    = file_name;
	    jcf->zipd        = zdir;

	    if (read_zip_member (jcf, zdir, localToFile) < 0)
	      fatal_error ("error while reading %s from zip file", file_name);

	    buffer = XNEWVEC (char, zdir->filename_length + 1 +
			    (jcf->buffer_end - jcf->buffer));
	    strcpy (buffer, file_name);
	    /* This is not a typo: we overwrite the trailing \0 of the
	       file name; this is just how the data is laid out.  */
	    memcpy (buffer + zdir->filename_length,
		    jcf->buffer, jcf->buffer_end - jcf->buffer);

	    compile_resource_data (file_name, buffer,
				   jcf->buffer_end - jcf->buffer);
	    JCF_FINISH (jcf);
	    free (jcf);
	    free (buffer);
	  }
	  break;

	default:
	  gcc_unreachable ();
	}
    }
}

/* Read all the entries of the zip file, creates a class and a JCF. Sets the
   jcf up for further processing and link it to the created class.  */

static void
process_zip_dir (FILE *finput)
{
  int i;
  ZipDirectory *zdir;

  for (i = 0, zdir = (ZipDirectory *)localToFile->central_directory;
       i < localToFile->count; i++, zdir = ZIPDIR_NEXT (zdir))
    {
      char *class_name, *file_name, *class_name_in_zip_dir;
      tree klass;
      JCF  *jcf;

      class_name_in_zip_dir = ZIPDIR_FILENAME (zdir);

      /* Here we skip non-class files; we handle them later.  */
      if (classify_zip_file (zdir) != 1)
	continue;

      class_name = compute_class_name (zdir);
      file_name  = XNEWVEC (char, zdir->filename_length+1);
      jcf = GGC_NEW (JCF);
      JCF_ZERO (jcf);

      strncpy (file_name, class_name_in_zip_dir, zdir->filename_length);
      file_name [zdir->filename_length] = '\0';

      klass = lookup_class (get_identifier (class_name));

      if (CLASS_FROM_CURRENTLY_COMPILED_P (klass))
	{
	  /* We've already compiled this class.  */
	  duplicate_class_warning (file_name);
	  continue;
	}
      /* This function is only called when processing a zip file seen
	 on the command line.  */
      CLASS_FROM_CURRENTLY_COMPILED_P (klass) = 1;

      jcf->read_state  = finput;
      jcf->filbuf      = jcf_filbuf_from_stdio;
      jcf->classname   = class_name;
      jcf->filename    = file_name;
      jcf->zipd        = zdir;

      TYPE_JCF (klass) = jcf;
    }
}

#include "gt-java-jcf-parse.h"
#include "gtype-java.h"<|MERGE_RESOLUTION|>--- conflicted
+++ resolved
@@ -1707,18 +1707,11 @@
       tree name = get_identifier ("_Jv_global_static_constructor");
 
       tree decl 
-<<<<<<< HEAD
-	= build_decl (FUNCTION_DECL, name,
-		      build_function_type (void_type_node, void_list_node));
-
-      tree resdecl = build_decl (RESULT_DECL, NULL_TREE, void_type_node);
-=======
 	= build_decl (input_location, FUNCTION_DECL, name,
 		      build_function_type (void_type_node, void_list_node));
 
       tree resdecl = build_decl (input_location,
 				 RESULT_DECL, NULL_TREE, void_type_node);
->>>>>>> 42a9ba1d
       DECL_ARTIFICIAL (resdecl) = 1;
       DECL_RESULT (decl) = resdecl;
       current_function_decl = decl;
