/* Convert function calls to rtl insns, for GNU C compiler.
   Copyright (C) 1989, 1992, 1993, 1994, 1995, 1996, 1997, 1998,
   1999, 2000, 2001, 2002, 2003, 2004, 2005, 2006, 2007, 2008, 2009
   Free Software Foundation, Inc.

This file is part of GCC.

GCC is free software; you can redistribute it and/or modify it under
the terms of the GNU General Public License as published by the Free
Software Foundation; either version 3, or (at your option) any later
version.

GCC is distributed in the hope that it will be useful, but WITHOUT ANY
WARRANTY; without even the implied warranty of MERCHANTABILITY or
FITNESS FOR A PARTICULAR PURPOSE.  See the GNU General Public License
for more details.

You should have received a copy of the GNU General Public License
along with GCC; see the file COPYING3.  If not see
<http://www.gnu.org/licenses/>.  */

#include "config.h"
#include "system.h"
#include "coretypes.h"
#include "tm.h"
#include "rtl.h"
#include "tree.h"
#include "gimple.h"
#include "flags.h"
#include "expr.h"
#include "optabs.h"
#include "libfuncs.h"
#include "function.h"
#include "regs.h"
#include "toplev.h"
#include "output.h"
#include "tm_p.h"
#include "timevar.h"
#include "sbitmap.h"
#include "langhooks.h"
#include "target.h"
#include "cgraph.h"
#include "except.h"
#include "dbgcnt.h"
#include "tree-flow.h"

/* Like PREFERRED_STACK_BOUNDARY but in units of bytes, not bits.  */
#define STACK_BYTES (PREFERRED_STACK_BOUNDARY / BITS_PER_UNIT)

/* Data structure and subroutines used within expand_call.  */

struct arg_data
{
  /* Tree node for this argument.  */
  tree tree_value;
  /* Mode for value; TYPE_MODE unless promoted.  */
  enum machine_mode mode;
  /* Current RTL value for argument, or 0 if it isn't precomputed.  */
  rtx value;
  /* Initially-compute RTL value for argument; only for const functions.  */
  rtx initial_value;
  /* Register to pass this argument in, 0 if passed on stack, or an
     PARALLEL if the arg is to be copied into multiple non-contiguous
     registers.  */
  rtx reg;
  /* Register to pass this argument in when generating tail call sequence.
     This is not the same register as for normal calls on machines with
     register windows.  */
  rtx tail_call_reg;
  /* If REG is a PARALLEL, this is a copy of VALUE pulled into the correct
     form for emit_group_move.  */
  rtx parallel_value;
  /* If REG was promoted from the actual mode of the argument expression,
     indicates whether the promotion is sign- or zero-extended.  */
  int unsignedp;
  /* Number of bytes to put in registers.  0 means put the whole arg
     in registers.  Also 0 if not passed in registers.  */
  int partial;
  /* Nonzero if argument must be passed on stack.
     Note that some arguments may be passed on the stack
     even though pass_on_stack is zero, just because FUNCTION_ARG says so.
     pass_on_stack identifies arguments that *cannot* go in registers.  */
  int pass_on_stack;
  /* Some fields packaged up for locate_and_pad_parm.  */
  struct locate_and_pad_arg_data locate;
  /* Location on the stack at which parameter should be stored.  The store
     has already been done if STACK == VALUE.  */
  rtx stack;
  /* Location on the stack of the start of this argument slot.  This can
     differ from STACK if this arg pads downward.  This location is known
     to be aligned to FUNCTION_ARG_BOUNDARY.  */
  rtx stack_slot;
  /* Place that this stack area has been saved, if needed.  */
  rtx save_area;
  /* If an argument's alignment does not permit direct copying into registers,
     copy in smaller-sized pieces into pseudos.  These are stored in a
     block pointed to by this field.  The next field says how many
     word-sized pseudos we made.  */
  rtx *aligned_regs;
  int n_aligned_regs;
};

/* A vector of one char per byte of stack space.  A byte if nonzero if
   the corresponding stack location has been used.
   This vector is used to prevent a function call within an argument from
   clobbering any stack already set up.  */
static char *stack_usage_map;

/* Size of STACK_USAGE_MAP.  */
static int highest_outgoing_arg_in_use;

/* A bitmap of virtual-incoming stack space.  Bit is set if the corresponding
   stack location's tail call argument has been already stored into the stack.
   This bitmap is used to prevent sibling call optimization if function tries
   to use parent's incoming argument slots when they have been already
   overwritten with tail call arguments.  */
static sbitmap stored_args_map;

/* stack_arg_under_construction is nonzero when an argument may be
   initialized with a constructor call (including a C function that
   returns a BLKmode struct) and expand_call must take special action
   to make sure the object being constructed does not overlap the
   argument list for the constructor call.  */
static int stack_arg_under_construction;

static void emit_call_1 (rtx, tree, tree, tree, HOST_WIDE_INT, HOST_WIDE_INT,
			 HOST_WIDE_INT, rtx, rtx, int, rtx, int,
			 CUMULATIVE_ARGS *);
static void precompute_register_parameters (int, struct arg_data *, int *);
static int store_one_arg (struct arg_data *, rtx, int, int, int);
static void store_unaligned_arguments_into_pseudos (struct arg_data *, int);
static int finalize_must_preallocate (int, int, struct arg_data *,
				      struct args_size *);
static void precompute_arguments (int, struct arg_data *);
static int compute_argument_block_size (int, struct args_size *, tree, tree, int);
static void initialize_argument_information (int, struct arg_data *,
					     struct args_size *, int,
					     tree, tree,
					     tree, tree, CUMULATIVE_ARGS *, int,
					     rtx *, int *, int *, int *,
					     bool *, bool);
static void compute_argument_addresses (struct arg_data *, rtx, int);
static rtx rtx_for_function_call (tree, tree);
static void load_register_parameters (struct arg_data *, int, rtx *, int,
				      int, int *);
static rtx emit_library_call_value_1 (int, rtx, rtx, enum libcall_type,
				      enum machine_mode, int, va_list);
static int special_function_p (const_tree, int);
static int check_sibcall_argument_overlap_1 (rtx);
static int check_sibcall_argument_overlap (rtx, struct arg_data *, int);

static int combine_pending_stack_adjustment_and_call (int, struct args_size *,
						      unsigned int);
static tree split_complex_types (tree);

#ifdef REG_PARM_STACK_SPACE
static rtx save_fixed_argument_area (int, rtx, int *, int *);
static void restore_fixed_argument_area (rtx, rtx, int, int);
#endif

/* Force FUNEXP into a form suitable for the address of a CALL,
   and return that as an rtx.  Also load the static chain register
   if FNDECL is a nested function.

   CALL_FUSAGE points to a variable holding the prospective
   CALL_INSN_FUNCTION_USAGE information.  */

rtx
prepare_call_address (rtx funexp, rtx static_chain_value,
		      rtx *call_fusage, int reg_parm_seen, int sibcallp)
{
  /* Make a valid memory address and copy constants through pseudo-regs,
     but not for a constant address if -fno-function-cse.  */
  if (GET_CODE (funexp) != SYMBOL_REF)
    /* If we are using registers for parameters, force the
       function address into a register now.  */
    funexp = ((SMALL_REGISTER_CLASSES && reg_parm_seen)
	      ? force_not_mem (memory_address (FUNCTION_MODE, funexp))
	      : memory_address (FUNCTION_MODE, funexp));
  else if (! sibcallp)
    {
#ifndef NO_FUNCTION_CSE
      if (optimize && ! flag_no_function_cse)
	funexp = force_reg (Pmode, funexp);
#endif
    }

  if (static_chain_value != 0)
    {
      static_chain_value = convert_memory_address (Pmode, static_chain_value);
      emit_move_insn (static_chain_rtx, static_chain_value);

      if (REG_P (static_chain_rtx))
	use_reg (call_fusage, static_chain_rtx);
    }

  return funexp;
}

/* Generate instructions to call function FUNEXP,
   and optionally pop the results.
   The CALL_INSN is the first insn generated.

   FNDECL is the declaration node of the function.  This is given to the
   macro RETURN_POPS_ARGS to determine whether this function pops its own args.

   FUNTYPE is the data type of the function.  This is given to the macro
   RETURN_POPS_ARGS to determine whether this function pops its own args.
   We used to allow an identifier for library functions, but that doesn't
   work when the return type is an aggregate type and the calling convention
   says that the pointer to this aggregate is to be popped by the callee.

   STACK_SIZE is the number of bytes of arguments on the stack,
   ROUNDED_STACK_SIZE is that number rounded up to
   PREFERRED_STACK_BOUNDARY; zero if the size is variable.  This is
   both to put into the call insn and to generate explicit popping
   code if necessary.

   STRUCT_VALUE_SIZE is the number of bytes wanted in a structure value.
   It is zero if this call doesn't want a structure value.

   NEXT_ARG_REG is the rtx that results from executing
     FUNCTION_ARG (args_so_far, VOIDmode, void_type_node, 1)
   just after all the args have had their registers assigned.
   This could be whatever you like, but normally it is the first
   arg-register beyond those used for args in this call,
   or 0 if all the arg-registers are used in this call.
   It is passed on to `gen_call' so you can put this info in the call insn.

   VALREG is a hard register in which a value is returned,
   or 0 if the call does not return a value.

   OLD_INHIBIT_DEFER_POP is the value that `inhibit_defer_pop' had before
   the args to this call were processed.
   We restore `inhibit_defer_pop' to that value.

   CALL_FUSAGE is either empty or an EXPR_LIST of USE expressions that
   denote registers used by the called function.  */

static void
emit_call_1 (rtx funexp, tree fntree ATTRIBUTE_UNUSED, tree fndecl ATTRIBUTE_UNUSED,
	     tree funtype ATTRIBUTE_UNUSED,
	     HOST_WIDE_INT stack_size ATTRIBUTE_UNUSED,
	     HOST_WIDE_INT rounded_stack_size,
	     HOST_WIDE_INT struct_value_size ATTRIBUTE_UNUSED,
	     rtx next_arg_reg ATTRIBUTE_UNUSED, rtx valreg,
	     int old_inhibit_defer_pop, rtx call_fusage, int ecf_flags,
	     CUMULATIVE_ARGS *args_so_far ATTRIBUTE_UNUSED)
{
  rtx rounded_stack_size_rtx = GEN_INT (rounded_stack_size);
  rtx call_insn;
  int already_popped = 0;
  HOST_WIDE_INT n_popped = RETURN_POPS_ARGS (fndecl, funtype, stack_size);
#if defined (HAVE_call) && defined (HAVE_call_value)
  rtx struct_value_size_rtx;
  struct_value_size_rtx = GEN_INT (struct_value_size);
#endif

#ifdef CALL_POPS_ARGS
  n_popped += CALL_POPS_ARGS (* args_so_far);
#endif

  /* Ensure address is valid.  SYMBOL_REF is already valid, so no need,
     and we don't want to load it into a register as an optimization,
     because prepare_call_address already did it if it should be done.  */
  if (GET_CODE (funexp) != SYMBOL_REF)
    funexp = memory_address (FUNCTION_MODE, funexp);

#if defined (HAVE_sibcall_pop) && defined (HAVE_sibcall_value_pop)
  if ((ecf_flags & ECF_SIBCALL)
      && HAVE_sibcall_pop && HAVE_sibcall_value_pop
      && (n_popped > 0 || stack_size == 0))
    {
      rtx n_pop = GEN_INT (n_popped);
      rtx pat;

      /* If this subroutine pops its own args, record that in the call insn
	 if possible, for the sake of frame pointer elimination.  */

      if (valreg)
	pat = GEN_SIBCALL_VALUE_POP (valreg,
				     gen_rtx_MEM (FUNCTION_MODE, funexp),
				     rounded_stack_size_rtx, next_arg_reg,
				     n_pop);
      else
	pat = GEN_SIBCALL_POP (gen_rtx_MEM (FUNCTION_MODE, funexp),
			       rounded_stack_size_rtx, next_arg_reg, n_pop);

      emit_call_insn (pat);
      already_popped = 1;
    }
  else
#endif

#if defined (HAVE_call_pop) && defined (HAVE_call_value_pop)
  /* If the target has "call" or "call_value" insns, then prefer them
     if no arguments are actually popped.  If the target does not have
     "call" or "call_value" insns, then we must use the popping versions
     even if the call has no arguments to pop.  */
#if defined (HAVE_call) && defined (HAVE_call_value)
  if (HAVE_call && HAVE_call_value && HAVE_call_pop && HAVE_call_value_pop
      && n_popped > 0)
#else
  if (HAVE_call_pop && HAVE_call_value_pop)
#endif
    {
      rtx n_pop = GEN_INT (n_popped);
      rtx pat;

      /* If this subroutine pops its own args, record that in the call insn
	 if possible, for the sake of frame pointer elimination.  */

      if (valreg)
	pat = GEN_CALL_VALUE_POP (valreg,
				  gen_rtx_MEM (FUNCTION_MODE, funexp),
				  rounded_stack_size_rtx, next_arg_reg, n_pop);
      else
	pat = GEN_CALL_POP (gen_rtx_MEM (FUNCTION_MODE, funexp),
			    rounded_stack_size_rtx, next_arg_reg, n_pop);

      emit_call_insn (pat);
      already_popped = 1;
    }
  else
#endif

#if defined (HAVE_sibcall) && defined (HAVE_sibcall_value)
  if ((ecf_flags & ECF_SIBCALL)
      && HAVE_sibcall && HAVE_sibcall_value)
    {
      if (valreg)
	emit_call_insn (GEN_SIBCALL_VALUE (valreg,
					   gen_rtx_MEM (FUNCTION_MODE, funexp),
					   rounded_stack_size_rtx,
					   next_arg_reg, NULL_RTX));
      else
	emit_call_insn (GEN_SIBCALL (gen_rtx_MEM (FUNCTION_MODE, funexp),
				     rounded_stack_size_rtx, next_arg_reg,
				     struct_value_size_rtx));
    }
  else
#endif

#if defined (HAVE_call) && defined (HAVE_call_value)
  if (HAVE_call && HAVE_call_value)
    {
      if (valreg)
	emit_call_insn (GEN_CALL_VALUE (valreg,
					gen_rtx_MEM (FUNCTION_MODE, funexp),
					rounded_stack_size_rtx, next_arg_reg,
					NULL_RTX));
      else
	emit_call_insn (GEN_CALL (gen_rtx_MEM (FUNCTION_MODE, funexp),
				  rounded_stack_size_rtx, next_arg_reg,
				  struct_value_size_rtx));
    }
  else
#endif
    gcc_unreachable ();

  /* Find the call we just emitted.  */
  call_insn = last_call_insn ();

  /* Put the register usage information there.  */
  add_function_usage_to (call_insn, call_fusage);

  /* If this is a const call, then set the insn's unchanging bit.  */
  if (ecf_flags & ECF_CONST)
    RTL_CONST_CALL_P (call_insn) = 1;

  /* If this is a pure call, then set the insn's unchanging bit.  */
  if (ecf_flags & ECF_PURE)
    RTL_PURE_CALL_P (call_insn) = 1;

  /* If this is a const call, then set the insn's unchanging bit.  */
  if (ecf_flags & ECF_LOOPING_CONST_OR_PURE)
    RTL_LOOPING_CONST_OR_PURE_CALL_P (call_insn) = 1;

<<<<<<< HEAD
  /* If this call can't throw, attach a REG_EH_REGION reg note
     to that effect.  When doing transactional memory, we can
     desire an EH_REGION note even on calls that don't "throw"
     in the true EH sense.  */
  {
    int rn = lookup_expr_eh_region (fntree);
    if (rn < 0)
      {
	if (ecf_flags & ECF_NOTHROW)
	  rn = 0;
      }
    if (rn >= 0)
      add_reg_note (call_insn, REG_EH_REGION, GEN_INT (rn));
  }
=======
  /* If this call can't throw, attach a REG_EH_REGION reg note to that
     effect.  */
  if (ecf_flags & ECF_NOTHROW)
    add_reg_note (call_insn, REG_EH_REGION, const0_rtx);
>>>>>>> 3dd1415d

  if (ecf_flags & ECF_NORETURN)
    add_reg_note (call_insn, REG_NORETURN, const0_rtx);

  if (ecf_flags & ECF_RETURNS_TWICE)
    {
      add_reg_note (call_insn, REG_SETJMP, const0_rtx);
      cfun->calls_setjmp = 1;
    }

  if (ecf_flags & ECF_TM_OPS)
    add_reg_note (call_insn, REG_TM, const0_rtx);

  SIBLING_CALL_P (call_insn) = ((ecf_flags & ECF_SIBCALL) != 0);

  /* Restore this now, so that we do defer pops for this call's args
     if the context of the call as a whole permits.  */
  inhibit_defer_pop = old_inhibit_defer_pop;

  if (n_popped > 0)
    {
      if (!already_popped)
	CALL_INSN_FUNCTION_USAGE (call_insn)
	  = gen_rtx_EXPR_LIST (VOIDmode,
			       gen_rtx_CLOBBER (VOIDmode, stack_pointer_rtx),
			       CALL_INSN_FUNCTION_USAGE (call_insn));
      rounded_stack_size -= n_popped;
      rounded_stack_size_rtx = GEN_INT (rounded_stack_size);
      stack_pointer_delta -= n_popped;

      /* If popup is needed, stack realign must use DRAP  */
      if (SUPPORTS_STACK_ALIGNMENT)
        crtl->need_drap = true;
    }

  if (!ACCUMULATE_OUTGOING_ARGS)
    {
      /* If returning from the subroutine does not automatically pop the args,
	 we need an instruction to pop them sooner or later.
	 Perhaps do it now; perhaps just record how much space to pop later.

	 If returning from the subroutine does pop the args, indicate that the
	 stack pointer will be changed.  */

      if (rounded_stack_size != 0)
	{
	  if (ecf_flags & ECF_NORETURN)
	    /* Just pretend we did the pop.  */
	    stack_pointer_delta -= rounded_stack_size;
	  else if (flag_defer_pop && inhibit_defer_pop == 0
	      && ! (ecf_flags & (ECF_CONST | ECF_PURE)))
	    pending_stack_adjust += rounded_stack_size;
	  else
	    adjust_stack (rounded_stack_size_rtx);
	}
    }
  /* When we accumulate outgoing args, we must avoid any stack manipulations.
     Restore the stack pointer to its original value now.  Usually
     ACCUMULATE_OUTGOING_ARGS targets don't get here, but there are exceptions.
     On  i386 ACCUMULATE_OUTGOING_ARGS can be enabled on demand, and
     popping variants of functions exist as well.

     ??? We may optimize similar to defer_pop above, but it is
     probably not worthwhile.

     ??? It will be worthwhile to enable combine_stack_adjustments even for
     such machines.  */
  else if (n_popped)
    anti_adjust_stack (GEN_INT (n_popped));
}

/* Determine if the function identified by NAME and FNDECL is one with
   special properties we wish to know about.

   For example, if the function might return more than one time (setjmp), then
   set RETURNS_TWICE to a nonzero value.

   Similarly set NORETURN if the function is in the longjmp family.

   Set MAY_BE_ALLOCA for any memory allocation function that might allocate
   space from the stack such as alloca.  */

static int
special_function_p (const_tree fndecl, int flags)
{
  if (fndecl == NULL)
    return flags;

  if (DECL_BUILT_IN_CLASS (fndecl) == BUILT_IN_NORMAL)
    {
      switch (DECL_FUNCTION_CODE (fndecl))
	{
	case BUILT_IN_TM_COMMIT:
	case BUILT_IN_TM_COMMIT_EH:
	case BUILT_IN_TM_ABORT:
	case BUILT_IN_TM_IRREVOCABLE:
	case BUILT_IN_TM_GETTMCLONE_IRR:
	case BUILT_IN_TM_MEMCPY:
	case BUILT_IN_TM_MEMMOVE:
	case BUILT_IN_TM_STORE_1:
	case BUILT_IN_TM_STORE_2:
	case BUILT_IN_TM_STORE_4:
	case BUILT_IN_TM_STORE_8:
	case BUILT_IN_TM_STORE_FLOAT:
	case BUILT_IN_TM_STORE_DOUBLE:
	case BUILT_IN_TM_STORE_LDOUBLE:
	case BUILT_IN_TM_LOAD_1:
	case BUILT_IN_TM_LOAD_2:
	case BUILT_IN_TM_LOAD_4:
	case BUILT_IN_TM_LOAD_8:
	case BUILT_IN_TM_LOAD_FLOAT:
	case BUILT_IN_TM_LOAD_DOUBLE:
	case BUILT_IN_TM_LOAD_LDOUBLE:
	  flags |= ECF_TM_OPS;
	  break;
	default:
	  break;
	}
    }

  if (DECL_NAME (fndecl)
      && IDENTIFIER_LENGTH (DECL_NAME (fndecl)) <= 17
      /* Exclude functions not at the file scope, or not `extern',
	 since they are not the magic functions we would otherwise
	 think they are.
	 FIXME: this should be handled with attributes, not with this
	 hacky imitation of DECL_ASSEMBLER_NAME.  It's (also) wrong
	 because you can declare fork() inside a function if you
	 wish.  */
      && (DECL_CONTEXT (fndecl) == NULL_TREE
	  || TREE_CODE (DECL_CONTEXT (fndecl)) == TRANSLATION_UNIT_DECL)
      && TREE_PUBLIC (fndecl))
    {
      const char *name = IDENTIFIER_POINTER (DECL_NAME (fndecl));
      const char *tname = name;

      /* We assume that alloca will always be called by name.  It
	 makes no sense to pass it as a pointer-to-function to
	 anything that does not understand its behavior.  */
      if (((IDENTIFIER_LENGTH (DECL_NAME (fndecl)) == 6
	    && name[0] == 'a'
	    && ! strcmp (name, "alloca"))
	   || (IDENTIFIER_LENGTH (DECL_NAME (fndecl)) == 16
	       && name[0] == '_'
	       && ! strcmp (name, "__builtin_alloca"))))
	flags |= ECF_MAY_BE_ALLOCA;

      /* Disregard prefix _, __, __x or __builtin_.  */
      if (name[0] == '_')
	{
	  if (name[1] == '_'
	      && name[2] == 'b'
	      && !strncmp (name + 3, "uiltin_", 7))
	    tname += 10;
	  else if (name[1] == '_' && name[2] == 'x')
	    tname += 3;
	  else if (name[1] == '_')
	    tname += 2;
	  else
	    tname += 1;
	}

      if (tname[0] == 's')
	{
	  if ((tname[1] == 'e'
	       && (! strcmp (tname, "setjmp")
		   || ! strcmp (tname, "setjmp_syscall")))
	      || (tname[1] == 'i'
		  && ! strcmp (tname, "sigsetjmp"))
	      || (tname[1] == 'a'
		  && ! strcmp (tname, "savectx")))
	    flags |= ECF_RETURNS_TWICE;

	  if (tname[1] == 'i'
	      && ! strcmp (tname, "siglongjmp"))
	    flags |= ECF_NORETURN;
	}
      else if ((tname[0] == 'q' && tname[1] == 's'
		&& ! strcmp (tname, "qsetjmp"))
	       || (tname[0] == 'v' && tname[1] == 'f'
		   && ! strcmp (tname, "vfork"))
	       || (tname[0] == 'g' && tname[1] == 'e'
		   && !strcmp (tname, "getcontext")))
	flags |= ECF_RETURNS_TWICE;

      else if (tname[0] == 'l' && tname[1] == 'o'
	       && ! strcmp (tname, "longjmp"))
	flags |= ECF_NORETURN;
    }

  return flags;
}

/* Return nonzero when FNDECL represents a call to setjmp.  */

int
setjmp_call_p (const_tree fndecl)
{
  return special_function_p (fndecl, 0) & ECF_RETURNS_TWICE;
}


/* Return true if STMT is an alloca call.  */

bool
gimple_alloca_call_p (const_gimple stmt)
{
  tree fndecl;

  if (!is_gimple_call (stmt))
    return false;

  fndecl = gimple_call_fndecl (stmt);
  if (fndecl && (special_function_p (fndecl, 0) & ECF_MAY_BE_ALLOCA))
    return true;

  return false;
}

/* Return true when exp contains alloca call.  */

bool
alloca_call_p (const_tree exp)
{
  if (TREE_CODE (exp) == CALL_EXPR
      && TREE_CODE (CALL_EXPR_FN (exp)) == ADDR_EXPR
      && (TREE_CODE (TREE_OPERAND (CALL_EXPR_FN (exp), 0)) == FUNCTION_DECL)
      && (special_function_p (TREE_OPERAND (CALL_EXPR_FN (exp), 0), 0)
	  & ECF_MAY_BE_ALLOCA))
    return true;
  return false;
}

/* Detect flags (function attributes) from the function decl or type node.  */

int
flags_from_decl_or_type (const_tree exp)
{
  int flags = 0;
  const_tree type = exp;

  if (DECL_P (exp))
    {
      type = TREE_TYPE (exp);

      /* The function exp may have the `malloc' attribute.  */
      if (DECL_IS_MALLOC (exp))
	flags |= ECF_MALLOC;

      /* The function exp may have the `returns_twice' attribute.  */
      if (DECL_IS_RETURNS_TWICE (exp))
	flags |= ECF_RETURNS_TWICE;

      /* Process the pure and const attributes.  */
      if (TREE_READONLY (exp) && ! TREE_THIS_VOLATILE (exp))
	flags |= ECF_CONST;
      if (DECL_PURE_P (exp))
	flags |= ECF_PURE;
      if (DECL_LOOPING_CONST_OR_PURE_P (exp))
	flags |= ECF_LOOPING_CONST_OR_PURE;

      if (DECL_IS_NOVOPS (exp))
	flags |= ECF_NOVOPS;

      if (TREE_NOTHROW (exp))
	flags |= ECF_NOTHROW;

      if (DECL_IS_TM_CLONE (exp))
	flags |= ECF_TM_OPS;

      flags = special_function_p (exp, flags);
    }
  else if (TYPE_P (exp) && TYPE_READONLY (exp) && ! TREE_THIS_VOLATILE (exp))
    flags |= ECF_CONST;

  if (TREE_THIS_VOLATILE (exp))
    flags |= ECF_NORETURN;

  return flags;
}

/* Detect flags from a CALL_EXPR.  */

int
call_expr_flags (const_tree t)
{
  int flags;
  tree decl = get_callee_fndecl (t);

  if (decl)
    flags = flags_from_decl_or_type (decl);
  else
    {
      t = TREE_TYPE (CALL_EXPR_FN (t));
      if (t && TREE_CODE (t) == POINTER_TYPE)
	flags = flags_from_decl_or_type (TREE_TYPE (t));
      else
	flags = 0;
    }

  return flags;
}

/* Precompute all register parameters as described by ARGS, storing values
   into fields within the ARGS array.

   NUM_ACTUALS indicates the total number elements in the ARGS array.

   Set REG_PARM_SEEN if we encounter a register parameter.  */

static void
precompute_register_parameters (int num_actuals, struct arg_data *args,
				int *reg_parm_seen)
{
  int i;

  *reg_parm_seen = 0;

  for (i = 0; i < num_actuals; i++)
    if (args[i].reg != 0 && ! args[i].pass_on_stack)
      {
	*reg_parm_seen = 1;

	if (args[i].value == 0)
	  {
	    push_temp_slots ();
	    args[i].value = expand_normal (args[i].tree_value);
	    preserve_temp_slots (args[i].value);
	    pop_temp_slots ();
	  }

	/* If the value is a non-legitimate constant, force it into a
	   pseudo now.  TLS symbols sometimes need a call to resolve.  */
	if (CONSTANT_P (args[i].value)
	    && !LEGITIMATE_CONSTANT_P (args[i].value))
	  args[i].value = force_reg (args[i].mode, args[i].value);

	/* If we are to promote the function arg to a wider mode,
	   do it now.  */

	if (args[i].mode != TYPE_MODE (TREE_TYPE (args[i].tree_value)))
	  args[i].value
	    = convert_modes (args[i].mode,
			     TYPE_MODE (TREE_TYPE (args[i].tree_value)),
			     args[i].value, args[i].unsignedp);

	/* If we're going to have to load the value by parts, pull the
	   parts into pseudos.  The part extraction process can involve
	   non-trivial computation.  */
	if (GET_CODE (args[i].reg) == PARALLEL)
	  {
	    tree type = TREE_TYPE (args[i].tree_value);
	    args[i].parallel_value
	      = emit_group_load_into_temps (args[i].reg, args[i].value,
					    type, int_size_in_bytes (type));
	  }

	/* If the value is expensive, and we are inside an appropriately
	   short loop, put the value into a pseudo and then put the pseudo
	   into the hard reg.

	   For small register classes, also do this if this call uses
	   register parameters.  This is to avoid reload conflicts while
	   loading the parameters registers.  */

	else if ((! (REG_P (args[i].value)
		     || (GET_CODE (args[i].value) == SUBREG
			 && REG_P (SUBREG_REG (args[i].value)))))
		 && args[i].mode != BLKmode
		 && rtx_cost (args[i].value, SET, optimize_insn_for_speed_p ())
		    > COSTS_N_INSNS (1)
		 && ((SMALL_REGISTER_CLASSES && *reg_parm_seen)
		     || optimize))
	  args[i].value = copy_to_mode_reg (args[i].mode, args[i].value);
      }
}

#ifdef REG_PARM_STACK_SPACE

  /* The argument list is the property of the called routine and it
     may clobber it.  If the fixed area has been used for previous
     parameters, we must save and restore it.  */

static rtx
save_fixed_argument_area (int reg_parm_stack_space, rtx argblock, int *low_to_save, int *high_to_save)
{
  int low;
  int high;

  /* Compute the boundary of the area that needs to be saved, if any.  */
  high = reg_parm_stack_space;
#ifdef ARGS_GROW_DOWNWARD
  high += 1;
#endif
  if (high > highest_outgoing_arg_in_use)
    high = highest_outgoing_arg_in_use;

  for (low = 0; low < high; low++)
    if (stack_usage_map[low] != 0)
      {
	int num_to_save;
	enum machine_mode save_mode;
	int delta;
	rtx stack_area;
	rtx save_area;

	while (stack_usage_map[--high] == 0)
	  ;

	*low_to_save = low;
	*high_to_save = high;

	num_to_save = high - low + 1;
	save_mode = mode_for_size (num_to_save * BITS_PER_UNIT, MODE_INT, 1);

	/* If we don't have the required alignment, must do this
	   in BLKmode.  */
	if ((low & (MIN (GET_MODE_SIZE (save_mode),
			 BIGGEST_ALIGNMENT / UNITS_PER_WORD) - 1)))
	  save_mode = BLKmode;

#ifdef ARGS_GROW_DOWNWARD
	delta = -high;
#else
	delta = low;
#endif
	stack_area = gen_rtx_MEM (save_mode,
				  memory_address (save_mode,
						  plus_constant (argblock,
								 delta)));

	set_mem_align (stack_area, PARM_BOUNDARY);
	if (save_mode == BLKmode)
	  {
	    save_area = assign_stack_temp (BLKmode, num_to_save, 0);
	    emit_block_move (validize_mem (save_area), stack_area,
			     GEN_INT (num_to_save), BLOCK_OP_CALL_PARM);
	  }
	else
	  {
	    save_area = gen_reg_rtx (save_mode);
	    emit_move_insn (save_area, stack_area);
	  }

	return save_area;
      }

  return NULL_RTX;
}

static void
restore_fixed_argument_area (rtx save_area, rtx argblock, int high_to_save, int low_to_save)
{
  enum machine_mode save_mode = GET_MODE (save_area);
  int delta;
  rtx stack_area;

#ifdef ARGS_GROW_DOWNWARD
  delta = -high_to_save;
#else
  delta = low_to_save;
#endif
  stack_area = gen_rtx_MEM (save_mode,
			    memory_address (save_mode,
					    plus_constant (argblock, delta)));
  set_mem_align (stack_area, PARM_BOUNDARY);

  if (save_mode != BLKmode)
    emit_move_insn (stack_area, save_area);
  else
    emit_block_move (stack_area, validize_mem (save_area),
		     GEN_INT (high_to_save - low_to_save + 1),
		     BLOCK_OP_CALL_PARM);
}
#endif /* REG_PARM_STACK_SPACE */

/* If any elements in ARGS refer to parameters that are to be passed in
   registers, but not in memory, and whose alignment does not permit a
   direct copy into registers.  Copy the values into a group of pseudos
   which we will later copy into the appropriate hard registers.

   Pseudos for each unaligned argument will be stored into the array
   args[argnum].aligned_regs.  The caller is responsible for deallocating
   the aligned_regs array if it is nonzero.  */

static void
store_unaligned_arguments_into_pseudos (struct arg_data *args, int num_actuals)
{
  int i, j;

  for (i = 0; i < num_actuals; i++)
    if (args[i].reg != 0 && ! args[i].pass_on_stack
	&& args[i].mode == BLKmode
	&& MEM_P (args[i].value)
	&& (MEM_ALIGN (args[i].value)
	    < (unsigned int) MIN (BIGGEST_ALIGNMENT, BITS_PER_WORD)))
      {
	int bytes = int_size_in_bytes (TREE_TYPE (args[i].tree_value));
	int endian_correction = 0;

	if (args[i].partial)
	  {
	    gcc_assert (args[i].partial % UNITS_PER_WORD == 0);
	    args[i].n_aligned_regs = args[i].partial / UNITS_PER_WORD;
	  }
	else
	  {
	    args[i].n_aligned_regs
	      = (bytes + UNITS_PER_WORD - 1) / UNITS_PER_WORD;
	  }

	args[i].aligned_regs = XNEWVEC (rtx, args[i].n_aligned_regs);

	/* Structures smaller than a word are normally aligned to the
	   least significant byte.  On a BYTES_BIG_ENDIAN machine,
	   this means we must skip the empty high order bytes when
	   calculating the bit offset.  */
	if (bytes < UNITS_PER_WORD
#ifdef BLOCK_REG_PADDING
	    && (BLOCK_REG_PADDING (args[i].mode,
				   TREE_TYPE (args[i].tree_value), 1)
		== downward)
#else
	    && BYTES_BIG_ENDIAN
#endif
	    )
	  endian_correction = BITS_PER_WORD - bytes * BITS_PER_UNIT;

	for (j = 0; j < args[i].n_aligned_regs; j++)
	  {
	    rtx reg = gen_reg_rtx (word_mode);
	    rtx word = operand_subword_force (args[i].value, j, BLKmode);
	    int bitsize = MIN (bytes * BITS_PER_UNIT, BITS_PER_WORD);

	    args[i].aligned_regs[j] = reg;
	    word = extract_bit_field (word, bitsize, 0, 1, NULL_RTX,
				      word_mode, word_mode);

	    /* There is no need to restrict this code to loading items
	       in TYPE_ALIGN sized hunks.  The bitfield instructions can
	       load up entire word sized registers efficiently.

	       ??? This may not be needed anymore.
	       We use to emit a clobber here but that doesn't let later
	       passes optimize the instructions we emit.  By storing 0 into
	       the register later passes know the first AND to zero out the
	       bitfield being set in the register is unnecessary.  The store
	       of 0 will be deleted as will at least the first AND.  */

	    emit_move_insn (reg, const0_rtx);

	    bytes -= bitsize / BITS_PER_UNIT;
	    store_bit_field (reg, bitsize, endian_correction, word_mode,
			     word);
	  }
      }
}

/* Fill in ARGS_SIZE and ARGS array based on the parameters found in
   CALL_EXPR EXP.  

   NUM_ACTUALS is the total number of parameters.

   N_NAMED_ARGS is the total number of named arguments.

   STRUCT_VALUE_ADDR_VALUE is the implicit argument for a struct return
   value, or null.

   FNDECL is the tree code for the target of this call (if known)

   ARGS_SO_FAR holds state needed by the target to know where to place
   the next argument.

   REG_PARM_STACK_SPACE is the number of bytes of stack space reserved
   for arguments which are passed in registers.

   OLD_STACK_LEVEL is a pointer to an rtx which olds the old stack level
   and may be modified by this routine.

   OLD_PENDING_ADJ, MUST_PREALLOCATE and FLAGS are pointers to integer
   flags which may may be modified by this routine.

   MAY_TAILCALL is cleared if we encounter an invisible pass-by-reference
   that requires allocation of stack space.

   CALL_FROM_THUNK_P is true if this call is the jump from a thunk to
   the thunked-to function.  */

static void
initialize_argument_information (int num_actuals ATTRIBUTE_UNUSED,
				 struct arg_data *args,
				 struct args_size *args_size,
				 int n_named_args ATTRIBUTE_UNUSED,
				 tree exp, tree struct_value_addr_value,
				 tree fndecl, tree fntype,
				 CUMULATIVE_ARGS *args_so_far,
				 int reg_parm_stack_space,
				 rtx *old_stack_level, int *old_pending_adj,
				 int *must_preallocate, int *ecf_flags,
				 bool *may_tailcall, bool call_from_thunk_p)
{
  location_t loc = EXPR_LOCATION (exp);
  /* 1 if scanning parms front to back, -1 if scanning back to front.  */
  int inc;

  /* Count arg position in order args appear.  */
  int argpos;

  int i;

  args_size->constant = 0;
  args_size->var = 0;

  /* In this loop, we consider args in the order they are written.
     We fill up ARGS from the front or from the back if necessary
     so that in any case the first arg to be pushed ends up at the front.  */

  if (PUSH_ARGS_REVERSED)
    {
      i = num_actuals - 1, inc = -1;
      /* In this case, must reverse order of args
	 so that we compute and push the last arg first.  */
    }
  else
    {
      i = 0, inc = 1;
    }

  /* First fill in the actual arguments in the ARGS array, splitting
     complex arguments if necessary.  */
  {
    int j = i;
    call_expr_arg_iterator iter;
    tree arg;

    if (struct_value_addr_value)
      {
	args[j].tree_value = struct_value_addr_value;
	j += inc;
      }
    FOR_EACH_CALL_EXPR_ARG (arg, iter, exp)
      {
	tree argtype = TREE_TYPE (arg);
	if (targetm.calls.split_complex_arg
	    && argtype
	    && TREE_CODE (argtype) == COMPLEX_TYPE
	    && targetm.calls.split_complex_arg (argtype))
	  {
	    tree subtype = TREE_TYPE (argtype);
	    args[j].tree_value = build1 (REALPART_EXPR, subtype, arg);
	    j += inc;
	    args[j].tree_value = build1 (IMAGPART_EXPR, subtype, arg);
	  }
	else
	  args[j].tree_value = arg;
	j += inc;
      }
  }

  /* I counts args in order (to be) pushed; ARGPOS counts in order written.  */
  for (argpos = 0; argpos < num_actuals; i += inc, argpos++)
    {
      tree type = TREE_TYPE (args[i].tree_value);
      int unsignedp;
      enum machine_mode mode;

      /* Replace erroneous argument with constant zero.  */
      if (type == error_mark_node || !COMPLETE_TYPE_P (type))
	args[i].tree_value = integer_zero_node, type = integer_type_node;

      /* If TYPE is a transparent union, pass things the way we would
	 pass the first field of the union.  We have already verified that
	 the modes are the same.  */
      if (TREE_CODE (type) == UNION_TYPE && TYPE_TRANSPARENT_UNION (type))
	type = TREE_TYPE (TYPE_FIELDS (type));

      /* Decide where to pass this arg.

	 args[i].reg is nonzero if all or part is passed in registers.

	 args[i].partial is nonzero if part but not all is passed in registers,
	 and the exact value says how many bytes are passed in registers.

	 args[i].pass_on_stack is nonzero if the argument must at least be
	 computed on the stack.  It may then be loaded back into registers
	 if args[i].reg is nonzero.

	 These decisions are driven by the FUNCTION_... macros and must agree
	 with those made by function.c.  */

      /* See if this argument should be passed by invisible reference.  */
      if (pass_by_reference (args_so_far, TYPE_MODE (type),
			     type, argpos < n_named_args))
	{
	  bool callee_copies;
	  tree base;

	  callee_copies
	    = reference_callee_copied (args_so_far, TYPE_MODE (type),
				       type, argpos < n_named_args);

	  /* If we're compiling a thunk, pass through invisible references
	     instead of making a copy.  */
	  if (call_from_thunk_p
	      || (callee_copies
		  && !TREE_ADDRESSABLE (type)
		  && (base = get_base_address (args[i].tree_value))
		  && TREE_CODE (base) != SSA_NAME
		  && (!DECL_P (base) || MEM_P (DECL_RTL (base)))))
	    {
	      /* We can't use sibcalls if a callee-copied argument is
		 stored in the current function's frame.  */
	      if (!call_from_thunk_p && DECL_P (base) && !TREE_STATIC (base))
		*may_tailcall = false;

	      args[i].tree_value = build_fold_addr_expr_loc (loc,
							 args[i].tree_value);
	      type = TREE_TYPE (args[i].tree_value);

	      if (*ecf_flags & ECF_CONST)
		*ecf_flags &= ~(ECF_CONST | ECF_LOOPING_CONST_OR_PURE);
	    }
	  else
	    {
	      /* We make a copy of the object and pass the address to the
		 function being called.  */
	      rtx copy;

	      if (!COMPLETE_TYPE_P (type)
		  || TREE_CODE (TYPE_SIZE_UNIT (type)) != INTEGER_CST
		  || (flag_stack_check == GENERIC_STACK_CHECK
		      && compare_tree_int (TYPE_SIZE_UNIT (type),
					   STACK_CHECK_MAX_VAR_SIZE) > 0))
		{
		  /* This is a variable-sized object.  Make space on the stack
		     for it.  */
		  rtx size_rtx = expr_size (args[i].tree_value);

		  if (*old_stack_level == 0)
		    {
		      emit_stack_save (SAVE_BLOCK, old_stack_level, NULL_RTX);
		      *old_pending_adj = pending_stack_adjust;
		      pending_stack_adjust = 0;
		    }

		  copy = gen_rtx_MEM (BLKmode,
				      allocate_dynamic_stack_space
				      (size_rtx, NULL_RTX, TYPE_ALIGN (type)));
		  set_mem_attributes (copy, type, 1);
		}
	      else
		copy = assign_temp (type, 0, 1, 0);

	      store_expr (args[i].tree_value, copy, 0, false);

	      /* Just change the const function to pure and then let
		 the next test clear the pure based on
		 callee_copies.  */
	      if (*ecf_flags & ECF_CONST)
		{
		  *ecf_flags &= ~ECF_CONST;
		  *ecf_flags |= ECF_PURE;
		}

	      if (!callee_copies && *ecf_flags & ECF_PURE)
		*ecf_flags &= ~(ECF_PURE | ECF_LOOPING_CONST_OR_PURE);

	      args[i].tree_value
		= build_fold_addr_expr_loc (loc, make_tree (type, copy));
	      type = TREE_TYPE (args[i].tree_value);
	      *may_tailcall = false;
	    }
	}

      unsignedp = TYPE_UNSIGNED (type);
      mode = promote_function_mode (type, TYPE_MODE (type), &unsignedp,
				    fndecl ? TREE_TYPE (fndecl) : fntype, 0);

      args[i].unsignedp = unsignedp;
      args[i].mode = mode;

      args[i].reg = FUNCTION_ARG (*args_so_far, mode, type,
				  argpos < n_named_args);
#ifdef FUNCTION_INCOMING_ARG
      /* If this is a sibling call and the machine has register windows, the
	 register window has to be unwinded before calling the routine, so
	 arguments have to go into the incoming registers.  */
      args[i].tail_call_reg = FUNCTION_INCOMING_ARG (*args_so_far, mode, type,
						     argpos < n_named_args);
#else
      args[i].tail_call_reg = args[i].reg;
#endif

      if (args[i].reg)
	args[i].partial
	  = targetm.calls.arg_partial_bytes (args_so_far, mode, type,
					     argpos < n_named_args);

      args[i].pass_on_stack = targetm.calls.must_pass_in_stack (mode, type);

      /* If FUNCTION_ARG returned a (parallel [(expr_list (nil) ...) ...]),
	 it means that we are to pass this arg in the register(s) designated
	 by the PARALLEL, but also to pass it in the stack.  */
      if (args[i].reg && GET_CODE (args[i].reg) == PARALLEL
	  && XEXP (XVECEXP (args[i].reg, 0, 0), 0) == 0)
	args[i].pass_on_stack = 1;

      /* If this is an addressable type, we must preallocate the stack
	 since we must evaluate the object into its final location.

	 If this is to be passed in both registers and the stack, it is simpler
	 to preallocate.  */
      if (TREE_ADDRESSABLE (type)
	  || (args[i].pass_on_stack && args[i].reg != 0))
	*must_preallocate = 1;

      /* Compute the stack-size of this argument.  */
      if (args[i].reg == 0 || args[i].partial != 0
	  || reg_parm_stack_space > 0
	  || args[i].pass_on_stack)
	locate_and_pad_parm (mode, type,
#ifdef STACK_PARMS_IN_REG_PARM_AREA
			     1,
#else
			     args[i].reg != 0,
#endif
			     args[i].pass_on_stack ? 0 : args[i].partial,
			     fndecl, args_size, &args[i].locate);
#ifdef BLOCK_REG_PADDING
      else
	/* The argument is passed entirely in registers.  See at which
	   end it should be padded.  */
	args[i].locate.where_pad =
	  BLOCK_REG_PADDING (mode, type,
			     int_size_in_bytes (type) <= UNITS_PER_WORD);
#endif

      /* Update ARGS_SIZE, the total stack space for args so far.  */

      args_size->constant += args[i].locate.size.constant;
      if (args[i].locate.size.var)
	ADD_PARM_SIZE (*args_size, args[i].locate.size.var);

      /* Increment ARGS_SO_FAR, which has info about which arg-registers
	 have been used, etc.  */

      FUNCTION_ARG_ADVANCE (*args_so_far, TYPE_MODE (type), type,
			    argpos < n_named_args);
    }
}

/* Update ARGS_SIZE to contain the total size for the argument block.
   Return the original constant component of the argument block's size.

   REG_PARM_STACK_SPACE holds the number of bytes of stack space reserved
   for arguments passed in registers.  */

static int
compute_argument_block_size (int reg_parm_stack_space,
			     struct args_size *args_size,
			     tree fndecl ATTRIBUTE_UNUSED,
			     tree fntype ATTRIBUTE_UNUSED,
			     int preferred_stack_boundary ATTRIBUTE_UNUSED)
{
  int unadjusted_args_size = args_size->constant;

  /* For accumulate outgoing args mode we don't need to align, since the frame
     will be already aligned.  Align to STACK_BOUNDARY in order to prevent
     backends from generating misaligned frame sizes.  */
  if (ACCUMULATE_OUTGOING_ARGS && preferred_stack_boundary > STACK_BOUNDARY)
    preferred_stack_boundary = STACK_BOUNDARY;

  /* Compute the actual size of the argument block required.  The variable
     and constant sizes must be combined, the size may have to be rounded,
     and there may be a minimum required size.  */

  if (args_size->var)
    {
      args_size->var = ARGS_SIZE_TREE (*args_size);
      args_size->constant = 0;

      preferred_stack_boundary /= BITS_PER_UNIT;
      if (preferred_stack_boundary > 1)
	{
	  /* We don't handle this case yet.  To handle it correctly we have
	     to add the delta, round and subtract the delta.
	     Currently no machine description requires this support.  */
	  gcc_assert (!(stack_pointer_delta & (preferred_stack_boundary - 1)));
	  args_size->var = round_up (args_size->var, preferred_stack_boundary);
	}

      if (reg_parm_stack_space > 0)
	{
	  args_size->var
	    = size_binop (MAX_EXPR, args_size->var,
			  ssize_int (reg_parm_stack_space));

	  /* The area corresponding to register parameters is not to count in
	     the size of the block we need.  So make the adjustment.  */
	  if (! OUTGOING_REG_PARM_STACK_SPACE ((!fndecl ? fntype : TREE_TYPE (fndecl))))
	    args_size->var
	      = size_binop (MINUS_EXPR, args_size->var,
			    ssize_int (reg_parm_stack_space));
	}
    }
  else
    {
      preferred_stack_boundary /= BITS_PER_UNIT;
      if (preferred_stack_boundary < 1)
	preferred_stack_boundary = 1;
      args_size->constant = (((args_size->constant
			       + stack_pointer_delta
			       + preferred_stack_boundary - 1)
			      / preferred_stack_boundary
			      * preferred_stack_boundary)
			     - stack_pointer_delta);

      args_size->constant = MAX (args_size->constant,
				 reg_parm_stack_space);

      if (! OUTGOING_REG_PARM_STACK_SPACE ((!fndecl ? fntype : TREE_TYPE (fndecl))))
	args_size->constant -= reg_parm_stack_space;
    }
  return unadjusted_args_size;
}

/* Precompute parameters as needed for a function call.

   FLAGS is mask of ECF_* constants.

   NUM_ACTUALS is the number of arguments.

   ARGS is an array containing information for each argument; this
   routine fills in the INITIAL_VALUE and VALUE fields for each
   precomputed argument.  */

static void
precompute_arguments (int num_actuals, struct arg_data *args)
{
  int i;

  /* If this is a libcall, then precompute all arguments so that we do not
     get extraneous instructions emitted as part of the libcall sequence.  */

  /* If we preallocated the stack space, and some arguments must be passed
     on the stack, then we must precompute any parameter which contains a
     function call which will store arguments on the stack.
     Otherwise, evaluating the parameter may clobber previous parameters
     which have already been stored into the stack.  (we have code to avoid
     such case by saving the outgoing stack arguments, but it results in
     worse code)  */
  if (!ACCUMULATE_OUTGOING_ARGS)
    return;

  for (i = 0; i < num_actuals; i++)
    {
      tree type;
      enum machine_mode mode;

      if (TREE_CODE (args[i].tree_value) != CALL_EXPR)
	continue;

      /* If this is an addressable type, we cannot pre-evaluate it.  */
      type = TREE_TYPE (args[i].tree_value);
      gcc_assert (!TREE_ADDRESSABLE (type));

      args[i].initial_value = args[i].value
	= expand_normal (args[i].tree_value);

      mode = TYPE_MODE (type);
      if (mode != args[i].mode)
	{
	  int unsignedp = args[i].unsignedp;
	  args[i].value
	    = convert_modes (args[i].mode, mode,
			     args[i].value, args[i].unsignedp);

	  /* CSE will replace this only if it contains args[i].value
	     pseudo, so convert it down to the declared mode using
	     a SUBREG.  */
	  if (REG_P (args[i].value)
	      && GET_MODE_CLASS (args[i].mode) == MODE_INT
	      && promote_mode (type, mode, &unsignedp) != args[i].mode)
	    {
	      args[i].initial_value
		= gen_lowpart_SUBREG (mode, args[i].value);
	      SUBREG_PROMOTED_VAR_P (args[i].initial_value) = 1;
	      SUBREG_PROMOTED_UNSIGNED_SET (args[i].initial_value,
					    args[i].unsignedp);
	    }
	}
    }
}

/* Given the current state of MUST_PREALLOCATE and information about
   arguments to a function call in NUM_ACTUALS, ARGS and ARGS_SIZE,
   compute and return the final value for MUST_PREALLOCATE.  */

static int
finalize_must_preallocate (int must_preallocate, int num_actuals, 
			   struct arg_data *args, struct args_size *args_size)
{
  /* See if we have or want to preallocate stack space.

     If we would have to push a partially-in-regs parm
     before other stack parms, preallocate stack space instead.

     If the size of some parm is not a multiple of the required stack
     alignment, we must preallocate.

     If the total size of arguments that would otherwise create a copy in
     a temporary (such as a CALL) is more than half the total argument list
     size, preallocation is faster.

     Another reason to preallocate is if we have a machine (like the m88k)
     where stack alignment is required to be maintained between every
     pair of insns, not just when the call is made.  However, we assume here
     that such machines either do not have push insns (and hence preallocation
     would occur anyway) or the problem is taken care of with
     PUSH_ROUNDING.  */

  if (! must_preallocate)
    {
      int partial_seen = 0;
      int copy_to_evaluate_size = 0;
      int i;

      for (i = 0; i < num_actuals && ! must_preallocate; i++)
	{
	  if (args[i].partial > 0 && ! args[i].pass_on_stack)
	    partial_seen = 1;
	  else if (partial_seen && args[i].reg == 0)
	    must_preallocate = 1;

	  if (TYPE_MODE (TREE_TYPE (args[i].tree_value)) == BLKmode
	      && (TREE_CODE (args[i].tree_value) == CALL_EXPR
		  || TREE_CODE (args[i].tree_value) == TARGET_EXPR
		  || TREE_CODE (args[i].tree_value) == COND_EXPR
		  || TREE_ADDRESSABLE (TREE_TYPE (args[i].tree_value))))
	    copy_to_evaluate_size
	      += int_size_in_bytes (TREE_TYPE (args[i].tree_value));
	}

      if (copy_to_evaluate_size * 2 >= args_size->constant
	  && args_size->constant > 0)
	must_preallocate = 1;
    }
  return must_preallocate;
}

/* If we preallocated stack space, compute the address of each argument
   and store it into the ARGS array.

   We need not ensure it is a valid memory address here; it will be
   validized when it is used.

   ARGBLOCK is an rtx for the address of the outgoing arguments.  */

static void
compute_argument_addresses (struct arg_data *args, rtx argblock, int num_actuals)
{
  if (argblock)
    {
      rtx arg_reg = argblock;
      int i, arg_offset = 0;

      if (GET_CODE (argblock) == PLUS)
	arg_reg = XEXP (argblock, 0), arg_offset = INTVAL (XEXP (argblock, 1));

      for (i = 0; i < num_actuals; i++)
	{
	  rtx offset = ARGS_SIZE_RTX (args[i].locate.offset);
	  rtx slot_offset = ARGS_SIZE_RTX (args[i].locate.slot_offset);
	  rtx addr;
	  unsigned int align, boundary;
	  unsigned int units_on_stack = 0;
	  enum machine_mode partial_mode = VOIDmode;

	  /* Skip this parm if it will not be passed on the stack.  */
	  if (! args[i].pass_on_stack
	      && args[i].reg != 0
	      && args[i].partial == 0)
	    continue;

	  if (CONST_INT_P (offset))
	    addr = plus_constant (arg_reg, INTVAL (offset));
	  else
	    addr = gen_rtx_PLUS (Pmode, arg_reg, offset);

	  addr = plus_constant (addr, arg_offset);

	  if (args[i].partial != 0)
	    {
	      /* Only part of the parameter is being passed on the stack.
		 Generate a simple memory reference of the correct size.  */
	      units_on_stack = args[i].locate.size.constant;
	      partial_mode = mode_for_size (units_on_stack * BITS_PER_UNIT,
					    MODE_INT, 1);
	      args[i].stack = gen_rtx_MEM (partial_mode, addr);
	      set_mem_size (args[i].stack, GEN_INT (units_on_stack));
	    }
	  else
	    {
	      args[i].stack = gen_rtx_MEM (args[i].mode, addr);
	      set_mem_attributes (args[i].stack,
				  TREE_TYPE (args[i].tree_value), 1);
	    }
	  align = BITS_PER_UNIT;
	  boundary = args[i].locate.boundary;
	  if (args[i].locate.where_pad != downward)
	    align = boundary;
	  else if (CONST_INT_P (offset))
	    {
	      align = INTVAL (offset) * BITS_PER_UNIT | boundary;
	      align = align & -align;
	    }
	  set_mem_align (args[i].stack, align);

	  if (CONST_INT_P (slot_offset))
	    addr = plus_constant (arg_reg, INTVAL (slot_offset));
	  else
	    addr = gen_rtx_PLUS (Pmode, arg_reg, slot_offset);

	  addr = plus_constant (addr, arg_offset);

	  if (args[i].partial != 0)
	    {
	      /* Only part of the parameter is being passed on the stack.
		 Generate a simple memory reference of the correct size.
	       */
	      args[i].stack_slot = gen_rtx_MEM (partial_mode, addr);
	      set_mem_size (args[i].stack_slot, GEN_INT (units_on_stack));
	    }
	  else
	    {
	      args[i].stack_slot = gen_rtx_MEM (args[i].mode, addr);
	      set_mem_attributes (args[i].stack_slot,
				  TREE_TYPE (args[i].tree_value), 1);
	    }
	  set_mem_align (args[i].stack_slot, args[i].locate.boundary);

	  /* Function incoming arguments may overlap with sibling call
	     outgoing arguments and we cannot allow reordering of reads
	     from function arguments with stores to outgoing arguments
	     of sibling calls.  */
	  set_mem_alias_set (args[i].stack, 0);
	  set_mem_alias_set (args[i].stack_slot, 0);
	}
    }
}

/* Given a FNDECL and EXP, return an rtx suitable for use as a target address
   in a call instruction.

   FNDECL is the tree node for the target function.  For an indirect call
   FNDECL will be NULL_TREE.

   ADDR is the operand 0 of CALL_EXPR for this call.  */

static rtx
rtx_for_function_call (tree fndecl, tree addr)
{
  rtx funexp;

  /* Get the function to call, in the form of RTL.  */
  if (fndecl)
    {
      /* If this is the first use of the function, see if we need to
	 make an external definition for it.  */
      if (!TREE_USED (fndecl) && fndecl != current_function_decl)
	{
	  assemble_external (fndecl);
	  TREE_USED (fndecl) = 1;
	}

      /* Get a SYMBOL_REF rtx for the function address.  */
      funexp = XEXP (DECL_RTL (fndecl), 0);
    }
  else
    /* Generate an rtx (probably a pseudo-register) for the address.  */
    {
      push_temp_slots ();
      funexp = expand_normal (addr);
      pop_temp_slots ();	/* FUNEXP can't be BLKmode.  */
    }
  return funexp;
}

/* Return true if and only if SIZE storage units (usually bytes)
   starting from address ADDR overlap with already clobbered argument
   area.  This function is used to determine if we should give up a
   sibcall.  */

static bool
mem_overlaps_already_clobbered_arg_p (rtx addr, unsigned HOST_WIDE_INT size)
{
  HOST_WIDE_INT i;

  if (addr == crtl->args.internal_arg_pointer)
    i = 0;
  else if (GET_CODE (addr) == PLUS
	   && XEXP (addr, 0) == crtl->args.internal_arg_pointer
	   && CONST_INT_P (XEXP (addr, 1)))
    i = INTVAL (XEXP (addr, 1));
  /* Return true for arg pointer based indexed addressing.  */
  else if (GET_CODE (addr) == PLUS
	   && (XEXP (addr, 0) == crtl->args.internal_arg_pointer
	       || XEXP (addr, 1) == crtl->args.internal_arg_pointer))
    return true;
  else
    return false;

#ifdef ARGS_GROW_DOWNWARD
  i = -i - size;
#endif
  if (size > 0)
    {
      unsigned HOST_WIDE_INT k;

      for (k = 0; k < size; k++)
	if (i + k < stored_args_map->n_bits
	    && TEST_BIT (stored_args_map, i + k))
	  return true;
    }

  return false;
}

/* Do the register loads required for any wholly-register parms or any
   parms which are passed both on the stack and in a register.  Their
   expressions were already evaluated.

   Mark all register-parms as living through the call, putting these USE
   insns in the CALL_INSN_FUNCTION_USAGE field.

   When IS_SIBCALL, perform the check_sibcall_argument_overlap
   checking, setting *SIBCALL_FAILURE if appropriate.  */

static void
load_register_parameters (struct arg_data *args, int num_actuals,
			  rtx *call_fusage, int flags, int is_sibcall,
			  int *sibcall_failure)
{
  int i, j;

  for (i = 0; i < num_actuals; i++)
    {
      rtx reg = ((flags & ECF_SIBCALL)
		 ? args[i].tail_call_reg : args[i].reg);
      if (reg)
	{
	  int partial = args[i].partial;
	  int nregs;
	  int size = 0;
	  rtx before_arg = get_last_insn ();
	  /* Set non-negative if we must move a word at a time, even if
	     just one word (e.g, partial == 4 && mode == DFmode).  Set
	     to -1 if we just use a normal move insn.  This value can be
	     zero if the argument is a zero size structure.  */
	  nregs = -1;
	  if (GET_CODE (reg) == PARALLEL)
	    ;
	  else if (partial)
	    {
	      gcc_assert (partial % UNITS_PER_WORD == 0);
	      nregs = partial / UNITS_PER_WORD;
	    }
	  else if (TYPE_MODE (TREE_TYPE (args[i].tree_value)) == BLKmode)
	    {
	      size = int_size_in_bytes (TREE_TYPE (args[i].tree_value));
	      nregs = (size + (UNITS_PER_WORD - 1)) / UNITS_PER_WORD;
	    }
	  else
	    size = GET_MODE_SIZE (args[i].mode);

	  /* Handle calls that pass values in multiple non-contiguous
	     locations.  The Irix 6 ABI has examples of this.  */

	  if (GET_CODE (reg) == PARALLEL)
	    emit_group_move (reg, args[i].parallel_value);

	  /* If simple case, just do move.  If normal partial, store_one_arg
	     has already loaded the register for us.  In all other cases,
	     load the register(s) from memory.  */

	  else if (nregs == -1)
	    {
	      emit_move_insn (reg, args[i].value);
#ifdef BLOCK_REG_PADDING
	      /* Handle case where we have a value that needs shifting
		 up to the msb.  eg. a QImode value and we're padding
		 upward on a BYTES_BIG_ENDIAN machine.  */
	      if (size < UNITS_PER_WORD
		  && (args[i].locate.where_pad
		      == (BYTES_BIG_ENDIAN ? upward : downward)))
		{
		  rtx x;
		  int shift = (UNITS_PER_WORD - size) * BITS_PER_UNIT;

		  /* Assigning REG here rather than a temp makes CALL_FUSAGE
		     report the whole reg as used.  Strictly speaking, the
		     call only uses SIZE bytes at the msb end, but it doesn't
		     seem worth generating rtl to say that.  */
		  reg = gen_rtx_REG (word_mode, REGNO (reg));
		  x = expand_shift (LSHIFT_EXPR, word_mode, reg,
				    build_int_cst (NULL_TREE, shift),
				    reg, 1);
		  if (x != reg)
		    emit_move_insn (reg, x);
		}
#endif
	    }

	  /* If we have pre-computed the values to put in the registers in
	     the case of non-aligned structures, copy them in now.  */

	  else if (args[i].n_aligned_regs != 0)
	    for (j = 0; j < args[i].n_aligned_regs; j++)
	      emit_move_insn (gen_rtx_REG (word_mode, REGNO (reg) + j),
			      args[i].aligned_regs[j]);

	  else if (partial == 0 || args[i].pass_on_stack)
	    {
	      rtx mem = validize_mem (args[i].value);

	      /* Check for overlap with already clobbered argument area.  */
	      if (is_sibcall
		  && mem_overlaps_already_clobbered_arg_p (XEXP (args[i].value, 0),
							   size))
		*sibcall_failure = 1;

	      /* Handle a BLKmode that needs shifting.  */
	      if (nregs == 1 && size < UNITS_PER_WORD
#ifdef BLOCK_REG_PADDING
		  && args[i].locate.where_pad == downward
#else
		  && BYTES_BIG_ENDIAN
#endif
		 )
		{
		  rtx tem = operand_subword_force (mem, 0, args[i].mode);
		  rtx ri = gen_rtx_REG (word_mode, REGNO (reg));
		  rtx x = gen_reg_rtx (word_mode);
		  int shift = (UNITS_PER_WORD - size) * BITS_PER_UNIT;
		  enum tree_code dir = BYTES_BIG_ENDIAN ? RSHIFT_EXPR
							: LSHIFT_EXPR;

		  emit_move_insn (x, tem);
		  x = expand_shift (dir, word_mode, x,
				    build_int_cst (NULL_TREE, shift),
				    ri, 1);
		  if (x != ri)
		    emit_move_insn (ri, x);
		}
	      else
		move_block_to_reg (REGNO (reg), mem, nregs, args[i].mode);
	    }

	  /* When a parameter is a block, and perhaps in other cases, it is
	     possible that it did a load from an argument slot that was
	     already clobbered.  */
	  if (is_sibcall
	      && check_sibcall_argument_overlap (before_arg, &args[i], 0))
	    *sibcall_failure = 1;

	  /* Handle calls that pass values in multiple non-contiguous
	     locations.  The Irix 6 ABI has examples of this.  */
	  if (GET_CODE (reg) == PARALLEL)
	    use_group_regs (call_fusage, reg);
	  else if (nregs == -1)
	    use_reg (call_fusage, reg);
	  else if (nregs > 0)
	    use_regs (call_fusage, REGNO (reg), nregs);
	}
    }
}

/* We need to pop PENDING_STACK_ADJUST bytes.  But, if the arguments
   wouldn't fill up an even multiple of PREFERRED_UNIT_STACK_BOUNDARY
   bytes, then we would need to push some additional bytes to pad the
   arguments.  So, we compute an adjust to the stack pointer for an
   amount that will leave the stack under-aligned by UNADJUSTED_ARGS_SIZE
   bytes.  Then, when the arguments are pushed the stack will be perfectly
   aligned.  ARGS_SIZE->CONSTANT is set to the number of bytes that should
   be popped after the call.  Returns the adjustment.  */

static int
combine_pending_stack_adjustment_and_call (int unadjusted_args_size,
					   struct args_size *args_size,
					   unsigned int preferred_unit_stack_boundary)
{
  /* The number of bytes to pop so that the stack will be
     under-aligned by UNADJUSTED_ARGS_SIZE bytes.  */
  HOST_WIDE_INT adjustment;
  /* The alignment of the stack after the arguments are pushed, if we
     just pushed the arguments without adjust the stack here.  */
  unsigned HOST_WIDE_INT unadjusted_alignment;

  unadjusted_alignment
    = ((stack_pointer_delta + unadjusted_args_size)
       % preferred_unit_stack_boundary);

  /* We want to get rid of as many of the PENDING_STACK_ADJUST bytes
     as possible -- leaving just enough left to cancel out the
     UNADJUSTED_ALIGNMENT.  In other words, we want to ensure that the
     PENDING_STACK_ADJUST is non-negative, and congruent to
     -UNADJUSTED_ALIGNMENT modulo the PREFERRED_UNIT_STACK_BOUNDARY.  */

  /* Begin by trying to pop all the bytes.  */
  unadjusted_alignment
    = (unadjusted_alignment
       - (pending_stack_adjust % preferred_unit_stack_boundary));
  adjustment = pending_stack_adjust;
  /* Push enough additional bytes that the stack will be aligned
     after the arguments are pushed.  */
  if (preferred_unit_stack_boundary > 1)
    {
      if (unadjusted_alignment > 0)
	adjustment -= preferred_unit_stack_boundary - unadjusted_alignment;
      else
	adjustment += unadjusted_alignment;
    }

  /* Now, sets ARGS_SIZE->CONSTANT so that we pop the right number of
     bytes after the call.  The right number is the entire
     PENDING_STACK_ADJUST less our ADJUSTMENT plus the amount required
     by the arguments in the first place.  */
  args_size->constant
    = pending_stack_adjust - adjustment + unadjusted_args_size;

  return adjustment;
}

/* Scan X expression if it does not dereference any argument slots
   we already clobbered by tail call arguments (as noted in stored_args_map
   bitmap).
   Return nonzero if X expression dereferences such argument slots,
   zero otherwise.  */

static int
check_sibcall_argument_overlap_1 (rtx x)
{
  RTX_CODE code;
  int i, j;
  const char *fmt;

  if (x == NULL_RTX)
    return 0;

  code = GET_CODE (x);

  if (code == MEM)
    return mem_overlaps_already_clobbered_arg_p (XEXP (x, 0),
						 GET_MODE_SIZE (GET_MODE (x)));

  /* Scan all subexpressions.  */
  fmt = GET_RTX_FORMAT (code);
  for (i = 0; i < GET_RTX_LENGTH (code); i++, fmt++)
    {
      if (*fmt == 'e')
	{
	  if (check_sibcall_argument_overlap_1 (XEXP (x, i)))
	    return 1;
	}
      else if (*fmt == 'E')
	{
	  for (j = 0; j < XVECLEN (x, i); j++)
	    if (check_sibcall_argument_overlap_1 (XVECEXP (x, i, j)))
	      return 1;
	}
    }
  return 0;
}

/* Scan sequence after INSN if it does not dereference any argument slots
   we already clobbered by tail call arguments (as noted in stored_args_map
   bitmap).  If MARK_STORED_ARGS_MAP, add stack slots for ARG to
   stored_args_map bitmap afterwards (when ARG is a register MARK_STORED_ARGS_MAP
   should be 0).  Return nonzero if sequence after INSN dereferences such argument
   slots, zero otherwise.  */

static int
check_sibcall_argument_overlap (rtx insn, struct arg_data *arg, int mark_stored_args_map)
{
  int low, high;

  if (insn == NULL_RTX)
    insn = get_insns ();
  else
    insn = NEXT_INSN (insn);

  for (; insn; insn = NEXT_INSN (insn))
    if (INSN_P (insn)
	&& check_sibcall_argument_overlap_1 (PATTERN (insn)))
      break;

  if (mark_stored_args_map)
    {
#ifdef ARGS_GROW_DOWNWARD
      low = -arg->locate.slot_offset.constant - arg->locate.size.constant;
#else
      low = arg->locate.slot_offset.constant;
#endif

      for (high = low + arg->locate.size.constant; low < high; low++)
	SET_BIT (stored_args_map, low);
    }
  return insn != NULL_RTX;
}

/* Given that a function returns a value of mode MODE at the most
   significant end of hard register VALUE, shift VALUE left or right
   as specified by LEFT_P.  Return true if some action was needed.  */

bool
shift_return_value (enum machine_mode mode, bool left_p, rtx value)
{
  HOST_WIDE_INT shift;

  gcc_assert (REG_P (value) && HARD_REGISTER_P (value));
  shift = GET_MODE_BITSIZE (GET_MODE (value)) - GET_MODE_BITSIZE (mode);
  if (shift == 0)
    return false;

  /* Use ashr rather than lshr for right shifts.  This is for the benefit
     of the MIPS port, which requires SImode values to be sign-extended
     when stored in 64-bit registers.  */
  if (!force_expand_binop (GET_MODE (value), left_p ? ashl_optab : ashr_optab,
			   value, GEN_INT (shift), value, 1, OPTAB_WIDEN))
    gcc_unreachable ();
  return true;
}

/* If X is a likely-spilled register value, copy it to a pseudo
   register and return that register.  Return X otherwise.  */

static rtx
avoid_likely_spilled_reg (rtx x)
{
  rtx new_rtx;

  if (REG_P (x)
      && HARD_REGISTER_P (x)
      && CLASS_LIKELY_SPILLED_P (REGNO_REG_CLASS (REGNO (x))))
    {
      /* Make sure that we generate a REG rather than a CONCAT.
	 Moves into CONCATs can need nontrivial instructions,
	 and the whole point of this function is to avoid
	 using the hard register directly in such a situation.  */
      generating_concat_p = 0;
      new_rtx = gen_reg_rtx (GET_MODE (x));
      generating_concat_p = 1;
      emit_move_insn (new_rtx, x);
      return new_rtx;
    }
  return x;
}

/* Generate all the code for a CALL_EXPR exp
   and return an rtx for its value.
   Store the value in TARGET (specified as an rtx) if convenient.
   If the value is stored in TARGET then TARGET is returned.
   If IGNORE is nonzero, then we ignore the value of the function call.  */

rtx
expand_call (tree exp, rtx target, int ignore)
{
  /* Nonzero if we are currently expanding a call.  */
  static int currently_expanding_call = 0;

  /* RTX for the function to be called.  */
  rtx funexp;
  /* Sequence of insns to perform a normal "call".  */
  rtx normal_call_insns = NULL_RTX;
  /* Sequence of insns to perform a tail "call".  */
  rtx tail_call_insns = NULL_RTX;
  /* Data type of the function.  */
  tree funtype;
  tree type_arg_types;
  tree rettype;
  /* Declaration of the function being called,
     or 0 if the function is computed (not known by name).  */
  tree fndecl = 0;
  /* The type of the function being called.  */
  tree fntype;
  bool try_tail_call = CALL_EXPR_TAILCALL (exp);
  int pass;

  /* Register in which non-BLKmode value will be returned,
     or 0 if no value or if value is BLKmode.  */
  rtx valreg;
  /* Address where we should return a BLKmode value;
     0 if value not BLKmode.  */
  rtx structure_value_addr = 0;
  /* Nonzero if that address is being passed by treating it as
     an extra, implicit first parameter.  Otherwise,
     it is passed by being copied directly into struct_value_rtx.  */
  int structure_value_addr_parm = 0;
  /* Holds the value of implicit argument for the struct value.  */
  tree structure_value_addr_value = NULL_TREE;
  /* Size of aggregate value wanted, or zero if none wanted
     or if we are using the non-reentrant PCC calling convention
     or expecting the value in registers.  */
  HOST_WIDE_INT struct_value_size = 0;
  /* Nonzero if called function returns an aggregate in memory PCC style,
     by returning the address of where to find it.  */
  int pcc_struct_value = 0;
  rtx struct_value = 0;

  /* Number of actual parameters in this call, including struct value addr.  */
  int num_actuals;
  /* Number of named args.  Args after this are anonymous ones
     and they must all go on the stack.  */
  int n_named_args;
  /* Number of complex actual arguments that need to be split.  */
  int num_complex_actuals = 0;

  /* Vector of information about each argument.
     Arguments are numbered in the order they will be pushed,
     not the order they are written.  */
  struct arg_data *args;

  /* Total size in bytes of all the stack-parms scanned so far.  */
  struct args_size args_size;
  struct args_size adjusted_args_size;
  /* Size of arguments before any adjustments (such as rounding).  */
  int unadjusted_args_size;
  /* Data on reg parms scanned so far.  */
  CUMULATIVE_ARGS args_so_far;
  /* Nonzero if a reg parm has been scanned.  */
  int reg_parm_seen;
  /* Nonzero if this is an indirect function call.  */

  /* Nonzero if we must avoid push-insns in the args for this call.
     If stack space is allocated for register parameters, but not by the
     caller, then it is preallocated in the fixed part of the stack frame.
     So the entire argument block must then be preallocated (i.e., we
     ignore PUSH_ROUNDING in that case).  */

  int must_preallocate = !PUSH_ARGS;

  /* Size of the stack reserved for parameter registers.  */
  int reg_parm_stack_space = 0;

  /* Address of space preallocated for stack parms
     (on machines that lack push insns), or 0 if space not preallocated.  */
  rtx argblock = 0;

  /* Mask of ECF_ flags.  */
  int flags = 0;
#ifdef REG_PARM_STACK_SPACE
  /* Define the boundary of the register parm stack space that needs to be
     saved, if any.  */
  int low_to_save, high_to_save;
  rtx save_area = 0;		/* Place that it is saved */
#endif

  int initial_highest_arg_in_use = highest_outgoing_arg_in_use;
  char *initial_stack_usage_map = stack_usage_map;
  char *stack_usage_map_buf = NULL;

  int old_stack_allocated;

  /* State variables to track stack modifications.  */
  rtx old_stack_level = 0;
  int old_stack_arg_under_construction = 0;
  int old_pending_adj = 0;
  int old_inhibit_defer_pop = inhibit_defer_pop;

  /* Some stack pointer alterations we make are performed via
     allocate_dynamic_stack_space. This modifies the stack_pointer_delta,
     which we then also need to save/restore along the way.  */
  int old_stack_pointer_delta = 0;

  rtx call_fusage;
  tree addr = CALL_EXPR_FN (exp);
  int i;
  /* The alignment of the stack, in bits.  */
  unsigned HOST_WIDE_INT preferred_stack_boundary;
  /* The alignment of the stack, in bytes.  */
  unsigned HOST_WIDE_INT preferred_unit_stack_boundary;
  /* The static chain value to use for this call.  */
  rtx static_chain_value;
  /* See if this is "nothrow" function call.  */
  if (TREE_NOTHROW (exp))
    flags |= ECF_NOTHROW;

  /* See if we can find a DECL-node for the actual function, and get the
     function attributes (flags) from the function decl or type node.  */
  fndecl = get_callee_fndecl (exp);
  if (fndecl)
    {
      fntype = TREE_TYPE (fndecl);
      flags |= flags_from_decl_or_type (fndecl);
    }
  else
    {
      fntype = TREE_TYPE (TREE_TYPE (addr));
      flags |= flags_from_decl_or_type (fntype);
    }
  rettype = TREE_TYPE (exp);

  struct_value = targetm.calls.struct_value_rtx (fntype, 0);

  /* Warn if this value is an aggregate type,
     regardless of which calling convention we are using for it.  */
  if (AGGREGATE_TYPE_P (rettype))
    warning (OPT_Waggregate_return, "function call has aggregate value");

  /* If the result of a non looping pure or const function call is
     ignored (or void), and none of its arguments are volatile, we can
     avoid expanding the call and just evaluate the arguments for
     side-effects.  */
  if ((flags & (ECF_CONST | ECF_PURE))
      && (!(flags & ECF_LOOPING_CONST_OR_PURE))
      && (ignore || target == const0_rtx
	  || TYPE_MODE (rettype) == VOIDmode))
    {
      bool volatilep = false;
      tree arg;
      call_expr_arg_iterator iter;

      FOR_EACH_CALL_EXPR_ARG (arg, iter, exp)
	if (TREE_THIS_VOLATILE (arg))
	  {
	    volatilep = true;
	    break;
	  }

      if (! volatilep)
	{
	  FOR_EACH_CALL_EXPR_ARG (arg, iter, exp)
	    expand_expr (arg, const0_rtx, VOIDmode, EXPAND_NORMAL);
	  return const0_rtx;
	}
    }

#ifdef REG_PARM_STACK_SPACE
  reg_parm_stack_space = REG_PARM_STACK_SPACE (!fndecl ? fntype : fndecl);
#endif

  if (! OUTGOING_REG_PARM_STACK_SPACE ((!fndecl ? fntype : TREE_TYPE (fndecl)))
      && reg_parm_stack_space > 0 && PUSH_ARGS)
    must_preallocate = 1;

  /* Set up a place to return a structure.  */

  /* Cater to broken compilers.  */
  if (aggregate_value_p (exp, (!fndecl ? fntype : fndecl)))
    {
      /* This call returns a big structure.  */
      flags &= ~(ECF_CONST | ECF_PURE | ECF_LOOPING_CONST_OR_PURE);

#ifdef PCC_STATIC_STRUCT_RETURN
      {
	pcc_struct_value = 1;
      }
#else /* not PCC_STATIC_STRUCT_RETURN */
      {
	struct_value_size = int_size_in_bytes (rettype);

	if (target && MEM_P (target) && CALL_EXPR_RETURN_SLOT_OPT (exp))
	  structure_value_addr = XEXP (target, 0);
	else
	  {
	    /* For variable-sized objects, we must be called with a target
	       specified.  If we were to allocate space on the stack here,
	       we would have no way of knowing when to free it.  */
	    rtx d = assign_temp (rettype, 0, 1, 1);

	    mark_temp_addr_taken (d);
	    structure_value_addr = XEXP (d, 0);
	    target = 0;
	  }
      }
#endif /* not PCC_STATIC_STRUCT_RETURN */
    }

  /* Figure out the amount to which the stack should be aligned.  */
  preferred_stack_boundary = PREFERRED_STACK_BOUNDARY;
  if (fndecl)
    {
      struct cgraph_rtl_info *i = cgraph_rtl_info (fndecl);
      /* Without automatic stack alignment, we can't increase preferred
	 stack boundary.  With automatic stack alignment, it is
	 unnecessary since unless we can guarantee that all callers will
	 align the outgoing stack properly, callee has to align its
	 stack anyway.  */
      if (i
	  && i->preferred_incoming_stack_boundary
	  && i->preferred_incoming_stack_boundary < preferred_stack_boundary)
	preferred_stack_boundary = i->preferred_incoming_stack_boundary;
    }

  /* Operand 0 is a pointer-to-function; get the type of the function.  */
  funtype = TREE_TYPE (addr);
  gcc_assert (POINTER_TYPE_P (funtype));
  funtype = TREE_TYPE (funtype);

  /* Count whether there are actual complex arguments that need to be split
     into their real and imaginary parts.  Munge the type_arg_types
     appropriately here as well.  */
  if (targetm.calls.split_complex_arg)
    {
      call_expr_arg_iterator iter;
      tree arg;
      FOR_EACH_CALL_EXPR_ARG (arg, iter, exp)
	{
	  tree type = TREE_TYPE (arg);
	  if (type && TREE_CODE (type) == COMPLEX_TYPE
	      && targetm.calls.split_complex_arg (type))
	    num_complex_actuals++;
	}
      type_arg_types = split_complex_types (TYPE_ARG_TYPES (funtype));
    }
  else
    type_arg_types = TYPE_ARG_TYPES (funtype);

  if (flags & ECF_MAY_BE_ALLOCA)
    cfun->calls_alloca = 1;

  /* If struct_value_rtx is 0, it means pass the address
     as if it were an extra parameter.  Put the argument expression
     in structure_value_addr_value.  */
  if (structure_value_addr && struct_value == 0)
    {
      /* If structure_value_addr is a REG other than
	 virtual_outgoing_args_rtx, we can use always use it.  If it
	 is not a REG, we must always copy it into a register.
	 If it is virtual_outgoing_args_rtx, we must copy it to another
	 register in some cases.  */
      rtx temp = (!REG_P (structure_value_addr)
		  || (ACCUMULATE_OUTGOING_ARGS
		      && stack_arg_under_construction
		      && structure_value_addr == virtual_outgoing_args_rtx)
		  ? copy_addr_to_reg (convert_memory_address
				      (Pmode, structure_value_addr))
		  : structure_value_addr);

      structure_value_addr_value =
	make_tree (build_pointer_type (TREE_TYPE (funtype)), temp);
      structure_value_addr_parm = 1;
    }

  /* Count the arguments and set NUM_ACTUALS.  */
  num_actuals =
    call_expr_nargs (exp) + num_complex_actuals + structure_value_addr_parm;

  /* Compute number of named args.
     First, do a raw count of the args for INIT_CUMULATIVE_ARGS.  */

  if (type_arg_types != 0)
    n_named_args
      = (list_length (type_arg_types)
	 /* Count the struct value address, if it is passed as a parm.  */
	 + structure_value_addr_parm);
  else
    /* If we know nothing, treat all args as named.  */
    n_named_args = num_actuals;

  /* Start updating where the next arg would go.

     On some machines (such as the PA) indirect calls have a different
     calling convention than normal calls.  The fourth argument in
     INIT_CUMULATIVE_ARGS tells the backend if this is an indirect call
     or not.  */
  INIT_CUMULATIVE_ARGS (args_so_far, funtype, NULL_RTX, fndecl, n_named_args);

  /* Now possibly adjust the number of named args.
     Normally, don't include the last named arg if anonymous args follow.
     We do include the last named arg if
     targetm.calls.strict_argument_naming() returns nonzero.
     (If no anonymous args follow, the result of list_length is actually
     one too large.  This is harmless.)

     If targetm.calls.pretend_outgoing_varargs_named() returns
     nonzero, and targetm.calls.strict_argument_naming() returns zero,
     this machine will be able to place unnamed args that were passed
     in registers into the stack.  So treat all args as named.  This
     allows the insns emitting for a specific argument list to be
     independent of the function declaration.

     If targetm.calls.pretend_outgoing_varargs_named() returns zero,
     we do not have any reliable way to pass unnamed args in
     registers, so we must force them into memory.  */

  if (type_arg_types != 0
      && targetm.calls.strict_argument_naming (&args_so_far))
    ;
  else if (type_arg_types != 0
	   && ! targetm.calls.pretend_outgoing_varargs_named (&args_so_far))
    /* Don't include the last named arg.  */
    --n_named_args;
  else
    /* Treat all args as named.  */
    n_named_args = num_actuals;

  /* Make a vector to hold all the information about each arg.  */
  args = XALLOCAVEC (struct arg_data, num_actuals);
  memset (args, 0, num_actuals * sizeof (struct arg_data));

  /* Build up entries in the ARGS array, compute the size of the
     arguments into ARGS_SIZE, etc.  */
  initialize_argument_information (num_actuals, args, &args_size,
				   n_named_args, exp,
				   structure_value_addr_value, fndecl, fntype,
				   &args_so_far, reg_parm_stack_space,
				   &old_stack_level, &old_pending_adj,
				   &must_preallocate, &flags,
				   &try_tail_call, CALL_FROM_THUNK_P (exp));

  if (args_size.var)
    must_preallocate = 1;

  /* Now make final decision about preallocating stack space.  */
  must_preallocate = finalize_must_preallocate (must_preallocate,
						num_actuals, args,
						&args_size);

  /* If the structure value address will reference the stack pointer, we
     must stabilize it.  We don't need to do this if we know that we are
     not going to adjust the stack pointer in processing this call.  */

  if (structure_value_addr
      && (reg_mentioned_p (virtual_stack_dynamic_rtx, structure_value_addr)
	  || reg_mentioned_p (virtual_outgoing_args_rtx,
			      structure_value_addr))
      && (args_size.var
	  || (!ACCUMULATE_OUTGOING_ARGS && args_size.constant)))
    structure_value_addr = copy_to_reg (structure_value_addr);

  /* Tail calls can make things harder to debug, and we've traditionally
     pushed these optimizations into -O2.  Don't try if we're already
     expanding a call, as that means we're an argument.  Don't try if
     there's cleanups, as we know there's code to follow the call.  */

  if (currently_expanding_call++ != 0
      || !flag_optimize_sibling_calls
      || args_size.var
      || dbg_cnt (tail_call) == false)
    try_tail_call = 0;

  /*  Rest of purposes for tail call optimizations to fail.  */
  if (
#ifdef HAVE_sibcall_epilogue
      !HAVE_sibcall_epilogue
#else
      1
#endif
      || !try_tail_call
      /* Doing sibling call optimization needs some work, since
	 structure_value_addr can be allocated on the stack.
	 It does not seem worth the effort since few optimizable
	 sibling calls will return a structure.  */
      || structure_value_addr != NULL_RTX
#ifdef REG_PARM_STACK_SPACE
      /* If outgoing reg parm stack space changes, we can not do sibcall.  */
      || (OUTGOING_REG_PARM_STACK_SPACE (funtype)
	  != OUTGOING_REG_PARM_STACK_SPACE (TREE_TYPE (current_function_decl)))
      || (reg_parm_stack_space != REG_PARM_STACK_SPACE (fndecl))
#endif
      /* Check whether the target is able to optimize the call
	 into a sibcall.  */
      || !targetm.function_ok_for_sibcall (fndecl, exp)
      /* Functions that do not return exactly once may not be sibcall
	 optimized.  */
      || (flags & (ECF_RETURNS_TWICE | ECF_NORETURN))
      || TYPE_VOLATILE (TREE_TYPE (TREE_TYPE (addr)))
      /* If the called function is nested in the current one, it might access
	 some of the caller's arguments, but could clobber them beforehand if
	 the argument areas are shared.  */
      || (fndecl && decl_function_context (fndecl) == current_function_decl)
      /* If this function requires more stack slots than the current
	 function, we cannot change it into a sibling call.
	 crtl->args.pretend_args_size is not part of the
	 stack allocated by our caller.  */
      || args_size.constant > (crtl->args.size
			       - crtl->args.pretend_args_size)
      /* If the callee pops its own arguments, then it must pop exactly
	 the same number of arguments as the current function.  */
      || (RETURN_POPS_ARGS (fndecl, funtype, args_size.constant)
	  != RETURN_POPS_ARGS (current_function_decl,
			       TREE_TYPE (current_function_decl),
			       crtl->args.size))
      || !lang_hooks.decls.ok_for_sibcall (fndecl))
    try_tail_call = 0;

  /* Check if caller and callee disagree in promotion of function
     return value.  */
  if (try_tail_call)
    {
      enum machine_mode caller_mode, caller_promoted_mode;
      enum machine_mode callee_mode, callee_promoted_mode;
      int caller_unsignedp, callee_unsignedp;
      tree caller_res = DECL_RESULT (current_function_decl);

      caller_unsignedp = TYPE_UNSIGNED (TREE_TYPE (caller_res));
      caller_mode = DECL_MODE (caller_res);
      callee_unsignedp = TYPE_UNSIGNED (TREE_TYPE (funtype));
      callee_mode = TYPE_MODE (TREE_TYPE (funtype));
      caller_promoted_mode
	= promote_function_mode (TREE_TYPE (caller_res), caller_mode,
				 &caller_unsignedp,
				 TREE_TYPE (current_function_decl), 1);
      callee_promoted_mode
	= promote_function_mode (TREE_TYPE (funtype), callee_mode,
				 &callee_unsignedp,
				 funtype, 1);
      if (caller_mode != VOIDmode
	  && (caller_promoted_mode != callee_promoted_mode
	      || ((caller_mode != caller_promoted_mode
		   || callee_mode != callee_promoted_mode)
		  && (caller_unsignedp != callee_unsignedp
		      || GET_MODE_BITSIZE (caller_mode)
			 < GET_MODE_BITSIZE (callee_mode)))))
	try_tail_call = 0;
    }

  /* Ensure current function's preferred stack boundary is at least
     what we need.  Stack alignment may also increase preferred stack
     boundary.  */
  if (crtl->preferred_stack_boundary < preferred_stack_boundary)
    crtl->preferred_stack_boundary = preferred_stack_boundary;
  else
    preferred_stack_boundary = crtl->preferred_stack_boundary;

  preferred_unit_stack_boundary = preferred_stack_boundary / BITS_PER_UNIT;

  /* We want to make two insn chains; one for a sibling call, the other
     for a normal call.  We will select one of the two chains after
     initial RTL generation is complete.  */
  for (pass = try_tail_call ? 0 : 1; pass < 2; pass++)
    {
      int sibcall_failure = 0;
      /* We want to emit any pending stack adjustments before the tail
	 recursion "call".  That way we know any adjustment after the tail
	 recursion call can be ignored if we indeed use the tail
	 call expansion.  */
      int save_pending_stack_adjust = 0;
      int save_stack_pointer_delta = 0;
      rtx insns;
      rtx before_call, next_arg_reg, after_args;

      if (pass == 0)
	{
	  /* State variables we need to save and restore between
	     iterations.  */
	  save_pending_stack_adjust = pending_stack_adjust;
	  save_stack_pointer_delta = stack_pointer_delta;
	}
      if (pass)
	flags &= ~ECF_SIBCALL;
      else
	flags |= ECF_SIBCALL;

      /* Other state variables that we must reinitialize each time
	 through the loop (that are not initialized by the loop itself).  */
      argblock = 0;
      call_fusage = 0;

      /* Start a new sequence for the normal call case.

	 From this point on, if the sibling call fails, we want to set
	 sibcall_failure instead of continuing the loop.  */
      start_sequence ();

      /* Don't let pending stack adjusts add up to too much.
	 Also, do all pending adjustments now if there is any chance
	 this might be a call to alloca or if we are expanding a sibling
	 call sequence.
	 Also do the adjustments before a throwing call, otherwise
	 exception handling can fail; PR 19225. */
      if (pending_stack_adjust >= 32
	  || (pending_stack_adjust > 0
	      && (flags & ECF_MAY_BE_ALLOCA))
	  || (pending_stack_adjust > 0
	      && flag_exceptions && !(flags & ECF_NOTHROW))
	  || pass == 0)
	do_pending_stack_adjust ();

      /* Precompute any arguments as needed.  */
      if (pass)
	precompute_arguments (num_actuals, args);

      /* Now we are about to start emitting insns that can be deleted
	 if a libcall is deleted.  */
      if (pass && (flags & ECF_MALLOC))
	start_sequence ();

      if (pass == 0 && crtl->stack_protect_guard)
	stack_protect_epilogue ();

      adjusted_args_size = args_size;
      /* Compute the actual size of the argument block required.  The variable
	 and constant sizes must be combined, the size may have to be rounded,
	 and there may be a minimum required size.  When generating a sibcall
	 pattern, do not round up, since we'll be re-using whatever space our
	 caller provided.  */
      unadjusted_args_size
	= compute_argument_block_size (reg_parm_stack_space,
				       &adjusted_args_size,
				       fndecl, fntype,
				       (pass == 0 ? 0
					: preferred_stack_boundary));

      old_stack_allocated = stack_pointer_delta - pending_stack_adjust;

      /* The argument block when performing a sibling call is the
	 incoming argument block.  */
      if (pass == 0)
	{
	  argblock = crtl->args.internal_arg_pointer;
	  argblock
#ifdef STACK_GROWS_DOWNWARD
	    = plus_constant (argblock, crtl->args.pretend_args_size);
#else
	    = plus_constant (argblock, -crtl->args.pretend_args_size);
#endif
	  stored_args_map = sbitmap_alloc (args_size.constant);
	  sbitmap_zero (stored_args_map);
	}

      /* If we have no actual push instructions, or shouldn't use them,
	 make space for all args right now.  */
      else if (adjusted_args_size.var != 0)
	{
	  if (old_stack_level == 0)
	    {
	      emit_stack_save (SAVE_BLOCK, &old_stack_level, NULL_RTX);
	      old_stack_pointer_delta = stack_pointer_delta;
	      old_pending_adj = pending_stack_adjust;
	      pending_stack_adjust = 0;
	      /* stack_arg_under_construction says whether a stack arg is
		 being constructed at the old stack level.  Pushing the stack
		 gets a clean outgoing argument block.  */
	      old_stack_arg_under_construction = stack_arg_under_construction;
	      stack_arg_under_construction = 0;
	    }
	  argblock = push_block (ARGS_SIZE_RTX (adjusted_args_size), 0, 0);
	}
      else
	{
	  /* Note that we must go through the motions of allocating an argument
	     block even if the size is zero because we may be storing args
	     in the area reserved for register arguments, which may be part of
	     the stack frame.  */

	  int needed = adjusted_args_size.constant;

	  /* Store the maximum argument space used.  It will be pushed by
	     the prologue (if ACCUMULATE_OUTGOING_ARGS, or stack overflow
	     checking).  */

	  if (needed > crtl->outgoing_args_size)
	    crtl->outgoing_args_size = needed;

	  if (must_preallocate)
	    {
	      if (ACCUMULATE_OUTGOING_ARGS)
		{
		  /* Since the stack pointer will never be pushed, it is
		     possible for the evaluation of a parm to clobber
		     something we have already written to the stack.
		     Since most function calls on RISC machines do not use
		     the stack, this is uncommon, but must work correctly.

		     Therefore, we save any area of the stack that was already
		     written and that we are using.  Here we set up to do this
		     by making a new stack usage map from the old one.  The
		     actual save will be done by store_one_arg.

		     Another approach might be to try to reorder the argument
		     evaluations to avoid this conflicting stack usage.  */

		  /* Since we will be writing into the entire argument area,
		     the map must be allocated for its entire size, not just
		     the part that is the responsibility of the caller.  */
		  if (! OUTGOING_REG_PARM_STACK_SPACE ((!fndecl ? fntype : TREE_TYPE (fndecl))))
		    needed += reg_parm_stack_space;

#ifdef ARGS_GROW_DOWNWARD
		  highest_outgoing_arg_in_use = MAX (initial_highest_arg_in_use,
						     needed + 1);
#else
		  highest_outgoing_arg_in_use = MAX (initial_highest_arg_in_use,
						     needed);
#endif
		  if (stack_usage_map_buf)
		    free (stack_usage_map_buf);
		  stack_usage_map_buf = XNEWVEC (char, highest_outgoing_arg_in_use);
		  stack_usage_map = stack_usage_map_buf;

		  if (initial_highest_arg_in_use)
		    memcpy (stack_usage_map, initial_stack_usage_map,
			    initial_highest_arg_in_use);

		  if (initial_highest_arg_in_use != highest_outgoing_arg_in_use)
		    memset (&stack_usage_map[initial_highest_arg_in_use], 0,
			   (highest_outgoing_arg_in_use
			    - initial_highest_arg_in_use));
		  needed = 0;

		  /* The address of the outgoing argument list must not be
		     copied to a register here, because argblock would be left
		     pointing to the wrong place after the call to
		     allocate_dynamic_stack_space below.  */

		  argblock = virtual_outgoing_args_rtx;
		}
	      else
		{
		  if (inhibit_defer_pop == 0)
		    {
		      /* Try to reuse some or all of the pending_stack_adjust
			 to get this space.  */
		      needed
			= (combine_pending_stack_adjustment_and_call
			   (unadjusted_args_size,
			    &adjusted_args_size,
			    preferred_unit_stack_boundary));

		      /* combine_pending_stack_adjustment_and_call computes
			 an adjustment before the arguments are allocated.
			 Account for them and see whether or not the stack
			 needs to go up or down.  */
		      needed = unadjusted_args_size - needed;

		      if (needed < 0)
			{
			  /* We're releasing stack space.  */
			  /* ??? We can avoid any adjustment at all if we're
			     already aligned.  FIXME.  */
			  pending_stack_adjust = -needed;
			  do_pending_stack_adjust ();
			  needed = 0;
			}
		      else
			/* We need to allocate space.  We'll do that in
			   push_block below.  */
			pending_stack_adjust = 0;
		    }

		  /* Special case this because overhead of `push_block' in
		     this case is non-trivial.  */
		  if (needed == 0)
		    argblock = virtual_outgoing_args_rtx;
		  else
		    {
		      argblock = push_block (GEN_INT (needed), 0, 0);
#ifdef ARGS_GROW_DOWNWARD
		      argblock = plus_constant (argblock, needed);
#endif
		    }

		  /* We only really need to call `copy_to_reg' in the case
		     where push insns are going to be used to pass ARGBLOCK
		     to a function call in ARGS.  In that case, the stack
		     pointer changes value from the allocation point to the
		     call point, and hence the value of
		     VIRTUAL_OUTGOING_ARGS_RTX changes as well.  But might
		     as well always do it.  */
		  argblock = copy_to_reg (argblock);
		}
	    }
	}

      if (ACCUMULATE_OUTGOING_ARGS)
	{
	  /* The save/restore code in store_one_arg handles all
	     cases except one: a constructor call (including a C
	     function returning a BLKmode struct) to initialize
	     an argument.  */
	  if (stack_arg_under_construction)
	    {
	      rtx push_size
		= GEN_INT (adjusted_args_size.constant
			   + (OUTGOING_REG_PARM_STACK_SPACE ((!fndecl ? fntype
			   					      : TREE_TYPE (fndecl))) ? 0
			      : reg_parm_stack_space));
	      if (old_stack_level == 0)
		{
		  emit_stack_save (SAVE_BLOCK, &old_stack_level,
				   NULL_RTX);
		  old_stack_pointer_delta = stack_pointer_delta;
		  old_pending_adj = pending_stack_adjust;
		  pending_stack_adjust = 0;
		  /* stack_arg_under_construction says whether a stack
		     arg is being constructed at the old stack level.
		     Pushing the stack gets a clean outgoing argument
		     block.  */
		  old_stack_arg_under_construction
		    = stack_arg_under_construction;
		  stack_arg_under_construction = 0;
		  /* Make a new map for the new argument list.  */
		  if (stack_usage_map_buf)
		    free (stack_usage_map_buf);
		  stack_usage_map_buf = XCNEWVEC (char, highest_outgoing_arg_in_use);
		  stack_usage_map = stack_usage_map_buf;
		  highest_outgoing_arg_in_use = 0;
		}
	      allocate_dynamic_stack_space (push_size, NULL_RTX,
					    BITS_PER_UNIT);
	    }

	  /* If argument evaluation might modify the stack pointer,
	     copy the address of the argument list to a register.  */
	  for (i = 0; i < num_actuals; i++)
	    if (args[i].pass_on_stack)
	      {
		argblock = copy_addr_to_reg (argblock);
		break;
	      }
	}

      compute_argument_addresses (args, argblock, num_actuals);

      /* If we push args individually in reverse order, perform stack alignment
	 before the first push (the last arg).  */
      if (PUSH_ARGS_REVERSED && argblock == 0
	  && adjusted_args_size.constant != unadjusted_args_size)
	{
	  /* When the stack adjustment is pending, we get better code
	     by combining the adjustments.  */
	  if (pending_stack_adjust
	      && ! inhibit_defer_pop)
	    {
	      pending_stack_adjust
		= (combine_pending_stack_adjustment_and_call
		   (unadjusted_args_size,
		    &adjusted_args_size,
		    preferred_unit_stack_boundary));
	      do_pending_stack_adjust ();
	    }
	  else if (argblock == 0)
	    anti_adjust_stack (GEN_INT (adjusted_args_size.constant
					- unadjusted_args_size));
	}
      /* Now that the stack is properly aligned, pops can't safely
	 be deferred during the evaluation of the arguments.  */
      NO_DEFER_POP;

      funexp = rtx_for_function_call (fndecl, addr);

      /* Figure out the register where the value, if any, will come back.  */
      valreg = 0;
      if (TYPE_MODE (rettype) != VOIDmode
	  && ! structure_value_addr)
	{
	  if (pcc_struct_value)
	    valreg = hard_function_value (build_pointer_type (rettype),
					  fndecl, NULL, (pass == 0));
	  else
	    valreg = hard_function_value (rettype, fndecl, fntype,
					  (pass == 0));

	  /* If VALREG is a PARALLEL whose first member has a zero
	     offset, use that.  This is for targets such as m68k that
	     return the same value in multiple places.  */
	  if (GET_CODE (valreg) == PARALLEL)
	    {
	      rtx elem = XVECEXP (valreg, 0, 0);
	      rtx where = XEXP (elem, 0);
	      rtx offset = XEXP (elem, 1);
	      if (offset == const0_rtx
		  && GET_MODE (where) == GET_MODE (valreg))
		valreg = where;
	    }
	}

      /* Precompute all register parameters.  It isn't safe to compute anything
	 once we have started filling any specific hard regs.  */
      precompute_register_parameters (num_actuals, args, &reg_parm_seen);

      if (CALL_EXPR_STATIC_CHAIN (exp))
	static_chain_value = expand_normal (CALL_EXPR_STATIC_CHAIN (exp));
      else
	static_chain_value = 0;

#ifdef REG_PARM_STACK_SPACE
      /* Save the fixed argument area if it's part of the caller's frame and
	 is clobbered by argument setup for this call.  */
      if (ACCUMULATE_OUTGOING_ARGS && pass)
	save_area = save_fixed_argument_area (reg_parm_stack_space, argblock,
					      &low_to_save, &high_to_save);
#endif

      /* Now store (and compute if necessary) all non-register parms.
	 These come before register parms, since they can require block-moves,
	 which could clobber the registers used for register parms.
	 Parms which have partial registers are not stored here,
	 but we do preallocate space here if they want that.  */

      for (i = 0; i < num_actuals; i++)
	{
	  if (args[i].reg == 0 || args[i].pass_on_stack)
	    {
	      rtx before_arg = get_last_insn ();

	      if (store_one_arg (&args[i], argblock, flags,
				 adjusted_args_size.var != 0,
				 reg_parm_stack_space)
		  || (pass == 0
		      && check_sibcall_argument_overlap (before_arg,
							 &args[i], 1)))
		sibcall_failure = 1;
	      }

	  if (((flags & ECF_CONST)
	       || ((flags & ECF_PURE) && ACCUMULATE_OUTGOING_ARGS))
	      && args[i].stack)
	    call_fusage = gen_rtx_EXPR_LIST (VOIDmode,
					     gen_rtx_USE (VOIDmode,
							  args[i].stack),
					     call_fusage);
	}

      /* If we have a parm that is passed in registers but not in memory
	 and whose alignment does not permit a direct copy into registers,
	 make a group of pseudos that correspond to each register that we
	 will later fill.  */
      if (STRICT_ALIGNMENT)
	store_unaligned_arguments_into_pseudos (args, num_actuals);

      /* Now store any partially-in-registers parm.
	 This is the last place a block-move can happen.  */
      if (reg_parm_seen)
	for (i = 0; i < num_actuals; i++)
	  if (args[i].partial != 0 && ! args[i].pass_on_stack)
	    {
	      rtx before_arg = get_last_insn ();

	      if (store_one_arg (&args[i], argblock, flags,
				 adjusted_args_size.var != 0,
				 reg_parm_stack_space)
		  || (pass == 0
		      && check_sibcall_argument_overlap (before_arg,
							 &args[i], 1)))
		sibcall_failure = 1;
	    }

      /* If we pushed args in forward order, perform stack alignment
	 after pushing the last arg.  */
      if (!PUSH_ARGS_REVERSED && argblock == 0)
	anti_adjust_stack (GEN_INT (adjusted_args_size.constant
				    - unadjusted_args_size));

      /* If register arguments require space on the stack and stack space
	 was not preallocated, allocate stack space here for arguments
	 passed in registers.  */
      if (OUTGOING_REG_PARM_STACK_SPACE ((!fndecl ? fntype : TREE_TYPE (fndecl)))
          && !ACCUMULATE_OUTGOING_ARGS
	  && must_preallocate == 0 && reg_parm_stack_space > 0)
	anti_adjust_stack (GEN_INT (reg_parm_stack_space));

      /* Pass the function the address in which to return a
	 structure value.  */
      if (pass != 0 && structure_value_addr && ! structure_value_addr_parm)
	{
	  structure_value_addr
	    = convert_memory_address (Pmode, structure_value_addr);
	  emit_move_insn (struct_value,
			  force_reg (Pmode,
				     force_operand (structure_value_addr,
						    NULL_RTX)));

	  if (REG_P (struct_value))
	    use_reg (&call_fusage, struct_value);
	}

      after_args = get_last_insn ();
      funexp = prepare_call_address (funexp, static_chain_value,
				     &call_fusage, reg_parm_seen, pass == 0);

      load_register_parameters (args, num_actuals, &call_fusage, flags,
				pass == 0, &sibcall_failure);

      /* Save a pointer to the last insn before the call, so that we can
	 later safely search backwards to find the CALL_INSN.  */
      before_call = get_last_insn ();

      /* Set up next argument register.  For sibling calls on machines
	 with register windows this should be the incoming register.  */
#ifdef FUNCTION_INCOMING_ARG
      if (pass == 0)
	next_arg_reg = FUNCTION_INCOMING_ARG (args_so_far, VOIDmode,
					      void_type_node, 1);
      else
#endif
	next_arg_reg = FUNCTION_ARG (args_so_far, VOIDmode,
				     void_type_node, 1);

      /* All arguments and registers used for the call must be set up by
	 now!  */

      /* Stack must be properly aligned now.  */
      gcc_assert (!pass
		  || !(stack_pointer_delta % preferred_unit_stack_boundary));

      /* Generate the actual call instruction.  */
      emit_call_1 (funexp, exp, fndecl, funtype, unadjusted_args_size,
		   adjusted_args_size.constant, struct_value_size,
		   next_arg_reg, valreg, old_inhibit_defer_pop, call_fusage,
		   flags, & args_so_far);

      /* If the call setup or the call itself overlaps with anything
	 of the argument setup we probably clobbered our call address.
	 In that case we can't do sibcalls.  */
      if (pass == 0
	  && check_sibcall_argument_overlap (after_args, 0, 0))
	sibcall_failure = 1;

      /* If a non-BLKmode value is returned at the most significant end
	 of a register, shift the register right by the appropriate amount
	 and update VALREG accordingly.  BLKmode values are handled by the
	 group load/store machinery below.  */
      if (!structure_value_addr
	  && !pcc_struct_value
	  && TYPE_MODE (rettype) != BLKmode
	  && targetm.calls.return_in_msb (rettype))
	{
	  if (shift_return_value (TYPE_MODE (rettype), false, valreg))
	    sibcall_failure = 1;
	  valreg = gen_rtx_REG (TYPE_MODE (rettype), REGNO (valreg));
	}

      if (pass && (flags & ECF_MALLOC))
	{
	  rtx temp = gen_reg_rtx (GET_MODE (valreg));
	  rtx last, insns;

	  /* The return value from a malloc-like function is a pointer.  */
	  if (TREE_CODE (rettype) == POINTER_TYPE)
	    mark_reg_pointer (temp, BIGGEST_ALIGNMENT);

	  emit_move_insn (temp, valreg);

	  /* The return value from a malloc-like function can not alias
	     anything else.  */
	  last = get_last_insn ();
	  add_reg_note (last, REG_NOALIAS, temp);

	  /* Write out the sequence.  */
	  insns = get_insns ();
	  end_sequence ();
	  emit_insn (insns);
	  valreg = temp;
	}

      /* For calls to `setjmp', etc., inform
	 function.c:setjmp_warnings that it should complain if
	 nonvolatile values are live.  For functions that cannot
	 return, inform flow that control does not fall through.  */

      if ((flags & ECF_NORETURN) || pass == 0)
	{
	  /* The barrier must be emitted
	     immediately after the CALL_INSN.  Some ports emit more
	     than just a CALL_INSN above, so we must search for it here.  */

	  rtx last = get_last_insn ();
	  while (!CALL_P (last))
	    {
	      last = PREV_INSN (last);
	      /* There was no CALL_INSN?  */
	      gcc_assert (last != before_call);
	    }

	  emit_barrier_after (last);

	  /* Stack adjustments after a noreturn call are dead code.
	     However when NO_DEFER_POP is in effect, we must preserve
	     stack_pointer_delta.  */
	  if (inhibit_defer_pop == 0)
	    {
	      stack_pointer_delta = old_stack_allocated;
	      pending_stack_adjust = 0;
	    }
	}

      /* If value type not void, return an rtx for the value.  */

      if (TYPE_MODE (rettype) == VOIDmode
	  || ignore)
	target = const0_rtx;
      else if (structure_value_addr)
	{
	  if (target == 0 || !MEM_P (target))
	    {
	      target
		= gen_rtx_MEM (TYPE_MODE (rettype),
			       memory_address (TYPE_MODE (rettype),
					       structure_value_addr));
	      set_mem_attributes (target, rettype, 1);
	    }
	}
      else if (pcc_struct_value)
	{
	  /* This is the special C++ case where we need to
	     know what the true target was.  We take care to
	     never use this value more than once in one expression.  */
	  target = gen_rtx_MEM (TYPE_MODE (rettype),
				copy_to_reg (valreg));
	  set_mem_attributes (target, rettype, 1);
	}
      /* Handle calls that return values in multiple non-contiguous locations.
	 The Irix 6 ABI has examples of this.  */
      else if (GET_CODE (valreg) == PARALLEL)
	{
	  if (target == 0)
	    {
	      /* This will only be assigned once, so it can be readonly.  */
	      tree nt = build_qualified_type (rettype,
					      (TYPE_QUALS (rettype)
					       | TYPE_QUAL_CONST));

	      target = assign_temp (nt, 0, 1, 1);
	    }

	  if (! rtx_equal_p (target, valreg))
	    emit_group_store (target, valreg, rettype,
			      int_size_in_bytes (rettype));

	  /* We can not support sibling calls for this case.  */
	  sibcall_failure = 1;
	}
      else if (target
	       && GET_MODE (target) == TYPE_MODE (rettype)
	       && GET_MODE (target) == GET_MODE (valreg))
	{
	  bool may_overlap = false;

	  /* We have to copy a return value in a CLASS_LIKELY_SPILLED hard
	     reg to a plain register.  */
	  if (!REG_P (target) || HARD_REGISTER_P (target))
	    valreg = avoid_likely_spilled_reg (valreg);

	  /* If TARGET is a MEM in the argument area, and we have
	     saved part of the argument area, then we can't store
	     directly into TARGET as it may get overwritten when we
	     restore the argument save area below.  Don't work too
	     hard though and simply force TARGET to a register if it
	     is a MEM; the optimizer is quite likely to sort it out.  */
	  if (ACCUMULATE_OUTGOING_ARGS && pass && MEM_P (target))
	    for (i = 0; i < num_actuals; i++)
	      if (args[i].save_area)
		{
		  may_overlap = true;
		  break;
		}

	  if (may_overlap)
	    target = copy_to_reg (valreg);
	  else
	    {
	      /* TARGET and VALREG cannot be equal at this point
		 because the latter would not have
		 REG_FUNCTION_VALUE_P true, while the former would if
		 it were referring to the same register.

		 If they refer to the same register, this move will be
		 a no-op, except when function inlining is being
		 done.  */
	      emit_move_insn (target, valreg);

	      /* If we are setting a MEM, this code must be executed.
		 Since it is emitted after the call insn, sibcall
		 optimization cannot be performed in that case.  */
	      if (MEM_P (target))
		sibcall_failure = 1;
	    }
	}
      else if (TYPE_MODE (rettype) == BLKmode)
	{
	  target = copy_blkmode_from_reg (target, valreg, rettype);

	  /* We can not support sibling calls for this case.  */
	  sibcall_failure = 1;
	}
      else
	target = copy_to_reg (avoid_likely_spilled_reg (valreg));

      /* If we promoted this return value, make the proper SUBREG.
         TARGET might be const0_rtx here, so be careful.  */
      if (REG_P (target)
	  && TYPE_MODE (rettype) != BLKmode
	  && GET_MODE (target) != TYPE_MODE (rettype))
	{
	  tree type = rettype;
	  int unsignedp = TYPE_UNSIGNED (type);
	  int offset = 0;
	  enum machine_mode pmode;

	  /* Ensure we promote as expected, and get the new unsignedness.  */
	  pmode = promote_function_mode (type, TYPE_MODE (type), &unsignedp,
					 funtype, 1);
	  gcc_assert (GET_MODE (target) == pmode);

	  if ((WORDS_BIG_ENDIAN || BYTES_BIG_ENDIAN)
	      && (GET_MODE_SIZE (GET_MODE (target))
		  > GET_MODE_SIZE (TYPE_MODE (type))))
	    {
	      offset = GET_MODE_SIZE (GET_MODE (target))
	        - GET_MODE_SIZE (TYPE_MODE (type));
	      if (! BYTES_BIG_ENDIAN)
	        offset = (offset / UNITS_PER_WORD) * UNITS_PER_WORD;
	      else if (! WORDS_BIG_ENDIAN)
	        offset %= UNITS_PER_WORD;
	    }

	  target = gen_rtx_SUBREG (TYPE_MODE (type), target, offset);
	  SUBREG_PROMOTED_VAR_P (target) = 1;
	  SUBREG_PROMOTED_UNSIGNED_SET (target, unsignedp);
	}

      /* If size of args is variable or this was a constructor call for a stack
	 argument, restore saved stack-pointer value.  */

      if (old_stack_level)
	{
	  emit_stack_restore (SAVE_BLOCK, old_stack_level, NULL_RTX);
	  stack_pointer_delta = old_stack_pointer_delta;
	  pending_stack_adjust = old_pending_adj;
	  old_stack_allocated = stack_pointer_delta - pending_stack_adjust;
	  stack_arg_under_construction = old_stack_arg_under_construction;
	  highest_outgoing_arg_in_use = initial_highest_arg_in_use;
	  stack_usage_map = initial_stack_usage_map;
	  sibcall_failure = 1;
	}
      else if (ACCUMULATE_OUTGOING_ARGS && pass)
	{
#ifdef REG_PARM_STACK_SPACE
	  if (save_area)
	    restore_fixed_argument_area (save_area, argblock,
					 high_to_save, low_to_save);
#endif

	  /* If we saved any argument areas, restore them.  */
	  for (i = 0; i < num_actuals; i++)
	    if (args[i].save_area)
	      {
		enum machine_mode save_mode = GET_MODE (args[i].save_area);
		rtx stack_area
		  = gen_rtx_MEM (save_mode,
				 memory_address (save_mode,
						 XEXP (args[i].stack_slot, 0)));

		if (save_mode != BLKmode)
		  emit_move_insn (stack_area, args[i].save_area);
		else
		  emit_block_move (stack_area, args[i].save_area,
				   GEN_INT (args[i].locate.size.constant),
				   BLOCK_OP_CALL_PARM);
	      }

	  highest_outgoing_arg_in_use = initial_highest_arg_in_use;
	  stack_usage_map = initial_stack_usage_map;
	}

      /* If this was alloca, record the new stack level for nonlocal gotos.
	 Check for the handler slots since we might not have a save area
	 for non-local gotos.  */

      if ((flags & ECF_MAY_BE_ALLOCA) && cfun->nonlocal_goto_save_area != 0)
	update_nonlocal_goto_save_area ();

      /* Free up storage we no longer need.  */
      for (i = 0; i < num_actuals; ++i)
	if (args[i].aligned_regs)
	  free (args[i].aligned_regs);

      insns = get_insns ();
      end_sequence ();

      if (pass == 0)
	{
	  tail_call_insns = insns;

	  /* Restore the pending stack adjustment now that we have
	     finished generating the sibling call sequence.  */

	  pending_stack_adjust = save_pending_stack_adjust;
	  stack_pointer_delta = save_stack_pointer_delta;

	  /* Prepare arg structure for next iteration.  */
	  for (i = 0; i < num_actuals; i++)
	    {
	      args[i].value = 0;
	      args[i].aligned_regs = 0;
	      args[i].stack = 0;
	    }

	  sbitmap_free (stored_args_map);
	}
      else
	{
	  normal_call_insns = insns;

	  /* Verify that we've deallocated all the stack we used.  */
	  gcc_assert ((flags & ECF_NORETURN)
		      || (old_stack_allocated
			  == stack_pointer_delta - pending_stack_adjust));
	}

      /* If something prevents making this a sibling call,
	 zero out the sequence.  */
      if (sibcall_failure)
	tail_call_insns = NULL_RTX;
      else
	break;
    }

  /* If tail call production succeeded, we need to remove REG_EQUIV notes on
     arguments too, as argument area is now clobbered by the call.  */
  if (tail_call_insns)
    {
      emit_insn (tail_call_insns);
      crtl->tail_call_emit = true;
    }
  else
    emit_insn (normal_call_insns);

  currently_expanding_call--;

  if (stack_usage_map_buf)
    free (stack_usage_map_buf);

  return target;
}

/* A sibling call sequence invalidates any REG_EQUIV notes made for
   this function's incoming arguments.

   At the start of RTL generation we know the only REG_EQUIV notes
   in the rtl chain are those for incoming arguments, so we can look
   for REG_EQUIV notes between the start of the function and the
   NOTE_INSN_FUNCTION_BEG.

   This is (slight) overkill.  We could keep track of the highest
   argument we clobber and be more selective in removing notes, but it
   does not seem to be worth the effort.  */

void
fixup_tail_calls (void)
{
  rtx insn;

  for (insn = get_insns (); insn; insn = NEXT_INSN (insn))
    {
      rtx note;

      /* There are never REG_EQUIV notes for the incoming arguments
	 after the NOTE_INSN_FUNCTION_BEG note, so stop if we see it.  */
      if (NOTE_P (insn)
	  && NOTE_KIND (insn) == NOTE_INSN_FUNCTION_BEG)
	break;

      note = find_reg_note (insn, REG_EQUIV, 0);
      if (note)
	remove_note (insn, note);
      note = find_reg_note (insn, REG_EQUIV, 0);
      gcc_assert (!note);
    }
}

/* Traverse a list of TYPES and expand all complex types into their
   components.  */
static tree
split_complex_types (tree types)
{
  tree p;

  /* Before allocating memory, check for the common case of no complex.  */
  for (p = types; p; p = TREE_CHAIN (p))
    {
      tree type = TREE_VALUE (p);
      if (TREE_CODE (type) == COMPLEX_TYPE
	  && targetm.calls.split_complex_arg (type))
	goto found;
    }
  return types;

 found:
  types = copy_list (types);

  for (p = types; p; p = TREE_CHAIN (p))
    {
      tree complex_type = TREE_VALUE (p);

      if (TREE_CODE (complex_type) == COMPLEX_TYPE
	  && targetm.calls.split_complex_arg (complex_type))
	{
	  tree next, imag;

	  /* Rewrite complex type with component type.  */
	  TREE_VALUE (p) = TREE_TYPE (complex_type);
	  next = TREE_CHAIN (p);

	  /* Add another component type for the imaginary part.  */
	  imag = build_tree_list (NULL_TREE, TREE_VALUE (p));
	  TREE_CHAIN (p) = imag;
	  TREE_CHAIN (imag) = next;

	  /* Skip the newly created node.  */
	  p = TREE_CHAIN (p);
	}
    }

  return types;
}

/* Output a library call to function FUN (a SYMBOL_REF rtx).
   The RETVAL parameter specifies whether return value needs to be saved, other
   parameters are documented in the emit_library_call function below.  */

static rtx
emit_library_call_value_1 (int retval, rtx orgfun, rtx value,
			   enum libcall_type fn_type,
			   enum machine_mode outmode, int nargs, va_list p)
{
  /* Total size in bytes of all the stack-parms scanned so far.  */
  struct args_size args_size;
  /* Size of arguments before any adjustments (such as rounding).  */
  struct args_size original_args_size;
  int argnum;
  rtx fun;
  /* Todo, choose the correct decl type of orgfun. Sadly this information
     isn't present here, so we default to native calling abi here.  */
  tree fndecl ATTRIBUTE_UNUSED = NULL_TREE; /* library calls default to host calling abi ? */
  tree fntype ATTRIBUTE_UNUSED = NULL_TREE; /* library calls default to host calling abi ? */
  int inc;
  int count;
  rtx argblock = 0;
  CUMULATIVE_ARGS args_so_far;
  struct arg
  {
    rtx value;
    enum machine_mode mode;
    rtx reg;
    int partial;
    struct locate_and_pad_arg_data locate;
    rtx save_area;
  };
  struct arg *argvec;
  int old_inhibit_defer_pop = inhibit_defer_pop;
  rtx call_fusage = 0;
  rtx mem_value = 0;
  rtx valreg;
  int pcc_struct_value = 0;
  int struct_value_size = 0;
  int flags;
  int reg_parm_stack_space = 0;
  int needed;
  rtx before_call;
  tree tfom;			/* type_for_mode (outmode, 0) */

#ifdef REG_PARM_STACK_SPACE
  /* Define the boundary of the register parm stack space that needs to be
     save, if any.  */
  int low_to_save = 0, high_to_save = 0;
  rtx save_area = 0;            /* Place that it is saved.  */
#endif

  /* Size of the stack reserved for parameter registers.  */
  int initial_highest_arg_in_use = highest_outgoing_arg_in_use;
  char *initial_stack_usage_map = stack_usage_map;
  char *stack_usage_map_buf = NULL;

  rtx struct_value = targetm.calls.struct_value_rtx (0, 0);

#ifdef REG_PARM_STACK_SPACE
  reg_parm_stack_space = REG_PARM_STACK_SPACE ((tree) 0);
#endif

  /* By default, library functions can not throw.  */
  flags = ECF_NOTHROW;

  switch (fn_type)
    {
    case LCT_NORMAL:
      break;
    case LCT_CONST:
      flags |= ECF_CONST;
      break;
    case LCT_PURE:
      flags |= ECF_PURE;
      break;
    case LCT_NORETURN:
      flags |= ECF_NORETURN;
      break;
    case LCT_THROW:
      flags = ECF_NORETURN;
      break;
    case LCT_RETURNS_TWICE:
      flags = ECF_RETURNS_TWICE;
      break;
    }
  fun = orgfun;

  /* Ensure current function's preferred stack boundary is at least
     what we need.  */
  if (crtl->preferred_stack_boundary < PREFERRED_STACK_BOUNDARY)
    crtl->preferred_stack_boundary = PREFERRED_STACK_BOUNDARY;

  /* If this kind of value comes back in memory,
     decide where in memory it should come back.  */
  if (outmode != VOIDmode)
    {
      tfom = lang_hooks.types.type_for_mode (outmode, 0);
      if (aggregate_value_p (tfom, 0))
	{
#ifdef PCC_STATIC_STRUCT_RETURN
	  rtx pointer_reg
	    = hard_function_value (build_pointer_type (tfom), 0, 0, 0);
	  mem_value = gen_rtx_MEM (outmode, pointer_reg);
	  pcc_struct_value = 1;
	  if (value == 0)
	    value = gen_reg_rtx (outmode);
#else /* not PCC_STATIC_STRUCT_RETURN */
	  struct_value_size = GET_MODE_SIZE (outmode);
	  if (value != 0 && MEM_P (value))
	    mem_value = value;
	  else
	    mem_value = assign_temp (tfom, 0, 1, 1);
#endif
	  /* This call returns a big structure.  */
	  flags &= ~(ECF_CONST | ECF_PURE | ECF_LOOPING_CONST_OR_PURE);
	}
    }
  else
    tfom = void_type_node;

  /* ??? Unfinished: must pass the memory address as an argument.  */

  /* Copy all the libcall-arguments out of the varargs data
     and into a vector ARGVEC.

     Compute how to pass each argument.  We only support a very small subset
     of the full argument passing conventions to limit complexity here since
     library functions shouldn't have many args.  */

  argvec = XALLOCAVEC (struct arg, nargs + 1);
  memset (argvec, 0, (nargs + 1) * sizeof (struct arg));

#ifdef INIT_CUMULATIVE_LIBCALL_ARGS
  INIT_CUMULATIVE_LIBCALL_ARGS (args_so_far, outmode, fun);
#else
  INIT_CUMULATIVE_ARGS (args_so_far, NULL_TREE, fun, 0, nargs);
#endif

  args_size.constant = 0;
  args_size.var = 0;

  count = 0;

  push_temp_slots ();

  /* If there's a structure value address to be passed,
     either pass it in the special place, or pass it as an extra argument.  */
  if (mem_value && struct_value == 0 && ! pcc_struct_value)
    {
      rtx addr = XEXP (mem_value, 0);

      nargs++;

      /* Make sure it is a reasonable operand for a move or push insn.  */
      if (!REG_P (addr) && !MEM_P (addr)
	  && ! (CONSTANT_P (addr) && LEGITIMATE_CONSTANT_P (addr)))
	addr = force_operand (addr, NULL_RTX);

      argvec[count].value = addr;
      argvec[count].mode = Pmode;
      argvec[count].partial = 0;

      argvec[count].reg = FUNCTION_ARG (args_so_far, Pmode, NULL_TREE, 1);
      gcc_assert (targetm.calls.arg_partial_bytes (&args_so_far, Pmode,
						   NULL_TREE, 1) == 0);

      locate_and_pad_parm (Pmode, NULL_TREE,
#ifdef STACK_PARMS_IN_REG_PARM_AREA
			   1,
#else
			   argvec[count].reg != 0,
#endif
			   0, NULL_TREE, &args_size, &argvec[count].locate);

      if (argvec[count].reg == 0 || argvec[count].partial != 0
	  || reg_parm_stack_space > 0)
	args_size.constant += argvec[count].locate.size.constant;

      FUNCTION_ARG_ADVANCE (args_so_far, Pmode, (tree) 0, 1);

      count++;
    }

  for (; count < nargs; count++)
    {
      rtx val = va_arg (p, rtx);
      enum machine_mode mode = (enum machine_mode) va_arg (p, int);

      /* We cannot convert the arg value to the mode the library wants here;
	 must do it earlier where we know the signedness of the arg.  */
      gcc_assert (mode != BLKmode
		  && (GET_MODE (val) == mode || GET_MODE (val) == VOIDmode));

      /* Make sure it is a reasonable operand for a move or push insn.  */
      if (!REG_P (val) && !MEM_P (val)
	  && ! (CONSTANT_P (val) && LEGITIMATE_CONSTANT_P (val)))
	val = force_operand (val, NULL_RTX);

      if (pass_by_reference (&args_so_far, mode, NULL_TREE, 1))
	{
	  rtx slot;
	  int must_copy
	    = !reference_callee_copied (&args_so_far, mode, NULL_TREE, 1);

	  /* If this was a CONST function, it is now PURE since it now
	     reads memory.  */
	  if (flags & ECF_CONST)
	    {
	      flags &= ~ECF_CONST;
	      flags |= ECF_PURE;
	    }

	  if (MEM_P (val) && !must_copy)
	    slot = val;
	  else
	    {
	      slot = assign_temp (lang_hooks.types.type_for_mode (mode, 0),
				  0, 1, 1);
	      emit_move_insn (slot, val);
	    }

	  call_fusage = gen_rtx_EXPR_LIST (VOIDmode,
					   gen_rtx_USE (VOIDmode, slot),
					   call_fusage);
	  if (must_copy)
	    call_fusage = gen_rtx_EXPR_LIST (VOIDmode,
					     gen_rtx_CLOBBER (VOIDmode,
							      slot),
					     call_fusage);

	  mode = Pmode;
	  val = force_operand (XEXP (slot, 0), NULL_RTX);
	}

      argvec[count].value = val;
      argvec[count].mode = mode;

      argvec[count].reg = FUNCTION_ARG (args_so_far, mode, NULL_TREE, 1);

      argvec[count].partial
	= targetm.calls.arg_partial_bytes (&args_so_far, mode, NULL_TREE, 1);

      locate_and_pad_parm (mode, NULL_TREE,
#ifdef STACK_PARMS_IN_REG_PARM_AREA
			   1,
#else
			   argvec[count].reg != 0,
#endif
			   argvec[count].partial,
			   NULL_TREE, &args_size, &argvec[count].locate);

      gcc_assert (!argvec[count].locate.size.var);

      if (argvec[count].reg == 0 || argvec[count].partial != 0
	  || reg_parm_stack_space > 0)
	args_size.constant += argvec[count].locate.size.constant;

      FUNCTION_ARG_ADVANCE (args_so_far, mode, (tree) 0, 1);
    }

  /* If this machine requires an external definition for library
     functions, write one out.  */
  assemble_external_libcall (fun);

  original_args_size = args_size;
  args_size.constant = (((args_size.constant
			  + stack_pointer_delta
			  + STACK_BYTES - 1)
			  / STACK_BYTES
			  * STACK_BYTES)
			 - stack_pointer_delta);

  args_size.constant = MAX (args_size.constant,
			    reg_parm_stack_space);

  if (! OUTGOING_REG_PARM_STACK_SPACE ((!fndecl ? fntype : TREE_TYPE (fndecl))))
    args_size.constant -= reg_parm_stack_space;

  if (args_size.constant > crtl->outgoing_args_size)
    crtl->outgoing_args_size = args_size.constant;

  if (ACCUMULATE_OUTGOING_ARGS)
    {
      /* Since the stack pointer will never be pushed, it is possible for
	 the evaluation of a parm to clobber something we have already
	 written to the stack.  Since most function calls on RISC machines
	 do not use the stack, this is uncommon, but must work correctly.

	 Therefore, we save any area of the stack that was already written
	 and that we are using.  Here we set up to do this by making a new
	 stack usage map from the old one.

	 Another approach might be to try to reorder the argument
	 evaluations to avoid this conflicting stack usage.  */

      needed = args_size.constant;

      /* Since we will be writing into the entire argument area, the
	 map must be allocated for its entire size, not just the part that
	 is the responsibility of the caller.  */
      if (! OUTGOING_REG_PARM_STACK_SPACE ((!fndecl ? fntype : TREE_TYPE (fndecl))))
	needed += reg_parm_stack_space;

#ifdef ARGS_GROW_DOWNWARD
      highest_outgoing_arg_in_use = MAX (initial_highest_arg_in_use,
					 needed + 1);
#else
      highest_outgoing_arg_in_use = MAX (initial_highest_arg_in_use,
					 needed);
#endif
      stack_usage_map_buf = XNEWVEC (char, highest_outgoing_arg_in_use);
      stack_usage_map = stack_usage_map_buf;

      if (initial_highest_arg_in_use)
	memcpy (stack_usage_map, initial_stack_usage_map,
		initial_highest_arg_in_use);

      if (initial_highest_arg_in_use != highest_outgoing_arg_in_use)
	memset (&stack_usage_map[initial_highest_arg_in_use], 0,
	       highest_outgoing_arg_in_use - initial_highest_arg_in_use);
      needed = 0;

      /* We must be careful to use virtual regs before they're instantiated,
	 and real regs afterwards.  Loop optimization, for example, can create
	 new libcalls after we've instantiated the virtual regs, and if we
	 use virtuals anyway, they won't match the rtl patterns.  */

      if (virtuals_instantiated)
	argblock = plus_constant (stack_pointer_rtx, STACK_POINTER_OFFSET);
      else
	argblock = virtual_outgoing_args_rtx;
    }
  else
    {
      if (!PUSH_ARGS)
	argblock = push_block (GEN_INT (args_size.constant), 0, 0);
    }

  /* If we push args individually in reverse order, perform stack alignment
     before the first push (the last arg).  */
  if (argblock == 0 && PUSH_ARGS_REVERSED)
    anti_adjust_stack (GEN_INT (args_size.constant
				- original_args_size.constant));

  if (PUSH_ARGS_REVERSED)
    {
      inc = -1;
      argnum = nargs - 1;
    }
  else
    {
      inc = 1;
      argnum = 0;
    }

#ifdef REG_PARM_STACK_SPACE
  if (ACCUMULATE_OUTGOING_ARGS)
    {
      /* The argument list is the property of the called routine and it
	 may clobber it.  If the fixed area has been used for previous
	 parameters, we must save and restore it.  */
      save_area = save_fixed_argument_area (reg_parm_stack_space, argblock,
					    &low_to_save, &high_to_save);
    }
#endif

  /* Push the args that need to be pushed.  */

  /* ARGNUM indexes the ARGVEC array in the order in which the arguments
     are to be pushed.  */
  for (count = 0; count < nargs; count++, argnum += inc)
    {
      enum machine_mode mode = argvec[argnum].mode;
      rtx val = argvec[argnum].value;
      rtx reg = argvec[argnum].reg;
      int partial = argvec[argnum].partial;
      unsigned int parm_align = argvec[argnum].locate.boundary;
      int lower_bound = 0, upper_bound = 0, i;

      if (! (reg != 0 && partial == 0))
	{
	  if (ACCUMULATE_OUTGOING_ARGS)
	    {
	      /* If this is being stored into a pre-allocated, fixed-size,
		 stack area, save any previous data at that location.  */

#ifdef ARGS_GROW_DOWNWARD
	      /* stack_slot is negative, but we want to index stack_usage_map
		 with positive values.  */
	      upper_bound = -argvec[argnum].locate.slot_offset.constant + 1;
	      lower_bound = upper_bound - argvec[argnum].locate.size.constant;
#else
	      lower_bound = argvec[argnum].locate.slot_offset.constant;
	      upper_bound = lower_bound + argvec[argnum].locate.size.constant;
#endif

	      i = lower_bound;
	      /* Don't worry about things in the fixed argument area;
		 it has already been saved.  */
	      if (i < reg_parm_stack_space)
		i = reg_parm_stack_space;
	      while (i < upper_bound && stack_usage_map[i] == 0)
		i++;

	      if (i < upper_bound)
		{
		  /* We need to make a save area.  */
		  unsigned int size
		    = argvec[argnum].locate.size.constant * BITS_PER_UNIT;
		  enum machine_mode save_mode
		    = mode_for_size (size, MODE_INT, 1);
		  rtx adr
		    = plus_constant (argblock,
				     argvec[argnum].locate.offset.constant);
		  rtx stack_area
		    = gen_rtx_MEM (save_mode, memory_address (save_mode, adr));

		  if (save_mode == BLKmode)
		    {
		      argvec[argnum].save_area
			= assign_stack_temp (BLKmode,
					     argvec[argnum].locate.size.constant,
					     0);

		      emit_block_move (validize_mem (argvec[argnum].save_area),
				       stack_area,
				       GEN_INT (argvec[argnum].locate.size.constant),
				       BLOCK_OP_CALL_PARM);
		    }
		  else
		    {
		      argvec[argnum].save_area = gen_reg_rtx (save_mode);

		      emit_move_insn (argvec[argnum].save_area, stack_area);
		    }
		}
	    }

	  emit_push_insn (val, mode, NULL_TREE, NULL_RTX, parm_align,
			  partial, reg, 0, argblock,
			  GEN_INT (argvec[argnum].locate.offset.constant),
			  reg_parm_stack_space,
			  ARGS_SIZE_RTX (argvec[argnum].locate.alignment_pad));

	  /* Now mark the segment we just used.  */
	  if (ACCUMULATE_OUTGOING_ARGS)
	    for (i = lower_bound; i < upper_bound; i++)
	      stack_usage_map[i] = 1;

	  NO_DEFER_POP;

	  if ((flags & ECF_CONST)
	      || ((flags & ECF_PURE) && ACCUMULATE_OUTGOING_ARGS))
	    {
	      rtx use;

	      /* Indicate argument access so that alias.c knows that these
		 values are live.  */
	      if (argblock)
		use = plus_constant (argblock,
				     argvec[argnum].locate.offset.constant);
	      else
		/* When arguments are pushed, trying to tell alias.c where
		   exactly this argument is won't work, because the
		   auto-increment causes confusion.  So we merely indicate
		   that we access something with a known mode somewhere on
		   the stack.  */
		use = gen_rtx_PLUS (Pmode, virtual_outgoing_args_rtx,
				    gen_rtx_SCRATCH (Pmode));
	      use = gen_rtx_MEM (argvec[argnum].mode, use);
	      use = gen_rtx_USE (VOIDmode, use);
	      call_fusage = gen_rtx_EXPR_LIST (VOIDmode, use, call_fusage);
	    }
	}
    }

  /* If we pushed args in forward order, perform stack alignment
     after pushing the last arg.  */
  if (argblock == 0 && !PUSH_ARGS_REVERSED)
    anti_adjust_stack (GEN_INT (args_size.constant
				- original_args_size.constant));

  if (PUSH_ARGS_REVERSED)
    argnum = nargs - 1;
  else
    argnum = 0;

  fun = prepare_call_address (fun, NULL, &call_fusage, 0, 0);

  /* Now load any reg parms into their regs.  */

  /* ARGNUM indexes the ARGVEC array in the order in which the arguments
     are to be pushed.  */
  for (count = 0; count < nargs; count++, argnum += inc)
    {
      enum machine_mode mode = argvec[argnum].mode;
      rtx val = argvec[argnum].value;
      rtx reg = argvec[argnum].reg;
      int partial = argvec[argnum].partial;

      /* Handle calls that pass values in multiple non-contiguous
	 locations.  The PA64 has examples of this for library calls.  */
      if (reg != 0 && GET_CODE (reg) == PARALLEL)
	emit_group_load (reg, val, NULL_TREE, GET_MODE_SIZE (mode));
      else if (reg != 0 && partial == 0)
	emit_move_insn (reg, val);

      NO_DEFER_POP;
    }

  /* Any regs containing parms remain in use through the call.  */
  for (count = 0; count < nargs; count++)
    {
      rtx reg = argvec[count].reg;
      if (reg != 0 && GET_CODE (reg) == PARALLEL)
	use_group_regs (&call_fusage, reg);
      else if (reg != 0)
        {
	  int partial = argvec[count].partial;
	  if (partial)
	    {
	      int nregs;
              gcc_assert (partial % UNITS_PER_WORD == 0);
	      nregs = partial / UNITS_PER_WORD;
	      use_regs (&call_fusage, REGNO (reg), nregs);
	    }
	  else
	    use_reg (&call_fusage, reg);
	}
    }

  /* Pass the function the address in which to return a structure value.  */
  if (mem_value != 0 && struct_value != 0 && ! pcc_struct_value)
    {
      emit_move_insn (struct_value,
		      force_reg (Pmode,
				 force_operand (XEXP (mem_value, 0),
						NULL_RTX)));
      if (REG_P (struct_value))
	use_reg (&call_fusage, struct_value);
    }

  /* Don't allow popping to be deferred, since then
     cse'ing of library calls could delete a call and leave the pop.  */
  NO_DEFER_POP;
  valreg = (mem_value == 0 && outmode != VOIDmode
	    ? hard_libcall_value (outmode, orgfun) : NULL_RTX);

  /* Stack must be properly aligned now.  */
  gcc_assert (!(stack_pointer_delta
		& (PREFERRED_STACK_BOUNDARY / BITS_PER_UNIT - 1)));

  before_call = get_last_insn ();

  /* We pass the old value of inhibit_defer_pop + 1 to emit_call_1, which
     will set inhibit_defer_pop to that value.  */
  /* The return type is needed to decide how many bytes the function pops.
     Signedness plays no role in that, so for simplicity, we pretend it's
     always signed.  We also assume that the list of arguments passed has
     no impact, so we pretend it is unknown.  */

  emit_call_1 (fun, NULL,
	       get_identifier (XSTR (orgfun, 0)),
	       build_function_type (tfom, NULL_TREE),
	       original_args_size.constant, args_size.constant,
	       struct_value_size,
	       FUNCTION_ARG (args_so_far, VOIDmode, void_type_node, 1),
	       valreg,
	       old_inhibit_defer_pop + 1, call_fusage, flags, & args_so_far);

  /* For calls to `setjmp', etc., inform function.c:setjmp_warnings
     that it should complain if nonvolatile values are live.  For
     functions that cannot return, inform flow that control does not
     fall through.  */

  if (flags & ECF_NORETURN)
    {
      /* The barrier note must be emitted
	 immediately after the CALL_INSN.  Some ports emit more than
	 just a CALL_INSN above, so we must search for it here.  */

      rtx last = get_last_insn ();
      while (!CALL_P (last))
	{
	  last = PREV_INSN (last);
	  /* There was no CALL_INSN?  */
	  gcc_assert (last != before_call);
	}

      emit_barrier_after (last);
    }

  /* Now restore inhibit_defer_pop to its actual original value.  */
  OK_DEFER_POP;

  pop_temp_slots ();

  /* Copy the value to the right place.  */
  if (outmode != VOIDmode && retval)
    {
      if (mem_value)
	{
	  if (value == 0)
	    value = mem_value;
	  if (value != mem_value)
	    emit_move_insn (value, mem_value);
	}
      else if (GET_CODE (valreg) == PARALLEL)
	{
	  if (value == 0)
	    value = gen_reg_rtx (outmode);
	  emit_group_store (value, valreg, NULL_TREE, GET_MODE_SIZE (outmode));
	}
      else
	{
	  /* Convert to the proper mode if a promotion has been active.  */
	  if (GET_MODE (valreg) != outmode)
	    {
	      int unsignedp = TYPE_UNSIGNED (tfom);

	      gcc_assert (promote_function_mode (tfom, outmode, &unsignedp,
						 fndecl ? TREE_TYPE (fndecl) : fntype, 1)
			  == GET_MODE (valreg));
	      valreg = convert_modes (outmode, GET_MODE (valreg), valreg, 0);
	    }

	  if (value != 0)
	    emit_move_insn (value, valreg);
	  else
	    value = valreg;
	}
    }

  if (ACCUMULATE_OUTGOING_ARGS)
    {
#ifdef REG_PARM_STACK_SPACE
      if (save_area)
	restore_fixed_argument_area (save_area, argblock,
				     high_to_save, low_to_save);
#endif

      /* If we saved any argument areas, restore them.  */
      for (count = 0; count < nargs; count++)
	if (argvec[count].save_area)
	  {
	    enum machine_mode save_mode = GET_MODE (argvec[count].save_area);
	    rtx adr = plus_constant (argblock,
				     argvec[count].locate.offset.constant);
	    rtx stack_area = gen_rtx_MEM (save_mode,
					  memory_address (save_mode, adr));

	    if (save_mode == BLKmode)
	      emit_block_move (stack_area,
			       validize_mem (argvec[count].save_area),
			       GEN_INT (argvec[count].locate.size.constant),
			       BLOCK_OP_CALL_PARM);
	    else
	      emit_move_insn (stack_area, argvec[count].save_area);
	  }

      highest_outgoing_arg_in_use = initial_highest_arg_in_use;
      stack_usage_map = initial_stack_usage_map;
    }

  if (stack_usage_map_buf)
    free (stack_usage_map_buf);

  return value;

}

/* Output a library call to function FUN (a SYMBOL_REF rtx)
   (emitting the queue unless NO_QUEUE is nonzero),
   for a value of mode OUTMODE,
   with NARGS different arguments, passed as alternating rtx values
   and machine_modes to convert them to.

   FN_TYPE should be LCT_NORMAL for `normal' calls, LCT_CONST for
   `const' calls, LCT_PURE for `pure' calls, or other LCT_ value for
   other types of library calls.  */

void
emit_library_call (rtx orgfun, enum libcall_type fn_type,
		   enum machine_mode outmode, int nargs, ...)
{
  va_list p;

  va_start (p, nargs);
  emit_library_call_value_1 (0, orgfun, NULL_RTX, fn_type, outmode, nargs, p);
  va_end (p);
}

/* Like emit_library_call except that an extra argument, VALUE,
   comes second and says where to store the result.
   (If VALUE is zero, this function chooses a convenient way
   to return the value.

   This function returns an rtx for where the value is to be found.
   If VALUE is nonzero, VALUE is returned.  */

rtx
emit_library_call_value (rtx orgfun, rtx value,
			 enum libcall_type fn_type,
			 enum machine_mode outmode, int nargs, ...)
{
  rtx result;
  va_list p;

  va_start (p, nargs);
  result = emit_library_call_value_1 (1, orgfun, value, fn_type, outmode,
				      nargs, p);
  va_end (p);

  return result;
}

/* Store a single argument for a function call
   into the register or memory area where it must be passed.
   *ARG describes the argument value and where to pass it.

   ARGBLOCK is the address of the stack-block for all the arguments,
   or 0 on a machine where arguments are pushed individually.

   MAY_BE_ALLOCA nonzero says this could be a call to `alloca'
   so must be careful about how the stack is used.

   VARIABLE_SIZE nonzero says that this was a variable-sized outgoing
   argument stack.  This is used if ACCUMULATE_OUTGOING_ARGS to indicate
   that we need not worry about saving and restoring the stack.

   FNDECL is the declaration of the function we are calling.

   Return nonzero if this arg should cause sibcall failure,
   zero otherwise.  */

static int
store_one_arg (struct arg_data *arg, rtx argblock, int flags,
	       int variable_size ATTRIBUTE_UNUSED, int reg_parm_stack_space)
{
  tree pval = arg->tree_value;
  rtx reg = 0;
  int partial = 0;
  int used = 0;
  int i, lower_bound = 0, upper_bound = 0;
  int sibcall_failure = 0;

  if (TREE_CODE (pval) == ERROR_MARK)
    return 1;

  /* Push a new temporary level for any temporaries we make for
     this argument.  */
  push_temp_slots ();

  if (ACCUMULATE_OUTGOING_ARGS && !(flags & ECF_SIBCALL))
    {
      /* If this is being stored into a pre-allocated, fixed-size, stack area,
	 save any previous data at that location.  */
      if (argblock && ! variable_size && arg->stack)
	{
#ifdef ARGS_GROW_DOWNWARD
	  /* stack_slot is negative, but we want to index stack_usage_map
	     with positive values.  */
	  if (GET_CODE (XEXP (arg->stack_slot, 0)) == PLUS)
	    upper_bound = -INTVAL (XEXP (XEXP (arg->stack_slot, 0), 1)) + 1;
	  else
	    upper_bound = 0;

	  lower_bound = upper_bound - arg->locate.size.constant;
#else
	  if (GET_CODE (XEXP (arg->stack_slot, 0)) == PLUS)
	    lower_bound = INTVAL (XEXP (XEXP (arg->stack_slot, 0), 1));
	  else
	    lower_bound = 0;

	  upper_bound = lower_bound + arg->locate.size.constant;
#endif

	  i = lower_bound;
	  /* Don't worry about things in the fixed argument area;
	     it has already been saved.  */
	  if (i < reg_parm_stack_space)
	    i = reg_parm_stack_space;
	  while (i < upper_bound && stack_usage_map[i] == 0)
	    i++;

	  if (i < upper_bound)
	    {
	      /* We need to make a save area.  */
	      unsigned int size = arg->locate.size.constant * BITS_PER_UNIT;
	      enum machine_mode save_mode = mode_for_size (size, MODE_INT, 1);
	      rtx adr = memory_address (save_mode, XEXP (arg->stack_slot, 0));
	      rtx stack_area = gen_rtx_MEM (save_mode, adr);

	      if (save_mode == BLKmode)
		{
		  tree ot = TREE_TYPE (arg->tree_value);
		  tree nt = build_qualified_type (ot, (TYPE_QUALS (ot)
						       | TYPE_QUAL_CONST));

		  arg->save_area = assign_temp (nt, 0, 1, 1);
		  preserve_temp_slots (arg->save_area);
		  emit_block_move (validize_mem (arg->save_area), stack_area,
				   GEN_INT (arg->locate.size.constant),
				   BLOCK_OP_CALL_PARM);
		}
	      else
		{
		  arg->save_area = gen_reg_rtx (save_mode);
		  emit_move_insn (arg->save_area, stack_area);
		}
	    }
	}
    }

  /* If this isn't going to be placed on both the stack and in registers,
     set up the register and number of words.  */
  if (! arg->pass_on_stack)
    {
      if (flags & ECF_SIBCALL)
	reg = arg->tail_call_reg;
      else
	reg = arg->reg;
      partial = arg->partial;
    }

  /* Being passed entirely in a register.  We shouldn't be called in
     this case.  */
  gcc_assert (reg == 0 || partial != 0);

  /* If this arg needs special alignment, don't load the registers
     here.  */
  if (arg->n_aligned_regs != 0)
    reg = 0;

  /* If this is being passed partially in a register, we can't evaluate
     it directly into its stack slot.  Otherwise, we can.  */
  if (arg->value == 0)
    {
      /* stack_arg_under_construction is nonzero if a function argument is
	 being evaluated directly into the outgoing argument list and
	 expand_call must take special action to preserve the argument list
	 if it is called recursively.

	 For scalar function arguments stack_usage_map is sufficient to
	 determine which stack slots must be saved and restored.  Scalar
	 arguments in general have pass_on_stack == 0.

	 If this argument is initialized by a function which takes the
	 address of the argument (a C++ constructor or a C function
	 returning a BLKmode structure), then stack_usage_map is
	 insufficient and expand_call must push the stack around the
	 function call.  Such arguments have pass_on_stack == 1.

	 Note that it is always safe to set stack_arg_under_construction,
	 but this generates suboptimal code if set when not needed.  */

      if (arg->pass_on_stack)
	stack_arg_under_construction++;

      arg->value = expand_expr (pval,
				(partial
				 || TYPE_MODE (TREE_TYPE (pval)) != arg->mode)
				? NULL_RTX : arg->stack,
				VOIDmode, EXPAND_STACK_PARM);

      /* If we are promoting object (or for any other reason) the mode
	 doesn't agree, convert the mode.  */

      if (arg->mode != TYPE_MODE (TREE_TYPE (pval)))
	arg->value = convert_modes (arg->mode, TYPE_MODE (TREE_TYPE (pval)),
				    arg->value, arg->unsignedp);

      if (arg->pass_on_stack)
	stack_arg_under_construction--;
    }

  /* Check for overlap with already clobbered argument area.  */
  if ((flags & ECF_SIBCALL)
      && MEM_P (arg->value)
      && mem_overlaps_already_clobbered_arg_p (XEXP (arg->value, 0),
					       arg->locate.size.constant))
    sibcall_failure = 1;

  /* Don't allow anything left on stack from computation
     of argument to alloca.  */
  if (flags & ECF_MAY_BE_ALLOCA)
    do_pending_stack_adjust ();

  if (arg->value == arg->stack)
    /* If the value is already in the stack slot, we are done.  */
    ;
  else if (arg->mode != BLKmode)
    {
      int size;
      unsigned int parm_align;

      /* Argument is a scalar, not entirely passed in registers.
	 (If part is passed in registers, arg->partial says how much
	 and emit_push_insn will take care of putting it there.)

	 Push it, and if its size is less than the
	 amount of space allocated to it,
	 also bump stack pointer by the additional space.
	 Note that in C the default argument promotions
	 will prevent such mismatches.  */

      size = GET_MODE_SIZE (arg->mode);
      /* Compute how much space the push instruction will push.
	 On many machines, pushing a byte will advance the stack
	 pointer by a halfword.  */
#ifdef PUSH_ROUNDING
      size = PUSH_ROUNDING (size);
#endif
      used = size;

      /* Compute how much space the argument should get:
	 round up to a multiple of the alignment for arguments.  */
      if (none != FUNCTION_ARG_PADDING (arg->mode, TREE_TYPE (pval)))
	used = (((size + PARM_BOUNDARY / BITS_PER_UNIT - 1)
		 / (PARM_BOUNDARY / BITS_PER_UNIT))
		* (PARM_BOUNDARY / BITS_PER_UNIT));

      /* Compute the alignment of the pushed argument.  */
      parm_align = arg->locate.boundary;
      if (FUNCTION_ARG_PADDING (arg->mode, TREE_TYPE (pval)) == downward)
	{
	  int pad = used - size;
	  if (pad)
	    {
	      unsigned int pad_align = (pad & -pad) * BITS_PER_UNIT;
	      parm_align = MIN (parm_align, pad_align);
	    }
	}

      /* This isn't already where we want it on the stack, so put it there.
	 This can either be done with push or copy insns.  */
      emit_push_insn (arg->value, arg->mode, TREE_TYPE (pval), NULL_RTX,
		      parm_align, partial, reg, used - size, argblock,
		      ARGS_SIZE_RTX (arg->locate.offset), reg_parm_stack_space,
		      ARGS_SIZE_RTX (arg->locate.alignment_pad));

      /* Unless this is a partially-in-register argument, the argument is now
	 in the stack.  */
      if (partial == 0)
	arg->value = arg->stack;
    }
  else
    {
      /* BLKmode, at least partly to be pushed.  */

      unsigned int parm_align;
      int excess;
      rtx size_rtx;

      /* Pushing a nonscalar.
	 If part is passed in registers, PARTIAL says how much
	 and emit_push_insn will take care of putting it there.  */

      /* Round its size up to a multiple
	 of the allocation unit for arguments.  */

      if (arg->locate.size.var != 0)
	{
	  excess = 0;
	  size_rtx = ARGS_SIZE_RTX (arg->locate.size);
	}
      else
	{
	  /* PUSH_ROUNDING has no effect on us, because emit_push_insn
	     for BLKmode is careful to avoid it.  */
	  excess = (arg->locate.size.constant
		    - int_size_in_bytes (TREE_TYPE (pval))
		    + partial);
	  size_rtx = expand_expr (size_in_bytes (TREE_TYPE (pval)),
				  NULL_RTX, TYPE_MODE (sizetype),
				  EXPAND_NORMAL);
	}

      parm_align = arg->locate.boundary;

      /* When an argument is padded down, the block is aligned to
	 PARM_BOUNDARY, but the actual argument isn't.  */
      if (FUNCTION_ARG_PADDING (arg->mode, TREE_TYPE (pval)) == downward)
	{
	  if (arg->locate.size.var)
	    parm_align = BITS_PER_UNIT;
	  else if (excess)
	    {
	      unsigned int excess_align = (excess & -excess) * BITS_PER_UNIT;
	      parm_align = MIN (parm_align, excess_align);
	    }
	}

      if ((flags & ECF_SIBCALL) && MEM_P (arg->value))
	{
	  /* emit_push_insn might not work properly if arg->value and
	     argblock + arg->locate.offset areas overlap.  */
	  rtx x = arg->value;
	  int i = 0;

	  if (XEXP (x, 0) == crtl->args.internal_arg_pointer
	      || (GET_CODE (XEXP (x, 0)) == PLUS
		  && XEXP (XEXP (x, 0), 0) ==
		     crtl->args.internal_arg_pointer
		  && CONST_INT_P (XEXP (XEXP (x, 0), 1))))
	    {
	      if (XEXP (x, 0) != crtl->args.internal_arg_pointer)
		i = INTVAL (XEXP (XEXP (x, 0), 1));

	      /* expand_call should ensure this.  */
	      gcc_assert (!arg->locate.offset.var
			  && arg->locate.size.var == 0
			  && CONST_INT_P (size_rtx));

	      if (arg->locate.offset.constant > i)
		{
		  if (arg->locate.offset.constant < i + INTVAL (size_rtx))
		    sibcall_failure = 1;
		}
	      else if (arg->locate.offset.constant < i)
		{
		  /* Use arg->locate.size.constant instead of size_rtx
		     because we only care about the part of the argument
		     on the stack.  */
		  if (i < (arg->locate.offset.constant
			   + arg->locate.size.constant))
		    sibcall_failure = 1;
		}
	      else
		{
		  /* Even though they appear to be at the same location,
		     if part of the outgoing argument is in registers,
		     they aren't really at the same location.  Check for
		     this by making sure that the incoming size is the
		     same as the outgoing size.  */
		  if (arg->locate.size.constant != INTVAL (size_rtx))
		    sibcall_failure = 1;
		}
	    }
	}

      emit_push_insn (arg->value, arg->mode, TREE_TYPE (pval), size_rtx,
		      parm_align, partial, reg, excess, argblock,
		      ARGS_SIZE_RTX (arg->locate.offset), reg_parm_stack_space,
		      ARGS_SIZE_RTX (arg->locate.alignment_pad));

      /* Unless this is a partially-in-register argument, the argument is now
	 in the stack.

	 ??? Unlike the case above, in which we want the actual
	 address of the data, so that we can load it directly into a
	 register, here we want the address of the stack slot, so that
	 it's properly aligned for word-by-word copying or something
	 like that.  It's not clear that this is always correct.  */
      if (partial == 0)
	arg->value = arg->stack_slot;
    }

  if (arg->reg && GET_CODE (arg->reg) == PARALLEL)
    {
      tree type = TREE_TYPE (arg->tree_value);
      arg->parallel_value
	= emit_group_load_into_temps (arg->reg, arg->value, type,
				      int_size_in_bytes (type));
    }

  /* Mark all slots this store used.  */
  if (ACCUMULATE_OUTGOING_ARGS && !(flags & ECF_SIBCALL)
      && argblock && ! variable_size && arg->stack)
    for (i = lower_bound; i < upper_bound; i++)
      stack_usage_map[i] = 1;

  /* Once we have pushed something, pops can't safely
     be deferred during the rest of the arguments.  */
  NO_DEFER_POP;

  /* Free any temporary slots made in processing this argument.  Show
     that we might have taken the address of something and pushed that
     as an operand.  */
  preserve_temp_slots (NULL_RTX);
  free_temp_slots ();
  pop_temp_slots ();

  return sibcall_failure;
}

/* Nonzero if we do not know how to pass TYPE solely in registers.  */

bool
must_pass_in_stack_var_size (enum machine_mode mode ATTRIBUTE_UNUSED,
			     const_tree type)
{
  if (!type)
    return false;

  /* If the type has variable size...  */
  if (TREE_CODE (TYPE_SIZE (type)) != INTEGER_CST)
    return true;

  /* If the type is marked as addressable (it is required
     to be constructed into the stack)...  */
  if (TREE_ADDRESSABLE (type))
    return true;

  return false;
}

/* Another version of the TARGET_MUST_PASS_IN_STACK hook.  This one
   takes trailing padding of a structure into account.  */
/* ??? Should be able to merge these two by examining BLOCK_REG_PADDING.  */

bool
must_pass_in_stack_var_size_or_pad (enum machine_mode mode, const_tree type)
{
  if (!type)
    return false;

  /* If the type has variable size...  */
  if (TREE_CODE (TYPE_SIZE (type)) != INTEGER_CST)
    return true;

  /* If the type is marked as addressable (it is required
     to be constructed into the stack)...  */
  if (TREE_ADDRESSABLE (type))
    return true;

  /* If the padding and mode of the type is such that a copy into
     a register would put it into the wrong part of the register.  */
  if (mode == BLKmode
      && int_size_in_bytes (type) % (PARM_BOUNDARY / BITS_PER_UNIT)
      && (FUNCTION_ARG_PADDING (mode, type)
	  == (BYTES_BIG_ENDIAN ? upward : downward)))
    return true;

  return false;
}<|MERGE_RESOLUTION|>--- conflicted
+++ resolved
@@ -377,27 +377,10 @@
   if (ecf_flags & ECF_LOOPING_CONST_OR_PURE)
     RTL_LOOPING_CONST_OR_PURE_CALL_P (call_insn) = 1;
 
-<<<<<<< HEAD
-  /* If this call can't throw, attach a REG_EH_REGION reg note
-     to that effect.  When doing transactional memory, we can
-     desire an EH_REGION note even on calls that don't "throw"
-     in the true EH sense.  */
-  {
-    int rn = lookup_expr_eh_region (fntree);
-    if (rn < 0)
-      {
-	if (ecf_flags & ECF_NOTHROW)
-	  rn = 0;
-      }
-    if (rn >= 0)
-      add_reg_note (call_insn, REG_EH_REGION, GEN_INT (rn));
-  }
-=======
   /* If this call can't throw, attach a REG_EH_REGION reg note to that
      effect.  */
   if (ecf_flags & ECF_NOTHROW)
     add_reg_note (call_insn, REG_EH_REGION, const0_rtx);
->>>>>>> 3dd1415d
 
   if (ecf_flags & ECF_NORETURN)
     add_reg_note (call_insn, REG_NORETURN, const0_rtx);
