--- conflicted
+++ resolved
@@ -914,11 +914,7 @@
 	return true;
 
       /* GCC post 3.4 passes *all* variable sized types by reference.  */
-<<<<<<< HEAD
-      if (!type_size_known_constant_p (type))
-=======
       if (!TYPE_SIZE (type) || !poly_int_tree_p (TYPE_SIZE (type)))
->>>>>>> 3f7c8055
 	return true;
 
       /* If a record type should be passed the same as its first (and only)
@@ -2311,7 +2307,7 @@
       int unsignedp;
 
       /* Replace erroneous argument with constant zero.  */
-      if (type == error_mark_node || !TYPE_LAID_OUT_P (type))
+      if (type == error_mark_node || !COMPLETE_TYPE_P (type))
 	args[i].tree_value = integer_zero_node, type = integer_type_node;
 
       /* If TYPE is a transparent union or record, pass things the way
@@ -2397,7 +2393,8 @@
 		 function being called.  */
 	      rtx copy;
 
-	      if (!type_size_known_constant_p (type)
+	      if (!COMPLETE_TYPE_P (type)
+		  || TREE_CODE (TYPE_SIZE_UNIT (type)) != INTEGER_CST
 		  || (flag_stack_check == GENERIC_STACK_CHECK
 		      && compare_tree_int (TYPE_SIZE_UNIT (type),
 					   STACK_CHECK_MAX_VAR_SIZE) > 0))
