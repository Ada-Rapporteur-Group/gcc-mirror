/* Convert function calls to rtl insns, for GNU C compiler.
   Copyright (C) 1989-2014 Free Software Foundation, Inc.

This file is part of GCC.

GCC is free software; you can redistribute it and/or modify it under
the terms of the GNU General Public License as published by the Free
Software Foundation; either version 3, or (at your option) any later
version.

GCC is distributed in the hope that it will be useful, but WITHOUT ANY
WARRANTY; without even the implied warranty of MERCHANTABILITY or
FITNESS FOR A PARTICULAR PURPOSE.  See the GNU General Public License
for more details.

You should have received a copy of the GNU General Public License
along with GCC; see the file COPYING3.  If not see
<http://www.gnu.org/licenses/>.  */

#include "config.h"
#include "system.h"
#include "coretypes.h"
#include "tm.h"
#include "rtl.h"
#include "tree.h"
#include "stor-layout.h"
#include "varasm.h"
#include "stringpool.h"
#include "attribs.h"
#include "basic-block.h"
#include "tree-ssa-alias.h"
#include "internal-fn.h"
#include "gimple-expr.h"
#include "is-a.h"
#include "gimple.h"
#include "flags.h"
#include "expr.h"
#include "optabs.h"
#include "libfuncs.h"
#include "function.h"
#include "regs.h"
#include "diagnostic-core.h"
#include "output.h"
#include "tm_p.h"
#include "timevar.h"
#include "sbitmap.h"
#include "langhooks.h"
#include "target.h"
#include "cgraph.h"
#include "except.h"
#include "dbgcnt.h"

/* Like PREFERRED_STACK_BOUNDARY but in units of bytes, not bits.  */
#define STACK_BYTES (PREFERRED_STACK_BOUNDARY / BITS_PER_UNIT)

/* Data structure and subroutines used within expand_call.  */

struct arg_data
{
  /* Tree node for this argument.  */
  tree tree_value;
  /* Mode for value; TYPE_MODE unless promoted.  */
  enum machine_mode mode;
  /* Current RTL value for argument, or 0 if it isn't precomputed.  */
  rtx value;
  /* Initially-compute RTL value for argument; only for const functions.  */
  rtx initial_value;
  /* Register to pass this argument in, 0 if passed on stack, or an
     PARALLEL if the arg is to be copied into multiple non-contiguous
     registers.  */
  rtx reg;
  /* Register to pass this argument in when generating tail call sequence.
     This is not the same register as for normal calls on machines with
     register windows.  */
  rtx tail_call_reg;
  /* If REG is a PARALLEL, this is a copy of VALUE pulled into the correct
     form for emit_group_move.  */
  rtx parallel_value;
  /* If REG was promoted from the actual mode of the argument expression,
     indicates whether the promotion is sign- or zero-extended.  */
  int unsignedp;
  /* Number of bytes to put in registers.  0 means put the whole arg
     in registers.  Also 0 if not passed in registers.  */
  int partial;
  /* Nonzero if argument must be passed on stack.
     Note that some arguments may be passed on the stack
     even though pass_on_stack is zero, just because FUNCTION_ARG says so.
     pass_on_stack identifies arguments that *cannot* go in registers.  */
  int pass_on_stack;
  /* Some fields packaged up for locate_and_pad_parm.  */
  struct locate_and_pad_arg_data locate;
  /* Location on the stack at which parameter should be stored.  The store
     has already been done if STACK == VALUE.  */
  rtx stack;
  /* Location on the stack of the start of this argument slot.  This can
     differ from STACK if this arg pads downward.  This location is known
     to be aligned to TARGET_FUNCTION_ARG_BOUNDARY.  */
  rtx stack_slot;
  /* Place that this stack area has been saved, if needed.  */
  rtx save_area;
  /* If an argument's alignment does not permit direct copying into registers,
     copy in smaller-sized pieces into pseudos.  These are stored in a
     block pointed to by this field.  The next field says how many
     word-sized pseudos we made.  */
  rtx *aligned_regs;
  int n_aligned_regs;
};

/* A vector of one char per byte of stack space.  A byte if nonzero if
   the corresponding stack location has been used.
   This vector is used to prevent a function call within an argument from
   clobbering any stack already set up.  */
static char *stack_usage_map;

/* Size of STACK_USAGE_MAP.  */
static int highest_outgoing_arg_in_use;

/* A bitmap of virtual-incoming stack space.  Bit is set if the corresponding
   stack location's tail call argument has been already stored into the stack.
   This bitmap is used to prevent sibling call optimization if function tries
   to use parent's incoming argument slots when they have been already
   overwritten with tail call arguments.  */
static sbitmap stored_args_map;

/* stack_arg_under_construction is nonzero when an argument may be
   initialized with a constructor call (including a C function that
   returns a BLKmode struct) and expand_call must take special action
   to make sure the object being constructed does not overlap the
   argument list for the constructor call.  */
static int stack_arg_under_construction;

static void emit_call_1 (rtx, tree, tree, tree, HOST_WIDE_INT, HOST_WIDE_INT,
			 HOST_WIDE_INT, rtx, rtx, int, rtx, int,
			 cumulative_args_t);
static void precompute_register_parameters (int, struct arg_data *, int *);
static int store_one_arg (struct arg_data *, rtx, int, int, int);
static void store_unaligned_arguments_into_pseudos (struct arg_data *, int);
static int finalize_must_preallocate (int, int, struct arg_data *,
				      struct args_size *);
static void precompute_arguments (int, struct arg_data *);
static int compute_argument_block_size (int, struct args_size *, tree, tree, int);
static void initialize_argument_information (int, struct arg_data *,
					     struct args_size *, int,
					     tree, tree,
					     tree, tree, cumulative_args_t, int,
					     rtx *, int *, int *, int *,
					     bool *, bool);
static void compute_argument_addresses (struct arg_data *, rtx, int);
static rtx rtx_for_function_call (tree, tree);
static void load_register_parameters (struct arg_data *, int, rtx *, int,
				      int, int *);
static rtx emit_library_call_value_1 (int, rtx, rtx, enum libcall_type,
				      enum machine_mode, int, va_list);
static int special_function_p (const_tree, int);
static int check_sibcall_argument_overlap_1 (rtx);
static int check_sibcall_argument_overlap (rtx, struct arg_data *, int);

static int combine_pending_stack_adjustment_and_call (int, struct args_size *,
						      unsigned int);
static tree split_complex_types (tree);

#ifdef REG_PARM_STACK_SPACE
static rtx save_fixed_argument_area (int, rtx, int *, int *);
static void restore_fixed_argument_area (rtx, rtx, int, int);
#endif

/* Force FUNEXP into a form suitable for the address of a CALL,
   and return that as an rtx.  Also load the static chain register
   if FNDECL is a nested function.

   CALL_FUSAGE points to a variable holding the prospective
   CALL_INSN_FUNCTION_USAGE information.  */

rtx
prepare_call_address (tree fndecl, rtx funexp, rtx static_chain_value,
		      rtx *call_fusage, int reg_parm_seen, int sibcallp)
{
  /* Make a valid memory address and copy constants through pseudo-regs,
     but not for a constant address if -fno-function-cse.  */
  if (GET_CODE (funexp) != SYMBOL_REF)
    /* If we are using registers for parameters, force the
       function address into a register now.  */
    funexp = ((reg_parm_seen
	       && targetm.small_register_classes_for_mode_p (FUNCTION_MODE))
	      ? force_not_mem (memory_address (FUNCTION_MODE, funexp))
	      : memory_address (FUNCTION_MODE, funexp));
  else if (! sibcallp)
    {
#ifndef NO_FUNCTION_CSE
      if (optimize && ! flag_no_function_cse)
	funexp = force_reg (Pmode, funexp);
#endif
    }

  if (static_chain_value != 0)
    {
      rtx chain;

      gcc_assert (fndecl);
      chain = targetm.calls.static_chain (fndecl, false);
      static_chain_value = convert_memory_address (Pmode, static_chain_value);

      emit_move_insn (chain, static_chain_value);
      if (REG_P (chain))
	use_reg (call_fusage, chain);
    }

  return funexp;
}

/* Generate instructions to call function FUNEXP,
   and optionally pop the results.
   The CALL_INSN is the first insn generated.

   FNDECL is the declaration node of the function.  This is given to the
   hook TARGET_RETURN_POPS_ARGS to determine whether this function pops
   its own args.

   FUNTYPE is the data type of the function.  This is given to the hook
   TARGET_RETURN_POPS_ARGS to determine whether this function pops its
   own args.  We used to allow an identifier for library functions, but
   that doesn't work when the return type is an aggregate type and the
   calling convention says that the pointer to this aggregate is to be
   popped by the callee.

   STACK_SIZE is the number of bytes of arguments on the stack,
   ROUNDED_STACK_SIZE is that number rounded up to
   PREFERRED_STACK_BOUNDARY; zero if the size is variable.  This is
   both to put into the call insn and to generate explicit popping
   code if necessary.

   STRUCT_VALUE_SIZE is the number of bytes wanted in a structure value.
   It is zero if this call doesn't want a structure value.

   NEXT_ARG_REG is the rtx that results from executing
     targetm.calls.function_arg (&args_so_far, VOIDmode, void_type_node, true)
   just after all the args have had their registers assigned.
   This could be whatever you like, but normally it is the first
   arg-register beyond those used for args in this call,
   or 0 if all the arg-registers are used in this call.
   It is passed on to `gen_call' so you can put this info in the call insn.

   VALREG is a hard register in which a value is returned,
   or 0 if the call does not return a value.

   OLD_INHIBIT_DEFER_POP is the value that `inhibit_defer_pop' had before
   the args to this call were processed.
   We restore `inhibit_defer_pop' to that value.

   CALL_FUSAGE is either empty or an EXPR_LIST of USE expressions that
   denote registers used by the called function.  */

static void
emit_call_1 (rtx funexp, tree fntree ATTRIBUTE_UNUSED, tree fndecl ATTRIBUTE_UNUSED,
	     tree funtype ATTRIBUTE_UNUSED,
	     HOST_WIDE_INT stack_size ATTRIBUTE_UNUSED,
	     HOST_WIDE_INT rounded_stack_size,
	     HOST_WIDE_INT struct_value_size ATTRIBUTE_UNUSED,
	     rtx next_arg_reg ATTRIBUTE_UNUSED, rtx valreg,
	     int old_inhibit_defer_pop, rtx call_fusage, int ecf_flags,
	     cumulative_args_t args_so_far ATTRIBUTE_UNUSED)
{
  rtx rounded_stack_size_rtx = GEN_INT (rounded_stack_size);
  rtx call_insn, call, funmem;
  int already_popped = 0;
  HOST_WIDE_INT n_popped
    = targetm.calls.return_pops_args (fndecl, funtype, stack_size);

#ifdef CALL_POPS_ARGS
  n_popped += CALL_POPS_ARGS (*get_cumulative_args (args_so_far));
#endif

  /* Ensure address is valid.  SYMBOL_REF is already valid, so no need,
     and we don't want to load it into a register as an optimization,
     because prepare_call_address already did it if it should be done.  */
  if (GET_CODE (funexp) != SYMBOL_REF)
    funexp = memory_address (FUNCTION_MODE, funexp);

  funmem = gen_rtx_MEM (FUNCTION_MODE, funexp);
  if (fndecl && TREE_CODE (fndecl) == FUNCTION_DECL)
    {
      tree t = fndecl;

      /* Although a built-in FUNCTION_DECL and its non-__builtin
	 counterpart compare equal and get a shared mem_attrs, they
	 produce different dump output in compare-debug compilations,
	 if an entry gets garbage collected in one compilation, then
	 adds a different (but equivalent) entry, while the other
	 doesn't run the garbage collector at the same spot and then
	 shares the mem_attr with the equivalent entry. */
      if (DECL_BUILT_IN_CLASS (t) == BUILT_IN_NORMAL)
	{
	  tree t2 = builtin_decl_explicit (DECL_FUNCTION_CODE (t));
	  if (t2)
	    t = t2;
	}

	set_mem_expr (funmem, t);
    }
  else if (fntree)
    set_mem_expr (funmem, build_simple_mem_ref (CALL_EXPR_FN (fntree)));

#if defined (HAVE_sibcall_pop) && defined (HAVE_sibcall_value_pop)
  if ((ecf_flags & ECF_SIBCALL)
      && HAVE_sibcall_pop && HAVE_sibcall_value_pop
      && (n_popped > 0 || stack_size == 0))
    {
      rtx n_pop = GEN_INT (n_popped);
      rtx pat;

      /* If this subroutine pops its own args, record that in the call insn
	 if possible, for the sake of frame pointer elimination.  */

      if (valreg)
	pat = GEN_SIBCALL_VALUE_POP (valreg, funmem, rounded_stack_size_rtx,
				     next_arg_reg, n_pop);
      else
	pat = GEN_SIBCALL_POP (funmem, rounded_stack_size_rtx, next_arg_reg,
			       n_pop);

      emit_call_insn (pat);
      already_popped = 1;
    }
  else
#endif

#if defined (HAVE_call_pop) && defined (HAVE_call_value_pop)
  /* If the target has "call" or "call_value" insns, then prefer them
     if no arguments are actually popped.  If the target does not have
     "call" or "call_value" insns, then we must use the popping versions
     even if the call has no arguments to pop.  */
#if defined (HAVE_call) && defined (HAVE_call_value)
  if (HAVE_call && HAVE_call_value && HAVE_call_pop && HAVE_call_value_pop
      && n_popped > 0)
#else
  if (HAVE_call_pop && HAVE_call_value_pop)
#endif
    {
      rtx n_pop = GEN_INT (n_popped);
      rtx pat;

      /* If this subroutine pops its own args, record that in the call insn
	 if possible, for the sake of frame pointer elimination.  */

      if (valreg)
	pat = GEN_CALL_VALUE_POP (valreg, funmem, rounded_stack_size_rtx,
				  next_arg_reg, n_pop);
      else
	pat = GEN_CALL_POP (funmem, rounded_stack_size_rtx, next_arg_reg,
			    n_pop);

      emit_call_insn (pat);
      already_popped = 1;
    }
  else
#endif

#if defined (HAVE_sibcall) && defined (HAVE_sibcall_value)
  if ((ecf_flags & ECF_SIBCALL)
      && HAVE_sibcall && HAVE_sibcall_value)
    {
      if (valreg)
	emit_call_insn (GEN_SIBCALL_VALUE (valreg, funmem,
					   rounded_stack_size_rtx,
					   next_arg_reg, NULL_RTX));
      else
	emit_call_insn (GEN_SIBCALL (funmem, rounded_stack_size_rtx,
				     next_arg_reg,
				     GEN_INT (struct_value_size)));
    }
  else
#endif

#if defined (HAVE_call) && defined (HAVE_call_value)
  if (HAVE_call && HAVE_call_value)
    {
      if (valreg)
	emit_call_insn (GEN_CALL_VALUE (valreg, funmem, rounded_stack_size_rtx,
					next_arg_reg, NULL_RTX));
      else
	emit_call_insn (GEN_CALL (funmem, rounded_stack_size_rtx, next_arg_reg,
				  GEN_INT (struct_value_size)));
    }
  else
#endif
    gcc_unreachable ();

  /* Find the call we just emitted.  */
  call_insn = last_call_insn ();

  /* Some target create a fresh MEM instead of reusing the one provided
     above.  Set its MEM_EXPR.  */
  call = get_call_rtx_from (call_insn);
  if (call
      && MEM_EXPR (XEXP (call, 0)) == NULL_TREE
      && MEM_EXPR (funmem) != NULL_TREE)
    set_mem_expr (XEXP (call, 0), MEM_EXPR (funmem));

  /* Put the register usage information there.  */
  add_function_usage_to (call_insn, call_fusage);

  /* If this is a const call, then set the insn's unchanging bit.  */
  if (ecf_flags & ECF_CONST)
    RTL_CONST_CALL_P (call_insn) = 1;

  /* If this is a pure call, then set the insn's unchanging bit.  */
  if (ecf_flags & ECF_PURE)
    RTL_PURE_CALL_P (call_insn) = 1;

  /* If this is a const call, then set the insn's unchanging bit.  */
  if (ecf_flags & ECF_LOOPING_CONST_OR_PURE)
    RTL_LOOPING_CONST_OR_PURE_CALL_P (call_insn) = 1;

  /* Create a nothrow REG_EH_REGION note, if needed.  */
  make_reg_eh_region_note (call_insn, ecf_flags, 0);

  if (ecf_flags & ECF_NORETURN)
    add_reg_note (call_insn, REG_NORETURN, const0_rtx);

  if (ecf_flags & ECF_RETURNS_TWICE)
    {
      add_reg_note (call_insn, REG_SETJMP, const0_rtx);
      cfun->calls_setjmp = 1;
    }

  SIBLING_CALL_P (call_insn) = ((ecf_flags & ECF_SIBCALL) != 0);

  /* Restore this now, so that we do defer pops for this call's args
     if the context of the call as a whole permits.  */
  inhibit_defer_pop = old_inhibit_defer_pop;

  if (n_popped > 0)
    {
      if (!already_popped)
	CALL_INSN_FUNCTION_USAGE (call_insn)
	  = gen_rtx_EXPR_LIST (VOIDmode,
			       gen_rtx_CLOBBER (VOIDmode, stack_pointer_rtx),
			       CALL_INSN_FUNCTION_USAGE (call_insn));
      rounded_stack_size -= n_popped;
      rounded_stack_size_rtx = GEN_INT (rounded_stack_size);
      stack_pointer_delta -= n_popped;

      add_reg_note (call_insn, REG_ARGS_SIZE, GEN_INT (stack_pointer_delta));

      /* If popup is needed, stack realign must use DRAP  */
      if (SUPPORTS_STACK_ALIGNMENT)
        crtl->need_drap = true;
    }
  /* For noreturn calls when not accumulating outgoing args force
     REG_ARGS_SIZE note to prevent crossjumping of calls with different
     args sizes.  */
  else if (!ACCUMULATE_OUTGOING_ARGS && (ecf_flags & ECF_NORETURN) != 0)
    add_reg_note (call_insn, REG_ARGS_SIZE, GEN_INT (stack_pointer_delta));

  if (!ACCUMULATE_OUTGOING_ARGS)
    {
      /* If returning from the subroutine does not automatically pop the args,
	 we need an instruction to pop them sooner or later.
	 Perhaps do it now; perhaps just record how much space to pop later.

	 If returning from the subroutine does pop the args, indicate that the
	 stack pointer will be changed.  */

      if (rounded_stack_size != 0)
	{
	  if (ecf_flags & ECF_NORETURN)
	    /* Just pretend we did the pop.  */
	    stack_pointer_delta -= rounded_stack_size;
	  else if (flag_defer_pop && inhibit_defer_pop == 0
	      && ! (ecf_flags & (ECF_CONST | ECF_PURE)))
	    pending_stack_adjust += rounded_stack_size;
	  else
	    adjust_stack (rounded_stack_size_rtx);
	}
    }
  /* When we accumulate outgoing args, we must avoid any stack manipulations.
     Restore the stack pointer to its original value now.  Usually
     ACCUMULATE_OUTGOING_ARGS targets don't get here, but there are exceptions.
     On  i386 ACCUMULATE_OUTGOING_ARGS can be enabled on demand, and
     popping variants of functions exist as well.

     ??? We may optimize similar to defer_pop above, but it is
     probably not worthwhile.

     ??? It will be worthwhile to enable combine_stack_adjustments even for
     such machines.  */
  else if (n_popped)
    anti_adjust_stack (GEN_INT (n_popped));
}

/* Determine if the function identified by NAME and FNDECL is one with
   special properties we wish to know about.

   For example, if the function might return more than one time (setjmp), then
   set RETURNS_TWICE to a nonzero value.

   Similarly set NORETURN if the function is in the longjmp family.

   Set MAY_BE_ALLOCA for any memory allocation function that might allocate
   space from the stack such as alloca.  */

static int
special_function_p (const_tree fndecl, int flags)
{
  if (fndecl && DECL_NAME (fndecl)
      && IDENTIFIER_LENGTH (DECL_NAME (fndecl)) <= 17
      /* Exclude functions not at the file scope, or not `extern',
	 since they are not the magic functions we would otherwise
	 think they are.
	 FIXME: this should be handled with attributes, not with this
	 hacky imitation of DECL_ASSEMBLER_NAME.  It's (also) wrong
	 because you can declare fork() inside a function if you
	 wish.  */
      && (DECL_CONTEXT (fndecl) == NULL_TREE
	  || TREE_CODE (DECL_CONTEXT (fndecl)) == TRANSLATION_UNIT_DECL)
      && TREE_PUBLIC (fndecl))
    {
      const char *name = IDENTIFIER_POINTER (DECL_NAME (fndecl));
      const char *tname = name;

      /* We assume that alloca will always be called by name.  It
	 makes no sense to pass it as a pointer-to-function to
	 anything that does not understand its behavior.  */
      if (IDENTIFIER_LENGTH (DECL_NAME (fndecl)) == 6
	  && name[0] == 'a'
	  && ! strcmp (name, "alloca"))
	flags |= ECF_MAY_BE_ALLOCA;

      /* Disregard prefix _, __, __x or __builtin_.  */
      if (name[0] == '_')
	{
	  if (name[1] == '_'
	      && name[2] == 'b'
	      && !strncmp (name + 3, "uiltin_", 7))
	    tname += 10;
	  else if (name[1] == '_' && name[2] == 'x')
	    tname += 3;
	  else if (name[1] == '_')
	    tname += 2;
	  else
	    tname += 1;
	}

      if (tname[0] == 's')
	{
	  if ((tname[1] == 'e'
	       && (! strcmp (tname, "setjmp")
		   || ! strcmp (tname, "setjmp_syscall")))
	      || (tname[1] == 'i'
		  && ! strcmp (tname, "sigsetjmp"))
	      || (tname[1] == 'a'
		  && ! strcmp (tname, "savectx")))
	    flags |= ECF_RETURNS_TWICE | ECF_LEAF;

	  if (tname[1] == 'i'
	      && ! strcmp (tname, "siglongjmp"))
	    flags |= ECF_NORETURN;
	}
      else if ((tname[0] == 'q' && tname[1] == 's'
		&& ! strcmp (tname, "qsetjmp"))
	       || (tname[0] == 'v' && tname[1] == 'f'
		   && ! strcmp (tname, "vfork"))
	       || (tname[0] == 'g' && tname[1] == 'e'
		   && !strcmp (tname, "getcontext")))
	flags |= ECF_RETURNS_TWICE | ECF_LEAF;

      else if (tname[0] == 'l' && tname[1] == 'o'
	       && ! strcmp (tname, "longjmp"))
	flags |= ECF_NORETURN;
    }

  if (DECL_BUILT_IN_CLASS (fndecl) == BUILT_IN_NORMAL)
    switch (DECL_FUNCTION_CODE (fndecl))
      {
      case BUILT_IN_ALLOCA:
      case BUILT_IN_ALLOCA_WITH_ALIGN:
	flags |= ECF_MAY_BE_ALLOCA;
	break;
      default:
	break;
      }

  return flags;
}

/* Similar to special_function_p; return a set of ERF_ flags for the
   function FNDECL.  */
static int
decl_return_flags (tree fndecl)
{
  tree attr;
  tree type = TREE_TYPE (fndecl);
  if (!type)
    return 0;

  attr = lookup_attribute ("fn spec", TYPE_ATTRIBUTES (type));
  if (!attr)
    return 0;

  attr = TREE_VALUE (TREE_VALUE (attr));
  if (!attr || TREE_STRING_LENGTH (attr) < 1)
    return 0;

  switch (TREE_STRING_POINTER (attr)[0])
    {
    case '1':
    case '2':
    case '3':
    case '4':
      return ERF_RETURNS_ARG | (TREE_STRING_POINTER (attr)[0] - '1');

    case 'm':
      return ERF_NOALIAS;

    case '.':
    default:
      return 0;
    }
}

/* Return nonzero when FNDECL represents a call to setjmp.  */

int
setjmp_call_p (const_tree fndecl)
{
  if (DECL_IS_RETURNS_TWICE (fndecl))
    return ECF_RETURNS_TWICE;
  return special_function_p (fndecl, 0) & ECF_RETURNS_TWICE;
}


/* Return true if STMT is an alloca call.  */

bool
gimple_alloca_call_p (const_gimple stmt)
{
  tree fndecl;

  if (!is_gimple_call (stmt))
    return false;

  fndecl = gimple_call_fndecl (stmt);
  if (fndecl && (special_function_p (fndecl, 0) & ECF_MAY_BE_ALLOCA))
    return true;

  return false;
}

/* Return true when exp contains alloca call.  */

bool
alloca_call_p (const_tree exp)
{
  tree fndecl;
  if (TREE_CODE (exp) == CALL_EXPR
      && (fndecl = get_callee_fndecl (exp))
      && (special_function_p (fndecl, 0) & ECF_MAY_BE_ALLOCA))
    return true;
  return false;
}

/* Return TRUE if FNDECL is either a TM builtin or a TM cloned
   function.  Return FALSE otherwise.  */

static bool
is_tm_builtin (const_tree fndecl)
{
  if (fndecl == NULL)
    return false;

  if (decl_is_tm_clone (fndecl))
    return true;

  if (DECL_BUILT_IN_CLASS (fndecl) == BUILT_IN_NORMAL)
    {
      switch (DECL_FUNCTION_CODE (fndecl))
	{
	case BUILT_IN_TM_COMMIT:
	case BUILT_IN_TM_COMMIT_EH:
	case BUILT_IN_TM_ABORT:
	case BUILT_IN_TM_IRREVOCABLE:
	case BUILT_IN_TM_GETTMCLONE_IRR:
	case BUILT_IN_TM_MEMCPY:
	case BUILT_IN_TM_MEMMOVE:
	case BUILT_IN_TM_MEMSET:
	CASE_BUILT_IN_TM_STORE (1):
	CASE_BUILT_IN_TM_STORE (2):
	CASE_BUILT_IN_TM_STORE (4):
	CASE_BUILT_IN_TM_STORE (8):
	CASE_BUILT_IN_TM_STORE (FLOAT):
	CASE_BUILT_IN_TM_STORE (DOUBLE):
	CASE_BUILT_IN_TM_STORE (LDOUBLE):
	CASE_BUILT_IN_TM_STORE (M64):
	CASE_BUILT_IN_TM_STORE (M128):
	CASE_BUILT_IN_TM_STORE (M256):
	CASE_BUILT_IN_TM_LOAD (1):
	CASE_BUILT_IN_TM_LOAD (2):
	CASE_BUILT_IN_TM_LOAD (4):
	CASE_BUILT_IN_TM_LOAD (8):
	CASE_BUILT_IN_TM_LOAD (FLOAT):
	CASE_BUILT_IN_TM_LOAD (DOUBLE):
	CASE_BUILT_IN_TM_LOAD (LDOUBLE):
	CASE_BUILT_IN_TM_LOAD (M64):
	CASE_BUILT_IN_TM_LOAD (M128):
	CASE_BUILT_IN_TM_LOAD (M256):
	case BUILT_IN_TM_LOG:
	case BUILT_IN_TM_LOG_1:
	case BUILT_IN_TM_LOG_2:
	case BUILT_IN_TM_LOG_4:
	case BUILT_IN_TM_LOG_8:
	case BUILT_IN_TM_LOG_FLOAT:
	case BUILT_IN_TM_LOG_DOUBLE:
	case BUILT_IN_TM_LOG_LDOUBLE:
	case BUILT_IN_TM_LOG_M64:
	case BUILT_IN_TM_LOG_M128:
	case BUILT_IN_TM_LOG_M256:
	  return true;
	default:
	  break;
	}
    }
  return false;
}

/* Detect flags (function attributes) from the function decl or type node.  */

int
flags_from_decl_or_type (const_tree exp)
{
  int flags = 0;

  if (DECL_P (exp))
    {
      /* The function exp may have the `malloc' attribute.  */
      if (DECL_IS_MALLOC (exp))
	flags |= ECF_MALLOC;

      /* The function exp may have the `returns_twice' attribute.  */
      if (DECL_IS_RETURNS_TWICE (exp))
	flags |= ECF_RETURNS_TWICE;

      /* Process the pure and const attributes.  */
      if (TREE_READONLY (exp))
	flags |= ECF_CONST;
      if (DECL_PURE_P (exp))
	flags |= ECF_PURE;
      if (DECL_LOOPING_CONST_OR_PURE_P (exp))
	flags |= ECF_LOOPING_CONST_OR_PURE;

      if (DECL_IS_NOVOPS (exp))
	flags |= ECF_NOVOPS;
      if (lookup_attribute ("leaf", DECL_ATTRIBUTES (exp)))
	flags |= ECF_LEAF;

      if (TREE_NOTHROW (exp))
	flags |= ECF_NOTHROW;

      if (flag_tm)
	{
	  if (is_tm_builtin (exp))
	    flags |= ECF_TM_BUILTIN;
	  else if ((flags & (ECF_CONST|ECF_NOVOPS)) != 0
		   || lookup_attribute ("transaction_pure",
					TYPE_ATTRIBUTES (TREE_TYPE (exp))))
	    flags |= ECF_TM_PURE;
	}

      flags = special_function_p (exp, flags);
    }
  else if (TYPE_P (exp))
    {
      if (TYPE_READONLY (exp))
	flags |= ECF_CONST;

      if (flag_tm
	  && ((flags & ECF_CONST) != 0
	      || lookup_attribute ("transaction_pure", TYPE_ATTRIBUTES (exp))))
	flags |= ECF_TM_PURE;
    }
  else
    gcc_unreachable ();

  if (TREE_THIS_VOLATILE (exp))
    {
      flags |= ECF_NORETURN;
      if (flags & (ECF_CONST|ECF_PURE))
	flags |= ECF_LOOPING_CONST_OR_PURE;
    }

  return flags;
}

/* Detect flags from a CALL_EXPR.  */

int
call_expr_flags (const_tree t)
{
  int flags;
  tree decl = get_callee_fndecl (t);

  if (decl)
    flags = flags_from_decl_or_type (decl);
  else
    {
      t = TREE_TYPE (CALL_EXPR_FN (t));
      if (t && TREE_CODE (t) == POINTER_TYPE)
	flags = flags_from_decl_or_type (TREE_TYPE (t));
      else
	flags = 0;
    }

  return flags;
}

/* Precompute all register parameters as described by ARGS, storing values
   into fields within the ARGS array.

   NUM_ACTUALS indicates the total number elements in the ARGS array.

   Set REG_PARM_SEEN if we encounter a register parameter.  */

static void
precompute_register_parameters (int num_actuals, struct arg_data *args,
				int *reg_parm_seen)
{
  int i;

  *reg_parm_seen = 0;

  for (i = 0; i < num_actuals; i++)
    if (args[i].reg != 0 && ! args[i].pass_on_stack)
      {
	*reg_parm_seen = 1;

	if (args[i].value == 0)
	  {
	    push_temp_slots ();
	    args[i].value = expand_normal (args[i].tree_value);
	    preserve_temp_slots (args[i].value);
	    pop_temp_slots ();
	  }

	/* If we are to promote the function arg to a wider mode,
	   do it now.  */

	if (args[i].mode != TYPE_MODE (TREE_TYPE (args[i].tree_value)))
	  args[i].value
	    = convert_modes (args[i].mode,
			     TYPE_MODE (TREE_TYPE (args[i].tree_value)),
			     args[i].value, args[i].unsignedp);

	/* If the value is a non-legitimate constant, force it into a
	   pseudo now.  TLS symbols sometimes need a call to resolve.  */
	if (CONSTANT_P (args[i].value)
	    && !targetm.legitimate_constant_p (args[i].mode, args[i].value))
	  args[i].value = force_reg (args[i].mode, args[i].value);

	/* If we're going to have to load the value by parts, pull the
	   parts into pseudos.  The part extraction process can involve
	   non-trivial computation.  */
	if (GET_CODE (args[i].reg) == PARALLEL)
	  {
	    tree type = TREE_TYPE (args[i].tree_value);
	    args[i].parallel_value
	      = emit_group_load_into_temps (args[i].reg, args[i].value,
					    type, int_size_in_bytes (type));
	  }

	/* If the value is expensive, and we are inside an appropriately
	   short loop, put the value into a pseudo and then put the pseudo
	   into the hard reg.

	   For small register classes, also do this if this call uses
	   register parameters.  This is to avoid reload conflicts while
	   loading the parameters registers.  */

	else if ((! (REG_P (args[i].value)
		     || (GET_CODE (args[i].value) == SUBREG
			 && REG_P (SUBREG_REG (args[i].value)))))
		 && args[i].mode != BLKmode
		 && set_src_cost (args[i].value, optimize_insn_for_speed_p ())
		    > COSTS_N_INSNS (1)
		 && ((*reg_parm_seen
		      && targetm.small_register_classes_for_mode_p (args[i].mode))
		     || optimize))
	  args[i].value = copy_to_mode_reg (args[i].mode, args[i].value);
      }
}

#ifdef REG_PARM_STACK_SPACE

  /* The argument list is the property of the called routine and it
     may clobber it.  If the fixed area has been used for previous
     parameters, we must save and restore it.  */

static rtx
save_fixed_argument_area (int reg_parm_stack_space, rtx argblock, int *low_to_save, int *high_to_save)
{
  int low;
  int high;

  /* Compute the boundary of the area that needs to be saved, if any.  */
  high = reg_parm_stack_space;
#ifdef ARGS_GROW_DOWNWARD
  high += 1;
#endif
  if (high > highest_outgoing_arg_in_use)
    high = highest_outgoing_arg_in_use;

  for (low = 0; low < high; low++)
    if (stack_usage_map[low] != 0)
      {
	int num_to_save;
	enum machine_mode save_mode;
	int delta;
	rtx addr;
	rtx stack_area;
	rtx save_area;

	while (stack_usage_map[--high] == 0)
	  ;

	*low_to_save = low;
	*high_to_save = high;

	num_to_save = high - low + 1;
	save_mode = mode_for_size (num_to_save * BITS_PER_UNIT, MODE_INT, 1);

	/* If we don't have the required alignment, must do this
	   in BLKmode.  */
	if ((low & (MIN (GET_MODE_SIZE (save_mode),
			 BIGGEST_ALIGNMENT / UNITS_PER_WORD) - 1)))
	  save_mode = BLKmode;

#ifdef ARGS_GROW_DOWNWARD
	delta = -high;
#else
	delta = low;
#endif
	addr = plus_constant (Pmode, argblock, delta);
	stack_area = gen_rtx_MEM (save_mode, memory_address (save_mode, addr));

	set_mem_align (stack_area, PARM_BOUNDARY);
	if (save_mode == BLKmode)
	  {
	    save_area = assign_stack_temp (BLKmode, num_to_save);
	    emit_block_move (validize_mem (save_area), stack_area,
			     GEN_INT (num_to_save), BLOCK_OP_CALL_PARM);
	  }
	else
	  {
	    save_area = gen_reg_rtx (save_mode);
	    emit_move_insn (save_area, stack_area);
	  }

	return save_area;
      }

  return NULL_RTX;
}

static void
restore_fixed_argument_area (rtx save_area, rtx argblock, int high_to_save, int low_to_save)
{
  enum machine_mode save_mode = GET_MODE (save_area);
  int delta;
  rtx addr, stack_area;

#ifdef ARGS_GROW_DOWNWARD
  delta = -high_to_save;
#else
  delta = low_to_save;
#endif
  addr = plus_constant (Pmode, argblock, delta);
  stack_area = gen_rtx_MEM (save_mode, memory_address (save_mode, addr));
  set_mem_align (stack_area, PARM_BOUNDARY);

  if (save_mode != BLKmode)
    emit_move_insn (stack_area, save_area);
  else
    emit_block_move (stack_area, validize_mem (save_area),
		     GEN_INT (high_to_save - low_to_save + 1),
		     BLOCK_OP_CALL_PARM);
}
#endif /* REG_PARM_STACK_SPACE */

/* If any elements in ARGS refer to parameters that are to be passed in
   registers, but not in memory, and whose alignment does not permit a
   direct copy into registers.  Copy the values into a group of pseudos
   which we will later copy into the appropriate hard registers.

   Pseudos for each unaligned argument will be stored into the array
   args[argnum].aligned_regs.  The caller is responsible for deallocating
   the aligned_regs array if it is nonzero.  */

static void
store_unaligned_arguments_into_pseudos (struct arg_data *args, int num_actuals)
{
  int i, j;

  for (i = 0; i < num_actuals; i++)
    if (args[i].reg != 0 && ! args[i].pass_on_stack
	&& GET_CODE (args[i].reg) != PARALLEL
	&& args[i].mode == BLKmode
	&& MEM_P (args[i].value)
	&& (MEM_ALIGN (args[i].value)
	    < (unsigned int) MIN (BIGGEST_ALIGNMENT, BITS_PER_WORD)))
      {
	int bytes = int_size_in_bytes (TREE_TYPE (args[i].tree_value));
	int endian_correction = 0;

	if (args[i].partial)
	  {
	    gcc_assert (args[i].partial % UNITS_PER_WORD == 0);
	    args[i].n_aligned_regs = args[i].partial / UNITS_PER_WORD;
	  }
	else
	  {
	    args[i].n_aligned_regs
	      = (bytes + UNITS_PER_WORD - 1) / UNITS_PER_WORD;
	  }

	args[i].aligned_regs = XNEWVEC (rtx, args[i].n_aligned_regs);

	/* Structures smaller than a word are normally aligned to the
	   least significant byte.  On a BYTES_BIG_ENDIAN machine,
	   this means we must skip the empty high order bytes when
	   calculating the bit offset.  */
	if (bytes < UNITS_PER_WORD
#ifdef BLOCK_REG_PADDING
	    && (BLOCK_REG_PADDING (args[i].mode,
				   TREE_TYPE (args[i].tree_value), 1)
		== downward)
#else
	    && BYTES_BIG_ENDIAN
#endif
	    )
	  endian_correction = BITS_PER_WORD - bytes * BITS_PER_UNIT;

	for (j = 0; j < args[i].n_aligned_regs; j++)
	  {
	    rtx reg = gen_reg_rtx (word_mode);
	    rtx word = operand_subword_force (args[i].value, j, BLKmode);
	    int bitsize = MIN (bytes * BITS_PER_UNIT, BITS_PER_WORD);

	    args[i].aligned_regs[j] = reg;
	    word = extract_bit_field (word, bitsize, 0, 1, NULL_RTX,
				      word_mode, word_mode);

	    /* There is no need to restrict this code to loading items
	       in TYPE_ALIGN sized hunks.  The bitfield instructions can
	       load up entire word sized registers efficiently.

	       ??? This may not be needed anymore.
	       We use to emit a clobber here but that doesn't let later
	       passes optimize the instructions we emit.  By storing 0 into
	       the register later passes know the first AND to zero out the
	       bitfield being set in the register is unnecessary.  The store
	       of 0 will be deleted as will at least the first AND.  */

	    emit_move_insn (reg, const0_rtx);

	    bytes -= bitsize / BITS_PER_UNIT;
	    store_bit_field (reg, bitsize, endian_correction, 0, 0,
			     word_mode, word);
	  }
      }
}

/* Fill in ARGS_SIZE and ARGS array based on the parameters found in
   CALL_EXPR EXP.

   NUM_ACTUALS is the total number of parameters.

   N_NAMED_ARGS is the total number of named arguments.

   STRUCT_VALUE_ADDR_VALUE is the implicit argument for a struct return
   value, or null.

   FNDECL is the tree code for the target of this call (if known)

   ARGS_SO_FAR holds state needed by the target to know where to place
   the next argument.

   REG_PARM_STACK_SPACE is the number of bytes of stack space reserved
   for arguments which are passed in registers.

   OLD_STACK_LEVEL is a pointer to an rtx which olds the old stack level
   and may be modified by this routine.

   OLD_PENDING_ADJ, MUST_PREALLOCATE and FLAGS are pointers to integer
   flags which may may be modified by this routine.

   MAY_TAILCALL is cleared if we encounter an invisible pass-by-reference
   that requires allocation of stack space.

   CALL_FROM_THUNK_P is true if this call is the jump from a thunk to
   the thunked-to function.  */

static void
initialize_argument_information (int num_actuals ATTRIBUTE_UNUSED,
				 struct arg_data *args,
				 struct args_size *args_size,
				 int n_named_args ATTRIBUTE_UNUSED,
				 tree exp, tree struct_value_addr_value,
				 tree fndecl, tree fntype,
				 cumulative_args_t args_so_far,
				 int reg_parm_stack_space,
				 rtx *old_stack_level, int *old_pending_adj,
				 int *must_preallocate, int *ecf_flags,
				 bool *may_tailcall, bool call_from_thunk_p)
{
  CUMULATIVE_ARGS *args_so_far_pnt = get_cumulative_args (args_so_far);
  location_t loc = EXPR_LOCATION (exp);

  /* Count arg position in order args appear.  */
  int argpos;

  int i;

  args_size->constant = 0;
  args_size->var = 0;

  /* In this loop, we consider args in the order they are written.
     We fill up ARGS from the back.  */

  i = num_actuals - 1;
  {
    int j = i;
    call_expr_arg_iterator iter;
    tree arg;

    if (struct_value_addr_value)
      {
	args[j].tree_value = struct_value_addr_value;
	j--;
      }
    FOR_EACH_CALL_EXPR_ARG (arg, iter, exp)
      {
	tree argtype = TREE_TYPE (arg);
	if (targetm.calls.split_complex_arg
	    && argtype
	    && TREE_CODE (argtype) == COMPLEX_TYPE
	    && targetm.calls.split_complex_arg (argtype))
	  {
	    tree subtype = TREE_TYPE (argtype);
	    args[j].tree_value = build1 (REALPART_EXPR, subtype, arg);
	    j--;
	    args[j].tree_value = build1 (IMAGPART_EXPR, subtype, arg);
	  }
	else
	  args[j].tree_value = arg;
	j--;
      }
  }

  /* I counts args in order (to be) pushed; ARGPOS counts in order written.  */
  for (argpos = 0; argpos < num_actuals; i--, argpos++)
    {
      tree type = TREE_TYPE (args[i].tree_value);
      int unsignedp;
      enum machine_mode mode;

      /* Replace erroneous argument with constant zero.  */
      if (type == error_mark_node || !COMPLETE_TYPE_P (type))
	args[i].tree_value = integer_zero_node, type = integer_type_node;

      /* If TYPE is a transparent union or record, pass things the way
	 we would pass the first field of the union or record.  We have
	 already verified that the modes are the same.  */
      if ((TREE_CODE (type) == UNION_TYPE || TREE_CODE (type) == RECORD_TYPE)
	   && TYPE_TRANSPARENT_AGGR (type))
	type = TREE_TYPE (first_field (type));

      /* Decide where to pass this arg.

	 args[i].reg is nonzero if all or part is passed in registers.

	 args[i].partial is nonzero if part but not all is passed in registers,
	 and the exact value says how many bytes are passed in registers.

	 args[i].pass_on_stack is nonzero if the argument must at least be
	 computed on the stack.  It may then be loaded back into registers
	 if args[i].reg is nonzero.

	 These decisions are driven by the FUNCTION_... macros and must agree
	 with those made by function.c.  */

      /* See if this argument should be passed by invisible reference.  */
      if (pass_by_reference (args_so_far_pnt, TYPE_MODE (type),
			     type, argpos < n_named_args))
	{
	  bool callee_copies;
	  tree base = NULL_TREE;

	  callee_copies
	    = reference_callee_copied (args_so_far_pnt, TYPE_MODE (type),
				       type, argpos < n_named_args);

	  /* If we're compiling a thunk, pass through invisible references
	     instead of making a copy.  */
	  if (call_from_thunk_p
	      || (callee_copies
		  && !TREE_ADDRESSABLE (type)
		  && (base = get_base_address (args[i].tree_value))
		  && TREE_CODE (base) != SSA_NAME
		  && (!DECL_P (base) || MEM_P (DECL_RTL (base)))))
	    {
	      mark_addressable (args[i].tree_value);

	      /* We can't use sibcalls if a callee-copied argument is
		 stored in the current function's frame.  */
	      if (!call_from_thunk_p && DECL_P (base) && !TREE_STATIC (base))
		*may_tailcall = false;

	      args[i].tree_value = build_fold_addr_expr_loc (loc,
							 args[i].tree_value);
	      type = TREE_TYPE (args[i].tree_value);

	      if (*ecf_flags & ECF_CONST)
		*ecf_flags &= ~(ECF_CONST | ECF_LOOPING_CONST_OR_PURE);
	    }
	  else
	    {
	      /* We make a copy of the object and pass the address to the
		 function being called.  */
	      rtx copy;

	      if (!COMPLETE_TYPE_P (type)
		  || TREE_CODE (TYPE_SIZE_UNIT (type)) != INTEGER_CST
		  || (flag_stack_check == GENERIC_STACK_CHECK
		      && compare_tree_int (TYPE_SIZE_UNIT (type),
					   STACK_CHECK_MAX_VAR_SIZE) > 0))
		{
		  /* This is a variable-sized object.  Make space on the stack
		     for it.  */
		  rtx size_rtx = expr_size (args[i].tree_value);

		  if (*old_stack_level == 0)
		    {
		      emit_stack_save (SAVE_BLOCK, old_stack_level);
		      *old_pending_adj = pending_stack_adjust;
		      pending_stack_adjust = 0;
		    }

		  /* We can pass TRUE as the 4th argument because we just
		     saved the stack pointer and will restore it right after
		     the call.  */
		  copy = allocate_dynamic_stack_space (size_rtx,
						       TYPE_ALIGN (type),
						       TYPE_ALIGN (type),
						       true);
		  copy = gen_rtx_MEM (BLKmode, copy);
		  set_mem_attributes (copy, type, 1);
		}
	      else
		copy = assign_temp (type, 1, 0);

	      store_expr (args[i].tree_value, copy, 0, false);

	      /* Just change the const function to pure and then let
		 the next test clear the pure based on
		 callee_copies.  */
	      if (*ecf_flags & ECF_CONST)
		{
		  *ecf_flags &= ~ECF_CONST;
		  *ecf_flags |= ECF_PURE;
		}

	      if (!callee_copies && *ecf_flags & ECF_PURE)
		*ecf_flags &= ~(ECF_PURE | ECF_LOOPING_CONST_OR_PURE);

	      args[i].tree_value
		= build_fold_addr_expr_loc (loc, make_tree (type, copy));
	      type = TREE_TYPE (args[i].tree_value);
	      *may_tailcall = false;
	    }
	}

      unsignedp = TYPE_UNSIGNED (type);
      mode = promote_function_mode (type, TYPE_MODE (type), &unsignedp,
				    fndecl ? TREE_TYPE (fndecl) : fntype, 0);

      args[i].unsignedp = unsignedp;
      args[i].mode = mode;

      args[i].reg = targetm.calls.function_arg (args_so_far, mode, type,
						argpos < n_named_args);

      /* If this is a sibling call and the machine has register windows, the
	 register window has to be unwinded before calling the routine, so
	 arguments have to go into the incoming registers.  */
      if (targetm.calls.function_incoming_arg != targetm.calls.function_arg)
	args[i].tail_call_reg
	  = targetm.calls.function_incoming_arg (args_so_far, mode, type,
						 argpos < n_named_args);
      else
	args[i].tail_call_reg = args[i].reg;

      if (args[i].reg)
	args[i].partial
	  = targetm.calls.arg_partial_bytes (args_so_far, mode, type,
					     argpos < n_named_args);

      args[i].pass_on_stack = targetm.calls.must_pass_in_stack (mode, type);

      /* If FUNCTION_ARG returned a (parallel [(expr_list (nil) ...) ...]),
	 it means that we are to pass this arg in the register(s) designated
	 by the PARALLEL, but also to pass it in the stack.  */
      if (args[i].reg && GET_CODE (args[i].reg) == PARALLEL
	  && XEXP (XVECEXP (args[i].reg, 0, 0), 0) == 0)
	args[i].pass_on_stack = 1;

      /* If this is an addressable type, we must preallocate the stack
	 since we must evaluate the object into its final location.

	 If this is to be passed in both registers and the stack, it is simpler
	 to preallocate.  */
      if (TREE_ADDRESSABLE (type)
	  || (args[i].pass_on_stack && args[i].reg != 0))
	*must_preallocate = 1;

      /* Compute the stack-size of this argument.  */
      if (args[i].reg == 0 || args[i].partial != 0
	  || reg_parm_stack_space > 0
	  || args[i].pass_on_stack)
	locate_and_pad_parm (mode, type,
#ifdef STACK_PARMS_IN_REG_PARM_AREA
			     1,
#else
			     args[i].reg != 0,
#endif
			     reg_parm_stack_space,
			     args[i].pass_on_stack ? 0 : args[i].partial,
			     fndecl, args_size, &args[i].locate);
#ifdef BLOCK_REG_PADDING
      else
	/* The argument is passed entirely in registers.  See at which
	   end it should be padded.  */
	args[i].locate.where_pad =
	  BLOCK_REG_PADDING (mode, type,
			     int_size_in_bytes (type) <= UNITS_PER_WORD);
#endif

      /* Update ARGS_SIZE, the total stack space for args so far.  */

      args_size->constant += args[i].locate.size.constant;
      if (args[i].locate.size.var)
	ADD_PARM_SIZE (*args_size, args[i].locate.size.var);

      /* Increment ARGS_SO_FAR, which has info about which arg-registers
	 have been used, etc.  */

      targetm.calls.function_arg_advance (args_so_far, TYPE_MODE (type),
					  type, argpos < n_named_args);
    }
}

/* Update ARGS_SIZE to contain the total size for the argument block.
   Return the original constant component of the argument block's size.

   REG_PARM_STACK_SPACE holds the number of bytes of stack space reserved
   for arguments passed in registers.  */

static int
compute_argument_block_size (int reg_parm_stack_space,
			     struct args_size *args_size,
			     tree fndecl ATTRIBUTE_UNUSED,
			     tree fntype ATTRIBUTE_UNUSED,
			     int preferred_stack_boundary ATTRIBUTE_UNUSED)
{
  int unadjusted_args_size = args_size->constant;

  /* For accumulate outgoing args mode we don't need to align, since the frame
     will be already aligned.  Align to STACK_BOUNDARY in order to prevent
     backends from generating misaligned frame sizes.  */
  if (ACCUMULATE_OUTGOING_ARGS && preferred_stack_boundary > STACK_BOUNDARY)
    preferred_stack_boundary = STACK_BOUNDARY;

  /* Compute the actual size of the argument block required.  The variable
     and constant sizes must be combined, the size may have to be rounded,
     and there may be a minimum required size.  */

  if (args_size->var)
    {
      args_size->var = ARGS_SIZE_TREE (*args_size);
      args_size->constant = 0;

      preferred_stack_boundary /= BITS_PER_UNIT;
      if (preferred_stack_boundary > 1)
	{
	  /* We don't handle this case yet.  To handle it correctly we have
	     to add the delta, round and subtract the delta.
	     Currently no machine description requires this support.  */
	  gcc_assert (!(stack_pointer_delta & (preferred_stack_boundary - 1)));
	  args_size->var = round_up (args_size->var, preferred_stack_boundary);
	}

      if (reg_parm_stack_space > 0)
	{
	  args_size->var
	    = size_binop (MAX_EXPR, args_size->var,
			  ssize_int (reg_parm_stack_space));

	  /* The area corresponding to register parameters is not to count in
	     the size of the block we need.  So make the adjustment.  */
	  if (! OUTGOING_REG_PARM_STACK_SPACE ((!fndecl ? fntype : TREE_TYPE (fndecl))))
	    args_size->var
	      = size_binop (MINUS_EXPR, args_size->var,
			    ssize_int (reg_parm_stack_space));
	}
    }
  else
    {
      preferred_stack_boundary /= BITS_PER_UNIT;
      if (preferred_stack_boundary < 1)
	preferred_stack_boundary = 1;
      args_size->constant = (((args_size->constant
			       + stack_pointer_delta
			       + preferred_stack_boundary - 1)
			      / preferred_stack_boundary
			      * preferred_stack_boundary)
			     - stack_pointer_delta);

      args_size->constant = MAX (args_size->constant,
				 reg_parm_stack_space);

      if (! OUTGOING_REG_PARM_STACK_SPACE ((!fndecl ? fntype : TREE_TYPE (fndecl))))
	args_size->constant -= reg_parm_stack_space;
    }
  return unadjusted_args_size;
}

/* Precompute parameters as needed for a function call.

   FLAGS is mask of ECF_* constants.

   NUM_ACTUALS is the number of arguments.

   ARGS is an array containing information for each argument; this
   routine fills in the INITIAL_VALUE and VALUE fields for each
   precomputed argument.  */

static void
precompute_arguments (int num_actuals, struct arg_data *args)
{
  int i;

  /* If this is a libcall, then precompute all arguments so that we do not
     get extraneous instructions emitted as part of the libcall sequence.  */

  /* If we preallocated the stack space, and some arguments must be passed
     on the stack, then we must precompute any parameter which contains a
     function call which will store arguments on the stack.
     Otherwise, evaluating the parameter may clobber previous parameters
     which have already been stored into the stack.  (we have code to avoid
     such case by saving the outgoing stack arguments, but it results in
     worse code)  */
  if (!ACCUMULATE_OUTGOING_ARGS)
    return;

  for (i = 0; i < num_actuals; i++)
    {
      tree type;
      enum machine_mode mode;

      if (TREE_CODE (args[i].tree_value) != CALL_EXPR)
	continue;

      /* If this is an addressable type, we cannot pre-evaluate it.  */
      type = TREE_TYPE (args[i].tree_value);
      gcc_assert (!TREE_ADDRESSABLE (type));

      args[i].initial_value = args[i].value
	= expand_normal (args[i].tree_value);

      mode = TYPE_MODE (type);
      if (mode != args[i].mode)
	{
	  int unsignedp = args[i].unsignedp;
	  args[i].value
	    = convert_modes (args[i].mode, mode,
			     args[i].value, args[i].unsignedp);

	  /* CSE will replace this only if it contains args[i].value
	     pseudo, so convert it down to the declared mode using
	     a SUBREG.  */
	  if (REG_P (args[i].value)
	      && GET_MODE_CLASS (args[i].mode) == MODE_INT
	      && promote_mode (type, mode, &unsignedp) != args[i].mode)
	    {
	      args[i].initial_value
		= gen_lowpart_SUBREG (mode, args[i].value);
	      SUBREG_PROMOTED_VAR_P (args[i].initial_value) = 1;
	      SUBREG_PROMOTED_UNSIGNED_SET (args[i].initial_value,
					    args[i].unsignedp);
	    }
	}
    }
}

/* Given the current state of MUST_PREALLOCATE and information about
   arguments to a function call in NUM_ACTUALS, ARGS and ARGS_SIZE,
   compute and return the final value for MUST_PREALLOCATE.  */

static int
finalize_must_preallocate (int must_preallocate, int num_actuals,
			   struct arg_data *args, struct args_size *args_size)
{
  /* See if we have or want to preallocate stack space.

     If we would have to push a partially-in-regs parm
     before other stack parms, preallocate stack space instead.

     If the size of some parm is not a multiple of the required stack
     alignment, we must preallocate.

     If the total size of arguments that would otherwise create a copy in
     a temporary (such as a CALL) is more than half the total argument list
     size, preallocation is faster.

     Another reason to preallocate is if we have a machine (like the m88k)
     where stack alignment is required to be maintained between every
     pair of insns, not just when the call is made.  However, we assume here
     that such machines either do not have push insns (and hence preallocation
     would occur anyway) or the problem is taken care of with
     PUSH_ROUNDING.  */

  if (! must_preallocate)
    {
      int partial_seen = 0;
      int copy_to_evaluate_size = 0;
      int i;

      for (i = 0; i < num_actuals && ! must_preallocate; i++)
	{
	  if (args[i].partial > 0 && ! args[i].pass_on_stack)
	    partial_seen = 1;
	  else if (partial_seen && args[i].reg == 0)
	    must_preallocate = 1;

	  if (TYPE_MODE (TREE_TYPE (args[i].tree_value)) == BLKmode
	      && (TREE_CODE (args[i].tree_value) == CALL_EXPR
		  || TREE_CODE (args[i].tree_value) == TARGET_EXPR
		  || TREE_CODE (args[i].tree_value) == COND_EXPR
		  || TREE_ADDRESSABLE (TREE_TYPE (args[i].tree_value))))
	    copy_to_evaluate_size
	      += int_size_in_bytes (TREE_TYPE (args[i].tree_value));
	}

      if (copy_to_evaluate_size * 2 >= args_size->constant
	  && args_size->constant > 0)
	must_preallocate = 1;
    }
  return must_preallocate;
}

/* If we preallocated stack space, compute the address of each argument
   and store it into the ARGS array.

   We need not ensure it is a valid memory address here; it will be
   validized when it is used.

   ARGBLOCK is an rtx for the address of the outgoing arguments.  */

static void
compute_argument_addresses (struct arg_data *args, rtx argblock, int num_actuals)
{
  if (argblock)
    {
      rtx arg_reg = argblock;
      int i, arg_offset = 0;

      if (GET_CODE (argblock) == PLUS)
	arg_reg = XEXP (argblock, 0), arg_offset = INTVAL (XEXP (argblock, 1));

      for (i = 0; i < num_actuals; i++)
	{
	  rtx offset = ARGS_SIZE_RTX (args[i].locate.offset);
	  rtx slot_offset = ARGS_SIZE_RTX (args[i].locate.slot_offset);
	  rtx addr;
	  unsigned int align, boundary;
	  unsigned int units_on_stack = 0;
	  enum machine_mode partial_mode = VOIDmode;

	  /* Skip this parm if it will not be passed on the stack.  */
	  if (! args[i].pass_on_stack
	      && args[i].reg != 0
	      && args[i].partial == 0)
	    continue;

	  if (CONST_INT_P (offset))
	    addr = plus_constant (Pmode, arg_reg, INTVAL (offset));
	  else
	    addr = gen_rtx_PLUS (Pmode, arg_reg, offset);

	  addr = plus_constant (Pmode, addr, arg_offset);

	  if (args[i].partial != 0)
	    {
	      /* Only part of the parameter is being passed on the stack.
		 Generate a simple memory reference of the correct size.  */
	      units_on_stack = args[i].locate.size.constant;
	      partial_mode = mode_for_size (units_on_stack * BITS_PER_UNIT,
					    MODE_INT, 1);
	      args[i].stack = gen_rtx_MEM (partial_mode, addr);
	      set_mem_size (args[i].stack, units_on_stack);
	    }
	  else
	    {
	      args[i].stack = gen_rtx_MEM (args[i].mode, addr);
	      set_mem_attributes (args[i].stack,
				  TREE_TYPE (args[i].tree_value), 1);
	    }
	  align = BITS_PER_UNIT;
	  boundary = args[i].locate.boundary;
	  if (args[i].locate.where_pad != downward)
	    align = boundary;
	  else if (CONST_INT_P (offset))
	    {
	      align = INTVAL (offset) * BITS_PER_UNIT | boundary;
	      align = align & -align;
	    }
	  set_mem_align (args[i].stack, align);

	  if (CONST_INT_P (slot_offset))
	    addr = plus_constant (Pmode, arg_reg, INTVAL (slot_offset));
	  else
	    addr = gen_rtx_PLUS (Pmode, arg_reg, slot_offset);

	  addr = plus_constant (Pmode, addr, arg_offset);

	  if (args[i].partial != 0)
	    {
	      /* Only part of the parameter is being passed on the stack.
		 Generate a simple memory reference of the correct size.
	       */
	      args[i].stack_slot = gen_rtx_MEM (partial_mode, addr);
	      set_mem_size (args[i].stack_slot, units_on_stack);
	    }
	  else
	    {
	      args[i].stack_slot = gen_rtx_MEM (args[i].mode, addr);
	      set_mem_attributes (args[i].stack_slot,
				  TREE_TYPE (args[i].tree_value), 1);
	    }
	  set_mem_align (args[i].stack_slot, args[i].locate.boundary);

	  /* Function incoming arguments may overlap with sibling call
	     outgoing arguments and we cannot allow reordering of reads
	     from function arguments with stores to outgoing arguments
	     of sibling calls.  */
	  set_mem_alias_set (args[i].stack, 0);
	  set_mem_alias_set (args[i].stack_slot, 0);
	}
    }
}

/* Given a FNDECL and EXP, return an rtx suitable for use as a target address
   in a call instruction.

   FNDECL is the tree node for the target function.  For an indirect call
   FNDECL will be NULL_TREE.

   ADDR is the operand 0 of CALL_EXPR for this call.  */

static rtx
rtx_for_function_call (tree fndecl, tree addr)
{
  rtx funexp;

  /* Get the function to call, in the form of RTL.  */
  if (fndecl)
    {
      if (!TREE_USED (fndecl) && fndecl != current_function_decl)
	TREE_USED (fndecl) = 1;

      /* Get a SYMBOL_REF rtx for the function address.  */
      funexp = XEXP (DECL_RTL (fndecl), 0);
    }
  else
    /* Generate an rtx (probably a pseudo-register) for the address.  */
    {
      push_temp_slots ();
      funexp = expand_normal (addr);
      pop_temp_slots ();	/* FUNEXP can't be BLKmode.  */
    }
  return funexp;
}

/* Internal state for internal_arg_pointer_based_exp and its helpers.  */
static struct
{
  /* Last insn that has been scanned by internal_arg_pointer_based_exp_scan,
     or NULL_RTX if none has been scanned yet.  */
  rtx scan_start;
  /* Vector indexed by REGNO - FIRST_PSEUDO_REGISTER, recording if a pseudo is
     based on crtl->args.internal_arg_pointer.  The element is NULL_RTX if the
     pseudo isn't based on it, a CONST_INT offset if the pseudo is based on it
     with fixed offset, or PC if this is with variable or unknown offset.  */
  vec<rtx> cache;
} internal_arg_pointer_exp_state;

static rtx internal_arg_pointer_based_exp (rtx, bool);

/* Helper function for internal_arg_pointer_based_exp.  Scan insns in
   the tail call sequence, starting with first insn that hasn't been
   scanned yet, and note for each pseudo on the LHS whether it is based
   on crtl->args.internal_arg_pointer or not, and what offset from that
   that pointer it has.  */

static void
internal_arg_pointer_based_exp_scan (void)
{
  rtx insn, scan_start = internal_arg_pointer_exp_state.scan_start;

  if (scan_start == NULL_RTX)
    insn = get_insns ();
  else
    insn = NEXT_INSN (scan_start);

  while (insn)
    {
      rtx set = single_set (insn);
      if (set && REG_P (SET_DEST (set)) && !HARD_REGISTER_P (SET_DEST (set)))
	{
	  rtx val = NULL_RTX;
	  unsigned int idx = REGNO (SET_DEST (set)) - FIRST_PSEUDO_REGISTER;
	  /* Punt on pseudos set multiple times.  */
	  if (idx < internal_arg_pointer_exp_state.cache.length ()
	      && (internal_arg_pointer_exp_state.cache[idx]
		  != NULL_RTX))
	    val = pc_rtx;
	  else
	    val = internal_arg_pointer_based_exp (SET_SRC (set), false);
	  if (val != NULL_RTX)
	    {
	      if (idx >= internal_arg_pointer_exp_state.cache.length ())
		internal_arg_pointer_exp_state.cache
		  .safe_grow_cleared (idx + 1);
	      internal_arg_pointer_exp_state.cache[idx] = val;
	    }
	}
      if (NEXT_INSN (insn) == NULL_RTX)
	scan_start = insn;
      insn = NEXT_INSN (insn);
    }

  internal_arg_pointer_exp_state.scan_start = scan_start;
}

/* Helper function for internal_arg_pointer_based_exp, called through
   for_each_rtx.  Return 1 if *LOC is a register based on
   crtl->args.internal_arg_pointer.  Return -1 if *LOC is not based on it
   and the subexpressions need not be examined.  Otherwise return 0.  */

static int
internal_arg_pointer_based_exp_1 (rtx *loc, void *data ATTRIBUTE_UNUSED)
{
  if (REG_P (*loc) && internal_arg_pointer_based_exp (*loc, false) != NULL_RTX)
    return 1;
  if (MEM_P (*loc))
    return -1;
  return 0;
}

/* Compute whether RTL is based on crtl->args.internal_arg_pointer.  Return
   NULL_RTX if RTL isn't based on it, a CONST_INT offset if RTL is based on
   it with fixed offset, or PC if this is with variable or unknown offset.
   TOPLEVEL is true if the function is invoked at the topmost level.  */

static rtx
internal_arg_pointer_based_exp (rtx rtl, bool toplevel)
{
  if (CONSTANT_P (rtl))
    return NULL_RTX;

  if (rtl == crtl->args.internal_arg_pointer)
    return const0_rtx;

  if (REG_P (rtl) && HARD_REGISTER_P (rtl))
    return NULL_RTX;

  if (GET_CODE (rtl) == PLUS && CONST_INT_P (XEXP (rtl, 1)))
    {
      rtx val = internal_arg_pointer_based_exp (XEXP (rtl, 0), toplevel);
      if (val == NULL_RTX || val == pc_rtx)
	return val;
      return plus_constant (Pmode, val, INTVAL (XEXP (rtl, 1)));
    }

  /* When called at the topmost level, scan pseudo assignments in between the
     last scanned instruction in the tail call sequence and the latest insn
     in that sequence.  */
  if (toplevel)
    internal_arg_pointer_based_exp_scan ();

  if (REG_P (rtl))
    {
      unsigned int idx = REGNO (rtl) - FIRST_PSEUDO_REGISTER;
      if (idx < internal_arg_pointer_exp_state.cache.length ())
	return internal_arg_pointer_exp_state.cache[idx];

      return NULL_RTX;
    }

  if (for_each_rtx (&rtl, internal_arg_pointer_based_exp_1, NULL))
    return pc_rtx;

  return NULL_RTX;
}

/* Return true if and only if SIZE storage units (usually bytes)
   starting from address ADDR overlap with already clobbered argument
   area.  This function is used to determine if we should give up a
   sibcall.  */

static bool
mem_overlaps_already_clobbered_arg_p (rtx addr, unsigned HOST_WIDE_INT size)
{
  HOST_WIDE_INT i;
  rtx val;

  if (bitmap_empty_p (stored_args_map))
    return false;
  val = internal_arg_pointer_based_exp (addr, true);
  if (val == NULL_RTX)
    return false;
  else if (val == pc_rtx)
    return true;
  else
    i = INTVAL (val);
#ifdef STACK_GROWS_DOWNWARD
  i -= crtl->args.pretend_args_size;
#else
  i += crtl->args.pretend_args_size;
#endif

#ifdef ARGS_GROW_DOWNWARD
  i = -i - size;
#endif
  if (size > 0)
    {
      unsigned HOST_WIDE_INT k;

      for (k = 0; k < size; k++)
	if (i + k < SBITMAP_SIZE (stored_args_map)
	    && bitmap_bit_p (stored_args_map, i + k))
	  return true;
    }

  return false;
}

/* Do the register loads required for any wholly-register parms or any
   parms which are passed both on the stack and in a register.  Their
   expressions were already evaluated.

   Mark all register-parms as living through the call, putting these USE
   insns in the CALL_INSN_FUNCTION_USAGE field.

   When IS_SIBCALL, perform the check_sibcall_argument_overlap
   checking, setting *SIBCALL_FAILURE if appropriate.  */

static void
load_register_parameters (struct arg_data *args, int num_actuals,
			  rtx *call_fusage, int flags, int is_sibcall,
			  int *sibcall_failure)
{
  int i, j;

  for (i = 0; i < num_actuals; i++)
    {
      rtx reg = ((flags & ECF_SIBCALL)
		 ? args[i].tail_call_reg : args[i].reg);
      if (reg)
	{
	  int partial = args[i].partial;
	  int nregs;
	  int size = 0;
	  rtx before_arg = get_last_insn ();
	  /* Set non-negative if we must move a word at a time, even if
	     just one word (e.g, partial == 4 && mode == DFmode).  Set
	     to -1 if we just use a normal move insn.  This value can be
	     zero if the argument is a zero size structure.  */
	  nregs = -1;
	  if (GET_CODE (reg) == PARALLEL)
	    ;
	  else if (partial)
	    {
	      gcc_assert (partial % UNITS_PER_WORD == 0);
	      nregs = partial / UNITS_PER_WORD;
	    }
	  else if (TYPE_MODE (TREE_TYPE (args[i].tree_value)) == BLKmode)
	    {
	      size = int_size_in_bytes (TREE_TYPE (args[i].tree_value));
	      nregs = (size + (UNITS_PER_WORD - 1)) / UNITS_PER_WORD;
	    }
	  else
	    size = GET_MODE_SIZE (args[i].mode);

	  /* Handle calls that pass values in multiple non-contiguous
	     locations.  The Irix 6 ABI has examples of this.  */

	  if (GET_CODE (reg) == PARALLEL)
	    emit_group_move (reg, args[i].parallel_value);

	  /* If simple case, just do move.  If normal partial, store_one_arg
	     has already loaded the register for us.  In all other cases,
	     load the register(s) from memory.  */

	  else if (nregs == -1)
	    {
	      emit_move_insn (reg, args[i].value);
#ifdef BLOCK_REG_PADDING
	      /* Handle case where we have a value that needs shifting
		 up to the msb.  eg. a QImode value and we're padding
		 upward on a BYTES_BIG_ENDIAN machine.  */
	      if (size < UNITS_PER_WORD
		  && (args[i].locate.where_pad
		      == (BYTES_BIG_ENDIAN ? upward : downward)))
		{
		  rtx x;
		  int shift = (UNITS_PER_WORD - size) * BITS_PER_UNIT;

		  /* Assigning REG here rather than a temp makes CALL_FUSAGE
		     report the whole reg as used.  Strictly speaking, the
		     call only uses SIZE bytes at the msb end, but it doesn't
		     seem worth generating rtl to say that.  */
		  reg = gen_rtx_REG (word_mode, REGNO (reg));
		  x = expand_shift (LSHIFT_EXPR, word_mode, reg, shift, reg, 1);
		  if (x != reg)
		    emit_move_insn (reg, x);
		}
#endif
	    }

	  /* If we have pre-computed the values to put in the registers in
	     the case of non-aligned structures, copy them in now.  */

	  else if (args[i].n_aligned_regs != 0)
	    for (j = 0; j < args[i].n_aligned_regs; j++)
	      emit_move_insn (gen_rtx_REG (word_mode, REGNO (reg) + j),
			      args[i].aligned_regs[j]);

	  else if (partial == 0 || args[i].pass_on_stack)
	    {
	      rtx mem = validize_mem (args[i].value);

	      /* Check for overlap with already clobbered argument area,
	         providing that this has non-zero size.  */
	      if (is_sibcall
		  && (size == 0
		      || mem_overlaps_already_clobbered_arg_p 
					   (XEXP (args[i].value, 0), size)))
		*sibcall_failure = 1;

	      /* Handle a BLKmode that needs shifting.  */
	      if (nregs == 1 && size < UNITS_PER_WORD
#ifdef BLOCK_REG_PADDING
		  && args[i].locate.where_pad == downward
#else
		  && BYTES_BIG_ENDIAN
#endif
		 )
		{
		  rtx tem = operand_subword_force (mem, 0, args[i].mode);
		  rtx ri = gen_rtx_REG (word_mode, REGNO (reg));
		  rtx x = gen_reg_rtx (word_mode);
		  int shift = (UNITS_PER_WORD - size) * BITS_PER_UNIT;
		  enum tree_code dir = BYTES_BIG_ENDIAN ? RSHIFT_EXPR
							: LSHIFT_EXPR;

		  emit_move_insn (x, tem);
		  x = expand_shift (dir, word_mode, x, shift, ri, 1);
		  if (x != ri)
		    emit_move_insn (ri, x);
		}
	      else
		move_block_to_reg (REGNO (reg), mem, nregs, args[i].mode);
	    }

	  /* When a parameter is a block, and perhaps in other cases, it is
	     possible that it did a load from an argument slot that was
	     already clobbered.  */
	  if (is_sibcall
	      && check_sibcall_argument_overlap (before_arg, &args[i], 0))
	    *sibcall_failure = 1;

	  /* Handle calls that pass values in multiple non-contiguous
	     locations.  The Irix 6 ABI has examples of this.  */
	  if (GET_CODE (reg) == PARALLEL)
	    use_group_regs (call_fusage, reg);
	  else if (nregs == -1)
	    use_reg_mode (call_fusage, reg,
			  TYPE_MODE (TREE_TYPE (args[i].tree_value)));
	  else if (nregs > 0)
	    use_regs (call_fusage, REGNO (reg), nregs);
	}
    }
}

/* We need to pop PENDING_STACK_ADJUST bytes.  But, if the arguments
   wouldn't fill up an even multiple of PREFERRED_UNIT_STACK_BOUNDARY
   bytes, then we would need to push some additional bytes to pad the
   arguments.  So, we compute an adjust to the stack pointer for an
   amount that will leave the stack under-aligned by UNADJUSTED_ARGS_SIZE
   bytes.  Then, when the arguments are pushed the stack will be perfectly
   aligned.  ARGS_SIZE->CONSTANT is set to the number of bytes that should
   be popped after the call.  Returns the adjustment.  */

static int
combine_pending_stack_adjustment_and_call (int unadjusted_args_size,
					   struct args_size *args_size,
					   unsigned int preferred_unit_stack_boundary)
{
  /* The number of bytes to pop so that the stack will be
     under-aligned by UNADJUSTED_ARGS_SIZE bytes.  */
  HOST_WIDE_INT adjustment;
  /* The alignment of the stack after the arguments are pushed, if we
     just pushed the arguments without adjust the stack here.  */
  unsigned HOST_WIDE_INT unadjusted_alignment;

  unadjusted_alignment
    = ((stack_pointer_delta + unadjusted_args_size)
       % preferred_unit_stack_boundary);

  /* We want to get rid of as many of the PENDING_STACK_ADJUST bytes
     as possible -- leaving just enough left to cancel out the
     UNADJUSTED_ALIGNMENT.  In other words, we want to ensure that the
     PENDING_STACK_ADJUST is non-negative, and congruent to
     -UNADJUSTED_ALIGNMENT modulo the PREFERRED_UNIT_STACK_BOUNDARY.  */

  /* Begin by trying to pop all the bytes.  */
  unadjusted_alignment
    = (unadjusted_alignment
       - (pending_stack_adjust % preferred_unit_stack_boundary));
  adjustment = pending_stack_adjust;
  /* Push enough additional bytes that the stack will be aligned
     after the arguments are pushed.  */
  if (preferred_unit_stack_boundary > 1)
    {
      if (unadjusted_alignment > 0)
	adjustment -= preferred_unit_stack_boundary - unadjusted_alignment;
      else
	adjustment += unadjusted_alignment;
    }

  /* Now, sets ARGS_SIZE->CONSTANT so that we pop the right number of
     bytes after the call.  The right number is the entire
     PENDING_STACK_ADJUST less our ADJUSTMENT plus the amount required
     by the arguments in the first place.  */
  args_size->constant
    = pending_stack_adjust - adjustment + unadjusted_args_size;

  return adjustment;
}

/* Scan X expression if it does not dereference any argument slots
   we already clobbered by tail call arguments (as noted in stored_args_map
   bitmap).
   Return nonzero if X expression dereferences such argument slots,
   zero otherwise.  */

static int
check_sibcall_argument_overlap_1 (rtx x)
{
  RTX_CODE code;
  int i, j;
  const char *fmt;

  if (x == NULL_RTX)
    return 0;

  code = GET_CODE (x);

  /* We need not check the operands of the CALL expression itself.  */
  if (code == CALL)
    return 0;

  if (code == MEM)
    return mem_overlaps_already_clobbered_arg_p (XEXP (x, 0),
						 GET_MODE_SIZE (GET_MODE (x)));

  /* Scan all subexpressions.  */
  fmt = GET_RTX_FORMAT (code);
  for (i = 0; i < GET_RTX_LENGTH (code); i++, fmt++)
    {
      if (*fmt == 'e')
	{
	  if (check_sibcall_argument_overlap_1 (XEXP (x, i)))
	    return 1;
	}
      else if (*fmt == 'E')
	{
	  for (j = 0; j < XVECLEN (x, i); j++)
	    if (check_sibcall_argument_overlap_1 (XVECEXP (x, i, j)))
	      return 1;
	}
    }
  return 0;
}

/* Scan sequence after INSN if it does not dereference any argument slots
   we already clobbered by tail call arguments (as noted in stored_args_map
   bitmap).  If MARK_STORED_ARGS_MAP, add stack slots for ARG to
   stored_args_map bitmap afterwards (when ARG is a register MARK_STORED_ARGS_MAP
   should be 0).  Return nonzero if sequence after INSN dereferences such argument
   slots, zero otherwise.  */

static int
check_sibcall_argument_overlap (rtx insn, struct arg_data *arg, int mark_stored_args_map)
{
  int low, high;

  if (insn == NULL_RTX)
    insn = get_insns ();
  else
    insn = NEXT_INSN (insn);

  for (; insn; insn = NEXT_INSN (insn))
    if (INSN_P (insn)
	&& check_sibcall_argument_overlap_1 (PATTERN (insn)))
      break;

  if (mark_stored_args_map)
    {
#ifdef ARGS_GROW_DOWNWARD
      low = -arg->locate.slot_offset.constant - arg->locate.size.constant;
#else
      low = arg->locate.slot_offset.constant;
#endif

      for (high = low + arg->locate.size.constant; low < high; low++)
	bitmap_set_bit (stored_args_map, low);
    }
  return insn != NULL_RTX;
}

/* Given that a function returns a value of mode MODE at the most
   significant end of hard register VALUE, shift VALUE left or right
   as specified by LEFT_P.  Return true if some action was needed.  */

bool
shift_return_value (enum machine_mode mode, bool left_p, rtx value)
{
  HOST_WIDE_INT shift;

  gcc_assert (REG_P (value) && HARD_REGISTER_P (value));
  shift = GET_MODE_BITSIZE (GET_MODE (value)) - GET_MODE_BITSIZE (mode);
  if (shift == 0)
    return false;

  /* Use ashr rather than lshr for right shifts.  This is for the benefit
     of the MIPS port, which requires SImode values to be sign-extended
     when stored in 64-bit registers.  */
  if (!force_expand_binop (GET_MODE (value), left_p ? ashl_optab : ashr_optab,
			   value, GEN_INT (shift), value, 1, OPTAB_WIDEN))
    gcc_unreachable ();
  return true;
}

/* If X is a likely-spilled register value, copy it to a pseudo
   register and return that register.  Return X otherwise.  */

static rtx
avoid_likely_spilled_reg (rtx x)
{
  rtx new_rtx;

  if (REG_P (x)
      && HARD_REGISTER_P (x)
      && targetm.class_likely_spilled_p (REGNO_REG_CLASS (REGNO (x))))
    {
      /* Make sure that we generate a REG rather than a CONCAT.
	 Moves into CONCATs can need nontrivial instructions,
	 and the whole point of this function is to avoid
	 using the hard register directly in such a situation.  */
      generating_concat_p = 0;
      new_rtx = gen_reg_rtx (GET_MODE (x));
      generating_concat_p = 1;
      emit_move_insn (new_rtx, x);
      return new_rtx;
    }
  return x;
}

/* Generate all the code for a CALL_EXPR exp
   and return an rtx for its value.
   Store the value in TARGET (specified as an rtx) if convenient.
   If the value is stored in TARGET then TARGET is returned.
   If IGNORE is nonzero, then we ignore the value of the function call.  */

rtx
expand_call (tree exp, rtx target, int ignore)
{
  /* Nonzero if we are currently expanding a call.  */
  static int currently_expanding_call = 0;

  /* RTX for the function to be called.  */
  rtx funexp;
  /* Sequence of insns to perform a normal "call".  */
  rtx normal_call_insns = NULL_RTX;
  /* Sequence of insns to perform a tail "call".  */
  rtx tail_call_insns = NULL_RTX;
  /* Data type of the function.  */
  tree funtype;
  tree type_arg_types;
  tree rettype;
  /* Declaration of the function being called,
     or 0 if the function is computed (not known by name).  */
  tree fndecl = 0;
  /* The type of the function being called.  */
  tree fntype;
  bool try_tail_call = CALL_EXPR_TAILCALL (exp);
  int pass;

  /* Register in which non-BLKmode value will be returned,
     or 0 if no value or if value is BLKmode.  */
  rtx valreg;
  /* Address where we should return a BLKmode value;
     0 if value not BLKmode.  */
  rtx structure_value_addr = 0;
  /* Nonzero if that address is being passed by treating it as
     an extra, implicit first parameter.  Otherwise,
     it is passed by being copied directly into struct_value_rtx.  */
  int structure_value_addr_parm = 0;
  /* Holds the value of implicit argument for the struct value.  */
  tree structure_value_addr_value = NULL_TREE;
  /* Size of aggregate value wanted, or zero if none wanted
     or if we are using the non-reentrant PCC calling convention
     or expecting the value in registers.  */
  HOST_WIDE_INT struct_value_size = 0;
  /* Nonzero if called function returns an aggregate in memory PCC style,
     by returning the address of where to find it.  */
  int pcc_struct_value = 0;
  rtx struct_value = 0;

  /* Number of actual parameters in this call, including struct value addr.  */
  int num_actuals;
  /* Number of named args.  Args after this are anonymous ones
     and they must all go on the stack.  */
  int n_named_args;
  /* Number of complex actual arguments that need to be split.  */
  int num_complex_actuals = 0;

  /* Vector of information about each argument.
     Arguments are numbered in the order they will be pushed,
     not the order they are written.  */
  struct arg_data *args;

  /* Total size in bytes of all the stack-parms scanned so far.  */
  struct args_size args_size;
  struct args_size adjusted_args_size;
  /* Size of arguments before any adjustments (such as rounding).  */
  int unadjusted_args_size;
  /* Data on reg parms scanned so far.  */
  CUMULATIVE_ARGS args_so_far_v;
  cumulative_args_t args_so_far;
  /* Nonzero if a reg parm has been scanned.  */
  int reg_parm_seen;
  /* Nonzero if this is an indirect function call.  */

  /* Nonzero if we must avoid push-insns in the args for this call.
     If stack space is allocated for register parameters, but not by the
     caller, then it is preallocated in the fixed part of the stack frame.
     So the entire argument block must then be preallocated (i.e., we
     ignore PUSH_ROUNDING in that case).  */

  int must_preallocate = !PUSH_ARGS;

  /* Size of the stack reserved for parameter registers.  */
  int reg_parm_stack_space = 0;

  /* Address of space preallocated for stack parms
     (on machines that lack push insns), or 0 if space not preallocated.  */
  rtx argblock = 0;

  /* Mask of ECF_ and ERF_ flags.  */
  int flags = 0;
  int return_flags = 0;
#ifdef REG_PARM_STACK_SPACE
  /* Define the boundary of the register parm stack space that needs to be
     saved, if any.  */
  int low_to_save, high_to_save;
  rtx save_area = 0;		/* Place that it is saved */
#endif

  int initial_highest_arg_in_use = highest_outgoing_arg_in_use;
  char *initial_stack_usage_map = stack_usage_map;
  char *stack_usage_map_buf = NULL;

  int old_stack_allocated;

  /* State variables to track stack modifications.  */
  rtx old_stack_level = 0;
  int old_stack_arg_under_construction = 0;
  int old_pending_adj = 0;
  int old_inhibit_defer_pop = inhibit_defer_pop;

  /* Some stack pointer alterations we make are performed via
     allocate_dynamic_stack_space. This modifies the stack_pointer_delta,
     which we then also need to save/restore along the way.  */
  int old_stack_pointer_delta = 0;

  rtx call_fusage;
  tree addr = CALL_EXPR_FN (exp);
  int i;
  /* The alignment of the stack, in bits.  */
  unsigned HOST_WIDE_INT preferred_stack_boundary;
  /* The alignment of the stack, in bytes.  */
  unsigned HOST_WIDE_INT preferred_unit_stack_boundary;
  /* The static chain value to use for this call.  */
  rtx static_chain_value;
  /* See if this is "nothrow" function call.  */
  if (TREE_NOTHROW (exp))
    flags |= ECF_NOTHROW;

  /* See if we can find a DECL-node for the actual function, and get the
     function attributes (flags) from the function decl or type node.  */
  fndecl = get_callee_fndecl (exp);
  if (fndecl)
    {
      fntype = TREE_TYPE (fndecl);
      flags |= flags_from_decl_or_type (fndecl);
      return_flags |= decl_return_flags (fndecl);
    }
  else
    {
      fntype = TREE_TYPE (TREE_TYPE (addr));
      flags |= flags_from_decl_or_type (fntype);
    }
  rettype = TREE_TYPE (exp);

  struct_value = targetm.calls.struct_value_rtx (fntype, 0);

  /* Warn if this value is an aggregate type,
     regardless of which calling convention we are using for it.  */
  if (AGGREGATE_TYPE_P (rettype))
    warning (OPT_Waggregate_return, "function call has aggregate value");

  /* If the result of a non looping pure or const function call is
     ignored (or void), and none of its arguments are volatile, we can
     avoid expanding the call and just evaluate the arguments for
     side-effects.  */
  if ((flags & (ECF_CONST | ECF_PURE))
      && (!(flags & ECF_LOOPING_CONST_OR_PURE))
      && (ignore || target == const0_rtx
	  || TYPE_MODE (rettype) == VOIDmode))
    {
      bool volatilep = false;
      tree arg;
      call_expr_arg_iterator iter;

      FOR_EACH_CALL_EXPR_ARG (arg, iter, exp)
	if (TREE_THIS_VOLATILE (arg))
	  {
	    volatilep = true;
	    break;
	  }

      if (! volatilep)
	{
	  FOR_EACH_CALL_EXPR_ARG (arg, iter, exp)
	    expand_expr (arg, const0_rtx, VOIDmode, EXPAND_NORMAL);
	  return const0_rtx;
	}
    }

#ifdef REG_PARM_STACK_SPACE
  reg_parm_stack_space = REG_PARM_STACK_SPACE (!fndecl ? fntype : fndecl);
#endif

  if (! OUTGOING_REG_PARM_STACK_SPACE ((!fndecl ? fntype : TREE_TYPE (fndecl)))
      && reg_parm_stack_space > 0 && PUSH_ARGS)
    must_preallocate = 1;

  /* Set up a place to return a structure.  */

  /* Cater to broken compilers.  */
  if (aggregate_value_p (exp, fntype))
    {
      /* This call returns a big structure.  */
      flags &= ~(ECF_CONST | ECF_PURE | ECF_LOOPING_CONST_OR_PURE);

#ifdef PCC_STATIC_STRUCT_RETURN
      {
	pcc_struct_value = 1;
      }
#else /* not PCC_STATIC_STRUCT_RETURN */
      {
	struct_value_size = int_size_in_bytes (rettype);

	if (target && MEM_P (target) && CALL_EXPR_RETURN_SLOT_OPT (exp))
	  structure_value_addr = XEXP (target, 0);
	else
	  {
	    /* For variable-sized objects, we must be called with a target
	       specified.  If we were to allocate space on the stack here,
	       we would have no way of knowing when to free it.  */
	    rtx d = assign_temp (rettype, 1, 1);
	    structure_value_addr = XEXP (d, 0);
	    target = 0;
	  }
      }
#endif /* not PCC_STATIC_STRUCT_RETURN */
    }

  /* Figure out the amount to which the stack should be aligned.  */
  preferred_stack_boundary = PREFERRED_STACK_BOUNDARY;
  if (fndecl)
    {
      struct cgraph_rtl_info *i = cgraph_rtl_info (fndecl);
      /* Without automatic stack alignment, we can't increase preferred
	 stack boundary.  With automatic stack alignment, it is
	 unnecessary since unless we can guarantee that all callers will
	 align the outgoing stack properly, callee has to align its
	 stack anyway.  */
      if (i
	  && i->preferred_incoming_stack_boundary
	  && i->preferred_incoming_stack_boundary < preferred_stack_boundary)
	preferred_stack_boundary = i->preferred_incoming_stack_boundary;
    }

  /* Operand 0 is a pointer-to-function; get the type of the function.  */
  funtype = TREE_TYPE (addr);
  gcc_assert (POINTER_TYPE_P (funtype));
  funtype = TREE_TYPE (funtype);

  /* Count whether there are actual complex arguments that need to be split
     into their real and imaginary parts.  Munge the type_arg_types
     appropriately here as well.  */
  if (targetm.calls.split_complex_arg)
    {
      call_expr_arg_iterator iter;
      tree arg;
      FOR_EACH_CALL_EXPR_ARG (arg, iter, exp)
	{
	  tree type = TREE_TYPE (arg);
	  if (type && TREE_CODE (type) == COMPLEX_TYPE
	      && targetm.calls.split_complex_arg (type))
	    num_complex_actuals++;
	}
      type_arg_types = split_complex_types (TYPE_ARG_TYPES (funtype));
    }
  else
    type_arg_types = TYPE_ARG_TYPES (funtype);

  if (flags & ECF_MAY_BE_ALLOCA)
    cfun->calls_alloca = 1;

  /* If struct_value_rtx is 0, it means pass the address
     as if it were an extra parameter.  Put the argument expression
     in structure_value_addr_value.  */
  if (structure_value_addr && struct_value == 0)
    {
      /* If structure_value_addr is a REG other than
	 virtual_outgoing_args_rtx, we can use always use it.  If it
	 is not a REG, we must always copy it into a register.
	 If it is virtual_outgoing_args_rtx, we must copy it to another
	 register in some cases.  */
      rtx temp = (!REG_P (structure_value_addr)
		  || (ACCUMULATE_OUTGOING_ARGS
		      && stack_arg_under_construction
		      && structure_value_addr == virtual_outgoing_args_rtx)
		  ? copy_addr_to_reg (convert_memory_address
				      (Pmode, structure_value_addr))
		  : structure_value_addr);

      structure_value_addr_value =
	make_tree (build_pointer_type (TREE_TYPE (funtype)), temp);
      structure_value_addr_parm = 1;
    }

  /* Count the arguments and set NUM_ACTUALS.  */
  num_actuals =
    call_expr_nargs (exp) + num_complex_actuals + structure_value_addr_parm;

  /* Compute number of named args.
     First, do a raw count of the args for INIT_CUMULATIVE_ARGS.  */

  if (type_arg_types != 0)
    n_named_args
      = (list_length (type_arg_types)
	 /* Count the struct value address, if it is passed as a parm.  */
	 + structure_value_addr_parm);
  else
    /* If we know nothing, treat all args as named.  */
    n_named_args = num_actuals;

  /* Start updating where the next arg would go.

     On some machines (such as the PA) indirect calls have a different
     calling convention than normal calls.  The fourth argument in
     INIT_CUMULATIVE_ARGS tells the backend if this is an indirect call
     or not.  */
  INIT_CUMULATIVE_ARGS (args_so_far_v, funtype, NULL_RTX, fndecl, n_named_args);
  args_so_far = pack_cumulative_args (&args_so_far_v);

  /* Now possibly adjust the number of named args.
     Normally, don't include the last named arg if anonymous args follow.
     We do include the last named arg if
     targetm.calls.strict_argument_naming() returns nonzero.
     (If no anonymous args follow, the result of list_length is actually
     one too large.  This is harmless.)

     If targetm.calls.pretend_outgoing_varargs_named() returns
     nonzero, and targetm.calls.strict_argument_naming() returns zero,
     this machine will be able to place unnamed args that were passed
     in registers into the stack.  So treat all args as named.  This
     allows the insns emitting for a specific argument list to be
     independent of the function declaration.

     If targetm.calls.pretend_outgoing_varargs_named() returns zero,
     we do not have any reliable way to pass unnamed args in
     registers, so we must force them into memory.  */

  if (type_arg_types != 0
      && targetm.calls.strict_argument_naming (args_so_far))
    ;
  else if (type_arg_types != 0
	   && ! targetm.calls.pretend_outgoing_varargs_named (args_so_far))
    /* Don't include the last named arg.  */
    --n_named_args;
  else
    /* Treat all args as named.  */
    n_named_args = num_actuals;

  /* Make a vector to hold all the information about each arg.  */
  args = XALLOCAVEC (struct arg_data, num_actuals);
  memset (args, 0, num_actuals * sizeof (struct arg_data));

  /* Build up entries in the ARGS array, compute the size of the
     arguments into ARGS_SIZE, etc.  */
  initialize_argument_information (num_actuals, args, &args_size,
				   n_named_args, exp,
				   structure_value_addr_value, fndecl, fntype,
				   args_so_far, reg_parm_stack_space,
				   &old_stack_level, &old_pending_adj,
				   &must_preallocate, &flags,
				   &try_tail_call, CALL_FROM_THUNK_P (exp));

  if (args_size.var)
    must_preallocate = 1;

  /* Now make final decision about preallocating stack space.  */
  must_preallocate = finalize_must_preallocate (must_preallocate,
						num_actuals, args,
						&args_size);

  /* If the structure value address will reference the stack pointer, we
     must stabilize it.  We don't need to do this if we know that we are
     not going to adjust the stack pointer in processing this call.  */

  if (structure_value_addr
      && (reg_mentioned_p (virtual_stack_dynamic_rtx, structure_value_addr)
	  || reg_mentioned_p (virtual_outgoing_args_rtx,
			      structure_value_addr))
      && (args_size.var
	  || (!ACCUMULATE_OUTGOING_ARGS && args_size.constant)))
    structure_value_addr = copy_to_reg (structure_value_addr);

  /* Tail calls can make things harder to debug, and we've traditionally
     pushed these optimizations into -O2.  Don't try if we're already
     expanding a call, as that means we're an argument.  Don't try if
     there's cleanups, as we know there's code to follow the call.  */

  if (currently_expanding_call++ != 0
      || !flag_optimize_sibling_calls
      || args_size.var
      || dbg_cnt (tail_call) == false)
    try_tail_call = 0;

  /*  Rest of purposes for tail call optimizations to fail.  */
  if (
#ifdef HAVE_sibcall_epilogue
      !HAVE_sibcall_epilogue
#else
      1
#endif
      || !try_tail_call
      /* Doing sibling call optimization needs some work, since
	 structure_value_addr can be allocated on the stack.
	 It does not seem worth the effort since few optimizable
	 sibling calls will return a structure.  */
      || structure_value_addr != NULL_RTX
#ifdef REG_PARM_STACK_SPACE
      /* If outgoing reg parm stack space changes, we can not do sibcall.  */
      || (OUTGOING_REG_PARM_STACK_SPACE (funtype)
	  != OUTGOING_REG_PARM_STACK_SPACE (TREE_TYPE (current_function_decl)))
      || (reg_parm_stack_space != REG_PARM_STACK_SPACE (current_function_decl))
#endif
      /* Check whether the target is able to optimize the call
	 into a sibcall.  */
      || !targetm.function_ok_for_sibcall (fndecl, exp)
      /* Functions that do not return exactly once may not be sibcall
	 optimized.  */
      || (flags & (ECF_RETURNS_TWICE | ECF_NORETURN))
      || TYPE_VOLATILE (TREE_TYPE (TREE_TYPE (addr)))
      /* If the called function is nested in the current one, it might access
	 some of the caller's arguments, but could clobber them beforehand if
	 the argument areas are shared.  */
      || (fndecl && decl_function_context (fndecl) == current_function_decl)
      /* If this function requires more stack slots than the current
	 function, we cannot change it into a sibling call.
	 crtl->args.pretend_args_size is not part of the
	 stack allocated by our caller.  */
      || args_size.constant > (crtl->args.size
			       - crtl->args.pretend_args_size)
      /* If the callee pops its own arguments, then it must pop exactly
	 the same number of arguments as the current function.  */
      || (targetm.calls.return_pops_args (fndecl, funtype, args_size.constant)
	  != targetm.calls.return_pops_args (current_function_decl,
					     TREE_TYPE (current_function_decl),
					     crtl->args.size))
      || !lang_hooks.decls.ok_for_sibcall (fndecl))
    try_tail_call = 0;

  /* Check if caller and callee disagree in promotion of function
     return value.  */
  if (try_tail_call)
    {
      enum machine_mode caller_mode, caller_promoted_mode;
      enum machine_mode callee_mode, callee_promoted_mode;
      int caller_unsignedp, callee_unsignedp;
      tree caller_res = DECL_RESULT (current_function_decl);

      caller_unsignedp = TYPE_UNSIGNED (TREE_TYPE (caller_res));
      caller_mode = DECL_MODE (caller_res);
      callee_unsignedp = TYPE_UNSIGNED (TREE_TYPE (funtype));
      callee_mode = TYPE_MODE (TREE_TYPE (funtype));
      caller_promoted_mode
	= promote_function_mode (TREE_TYPE (caller_res), caller_mode,
				 &caller_unsignedp,
				 TREE_TYPE (current_function_decl), 1);
      callee_promoted_mode
	= promote_function_mode (TREE_TYPE (funtype), callee_mode,
				 &callee_unsignedp,
				 funtype, 1);
      if (caller_mode != VOIDmode
	  && (caller_promoted_mode != callee_promoted_mode
	      || ((caller_mode != caller_promoted_mode
		   || callee_mode != callee_promoted_mode)
		  && (caller_unsignedp != callee_unsignedp
		      || GET_MODE_BITSIZE (caller_mode)
			 < GET_MODE_BITSIZE (callee_mode)))))
	try_tail_call = 0;
    }

  /* Ensure current function's preferred stack boundary is at least
     what we need.  Stack alignment may also increase preferred stack
     boundary.  */
  if (crtl->preferred_stack_boundary < preferred_stack_boundary)
    crtl->preferred_stack_boundary = preferred_stack_boundary;
  else
    preferred_stack_boundary = crtl->preferred_stack_boundary;

  preferred_unit_stack_boundary = preferred_stack_boundary / BITS_PER_UNIT;

  /* We want to make two insn chains; one for a sibling call, the other
     for a normal call.  We will select one of the two chains after
     initial RTL generation is complete.  */
  for (pass = try_tail_call ? 0 : 1; pass < 2; pass++)
    {
      int sibcall_failure = 0;
      /* We want to emit any pending stack adjustments before the tail
	 recursion "call".  That way we know any adjustment after the tail
	 recursion call can be ignored if we indeed use the tail
	 call expansion.  */
      saved_pending_stack_adjust save;
      rtx insns;
      rtx before_call, next_arg_reg, after_args;

      if (pass == 0)
	{
	  /* State variables we need to save and restore between
	     iterations.  */
	  save_pending_stack_adjust (&save);
	}
      if (pass)
	flags &= ~ECF_SIBCALL;
      else
	flags |= ECF_SIBCALL;

      /* Other state variables that we must reinitialize each time
	 through the loop (that are not initialized by the loop itself).  */
      argblock = 0;
      call_fusage = 0;

      /* Start a new sequence for the normal call case.

	 From this point on, if the sibling call fails, we want to set
	 sibcall_failure instead of continuing the loop.  */
      start_sequence ();

      /* Don't let pending stack adjusts add up to too much.
	 Also, do all pending adjustments now if there is any chance
	 this might be a call to alloca or if we are expanding a sibling
	 call sequence.
	 Also do the adjustments before a throwing call, otherwise
	 exception handling can fail; PR 19225. */
      if (pending_stack_adjust >= 32
	  || (pending_stack_adjust > 0
	      && (flags & ECF_MAY_BE_ALLOCA))
	  || (pending_stack_adjust > 0
	      && flag_exceptions && !(flags & ECF_NOTHROW))
	  || pass == 0)
	do_pending_stack_adjust ();

      /* Precompute any arguments as needed.  */
      if (pass)
	precompute_arguments (num_actuals, args);

      /* Now we are about to start emitting insns that can be deleted
	 if a libcall is deleted.  */
      if (pass && (flags & ECF_MALLOC))
	start_sequence ();

      if (pass == 0 && crtl->stack_protect_guard)
	stack_protect_epilogue ();

      adjusted_args_size = args_size;
      /* Compute the actual size of the argument block required.  The variable
	 and constant sizes must be combined, the size may have to be rounded,
	 and there may be a minimum required size.  When generating a sibcall
	 pattern, do not round up, since we'll be re-using whatever space our
	 caller provided.  */
      unadjusted_args_size
	= compute_argument_block_size (reg_parm_stack_space,
				       &adjusted_args_size,
				       fndecl, fntype,
				       (pass == 0 ? 0
					: preferred_stack_boundary));

      old_stack_allocated = stack_pointer_delta - pending_stack_adjust;

      /* The argument block when performing a sibling call is the
	 incoming argument block.  */
      if (pass == 0)
	{
	  argblock = crtl->args.internal_arg_pointer;
	  argblock
#ifdef STACK_GROWS_DOWNWARD
	    = plus_constant (Pmode, argblock, crtl->args.pretend_args_size);
#else
	    = plus_constant (Pmode, argblock, -crtl->args.pretend_args_size);
#endif
	  stored_args_map = sbitmap_alloc (args_size.constant);
	  bitmap_clear (stored_args_map);
	}

      /* If we have no actual push instructions, or shouldn't use them,
	 make space for all args right now.  */
      else if (adjusted_args_size.var != 0)
	{
	  if (old_stack_level == 0)
	    {
	      emit_stack_save (SAVE_BLOCK, &old_stack_level);
	      old_stack_pointer_delta = stack_pointer_delta;
	      old_pending_adj = pending_stack_adjust;
	      pending_stack_adjust = 0;
	      /* stack_arg_under_construction says whether a stack arg is
		 being constructed at the old stack level.  Pushing the stack
		 gets a clean outgoing argument block.  */
	      old_stack_arg_under_construction = stack_arg_under_construction;
	      stack_arg_under_construction = 0;
	    }
	  argblock = push_block (ARGS_SIZE_RTX (adjusted_args_size), 0, 0);
	  if (flag_stack_usage_info)
	    current_function_has_unbounded_dynamic_stack_size = 1;
	}
      else
	{
	  /* Note that we must go through the motions of allocating an argument
	     block even if the size is zero because we may be storing args
	     in the area reserved for register arguments, which may be part of
	     the stack frame.  */

	  int needed = adjusted_args_size.constant;

	  /* Store the maximum argument space used.  It will be pushed by
	     the prologue (if ACCUMULATE_OUTGOING_ARGS, or stack overflow
	     checking).  */

	  if (needed > crtl->outgoing_args_size)
	    crtl->outgoing_args_size = needed;

	  if (must_preallocate)
	    {
	      if (ACCUMULATE_OUTGOING_ARGS)
		{
		  /* Since the stack pointer will never be pushed, it is
		     possible for the evaluation of a parm to clobber
		     something we have already written to the stack.
		     Since most function calls on RISC machines do not use
		     the stack, this is uncommon, but must work correctly.

		     Therefore, we save any area of the stack that was already
		     written and that we are using.  Here we set up to do this
		     by making a new stack usage map from the old one.  The
		     actual save will be done by store_one_arg.

		     Another approach might be to try to reorder the argument
		     evaluations to avoid this conflicting stack usage.  */

		  /* Since we will be writing into the entire argument area,
		     the map must be allocated for its entire size, not just
		     the part that is the responsibility of the caller.  */
		  if (! OUTGOING_REG_PARM_STACK_SPACE ((!fndecl ? fntype : TREE_TYPE (fndecl))))
		    needed += reg_parm_stack_space;

#ifdef ARGS_GROW_DOWNWARD
		  highest_outgoing_arg_in_use = MAX (initial_highest_arg_in_use,
						     needed + 1);
#else
		  highest_outgoing_arg_in_use = MAX (initial_highest_arg_in_use,
						     needed);
#endif
		  free (stack_usage_map_buf);
		  stack_usage_map_buf = XNEWVEC (char, highest_outgoing_arg_in_use);
		  stack_usage_map = stack_usage_map_buf;

		  if (initial_highest_arg_in_use)
		    memcpy (stack_usage_map, initial_stack_usage_map,
			    initial_highest_arg_in_use);

		  if (initial_highest_arg_in_use != highest_outgoing_arg_in_use)
		    memset (&stack_usage_map[initial_highest_arg_in_use], 0,
			   (highest_outgoing_arg_in_use
			    - initial_highest_arg_in_use));
		  needed = 0;

		  /* The address of the outgoing argument list must not be
		     copied to a register here, because argblock would be left
		     pointing to the wrong place after the call to
		     allocate_dynamic_stack_space below.  */

		  argblock = virtual_outgoing_args_rtx;
		}
	      else
		{
		  if (inhibit_defer_pop == 0)
		    {
		      /* Try to reuse some or all of the pending_stack_adjust
			 to get this space.  */
		      needed
			= (combine_pending_stack_adjustment_and_call
			   (unadjusted_args_size,
			    &adjusted_args_size,
			    preferred_unit_stack_boundary));

		      /* combine_pending_stack_adjustment_and_call computes
			 an adjustment before the arguments are allocated.
			 Account for them and see whether or not the stack
			 needs to go up or down.  */
		      needed = unadjusted_args_size - needed;

		      if (needed < 0)
			{
			  /* We're releasing stack space.  */
			  /* ??? We can avoid any adjustment at all if we're
			     already aligned.  FIXME.  */
			  pending_stack_adjust = -needed;
			  do_pending_stack_adjust ();
			  needed = 0;
			}
		      else
			/* We need to allocate space.  We'll do that in
			   push_block below.  */
			pending_stack_adjust = 0;
		    }

		  /* Special case this because overhead of `push_block' in
		     this case is non-trivial.  */
		  if (needed == 0)
		    argblock = virtual_outgoing_args_rtx;
		  else
		    {
		      argblock = push_block (GEN_INT (needed), 0, 0);
#ifdef ARGS_GROW_DOWNWARD
		      argblock = plus_constant (Pmode, argblock, needed);
#endif
		    }

		  /* We only really need to call `copy_to_reg' in the case
		     where push insns are going to be used to pass ARGBLOCK
		     to a function call in ARGS.  In that case, the stack
		     pointer changes value from the allocation point to the
		     call point, and hence the value of
		     VIRTUAL_OUTGOING_ARGS_RTX changes as well.  But might
		     as well always do it.  */
		  argblock = copy_to_reg (argblock);
		}
	    }
	}

      if (ACCUMULATE_OUTGOING_ARGS)
	{
	  /* The save/restore code in store_one_arg handles all
	     cases except one: a constructor call (including a C
	     function returning a BLKmode struct) to initialize
	     an argument.  */
	  if (stack_arg_under_construction)
	    {
	      rtx push_size
		= GEN_INT (adjusted_args_size.constant
			   + (OUTGOING_REG_PARM_STACK_SPACE ((!fndecl ? fntype
			   					      : TREE_TYPE (fndecl))) ? 0
			      : reg_parm_stack_space));
	      if (old_stack_level == 0)
		{
		  emit_stack_save (SAVE_BLOCK, &old_stack_level);
		  old_stack_pointer_delta = stack_pointer_delta;
		  old_pending_adj = pending_stack_adjust;
		  pending_stack_adjust = 0;
		  /* stack_arg_under_construction says whether a stack
		     arg is being constructed at the old stack level.
		     Pushing the stack gets a clean outgoing argument
		     block.  */
		  old_stack_arg_under_construction
		    = stack_arg_under_construction;
		  stack_arg_under_construction = 0;
		  /* Make a new map for the new argument list.  */
		  free (stack_usage_map_buf);
		  stack_usage_map_buf = XCNEWVEC (char, highest_outgoing_arg_in_use);
		  stack_usage_map = stack_usage_map_buf;
		  highest_outgoing_arg_in_use = 0;
		}
	      /* We can pass TRUE as the 4th argument because we just
		 saved the stack pointer and will restore it right after
		 the call.  */
	      allocate_dynamic_stack_space (push_size, 0,
					    BIGGEST_ALIGNMENT, true);
	    }

	  /* If argument evaluation might modify the stack pointer,
	     copy the address of the argument list to a register.  */
	  for (i = 0; i < num_actuals; i++)
	    if (args[i].pass_on_stack)
	      {
		argblock = copy_addr_to_reg (argblock);
		break;
	      }
	}

      compute_argument_addresses (args, argblock, num_actuals);

<<<<<<< HEAD
      /* Perform stack alignment before the first push (the last arg).  */
      if (argblock == 0
=======
      /* Stack is properly aligned, pops can't safely be deferred during
	 the evaluation of the arguments.  */
      NO_DEFER_POP;

      /* Precompute all register parameters.  It isn't safe to compute
	 anything once we have started filling any specific hard regs.
	 TLS symbols sometimes need a call to resolve.  Precompute
	 register parameters before any stack pointer manipulation
	 to avoid unaligned stack in the called function.  */
      precompute_register_parameters (num_actuals, args, &reg_parm_seen);

      OK_DEFER_POP;

      /* If we push args individually in reverse order, perform stack alignment
	 before the first push (the last arg).  */
      if (PUSH_ARGS_REVERSED && argblock == 0
>>>>>>> 4f18db57
          && adjusted_args_size.constant > reg_parm_stack_space
	  && adjusted_args_size.constant != unadjusted_args_size)
	{
	  /* When the stack adjustment is pending, we get better code
	     by combining the adjustments.  */
	  if (pending_stack_adjust
	      && ! inhibit_defer_pop)
	    {
	      pending_stack_adjust
		= (combine_pending_stack_adjustment_and_call
		   (unadjusted_args_size,
		    &adjusted_args_size,
		    preferred_unit_stack_boundary));
	      do_pending_stack_adjust ();
	    }
	  else if (argblock == 0)
	    anti_adjust_stack (GEN_INT (adjusted_args_size.constant
					- unadjusted_args_size));
	}
      /* Now that the stack is properly aligned, pops can't safely
	 be deferred during the evaluation of the arguments.  */
      NO_DEFER_POP;

      /* Record the maximum pushed stack space size.  We need to delay
	 doing it this far to take into account the optimization done
	 by combine_pending_stack_adjustment_and_call.  */
      if (flag_stack_usage_info
	  && !ACCUMULATE_OUTGOING_ARGS
	  && pass
	  && adjusted_args_size.var == 0)
	{
	  int pushed = adjusted_args_size.constant + pending_stack_adjust;
	  if (pushed > current_function_pushed_stack_size)
	    current_function_pushed_stack_size = pushed;
	}

      funexp = rtx_for_function_call (fndecl, addr);

      /* Figure out the register where the value, if any, will come back.  */
      valreg = 0;
      if (TYPE_MODE (rettype) != VOIDmode
	  && ! structure_value_addr)
	{
	  if (pcc_struct_value)
	    valreg = hard_function_value (build_pointer_type (rettype),
					  fndecl, NULL, (pass == 0));
	  else
	    valreg = hard_function_value (rettype, fndecl, fntype,
					  (pass == 0));

	  /* If VALREG is a PARALLEL whose first member has a zero
	     offset, use that.  This is for targets such as m68k that
	     return the same value in multiple places.  */
	  if (GET_CODE (valreg) == PARALLEL)
	    {
	      rtx elem = XVECEXP (valreg, 0, 0);
	      rtx where = XEXP (elem, 0);
	      rtx offset = XEXP (elem, 1);
	      if (offset == const0_rtx
		  && GET_MODE (where) == GET_MODE (valreg))
		valreg = where;
	    }
	}

      if (CALL_EXPR_STATIC_CHAIN (exp))
	static_chain_value = expand_normal (CALL_EXPR_STATIC_CHAIN (exp));
      else
	static_chain_value = 0;

#ifdef REG_PARM_STACK_SPACE
      /* Save the fixed argument area if it's part of the caller's frame and
	 is clobbered by argument setup for this call.  */
      if (ACCUMULATE_OUTGOING_ARGS && pass)
	save_area = save_fixed_argument_area (reg_parm_stack_space, argblock,
					      &low_to_save, &high_to_save);
#endif

      /* Now store (and compute if necessary) all non-register parms.
	 These come before register parms, since they can require block-moves,
	 which could clobber the registers used for register parms.
	 Parms which have partial registers are not stored here,
	 but we do preallocate space here if they want that.  */

      for (i = 0; i < num_actuals; i++)
	{
	  if (args[i].reg == 0 || args[i].pass_on_stack)
	    {
	      rtx before_arg = get_last_insn ();

	      /* We don't allow passing huge (> 2^30 B) arguments
	         by value.  It would cause an overflow later on.  */
	      if (adjusted_args_size.constant
		  >= (1 << (HOST_BITS_PER_INT - 2)))
	        {
	          sorry ("passing too large argument on stack");
		  continue;
		}

	      if (store_one_arg (&args[i], argblock, flags,
				 adjusted_args_size.var != 0,
				 reg_parm_stack_space)
		  || (pass == 0
		      && check_sibcall_argument_overlap (before_arg,
							 &args[i], 1)))
		sibcall_failure = 1;
	      }

	  if (args[i].stack)
	    call_fusage
	      = gen_rtx_EXPR_LIST (TYPE_MODE (TREE_TYPE (args[i].tree_value)),
				   gen_rtx_USE (VOIDmode, args[i].stack),
				   call_fusage);
	}

      /* If we have a parm that is passed in registers but not in memory
	 and whose alignment does not permit a direct copy into registers,
	 make a group of pseudos that correspond to each register that we
	 will later fill.  */
      if (STRICT_ALIGNMENT)
	store_unaligned_arguments_into_pseudos (args, num_actuals);

      /* Now store any partially-in-registers parm.
	 This is the last place a block-move can happen.  */
      if (reg_parm_seen)
	for (i = 0; i < num_actuals; i++)
	  if (args[i].partial != 0 && ! args[i].pass_on_stack)
	    {
	      rtx before_arg = get_last_insn ();

	      if (store_one_arg (&args[i], argblock, flags,
				 adjusted_args_size.var != 0,
				 reg_parm_stack_space)
		  || (pass == 0
		      && check_sibcall_argument_overlap (before_arg,
							 &args[i], 1)))
		sibcall_failure = 1;
	    }

      /* If register arguments require space on the stack and stack space
	 was not preallocated, allocate stack space here for arguments
	 passed in registers.  */
      if (OUTGOING_REG_PARM_STACK_SPACE ((!fndecl ? fntype : TREE_TYPE (fndecl)))
          && !ACCUMULATE_OUTGOING_ARGS
	  && must_preallocate == 0 && reg_parm_stack_space > 0)
	anti_adjust_stack (GEN_INT (reg_parm_stack_space));

      /* Pass the function the address in which to return a
	 structure value.  */
      if (pass != 0 && structure_value_addr && ! structure_value_addr_parm)
	{
	  structure_value_addr
	    = convert_memory_address (Pmode, structure_value_addr);
	  emit_move_insn (struct_value,
			  force_reg (Pmode,
				     force_operand (structure_value_addr,
						    NULL_RTX)));

	  if (REG_P (struct_value))
	    use_reg (&call_fusage, struct_value);
	}

      after_args = get_last_insn ();
      funexp = prepare_call_address (fndecl, funexp, static_chain_value,
				     &call_fusage, reg_parm_seen, pass == 0);

      load_register_parameters (args, num_actuals, &call_fusage, flags,
				pass == 0, &sibcall_failure);

      /* Save a pointer to the last insn before the call, so that we can
	 later safely search backwards to find the CALL_INSN.  */
      before_call = get_last_insn ();

      /* Set up next argument register.  For sibling calls on machines
	 with register windows this should be the incoming register.  */
      if (pass == 0)
	next_arg_reg = targetm.calls.function_incoming_arg (args_so_far,
							    VOIDmode,
							    void_type_node,
							    true);
      else
	next_arg_reg = targetm.calls.function_arg (args_so_far,
						   VOIDmode, void_type_node,
						   true);

      if (pass == 1 && (return_flags & ERF_RETURNS_ARG))
	{
	  int arg_nr = return_flags & ERF_RETURN_ARG_MASK;
	  arg_nr = num_actuals - arg_nr - 1;
	  if (arg_nr >= 0
	      && arg_nr < num_actuals
	      && args[arg_nr].reg
	      && valreg
	      && REG_P (valreg)
	      && GET_MODE (args[arg_nr].reg) == GET_MODE (valreg))
	  call_fusage
	    = gen_rtx_EXPR_LIST (TYPE_MODE (TREE_TYPE (args[arg_nr].tree_value)),
				 gen_rtx_SET (VOIDmode, valreg, args[arg_nr].reg),
				 call_fusage);
	}
      /* All arguments and registers used for the call must be set up by
	 now!  */

      /* Stack must be properly aligned now.  */
      gcc_assert (!pass
		  || !(stack_pointer_delta % preferred_unit_stack_boundary));

      /* Generate the actual call instruction.  */
      emit_call_1 (funexp, exp, fndecl, funtype, unadjusted_args_size,
		   adjusted_args_size.constant, struct_value_size,
		   next_arg_reg, valreg, old_inhibit_defer_pop, call_fusage,
		   flags, args_so_far);

      /* If the call setup or the call itself overlaps with anything
	 of the argument setup we probably clobbered our call address.
	 In that case we can't do sibcalls.  */
      if (pass == 0
	  && check_sibcall_argument_overlap (after_args, 0, 0))
	sibcall_failure = 1;

      /* If a non-BLKmode value is returned at the most significant end
	 of a register, shift the register right by the appropriate amount
	 and update VALREG accordingly.  BLKmode values are handled by the
	 group load/store machinery below.  */
      if (!structure_value_addr
	  && !pcc_struct_value
	  && TYPE_MODE (rettype) != VOIDmode
	  && TYPE_MODE (rettype) != BLKmode
	  && REG_P (valreg)
	  && targetm.calls.return_in_msb (rettype))
	{
	  if (shift_return_value (TYPE_MODE (rettype), false, valreg))
	    sibcall_failure = 1;
	  valreg = gen_rtx_REG (TYPE_MODE (rettype), REGNO (valreg));
	}

      if (pass && (flags & ECF_MALLOC))
	{
	  rtx temp = gen_reg_rtx (GET_MODE (valreg));
	  rtx last, insns;

	  /* The return value from a malloc-like function is a pointer.  */
	  if (TREE_CODE (rettype) == POINTER_TYPE)
	    mark_reg_pointer (temp, MALLOC_ABI_ALIGNMENT);

	  emit_move_insn (temp, valreg);

	  /* The return value from a malloc-like function can not alias
	     anything else.  */
	  last = get_last_insn ();
	  add_reg_note (last, REG_NOALIAS, temp);

	  /* Write out the sequence.  */
	  insns = get_insns ();
	  end_sequence ();
	  emit_insn (insns);
	  valreg = temp;
	}

      /* For calls to `setjmp', etc., inform
	 function.c:setjmp_warnings that it should complain if
	 nonvolatile values are live.  For functions that cannot
	 return, inform flow that control does not fall through.  */

      if ((flags & ECF_NORETURN) || pass == 0)
	{
	  /* The barrier must be emitted
	     immediately after the CALL_INSN.  Some ports emit more
	     than just a CALL_INSN above, so we must search for it here.  */

	  rtx last = get_last_insn ();
	  while (!CALL_P (last))
	    {
	      last = PREV_INSN (last);
	      /* There was no CALL_INSN?  */
	      gcc_assert (last != before_call);
	    }

	  emit_barrier_after (last);

	  /* Stack adjustments after a noreturn call are dead code.
	     However when NO_DEFER_POP is in effect, we must preserve
	     stack_pointer_delta.  */
	  if (inhibit_defer_pop == 0)
	    {
	      stack_pointer_delta = old_stack_allocated;
	      pending_stack_adjust = 0;
	    }
	}

      /* If value type not void, return an rtx for the value.  */

      if (TYPE_MODE (rettype) == VOIDmode
	  || ignore)
	target = const0_rtx;
      else if (structure_value_addr)
	{
	  if (target == 0 || !MEM_P (target))
	    {
	      target
		= gen_rtx_MEM (TYPE_MODE (rettype),
			       memory_address (TYPE_MODE (rettype),
					       structure_value_addr));
	      set_mem_attributes (target, rettype, 1);
	    }
	}
      else if (pcc_struct_value)
	{
	  /* This is the special C++ case where we need to
	     know what the true target was.  We take care to
	     never use this value more than once in one expression.  */
	  target = gen_rtx_MEM (TYPE_MODE (rettype),
				copy_to_reg (valreg));
	  set_mem_attributes (target, rettype, 1);
	}
      /* Handle calls that return values in multiple non-contiguous locations.
	 The Irix 6 ABI has examples of this.  */
      else if (GET_CODE (valreg) == PARALLEL)
	{
	  if (target == 0)
	    target = emit_group_move_into_temps (valreg);
	  else if (rtx_equal_p (target, valreg))
	    ;
	  else if (GET_CODE (target) == PARALLEL)
	    /* Handle the result of a emit_group_move_into_temps
	       call in the previous pass.  */
	    emit_group_move (target, valreg);
	  else
	    emit_group_store (target, valreg, rettype,
			      int_size_in_bytes (rettype));
	}
      else if (target
	       && GET_MODE (target) == TYPE_MODE (rettype)
	       && GET_MODE (target) == GET_MODE (valreg))
	{
	  bool may_overlap = false;

	  /* We have to copy a return value in a CLASS_LIKELY_SPILLED hard
	     reg to a plain register.  */
	  if (!REG_P (target) || HARD_REGISTER_P (target))
	    valreg = avoid_likely_spilled_reg (valreg);

	  /* If TARGET is a MEM in the argument area, and we have
	     saved part of the argument area, then we can't store
	     directly into TARGET as it may get overwritten when we
	     restore the argument save area below.  Don't work too
	     hard though and simply force TARGET to a register if it
	     is a MEM; the optimizer is quite likely to sort it out.  */
	  if (ACCUMULATE_OUTGOING_ARGS && pass && MEM_P (target))
	    for (i = 0; i < num_actuals; i++)
	      if (args[i].save_area)
		{
		  may_overlap = true;
		  break;
		}

	  if (may_overlap)
	    target = copy_to_reg (valreg);
	  else
	    {
	      /* TARGET and VALREG cannot be equal at this point
		 because the latter would not have
		 REG_FUNCTION_VALUE_P true, while the former would if
		 it were referring to the same register.

		 If they refer to the same register, this move will be
		 a no-op, except when function inlining is being
		 done.  */
	      emit_move_insn (target, valreg);

	      /* If we are setting a MEM, this code must be executed.
		 Since it is emitted after the call insn, sibcall
		 optimization cannot be performed in that case.  */
	      if (MEM_P (target))
		sibcall_failure = 1;
	    }
	}
      else
	target = copy_to_reg (avoid_likely_spilled_reg (valreg));

      /* If we promoted this return value, make the proper SUBREG.
         TARGET might be const0_rtx here, so be careful.  */
      if (REG_P (target)
	  && TYPE_MODE (rettype) != BLKmode
	  && GET_MODE (target) != TYPE_MODE (rettype))
	{
	  tree type = rettype;
	  int unsignedp = TYPE_UNSIGNED (type);
	  int offset = 0;
	  enum machine_mode pmode;

	  /* Ensure we promote as expected, and get the new unsignedness.  */
	  pmode = promote_function_mode (type, TYPE_MODE (type), &unsignedp,
					 funtype, 1);
	  gcc_assert (GET_MODE (target) == pmode);

	  if ((WORDS_BIG_ENDIAN || BYTES_BIG_ENDIAN)
	      && (GET_MODE_SIZE (GET_MODE (target))
		  > GET_MODE_SIZE (TYPE_MODE (type))))
	    {
	      offset = GET_MODE_SIZE (GET_MODE (target))
	        - GET_MODE_SIZE (TYPE_MODE (type));
	      if (! BYTES_BIG_ENDIAN)
	        offset = (offset / UNITS_PER_WORD) * UNITS_PER_WORD;
	      else if (! WORDS_BIG_ENDIAN)
	        offset %= UNITS_PER_WORD;
	    }

	  target = gen_rtx_SUBREG (TYPE_MODE (type), target, offset);
	  SUBREG_PROMOTED_VAR_P (target) = 1;
	  SUBREG_PROMOTED_UNSIGNED_SET (target, unsignedp);
	}

      /* If size of args is variable or this was a constructor call for a stack
	 argument, restore saved stack-pointer value.  */

      if (old_stack_level)
	{
	  rtx prev = get_last_insn ();

	  emit_stack_restore (SAVE_BLOCK, old_stack_level);
	  stack_pointer_delta = old_stack_pointer_delta;

	  fixup_args_size_notes (prev, get_last_insn (), stack_pointer_delta);

	  pending_stack_adjust = old_pending_adj;
	  old_stack_allocated = stack_pointer_delta - pending_stack_adjust;
	  stack_arg_under_construction = old_stack_arg_under_construction;
	  highest_outgoing_arg_in_use = initial_highest_arg_in_use;
	  stack_usage_map = initial_stack_usage_map;
	  sibcall_failure = 1;
	}
      else if (ACCUMULATE_OUTGOING_ARGS && pass)
	{
#ifdef REG_PARM_STACK_SPACE
	  if (save_area)
	    restore_fixed_argument_area (save_area, argblock,
					 high_to_save, low_to_save);
#endif

	  /* If we saved any argument areas, restore them.  */
	  for (i = 0; i < num_actuals; i++)
	    if (args[i].save_area)
	      {
		enum machine_mode save_mode = GET_MODE (args[i].save_area);
		rtx stack_area
		  = gen_rtx_MEM (save_mode,
				 memory_address (save_mode,
						 XEXP (args[i].stack_slot, 0)));

		if (save_mode != BLKmode)
		  emit_move_insn (stack_area, args[i].save_area);
		else
		  emit_block_move (stack_area, args[i].save_area,
				   GEN_INT (args[i].locate.size.constant),
				   BLOCK_OP_CALL_PARM);
	      }

	  highest_outgoing_arg_in_use = initial_highest_arg_in_use;
	  stack_usage_map = initial_stack_usage_map;
	}

      /* If this was alloca, record the new stack level for nonlocal gotos.
	 Check for the handler slots since we might not have a save area
	 for non-local gotos.  */

      if ((flags & ECF_MAY_BE_ALLOCA) && cfun->nonlocal_goto_save_area != 0)
	update_nonlocal_goto_save_area ();

      /* Free up storage we no longer need.  */
      for (i = 0; i < num_actuals; ++i)
	free (args[i].aligned_regs);

      insns = get_insns ();
      end_sequence ();

      if (pass == 0)
	{
	  tail_call_insns = insns;

	  /* Restore the pending stack adjustment now that we have
	     finished generating the sibling call sequence.  */

	  restore_pending_stack_adjust (&save);

	  /* Prepare arg structure for next iteration.  */
	  for (i = 0; i < num_actuals; i++)
	    {
	      args[i].value = 0;
	      args[i].aligned_regs = 0;
	      args[i].stack = 0;
	    }

	  sbitmap_free (stored_args_map);
	  internal_arg_pointer_exp_state.scan_start = NULL_RTX;
	  internal_arg_pointer_exp_state.cache.release ();
	}
      else
	{
	  normal_call_insns = insns;

	  /* Verify that we've deallocated all the stack we used.  */
	  gcc_assert ((flags & ECF_NORETURN)
		      || (old_stack_allocated
			  == stack_pointer_delta - pending_stack_adjust));
	}

      /* If something prevents making this a sibling call,
	 zero out the sequence.  */
      if (sibcall_failure)
	tail_call_insns = NULL_RTX;
      else
	break;
    }

  /* If tail call production succeeded, we need to remove REG_EQUIV notes on
     arguments too, as argument area is now clobbered by the call.  */
  if (tail_call_insns)
    {
      emit_insn (tail_call_insns);
      crtl->tail_call_emit = true;
    }
  else
    emit_insn (normal_call_insns);

  currently_expanding_call--;

  free (stack_usage_map_buf);

  return target;
}

/* A sibling call sequence invalidates any REG_EQUIV notes made for
   this function's incoming arguments.

   At the start of RTL generation we know the only REG_EQUIV notes
   in the rtl chain are those for incoming arguments, so we can look
   for REG_EQUIV notes between the start of the function and the
   NOTE_INSN_FUNCTION_BEG.

   This is (slight) overkill.  We could keep track of the highest
   argument we clobber and be more selective in removing notes, but it
   does not seem to be worth the effort.  */

void
fixup_tail_calls (void)
{
  rtx insn;

  for (insn = get_insns (); insn; insn = NEXT_INSN (insn))
    {
      rtx note;

      /* There are never REG_EQUIV notes for the incoming arguments
	 after the NOTE_INSN_FUNCTION_BEG note, so stop if we see it.  */
      if (NOTE_P (insn)
	  && NOTE_KIND (insn) == NOTE_INSN_FUNCTION_BEG)
	break;

      note = find_reg_note (insn, REG_EQUIV, 0);
      if (note)
	remove_note (insn, note);
      note = find_reg_note (insn, REG_EQUIV, 0);
      gcc_assert (!note);
    }
}

/* Traverse a list of TYPES and expand all complex types into their
   components.  */
static tree
split_complex_types (tree types)
{
  tree p;

  /* Before allocating memory, check for the common case of no complex.  */
  for (p = types; p; p = TREE_CHAIN (p))
    {
      tree type = TREE_VALUE (p);
      if (TREE_CODE (type) == COMPLEX_TYPE
	  && targetm.calls.split_complex_arg (type))
	goto found;
    }
  return types;

 found:
  types = copy_list (types);

  for (p = types; p; p = TREE_CHAIN (p))
    {
      tree complex_type = TREE_VALUE (p);

      if (TREE_CODE (complex_type) == COMPLEX_TYPE
	  && targetm.calls.split_complex_arg (complex_type))
	{
	  tree next, imag;

	  /* Rewrite complex type with component type.  */
	  TREE_VALUE (p) = TREE_TYPE (complex_type);
	  next = TREE_CHAIN (p);

	  /* Add another component type for the imaginary part.  */
	  imag = build_tree_list (NULL_TREE, TREE_VALUE (p));
	  TREE_CHAIN (p) = imag;
	  TREE_CHAIN (imag) = next;

	  /* Skip the newly created node.  */
	  p = TREE_CHAIN (p);
	}
    }

  return types;
}

/* Output a library call to function FUN (a SYMBOL_REF rtx).
   The RETVAL parameter specifies whether return value needs to be saved, other
   parameters are documented in the emit_library_call function below.  */

static rtx
emit_library_call_value_1 (int retval, rtx orgfun, rtx value,
			   enum libcall_type fn_type,
			   enum machine_mode outmode, int nargs, va_list p)
{
  /* Total size in bytes of all the stack-parms scanned so far.  */
  struct args_size args_size;
  /* Size of arguments before any adjustments (such as rounding).  */
  struct args_size original_args_size;
  int argnum;
  rtx fun;
  /* Todo, choose the correct decl type of orgfun. Sadly this information
     isn't present here, so we default to native calling abi here.  */
  tree fndecl ATTRIBUTE_UNUSED = NULL_TREE; /* library calls default to host calling abi ? */
  tree fntype ATTRIBUTE_UNUSED = NULL_TREE; /* library calls default to host calling abi ? */
  int count;
  rtx argblock = 0;
  CUMULATIVE_ARGS args_so_far_v;
  cumulative_args_t args_so_far;
  struct arg
  {
    rtx value;
    enum machine_mode mode;
    rtx reg;
    int partial;
    struct locate_and_pad_arg_data locate;
    rtx save_area;
  };
  struct arg *argvec;
  int old_inhibit_defer_pop = inhibit_defer_pop;
  rtx call_fusage = 0;
  rtx mem_value = 0;
  rtx valreg;
  int pcc_struct_value = 0;
  int struct_value_size = 0;
  int flags;
  int reg_parm_stack_space = 0;
  int needed;
  rtx before_call;
  tree tfom;			/* type_for_mode (outmode, 0) */

#ifdef REG_PARM_STACK_SPACE
  /* Define the boundary of the register parm stack space that needs to be
     save, if any.  */
  int low_to_save = 0, high_to_save = 0;
  rtx save_area = 0;            /* Place that it is saved.  */
#endif

  /* Size of the stack reserved for parameter registers.  */
  int initial_highest_arg_in_use = highest_outgoing_arg_in_use;
  char *initial_stack_usage_map = stack_usage_map;
  char *stack_usage_map_buf = NULL;

  rtx struct_value = targetm.calls.struct_value_rtx (0, 0);

#ifdef REG_PARM_STACK_SPACE
  reg_parm_stack_space = REG_PARM_STACK_SPACE ((tree) 0);
#endif

  /* By default, library functions can not throw.  */
  flags = ECF_NOTHROW;

  switch (fn_type)
    {
    case LCT_NORMAL:
      break;
    case LCT_CONST:
      flags |= ECF_CONST;
      break;
    case LCT_PURE:
      flags |= ECF_PURE;
      break;
    case LCT_NORETURN:
      flags |= ECF_NORETURN;
      break;
    case LCT_THROW:
      flags = ECF_NORETURN;
      break;
    case LCT_RETURNS_TWICE:
      flags = ECF_RETURNS_TWICE;
      break;
    }
  fun = orgfun;

  /* Ensure current function's preferred stack boundary is at least
     what we need.  */
  if (crtl->preferred_stack_boundary < PREFERRED_STACK_BOUNDARY)
    crtl->preferred_stack_boundary = PREFERRED_STACK_BOUNDARY;

  /* If this kind of value comes back in memory,
     decide where in memory it should come back.  */
  if (outmode != VOIDmode)
    {
      tfom = lang_hooks.types.type_for_mode (outmode, 0);
      if (aggregate_value_p (tfom, 0))
	{
#ifdef PCC_STATIC_STRUCT_RETURN
	  rtx pointer_reg
	    = hard_function_value (build_pointer_type (tfom), 0, 0, 0);
	  mem_value = gen_rtx_MEM (outmode, pointer_reg);
	  pcc_struct_value = 1;
	  if (value == 0)
	    value = gen_reg_rtx (outmode);
#else /* not PCC_STATIC_STRUCT_RETURN */
	  struct_value_size = GET_MODE_SIZE (outmode);
	  if (value != 0 && MEM_P (value))
	    mem_value = value;
	  else
	    mem_value = assign_temp (tfom, 1, 1);
#endif
	  /* This call returns a big structure.  */
	  flags &= ~(ECF_CONST | ECF_PURE | ECF_LOOPING_CONST_OR_PURE);
	}
    }
  else
    tfom = void_type_node;

  /* ??? Unfinished: must pass the memory address as an argument.  */

  /* Copy all the libcall-arguments out of the varargs data
     and into a vector ARGVEC.

     Compute how to pass each argument.  We only support a very small subset
     of the full argument passing conventions to limit complexity here since
     library functions shouldn't have many args.  */

  argvec = XALLOCAVEC (struct arg, nargs + 1);
  memset (argvec, 0, (nargs + 1) * sizeof (struct arg));

#ifdef INIT_CUMULATIVE_LIBCALL_ARGS
  INIT_CUMULATIVE_LIBCALL_ARGS (args_so_far_v, outmode, fun);
#else
  INIT_CUMULATIVE_ARGS (args_so_far_v, NULL_TREE, fun, 0, nargs);
#endif
  args_so_far = pack_cumulative_args (&args_so_far_v);

  args_size.constant = 0;
  args_size.var = 0;

  count = 0;

  push_temp_slots ();

  /* If there's a structure value address to be passed,
     either pass it in the special place, or pass it as an extra argument.  */
  if (mem_value && struct_value == 0 && ! pcc_struct_value)
    {
      rtx addr = XEXP (mem_value, 0);

      nargs++;

      /* Make sure it is a reasonable operand for a move or push insn.  */
      if (!REG_P (addr) && !MEM_P (addr)
	  && !(CONSTANT_P (addr)
	       && targetm.legitimate_constant_p (Pmode, addr)))
	addr = force_operand (addr, NULL_RTX);

      argvec[count].value = addr;
      argvec[count].mode = Pmode;
      argvec[count].partial = 0;

      argvec[count].reg = targetm.calls.function_arg (args_so_far,
						      Pmode, NULL_TREE, true);
      gcc_assert (targetm.calls.arg_partial_bytes (args_so_far, Pmode,
						   NULL_TREE, 1) == 0);

      locate_and_pad_parm (Pmode, NULL_TREE,
#ifdef STACK_PARMS_IN_REG_PARM_AREA
			   1,
#else
			   argvec[count].reg != 0,
#endif
			   reg_parm_stack_space, 0,
			   NULL_TREE, &args_size, &argvec[count].locate);

      if (argvec[count].reg == 0 || argvec[count].partial != 0
	  || reg_parm_stack_space > 0)
	args_size.constant += argvec[count].locate.size.constant;

      targetm.calls.function_arg_advance (args_so_far, Pmode, (tree) 0, true);

      count++;
    }

  for (; count < nargs; count++)
    {
      rtx val = va_arg (p, rtx);
      enum machine_mode mode = (enum machine_mode) va_arg (p, int);
      int unsigned_p = 0;

      /* We cannot convert the arg value to the mode the library wants here;
	 must do it earlier where we know the signedness of the arg.  */
      gcc_assert (mode != BLKmode
		  && (GET_MODE (val) == mode || GET_MODE (val) == VOIDmode));

      /* Make sure it is a reasonable operand for a move or push insn.  */
      if (!REG_P (val) && !MEM_P (val)
	  && !(CONSTANT_P (val) && targetm.legitimate_constant_p (mode, val)))
	val = force_operand (val, NULL_RTX);

      if (pass_by_reference (&args_so_far_v, mode, NULL_TREE, 1))
	{
	  rtx slot;
	  int must_copy
	    = !reference_callee_copied (&args_so_far_v, mode, NULL_TREE, 1);

	  /* If this was a CONST function, it is now PURE since it now
	     reads memory.  */
	  if (flags & ECF_CONST)
	    {
	      flags &= ~ECF_CONST;
	      flags |= ECF_PURE;
	    }

	  if (MEM_P (val) && !must_copy)
	    {
	      tree val_expr = MEM_EXPR (val);
	      if (val_expr)
		mark_addressable (val_expr);
	      slot = val;
	    }
	  else
	    {
	      slot = assign_temp (lang_hooks.types.type_for_mode (mode, 0),
				  1, 1);
	      emit_move_insn (slot, val);
	    }

	  call_fusage = gen_rtx_EXPR_LIST (VOIDmode,
					   gen_rtx_USE (VOIDmode, slot),
					   call_fusage);
	  if (must_copy)
	    call_fusage = gen_rtx_EXPR_LIST (VOIDmode,
					     gen_rtx_CLOBBER (VOIDmode,
							      slot),
					     call_fusage);

	  mode = Pmode;
	  val = force_operand (XEXP (slot, 0), NULL_RTX);
	}

      mode = promote_function_mode (NULL_TREE, mode, &unsigned_p, NULL_TREE, 0);
      argvec[count].mode = mode;
      argvec[count].value = convert_modes (mode, GET_MODE (val), val, unsigned_p);
      argvec[count].reg = targetm.calls.function_arg (args_so_far, mode,
						      NULL_TREE, true);

      argvec[count].partial
	= targetm.calls.arg_partial_bytes (args_so_far, mode, NULL_TREE, 1);

      if (argvec[count].reg == 0
	  || argvec[count].partial != 0
	  || reg_parm_stack_space > 0)
	{
	  locate_and_pad_parm (mode, NULL_TREE,
#ifdef STACK_PARMS_IN_REG_PARM_AREA
			       1,
#else
			       argvec[count].reg != 0,
#endif
			       reg_parm_stack_space, argvec[count].partial,
			       NULL_TREE, &args_size, &argvec[count].locate);
	  args_size.constant += argvec[count].locate.size.constant;
	  gcc_assert (!argvec[count].locate.size.var);
	}
#ifdef BLOCK_REG_PADDING
      else
	/* The argument is passed entirely in registers.  See at which
	   end it should be padded.  */
	argvec[count].locate.where_pad =
	  BLOCK_REG_PADDING (mode, NULL_TREE,
			     GET_MODE_SIZE (mode) <= UNITS_PER_WORD);
#endif

      targetm.calls.function_arg_advance (args_so_far, mode, (tree) 0, true);
    }

  /* If this machine requires an external definition for library
     functions, write one out.  */
  assemble_external_libcall (fun);

  original_args_size = args_size;
  args_size.constant = (((args_size.constant
			  + stack_pointer_delta
			  + STACK_BYTES - 1)
			  / STACK_BYTES
			  * STACK_BYTES)
			 - stack_pointer_delta);

  args_size.constant = MAX (args_size.constant,
			    reg_parm_stack_space);

  if (! OUTGOING_REG_PARM_STACK_SPACE ((!fndecl ? fntype : TREE_TYPE (fndecl))))
    args_size.constant -= reg_parm_stack_space;

  if (args_size.constant > crtl->outgoing_args_size)
    crtl->outgoing_args_size = args_size.constant;

  if (flag_stack_usage_info && !ACCUMULATE_OUTGOING_ARGS)
    {
      int pushed = args_size.constant + pending_stack_adjust;
      if (pushed > current_function_pushed_stack_size)
	current_function_pushed_stack_size = pushed;
    }

  if (ACCUMULATE_OUTGOING_ARGS)
    {
      /* Since the stack pointer will never be pushed, it is possible for
	 the evaluation of a parm to clobber something we have already
	 written to the stack.  Since most function calls on RISC machines
	 do not use the stack, this is uncommon, but must work correctly.

	 Therefore, we save any area of the stack that was already written
	 and that we are using.  Here we set up to do this by making a new
	 stack usage map from the old one.

	 Another approach might be to try to reorder the argument
	 evaluations to avoid this conflicting stack usage.  */

      needed = args_size.constant;

      /* Since we will be writing into the entire argument area, the
	 map must be allocated for its entire size, not just the part that
	 is the responsibility of the caller.  */
      if (! OUTGOING_REG_PARM_STACK_SPACE ((!fndecl ? fntype : TREE_TYPE (fndecl))))
	needed += reg_parm_stack_space;

#ifdef ARGS_GROW_DOWNWARD
      highest_outgoing_arg_in_use = MAX (initial_highest_arg_in_use,
					 needed + 1);
#else
      highest_outgoing_arg_in_use = MAX (initial_highest_arg_in_use,
					 needed);
#endif
      stack_usage_map_buf = XNEWVEC (char, highest_outgoing_arg_in_use);
      stack_usage_map = stack_usage_map_buf;

      if (initial_highest_arg_in_use)
	memcpy (stack_usage_map, initial_stack_usage_map,
		initial_highest_arg_in_use);

      if (initial_highest_arg_in_use != highest_outgoing_arg_in_use)
	memset (&stack_usage_map[initial_highest_arg_in_use], 0,
	       highest_outgoing_arg_in_use - initial_highest_arg_in_use);
      needed = 0;

      /* We must be careful to use virtual regs before they're instantiated,
	 and real regs afterwards.  Loop optimization, for example, can create
	 new libcalls after we've instantiated the virtual regs, and if we
	 use virtuals anyway, they won't match the rtl patterns.  */

      if (virtuals_instantiated)
	argblock = plus_constant (Pmode, stack_pointer_rtx,
				  STACK_POINTER_OFFSET);
      else
	argblock = virtual_outgoing_args_rtx;
    }
  else
    {
      if (!PUSH_ARGS)
	argblock = push_block (GEN_INT (args_size.constant), 0, 0);
    }

  /* We push args individually in reverse order, perform stack alignment
     before the first push (the last arg).  */
  if (argblock == 0)
    anti_adjust_stack (GEN_INT (args_size.constant
				- original_args_size.constant));

  argnum = nargs - 1;

#ifdef REG_PARM_STACK_SPACE
  if (ACCUMULATE_OUTGOING_ARGS)
    {
      /* The argument list is the property of the called routine and it
	 may clobber it.  If the fixed area has been used for previous
	 parameters, we must save and restore it.  */
      save_area = save_fixed_argument_area (reg_parm_stack_space, argblock,
					    &low_to_save, &high_to_save);
    }
#endif

  /* Push the args that need to be pushed.  */

  /* ARGNUM indexes the ARGVEC array in the order in which the arguments
     are to be pushed.  */
  for (count = 0; count < nargs; count++, argnum--)
    {
      enum machine_mode mode = argvec[argnum].mode;
      rtx val = argvec[argnum].value;
      rtx reg = argvec[argnum].reg;
      int partial = argvec[argnum].partial;
      unsigned int parm_align = argvec[argnum].locate.boundary;
      int lower_bound = 0, upper_bound = 0, i;

      if (! (reg != 0 && partial == 0))
	{
	  rtx use;

	  if (ACCUMULATE_OUTGOING_ARGS)
	    {
	      /* If this is being stored into a pre-allocated, fixed-size,
		 stack area, save any previous data at that location.  */

#ifdef ARGS_GROW_DOWNWARD
	      /* stack_slot is negative, but we want to index stack_usage_map
		 with positive values.  */
	      upper_bound = -argvec[argnum].locate.slot_offset.constant + 1;
	      lower_bound = upper_bound - argvec[argnum].locate.size.constant;
#else
	      lower_bound = argvec[argnum].locate.slot_offset.constant;
	      upper_bound = lower_bound + argvec[argnum].locate.size.constant;
#endif

	      i = lower_bound;
	      /* Don't worry about things in the fixed argument area;
		 it has already been saved.  */
	      if (i < reg_parm_stack_space)
		i = reg_parm_stack_space;
	      while (i < upper_bound && stack_usage_map[i] == 0)
		i++;

	      if (i < upper_bound)
		{
		  /* We need to make a save area.  */
		  unsigned int size
		    = argvec[argnum].locate.size.constant * BITS_PER_UNIT;
		  enum machine_mode save_mode
		    = mode_for_size (size, MODE_INT, 1);
		  rtx adr
		    = plus_constant (Pmode, argblock,
				     argvec[argnum].locate.offset.constant);
		  rtx stack_area
		    = gen_rtx_MEM (save_mode, memory_address (save_mode, adr));

		  if (save_mode == BLKmode)
		    {
		      argvec[argnum].save_area
			= assign_stack_temp (BLKmode,
					     argvec[argnum].locate.size.constant
					     );

		      emit_block_move (validize_mem (argvec[argnum].save_area),
				       stack_area,
				       GEN_INT (argvec[argnum].locate.size.constant),
				       BLOCK_OP_CALL_PARM);
		    }
		  else
		    {
		      argvec[argnum].save_area = gen_reg_rtx (save_mode);

		      emit_move_insn (argvec[argnum].save_area, stack_area);
		    }
		}
	    }

	  emit_push_insn (val, mode, NULL_TREE, NULL_RTX, parm_align,
			  partial, reg, 0, argblock,
			  GEN_INT (argvec[argnum].locate.offset.constant),
			  reg_parm_stack_space,
			  ARGS_SIZE_RTX (argvec[argnum].locate.alignment_pad));

	  /* Now mark the segment we just used.  */
	  if (ACCUMULATE_OUTGOING_ARGS)
	    for (i = lower_bound; i < upper_bound; i++)
	      stack_usage_map[i] = 1;

	  NO_DEFER_POP;

	  /* Indicate argument access so that alias.c knows that these
	     values are live.  */
	  if (argblock)
	    use = plus_constant (Pmode, argblock,
				 argvec[argnum].locate.offset.constant);
	  else
	    /* When arguments are pushed, trying to tell alias.c where
	       exactly this argument is won't work, because the
	       auto-increment causes confusion.  So we merely indicate
	       that we access something with a known mode somewhere on
	       the stack.  */
	    use = gen_rtx_PLUS (Pmode, virtual_outgoing_args_rtx,
				gen_rtx_SCRATCH (Pmode));
	  use = gen_rtx_MEM (argvec[argnum].mode, use);
	  use = gen_rtx_USE (VOIDmode, use);
	  call_fusage = gen_rtx_EXPR_LIST (VOIDmode, use, call_fusage);
	}
    }

  argnum = nargs - 1;

  fun = prepare_call_address (NULL, fun, NULL, &call_fusage, 0, 0);

  /* Now load any reg parms into their regs.  */

  /* ARGNUM indexes the ARGVEC array in the order in which the arguments
     are to be pushed.  */
  for (count = 0; count < nargs; count++, argnum--)
    {
      enum machine_mode mode = argvec[argnum].mode;
      rtx val = argvec[argnum].value;
      rtx reg = argvec[argnum].reg;
      int partial = argvec[argnum].partial;
#ifdef BLOCK_REG_PADDING
      int size = 0;
#endif
      
      /* Handle calls that pass values in multiple non-contiguous
	 locations.  The PA64 has examples of this for library calls.  */
      if (reg != 0 && GET_CODE (reg) == PARALLEL)
	emit_group_load (reg, val, NULL_TREE, GET_MODE_SIZE (mode));
      else if (reg != 0 && partial == 0)
        {
	  emit_move_insn (reg, val);
#ifdef BLOCK_REG_PADDING
	  size = GET_MODE_SIZE (argvec[argnum].mode);

	  /* Copied from load_register_parameters.  */

	  /* Handle case where we have a value that needs shifting
	     up to the msb.  eg. a QImode value and we're padding
	     upward on a BYTES_BIG_ENDIAN machine.  */
	  if (size < UNITS_PER_WORD
	      && (argvec[argnum].locate.where_pad
		  == (BYTES_BIG_ENDIAN ? upward : downward)))
	    {
	      rtx x;
	      int shift = (UNITS_PER_WORD - size) * BITS_PER_UNIT;

	      /* Assigning REG here rather than a temp makes CALL_FUSAGE
		 report the whole reg as used.  Strictly speaking, the
		 call only uses SIZE bytes at the msb end, but it doesn't
		 seem worth generating rtl to say that.  */
	      reg = gen_rtx_REG (word_mode, REGNO (reg));
	      x = expand_shift (LSHIFT_EXPR, word_mode, reg, shift, reg, 1);
	      if (x != reg)
		emit_move_insn (reg, x);
	    }
#endif
	}

      NO_DEFER_POP;
    }

  /* Any regs containing parms remain in use through the call.  */
  for (count = 0; count < nargs; count++)
    {
      rtx reg = argvec[count].reg;
      if (reg != 0 && GET_CODE (reg) == PARALLEL)
	use_group_regs (&call_fusage, reg);
      else if (reg != 0)
        {
	  int partial = argvec[count].partial;
	  if (partial)
	    {
	      int nregs;
              gcc_assert (partial % UNITS_PER_WORD == 0);
	      nregs = partial / UNITS_PER_WORD;
	      use_regs (&call_fusage, REGNO (reg), nregs);
	    }
	  else
	    use_reg (&call_fusage, reg);
	}
    }

  /* Pass the function the address in which to return a structure value.  */
  if (mem_value != 0 && struct_value != 0 && ! pcc_struct_value)
    {
      emit_move_insn (struct_value,
		      force_reg (Pmode,
				 force_operand (XEXP (mem_value, 0),
						NULL_RTX)));
      if (REG_P (struct_value))
	use_reg (&call_fusage, struct_value);
    }

  /* Don't allow popping to be deferred, since then
     cse'ing of library calls could delete a call and leave the pop.  */
  NO_DEFER_POP;
  valreg = (mem_value == 0 && outmode != VOIDmode
	    ? hard_libcall_value (outmode, orgfun) : NULL_RTX);

  /* Stack must be properly aligned now.  */
  gcc_assert (!(stack_pointer_delta
		& (PREFERRED_STACK_BOUNDARY / BITS_PER_UNIT - 1)));

  before_call = get_last_insn ();

  /* We pass the old value of inhibit_defer_pop + 1 to emit_call_1, which
     will set inhibit_defer_pop to that value.  */
  /* The return type is needed to decide how many bytes the function pops.
     Signedness plays no role in that, so for simplicity, we pretend it's
     always signed.  We also assume that the list of arguments passed has
     no impact, so we pretend it is unknown.  */

  emit_call_1 (fun, NULL,
	       get_identifier (XSTR (orgfun, 0)),
	       build_function_type (tfom, NULL_TREE),
	       original_args_size.constant, args_size.constant,
	       struct_value_size,
	       targetm.calls.function_arg (args_so_far,
					   VOIDmode, void_type_node, true),
	       valreg,
	       old_inhibit_defer_pop + 1, call_fusage, flags, args_so_far);

  /* Right-shift returned value if necessary.  */
  if (!pcc_struct_value
      && TYPE_MODE (tfom) != BLKmode
      && targetm.calls.return_in_msb (tfom))
    {
      shift_return_value (TYPE_MODE (tfom), false, valreg);
      valreg = gen_rtx_REG (TYPE_MODE (tfom), REGNO (valreg));
    }

  /* For calls to `setjmp', etc., inform function.c:setjmp_warnings
     that it should complain if nonvolatile values are live.  For
     functions that cannot return, inform flow that control does not
     fall through.  */
  if (flags & ECF_NORETURN)
    {
      /* The barrier note must be emitted
	 immediately after the CALL_INSN.  Some ports emit more than
	 just a CALL_INSN above, so we must search for it here.  */
      rtx last = get_last_insn ();
      while (!CALL_P (last))
	{
	  last = PREV_INSN (last);
	  /* There was no CALL_INSN?  */
	  gcc_assert (last != before_call);
	}

      emit_barrier_after (last);
    }

  /* Consider that "regular" libcalls, i.e. all of them except for LCT_THROW
     and LCT_RETURNS_TWICE, cannot perform non-local gotos.  */
  if (flags & ECF_NOTHROW)
    {
      rtx last = get_last_insn ();
      while (!CALL_P (last))
	{
	  last = PREV_INSN (last);
	  /* There was no CALL_INSN?  */
	  gcc_assert (last != before_call);
	}

      make_reg_eh_region_note_nothrow_nononlocal (last);
    }

  /* Now restore inhibit_defer_pop to its actual original value.  */
  OK_DEFER_POP;

  pop_temp_slots ();

  /* Copy the value to the right place.  */
  if (outmode != VOIDmode && retval)
    {
      if (mem_value)
	{
	  if (value == 0)
	    value = mem_value;
	  if (value != mem_value)
	    emit_move_insn (value, mem_value);
	}
      else if (GET_CODE (valreg) == PARALLEL)
	{
	  if (value == 0)
	    value = gen_reg_rtx (outmode);
	  emit_group_store (value, valreg, NULL_TREE, GET_MODE_SIZE (outmode));
	}
      else
	{
	  /* Convert to the proper mode if a promotion has been active.  */
	  if (GET_MODE (valreg) != outmode)
	    {
	      int unsignedp = TYPE_UNSIGNED (tfom);

	      gcc_assert (promote_function_mode (tfom, outmode, &unsignedp,
						 fndecl ? TREE_TYPE (fndecl) : fntype, 1)
			  == GET_MODE (valreg));
	      valreg = convert_modes (outmode, GET_MODE (valreg), valreg, 0);
	    }

	  if (value != 0)
	    emit_move_insn (value, valreg);
	  else
	    value = valreg;
	}
    }

  if (ACCUMULATE_OUTGOING_ARGS)
    {
#ifdef REG_PARM_STACK_SPACE
      if (save_area)
	restore_fixed_argument_area (save_area, argblock,
				     high_to_save, low_to_save);
#endif

      /* If we saved any argument areas, restore them.  */
      for (count = 0; count < nargs; count++)
	if (argvec[count].save_area)
	  {
	    enum machine_mode save_mode = GET_MODE (argvec[count].save_area);
	    rtx adr = plus_constant (Pmode, argblock,
				     argvec[count].locate.offset.constant);
	    rtx stack_area = gen_rtx_MEM (save_mode,
					  memory_address (save_mode, adr));

	    if (save_mode == BLKmode)
	      emit_block_move (stack_area,
			       validize_mem (argvec[count].save_area),
			       GEN_INT (argvec[count].locate.size.constant),
			       BLOCK_OP_CALL_PARM);
	    else
	      emit_move_insn (stack_area, argvec[count].save_area);
	  }

      highest_outgoing_arg_in_use = initial_highest_arg_in_use;
      stack_usage_map = initial_stack_usage_map;
    }

  free (stack_usage_map_buf);

  return value;

}

/* Output a library call to function FUN (a SYMBOL_REF rtx)
   (emitting the queue unless NO_QUEUE is nonzero),
   for a value of mode OUTMODE,
   with NARGS different arguments, passed as alternating rtx values
   and machine_modes to convert them to.

   FN_TYPE should be LCT_NORMAL for `normal' calls, LCT_CONST for
   `const' calls, LCT_PURE for `pure' calls, or other LCT_ value for
   other types of library calls.  */

void
emit_library_call (rtx orgfun, enum libcall_type fn_type,
		   enum machine_mode outmode, int nargs, ...)
{
  va_list p;

  va_start (p, nargs);
  emit_library_call_value_1 (0, orgfun, NULL_RTX, fn_type, outmode, nargs, p);
  va_end (p);
}

/* Like emit_library_call except that an extra argument, VALUE,
   comes second and says where to store the result.
   (If VALUE is zero, this function chooses a convenient way
   to return the value.

   This function returns an rtx for where the value is to be found.
   If VALUE is nonzero, VALUE is returned.  */

rtx
emit_library_call_value (rtx orgfun, rtx value,
			 enum libcall_type fn_type,
			 enum machine_mode outmode, int nargs, ...)
{
  rtx result;
  va_list p;

  va_start (p, nargs);
  result = emit_library_call_value_1 (1, orgfun, value, fn_type, outmode,
				      nargs, p);
  va_end (p);

  return result;
}

/* Store a single argument for a function call
   into the register or memory area where it must be passed.
   *ARG describes the argument value and where to pass it.

   ARGBLOCK is the address of the stack-block for all the arguments,
   or 0 on a machine where arguments are pushed individually.

   MAY_BE_ALLOCA nonzero says this could be a call to `alloca'
   so must be careful about how the stack is used.

   VARIABLE_SIZE nonzero says that this was a variable-sized outgoing
   argument stack.  This is used if ACCUMULATE_OUTGOING_ARGS to indicate
   that we need not worry about saving and restoring the stack.

   FNDECL is the declaration of the function we are calling.

   Return nonzero if this arg should cause sibcall failure,
   zero otherwise.  */

static int
store_one_arg (struct arg_data *arg, rtx argblock, int flags,
	       int variable_size ATTRIBUTE_UNUSED, int reg_parm_stack_space)
{
  tree pval = arg->tree_value;
  rtx reg = 0;
  int partial = 0;
  int used = 0;
  int i, lower_bound = 0, upper_bound = 0;
  int sibcall_failure = 0;

  if (TREE_CODE (pval) == ERROR_MARK)
    return 1;

  /* Push a new temporary level for any temporaries we make for
     this argument.  */
  push_temp_slots ();

  if (ACCUMULATE_OUTGOING_ARGS && !(flags & ECF_SIBCALL))
    {
      /* If this is being stored into a pre-allocated, fixed-size, stack area,
	 save any previous data at that location.  */
      if (argblock && ! variable_size && arg->stack)
	{
#ifdef ARGS_GROW_DOWNWARD
	  /* stack_slot is negative, but we want to index stack_usage_map
	     with positive values.  */
	  if (GET_CODE (XEXP (arg->stack_slot, 0)) == PLUS)
	    upper_bound = -INTVAL (XEXP (XEXP (arg->stack_slot, 0), 1)) + 1;
	  else
	    upper_bound = 0;

	  lower_bound = upper_bound - arg->locate.size.constant;
#else
	  if (GET_CODE (XEXP (arg->stack_slot, 0)) == PLUS)
	    lower_bound = INTVAL (XEXP (XEXP (arg->stack_slot, 0), 1));
	  else
	    lower_bound = 0;

	  upper_bound = lower_bound + arg->locate.size.constant;
#endif

	  i = lower_bound;
	  /* Don't worry about things in the fixed argument area;
	     it has already been saved.  */
	  if (i < reg_parm_stack_space)
	    i = reg_parm_stack_space;
	  while (i < upper_bound && stack_usage_map[i] == 0)
	    i++;

	  if (i < upper_bound)
	    {
	      /* We need to make a save area.  */
	      unsigned int size = arg->locate.size.constant * BITS_PER_UNIT;
	      enum machine_mode save_mode = mode_for_size (size, MODE_INT, 1);
	      rtx adr = memory_address (save_mode, XEXP (arg->stack_slot, 0));
	      rtx stack_area = gen_rtx_MEM (save_mode, adr);

	      if (save_mode == BLKmode)
		{
		  arg->save_area
		    = assign_temp (TREE_TYPE (arg->tree_value), 1, 1);
		  preserve_temp_slots (arg->save_area);
		  emit_block_move (validize_mem (arg->save_area), stack_area,
				   GEN_INT (arg->locate.size.constant),
				   BLOCK_OP_CALL_PARM);
		}
	      else
		{
		  arg->save_area = gen_reg_rtx (save_mode);
		  emit_move_insn (arg->save_area, stack_area);
		}
	    }
	}
    }

  /* If this isn't going to be placed on both the stack and in registers,
     set up the register and number of words.  */
  if (! arg->pass_on_stack)
    {
      if (flags & ECF_SIBCALL)
	reg = arg->tail_call_reg;
      else
	reg = arg->reg;
      partial = arg->partial;
    }

  /* Being passed entirely in a register.  We shouldn't be called in
     this case.  */
  gcc_assert (reg == 0 || partial != 0);

  /* If this arg needs special alignment, don't load the registers
     here.  */
  if (arg->n_aligned_regs != 0)
    reg = 0;

  /* If this is being passed partially in a register, we can't evaluate
     it directly into its stack slot.  Otherwise, we can.  */
  if (arg->value == 0)
    {
      /* stack_arg_under_construction is nonzero if a function argument is
	 being evaluated directly into the outgoing argument list and
	 expand_call must take special action to preserve the argument list
	 if it is called recursively.

	 For scalar function arguments stack_usage_map is sufficient to
	 determine which stack slots must be saved and restored.  Scalar
	 arguments in general have pass_on_stack == 0.

	 If this argument is initialized by a function which takes the
	 address of the argument (a C++ constructor or a C function
	 returning a BLKmode structure), then stack_usage_map is
	 insufficient and expand_call must push the stack around the
	 function call.  Such arguments have pass_on_stack == 1.

	 Note that it is always safe to set stack_arg_under_construction,
	 but this generates suboptimal code if set when not needed.  */

      if (arg->pass_on_stack)
	stack_arg_under_construction++;

      arg->value = expand_expr (pval,
				(partial
				 || TYPE_MODE (TREE_TYPE (pval)) != arg->mode)
				? NULL_RTX : arg->stack,
				VOIDmode, EXPAND_STACK_PARM);

      /* If we are promoting object (or for any other reason) the mode
	 doesn't agree, convert the mode.  */

      if (arg->mode != TYPE_MODE (TREE_TYPE (pval)))
	arg->value = convert_modes (arg->mode, TYPE_MODE (TREE_TYPE (pval)),
				    arg->value, arg->unsignedp);

      if (arg->pass_on_stack)
	stack_arg_under_construction--;
    }

  /* Check for overlap with already clobbered argument area.  */
  if ((flags & ECF_SIBCALL)
      && MEM_P (arg->value)
      && mem_overlaps_already_clobbered_arg_p (XEXP (arg->value, 0),
					       arg->locate.size.constant))
    sibcall_failure = 1;

  /* Don't allow anything left on stack from computation
     of argument to alloca.  */
  if (flags & ECF_MAY_BE_ALLOCA)
    do_pending_stack_adjust ();

  if (arg->value == arg->stack)
    /* If the value is already in the stack slot, we are done.  */
    ;
  else if (arg->mode != BLKmode)
    {
      int size;
      unsigned int parm_align;

      /* Argument is a scalar, not entirely passed in registers.
	 (If part is passed in registers, arg->partial says how much
	 and emit_push_insn will take care of putting it there.)

	 Push it, and if its size is less than the
	 amount of space allocated to it,
	 also bump stack pointer by the additional space.
	 Note that in C the default argument promotions
	 will prevent such mismatches.  */

      size = GET_MODE_SIZE (arg->mode);
      /* Compute how much space the push instruction will push.
	 On many machines, pushing a byte will advance the stack
	 pointer by a halfword.  */
#ifdef PUSH_ROUNDING
      size = PUSH_ROUNDING (size);
#endif
      used = size;

      /* Compute how much space the argument should get:
	 round up to a multiple of the alignment for arguments.  */
      if (none != FUNCTION_ARG_PADDING (arg->mode, TREE_TYPE (pval)))
	used = (((size + PARM_BOUNDARY / BITS_PER_UNIT - 1)
		 / (PARM_BOUNDARY / BITS_PER_UNIT))
		* (PARM_BOUNDARY / BITS_PER_UNIT));

      /* Compute the alignment of the pushed argument.  */
      parm_align = arg->locate.boundary;
      if (FUNCTION_ARG_PADDING (arg->mode, TREE_TYPE (pval)) == downward)
	{
	  int pad = used - size;
	  if (pad)
	    {
	      unsigned int pad_align = (pad & -pad) * BITS_PER_UNIT;
	      parm_align = MIN (parm_align, pad_align);
	    }
	}

      /* This isn't already where we want it on the stack, so put it there.
	 This can either be done with push or copy insns.  */
      emit_push_insn (arg->value, arg->mode, TREE_TYPE (pval), NULL_RTX,
		      parm_align, partial, reg, used - size, argblock,
		      ARGS_SIZE_RTX (arg->locate.offset), reg_parm_stack_space,
		      ARGS_SIZE_RTX (arg->locate.alignment_pad));

      /* Unless this is a partially-in-register argument, the argument is now
	 in the stack.  */
      if (partial == 0)
	arg->value = arg->stack;
    }
  else
    {
      /* BLKmode, at least partly to be pushed.  */

      unsigned int parm_align;
      int excess;
      rtx size_rtx;

      /* Pushing a nonscalar.
	 If part is passed in registers, PARTIAL says how much
	 and emit_push_insn will take care of putting it there.  */

      /* Round its size up to a multiple
	 of the allocation unit for arguments.  */

      if (arg->locate.size.var != 0)
	{
	  excess = 0;
	  size_rtx = ARGS_SIZE_RTX (arg->locate.size);
	}
      else
	{
	  /* PUSH_ROUNDING has no effect on us, because emit_push_insn
	     for BLKmode is careful to avoid it.  */
	  excess = (arg->locate.size.constant
		    - int_size_in_bytes (TREE_TYPE (pval))
		    + partial);
	  size_rtx = expand_expr (size_in_bytes (TREE_TYPE (pval)),
				  NULL_RTX, TYPE_MODE (sizetype),
				  EXPAND_NORMAL);
	}

      parm_align = arg->locate.boundary;

      /* When an argument is padded down, the block is aligned to
	 PARM_BOUNDARY, but the actual argument isn't.  */
      if (FUNCTION_ARG_PADDING (arg->mode, TREE_TYPE (pval)) == downward)
	{
	  if (arg->locate.size.var)
	    parm_align = BITS_PER_UNIT;
	  else if (excess)
	    {
	      unsigned int excess_align = (excess & -excess) * BITS_PER_UNIT;
	      parm_align = MIN (parm_align, excess_align);
	    }
	}

      if ((flags & ECF_SIBCALL) && MEM_P (arg->value))
	{
	  /* emit_push_insn might not work properly if arg->value and
	     argblock + arg->locate.offset areas overlap.  */
	  rtx x = arg->value;
	  int i = 0;

	  if (XEXP (x, 0) == crtl->args.internal_arg_pointer
	      || (GET_CODE (XEXP (x, 0)) == PLUS
		  && XEXP (XEXP (x, 0), 0) ==
		     crtl->args.internal_arg_pointer
		  && CONST_INT_P (XEXP (XEXP (x, 0), 1))))
	    {
	      if (XEXP (x, 0) != crtl->args.internal_arg_pointer)
		i = INTVAL (XEXP (XEXP (x, 0), 1));

	      /* arg.locate doesn't contain the pretend_args_size offset,
		 it's part of argblock.  Ensure we don't count it in I.  */
#ifdef STACK_GROWS_DOWNWARD
		i -= crtl->args.pretend_args_size;
#else
		i += crtl->args.pretend_args_size;
#endif
	      /* expand_call should ensure this.  */
	      gcc_assert (!arg->locate.offset.var
			  && arg->locate.size.var == 0
			  && CONST_INT_P (size_rtx));

	      if (arg->locate.offset.constant > i)
		{
		  if (arg->locate.offset.constant < i + INTVAL (size_rtx))
		    sibcall_failure = 1;
		}
	      else if (arg->locate.offset.constant < i)
		{
		  /* Use arg->locate.size.constant instead of size_rtx
		     because we only care about the part of the argument
		     on the stack.  */
		  if (i < (arg->locate.offset.constant
			   + arg->locate.size.constant))
		    sibcall_failure = 1;
		}
	      else
		{
		  /* Even though they appear to be at the same location,
		     if part of the outgoing argument is in registers,
		     they aren't really at the same location.  Check for
		     this by making sure that the incoming size is the
		     same as the outgoing size.  */
		  if (arg->locate.size.constant != INTVAL (size_rtx))
		    sibcall_failure = 1;
		}
	    }
	}

      emit_push_insn (arg->value, arg->mode, TREE_TYPE (pval), size_rtx,
		      parm_align, partial, reg, excess, argblock,
		      ARGS_SIZE_RTX (arg->locate.offset), reg_parm_stack_space,
		      ARGS_SIZE_RTX (arg->locate.alignment_pad));

      /* Unless this is a partially-in-register argument, the argument is now
	 in the stack.

	 ??? Unlike the case above, in which we want the actual
	 address of the data, so that we can load it directly into a
	 register, here we want the address of the stack slot, so that
	 it's properly aligned for word-by-word copying or something
	 like that.  It's not clear that this is always correct.  */
      if (partial == 0)
	arg->value = arg->stack_slot;
    }

  if (arg->reg && GET_CODE (arg->reg) == PARALLEL)
    {
      tree type = TREE_TYPE (arg->tree_value);
      arg->parallel_value
	= emit_group_load_into_temps (arg->reg, arg->value, type,
				      int_size_in_bytes (type));
    }

  /* Mark all slots this store used.  */
  if (ACCUMULATE_OUTGOING_ARGS && !(flags & ECF_SIBCALL)
      && argblock && ! variable_size && arg->stack)
    for (i = lower_bound; i < upper_bound; i++)
      stack_usage_map[i] = 1;

  /* Once we have pushed something, pops can't safely
     be deferred during the rest of the arguments.  */
  NO_DEFER_POP;

  /* Free any temporary slots made in processing this argument.  */
  pop_temp_slots ();

  return sibcall_failure;
}

/* Nonzero if we do not know how to pass TYPE solely in registers.  */

bool
must_pass_in_stack_var_size (enum machine_mode mode ATTRIBUTE_UNUSED,
			     const_tree type)
{
  if (!type)
    return false;

  /* If the type has variable size...  */
  if (TREE_CODE (TYPE_SIZE (type)) != INTEGER_CST)
    return true;

  /* If the type is marked as addressable (it is required
     to be constructed into the stack)...  */
  if (TREE_ADDRESSABLE (type))
    return true;

  return false;
}

/* Another version of the TARGET_MUST_PASS_IN_STACK hook.  This one
   takes trailing padding of a structure into account.  */
/* ??? Should be able to merge these two by examining BLOCK_REG_PADDING.  */

bool
must_pass_in_stack_var_size_or_pad (enum machine_mode mode, const_tree type)
{
  if (!type)
    return false;

  /* If the type has variable size...  */
  if (TREE_CODE (TYPE_SIZE (type)) != INTEGER_CST)
    return true;

  /* If the type is marked as addressable (it is required
     to be constructed into the stack)...  */
  if (TREE_ADDRESSABLE (type))
    return true;

  /* If the padding and mode of the type is such that a copy into
     a register would put it into the wrong part of the register.  */
  if (mode == BLKmode
      && int_size_in_bytes (type) % (PARM_BOUNDARY / BITS_PER_UNIT)
      && (FUNCTION_ARG_PADDING (mode, type)
	  == (BYTES_BIG_ENDIAN ? upward : downward)))
    return true;

  return false;
}<|MERGE_RESOLUTION|>--- conflicted
+++ resolved
@@ -2946,10 +2946,6 @@
 
       compute_argument_addresses (args, argblock, num_actuals);
 
-<<<<<<< HEAD
-      /* Perform stack alignment before the first push (the last arg).  */
-      if (argblock == 0
-=======
       /* Stack is properly aligned, pops can't safely be deferred during
 	 the evaluation of the arguments.  */
       NO_DEFER_POP;
@@ -2963,10 +2959,8 @@
 
       OK_DEFER_POP;
 
-      /* If we push args individually in reverse order, perform stack alignment
-	 before the first push (the last arg).  */
-      if (PUSH_ARGS_REVERSED && argblock == 0
->>>>>>> 4f18db57
+      /* Perform stack alignment before the first push (the last arg).  */
+      if (argblock == 0
           && adjusted_args_size.constant > reg_parm_stack_space
 	  && adjusted_args_size.constant != unadjusted_args_size)
 	{
