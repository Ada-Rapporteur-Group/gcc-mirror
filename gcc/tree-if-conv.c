/* If-conversion for vectorizer.
   Copyright (C) 2004-2017 Free Software Foundation, Inc.
   Contributed by Devang Patel <dpatel@apple.com>

This file is part of GCC.

GCC is free software; you can redistribute it and/or modify it under
the terms of the GNU General Public License as published by the Free
Software Foundation; either version 3, or (at your option) any later
version.

GCC is distributed in the hope that it will be useful, but WITHOUT ANY
WARRANTY; without even the implied warranty of MERCHANTABILITY or
FITNESS FOR A PARTICULAR PURPOSE.  See the GNU General Public License
for more details.

You should have received a copy of the GNU General Public License
along with GCC; see the file COPYING3.  If not see
<http://www.gnu.org/licenses/>.  */

/* This pass implements a tree level if-conversion of loops.  Its
   initial goal is to help the vectorizer to vectorize loops with
   conditions.

   A short description of if-conversion:

     o Decide if a loop is if-convertible or not.
     o Walk all loop basic blocks in breadth first order (BFS order).
       o Remove conditional statements (at the end of basic block)
         and propagate condition into destination basic blocks'
	 predicate list.
       o Replace modify expression with conditional modify expression
         using current basic block's condition.
     o Merge all basic blocks
       o Replace phi nodes with conditional modify expr
       o Merge all basic blocks into header

     Sample transformation:

     INPUT
     -----

     # i_23 = PHI <0(0), i_18(10)>;
     <L0>:;
     j_15 = A[i_23];
     if (j_15 > 41) goto <L1>; else goto <L17>;

     <L17>:;
     goto <bb 3> (<L3>);

     <L1>:;

     # iftmp.2_4 = PHI <0(8), 42(2)>;
     <L3>:;
     A[i_23] = iftmp.2_4;
     i_18 = i_23 + 1;
     if (i_18 <= 15) goto <L19>; else goto <L18>;

     <L19>:;
     goto <bb 1> (<L0>);

     <L18>:;

     OUTPUT
     ------

     # i_23 = PHI <0(0), i_18(10)>;
     <L0>:;
     j_15 = A[i_23];

     <L3>:;
     iftmp.2_4 = j_15 > 41 ? 42 : 0;
     A[i_23] = iftmp.2_4;
     i_18 = i_23 + 1;
     if (i_18 <= 15) goto <L19>; else goto <L18>;

     <L19>:;
     goto <bb 1> (<L0>);

     <L18>:;
*/

#include "config.h"
#include "system.h"
#include "coretypes.h"
#include "backend.h"
#include "rtl.h"
#include "tree.h"
#include "gimple.h"
#include "cfghooks.h"
#include "tree-pass.h"
#include "ssa.h"
#include "expmed.h"
#include "optabs-query.h"
#include "gimple-pretty-print.h"
#include "alias.h"
#include "fold-const.h"
#include "stor-layout.h"
#include "gimple-fold.h"
#include "gimplify.h"
#include "gimple-iterator.h"
#include "gimplify-me.h"
#include "tree-cfg.h"
#include "tree-into-ssa.h"
#include "tree-ssa.h"
#include "cfgloop.h"
#include "tree-data-ref.h"
#include "tree-scalar-evolution.h"
#include "tree-ssa-loop.h"
#include "tree-ssa-loop-niter.h"
#include "tree-ssa-loop-ivopts.h"
#include "tree-ssa-address.h"
#include "dbgcnt.h"
#include "tree-hash-traits.h"
#include "varasm.h"
#include "builtins.h"
#include "params.h"
#include "cfganal.h"
#include "internal-fn.h"

/* Only handle PHIs with no more arguments unless we are asked to by
   simd pragma.  */
#define MAX_PHI_ARG_NUM \
  ((unsigned) PARAM_VALUE (PARAM_MAX_TREE_IF_CONVERSION_PHI_ARGS))

/* True if we've converted a statement that was only executed when some
   condition C was true, and if for correctness we need to predicate the
   statement to ensure that it is a no-op when C is false.  See
   predicate_statements for the kinds of predication we support.  */
static bool need_to_predicate;

/* Indicate if there are any complicated PHIs that need to be handled in
   if-conversion.  Complicated PHI has more than two arguments and can't
   be degenerated to two arguments PHI.  See more information in comment
   before phi_convertible_by_degenerating_args.  */
static bool any_complicated_phi;

/* Hash for struct innermost_loop_behavior.  It depends on the user to
   free the memory.  */

struct innermost_loop_behavior_hash : nofree_ptr_hash <innermost_loop_behavior>
{
  static inline hashval_t hash (const value_type &);
  static inline bool equal (const value_type &,
			    const compare_type &);
};

inline hashval_t
innermost_loop_behavior_hash::hash (const value_type &e)
{
  hashval_t hash;

  hash = iterative_hash_expr (e->base_address, 0);
  hash = iterative_hash_expr (e->offset, hash);
  return iterative_hash_expr (e->step, hash);
}

inline bool
innermost_loop_behavior_hash::equal (const value_type &e1,
				     const compare_type &e2)
{
  if ((e1->base_address && !e2->base_address)
      || (!e1->base_address && e2->base_address)
      || (!e1->offset && e2->offset)
      || (e1->offset && !e2->offset)
      || (!e1->step && e2->step)
      || (e1->step && !e2->step))
    return false;

  if (e1->base_address && e2->base_address
      && !operand_equal_p (e1->base_address, e2->base_address, 0))
    return false;
  if (e1->offset && e2->offset
      && !operand_equal_p (e1->offset, e2->offset, 0))
    return false;
  if (e1->step && e2->step
      && !operand_equal_p (e1->step, e2->step, 0))
    return false;

  return true;
}

/* List of basic blocks in if-conversion-suitable order.  */
static basic_block *ifc_bbs;

/* Hash table to store <DR's innermost loop behavior, DR> pairs.  */
static hash_map<innermost_loop_behavior_hash,
		data_reference_p> *innermost_DR_map;

/* Hash table to store <base reference, DR> pairs.  */
static hash_map<tree_operand_hash, data_reference_p> *baseref_DR_map;

/* List of redundant SSA names: the first should be replaced by the second.  */
static vec< std::pair<tree, tree> > redundant_ssa_names;

/* Structure used to predicate basic blocks.  This is attached to the
   ->aux field of the BBs in the loop to be if-converted.  */
struct bb_predicate {

  /* The condition under which this basic block is executed.  */
  tree predicate;

  /* PREDICATE is gimplified, and the sequence of statements is
     recorded here, in order to avoid the duplication of computations
     that occur in previous conditions.  See PR44483.  */
  gimple_seq predicate_gimplified_stmts;
};

/* Returns true when the basic block BB has a predicate.  */

static inline bool
bb_has_predicate (basic_block bb)
{
  return bb->aux != NULL;
}

/* Returns the gimplified predicate for basic block BB.  */

static inline tree
bb_predicate (basic_block bb)
{
  return ((struct bb_predicate *) bb->aux)->predicate;
}

/* Sets the gimplified predicate COND for basic block BB.  */

static inline void
set_bb_predicate (basic_block bb, tree cond)
{
  gcc_assert ((TREE_CODE (cond) == TRUTH_NOT_EXPR
	       && is_gimple_condexpr (TREE_OPERAND (cond, 0)))
	      || is_gimple_condexpr (cond));
  ((struct bb_predicate *) bb->aux)->predicate = cond;
}

/* Returns the sequence of statements of the gimplification of the
   predicate for basic block BB.  */

static inline gimple_seq
bb_predicate_gimplified_stmts (basic_block bb)
{
  return ((struct bb_predicate *) bb->aux)->predicate_gimplified_stmts;
}

/* Sets the sequence of statements STMTS of the gimplification of the
   predicate for basic block BB.  */

static inline void
set_bb_predicate_gimplified_stmts (basic_block bb, gimple_seq stmts)
{
  ((struct bb_predicate *) bb->aux)->predicate_gimplified_stmts = stmts;
}

/* Adds the sequence of statements STMTS to the sequence of statements
   of the predicate for basic block BB.  */

static inline void
add_bb_predicate_gimplified_stmts (basic_block bb, gimple_seq stmts)
{
  gimple_seq_add_seq_without_update
    (&(((struct bb_predicate *) bb->aux)->predicate_gimplified_stmts), stmts);
}

/* Initializes to TRUE the predicate of basic block BB.  */

static inline void
init_bb_predicate (basic_block bb)
{
  bb->aux = XNEW (struct bb_predicate);
  set_bb_predicate_gimplified_stmts (bb, NULL);
  set_bb_predicate (bb, boolean_true_node);
}

/* Release the SSA_NAMEs associated with the predicate of basic block BB,
   but don't actually free it.  */

static inline void
release_bb_predicate (basic_block bb)
{
  gimple_seq stmts = bb_predicate_gimplified_stmts (bb);
  if (stmts)
    {
      if (flag_checking)
	for (gimple_stmt_iterator i = gsi_start (stmts);
	     !gsi_end_p (i); gsi_next (&i))
	  gcc_assert (! gimple_use_ops (gsi_stmt (i)));

      set_bb_predicate_gimplified_stmts (bb, NULL);
    }
}

/* Free the predicate of basic block BB.  */

static inline void
free_bb_predicate (basic_block bb)
{
  if (!bb_has_predicate (bb))
    return;

  release_bb_predicate (bb);
  free (bb->aux);
  bb->aux = NULL;
}

/* Reinitialize predicate of BB with the true predicate.  */

static inline void
reset_bb_predicate (basic_block bb)
{
  if (!bb_has_predicate (bb))
    init_bb_predicate (bb);
  else
    {
      release_bb_predicate (bb);
      set_bb_predicate (bb, boolean_true_node);
    }
}

/* Returns a new SSA_NAME of type TYPE that is assigned the value of
   the expression EXPR.  Inserts the statement created for this
   computation before GSI and leaves the iterator GSI at the same
   statement.  */

static tree
ifc_temp_var (tree type, tree expr, gimple_stmt_iterator *gsi)
{
  tree new_name = make_temp_ssa_name (type, NULL, "_ifc_");
  gimple *stmt = gimple_build_assign (new_name, expr);
  gimple_set_vuse (stmt, gimple_vuse (gsi_stmt (*gsi)));
  gsi_insert_before (gsi, stmt, GSI_SAME_STMT);
  return new_name;
}

/* Return true when COND is a false predicate.  */

static inline bool
is_false_predicate (tree cond)
{
  return (cond != NULL_TREE
	  && (cond == boolean_false_node
	      || integer_zerop (cond)));
}

/* Return true when COND is a true predicate.  */

static inline bool
is_true_predicate (tree cond)
{
  return (cond == NULL_TREE
	  || cond == boolean_true_node
	  || integer_onep (cond));
}

/* Returns true when BB has a predicate that is not trivial: true or
   NULL_TREE.  */

static inline bool
is_predicated (basic_block bb)
{
  return !is_true_predicate (bb_predicate (bb));
}

/* Parses the predicate COND and returns its comparison code and
   operands OP0 and OP1.  */

static enum tree_code
parse_predicate (tree cond, tree *op0, tree *op1)
{
  gimple *s;

  if (TREE_CODE (cond) == SSA_NAME
      && is_gimple_assign (s = SSA_NAME_DEF_STMT (cond)))
    {
      if (TREE_CODE_CLASS (gimple_assign_rhs_code (s)) == tcc_comparison)
	{
	  *op0 = gimple_assign_rhs1 (s);
	  *op1 = gimple_assign_rhs2 (s);
	  return gimple_assign_rhs_code (s);
	}

      else if (gimple_assign_rhs_code (s) == TRUTH_NOT_EXPR)
	{
	  tree op = gimple_assign_rhs1 (s);
	  tree type = TREE_TYPE (op);
	  enum tree_code code = parse_predicate (op, op0, op1);

	  return code == ERROR_MARK ? ERROR_MARK
	    : invert_tree_comparison (code, HONOR_NANS (type));
	}

      return ERROR_MARK;
    }

  if (COMPARISON_CLASS_P (cond))
    {
      *op0 = TREE_OPERAND (cond, 0);
      *op1 = TREE_OPERAND (cond, 1);
      return TREE_CODE (cond);
    }

  return ERROR_MARK;
}

/* Returns the fold of predicate C1 OR C2 at location LOC.  */

static tree
fold_or_predicates (location_t loc, tree c1, tree c2)
{
  tree op1a, op1b, op2a, op2b;
  enum tree_code code1 = parse_predicate (c1, &op1a, &op1b);
  enum tree_code code2 = parse_predicate (c2, &op2a, &op2b);

  if (code1 != ERROR_MARK && code2 != ERROR_MARK)
    {
      tree t = maybe_fold_or_comparisons (code1, op1a, op1b,
					  code2, op2a, op2b);
      if (t)
	return t;
    }

  return fold_build2_loc (loc, TRUTH_OR_EXPR, boolean_type_node, c1, c2);
}

/* Returns either a COND_EXPR or the folded expression if the folded
   expression is a MIN_EXPR, a MAX_EXPR, an ABS_EXPR,
   a constant or a SSA_NAME. */

static tree
fold_build_cond_expr (tree type, tree cond, tree rhs, tree lhs)
{
  tree rhs1, lhs1, cond_expr;

  /* If COND is comparison r != 0 and r has boolean type, convert COND
     to SSA_NAME to accept by vect bool pattern.  */
  if (TREE_CODE (cond) == NE_EXPR)
    {
      tree op0 = TREE_OPERAND (cond, 0);
      tree op1 = TREE_OPERAND (cond, 1);
      if (TREE_CODE (op0) == SSA_NAME
	  && TREE_CODE (TREE_TYPE (op0)) == BOOLEAN_TYPE
	  && (integer_zerop (op1)))
	cond = op0;
    }
  cond_expr = fold_ternary (COND_EXPR, type, cond, rhs, lhs);

  if (cond_expr == NULL_TREE)
    return build3 (COND_EXPR, type, cond, rhs, lhs);

  STRIP_USELESS_TYPE_CONVERSION (cond_expr);

  if (is_gimple_val (cond_expr))
    return cond_expr;

  if (TREE_CODE (cond_expr) == ABS_EXPR)
    {
      rhs1 = TREE_OPERAND (cond_expr, 1);
      STRIP_USELESS_TYPE_CONVERSION (rhs1);
      if (is_gimple_val (rhs1))
	return build1 (ABS_EXPR, type, rhs1);
    }

  if (TREE_CODE (cond_expr) == MIN_EXPR
      || TREE_CODE (cond_expr) == MAX_EXPR)
    {
      lhs1 = TREE_OPERAND (cond_expr, 0);
      STRIP_USELESS_TYPE_CONVERSION (lhs1);
      rhs1 = TREE_OPERAND (cond_expr, 1);
      STRIP_USELESS_TYPE_CONVERSION (rhs1);
      if (is_gimple_val (rhs1) && is_gimple_val (lhs1))
	return build2 (TREE_CODE (cond_expr), type, lhs1, rhs1);
    }
  return build3 (COND_EXPR, type, cond, rhs, lhs);
}

/* Add condition NC to the predicate list of basic block BB.  LOOP is
   the loop to be if-converted. Use predicate of cd-equivalent block
   for join bb if it exists: we call basic blocks bb1 and bb2 
   cd-equivalent if they are executed under the same condition.  */

static inline void
add_to_predicate_list (struct loop *loop, basic_block bb, tree nc)
{
  tree bc, *tp;
  basic_block dom_bb;

  if (is_true_predicate (nc))
    return;

  /* If dominance tells us this basic block is always executed,
     don't record any predicates for it.  */
  if (dominated_by_p (CDI_DOMINATORS, loop->latch, bb))
    return;

  dom_bb = get_immediate_dominator (CDI_DOMINATORS, bb);
  /* We use notion of cd equivalence to get simpler predicate for
     join block, e.g. if join block has 2 predecessors with predicates
     p1 & p2 and p1 & !p2, we'd like to get p1 for it instead of
     p1 & p2 | p1 & !p2.  */
  if (dom_bb != loop->header
      && get_immediate_dominator (CDI_POST_DOMINATORS, dom_bb) == bb)
    {
      gcc_assert (flow_bb_inside_loop_p (loop, dom_bb));
      bc = bb_predicate (dom_bb);
      if (!is_true_predicate (bc))
	set_bb_predicate (bb, bc);
      else
	gcc_assert (is_true_predicate (bb_predicate (bb)));
      if (dump_file && (dump_flags & TDF_DETAILS))
	fprintf (dump_file, "Use predicate of bb#%d for bb#%d\n",
		 dom_bb->index, bb->index);
      return;
    }

  if (!is_predicated (bb))
    bc = nc;
  else
    {
      bc = bb_predicate (bb);
      bc = fold_or_predicates (EXPR_LOCATION (bc), nc, bc);
      if (is_true_predicate (bc))
	{
	  reset_bb_predicate (bb);
	  return;
	}
    }

  /* Allow a TRUTH_NOT_EXPR around the main predicate.  */
  if (TREE_CODE (bc) == TRUTH_NOT_EXPR)
    tp = &TREE_OPERAND (bc, 0);
  else
    tp = &bc;
  if (!is_gimple_condexpr (*tp))
    {
      gimple_seq stmts;
      *tp = force_gimple_operand_1 (*tp, &stmts, is_gimple_condexpr, NULL_TREE);
      add_bb_predicate_gimplified_stmts (bb, stmts);
    }
  set_bb_predicate (bb, bc);
}

/* Add the condition COND to the previous condition PREV_COND, and add
   this to the predicate list of the destination of edge E.  LOOP is
   the loop to be if-converted.  */

static void
add_to_dst_predicate_list (struct loop *loop, edge e,
			   tree prev_cond, tree cond)
{
  if (!flow_bb_inside_loop_p (loop, e->dest))
    return;

  if (!is_true_predicate (prev_cond))
    cond = fold_build2 (TRUTH_AND_EXPR, boolean_type_node,
			prev_cond, cond);

  if (!dominated_by_p (CDI_DOMINATORS, loop->latch, e->dest))
    add_to_predicate_list (loop, e->dest, cond);
}

/* Return true if one of the successor edges of BB exits LOOP.  */

static bool
bb_with_exit_edge_p (struct loop *loop, basic_block bb)
{
  edge e;
  edge_iterator ei;

  FOR_EACH_EDGE (e, ei, bb->succs)
    if (loop_exit_edge_p (loop, e))
      return true;

  return false;
}

/* Given PHI which has more than two arguments, this function checks if
   it's if-convertible by degenerating its arguments.  Specifically, if
   below two conditions are satisfied:

     1) Number of PHI arguments with different values equals to 2 and one
	argument has the only occurrence.
     2) The edge corresponding to the unique argument isn't critical edge.

   Such PHI can be handled as PHIs have only two arguments.  For example,
   below PHI:

     res = PHI <A_1(e1), A_1(e2), A_2(e3)>;

   can be transformed into:

     res = (predicate of e3) ? A_2 : A_1;

   Return TRUE if it is the case, FALSE otherwise.  */

static bool
phi_convertible_by_degenerating_args (gphi *phi)
{
  edge e;
  tree arg, t1 = NULL, t2 = NULL;
  unsigned int i, i1 = 0, i2 = 0, n1 = 0, n2 = 0;
  unsigned int num_args = gimple_phi_num_args (phi);

  gcc_assert (num_args > 2);

  for (i = 0; i < num_args; i++)
    {
      arg = gimple_phi_arg_def (phi, i);
      if (t1 == NULL || operand_equal_p (t1, arg, 0))
	{
	  n1++;
	  i1 = i;
	  t1 = arg;
	}
      else if (t2 == NULL || operand_equal_p (t2, arg, 0))
	{
	  n2++;
	  i2 = i;
	  t2 = arg;
	}
      else
	return false;
    }

  if (n1 != 1 && n2 != 1)
    return false;

  /* Check if the edge corresponding to the unique arg is critical.  */
  e = gimple_phi_arg_edge (phi, (n1 == 1) ? i1 : i2);
  if (EDGE_COUNT (e->src->succs) > 1)
    return false;

  return true;
}

/* Return true when PHI is if-convertible.  PHI is part of loop LOOP
   and it belongs to basic block BB.  Note at this point, it is sure
   that PHI is if-convertible.  This function updates global variable
   ANY_COMPLICATED_PHI if PHI is complicated.  */

static bool
if_convertible_phi_p (struct loop *loop, basic_block bb, gphi *phi)
{
  if (dump_file && (dump_flags & TDF_DETAILS))
    {
      fprintf (dump_file, "-------------------------\n");
      print_gimple_stmt (dump_file, phi, 0, TDF_SLIM);
    }

  if (bb != loop->header
      && gimple_phi_num_args (phi) > 2
      && !phi_convertible_by_degenerating_args (phi))
    any_complicated_phi = true;

  return true;
}

/* Records the status of a data reference.  This struct is attached to
   each DR->aux field.  */

struct ifc_dr {
  bool rw_unconditionally;
  bool w_unconditionally;
  bool written_at_least_once;

  tree rw_predicate;
  tree w_predicate;
  tree base_w_predicate;
};

#define IFC_DR(DR) ((struct ifc_dr *) (DR)->aux)
#define DR_BASE_W_UNCONDITIONALLY(DR) (IFC_DR (DR)->written_at_least_once)
#define DR_RW_UNCONDITIONALLY(DR) (IFC_DR (DR)->rw_unconditionally)
#define DR_W_UNCONDITIONALLY(DR) (IFC_DR (DR)->w_unconditionally)

/* Iterates over DR's and stores refs, DR and base refs, DR pairs in
   HASH tables.  While storing them in HASH table, it checks if the
   reference is unconditionally read or written and stores that as a flag
   information.  For base reference it checks if it is written atlest once
   unconditionally and stores it as flag information along with DR.
   In other words for every data reference A in STMT there exist other
   accesses to a data reference with the same base with predicates that
   add up (OR-up) to the true predicate: this ensures that the data
   reference A is touched (read or written) on every iteration of the
   if-converted loop.  */
static void
hash_memrefs_baserefs_and_store_DRs_read_written_info (data_reference_p a)
{

  data_reference_p *master_dr, *base_master_dr;
  tree base_ref = DR_BASE_OBJECT (a);
  innermost_loop_behavior *innermost = &DR_INNERMOST (a);
  tree ca = bb_predicate (gimple_bb (DR_STMT (a)));
  bool exist1, exist2;

  master_dr = &innermost_DR_map->get_or_insert (innermost, &exist1);
  if (!exist1)
    *master_dr = a;

  if (DR_IS_WRITE (a))
    {
      IFC_DR (*master_dr)->w_predicate
	= fold_or_predicates (UNKNOWN_LOCATION, ca,
			      IFC_DR (*master_dr)->w_predicate);
      if (is_true_predicate (IFC_DR (*master_dr)->w_predicate))
	DR_W_UNCONDITIONALLY (*master_dr) = true;
    }
  IFC_DR (*master_dr)->rw_predicate
    = fold_or_predicates (UNKNOWN_LOCATION, ca,
			  IFC_DR (*master_dr)->rw_predicate);
  if (is_true_predicate (IFC_DR (*master_dr)->rw_predicate))
    DR_RW_UNCONDITIONALLY (*master_dr) = true;

  if (DR_IS_WRITE (a))
    {
      base_master_dr = &baseref_DR_map->get_or_insert (base_ref, &exist2);
      if (!exist2)
	*base_master_dr = a;
      IFC_DR (*base_master_dr)->base_w_predicate
	= fold_or_predicates (UNKNOWN_LOCATION, ca,
			      IFC_DR (*base_master_dr)->base_w_predicate);
      if (is_true_predicate (IFC_DR (*base_master_dr)->base_w_predicate))
	DR_BASE_W_UNCONDITIONALLY (*base_master_dr) = true;
    }
}

/* Return TRUE if can prove the index IDX of an array reference REF is
   within array bound.  Return false otherwise.  */

static bool
idx_within_array_bound (tree ref, tree *idx, void *dta)
{
  bool overflow;
  widest_int niter, valid_niter, delta, wi_step;
  tree ev, init, step;
  tree low, high;
  struct loop *loop = (struct loop*) dta;

  /* Only support within-bound access for array references.  */
  if (TREE_CODE (ref) != ARRAY_REF)
    return false;

  /* For arrays at the end of the structure, we are not guaranteed that they
     do not really extend over their declared size.  However, for arrays of
     size greater than one, this is unlikely to be intended.  */
  if (array_at_struct_end_p (ref))
    return false;

  ev = analyze_scalar_evolution (loop, *idx);
  ev = instantiate_parameters (loop, ev);
  init = initial_condition (ev);
  step = evolution_part_in_loop_num (ev, loop->num);

  if (!init || TREE_CODE (init) != INTEGER_CST
      || (step && TREE_CODE (step) != INTEGER_CST))
    return false;

  low = array_ref_low_bound (ref);
  high = array_ref_up_bound (ref);

  /* The case of nonconstant bounds could be handled, but it would be
     complicated.  */
  if (TREE_CODE (low) != INTEGER_CST
      || !high || TREE_CODE (high) != INTEGER_CST)
    return false;

  /* Check if the intial idx is within bound.  */
  if (wi::to_widest (init) < wi::to_widest (low)
      || wi::to_widest (init) > wi::to_widest (high))
    return false;

  /* The idx is always within bound.  */
  if (!step || integer_zerop (step))
    return true;

  if (!max_loop_iterations (loop, &niter))
    return false;

  if (wi::to_widest (step) < 0)
    {
      delta = wi::to_widest (init) - wi::to_widest (low);
      wi_step = -wi::to_widest (step);
    }
  else
    {
      delta = wi::to_widest (high) - wi::to_widest (init);
      wi_step = wi::to_widest (step);
    }

  valid_niter = wi::div_floor (delta, wi_step, SIGNED, &overflow);
  /* The iteration space of idx is within array bound.  */
  if (!overflow && niter <= valid_niter)
    return true;

  return false;
}

/* Return TRUE if ref is a within bound array reference.  */

static bool
ref_within_array_bound (gimple *stmt, tree ref)
{
  struct loop *loop = loop_containing_stmt (stmt);

  gcc_assert (loop != NULL);
  return for_each_index (&ref, idx_within_array_bound, loop);
}


/* Given a memory reference expression T, return TRUE if base object
   it refers to is writable.  The base object of a memory reference
   is the main object being referenced, which is returned by function
   get_base_address.  */

static bool
base_object_writable (tree ref)
{
  tree base_tree = get_base_address (ref);

  return (base_tree
	  && DECL_P (base_tree)
	  && decl_binds_to_current_def_p (base_tree)
	  && !TREE_READONLY (base_tree));
}

/* Return true when the memory references of STMT won't trap in the
   if-converted code.  There are two things that we have to check for:

   - writes to memory occur to writable memory: if-conversion of
   memory writes transforms the conditional memory writes into
   unconditional writes, i.e. "if (cond) A[i] = foo" is transformed
   into "A[i] = cond ? foo : A[i]", and as the write to memory may not
   be executed at all in the original code, it may be a readonly
   memory.  To check that A is not const-qualified, we check that
   there exists at least an unconditional write to A in the current
   function.

   - reads or writes to memory are valid memory accesses for every
   iteration.  To check that the memory accesses are correctly formed
   and that we are allowed to read and write in these locations, we
   check that the memory accesses to be if-converted occur at every
   iteration unconditionally.

   Returns true for the memory reference in STMT, same memory reference
   is read or written unconditionally atleast once and the base memory
   reference is written unconditionally once.  This is to check reference
   will not write fault.  Also retuns true if the memory reference is
   unconditionally read once then we are conditionally writing to memory
   which is defined as read and write and is bound to the definition
   we are seeing.  */
static bool
ifcvt_memrefs_wont_trap (gimple *stmt, vec<data_reference_p> drs)
{
  data_reference_p *master_dr, *base_master_dr;
  data_reference_p a = drs[gimple_uid (stmt) - 1];

  tree base = DR_BASE_OBJECT (a);
  innermost_loop_behavior *innermost = &DR_INNERMOST (a);

  gcc_assert (DR_STMT (a) == stmt);
  gcc_assert (DR_BASE_ADDRESS (a) || DR_OFFSET (a) || DR_STEP (a));

  master_dr = innermost_DR_map->get (innermost);
  gcc_assert (master_dr != NULL);

  base_master_dr = baseref_DR_map->get (base);

  /* If a is unconditionally written to it doesn't trap.  */
  if (DR_W_UNCONDITIONALLY (*master_dr))
    return true;

  /* If a is unconditionally accessed then ...

     Even a is conditional access, we can treat it as an unconditional
     one if it's an array reference and all its index are within array
     bound.  */
  if (DR_RW_UNCONDITIONALLY (*master_dr)
      || ref_within_array_bound (stmt, DR_REF (a)))
    {
      /* an unconditional read won't trap.  */
      if (DR_IS_READ (a))
	return true;

      /* an unconditionaly write won't trap if the base is written
         to unconditionally.  */
      if (base_master_dr
	  && DR_BASE_W_UNCONDITIONALLY (*base_master_dr))
	return PARAM_VALUE (PARAM_ALLOW_STORE_DATA_RACES);
      /* or the base is known to be not readonly.  */
      else if (base_object_writable (DR_REF (a)))
	return PARAM_VALUE (PARAM_ALLOW_STORE_DATA_RACES);
    }

  return false;
}

/* Return true if STMT could be converted into a masked load or store
   (conditional load or store based on a mask computed from bb predicate).  */

static bool
ifcvt_can_use_mask_load_store (gimple *stmt)
{
  /* Check whether this is a load or store.  */
  tree lhs = gimple_assign_lhs (stmt);
  bool is_load;
  tree ref;
  if (gimple_store_p (stmt))
    {
      if (!is_gimple_val (gimple_assign_rhs1 (stmt)))
	return false;
      is_load = false;
      ref = lhs;
    }
  else if (gimple_assign_load_p (stmt))
    {
      is_load = true;
      ref = gimple_assign_rhs1 (stmt);
    }
  else
    return false;

  if (may_be_nonaddressable_p (ref))
    return false;

  /* Mask should be integer mode of the same size as the load/store
     mode.  */
<<<<<<< HEAD
  machine_mode mode = TYPE_MODE (TREE_TYPE (lhs));
=======
  mode = TYPE_MODE (TREE_TYPE (lhs));
>>>>>>> 5a462df3
  if (!int_mode_for_mode (mode).exists () || VECTOR_MODE_P (mode))
    return false;

  if (can_vec_mask_load_store_p (mode, VOIDmode, is_load))
    return true;

  return false;
}

/* Return true if STMT could be converted from an operation that is
   unconditional to one that is conditional on a bb predicate mask.  */

static bool
ifcvt_can_predicate (gimple *stmt)
{
  basic_block bb = gimple_bb (stmt);

  if (!(flag_tree_loop_vectorize || bb->loop_father->force_vectorize)
      || bb->loop_father->dont_vectorize
      || gimple_has_volatile_ops (stmt))
    return false;

  if (gimple_assign_single_p (stmt))
    return ifcvt_can_use_mask_load_store (stmt);

  tree_code code = gimple_assign_rhs_code (stmt);
  tree lhs_type = TREE_TYPE (gimple_assign_lhs (stmt));
  tree rhs_type = TREE_TYPE (gimple_assign_rhs1 (stmt));
  if (!types_compatible_p (lhs_type, rhs_type))
    return false;
  internal_fn cond_fn = get_conditional_internal_fn (code, lhs_type);
  return vectorized_internal_fn_supported_p (cond_fn, TYPE_MODE (lhs_type));
}

/* Return true when STMT is if-convertible.

   GIMPLE_ASSIGN statement is not if-convertible if,
   - it is not movable,
   - it could trap,
   - LHS is not var decl.  */

static bool
if_convertible_gimple_assign_stmt_p (gimple *stmt,
				     vec<data_reference_p> refs)
{
  tree lhs = gimple_assign_lhs (stmt);

  if (dump_file && (dump_flags & TDF_DETAILS))
    {
      fprintf (dump_file, "-------------------------\n");
      print_gimple_stmt (dump_file, stmt, 0, TDF_SLIM);
    }

  if (!is_gimple_reg_type (TREE_TYPE (lhs)))
    return false;

  /* Some of these constrains might be too conservative.  */
  if (stmt_ends_bb_p (stmt)
      || gimple_has_volatile_ops (stmt)
      || (TREE_CODE (lhs) == SSA_NAME
          && SSA_NAME_OCCURS_IN_ABNORMAL_PHI (lhs))
      || gimple_has_side_effects (stmt))
    {
      if (dump_file && (dump_flags & TDF_DETAILS))
        fprintf (dump_file, "stmt not suitable for ifcvt\n");
      return false;
    }

  /* tree-into-ssa.c uses GF_PLF_1, so avoid it, because
     in between if_convertible_loop_p and combine_blocks
     we can perform loop versioning.  */
  gimple_set_plf (stmt, GF_PLF_2, false);

  if ((! gimple_vuse (stmt)
       || gimple_could_trap_p_1 (stmt, false, false)
       || ! ifcvt_memrefs_wont_trap (stmt, refs))
      && gimple_could_trap_p (stmt))
    {
      if (ifcvt_can_predicate (stmt))
	{
	  gimple_set_plf (stmt, GF_PLF_2, true);
	  need_to_predicate = true;
	  return true;
	}
      if (dump_file && (dump_flags & TDF_DETAILS))
	fprintf (dump_file, "tree could trap...\n");
      return false;
    }

  /* When if-converting stores force versioning, likewise if we
     ended up generating store data races.  */
  if (gimple_vdef (stmt))
    need_to_predicate = true;

  return true;
}

/* Return true when STMT is if-convertible.

   A statement is if-convertible if:
   - it is an if-convertible GIMPLE_ASSIGN,
   - it is a GIMPLE_LABEL or a GIMPLE_COND,
   - it is builtins call.  */

static bool
if_convertible_stmt_p (gimple *stmt, vec<data_reference_p> refs)
{
  switch (gimple_code (stmt))
    {
    case GIMPLE_LABEL:
    case GIMPLE_DEBUG:
    case GIMPLE_COND:
      return true;

    case GIMPLE_ASSIGN:
      return if_convertible_gimple_assign_stmt_p (stmt, refs);

    case GIMPLE_CALL:
      {
	tree fndecl = gimple_call_fndecl (stmt);
	if (fndecl)
	  {
	    int flags = gimple_call_flags (stmt);
	    if ((flags & ECF_CONST)
		&& !(flags & ECF_LOOPING_CONST_OR_PURE)
		/* We can only vectorize some builtins at the moment,
		   so restrict if-conversion to those.  */
		&& DECL_BUILT_IN (fndecl))
	      return true;
	  }
	return false;
      }

    default:
      /* Don't know what to do with 'em so don't do anything.  */
      if (dump_file && (dump_flags & TDF_DETAILS))
	{
	  fprintf (dump_file, "don't know what to do\n");
	  print_gimple_stmt (dump_file, stmt, 0, TDF_SLIM);
	}
      return false;
    }

  return true;
}

/* Assumes that BB has more than 1 predecessors.
   Returns false if at least one successor is not on critical edge
   and true otherwise.  */

static inline bool
all_preds_critical_p (basic_block bb)
{
  edge e;
  edge_iterator ei;

  FOR_EACH_EDGE (e, ei, bb->preds)
    if (EDGE_COUNT (e->src->succs) == 1)
      return false;
  return true;
}

/* Returns true if at least one successor in on critical edge.  */
static inline bool
has_pred_critical_p (basic_block bb)
{
  edge e;
  edge_iterator ei;

  FOR_EACH_EDGE (e, ei, bb->preds)
    if (EDGE_COUNT (e->src->succs) > 1)
      return true;
  return false;
}

/* Return true when BB is if-convertible.  This routine does not check
   basic block's statements and phis.

   A basic block is not if-convertible if:
   - it is non-empty and it is after the exit block (in BFS order),
   - it is after the exit block but before the latch,
   - its edges are not normal.

   EXIT_BB is the basic block containing the exit of the LOOP.  BB is
   inside LOOP.  */

static bool
if_convertible_bb_p (struct loop *loop, basic_block bb, basic_block exit_bb)
{
  edge e;
  edge_iterator ei;

  if (dump_file && (dump_flags & TDF_DETAILS))
    fprintf (dump_file, "----------[%d]-------------\n", bb->index);

  if (EDGE_COUNT (bb->succs) > 2)
    return false;

  if (exit_bb)
    {
      if (bb != loop->latch)
	{
	  if (dump_file && (dump_flags & TDF_DETAILS))
	    fprintf (dump_file, "basic block after exit bb but before latch\n");
	  return false;
	}
      else if (!empty_block_p (bb))
	{
	  if (dump_file && (dump_flags & TDF_DETAILS))
	    fprintf (dump_file, "non empty basic block after exit bb\n");
	  return false;
	}
      else if (bb == loop->latch
	       && bb != exit_bb
	       && !dominated_by_p (CDI_DOMINATORS, bb, exit_bb))
	  {
	    if (dump_file && (dump_flags & TDF_DETAILS))
	      fprintf (dump_file, "latch is not dominated by exit_block\n");
	    return false;
	  }
    }

  /* Be less adventurous and handle only normal edges.  */
  FOR_EACH_EDGE (e, ei, bb->succs)
    if (e->flags & (EDGE_EH | EDGE_ABNORMAL | EDGE_IRREDUCIBLE_LOOP))
      {
	if (dump_file && (dump_flags & TDF_DETAILS))
	  fprintf (dump_file, "Difficult to handle edges\n");
	return false;
      }

  return true;
}

/* Return true when all predecessor blocks of BB are visited.  The
   VISITED bitmap keeps track of the visited blocks.  */

static bool
pred_blocks_visited_p (basic_block bb, bitmap *visited)
{
  edge e;
  edge_iterator ei;
  FOR_EACH_EDGE (e, ei, bb->preds)
    if (!bitmap_bit_p (*visited, e->src->index))
      return false;

  return true;
}

/* Get body of a LOOP in suitable order for if-conversion.  It is
   caller's responsibility to deallocate basic block list.
   If-conversion suitable order is, breadth first sort (BFS) order
   with an additional constraint: select a block only if all its
   predecessors are already selected.  */

static basic_block *
get_loop_body_in_if_conv_order (const struct loop *loop)
{
  basic_block *blocks, *blocks_in_bfs_order;
  basic_block bb;
  bitmap visited;
  unsigned int index = 0;
  unsigned int visited_count = 0;

  gcc_assert (loop->num_nodes);
  gcc_assert (loop->latch != EXIT_BLOCK_PTR_FOR_FN (cfun));

  blocks = XCNEWVEC (basic_block, loop->num_nodes);
  visited = BITMAP_ALLOC (NULL);

  blocks_in_bfs_order = get_loop_body_in_bfs_order (loop);

  index = 0;
  while (index < loop->num_nodes)
    {
      bb = blocks_in_bfs_order [index];

      if (bb->flags & BB_IRREDUCIBLE_LOOP)
	{
	  free (blocks_in_bfs_order);
	  BITMAP_FREE (visited);
	  free (blocks);
	  return NULL;
	}

      if (!bitmap_bit_p (visited, bb->index))
	{
	  if (pred_blocks_visited_p (bb, &visited)
	      || bb == loop->header)
	    {
	      /* This block is now visited.  */
	      bitmap_set_bit (visited, bb->index);
	      blocks[visited_count++] = bb;
	    }
	}

      index++;

      if (index == loop->num_nodes
	  && visited_count != loop->num_nodes)
	/* Not done yet.  */
	index = 0;
    }
  free (blocks_in_bfs_order);
  BITMAP_FREE (visited);
  return blocks;
}

/* Returns true when the analysis of the predicates for all the basic
   blocks in LOOP succeeded.

   predicate_bbs first allocates the predicates of the basic blocks.
   These fields are then initialized with the tree expressions
   representing the predicates under which a basic block is executed
   in the LOOP.  As the loop->header is executed at each iteration, it
   has the "true" predicate.  Other statements executed under a
   condition are predicated with that condition, for example

   | if (x)
   |   S1;
   | else
   |   S2;

   S1 will be predicated with "x", and
   S2 will be predicated with "!x".  */

static void
predicate_bbs (loop_p loop)
{
  unsigned int i;

  for (i = 0; i < loop->num_nodes; i++)
    init_bb_predicate (ifc_bbs[i]);

  for (i = 0; i < loop->num_nodes; i++)
    {
      basic_block bb = ifc_bbs[i];
      tree cond;
      gimple *stmt;

      /* The loop latch and loop exit block are always executed and
	 have no extra conditions to be processed: skip them.  */
      if (bb == loop->latch
	  || bb_with_exit_edge_p (loop, bb))
	{
	  reset_bb_predicate (bb);
	  continue;
	}

      cond = bb_predicate (bb);
      stmt = last_stmt (bb);
      if (stmt && gimple_code (stmt) == GIMPLE_COND)
	{
	  tree c2;
	  edge true_edge, false_edge;
	  location_t loc = gimple_location (stmt);
	  tree c = build2_loc (loc, gimple_cond_code (stmt),
				    boolean_type_node,
				    gimple_cond_lhs (stmt),
				    gimple_cond_rhs (stmt));

	  /* Add new condition into destination's predicate list.  */
	  extract_true_false_edges_from_block (gimple_bb (stmt),
					       &true_edge, &false_edge);

	  /* If C is true, then TRUE_EDGE is taken.  */
	  add_to_dst_predicate_list (loop, true_edge, unshare_expr (cond),
				     unshare_expr (c));

	  /* If C is false, then FALSE_EDGE is taken.  */
	  c2 = build1_loc (loc, TRUTH_NOT_EXPR, boolean_type_node,
			   unshare_expr (c));
	  add_to_dst_predicate_list (loop, false_edge,
				     unshare_expr (cond), c2);

	  cond = NULL_TREE;
	}

      /* If current bb has only one successor, then consider it as an
	 unconditional goto.  */
      if (single_succ_p (bb))
	{
	  basic_block bb_n = single_succ (bb);

	  /* The successor bb inherits the predicate of its
	     predecessor.  If there is no predicate in the predecessor
	     bb, then consider the successor bb as always executed.  */
	  if (cond == NULL_TREE)
	    cond = boolean_true_node;

	  add_to_predicate_list (loop, bb_n, cond);
	}
    }

  /* The loop header is always executed.  */
  reset_bb_predicate (loop->header);
  gcc_assert (bb_predicate_gimplified_stmts (loop->header) == NULL
	      && bb_predicate_gimplified_stmts (loop->latch) == NULL);
}

/* Build region by adding loop pre-header and post-header blocks.  */

static vec<basic_block>
build_region (struct loop *loop)
{
  vec<basic_block> region = vNULL;
  basic_block exit_bb = NULL;

  gcc_assert (ifc_bbs);
  /* The first element is loop pre-header.  */
  region.safe_push (loop_preheader_edge (loop)->src);

  for (unsigned int i = 0; i < loop->num_nodes; i++)
    {
      basic_block bb = ifc_bbs[i];
      region.safe_push (bb);
      /* Find loop postheader.  */
      edge e;
      edge_iterator ei;
      FOR_EACH_EDGE (e, ei, bb->succs)
	if (loop_exit_edge_p (loop, e))
	  {
	      exit_bb = e->dest;
	      break;
	  }
    }
  /* The last element is loop post-header.  */
  gcc_assert (exit_bb);
  region.safe_push (exit_bb);
  return region;
}

/* Return true when LOOP is if-convertible.  This is a helper function
   for if_convertible_loop_p.  REFS and DDRS are initialized and freed
   in if_convertible_loop_p.  */

static bool
if_convertible_loop_p_1 (struct loop *loop, vec<data_reference_p> *refs)
{
  unsigned int i;
  basic_block exit_bb = NULL;
  vec<basic_block> region;

  if (find_data_references_in_loop (loop, refs) == chrec_dont_know)
    return false;

  calculate_dominance_info (CDI_DOMINATORS);

  /* Allow statements that can be handled during if-conversion.  */
  ifc_bbs = get_loop_body_in_if_conv_order (loop);
  if (!ifc_bbs)
    {
      if (dump_file && (dump_flags & TDF_DETAILS))
	fprintf (dump_file, "Irreducible loop\n");
      return false;
    }

  for (i = 0; i < loop->num_nodes; i++)
    {
      basic_block bb = ifc_bbs[i];

      if (!if_convertible_bb_p (loop, bb, exit_bb))
	return false;

      if (bb_with_exit_edge_p (loop, bb))
	exit_bb = bb;
    }

  for (i = 0; i < loop->num_nodes; i++)
    {
      basic_block bb = ifc_bbs[i];
      gimple_stmt_iterator gsi;

      for (gsi = gsi_start_bb (bb); !gsi_end_p (gsi); gsi_next (&gsi))
	switch (gimple_code (gsi_stmt (gsi)))
	  {
	  case GIMPLE_LABEL:
	  case GIMPLE_ASSIGN:
	  case GIMPLE_CALL:
	  case GIMPLE_DEBUG:
	  case GIMPLE_COND:
	    gimple_set_uid (gsi_stmt (gsi), 0);
	    break;
	  default:
	    return false;
	  }
    }

  data_reference_p dr;

  innermost_DR_map
	  = new hash_map<innermost_loop_behavior_hash, data_reference_p>;
  baseref_DR_map = new hash_map<tree_operand_hash, data_reference_p>;

  /* Compute post-dominator tree locally.  */
  region = build_region (loop);
  calculate_dominance_info_for_region (CDI_POST_DOMINATORS, region);

  predicate_bbs (loop);

  /* Free post-dominator tree since it is not used after predication.  */
  free_dominance_info_for_region (cfun, CDI_POST_DOMINATORS, region);
  region.release ();

  for (i = 0; refs->iterate (i, &dr); i++)
    {
      tree ref = DR_REF (dr);

      dr->aux = XNEW (struct ifc_dr);
      DR_BASE_W_UNCONDITIONALLY (dr) = false;
      DR_RW_UNCONDITIONALLY (dr) = false;
      DR_W_UNCONDITIONALLY (dr) = false;
      IFC_DR (dr)->rw_predicate = boolean_false_node;
      IFC_DR (dr)->w_predicate = boolean_false_node;
      IFC_DR (dr)->base_w_predicate = boolean_false_node;
      if (gimple_uid (DR_STMT (dr)) == 0)
	gimple_set_uid (DR_STMT (dr), i + 1);

      /* If DR doesn't have innermost loop behavior or it's a compound
         memory reference, we synthesize its innermost loop behavior
         for hashing.  */
      if (TREE_CODE (ref) == COMPONENT_REF
          || TREE_CODE (ref) == IMAGPART_EXPR
          || TREE_CODE (ref) == REALPART_EXPR
          || !(DR_BASE_ADDRESS (dr) || DR_OFFSET (dr) || DR_STEP (dr)))
        {
          while (TREE_CODE (ref) == COMPONENT_REF
	         || TREE_CODE (ref) == IMAGPART_EXPR
	         || TREE_CODE (ref) == REALPART_EXPR)
	    ref = TREE_OPERAND (ref, 0);

	  memset (&DR_INNERMOST (dr), 0, sizeof (DR_INNERMOST (dr)));
	  DR_BASE_ADDRESS (dr) = ref;
        }
      hash_memrefs_baserefs_and_store_DRs_read_written_info (dr);
    }

  for (i = 0; i < loop->num_nodes; i++)
    {
      basic_block bb = ifc_bbs[i];
      gimple_stmt_iterator itr;

      /* Check the if-convertibility of statements in predicated BBs.  */
      if (!dominated_by_p (CDI_DOMINATORS, loop->latch, bb))
	for (itr = gsi_start_bb (bb); !gsi_end_p (itr); gsi_next (&itr))
	  if (!if_convertible_stmt_p (gsi_stmt (itr), *refs))
	    return false;
    }

  /* Checking PHIs needs to be done after stmts, as the fact whether there
     are any masked loads or stores affects the tests.  */
  for (i = 0; i < loop->num_nodes; i++)
    {
      basic_block bb = ifc_bbs[i];
      gphi_iterator itr;

      for (itr = gsi_start_phis (bb); !gsi_end_p (itr); gsi_next (&itr))
	if (!if_convertible_phi_p (loop, bb, itr.phi ()))
	  return false;
    }

  if (dump_file)
    fprintf (dump_file, "Applying if-conversion\n");

  return true;
}

/* Return true when LOOP is if-convertible.
   LOOP is if-convertible if:
   - it is innermost,
   - it has two or more basic blocks,
   - it has only one exit,
   - loop header is not the exit edge,
   - if its basic blocks and phi nodes are if convertible.  */

static bool
if_convertible_loop_p (struct loop *loop)
{
  edge e;
  edge_iterator ei;
  bool res = false;
  vec<data_reference_p> refs;

  /* Handle only innermost loop.  */
  if (!loop || loop->inner)
    {
      if (dump_file && (dump_flags & TDF_DETAILS))
	fprintf (dump_file, "not innermost loop\n");
      return false;
    }

  /* If only one block, no need for if-conversion.  */
  if (loop->num_nodes <= 2)
    {
      if (dump_file && (dump_flags & TDF_DETAILS))
	fprintf (dump_file, "less than 2 basic blocks\n");
      return false;
    }

  /* More than one loop exit is too much to handle.  */
  if (!single_exit (loop))
    {
      if (dump_file && (dump_flags & TDF_DETAILS))
	fprintf (dump_file, "multiple exits\n");
      return false;
    }

  /* If one of the loop header's edge is an exit edge then do not
     apply if-conversion.  */
  FOR_EACH_EDGE (e, ei, loop->header->succs)
    if (loop_exit_edge_p (loop, e))
      return false;

  refs.create (5);
  res = if_convertible_loop_p_1 (loop, &refs);

  data_reference_p dr;
  unsigned int i;
  for (i = 0; refs.iterate (i, &dr); i++)
    free (dr->aux);

  free_data_refs (refs);

  delete innermost_DR_map;
  innermost_DR_map = NULL;

  delete baseref_DR_map;
  baseref_DR_map = NULL;

  return res;
}

/* Returns true if def-stmt for phi argument ARG is simple increment/decrement
   which is in predicated basic block.
   In fact, the following PHI pattern is searching:
      loop-header:
	reduc_1 = PHI <..., reduc_2>
      ...
	if (...)
	  reduc_3 = ...
	reduc_2 = PHI <reduc_1, reduc_3>

   ARG_0 and ARG_1 are correspondent PHI arguments.
   REDUC, OP0 and OP1 contain reduction stmt and its operands.
   EXTENDED is true if PHI has > 2 arguments.  */

static bool
is_cond_scalar_reduction (gimple *phi, gimple **reduc, tree arg_0, tree arg_1,
			  tree *op0, tree *op1, bool extended)
{
  tree lhs, r_op1, r_op2;
  gimple *stmt;
  gimple *header_phi = NULL;
  enum tree_code reduction_op;
  basic_block bb = gimple_bb (phi);
  struct loop *loop = bb->loop_father;
  edge latch_e = loop_latch_edge (loop);
  imm_use_iterator imm_iter;
  use_operand_p use_p;
  edge e;
  edge_iterator ei;
  bool result = false;
  if (TREE_CODE (arg_0) != SSA_NAME || TREE_CODE (arg_1) != SSA_NAME)
    return false;

  if (!extended && gimple_code (SSA_NAME_DEF_STMT (arg_0)) == GIMPLE_PHI)
    {
      lhs = arg_1;
      header_phi = SSA_NAME_DEF_STMT (arg_0);
      stmt = SSA_NAME_DEF_STMT (arg_1);
    }
  else if (gimple_code (SSA_NAME_DEF_STMT (arg_1)) == GIMPLE_PHI)
    {
      lhs = arg_0;
      header_phi = SSA_NAME_DEF_STMT (arg_1);
      stmt = SSA_NAME_DEF_STMT (arg_0);
    }
  else
    return false;
  if (gimple_bb (header_phi) != loop->header)
    return false;

  if (PHI_ARG_DEF_FROM_EDGE (header_phi, latch_e) != PHI_RESULT (phi))
    return false;

  if (gimple_code (stmt) != GIMPLE_ASSIGN
      || gimple_has_volatile_ops (stmt))
    return false;

  if (!flow_bb_inside_loop_p (loop, gimple_bb (stmt)))
    return false;

  if (!is_predicated (gimple_bb (stmt)))
    return false;

  /* Check that stmt-block is predecessor of phi-block.  */
  FOR_EACH_EDGE (e, ei, gimple_bb (stmt)->succs)
    if (e->dest == bb)
      {
	result = true;
	break;
      }
  if (!result)
    return false;

  if (!has_single_use (lhs))
    return false;

  reduction_op = gimple_assign_rhs_code (stmt);
  if (reduction_op != PLUS_EXPR && reduction_op != MINUS_EXPR)
    return false;
  r_op1 = gimple_assign_rhs1 (stmt);
  r_op2 = gimple_assign_rhs2 (stmt);

  /* Make R_OP1 to hold reduction variable.  */
  if (r_op2 == PHI_RESULT (header_phi)
      && reduction_op == PLUS_EXPR)
    std::swap (r_op1, r_op2);
  else if (r_op1 != PHI_RESULT (header_phi))
    return false;

  /* Check that R_OP1 is used in reduction stmt or in PHI only.  */
  FOR_EACH_IMM_USE_FAST (use_p, imm_iter, r_op1)
    {
      gimple *use_stmt = USE_STMT (use_p);
      if (is_gimple_debug (use_stmt))
	continue;
      if (use_stmt == stmt)
	continue;
      if (gimple_code (use_stmt) != GIMPLE_PHI)
	return false;
    }

  *op0 = r_op1; *op1 = r_op2;
  *reduc = stmt;
  return true;
}

/* Converts conditional scalar reduction into unconditional form, e.g.
     bb_4
       if (_5 != 0) goto bb_5 else goto bb_6
     end_bb_4
     bb_5
       res_6 = res_13 + 1;
     end_bb_5
     bb_6
       # res_2 = PHI <res_13(4), res_6(5)>
     end_bb_6

   will be converted into sequence
    _ifc__1 = _5 != 0 ? 1 : 0;
    res_2 = res_13 + _ifc__1;
  Argument SWAP tells that arguments of conditional expression should be
  swapped.
  Returns rhs of resulting PHI assignment.  */

static tree
convert_scalar_cond_reduction (gimple *reduc, gimple_stmt_iterator *gsi,
			       tree cond, tree op0, tree op1, bool swap)
{
  gimple_stmt_iterator stmt_it;
  gimple *new_assign;
  tree rhs;
  tree rhs1 = gimple_assign_rhs1 (reduc);
  tree tmp = make_temp_ssa_name (TREE_TYPE (rhs1), NULL, "_ifc_");
  tree c;
  tree zero = build_zero_cst (TREE_TYPE (rhs1));

  if (dump_file && (dump_flags & TDF_DETAILS))
    {
      fprintf (dump_file, "Found cond scalar reduction.\n");
      print_gimple_stmt (dump_file, reduc, 0, TDF_SLIM);
    }

  /* Build cond expression using COND and constant operand
     of reduction rhs.  */
  c = fold_build_cond_expr (TREE_TYPE (rhs1),
			    unshare_expr (cond),
			    swap ? zero : op1,
			    swap ? op1 : zero);

  /* Create assignment stmt and insert it at GSI.  */
  new_assign = gimple_build_assign (tmp, c);
  gsi_insert_before (gsi, new_assign, GSI_SAME_STMT);
  /* Build rhs for unconditional increment/decrement.  */
  rhs = fold_build2 (gimple_assign_rhs_code (reduc),
		     TREE_TYPE (rhs1), op0, tmp);

  /* Delete original reduction stmt.  */
  stmt_it = gsi_for_stmt (reduc);
  gsi_remove (&stmt_it, true);
  release_defs (reduc);
  return rhs;
}

/* Produce condition for all occurrences of ARG in PHI node.  */

static tree
gen_phi_arg_condition (gphi *phi, vec<int> *occur,
		       gimple_stmt_iterator *gsi)
{
  int len;
  int i;
  tree cond = NULL_TREE;
  tree c;
  edge e;

  len = occur->length ();
  gcc_assert (len > 0);
  for (i = 0; i < len; i++)
    {
      e = gimple_phi_arg_edge (phi, (*occur)[i]);
      c = bb_predicate (e->src);
      if (is_true_predicate (c))
	{
	  cond = c;
	  break;
	}
      c = force_gimple_operand_gsi_1 (gsi, unshare_expr (c),
				      is_gimple_condexpr, NULL_TREE,
				      true, GSI_SAME_STMT);
      if (cond != NULL_TREE)
	{
	  /* Must build OR expression.  */
	  cond = fold_or_predicates (EXPR_LOCATION (c), c, cond);
	  cond = force_gimple_operand_gsi_1 (gsi, unshare_expr (cond),
					     is_gimple_condexpr, NULL_TREE,
					     true, GSI_SAME_STMT);
	}
      else
	cond = c;
    }
  gcc_assert (cond != NULL_TREE);
  return cond;
}

/* Local valueization callback that follows all-use SSA edges.  */

static tree
ifcvt_follow_ssa_use_edges (tree val)
{
  return val;
}

/* Replace a scalar PHI node with a COND_EXPR using COND as condition.
   This routine can handle PHI nodes with more than two arguments.

   For example,
     S1: A = PHI <x1(1), x2(5)>
   is converted into,
     S2: A = cond ? x1 : x2;

   The generated code is inserted at GSI that points to the top of
   basic block's statement list.
   If PHI node has more than two arguments a chain of conditional
   expression is produced.  */


static void
predicate_scalar_phi (gphi *phi, gimple_stmt_iterator *gsi)
{
  gimple *new_stmt = NULL, *reduc;
  tree rhs, res, arg0, arg1, op0, op1, scev;
  tree cond;
  unsigned int index0;
  unsigned int max, args_len;
  edge e;
  basic_block bb;
  unsigned int i;

  res = gimple_phi_result (phi);
  if (virtual_operand_p (res))
    return;

  if ((rhs = degenerate_phi_result (phi))
      || ((scev = analyze_scalar_evolution (gimple_bb (phi)->loop_father,
					    res))
	  && !chrec_contains_undetermined (scev)
	  && scev != res
	  && (rhs = gimple_phi_arg_def (phi, 0))))
    {
      if (dump_file && (dump_flags & TDF_DETAILS))
	{
	  fprintf (dump_file, "Degenerate phi!\n");
	  print_gimple_stmt (dump_file, phi, 0, TDF_SLIM);
	}
      new_stmt = gimple_build_assign (res, rhs);
      gsi_insert_before (gsi, new_stmt, GSI_SAME_STMT);
      update_stmt (new_stmt);
      return;
    }

  bb = gimple_bb (phi);
  if (EDGE_COUNT (bb->preds) == 2)
    {
      /* Predicate ordinary PHI node with 2 arguments.  */
      edge first_edge, second_edge;
      basic_block true_bb;
      first_edge = EDGE_PRED (bb, 0);
      second_edge = EDGE_PRED (bb, 1);
      cond = bb_predicate (first_edge->src);
      if (TREE_CODE (cond) == TRUTH_NOT_EXPR)
	std::swap (first_edge, second_edge);
      if (EDGE_COUNT (first_edge->src->succs) > 1)
	{
	  cond = bb_predicate (second_edge->src);
	  if (TREE_CODE (cond) == TRUTH_NOT_EXPR)
	    cond = TREE_OPERAND (cond, 0);
	  else
	    first_edge = second_edge;
	}
      else
	cond = bb_predicate (first_edge->src);
      /* Gimplify the condition to a valid cond-expr conditonal operand.  */
      cond = force_gimple_operand_gsi_1 (gsi, unshare_expr (cond),
					 is_gimple_condexpr, NULL_TREE,
					 true, GSI_SAME_STMT);
      true_bb = first_edge->src;
      if (EDGE_PRED (bb, 1)->src == true_bb)
	{
	  arg0 = gimple_phi_arg_def (phi, 1);
	  arg1 = gimple_phi_arg_def (phi, 0);
	}
      else
	{
	  arg0 = gimple_phi_arg_def (phi, 0);
	  arg1 = gimple_phi_arg_def (phi, 1);
	}
      if (is_cond_scalar_reduction (phi, &reduc, arg0, arg1,
				    &op0, &op1, false))
	/* Convert reduction stmt into vectorizable form.  */
	rhs = convert_scalar_cond_reduction (reduc, gsi, cond, op0, op1,
					     true_bb != gimple_bb (reduc));
      else
	/* Build new RHS using selected condition and arguments.  */
	rhs = fold_build_cond_expr (TREE_TYPE (res), unshare_expr (cond),
				    arg0, arg1);
      new_stmt = gimple_build_assign (res, rhs);
      gsi_insert_before (gsi, new_stmt, GSI_SAME_STMT);
      gimple_stmt_iterator new_gsi = gsi_for_stmt (new_stmt);
      if (fold_stmt (&new_gsi, ifcvt_follow_ssa_use_edges))
	{
	  new_stmt = gsi_stmt (new_gsi);
	  update_stmt (new_stmt);
	}

      if (dump_file && (dump_flags & TDF_DETAILS))
	{
	  fprintf (dump_file, "new phi replacement stmt\n");
	  print_gimple_stmt (dump_file, new_stmt, 0, TDF_SLIM);
	}
      return;
    }

  /* Create hashmap for PHI node which contain vector of argument indexes
     having the same value.  */
  bool swap = false;
  hash_map<tree_operand_hash, auto_vec<int> > phi_arg_map;
  unsigned int num_args = gimple_phi_num_args (phi);
  int max_ind = -1;
  /* Vector of different PHI argument values.  */
  auto_vec<tree> args (num_args);

  /* Compute phi_arg_map.  */
  for (i = 0; i < num_args; i++)
    {
      tree arg;

      arg = gimple_phi_arg_def (phi, i);
      if (!phi_arg_map.get (arg))
	args.quick_push (arg);
      phi_arg_map.get_or_insert (arg).safe_push (i);
    }

  /* Determine element with max number of occurrences.  */
  max_ind = -1;
  max = 1;
  args_len = args.length ();
  for (i = 0; i < args_len; i++)
    {
      unsigned int len;
      if ((len = phi_arg_map.get (args[i])->length ()) > max)
	{
	  max_ind = (int) i;
	  max = len;
	}
    }

  /* Put element with max number of occurences to the end of ARGS.  */
  if (max_ind != -1 && max_ind +1 != (int) args_len)
    std::swap (args[args_len - 1], args[max_ind]);

  /* Handle one special case when number of arguments with different values
     is equal 2 and one argument has the only occurrence.  Such PHI can be
     handled as if would have only 2 arguments.  */
  if (args_len == 2 && phi_arg_map.get (args[0])->length () == 1)
    {
      vec<int> *indexes;
      indexes = phi_arg_map.get (args[0]);
      index0 = (*indexes)[0];
      arg0 = args[0];
      arg1 = args[1];
      e = gimple_phi_arg_edge (phi, index0);
      cond = bb_predicate (e->src);
      if (TREE_CODE (cond) == TRUTH_NOT_EXPR)
	{
	  swap = true;
	  cond = TREE_OPERAND (cond, 0);
	}
      /* Gimplify the condition to a valid cond-expr conditonal operand.  */
      cond = force_gimple_operand_gsi_1 (gsi, unshare_expr (cond),
					 is_gimple_condexpr, NULL_TREE,
					 true, GSI_SAME_STMT);
      if (!(is_cond_scalar_reduction (phi, &reduc, arg0 , arg1,
				      &op0, &op1, true)))
	rhs = fold_build_cond_expr (TREE_TYPE (res), unshare_expr (cond),
				    swap? arg1 : arg0,
				    swap? arg0 : arg1);
      else
	/* Convert reduction stmt into vectorizable form.  */
	rhs = convert_scalar_cond_reduction (reduc, gsi, cond, op0, op1,
					     swap);
      new_stmt = gimple_build_assign (res, rhs);
      gsi_insert_before (gsi, new_stmt, GSI_SAME_STMT);
      update_stmt (new_stmt);
    }
  else
    {
      /* Common case.  */
      vec<int> *indexes;
      tree type = TREE_TYPE (gimple_phi_result (phi));
      tree lhs;
      arg1 = args[1];
      for (i = 0; i < args_len; i++)
	{
	  arg0 = args[i];
	  indexes = phi_arg_map.get (args[i]);
	  if (i != args_len - 1)
	    lhs = make_temp_ssa_name (type, NULL, "_ifc_");
	  else
	    lhs = res;
	  cond = gen_phi_arg_condition (phi, indexes, gsi);
	  rhs = fold_build_cond_expr (type, unshare_expr (cond),
				      arg0, arg1);
	  new_stmt = gimple_build_assign (lhs, rhs);
	  gsi_insert_before (gsi, new_stmt, GSI_SAME_STMT);
	  update_stmt (new_stmt);
	  arg1 = lhs;
	}
    }

  if (dump_file && (dump_flags & TDF_DETAILS))
    {
      fprintf (dump_file, "new extended phi replacement stmt\n");
      print_gimple_stmt (dump_file, new_stmt, 0, TDF_SLIM);
    }
}

/* Replaces in LOOP all the scalar phi nodes other than those in the
   LOOP->header block with conditional modify expressions.  */

static void
predicate_all_scalar_phis (struct loop *loop)
{
  basic_block bb;
  unsigned int orig_loop_num_nodes = loop->num_nodes;
  unsigned int i;

  for (i = 1; i < orig_loop_num_nodes; i++)
    {
      gphi *phi;
      gimple_stmt_iterator gsi;
      gphi_iterator phi_gsi;
      bb = ifc_bbs[i];

      if (bb == loop->header)
	continue;

      phi_gsi = gsi_start_phis (bb);
      if (gsi_end_p (phi_gsi))
	continue;

      gsi = gsi_after_labels (bb);
      while (!gsi_end_p (phi_gsi))
	{
	  phi = phi_gsi.phi ();
	  if (virtual_operand_p (gimple_phi_result (phi)))
	    gsi_next (&phi_gsi);
	  else
	    {
	      predicate_scalar_phi (phi, &gsi);
	      remove_phi_node (&phi_gsi, false);
	    }
	}
    }
}

/* Insert in each basic block of LOOP the statements produced by the
   gimplification of the predicates.  */

static void
insert_gimplified_predicates (loop_p loop)
{
  unsigned int i;

  for (i = 0; i < loop->num_nodes; i++)
    {
      basic_block bb = ifc_bbs[i];
      gimple_seq stmts;
      if (!is_predicated (bb))
	gcc_assert (bb_predicate_gimplified_stmts (bb) == NULL);
      if (!is_predicated (bb))
	{
	  /* Do not insert statements for a basic block that is not
	     predicated.  Also make sure that the predicate of the
	     basic block is set to true.  */
	  reset_bb_predicate (bb);
	  continue;
	}

      stmts = bb_predicate_gimplified_stmts (bb);
      if (stmts)
	{
	  if (need_to_predicate)
	    {
	      /* Insert the predicate of the BB just after the label,
		 as the if-conversion of memory writes will use this
		 predicate.  */
	      gimple_stmt_iterator gsi = gsi_after_labels (bb);
	      gsi_insert_seq_before (&gsi, stmts, GSI_SAME_STMT);
	    }
	  else
	    {
	      /* Insert the predicate of the BB at the end of the BB
		 as this would reduce the register pressure: the only
		 use of this predicate will be in successor BBs.  */
	      gimple_stmt_iterator gsi = gsi_last_bb (bb);

	      if (gsi_end_p (gsi)
		  || stmt_ends_bb_p (gsi_stmt (gsi)))
		gsi_insert_seq_before (&gsi, stmts, GSI_SAME_STMT);
	      else
		gsi_insert_seq_after (&gsi, stmts, GSI_SAME_STMT);
	    }

	  /* Once the sequence is code generated, set it to NULL.  */
	  set_bb_predicate_gimplified_stmts (bb, NULL);
	}
    }
}

/* Helper function for predicate_statements. Returns index of existent
   mask if it was created for given SIZE and -1 otherwise.  */

static int
mask_exists (int size, vec<int> vec)
{
  unsigned int ix;
  int v;
  FOR_EACH_VEC_ELT (vec, ix, v)
    if (v == size)
      return (int) ix;
  return -1;
}

/* Helper function for predicate_statements.  STMT is a memory read or
   write and it needs to be predicated by MASK.  Return a statement
   that does so.  */

static gimple *
predicate_load_or_store (gimple_stmt_iterator *gsi, gassign *stmt, tree mask)
{
  gimple *new_stmt;

  tree lhs = gimple_assign_lhs (stmt);
  tree rhs = gimple_assign_rhs1 (stmt);
  tree ref = TREE_CODE (lhs) == SSA_NAME ? rhs : lhs;
  mark_addressable (ref);
  tree addr = force_gimple_operand_gsi (gsi, build_fold_addr_expr (ref),
					true, NULL_TREE, true, GSI_SAME_STMT);
  tree ptr = build_int_cst (reference_alias_ptr_type (ref),
			    get_object_alignment (ref));
  /* Copy points-to info if possible.  */
  if (TREE_CODE (addr) == SSA_NAME && !SSA_NAME_PTR_INFO (addr))
    copy_ref_info (build2 (MEM_REF, TREE_TYPE (ref), addr, ptr),
		   ref);
  if (TREE_CODE (lhs) == SSA_NAME)
    {
      new_stmt
	= gimple_build_call_internal (IFN_MASK_LOAD, 3, addr,
				      ptr, mask);
      gimple_call_set_lhs (new_stmt, lhs);
      gimple_set_vuse (new_stmt, gimple_vuse (stmt));
    }
  else
    {
      new_stmt
	= gimple_build_call_internal (IFN_MASK_STORE, 4, addr, ptr,
				      mask, rhs);
      gimple_set_vuse (new_stmt, gimple_vuse (stmt));
      gimple_set_vdef (new_stmt, gimple_vdef (stmt));
      SSA_NAME_DEF_STMT (gimple_vdef (new_stmt)) = new_stmt;
    }
  return new_stmt;
}

/* STMT uses OP_LHS.  Check whether it has the form:

     ... = OP_MASK ? OP_LHS : X;

   Return X if so, otherwise return null.  OP_MASK is known to have value
   OP_COND.  */

static tree
check_redundant_cond_expr (gimple *stmt, tree op_cond, tree op_mask,
			   tree op_lhs)
{
  gassign *assign = dyn_cast <gassign *> (stmt);
  if (!assign || gimple_assign_rhs_code (assign) != COND_EXPR)
    return NULL_TREE;

  tree use_cond = gimple_assign_rhs1 (assign);
  tree if_true = gimple_assign_rhs2 (assign);
  tree if_false = gimple_assign_rhs3 (assign);

  if ((use_cond == op_mask || operand_equal_p (use_cond, op_cond, 0))
      && if_true == op_lhs)
    return if_false;

  return NULL_TREE;
}

/* Helper function for predicate_statements.  STMT is a potentially-trapping
   arithmetic operation that needs to be predicated by MASK, an SSA_NAME that
   has value COND.  Return a statement that does so.  */

static gimple *
predicate_rhs_code (gassign *stmt, tree mask, tree cond)
{
  tree lhs = gimple_assign_lhs (stmt);
  tree lhs_type = TREE_TYPE (lhs);
  tree_code code = gimple_assign_rhs_code (stmt);
  unsigned int nops = gimple_num_ops (stmt);

  /* Construct the arguments to the conditional internal function.   */
  auto_vec<tree, 8> args;
  args.safe_grow (nops);
  args[0] = mask;
  for (unsigned int i = 1; i < nops; ++i)
    args[i] = gimple_op (stmt, i);

  /* Look for uses of the result to see whether they are COND_EXPRs that can
     be folded into the conditional call, swapping arguments 1 and 2 if
     necessary.  */
  imm_use_iterator imm_iter;
  gimple *use_stmt;
  bool can_swap_p = commutative_tree_code (code);
  FOR_EACH_IMM_USE_STMT (use_stmt, imm_iter, lhs)
    {
      tree which = check_redundant_cond_expr (use_stmt, cond, mask, lhs);
      if (can_swap_p && which == args[2])
	std::swap (args[1], args[2]);
      if (which == args[1])
	{
	  /* We have:

	       LHS = IFN_COND (MASK, ARGS[1], ...);
	       X = MASK ? LHS : ARGS[1];

	     which makes X equivalent to LHS.  */
	  tree use_lhs = gimple_assign_lhs (use_stmt);
	  redundant_ssa_names.safe_push (std::make_pair (use_lhs, lhs));
	  can_swap_p = false;
	}
    }

  /* Create and insert the call.  */
  internal_fn cond_fn = get_conditional_internal_fn (code, lhs_type);
  gcall *new_stmt = gimple_build_call_internal_vec (cond_fn, args);
  gimple_call_set_lhs (new_stmt, lhs);

  return new_stmt;
}

/* Predicate each write to memory in LOOP.

   This function transforms control flow constructs containing memory
   writes of the form:

   | for (i = 0; i < N; i++)
   |   if (cond)
   |     A[i] = expr;

   into the following form that does not contain control flow:

   | for (i = 0; i < N; i++)
   |   A[i] = cond ? expr : A[i];

   The original CFG looks like this:

   | bb_0
   |   i = 0
   | end_bb_0
   |
   | bb_1
   |   if (i < N) goto bb_5 else goto bb_2
   | end_bb_1
   |
   | bb_2
   |   cond = some_computation;
   |   if (cond) goto bb_3 else goto bb_4
   | end_bb_2
   |
   | bb_3
   |   A[i] = expr;
   |   goto bb_4
   | end_bb_3
   |
   | bb_4
   |   goto bb_1
   | end_bb_4

   insert_gimplified_predicates inserts the computation of the COND
   expression at the beginning of the destination basic block:

   | bb_0
   |   i = 0
   | end_bb_0
   |
   | bb_1
   |   if (i < N) goto bb_5 else goto bb_2
   | end_bb_1
   |
   | bb_2
   |   cond = some_computation;
   |   if (cond) goto bb_3 else goto bb_4
   | end_bb_2
   |
   | bb_3
   |   cond = some_computation;
   |   A[i] = expr;
   |   goto bb_4
   | end_bb_3
   |
   | bb_4
   |   goto bb_1
   | end_bb_4

   predicate_statements is then predicating the memory write as follows:

   | bb_0
   |   i = 0
   | end_bb_0
   |
   | bb_1
   |   if (i < N) goto bb_5 else goto bb_2
   | end_bb_1
   |
   | bb_2
   |   if (cond) goto bb_3 else goto bb_4
   | end_bb_2
   |
   | bb_3
   |   cond = some_computation;
   |   A[i] = cond ? expr : A[i];
   |   goto bb_4
   | end_bb_3
   |
   | bb_4
   |   goto bb_1
   | end_bb_4

   and finally combine_blocks removes the basic block boundaries making
   the loop vectorizable:

   | bb_0
   |   i = 0
   |   if (i < N) goto bb_5 else goto bb_1
   | end_bb_0
   |
   | bb_1
   |   cond = some_computation;
   |   A[i] = cond ? expr : A[i];
   |   if (i < N) goto bb_5 else goto bb_4
   | end_bb_1
   |
   | bb_4
   |   goto bb_1
   | end_bb_4
*/

static void
predicate_statements (loop_p loop)
{
  unsigned int i, orig_loop_num_nodes = loop->num_nodes;
  auto_vec<int, 1> vect_sizes;
  auto_vec<tree, 1> vect_masks;

  for (i = 1; i < orig_loop_num_nodes; i++)
    {
      gimple_stmt_iterator gsi;
      basic_block bb = ifc_bbs[i];
      tree cond = bb_predicate (bb);
      bool swap;
      int index;

      if (is_true_predicate (cond) || is_false_predicate (cond))
	continue;

      swap = false;
      if (TREE_CODE (cond) == TRUTH_NOT_EXPR)
	{
	  swap = true;
	  cond = TREE_OPERAND (cond, 0);
	}

      vect_sizes.truncate (0);
      vect_masks.truncate (0);

      for (gsi = gsi_start_bb (bb); !gsi_end_p (gsi); gsi_next (&gsi))
<<<<<<< HEAD
	{
	  gassign *stmt = dyn_cast <gassign *> (gsi_stmt (gsi));
	  if (!stmt)
	    continue;
	  if (gimple_plf (stmt, GF_PLF_2))
	    {
	      tree lhs = gimple_assign_lhs (stmt);
	      tree mask;
	      gimple *new_stmt;
	      gimple_seq stmts = NULL;
	      machine_mode mode = TYPE_MODE (TREE_TYPE (lhs));
	      /* We checked before setting GF_PLF_2 that an equivalent
		 integer mode exists.  */
	      int bitsize = GET_MODE_BITSIZE (mode).to_constant ();
	      if (!vect_sizes.is_empty ()
		  && (index = mask_exists (bitsize, vect_sizes)) != -1)
		/* Use created mask.  */
		mask = vect_masks[index];
	      else
		{
		  if (COMPARISON_CLASS_P (cond))
		    mask = gimple_build (&stmts, TREE_CODE (cond),
					 boolean_type_node,
					 TREE_OPERAND (cond, 0),
					 TREE_OPERAND (cond, 1));
		  else
		    {
		      gcc_assert (TREE_CODE (cond) == SSA_NAME);
		      mask = cond;
		    }

		  if (swap)
		    {
		      tree true_val
			= constant_boolean_node (true, TREE_TYPE (mask));
		      mask = gimple_build (&stmts, BIT_XOR_EXPR,
					   TREE_TYPE (mask), mask, true_val);
		    }
		  gsi_insert_seq_before (&gsi, stmts, GSI_SAME_STMT);

		  /* Save mask and its size for further use.  */
		  vect_sizes.safe_push (bitsize);
		  vect_masks.safe_push (mask);
		}
	      if (gimple_assign_single_p (stmt))
		new_stmt = predicate_load_or_store (&gsi, stmt, mask);
	      else
		new_stmt = predicate_rhs_code (stmt, mask, cond);
=======
	if (!gimple_assign_single_p (stmt = gsi_stmt (gsi)))
	  continue;
	else if (gimple_plf (stmt, GF_PLF_2))
	  {
	    tree lhs = gimple_assign_lhs (stmt);
	    tree rhs = gimple_assign_rhs1 (stmt);
	    tree ref, addr, ptr, mask;
	    gcall *new_stmt;
	    gimple_seq stmts = NULL;
	    int bitsize = GET_MODE_BITSIZE (TYPE_MODE (TREE_TYPE (lhs)));
	    ref = TREE_CODE (lhs) == SSA_NAME ? rhs : lhs;
	    mark_addressable (ref);
	    addr = force_gimple_operand_gsi (&gsi, build_fold_addr_expr (ref),
					     true, NULL_TREE, true,
					     GSI_SAME_STMT);
	    if (!vect_sizes.is_empty ()
		&& (index = mask_exists (bitsize, vect_sizes)) != -1)
	      /* Use created mask.  */
	      mask = vect_masks[index];
	    else
	      {
		if (COMPARISON_CLASS_P (cond))
		  mask = gimple_build (&stmts, TREE_CODE (cond),
				       boolean_type_node,
				       TREE_OPERAND (cond, 0),
				       TREE_OPERAND (cond, 1));
		else
		  {
		    gcc_assert (TREE_CODE (cond) == SSA_NAME);
		    mask = cond;
		  }

		if (swap)
		  {
		    tree true_val
		      = constant_boolean_node (true, TREE_TYPE (mask));
		    mask = gimple_build (&stmts, BIT_XOR_EXPR,
					 TREE_TYPE (mask), mask, true_val);
		  }
		gsi_insert_seq_before (&gsi, stmts, GSI_SAME_STMT);

		mask = ifc_temp_var (TREE_TYPE (mask), mask, &gsi);
		/* Save mask and its size for further use.  */
	        vect_sizes.safe_push (bitsize);
		vect_masks.safe_push (mask);
	      }
	    ptr = build_int_cst (reference_alias_ptr_type (ref),
				 get_object_alignment (ref));
	    /* Copy points-to info if possible.  */
	    if (TREE_CODE (addr) == SSA_NAME && !SSA_NAME_PTR_INFO (addr))
	      copy_ref_info (build2 (MEM_REF, TREE_TYPE (ref), addr, ptr),
			     ref);
	    if (TREE_CODE (lhs) == SSA_NAME)
	      {
		new_stmt
		  = gimple_build_call_internal (IFN_MASK_LOAD, 3, addr,
						ptr, mask);
		gimple_call_set_lhs (new_stmt, lhs);
		gimple_set_vuse (new_stmt, gimple_vuse (stmt));
	      }
	    else
	      {
		new_stmt
		  = gimple_build_call_internal (IFN_MASK_STORE, 4, addr, ptr,
						  mask, rhs);
		gimple_set_vuse (new_stmt, gimple_vuse (stmt));
		gimple_set_vdef (new_stmt, gimple_vdef (stmt));
		SSA_NAME_DEF_STMT (gimple_vdef (new_stmt)) = new_stmt;
	      }
	    gimple_call_set_nothrow (new_stmt, true);
>>>>>>> 5a462df3

	      gsi_replace (&gsi, new_stmt, true);
	    }
	  else if (gimple_vdef (stmt))
	    {
	      tree lhs = gimple_assign_lhs (stmt);
	      tree rhs = gimple_assign_rhs1 (stmt);
	      tree type = TREE_TYPE (lhs);

	      lhs = ifc_temp_var (type, unshare_expr (lhs), &gsi);
	      rhs = ifc_temp_var (type, unshare_expr (rhs), &gsi);
	      if (swap)
		std::swap (lhs, rhs);
	      cond = force_gimple_operand_gsi_1 (&gsi, unshare_expr (cond),
						 is_gimple_condexpr, NULL_TREE,
						 true, GSI_SAME_STMT);
	      rhs = fold_build_cond_expr (type, unshare_expr (cond), rhs, lhs);
	      gimple_assign_set_rhs1 (stmt, ifc_temp_var (type, rhs, &gsi));
	      update_stmt (stmt);
	    }
	}
    }
}

/* Remove all GIMPLE_CONDs and GIMPLE_LABELs of all the basic blocks
   other than the exit and latch of the LOOP.  Also resets the
   GIMPLE_DEBUG information.  */

static void
remove_conditions_and_labels (loop_p loop)
{
  gimple_stmt_iterator gsi;
  unsigned int i;

  for (i = 0; i < loop->num_nodes; i++)
    {
      basic_block bb = ifc_bbs[i];

      if (bb_with_exit_edge_p (loop, bb)
        || bb == loop->latch)
      continue;

      for (gsi = gsi_start_bb (bb); !gsi_end_p (gsi); )
	switch (gimple_code (gsi_stmt (gsi)))
	  {
	  case GIMPLE_COND:
	  case GIMPLE_LABEL:
	    gsi_remove (&gsi, true);
	    break;

	  case GIMPLE_DEBUG:
	    /* ??? Should there be conditional GIMPLE_DEBUG_BINDs?  */
	    if (gimple_debug_bind_p (gsi_stmt (gsi)))
	      {
		gimple_debug_bind_reset_value (gsi_stmt (gsi));
		update_stmt (gsi_stmt (gsi));
	      }
	    gsi_next (&gsi);
	    break;

	  default:
	    gsi_next (&gsi);
	  }
    }
}

/* Combine all the basic blocks from LOOP into one or two super basic
   blocks.  Replace PHI nodes with conditional modify expressions.  */

static void
combine_blocks (struct loop *loop)
{
  basic_block bb, exit_bb, merge_target_bb;
  unsigned int orig_loop_num_nodes = loop->num_nodes;
  unsigned int i;
  edge e;
  edge_iterator ei;

  remove_conditions_and_labels (loop);
  insert_gimplified_predicates (loop);
  predicate_all_scalar_phis (loop);

  if (need_to_predicate)
    predicate_statements (loop);

  /* Merge basic blocks: first remove all the edges in the loop,
     except for those from the exit block.  */
  exit_bb = NULL;
  bool *predicated = XNEWVEC (bool, orig_loop_num_nodes);
  for (i = 0; i < orig_loop_num_nodes; i++)
    {
      bb = ifc_bbs[i];
      predicated[i] = !is_true_predicate (bb_predicate (bb));
      free_bb_predicate (bb);
      if (bb_with_exit_edge_p (loop, bb))
	{
	  gcc_assert (exit_bb == NULL);
	  exit_bb = bb;
	}
    }
  gcc_assert (exit_bb != loop->latch);

  for (i = 1; i < orig_loop_num_nodes; i++)
    {
      bb = ifc_bbs[i];

      for (ei = ei_start (bb->preds); (e = ei_safe_edge (ei));)
	{
	  if (e->src == exit_bb)
	    ei_next (&ei);
	  else
	    remove_edge (e);
	}
    }

  if (exit_bb != NULL)
    {
      if (exit_bb != loop->header)
	{
	  /* Connect this node to loop header.  */
	  make_single_succ_edge (loop->header, exit_bb, EDGE_FALLTHRU);
	  set_immediate_dominator (CDI_DOMINATORS, exit_bb, loop->header);
	}

      /* Redirect non-exit edges to loop->latch.  */
      FOR_EACH_EDGE (e, ei, exit_bb->succs)
	{
	  if (!loop_exit_edge_p (loop, e))
	    redirect_edge_and_branch (e, loop->latch);
	}
      set_immediate_dominator (CDI_DOMINATORS, loop->latch, exit_bb);
    }
  else
    {
      /* If the loop does not have an exit, reconnect header and latch.  */
      make_edge (loop->header, loop->latch, EDGE_FALLTHRU);
      set_immediate_dominator (CDI_DOMINATORS, loop->latch, loop->header);
    }

  merge_target_bb = loop->header;

  /* Get at the virtual def valid for uses starting at the first block
     we merge into the header.  Without a virtual PHI the loop has the
     same virtual use on all stmts.  */
  gphi *vphi = get_virtual_phi (loop->header);
  tree last_vdef = NULL_TREE;
  if (vphi)
    {
      last_vdef = gimple_phi_result (vphi);
      for (gimple_stmt_iterator gsi = gsi_start_bb (loop->header);
	   ! gsi_end_p (gsi); gsi_next (&gsi))
	if (gimple_vdef (gsi_stmt (gsi)))
	  last_vdef = gimple_vdef (gsi_stmt (gsi));
    }
  for (i = 1; i < orig_loop_num_nodes; i++)
    {
      gimple_stmt_iterator gsi;
      gimple_stmt_iterator last;

      bb = ifc_bbs[i];

      if (bb == exit_bb || bb == loop->latch)
	continue;

      /* We release virtual PHIs late because we have to propagate them
         out using the current VUSE.  The def might be the one used
	 after the loop.  */
      vphi = get_virtual_phi (bb);
      if (vphi)
	{
	  imm_use_iterator iter;
	  use_operand_p use_p;
	  gimple *use_stmt;
	  FOR_EACH_IMM_USE_STMT (use_stmt, iter, gimple_phi_result (vphi))
	    {
	      FOR_EACH_IMM_USE_ON_STMT (use_p, iter)
		SET_USE (use_p, last_vdef);
	    }
	  gsi = gsi_for_stmt (vphi); 
	  remove_phi_node (&gsi, true);
	}

      /* Make stmts member of loop->header and clear range info from all stmts
	 in BB which is now no longer executed conditional on a predicate we
	 could have derived it from.  */
      for (gsi = gsi_start_bb (bb); !gsi_end_p (gsi); gsi_next (&gsi))
	{
	  gimple *stmt = gsi_stmt (gsi);
	  gimple_set_bb (stmt, merge_target_bb);
	  /* Update virtual operands.  */
	  if (last_vdef)
	    {
	      use_operand_p use_p = ssa_vuse_operand (stmt);
	      if (use_p
		  && USE_FROM_PTR (use_p) != last_vdef)
		SET_USE (use_p, last_vdef);
	      if (gimple_vdef (stmt))
		last_vdef = gimple_vdef (stmt);
	    }
	  if (predicated[i])
	    {
	      ssa_op_iter i;
	      tree op;
	      FOR_EACH_SSA_TREE_OPERAND (op, stmt, i, SSA_OP_DEF)
		reset_flow_sensitive_info (op);
	    }
	}

      /* Update stmt list.  */
      last = gsi_last_bb (merge_target_bb);
      gsi_insert_seq_after_without_update (&last, bb_seq (bb), GSI_NEW_STMT);
      set_bb_seq (bb, NULL);

      delete_basic_block (bb);
    }

  /* If possible, merge loop header to the block with the exit edge.
     This reduces the number of basic blocks to two, to please the
     vectorizer that handles only loops with two nodes.  */
  if (exit_bb
      && exit_bb != loop->header)
    {
      /* We release virtual PHIs late because we have to propagate them
         out using the current VUSE.  The def might be the one used
	 after the loop.  */
      vphi = get_virtual_phi (exit_bb);
      if (vphi)
	{
	  imm_use_iterator iter;
	  use_operand_p use_p;
	  gimple *use_stmt;
	  FOR_EACH_IMM_USE_STMT (use_stmt, iter, gimple_phi_result (vphi))
	    {
	      FOR_EACH_IMM_USE_ON_STMT (use_p, iter)
		SET_USE (use_p, last_vdef);
	    }
	  gimple_stmt_iterator gsi = gsi_for_stmt (vphi); 
	  remove_phi_node (&gsi, true);
	}

      if (can_merge_blocks_p (loop->header, exit_bb))
	merge_blocks (loop->header, exit_bb);
    }

  free (ifc_bbs);
  ifc_bbs = NULL;
  free (predicated);
}

/* Version LOOP before if-converting it; the original loop
   will be if-converted, the new copy of the loop will not,
   and the LOOP_VECTORIZED internal call will be guarding which
   loop to execute.  The vectorizer pass will fold this
   internal call into either true or false. 

   Note that this function intentionally invalidates profile.  Both edges
   out of LOOP_VECTORIZED must have 100% probability so the profile remains
   consistent after the condition is folded in the vectorizer.  */

static struct loop *
version_loop_for_if_conversion (struct loop *loop)
{
  basic_block cond_bb;
  tree cond = make_ssa_name (boolean_type_node);
  struct loop *new_loop;
  gimple *g;
  gimple_stmt_iterator gsi;
  unsigned int save_length;

  g = gimple_build_call_internal (IFN_LOOP_VECTORIZED, 2,
				  build_int_cst (integer_type_node, loop->num),
				  integer_zero_node);
  gimple_call_set_lhs (g, cond);

  /* Save BB->aux around loop_version as that uses the same field.  */
  save_length = loop->inner ? loop->inner->num_nodes : loop->num_nodes;
  void **saved_preds = XALLOCAVEC (void *, save_length);
  for (unsigned i = 0; i < save_length; i++)
    saved_preds[i] = ifc_bbs[i]->aux;

  initialize_original_copy_tables ();
  /* At this point we invalidate porfile confistency until IFN_LOOP_VECTORIZED
     is re-merged in the vectorizer.  */
  new_loop = loop_version (loop, cond, &cond_bb,
			   profile_probability::always (),
			   profile_probability::always (),
			   profile_probability::always (),
			   profile_probability::always (), true);
  free_original_copy_tables ();

  for (unsigned i = 0; i < save_length; i++)
    ifc_bbs[i]->aux = saved_preds[i];

  if (new_loop == NULL)
    return NULL;

  new_loop->dont_vectorize = true;
  new_loop->force_vectorize = false;
  gsi = gsi_last_bb (cond_bb);
  gimple_call_set_arg (g, 1, build_int_cst (integer_type_node, new_loop->num));
  gsi_insert_before (&gsi, g, GSI_SAME_STMT);
  update_ssa (TODO_update_ssa);
  return new_loop;
}

/* Return true when LOOP satisfies the follow conditions that will
   allow it to be recognized by the vectorizer for outer-loop
   vectorization:
    - The loop is not the root node of the loop tree.
    - The loop has exactly one inner loop.
    - The loop has a single exit.
    - The loop header has a single successor, which is the inner
      loop header.
    - Each of the inner and outer loop latches have a single
      predecessor.
    - The loop exit block has a single predecessor, which is the
      inner loop's exit block.  */

static bool
versionable_outer_loop_p (struct loop *loop)
{
  if (!loop_outer (loop)
      || loop->dont_vectorize
      || !loop->inner
      || loop->inner->next
      || !single_exit (loop)
      || !single_succ_p (loop->header)
      || single_succ (loop->header) != loop->inner->header
      || !single_pred_p (loop->latch)
      || !single_pred_p (loop->inner->latch))
    return false;

  basic_block outer_exit = single_pred (loop->latch);
  basic_block inner_exit = single_pred (loop->inner->latch);

  if (!single_pred_p (outer_exit) || single_pred (outer_exit) != inner_exit)
    return false;

  if (dump_file)
    fprintf (dump_file, "Found vectorizable outer loop for versioning\n");

  return true;
}

/* Performs splitting of critical edges.  Skip splitting and return false
   if LOOP will not be converted because:

     - LOOP is not well formed.
     - LOOP has PHI with more than MAX_PHI_ARG_NUM arguments.

   Last restriction is valid only if AGGRESSIVE_IF_CONV is false.  */

static bool
ifcvt_split_critical_edges (struct loop *loop, bool aggressive_if_conv)
{
  basic_block *body;
  basic_block bb;
  unsigned int num = loop->num_nodes;
  unsigned int i;
  gimple *stmt;
  edge e;
  edge_iterator ei;
  auto_vec<edge> critical_edges;

  /* Loop is not well formed.  */
  if (num <= 2 || loop->inner || !single_exit (loop))
    return false;

  body = get_loop_body (loop);
  for (i = 0; i < num; i++)
    {
      bb = body[i];
      if (!aggressive_if_conv
	  && phi_nodes (bb)
	  && EDGE_COUNT (bb->preds) > MAX_PHI_ARG_NUM)
	{
	  if (dump_file && (dump_flags & TDF_DETAILS))
	    fprintf (dump_file,
		     "BB %d has complicated PHI with more than %u args.\n",
		     bb->index, MAX_PHI_ARG_NUM);

	  free (body);
	  return false;
	}
      if (bb == loop->latch || bb_with_exit_edge_p (loop, bb))
	continue;

      stmt = last_stmt (bb);
      /* Skip basic blocks not ending with conditional branch.  */
      if (!stmt || gimple_code (stmt) != GIMPLE_COND)
	continue;

      FOR_EACH_EDGE (e, ei, bb->succs)
	if (EDGE_CRITICAL_P (e) && e->dest->loop_father == loop)
	  critical_edges.safe_push (e);
    }
  free (body);

  while (critical_edges.length () > 0)
    {
      e = critical_edges.pop ();
      /* Don't split if bb can be predicated along non-critical edge.  */
      if (EDGE_COUNT (e->dest->preds) > 2 || all_preds_critical_p (e->dest))
	split_edge (e);
    }

  return true;
}

/* Delete redundant statements produced by predication which prevents
   loop vectorization.  */

static void
ifcvt_local_dce (basic_block bb)
{
  gimple *stmt;
  gimple *stmt1;
  gimple *phi;
  gimple_stmt_iterator gsi;
  auto_vec<gimple *> worklist;
  enum gimple_code code;
  use_operand_p use_p;
  imm_use_iterator imm_iter;
  std::pair <tree, tree> *name_pair;
  unsigned int i;

  FOR_EACH_VEC_ELT (redundant_ssa_names, i, name_pair)
    replace_uses_by (name_pair->first, name_pair->second);
  redundant_ssa_names.release ();

  worklist.create (64);
  /* Consider all phi as live statements.  */
  for (gsi = gsi_start_phis (bb); !gsi_end_p (gsi); gsi_next (&gsi))
    {
      phi = gsi_stmt (gsi);
      gimple_set_plf (phi, GF_PLF_2, true);
      worklist.safe_push (phi);
    }
  /* Consider load/store statements, CALL and COND as live.  */
  for (gsi = gsi_start_bb (bb); !gsi_end_p (gsi); gsi_next (&gsi))
    {
      stmt = gsi_stmt (gsi);
      if (gimple_store_p (stmt)
	  || gimple_assign_load_p (stmt)
	  || is_gimple_debug (stmt))
	{
	  gimple_set_plf (stmt, GF_PLF_2, true);
	  worklist.safe_push (stmt);
	  continue;
	}
      code = gimple_code (stmt);
      if (code == GIMPLE_COND || code == GIMPLE_CALL)
	{
	  gimple_set_plf (stmt, GF_PLF_2, true);
	  worklist.safe_push (stmt);
	  continue;
	}
      gimple_set_plf (stmt, GF_PLF_2, false);

      if (code == GIMPLE_ASSIGN)
	{
	  tree lhs = gimple_assign_lhs (stmt);
	  FOR_EACH_IMM_USE_FAST (use_p, imm_iter, lhs)
	    {
	      stmt1 = USE_STMT (use_p);
	      if (gimple_bb (stmt1) != bb)
		{
		  gimple_set_plf (stmt, GF_PLF_2, true);
		  worklist.safe_push (stmt);
		  break;
		}
	    }
	}
    }
  /* Propagate liveness through arguments of live stmt.  */
  while (worklist.length () > 0)
    {
      ssa_op_iter iter;
      use_operand_p use_p;
      tree use;

      stmt = worklist.pop ();
      FOR_EACH_PHI_OR_STMT_USE (use_p, stmt, iter, SSA_OP_USE)
	{
	  use = USE_FROM_PTR (use_p);
	  if (TREE_CODE (use) != SSA_NAME)
	    continue;
	  stmt1 = SSA_NAME_DEF_STMT (use);
	  if (gimple_bb (stmt1) != bb
	      || gimple_plf (stmt1, GF_PLF_2))
	    continue;
	  gimple_set_plf (stmt1, GF_PLF_2, true);
	  worklist.safe_push (stmt1);
	}
    }
  /* Delete dead statements.  */
  gsi = gsi_start_bb (bb);
  while (!gsi_end_p (gsi))
    {
      stmt = gsi_stmt (gsi);
      if (gimple_plf (stmt, GF_PLF_2))
	{
	  gsi_next (&gsi);
	  continue;
	}
      if (dump_file && (dump_flags & TDF_DETAILS))
	{
	  fprintf (dump_file, "Delete dead stmt in bb#%d\n", bb->index);
	  print_gimple_stmt (dump_file, stmt, 0, TDF_SLIM);
	}
      gsi_remove (&gsi, true);
      release_defs (stmt);
    }
}

/* If-convert LOOP when it is legal.  For the moment this pass has no
   profitability analysis.  Returns non-zero todo flags when something
   changed.  */

unsigned int
tree_if_conversion (struct loop *loop)
{
  unsigned int todo = 0;
  bool aggressive_if_conv;
  struct loop *rloop;

 again:
  rloop = NULL;
  ifc_bbs = NULL;
  need_to_predicate = false;
  any_complicated_phi = false;

  /* Apply more aggressive if-conversion when loop or its outer loop were
     marked with simd pragma.  When that's the case, we try to if-convert
     loop containing PHIs with more than MAX_PHI_ARG_NUM arguments.  */
  aggressive_if_conv = loop->force_vectorize;
  if (!aggressive_if_conv)
    {
      struct loop *outer_loop = loop_outer (loop);
      if (outer_loop && outer_loop->force_vectorize)
	aggressive_if_conv = true;
    }

  if (!ifcvt_split_critical_edges (loop, aggressive_if_conv))
    goto cleanup;

  if (!if_convertible_loop_p (loop)
      || !dbg_cnt (if_conversion_tree))
    goto cleanup;

  if ((need_to_predicate || any_complicated_phi)
      && ((!flag_tree_loop_vectorize && !loop->force_vectorize)
	  || loop->dont_vectorize))
    goto cleanup;

  /* Since we have no cost model, always version loops unless the user
     specified -ftree-loop-if-convert or unless versioning is required.
     Either version this loop, or if the pattern is right for outer-loop
     vectorization, version the outer loop.  In the latter case we will
     still if-convert the original inner loop.  */
  if (need_to_predicate
      || any_complicated_phi
      || flag_tree_loop_if_convert != 1)
    {
      struct loop *vloop
	= (versionable_outer_loop_p (loop_outer (loop))
	   ? loop_outer (loop) : loop);
      struct loop *nloop = version_loop_for_if_conversion (vloop);
      if (nloop == NULL)
	goto cleanup;
      if (vloop != loop)
	{
	  /* If versionable_outer_loop_p decided to version the
	     outer loop, version also the inner loop of the non-vectorized
	     loop copy.  So we transform:
	      loop1
		loop2
	     into:
	      if (LOOP_VECTORIZED (1, 3))
		{
		  loop1
		    loop2
		}
	      else
		loop3 (copy of loop1)
		  if (LOOP_VECTORIZED (4, 5))
		    loop4 (copy of loop2)
		  else
		    loop5 (copy of loop4)  */
	  gcc_assert (nloop->inner && nloop->inner->next == NULL);
	  rloop = nloop->inner;
	}
    }

  /* Now all statements are if-convertible.  Combine all the basic
     blocks into one huge basic block doing the if-conversion
     on-the-fly.  */
  combine_blocks (loop);

  /* Delete dead predicate computations.  */
  ifcvt_local_dce (loop->header);

  todo |= TODO_cleanup_cfg;

 cleanup:
  if (ifc_bbs)
    {
      unsigned int i;

      for (i = 0; i < loop->num_nodes; i++)
	free_bb_predicate (ifc_bbs[i]);

      free (ifc_bbs);
      ifc_bbs = NULL;
    }
  if (rloop != NULL)
    {
      loop = rloop;
      goto again;
    }

  return todo;
}

/* Tree if-conversion pass management.  */

namespace {

const pass_data pass_data_if_conversion =
{
  GIMPLE_PASS, /* type */
  "ifcvt", /* name */
  OPTGROUP_NONE, /* optinfo_flags */
  TV_TREE_LOOP_IFCVT, /* tv_id */
  ( PROP_cfg | PROP_ssa ), /* properties_required */
  0, /* properties_provided */
  0, /* properties_destroyed */
  0, /* todo_flags_start */
  0, /* todo_flags_finish */
};

class pass_if_conversion : public gimple_opt_pass
{
public:
  pass_if_conversion (gcc::context *ctxt)
    : gimple_opt_pass (pass_data_if_conversion, ctxt)
  {}

  /* opt_pass methods: */
  virtual bool gate (function *);
  virtual unsigned int execute (function *);

}; // class pass_if_conversion

bool
pass_if_conversion::gate (function *fun)
{
  return (((flag_tree_loop_vectorize || fun->has_force_vectorize_loops)
	   && flag_tree_loop_if_convert != 0)
	  || flag_tree_loop_if_convert == 1);
}

unsigned int
pass_if_conversion::execute (function *fun)
{
  struct loop *loop;
  unsigned todo = 0;

  if (number_of_loops (fun) <= 1)
    return 0;

  FOR_EACH_LOOP (loop, 0)
    if (flag_tree_loop_if_convert == 1
	|| ((flag_tree_loop_vectorize || loop->force_vectorize)
	    && !loop->dont_vectorize))
      todo |= tree_if_conversion (loop);

  if (flag_checking)
    {
      basic_block bb;
      FOR_EACH_BB_FN (bb, fun)
	gcc_assert (!bb->aux);
    }

  return todo;
}

} // anon namespace

gimple_opt_pass *
make_pass_if_conversion (gcc::context *ctxt)
{
  return new pass_if_conversion (ctxt);
}<|MERGE_RESOLUTION|>--- conflicted
+++ resolved
@@ -922,11 +922,7 @@
 
   /* Mask should be integer mode of the same size as the load/store
      mode.  */
-<<<<<<< HEAD
   machine_mode mode = TYPE_MODE (TREE_TYPE (lhs));
-=======
-  mode = TYPE_MODE (TREE_TYPE (lhs));
->>>>>>> 5a462df3
   if (!int_mode_for_mode (mode).exists () || VECTOR_MODE_P (mode))
     return false;
 
@@ -2099,7 +2095,7 @@
 static gimple *
 predicate_load_or_store (gimple_stmt_iterator *gsi, gassign *stmt, tree mask)
 {
-  gimple *new_stmt;
+  gcall *new_stmt;
 
   tree lhs = gimple_assign_lhs (stmt);
   tree rhs = gimple_assign_rhs1 (stmt);
@@ -2130,6 +2126,7 @@
       gimple_set_vdef (new_stmt, gimple_vdef (stmt));
       SSA_NAME_DEF_STMT (gimple_vdef (new_stmt)) = new_stmt;
     }
+  gimple_call_set_nothrow (new_stmt, true);
   return new_stmt;
 }
 
@@ -2207,6 +2204,7 @@
   internal_fn cond_fn = get_conditional_internal_fn (code, lhs_type);
   gcall *new_stmt = gimple_build_call_internal_vec (cond_fn, args);
   gimple_call_set_lhs (new_stmt, lhs);
+  gimple_call_set_nothrow (new_stmt, true);
 
   return new_stmt;
 }
@@ -2347,7 +2345,6 @@
       vect_masks.truncate (0);
 
       for (gsi = gsi_start_bb (bb); !gsi_end_p (gsi); gsi_next (&gsi))
-<<<<<<< HEAD
 	{
 	  gassign *stmt = dyn_cast <gassign *> (gsi_stmt (gsi));
 	  if (!stmt)
@@ -2396,78 +2393,6 @@
 		new_stmt = predicate_load_or_store (&gsi, stmt, mask);
 	      else
 		new_stmt = predicate_rhs_code (stmt, mask, cond);
-=======
-	if (!gimple_assign_single_p (stmt = gsi_stmt (gsi)))
-	  continue;
-	else if (gimple_plf (stmt, GF_PLF_2))
-	  {
-	    tree lhs = gimple_assign_lhs (stmt);
-	    tree rhs = gimple_assign_rhs1 (stmt);
-	    tree ref, addr, ptr, mask;
-	    gcall *new_stmt;
-	    gimple_seq stmts = NULL;
-	    int bitsize = GET_MODE_BITSIZE (TYPE_MODE (TREE_TYPE (lhs)));
-	    ref = TREE_CODE (lhs) == SSA_NAME ? rhs : lhs;
-	    mark_addressable (ref);
-	    addr = force_gimple_operand_gsi (&gsi, build_fold_addr_expr (ref),
-					     true, NULL_TREE, true,
-					     GSI_SAME_STMT);
-	    if (!vect_sizes.is_empty ()
-		&& (index = mask_exists (bitsize, vect_sizes)) != -1)
-	      /* Use created mask.  */
-	      mask = vect_masks[index];
-	    else
-	      {
-		if (COMPARISON_CLASS_P (cond))
-		  mask = gimple_build (&stmts, TREE_CODE (cond),
-				       boolean_type_node,
-				       TREE_OPERAND (cond, 0),
-				       TREE_OPERAND (cond, 1));
-		else
-		  {
-		    gcc_assert (TREE_CODE (cond) == SSA_NAME);
-		    mask = cond;
-		  }
-
-		if (swap)
-		  {
-		    tree true_val
-		      = constant_boolean_node (true, TREE_TYPE (mask));
-		    mask = gimple_build (&stmts, BIT_XOR_EXPR,
-					 TREE_TYPE (mask), mask, true_val);
-		  }
-		gsi_insert_seq_before (&gsi, stmts, GSI_SAME_STMT);
-
-		mask = ifc_temp_var (TREE_TYPE (mask), mask, &gsi);
-		/* Save mask and its size for further use.  */
-	        vect_sizes.safe_push (bitsize);
-		vect_masks.safe_push (mask);
-	      }
-	    ptr = build_int_cst (reference_alias_ptr_type (ref),
-				 get_object_alignment (ref));
-	    /* Copy points-to info if possible.  */
-	    if (TREE_CODE (addr) == SSA_NAME && !SSA_NAME_PTR_INFO (addr))
-	      copy_ref_info (build2 (MEM_REF, TREE_TYPE (ref), addr, ptr),
-			     ref);
-	    if (TREE_CODE (lhs) == SSA_NAME)
-	      {
-		new_stmt
-		  = gimple_build_call_internal (IFN_MASK_LOAD, 3, addr,
-						ptr, mask);
-		gimple_call_set_lhs (new_stmt, lhs);
-		gimple_set_vuse (new_stmt, gimple_vuse (stmt));
-	      }
-	    else
-	      {
-		new_stmt
-		  = gimple_build_call_internal (IFN_MASK_STORE, 4, addr, ptr,
-						  mask, rhs);
-		gimple_set_vuse (new_stmt, gimple_vuse (stmt));
-		gimple_set_vdef (new_stmt, gimple_vdef (stmt));
-		SSA_NAME_DEF_STMT (gimple_vdef (new_stmt)) = new_stmt;
-	      }
-	    gimple_call_set_nothrow (new_stmt, true);
->>>>>>> 5a462df3
 
 	      gsi_replace (&gsi, new_stmt, true);
 	    }
