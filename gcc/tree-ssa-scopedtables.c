--- conflicted
+++ resolved
@@ -496,11 +496,7 @@
 	  /* Strictly, we could try to normalize variable-sized accesses too,
 	    but here we just deal with the common case.  */
 	  if (known_size_p (max_size)
-<<<<<<< HEAD
-	      && must_eq (size, max_size))
-=======
 	      && known_eq (size, max_size))
->>>>>>> 70783a86
 	    {
 	      enum tree_code code = MEM_REF;
 	      hstate.add_object (code);
@@ -537,37 +533,23 @@
   poly_int64 off0, sz0, max0;
   tree base0 = get_ref_base_and_extent (t0, &off0, &sz0, &max0, &rev0);
   if (!known_size_p (max0)
-<<<<<<< HEAD
-      || may_ne (sz0, max0))
-=======
       || maybe_ne (sz0, max0))
->>>>>>> 70783a86
     return false;
 
   bool rev1;
   poly_int64 off1, sz1, max1;
   tree base1 = get_ref_base_and_extent (t1, &off1, &sz1, &max1, &rev1);
   if (!known_size_p (max1)
-<<<<<<< HEAD
-      || may_ne (sz1, max1))
-=======
       || maybe_ne (sz1, max1))
->>>>>>> 70783a86
     return false;
 
   if (rev0 != rev1)
     return false;
 
   /* Types were compatible, so this is a sanity check.  */
-<<<<<<< HEAD
-  gcc_assert (must_eq (sz0, sz1));
-
-  return must_eq (off0, off1) && operand_equal_p (base0, base1, 0);
-=======
   gcc_assert (known_eq (sz0, sz1));
 
   return known_eq (off0, off1) && operand_equal_p (base0, base1, 0);
->>>>>>> 70783a86
 }
 
 /* Compare two hashable_expr structures for equivalence.  They are
