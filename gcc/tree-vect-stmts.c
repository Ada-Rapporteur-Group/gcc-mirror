/* Statement Analysis and Transformation for Vectorization
   Copyright (C) 2003-2017 Free Software Foundation, Inc.
   Contributed by Dorit Naishlos <dorit@il.ibm.com>
   and Ira Rosen <irar@il.ibm.com>

This file is part of GCC.

GCC is free software; you can redistribute it and/or modify it under
the terms of the GNU General Public License as published by the Free
Software Foundation; either version 3, or (at your option) any later
version.

GCC is distributed in the hope that it will be useful, but WITHOUT ANY
WARRANTY; without even the implied warranty of MERCHANTABILITY or
FITNESS FOR A PARTICULAR PURPOSE.  See the GNU General Public License
for more details.

You should have received a copy of the GNU General Public License
along with GCC; see the file COPYING3.  If not see
<http://www.gnu.org/licenses/>.  */

#include "config.h"
#include "system.h"
#include "coretypes.h"
#include "backend.h"
#include "target.h"
#include "rtl.h"
#include "tree.h"
#include "gimple.h"
#include "ssa.h"
#include "optabs-tree.h"
#include "insn-config.h"
#include "recog.h"		/* FIXME: for insn_data */
#include "cgraph.h"
#include "dumpfile.h"
#include "alias.h"
#include "fold-const.h"
#include "stor-layout.h"
#include "tree-eh.h"
#include "gimplify.h"
#include "gimple-iterator.h"
#include "gimplify-me.h"
#include "tree-cfg.h"
#include "tree-ssa-loop-manip.h"
#include "cfgloop.h"
#include "tree-ssa-loop.h"
#include "tree-scalar-evolution.h"
#include "tree-vectorizer.h"
#include "builtins.h"
#include "internal-fn.h"
#include "tree-ssa-loop-niter.h"
#include "cfghooks.h"
#include "gimple-fold.h"

/* For lang_hooks.types.type_for_mode.  */
#include "langhooks.h"

/* Says whether a statement is a load, a store of a vectorized statement
   result, or a store of an invariant value.  */
enum vec_load_store_type {
  VLS_LOAD,
  VLS_STORE,
  VLS_STORE_INVARIANT
};

/* Return the vectorized type for the given statement.  */

tree
stmt_vectype (struct _stmt_vec_info *stmt_info)
{
  return STMT_VINFO_VECTYPE (stmt_info);
}

/* Return TRUE iff the given statement is in an inner loop relative to
   the loop being vectorized.  */
bool
stmt_in_inner_loop_p (struct _stmt_vec_info *stmt_info)
{
  gimple *stmt = STMT_VINFO_STMT (stmt_info);
  basic_block bb = gimple_bb (stmt);
  loop_vec_info loop_vinfo = STMT_VINFO_LOOP_VINFO (stmt_info);
  struct loop* loop;

  if (!loop_vinfo)
    return false;

  loop = LOOP_VINFO_LOOP (loop_vinfo);

  return (bb->loop_father == loop->inner);
}

/* Record the cost of a statement, either by directly informing the 
   target model or by saving it in a vector for later processing.
   Return a preliminary estimate of the statement's cost.  */

unsigned
record_stmt_cost (stmt_vector_for_cost *body_cost_vec, int count,
		  enum vect_cost_for_stmt kind, stmt_vec_info stmt_info,
		  int misalign, enum vect_cost_model_location where)
{
  if (body_cost_vec)
    {
      tree vectype = stmt_info ? stmt_vectype (stmt_info) : NULL_TREE;
      stmt_info_for_cost si = { count, kind,
			        stmt_info ? STMT_VINFO_STMT (stmt_info) : NULL,
				misalign };
      body_cost_vec->safe_push (si);
      return (unsigned)
	(builtin_vectorization_cost (kind, vectype, misalign) * count);
    }
  else
    return add_stmt_cost (stmt_info->vinfo->target_cost_data,
			  count, kind, stmt_info, misalign, where);
}

/* Return a variable of type ELEM_TYPE[NELEMS].  */

static tree
create_vector_array (tree elem_type, unsigned HOST_WIDE_INT nelems)
{
  return create_tmp_var (build_array_type_nelts (elem_type, nelems),
			 "vect_array");
}

/* ARRAY is an array of vectors created by create_vector_array.
   Return an SSA_NAME for the vector in index N.  The reference
   is part of the vectorization of STMT and the vector is associated
   with scalar destination SCALAR_DEST.  */

static tree
read_vector_array (gimple *stmt, gimple_stmt_iterator *gsi, tree scalar_dest,
		   tree array, unsigned HOST_WIDE_INT n)
{
  tree vect_type, vect, vect_name, array_ref;
  gimple *new_stmt;

  gcc_assert (TREE_CODE (TREE_TYPE (array)) == ARRAY_TYPE);
  vect_type = TREE_TYPE (TREE_TYPE (array));
  vect = vect_create_destination_var (scalar_dest, vect_type);
  array_ref = build4 (ARRAY_REF, vect_type, array,
		      build_int_cst (size_type_node, n),
		      NULL_TREE, NULL_TREE);

  new_stmt = gimple_build_assign (vect, array_ref);
  vect_name = make_ssa_name (vect, new_stmt);
  gimple_assign_set_lhs (new_stmt, vect_name);
  vect_finish_stmt_generation (stmt, new_stmt, gsi);

  return vect_name;
}

/* ARRAY is an array of vectors created by create_vector_array.
   Emit code to store SSA_NAME VECT in index N of the array.
   The store is part of the vectorization of STMT.  */

static void
write_vector_array (gimple *stmt, gimple_stmt_iterator *gsi, tree vect,
		    tree array, unsigned HOST_WIDE_INT n)
{
  tree array_ref;
  gimple *new_stmt;

  array_ref = build4 (ARRAY_REF, TREE_TYPE (vect), array,
		      build_int_cst (size_type_node, n),
		      NULL_TREE, NULL_TREE);

  new_stmt = gimple_build_assign (array_ref, vect);
  vect_finish_stmt_generation (stmt, new_stmt, gsi);
}

/* PTR is a pointer to an array of type TYPE.  Return a representation
   of *PTR.  The memory reference replaces those in FIRST_DR
   (and its group).  */

static tree
create_array_ref (tree type, tree ptr, tree alias_ptr_type)
{
  tree mem_ref;

  mem_ref = build2 (MEM_REF, type, ptr, build_int_cst (alias_ptr_type, 0));
  /* Arrays have the same alignment as their type.  */
  set_ptr_info_alignment (get_ptr_info (ptr), TYPE_ALIGN_UNIT (type), 0);
  return mem_ref;
}

/* Utility functions used by vect_mark_stmts_to_be_vectorized.  */

/* Function vect_mark_relevant.

   Mark STMT as "relevant for vectorization" and add it to WORKLIST.  */

static void
vect_mark_relevant (vec<gimple *> *worklist, gimple *stmt,
		    enum vect_relevant relevant, bool live_p)
{
  stmt_vec_info stmt_info = vinfo_for_stmt (stmt);
  enum vect_relevant save_relevant = STMT_VINFO_RELEVANT (stmt_info);
  bool save_live_p = STMT_VINFO_LIVE_P (stmt_info);
  gimple *pattern_stmt;

  if (dump_enabled_p ())
    {
      dump_printf_loc (MSG_NOTE, vect_location,
		       "mark relevant %d, live %d: ", relevant, live_p);
      dump_gimple_stmt (MSG_NOTE, TDF_SLIM, stmt, 0);
    }

  /* If this stmt is an original stmt in a pattern, we might need to mark its
     related pattern stmt instead of the original stmt.  However, such stmts
     may have their own uses that are not in any pattern, in such cases the
     stmt itself should be marked.  */
  if (STMT_VINFO_IN_PATTERN_P (stmt_info))
    {
      /* This is the last stmt in a sequence that was detected as a
	 pattern that can potentially be vectorized.  Don't mark the stmt
	 as relevant/live because it's not going to be vectorized.
	 Instead mark the pattern-stmt that replaces it.  */

      pattern_stmt = STMT_VINFO_RELATED_STMT (stmt_info);

      if (dump_enabled_p ())
	dump_printf_loc (MSG_NOTE, vect_location,
			 "last stmt in pattern. don't mark"
			 " relevant/live.\n");
      stmt_info = vinfo_for_stmt (pattern_stmt);
      gcc_assert (STMT_VINFO_RELATED_STMT (stmt_info) == stmt);
      save_relevant = STMT_VINFO_RELEVANT (stmt_info);
      save_live_p = STMT_VINFO_LIVE_P (stmt_info);
      stmt = pattern_stmt;
    }

  STMT_VINFO_LIVE_P (stmt_info) |= live_p;
  if (relevant > STMT_VINFO_RELEVANT (stmt_info))
    STMT_VINFO_RELEVANT (stmt_info) = relevant;

  if (STMT_VINFO_RELEVANT (stmt_info) == save_relevant
      && STMT_VINFO_LIVE_P (stmt_info) == save_live_p)
    {
      if (dump_enabled_p ())
        dump_printf_loc (MSG_NOTE, vect_location,
                         "already marked relevant/live.\n");
      return;
    }

  worklist->safe_push (stmt);
}


/* Function is_simple_and_all_uses_invariant

   Return true if STMT is simple and all uses of it are invariant.  */

bool
is_simple_and_all_uses_invariant (gimple *stmt, loop_vec_info loop_vinfo)
{
  tree op;
  gimple *def_stmt;
  ssa_op_iter iter;

  if (!is_gimple_assign (stmt))
    return false;

  FOR_EACH_SSA_TREE_OPERAND (op, stmt, iter, SSA_OP_USE)
    {
      enum vect_def_type dt = vect_uninitialized_def;

      if (!vect_is_simple_use (op, loop_vinfo, &def_stmt, &dt))
	{
	  if (dump_enabled_p ())
	    dump_printf_loc (MSG_MISSED_OPTIMIZATION, vect_location,
			     "use not simple.\n");
	  return false;
	}

      if (dt != vect_external_def && dt != vect_constant_def)
	return false;
    }
  return true;
}

/* Function vect_stmt_relevant_p.

   Return true if STMT in loop that is represented by LOOP_VINFO is
   "relevant for vectorization".

   A stmt is considered "relevant for vectorization" if:
   - it has uses outside the loop.
   - it has vdefs (it alters memory).
   - control stmts in the loop (including the exit condition).

   CHECKME: what other side effects would the vectorizer allow?  */

static bool
vect_stmt_relevant_p (gimple *stmt, loop_vec_info loop_vinfo,
		      enum vect_relevant *relevant, bool *live_p)
{
  struct loop *loop = LOOP_VINFO_LOOP (loop_vinfo);
  ssa_op_iter op_iter;
  imm_use_iterator imm_iter;
  use_operand_p use_p;
  def_operand_p def_p;

  *relevant = vect_unused_in_scope;
  *live_p = false;

  /* cond stmt other than loop exit cond.  */
  if (is_ctrl_stmt (stmt)
      && (STMT_VINFO_TYPE (vinfo_for_stmt (stmt))
	  != loop_exit_ctrl_vec_info_type
	  || LOOP_VINFO_SPECULATIVE_EXECUTION (loop_vinfo)))
    *relevant = vect_used_in_scope;

  /* changing memory.  */
  if (gimple_code (stmt) != GIMPLE_PHI)
    if (gimple_vdef (stmt)
	&& !gimple_clobber_p (stmt))
      {
	if (dump_enabled_p ())
	  dump_printf_loc (MSG_NOTE, vect_location,
                           "vec_stmt_relevant_p: stmt has vdefs.\n");
	*relevant = vect_used_in_scope;
      }

  /* uses outside the loop.  */
  FOR_EACH_PHI_OR_STMT_DEF (def_p, stmt, op_iter, SSA_OP_DEF)
    {
      FOR_EACH_IMM_USE_FAST (use_p, imm_iter, DEF_FROM_PTR (def_p))
	{
	  basic_block bb = gimple_bb (USE_STMT (use_p));
	  if (!flow_bb_inside_loop_p (loop, bb))
	    {
	      if (dump_enabled_p ())
		dump_printf_loc (MSG_NOTE, vect_location,
                                 "vec_stmt_relevant_p: used out of loop.\n");

	      if (is_gimple_debug (USE_STMT (use_p)))
		continue;

	      /* We expect all such uses to be in the loop exit phis
		 (because of loop closed form)   */
	      gcc_assert (gimple_code (USE_STMT (use_p)) == GIMPLE_PHI);
	      gcc_assert (bb == single_exit (loop)->dest);

              *live_p = true;
	    }
	}
    }

  if (*live_p && *relevant == vect_unused_in_scope
      && !is_simple_and_all_uses_invariant (stmt, loop_vinfo))
    {
      if (dump_enabled_p ())
	dump_printf_loc (MSG_NOTE, vect_location,
			 "vec_stmt_relevant_p: stmt live but not relevant.\n");
      *relevant = vect_used_only_live;
    }

  return (*live_p || *relevant);
}


/* Function exist_non_indexing_operands_for_use_p

   USE is one of the uses attached to STMT.  Check if USE is
   used in STMT for anything other than indexing an array.  */

static bool
exist_non_indexing_operands_for_use_p (tree use, gimple *stmt)
{
  tree operand;
  stmt_vec_info stmt_info = vinfo_for_stmt (stmt);

  /* USE corresponds to some operand in STMT.  If there is no data
     reference in STMT, then any operand that corresponds to USE
     is not indexing an array.  */
  if (!STMT_VINFO_DATA_REF (stmt_info))
    return true;

  /* STMT has a data_ref. FORNOW this means that its of one of
     the following forms:
     -1- ARRAY_REF = var
     -2- var = ARRAY_REF
     (This should have been verified in analyze_data_refs).

     'var' in the second case corresponds to a def, not a use,
     so USE cannot correspond to any operands that are not used
     for array indexing.

     Therefore, all we need to check is if STMT falls into the
     first case, and whether var corresponds to USE.  */

  if (!gimple_assign_copy_p (stmt))
    {
      if (is_gimple_call (stmt)
	  && gimple_call_internal_p (stmt))
	switch (gimple_call_internal_fn (stmt))
	  {
	  case IFN_MASK_STORE:
	    operand = gimple_call_arg (stmt, 3);
	    if (operand == use)
	      return true;
	    /* FALLTHRU */
	  case IFN_MASK_LOAD:
	    operand = gimple_call_arg (stmt, 2);
	    if (operand == use)
	      return true;
	    break;
	  default:
	    break;
	  }
      return false;
    }

  if (TREE_CODE (gimple_assign_lhs (stmt)) == SSA_NAME)
    return false;
  operand = gimple_assign_rhs1 (stmt);
  if (TREE_CODE (operand) != SSA_NAME)
    return false;

  if (operand == use)
    return true;

  return false;
}


/*
   Function process_use.

   Inputs:
   - a USE in STMT in a loop represented by LOOP_VINFO
   - RELEVANT - enum value to be set in the STMT_VINFO of the stmt
     that defined USE.  This is done by calling mark_relevant and passing it
     the WORKLIST (to add DEF_STMT to the WORKLIST in case it is relevant).
   - FORCE is true if exist_non_indexing_operands_for_use_p check shouldn't
     be performed.

   Outputs:
   Generally, LIVE_P and RELEVANT are used to define the liveness and
   relevance info of the DEF_STMT of this USE:
       STMT_VINFO_LIVE_P (DEF_STMT_info) <-- live_p
       STMT_VINFO_RELEVANT (DEF_STMT_info) <-- relevant
   Exceptions:
   - case 1: If USE is used only for address computations (e.g. array indexing),
   which does not need to be directly vectorized, then the liveness/relevance
   of the respective DEF_STMT is left unchanged.
   - case 2: If STMT is a reduction phi and DEF_STMT is a reduction stmt, we
   skip DEF_STMT cause it had already been processed.
   - case 3: If DEF_STMT and STMT are in different nests, then  "relevant" will
   be modified accordingly.

   Return true if everything is as expected. Return false otherwise.  */

static bool
process_use (gimple *stmt, tree use, loop_vec_info loop_vinfo,
	     enum vect_relevant relevant, vec<gimple *> *worklist,
	     bool force)
{
  struct loop *loop = LOOP_VINFO_LOOP (loop_vinfo);
  stmt_vec_info stmt_vinfo = vinfo_for_stmt (stmt);
  stmt_vec_info dstmt_vinfo;
  basic_block bb, def_bb;
  gimple *def_stmt;
  enum vect_def_type dt;

  /* case 1: we are only interested in uses that need to be vectorized.  Uses
     that are used for address computation are not considered relevant.  */
  if (!force && !exist_non_indexing_operands_for_use_p (use, stmt))
     return true;

  if (!vect_is_simple_use (use, loop_vinfo, &def_stmt, &dt))
    {
      if (dump_enabled_p ())
        dump_printf_loc (MSG_MISSED_OPTIMIZATION, vect_location,
                         "not vectorized: unsupported use in stmt.\n");
      return false;
    }

  if (!def_stmt || gimple_nop_p (def_stmt))
    return true;

  def_bb = gimple_bb (def_stmt);
  if (!flow_bb_inside_loop_p (loop, def_bb))
    {
      if (dump_enabled_p ())
	dump_printf_loc (MSG_NOTE, vect_location, "def_stmt is out of loop.\n");
      return true;
    }

  /* case 2: A reduction phi (STMT) defined by a reduction stmt (DEF_STMT).
     DEF_STMT must have already been processed, because this should be the
     only way that STMT, which is a reduction-phi, was put in the worklist,
     as there should be no other uses for DEF_STMT in the loop.  So we just
     check that everything is as expected, and we are done.  */
  dstmt_vinfo = vinfo_for_stmt (def_stmt);
  bb = gimple_bb (stmt);
  if (gimple_code (stmt) == GIMPLE_PHI
      && STMT_VINFO_DEF_TYPE (stmt_vinfo) == vect_reduction_def
      && gimple_code (def_stmt) != GIMPLE_PHI
      && STMT_VINFO_DEF_TYPE (dstmt_vinfo) == vect_reduction_def
      && bb->loop_father == def_bb->loop_father)
    {
      if (dump_enabled_p ())
	dump_printf_loc (MSG_NOTE, vect_location,
                         "reduc-stmt defining reduc-phi in the same nest.\n");
      if (STMT_VINFO_IN_PATTERN_P (dstmt_vinfo))
	dstmt_vinfo = vinfo_for_stmt (STMT_VINFO_RELATED_STMT (dstmt_vinfo));
      gcc_assert (STMT_VINFO_RELEVANT (dstmt_vinfo) < vect_used_by_reduction);
      gcc_assert (STMT_VINFO_LIVE_P (dstmt_vinfo)
		  || STMT_VINFO_RELEVANT (dstmt_vinfo) > vect_unused_in_scope);
      return true;
    }

  /* case 3a: outer-loop stmt defining an inner-loop stmt:
	outer-loop-header-bb:
		d = def_stmt
	inner-loop:
		stmt # use (d)
	outer-loop-tail-bb:
		...		  */
  if (flow_loop_nested_p (def_bb->loop_father, bb->loop_father))
    {
      if (dump_enabled_p ())
	dump_printf_loc (MSG_NOTE, vect_location,
                         "outer-loop def-stmt defining inner-loop stmt.\n");

      switch (relevant)
	{
	case vect_unused_in_scope:
	  relevant = (STMT_VINFO_DEF_TYPE (stmt_vinfo) == vect_nested_cycle) ?
		      vect_used_in_scope : vect_unused_in_scope;
	  break;

	case vect_used_in_outer_by_reduction:
          gcc_assert (STMT_VINFO_DEF_TYPE (stmt_vinfo) != vect_reduction_def);
	  relevant = vect_used_by_reduction;
	  break;

	case vect_used_in_outer:
          gcc_assert (STMT_VINFO_DEF_TYPE (stmt_vinfo) != vect_reduction_def);
	  relevant = vect_used_in_scope;
	  break;

	case vect_used_in_scope:
	  break;

	default:
	  gcc_unreachable ();
	}
    }

  /* case 3b: inner-loop stmt defining an outer-loop stmt:
	outer-loop-header-bb:
		...
	inner-loop:
		d = def_stmt
	outer-loop-tail-bb (or outer-loop-exit-bb in double reduction):
		stmt # use (d)		*/
  else if (flow_loop_nested_p (bb->loop_father, def_bb->loop_father))
    {
      if (dump_enabled_p ())
	dump_printf_loc (MSG_NOTE, vect_location,
                         "inner-loop def-stmt defining outer-loop stmt.\n");

      switch (relevant)
        {
        case vect_unused_in_scope:
          relevant = (STMT_VINFO_DEF_TYPE (stmt_vinfo) == vect_reduction_def
            || STMT_VINFO_DEF_TYPE (stmt_vinfo) == vect_double_reduction_def) ?
                      vect_used_in_outer_by_reduction : vect_unused_in_scope;
          break;

        case vect_used_by_reduction:
	case vect_used_only_live:
          relevant = vect_used_in_outer_by_reduction;
          break;

        case vect_used_in_scope:
          relevant = vect_used_in_outer;
          break;

        default:
          gcc_unreachable ();
        }
    }
  /* We are also not interested in uses on loop PHI backedges that are
     inductions.  Otherwise we'll needlessly vectorize the IV increment
     and cause hybrid SLP for SLP inductions.  Unless the PHI is live
     of course.  */
  else if (gimple_code (stmt) == GIMPLE_PHI
	   && STMT_VINFO_DEF_TYPE (stmt_vinfo) == vect_induction_def
	   && ! STMT_VINFO_LIVE_P (stmt_vinfo)
	   && (PHI_ARG_DEF_FROM_EDGE (stmt, loop_latch_edge (bb->loop_father))
	       == use))
    {
      if (dump_enabled_p ())
	dump_printf_loc (MSG_NOTE, vect_location,
                         "induction value on backedge.\n");
      return true;
    }


  vect_mark_relevant (worklist, def_stmt, relevant, false);
  return true;
}


/* Function vect_mark_stmts_to_be_vectorized.

   Not all stmts in the loop need to be vectorized. For example:

     for i...
       for j...
   1.    T0 = i + j
   2.	 T1 = a[T0]

   3.    j = j + 1

   Stmt 1 and 3 do not need to be vectorized, because loop control and
   addressing of vectorized data-refs are handled differently.

   This pass detects such stmts.  */

bool
vect_mark_stmts_to_be_vectorized (loop_vec_info loop_vinfo)
{
  struct loop *loop = LOOP_VINFO_LOOP (loop_vinfo);
  basic_block *bbs = LOOP_VINFO_BBS (loop_vinfo);
  unsigned int nbbs = loop->num_nodes;
  gimple_stmt_iterator si;
  gimple *stmt;
  unsigned int i;
  stmt_vec_info stmt_vinfo;
  basic_block bb;
  gimple *phi;
  bool live_p;
  enum vect_relevant relevant;

  if (dump_enabled_p ())
    dump_printf_loc (MSG_NOTE, vect_location,
                     "=== vect_mark_stmts_to_be_vectorized ===\n");

  auto_vec<gimple *, 64> worklist;

  /* 1. Init worklist.  */
  for (i = 0; i < nbbs; i++)
    {
      bb = bbs[i];
      for (si = gsi_start_phis (bb); !gsi_end_p (si); gsi_next (&si))
	{
	  phi = gsi_stmt (si);
	  if (dump_enabled_p ())
	    {
	      dump_printf_loc (MSG_NOTE, vect_location, "init: phi relevant? ");
	      dump_gimple_stmt (MSG_NOTE, TDF_SLIM, phi, 0);
	    }

	  if (vect_stmt_relevant_p (phi, loop_vinfo, &relevant, &live_p))
	    vect_mark_relevant (&worklist, phi, relevant, live_p);
	}
      for (si = gsi_start_bb (bb); !gsi_end_p (si); gsi_next (&si))
	{
	  stmt = gsi_stmt (si);
	  if (dump_enabled_p ())
	    {
	      dump_printf_loc (MSG_NOTE, vect_location, "init: stmt relevant? ");
	      dump_gimple_stmt (MSG_NOTE, TDF_SLIM, stmt, 0);
	    }

	  if (vect_stmt_relevant_p (stmt, loop_vinfo, &relevant, &live_p))
	    vect_mark_relevant (&worklist, stmt, relevant, live_p);
	}
    }

  /* The exit condition is relevant for speculative loops.  */
  if (LOOP_VINFO_SPECULATIVE_EXECUTION (loop_vinfo)
      && !vect_stmt_relevant_p (get_loop_exit_condition (loop),
				loop_vinfo, &relevant, &live_p))
    gcc_unreachable ();

  /* 2. Process_worklist */
  while (worklist.length () > 0)
    {
      use_operand_p use_p;
      ssa_op_iter iter;

      stmt = worklist.pop ();
      if (dump_enabled_p ())
	{
          dump_printf_loc (MSG_NOTE, vect_location, "worklist: examine stmt: ");
          dump_gimple_stmt (MSG_NOTE, TDF_SLIM, stmt, 0);
	}

      /* Examine the USEs of STMT. For each USE, mark the stmt that defines it
	 (DEF_STMT) as relevant/irrelevant according to the relevance property
	 of STMT.  */
      stmt_vinfo = vinfo_for_stmt (stmt);
      relevant = STMT_VINFO_RELEVANT (stmt_vinfo);

      /* Generally, the relevance property of STMT (in STMT_VINFO_RELEVANT) is
	 propagated as is to the DEF_STMTs of its USEs.

	 One exception is when STMT has been identified as defining a reduction
	 variable; in this case we set the relevance to vect_used_by_reduction.
	 This is because we distinguish between two kinds of relevant stmts -
	 those that are used by a reduction computation, and those that are
	 (also) used by a regular computation.  This allows us later on to
	 identify stmts that are used solely by a reduction, and therefore the
	 order of the results that they produce does not have to be kept.  */

      switch (STMT_VINFO_DEF_TYPE (stmt_vinfo))
        {
          case vect_reduction_def:
	    gcc_assert (relevant != vect_unused_in_scope);
	    if (relevant != vect_unused_in_scope
		&& relevant != vect_used_in_scope
		&& relevant != vect_used_by_reduction
		&& relevant != vect_used_only_live)
	      {
		if (dump_enabled_p ())
		  dump_printf_loc (MSG_MISSED_OPTIMIZATION, vect_location,
				   "unsupported use of reduction.\n");
		return false;
	      }
	    break;

          case vect_nested_cycle:
	    if (relevant != vect_unused_in_scope
		&& relevant != vect_used_in_outer_by_reduction
		&& relevant != vect_used_in_outer)
              {
                if (dump_enabled_p ())
                  dump_printf_loc (MSG_MISSED_OPTIMIZATION, vect_location,
                                   "unsupported use of nested cycle.\n");

                return false;
              }
            break;

          case vect_double_reduction_def:
	    if (relevant != vect_unused_in_scope
		&& relevant != vect_used_by_reduction
		&& relevant != vect_used_only_live)
              {
                if (dump_enabled_p ())
                  dump_printf_loc (MSG_MISSED_OPTIMIZATION, vect_location,
                                   "unsupported use of double reduction.\n");

                return false;
              }
            break;

          default:
            break;
        }

      if (is_pattern_stmt_p (stmt_vinfo))
        {
          /* Pattern statements are not inserted into the code, so
             FOR_EACH_PHI_OR_STMT_USE optimizes their operands out, and we
             have to scan the RHS or function arguments instead.  */
          if (is_gimple_assign (stmt))
            {
	      enum tree_code rhs_code = gimple_assign_rhs_code (stmt);
	      tree op = gimple_assign_rhs1 (stmt);

	      i = 1;
	      if (rhs_code == COND_EXPR && COMPARISON_CLASS_P (op))
		{
		  if (!process_use (stmt, TREE_OPERAND (op, 0), loop_vinfo,
				    relevant, &worklist, false)
		      || !process_use (stmt, TREE_OPERAND (op, 1), loop_vinfo,
				       relevant, &worklist, false))
		    return false;
		  i = 2;
		}
	      for (; i < gimple_num_ops (stmt); i++)
                {
		  op = gimple_op (stmt, i);
                  if (TREE_CODE (op) == SSA_NAME
		      && !process_use (stmt, op, loop_vinfo, relevant,
				       &worklist, false))
                    return false;
                 }
            }
          else if (is_gimple_call (stmt))
            {
              for (i = 0; i < gimple_call_num_args (stmt); i++)
                {
                  tree arg = gimple_call_arg (stmt, i);
		  if (!process_use (stmt, arg, loop_vinfo, relevant,
				    &worklist, false))
                    return false;
                }
            }
        }
      else
        FOR_EACH_PHI_OR_STMT_USE (use_p, stmt, iter, SSA_OP_USE)
          {
            tree op = USE_FROM_PTR (use_p);
	    if (!process_use (stmt, op, loop_vinfo, relevant,
			      &worklist, false))
              return false;
          }

      if (STMT_VINFO_GATHER_SCATTER_P (stmt_vinfo))
	{
	  gather_scatter_info gs_info;
	  if (!vect_check_gather_scatter (stmt, loop_vinfo, &gs_info, false))
	    gcc_unreachable ();
	  if (!process_use (stmt, gs_info.u.offset, loop_vinfo, relevant,
			    &worklist, true))
	    return false;
	}
    } /* while worklist */

  return true;
}


/* Function vect_model_simple_cost.

   Models cost for simple operations, i.e. those that only emit ncopies of a
   single op.  Right now, this does not account for multiple insns that could
   be generated for the single vector op.  We will handle that shortly.  */

void
vect_model_simple_cost (stmt_vec_info stmt_info, int ncopies,
			enum vect_def_type *dt,
			int ndts,
			stmt_vector_for_cost *prologue_cost_vec,
			stmt_vector_for_cost *body_cost_vec)
{
  int i;
  int inside_cost = 0, prologue_cost = 0;

  /* The SLP costs were already calculated during SLP tree build.  */
  if (PURE_SLP_STMT (stmt_info))
    return;

  /* Cost the "broadcast" of a scalar operand in to a vector operand.
     Use scalar_to_vec to cost the broadcast, as elsewhere in the vector
     cost model.  */
  for (i = 0; i < ndts; i++)
    if (dt[i] == vect_constant_def || dt[i] == vect_external_def)
      prologue_cost += record_stmt_cost (prologue_cost_vec, 1, scalar_to_vec,
					 stmt_info, 0, vect_prologue);

  /* Pass the inside-of-loop statements to the target-specific cost model.  */
  inside_cost = record_stmt_cost (body_cost_vec, ncopies, vector_stmt,
				  stmt_info, 0, vect_body);

  if (dump_enabled_p ())
    dump_printf_loc (MSG_NOTE, vect_location,
                     "vect_model_simple_cost: inside_cost = %d, "
                     "prologue_cost = %d .\n", inside_cost, prologue_cost);
}


/* Model cost for type demotion and promotion operations.  PWR is normally
   zero for single-step promotions and demotions.  It will be one if 
   two-step promotion/demotion is required, and so on.  Each additional
   step doubles the number of instructions required.  */

static void
vect_model_promotion_demotion_cost (stmt_vec_info stmt_info,
				    enum vect_def_type *dt, int pwr)
{
  int i, tmp;
  int inside_cost = 0, prologue_cost = 0;
  loop_vec_info loop_vinfo = STMT_VINFO_LOOP_VINFO (stmt_info);
  bb_vec_info bb_vinfo = STMT_VINFO_BB_VINFO (stmt_info);
  void *target_cost_data;

  /* The SLP costs were already calculated during SLP tree build.  */
  if (PURE_SLP_STMT (stmt_info))
    return;

  if (loop_vinfo)
    target_cost_data = LOOP_VINFO_TARGET_COST_DATA (loop_vinfo);
  else
    target_cost_data = BB_VINFO_TARGET_COST_DATA (bb_vinfo);

  for (i = 0; i < pwr + 1; i++)
    {
      tmp = (STMT_VINFO_TYPE (stmt_info) == type_promotion_vec_info_type) ?
	(i + 1) : i;
      inside_cost += add_stmt_cost (target_cost_data, vect_pow2 (tmp),
				    vec_promote_demote, stmt_info, 0,
				    vect_body);
    }

  /* FORNOW: Assuming maximum 2 args per stmts.  */
  for (i = 0; i < 2; i++)
    if (dt[i] == vect_constant_def || dt[i] == vect_external_def)
      prologue_cost += add_stmt_cost (target_cost_data, 1, vector_stmt,
				      stmt_info, 0, vect_prologue);

  if (dump_enabled_p ())
    dump_printf_loc (MSG_NOTE, vect_location,
                     "vect_model_promotion_demotion_cost: inside_cost = %d, "
                     "prologue_cost = %d .\n", inside_cost, prologue_cost);
}

/* Function vect_model_store_cost

   Models cost for stores.  In the case of grouped accesses, one access
   has the overhead of the grouped access attributed to it.  */

void
vect_model_store_cost (stmt_vec_info stmt_info, int ncopies,
		       vect_memory_access_type memory_access_type,
		       enum vect_def_type dt, slp_tree slp_node,
		       stmt_vector_for_cost *prologue_cost_vec,
		       stmt_vector_for_cost *body_cost_vec)
{
  unsigned int inside_cost = 0, prologue_cost = 0;
  struct data_reference *dr = STMT_VINFO_DATA_REF (stmt_info);
  gimple *first_stmt = STMT_VINFO_STMT (stmt_info);

  if (dt == vect_constant_def || dt == vect_external_def)
    prologue_cost += record_stmt_cost (prologue_cost_vec, 1, scalar_to_vec,
				       stmt_info, 0, vect_prologue);

  /* Scatter stores only update elements associated with STMT_INFO.
     Other grouped stores update all elements in the group at once,
     so we want the DR for the first statement.  */
  if (!slp_node
      && STMT_VINFO_GROUPED_ACCESS (stmt_info)
      && memory_access_type != VMAT_GATHER_SCATTER)
    {
      first_stmt = GROUP_FIRST_ELEMENT (stmt_info);
      dr = STMT_VINFO_DATA_REF (vinfo_for_stmt (first_stmt));
    }

  /* True if we should include any once-per-group costs as well as
     the cost of the statement itself.  For SLP we only get called
     once per group anyhow.  */
  bool first_stmt_p = (first_stmt == STMT_VINFO_STMT (stmt_info));

  /* We assume that the cost of a single store-lanes instruction is
     equivalent to the cost of GROUP_SIZE separate stores.  If a grouped
     access is instead being provided by a permute-and-store operation,
     include the cost of the permutes.  */
  if (first_stmt_p
      && memory_access_type == VMAT_CONTIGUOUS_PERMUTE)
    {
      /* Uses a high and low interleave or shuffle operations for each
	 needed permute.  */
      int group_size = GROUP_SIZE (vinfo_for_stmt (first_stmt));
      int nstmts = ncopies * ceil_log2 (group_size) * group_size;
      inside_cost = record_stmt_cost (body_cost_vec, nstmts, vec_perm,
				      stmt_info, 0, vect_body);

      if (dump_enabled_p ())
        dump_printf_loc (MSG_NOTE, vect_location,
                         "vect_model_store_cost: strided group_size = %d .\n",
                         group_size);
    }

  tree vectype = STMT_VINFO_VECTYPE (stmt_info);
  /* Costs of the stores.  */
  if (memory_access_type == VMAT_ELEMENTWISE
      || memory_access_type == VMAT_GATHER_SCATTER)
    {
      /* N scalar stores plus extracting the elements.  */
      unsigned int assumed_nunits = vect_nunits_for_cost (vectype);
      inside_cost += record_stmt_cost (body_cost_vec,
				       ncopies * assumed_nunits,
				       scalar_store, stmt_info, 0, vect_body);
    }
  else
    vect_get_store_cost (dr, ncopies, &inside_cost, body_cost_vec);

  if (memory_access_type == VMAT_ELEMENTWISE
      || memory_access_type == VMAT_STRIDED_SLP)
    {
      /* N scalar stores plus extracting the elements.  */
      unsigned int assumed_nunits = vect_nunits_for_cost (vectype);
      inside_cost += record_stmt_cost (body_cost_vec,
				       ncopies * assumed_nunits,
				       vec_to_scalar, stmt_info, 0, vect_body);
    }

  if (dump_enabled_p ())
    dump_printf_loc (MSG_NOTE, vect_location,
                     "vect_model_store_cost: inside_cost = %d, "
                     "prologue_cost = %d .\n", inside_cost, prologue_cost);
}


/* Calculate cost of DR's memory access.  */
void
vect_get_store_cost (struct data_reference *dr, int ncopies,
		     unsigned int *inside_cost,
		     stmt_vector_for_cost *body_cost_vec)
{
  int alignment_support_scheme = vect_supportable_dr_alignment (dr, false);
  gimple *stmt = DR_STMT (dr);
  stmt_vec_info stmt_info = vinfo_for_stmt (stmt);

  switch (alignment_support_scheme)
    {
    case dr_aligned:
      {
	*inside_cost += record_stmt_cost (body_cost_vec, ncopies,
					  vector_store, stmt_info, 0,
					  vect_body);

        if (dump_enabled_p ())
          dump_printf_loc (MSG_NOTE, vect_location,
                           "vect_model_store_cost: aligned.\n");
        break;
      }

    case dr_unaligned_supported:
      {
        /* Here, we assign an additional cost for the unaligned store.  */
	*inside_cost += record_stmt_cost (body_cost_vec, ncopies,
					  unaligned_store, stmt_info,
					  DR_MISALIGNMENT (dr), vect_body);
        if (dump_enabled_p ())
          dump_printf_loc (MSG_NOTE, vect_location,
                           "vect_model_store_cost: unaligned supported by "
                           "hardware.\n");
        break;
      }

    case dr_unaligned_unsupported:
      {
        *inside_cost = VECT_MAX_COST;

        if (dump_enabled_p ())
          dump_printf_loc (MSG_MISSED_OPTIMIZATION, vect_location,
                           "vect_model_store_cost: unsupported access.\n");
        break;
      }

    default:
      gcc_unreachable ();
    }
}


/* Function vect_model_load_cost

   Models cost for loads.  In the case of grouped accesses, one access has
   the overhead of the grouped access attributed to it.  Since unaligned
   accesses are supported for loads, we also account for the costs of the
   access scheme chosen.  */

void
vect_model_load_cost (stmt_vec_info stmt_info, int ncopies,
		      vect_memory_access_type memory_access_type,
		      slp_tree slp_node,
		      stmt_vector_for_cost *prologue_cost_vec,
		      stmt_vector_for_cost *body_cost_vec)
{
  gimple *first_stmt = STMT_VINFO_STMT (stmt_info);
  struct data_reference *dr = STMT_VINFO_DATA_REF (stmt_info);
  unsigned int inside_cost = 0, prologue_cost = 0;

  /* Gather loads only read elements associated with STMT_INFO.
     Other grouped loads read all elements in the group at once,
     so we want the DR for the first statement.  */
  if (!slp_node
      && STMT_VINFO_GROUPED_ACCESS (stmt_info)
      && memory_access_type != VMAT_GATHER_SCATTER)
    {
      first_stmt = GROUP_FIRST_ELEMENT (stmt_info);
      dr = STMT_VINFO_DATA_REF (vinfo_for_stmt (first_stmt));
    }

  /* True if we should include any once-per-group costs as well as
     the cost of the statement itself.  For SLP we only get called
     once per group anyhow.  */
  bool first_stmt_p = (first_stmt == STMT_VINFO_STMT (stmt_info));

  /* We assume that the cost of a single load-lanes instruction is
     equivalent to the cost of GROUP_SIZE separate loads.  If a grouped
     access is instead being provided by a load-and-permute operation,
     include the cost of the permutes.  */
  if (first_stmt_p
      && memory_access_type == VMAT_CONTIGUOUS_PERMUTE)
    {
      /* Uses an even and odd extract operations or shuffle operations
	 for each needed permute.  */
      int group_size = GROUP_SIZE (vinfo_for_stmt (first_stmt));
      int nstmts = ncopies * ceil_log2 (group_size) * group_size;
      inside_cost = record_stmt_cost (body_cost_vec, nstmts, vec_perm,
				      stmt_info, 0, vect_body);

      if (dump_enabled_p ())
        dump_printf_loc (MSG_NOTE, vect_location,
                         "vect_model_load_cost: strided group_size = %d .\n",
                         group_size);
    }

  /* The loads themselves.  */
  if (memory_access_type == VMAT_ELEMENTWISE
      || memory_access_type == VMAT_GATHER_SCATTER)
    {
      /* N scalar loads plus gathering them into a vector.  */
      tree vectype = STMT_VINFO_VECTYPE (stmt_info);
      unsigned int assumed_nunits = vect_nunits_for_cost (vectype);
      inside_cost += record_stmt_cost (body_cost_vec,
				       ncopies * assumed_nunits,
				       scalar_load, stmt_info, 0, vect_body);
    }
  else
    vect_get_load_cost (dr, ncopies, first_stmt_p,
			&inside_cost, &prologue_cost, 
			prologue_cost_vec, body_cost_vec, true);
  if (memory_access_type == VMAT_ELEMENTWISE
      || memory_access_type == VMAT_STRIDED_SLP)
    inside_cost += record_stmt_cost (body_cost_vec, ncopies, vec_construct,
				     stmt_info, 0, vect_body);

  if (dump_enabled_p ())
    dump_printf_loc (MSG_NOTE, vect_location,
                     "vect_model_load_cost: inside_cost = %d, "
                     "prologue_cost = %d .\n", inside_cost, prologue_cost);
}


/* Calculate cost of DR's memory access.  */
void
vect_get_load_cost (struct data_reference *dr, int ncopies,
		    bool add_realign_cost, unsigned int *inside_cost,
		    unsigned int *prologue_cost,
		    stmt_vector_for_cost *prologue_cost_vec,
		    stmt_vector_for_cost *body_cost_vec,
		    bool record_prologue_costs)
{
  int alignment_support_scheme = vect_supportable_dr_alignment (dr, false);
  gimple *stmt = DR_STMT (dr);
  stmt_vec_info stmt_info = vinfo_for_stmt (stmt);

  switch (alignment_support_scheme)
    {
    case dr_aligned:
      {
	*inside_cost += record_stmt_cost (body_cost_vec, ncopies, vector_load,
					  stmt_info, 0, vect_body);

        if (dump_enabled_p ())
          dump_printf_loc (MSG_NOTE, vect_location,
                           "vect_model_load_cost: aligned.\n");

        break;
      }
    case dr_unaligned_supported:
      {
        /* Here, we assign an additional cost for the unaligned load.  */
	*inside_cost += record_stmt_cost (body_cost_vec, ncopies,
					  unaligned_load, stmt_info,
					  DR_MISALIGNMENT (dr), vect_body);

        if (dump_enabled_p ())
          dump_printf_loc (MSG_NOTE, vect_location,
                           "vect_model_load_cost: unaligned supported by "
                           "hardware.\n");

        break;
      }
    case dr_explicit_realign:
      {
	*inside_cost += record_stmt_cost (body_cost_vec, ncopies * 2,
					  vector_load, stmt_info, 0, vect_body);
	*inside_cost += record_stmt_cost (body_cost_vec, ncopies,
					  vec_perm, stmt_info, 0, vect_body);

        /* FIXME: If the misalignment remains fixed across the iterations of
           the containing loop, the following cost should be added to the
           prologue costs.  */
        if (targetm.vectorize.builtin_mask_for_load)
	  *inside_cost += record_stmt_cost (body_cost_vec, 1, vector_stmt,
					    stmt_info, 0, vect_body);

        if (dump_enabled_p ())
          dump_printf_loc (MSG_NOTE, vect_location,
                           "vect_model_load_cost: explicit realign\n");

        break;
      }
    case dr_explicit_realign_optimized:
      {
        if (dump_enabled_p ())
          dump_printf_loc (MSG_NOTE, vect_location,
                           "vect_model_load_cost: unaligned software "
                           "pipelined.\n");

        /* Unaligned software pipeline has a load of an address, an initial
           load, and possibly a mask operation to "prime" the loop.  However,
           if this is an access in a group of loads, which provide grouped
           access, then the above cost should only be considered for one
           access in the group.  Inside the loop, there is a load op
           and a realignment op.  */

        if (add_realign_cost && record_prologue_costs)
          {
	    *prologue_cost += record_stmt_cost (prologue_cost_vec, 2,
						vector_stmt, stmt_info,
						0, vect_prologue);
            if (targetm.vectorize.builtin_mask_for_load)
	      *prologue_cost += record_stmt_cost (prologue_cost_vec, 1,
						  vector_stmt, stmt_info,
						  0, vect_prologue);
          }

	*inside_cost += record_stmt_cost (body_cost_vec, ncopies, vector_load,
					  stmt_info, 0, vect_body);
	*inside_cost += record_stmt_cost (body_cost_vec, ncopies, vec_perm,
					  stmt_info, 0, vect_body);

        if (dump_enabled_p ())
          dump_printf_loc (MSG_NOTE, vect_location,
                           "vect_model_load_cost: explicit realign optimized"
                           "\n");

        break;
      }

    case dr_unaligned_unsupported:
      {
        *inside_cost = VECT_MAX_COST;

        if (dump_enabled_p ())
          dump_printf_loc (MSG_MISSED_OPTIMIZATION, vect_location,
                           "vect_model_load_cost: unsupported access.\n");
        break;
      }

    default:
      gcc_unreachable ();
    }
}

/* Insert the new stmt NEW_STMT at *GSI or at the appropriate place in
   the loop preheader for the vectorized stmt STMT.  */

static void
vect_init_vector_1 (gimple *stmt, gimple *new_stmt, gimple_stmt_iterator *gsi)
{
  if (gsi)
    vect_finish_stmt_generation (stmt, new_stmt, gsi);
  else
    {
      stmt_vec_info stmt_vinfo = vinfo_for_stmt (stmt);
      loop_vec_info loop_vinfo = STMT_VINFO_LOOP_VINFO (stmt_vinfo);

      if (loop_vinfo)
        {
          struct loop *loop = LOOP_VINFO_LOOP (loop_vinfo);
	  basic_block new_bb;
	  edge pe;

          if (nested_in_vect_loop_p (loop, stmt))
            loop = loop->inner;

	  pe = loop_preheader_edge (loop);
          new_bb = gsi_insert_on_edge_immediate (pe, new_stmt);
          gcc_assert (!new_bb);
	}
      else
       {
          bb_vec_info bb_vinfo = STMT_VINFO_BB_VINFO (stmt_vinfo);
          basic_block bb;
          gimple_stmt_iterator gsi_bb_start;

          gcc_assert (bb_vinfo);
          bb = BB_VINFO_BB (bb_vinfo);
          gsi_bb_start = gsi_after_labels (bb);
          gsi_insert_before (&gsi_bb_start, new_stmt, GSI_SAME_STMT);
       }
    }

  if (dump_enabled_p ())
    {
      dump_printf_loc (MSG_NOTE, vect_location,
                       "created new init_stmt: ");
      dump_gimple_stmt (MSG_NOTE, TDF_SLIM, new_stmt, 0);
    }
}

/* Function vect_init_vector.

   Insert a new stmt (INIT_STMT) that initializes a new variable of type
   TYPE with the value VAL.  If TYPE is a vector type and VAL does not have
   vector type a vector with all elements equal to VAL is created first.
   Place the initialization at BSI if it is not NULL.  Otherwise, place the
   initialization at the loop preheader.
   Return the DEF of INIT_STMT.
   It will be used in the vectorization of STMT.  */

tree
vect_init_vector (gimple *stmt, tree val, tree type, gimple_stmt_iterator *gsi)
{
  gimple *init_stmt;
  tree new_temp;

  /* We abuse this function to push sth to a SSA name with initial 'val'.  */
  if (! useless_type_conversion_p (type, TREE_TYPE (val)))
    {
      gcc_assert (TREE_CODE (type) == VECTOR_TYPE);
      if (! types_compatible_p (TREE_TYPE (type), TREE_TYPE (val)))
	{
	  /* Scalar boolean value should be transformed into
	     all zeros or all ones value before building a vector.  */
	  if (VECTOR_BOOLEAN_TYPE_P (type))
	    {
	      tree true_val = build_all_ones_cst (TREE_TYPE (type));
	      tree false_val = build_zero_cst (TREE_TYPE (type));

	      if (CONSTANT_CLASS_P (val))
		val = integer_zerop (val) ? false_val : true_val;
	      else
		{
		  new_temp = make_ssa_name (TREE_TYPE (type));
		  init_stmt = gimple_build_assign (new_temp, COND_EXPR,
						   val, true_val, false_val);
		  vect_init_vector_1 (stmt, init_stmt, gsi);
		  val = new_temp;
		}
	    }
	  else if (CONSTANT_CLASS_P (val))
	    val = fold_convert (TREE_TYPE (type), val);
	  else
	    {
	      new_temp = make_ssa_name (TREE_TYPE (type));
	      if (! INTEGRAL_TYPE_P (TREE_TYPE (val)))
		init_stmt = gimple_build_assign (new_temp,
						 fold_build1 (VIEW_CONVERT_EXPR,
							      TREE_TYPE (type),
							      val));
	      else
		init_stmt = gimple_build_assign (new_temp, NOP_EXPR, val);
	      vect_init_vector_1 (stmt, init_stmt, gsi);
	      val = new_temp;
	    }
	}
      val = build_vector_from_val (type, val);
    }

  new_temp = vect_get_new_ssa_name (type, vect_simple_var, "cst_");
  init_stmt = gimple_build_assign  (new_temp, val);
  vect_init_vector_1 (stmt, init_stmt, gsi);
  return new_temp;
}

/* Function vect_get_vec_def_for_operand_1.

   For a defining stmt DEF_STMT of a scalar stmt, return a vector def with type
   DT that will be used in the vectorized stmt.  */

tree
vect_get_vec_def_for_operand_1 (gimple *def_stmt, enum vect_def_type dt)
{
  tree vec_oprnd;
  gimple *vec_stmt;
  stmt_vec_info def_stmt_info = NULL;

  switch (dt)
    {
    /* operand is a constant or a loop invariant.  */
    case vect_constant_def:
    case vect_external_def:
      /* Code should use vect_get_vec_def_for_operand.  */
      gcc_unreachable ();

    /* operand is defined inside the loop.  */
    case vect_internal_def:
      {
        /* Get the def from the vectorized stmt.  */
        def_stmt_info = vinfo_for_stmt (def_stmt);

        vec_stmt = STMT_VINFO_VEC_STMT (def_stmt_info);
        /* Get vectorized pattern statement.  */
        if (!vec_stmt
            && STMT_VINFO_IN_PATTERN_P (def_stmt_info)
            && !STMT_VINFO_RELEVANT (def_stmt_info))
          vec_stmt = STMT_VINFO_VEC_STMT (vinfo_for_stmt (
                       STMT_VINFO_RELATED_STMT (def_stmt_info)));
        gcc_assert (vec_stmt);
	if (gimple_code (vec_stmt) == GIMPLE_PHI)
	  vec_oprnd = PHI_RESULT (vec_stmt);
	else if (is_gimple_call (vec_stmt))
	  vec_oprnd = gimple_call_lhs (vec_stmt);
	else
	  vec_oprnd = gimple_assign_lhs (vec_stmt);
        return vec_oprnd;
      }

    /* operand is defined by a loop header phi.  */
    case vect_reduction_def:
    case vect_double_reduction_def:
    case vect_nested_cycle:
    case vect_induction_def:
      {
	gcc_assert (gimple_code (def_stmt) == GIMPLE_PHI);

        /* Get the def from the vectorized stmt.  */
        def_stmt_info = vinfo_for_stmt (def_stmt);
        vec_stmt = STMT_VINFO_VEC_STMT (def_stmt_info);
	if (gimple_code (vec_stmt) == GIMPLE_PHI)
	  vec_oprnd = PHI_RESULT (vec_stmt);
	else
	  vec_oprnd = gimple_get_lhs (vec_stmt);
        return vec_oprnd;
      }

    default:
      gcc_unreachable ();
    }
}


/* Function vect_get_vec_def_for_operand.

   OP is an operand in STMT.  This function returns a (vector) def that will be
   used in the vectorized stmt for STMT.

   In the case that OP is an SSA_NAME which is defined in the loop, then
   STMT_VINFO_VEC_STMT of the defining stmt holds the relevant def.

   In case OP is an invariant or constant, a new stmt that creates a vector def
   needs to be introduced.  VECTYPE may be used to specify a required type for
   vector invariant.  */

tree
vect_get_vec_def_for_operand (tree op, gimple *stmt, tree vectype)
{
  gimple *def_stmt;
  enum vect_def_type dt;
  bool is_simple_use;
  stmt_vec_info stmt_vinfo = vinfo_for_stmt (stmt);
  loop_vec_info loop_vinfo = STMT_VINFO_LOOP_VINFO (stmt_vinfo);

  if (dump_enabled_p ())
    {
      dump_printf_loc (MSG_NOTE, vect_location,
                       "vect_get_vec_def_for_operand: ");
      dump_generic_expr (MSG_NOTE, TDF_SLIM, op);
      dump_printf (MSG_NOTE, "\n");
    }

  is_simple_use = vect_is_simple_use (op, loop_vinfo, &def_stmt, &dt);
  gcc_assert (is_simple_use);
  if (def_stmt && dump_enabled_p ())
    {
      dump_printf_loc (MSG_NOTE, vect_location, "  def_stmt =  ");
      dump_gimple_stmt (MSG_NOTE, TDF_SLIM, def_stmt, 0);
    }

  if (dt == vect_constant_def || dt == vect_external_def)
    {
      tree stmt_vectype = STMT_VINFO_VECTYPE (stmt_vinfo);
      tree vector_type;

      if (vectype)
	vector_type = vectype;
      else if (VECT_SCALAR_BOOLEAN_TYPE_P (TREE_TYPE (op))
	       && VECTOR_BOOLEAN_TYPE_P (stmt_vectype))
	vector_type = build_same_sized_truth_vector_type (stmt_vectype);
      else
	vector_type = get_vectype_for_scalar_type (TREE_TYPE (op));

      gcc_assert (vector_type);
      return vect_init_vector (stmt, op, vector_type, NULL);
    }
  else
    return vect_get_vec_def_for_operand_1 (def_stmt, dt);
}


/* Function vect_get_vec_def_for_stmt_copy

   Return a vector-def for an operand.  This function is used when the
   vectorized stmt to be created (by the caller to this function) is a "copy"
   created in case the vectorized result cannot fit in one vector, and several
   copies of the vector-stmt are required.  In this case the vector-def is
   retrieved from the vector stmt recorded in the STMT_VINFO_RELATED_STMT field
   of the stmt that defines VEC_OPRND.
   DT is the type of the vector def VEC_OPRND.

   Context:
        In case the vectorization factor (VF) is bigger than the number
   of elements that can fit in a vectype (nunits), we have to generate
   more than one vector stmt to vectorize the scalar stmt.  This situation
   arises when there are multiple data-types operated upon in the loop; the
   smallest data-type determines the VF, and as a result, when vectorizing
   stmts operating on wider types we need to create 'VF/nunits' "copies" of the
   vector stmt (each computing a vector of 'nunits' results, and together
   computing 'VF' results in each iteration).  This function is called when
   vectorizing such a stmt (e.g. vectorizing S2 in the illustration below, in
   which VF=16 and nunits=4, so the number of copies required is 4):

   scalar stmt:         vectorized into:        STMT_VINFO_RELATED_STMT

   S1: x = load         VS1.0:  vx.0 = memref0      VS1.1
                        VS1.1:  vx.1 = memref1      VS1.2
                        VS1.2:  vx.2 = memref2      VS1.3
                        VS1.3:  vx.3 = memref3

   S2: z = x + ...      VSnew.0:  vz0 = vx.0 + ...  VSnew.1
                        VSnew.1:  vz1 = vx.1 + ...  VSnew.2
                        VSnew.2:  vz2 = vx.2 + ...  VSnew.3
                        VSnew.3:  vz3 = vx.3 + ...

   The vectorization of S1 is explained in vectorizable_load.
   The vectorization of S2:
        To create the first vector-stmt out of the 4 copies - VSnew.0 -
   the function 'vect_get_vec_def_for_operand' is called to
   get the relevant vector-def for each operand of S2.  For operand x it
   returns  the vector-def 'vx.0'.

        To create the remaining copies of the vector-stmt (VSnew.j), this
   function is called to get the relevant vector-def for each operand.  It is
   obtained from the respective VS1.j stmt, which is recorded in the
   STMT_VINFO_RELATED_STMT field of the stmt that defines VEC_OPRND.

        For example, to obtain the vector-def 'vx.1' in order to create the
   vector stmt 'VSnew.1', this function is called with VEC_OPRND='vx.0'.
   Given 'vx0' we obtain the stmt that defines it ('VS1.0'); from the
   STMT_VINFO_RELATED_STMT field of 'VS1.0' we obtain the next copy - 'VS1.1',
   and return its def ('vx.1').
   Overall, to create the above sequence this function will be called 3 times:
        vx.1 = vect_get_vec_def_for_stmt_copy (dt, vx.0);
        vx.2 = vect_get_vec_def_for_stmt_copy (dt, vx.1);
        vx.3 = vect_get_vec_def_for_stmt_copy (dt, vx.2);  */

tree
vect_get_vec_def_for_stmt_copy (enum vect_def_type dt, tree vec_oprnd)
{
  gimple *vec_stmt_for_operand;
  stmt_vec_info def_stmt_info;

  /* Do nothing; can reuse same def.  */
  if (dt == vect_external_def || dt == vect_constant_def )
    return vec_oprnd;

  vec_stmt_for_operand = SSA_NAME_DEF_STMT (vec_oprnd);
  def_stmt_info = vinfo_for_stmt (vec_stmt_for_operand);
  gcc_assert (def_stmt_info);
  vec_stmt_for_operand = STMT_VINFO_RELATED_STMT (def_stmt_info);
  gcc_assert (vec_stmt_for_operand);
  if (gimple_code (vec_stmt_for_operand) == GIMPLE_PHI)
    vec_oprnd = PHI_RESULT (vec_stmt_for_operand);
  else
    vec_oprnd = gimple_get_lhs (vec_stmt_for_operand);
  return vec_oprnd;
}


/* Get vectorized definitions for the operands to create a copy of an original
   stmt.  See vect_get_vec_def_for_stmt_copy () for details.  */

void
vect_get_vec_defs_for_stmt_copy (enum vect_def_type *dt,
				 vec<tree> *vec_oprnds0,
				 vec<tree> *vec_oprnds1)
{
  tree vec_oprnd = vec_oprnds0->pop ();

  vec_oprnd = vect_get_vec_def_for_stmt_copy (dt[0], vec_oprnd);
  vec_oprnds0->quick_push (vec_oprnd);

  if (vec_oprnds1 && vec_oprnds1->length ())
    {
      vec_oprnd = vec_oprnds1->pop ();
      vec_oprnd = vect_get_vec_def_for_stmt_copy (dt[1], vec_oprnd);
      vec_oprnds1->quick_push (vec_oprnd);
    }
}


/* Get vectorized definitions for OP0 and OP1.  */

void
vect_get_vec_defs (tree op0, tree op1, gimple *stmt,
		   vec<tree> *vec_oprnds0,
		   vec<tree> *vec_oprnds1,
		   slp_tree slp_node)
{
  if (slp_node)
    {
      int nops = (op1 == NULL_TREE) ? 1 : 2;
      auto_vec<tree> ops (nops);
      auto_vec<vec<tree> > vec_defs (nops);

      ops.quick_push (op0);
      if (op1)
        ops.quick_push (op1);

      vect_get_slp_defs (ops, slp_node, &vec_defs);

      *vec_oprnds0 = vec_defs[0];
      if (op1)
	*vec_oprnds1 = vec_defs[1];
    }
  else
    {
      tree vec_oprnd;

      vec_oprnds0->create (1);
      vec_oprnd = vect_get_vec_def_for_operand (op0, stmt);
      vec_oprnds0->quick_push (vec_oprnd);

      if (op1)
	{
	  vec_oprnds1->create (1);
	  vec_oprnd = vect_get_vec_def_for_operand (op1, stmt);
	  vec_oprnds1->quick_push (vec_oprnd);
	}
    }
}

/* Function vect_finish_stmt_generation_1.

   Helper function called by vect_finish_replace_stmt and
   vect_finish_stmt_generation.  */

static void
vect_finish_stmt_generation_1 (gimple *stmt, gimple *vec_stmt)
{
  stmt_vec_info stmt_info = vinfo_for_stmt (stmt);
  vec_info *vinfo = stmt_info->vinfo;

  set_vinfo_for_stmt (vec_stmt, new_stmt_vec_info (vec_stmt, vinfo));

  if (dump_enabled_p ())
    {
      dump_printf_loc (MSG_NOTE, vect_location, "add new stmt: ");
      dump_gimple_stmt (MSG_NOTE, TDF_SLIM, vec_stmt, 0);
    }

  gimple_set_location (vec_stmt, gimple_location (stmt));

  /* While EH edges will generally prevent vectorization, stmt might
     e.g. be in a must-not-throw region.  Ensure newly created stmts
     that could throw are part of the same region.  */
  int lp_nr = lookup_stmt_eh_lp (stmt);
  if (lp_nr != 0 && stmt_could_throw_p (vec_stmt))
    add_stmt_to_eh_lp (vec_stmt, lp_nr);
}

/* Function vect_finish_replace_stmt.

   Replace the scalar statement STMT with a new vector statement VEC_STMT.  */

void
vect_finish_replace_stmt (gimple *stmt, gimple *vec_stmt)
{
  gcc_assert (gimple_code (stmt) != GIMPLE_LABEL);
  gcc_assert (gimple_get_lhs (stmt) == gimple_get_lhs (vec_stmt));

  gimple_stmt_iterator gsi = gsi_for_stmt (stmt);
  gsi_replace (&gsi, vec_stmt, false);

  vect_finish_stmt_generation_1 (stmt, vec_stmt);
}

/* Function vect_finish_stmt_generation.

   Insert a new stmt.  */

void
vect_finish_stmt_generation (gimple *stmt, gimple *vec_stmt,
			     gimple_stmt_iterator *gsi)
{
  gcc_assert (gimple_code (stmt) != GIMPLE_LABEL);

  if (!gsi_end_p (*gsi)
      && gimple_has_mem_ops (vec_stmt))
    {
      gimple *at_stmt = gsi_stmt (*gsi);
      tree vuse = gimple_vuse (at_stmt);
      if (vuse && TREE_CODE (vuse) == SSA_NAME)
	{
	  tree vdef = gimple_vdef (at_stmt);
	  gimple_set_vuse (vec_stmt, gimple_vuse (at_stmt));
	  /* If we have an SSA vuse and insert a store, update virtual
	     SSA form to avoid triggering the renamer.  Do so only
	     if we can easily see all uses - which is what almost always
	     happens with the way vectorized stmts are inserted.  */
	  if ((vdef && TREE_CODE (vdef) == SSA_NAME)
	      && ((is_gimple_assign (vec_stmt)
		   && !is_gimple_reg (gimple_assign_lhs (vec_stmt)))
		  || (is_gimple_call (vec_stmt)
		      && !(gimple_call_flags (vec_stmt)
			   & (ECF_CONST|ECF_PURE|ECF_NOVOPS)))))
	    {
	      tree new_vdef = copy_ssa_name (vuse, vec_stmt);
	      gimple_set_vdef (vec_stmt, new_vdef);
	      SET_USE (gimple_vuse_op (at_stmt), new_vdef);
	    }
	}
    }
  gsi_insert_before (gsi, vec_stmt, GSI_SAME_STMT);

  vect_finish_stmt_generation_1 (stmt, vec_stmt);
}

/* We want to vectorize a call to combined function CFN with function
   decl FNDECL, using VECTYPE_OUT as the type of the output and VECTYPE_IN
   as the types of all inputs.  Check whether this is possible using
   an internal function, returning its code if so or IFN_LAST if not.  */

static internal_fn
vectorizable_internal_function (combined_fn cfn, tree fndecl,
				tree vectype_out, tree vectype_in)
{
  internal_fn ifn;
  if (internal_fn_p (cfn))
    ifn = as_internal_fn (cfn);
  else
    ifn = associated_internal_fn (fndecl);
  if (ifn != IFN_LAST && direct_internal_fn_p (ifn))
    {
      const direct_internal_fn_info &info = direct_internal_fn (ifn);
      if (info.vectorizable)
	{
	  tree type0 = (info.type0 < 0 ? vectype_out : vectype_in);
	  tree type1 = (info.type1 < 0 ? vectype_out : vectype_in);
	  if (direct_internal_fn_supported_p (ifn, tree_pair (type0, type1),
					      OPTIMIZE_FOR_SPEED))
	    return ifn;
	}
    }
  return IFN_LAST;
}


static tree permute_vec_elements (tree, tree, tree, gimple *,
				  gimple_stmt_iterator *);

<<<<<<< HEAD
/* Check whether a load or store statement in the loop described by
   LOOP_VINFO is possible in a fully-masked loop.  This is testing
   whether the vectorizer pass has the appropriate support, as well as
   whether the target does.
=======
/* STMT is a non-strided load or store, meaning that it accesses
   elements with a known constant step.  Return -1 if that step
   is negative, 0 if it is zero, and 1 if it is greater than zero.  */

static int
compare_step_with_zero (gimple *stmt)
{
  stmt_vec_info stmt_info = vinfo_for_stmt (stmt);
  data_reference *dr = STMT_VINFO_DATA_REF (stmt_info);
  return tree_int_cst_compare (vect_dr_behavior (dr)->step,
			       size_zero_node);
}

/* If the target supports a permute mask that reverses the elements in
   a vector of type VECTYPE, return that mask, otherwise return null.  */

static tree
perm_mask_for_reverse (tree vectype)
{
  int i, nunits;

  nunits = TYPE_VECTOR_SUBPARTS (vectype);

  auto_vec_perm_indices sel (nunits);
  for (i = 0; i < nunits; ++i)
    sel.quick_push (nunits - 1 - i);

  if (!can_vec_perm_p (TYPE_MODE (vectype), false, &sel))
    return NULL_TREE;
  return vect_gen_perm_mask_checked (vectype, sel);
}
>>>>>>> 4a85c0b1

   IS_LOAD is true if the statement is a load and VECTYPE is the type
   of the vector being loaded or stored.  MEMORY_ACCESS_TYPE says how the
   load or store is going to be implemented and GROUP_SIZE is the number of
   load or store statements in the containing group.  WIDENED_OFFSET_TYPE
   is as for gather_scatter_info.

   Clear LOOP_VINFO_CAN_FULLY_MASK_P if a fully-masked loop is not
   supported, otherwise record the required mask types.  */

static void
check_load_store_masking (loop_vec_info loop_vinfo, tree vectype,
			  bool is_load, int group_size,
			  vect_memory_access_type memory_access_type,
			  tree widened_offset_type)
{
  vec_loop_masks *masks = &LOOP_VINFO_MASKS (loop_vinfo);
  machine_mode vecmode = TYPE_MODE (vectype);

  /* Invariant loads need no special support.  */
  if (memory_access_type == VMAT_INVARIANT)
    return;

  if (memory_access_type == VMAT_LOAD_STORE_LANES)
    {
      if (is_load
	  ? !vect_load_lanes_supported (vectype, group_size, true)
	  : !vect_store_lanes_supported (vectype, group_size, true))
	{
	  if (dump_enabled_p ())
	    dump_printf_loc (MSG_MISSED_OPTIMIZATION, vect_location,
			     "Can't use a fully-masked loop because the"
			     " target doesn't have an appropriate masked"
			     " %s-lanes instruction.\n",
			     is_load ? "load" : "store");
	  LOOP_VINFO_CAN_FULLY_MASK_P (loop_vinfo) = false;
	  return;
	}
      unsigned int ncopies = vect_get_num_copies (loop_vinfo, vectype);
      vect_record_loop_mask (loop_vinfo, masks, ncopies, vectype);
      return;
    }

  if (memory_access_type == VMAT_GATHER_SCATTER)
    {
      if (get_gather_scatter_internal_fn (is_load, vectype,
					  widened_offset_type, true)
	  == IFN_LAST)
	{
	  if (dump_enabled_p ())
	    dump_printf_loc (MSG_MISSED_OPTIMIZATION, vect_location,
			     "Can't use a fully-masked loop because the"
			     " target doesn't have the appropriate masked"
			     " %s.\n",
			     is_load ? "gather load" : "scatter store");
	  LOOP_VINFO_CAN_FULLY_MASK_P (loop_vinfo) = false;
	  return;
	}
      unsigned int ncopies = vect_get_num_copies (loop_vinfo, vectype);
      vect_record_loop_mask (loop_vinfo, masks, ncopies, vectype);
      return;
    }

  if (memory_access_type != VMAT_CONTIGUOUS
      && memory_access_type != VMAT_CONTIGUOUS_PERMUTE)
    {
      /* Element X of the data must come from iteration i * VF + X of the
	 scalar loop.  We need more work to support other mappings.  */
      if (dump_enabled_p ())
	dump_printf_loc (MSG_MISSED_OPTIMIZATION, vect_location,
			 "Can't use a fully-masked loop because an access"
			 " isn't contiguous.\n");
      LOOP_VINFO_CAN_FULLY_MASK_P (loop_vinfo) = false;
      return;
    }

  machine_mode mask_mode;
  if (!(targetm.vectorize.get_mask_mode
	(GET_MODE_NUNITS (vecmode),
	 GET_MODE_SIZE (vecmode)).exists (&mask_mode))
      || !can_vec_mask_load_store_p (vecmode, mask_mode, is_load))
    {
      if (dump_enabled_p ())
	dump_printf_loc (MSG_MISSED_OPTIMIZATION, vect_location,
			 "Can't use a fully-masked loop because the target"
			 " doesn't have the appropriate masked %s.\n",
			 is_load ? "load" : "store");
      LOOP_VINFO_CAN_FULLY_MASK_P (loop_vinfo) = false;
      return;
    }
  /* We might load more scalars than we need for permuting SLP loads.
     We checked in get_group_load_store_type that the extra elements
     don't leak into a new vector.  */
  poly_uint64 nunits = TYPE_VECTOR_SUBPARTS (vectype);
  poly_uint64 vf = LOOP_VINFO_VECT_FACTOR (loop_vinfo);
  unsigned int nvectors;
  if (can_div_away_from_zero_p (group_size * vf, nunits, &nvectors))
    vect_record_loop_mask (loop_vinfo, masks, nvectors, vectype);
  else
    gcc_unreachable ();
}

/* Return the mask input to a masked load or store.  VEC_MASK is the vectorized
   form of the scalar mask condition and LOOP_MASK, if nonnull, is the mask
   that needs to be applied to all loads and stores in a vectorized loop.
   Return VEC_MASK if LOOP_MASK is null, otherwise return VEC_MASK & LOOP_MASK.

   MASK_TYPE is the type of both masks.  If new statements are needed,
   insert them before GSI.  */

static tree
prepare_load_store_mask (tree mask_type, tree loop_mask, tree vec_mask,
			 gimple_stmt_iterator *gsi)
{
  gcc_assert (useless_type_conversion_p (mask_type, TREE_TYPE (vec_mask)));
  if (!loop_mask)
    return vec_mask;

  gcc_assert (TREE_TYPE (loop_mask) == mask_type);
  tree and_res = make_temp_ssa_name (mask_type, NULL, "vec_mask_and");
  gimple *and_stmt = gimple_build_assign (and_res, BIT_AND_EXPR,
					  vec_mask, loop_mask);
  gsi_insert_before (gsi, and_stmt, GSI_SAME_STMT);
  return and_res;
}

/* Function vect_gen_widened_results_half

   Create a vector stmt whose code, type, and result variable are CODE,
   OP_TYPE, and VEC_DEST, and its arguments are VEC_OPRND0 and VEC_OPRND1.
   The new vector stmt is to be inserted at GSI.  In the case that CODE is a
   CALL_EXPR, this means that a call to DECL needs to be created (DECL is a
   function-decl of a target-builtin).  STMT is the original scalar stmt that
   we are vectorizing.  */

static gimple *
vect_gen_widened_results_half (enum tree_code code,
			       tree decl,
                               tree vec_oprnd0, tree vec_oprnd1, int op_type,
			       tree vec_dest, gimple_stmt_iterator *gsi,
			       gimple *stmt)
{
  gimple *new_stmt;
  tree new_temp;

  /* Generate half of the widened result:  */
  if (code == CALL_EXPR)
    {
      /* Target specific support  */
      if (op_type == binary_op)
	new_stmt = gimple_build_call (decl, 2, vec_oprnd0, vec_oprnd1);
      else
	new_stmt = gimple_build_call (decl, 1, vec_oprnd0);
      new_temp = make_ssa_name (vec_dest, new_stmt);
      gimple_call_set_lhs (new_stmt, new_temp);
    }
  else
    {
      /* Generic support */
      gcc_assert (op_type == TREE_CODE_LENGTH (code));
      if (op_type != binary_op)
	vec_oprnd1 = NULL;
      new_stmt = gimple_build_assign (vec_dest, code, vec_oprnd0, vec_oprnd1);
      new_temp = make_ssa_name (vec_dest, new_stmt);
      gimple_assign_set_lhs (new_stmt, new_temp);
    }
  vect_finish_stmt_generation (stmt, new_stmt, gsi);

  return new_stmt;
}

/* Create vectorized promotion statements for vector operands from VEC_OPRNDS0
   and VEC_OPRNDS1 (for binary operations).  For multi-step conversions store
   the resulting vectors and call the function recursively.  */

static void
vect_create_vectorized_promotion_stmts (vec<tree> *vec_oprnds0,
					vec<tree> *vec_oprnds1,
					gimple *stmt, tree vec_dest,
					gimple_stmt_iterator *gsi,
					enum tree_code code1,
					enum tree_code code2, tree decl1,
					tree decl2, int op_type)
{
  int i;
  tree vop0, vop1, new_tmp1, new_tmp2;
  gimple *new_stmt1, *new_stmt2;
  vec<tree> vec_tmp = vNULL;

  vec_tmp.create (vec_oprnds0->length () * 2);
  FOR_EACH_VEC_ELT (*vec_oprnds0, i, vop0)
    {
      if (op_type == binary_op)
	vop1 = (*vec_oprnds1)[i];
      else
	vop1 = NULL_TREE;

      /* Generate the two halves of promotion operation.  */
      new_stmt1 = vect_gen_widened_results_half (code1, decl1, vop0, vop1,
						 op_type, vec_dest, gsi, stmt);
      new_stmt2 = vect_gen_widened_results_half (code2, decl2, vop0, vop1,
						 op_type, vec_dest, gsi, stmt);
      if (is_gimple_call (new_stmt1))
	{
	  new_tmp1 = gimple_call_lhs (new_stmt1);
	  new_tmp2 = gimple_call_lhs (new_stmt2);
	}
      else
	{
	  new_tmp1 = gimple_assign_lhs (new_stmt1);
	  new_tmp2 = gimple_assign_lhs (new_stmt2);
	}

      /* Store the results for the next step.  */
      vec_tmp.quick_push (new_tmp1);
      vec_tmp.quick_push (new_tmp2);
    }

  vec_oprnds0->release ();
  *vec_oprnds0 = vec_tmp;
}

/* Replace IFN_MASK_LOAD statement STMT with a dummy assignment, to ensure
   that it won't be expanded even when there's no following DCE pass.  */

static void
replace_mask_load (gimple *stmt, gimple_stmt_iterator *gsi)
{
  /* If this statement is part of a pattern created by the vectorizer,
     get the original statement.  */
  stmt_vec_info stmt_info = vinfo_for_stmt (stmt);
  if (STMT_VINFO_RELATED_STMT (stmt_info))
    {
      stmt = STMT_VINFO_RELATED_STMT (stmt_info);
      stmt_info = vinfo_for_stmt (stmt);
    }

  gcc_assert (gsi_stmt (*gsi) == stmt);
  tree lhs = gimple_call_lhs (stmt);
  tree zero = build_zero_cst (TREE_TYPE (lhs));
  gimple *new_stmt = gimple_build_assign (lhs, zero);
  set_vinfo_for_stmt (new_stmt, stmt_info);
  set_vinfo_for_stmt (stmt, NULL);
  STMT_VINFO_STMT (stmt_info) = new_stmt;

  /* If STMT was the first statement in a group, redirect all
     GROUP_FIRST_ELEMENT pointers to the new statement (which has the
     same stmt_info as the old statement).  */
  if (GROUP_FIRST_ELEMENT (stmt_info) == stmt)
    {
      gimple *group_stmt = new_stmt;
      do
	{
	  GROUP_FIRST_ELEMENT (vinfo_for_stmt (group_stmt)) = new_stmt;
	  group_stmt = GROUP_NEXT_ELEMENT (vinfo_for_stmt (group_stmt));
	}
      while (group_stmt);
    }
  else if (GROUP_FIRST_ELEMENT (stmt_info))
    {
      /* Otherwise redirect the GROUP_NEXT_ELEMENT.  It would be more
	 efficient if these pointers were to the stmt_vec_info rather
	 than the gimple statements themselves, but this is by no means
	 the only quadractic loop for groups.  */
      gimple *group_stmt = GROUP_FIRST_ELEMENT (stmt_info);
      while (GROUP_NEXT_ELEMENT (vinfo_for_stmt (group_stmt)) != stmt)
	group_stmt = GROUP_NEXT_ELEMENT (vinfo_for_stmt (group_stmt));
      GROUP_NEXT_ELEMENT (vinfo_for_stmt (group_stmt)) = new_stmt;
    }
  gsi_replace (gsi, new_stmt, true);
}

/* STMT is either a masked or unconditional store.  Return the value
   being stored.  */

static tree
get_store_op (gimple *stmt)
{
  if (gimple_assign_single_p (stmt))
    return gimple_assign_rhs1 (stmt);
  if (gimple_call_internal_p (stmt, IFN_MASK_STORE))
    return gimple_call_arg (stmt, 3);
  gcc_unreachable ();
}

struct wgather_info
{
  tree_code wcode1, wcode2;
  tree off_vectype;
  int multi_step_cvt;
  vec<tree> interm_types;
};

#define DEFAULT_WGATHER_INFO { ERROR_MARK, ERROR_MARK, NULL_TREE, 0, vNULL }

/* Check to see if a widening gather load described by GS_INFO is
   supported for STMT, where the width of the vector element in result
   RESTYPE is greater than that in offset vector.

   If supported, return TRUE and fill in details about the widening
   operation in WGATHER, otherwise return FALSE.  */
static bool
widened_gather_support_p (tree restype, gather_scatter_info *gs_info,
			  gimple *stmt, wgather_info *wgather)
{
  scalar_int_mode widened_offmode
    = SCALAR_INT_TYPE_MODE (gs_info->widened_offset_type);
  unsigned int bits = GET_MODE_BITSIZE (widened_offmode);
  tree scalar_type = (TYPE_UNSIGNED (gs_info->offset_type)
		      ? make_unsigned_type (bits)
		      : make_signed_type (bits));
  tree woff_vectype
    = build_vector_type (scalar_type, TYPE_VECTOR_SUBPARTS (restype));

  if (!supportable_widening_operation
	 (CONVERT_EXPR, stmt, woff_vectype, gs_info->offset_vectype,
	  &wgather->wcode1, &wgather->wcode2, &wgather->multi_step_cvt,
	  &wgather->interm_types))
    return false;

  wgather->off_vectype = woff_vectype;
  return true;
}

hashval_t
gather_scatter_hasher::hash (const gather_scatter_indices *x)
{
  inchash::hash h;
  h.add_int (TYPE_MODE (x->type));
  inchash::add_expr (x->step, h);
  return h.end ();
}

bool
gather_scatter_hasher::equal (const gather_scatter_indices *x,
			      const gather_scatter_indices *y)
{
  if (!types_compatible_p (x->type, y->type))
    return false;

  return operand_equal_p (x->step, y->step, 0);
}

/* Function copy_gather_scatter_indices.

   Copy tree nodes from SRC to DEST, ensuring that we keep copies of nodes that
   are not SSA_NAME types as future calls to force_gimple_operand will overwrite
   those nodes and replace them with an SSA_NAME.  */

static void
copy_gather_scatter_indices (gather_scatter_indices *dest,
			     gather_scatter_indices *src)
{
  dest->type = src->type;
  dest->step = get_copy_for_caching (src->step);
}

/* For a given scalar STMT and LOOP, return a vector of indices suitable to be
   used as the argument to a gather/scatter internal function.  GATHER contains
   information about the gather/scatter operation.  */
static tree
get_gather_scatter_indices (gimple *stmt, loop_vec_info loop_vinfo,
			    gather_scatter_info *gs_info)
{
  stmt_vec_info stmt_info = vinfo_for_stmt (stmt);

  gcc_assert (STMT_VINFO_MEMORY_ACCESS_TYPE (stmt_info)
	      == VMAT_GATHER_SCATTER);
  if (STMT_VINFO_GATHER_SCATTER_P (stmt_info))
    return vect_get_vec_def_for_operand (gs_info->u.offset, stmt);

  /* Perform a lookup based on the vector type and step (in bytes).  */
  struct data_reference *dr = STMT_VINFO_DATA_REF (stmt_info);
  gather_scatter_indices info;
  info.type = gs_info->offset_vectype;
  /* FIXME: Shouldn't cache this as we have the info->u.step cached that gives
     us better chance of a lookup.  */
  info.step = DR_STEP (dr);

  gather_scatter_indices **slot =
    LOOP_VINFO_GATHER_SCATTER_CACHE (loop_vinfo).find_slot (&info, INSERT);
  if (*slot)
    return (*slot)->indices;

  /* Cache the newly created set of indices.  */
  gather_scatter_indices *entry = XNEW (struct gather_scatter_indices);
  copy_gather_scatter_indices (entry, &info);

  /* Nothing cached so we need to create a new vector series.  */
  struct loop *loop = LOOP_VINFO_LOOP (loop_vinfo);
  gimple_seq seq = NULL;

  tree offtype = TREE_TYPE (gs_info->offset_vectype);
  tree series_step = gs_info->u.step;

  tree stride;
  tree vec_stride;
  tree vf = LOOP_VINFO_CAP (loop_vinfo).niters;

  series_step = force_gimple_operand (series_step, &seq, true, NULL_TREE);
  series_step = gimple_convert (&seq, offtype, series_step);
  vf = gimple_convert (&seq, offtype, vf);
  stride = gimple_build (&seq, MULT_EXPR, offtype, series_step, vf);
  vec_stride = gimple_build_vector_from_val (&seq, gs_info->offset_vectype,
					     stride);

  tree voff_first = gimple_build (&seq, VEC_SERIES_EXPR,
				  gs_info->offset_vectype,
				  build_int_cst (TREE_TYPE (series_step), 0),
				  series_step);

  gsi_insert_seq_on_edge_immediate (loop_preheader_edge (loop), seq);

  tree voff_in = make_temp_ssa_name (gs_info->offset_vectype, NULL,
				     "gather_off_in");
  tree voff_out = make_temp_ssa_name (gs_info->offset_vectype, NULL,
				      "gather_off_out");

  gphi *phi = create_phi_node (voff_in, loop->header);
  add_phi_arg (phi, voff_first, loop_preheader_edge (loop), UNKNOWN_LOCATION);
  add_phi_arg (phi, voff_out, loop_latch_edge (loop), UNKNOWN_LOCATION);

  gcond *orig_cond = get_loop_exit_condition (loop);
  gimple_stmt_iterator tmp_gsi = gsi_for_stmt (orig_cond);

  gimple *new_stmt = gimple_build_assign (voff_out, PLUS_EXPR,
					  voff_in, vec_stride);
  gsi_insert_before (&tmp_gsi, new_stmt, GSI_SAME_STMT);

  entry->indices = voff_in;
  *slot = entry;

  return entry->indices;
}

/* Vectorize STMT as a scatter store.  Insert the new statements
   before GSI and return the first vector statement in *VEC_STMT.
   GS_INFO describes the scatter operation.  If MASK_VECTYPE is nonnull,
   STMT is an IFN_MASK_STORE and the mask should use type MASK_VECTYPE,
   otherwise STMT is a normal unconditional assignment.  */

static void
do_scatter_store (gimple *stmt, gimple_stmt_iterator *gsi, gimple **vec_stmt,
		  loop_vec_info loop_vinfo, gather_scatter_info *gs_info,
		  tree mask_vectype)
{
  tree vec_oprnd0 = NULL_TREE, vec_oprnd1 = NULL_TREE, op, src;
  tree srctype = NULL_TREE, ptrtype, idxtype = NULL_TREE, masktype;
  tree ptr, var, scale, perm_mask = NULL_TREE;
  struct loop *loop = LOOP_VINFO_LOOP (loop_vinfo);
  edge pe = loop_preheader_edge (loop);
  gimple_seq seq;
  basic_block new_bb;
  bool builtin_scatter_p = (targetm.vectorize.builtin_scatter != NULL);
  stmt_vec_info stmt_info = vinfo_for_stmt (stmt);
  tree vectype = STMT_VINFO_VECTYPE (stmt_info);
  poly_uint64 nunits = TYPE_VECTOR_SUBPARTS (vectype);
  int ncopies = vect_get_num_copies (loop_vinfo, vectype);
  enum { NARROW, NONE, WIDEN } modifier;
  poly_uint64 scatter_off_nunits
    = TYPE_VECTOR_SUBPARTS (gs_info->offset_vectype);
  gimple *new_stmt = NULL;
  stmt_vec_info prev_stmt_info;
  tree mask_op = NULL_TREE, vec_mask = NULL_TREE;
  bool masked_stmt_p = (mask_vectype != NULL_TREE);
  tree mask = masked_stmt_p ? gimple_call_arg (stmt, 2) : NULL_TREE;
  vect_def_type scatter_src_dt = vect_unknown_def_type;

  gcc_assert (STMT_VINFO_GATHER_SCATTER_P (stmt_info) || ncopies == 1);

  /* We don't want to implement masked scatter stores for the builtin case, as
     this is probably being worked on upstream.  */
  gcc_assert (!builtin_scatter_p || !masked_stmt_p);

  if (must_eq (nunits, scatter_off_nunits))
    modifier = NONE;
  else if (must_eq (nunits * 2, scatter_off_nunits))
    {
      /* Enforced when we checked the mask originally.  */
      int count = scatter_off_nunits.to_constant ();
      unsigned char *sel = XALLOCAVEC (unsigned char, count);
      modifier = WIDEN;

      for (int i = 0; i < count; ++i)
	sel[i] = i | (count / 2);

      perm_mask = vect_gen_perm_mask_checked (gs_info->offset_vectype,
					      count, sel);
      gcc_assert (perm_mask != NULL_TREE);
    }
  else if (must_eq (nunits, scatter_off_nunits * 2))
    {
      /* Enforced when we checked the mask originally.  */
      int count = nunits.to_constant ();
      unsigned char *sel = XALLOCAVEC (unsigned char, count);
      modifier = NARROW;

      for (int i = 0; i < count; ++i)
	sel[i] = i | (count / 2);

      perm_mask = vect_gen_perm_mask_checked (vectype, count, sel);
      gcc_assert (perm_mask != NULL_TREE);
      ncopies *= 2;
    }
  else
    gcc_unreachable ();

  if (builtin_scatter_p)
    {
      tree arglist = TYPE_ARG_TYPES (TREE_TYPE (gs_info->decl));
      tree rettype = TREE_TYPE (TREE_TYPE (gs_info->decl));

      ptrtype = TREE_VALUE (arglist); arglist = TREE_CHAIN (arglist);
      masktype = TREE_VALUE (arglist); arglist = TREE_CHAIN (arglist);
      idxtype = TREE_VALUE (arglist); arglist = TREE_CHAIN (arglist);
      srctype = TREE_VALUE (arglist); arglist = TREE_CHAIN (arglist);
      tree scaletype = TREE_VALUE (arglist);

      gcc_checking_assert (TREE_CODE (masktype) == INTEGER_TYPE
			   && TREE_CODE (rettype) == VOID_TYPE);

      /* Currently we support only unconditional scatter stores,
	 so mask should be all ones.  */
      mask = build_int_cst (masktype, -1);
      mask = vect_init_vector (stmt, mask, masktype, NULL);

      scale = build_int_cst (scaletype, gs_info->scale);
    }
  else
    {
      ptrtype = TREE_TYPE (gs_info->base);
      masktype = build_same_sized_truth_vector_type (gs_info->offset_vectype);
      scale = build_int_cst (size_type_node, gs_info->scale);
    }

  ptr = fold_convert (ptrtype, gs_info->base);
  if (!is_gimple_min_invariant (ptr))
    {
      ptr = force_gimple_operand (ptr, &seq, true, NULL_TREE);
      new_bb = gsi_insert_seq_on_edge_immediate (pe, seq);
      gcc_assert (!new_bb);
    }

  prev_stmt_info = NULL;
  vec_loop_masks *masks = &LOOP_VINFO_MASKS (loop_vinfo);
  for (int j = 0; j < ncopies; ++j)
    {
      gcc_assert (builtin_scatter_p || j == 0);
      if (j == 0)
	{
	  op = vec_oprnd0 = get_gather_scatter_indices (stmt, loop_vinfo,
							gs_info);

	  tree scalar_src = get_store_op (stmt);

	  src = vec_oprnd1 = vect_get_vec_def_for_operand (scalar_src, stmt);
	}
      else if (modifier != NONE && (j & 1))
	{
	  if (modifier == WIDEN)
	    {
	      src = vec_oprnd1
		= vect_get_vec_def_for_stmt_copy (scatter_src_dt, vec_oprnd1);
	      op = permute_vec_elements
		(vec_oprnd0, vec_oprnd0, perm_mask, stmt, gsi);
	    }
	  else if (modifier == NARROW)
	    {
	      src = permute_vec_elements
		(vec_oprnd1, vec_oprnd1, perm_mask, stmt, gsi);
	      op = vec_oprnd0
		= vect_get_vec_def_for_stmt_copy (gs_info->offset_dt,
						  vec_oprnd0);
	    }
	  else
	    gcc_unreachable ();
	}
      else
	{
	  src = vec_oprnd1
	    = vect_get_vec_def_for_stmt_copy (scatter_src_dt, vec_oprnd1);
	  op = vec_oprnd0
	    = vect_get_vec_def_for_stmt_copy (gs_info->offset_dt, vec_oprnd0);
	}

      if (builtin_scatter_p
	  && !useless_type_conversion_p (srctype, TREE_TYPE (src)))
	{
	  gcc_assert (must_eq (TYPE_VECTOR_SUBPARTS (TREE_TYPE (src)),
			       TYPE_VECTOR_SUBPARTS (srctype)));
	  var = vect_get_new_ssa_name (srctype, vect_simple_var);
	  src = build1 (VIEW_CONVERT_EXPR, srctype, src);
	  new_stmt = gimple_build_assign (var, VIEW_CONVERT_EXPR, src);
	  vect_finish_stmt_generation (stmt, new_stmt, gsi);
	  src = var;
	}

      if (builtin_scatter_p
	  && !useless_type_conversion_p (idxtype, TREE_TYPE (op)))
	{
	  gcc_assert (must_eq (TYPE_VECTOR_SUBPARTS (TREE_TYPE (op)),
			       TYPE_VECTOR_SUBPARTS (idxtype)));
	  var = vect_get_new_ssa_name (idxtype, vect_simple_var);
	  op = build1 (VIEW_CONVERT_EXPR, idxtype, op);
	  new_stmt = gimple_build_assign (var, VIEW_CONVERT_EXPR, op);
	  vect_finish_stmt_generation (stmt, new_stmt, gsi);
	  op = var;
	}

      if (masked_stmt_p)
	{
	  if (j == 0)
	    vec_mask = vect_get_vec_def_for_operand (mask, stmt,
						     mask_vectype);
	  else
	    {
	      gimple *def_stmt;
	      enum vect_def_type dt;
	      vect_is_simple_use (vec_mask, loop_vinfo, &def_stmt, &dt);
	      vec_mask = vect_get_vec_def_for_stmt_copy (dt, vec_mask);
	    }

	  mask_op = vec_mask;
	  if (builtin_scatter_p
	      && !useless_type_conversion_p (masktype, TREE_TYPE (vec_mask)))
	    {
	      gcc_assert (must_eq (TYPE_VECTOR_SUBPARTS (TREE_TYPE (mask_op)),
				   TYPE_VECTOR_SUBPARTS (masktype)));
	      var = vect_get_new_ssa_name (masktype, vect_simple_var);
	      mask_op = build1 (VIEW_CONVERT_EXPR, masktype, mask_op);
	      new_stmt = gimple_build_assign (var, VIEW_CONVERT_EXPR, mask_op);
	      vect_finish_stmt_generation (stmt, new_stmt, gsi);
	      mask_op = var;
	    }
	}

      bool masked_loop_p = (loop_vinfo
			    && LOOP_VINFO_FULLY_MASKED_P (loop_vinfo));
      tree offtype = gs_info->offset_type;
      bool off_unsigned =  TYPE_UNSIGNED (offtype);

      /* Always used signed when the offset does not need extending.  */
      if (GET_MODE_BITSIZE (SCALAR_TYPE_MODE (TREE_TYPE (TREE_TYPE (op))))
	  >= GET_MODE_BITSIZE (SCALAR_TYPE_MODE (ptrtype)))
	off_unsigned = false;

      gcall *call;
      if (builtin_scatter_p)
	call
	  = gimple_build_call (gs_info->decl, 5, ptr, mask, op, src, scale);
      else if (masked_loop_p)
	{
	  tree mask = vect_get_loop_mask (gsi, masks, ncopies, vectype, j);
	  if (masked_stmt_p)
	    mask = prepare_load_store_mask (masktype, mask, mask_op, gsi);
	  call = gimple_build_call_internal
	    (off_unsigned ? IFN_MASK_SCATTER_STOREU : IFN_MASK_SCATTER_STORES,
	     5, ptr, op, scale, src, mask);
	}
      else
	call = gimple_build_call_internal
	  (off_unsigned ? IFN_SCATTER_STOREU : IFN_SCATTER_STORES, 4, ptr, op,
	   scale, src);
      gimple_call_set_nothrow (call, true);
      new_stmt = call;

      vect_finish_stmt_generation (stmt, new_stmt, gsi);

      if (prev_stmt_info == NULL)
	STMT_VINFO_VEC_STMT (stmt_info) = *vec_stmt = new_stmt;
      else
	STMT_VINFO_RELATED_STMT (prev_stmt_info) = new_stmt;
      prev_stmt_info = vinfo_for_stmt (new_stmt);
    }
}

/* Vectorize STMT as a gather load.  Insert the new statements
   before GSI and return the first vector statement in *VEC_STMT.
   GS_INFO describes the gather operation.  If MASK_VECTYPE is nonnull,
   STMT is an IFN_MASK_LOAD and the mask should use type MASK_VECTYPE,
   otherwise STMT is a normal unconditional assignment.  */

static void
do_gather_load (gimple *stmt, gimple_stmt_iterator *gsi, gimple **vec_stmt,
		loop_vec_info loop_vinfo, gather_scatter_info *gs_info,
		wgather_info *wgather, tree mask_vectype)
{
  tree vec_oprnd0 = NULL_TREE, op, rettype, ptrtype, idxtype = NULL_TREE;
  tree ptr, var, scale, merge = NULL_TREE;
  tree perm_mask = NULL_TREE, prev_res = NULL_TREE, masktype;
  struct loop *loop = LOOP_VINFO_LOOP (loop_vinfo);
  edge pe = loop_preheader_edge (loop);
  gimple_seq seq;
  basic_block new_bb;
  bool builtin_gather_p = (targetm.vectorize.builtin_gather != NULL);
  stmt_vec_info stmt_info = vinfo_for_stmt (stmt);
  tree vectype = STMT_VINFO_VECTYPE (stmt_info);
  poly_uint64 nunits = TYPE_VECTOR_SUBPARTS (vectype);
  int ncopies = vect_get_num_copies (loop_vinfo, vectype);
  enum { NARROW, NONE, WIDEN } modifier;
  poly_uint64 gather_off_nunits
    = TYPE_VECTOR_SUBPARTS (gs_info->offset_vectype);
  gimple *new_stmt = NULL;
  stmt_vec_info prev_stmt_info;
  tree mask_perm_mask = NULL_TREE, mask_op = NULL_TREE, vec_mask = NULL_TREE;
  bool masked_stmt_p = (mask_vectype != NULL_TREE);
  tree mask = masked_stmt_p ? gimple_call_arg (stmt, 2) : NULL_TREE;

  gcc_assert (STMT_VINFO_GATHER_SCATTER_P (stmt_info) || ncopies == 1);

  if (builtin_gather_p)
    {
      tree arglist, srctype, scaletype;

      arglist = TYPE_ARG_TYPES (TREE_TYPE (gs_info->decl));
      rettype = TREE_TYPE (TREE_TYPE (gs_info->decl));
      srctype = TREE_VALUE (arglist); arglist = TREE_CHAIN (arglist);
      ptrtype = TREE_VALUE (arglist); arglist = TREE_CHAIN (arglist);
      idxtype = TREE_VALUE (arglist); arglist = TREE_CHAIN (arglist);
      masktype = TREE_VALUE (arglist); arglist = TREE_CHAIN (arglist);
      scaletype = TREE_VALUE (arglist);

      gcc_checking_assert (types_compatible_p (srctype, rettype));
      gcc_checking_assert (!masked_stmt_p
			   || types_compatible_p (srctype, masktype));

      scale = build_int_cst (scaletype, gs_info->scale);
    }
  else
    {
      rettype = vectype;
      ptrtype = TREE_TYPE (gs_info->base);
      masktype
	= build_same_sized_truth_vector_type (wgather->off_vectype
					      ? wgather->off_vectype
					      : gs_info->offset_vectype);
      scale = build_int_cst (size_type_node, gs_info->scale);
    }

  if (must_eq (nunits, gather_off_nunits))
    modifier = NONE;
  else if (wgather->off_vectype || must_eq (nunits * 2, gather_off_nunits))
    {
      modifier = WIDEN;
      if (!wgather->off_vectype)
	{
	  /* Enforced when we checked the mask originally.  */
	  int count = gather_off_nunits.to_constant ();
	  unsigned char *sel = XALLOCAVEC (unsigned char, count);
	  for (int i = 0; i < count; ++i)
	    sel[i] = i | (count / 2);
	  perm_mask = vect_gen_perm_mask_checked (gs_info->offset_vectype,
						  count, sel);
	}
    }
  else if (must_eq (nunits, gather_off_nunits * 2))
    {
      /* Enforced when we checked the mask originally.  */
      int count = nunits.to_constant ();
      unsigned char *sel = XALLOCAVEC (unsigned char, count);
      modifier = NARROW;

      for (int i = 0; i < count; ++i)
	sel[i] = i < count / 2 ? i : i + count / 2;

      perm_mask = vect_gen_perm_mask_checked (vectype, count, sel);
      ncopies *= 2;

      if (masked_stmt_p)
	{
	  for (int i = 0; i < count; ++i)
	    sel[i] = i | (count / 2);
	  mask_perm_mask = vect_gen_perm_mask_checked (masktype, count, sel);
	}
    }
  else
    gcc_unreachable ();

  if (!masked_stmt_p && builtin_gather_p)
    {
      /* Currently we support only unconditional gather loads,
	 so mask should be all ones.  */
      if (TREE_CODE (masktype) == INTEGER_TYPE)
	mask = build_int_cst (masktype, -1);
      else if (TREE_CODE (TREE_TYPE (masktype)) == INTEGER_TYPE)
	{
	  mask = build_int_cst (TREE_TYPE (masktype), -1);
	  mask = build_vector_from_val (masktype, mask);
	  mask = vect_init_vector (stmt, mask, masktype, NULL);
	}
      else if (SCALAR_FLOAT_TYPE_P (TREE_TYPE (masktype)))
	{
	  REAL_VALUE_TYPE r;
	  long tmp[6];
	  for (int j = 0; j < 6; ++j)
	    tmp[j] = -1;
	  real_from_target (&r, tmp, TYPE_MODE (TREE_TYPE (masktype)));
	  mask = build_real (TREE_TYPE (masktype), r);
	  mask = build_vector_from_val (masktype, mask);
	  mask = vect_init_vector (stmt, mask, masktype, NULL);
	}
      else
	gcc_unreachable ();

      if (TREE_CODE (TREE_TYPE (rettype)) == INTEGER_TYPE)
	merge = build_int_cst (TREE_TYPE (rettype), 0);
      else if (SCALAR_FLOAT_TYPE_P (TREE_TYPE (rettype)))
	{
	  REAL_VALUE_TYPE r;
	  long tmp[6];
	  for (int j = 0; j < 6; ++j)
	    tmp[j] = 0;
	  real_from_target (&r, tmp, TYPE_MODE (TREE_TYPE (rettype)));
	  merge = build_real (TREE_TYPE (rettype), r);
	}
      else
	gcc_unreachable ();
      merge = build_vector_from_val (rettype, merge);
      merge = vect_init_vector (stmt, merge, rettype, NULL);
    }

  ptr = fold_convert (ptrtype, gs_info->base);
  if (!is_gimple_min_invariant (ptr))
    {
      ptr = force_gimple_operand (ptr, &seq, true, NULL_TREE);
      new_bb = gsi_insert_seq_on_edge_immediate (pe, seq);
      gcc_assert (!new_bb);
    }

  prev_stmt_info = NULL;

  tree scalar_dest = (masked_stmt_p
		      ? gimple_call_lhs (stmt)
		      : gimple_assign_lhs (stmt));
  tree vec_dest = vect_create_destination_var (scalar_dest, vectype);

  auto_vec<tree> vec_offset_dsts;
  if (wgather->off_vectype)
    {
      vec_offset_dsts.create (wgather->multi_step_cvt + 1);
      vec_offset_dsts.quick_push (wgather->off_vectype);

      tree tmp_type;
      if (wgather->multi_step_cvt)
	for (int i = wgather->interm_types.length () - 1;
	     wgather->interm_types.iterate (i, &tmp_type);
	     i--)
	  {
	    tree tmp = vect_get_new_vect_var (tmp_type, vect_simple_var, NULL);
	    vec_offset_dsts.quick_push (tmp);
	  }
    }

  auto_vec<tree> vec_oprnds0;
  unsigned int k = 0;
  vec_loop_masks *masks = &LOOP_VINFO_MASKS (loop_vinfo);
  for (int j = 0; j < ncopies; ++j)
    {
      if (wgather->off_vectype && k < vec_oprnds0.length ())
	op = vec_oprnds0[k++];
      else if (modifier == WIDEN && (j & 1))
	op = permute_vec_elements
	       (vec_oprnd0, vec_oprnd0, perm_mask, stmt, gsi);
      else
	{
	  if (j == 0)
	    op = vec_oprnd0 = get_gather_scatter_indices (stmt, loop_vinfo,
							  gs_info);
	  else
	    op = vec_oprnd0
	      = vect_get_vec_def_for_stmt_copy (gs_info->offset_dt,
						vec_oprnd0);

	  if (wgather->off_vectype)
	    {
	      vec_oprnds0.truncate (0);
	      vec_oprnds0.safe_push (vec_oprnd0);
	      for (int i = wgather->multi_step_cvt; i >= 0; i--)
		vect_create_vectorized_promotion_stmts
		  (&vec_oprnds0, NULL, stmt, vec_offset_dsts[i], gsi,
		   wgather->wcode1, wgather->wcode2, NULL, NULL, unary_op);
	      op = vec_oprnds0[0];
	      k = 1;
	    }
	}

      if (builtin_gather_p && !useless_type_conversion_p (idxtype, TREE_TYPE (op)))
	{
	  gcc_assert (must_eq (TYPE_VECTOR_SUBPARTS (TREE_TYPE (op)),
			       TYPE_VECTOR_SUBPARTS (idxtype)));
	  var = vect_get_new_ssa_name (idxtype, vect_simple_var);
	  op = build1 (VIEW_CONVERT_EXPR, idxtype, op);
	  new_stmt
	    = gimple_build_assign (var, VIEW_CONVERT_EXPR, op);
	  vect_finish_stmt_generation (stmt, new_stmt, gsi);
	  op = var;
	}

      if (masked_stmt_p && mask_perm_mask && (j & 1))
	mask_op
	  = permute_vec_elements (mask_op, mask_op, mask_perm_mask, stmt, gsi);
      else if (masked_stmt_p)
	{
	  if (j == 0)
	    vec_mask = vect_get_vec_def_for_operand (mask, stmt, mask_vectype);
	  else
	    {
	      gimple *def_stmt;
	      enum vect_def_type dt;
	      vect_is_simple_use (vec_mask, loop_vinfo, &def_stmt, &dt);
	      vec_mask = vect_get_vec_def_for_stmt_copy (dt, vec_mask);
	    }

	  mask_op = vec_mask;
	  if (!useless_type_conversion_p (masktype, TREE_TYPE (vec_mask)))
	    {
	      gcc_assert (must_eq (TYPE_VECTOR_SUBPARTS (TREE_TYPE (mask_op)),
				   TYPE_VECTOR_SUBPARTS (masktype)));
	      var = vect_get_new_ssa_name (masktype, vect_simple_var);
	      mask_op = build1 (VIEW_CONVERT_EXPR, masktype, mask_op);
	      new_stmt = gimple_build_assign (var, VIEW_CONVERT_EXPR, mask_op);
	      vect_finish_stmt_generation (stmt, new_stmt, gsi);
	      mask_op = var;
	    }
	}

      bool masked_loop_p = (loop_vinfo
			    && LOOP_VINFO_FULLY_MASKED_P (loop_vinfo));

      gcall *call;
      if (builtin_gather_p)
	{
	  gcc_assert (!masked_loop_p);
	  call = gimple_build_call
	    (gs_info->decl, 5, masked_stmt_p ? mask_op : merge, ptr, op,
	     masked_stmt_p ? mask_op : mask, scale);
	}
      else
	{
	  internal_fn ifn = get_gather_scatter_internal_fn
	    (true, rettype, TREE_TYPE (TREE_TYPE (op)),
	     masked_stmt_p || masked_loop_p);
	  if (ifn == IFN_LAST)
	    gcc_unreachable ();
	  if (masked_stmt_p || masked_loop_p)
	    {
	      tree mask = NULL;
	      if (masked_loop_p)
		mask = vect_get_loop_mask (gsi, masks, ncopies, vectype, j);
	      if (masked_stmt_p)
		mask = prepare_load_store_mask (masktype, mask, mask_op, gsi);
	      call = gimple_build_call_internal (ifn, 4, ptr, op, scale, mask);
	    }
	  else
	    call = gimple_build_call_internal (ifn, 3, ptr, op, scale);
	}
      gimple_call_set_nothrow (call, true);
      new_stmt = call;

      if (!useless_type_conversion_p (vectype, rettype))
	{
	  gcc_assert (must_eq (TYPE_VECTOR_SUBPARTS (vectype),
			       TYPE_VECTOR_SUBPARTS (rettype)));
	  op = vect_get_new_ssa_name (rettype, vect_simple_var);
	  gimple_call_set_lhs (call, op);
	  vect_finish_stmt_generation (stmt, call, gsi);
	  var = make_ssa_name (vec_dest);
	  op = build1 (VIEW_CONVERT_EXPR, vectype, op);
	  new_stmt
	    = gimple_build_assign (var, VIEW_CONVERT_EXPR, op);
	}
      else
	{
	  var = make_ssa_name (vec_dest, call);
	  gimple_call_set_lhs (call, var);
	}

      vect_finish_stmt_generation (stmt, new_stmt, gsi);

      if (modifier == NARROW)
	{
	  if ((j & 1) == 0)
	    {
	      prev_res = var;
	      continue;
	    }
	  var = permute_vec_elements (prev_res, var, perm_mask, stmt, gsi);
	  new_stmt = SSA_NAME_DEF_STMT (var);
	}

      if (prev_stmt_info == NULL)
	STMT_VINFO_VEC_STMT (stmt_info) = *vec_stmt = new_stmt;
      else
	STMT_VINFO_RELATED_STMT (prev_stmt_info) = new_stmt;
      prev_stmt_info = vinfo_for_stmt (new_stmt);
    }

  if (masked_stmt_p)
    replace_mask_load (stmt, gsi);
}

/* Function use_gather_scatters_1.

   Check whether there is hardware support for performing gathers/scatters to be
   used for certain strided and/or grouped accesses.  HAS_MASK_P determines
   whether the operation is masked or not.  If support is available return TRUE
   and fill in BASEP with the base address, OFF_VECTYPE with the offset vector
   type, SCALEP with the scale, DECLP with the builtin or internal function and
   OFFMODEP with the offset mode.  Otherwise, return FALSE.  */
static bool
use_gather_scatters_1 (stmt_vec_info stmt_info, int offmode_bits, int scale,
		       gather_scatter_info *info, bool has_mask_p)
{
  struct data_reference *dr = STMT_VINFO_DATA_REF (stmt_info);
  tree vectype = STMT_VINFO_VECTYPE (stmt_info);
  bool uns = TYPE_UNSIGNED (TREE_TYPE (DR_STEP (dr)));
  tree offtype = uns
    ? make_unsigned_type (offmode_bits)
    : make_signed_type (offmode_bits);
  tree decl = NULL_TREE;

  if (DR_IS_READ (dr)
      ? targetm.vectorize.builtin_gather
      : targetm.vectorize.builtin_scatter)
    {
      if (DR_IS_READ (dr))
        decl = targetm.vectorize.builtin_gather (vectype, offtype, scale);
      else
	decl = targetm.vectorize.builtin_scatter (vectype, offtype, scale);

      if (!decl)
	return false;
    }
  else
    {
      if (offmode_bits != GET_MODE_UNIT_BITSIZE (TYPE_MODE (vectype))
	  || get_gather_scatter_internal_fn (DR_IS_READ (dr), vectype,
					     offtype, has_mask_p) == IFN_LAST
	  || !targetm.gather_scatter_supports_scale_p
		(DR_IS_READ (dr), offmode_bits, scale))
	return false;
    }

  tree offset_vectype = build_vector_type (offtype,
					   TYPE_VECTOR_SUBPARTS (vectype));
  if (optab_handler (vec_series_optab,
		     TYPE_MODE (offset_vectype)) == CODE_FOR_nothing)
    return false;

  tree offset = fold_convert (sizetype, DR_OFFSET (dr));
  tree base = fold_build_pointer_plus (DR_BASE_ADDRESS (dr), offset);

  info->decl = decl;
  info->base = base;
  info->offset_type = offtype;
  info->widened_offset_type = offtype;
  info->scale = scale;
  info->offset_dt = vect_constant_def;
  info->offset_vectype = offset_vectype;
  return true;
}

static tree_code
extract_two_ops (tree step, tree *op0, tree *op1)
{
  if (TREE_CODE (step) == SSA_NAME)
    {
      gimple *def_stmt = SSA_NAME_DEF_STMT (step);
      if (gimple_code (def_stmt) != GIMPLE_ASSIGN)
	return SSA_NAME; /* We can't walk any further back.  */

      *op0 = gimple_assign_rhs1 (def_stmt);
      *op1 = gimple_assign_rhs2 (def_stmt);
      return gimple_assign_rhs_code (def_stmt);
    }
  else
    {
      tree_code code = TREE_CODE (step);
      extract_ops_from_tree (step, &code, op0, op1);
      return code;
    }
}

static bool
can_use_gather_for_step (stmt_vec_info stmt_info, unsigned int scale,
			 bool masked_p, gather_scatter_info *gs_info)
{
  struct data_reference *dr = STMT_VINFO_DATA_REF (stmt_info);
  tree addr_type = TREE_TYPE (DR_BASE_ADDRESS (dr));
  unsigned int addr_bits = TYPE_PRECISION (addr_type);
  tree step = NULL_TREE;

  tree vectype = STMT_VINFO_VECTYPE (stmt_info);
  machine_mode vecmode = TYPE_MODE (vectype);
  scalar_int_mode offmode;
  if (!int_mode_for_mode (GET_MODE_INNER (vecmode)).exists (&offmode))
    return false;

  unsigned int offset_bits = GET_MODE_BITSIZE (offmode);

  if (TREE_CODE (DR_STEP (dr)) == INTEGER_CST)
    {
      /* We need to test the following is true:
	    DR_STEP * max-niters <= max-offset-value * scale
	 for a given choice of offset width and scale.  */

      if (offset_bits != addr_bits)
	{
	  loop_vec_info loop_vinfo = STMT_VINFO_LOOP_VINFO (stmt_info);
	  struct loop *loop = LOOP_VINFO_LOOP (loop_vinfo);
	  widest_int max_iters;
	  if (!max_loop_iterations (loop, &max_iters))
	    return false;

	  widest_int lhs =
	    wi::mul (max_iters, wi::abs (wi::to_widest (DR_STEP (dr))));
	  widest_int max_offset_value = wi::lshift (1, offset_bits - 1) - 1;
	  widest_int rhs = wi::mul (max_offset_value, scale);

	  if (wi::gtu_p (lhs, rhs))
	    return false;
	}

      /* Let step be constructed once we have decided on the offset type. */
    }
  else
    {
      step = DR_STEP (dr);
      STRIP_NOPS (step);

      unsigned int step_bits = TYPE_PRECISION (TREE_TYPE (step));
      tree op0, op1;
      tree_code code = extract_two_ops (step, &op0, &op1);
      if (offset_bits != step_bits)
	{
	  unsigned int required_scale = 1;
	  if (code == MULT_EXPR && tree_fits_uhwi_p (op1))
	    {
	      required_scale = tree_to_uhwi (op1);
	      step = op0;
	      code = extract_two_ops (step, &op0, &op1);
	    }
	  if (!CONVERT_EXPR_CODE_P (code)
	      || TYPE_PRECISION (TREE_TYPE (op0)) != offset_bits
	      || scale != required_scale)
	    return false;
	  step = op0;
	}
      else if (scale != 1)
	{
	  if (code != MULT_EXPR
	      || !tree_fits_uhwi_p (op1)
	      || (tree_to_uhwi (op1) % scale) != 0)
	    return false;
	}
    }

  if (!use_gather_scatters_1 (stmt_info, offset_bits, scale, gs_info,
			      masked_p))
    return false;

  if (!step)
    step = wide_int_to_tree (TREE_TYPE (gs_info->offset_vectype),
			     wi::sdiv_trunc (DR_STEP (dr), scale));
  gs_info->u.step = step;
  return true;
}

/* Function use_gather_scatters_p.

   For the given scalar STMT determine if we can use gather/scatter internal
   functions for the vectorization of strided or grouped loads/stores. If SLP
   is TRUE and STMT belongs to a group the function returns FALSE.  MASKED_P
   indicates whether the operation should be masked or not.  If gather/scatters
   can be used return TRUE and fill in INFO with the information
   required to perform the operation, otherwise return FALSE.  */
static bool
use_gather_scatters_p (gimple *stmt, bool masked_p,
		       gather_scatter_info *gs_info)
{
  stmt_vec_info stmt_info = vinfo_for_stmt (stmt);
  struct data_reference *dr = STMT_VINFO_DATA_REF (stmt_info);

  bool grouped_access_p = STMT_VINFO_GROUPED_ACCESS (stmt_info);
  bool strided_access_p = STMT_VINFO_STRIDED_P (stmt_info);
  if (!grouped_access_p && !strided_access_p)
    return false;

  tree type = TREE_TYPE (DR_REF (dr));
  HOST_WIDE_INT type_size = TREE_INT_CST_LOW (TYPE_SIZE_UNIT (type));

  if (!can_use_gather_for_step (stmt_info, 1, masked_p, gs_info)
      && !can_use_gather_for_step (stmt_info, type_size, masked_p, gs_info))
    {
      if (dump_enabled_p ())
	dump_printf_loc (MSG_MISSED_OPTIMIZATION, vect_location,
			 "Cannot use gather/scatter for strided/grouped"
			 " access.\n");
      return false;
    }

  if (dump_enabled_p ())
    dump_printf_loc (MSG_NOTE, vect_location,
		     "Using gather/scatter for strided/grouped access,"
		     " scale = %d\n", gs_info->scale);

  return true;
}

/* STMT is a non-strided load or store, meaning that it accesses
   elements with a known constant step.  Return -1 if that step
   is negative, 0 if it is zero, and 1 if it is greater than zero.  */

static int
compare_step_with_zero (gimple *stmt)
{
  stmt_vec_info stmt_info = vinfo_for_stmt (stmt);
  data_reference *dr = STMT_VINFO_DATA_REF (stmt_info);
  return tree_int_cst_compare (vect_dr_behavior (dr)->step,
			       size_zero_node);
}

/* If the target supports a permute mask that reverses the elements in
   a vector of type VECTYPE, return that mask, otherwise return null.  */

static tree
perm_mask_for_reverse (tree vectype)
{
  unsigned HOST_WIDE_INT i, nunits;
  unsigned char *sel;

  if (!TYPE_VECTOR_SUBPARTS (vectype).is_constant (&nunits))
    return NULL_TREE;

  sel = XALLOCAVEC (unsigned char, nunits);

  for (i = 0; i < nunits; ++i)
    sel[i] = nunits - 1 - i;

  if (!can_vec_perm_p (TYPE_MODE (vectype), false, nunits, sel))
    return NULL_TREE;
  return vect_gen_perm_mask_checked (vectype, nunits, sel);
}

/* Return true if the target can reverse the elements in a vector of
   type VECTOR_TYPE.  */

static bool
can_reverse_vector_p (tree vector_type)
{
  return (direct_internal_fn_supported_p (IFN_VEC_REVERSE, vector_type,
					  OPTIMIZE_FOR_SPEED)
	  || perm_mask_for_reverse (vector_type));
}

/* Generate a statement to reverse the elements in vector INPUT and
   return the SSA name that holds the result.  GSI is a statement iterator
   pointing to STMT, which is the scalar statement we're vectorizing.
   VEC_DEST is the destination variable with which new SSA names
   should be associated.  */

static tree
reverse_vector (tree vec_dest, tree input, gimple *stmt,
		gimple_stmt_iterator *gsi)
{
  tree new_temp = make_ssa_name (vec_dest);
  tree vector_type = TREE_TYPE (input);
  gimple *perm_stmt;
  if (direct_internal_fn_supported_p (IFN_VEC_REVERSE, vector_type,
				      OPTIMIZE_FOR_SPEED))
    {
      perm_stmt = gimple_build_call_internal (IFN_VEC_REVERSE, 1, input);
      gimple_set_lhs (perm_stmt, new_temp);
    }
  else
    {
      tree perm_mask = perm_mask_for_reverse (vector_type);
      perm_stmt = gimple_build_assign (new_temp, VEC_PERM_EXPR,
				       input, input, perm_mask);
    }
  vect_finish_stmt_generation (stmt, perm_stmt, gsi);
  return new_temp;
}

/* A subroutine of get_load_store_type, with a subset of the same
   arguments.  Handle the case where STMT is part of a grouped load
   or store.

   For stores, the statements in the group are all consecutive,
   but a non-strided group may have a gap at the end, between
   loop iterations.  For loads, the statements in the group might
   not be consecutive; there can be gaps between statements as well
   as at the end.  */

static bool
get_group_load_store_type (gimple *stmt, tree vectype, bool slp,
			   bool masked_p, vec_load_store_type vls_type,
			   int ncopies,
			   vect_memory_access_type *memory_access_type,
			   gather_scatter_info *gs_info)
{
  stmt_vec_info stmt_info = vinfo_for_stmt (stmt);
  vec_info *vinfo = stmt_info->vinfo;
  loop_vec_info loop_vinfo = STMT_VINFO_LOOP_VINFO (stmt_info);
  struct loop *loop = loop_vinfo ? LOOP_VINFO_LOOP (loop_vinfo) : NULL;
  gimple *first_stmt = GROUP_FIRST_ELEMENT (stmt_info);
  unsigned int group_size = GROUP_SIZE (vinfo_for_stmt (first_stmt));
  unsigned int num_stmts = GROUP_NUM_STMTS (vinfo_for_stmt (first_stmt));
  bool single_element_p = (stmt == first_stmt
			   && !GROUP_NEXT_ELEMENT (stmt_info));
  unsigned HOST_WIDE_INT gap = GROUP_GAP (vinfo_for_stmt (first_stmt));
  poly_uint64 nunits = TYPE_VECTOR_SUBPARTS (vectype);

  /* True if the vectorized statements would access beyond the last
     statement in the group.  */
  bool overrun_p = false;

  /* True if we can cope with such overrun by peeling for gaps, so that
     there is at least one final scalar iteration after the vector loop.  */
  bool can_overrun_p = (!masked_p
			&& vls_type == VLS_LOAD
			&& loop_vinfo
			&& !loop->inner
			&& !LOOP_VINFO_SPECULATIVE_EXECUTION (loop_vinfo));

  if (vls_type != VLS_LOAD)
    {
      /* The store statements in the group are always consecutive.
	 num_stmts != group_size means that (a) the stride is known at
	 compile time and (b) there is a gap between one iteration of
	 the group and the next.  E.g.:

	   a[i * n + 0] = ...;
	   a[i * n + 1] = ...;
	   ...
	   a[i * n + (m - 1)] = ...;

	 where n and m are compile-time constants and n > m.
	 In this case group_size is n and num_stmts is m.  */
      if (slp || STMT_VINFO_STRIDED_P (stmt_info))
	gcc_assert (num_stmts == group_size);
      else
	gcc_assert (gap == group_size - num_stmts);
    }

  /* There can only be a gap at the end of the group if the stride is
     known at compile time.  */
  gcc_assert (!STMT_VINFO_STRIDED_P (stmt_info) || gap == 0);

  if (slp)
    {
      if (STMT_VINFO_STRIDED_P (stmt_info))
	{
	  /* Try to use consecutive accesses of GROUP_SIZE elements,
	     separated by the stride, until we have a complete vector.
	     Fall back to scalar accesses if that isn't possible.  */
	  if (multiple_p (nunits, group_size))
	    *memory_access_type = VMAT_STRIDED_SLP;
	  else
	    *memory_access_type = VMAT_ELEMENTWISE;
	}
      else
	{
	  overrun_p = loop_vinfo && gap != 0;
	  if (overrun_p && vls_type != VLS_LOAD)
	    {
	      dump_printf_loc (MSG_MISSED_OPTIMIZATION, vect_location,
			       "Grouped store with gaps requires"
			       " non-consecutive accesses\n");
	      return false;
	    }
	  /* If the access is aligned an overrun is fine.  */
	  if (overrun_p && gap < vect_known_alignment_in_elements (first_stmt))
	    overrun_p = false;
	  if (overrun_p && !can_overrun_p)
	    {
	      if (dump_enabled_p ())
		dump_printf_loc (MSG_MISSED_OPTIMIZATION, vect_location,
				 "Peeling for outer loop is not supported\n");
	      return false;
	    }
	  *memory_access_type = VMAT_CONTIGUOUS;
	}
    }
  else
    {
      /* We can always handle this case using elementwise accesses,
	 but see if something more efficient is available.  */
      *memory_access_type = VMAT_ELEMENTWISE;

      /* If there is a gap at the end of the group then some of these
	 optimizations would access excess elements in the last iteration.  */
      bool would_overrun_p = (gap != 0);
      /* If the access is aligned an overrun is fine, but only if the
         overrun is not inside an unused vector (if the gap is as large
	 or larger than a vector).  */
      if (would_overrun_p
	  && !masked_p
	  && vls_type == VLS_LOAD
	  && gap < vect_known_alignment_in_elements (first_stmt))
	would_overrun_p = false;

      /* First try using LOAD/STORE_LANES.  */
      if (!STMT_VINFO_STRIDED_P (stmt_info)
	  && (can_overrun_p || !would_overrun_p)
	  && compare_step_with_zero (stmt) > 0
	  && (vls_type == VLS_LOAD
	      ? vect_load_lanes_supported (vectype, group_size, masked_p)
	      : vect_store_lanes_supported (vectype, group_size, masked_p)))
	{
	  *memory_access_type = VMAT_LOAD_STORE_LANES;
	  overrun_p = would_overrun_p;
	}

      /* If that fails, try using gather/scatter.  */
      scalar_int_mode offset_mode;
      if (ncopies == 1
	  && *memory_access_type == VMAT_ELEMENTWISE
	  && use_gather_scatters_p (stmt, masked_p, gs_info))
	*memory_access_type = VMAT_GATHER_SCATTER;

      /* If that fails, try using permuting loads.  */
      if (*memory_access_type == VMAT_ELEMENTWISE
	  && !STMT_VINFO_STRIDED_P (stmt_info)
	  && (can_overrun_p || !would_overrun_p)
	  && compare_step_with_zero (stmt) > 0
	  && (vls_type == VLS_LOAD
	      ? vect_grouped_load_supported (vectype, single_element_p,
					     group_size)
	      : vect_grouped_store_supported (vectype, group_size)))
	{
	  *memory_access_type = VMAT_CONTIGUOUS_PERMUTE;
	  overrun_p = would_overrun_p;
	}
    }

  if (vls_type != VLS_LOAD && first_stmt == stmt)
    {
      /* STMT is the leader of the group. Check the operands of all the
	 stmts of the group.  */
      gimple *next_stmt = GROUP_NEXT_ELEMENT (stmt_info);
      while (next_stmt)
	{
	  tree op = get_store_op (next_stmt);
	  gimple *def_stmt;
	  enum vect_def_type dt;
	  if (!vect_is_simple_use (op, vinfo, &def_stmt, &dt))
	    {
	      if (dump_enabled_p ())
		dump_printf_loc (MSG_MISSED_OPTIMIZATION, vect_location,
				 "use not simple.\n");
	      return false;
	    }
	  next_stmt = GROUP_NEXT_ELEMENT (vinfo_for_stmt (next_stmt));
	}
    }

  if (overrun_p)
    {
      gcc_assert (can_overrun_p);
      if (dump_enabled_p ())
	dump_printf_loc (MSG_MISSED_OPTIMIZATION, vect_location,
			 "Data access with gaps requires scalar "
			 "epilogue loop\n");
      LOOP_VINFO_PEELING_FOR_GAPS (loop_vinfo) = true;
    }

  return true;
}

/* A subroutine of get_load_store_type, with a subset of the same
   arguments.  Handle the case where STMT is a load or store that
   accesses consecutive elements with a negative step.  */

static vect_memory_access_type
get_negative_load_store_type (gimple *stmt, tree vectype,
			      vec_load_store_type vls_type,
			      unsigned int ncopies)
{
  stmt_vec_info stmt_info = vinfo_for_stmt (stmt);
  loop_vec_info loop_vinfo = STMT_VINFO_LOOP_VINFO (stmt_info);
  struct data_reference *dr = STMT_VINFO_DATA_REF (stmt_info);
  dr_alignment_support alignment_support_scheme;

  if (loop_vinfo && LOOP_VINFO_CAN_FULLY_MASK_P (loop_vinfo))
    {
      LOOP_VINFO_CAN_FULLY_MASK_P (loop_vinfo) = false;
      if (dump_enabled_p ())
	dump_printf_loc (MSG_MISSED_OPTIMIZATION, vect_location,
			 "Can't use a fully-masked loop because one of the"
			 " steps is negative.\n");
    }

  if (ncopies > 1)
    {
      if (dump_enabled_p ())
	dump_printf_loc (MSG_MISSED_OPTIMIZATION, vect_location,
			 "multiple types with negative step.\n");
      return VMAT_ELEMENTWISE;
    }

  alignment_support_scheme = vect_supportable_dr_alignment (dr, false);
  if (alignment_support_scheme != dr_aligned
      && alignment_support_scheme != dr_unaligned_supported)
    {
      if (dump_enabled_p ())
	dump_printf_loc (MSG_MISSED_OPTIMIZATION, vect_location,
			 "negative step but alignment required.\n");
      return VMAT_ELEMENTWISE;
    }

  if (vls_type == VLS_STORE_INVARIANT)
    {
      if (dump_enabled_p ())
	dump_printf_loc (MSG_NOTE, vect_location,
			 "negative step with invariant source;"
			 " no permute needed.\n");
      return VMAT_CONTIGUOUS_DOWN;
    }

  if (!can_reverse_vector_p (vectype))
    {
      if (dump_enabled_p ())
	dump_printf_loc (MSG_MISSED_OPTIMIZATION, vect_location,
			 "negative step and reversing not supported.\n");
      return VMAT_ELEMENTWISE;
    }

  return VMAT_CONTIGUOUS_REVERSE;
}

/* Analyze load or store statement STMT of type VLS_TYPE.  Return true
   if there is a memory access type that the vectorized form can use,
   storing it in *MEMORY_ACCESS_TYPE if so.  If we decide to use gathers
   or scatters, fill in GS_INFO accordingly.

   SLP says whether we're performing SLP rather than loop vectorization.
   MASKED_P is true if the statement is conditional on a vectorized mask.
   VECTYPE is the vector type that the vectorized statements will use.
   NCOPIES is the number of vector statements that will be needed.  */

static bool
get_load_store_type (gimple *stmt, tree vectype, bool slp, bool masked_p,
		     vec_load_store_type vls_type, unsigned int ncopies,
		     vect_memory_access_type *memory_access_type,
		     gather_scatter_info *gs_info)
{
  stmt_vec_info stmt_info = vinfo_for_stmt (stmt);
  vec_info *vinfo = stmt_info->vinfo;
  loop_vec_info loop_vinfo = STMT_VINFO_LOOP_VINFO (stmt_info);
  if (STMT_VINFO_GATHER_SCATTER_P (stmt_info))
    {
      *memory_access_type = VMAT_GATHER_SCATTER;
      gimple *def_stmt;
      if (!vect_check_gather_scatter (stmt, loop_vinfo, gs_info, masked_p))
	gcc_unreachable ();
      else if (!vect_is_simple_use (gs_info->u.offset, vinfo, &def_stmt,
				    &gs_info->offset_dt,
				    &gs_info->offset_vectype))
	{
	  if (dump_enabled_p ())
	    dump_printf_loc (MSG_MISSED_OPTIMIZATION, vect_location,
			     "%s index use not simple.\n",
			     vls_type == VLS_LOAD ? "gather" : "scatter");
	  return false;
	}
    }
  else if (STMT_VINFO_GROUPED_ACCESS (stmt_info))
    {
      if (!get_group_load_store_type (stmt, vectype, slp, masked_p, vls_type,
				      ncopies, memory_access_type, gs_info))
	return false;
    }
  else if (STMT_VINFO_STRIDED_P (stmt_info))
    {
      gcc_assert (!slp);
      scalar_int_mode offset_mode;
      if (ncopies == 1 && use_gather_scatters_p (stmt, masked_p, gs_info))
	*memory_access_type = VMAT_GATHER_SCATTER;
      else
	*memory_access_type = VMAT_ELEMENTWISE;
    }
  else
    {
      int cmp = compare_step_with_zero (stmt);
      if (cmp < 0)
	*memory_access_type = get_negative_load_store_type
	  (stmt, vectype, vls_type, ncopies);
      else if (cmp == 0)
	{
	  gcc_assert (vls_type == VLS_LOAD);
	  *memory_access_type = VMAT_INVARIANT;
	}
      else
	*memory_access_type = VMAT_CONTIGUOUS;
    }

  if ((*memory_access_type == VMAT_ELEMENTWISE
       || *memory_access_type == VMAT_STRIDED_SLP)
      && !TYPE_VECTOR_SUBPARTS (vectype).is_constant ())
    {
      if (dump_enabled_p ())
	dump_printf_loc (MSG_MISSED_OPTIMIZATION, vect_location,
			 "Not using elementwise accesses due to variable "
			 "vectorization factor.\n");
      return false;
    }

  /* FIXME: At the moment the cost model seems to underestimate the
     cost of using elementwise accesses.  This check preserves the
     traditional behavior until that can be fixed.  */
  if (*memory_access_type == VMAT_ELEMENTWISE
      && !STMT_VINFO_STRIDED_P (stmt_info)
      && !(stmt == GROUP_FIRST_ELEMENT (stmt_info)
	   && GROUP_NUM_STMTS (stmt_info) == 1
	   && !pow2p_hwi (GROUP_SIZE (stmt_info))))
    {
      if (dump_enabled_p ())
	dump_printf_loc (MSG_MISSED_OPTIMIZATION, vect_location,
			 "not falling back to elementwise accesses\n");
      return false;
    }
  return true;
}

/* Set up the stored values for the first copy of a vectorized store.
   GROUP_SIZE is the number of stores in the group (which is 1 for
   ungrouped stores).  FIRST_STMT is the first statement in the group.

   On return, initialize OPERANDS to a new vector in which element I
   is the value that the first copy of group member I should store.
   The caller should free OPERANDS after use.  */

static void
init_stored_values (unsigned int group_size, gimple *first_stmt,
		    vec<tree> *operands)
{
  operands->create (group_size);
  gimple *next_stmt = first_stmt;
  for (unsigned int i = 0; i < group_size; i++)
    {
      /* Since gaps are not supported for interleaved stores,
	 GROUP_SIZE is the exact number of stmts in the chain.
	 Therefore, NEXT_STMT can't be NULL_TREE.  In case that
	 there is no interleaving, GROUP_SIZE is 1, and only one
	 iteration of the loop will be executed.  */
      gcc_assert (next_stmt);
      tree op = get_store_op (next_stmt);
      tree vec_op = vect_get_vec_def_for_operand (op, next_stmt);
      operands->quick_push (vec_op);
      next_stmt = GROUP_NEXT_ELEMENT (vinfo_for_stmt (next_stmt));
    }
}

/* OPERANDS is a vector set up by init_stored_values.  Update each element
   for the next copy of each statement.  GROUP_SIZE and FIRST_STMT are
   as for init_stored_values.  */

static void
advance_stored_values (unsigned int group_size, gimple *first_stmt,
		       vec<tree> operands)
{
  vec_info *vinfo = vinfo_for_stmt (first_stmt)->vinfo;
  for (unsigned int i = 0; i < group_size; i++)
    {
      tree op = operands[i];
      enum vect_def_type dt;
      gimple *def_stmt;
      vect_is_simple_use (op, vinfo, &def_stmt, &dt);
      operands[i] = vect_get_vec_def_for_stmt_copy (dt, op);
    }
}

/* Emit one copy of a vectorized LOAD_LANES for STMT.  GROUP_SIZE is
   the number of vectors being loaded and VECTYPE is the type of each
   vector.  AGGR_TYPE is the type that should be used to refer to the
   memory source (which contains the same number of elements as
   GROUP_SIZE copies of VECTYPE, but in a different order).
   DATAREF_PTR points to the first element that should be loaded.
   ALIAS_PTR_TYPE is the type of the accessed elements for aliasing
   purposes.  MASK, if nonnull, is a mask in which element I is true
   if element I of each destination vector should be loaded.  */

static void
do_load_lanes (gimple *stmt, gimple_stmt_iterator *gsi,
	       unsigned int group_size, tree vectype, tree aggr_type,
	       tree dataref_ptr, tree alias_ptr_type, tree mask)
{
  tree scalar_dest = gimple_get_lhs (stmt);
  tree vec_array = create_vector_array (vectype, group_size);

  gcall *new_stmt;
  if (mask)
    {
      /* Emit: VEC_ARRAY = MASK_LOAD_LANES (DATAREF_PTR, ALIAS_PTR, MASK).  */
      tree alias_ptr = build_int_cst (alias_ptr_type,
				      TYPE_ALIGN_UNIT (TREE_TYPE (vectype)));
      new_stmt = gimple_build_call_internal (IFN_MASK_LOAD_LANES, 3,
					     dataref_ptr, alias_ptr, mask);
    }
  else
    {
      /* Emit: VEC_ARRAY = LOAD_LANES (MEM_REF[...all elements...]).  */
      tree data_ref = create_array_ref (aggr_type, dataref_ptr,
					alias_ptr_type);
      new_stmt = gimple_build_call_internal (IFN_LOAD_LANES, 1, data_ref);
    }
  gimple_call_set_lhs (new_stmt, vec_array);
  gimple_call_set_nothrow (new_stmt, true);
  vect_finish_stmt_generation (stmt, new_stmt, gsi);

  /* Extract each vector into an SSA_NAME.  */
  auto_vec<tree, 16> dr_chain;
  dr_chain.reserve (group_size);
  for (unsigned int i = 0; i < group_size; i++)
    {
      tree new_temp = read_vector_array (stmt, gsi, scalar_dest,
					 vec_array, i);
      dr_chain.quick_push (new_temp);
    }

  /* Record the mapping between SSA_NAMEs and statements.  */
  vect_record_grouped_load_vectors (stmt, dr_chain);
}

/* Emit one copy of a vectorized STORE_LANES for STMT.  GROUP_SIZE is
   the number of vectors being stored and OPERANDS[I] is the value
   that group member I should store.  AGGR_TYPE is the type that should
   be used to refer to the memory destination (which contains the same
   number of elements as the source vectors, but in a different order).
   DATAREF_PTR points to the first store location.  ALIAS_PTR_TYPE is
   the type of the accessed elements for aliasing purposes.  MASK,
   if nonnull, is a mask in which element I is true if element I of
   each source vector should be stored.  */

static gimple *
do_store_lanes (gimple *stmt, gimple_stmt_iterator *gsi,
		unsigned int group_size, tree aggr_type, tree dataref_ptr,
		tree alias_ptr_type, vec<tree> operands, tree mask)
{
  /* Combine all the vectors into an array.  */
  tree vectype = TREE_TYPE (operands[0]);
  tree vec_array = create_vector_array (vectype, group_size);
  for (unsigned int i = 0; i < group_size; i++)
    write_vector_array (stmt, gsi, operands[i], vec_array, i);

  gcall *new_stmt;
  if (mask)
    {
      /* Emit: MASK_STORE_LANES (DATAREF_PTR, ALIAS_PTR, MASK, VEC_ARRAY).  */
      tree alias_ptr = build_int_cst (alias_ptr_type,
				      TYPE_ALIGN_UNIT (TREE_TYPE (vectype)));
      new_stmt = gimple_build_call_internal (IFN_MASK_STORE_LANES, 4,
					     dataref_ptr, alias_ptr,
					     mask, vec_array);
    }
  else
    {
      /* Emit: MEM_REF[...all elements...] = STORE_LANES (VEC_ARRAY).  */
      tree data_ref = create_array_ref (aggr_type, dataref_ptr, alias_ptr_type);
      new_stmt = gimple_build_call_internal (IFN_STORE_LANES, 1, vec_array);
      gimple_call_set_lhs (new_stmt, data_ref);
    }
  gimple_call_set_nothrow (new_stmt, true);
  vect_finish_stmt_generation (stmt, new_stmt, gsi);
  return new_stmt;
}


/* Return the alias pointer type for the group of masked loads or
   stores starting at FIRST_STMT.  */

static tree
get_masked_group_alias_ptr_type (gimple *first_stmt)
{
  tree type, next_type;
  gimple *next_stmt;

  type = TREE_TYPE (gimple_call_arg (first_stmt, 1));
  next_stmt = GROUP_NEXT_ELEMENT (vinfo_for_stmt (first_stmt));
  while (next_stmt)
    {
      next_type = TREE_TYPE (gimple_call_arg (next_stmt, 1));
      if (get_alias_set (type) != get_alias_set (next_type))
	{
	  if (dump_enabled_p ())
	    dump_printf_loc (MSG_NOTE, vect_location,
			     "conflicting alias set types.\n");
	  return ptr_type_node;
	}
      next_stmt = GROUP_NEXT_ELEMENT (vinfo_for_stmt (next_stmt));
    }
  return type;
}


/* Function vectorizable_mask_load_store.

   Check if STMT performs a conditional load or store that can be vectorized.
   If VEC_STMT is also passed, vectorize the STMT: create a vectorized
   stmt to replace it, put it in VEC_STMT, and insert it at GSI.
   Return FALSE if not a vectorizable STMT, TRUE otherwise.  */

static bool
vectorizable_mask_load_store (gimple *stmt, gimple_stmt_iterator *gsi,
			      gimple **vec_stmt, slp_tree slp_node)
{
  tree vec_dest = NULL;
  stmt_vec_info stmt_info = vinfo_for_stmt (stmt);
  stmt_vec_info prev_stmt_info;
  loop_vec_info loop_vinfo = STMT_VINFO_LOOP_VINFO (stmt_info);
  struct loop *loop = LOOP_VINFO_LOOP (loop_vinfo);
  bool nested_in_vect_loop = nested_in_vect_loop_p (loop, stmt);
  struct data_reference *dr = STMT_VINFO_DATA_REF (stmt_info);
  tree vectype = STMT_VINFO_VECTYPE (stmt_info);
  tree rhs_vectype = NULL_TREE;
  tree mask_vectype;
  tree elem_type;
  tree aggr_type;
  gimple *new_stmt;
  tree dummy;
  tree dataref_ptr = NULL_TREE;
  gimple *ptr_incr;
  poly_uint64 nunits = TYPE_VECTOR_SUBPARTS (vectype);
  int ncopies;
  int i;
  bool inv_p;
  gather_scatter_info gs_info;
  vec_load_store_type vls_type;
  tree mask;
  gimple *def_stmt;
  enum vect_def_type dt;
  gimple *first_stmt = stmt;
  unsigned int group_size = 1;

  if (slp_node != NULL)
    return false;

<<<<<<< HEAD
  if (LOOP_VINFO_SPECULATIVE_EXECUTION (loop_vinfo))
    {
      if (dump_enabled_p ())
	dump_printf_loc (MSG_MISSED_OPTIMIZATION, vect_location,
			 "Speculative loop mask load/stores not supported\n");
      return false;
    }

=======
>>>>>>> 4a85c0b1
  ncopies = vect_get_num_copies (loop_vinfo, vectype);
  gcc_assert (ncopies >= 1);

  mask = gimple_call_arg (stmt, 2);

  if (!VECT_SCALAR_BOOLEAN_TYPE_P (TREE_TYPE (mask)))
    return false;

  /* FORNOW. This restriction should be relaxed.  */
  if (nested_in_vect_loop && ncopies > 1)
    {
      if (dump_enabled_p ())
	dump_printf_loc (MSG_MISSED_OPTIMIZATION, vect_location,
			 "multiple types in nested loop.");
      return false;
    }

  if (!STMT_VINFO_RELEVANT_P (stmt_info))
    return false;

  if (STMT_VINFO_DEF_TYPE (stmt_info) != vect_internal_def
      && ! vec_stmt)
    return false;

  if (!STMT_VINFO_DATA_REF (stmt_info))
    return false;

  elem_type = TREE_TYPE (vectype);

  if (TREE_CODE (mask) != SSA_NAME)
    return false;

  if (!vect_is_simple_use (mask, loop_vinfo, &def_stmt, &dt, &mask_vectype))
    return false;

  if (!mask_vectype)
    mask_vectype = get_mask_type_for_scalar_type (TREE_TYPE (vectype));

  if (!mask_vectype || !VECTOR_BOOLEAN_TYPE_P (mask_vectype)
      || may_ne (TYPE_VECTOR_SUBPARTS (mask_vectype),
		 TYPE_VECTOR_SUBPARTS (vectype)))
    return false;

  if (gimple_call_internal_fn (stmt) == IFN_MASK_STORE)
    {
      tree rhs = gimple_call_arg (stmt, 3);
      if (!vect_is_simple_use (rhs, loop_vinfo, &def_stmt, &dt, &rhs_vectype))
	return false;
      if (dt == vect_constant_def || dt == vect_external_def)
	vls_type = VLS_STORE_INVARIANT;
      else
	vls_type = VLS_STORE;
    }
  else
    vls_type = VLS_LOAD;

  if (STMT_VINFO_GROUPED_ACCESS (stmt_info))
    {
      first_stmt = GROUP_FIRST_ELEMENT (stmt_info);
      group_size = GROUP_SIZE (vinfo_for_stmt (first_stmt));
    }

  vect_memory_access_type memory_access_type;
  if (!get_load_store_type (stmt, vectype, false, true, vls_type, ncopies,
			    &memory_access_type, &gs_info))
    return false;

  wgather_info wgather = DEFAULT_WGATHER_INFO;
  if (memory_access_type == VMAT_GATHER_SCATTER)
    {
      if (gs_info.decl)
	{
	  tree arglist = TYPE_ARG_TYPES (TREE_TYPE (gs_info.decl));
	  tree masktype
	    = TREE_VALUE (TREE_CHAIN (TREE_CHAIN (TREE_CHAIN (arglist))));
	  if (TREE_CODE (masktype) == INTEGER_TYPE)
	    {
	      if (dump_enabled_p ())
		dump_printf_loc (MSG_MISSED_OPTIMIZATION, vect_location,
				 "masked gather with integer mask"
				 " not supported.");
	      return false;
	    }
	}
      else
	{
	  if (vls_type == VLS_LOAD
	      && may_ne (nunits, TYPE_VECTOR_SUBPARTS (gs_info.offset_vectype))
	      && !widened_gather_support_p (vectype, &gs_info, stmt, &wgather))
	    return false;
	}
    }
  else if (rhs_vectype
	   && !useless_type_conversion_p (vectype, rhs_vectype))
    return false;
  else if (memory_access_type == VMAT_CONTIGUOUS)
    {
      if (!can_vec_mask_load_store_p (TYPE_MODE (vectype),
				      TYPE_MODE (mask_vectype),
				      vls_type == VLS_LOAD))
	return false;
    }
  else if (memory_access_type != VMAT_LOAD_STORE_LANES)
    {
      if (dump_enabled_p ())
	dump_printf_loc (MSG_MISSED_OPTIMIZATION, vect_location,
			 "unsupported access type for masked %s.\n",
			 vls_type == VLS_LOAD ? "load" : "store");
      return false;
    }

  if (!vec_stmt) /* transformation not required.  */
    {
      STMT_VINFO_MEMORY_ACCESS_TYPE (stmt_info) = memory_access_type;
      if (loop_vinfo
	  && LOOP_VINFO_CAN_FULLY_MASK_P (loop_vinfo))
	check_load_store_masking (loop_vinfo, vectype, vls_type == VLS_LOAD,
				  group_size, memory_access_type,
				  gs_info.widened_offset_type);

      STMT_VINFO_TYPE (stmt_info) = call_vec_info_type;
      if (vls_type == VLS_LOAD)
	vect_model_load_cost (stmt_info, ncopies, memory_access_type,
			      NULL, NULL, NULL);
      else
	vect_model_store_cost (stmt_info, ncopies, memory_access_type,
			       dt, NULL, NULL, NULL);
      return true;
    }
  gcc_assert (memory_access_type == STMT_VINFO_MEMORY_ACCESS_TYPE (stmt_info));

  /* Transform.  */

<<<<<<< HEAD
  bool masked_loop_p = loop_vinfo && LOOP_VINFO_FULLY_MASKED_P (loop_vinfo);

  if (vls_type != VLS_LOAD && STMT_VINFO_GROUPED_ACCESS (stmt_info))
    GROUP_STORE_COUNT (vinfo_for_stmt (first_stmt))++;
=======
  if (memory_access_type == VMAT_GATHER_SCATTER)
    {
      tree vec_oprnd0 = NULL_TREE, op;
      tree arglist = TYPE_ARG_TYPES (TREE_TYPE (gs_info.decl));
      tree rettype, srctype, ptrtype, idxtype, masktype, scaletype;
      tree ptr, vec_mask = NULL_TREE, mask_op = NULL_TREE, var, scale;
      tree perm_mask = NULL_TREE, prev_res = NULL_TREE;
      tree mask_perm_mask = NULL_TREE;
      edge pe = loop_preheader_edge (loop);
      gimple_seq seq;
      basic_block new_bb;
      enum { NARROW, NONE, WIDEN } modifier;
      int gather_off_nunits = TYPE_VECTOR_SUBPARTS (gs_info.offset_vectype);

      rettype = TREE_TYPE (TREE_TYPE (gs_info.decl));
      srctype = TREE_VALUE (arglist); arglist = TREE_CHAIN (arglist);
      ptrtype = TREE_VALUE (arglist); arglist = TREE_CHAIN (arglist);
      idxtype = TREE_VALUE (arglist); arglist = TREE_CHAIN (arglist);
      masktype = TREE_VALUE (arglist); arglist = TREE_CHAIN (arglist);
      scaletype = TREE_VALUE (arglist);
      gcc_checking_assert (types_compatible_p (srctype, rettype)
			   && types_compatible_p (srctype, masktype));

      if (nunits == gather_off_nunits)
	modifier = NONE;
      else if (nunits == gather_off_nunits / 2)
	{
	  modifier = WIDEN;

	  auto_vec_perm_indices sel (gather_off_nunits);
	  for (i = 0; i < gather_off_nunits; ++i)
	    sel.quick_push (i | nunits);

	  perm_mask = vect_gen_perm_mask_checked (gs_info.offset_vectype, sel);
	}
      else if (nunits == gather_off_nunits * 2)
	{
	  modifier = NARROW;

	  auto_vec_perm_indices sel (nunits);
	  sel.quick_grow (nunits);
	  for (i = 0; i < nunits; ++i)
	    sel[i] = i < gather_off_nunits
		     ? i : i + nunits - gather_off_nunits;
>>>>>>> 4a85c0b1

  if (memory_access_type == VMAT_GATHER_SCATTER)
    {
      if (vls_type == VLS_LOAD)
	do_gather_load (stmt, gsi, vec_stmt, loop_vinfo, &gs_info,
			&wgather, mask_vectype);
      else
	do_scatter_store (stmt, gsi, vec_stmt, loop_vinfo, &gs_info,
			  mask_vectype);
      return true;
    }

  if (memory_access_type == VMAT_LOAD_STORE_LANES)
    aggr_type = build_array_type_nelts (elem_type, group_size * nunits);
  else
    aggr_type = vectype;

  vec_loop_masks *masks = &LOOP_VINFO_MASKS (loop_vinfo);
  if (vls_type != VLS_LOAD)
    {
      /* Vectorize the whole group when we reach the final statement.
	 Replace all other statements with an empty sequence.  */
      if (STMT_VINFO_GROUPED_ACCESS (stmt_info)
	  && (GROUP_STORE_COUNT (vinfo_for_stmt (first_stmt))
	      < GROUP_NUM_STMTS (vinfo_for_stmt (first_stmt))))
	{
	  *vec_stmt = NULL;
	  return true;
	}

      auto_vec<tree, 16> operands;
      tree vec_rhs = NULL_TREE, vec_mask = NULL_TREE;
      prev_stmt_info = NULL;
      LOOP_VINFO_HAS_MASK_STORE (loop_vinfo) = true;
      for (i = 0; i < ncopies; i++)
	{
	  unsigned align, misalign;

	  if (i == 0)
	    {
	      init_stored_values (group_size, first_stmt, &operands);
	      vec_rhs = operands[0];
	      vec_mask = vect_get_vec_def_for_operand (mask, stmt,
						       mask_vectype);
	      /* We should have caught mismatched types earlier.  */
	      gcc_assert (useless_type_conversion_p (vectype,
						     TREE_TYPE (vec_rhs)));
	      dataref_ptr = vect_create_data_ref_ptr (first_stmt, aggr_type,
						      group_size,
						      NULL, NULL_TREE, &dummy,
						      gsi, &ptr_incr, false,
						      &inv_p);
	      gcc_assert (!inv_p);
	    }
	  else
	    {
	      advance_stored_values (group_size, first_stmt, operands);
	      vec_rhs = operands[0];
	      vect_is_simple_use (vec_mask, loop_vinfo, &def_stmt, &dt);
	      vec_mask = vect_get_vec_def_for_stmt_copy (dt, vec_mask);
	      dataref_ptr = bump_vector_ptr (dataref_ptr, ptr_incr,
					     gsi, first_stmt,
					     TYPE_SIZE_UNIT (aggr_type));
	    }

	  tree mask = NULL;
	  if (masked_loop_p)
	    {
	      gcc_assert (!slp_node);
	      mask = vect_get_loop_mask (gsi, masks, ncopies, vectype, i);
	    }
	  mask = prepare_load_store_mask (mask_vectype, mask, vec_mask, gsi);

	  if (memory_access_type == VMAT_LOAD_STORE_LANES)
	    {
	      tree ref_type = get_masked_group_alias_ptr_type (first_stmt);
	      new_stmt = do_store_lanes (stmt, gsi, group_size, aggr_type,
					 dataref_ptr, ref_type, operands,
					 mask);
	    }
	  else
	    {
	      /* Without this the mask calculated above would be
		 incorrect.  */
	      gcc_assert (group_size == 1);
	      align = DR_TARGET_ALIGNMENT (dr);
	      if (aligned_access_p (dr))
		misalign = 0;
	      else if (DR_MISALIGNMENT (dr) == -1)
		{
		  align = TYPE_ALIGN_UNIT (elem_type);
		  misalign = 0;
		}
	      else
		misalign = DR_MISALIGNMENT (dr);
	      set_ptr_info_alignment (get_ptr_info (dataref_ptr), align,
				      misalign);
	      tree ptr = build_int_cst (TREE_TYPE (gimple_call_arg (stmt, 1)),
					misalign
					? least_bit_hwi (misalign)
					: align);
	      gcall *call
		= gimple_build_call_internal (IFN_MASK_STORE, 4, dataref_ptr,
					      ptr, mask, vec_rhs);
	      gimple_call_set_nothrow (call, true);
	      new_stmt = call;
	      vect_finish_stmt_generation (stmt, new_stmt, gsi);
	    }
	  if (i == 0)
	    STMT_VINFO_VEC_STMT (stmt_info) = *vec_stmt = new_stmt;
	  else
	    STMT_VINFO_RELATED_STMT (prev_stmt_info) = new_stmt;
	  prev_stmt_info = vinfo_for_stmt (new_stmt);
	}
    }
  else
    {
      /* Vectorize the whole group when we reach the first statement.
	 For later statements we just need to return the cached
	 replacement.  */
      if (group_size > 1
	  && STMT_VINFO_VEC_STMT (vinfo_for_stmt (first_stmt)))
	{
	  *vec_stmt = STMT_VINFO_VEC_STMT (stmt_info);
	  replace_mask_load (stmt, gsi);
	  return true;
	}

      tree vec_mask = NULL_TREE;
      prev_stmt_info = NULL;
      if (memory_access_type == VMAT_LOAD_STORE_LANES)
	vec_dest = NULL_TREE;
      else
	vec_dest = vect_create_destination_var (gimple_call_lhs (stmt),
						vectype);
      for (i = 0; i < ncopies; i++)
	{
	  unsigned align, misalign;

	  if (i == 0)
	    {
	      gcc_assert (mask == gimple_call_arg (first_stmt, 2));
	      vec_mask = vect_get_vec_def_for_operand (mask, stmt,
						       mask_vectype);
	      dataref_ptr = vect_create_data_ref_ptr (first_stmt, aggr_type,
						      group_size, NULL,
						      NULL_TREE, &dummy,
						      gsi, &ptr_incr, false,
						      &inv_p);
	      gcc_assert (!inv_p);
	    }
	  else
	    {
	      vect_is_simple_use (vec_mask, loop_vinfo, &def_stmt, &dt);
	      vec_mask = vect_get_vec_def_for_stmt_copy (dt, vec_mask);
	      dataref_ptr = bump_vector_ptr (dataref_ptr, ptr_incr,
					     gsi, first_stmt,
					     TYPE_SIZE_UNIT (aggr_type));
	    }

	  tree mask = NULL;
	  if (masked_loop_p)
	    {
	      gcc_assert (!slp_node);
	      mask = vect_get_loop_mask (gsi, masks, ncopies, vectype, i);
	    }
	  mask = prepare_load_store_mask (mask_vectype, mask, vec_mask, gsi);

	  if (memory_access_type == VMAT_LOAD_STORE_LANES)
	    {
	      tree ref_type = get_masked_group_alias_ptr_type (first_stmt);
	      do_load_lanes (stmt, gsi, group_size, vectype,
			     aggr_type, dataref_ptr, ref_type, mask);
	      *vec_stmt = STMT_VINFO_VEC_STMT (stmt_info);
	    }
	  else
	    {
	      /* Without this the mask calculated above would be incorrect.  */
	      gcc_assert (group_size == 1);
	      align = DR_TARGET_ALIGNMENT (dr);
	      if (aligned_access_p (dr))
		misalign = 0;
	      else if (DR_MISALIGNMENT (dr) == -1)
		{
		  align = TYPE_ALIGN_UNIT (elem_type);
		  misalign = 0;
		}
	      else
		misalign = DR_MISALIGNMENT (dr);
	      set_ptr_info_alignment (get_ptr_info (dataref_ptr), align,
				      misalign);
	      tree ptr = build_int_cst (TREE_TYPE (gimple_call_arg (stmt, 1)),
					misalign
					? least_bit_hwi (misalign)
					: align);
	      gcall *call
		= gimple_build_call_internal (IFN_MASK_LOAD, 3, dataref_ptr,
					      ptr, mask);
	      gimple_call_set_lhs (call, make_ssa_name (vec_dest));
	      gimple_call_set_nothrow (call, true);
	      vect_finish_stmt_generation (stmt, call, gsi);
	      if (i == 0)
		STMT_VINFO_VEC_STMT (stmt_info) = *vec_stmt = call;
	      else
		STMT_VINFO_RELATED_STMT (prev_stmt_info) = call;
	      prev_stmt_info = vinfo_for_stmt (call);
	    }
	}

      replace_mask_load (stmt, gsi);
    }

  return true;
}

/* Check and perform vectorization of BUILT_IN_BSWAP{16,32,64}.  */

static bool
vectorizable_bswap (gimple *stmt, gimple_stmt_iterator *gsi,
		    gimple **vec_stmt, slp_tree slp_node,
		    tree vectype_in, enum vect_def_type *dt)
{
  tree op, vectype;
  stmt_vec_info stmt_info = vinfo_for_stmt (stmt);
  loop_vec_info loop_vinfo = STMT_VINFO_LOOP_VINFO (stmt_info);
  unsigned ncopies;
  unsigned HOST_WIDE_INT nunits, num_bytes;

  op = gimple_call_arg (stmt, 0);
  vectype = STMT_VINFO_VECTYPE (stmt_info);

  if (!TYPE_VECTOR_SUBPARTS (vectype).is_constant (&nunits))
    return false;

  /* Multiple types in SLP are handled by creating the appropriate number of
     vectorized stmts for each SLP node.  Hence, NCOPIES is always 1 in
     case of SLP.  */
  if (slp_node)
    ncopies = 1;
  else
    ncopies = vect_get_num_copies (loop_vinfo, vectype);

  gcc_assert (ncopies >= 1);

  tree char_vectype = get_same_sized_vectype (char_type_node, vectype_in);
  if (! char_vectype)
    return false;

<<<<<<< HEAD
  if (!TYPE_VECTOR_SUBPARTS (char_vectype).is_constant (&num_bytes))
    return false;

  unsigned char *elts = XALLOCAVEC (unsigned char, num_bytes);
  unsigned char *elt = elts;
  unsigned word_bytes = num_bytes / nunits;
=======
  unsigned int num_bytes = TYPE_VECTOR_SUBPARTS (char_vectype);
  unsigned word_bytes = num_bytes / nunits;

  auto_vec_perm_indices elts (num_bytes);
>>>>>>> 4a85c0b1
  for (unsigned i = 0; i < nunits; ++i)
    for (unsigned j = 0; j < word_bytes; ++j)
      elts.quick_push ((i + 1) * word_bytes - j - 1);

<<<<<<< HEAD
  if (! can_vec_perm_p (TYPE_MODE (char_vectype), false, num_bytes, elts))
=======
  if (! can_vec_perm_p (TYPE_MODE (char_vectype), false, &elts))
>>>>>>> 4a85c0b1
    return false;

  if (! vec_stmt)
    {
      STMT_VINFO_TYPE (stmt_info) = call_vec_info_type;
      if (dump_enabled_p ())
        dump_printf_loc (MSG_NOTE, vect_location, "=== vectorizable_bswap ==="
                         "\n");
      if (! PURE_SLP_STMT (stmt_info))
	{
	  add_stmt_cost (stmt_info->vinfo->target_cost_data,
			 1, vector_stmt, stmt_info, 0, vect_prologue);
	  add_stmt_cost (stmt_info->vinfo->target_cost_data,
			 ncopies, vec_perm, stmt_info, 0, vect_body);
	}
      return true;
    }

<<<<<<< HEAD
  tree *telts = XALLOCAVEC (tree, num_bytes);
  for (unsigned i = 0; i < num_bytes; ++i)
    telts[i] = build_int_cst (char_type_node, elts[i]);
  tree bswap_vconst = build_vector (char_vectype, num_bytes, telts);
=======
  auto_vec<tree, 32> telts (num_bytes);
  for (unsigned i = 0; i < num_bytes; ++i)
    telts.quick_push (build_int_cst (char_type_node, elts[i]));
  tree bswap_vconst = build_vector (char_vectype, telts);
>>>>>>> 4a85c0b1

  /* Transform.  */
  vec<tree> vec_oprnds = vNULL;
  gimple *new_stmt = NULL;
  stmt_vec_info prev_stmt_info = NULL;
  for (unsigned j = 0; j < ncopies; j++)
    {
      /* Handle uses.  */
      if (j == 0)
        vect_get_vec_defs (op, NULL, stmt, &vec_oprnds, NULL, slp_node);
      else
        vect_get_vec_defs_for_stmt_copy (dt, &vec_oprnds, NULL);

      /* Arguments are ready. create the new vector stmt.  */
      unsigned i;
      tree vop;
      FOR_EACH_VEC_ELT (vec_oprnds, i, vop)
       {
	 tree tem = make_ssa_name (char_vectype);
	 new_stmt = gimple_build_assign (tem, build1 (VIEW_CONVERT_EXPR,
						      char_vectype, vop));
	 vect_finish_stmt_generation (stmt, new_stmt, gsi);
	 tree tem2 = make_ssa_name (char_vectype);
	 new_stmt = gimple_build_assign (tem2, VEC_PERM_EXPR,
					 tem, tem, bswap_vconst);
	 vect_finish_stmt_generation (stmt, new_stmt, gsi);
	 tem = make_ssa_name (vectype);
	 new_stmt = gimple_build_assign (tem, build1 (VIEW_CONVERT_EXPR,
						      vectype, tem2));
	 vect_finish_stmt_generation (stmt, new_stmt, gsi);
         if (slp_node)
           SLP_TREE_VEC_STMTS (slp_node).quick_push (new_stmt);
       }

      if (slp_node)
        continue;

      if (j == 0)
        STMT_VINFO_VEC_STMT (stmt_info) = *vec_stmt = new_stmt;
      else
        STMT_VINFO_RELATED_STMT (prev_stmt_info) = new_stmt;

      prev_stmt_info = vinfo_for_stmt (new_stmt);
    }

  vec_oprnds.release ();
  return true;
}

/* Return true if vector types VECTYPE_IN and VECTYPE_OUT have
   integer elements and if we can narrow VECTYPE_IN to VECTYPE_OUT
   in a single step.  On success, store the binary pack code in
   *CONVERT_CODE.  */

static bool
simple_integer_narrowing (tree vectype_out, tree vectype_in,
			  tree_code *convert_code)
{
  if (!INTEGRAL_TYPE_P (TREE_TYPE (vectype_out))
      || !INTEGRAL_TYPE_P (TREE_TYPE (vectype_in)))
    return false;

  tree_code code;
  int multi_step_cvt = 0;
  auto_vec <tree, 8> interm_types;
  if (!supportable_narrowing_operation (NOP_EXPR, vectype_out, vectype_in,
					&code, &multi_step_cvt,
					&interm_types)
      || multi_step_cvt)
    return false;

  *convert_code = code;
  return true;
}

/* Function vectorizable_call.

   Check if GS performs a function call that can be vectorized.
   If VEC_STMT is also passed, vectorize the STMT: create a vectorized
   stmt to replace it, put it in VEC_STMT, and insert it at BSI.
   Return FALSE if not a vectorizable STMT, TRUE otherwise.  */

static bool
vectorizable_call (gimple *gs, gimple_stmt_iterator *gsi, gimple **vec_stmt,
		   slp_tree slp_node)
{
  gcall *stmt;
  tree vec_dest;
  tree scalar_dest;
  tree op, type;
  tree vec_oprnd0 = NULL_TREE, vec_oprnd1 = NULL_TREE;
  stmt_vec_info stmt_info = vinfo_for_stmt (gs), prev_stmt_info;
  tree vectype_out, vectype_in;
  poly_uint64 nunits_in;
  poly_uint64 nunits_out;
  loop_vec_info loop_vinfo = STMT_VINFO_LOOP_VINFO (stmt_info);
  bb_vec_info bb_vinfo = STMT_VINFO_BB_VINFO (stmt_info);
  vec_info *vinfo = stmt_info->vinfo;
  tree fndecl, new_temp, rhs_type;
  gimple *def_stmt;
  enum vect_def_type dt[3]
    = {vect_unknown_def_type, vect_unknown_def_type, vect_unknown_def_type};
  int ndts = 3;
  gimple *new_stmt = NULL;
  int ncopies, j;
  auto_vec<tree, 8> vargs;
  auto_vec<tree, 8> orig_vargs;
  enum { NARROW, NONE, WIDEN } modifier;
  size_t i, nargs;
  tree lhs;

  if (!STMT_VINFO_RELEVANT_P (stmt_info) && !bb_vinfo)
    return false;

  if (STMT_VINFO_DEF_TYPE (stmt_info) != vect_internal_def
      && ! vec_stmt)
    return false;

  /* Is GS a vectorizable call?   */
  stmt = dyn_cast <gcall *> (gs);
  if (!stmt)
    return false;

  combined_fn cfn = gimple_call_combined_fn (stmt);
  if (cfn == CFN_MASK_LOAD || cfn == CFN_MASK_STORE)
    return vectorizable_mask_load_store (stmt, gsi, vec_stmt,
					 slp_node);

  if (gimple_call_lhs (stmt) == NULL_TREE
      || TREE_CODE (gimple_call_lhs (stmt)) != SSA_NAME)
    return false;

  gcc_checking_assert (!stmt_can_throw_internal (stmt));

  vectype_out = STMT_VINFO_VECTYPE (stmt_info);

  /* Process function arguments.  */
  rhs_type = NULL_TREE;
  vectype_in = NULL_TREE;
  nargs = gimple_call_num_args (stmt);

  /* Bail out if the function has more than three arguments, we do not have
     interesting builtin functions to vectorize with more than two arguments
     except for fma.  No arguments is also not good.  */
  if (nargs == 0 || nargs > 3)
    return false;

  /* Ignore the argument of IFN_GOMP_SIMD_LANE, it is magic.  */
  if (cfn == CFN_GOMP_SIMD_LANE)
    {
      nargs = 0;
      rhs_type = unsigned_type_node;
    }

  bool conditional_p
    = (internal_fn_p (cfn)
       && vectorizable_conditional_fn_p (as_internal_fn (cfn)));

  for (i = 0; i < nargs; i++)
    {
      tree opvectype;

      op = gimple_call_arg (stmt, i);
      if (!vect_is_simple_use (op, vinfo, &def_stmt, &dt[i], &opvectype))
	{
	  if (dump_enabled_p ())
	    dump_printf_loc (MSG_MISSED_OPTIMIZATION, vect_location,
			     "use not simple.\n");
	  return false;
	}

      /* The first parameter to a conditional internal function is the
	 mask, which has been converted via a pattern if necessary.  */
      if (conditional_p && i == 0)
	continue;

      /* We can only handle calls with arguments of the same type.  */
      if (rhs_type
	  && !types_compatible_p (rhs_type, TREE_TYPE (op)))
	{
	  if (dump_enabled_p ())
	    dump_printf_loc (MSG_MISSED_OPTIMIZATION, vect_location,
                             "argument types differ.\n");
	  return false;
	}
      if (!rhs_type)
	rhs_type = TREE_TYPE (op);

      if (!vectype_in)
	vectype_in = opvectype;
      else if (opvectype
	       && opvectype != vectype_in)
	{
	  if (dump_enabled_p ())
	    dump_printf_loc (MSG_MISSED_OPTIMIZATION, vect_location,
                             "argument vector types differ.\n");
	  return false;
	}
    }
  /* If all arguments are external or constant defs use a vector type with
     the same size as the output vector type.  */
  if (!vectype_in)
    vectype_in = get_same_sized_vectype (rhs_type, vectype_out);
  if (vec_stmt)
    gcc_assert (vectype_in);
  if (!vectype_in)
    {
      if (dump_enabled_p ())
        {
          dump_printf_loc (MSG_MISSED_OPTIMIZATION, vect_location,
                           "no vectype for scalar type ");
          dump_generic_expr (MSG_MISSED_OPTIMIZATION, TDF_SLIM, rhs_type);
          dump_printf (MSG_MISSED_OPTIMIZATION, "\n");
        }

      return false;
    }

  /* FORNOW */
  nunits_in = TYPE_VECTOR_SUBPARTS (vectype_in);
  nunits_out = TYPE_VECTOR_SUBPARTS (vectype_out);
  if (must_eq (nunits_in * 2, nunits_out))
    modifier = NARROW;
  else if (must_eq (nunits_out, nunits_in))
    modifier = NONE;
  else if (must_eq (nunits_out * 2, nunits_in))
    modifier = WIDEN;
  else
    return false;

  /* We only handle functions that do not read or clobber memory.  */
  if (gimple_vuse (stmt))
    {
      if (dump_enabled_p ())
	dump_printf_loc (MSG_MISSED_OPTIMIZATION, vect_location,
			 "function reads from or writes to memory.\n");
      return false;
    }

  /* For now, we only vectorize functions if a target specific builtin
     is available.  TODO -- in some cases, it might be profitable to
     insert the calls for pieces of the vector, in order to be able
     to vectorize other operations in the loop.  */
  fndecl = NULL_TREE;
  internal_fn ifn = IFN_LAST;
  tree callee = gimple_call_fndecl (stmt);

  /* First try using an internal function.  */
  tree_code convert_code = ERROR_MARK;
  if (cfn != CFN_LAST
      && (modifier == NONE
	  || (modifier == NARROW
	      && simple_integer_narrowing (vectype_out, vectype_in,
					   &convert_code))))
    ifn = vectorizable_internal_function (cfn, callee, vectype_out,
					  vectype_in);

  /* If that fails, try asking for a target-specific built-in function.  */
  if (ifn == IFN_LAST)
    {
      if (cfn != CFN_LAST)
	fndecl = targetm.vectorize.builtin_vectorized_function
	  (cfn, vectype_out, vectype_in);
      else
	fndecl = targetm.vectorize.builtin_md_vectorized_function
	  (callee, vectype_out, vectype_in);
    }

  if (ifn == IFN_LAST && !fndecl)
    {
      if (cfn == CFN_GOMP_SIMD_LANE
	  && !slp_node
	  && loop_vinfo
	  && LOOP_VINFO_LOOP (loop_vinfo)->simduid
	  && TREE_CODE (gimple_call_arg (stmt, 0)) == SSA_NAME
	  && LOOP_VINFO_LOOP (loop_vinfo)->simduid
	     == SSA_NAME_VAR (gimple_call_arg (stmt, 0)))
	{
	  /* We can handle IFN_GOMP_SIMD_LANE by returning a
	     { 0, 1, 2, ... vf - 1 } vector.  */
	  gcc_assert (nargs == 0);
	}
      else if (modifier == NONE
	       && (gimple_call_builtin_p (stmt, BUILT_IN_BSWAP16)
		   || gimple_call_builtin_p (stmt, BUILT_IN_BSWAP32)
		   || gimple_call_builtin_p (stmt, BUILT_IN_BSWAP64)))
	return vectorizable_bswap (stmt, gsi, vec_stmt, slp_node,
				   vectype_in, dt);
      else
	{
	  if (dump_enabled_p ())
	    dump_printf_loc (MSG_MISSED_OPTIMIZATION, vect_location,
			     "function is not vectorizable.\n");
	  return false;
	}
    }

  if (slp_node)
    ncopies = 1;
  else if (modifier == NARROW && ifn == IFN_LAST)
    ncopies = vect_get_num_copies (loop_vinfo, vectype_out);
  else
    ncopies = vect_get_num_copies (loop_vinfo, vectype_in);

  /* Sanity check: make sure that at least one copy of the vectorized stmt
     needs to be generated.  */
  gcc_assert (ncopies >= 1);

  vec_loop_masks *masks = &LOOP_VINFO_MASKS (loop_vinfo);
  if (!vec_stmt) /* transformation not required.  */
    {
      STMT_VINFO_TYPE (stmt_info) = call_vec_info_type;
      if (dump_enabled_p ())
        dump_printf_loc (MSG_NOTE, vect_location, "=== vectorizable_call ==="
                         "\n");
      vect_model_simple_cost (stmt_info, ncopies, dt, ndts, NULL, NULL);
      if (ifn != IFN_LAST && modifier == NARROW && !slp_node)
	add_stmt_cost (stmt_info->vinfo->target_cost_data, ncopies / 2,
		       vec_promote_demote, stmt_info, 0, vect_body);
      if (loop_vinfo && conditional_p)
	{
	  unsigned int nvectors = (slp_node
				   ? SLP_TREE_NUMBER_OF_VEC_STMTS (slp_node)
				   : ncopies);
	  vect_record_loop_mask (loop_vinfo, masks, nvectors, vectype_out);
	}
      return true;
    }

  /* Transform.  */

  if (dump_enabled_p ())
    dump_printf_loc (MSG_NOTE, vect_location, "transform call.\n");

  /* Handle def.  */
  scalar_dest = gimple_call_lhs (stmt);
  vec_dest = vect_create_destination_var (scalar_dest, vectype_out);

  bool masked_loop_p = loop_vinfo && LOOP_VINFO_FULLY_MASKED_P (loop_vinfo);

  prev_stmt_info = NULL;
  if (modifier == NONE || ifn != IFN_LAST)
    {
      tree prev_res = NULL_TREE;
      vargs.safe_grow (nargs);
      orig_vargs.safe_grow (nargs);
      for (j = 0; j < ncopies; ++j)
	{
	  /* Build argument list for the vectorized call.  */
	  if (slp_node)
	    {
	      auto_vec<vec<tree> > vec_defs (nargs);
	      vec<tree> vec_oprnds0;

	      for (i = 0; i < nargs; i++)
		vargs[i] = gimple_call_arg (stmt, i);
	      vect_get_slp_defs (vargs, slp_node, &vec_defs);
	      vec_oprnds0 = vec_defs[0];

	      /* Arguments are ready.  Create the new vector stmt.  */
	      FOR_EACH_VEC_ELT (vec_oprnds0, i, vec_oprnd0)
		{
		  size_t k;
		  for (k = 0; k < nargs; k++)
		    {
		      vec<tree> vec_oprndsk = vec_defs[k];
		      vargs[k] = vec_oprndsk[i];
		    }
		  if (modifier == NARROW)
		    {
		      /* We don't define any narrowing conditional functions
			 at present.  */
		      gcc_assert (!conditional_p);
		      tree half_res = make_ssa_name (vectype_in);
		      gcall *call
			= gimple_build_call_internal_vec (ifn, vargs);
		      gimple_call_set_lhs (call, half_res);
		      gimple_call_set_nothrow (call, true);
		      new_stmt = call;
		      vect_finish_stmt_generation (stmt, new_stmt, gsi);
		      if ((i & 1) == 0)
			{
			  prev_res = half_res;
			  continue;
			}
		      new_temp = make_ssa_name (vec_dest);
		      new_stmt = gimple_build_assign (new_temp, convert_code,
						      prev_res, half_res);
		    }
		  else
		    {
		      if (conditional_p && masked_loop_p)
			{
			  unsigned int vec_num = vec_oprnds0.length ();
			  gcc_assert (ncopies == 1);
			  tree mask = vect_get_loop_mask (gsi, masks, vec_num,
							  vectype_out, i);
			  vargs[0] = prepare_load_store_mask
			    (TREE_TYPE (mask), mask, vargs[0], gsi);
			}

		      gcall *call;
		      if (ifn != IFN_LAST)
			call = gimple_build_call_internal_vec (ifn, vargs);
		      else
			call = gimple_build_call_vec (fndecl, vargs);
		      new_temp = make_ssa_name (vec_dest, call);
		      gimple_call_set_lhs (call, new_temp);
		      gimple_call_set_nothrow (call, true);
		      new_stmt = call;
		    }
		  vect_finish_stmt_generation (stmt, new_stmt, gsi);
		  SLP_TREE_VEC_STMTS (slp_node).quick_push (new_stmt);
		}

	      for (i = 0; i < nargs; i++)
		{
		  vec<tree> vec_oprndsi = vec_defs[i];
		  vec_oprndsi.release ();
		}
	      continue;
	    }

	  for (i = 0; i < nargs; i++)
	    {
	      op = gimple_call_arg (stmt, i);
	      if (j == 0)
		vec_oprnd0
		  = vect_get_vec_def_for_operand (op, stmt);
	      else
		vec_oprnd0
		  = vect_get_vec_def_for_stmt_copy (dt[i], orig_vargs[i]);

	      orig_vargs[i] = vargs[i] = vec_oprnd0;
	    }

	  if (conditional_p && masked_loop_p)
	    {
	      tree mask = vect_get_loop_mask (gsi, masks, ncopies,
					      vectype_out, j);
	      vargs[0] = prepare_load_store_mask (TREE_TYPE (mask),
						  mask, vargs[0], gsi);
	    }

	  if (cfn == CFN_GOMP_SIMD_LANE)
	    {
<<<<<<< HEAD
	      tree cst = build_index_vector (vectype_out, j * nunits_out, 1);
=======
	      auto_vec<tree, 32> v (nunits_out);
	      for (int k = 0; k < nunits_out; ++k)
		v.quick_push (build_int_cst (unsigned_type_node,
					     j * nunits_out + k));
	      tree cst = build_vector (vectype_out, v);
>>>>>>> 4a85c0b1
	      tree new_var
		= vect_get_new_ssa_name (vectype_out, vect_simple_var, "cst_");
	      gimple *init_stmt = gimple_build_assign (new_var, cst);
	      vect_init_vector_1 (stmt, init_stmt, NULL);
	      new_temp = make_ssa_name (vec_dest);
	      new_stmt = gimple_build_assign (new_temp, new_var);
	    }
	  else if (modifier == NARROW)
	    {
	      /* We don't define any narrowing conditional functions at
		 present.  */
	      gcc_assert (!conditional_p);
	      tree half_res = make_ssa_name (vectype_in);
	      gcall *call = gimple_build_call_internal_vec (ifn, vargs);
	      gimple_call_set_lhs (call, half_res);
	      gimple_call_set_nothrow (call, true);
	      new_stmt = call;
	      vect_finish_stmt_generation (stmt, new_stmt, gsi);
	      if ((j & 1) == 0)
		{
		  prev_res = half_res;
		  continue;
		}
	      new_temp = make_ssa_name (vec_dest);
	      new_stmt = gimple_build_assign (new_temp, convert_code,
					      prev_res, half_res);
	    }
	  else
	    {
	      gcall *call;
	      if (ifn != IFN_LAST)
		call = gimple_build_call_internal_vec (ifn, vargs);
	      else
		call = gimple_build_call_vec (fndecl, vargs);
	      new_temp = make_ssa_name (vec_dest, new_stmt);
	      gimple_call_set_lhs (call, new_temp);
	      gimple_call_set_nothrow (call, true);
	      new_stmt = call;
	    }
	  vect_finish_stmt_generation (stmt, new_stmt, gsi);

	  if (j == (modifier == NARROW ? 1 : 0))
	    STMT_VINFO_VEC_STMT (stmt_info) = *vec_stmt = new_stmt;
	  else
	    STMT_VINFO_RELATED_STMT (prev_stmt_info) = new_stmt;

	  prev_stmt_info = vinfo_for_stmt (new_stmt);
	}
    }
  else if (modifier == NARROW)
    {
      /* We don't define any narrowing conditional functions at present.  */
      gcc_assert (!conditional_p);
      for (j = 0; j < ncopies; ++j)
	{
	  /* Build argument list for the vectorized call.  */
	  if (j == 0)
	    vargs.create (nargs * 2);
	  else
	    vargs.truncate (0);

	  if (slp_node)
	    {
	      auto_vec<vec<tree> > vec_defs (nargs);
	      vec<tree> vec_oprnds0;

	      for (i = 0; i < nargs; i++)
		vargs.quick_push (gimple_call_arg (stmt, i));
	      vect_get_slp_defs (vargs, slp_node, &vec_defs);
	      vec_oprnds0 = vec_defs[0];

	      /* Arguments are ready.  Create the new vector stmt.  */
	      for (i = 0; vec_oprnds0.iterate (i, &vec_oprnd0); i += 2)
		{
		  size_t k;
		  vargs.truncate (0);
		  for (k = 0; k < nargs; k++)
		    {
		      vec<tree> vec_oprndsk = vec_defs[k];
		      vargs.quick_push (vec_oprndsk[i]);
		      vargs.quick_push (vec_oprndsk[i + 1]);
		    }
		  gcall *call;
		  if (ifn != IFN_LAST)
		    call = gimple_build_call_internal_vec (ifn, vargs);
		  else
		    call = gimple_build_call_vec (fndecl, vargs);
		  new_temp = make_ssa_name (vec_dest, call);
		  gimple_call_set_lhs (call, new_temp);
		  gimple_call_set_nothrow (call, true);
		  new_stmt = call;
		  vect_finish_stmt_generation (stmt, new_stmt, gsi);
		  SLP_TREE_VEC_STMTS (slp_node).quick_push (new_stmt);
		}

	      for (i = 0; i < nargs; i++)
		{
		  vec<tree> vec_oprndsi = vec_defs[i];
		  vec_oprndsi.release ();
		}
	      continue;
	    }

	  for (i = 0; i < nargs; i++)
	    {
	      op = gimple_call_arg (stmt, i);
	      if (j == 0)
		{
		  vec_oprnd0
		    = vect_get_vec_def_for_operand (op, stmt);
		  vec_oprnd1
		    = vect_get_vec_def_for_stmt_copy (dt[i], vec_oprnd0);
		}
	      else
		{
		  vec_oprnd1 = gimple_call_arg (new_stmt, 2*i + 1);
		  vec_oprnd0
		    = vect_get_vec_def_for_stmt_copy (dt[i], vec_oprnd1);
		  vec_oprnd1
		    = vect_get_vec_def_for_stmt_copy (dt[i], vec_oprnd0);
		}

	      vargs.quick_push (vec_oprnd0);
	      vargs.quick_push (vec_oprnd1);
	    }

	  new_stmt = gimple_build_call_vec (fndecl, vargs);
	  new_temp = make_ssa_name (vec_dest, new_stmt);
	  gimple_call_set_lhs (new_stmt, new_temp);
	  vect_finish_stmt_generation (stmt, new_stmt, gsi);

	  if (j == 0)
	    STMT_VINFO_VEC_STMT (stmt_info) = new_stmt;
	  else
	    STMT_VINFO_RELATED_STMT (prev_stmt_info) = new_stmt;

	  prev_stmt_info = vinfo_for_stmt (new_stmt);
	}

      *vec_stmt = STMT_VINFO_VEC_STMT (stmt_info);
    }
  else
    /* No current target implements this case.  */
    return false;

  vargs.release ();

  /* The call in STMT might prevent it from being removed in dce.
     We however cannot remove it here, due to the way the ssa name
     it defines is mapped to the new definition.  So just replace
     rhs of the statement with something harmless.  */

  if (slp_node)
    return true;

  type = TREE_TYPE (scalar_dest);
  if (is_pattern_stmt_p (stmt_info))
    lhs = gimple_call_lhs (STMT_VINFO_RELATED_STMT (stmt_info));
  else
    lhs = gimple_call_lhs (stmt);

  new_stmt = gimple_build_assign (lhs, build_zero_cst (type));
  set_vinfo_for_stmt (new_stmt, stmt_info);
  set_vinfo_for_stmt (stmt, NULL);
  STMT_VINFO_STMT (stmt_info) = new_stmt;
  gsi_replace (gsi, new_stmt, false);

  return true;
}


struct simd_call_arg_info
{
  tree vectype;
  tree op;
  HOST_WIDE_INT linear_step;
  enum vect_def_type dt;
  unsigned int align;
  bool simd_lane_linear;
};

/* Helper function of vectorizable_simd_clone_call.  If OP, an SSA_NAME,
   is linear within simd lane (but not within whole loop), note it in
   *ARGINFO.  */

static void
vect_simd_lane_linear (tree op, struct loop *loop,
		       struct simd_call_arg_info *arginfo)
{
  gimple *def_stmt = SSA_NAME_DEF_STMT (op);

  if (!is_gimple_assign (def_stmt)
      || gimple_assign_rhs_code (def_stmt) != POINTER_PLUS_EXPR
      || !is_gimple_min_invariant (gimple_assign_rhs1 (def_stmt)))
    return;

  tree base = gimple_assign_rhs1 (def_stmt);
  HOST_WIDE_INT linear_step = 0;
  tree v = gimple_assign_rhs2 (def_stmt);
  while (TREE_CODE (v) == SSA_NAME)
    {
      tree t;
      def_stmt = SSA_NAME_DEF_STMT (v);
      if (is_gimple_assign (def_stmt))
	switch (gimple_assign_rhs_code (def_stmt))
	  {
	  case PLUS_EXPR:
	    t = gimple_assign_rhs2 (def_stmt);
	    if (linear_step || TREE_CODE (t) != INTEGER_CST)
	      return;
	    base = fold_build2 (POINTER_PLUS_EXPR, TREE_TYPE (base), base, t);
	    v = gimple_assign_rhs1 (def_stmt);
	    continue;
	  case MULT_EXPR:
	    t = gimple_assign_rhs2 (def_stmt);
	    if (linear_step || !tree_fits_shwi_p (t) || integer_zerop (t))
	      return;
	    linear_step = tree_to_shwi (t);
	    v = gimple_assign_rhs1 (def_stmt);
	    continue;
	  CASE_CONVERT:
	    t = gimple_assign_rhs1 (def_stmt);
	    if (TREE_CODE (TREE_TYPE (t)) != INTEGER_TYPE
		|| (TYPE_PRECISION (TREE_TYPE (v))
		    < TYPE_PRECISION (TREE_TYPE (t))))
	      return;
	    if (!linear_step)
	      linear_step = 1;
	    v = t;
	    continue;
	  default:
	    return;
	  }
      else if (gimple_call_internal_p (def_stmt, IFN_GOMP_SIMD_LANE)
	       && loop->simduid
	       && TREE_CODE (gimple_call_arg (def_stmt, 0)) == SSA_NAME
	       && (SSA_NAME_VAR (gimple_call_arg (def_stmt, 0))
		   == loop->simduid))
	{
	  if (!linear_step)
	    linear_step = 1;
	  arginfo->linear_step = linear_step;
	  arginfo->op = base;
	  arginfo->simd_lane_linear = true;
	  return;
	}
    }
}

/* Return the number of elements in vector type VECTYPE, which is associated
   with a SIMD clone.  At present these are always constant-width.  */

static unsigned HOST_WIDE_INT
simd_clone_subparts (tree vectype)
{
  return TYPE_VECTOR_SUBPARTS (vectype).to_constant ();
}

/* Function vectorizable_simd_clone_call.

   Check if STMT performs a function call that can be vectorized
   by calling a simd clone of the function.
   If VEC_STMT is also passed, vectorize the STMT: create a vectorized
   stmt to replace it, put it in VEC_STMT, and insert it at BSI.
   Return FALSE if not a vectorizable STMT, TRUE otherwise.  */

static bool
vectorizable_simd_clone_call (gimple *stmt, gimple_stmt_iterator *gsi,
			      gimple **vec_stmt, slp_tree slp_node)
{
  tree vec_dest;
  tree scalar_dest;
  tree op, type;
  tree vec_oprnd0 = NULL_TREE;
  stmt_vec_info stmt_info = vinfo_for_stmt (stmt), prev_stmt_info;
  tree vectype;
  unsigned int nunits;
  loop_vec_info loop_vinfo = STMT_VINFO_LOOP_VINFO (stmt_info);
  bb_vec_info bb_vinfo = STMT_VINFO_BB_VINFO (stmt_info);
  vec_info *vinfo = stmt_info->vinfo;
  struct loop *loop = loop_vinfo ? LOOP_VINFO_LOOP (loop_vinfo) : NULL;
  tree fndecl, new_temp;
  gimple *def_stmt;
  gimple *new_stmt = NULL;
  int ncopies, j;
  auto_vec<simd_call_arg_info> arginfo;
  vec<tree> vargs = vNULL;
  size_t i, nargs;
  tree lhs, rtype, ratype;
  vec<constructor_elt, va_gc> *ret_ctor_elts;

  /* Is STMT a vectorizable call?   */
  if (!is_gimple_call (stmt))
    return false;

  fndecl = gimple_call_fndecl (stmt);
  if (fndecl == NULL_TREE)
    return false;

  struct cgraph_node *node = cgraph_node::get (fndecl);
  if (node == NULL || node->simd_clones == NULL)
    return false;

  if (!STMT_VINFO_RELEVANT_P (stmt_info) && !bb_vinfo)
    return false;

  if (STMT_VINFO_DEF_TYPE (stmt_info) != vect_internal_def
      && ! vec_stmt)
    return false;

  if (gimple_call_lhs (stmt)
      && TREE_CODE (gimple_call_lhs (stmt)) != SSA_NAME)
    return false;

  gcc_checking_assert (!stmt_can_throw_internal (stmt));

  vectype = STMT_VINFO_VECTYPE (stmt_info);

  if (loop_vinfo && nested_in_vect_loop_p (loop, stmt))
    return false;

  /* FORNOW */
  if (slp_node)
    return false;

  /* Process function arguments.  */
  nargs = gimple_call_num_args (stmt);

  /* Bail out if the function has zero arguments.  */
  if (nargs == 0)
    return false;

  arginfo.reserve (nargs, true);

  for (i = 0; i < nargs; i++)
    {
      simd_call_arg_info thisarginfo;
      affine_iv iv;

      thisarginfo.linear_step = 0;
      thisarginfo.align = 0;
      thisarginfo.op = NULL_TREE;
      thisarginfo.simd_lane_linear = false;

      op = gimple_call_arg (stmt, i);
      if (!vect_is_simple_use (op, vinfo, &def_stmt, &thisarginfo.dt,
			       &thisarginfo.vectype)
	  || thisarginfo.dt == vect_uninitialized_def)
	{
	  if (dump_enabled_p ())
	    dump_printf_loc (MSG_MISSED_OPTIMIZATION, vect_location,
			     "use not simple.\n");
	  return false;
	}

      if (thisarginfo.dt == vect_constant_def
	  || thisarginfo.dt == vect_external_def)
	gcc_assert (thisarginfo.vectype == NULL_TREE);
      else
	gcc_assert (thisarginfo.vectype != NULL_TREE);

      /* For linear arguments, the analyze phase should have saved
	 the base and step in STMT_VINFO_SIMD_CLONE_INFO.  */
      if (i * 3 + 4 <= STMT_VINFO_SIMD_CLONE_INFO (stmt_info).length ()
	  && STMT_VINFO_SIMD_CLONE_INFO (stmt_info)[i * 3 + 2])
	{
	  gcc_assert (vec_stmt);
	  thisarginfo.linear_step
	    = tree_to_shwi (STMT_VINFO_SIMD_CLONE_INFO (stmt_info)[i * 3 + 2]);
	  thisarginfo.op
	    = STMT_VINFO_SIMD_CLONE_INFO (stmt_info)[i * 3 + 1];
	  thisarginfo.simd_lane_linear
	    = (STMT_VINFO_SIMD_CLONE_INFO (stmt_info)[i * 3 + 3]
	       == boolean_true_node);
	  /* If loop has been peeled for alignment, we need to adjust it.  */
	  tree n1 = LOOP_VINFO_NITERS_UNCHANGED (loop_vinfo);
	  tree n2 = LOOP_VINFO_NITERS (loop_vinfo);
	  if (n1 != n2 && !thisarginfo.simd_lane_linear)
	    {
	      tree bias = fold_build2 (MINUS_EXPR, TREE_TYPE (n1), n1, n2);
	      tree step = STMT_VINFO_SIMD_CLONE_INFO (stmt_info)[i * 3 + 2];
	      tree opt = TREE_TYPE (thisarginfo.op);
	      bias = fold_convert (TREE_TYPE (step), bias);
	      bias = fold_build2 (MULT_EXPR, TREE_TYPE (step), bias, step);
	      thisarginfo.op
		= fold_build2 (POINTER_TYPE_P (opt)
			       ? POINTER_PLUS_EXPR : PLUS_EXPR, opt,
			       thisarginfo.op, bias);
	    }
	}
      else if (!vec_stmt
	       && thisarginfo.dt != vect_constant_def
	       && thisarginfo.dt != vect_external_def
	       && loop_vinfo
	       && TREE_CODE (op) == SSA_NAME
	       && simple_iv (loop, loop_containing_stmt (stmt), op,
			     &iv, false)
	       && tree_fits_shwi_p (iv.step))
	{
	  thisarginfo.linear_step = tree_to_shwi (iv.step);
	  thisarginfo.op = iv.base;
	}
      else if ((thisarginfo.dt == vect_constant_def
		|| thisarginfo.dt == vect_external_def)
	       && POINTER_TYPE_P (TREE_TYPE (op)))
	thisarginfo.align = get_pointer_alignment (op) / BITS_PER_UNIT;
      /* Addresses of array elements indexed by GOMP_SIMD_LANE are
	 linear too.  */
      if (POINTER_TYPE_P (TREE_TYPE (op))
	  && !thisarginfo.linear_step
	  && !vec_stmt
	  && thisarginfo.dt != vect_constant_def
	  && thisarginfo.dt != vect_external_def
	  && loop_vinfo
	  && !slp_node
	  && TREE_CODE (op) == SSA_NAME)
	vect_simd_lane_linear (op, loop, &thisarginfo);

      arginfo.quick_push (thisarginfo);
    }

  unsigned HOST_WIDE_INT vf;
  if (!LOOP_VINFO_VECT_FACTOR (loop_vinfo).is_constant (&vf))
    {
      if (dump_enabled_p ())
	dump_printf_loc (MSG_MISSED_OPTIMIZATION, vect_location,
			 "not considering SIMD clones; not yet supported"
			 " for variable-width vectors.\n");
      return NULL;
    }

  unsigned int badness = 0;
  struct cgraph_node *bestn = NULL;
  if (STMT_VINFO_SIMD_CLONE_INFO (stmt_info).exists ())
    bestn = cgraph_node::get (STMT_VINFO_SIMD_CLONE_INFO (stmt_info)[0]);
  else
    for (struct cgraph_node *n = node->simd_clones; n != NULL;
	 n = n->simdclone->next_clone)
      {
	unsigned int this_badness = 0;
	if (n->simdclone->simdlen > vf
	    || n->simdclone->nargs != nargs)
	  continue;
	if (n->simdclone->simdlen < vf)
	  this_badness += (exact_log2 (vf)
			   - exact_log2 (n->simdclone->simdlen)) * 1024;
	if (n->simdclone->inbranch)
	  this_badness += 2048;
	int target_badness = targetm.simd_clone.usable (n);
	if (target_badness < 0)
	  continue;
	this_badness += target_badness * 512;
	/* FORNOW: Have to add code to add the mask argument.  */
	if (n->simdclone->inbranch)
	  continue;
	for (i = 0; i < nargs; i++)
	  {
	    switch (n->simdclone->args[i].arg_type)
	      {
	      case SIMD_CLONE_ARG_TYPE_VECTOR:
		if (!useless_type_conversion_p
			(n->simdclone->args[i].orig_type,
			 TREE_TYPE (gimple_call_arg (stmt, i))))
		  i = -1;
		else if (arginfo[i].dt == vect_constant_def
			 || arginfo[i].dt == vect_external_def
			 || arginfo[i].linear_step)
		  this_badness += 64;
		break;
	      case SIMD_CLONE_ARG_TYPE_UNIFORM:
		if (arginfo[i].dt != vect_constant_def
		    && arginfo[i].dt != vect_external_def)
		  i = -1;
		break;
	      case SIMD_CLONE_ARG_TYPE_LINEAR_CONSTANT_STEP:
	      case SIMD_CLONE_ARG_TYPE_LINEAR_REF_CONSTANT_STEP:
		if (arginfo[i].dt == vect_constant_def
		    || arginfo[i].dt == vect_external_def
		    || (arginfo[i].linear_step
			!= n->simdclone->args[i].linear_step))
		  i = -1;
		break;
	      case SIMD_CLONE_ARG_TYPE_LINEAR_VARIABLE_STEP:
	      case SIMD_CLONE_ARG_TYPE_LINEAR_VAL_CONSTANT_STEP:
	      case SIMD_CLONE_ARG_TYPE_LINEAR_UVAL_CONSTANT_STEP:
	      case SIMD_CLONE_ARG_TYPE_LINEAR_REF_VARIABLE_STEP:
	      case SIMD_CLONE_ARG_TYPE_LINEAR_VAL_VARIABLE_STEP:
	      case SIMD_CLONE_ARG_TYPE_LINEAR_UVAL_VARIABLE_STEP:
		/* FORNOW */
		i = -1;
		break;
	      case SIMD_CLONE_ARG_TYPE_MASK:
		gcc_unreachable ();
	      }
	    if (i == (size_t) -1)
	      break;
	    if (n->simdclone->args[i].alignment > arginfo[i].align)
	      {
		i = -1;
		break;
	      }
	    if (arginfo[i].align)
	      this_badness += (exact_log2 (arginfo[i].align)
			       - exact_log2 (n->simdclone->args[i].alignment));
	  }
	if (i == (size_t) -1)
	  continue;
	if (bestn == NULL || this_badness < badness)
	  {
	    bestn = n;
	    badness = this_badness;
	  }
      }

  if (bestn == NULL)
    return false;

  for (i = 0; i < nargs; i++)
    if ((arginfo[i].dt == vect_constant_def
	 || arginfo[i].dt == vect_external_def)
	&& bestn->simdclone->args[i].arg_type == SIMD_CLONE_ARG_TYPE_VECTOR)
      {
	arginfo[i].vectype
	  = get_vectype_for_scalar_type (TREE_TYPE (gimple_call_arg (stmt,
								     i)));
	if (arginfo[i].vectype == NULL
	    || (simd_clone_subparts (arginfo[i].vectype)
		> bestn->simdclone->simdlen))
	  return false;
      }

  fndecl = bestn->decl;
  nunits = bestn->simdclone->simdlen;
  ncopies = vf / nunits;

  /* If the function isn't const, only allow it in simd loops where user
     has asserted that at least nunits consecutive iterations can be
     performed using SIMD instructions.  */
  if ((loop == NULL || (unsigned) loop->safelen < nunits)
      && gimple_vuse (stmt))
    return false;

  /* Sanity check: make sure that at least one copy of the vectorized stmt
     needs to be generated.  */
  gcc_assert (ncopies >= 1);

  if (!vec_stmt) /* transformation not required.  */
    {
      STMT_VINFO_SIMD_CLONE_INFO (stmt_info).safe_push (bestn->decl);
      for (i = 0; i < nargs; i++)
	if ((bestn->simdclone->args[i].arg_type
	     == SIMD_CLONE_ARG_TYPE_LINEAR_CONSTANT_STEP)
	    || (bestn->simdclone->args[i].arg_type
		== SIMD_CLONE_ARG_TYPE_LINEAR_REF_CONSTANT_STEP))
	  {
	    STMT_VINFO_SIMD_CLONE_INFO (stmt_info).safe_grow_cleared (i * 3
									+ 1);
	    STMT_VINFO_SIMD_CLONE_INFO (stmt_info).safe_push (arginfo[i].op);
	    tree lst = POINTER_TYPE_P (TREE_TYPE (arginfo[i].op))
		       ? size_type_node : TREE_TYPE (arginfo[i].op);
	    tree ls = build_int_cst (lst, arginfo[i].linear_step);
	    STMT_VINFO_SIMD_CLONE_INFO (stmt_info).safe_push (ls);
	    tree sll = arginfo[i].simd_lane_linear
		       ? boolean_true_node : boolean_false_node;
	    STMT_VINFO_SIMD_CLONE_INFO (stmt_info).safe_push (sll);
	  }
      STMT_VINFO_TYPE (stmt_info) = call_simd_clone_vec_info_type;
      if (dump_enabled_p ())
	dump_printf_loc (MSG_NOTE, vect_location,
			 "=== vectorizable_simd_clone_call ===\n");
/*      vect_model_simple_cost (stmt_info, ncopies, dt, NULL, NULL); */
      return true;
    }

  /* Transform.  */

  if (dump_enabled_p ())
    dump_printf_loc (MSG_NOTE, vect_location, "transform call.\n");

  /* Handle def.  */
  scalar_dest = gimple_call_lhs (stmt);
  vec_dest = NULL_TREE;
  rtype = NULL_TREE;
  ratype = NULL_TREE;
  if (scalar_dest)
    {
      vec_dest = vect_create_destination_var (scalar_dest, vectype);
      rtype = TREE_TYPE (TREE_TYPE (fndecl));
      if (TREE_CODE (rtype) == ARRAY_TYPE)
	{
	  ratype = rtype;
	  rtype = TREE_TYPE (ratype);
	}
    }

  prev_stmt_info = NULL;
  for (j = 0; j < ncopies; ++j)
    {
      /* Build argument list for the vectorized call.  */
      if (j == 0)
	vargs.create (nargs);
      else
	vargs.truncate (0);

      for (i = 0; i < nargs; i++)
	{
	  unsigned int k, l, m, o;
	  tree atype;
	  op = gimple_call_arg (stmt, i);
	  switch (bestn->simdclone->args[i].arg_type)
	    {
	    case SIMD_CLONE_ARG_TYPE_VECTOR:
	      atype = bestn->simdclone->args[i].vector_type;
	      o = nunits / simd_clone_subparts (atype);
	      for (m = j * o; m < (j + 1) * o; m++)
		{
		  if (simd_clone_subparts (atype)
		      < simd_clone_subparts (arginfo[i].vectype))
		    {
		      poly_uint64 prec = GET_MODE_BITSIZE (TYPE_MODE (atype));
		      k = (simd_clone_subparts (arginfo[i].vectype)
			   / simd_clone_subparts (atype));
		      gcc_assert ((k & (k - 1)) == 0);
		      if (m == 0)
			vec_oprnd0
			  = vect_get_vec_def_for_operand (op, stmt);
		      else
			{
			  vec_oprnd0 = arginfo[i].op;
			  if ((m & (k - 1)) == 0)
			    vec_oprnd0
			      = vect_get_vec_def_for_stmt_copy (arginfo[i].dt,
								vec_oprnd0);
			}
		      arginfo[i].op = vec_oprnd0;
		      vec_oprnd0
			= build3 (BIT_FIELD_REF, atype, vec_oprnd0,
				  bitsize_int (prec),
				  bitsize_int ((m & (k - 1)) * prec));
		      new_stmt
			= gimple_build_assign (make_ssa_name (atype),
					       vec_oprnd0);
		      vect_finish_stmt_generation (stmt, new_stmt, gsi);
		      vargs.safe_push (gimple_assign_lhs (new_stmt));
		    }
		  else
		    {
		      k = (simd_clone_subparts (atype)
			   / simd_clone_subparts (arginfo[i].vectype));
		      gcc_assert ((k & (k - 1)) == 0);
		      vec<constructor_elt, va_gc> *ctor_elts;
		      if (k != 1)
			vec_alloc (ctor_elts, k);
		      else
			ctor_elts = NULL;
		      for (l = 0; l < k; l++)
			{
			  if (m == 0 && l == 0)
			    vec_oprnd0
			      = vect_get_vec_def_for_operand (op, stmt);
			  else
			    vec_oprnd0
			      = vect_get_vec_def_for_stmt_copy (arginfo[i].dt,
								arginfo[i].op);
			  arginfo[i].op = vec_oprnd0;
			  if (k == 1)
			    break;
			  CONSTRUCTOR_APPEND_ELT (ctor_elts, NULL_TREE,
						  vec_oprnd0);
			}
		      if (k == 1)
			vargs.safe_push (vec_oprnd0);
		      else
			{
			  vec_oprnd0 = build_constructor (atype, ctor_elts);
			  new_stmt
			    = gimple_build_assign (make_ssa_name (atype),
						   vec_oprnd0);
			  vect_finish_stmt_generation (stmt, new_stmt, gsi);
			  vargs.safe_push (gimple_assign_lhs (new_stmt));
			}
		    }
		}
	      break;
	    case SIMD_CLONE_ARG_TYPE_UNIFORM:
	      vargs.safe_push (op);
	      break;
	    case SIMD_CLONE_ARG_TYPE_LINEAR_CONSTANT_STEP:
	    case SIMD_CLONE_ARG_TYPE_LINEAR_REF_CONSTANT_STEP:
	      if (j == 0)
		{
		  gimple_seq stmts;
		  arginfo[i].op
		    = force_gimple_operand (arginfo[i].op, &stmts, true,
					    NULL_TREE);
		  if (stmts != NULL)
		    {
		      basic_block new_bb;
		      edge pe = loop_preheader_edge (loop);
		      new_bb = gsi_insert_seq_on_edge_immediate (pe, stmts);
		      gcc_assert (!new_bb);
		    }
		  if (arginfo[i].simd_lane_linear)
		    {
		      vargs.safe_push (arginfo[i].op);
		      break;
		    }
		  tree phi_res = copy_ssa_name (op);
		  gphi *new_phi = create_phi_node (phi_res, loop->header);
		  set_vinfo_for_stmt (new_phi,
				      new_stmt_vec_info (new_phi, loop_vinfo));
		  add_phi_arg (new_phi, arginfo[i].op,
			       loop_preheader_edge (loop), UNKNOWN_LOCATION);
		  enum tree_code code
		    = POINTER_TYPE_P (TREE_TYPE (op))
		      ? POINTER_PLUS_EXPR : PLUS_EXPR;
		  tree type = POINTER_TYPE_P (TREE_TYPE (op))
			      ? sizetype : TREE_TYPE (op);
		  widest_int cst
		    = wi::mul (bestn->simdclone->args[i].linear_step,
			       ncopies * nunits);
		  tree tcst = wide_int_to_tree (type, cst);
		  tree phi_arg = copy_ssa_name (op);
		  new_stmt
		    = gimple_build_assign (phi_arg, code, phi_res, tcst);
		  gimple_stmt_iterator si = gsi_after_labels (loop->header);
		  gsi_insert_after (&si, new_stmt, GSI_NEW_STMT);
		  set_vinfo_for_stmt (new_stmt,
				      new_stmt_vec_info (new_stmt, loop_vinfo));
		  add_phi_arg (new_phi, phi_arg, loop_latch_edge (loop),
			       UNKNOWN_LOCATION);
		  arginfo[i].op = phi_res;
		  vargs.safe_push (phi_res);
		}
	      else
		{
		  enum tree_code code
		    = POINTER_TYPE_P (TREE_TYPE (op))
		      ? POINTER_PLUS_EXPR : PLUS_EXPR;
		  tree type = POINTER_TYPE_P (TREE_TYPE (op))
			      ? sizetype : TREE_TYPE (op);
		  widest_int cst
		    = wi::mul (bestn->simdclone->args[i].linear_step,
			       j * nunits);
		  tree tcst = wide_int_to_tree (type, cst);
		  new_temp = make_ssa_name (TREE_TYPE (op));
		  new_stmt = gimple_build_assign (new_temp, code,
						  arginfo[i].op, tcst);
		  vect_finish_stmt_generation (stmt, new_stmt, gsi);
		  vargs.safe_push (new_temp);
		}
	      break;
	    case SIMD_CLONE_ARG_TYPE_LINEAR_VAL_CONSTANT_STEP:
	    case SIMD_CLONE_ARG_TYPE_LINEAR_UVAL_CONSTANT_STEP:
	    case SIMD_CLONE_ARG_TYPE_LINEAR_VARIABLE_STEP:
	    case SIMD_CLONE_ARG_TYPE_LINEAR_REF_VARIABLE_STEP:
	    case SIMD_CLONE_ARG_TYPE_LINEAR_VAL_VARIABLE_STEP:
	    case SIMD_CLONE_ARG_TYPE_LINEAR_UVAL_VARIABLE_STEP:
	    default:
	      gcc_unreachable ();
	    }
	}

      new_stmt = gimple_build_call_vec (fndecl, vargs);
      if (vec_dest)
	{
	  gcc_assert (ratype || simd_clone_subparts (rtype) == nunits);
	  if (ratype)
	    new_temp = create_tmp_var (ratype);
	  else if (simd_clone_subparts (vectype)
		   == simd_clone_subparts (rtype))
	    new_temp = make_ssa_name (vec_dest, new_stmt);
	  else
	    new_temp = make_ssa_name (rtype, new_stmt);
	  gimple_call_set_lhs (new_stmt, new_temp);
	}
      vect_finish_stmt_generation (stmt, new_stmt, gsi);

      if (vec_dest)
	{
	  if (simd_clone_subparts (vectype) < nunits)
	    {
	      unsigned int k, l;
	      poly_uint64 prec = GET_MODE_BITSIZE (TYPE_MODE (vectype));
	      poly_uint64 bytes = GET_MODE_SIZE (TYPE_MODE (vectype));
	      k = nunits / simd_clone_subparts (vectype);
	      gcc_assert ((k & (k - 1)) == 0);
	      for (l = 0; l < k; l++)
		{
		  tree t;
		  if (ratype)
		    {
		      t = build_fold_addr_expr (new_temp);
		      t = build2 (MEM_REF, vectype, t,
				  build_int_cst (TREE_TYPE (t), l * bytes));
		    }
		  else
		    t = build3 (BIT_FIELD_REF, vectype, new_temp,
				bitsize_int (prec), bitsize_int (l * prec));
		  new_stmt
		    = gimple_build_assign (make_ssa_name (vectype), t);
		  vect_finish_stmt_generation (stmt, new_stmt, gsi);
		  if (j == 0 && l == 0)
		    STMT_VINFO_VEC_STMT (stmt_info) = *vec_stmt = new_stmt;
		  else
		    STMT_VINFO_RELATED_STMT (prev_stmt_info) = new_stmt;

		  prev_stmt_info = vinfo_for_stmt (new_stmt);
		}

	      if (ratype)
		{
		  tree clobber = build_constructor (ratype, NULL);
		  TREE_THIS_VOLATILE (clobber) = 1;
		  new_stmt = gimple_build_assign (new_temp, clobber);
		  vect_finish_stmt_generation (stmt, new_stmt, gsi);
		}
	      continue;
	    }
	  else if (simd_clone_subparts (vectype) > nunits)
	    {
	      unsigned int k = (simd_clone_subparts (vectype)
				/ simd_clone_subparts (rtype));
	      gcc_assert ((k & (k - 1)) == 0);
	      if ((j & (k - 1)) == 0)
		vec_alloc (ret_ctor_elts, k);
	      if (ratype)
		{
		  unsigned int m, o = nunits / simd_clone_subparts (rtype);
		  for (m = 0; m < o; m++)
		    {
		      tree tem = build4 (ARRAY_REF, rtype, new_temp,
					 size_int (m), NULL_TREE, NULL_TREE);
		      new_stmt
			= gimple_build_assign (make_ssa_name (rtype), tem);
		      vect_finish_stmt_generation (stmt, new_stmt, gsi);
		      CONSTRUCTOR_APPEND_ELT (ret_ctor_elts, NULL_TREE,
					      gimple_assign_lhs (new_stmt));
		    }
		  tree clobber = build_constructor (ratype, NULL);
		  TREE_THIS_VOLATILE (clobber) = 1;
		  new_stmt = gimple_build_assign (new_temp, clobber);
		  vect_finish_stmt_generation (stmt, new_stmt, gsi);
		}
	      else
		CONSTRUCTOR_APPEND_ELT (ret_ctor_elts, NULL_TREE, new_temp);
	      if ((j & (k - 1)) != k - 1)
		continue;
	      vec_oprnd0 = build_constructor (vectype, ret_ctor_elts);
	      new_stmt
		= gimple_build_assign (make_ssa_name (vec_dest), vec_oprnd0);
	      vect_finish_stmt_generation (stmt, new_stmt, gsi);

	      if ((unsigned) j == k - 1)
		STMT_VINFO_VEC_STMT (stmt_info) = *vec_stmt = new_stmt;
	      else
		STMT_VINFO_RELATED_STMT (prev_stmt_info) = new_stmt;

	      prev_stmt_info = vinfo_for_stmt (new_stmt);
	      continue;
	    }
	  else if (ratype)
	    {
	      tree t = build_fold_addr_expr (new_temp);
	      t = build2 (MEM_REF, vectype, t,
			  build_int_cst (TREE_TYPE (t), 0));
	      new_stmt
		= gimple_build_assign (make_ssa_name (vec_dest), t);
	      vect_finish_stmt_generation (stmt, new_stmt, gsi);
	      tree clobber = build_constructor (ratype, NULL);
	      TREE_THIS_VOLATILE (clobber) = 1;
	      vect_finish_stmt_generation (stmt,
					   gimple_build_assign (new_temp,
								clobber), gsi);
	    }
	}

      if (j == 0)
	STMT_VINFO_VEC_STMT (stmt_info) = *vec_stmt = new_stmt;
      else
	STMT_VINFO_RELATED_STMT (prev_stmt_info) = new_stmt;

      prev_stmt_info = vinfo_for_stmt (new_stmt);
    }

  vargs.release ();

  /* The call in STMT might prevent it from being removed in dce.
     We however cannot remove it here, due to the way the ssa name
     it defines is mapped to the new definition.  So just replace
     rhs of the statement with something harmless.  */

  if (slp_node)
    return true;

  if (scalar_dest)
    {
      type = TREE_TYPE (scalar_dest);
      if (is_pattern_stmt_p (stmt_info))
	lhs = gimple_call_lhs (STMT_VINFO_RELATED_STMT (stmt_info));
      else
	lhs = gimple_call_lhs (stmt);
      new_stmt = gimple_build_assign (lhs, build_zero_cst (type));
    }
  else
    new_stmt = gimple_build_nop ();
  set_vinfo_for_stmt (new_stmt, stmt_info);
  set_vinfo_for_stmt (stmt, NULL);
  STMT_VINFO_STMT (stmt_info) = new_stmt;
  gsi_replace (gsi, new_stmt, true);
  unlink_stmt_vdef (stmt);

  return true;
}

/* Get vectorized definitions for loop-based vectorization.  For the first
   operand we call vect_get_vec_def_for_operand() (with OPRND containing
   scalar operand), and for the rest we get a copy with
   vect_get_vec_def_for_stmt_copy() using the previous vector definition
   (stored in OPRND). See vect_get_vec_def_for_stmt_copy() for details.
   The vectors are collected into VEC_OPRNDS.  */

static void
vect_get_loop_based_defs (tree *oprnd, gimple *stmt, enum vect_def_type dt,
			  vec<tree> *vec_oprnds, int multi_step_cvt)
{
  tree vec_oprnd;

  /* Get first vector operand.  */
  /* All the vector operands except the very first one (that is scalar oprnd)
     are stmt copies.  */
  if (TREE_CODE (TREE_TYPE (*oprnd)) != VECTOR_TYPE)
    vec_oprnd = vect_get_vec_def_for_operand (*oprnd, stmt);
  else
    vec_oprnd = vect_get_vec_def_for_stmt_copy (dt, *oprnd);

  vec_oprnds->quick_push (vec_oprnd);

  /* Get second vector operand.  */
  vec_oprnd = vect_get_vec_def_for_stmt_copy (dt, vec_oprnd);
  vec_oprnds->quick_push (vec_oprnd);

  *oprnd = vec_oprnd;

  /* For conversion in multiple steps, continue to get operands
     recursively.  */
  if (multi_step_cvt)
    vect_get_loop_based_defs (oprnd, stmt, dt, vec_oprnds,  multi_step_cvt - 1);
}


/* Create vectorized demotion statements for vector operands from VEC_OPRNDS.
   For multi-step conversions store the resulting vectors and call the function
   recursively.  */

static void
vect_create_vectorized_demotion_stmts (vec<tree> *vec_oprnds,
				       int multi_step_cvt, gimple *stmt,
				       vec<tree> vec_dsts,
				       gimple_stmt_iterator *gsi,
				       slp_tree slp_node, enum tree_code code,
				       stmt_vec_info *prev_stmt_info)
{
  unsigned int i;
  tree vop0, vop1, new_tmp, vec_dest;
  gimple *new_stmt;
  stmt_vec_info stmt_info = vinfo_for_stmt (stmt);

  vec_dest = vec_dsts.pop ();

  for (i = 0; i < vec_oprnds->length (); i += 2)
    {
      /* Create demotion operation.  */
      vop0 = (*vec_oprnds)[i];
      vop1 = (*vec_oprnds)[i + 1];
      new_stmt = gimple_build_assign (vec_dest, code, vop0, vop1);
      new_tmp = make_ssa_name (vec_dest, new_stmt);
      gimple_assign_set_lhs (new_stmt, new_tmp);
      vect_finish_stmt_generation (stmt, new_stmt, gsi);

      if (multi_step_cvt)
	/* Store the resulting vector for next recursive call.  */
	(*vec_oprnds)[i/2] = new_tmp;
      else
	{
	  /* This is the last step of the conversion sequence. Store the
	     vectors in SLP_NODE or in vector info of the scalar statement
	     (or in STMT_VINFO_RELATED_STMT chain).  */
	  if (slp_node)
	    SLP_TREE_VEC_STMTS (slp_node).quick_push (new_stmt);
	  else
	    {
	      if (!*prev_stmt_info)
		STMT_VINFO_VEC_STMT (stmt_info) = new_stmt;
	      else
		STMT_VINFO_RELATED_STMT (*prev_stmt_info) = new_stmt;

	      *prev_stmt_info = vinfo_for_stmt (new_stmt);
	    }
	}
    }

  /* For multi-step demotion operations we first generate demotion operations
     from the source type to the intermediate types, and then combine the
     results (stored in VEC_OPRNDS) in demotion operation to the destination
     type.  */
  if (multi_step_cvt)
    {
      /* At each level of recursion we have half of the operands we had at the
	 previous level.  */
      vec_oprnds->truncate ((i+1)/2);
      vect_create_vectorized_demotion_stmts (vec_oprnds, multi_step_cvt - 1,
					     stmt, vec_dsts, gsi, slp_node,
					     VEC_PACK_TRUNC_EXPR,
					     prev_stmt_info);
    }

  vec_dsts.quick_push (vec_dest);
}

/* Pack the masks in MASKS to a single mask and return it.  Insert any
   new statements before GSI.  Leave MASKS with just the returned value
   on exit.  */

static tree
vect_demote_masks (gimple_stmt_iterator *gsi, vec<tree> *masks)
{
  while (masks->length () > 1)
    {
      unsigned int nresults = masks->length () / 2;
      tree dest_type = vect_double_mask_nunits (TREE_TYPE ((*masks)[0]));
      for (unsigned int i = 0; i < nresults; ++i)
	{
	  tree dest = make_ssa_name (dest_type);
	  gimple *stmt = gimple_build_assign (dest, VEC_PACK_TRUNC_EXPR,
					      (*masks)[i * 2],
					      (*masks)[i * 2 + 1]);
	  gsi_insert_before (gsi, stmt, GSI_SAME_STMT);
	  (*masks)[i] = dest;
	}
      masks->truncate (nresults);
    }
  return (*masks)[0];
}

/* Check if STMT performs a conversion operation, that can be vectorized.
   If VEC_STMT is also passed, vectorize the STMT: create a vectorized
   stmt to replace it, put it in VEC_STMT, and insert it at GSI.
   Return FALSE if not a vectorizable STMT, TRUE otherwise.  */

static bool
vectorizable_conversion (gimple *stmt, gimple_stmt_iterator *gsi,
			 gimple **vec_stmt, slp_tree slp_node)
{
  tree vec_dest;
  tree scalar_dest;
  tree op0, op1 = NULL_TREE;
  tree vec_oprnd0 = NULL_TREE, vec_oprnd1 = NULL_TREE;
  stmt_vec_info stmt_info = vinfo_for_stmt (stmt);
  loop_vec_info loop_vinfo = STMT_VINFO_LOOP_VINFO (stmt_info);
  enum tree_code code, code1 = ERROR_MARK, code2 = ERROR_MARK;
  enum tree_code codecvt1 = ERROR_MARK, codecvt2 = ERROR_MARK;
  tree decl1 = NULL_TREE, decl2 = NULL_TREE;
  tree new_temp;
  gimple *def_stmt;
  enum vect_def_type dt[2] = {vect_unknown_def_type, vect_unknown_def_type};
  int ndts = 2;
  gimple *new_stmt = NULL;
  stmt_vec_info prev_stmt_info;
  poly_uint64 nunits_in;
  poly_uint64 nunits_out;
  tree vectype_out, vectype_in;
  int ncopies, i, j;
  tree lhs_type, rhs_type;
  enum { NARROW, NONE, WIDEN } modifier;
  vec<tree> vec_oprnds0 = vNULL;
  vec<tree> vec_oprnds1 = vNULL;
  tree vop0;
  bb_vec_info bb_vinfo = STMT_VINFO_BB_VINFO (stmt_info);
  vec_info *vinfo = stmt_info->vinfo;
  int multi_step_cvt = 0;
  vec<tree> interm_types = vNULL;
  tree last_oprnd, intermediate_type, cvt_type = NULL_TREE;
  int op_type;
  unsigned short fltsz;

  /* Is STMT a vectorizable conversion?   */

  if (!STMT_VINFO_RELEVANT_P (stmt_info) && !bb_vinfo)
    return false;

  if (STMT_VINFO_DEF_TYPE (stmt_info) != vect_internal_def
      && ! vec_stmt)
    return false;

  if (!is_gimple_assign (stmt))
    return false;

  if (TREE_CODE (gimple_assign_lhs (stmt)) != SSA_NAME)
    return false;

  code = gimple_assign_rhs_code (stmt);
  if (!CONVERT_EXPR_CODE_P (code)
      && code != FIX_TRUNC_EXPR
      && code != FLOAT_EXPR
      && code != WIDEN_MULT_EXPR
      && code != WIDEN_LSHIFT_EXPR)
    return false;

  op_type = TREE_CODE_LENGTH (code);

  /* Check types of lhs and rhs.  */
  scalar_dest = gimple_assign_lhs (stmt);
  lhs_type = TREE_TYPE (scalar_dest);
  vectype_out = STMT_VINFO_VECTYPE (stmt_info);

  op0 = gimple_assign_rhs1 (stmt);
  rhs_type = TREE_TYPE (op0);

  if ((code != FIX_TRUNC_EXPR && code != FLOAT_EXPR)
      && !((INTEGRAL_TYPE_P (lhs_type)
	    && INTEGRAL_TYPE_P (rhs_type))
	   || (SCALAR_FLOAT_TYPE_P (lhs_type)
	       && SCALAR_FLOAT_TYPE_P (rhs_type))))
    return false;

  if (!VECTOR_BOOLEAN_TYPE_P (vectype_out)
      && ((INTEGRAL_TYPE_P (lhs_type)
	   && !type_has_mode_precision_p (lhs_type))
	  || (INTEGRAL_TYPE_P (rhs_type)
	      && !type_has_mode_precision_p (rhs_type))))
    {
      if (dump_enabled_p ())
	dump_printf_loc (MSG_MISSED_OPTIMIZATION, vect_location,
                         "type conversion to/from bit-precision unsupported."
                         "\n");
      return false;
    }

  /* Check the operands of the operation.  */
  if (!vect_is_simple_use (op0, vinfo, &def_stmt, &dt[0], &vectype_in))
    {
      if (dump_enabled_p ())
	dump_printf_loc (MSG_MISSED_OPTIMIZATION, vect_location,
                         "use not simple.\n");
      return false;
    }
  if (op_type == binary_op)
    {
      bool ok;

      op1 = gimple_assign_rhs2 (stmt);
      gcc_assert (code == WIDEN_MULT_EXPR || code == WIDEN_LSHIFT_EXPR);
      /* For WIDEN_MULT_EXPR, if OP0 is a constant, use the type of
	 OP1.  */
      if (CONSTANT_CLASS_P (op0))
	ok = vect_is_simple_use (op1, vinfo, &def_stmt, &dt[1], &vectype_in);
      else
	ok = vect_is_simple_use (op1, vinfo, &def_stmt, &dt[1]);

      if (!ok)
	{
          if (dump_enabled_p ())
            dump_printf_loc (MSG_MISSED_OPTIMIZATION, vect_location,
                             "use not simple.\n");
	  return false;
	}
    }

  /* If op0 is an external or constant defs use a vector type of
     the same size as the output vector type.  */
  if (!vectype_in)
    vectype_in = get_same_sized_vectype (rhs_type, vectype_out);
  if (vec_stmt)
    gcc_assert (vectype_in);
  if (!vectype_in)
    {
      if (dump_enabled_p ())
	{
	  dump_printf_loc (MSG_MISSED_OPTIMIZATION, vect_location,
                           "no vectype for scalar type ");
	  dump_generic_expr (MSG_MISSED_OPTIMIZATION, TDF_SLIM, rhs_type);
          dump_printf (MSG_MISSED_OPTIMIZATION, "\n");
	}

      return false;
    }

  if (VECTOR_BOOLEAN_TYPE_P (vectype_out)
      && !VECTOR_BOOLEAN_TYPE_P (vectype_in))
    {
      if (dump_enabled_p ())
	{
	  dump_printf_loc (MSG_MISSED_OPTIMIZATION, vect_location,
                           "can't convert between boolean and non "
			   "boolean vectors");
	  dump_generic_expr (MSG_MISSED_OPTIMIZATION, TDF_SLIM, rhs_type);
          dump_printf (MSG_MISSED_OPTIMIZATION, "\n");
	}

      return false;
    }

  nunits_in = TYPE_VECTOR_SUBPARTS (vectype_in);
  nunits_out = TYPE_VECTOR_SUBPARTS (vectype_out);
  if (must_eq (nunits_out, nunits_in))
    modifier = NONE;
  else if (multiple_p (nunits_out, nunits_in))
    modifier = NARROW;
  else
    {
      gcc_checking_assert (multiple_p (nunits_in, nunits_out));
      modifier = WIDEN;
    }

  /* Multiple types in SLP are handled by creating the appropriate number of
     vectorized stmts for each SLP node.  Hence, NCOPIES is always 1 in
     case of SLP.  */
  if (slp_node)
    ncopies = 1;
  else if (modifier == NARROW)
    ncopies = vect_get_num_copies (loop_vinfo, vectype_out);
  else
    ncopies = vect_get_num_copies (loop_vinfo, vectype_in);

  /* Sanity check: make sure that at least one copy of the vectorized stmt
     needs to be generated.  */
  gcc_assert (ncopies >= 1);

  bool found_mode = false;
  scalar_mode lhs_mode = SCALAR_TYPE_MODE (lhs_type);
  scalar_mode rhs_mode = SCALAR_TYPE_MODE (rhs_type);
  opt_scalar_mode rhs_mode_iter;

  /* Supportable by target?  */
  switch (modifier)
    {
    case NONE:
      if (code != FIX_TRUNC_EXPR && code != FLOAT_EXPR)
	return false;
      if (supportable_convert_operation (code, vectype_out, vectype_in,
					 &decl1, &code1))
	break;
      /* FALLTHRU */
    unsupported:
      if (dump_enabled_p ())
	dump_printf_loc (MSG_MISSED_OPTIMIZATION, vect_location,
                         "conversion not supported by target.\n");
      return false;

    case WIDEN:
      if (supportable_widening_operation (code, stmt, vectype_out, vectype_in,
					  &code1, &code2, &multi_step_cvt,
					  &interm_types))
	{
	  /* Binary widening operation can only be supported directly by the
	     architecture.  */
	  gcc_assert (!(multi_step_cvt && op_type == binary_op));
	  break;
	}

      if (code != FLOAT_EXPR
	  || GET_MODE_SIZE (lhs_mode) <= GET_MODE_SIZE (rhs_mode))
	goto unsupported;

      fltsz = GET_MODE_SIZE (lhs_mode);
      FOR_EACH_2XWIDER_MODE (rhs_mode_iter, rhs_mode)
	{
	  rhs_mode = rhs_mode_iter.require ();
	  if (GET_MODE_SIZE (rhs_mode) > fltsz)
	    break;

	  cvt_type
	    = build_nonstandard_integer_type (GET_MODE_BITSIZE (rhs_mode), 0);
	  cvt_type = get_same_sized_vectype (cvt_type, vectype_in);
	  if (cvt_type == NULL_TREE)
	    goto unsupported;

	  if (GET_MODE_SIZE (rhs_mode) == fltsz)
	    {
	      if (!supportable_convert_operation (code, vectype_out,
						  cvt_type, &decl1, &codecvt1))
		goto unsupported;
	    }
	  else if (!supportable_widening_operation (code, stmt, vectype_out,
						    cvt_type, &codecvt1,
						    &codecvt2, &multi_step_cvt,
						    &interm_types))
	    continue;
	  else
	    gcc_assert (multi_step_cvt == 0);

	  if (supportable_widening_operation (NOP_EXPR, stmt, cvt_type,
					      vectype_in, &code1, &code2,
					      &multi_step_cvt, &interm_types))
	    {
	      found_mode = true;
	      break;
	    }
	}

      if (!found_mode)
	goto unsupported;

      if (GET_MODE_SIZE (rhs_mode) == fltsz)
	codecvt2 = ERROR_MARK;
      else
	{
	  multi_step_cvt++;
	  interm_types.safe_push (cvt_type);
	  cvt_type = NULL_TREE;
	}
      break;

    case NARROW:
      gcc_assert (op_type == unary_op);
      if (supportable_narrowing_operation (code, vectype_out, vectype_in,
					   &code1, &multi_step_cvt,
					   &interm_types))
	break;

      if (code != FIX_TRUNC_EXPR
	  || GET_MODE_SIZE (lhs_mode) >= GET_MODE_SIZE (rhs_mode))
	goto unsupported;

      cvt_type
	= build_nonstandard_integer_type (GET_MODE_BITSIZE (rhs_mode), 0);
      cvt_type = get_same_sized_vectype (cvt_type, vectype_in);
      if (cvt_type == NULL_TREE)
	goto unsupported;
      if (!supportable_convert_operation (code, cvt_type, vectype_in,
					  &decl1, &codecvt1))
	goto unsupported;
      if (supportable_narrowing_operation (NOP_EXPR, vectype_out, cvt_type,
					   &code1, &multi_step_cvt,
					   &interm_types))
	break;
      goto unsupported;

    default:
      gcc_unreachable ();
    }

  if (!vec_stmt)		/* transformation not required.  */
    {
      if (dump_enabled_p ())
	dump_printf_loc (MSG_NOTE, vect_location,
                         "=== vectorizable_conversion ===\n");
      if (code == FIX_TRUNC_EXPR || code == FLOAT_EXPR)
        {
	  STMT_VINFO_TYPE (stmt_info) = type_conversion_vec_info_type;
	  vect_model_simple_cost (stmt_info, ncopies, dt, ndts, NULL, NULL);
	}
      else if (modifier == NARROW)
	{
	  STMT_VINFO_TYPE (stmt_info) = type_demotion_vec_info_type;
	  vect_model_promotion_demotion_cost (stmt_info, dt, multi_step_cvt);
	}
      else
	{
	  STMT_VINFO_TYPE (stmt_info) = type_promotion_vec_info_type;
	  vect_model_promotion_demotion_cost (stmt_info, dt, multi_step_cvt);
	}
      interm_types.release ();
      return true;
    }

  /* Transform.  */
  if (dump_enabled_p ())
    dump_printf_loc (MSG_NOTE, vect_location,
                     "transform conversion. ncopies = %d.\n", ncopies);

  if (op_type == binary_op)
    {
      if (CONSTANT_CLASS_P (op0))
	op0 = fold_convert (TREE_TYPE (op1), op0);
      else if (CONSTANT_CLASS_P (op1))
	op1 = fold_convert (TREE_TYPE (op0), op1);
    }

  /* In case of multi-step conversion, we first generate conversion operations
     to the intermediate types, and then from that types to the final one.
     We create vector destinations for the intermediate type (TYPES) received
     from supportable_*_operation, and store them in the correct order
     for future use in vect_create_vectorized_*_stmts ().  */
  auto_vec<tree> vec_dsts (multi_step_cvt + 1);
  vec_dest = vect_create_destination_var (scalar_dest,
					  (cvt_type && modifier == WIDEN)
					  ? cvt_type : vectype_out);
  vec_dsts.quick_push (vec_dest);

  if (multi_step_cvt)
    {
      for (i = interm_types.length () - 1;
	   interm_types.iterate (i, &intermediate_type); i--)
	{
	  vec_dest = vect_create_destination_var (scalar_dest,
						  intermediate_type);
	  vec_dsts.quick_push (vec_dest);
	}
    }

  if (cvt_type)
    vec_dest = vect_create_destination_var (scalar_dest,
					    modifier == WIDEN
					    ? vectype_out : cvt_type);

  if (!slp_node)
    {
      if (modifier == WIDEN)
	{
	  vec_oprnds0.create (multi_step_cvt ? vect_pow2 (multi_step_cvt) : 1);
	  if (op_type == binary_op)
	    vec_oprnds1.create (1);
	}
      else if (modifier == NARROW)
	vec_oprnds0.create (
		   2 * (multi_step_cvt ? vect_pow2 (multi_step_cvt) : 1));
    }
  else if (code == WIDEN_LSHIFT_EXPR)
    vec_oprnds1.create (slp_node->vec_stmts_size);

  last_oprnd = op0;
  prev_stmt_info = NULL;
  switch (modifier)
    {
    case NONE:
      for (j = 0; j < ncopies; j++)
	{
	  if (j == 0)
	    vect_get_vec_defs (op0, NULL, stmt, &vec_oprnds0, NULL, slp_node);
	  else
	    vect_get_vec_defs_for_stmt_copy (dt, &vec_oprnds0, NULL);

	  FOR_EACH_VEC_ELT (vec_oprnds0, i, vop0)
	    {
	      /* Arguments are ready, create the new vector stmt.  */
	      if (code1 == CALL_EXPR)
		{
		  new_stmt = gimple_build_call (decl1, 1, vop0);
		  new_temp = make_ssa_name (vec_dest, new_stmt);
		  gimple_call_set_lhs (new_stmt, new_temp);
		}
	      else
		{
		  gcc_assert (TREE_CODE_LENGTH (code1) == unary_op);
		  new_stmt = gimple_build_assign (vec_dest, code1, vop0);
		  new_temp = make_ssa_name (vec_dest, new_stmt);
		  gimple_assign_set_lhs (new_stmt, new_temp);
		}

	      vect_finish_stmt_generation (stmt, new_stmt, gsi);
	      if (slp_node)
		SLP_TREE_VEC_STMTS (slp_node).quick_push (new_stmt);
	      else
		{
		  if (!prev_stmt_info)
		    STMT_VINFO_VEC_STMT (stmt_info) = *vec_stmt = new_stmt;
		  else
		    STMT_VINFO_RELATED_STMT (prev_stmt_info) = new_stmt;
		  prev_stmt_info = vinfo_for_stmt (new_stmt);
		}
	    }
	}
      break;

    case WIDEN:
      /* In case the vectorization factor (VF) is bigger than the number
	 of elements that we can fit in a vectype (nunits), we have to
	 generate more than one vector stmt - i.e - we need to "unroll"
	 the vector stmt by a factor VF/nunits.  */
      for (j = 0; j < ncopies; j++)
	{
	  /* Handle uses.  */
	  if (j == 0)
	    {
	      if (slp_node)
		{
		  if (code == WIDEN_LSHIFT_EXPR)
		    {
		      unsigned int k;

		      vec_oprnd1 = op1;
		      /* Store vec_oprnd1 for every vector stmt to be created
			 for SLP_NODE.  We check during the analysis that all
			 the shift arguments are the same.  */
		      for (k = 0; k < slp_node->vec_stmts_size - 1; k++)
			vec_oprnds1.quick_push (vec_oprnd1);

		      vect_get_vec_defs (op0, NULL_TREE, stmt, &vec_oprnds0, NULL,
					 slp_node);
		    }
		  else
		    vect_get_vec_defs (op0, op1, stmt, &vec_oprnds0,
				       &vec_oprnds1, slp_node);
		}
	      else
		{
		  vec_oprnd0 = vect_get_vec_def_for_operand (op0, stmt);
		  vec_oprnds0.quick_push (vec_oprnd0);
		  if (op_type == binary_op)
		    {
		      if (code == WIDEN_LSHIFT_EXPR)
			vec_oprnd1 = op1;
		      else
			vec_oprnd1 = vect_get_vec_def_for_operand (op1, stmt);
		      vec_oprnds1.quick_push (vec_oprnd1);
		    }
		}
	    }
	  else
	    {
	      vec_oprnd0 = vect_get_vec_def_for_stmt_copy (dt[0], vec_oprnd0);
	      vec_oprnds0.truncate (0);
	      vec_oprnds0.quick_push (vec_oprnd0);
	      if (op_type == binary_op)
		{
		  if (code == WIDEN_LSHIFT_EXPR)
		    vec_oprnd1 = op1;
		  else
		    vec_oprnd1 = vect_get_vec_def_for_stmt_copy (dt[1],
								 vec_oprnd1);
		  vec_oprnds1.truncate (0);
		  vec_oprnds1.quick_push (vec_oprnd1);
		}
	    }

	  /* Arguments are ready.  Create the new vector stmts.  */
	  for (i = multi_step_cvt; i >= 0; i--)
	    {
	      tree this_dest = vec_dsts[i];
	      enum tree_code c1 = code1, c2 = code2;
	      if (i == 0 && codecvt2 != ERROR_MARK)
		{
		  c1 = codecvt1;
		  c2 = codecvt2;
		}
	      vect_create_vectorized_promotion_stmts (&vec_oprnds0,
						      &vec_oprnds1,
						      stmt, this_dest, gsi,
						      c1, c2, decl1, decl2,
						      op_type);
	    }

	  FOR_EACH_VEC_ELT (vec_oprnds0, i, vop0)
	    {
	      if (cvt_type)
		{
		  if (codecvt1 == CALL_EXPR)
		    {
		      new_stmt = gimple_build_call (decl1, 1, vop0);
		      new_temp = make_ssa_name (vec_dest, new_stmt);
		      gimple_call_set_lhs (new_stmt, new_temp);
		    }
		  else
		    {
		      gcc_assert (TREE_CODE_LENGTH (codecvt1) == unary_op);
		      new_temp = make_ssa_name (vec_dest);
		      new_stmt = gimple_build_assign (new_temp, codecvt1,
						      vop0);
		    }

		  vect_finish_stmt_generation (stmt, new_stmt, gsi);
		}
	      else
		new_stmt = SSA_NAME_DEF_STMT (vop0);

	      if (slp_node)
		SLP_TREE_VEC_STMTS (slp_node).quick_push (new_stmt);
	      else
		{
		  if (!prev_stmt_info)
		    STMT_VINFO_VEC_STMT (stmt_info) = new_stmt;
		  else
		    STMT_VINFO_RELATED_STMT (prev_stmt_info) = new_stmt;
		  prev_stmt_info = vinfo_for_stmt (new_stmt);
		}
	    }
	}

      *vec_stmt = STMT_VINFO_VEC_STMT (stmt_info);
      break;

    case NARROW:
      /* In case the vectorization factor (VF) is bigger than the number
	 of elements that we can fit in a vectype (nunits), we have to
	 generate more than one vector stmt - i.e - we need to "unroll"
	 the vector stmt by a factor VF/nunits.  */
      for (j = 0; j < ncopies; j++)
	{
	  /* Handle uses.  */
	  if (slp_node)
	    vect_get_vec_defs (op0, NULL_TREE, stmt, &vec_oprnds0, NULL,
			       slp_node);
	  else
	    {
	      vec_oprnds0.truncate (0);
	      vect_get_loop_based_defs (&last_oprnd, stmt, dt[0], &vec_oprnds0,
					vect_pow2 (multi_step_cvt) - 1);
	    }

	  /* Arguments are ready.  Create the new vector stmts.  */
	  if (cvt_type)
	    FOR_EACH_VEC_ELT (vec_oprnds0, i, vop0)
	      {
		if (codecvt1 == CALL_EXPR)
		  {
		    new_stmt = gimple_build_call (decl1, 1, vop0);
		    new_temp = make_ssa_name (vec_dest, new_stmt);
		    gimple_call_set_lhs (new_stmt, new_temp);
		  }
		else
		  {
		    gcc_assert (TREE_CODE_LENGTH (codecvt1) == unary_op);
		    new_temp = make_ssa_name (vec_dest);
		    new_stmt = gimple_build_assign (new_temp, codecvt1,
						    vop0);
		  }

		vect_finish_stmt_generation (stmt, new_stmt, gsi);
		vec_oprnds0[i] = new_temp;
	      }

	  vect_create_vectorized_demotion_stmts (&vec_oprnds0, multi_step_cvt,
						 stmt, vec_dsts, gsi,
						 slp_node, code1,
						 &prev_stmt_info);
	}

      *vec_stmt = STMT_VINFO_VEC_STMT (stmt_info);
      break;
    }

  vec_oprnds0.release ();
  vec_oprnds1.release ();
  interm_types.release ();

  return true;
}


/* Function vectorizable_assignment.

   Check if STMT performs an assignment (copy) that can be vectorized.
   If VEC_STMT is also passed, vectorize the STMT: create a vectorized
   stmt to replace it, put it in VEC_STMT, and insert it at BSI.
   Return FALSE if not a vectorizable STMT, TRUE otherwise.  */

static bool
vectorizable_assignment (gimple *stmt, gimple_stmt_iterator *gsi,
			 gimple **vec_stmt, slp_tree slp_node)
{
  tree vec_dest;
  tree scalar_dest;
  tree op;
  stmt_vec_info stmt_info = vinfo_for_stmt (stmt);
  loop_vec_info loop_vinfo = STMT_VINFO_LOOP_VINFO (stmt_info);
  tree new_temp;
  gimple *def_stmt;
  enum vect_def_type dt[1] = {vect_unknown_def_type};
  int ndts = 1;
  int ncopies;
  int i, j;
  vec<tree> vec_oprnds = vNULL;
  tree vop;
  bb_vec_info bb_vinfo = STMT_VINFO_BB_VINFO (stmt_info);
  vec_info *vinfo = stmt_info->vinfo;
  gimple *new_stmt = NULL;
  stmt_vec_info prev_stmt_info = NULL;
  enum tree_code code;
  tree vectype_in;

  if (!STMT_VINFO_RELEVANT_P (stmt_info) && !bb_vinfo)
    return false;

  if (STMT_VINFO_DEF_TYPE (stmt_info) != vect_internal_def
      && ! vec_stmt)
    return false;

  /* Is vectorizable assignment?  */
  if (!is_gimple_assign (stmt))
    return false;

  scalar_dest = gimple_assign_lhs (stmt);
  if (TREE_CODE (scalar_dest) != SSA_NAME)
    return false;

  code = gimple_assign_rhs_code (stmt);
  if (gimple_assign_single_p (stmt)
      || code == PAREN_EXPR
      || CONVERT_EXPR_CODE_P (code))
    op = gimple_assign_rhs1 (stmt);
  else
    return false;

  if (code == VIEW_CONVERT_EXPR)
    op = TREE_OPERAND (op, 0);

  tree vectype = STMT_VINFO_VECTYPE (stmt_info);
  poly_uint64 nunits = TYPE_VECTOR_SUBPARTS (vectype);

  /* Multiple types in SLP are handled by creating the appropriate number of
     vectorized stmts for each SLP node.  Hence, NCOPIES is always 1 in
     case of SLP.  */
  if (slp_node)
    ncopies = 1;
  else
    ncopies = vect_get_num_copies (loop_vinfo, vectype);

  gcc_assert (ncopies >= 1);

  if (!vect_is_simple_use (op, vinfo, &def_stmt, &dt[0], &vectype_in))
    {
      if (dump_enabled_p ())
        dump_printf_loc (MSG_MISSED_OPTIMIZATION, vect_location,
                         "use not simple.\n");
      return false;
    }

  /* We can handle NOP_EXPR conversions that do not change the number
     of elements or the vector size.  */
  if ((CONVERT_EXPR_CODE_P (code)
       || code == VIEW_CONVERT_EXPR)
      && (!vectype_in
	  || may_ne (TYPE_VECTOR_SUBPARTS (vectype_in), nunits)
	  || may_ne (GET_MODE_SIZE (TYPE_MODE (vectype)),
		     GET_MODE_SIZE (TYPE_MODE (vectype_in)))))
    return false;

  /* We do not handle bit-precision changes.  */
  if ((CONVERT_EXPR_CODE_P (code)
       || code == VIEW_CONVERT_EXPR)
      && INTEGRAL_TYPE_P (TREE_TYPE (scalar_dest))
      && (!type_has_mode_precision_p (TREE_TYPE (scalar_dest))
	  || !type_has_mode_precision_p (TREE_TYPE (op)))
      /* But a conversion that does not change the bit-pattern is ok.  */
      && !((TYPE_PRECISION (TREE_TYPE (scalar_dest))
	    > TYPE_PRECISION (TREE_TYPE (op)))
	   && TYPE_UNSIGNED (TREE_TYPE (op)))
      /* Conversion between boolean types of different sizes is
	 a simple assignment in case their vectypes are same
	 boolean vectors.  */
      && (!VECTOR_BOOLEAN_TYPE_P (vectype)
	  || !VECTOR_BOOLEAN_TYPE_P (vectype_in)))
    {
      if (dump_enabled_p ())
        dump_printf_loc (MSG_MISSED_OPTIMIZATION, vect_location,
                         "type conversion to/from bit-precision "
                         "unsupported.\n");
      return false;
    }

  if (!vec_stmt) /* transformation not required.  */
    {
      STMT_VINFO_TYPE (stmt_info) = assignment_vec_info_type;
      if (dump_enabled_p ())
        dump_printf_loc (MSG_NOTE, vect_location,
                         "=== vectorizable_assignment ===\n");
      vect_model_simple_cost (stmt_info, ncopies, dt, ndts, NULL, NULL);
      return true;
    }

  /* Transform.  */
  if (dump_enabled_p ())
    dump_printf_loc (MSG_NOTE, vect_location, "transform assignment.\n");

  /* Handle def.  */
  vec_dest = vect_create_destination_var (scalar_dest, vectype);

  /* Handle use.  */
  for (j = 0; j < ncopies; j++)
    {
      /* Handle uses.  */
      if (j == 0)
        vect_get_vec_defs (op, NULL, stmt, &vec_oprnds, NULL, slp_node);
      else
        vect_get_vec_defs_for_stmt_copy (dt, &vec_oprnds, NULL);

      /* Arguments are ready. create the new vector stmt.  */
      FOR_EACH_VEC_ELT (vec_oprnds, i, vop)
       {
	 if (CONVERT_EXPR_CODE_P (code)
	     || code == VIEW_CONVERT_EXPR)
	   vop = build1 (VIEW_CONVERT_EXPR, vectype, vop);
         new_stmt = gimple_build_assign (vec_dest, vop);
         new_temp = make_ssa_name (vec_dest, new_stmt);
         gimple_assign_set_lhs (new_stmt, new_temp);
         vect_finish_stmt_generation (stmt, new_stmt, gsi);
         if (slp_node)
           SLP_TREE_VEC_STMTS (slp_node).quick_push (new_stmt);
       }

      if (slp_node)
        continue;

      if (j == 0)
        STMT_VINFO_VEC_STMT (stmt_info) = *vec_stmt = new_stmt;
      else
        STMT_VINFO_RELATED_STMT (prev_stmt_info) = new_stmt;

      prev_stmt_info = vinfo_for_stmt (new_stmt);
    }

  vec_oprnds.release ();
  return true;
}


/* Return TRUE if CODE (a shift operation) is supported for SCALAR_TYPE
   either as shift by a scalar or by a vector.  */

bool
vect_supportable_shift (enum tree_code code, tree scalar_type)
{

  machine_mode vec_mode;
  optab optab;
  int icode;
  tree vectype;

  vectype = get_vectype_for_scalar_type (scalar_type);
  if (!vectype)
    return false;

  optab = optab_for_tree_code (code, vectype, optab_scalar);
  if (!optab
      || optab_handler (optab, TYPE_MODE (vectype)) == CODE_FOR_nothing)
    {
      optab = optab_for_tree_code (code, vectype, optab_vector);
      if (!optab
          || (optab_handler (optab, TYPE_MODE (vectype))
                      == CODE_FOR_nothing))
        return false;
    }

  vec_mode = TYPE_MODE (vectype);
  icode = (int) optab_handler (optab, vec_mode);
  if (icode == CODE_FOR_nothing)
    return false;

  return true;
}


/* Function vectorizable_shift.

   Check if STMT performs a shift operation that can be vectorized.
   If VEC_STMT is also passed, vectorize the STMT: create a vectorized
   stmt to replace it, put it in VEC_STMT, and insert it at BSI.
   Return FALSE if not a vectorizable STMT, TRUE otherwise.  */

static bool
vectorizable_shift (gimple *stmt, gimple_stmt_iterator *gsi,
                    gimple **vec_stmt, slp_tree slp_node)
{
  tree vec_dest;
  tree scalar_dest;
  tree op0, op1 = NULL;
  tree vec_oprnd1 = NULL_TREE;
  stmt_vec_info stmt_info = vinfo_for_stmt (stmt);
  tree vectype;
  loop_vec_info loop_vinfo = STMT_VINFO_LOOP_VINFO (stmt_info);
  enum tree_code code;
  machine_mode vec_mode;
  tree new_temp;
  optab optab;
  int icode;
  machine_mode optab_op2_mode;
  gimple *def_stmt;
  enum vect_def_type dt[2] = {vect_unknown_def_type, vect_unknown_def_type};
  int ndts = 2;
  gimple *new_stmt = NULL;
  stmt_vec_info prev_stmt_info;
  poly_uint64 nunits_in;
  poly_uint64 nunits_out;
  tree vectype_out;
  tree op1_vectype;
  int ncopies;
  int j, i;
  vec<tree> vec_oprnds0 = vNULL;
  vec<tree> vec_oprnds1 = vNULL;
  tree vop0, vop1;
  unsigned int k;
  bool scalar_shift_arg = true;
  bb_vec_info bb_vinfo = STMT_VINFO_BB_VINFO (stmt_info);
  vec_info *vinfo = stmt_info->vinfo;

  if (!STMT_VINFO_RELEVANT_P (stmt_info) && !bb_vinfo)
    return false;

  if (STMT_VINFO_DEF_TYPE (stmt_info) != vect_internal_def
      && ! vec_stmt)
    return false;

  /* Is STMT a vectorizable binary/unary operation?   */
  if (!is_gimple_assign (stmt))
    return false;

  if (TREE_CODE (gimple_assign_lhs (stmt)) != SSA_NAME)
    return false;

  code = gimple_assign_rhs_code (stmt);

  if (!(code == LSHIFT_EXPR || code == RSHIFT_EXPR || code == LROTATE_EXPR
      || code == RROTATE_EXPR))
    return false;

  scalar_dest = gimple_assign_lhs (stmt);
  vectype_out = STMT_VINFO_VECTYPE (stmt_info);
  if (!type_has_mode_precision_p (TREE_TYPE (scalar_dest)))
    {
      if (dump_enabled_p ())
        dump_printf_loc (MSG_MISSED_OPTIMIZATION, vect_location,
                         "bit-precision shifts not supported.\n");
      return false;
    }

  op0 = gimple_assign_rhs1 (stmt);
  if (!vect_is_simple_use (op0, vinfo, &def_stmt, &dt[0], &vectype))
    {
      if (dump_enabled_p ())
        dump_printf_loc (MSG_MISSED_OPTIMIZATION, vect_location,
                         "use not simple.\n");
      return false;
    }
  /* If op0 is an external or constant def use a vector type with
     the same size as the output vector type.  */
  if (!vectype)
    vectype = get_same_sized_vectype (TREE_TYPE (op0), vectype_out);
  if (vec_stmt)
    gcc_assert (vectype);
  if (!vectype)
    {
      if (dump_enabled_p ())
        dump_printf_loc (MSG_MISSED_OPTIMIZATION, vect_location,
                         "no vectype for scalar type\n");
      return false;
    }

  nunits_out = TYPE_VECTOR_SUBPARTS (vectype_out);
  nunits_in = TYPE_VECTOR_SUBPARTS (vectype);
  if (may_ne (nunits_out, nunits_in))
    return false;

  op1 = gimple_assign_rhs2 (stmt);
  if (!vect_is_simple_use (op1, vinfo, &def_stmt, &dt[1], &op1_vectype))
    {
      if (dump_enabled_p ())
        dump_printf_loc (MSG_MISSED_OPTIMIZATION, vect_location,
                         "use not simple.\n");
      return false;
    }

  /* Multiple types in SLP are handled by creating the appropriate number of
     vectorized stmts for each SLP node.  Hence, NCOPIES is always 1 in
     case of SLP.  */
  if (slp_node)
    ncopies = 1;
  else
    ncopies = vect_get_num_copies (loop_vinfo, vectype);

  gcc_assert (ncopies >= 1);

  /* Determine whether the shift amount is a vector, or scalar.  If the
     shift/rotate amount is a vector, use the vector/vector shift optabs.  */

  if ((dt[1] == vect_internal_def
       || dt[1] == vect_induction_def)
      && !slp_node)
    scalar_shift_arg = false;
  else if (dt[1] == vect_constant_def
	   || dt[1] == vect_external_def
	   || dt[1] == vect_internal_def)
    {
      /* In SLP, need to check whether the shift count is the same,
	 in loops if it is a constant or invariant, it is always
	 a scalar shift.  */
      if (slp_node)
	{
	  vec<gimple *> stmts = SLP_TREE_SCALAR_STMTS (slp_node);
	  gimple *slpstmt;

	  FOR_EACH_VEC_ELT (stmts, k, slpstmt)
	    if (!operand_equal_p (gimple_assign_rhs2 (slpstmt), op1, 0))
	      scalar_shift_arg = false;
	}

      /* If the shift amount is computed by a pattern stmt we cannot
         use the scalar amount directly thus give up and use a vector
	 shift.  */
      if (dt[1] == vect_internal_def)
	{
	  gimple *def = SSA_NAME_DEF_STMT (op1);
	  if (is_pattern_stmt_p (vinfo_for_stmt (def)))
	    scalar_shift_arg = false;
	}
    }
  else
    {
      if (dump_enabled_p ())
        dump_printf_loc (MSG_MISSED_OPTIMIZATION, vect_location,
                         "operand mode requires invariant argument.\n");
      return false;
    }

  /* Vector shifted by vector.  */
  if (!scalar_shift_arg)
    {
      optab = optab_for_tree_code (code, vectype, optab_vector);
      if (dump_enabled_p ())
        dump_printf_loc (MSG_NOTE, vect_location,
                         "vector/vector shift/rotate found.\n");

      if (!op1_vectype)
	op1_vectype = get_same_sized_vectype (TREE_TYPE (op1), vectype_out);
      if (op1_vectype == NULL_TREE
	  || TYPE_MODE (op1_vectype) != TYPE_MODE (vectype))
	{
	  if (dump_enabled_p ())
	    dump_printf_loc (MSG_MISSED_OPTIMIZATION, vect_location,
                             "unusable type for last operand in"
                             " vector/vector shift/rotate.\n");
	  return false;
	}
    }
  /* See if the machine has a vector shifted by scalar insn and if not
     then see if it has a vector shifted by vector insn.  */
  else
    {
      optab = optab_for_tree_code (code, vectype, optab_scalar);
      if (optab
          && optab_handler (optab, TYPE_MODE (vectype)) != CODE_FOR_nothing)
        {
          if (dump_enabled_p ())
            dump_printf_loc (MSG_NOTE, vect_location,
                             "vector/scalar shift/rotate found.\n");
        }
      else
        {
          optab = optab_for_tree_code (code, vectype, optab_vector);
          if (optab
               && (optab_handler (optab, TYPE_MODE (vectype))
                      != CODE_FOR_nothing))
            {
	      scalar_shift_arg = false;

              if (dump_enabled_p ())
                dump_printf_loc (MSG_NOTE, vect_location,
                                 "vector/vector shift/rotate found.\n");

              /* Unlike the other binary operators, shifts/rotates have
                 the rhs being int, instead of the same type as the lhs,
                 so make sure the scalar is the right type if we are
		 dealing with vectors of long long/long/short/char.  */
              if (dt[1] == vect_constant_def)
                op1 = fold_convert (TREE_TYPE (vectype), op1);
	      else if (!useless_type_conversion_p (TREE_TYPE (vectype),
						   TREE_TYPE (op1)))
		{
		  if (slp_node
		      && TYPE_MODE (TREE_TYPE (vectype))
			 != TYPE_MODE (TREE_TYPE (op1)))
		    {
                      if (dump_enabled_p ())
                        dump_printf_loc (MSG_MISSED_OPTIMIZATION, vect_location,
                                         "unusable type for last operand in"
                                         " vector/vector shift/rotate.\n");
		      return false;
		    }
		  if (vec_stmt && !slp_node)
		    {
		      op1 = fold_convert (TREE_TYPE (vectype), op1);
		      op1 = vect_init_vector (stmt, op1,
					      TREE_TYPE (vectype), NULL);
		    }
		}
            }
        }
    }

  /* Supportable by target?  */
  if (!optab)
    {
      if (dump_enabled_p ())
        dump_printf_loc (MSG_MISSED_OPTIMIZATION, vect_location,
                         "no optab.\n");
      return false;
    }
  vec_mode = TYPE_MODE (vectype);
  icode = (int) optab_handler (optab, vec_mode);
  if (icode == CODE_FOR_nothing)
    {
      if (dump_enabled_p ())
        dump_printf_loc (MSG_MISSED_OPTIMIZATION, vect_location,
                         "op not supported by target.\n");
      /* Check only during analysis.  */
<<<<<<< HEAD
      if (may_ne (GET_MODE_SIZE (vec_mode), UNITS_PER_WORD)
	  || (!vec_stmt
	      && !vect_worthwhile_without_simd_p (loop_vinfo, code)))
=======
      if (GET_MODE_SIZE (vec_mode) != UNITS_PER_WORD
	  || (!vec_stmt
	      && !vect_worthwhile_without_simd_p (vinfo, code)))
>>>>>>> 4a85c0b1
        return false;
      if (dump_enabled_p ())
        dump_printf_loc (MSG_NOTE, vect_location,
                         "proceeding using word mode.\n");
    }

  /* Worthwhile without SIMD support?  Check only during analysis.  */
  if (!vec_stmt
      && !VECTOR_MODE_P (TYPE_MODE (vectype))
<<<<<<< HEAD
      && !vect_worthwhile_without_simd_p (loop_vinfo, code))
=======
      && !vect_worthwhile_without_simd_p (vinfo, code))
>>>>>>> 4a85c0b1
    {
      if (dump_enabled_p ())
        dump_printf_loc (MSG_MISSED_OPTIMIZATION, vect_location,
                         "not worthwhile without SIMD support.\n");
      return false;
    }

  if (!vec_stmt) /* transformation not required.  */
    {
      STMT_VINFO_TYPE (stmt_info) = shift_vec_info_type;
      if (dump_enabled_p ())
        dump_printf_loc (MSG_NOTE, vect_location,
                         "=== vectorizable_shift ===\n");
      vect_model_simple_cost (stmt_info, ncopies, dt, ndts, NULL, NULL);
      return true;
    }

  /* Transform.  */

  if (dump_enabled_p ())
    dump_printf_loc (MSG_NOTE, vect_location,
                     "transform binary/unary operation.\n");

  /* Handle def.  */
  vec_dest = vect_create_destination_var (scalar_dest, vectype);

  prev_stmt_info = NULL;
  for (j = 0; j < ncopies; j++)
    {
      /* Handle uses.  */
      if (j == 0)
        {
          if (scalar_shift_arg)
            {
              /* Vector shl and shr insn patterns can be defined with scalar
                 operand 2 (shift operand).  In this case, use constant or loop
                 invariant op1 directly, without extending it to vector mode
                 first.  */
              optab_op2_mode = insn_data[icode].operand[2].mode;
              if (!VECTOR_MODE_P (optab_op2_mode))
                {
                  if (dump_enabled_p ())
                    dump_printf_loc (MSG_NOTE, vect_location,
                                     "operand 1 using scalar mode.\n");
                  vec_oprnd1 = op1;
                  vec_oprnds1.create (slp_node ? slp_node->vec_stmts_size : 1);
                  vec_oprnds1.quick_push (vec_oprnd1);
                  if (slp_node)
                    {
                      /* Store vec_oprnd1 for every vector stmt to be created
                         for SLP_NODE.  We check during the analysis that all
                         the shift arguments are the same.
                         TODO: Allow different constants for different vector
                         stmts generated for an SLP instance.  */
                      for (k = 0; k < slp_node->vec_stmts_size - 1; k++)
                        vec_oprnds1.quick_push (vec_oprnd1);
                    }
                }
            }

          /* vec_oprnd1 is available if operand 1 should be of a scalar-type
             (a special case for certain kind of vector shifts); otherwise,
             operand 1 should be of a vector type (the usual case).  */
          if (vec_oprnd1)
            vect_get_vec_defs (op0, NULL_TREE, stmt, &vec_oprnds0, NULL,
                               slp_node);
          else
            vect_get_vec_defs (op0, op1, stmt, &vec_oprnds0, &vec_oprnds1,
                               slp_node);
        }
      else
        vect_get_vec_defs_for_stmt_copy (dt, &vec_oprnds0, &vec_oprnds1);

      /* Arguments are ready.  Create the new vector stmt.  */
      FOR_EACH_VEC_ELT (vec_oprnds0, i, vop0)
        {
          vop1 = vec_oprnds1[i];
	  new_stmt = gimple_build_assign (vec_dest, code, vop0, vop1);
          new_temp = make_ssa_name (vec_dest, new_stmt);
          gimple_assign_set_lhs (new_stmt, new_temp);
          vect_finish_stmt_generation (stmt, new_stmt, gsi);
          if (slp_node)
            SLP_TREE_VEC_STMTS (slp_node).quick_push (new_stmt);
        }

      if (slp_node)
        continue;

      if (j == 0)
        STMT_VINFO_VEC_STMT (stmt_info) = *vec_stmt = new_stmt;
      else
        STMT_VINFO_RELATED_STMT (prev_stmt_info) = new_stmt;
      prev_stmt_info = vinfo_for_stmt (new_stmt);
    }

  vec_oprnds0.release ();
  vec_oprnds1.release ();

  return true;
}


/* Function vectorizable_operation.

   Check if STMT performs a binary, unary or ternary operation that can
   be vectorized.
   If VEC_STMT is also passed, vectorize the STMT: create a vectorized
   stmt to replace it, put it in VEC_STMT, and insert it at BSI.
   Return FALSE if not a vectorizable STMT, TRUE otherwise.  */

static bool
vectorizable_operation (gimple *stmt, gimple_stmt_iterator *gsi,
			gimple **vec_stmt, slp_tree slp_node)
{
  tree vec_dest;
  tree scalar_dest;
  tree op0, op1 = NULL_TREE, op2 = NULL_TREE;
  stmt_vec_info stmt_info = vinfo_for_stmt (stmt);
  tree vectype;
  loop_vec_info loop_vinfo = STMT_VINFO_LOOP_VINFO (stmt_info);
  enum tree_code code;
  machine_mode vec_mode;
  tree new_temp;
  int op_type;
  optab optab;
  bool target_support_p;
  gimple *def_stmt;
  enum vect_def_type dt[3]
    = {vect_unknown_def_type, vect_unknown_def_type, vect_unknown_def_type};
  int ndts = 3;
  gimple *new_stmt = NULL;
  stmt_vec_info prev_stmt_info;
  poly_uint64 nunits_in;
  poly_uint64 nunits_out;
  tree vectype_out;
  int ncopies;
  int j, i;
  vec<tree> vec_oprnds0 = vNULL;
  vec<tree> vec_oprnds1 = vNULL;
  vec<tree> vec_oprnds2 = vNULL;
  tree vop0, vop1, vop2;
  bb_vec_info bb_vinfo = STMT_VINFO_BB_VINFO (stmt_info);
  vec_info *vinfo = stmt_info->vinfo;

  if (!STMT_VINFO_RELEVANT_P (stmt_info) && !bb_vinfo)
    return false;

  if (STMT_VINFO_DEF_TYPE (stmt_info) != vect_internal_def
      && ! vec_stmt)
    return false;

  /* Is STMT a vectorizable binary/unary operation?   */
  if (!is_gimple_assign (stmt))
    return false;

  if (TREE_CODE (gimple_assign_lhs (stmt)) != SSA_NAME)
    return false;

  code = gimple_assign_rhs_code (stmt);
  /* Mask out operations that mix scalar and vector input operands.  */
  if (code == STRICT_REDUC_PLUS_EXPR)
    return false;

  /* For pointer addition, we should use the normal plus for
     the vector addition.  */
  if (code == POINTER_PLUS_EXPR)
    code = PLUS_EXPR;

  /* Support only unary or binary operations.  */
  op_type = TREE_CODE_LENGTH (code);
  if (op_type != unary_op && op_type != binary_op && op_type != ternary_op)
    {
      if (dump_enabled_p ())
        dump_printf_loc (MSG_MISSED_OPTIMIZATION, vect_location,
                         "num. args = %d (not unary/binary/ternary op).\n",
                         op_type);
      return false;
    }

  scalar_dest = gimple_assign_lhs (stmt);
  vectype_out = STMT_VINFO_VECTYPE (stmt_info);

  /* Most operations cannot handle bit-precision types without extra
     truncations.  */
  if (!VECTOR_BOOLEAN_TYPE_P (vectype_out)
      && !type_has_mode_precision_p (TREE_TYPE (scalar_dest))
      /* Exception are bitwise binary operations.  */
      && code != BIT_IOR_EXPR
      && code != BIT_XOR_EXPR
      && code != BIT_AND_EXPR)
    {
      if (dump_enabled_p ())
        dump_printf_loc (MSG_MISSED_OPTIMIZATION, vect_location,
                         "bit-precision arithmetic not supported.\n");
      return false;
    }

  op0 = gimple_assign_rhs1 (stmt);
  if (!vect_is_simple_use (op0, vinfo, &def_stmt, &dt[0], &vectype))
    {
      if (dump_enabled_p ())
        dump_printf_loc (MSG_MISSED_OPTIMIZATION, vect_location,
                         "use not simple.\n");
      return false;
    }
  /* If op0 is an external or constant def use a vector type with
     the same size as the output vector type.  */
  if (!vectype)
    {
      /* For boolean type we cannot determine vectype by
	 invariant value (don't know whether it is a vector
	 of booleans or vector of integers).  We use output
	 vectype because operations on boolean don't change
	 type.  */
      if (VECT_SCALAR_BOOLEAN_TYPE_P (TREE_TYPE (op0)))
	{
	  if (!VECT_SCALAR_BOOLEAN_TYPE_P (TREE_TYPE (scalar_dest)))
	    {
	      if (dump_enabled_p ())
		dump_printf_loc (MSG_MISSED_OPTIMIZATION, vect_location,
				 "not supported operation on bool value.\n");
	      return false;
	    }
	  vectype = vectype_out;
	}
      else
	vectype = get_same_sized_vectype (TREE_TYPE (op0), vectype_out);
    }
  if (vec_stmt)
    gcc_assert (vectype);
  if (!vectype)
    {
      if (dump_enabled_p ())
        {
          dump_printf_loc (MSG_MISSED_OPTIMIZATION, vect_location,
                           "no vectype for scalar type ");
          dump_generic_expr (MSG_MISSED_OPTIMIZATION, TDF_SLIM,
                             TREE_TYPE (op0));
          dump_printf (MSG_MISSED_OPTIMIZATION, "\n");
        }

      return false;
    }

  nunits_out = TYPE_VECTOR_SUBPARTS (vectype_out);
  nunits_in = TYPE_VECTOR_SUBPARTS (vectype);
  if (may_ne (nunits_out, nunits_in))
    return false;

  if (op_type == binary_op || op_type == ternary_op)
    {
      op1 = gimple_assign_rhs2 (stmt);
      if (!vect_is_simple_use (op1, vinfo, &def_stmt, &dt[1]))
	{
	  if (dump_enabled_p ())
	    dump_printf_loc (MSG_MISSED_OPTIMIZATION, vect_location,
                             "use not simple.\n");
	  return false;
	}
    }
  if (op_type == ternary_op)
    {
      op2 = gimple_assign_rhs3 (stmt);
      if (!vect_is_simple_use (op2, vinfo, &def_stmt, &dt[2]))
	{
	  if (dump_enabled_p ())
	    dump_printf_loc (MSG_MISSED_OPTIMIZATION, vect_location,
                             "use not simple.\n");
	  return false;
	}
    }

  /* Multiple types in SLP are handled by creating the appropriate number of
     vectorized stmts for each SLP node.  Hence, NCOPIES is always 1 in
     case of SLP.  */
  if (slp_node)
    ncopies = 1;
  else
    ncopies = vect_get_num_copies (loop_vinfo, vectype);

  gcc_assert (ncopies >= 1);

  /* Shifts are handled in vectorizable_shift ().  */
  if (code == LSHIFT_EXPR || code == RSHIFT_EXPR || code == LROTATE_EXPR
      || code == RROTATE_EXPR)
   return false;

  /* Supportable by target?  */

  vec_mode = TYPE_MODE (vectype);
  if (code == MULT_HIGHPART_EXPR)
    target_support_p = can_mult_highpart_p (vec_mode, TYPE_UNSIGNED (vectype));
  else
    {
      optab = optab_for_tree_code (code, vectype, optab_default);
      if (!optab)
	{
          if (dump_enabled_p ())
            dump_printf_loc (MSG_MISSED_OPTIMIZATION, vect_location,
                             "no optab.\n");
	  return false;
	}
      target_support_p = (optab_handler (optab, vec_mode)
			  != CODE_FOR_nothing);
    }

  if (!target_support_p)
    {
      if (dump_enabled_p ())
	dump_printf_loc (MSG_MISSED_OPTIMIZATION, vect_location,
                         "op not supported by target.\n");
      /* Check only during analysis.  */
<<<<<<< HEAD
      if (may_ne (GET_MODE_SIZE (vec_mode), UNITS_PER_WORD)
	  || (!vec_stmt && !vect_worthwhile_without_simd_p (loop_vinfo, code)))
=======
      if (GET_MODE_SIZE (vec_mode) != UNITS_PER_WORD
	  || (!vec_stmt && !vect_worthwhile_without_simd_p (vinfo, code)))
>>>>>>> 4a85c0b1
        return false;
      if (dump_enabled_p ())
	dump_printf_loc (MSG_NOTE, vect_location,
                         "proceeding using word mode.\n");
    }

  /* Worthwhile without SIMD support?  Check only during analysis.  */
  if (!VECTOR_MODE_P (vec_mode)
      && !vec_stmt
<<<<<<< HEAD
      && !vect_worthwhile_without_simd_p (loop_vinfo, code))
=======
      && !vect_worthwhile_without_simd_p (vinfo, code))
>>>>>>> 4a85c0b1
    {
      if (dump_enabled_p ())
        dump_printf_loc (MSG_MISSED_OPTIMIZATION, vect_location,
                         "not worthwhile without SIMD support.\n");
      return false;
    }

  if (!vec_stmt) /* transformation not required.  */
    {
      STMT_VINFO_TYPE (stmt_info) = op_vec_info_type;
      if (dump_enabled_p ())
        dump_printf_loc (MSG_NOTE, vect_location,
                         "=== vectorizable_operation ===\n");
      vect_model_simple_cost (stmt_info, ncopies, dt, ndts, NULL, NULL);
      return true;
    }

  /* Transform.  */

  if (dump_enabled_p ())
    dump_printf_loc (MSG_NOTE, vect_location,
                     "transform binary/unary operation.\n");

  /* Handle def.  */
  vec_dest = vect_create_destination_var (scalar_dest, vectype);

  /* In case the vectorization factor (VF) is bigger than the number
     of elements that we can fit in a vectype (nunits), we have to generate
     more than one vector stmt - i.e - we need to "unroll" the
     vector stmt by a factor VF/nunits.  In doing so, we record a pointer
     from one copy of the vector stmt to the next, in the field
     STMT_VINFO_RELATED_STMT.  This is necessary in order to allow following
     stages to find the correct vector defs to be used when vectorizing
     stmts that use the defs of the current stmt.  The example below
     illustrates the vectorization process when VF=16 and nunits=4 (i.e.,
     we need to create 4 vectorized stmts):

     before vectorization:
                                RELATED_STMT    VEC_STMT
        S1:     x = memref      -               -
        S2:     z = x + 1       -               -

     step 1: vectorize stmt S1 (done in vectorizable_load. See more details
             there):
                                RELATED_STMT    VEC_STMT
        VS1_0:  vx0 = memref0   VS1_1           -
        VS1_1:  vx1 = memref1   VS1_2           -
        VS1_2:  vx2 = memref2   VS1_3           -
        VS1_3:  vx3 = memref3   -               -
        S1:     x = load        -               VS1_0
        S2:     z = x + 1       -               -

     step2: vectorize stmt S2 (done here):
        To vectorize stmt S2 we first need to find the relevant vector
        def for the first operand 'x'.  This is, as usual, obtained from
        the vector stmt recorded in the STMT_VINFO_VEC_STMT of the stmt
        that defines 'x' (S1).  This way we find the stmt VS1_0, and the
        relevant vector def 'vx0'.  Having found 'vx0' we can generate
        the vector stmt VS2_0, and as usual, record it in the
        STMT_VINFO_VEC_STMT of stmt S2.
        When creating the second copy (VS2_1), we obtain the relevant vector
        def from the vector stmt recorded in the STMT_VINFO_RELATED_STMT of
        stmt VS1_0.  This way we find the stmt VS1_1 and the relevant
        vector def 'vx1'.  Using 'vx1' we create stmt VS2_1 and record a
        pointer to it in the STMT_VINFO_RELATED_STMT of the vector stmt VS2_0.
        Similarly when creating stmts VS2_2 and VS2_3.  This is the resulting
        chain of stmts and pointers:
                                RELATED_STMT    VEC_STMT
        VS1_0:  vx0 = memref0   VS1_1           -
        VS1_1:  vx1 = memref1   VS1_2           -
        VS1_2:  vx2 = memref2   VS1_3           -
        VS1_3:  vx3 = memref3   -               -
        S1:     x = load        -               VS1_0
        VS2_0:  vz0 = vx0 + v1  VS2_1           -
        VS2_1:  vz1 = vx1 + v1  VS2_2           -
        VS2_2:  vz2 = vx2 + v1  VS2_3           -
        VS2_3:  vz3 = vx3 + v1  -               -
        S2:     z = x + 1       -               VS2_0  */

  prev_stmt_info = NULL;
  for (j = 0; j < ncopies; j++)
    {
      /* Handle uses.  */
      if (j == 0)
	{
	  if (op_type == binary_op || op_type == ternary_op)
	    vect_get_vec_defs (op0, op1, stmt, &vec_oprnds0, &vec_oprnds1,
			       slp_node);
	  else
	    vect_get_vec_defs (op0, NULL_TREE, stmt, &vec_oprnds0, NULL,
			       slp_node);
	  if (op_type == ternary_op)
	    vect_get_vec_defs (op2, NULL_TREE, stmt, &vec_oprnds2, NULL,
			       slp_node);
	}
      else
	{
	  vect_get_vec_defs_for_stmt_copy (dt, &vec_oprnds0, &vec_oprnds1);
	  if (op_type == ternary_op)
	    {
	      tree vec_oprnd = vec_oprnds2.pop ();
	      vec_oprnds2.quick_push (vect_get_vec_def_for_stmt_copy (dt[2],
							           vec_oprnd));
	    }
	}

      /* Arguments are ready.  Create the new vector stmt.  */
      FOR_EACH_VEC_ELT (vec_oprnds0, i, vop0)
        {
	  vop1 = ((op_type == binary_op || op_type == ternary_op)
		  ? vec_oprnds1[i] : NULL_TREE);
	  vop2 = ((op_type == ternary_op)
		  ? vec_oprnds2[i] : NULL_TREE);
	  new_stmt = gimple_build_assign (vec_dest, code, vop0, vop1, vop2);
	  new_temp = make_ssa_name (vec_dest, new_stmt);
	  gimple_assign_set_lhs (new_stmt, new_temp);
	  vect_finish_stmt_generation (stmt, new_stmt, gsi);
          if (slp_node)
	    SLP_TREE_VEC_STMTS (slp_node).quick_push (new_stmt);
        }

      if (slp_node)
        continue;

      if (j == 0)
	STMT_VINFO_VEC_STMT (stmt_info) = *vec_stmt = new_stmt;
      else
	STMT_VINFO_RELATED_STMT (prev_stmt_info) = new_stmt;
      prev_stmt_info = vinfo_for_stmt (new_stmt);
    }

  vec_oprnds0.release ();
  vec_oprnds1.release ();
  vec_oprnds2.release ();

  return true;
}

/* A helper function to ensure data reference DR's base alignment.  */

static void
ensure_base_align (struct data_reference *dr)
{
  if (!dr->aux)
    return;

  if (DR_VECT_AUX (dr)->base_misaligned)
    {
      tree base_decl = DR_VECT_AUX (dr)->base_decl;

      unsigned int align_base_to = DR_TARGET_ALIGNMENT (dr) * BITS_PER_UNIT;

      if (decl_in_symtab_p (base_decl))
	symtab_node::get (base_decl)->increase_alignment (align_base_to);
      else
	{
	  SET_DECL_ALIGN (base_decl, align_base_to);
          DECL_USER_ALIGN (base_decl) = 1;
	}
      DR_VECT_AUX (dr)->base_misaligned = false;
    }
}


/* Function get_group_alias_ptr_type.

   Return the alias type for the group starting at FIRST_STMT.  */

static tree
get_group_alias_ptr_type (gimple *first_stmt)
{
  struct data_reference *first_dr, *next_dr;
  gimple *next_stmt;

  first_dr = STMT_VINFO_DATA_REF (vinfo_for_stmt (first_stmt));
  next_stmt = GROUP_NEXT_ELEMENT (vinfo_for_stmt (first_stmt));
  while (next_stmt)
    {
      next_dr = STMT_VINFO_DATA_REF (vinfo_for_stmt (next_stmt));
      if (get_alias_set (DR_REF (first_dr))
	  != get_alias_set (DR_REF (next_dr)))
	{
	  if (dump_enabled_p ())
	    dump_printf_loc (MSG_NOTE, vect_location,
			     "conflicting alias set types.\n");
	  return ptr_type_node;
	}
      next_stmt = GROUP_NEXT_ELEMENT (vinfo_for_stmt (next_stmt));
    }
  return reference_alias_ptr_type (DR_REF (first_dr));
}


/* Function vectorizable_store.

   Check if STMT defines a non scalar data-ref (array/pointer/structure) that
   can be vectorized.
   If VEC_STMT is also passed, vectorize the STMT: create a vectorized
   stmt to replace it, put it in VEC_STMT, and insert it at BSI.
   Return FALSE if not a vectorizable STMT, TRUE otherwise.  */

static bool
vectorizable_store (gimple *stmt, gimple_stmt_iterator *gsi, gimple **vec_stmt,
                    slp_tree slp_node)
{
  tree scalar_dest;
  tree data_ref;
  tree op;
  tree vec_oprnd = NULL_TREE;
  stmt_vec_info stmt_info = vinfo_for_stmt (stmt);
  struct data_reference *dr = STMT_VINFO_DATA_REF (stmt_info), *first_dr = NULL;
  tree elem_type;
  loop_vec_info loop_vinfo = STMT_VINFO_LOOP_VINFO (stmt_info);
  struct loop *loop = NULL;
  machine_mode vec_mode;
  tree dummy;
  enum dr_alignment_support alignment_support_scheme;
  gimple *def_stmt;
  enum vect_def_type dt;
  stmt_vec_info prev_stmt_info = NULL;
  tree dataref_ptr = NULL_TREE;
  tree dataref_offset = NULL_TREE;
  gimple *ptr_incr = NULL;
  int ncopies;
  int j;
  gimple *next_stmt, *first_stmt;
  bool grouped_store;
  unsigned int group_size, i;
  vec<tree> oprnds = vNULL;
  vec<tree> result_chain = vNULL;
  bool inv_p;
  tree offset = NULL_TREE;
  vec<tree> vec_oprnds = vNULL;
  bool slp = (slp_node != NULL);
  unsigned int vec_num;
  bb_vec_info bb_vinfo = STMT_VINFO_BB_VINFO (stmt_info);
  vec_info *vinfo = stmt_info->vinfo;
  tree aggr_type;
  gather_scatter_info gs_info;
  gimple *new_stmt;
  poly_uint64 vf;
  vec_load_store_type vls_type;
  tree ref_type;

  if (!STMT_VINFO_RELEVANT_P (stmt_info) && !bb_vinfo)
    return false;

  if (STMT_VINFO_DEF_TYPE (stmt_info) != vect_internal_def
      && ! vec_stmt)
    return false;

  /* Is vectorizable store? */

  if (!is_gimple_assign (stmt))
    return false;

  scalar_dest = gimple_assign_lhs (stmt);
  if (TREE_CODE (scalar_dest) == VIEW_CONVERT_EXPR
      && is_pattern_stmt_p (stmt_info))
    scalar_dest = TREE_OPERAND (scalar_dest, 0);
  if (TREE_CODE (scalar_dest) != ARRAY_REF
      && TREE_CODE (scalar_dest) != BIT_FIELD_REF
      && TREE_CODE (scalar_dest) != INDIRECT_REF
      && TREE_CODE (scalar_dest) != COMPONENT_REF
      && TREE_CODE (scalar_dest) != IMAGPART_EXPR
      && TREE_CODE (scalar_dest) != REALPART_EXPR
      && TREE_CODE (scalar_dest) != MEM_REF)
    return false;

  /* Cannot have hybrid store SLP -- that would mean storing to the
     same location twice.  */
  gcc_assert (slp == PURE_SLP_STMT (stmt_info));

  gcc_assert (gimple_assign_single_p (stmt));

  tree vectype = STMT_VINFO_VECTYPE (stmt_info), rhs_vectype = NULL_TREE;
  poly_uint64 nunits = TYPE_VECTOR_SUBPARTS (vectype);

  if (loop_vinfo)
    {
      gcc_assert (!LOOP_VINFO_SPECULATIVE_EXECUTION (loop_vinfo));
      loop = LOOP_VINFO_LOOP (loop_vinfo);
      vf = LOOP_VINFO_VECT_FACTOR (loop_vinfo);
    }
  else
    vf = 1;

  /* Multiple types in SLP are handled by creating the appropriate number of
     vectorized stmts for each SLP node.  Hence, NCOPIES is always 1 in
     case of SLP.  */
  if (slp)
    ncopies = 1;
  else
    ncopies = vect_get_num_copies (loop_vinfo, vectype);

  gcc_assert (ncopies >= 1);

  /* FORNOW.  This restriction should be relaxed.  */
  if (loop && nested_in_vect_loop_p (loop, stmt) && ncopies > 1)
    {
      if (dump_enabled_p ())
	dump_printf_loc (MSG_MISSED_OPTIMIZATION, vect_location,
			 "multiple types in nested loop.\n");
      return false;
    }

  op = gimple_assign_rhs1 (stmt);

  /* In the case this is a store from a STRING_CST make sure
     native_encode_expr can handle it.  */
  if (TREE_CODE (op) == STRING_CST
      && ! can_native_encode_string_p (op))
    return false;

  if (!vect_is_simple_use (op, vinfo, &def_stmt, &dt, &rhs_vectype))
    {
      if (dump_enabled_p ())
        dump_printf_loc (MSG_MISSED_OPTIMIZATION, vect_location,
                         "use not simple.\n");
      return false;
    }

  if (dt == vect_constant_def || dt == vect_external_def)
    vls_type = VLS_STORE_INVARIANT;
  else
    vls_type = VLS_STORE;

  if (rhs_vectype && !useless_type_conversion_p (vectype, rhs_vectype))
    return false;

  elem_type = TREE_TYPE (vectype);
  vec_mode = TYPE_MODE (vectype);

  /* FORNOW. In some cases can vectorize even if data-type not supported
     (e.g. - array initialization with 0).  */
  if (optab_handler (mov_optab, vec_mode) == CODE_FOR_nothing)
    return false;

  if (!STMT_VINFO_DATA_REF (stmt_info))
    return false;

  vect_memory_access_type memory_access_type;
  if (!get_load_store_type (stmt, vectype, slp, false, vls_type, ncopies,
			    &memory_access_type, &gs_info))
    return false;

  if (memory_access_type == VMAT_GATHER_SCATTER)
    {
      if (!gs_info.decl
	  && may_ne (nunits, TYPE_VECTOR_SUBPARTS (gs_info.offset_vectype)))
	return false;
    }

  grouped_store = STMT_VINFO_GROUPED_ACCESS (stmt_info);
  if (grouped_store)
    {
      first_stmt = GROUP_FIRST_ELEMENT (stmt_info);
      first_dr = STMT_VINFO_DATA_REF (vinfo_for_stmt (first_stmt));
      group_size = GROUP_NUM_STMTS (vinfo_for_stmt (first_stmt));
    }
  else
    {
      first_stmt = stmt;
      first_dr = dr;
      group_size = vec_num = 1;
    }

  if (!vec_stmt) /* transformation not required.  */
    {
      STMT_VINFO_MEMORY_ACCESS_TYPE (stmt_info) = memory_access_type;

      if (loop_vinfo
	  && LOOP_VINFO_CAN_FULLY_MASK_P (loop_vinfo))
	check_load_store_masking (loop_vinfo, vectype, false, group_size,
				  memory_access_type,
				  gs_info.widened_offset_type);

      STMT_VINFO_TYPE (stmt_info) = store_vec_info_type;
      /* The SLP costs are calculated during SLP analysis.  */
      if (!PURE_SLP_STMT (stmt_info))
	vect_model_store_cost (stmt_info, ncopies, memory_access_type, dt,
			       NULL, NULL, NULL);
      return true;
    }
  gcc_assert (memory_access_type == STMT_VINFO_MEMORY_ACCESS_TYPE (stmt_info));

  /* Transform.  */

  ensure_base_align (dr);

  if (grouped_store)
    GROUP_STORE_COUNT (vinfo_for_stmt (first_stmt))++;

  if (memory_access_type == VMAT_GATHER_SCATTER)
    {
<<<<<<< HEAD
      do_scatter_store (stmt, gsi, vec_stmt, loop_vinfo, &gs_info, NULL_TREE);
=======
      tree vec_oprnd0 = NULL_TREE, vec_oprnd1 = NULL_TREE, op, src;
      tree arglist = TYPE_ARG_TYPES (TREE_TYPE (gs_info.decl));
      tree rettype, srctype, ptrtype, idxtype, masktype, scaletype;
      tree ptr, mask, var, scale, perm_mask = NULL_TREE;
      edge pe = loop_preheader_edge (loop);
      gimple_seq seq;
      basic_block new_bb;
      enum { NARROW, NONE, WIDEN } modifier;
      int scatter_off_nunits = TYPE_VECTOR_SUBPARTS (gs_info.offset_vectype);

      if (nunits == (unsigned int) scatter_off_nunits)
	modifier = NONE;
      else if (nunits == (unsigned int) scatter_off_nunits / 2)
	{
	  modifier = WIDEN;

	  auto_vec_perm_indices sel (scatter_off_nunits);
	  for (i = 0; i < (unsigned int) scatter_off_nunits; ++i)
	    sel.quick_push (i | nunits);

	  perm_mask = vect_gen_perm_mask_checked (gs_info.offset_vectype, sel);
	  gcc_assert (perm_mask != NULL_TREE);
	}
      else if (nunits == (unsigned int) scatter_off_nunits * 2)
	{
	  modifier = NARROW;

	  auto_vec_perm_indices sel (nunits);
	  for (i = 0; i < (unsigned int) nunits; ++i)
	    sel.quick_push (i | scatter_off_nunits);

	  perm_mask = vect_gen_perm_mask_checked (vectype, sel);
	  gcc_assert (perm_mask != NULL_TREE);
	  ncopies *= 2;
	}
      else
	gcc_unreachable ();

      rettype = TREE_TYPE (TREE_TYPE (gs_info.decl));
      ptrtype = TREE_VALUE (arglist); arglist = TREE_CHAIN (arglist);
      masktype = TREE_VALUE (arglist); arglist = TREE_CHAIN (arglist);
      idxtype = TREE_VALUE (arglist); arglist = TREE_CHAIN (arglist);
      srctype = TREE_VALUE (arglist); arglist = TREE_CHAIN (arglist);
      scaletype = TREE_VALUE (arglist);

      gcc_checking_assert (TREE_CODE (masktype) == INTEGER_TYPE
			   && TREE_CODE (rettype) == VOID_TYPE);

      ptr = fold_convert (ptrtype, gs_info.base);
      if (!is_gimple_min_invariant (ptr))
	{
	  ptr = force_gimple_operand (ptr, &seq, true, NULL_TREE);
	  new_bb = gsi_insert_seq_on_edge_immediate (pe, seq);
	  gcc_assert (!new_bb);
	}

      /* Currently we support only unconditional scatter stores,
	 so mask should be all ones.  */
      mask = build_int_cst (masktype, -1);
      mask = vect_init_vector (stmt, mask, masktype, NULL);

      scale = build_int_cst (scaletype, gs_info.scale);

      prev_stmt_info = NULL;
      for (j = 0; j < ncopies; ++j)
	{
	  if (j == 0)
	    {
	      src = vec_oprnd1
		= vect_get_vec_def_for_operand (gimple_assign_rhs1 (stmt), stmt);
	      op = vec_oprnd0
		= vect_get_vec_def_for_operand (gs_info.offset, stmt);
	    }
	  else if (modifier != NONE && (j & 1))
	    {
	      if (modifier == WIDEN)
		{
		  src = vec_oprnd1
		    = vect_get_vec_def_for_stmt_copy (scatter_src_dt, vec_oprnd1);
		  op = permute_vec_elements (vec_oprnd0, vec_oprnd0, perm_mask,
					     stmt, gsi);
		}
	      else if (modifier == NARROW)
		{
		  src = permute_vec_elements (vec_oprnd1, vec_oprnd1, perm_mask,
					      stmt, gsi);
		  op = vec_oprnd0
		    = vect_get_vec_def_for_stmt_copy (gs_info.offset_dt,
						      vec_oprnd0);
		}
	      else
		gcc_unreachable ();
	    }
	  else
	    {
	      src = vec_oprnd1
		= vect_get_vec_def_for_stmt_copy (scatter_src_dt, vec_oprnd1);
	      op = vec_oprnd0
		= vect_get_vec_def_for_stmt_copy (gs_info.offset_dt,
						  vec_oprnd0);
	    }

	  if (!useless_type_conversion_p (srctype, TREE_TYPE (src)))
	    {
	      gcc_assert (TYPE_VECTOR_SUBPARTS (TREE_TYPE (src))
			  == TYPE_VECTOR_SUBPARTS (srctype));
	      var = vect_get_new_ssa_name (srctype, vect_simple_var);
	      src = build1 (VIEW_CONVERT_EXPR, srctype, src);
	      new_stmt = gimple_build_assign (var, VIEW_CONVERT_EXPR, src);
	      vect_finish_stmt_generation (stmt, new_stmt, gsi);
	      src = var;
	    }

	  if (!useless_type_conversion_p (idxtype, TREE_TYPE (op)))
	    {
	      gcc_assert (TYPE_VECTOR_SUBPARTS (TREE_TYPE (op))
			  == TYPE_VECTOR_SUBPARTS (idxtype));
	      var = vect_get_new_ssa_name (idxtype, vect_simple_var);
	      op = build1 (VIEW_CONVERT_EXPR, idxtype, op);
	      new_stmt = gimple_build_assign (var, VIEW_CONVERT_EXPR, op);
	      vect_finish_stmt_generation (stmt, new_stmt, gsi);
	      op = var;
	    }

	  new_stmt
	    = gimple_build_call (gs_info.decl, 5, ptr, mask, op, src, scale);

	  vect_finish_stmt_generation (stmt, new_stmt, gsi);

	  if (prev_stmt_info == NULL)
	    STMT_VINFO_VEC_STMT (stmt_info) = *vec_stmt = new_stmt;
	  else
	    STMT_VINFO_RELATED_STMT (prev_stmt_info) = new_stmt;
	  prev_stmt_info = vinfo_for_stmt (new_stmt);
	}
>>>>>>> 4a85c0b1
      return true;
    }

  if (grouped_store)
    {
      /* FORNOW */
      gcc_assert (!loop || !nested_in_vect_loop_p (loop, stmt));

      /* We vectorize all the stmts of the interleaving group when we
	 reach the last stmt in the group.  */
      if (GROUP_STORE_COUNT (vinfo_for_stmt (first_stmt))
	  < GROUP_NUM_STMTS (vinfo_for_stmt (first_stmt))
	  && !slp)
	{
	  *vec_stmt = NULL;
	  return true;
	}

      if (slp)
        {
          grouped_store = false;
          /* VEC_NUM is the number of vect stmts to be created for this 
             group.  */
          vec_num = SLP_TREE_NUMBER_OF_VEC_STMTS (slp_node);
          first_stmt = SLP_TREE_SCALAR_STMTS (slp_node)[0]; 
	  gcc_assert (GROUP_FIRST_ELEMENT (vinfo_for_stmt (first_stmt)) == first_stmt);
          first_dr = STMT_VINFO_DATA_REF (vinfo_for_stmt (first_stmt));
	  op = gimple_assign_rhs1 (first_stmt);
        } 
      else
        /* VEC_NUM is the number of vect stmts to be created for this 
           group.  */
	vec_num = group_size;

      ref_type = get_group_alias_ptr_type (first_stmt);
    }
  else
    ref_type = reference_alias_ptr_type (DR_REF (first_dr));

  if (dump_enabled_p ())
    dump_printf_loc (MSG_NOTE, vect_location,
                     "transform store. ncopies = %d\n", ncopies);

  if (memory_access_type == VMAT_ELEMENTWISE
      || memory_access_type == VMAT_STRIDED_SLP)
    {
      gimple_stmt_iterator incr_gsi;
      bool insert_after;
      gimple *incr;
      tree offvar;
      tree ivstep;
      tree running_off;
      gimple_seq stmts = NULL;
      tree stride_base, stride_step, alias_off;
      tree vec_oprnd;
      unsigned int g;
      /* Checked by get_load_store_type.  */
      unsigned int const_nunits = nunits.to_constant ();

      gcc_assert (!LOOP_VINFO_FULLY_MASKED_P (loop_vinfo));
      gcc_assert (!nested_in_vect_loop_p (loop, stmt));

      stride_base
	= fold_build_pointer_plus
	    (unshare_expr (DR_BASE_ADDRESS (first_dr)),
	     convert_to_ptrofftype (unshare_expr (DR_OFFSET (first_dr))));
      stride_step = fold_convert (sizetype, unshare_expr (DR_STEP (first_dr)));

      /* For a store with loop-invariant (but other than power-of-2)
         stride (i.e. not a grouped access) like so:

	   for (i = 0; i < n; i += stride)
	     array[i] = ...;

	 we generate a new induction variable and new stores from
	 the components of the (vectorized) rhs:

	   for (j = 0; ; j += VF*stride)
	     vectemp = ...;
	     tmp1 = vectemp[0];
	     array[j] = tmp1;
	     tmp2 = vectemp[1];
	     array[j + stride] = tmp2;
	     ...
         */

      unsigned nstores = const_nunits;
      unsigned lnel = 1;
      tree ltype = elem_type;
      tree lvectype = vectype;
      if (slp)
	{
	  if (group_size < const_nunits
	      && const_nunits % group_size == 0)
	    {
	      nstores = const_nunits / group_size;
	      lnel = group_size;
	      ltype = build_vector_type (elem_type, group_size);
	      lvectype = vectype;

	      /* First check if vec_extract optab doesn't support extraction
		 of vector elts directly.  */
	      scalar_mode elmode = SCALAR_TYPE_MODE (elem_type);
	      machine_mode vmode;
	      if (!mode_for_vector (elmode, group_size).exists (&vmode)
		  || !VECTOR_MODE_P (vmode)
		  || (convert_optab_handler (vec_extract_optab,
					     TYPE_MODE (vectype), vmode)
		      == CODE_FOR_nothing))
		{
		  /* Try to avoid emitting an extract of vector elements
		     by performing the extracts using an integer type of the
		     same size, extracting from a vector of those and then
		     re-interpreting it as the original vector type if
		     supported.  */
		  unsigned lsize
		    = group_size * GET_MODE_BITSIZE (elmode);
		  elmode = int_mode_for_size (lsize, 0).require ();
		  unsigned int lnunits = const_nunits / group_size;
		  /* If we can't construct such a vector fall back to
		     element extracts from the original vector type and
		     element size stores.  */
		  if (mode_for_vector (elmode, lnunits).exists (&vmode)
		      && VECTOR_MODE_P (vmode)
		      && (convert_optab_handler (vec_extract_optab,
						 vmode, elmode)
			  != CODE_FOR_nothing))
		    {
		      nstores = lnunits;
		      lnel = group_size;
		      ltype = build_nonstandard_integer_type (lsize, 1);
		      lvectype = build_vector_type (ltype, nstores);
		    }
		  /* Else fall back to vector extraction anyway.
		     Fewer stores are more important than avoiding spilling
		     of the vector we extract from.  Compared to the
		     construction case in vectorizable_load no store-forwarding
		     issue exists here for reasonable archs.  */
		}
	    }
	  else if (group_size >= const_nunits
		   && group_size % const_nunits == 0)
	    {
	      nstores = 1;
	      lnel = const_nunits;
	      ltype = vectype;
	      lvectype = vectype;
	    }
	  ltype = build_aligned_type (ltype, TYPE_ALIGN (elem_type));
	  ncopies = SLP_TREE_NUMBER_OF_VEC_STMTS (slp_node);
	}

      ivstep = stride_step;
      ivstep = fold_build2 (MULT_EXPR, TREE_TYPE (ivstep), ivstep,
			    build_int_cst (TREE_TYPE (ivstep), vf));

      standard_iv_increment_position (loop, &incr_gsi, &insert_after);

      create_iv (stride_base, ivstep, NULL,
		 loop, &incr_gsi, insert_after,
		 &offvar, NULL);
      incr = gsi_stmt (incr_gsi);
      set_vinfo_for_stmt (incr, new_stmt_vec_info (incr, loop_vinfo));

      stride_step = force_gimple_operand (stride_step, &stmts, true, NULL_TREE);
      if (stmts)
	gsi_insert_seq_on_edge_immediate (loop_preheader_edge (loop), stmts);

      prev_stmt_info = NULL;
      alias_off = build_int_cst (ref_type, 0);
      next_stmt = first_stmt;
      for (g = 0; g < group_size; g++)
	{
	  running_off = offvar;
	  if (g)
	    {
	      tree size = TYPE_SIZE_UNIT (ltype);
	      tree pos = fold_build2 (MULT_EXPR, sizetype, size_int (g),
				      size);
	      tree newoff = copy_ssa_name (running_off, NULL);
	      incr = gimple_build_assign (newoff, POINTER_PLUS_EXPR,
					  running_off, pos);
	      vect_finish_stmt_generation (stmt, incr, gsi);
	      running_off = newoff;
	    }
	  unsigned int group_el = 0;
	  unsigned HOST_WIDE_INT
	    elsz = tree_to_uhwi (TYPE_SIZE_UNIT (TREE_TYPE (vectype)));
	  for (j = 0; j < ncopies; j++)
	    {
	      /* We've set op and dt above, from gimple_assign_rhs1(stmt),
		 and first_stmt == stmt.  */
	      if (j == 0)
		{
		  if (slp)
		    {
		      vect_get_vec_defs (op, NULL_TREE, stmt, &vec_oprnds, NULL,
					 slp_node);
		      vec_oprnd = vec_oprnds[0];
		    }
		  else
		    {
		      gcc_assert (gimple_assign_single_p (next_stmt));
		      op = gimple_assign_rhs1 (next_stmt);
		      vec_oprnd = vect_get_vec_def_for_operand (op, next_stmt);
		    }
		}
	      else
		{
		  if (slp)
		    vec_oprnd = vec_oprnds[j];
		  else
		    {
		      vect_is_simple_use (vec_oprnd, vinfo, &def_stmt, &dt);
		      vec_oprnd = vect_get_vec_def_for_stmt_copy (dt, vec_oprnd);
		    }
		}
	      /* Pun the vector to extract from if necessary.  */
	      if (lvectype != vectype)
		{
		  tree tem = make_ssa_name (lvectype);
		  gimple *pun
		    = gimple_build_assign (tem, build1 (VIEW_CONVERT_EXPR,
							lvectype, vec_oprnd));
		  vect_finish_stmt_generation (stmt, pun, gsi);
		  vec_oprnd = tem;
		}
	      for (i = 0; i < nstores; i++)
		{
		  tree newref, newoff;
		  gimple *incr, *assign;
		  tree size = TYPE_SIZE (ltype);
		  /* Extract the i'th component.  */
		  tree pos = fold_build2 (MULT_EXPR, bitsizetype,
					  bitsize_int (i), size);
		  tree elem = fold_build3 (BIT_FIELD_REF, ltype, vec_oprnd,
					   size, pos);

		  elem = force_gimple_operand_gsi (gsi, elem, true,
						   NULL_TREE, true,
						   GSI_SAME_STMT);

		  tree this_off = build_int_cst (TREE_TYPE (alias_off),
						 group_el * elsz);
		  newref = build2 (MEM_REF, ltype,
				   running_off, this_off);

		  /* And store it to *running_off.  */
		  assign = gimple_build_assign (newref, elem);
		  vect_finish_stmt_generation (stmt, assign, gsi);

		  group_el += lnel;
		  if (! slp
		      || group_el == group_size)
		    {
		      newoff = copy_ssa_name (running_off, NULL);
		      incr = gimple_build_assign (newoff, POINTER_PLUS_EXPR,
						  running_off, stride_step);
		      vect_finish_stmt_generation (stmt, incr, gsi);

		      running_off = newoff;
		      group_el = 0;
		    }
		  if (g == group_size - 1
		      && !slp)
		    {
		      if (j == 0 && i == 0)
			STMT_VINFO_VEC_STMT (stmt_info)
			    = *vec_stmt = assign;
		      else
			STMT_VINFO_RELATED_STMT (prev_stmt_info) = assign;
		      prev_stmt_info = vinfo_for_stmt (assign);
		    }
		}
	    }
	  next_stmt = GROUP_NEXT_ELEMENT (vinfo_for_stmt (next_stmt));
	  if (slp)
	    break;
	}

      vec_oprnds.release ();
      return true;
    }

  auto_vec<tree> dr_chain (group_size);
  oprnds.create (group_size);

  alignment_support_scheme = vect_supportable_dr_alignment (first_dr, false);
  gcc_assert (alignment_support_scheme);
  bool masked_loop_p = (loop_vinfo && LOOP_VINFO_FULLY_MASKED_P (loop_vinfo));
  /* Targets with store-lane instructions or support for fully-masked loops
     must not require explicit realignment.  */
  gcc_assert ((memory_access_type != VMAT_LOAD_STORE_LANES && !masked_loop_p)
	      || alignment_support_scheme == dr_aligned
	      || alignment_support_scheme == dr_unaligned_supported);

  if (memory_access_type == VMAT_CONTIGUOUS_DOWN
      || memory_access_type == VMAT_CONTIGUOUS_REVERSE)
    offset = size_int (-TYPE_VECTOR_SUBPARTS (vectype) + 1);

  if (memory_access_type == VMAT_LOAD_STORE_LANES)
    aggr_type = build_array_type_nelts (elem_type, vec_num * nunits);
  else
    aggr_type = vectype;

  /* In case the vectorization factor (VF) is bigger than the number
     of elements that we can fit in a vectype (nunits), we have to generate
     more than one vector stmt - i.e - we need to "unroll" the
     vector stmt by a factor VF/nunits.  For more details see documentation in
     vect_get_vec_def_for_copy_stmt.  */

  /* In case of interleaving (non-unit grouped access):

        S1:  &base + 2 = x2
        S2:  &base = x0
        S3:  &base + 1 = x1
        S4:  &base + 3 = x3

     We create vectorized stores starting from base address (the access of the
     first stmt in the chain (S2 in the above example), when the last store stmt
     of the chain (S4) is reached:

        VS1: &base = vx2
	VS2: &base + vec_size*1 = vx0
	VS3: &base + vec_size*2 = vx1
	VS4: &base + vec_size*3 = vx3

     Then permutation statements are generated:

	VS5: vx5 = VEC_PERM_EXPR < vx0, vx3, {0, 8, 1, 9, 2, 10, 3, 11} >
	VS6: vx6 = VEC_PERM_EXPR < vx0, vx3, {4, 12, 5, 13, 6, 14, 7, 15} >
	...

     And they are put in STMT_VINFO_VEC_STMT of the corresponding scalar stmts
     (the order of the data-refs in the output of vect_permute_store_chain
     corresponds to the order of scalar stmts in the interleaving chain - see
     the documentation of vect_permute_store_chain()).

     In case of both multiple types and interleaving, above vector stores and
     permutation stmts are created for every copy.  The result vector stmts are
     put in STMT_VINFO_VEC_STMT for the first copy and in the corresponding
     STMT_VINFO_RELATED_STMT for the next copies.
  */

  prev_stmt_info = NULL;
  vec_loop_masks *masks = &LOOP_VINFO_MASKS (loop_vinfo);
  for (j = 0; j < ncopies; j++)
    {

      if (j == 0)
	{
          if (slp)
            {
	      /* Get vectorized arguments for SLP_NODE.  */
              vect_get_vec_defs (op, NULL_TREE, stmt, &vec_oprnds,
                                 NULL, slp_node);

              vec_oprnd = vec_oprnds[0];
            }
          else
	    {
	      /* For interleaved stores we collect vectorized defs
		 for all the stores in the group in DR_CHAIN and OPRNDS.
		 DR_CHAIN is then used as an input to
		 vect_permute_store_chain(), and OPRNDS as an input to
		 vect_get_vec_def_for_stmt_copy() for the next copy.

		 If the store is not grouped, GROUP_SIZE is 1, and DR_CHAIN
		 and OPRNDS are of size 1.  */
	      init_stored_values (group_size, first_stmt, &oprnds);
	      dr_chain.safe_splice (oprnds);
	      vec_oprnd = oprnds[0];
	    }

	  /* We should have caught mismatched types earlier.  */
	  gcc_assert (useless_type_conversion_p (vectype,
						 TREE_TYPE (vec_oprnd)));
	  bool simd_lane_access_p
	    = STMT_VINFO_SIMD_LANE_ACCESS_P (stmt_info);
	  if (simd_lane_access_p
	      && TREE_CODE (DR_BASE_ADDRESS (first_dr)) == ADDR_EXPR
	      && VAR_P (TREE_OPERAND (DR_BASE_ADDRESS (first_dr), 0))
	      && integer_zerop (DR_OFFSET (first_dr))
	      && alias_sets_conflict_p (get_alias_set (aggr_type),
					get_alias_set (TREE_TYPE (ref_type))))
	    {
	      dataref_ptr = unshare_expr (DR_BASE_ADDRESS (first_dr));
	      dataref_offset = build_int_cst (ref_type, 0);
	      inv_p = false;
	    }
	  else
	    dataref_ptr
	      = vect_create_data_ref_ptr (first_stmt, aggr_type, group_size,
					  simd_lane_access_p ? loop : NULL,
					  offset, &dummy, gsi, &ptr_incr,
					  simd_lane_access_p, &inv_p);
	  gcc_assert (bb_vinfo || !inv_p);
	}
      else
	{
	  /* For interleaved stores we created vectorized defs for all the
	     defs stored in OPRNDS in the previous iteration (previous copy).
	     DR_CHAIN is then used as an input to vect_permute_store_chain(),
	     and OPRNDS as an input to vect_get_vec_def_for_stmt_copy() for the
	     next copy.
	     If the store is not grouped, GROUP_SIZE is 1, and DR_CHAIN and
	     OPRNDS are of size 1.  */
	  advance_stored_values (group_size, first_stmt, oprnds);
	  dr_chain.truncate (0);
	  dr_chain.splice (oprnds);
	  vec_oprnd = oprnds[0];
	  if (dataref_offset)
	    dataref_offset
	      = int_const_binop (PLUS_EXPR, dataref_offset,
				 TYPE_SIZE_UNIT (aggr_type));
	  else
	    dataref_ptr = bump_vector_ptr (dataref_ptr, ptr_incr, gsi, stmt,
					   TYPE_SIZE_UNIT (aggr_type));
	}

      tree mask = NULL;
      if (memory_access_type == VMAT_LOAD_STORE_LANES)
	{
	  if (masked_loop_p)
	    mask = vect_get_loop_mask (gsi, masks, ncopies, vectype, j);
	  new_stmt = do_store_lanes (stmt, gsi, vec_num, aggr_type,
				     dataref_ptr, ref_type, dr_chain, mask);
	}
      else
	{
	  new_stmt = NULL;
	  if (grouped_store)
	    {
	      if (j == 0)
		result_chain.create (group_size);
	      /* Permute.  */
	      vect_permute_store_chain (dr_chain, group_size, stmt, gsi,
					&result_chain);
	    }

	  next_stmt = first_stmt;
	  for (i = 0; i < vec_num; i++)
	    {
	      unsigned align, misalign;

	      if (masked_loop_p)
		mask = vect_get_loop_mask (gsi, masks, vec_num * ncopies,
					   vectype, vec_num * j + i);

	      if (i > 0)
		/* Bump the vector pointer.  */
		dataref_ptr = bump_vector_ptr (dataref_ptr, ptr_incr, gsi,
					       stmt, NULL_TREE);

	      if (slp)
		vec_oprnd = vec_oprnds[i];
	      else if (grouped_store)
		/* For grouped stores vectorized defs are interleaved in
		   vect_permute_store_chain().  */
		vec_oprnd = result_chain[i];

	      data_ref = fold_build2 (MEM_REF, vectype,
				      dataref_ptr,
				      dataref_offset
				      ? dataref_offset
				      : build_int_cst (ref_type, 0));
	      align = DR_TARGET_ALIGNMENT (first_dr);
	      if (aligned_access_p (first_dr))
		misalign = 0;
	      else if (DR_MISALIGNMENT (first_dr) == -1)
		{
		  align = dr_alignment (vect_dr_behavior (first_dr));
		  misalign = 0;
		}
	      else
		misalign = DR_MISALIGNMENT (first_dr);
	      if (dataref_offset == NULL_TREE
		  && TREE_CODE (dataref_ptr) == SSA_NAME)
		set_ptr_info_alignment (get_ptr_info (dataref_ptr), align,
					misalign);

	      if (memory_access_type == VMAT_CONTIGUOUS_REVERSE)
		{
		  tree perm_dest 
		    = vect_create_destination_var (gimple_assign_rhs1 (stmt),
						   vectype);
		  vec_oprnd = reverse_vector (perm_dest, vec_oprnd, stmt, gsi);
		}

	      tree offset_arg = (dataref_offset
				 ? dataref_offset
				 : build_int_cst (ref_type, 0));
	      if (misalign)
		align = least_bit_hwi (misalign);

	      /* Arguments are ready.  Create the new vector stmt.  */
	      if (masked_loop_p)
		{
		  tree ptr = build_int_cst (ref_type, align);
		  gcall *call = gimple_build_call_internal
		    (IFN_MASK_STORE, 4, dataref_ptr, ptr, mask, vec_oprnd);
		  gimple_call_set_nothrow (call, true);
		  new_stmt = call;
		}
	      else
		{
		  data_ref = fold_build2 (MEM_REF, TREE_TYPE (vec_oprnd),
					  dataref_ptr, offset_arg);
		  if (align < TYPE_ALIGN_UNIT (vectype))
		    TREE_TYPE (data_ref)
		      = build_aligned_type (TREE_TYPE (data_ref), align);
		  new_stmt = gimple_build_assign (data_ref, vec_oprnd);
		}
	      vect_finish_stmt_generation (stmt, new_stmt, gsi);

	      if (slp)
		continue;

	      next_stmt = GROUP_NEXT_ELEMENT (vinfo_for_stmt (next_stmt));
	      if (!next_stmt)
		break;
	    }
	}
      if (!slp)
	{
	  if (j == 0)
	    STMT_VINFO_VEC_STMT (stmt_info) = *vec_stmt = new_stmt;
	  else
	    STMT_VINFO_RELATED_STMT (prev_stmt_info) = new_stmt;
	  prev_stmt_info = vinfo_for_stmt (new_stmt);
	}
    }

  oprnds.release ();
  result_chain.release ();
  vec_oprnds.release ();

  return true;
}

/* Given a vector type VECTYPE with NUNITS elements, turns permutation
   SEL into the equivalent VECTOR_CST mask.  No checks are made that the
   target platform supports the mask, so callers may wish to test
   can_vec_perm_p separately, or use vect_gen_perm_mask_checked.  */

tree
<<<<<<< HEAD
vect_gen_perm_mask_any (tree vectype, unsigned int nunits,
			const unsigned char *sel)
{
  tree mask_elt_type, mask_type, mask_vec, *mask_elts;
  int i;

  gcc_checking_assert (must_eq (nunits, TYPE_VECTOR_SUBPARTS (vectype)));
=======
vect_gen_perm_mask_any (tree vectype, vec_perm_indices sel)
{
  tree mask_elt_type, mask_type, mask_vec;

  unsigned int nunits = sel.length ();
  gcc_checking_assert (nunits == TYPE_VECTOR_SUBPARTS (vectype));
>>>>>>> 4a85c0b1

  scalar_int_mode imode
    = int_mode_for_mode (TYPE_MODE (TREE_TYPE (vectype))).require ();
  mask_elt_type = lang_hooks.types.type_for_mode (imode, 1);
  mask_type = get_vectype_for_scalar_type (mask_elt_type);

<<<<<<< HEAD
  mask_elts = XALLOCAVEC (tree, nunits);
  for (i = nunits - 1; i >= 0; i--)
    mask_elts[i] = build_int_cst (mask_elt_type, sel[i]);
  mask_vec = build_vector (mask_type, nunits, mask_elts);
=======
  auto_vec<tree, 32> mask_elts (nunits);
  for (unsigned int i = 0; i < nunits; ++i)
    mask_elts.quick_push (build_int_cst (mask_elt_type, sel[i]));
  mask_vec = build_vector (mask_type, mask_elts);
>>>>>>> 4a85c0b1

  return mask_vec;
}

/* Checked version of vect_gen_perm_mask_any.  Asserts can_vec_perm_p,
   i.e. that the target supports the pattern _for arbitrary input vectors_.  */

tree
<<<<<<< HEAD
vect_gen_perm_mask_checked (tree vectype, unsigned int nunits,
			    const unsigned char *sel)
{
  gcc_assert (can_vec_perm_p (TYPE_MODE (vectype), false, nunits, sel));
  return vect_gen_perm_mask_any (vectype, nunits, sel);
=======
vect_gen_perm_mask_checked (tree vectype, vec_perm_indices sel)
{
  gcc_assert (can_vec_perm_p (TYPE_MODE (vectype), false, &sel));
  return vect_gen_perm_mask_any (vectype, sel);
>>>>>>> 4a85c0b1
}

/* Given a vector variable X and Y, that was generated for the scalar
   STMT, generate instructions to permute the vector elements of X and Y
   using permutation mask MASK_VEC, insert them at *GSI and return the
   permuted vector variable.  */

static tree
permute_vec_elements (tree x, tree y, tree mask_vec, gimple *stmt,
		      gimple_stmt_iterator *gsi)
{
  tree vectype = TREE_TYPE (x);
  tree perm_dest, data_ref;
  gimple *perm_stmt;

  perm_dest = vect_create_destination_var (gimple_get_lhs (stmt), vectype);
  data_ref = make_ssa_name (perm_dest);

  /* Generate the permute statement.  */
  perm_stmt = gimple_build_assign (data_ref, VEC_PERM_EXPR, x, y, mask_vec);
  vect_finish_stmt_generation (stmt, perm_stmt, gsi);

  return data_ref;
}

/* Hoist the definitions of all SSA uses on STMT out of the loop LOOP,
   inserting them on the loops preheader edge.  Returns true if we
   were successful in doing so (and thus STMT can be moved then),
   otherwise returns false.  */

static bool
hoist_defs_of_uses (gimple *stmt, struct loop *loop)
{
  ssa_op_iter i;
  tree op;
  bool any = false;

  FOR_EACH_SSA_TREE_OPERAND (op, stmt, i, SSA_OP_USE)
    {
      gimple *def_stmt = SSA_NAME_DEF_STMT (op);
      if (!gimple_nop_p (def_stmt)
	  && flow_bb_inside_loop_p (loop, gimple_bb (def_stmt)))
	{
	  /* Make sure we don't need to recurse.  While we could do
	     so in simple cases when there are more complex use webs
	     we don't have an easy way to preserve stmt order to fulfil
	     dependencies within them.  */
	  tree op2;
	  ssa_op_iter i2;
	  if (gimple_code (def_stmt) == GIMPLE_PHI)
	    return false;
	  FOR_EACH_SSA_TREE_OPERAND (op2, def_stmt, i2, SSA_OP_USE)
	    {
	      gimple *def_stmt2 = SSA_NAME_DEF_STMT (op2);
	      if (!gimple_nop_p (def_stmt2)
		  && flow_bb_inside_loop_p (loop, gimple_bb (def_stmt2)))
		return false;
	    }
	  any = true;
	}
    }

  if (!any)
    return true;

  FOR_EACH_SSA_TREE_OPERAND (op, stmt, i, SSA_OP_USE)
    {
      gimple *def_stmt = SSA_NAME_DEF_STMT (op);
      if (!gimple_nop_p (def_stmt)
	  && flow_bb_inside_loop_p (loop, gimple_bb (def_stmt)))
	{
	  gimple_stmt_iterator gsi = gsi_for_stmt (def_stmt);
	  gsi_remove (&gsi, false);
	  gsi_insert_on_edge_immediate (loop_preheader_edge (loop), def_stmt);
	}
    }

  return true;
}

/* vectorizable_load.

   Check if STMT reads a non scalar data-ref (array/pointer/structure) that
   can be vectorized.
   If VEC_STMT is also passed, vectorize the STMT: create a vectorized
   stmt to replace it, put it in VEC_STMT, and insert it at BSI.
   Return FALSE if not a vectorizable STMT, TRUE otherwise.  */

static bool
vectorizable_load (gimple *stmt, gimple_stmt_iterator *gsi, gimple **vec_stmt,
                   slp_tree slp_node, slp_instance slp_node_instance)
{
  tree scalar_dest;
  tree vec_dest = NULL;
  tree data_ref = NULL;
  stmt_vec_info stmt_info = vinfo_for_stmt (stmt);
  stmt_vec_info prev_stmt_info;
  loop_vec_info loop_vinfo = STMT_VINFO_LOOP_VINFO (stmt_info);
  struct loop *loop = NULL;
  struct loop *containing_loop = (gimple_bb (stmt))->loop_father;
  bool nested_in_vect_loop = false;
  struct data_reference *dr = STMT_VINFO_DATA_REF (stmt_info), *first_dr = NULL;
  tree elem_type;
  tree new_temp;
  machine_mode mode;
  gimple *new_stmt = NULL;
  tree dummy;
  enum dr_alignment_support alignment_support_scheme;
  tree dataref_ptr = NULL_TREE;
  tree dataref_offset = NULL_TREE;
  gimple *ptr_incr = NULL;
  int ncopies;
  int i, j;
  unsigned int group_size;
  poly_uint64 group_gap_adj;
  tree msq = NULL_TREE, lsq;
  tree offset = NULL_TREE;
  tree byte_offset = NULL_TREE;
  tree realignment_token = NULL_TREE;
  gphi *phi = NULL;
  vec<tree> dr_chain = vNULL;
  bool grouped_load = false;
  gimple *first_stmt;
  gimple *first_stmt_for_drptr = NULL;
  bool inv_p;
  bool compute_in_loop = false;
  struct loop *at_loop;
  int vec_num;
  bool slp = (slp_node != NULL);
  bool slp_perm = false;
  enum tree_code code;
  bb_vec_info bb_vinfo = STMT_VINFO_BB_VINFO (stmt_info);
  poly_uint64 vf;
  tree aggr_type;
  gather_scatter_info gs_info;
  bool firstfaulting_p = false;
  vec_info *vinfo = stmt_info->vinfo;
  tree ref_type;

  if (!STMT_VINFO_RELEVANT_P (stmt_info) && !bb_vinfo)
    return false;

  if (STMT_VINFO_DEF_TYPE (stmt_info) != vect_internal_def
      && ! vec_stmt)
    return false;

  /* Is vectorizable load? */
  if (!is_gimple_assign (stmt))
    return false;

  scalar_dest = gimple_assign_lhs (stmt);
  if (TREE_CODE (scalar_dest) != SSA_NAME)
    return false;

  code = gimple_assign_rhs_code (stmt);
  if (code != ARRAY_REF
      && code != BIT_FIELD_REF
      && code != INDIRECT_REF
      && code != COMPONENT_REF
      && code != IMAGPART_EXPR
      && code != REALPART_EXPR
      && code != MEM_REF
      && TREE_CODE_CLASS (code) != tcc_declaration)
    return false;

  if (!STMT_VINFO_DATA_REF (stmt_info))
    return false;

  tree vectype = STMT_VINFO_VECTYPE (stmt_info);
  poly_uint64 nunits = TYPE_VECTOR_SUBPARTS (vectype);

  if (loop_vinfo)
    {
      loop = LOOP_VINFO_LOOP (loop_vinfo);
      nested_in_vect_loop = nested_in_vect_loop_p (loop, stmt);
      vf = LOOP_VINFO_VECT_FACTOR (loop_vinfo);
      firstfaulting_p = LOOP_VINFO_FIRSTFAULTING_EXECUTION (loop_vinfo);
    }
  else
    vf = 1;

  /* Multiple types in SLP are handled by creating the appropriate number of
     vectorized stmts for each SLP node.  Hence, NCOPIES is always 1 in
     case of SLP.  */
  if (slp)
    ncopies = 1;
  else
    ncopies = vect_get_num_copies (loop_vinfo, vectype);

  gcc_assert (ncopies >= 1);

  /* FORNOW. This restriction should be relaxed.  */
  if (ncopies > 1)
    {
      if (nested_in_vect_loop)
	{
	  if (dump_enabled_p ())
	    dump_printf_loc (MSG_MISSED_OPTIMIZATION, vect_location,
			     "multiple types in nested loop.\n");
	  return false;
	}

      if (LOOP_VINFO_SPECULATIVE_EXECUTION (loop_vinfo))
	{
	  if (dump_enabled_p ())
	    dump_printf_loc (MSG_MISSED_OPTIMIZATION, vect_location,
			     "multiple copies not supported for speculative "
			     "loops.\n");
	  return false;
	}
    }

  /* Invalidate assumptions made by dependence analysis when vectorization
     on the unrolled body effectively re-orders stmts.  */
  if (ncopies > 1
      && STMT_VINFO_MIN_NEG_DIST (stmt_info) != 0
      && may_gt (LOOP_VINFO_VECT_FACTOR (loop_vinfo),
		 STMT_VINFO_MIN_NEG_DIST (stmt_info)))
    {
      if (dump_enabled_p ())
	dump_printf_loc (MSG_MISSED_OPTIMIZATION, vect_location,
			 "cannot perform implicit CSE when unrolling "
			 "with negative dependence distance\n");
      return false;
    }

  elem_type = TREE_TYPE (vectype);
  mode = TYPE_MODE (vectype);

  /* FORNOW. In some cases can vectorize even if data-type not supported
    (e.g. - data copies).  */
  if (optab_handler (mov_optab, mode) == CODE_FOR_nothing)
    {
      if (dump_enabled_p ())
        dump_printf_loc (MSG_MISSED_OPTIMIZATION, vect_location,
                         "Aligned load, but unsupported type.\n");
      return false;
    }

  /* Check if the load is a part of an interleaving chain.  */
  if (STMT_VINFO_GROUPED_ACCESS (stmt_info))
    {
      grouped_load = true;
      /* FORNOW */
      gcc_assert (!nested_in_vect_loop);
      gcc_assert (!STMT_VINFO_GATHER_SCATTER_P (stmt_info));

      first_stmt = GROUP_FIRST_ELEMENT (stmt_info);
      group_size = GROUP_SIZE (vinfo_for_stmt (first_stmt));

      if (slp && SLP_TREE_LOAD_PERMUTATION (slp_node).exists ())
	slp_perm = true;

      /* Invalidate assumptions made by dependence analysis when vectorization
	 on the unrolled body effectively re-orders stmts.  */
      if (!PURE_SLP_STMT (stmt_info)
	  && STMT_VINFO_MIN_NEG_DIST (stmt_info) != 0
	  && may_gt (LOOP_VINFO_VECT_FACTOR (loop_vinfo),
		     STMT_VINFO_MIN_NEG_DIST (stmt_info)))
	{
	  if (dump_enabled_p ())
	    dump_printf_loc (MSG_MISSED_OPTIMIZATION, vect_location,
			     "cannot perform implicit CSE when performing "
			     "group loads with negative dependence distance\n");
	  return false;
	}

      /* Similarly when the stmt is a load that is both part of a SLP
         instance and a loop vectorized stmt via the same-dr mechanism
	 we have to give up.  */
      if (STMT_VINFO_GROUP_SAME_DR_STMT (stmt_info)
	  && (STMT_SLP_TYPE (stmt_info)
	      != STMT_SLP_TYPE (vinfo_for_stmt
				 (STMT_VINFO_GROUP_SAME_DR_STMT (stmt_info)))))
	{
	  if (dump_enabled_p ())
	    dump_printf_loc (MSG_MISSED_OPTIMIZATION, vect_location,
			     "conflicting SLP types for CSEd load\n");
	  return false;
	}
    }
  else
    group_size = 1;

  vect_memory_access_type memory_access_type;
  if (!get_load_store_type (stmt, vectype, slp, false, VLS_LOAD, ncopies,
			    &memory_access_type, &gs_info))
    return false;

  if (firstfaulting_p && memory_access_type != VMAT_CONTIGUOUS)
    {
      if (dump_enabled_p ())
	dump_printf_loc (MSG_MISSED_OPTIMIZATION, vect_location,
			"Non-contiguous not supported for first faulting\n");
      return false;
    }

  wgather_info wgather = DEFAULT_WGATHER_INFO;
  if (memory_access_type == VMAT_GATHER_SCATTER)
    {
      if (!gs_info.decl
	  && may_ne (nunits, TYPE_VECTOR_SUBPARTS (gs_info.offset_vectype))
	  && !widened_gather_support_p (vectype, &gs_info, stmt, &wgather))
	return false;
    }

  if (firstfaulting_p)
    gcc_assert (LOOP_VINFO_SPECULATIVE_EXECUTION (loop_vinfo));

  if (!vec_stmt) /* transformation not required.  */
    {
      if (!slp)
	STMT_VINFO_MEMORY_ACCESS_TYPE (stmt_info) = memory_access_type;

      if (loop_vinfo
	  && LOOP_VINFO_CAN_FULLY_MASK_P (loop_vinfo))
	check_load_store_masking (loop_vinfo, vectype, true, group_size,
				  memory_access_type,
				  gs_info.widened_offset_type);

      STMT_VINFO_TYPE (stmt_info) = load_vec_info_type;
      /* The SLP costs are calculated during SLP analysis.  */
      if (!PURE_SLP_STMT (stmt_info))
	vect_model_load_cost (stmt_info, ncopies, memory_access_type,
			      NULL, NULL, NULL);
      return true;
    }

  if (!slp)
    gcc_assert (memory_access_type
		== STMT_VINFO_MEMORY_ACCESS_TYPE (stmt_info));

  if (dump_enabled_p ())
    dump_printf_loc (MSG_NOTE, vect_location,
                     "transform load. ncopies = %d\n", ncopies);

  /* Transform.  */

  ensure_base_align (dr);

  if (memory_access_type == VMAT_GATHER_SCATTER)
    {
<<<<<<< HEAD
      do_gather_load (stmt, gsi, vec_stmt, loop_vinfo, &gs_info,
		      &wgather, NULL_TREE);
=======
      tree vec_oprnd0 = NULL_TREE, op;
      tree arglist = TYPE_ARG_TYPES (TREE_TYPE (gs_info.decl));
      tree rettype, srctype, ptrtype, idxtype, masktype, scaletype;
      tree ptr, mask, var, scale, merge, perm_mask = NULL_TREE, prev_res = NULL_TREE;
      edge pe = loop_preheader_edge (loop);
      gimple_seq seq;
      basic_block new_bb;
      enum { NARROW, NONE, WIDEN } modifier;
      int gather_off_nunits = TYPE_VECTOR_SUBPARTS (gs_info.offset_vectype);

      if (nunits == gather_off_nunits)
	modifier = NONE;
      else if (nunits == gather_off_nunits / 2)
	{
	  modifier = WIDEN;

	  auto_vec_perm_indices sel (gather_off_nunits);
	  for (i = 0; i < gather_off_nunits; ++i)
	    sel.quick_push (i | nunits);

	  perm_mask = vect_gen_perm_mask_checked (gs_info.offset_vectype, sel);
	}
      else if (nunits == gather_off_nunits * 2)
	{
	  modifier = NARROW;

	  auto_vec_perm_indices sel (nunits);
	  for (i = 0; i < nunits; ++i)
	    sel.quick_push (i < gather_off_nunits
			    ? i : i + nunits - gather_off_nunits);

	  perm_mask = vect_gen_perm_mask_checked (vectype, sel);
	  ncopies *= 2;
	}
      else
	gcc_unreachable ();

      rettype = TREE_TYPE (TREE_TYPE (gs_info.decl));
      srctype = TREE_VALUE (arglist); arglist = TREE_CHAIN (arglist);
      ptrtype = TREE_VALUE (arglist); arglist = TREE_CHAIN (arglist);
      idxtype = TREE_VALUE (arglist); arglist = TREE_CHAIN (arglist);
      masktype = TREE_VALUE (arglist); arglist = TREE_CHAIN (arglist);
      scaletype = TREE_VALUE (arglist);
      gcc_checking_assert (types_compatible_p (srctype, rettype));

      vec_dest = vect_create_destination_var (scalar_dest, vectype);

      ptr = fold_convert (ptrtype, gs_info.base);
      if (!is_gimple_min_invariant (ptr))
	{
	  ptr = force_gimple_operand (ptr, &seq, true, NULL_TREE);
	  new_bb = gsi_insert_seq_on_edge_immediate (pe, seq);
	  gcc_assert (!new_bb);
	}

      /* Currently we support only unconditional gather loads,
	 so mask should be all ones.  */
      if (TREE_CODE (masktype) == INTEGER_TYPE)
	mask = build_int_cst (masktype, -1);
      else if (TREE_CODE (TREE_TYPE (masktype)) == INTEGER_TYPE)
	{
	  mask = build_int_cst (TREE_TYPE (masktype), -1);
	  mask = build_vector_from_val (masktype, mask);
	  mask = vect_init_vector (stmt, mask, masktype, NULL);
	}
      else if (SCALAR_FLOAT_TYPE_P (TREE_TYPE (masktype)))
	{
	  REAL_VALUE_TYPE r;
	  long tmp[6];
	  for (j = 0; j < 6; ++j)
	    tmp[j] = -1;
	  real_from_target (&r, tmp, TYPE_MODE (TREE_TYPE (masktype)));
	  mask = build_real (TREE_TYPE (masktype), r);
	  mask = build_vector_from_val (masktype, mask);
	  mask = vect_init_vector (stmt, mask, masktype, NULL);
	}
      else
	gcc_unreachable ();

      scale = build_int_cst (scaletype, gs_info.scale);

      if (TREE_CODE (TREE_TYPE (rettype)) == INTEGER_TYPE)
	merge = build_int_cst (TREE_TYPE (rettype), 0);
      else if (SCALAR_FLOAT_TYPE_P (TREE_TYPE (rettype)))
	{
	  REAL_VALUE_TYPE r;
	  long tmp[6];
	  for (j = 0; j < 6; ++j)
	    tmp[j] = 0;
	  real_from_target (&r, tmp, TYPE_MODE (TREE_TYPE (rettype)));
	  merge = build_real (TREE_TYPE (rettype), r);
	}
      else
	gcc_unreachable ();
      merge = build_vector_from_val (rettype, merge);
      merge = vect_init_vector (stmt, merge, rettype, NULL);

      prev_stmt_info = NULL;
      for (j = 0; j < ncopies; ++j)
	{
	  if (modifier == WIDEN && (j & 1))
	    op = permute_vec_elements (vec_oprnd0, vec_oprnd0,
				       perm_mask, stmt, gsi);
	  else if (j == 0)
	    op = vec_oprnd0
	      = vect_get_vec_def_for_operand (gs_info.offset, stmt);
	  else
	    op = vec_oprnd0
	      = vect_get_vec_def_for_stmt_copy (gs_info.offset_dt, vec_oprnd0);

	  if (!useless_type_conversion_p (idxtype, TREE_TYPE (op)))
	    {
	      gcc_assert (TYPE_VECTOR_SUBPARTS (TREE_TYPE (op))
			  == TYPE_VECTOR_SUBPARTS (idxtype));
	      var = vect_get_new_ssa_name (idxtype, vect_simple_var);
	      op = build1 (VIEW_CONVERT_EXPR, idxtype, op);
	      new_stmt
		= gimple_build_assign (var, VIEW_CONVERT_EXPR, op);
	      vect_finish_stmt_generation (stmt, new_stmt, gsi);
	      op = var;
	    }

	  new_stmt
	    = gimple_build_call (gs_info.decl, 5, merge, ptr, op, mask, scale);

	  if (!useless_type_conversion_p (vectype, rettype))
	    {
	      gcc_assert (TYPE_VECTOR_SUBPARTS (vectype)
			  == TYPE_VECTOR_SUBPARTS (rettype));
	      op = vect_get_new_ssa_name (rettype, vect_simple_var);
	      gimple_call_set_lhs (new_stmt, op);
	      vect_finish_stmt_generation (stmt, new_stmt, gsi);
	      var = make_ssa_name (vec_dest);
	      op = build1 (VIEW_CONVERT_EXPR, vectype, op);
	      new_stmt
		= gimple_build_assign (var, VIEW_CONVERT_EXPR, op);
	    }
	  else
	    {
	      var = make_ssa_name (vec_dest, new_stmt);
	      gimple_call_set_lhs (new_stmt, var);
	    }

	  vect_finish_stmt_generation (stmt, new_stmt, gsi);

	  if (modifier == NARROW)
	    {
	      if ((j & 1) == 0)
		{
		  prev_res = var;
		  continue;
		}
	      var = permute_vec_elements (prev_res, var,
					  perm_mask, stmt, gsi);
	      new_stmt = SSA_NAME_DEF_STMT (var);
	    }

	  if (prev_stmt_info == NULL)
	    STMT_VINFO_VEC_STMT (stmt_info) = *vec_stmt = new_stmt;
	  else
	    STMT_VINFO_RELATED_STMT (prev_stmt_info) = new_stmt;
	  prev_stmt_info = vinfo_for_stmt (new_stmt);
	}
>>>>>>> 4a85c0b1
      return true;
    }

  if (memory_access_type == VMAT_ELEMENTWISE
      || memory_access_type == VMAT_STRIDED_SLP)
    {
      gimple_stmt_iterator incr_gsi;
      bool insert_after;
      gimple *incr;
      tree offvar;
      tree ivstep;
      tree running_off;
      vec<constructor_elt, va_gc> *v = NULL;
      gimple_seq stmts = NULL;
      tree stride_base, stride_step, alias_off;
      /* Checked by get_load_store_type.  */
      unsigned int const_nunits = nunits.to_constant ();

      gcc_assert (!LOOP_VINFO_FULLY_MASKED_P (loop_vinfo));
      gcc_assert (!nested_in_vect_loop);

      if (slp && grouped_load)
	{
	  first_stmt = GROUP_FIRST_ELEMENT (stmt_info);
	  first_dr = STMT_VINFO_DATA_REF (vinfo_for_stmt (first_stmt));
	  group_size = GROUP_SIZE (vinfo_for_stmt (first_stmt));
	  ref_type = get_group_alias_ptr_type (first_stmt);
	}
      else
	{
	  first_stmt = stmt;
	  first_dr = dr;
	  group_size = 1;
	  ref_type = reference_alias_ptr_type (DR_REF (first_dr));
	}

      stride_base
	= fold_build_pointer_plus
	    (DR_BASE_ADDRESS (first_dr),
	     convert_to_ptrofftype (DR_OFFSET (first_dr)));
      stride_step = fold_convert (sizetype, DR_STEP (first_dr));

      /* For a load with loop-invariant (but other than power-of-2)
         stride (i.e. not a grouped access) like so:

	   for (i = 0; i < n; i += stride)
	     ... = array[i];

	 we generate a new induction variable and new accesses to
	 form a new vector (or vectors, depending on ncopies):

	   for (j = 0; ; j += VF*stride)
	     tmp1 = array[j];
	     tmp2 = array[j + stride];
	     ...
	     vectemp = {tmp1, tmp2, ...}
         */

      ivstep = fold_build2 (MULT_EXPR, TREE_TYPE (stride_step), stride_step,
			    build_int_cst (TREE_TYPE (stride_step), vf));

      standard_iv_increment_position (loop, &incr_gsi, &insert_after);

      create_iv (unshare_expr (stride_base), unshare_expr (ivstep), NULL,
		 loop, &incr_gsi, insert_after,
		 &offvar, NULL);
      incr = gsi_stmt (incr_gsi);
      set_vinfo_for_stmt (incr, new_stmt_vec_info (incr, loop_vinfo));

      stride_step = force_gimple_operand (unshare_expr (stride_step),
					  &stmts, true, NULL_TREE);
      if (stmts)
	gsi_insert_seq_on_edge_immediate (loop_preheader_edge (loop), stmts);

      prev_stmt_info = NULL;
      running_off = offvar;
      alias_off = build_int_cst (ref_type, 0);
      int nloads = const_nunits;
      int lnel = 1;
      tree ltype = TREE_TYPE (vectype);
      tree lvectype = vectype;
      auto_vec<tree> dr_chain;
      if (memory_access_type == VMAT_STRIDED_SLP)
	{
	  if (group_size < const_nunits)
	    {
	      /* First check if vec_init optab supports construction from
		 vector elts directly.  */
	      scalar_mode elmode = SCALAR_TYPE_MODE (TREE_TYPE (vectype));
	      machine_mode vmode;
	      if (mode_for_vector (elmode, group_size).exists (&vmode)
		  && VECTOR_MODE_P (vmode)
		  && (convert_optab_handler (vec_init_optab,
					     TYPE_MODE (vectype), vmode)
		      != CODE_FOR_nothing))
		{
		  nloads = const_nunits / group_size;
		  lnel = group_size;
		  ltype = build_vector_type (TREE_TYPE (vectype), group_size);
		}
	      else
		{
		  /* Otherwise avoid emitting a constructor of vector elements
		     by performing the loads using an integer type of the same
		     size, constructing a vector of those and then
		     re-interpreting it as the original vector type.
		     This avoids a huge runtime penalty due to the general
		     inability to perform store forwarding from smaller stores
		     to a larger load.  */
		  unsigned lsize
		    = group_size * TYPE_PRECISION (TREE_TYPE (vectype));
		  elmode = int_mode_for_size (lsize, 0).require ();
		  unsigned int lnunits = const_nunits / group_size;
		  /* If we can't construct such a vector fall back to
		     element loads of the original vector type.  */
		  if (mode_for_vector (elmode, lnunits).exists (&vmode)
		      && VECTOR_MODE_P (vmode)
		      && (convert_optab_handler (vec_init_optab, vmode, elmode)
			  != CODE_FOR_nothing))
		    {
		      nloads = lnunits;
		      lnel = group_size;
		      ltype = build_nonstandard_integer_type (lsize, 1);
		      lvectype = build_vector_type (ltype, nloads);
		    }
		}
	    }
	  else
	    {
	      nloads = 1;
	      lnel = const_nunits;
	      ltype = vectype;
	    }
	  ltype = build_aligned_type (ltype, TYPE_ALIGN (TREE_TYPE (vectype)));
	}
      if (slp)
	{
	  /* For SLP permutation support we need to load the whole group,
	     not only the number of vector stmts the permutation result
	     fits in.  */
	  if (slp_perm)
	    {
	      if (!can_div_away_from_zero_p (group_size * vf,
					     poly_uint64 (nunits),
					     &ncopies))
		gcc_unreachable ();
	      dr_chain.create (ncopies);
	    }
	  else
	    ncopies = SLP_TREE_NUMBER_OF_VEC_STMTS (slp_node);
	}
      unsigned int group_el = 0;
      unsigned HOST_WIDE_INT
	elsz = tree_to_uhwi (TYPE_SIZE_UNIT (TREE_TYPE (vectype)));
      for (j = 0; j < ncopies; j++)
	{
	  if (nloads > 1)
	    vec_alloc (v, nloads);
	  for (i = 0; i < nloads; i++)
	    {
	      tree this_off = build_int_cst (TREE_TYPE (alias_off),
					     group_el * elsz);
	      new_stmt = gimple_build_assign (make_ssa_name (ltype),
					      build2 (MEM_REF, ltype,
						      running_off, this_off));
	      vect_finish_stmt_generation (stmt, new_stmt, gsi);
	      if (nloads > 1)
		CONSTRUCTOR_APPEND_ELT (v, NULL_TREE,
					gimple_assign_lhs (new_stmt));

	      group_el += lnel;
	      if (! slp
		  || group_el == group_size)
		{
		  tree newoff = copy_ssa_name (running_off);
		  gimple *incr = gimple_build_assign (newoff, POINTER_PLUS_EXPR,
						      running_off, stride_step);
		  vect_finish_stmt_generation (stmt, incr, gsi);

		  running_off = newoff;
		  group_el = 0;
		}
	    }
	  if (nloads > 1)
	    {
	      tree vec_inv = build_constructor (lvectype, v);
	      new_temp = vect_init_vector (stmt, vec_inv, lvectype, gsi);
	      new_stmt = SSA_NAME_DEF_STMT (new_temp);
	      if (lvectype != vectype)
		{
		  new_stmt = gimple_build_assign (make_ssa_name (vectype),
						  VIEW_CONVERT_EXPR,
						  build1 (VIEW_CONVERT_EXPR,
							  vectype, new_temp));
		  vect_finish_stmt_generation (stmt, new_stmt, gsi);
		}
	    }

	  if (slp)
	    {
	      if (slp_perm)
		dr_chain.quick_push (gimple_assign_lhs (new_stmt));
	      else
		SLP_TREE_VEC_STMTS (slp_node).quick_push (new_stmt);
	    }
	  else
	    {
	      if (j == 0)
		STMT_VINFO_VEC_STMT (stmt_info) = *vec_stmt = new_stmt;
	      else
		STMT_VINFO_RELATED_STMT (prev_stmt_info) = new_stmt;
	      prev_stmt_info = vinfo_for_stmt (new_stmt);
	    }
	}
      if (slp_perm)
	{
	  unsigned n_perms;
	  vect_transform_slp_perm_load (slp_node, dr_chain, gsi, vf,
					slp_node_instance, false, &n_perms);
	}
      return true;
    }

  if (grouped_load)
    {
      first_stmt = GROUP_FIRST_ELEMENT (stmt_info);
      group_size = GROUP_SIZE (vinfo_for_stmt (first_stmt));
      /* For SLP vectorization we directly vectorize a subchain
         without permutation.  */
      if (slp && ! SLP_TREE_LOAD_PERMUTATION (slp_node).exists ())
	first_stmt = SLP_TREE_SCALAR_STMTS (slp_node)[0];
      /* For BB vectorization always use the first stmt to base
	 the data ref pointer on.  */
      if (bb_vinfo)
	first_stmt_for_drptr = SLP_TREE_SCALAR_STMTS (slp_node)[0];

      /* Check if the chain of loads is already vectorized.  */
      if (STMT_VINFO_VEC_STMT (vinfo_for_stmt (first_stmt))
	  /* For SLP we would need to copy over SLP_TREE_VEC_STMTS.
	     ???  But we can only do so if there is exactly one
	     as we have no way to get at the rest.  Leave the CSE
	     opportunity alone.
	     ???  With the group load eventually participating
	     in multiple different permutations (having multiple
	     slp nodes which refer to the same group) the CSE
	     is even wrong code.  See PR56270.  */
	  && !slp)
	{
	  *vec_stmt = STMT_VINFO_VEC_STMT (stmt_info);
	  return true;
	}
      first_dr = STMT_VINFO_DATA_REF (vinfo_for_stmt (first_stmt));
      group_gap_adj = 0;

      /* VEC_NUM is the number of vect stmts to be created for this group.  */
      if (slp)
	{
	  grouped_load = false;
	  /* For SLP permutation support we need to load the whole group,
	     not only the number of vector stmts the permutation result
	     fits in.  */
	  if (slp_perm)
	    {
	      if (!can_div_away_from_zero_p (group_size * vf,
					     poly_uint64 (nunits), &vec_num))
		gcc_unreachable ();
	      group_gap_adj = vf * group_size - nunits * vec_num;
	    }
	  else
	    {
	      vec_num = SLP_TREE_NUMBER_OF_VEC_STMTS (slp_node);
	      group_gap_adj
		= group_size - SLP_INSTANCE_GROUP_SIZE (slp_node_instance);
	    }
    	}
      else
	vec_num = group_size;

      ref_type = get_group_alias_ptr_type (first_stmt);
    }
  else
    {
      first_stmt = stmt;
      first_dr = dr;
      group_size = vec_num = 1;
      group_gap_adj = 0;
      ref_type = reference_alias_ptr_type (DR_REF (first_dr));
    }

  alignment_support_scheme = vect_supportable_dr_alignment (first_dr, false);

  /* TODO: This is icky.  For firstfaulting, force the known alignment.
     Maybe instead add extra checks elsewhere below.  */
  if (firstfaulting_p)
    alignment_support_scheme = dr_unaligned_supported;

  gcc_assert (alignment_support_scheme);
  bool masked_loop_p = (loop_vinfo && LOOP_VINFO_FULLY_MASKED_P (loop_vinfo));
  /* Targets with load-lane instructions or support for fully-masked loops
     must not require explicit realignment.  */
  gcc_assert ((memory_access_type != VMAT_LOAD_STORE_LANES && !masked_loop_p)
	      || alignment_support_scheme == dr_aligned
	      || alignment_support_scheme == dr_unaligned_supported);

  /* In case the vectorization factor (VF) is bigger than the number
     of elements that we can fit in a vectype (nunits), we have to generate
     more than one vector stmt - i.e - we need to "unroll" the
     vector stmt by a factor VF/nunits.  In doing so, we record a pointer
     from one copy of the vector stmt to the next, in the field
     STMT_VINFO_RELATED_STMT.  This is necessary in order to allow following
     stages to find the correct vector defs to be used when vectorizing
     stmts that use the defs of the current stmt.  The example below
     illustrates the vectorization process when VF=16 and nunits=4 (i.e., we
     need to create 4 vectorized stmts):

     before vectorization:
                                RELATED_STMT    VEC_STMT
        S1:     x = memref      -               -
        S2:     z = x + 1       -               -

     step 1: vectorize stmt S1:
        We first create the vector stmt VS1_0, and, as usual, record a
        pointer to it in the STMT_VINFO_VEC_STMT of the scalar stmt S1.
        Next, we create the vector stmt VS1_1, and record a pointer to
        it in the STMT_VINFO_RELATED_STMT of the vector stmt VS1_0.
        Similarly, for VS1_2 and VS1_3.  This is the resulting chain of
        stmts and pointers:
                                RELATED_STMT    VEC_STMT
        VS1_0:  vx0 = memref0   VS1_1           -
        VS1_1:  vx1 = memref1   VS1_2           -
        VS1_2:  vx2 = memref2   VS1_3           -
        VS1_3:  vx3 = memref3   -               -
        S1:     x = load        -               VS1_0
        S2:     z = x + 1       -               -

     See in documentation in vect_get_vec_def_for_stmt_copy for how the
     information we recorded in RELATED_STMT field is used to vectorize
     stmt S2.  */

  /* In case of interleaving (non-unit grouped access):

     S1:  x2 = &base + 2
     S2:  x0 = &base
     S3:  x1 = &base + 1
     S4:  x3 = &base + 3

     Vectorized loads are created in the order of memory accesses
     starting from the access of the first stmt of the chain:

     VS1: vx0 = &base
     VS2: vx1 = &base + vec_size*1
     VS3: vx3 = &base + vec_size*2
     VS4: vx4 = &base + vec_size*3

     Then permutation statements are generated:

     VS5: vx5 = VEC_PERM_EXPR < vx0, vx1, { 0, 2, ..., i*2 } >
     VS6: vx6 = VEC_PERM_EXPR < vx0, vx1, { 1, 3, ..., i*2+1 } >
       ...

     And they are put in STMT_VINFO_VEC_STMT of the corresponding scalar stmts
     (the order of the data-refs in the output of vect_permute_load_chain
     corresponds to the order of scalar stmts in the interleaving chain - see
     the documentation of vect_permute_load_chain()).
     The generation of permutation stmts and recording them in
     STMT_VINFO_VEC_STMT is done in vect_transform_grouped_load().

     In case of both multiple types and interleaving, the vector loads and
     permutation stmts above are created for every copy.  The result vector
     stmts are put in STMT_VINFO_VEC_STMT for the first copy and in the
     corresponding STMT_VINFO_RELATED_STMT for the next copies.  */

  /* If the data reference is aligned (dr_aligned) or potentially unaligned
     on a target that supports unaligned accesses (dr_unaligned_supported)
     we generate the following code:
         p = initial_addr;
         indx = 0;
         loop {
	   p = p + indx * vectype_size;
           vec_dest = *(p);
           indx = indx + 1;
         }

     Otherwise, the data reference is potentially unaligned on a target that
     does not support unaligned accesses (dr_explicit_realign_optimized) -
     then generate the following code, in which the data in each iteration is
     obtained by two vector loads, one from the previous iteration, and one
     from the current iteration:
         p1 = initial_addr;
         msq_init = *(floor(p1))
         p2 = initial_addr + VS - 1;
         realignment_token = call target_builtin;
         indx = 0;
         loop {
           p2 = p2 + indx * vectype_size
           lsq = *(floor(p2))
           vec_dest = realign_load (msq, lsq, realignment_token)
           indx = indx + 1;
           msq = lsq;
         }   */

  /* If the misalignment remains the same throughout the execution of the
     loop, we can create the init_addr and permutation mask at the loop
     preheader.  Otherwise, it needs to be created inside the loop.
     This can only occur when vectorizing memory accesses in the inner-loop
     nested within an outer-loop that is being vectorized.  */

  if (nested_in_vect_loop
      && !multiple_p (DR_STEP_ALIGNMENT (dr),
		      GET_MODE_SIZE (TYPE_MODE (vectype))))
    {
      gcc_assert (alignment_support_scheme != dr_explicit_realign_optimized);
      compute_in_loop = true;
    }

  if ((alignment_support_scheme == dr_explicit_realign_optimized
       || alignment_support_scheme == dr_explicit_realign)
      && !compute_in_loop)
    {
      msq = vect_setup_realignment (first_stmt, gsi, &realignment_token,
				    alignment_support_scheme, NULL_TREE,
				    &at_loop);
      if (alignment_support_scheme == dr_explicit_realign_optimized)
	{
	  phi = as_a <gphi *> (SSA_NAME_DEF_STMT (msq));
	  byte_offset = size_binop (MINUS_EXPR, TYPE_SIZE_UNIT (vectype),
				    size_one_node);
	}
    }
  else
    at_loop = loop;

  if (memory_access_type == VMAT_CONTIGUOUS_REVERSE)
    offset = size_int (-TYPE_VECTOR_SUBPARTS (vectype) + 1);

  if (memory_access_type == VMAT_LOAD_STORE_LANES)
    aggr_type = build_array_type_nelts (elem_type, vec_num * nunits);
  else
    aggr_type = vectype;

  prev_stmt_info = NULL;
  poly_uint64 group_elt = 0;
  for (j = 0; j < ncopies; j++)
    {
      /* 1. Create the vector or array pointer update chain.  */
      if (j == 0)
	{
	  bool simd_lane_access_p
	    = STMT_VINFO_SIMD_LANE_ACCESS_P (stmt_info);
	  if (simd_lane_access_p
	      && TREE_CODE (DR_BASE_ADDRESS (first_dr)) == ADDR_EXPR
	      && VAR_P (TREE_OPERAND (DR_BASE_ADDRESS (first_dr), 0))
	      && integer_zerop (DR_OFFSET (first_dr))
	      && alias_sets_conflict_p (get_alias_set (aggr_type),
					get_alias_set (TREE_TYPE (ref_type)))
	      && (alignment_support_scheme == dr_aligned
		  || alignment_support_scheme == dr_unaligned_supported))
	    {
	      dataref_ptr = unshare_expr (DR_BASE_ADDRESS (first_dr));
	      dataref_offset = build_int_cst (ref_type, 0);
	      inv_p = false;
	    }
	  else if (first_stmt_for_drptr
		   && first_stmt != first_stmt_for_drptr)
	    {
	      dataref_ptr
		= vect_create_data_ref_ptr (first_stmt_for_drptr, aggr_type,
					    0, at_loop, offset, &dummy, gsi,
					    &ptr_incr, simd_lane_access_p,
					    &inv_p, byte_offset);
	      /* Adjust the pointer by the difference to first_stmt.  */
	      data_reference_p ptrdr
		= STMT_VINFO_DATA_REF (vinfo_for_stmt (first_stmt_for_drptr));
	      tree diff = fold_convert (sizetype,
					size_binop (MINUS_EXPR,
						    DR_CONST_OFFSET (first_dr),
						    DR_CONST_OFFSET (ptrdr)));
	      dataref_ptr = bump_vector_ptr (dataref_ptr, ptr_incr, gsi,
					     stmt, diff);
	    }
	  else
	    dataref_ptr
	      = vect_create_data_ref_ptr (first_stmt, aggr_type,
					  group_size, at_loop,
					  offset, &dummy, gsi, &ptr_incr,
					  simd_lane_access_p, &inv_p,
					  byte_offset);
	}
      else if (dataref_offset)
	dataref_offset = int_const_binop (PLUS_EXPR, dataref_offset,
					  TYPE_SIZE_UNIT (aggr_type));
      else
        dataref_ptr = bump_vector_ptr (dataref_ptr, ptr_incr, gsi, stmt,
				       TYPE_SIZE_UNIT (aggr_type));

      if (grouped_load || slp_perm)
	dr_chain.create (vec_num);

      tree mask = NULL;

      if (memory_access_type == VMAT_LOAD_STORE_LANES)
	{
	  if (masked_loop_p)
	    mask = vect_get_load_mask (loop_vinfo, gsi, ncopies, vectype, j);
	  do_load_lanes (stmt, gsi, group_size, vectype, aggr_type,
			 dataref_ptr, ref_type, mask);
	}
      else
	{
	  for (i = 0; i < vec_num; i++)
	    {
	      if (masked_loop_p
		  && memory_access_type != VMAT_INVARIANT)
		mask = vect_get_load_mask (loop_vinfo, gsi, vec_num * ncopies,
					   vectype, vec_num * j + i);
	      if (i > 0)
		dataref_ptr = bump_vector_ptr (dataref_ptr, ptr_incr, gsi,
					       stmt, NULL_TREE);

	      vec_dest = vect_create_destination_var (scalar_dest, vectype);

	      /* 2. Create the vector-load in the loop.  */
	      switch (alignment_support_scheme)
		{
		case dr_aligned:
		case dr_unaligned_supported:
		  {
		    unsigned int align, misalign;

		    tree offset_arg = (dataref_offset
				       ? dataref_offset
				       : build_int_cst (ref_type, 0));

		    if (alignment_support_scheme == dr_aligned)
		      {
			gcc_assert (aligned_access_p (first_dr));
			align = DR_TARGET_ALIGNMENT (first_dr);
			misalign = 0;
		      }
		    else if (DR_MISALIGNMENT (first_dr) == -1)
		      {
			align = dr_alignment (vect_dr_behavior (first_dr));
			misalign = 0;
		      }
		    else
		      {
			align = DR_TARGET_ALIGNMENT (first_dr);
			misalign = DR_MISALIGNMENT (first_dr);
		      }
		    if (dataref_offset == NULL_TREE
			&& TREE_CODE (dataref_ptr) == SSA_NAME)
		      set_ptr_info_alignment (get_ptr_info (dataref_ptr),
					      align, misalign);
		    if (misalign)
		      align = least_bit_hwi (misalign);
		    if (mask)
		      {
			/* At present we always start a first-faulting
			   load at the first element.  */
			gcc_assert (!firstfaulting_p);
			tree ptr = build_int_cst (ref_type, align);
			gcall *call = gimple_build_call_internal
			  (IFN_MASK_LOAD, 3, dataref_ptr, ptr, mask);
			gimple_call_set_lhs (call, vec_dest);
			gimple_call_set_nothrow (call, true);
			new_stmt = call;
		      }
		    else if (firstfaulting_p)
		      {
			tree ptr = build_int_cst (ref_type, align);
			gcall *call = gimple_build_call_internal
			  (IFN_FIRSTFAULT_LOAD, 2, dataref_ptr, ptr);
			gimple_call_set_lhs (call, vec_dest);
			gimple_call_set_nothrow (call, true);
			new_stmt = call;
		      }
		    else
		      {
			data_ref = fold_build2 (MEM_REF, vectype, dataref_ptr,
						offset_arg);
			if (align < TYPE_ALIGN_UNIT (vectype))
			  TREE_TYPE (data_ref)
			    = build_aligned_type (TREE_TYPE (data_ref), align);
			new_stmt = gimple_build_assign (vec_dest, data_ref);
		      }
		    break;
		  }
		case dr_explicit_realign:
		  {
		    tree ptr, bump;

		    tree vs = size_int (TYPE_VECTOR_SUBPARTS (vectype));

		    if (compute_in_loop)
		      msq = vect_setup_realignment (first_stmt, gsi,
						    &realignment_token,
						    dr_explicit_realign,
						    dataref_ptr, NULL);

		    if (TREE_CODE (dataref_ptr) == SSA_NAME)
		      ptr = copy_ssa_name (dataref_ptr);
		    else
		      ptr = make_ssa_name (TREE_TYPE (dataref_ptr));
		    unsigned int align = DR_TARGET_ALIGNMENT (first_dr);
		    new_stmt = gimple_build_assign
				 (ptr, BIT_AND_EXPR, dataref_ptr,
				  build_int_cst
				  (TREE_TYPE (dataref_ptr),
				   -(HOST_WIDE_INT) align));
		    vect_finish_stmt_generation (stmt, new_stmt, gsi);
		    data_ref
		      = build2 (MEM_REF, vectype, ptr,
				build_int_cst (ref_type, 0));
		    tree vec_dest2
		      = vect_create_destination_var (scalar_dest, vectype);
		    new_stmt = gimple_build_assign (vec_dest2, data_ref);
		    new_temp = make_ssa_name (vec_dest2, new_stmt);
		    gimple_assign_set_lhs (new_stmt, new_temp);
		    gimple_set_vdef (new_stmt, gimple_vdef (stmt));
		    gimple_set_vuse (new_stmt, gimple_vuse (stmt));
		    vect_finish_stmt_generation (stmt, new_stmt, gsi);
		    msq = new_temp;

		    bump = size_binop (MULT_EXPR, vs,
				       TYPE_SIZE_UNIT (elem_type));
		    bump = size_binop (MINUS_EXPR, bump, size_one_node);
		    ptr = bump_vector_ptr (dataref_ptr, NULL, gsi, stmt, bump);
		    new_stmt = gimple_build_assign
				 (NULL_TREE, BIT_AND_EXPR, ptr,
				  build_int_cst
				  (TREE_TYPE (ptr), -(HOST_WIDE_INT) align));
		    ptr = copy_ssa_name (ptr, new_stmt);
		    gimple_assign_set_lhs (new_stmt, ptr);
		    vect_finish_stmt_generation (stmt, new_stmt, gsi);
		    data_ref
		      = build2 (MEM_REF, vectype, ptr,
				build_int_cst (ref_type, 0));
		    new_stmt = gimple_build_assign (vec_dest, data_ref);
		    break;
		  }
		case dr_explicit_realign_optimized:
		  {
		    if (TREE_CODE (dataref_ptr) == SSA_NAME)
		      new_temp = copy_ssa_name (dataref_ptr);
		    else
		      new_temp = make_ssa_name (TREE_TYPE (dataref_ptr));
		    unsigned int align = DR_TARGET_ALIGNMENT (first_dr);
		    new_stmt = gimple_build_assign
		      (new_temp, BIT_AND_EXPR, dataref_ptr,
		       build_int_cst (TREE_TYPE (dataref_ptr),
				      -(HOST_WIDE_INT) align));
		    vect_finish_stmt_generation (stmt, new_stmt, gsi);
		    data_ref
		      = build2 (MEM_REF, vectype, new_temp,
				build_int_cst (ref_type, 0));
		    new_stmt = gimple_build_assign (vec_dest, data_ref);
		    break;
		  }
		default:
		  gcc_unreachable ();
		}

	      new_temp = make_ssa_name (vec_dest, new_stmt);
	      if (is_gimple_call (new_stmt))
		gimple_call_set_lhs (new_stmt, new_temp);
	      else
		gimple_assign_set_lhs (new_stmt, new_temp);
	      vect_finish_stmt_generation (stmt, new_stmt, gsi);

	      /* 3. Handle explicit realignment if necessary/supported.
		 Create in loop:
		   vec_dest = realign_load (msq, lsq, realignment_token)  */
	      if (alignment_support_scheme == dr_explicit_realign_optimized
		  || alignment_support_scheme == dr_explicit_realign)
		{
		  lsq = gimple_assign_lhs (new_stmt);
		  if (!realignment_token)
		    realignment_token = dataref_ptr;
		  vec_dest = vect_create_destination_var (scalar_dest, vectype);
		  new_stmt = gimple_build_assign (vec_dest, REALIGN_LOAD_EXPR,
						  msq, lsq, realignment_token);
		  new_temp = make_ssa_name (vec_dest, new_stmt);
		  gimple_assign_set_lhs (new_stmt, new_temp);
		  vect_finish_stmt_generation (stmt, new_stmt, gsi);

		  if (alignment_support_scheme == dr_explicit_realign_optimized)
		    {
		      gcc_assert (phi);
		      if (i == vec_num - 1 && j == ncopies - 1)
			add_phi_arg (phi, lsq,
				     loop_latch_edge (containing_loop),
				     UNKNOWN_LOCATION);
		      msq = lsq;
		    }
		}

	      /* 4. Handle invariant-load.  */
	      if (inv_p && !bb_vinfo)
		{
		  gcc_assert (!grouped_load);
		  /* If we have versioned for aliasing or the loop doesn't
		     have any data dependencies that would preclude this,
		     then we are sure this is a loop invariant load and
		     thus we can insert it on the preheader edge.  */
		  if (LOOP_VINFO_NO_DATA_DEPENDENCIES (loop_vinfo)
		      && !nested_in_vect_loop
		      && hoist_defs_of_uses (stmt, loop))
		    {
		      if (dump_enabled_p ())
			{
			  dump_printf_loc (MSG_NOTE, vect_location,
					   "hoisting out of the vectorized "
					   "loop: ");
			  dump_gimple_stmt (MSG_NOTE, TDF_SLIM, stmt, 0);
			}
		      tree tem = copy_ssa_name (scalar_dest);
		      gsi_insert_on_edge_immediate
			(loop_preheader_edge (loop),
			 gimple_build_assign (tem,
					      unshare_expr
					        (gimple_assign_rhs1 (stmt))));
		      new_temp = vect_init_vector (stmt, tem, vectype, NULL);
		      new_stmt = SSA_NAME_DEF_STMT (new_temp);
		      set_vinfo_for_stmt (new_stmt,
					  new_stmt_vec_info (new_stmt, vinfo));
		    }
		  else
		    {
		      gimple_stmt_iterator gsi2 = *gsi;
		      gsi_next (&gsi2);
		      new_temp = vect_init_vector (stmt, scalar_dest,
						   vectype, &gsi2);
		      new_stmt = SSA_NAME_DEF_STMT (new_temp);
		    }
		}

	      if (memory_access_type == VMAT_CONTIGUOUS_REVERSE)
		{
		  new_temp = reverse_vector (vec_dest, new_temp, stmt, gsi);
		  new_stmt = SSA_NAME_DEF_STMT (new_temp);
		}

	      /* Collect vector loads and later create their permutation in
		 vect_transform_grouped_load ().  */
	      if (grouped_load || slp_perm)
		dr_chain.quick_push (new_temp);

	      /* Store vector loads in the corresponding SLP_NODE.  */
	      if (slp && !slp_perm)
		SLP_TREE_VEC_STMTS (slp_node).quick_push (new_stmt);

	      /* With SLP permutation we load the gaps as well, without
	         we need to skip the gaps after we manage to fully load
		 all elements.  group_gap_adj is GROUP_SIZE here.  */
	      group_elt += nunits;
	      if (may_ne (group_gap_adj, 0U) && ! slp_perm
		  && must_eq (group_elt, group_size - group_gap_adj))
		{
		  tree bump = size_binop (MULT_EXPR,
					  TYPE_SIZE_UNIT (elem_type),
					  size_int (group_gap_adj));
		  dataref_ptr = bump_vector_ptr (dataref_ptr, ptr_incr, gsi,
						 stmt, bump);
		  group_elt = 0;
		}
	    }
	  /* Bump the vector pointer to account for a gap or for excess
	     elements loaded for a permuted SLP load.  */
	  if (may_ne (group_gap_adj, 0U) && slp_perm)
	    {
	      tree bump = size_binop (MULT_EXPR,
				      TYPE_SIZE_UNIT (elem_type),
				      size_int (group_gap_adj));
	      dataref_ptr = bump_vector_ptr (dataref_ptr, ptr_incr, gsi,
					     stmt, bump);
	    }
	}

      if (slp && !slp_perm)
	continue;

      if (slp_perm)
        {
	  unsigned n_perms;
          if (!vect_transform_slp_perm_load (slp_node, dr_chain, gsi, vf,
                                             slp_node_instance, false,
					     &n_perms))
            {
              dr_chain.release ();
              return false;
            }
        }
      else
        {
          if (grouped_load)
  	    {
	      if (memory_access_type != VMAT_LOAD_STORE_LANES)
		vect_transform_grouped_load (stmt, dr_chain, group_size, gsi);
	      *vec_stmt = STMT_VINFO_VEC_STMT (stmt_info);
	    }
          else
	    {
	      if (j == 0)
	        STMT_VINFO_VEC_STMT (stmt_info) = *vec_stmt = new_stmt;
	      else
	        STMT_VINFO_RELATED_STMT (prev_stmt_info) = new_stmt;
	      prev_stmt_info = vinfo_for_stmt (new_stmt);
	    }
        }
      dr_chain.release ();
    }

  return true;
}

/* Function vect_is_simple_cond.

   Input:
   LOOP - the loop that is being vectorized.
   COND - Condition that is checked for simple use.

   Output:
   *COMP_VECTYPE - the vector type for the comparison.
   *DTS - The def types for the arguments of the comparison

   Returns whether a COND can be vectorized.  Checks whether
   condition operands are supportable using vec_is_simple_use.  */

static bool
vect_is_simple_cond (tree cond, vec_info *vinfo,
		     tree *comp_vectype, enum vect_def_type *dts)
{
  tree lhs, rhs;
  tree vectype1 = NULL_TREE, vectype2 = NULL_TREE;

  /* Mask case.  */
  if (TREE_CODE (cond) == SSA_NAME
      && VECT_SCALAR_BOOLEAN_TYPE_P (TREE_TYPE (cond)))
    {
      gimple *lhs_def_stmt = SSA_NAME_DEF_STMT (cond);
      if (!vect_is_simple_use (cond, vinfo, &lhs_def_stmt,
			       &dts[0], comp_vectype)
	  || !*comp_vectype
	  || !VECTOR_BOOLEAN_TYPE_P (*comp_vectype))
	return false;
      return true;
    }

  if (!COMPARISON_CLASS_P (cond))
    return false;

  lhs = TREE_OPERAND (cond, 0);
  rhs = TREE_OPERAND (cond, 1);

  if (TREE_CODE (lhs) == SSA_NAME)
    {
      gimple *lhs_def_stmt = SSA_NAME_DEF_STMT (lhs);
      if (!vect_is_simple_use (lhs, vinfo, &lhs_def_stmt, &dts[0], &vectype1))
	return false;
    }
  else if (TREE_CODE (lhs) == INTEGER_CST || TREE_CODE (lhs) == REAL_CST
	   || TREE_CODE (lhs) == FIXED_CST)
    dts[0] = vect_constant_def;
  else
    return false;

  if (TREE_CODE (rhs) == SSA_NAME)
    {
      gimple *rhs_def_stmt = SSA_NAME_DEF_STMT (rhs);
      if (!vect_is_simple_use (rhs, vinfo, &rhs_def_stmt, &dts[1], &vectype2))
	return false;
    }
  else if (TREE_CODE (rhs) == INTEGER_CST || TREE_CODE (rhs) == REAL_CST
	   || TREE_CODE (rhs) == FIXED_CST)
    dts[1] = vect_constant_def;
  else
    return false;

  if (vectype1 && vectype2
      && may_ne (TYPE_VECTOR_SUBPARTS (vectype1),
		 TYPE_VECTOR_SUBPARTS (vectype2)))
    return false;

  *comp_vectype = vectype1 ? vectype1 : vectype2;
  return true;
}

/* vectorizable_condition.

   Check if STMT is conditional modify expression that can be vectorized.
   If VEC_STMT is also passed, vectorize the STMT: create a vectorized
   stmt using VEC_COND_EXPR  to replace it, put it in VEC_STMT, and insert it
   at GSI.

   When STMT is vectorized as nested cycle, REDUC_DEF is the vector variable
   to be used at REDUC_INDEX (in then clause if REDUC_INDEX is 1, and in
   else clause if it is 2).

   Return FALSE if not a vectorizable STMT, TRUE otherwise.  */

bool
vectorizable_condition (gimple *stmt, gimple_stmt_iterator *gsi,
			gimple **vec_stmt, tree reduc_def, int reduc_index,
			slp_tree slp_node)
{
  tree scalar_dest = NULL_TREE;
  tree vec_dest = NULL_TREE;
  tree cond_expr, cond_expr0 = NULL_TREE, cond_expr1 = NULL_TREE;
  tree then_clause, else_clause;
  stmt_vec_info stmt_info = vinfo_for_stmt (stmt);
  tree comp_vectype = NULL_TREE;
  tree vec_cond_lhs = NULL_TREE, vec_cond_rhs = NULL_TREE;
  tree vec_then_clause = NULL_TREE, vec_else_clause = NULL_TREE;
  tree vec_compare;
  tree new_temp;
  loop_vec_info loop_vinfo = STMT_VINFO_LOOP_VINFO (stmt_info);
  enum vect_def_type dts[4]
    = {vect_unknown_def_type, vect_unknown_def_type,
       vect_unknown_def_type, vect_unknown_def_type};
  int ndts = 4;
  int ncopies;
  enum tree_code code, cond_code, bitop1 = NOP_EXPR, bitop2 = NOP_EXPR;
  stmt_vec_info prev_stmt_info = NULL;
  int i, j;
  bb_vec_info bb_vinfo = STMT_VINFO_BB_VINFO (stmt_info);
  vec<tree> vec_oprnds0 = vNULL;
  vec<tree> vec_oprnds1 = vNULL;
  vec<tree> vec_oprnds2 = vNULL;
  vec<tree> vec_oprnds3 = vNULL;
  tree vec_cmp_type;
  bool masked = false;

  if (reduc_index && STMT_SLP_TYPE (stmt_info))
    return false;

  vect_reduction_type reduction_type
    = STMT_VINFO_VEC_REDUCTION_TYPE (stmt_info);
  if (!REDUCTION_IS_COND_REDUCTION_P (reduction_type))
    {
      if (!STMT_VINFO_RELEVANT_P (stmt_info) && !bb_vinfo)
	return false;

      if (STMT_VINFO_DEF_TYPE (stmt_info) != vect_internal_def
	  && !(STMT_VINFO_DEF_TYPE (stmt_info) == vect_nested_cycle
	       && reduc_def))
	return false;

      /* FORNOW: not yet supported.  */
      if (STMT_VINFO_LIVE_P (stmt_info))
	{
	  if (dump_enabled_p ())
	    dump_printf_loc (MSG_MISSED_OPTIMIZATION, vect_location,
			     "value used after loop.\n");
	  return false;
	}
    }

  /* Is vectorizable conditional operation?  */
  if (!is_gimple_assign (stmt))
    return false;

  code = gimple_assign_rhs_code (stmt);

  if (code != COND_EXPR)
    return false;

  tree vectype = STMT_VINFO_VECTYPE (stmt_info);
  tree vectype1 = NULL_TREE, vectype2 = NULL_TREE;

  if (slp_node)
    ncopies = 1;
  else
    ncopies = vect_get_num_copies (loop_vinfo, vectype);

  gcc_assert (ncopies >= 1);
  if (reduc_index && ncopies > 1)
    return false; /* FORNOW */

  cond_expr = gimple_assign_rhs1 (stmt);
  then_clause = gimple_assign_rhs2 (stmt);
  else_clause = gimple_assign_rhs3 (stmt);

  if (!vect_is_simple_cond (cond_expr, stmt_info->vinfo,
			    &comp_vectype, &dts[0])
      || !comp_vectype)
    return false;

  gimple *def_stmt;
  if (!vect_is_simple_use (then_clause, stmt_info->vinfo, &def_stmt, &dts[2],
			   &vectype1))
    return false;
  if (!vect_is_simple_use (else_clause, stmt_info->vinfo, &def_stmt, &dts[3],
			   &vectype2))
    return false;

  if (vectype1 && !useless_type_conversion_p (vectype, vectype1))
    return false;

  if (vectype2 && !useless_type_conversion_p (vectype, vectype2))
    return false;

  masked = !COMPARISON_CLASS_P (cond_expr);
  vec_cmp_type = build_same_sized_truth_vector_type (comp_vectype);

  if (vec_cmp_type == NULL_TREE)
    return false;

  cond_code = TREE_CODE (cond_expr);
  if (!masked)
    {
      cond_expr0 = TREE_OPERAND (cond_expr, 0);
      cond_expr1 = TREE_OPERAND (cond_expr, 1);
    }

  if (!masked && VECTOR_BOOLEAN_TYPE_P (comp_vectype))
    {
      /* Boolean values may have another representation in vectors
	 and therefore we prefer bit operations over comparison for
	 them (which also works for scalar masks).  We store opcodes
	 to use in bitop1 and bitop2.  Statement is vectorized as
	 BITOP2 (rhs1 BITOP1 rhs2) or rhs1 BITOP2 (BITOP1 rhs2)
	 depending on bitop1 and bitop2 arity.  */
      switch (cond_code)
	{
	case GT_EXPR:
	  bitop1 = BIT_NOT_EXPR;
	  bitop2 = BIT_AND_EXPR;
	  break;
	case GE_EXPR:
	  bitop1 = BIT_NOT_EXPR;
	  bitop2 = BIT_IOR_EXPR;
	  break;
	case LT_EXPR:
	  bitop1 = BIT_NOT_EXPR;
	  bitop2 = BIT_AND_EXPR;
	  std::swap (cond_expr0, cond_expr1);
	  break;
	case LE_EXPR:
	  bitop1 = BIT_NOT_EXPR;
	  bitop2 = BIT_IOR_EXPR;
	  std::swap (cond_expr0, cond_expr1);
	  break;
	case NE_EXPR:
	  bitop1 = BIT_XOR_EXPR;
	  break;
	case EQ_EXPR:
	  bitop1 = BIT_XOR_EXPR;
	  bitop2 = BIT_NOT_EXPR;
	  break;
	default:
	  return false;
	}
      cond_code = SSA_NAME;
    }

  if (!vec_stmt)
    {
      STMT_VINFO_TYPE (stmt_info) = condition_vec_info_type;
      if (bitop1 != NOP_EXPR)
	{
	  machine_mode mode = TYPE_MODE (comp_vectype);
	  optab optab;

	  optab = optab_for_tree_code (bitop1, comp_vectype, optab_default);
	  if (!optab || optab_handler (optab, mode) == CODE_FOR_nothing)
	    return false;

	  if (bitop2 != NOP_EXPR)
	    {
	      optab = optab_for_tree_code (bitop2, comp_vectype,
					   optab_default);
	      if (!optab || optab_handler (optab, mode) == CODE_FOR_nothing)
		return false;
	    }
	}
      if (expand_vec_cond_expr_p (vectype, comp_vectype,
				     cond_code))
	{
	  vect_model_simple_cost (stmt_info, ncopies, dts, ndts, NULL, NULL);
	  return true;
	}
      return false;
    }

  /* Transform.  */

  if (!slp_node)
    {
      vec_oprnds0.create (1);
      vec_oprnds1.create (1);
      vec_oprnds2.create (1);
      vec_oprnds3.create (1);
    }

  /* Handle def.  */
  scalar_dest = gimple_assign_lhs (stmt);
  if (reduction_type != COND_REDUCTION_CLASTB)
    vec_dest = vect_create_destination_var (scalar_dest, vectype);

  /* Handle cond expr.  */
  for (j = 0; j < ncopies; j++)
    {
      gimple *new_stmt = NULL;
      if (j == 0)
	{
          if (slp_node)
            {
              auto_vec<tree, 4> ops;
	      auto_vec<vec<tree>, 4> vec_defs;

	      if (masked)
		ops.safe_push (cond_expr);
	      else
		{
		  ops.safe_push (cond_expr0);
		  ops.safe_push (cond_expr1);
		}
              ops.safe_push (then_clause);
              ops.safe_push (else_clause);
              vect_get_slp_defs (ops, slp_node, &vec_defs);
	      vec_oprnds3 = vec_defs.pop ();
	      vec_oprnds2 = vec_defs.pop ();
	      if (!masked)
		vec_oprnds1 = vec_defs.pop ();
	      vec_oprnds0 = vec_defs.pop ();
            }
          else
            {
	      gimple *gtemp;
	      if (masked)
		{
		  vec_cond_lhs
		    = vect_get_vec_def_for_operand (cond_expr, stmt,
						    comp_vectype);
		  vect_is_simple_use (cond_expr, stmt_info->vinfo,
				      &gtemp, &dts[0]);
		}
	      else
		{
		  vec_cond_lhs
		    = vect_get_vec_def_for_operand (cond_expr0,
						    stmt, comp_vectype);
		  vect_is_simple_use (cond_expr0, loop_vinfo, &gtemp, &dts[0]);

		  vec_cond_rhs
		    = vect_get_vec_def_for_operand (cond_expr1,
						    stmt, comp_vectype);
		  vect_is_simple_use (cond_expr1, loop_vinfo, &gtemp, &dts[1]);
		}
	      if (reduc_index == 1)
		vec_then_clause = reduc_def;
	      else
		{
		  vec_then_clause = vect_get_vec_def_for_operand (then_clause,
								  stmt);
	          vect_is_simple_use (then_clause, loop_vinfo,
				      &gtemp, &dts[2]);
		}
	      if (reduc_index == 2)
		vec_else_clause = reduc_def;
	      else
		{
		  vec_else_clause = vect_get_vec_def_for_operand (else_clause,
								  stmt);
		  vect_is_simple_use (else_clause, loop_vinfo, &gtemp, &dts[3]);
		}
	    }
	}
      else
	{
	  vec_cond_lhs
	    = vect_get_vec_def_for_stmt_copy (dts[0],
					      vec_oprnds0.pop ());
	  if (!masked)
	    vec_cond_rhs
	      = vect_get_vec_def_for_stmt_copy (dts[1],
						vec_oprnds1.pop ());

	  vec_then_clause = vect_get_vec_def_for_stmt_copy (dts[2],
							    vec_oprnds2.pop ());
	  vec_else_clause = vect_get_vec_def_for_stmt_copy (dts[3],
							    vec_oprnds3.pop ());
	}

      if (!slp_node)
        {
	  vec_oprnds0.quick_push (vec_cond_lhs);
	  if (!masked)
	    vec_oprnds1.quick_push (vec_cond_rhs);
	  vec_oprnds2.quick_push (vec_then_clause);
	  vec_oprnds3.quick_push (vec_else_clause);
	}

      /* Arguments are ready.  Create the new vector stmt.  */
      FOR_EACH_VEC_ELT (vec_oprnds0, i, vec_cond_lhs)
        {
          vec_then_clause = vec_oprnds2[i];
          vec_else_clause = vec_oprnds3[i];

	  if (masked)
	    vec_compare = vec_cond_lhs;
	  else
	    {
	      vec_cond_rhs = vec_oprnds1[i];
	      if (bitop1 == NOP_EXPR)
		vec_compare = build2 (cond_code, vec_cmp_type,
				      vec_cond_lhs, vec_cond_rhs);
	      else
		{
		  new_temp = make_ssa_name (vec_cmp_type);
		  if (bitop1 == BIT_NOT_EXPR)
		    new_stmt = gimple_build_assign (new_temp, bitop1,
						    vec_cond_rhs);
		  else
		    new_stmt
		      = gimple_build_assign (new_temp, bitop1, vec_cond_lhs,
					     vec_cond_rhs);
		  vect_finish_stmt_generation (stmt, new_stmt, gsi);
		  if (bitop2 == NOP_EXPR)
		    vec_compare = new_temp;
		  else if (bitop2 == BIT_NOT_EXPR)
		    {
		      /* Instead of doing ~x ? y : z do x ? z : y.  */
		      vec_compare = new_temp;
		      std::swap (vec_then_clause, vec_else_clause);
		    }
		  else
		    {
		      vec_compare = make_ssa_name (vec_cmp_type);
		      new_stmt
			= gimple_build_assign (vec_compare, bitop2,
					       vec_cond_lhs, new_temp);
		      vect_finish_stmt_generation (stmt, new_stmt, gsi);
		    }
		}
	    }
	  if (reduction_type == COND_REDUCTION_CLASTB)
	    {
	      if (!is_gimple_val (vec_compare))
		{
		  tree vec_compare_name = make_ssa_name (vec_cmp_type);
		  new_stmt = gimple_build_assign (vec_compare_name,
						  vec_compare);
		  vect_finish_stmt_generation (stmt, new_stmt, gsi);
		  vec_compare = vec_compare_name;
		}
	      gcc_assert (reduc_index == 2);
	      new_stmt = gimple_build_call_internal
		(IFN_CLASTB, 3, vec_compare, else_clause, vec_then_clause);
	      gimple_call_set_lhs (new_stmt, scalar_dest);
	      SSA_NAME_DEF_STMT (scalar_dest) = new_stmt;
	      if (stmt == gsi_stmt (*gsi))
		vect_finish_replace_stmt (stmt, new_stmt);
	      else
		{
		  /* In this case we're moving the definition to later in the
		     block.  That doesn't matter because the only uses of the
		     lhs are in phi statements.  */
		  gimple_stmt_iterator old_gsi = gsi_for_stmt (stmt);
		  gsi_remove (&old_gsi, true);
		  vect_finish_stmt_generation (stmt, new_stmt, gsi);
		}
	    }
	  else
	    {
	      new_temp = make_ssa_name (vec_dest);
	      new_stmt = gimple_build_assign (new_temp, VEC_COND_EXPR,
					      vec_compare, vec_then_clause,
					      vec_else_clause);
	      vect_finish_stmt_generation (stmt, new_stmt, gsi);
	    }
          if (slp_node)
            SLP_TREE_VEC_STMTS (slp_node).quick_push (new_stmt);
        }

        if (slp_node)
          continue;

        if (j == 0)
          STMT_VINFO_VEC_STMT (stmt_info) = *vec_stmt = new_stmt;
        else
          STMT_VINFO_RELATED_STMT (prev_stmt_info) = new_stmt;

        prev_stmt_info = vinfo_for_stmt (new_stmt);
    }

  vec_oprnds0.release ();
  vec_oprnds1.release ();
  vec_oprnds2.release ();
  vec_oprnds3.release ();

  return true;
}

/* vectorizable_comparison.

   Check if STMT is comparison expression that can be vectorized.
   If VEC_STMT is also passed, vectorize the STMT: create a vectorized
   comparison, put it in VEC_STMT, and insert it at GSI.

   Return FALSE if not a vectorizable STMT, TRUE otherwise.  */

static bool
vectorizable_comparison (gimple *stmt, gimple_stmt_iterator *gsi,
			 gimple **vec_stmt, tree reduc_def,
			 slp_tree slp_node)
{
  tree rhs1, rhs2;
  stmt_vec_info stmt_info = vinfo_for_stmt (stmt);
  tree vectype1 = NULL_TREE, vectype2 = NULL_TREE;
  tree vectype = STMT_VINFO_VECTYPE (stmt_info);
  tree vec_rhs1 = NULL_TREE, vec_rhs2 = NULL_TREE;
  loop_vec_info loop_vinfo = STMT_VINFO_LOOP_VINFO (stmt_info);
  enum vect_def_type dts[2] = {vect_unknown_def_type, vect_unknown_def_type};
  int ndts = 2;
  poly_uint64 nunits;
  int ncopies;
  enum tree_code code, bitop1 = NOP_EXPR, bitop2 = NOP_EXPR;
  stmt_vec_info prev_stmt_info = NULL;
  int i, j;
  bb_vec_info bb_vinfo = STMT_VINFO_BB_VINFO (stmt_info);
  vec<tree> vec_oprnds0 = vNULL;
  vec<tree> vec_oprnds1 = vNULL;
  gimple *def_stmt;
  tree mask_type;
  tree mask;

  if (!STMT_VINFO_RELEVANT_P (stmt_info) && !bb_vinfo)
    return false;

  if (!vectype || !VECTOR_BOOLEAN_TYPE_P (vectype))
    return false;

  mask_type = vectype;
  nunits = TYPE_VECTOR_SUBPARTS (vectype);

  if (slp_node)
    ncopies = 1;
  else
    ncopies = vect_get_num_copies (loop_vinfo, vectype);
<<<<<<< HEAD
=======

>>>>>>> 4a85c0b1
  gcc_assert (ncopies >= 1);

  if (STMT_VINFO_DEF_TYPE (stmt_info) != vect_internal_def
      && !(STMT_VINFO_DEF_TYPE (stmt_info) == vect_nested_cycle
	   && reduc_def))
    return false;

  if (STMT_VINFO_LIVE_P (stmt_info))
    {
      if (dump_enabled_p ())
	dump_printf_loc (MSG_MISSED_OPTIMIZATION, vect_location,
			 "value used after loop.\n");
      return false;
    }

  if (is_gimple_assign (stmt))
    {
      code = gimple_assign_rhs_code (stmt);
      rhs1 = gimple_assign_rhs1 (stmt);
      rhs2 = gimple_assign_rhs2 (stmt);
    }
  else if (gimple_code (stmt) == GIMPLE_COND)
    {
      gcc_assert (LOOP_VINFO_SPECULATIVE_EXECUTION (loop_vinfo));

      /* TODO: Support more complex loops with more than one gcond stmt.  */
      struct loop *loop = LOOP_VINFO_LOOP (loop_vinfo);
      gcc_assert (stmt == get_loop_exit_condition (loop));

      rhs1 = gimple_cond_lhs (stmt);
      rhs2 = gimple_cond_rhs (stmt);

      code = gimple_cond_code (stmt);
      edge exit_edge = single_exit (loop);
      if (exit_edge->flags & EDGE_FALSE_VALUE)
	{
	  /* We want to invert the code and generate a mask such that if any
	     bit is true the exit condition is met.  */
	  bool honor_nans = FLOAT_TYPE_P (TREE_TYPE (rhs1));
	  code = invert_tree_comparison (code, honor_nans);
	  if (code == ERROR_MARK)
	    {
	      if (dump_enabled_p ())
		dump_printf_loc (MSG_MISSED_OPTIMIZATION, vect_location,
				 "Cannot invert condition code.  Loop cannot "
				 "be speculatively executed.\n");
	      return false;
	    }
	}

      if (optab_handler (cbranch_optab, TYPE_MODE (vectype))
	  == CODE_FOR_nothing)
	{
	  if (dump_enabled_p ())
	    dump_printf_loc (MSG_MISSED_OPTIMIZATION, vect_location,
			     "Target does not support testing a mask.\n");
	  return false;
	}
    }
  else
    return false;

  if (TREE_CODE_CLASS (code) != tcc_comparison)
    return false;

  if (!vect_is_simple_use (rhs1, stmt_info->vinfo, &def_stmt,
			   &dts[0], &vectype1))
    return false;

  if (!vect_is_simple_use (rhs2, stmt_info->vinfo, &def_stmt,
			   &dts[1], &vectype2))
    return false;

  if (vectype1 && vectype2
      && may_ne (TYPE_VECTOR_SUBPARTS (vectype1),
		 TYPE_VECTOR_SUBPARTS (vectype2)))
    return false;

  vectype = vectype1 ? vectype1 : vectype2;

  /* Invariant comparison.  */
  if (!vectype)
    {
      vectype = get_vectype_for_scalar_type (TREE_TYPE (rhs1));
      if (may_ne (TYPE_VECTOR_SUBPARTS (vectype), nunits))
	return false;
    }
  else if (may_ne (nunits, TYPE_VECTOR_SUBPARTS (vectype)))
    return false;

  /* Can't compare mask and non-mask types.  */
  if (vectype1 && vectype2
      && (VECTOR_BOOLEAN_TYPE_P (vectype1) ^ VECTOR_BOOLEAN_TYPE_P (vectype2)))
    return false;

  /* Boolean values may have another representation in vectors
     and therefore we prefer bit operations over comparison for
     them (which also works for scalar masks).  We store opcodes
     to use in bitop1 and bitop2.  Statement is vectorized as
       BITOP2 (rhs1 BITOP1 rhs2) or
       rhs1 BITOP2 (BITOP1 rhs2)
     depending on bitop1 and bitop2 arity.  */
  if (VECTOR_BOOLEAN_TYPE_P (vectype))
    {
      if (code == GT_EXPR)
	{
	  bitop1 = BIT_NOT_EXPR;
	  bitop2 = BIT_AND_EXPR;
	}
      else if (code == GE_EXPR)
	{
	  bitop1 = BIT_NOT_EXPR;
	  bitop2 = BIT_IOR_EXPR;
	}
      else if (code == LT_EXPR)
	{
	  bitop1 = BIT_NOT_EXPR;
	  bitop2 = BIT_AND_EXPR;
	  std::swap (rhs1, rhs2);
	  std::swap (dts[0], dts[1]);
	}
      else if (code == LE_EXPR)
	{
	  bitop1 = BIT_NOT_EXPR;
	  bitop2 = BIT_IOR_EXPR;
	  std::swap (rhs1, rhs2);
	  std::swap (dts[0], dts[1]);
	}
      else
	{
	  bitop1 = BIT_XOR_EXPR;
	  if (code == EQ_EXPR)
	    bitop2 = BIT_NOT_EXPR;
	}
    }

  if (!vec_stmt)
    {
      STMT_VINFO_TYPE (stmt_info) = comparison_vec_info_type;
      vect_model_simple_cost (stmt_info, ncopies * (1 + (bitop2 != NOP_EXPR)),
			      dts, ndts, NULL, NULL);

      /* First-faulting loops need to AND the comparison result with the
	 mask of elements that didn't fault.  Other speculative loops need
	 to AND it with the mask of active values.  */
      if (LOOP_VINFO_CAN_FULLY_MASK_P (loop_vinfo)
	  && LOOP_VINFO_SPECULATIVE_EXECUTION (loop_vinfo)
	  && !LOOP_VINFO_FIRSTFAULTING_EXECUTION (loop_vinfo))
	{
	  tree final_type = vect_mask_type_for_speculation (loop_vinfo);
	  vect_record_loop_mask (loop_vinfo, &LOOP_VINFO_MASKS (loop_vinfo),
				 1, final_type);
	}

      if (bitop1 == NOP_EXPR)
	return expand_vec_cmp_expr_p (vectype, mask_type, code);
      else
	{
	  machine_mode mode = TYPE_MODE (vectype);
	  optab optab;

	  optab = optab_for_tree_code (bitop1, vectype, optab_default);
	  if (!optab || optab_handler (optab, mode) == CODE_FOR_nothing)
	    return false;

	  if (bitop2 != NOP_EXPR)
	    {
	      optab = optab_for_tree_code (bitop2, vectype, optab_default);
	      if (!optab || optab_handler (optab, mode) == CODE_FOR_nothing)
		return false;
	    }
	  return true;
	}
    }

  /* Transform.  */
  if (!slp_node)
    {
      vec_oprnds0.create (1);
      vec_oprnds1.create (1);
    }

  /* Handle def.  */
  if (is_gimple_assign (stmt))
    {
      tree lhs = gimple_assign_lhs (stmt);
      mask = vect_create_destination_var (lhs, mask_type);
    }
  else
    mask = NULL_TREE;

  bool masked_speculative_p
    = (LOOP_VINFO_SPECULATIVE_EXECUTION (loop_vinfo)
       && (LOOP_VINFO_MASK_SKIP_NITERS (loop_vinfo)
	   || LOOP_VINFO_FIRSTFAULTING_EXECUTION (loop_vinfo)));

  /* Pick an array of masks to use as the comparison results that feed
     a GIMPLE_COND.  If all input elements are valid, we can operate
     directly on the exit masks array.  If masking is needed, first
     build a temporary array of unmasked results and then apply the
     mask to it.

     This is ignored (and cheap) if the statement isn't a GIMPLE_COND.  */
  auto_vec<tree, 16> cmp_results;

  /* Handle cmp expr.  */
  for (j = 0; j < ncopies; j++)
    {
      gassign *new_stmt = NULL;
      if (j == 0)
	{
	  if (slp_node)
	    {
	      auto_vec<tree, 2> ops;
	      auto_vec<vec<tree>, 2> vec_defs;

	      ops.safe_push (rhs1);
	      ops.safe_push (rhs2);
	      vect_get_slp_defs (ops, slp_node, &vec_defs);
	      vec_oprnds1 = vec_defs.pop ();
	      vec_oprnds0 = vec_defs.pop ();
	    }
	  else
	    {
	      vec_rhs1 = vect_get_vec_def_for_operand (rhs1, stmt, vectype);
	      vec_rhs2 = vect_get_vec_def_for_operand (rhs2, stmt, vectype);
	    }
	}
      else
	{
	  vec_rhs1 = vect_get_vec_def_for_stmt_copy (dts[0],
						     vec_oprnds0.pop ());
	  vec_rhs2 = vect_get_vec_def_for_stmt_copy (dts[1],
						     vec_oprnds1.pop ());
	}

      if (!slp_node)
	{
	  vec_oprnds0.quick_push (vec_rhs1);
	  vec_oprnds1.quick_push (vec_rhs2);
	}

      /* Arguments are ready.  Create the new vector stmt.  */
      FOR_EACH_VEC_ELT (vec_oprnds0, i, vec_rhs1)
	{
	  vec_rhs2 = vec_oprnds1[i];

	  tree cmp_res = (mask != NULL_TREE
			  ? make_ssa_name (mask)
			  : make_ssa_name (mask_type));
	  if (bitop1 == NOP_EXPR)
	    {
	      new_stmt = gimple_build_assign (cmp_res, code,
					      vec_rhs1, vec_rhs2);
	      vect_finish_stmt_generation (stmt, new_stmt, gsi);
	    }
	  else
	    {
	      tree bitop1_res = (bitop2 == NOP_EXPR
				 ? cmp_res
				 : make_ssa_name (TREE_TYPE (cmp_res)));
	      if (bitop1 == BIT_NOT_EXPR)
		new_stmt = gimple_build_assign (bitop1_res, bitop1, vec_rhs2);
	      else
		new_stmt = gimple_build_assign (bitop1_res, bitop1, vec_rhs1,
						vec_rhs2);
	      vect_finish_stmt_generation (stmt, new_stmt, gsi);
	      if (bitop2 != NOP_EXPR)
		{
		  if (bitop2 == BIT_NOT_EXPR)
		    new_stmt = gimple_build_assign (cmp_res, bitop2,
						    bitop1_res);
		  else
		    new_stmt = gimple_build_assign (cmp_res, bitop2,
						    vec_rhs1, bitop1_res);
		  vect_finish_stmt_generation (stmt, new_stmt, gsi);
		}
	    }

	  if (slp_node)
	    SLP_TREE_VEC_STMTS (slp_node).quick_push (new_stmt);

	  cmp_results.safe_push (cmp_res);
	}

      if (slp_node)
	continue;

      if (j == 0)
	STMT_VINFO_VEC_STMT (stmt_info) = *vec_stmt = new_stmt;
      else
	STMT_VINFO_RELATED_STMT (prev_stmt_info) = new_stmt;

      prev_stmt_info = vinfo_for_stmt (new_stmt);
    }

  vec_oprnds0.release ();
  vec_oprnds1.release ();

  if (gimple_code (stmt) == GIMPLE_COND)
    {
      gcc_assert (LOOP_VINFO_SPECULATIVE_EXECUTION (loop_vinfo));

      struct loop *loop = LOOP_VINFO_LOOP (loop_vinfo);
      gcond *cond = get_loop_exit_condition (loop);
      gcc_assert (cond);
      gimple_stmt_iterator loop_cond_gsi = gsi_for_stmt (cond);

      tree cmp_res = vect_demote_masks (&loop_cond_gsi, &cmp_results);
      mask_type = TREE_TYPE (cmp_res);
      if (masked_speculative_p)
	{
	  /* Work out which elements of the unmasked result are valid.  */
	  if (LOOP_VINFO_FIRSTFAULTING_EXECUTION (loop_vinfo))
	    mask = LOOP_VINFO_NONFAULTING (loop_vinfo).mask;
	  else
	    mask = vect_get_loop_mask (gsi, &LOOP_VINFO_MASKS (loop_vinfo),
				       1, mask_type, 0);

	  /* Get the mask of values that actually matter.  */
	  tree masked_res = make_ssa_name (mask_type);
	  gimple *tmp_stmt = gimple_build_assign (masked_res, BIT_AND_EXPR,
						  cmp_res, mask);
	  gsi_insert_before (&loop_cond_gsi, tmp_stmt, GSI_SAME_STMT);
	  cmp_res = masked_res;
	}
      LOOP_VINFO_EXIT_TEST_MASK (loop_vinfo) = cmp_res;

      /* Get a boolean result that tells us whether to iterate.  It's easier
	 to modify the condition in-place than to generate a new one and
	 delete the old one.  */
      edge exit_edge = single_exit (loop);
      tree_code code = (exit_edge->flags & EDGE_TRUE_VALUE) ? NE_EXPR : EQ_EXPR;
      tree zero_mask = build_zero_cst (mask_type);
      gimple_cond_set_condition (cond, code, cmp_res, zero_mask);
      update_stmt (cond);
    }

  return true;
}

/* If SLP_NODE is nonnull, return true if vectorizable_live_operation
   can handle all live statements in the node.  Otherwise return true
   if STMT is not live or if vectorizable_live_operation can handle it.
   GSI and VEC_STMT are as for vectorizable_live_operation.  */

bool
can_vectorize_live_stmts (gimple *stmt, gimple_stmt_iterator *gsi,
			  slp_tree slp_node, gimple **vec_stmt)
{
  if (slp_node)
    {
      gimple *slp_stmt;
      unsigned int i;
      FOR_EACH_VEC_ELT (SLP_TREE_SCALAR_STMTS (slp_node), i, slp_stmt)
	{
	  stmt_vec_info slp_stmt_info = vinfo_for_stmt (slp_stmt);
	  if (STMT_VINFO_LIVE_P (slp_stmt_info)
	      && !vectorizable_live_operation (slp_stmt, gsi, slp_node, i,
					       vec_stmt))
	    return false;
	}
    }
  else if (STMT_VINFO_LIVE_P (vinfo_for_stmt (stmt))
	   && !vectorizable_live_operation (stmt, gsi, slp_node, -1, vec_stmt))
    return false;

  return true;
}

/* Make sure the statement is vectorizable.  */

bool
vect_analyze_stmt (gimple *stmt, bool *need_to_vectorize, slp_tree node,
		   slp_instance node_instance)
{
  stmt_vec_info stmt_info = vinfo_for_stmt (stmt);
  bb_vec_info bb_vinfo = STMT_VINFO_BB_VINFO (stmt_info);
  enum vect_relevant relevance = STMT_VINFO_RELEVANT (stmt_info);
  bool ok;
  gimple *pattern_stmt;
  gimple_seq pattern_def_seq;

  if (dump_enabled_p ())
    {
      dump_printf_loc (MSG_NOTE, vect_location, "==> examining statement: ");
      dump_gimple_stmt (MSG_NOTE, TDF_SLIM, stmt, 0);
    }

  if (gimple_has_volatile_ops (stmt))
    {
      if (dump_enabled_p ())
        dump_printf_loc (MSG_MISSED_OPTIMIZATION, vect_location,
                         "not vectorized: stmt has volatile operands\n");

      return false;
    }

  /* Skip stmts that do not need to be vectorized. In loops this is expected
     to include:
     - the COND_EXPR which is the loop exit condition
     - any LABEL_EXPRs in the loop
     - computations that are used only for array indexing or loop control.
     In basic blocks we only analyze statements that are a part of some SLP
     instance, therefore, all the statements are relevant.

     Pattern statement needs to be analyzed instead of the original statement
     if the original statement is not relevant.  Otherwise, we analyze both
     statements.  In basic blocks we are called from some SLP instance
     traversal, don't analyze pattern stmts instead, the pattern stmts
     already will be part of SLP instance.  */

  pattern_stmt = STMT_VINFO_RELATED_STMT (stmt_info);
  if (!STMT_VINFO_RELEVANT_P (stmt_info)
      && !STMT_VINFO_LIVE_P (stmt_info))
    {
      if (STMT_VINFO_IN_PATTERN_P (stmt_info)
          && pattern_stmt
          && (STMT_VINFO_RELEVANT_P (vinfo_for_stmt (pattern_stmt))
              || STMT_VINFO_LIVE_P (vinfo_for_stmt (pattern_stmt))))
        {
          /* Analyze PATTERN_STMT instead of the original stmt.  */
          stmt = pattern_stmt;
          stmt_info = vinfo_for_stmt (pattern_stmt);
          if (dump_enabled_p ())
            {
              dump_printf_loc (MSG_NOTE, vect_location,
                               "==> examining pattern statement: ");
              dump_gimple_stmt (MSG_NOTE, TDF_SLIM, stmt, 0);
            }
        }
      else
        {
          if (dump_enabled_p ())
            dump_printf_loc (MSG_NOTE, vect_location, "irrelevant.\n");

          return true;
        }
    }
  else if (STMT_VINFO_IN_PATTERN_P (stmt_info)
	   && node == NULL
           && pattern_stmt
           && (STMT_VINFO_RELEVANT_P (vinfo_for_stmt (pattern_stmt))
               || STMT_VINFO_LIVE_P (vinfo_for_stmt (pattern_stmt))))
    {
      /* Analyze PATTERN_STMT too.  */
      if (dump_enabled_p ())
        {
          dump_printf_loc (MSG_NOTE, vect_location,
                           "==> examining pattern statement: ");
          dump_gimple_stmt (MSG_NOTE, TDF_SLIM, stmt, 0);
        }

      if (!vect_analyze_stmt (pattern_stmt, need_to_vectorize, node,
			      node_instance))
        return false;
   }

  if (is_pattern_stmt_p (stmt_info)
      && node == NULL
      && (pattern_def_seq = STMT_VINFO_PATTERN_DEF_SEQ (stmt_info)))
    {
      gimple_stmt_iterator si;

      for (si = gsi_start (pattern_def_seq); !gsi_end_p (si); gsi_next (&si))
	{
	  gimple *pattern_def_stmt = gsi_stmt (si);
	  if (STMT_VINFO_RELEVANT_P (vinfo_for_stmt (pattern_def_stmt))
	      || STMT_VINFO_LIVE_P (vinfo_for_stmt (pattern_def_stmt)))
	    {
	      /* Analyze def stmt of STMT if it's a pattern stmt.  */
	      if (dump_enabled_p ())
		{
		  dump_printf_loc (MSG_NOTE, vect_location,
                                   "==> examining pattern def statement: ");
		  dump_gimple_stmt (MSG_NOTE, TDF_SLIM, pattern_def_stmt, 0);
		}

	      if (!vect_analyze_stmt (pattern_def_stmt,
				      need_to_vectorize, node, node_instance))
		return false;
	    }
	}
    }

  switch (STMT_VINFO_DEF_TYPE (stmt_info))
    {
      case vect_internal_def:
        break;

      case vect_reduction_def:
      case vect_nested_cycle:
         gcc_assert (!bb_vinfo
		     && (relevance == vect_used_in_outer
			 || relevance == vect_used_in_outer_by_reduction
			 || relevance == vect_used_by_reduction
			 || relevance == vect_unused_in_scope
			 || relevance == vect_used_only_live));
         break;

      case vect_induction_def:
	gcc_assert (!bb_vinfo);
	break;

      case vect_constant_def:
      case vect_external_def:
      case vect_unknown_def_type:
      default:
        gcc_unreachable ();
    }

  if (STMT_VINFO_RELEVANT_P (stmt_info))
    {
      gcc_assert (!VECTOR_MODE_P (TYPE_MODE (gimple_expr_type (stmt))));
      gcc_assert (STMT_VINFO_VECTYPE (stmt_info)
		  || (is_gimple_call (stmt)
		      && gimple_call_lhs (stmt) == NULL_TREE));
      *need_to_vectorize = true;
    }

  if (PURE_SLP_STMT (stmt_info) && !node)
    {
      dump_printf_loc (MSG_NOTE, vect_location,
		       "handled only by SLP analysis\n");
      return true;
    }

  ok = true;
  if (!bb_vinfo
      && (STMT_VINFO_RELEVANT_P (stmt_info)
	  || STMT_VINFO_DEF_TYPE (stmt_info) == vect_reduction_def))
    ok = (vectorizable_simd_clone_call (stmt, NULL, NULL, node)
	  || vectorizable_conversion (stmt, NULL, NULL, node)
	  || vectorizable_shift (stmt, NULL, NULL, node)
	  || vectorizable_operation (stmt, NULL, NULL, node)
	  || vectorizable_assignment (stmt, NULL, NULL, node)
	  || vectorizable_load (stmt, NULL, NULL, node, NULL)
	  || vectorizable_call (stmt, NULL, NULL, node)
	  || vectorizable_store (stmt, NULL, NULL, node)
	  || vectorizable_reduction (stmt, NULL, NULL, node, node_instance)
	  || vectorizable_induction (stmt, NULL, NULL, node)
	  || vectorizable_condition (stmt, NULL, NULL, NULL, 0, node)
	  || vectorizable_comparison (stmt, NULL, NULL, NULL, node));
  else
    {
      if (bb_vinfo)
	ok = (vectorizable_simd_clone_call (stmt, NULL, NULL, node)
	      || vectorizable_conversion (stmt, NULL, NULL, node)
	      || vectorizable_shift (stmt, NULL, NULL, node)
	      || vectorizable_operation (stmt, NULL, NULL, node)
	      || vectorizable_assignment (stmt, NULL, NULL, node)
	      || vectorizable_load (stmt, NULL, NULL, node, NULL)
	      || vectorizable_call (stmt, NULL, NULL, node)
	      || vectorizable_store (stmt, NULL, NULL, node)
	      || vectorizable_condition (stmt, NULL, NULL, NULL, 0, node)
	      || vectorizable_comparison (stmt, NULL, NULL, NULL, node));
    }

  if (!ok)
    {
      if (dump_enabled_p ())
        {
          dump_printf_loc (MSG_MISSED_OPTIMIZATION, vect_location,
                           "not vectorized: relevant stmt not ");
          dump_printf (MSG_MISSED_OPTIMIZATION, "supported: ");
          dump_gimple_stmt (MSG_MISSED_OPTIMIZATION, TDF_SLIM, stmt, 0);
        }

      return false;
    }

  if (bb_vinfo)
    return true;

  /* Stmts that are (also) "live" (i.e. - that are used out of the loop)
      need extra handling, except for vectorizable reductions.  */
<<<<<<< HEAD
  if (STMT_VINFO_TYPE (stmt_info) != reduc_vec_info_type
      && !can_vectorize_live_stmts (stmt, NULL, node, NULL))
=======
  if (STMT_VINFO_LIVE_P (stmt_info)
      && STMT_VINFO_TYPE (stmt_info) != reduc_vec_info_type)
    ok = vectorizable_live_operation (stmt, NULL, node, -1, NULL);

  if (!ok)
>>>>>>> 4a85c0b1
    {
      if (dump_enabled_p ())
        {
          dump_printf_loc (MSG_MISSED_OPTIMIZATION, vect_location,
                           "not vectorized: live stmt not supported: ");
          dump_gimple_stmt (MSG_MISSED_OPTIMIZATION, TDF_SLIM, stmt, 0);
        }

       return false;
    }

  return true;
}


/* Function vect_transform_stmt.

   Create a vectorized stmt to replace STMT, and insert it at BSI.  */

bool
vect_transform_stmt (gimple *stmt, gimple_stmt_iterator *gsi,
		     bool *grouped_store, slp_tree slp_node,
                     slp_instance slp_node_instance)
{
  bool is_store = false;
  gimple *vec_stmt = NULL;
  stmt_vec_info stmt_info = vinfo_for_stmt (stmt);
  bool done;

  gcc_assert (slp_node || !PURE_SLP_STMT (stmt_info));
  gimple *old_vec_stmt = STMT_VINFO_VEC_STMT (stmt_info);

  switch (STMT_VINFO_TYPE (stmt_info))
    {
    case type_demotion_vec_info_type:
    case type_promotion_vec_info_type:
    case type_conversion_vec_info_type:
      done = vectorizable_conversion (stmt, gsi, &vec_stmt, slp_node);
      gcc_assert (done);
      break;

    case induc_vec_info_type:
      done = vectorizable_induction (stmt, gsi, &vec_stmt, slp_node);
      gcc_assert (done);
      break;

    case shift_vec_info_type:
      done = vectorizable_shift (stmt, gsi, &vec_stmt, slp_node);
      gcc_assert (done);
      break;

    case op_vec_info_type:
      done = vectorizable_operation (stmt, gsi, &vec_stmt, slp_node);
      gcc_assert (done);
      break;

    case assignment_vec_info_type:
      done = vectorizable_assignment (stmt, gsi, &vec_stmt, slp_node);
      gcc_assert (done);
      break;

    case load_vec_info_type:
      done = vectorizable_load (stmt, gsi, &vec_stmt, slp_node,
                                slp_node_instance);
      gcc_assert (done);
      break;

    case store_vec_info_type:
      done = vectorizable_store (stmt, gsi, &vec_stmt, slp_node);
      gcc_assert (done);
      if (STMT_VINFO_GROUPED_ACCESS (stmt_info) && !slp_node
	  && STMT_VINFO_MEMORY_ACCESS_TYPE (stmt_info) != VMAT_GATHER_SCATTER)
	{
	  /* In case of interleaving, the whole chain is vectorized when the
	     last store in the chain is reached.  Store stmts before the last
	     one are skipped, and there vec_stmt_info shouldn't be freed
	     meanwhile.  */
	  *grouped_store = true;
	  if (STMT_VINFO_VEC_STMT (stmt_info))
	    is_store = true;
	  }
      else
	is_store = true;
      break;

    case condition_vec_info_type:
      done = vectorizable_condition (stmt, gsi, &vec_stmt, NULL, 0, slp_node);
      gcc_assert (done);
      break;

    case comparison_vec_info_type:
      done = vectorizable_comparison (stmt, gsi, &vec_stmt, NULL, slp_node);
      gcc_assert (done);
      break;

    case call_vec_info_type:
      done = vectorizable_call (stmt, gsi, &vec_stmt, slp_node);
      stmt = gsi_stmt (*gsi);
      if (gimple_call_internal_p (stmt, IFN_MASK_STORE))
	{
	  gcc_assert (!slp_node);
	  /* As with normal stores, we vectorize the whole group when
	     we reach the last call in the group.  The other calls are
	     in the group are left with a null VEC_STMT.  */
	  if (STMT_VINFO_GROUPED_ACCESS (stmt_info)
	      && (STMT_VINFO_MEMORY_ACCESS_TYPE (stmt_info)
		  != VMAT_GATHER_SCATTER))
	    *grouped_store = true;
	  if (STMT_VINFO_VEC_STMT (stmt_info))
	    is_store = true;
	}
      break;

    case call_simd_clone_vec_info_type:
      done = vectorizable_simd_clone_call (stmt, gsi, &vec_stmt, slp_node);
      stmt = gsi_stmt (*gsi);
      break;

    case reduc_vec_info_type:
      done = vectorizable_reduction (stmt, gsi, &vec_stmt, slp_node,
				     slp_node_instance);
      gcc_assert (done);
      break;

    default:
      if (!STMT_VINFO_LIVE_P (stmt_info))
	{
	  if (dump_enabled_p ())
	    dump_printf_loc (MSG_MISSED_OPTIMIZATION, vect_location,
                             "stmt not supported.\n");
	  gcc_unreachable ();
	}
    }

  /* Verify SLP vectorization doesn't mess with STMT_VINFO_VEC_STMT.
     This would break hybrid SLP vectorization.  */
  if (slp_node)
    gcc_assert (!vec_stmt
		&& STMT_VINFO_VEC_STMT (stmt_info) == old_vec_stmt);

  /* Handle inner-loop stmts whose DEF is used in the loop-nest that
     is being vectorized, but outside the immediately enclosing loop.  */
  if (vec_stmt
      && STMT_VINFO_LOOP_VINFO (stmt_info)
      && nested_in_vect_loop_p (LOOP_VINFO_LOOP (
                                STMT_VINFO_LOOP_VINFO (stmt_info)), stmt)
      && STMT_VINFO_TYPE (stmt_info) != reduc_vec_info_type
      && (STMT_VINFO_RELEVANT (stmt_info) == vect_used_in_outer
          || STMT_VINFO_RELEVANT (stmt_info) ==
                                           vect_used_in_outer_by_reduction))
    {
      struct loop *innerloop = LOOP_VINFO_LOOP (
                                STMT_VINFO_LOOP_VINFO (stmt_info))->inner;
      imm_use_iterator imm_iter;
      use_operand_p use_p;
      tree scalar_dest;
      gimple *exit_phi;

      if (dump_enabled_p ())
        dump_printf_loc (MSG_NOTE, vect_location,
                         "Record the vdef for outer-loop vectorization.\n");

      /* Find the relevant loop-exit phi-node, and reord the vec_stmt there
        (to be used when vectorizing outer-loop stmts that use the DEF of
        STMT).  */
      if (gimple_code (stmt) == GIMPLE_PHI)
        scalar_dest = PHI_RESULT (stmt);
      else
        scalar_dest = gimple_assign_lhs (stmt);

      FOR_EACH_IMM_USE_FAST (use_p, imm_iter, scalar_dest)
       {
         if (!flow_bb_inside_loop_p (innerloop, gimple_bb (USE_STMT (use_p))))
           {
             exit_phi = USE_STMT (use_p);
             STMT_VINFO_VEC_STMT (vinfo_for_stmt (exit_phi)) = vec_stmt;
           }
       }
    }

  /* Handle stmts whose DEF is used outside the loop-nest that is
     being vectorized.  */
  if (STMT_VINFO_TYPE (stmt_info) != reduc_vec_info_type)
    {
      done = can_vectorize_live_stmts (stmt, gsi, slp_node, &vec_stmt);
      gcc_assert (done);
    }

  if (vec_stmt)
    STMT_VINFO_VEC_STMT (stmt_info) = vec_stmt;

  return is_store;
}


/* Remove a group of stores (for SLP or interleaving), free their
   stmt_vec_info.  */

void
vect_remove_stores (gimple *first_stmt)
{
  gimple *next = first_stmt;
  gimple *tmp;
  gimple_stmt_iterator next_si;

  while (next)
    {
      stmt_vec_info stmt_info = vinfo_for_stmt (next);

      tmp = GROUP_NEXT_ELEMENT (stmt_info);
      if (is_pattern_stmt_p (stmt_info))
	next = STMT_VINFO_RELATED_STMT (stmt_info);
      /* Free the attached stmt_vec_info and remove the stmt.  */
      next_si = gsi_for_stmt (next);
      unlink_stmt_vdef (next);
      gsi_remove (&next_si, true);
      release_defs (next);
      free_stmt_vec_info (next);
      next = tmp;
    }
}


/* Function new_stmt_vec_info.

   Create and initialize a new stmt_vec_info struct for STMT.  */

stmt_vec_info
new_stmt_vec_info (gimple *stmt, vec_info *vinfo)
{
  stmt_vec_info res;
  res = (stmt_vec_info) xcalloc (1, sizeof (struct _stmt_vec_info));

  STMT_VINFO_TYPE (res) = undef_vec_info_type;
  STMT_VINFO_STMT (res) = stmt;
  res->vinfo = vinfo;
  STMT_VINFO_RELEVANT (res) = vect_unused_in_scope;
  STMT_VINFO_LIVE_P (res) = false;
  STMT_VINFO_VECTYPE (res) = NULL;
  STMT_VINFO_VEC_STMT (res) = NULL;
  STMT_VINFO_VECTORIZABLE (res) = true;
  STMT_VINFO_IN_PATTERN_P (res) = false;
  STMT_VINFO_RELATED_STMT (res) = NULL;
  STMT_VINFO_PATTERN_DEF_SEQ (res) = NULL;
  STMT_VINFO_DATA_REF (res) = NULL;
  STMT_VINFO_VEC_REDUCTION_TYPE (res) = TREE_CODE_REDUCTION;
  STMT_VINFO_VEC_CONST_COND_REDUC_CODE (res) = ERROR_MARK;

  if (gimple_code (stmt) == GIMPLE_PHI
      && is_loop_header_bb_p (gimple_bb (stmt)))
    STMT_VINFO_DEF_TYPE (res) = vect_unknown_def_type;
  else
    STMT_VINFO_DEF_TYPE (res) = vect_internal_def;

  STMT_VINFO_SAME_ALIGN_REFS (res).create (0);
  STMT_SLP_TYPE (res) = loop_vect;
  STMT_VINFO_NUM_SLP_USES (res) = 0;

  GROUP_FIRST_ELEMENT (res) = NULL;
  GROUP_NEXT_ELEMENT (res) = NULL;
  GROUP_SIZE (res) = 0;
  GROUP_NUM_STMTS (res) = 0;
  GROUP_FIRST_UID (res) = 0;
  GROUP_LAST_UID (res) = 0;
  GROUP_STORE_COUNT (res) = 0;
  GROUP_GAP (res) = 0;
  GROUP_SAME_DR_STMT (res) = NULL;

  return res;
}


/* Create a hash table for stmt_vec_info. */

void
init_stmt_vec_info_vec (void)
{
  gcc_assert (!stmt_vec_info_vec.exists ());
  stmt_vec_info_vec.create (50);
}


/* Free hash table for stmt_vec_info. */

void
free_stmt_vec_info_vec (void)
{
  unsigned int i;
  stmt_vec_info info;
  FOR_EACH_VEC_ELT (stmt_vec_info_vec, i, info)
    if (info != NULL)
      free_stmt_vec_info (STMT_VINFO_STMT (info));
  gcc_assert (stmt_vec_info_vec.exists ());
  stmt_vec_info_vec.release ();
}


/* Free stmt vectorization related info.  */

void
free_stmt_vec_info (gimple *stmt)
{
  stmt_vec_info stmt_info = vinfo_for_stmt (stmt);

  if (!stmt_info)
    return;

  /* Check if this statement has a related "pattern stmt"
     (introduced by the vectorizer during the pattern recognition
     pass).  Free pattern's stmt_vec_info and def stmt's stmt_vec_info
     too.  */
  if (STMT_VINFO_IN_PATTERN_P (stmt_info))
    {
      stmt_vec_info patt_info
	= vinfo_for_stmt (STMT_VINFO_RELATED_STMT (stmt_info));
      if (patt_info)
	{
	  gimple_seq seq = STMT_VINFO_PATTERN_DEF_SEQ (patt_info);
	  gimple *patt_stmt = STMT_VINFO_STMT (patt_info);
	  gimple_set_bb (patt_stmt, NULL);
	  tree lhs = gimple_get_lhs (patt_stmt);
	  if (lhs && TREE_CODE (lhs) == SSA_NAME)
	    release_ssa_name (lhs);
	  if (seq)
	    {
	      gimple_stmt_iterator si;
	      for (si = gsi_start (seq); !gsi_end_p (si); gsi_next (&si))
		{
		  gimple *seq_stmt = gsi_stmt (si);
		  gimple_set_bb (seq_stmt, NULL);
		  lhs = gimple_get_lhs (seq_stmt);
		  if (lhs && TREE_CODE (lhs) == SSA_NAME)
		    release_ssa_name (lhs);
		  free_stmt_vec_info (seq_stmt);
		}
	    }
	  free_stmt_vec_info (patt_stmt);
	}
    }

  STMT_VINFO_SAME_ALIGN_REFS (stmt_info).release ();
  STMT_VINFO_SIMD_CLONE_INFO (stmt_info).release ();
  set_vinfo_for_stmt (stmt, NULL);
  free (stmt_info);
}


/* Function get_vectype_for_scalar_type_and_size.

   Returns the vector type corresponding to SCALAR_TYPE  and SIZE as supported
   by the target.  */

static tree
get_vectype_for_scalar_type_and_size (tree scalar_type, poly_uint64 size)
{
  tree orig_scalar_type = scalar_type;
  scalar_mode inner_mode;
  machine_mode simd_mode;
  poly_uint64 nunits;
  tree vectype;

  if (!is_int_mode (TYPE_MODE (scalar_type), &inner_mode)
      && !is_float_mode (TYPE_MODE (scalar_type), &inner_mode))
    return NULL_TREE;

  unsigned int nbytes = GET_MODE_SIZE (inner_mode);

  /* For vector types of elements whose mode precision doesn't
     match their types precision we use a element type of mode
     precision.  The vectorization routines will have to make sure
     they support the proper result truncation/extension.
     We also make sure to build vector types with INTEGER_TYPE
     component type only.  */
  if (INTEGRAL_TYPE_P (scalar_type)
      && (GET_MODE_BITSIZE (inner_mode) != TYPE_PRECISION (scalar_type)
	  || TREE_CODE (scalar_type) != INTEGER_TYPE))
    scalar_type = build_nonstandard_integer_type (GET_MODE_BITSIZE (inner_mode),
						  TYPE_UNSIGNED (scalar_type));

  /* We shouldn't end up building VECTOR_TYPEs of non-scalar components.
     When the component mode passes the above test simply use a type
     corresponding to that mode.  The theory is that any use that
     would cause problems with this will disable vectorization anyway.  */
  else if (!SCALAR_FLOAT_TYPE_P (scalar_type)
	   && !INTEGRAL_TYPE_P (scalar_type))
    scalar_type = lang_hooks.types.type_for_mode (inner_mode, 1);

  /* We can't build a vector type of elements with alignment bigger than
     their size.  */
  else if (nbytes < TYPE_ALIGN_UNIT (scalar_type))
    scalar_type = lang_hooks.types.type_for_mode (inner_mode, 
						  TYPE_UNSIGNED (scalar_type));

  /* If we felt back to using the mode fail if there was
     no scalar type for it.  */
  if (scalar_type == NULL_TREE)
    return NULL_TREE;

  /* If no size was supplied use the mode the target prefers.   Otherwise
     lookup a vector mode of the specified size.  */
  if (must_eq (size, 0U))
    simd_mode = targetm.vectorize.preferred_simd_mode (inner_mode);
  else if (!multiple_p (size, nbytes, &nunits)
	   || !mode_for_vector (inner_mode, nunits).exists (&simd_mode))
    return NULL_TREE;
  if (!multiple_p (GET_MODE_SIZE (simd_mode), nbytes, &nunits)
      || must_le (nunits, 1U))
    return NULL_TREE;

  vectype = build_vector_type (scalar_type, nunits);

  if (!VECTOR_MODE_P (TYPE_MODE (vectype))
      && !INTEGRAL_MODE_P (TYPE_MODE (vectype)))
    return NULL_TREE;

  /* Re-attach the address-space qualifier if we canonicalized the scalar
     type.  */
  if (TYPE_ADDR_SPACE (orig_scalar_type) != TYPE_ADDR_SPACE (vectype))
    return build_qualified_type
	     (vectype, KEEP_QUAL_ADDR_SPACE (TYPE_QUALS (orig_scalar_type)));

  return vectype;
}

poly_uint64 current_vector_size;

/* Function get_vectype_for_scalar_type.

   Returns the vector type corresponding to SCALAR_TYPE as supported
   by the target.  */

tree
get_vectype_for_scalar_type (tree scalar_type)
{
  tree vectype;
  vectype = get_vectype_for_scalar_type_and_size (scalar_type,
						  current_vector_size);
  if (vectype
      && must_eq (current_vector_size, 0U))
    current_vector_size = GET_MODE_SIZE (TYPE_MODE (vectype));
  return vectype;
}

/* Function get_mask_type_for_scalar_type.

   Returns the mask type corresponding to a result of comparison
   of vectors of specified SCALAR_TYPE as supported by target.  */

tree
get_mask_type_for_scalar_type (tree scalar_type)
{
  tree vectype = get_vectype_for_scalar_type (scalar_type);

  if (!vectype)
    return NULL;

  return build_truth_vector_type (TYPE_VECTOR_SUBPARTS (vectype),
				  current_vector_size);
}

/* Function get_same_sized_vectype

   Returns a vector type corresponding to SCALAR_TYPE of size
   VECTOR_TYPE if supported by the target.  */

tree
get_same_sized_vectype (tree scalar_type, tree vector_type)
{
  if (VECT_SCALAR_BOOLEAN_TYPE_P (scalar_type))
    return build_same_sized_truth_vector_type (vector_type);

  return get_vectype_for_scalar_type_and_size
	   (scalar_type, GET_MODE_SIZE (TYPE_MODE (vector_type)));
}

/* Function vect_is_simple_use.

   Input:
   VINFO - the vect info of the loop or basic block that is being vectorized.
   OPERAND - operand in the loop or bb.
   Output:
   DEF_STMT - the defining stmt in case OPERAND is an SSA_NAME.
   DT - the type of definition

   Returns whether a stmt with OPERAND can be vectorized.
   For loops, supportable operands are constants, loop invariants, and operands
   that are defined by the current iteration of the loop.  Unsupportable
   operands are those that are defined by a previous iteration of the loop (as
   is the case in reduction/induction computations).
   For basic blocks, supportable operands are constants and bb invariants.
   For now, operands defined outside the basic block are not supported.  */

bool
vect_is_simple_use (tree operand, vec_info *vinfo,
                    gimple **def_stmt, enum vect_def_type *dt)
{
  *def_stmt = NULL;
  *dt = vect_unknown_def_type;

  if (dump_enabled_p ())
    {
      dump_printf_loc (MSG_NOTE, vect_location,
                       "vect_is_simple_use: operand ");
      dump_generic_expr (MSG_NOTE, TDF_SLIM, operand);
      dump_printf (MSG_NOTE, "\n");
    }

  if (CONSTANT_CLASS_P (operand))
    {
      *dt = vect_constant_def;
      return true;
    }

  if (is_gimple_min_invariant (operand))
    {
      *dt = vect_external_def;
      return true;
    }

  if (TREE_CODE (operand) != SSA_NAME)
    {
      if (dump_enabled_p ())
	dump_printf_loc (MSG_MISSED_OPTIMIZATION, vect_location,
			 "not ssa-name.\n");
      return false;
    }

  if (SSA_NAME_IS_DEFAULT_DEF (operand))
    {
      *dt = vect_external_def;
      return true;
    }

  *def_stmt = SSA_NAME_DEF_STMT (operand);
  if (dump_enabled_p ())
    {
      dump_printf_loc (MSG_NOTE, vect_location, "def_stmt: ");
      dump_gimple_stmt (MSG_NOTE, TDF_SLIM, *def_stmt, 0);
    }

  if (! vect_stmt_in_region_p (vinfo, *def_stmt))
    *dt = vect_external_def;
  else
    {
      stmt_vec_info stmt_vinfo = vinfo_for_stmt (*def_stmt);
      *dt = STMT_VINFO_DEF_TYPE (stmt_vinfo);
    }

  if (dump_enabled_p ())
    {
      dump_printf_loc (MSG_NOTE, vect_location, "type of def: ");
      switch (*dt)
	{
	case vect_uninitialized_def:
	  dump_printf (MSG_NOTE, "uninitialized\n");
	  break;
	case vect_constant_def:
	  dump_printf (MSG_NOTE, "constant\n");
	  break;
	case vect_external_def:
	  dump_printf (MSG_NOTE, "external\n");
	  break;
	case vect_internal_def:
	  dump_printf (MSG_NOTE, "internal\n");
	  break;
	case vect_induction_def:
	  dump_printf (MSG_NOTE, "induction\n");
	  break;
	case vect_reduction_def:
	  dump_printf (MSG_NOTE, "reduction\n");
	  break;
	case vect_double_reduction_def:
	  dump_printf (MSG_NOTE, "double reduction\n");
	  break;
	case vect_nested_cycle:
	  dump_printf (MSG_NOTE, "nested cycle\n");
	  break;
	case vect_unknown_def_type:
	  dump_printf (MSG_NOTE, "unknown\n");
	  break;
	}
    }

  if (*dt == vect_unknown_def_type)
    {
      if (dump_enabled_p ())
        dump_printf_loc (MSG_MISSED_OPTIMIZATION, vect_location,
                         "Unsupported pattern.\n");
      return false;
    }

  switch (gimple_code (*def_stmt))
    {
    case GIMPLE_PHI:
    case GIMPLE_ASSIGN:
    case GIMPLE_CALL:
      break;
    default:
      if (dump_enabled_p ())
        dump_printf_loc (MSG_MISSED_OPTIMIZATION, vect_location,
                         "unsupported defining stmt:\n");
      return false;
    }

  return true;
}

/* Function vect_is_simple_use.

   Same as vect_is_simple_use but also determines the vector operand
   type of OPERAND and stores it to *VECTYPE.  If the definition of
   OPERAND is vect_uninitialized_def, vect_constant_def or
   vect_external_def *VECTYPE will be set to NULL_TREE and the caller
   is responsible to compute the best suited vector type for the
   scalar operand.  */

bool
vect_is_simple_use (tree operand, vec_info *vinfo,
		    gimple **def_stmt, enum vect_def_type *dt, tree *vectype)
{
  if (!vect_is_simple_use (operand, vinfo, def_stmt, dt))
    return false;

  /* Now get a vector type if the def is internal, otherwise supply
     NULL_TREE and leave it up to the caller to figure out a proper
     type for the use stmt.  */
  if (*dt == vect_internal_def
      || *dt == vect_induction_def
      || *dt == vect_reduction_def
      || *dt == vect_double_reduction_def
      || *dt == vect_nested_cycle)
    {
      stmt_vec_info stmt_info = vinfo_for_stmt (*def_stmt);

      if (STMT_VINFO_IN_PATTERN_P (stmt_info)
          && !STMT_VINFO_RELEVANT (stmt_info)
          && !STMT_VINFO_LIVE_P (stmt_info))
	stmt_info = vinfo_for_stmt (STMT_VINFO_RELATED_STMT (stmt_info));

      *vectype = STMT_VINFO_VECTYPE (stmt_info);
      gcc_assert (*vectype != NULL_TREE);
    }
  else if (*dt == vect_uninitialized_def
	   || *dt == vect_constant_def
	   || *dt == vect_external_def)
    *vectype = NULL_TREE;
  else
    gcc_unreachable ();

  return true;
}


/* Function supportable_widening_operation

   Check whether an operation represented by the code CODE is a
   widening operation that is supported by the target platform in
   vector form (i.e., when operating on arguments of type VECTYPE_IN
   producing a result of type VECTYPE_OUT).

   Widening operations we currently support are NOP (CONVERT), FLOAT
   and WIDEN_MULT.  This function checks if these operations are supported
   by the target platform either directly (via vector tree-codes), or via
   target builtins.

   Output:
   - CODE1 and CODE2 are codes of vector operations to be used when
   vectorizing the operation, if available.
   - MULTI_STEP_CVT determines the number of required intermediate steps in
   case of multi-step conversion (like char->short->int - in that case
   MULTI_STEP_CVT will be 1).
   - INTERM_TYPES contains the intermediate type required to perform the
   widening operation (short in the above example).  */

bool
supportable_widening_operation (enum tree_code code, gimple *stmt,
				tree vectype_out, tree vectype_in,
                                enum tree_code *code1, enum tree_code *code2,
                                int *multi_step_cvt,
                                vec<tree> *interm_types)
{
  stmt_vec_info stmt_info = vinfo_for_stmt (stmt);
  loop_vec_info loop_info = STMT_VINFO_LOOP_VINFO (stmt_info);
  struct loop *vect_loop = NULL;
  machine_mode vec_mode;
  enum insn_code icode1, icode2;
  optab optab1, optab2;
  tree vectype = vectype_in;
  tree wide_vectype = vectype_out;
  enum tree_code c1, c2;
  int i;
  tree prev_type, intermediate_type;
  machine_mode intermediate_mode, prev_mode;
  optab optab3, optab4;

  *multi_step_cvt = 0;
  if (loop_info)
    vect_loop = LOOP_VINFO_LOOP (loop_info);

  switch (code)
    {
    case WIDEN_MULT_EXPR:
      /* The result of a vectorized widening operation usually requires
	 two vectors (because the widened results do not fit into one vector).
	 The generated vector results would normally be expected to be
	 generated in the same order as in the original scalar computation,
	 i.e. if 8 results are generated in each vector iteration, they are
	 to be organized as follows:
		vect1: [res1,res2,res3,res4],
		vect2: [res5,res6,res7,res8].

	 However, in the special case that the result of the widening
	 operation is used in a reduction computation only, the order doesn't
	 matter (because when vectorizing a reduction we change the order of
	 the computation).  Some targets can take advantage of this and
	 generate more efficient code.  For example, targets like Altivec,
	 that support widen_mult using a sequence of {mult_even,mult_odd}
	 generate the following vectors:
		vect1: [res1,res3,res5,res7],
		vect2: [res2,res4,res6,res8].

	 When vectorizing outer-loops, we execute the inner-loop sequentially
	 (each vectorized inner-loop iteration contributes to VF outer-loop
	 iterations in parallel).  We therefore don't allow to change the
	 order of the computation in the inner-loop during outer-loop
	 vectorization.  */
      /* TODO: Another case in which order doesn't *really* matter is when we
	 widen and then contract again, e.g. (short)((int)x * y >> 8).
	 Normally, pack_trunc performs an even/odd permute, whereas the 
	 repack from an even/odd expansion would be an interleave, which
	 would be significantly simpler for e.g. AVX2.  */
      /* In any case, in order to avoid duplicating the code below, recurse
	 on VEC_WIDEN_MULT_EVEN_EXPR.  If it succeeds, all the return values
	 are properly set up for the caller.  If we fail, we'll continue with
	 a VEC_WIDEN_MULT_LO/HI_EXPR check.  */
      if (vect_loop
	  && STMT_VINFO_RELEVANT (stmt_info) == vect_used_by_reduction
	  && !nested_in_vect_loop_p (vect_loop, stmt)
	  && supportable_widening_operation (VEC_WIDEN_MULT_EVEN_EXPR,
					     stmt, vectype_out, vectype_in,
					     code1, code2, multi_step_cvt,
					     interm_types))
        {
          /* Elements in a vector with vect_used_by_reduction property cannot
             be reordered if the use chain with this property does not have the
             same operation.  One such an example is s += a * b, where elements
             in a and b cannot be reordered.  Here we check if the vector defined
             by STMT is only directly used in the reduction statement.  */
          tree lhs = gimple_assign_lhs (stmt);
          use_operand_p dummy;
          gimple *use_stmt;
          stmt_vec_info use_stmt_info = NULL;
          if (single_imm_use (lhs, &dummy, &use_stmt)
              && (use_stmt_info = vinfo_for_stmt (use_stmt))
              && STMT_VINFO_DEF_TYPE (use_stmt_info) == vect_reduction_def)
            return true;
        }
      c1 = VEC_WIDEN_MULT_LO_EXPR;
      c2 = VEC_WIDEN_MULT_HI_EXPR;
      break;

    case DOT_PROD_EXPR:
      c1 = DOT_PROD_EXPR;
      c2 = DOT_PROD_EXPR;
      break;

    case SAD_EXPR:
      c1 = SAD_EXPR;
      c2 = SAD_EXPR;
      break;

    case VEC_WIDEN_MULT_EVEN_EXPR:
      /* Support the recursion induced just above.  */
      c1 = VEC_WIDEN_MULT_EVEN_EXPR;
      c2 = VEC_WIDEN_MULT_ODD_EXPR;
      break;

    case WIDEN_LSHIFT_EXPR:
      c1 = VEC_WIDEN_LSHIFT_LO_EXPR;
      c2 = VEC_WIDEN_LSHIFT_HI_EXPR;
      break;

    CASE_CONVERT:
      c1 = VEC_UNPACK_LO_EXPR;
      c2 = VEC_UNPACK_HI_EXPR;
      break;

    case FLOAT_EXPR:
      c1 = VEC_UNPACK_FLOAT_LO_EXPR;
      c2 = VEC_UNPACK_FLOAT_HI_EXPR;
      break;

    case FIX_TRUNC_EXPR:
      /* ??? Not yet implemented due to missing VEC_UNPACK_FIX_TRUNC_HI_EXPR/
	 VEC_UNPACK_FIX_TRUNC_LO_EXPR tree codes and optabs used for
	 computing the operation.  */
      return false;

    default:
      gcc_unreachable ();
    }

  if (BYTES_BIG_ENDIAN && c1 != VEC_WIDEN_MULT_EVEN_EXPR)
    std::swap (c1, c2);

  if (code == FIX_TRUNC_EXPR)
    {
      /* The signedness is determined from output operand.  */
      optab1 = optab_for_tree_code (c1, vectype_out, optab_default);
      optab2 = optab_for_tree_code (c2, vectype_out, optab_default);
    }
  else
    {
      optab1 = optab_for_tree_code (c1, vectype, optab_default);
      optab2 = optab_for_tree_code (c2, vectype, optab_default);
    }

  if (!optab1 || !optab2)
    return false;

  vec_mode = TYPE_MODE (vectype);
  if ((icode1 = optab_handler (optab1, vec_mode)) == CODE_FOR_nothing
       || (icode2 = optab_handler (optab2, vec_mode)) == CODE_FOR_nothing)
    return false;

  *code1 = c1;
  *code2 = c2;

  if (insn_data[icode1].operand[0].mode == TYPE_MODE (wide_vectype)
      && insn_data[icode2].operand[0].mode == TYPE_MODE (wide_vectype))
      /* For scalar masks we may have different boolean
	 vector types having the same QImode.  Thus we
	 add additional check for elements number.  */
    return (!VECTOR_BOOLEAN_TYPE_P (vectype)
	    || must_eq (TYPE_VECTOR_SUBPARTS (vectype),
			TYPE_VECTOR_SUBPARTS (wide_vectype) * 2));

  /* Check if it's a multi-step conversion that can be done using intermediate
     types.  */

  prev_type = vectype;
  prev_mode = vec_mode;

  if (!CONVERT_EXPR_CODE_P (code))
    return false;

  /* We assume here that there will not be more than MAX_INTERM_CVT_STEPS
     intermediate steps in promotion sequence.  We try
     MAX_INTERM_CVT_STEPS to get to NARROW_VECTYPE, and fail if we do
     not.  */
  interm_types->create (MAX_INTERM_CVT_STEPS);
  for (i = 0; i < MAX_INTERM_CVT_STEPS; i++)
    {
      intermediate_mode = insn_data[icode1].operand[0].mode;
      if (VECTOR_BOOLEAN_TYPE_P (prev_type))
	{
	  intermediate_type = vect_halve_mask_nunits (prev_type);
	  if (intermediate_mode != TYPE_MODE (intermediate_type))
	    return false;
	}
      else
	intermediate_type
	  = lang_hooks.types.type_for_mode (intermediate_mode,
					    TYPE_UNSIGNED (prev_type));

      optab3 = optab_for_tree_code (c1, intermediate_type, optab_default);
      optab4 = optab_for_tree_code (c2, intermediate_type, optab_default);

      if (!optab3 || !optab4
          || (icode1 = optab_handler (optab1, prev_mode)) == CODE_FOR_nothing
	  || insn_data[icode1].operand[0].mode != intermediate_mode
	  || (icode2 = optab_handler (optab2, prev_mode)) == CODE_FOR_nothing
	  || insn_data[icode2].operand[0].mode != intermediate_mode
	  || ((icode1 = optab_handler (optab3, intermediate_mode))
	      == CODE_FOR_nothing)
	  || ((icode2 = optab_handler (optab4, intermediate_mode))
	      == CODE_FOR_nothing))
	break;

      interm_types->quick_push (intermediate_type);
      (*multi_step_cvt)++;

      if (insn_data[icode1].operand[0].mode == TYPE_MODE (wide_vectype)
	  && insn_data[icode2].operand[0].mode == TYPE_MODE (wide_vectype))
	return (!VECTOR_BOOLEAN_TYPE_P (vectype)
		|| must_eq (TYPE_VECTOR_SUBPARTS (intermediate_type),
			    TYPE_VECTOR_SUBPARTS (wide_vectype) * 2));

      prev_type = intermediate_type;
      prev_mode = intermediate_mode;
    }

  interm_types->release ();
  return false;
}


/* Function supportable_narrowing_operation

   Check whether an operation represented by the code CODE is a
   narrowing operation that is supported by the target platform in
   vector form (i.e., when operating on arguments of type VECTYPE_IN
   and producing a result of type VECTYPE_OUT).

   Narrowing operations we currently support are NOP (CONVERT) and
   FIX_TRUNC.  This function checks if these operations are supported by
   the target platform directly via vector tree-codes.

   Output:
   - CODE1 is the code of a vector operation to be used when
   vectorizing the operation, if available.
   - MULTI_STEP_CVT determines the number of required intermediate steps in
   case of multi-step conversion (like int->short->char - in that case
   MULTI_STEP_CVT will be 1).
   - INTERM_TYPES contains the intermediate type required to perform the
   narrowing operation (short in the above example).   */

bool
supportable_narrowing_operation (enum tree_code code,
				 tree vectype_out, tree vectype_in,
				 enum tree_code *code1, int *multi_step_cvt,
                                 vec<tree> *interm_types)
{
  machine_mode vec_mode;
  enum insn_code icode1;
  optab optab1, interm_optab;
  tree vectype = vectype_in;
  tree narrow_vectype = vectype_out;
  enum tree_code c1;
  tree intermediate_type, prev_type;
  machine_mode intermediate_mode, prev_mode;
  int i;
  bool uns;

  *multi_step_cvt = 0;
  switch (code)
    {
    CASE_CONVERT:
      c1 = VEC_PACK_TRUNC_EXPR;
      break;

    case FIX_TRUNC_EXPR:
      c1 = VEC_PACK_FIX_TRUNC_EXPR;
      break;

    case FLOAT_EXPR:
      /* ??? Not yet implemented due to missing VEC_PACK_FLOAT_EXPR
	 tree code and optabs used for computing the operation.  */
      return false;

    default:
      gcc_unreachable ();
    }

  if (code == FIX_TRUNC_EXPR)
    /* The signedness is determined from output operand.  */
    optab1 = optab_for_tree_code (c1, vectype_out, optab_default);
  else
    optab1 = optab_for_tree_code (c1, vectype, optab_default);

  if (!optab1)
    return false;

  vec_mode = TYPE_MODE (vectype);
  if ((icode1 = optab_handler (optab1, vec_mode)) == CODE_FOR_nothing)
    return false;

  *code1 = c1;

  if (insn_data[icode1].operand[0].mode == TYPE_MODE (narrow_vectype))
    /* For scalar masks we may have different boolean
       vector types having the same QImode.  Thus we
       add additional check for elements number.  */
    return (!VECTOR_BOOLEAN_TYPE_P (vectype)
	    || must_eq (TYPE_VECTOR_SUBPARTS (vectype) * 2,
			TYPE_VECTOR_SUBPARTS (narrow_vectype)));

  /* Check if it's a multi-step conversion that can be done using intermediate
     types.  */
  prev_mode = vec_mode;
  prev_type = vectype;
  if (code == FIX_TRUNC_EXPR)
    uns = TYPE_UNSIGNED (vectype_out);
  else
    uns = TYPE_UNSIGNED (vectype);

  /* For multi-step FIX_TRUNC_EXPR prefer signed floating to integer
     conversion over unsigned, as unsigned FIX_TRUNC_EXPR is often more
     costly than signed.  */
  if (code == FIX_TRUNC_EXPR && uns)
    {
      enum insn_code icode2;

      intermediate_type
	= lang_hooks.types.type_for_mode (TYPE_MODE (vectype_out), 0);
      interm_optab
	= optab_for_tree_code (c1, intermediate_type, optab_default);
      if (interm_optab != unknown_optab
	  && (icode2 = optab_handler (optab1, vec_mode)) != CODE_FOR_nothing
	  && insn_data[icode1].operand[0].mode
	     == insn_data[icode2].operand[0].mode)
	{
	  uns = false;
	  optab1 = interm_optab;
	  icode1 = icode2;
	}
    }

  /* We assume here that there will not be more than MAX_INTERM_CVT_STEPS
     intermediate steps in promotion sequence.  We try
     MAX_INTERM_CVT_STEPS to get to NARROW_VECTYPE, and fail if we do not.  */
  interm_types->create (MAX_INTERM_CVT_STEPS);
  for (i = 0; i < MAX_INTERM_CVT_STEPS; i++)
    {
      intermediate_mode = insn_data[icode1].operand[0].mode;
      if (VECTOR_BOOLEAN_TYPE_P (prev_type))
	{
	  intermediate_type = vect_double_mask_nunits (prev_type);
	  if (intermediate_mode != TYPE_MODE (intermediate_type))
	    return false;
	}
      else
	intermediate_type
	  = lang_hooks.types.type_for_mode (intermediate_mode, uns);
      interm_optab
	= optab_for_tree_code (VEC_PACK_TRUNC_EXPR, intermediate_type,
			       optab_default);
      if (!interm_optab
	  || ((icode1 = optab_handler (optab1, prev_mode)) == CODE_FOR_nothing)
	  || insn_data[icode1].operand[0].mode != intermediate_mode
	  || ((icode1 = optab_handler (interm_optab, intermediate_mode))
	      == CODE_FOR_nothing))
	break;

      interm_types->quick_push (intermediate_type);
      (*multi_step_cvt)++;

      if (insn_data[icode1].operand[0].mode == TYPE_MODE (narrow_vectype))
	return (!VECTOR_BOOLEAN_TYPE_P (vectype)
		|| must_eq (TYPE_VECTOR_SUBPARTS (intermediate_type) * 2,
			    TYPE_VECTOR_SUBPARTS (narrow_vectype)));

      prev_mode = intermediate_mode;
      prev_type = intermediate_type;
      optab1 = interm_optab;
    }

  interm_types->release ();
  return false;
}

/* Generate and return a statement that sets vector mask MASK such that
   MASK[I] is true iff J + START_INDEX < END_INDEX for all J <= I.  */

gcall *
vect_gen_while (tree mask, tree start_index, tree end_index)
{
  tree cmp_type = TREE_TYPE (start_index);
  tree mask_type = TREE_TYPE (mask);
  gcc_checking_assert (direct_internal_fn_supported_p (IFN_WHILE_ULT,
						       cmp_type, mask_type,
						       OPTIMIZE_FOR_SPEED));
  gcall *call = gimple_build_call_internal (IFN_WHILE_ULT, 3,
					    start_index, end_index,
					    build_zero_cst (mask_type));
  gimple_call_set_lhs (call, mask);
  return call;
}

/* Generate a vector mask of type MASK_TYPE for which index I is false iff
   J + START_INDEX < END_INDEX for all J <= I.  Add the statements to SEQ.  */

tree
vect_gen_while_not (gimple_seq *seq, tree mask_type, tree start_index,
		    tree end_index)
{
  tree tmp = make_ssa_name (mask_type);
  gcall *call = vect_gen_while (tmp, start_index, end_index);
  gimple_seq_add_stmt (seq, call);
  return gimple_build (seq, BIT_NOT_EXPR, mask_type, tmp);
}<|MERGE_RESOLUTION|>--- conflicted
+++ resolved
@@ -1734,44 +1734,10 @@
 static tree permute_vec_elements (tree, tree, tree, gimple *,
 				  gimple_stmt_iterator *);
 
-<<<<<<< HEAD
 /* Check whether a load or store statement in the loop described by
    LOOP_VINFO is possible in a fully-masked loop.  This is testing
    whether the vectorizer pass has the appropriate support, as well as
    whether the target does.
-=======
-/* STMT is a non-strided load or store, meaning that it accesses
-   elements with a known constant step.  Return -1 if that step
-   is negative, 0 if it is zero, and 1 if it is greater than zero.  */
-
-static int
-compare_step_with_zero (gimple *stmt)
-{
-  stmt_vec_info stmt_info = vinfo_for_stmt (stmt);
-  data_reference *dr = STMT_VINFO_DATA_REF (stmt_info);
-  return tree_int_cst_compare (vect_dr_behavior (dr)->step,
-			       size_zero_node);
-}
-
-/* If the target supports a permute mask that reverses the elements in
-   a vector of type VECTYPE, return that mask, otherwise return null.  */
-
-static tree
-perm_mask_for_reverse (tree vectype)
-{
-  int i, nunits;
-
-  nunits = TYPE_VECTOR_SUBPARTS (vectype);
-
-  auto_vec_perm_indices sel (nunits);
-  for (i = 0; i < nunits; ++i)
-    sel.quick_push (nunits - 1 - i);
-
-  if (!can_vec_perm_p (TYPE_MODE (vectype), false, &sel))
-    return NULL_TREE;
-  return vect_gen_perm_mask_checked (vectype, sel);
-}
->>>>>>> 4a85c0b1
 
    IS_LOAD is true if the statement is a load and VECTYPE is the type
    of the vector being loaded or stored.  MEMORY_ACCESS_TYPE says how the
@@ -2250,29 +2216,30 @@
     modifier = NONE;
   else if (must_eq (nunits * 2, scatter_off_nunits))
     {
-      /* Enforced when we checked the mask originally.  */
-      int count = scatter_off_nunits.to_constant ();
-      unsigned char *sel = XALLOCAVEC (unsigned char, count);
       modifier = WIDEN;
 
-      for (int i = 0; i < count; ++i)
-	sel[i] = i | (count / 2);
-
-      perm_mask = vect_gen_perm_mask_checked (gs_info->offset_vectype,
-					      count, sel);
+      /* Currently gathers and scatters are only supported for
+	 fixed-length vectors.  */
+      unsigned int count = scatter_off_nunits.to_constant ();
+      auto_vec_perm_indices sel (count);
+      for (unsigned int i = 0; i < count; ++i)
+	sel.quick_push (i | (count / 2));
+
+      perm_mask = vect_gen_perm_mask_checked (gs_info->offset_vectype, sel);
       gcc_assert (perm_mask != NULL_TREE);
     }
   else if (must_eq (nunits, scatter_off_nunits * 2))
     {
-      /* Enforced when we checked the mask originally.  */
-      int count = nunits.to_constant ();
-      unsigned char *sel = XALLOCAVEC (unsigned char, count);
       modifier = NARROW;
 
-      for (int i = 0; i < count; ++i)
-	sel[i] = i | (count / 2);
-
-      perm_mask = vect_gen_perm_mask_checked (vectype, count, sel);
+      /* Currently gathers and scatters are only supported for
+	 fixed-length vectors.  */
+      unsigned int count = nunits.to_constant ();
+      auto_vec_perm_indices sel (count);
+      for (unsigned int i = 0; i < count; ++i)
+	sel.quick_push (i | (count / 2));
+
+      perm_mask = vect_gen_perm_mask_checked (vectype, sel);
       gcc_assert (perm_mask != NULL_TREE);
       ncopies *= 2;
     }
@@ -2519,32 +2486,32 @@
       if (!wgather->off_vectype)
 	{
 	  /* Enforced when we checked the mask originally.  */
-	  int count = gather_off_nunits.to_constant ();
-	  unsigned char *sel = XALLOCAVEC (unsigned char, count);
-	  for (int i = 0; i < count; ++i)
+	  unsigned int count = gather_off_nunits.to_constant ();
+	  auto_vec_perm_indices sel (count);
+	  for (unsigned int i = 0; i < count; ++i)
+	    sel.quick_push (i | (count / 2));
+	  perm_mask
+	    = vect_gen_perm_mask_checked (gs_info->offset_vectype, sel);
+	}
+    }
+  else if (must_eq (nunits, gather_off_nunits * 2))
+    {
+      modifier = NARROW;
+
+      /* Enforced when we checked the mask originally.  */
+      unsigned int count = nunits.to_constant ();
+      auto_vec_perm_indices sel (count);
+      sel.quick_grow (count);
+      for (unsigned int i = 0; i < count; ++i)
+	sel[i] = i < count / 2 ? i : i + count / 2;
+      perm_mask = vect_gen_perm_mask_checked (vectype, sel);
+      ncopies *= 2;
+
+      if (masked_stmt_p)
+	{
+	  for (unsigned int i = 0; i < count; ++i)
 	    sel[i] = i | (count / 2);
-	  perm_mask = vect_gen_perm_mask_checked (gs_info->offset_vectype,
-						  count, sel);
-	}
-    }
-  else if (must_eq (nunits, gather_off_nunits * 2))
-    {
-      /* Enforced when we checked the mask originally.  */
-      int count = nunits.to_constant ();
-      unsigned char *sel = XALLOCAVEC (unsigned char, count);
-      modifier = NARROW;
-
-      for (int i = 0; i < count; ++i)
-	sel[i] = i < count / 2 ? i : i + count / 2;
-
-      perm_mask = vect_gen_perm_mask_checked (vectype, count, sel);
-      ncopies *= 2;
-
-      if (masked_stmt_p)
-	{
-	  for (int i = 0; i < count; ++i)
-	    sel[i] = i | (count / 2);
-	  mask_perm_mask = vect_gen_perm_mask_checked (masktype, count, sel);
+	  mask_perm_mask = vect_gen_perm_mask_checked (masktype, sel);
 	}
     }
   else
@@ -3001,19 +2968,17 @@
 perm_mask_for_reverse (tree vectype)
 {
   unsigned HOST_WIDE_INT i, nunits;
-  unsigned char *sel;
 
   if (!TYPE_VECTOR_SUBPARTS (vectype).is_constant (&nunits))
     return NULL_TREE;
 
-  sel = XALLOCAVEC (unsigned char, nunits);
-
+  auto_vec_perm_indices sel (nunits);
   for (i = 0; i < nunits; ++i)
-    sel[i] = nunits - 1 - i;
-
-  if (!can_vec_perm_p (TYPE_MODE (vectype), false, nunits, sel))
+    sel.quick_push (nunits - 1 - i);
+
+  if (!can_vec_perm_p (TYPE_MODE (vectype), false, &sel))
     return NULL_TREE;
-  return vect_gen_perm_mask_checked (vectype, nunits, sel);
+  return vect_gen_perm_mask_checked (vectype, sel);
 }
 
 /* Return true if the target can reverse the elements in a vector of
@@ -3610,7 +3575,6 @@
   if (slp_node != NULL)
     return false;
 
-<<<<<<< HEAD
   if (LOOP_VINFO_SPECULATIVE_EXECUTION (loop_vinfo))
     {
       if (dump_enabled_p ())
@@ -3619,8 +3583,6 @@
       return false;
     }
 
-=======
->>>>>>> 4a85c0b1
   ncopies = vect_get_num_copies (loop_vinfo, vectype);
   gcc_assert (ncopies >= 1);
 
@@ -3754,57 +3716,10 @@
 
   /* Transform.  */
 
-<<<<<<< HEAD
   bool masked_loop_p = loop_vinfo && LOOP_VINFO_FULLY_MASKED_P (loop_vinfo);
 
   if (vls_type != VLS_LOAD && STMT_VINFO_GROUPED_ACCESS (stmt_info))
     GROUP_STORE_COUNT (vinfo_for_stmt (first_stmt))++;
-=======
-  if (memory_access_type == VMAT_GATHER_SCATTER)
-    {
-      tree vec_oprnd0 = NULL_TREE, op;
-      tree arglist = TYPE_ARG_TYPES (TREE_TYPE (gs_info.decl));
-      tree rettype, srctype, ptrtype, idxtype, masktype, scaletype;
-      tree ptr, vec_mask = NULL_TREE, mask_op = NULL_TREE, var, scale;
-      tree perm_mask = NULL_TREE, prev_res = NULL_TREE;
-      tree mask_perm_mask = NULL_TREE;
-      edge pe = loop_preheader_edge (loop);
-      gimple_seq seq;
-      basic_block new_bb;
-      enum { NARROW, NONE, WIDEN } modifier;
-      int gather_off_nunits = TYPE_VECTOR_SUBPARTS (gs_info.offset_vectype);
-
-      rettype = TREE_TYPE (TREE_TYPE (gs_info.decl));
-      srctype = TREE_VALUE (arglist); arglist = TREE_CHAIN (arglist);
-      ptrtype = TREE_VALUE (arglist); arglist = TREE_CHAIN (arglist);
-      idxtype = TREE_VALUE (arglist); arglist = TREE_CHAIN (arglist);
-      masktype = TREE_VALUE (arglist); arglist = TREE_CHAIN (arglist);
-      scaletype = TREE_VALUE (arglist);
-      gcc_checking_assert (types_compatible_p (srctype, rettype)
-			   && types_compatible_p (srctype, masktype));
-
-      if (nunits == gather_off_nunits)
-	modifier = NONE;
-      else if (nunits == gather_off_nunits / 2)
-	{
-	  modifier = WIDEN;
-
-	  auto_vec_perm_indices sel (gather_off_nunits);
-	  for (i = 0; i < gather_off_nunits; ++i)
-	    sel.quick_push (i | nunits);
-
-	  perm_mask = vect_gen_perm_mask_checked (gs_info.offset_vectype, sel);
-	}
-      else if (nunits == gather_off_nunits * 2)
-	{
-	  modifier = NARROW;
-
-	  auto_vec_perm_indices sel (nunits);
-	  sel.quick_grow (nunits);
-	  for (i = 0; i < nunits; ++i)
-	    sel[i] = i < gather_off_nunits
-		     ? i : i + nunits - gather_off_nunits;
->>>>>>> 4a85c0b1
 
   if (memory_access_type == VMAT_GATHER_SCATTER)
     {
@@ -4053,28 +3968,17 @@
   if (! char_vectype)
     return false;
 
-<<<<<<< HEAD
   if (!TYPE_VECTOR_SUBPARTS (char_vectype).is_constant (&num_bytes))
     return false;
 
-  unsigned char *elts = XALLOCAVEC (unsigned char, num_bytes);
-  unsigned char *elt = elts;
   unsigned word_bytes = num_bytes / nunits;
-=======
-  unsigned int num_bytes = TYPE_VECTOR_SUBPARTS (char_vectype);
-  unsigned word_bytes = num_bytes / nunits;
 
   auto_vec_perm_indices elts (num_bytes);
->>>>>>> 4a85c0b1
   for (unsigned i = 0; i < nunits; ++i)
     for (unsigned j = 0; j < word_bytes; ++j)
       elts.quick_push ((i + 1) * word_bytes - j - 1);
 
-<<<<<<< HEAD
-  if (! can_vec_perm_p (TYPE_MODE (char_vectype), false, num_bytes, elts))
-=======
   if (! can_vec_perm_p (TYPE_MODE (char_vectype), false, &elts))
->>>>>>> 4a85c0b1
     return false;
 
   if (! vec_stmt)
@@ -4093,17 +3997,10 @@
       return true;
     }
 
-<<<<<<< HEAD
-  tree *telts = XALLOCAVEC (tree, num_bytes);
-  for (unsigned i = 0; i < num_bytes; ++i)
-    telts[i] = build_int_cst (char_type_node, elts[i]);
-  tree bswap_vconst = build_vector (char_vectype, num_bytes, telts);
-=======
   auto_vec<tree, 32> telts (num_bytes);
   for (unsigned i = 0; i < num_bytes; ++i)
     telts.quick_push (build_int_cst (char_type_node, elts[i]));
   tree bswap_vconst = build_vector (char_vectype, telts);
->>>>>>> 4a85c0b1
 
   /* Transform.  */
   vec<tree> vec_oprnds = vNULL;
@@ -4550,15 +4447,7 @@
 
 	  if (cfn == CFN_GOMP_SIMD_LANE)
 	    {
-<<<<<<< HEAD
 	      tree cst = build_index_vector (vectype_out, j * nunits_out, 1);
-=======
-	      auto_vec<tree, 32> v (nunits_out);
-	      for (int k = 0; k < nunits_out; ++k)
-		v.quick_push (build_int_cst (unsigned_type_node,
-					     j * nunits_out + k));
-	      tree cst = build_vector (vectype_out, v);
->>>>>>> 4a85c0b1
 	      tree new_var
 		= vect_get_new_ssa_name (vectype_out, vect_simple_var, "cst_");
 	      gimple *init_stmt = gimple_build_assign (new_var, cst);
@@ -6655,15 +6544,9 @@
         dump_printf_loc (MSG_MISSED_OPTIMIZATION, vect_location,
                          "op not supported by target.\n");
       /* Check only during analysis.  */
-<<<<<<< HEAD
       if (may_ne (GET_MODE_SIZE (vec_mode), UNITS_PER_WORD)
 	  || (!vec_stmt
-	      && !vect_worthwhile_without_simd_p (loop_vinfo, code)))
-=======
-      if (GET_MODE_SIZE (vec_mode) != UNITS_PER_WORD
-	  || (!vec_stmt
 	      && !vect_worthwhile_without_simd_p (vinfo, code)))
->>>>>>> 4a85c0b1
         return false;
       if (dump_enabled_p ())
         dump_printf_loc (MSG_NOTE, vect_location,
@@ -6673,11 +6556,7 @@
   /* Worthwhile without SIMD support?  Check only during analysis.  */
   if (!vec_stmt
       && !VECTOR_MODE_P (TYPE_MODE (vectype))
-<<<<<<< HEAD
-      && !vect_worthwhile_without_simd_p (loop_vinfo, code))
-=======
       && !vect_worthwhile_without_simd_p (vinfo, code))
->>>>>>> 4a85c0b1
     {
       if (dump_enabled_p ())
         dump_printf_loc (MSG_MISSED_OPTIMIZATION, vect_location,
@@ -6990,13 +6869,8 @@
 	dump_printf_loc (MSG_MISSED_OPTIMIZATION, vect_location,
                          "op not supported by target.\n");
       /* Check only during analysis.  */
-<<<<<<< HEAD
       if (may_ne (GET_MODE_SIZE (vec_mode), UNITS_PER_WORD)
-	  || (!vec_stmt && !vect_worthwhile_without_simd_p (loop_vinfo, code)))
-=======
-      if (GET_MODE_SIZE (vec_mode) != UNITS_PER_WORD
 	  || (!vec_stmt && !vect_worthwhile_without_simd_p (vinfo, code)))
->>>>>>> 4a85c0b1
         return false;
       if (dump_enabled_p ())
 	dump_printf_loc (MSG_NOTE, vect_location,
@@ -7006,11 +6880,7 @@
   /* Worthwhile without SIMD support?  Check only during analysis.  */
   if (!VECTOR_MODE_P (vec_mode)
       && !vec_stmt
-<<<<<<< HEAD
-      && !vect_worthwhile_without_simd_p (loop_vinfo, code))
-=======
       && !vect_worthwhile_without_simd_p (vinfo, code))
->>>>>>> 4a85c0b1
     {
       if (dump_enabled_p ())
         dump_printf_loc (MSG_MISSED_OPTIMIZATION, vect_location,
@@ -7406,145 +7276,7 @@
 
   if (memory_access_type == VMAT_GATHER_SCATTER)
     {
-<<<<<<< HEAD
       do_scatter_store (stmt, gsi, vec_stmt, loop_vinfo, &gs_info, NULL_TREE);
-=======
-      tree vec_oprnd0 = NULL_TREE, vec_oprnd1 = NULL_TREE, op, src;
-      tree arglist = TYPE_ARG_TYPES (TREE_TYPE (gs_info.decl));
-      tree rettype, srctype, ptrtype, idxtype, masktype, scaletype;
-      tree ptr, mask, var, scale, perm_mask = NULL_TREE;
-      edge pe = loop_preheader_edge (loop);
-      gimple_seq seq;
-      basic_block new_bb;
-      enum { NARROW, NONE, WIDEN } modifier;
-      int scatter_off_nunits = TYPE_VECTOR_SUBPARTS (gs_info.offset_vectype);
-
-      if (nunits == (unsigned int) scatter_off_nunits)
-	modifier = NONE;
-      else if (nunits == (unsigned int) scatter_off_nunits / 2)
-	{
-	  modifier = WIDEN;
-
-	  auto_vec_perm_indices sel (scatter_off_nunits);
-	  for (i = 0; i < (unsigned int) scatter_off_nunits; ++i)
-	    sel.quick_push (i | nunits);
-
-	  perm_mask = vect_gen_perm_mask_checked (gs_info.offset_vectype, sel);
-	  gcc_assert (perm_mask != NULL_TREE);
-	}
-      else if (nunits == (unsigned int) scatter_off_nunits * 2)
-	{
-	  modifier = NARROW;
-
-	  auto_vec_perm_indices sel (nunits);
-	  for (i = 0; i < (unsigned int) nunits; ++i)
-	    sel.quick_push (i | scatter_off_nunits);
-
-	  perm_mask = vect_gen_perm_mask_checked (vectype, sel);
-	  gcc_assert (perm_mask != NULL_TREE);
-	  ncopies *= 2;
-	}
-      else
-	gcc_unreachable ();
-
-      rettype = TREE_TYPE (TREE_TYPE (gs_info.decl));
-      ptrtype = TREE_VALUE (arglist); arglist = TREE_CHAIN (arglist);
-      masktype = TREE_VALUE (arglist); arglist = TREE_CHAIN (arglist);
-      idxtype = TREE_VALUE (arglist); arglist = TREE_CHAIN (arglist);
-      srctype = TREE_VALUE (arglist); arglist = TREE_CHAIN (arglist);
-      scaletype = TREE_VALUE (arglist);
-
-      gcc_checking_assert (TREE_CODE (masktype) == INTEGER_TYPE
-			   && TREE_CODE (rettype) == VOID_TYPE);
-
-      ptr = fold_convert (ptrtype, gs_info.base);
-      if (!is_gimple_min_invariant (ptr))
-	{
-	  ptr = force_gimple_operand (ptr, &seq, true, NULL_TREE);
-	  new_bb = gsi_insert_seq_on_edge_immediate (pe, seq);
-	  gcc_assert (!new_bb);
-	}
-
-      /* Currently we support only unconditional scatter stores,
-	 so mask should be all ones.  */
-      mask = build_int_cst (masktype, -1);
-      mask = vect_init_vector (stmt, mask, masktype, NULL);
-
-      scale = build_int_cst (scaletype, gs_info.scale);
-
-      prev_stmt_info = NULL;
-      for (j = 0; j < ncopies; ++j)
-	{
-	  if (j == 0)
-	    {
-	      src = vec_oprnd1
-		= vect_get_vec_def_for_operand (gimple_assign_rhs1 (stmt), stmt);
-	      op = vec_oprnd0
-		= vect_get_vec_def_for_operand (gs_info.offset, stmt);
-	    }
-	  else if (modifier != NONE && (j & 1))
-	    {
-	      if (modifier == WIDEN)
-		{
-		  src = vec_oprnd1
-		    = vect_get_vec_def_for_stmt_copy (scatter_src_dt, vec_oprnd1);
-		  op = permute_vec_elements (vec_oprnd0, vec_oprnd0, perm_mask,
-					     stmt, gsi);
-		}
-	      else if (modifier == NARROW)
-		{
-		  src = permute_vec_elements (vec_oprnd1, vec_oprnd1, perm_mask,
-					      stmt, gsi);
-		  op = vec_oprnd0
-		    = vect_get_vec_def_for_stmt_copy (gs_info.offset_dt,
-						      vec_oprnd0);
-		}
-	      else
-		gcc_unreachable ();
-	    }
-	  else
-	    {
-	      src = vec_oprnd1
-		= vect_get_vec_def_for_stmt_copy (scatter_src_dt, vec_oprnd1);
-	      op = vec_oprnd0
-		= vect_get_vec_def_for_stmt_copy (gs_info.offset_dt,
-						  vec_oprnd0);
-	    }
-
-	  if (!useless_type_conversion_p (srctype, TREE_TYPE (src)))
-	    {
-	      gcc_assert (TYPE_VECTOR_SUBPARTS (TREE_TYPE (src))
-			  == TYPE_VECTOR_SUBPARTS (srctype));
-	      var = vect_get_new_ssa_name (srctype, vect_simple_var);
-	      src = build1 (VIEW_CONVERT_EXPR, srctype, src);
-	      new_stmt = gimple_build_assign (var, VIEW_CONVERT_EXPR, src);
-	      vect_finish_stmt_generation (stmt, new_stmt, gsi);
-	      src = var;
-	    }
-
-	  if (!useless_type_conversion_p (idxtype, TREE_TYPE (op)))
-	    {
-	      gcc_assert (TYPE_VECTOR_SUBPARTS (TREE_TYPE (op))
-			  == TYPE_VECTOR_SUBPARTS (idxtype));
-	      var = vect_get_new_ssa_name (idxtype, vect_simple_var);
-	      op = build1 (VIEW_CONVERT_EXPR, idxtype, op);
-	      new_stmt = gimple_build_assign (var, VIEW_CONVERT_EXPR, op);
-	      vect_finish_stmt_generation (stmt, new_stmt, gsi);
-	      op = var;
-	    }
-
-	  new_stmt
-	    = gimple_build_call (gs_info.decl, 5, ptr, mask, op, src, scale);
-
-	  vect_finish_stmt_generation (stmt, new_stmt, gsi);
-
-	  if (prev_stmt_info == NULL)
-	    STMT_VINFO_VEC_STMT (stmt_info) = *vec_stmt = new_stmt;
-	  else
-	    STMT_VINFO_RELATED_STMT (prev_stmt_info) = new_stmt;
-	  prev_stmt_info = vinfo_for_stmt (new_stmt);
-	}
->>>>>>> 4a85c0b1
       return true;
     }
 
@@ -8085,45 +7817,27 @@
   return true;
 }
 
-/* Given a vector type VECTYPE with NUNITS elements, turns permutation
-   SEL into the equivalent VECTOR_CST mask.  No checks are made that the
-   target platform supports the mask, so callers may wish to test
-   can_vec_perm_p separately, or use vect_gen_perm_mask_checked.  */
+/* Given a vector type VECTYPE, turns permutation SEL into the equivalent
+   VECTOR_CST mask.  No checks are made that the target platform supports the
+   mask, so callers may wish to test can_vec_perm_p separately, or use
+   vect_gen_perm_mask_checked.  */
 
 tree
-<<<<<<< HEAD
-vect_gen_perm_mask_any (tree vectype, unsigned int nunits,
-			const unsigned char *sel)
-{
-  tree mask_elt_type, mask_type, mask_vec, *mask_elts;
-  int i;
-
-  gcc_checking_assert (must_eq (nunits, TYPE_VECTOR_SUBPARTS (vectype)));
-=======
 vect_gen_perm_mask_any (tree vectype, vec_perm_indices sel)
 {
   tree mask_elt_type, mask_type, mask_vec;
 
   unsigned int nunits = sel.length ();
-  gcc_checking_assert (nunits == TYPE_VECTOR_SUBPARTS (vectype));
->>>>>>> 4a85c0b1
-
-  scalar_int_mode imode
-    = int_mode_for_mode (TYPE_MODE (TREE_TYPE (vectype))).require ();
-  mask_elt_type = lang_hooks.types.type_for_mode (imode, 1);
+  gcc_checking_assert (must_eq (nunits, TYPE_VECTOR_SUBPARTS (vectype)));
+
+  mask_elt_type = lang_hooks.types.type_for_mode
+    (int_mode_for_mode (TYPE_MODE (TREE_TYPE (vectype))).require (), 1);
   mask_type = get_vectype_for_scalar_type (mask_elt_type);
 
-<<<<<<< HEAD
-  mask_elts = XALLOCAVEC (tree, nunits);
-  for (i = nunits - 1; i >= 0; i--)
-    mask_elts[i] = build_int_cst (mask_elt_type, sel[i]);
-  mask_vec = build_vector (mask_type, nunits, mask_elts);
-=======
   auto_vec<tree, 32> mask_elts (nunits);
   for (unsigned int i = 0; i < nunits; ++i)
     mask_elts.quick_push (build_int_cst (mask_elt_type, sel[i]));
   mask_vec = build_vector (mask_type, mask_elts);
->>>>>>> 4a85c0b1
 
   return mask_vec;
 }
@@ -8132,18 +7846,10 @@
    i.e. that the target supports the pattern _for arbitrary input vectors_.  */
 
 tree
-<<<<<<< HEAD
-vect_gen_perm_mask_checked (tree vectype, unsigned int nunits,
-			    const unsigned char *sel)
-{
-  gcc_assert (can_vec_perm_p (TYPE_MODE (vectype), false, nunits, sel));
-  return vect_gen_perm_mask_any (vectype, nunits, sel);
-=======
 vect_gen_perm_mask_checked (tree vectype, vec_perm_indices sel)
 {
   gcc_assert (can_vec_perm_p (TYPE_MODE (vectype), false, &sel));
   return vect_gen_perm_mask_any (vectype, sel);
->>>>>>> 4a85c0b1
 }
 
 /* Given a vector variable X and Y, that was generated for the scalar
@@ -8486,174 +8192,8 @@
 
   if (memory_access_type == VMAT_GATHER_SCATTER)
     {
-<<<<<<< HEAD
       do_gather_load (stmt, gsi, vec_stmt, loop_vinfo, &gs_info,
 		      &wgather, NULL_TREE);
-=======
-      tree vec_oprnd0 = NULL_TREE, op;
-      tree arglist = TYPE_ARG_TYPES (TREE_TYPE (gs_info.decl));
-      tree rettype, srctype, ptrtype, idxtype, masktype, scaletype;
-      tree ptr, mask, var, scale, merge, perm_mask = NULL_TREE, prev_res = NULL_TREE;
-      edge pe = loop_preheader_edge (loop);
-      gimple_seq seq;
-      basic_block new_bb;
-      enum { NARROW, NONE, WIDEN } modifier;
-      int gather_off_nunits = TYPE_VECTOR_SUBPARTS (gs_info.offset_vectype);
-
-      if (nunits == gather_off_nunits)
-	modifier = NONE;
-      else if (nunits == gather_off_nunits / 2)
-	{
-	  modifier = WIDEN;
-
-	  auto_vec_perm_indices sel (gather_off_nunits);
-	  for (i = 0; i < gather_off_nunits; ++i)
-	    sel.quick_push (i | nunits);
-
-	  perm_mask = vect_gen_perm_mask_checked (gs_info.offset_vectype, sel);
-	}
-      else if (nunits == gather_off_nunits * 2)
-	{
-	  modifier = NARROW;
-
-	  auto_vec_perm_indices sel (nunits);
-	  for (i = 0; i < nunits; ++i)
-	    sel.quick_push (i < gather_off_nunits
-			    ? i : i + nunits - gather_off_nunits);
-
-	  perm_mask = vect_gen_perm_mask_checked (vectype, sel);
-	  ncopies *= 2;
-	}
-      else
-	gcc_unreachable ();
-
-      rettype = TREE_TYPE (TREE_TYPE (gs_info.decl));
-      srctype = TREE_VALUE (arglist); arglist = TREE_CHAIN (arglist);
-      ptrtype = TREE_VALUE (arglist); arglist = TREE_CHAIN (arglist);
-      idxtype = TREE_VALUE (arglist); arglist = TREE_CHAIN (arglist);
-      masktype = TREE_VALUE (arglist); arglist = TREE_CHAIN (arglist);
-      scaletype = TREE_VALUE (arglist);
-      gcc_checking_assert (types_compatible_p (srctype, rettype));
-
-      vec_dest = vect_create_destination_var (scalar_dest, vectype);
-
-      ptr = fold_convert (ptrtype, gs_info.base);
-      if (!is_gimple_min_invariant (ptr))
-	{
-	  ptr = force_gimple_operand (ptr, &seq, true, NULL_TREE);
-	  new_bb = gsi_insert_seq_on_edge_immediate (pe, seq);
-	  gcc_assert (!new_bb);
-	}
-
-      /* Currently we support only unconditional gather loads,
-	 so mask should be all ones.  */
-      if (TREE_CODE (masktype) == INTEGER_TYPE)
-	mask = build_int_cst (masktype, -1);
-      else if (TREE_CODE (TREE_TYPE (masktype)) == INTEGER_TYPE)
-	{
-	  mask = build_int_cst (TREE_TYPE (masktype), -1);
-	  mask = build_vector_from_val (masktype, mask);
-	  mask = vect_init_vector (stmt, mask, masktype, NULL);
-	}
-      else if (SCALAR_FLOAT_TYPE_P (TREE_TYPE (masktype)))
-	{
-	  REAL_VALUE_TYPE r;
-	  long tmp[6];
-	  for (j = 0; j < 6; ++j)
-	    tmp[j] = -1;
-	  real_from_target (&r, tmp, TYPE_MODE (TREE_TYPE (masktype)));
-	  mask = build_real (TREE_TYPE (masktype), r);
-	  mask = build_vector_from_val (masktype, mask);
-	  mask = vect_init_vector (stmt, mask, masktype, NULL);
-	}
-      else
-	gcc_unreachable ();
-
-      scale = build_int_cst (scaletype, gs_info.scale);
-
-      if (TREE_CODE (TREE_TYPE (rettype)) == INTEGER_TYPE)
-	merge = build_int_cst (TREE_TYPE (rettype), 0);
-      else if (SCALAR_FLOAT_TYPE_P (TREE_TYPE (rettype)))
-	{
-	  REAL_VALUE_TYPE r;
-	  long tmp[6];
-	  for (j = 0; j < 6; ++j)
-	    tmp[j] = 0;
-	  real_from_target (&r, tmp, TYPE_MODE (TREE_TYPE (rettype)));
-	  merge = build_real (TREE_TYPE (rettype), r);
-	}
-      else
-	gcc_unreachable ();
-      merge = build_vector_from_val (rettype, merge);
-      merge = vect_init_vector (stmt, merge, rettype, NULL);
-
-      prev_stmt_info = NULL;
-      for (j = 0; j < ncopies; ++j)
-	{
-	  if (modifier == WIDEN && (j & 1))
-	    op = permute_vec_elements (vec_oprnd0, vec_oprnd0,
-				       perm_mask, stmt, gsi);
-	  else if (j == 0)
-	    op = vec_oprnd0
-	      = vect_get_vec_def_for_operand (gs_info.offset, stmt);
-	  else
-	    op = vec_oprnd0
-	      = vect_get_vec_def_for_stmt_copy (gs_info.offset_dt, vec_oprnd0);
-
-	  if (!useless_type_conversion_p (idxtype, TREE_TYPE (op)))
-	    {
-	      gcc_assert (TYPE_VECTOR_SUBPARTS (TREE_TYPE (op))
-			  == TYPE_VECTOR_SUBPARTS (idxtype));
-	      var = vect_get_new_ssa_name (idxtype, vect_simple_var);
-	      op = build1 (VIEW_CONVERT_EXPR, idxtype, op);
-	      new_stmt
-		= gimple_build_assign (var, VIEW_CONVERT_EXPR, op);
-	      vect_finish_stmt_generation (stmt, new_stmt, gsi);
-	      op = var;
-	    }
-
-	  new_stmt
-	    = gimple_build_call (gs_info.decl, 5, merge, ptr, op, mask, scale);
-
-	  if (!useless_type_conversion_p (vectype, rettype))
-	    {
-	      gcc_assert (TYPE_VECTOR_SUBPARTS (vectype)
-			  == TYPE_VECTOR_SUBPARTS (rettype));
-	      op = vect_get_new_ssa_name (rettype, vect_simple_var);
-	      gimple_call_set_lhs (new_stmt, op);
-	      vect_finish_stmt_generation (stmt, new_stmt, gsi);
-	      var = make_ssa_name (vec_dest);
-	      op = build1 (VIEW_CONVERT_EXPR, vectype, op);
-	      new_stmt
-		= gimple_build_assign (var, VIEW_CONVERT_EXPR, op);
-	    }
-	  else
-	    {
-	      var = make_ssa_name (vec_dest, new_stmt);
-	      gimple_call_set_lhs (new_stmt, var);
-	    }
-
-	  vect_finish_stmt_generation (stmt, new_stmt, gsi);
-
-	  if (modifier == NARROW)
-	    {
-	      if ((j & 1) == 0)
-		{
-		  prev_res = var;
-		  continue;
-		}
-	      var = permute_vec_elements (prev_res, var,
-					  perm_mask, stmt, gsi);
-	      new_stmt = SSA_NAME_DEF_STMT (var);
-	    }
-
-	  if (prev_stmt_info == NULL)
-	    STMT_VINFO_VEC_STMT (stmt_info) = *vec_stmt = new_stmt;
-	  else
-	    STMT_VINFO_RELATED_STMT (prev_stmt_info) = new_stmt;
-	  prev_stmt_info = vinfo_for_stmt (new_stmt);
-	}
->>>>>>> 4a85c0b1
       return true;
     }
 
@@ -9994,12 +9534,8 @@
     ncopies = 1;
   else
     ncopies = vect_get_num_copies (loop_vinfo, vectype);
-<<<<<<< HEAD
-=======
-
->>>>>>> 4a85c0b1
+
   gcc_assert (ncopies >= 1);
-
   if (STMT_VINFO_DEF_TYPE (stmt_info) != vect_internal_def
       && !(STMT_VINFO_DEF_TYPE (stmt_info) == vect_nested_cycle
 	   && reduc_def))
@@ -10344,7 +9880,7 @@
    if STMT is not live or if vectorizable_live_operation can handle it.
    GSI and VEC_STMT are as for vectorizable_live_operation.  */
 
-bool
+static bool
 can_vectorize_live_stmts (gimple *stmt, gimple_stmt_iterator *gsi,
 			  slp_tree slp_node, gimple **vec_stmt)
 {
@@ -10574,16 +10110,8 @@
 
   /* Stmts that are (also) "live" (i.e. - that are used out of the loop)
       need extra handling, except for vectorizable reductions.  */
-<<<<<<< HEAD
   if (STMT_VINFO_TYPE (stmt_info) != reduc_vec_info_type
       && !can_vectorize_live_stmts (stmt, NULL, node, NULL))
-=======
-  if (STMT_VINFO_LIVE_P (stmt_info)
-      && STMT_VINFO_TYPE (stmt_info) != reduc_vec_info_type)
-    ok = vectorizable_live_operation (stmt, NULL, node, -1, NULL);
-
-  if (!ok)
->>>>>>> 4a85c0b1
     {
       if (dump_enabled_p ())
         {
@@ -10989,8 +10517,8 @@
   else if (!multiple_p (size, nbytes, &nunits)
 	   || !mode_for_vector (inner_mode, nunits).exists (&simd_mode))
     return NULL_TREE;
-  if (!multiple_p (GET_MODE_SIZE (simd_mode), nbytes, &nunits)
-      || must_le (nunits, 1U))
+  /* NOTE: nunits == 1 is allowed to support single element vector types.  */
+  if (!multiple_p (GET_MODE_SIZE (simd_mode), nbytes, &nunits))
     return NULL_TREE;
 
   vectype = build_vector_type (scalar_type, nunits);
