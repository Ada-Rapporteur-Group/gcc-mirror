--- conflicted
+++ resolved
@@ -5480,11 +5480,8 @@
   gather_scatter_info gs_info;
   enum vect_def_type scatter_src_dt = vect_unknown_def_type;
   gimple *new_stmt;
-<<<<<<< HEAD
-=======
   int vf;
   vec_load_store_type vls_type;
->>>>>>> a60a5d31
 
   if (!STMT_VINFO_RELEVANT_P (stmt_info) && !bb_vinfo)
     return false;
@@ -5521,7 +5518,12 @@
   unsigned int nunits = TYPE_VECTOR_SUBPARTS (vectype);
 
   if (loop_vinfo)
-    loop = LOOP_VINFO_LOOP (loop_vinfo);
+    {
+      loop = LOOP_VINFO_LOOP (loop_vinfo);
+      vf = LOOP_VINFO_VECT_FACTOR (loop_vinfo);
+    }
+  else
+    vf = 1;
 
   /* Multiple types in SLP are handled by creating the appropriate number of
      vectorized stmts for each SLP node.  Hence, NCOPIES is always 1 in
@@ -5571,109 +5573,10 @@
   if (!STMT_VINFO_DATA_REF (stmt_info))
     return false;
 
-<<<<<<< HEAD
-  if (!STMT_VINFO_STRIDED_P (stmt_info))
-    {
-      negative = 
-	  tree_int_cst_compare (loop && nested_in_vect_loop_p (loop, stmt)
-				? STMT_VINFO_DR_STEP (stmt_info) : DR_STEP (dr),
-				size_zero_node) < 0;
-      if (negative && ncopies > 1)
-	{
-	  if (dump_enabled_p ())
-	    dump_printf_loc (MSG_MISSED_OPTIMIZATION, vect_location,
-			     "multiple types with negative step.\n");
-	  return false;
-	}
-      if (negative)
-	{
-	  gcc_assert (!grouped_store);
-	  alignment_support_scheme = vect_supportable_dr_alignment (dr, false);
-	  if (alignment_support_scheme != dr_aligned
-	      && alignment_support_scheme != dr_unaligned_supported)
-	    {
-	      if (dump_enabled_p ())
-		dump_printf_loc (MSG_MISSED_OPTIMIZATION, vect_location,
-				 "negative step but alignment required.\n");
-	      return false;
-	    }
-	  if (dt != vect_constant_def 
-	      && dt != vect_external_def
-	      && !perm_mask_for_reverse (vectype))
-	    {
-	      if (dump_enabled_p ())
-		dump_printf_loc (MSG_MISSED_OPTIMIZATION, vect_location,
-				 "negative step and reversing not supported.\n");
-	      return false;
-	    }
-	}
-    }
-
-  if (STMT_VINFO_GROUPED_ACCESS (stmt_info))
-    {
-      grouped_store = true;
-      first_stmt = GROUP_FIRST_ELEMENT (stmt_info);
-      group_size = GROUP_SIZE (vinfo_for_stmt (first_stmt));
-      if (!slp && !STMT_VINFO_STRIDED_P (stmt_info))
-	{
-	  if (vect_store_lanes_supported (vectype, group_size))
-	    store_lanes_p = true;
-	  else if (!vect_grouped_store_supported (vectype, group_size))
-	    return false;
-	}
-
-      if (STMT_VINFO_STRIDED_P (stmt_info)
-	  && slp
-	  && (group_size > nunits
-	      || nunits % group_size != 0))
-	{
-	  dump_printf_loc (MSG_MISSED_OPTIMIZATION, vect_location,
-			   "unhandled strided group store\n");
-	  return false;
-	}
-
-      if (first_stmt == stmt)
-	{
-          /* STMT is the leader of the group. Check the operands of all the
-             stmts of the group.  */
-          next_stmt = GROUP_NEXT_ELEMENT (stmt_info);
-          while (next_stmt)
-            {
-	      gcc_assert (gimple_assign_single_p (next_stmt));
-	      op = gimple_assign_rhs1 (next_stmt);
-              if (!vect_is_simple_use (op, vinfo, &def_stmt, &dt))
-                {
-                  if (dump_enabled_p ())
-                    dump_printf_loc (MSG_MISSED_OPTIMIZATION, vect_location,
-                                     "use not simple.\n");
-                  return false;
-                }
-              next_stmt = GROUP_NEXT_ELEMENT (vinfo_for_stmt (next_stmt));
-            }
-        }
-    }
-
-  if (STMT_VINFO_GATHER_SCATTER_P (stmt_info))
-    {
-      gimple *def_stmt;
-      scatter_decl = vect_check_gather_scatter (stmt, loop_vinfo, &scatter_base,
-						&scatter_off, &scatter_scale);
-      gcc_assert (scatter_decl);
-      if (!vect_is_simple_use (scatter_off, vinfo, &def_stmt, &scatter_idx_dt,
-			       &scatter_off_vectype))
-	{
-	  if (dump_enabled_p ())
-	    dump_printf_loc (MSG_MISSED_OPTIMIZATION, vect_location,
-                             "scatter index use not simple.");
-	  return false;
-	}
-    }
-=======
   vect_memory_access_type memory_access_type;
   if (!get_load_store_type (stmt, vectype, slp, vls_type, ncopies,
 			    &memory_access_type, &gs_info))
     return false;
->>>>>>> a60a5d31
 
   if (!vec_stmt) /* transformation not required.  */
     {
@@ -5923,23 +5826,31 @@
          */
 
       unsigned nstores = nunits;
+      unsigned lnel = 1;
       tree ltype = elem_type;
       if (slp)
 	{
-	  nstores = nunits / group_size;
-	  if (group_size < nunits)
-	    ltype = build_vector_type (elem_type, group_size);
-	  else
-	    ltype = vectype;
+	  if (group_size < nunits
+	      && nunits % group_size == 0)
+	    {
+	      nstores = nunits / group_size;
+	      lnel = group_size;
+	      ltype = build_vector_type (elem_type, group_size);
+	    }
+	  else if (group_size >= nunits
+		   && group_size % nunits == 0)
+	    {
+	      nstores = 1;
+	      lnel = nunits;
+	      ltype = vectype;
+	    }
 	  ltype = build_aligned_type (ltype, TYPE_ALIGN (elem_type));
 	  ncopies = SLP_TREE_NUMBER_OF_VEC_STMTS (slp_node);
-	  group_size = 1;
 	}
 
       ivstep = stride_step;
       ivstep = fold_build2 (MULT_EXPR, TREE_TYPE (ivstep), ivstep,
-			    build_int_cst (TREE_TYPE (ivstep),
-					   ncopies * nstores));
+			    build_int_cst (TREE_TYPE (ivstep), vf));
 
       standard_iv_increment_position (loop, &incr_gsi, &insert_after);
 
@@ -5970,6 +5881,9 @@
 	      vect_finish_stmt_generation (stmt, incr, gsi);
 	      running_off = newoff;
 	    }
+	  unsigned int group_el = 0;
+	  unsigned HOST_WIDE_INT
+	    elsz = tree_to_uhwi (TYPE_SIZE_UNIT (TREE_TYPE (vectype)));
 	  for (j = 0; j < ncopies; j++)
 	    {
 	      /* We've set op and dt above, from gimple_assign_rhs1(stmt),
@@ -6015,19 +5929,27 @@
 						   NULL_TREE, true,
 						   GSI_SAME_STMT);
 
+		  tree this_off = build_int_cst (TREE_TYPE (alias_off),
+						 group_el * elsz);
 		  newref = build2 (MEM_REF, ltype,
-				   running_off, alias_off);
+				   running_off, this_off);
 
 		  /* And store it to *running_off.  */
 		  assign = gimple_build_assign (newref, elem);
 		  vect_finish_stmt_generation (stmt, assign, gsi);
 
-		  newoff = copy_ssa_name (running_off, NULL);
-		  incr = gimple_build_assign (newoff, POINTER_PLUS_EXPR,
-					      running_off, stride_step);
-		  vect_finish_stmt_generation (stmt, incr, gsi);
-
-		  running_off = newoff;
+		  group_el += lnel;
+		  if (! slp
+		      || group_el == group_size)
+		    {
+		      newoff = copy_ssa_name (running_off, NULL);
+		      incr = gimple_build_assign (newoff, POINTER_PLUS_EXPR,
+						  running_off, stride_step);
+		      vect_finish_stmt_generation (stmt, incr, gsi);
+
+		      running_off = newoff;
+		      group_el = 0;
+		    }
 		  if (g == group_size - 1
 		      && !slp)
 		    {
@@ -6041,6 +5963,8 @@
 		}
 	    }
 	  next_stmt = GROUP_NEXT_ELEMENT (vinfo_for_stmt (next_stmt));
+	  if (slp)
+	    break;
 	}
       return true;
     }
@@ -7897,7 +7821,7 @@
   enum vect_def_type dts[2] = {vect_unknown_def_type, vect_unknown_def_type};
   unsigned nunits;
   int ncopies;
-  enum tree_code code;
+  enum tree_code code, bitop1 = NOP_EXPR, bitop2 = NOP_EXPR;
   stmt_vec_info prev_stmt_info = NULL;
   int i, j;
   bb_vec_info bb_vinfo = STMT_VINFO_BB_VINFO (stmt_info);
@@ -7970,11 +7894,76 @@
   else if (nunits != TYPE_VECTOR_SUBPARTS (vectype))
     return false;
 
+  /* Can't compare mask and non-mask types.  */
+  if (vectype1 && vectype2
+      && (VECTOR_BOOLEAN_TYPE_P (vectype1) ^ VECTOR_BOOLEAN_TYPE_P (vectype2)))
+    return false;
+
+  /* Boolean values may have another representation in vectors
+     and therefore we prefer bit operations over comparison for
+     them (which also works for scalar masks).  We store opcodes
+     to use in bitop1 and bitop2.  Statement is vectorized as
+       BITOP2 (rhs1 BITOP1 rhs2) or
+       rhs1 BITOP2 (BITOP1 rhs2)
+     depending on bitop1 and bitop2 arity.  */
+  if (VECTOR_BOOLEAN_TYPE_P (vectype))
+    {
+      if (code == GT_EXPR)
+	{
+	  bitop1 = BIT_NOT_EXPR;
+	  bitop2 = BIT_AND_EXPR;
+	}
+      else if (code == GE_EXPR)
+	{
+	  bitop1 = BIT_NOT_EXPR;
+	  bitop2 = BIT_IOR_EXPR;
+	}
+      else if (code == LT_EXPR)
+	{
+	  bitop1 = BIT_NOT_EXPR;
+	  bitop2 = BIT_AND_EXPR;
+	  std::swap (rhs1, rhs2);
+	  std::swap (dts[0], dts[1]);
+	}
+      else if (code == LE_EXPR)
+	{
+	  bitop1 = BIT_NOT_EXPR;
+	  bitop2 = BIT_IOR_EXPR;
+	  std::swap (rhs1, rhs2);
+	  std::swap (dts[0], dts[1]);
+	}
+      else
+	{
+	  bitop1 = BIT_XOR_EXPR;
+	  if (code == EQ_EXPR)
+	    bitop2 = BIT_NOT_EXPR;
+	}
+    }
+
   if (!vec_stmt)
     {
       STMT_VINFO_TYPE (stmt_info) = comparison_vec_info_type;
-      vect_model_simple_cost (stmt_info, ncopies, dts, NULL, NULL);
-      return expand_vec_cmp_expr_p (vectype, mask_type);
+      vect_model_simple_cost (stmt_info, ncopies * (1 + (bitop2 != NOP_EXPR)),
+			      dts, NULL, NULL);
+      if (bitop1 == NOP_EXPR)
+	return expand_vec_cmp_expr_p (vectype, mask_type);
+      else
+	{
+	  machine_mode mode = TYPE_MODE (vectype);
+	  optab optab;
+
+	  optab = optab_for_tree_code (bitop1, vectype, optab_default);
+	  if (!optab || optab_handler (optab, mode) == CODE_FOR_nothing)
+	    return false;
+
+	  if (bitop2 != NOP_EXPR)
+	    {
+	      optab = optab_for_tree_code (bitop2, vectype, optab_default);
+	      if (!optab || optab_handler (optab, mode) == CODE_FOR_nothing)
+		return false;
+	    }
+	  return true;
+	}
     }
 
   /* Transform.  */
@@ -8031,8 +8020,31 @@
 	  vec_rhs2 = vec_oprnds1[i];
 
 	  new_temp = make_ssa_name (mask);
-	  new_stmt = gimple_build_assign (new_temp, code, vec_rhs1, vec_rhs2);
-	  vect_finish_stmt_generation (stmt, new_stmt, gsi);
+	  if (bitop1 == NOP_EXPR)
+	    {
+	      new_stmt = gimple_build_assign (new_temp, code,
+					      vec_rhs1, vec_rhs2);
+	      vect_finish_stmt_generation (stmt, new_stmt, gsi);
+	    }
+	  else
+	    {
+	      if (bitop1 == BIT_NOT_EXPR)
+		new_stmt = gimple_build_assign (new_temp, bitop1, vec_rhs2);
+	      else
+		new_stmt = gimple_build_assign (new_temp, bitop1, vec_rhs1,
+						vec_rhs2);
+	      vect_finish_stmt_generation (stmt, new_stmt, gsi);
+	      if (bitop2 != NOP_EXPR)
+		{
+		  tree res = make_ssa_name (mask);
+		  if (bitop2 == BIT_NOT_EXPR)
+		    new_stmt = gimple_build_assign (res, bitop2, new_temp);
+		  else
+		    new_stmt = gimple_build_assign (res, bitop2, vec_rhs1,
+						    new_temp);
+		  vect_finish_stmt_generation (stmt, new_stmt, gsi);
+		}
+	    }
 	  if (slp_node)
 	    SLP_TREE_VEC_STMTS (slp_node).quick_push (new_stmt);
 	}
