/* Statement Analysis and Transformation for Vectorization
   Copyright (C) 2003-2017 Free Software Foundation, Inc.
   Contributed by Dorit Naishlos <dorit@il.ibm.com>
   and Ira Rosen <irar@il.ibm.com>

This file is part of GCC.

GCC is free software; you can redistribute it and/or modify it under
the terms of the GNU General Public License as published by the Free
Software Foundation; either version 3, or (at your option) any later
version.

GCC is distributed in the hope that it will be useful, but WITHOUT ANY
WARRANTY; without even the implied warranty of MERCHANTABILITY or
FITNESS FOR A PARTICULAR PURPOSE.  See the GNU General Public License
for more details.

You should have received a copy of the GNU General Public License
along with GCC; see the file COPYING3.  If not see
<http://www.gnu.org/licenses/>.  */

#include "config.h"
#include "system.h"
#include "coretypes.h"
#include "backend.h"
#include "target.h"
#include "rtl.h"
#include "tree.h"
#include "gimple.h"
#include "ssa.h"
#include "optabs-tree.h"
#include "insn-config.h"
#include "recog.h"		/* FIXME: for insn_data */
#include "cgraph.h"
#include "dumpfile.h"
#include "alias.h"
#include "fold-const.h"
#include "stor-layout.h"
#include "tree-eh.h"
#include "gimplify.h"
#include "gimple-iterator.h"
#include "gimplify-me.h"
#include "tree-cfg.h"
#include "tree-ssa-loop-manip.h"
#include "cfgloop.h"
#include "tree-ssa-loop.h"
#include "tree-scalar-evolution.h"
#include "tree-vectorizer.h"
#include "builtins.h"
#include "internal-fn.h"
#include "tree-ssa-loop-niter.h"
#include "cfghooks.h"
#include "gimple-fold.h"

/* For lang_hooks.types.type_for_mode.  */
#include "langhooks.h"

/* Says whether a statement is a load, a store of a vectorized statement
   result, or a store of an invariant value.  */
enum vec_load_store_type {
  VLS_LOAD,
  VLS_STORE,
  VLS_STORE_INVARIANT
};

/* Return the vectorized type for the given statement.  */

tree
stmt_vectype (struct _stmt_vec_info *stmt_info)
{
  return STMT_VINFO_VECTYPE (stmt_info);
}

/* Return TRUE iff the given statement is in an inner loop relative to
   the loop being vectorized.  */
bool
stmt_in_inner_loop_p (struct _stmt_vec_info *stmt_info)
{
  gimple *stmt = STMT_VINFO_STMT (stmt_info);
  basic_block bb = gimple_bb (stmt);
  loop_vec_info loop_vinfo = STMT_VINFO_LOOP_VINFO (stmt_info);
  struct loop* loop;

  if (!loop_vinfo)
    return false;

  loop = LOOP_VINFO_LOOP (loop_vinfo);

  return (bb->loop_father == loop->inner);
}

/* Record the cost of a statement, either by directly informing the 
   target model or by saving it in a vector for later processing.
   Return a preliminary estimate of the statement's cost.  */

unsigned
record_stmt_cost (stmt_vector_for_cost *body_cost_vec, int count,
		  enum vect_cost_for_stmt kind, stmt_vec_info stmt_info,
		  int misalign, enum vect_cost_model_location where)
{
  if (body_cost_vec)
    {
      tree vectype = stmt_info ? stmt_vectype (stmt_info) : NULL_TREE;
      stmt_info_for_cost si = { count, kind,
			        stmt_info ? STMT_VINFO_STMT (stmt_info) : NULL,
				misalign };
      body_cost_vec->safe_push (si);
      return (unsigned)
	(builtin_vectorization_cost (kind, vectype, misalign) * count);
    }
  else
    return add_stmt_cost (stmt_info->vinfo->target_cost_data,
			  count, kind, stmt_info, misalign, where);
}

/* Return a variable of type ELEM_TYPE[NELEMS].  */

static tree
create_vector_array (tree elem_type, unsigned HOST_WIDE_INT nelems)
{
  return create_tmp_var (build_array_type_nelts (elem_type, nelems),
			 "vect_array");
}

/* ARRAY is an array of vectors created by create_vector_array.
   Return an SSA_NAME for the vector in index N.  The reference
   is part of the vectorization of STMT and the vector is associated
   with scalar destination SCALAR_DEST.  */

static tree
read_vector_array (gimple *stmt, gimple_stmt_iterator *gsi, tree scalar_dest,
		   tree array, unsigned HOST_WIDE_INT n)
{
  tree vect_type, vect, vect_name, array_ref;
  gimple *new_stmt;

  gcc_assert (TREE_CODE (TREE_TYPE (array)) == ARRAY_TYPE);
  vect_type = TREE_TYPE (TREE_TYPE (array));
  vect = vect_create_destination_var (scalar_dest, vect_type);
  array_ref = build4 (ARRAY_REF, vect_type, array,
		      build_int_cst (size_type_node, n),
		      NULL_TREE, NULL_TREE);

  new_stmt = gimple_build_assign (vect, array_ref);
  vect_name = make_ssa_name (vect, new_stmt);
  gimple_assign_set_lhs (new_stmt, vect_name);
  vect_finish_stmt_generation (stmt, new_stmt, gsi);

  return vect_name;
}

/* ARRAY is an array of vectors created by create_vector_array.
   Emit code to store SSA_NAME VECT in index N of the array.
   The store is part of the vectorization of STMT.  */

static void
write_vector_array (gimple *stmt, gimple_stmt_iterator *gsi, tree vect,
		    tree array, unsigned HOST_WIDE_INT n)
{
  tree array_ref;
  gimple *new_stmt;

  array_ref = build4 (ARRAY_REF, TREE_TYPE (vect), array,
		      build_int_cst (size_type_node, n),
		      NULL_TREE, NULL_TREE);

  new_stmt = gimple_build_assign (array_ref, vect);
  vect_finish_stmt_generation (stmt, new_stmt, gsi);
}

/* PTR is a pointer to an array of type TYPE.  Return a representation
   of *PTR.  The memory reference replaces those in FIRST_DR
   (and its group).  */

static tree
create_array_ref (tree type, tree ptr, tree alias_ptr_type)
{
  tree mem_ref;

  mem_ref = build2 (MEM_REF, type, ptr, build_int_cst (alias_ptr_type, 0));
  /* Arrays have the same alignment as their type.  */
  set_ptr_info_alignment (get_ptr_info (ptr), TYPE_ALIGN_UNIT (type), 0);
  return mem_ref;
}

/* Utility functions used by vect_mark_stmts_to_be_vectorized.  */

/* Function vect_mark_relevant.

   Mark STMT as "relevant for vectorization" and add it to WORKLIST.  */

static void
vect_mark_relevant (vec<gimple *> *worklist, gimple *stmt,
		    enum vect_relevant relevant, bool live_p)
{
  stmt_vec_info stmt_info = vinfo_for_stmt (stmt);
  enum vect_relevant save_relevant = STMT_VINFO_RELEVANT (stmt_info);
  bool save_live_p = STMT_VINFO_LIVE_P (stmt_info);
  gimple *pattern_stmt;

  if (dump_enabled_p ())
    {
      dump_printf_loc (MSG_NOTE, vect_location,
		       "mark relevant %d, live %d: ", relevant, live_p);
      dump_gimple_stmt (MSG_NOTE, TDF_SLIM, stmt, 0);
    }

  /* If this stmt is an original stmt in a pattern, we might need to mark its
     related pattern stmt instead of the original stmt.  However, such stmts
     may have their own uses that are not in any pattern, in such cases the
     stmt itself should be marked.  */
  if (STMT_VINFO_IN_PATTERN_P (stmt_info))
    {
      /* This is the last stmt in a sequence that was detected as a
	 pattern that can potentially be vectorized.  Don't mark the stmt
	 as relevant/live because it's not going to be vectorized.
	 Instead mark the pattern-stmt that replaces it.  */

      pattern_stmt = STMT_VINFO_RELATED_STMT (stmt_info);

      if (dump_enabled_p ())
	dump_printf_loc (MSG_NOTE, vect_location,
			 "last stmt in pattern. don't mark"
			 " relevant/live.\n");
      stmt_info = vinfo_for_stmt (pattern_stmt);
      gcc_assert (STMT_VINFO_RELATED_STMT (stmt_info) == stmt);
      save_relevant = STMT_VINFO_RELEVANT (stmt_info);
      save_live_p = STMT_VINFO_LIVE_P (stmt_info);
      stmt = pattern_stmt;
    }

  STMT_VINFO_LIVE_P (stmt_info) |= live_p;
  if (relevant > STMT_VINFO_RELEVANT (stmt_info))
    STMT_VINFO_RELEVANT (stmt_info) = relevant;

  if (STMT_VINFO_RELEVANT (stmt_info) == save_relevant
      && STMT_VINFO_LIVE_P (stmt_info) == save_live_p)
    {
      if (dump_enabled_p ())
        dump_printf_loc (MSG_NOTE, vect_location,
                         "already marked relevant/live.\n");
      return;
    }

  worklist->safe_push (stmt);
}


/* Function is_simple_and_all_uses_invariant

   Return true if STMT is simple and all uses of it are invariant.  */

bool
is_simple_and_all_uses_invariant (gimple *stmt, loop_vec_info loop_vinfo)
{
  tree op;
  gimple *def_stmt;
  ssa_op_iter iter;

  if (!is_gimple_assign (stmt))
    return false;

  FOR_EACH_SSA_TREE_OPERAND (op, stmt, iter, SSA_OP_USE)
    {
      enum vect_def_type dt = vect_uninitialized_def;

      if (!vect_is_simple_use (op, loop_vinfo, &def_stmt, &dt))
	{
	  if (dump_enabled_p ())
	    dump_printf_loc (MSG_MISSED_OPTIMIZATION, vect_location,
			     "use not simple.\n");
	  return false;
	}

      if (dt != vect_external_def && dt != vect_constant_def)
	return false;
    }
  return true;
}

/* Function vect_stmt_relevant_p.

   Return true if STMT in loop that is represented by LOOP_VINFO is
   "relevant for vectorization".

   A stmt is considered "relevant for vectorization" if:
   - it has uses outside the loop.
   - it has vdefs (it alters memory).
   - control stmts in the loop (including the exit condition).

   CHECKME: what other side effects would the vectorizer allow?  */

static bool
vect_stmt_relevant_p (gimple *stmt, loop_vec_info loop_vinfo,
		      enum vect_relevant *relevant, bool *live_p)
{
  struct loop *loop = LOOP_VINFO_LOOP (loop_vinfo);
  ssa_op_iter op_iter;
  imm_use_iterator imm_iter;
  use_operand_p use_p;
  def_operand_p def_p;

  *relevant = vect_unused_in_scope;
  *live_p = false;

  /* cond stmt other than loop exit cond.  */
  if (is_ctrl_stmt (stmt)
      && (STMT_VINFO_TYPE (vinfo_for_stmt (stmt))
	  != loop_exit_ctrl_vec_info_type
	  || LOOP_VINFO_SPECULATIVE_EXECUTION (loop_vinfo)))
    *relevant = vect_used_in_scope;

  /* changing memory.  */
  if (gimple_code (stmt) != GIMPLE_PHI)
    if (gimple_vdef (stmt)
	&& !gimple_clobber_p (stmt))
      {
	if (dump_enabled_p ())
	  dump_printf_loc (MSG_NOTE, vect_location,
                           "vec_stmt_relevant_p: stmt has vdefs.\n");
	*relevant = vect_used_in_scope;
      }

  /* uses outside the loop.  */
  FOR_EACH_PHI_OR_STMT_DEF (def_p, stmt, op_iter, SSA_OP_DEF)
    {
      FOR_EACH_IMM_USE_FAST (use_p, imm_iter, DEF_FROM_PTR (def_p))
	{
	  basic_block bb = gimple_bb (USE_STMT (use_p));
	  if (!flow_bb_inside_loop_p (loop, bb))
	    {
	      if (dump_enabled_p ())
		dump_printf_loc (MSG_NOTE, vect_location,
                                 "vec_stmt_relevant_p: used out of loop.\n");

	      if (is_gimple_debug (USE_STMT (use_p)))
		continue;

	      /* We expect all such uses to be in the loop exit phis
		 (because of loop closed form)   */
	      gcc_assert (gimple_code (USE_STMT (use_p)) == GIMPLE_PHI);
	      gcc_assert (bb == single_exit (loop)->dest);

              *live_p = true;
	    }
	}
    }

  if (*live_p && *relevant == vect_unused_in_scope
      && !is_simple_and_all_uses_invariant (stmt, loop_vinfo))
    {
      if (dump_enabled_p ())
	dump_printf_loc (MSG_NOTE, vect_location,
			 "vec_stmt_relevant_p: stmt live but not relevant.\n");
      *relevant = vect_used_only_live;
    }

  return (*live_p || *relevant);
}


/* Function exist_non_indexing_operands_for_use_p

   USE is one of the uses attached to STMT.  Check if USE is
   used in STMT for anything other than indexing an array.  */

static bool
exist_non_indexing_operands_for_use_p (tree use, gimple *stmt)
{
  tree operand;
  stmt_vec_info stmt_info = vinfo_for_stmt (stmt);

  /* USE corresponds to some operand in STMT.  If there is no data
     reference in STMT, then any operand that corresponds to USE
     is not indexing an array.  */
  if (!STMT_VINFO_DATA_REF (stmt_info))
    return true;

  /* STMT has a data_ref. FORNOW this means that its of one of
     the following forms:
     -1- ARRAY_REF = var
     -2- var = ARRAY_REF
     (This should have been verified in analyze_data_refs).

     'var' in the second case corresponds to a def, not a use,
     so USE cannot correspond to any operands that are not used
     for array indexing.

     Therefore, all we need to check is if STMT falls into the
     first case, and whether var corresponds to USE.  */

  if (!gimple_assign_copy_p (stmt))
    {
      if (is_gimple_call (stmt)
	  && gimple_call_internal_p (stmt))
	switch (gimple_call_internal_fn (stmt))
	  {
	  case IFN_MASK_STORE:
	    operand = gimple_call_arg (stmt, 3);
	    if (operand == use)
	      return true;
	    /* FALLTHRU */
	  case IFN_MASK_LOAD:
	    operand = gimple_call_arg (stmt, 2);
	    if (operand == use)
	      return true;
	    break;
	  default:
	    break;
	  }
      return false;
    }

  if (TREE_CODE (gimple_assign_lhs (stmt)) == SSA_NAME)
    return false;
  operand = gimple_assign_rhs1 (stmt);
  if (TREE_CODE (operand) != SSA_NAME)
    return false;

  if (operand == use)
    return true;

  return false;
}


/*
   Function process_use.

   Inputs:
   - a USE in STMT in a loop represented by LOOP_VINFO
   - RELEVANT - enum value to be set in the STMT_VINFO of the stmt
     that defined USE.  This is done by calling mark_relevant and passing it
     the WORKLIST (to add DEF_STMT to the WORKLIST in case it is relevant).
   - FORCE is true if exist_non_indexing_operands_for_use_p check shouldn't
     be performed.

   Outputs:
   Generally, LIVE_P and RELEVANT are used to define the liveness and
   relevance info of the DEF_STMT of this USE:
       STMT_VINFO_LIVE_P (DEF_STMT_info) <-- live_p
       STMT_VINFO_RELEVANT (DEF_STMT_info) <-- relevant
   Exceptions:
   - case 1: If USE is used only for address computations (e.g. array indexing),
   which does not need to be directly vectorized, then the liveness/relevance
   of the respective DEF_STMT is left unchanged.
   - case 2: If STMT is a reduction phi and DEF_STMT is a reduction stmt, we
   skip DEF_STMT cause it had already been processed.
   - case 3: If DEF_STMT and STMT are in different nests, then  "relevant" will
   be modified accordingly.

   Return true if everything is as expected. Return false otherwise.  */

static bool
process_use (gimple *stmt, tree use, loop_vec_info loop_vinfo,
	     enum vect_relevant relevant, vec<gimple *> *worklist,
	     bool force)
{
  struct loop *loop = LOOP_VINFO_LOOP (loop_vinfo);
  stmt_vec_info stmt_vinfo = vinfo_for_stmt (stmt);
  stmt_vec_info dstmt_vinfo;
  basic_block bb, def_bb;
  gimple *def_stmt;
  enum vect_def_type dt;

  /* case 1: we are only interested in uses that need to be vectorized.  Uses
     that are used for address computation are not considered relevant.  */
  if (!force && !exist_non_indexing_operands_for_use_p (use, stmt))
     return true;

  if (!vect_is_simple_use (use, loop_vinfo, &def_stmt, &dt))
    {
      if (dump_enabled_p ())
        dump_printf_loc (MSG_MISSED_OPTIMIZATION, vect_location,
                         "not vectorized: unsupported use in stmt.\n");
      return false;
    }

  if (!def_stmt || gimple_nop_p (def_stmt))
    return true;

  def_bb = gimple_bb (def_stmt);
  if (!flow_bb_inside_loop_p (loop, def_bb))
    {
      if (dump_enabled_p ())
	dump_printf_loc (MSG_NOTE, vect_location, "def_stmt is out of loop.\n");
      return true;
    }

  /* case 2: A reduction phi (STMT) defined by a reduction stmt (DEF_STMT).
     DEF_STMT must have already been processed, because this should be the
     only way that STMT, which is a reduction-phi, was put in the worklist,
     as there should be no other uses for DEF_STMT in the loop.  So we just
     check that everything is as expected, and we are done.  */
  dstmt_vinfo = vinfo_for_stmt (def_stmt);
  bb = gimple_bb (stmt);
  if (gimple_code (stmt) == GIMPLE_PHI
      && STMT_VINFO_DEF_TYPE (stmt_vinfo) == vect_reduction_def
      && gimple_code (def_stmt) != GIMPLE_PHI
      && STMT_VINFO_DEF_TYPE (dstmt_vinfo) == vect_reduction_def
      && bb->loop_father == def_bb->loop_father)
    {
      if (dump_enabled_p ())
	dump_printf_loc (MSG_NOTE, vect_location,
                         "reduc-stmt defining reduc-phi in the same nest.\n");
      if (STMT_VINFO_IN_PATTERN_P (dstmt_vinfo))
	dstmt_vinfo = vinfo_for_stmt (STMT_VINFO_RELATED_STMT (dstmt_vinfo));
      gcc_assert (STMT_VINFO_RELEVANT (dstmt_vinfo) < vect_used_by_reduction);
      gcc_assert (STMT_VINFO_LIVE_P (dstmt_vinfo)
		  || STMT_VINFO_RELEVANT (dstmt_vinfo) > vect_unused_in_scope);
      return true;
    }

  /* case 3a: outer-loop stmt defining an inner-loop stmt:
	outer-loop-header-bb:
		d = def_stmt
	inner-loop:
		stmt # use (d)
	outer-loop-tail-bb:
		...		  */
  if (flow_loop_nested_p (def_bb->loop_father, bb->loop_father))
    {
      if (dump_enabled_p ())
	dump_printf_loc (MSG_NOTE, vect_location,
                         "outer-loop def-stmt defining inner-loop stmt.\n");

      switch (relevant)
	{
	case vect_unused_in_scope:
	  relevant = (STMT_VINFO_DEF_TYPE (stmt_vinfo) == vect_nested_cycle) ?
		      vect_used_in_scope : vect_unused_in_scope;
	  break;

	case vect_used_in_outer_by_reduction:
          gcc_assert (STMT_VINFO_DEF_TYPE (stmt_vinfo) != vect_reduction_def);
	  relevant = vect_used_by_reduction;
	  break;

	case vect_used_in_outer:
          gcc_assert (STMT_VINFO_DEF_TYPE (stmt_vinfo) != vect_reduction_def);
	  relevant = vect_used_in_scope;
	  break;

	case vect_used_in_scope:
	  break;

	default:
	  gcc_unreachable ();
	}
    }

  /* case 3b: inner-loop stmt defining an outer-loop stmt:
	outer-loop-header-bb:
		...
	inner-loop:
		d = def_stmt
	outer-loop-tail-bb (or outer-loop-exit-bb in double reduction):
		stmt # use (d)		*/
  else if (flow_loop_nested_p (bb->loop_father, def_bb->loop_father))
    {
      if (dump_enabled_p ())
	dump_printf_loc (MSG_NOTE, vect_location,
                         "inner-loop def-stmt defining outer-loop stmt.\n");

      switch (relevant)
        {
        case vect_unused_in_scope:
          relevant = (STMT_VINFO_DEF_TYPE (stmt_vinfo) == vect_reduction_def
            || STMT_VINFO_DEF_TYPE (stmt_vinfo) == vect_double_reduction_def) ?
                      vect_used_in_outer_by_reduction : vect_unused_in_scope;
          break;

        case vect_used_by_reduction:
	case vect_used_only_live:
          relevant = vect_used_in_outer_by_reduction;
          break;

        case vect_used_in_scope:
          relevant = vect_used_in_outer;
          break;

        default:
          gcc_unreachable ();
        }
    }
  /* We are also not interested in uses on loop PHI backedges that are
     inductions.  Otherwise we'll needlessly vectorize the IV increment
     and cause hybrid SLP for SLP inductions.  Unless the PHI is live
     of course.  */
  else if (gimple_code (stmt) == GIMPLE_PHI
	   && STMT_VINFO_DEF_TYPE (stmt_vinfo) == vect_induction_def
	   && ! STMT_VINFO_LIVE_P (stmt_vinfo)
	   && (PHI_ARG_DEF_FROM_EDGE (stmt, loop_latch_edge (bb->loop_father))
	       == use))
    {
      if (dump_enabled_p ())
	dump_printf_loc (MSG_NOTE, vect_location,
                         "induction value on backedge.\n");
      return true;
    }


  vect_mark_relevant (worklist, def_stmt, relevant, false);
  return true;
}


/* Function vect_mark_stmts_to_be_vectorized.

   Not all stmts in the loop need to be vectorized. For example:

     for i...
       for j...
   1.    T0 = i + j
   2.	 T1 = a[T0]

   3.    j = j + 1

   Stmt 1 and 3 do not need to be vectorized, because loop control and
   addressing of vectorized data-refs are handled differently.

   This pass detects such stmts.  */

bool
vect_mark_stmts_to_be_vectorized (loop_vec_info loop_vinfo)
{
  struct loop *loop = LOOP_VINFO_LOOP (loop_vinfo);
  basic_block *bbs = LOOP_VINFO_BBS (loop_vinfo);
  unsigned int nbbs = loop->num_nodes;
  gimple_stmt_iterator si;
  gimple *stmt;
  unsigned int i;
  stmt_vec_info stmt_vinfo;
  basic_block bb;
  gimple *phi;
  bool live_p;
  enum vect_relevant relevant;

  if (dump_enabled_p ())
    dump_printf_loc (MSG_NOTE, vect_location,
                     "=== vect_mark_stmts_to_be_vectorized ===\n");

  auto_vec<gimple *, 64> worklist;

  /* 1. Init worklist.  */
  for (i = 0; i < nbbs; i++)
    {
      bb = bbs[i];
      for (si = gsi_start_phis (bb); !gsi_end_p (si); gsi_next (&si))
	{
	  phi = gsi_stmt (si);
	  if (dump_enabled_p ())
	    {
	      dump_printf_loc (MSG_NOTE, vect_location, "init: phi relevant? ");
	      dump_gimple_stmt (MSG_NOTE, TDF_SLIM, phi, 0);
	    }

	  if (vect_stmt_relevant_p (phi, loop_vinfo, &relevant, &live_p))
	    vect_mark_relevant (&worklist, phi, relevant, live_p);
	}
      for (si = gsi_start_bb (bb); !gsi_end_p (si); gsi_next (&si))
	{
	  stmt = gsi_stmt (si);
	  if (dump_enabled_p ())
	    {
	      dump_printf_loc (MSG_NOTE, vect_location, "init: stmt relevant? ");
	      dump_gimple_stmt (MSG_NOTE, TDF_SLIM, stmt, 0);
	    }

	  if (vect_stmt_relevant_p (stmt, loop_vinfo, &relevant, &live_p))
	    vect_mark_relevant (&worklist, stmt, relevant, live_p);
	}
    }

  /* The exit condition is relevant for speculative loops.  */
  if (LOOP_VINFO_SPECULATIVE_EXECUTION (loop_vinfo)
      && !vect_stmt_relevant_p (get_loop_exit_condition (loop),
				loop_vinfo, &relevant, &live_p))
    gcc_unreachable ();

  /* 2. Process_worklist */
  while (worklist.length () > 0)
    {
      use_operand_p use_p;
      ssa_op_iter iter;

      stmt = worklist.pop ();
      if (dump_enabled_p ())
	{
          dump_printf_loc (MSG_NOTE, vect_location, "worklist: examine stmt: ");
          dump_gimple_stmt (MSG_NOTE, TDF_SLIM, stmt, 0);
	}

      /* Examine the USEs of STMT. For each USE, mark the stmt that defines it
	 (DEF_STMT) as relevant/irrelevant according to the relevance property
	 of STMT.  */
      stmt_vinfo = vinfo_for_stmt (stmt);
      relevant = STMT_VINFO_RELEVANT (stmt_vinfo);

      /* Generally, the relevance property of STMT (in STMT_VINFO_RELEVANT) is
	 propagated as is to the DEF_STMTs of its USEs.

	 One exception is when STMT has been identified as defining a reduction
	 variable; in this case we set the relevance to vect_used_by_reduction.
	 This is because we distinguish between two kinds of relevant stmts -
	 those that are used by a reduction computation, and those that are
	 (also) used by a regular computation.  This allows us later on to
	 identify stmts that are used solely by a reduction, and therefore the
	 order of the results that they produce does not have to be kept.  */

      switch (STMT_VINFO_DEF_TYPE (stmt_vinfo))
        {
          case vect_reduction_def:
	    gcc_assert (relevant != vect_unused_in_scope);
	    if (relevant != vect_unused_in_scope
		&& relevant != vect_used_in_scope
		&& relevant != vect_used_by_reduction
		&& relevant != vect_used_only_live)
	      {
		if (dump_enabled_p ())
		  dump_printf_loc (MSG_MISSED_OPTIMIZATION, vect_location,
				   "unsupported use of reduction.\n");
		return false;
	      }
	    break;

          case vect_nested_cycle:
	    if (relevant != vect_unused_in_scope
		&& relevant != vect_used_in_outer_by_reduction
		&& relevant != vect_used_in_outer)
              {
                if (dump_enabled_p ())
                  dump_printf_loc (MSG_MISSED_OPTIMIZATION, vect_location,
                                   "unsupported use of nested cycle.\n");

                return false;
              }
            break;

          case vect_double_reduction_def:
	    if (relevant != vect_unused_in_scope
		&& relevant != vect_used_by_reduction
		&& relevant != vect_used_only_live)
              {
                if (dump_enabled_p ())
                  dump_printf_loc (MSG_MISSED_OPTIMIZATION, vect_location,
                                   "unsupported use of double reduction.\n");

                return false;
              }
            break;

          default:
            break;
        }

      if (is_pattern_stmt_p (stmt_vinfo))
        {
          /* Pattern statements are not inserted into the code, so
             FOR_EACH_PHI_OR_STMT_USE optimizes their operands out, and we
             have to scan the RHS or function arguments instead.  */
          if (is_gimple_assign (stmt))
            {
	      enum tree_code rhs_code = gimple_assign_rhs_code (stmt);
	      tree op = gimple_assign_rhs1 (stmt);

	      i = 1;
	      if (rhs_code == COND_EXPR && COMPARISON_CLASS_P (op))
		{
		  if (!process_use (stmt, TREE_OPERAND (op, 0), loop_vinfo,
				    relevant, &worklist, false)
		      || !process_use (stmt, TREE_OPERAND (op, 1), loop_vinfo,
				       relevant, &worklist, false))
		    return false;
		  i = 2;
		}
	      for (; i < gimple_num_ops (stmt); i++)
                {
		  op = gimple_op (stmt, i);
                  if (TREE_CODE (op) == SSA_NAME
		      && !process_use (stmt, op, loop_vinfo, relevant,
				       &worklist, false))
                    return false;
                 }
            }
          else if (is_gimple_call (stmt))
            {
              for (i = 0; i < gimple_call_num_args (stmt); i++)
                {
                  tree arg = gimple_call_arg (stmt, i);
		  if (!process_use (stmt, arg, loop_vinfo, relevant,
				    &worklist, false))
                    return false;
                }
            }
        }
      else
        FOR_EACH_PHI_OR_STMT_USE (use_p, stmt, iter, SSA_OP_USE)
          {
            tree op = USE_FROM_PTR (use_p);
	    if (!process_use (stmt, op, loop_vinfo, relevant,
			      &worklist, false))
              return false;
          }

      if (STMT_VINFO_GATHER_SCATTER_P (stmt_vinfo))
	{
	  gather_scatter_info gs_info;
	  if (!vect_check_gather_scatter (stmt, loop_vinfo, &gs_info, false))
	    gcc_unreachable ();
	  if (!process_use (stmt, gs_info.u.offset, loop_vinfo, relevant,
			    &worklist, true))
	    return false;
	}
    } /* while worklist */

  return true;
}


/* Function vect_model_simple_cost.

   Models cost for simple operations, i.e. those that only emit ncopies of a
   single op.  Right now, this does not account for multiple insns that could
   be generated for the single vector op.  We will handle that shortly.  */

void
vect_model_simple_cost (stmt_vec_info stmt_info, int ncopies,
			enum vect_def_type *dt,
			int ndts,
			stmt_vector_for_cost *prologue_cost_vec,
			stmt_vector_for_cost *body_cost_vec)
{
  int i;
  int inside_cost = 0, prologue_cost = 0;

  /* The SLP costs were already calculated during SLP tree build.  */
  if (PURE_SLP_STMT (stmt_info))
    return;

  /* Cost the "broadcast" of a scalar operand in to a vector operand.
     Use scalar_to_vec to cost the broadcast, as elsewhere in the vector
     cost model.  */
  for (i = 0; i < ndts; i++)
    if (dt[i] == vect_constant_def || dt[i] == vect_external_def)
      prologue_cost += record_stmt_cost (prologue_cost_vec, 1, scalar_to_vec,
					 stmt_info, 0, vect_prologue);

  /* Pass the inside-of-loop statements to the target-specific cost model.  */
  inside_cost = record_stmt_cost (body_cost_vec, ncopies, vector_stmt,
				  stmt_info, 0, vect_body);

  if (dump_enabled_p ())
    dump_printf_loc (MSG_NOTE, vect_location,
                     "vect_model_simple_cost: inside_cost = %d, "
                     "prologue_cost = %d .\n", inside_cost, prologue_cost);
}


/* Model cost for type demotion and promotion operations.  PWR is normally
   zero for single-step promotions and demotions.  It will be one if 
   two-step promotion/demotion is required, and so on.  Each additional
   step doubles the number of instructions required.  */

static void
vect_model_promotion_demotion_cost (stmt_vec_info stmt_info,
				    enum vect_def_type *dt, int pwr)
{
  int i, tmp;
  int inside_cost = 0, prologue_cost = 0;
  loop_vec_info loop_vinfo = STMT_VINFO_LOOP_VINFO (stmt_info);
  bb_vec_info bb_vinfo = STMT_VINFO_BB_VINFO (stmt_info);
  void *target_cost_data;

  /* The SLP costs were already calculated during SLP tree build.  */
  if (PURE_SLP_STMT (stmt_info))
    return;

  if (loop_vinfo)
    target_cost_data = LOOP_VINFO_TARGET_COST_DATA (loop_vinfo);
  else
    target_cost_data = BB_VINFO_TARGET_COST_DATA (bb_vinfo);

  for (i = 0; i < pwr + 1; i++)
    {
      tmp = (STMT_VINFO_TYPE (stmt_info) == type_promotion_vec_info_type) ?
	(i + 1) : i;
      inside_cost += add_stmt_cost (target_cost_data, vect_pow2 (tmp),
				    vec_promote_demote, stmt_info, 0,
				    vect_body);
    }

  /* FORNOW: Assuming maximum 2 args per stmts.  */
  for (i = 0; i < 2; i++)
    if (dt[i] == vect_constant_def || dt[i] == vect_external_def)
      prologue_cost += add_stmt_cost (target_cost_data, 1, vector_stmt,
				      stmt_info, 0, vect_prologue);

  if (dump_enabled_p ())
    dump_printf_loc (MSG_NOTE, vect_location,
                     "vect_model_promotion_demotion_cost: inside_cost = %d, "
                     "prologue_cost = %d .\n", inside_cost, prologue_cost);
}

/* Function vect_model_store_cost

   Models cost for stores.  In the case of grouped accesses, one access
   has the overhead of the grouped access attributed to it.  */

void
vect_model_store_cost (stmt_vec_info stmt_info, int ncopies,
		       vect_memory_access_type memory_access_type,
		       enum vect_def_type dt, slp_tree slp_node,
		       stmt_vector_for_cost *prologue_cost_vec,
		       stmt_vector_for_cost *body_cost_vec)
{
  unsigned int inside_cost = 0, prologue_cost = 0;
  struct data_reference *dr = STMT_VINFO_DATA_REF (stmt_info);
  gimple *first_stmt = STMT_VINFO_STMT (stmt_info);

  if (dt == vect_constant_def || dt == vect_external_def)
    prologue_cost += record_stmt_cost (prologue_cost_vec, 1, scalar_to_vec,
				       stmt_info, 0, vect_prologue);

  /* Scatter stores only update elements associated with STMT_INFO.
     Other grouped stores update all elements in the group at once,
     so we want the DR for the first statement.  */
  if (!slp_node
      && STMT_VINFO_GROUPED_ACCESS (stmt_info)
      && memory_access_type != VMAT_GATHER_SCATTER)
    {
      first_stmt = GROUP_FIRST_ELEMENT (stmt_info);
      dr = STMT_VINFO_DATA_REF (vinfo_for_stmt (first_stmt));
    }

  /* True if we should include any once-per-group costs as well as
     the cost of the statement itself.  For SLP we only get called
     once per group anyhow.  */
  bool first_stmt_p = (first_stmt == STMT_VINFO_STMT (stmt_info));

  /* We assume that the cost of a single store-lanes instruction is
     equivalent to the cost of GROUP_SIZE separate stores.  If a grouped
     access is instead being provided by a permute-and-store operation,
     include the cost of the permutes.  */
  if (first_stmt_p
      && memory_access_type == VMAT_CONTIGUOUS_PERMUTE)
    {
      /* Uses a high and low interleave or shuffle operations for each
	 needed permute.  */
      int group_size = GROUP_SIZE (vinfo_for_stmt (first_stmt));
      int nstmts = ncopies * ceil_log2 (group_size) * group_size;
      inside_cost = record_stmt_cost (body_cost_vec, nstmts, vec_perm,
				      stmt_info, 0, vect_body);

      if (dump_enabled_p ())
        dump_printf_loc (MSG_NOTE, vect_location,
                         "vect_model_store_cost: strided group_size = %d .\n",
                         group_size);
    }

  tree vectype = STMT_VINFO_VECTYPE (stmt_info);
  /* Costs of the stores.  */
  if (memory_access_type == VMAT_ELEMENTWISE
      || memory_access_type == VMAT_GATHER_SCATTER)
    {
      /* N scalar stores plus extracting the elements.  */
      unsigned int assumed_nunits = vect_nunits_for_cost (vectype);
      inside_cost += record_stmt_cost (body_cost_vec,
				       ncopies * assumed_nunits,
				       scalar_store, stmt_info, 0, vect_body);
    }
  else
    vect_get_store_cost (dr, ncopies, &inside_cost, body_cost_vec);

  if (memory_access_type == VMAT_ELEMENTWISE
      || memory_access_type == VMAT_STRIDED_SLP)
    {
      /* N scalar stores plus extracting the elements.  */
      unsigned int assumed_nunits = vect_nunits_for_cost (vectype);
      inside_cost += record_stmt_cost (body_cost_vec,
				       ncopies * assumed_nunits,
				       vec_to_scalar, stmt_info, 0, vect_body);
    }

  if (dump_enabled_p ())
    dump_printf_loc (MSG_NOTE, vect_location,
                     "vect_model_store_cost: inside_cost = %d, "
                     "prologue_cost = %d .\n", inside_cost, prologue_cost);
}


/* Calculate cost of DR's memory access.  */
void
vect_get_store_cost (struct data_reference *dr, int ncopies,
		     unsigned int *inside_cost,
		     stmt_vector_for_cost *body_cost_vec)
{
  int alignment_support_scheme = vect_supportable_dr_alignment (dr, false);
  gimple *stmt = DR_STMT (dr);
  stmt_vec_info stmt_info = vinfo_for_stmt (stmt);

  switch (alignment_support_scheme)
    {
    case dr_aligned:
      {
	*inside_cost += record_stmt_cost (body_cost_vec, ncopies,
					  vector_store, stmt_info, 0,
					  vect_body);

        if (dump_enabled_p ())
          dump_printf_loc (MSG_NOTE, vect_location,
                           "vect_model_store_cost: aligned.\n");
        break;
      }

    case dr_unaligned_supported:
      {
        /* Here, we assign an additional cost for the unaligned store.  */
	*inside_cost += record_stmt_cost (body_cost_vec, ncopies,
					  unaligned_store, stmt_info,
					  DR_MISALIGNMENT (dr), vect_body);
        if (dump_enabled_p ())
          dump_printf_loc (MSG_NOTE, vect_location,
                           "vect_model_store_cost: unaligned supported by "
                           "hardware.\n");
        break;
      }

    case dr_unaligned_unsupported:
      {
        *inside_cost = VECT_MAX_COST;

        if (dump_enabled_p ())
          dump_printf_loc (MSG_MISSED_OPTIMIZATION, vect_location,
                           "vect_model_store_cost: unsupported access.\n");
        break;
      }

    default:
      gcc_unreachable ();
    }
}


/* Function vect_model_load_cost

   Models cost for loads.  In the case of grouped accesses, one access has
   the overhead of the grouped access attributed to it.  Since unaligned
   accesses are supported for loads, we also account for the costs of the
   access scheme chosen.  */

void
vect_model_load_cost (stmt_vec_info stmt_info, int ncopies,
		      vect_memory_access_type memory_access_type,
		      slp_tree slp_node,
		      stmt_vector_for_cost *prologue_cost_vec,
		      stmt_vector_for_cost *body_cost_vec)
{
  gimple *first_stmt = STMT_VINFO_STMT (stmt_info);
  struct data_reference *dr = STMT_VINFO_DATA_REF (stmt_info);
  unsigned int inside_cost = 0, prologue_cost = 0;

  /* Gather loads only read elements associated with STMT_INFO.
     Other grouped loads read all elements in the group at once,
     so we want the DR for the first statement.  */
  if (!slp_node
      && STMT_VINFO_GROUPED_ACCESS (stmt_info)
      && memory_access_type != VMAT_GATHER_SCATTER)
    {
      first_stmt = GROUP_FIRST_ELEMENT (stmt_info);
      dr = STMT_VINFO_DATA_REF (vinfo_for_stmt (first_stmt));
    }

  /* True if we should include any once-per-group costs as well as
     the cost of the statement itself.  For SLP we only get called
     once per group anyhow.  */
  bool first_stmt_p = (first_stmt == STMT_VINFO_STMT (stmt_info));

  /* We assume that the cost of a single load-lanes instruction is
     equivalent to the cost of GROUP_SIZE separate loads.  If a grouped
     access is instead being provided by a load-and-permute operation,
     include the cost of the permutes.  */
  if (first_stmt_p
      && memory_access_type == VMAT_CONTIGUOUS_PERMUTE)
    {
      /* Uses an even and odd extract operations or shuffle operations
	 for each needed permute.  */
      int group_size = GROUP_SIZE (vinfo_for_stmt (first_stmt));
      int nstmts = ncopies * ceil_log2 (group_size) * group_size;
      inside_cost = record_stmt_cost (body_cost_vec, nstmts, vec_perm,
				      stmt_info, 0, vect_body);

      if (dump_enabled_p ())
        dump_printf_loc (MSG_NOTE, vect_location,
                         "vect_model_load_cost: strided group_size = %d .\n",
                         group_size);
    }

  /* The loads themselves.  */
  if (memory_access_type == VMAT_ELEMENTWISE
      || memory_access_type == VMAT_GATHER_SCATTER)
    {
      /* N scalar loads plus gathering them into a vector.  */
      tree vectype = STMT_VINFO_VECTYPE (stmt_info);
      unsigned int assumed_nunits = vect_nunits_for_cost (vectype);
      inside_cost += record_stmt_cost (body_cost_vec,
				       ncopies * assumed_nunits,
				       scalar_load, stmt_info, 0, vect_body);
    }
  else
    vect_get_load_cost (dr, ncopies, first_stmt_p,
			&inside_cost, &prologue_cost, 
			prologue_cost_vec, body_cost_vec, true);
  if (memory_access_type == VMAT_ELEMENTWISE
      || memory_access_type == VMAT_STRIDED_SLP)
    inside_cost += record_stmt_cost (body_cost_vec, ncopies, vec_construct,
				     stmt_info, 0, vect_body);

  if (dump_enabled_p ())
    dump_printf_loc (MSG_NOTE, vect_location,
                     "vect_model_load_cost: inside_cost = %d, "
                     "prologue_cost = %d .\n", inside_cost, prologue_cost);
}


/* Calculate cost of DR's memory access.  */
void
vect_get_load_cost (struct data_reference *dr, int ncopies,
		    bool add_realign_cost, unsigned int *inside_cost,
		    unsigned int *prologue_cost,
		    stmt_vector_for_cost *prologue_cost_vec,
		    stmt_vector_for_cost *body_cost_vec,
		    bool record_prologue_costs)
{
  int alignment_support_scheme = vect_supportable_dr_alignment (dr, false);
  gimple *stmt = DR_STMT (dr);
  stmt_vec_info stmt_info = vinfo_for_stmt (stmt);

  switch (alignment_support_scheme)
    {
    case dr_aligned:
      {
	*inside_cost += record_stmt_cost (body_cost_vec, ncopies, vector_load,
					  stmt_info, 0, vect_body);

        if (dump_enabled_p ())
          dump_printf_loc (MSG_NOTE, vect_location,
                           "vect_model_load_cost: aligned.\n");

        break;
      }
    case dr_unaligned_supported:
      {
        /* Here, we assign an additional cost for the unaligned load.  */
	*inside_cost += record_stmt_cost (body_cost_vec, ncopies,
					  unaligned_load, stmt_info,
					  DR_MISALIGNMENT (dr), vect_body);

        if (dump_enabled_p ())
          dump_printf_loc (MSG_NOTE, vect_location,
                           "vect_model_load_cost: unaligned supported by "
                           "hardware.\n");

        break;
      }
    case dr_explicit_realign:
      {
	*inside_cost += record_stmt_cost (body_cost_vec, ncopies * 2,
					  vector_load, stmt_info, 0, vect_body);
	*inside_cost += record_stmt_cost (body_cost_vec, ncopies,
					  vec_perm, stmt_info, 0, vect_body);

        /* FIXME: If the misalignment remains fixed across the iterations of
           the containing loop, the following cost should be added to the
           prologue costs.  */
        if (targetm.vectorize.builtin_mask_for_load)
	  *inside_cost += record_stmt_cost (body_cost_vec, 1, vector_stmt,
					    stmt_info, 0, vect_body);

        if (dump_enabled_p ())
          dump_printf_loc (MSG_NOTE, vect_location,
                           "vect_model_load_cost: explicit realign\n");

        break;
      }
    case dr_explicit_realign_optimized:
      {
        if (dump_enabled_p ())
          dump_printf_loc (MSG_NOTE, vect_location,
                           "vect_model_load_cost: unaligned software "
                           "pipelined.\n");

        /* Unaligned software pipeline has a load of an address, an initial
           load, and possibly a mask operation to "prime" the loop.  However,
           if this is an access in a group of loads, which provide grouped
           access, then the above cost should only be considered for one
           access in the group.  Inside the loop, there is a load op
           and a realignment op.  */

        if (add_realign_cost && record_prologue_costs)
          {
	    *prologue_cost += record_stmt_cost (prologue_cost_vec, 2,
						vector_stmt, stmt_info,
						0, vect_prologue);
            if (targetm.vectorize.builtin_mask_for_load)
	      *prologue_cost += record_stmt_cost (prologue_cost_vec, 1,
						  vector_stmt, stmt_info,
						  0, vect_prologue);
          }

	*inside_cost += record_stmt_cost (body_cost_vec, ncopies, vector_load,
					  stmt_info, 0, vect_body);
	*inside_cost += record_stmt_cost (body_cost_vec, ncopies, vec_perm,
					  stmt_info, 0, vect_body);

        if (dump_enabled_p ())
          dump_printf_loc (MSG_NOTE, vect_location,
                           "vect_model_load_cost: explicit realign optimized"
                           "\n");

        break;
      }

    case dr_unaligned_unsupported:
      {
        *inside_cost = VECT_MAX_COST;

        if (dump_enabled_p ())
          dump_printf_loc (MSG_MISSED_OPTIMIZATION, vect_location,
                           "vect_model_load_cost: unsupported access.\n");
        break;
      }

    default:
      gcc_unreachable ();
    }
}

/* Insert the new stmt NEW_STMT at *GSI or at the appropriate place in
   the loop preheader for the vectorized stmt STMT.  */

static void
vect_init_vector_1 (gimple *stmt, gimple *new_stmt, gimple_stmt_iterator *gsi)
{
  if (gsi)
    vect_finish_stmt_generation (stmt, new_stmt, gsi);
  else
    {
      stmt_vec_info stmt_vinfo = vinfo_for_stmt (stmt);
      loop_vec_info loop_vinfo = STMT_VINFO_LOOP_VINFO (stmt_vinfo);

      if (loop_vinfo)
        {
          struct loop *loop = LOOP_VINFO_LOOP (loop_vinfo);
	  basic_block new_bb;
	  edge pe;

          if (nested_in_vect_loop_p (loop, stmt))
            loop = loop->inner;

	  pe = loop_preheader_edge (loop);
          new_bb = gsi_insert_on_edge_immediate (pe, new_stmt);
          gcc_assert (!new_bb);
	}
      else
       {
          bb_vec_info bb_vinfo = STMT_VINFO_BB_VINFO (stmt_vinfo);
          basic_block bb;
          gimple_stmt_iterator gsi_bb_start;

          gcc_assert (bb_vinfo);
          bb = BB_VINFO_BB (bb_vinfo);
          gsi_bb_start = gsi_after_labels (bb);
          gsi_insert_before (&gsi_bb_start, new_stmt, GSI_SAME_STMT);
       }
    }

  if (dump_enabled_p ())
    {
      dump_printf_loc (MSG_NOTE, vect_location,
                       "created new init_stmt: ");
      dump_gimple_stmt (MSG_NOTE, TDF_SLIM, new_stmt, 0);
    }
}

/* Function vect_init_vector.

   Insert a new stmt (INIT_STMT) that initializes a new variable of type
   TYPE with the value VAL.  If TYPE is a vector type and VAL does not have
   vector type a vector with all elements equal to VAL is created first.
   Place the initialization at BSI if it is not NULL.  Otherwise, place the
   initialization at the loop preheader.
   Return the DEF of INIT_STMT.
   It will be used in the vectorization of STMT.  */

tree
vect_init_vector (gimple *stmt, tree val, tree type, gimple_stmt_iterator *gsi)
{
  gimple *init_stmt;
  tree new_temp;

  /* We abuse this function to push sth to a SSA name with initial 'val'.  */
  if (! useless_type_conversion_p (type, TREE_TYPE (val)))
    {
      gcc_assert (TREE_CODE (type) == VECTOR_TYPE);
      if (! types_compatible_p (TREE_TYPE (type), TREE_TYPE (val)))
	{
	  /* Scalar boolean value should be transformed into
	     all zeros or all ones value before building a vector.  */
	  if (VECTOR_BOOLEAN_TYPE_P (type))
	    {
	      tree true_val = build_all_ones_cst (TREE_TYPE (type));
	      tree false_val = build_zero_cst (TREE_TYPE (type));

	      if (CONSTANT_CLASS_P (val))
		val = integer_zerop (val) ? false_val : true_val;
	      else
		{
		  new_temp = make_ssa_name (TREE_TYPE (type));
		  init_stmt = gimple_build_assign (new_temp, COND_EXPR,
						   val, true_val, false_val);
		  vect_init_vector_1 (stmt, init_stmt, gsi);
		  val = new_temp;
		}
	    }
	  else if (CONSTANT_CLASS_P (val))
	    val = fold_convert (TREE_TYPE (type), val);
	  else
	    {
	      new_temp = make_ssa_name (TREE_TYPE (type));
	      if (! INTEGRAL_TYPE_P (TREE_TYPE (val)))
		init_stmt = gimple_build_assign (new_temp,
						 fold_build1 (VIEW_CONVERT_EXPR,
							      TREE_TYPE (type),
							      val));
	      else
		init_stmt = gimple_build_assign (new_temp, NOP_EXPR, val);
	      vect_init_vector_1 (stmt, init_stmt, gsi);
	      val = new_temp;
	    }
	}
      val = build_vector_from_val (type, val);
    }

  new_temp = vect_get_new_ssa_name (type, vect_simple_var, "cst_");
  init_stmt = gimple_build_assign  (new_temp, val);
  vect_init_vector_1 (stmt, init_stmt, gsi);
  return new_temp;
}

/* Function vect_get_vec_def_for_operand_1.

   For a defining stmt DEF_STMT of a scalar stmt, return a vector def with type
   DT that will be used in the vectorized stmt.  */

tree
vect_get_vec_def_for_operand_1 (gimple *def_stmt, enum vect_def_type dt)
{
  tree vec_oprnd;
  gimple *vec_stmt;
  stmt_vec_info def_stmt_info = NULL;

  switch (dt)
    {
    /* operand is a constant or a loop invariant.  */
    case vect_constant_def:
    case vect_external_def:
      /* Code should use vect_get_vec_def_for_operand.  */
      gcc_unreachable ();

    /* operand is defined inside the loop.  */
    case vect_internal_def:
      {
        /* Get the def from the vectorized stmt.  */
        def_stmt_info = vinfo_for_stmt (def_stmt);

        vec_stmt = STMT_VINFO_VEC_STMT (def_stmt_info);
        /* Get vectorized pattern statement.  */
        if (!vec_stmt
            && STMT_VINFO_IN_PATTERN_P (def_stmt_info)
            && !STMT_VINFO_RELEVANT (def_stmt_info))
          vec_stmt = STMT_VINFO_VEC_STMT (vinfo_for_stmt (
                       STMT_VINFO_RELATED_STMT (def_stmt_info)));
        gcc_assert (vec_stmt);
	if (gimple_code (vec_stmt) == GIMPLE_PHI)
	  vec_oprnd = PHI_RESULT (vec_stmt);
	else if (is_gimple_call (vec_stmt))
	  vec_oprnd = gimple_call_lhs (vec_stmt);
	else
	  vec_oprnd = gimple_assign_lhs (vec_stmt);
        return vec_oprnd;
      }

    /* operand is defined by a loop header phi.  */
    case vect_reduction_def:
    case vect_double_reduction_def:
    case vect_nested_cycle:
    case vect_induction_def:
      {
	gcc_assert (gimple_code (def_stmt) == GIMPLE_PHI);

        /* Get the def from the vectorized stmt.  */
        def_stmt_info = vinfo_for_stmt (def_stmt);
        vec_stmt = STMT_VINFO_VEC_STMT (def_stmt_info);
	if (gimple_code (vec_stmt) == GIMPLE_PHI)
	  vec_oprnd = PHI_RESULT (vec_stmt);
	else
	  vec_oprnd = gimple_get_lhs (vec_stmt);
        return vec_oprnd;
      }

    default:
      gcc_unreachable ();
    }
}


/* Function vect_get_vec_def_for_operand.

   OP is an operand in STMT.  This function returns a (vector) def that will be
   used in the vectorized stmt for STMT.

   In the case that OP is an SSA_NAME which is defined in the loop, then
   STMT_VINFO_VEC_STMT of the defining stmt holds the relevant def.

   In case OP is an invariant or constant, a new stmt that creates a vector def
   needs to be introduced.  VECTYPE may be used to specify a required type for
   vector invariant.  */

tree
vect_get_vec_def_for_operand (tree op, gimple *stmt, tree vectype)
{
  gimple *def_stmt;
  enum vect_def_type dt;
  bool is_simple_use;
  stmt_vec_info stmt_vinfo = vinfo_for_stmt (stmt);
  loop_vec_info loop_vinfo = STMT_VINFO_LOOP_VINFO (stmt_vinfo);

  if (dump_enabled_p ())
    {
      dump_printf_loc (MSG_NOTE, vect_location,
                       "vect_get_vec_def_for_operand: ");
      dump_generic_expr (MSG_NOTE, TDF_SLIM, op);
      dump_printf (MSG_NOTE, "\n");
    }

  is_simple_use = vect_is_simple_use (op, loop_vinfo, &def_stmt, &dt);
  gcc_assert (is_simple_use);
  if (def_stmt && dump_enabled_p ())
    {
      dump_printf_loc (MSG_NOTE, vect_location, "  def_stmt =  ");
      dump_gimple_stmt (MSG_NOTE, TDF_SLIM, def_stmt, 0);
    }

  if (dt == vect_constant_def || dt == vect_external_def)
    {
      tree stmt_vectype = STMT_VINFO_VECTYPE (stmt_vinfo);
      tree vector_type;

      if (vectype)
	vector_type = vectype;
      else if (VECT_SCALAR_BOOLEAN_TYPE_P (TREE_TYPE (op))
	       && VECTOR_BOOLEAN_TYPE_P (stmt_vectype))
	vector_type = build_same_sized_truth_vector_type (stmt_vectype);
      else
	vector_type = get_vectype_for_scalar_type (TREE_TYPE (op));

      gcc_assert (vector_type);
      return vect_init_vector (stmt, op, vector_type, NULL);
    }
  else
    return vect_get_vec_def_for_operand_1 (def_stmt, dt);
}


/* Function vect_get_vec_def_for_stmt_copy

   Return a vector-def for an operand.  This function is used when the
   vectorized stmt to be created (by the caller to this function) is a "copy"
   created in case the vectorized result cannot fit in one vector, and several
   copies of the vector-stmt are required.  In this case the vector-def is
   retrieved from the vector stmt recorded in the STMT_VINFO_RELATED_STMT field
   of the stmt that defines VEC_OPRND.
   DT is the type of the vector def VEC_OPRND.

   Context:
        In case the vectorization factor (VF) is bigger than the number
   of elements that can fit in a vectype (nunits), we have to generate
   more than one vector stmt to vectorize the scalar stmt.  This situation
   arises when there are multiple data-types operated upon in the loop; the
   smallest data-type determines the VF, and as a result, when vectorizing
   stmts operating on wider types we need to create 'VF/nunits' "copies" of the
   vector stmt (each computing a vector of 'nunits' results, and together
   computing 'VF' results in each iteration).  This function is called when
   vectorizing such a stmt (e.g. vectorizing S2 in the illustration below, in
   which VF=16 and nunits=4, so the number of copies required is 4):

   scalar stmt:         vectorized into:        STMT_VINFO_RELATED_STMT

   S1: x = load         VS1.0:  vx.0 = memref0      VS1.1
                        VS1.1:  vx.1 = memref1      VS1.2
                        VS1.2:  vx.2 = memref2      VS1.3
                        VS1.3:  vx.3 = memref3

   S2: z = x + ...      VSnew.0:  vz0 = vx.0 + ...  VSnew.1
                        VSnew.1:  vz1 = vx.1 + ...  VSnew.2
                        VSnew.2:  vz2 = vx.2 + ...  VSnew.3
                        VSnew.3:  vz3 = vx.3 + ...

   The vectorization of S1 is explained in vectorizable_load.
   The vectorization of S2:
        To create the first vector-stmt out of the 4 copies - VSnew.0 -
   the function 'vect_get_vec_def_for_operand' is called to
   get the relevant vector-def for each operand of S2.  For operand x it
   returns  the vector-def 'vx.0'.

        To create the remaining copies of the vector-stmt (VSnew.j), this
   function is called to get the relevant vector-def for each operand.  It is
   obtained from the respective VS1.j stmt, which is recorded in the
   STMT_VINFO_RELATED_STMT field of the stmt that defines VEC_OPRND.

        For example, to obtain the vector-def 'vx.1' in order to create the
   vector stmt 'VSnew.1', this function is called with VEC_OPRND='vx.0'.
   Given 'vx0' we obtain the stmt that defines it ('VS1.0'); from the
   STMT_VINFO_RELATED_STMT field of 'VS1.0' we obtain the next copy - 'VS1.1',
   and return its def ('vx.1').
   Overall, to create the above sequence this function will be called 3 times:
        vx.1 = vect_get_vec_def_for_stmt_copy (dt, vx.0);
        vx.2 = vect_get_vec_def_for_stmt_copy (dt, vx.1);
        vx.3 = vect_get_vec_def_for_stmt_copy (dt, vx.2);  */

tree
vect_get_vec_def_for_stmt_copy (enum vect_def_type dt, tree vec_oprnd)
{
  gimple *vec_stmt_for_operand;
  stmt_vec_info def_stmt_info;

  /* Do nothing; can reuse same def.  */
  if (dt == vect_external_def || dt == vect_constant_def )
    return vec_oprnd;

  vec_stmt_for_operand = SSA_NAME_DEF_STMT (vec_oprnd);
  def_stmt_info = vinfo_for_stmt (vec_stmt_for_operand);
  gcc_assert (def_stmt_info);
  vec_stmt_for_operand = STMT_VINFO_RELATED_STMT (def_stmt_info);
  gcc_assert (vec_stmt_for_operand);
  if (gimple_code (vec_stmt_for_operand) == GIMPLE_PHI)
    vec_oprnd = PHI_RESULT (vec_stmt_for_operand);
  else
    vec_oprnd = gimple_get_lhs (vec_stmt_for_operand);
  return vec_oprnd;
}


/* Get vectorized definitions for the operands to create a copy of an original
   stmt.  See vect_get_vec_def_for_stmt_copy () for details.  */

void
vect_get_vec_defs_for_stmt_copy (enum vect_def_type *dt,
				 vec<tree> *vec_oprnds0,
				 vec<tree> *vec_oprnds1)
{
  tree vec_oprnd = vec_oprnds0->pop ();

  vec_oprnd = vect_get_vec_def_for_stmt_copy (dt[0], vec_oprnd);
  vec_oprnds0->quick_push (vec_oprnd);

  if (vec_oprnds1 && vec_oprnds1->length ())
    {
      vec_oprnd = vec_oprnds1->pop ();
      vec_oprnd = vect_get_vec_def_for_stmt_copy (dt[1], vec_oprnd);
      vec_oprnds1->quick_push (vec_oprnd);
    }
}


/* Get vectorized definitions for OP0 and OP1.  */

void
vect_get_vec_defs (tree op0, tree op1, gimple *stmt,
		   vec<tree> *vec_oprnds0,
		   vec<tree> *vec_oprnds1,
		   slp_tree slp_node)
{
  if (slp_node)
    {
      int nops = (op1 == NULL_TREE) ? 1 : 2;
      auto_vec<tree> ops (nops);
      auto_vec<vec<tree> > vec_defs (nops);

      ops.quick_push (op0);
      if (op1)
        ops.quick_push (op1);

      vect_get_slp_defs (ops, slp_node, &vec_defs);

      *vec_oprnds0 = vec_defs[0];
      if (op1)
	*vec_oprnds1 = vec_defs[1];
    }
  else
    {
      tree vec_oprnd;

      vec_oprnds0->create (1);
      vec_oprnd = vect_get_vec_def_for_operand (op0, stmt);
      vec_oprnds0->quick_push (vec_oprnd);

      if (op1)
	{
	  vec_oprnds1->create (1);
	  vec_oprnd = vect_get_vec_def_for_operand (op1, stmt);
	  vec_oprnds1->quick_push (vec_oprnd);
	}
    }
}

/* Function vect_finish_stmt_generation_1.

   Helper function called by vect_finish_replace_stmt and
   vect_finish_stmt_generation.  */

static void
vect_finish_stmt_generation_1 (gimple *stmt, gimple *vec_stmt)
{
  stmt_vec_info stmt_info = vinfo_for_stmt (stmt);
  vec_info *vinfo = stmt_info->vinfo;

  set_vinfo_for_stmt (vec_stmt, new_stmt_vec_info (vec_stmt, vinfo));

  if (dump_enabled_p ())
    {
      dump_printf_loc (MSG_NOTE, vect_location, "add new stmt: ");
      dump_gimple_stmt (MSG_NOTE, TDF_SLIM, vec_stmt, 0);
    }

  gimple_set_location (vec_stmt, gimple_location (stmt));

  /* While EH edges will generally prevent vectorization, stmt might
     e.g. be in a must-not-throw region.  Ensure newly created stmts
     that could throw are part of the same region.  */
  int lp_nr = lookup_stmt_eh_lp (stmt);
  if (lp_nr != 0 && stmt_could_throw_p (vec_stmt))
    add_stmt_to_eh_lp (vec_stmt, lp_nr);
}

/* Function vect_finish_replace_stmt.

   Replace the scalar statement STMT with a new vector statement VEC_STMT.  */

void
vect_finish_replace_stmt (gimple *stmt, gimple *vec_stmt)
{
  gcc_assert (gimple_code (stmt) != GIMPLE_LABEL);
  gcc_assert (gimple_get_lhs (stmt) == gimple_get_lhs (vec_stmt));

  gimple_stmt_iterator gsi = gsi_for_stmt (stmt);
  gsi_replace (&gsi, vec_stmt, false);

  vect_finish_stmt_generation_1 (stmt, vec_stmt);
}

/* Function vect_finish_stmt_generation.

   Insert a new stmt.  */

void
vect_finish_stmt_generation (gimple *stmt, gimple *vec_stmt,
			     gimple_stmt_iterator *gsi)
{
  gcc_assert (gimple_code (stmt) != GIMPLE_LABEL);

  if (!gsi_end_p (*gsi)
      && gimple_has_mem_ops (vec_stmt))
    {
      gimple *at_stmt = gsi_stmt (*gsi);
      tree vuse = gimple_vuse (at_stmt);
      if (vuse && TREE_CODE (vuse) == SSA_NAME)
	{
	  tree vdef = gimple_vdef (at_stmt);
	  gimple_set_vuse (vec_stmt, gimple_vuse (at_stmt));
	  /* If we have an SSA vuse and insert a store, update virtual
	     SSA form to avoid triggering the renamer.  Do so only
	     if we can easily see all uses - which is what almost always
	     happens with the way vectorized stmts are inserted.  */
	  if ((vdef && TREE_CODE (vdef) == SSA_NAME)
	      && ((is_gimple_assign (vec_stmt)
		   && !is_gimple_reg (gimple_assign_lhs (vec_stmt)))
		  || (is_gimple_call (vec_stmt)
		      && !(gimple_call_flags (vec_stmt)
			   & (ECF_CONST|ECF_PURE|ECF_NOVOPS)))))
	    {
	      tree new_vdef = copy_ssa_name (vuse, vec_stmt);
	      gimple_set_vdef (vec_stmt, new_vdef);
	      SET_USE (gimple_vuse_op (at_stmt), new_vdef);
	    }
	}
    }
  gsi_insert_before (gsi, vec_stmt, GSI_SAME_STMT);

  vect_finish_stmt_generation_1 (stmt, vec_stmt);
}

/* We want to vectorize a call to combined function CFN with function
   decl FNDECL, using VECTYPE_OUT as the type of the output and VECTYPE_IN
   as the types of all inputs.  Check whether this is possible using
   an internal function, returning its code if so or IFN_LAST if not.  */

static internal_fn
vectorizable_internal_function (combined_fn cfn, tree fndecl,
				tree vectype_out, tree vectype_in)
{
  internal_fn ifn;
  if (internal_fn_p (cfn))
    ifn = as_internal_fn (cfn);
  else
    ifn = associated_internal_fn (fndecl);
  if (ifn != IFN_LAST && direct_internal_fn_p (ifn))
    {
      const direct_internal_fn_info &info = direct_internal_fn (ifn);
      if (info.vectorizable)
	{
	  tree type0 = (info.type0 < 0 ? vectype_out : vectype_in);
	  tree type1 = (info.type1 < 0 ? vectype_out : vectype_in);
	  if (direct_internal_fn_supported_p (ifn, tree_pair (type0, type1),
					      OPTIMIZE_FOR_SPEED))
	    return ifn;
	}
    }
  return IFN_LAST;
}


static tree permute_vec_elements (tree, tree, tree, gimple *,
				  gimple_stmt_iterator *);

/* Check whether a load or store statement in the loop described by
   LOOP_VINFO is possible in a fully-masked loop.  This is testing
   whether the vectorizer pass has the appropriate support, as well as
   whether the target does.

   IS_LOAD is true if the statement is a load and VECTYPE is the type
   of the vector being loaded or stored.  MEMORY_ACCESS_TYPE says how the
   load or store is going to be implemented and GROUP_SIZE is the number of
   load or store statements in the containing group.  WIDENED_OFFSET_TYPE
   is as for gather_scatter_info.

   Clear LOOP_VINFO_CAN_FULLY_MASK_P if a fully-masked loop is not
   supported, otherwise record the required mask types.  */

static void
check_load_store_masking (loop_vec_info loop_vinfo, tree vectype,
			  bool is_load, int group_size,
			  vect_memory_access_type memory_access_type,
			  tree widened_offset_type)
{
  vec_loop_masks *masks = &LOOP_VINFO_MASKS (loop_vinfo);
  machine_mode vecmode = TYPE_MODE (vectype);

  /* Invariant loads need no special support.  */
  if (memory_access_type == VMAT_INVARIANT)
    return;

  if (memory_access_type == VMAT_LOAD_STORE_LANES)
    {
      if (is_load
	  ? !vect_load_lanes_supported (vectype, group_size, true)
	  : !vect_store_lanes_supported (vectype, group_size, true))
	{
	  if (dump_enabled_p ())
	    dump_printf_loc (MSG_MISSED_OPTIMIZATION, vect_location,
			     "Can't use a fully-masked loop because the"
			     " target doesn't have an appropriate masked"
			     " %s-lanes instruction.\n",
			     is_load ? "load" : "store");
	  LOOP_VINFO_CAN_FULLY_MASK_P (loop_vinfo) = false;
	  return;
	}
      unsigned int ncopies = vect_get_num_copies (loop_vinfo, vectype);
      vect_record_loop_mask (loop_vinfo, masks, ncopies, vectype);
      return;
    }

  if (memory_access_type == VMAT_GATHER_SCATTER)
    {
      if (get_gather_scatter_internal_fn (is_load, vectype,
					  widened_offset_type, true)
	  == IFN_LAST)
	{
	  if (dump_enabled_p ())
	    dump_printf_loc (MSG_MISSED_OPTIMIZATION, vect_location,
			     "Can't use a fully-masked loop because the"
			     " target doesn't have the appropriate masked"
			     " %s.\n",
			     is_load ? "gather load" : "scatter store");
	  LOOP_VINFO_CAN_FULLY_MASK_P (loop_vinfo) = false;
	  return;
	}
      unsigned int ncopies = vect_get_num_copies (loop_vinfo, vectype);
      vect_record_loop_mask (loop_vinfo, masks, ncopies, vectype);
      return;
    }

  if (memory_access_type != VMAT_CONTIGUOUS
      && memory_access_type != VMAT_CONTIGUOUS_PERMUTE)
    {
      /* Element X of the data must come from iteration i * VF + X of the
	 scalar loop.  We need more work to support other mappings.  */
      if (dump_enabled_p ())
	dump_printf_loc (MSG_MISSED_OPTIMIZATION, vect_location,
			 "Can't use a fully-masked loop because an access"
			 " isn't contiguous.\n");
      LOOP_VINFO_CAN_FULLY_MASK_P (loop_vinfo) = false;
      return;
    }

  machine_mode mask_mode = targetm.vectorize.get_mask_mode
    (GET_MODE_NUNITS (vecmode), GET_MODE_SIZE (vecmode));
  if (!can_vec_mask_load_store_p (vecmode, mask_mode, is_load))
    {
      if (dump_enabled_p ())
	dump_printf_loc (MSG_MISSED_OPTIMIZATION, vect_location,
			 "Can't use a fully-masked loop because the target"
			 " doesn't have the appropriate masked %s.\n",
			 is_load ? "load" : "store");
      LOOP_VINFO_CAN_FULLY_MASK_P (loop_vinfo) = false;
      return;
    }
  /* We might load more scalars than we need for permuting SLP loads.
     We checked in get_group_load_store_type that the extra elements
     don't leak into a new vector.  */
  poly_uint64 nunits = TYPE_VECTOR_SUBPARTS (vectype);
  poly_uint64 vf = LOOP_VINFO_VECT_FACTOR (loop_vinfo);
  unsigned int nvectors;
  if (can_div_away_from_zero_p (group_size * vf, nunits, &nvectors))
    vect_record_loop_mask (loop_vinfo, masks, nvectors, vectype);
  else
    gcc_unreachable ();
}

/* Return the mask input to a masked load or store.  VEC_MASK is the vectorized
   form of the scalar mask condition and LOOP_MASK, if nonnull, is the mask
   that needs to be applied to all loads and stores in a vectorized loop.
   Return VEC_MASK if LOOP_MASK is null, otherwise return VEC_MASK & LOOP_MASK.

   MASK_TYPE is the type of both masks.  If new statements are needed,
   insert them before GSI.  */

static tree
prepare_load_store_mask (tree mask_type, tree loop_mask, tree vec_mask,
			 gimple_stmt_iterator *gsi)
{
  gcc_assert (useless_type_conversion_p (mask_type, TREE_TYPE (vec_mask)));
  if (!loop_mask)
    return vec_mask;

  gcc_assert (TREE_TYPE (loop_mask) == mask_type);
  tree and_res = make_temp_ssa_name (mask_type, NULL, "vec_mask_and");
  gimple *and_stmt = gimple_build_assign (and_res, BIT_AND_EXPR,
					  vec_mask, loop_mask);
  gsi_insert_before (gsi, and_stmt, GSI_SAME_STMT);
  return and_res;
}

/* Function vect_gen_widened_results_half

   Create a vector stmt whose code, type, and result variable are CODE,
   OP_TYPE, and VEC_DEST, and its arguments are VEC_OPRND0 and VEC_OPRND1.
   The new vector stmt is to be inserted at GSI.  In the case that CODE is a
   CALL_EXPR, this means that a call to DECL needs to be created (DECL is a
   function-decl of a target-builtin).  STMT is the original scalar stmt that
   we are vectorizing.  */

static gimple *
vect_gen_widened_results_half (enum tree_code code,
			       tree decl,
                               tree vec_oprnd0, tree vec_oprnd1, int op_type,
			       tree vec_dest, gimple_stmt_iterator *gsi,
			       gimple *stmt)
{
  gimple *new_stmt;
  tree new_temp;

  /* Generate half of the widened result:  */
  if (code == CALL_EXPR)
    {
      /* Target specific support  */
      if (op_type == binary_op)
	new_stmt = gimple_build_call (decl, 2, vec_oprnd0, vec_oprnd1);
      else
	new_stmt = gimple_build_call (decl, 1, vec_oprnd0);
      new_temp = make_ssa_name (vec_dest, new_stmt);
      gimple_call_set_lhs (new_stmt, new_temp);
    }
  else
    {
      /* Generic support */
      gcc_assert (op_type == TREE_CODE_LENGTH (code));
      if (op_type != binary_op)
	vec_oprnd1 = NULL;
      new_stmt = gimple_build_assign (vec_dest, code, vec_oprnd0, vec_oprnd1);
      new_temp = make_ssa_name (vec_dest, new_stmt);
      gimple_assign_set_lhs (new_stmt, new_temp);
    }
  vect_finish_stmt_generation (stmt, new_stmt, gsi);

  return new_stmt;
}

/* Create vectorized promotion statements for vector operands from VEC_OPRNDS0
   and VEC_OPRNDS1 (for binary operations).  For multi-step conversions store
   the resulting vectors and call the function recursively.  */

static void
vect_create_vectorized_promotion_stmts (vec<tree> *vec_oprnds0,
					vec<tree> *vec_oprnds1,
					gimple *stmt, tree vec_dest,
					gimple_stmt_iterator *gsi,
					enum tree_code code1,
					enum tree_code code2, tree decl1,
					tree decl2, int op_type)
{
  int i;
  tree vop0, vop1, new_tmp1, new_tmp2;
  gimple *new_stmt1, *new_stmt2;
  vec<tree> vec_tmp = vNULL;

  vec_tmp.create (vec_oprnds0->length () * 2);
  FOR_EACH_VEC_ELT (*vec_oprnds0, i, vop0)
    {
      if (op_type == binary_op)
	vop1 = (*vec_oprnds1)[i];
      else
	vop1 = NULL_TREE;

      /* Generate the two halves of promotion operation.  */
      new_stmt1 = vect_gen_widened_results_half (code1, decl1, vop0, vop1,
						 op_type, vec_dest, gsi, stmt);
      new_stmt2 = vect_gen_widened_results_half (code2, decl2, vop0, vop1,
						 op_type, vec_dest, gsi, stmt);
      if (is_gimple_call (new_stmt1))
	{
	  new_tmp1 = gimple_call_lhs (new_stmt1);
	  new_tmp2 = gimple_call_lhs (new_stmt2);
	}
      else
	{
	  new_tmp1 = gimple_assign_lhs (new_stmt1);
	  new_tmp2 = gimple_assign_lhs (new_stmt2);
	}

      /* Store the results for the next step.  */
      vec_tmp.quick_push (new_tmp1);
      vec_tmp.quick_push (new_tmp2);
    }

  vec_oprnds0->release ();
  *vec_oprnds0 = vec_tmp;
}

/* Replace IFN_MASK_LOAD statement STMT with a dummy assignment, to ensure
   that it won't be expanded even when there's no following DCE pass.  */

static void
replace_mask_load (gimple *stmt, gimple_stmt_iterator *gsi)
{
  /* If this statement is part of a pattern created by the vectorizer,
     get the original statement.  */
  stmt_vec_info stmt_info = vinfo_for_stmt (stmt);
  if (STMT_VINFO_RELATED_STMT (stmt_info))
    {
      stmt = STMT_VINFO_RELATED_STMT (stmt_info);
      stmt_info = vinfo_for_stmt (stmt);
    }

  gcc_assert (gsi_stmt (*gsi) == stmt);
  tree lhs = gimple_call_lhs (stmt);
  tree zero = build_zero_cst (TREE_TYPE (lhs));
  gimple *new_stmt = gimple_build_assign (lhs, zero);
  set_vinfo_for_stmt (new_stmt, stmt_info);
  set_vinfo_for_stmt (stmt, NULL);
  STMT_VINFO_STMT (stmt_info) = new_stmt;

  /* If STMT was the first statement in a group, redirect all
     GROUP_FIRST_ELEMENT pointers to the new statement (which has the
     same stmt_info as the old statement).  */
  if (GROUP_FIRST_ELEMENT (stmt_info) == stmt)
    {
      gimple *group_stmt = new_stmt;
      do
	{
	  GROUP_FIRST_ELEMENT (vinfo_for_stmt (group_stmt)) = new_stmt;
	  group_stmt = GROUP_NEXT_ELEMENT (vinfo_for_stmt (group_stmt));
	}
      while (group_stmt);
    }
  else if (GROUP_FIRST_ELEMENT (stmt_info))
    {
      /* Otherwise redirect the GROUP_NEXT_ELEMENT.  It would be more
	 efficient if these pointers were to the stmt_vec_info rather
	 than the gimple statements themselves, but this is by no means
	 the only quadractic loop for groups.  */
      gimple *group_stmt = GROUP_FIRST_ELEMENT (stmt_info);
      while (GROUP_NEXT_ELEMENT (vinfo_for_stmt (group_stmt)) != stmt)
	group_stmt = GROUP_NEXT_ELEMENT (vinfo_for_stmt (group_stmt));
      GROUP_NEXT_ELEMENT (vinfo_for_stmt (group_stmt)) = new_stmt;
    }
  gsi_replace (gsi, new_stmt, true);
}

/* STMT is either a masked or unconditional store.  Return the value
   being stored.  */

static tree
get_store_op (gimple *stmt)
{
  if (gimple_assign_single_p (stmt))
    return gimple_assign_rhs1 (stmt);
  if (gimple_call_internal_p (stmt, IFN_MASK_STORE))
    return gimple_call_arg (stmt, 3);
  gcc_unreachable ();
}

struct wgather_info
{
  tree_code wcode1, wcode2;
  tree off_vectype;
  int multi_step_cvt;
  vec<tree> interm_types;
};

#define DEFAULT_WGATHER_INFO { ERROR_MARK, ERROR_MARK, NULL_TREE, 0, vNULL }

/* Check to see if a widening gather load described by GS_INFO is
   supported for STMT, where the width of the vector element in result
   RESTYPE is greater than that in offset vector.

   If supported, return TRUE and fill in details about the widening
   operation in WGATHER, otherwise return FALSE.  */
static bool
widened_gather_support_p (tree restype, gather_scatter_info *gs_info,
			  gimple *stmt, wgather_info *wgather)
{
  scalar_int_mode widened_offmode
    = SCALAR_INT_TYPE_MODE (gs_info->widened_offset_type);
  unsigned int bits = GET_MODE_BITSIZE (widened_offmode);
  tree scalar_type = (TYPE_UNSIGNED (gs_info->offset_type)
		      ? make_unsigned_type (bits)
		      : make_signed_type (bits));
  tree woff_vectype
    = build_vector_type (scalar_type, TYPE_VECTOR_SUBPARTS (restype));

  if (!supportable_widening_operation
	 (CONVERT_EXPR, stmt, woff_vectype, gs_info->offset_vectype,
	  &wgather->wcode1, &wgather->wcode2, &wgather->multi_step_cvt,
	  &wgather->interm_types))
    return false;

  wgather->off_vectype = woff_vectype;
  return true;
}

hashval_t
gather_scatter_hasher::hash (const gather_scatter_indices *x)
{
  inchash::hash h;
  h.add_int (TYPE_MODE (x->type));
  inchash::add_expr (x->step, h);
  return h.end ();
}

bool
gather_scatter_hasher::equal (const gather_scatter_indices *x,
			      const gather_scatter_indices *y)
{
  if (!types_compatible_p (x->type, y->type))
    return false;

  return operand_equal_p (x->step, y->step, 0);
}

/* Function copy_gather_scatter_indices.

   Copy tree nodes from SRC to DEST, ensuring that we keep copies of nodes that
   are not SSA_NAME types as future calls to force_gimple_operand will overwrite
   those nodes and replace them with an SSA_NAME.  */

static void
copy_gather_scatter_indices (gather_scatter_indices *dest,
			     gather_scatter_indices *src)
{
  dest->type = src->type;
  dest->step = get_copy_for_caching (src->step);
}

/* For a given scalar STMT and LOOP, return a vector of indices suitable to be
   used as the argument to a gather/scatter internal function.  GATHER contains
   information about the gather/scatter operation.  */
static tree
get_gather_scatter_indices (gimple *stmt, loop_vec_info loop_vinfo,
			    gather_scatter_info *gs_info)
{
  stmt_vec_info stmt_info = vinfo_for_stmt (stmt);

  gcc_assert (STMT_VINFO_MEMORY_ACCESS_TYPE (stmt_info)
	      == VMAT_GATHER_SCATTER);
  if (STMT_VINFO_GATHER_SCATTER_P (stmt_info))
    return vect_get_vec_def_for_operand (gs_info->u.offset, stmt);

  /* Perform a lookup based on the vector type and step (in bytes).  */
  struct data_reference *dr = STMT_VINFO_DATA_REF (stmt_info);
  gather_scatter_indices info;
  info.type = gs_info->offset_vectype;
  /* FIXME: Shouldn't cache this as we have the info->u.step cached that gives
     us better chance of a lookup.  */
  info.step = DR_STEP (dr);

  gather_scatter_indices **slot =
    LOOP_VINFO_GATHER_SCATTER_CACHE (loop_vinfo).find_slot (&info, INSERT);
  if (*slot)
    return (*slot)->indices;

  /* Cache the newly created set of indices.  */
  gather_scatter_indices *entry = XNEW (struct gather_scatter_indices);
  copy_gather_scatter_indices (entry, &info);

  /* Nothing cached so we need to create a new vector series.  */
  struct loop *loop = LOOP_VINFO_LOOP (loop_vinfo);
  gimple_seq seq = NULL;

  tree offtype = TREE_TYPE (gs_info->offset_vectype);
  tree series_step = gs_info->u.step;

  tree stride;
  tree vec_stride;
  tree vf = LOOP_VINFO_CAP (loop_vinfo).niters;

  series_step = force_gimple_operand (series_step, &seq, true, NULL_TREE);
  series_step = gimple_convert (&seq, offtype, series_step);
  vf = gimple_convert (&seq, offtype, vf);
  stride = gimple_build (&seq, MULT_EXPR, offtype, series_step, vf);
  vec_stride = gimple_build_vector_from_val (&seq, gs_info->offset_vectype,
					     stride);

  tree voff_first = gimple_build (&seq, VEC_SERIES_EXPR,
				  gs_info->offset_vectype,
				  build_int_cst (TREE_TYPE (series_step), 0),
				  series_step);

  gsi_insert_seq_on_edge_immediate (loop_preheader_edge (loop), seq);

  tree voff_in = make_temp_ssa_name (gs_info->offset_vectype, NULL,
				     "gather_off_in");
  tree voff_out = make_temp_ssa_name (gs_info->offset_vectype, NULL,
				      "gather_off_out");

  gphi *phi = create_phi_node (voff_in, loop->header);
  add_phi_arg (phi, voff_first, loop_preheader_edge (loop), UNKNOWN_LOCATION);
  add_phi_arg (phi, voff_out, loop_latch_edge (loop), UNKNOWN_LOCATION);

  gcond *orig_cond = get_loop_exit_condition (loop);
  gimple_stmt_iterator tmp_gsi = gsi_for_stmt (orig_cond);

  gimple *new_stmt = gimple_build_assign (voff_out, PLUS_EXPR,
					  voff_in, vec_stride);
  gsi_insert_before (&tmp_gsi, new_stmt, GSI_SAME_STMT);

  entry->indices = voff_in;
  *slot = entry;

  return entry->indices;
}

/* Vectorize STMT as a scatter store.  Insert the new statements
   before GSI and return the first vector statement in *VEC_STMT.
   GS_INFO describes the scatter operation.  If MASK_VECTYPE is nonnull,
   STMT is an IFN_MASK_STORE and the mask should use type MASK_VECTYPE,
   otherwise STMT is a normal unconditional assignment.  */

static void
do_scatter_store (gimple *stmt, gimple_stmt_iterator *gsi, gimple **vec_stmt,
		  loop_vec_info loop_vinfo, gather_scatter_info *gs_info,
		  tree mask_vectype)
{
  tree vec_oprnd0 = NULL_TREE, vec_oprnd1 = NULL_TREE, op, src;
  tree srctype = NULL_TREE, ptrtype, idxtype = NULL_TREE, masktype;
  tree ptr, var, scale, perm_mask = NULL_TREE;
  struct loop *loop = LOOP_VINFO_LOOP (loop_vinfo);
  edge pe = loop_preheader_edge (loop);
  gimple_seq seq;
  basic_block new_bb;
  bool builtin_scatter_p = (targetm.vectorize.builtin_scatter != NULL);
  stmt_vec_info stmt_info = vinfo_for_stmt (stmt);
  tree vectype = STMT_VINFO_VECTYPE (stmt_info);
  poly_uint64 nunits = TYPE_VECTOR_SUBPARTS (vectype);
  int ncopies = vect_get_num_copies (loop_vinfo, vectype);
  enum { NARROW, NONE, WIDEN } modifier;
  poly_uint64 scatter_off_nunits
    = TYPE_VECTOR_SUBPARTS (gs_info->offset_vectype);
  gimple *new_stmt = NULL;
  stmt_vec_info prev_stmt_info;
  tree mask_op = NULL_TREE, vec_mask = NULL_TREE;
  bool masked_stmt_p = (mask_vectype != NULL_TREE);
  tree mask = masked_stmt_p ? gimple_call_arg (stmt, 2) : NULL_TREE;
  vect_def_type scatter_src_dt = vect_unknown_def_type;

  gcc_assert (STMT_VINFO_GATHER_SCATTER_P (stmt_info) || ncopies == 1);

  /* We don't want to implement masked scatter stores for the builtin case, as
     this is probably being worked on upstream.  */
  gcc_assert (!builtin_scatter_p || !masked_stmt_p);

  if (must_eq (nunits, scatter_off_nunits))
    modifier = NONE;
  else if (must_eq (nunits * 2, scatter_off_nunits))
    {
      /* Enforced when we checked the mask originally.  */
      int count = scatter_off_nunits.to_constant ();
      unsigned char *sel = XALLOCAVEC (unsigned char, count);
      modifier = WIDEN;

      for (int i = 0; i < count; ++i)
	sel[i] = i | (count / 2);

      perm_mask = vect_gen_perm_mask_checked (gs_info->offset_vectype,
					      count, sel);
      gcc_assert (perm_mask != NULL_TREE);
    }
  else if (must_eq (nunits, scatter_off_nunits * 2))
    {
      /* Enforced when we checked the mask originally.  */
      int count = nunits.to_constant ();
      unsigned char *sel = XALLOCAVEC (unsigned char, count);
      modifier = NARROW;

      for (int i = 0; i < count; ++i)
	sel[i] = i | (count / 2);

      perm_mask = vect_gen_perm_mask_checked (vectype, count, sel);
      gcc_assert (perm_mask != NULL_TREE);
      ncopies *= 2;
    }
  else
    gcc_unreachable ();

  if (builtin_scatter_p)
    {
      tree arglist = TYPE_ARG_TYPES (TREE_TYPE (gs_info->decl));
      tree rettype = TREE_TYPE (TREE_TYPE (gs_info->decl));

      ptrtype = TREE_VALUE (arglist); arglist = TREE_CHAIN (arglist);
      masktype = TREE_VALUE (arglist); arglist = TREE_CHAIN (arglist);
      idxtype = TREE_VALUE (arglist); arglist = TREE_CHAIN (arglist);
      srctype = TREE_VALUE (arglist); arglist = TREE_CHAIN (arglist);
      tree scaletype = TREE_VALUE (arglist);

      gcc_checking_assert (TREE_CODE (masktype) == INTEGER_TYPE
			   && TREE_CODE (rettype) == VOID_TYPE);

      /* Currently we support only unconditional scatter stores,
	 so mask should be all ones.  */
      mask = build_int_cst (masktype, -1);
      mask = vect_init_vector (stmt, mask, masktype, NULL);

      scale = build_int_cst (scaletype, gs_info->scale);
    }
  else
    {
      ptrtype = TREE_TYPE (gs_info->base);
      masktype = build_same_sized_truth_vector_type (gs_info->offset_vectype);
      scale = build_int_cst (size_type_node, gs_info->scale);
    }

  ptr = fold_convert (ptrtype, gs_info->base);
  if (!is_gimple_min_invariant (ptr))
    {
      ptr = force_gimple_operand (ptr, &seq, true, NULL_TREE);
      new_bb = gsi_insert_seq_on_edge_immediate (pe, seq);
      gcc_assert (!new_bb);
    }

  prev_stmt_info = NULL;
  vec_loop_masks *masks = &LOOP_VINFO_MASKS (loop_vinfo);
  for (int j = 0; j < ncopies; ++j)
    {
      gcc_assert (builtin_scatter_p || j == 0);
      if (j == 0)
	{
	  op = vec_oprnd0 = get_gather_scatter_indices (stmt, loop_vinfo,
							gs_info);

	  tree scalar_src = get_store_op (stmt);

	  src = vec_oprnd1 = vect_get_vec_def_for_operand (scalar_src, stmt);
	}
      else if (modifier != NONE && (j & 1))
	{
	  if (modifier == WIDEN)
	    {
	      src = vec_oprnd1
		= vect_get_vec_def_for_stmt_copy (scatter_src_dt, vec_oprnd1);
	      op = permute_vec_elements
		(vec_oprnd0, vec_oprnd0, perm_mask, stmt, gsi);
	    }
	  else if (modifier == NARROW)
	    {
	      src = permute_vec_elements
		(vec_oprnd1, vec_oprnd1, perm_mask, stmt, gsi);
	      op = vec_oprnd0
		= vect_get_vec_def_for_stmt_copy (gs_info->offset_dt,
						  vec_oprnd0);
	    }
	  else
	    gcc_unreachable ();
	}
      else
	{
	  src = vec_oprnd1
	    = vect_get_vec_def_for_stmt_copy (scatter_src_dt, vec_oprnd1);
	  op = vec_oprnd0
	    = vect_get_vec_def_for_stmt_copy (gs_info->offset_dt, vec_oprnd0);
	}

      if (builtin_scatter_p
	  && !useless_type_conversion_p (srctype, TREE_TYPE (src)))
	{
	  gcc_assert (must_eq (TYPE_VECTOR_SUBPARTS (TREE_TYPE (src)),
			       TYPE_VECTOR_SUBPARTS (srctype)));
	  var = vect_get_new_ssa_name (srctype, vect_simple_var);
	  src = build1 (VIEW_CONVERT_EXPR, srctype, src);
	  new_stmt = gimple_build_assign (var, VIEW_CONVERT_EXPR, src);
	  vect_finish_stmt_generation (stmt, new_stmt, gsi);
	  src = var;
	}

      if (builtin_scatter_p
	  && !useless_type_conversion_p (idxtype, TREE_TYPE (op)))
	{
	  gcc_assert (must_eq (TYPE_VECTOR_SUBPARTS (TREE_TYPE (op)),
			       TYPE_VECTOR_SUBPARTS (idxtype)));
	  var = vect_get_new_ssa_name (idxtype, vect_simple_var);
	  op = build1 (VIEW_CONVERT_EXPR, idxtype, op);
	  new_stmt = gimple_build_assign (var, VIEW_CONVERT_EXPR, op);
	  vect_finish_stmt_generation (stmt, new_stmt, gsi);
	  op = var;
	}

      if (masked_stmt_p)
	{
	  if (j == 0)
	    vec_mask = vect_get_vec_def_for_operand (mask, stmt,
						     mask_vectype);
	  else
	    {
	      gimple *def_stmt;
	      enum vect_def_type dt;
	      vect_is_simple_use (vec_mask, loop_vinfo, &def_stmt, &dt);
	      vec_mask = vect_get_vec_def_for_stmt_copy (dt, vec_mask);
	    }

	  mask_op = vec_mask;
	  if (builtin_scatter_p
	      && !useless_type_conversion_p (masktype, TREE_TYPE (vec_mask)))
	    {
	      gcc_assert (must_eq (TYPE_VECTOR_SUBPARTS (TREE_TYPE (mask_op)),
				   TYPE_VECTOR_SUBPARTS (masktype)));
	      var = vect_get_new_ssa_name (masktype, vect_simple_var);
	      mask_op = build1 (VIEW_CONVERT_EXPR, masktype, mask_op);
	      new_stmt = gimple_build_assign (var, VIEW_CONVERT_EXPR, mask_op);
	      vect_finish_stmt_generation (stmt, new_stmt, gsi);
	      mask_op = var;
	    }
	}

      bool masked_loop_p = (loop_vinfo
			    && LOOP_VINFO_FULLY_MASKED_P (loop_vinfo));
      tree offtype = gs_info->offset_type;
      bool off_unsigned =  TYPE_UNSIGNED (offtype);

      /* Always used signed when the offset does not need extending.  */
      if (GET_MODE_BITSIZE (SCALAR_TYPE_MODE (TREE_TYPE (TREE_TYPE (op))))
	  >= GET_MODE_BITSIZE (SCALAR_TYPE_MODE (ptrtype)))
	off_unsigned = false;

      if (builtin_scatter_p)
	new_stmt
	  = gimple_build_call (gs_info->decl, 5, ptr, mask, op, src, scale);
      else if (masked_loop_p)
	{
	  tree mask = vect_get_loop_mask (gsi, masks, ncopies, vectype, j);
	  if (masked_stmt_p)
	    mask = prepare_load_store_mask (masktype, mask, mask_op, gsi);
	  new_stmt = gimple_build_call_internal
	    (off_unsigned ? IFN_MASK_SCATTER_STOREU : IFN_MASK_SCATTER_STORES,
	     5, ptr, op, scale, src, mask);
	}
      else
	new_stmt = gimple_build_call_internal
	  (off_unsigned ? IFN_SCATTER_STOREU : IFN_SCATTER_STORES, 4, ptr, op,
	   scale, src);

      vect_finish_stmt_generation (stmt, new_stmt, gsi);

      if (prev_stmt_info == NULL)
	STMT_VINFO_VEC_STMT (stmt_info) = *vec_stmt = new_stmt;
      else
	STMT_VINFO_RELATED_STMT (prev_stmt_info) = new_stmt;
      prev_stmt_info = vinfo_for_stmt (new_stmt);
    }
}

/* Vectorize STMT as a gather load.  Insert the new statements
   before GSI and return the first vector statement in *VEC_STMT.
   GS_INFO describes the gather operation.  If MASK_VECTYPE is nonnull,
   STMT is an IFN_MASK_LOAD and the mask should use type MASK_VECTYPE,
   otherwise STMT is a normal unconditional assignment.  */

static void
do_gather_load (gimple *stmt, gimple_stmt_iterator *gsi, gimple **vec_stmt,
		loop_vec_info loop_vinfo, gather_scatter_info *gs_info,
		wgather_info *wgather, tree mask_vectype)
{
  tree vec_oprnd0 = NULL_TREE, op, rettype, ptrtype, idxtype = NULL_TREE;
  tree ptr, var, scale, merge = NULL_TREE;
  tree perm_mask = NULL_TREE, prev_res = NULL_TREE, masktype;
  struct loop *loop = LOOP_VINFO_LOOP (loop_vinfo);
  edge pe = loop_preheader_edge (loop);
  gimple_seq seq;
  basic_block new_bb;
  bool builtin_gather_p = (targetm.vectorize.builtin_gather != NULL);
  stmt_vec_info stmt_info = vinfo_for_stmt (stmt);
  tree vectype = STMT_VINFO_VECTYPE (stmt_info);
  poly_uint64 nunits = TYPE_VECTOR_SUBPARTS (vectype);
  int ncopies = vect_get_num_copies (loop_vinfo, vectype);
  enum { NARROW, NONE, WIDEN } modifier;
  poly_uint64 gather_off_nunits
    = TYPE_VECTOR_SUBPARTS (gs_info->offset_vectype);
  gimple *new_stmt = NULL;
  stmt_vec_info prev_stmt_info;
  tree mask_perm_mask = NULL_TREE, mask_op = NULL_TREE, vec_mask = NULL_TREE;
  bool masked_stmt_p = (mask_vectype != NULL_TREE);
  tree mask = masked_stmt_p ? gimple_call_arg (stmt, 2) : NULL_TREE;

  gcc_assert (STMT_VINFO_GATHER_SCATTER_P (stmt_info) || ncopies == 1);

  if (builtin_gather_p)
    {
      tree arglist, srctype, scaletype;

      arglist = TYPE_ARG_TYPES (TREE_TYPE (gs_info->decl));
      rettype = TREE_TYPE (TREE_TYPE (gs_info->decl));
      srctype = TREE_VALUE (arglist); arglist = TREE_CHAIN (arglist);
      ptrtype = TREE_VALUE (arglist); arglist = TREE_CHAIN (arglist);
      idxtype = TREE_VALUE (arglist); arglist = TREE_CHAIN (arglist);
      masktype = TREE_VALUE (arglist); arglist = TREE_CHAIN (arglist);
      scaletype = TREE_VALUE (arglist);

      gcc_checking_assert (types_compatible_p (srctype, rettype));
      gcc_checking_assert (!masked_stmt_p
			   || types_compatible_p (srctype, masktype));

      scale = build_int_cst (scaletype, gs_info->scale);
    }
  else
    {
      rettype = vectype;
      ptrtype = TREE_TYPE (gs_info->base);
      masktype
	= build_same_sized_truth_vector_type (wgather->off_vectype
					      ? wgather->off_vectype
					      : gs_info->offset_vectype);
      scale = build_int_cst (size_type_node, gs_info->scale);
    }

  if (must_eq (nunits, gather_off_nunits))
    modifier = NONE;
  else if (wgather->off_vectype || must_eq (nunits * 2, gather_off_nunits))
    {
      modifier = WIDEN;
      if (!wgather->off_vectype)
	{
	  /* Enforced when we checked the mask originally.  */
	  int count = gather_off_nunits.to_constant ();
	  unsigned char *sel = XALLOCAVEC (unsigned char, count);
	  for (int i = 0; i < count; ++i)
	    sel[i] = i | (count / 2);
	  perm_mask = vect_gen_perm_mask_checked (gs_info->offset_vectype,
						  count, sel);
	}
    }
  else if (must_eq (nunits, gather_off_nunits * 2))
    {
      /* Enforced when we checked the mask originally.  */
      int count = nunits.to_constant ();
      unsigned char *sel = XALLOCAVEC (unsigned char, count);
      modifier = NARROW;

      for (int i = 0; i < count; ++i)
	sel[i] = i < count / 2 ? i : i + count / 2;

      perm_mask = vect_gen_perm_mask_checked (vectype, count, sel);
      ncopies *= 2;

      if (masked_stmt_p)
	{
	  for (int i = 0; i < count; ++i)
	    sel[i] = i | (count / 2);
	  mask_perm_mask = vect_gen_perm_mask_checked (masktype, count, sel);
	}
    }
  else
    gcc_unreachable ();

  if (!masked_stmt_p && builtin_gather_p)
    {
      /* Currently we support only unconditional gather loads,
	 so mask should be all ones.  */
      if (TREE_CODE (masktype) == INTEGER_TYPE)
	mask = build_int_cst (masktype, -1);
      else if (TREE_CODE (TREE_TYPE (masktype)) == INTEGER_TYPE)
	{
	  mask = build_int_cst (TREE_TYPE (masktype), -1);
	  mask = build_vector_from_val (masktype, mask);
	  mask = vect_init_vector (stmt, mask, masktype, NULL);
	}
      else if (SCALAR_FLOAT_TYPE_P (TREE_TYPE (masktype)))
	{
	  REAL_VALUE_TYPE r;
	  long tmp[6];
	  for (int j = 0; j < 6; ++j)
	    tmp[j] = -1;
	  real_from_target (&r, tmp, TYPE_MODE (TREE_TYPE (masktype)));
	  mask = build_real (TREE_TYPE (masktype), r);
	  mask = build_vector_from_val (masktype, mask);
	  mask = vect_init_vector (stmt, mask, masktype, NULL);
	}
      else
	gcc_unreachable ();

      if (TREE_CODE (TREE_TYPE (rettype)) == INTEGER_TYPE)
	merge = build_int_cst (TREE_TYPE (rettype), 0);
      else if (SCALAR_FLOAT_TYPE_P (TREE_TYPE (rettype)))
	{
	  REAL_VALUE_TYPE r;
	  long tmp[6];
	  for (int j = 0; j < 6; ++j)
	    tmp[j] = 0;
	  real_from_target (&r, tmp, TYPE_MODE (TREE_TYPE (rettype)));
	  merge = build_real (TREE_TYPE (rettype), r);
	}
      else
	gcc_unreachable ();
      merge = build_vector_from_val (rettype, merge);
      merge = vect_init_vector (stmt, merge, rettype, NULL);
    }

  ptr = fold_convert (ptrtype, gs_info->base);
  if (!is_gimple_min_invariant (ptr))
    {
      ptr = force_gimple_operand (ptr, &seq, true, NULL_TREE);
      new_bb = gsi_insert_seq_on_edge_immediate (pe, seq);
      gcc_assert (!new_bb);
    }

  prev_stmt_info = NULL;

  tree scalar_dest = (masked_stmt_p
		      ? gimple_call_lhs (stmt)
		      : gimple_assign_lhs (stmt));
  tree vec_dest = vect_create_destination_var (scalar_dest, vectype);

  auto_vec<tree> vec_offset_dsts;
  if (wgather->off_vectype)
    {
      vec_offset_dsts.create (wgather->multi_step_cvt + 1);
      vec_offset_dsts.quick_push (wgather->off_vectype);

      tree tmp_type;
      if (wgather->multi_step_cvt)
	for (int i = wgather->interm_types.length () - 1;
	     wgather->interm_types.iterate (i, &tmp_type);
	     i--)
	  {
	    tree tmp = vect_get_new_vect_var (tmp_type, vect_simple_var, NULL);
	    vec_offset_dsts.quick_push (tmp);
	  }
    }

  auto_vec<tree> vec_oprnds0;
  unsigned int k = 0;
  vec_loop_masks *masks = &LOOP_VINFO_MASKS (loop_vinfo);
  for (int j = 0; j < ncopies; ++j)
    {
      if (wgather->off_vectype && k < vec_oprnds0.length ())
	op = vec_oprnds0[k++];
      else if (modifier == WIDEN && (j & 1))
	op = permute_vec_elements
	       (vec_oprnd0, vec_oprnd0, perm_mask, stmt, gsi);
      else
	{
	  if (j == 0)
	    op = vec_oprnd0 = get_gather_scatter_indices (stmt, loop_vinfo,
							  gs_info);
	  else
	    op = vec_oprnd0
	      = vect_get_vec_def_for_stmt_copy (gs_info->offset_dt,
						vec_oprnd0);

	  if (wgather->off_vectype)
	    {
	      vec_oprnds0.truncate (0);
	      vec_oprnds0.safe_push (vec_oprnd0);
	      for (int i = wgather->multi_step_cvt; i >= 0; i--)
		vect_create_vectorized_promotion_stmts
		  (&vec_oprnds0, NULL, stmt, vec_offset_dsts[i], gsi,
		   wgather->wcode1, wgather->wcode2, NULL, NULL, unary_op);
	      op = vec_oprnds0[0];
	      k = 1;
	    }
	}

      if (builtin_gather_p && !useless_type_conversion_p (idxtype, TREE_TYPE (op)))
	{
	  gcc_assert (must_eq (TYPE_VECTOR_SUBPARTS (TREE_TYPE (op)),
			       TYPE_VECTOR_SUBPARTS (idxtype)));
	  var = vect_get_new_ssa_name (idxtype, vect_simple_var);
	  op = build1 (VIEW_CONVERT_EXPR, idxtype, op);
	  new_stmt
	    = gimple_build_assign (var, VIEW_CONVERT_EXPR, op);
	  vect_finish_stmt_generation (stmt, new_stmt, gsi);
	  op = var;
	}

      if (masked_stmt_p && mask_perm_mask && (j & 1))
	mask_op
	  = permute_vec_elements (mask_op, mask_op, mask_perm_mask, stmt, gsi);
      else if (masked_stmt_p)
	{
	  if (j == 0)
	    vec_mask = vect_get_vec_def_for_operand (mask, stmt, mask_vectype);
	  else
	    {
	      gimple *def_stmt;
	      enum vect_def_type dt;
	      vect_is_simple_use (vec_mask, loop_vinfo, &def_stmt, &dt);
	      vec_mask = vect_get_vec_def_for_stmt_copy (dt, vec_mask);
	    }

	  mask_op = vec_mask;
	  if (!useless_type_conversion_p (masktype, TREE_TYPE (vec_mask)))
	    {
	      gcc_assert (must_eq (TYPE_VECTOR_SUBPARTS (TREE_TYPE (mask_op)),
				   TYPE_VECTOR_SUBPARTS (masktype)));
	      var = vect_get_new_ssa_name (masktype, vect_simple_var);
	      mask_op = build1 (VIEW_CONVERT_EXPR, masktype, mask_op);
	      new_stmt = gimple_build_assign (var, VIEW_CONVERT_EXPR, mask_op);
	      vect_finish_stmt_generation (stmt, new_stmt, gsi);
	      mask_op = var;
	    }
	}

      bool masked_loop_p = (loop_vinfo
			    && LOOP_VINFO_FULLY_MASKED_P (loop_vinfo));

      if (builtin_gather_p)
	{
	  gcc_assert (!masked_loop_p);
	  new_stmt = gimple_build_call
	    (gs_info->decl, 5, masked_stmt_p ? mask_op : merge, ptr, op,
	     masked_stmt_p ? mask_op : mask, scale);
	}
      else
	{
	  internal_fn ifn = get_gather_scatter_internal_fn
	    (true, rettype, TREE_TYPE (TREE_TYPE (op)),
	     masked_stmt_p || masked_loop_p);
	  if (ifn == IFN_LAST)
	    gcc_unreachable ();
	  if (masked_stmt_p || masked_loop_p)
	    {
	      tree mask = NULL;
	      if (masked_loop_p)
		mask = vect_get_loop_mask (gsi, masks, ncopies, vectype, j);
	      if (masked_stmt_p)
		mask = prepare_load_store_mask (masktype, mask, mask_op, gsi);
	      new_stmt = gimple_build_call_internal (ifn, 4, ptr, op, scale,
						     mask);
	    }
	  else
	    new_stmt = gimple_build_call_internal (ifn, 3, ptr, op, scale);
	}

      if (!useless_type_conversion_p (vectype, rettype))
	{
	  gcc_assert (must_eq (TYPE_VECTOR_SUBPARTS (vectype),
			       TYPE_VECTOR_SUBPARTS (rettype)));
	  op = vect_get_new_ssa_name (rettype, vect_simple_var);
	  gimple_call_set_lhs (new_stmt, op);
	  vect_finish_stmt_generation (stmt, new_stmt, gsi);
	  var = make_ssa_name (vec_dest);
	  op = build1 (VIEW_CONVERT_EXPR, vectype, op);
	  new_stmt
	    = gimple_build_assign (var, VIEW_CONVERT_EXPR, op);
	}
      else
	{
	  var = make_ssa_name (vec_dest, new_stmt);
	  gimple_call_set_lhs (new_stmt, var);
	}

      vect_finish_stmt_generation (stmt, new_stmt, gsi);

      if (modifier == NARROW)
	{
	  if ((j & 1) == 0)
	    {
	      prev_res = var;
	      continue;
	    }
	  var = permute_vec_elements (prev_res, var, perm_mask, stmt, gsi);
	  new_stmt = SSA_NAME_DEF_STMT (var);
	}

      if (prev_stmt_info == NULL)
	STMT_VINFO_VEC_STMT (stmt_info) = *vec_stmt = new_stmt;
      else
	STMT_VINFO_RELATED_STMT (prev_stmt_info) = new_stmt;
      prev_stmt_info = vinfo_for_stmt (new_stmt);
    }

  if (masked_stmt_p)
    replace_mask_load (stmt, gsi);
}

/* Function use_gather_scatters_1.

   Check whether there is hardware support for performing gathers/scatters to be
   used for certain strided and/or grouped accesses.  HAS_MASK_P determines
   whether the operation is masked or not.  If support is available return TRUE
   and fill in BASEP with the base address, OFF_VECTYPE with the offset vector
   type, SCALEP with the scale, DECLP with the builtin or internal function and
   OFFMODEP with the offset mode.  Otherwise, return FALSE.  */
static bool
use_gather_scatters_1 (stmt_vec_info stmt_info, int offmode_bits, int scale,
		       gather_scatter_info *info, bool has_mask_p)
{
  struct data_reference *dr = STMT_VINFO_DATA_REF (stmt_info);
  tree vectype = STMT_VINFO_VECTYPE (stmt_info);
  bool uns = TYPE_UNSIGNED (TREE_TYPE (DR_STEP (dr)));
  tree offtype = uns
    ? make_unsigned_type (offmode_bits)
    : make_signed_type (offmode_bits);
  tree decl = NULL_TREE;

  if (DR_IS_READ (dr)
      ? targetm.vectorize.builtin_gather
      : targetm.vectorize.builtin_scatter)
    {
      if (DR_IS_READ (dr))
        decl = targetm.vectorize.builtin_gather (vectype, offtype, scale);
      else
	decl = targetm.vectorize.builtin_scatter (vectype, offtype, scale);

      if (!decl)
	return false;
    }
  else
    {
      if (offmode_bits != GET_MODE_UNIT_BITSIZE (TYPE_MODE (vectype))
	  || get_gather_scatter_internal_fn (DR_IS_READ (dr), vectype,
					     offtype, has_mask_p) == IFN_LAST
	  || !targetm.gather_scatter_supports_scale_p
		(DR_IS_READ (dr), offmode_bits, scale))
	return false;
    }

  tree offset_vectype = build_vector_type (offtype,
					   TYPE_VECTOR_SUBPARTS (vectype));
  if (optab_handler (vec_series_optab,
		     TYPE_MODE (offset_vectype)) == CODE_FOR_nothing)
    return false;

  tree offset = fold_convert (sizetype, DR_OFFSET (dr));
  tree base = fold_build_pointer_plus (DR_BASE_ADDRESS (dr), offset);

  info->decl = decl;
  info->base = base;
  info->offset_type = offtype;
  info->widened_offset_type = offtype;
  info->scale = scale;
  info->offset_dt = vect_constant_def;
  info->offset_vectype = offset_vectype;
  return true;
}

static tree_code
extract_two_ops (tree step, tree *op0, tree *op1)
{
  if (TREE_CODE (step) == SSA_NAME)
    {
      gimple *def_stmt = SSA_NAME_DEF_STMT (step);
      if (gimple_code (def_stmt) != GIMPLE_ASSIGN)
	return SSA_NAME; /* We can't walk any further back.  */

      *op0 = gimple_assign_rhs1 (def_stmt);
      *op1 = gimple_assign_rhs2 (def_stmt);
      return gimple_assign_rhs_code (def_stmt);
    }
  else
    {
      tree_code code = TREE_CODE (step);
      extract_ops_from_tree (step, &code, op0, op1);
      return code;
    }
}

static bool
can_use_gather_for_step (stmt_vec_info stmt_info, unsigned int scale,
			 bool masked_p, gather_scatter_info *gs_info)
{
  struct data_reference *dr = STMT_VINFO_DATA_REF (stmt_info);
  tree addr_type = TREE_TYPE (DR_BASE_ADDRESS (dr));
  unsigned int addr_bits = TYPE_PRECISION (addr_type);
  tree step = NULL_TREE;

  tree vectype = STMT_VINFO_VECTYPE (stmt_info);
  machine_mode vecmode = TYPE_MODE (vectype);
  scalar_int_mode offmode;
  if (!int_mode_for_mode (GET_MODE_INNER (vecmode)).exists (&offmode))
    return false;

  unsigned int offset_bits = GET_MODE_BITSIZE (offmode);

  if (TREE_CODE (DR_STEP (dr)) == INTEGER_CST)
    {
      /* We need to test the following is true:
	    DR_STEP * max-niters <= max-offset-value * scale
	 for a given choice of offset width and scale.  */

      if (offset_bits != addr_bits)
	{
	  loop_vec_info loop_vinfo = STMT_VINFO_LOOP_VINFO (stmt_info);
	  struct loop *loop = LOOP_VINFO_LOOP (loop_vinfo);
	  widest_int max_iters;
	  if (!max_loop_iterations (loop, &max_iters))
	    return false;

	  widest_int lhs =
	    wi::mul (max_iters, wi::abs (wi::to_widest (DR_STEP (dr))));
	  widest_int max_offset_value = wi::lshift (1, offset_bits - 1) - 1;
	  widest_int rhs = wi::mul (max_offset_value, scale);

	  if (wi::gtu_p (lhs, rhs))
	    return false;
	}

      /* Let step be constructed once we have decided on the offset type. */
    }
  else
    {
      step = DR_STEP (dr);
      STRIP_NOPS (step);

      unsigned int step_bits = TYPE_PRECISION (TREE_TYPE (step));
      tree op0, op1;
      tree_code code = extract_two_ops (step, &op0, &op1);
      if (offset_bits != step_bits)
	{
	  unsigned int required_scale = 1;
	  if (code == MULT_EXPR && tree_fits_uhwi_p (op1))
	    {
	      required_scale = tree_to_uhwi (op1);
	      step = op0;
	      code = extract_two_ops (step, &op0, &op1);
	    }
	  if (!CONVERT_EXPR_CODE_P (code)
	      || TYPE_PRECISION (TREE_TYPE (op0)) != offset_bits
	      || scale != required_scale)
	    return false;
	  step = op0;
	}
      else if (scale != 1)
	{
	  if (code != MULT_EXPR
	      || !tree_fits_uhwi_p (op1)
	      || (tree_to_uhwi (op1) % scale) != 0)
	    return false;
	}
    }

  if (!use_gather_scatters_1 (stmt_info, offset_bits, scale, gs_info,
			      masked_p))
    return false;

  if (!step)
    step = wide_int_to_tree (TREE_TYPE (gs_info->offset_vectype),
			     wi::sdiv_trunc (DR_STEP (dr), scale));
  gs_info->u.step = step;
  return true;
}

/* Function use_gather_scatters_p.

   For the given scalar STMT determine if we can use gather/scatter internal
   functions for the vectorization of strided or grouped loads/stores. If SLP
   is TRUE and STMT belongs to a group the function returns FALSE.  MASKED_P
   indicates whether the operation should be masked or not.  If gather/scatters
   can be used return TRUE and fill in INFO with the information
   required to perform the operation, otherwise return FALSE.  */
static bool
use_gather_scatters_p (gimple *stmt, bool masked_p,
		       gather_scatter_info *gs_info)
{
  stmt_vec_info stmt_info = vinfo_for_stmt (stmt);
  struct data_reference *dr = STMT_VINFO_DATA_REF (stmt_info);

  bool grouped_access_p = STMT_VINFO_GROUPED_ACCESS (stmt_info);
  bool strided_access_p = STMT_VINFO_STRIDED_P (stmt_info);
  if (!grouped_access_p && !strided_access_p)
    return false;

  tree type = TREE_TYPE (DR_REF (dr));
  HOST_WIDE_INT type_size = TREE_INT_CST_LOW (TYPE_SIZE_UNIT (type));

  if (!can_use_gather_for_step (stmt_info, 1, masked_p, gs_info)
      && !can_use_gather_for_step (stmt_info, type_size, masked_p, gs_info))
    {
      if (dump_enabled_p ())
	dump_printf_loc (MSG_MISSED_OPTIMIZATION, vect_location,
			 "Cannot use gather/scatter for strided/grouped"
			 " access.\n");
      return false;
    }

  if (dump_enabled_p ())
    dump_printf_loc (MSG_NOTE, vect_location,
		     "Using gather/scatter for strided/grouped access,"
		     " scale = %d\n", gs_info->scale);

  return true;
}

/* STMT is a non-strided load or store, meaning that it accesses
   elements with a known constant step.  Return -1 if that step
   is negative, 0 if it is zero, and 1 if it is greater than zero.  */

static int
compare_step_with_zero (gimple *stmt)
{
  stmt_vec_info stmt_info = vinfo_for_stmt (stmt);
  data_reference *dr = STMT_VINFO_DATA_REF (stmt_info);
  return tree_int_cst_compare (vect_dr_behavior (dr)->step,
			       size_zero_node);
}

/* If the target supports a permute mask that reverses the elements in
   a vector of type VECTYPE, return that mask, otherwise return null.  */

static tree
perm_mask_for_reverse (tree vectype)
{
  unsigned HOST_WIDE_INT i, nunits;
  unsigned char *sel;

  if (!TYPE_VECTOR_SUBPARTS (vectype).is_constant (&nunits))
    return NULL_TREE;

  sel = XALLOCAVEC (unsigned char, nunits);

  for (i = 0; i < nunits; ++i)
    sel[i] = nunits - 1 - i;

  if (!can_vec_perm_p (TYPE_MODE (vectype), false, nunits, sel))
    return NULL_TREE;
  return vect_gen_perm_mask_checked (vectype, nunits, sel);
}

/* Return true if the target can reverse the elements in a vector of
   type VECTOR_TYPE.  */

static bool
can_reverse_vector_p (tree vector_type)
{
  return (direct_internal_fn_supported_p (IFN_VEC_REVERSE, vector_type,
					  OPTIMIZE_FOR_SPEED)
	  || perm_mask_for_reverse (vector_type));
}

/* Generate a statement to reverse the elements in vector INPUT and
   return the SSA name that holds the result.  GSI is a statement iterator
   pointing to STMT, which is the scalar statement we're vectorizing.
   VEC_DEST is the destination variable with which new SSA names
   should be associated.  */

static tree
reverse_vector (tree vec_dest, tree input, gimple *stmt,
		gimple_stmt_iterator *gsi)
{
  tree new_temp = make_ssa_name (vec_dest);
  tree vector_type = TREE_TYPE (input);
  gimple *perm_stmt;
  if (direct_internal_fn_supported_p (IFN_VEC_REVERSE, vector_type,
				      OPTIMIZE_FOR_SPEED))
    {
      perm_stmt = gimple_build_call_internal (IFN_VEC_REVERSE, 1, input);
      gimple_set_lhs (perm_stmt, new_temp);
    }
  else
    {
      tree perm_mask = perm_mask_for_reverse (vector_type);
      perm_stmt = gimple_build_assign (new_temp, VEC_PERM_EXPR,
				       input, input, perm_mask);
    }
  vect_finish_stmt_generation (stmt, perm_stmt, gsi);
  return new_temp;
}

/* A subroutine of get_load_store_type, with a subset of the same
   arguments.  Handle the case where STMT is part of a grouped load
   or store.

   For stores, the statements in the group are all consecutive,
   but a non-strided group may have a gap at the end, between
   loop iterations.  For loads, the statements in the group might
   not be consecutive; there can be gaps between statements as well
   as at the end.  */

static bool
get_group_load_store_type (gimple *stmt, tree vectype, bool slp,
			   bool masked_p, vec_load_store_type vls_type,
			   int ncopies,
			   vect_memory_access_type *memory_access_type,
			   gather_scatter_info *gs_info)
{
  stmt_vec_info stmt_info = vinfo_for_stmt (stmt);
  vec_info *vinfo = stmt_info->vinfo;
  loop_vec_info loop_vinfo = STMT_VINFO_LOOP_VINFO (stmt_info);
  struct loop *loop = loop_vinfo ? LOOP_VINFO_LOOP (loop_vinfo) : NULL;
  gimple *first_stmt = GROUP_FIRST_ELEMENT (stmt_info);
  unsigned int group_size = GROUP_SIZE (vinfo_for_stmt (first_stmt));
  unsigned int num_stmts = GROUP_NUM_STMTS (vinfo_for_stmt (first_stmt));
  bool single_element_p = (stmt == first_stmt
			   && !GROUP_NEXT_ELEMENT (stmt_info));
  unsigned HOST_WIDE_INT gap = GROUP_GAP (vinfo_for_stmt (first_stmt));
  poly_uint64 nunits = TYPE_VECTOR_SUBPARTS (vectype);

  /* True if the vectorized statements would access beyond the last
     statement in the group.  */
  bool overrun_p = false;

  /* True if we can cope with such overrun by peeling for gaps, so that
     there is at least one final scalar iteration after the vector loop.  */
  bool can_overrun_p = (!masked_p
			&& vls_type == VLS_LOAD
			&& loop_vinfo
			&& !loop->inner
			&& !LOOP_VINFO_SPECULATIVE_EXECUTION (loop_vinfo));

  if (vls_type != VLS_LOAD)
    {
      /* The store statements in the group are always consecutive.
	 num_stmts != group_size means that (a) the stride is known at
	 compile time and (b) there is a gap between one iteration of
	 the group and the next.  E.g.:

	   a[i * n + 0] = ...;
	   a[i * n + 1] = ...;
	   ...
	   a[i * n + (m - 1)] = ...;

	 where n and m are compile-time constants and n > m.
	 In this case group_size is n and num_stmts is m.  */
      if (slp || STMT_VINFO_STRIDED_P (stmt_info))
	gcc_assert (num_stmts == group_size);
      else
	gcc_assert (gap == group_size - num_stmts);
    }

  /* There can only be a gap at the end of the group if the stride is
     known at compile time.  */
  gcc_assert (!STMT_VINFO_STRIDED_P (stmt_info) || gap == 0);

  if (slp)
    {
      if (STMT_VINFO_STRIDED_P (stmt_info))
	{
	  /* Try to use consecutive accesses of GROUP_SIZE elements,
	     separated by the stride, until we have a complete vector.
	     Fall back to scalar accesses if that isn't possible.  */
	  if (multiple_p (nunits, group_size))
	    *memory_access_type = VMAT_STRIDED_SLP;
	  else
	    *memory_access_type = VMAT_ELEMENTWISE;
	}
      else
	{
	  overrun_p = loop_vinfo && gap != 0;
	  if (overrun_p && vls_type != VLS_LOAD)
	    {
	      dump_printf_loc (MSG_MISSED_OPTIMIZATION, vect_location,
			       "Grouped store with gaps requires"
			       " non-consecutive accesses\n");
	      return false;
	    }
	  /* If the access is aligned an overrun is fine.  */
	  if (overrun_p && gap < vect_known_alignment_in_elements (first_stmt))
	    overrun_p = false;
	  if (overrun_p && !can_overrun_p)
	    {
	      if (dump_enabled_p ())
		dump_printf_loc (MSG_MISSED_OPTIMIZATION, vect_location,
				 "Peeling for outer loop is not supported\n");
	      return false;
	    }
	  *memory_access_type = VMAT_CONTIGUOUS;
	}
    }
  else
    {
      /* We can always handle this case using elementwise accesses,
	 but see if something more efficient is available.  */
      *memory_access_type = VMAT_ELEMENTWISE;

      /* If there is a gap at the end of the group then some of these
	 optimizations would access excess elements in the last iteration.  */
      bool would_overrun_p = (gap != 0);
      /* If the access is aligned an overrun is fine, but only if the
         overrun is not inside an unused vector (if the gap is as large
	 or larger than a vector).  */
      if (would_overrun_p
	  && !masked_p
	  && vls_type == VLS_LOAD
	  && gap < vect_known_alignment_in_elements (first_stmt))
	would_overrun_p = false;

      /* First try using LOAD/STORE_LANES.  */
      if (!STMT_VINFO_STRIDED_P (stmt_info)
	  && (can_overrun_p || !would_overrun_p)
	  && compare_step_with_zero (stmt) > 0
	  && (vls_type == VLS_LOAD
	      ? vect_load_lanes_supported (vectype, group_size, masked_p)
	      : vect_store_lanes_supported (vectype, group_size, masked_p)))
	{
	  *memory_access_type = VMAT_LOAD_STORE_LANES;
	  overrun_p = would_overrun_p;
	}

      /* If that fails, try using gather/scatter.  */
      scalar_int_mode offset_mode;
      if (ncopies == 1
	  && *memory_access_type == VMAT_ELEMENTWISE
	  && use_gather_scatters_p (stmt, masked_p, gs_info))
	*memory_access_type = VMAT_GATHER_SCATTER;

      /* If that fails, try using permuting loads.  */
      if (*memory_access_type == VMAT_ELEMENTWISE
	  && !STMT_VINFO_STRIDED_P (stmt_info)
	  && (can_overrun_p || !would_overrun_p)
	  && compare_step_with_zero (stmt) > 0
	  && (vls_type == VLS_LOAD
	      ? vect_grouped_load_supported (vectype, single_element_p,
					     group_size)
	      : vect_grouped_store_supported (vectype, group_size)))
	{
	  *memory_access_type = VMAT_CONTIGUOUS_PERMUTE;
	  overrun_p = would_overrun_p;
	}
    }

  if (vls_type != VLS_LOAD && first_stmt == stmt)
    {
      /* STMT is the leader of the group. Check the operands of all the
	 stmts of the group.  */
      gimple *next_stmt = GROUP_NEXT_ELEMENT (stmt_info);
      while (next_stmt)
	{
	  tree op = get_store_op (next_stmt);
	  gimple *def_stmt;
	  enum vect_def_type dt;
	  if (!vect_is_simple_use (op, vinfo, &def_stmt, &dt))
	    {
	      if (dump_enabled_p ())
		dump_printf_loc (MSG_MISSED_OPTIMIZATION, vect_location,
				 "use not simple.\n");
	      return false;
	    }
	  next_stmt = GROUP_NEXT_ELEMENT (vinfo_for_stmt (next_stmt));
	}
    }

  if (overrun_p)
    {
      gcc_assert (can_overrun_p);
      if (dump_enabled_p ())
	dump_printf_loc (MSG_MISSED_OPTIMIZATION, vect_location,
			 "Data access with gaps requires scalar "
			 "epilogue loop\n");
      LOOP_VINFO_PEELING_FOR_GAPS (loop_vinfo) = true;
    }

  return true;
}

/* A subroutine of get_load_store_type, with a subset of the same
   arguments.  Handle the case where STMT is a load or store that
   accesses consecutive elements with a negative step.  */

static vect_memory_access_type
get_negative_load_store_type (gimple *stmt, tree vectype,
			      vec_load_store_type vls_type,
			      unsigned int ncopies)
{
  stmt_vec_info stmt_info = vinfo_for_stmt (stmt);
  loop_vec_info loop_vinfo = STMT_VINFO_LOOP_VINFO (stmt_info);
  struct data_reference *dr = STMT_VINFO_DATA_REF (stmt_info);
  dr_alignment_support alignment_support_scheme;

  if (loop_vinfo && LOOP_VINFO_CAN_FULLY_MASK_P (loop_vinfo))
    {
      LOOP_VINFO_CAN_FULLY_MASK_P (loop_vinfo) = false;
      if (dump_enabled_p ())
	dump_printf_loc (MSG_MISSED_OPTIMIZATION, vect_location,
			 "Can't use a fully-masked loop because one of the"
			 " steps is negative.\n");
    }

  if (ncopies > 1)
    {
      if (dump_enabled_p ())
	dump_printf_loc (MSG_MISSED_OPTIMIZATION, vect_location,
			 "multiple types with negative step.\n");
      return VMAT_ELEMENTWISE;
    }

  alignment_support_scheme = vect_supportable_dr_alignment (dr, false);
  if (alignment_support_scheme != dr_aligned
      && alignment_support_scheme != dr_unaligned_supported)
    {
      if (dump_enabled_p ())
	dump_printf_loc (MSG_MISSED_OPTIMIZATION, vect_location,
			 "negative step but alignment required.\n");
      return VMAT_ELEMENTWISE;
    }

  if (vls_type == VLS_STORE_INVARIANT)
    {
      if (dump_enabled_p ())
	dump_printf_loc (MSG_NOTE, vect_location,
			 "negative step with invariant source;"
			 " no permute needed.\n");
      return VMAT_CONTIGUOUS_DOWN;
    }

  if (!can_reverse_vector_p (vectype))
    {
      if (dump_enabled_p ())
	dump_printf_loc (MSG_MISSED_OPTIMIZATION, vect_location,
			 "negative step and reversing not supported.\n");
      return VMAT_ELEMENTWISE;
    }

  return VMAT_CONTIGUOUS_REVERSE;
}

/* Analyze load or store statement STMT of type VLS_TYPE.  Return true
   if there is a memory access type that the vectorized form can use,
   storing it in *MEMORY_ACCESS_TYPE if so.  If we decide to use gathers
   or scatters, fill in GS_INFO accordingly.

   SLP says whether we're performing SLP rather than loop vectorization.
   MASKED_P is true if the statement is conditional on a vectorized mask.
   VECTYPE is the vector type that the vectorized statements will use.
   NCOPIES is the number of vector statements that will be needed.  */

static bool
get_load_store_type (gimple *stmt, tree vectype, bool slp, bool masked_p,
		     vec_load_store_type vls_type, unsigned int ncopies,
		     vect_memory_access_type *memory_access_type,
		     gather_scatter_info *gs_info)
{
  stmt_vec_info stmt_info = vinfo_for_stmt (stmt);
  vec_info *vinfo = stmt_info->vinfo;
  loop_vec_info loop_vinfo = STMT_VINFO_LOOP_VINFO (stmt_info);
  if (STMT_VINFO_GATHER_SCATTER_P (stmt_info))
    {
      *memory_access_type = VMAT_GATHER_SCATTER;
      gimple *def_stmt;
      if (!vect_check_gather_scatter (stmt, loop_vinfo, gs_info, masked_p))
	gcc_unreachable ();
      else if (!vect_is_simple_use (gs_info->u.offset, vinfo, &def_stmt,
				    &gs_info->offset_dt,
				    &gs_info->offset_vectype))
	{
	  if (dump_enabled_p ())
	    dump_printf_loc (MSG_MISSED_OPTIMIZATION, vect_location,
			     "%s index use not simple.\n",
			     vls_type == VLS_LOAD ? "gather" : "scatter");
	  return false;
	}
    }
  else if (STMT_VINFO_GROUPED_ACCESS (stmt_info))
    {
      if (!get_group_load_store_type (stmt, vectype, slp, masked_p, vls_type,
				      ncopies, memory_access_type, gs_info))
	return false;
    }
  else if (STMT_VINFO_STRIDED_P (stmt_info))
    {
      gcc_assert (!slp);
      scalar_int_mode offset_mode;
      if (ncopies == 1 && use_gather_scatters_p (stmt, masked_p, gs_info))
	*memory_access_type = VMAT_GATHER_SCATTER;
      else
	*memory_access_type = VMAT_ELEMENTWISE;
    }
  else
    {
      int cmp = compare_step_with_zero (stmt);
      if (cmp < 0)
	*memory_access_type = get_negative_load_store_type
	  (stmt, vectype, vls_type, ncopies);
      else if (cmp == 0)
	{
	  gcc_assert (vls_type == VLS_LOAD);
	  *memory_access_type = VMAT_INVARIANT;
	}
      else
	*memory_access_type = VMAT_CONTIGUOUS;
    }

  if ((*memory_access_type == VMAT_ELEMENTWISE
       || *memory_access_type == VMAT_STRIDED_SLP)
      && !TYPE_VECTOR_SUBPARTS (vectype).is_constant ())
    {
      if (dump_enabled_p ())
	dump_printf_loc (MSG_MISSED_OPTIMIZATION, vect_location,
			 "Not using elementwise accesses due to variable "
			 "vectorization factor.\n");
      return false;
    }

  /* FIXME: At the moment the cost model seems to underestimate the
     cost of using elementwise accesses.  This check preserves the
     traditional behavior until that can be fixed.  */
  if (*memory_access_type == VMAT_ELEMENTWISE
      && !STMT_VINFO_STRIDED_P (stmt_info)
      && !(stmt == GROUP_FIRST_ELEMENT (stmt_info)
	   && GROUP_NUM_STMTS (stmt_info) == 1
	   && !pow2p_hwi (GROUP_SIZE (stmt_info))))
    {
      if (dump_enabled_p ())
	dump_printf_loc (MSG_MISSED_OPTIMIZATION, vect_location,
			 "not falling back to elementwise accesses\n");
      return false;
    }
  return true;
}

/* Set up the stored values for the first copy of a vectorized store.
   GROUP_SIZE is the number of stores in the group (which is 1 for
   ungrouped stores).  FIRST_STMT is the first statement in the group.

   On return, initialize OPERANDS to a new vector in which element I
   is the value that the first copy of group member I should store.
   The caller should free OPERANDS after use.  */

static void
init_stored_values (unsigned int group_size, gimple *first_stmt,
		    vec<tree> *operands)
{
  operands->create (group_size);
  gimple *next_stmt = first_stmt;
  for (unsigned int i = 0; i < group_size; i++)
    {
      /* Since gaps are not supported for interleaved stores,
	 GROUP_SIZE is the exact number of stmts in the chain.
	 Therefore, NEXT_STMT can't be NULL_TREE.  In case that
	 there is no interleaving, GROUP_SIZE is 1, and only one
	 iteration of the loop will be executed.  */
      gcc_assert (next_stmt);
      tree op = get_store_op (next_stmt);
      tree vec_op = vect_get_vec_def_for_operand (op, next_stmt);
      operands->quick_push (vec_op);
      next_stmt = GROUP_NEXT_ELEMENT (vinfo_for_stmt (next_stmt));
    }
}

/* OPERANDS is a vector set up by init_stored_values.  Update each element
   for the next copy of each statement.  GROUP_SIZE and FIRST_STMT are
   as for init_stored_values.  */

static void
advance_stored_values (unsigned int group_size, gimple *first_stmt,
		       vec<tree> operands)
{
  vec_info *vinfo = vinfo_for_stmt (first_stmt)->vinfo;
  for (unsigned int i = 0; i < group_size; i++)
    {
      tree op = operands[i];
      enum vect_def_type dt;
      gimple *def_stmt;
      vect_is_simple_use (op, vinfo, &def_stmt, &dt);
      operands[i] = vect_get_vec_def_for_stmt_copy (dt, op);
    }
}

/* Emit one copy of a vectorized LOAD_LANES for STMT.  GROUP_SIZE is
   the number of vectors being loaded and VECTYPE is the type of each
   vector.  AGGR_TYPE is the type that should be used to refer to the
   memory source (which contains the same number of elements as
   GROUP_SIZE copies of VECTYPE, but in a different order).
   DATAREF_PTR points to the first element that should be loaded.
   ALIAS_PTR_TYPE is the type of the accessed elements for aliasing
   purposes.  MASK, if nonnull, is a mask in which element I is true
   if element I of each destination vector should be loaded.  */

static void
do_load_lanes (gimple *stmt, gimple_stmt_iterator *gsi,
	       unsigned int group_size, tree vectype, tree aggr_type,
	       tree dataref_ptr, tree alias_ptr_type, tree mask)
{
  tree scalar_dest = gimple_get_lhs (stmt);
  tree vec_array = create_vector_array (vectype, group_size);

  gimple *new_stmt;
  if (mask)
    {
      /* Emit: VEC_ARRAY = MASK_LOAD_LANES (DATAREF_PTR, ALIAS_PTR, MASK).  */
      tree alias_ptr = build_int_cst (alias_ptr_type,
				      TYPE_ALIGN_UNIT (TREE_TYPE (vectype)));
      new_stmt = gimple_build_call_internal (IFN_MASK_LOAD_LANES, 3,
					     dataref_ptr, alias_ptr, mask);
    }
  else
    {
      /* Emit: VEC_ARRAY = LOAD_LANES (MEM_REF[...all elements...]).  */
      tree data_ref = create_array_ref (aggr_type, dataref_ptr,
					alias_ptr_type);
      new_stmt = gimple_build_call_internal (IFN_LOAD_LANES, 1, data_ref);
    }
  gimple_call_set_lhs (new_stmt, vec_array);
  vect_finish_stmt_generation (stmt, new_stmt, gsi);

  /* Extract each vector into an SSA_NAME.  */
  auto_vec<tree, 16> dr_chain;
  dr_chain.reserve (group_size);
  for (unsigned int i = 0; i < group_size; i++)
    {
      tree new_temp = read_vector_array (stmt, gsi, scalar_dest,
					 vec_array, i);
      dr_chain.quick_push (new_temp);
    }

  /* Record the mapping between SSA_NAMEs and statements.  */
  vect_record_grouped_load_vectors (stmt, dr_chain);
}

/* Emit one copy of a vectorized STORE_LANES for STMT.  GROUP_SIZE is
   the number of vectors being stored and OPERANDS[I] is the value
   that group member I should store.  AGGR_TYPE is the type that should
   be used to refer to the memory destination (which contains the same
   number of elements as the source vectors, but in a different order).
   DATAREF_PTR points to the first store location.  ALIAS_PTR_TYPE is
   the type of the accessed elements for aliasing purposes.  MASK,
   if nonnull, is a mask in which element I is true if element I of
   each source vector should be stored.  */

static gimple *
do_store_lanes (gimple *stmt, gimple_stmt_iterator *gsi,
		unsigned int group_size, tree aggr_type, tree dataref_ptr,
		tree alias_ptr_type, vec<tree> operands, tree mask)
{
  /* Combine all the vectors into an array.  */
  tree vectype = TREE_TYPE (operands[0]);
  tree vec_array = create_vector_array (vectype, group_size);
  for (unsigned int i = 0; i < group_size; i++)
    write_vector_array (stmt, gsi, operands[i], vec_array, i);

  gimple *new_stmt;
  if (mask)
    {
      /* Emit: MASK_STORE_LANES (DATAREF_PTR, ALIAS_PTR, MASK, VEC_ARRAY).  */
      tree alias_ptr = build_int_cst (alias_ptr_type,
				      TYPE_ALIGN_UNIT (TREE_TYPE (vectype)));
      new_stmt = gimple_build_call_internal (IFN_MASK_STORE_LANES, 4,
					     dataref_ptr, alias_ptr,
					     mask, vec_array);
    }
  else
    {
      /* Emit: MEM_REF[...all elements...] = STORE_LANES (VEC_ARRAY).  */
      tree data_ref = create_array_ref (aggr_type, dataref_ptr, alias_ptr_type);
      new_stmt = gimple_build_call_internal (IFN_STORE_LANES, 1, vec_array);
      gimple_call_set_lhs (new_stmt, data_ref);
    }
  vect_finish_stmt_generation (stmt, new_stmt, gsi);
  return new_stmt;
}


/* Return the alias pointer type for the group of masked loads or
   stores starting at FIRST_STMT.  */

static tree
get_masked_group_alias_ptr_type (gimple *first_stmt)
{
  tree type, next_type;
  gimple *next_stmt;

  type = TREE_TYPE (gimple_call_arg (first_stmt, 1));
  next_stmt = GROUP_NEXT_ELEMENT (vinfo_for_stmt (first_stmt));
  while (next_stmt)
    {
      next_type = TREE_TYPE (gimple_call_arg (next_stmt, 1));
      if (get_alias_set (type) != get_alias_set (next_type))
	{
	  if (dump_enabled_p ())
	    dump_printf_loc (MSG_NOTE, vect_location,
			     "conflicting alias set types.\n");
	  return ptr_type_node;
	}
      next_stmt = GROUP_NEXT_ELEMENT (vinfo_for_stmt (next_stmt));
    }
  return type;
}


/* Function vectorizable_mask_load_store.

   Check if STMT performs a conditional load or store that can be vectorized.
   If VEC_STMT is also passed, vectorize the STMT: create a vectorized
   stmt to replace it, put it in VEC_STMT, and insert it at GSI.
   Return FALSE if not a vectorizable STMT, TRUE otherwise.  */

static bool
vectorizable_mask_load_store (gimple *stmt, gimple_stmt_iterator *gsi,
			      gimple **vec_stmt, slp_tree slp_node)
{
  tree vec_dest = NULL;
  stmt_vec_info stmt_info = vinfo_for_stmt (stmt);
  stmt_vec_info prev_stmt_info;
  loop_vec_info loop_vinfo = STMT_VINFO_LOOP_VINFO (stmt_info);
  struct loop *loop = LOOP_VINFO_LOOP (loop_vinfo);
  bool nested_in_vect_loop = nested_in_vect_loop_p (loop, stmt);
  struct data_reference *dr = STMT_VINFO_DATA_REF (stmt_info);
  tree vectype = STMT_VINFO_VECTYPE (stmt_info);
  tree rhs_vectype = NULL_TREE;
  tree mask_vectype;
  tree elem_type;
  tree aggr_type;
  gimple *new_stmt;
  tree dummy;
  tree dataref_ptr = NULL_TREE;
  gimple *ptr_incr;
  poly_uint64 nunits = TYPE_VECTOR_SUBPARTS (vectype);
  int ncopies;
  int i;
  bool inv_p;
  gather_scatter_info gs_info;
  vec_load_store_type vls_type;
  tree mask;
  gimple *def_stmt;
  enum vect_def_type dt;
  gimple *first_stmt = stmt;
  unsigned int group_size = 1;

  if (slp_node != NULL)
    return false;

  if (LOOP_VINFO_SPECULATIVE_EXECUTION (loop_vinfo))
    {
      if (dump_enabled_p ())
	dump_printf_loc (MSG_MISSED_OPTIMIZATION, vect_location,
			 "Speculative loop mask load/stores not supported\n");
      return false;
    }

  ncopies = vect_get_num_copies (loop_vinfo, vectype);
  gcc_assert (ncopies >= 1);

  mask = gimple_call_arg (stmt, 2);

  if (!VECT_SCALAR_BOOLEAN_TYPE_P (TREE_TYPE (mask)))
    return false;

  /* FORNOW. This restriction should be relaxed.  */
  if (nested_in_vect_loop && ncopies > 1)
    {
      if (dump_enabled_p ())
	dump_printf_loc (MSG_MISSED_OPTIMIZATION, vect_location,
			 "multiple types in nested loop.");
      return false;
    }

  if (!STMT_VINFO_RELEVANT_P (stmt_info))
    return false;

  if (STMT_VINFO_DEF_TYPE (stmt_info) != vect_internal_def
      && ! vec_stmt)
    return false;

  if (!STMT_VINFO_DATA_REF (stmt_info))
    return false;

  elem_type = TREE_TYPE (vectype);

  if (TREE_CODE (mask) != SSA_NAME)
    return false;

  if (!vect_is_simple_use (mask, loop_vinfo, &def_stmt, &dt, &mask_vectype))
    return false;

  if (!mask_vectype)
    mask_vectype = get_mask_type_for_scalar_type (TREE_TYPE (vectype));

  if (!mask_vectype || !VECTOR_BOOLEAN_TYPE_P (mask_vectype)
      || may_ne (TYPE_VECTOR_SUBPARTS (mask_vectype),
		 TYPE_VECTOR_SUBPARTS (vectype)))
    return false;

  if (gimple_call_internal_fn (stmt) == IFN_MASK_STORE)
    {
      tree rhs = gimple_call_arg (stmt, 3);
      if (!vect_is_simple_use (rhs, loop_vinfo, &def_stmt, &dt, &rhs_vectype))
	return false;
      if (dt == vect_constant_def || dt == vect_external_def)
	vls_type = VLS_STORE_INVARIANT;
      else
	vls_type = VLS_STORE;
    }
  else
    vls_type = VLS_LOAD;

  if (STMT_VINFO_GROUPED_ACCESS (stmt_info))
    {
      first_stmt = GROUP_FIRST_ELEMENT (stmt_info);
      group_size = GROUP_SIZE (vinfo_for_stmt (first_stmt));
    }

  vect_memory_access_type memory_access_type;
  if (!get_load_store_type (stmt, vectype, false, true, vls_type, ncopies,
			    &memory_access_type, &gs_info))
    return false;

  wgather_info wgather = DEFAULT_WGATHER_INFO;
  if (memory_access_type == VMAT_GATHER_SCATTER)
    {
      if (gs_info.decl)
	{
	  tree arglist = TYPE_ARG_TYPES (TREE_TYPE (gs_info.decl));
	  tree masktype
	    = TREE_VALUE (TREE_CHAIN (TREE_CHAIN (TREE_CHAIN (arglist))));
	  if (TREE_CODE (masktype) == INTEGER_TYPE)
	    {
	      if (dump_enabled_p ())
		dump_printf_loc (MSG_MISSED_OPTIMIZATION, vect_location,
				 "masked gather with integer mask"
				 " not supported.");
	      return false;
	    }
	}
      else
	{
	  if (vls_type == VLS_LOAD
	      && may_ne (nunits, TYPE_VECTOR_SUBPARTS (gs_info.offset_vectype))
	      && !widened_gather_support_p (vectype, &gs_info, stmt, &wgather))
	    return false;
	}
    }
  else if (rhs_vectype
	   && !useless_type_conversion_p (vectype, rhs_vectype))
    return false;
  else if (memory_access_type == VMAT_CONTIGUOUS)
    {
      if (!can_vec_mask_load_store_p (TYPE_MODE (vectype),
				      TYPE_MODE (mask_vectype),
				      vls_type == VLS_LOAD))
	return false;
    }
  else if (memory_access_type != VMAT_LOAD_STORE_LANES)
    {
      if (dump_enabled_p ())
	dump_printf_loc (MSG_MISSED_OPTIMIZATION, vect_location,
			 "unsupported access type for masked %s.\n",
			 vls_type == VLS_LOAD ? "load" : "store");
      return false;
    }

  if (!vec_stmt) /* transformation not required.  */
    {
      STMT_VINFO_MEMORY_ACCESS_TYPE (stmt_info) = memory_access_type;
      if (loop_vinfo
	  && LOOP_VINFO_CAN_FULLY_MASK_P (loop_vinfo))
	check_load_store_masking (loop_vinfo, vectype, vls_type == VLS_LOAD,
				  group_size, memory_access_type,
				  gs_info.widened_offset_type);

      STMT_VINFO_TYPE (stmt_info) = call_vec_info_type;
      if (vls_type == VLS_LOAD)
	vect_model_load_cost (stmt_info, ncopies, memory_access_type,
			      NULL, NULL, NULL);
      else
	vect_model_store_cost (stmt_info, ncopies, memory_access_type,
			       dt, NULL, NULL, NULL);
      return true;
    }
  gcc_assert (memory_access_type == STMT_VINFO_MEMORY_ACCESS_TYPE (stmt_info));

  /* Transform.  */

  bool masked_loop_p = loop_vinfo && LOOP_VINFO_FULLY_MASKED_P (loop_vinfo);

  if (vls_type != VLS_LOAD && STMT_VINFO_GROUPED_ACCESS (stmt_info))
    GROUP_STORE_COUNT (vinfo_for_stmt (first_stmt))++;

  if (memory_access_type == VMAT_GATHER_SCATTER)
    {
      if (vls_type == VLS_LOAD)
	do_gather_load (stmt, gsi, vec_stmt, loop_vinfo, &gs_info,
			&wgather, mask_vectype);
      else
	do_scatter_store (stmt, gsi, vec_stmt, loop_vinfo, &gs_info,
			  mask_vectype);
      return true;
    }

  if (memory_access_type == VMAT_LOAD_STORE_LANES)
    aggr_type = build_array_type_nelts (elem_type, group_size * nunits);
  else
    aggr_type = vectype;

  vec_loop_masks *masks = &LOOP_VINFO_MASKS (loop_vinfo);
  if (vls_type != VLS_LOAD)
    {
      /* Vectorize the whole group when we reach the final statement.
	 Replace all other statements with an empty sequence.  */
      if (STMT_VINFO_GROUPED_ACCESS (stmt_info)
	  && (GROUP_STORE_COUNT (vinfo_for_stmt (first_stmt))
	      < GROUP_NUM_STMTS (vinfo_for_stmt (first_stmt))))
	{
	  *vec_stmt = NULL;
	  return true;
	}

      auto_vec<tree, 16> operands;
      tree vec_rhs = NULL_TREE, vec_mask = NULL_TREE;
      prev_stmt_info = NULL;
      LOOP_VINFO_HAS_MASK_STORE (loop_vinfo) = true;
      for (i = 0; i < ncopies; i++)
	{
	  unsigned align, misalign;

	  if (i == 0)
	    {
	      init_stored_values (group_size, first_stmt, &operands);
	      vec_rhs = operands[0];
	      vec_mask = vect_get_vec_def_for_operand (mask, stmt,
						       mask_vectype);
	      /* We should have caught mismatched types earlier.  */
	      gcc_assert (useless_type_conversion_p (vectype,
						     TREE_TYPE (vec_rhs)));
	      dataref_ptr = vect_create_data_ref_ptr (first_stmt, aggr_type,
						      group_size,
						      NULL, NULL_TREE, &dummy,
						      gsi, &ptr_incr, false,
						      &inv_p);
	      gcc_assert (!inv_p);
	    }
	  else
	    {
	      advance_stored_values (group_size, first_stmt, operands);
	      vec_rhs = operands[0];
	      vect_is_simple_use (vec_mask, loop_vinfo, &def_stmt, &dt);
	      vec_mask = vect_get_vec_def_for_stmt_copy (dt, vec_mask);
	      dataref_ptr = bump_vector_ptr (dataref_ptr, ptr_incr,
					     gsi, first_stmt,
					     TYPE_SIZE_UNIT (aggr_type));
	    }

	  tree mask = NULL;
	  if (masked_loop_p)
	    {
	      gcc_assert (!slp_node);
	      mask = vect_get_loop_mask (gsi, masks, ncopies, vectype, i);
	    }
	  mask = prepare_load_store_mask (mask_vectype, mask, vec_mask, gsi);

	  if (memory_access_type == VMAT_LOAD_STORE_LANES)
	    {
	      tree ref_type = get_masked_group_alias_ptr_type (first_stmt);
	      new_stmt = do_store_lanes (stmt, gsi, group_size, aggr_type,
					 dataref_ptr, ref_type, operands,
					 mask);
	    }
	  else
<<<<<<< HEAD
	    {
	      /* Without this the mask calculated above would be
		 incorrect.  */
	      gcc_assert (group_size == 1);
	      align = DR_TARGET_ALIGNMENT (dr);
	      if (aligned_access_p (dr))
		misalign = 0;
	      else if (DR_MISALIGNMENT (dr) == -1)
		{
		  align = TYPE_ALIGN_UNIT (elem_type);
		  misalign = 0;
		}
	      else
		misalign = DR_MISALIGNMENT (dr);
	      set_ptr_info_alignment (get_ptr_info (dataref_ptr), align,
				      misalign);
	      tree ptr = build_int_cst (TREE_TYPE (gimple_call_arg (stmt, 1)),
					misalign
					? least_bit_hwi (misalign)
					: align);
	      new_stmt
		= gimple_build_call_internal (IFN_MASK_STORE, 4, dataref_ptr,
					      ptr, mask, vec_rhs);
	      vect_finish_stmt_generation (stmt, new_stmt, gsi);
	    }
=======
	    misalign = DR_MISALIGNMENT (dr);
	  set_ptr_info_alignment (get_ptr_info (dataref_ptr), align,
				  misalign);
	  tree ptr = build_int_cst (TREE_TYPE (gimple_call_arg (stmt, 1)),
				    misalign ? least_bit_hwi (misalign) : align);
	  gcall *call
	    = gimple_build_call_internal (IFN_MASK_STORE, 4, dataref_ptr,
					  ptr, vec_mask, vec_rhs);
	  gimple_call_set_nothrow (call, true);
	  new_stmt = call;
	  vect_finish_stmt_generation (stmt, new_stmt, gsi);
>>>>>>> 5a462df3
	  if (i == 0)
	    STMT_VINFO_VEC_STMT (stmt_info) = *vec_stmt = new_stmt;
	  else
	    STMT_VINFO_RELATED_STMT (prev_stmt_info) = new_stmt;
	  prev_stmt_info = vinfo_for_stmt (new_stmt);
	}
    }
  else
    {
      /* Vectorize the whole group when we reach the first statement.
	 For later statements we just need to return the cached
	 replacement.  */
      if (group_size > 1
	  && STMT_VINFO_VEC_STMT (vinfo_for_stmt (first_stmt)))
	{
	  *vec_stmt = STMT_VINFO_VEC_STMT (stmt_info);
	  replace_mask_load (stmt, gsi);
	  return true;
	}

      tree vec_mask = NULL_TREE;
      prev_stmt_info = NULL;
      if (memory_access_type == VMAT_LOAD_STORE_LANES)
	vec_dest = NULL_TREE;
      else
	vec_dest = vect_create_destination_var (gimple_call_lhs (stmt),
						vectype);
      for (i = 0; i < ncopies; i++)
	{
	  unsigned align, misalign;

	  if (i == 0)
	    {
	      gcc_assert (mask == gimple_call_arg (first_stmt, 2));
	      vec_mask = vect_get_vec_def_for_operand (mask, stmt,
						       mask_vectype);
	      dataref_ptr = vect_create_data_ref_ptr (first_stmt, aggr_type,
						      group_size, NULL,
						      NULL_TREE, &dummy,
						      gsi, &ptr_incr, false,
						      &inv_p);
	      gcc_assert (!inv_p);
	    }
	  else
	    {
	      vect_is_simple_use (vec_mask, loop_vinfo, &def_stmt, &dt);
	      vec_mask = vect_get_vec_def_for_stmt_copy (dt, vec_mask);
	      dataref_ptr = bump_vector_ptr (dataref_ptr, ptr_incr,
					     gsi, first_stmt,
					     TYPE_SIZE_UNIT (aggr_type));
	    }

	  tree mask = NULL;
	  if (masked_loop_p)
	    {
	      gcc_assert (!slp_node);
	      mask = vect_get_loop_mask (gsi, masks, ncopies, vectype, i);
	    }
	  mask = prepare_load_store_mask (mask_vectype, mask, vec_mask, gsi);

	  if (memory_access_type == VMAT_LOAD_STORE_LANES)
	    {
	      tree ref_type = get_masked_group_alias_ptr_type (first_stmt);
	      do_load_lanes (stmt, gsi, group_size, vectype,
			     aggr_type, dataref_ptr, ref_type, mask);
	      *vec_stmt = STMT_VINFO_VEC_STMT (stmt_info);
	    }
	  else
<<<<<<< HEAD
	    {
	      /* Without this the mask calculated above would be incorrect.  */
	      gcc_assert (group_size == 1);
	      align = DR_TARGET_ALIGNMENT (dr);
	      if (aligned_access_p (dr))
		misalign = 0;
	      else if (DR_MISALIGNMENT (dr) == -1)
		{
		  align = TYPE_ALIGN_UNIT (elem_type);
		  misalign = 0;
		}
	      else
		misalign = DR_MISALIGNMENT (dr);
	      set_ptr_info_alignment (get_ptr_info (dataref_ptr), align,
				      misalign);
	      tree ptr = build_int_cst (TREE_TYPE (gimple_call_arg (stmt, 1)),
					misalign
					? least_bit_hwi (misalign)
					: align);
	      new_stmt
		= gimple_build_call_internal (IFN_MASK_LOAD, 3, dataref_ptr,
					      ptr, mask);
	      gimple_call_set_lhs (new_stmt, make_ssa_name (vec_dest));
	      vect_finish_stmt_generation (stmt, new_stmt, gsi);
	      if (i == 0)
		STMT_VINFO_VEC_STMT (stmt_info) = *vec_stmt = new_stmt;
	      else
		STMT_VINFO_RELATED_STMT (prev_stmt_info) = new_stmt;
	      prev_stmt_info = vinfo_for_stmt (new_stmt);
	    }
=======
	    misalign = DR_MISALIGNMENT (dr);
	  set_ptr_info_alignment (get_ptr_info (dataref_ptr), align,
				  misalign);
	  tree ptr = build_int_cst (TREE_TYPE (gimple_call_arg (stmt, 1)),
				    misalign ? least_bit_hwi (misalign) : align);
	  gcall *call
	    = gimple_build_call_internal (IFN_MASK_LOAD, 3, dataref_ptr,
					  ptr, vec_mask);
	  gimple_call_set_lhs (call, make_ssa_name (vec_dest));
	  gimple_call_set_nothrow (call, true);
	  vect_finish_stmt_generation (stmt, call, gsi);
	  if (i == 0)
	    STMT_VINFO_VEC_STMT (stmt_info) = *vec_stmt = call;
	  else
	    STMT_VINFO_RELATED_STMT (prev_stmt_info) = call;
	  prev_stmt_info = vinfo_for_stmt (call);
>>>>>>> 5a462df3
	}

      replace_mask_load (stmt, gsi);
    }

  return true;
}

/* Check and perform vectorization of BUILT_IN_BSWAP{16,32,64}.  */

static bool
vectorizable_bswap (gimple *stmt, gimple_stmt_iterator *gsi,
		    gimple **vec_stmt, slp_tree slp_node,
		    tree vectype_in, enum vect_def_type *dt)
{
  tree op, vectype;
  stmt_vec_info stmt_info = vinfo_for_stmt (stmt);
  loop_vec_info loop_vinfo = STMT_VINFO_LOOP_VINFO (stmt_info);
  unsigned ncopies;
  unsigned HOST_WIDE_INT nunits, num_bytes;

  op = gimple_call_arg (stmt, 0);
  vectype = STMT_VINFO_VECTYPE (stmt_info);

  if (!TYPE_VECTOR_SUBPARTS (vectype).is_constant (&nunits))
    return false;

  /* Multiple types in SLP are handled by creating the appropriate number of
     vectorized stmts for each SLP node.  Hence, NCOPIES is always 1 in
     case of SLP.  */
  if (slp_node)
    ncopies = 1;
  else
    ncopies = vect_get_num_copies (loop_vinfo, vectype);

  gcc_assert (ncopies >= 1);

  tree char_vectype = get_same_sized_vectype (char_type_node, vectype_in);
  if (! char_vectype)
    return false;

  if (!TYPE_VECTOR_SUBPARTS (char_vectype).is_constant (&num_bytes))
    return false;

  unsigned char *elts = XALLOCAVEC (unsigned char, num_bytes);
  unsigned char *elt = elts;
  unsigned word_bytes = num_bytes / nunits;
  for (unsigned i = 0; i < nunits; ++i)
    for (unsigned j = 0; j < word_bytes; ++j)
      *elt++ = (i + 1) * word_bytes - j - 1;

  if (! can_vec_perm_p (TYPE_MODE (char_vectype), false, num_bytes, elts))
    return false;

  if (! vec_stmt)
    {
      STMT_VINFO_TYPE (stmt_info) = call_vec_info_type;
      if (dump_enabled_p ())
        dump_printf_loc (MSG_NOTE, vect_location, "=== vectorizable_bswap ==="
                         "\n");
      if (! PURE_SLP_STMT (stmt_info))
	{
	  add_stmt_cost (stmt_info->vinfo->target_cost_data,
			 1, vector_stmt, stmt_info, 0, vect_prologue);
	  add_stmt_cost (stmt_info->vinfo->target_cost_data,
			 ncopies, vec_perm, stmt_info, 0, vect_body);
	}
      return true;
    }

  tree *telts = XALLOCAVEC (tree, num_bytes);
  for (unsigned i = 0; i < num_bytes; ++i)
    telts[i] = build_int_cst (char_type_node, elts[i]);
  tree bswap_vconst = build_vector (char_vectype, num_bytes, telts);

  /* Transform.  */
  vec<tree> vec_oprnds = vNULL;
  gimple *new_stmt = NULL;
  stmt_vec_info prev_stmt_info = NULL;
  for (unsigned j = 0; j < ncopies; j++)
    {
      /* Handle uses.  */
      if (j == 0)
        vect_get_vec_defs (op, NULL, stmt, &vec_oprnds, NULL, slp_node);
      else
        vect_get_vec_defs_for_stmt_copy (dt, &vec_oprnds, NULL);

      /* Arguments are ready. create the new vector stmt.  */
      unsigned i;
      tree vop;
      FOR_EACH_VEC_ELT (vec_oprnds, i, vop)
       {
	 tree tem = make_ssa_name (char_vectype);
	 new_stmt = gimple_build_assign (tem, build1 (VIEW_CONVERT_EXPR,
						      char_vectype, vop));
	 vect_finish_stmt_generation (stmt, new_stmt, gsi);
	 tree tem2 = make_ssa_name (char_vectype);
	 new_stmt = gimple_build_assign (tem2, VEC_PERM_EXPR,
					 tem, tem, bswap_vconst);
	 vect_finish_stmt_generation (stmt, new_stmt, gsi);
	 tem = make_ssa_name (vectype);
	 new_stmt = gimple_build_assign (tem, build1 (VIEW_CONVERT_EXPR,
						      vectype, tem2));
	 vect_finish_stmt_generation (stmt, new_stmt, gsi);
         if (slp_node)
           SLP_TREE_VEC_STMTS (slp_node).quick_push (new_stmt);
       }

      if (slp_node)
        continue;

      if (j == 0)
        STMT_VINFO_VEC_STMT (stmt_info) = *vec_stmt = new_stmt;
      else
        STMT_VINFO_RELATED_STMT (prev_stmt_info) = new_stmt;

      prev_stmt_info = vinfo_for_stmt (new_stmt);
    }

  vec_oprnds.release ();
  return true;
}

/* Return true if vector types VECTYPE_IN and VECTYPE_OUT have
   integer elements and if we can narrow VECTYPE_IN to VECTYPE_OUT
   in a single step.  On success, store the binary pack code in
   *CONVERT_CODE.  */

static bool
simple_integer_narrowing (tree vectype_out, tree vectype_in,
			  tree_code *convert_code)
{
  if (!INTEGRAL_TYPE_P (TREE_TYPE (vectype_out))
      || !INTEGRAL_TYPE_P (TREE_TYPE (vectype_in)))
    return false;

  tree_code code;
  int multi_step_cvt = 0;
  auto_vec <tree, 8> interm_types;
  if (!supportable_narrowing_operation (NOP_EXPR, vectype_out, vectype_in,
					&code, &multi_step_cvt,
					&interm_types)
      || multi_step_cvt)
    return false;

  *convert_code = code;
  return true;
}

/* Function vectorizable_call.

   Check if GS performs a function call that can be vectorized.
   If VEC_STMT is also passed, vectorize the STMT: create a vectorized
   stmt to replace it, put it in VEC_STMT, and insert it at BSI.
   Return FALSE if not a vectorizable STMT, TRUE otherwise.  */

static bool
vectorizable_call (gimple *gs, gimple_stmt_iterator *gsi, gimple **vec_stmt,
		   slp_tree slp_node)
{
  gcall *stmt;
  tree vec_dest;
  tree scalar_dest;
  tree op, type;
  tree vec_oprnd0 = NULL_TREE, vec_oprnd1 = NULL_TREE;
  stmt_vec_info stmt_info = vinfo_for_stmt (gs), prev_stmt_info;
  tree vectype_out, vectype_in;
  poly_uint64 nunits_in;
  poly_uint64 nunits_out;
  loop_vec_info loop_vinfo = STMT_VINFO_LOOP_VINFO (stmt_info);
  bb_vec_info bb_vinfo = STMT_VINFO_BB_VINFO (stmt_info);
  vec_info *vinfo = stmt_info->vinfo;
  tree fndecl, new_temp, rhs_type;
  gimple *def_stmt;
  enum vect_def_type dt[3]
    = {vect_unknown_def_type, vect_unknown_def_type, vect_unknown_def_type};
  int ndts = 3;
  gimple *new_stmt = NULL;
  int ncopies, j;
  auto_vec<tree, 8> vargs;
  auto_vec<tree, 8> orig_vargs;
  enum { NARROW, NONE, WIDEN } modifier;
  size_t i, nargs;
  tree lhs;

  if (!STMT_VINFO_RELEVANT_P (stmt_info) && !bb_vinfo)
    return false;

  if (STMT_VINFO_DEF_TYPE (stmt_info) != vect_internal_def
      && ! vec_stmt)
    return false;

  /* Is GS a vectorizable call?   */
  stmt = dyn_cast <gcall *> (gs);
  if (!stmt)
    return false;

  combined_fn cfn = gimple_call_combined_fn (stmt);
  if (cfn == CFN_MASK_LOAD || cfn == CFN_MASK_STORE)
    return vectorizable_mask_load_store (stmt, gsi, vec_stmt,
					 slp_node);

  if (gimple_call_lhs (stmt) == NULL_TREE
      || TREE_CODE (gimple_call_lhs (stmt)) != SSA_NAME)
    return false;

  gcc_checking_assert (!stmt_can_throw_internal (stmt));

  vectype_out = STMT_VINFO_VECTYPE (stmt_info);

  /* Process function arguments.  */
  rhs_type = NULL_TREE;
  vectype_in = NULL_TREE;
  nargs = gimple_call_num_args (stmt);

  /* Bail out if the function has more than three arguments, we do not have
     interesting builtin functions to vectorize with more than two arguments
     except for fma.  No arguments is also not good.  */
  if (nargs == 0 || nargs > 3)
    return false;

  /* Ignore the argument of IFN_GOMP_SIMD_LANE, it is magic.  */
  if (cfn == CFN_GOMP_SIMD_LANE)
    {
      nargs = 0;
      rhs_type = unsigned_type_node;
    }

  bool conditional_p
    = (internal_fn_p (cfn)
       && vectorizable_conditional_fn_p (as_internal_fn (cfn)));

  for (i = 0; i < nargs; i++)
    {
      tree opvectype;

      op = gimple_call_arg (stmt, i);
      if (!vect_is_simple_use (op, vinfo, &def_stmt, &dt[i], &opvectype))
	{
	  if (dump_enabled_p ())
	    dump_printf_loc (MSG_MISSED_OPTIMIZATION, vect_location,
			     "use not simple.\n");
	  return false;
	}

      /* The first parameter to a conditional internal function is the
	 mask, which has been converted via a pattern if necessary.  */
      if (conditional_p && i == 0)
	continue;

      /* We can only handle calls with arguments of the same type.  */
      if (rhs_type
	  && !types_compatible_p (rhs_type, TREE_TYPE (op)))
	{
	  if (dump_enabled_p ())
	    dump_printf_loc (MSG_MISSED_OPTIMIZATION, vect_location,
                             "argument types differ.\n");
	  return false;
	}
      if (!rhs_type)
	rhs_type = TREE_TYPE (op);

      if (!vectype_in)
	vectype_in = opvectype;
      else if (opvectype
	       && opvectype != vectype_in)
	{
	  if (dump_enabled_p ())
	    dump_printf_loc (MSG_MISSED_OPTIMIZATION, vect_location,
                             "argument vector types differ.\n");
	  return false;
	}
    }
  /* If all arguments are external or constant defs use a vector type with
     the same size as the output vector type.  */
  if (!vectype_in)
    vectype_in = get_same_sized_vectype (rhs_type, vectype_out);
  if (vec_stmt)
    gcc_assert (vectype_in);
  if (!vectype_in)
    {
      if (dump_enabled_p ())
        {
          dump_printf_loc (MSG_MISSED_OPTIMIZATION, vect_location,
                           "no vectype for scalar type ");
          dump_generic_expr (MSG_MISSED_OPTIMIZATION, TDF_SLIM, rhs_type);
          dump_printf (MSG_MISSED_OPTIMIZATION, "\n");
        }

      return false;
    }

  /* FORNOW */
  nunits_in = TYPE_VECTOR_SUBPARTS (vectype_in);
  nunits_out = TYPE_VECTOR_SUBPARTS (vectype_out);
  if (must_eq (nunits_in * 2, nunits_out))
    modifier = NARROW;
  else if (must_eq (nunits_out, nunits_in))
    modifier = NONE;
  else if (must_eq (nunits_out * 2, nunits_in))
    modifier = WIDEN;
  else
    return false;

  /* We only handle functions that do not read or clobber memory.  */
  if (gimple_vuse (stmt))
    {
      if (dump_enabled_p ())
	dump_printf_loc (MSG_MISSED_OPTIMIZATION, vect_location,
			 "function reads from or writes to memory.\n");
      return false;
    }

  /* For now, we only vectorize functions if a target specific builtin
     is available.  TODO -- in some cases, it might be profitable to
     insert the calls for pieces of the vector, in order to be able
     to vectorize other operations in the loop.  */
  fndecl = NULL_TREE;
  internal_fn ifn = IFN_LAST;
  tree callee = gimple_call_fndecl (stmt);

  /* First try using an internal function.  */
  tree_code convert_code = ERROR_MARK;
  if (cfn != CFN_LAST
      && (modifier == NONE
	  || (modifier == NARROW
	      && simple_integer_narrowing (vectype_out, vectype_in,
					   &convert_code))))
    ifn = vectorizable_internal_function (cfn, callee, vectype_out,
					  vectype_in);

  /* If that fails, try asking for a target-specific built-in function.  */
  if (ifn == IFN_LAST)
    {
      if (cfn != CFN_LAST)
	fndecl = targetm.vectorize.builtin_vectorized_function
	  (cfn, vectype_out, vectype_in);
      else
	fndecl = targetm.vectorize.builtin_md_vectorized_function
	  (callee, vectype_out, vectype_in);
    }

  if (ifn == IFN_LAST && !fndecl)
    {
      if (cfn == CFN_GOMP_SIMD_LANE
	  && !slp_node
	  && loop_vinfo
	  && LOOP_VINFO_LOOP (loop_vinfo)->simduid
	  && TREE_CODE (gimple_call_arg (stmt, 0)) == SSA_NAME
	  && LOOP_VINFO_LOOP (loop_vinfo)->simduid
	     == SSA_NAME_VAR (gimple_call_arg (stmt, 0)))
	{
	  /* We can handle IFN_GOMP_SIMD_LANE by returning a
	     { 0, 1, 2, ... vf - 1 } vector.  */
	  gcc_assert (nargs == 0);
	}
      else if (modifier == NONE
	       && (gimple_call_builtin_p (stmt, BUILT_IN_BSWAP16)
		   || gimple_call_builtin_p (stmt, BUILT_IN_BSWAP32)
		   || gimple_call_builtin_p (stmt, BUILT_IN_BSWAP64)))
	return vectorizable_bswap (stmt, gsi, vec_stmt, slp_node,
				   vectype_in, dt);
      else
	{
	  if (dump_enabled_p ())
	    dump_printf_loc (MSG_MISSED_OPTIMIZATION, vect_location,
			     "function is not vectorizable.\n");
	  return false;
	}
    }

  if (slp_node)
    ncopies = 1;
  else if (modifier == NARROW && ifn == IFN_LAST)
    ncopies = vect_get_num_copies (loop_vinfo, vectype_out);
  else
    ncopies = vect_get_num_copies (loop_vinfo, vectype_in);

  /* Sanity check: make sure that at least one copy of the vectorized stmt
     needs to be generated.  */
  gcc_assert (ncopies >= 1);

  vec_loop_masks *masks = &LOOP_VINFO_MASKS (loop_vinfo);
  if (!vec_stmt) /* transformation not required.  */
    {
      STMT_VINFO_TYPE (stmt_info) = call_vec_info_type;
      if (dump_enabled_p ())
        dump_printf_loc (MSG_NOTE, vect_location, "=== vectorizable_call ==="
                         "\n");
      vect_model_simple_cost (stmt_info, ncopies, dt, ndts, NULL, NULL);
      if (ifn != IFN_LAST && modifier == NARROW && !slp_node)
	add_stmt_cost (stmt_info->vinfo->target_cost_data, ncopies / 2,
		       vec_promote_demote, stmt_info, 0, vect_body);
      if (loop_vinfo && conditional_p)
	{
	  unsigned int nvectors = (slp_node
				   ? SLP_TREE_NUMBER_OF_VEC_STMTS (slp_node)
				   : ncopies);
	  vect_record_loop_mask (loop_vinfo, masks, nvectors, vectype_out);
	}
      return true;
    }

  /* Transform.  */

  if (dump_enabled_p ())
    dump_printf_loc (MSG_NOTE, vect_location, "transform call.\n");

  /* Handle def.  */
  scalar_dest = gimple_call_lhs (stmt);
  vec_dest = vect_create_destination_var (scalar_dest, vectype_out);

  bool masked_loop_p = loop_vinfo && LOOP_VINFO_FULLY_MASKED_P (loop_vinfo);

  prev_stmt_info = NULL;
  if (modifier == NONE || ifn != IFN_LAST)
    {
      tree prev_res = NULL_TREE;
      vargs.safe_grow (nargs);
      orig_vargs.safe_grow (nargs);
      for (j = 0; j < ncopies; ++j)
	{
	  /* Build argument list for the vectorized call.  */
	  if (slp_node)
	    {
	      auto_vec<vec<tree> > vec_defs (nargs);
	      vec<tree> vec_oprnds0;

	      for (i = 0; i < nargs; i++)
		vargs[i] = gimple_call_arg (stmt, i);
	      vect_get_slp_defs (vargs, slp_node, &vec_defs);
	      vec_oprnds0 = vec_defs[0];

	      /* Arguments are ready.  Create the new vector stmt.  */
	      FOR_EACH_VEC_ELT (vec_oprnds0, i, vec_oprnd0)
		{
		  size_t k;
		  for (k = 0; k < nargs; k++)
		    {
		      vec<tree> vec_oprndsk = vec_defs[k];
		      vargs[k] = vec_oprndsk[i];
		    }
		  if (modifier == NARROW)
		    {
		      /* We don't define any narrowing conditional functions
			 at present.  */
		      gcc_assert (!conditional_p);
		      tree half_res = make_ssa_name (vectype_in);
		      gcall *call
			= gimple_build_call_internal_vec (ifn, vargs);
		      gimple_call_set_lhs (call, half_res);
		      gimple_call_set_nothrow (call, true);
		      new_stmt = call;
		      vect_finish_stmt_generation (stmt, new_stmt, gsi);
		      if ((i & 1) == 0)
			{
			  prev_res = half_res;
			  continue;
			}
		      new_temp = make_ssa_name (vec_dest);
		      new_stmt = gimple_build_assign (new_temp, convert_code,
						      prev_res, half_res);
		    }
		  else
		    {
<<<<<<< HEAD
		      if (conditional_p && masked_loop_p)
			{
			  unsigned int vec_num = vec_oprnds0.length ();
			  gcc_assert (ncopies == 1);
			  tree mask = vect_get_loop_mask (gsi, masks, vec_num,
							  vectype_out, i);
			  vargs[0] = prepare_load_store_mask
			    (TREE_TYPE (mask), mask, vargs[0], gsi);
			}

=======
		      gcall *call;
>>>>>>> 5a462df3
		      if (ifn != IFN_LAST)
			call = gimple_build_call_internal_vec (ifn, vargs);
		      else
			call = gimple_build_call_vec (fndecl, vargs);
		      new_temp = make_ssa_name (vec_dest, call);
		      gimple_call_set_lhs (call, new_temp);
		      gimple_call_set_nothrow (call, true);
		      new_stmt = call;
		    }
		  vect_finish_stmt_generation (stmt, new_stmt, gsi);
		  SLP_TREE_VEC_STMTS (slp_node).quick_push (new_stmt);
		}

	      for (i = 0; i < nargs; i++)
		{
		  vec<tree> vec_oprndsi = vec_defs[i];
		  vec_oprndsi.release ();
		}
	      continue;
	    }

	  for (i = 0; i < nargs; i++)
	    {
	      op = gimple_call_arg (stmt, i);
	      if (j == 0)
		vec_oprnd0
		  = vect_get_vec_def_for_operand (op, stmt);
	      else
		vec_oprnd0
		  = vect_get_vec_def_for_stmt_copy (dt[i], orig_vargs[i]);

	      orig_vargs[i] = vargs[i] = vec_oprnd0;
	    }

	  if (conditional_p && masked_loop_p)
	    {
	      tree mask = vect_get_loop_mask (gsi, masks, ncopies,
					      vectype_out, j);
	      vargs[0] = prepare_load_store_mask (TREE_TYPE (mask),
						  mask, vargs[0], gsi);
	    }

	  if (cfn == CFN_GOMP_SIMD_LANE)
	    {
	      tree cst = build_index_vector (vectype_out, j * nunits_out, 1);
	      tree new_var
		= vect_get_new_ssa_name (vectype_out, vect_simple_var, "cst_");
	      gimple *init_stmt = gimple_build_assign (new_var, cst);
	      vect_init_vector_1 (stmt, init_stmt, NULL);
	      new_temp = make_ssa_name (vec_dest);
	      new_stmt = gimple_build_assign (new_temp, new_var);
	    }
	  else if (modifier == NARROW)
	    {
	      /* We don't define any narrowing conditional functions at
		 present.  */
	      gcc_assert (!conditional_p);
	      tree half_res = make_ssa_name (vectype_in);
	      gcall *call = gimple_build_call_internal_vec (ifn, vargs);
	      gimple_call_set_lhs (call, half_res);
	      gimple_call_set_nothrow (call, true);
	      new_stmt = call;
	      vect_finish_stmt_generation (stmt, new_stmt, gsi);
	      if ((j & 1) == 0)
		{
		  prev_res = half_res;
		  continue;
		}
	      new_temp = make_ssa_name (vec_dest);
	      new_stmt = gimple_build_assign (new_temp, convert_code,
					      prev_res, half_res);
	    }
	  else
	    {
	      gcall *call;
	      if (ifn != IFN_LAST)
		call = gimple_build_call_internal_vec (ifn, vargs);
	      else
		call = gimple_build_call_vec (fndecl, vargs);
	      new_temp = make_ssa_name (vec_dest, new_stmt);
	      gimple_call_set_lhs (call, new_temp);
	      gimple_call_set_nothrow (call, true);
	      new_stmt = call;
	    }
	  vect_finish_stmt_generation (stmt, new_stmt, gsi);

	  if (j == (modifier == NARROW ? 1 : 0))
	    STMT_VINFO_VEC_STMT (stmt_info) = *vec_stmt = new_stmt;
	  else
	    STMT_VINFO_RELATED_STMT (prev_stmt_info) = new_stmt;

	  prev_stmt_info = vinfo_for_stmt (new_stmt);
	}
    }
  else if (modifier == NARROW)
    {
      /* We don't define any narrowing conditional functions at present.  */
      gcc_assert (!conditional_p);
      for (j = 0; j < ncopies; ++j)
	{
	  /* Build argument list for the vectorized call.  */
	  if (j == 0)
	    vargs.create (nargs * 2);
	  else
	    vargs.truncate (0);

	  if (slp_node)
	    {
	      auto_vec<vec<tree> > vec_defs (nargs);
	      vec<tree> vec_oprnds0;

	      for (i = 0; i < nargs; i++)
		vargs.quick_push (gimple_call_arg (stmt, i));
	      vect_get_slp_defs (vargs, slp_node, &vec_defs);
	      vec_oprnds0 = vec_defs[0];

	      /* Arguments are ready.  Create the new vector stmt.  */
	      for (i = 0; vec_oprnds0.iterate (i, &vec_oprnd0); i += 2)
		{
		  size_t k;
		  vargs.truncate (0);
		  for (k = 0; k < nargs; k++)
		    {
		      vec<tree> vec_oprndsk = vec_defs[k];
		      vargs.quick_push (vec_oprndsk[i]);
		      vargs.quick_push (vec_oprndsk[i + 1]);
		    }
		  gcall *call;
		  if (ifn != IFN_LAST)
		    call = gimple_build_call_internal_vec (ifn, vargs);
		  else
		    call = gimple_build_call_vec (fndecl, vargs);
		  new_temp = make_ssa_name (vec_dest, call);
		  gimple_call_set_lhs (call, new_temp);
		  gimple_call_set_nothrow (call, true);
		  new_stmt = call;
		  vect_finish_stmt_generation (stmt, new_stmt, gsi);
		  SLP_TREE_VEC_STMTS (slp_node).quick_push (new_stmt);
		}

	      for (i = 0; i < nargs; i++)
		{
		  vec<tree> vec_oprndsi = vec_defs[i];
		  vec_oprndsi.release ();
		}
	      continue;
	    }

	  for (i = 0; i < nargs; i++)
	    {
	      op = gimple_call_arg (stmt, i);
	      if (j == 0)
		{
		  vec_oprnd0
		    = vect_get_vec_def_for_operand (op, stmt);
		  vec_oprnd1
		    = vect_get_vec_def_for_stmt_copy (dt[i], vec_oprnd0);
		}
	      else
		{
		  vec_oprnd1 = gimple_call_arg (new_stmt, 2*i + 1);
		  vec_oprnd0
		    = vect_get_vec_def_for_stmt_copy (dt[i], vec_oprnd1);
		  vec_oprnd1
		    = vect_get_vec_def_for_stmt_copy (dt[i], vec_oprnd0);
		}

	      vargs.quick_push (vec_oprnd0);
	      vargs.quick_push (vec_oprnd1);
	    }

	  new_stmt = gimple_build_call_vec (fndecl, vargs);
	  new_temp = make_ssa_name (vec_dest, new_stmt);
	  gimple_call_set_lhs (new_stmt, new_temp);
	  vect_finish_stmt_generation (stmt, new_stmt, gsi);

	  if (j == 0)
	    STMT_VINFO_VEC_STMT (stmt_info) = new_stmt;
	  else
	    STMT_VINFO_RELATED_STMT (prev_stmt_info) = new_stmt;

	  prev_stmt_info = vinfo_for_stmt (new_stmt);
	}

      *vec_stmt = STMT_VINFO_VEC_STMT (stmt_info);
    }
  else
    /* No current target implements this case.  */
    return false;

  vargs.release ();

  /* The call in STMT might prevent it from being removed in dce.
     We however cannot remove it here, due to the way the ssa name
     it defines is mapped to the new definition.  So just replace
     rhs of the statement with something harmless.  */

  if (slp_node)
    return true;

  type = TREE_TYPE (scalar_dest);
  if (is_pattern_stmt_p (stmt_info))
    lhs = gimple_call_lhs (STMT_VINFO_RELATED_STMT (stmt_info));
  else
    lhs = gimple_call_lhs (stmt);

  new_stmt = gimple_build_assign (lhs, build_zero_cst (type));
  set_vinfo_for_stmt (new_stmt, stmt_info);
  set_vinfo_for_stmt (stmt, NULL);
  STMT_VINFO_STMT (stmt_info) = new_stmt;
  gsi_replace (gsi, new_stmt, false);

  return true;
}


struct simd_call_arg_info
{
  tree vectype;
  tree op;
  HOST_WIDE_INT linear_step;
  enum vect_def_type dt;
  unsigned int align;
  bool simd_lane_linear;
};

/* Helper function of vectorizable_simd_clone_call.  If OP, an SSA_NAME,
   is linear within simd lane (but not within whole loop), note it in
   *ARGINFO.  */

static void
vect_simd_lane_linear (tree op, struct loop *loop,
		       struct simd_call_arg_info *arginfo)
{
  gimple *def_stmt = SSA_NAME_DEF_STMT (op);

  if (!is_gimple_assign (def_stmt)
      || gimple_assign_rhs_code (def_stmt) != POINTER_PLUS_EXPR
      || !is_gimple_min_invariant (gimple_assign_rhs1 (def_stmt)))
    return;

  tree base = gimple_assign_rhs1 (def_stmt);
  HOST_WIDE_INT linear_step = 0;
  tree v = gimple_assign_rhs2 (def_stmt);
  while (TREE_CODE (v) == SSA_NAME)
    {
      tree t;
      def_stmt = SSA_NAME_DEF_STMT (v);
      if (is_gimple_assign (def_stmt))
	switch (gimple_assign_rhs_code (def_stmt))
	  {
	  case PLUS_EXPR:
	    t = gimple_assign_rhs2 (def_stmt);
	    if (linear_step || TREE_CODE (t) != INTEGER_CST)
	      return;
	    base = fold_build2 (POINTER_PLUS_EXPR, TREE_TYPE (base), base, t);
	    v = gimple_assign_rhs1 (def_stmt);
	    continue;
	  case MULT_EXPR:
	    t = gimple_assign_rhs2 (def_stmt);
	    if (linear_step || !tree_fits_shwi_p (t) || integer_zerop (t))
	      return;
	    linear_step = tree_to_shwi (t);
	    v = gimple_assign_rhs1 (def_stmt);
	    continue;
	  CASE_CONVERT:
	    t = gimple_assign_rhs1 (def_stmt);
	    if (TREE_CODE (TREE_TYPE (t)) != INTEGER_TYPE
		|| (TYPE_PRECISION (TREE_TYPE (v))
		    < TYPE_PRECISION (TREE_TYPE (t))))
	      return;
	    if (!linear_step)
	      linear_step = 1;
	    v = t;
	    continue;
	  default:
	    return;
	  }
      else if (gimple_call_internal_p (def_stmt, IFN_GOMP_SIMD_LANE)
	       && loop->simduid
	       && TREE_CODE (gimple_call_arg (def_stmt, 0)) == SSA_NAME
	       && (SSA_NAME_VAR (gimple_call_arg (def_stmt, 0))
		   == loop->simduid))
	{
	  if (!linear_step)
	    linear_step = 1;
	  arginfo->linear_step = linear_step;
	  arginfo->op = base;
	  arginfo->simd_lane_linear = true;
	  return;
	}
    }
}

/* Return the number of elements in vector type VECTYPE, which is associated
   with a SIMD clone.  At present these are always constant-width.  */

static unsigned HOST_WIDE_INT
simd_clone_subparts (tree vectype)
{
  return TYPE_VECTOR_SUBPARTS (vectype).to_constant ();
}

/* Function vectorizable_simd_clone_call.

   Check if STMT performs a function call that can be vectorized
   by calling a simd clone of the function.
   If VEC_STMT is also passed, vectorize the STMT: create a vectorized
   stmt to replace it, put it in VEC_STMT, and insert it at BSI.
   Return FALSE if not a vectorizable STMT, TRUE otherwise.  */

static bool
vectorizable_simd_clone_call (gimple *stmt, gimple_stmt_iterator *gsi,
			      gimple **vec_stmt, slp_tree slp_node)
{
  tree vec_dest;
  tree scalar_dest;
  tree op, type;
  tree vec_oprnd0 = NULL_TREE;
  stmt_vec_info stmt_info = vinfo_for_stmt (stmt), prev_stmt_info;
  tree vectype;
  unsigned int nunits;
  loop_vec_info loop_vinfo = STMT_VINFO_LOOP_VINFO (stmt_info);
  bb_vec_info bb_vinfo = STMT_VINFO_BB_VINFO (stmt_info);
  vec_info *vinfo = stmt_info->vinfo;
  struct loop *loop = loop_vinfo ? LOOP_VINFO_LOOP (loop_vinfo) : NULL;
  tree fndecl, new_temp;
  gimple *def_stmt;
  gimple *new_stmt = NULL;
  int ncopies, j;
  auto_vec<simd_call_arg_info> arginfo;
  vec<tree> vargs = vNULL;
  size_t i, nargs;
  tree lhs, rtype, ratype;
  vec<constructor_elt, va_gc> *ret_ctor_elts;

  /* Is STMT a vectorizable call?   */
  if (!is_gimple_call (stmt))
    return false;

  fndecl = gimple_call_fndecl (stmt);
  if (fndecl == NULL_TREE)
    return false;

  struct cgraph_node *node = cgraph_node::get (fndecl);
  if (node == NULL || node->simd_clones == NULL)
    return false;

  if (!STMT_VINFO_RELEVANT_P (stmt_info) && !bb_vinfo)
    return false;

  if (STMT_VINFO_DEF_TYPE (stmt_info) != vect_internal_def
      && ! vec_stmt)
    return false;

  if (gimple_call_lhs (stmt)
      && TREE_CODE (gimple_call_lhs (stmt)) != SSA_NAME)
    return false;

  gcc_checking_assert (!stmt_can_throw_internal (stmt));

  vectype = STMT_VINFO_VECTYPE (stmt_info);

  if (loop_vinfo && nested_in_vect_loop_p (loop, stmt))
    return false;

  /* FORNOW */
  if (slp_node)
    return false;

  /* Process function arguments.  */
  nargs = gimple_call_num_args (stmt);

  /* Bail out if the function has zero arguments.  */
  if (nargs == 0)
    return false;

  arginfo.reserve (nargs, true);

  for (i = 0; i < nargs; i++)
    {
      simd_call_arg_info thisarginfo;
      affine_iv iv;

      thisarginfo.linear_step = 0;
      thisarginfo.align = 0;
      thisarginfo.op = NULL_TREE;
      thisarginfo.simd_lane_linear = false;

      op = gimple_call_arg (stmt, i);
      if (!vect_is_simple_use (op, vinfo, &def_stmt, &thisarginfo.dt,
			       &thisarginfo.vectype)
	  || thisarginfo.dt == vect_uninitialized_def)
	{
	  if (dump_enabled_p ())
	    dump_printf_loc (MSG_MISSED_OPTIMIZATION, vect_location,
			     "use not simple.\n");
	  return false;
	}

      if (thisarginfo.dt == vect_constant_def
	  || thisarginfo.dt == vect_external_def)
	gcc_assert (thisarginfo.vectype == NULL_TREE);
      else
	gcc_assert (thisarginfo.vectype != NULL_TREE);

      /* For linear arguments, the analyze phase should have saved
	 the base and step in STMT_VINFO_SIMD_CLONE_INFO.  */
      if (i * 3 + 4 <= STMT_VINFO_SIMD_CLONE_INFO (stmt_info).length ()
	  && STMT_VINFO_SIMD_CLONE_INFO (stmt_info)[i * 3 + 2])
	{
	  gcc_assert (vec_stmt);
	  thisarginfo.linear_step
	    = tree_to_shwi (STMT_VINFO_SIMD_CLONE_INFO (stmt_info)[i * 3 + 2]);
	  thisarginfo.op
	    = STMT_VINFO_SIMD_CLONE_INFO (stmt_info)[i * 3 + 1];
	  thisarginfo.simd_lane_linear
	    = (STMT_VINFO_SIMD_CLONE_INFO (stmt_info)[i * 3 + 3]
	       == boolean_true_node);
	  /* If loop has been peeled for alignment, we need to adjust it.  */
	  tree n1 = LOOP_VINFO_NITERS_UNCHANGED (loop_vinfo);
	  tree n2 = LOOP_VINFO_NITERS (loop_vinfo);
	  if (n1 != n2 && !thisarginfo.simd_lane_linear)
	    {
	      tree bias = fold_build2 (MINUS_EXPR, TREE_TYPE (n1), n1, n2);
	      tree step = STMT_VINFO_SIMD_CLONE_INFO (stmt_info)[i * 3 + 2];
	      tree opt = TREE_TYPE (thisarginfo.op);
	      bias = fold_convert (TREE_TYPE (step), bias);
	      bias = fold_build2 (MULT_EXPR, TREE_TYPE (step), bias, step);
	      thisarginfo.op
		= fold_build2 (POINTER_TYPE_P (opt)
			       ? POINTER_PLUS_EXPR : PLUS_EXPR, opt,
			       thisarginfo.op, bias);
	    }
	}
      else if (!vec_stmt
	       && thisarginfo.dt != vect_constant_def
	       && thisarginfo.dt != vect_external_def
	       && loop_vinfo
	       && TREE_CODE (op) == SSA_NAME
	       && simple_iv (loop, loop_containing_stmt (stmt), op,
			     &iv, false)
	       && tree_fits_shwi_p (iv.step))
	{
	  thisarginfo.linear_step = tree_to_shwi (iv.step);
	  thisarginfo.op = iv.base;
	}
      else if ((thisarginfo.dt == vect_constant_def
		|| thisarginfo.dt == vect_external_def)
	       && POINTER_TYPE_P (TREE_TYPE (op)))
	thisarginfo.align = get_pointer_alignment (op) / BITS_PER_UNIT;
      /* Addresses of array elements indexed by GOMP_SIMD_LANE are
	 linear too.  */
      if (POINTER_TYPE_P (TREE_TYPE (op))
	  && !thisarginfo.linear_step
	  && !vec_stmt
	  && thisarginfo.dt != vect_constant_def
	  && thisarginfo.dt != vect_external_def
	  && loop_vinfo
	  && !slp_node
	  && TREE_CODE (op) == SSA_NAME)
	vect_simd_lane_linear (op, loop, &thisarginfo);

      arginfo.quick_push (thisarginfo);
    }

  unsigned HOST_WIDE_INT vf;
  if (!LOOP_VINFO_VECT_FACTOR (loop_vinfo).is_constant (&vf))
    {
      if (dump_enabled_p ())
	dump_printf_loc (MSG_MISSED_OPTIMIZATION, vect_location,
			 "not considering SIMD clones; not yet supported"
			 " for variable-width vectors.\n");
      return NULL;
    }

  unsigned int badness = 0;
  struct cgraph_node *bestn = NULL;
  if (STMT_VINFO_SIMD_CLONE_INFO (stmt_info).exists ())
    bestn = cgraph_node::get (STMT_VINFO_SIMD_CLONE_INFO (stmt_info)[0]);
  else
    for (struct cgraph_node *n = node->simd_clones; n != NULL;
	 n = n->simdclone->next_clone)
      {
	unsigned int this_badness = 0;
	if (n->simdclone->simdlen > vf
	    || n->simdclone->nargs != nargs)
	  continue;
	if (n->simdclone->simdlen < vf)
	  this_badness += (exact_log2 (vf)
			   - exact_log2 (n->simdclone->simdlen)) * 1024;
	if (n->simdclone->inbranch)
	  this_badness += 2048;
	int target_badness = targetm.simd_clone.usable (n);
	if (target_badness < 0)
	  continue;
	this_badness += target_badness * 512;
	/* FORNOW: Have to add code to add the mask argument.  */
	if (n->simdclone->inbranch)
	  continue;
	for (i = 0; i < nargs; i++)
	  {
	    switch (n->simdclone->args[i].arg_type)
	      {
	      case SIMD_CLONE_ARG_TYPE_VECTOR:
		if (!useless_type_conversion_p
			(n->simdclone->args[i].orig_type,
			 TREE_TYPE (gimple_call_arg (stmt, i))))
		  i = -1;
		else if (arginfo[i].dt == vect_constant_def
			 || arginfo[i].dt == vect_external_def
			 || arginfo[i].linear_step)
		  this_badness += 64;
		break;
	      case SIMD_CLONE_ARG_TYPE_UNIFORM:
		if (arginfo[i].dt != vect_constant_def
		    && arginfo[i].dt != vect_external_def)
		  i = -1;
		break;
	      case SIMD_CLONE_ARG_TYPE_LINEAR_CONSTANT_STEP:
	      case SIMD_CLONE_ARG_TYPE_LINEAR_REF_CONSTANT_STEP:
		if (arginfo[i].dt == vect_constant_def
		    || arginfo[i].dt == vect_external_def
		    || (arginfo[i].linear_step
			!= n->simdclone->args[i].linear_step))
		  i = -1;
		break;
	      case SIMD_CLONE_ARG_TYPE_LINEAR_VARIABLE_STEP:
	      case SIMD_CLONE_ARG_TYPE_LINEAR_VAL_CONSTANT_STEP:
	      case SIMD_CLONE_ARG_TYPE_LINEAR_UVAL_CONSTANT_STEP:
	      case SIMD_CLONE_ARG_TYPE_LINEAR_REF_VARIABLE_STEP:
	      case SIMD_CLONE_ARG_TYPE_LINEAR_VAL_VARIABLE_STEP:
	      case SIMD_CLONE_ARG_TYPE_LINEAR_UVAL_VARIABLE_STEP:
		/* FORNOW */
		i = -1;
		break;
	      case SIMD_CLONE_ARG_TYPE_MASK:
		gcc_unreachable ();
	      }
	    if (i == (size_t) -1)
	      break;
	    if (n->simdclone->args[i].alignment > arginfo[i].align)
	      {
		i = -1;
		break;
	      }
	    if (arginfo[i].align)
	      this_badness += (exact_log2 (arginfo[i].align)
			       - exact_log2 (n->simdclone->args[i].alignment));
	  }
	if (i == (size_t) -1)
	  continue;
	if (bestn == NULL || this_badness < badness)
	  {
	    bestn = n;
	    badness = this_badness;
	  }
      }

  if (bestn == NULL)
    return false;

  for (i = 0; i < nargs; i++)
    if ((arginfo[i].dt == vect_constant_def
	 || arginfo[i].dt == vect_external_def)
	&& bestn->simdclone->args[i].arg_type == SIMD_CLONE_ARG_TYPE_VECTOR)
      {
	arginfo[i].vectype
	  = get_vectype_for_scalar_type (TREE_TYPE (gimple_call_arg (stmt,
								     i)));
	if (arginfo[i].vectype == NULL
	    || (simd_clone_subparts (arginfo[i].vectype)
		> bestn->simdclone->simdlen))
	  return false;
      }

  fndecl = bestn->decl;
  nunits = bestn->simdclone->simdlen;
  ncopies = vf / nunits;

  /* If the function isn't const, only allow it in simd loops where user
     has asserted that at least nunits consecutive iterations can be
     performed using SIMD instructions.  */
  if ((loop == NULL || (unsigned) loop->safelen < nunits)
      && gimple_vuse (stmt))
    return false;

  /* Sanity check: make sure that at least one copy of the vectorized stmt
     needs to be generated.  */
  gcc_assert (ncopies >= 1);

  if (!vec_stmt) /* transformation not required.  */
    {
      STMT_VINFO_SIMD_CLONE_INFO (stmt_info).safe_push (bestn->decl);
      for (i = 0; i < nargs; i++)
	if ((bestn->simdclone->args[i].arg_type
	     == SIMD_CLONE_ARG_TYPE_LINEAR_CONSTANT_STEP)
	    || (bestn->simdclone->args[i].arg_type
		== SIMD_CLONE_ARG_TYPE_LINEAR_REF_CONSTANT_STEP))
	  {
	    STMT_VINFO_SIMD_CLONE_INFO (stmt_info).safe_grow_cleared (i * 3
									+ 1);
	    STMT_VINFO_SIMD_CLONE_INFO (stmt_info).safe_push (arginfo[i].op);
	    tree lst = POINTER_TYPE_P (TREE_TYPE (arginfo[i].op))
		       ? size_type_node : TREE_TYPE (arginfo[i].op);
	    tree ls = build_int_cst (lst, arginfo[i].linear_step);
	    STMT_VINFO_SIMD_CLONE_INFO (stmt_info).safe_push (ls);
	    tree sll = arginfo[i].simd_lane_linear
		       ? boolean_true_node : boolean_false_node;
	    STMT_VINFO_SIMD_CLONE_INFO (stmt_info).safe_push (sll);
	  }
      STMT_VINFO_TYPE (stmt_info) = call_simd_clone_vec_info_type;
      if (dump_enabled_p ())
	dump_printf_loc (MSG_NOTE, vect_location,
			 "=== vectorizable_simd_clone_call ===\n");
/*      vect_model_simple_cost (stmt_info, ncopies, dt, NULL, NULL); */
      return true;
    }

  /* Transform.  */

  if (dump_enabled_p ())
    dump_printf_loc (MSG_NOTE, vect_location, "transform call.\n");

  /* Handle def.  */
  scalar_dest = gimple_call_lhs (stmt);
  vec_dest = NULL_TREE;
  rtype = NULL_TREE;
  ratype = NULL_TREE;
  if (scalar_dest)
    {
      vec_dest = vect_create_destination_var (scalar_dest, vectype);
      rtype = TREE_TYPE (TREE_TYPE (fndecl));
      if (TREE_CODE (rtype) == ARRAY_TYPE)
	{
	  ratype = rtype;
	  rtype = TREE_TYPE (ratype);
	}
    }

  prev_stmt_info = NULL;
  for (j = 0; j < ncopies; ++j)
    {
      /* Build argument list for the vectorized call.  */
      if (j == 0)
	vargs.create (nargs);
      else
	vargs.truncate (0);

      for (i = 0; i < nargs; i++)
	{
	  unsigned int k, l, m, o;
	  tree atype;
	  op = gimple_call_arg (stmt, i);
	  switch (bestn->simdclone->args[i].arg_type)
	    {
	    case SIMD_CLONE_ARG_TYPE_VECTOR:
	      atype = bestn->simdclone->args[i].vector_type;
	      o = nunits / simd_clone_subparts (atype);
	      for (m = j * o; m < (j + 1) * o; m++)
		{
		  if (simd_clone_subparts (atype)
		      < simd_clone_subparts (arginfo[i].vectype))
		    {
		      poly_uint64 prec = GET_MODE_BITSIZE (TYPE_MODE (atype));
		      k = (simd_clone_subparts (arginfo[i].vectype)
			   / simd_clone_subparts (atype));
		      gcc_assert ((k & (k - 1)) == 0);
		      if (m == 0)
			vec_oprnd0
			  = vect_get_vec_def_for_operand (op, stmt);
		      else
			{
			  vec_oprnd0 = arginfo[i].op;
			  if ((m & (k - 1)) == 0)
			    vec_oprnd0
			      = vect_get_vec_def_for_stmt_copy (arginfo[i].dt,
								vec_oprnd0);
			}
		      arginfo[i].op = vec_oprnd0;
		      vec_oprnd0
			= build3 (BIT_FIELD_REF, atype, vec_oprnd0,
				  bitsize_int (prec),
				  bitsize_int ((m & (k - 1)) * prec));
		      new_stmt
			= gimple_build_assign (make_ssa_name (atype),
					       vec_oprnd0);
		      vect_finish_stmt_generation (stmt, new_stmt, gsi);
		      vargs.safe_push (gimple_assign_lhs (new_stmt));
		    }
		  else
		    {
		      k = (simd_clone_subparts (atype)
			   / simd_clone_subparts (arginfo[i].vectype));
		      gcc_assert ((k & (k - 1)) == 0);
		      vec<constructor_elt, va_gc> *ctor_elts;
		      if (k != 1)
			vec_alloc (ctor_elts, k);
		      else
			ctor_elts = NULL;
		      for (l = 0; l < k; l++)
			{
			  if (m == 0 && l == 0)
			    vec_oprnd0
			      = vect_get_vec_def_for_operand (op, stmt);
			  else
			    vec_oprnd0
			      = vect_get_vec_def_for_stmt_copy (arginfo[i].dt,
								arginfo[i].op);
			  arginfo[i].op = vec_oprnd0;
			  if (k == 1)
			    break;
			  CONSTRUCTOR_APPEND_ELT (ctor_elts, NULL_TREE,
						  vec_oprnd0);
			}
		      if (k == 1)
			vargs.safe_push (vec_oprnd0);
		      else
			{
			  vec_oprnd0 = build_constructor (atype, ctor_elts);
			  new_stmt
			    = gimple_build_assign (make_ssa_name (atype),
						   vec_oprnd0);
			  vect_finish_stmt_generation (stmt, new_stmt, gsi);
			  vargs.safe_push (gimple_assign_lhs (new_stmt));
			}
		    }
		}
	      break;
	    case SIMD_CLONE_ARG_TYPE_UNIFORM:
	      vargs.safe_push (op);
	      break;
	    case SIMD_CLONE_ARG_TYPE_LINEAR_CONSTANT_STEP:
	    case SIMD_CLONE_ARG_TYPE_LINEAR_REF_CONSTANT_STEP:
	      if (j == 0)
		{
		  gimple_seq stmts;
		  arginfo[i].op
		    = force_gimple_operand (arginfo[i].op, &stmts, true,
					    NULL_TREE);
		  if (stmts != NULL)
		    {
		      basic_block new_bb;
		      edge pe = loop_preheader_edge (loop);
		      new_bb = gsi_insert_seq_on_edge_immediate (pe, stmts);
		      gcc_assert (!new_bb);
		    }
		  if (arginfo[i].simd_lane_linear)
		    {
		      vargs.safe_push (arginfo[i].op);
		      break;
		    }
		  tree phi_res = copy_ssa_name (op);
		  gphi *new_phi = create_phi_node (phi_res, loop->header);
		  set_vinfo_for_stmt (new_phi,
				      new_stmt_vec_info (new_phi, loop_vinfo));
		  add_phi_arg (new_phi, arginfo[i].op,
			       loop_preheader_edge (loop), UNKNOWN_LOCATION);
		  enum tree_code code
		    = POINTER_TYPE_P (TREE_TYPE (op))
		      ? POINTER_PLUS_EXPR : PLUS_EXPR;
		  tree type = POINTER_TYPE_P (TREE_TYPE (op))
			      ? sizetype : TREE_TYPE (op);
		  widest_int cst
		    = wi::mul (bestn->simdclone->args[i].linear_step,
			       ncopies * nunits);
		  tree tcst = wide_int_to_tree (type, cst);
		  tree phi_arg = copy_ssa_name (op);
		  new_stmt
		    = gimple_build_assign (phi_arg, code, phi_res, tcst);
		  gimple_stmt_iterator si = gsi_after_labels (loop->header);
		  gsi_insert_after (&si, new_stmt, GSI_NEW_STMT);
		  set_vinfo_for_stmt (new_stmt,
				      new_stmt_vec_info (new_stmt, loop_vinfo));
		  add_phi_arg (new_phi, phi_arg, loop_latch_edge (loop),
			       UNKNOWN_LOCATION);
		  arginfo[i].op = phi_res;
		  vargs.safe_push (phi_res);
		}
	      else
		{
		  enum tree_code code
		    = POINTER_TYPE_P (TREE_TYPE (op))
		      ? POINTER_PLUS_EXPR : PLUS_EXPR;
		  tree type = POINTER_TYPE_P (TREE_TYPE (op))
			      ? sizetype : TREE_TYPE (op);
		  widest_int cst
		    = wi::mul (bestn->simdclone->args[i].linear_step,
			       j * nunits);
		  tree tcst = wide_int_to_tree (type, cst);
		  new_temp = make_ssa_name (TREE_TYPE (op));
		  new_stmt = gimple_build_assign (new_temp, code,
						  arginfo[i].op, tcst);
		  vect_finish_stmt_generation (stmt, new_stmt, gsi);
		  vargs.safe_push (new_temp);
		}
	      break;
	    case SIMD_CLONE_ARG_TYPE_LINEAR_VAL_CONSTANT_STEP:
	    case SIMD_CLONE_ARG_TYPE_LINEAR_UVAL_CONSTANT_STEP:
	    case SIMD_CLONE_ARG_TYPE_LINEAR_VARIABLE_STEP:
	    case SIMD_CLONE_ARG_TYPE_LINEAR_REF_VARIABLE_STEP:
	    case SIMD_CLONE_ARG_TYPE_LINEAR_VAL_VARIABLE_STEP:
	    case SIMD_CLONE_ARG_TYPE_LINEAR_UVAL_VARIABLE_STEP:
	    default:
	      gcc_unreachable ();
	    }
	}

      new_stmt = gimple_build_call_vec (fndecl, vargs);
      if (vec_dest)
	{
	  gcc_assert (ratype || simd_clone_subparts (rtype) == nunits);
	  if (ratype)
	    new_temp = create_tmp_var (ratype);
	  else if (simd_clone_subparts (vectype)
		   == simd_clone_subparts (rtype))
	    new_temp = make_ssa_name (vec_dest, new_stmt);
	  else
	    new_temp = make_ssa_name (rtype, new_stmt);
	  gimple_call_set_lhs (new_stmt, new_temp);
	}
      vect_finish_stmt_generation (stmt, new_stmt, gsi);

      if (vec_dest)
	{
	  if (simd_clone_subparts (vectype) < nunits)
	    {
	      unsigned int k, l;
	      poly_uint64 prec = GET_MODE_BITSIZE (TYPE_MODE (vectype));
	      poly_uint64 bytes = GET_MODE_SIZE (TYPE_MODE (vectype));
	      k = nunits / simd_clone_subparts (vectype);
	      gcc_assert ((k & (k - 1)) == 0);
	      for (l = 0; l < k; l++)
		{
		  tree t;
		  if (ratype)
		    {
		      t = build_fold_addr_expr (new_temp);
		      t = build2 (MEM_REF, vectype, t,
				  build_int_cst (TREE_TYPE (t), l * bytes));
		    }
		  else
		    t = build3 (BIT_FIELD_REF, vectype, new_temp,
				bitsize_int (prec), bitsize_int (l * prec));
		  new_stmt
		    = gimple_build_assign (make_ssa_name (vectype), t);
		  vect_finish_stmt_generation (stmt, new_stmt, gsi);
		  if (j == 0 && l == 0)
		    STMT_VINFO_VEC_STMT (stmt_info) = *vec_stmt = new_stmt;
		  else
		    STMT_VINFO_RELATED_STMT (prev_stmt_info) = new_stmt;

		  prev_stmt_info = vinfo_for_stmt (new_stmt);
		}

	      if (ratype)
		{
		  tree clobber = build_constructor (ratype, NULL);
		  TREE_THIS_VOLATILE (clobber) = 1;
		  new_stmt = gimple_build_assign (new_temp, clobber);
		  vect_finish_stmt_generation (stmt, new_stmt, gsi);
		}
	      continue;
	    }
	  else if (simd_clone_subparts (vectype) > nunits)
	    {
	      unsigned int k = (simd_clone_subparts (vectype)
				/ simd_clone_subparts (rtype));
	      gcc_assert ((k & (k - 1)) == 0);
	      if ((j & (k - 1)) == 0)
		vec_alloc (ret_ctor_elts, k);
	      if (ratype)
		{
		  unsigned int m, o = nunits / simd_clone_subparts (rtype);
		  for (m = 0; m < o; m++)
		    {
		      tree tem = build4 (ARRAY_REF, rtype, new_temp,
					 size_int (m), NULL_TREE, NULL_TREE);
		      new_stmt
			= gimple_build_assign (make_ssa_name (rtype), tem);
		      vect_finish_stmt_generation (stmt, new_stmt, gsi);
		      CONSTRUCTOR_APPEND_ELT (ret_ctor_elts, NULL_TREE,
					      gimple_assign_lhs (new_stmt));
		    }
		  tree clobber = build_constructor (ratype, NULL);
		  TREE_THIS_VOLATILE (clobber) = 1;
		  new_stmt = gimple_build_assign (new_temp, clobber);
		  vect_finish_stmt_generation (stmt, new_stmt, gsi);
		}
	      else
		CONSTRUCTOR_APPEND_ELT (ret_ctor_elts, NULL_TREE, new_temp);
	      if ((j & (k - 1)) != k - 1)
		continue;
	      vec_oprnd0 = build_constructor (vectype, ret_ctor_elts);
	      new_stmt
		= gimple_build_assign (make_ssa_name (vec_dest), vec_oprnd0);
	      vect_finish_stmt_generation (stmt, new_stmt, gsi);

	      if ((unsigned) j == k - 1)
		STMT_VINFO_VEC_STMT (stmt_info) = *vec_stmt = new_stmt;
	      else
		STMT_VINFO_RELATED_STMT (prev_stmt_info) = new_stmt;

	      prev_stmt_info = vinfo_for_stmt (new_stmt);
	      continue;
	    }
	  else if (ratype)
	    {
	      tree t = build_fold_addr_expr (new_temp);
	      t = build2 (MEM_REF, vectype, t,
			  build_int_cst (TREE_TYPE (t), 0));
	      new_stmt
		= gimple_build_assign (make_ssa_name (vec_dest), t);
	      vect_finish_stmt_generation (stmt, new_stmt, gsi);
	      tree clobber = build_constructor (ratype, NULL);
	      TREE_THIS_VOLATILE (clobber) = 1;
	      vect_finish_stmt_generation (stmt,
					   gimple_build_assign (new_temp,
								clobber), gsi);
	    }
	}

      if (j == 0)
	STMT_VINFO_VEC_STMT (stmt_info) = *vec_stmt = new_stmt;
      else
	STMT_VINFO_RELATED_STMT (prev_stmt_info) = new_stmt;

      prev_stmt_info = vinfo_for_stmt (new_stmt);
    }

  vargs.release ();

  /* The call in STMT might prevent it from being removed in dce.
     We however cannot remove it here, due to the way the ssa name
     it defines is mapped to the new definition.  So just replace
     rhs of the statement with something harmless.  */

  if (slp_node)
    return true;

  if (scalar_dest)
    {
      type = TREE_TYPE (scalar_dest);
      if (is_pattern_stmt_p (stmt_info))
	lhs = gimple_call_lhs (STMT_VINFO_RELATED_STMT (stmt_info));
      else
	lhs = gimple_call_lhs (stmt);
      new_stmt = gimple_build_assign (lhs, build_zero_cst (type));
    }
  else
    new_stmt = gimple_build_nop ();
  set_vinfo_for_stmt (new_stmt, stmt_info);
  set_vinfo_for_stmt (stmt, NULL);
  STMT_VINFO_STMT (stmt_info) = new_stmt;
  gsi_replace (gsi, new_stmt, true);
  unlink_stmt_vdef (stmt);

  return true;
}

/* Get vectorized definitions for loop-based vectorization.  For the first
   operand we call vect_get_vec_def_for_operand() (with OPRND containing
   scalar operand), and for the rest we get a copy with
   vect_get_vec_def_for_stmt_copy() using the previous vector definition
   (stored in OPRND). See vect_get_vec_def_for_stmt_copy() for details.
   The vectors are collected into VEC_OPRNDS.  */

static void
vect_get_loop_based_defs (tree *oprnd, gimple *stmt, enum vect_def_type dt,
			  vec<tree> *vec_oprnds, int multi_step_cvt)
{
  tree vec_oprnd;

  /* Get first vector operand.  */
  /* All the vector operands except the very first one (that is scalar oprnd)
     are stmt copies.  */
  if (TREE_CODE (TREE_TYPE (*oprnd)) != VECTOR_TYPE)
    vec_oprnd = vect_get_vec_def_for_operand (*oprnd, stmt);
  else
    vec_oprnd = vect_get_vec_def_for_stmt_copy (dt, *oprnd);

  vec_oprnds->quick_push (vec_oprnd);

  /* Get second vector operand.  */
  vec_oprnd = vect_get_vec_def_for_stmt_copy (dt, vec_oprnd);
  vec_oprnds->quick_push (vec_oprnd);

  *oprnd = vec_oprnd;

  /* For conversion in multiple steps, continue to get operands
     recursively.  */
  if (multi_step_cvt)
    vect_get_loop_based_defs (oprnd, stmt, dt, vec_oprnds,  multi_step_cvt - 1);
}


/* Create vectorized demotion statements for vector operands from VEC_OPRNDS.
   For multi-step conversions store the resulting vectors and call the function
   recursively.  */

static void
vect_create_vectorized_demotion_stmts (vec<tree> *vec_oprnds,
				       int multi_step_cvt, gimple *stmt,
				       vec<tree> vec_dsts,
				       gimple_stmt_iterator *gsi,
				       slp_tree slp_node, enum tree_code code,
				       stmt_vec_info *prev_stmt_info)
{
  unsigned int i;
  tree vop0, vop1, new_tmp, vec_dest;
  gimple *new_stmt;
  stmt_vec_info stmt_info = vinfo_for_stmt (stmt);

  vec_dest = vec_dsts.pop ();

  for (i = 0; i < vec_oprnds->length (); i += 2)
    {
      /* Create demotion operation.  */
      vop0 = (*vec_oprnds)[i];
      vop1 = (*vec_oprnds)[i + 1];
      new_stmt = gimple_build_assign (vec_dest, code, vop0, vop1);
      new_tmp = make_ssa_name (vec_dest, new_stmt);
      gimple_assign_set_lhs (new_stmt, new_tmp);
      vect_finish_stmt_generation (stmt, new_stmt, gsi);

      if (multi_step_cvt)
	/* Store the resulting vector for next recursive call.  */
	(*vec_oprnds)[i/2] = new_tmp;
      else
	{
	  /* This is the last step of the conversion sequence. Store the
	     vectors in SLP_NODE or in vector info of the scalar statement
	     (or in STMT_VINFO_RELATED_STMT chain).  */
	  if (slp_node)
	    SLP_TREE_VEC_STMTS (slp_node).quick_push (new_stmt);
	  else
	    {
	      if (!*prev_stmt_info)
		STMT_VINFO_VEC_STMT (stmt_info) = new_stmt;
	      else
		STMT_VINFO_RELATED_STMT (*prev_stmt_info) = new_stmt;

	      *prev_stmt_info = vinfo_for_stmt (new_stmt);
	    }
	}
    }

  /* For multi-step demotion operations we first generate demotion operations
     from the source type to the intermediate types, and then combine the
     results (stored in VEC_OPRNDS) in demotion operation to the destination
     type.  */
  if (multi_step_cvt)
    {
      /* At each level of recursion we have half of the operands we had at the
	 previous level.  */
      vec_oprnds->truncate ((i+1)/2);
      vect_create_vectorized_demotion_stmts (vec_oprnds, multi_step_cvt - 1,
					     stmt, vec_dsts, gsi, slp_node,
					     VEC_PACK_TRUNC_EXPR,
					     prev_stmt_info);
    }

  vec_dsts.quick_push (vec_dest);
}

/* Pack the masks in MASKS to a single mask and return it.  Insert any
   new statements before GSI.  Leave MASKS with just the returned value
   on exit.  */

static tree
vect_demote_masks (gimple_stmt_iterator *gsi, vec<tree> *masks)
{
  while (masks->length () > 1)
    {
      unsigned int nresults = masks->length () / 2;
      tree dest_type = vect_double_mask_nunits (TREE_TYPE ((*masks)[0]));
      for (unsigned int i = 0; i < nresults; ++i)
	{
	  tree dest = make_ssa_name (dest_type);
	  gimple *stmt = gimple_build_assign (dest, VEC_PACK_TRUNC_EXPR,
					      (*masks)[i * 2],
					      (*masks)[i * 2 + 1]);
	  gsi_insert_before (gsi, stmt, GSI_SAME_STMT);
	  (*masks)[i] = dest;
	}
      masks->truncate (nresults);
    }
  return (*masks)[0];
}

/* Check if STMT performs a conversion operation, that can be vectorized.
   If VEC_STMT is also passed, vectorize the STMT: create a vectorized
   stmt to replace it, put it in VEC_STMT, and insert it at GSI.
   Return FALSE if not a vectorizable STMT, TRUE otherwise.  */

static bool
vectorizable_conversion (gimple *stmt, gimple_stmt_iterator *gsi,
			 gimple **vec_stmt, slp_tree slp_node)
{
  tree vec_dest;
  tree scalar_dest;
  tree op0, op1 = NULL_TREE;
  tree vec_oprnd0 = NULL_TREE, vec_oprnd1 = NULL_TREE;
  stmt_vec_info stmt_info = vinfo_for_stmt (stmt);
  loop_vec_info loop_vinfo = STMT_VINFO_LOOP_VINFO (stmt_info);
  enum tree_code code, code1 = ERROR_MARK, code2 = ERROR_MARK;
  enum tree_code codecvt1 = ERROR_MARK, codecvt2 = ERROR_MARK;
  tree decl1 = NULL_TREE, decl2 = NULL_TREE;
  tree new_temp;
  gimple *def_stmt;
  enum vect_def_type dt[2] = {vect_unknown_def_type, vect_unknown_def_type};
  int ndts = 2;
  gimple *new_stmt = NULL;
  stmt_vec_info prev_stmt_info;
  poly_uint64 nunits_in;
  poly_uint64 nunits_out;
  tree vectype_out, vectype_in;
  int ncopies, i, j;
  tree lhs_type, rhs_type;
  enum { NARROW, NONE, WIDEN } modifier;
  vec<tree> vec_oprnds0 = vNULL;
  vec<tree> vec_oprnds1 = vNULL;
  tree vop0;
  bb_vec_info bb_vinfo = STMT_VINFO_BB_VINFO (stmt_info);
  vec_info *vinfo = stmt_info->vinfo;
  int multi_step_cvt = 0;
  vec<tree> interm_types = vNULL;
  tree last_oprnd, intermediate_type, cvt_type = NULL_TREE;
  int op_type;
  unsigned short fltsz;

  /* Is STMT a vectorizable conversion?   */

  if (!STMT_VINFO_RELEVANT_P (stmt_info) && !bb_vinfo)
    return false;

  if (STMT_VINFO_DEF_TYPE (stmt_info) != vect_internal_def
      && ! vec_stmt)
    return false;

  if (!is_gimple_assign (stmt))
    return false;

  if (TREE_CODE (gimple_assign_lhs (stmt)) != SSA_NAME)
    return false;

  code = gimple_assign_rhs_code (stmt);
  if (!CONVERT_EXPR_CODE_P (code)
      && code != FIX_TRUNC_EXPR
      && code != FLOAT_EXPR
      && code != WIDEN_MULT_EXPR
      && code != WIDEN_LSHIFT_EXPR)
    return false;

  op_type = TREE_CODE_LENGTH (code);

  /* Check types of lhs and rhs.  */
  scalar_dest = gimple_assign_lhs (stmt);
  lhs_type = TREE_TYPE (scalar_dest);
  vectype_out = STMT_VINFO_VECTYPE (stmt_info);

  op0 = gimple_assign_rhs1 (stmt);
  rhs_type = TREE_TYPE (op0);

  if ((code != FIX_TRUNC_EXPR && code != FLOAT_EXPR)
      && !((INTEGRAL_TYPE_P (lhs_type)
	    && INTEGRAL_TYPE_P (rhs_type))
	   || (SCALAR_FLOAT_TYPE_P (lhs_type)
	       && SCALAR_FLOAT_TYPE_P (rhs_type))))
    return false;

  if (!VECTOR_BOOLEAN_TYPE_P (vectype_out)
      && ((INTEGRAL_TYPE_P (lhs_type)
	   && !type_has_mode_precision_p (lhs_type))
	  || (INTEGRAL_TYPE_P (rhs_type)
	      && !type_has_mode_precision_p (rhs_type))))
    {
      if (dump_enabled_p ())
	dump_printf_loc (MSG_MISSED_OPTIMIZATION, vect_location,
                         "type conversion to/from bit-precision unsupported."
                         "\n");
      return false;
    }

  /* Check the operands of the operation.  */
  if (!vect_is_simple_use (op0, vinfo, &def_stmt, &dt[0], &vectype_in))
    {
      if (dump_enabled_p ())
	dump_printf_loc (MSG_MISSED_OPTIMIZATION, vect_location,
                         "use not simple.\n");
      return false;
    }
  if (op_type == binary_op)
    {
      bool ok;

      op1 = gimple_assign_rhs2 (stmt);
      gcc_assert (code == WIDEN_MULT_EXPR || code == WIDEN_LSHIFT_EXPR);
      /* For WIDEN_MULT_EXPR, if OP0 is a constant, use the type of
	 OP1.  */
      if (CONSTANT_CLASS_P (op0))
	ok = vect_is_simple_use (op1, vinfo, &def_stmt, &dt[1], &vectype_in);
      else
	ok = vect_is_simple_use (op1, vinfo, &def_stmt, &dt[1]);

      if (!ok)
	{
          if (dump_enabled_p ())
            dump_printf_loc (MSG_MISSED_OPTIMIZATION, vect_location,
                             "use not simple.\n");
	  return false;
	}
    }

  /* If op0 is an external or constant defs use a vector type of
     the same size as the output vector type.  */
  if (!vectype_in)
    vectype_in = get_same_sized_vectype (rhs_type, vectype_out);
  if (vec_stmt)
    gcc_assert (vectype_in);
  if (!vectype_in)
    {
      if (dump_enabled_p ())
	{
	  dump_printf_loc (MSG_MISSED_OPTIMIZATION, vect_location,
                           "no vectype for scalar type ");
	  dump_generic_expr (MSG_MISSED_OPTIMIZATION, TDF_SLIM, rhs_type);
          dump_printf (MSG_MISSED_OPTIMIZATION, "\n");
	}

      return false;
    }

  if (VECTOR_BOOLEAN_TYPE_P (vectype_out)
      && !VECTOR_BOOLEAN_TYPE_P (vectype_in))
    {
      if (dump_enabled_p ())
	{
	  dump_printf_loc (MSG_MISSED_OPTIMIZATION, vect_location,
                           "can't convert between boolean and non "
			   "boolean vectors");
	  dump_generic_expr (MSG_MISSED_OPTIMIZATION, TDF_SLIM, rhs_type);
          dump_printf (MSG_MISSED_OPTIMIZATION, "\n");
	}

      return false;
    }

  nunits_in = TYPE_VECTOR_SUBPARTS (vectype_in);
  nunits_out = TYPE_VECTOR_SUBPARTS (vectype_out);
  if (must_eq (nunits_out, nunits_in))
    modifier = NONE;
  else if (multiple_p (nunits_out, nunits_in))
    modifier = NARROW;
  else
    {
      gcc_checking_assert (multiple_p (nunits_in, nunits_out));
      modifier = WIDEN;
    }

  /* Multiple types in SLP are handled by creating the appropriate number of
     vectorized stmts for each SLP node.  Hence, NCOPIES is always 1 in
     case of SLP.  */
  if (slp_node)
    ncopies = 1;
  else if (modifier == NARROW)
    ncopies = vect_get_num_copies (loop_vinfo, vectype_out);
  else
    ncopies = vect_get_num_copies (loop_vinfo, vectype_in);

  /* Sanity check: make sure that at least one copy of the vectorized stmt
     needs to be generated.  */
  gcc_assert (ncopies >= 1);

  bool found_mode = false;
  scalar_mode lhs_mode = SCALAR_TYPE_MODE (lhs_type);
  scalar_mode rhs_mode = SCALAR_TYPE_MODE (rhs_type);
  opt_scalar_mode rhs_mode_iter;

  /* Supportable by target?  */
  switch (modifier)
    {
    case NONE:
      if (code != FIX_TRUNC_EXPR && code != FLOAT_EXPR)
	return false;
      if (supportable_convert_operation (code, vectype_out, vectype_in,
					 &decl1, &code1))
	break;
      /* FALLTHRU */
    unsupported:
      if (dump_enabled_p ())
	dump_printf_loc (MSG_MISSED_OPTIMIZATION, vect_location,
                         "conversion not supported by target.\n");
      return false;

    case WIDEN:
      if (supportable_widening_operation (code, stmt, vectype_out, vectype_in,
					  &code1, &code2, &multi_step_cvt,
					  &interm_types))
	{
	  /* Binary widening operation can only be supported directly by the
	     architecture.  */
	  gcc_assert (!(multi_step_cvt && op_type == binary_op));
	  break;
	}

      if (code != FLOAT_EXPR
	  || GET_MODE_SIZE (lhs_mode) <= GET_MODE_SIZE (rhs_mode))
	goto unsupported;

      fltsz = GET_MODE_SIZE (lhs_mode);
      FOR_EACH_2XWIDER_MODE (rhs_mode_iter, rhs_mode)
	{
<<<<<<< HEAD
	  rhs_mode = *rhs_mode_iter;
=======
	  rhs_mode = rhs_mode_iter.require ();
>>>>>>> 5a462df3
	  if (GET_MODE_SIZE (rhs_mode) > fltsz)
	    break;

	  cvt_type
	    = build_nonstandard_integer_type (GET_MODE_BITSIZE (rhs_mode), 0);
	  cvt_type = get_same_sized_vectype (cvt_type, vectype_in);
	  if (cvt_type == NULL_TREE)
	    goto unsupported;

	  if (GET_MODE_SIZE (rhs_mode) == fltsz)
	    {
	      if (!supportable_convert_operation (code, vectype_out,
						  cvt_type, &decl1, &codecvt1))
		goto unsupported;
	    }
	  else if (!supportable_widening_operation (code, stmt, vectype_out,
						    cvt_type, &codecvt1,
						    &codecvt2, &multi_step_cvt,
						    &interm_types))
	    continue;
	  else
	    gcc_assert (multi_step_cvt == 0);

	  if (supportable_widening_operation (NOP_EXPR, stmt, cvt_type,
					      vectype_in, &code1, &code2,
					      &multi_step_cvt, &interm_types))
	    {
	      found_mode = true;
	      break;
	    }
	}

      if (!found_mode)
	goto unsupported;

      if (GET_MODE_SIZE (rhs_mode) == fltsz)
	codecvt2 = ERROR_MARK;
      else
	{
	  multi_step_cvt++;
	  interm_types.safe_push (cvt_type);
	  cvt_type = NULL_TREE;
	}
      break;

    case NARROW:
      gcc_assert (op_type == unary_op);
      if (supportable_narrowing_operation (code, vectype_out, vectype_in,
					   &code1, &multi_step_cvt,
					   &interm_types))
	break;

      if (code != FIX_TRUNC_EXPR
	  || GET_MODE_SIZE (lhs_mode) >= GET_MODE_SIZE (rhs_mode))
	goto unsupported;

      cvt_type
	= build_nonstandard_integer_type (GET_MODE_BITSIZE (rhs_mode), 0);
      cvt_type = get_same_sized_vectype (cvt_type, vectype_in);
      if (cvt_type == NULL_TREE)
	goto unsupported;
      if (!supportable_convert_operation (code, cvt_type, vectype_in,
					  &decl1, &codecvt1))
	goto unsupported;
      if (supportable_narrowing_operation (NOP_EXPR, vectype_out, cvt_type,
					   &code1, &multi_step_cvt,
					   &interm_types))
	break;
      goto unsupported;

    default:
      gcc_unreachable ();
    }

  if (!vec_stmt)		/* transformation not required.  */
    {
      if (dump_enabled_p ())
	dump_printf_loc (MSG_NOTE, vect_location,
                         "=== vectorizable_conversion ===\n");
      if (code == FIX_TRUNC_EXPR || code == FLOAT_EXPR)
        {
	  STMT_VINFO_TYPE (stmt_info) = type_conversion_vec_info_type;
	  vect_model_simple_cost (stmt_info, ncopies, dt, ndts, NULL, NULL);
	}
      else if (modifier == NARROW)
	{
	  STMT_VINFO_TYPE (stmt_info) = type_demotion_vec_info_type;
	  vect_model_promotion_demotion_cost (stmt_info, dt, multi_step_cvt);
	}
      else
	{
	  STMT_VINFO_TYPE (stmt_info) = type_promotion_vec_info_type;
	  vect_model_promotion_demotion_cost (stmt_info, dt, multi_step_cvt);
	}
      interm_types.release ();
      return true;
    }

  /* Transform.  */
  if (dump_enabled_p ())
    dump_printf_loc (MSG_NOTE, vect_location,
                     "transform conversion. ncopies = %d.\n", ncopies);

  if (op_type == binary_op)
    {
      if (CONSTANT_CLASS_P (op0))
	op0 = fold_convert (TREE_TYPE (op1), op0);
      else if (CONSTANT_CLASS_P (op1))
	op1 = fold_convert (TREE_TYPE (op0), op1);
    }

  /* In case of multi-step conversion, we first generate conversion operations
     to the intermediate types, and then from that types to the final one.
     We create vector destinations for the intermediate type (TYPES) received
     from supportable_*_operation, and store them in the correct order
     for future use in vect_create_vectorized_*_stmts ().  */
  auto_vec<tree> vec_dsts (multi_step_cvt + 1);
  vec_dest = vect_create_destination_var (scalar_dest,
					  (cvt_type && modifier == WIDEN)
					  ? cvt_type : vectype_out);
  vec_dsts.quick_push (vec_dest);

  if (multi_step_cvt)
    {
      for (i = interm_types.length () - 1;
	   interm_types.iterate (i, &intermediate_type); i--)
	{
	  vec_dest = vect_create_destination_var (scalar_dest,
						  intermediate_type);
	  vec_dsts.quick_push (vec_dest);
	}
    }

  if (cvt_type)
    vec_dest = vect_create_destination_var (scalar_dest,
					    modifier == WIDEN
					    ? vectype_out : cvt_type);

  if (!slp_node)
    {
      if (modifier == WIDEN)
	{
	  vec_oprnds0.create (multi_step_cvt ? vect_pow2 (multi_step_cvt) : 1);
	  if (op_type == binary_op)
	    vec_oprnds1.create (1);
	}
      else if (modifier == NARROW)
	vec_oprnds0.create (
		   2 * (multi_step_cvt ? vect_pow2 (multi_step_cvt) : 1));
    }
  else if (code == WIDEN_LSHIFT_EXPR)
    vec_oprnds1.create (slp_node->vec_stmts_size);

  last_oprnd = op0;
  prev_stmt_info = NULL;
  switch (modifier)
    {
    case NONE:
      for (j = 0; j < ncopies; j++)
	{
	  if (j == 0)
	    vect_get_vec_defs (op0, NULL, stmt, &vec_oprnds0, NULL, slp_node);
	  else
	    vect_get_vec_defs_for_stmt_copy (dt, &vec_oprnds0, NULL);

	  FOR_EACH_VEC_ELT (vec_oprnds0, i, vop0)
	    {
	      /* Arguments are ready, create the new vector stmt.  */
	      if (code1 == CALL_EXPR)
		{
		  new_stmt = gimple_build_call (decl1, 1, vop0);
		  new_temp = make_ssa_name (vec_dest, new_stmt);
		  gimple_call_set_lhs (new_stmt, new_temp);
		}
	      else
		{
		  gcc_assert (TREE_CODE_LENGTH (code1) == unary_op);
		  new_stmt = gimple_build_assign (vec_dest, code1, vop0);
		  new_temp = make_ssa_name (vec_dest, new_stmt);
		  gimple_assign_set_lhs (new_stmt, new_temp);
		}

	      vect_finish_stmt_generation (stmt, new_stmt, gsi);
	      if (slp_node)
		SLP_TREE_VEC_STMTS (slp_node).quick_push (new_stmt);
	      else
		{
		  if (!prev_stmt_info)
		    STMT_VINFO_VEC_STMT (stmt_info) = *vec_stmt = new_stmt;
		  else
		    STMT_VINFO_RELATED_STMT (prev_stmt_info) = new_stmt;
		  prev_stmt_info = vinfo_for_stmt (new_stmt);
		}
	    }
	}
      break;

    case WIDEN:
      /* In case the vectorization factor (VF) is bigger than the number
	 of elements that we can fit in a vectype (nunits), we have to
	 generate more than one vector stmt - i.e - we need to "unroll"
	 the vector stmt by a factor VF/nunits.  */
      for (j = 0; j < ncopies; j++)
	{
	  /* Handle uses.  */
	  if (j == 0)
	    {
	      if (slp_node)
		{
		  if (code == WIDEN_LSHIFT_EXPR)
		    {
		      unsigned int k;

		      vec_oprnd1 = op1;
		      /* Store vec_oprnd1 for every vector stmt to be created
			 for SLP_NODE.  We check during the analysis that all
			 the shift arguments are the same.  */
		      for (k = 0; k < slp_node->vec_stmts_size - 1; k++)
			vec_oprnds1.quick_push (vec_oprnd1);

		      vect_get_vec_defs (op0, NULL_TREE, stmt, &vec_oprnds0, NULL,
					 slp_node);
		    }
		  else
		    vect_get_vec_defs (op0, op1, stmt, &vec_oprnds0,
				       &vec_oprnds1, slp_node);
		}
	      else
		{
		  vec_oprnd0 = vect_get_vec_def_for_operand (op0, stmt);
		  vec_oprnds0.quick_push (vec_oprnd0);
		  if (op_type == binary_op)
		    {
		      if (code == WIDEN_LSHIFT_EXPR)
			vec_oprnd1 = op1;
		      else
			vec_oprnd1 = vect_get_vec_def_for_operand (op1, stmt);
		      vec_oprnds1.quick_push (vec_oprnd1);
		    }
		}
	    }
	  else
	    {
	      vec_oprnd0 = vect_get_vec_def_for_stmt_copy (dt[0], vec_oprnd0);
	      vec_oprnds0.truncate (0);
	      vec_oprnds0.quick_push (vec_oprnd0);
	      if (op_type == binary_op)
		{
		  if (code == WIDEN_LSHIFT_EXPR)
		    vec_oprnd1 = op1;
		  else
		    vec_oprnd1 = vect_get_vec_def_for_stmt_copy (dt[1],
								 vec_oprnd1);
		  vec_oprnds1.truncate (0);
		  vec_oprnds1.quick_push (vec_oprnd1);
		}
	    }

	  /* Arguments are ready.  Create the new vector stmts.  */
	  for (i = multi_step_cvt; i >= 0; i--)
	    {
	      tree this_dest = vec_dsts[i];
	      enum tree_code c1 = code1, c2 = code2;
	      if (i == 0 && codecvt2 != ERROR_MARK)
		{
		  c1 = codecvt1;
		  c2 = codecvt2;
		}
	      vect_create_vectorized_promotion_stmts (&vec_oprnds0,
						      &vec_oprnds1,
						      stmt, this_dest, gsi,
						      c1, c2, decl1, decl2,
						      op_type);
	    }

	  FOR_EACH_VEC_ELT (vec_oprnds0, i, vop0)
	    {
	      if (cvt_type)
		{
		  if (codecvt1 == CALL_EXPR)
		    {
		      new_stmt = gimple_build_call (decl1, 1, vop0);
		      new_temp = make_ssa_name (vec_dest, new_stmt);
		      gimple_call_set_lhs (new_stmt, new_temp);
		    }
		  else
		    {
		      gcc_assert (TREE_CODE_LENGTH (codecvt1) == unary_op);
		      new_temp = make_ssa_name (vec_dest);
		      new_stmt = gimple_build_assign (new_temp, codecvt1,
						      vop0);
		    }

		  vect_finish_stmt_generation (stmt, new_stmt, gsi);
		}
	      else
		new_stmt = SSA_NAME_DEF_STMT (vop0);

	      if (slp_node)
		SLP_TREE_VEC_STMTS (slp_node).quick_push (new_stmt);
	      else
		{
		  if (!prev_stmt_info)
		    STMT_VINFO_VEC_STMT (stmt_info) = new_stmt;
		  else
		    STMT_VINFO_RELATED_STMT (prev_stmt_info) = new_stmt;
		  prev_stmt_info = vinfo_for_stmt (new_stmt);
		}
	    }
	}

      *vec_stmt = STMT_VINFO_VEC_STMT (stmt_info);
      break;

    case NARROW:
      /* In case the vectorization factor (VF) is bigger than the number
	 of elements that we can fit in a vectype (nunits), we have to
	 generate more than one vector stmt - i.e - we need to "unroll"
	 the vector stmt by a factor VF/nunits.  */
      for (j = 0; j < ncopies; j++)
	{
	  /* Handle uses.  */
	  if (slp_node)
	    vect_get_vec_defs (op0, NULL_TREE, stmt, &vec_oprnds0, NULL,
			       slp_node);
	  else
	    {
	      vec_oprnds0.truncate (0);
	      vect_get_loop_based_defs (&last_oprnd, stmt, dt[0], &vec_oprnds0,
					vect_pow2 (multi_step_cvt) - 1);
	    }

	  /* Arguments are ready.  Create the new vector stmts.  */
	  if (cvt_type)
	    FOR_EACH_VEC_ELT (vec_oprnds0, i, vop0)
	      {
		if (codecvt1 == CALL_EXPR)
		  {
		    new_stmt = gimple_build_call (decl1, 1, vop0);
		    new_temp = make_ssa_name (vec_dest, new_stmt);
		    gimple_call_set_lhs (new_stmt, new_temp);
		  }
		else
		  {
		    gcc_assert (TREE_CODE_LENGTH (codecvt1) == unary_op);
		    new_temp = make_ssa_name (vec_dest);
		    new_stmt = gimple_build_assign (new_temp, codecvt1,
						    vop0);
		  }

		vect_finish_stmt_generation (stmt, new_stmt, gsi);
		vec_oprnds0[i] = new_temp;
	      }

	  vect_create_vectorized_demotion_stmts (&vec_oprnds0, multi_step_cvt,
						 stmt, vec_dsts, gsi,
						 slp_node, code1,
						 &prev_stmt_info);
	}

      *vec_stmt = STMT_VINFO_VEC_STMT (stmt_info);
      break;
    }

  vec_oprnds0.release ();
  vec_oprnds1.release ();
  interm_types.release ();

  return true;
}


/* Function vectorizable_assignment.

   Check if STMT performs an assignment (copy) that can be vectorized.
   If VEC_STMT is also passed, vectorize the STMT: create a vectorized
   stmt to replace it, put it in VEC_STMT, and insert it at BSI.
   Return FALSE if not a vectorizable STMT, TRUE otherwise.  */

static bool
vectorizable_assignment (gimple *stmt, gimple_stmt_iterator *gsi,
			 gimple **vec_stmt, slp_tree slp_node)
{
  tree vec_dest;
  tree scalar_dest;
  tree op;
  stmt_vec_info stmt_info = vinfo_for_stmt (stmt);
  loop_vec_info loop_vinfo = STMT_VINFO_LOOP_VINFO (stmt_info);
  tree new_temp;
  gimple *def_stmt;
  enum vect_def_type dt[1] = {vect_unknown_def_type};
  int ndts = 1;
  int ncopies;
  int i, j;
  vec<tree> vec_oprnds = vNULL;
  tree vop;
  bb_vec_info bb_vinfo = STMT_VINFO_BB_VINFO (stmt_info);
  vec_info *vinfo = stmt_info->vinfo;
  gimple *new_stmt = NULL;
  stmt_vec_info prev_stmt_info = NULL;
  enum tree_code code;
  tree vectype_in;

  if (!STMT_VINFO_RELEVANT_P (stmt_info) && !bb_vinfo)
    return false;

  if (STMT_VINFO_DEF_TYPE (stmt_info) != vect_internal_def
      && ! vec_stmt)
    return false;

  /* Is vectorizable assignment?  */
  if (!is_gimple_assign (stmt))
    return false;

  scalar_dest = gimple_assign_lhs (stmt);
  if (TREE_CODE (scalar_dest) != SSA_NAME)
    return false;

  code = gimple_assign_rhs_code (stmt);
  if (gimple_assign_single_p (stmt)
      || code == PAREN_EXPR
      || CONVERT_EXPR_CODE_P (code))
    op = gimple_assign_rhs1 (stmt);
  else
    return false;

  if (code == VIEW_CONVERT_EXPR)
    op = TREE_OPERAND (op, 0);

  tree vectype = STMT_VINFO_VECTYPE (stmt_info);
  poly_uint64 nunits = TYPE_VECTOR_SUBPARTS (vectype);

  /* Multiple types in SLP are handled by creating the appropriate number of
     vectorized stmts for each SLP node.  Hence, NCOPIES is always 1 in
     case of SLP.  */
  if (slp_node)
    ncopies = 1;
  else
    ncopies = vect_get_num_copies (loop_vinfo, vectype);

  gcc_assert (ncopies >= 1);

  if (!vect_is_simple_use (op, vinfo, &def_stmt, &dt[0], &vectype_in))
    {
      if (dump_enabled_p ())
        dump_printf_loc (MSG_MISSED_OPTIMIZATION, vect_location,
                         "use not simple.\n");
      return false;
    }

  /* We can handle NOP_EXPR conversions that do not change the number
     of elements or the vector size.  */
  if ((CONVERT_EXPR_CODE_P (code)
       || code == VIEW_CONVERT_EXPR)
      && (!vectype_in
	  || may_ne (TYPE_VECTOR_SUBPARTS (vectype_in), nunits)
	  || may_ne (GET_MODE_SIZE (TYPE_MODE (vectype)),
		     GET_MODE_SIZE (TYPE_MODE (vectype_in)))))
    return false;

  /* We do not handle bit-precision changes.  */
  if ((CONVERT_EXPR_CODE_P (code)
       || code == VIEW_CONVERT_EXPR)
      && INTEGRAL_TYPE_P (TREE_TYPE (scalar_dest))
      && (!type_has_mode_precision_p (TREE_TYPE (scalar_dest))
	  || !type_has_mode_precision_p (TREE_TYPE (op)))
      /* But a conversion that does not change the bit-pattern is ok.  */
      && !((TYPE_PRECISION (TREE_TYPE (scalar_dest))
	    > TYPE_PRECISION (TREE_TYPE (op)))
	   && TYPE_UNSIGNED (TREE_TYPE (op)))
      /* Conversion between boolean types of different sizes is
	 a simple assignment in case their vectypes are same
	 boolean vectors.  */
      && (!VECTOR_BOOLEAN_TYPE_P (vectype)
	  || !VECTOR_BOOLEAN_TYPE_P (vectype_in)))
    {
      if (dump_enabled_p ())
        dump_printf_loc (MSG_MISSED_OPTIMIZATION, vect_location,
                         "type conversion to/from bit-precision "
                         "unsupported.\n");
      return false;
    }

  if (!vec_stmt) /* transformation not required.  */
    {
      STMT_VINFO_TYPE (stmt_info) = assignment_vec_info_type;
      if (dump_enabled_p ())
        dump_printf_loc (MSG_NOTE, vect_location,
                         "=== vectorizable_assignment ===\n");
      vect_model_simple_cost (stmt_info, ncopies, dt, ndts, NULL, NULL);
      return true;
    }

  /* Transform.  */
  if (dump_enabled_p ())
    dump_printf_loc (MSG_NOTE, vect_location, "transform assignment.\n");

  /* Handle def.  */
  vec_dest = vect_create_destination_var (scalar_dest, vectype);

  /* Handle use.  */
  for (j = 0; j < ncopies; j++)
    {
      /* Handle uses.  */
      if (j == 0)
        vect_get_vec_defs (op, NULL, stmt, &vec_oprnds, NULL, slp_node);
      else
        vect_get_vec_defs_for_stmt_copy (dt, &vec_oprnds, NULL);

      /* Arguments are ready. create the new vector stmt.  */
      FOR_EACH_VEC_ELT (vec_oprnds, i, vop)
       {
	 if (CONVERT_EXPR_CODE_P (code)
	     || code == VIEW_CONVERT_EXPR)
	   vop = build1 (VIEW_CONVERT_EXPR, vectype, vop);
         new_stmt = gimple_build_assign (vec_dest, vop);
         new_temp = make_ssa_name (vec_dest, new_stmt);
         gimple_assign_set_lhs (new_stmt, new_temp);
         vect_finish_stmt_generation (stmt, new_stmt, gsi);
         if (slp_node)
           SLP_TREE_VEC_STMTS (slp_node).quick_push (new_stmt);
       }

      if (slp_node)
        continue;

      if (j == 0)
        STMT_VINFO_VEC_STMT (stmt_info) = *vec_stmt = new_stmt;
      else
        STMT_VINFO_RELATED_STMT (prev_stmt_info) = new_stmt;

      prev_stmt_info = vinfo_for_stmt (new_stmt);
    }

  vec_oprnds.release ();
  return true;
}


/* Return TRUE if CODE (a shift operation) is supported for SCALAR_TYPE
   either as shift by a scalar or by a vector.  */

bool
vect_supportable_shift (enum tree_code code, tree scalar_type)
{

  machine_mode vec_mode;
  optab optab;
  int icode;
  tree vectype;

  vectype = get_vectype_for_scalar_type (scalar_type);
  if (!vectype)
    return false;

  optab = optab_for_tree_code (code, vectype, optab_scalar);
  if (!optab
      || optab_handler (optab, TYPE_MODE (vectype)) == CODE_FOR_nothing)
    {
      optab = optab_for_tree_code (code, vectype, optab_vector);
      if (!optab
          || (optab_handler (optab, TYPE_MODE (vectype))
                      == CODE_FOR_nothing))
        return false;
    }

  vec_mode = TYPE_MODE (vectype);
  icode = (int) optab_handler (optab, vec_mode);
  if (icode == CODE_FOR_nothing)
    return false;

  return true;
}


/* Function vectorizable_shift.

   Check if STMT performs a shift operation that can be vectorized.
   If VEC_STMT is also passed, vectorize the STMT: create a vectorized
   stmt to replace it, put it in VEC_STMT, and insert it at BSI.
   Return FALSE if not a vectorizable STMT, TRUE otherwise.  */

static bool
vectorizable_shift (gimple *stmt, gimple_stmt_iterator *gsi,
                    gimple **vec_stmt, slp_tree slp_node)
{
  tree vec_dest;
  tree scalar_dest;
  tree op0, op1 = NULL;
  tree vec_oprnd1 = NULL_TREE;
  stmt_vec_info stmt_info = vinfo_for_stmt (stmt);
  tree vectype;
  loop_vec_info loop_vinfo = STMT_VINFO_LOOP_VINFO (stmt_info);
  enum tree_code code;
  machine_mode vec_mode;
  tree new_temp;
  optab optab;
  int icode;
  machine_mode optab_op2_mode;
  gimple *def_stmt;
  enum vect_def_type dt[2] = {vect_unknown_def_type, vect_unknown_def_type};
  int ndts = 2;
  gimple *new_stmt = NULL;
  stmt_vec_info prev_stmt_info;
  poly_uint64 nunits_in;
  poly_uint64 nunits_out;
  tree vectype_out;
  tree op1_vectype;
  int ncopies;
  int j, i;
  vec<tree> vec_oprnds0 = vNULL;
  vec<tree> vec_oprnds1 = vNULL;
  tree vop0, vop1;
  unsigned int k;
  bool scalar_shift_arg = true;
  bb_vec_info bb_vinfo = STMT_VINFO_BB_VINFO (stmt_info);
  vec_info *vinfo = stmt_info->vinfo;

  if (!STMT_VINFO_RELEVANT_P (stmt_info) && !bb_vinfo)
    return false;

  if (STMT_VINFO_DEF_TYPE (stmt_info) != vect_internal_def
      && ! vec_stmt)
    return false;

  /* Is STMT a vectorizable binary/unary operation?   */
  if (!is_gimple_assign (stmt))
    return false;

  if (TREE_CODE (gimple_assign_lhs (stmt)) != SSA_NAME)
    return false;

  code = gimple_assign_rhs_code (stmt);

  if (!(code == LSHIFT_EXPR || code == RSHIFT_EXPR || code == LROTATE_EXPR
      || code == RROTATE_EXPR))
    return false;

  scalar_dest = gimple_assign_lhs (stmt);
  vectype_out = STMT_VINFO_VECTYPE (stmt_info);
  if (!type_has_mode_precision_p (TREE_TYPE (scalar_dest)))
    {
      if (dump_enabled_p ())
        dump_printf_loc (MSG_MISSED_OPTIMIZATION, vect_location,
                         "bit-precision shifts not supported.\n");
      return false;
    }

  op0 = gimple_assign_rhs1 (stmt);
  if (!vect_is_simple_use (op0, vinfo, &def_stmt, &dt[0], &vectype))
    {
      if (dump_enabled_p ())
        dump_printf_loc (MSG_MISSED_OPTIMIZATION, vect_location,
                         "use not simple.\n");
      return false;
    }
  /* If op0 is an external or constant def use a vector type with
     the same size as the output vector type.  */
  if (!vectype)
    vectype = get_same_sized_vectype (TREE_TYPE (op0), vectype_out);
  if (vec_stmt)
    gcc_assert (vectype);
  if (!vectype)
    {
      if (dump_enabled_p ())
        dump_printf_loc (MSG_MISSED_OPTIMIZATION, vect_location,
                         "no vectype for scalar type\n");
      return false;
    }

  nunits_out = TYPE_VECTOR_SUBPARTS (vectype_out);
  nunits_in = TYPE_VECTOR_SUBPARTS (vectype);
  if (may_ne (nunits_out, nunits_in))
    return false;

  op1 = gimple_assign_rhs2 (stmt);
  if (!vect_is_simple_use (op1, vinfo, &def_stmt, &dt[1], &op1_vectype))
    {
      if (dump_enabled_p ())
        dump_printf_loc (MSG_MISSED_OPTIMIZATION, vect_location,
                         "use not simple.\n");
      return false;
    }

  /* Multiple types in SLP are handled by creating the appropriate number of
     vectorized stmts for each SLP node.  Hence, NCOPIES is always 1 in
     case of SLP.  */
  if (slp_node)
    ncopies = 1;
  else
    ncopies = vect_get_num_copies (loop_vinfo, vectype);

  gcc_assert (ncopies >= 1);

  /* Determine whether the shift amount is a vector, or scalar.  If the
     shift/rotate amount is a vector, use the vector/vector shift optabs.  */

  if ((dt[1] == vect_internal_def
       || dt[1] == vect_induction_def)
      && !slp_node)
    scalar_shift_arg = false;
  else if (dt[1] == vect_constant_def
	   || dt[1] == vect_external_def
	   || dt[1] == vect_internal_def)
    {
      /* In SLP, need to check whether the shift count is the same,
	 in loops if it is a constant or invariant, it is always
	 a scalar shift.  */
      if (slp_node)
	{
	  vec<gimple *> stmts = SLP_TREE_SCALAR_STMTS (slp_node);
	  gimple *slpstmt;

	  FOR_EACH_VEC_ELT (stmts, k, slpstmt)
	    if (!operand_equal_p (gimple_assign_rhs2 (slpstmt), op1, 0))
	      scalar_shift_arg = false;
	}

      /* If the shift amount is computed by a pattern stmt we cannot
         use the scalar amount directly thus give up and use a vector
	 shift.  */
      if (dt[1] == vect_internal_def)
	{
	  gimple *def = SSA_NAME_DEF_STMT (op1);
	  if (is_pattern_stmt_p (vinfo_for_stmt (def)))
	    scalar_shift_arg = false;
	}
    }
  else
    {
      if (dump_enabled_p ())
        dump_printf_loc (MSG_MISSED_OPTIMIZATION, vect_location,
                         "operand mode requires invariant argument.\n");
      return false;
    }

  /* Vector shifted by vector.  */
  if (!scalar_shift_arg)
    {
      optab = optab_for_tree_code (code, vectype, optab_vector);
      if (dump_enabled_p ())
        dump_printf_loc (MSG_NOTE, vect_location,
                         "vector/vector shift/rotate found.\n");

      if (!op1_vectype)
	op1_vectype = get_same_sized_vectype (TREE_TYPE (op1), vectype_out);
      if (op1_vectype == NULL_TREE
	  || TYPE_MODE (op1_vectype) != TYPE_MODE (vectype))
	{
	  if (dump_enabled_p ())
	    dump_printf_loc (MSG_MISSED_OPTIMIZATION, vect_location,
                             "unusable type for last operand in"
                             " vector/vector shift/rotate.\n");
	  return false;
	}
    }
  /* See if the machine has a vector shifted by scalar insn and if not
     then see if it has a vector shifted by vector insn.  */
  else
    {
      optab = optab_for_tree_code (code, vectype, optab_scalar);
      if (optab
          && optab_handler (optab, TYPE_MODE (vectype)) != CODE_FOR_nothing)
        {
          if (dump_enabled_p ())
            dump_printf_loc (MSG_NOTE, vect_location,
                             "vector/scalar shift/rotate found.\n");
        }
      else
        {
          optab = optab_for_tree_code (code, vectype, optab_vector);
          if (optab
               && (optab_handler (optab, TYPE_MODE (vectype))
                      != CODE_FOR_nothing))
            {
	      scalar_shift_arg = false;

              if (dump_enabled_p ())
                dump_printf_loc (MSG_NOTE, vect_location,
                                 "vector/vector shift/rotate found.\n");

              /* Unlike the other binary operators, shifts/rotates have
                 the rhs being int, instead of the same type as the lhs,
                 so make sure the scalar is the right type if we are
		 dealing with vectors of long long/long/short/char.  */
              if (dt[1] == vect_constant_def)
                op1 = fold_convert (TREE_TYPE (vectype), op1);
	      else if (!useless_type_conversion_p (TREE_TYPE (vectype),
						   TREE_TYPE (op1)))
		{
		  if (slp_node
		      && TYPE_MODE (TREE_TYPE (vectype))
			 != TYPE_MODE (TREE_TYPE (op1)))
		    {
                      if (dump_enabled_p ())
                        dump_printf_loc (MSG_MISSED_OPTIMIZATION, vect_location,
                                         "unusable type for last operand in"
                                         " vector/vector shift/rotate.\n");
		      return false;
		    }
		  if (vec_stmt && !slp_node)
		    {
		      op1 = fold_convert (TREE_TYPE (vectype), op1);
		      op1 = vect_init_vector (stmt, op1,
					      TREE_TYPE (vectype), NULL);
		    }
		}
            }
        }
    }

  /* Supportable by target?  */
  if (!optab)
    {
      if (dump_enabled_p ())
        dump_printf_loc (MSG_MISSED_OPTIMIZATION, vect_location,
                         "no optab.\n");
      return false;
    }
  vec_mode = TYPE_MODE (vectype);
  icode = (int) optab_handler (optab, vec_mode);
  if (icode == CODE_FOR_nothing)
    {
      if (dump_enabled_p ())
        dump_printf_loc (MSG_MISSED_OPTIMIZATION, vect_location,
                         "op not supported by target.\n");
      /* Check only during analysis.  */
      if (may_ne (GET_MODE_SIZE (vec_mode), UNITS_PER_WORD)
	  || (!vec_stmt
	      && !vect_worthwhile_without_simd_p (loop_vinfo, code)))
        return false;
      if (dump_enabled_p ())
        dump_printf_loc (MSG_NOTE, vect_location,
                         "proceeding using word mode.\n");
    }

  /* Worthwhile without SIMD support?  Check only during analysis.  */
  if (!vec_stmt
      && !VECTOR_MODE_P (TYPE_MODE (vectype))
      && !vect_worthwhile_without_simd_p (loop_vinfo, code))
    {
      if (dump_enabled_p ())
        dump_printf_loc (MSG_MISSED_OPTIMIZATION, vect_location,
                         "not worthwhile without SIMD support.\n");
      return false;
    }

  if (!vec_stmt) /* transformation not required.  */
    {
      STMT_VINFO_TYPE (stmt_info) = shift_vec_info_type;
      if (dump_enabled_p ())
        dump_printf_loc (MSG_NOTE, vect_location,
                         "=== vectorizable_shift ===\n");
      vect_model_simple_cost (stmt_info, ncopies, dt, ndts, NULL, NULL);
      return true;
    }

  /* Transform.  */

  if (dump_enabled_p ())
    dump_printf_loc (MSG_NOTE, vect_location,
                     "transform binary/unary operation.\n");

  /* Handle def.  */
  vec_dest = vect_create_destination_var (scalar_dest, vectype);

  prev_stmt_info = NULL;
  for (j = 0; j < ncopies; j++)
    {
      /* Handle uses.  */
      if (j == 0)
        {
          if (scalar_shift_arg)
            {
              /* Vector shl and shr insn patterns can be defined with scalar
                 operand 2 (shift operand).  In this case, use constant or loop
                 invariant op1 directly, without extending it to vector mode
                 first.  */
              optab_op2_mode = insn_data[icode].operand[2].mode;
              if (!VECTOR_MODE_P (optab_op2_mode))
                {
                  if (dump_enabled_p ())
                    dump_printf_loc (MSG_NOTE, vect_location,
                                     "operand 1 using scalar mode.\n");
                  vec_oprnd1 = op1;
                  vec_oprnds1.create (slp_node ? slp_node->vec_stmts_size : 1);
                  vec_oprnds1.quick_push (vec_oprnd1);
                  if (slp_node)
                    {
                      /* Store vec_oprnd1 for every vector stmt to be created
                         for SLP_NODE.  We check during the analysis that all
                         the shift arguments are the same.
                         TODO: Allow different constants for different vector
                         stmts generated for an SLP instance.  */
                      for (k = 0; k < slp_node->vec_stmts_size - 1; k++)
                        vec_oprnds1.quick_push (vec_oprnd1);
                    }
                }
            }

          /* vec_oprnd1 is available if operand 1 should be of a scalar-type
             (a special case for certain kind of vector shifts); otherwise,
             operand 1 should be of a vector type (the usual case).  */
          if (vec_oprnd1)
            vect_get_vec_defs (op0, NULL_TREE, stmt, &vec_oprnds0, NULL,
                               slp_node);
          else
            vect_get_vec_defs (op0, op1, stmt, &vec_oprnds0, &vec_oprnds1,
                               slp_node);
        }
      else
        vect_get_vec_defs_for_stmt_copy (dt, &vec_oprnds0, &vec_oprnds1);

      /* Arguments are ready.  Create the new vector stmt.  */
      FOR_EACH_VEC_ELT (vec_oprnds0, i, vop0)
        {
          vop1 = vec_oprnds1[i];
	  new_stmt = gimple_build_assign (vec_dest, code, vop0, vop1);
          new_temp = make_ssa_name (vec_dest, new_stmt);
          gimple_assign_set_lhs (new_stmt, new_temp);
          vect_finish_stmt_generation (stmt, new_stmt, gsi);
          if (slp_node)
            SLP_TREE_VEC_STMTS (slp_node).quick_push (new_stmt);
        }

      if (slp_node)
        continue;

      if (j == 0)
        STMT_VINFO_VEC_STMT (stmt_info) = *vec_stmt = new_stmt;
      else
        STMT_VINFO_RELATED_STMT (prev_stmt_info) = new_stmt;
      prev_stmt_info = vinfo_for_stmt (new_stmt);
    }

  vec_oprnds0.release ();
  vec_oprnds1.release ();

  return true;
}


/* Function vectorizable_operation.

   Check if STMT performs a binary, unary or ternary operation that can
   be vectorized.
   If VEC_STMT is also passed, vectorize the STMT: create a vectorized
   stmt to replace it, put it in VEC_STMT, and insert it at BSI.
   Return FALSE if not a vectorizable STMT, TRUE otherwise.  */

static bool
vectorizable_operation (gimple *stmt, gimple_stmt_iterator *gsi,
			gimple **vec_stmt, slp_tree slp_node)
{
  tree vec_dest;
  tree scalar_dest;
  tree op0, op1 = NULL_TREE, op2 = NULL_TREE;
  stmt_vec_info stmt_info = vinfo_for_stmt (stmt);
  tree vectype;
  loop_vec_info loop_vinfo = STMT_VINFO_LOOP_VINFO (stmt_info);
  enum tree_code code;
  machine_mode vec_mode;
  tree new_temp;
  int op_type;
  optab optab;
  bool target_support_p;
  gimple *def_stmt;
  enum vect_def_type dt[3]
    = {vect_unknown_def_type, vect_unknown_def_type, vect_unknown_def_type};
  int ndts = 3;
  gimple *new_stmt = NULL;
  stmt_vec_info prev_stmt_info;
  poly_uint64 nunits_in;
  poly_uint64 nunits_out;
  tree vectype_out;
  int ncopies;
  int j, i;
  vec<tree> vec_oprnds0 = vNULL;
  vec<tree> vec_oprnds1 = vNULL;
  vec<tree> vec_oprnds2 = vNULL;
  tree vop0, vop1, vop2;
  bb_vec_info bb_vinfo = STMT_VINFO_BB_VINFO (stmt_info);
  vec_info *vinfo = stmt_info->vinfo;

  if (!STMT_VINFO_RELEVANT_P (stmt_info) && !bb_vinfo)
    return false;

  if (STMT_VINFO_DEF_TYPE (stmt_info) != vect_internal_def
      && ! vec_stmt)
    return false;

  /* Is STMT a vectorizable binary/unary operation?   */
  if (!is_gimple_assign (stmt))
    return false;

  if (TREE_CODE (gimple_assign_lhs (stmt)) != SSA_NAME)
    return false;

  code = gimple_assign_rhs_code (stmt);
  /* Mask out operations that mix scalar and vector input operands.  */
  if (code == STRICT_REDUC_PLUS_EXPR)
    return false;

  /* For pointer addition, we should use the normal plus for
     the vector addition.  */
  if (code == POINTER_PLUS_EXPR)
    code = PLUS_EXPR;

  /* Support only unary or binary operations.  */
  op_type = TREE_CODE_LENGTH (code);
  if (op_type != unary_op && op_type != binary_op && op_type != ternary_op)
    {
      if (dump_enabled_p ())
        dump_printf_loc (MSG_MISSED_OPTIMIZATION, vect_location,
                         "num. args = %d (not unary/binary/ternary op).\n",
                         op_type);
      return false;
    }

  scalar_dest = gimple_assign_lhs (stmt);
  vectype_out = STMT_VINFO_VECTYPE (stmt_info);

  /* Most operations cannot handle bit-precision types without extra
     truncations.  */
  if (!VECTOR_BOOLEAN_TYPE_P (vectype_out)
      && !type_has_mode_precision_p (TREE_TYPE (scalar_dest))
      /* Exception are bitwise binary operations.  */
      && code != BIT_IOR_EXPR
      && code != BIT_XOR_EXPR
      && code != BIT_AND_EXPR)
    {
      if (dump_enabled_p ())
        dump_printf_loc (MSG_MISSED_OPTIMIZATION, vect_location,
                         "bit-precision arithmetic not supported.\n");
      return false;
    }

  op0 = gimple_assign_rhs1 (stmt);
  if (!vect_is_simple_use (op0, vinfo, &def_stmt, &dt[0], &vectype))
    {
      if (dump_enabled_p ())
        dump_printf_loc (MSG_MISSED_OPTIMIZATION, vect_location,
                         "use not simple.\n");
      return false;
    }
  /* If op0 is an external or constant def use a vector type with
     the same size as the output vector type.  */
  if (!vectype)
    {
      /* For boolean type we cannot determine vectype by
	 invariant value (don't know whether it is a vector
	 of booleans or vector of integers).  We use output
	 vectype because operations on boolean don't change
	 type.  */
      if (VECT_SCALAR_BOOLEAN_TYPE_P (TREE_TYPE (op0)))
	{
	  if (!VECT_SCALAR_BOOLEAN_TYPE_P (TREE_TYPE (scalar_dest)))
	    {
	      if (dump_enabled_p ())
		dump_printf_loc (MSG_MISSED_OPTIMIZATION, vect_location,
				 "not supported operation on bool value.\n");
	      return false;
	    }
	  vectype = vectype_out;
	}
      else
	vectype = get_same_sized_vectype (TREE_TYPE (op0), vectype_out);
    }
  if (vec_stmt)
    gcc_assert (vectype);
  if (!vectype)
    {
      if (dump_enabled_p ())
        {
          dump_printf_loc (MSG_MISSED_OPTIMIZATION, vect_location,
                           "no vectype for scalar type ");
          dump_generic_expr (MSG_MISSED_OPTIMIZATION, TDF_SLIM,
                             TREE_TYPE (op0));
          dump_printf (MSG_MISSED_OPTIMIZATION, "\n");
        }

      return false;
    }

  nunits_out = TYPE_VECTOR_SUBPARTS (vectype_out);
  nunits_in = TYPE_VECTOR_SUBPARTS (vectype);
  if (may_ne (nunits_out, nunits_in))
    return false;

  if (op_type == binary_op || op_type == ternary_op)
    {
      op1 = gimple_assign_rhs2 (stmt);
      if (!vect_is_simple_use (op1, vinfo, &def_stmt, &dt[1]))
	{
	  if (dump_enabled_p ())
	    dump_printf_loc (MSG_MISSED_OPTIMIZATION, vect_location,
                             "use not simple.\n");
	  return false;
	}
    }
  if (op_type == ternary_op)
    {
      op2 = gimple_assign_rhs3 (stmt);
      if (!vect_is_simple_use (op2, vinfo, &def_stmt, &dt[2]))
	{
	  if (dump_enabled_p ())
	    dump_printf_loc (MSG_MISSED_OPTIMIZATION, vect_location,
                             "use not simple.\n");
	  return false;
	}
    }

  /* Multiple types in SLP are handled by creating the appropriate number of
     vectorized stmts for each SLP node.  Hence, NCOPIES is always 1 in
     case of SLP.  */
  if (slp_node)
    ncopies = 1;
  else
    ncopies = vect_get_num_copies (loop_vinfo, vectype);

  gcc_assert (ncopies >= 1);

  /* Shifts are handled in vectorizable_shift ().  */
  if (code == LSHIFT_EXPR || code == RSHIFT_EXPR || code == LROTATE_EXPR
      || code == RROTATE_EXPR)
   return false;

  /* Supportable by target?  */

  vec_mode = TYPE_MODE (vectype);
  if (code == MULT_HIGHPART_EXPR)
    target_support_p = can_mult_highpart_p (vec_mode, TYPE_UNSIGNED (vectype));
  else
    {
      optab = optab_for_tree_code (code, vectype, optab_default);
      if (!optab)
	{
          if (dump_enabled_p ())
            dump_printf_loc (MSG_MISSED_OPTIMIZATION, vect_location,
                             "no optab.\n");
	  return false;
	}
      target_support_p = (optab_handler (optab, vec_mode)
			  != CODE_FOR_nothing);
    }

  if (!target_support_p)
    {
      if (dump_enabled_p ())
	dump_printf_loc (MSG_MISSED_OPTIMIZATION, vect_location,
                         "op not supported by target.\n");
      /* Check only during analysis.  */
      if (may_ne (GET_MODE_SIZE (vec_mode), UNITS_PER_WORD)
	  || (!vec_stmt && !vect_worthwhile_without_simd_p (loop_vinfo, code)))
        return false;
      if (dump_enabled_p ())
	dump_printf_loc (MSG_NOTE, vect_location,
                         "proceeding using word mode.\n");
    }

  /* Worthwhile without SIMD support?  Check only during analysis.  */
  if (!VECTOR_MODE_P (vec_mode)
      && !vec_stmt
      && !vect_worthwhile_without_simd_p (loop_vinfo, code))
    {
      if (dump_enabled_p ())
        dump_printf_loc (MSG_MISSED_OPTIMIZATION, vect_location,
                         "not worthwhile without SIMD support.\n");
      return false;
    }

  if (!vec_stmt) /* transformation not required.  */
    {
      STMT_VINFO_TYPE (stmt_info) = op_vec_info_type;
      if (dump_enabled_p ())
        dump_printf_loc (MSG_NOTE, vect_location,
                         "=== vectorizable_operation ===\n");
      vect_model_simple_cost (stmt_info, ncopies, dt, ndts, NULL, NULL);
      return true;
    }

  /* Transform.  */

  if (dump_enabled_p ())
    dump_printf_loc (MSG_NOTE, vect_location,
                     "transform binary/unary operation.\n");

  /* Handle def.  */
  vec_dest = vect_create_destination_var (scalar_dest, vectype);

  /* In case the vectorization factor (VF) is bigger than the number
     of elements that we can fit in a vectype (nunits), we have to generate
     more than one vector stmt - i.e - we need to "unroll" the
     vector stmt by a factor VF/nunits.  In doing so, we record a pointer
     from one copy of the vector stmt to the next, in the field
     STMT_VINFO_RELATED_STMT.  This is necessary in order to allow following
     stages to find the correct vector defs to be used when vectorizing
     stmts that use the defs of the current stmt.  The example below
     illustrates the vectorization process when VF=16 and nunits=4 (i.e.,
     we need to create 4 vectorized stmts):

     before vectorization:
                                RELATED_STMT    VEC_STMT
        S1:     x = memref      -               -
        S2:     z = x + 1       -               -

     step 1: vectorize stmt S1 (done in vectorizable_load. See more details
             there):
                                RELATED_STMT    VEC_STMT
        VS1_0:  vx0 = memref0   VS1_1           -
        VS1_1:  vx1 = memref1   VS1_2           -
        VS1_2:  vx2 = memref2   VS1_3           -
        VS1_3:  vx3 = memref3   -               -
        S1:     x = load        -               VS1_0
        S2:     z = x + 1       -               -

     step2: vectorize stmt S2 (done here):
        To vectorize stmt S2 we first need to find the relevant vector
        def for the first operand 'x'.  This is, as usual, obtained from
        the vector stmt recorded in the STMT_VINFO_VEC_STMT of the stmt
        that defines 'x' (S1).  This way we find the stmt VS1_0, and the
        relevant vector def 'vx0'.  Having found 'vx0' we can generate
        the vector stmt VS2_0, and as usual, record it in the
        STMT_VINFO_VEC_STMT of stmt S2.
        When creating the second copy (VS2_1), we obtain the relevant vector
        def from the vector stmt recorded in the STMT_VINFO_RELATED_STMT of
        stmt VS1_0.  This way we find the stmt VS1_1 and the relevant
        vector def 'vx1'.  Using 'vx1' we create stmt VS2_1 and record a
        pointer to it in the STMT_VINFO_RELATED_STMT of the vector stmt VS2_0.
        Similarly when creating stmts VS2_2 and VS2_3.  This is the resulting
        chain of stmts and pointers:
                                RELATED_STMT    VEC_STMT
        VS1_0:  vx0 = memref0   VS1_1           -
        VS1_1:  vx1 = memref1   VS1_2           -
        VS1_2:  vx2 = memref2   VS1_3           -
        VS1_3:  vx3 = memref3   -               -
        S1:     x = load        -               VS1_0
        VS2_0:  vz0 = vx0 + v1  VS2_1           -
        VS2_1:  vz1 = vx1 + v1  VS2_2           -
        VS2_2:  vz2 = vx2 + v1  VS2_3           -
        VS2_3:  vz3 = vx3 + v1  -               -
        S2:     z = x + 1       -               VS2_0  */

  prev_stmt_info = NULL;
  for (j = 0; j < ncopies; j++)
    {
      /* Handle uses.  */
      if (j == 0)
	{
	  if (op_type == binary_op || op_type == ternary_op)
	    vect_get_vec_defs (op0, op1, stmt, &vec_oprnds0, &vec_oprnds1,
			       slp_node);
	  else
	    vect_get_vec_defs (op0, NULL_TREE, stmt, &vec_oprnds0, NULL,
			       slp_node);
	  if (op_type == ternary_op)
	    vect_get_vec_defs (op2, NULL_TREE, stmt, &vec_oprnds2, NULL,
			       slp_node);
	}
      else
	{
	  vect_get_vec_defs_for_stmt_copy (dt, &vec_oprnds0, &vec_oprnds1);
	  if (op_type == ternary_op)
	    {
	      tree vec_oprnd = vec_oprnds2.pop ();
	      vec_oprnds2.quick_push (vect_get_vec_def_for_stmt_copy (dt[2],
							           vec_oprnd));
	    }
	}

      /* Arguments are ready.  Create the new vector stmt.  */
      FOR_EACH_VEC_ELT (vec_oprnds0, i, vop0)
        {
	  vop1 = ((op_type == binary_op || op_type == ternary_op)
		  ? vec_oprnds1[i] : NULL_TREE);
	  vop2 = ((op_type == ternary_op)
		  ? vec_oprnds2[i] : NULL_TREE);
	  new_stmt = gimple_build_assign (vec_dest, code, vop0, vop1, vop2);
	  new_temp = make_ssa_name (vec_dest, new_stmt);
	  gimple_assign_set_lhs (new_stmt, new_temp);
	  vect_finish_stmt_generation (stmt, new_stmt, gsi);
          if (slp_node)
	    SLP_TREE_VEC_STMTS (slp_node).quick_push (new_stmt);
        }

      if (slp_node)
        continue;

      if (j == 0)
	STMT_VINFO_VEC_STMT (stmt_info) = *vec_stmt = new_stmt;
      else
	STMT_VINFO_RELATED_STMT (prev_stmt_info) = new_stmt;
      prev_stmt_info = vinfo_for_stmt (new_stmt);
    }

  vec_oprnds0.release ();
  vec_oprnds1.release ();
  vec_oprnds2.release ();

  return true;
}

/* A helper function to ensure data reference DR's base alignment.  */

static void
ensure_base_align (struct data_reference *dr)
{
  if (!dr->aux)
    return;

  if (DR_VECT_AUX (dr)->base_misaligned)
    {
      tree base_decl = DR_VECT_AUX (dr)->base_decl;

      unsigned int align_base_to = DR_TARGET_ALIGNMENT (dr) * BITS_PER_UNIT;

      if (decl_in_symtab_p (base_decl))
	symtab_node::get (base_decl)->increase_alignment (align_base_to);
      else
	{
	  SET_DECL_ALIGN (base_decl, align_base_to);
          DECL_USER_ALIGN (base_decl) = 1;
	}
      DR_VECT_AUX (dr)->base_misaligned = false;
    }
}


/* Function get_group_alias_ptr_type.

   Return the alias type for the group starting at FIRST_STMT.  */

static tree
get_group_alias_ptr_type (gimple *first_stmt)
{
  struct data_reference *first_dr, *next_dr;
  gimple *next_stmt;

  first_dr = STMT_VINFO_DATA_REF (vinfo_for_stmt (first_stmt));
  next_stmt = GROUP_NEXT_ELEMENT (vinfo_for_stmt (first_stmt));
  while (next_stmt)
    {
      next_dr = STMT_VINFO_DATA_REF (vinfo_for_stmt (next_stmt));
      if (get_alias_set (DR_REF (first_dr))
	  != get_alias_set (DR_REF (next_dr)))
	{
	  if (dump_enabled_p ())
	    dump_printf_loc (MSG_NOTE, vect_location,
			     "conflicting alias set types.\n");
	  return ptr_type_node;
	}
      next_stmt = GROUP_NEXT_ELEMENT (vinfo_for_stmt (next_stmt));
    }
  return reference_alias_ptr_type (DR_REF (first_dr));
}


/* Function vectorizable_store.

   Check if STMT defines a non scalar data-ref (array/pointer/structure) that
   can be vectorized.
   If VEC_STMT is also passed, vectorize the STMT: create a vectorized
   stmt to replace it, put it in VEC_STMT, and insert it at BSI.
   Return FALSE if not a vectorizable STMT, TRUE otherwise.  */

static bool
vectorizable_store (gimple *stmt, gimple_stmt_iterator *gsi, gimple **vec_stmt,
                    slp_tree slp_node)
{
  tree scalar_dest;
  tree data_ref;
  tree op;
  tree vec_oprnd = NULL_TREE;
  stmt_vec_info stmt_info = vinfo_for_stmt (stmt);
  struct data_reference *dr = STMT_VINFO_DATA_REF (stmt_info), *first_dr = NULL;
  tree elem_type;
  loop_vec_info loop_vinfo = STMT_VINFO_LOOP_VINFO (stmt_info);
  struct loop *loop = NULL;
  machine_mode vec_mode;
  tree dummy;
  enum dr_alignment_support alignment_support_scheme;
  gimple *def_stmt;
  enum vect_def_type dt;
  stmt_vec_info prev_stmt_info = NULL;
  tree dataref_ptr = NULL_TREE;
  tree dataref_offset = NULL_TREE;
  gimple *ptr_incr = NULL;
  int ncopies;
  int j;
  gimple *next_stmt, *first_stmt;
  bool grouped_store;
  unsigned int group_size, i;
  vec<tree> oprnds = vNULL;
  vec<tree> result_chain = vNULL;
  bool inv_p;
  tree offset = NULL_TREE;
  vec<tree> vec_oprnds = vNULL;
  bool slp = (slp_node != NULL);
  unsigned int vec_num;
  bb_vec_info bb_vinfo = STMT_VINFO_BB_VINFO (stmt_info);
  vec_info *vinfo = stmt_info->vinfo;
  tree aggr_type;
  gather_scatter_info gs_info;
  gimple *new_stmt;
  poly_uint64 vf;
  vec_load_store_type vls_type;
  tree ref_type;

  if (!STMT_VINFO_RELEVANT_P (stmt_info) && !bb_vinfo)
    return false;

  if (STMT_VINFO_DEF_TYPE (stmt_info) != vect_internal_def
      && ! vec_stmt)
    return false;

  /* Is vectorizable store? */

  if (!is_gimple_assign (stmt))
    return false;

  scalar_dest = gimple_assign_lhs (stmt);
  if (TREE_CODE (scalar_dest) == VIEW_CONVERT_EXPR
      && is_pattern_stmt_p (stmt_info))
    scalar_dest = TREE_OPERAND (scalar_dest, 0);
  if (TREE_CODE (scalar_dest) != ARRAY_REF
      && TREE_CODE (scalar_dest) != BIT_FIELD_REF
      && TREE_CODE (scalar_dest) != INDIRECT_REF
      && TREE_CODE (scalar_dest) != COMPONENT_REF
      && TREE_CODE (scalar_dest) != IMAGPART_EXPR
      && TREE_CODE (scalar_dest) != REALPART_EXPR
      && TREE_CODE (scalar_dest) != MEM_REF)
    return false;

  /* Cannot have hybrid store SLP -- that would mean storing to the
     same location twice.  */
  gcc_assert (slp == PURE_SLP_STMT (stmt_info));

  gcc_assert (gimple_assign_single_p (stmt));

  tree vectype = STMT_VINFO_VECTYPE (stmt_info), rhs_vectype = NULL_TREE;
  poly_uint64 nunits = TYPE_VECTOR_SUBPARTS (vectype);

  if (loop_vinfo)
    {
      gcc_assert (!LOOP_VINFO_SPECULATIVE_EXECUTION (loop_vinfo));
      loop = LOOP_VINFO_LOOP (loop_vinfo);
      vf = LOOP_VINFO_VECT_FACTOR (loop_vinfo);
    }
  else
    vf = 1;

  /* Multiple types in SLP are handled by creating the appropriate number of
     vectorized stmts for each SLP node.  Hence, NCOPIES is always 1 in
     case of SLP.  */
  if (slp)
    ncopies = 1;
  else
    ncopies = vect_get_num_copies (loop_vinfo, vectype);

  gcc_assert (ncopies >= 1);

  /* FORNOW.  This restriction should be relaxed.  */
  if (loop && nested_in_vect_loop_p (loop, stmt) && ncopies > 1)
    {
      if (dump_enabled_p ())
	dump_printf_loc (MSG_MISSED_OPTIMIZATION, vect_location,
			 "multiple types in nested loop.\n");
      return false;
    }

  op = gimple_assign_rhs1 (stmt);

  if (!vect_is_simple_use (op, vinfo, &def_stmt, &dt, &rhs_vectype))
    {
      if (dump_enabled_p ())
        dump_printf_loc (MSG_MISSED_OPTIMIZATION, vect_location,
                         "use not simple.\n");
      return false;
    }

  if (dt == vect_constant_def || dt == vect_external_def)
    vls_type = VLS_STORE_INVARIANT;
  else
    vls_type = VLS_STORE;

  if (rhs_vectype && !useless_type_conversion_p (vectype, rhs_vectype))
    return false;

  elem_type = TREE_TYPE (vectype);
  vec_mode = TYPE_MODE (vectype);

  /* FORNOW. In some cases can vectorize even if data-type not supported
     (e.g. - array initialization with 0).  */
  if (optab_handler (mov_optab, vec_mode) == CODE_FOR_nothing)
    return false;

  if (!STMT_VINFO_DATA_REF (stmt_info))
    return false;

  vect_memory_access_type memory_access_type;
  if (!get_load_store_type (stmt, vectype, slp, false, vls_type, ncopies,
			    &memory_access_type, &gs_info))
    return false;

  if (memory_access_type == VMAT_GATHER_SCATTER)
    {
      if (!gs_info.decl
	  && may_ne (nunits, TYPE_VECTOR_SUBPARTS (gs_info.offset_vectype)))
	return false;
    }

  grouped_store = STMT_VINFO_GROUPED_ACCESS (stmt_info);
  if (grouped_store)
    {
      first_stmt = GROUP_FIRST_ELEMENT (stmt_info);
      first_dr = STMT_VINFO_DATA_REF (vinfo_for_stmt (first_stmt));
      group_size = GROUP_NUM_STMTS (vinfo_for_stmt (first_stmt));
    }
  else
    {
      first_stmt = stmt;
      first_dr = dr;
      group_size = vec_num = 1;
    }

  if (!vec_stmt) /* transformation not required.  */
    {
      STMT_VINFO_MEMORY_ACCESS_TYPE (stmt_info) = memory_access_type;

      if (loop_vinfo
	  && LOOP_VINFO_CAN_FULLY_MASK_P (loop_vinfo))
	check_load_store_masking (loop_vinfo, vectype, false, group_size,
				  memory_access_type,
				  gs_info.widened_offset_type);

      STMT_VINFO_TYPE (stmt_info) = store_vec_info_type;
      /* The SLP costs are calculated during SLP analysis.  */
      if (!PURE_SLP_STMT (stmt_info))
	vect_model_store_cost (stmt_info, ncopies, memory_access_type, dt,
			       NULL, NULL, NULL);
      return true;
    }
  gcc_assert (memory_access_type == STMT_VINFO_MEMORY_ACCESS_TYPE (stmt_info));

  /* Transform.  */

  ensure_base_align (dr);

  if (grouped_store)
    GROUP_STORE_COUNT (vinfo_for_stmt (first_stmt))++;

  if (memory_access_type == VMAT_GATHER_SCATTER)
    {
      do_scatter_store (stmt, gsi, vec_stmt, loop_vinfo, &gs_info, NULL_TREE);
      return true;
    }

  if (grouped_store)
    {
      /* FORNOW */
      gcc_assert (!loop || !nested_in_vect_loop_p (loop, stmt));

      /* We vectorize all the stmts of the interleaving group when we
	 reach the last stmt in the group.  */
      if (GROUP_STORE_COUNT (vinfo_for_stmt (first_stmt))
	  < GROUP_NUM_STMTS (vinfo_for_stmt (first_stmt))
	  && !slp)
	{
	  *vec_stmt = NULL;
	  return true;
	}

      if (slp)
        {
          grouped_store = false;
          /* VEC_NUM is the number of vect stmts to be created for this 
             group.  */
          vec_num = SLP_TREE_NUMBER_OF_VEC_STMTS (slp_node);
          first_stmt = SLP_TREE_SCALAR_STMTS (slp_node)[0]; 
	  gcc_assert (GROUP_FIRST_ELEMENT (vinfo_for_stmt (first_stmt)) == first_stmt);
          first_dr = STMT_VINFO_DATA_REF (vinfo_for_stmt (first_stmt));
	  op = gimple_assign_rhs1 (first_stmt);
        } 
      else
        /* VEC_NUM is the number of vect stmts to be created for this 
           group.  */
	vec_num = group_size;

      ref_type = get_group_alias_ptr_type (first_stmt);
    }
  else
    ref_type = reference_alias_ptr_type (DR_REF (first_dr));

  if (dump_enabled_p ())
    dump_printf_loc (MSG_NOTE, vect_location,
                     "transform store. ncopies = %d\n", ncopies);

  if (memory_access_type == VMAT_ELEMENTWISE
      || memory_access_type == VMAT_STRIDED_SLP)
    {
      gimple_stmt_iterator incr_gsi;
      bool insert_after;
      gimple *incr;
      tree offvar;
      tree ivstep;
      tree running_off;
      gimple_seq stmts = NULL;
      tree stride_base, stride_step, alias_off;
      tree vec_oprnd;
      unsigned int g;
      /* Checked by get_load_store_type.  */
      unsigned int const_nunits = nunits.to_constant ();

      gcc_assert (!LOOP_VINFO_FULLY_MASKED_P (loop_vinfo));
      gcc_assert (!nested_in_vect_loop_p (loop, stmt));

      stride_base
	= fold_build_pointer_plus
	    (unshare_expr (DR_BASE_ADDRESS (first_dr)),
	     convert_to_ptrofftype (unshare_expr (DR_OFFSET (first_dr))));
      stride_step = fold_convert (sizetype, unshare_expr (DR_STEP (first_dr)));

      /* For a store with loop-invariant (but other than power-of-2)
         stride (i.e. not a grouped access) like so:

	   for (i = 0; i < n; i += stride)
	     array[i] = ...;

	 we generate a new induction variable and new stores from
	 the components of the (vectorized) rhs:

	   for (j = 0; ; j += VF*stride)
	     vectemp = ...;
	     tmp1 = vectemp[0];
	     array[j] = tmp1;
	     tmp2 = vectemp[1];
	     array[j + stride] = tmp2;
	     ...
         */

      unsigned nstores = const_nunits;
      unsigned lnel = 1;
      tree ltype = elem_type;
      tree lvectype = vectype;
      if (slp)
	{
	  if (group_size < const_nunits
	      && const_nunits % group_size == 0)
	    {
	      nstores = const_nunits / group_size;
	      lnel = group_size;
	      ltype = build_vector_type (elem_type, group_size);
	      lvectype = vectype;

	      /* First check if vec_extract optab doesn't support extraction
		 of vector elts directly.  */
	      scalar_mode elmode = SCALAR_TYPE_MODE (elem_type);
	      machine_mode vmode = mode_for_vector (elmode, group_size);
	      if (! VECTOR_MODE_P (vmode)
		  || (convert_optab_handler (vec_extract_optab,
					     TYPE_MODE (vectype), vmode)
		      == CODE_FOR_nothing))
		{
		  /* Try to avoid emitting an extract of vector elements
		     by performing the extracts using an integer type of the
		     same size, extracting from a vector of those and then
		     re-interpreting it as the original vector type if
		     supported.  */
		  unsigned lsize
		    = group_size * GET_MODE_BITSIZE (elmode);
<<<<<<< HEAD
		  elmode = *int_mode_for_size (lsize, 0);
		  vmode = mode_for_vector (elmode, const_nunits / group_size);
=======
		  elmode = int_mode_for_size (lsize, 0).require ();
		  vmode = mode_for_vector (elmode, nunits / group_size);
>>>>>>> 5a462df3
		  /* If we can't construct such a vector fall back to
		     element extracts from the original vector type and
		     element size stores.  */
		  if (VECTOR_MODE_P (vmode)
		      && (convert_optab_handler (vec_extract_optab,
						 vmode, elmode)
			  != CODE_FOR_nothing))
		    {
		      nstores = const_nunits / group_size;
		      lnel = group_size;
		      ltype = build_nonstandard_integer_type (lsize, 1);
		      lvectype = build_vector_type (ltype, nstores);
		    }
		  /* Else fall back to vector extraction anyway.
		     Fewer stores are more important than avoiding spilling
		     of the vector we extract from.  Compared to the
		     construction case in vectorizable_load no store-forwarding
		     issue exists here for reasonable archs.  */
		}
	    }
	  else if (group_size >= const_nunits
		   && group_size % const_nunits == 0)
	    {
	      nstores = 1;
	      lnel = const_nunits;
	      ltype = vectype;
	      lvectype = vectype;
	    }
	  ltype = build_aligned_type (ltype, TYPE_ALIGN (elem_type));
	  ncopies = SLP_TREE_NUMBER_OF_VEC_STMTS (slp_node);
	}

      ivstep = stride_step;
      ivstep = fold_build2 (MULT_EXPR, TREE_TYPE (ivstep), ivstep,
			    build_int_cst (TREE_TYPE (ivstep), vf));

      standard_iv_increment_position (loop, &incr_gsi, &insert_after);

      create_iv (stride_base, ivstep, NULL,
		 loop, &incr_gsi, insert_after,
		 &offvar, NULL);
      incr = gsi_stmt (incr_gsi);
      set_vinfo_for_stmt (incr, new_stmt_vec_info (incr, loop_vinfo));

      stride_step = force_gimple_operand (stride_step, &stmts, true, NULL_TREE);
      if (stmts)
	gsi_insert_seq_on_edge_immediate (loop_preheader_edge (loop), stmts);

      prev_stmt_info = NULL;
      alias_off = build_int_cst (ref_type, 0);
      next_stmt = first_stmt;
      for (g = 0; g < group_size; g++)
	{
	  running_off = offvar;
	  if (g)
	    {
	      tree size = TYPE_SIZE_UNIT (ltype);
	      tree pos = fold_build2 (MULT_EXPR, sizetype, size_int (g),
				      size);
	      tree newoff = copy_ssa_name (running_off, NULL);
	      incr = gimple_build_assign (newoff, POINTER_PLUS_EXPR,
					  running_off, pos);
	      vect_finish_stmt_generation (stmt, incr, gsi);
	      running_off = newoff;
	    }
	  unsigned int group_el = 0;
	  unsigned HOST_WIDE_INT
	    elsz = tree_to_uhwi (TYPE_SIZE_UNIT (TREE_TYPE (vectype)));
	  for (j = 0; j < ncopies; j++)
	    {
	      /* We've set op and dt above, from gimple_assign_rhs1(stmt),
		 and first_stmt == stmt.  */
	      if (j == 0)
		{
		  if (slp)
		    {
		      vect_get_vec_defs (op, NULL_TREE, stmt, &vec_oprnds, NULL,
					 slp_node);
		      vec_oprnd = vec_oprnds[0];
		    }
		  else
		    {
		      gcc_assert (gimple_assign_single_p (next_stmt));
		      op = gimple_assign_rhs1 (next_stmt);
		      vec_oprnd = vect_get_vec_def_for_operand (op, next_stmt);
		    }
		}
	      else
		{
		  if (slp)
		    vec_oprnd = vec_oprnds[j];
		  else
		    {
		      vect_is_simple_use (vec_oprnd, vinfo, &def_stmt, &dt);
		      vec_oprnd = vect_get_vec_def_for_stmt_copy (dt, vec_oprnd);
		    }
		}
	      /* Pun the vector to extract from if necessary.  */
	      if (lvectype != vectype)
		{
		  tree tem = make_ssa_name (lvectype);
		  gimple *pun
		    = gimple_build_assign (tem, build1 (VIEW_CONVERT_EXPR,
							lvectype, vec_oprnd));
		  vect_finish_stmt_generation (stmt, pun, gsi);
		  vec_oprnd = tem;
		}
	      for (i = 0; i < nstores; i++)
		{
		  tree newref, newoff;
		  gimple *incr, *assign;
		  tree size = TYPE_SIZE (ltype);
		  /* Extract the i'th component.  */
		  tree pos = fold_build2 (MULT_EXPR, bitsizetype,
					  bitsize_int (i), size);
		  tree elem = fold_build3 (BIT_FIELD_REF, ltype, vec_oprnd,
					   size, pos);

		  elem = force_gimple_operand_gsi (gsi, elem, true,
						   NULL_TREE, true,
						   GSI_SAME_STMT);

		  tree this_off = build_int_cst (TREE_TYPE (alias_off),
						 group_el * elsz);
		  newref = build2 (MEM_REF, ltype,
				   running_off, this_off);

		  /* And store it to *running_off.  */
		  assign = gimple_build_assign (newref, elem);
		  vect_finish_stmt_generation (stmt, assign, gsi);

		  group_el += lnel;
		  if (! slp
		      || group_el == group_size)
		    {
		      newoff = copy_ssa_name (running_off, NULL);
		      incr = gimple_build_assign (newoff, POINTER_PLUS_EXPR,
						  running_off, stride_step);
		      vect_finish_stmt_generation (stmt, incr, gsi);

		      running_off = newoff;
		      group_el = 0;
		    }
		  if (g == group_size - 1
		      && !slp)
		    {
		      if (j == 0 && i == 0)
			STMT_VINFO_VEC_STMT (stmt_info)
			    = *vec_stmt = assign;
		      else
			STMT_VINFO_RELATED_STMT (prev_stmt_info) = assign;
		      prev_stmt_info = vinfo_for_stmt (assign);
		    }
		}
	    }
	  next_stmt = GROUP_NEXT_ELEMENT (vinfo_for_stmt (next_stmt));
	  if (slp)
	    break;
	}

      vec_oprnds.release ();
      return true;
    }

  auto_vec<tree> dr_chain (group_size);
  oprnds.create (group_size);

  alignment_support_scheme = vect_supportable_dr_alignment (first_dr, false);
  gcc_assert (alignment_support_scheme);
  bool masked_loop_p = (loop_vinfo && LOOP_VINFO_FULLY_MASKED_P (loop_vinfo));
  /* Targets with store-lane instructions or support for fully-masked loops
     must not require explicit realignment.  */
  gcc_assert ((memory_access_type != VMAT_LOAD_STORE_LANES && !masked_loop_p)
	      || alignment_support_scheme == dr_aligned
	      || alignment_support_scheme == dr_unaligned_supported);

  if (memory_access_type == VMAT_CONTIGUOUS_DOWN
      || memory_access_type == VMAT_CONTIGUOUS_REVERSE)
    offset = size_int (-TYPE_VECTOR_SUBPARTS (vectype) + 1);

  if (memory_access_type == VMAT_LOAD_STORE_LANES)
    aggr_type = build_array_type_nelts (elem_type, vec_num * nunits);
  else
    aggr_type = vectype;

  /* In case the vectorization factor (VF) is bigger than the number
     of elements that we can fit in a vectype (nunits), we have to generate
     more than one vector stmt - i.e - we need to "unroll" the
     vector stmt by a factor VF/nunits.  For more details see documentation in
     vect_get_vec_def_for_copy_stmt.  */

  /* In case of interleaving (non-unit grouped access):

        S1:  &base + 2 = x2
        S2:  &base = x0
        S3:  &base + 1 = x1
        S4:  &base + 3 = x3

     We create vectorized stores starting from base address (the access of the
     first stmt in the chain (S2 in the above example), when the last store stmt
     of the chain (S4) is reached:

        VS1: &base = vx2
	VS2: &base + vec_size*1 = vx0
	VS3: &base + vec_size*2 = vx1
	VS4: &base + vec_size*3 = vx3

     Then permutation statements are generated:

	VS5: vx5 = VEC_PERM_EXPR < vx0, vx3, {0, 8, 1, 9, 2, 10, 3, 11} >
	VS6: vx6 = VEC_PERM_EXPR < vx0, vx3, {4, 12, 5, 13, 6, 14, 7, 15} >
	...

     And they are put in STMT_VINFO_VEC_STMT of the corresponding scalar stmts
     (the order of the data-refs in the output of vect_permute_store_chain
     corresponds to the order of scalar stmts in the interleaving chain - see
     the documentation of vect_permute_store_chain()).

     In case of both multiple types and interleaving, above vector stores and
     permutation stmts are created for every copy.  The result vector stmts are
     put in STMT_VINFO_VEC_STMT for the first copy and in the corresponding
     STMT_VINFO_RELATED_STMT for the next copies.
  */

  prev_stmt_info = NULL;
  vec_loop_masks *masks = &LOOP_VINFO_MASKS (loop_vinfo);
  for (j = 0; j < ncopies; j++)
    {

      if (j == 0)
	{
          if (slp)
            {
	      /* Get vectorized arguments for SLP_NODE.  */
              vect_get_vec_defs (op, NULL_TREE, stmt, &vec_oprnds,
                                 NULL, slp_node);

              vec_oprnd = vec_oprnds[0];
            }
          else
	    {
	      /* For interleaved stores we collect vectorized defs
		 for all the stores in the group in DR_CHAIN and OPRNDS.
		 DR_CHAIN is then used as an input to
		 vect_permute_store_chain(), and OPRNDS as an input to
		 vect_get_vec_def_for_stmt_copy() for the next copy.

		 If the store is not grouped, GROUP_SIZE is 1, and DR_CHAIN
		 and OPRNDS are of size 1.  */
	      init_stored_values (group_size, first_stmt, &oprnds);
	      dr_chain.safe_splice (oprnds);
	      vec_oprnd = oprnds[0];
	    }

	  /* We should have caught mismatched types earlier.  */
	  gcc_assert (useless_type_conversion_p (vectype,
						 TREE_TYPE (vec_oprnd)));
	  bool simd_lane_access_p
	    = STMT_VINFO_SIMD_LANE_ACCESS_P (stmt_info);
	  if (simd_lane_access_p
	      && TREE_CODE (DR_BASE_ADDRESS (first_dr)) == ADDR_EXPR
	      && VAR_P (TREE_OPERAND (DR_BASE_ADDRESS (first_dr), 0))
	      && integer_zerop (DR_OFFSET (first_dr))
	      && alias_sets_conflict_p (get_alias_set (aggr_type),
					get_alias_set (TREE_TYPE (ref_type))))
	    {
	      dataref_ptr = unshare_expr (DR_BASE_ADDRESS (first_dr));
	      dataref_offset = build_int_cst (ref_type, 0);
	      inv_p = false;
	    }
	  else
	    dataref_ptr
	      = vect_create_data_ref_ptr (first_stmt, aggr_type, group_size,
					  simd_lane_access_p ? loop : NULL,
					  offset, &dummy, gsi, &ptr_incr,
					  simd_lane_access_p, &inv_p);
	  gcc_assert (bb_vinfo || !inv_p);
	}
      else
	{
	  /* For interleaved stores we created vectorized defs for all the
	     defs stored in OPRNDS in the previous iteration (previous copy).
	     DR_CHAIN is then used as an input to vect_permute_store_chain(),
	     and OPRNDS as an input to vect_get_vec_def_for_stmt_copy() for the
	     next copy.
	     If the store is not grouped, GROUP_SIZE is 1, and DR_CHAIN and
	     OPRNDS are of size 1.  */
	  advance_stored_values (group_size, first_stmt, oprnds);
	  dr_chain.truncate (0);
	  dr_chain.splice (oprnds);
	  vec_oprnd = oprnds[0];
	  if (dataref_offset)
	    dataref_offset
	      = int_const_binop (PLUS_EXPR, dataref_offset,
				 TYPE_SIZE_UNIT (aggr_type));
	  else
	    dataref_ptr = bump_vector_ptr (dataref_ptr, ptr_incr, gsi, stmt,
					   TYPE_SIZE_UNIT (aggr_type));
	}

      tree mask = NULL;
      if (memory_access_type == VMAT_LOAD_STORE_LANES)
	{
<<<<<<< HEAD
	  if (masked_loop_p)
	    mask = vect_get_loop_mask (gsi, masks, ncopies, vectype, j);
	  new_stmt = do_store_lanes (stmt, gsi, vec_num, aggr_type,
				     dataref_ptr, ref_type, dr_chain, mask);
=======
	  tree vec_array;

	  /* Combine all the vectors into an array.  */
	  vec_array = create_vector_array (vectype, vec_num);
	  for (i = 0; i < vec_num; i++)
	    {
	      vec_oprnd = dr_chain[i];
	      write_vector_array (stmt, gsi, vec_oprnd, vec_array, i);
	    }

	  /* Emit:
	       MEM_REF[...all elements...] = STORE_LANES (VEC_ARRAY).  */
	  data_ref = create_array_ref (aggr_type, dataref_ptr, ref_type);
	  gcall *call = gimple_build_call_internal (IFN_STORE_LANES, 1,
						    vec_array);
	  gimple_call_set_lhs (call, data_ref);
	  gimple_call_set_nothrow (call, true);
	  new_stmt = call;
	  vect_finish_stmt_generation (stmt, new_stmt, gsi);
>>>>>>> 5a462df3
	}
      else
	{
	  new_stmt = NULL;
	  if (grouped_store)
	    {
	      if (j == 0)
		result_chain.create (group_size);
	      /* Permute.  */
	      vect_permute_store_chain (dr_chain, group_size, stmt, gsi,
					&result_chain);
	    }

	  next_stmt = first_stmt;
	  for (i = 0; i < vec_num; i++)
	    {
	      unsigned align, misalign;

	      if (masked_loop_p)
		mask = vect_get_loop_mask (gsi, masks, vec_num * ncopies,
					   vectype, vec_num * j + i);

	      if (i > 0)
		/* Bump the vector pointer.  */
		dataref_ptr = bump_vector_ptr (dataref_ptr, ptr_incr, gsi,
					       stmt, NULL_TREE);

	      if (slp)
		vec_oprnd = vec_oprnds[i];
	      else if (grouped_store)
		/* For grouped stores vectorized defs are interleaved in
		   vect_permute_store_chain().  */
		vec_oprnd = result_chain[i];

	      data_ref = fold_build2 (MEM_REF, vectype,
				      dataref_ptr,
				      dataref_offset
				      ? dataref_offset
				      : build_int_cst (ref_type, 0));
	      align = DR_TARGET_ALIGNMENT (first_dr);
	      if (aligned_access_p (first_dr))
		misalign = 0;
	      else if (DR_MISALIGNMENT (first_dr) == -1)
		{
		  align = dr_alignment (vect_dr_behavior (first_dr));
		  misalign = 0;
		}
	      else
		misalign = DR_MISALIGNMENT (first_dr);
	      if (dataref_offset == NULL_TREE
		  && TREE_CODE (dataref_ptr) == SSA_NAME)
		set_ptr_info_alignment (get_ptr_info (dataref_ptr), align,
					misalign);

	      if (memory_access_type == VMAT_CONTIGUOUS_REVERSE)
		{
		  tree perm_dest 
		    = vect_create_destination_var (gimple_assign_rhs1 (stmt),
						   vectype);
		  vec_oprnd = reverse_vector (perm_dest, vec_oprnd, stmt, gsi);
		}

	      tree offset_arg = (dataref_offset
				 ? dataref_offset
				 : build_int_cst (ref_type, 0));
	      if (misalign)
		align = least_bit_hwi (misalign);

	      /* Arguments are ready.  Create the new vector stmt.  */
	      if (masked_loop_p)
		{
		  tree ptr = build_int_cst (ref_type, align);
		  new_stmt = gimple_build_call_internal
		    (IFN_MASK_STORE, 4, dataref_ptr, ptr, mask, vec_oprnd);
		}
	      else
		{
		  data_ref = fold_build2 (MEM_REF, TREE_TYPE (vec_oprnd),
					  dataref_ptr, offset_arg);
		  if (align < TYPE_ALIGN_UNIT (vectype))
		    TREE_TYPE (data_ref)
		      = build_aligned_type (TREE_TYPE (data_ref), align);
		  new_stmt = gimple_build_assign (data_ref, vec_oprnd);
		}
	      vect_finish_stmt_generation (stmt, new_stmt, gsi);

	      if (slp)
		continue;

	      next_stmt = GROUP_NEXT_ELEMENT (vinfo_for_stmt (next_stmt));
	      if (!next_stmt)
		break;
	    }
	}
      if (!slp)
	{
	  if (j == 0)
	    STMT_VINFO_VEC_STMT (stmt_info) = *vec_stmt = new_stmt;
	  else
	    STMT_VINFO_RELATED_STMT (prev_stmt_info) = new_stmt;
	  prev_stmt_info = vinfo_for_stmt (new_stmt);
	}
    }

  oprnds.release ();
  result_chain.release ();
  vec_oprnds.release ();

  return true;
}

/* Given a vector type VECTYPE with NUNITS elements, turns permutation
   SEL into the equivalent VECTOR_CST mask.  No checks are made that the
   target platform supports the mask, so callers may wish to test
   can_vec_perm_p separately, or use vect_gen_perm_mask_checked.  */

tree
vect_gen_perm_mask_any (tree vectype, unsigned int nunits,
			const unsigned char *sel)
{
  tree mask_elt_type, mask_type, mask_vec, *mask_elts;
  int i;

  gcc_checking_assert (must_eq (nunits, TYPE_VECTOR_SUBPARTS (vectype)));

<<<<<<< HEAD
  scalar_int_mode imode = *int_mode_for_mode (TYPE_MODE (TREE_TYPE (vectype)));
  mask_elt_type = lang_hooks.types.type_for_mode (imode, 1);
=======
  mask_elt_type = lang_hooks.types.type_for_mode
    (int_mode_for_mode (TYPE_MODE (TREE_TYPE (vectype))).require (), 1);
>>>>>>> 5a462df3
  mask_type = get_vectype_for_scalar_type (mask_elt_type);

  mask_elts = XALLOCAVEC (tree, nunits);
  for (i = nunits - 1; i >= 0; i--)
    mask_elts[i] = build_int_cst (mask_elt_type, sel[i]);
  mask_vec = build_vector (mask_type, nunits, mask_elts);

  return mask_vec;
}

/* Checked version of vect_gen_perm_mask_any.  Asserts can_vec_perm_p,
   i.e. that the target supports the pattern _for arbitrary input vectors_.  */

tree
vect_gen_perm_mask_checked (tree vectype, unsigned int nunits,
			    const unsigned char *sel)
{
  gcc_assert (can_vec_perm_p (TYPE_MODE (vectype), false, nunits, sel));
  return vect_gen_perm_mask_any (vectype, nunits, sel);
}

/* Given a vector variable X and Y, that was generated for the scalar
   STMT, generate instructions to permute the vector elements of X and Y
   using permutation mask MASK_VEC, insert them at *GSI and return the
   permuted vector variable.  */

static tree
permute_vec_elements (tree x, tree y, tree mask_vec, gimple *stmt,
		      gimple_stmt_iterator *gsi)
{
  tree vectype = TREE_TYPE (x);
  tree perm_dest, data_ref;
  gimple *perm_stmt;

  perm_dest = vect_create_destination_var (gimple_get_lhs (stmt), vectype);
  data_ref = make_ssa_name (perm_dest);

  /* Generate the permute statement.  */
  perm_stmt = gimple_build_assign (data_ref, VEC_PERM_EXPR, x, y, mask_vec);
  vect_finish_stmt_generation (stmt, perm_stmt, gsi);

  return data_ref;
}

/* Hoist the definitions of all SSA uses on STMT out of the loop LOOP,
   inserting them on the loops preheader edge.  Returns true if we
   were successful in doing so (and thus STMT can be moved then),
   otherwise returns false.  */

static bool
hoist_defs_of_uses (gimple *stmt, struct loop *loop)
{
  ssa_op_iter i;
  tree op;
  bool any = false;

  FOR_EACH_SSA_TREE_OPERAND (op, stmt, i, SSA_OP_USE)
    {
      gimple *def_stmt = SSA_NAME_DEF_STMT (op);
      if (!gimple_nop_p (def_stmt)
	  && flow_bb_inside_loop_p (loop, gimple_bb (def_stmt)))
	{
	  /* Make sure we don't need to recurse.  While we could do
	     so in simple cases when there are more complex use webs
	     we don't have an easy way to preserve stmt order to fulfil
	     dependencies within them.  */
	  tree op2;
	  ssa_op_iter i2;
	  if (gimple_code (def_stmt) == GIMPLE_PHI)
	    return false;
	  FOR_EACH_SSA_TREE_OPERAND (op2, def_stmt, i2, SSA_OP_USE)
	    {
	      gimple *def_stmt2 = SSA_NAME_DEF_STMT (op2);
	      if (!gimple_nop_p (def_stmt2)
		  && flow_bb_inside_loop_p (loop, gimple_bb (def_stmt2)))
		return false;
	    }
	  any = true;
	}
    }

  if (!any)
    return true;

  FOR_EACH_SSA_TREE_OPERAND (op, stmt, i, SSA_OP_USE)
    {
      gimple *def_stmt = SSA_NAME_DEF_STMT (op);
      if (!gimple_nop_p (def_stmt)
	  && flow_bb_inside_loop_p (loop, gimple_bb (def_stmt)))
	{
	  gimple_stmt_iterator gsi = gsi_for_stmt (def_stmt);
	  gsi_remove (&gsi, false);
	  gsi_insert_on_edge_immediate (loop_preheader_edge (loop), def_stmt);
	}
    }

  return true;
}

/* vectorizable_load.

   Check if STMT reads a non scalar data-ref (array/pointer/structure) that
   can be vectorized.
   If VEC_STMT is also passed, vectorize the STMT: create a vectorized
   stmt to replace it, put it in VEC_STMT, and insert it at BSI.
   Return FALSE if not a vectorizable STMT, TRUE otherwise.  */

static bool
vectorizable_load (gimple *stmt, gimple_stmt_iterator *gsi, gimple **vec_stmt,
                   slp_tree slp_node, slp_instance slp_node_instance)
{
  tree scalar_dest;
  tree vec_dest = NULL;
  tree data_ref = NULL;
  stmt_vec_info stmt_info = vinfo_for_stmt (stmt);
  stmt_vec_info prev_stmt_info;
  loop_vec_info loop_vinfo = STMT_VINFO_LOOP_VINFO (stmt_info);
  struct loop *loop = NULL;
  struct loop *containing_loop = (gimple_bb (stmt))->loop_father;
  bool nested_in_vect_loop = false;
  struct data_reference *dr = STMT_VINFO_DATA_REF (stmt_info), *first_dr = NULL;
  tree elem_type;
  tree new_temp;
  machine_mode mode;
  gimple *new_stmt = NULL;
  tree dummy;
  enum dr_alignment_support alignment_support_scheme;
  tree dataref_ptr = NULL_TREE;
  tree dataref_offset = NULL_TREE;
  gimple *ptr_incr = NULL;
  int ncopies;
  int i, j;
  unsigned int group_size;
  poly_uint64 group_gap_adj;
  tree msq = NULL_TREE, lsq;
  tree offset = NULL_TREE;
  tree byte_offset = NULL_TREE;
  tree realignment_token = NULL_TREE;
  gphi *phi = NULL;
  vec<tree> dr_chain = vNULL;
  bool grouped_load = false;
  gimple *first_stmt;
  gimple *first_stmt_for_drptr = NULL;
  bool inv_p;
  bool compute_in_loop = false;
  struct loop *at_loop;
  int vec_num;
  bool slp = (slp_node != NULL);
  bool slp_perm = false;
  enum tree_code code;
  bb_vec_info bb_vinfo = STMT_VINFO_BB_VINFO (stmt_info);
  poly_uint64 vf;
  tree aggr_type;
  gather_scatter_info gs_info;
  bool firstfaulting_p = false;
  vec_info *vinfo = stmt_info->vinfo;
  tree ref_type;

  if (!STMT_VINFO_RELEVANT_P (stmt_info) && !bb_vinfo)
    return false;

  if (STMT_VINFO_DEF_TYPE (stmt_info) != vect_internal_def
      && ! vec_stmt)
    return false;

  /* Is vectorizable load? */
  if (!is_gimple_assign (stmt))
    return false;

  scalar_dest = gimple_assign_lhs (stmt);
  if (TREE_CODE (scalar_dest) != SSA_NAME)
    return false;

  code = gimple_assign_rhs_code (stmt);
  if (code != ARRAY_REF
      && code != BIT_FIELD_REF
      && code != INDIRECT_REF
      && code != COMPONENT_REF
      && code != IMAGPART_EXPR
      && code != REALPART_EXPR
      && code != MEM_REF
      && TREE_CODE_CLASS (code) != tcc_declaration)
    return false;

  if (!STMT_VINFO_DATA_REF (stmt_info))
    return false;

  tree vectype = STMT_VINFO_VECTYPE (stmt_info);
  poly_uint64 nunits = TYPE_VECTOR_SUBPARTS (vectype);

  if (loop_vinfo)
    {
      loop = LOOP_VINFO_LOOP (loop_vinfo);
      nested_in_vect_loop = nested_in_vect_loop_p (loop, stmt);
      vf = LOOP_VINFO_VECT_FACTOR (loop_vinfo);
      firstfaulting_p = LOOP_VINFO_FIRSTFAULTING_EXECUTION (loop_vinfo);
    }
  else
    vf = 1;

  /* Multiple types in SLP are handled by creating the appropriate number of
     vectorized stmts for each SLP node.  Hence, NCOPIES is always 1 in
     case of SLP.  */
  if (slp)
    ncopies = 1;
  else
    ncopies = vect_get_num_copies (loop_vinfo, vectype);

  gcc_assert (ncopies >= 1);

  /* FORNOW. This restriction should be relaxed.  */
  if (ncopies > 1)
    {
      if (nested_in_vect_loop)
	{
	  if (dump_enabled_p ())
	    dump_printf_loc (MSG_MISSED_OPTIMIZATION, vect_location,
			     "multiple types in nested loop.\n");
	  return false;
	}

      if (LOOP_VINFO_SPECULATIVE_EXECUTION (loop_vinfo))
	{
	  if (dump_enabled_p ())
	    dump_printf_loc (MSG_MISSED_OPTIMIZATION, vect_location,
			     "multiple copies not supported for speculative "
			     "loops.\n");
	  return false;
	}
    }

  /* Invalidate assumptions made by dependence analysis when vectorization
     on the unrolled body effectively re-orders stmts.  */
  if (ncopies > 1
      && STMT_VINFO_MIN_NEG_DIST (stmt_info) != 0
      && may_gt (LOOP_VINFO_VECT_FACTOR (loop_vinfo),
		 STMT_VINFO_MIN_NEG_DIST (stmt_info)))
    {
      if (dump_enabled_p ())
	dump_printf_loc (MSG_MISSED_OPTIMIZATION, vect_location,
			 "cannot perform implicit CSE when unrolling "
			 "with negative dependence distance\n");
      return false;
    }

  elem_type = TREE_TYPE (vectype);
  mode = TYPE_MODE (vectype);

  /* FORNOW. In some cases can vectorize even if data-type not supported
    (e.g. - data copies).  */
  if (optab_handler (mov_optab, mode) == CODE_FOR_nothing)
    {
      if (dump_enabled_p ())
        dump_printf_loc (MSG_MISSED_OPTIMIZATION, vect_location,
                         "Aligned load, but unsupported type.\n");
      return false;
    }

  /* Check if the load is a part of an interleaving chain.  */
  if (STMT_VINFO_GROUPED_ACCESS (stmt_info))
    {
      grouped_load = true;
      /* FORNOW */
      gcc_assert (!nested_in_vect_loop);
      gcc_assert (!STMT_VINFO_GATHER_SCATTER_P (stmt_info));

      first_stmt = GROUP_FIRST_ELEMENT (stmt_info);
      group_size = GROUP_SIZE (vinfo_for_stmt (first_stmt));

      if (slp && SLP_TREE_LOAD_PERMUTATION (slp_node).exists ())
	slp_perm = true;

      /* Invalidate assumptions made by dependence analysis when vectorization
	 on the unrolled body effectively re-orders stmts.  */
      if (!PURE_SLP_STMT (stmt_info)
	  && STMT_VINFO_MIN_NEG_DIST (stmt_info) != 0
	  && may_gt (LOOP_VINFO_VECT_FACTOR (loop_vinfo),
		     STMT_VINFO_MIN_NEG_DIST (stmt_info)))
	{
	  if (dump_enabled_p ())
	    dump_printf_loc (MSG_MISSED_OPTIMIZATION, vect_location,
			     "cannot perform implicit CSE when performing "
			     "group loads with negative dependence distance\n");
	  return false;
	}

      /* Similarly when the stmt is a load that is both part of a SLP
         instance and a loop vectorized stmt via the same-dr mechanism
	 we have to give up.  */
      if (STMT_VINFO_GROUP_SAME_DR_STMT (stmt_info)
	  && (STMT_SLP_TYPE (stmt_info)
	      != STMT_SLP_TYPE (vinfo_for_stmt
				 (STMT_VINFO_GROUP_SAME_DR_STMT (stmt_info)))))
	{
	  if (dump_enabled_p ())
	    dump_printf_loc (MSG_MISSED_OPTIMIZATION, vect_location,
			     "conflicting SLP types for CSEd load\n");
	  return false;
	}
    }
  else
    group_size = 1;

  vect_memory_access_type memory_access_type;
  if (!get_load_store_type (stmt, vectype, slp, false, VLS_LOAD, ncopies,
			    &memory_access_type, &gs_info))
    return false;

  if (firstfaulting_p && memory_access_type != VMAT_CONTIGUOUS)
    {
      if (dump_enabled_p ())
	dump_printf_loc (MSG_MISSED_OPTIMIZATION, vect_location,
			"Non-contiguous not supported for first faulting\n");
      return false;
    }

  wgather_info wgather = DEFAULT_WGATHER_INFO;
  if (memory_access_type == VMAT_GATHER_SCATTER)
    {
      if (!gs_info.decl
	  && may_ne (nunits, TYPE_VECTOR_SUBPARTS (gs_info.offset_vectype))
	  && !widened_gather_support_p (vectype, &gs_info, stmt, &wgather))
	return false;
    }

  if (firstfaulting_p)
    gcc_assert (LOOP_VINFO_SPECULATIVE_EXECUTION (loop_vinfo));

  if (!vec_stmt) /* transformation not required.  */
    {
      if (!slp)
	STMT_VINFO_MEMORY_ACCESS_TYPE (stmt_info) = memory_access_type;

      if (loop_vinfo
	  && LOOP_VINFO_CAN_FULLY_MASK_P (loop_vinfo))
	check_load_store_masking (loop_vinfo, vectype, true, group_size,
				  memory_access_type,
				  gs_info.widened_offset_type);

      STMT_VINFO_TYPE (stmt_info) = load_vec_info_type;
      /* The SLP costs are calculated during SLP analysis.  */
      if (!PURE_SLP_STMT (stmt_info))
	vect_model_load_cost (stmt_info, ncopies, memory_access_type,
			      NULL, NULL, NULL);
      return true;
    }

  if (!slp)
    gcc_assert (memory_access_type
		== STMT_VINFO_MEMORY_ACCESS_TYPE (stmt_info));

  if (dump_enabled_p ())
    dump_printf_loc (MSG_NOTE, vect_location,
                     "transform load. ncopies = %d\n", ncopies);

  /* Transform.  */

  ensure_base_align (dr);

  if (memory_access_type == VMAT_GATHER_SCATTER)
    {
      do_gather_load (stmt, gsi, vec_stmt, loop_vinfo, &gs_info,
		      &wgather, NULL_TREE);
      return true;
    }

  if (memory_access_type == VMAT_ELEMENTWISE
      || memory_access_type == VMAT_STRIDED_SLP)
    {
      gimple_stmt_iterator incr_gsi;
      bool insert_after;
      gimple *incr;
      tree offvar;
      tree ivstep;
      tree running_off;
      vec<constructor_elt, va_gc> *v = NULL;
      gimple_seq stmts = NULL;
      tree stride_base, stride_step, alias_off;
      /* Checked by get_load_store_type.  */
      unsigned int const_nunits = nunits.to_constant ();

      gcc_assert (!LOOP_VINFO_FULLY_MASKED_P (loop_vinfo));
      gcc_assert (!nested_in_vect_loop);

      if (slp && grouped_load)
	{
	  first_stmt = GROUP_FIRST_ELEMENT (stmt_info);
	  first_dr = STMT_VINFO_DATA_REF (vinfo_for_stmt (first_stmt));
	  group_size = GROUP_SIZE (vinfo_for_stmt (first_stmt));
	  ref_type = get_group_alias_ptr_type (first_stmt);
	}
      else
	{
	  first_stmt = stmt;
	  first_dr = dr;
	  group_size = 1;
	  ref_type = reference_alias_ptr_type (DR_REF (first_dr));
	}

      stride_base
	= fold_build_pointer_plus
	    (DR_BASE_ADDRESS (first_dr),
	     convert_to_ptrofftype (DR_OFFSET (first_dr)));
      stride_step = fold_convert (sizetype, DR_STEP (first_dr));

      /* For a load with loop-invariant (but other than power-of-2)
         stride (i.e. not a grouped access) like so:

	   for (i = 0; i < n; i += stride)
	     ... = array[i];

	 we generate a new induction variable and new accesses to
	 form a new vector (or vectors, depending on ncopies):

	   for (j = 0; ; j += VF*stride)
	     tmp1 = array[j];
	     tmp2 = array[j + stride];
	     ...
	     vectemp = {tmp1, tmp2, ...}
         */

      ivstep = fold_build2 (MULT_EXPR, TREE_TYPE (stride_step), stride_step,
			    build_int_cst (TREE_TYPE (stride_step), vf));

      standard_iv_increment_position (loop, &incr_gsi, &insert_after);

      create_iv (unshare_expr (stride_base), unshare_expr (ivstep), NULL,
		 loop, &incr_gsi, insert_after,
		 &offvar, NULL);
      incr = gsi_stmt (incr_gsi);
      set_vinfo_for_stmt (incr, new_stmt_vec_info (incr, loop_vinfo));

      stride_step = force_gimple_operand (unshare_expr (stride_step),
					  &stmts, true, NULL_TREE);
      if (stmts)
	gsi_insert_seq_on_edge_immediate (loop_preheader_edge (loop), stmts);

      prev_stmt_info = NULL;
      running_off = offvar;
      alias_off = build_int_cst (ref_type, 0);
      int nloads = const_nunits;
      int lnel = 1;
      tree ltype = TREE_TYPE (vectype);
      tree lvectype = vectype;
      auto_vec<tree> dr_chain;
      if (memory_access_type == VMAT_STRIDED_SLP)
	{
	  if (group_size < const_nunits)
	    {
	      /* First check if vec_init optab supports construction from
		 vector elts directly.  */
	      scalar_mode elmode = SCALAR_TYPE_MODE (TREE_TYPE (vectype));
	      machine_mode vmode = mode_for_vector (elmode, group_size);
	      if (VECTOR_MODE_P (vmode)
		  && (convert_optab_handler (vec_init_optab,
					     TYPE_MODE (vectype), vmode)
		      != CODE_FOR_nothing))
		{
		  nloads = const_nunits / group_size;
		  lnel = group_size;
		  ltype = build_vector_type (TREE_TYPE (vectype), group_size);
		}
	      else
		{
		  /* Otherwise avoid emitting a constructor of vector elements
		     by performing the loads using an integer type of the same
		     size, constructing a vector of those and then
		     re-interpreting it as the original vector type.
		     This avoids a huge runtime penalty due to the general
		     inability to perform store forwarding from smaller stores
		     to a larger load.  */
		  unsigned lsize
		    = group_size * TYPE_PRECISION (TREE_TYPE (vectype));
<<<<<<< HEAD
		  elmode = *int_mode_for_size (lsize, 0);
		  vmode = mode_for_vector (elmode, const_nunits / group_size);
=======
		  elmode = int_mode_for_size (lsize, 0).require ();
		  vmode = mode_for_vector (elmode, nunits / group_size);
>>>>>>> 5a462df3
		  /* If we can't construct such a vector fall back to
		     element loads of the original vector type.  */
		  if (VECTOR_MODE_P (vmode)
		      && (convert_optab_handler (vec_init_optab, vmode, elmode)
			  != CODE_FOR_nothing))
		    {
		      nloads = const_nunits / group_size;
		      lnel = group_size;
		      ltype = build_nonstandard_integer_type (lsize, 1);
		      lvectype = build_vector_type (ltype, nloads);
		    }
		}
	    }
	  else
	    {
	      nloads = 1;
	      lnel = const_nunits;
	      ltype = vectype;
	    }
	  ltype = build_aligned_type (ltype, TYPE_ALIGN (TREE_TYPE (vectype)));
	}
      if (slp)
	{
	  /* For SLP permutation support we need to load the whole group,
	     not only the number of vector stmts the permutation result
	     fits in.  */
	  if (slp_perm)
	    {
	      if (!can_div_away_from_zero_p (group_size * vf,
					     poly_uint64 (nunits),
					     &ncopies))
		gcc_unreachable ();
	      dr_chain.create (ncopies);
	    }
	  else
	    ncopies = SLP_TREE_NUMBER_OF_VEC_STMTS (slp_node);
	}
      unsigned int group_el = 0;
      unsigned HOST_WIDE_INT
	elsz = tree_to_uhwi (TYPE_SIZE_UNIT (TREE_TYPE (vectype)));
      for (j = 0; j < ncopies; j++)
	{
	  if (nloads > 1)
	    vec_alloc (v, nloads);
	  for (i = 0; i < nloads; i++)
	    {
	      tree this_off = build_int_cst (TREE_TYPE (alias_off),
					     group_el * elsz);
	      new_stmt = gimple_build_assign (make_ssa_name (ltype),
					      build2 (MEM_REF, ltype,
						      running_off, this_off));
	      vect_finish_stmt_generation (stmt, new_stmt, gsi);
	      if (nloads > 1)
		CONSTRUCTOR_APPEND_ELT (v, NULL_TREE,
					gimple_assign_lhs (new_stmt));

	      group_el += lnel;
	      if (! slp
		  || group_el == group_size)
		{
		  tree newoff = copy_ssa_name (running_off);
		  gimple *incr = gimple_build_assign (newoff, POINTER_PLUS_EXPR,
						      running_off, stride_step);
		  vect_finish_stmt_generation (stmt, incr, gsi);

		  running_off = newoff;
		  group_el = 0;
		}
	    }
	  if (nloads > 1)
	    {
	      tree vec_inv = build_constructor (lvectype, v);
	      new_temp = vect_init_vector (stmt, vec_inv, lvectype, gsi);
	      new_stmt = SSA_NAME_DEF_STMT (new_temp);
	      if (lvectype != vectype)
		{
		  new_stmt = gimple_build_assign (make_ssa_name (vectype),
						  VIEW_CONVERT_EXPR,
						  build1 (VIEW_CONVERT_EXPR,
							  vectype, new_temp));
		  vect_finish_stmt_generation (stmt, new_stmt, gsi);
		}
	    }

	  if (slp)
	    {
	      if (slp_perm)
		dr_chain.quick_push (gimple_assign_lhs (new_stmt));
	      else
		SLP_TREE_VEC_STMTS (slp_node).quick_push (new_stmt);
	    }
	  else
	    {
	      if (j == 0)
		STMT_VINFO_VEC_STMT (stmt_info) = *vec_stmt = new_stmt;
	      else
		STMT_VINFO_RELATED_STMT (prev_stmt_info) = new_stmt;
	      prev_stmt_info = vinfo_for_stmt (new_stmt);
	    }
	}
      if (slp_perm)
	{
	  unsigned n_perms;
	  vect_transform_slp_perm_load (slp_node, dr_chain, gsi, vf,
					slp_node_instance, false, &n_perms);
	}
      return true;
    }

  if (grouped_load)
    {
      first_stmt = GROUP_FIRST_ELEMENT (stmt_info);
      group_size = GROUP_SIZE (vinfo_for_stmt (first_stmt));
      int group_gap = GROUP_GAP (vinfo_for_stmt (first_stmt));
      /* For SLP vectorization we directly vectorize a subchain
         without permutation.  */
      if (slp && ! SLP_TREE_LOAD_PERMUTATION (slp_node).exists ())
	first_stmt = SLP_TREE_SCALAR_STMTS (slp_node)[0];
      /* For BB vectorization always use the first stmt to base
	 the data ref pointer on.  */
      if (bb_vinfo)
	first_stmt_for_drptr = SLP_TREE_SCALAR_STMTS (slp_node)[0];

      /* Check if the chain of loads is already vectorized.  */
      if (STMT_VINFO_VEC_STMT (vinfo_for_stmt (first_stmt))
	  /* For SLP we would need to copy over SLP_TREE_VEC_STMTS.
	     ???  But we can only do so if there is exactly one
	     as we have no way to get at the rest.  Leave the CSE
	     opportunity alone.
	     ???  With the group load eventually participating
	     in multiple different permutations (having multiple
	     slp nodes which refer to the same group) the CSE
	     is even wrong code.  See PR56270.  */
	  && !slp)
	{
	  *vec_stmt = STMT_VINFO_VEC_STMT (stmt_info);
	  return true;
	}
      first_dr = STMT_VINFO_DATA_REF (vinfo_for_stmt (first_stmt));
      group_gap_adj = 0;

      /* VEC_NUM is the number of vect stmts to be created for this group.  */
      if (slp)
	{
	  grouped_load = false;
	  /* For SLP permutation support we need to load the whole group,
	     not only the number of vector stmts the permutation result
	     fits in.  */
	  if (slp_perm)
	    {
	      if (!can_div_away_from_zero_p (group_size * vf,
					     poly_uint64 (nunits), &vec_num))
		gcc_unreachable ();
	      group_gap_adj = vf * group_size - nunits * vec_num;
	    }
	  else
	    {
	      vec_num = SLP_TREE_NUMBER_OF_VEC_STMTS (slp_node);
	      group_gap_adj = group_gap;
	    }
    	}
      else
	vec_num = group_size;

      ref_type = get_group_alias_ptr_type (first_stmt);
    }
  else
    {
      first_stmt = stmt;
      first_dr = dr;
      group_size = vec_num = 1;
      group_gap_adj = 0;
      ref_type = reference_alias_ptr_type (DR_REF (first_dr));
    }

  alignment_support_scheme = vect_supportable_dr_alignment (first_dr, false);

  /* TODO: This is icky.  For firstfaulting, force the known alignment.
     Maybe instead add extra checks elsewhere below.  */
  if (firstfaulting_p)
    alignment_support_scheme = dr_unaligned_supported;

  gcc_assert (alignment_support_scheme);
  bool masked_loop_p = (loop_vinfo && LOOP_VINFO_FULLY_MASKED_P (loop_vinfo));
  /* Targets with load-lane instructions or support for fully-masked loops
     must not require explicit realignment.  */
  gcc_assert ((memory_access_type != VMAT_LOAD_STORE_LANES && !masked_loop_p)
	      || alignment_support_scheme == dr_aligned
	      || alignment_support_scheme == dr_unaligned_supported);

  /* In case the vectorization factor (VF) is bigger than the number
     of elements that we can fit in a vectype (nunits), we have to generate
     more than one vector stmt - i.e - we need to "unroll" the
     vector stmt by a factor VF/nunits.  In doing so, we record a pointer
     from one copy of the vector stmt to the next, in the field
     STMT_VINFO_RELATED_STMT.  This is necessary in order to allow following
     stages to find the correct vector defs to be used when vectorizing
     stmts that use the defs of the current stmt.  The example below
     illustrates the vectorization process when VF=16 and nunits=4 (i.e., we
     need to create 4 vectorized stmts):

     before vectorization:
                                RELATED_STMT    VEC_STMT
        S1:     x = memref      -               -
        S2:     z = x + 1       -               -

     step 1: vectorize stmt S1:
        We first create the vector stmt VS1_0, and, as usual, record a
        pointer to it in the STMT_VINFO_VEC_STMT of the scalar stmt S1.
        Next, we create the vector stmt VS1_1, and record a pointer to
        it in the STMT_VINFO_RELATED_STMT of the vector stmt VS1_0.
        Similarly, for VS1_2 and VS1_3.  This is the resulting chain of
        stmts and pointers:
                                RELATED_STMT    VEC_STMT
        VS1_0:  vx0 = memref0   VS1_1           -
        VS1_1:  vx1 = memref1   VS1_2           -
        VS1_2:  vx2 = memref2   VS1_3           -
        VS1_3:  vx3 = memref3   -               -
        S1:     x = load        -               VS1_0
        S2:     z = x + 1       -               -

     See in documentation in vect_get_vec_def_for_stmt_copy for how the
     information we recorded in RELATED_STMT field is used to vectorize
     stmt S2.  */

  /* In case of interleaving (non-unit grouped access):

     S1:  x2 = &base + 2
     S2:  x0 = &base
     S3:  x1 = &base + 1
     S4:  x3 = &base + 3

     Vectorized loads are created in the order of memory accesses
     starting from the access of the first stmt of the chain:

     VS1: vx0 = &base
     VS2: vx1 = &base + vec_size*1
     VS3: vx3 = &base + vec_size*2
     VS4: vx4 = &base + vec_size*3

     Then permutation statements are generated:

     VS5: vx5 = VEC_PERM_EXPR < vx0, vx1, { 0, 2, ..., i*2 } >
     VS6: vx6 = VEC_PERM_EXPR < vx0, vx1, { 1, 3, ..., i*2+1 } >
       ...

     And they are put in STMT_VINFO_VEC_STMT of the corresponding scalar stmts
     (the order of the data-refs in the output of vect_permute_load_chain
     corresponds to the order of scalar stmts in the interleaving chain - see
     the documentation of vect_permute_load_chain()).
     The generation of permutation stmts and recording them in
     STMT_VINFO_VEC_STMT is done in vect_transform_grouped_load().

     In case of both multiple types and interleaving, the vector loads and
     permutation stmts above are created for every copy.  The result vector
     stmts are put in STMT_VINFO_VEC_STMT for the first copy and in the
     corresponding STMT_VINFO_RELATED_STMT for the next copies.  */

  /* If the data reference is aligned (dr_aligned) or potentially unaligned
     on a target that supports unaligned accesses (dr_unaligned_supported)
     we generate the following code:
         p = initial_addr;
         indx = 0;
         loop {
	   p = p + indx * vectype_size;
           vec_dest = *(p);
           indx = indx + 1;
         }

     Otherwise, the data reference is potentially unaligned on a target that
     does not support unaligned accesses (dr_explicit_realign_optimized) -
     then generate the following code, in which the data in each iteration is
     obtained by two vector loads, one from the previous iteration, and one
     from the current iteration:
         p1 = initial_addr;
         msq_init = *(floor(p1))
         p2 = initial_addr + VS - 1;
         realignment_token = call target_builtin;
         indx = 0;
         loop {
           p2 = p2 + indx * vectype_size
           lsq = *(floor(p2))
           vec_dest = realign_load (msq, lsq, realignment_token)
           indx = indx + 1;
           msq = lsq;
         }   */

  /* If the misalignment remains the same throughout the execution of the
     loop, we can create the init_addr and permutation mask at the loop
     preheader.  Otherwise, it needs to be created inside the loop.
     This can only occur when vectorizing memory accesses in the inner-loop
     nested within an outer-loop that is being vectorized.  */

  if (nested_in_vect_loop
      && !multiple_p (DR_STEP_ALIGNMENT (dr),
		      GET_MODE_SIZE (TYPE_MODE (vectype))))
    {
      gcc_assert (alignment_support_scheme != dr_explicit_realign_optimized);
      compute_in_loop = true;
    }

  if ((alignment_support_scheme == dr_explicit_realign_optimized
       || alignment_support_scheme == dr_explicit_realign)
      && !compute_in_loop)
    {
      msq = vect_setup_realignment (first_stmt, gsi, &realignment_token,
				    alignment_support_scheme, NULL_TREE,
				    &at_loop);
      if (alignment_support_scheme == dr_explicit_realign_optimized)
	{
	  phi = as_a <gphi *> (SSA_NAME_DEF_STMT (msq));
	  byte_offset = size_binop (MINUS_EXPR, TYPE_SIZE_UNIT (vectype),
				    size_one_node);
	}
    }
  else
    at_loop = loop;

  if (memory_access_type == VMAT_CONTIGUOUS_REVERSE)
    offset = size_int (-TYPE_VECTOR_SUBPARTS (vectype) + 1);

  if (memory_access_type == VMAT_LOAD_STORE_LANES)
    aggr_type = build_array_type_nelts (elem_type, vec_num * nunits);
  else
    aggr_type = vectype;

  prev_stmt_info = NULL;
  poly_uint64 group_elt = 0;
  for (j = 0; j < ncopies; j++)
    {
      /* 1. Create the vector or array pointer update chain.  */
      if (j == 0)
	{
	  bool simd_lane_access_p
	    = STMT_VINFO_SIMD_LANE_ACCESS_P (stmt_info);
	  if (simd_lane_access_p
	      && TREE_CODE (DR_BASE_ADDRESS (first_dr)) == ADDR_EXPR
	      && VAR_P (TREE_OPERAND (DR_BASE_ADDRESS (first_dr), 0))
	      && integer_zerop (DR_OFFSET (first_dr))
	      && alias_sets_conflict_p (get_alias_set (aggr_type),
					get_alias_set (TREE_TYPE (ref_type)))
	      && (alignment_support_scheme == dr_aligned
		  || alignment_support_scheme == dr_unaligned_supported))
	    {
	      dataref_ptr = unshare_expr (DR_BASE_ADDRESS (first_dr));
	      dataref_offset = build_int_cst (ref_type, 0);
	      inv_p = false;
	    }
	  else if (first_stmt_for_drptr
		   && first_stmt != first_stmt_for_drptr)
	    {
	      dataref_ptr
		= vect_create_data_ref_ptr (first_stmt_for_drptr, aggr_type,
					    0, at_loop, offset, &dummy, gsi,
					    &ptr_incr, simd_lane_access_p,
					    &inv_p, byte_offset);
	      /* Adjust the pointer by the difference to first_stmt.  */
	      data_reference_p ptrdr
		= STMT_VINFO_DATA_REF (vinfo_for_stmt (first_stmt_for_drptr));
	      tree diff = fold_convert (sizetype,
					size_binop (MINUS_EXPR,
						    DR_CONST_OFFSET (first_dr),
						    DR_CONST_OFFSET (ptrdr)));
	      dataref_ptr = bump_vector_ptr (dataref_ptr, ptr_incr, gsi,
					     stmt, diff);
	    }
	  else
	    dataref_ptr
	      = vect_create_data_ref_ptr (first_stmt, aggr_type,
					  group_size, at_loop,
					  offset, &dummy, gsi, &ptr_incr,
					  simd_lane_access_p, &inv_p,
					  byte_offset);
	}
      else if (dataref_offset)
	dataref_offset = int_const_binop (PLUS_EXPR, dataref_offset,
					  TYPE_SIZE_UNIT (aggr_type));
      else
        dataref_ptr = bump_vector_ptr (dataref_ptr, ptr_incr, gsi, stmt,
				       TYPE_SIZE_UNIT (aggr_type));

      if (grouped_load || slp_perm)
	dr_chain.create (vec_num);

      tree mask = NULL;

      if (memory_access_type == VMAT_LOAD_STORE_LANES)
	{
<<<<<<< HEAD
	  if (masked_loop_p)
	    mask = vect_get_load_mask (loop_vinfo, gsi, ncopies, vectype, j);
	  do_load_lanes (stmt, gsi, group_size, vectype, aggr_type,
			 dataref_ptr, ref_type, mask);
=======
	  tree vec_array;

	  vec_array = create_vector_array (vectype, vec_num);

	  /* Emit:
	       VEC_ARRAY = LOAD_LANES (MEM_REF[...all elements...]).  */
	  data_ref = create_array_ref (aggr_type, dataref_ptr, ref_type);
	  gcall *call = gimple_build_call_internal (IFN_LOAD_LANES, 1,
						    data_ref);
	  gimple_call_set_lhs (call, vec_array);
	  gimple_call_set_nothrow (call, true);
	  new_stmt = call;
	  vect_finish_stmt_generation (stmt, new_stmt, gsi);

	  /* Extract each vector into an SSA_NAME.  */
	  for (i = 0; i < vec_num; i++)
	    {
	      new_temp = read_vector_array (stmt, gsi, scalar_dest,
					    vec_array, i);
	      dr_chain.quick_push (new_temp);
	    }

	  /* Record the mapping between SSA_NAMEs and statements.  */
	  vect_record_grouped_load_vectors (stmt, dr_chain);
>>>>>>> 5a462df3
	}
      else
	{
	  for (i = 0; i < vec_num; i++)
	    {
	      if (masked_loop_p
		  && memory_access_type != VMAT_INVARIANT)
		mask = vect_get_load_mask (loop_vinfo, gsi, vec_num * ncopies,
					   vectype, vec_num * j + i);
	      if (i > 0)
		dataref_ptr = bump_vector_ptr (dataref_ptr, ptr_incr, gsi,
					       stmt, NULL_TREE);

	      vec_dest = vect_create_destination_var (scalar_dest, vectype);

	      /* 2. Create the vector-load in the loop.  */
	      switch (alignment_support_scheme)
		{
		case dr_aligned:
		case dr_unaligned_supported:
		  {
		    unsigned int align, misalign;

		    tree offset_arg = (dataref_offset
				       ? dataref_offset
				       : build_int_cst (ref_type, 0));

		    if (alignment_support_scheme == dr_aligned)
		      {
			gcc_assert (aligned_access_p (first_dr));
			align = DR_TARGET_ALIGNMENT (first_dr);
			misalign = 0;
		      }
		    else if (DR_MISALIGNMENT (first_dr) == -1)
		      {
			align = dr_alignment (vect_dr_behavior (first_dr));
			misalign = 0;
		      }
		    else
		      {
			align = DR_TARGET_ALIGNMENT (first_dr);
			misalign = DR_MISALIGNMENT (first_dr);
		      }
		    if (dataref_offset == NULL_TREE
			&& TREE_CODE (dataref_ptr) == SSA_NAME)
		      set_ptr_info_alignment (get_ptr_info (dataref_ptr),
					      align, misalign);
		    if (misalign)
		      align = least_bit_hwi (misalign);
		    if (mask)
		      {
			/* At present we always start a first-faulting
			   load at the first element.  */
			gcc_assert (!firstfaulting_p);
			tree ptr = build_int_cst (ref_type, align);
			new_stmt = gimple_build_call_internal
			  (IFN_MASK_LOAD, 3, dataref_ptr, ptr, mask);
			gimple_call_set_lhs (new_stmt, vec_dest);
		      }
		    else if (firstfaulting_p)
		      {
			tree ptr = build_int_cst (ref_type, align);
			new_stmt = gimple_build_call_internal
			  (IFN_FIRSTFAULT_LOAD, 2, dataref_ptr, ptr);
			gimple_call_set_lhs (new_stmt, vec_dest);
		      }
		    else
		      {
			data_ref = fold_build2 (MEM_REF, vectype, dataref_ptr,
						offset_arg);
			if (align < TYPE_ALIGN_UNIT (vectype))
			  TREE_TYPE (data_ref)
			    = build_aligned_type (TREE_TYPE (data_ref), align);
			new_stmt = gimple_build_assign (vec_dest, data_ref);
		      }
		    break;
		  }
		case dr_explicit_realign:
		  {
		    tree ptr, bump;

		    tree vs = size_int (TYPE_VECTOR_SUBPARTS (vectype));

		    if (compute_in_loop)
		      msq = vect_setup_realignment (first_stmt, gsi,
						    &realignment_token,
						    dr_explicit_realign,
						    dataref_ptr, NULL);

		    if (TREE_CODE (dataref_ptr) == SSA_NAME)
		      ptr = copy_ssa_name (dataref_ptr);
		    else
		      ptr = make_ssa_name (TREE_TYPE (dataref_ptr));
		    unsigned int align = DR_TARGET_ALIGNMENT (first_dr);
		    new_stmt = gimple_build_assign
				 (ptr, BIT_AND_EXPR, dataref_ptr,
				  build_int_cst
				  (TREE_TYPE (dataref_ptr),
				   -(HOST_WIDE_INT) align));
		    vect_finish_stmt_generation (stmt, new_stmt, gsi);
		    data_ref
		      = build2 (MEM_REF, vectype, ptr,
				build_int_cst (ref_type, 0));
		    tree vec_dest2
		      = vect_create_destination_var (scalar_dest, vectype);
		    new_stmt = gimple_build_assign (vec_dest2, data_ref);
		    new_temp = make_ssa_name (vec_dest2, new_stmt);
		    gimple_assign_set_lhs (new_stmt, new_temp);
		    gimple_set_vdef (new_stmt, gimple_vdef (stmt));
		    gimple_set_vuse (new_stmt, gimple_vuse (stmt));
		    vect_finish_stmt_generation (stmt, new_stmt, gsi);
		    msq = new_temp;

		    bump = size_binop (MULT_EXPR, vs,
				       TYPE_SIZE_UNIT (elem_type));
		    bump = size_binop (MINUS_EXPR, bump, size_one_node);
		    ptr = bump_vector_ptr (dataref_ptr, NULL, gsi, stmt, bump);
		    new_stmt = gimple_build_assign
				 (NULL_TREE, BIT_AND_EXPR, ptr,
				  build_int_cst
				  (TREE_TYPE (ptr), -(HOST_WIDE_INT) align));
		    ptr = copy_ssa_name (ptr, new_stmt);
		    gimple_assign_set_lhs (new_stmt, ptr);
		    vect_finish_stmt_generation (stmt, new_stmt, gsi);
		    data_ref
		      = build2 (MEM_REF, vectype, ptr,
				build_int_cst (ref_type, 0));
		    new_stmt = gimple_build_assign (vec_dest, data_ref);
		    break;
		  }
		case dr_explicit_realign_optimized:
		  {
		    if (TREE_CODE (dataref_ptr) == SSA_NAME)
		      new_temp = copy_ssa_name (dataref_ptr);
		    else
		      new_temp = make_ssa_name (TREE_TYPE (dataref_ptr));
		    unsigned int align = DR_TARGET_ALIGNMENT (first_dr);
		    new_stmt = gimple_build_assign
		      (new_temp, BIT_AND_EXPR, dataref_ptr,
		       build_int_cst (TREE_TYPE (dataref_ptr),
				      -(HOST_WIDE_INT) align));
		    vect_finish_stmt_generation (stmt, new_stmt, gsi);
		    data_ref
		      = build2 (MEM_REF, vectype, new_temp,
				build_int_cst (ref_type, 0));
		    new_stmt = gimple_build_assign (vec_dest, data_ref);
		    break;
		  }
		default:
		  gcc_unreachable ();
		}

	      new_temp = make_ssa_name (vec_dest, new_stmt);
	      if (is_gimple_call (new_stmt))
		gimple_call_set_lhs (new_stmt, new_temp);
	      else
		gimple_assign_set_lhs (new_stmt, new_temp);
	      vect_finish_stmt_generation (stmt, new_stmt, gsi);

	      /* 3. Handle explicit realignment if necessary/supported.
		 Create in loop:
		   vec_dest = realign_load (msq, lsq, realignment_token)  */
	      if (alignment_support_scheme == dr_explicit_realign_optimized
		  || alignment_support_scheme == dr_explicit_realign)
		{
		  lsq = gimple_assign_lhs (new_stmt);
		  if (!realignment_token)
		    realignment_token = dataref_ptr;
		  vec_dest = vect_create_destination_var (scalar_dest, vectype);
		  new_stmt = gimple_build_assign (vec_dest, REALIGN_LOAD_EXPR,
						  msq, lsq, realignment_token);
		  new_temp = make_ssa_name (vec_dest, new_stmt);
		  gimple_assign_set_lhs (new_stmt, new_temp);
		  vect_finish_stmt_generation (stmt, new_stmt, gsi);

		  if (alignment_support_scheme == dr_explicit_realign_optimized)
		    {
		      gcc_assert (phi);
		      if (i == vec_num - 1 && j == ncopies - 1)
			add_phi_arg (phi, lsq,
				     loop_latch_edge (containing_loop),
				     UNKNOWN_LOCATION);
		      msq = lsq;
		    }
		}

	      /* 4. Handle invariant-load.  */
	      if (inv_p && !bb_vinfo)
		{
		  gcc_assert (!grouped_load);
		  /* If we have versioned for aliasing or the loop doesn't
		     have any data dependencies that would preclude this,
		     then we are sure this is a loop invariant load and
		     thus we can insert it on the preheader edge.  */
		  if (LOOP_VINFO_NO_DATA_DEPENDENCIES (loop_vinfo)
		      && !nested_in_vect_loop
		      && hoist_defs_of_uses (stmt, loop))
		    {
		      if (dump_enabled_p ())
			{
			  dump_printf_loc (MSG_NOTE, vect_location,
					   "hoisting out of the vectorized "
					   "loop: ");
			  dump_gimple_stmt (MSG_NOTE, TDF_SLIM, stmt, 0);
			}
		      tree tem = copy_ssa_name (scalar_dest);
		      gsi_insert_on_edge_immediate
			(loop_preheader_edge (loop),
			 gimple_build_assign (tem,
					      unshare_expr
					        (gimple_assign_rhs1 (stmt))));
		      new_temp = vect_init_vector (stmt, tem, vectype, NULL);
		      new_stmt = SSA_NAME_DEF_STMT (new_temp);
		      set_vinfo_for_stmt (new_stmt,
					  new_stmt_vec_info (new_stmt, vinfo));
		    }
		  else
		    {
		      gimple_stmt_iterator gsi2 = *gsi;
		      gsi_next (&gsi2);
		      new_temp = vect_init_vector (stmt, scalar_dest,
						   vectype, &gsi2);
		      new_stmt = SSA_NAME_DEF_STMT (new_temp);
		    }
		}

	      if (memory_access_type == VMAT_CONTIGUOUS_REVERSE)
		{
		  new_temp = reverse_vector (vec_dest, new_temp, stmt, gsi);
		  new_stmt = SSA_NAME_DEF_STMT (new_temp);
		}

	      /* Collect vector loads and later create their permutation in
		 vect_transform_grouped_load ().  */
	      if (grouped_load || slp_perm)
		dr_chain.quick_push (new_temp);

	      /* Store vector loads in the corresponding SLP_NODE.  */
	      if (slp && !slp_perm)
		SLP_TREE_VEC_STMTS (slp_node).quick_push (new_stmt);

	      /* With SLP permutation we load the gaps as well, without
	         we need to skip the gaps after we manage to fully load
		 all elements.  group_gap_adj is GROUP_SIZE here.  */
	      group_elt += nunits;
	      if (may_ne (group_gap_adj, 0U) && ! slp_perm
		  && must_eq (group_elt, group_size - group_gap_adj))
		{
		  tree bump = size_binop (MULT_EXPR,
					  TYPE_SIZE_UNIT (elem_type),
					  size_int (group_gap_adj));
		  dataref_ptr = bump_vector_ptr (dataref_ptr, ptr_incr, gsi,
						 stmt, bump);
		  group_elt = 0;
		}
	    }
	  /* Bump the vector pointer to account for a gap or for excess
	     elements loaded for a permuted SLP load.  */
	  if (may_ne (group_gap_adj, 0U) && slp_perm)
	    {
	      tree bump = size_binop (MULT_EXPR,
				      TYPE_SIZE_UNIT (elem_type),
				      size_int (group_gap_adj));
	      dataref_ptr = bump_vector_ptr (dataref_ptr, ptr_incr, gsi,
					     stmt, bump);
	    }
	}

      if (slp && !slp_perm)
	continue;

      if (slp_perm)
        {
	  unsigned n_perms;
          if (!vect_transform_slp_perm_load (slp_node, dr_chain, gsi, vf,
                                             slp_node_instance, false,
					     &n_perms))
            {
              dr_chain.release ();
              return false;
            }
        }
      else
        {
          if (grouped_load)
  	    {
	      if (memory_access_type != VMAT_LOAD_STORE_LANES)
		vect_transform_grouped_load (stmt, dr_chain, group_size, gsi);
	      *vec_stmt = STMT_VINFO_VEC_STMT (stmt_info);
	    }
          else
	    {
	      if (j == 0)
	        STMT_VINFO_VEC_STMT (stmt_info) = *vec_stmt = new_stmt;
	      else
	        STMT_VINFO_RELATED_STMT (prev_stmt_info) = new_stmt;
	      prev_stmt_info = vinfo_for_stmt (new_stmt);
	    }
        }
      dr_chain.release ();
    }

  return true;
}

/* Function vect_is_simple_cond.

   Input:
   LOOP - the loop that is being vectorized.
   COND - Condition that is checked for simple use.

   Output:
   *COMP_VECTYPE - the vector type for the comparison.
   *DTS - The def types for the arguments of the comparison

   Returns whether a COND can be vectorized.  Checks whether
   condition operands are supportable using vec_is_simple_use.  */

static bool
vect_is_simple_cond (tree cond, vec_info *vinfo,
		     tree *comp_vectype, enum vect_def_type *dts)
{
  tree lhs, rhs;
  tree vectype1 = NULL_TREE, vectype2 = NULL_TREE;

  /* Mask case.  */
  if (TREE_CODE (cond) == SSA_NAME
      && VECT_SCALAR_BOOLEAN_TYPE_P (TREE_TYPE (cond)))
    {
      gimple *lhs_def_stmt = SSA_NAME_DEF_STMT (cond);
      if (!vect_is_simple_use (cond, vinfo, &lhs_def_stmt,
			       &dts[0], comp_vectype)
	  || !*comp_vectype
	  || !VECTOR_BOOLEAN_TYPE_P (*comp_vectype))
	return false;
      return true;
    }

  if (!COMPARISON_CLASS_P (cond))
    return false;

  lhs = TREE_OPERAND (cond, 0);
  rhs = TREE_OPERAND (cond, 1);

  if (TREE_CODE (lhs) == SSA_NAME)
    {
      gimple *lhs_def_stmt = SSA_NAME_DEF_STMT (lhs);
      if (!vect_is_simple_use (lhs, vinfo, &lhs_def_stmt, &dts[0], &vectype1))
	return false;
    }
  else if (TREE_CODE (lhs) == INTEGER_CST || TREE_CODE (lhs) == REAL_CST
	   || TREE_CODE (lhs) == FIXED_CST)
    dts[0] = vect_constant_def;
  else
    return false;

  if (TREE_CODE (rhs) == SSA_NAME)
    {
      gimple *rhs_def_stmt = SSA_NAME_DEF_STMT (rhs);
      if (!vect_is_simple_use (rhs, vinfo, &rhs_def_stmt, &dts[1], &vectype2))
	return false;
    }
  else if (TREE_CODE (rhs) == INTEGER_CST || TREE_CODE (rhs) == REAL_CST
	   || TREE_CODE (rhs) == FIXED_CST)
    dts[1] = vect_constant_def;
  else
    return false;

  if (vectype1 && vectype2
      && may_ne (TYPE_VECTOR_SUBPARTS (vectype1),
		 TYPE_VECTOR_SUBPARTS (vectype2)))
    return false;

  *comp_vectype = vectype1 ? vectype1 : vectype2;
  return true;
}

/* vectorizable_condition.

   Check if STMT is conditional modify expression that can be vectorized.
   If VEC_STMT is also passed, vectorize the STMT: create a vectorized
   stmt using VEC_COND_EXPR  to replace it, put it in VEC_STMT, and insert it
   at GSI.

   When STMT is vectorized as nested cycle, REDUC_DEF is the vector variable
   to be used at REDUC_INDEX (in then clause if REDUC_INDEX is 1, and in
   else clause if it is 2).

   Return FALSE if not a vectorizable STMT, TRUE otherwise.  */

bool
vectorizable_condition (gimple *stmt, gimple_stmt_iterator *gsi,
			gimple **vec_stmt, tree reduc_def, int reduc_index,
			slp_tree slp_node)
{
  tree scalar_dest = NULL_TREE;
  tree vec_dest = NULL_TREE;
  tree cond_expr, cond_expr0 = NULL_TREE, cond_expr1 = NULL_TREE;
  tree then_clause, else_clause;
  stmt_vec_info stmt_info = vinfo_for_stmt (stmt);
  tree comp_vectype = NULL_TREE;
  tree vec_cond_lhs = NULL_TREE, vec_cond_rhs = NULL_TREE;
  tree vec_then_clause = NULL_TREE, vec_else_clause = NULL_TREE;
  tree vec_compare;
  tree new_temp;
  loop_vec_info loop_vinfo = STMT_VINFO_LOOP_VINFO (stmt_info);
  enum vect_def_type dts[4]
    = {vect_unknown_def_type, vect_unknown_def_type,
       vect_unknown_def_type, vect_unknown_def_type};
  int ndts = 4;
  int ncopies;
  enum tree_code code, cond_code, bitop1 = NOP_EXPR, bitop2 = NOP_EXPR;
  stmt_vec_info prev_stmt_info = NULL;
  int i, j;
  bb_vec_info bb_vinfo = STMT_VINFO_BB_VINFO (stmt_info);
  vec<tree> vec_oprnds0 = vNULL;
  vec<tree> vec_oprnds1 = vNULL;
  vec<tree> vec_oprnds2 = vNULL;
  vec<tree> vec_oprnds3 = vNULL;
  tree vec_cmp_type;
  bool masked = false;

  if (reduc_index && STMT_SLP_TYPE (stmt_info))
    return false;

  vect_reduction_type reduction_type
    = STMT_VINFO_VEC_REDUCTION_TYPE (stmt_info);
  if (!REDUCTION_IS_COND_REDUCTION_P (reduction_type))
    {
      if (!STMT_VINFO_RELEVANT_P (stmt_info) && !bb_vinfo)
	return false;

      if (STMT_VINFO_DEF_TYPE (stmt_info) != vect_internal_def
	  && !(STMT_VINFO_DEF_TYPE (stmt_info) == vect_nested_cycle
	       && reduc_def))
	return false;

      /* FORNOW: not yet supported.  */
      if (STMT_VINFO_LIVE_P (stmt_info))
	{
	  if (dump_enabled_p ())
	    dump_printf_loc (MSG_MISSED_OPTIMIZATION, vect_location,
			     "value used after loop.\n");
	  return false;
	}
    }

  /* Is vectorizable conditional operation?  */
  if (!is_gimple_assign (stmt))
    return false;

  code = gimple_assign_rhs_code (stmt);

  if (code != COND_EXPR)
    return false;

  tree vectype = STMT_VINFO_VECTYPE (stmt_info);
  tree vectype1 = NULL_TREE, vectype2 = NULL_TREE;

  if (slp_node)
    ncopies = 1;
  else
    ncopies = vect_get_num_copies (loop_vinfo, vectype);

  gcc_assert (ncopies >= 1);
  if (reduc_index && ncopies > 1)
    return false; /* FORNOW */

  cond_expr = gimple_assign_rhs1 (stmt);
  then_clause = gimple_assign_rhs2 (stmt);
  else_clause = gimple_assign_rhs3 (stmt);

  if (!vect_is_simple_cond (cond_expr, stmt_info->vinfo,
			    &comp_vectype, &dts[0])
      || !comp_vectype)
    return false;

  gimple *def_stmt;
  if (!vect_is_simple_use (then_clause, stmt_info->vinfo, &def_stmt, &dts[2],
			   &vectype1))
    return false;
  if (!vect_is_simple_use (else_clause, stmt_info->vinfo, &def_stmt, &dts[3],
			   &vectype2))
    return false;

  if (vectype1 && !useless_type_conversion_p (vectype, vectype1))
    return false;

  if (vectype2 && !useless_type_conversion_p (vectype, vectype2))
    return false;

  masked = !COMPARISON_CLASS_P (cond_expr);
  vec_cmp_type = build_same_sized_truth_vector_type (comp_vectype);

  if (vec_cmp_type == NULL_TREE)
    return false;

  cond_code = TREE_CODE (cond_expr);
  if (!masked)
    {
      cond_expr0 = TREE_OPERAND (cond_expr, 0);
      cond_expr1 = TREE_OPERAND (cond_expr, 1);
    }

  if (!masked && VECTOR_BOOLEAN_TYPE_P (comp_vectype))
    {
      /* Boolean values may have another representation in vectors
	 and therefore we prefer bit operations over comparison for
	 them (which also works for scalar masks).  We store opcodes
	 to use in bitop1 and bitop2.  Statement is vectorized as
	 BITOP2 (rhs1 BITOP1 rhs2) or rhs1 BITOP2 (BITOP1 rhs2)
	 depending on bitop1 and bitop2 arity.  */
      switch (cond_code)
	{
	case GT_EXPR:
	  bitop1 = BIT_NOT_EXPR;
	  bitop2 = BIT_AND_EXPR;
	  break;
	case GE_EXPR:
	  bitop1 = BIT_NOT_EXPR;
	  bitop2 = BIT_IOR_EXPR;
	  break;
	case LT_EXPR:
	  bitop1 = BIT_NOT_EXPR;
	  bitop2 = BIT_AND_EXPR;
	  std::swap (cond_expr0, cond_expr1);
	  break;
	case LE_EXPR:
	  bitop1 = BIT_NOT_EXPR;
	  bitop2 = BIT_IOR_EXPR;
	  std::swap (cond_expr0, cond_expr1);
	  break;
	case NE_EXPR:
	  bitop1 = BIT_XOR_EXPR;
	  break;
	case EQ_EXPR:
	  bitop1 = BIT_XOR_EXPR;
	  bitop2 = BIT_NOT_EXPR;
	  break;
	default:
	  return false;
	}
      cond_code = SSA_NAME;
    }

  if (!vec_stmt)
    {
      STMT_VINFO_TYPE (stmt_info) = condition_vec_info_type;
      if (bitop1 != NOP_EXPR)
	{
	  machine_mode mode = TYPE_MODE (comp_vectype);
	  optab optab;

	  optab = optab_for_tree_code (bitop1, comp_vectype, optab_default);
	  if (!optab || optab_handler (optab, mode) == CODE_FOR_nothing)
	    return false;

	  if (bitop2 != NOP_EXPR)
	    {
	      optab = optab_for_tree_code (bitop2, comp_vectype,
					   optab_default);
	      if (!optab || optab_handler (optab, mode) == CODE_FOR_nothing)
		return false;
	    }
	}
      if (expand_vec_cond_expr_p (vectype, comp_vectype,
				     cond_code))
	{
	  vect_model_simple_cost (stmt_info, ncopies, dts, ndts, NULL, NULL);
	  return true;
	}
      return false;
    }

  /* Transform.  */

  if (!slp_node)
    {
      vec_oprnds0.create (1);
      vec_oprnds1.create (1);
      vec_oprnds2.create (1);
      vec_oprnds3.create (1);
    }

  /* Handle def.  */
  scalar_dest = gimple_assign_lhs (stmt);
  if (reduction_type != COND_REDUCTION_CLASTB)
    vec_dest = vect_create_destination_var (scalar_dest, vectype);

  /* Handle cond expr.  */
  for (j = 0; j < ncopies; j++)
    {
      gimple *new_stmt = NULL;
      if (j == 0)
	{
          if (slp_node)
            {
              auto_vec<tree, 4> ops;
	      auto_vec<vec<tree>, 4> vec_defs;

	      if (masked)
		ops.safe_push (cond_expr);
	      else
		{
		  ops.safe_push (cond_expr0);
		  ops.safe_push (cond_expr1);
		}
              ops.safe_push (then_clause);
              ops.safe_push (else_clause);
              vect_get_slp_defs (ops, slp_node, &vec_defs);
	      vec_oprnds3 = vec_defs.pop ();
	      vec_oprnds2 = vec_defs.pop ();
	      if (!masked)
		vec_oprnds1 = vec_defs.pop ();
	      vec_oprnds0 = vec_defs.pop ();
            }
          else
            {
	      gimple *gtemp;
	      if (masked)
		{
		  vec_cond_lhs
		    = vect_get_vec_def_for_operand (cond_expr, stmt,
						    comp_vectype);
		  vect_is_simple_use (cond_expr, stmt_info->vinfo,
				      &gtemp, &dts[0]);
		}
	      else
		{
		  vec_cond_lhs
		    = vect_get_vec_def_for_operand (cond_expr0,
						    stmt, comp_vectype);
		  vect_is_simple_use (cond_expr0, loop_vinfo, &gtemp, &dts[0]);

		  vec_cond_rhs
		    = vect_get_vec_def_for_operand (cond_expr1,
						    stmt, comp_vectype);
		  vect_is_simple_use (cond_expr1, loop_vinfo, &gtemp, &dts[1]);
		}
	      if (reduc_index == 1)
		vec_then_clause = reduc_def;
	      else
		{
		  vec_then_clause = vect_get_vec_def_for_operand (then_clause,
								  stmt);
	          vect_is_simple_use (then_clause, loop_vinfo,
				      &gtemp, &dts[2]);
		}
	      if (reduc_index == 2)
		vec_else_clause = reduc_def;
	      else
		{
		  vec_else_clause = vect_get_vec_def_for_operand (else_clause,
								  stmt);
		  vect_is_simple_use (else_clause, loop_vinfo, &gtemp, &dts[3]);
		}
	    }
	}
      else
	{
	  vec_cond_lhs
	    = vect_get_vec_def_for_stmt_copy (dts[0],
					      vec_oprnds0.pop ());
	  if (!masked)
	    vec_cond_rhs
	      = vect_get_vec_def_for_stmt_copy (dts[1],
						vec_oprnds1.pop ());

	  vec_then_clause = vect_get_vec_def_for_stmt_copy (dts[2],
							    vec_oprnds2.pop ());
	  vec_else_clause = vect_get_vec_def_for_stmt_copy (dts[3],
							    vec_oprnds3.pop ());
	}

      if (!slp_node)
        {
	  vec_oprnds0.quick_push (vec_cond_lhs);
	  if (!masked)
	    vec_oprnds1.quick_push (vec_cond_rhs);
	  vec_oprnds2.quick_push (vec_then_clause);
	  vec_oprnds3.quick_push (vec_else_clause);
	}

      /* Arguments are ready.  Create the new vector stmt.  */
      FOR_EACH_VEC_ELT (vec_oprnds0, i, vec_cond_lhs)
        {
          vec_then_clause = vec_oprnds2[i];
          vec_else_clause = vec_oprnds3[i];

	  if (masked)
	    vec_compare = vec_cond_lhs;
	  else
	    {
	      vec_cond_rhs = vec_oprnds1[i];
	      if (bitop1 == NOP_EXPR)
		vec_compare = build2 (cond_code, vec_cmp_type,
				      vec_cond_lhs, vec_cond_rhs);
	      else
		{
		  new_temp = make_ssa_name (vec_cmp_type);
		  if (bitop1 == BIT_NOT_EXPR)
		    new_stmt = gimple_build_assign (new_temp, bitop1,
						    vec_cond_rhs);
		  else
		    new_stmt
		      = gimple_build_assign (new_temp, bitop1, vec_cond_lhs,
					     vec_cond_rhs);
		  vect_finish_stmt_generation (stmt, new_stmt, gsi);
		  if (bitop2 == NOP_EXPR)
		    vec_compare = new_temp;
		  else if (bitop2 == BIT_NOT_EXPR)
		    {
		      /* Instead of doing ~x ? y : z do x ? z : y.  */
		      vec_compare = new_temp;
		      std::swap (vec_then_clause, vec_else_clause);
		    }
		  else
		    {
		      vec_compare = make_ssa_name (vec_cmp_type);
		      new_stmt
			= gimple_build_assign (vec_compare, bitop2,
					       vec_cond_lhs, new_temp);
		      vect_finish_stmt_generation (stmt, new_stmt, gsi);
		    }
		}
	    }
	  if (reduction_type == COND_REDUCTION_CLASTB)
	    {
	      if (!is_gimple_val (vec_compare))
		{
		  tree vec_compare_name = make_ssa_name (vec_cmp_type);
		  new_stmt = gimple_build_assign (vec_compare_name,
						  vec_compare);
		  vect_finish_stmt_generation (stmt, new_stmt, gsi);
		  vec_compare = vec_compare_name;
		}
	      gcc_assert (reduc_index == 2);
	      new_stmt = gimple_build_call_internal
		(IFN_CLASTB, 3, vec_compare, else_clause, vec_then_clause);
	      gimple_call_set_lhs (new_stmt, scalar_dest);
	      SSA_NAME_DEF_STMT (scalar_dest) = new_stmt;
	      if (stmt == gsi_stmt (*gsi))
		vect_finish_replace_stmt (stmt, new_stmt);
	      else
		{
		  /* In this case we're moving the definition to later in the
		     block.  That doesn't matter because the only uses of the
		     lhs are in phi statements.  */
		  gimple_stmt_iterator old_gsi = gsi_for_stmt (stmt);
		  gsi_remove (&old_gsi, true);
		  vect_finish_stmt_generation (stmt, new_stmt, gsi);
		}
	    }
	  else
	    {
	      new_temp = make_ssa_name (vec_dest);
	      new_stmt = gimple_build_assign (new_temp, VEC_COND_EXPR,
					      vec_compare, vec_then_clause,
					      vec_else_clause);
	      vect_finish_stmt_generation (stmt, new_stmt, gsi);
	    }
          if (slp_node)
            SLP_TREE_VEC_STMTS (slp_node).quick_push (new_stmt);
        }

        if (slp_node)
          continue;

        if (j == 0)
          STMT_VINFO_VEC_STMT (stmt_info) = *vec_stmt = new_stmt;
        else
          STMT_VINFO_RELATED_STMT (prev_stmt_info) = new_stmt;

        prev_stmt_info = vinfo_for_stmt (new_stmt);
    }

  vec_oprnds0.release ();
  vec_oprnds1.release ();
  vec_oprnds2.release ();
  vec_oprnds3.release ();

  return true;
}

/* vectorizable_comparison.

   Check if STMT is comparison expression that can be vectorized.
   If VEC_STMT is also passed, vectorize the STMT: create a vectorized
   comparison, put it in VEC_STMT, and insert it at GSI.

   Return FALSE if not a vectorizable STMT, TRUE otherwise.  */

static bool
vectorizable_comparison (gimple *stmt, gimple_stmt_iterator *gsi,
			 gimple **vec_stmt, tree reduc_def,
			 slp_tree slp_node)
{
  tree rhs1, rhs2;
  stmt_vec_info stmt_info = vinfo_for_stmt (stmt);
  tree vectype1 = NULL_TREE, vectype2 = NULL_TREE;
  tree vectype = STMT_VINFO_VECTYPE (stmt_info);
  tree vec_rhs1 = NULL_TREE, vec_rhs2 = NULL_TREE;
  loop_vec_info loop_vinfo = STMT_VINFO_LOOP_VINFO (stmt_info);
  enum vect_def_type dts[2] = {vect_unknown_def_type, vect_unknown_def_type};
  int ndts = 2;
  poly_uint64 nunits;
  int ncopies;
  enum tree_code code, bitop1 = NOP_EXPR, bitop2 = NOP_EXPR;
  stmt_vec_info prev_stmt_info = NULL;
  int i, j;
  bb_vec_info bb_vinfo = STMT_VINFO_BB_VINFO (stmt_info);
  vec<tree> vec_oprnds0 = vNULL;
  vec<tree> vec_oprnds1 = vNULL;
  gimple *def_stmt;
  tree mask_type;
  tree mask;

  if (!STMT_VINFO_RELEVANT_P (stmt_info) && !bb_vinfo)
    return false;

  if (!vectype || !VECTOR_BOOLEAN_TYPE_P (vectype))
    return false;

  mask_type = vectype;
  nunits = TYPE_VECTOR_SUBPARTS (vectype);

  if (slp_node)
    ncopies = 1;
  else
    ncopies = vect_get_num_copies (loop_vinfo, vectype);
  gcc_assert (ncopies >= 1);

  if (STMT_VINFO_DEF_TYPE (stmt_info) != vect_internal_def
      && !(STMT_VINFO_DEF_TYPE (stmt_info) == vect_nested_cycle
	   && reduc_def))
    return false;

  if (STMT_VINFO_LIVE_P (stmt_info))
    {
      if (dump_enabled_p ())
	dump_printf_loc (MSG_MISSED_OPTIMIZATION, vect_location,
			 "value used after loop.\n");
      return false;
    }

  if (is_gimple_assign (stmt))
    {
      code = gimple_assign_rhs_code (stmt);
      rhs1 = gimple_assign_rhs1 (stmt);
      rhs2 = gimple_assign_rhs2 (stmt);
    }
  else if (gimple_code (stmt) == GIMPLE_COND)
    {
      gcc_assert (LOOP_VINFO_SPECULATIVE_EXECUTION (loop_vinfo));

      /* TODO: Support more complex loops with more than one gcond stmt.  */
      struct loop *loop = LOOP_VINFO_LOOP (loop_vinfo);
      gcc_assert (stmt == get_loop_exit_condition (loop));

      rhs1 = gimple_cond_lhs (stmt);
      rhs2 = gimple_cond_rhs (stmt);

      code = gimple_cond_code (stmt);
      edge exit_edge = single_exit (loop);
      if (exit_edge->flags & EDGE_FALSE_VALUE)
	{
	  /* We want to invert the code and generate a mask such that if any
	     bit is true the exit condition is met.  */
	  bool honor_nans = FLOAT_TYPE_P (TREE_TYPE (rhs1));
	  code = invert_tree_comparison (code, honor_nans);
	  if (code == ERROR_MARK)
	    {
	      if (dump_enabled_p ())
		dump_printf_loc (MSG_MISSED_OPTIMIZATION, vect_location,
				 "Cannot invert condition code.  Loop cannot "
				 "be speculatively executed.\n");
	      return false;
	    }
	}

      if (optab_handler (cbranch_optab, TYPE_MODE (vectype))
	  == CODE_FOR_nothing)
	{
	  if (dump_enabled_p ())
	    dump_printf_loc (MSG_MISSED_OPTIMIZATION, vect_location,
			     "Target does not support testing a mask.\n");
	  return false;
	}
    }
  else
    return false;

  if (TREE_CODE_CLASS (code) != tcc_comparison)
    return false;

  if (!vect_is_simple_use (rhs1, stmt_info->vinfo, &def_stmt,
			   &dts[0], &vectype1))
    return false;

  if (!vect_is_simple_use (rhs2, stmt_info->vinfo, &def_stmt,
			   &dts[1], &vectype2))
    return false;

  if (vectype1 && vectype2
      && may_ne (TYPE_VECTOR_SUBPARTS (vectype1),
		 TYPE_VECTOR_SUBPARTS (vectype2)))
    return false;

  vectype = vectype1 ? vectype1 : vectype2;

  /* Invariant comparison.  */
  if (!vectype)
    {
      vectype = get_vectype_for_scalar_type (TREE_TYPE (rhs1));
      if (may_ne (TYPE_VECTOR_SUBPARTS (vectype), nunits))
	return false;
    }
  else if (may_ne (nunits, TYPE_VECTOR_SUBPARTS (vectype)))
    return false;

  /* Can't compare mask and non-mask types.  */
  if (vectype1 && vectype2
      && (VECTOR_BOOLEAN_TYPE_P (vectype1) ^ VECTOR_BOOLEAN_TYPE_P (vectype2)))
    return false;

  /* Boolean values may have another representation in vectors
     and therefore we prefer bit operations over comparison for
     them (which also works for scalar masks).  We store opcodes
     to use in bitop1 and bitop2.  Statement is vectorized as
       BITOP2 (rhs1 BITOP1 rhs2) or
       rhs1 BITOP2 (BITOP1 rhs2)
     depending on bitop1 and bitop2 arity.  */
  if (VECTOR_BOOLEAN_TYPE_P (vectype))
    {
      if (code == GT_EXPR)
	{
	  bitop1 = BIT_NOT_EXPR;
	  bitop2 = BIT_AND_EXPR;
	}
      else if (code == GE_EXPR)
	{
	  bitop1 = BIT_NOT_EXPR;
	  bitop2 = BIT_IOR_EXPR;
	}
      else if (code == LT_EXPR)
	{
	  bitop1 = BIT_NOT_EXPR;
	  bitop2 = BIT_AND_EXPR;
	  std::swap (rhs1, rhs2);
	  std::swap (dts[0], dts[1]);
	}
      else if (code == LE_EXPR)
	{
	  bitop1 = BIT_NOT_EXPR;
	  bitop2 = BIT_IOR_EXPR;
	  std::swap (rhs1, rhs2);
	  std::swap (dts[0], dts[1]);
	}
      else
	{
	  bitop1 = BIT_XOR_EXPR;
	  if (code == EQ_EXPR)
	    bitop2 = BIT_NOT_EXPR;
	}
    }

  if (!vec_stmt)
    {
      STMT_VINFO_TYPE (stmt_info) = comparison_vec_info_type;
      vect_model_simple_cost (stmt_info, ncopies * (1 + (bitop2 != NOP_EXPR)),
			      dts, ndts, NULL, NULL);

      /* First-faulting loops need to AND the comparison result with the
	 mask of elements that didn't fault.  Other speculative loops need
	 to AND it with the mask of active values.  */
      if (LOOP_VINFO_CAN_FULLY_MASK_P (loop_vinfo)
	  && LOOP_VINFO_SPECULATIVE_EXECUTION (loop_vinfo)
	  && !LOOP_VINFO_FIRSTFAULTING_EXECUTION (loop_vinfo))
	{
	  tree final_type = vect_mask_type_for_speculation (loop_vinfo);
	  vect_record_loop_mask (loop_vinfo, &LOOP_VINFO_MASKS (loop_vinfo),
				 1, final_type);
	}

      if (bitop1 == NOP_EXPR)
	return expand_vec_cmp_expr_p (vectype, mask_type, code);
      else
	{
	  machine_mode mode = TYPE_MODE (vectype);
	  optab optab;

	  optab = optab_for_tree_code (bitop1, vectype, optab_default);
	  if (!optab || optab_handler (optab, mode) == CODE_FOR_nothing)
	    return false;

	  if (bitop2 != NOP_EXPR)
	    {
	      optab = optab_for_tree_code (bitop2, vectype, optab_default);
	      if (!optab || optab_handler (optab, mode) == CODE_FOR_nothing)
		return false;
	    }
	  return true;
	}
    }

  /* Transform.  */
  if (!slp_node)
    {
      vec_oprnds0.create (1);
      vec_oprnds1.create (1);
    }

  /* Handle def.  */
  if (is_gimple_assign (stmt))
    {
      tree lhs = gimple_assign_lhs (stmt);
      mask = vect_create_destination_var (lhs, mask_type);
    }
  else
    mask = NULL_TREE;

  bool masked_speculative_p
    = (LOOP_VINFO_SPECULATIVE_EXECUTION (loop_vinfo)
       && (LOOP_VINFO_MASK_SKIP_NITERS (loop_vinfo)
	   || LOOP_VINFO_FIRSTFAULTING_EXECUTION (loop_vinfo)));

  /* Pick an array of masks to use as the comparison results that feed
     a GIMPLE_COND.  If all input elements are valid, we can operate
     directly on the exit masks array.  If masking is needed, first
     build a temporary array of unmasked results and then apply the
     mask to it.

     This is ignored (and cheap) if the statement isn't a GIMPLE_COND.  */
  auto_vec<tree, 16> cmp_results;

  /* Handle cmp expr.  */
  for (j = 0; j < ncopies; j++)
    {
      gassign *new_stmt = NULL;
      if (j == 0)
	{
	  if (slp_node)
	    {
	      auto_vec<tree, 2> ops;
	      auto_vec<vec<tree>, 2> vec_defs;

	      ops.safe_push (rhs1);
	      ops.safe_push (rhs2);
	      vect_get_slp_defs (ops, slp_node, &vec_defs);
	      vec_oprnds1 = vec_defs.pop ();
	      vec_oprnds0 = vec_defs.pop ();
	    }
	  else
	    {
	      vec_rhs1 = vect_get_vec_def_for_operand (rhs1, stmt, vectype);
	      vec_rhs2 = vect_get_vec_def_for_operand (rhs2, stmt, vectype);
	    }
	}
      else
	{
	  vec_rhs1 = vect_get_vec_def_for_stmt_copy (dts[0],
						     vec_oprnds0.pop ());
	  vec_rhs2 = vect_get_vec_def_for_stmt_copy (dts[1],
						     vec_oprnds1.pop ());
	}

      if (!slp_node)
	{
	  vec_oprnds0.quick_push (vec_rhs1);
	  vec_oprnds1.quick_push (vec_rhs2);
	}

      /* Arguments are ready.  Create the new vector stmt.  */
      FOR_EACH_VEC_ELT (vec_oprnds0, i, vec_rhs1)
	{
	  vec_rhs2 = vec_oprnds1[i];

	  tree cmp_res = (mask != NULL_TREE
			  ? make_ssa_name (mask)
			  : make_ssa_name (mask_type));
	  if (bitop1 == NOP_EXPR)
	    {
	      new_stmt = gimple_build_assign (cmp_res, code,
					      vec_rhs1, vec_rhs2);
	      vect_finish_stmt_generation (stmt, new_stmt, gsi);
	    }
	  else
	    {
	      tree bitop1_res = (bitop2 == NOP_EXPR
				 ? cmp_res
				 : make_ssa_name (TREE_TYPE (cmp_res)));
	      if (bitop1 == BIT_NOT_EXPR)
		new_stmt = gimple_build_assign (bitop1_res, bitop1, vec_rhs2);
	      else
		new_stmt = gimple_build_assign (bitop1_res, bitop1, vec_rhs1,
						vec_rhs2);
	      vect_finish_stmt_generation (stmt, new_stmt, gsi);
	      if (bitop2 != NOP_EXPR)
		{
		  if (bitop2 == BIT_NOT_EXPR)
		    new_stmt = gimple_build_assign (cmp_res, bitop2,
						    bitop1_res);
		  else
		    new_stmt = gimple_build_assign (cmp_res, bitop2,
						    vec_rhs1, bitop1_res);
		  vect_finish_stmt_generation (stmt, new_stmt, gsi);
		}
	    }

	  if (slp_node)
	    SLP_TREE_VEC_STMTS (slp_node).quick_push (new_stmt);

	  cmp_results.safe_push (cmp_res);
	}

      if (slp_node)
	continue;

      if (j == 0)
	STMT_VINFO_VEC_STMT (stmt_info) = *vec_stmt = new_stmt;
      else
	STMT_VINFO_RELATED_STMT (prev_stmt_info) = new_stmt;

      prev_stmt_info = vinfo_for_stmt (new_stmt);
    }

  vec_oprnds0.release ();
  vec_oprnds1.release ();

  if (gimple_code (stmt) == GIMPLE_COND)
    {
      gcc_assert (LOOP_VINFO_SPECULATIVE_EXECUTION (loop_vinfo));

      struct loop *loop = LOOP_VINFO_LOOP (loop_vinfo);
      gcond *cond = get_loop_exit_condition (loop);
      gcc_assert (cond);
      gimple_stmt_iterator loop_cond_gsi = gsi_for_stmt (cond);

      tree cmp_res = vect_demote_masks (&loop_cond_gsi, &cmp_results);
      mask_type = TREE_TYPE (cmp_res);
      if (masked_speculative_p)
	{
	  /* Work out which elements of the unmasked result are valid.  */
	  if (LOOP_VINFO_FIRSTFAULTING_EXECUTION (loop_vinfo))
	    mask = LOOP_VINFO_NONFAULTING (loop_vinfo).mask;
	  else
	    mask = vect_get_loop_mask (gsi, &LOOP_VINFO_MASKS (loop_vinfo),
				       1, mask_type, 0);

	  /* Get the mask of values that actually matter.  */
	  tree masked_res = make_ssa_name (mask_type);
	  gimple *tmp_stmt = gimple_build_assign (masked_res, BIT_AND_EXPR,
						  cmp_res, mask);
	  gsi_insert_before (&loop_cond_gsi, tmp_stmt, GSI_SAME_STMT);
	  cmp_res = masked_res;
	}
      LOOP_VINFO_EXIT_TEST_MASK (loop_vinfo) = cmp_res;

      /* Get a boolean result that tells us whether to iterate.  It's easier
	 to modify the condition in-place than to generate a new one and
	 delete the old one.  */
      edge exit_edge = single_exit (loop);
      tree_code code = (exit_edge->flags & EDGE_TRUE_VALUE) ? NE_EXPR : EQ_EXPR;
      tree zero_mask = build_zero_cst (mask_type);
      gimple_cond_set_condition (cond, code, cmp_res, zero_mask);
      update_stmt (cond);
    }

  return true;
}

/* If SLP_NODE is nonnull, return true if vectorizable_live_operation
   can handle all live statements in the node.  Otherwise return true
   if STMT is not live or if vectorizable_live_operation can handle it.
   GSI and VEC_STMT are as for vectorizable_live_operation.  */

bool
can_vectorize_live_stmts (gimple *stmt, gimple_stmt_iterator *gsi,
			  slp_tree slp_node, gimple **vec_stmt)
{
  if (slp_node)
    {
      gimple *slp_stmt;
      unsigned int i;
      FOR_EACH_VEC_ELT (SLP_TREE_SCALAR_STMTS (slp_node), i, slp_stmt)
	{
	  stmt_vec_info slp_stmt_info = vinfo_for_stmt (slp_stmt);
	  if (STMT_VINFO_LIVE_P (slp_stmt_info)
	      && !vectorizable_live_operation (slp_stmt, gsi, slp_node, i,
					       vec_stmt))
	    return false;
	}
    }
  else if (STMT_VINFO_LIVE_P (vinfo_for_stmt (stmt))
	   && !vectorizable_live_operation (stmt, gsi, slp_node, -1, vec_stmt))
    return false;

  return true;
}

/* Make sure the statement is vectorizable.  */

bool
vect_analyze_stmt (gimple *stmt, bool *need_to_vectorize, slp_tree node,
		   slp_instance node_instance)
{
  stmt_vec_info stmt_info = vinfo_for_stmt (stmt);
  bb_vec_info bb_vinfo = STMT_VINFO_BB_VINFO (stmt_info);
  enum vect_relevant relevance = STMT_VINFO_RELEVANT (stmt_info);
  bool ok;
  gimple *pattern_stmt;
  gimple_seq pattern_def_seq;

  if (dump_enabled_p ())
    {
      dump_printf_loc (MSG_NOTE, vect_location, "==> examining statement: ");
      dump_gimple_stmt (MSG_NOTE, TDF_SLIM, stmt, 0);
    }

  if (gimple_has_volatile_ops (stmt))
    {
      if (dump_enabled_p ())
        dump_printf_loc (MSG_MISSED_OPTIMIZATION, vect_location,
                         "not vectorized: stmt has volatile operands\n");

      return false;
    }

  /* Skip stmts that do not need to be vectorized. In loops this is expected
     to include:
     - the COND_EXPR which is the loop exit condition
     - any LABEL_EXPRs in the loop
     - computations that are used only for array indexing or loop control.
     In basic blocks we only analyze statements that are a part of some SLP
     instance, therefore, all the statements are relevant.

     Pattern statement needs to be analyzed instead of the original statement
     if the original statement is not relevant.  Otherwise, we analyze both
     statements.  In basic blocks we are called from some SLP instance
     traversal, don't analyze pattern stmts instead, the pattern stmts
     already will be part of SLP instance.  */

  pattern_stmt = STMT_VINFO_RELATED_STMT (stmt_info);
  if (!STMT_VINFO_RELEVANT_P (stmt_info)
      && !STMT_VINFO_LIVE_P (stmt_info))
    {
      if (STMT_VINFO_IN_PATTERN_P (stmt_info)
          && pattern_stmt
          && (STMT_VINFO_RELEVANT_P (vinfo_for_stmt (pattern_stmt))
              || STMT_VINFO_LIVE_P (vinfo_for_stmt (pattern_stmt))))
        {
          /* Analyze PATTERN_STMT instead of the original stmt.  */
          stmt = pattern_stmt;
          stmt_info = vinfo_for_stmt (pattern_stmt);
          if (dump_enabled_p ())
            {
              dump_printf_loc (MSG_NOTE, vect_location,
                               "==> examining pattern statement: ");
              dump_gimple_stmt (MSG_NOTE, TDF_SLIM, stmt, 0);
            }
        }
      else
        {
          if (dump_enabled_p ())
            dump_printf_loc (MSG_NOTE, vect_location, "irrelevant.\n");

          return true;
        }
    }
  else if (STMT_VINFO_IN_PATTERN_P (stmt_info)
	   && node == NULL
           && pattern_stmt
           && (STMT_VINFO_RELEVANT_P (vinfo_for_stmt (pattern_stmt))
               || STMT_VINFO_LIVE_P (vinfo_for_stmt (pattern_stmt))))
    {
      /* Analyze PATTERN_STMT too.  */
      if (dump_enabled_p ())
        {
          dump_printf_loc (MSG_NOTE, vect_location,
                           "==> examining pattern statement: ");
          dump_gimple_stmt (MSG_NOTE, TDF_SLIM, stmt, 0);
        }

      if (!vect_analyze_stmt (pattern_stmt, need_to_vectorize, node,
			      node_instance))
        return false;
   }

  if (is_pattern_stmt_p (stmt_info)
      && node == NULL
      && (pattern_def_seq = STMT_VINFO_PATTERN_DEF_SEQ (stmt_info)))
    {
      gimple_stmt_iterator si;

      for (si = gsi_start (pattern_def_seq); !gsi_end_p (si); gsi_next (&si))
	{
	  gimple *pattern_def_stmt = gsi_stmt (si);
	  if (STMT_VINFO_RELEVANT_P (vinfo_for_stmt (pattern_def_stmt))
	      || STMT_VINFO_LIVE_P (vinfo_for_stmt (pattern_def_stmt)))
	    {
	      /* Analyze def stmt of STMT if it's a pattern stmt.  */
	      if (dump_enabled_p ())
		{
		  dump_printf_loc (MSG_NOTE, vect_location,
                                   "==> examining pattern def statement: ");
		  dump_gimple_stmt (MSG_NOTE, TDF_SLIM, pattern_def_stmt, 0);
		}

	      if (!vect_analyze_stmt (pattern_def_stmt,
				      need_to_vectorize, node, node_instance))
		return false;
	    }
	}
    }

  switch (STMT_VINFO_DEF_TYPE (stmt_info))
    {
      case vect_internal_def:
        break;

      case vect_reduction_def:
      case vect_nested_cycle:
         gcc_assert (!bb_vinfo
		     && (relevance == vect_used_in_outer
			 || relevance == vect_used_in_outer_by_reduction
			 || relevance == vect_used_by_reduction
			 || relevance == vect_unused_in_scope
			 || relevance == vect_used_only_live));
         break;

      case vect_induction_def:
	gcc_assert (!bb_vinfo);
	break;

      case vect_constant_def:
      case vect_external_def:
      case vect_unknown_def_type:
      default:
        gcc_unreachable ();
    }

  if (STMT_VINFO_RELEVANT_P (stmt_info))
    {
      gcc_assert (!VECTOR_MODE_P (TYPE_MODE (gimple_expr_type (stmt))));
      gcc_assert (STMT_VINFO_VECTYPE (stmt_info)
		  || (is_gimple_call (stmt)
		      && gimple_call_lhs (stmt) == NULL_TREE));
      *need_to_vectorize = true;
    }

  if (PURE_SLP_STMT (stmt_info) && !node)
    {
      dump_printf_loc (MSG_NOTE, vect_location,
		       "handled only by SLP analysis\n");
      return true;
    }

  ok = true;
  if (!bb_vinfo
      && (STMT_VINFO_RELEVANT_P (stmt_info)
	  || STMT_VINFO_DEF_TYPE (stmt_info) == vect_reduction_def))
    ok = (vectorizable_simd_clone_call (stmt, NULL, NULL, node)
	  || vectorizable_conversion (stmt, NULL, NULL, node)
	  || vectorizable_shift (stmt, NULL, NULL, node)
	  || vectorizable_operation (stmt, NULL, NULL, node)
	  || vectorizable_assignment (stmt, NULL, NULL, node)
	  || vectorizable_load (stmt, NULL, NULL, node, NULL)
	  || vectorizable_call (stmt, NULL, NULL, node)
	  || vectorizable_store (stmt, NULL, NULL, node)
	  || vectorizable_reduction (stmt, NULL, NULL, node, node_instance)
	  || vectorizable_induction (stmt, NULL, NULL, node)
	  || vectorizable_condition (stmt, NULL, NULL, NULL, 0, node)
	  || vectorizable_comparison (stmt, NULL, NULL, NULL, node));
  else
    {
      if (bb_vinfo)
	ok = (vectorizable_simd_clone_call (stmt, NULL, NULL, node)
	      || vectorizable_conversion (stmt, NULL, NULL, node)
	      || vectorizable_shift (stmt, NULL, NULL, node)
	      || vectorizable_operation (stmt, NULL, NULL, node)
	      || vectorizable_assignment (stmt, NULL, NULL, node)
	      || vectorizable_load (stmt, NULL, NULL, node, NULL)
	      || vectorizable_call (stmt, NULL, NULL, node)
	      || vectorizable_store (stmt, NULL, NULL, node)
	      || vectorizable_condition (stmt, NULL, NULL, NULL, 0, node)
	      || vectorizable_comparison (stmt, NULL, NULL, NULL, node));
    }

  if (!ok)
    {
      if (dump_enabled_p ())
        {
          dump_printf_loc (MSG_MISSED_OPTIMIZATION, vect_location,
                           "not vectorized: relevant stmt not ");
          dump_printf (MSG_MISSED_OPTIMIZATION, "supported: ");
          dump_gimple_stmt (MSG_MISSED_OPTIMIZATION, TDF_SLIM, stmt, 0);
        }

      return false;
    }

  if (bb_vinfo)
    return true;

  /* Stmts that are (also) "live" (i.e. - that are used out of the loop)
      need extra handling, except for vectorizable reductions.  */
  if (STMT_VINFO_TYPE (stmt_info) != reduc_vec_info_type
      && !can_vectorize_live_stmts (stmt, NULL, node, NULL))
    {
      if (dump_enabled_p ())
        {
          dump_printf_loc (MSG_MISSED_OPTIMIZATION, vect_location,
                           "not vectorized: live stmt not supported: ");
          dump_gimple_stmt (MSG_MISSED_OPTIMIZATION, TDF_SLIM, stmt, 0);
        }

       return false;
    }

  return true;
}


/* Function vect_transform_stmt.

   Create a vectorized stmt to replace STMT, and insert it at BSI.  */

bool
vect_transform_stmt (gimple *stmt, gimple_stmt_iterator *gsi,
		     bool *grouped_store, slp_tree slp_node,
                     slp_instance slp_node_instance)
{
  bool is_store = false;
  gimple *vec_stmt = NULL;
  stmt_vec_info stmt_info = vinfo_for_stmt (stmt);
  bool done;

  gcc_assert (slp_node || !PURE_SLP_STMT (stmt_info));
  gimple *old_vec_stmt = STMT_VINFO_VEC_STMT (stmt_info);

  switch (STMT_VINFO_TYPE (stmt_info))
    {
    case type_demotion_vec_info_type:
    case type_promotion_vec_info_type:
    case type_conversion_vec_info_type:
      done = vectorizable_conversion (stmt, gsi, &vec_stmt, slp_node);
      gcc_assert (done);
      break;

    case induc_vec_info_type:
      done = vectorizable_induction (stmt, gsi, &vec_stmt, slp_node);
      gcc_assert (done);
      break;

    case shift_vec_info_type:
      done = vectorizable_shift (stmt, gsi, &vec_stmt, slp_node);
      gcc_assert (done);
      break;

    case op_vec_info_type:
      done = vectorizable_operation (stmt, gsi, &vec_stmt, slp_node);
      gcc_assert (done);
      break;

    case assignment_vec_info_type:
      done = vectorizable_assignment (stmt, gsi, &vec_stmt, slp_node);
      gcc_assert (done);
      break;

    case load_vec_info_type:
      done = vectorizable_load (stmt, gsi, &vec_stmt, slp_node,
                                slp_node_instance);
      gcc_assert (done);
      break;

    case store_vec_info_type:
      done = vectorizable_store (stmt, gsi, &vec_stmt, slp_node);
      gcc_assert (done);
      if (STMT_VINFO_GROUPED_ACCESS (stmt_info) && !slp_node
	  && STMT_VINFO_MEMORY_ACCESS_TYPE (stmt_info) != VMAT_GATHER_SCATTER)
	{
	  /* In case of interleaving, the whole chain is vectorized when the
	     last store in the chain is reached.  Store stmts before the last
	     one are skipped, and there vec_stmt_info shouldn't be freed
	     meanwhile.  */
	  *grouped_store = true;
	  if (STMT_VINFO_VEC_STMT (stmt_info))
	    is_store = true;
	  }
      else
	is_store = true;
      break;

    case condition_vec_info_type:
      done = vectorizable_condition (stmt, gsi, &vec_stmt, NULL, 0, slp_node);
      gcc_assert (done);
      break;

    case comparison_vec_info_type:
      done = vectorizable_comparison (stmt, gsi, &vec_stmt, NULL, slp_node);
      gcc_assert (done);
      break;

    case call_vec_info_type:
      done = vectorizable_call (stmt, gsi, &vec_stmt, slp_node);
      stmt = gsi_stmt (*gsi);
      if (gimple_call_internal_p (stmt, IFN_MASK_STORE))
	{
	  gcc_assert (!slp_node);
	  /* As with normal stores, we vectorize the whole group when
	     we reach the last call in the group.  The other calls are
	     in the group are left with a null VEC_STMT.  */
	  if (STMT_VINFO_GROUPED_ACCESS (stmt_info)
	      && (STMT_VINFO_MEMORY_ACCESS_TYPE (stmt_info)
		  != VMAT_GATHER_SCATTER))
	    *grouped_store = true;
	  if (STMT_VINFO_VEC_STMT (stmt_info))
	    is_store = true;
	}
      break;

    case call_simd_clone_vec_info_type:
      done = vectorizable_simd_clone_call (stmt, gsi, &vec_stmt, slp_node);
      stmt = gsi_stmt (*gsi);
      break;

    case reduc_vec_info_type:
      done = vectorizable_reduction (stmt, gsi, &vec_stmt, slp_node,
				     slp_node_instance);
      gcc_assert (done);
      break;

    default:
      if (!STMT_VINFO_LIVE_P (stmt_info))
	{
	  if (dump_enabled_p ())
	    dump_printf_loc (MSG_MISSED_OPTIMIZATION, vect_location,
                             "stmt not supported.\n");
	  gcc_unreachable ();
	}
    }

  /* Verify SLP vectorization doesn't mess with STMT_VINFO_VEC_STMT.
     This would break hybrid SLP vectorization.  */
  if (slp_node)
    gcc_assert (!vec_stmt
		&& STMT_VINFO_VEC_STMT (stmt_info) == old_vec_stmt);

  /* Handle inner-loop stmts whose DEF is used in the loop-nest that
     is being vectorized, but outside the immediately enclosing loop.  */
  if (vec_stmt
      && STMT_VINFO_LOOP_VINFO (stmt_info)
      && nested_in_vect_loop_p (LOOP_VINFO_LOOP (
                                STMT_VINFO_LOOP_VINFO (stmt_info)), stmt)
      && STMT_VINFO_TYPE (stmt_info) != reduc_vec_info_type
      && (STMT_VINFO_RELEVANT (stmt_info) == vect_used_in_outer
          || STMT_VINFO_RELEVANT (stmt_info) ==
                                           vect_used_in_outer_by_reduction))
    {
      struct loop *innerloop = LOOP_VINFO_LOOP (
                                STMT_VINFO_LOOP_VINFO (stmt_info))->inner;
      imm_use_iterator imm_iter;
      use_operand_p use_p;
      tree scalar_dest;
      gimple *exit_phi;

      if (dump_enabled_p ())
        dump_printf_loc (MSG_NOTE, vect_location,
                         "Record the vdef for outer-loop vectorization.\n");

      /* Find the relevant loop-exit phi-node, and reord the vec_stmt there
        (to be used when vectorizing outer-loop stmts that use the DEF of
        STMT).  */
      if (gimple_code (stmt) == GIMPLE_PHI)
        scalar_dest = PHI_RESULT (stmt);
      else
        scalar_dest = gimple_assign_lhs (stmt);

      FOR_EACH_IMM_USE_FAST (use_p, imm_iter, scalar_dest)
       {
         if (!flow_bb_inside_loop_p (innerloop, gimple_bb (USE_STMT (use_p))))
           {
             exit_phi = USE_STMT (use_p);
             STMT_VINFO_VEC_STMT (vinfo_for_stmt (exit_phi)) = vec_stmt;
           }
       }
    }

  /* Handle stmts whose DEF is used outside the loop-nest that is
     being vectorized.  */
  if (STMT_VINFO_TYPE (stmt_info) != reduc_vec_info_type)
    {
      done = can_vectorize_live_stmts (stmt, gsi, slp_node, &vec_stmt);
      gcc_assert (done);
    }

  if (vec_stmt)
    STMT_VINFO_VEC_STMT (stmt_info) = vec_stmt;

  return is_store;
}


/* Remove a group of stores (for SLP or interleaving), free their
   stmt_vec_info.  */

void
vect_remove_stores (gimple *first_stmt)
{
  gimple *next = first_stmt;
  gimple *tmp;
  gimple_stmt_iterator next_si;

  while (next)
    {
      stmt_vec_info stmt_info = vinfo_for_stmt (next);

      tmp = GROUP_NEXT_ELEMENT (stmt_info);
      if (is_pattern_stmt_p (stmt_info))
	next = STMT_VINFO_RELATED_STMT (stmt_info);
      /* Free the attached stmt_vec_info and remove the stmt.  */
      next_si = gsi_for_stmt (next);
      unlink_stmt_vdef (next);
      gsi_remove (&next_si, true);
      release_defs (next);
      free_stmt_vec_info (next);
      next = tmp;
    }
}


/* Function new_stmt_vec_info.

   Create and initialize a new stmt_vec_info struct for STMT.  */

stmt_vec_info
new_stmt_vec_info (gimple *stmt, vec_info *vinfo)
{
  stmt_vec_info res;
  res = (stmt_vec_info) xcalloc (1, sizeof (struct _stmt_vec_info));

  STMT_VINFO_TYPE (res) = undef_vec_info_type;
  STMT_VINFO_STMT (res) = stmt;
  res->vinfo = vinfo;
  STMT_VINFO_RELEVANT (res) = vect_unused_in_scope;
  STMT_VINFO_LIVE_P (res) = false;
  STMT_VINFO_VECTYPE (res) = NULL;
  STMT_VINFO_VEC_STMT (res) = NULL;
  STMT_VINFO_VECTORIZABLE (res) = true;
  STMT_VINFO_IN_PATTERN_P (res) = false;
  STMT_VINFO_RELATED_STMT (res) = NULL;
  STMT_VINFO_PATTERN_DEF_SEQ (res) = NULL;
  STMT_VINFO_DATA_REF (res) = NULL;
  STMT_VINFO_VEC_REDUCTION_TYPE (res) = TREE_CODE_REDUCTION;
  STMT_VINFO_VEC_CONST_COND_REDUC_CODE (res) = ERROR_MARK;

  if (gimple_code (stmt) == GIMPLE_PHI
      && is_loop_header_bb_p (gimple_bb (stmt)))
    STMT_VINFO_DEF_TYPE (res) = vect_unknown_def_type;
  else
    STMT_VINFO_DEF_TYPE (res) = vect_internal_def;

  STMT_VINFO_SAME_ALIGN_REFS (res).create (0);
  STMT_SLP_TYPE (res) = loop_vect;
  STMT_VINFO_NUM_SLP_USES (res) = 0;

  GROUP_FIRST_ELEMENT (res) = NULL;
  GROUP_NEXT_ELEMENT (res) = NULL;
  GROUP_SIZE (res) = 0;
  GROUP_NUM_STMTS (res) = 0;
  GROUP_FIRST_UID (res) = 0;
  GROUP_LAST_UID (res) = 0;
  GROUP_STORE_COUNT (res) = 0;
  GROUP_GAP (res) = 0;
  GROUP_SAME_DR_STMT (res) = NULL;

  return res;
}


/* Create a hash table for stmt_vec_info. */

void
init_stmt_vec_info_vec (void)
{
  gcc_assert (!stmt_vec_info_vec.exists ());
  stmt_vec_info_vec.create (50);
}


/* Free hash table for stmt_vec_info. */

void
free_stmt_vec_info_vec (void)
{
  unsigned int i;
  stmt_vec_info info;
  FOR_EACH_VEC_ELT (stmt_vec_info_vec, i, info)
    if (info != NULL)
      free_stmt_vec_info (STMT_VINFO_STMT (info));
  gcc_assert (stmt_vec_info_vec.exists ());
  stmt_vec_info_vec.release ();
}


/* Free stmt vectorization related info.  */

void
free_stmt_vec_info (gimple *stmt)
{
  stmt_vec_info stmt_info = vinfo_for_stmt (stmt);

  if (!stmt_info)
    return;

  /* Check if this statement has a related "pattern stmt"
     (introduced by the vectorizer during the pattern recognition
     pass).  Free pattern's stmt_vec_info and def stmt's stmt_vec_info
     too.  */
  if (STMT_VINFO_IN_PATTERN_P (stmt_info))
    {
      stmt_vec_info patt_info
	= vinfo_for_stmt (STMT_VINFO_RELATED_STMT (stmt_info));
      if (patt_info)
	{
	  gimple_seq seq = STMT_VINFO_PATTERN_DEF_SEQ (patt_info);
	  gimple *patt_stmt = STMT_VINFO_STMT (patt_info);
	  gimple_set_bb (patt_stmt, NULL);
	  tree lhs = gimple_get_lhs (patt_stmt);
	  if (lhs && TREE_CODE (lhs) == SSA_NAME)
	    release_ssa_name (lhs);
	  if (seq)
	    {
	      gimple_stmt_iterator si;
	      for (si = gsi_start (seq); !gsi_end_p (si); gsi_next (&si))
		{
		  gimple *seq_stmt = gsi_stmt (si);
		  gimple_set_bb (seq_stmt, NULL);
		  lhs = gimple_get_lhs (seq_stmt);
		  if (lhs && TREE_CODE (lhs) == SSA_NAME)
		    release_ssa_name (lhs);
		  free_stmt_vec_info (seq_stmt);
		}
	    }
	  free_stmt_vec_info (patt_stmt);
	}
    }

  STMT_VINFO_SAME_ALIGN_REFS (stmt_info).release ();
  STMT_VINFO_SIMD_CLONE_INFO (stmt_info).release ();
  set_vinfo_for_stmt (stmt, NULL);
  free (stmt_info);
}


/* Function get_vectype_for_scalar_type_and_size.

   Returns the vector type corresponding to SCALAR_TYPE  and SIZE as supported
   by the target.  */

static tree
get_vectype_for_scalar_type_and_size (tree scalar_type, poly_uint64 size)
{
  tree orig_scalar_type = scalar_type;
  scalar_mode inner_mode;
  machine_mode simd_mode;
<<<<<<< HEAD
  poly_uint64 nunits;
=======
  int nunits;
>>>>>>> 5a462df3
  tree vectype;

  if (!is_int_mode (TYPE_MODE (scalar_type), &inner_mode)
      && !is_float_mode (TYPE_MODE (scalar_type), &inner_mode))
    return NULL_TREE;

  unsigned int nbytes = GET_MODE_SIZE (inner_mode);

  /* For vector types of elements whose mode precision doesn't
     match their types precision we use a element type of mode
     precision.  The vectorization routines will have to make sure
     they support the proper result truncation/extension.
     We also make sure to build vector types with INTEGER_TYPE
     component type only.  */
  if (INTEGRAL_TYPE_P (scalar_type)
      && (GET_MODE_BITSIZE (inner_mode) != TYPE_PRECISION (scalar_type)
	  || TREE_CODE (scalar_type) != INTEGER_TYPE))
    scalar_type = build_nonstandard_integer_type (GET_MODE_BITSIZE (inner_mode),
						  TYPE_UNSIGNED (scalar_type));

  /* We shouldn't end up building VECTOR_TYPEs of non-scalar components.
     When the component mode passes the above test simply use a type
     corresponding to that mode.  The theory is that any use that
     would cause problems with this will disable vectorization anyway.  */
  else if (!SCALAR_FLOAT_TYPE_P (scalar_type)
	   && !INTEGRAL_TYPE_P (scalar_type))
    scalar_type = lang_hooks.types.type_for_mode (inner_mode, 1);

  /* We can't build a vector type of elements with alignment bigger than
     their size.  */
  else if (nbytes < TYPE_ALIGN_UNIT (scalar_type))
    scalar_type = lang_hooks.types.type_for_mode (inner_mode, 
						  TYPE_UNSIGNED (scalar_type));

  /* If we felt back to using the mode fail if there was
     no scalar type for it.  */
  if (scalar_type == NULL_TREE)
    return NULL_TREE;

  /* If no size was supplied use the mode the target prefers.   Otherwise
     lookup a vector mode of the specified size.  */
  if (must_eq (size, 0U))
    simd_mode = targetm.vectorize.preferred_simd_mode (inner_mode);
  else
    {
      if (!multiple_p (size, nbytes, &nunits))
	return NULL_TREE;
      simd_mode = mode_for_vector (inner_mode, nunits);
    }
  if (!multiple_p (GET_MODE_SIZE (simd_mode), nbytes, &nunits)
      || must_le (nunits, 1U))
    return NULL_TREE;

  vectype = build_vector_type (scalar_type, nunits);

  if (!VECTOR_MODE_P (TYPE_MODE (vectype))
      && !INTEGRAL_MODE_P (TYPE_MODE (vectype)))
    return NULL_TREE;

  /* Re-attach the address-space qualifier if we canonicalized the scalar
     type.  */
  if (TYPE_ADDR_SPACE (orig_scalar_type) != TYPE_ADDR_SPACE (vectype))
    return build_qualified_type
	     (vectype, KEEP_QUAL_ADDR_SPACE (TYPE_QUALS (orig_scalar_type)));

  return vectype;
}

poly_uint64 current_vector_size;

/* Function get_vectype_for_scalar_type.

   Returns the vector type corresponding to SCALAR_TYPE as supported
   by the target.  */

tree
get_vectype_for_scalar_type (tree scalar_type)
{
  tree vectype;
  vectype = get_vectype_for_scalar_type_and_size (scalar_type,
						  current_vector_size);
  if (vectype
      && must_eq (current_vector_size, 0U))
    current_vector_size = GET_MODE_SIZE (TYPE_MODE (vectype));
  return vectype;
}

/* Function get_mask_type_for_scalar_type.

   Returns the mask type corresponding to a result of comparison
   of vectors of specified SCALAR_TYPE as supported by target.  */

tree
get_mask_type_for_scalar_type (tree scalar_type)
{
  tree vectype = get_vectype_for_scalar_type (scalar_type);

  if (!vectype)
    return NULL;

  return build_truth_vector_type (TYPE_VECTOR_SUBPARTS (vectype),
				  current_vector_size);
}

/* Function get_same_sized_vectype

   Returns a vector type corresponding to SCALAR_TYPE of size
   VECTOR_TYPE if supported by the target.  */

tree
get_same_sized_vectype (tree scalar_type, tree vector_type)
{
  if (VECT_SCALAR_BOOLEAN_TYPE_P (scalar_type))
    return build_same_sized_truth_vector_type (vector_type);

  return get_vectype_for_scalar_type_and_size
	   (scalar_type, GET_MODE_SIZE (TYPE_MODE (vector_type)));
}

/* Function vect_is_simple_use.

   Input:
   VINFO - the vect info of the loop or basic block that is being vectorized.
   OPERAND - operand in the loop or bb.
   Output:
   DEF_STMT - the defining stmt in case OPERAND is an SSA_NAME.
   DT - the type of definition

   Returns whether a stmt with OPERAND can be vectorized.
   For loops, supportable operands are constants, loop invariants, and operands
   that are defined by the current iteration of the loop.  Unsupportable
   operands are those that are defined by a previous iteration of the loop (as
   is the case in reduction/induction computations).
   For basic blocks, supportable operands are constants and bb invariants.
   For now, operands defined outside the basic block are not supported.  */

bool
vect_is_simple_use (tree operand, vec_info *vinfo,
                    gimple **def_stmt, enum vect_def_type *dt)
{
  *def_stmt = NULL;
  *dt = vect_unknown_def_type;

  if (dump_enabled_p ())
    {
      dump_printf_loc (MSG_NOTE, vect_location,
                       "vect_is_simple_use: operand ");
      dump_generic_expr (MSG_NOTE, TDF_SLIM, operand);
      dump_printf (MSG_NOTE, "\n");
    }

  if (CONSTANT_CLASS_P (operand))
    {
      *dt = vect_constant_def;
      return true;
    }

  if (is_gimple_min_invariant (operand))
    {
      *dt = vect_external_def;
      return true;
    }

  if (TREE_CODE (operand) != SSA_NAME)
    {
      if (dump_enabled_p ())
	dump_printf_loc (MSG_MISSED_OPTIMIZATION, vect_location,
			 "not ssa-name.\n");
      return false;
    }

  if (SSA_NAME_IS_DEFAULT_DEF (operand))
    {
      *dt = vect_external_def;
      return true;
    }

  *def_stmt = SSA_NAME_DEF_STMT (operand);
  if (dump_enabled_p ())
    {
      dump_printf_loc (MSG_NOTE, vect_location, "def_stmt: ");
      dump_gimple_stmt (MSG_NOTE, TDF_SLIM, *def_stmt, 0);
    }

  if (! vect_stmt_in_region_p (vinfo, *def_stmt))
    *dt = vect_external_def;
  else
    {
      stmt_vec_info stmt_vinfo = vinfo_for_stmt (*def_stmt);
      *dt = STMT_VINFO_DEF_TYPE (stmt_vinfo);
    }

  if (dump_enabled_p ())
    {
      dump_printf_loc (MSG_NOTE, vect_location, "type of def: ");
      switch (*dt)
	{
	case vect_uninitialized_def:
	  dump_printf (MSG_NOTE, "uninitialized\n");
	  break;
	case vect_constant_def:
	  dump_printf (MSG_NOTE, "constant\n");
	  break;
	case vect_external_def:
	  dump_printf (MSG_NOTE, "external\n");
	  break;
	case vect_internal_def:
	  dump_printf (MSG_NOTE, "internal\n");
	  break;
	case vect_induction_def:
	  dump_printf (MSG_NOTE, "induction\n");
	  break;
	case vect_reduction_def:
	  dump_printf (MSG_NOTE, "reduction\n");
	  break;
	case vect_double_reduction_def:
	  dump_printf (MSG_NOTE, "double reduction\n");
	  break;
	case vect_nested_cycle:
	  dump_printf (MSG_NOTE, "nested cycle\n");
	  break;
	case vect_unknown_def_type:
	  dump_printf (MSG_NOTE, "unknown\n");
	  break;
	}
    }

  if (*dt == vect_unknown_def_type)
    {
      if (dump_enabled_p ())
        dump_printf_loc (MSG_MISSED_OPTIMIZATION, vect_location,
                         "Unsupported pattern.\n");
      return false;
    }

  switch (gimple_code (*def_stmt))
    {
    case GIMPLE_PHI:
    case GIMPLE_ASSIGN:
    case GIMPLE_CALL:
      break;
    default:
      if (dump_enabled_p ())
        dump_printf_loc (MSG_MISSED_OPTIMIZATION, vect_location,
                         "unsupported defining stmt:\n");
      return false;
    }

  return true;
}

/* Function vect_is_simple_use.

   Same as vect_is_simple_use but also determines the vector operand
   type of OPERAND and stores it to *VECTYPE.  If the definition of
   OPERAND is vect_uninitialized_def, vect_constant_def or
   vect_external_def *VECTYPE will be set to NULL_TREE and the caller
   is responsible to compute the best suited vector type for the
   scalar operand.  */

bool
vect_is_simple_use (tree operand, vec_info *vinfo,
		    gimple **def_stmt, enum vect_def_type *dt, tree *vectype)
{
  if (!vect_is_simple_use (operand, vinfo, def_stmt, dt))
    return false;

  /* Now get a vector type if the def is internal, otherwise supply
     NULL_TREE and leave it up to the caller to figure out a proper
     type for the use stmt.  */
  if (*dt == vect_internal_def
      || *dt == vect_induction_def
      || *dt == vect_reduction_def
      || *dt == vect_double_reduction_def
      || *dt == vect_nested_cycle)
    {
      stmt_vec_info stmt_info = vinfo_for_stmt (*def_stmt);

      if (STMT_VINFO_IN_PATTERN_P (stmt_info)
          && !STMT_VINFO_RELEVANT (stmt_info)
          && !STMT_VINFO_LIVE_P (stmt_info))
	stmt_info = vinfo_for_stmt (STMT_VINFO_RELATED_STMT (stmt_info));

      *vectype = STMT_VINFO_VECTYPE (stmt_info);
      gcc_assert (*vectype != NULL_TREE);
    }
  else if (*dt == vect_uninitialized_def
	   || *dt == vect_constant_def
	   || *dt == vect_external_def)
    *vectype = NULL_TREE;
  else
    gcc_unreachable ();

  return true;
}


/* Function supportable_widening_operation

   Check whether an operation represented by the code CODE is a
   widening operation that is supported by the target platform in
   vector form (i.e., when operating on arguments of type VECTYPE_IN
   producing a result of type VECTYPE_OUT).

   Widening operations we currently support are NOP (CONVERT), FLOAT
   and WIDEN_MULT.  This function checks if these operations are supported
   by the target platform either directly (via vector tree-codes), or via
   target builtins.

   Output:
   - CODE1 and CODE2 are codes of vector operations to be used when
   vectorizing the operation, if available.
   - MULTI_STEP_CVT determines the number of required intermediate steps in
   case of multi-step conversion (like char->short->int - in that case
   MULTI_STEP_CVT will be 1).
   - INTERM_TYPES contains the intermediate type required to perform the
   widening operation (short in the above example).  */

bool
supportable_widening_operation (enum tree_code code, gimple *stmt,
				tree vectype_out, tree vectype_in,
                                enum tree_code *code1, enum tree_code *code2,
                                int *multi_step_cvt,
                                vec<tree> *interm_types)
{
  stmt_vec_info stmt_info = vinfo_for_stmt (stmt);
  loop_vec_info loop_info = STMT_VINFO_LOOP_VINFO (stmt_info);
  struct loop *vect_loop = NULL;
  machine_mode vec_mode;
  enum insn_code icode1, icode2;
  optab optab1, optab2;
  tree vectype = vectype_in;
  tree wide_vectype = vectype_out;
  enum tree_code c1, c2;
  int i;
  tree prev_type, intermediate_type;
  machine_mode intermediate_mode, prev_mode;
  optab optab3, optab4;

  *multi_step_cvt = 0;
  if (loop_info)
    vect_loop = LOOP_VINFO_LOOP (loop_info);

  switch (code)
    {
    case WIDEN_MULT_EXPR:
      /* The result of a vectorized widening operation usually requires
	 two vectors (because the widened results do not fit into one vector).
	 The generated vector results would normally be expected to be
	 generated in the same order as in the original scalar computation,
	 i.e. if 8 results are generated in each vector iteration, they are
	 to be organized as follows:
		vect1: [res1,res2,res3,res4],
		vect2: [res5,res6,res7,res8].

	 However, in the special case that the result of the widening
	 operation is used in a reduction computation only, the order doesn't
	 matter (because when vectorizing a reduction we change the order of
	 the computation).  Some targets can take advantage of this and
	 generate more efficient code.  For example, targets like Altivec,
	 that support widen_mult using a sequence of {mult_even,mult_odd}
	 generate the following vectors:
		vect1: [res1,res3,res5,res7],
		vect2: [res2,res4,res6,res8].

	 When vectorizing outer-loops, we execute the inner-loop sequentially
	 (each vectorized inner-loop iteration contributes to VF outer-loop
	 iterations in parallel).  We therefore don't allow to change the
	 order of the computation in the inner-loop during outer-loop
	 vectorization.  */
      /* TODO: Another case in which order doesn't *really* matter is when we
	 widen and then contract again, e.g. (short)((int)x * y >> 8).
	 Normally, pack_trunc performs an even/odd permute, whereas the 
	 repack from an even/odd expansion would be an interleave, which
	 would be significantly simpler for e.g. AVX2.  */
      /* In any case, in order to avoid duplicating the code below, recurse
	 on VEC_WIDEN_MULT_EVEN_EXPR.  If it succeeds, all the return values
	 are properly set up for the caller.  If we fail, we'll continue with
	 a VEC_WIDEN_MULT_LO/HI_EXPR check.  */
      if (vect_loop
	  && STMT_VINFO_RELEVANT (stmt_info) == vect_used_by_reduction
	  && !nested_in_vect_loop_p (vect_loop, stmt)
	  && supportable_widening_operation (VEC_WIDEN_MULT_EVEN_EXPR,
					     stmt, vectype_out, vectype_in,
					     code1, code2, multi_step_cvt,
					     interm_types))
        {
          /* Elements in a vector with vect_used_by_reduction property cannot
             be reordered if the use chain with this property does not have the
             same operation.  One such an example is s += a * b, where elements
             in a and b cannot be reordered.  Here we check if the vector defined
             by STMT is only directly used in the reduction statement.  */
          tree lhs = gimple_assign_lhs (stmt);
          use_operand_p dummy;
          gimple *use_stmt;
          stmt_vec_info use_stmt_info = NULL;
          if (single_imm_use (lhs, &dummy, &use_stmt)
              && (use_stmt_info = vinfo_for_stmt (use_stmt))
              && STMT_VINFO_DEF_TYPE (use_stmt_info) == vect_reduction_def)
            return true;
        }
      c1 = VEC_WIDEN_MULT_LO_EXPR;
      c2 = VEC_WIDEN_MULT_HI_EXPR;
      break;

    case DOT_PROD_EXPR:
      c1 = DOT_PROD_EXPR;
      c2 = DOT_PROD_EXPR;
      break;

    case SAD_EXPR:
      c1 = SAD_EXPR;
      c2 = SAD_EXPR;
      break;

    case VEC_WIDEN_MULT_EVEN_EXPR:
      /* Support the recursion induced just above.  */
      c1 = VEC_WIDEN_MULT_EVEN_EXPR;
      c2 = VEC_WIDEN_MULT_ODD_EXPR;
      break;

    case WIDEN_LSHIFT_EXPR:
      c1 = VEC_WIDEN_LSHIFT_LO_EXPR;
      c2 = VEC_WIDEN_LSHIFT_HI_EXPR;
      break;

    CASE_CONVERT:
      c1 = VEC_UNPACK_LO_EXPR;
      c2 = VEC_UNPACK_HI_EXPR;
      break;

    case FLOAT_EXPR:
      c1 = VEC_UNPACK_FLOAT_LO_EXPR;
      c2 = VEC_UNPACK_FLOAT_HI_EXPR;
      break;

    case FIX_TRUNC_EXPR:
      /* ??? Not yet implemented due to missing VEC_UNPACK_FIX_TRUNC_HI_EXPR/
	 VEC_UNPACK_FIX_TRUNC_LO_EXPR tree codes and optabs used for
	 computing the operation.  */
      return false;

    default:
      gcc_unreachable ();
    }

  if (BYTES_BIG_ENDIAN && c1 != VEC_WIDEN_MULT_EVEN_EXPR)
    std::swap (c1, c2);

  if (code == FIX_TRUNC_EXPR)
    {
      /* The signedness is determined from output operand.  */
      optab1 = optab_for_tree_code (c1, vectype_out, optab_default);
      optab2 = optab_for_tree_code (c2, vectype_out, optab_default);
    }
  else
    {
      optab1 = optab_for_tree_code (c1, vectype, optab_default);
      optab2 = optab_for_tree_code (c2, vectype, optab_default);
    }

  if (!optab1 || !optab2)
    return false;

  vec_mode = TYPE_MODE (vectype);
  if ((icode1 = optab_handler (optab1, vec_mode)) == CODE_FOR_nothing
       || (icode2 = optab_handler (optab2, vec_mode)) == CODE_FOR_nothing)
    return false;

  *code1 = c1;
  *code2 = c2;

  if (insn_data[icode1].operand[0].mode == TYPE_MODE (wide_vectype)
      && insn_data[icode2].operand[0].mode == TYPE_MODE (wide_vectype))
      /* For scalar masks we may have different boolean
	 vector types having the same QImode.  Thus we
	 add additional check for elements number.  */
    return (!VECTOR_BOOLEAN_TYPE_P (vectype)
	    || must_eq (TYPE_VECTOR_SUBPARTS (vectype),
			TYPE_VECTOR_SUBPARTS (wide_vectype) * 2));

  /* Check if it's a multi-step conversion that can be done using intermediate
     types.  */

  prev_type = vectype;
  prev_mode = vec_mode;

  if (!CONVERT_EXPR_CODE_P (code))
    return false;

  /* We assume here that there will not be more than MAX_INTERM_CVT_STEPS
     intermediate steps in promotion sequence.  We try
     MAX_INTERM_CVT_STEPS to get to NARROW_VECTYPE, and fail if we do
     not.  */
  interm_types->create (MAX_INTERM_CVT_STEPS);
  for (i = 0; i < MAX_INTERM_CVT_STEPS; i++)
    {
      intermediate_mode = insn_data[icode1].operand[0].mode;
      if (VECTOR_BOOLEAN_TYPE_P (prev_type))
	{
	  intermediate_type = vect_halve_mask_nunits (prev_type);
	  if (intermediate_mode != TYPE_MODE (intermediate_type))
	    return false;
	}
      else
	intermediate_type
	  = lang_hooks.types.type_for_mode (intermediate_mode,
					    TYPE_UNSIGNED (prev_type));

      optab3 = optab_for_tree_code (c1, intermediate_type, optab_default);
      optab4 = optab_for_tree_code (c2, intermediate_type, optab_default);

      if (!optab3 || !optab4
          || (icode1 = optab_handler (optab1, prev_mode)) == CODE_FOR_nothing
	  || insn_data[icode1].operand[0].mode != intermediate_mode
	  || (icode2 = optab_handler (optab2, prev_mode)) == CODE_FOR_nothing
	  || insn_data[icode2].operand[0].mode != intermediate_mode
	  || ((icode1 = optab_handler (optab3, intermediate_mode))
	      == CODE_FOR_nothing)
	  || ((icode2 = optab_handler (optab4, intermediate_mode))
	      == CODE_FOR_nothing))
	break;

      interm_types->quick_push (intermediate_type);
      (*multi_step_cvt)++;

      if (insn_data[icode1].operand[0].mode == TYPE_MODE (wide_vectype)
	  && insn_data[icode2].operand[0].mode == TYPE_MODE (wide_vectype))
	return (!VECTOR_BOOLEAN_TYPE_P (vectype)
		|| must_eq (TYPE_VECTOR_SUBPARTS (intermediate_type),
			    TYPE_VECTOR_SUBPARTS (wide_vectype) * 2));

      prev_type = intermediate_type;
      prev_mode = intermediate_mode;
    }

  interm_types->release ();
  return false;
}


/* Function supportable_narrowing_operation

   Check whether an operation represented by the code CODE is a
   narrowing operation that is supported by the target platform in
   vector form (i.e., when operating on arguments of type VECTYPE_IN
   and producing a result of type VECTYPE_OUT).

   Narrowing operations we currently support are NOP (CONVERT) and
   FIX_TRUNC.  This function checks if these operations are supported by
   the target platform directly via vector tree-codes.

   Output:
   - CODE1 is the code of a vector operation to be used when
   vectorizing the operation, if available.
   - MULTI_STEP_CVT determines the number of required intermediate steps in
   case of multi-step conversion (like int->short->char - in that case
   MULTI_STEP_CVT will be 1).
   - INTERM_TYPES contains the intermediate type required to perform the
   narrowing operation (short in the above example).   */

bool
supportable_narrowing_operation (enum tree_code code,
				 tree vectype_out, tree vectype_in,
				 enum tree_code *code1, int *multi_step_cvt,
                                 vec<tree> *interm_types)
{
  machine_mode vec_mode;
  enum insn_code icode1;
  optab optab1, interm_optab;
  tree vectype = vectype_in;
  tree narrow_vectype = vectype_out;
  enum tree_code c1;
  tree intermediate_type, prev_type;
  machine_mode intermediate_mode, prev_mode;
  int i;
  bool uns;

  *multi_step_cvt = 0;
  switch (code)
    {
    CASE_CONVERT:
      c1 = VEC_PACK_TRUNC_EXPR;
      break;

    case FIX_TRUNC_EXPR:
      c1 = VEC_PACK_FIX_TRUNC_EXPR;
      break;

    case FLOAT_EXPR:
      /* ??? Not yet implemented due to missing VEC_PACK_FLOAT_EXPR
	 tree code and optabs used for computing the operation.  */
      return false;

    default:
      gcc_unreachable ();
    }

  if (code == FIX_TRUNC_EXPR)
    /* The signedness is determined from output operand.  */
    optab1 = optab_for_tree_code (c1, vectype_out, optab_default);
  else
    optab1 = optab_for_tree_code (c1, vectype, optab_default);

  if (!optab1)
    return false;

  vec_mode = TYPE_MODE (vectype);
  if ((icode1 = optab_handler (optab1, vec_mode)) == CODE_FOR_nothing)
    return false;

  *code1 = c1;

  if (insn_data[icode1].operand[0].mode == TYPE_MODE (narrow_vectype))
    /* For scalar masks we may have different boolean
       vector types having the same QImode.  Thus we
       add additional check for elements number.  */
    return (!VECTOR_BOOLEAN_TYPE_P (vectype)
	    || must_eq (TYPE_VECTOR_SUBPARTS (vectype) * 2,
			TYPE_VECTOR_SUBPARTS (narrow_vectype)));

  /* Check if it's a multi-step conversion that can be done using intermediate
     types.  */
  prev_mode = vec_mode;
  prev_type = vectype;
  if (code == FIX_TRUNC_EXPR)
    uns = TYPE_UNSIGNED (vectype_out);
  else
    uns = TYPE_UNSIGNED (vectype);

  /* For multi-step FIX_TRUNC_EXPR prefer signed floating to integer
     conversion over unsigned, as unsigned FIX_TRUNC_EXPR is often more
     costly than signed.  */
  if (code == FIX_TRUNC_EXPR && uns)
    {
      enum insn_code icode2;

      intermediate_type
	= lang_hooks.types.type_for_mode (TYPE_MODE (vectype_out), 0);
      interm_optab
	= optab_for_tree_code (c1, intermediate_type, optab_default);
      if (interm_optab != unknown_optab
	  && (icode2 = optab_handler (optab1, vec_mode)) != CODE_FOR_nothing
	  && insn_data[icode1].operand[0].mode
	     == insn_data[icode2].operand[0].mode)
	{
	  uns = false;
	  optab1 = interm_optab;
	  icode1 = icode2;
	}
    }

  /* We assume here that there will not be more than MAX_INTERM_CVT_STEPS
     intermediate steps in promotion sequence.  We try
     MAX_INTERM_CVT_STEPS to get to NARROW_VECTYPE, and fail if we do not.  */
  interm_types->create (MAX_INTERM_CVT_STEPS);
  for (i = 0; i < MAX_INTERM_CVT_STEPS; i++)
    {
      intermediate_mode = insn_data[icode1].operand[0].mode;
      if (VECTOR_BOOLEAN_TYPE_P (prev_type))
	{
	  intermediate_type = vect_double_mask_nunits (prev_type);
	  if (intermediate_mode != TYPE_MODE (intermediate_type))
	    return false;
	}
      else
	intermediate_type
	  = lang_hooks.types.type_for_mode (intermediate_mode, uns);
      interm_optab
	= optab_for_tree_code (VEC_PACK_TRUNC_EXPR, intermediate_type,
			       optab_default);
      if (!interm_optab
	  || ((icode1 = optab_handler (optab1, prev_mode)) == CODE_FOR_nothing)
	  || insn_data[icode1].operand[0].mode != intermediate_mode
	  || ((icode1 = optab_handler (interm_optab, intermediate_mode))
	      == CODE_FOR_nothing))
	break;

      interm_types->quick_push (intermediate_type);
      (*multi_step_cvt)++;

      if (insn_data[icode1].operand[0].mode == TYPE_MODE (narrow_vectype))
	return (!VECTOR_BOOLEAN_TYPE_P (vectype)
		|| must_eq (TYPE_VECTOR_SUBPARTS (intermediate_type) * 2,
			    TYPE_VECTOR_SUBPARTS (narrow_vectype)));

      prev_mode = intermediate_mode;
      prev_type = intermediate_type;
      optab1 = interm_optab;
    }

  interm_types->release ();
  return false;
}

/* Generate and return a statement that sets vector mask MASK such that
   MASK[I] is true iff J + START_INDEX < END_INDEX for all J <= I.  */

gcall *
vect_gen_while (tree mask, tree start_index, tree end_index)
{
  tree cmp_type = TREE_TYPE (start_index);
  tree mask_type = TREE_TYPE (mask);
  gcc_checking_assert (direct_internal_fn_supported_p (IFN_WHILE_ULT,
						       cmp_type, mask_type,
						       OPTIMIZE_FOR_SPEED));
  gcall *call = gimple_build_call_internal (IFN_WHILE_ULT, 3,
					    start_index, end_index,
					    build_zero_cst (mask_type));
  gimple_call_set_lhs (call, mask);
  return call;
}

/* Generate a vector mask of type MASK_TYPE for which index I is false iff
   J + START_INDEX < END_INDEX for all J <= I.  Add the statements to SEQ.  */

tree
vect_gen_while_not (gimple_seq *seq, tree mask_type, tree start_index,
		    tree end_index)
{
  tree tmp = make_ssa_name (mask_type);
  gcall *call = vect_gen_while (tmp, start_index, end_index);
  gimple_seq_add_stmt (seq, call);
  return gimple_build (seq, BIT_NOT_EXPR, mask_type, tmp);
}<|MERGE_RESOLUTION|>--- conflicted
+++ resolved
@@ -2382,22 +2382,25 @@
 	  >= GET_MODE_BITSIZE (SCALAR_TYPE_MODE (ptrtype)))
 	off_unsigned = false;
 
+      gcall *call;
       if (builtin_scatter_p)
-	new_stmt
+	call
 	  = gimple_build_call (gs_info->decl, 5, ptr, mask, op, src, scale);
       else if (masked_loop_p)
 	{
 	  tree mask = vect_get_loop_mask (gsi, masks, ncopies, vectype, j);
 	  if (masked_stmt_p)
 	    mask = prepare_load_store_mask (masktype, mask, mask_op, gsi);
-	  new_stmt = gimple_build_call_internal
+	  call = gimple_build_call_internal
 	    (off_unsigned ? IFN_MASK_SCATTER_STOREU : IFN_MASK_SCATTER_STORES,
 	     5, ptr, op, scale, src, mask);
 	}
       else
-	new_stmt = gimple_build_call_internal
+	call = gimple_build_call_internal
 	  (off_unsigned ? IFN_SCATTER_STOREU : IFN_SCATTER_STORES, 4, ptr, op,
 	   scale, src);
+      gimple_call_set_nothrow (call, true);
+      new_stmt = call;
 
       vect_finish_stmt_generation (stmt, new_stmt, gsi);
 
@@ -2662,10 +2665,11 @@
       bool masked_loop_p = (loop_vinfo
 			    && LOOP_VINFO_FULLY_MASKED_P (loop_vinfo));
 
+      gcall *call;
       if (builtin_gather_p)
 	{
 	  gcc_assert (!masked_loop_p);
-	  new_stmt = gimple_build_call
+	  call = gimple_build_call
 	    (gs_info->decl, 5, masked_stmt_p ? mask_op : merge, ptr, op,
 	     masked_stmt_p ? mask_op : mask, scale);
 	}
@@ -2683,20 +2687,21 @@
 		mask = vect_get_loop_mask (gsi, masks, ncopies, vectype, j);
 	      if (masked_stmt_p)
 		mask = prepare_load_store_mask (masktype, mask, mask_op, gsi);
-	      new_stmt = gimple_build_call_internal (ifn, 4, ptr, op, scale,
-						     mask);
+	      call = gimple_build_call_internal (ifn, 4, ptr, op, scale, mask);
 	    }
 	  else
-	    new_stmt = gimple_build_call_internal (ifn, 3, ptr, op, scale);
-	}
+	    call = gimple_build_call_internal (ifn, 3, ptr, op, scale);
+	}
+      gimple_call_set_nothrow (call, true);
+      new_stmt = call;
 
       if (!useless_type_conversion_p (vectype, rettype))
 	{
 	  gcc_assert (must_eq (TYPE_VECTOR_SUBPARTS (vectype),
 			       TYPE_VECTOR_SUBPARTS (rettype)));
 	  op = vect_get_new_ssa_name (rettype, vect_simple_var);
-	  gimple_call_set_lhs (new_stmt, op);
-	  vect_finish_stmt_generation (stmt, new_stmt, gsi);
+	  gimple_call_set_lhs (call, op);
+	  vect_finish_stmt_generation (stmt, call, gsi);
 	  var = make_ssa_name (vec_dest);
 	  op = build1 (VIEW_CONVERT_EXPR, vectype, op);
 	  new_stmt
@@ -2704,8 +2709,8 @@
 	}
       else
 	{
-	  var = make_ssa_name (vec_dest, new_stmt);
-	  gimple_call_set_lhs (new_stmt, var);
+	  var = make_ssa_name (vec_dest, call);
+	  gimple_call_set_lhs (call, var);
 	}
 
       vect_finish_stmt_generation (stmt, new_stmt, gsi);
@@ -3422,7 +3427,7 @@
   tree scalar_dest = gimple_get_lhs (stmt);
   tree vec_array = create_vector_array (vectype, group_size);
 
-  gimple *new_stmt;
+  gcall *new_stmt;
   if (mask)
     {
       /* Emit: VEC_ARRAY = MASK_LOAD_LANES (DATAREF_PTR, ALIAS_PTR, MASK).  */
@@ -3439,6 +3444,7 @@
       new_stmt = gimple_build_call_internal (IFN_LOAD_LANES, 1, data_ref);
     }
   gimple_call_set_lhs (new_stmt, vec_array);
+  gimple_call_set_nothrow (new_stmt, true);
   vect_finish_stmt_generation (stmt, new_stmt, gsi);
 
   /* Extract each vector into an SSA_NAME.  */
@@ -3476,7 +3482,7 @@
   for (unsigned int i = 0; i < group_size; i++)
     write_vector_array (stmt, gsi, operands[i], vec_array, i);
 
-  gimple *new_stmt;
+  gcall *new_stmt;
   if (mask)
     {
       /* Emit: MASK_STORE_LANES (DATAREF_PTR, ALIAS_PTR, MASK, VEC_ARRAY).  */
@@ -3493,6 +3499,7 @@
       new_stmt = gimple_build_call_internal (IFN_STORE_LANES, 1, vec_array);
       gimple_call_set_lhs (new_stmt, data_ref);
     }
+  gimple_call_set_nothrow (new_stmt, true);
   vect_finish_stmt_generation (stmt, new_stmt, gsi);
   return new_stmt;
 }
@@ -3793,7 +3800,6 @@
 					 mask);
 	    }
 	  else
-<<<<<<< HEAD
 	    {
 	      /* Without this the mask calculated above would be
 		 incorrect.  */
@@ -3814,24 +3820,13 @@
 					misalign
 					? least_bit_hwi (misalign)
 					: align);
-	      new_stmt
+	      gcall *call
 		= gimple_build_call_internal (IFN_MASK_STORE, 4, dataref_ptr,
 					      ptr, mask, vec_rhs);
+	      gimple_call_set_nothrow (call, true);
+	      new_stmt = call;
 	      vect_finish_stmt_generation (stmt, new_stmt, gsi);
 	    }
-=======
-	    misalign = DR_MISALIGNMENT (dr);
-	  set_ptr_info_alignment (get_ptr_info (dataref_ptr), align,
-				  misalign);
-	  tree ptr = build_int_cst (TREE_TYPE (gimple_call_arg (stmt, 1)),
-				    misalign ? least_bit_hwi (misalign) : align);
-	  gcall *call
-	    = gimple_build_call_internal (IFN_MASK_STORE, 4, dataref_ptr,
-					  ptr, vec_mask, vec_rhs);
-	  gimple_call_set_nothrow (call, true);
-	  new_stmt = call;
-	  vect_finish_stmt_generation (stmt, new_stmt, gsi);
->>>>>>> 5a462df3
 	  if (i == 0)
 	    STMT_VINFO_VEC_STMT (stmt_info) = *vec_stmt = new_stmt;
 	  else
@@ -3900,7 +3895,6 @@
 	      *vec_stmt = STMT_VINFO_VEC_STMT (stmt_info);
 	    }
 	  else
-<<<<<<< HEAD
 	    {
 	      /* Without this the mask calculated above would be incorrect.  */
 	      gcc_assert (group_size == 1);
@@ -3920,35 +3914,18 @@
 					misalign
 					? least_bit_hwi (misalign)
 					: align);
-	      new_stmt
+	      gcall *call
 		= gimple_build_call_internal (IFN_MASK_LOAD, 3, dataref_ptr,
 					      ptr, mask);
-	      gimple_call_set_lhs (new_stmt, make_ssa_name (vec_dest));
-	      vect_finish_stmt_generation (stmt, new_stmt, gsi);
+	      gimple_call_set_lhs (call, make_ssa_name (vec_dest));
+	      gimple_call_set_nothrow (call, true);
+	      vect_finish_stmt_generation (stmt, call, gsi);
 	      if (i == 0)
-		STMT_VINFO_VEC_STMT (stmt_info) = *vec_stmt = new_stmt;
+		STMT_VINFO_VEC_STMT (stmt_info) = *vec_stmt = call;
 	      else
-		STMT_VINFO_RELATED_STMT (prev_stmt_info) = new_stmt;
-	      prev_stmt_info = vinfo_for_stmt (new_stmt);
+		STMT_VINFO_RELATED_STMT (prev_stmt_info) = call;
+	      prev_stmt_info = vinfo_for_stmt (call);
 	    }
-=======
-	    misalign = DR_MISALIGNMENT (dr);
-	  set_ptr_info_alignment (get_ptr_info (dataref_ptr), align,
-				  misalign);
-	  tree ptr = build_int_cst (TREE_TYPE (gimple_call_arg (stmt, 1)),
-				    misalign ? least_bit_hwi (misalign) : align);
-	  gcall *call
-	    = gimple_build_call_internal (IFN_MASK_LOAD, 3, dataref_ptr,
-					  ptr, vec_mask);
-	  gimple_call_set_lhs (call, make_ssa_name (vec_dest));
-	  gimple_call_set_nothrow (call, true);
-	  vect_finish_stmt_generation (stmt, call, gsi);
-	  if (i == 0)
-	    STMT_VINFO_VEC_STMT (stmt_info) = *vec_stmt = call;
-	  else
-	    STMT_VINFO_RELATED_STMT (prev_stmt_info) = call;
-	  prev_stmt_info = vinfo_for_stmt (call);
->>>>>>> 5a462df3
 	}
 
       replace_mask_load (stmt, gsi);
@@ -4414,7 +4391,6 @@
 		    }
 		  else
 		    {
-<<<<<<< HEAD
 		      if (conditional_p && masked_loop_p)
 			{
 			  unsigned int vec_num = vec_oprnds0.length ();
@@ -4425,9 +4401,7 @@
 			    (TREE_TYPE (mask), mask, vargs[0], gsi);
 			}
 
-=======
 		      gcall *call;
->>>>>>> 5a462df3
 		      if (ifn != IFN_LAST)
 			call = gimple_build_call_internal_vec (ifn, vargs);
 		      else
@@ -5741,11 +5715,7 @@
       fltsz = GET_MODE_SIZE (lhs_mode);
       FOR_EACH_2XWIDER_MODE (rhs_mode_iter, rhs_mode)
 	{
-<<<<<<< HEAD
-	  rhs_mode = *rhs_mode_iter;
-=======
 	  rhs_mode = rhs_mode_iter.require ();
->>>>>>> 5a462df3
 	  if (GET_MODE_SIZE (rhs_mode) > fltsz)
 	    break;
 
@@ -7416,13 +7386,8 @@
 		     supported.  */
 		  unsigned lsize
 		    = group_size * GET_MODE_BITSIZE (elmode);
-<<<<<<< HEAD
-		  elmode = *int_mode_for_size (lsize, 0);
+		  elmode = int_mode_for_size (lsize, 0).require ();
 		  vmode = mode_for_vector (elmode, const_nunits / group_size);
-=======
-		  elmode = int_mode_for_size (lsize, 0).require ();
-		  vmode = mode_for_vector (elmode, nunits / group_size);
->>>>>>> 5a462df3
 		  /* If we can't construct such a vector fall back to
 		     element extracts from the original vector type and
 		     element size stores.  */
@@ -7726,32 +7691,10 @@
       tree mask = NULL;
       if (memory_access_type == VMAT_LOAD_STORE_LANES)
 	{
-<<<<<<< HEAD
 	  if (masked_loop_p)
 	    mask = vect_get_loop_mask (gsi, masks, ncopies, vectype, j);
 	  new_stmt = do_store_lanes (stmt, gsi, vec_num, aggr_type,
 				     dataref_ptr, ref_type, dr_chain, mask);
-=======
-	  tree vec_array;
-
-	  /* Combine all the vectors into an array.  */
-	  vec_array = create_vector_array (vectype, vec_num);
-	  for (i = 0; i < vec_num; i++)
-	    {
-	      vec_oprnd = dr_chain[i];
-	      write_vector_array (stmt, gsi, vec_oprnd, vec_array, i);
-	    }
-
-	  /* Emit:
-	       MEM_REF[...all elements...] = STORE_LANES (VEC_ARRAY).  */
-	  data_ref = create_array_ref (aggr_type, dataref_ptr, ref_type);
-	  gcall *call = gimple_build_call_internal (IFN_STORE_LANES, 1,
-						    vec_array);
-	  gimple_call_set_lhs (call, data_ref);
-	  gimple_call_set_nothrow (call, true);
-	  new_stmt = call;
-	  vect_finish_stmt_generation (stmt, new_stmt, gsi);
->>>>>>> 5a462df3
 	}
       else
 	{
@@ -7824,8 +7767,10 @@
 	      if (masked_loop_p)
 		{
 		  tree ptr = build_int_cst (ref_type, align);
-		  new_stmt = gimple_build_call_internal
+		  gcall *call = gimple_build_call_internal
 		    (IFN_MASK_STORE, 4, dataref_ptr, ptr, mask, vec_oprnd);
+		  gimple_call_set_nothrow (call, true);
+		  new_stmt = call;
 		}
 	      else
 		{
@@ -7877,13 +7822,9 @@
 
   gcc_checking_assert (must_eq (nunits, TYPE_VECTOR_SUBPARTS (vectype)));
 
-<<<<<<< HEAD
-  scalar_int_mode imode = *int_mode_for_mode (TYPE_MODE (TREE_TYPE (vectype)));
+  scalar_int_mode imode
+    = int_mode_for_mode (TYPE_MODE (TREE_TYPE (vectype))).require ();
   mask_elt_type = lang_hooks.types.type_for_mode (imode, 1);
-=======
-  mask_elt_type = lang_hooks.types.type_for_mode
-    (int_mode_for_mode (TYPE_MODE (TREE_TYPE (vectype))).require (), 1);
->>>>>>> 5a462df3
   mask_type = get_vectype_for_scalar_type (mask_elt_type);
 
   mask_elts = XALLOCAVEC (tree, nunits);
@@ -8357,13 +8298,8 @@
 		     to a larger load.  */
 		  unsigned lsize
 		    = group_size * TYPE_PRECISION (TREE_TYPE (vectype));
-<<<<<<< HEAD
-		  elmode = *int_mode_for_size (lsize, 0);
+		  elmode = int_mode_for_size (lsize, 0).require ();
 		  vmode = mode_for_vector (elmode, const_nunits / group_size);
-=======
-		  elmode = int_mode_for_size (lsize, 0).require ();
-		  vmode = mode_for_vector (elmode, nunits / group_size);
->>>>>>> 5a462df3
 		  /* If we can't construct such a vector fall back to
 		     element loads of the original vector type.  */
 		  if (VECTOR_MODE_P (vmode)
@@ -8752,37 +8688,10 @@
 
       if (memory_access_type == VMAT_LOAD_STORE_LANES)
 	{
-<<<<<<< HEAD
 	  if (masked_loop_p)
 	    mask = vect_get_load_mask (loop_vinfo, gsi, ncopies, vectype, j);
 	  do_load_lanes (stmt, gsi, group_size, vectype, aggr_type,
 			 dataref_ptr, ref_type, mask);
-=======
-	  tree vec_array;
-
-	  vec_array = create_vector_array (vectype, vec_num);
-
-	  /* Emit:
-	       VEC_ARRAY = LOAD_LANES (MEM_REF[...all elements...]).  */
-	  data_ref = create_array_ref (aggr_type, dataref_ptr, ref_type);
-	  gcall *call = gimple_build_call_internal (IFN_LOAD_LANES, 1,
-						    data_ref);
-	  gimple_call_set_lhs (call, vec_array);
-	  gimple_call_set_nothrow (call, true);
-	  new_stmt = call;
-	  vect_finish_stmt_generation (stmt, new_stmt, gsi);
-
-	  /* Extract each vector into an SSA_NAME.  */
-	  for (i = 0; i < vec_num; i++)
-	    {
-	      new_temp = read_vector_array (stmt, gsi, scalar_dest,
-					    vec_array, i);
-	      dr_chain.quick_push (new_temp);
-	    }
-
-	  /* Record the mapping between SSA_NAMEs and statements.  */
-	  vect_record_grouped_load_vectors (stmt, dr_chain);
->>>>>>> 5a462df3
 	}
       else
 	{
@@ -8838,16 +8747,20 @@
 			   load at the first element.  */
 			gcc_assert (!firstfaulting_p);
 			tree ptr = build_int_cst (ref_type, align);
-			new_stmt = gimple_build_call_internal
+			gcall *call = gimple_build_call_internal
 			  (IFN_MASK_LOAD, 3, dataref_ptr, ptr, mask);
-			gimple_call_set_lhs (new_stmt, vec_dest);
+			gimple_call_set_lhs (call, vec_dest);
+			gimple_call_set_nothrow (call, true);
+			new_stmt = call;
 		      }
 		    else if (firstfaulting_p)
 		      {
 			tree ptr = build_int_cst (ref_type, align);
-			new_stmt = gimple_build_call_internal
+			gcall *call = gimple_build_call_internal
 			  (IFN_FIRSTFAULT_LOAD, 2, dataref_ptr, ptr);
-			gimple_call_set_lhs (new_stmt, vec_dest);
+			gimple_call_set_lhs (call, vec_dest);
+			gimple_call_set_nothrow (call, true);
+			new_stmt = call;
 		      }
 		    else
 		      {
@@ -10549,11 +10462,7 @@
   tree orig_scalar_type = scalar_type;
   scalar_mode inner_mode;
   machine_mode simd_mode;
-<<<<<<< HEAD
   poly_uint64 nunits;
-=======
-  int nunits;
->>>>>>> 5a462df3
   tree vectype;
 
   if (!is_int_mode (TYPE_MODE (scalar_type), &inner_mode)
