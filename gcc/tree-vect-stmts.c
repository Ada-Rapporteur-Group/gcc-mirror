--- conflicted
+++ resolved
@@ -2780,9 +2780,7 @@
 		     TYPE_MODE (offset_vectype)) == CODE_FOR_nothing)
     return false;
 
-  tree dr_offset = fold_convert (sizetype, DR_OFFSET (dr));
-  tree dr_init = fold_convert (sizetype, DR_INIT (dr));
-  tree offset = fold_build2 (PLUS_EXPR, sizetype, dr_offset, dr_init);
+  tree offset = fold_convert (sizetype, DR_OFFSET (dr));
   tree base = fold_build_pointer_plus (DR_BASE_ADDRESS (dr), offset);
 
   info->decl = decl;
@@ -3347,7 +3345,8 @@
   if (*memory_access_type == VMAT_ELEMENTWISE
       && !STMT_VINFO_STRIDED_P (stmt_info)
       && !(stmt == GROUP_FIRST_ELEMENT (stmt_info)
-	   && GROUP_NUM_STMTS (stmt_info) == 1))
+	   && GROUP_NUM_STMTS (stmt_info) == 1
+	   && !pow2p_hwi (GROUP_SIZE (stmt_info))))
     {
       if (dump_enabled_p ())
 	dump_printf_loc (MSG_MISSED_OPTIMIZATION, vect_location,
@@ -5551,15 +5550,10 @@
     return false;
 
   if (!VECTOR_BOOLEAN_TYPE_P (vectype_out)
-<<<<<<< HEAD
-      && (partial_integral_type_p (lhs_type)
-	  || partial_integral_type_p (rhs_type)))
-=======
       && ((INTEGRAL_TYPE_P (lhs_type)
 	   && !type_has_mode_precision_p (lhs_type))
 	  || (INTEGRAL_TYPE_P (rhs_type)
 	      && !type_has_mode_precision_p (rhs_type))))
->>>>>>> 5865bc94
     {
       if (dump_enabled_p ())
 	dump_printf_loc (MSG_MISSED_OPTIMIZATION, vect_location,
@@ -6162,13 +6156,8 @@
   if ((CONVERT_EXPR_CODE_P (code)
        || code == VIEW_CONVERT_EXPR)
       && INTEGRAL_TYPE_P (TREE_TYPE (scalar_dest))
-<<<<<<< HEAD
-      && (partial_integral_type_p (TREE_TYPE (scalar_dest))
-	  || partial_integral_type_p (TREE_TYPE (op)))
-=======
       && (!type_has_mode_precision_p (TREE_TYPE (scalar_dest))
 	  || !type_has_mode_precision_p (TREE_TYPE (op)))
->>>>>>> 5865bc94
       /* But a conversion that does not change the bit-pattern is ok.  */
       && !((TYPE_PRECISION (TREE_TYPE (scalar_dest))
 	    > TYPE_PRECISION (TREE_TYPE (op)))
@@ -6343,11 +6332,7 @@
 
   scalar_dest = gimple_assign_lhs (stmt);
   vectype_out = STMT_VINFO_VECTYPE (stmt_info);
-<<<<<<< HEAD
-  if (partial_integral_type_p (TREE_TYPE (scalar_dest)))
-=======
   if (!type_has_mode_precision_p (TREE_TYPE (scalar_dest)))
->>>>>>> 5865bc94
     {
       if (dump_enabled_p ())
         dump_printf_loc (MSG_MISSED_OPTIMIZATION, vect_location,
@@ -6732,12 +6717,7 @@
   /* Most operations cannot handle bit-precision types without extra
      truncations.  */
   if (!VECTOR_BOOLEAN_TYPE_P (vectype_out)
-<<<<<<< HEAD
-      && may_ne (TYPE_PRECISION (TREE_TYPE (scalar_dest)),
-		 GET_MODE_PRECISION (TYPE_MODE (TREE_TYPE (scalar_dest))))
-=======
       && !type_has_mode_precision_p (TREE_TYPE (scalar_dest))
->>>>>>> 5865bc94
       /* Exception are bitwise binary operations.  */
       && code != BIT_IOR_EXPR
       && code != BIT_XOR_EXPR
@@ -7331,9 +7311,7 @@
       stride_base
 	= fold_build_pointer_plus
 	    (unshare_expr (DR_BASE_ADDRESS (first_dr)),
-	     size_binop (PLUS_EXPR,
-			 convert_to_ptrofftype (unshare_expr (DR_OFFSET (first_dr))),
-			 convert_to_ptrofftype (DR_INIT (first_dr))));
+	     convert_to_ptrofftype (unshare_expr (DR_OFFSET (first_dr))));
       stride_step = fold_convert (sizetype, unshare_expr (DR_STEP (first_dr)));
 
       /* For a store with loop-invariant (but other than power-of-2)
@@ -7649,7 +7627,6 @@
 	      && TREE_CODE (DR_BASE_ADDRESS (first_dr)) == ADDR_EXPR
 	      && VAR_P (TREE_OPERAND (DR_BASE_ADDRESS (first_dr), 0))
 	      && integer_zerop (DR_OFFSET (first_dr))
-	      && integer_zerop (DR_INIT (first_dr))
 	      && alias_sets_conflict_p (get_alias_set (aggr_type),
 					get_alias_set (TREE_TYPE (ref_type))))
 	    {
@@ -8223,9 +8200,7 @@
       stride_base
 	= fold_build_pointer_plus
 	    (DR_BASE_ADDRESS (first_dr),
-	     size_binop (PLUS_EXPR,
-			 convert_to_ptrofftype (DR_OFFSET (first_dr)),
-			 convert_to_ptrofftype (DR_INIT (first_dr))));
+	     convert_to_ptrofftype (DR_OFFSET (first_dr)));
       stride_step = fold_convert (sizetype, DR_STEP (first_dr));
 
       /* For a load with loop-invariant (but other than power-of-2)
@@ -8637,7 +8612,6 @@
 	      && TREE_CODE (DR_BASE_ADDRESS (first_dr)) == ADDR_EXPR
 	      && VAR_P (TREE_OPERAND (DR_BASE_ADDRESS (first_dr), 0))
 	      && integer_zerop (DR_OFFSET (first_dr))
-	      && integer_zerop (DR_INIT (first_dr))
 	      && alias_sets_conflict_p (get_alias_set (aggr_type),
 					get_alias_set (TREE_TYPE (ref_type)))
 	      && (alignment_support_scheme == dr_aligned
@@ -8660,8 +8634,8 @@
 		= STMT_VINFO_DATA_REF (vinfo_for_stmt (first_stmt_for_drptr));
 	      tree diff = fold_convert (sizetype,
 					size_binop (MINUS_EXPR,
-						    DR_INIT (first_dr),
-						    DR_INIT (ptrdr)));
+						    DR_CONST_OFFSET (first_dr),
+						    DR_CONST_OFFSET (ptrdr)));
 	      dataref_ptr = bump_vector_ptr (dataref_ptr, ptr_incr, gsi,
 					     stmt, diff);
 	    }
