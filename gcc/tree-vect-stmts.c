/* Statement Analysis and Transformation for Vectorization
   Copyright (C) 2003, 2004, 2005, 2006, 2007, 2008, 2009, 2010
   Free Software Foundation, Inc.
   Contributed by Dorit Naishlos <dorit@il.ibm.com>
   and Ira Rosen <irar@il.ibm.com>

This file is part of GCC.

GCC is free software; you can redistribute it and/or modify it under
the terms of the GNU General Public License as published by the Free
Software Foundation; either version 3, or (at your option) any later
version.

GCC is distributed in the hope that it will be useful, but WITHOUT ANY
WARRANTY; without even the implied warranty of MERCHANTABILITY or
FITNESS FOR A PARTICULAR PURPOSE.  See the GNU General Public License
for more details.

You should have received a copy of the GNU General Public License
along with GCC; see the file COPYING3.  If not see
<http://www.gnu.org/licenses/>.  */

#include "config.h"
#include "system.h"
#include "coretypes.h"
#include "tm.h"
#include "ggc.h"
#include "tree.h"
#include "target.h"
#include "basic-block.h"
#include "tree-pretty-print.h"
#include "gimple-pretty-print.h"
#include "tree-flow.h"
#include "tree-dump.h"
#include "cfgloop.h"
#include "cfglayout.h"
#include "expr.h"
#include "recog.h"
#include "optabs.h"
#include "diagnostic-core.h"
#include "toplev.h"
#include "tree-vectorizer.h"
#include "langhooks.h"


/* Utility functions used by vect_mark_stmts_to_be_vectorized.  */

/* Function vect_mark_relevant.

   Mark STMT as "relevant for vectorization" and add it to WORKLIST.  */

static void
vect_mark_relevant (VEC(gimple,heap) **worklist, gimple stmt,
		    enum vect_relevant relevant, bool live_p)
{
  stmt_vec_info stmt_info = vinfo_for_stmt (stmt);
  enum vect_relevant save_relevant = STMT_VINFO_RELEVANT (stmt_info);
  bool save_live_p = STMT_VINFO_LIVE_P (stmt_info);

  if (vect_print_dump_info (REPORT_DETAILS))
    fprintf (vect_dump, "mark relevant %d, live %d.", relevant, live_p);

  if (STMT_VINFO_IN_PATTERN_P (stmt_info))
    {
      gimple pattern_stmt;

      /* This is the last stmt in a sequence that was detected as a
         pattern that can potentially be vectorized.  Don't mark the stmt
         as relevant/live because it's not going to be vectorized.
         Instead mark the pattern-stmt that replaces it.  */

      pattern_stmt = STMT_VINFO_RELATED_STMT (stmt_info);

      if (vect_print_dump_info (REPORT_DETAILS))
        fprintf (vect_dump, "last stmt in pattern. don't mark relevant/live.");
      stmt_info = vinfo_for_stmt (pattern_stmt);
      gcc_assert (STMT_VINFO_RELATED_STMT (stmt_info) == stmt);
      save_relevant = STMT_VINFO_RELEVANT (stmt_info);
      save_live_p = STMT_VINFO_LIVE_P (stmt_info);
      stmt = pattern_stmt;
    }

  STMT_VINFO_LIVE_P (stmt_info) |= live_p;
  if (relevant > STMT_VINFO_RELEVANT (stmt_info))
    STMT_VINFO_RELEVANT (stmt_info) = relevant;

  if (STMT_VINFO_RELEVANT (stmt_info) == save_relevant
      && STMT_VINFO_LIVE_P (stmt_info) == save_live_p)
    {
      if (vect_print_dump_info (REPORT_DETAILS))
        fprintf (vect_dump, "already marked relevant/live.");
      return;
    }

  VEC_safe_push (gimple, heap, *worklist, stmt);
}


/* Function vect_stmt_relevant_p.

   Return true if STMT in loop that is represented by LOOP_VINFO is
   "relevant for vectorization".

   A stmt is considered "relevant for vectorization" if:
   - it has uses outside the loop.
   - it has vdefs (it alters memory).
   - control stmts in the loop (except for the exit condition).

   CHECKME: what other side effects would the vectorizer allow?  */

static bool
vect_stmt_relevant_p (gimple stmt, loop_vec_info loop_vinfo,
		      enum vect_relevant *relevant, bool *live_p)
{
  struct loop *loop = LOOP_VINFO_LOOP (loop_vinfo);
  ssa_op_iter op_iter;
  imm_use_iterator imm_iter;
  use_operand_p use_p;
  def_operand_p def_p;

  *relevant = vect_unused_in_scope;
  *live_p = false;

  /* cond stmt other than loop exit cond.  */
  if (is_ctrl_stmt (stmt)
      && STMT_VINFO_TYPE (vinfo_for_stmt (stmt))
         != loop_exit_ctrl_vec_info_type)
    *relevant = vect_used_in_scope;

  /* changing memory.  */
  if (gimple_code (stmt) != GIMPLE_PHI)
    if (gimple_vdef (stmt))
      {
	if (vect_print_dump_info (REPORT_DETAILS))
	  fprintf (vect_dump, "vec_stmt_relevant_p: stmt has vdefs.");
	*relevant = vect_used_in_scope;
      }

  /* uses outside the loop.  */
  FOR_EACH_PHI_OR_STMT_DEF (def_p, stmt, op_iter, SSA_OP_DEF)
    {
      FOR_EACH_IMM_USE_FAST (use_p, imm_iter, DEF_FROM_PTR (def_p))
	{
	  basic_block bb = gimple_bb (USE_STMT (use_p));
	  if (!flow_bb_inside_loop_p (loop, bb))
	    {
	      if (vect_print_dump_info (REPORT_DETAILS))
		fprintf (vect_dump, "vec_stmt_relevant_p: used out of loop.");

	      if (is_gimple_debug (USE_STMT (use_p)))
		continue;

	      /* We expect all such uses to be in the loop exit phis
		 (because of loop closed form)   */
	      gcc_assert (gimple_code (USE_STMT (use_p)) == GIMPLE_PHI);
	      gcc_assert (bb == single_exit (loop)->dest);

              *live_p = true;
	    }
	}
    }

  return (*live_p || *relevant);
}


/* Function exist_non_indexing_operands_for_use_p

   USE is one of the uses attached to STMT.  Check if USE is
   used in STMT for anything other than indexing an array.  */

static bool
exist_non_indexing_operands_for_use_p (tree use, gimple stmt)
{
  tree operand;
  stmt_vec_info stmt_info = vinfo_for_stmt (stmt);

  /* USE corresponds to some operand in STMT.  If there is no data
     reference in STMT, then any operand that corresponds to USE
     is not indexing an array.  */
  if (!STMT_VINFO_DATA_REF (stmt_info))
    return true;

  /* STMT has a data_ref. FORNOW this means that its of one of
     the following forms:
     -1- ARRAY_REF = var
     -2- var = ARRAY_REF
     (This should have been verified in analyze_data_refs).

     'var' in the second case corresponds to a def, not a use,
     so USE cannot correspond to any operands that are not used
     for array indexing.

     Therefore, all we need to check is if STMT falls into the
     first case, and whether var corresponds to USE.  */

  if (!gimple_assign_copy_p (stmt))
    return false;
  if (TREE_CODE (gimple_assign_lhs (stmt)) == SSA_NAME)
    return false;
  operand = gimple_assign_rhs1 (stmt);
  if (TREE_CODE (operand) != SSA_NAME)
    return false;

  if (operand == use)
    return true;

  return false;
}


/*
   Function process_use.

   Inputs:
   - a USE in STMT in a loop represented by LOOP_VINFO
   - LIVE_P, RELEVANT - enum values to be set in the STMT_VINFO of the stmt
     that defined USE.  This is done by calling mark_relevant and passing it
     the WORKLIST (to add DEF_STMT to the WORKLIST in case it is relevant).

   Outputs:
   Generally, LIVE_P and RELEVANT are used to define the liveness and
   relevance info of the DEF_STMT of this USE:
       STMT_VINFO_LIVE_P (DEF_STMT_info) <-- live_p
       STMT_VINFO_RELEVANT (DEF_STMT_info) <-- relevant
   Exceptions:
   - case 1: If USE is used only for address computations (e.g. array indexing),
   which does not need to be directly vectorized, then the liveness/relevance
   of the respective DEF_STMT is left unchanged.
   - case 2: If STMT is a reduction phi and DEF_STMT is a reduction stmt, we
   skip DEF_STMT cause it had already been processed.
   - case 3: If DEF_STMT and STMT are in different nests, then  "relevant" will
   be modified accordingly.

   Return true if everything is as expected. Return false otherwise.  */

static bool
process_use (gimple stmt, tree use, loop_vec_info loop_vinfo, bool live_p,
	     enum vect_relevant relevant, VEC(gimple,heap) **worklist)
{
  struct loop *loop = LOOP_VINFO_LOOP (loop_vinfo);
  stmt_vec_info stmt_vinfo = vinfo_for_stmt (stmt);
  stmt_vec_info dstmt_vinfo;
  basic_block bb, def_bb;
  tree def;
  gimple def_stmt;
  enum vect_def_type dt;

  /* case 1: we are only interested in uses that need to be vectorized.  Uses
     that are used for address computation are not considered relevant.  */
  if (!exist_non_indexing_operands_for_use_p (use, stmt))
     return true;

  if (!vect_is_simple_use (use, loop_vinfo, NULL, &def_stmt, &def, &dt))
    {
      if (vect_print_dump_info (REPORT_UNVECTORIZED_LOCATIONS))
        fprintf (vect_dump, "not vectorized: unsupported use in stmt.");
      return false;
    }

  if (!def_stmt || gimple_nop_p (def_stmt))
    return true;

  def_bb = gimple_bb (def_stmt);
  if (!flow_bb_inside_loop_p (loop, def_bb))
    {
      if (vect_print_dump_info (REPORT_DETAILS))
	fprintf (vect_dump, "def_stmt is out of loop.");
      return true;
    }

  /* case 2: A reduction phi (STMT) defined by a reduction stmt (DEF_STMT).
     DEF_STMT must have already been processed, because this should be the
     only way that STMT, which is a reduction-phi, was put in the worklist,
     as there should be no other uses for DEF_STMT in the loop.  So we just
     check that everything is as expected, and we are done.  */
  dstmt_vinfo = vinfo_for_stmt (def_stmt);
  bb = gimple_bb (stmt);
  if (gimple_code (stmt) == GIMPLE_PHI
      && STMT_VINFO_DEF_TYPE (stmt_vinfo) == vect_reduction_def
      && gimple_code (def_stmt) != GIMPLE_PHI
      && STMT_VINFO_DEF_TYPE (dstmt_vinfo) == vect_reduction_def
      && bb->loop_father == def_bb->loop_father)
    {
      if (vect_print_dump_info (REPORT_DETAILS))
	fprintf (vect_dump, "reduc-stmt defining reduc-phi in the same nest.");
      if (STMT_VINFO_IN_PATTERN_P (dstmt_vinfo))
	dstmt_vinfo = vinfo_for_stmt (STMT_VINFO_RELATED_STMT (dstmt_vinfo));
      gcc_assert (STMT_VINFO_RELEVANT (dstmt_vinfo) < vect_used_by_reduction);
      gcc_assert (STMT_VINFO_LIVE_P (dstmt_vinfo)
		  || STMT_VINFO_RELEVANT (dstmt_vinfo) > vect_unused_in_scope);
      return true;
    }

  /* case 3a: outer-loop stmt defining an inner-loop stmt:
	outer-loop-header-bb:
		d = def_stmt
	inner-loop:
		stmt # use (d)
	outer-loop-tail-bb:
		...		  */
  if (flow_loop_nested_p (def_bb->loop_father, bb->loop_father))
    {
      if (vect_print_dump_info (REPORT_DETAILS))
	fprintf (vect_dump, "outer-loop def-stmt defining inner-loop stmt.");

      switch (relevant)
	{
	case vect_unused_in_scope:
	  relevant = (STMT_VINFO_DEF_TYPE (stmt_vinfo) == vect_nested_cycle) ?
		      vect_used_in_scope : vect_unused_in_scope;
	  break;

	case vect_used_in_outer_by_reduction:
          gcc_assert (STMT_VINFO_DEF_TYPE (stmt_vinfo) != vect_reduction_def);
	  relevant = vect_used_by_reduction;
	  break;

	case vect_used_in_outer:
          gcc_assert (STMT_VINFO_DEF_TYPE (stmt_vinfo) != vect_reduction_def);
	  relevant = vect_used_in_scope;
	  break;

	case vect_used_in_scope:
	  break;

	default:
	  gcc_unreachable ();
	}
    }

  /* case 3b: inner-loop stmt defining an outer-loop stmt:
	outer-loop-header-bb:
		...
	inner-loop:
		d = def_stmt
	outer-loop-tail-bb (or outer-loop-exit-bb in double reduction):
		stmt # use (d)		*/
  else if (flow_loop_nested_p (bb->loop_father, def_bb->loop_father))
    {
      if (vect_print_dump_info (REPORT_DETAILS))
	fprintf (vect_dump, "inner-loop def-stmt defining outer-loop stmt.");

      switch (relevant)
        {
        case vect_unused_in_scope:
          relevant = (STMT_VINFO_DEF_TYPE (stmt_vinfo) == vect_reduction_def
            || STMT_VINFO_DEF_TYPE (stmt_vinfo) == vect_double_reduction_def) ?
                      vect_used_in_outer_by_reduction : vect_unused_in_scope;
          break;

        case vect_used_by_reduction:
          relevant = vect_used_in_outer_by_reduction;
          break;

        case vect_used_in_scope:
          relevant = vect_used_in_outer;
          break;

        default:
          gcc_unreachable ();
        }
    }

  vect_mark_relevant (worklist, def_stmt, relevant, live_p);
  return true;
}


/* Function vect_mark_stmts_to_be_vectorized.

   Not all stmts in the loop need to be vectorized. For example:

     for i...
       for j...
   1.    T0 = i + j
   2.	 T1 = a[T0]

   3.    j = j + 1

   Stmt 1 and 3 do not need to be vectorized, because loop control and
   addressing of vectorized data-refs are handled differently.

   This pass detects such stmts.  */

bool
vect_mark_stmts_to_be_vectorized (loop_vec_info loop_vinfo)
{
  VEC(gimple,heap) *worklist;
  struct loop *loop = LOOP_VINFO_LOOP (loop_vinfo);
  basic_block *bbs = LOOP_VINFO_BBS (loop_vinfo);
  unsigned int nbbs = loop->num_nodes;
  gimple_stmt_iterator si;
  gimple stmt;
  unsigned int i;
  stmt_vec_info stmt_vinfo;
  basic_block bb;
  gimple phi;
  bool live_p;
  enum vect_relevant relevant, tmp_relevant;
  enum vect_def_type def_type;

  if (vect_print_dump_info (REPORT_DETAILS))
    fprintf (vect_dump, "=== vect_mark_stmts_to_be_vectorized ===");

  worklist = VEC_alloc (gimple, heap, 64);

  /* 1. Init worklist.  */
  for (i = 0; i < nbbs; i++)
    {
      bb = bbs[i];
      for (si = gsi_start_phis (bb); !gsi_end_p (si); gsi_next (&si))
	{
	  phi = gsi_stmt (si);
	  if (vect_print_dump_info (REPORT_DETAILS))
	    {
	      fprintf (vect_dump, "init: phi relevant? ");
	      print_gimple_stmt (vect_dump, phi, 0, TDF_SLIM);
	    }

	  if (vect_stmt_relevant_p (phi, loop_vinfo, &relevant, &live_p))
	    vect_mark_relevant (&worklist, phi, relevant, live_p);
	}
      for (si = gsi_start_bb (bb); !gsi_end_p (si); gsi_next (&si))
	{
	  stmt = gsi_stmt (si);
	  if (vect_print_dump_info (REPORT_DETAILS))
	    {
	      fprintf (vect_dump, "init: stmt relevant? ");
	      print_gimple_stmt (vect_dump, stmt, 0, TDF_SLIM);
	    }

	  if (vect_stmt_relevant_p (stmt, loop_vinfo, &relevant, &live_p))
            vect_mark_relevant (&worklist, stmt, relevant, live_p);
	}
    }

  /* 2. Process_worklist */
  while (VEC_length (gimple, worklist) > 0)
    {
      use_operand_p use_p;
      ssa_op_iter iter;

      stmt = VEC_pop (gimple, worklist);
      if (vect_print_dump_info (REPORT_DETAILS))
	{
          fprintf (vect_dump, "worklist: examine stmt: ");
          print_gimple_stmt (vect_dump, stmt, 0, TDF_SLIM);
	}

      /* Examine the USEs of STMT. For each USE, mark the stmt that defines it
	 (DEF_STMT) as relevant/irrelevant and live/dead according to the
	 liveness and relevance properties of STMT.  */
      stmt_vinfo = vinfo_for_stmt (stmt);
      relevant = STMT_VINFO_RELEVANT (stmt_vinfo);
      live_p = STMT_VINFO_LIVE_P (stmt_vinfo);

      /* Generally, the liveness and relevance properties of STMT are
	 propagated as is to the DEF_STMTs of its USEs:
	  live_p <-- STMT_VINFO_LIVE_P (STMT_VINFO)
	  relevant <-- STMT_VINFO_RELEVANT (STMT_VINFO)

	 One exception is when STMT has been identified as defining a reduction
	 variable; in this case we set the liveness/relevance as follows:
	   live_p = false
	   relevant = vect_used_by_reduction
	 This is because we distinguish between two kinds of relevant stmts -
	 those that are used by a reduction computation, and those that are
	 (also) used by a regular computation.  This allows us later on to
	 identify stmts that are used solely by a reduction, and therefore the
	 order of the results that they produce does not have to be kept.  */

      def_type = STMT_VINFO_DEF_TYPE (stmt_vinfo);
      tmp_relevant = relevant;
      switch (def_type)
        {
          case vect_reduction_def:
	    switch (tmp_relevant)
	      {
	        case vect_unused_in_scope:
	          relevant = vect_used_by_reduction;
	          break;

	        case vect_used_by_reduction:
	          if (gimple_code (stmt) == GIMPLE_PHI)
                    break;
  	          /* fall through */

	        default:
	          if (vect_print_dump_info (REPORT_DETAILS))
	            fprintf (vect_dump, "unsupported use of reduction.");

  	          VEC_free (gimple, heap, worklist);
	          return false;
	      }

	    live_p = false;
	    break;

          case vect_nested_cycle:
            if (tmp_relevant != vect_unused_in_scope
                && tmp_relevant != vect_used_in_outer_by_reduction
                && tmp_relevant != vect_used_in_outer)
              {
                if (vect_print_dump_info (REPORT_DETAILS))
                  fprintf (vect_dump, "unsupported use of nested cycle.");

                VEC_free (gimple, heap, worklist);
                return false;
              }

            live_p = false;
            break;

          case vect_double_reduction_def:
            if (tmp_relevant != vect_unused_in_scope
                && tmp_relevant != vect_used_by_reduction)
              {
                if (vect_print_dump_info (REPORT_DETAILS))
                  fprintf (vect_dump, "unsupported use of double reduction.");

                VEC_free (gimple, heap, worklist);
                return false;
              }

            live_p = false;
            break;

          default:
            break;
        }

      FOR_EACH_PHI_OR_STMT_USE (use_p, stmt, iter, SSA_OP_USE)
	{
	  tree op = USE_FROM_PTR (use_p);
	  if (!process_use (stmt, op, loop_vinfo, live_p, relevant, &worklist))
	    {
	      VEC_free (gimple, heap, worklist);
	      return false;
	    }
	}
    } /* while worklist */

  VEC_free (gimple, heap, worklist);
  return true;
}


/* Get cost by calling cost target builtin.  */

static inline
int vect_get_stmt_cost (enum vect_cost_for_stmt type_of_cost)
{
  tree dummy_type = NULL;
  int dummy = 0;

  return targetm.vectorize.builtin_vectorization_cost (type_of_cost,
                                                       dummy_type, dummy);
}


/* Get cost for STMT.  */

int
cost_for_stmt (gimple stmt)
{
  stmt_vec_info stmt_info = vinfo_for_stmt (stmt);

  switch (STMT_VINFO_TYPE (stmt_info))
  {
  case load_vec_info_type:
    return vect_get_stmt_cost (scalar_load);
  case store_vec_info_type:
    return vect_get_stmt_cost (scalar_store);
  case op_vec_info_type:
  case condition_vec_info_type:
  case assignment_vec_info_type:
  case reduc_vec_info_type:
  case induc_vec_info_type:
  case type_promotion_vec_info_type:
  case type_demotion_vec_info_type:
  case type_conversion_vec_info_type:
  case call_vec_info_type:
    return vect_get_stmt_cost (scalar_stmt);
  case undef_vec_info_type:
  default:
    gcc_unreachable ();
  }
}

/* Function vect_model_simple_cost.

   Models cost for simple operations, i.e. those that only emit ncopies of a
   single op.  Right now, this does not account for multiple insns that could
   be generated for the single vector op.  We will handle that shortly.  */

void
vect_model_simple_cost (stmt_vec_info stmt_info, int ncopies,
			enum vect_def_type *dt, slp_tree slp_node)
{
  int i;
  int inside_cost = 0, outside_cost = 0;

  /* The SLP costs were already calculated during SLP tree build.  */
  if (PURE_SLP_STMT (stmt_info))
    return;

  inside_cost = ncopies * vect_get_stmt_cost (vector_stmt); 

  /* FORNOW: Assuming maximum 2 args per stmts.  */
  for (i = 0; i < 2; i++)
    {
      if (dt[i] == vect_constant_def || dt[i] == vect_external_def)
	outside_cost += vect_get_stmt_cost (vector_stmt); 
    }

  if (vect_print_dump_info (REPORT_COST))
    fprintf (vect_dump, "vect_model_simple_cost: inside_cost = %d, "
             "outside_cost = %d .", inside_cost, outside_cost);

  /* Set the costs either in STMT_INFO or SLP_NODE (if exists).  */
  stmt_vinfo_set_inside_of_loop_cost (stmt_info, slp_node, inside_cost);
  stmt_vinfo_set_outside_of_loop_cost (stmt_info, slp_node, outside_cost);
}


/* Function vect_cost_strided_group_size

   For strided load or store, return the group_size only if it is the first
   load or store of a group, else return 1.  This ensures that group size is
   only returned once per group.  */

static int
vect_cost_strided_group_size (stmt_vec_info stmt_info)
{
  gimple first_stmt = DR_GROUP_FIRST_DR (stmt_info);

  if (first_stmt == STMT_VINFO_STMT (stmt_info))
    return DR_GROUP_SIZE (stmt_info);

  return 1;
}


/* Function vect_model_store_cost

   Models cost for stores.  In the case of strided accesses, one access
   has the overhead of the strided access attributed to it.  */

void
vect_model_store_cost (stmt_vec_info stmt_info, int ncopies,
		       enum vect_def_type dt, slp_tree slp_node)
{
  int group_size;
  unsigned int inside_cost = 0, outside_cost = 0;
  struct data_reference *first_dr;
  gimple first_stmt;

  /* The SLP costs were already calculated during SLP tree build.  */
  if (PURE_SLP_STMT (stmt_info))
    return;

  if (dt == vect_constant_def || dt == vect_external_def)
    outside_cost = vect_get_stmt_cost (scalar_to_vec); 

  /* Strided access?  */
  if (DR_GROUP_FIRST_DR (stmt_info))
    {
      if (slp_node)
        {
          first_stmt = VEC_index (gimple, SLP_TREE_SCALAR_STMTS (slp_node), 0);
          group_size = 1;
        }
      else
        {
          first_stmt = DR_GROUP_FIRST_DR (stmt_info);
          group_size = vect_cost_strided_group_size (stmt_info);
        }

      first_dr = STMT_VINFO_DATA_REF (vinfo_for_stmt (first_stmt));
    }
  /* Not a strided access.  */
  else
    {
      group_size = 1;
      first_dr = STMT_VINFO_DATA_REF (stmt_info);
    }

  /* Is this an access in a group of stores, which provide strided access?
     If so, add in the cost of the permutes.  */
  if (group_size > 1)
    {
      /* Uses a high and low interleave operation for each needed permute.  */
      inside_cost = ncopies * exact_log2(group_size) * group_size
        * vect_get_stmt_cost (vector_stmt);

      if (vect_print_dump_info (REPORT_COST))
        fprintf (vect_dump, "vect_model_store_cost: strided group_size = %d .",
                 group_size);

    }

  /* Costs of the stores.  */
  vect_get_store_cost (first_dr, ncopies, &inside_cost);

  if (vect_print_dump_info (REPORT_COST))
    fprintf (vect_dump, "vect_model_store_cost: inside_cost = %d, "
             "outside_cost = %d .", inside_cost, outside_cost);

  /* Set the costs either in STMT_INFO or SLP_NODE (if exists).  */
  stmt_vinfo_set_inside_of_loop_cost (stmt_info, slp_node, inside_cost);
  stmt_vinfo_set_outside_of_loop_cost (stmt_info, slp_node, outside_cost);
}


/* Calculate cost of DR's memory access.  */
void
vect_get_store_cost (struct data_reference *dr, int ncopies,
                     unsigned int *inside_cost)
{
  int alignment_support_scheme = vect_supportable_dr_alignment (dr, false);

  switch (alignment_support_scheme)
    {
    case dr_aligned:
      {
        *inside_cost += ncopies * vect_get_stmt_cost (vector_store);

        if (vect_print_dump_info (REPORT_COST))
          fprintf (vect_dump, "vect_model_store_cost: aligned.");

        break;
      }

    case dr_unaligned_supported:
      {
        gimple stmt = DR_STMT (dr);
        stmt_vec_info stmt_info = vinfo_for_stmt (stmt);
        tree vectype = STMT_VINFO_VECTYPE (stmt_info);

        /* Here, we assign an additional cost for the unaligned store.  */
        *inside_cost += ncopies
          * targetm.vectorize.builtin_vectorization_cost (unaligned_store,
                                 vectype, DR_MISALIGNMENT (dr));

        if (vect_print_dump_info (REPORT_COST))
          fprintf (vect_dump, "vect_model_store_cost: unaligned supported by "
                   "hardware.");

        break;
      }

    default:
      gcc_unreachable ();
    }
}


/* Function vect_model_load_cost

   Models cost for loads.  In the case of strided accesses, the last access
   has the overhead of the strided access attributed to it.  Since unaligned
   accesses are supported for loads, we also account for the costs of the
   access scheme chosen.  */

void
vect_model_load_cost (stmt_vec_info stmt_info, int ncopies, slp_tree slp_node)

{
  int group_size;
  gimple first_stmt;
  struct data_reference *dr = STMT_VINFO_DATA_REF (stmt_info), *first_dr;
  unsigned int inside_cost = 0, outside_cost = 0;

  /* The SLP costs were already calculated during SLP tree build.  */
  if (PURE_SLP_STMT (stmt_info))
    return;

  /* Strided accesses?  */
  first_stmt = DR_GROUP_FIRST_DR (stmt_info);
  if (first_stmt && !slp_node)
    {
      group_size = vect_cost_strided_group_size (stmt_info);
      first_dr = STMT_VINFO_DATA_REF (vinfo_for_stmt (first_stmt));
    }
  /* Not a strided access.  */
  else
    {
      group_size = 1;
      first_dr = dr;
    }

  /* Is this an access in a group of loads providing strided access?
     If so, add in the cost of the permutes.  */
  if (group_size > 1)
    {
      /* Uses an even and odd extract operations for each needed permute.  */
      inside_cost = ncopies * exact_log2(group_size) * group_size
	* vect_get_stmt_cost (vector_stmt);

      if (vect_print_dump_info (REPORT_COST))
        fprintf (vect_dump, "vect_model_load_cost: strided group_size = %d .",
                 group_size);
    }

  /* The loads themselves.  */
  vect_get_load_cost (first_dr, ncopies,
         ((!DR_GROUP_FIRST_DR (stmt_info)) || group_size > 1 || slp_node),
         &inside_cost, &outside_cost);

  if (vect_print_dump_info (REPORT_COST))
    fprintf (vect_dump, "vect_model_load_cost: inside_cost = %d, "
             "outside_cost = %d .", inside_cost, outside_cost);

  /* Set the costs either in STMT_INFO or SLP_NODE (if exists).  */
  stmt_vinfo_set_inside_of_loop_cost (stmt_info, slp_node, inside_cost);
  stmt_vinfo_set_outside_of_loop_cost (stmt_info, slp_node, outside_cost);
}


/* Calculate cost of DR's memory access.  */
void
vect_get_load_cost (struct data_reference *dr, int ncopies,
                    bool add_realign_cost, unsigned int *inside_cost,
                    unsigned int *outside_cost)
{
  int alignment_support_scheme = vect_supportable_dr_alignment (dr, false);

  switch (alignment_support_scheme)
    {
    case dr_aligned:
      {
        *inside_cost += ncopies * vect_get_stmt_cost (vector_load); 

        if (vect_print_dump_info (REPORT_COST))
          fprintf (vect_dump, "vect_model_load_cost: aligned.");

        break;
      }
    case dr_unaligned_supported:
      {
        gimple stmt = DR_STMT (dr);
        stmt_vec_info stmt_info = vinfo_for_stmt (stmt);
        tree vectype = STMT_VINFO_VECTYPE (stmt_info);

        /* Here, we assign an additional cost for the unaligned load.  */
        *inside_cost += ncopies
          * targetm.vectorize.builtin_vectorization_cost (unaligned_load,
                                           vectype, DR_MISALIGNMENT (dr));
        if (vect_print_dump_info (REPORT_COST))
          fprintf (vect_dump, "vect_model_load_cost: unaligned supported by "
                   "hardware.");

        break;
      }
    case dr_explicit_realign:
      {
        *inside_cost += ncopies * (2 * vect_get_stmt_cost (vector_load)
           + vect_get_stmt_cost (vector_stmt));

        /* FIXME: If the misalignment remains fixed across the iterations of
           the containing loop, the following cost should be added to the
           outside costs.  */
        if (targetm.vectorize.builtin_mask_for_load)
          *inside_cost += vect_get_stmt_cost (vector_stmt);

        break;
      }
    case dr_explicit_realign_optimized:
      {
        if (vect_print_dump_info (REPORT_COST))
          fprintf (vect_dump, "vect_model_load_cost: unaligned software "
                   "pipelined.");

        /* Unaligned software pipeline has a load of an address, an initial
           load, and possibly a mask operation to "prime" the loop.  However,
           if this is an access in a group of loads, which provide strided
           access, then the above cost should only be considered for one
           access in the group.  Inside the loop, there is a load op
           and a realignment op.  */

        if (add_realign_cost)
          {
            *outside_cost = 2 * vect_get_stmt_cost (vector_stmt);
            if (targetm.vectorize.builtin_mask_for_load)
              *outside_cost += vect_get_stmt_cost (vector_stmt);
          }

        *inside_cost += ncopies * (vect_get_stmt_cost (vector_load)
          + vect_get_stmt_cost (vector_stmt));
        break;
      }

    default:
      gcc_unreachable ();
    }
}


/* Function vect_init_vector.

   Insert a new stmt (INIT_STMT) that initializes a new vector variable with
   the vector elements of VECTOR_VAR.  Place the initialization at BSI if it
   is not NULL.  Otherwise, place the initialization at the loop preheader.
   Return the DEF of INIT_STMT.
   It will be used in the vectorization of STMT.  */

tree
vect_init_vector (gimple stmt, tree vector_var, tree vector_type,
		  gimple_stmt_iterator *gsi)
{
  stmt_vec_info stmt_vinfo = vinfo_for_stmt (stmt);
  tree new_var;
  gimple init_stmt;
  tree vec_oprnd;
  edge pe;
  tree new_temp;
  basic_block new_bb;

  new_var = vect_get_new_vect_var (vector_type, vect_simple_var, "cst_");
  add_referenced_var (new_var);
  init_stmt = gimple_build_assign  (new_var, vector_var);
  new_temp = make_ssa_name (new_var, init_stmt);
  gimple_assign_set_lhs (init_stmt, new_temp);

  if (gsi)
    vect_finish_stmt_generation (stmt, init_stmt, gsi);
  else
    {
      loop_vec_info loop_vinfo = STMT_VINFO_LOOP_VINFO (stmt_vinfo);

      if (loop_vinfo)
        {
          struct loop *loop = LOOP_VINFO_LOOP (loop_vinfo);

          if (nested_in_vect_loop_p (loop, stmt))
            loop = loop->inner;

	  pe = loop_preheader_edge (loop);
          new_bb = gsi_insert_on_edge_immediate (pe, init_stmt);
          gcc_assert (!new_bb);
	}
      else
       {
          bb_vec_info bb_vinfo = STMT_VINFO_BB_VINFO (stmt_vinfo);
          basic_block bb;
          gimple_stmt_iterator gsi_bb_start;

          gcc_assert (bb_vinfo);
          bb = BB_VINFO_BB (bb_vinfo);
          gsi_bb_start = gsi_after_labels (bb);
          gsi_insert_before (&gsi_bb_start, init_stmt, GSI_SAME_STMT);
       }
    }

  if (vect_print_dump_info (REPORT_DETAILS))
    {
      fprintf (vect_dump, "created new init_stmt: ");
      print_gimple_stmt (vect_dump, init_stmt, 0, TDF_SLIM);
    }

  vec_oprnd = gimple_assign_lhs (init_stmt);
  return vec_oprnd;
}


/* Function vect_get_vec_def_for_operand.

   OP is an operand in STMT.  This function returns a (vector) def that will be
   used in the vectorized stmt for STMT.

   In the case that OP is an SSA_NAME which is defined in the loop, then
   STMT_VINFO_VEC_STMT of the defining stmt holds the relevant def.

   In case OP is an invariant or constant, a new stmt that creates a vector def
   needs to be introduced.  */

tree
vect_get_vec_def_for_operand (tree op, gimple stmt, tree *scalar_def)
{
  tree vec_oprnd;
  gimple vec_stmt;
  gimple def_stmt;
  stmt_vec_info def_stmt_info = NULL;
  stmt_vec_info stmt_vinfo = vinfo_for_stmt (stmt);
  tree vectype = STMT_VINFO_VECTYPE (stmt_vinfo);
  unsigned int nunits = TYPE_VECTOR_SUBPARTS (vectype);
  loop_vec_info loop_vinfo = STMT_VINFO_LOOP_VINFO (stmt_vinfo);
  tree vec_inv;
  tree vec_cst;
  tree t = NULL_TREE;
  tree def;
  int i;
  enum vect_def_type dt;
  bool is_simple_use;
  tree vector_type;

  if (vect_print_dump_info (REPORT_DETAILS))
    {
      fprintf (vect_dump, "vect_get_vec_def_for_operand: ");
      print_generic_expr (vect_dump, op, TDF_SLIM);
    }

  is_simple_use = vect_is_simple_use (op, loop_vinfo, NULL, &def_stmt, &def,
                                      &dt);
  gcc_assert (is_simple_use);
  if (vect_print_dump_info (REPORT_DETAILS))
    {
      if (def)
        {
          fprintf (vect_dump, "def =  ");
          print_generic_expr (vect_dump, def, TDF_SLIM);
        }
      if (def_stmt)
        {
          fprintf (vect_dump, "  def_stmt =  ");
	  print_gimple_stmt (vect_dump, def_stmt, 0, TDF_SLIM);
        }
    }

  switch (dt)
    {
    /* Case 1: operand is a constant.  */
    case vect_constant_def:
      {
	vector_type = get_vectype_for_scalar_type (TREE_TYPE (op));
	gcc_assert (vector_type);

	if (scalar_def)
	  *scalar_def = op;

        /* Create 'vect_cst_ = {cst,cst,...,cst}'  */
        if (vect_print_dump_info (REPORT_DETAILS))
          fprintf (vect_dump, "Create vector_cst. nunits = %d", nunits);

        for (i = nunits - 1; i >= 0; --i)
          {
            t = tree_cons (NULL_TREE, op, t);
          }
        vec_cst = build_vector (vector_type, t);
        return vect_init_vector (stmt, vec_cst, vector_type, NULL);
      }

    /* Case 2: operand is defined outside the loop - loop invariant.  */
    case vect_external_def:
      {
	vector_type = get_vectype_for_scalar_type (TREE_TYPE (def));
	gcc_assert (vector_type);
	nunits = TYPE_VECTOR_SUBPARTS (vector_type);

	if (scalar_def)
	  *scalar_def = def;

        /* Create 'vec_inv = {inv,inv,..,inv}'  */
        if (vect_print_dump_info (REPORT_DETAILS))
          fprintf (vect_dump, "Create vector_inv.");

        for (i = nunits - 1; i >= 0; --i)
          {
            t = tree_cons (NULL_TREE, def, t);
          }

	/* FIXME: use build_constructor directly.  */
        vec_inv = build_constructor_from_list (vector_type, t);
        return vect_init_vector (stmt, vec_inv, vector_type, NULL);
      }

    /* Case 3: operand is defined inside the loop.  */
    case vect_internal_def:
      {
	if (scalar_def)
	  *scalar_def = NULL/* FIXME tuples: def_stmt*/;

        /* Get the def from the vectorized stmt.  */
        def_stmt_info = vinfo_for_stmt (def_stmt);
        vec_stmt = STMT_VINFO_VEC_STMT (def_stmt_info);
        gcc_assert (vec_stmt);
	if (gimple_code (vec_stmt) == GIMPLE_PHI)
	  vec_oprnd = PHI_RESULT (vec_stmt);
	else if (is_gimple_call (vec_stmt))
	  vec_oprnd = gimple_call_lhs (vec_stmt);
	else
	  vec_oprnd = gimple_assign_lhs (vec_stmt);
        return vec_oprnd;
      }

    /* Case 4: operand is defined by a loop header phi - reduction  */
    case vect_reduction_def:
    case vect_double_reduction_def:
    case vect_nested_cycle:
      {
	struct loop *loop;

	gcc_assert (gimple_code (def_stmt) == GIMPLE_PHI);
	loop = (gimple_bb (def_stmt))->loop_father;

        /* Get the def before the loop  */
        op = PHI_ARG_DEF_FROM_EDGE (def_stmt, loop_preheader_edge (loop));
        return get_initial_def_for_reduction (stmt, op, scalar_def);
     }

    /* Case 5: operand is defined by loop-header phi - induction.  */
    case vect_induction_def:
      {
	gcc_assert (gimple_code (def_stmt) == GIMPLE_PHI);

        /* Get the def from the vectorized stmt.  */
        def_stmt_info = vinfo_for_stmt (def_stmt);
        vec_stmt = STMT_VINFO_VEC_STMT (def_stmt_info);
	gcc_assert (vec_stmt && gimple_code (vec_stmt) == GIMPLE_PHI);
        vec_oprnd = PHI_RESULT (vec_stmt);
        return vec_oprnd;
      }

    default:
      gcc_unreachable ();
    }
}


/* Function vect_get_vec_def_for_stmt_copy

   Return a vector-def for an operand.  This function is used when the
   vectorized stmt to be created (by the caller to this function) is a "copy"
   created in case the vectorized result cannot fit in one vector, and several
   copies of the vector-stmt are required.  In this case the vector-def is
   retrieved from the vector stmt recorded in the STMT_VINFO_RELATED_STMT field
   of the stmt that defines VEC_OPRND.
   DT is the type of the vector def VEC_OPRND.

   Context:
        In case the vectorization factor (VF) is bigger than the number
   of elements that can fit in a vectype (nunits), we have to generate
   more than one vector stmt to vectorize the scalar stmt.  This situation
   arises when there are multiple data-types operated upon in the loop; the
   smallest data-type determines the VF, and as a result, when vectorizing
   stmts operating on wider types we need to create 'VF/nunits' "copies" of the
   vector stmt (each computing a vector of 'nunits' results, and together
   computing 'VF' results in each iteration).  This function is called when
   vectorizing such a stmt (e.g. vectorizing S2 in the illustration below, in
   which VF=16 and nunits=4, so the number of copies required is 4):

   scalar stmt:         vectorized into:        STMT_VINFO_RELATED_STMT

   S1: x = load         VS1.0:  vx.0 = memref0      VS1.1
                        VS1.1:  vx.1 = memref1      VS1.2
                        VS1.2:  vx.2 = memref2      VS1.3
                        VS1.3:  vx.3 = memref3

   S2: z = x + ...      VSnew.0:  vz0 = vx.0 + ...  VSnew.1
                        VSnew.1:  vz1 = vx.1 + ...  VSnew.2
                        VSnew.2:  vz2 = vx.2 + ...  VSnew.3
                        VSnew.3:  vz3 = vx.3 + ...

   The vectorization of S1 is explained in vectorizable_load.
   The vectorization of S2:
        To create the first vector-stmt out of the 4 copies - VSnew.0 -
   the function 'vect_get_vec_def_for_operand' is called to
   get the relevant vector-def for each operand of S2.  For operand x it
   returns  the vector-def 'vx.0'.

        To create the remaining copies of the vector-stmt (VSnew.j), this
   function is called to get the relevant vector-def for each operand.  It is
   obtained from the respective VS1.j stmt, which is recorded in the
   STMT_VINFO_RELATED_STMT field of the stmt that defines VEC_OPRND.

        For example, to obtain the vector-def 'vx.1' in order to create the
   vector stmt 'VSnew.1', this function is called with VEC_OPRND='vx.0'.
   Given 'vx0' we obtain the stmt that defines it ('VS1.0'); from the
   STMT_VINFO_RELATED_STMT field of 'VS1.0' we obtain the next copy - 'VS1.1',
   and return its def ('vx.1').
   Overall, to create the above sequence this function will be called 3 times:
        vx.1 = vect_get_vec_def_for_stmt_copy (dt, vx.0);
        vx.2 = vect_get_vec_def_for_stmt_copy (dt, vx.1);
        vx.3 = vect_get_vec_def_for_stmt_copy (dt, vx.2);  */

tree
vect_get_vec_def_for_stmt_copy (enum vect_def_type dt, tree vec_oprnd)
{
  gimple vec_stmt_for_operand;
  stmt_vec_info def_stmt_info;

  /* Do nothing; can reuse same def.  */
  if (dt == vect_external_def || dt == vect_constant_def )
    return vec_oprnd;

  vec_stmt_for_operand = SSA_NAME_DEF_STMT (vec_oprnd);
  def_stmt_info = vinfo_for_stmt (vec_stmt_for_operand);
  gcc_assert (def_stmt_info);
  vec_stmt_for_operand = STMT_VINFO_RELATED_STMT (def_stmt_info);
  gcc_assert (vec_stmt_for_operand);
  vec_oprnd = gimple_get_lhs (vec_stmt_for_operand);
  if (gimple_code (vec_stmt_for_operand) == GIMPLE_PHI)
    vec_oprnd = PHI_RESULT (vec_stmt_for_operand);
  else
    vec_oprnd = gimple_get_lhs (vec_stmt_for_operand);
  return vec_oprnd;
}


/* Get vectorized definitions for the operands to create a copy of an original
   stmt.  See vect_get_vec_def_for_stmt_copy () for details.  */

static void
vect_get_vec_defs_for_stmt_copy (enum vect_def_type *dt,
				 VEC(tree,heap) **vec_oprnds0,
				 VEC(tree,heap) **vec_oprnds1)
{
  tree vec_oprnd = VEC_pop (tree, *vec_oprnds0);

  vec_oprnd = vect_get_vec_def_for_stmt_copy (dt[0], vec_oprnd);
  VEC_quick_push (tree, *vec_oprnds0, vec_oprnd);

  if (vec_oprnds1 && *vec_oprnds1)
    {
      vec_oprnd = VEC_pop (tree, *vec_oprnds1);
      vec_oprnd = vect_get_vec_def_for_stmt_copy (dt[1], vec_oprnd);
      VEC_quick_push (tree, *vec_oprnds1, vec_oprnd);
    }
}


/* Get vectorized definitions for OP0 and OP1, or SLP_NODE if it is not
   NULL.  */

static void
vect_get_vec_defs (tree op0, tree op1, gimple stmt,
		   VEC(tree,heap) **vec_oprnds0, VEC(tree,heap) **vec_oprnds1,
		   slp_tree slp_node)
{
  if (slp_node)
    vect_get_slp_defs (slp_node, vec_oprnds0, vec_oprnds1, -1);
  else
    {
      tree vec_oprnd;

      *vec_oprnds0 = VEC_alloc (tree, heap, 1);
      vec_oprnd = vect_get_vec_def_for_operand (op0, stmt, NULL);
      VEC_quick_push (tree, *vec_oprnds0, vec_oprnd);

      if (op1)
	{
	  *vec_oprnds1 = VEC_alloc (tree, heap, 1);
	  vec_oprnd = vect_get_vec_def_for_operand (op1, stmt, NULL);
	  VEC_quick_push (tree, *vec_oprnds1, vec_oprnd);
	}
    }
}


/* Function vect_finish_stmt_generation.

   Insert a new stmt.  */

void
vect_finish_stmt_generation (gimple stmt, gimple vec_stmt,
			     gimple_stmt_iterator *gsi)
{
  stmt_vec_info stmt_info = vinfo_for_stmt (stmt);
  loop_vec_info loop_vinfo = STMT_VINFO_LOOP_VINFO (stmt_info);
  bb_vec_info bb_vinfo = STMT_VINFO_BB_VINFO (stmt_info);

  gcc_assert (gimple_code (stmt) != GIMPLE_LABEL);

  gsi_insert_before (gsi, vec_stmt, GSI_SAME_STMT);

  set_vinfo_for_stmt (vec_stmt, new_stmt_vec_info (vec_stmt, loop_vinfo,
                                                   bb_vinfo));

  if (vect_print_dump_info (REPORT_DETAILS))
    {
      fprintf (vect_dump, "add new stmt: ");
      print_gimple_stmt (vect_dump, vec_stmt, 0, TDF_SLIM);
    }

  gimple_set_location (vec_stmt, gimple_location (gsi_stmt (*gsi)));
}

/* Checks if CALL can be vectorized in type VECTYPE.  Returns
   a function declaration if the target has a vectorized version
   of the function, or NULL_TREE if the function cannot be vectorized.  */

tree
vectorizable_function (gimple call, tree vectype_out, tree vectype_in)
{
  tree fndecl = gimple_call_fndecl (call);

  /* We only handle functions that do not read or clobber memory -- i.e.
     const or novops ones.  */
  if (!(gimple_call_flags (call) & (ECF_CONST | ECF_NOVOPS)))
    return NULL_TREE;

  if (!fndecl
      || TREE_CODE (fndecl) != FUNCTION_DECL
      || !DECL_BUILT_IN (fndecl))
    return NULL_TREE;

  return targetm.vectorize.builtin_vectorized_function (fndecl, vectype_out,
						        vectype_in);
}

/* Function vectorizable_call.

   Check if STMT performs a function call that can be vectorized.
   If VEC_STMT is also passed, vectorize the STMT: create a vectorized
   stmt to replace it, put it in VEC_STMT, and insert it at BSI.
   Return FALSE if not a vectorizable STMT, TRUE otherwise.  */

static bool
vectorizable_call (gimple stmt, gimple_stmt_iterator *gsi, gimple *vec_stmt)
{
  tree vec_dest;
  tree scalar_dest;
  tree op, type;
  tree vec_oprnd0 = NULL_TREE, vec_oprnd1 = NULL_TREE;
  stmt_vec_info stmt_info = vinfo_for_stmt (stmt), prev_stmt_info;
  tree vectype_out, vectype_in;
  int nunits_in;
  int nunits_out;
  loop_vec_info loop_vinfo = STMT_VINFO_LOOP_VINFO (stmt_info);
  tree fndecl, new_temp, def, rhs_type;
  gimple def_stmt;
  enum vect_def_type dt[2] = {vect_unknown_def_type, vect_unknown_def_type};
  gimple new_stmt = NULL;
  int ncopies, j;
  VEC(tree, heap) *vargs = NULL;
  enum { NARROW, NONE, WIDEN } modifier;
  size_t i, nargs;

  /* FORNOW: unsupported in basic block SLP.  */
  gcc_assert (loop_vinfo);

  if (!STMT_VINFO_RELEVANT_P (stmt_info))
    return false;

  if (STMT_VINFO_DEF_TYPE (stmt_info) != vect_internal_def)
    return false;

  /* FORNOW: SLP not supported.  */
  if (STMT_SLP_TYPE (stmt_info))
    return false;

  /* Is STMT a vectorizable call?   */
  if (!is_gimple_call (stmt))
    return false;

  if (TREE_CODE (gimple_call_lhs (stmt)) != SSA_NAME)
    return false;

<<<<<<< HEAD
=======
  if (stmt_could_throw_p (stmt))
    return false;

>>>>>>> 6e7f08ad
  vectype_out = STMT_VINFO_VECTYPE (stmt_info);

  /* Process function arguments.  */
  rhs_type = NULL_TREE;
  vectype_in = NULL_TREE;
  nargs = gimple_call_num_args (stmt);

  /* Bail out if the function has more than two arguments, we
     do not have interesting builtin functions to vectorize with
     more than two arguments.  No arguments is also not good.  */
  if (nargs == 0 || nargs > 2)
    return false;

  for (i = 0; i < nargs; i++)
    {
      tree opvectype;

      op = gimple_call_arg (stmt, i);

      /* We can only handle calls with arguments of the same type.  */
      if (rhs_type
	  && !types_compatible_p (rhs_type, TREE_TYPE (op)))
	{
	  if (vect_print_dump_info (REPORT_DETAILS))
	    fprintf (vect_dump, "argument types differ.");
	  return false;
	}
      if (!rhs_type)
	rhs_type = TREE_TYPE (op);

      if (!vect_is_simple_use_1 (op, loop_vinfo, NULL,
				 &def_stmt, &def, &dt[i], &opvectype))
	{
	  if (vect_print_dump_info (REPORT_DETAILS))
	    fprintf (vect_dump, "use not simple.");
	  return false;
	}

      if (!vectype_in)
	vectype_in = opvectype;
      else if (opvectype
	       && opvectype != vectype_in)
	{
	  if (vect_print_dump_info (REPORT_DETAILS))
	    fprintf (vect_dump, "argument vector types differ.");
	  return false;
	}
    }
  /* If all arguments are external or constant defs use a vector type with
     the same size as the output vector type.  */
  if (!vectype_in)
    vectype_in = get_same_sized_vectype (rhs_type, vectype_out);
<<<<<<< HEAD
=======
  if (vec_stmt)
    gcc_assert (vectype_in);
  if (!vectype_in)
    {
      if (vect_print_dump_info (REPORT_DETAILS))
        {
          fprintf (vect_dump, "no vectype for scalar type ");
          print_generic_expr (vect_dump, rhs_type, TDF_SLIM);
        }

      return false;
    }
>>>>>>> 6e7f08ad

  /* FORNOW */
  nunits_in = TYPE_VECTOR_SUBPARTS (vectype_in);
  nunits_out = TYPE_VECTOR_SUBPARTS (vectype_out);
  if (nunits_in == nunits_out / 2)
    modifier = NARROW;
  else if (nunits_out == nunits_in)
    modifier = NONE;
  else if (nunits_out == nunits_in / 2)
    modifier = WIDEN;
  else
    return false;

  /* For now, we only vectorize functions if a target specific builtin
     is available.  TODO -- in some cases, it might be profitable to
     insert the calls for pieces of the vector, in order to be able
     to vectorize other operations in the loop.  */
  fndecl = vectorizable_function (stmt, vectype_out, vectype_in);
  if (fndecl == NULL_TREE)
    {
      if (vect_print_dump_info (REPORT_DETAILS))
	fprintf (vect_dump, "function is not vectorizable.");

      return false;
    }

  gcc_assert (!gimple_vuse (stmt));

  if (modifier == NARROW)
    ncopies = LOOP_VINFO_VECT_FACTOR (loop_vinfo) / nunits_out;
  else
    ncopies = LOOP_VINFO_VECT_FACTOR (loop_vinfo) / nunits_in;

  /* Sanity check: make sure that at least one copy of the vectorized stmt
     needs to be generated.  */
  gcc_assert (ncopies >= 1);

  if (!vec_stmt) /* transformation not required.  */
    {
      STMT_VINFO_TYPE (stmt_info) = call_vec_info_type;
      if (vect_print_dump_info (REPORT_DETAILS))
        fprintf (vect_dump, "=== vectorizable_call ===");
      vect_model_simple_cost (stmt_info, ncopies, dt, NULL);
      return true;
    }

  /** Transform.  **/

  if (vect_print_dump_info (REPORT_DETAILS))
    fprintf (vect_dump, "transform operation.");

  /* Handle def.  */
  scalar_dest = gimple_call_lhs (stmt);
  vec_dest = vect_create_destination_var (scalar_dest, vectype_out);

  prev_stmt_info = NULL;
  switch (modifier)
    {
    case NONE:
      for (j = 0; j < ncopies; ++j)
	{
	  /* Build argument list for the vectorized call.  */
	  if (j == 0)
	    vargs = VEC_alloc (tree, heap, nargs);
	  else
	    VEC_truncate (tree, vargs, 0);

	  for (i = 0; i < nargs; i++)
	    {
	      op = gimple_call_arg (stmt, i);
	      if (j == 0)
		vec_oprnd0
		  = vect_get_vec_def_for_operand (op, stmt, NULL);
	      else
		{
		  vec_oprnd0 = gimple_call_arg (new_stmt, i);
		  vec_oprnd0
                    = vect_get_vec_def_for_stmt_copy (dt[i], vec_oprnd0);
		}

	      VEC_quick_push (tree, vargs, vec_oprnd0);
	    }

	  new_stmt = gimple_build_call_vec (fndecl, vargs);
	  new_temp = make_ssa_name (vec_dest, new_stmt);
	  gimple_call_set_lhs (new_stmt, new_temp);

	  vect_finish_stmt_generation (stmt, new_stmt, gsi);
	  mark_symbols_for_renaming (new_stmt);

	  if (j == 0)
	    STMT_VINFO_VEC_STMT (stmt_info) = *vec_stmt = new_stmt;
	  else
	    STMT_VINFO_RELATED_STMT (prev_stmt_info) = new_stmt;

	  prev_stmt_info = vinfo_for_stmt (new_stmt);
	}

      break;

    case NARROW:
      for (j = 0; j < ncopies; ++j)
	{
	  /* Build argument list for the vectorized call.  */
	  if (j == 0)
	    vargs = VEC_alloc (tree, heap, nargs * 2);
	  else
	    VEC_truncate (tree, vargs, 0);

	  for (i = 0; i < nargs; i++)
	    {
	      op = gimple_call_arg (stmt, i);
	      if (j == 0)
		{
		  vec_oprnd0
		    = vect_get_vec_def_for_operand (op, stmt, NULL);
		  vec_oprnd1
		    = vect_get_vec_def_for_stmt_copy (dt[i], vec_oprnd0);
		}
	      else
		{
		  vec_oprnd1 = gimple_call_arg (new_stmt, 2*i);
		  vec_oprnd0
		    = vect_get_vec_def_for_stmt_copy (dt[i], vec_oprnd1);
		  vec_oprnd1
		    = vect_get_vec_def_for_stmt_copy (dt[i], vec_oprnd0);
		}

	      VEC_quick_push (tree, vargs, vec_oprnd0);
	      VEC_quick_push (tree, vargs, vec_oprnd1);
	    }

	  new_stmt = gimple_build_call_vec (fndecl, vargs);
	  new_temp = make_ssa_name (vec_dest, new_stmt);
	  gimple_call_set_lhs (new_stmt, new_temp);

	  vect_finish_stmt_generation (stmt, new_stmt, gsi);
	  mark_symbols_for_renaming (new_stmt);

	  if (j == 0)
	    STMT_VINFO_VEC_STMT (stmt_info) = new_stmt;
	  else
	    STMT_VINFO_RELATED_STMT (prev_stmt_info) = new_stmt;

	  prev_stmt_info = vinfo_for_stmt (new_stmt);
	}

      *vec_stmt = STMT_VINFO_VEC_STMT (stmt_info);

      break;

    case WIDEN:
      /* No current target implements this case.  */
      return false;
    }

  VEC_free (tree, heap, vargs);

  /* Update the exception handling table with the vector stmt if necessary.  */
  if (maybe_clean_or_replace_eh_stmt (stmt, *vec_stmt))
    gimple_purge_dead_eh_edges (gimple_bb (stmt));

  /* The call in STMT might prevent it from being removed in dce.
     We however cannot remove it here, due to the way the ssa name
     it defines is mapped to the new definition.  So just replace
     rhs of the statement with something harmless.  */

  type = TREE_TYPE (scalar_dest);
  new_stmt = gimple_build_assign (gimple_call_lhs (stmt),
				  fold_convert (type, integer_zero_node));
  set_vinfo_for_stmt (new_stmt, stmt_info);
  set_vinfo_for_stmt (stmt, NULL);
  STMT_VINFO_STMT (stmt_info) = new_stmt;
  gsi_replace (gsi, new_stmt, false);
  SSA_NAME_DEF_STMT (gimple_assign_lhs (new_stmt)) = new_stmt;

  return true;
}


/* Function vect_gen_widened_results_half

   Create a vector stmt whose code, type, number of arguments, and result
   variable are CODE, OP_TYPE, and VEC_DEST, and its arguments are
   VEC_OPRND0 and VEC_OPRND1.  The new vector stmt is to be inserted at BSI.
   In the case that CODE is a CALL_EXPR, this means that a call to DECL
   needs to be created (DECL is a function-decl of a target-builtin).
   STMT is the original scalar stmt that we are vectorizing.  */

static gimple
vect_gen_widened_results_half (enum tree_code code,
			       tree decl,
                               tree vec_oprnd0, tree vec_oprnd1, int op_type,
			       tree vec_dest, gimple_stmt_iterator *gsi,
			       gimple stmt)
{
  gimple new_stmt;
  tree new_temp;

  /* Generate half of the widened result:  */
  if (code == CALL_EXPR)
    {
      /* Target specific support  */
      if (op_type == binary_op)
	new_stmt = gimple_build_call (decl, 2, vec_oprnd0, vec_oprnd1);
      else
	new_stmt = gimple_build_call (decl, 1, vec_oprnd0);
      new_temp = make_ssa_name (vec_dest, new_stmt);
      gimple_call_set_lhs (new_stmt, new_temp);
    }
  else
    {
      /* Generic support */
      gcc_assert (op_type == TREE_CODE_LENGTH (code));
      if (op_type != binary_op)
	vec_oprnd1 = NULL;
      new_stmt = gimple_build_assign_with_ops (code, vec_dest, vec_oprnd0,
					       vec_oprnd1);
      new_temp = make_ssa_name (vec_dest, new_stmt);
      gimple_assign_set_lhs (new_stmt, new_temp);
    }
  vect_finish_stmt_generation (stmt, new_stmt, gsi);

  return new_stmt;
}


/* Check if STMT performs a conversion operation, that can be vectorized.
   If VEC_STMT is also passed, vectorize the STMT: create a vectorized
   stmt to replace it, put it in VEC_STMT, and insert it at BSI.
   Return FALSE if not a vectorizable STMT, TRUE otherwise.  */

static bool
vectorizable_conversion (gimple stmt, gimple_stmt_iterator *gsi,
			 gimple *vec_stmt, slp_tree slp_node)
{
  tree vec_dest;
  tree scalar_dest;
  tree op0;
  tree vec_oprnd0 = NULL_TREE, vec_oprnd1 = NULL_TREE;
  stmt_vec_info stmt_info = vinfo_for_stmt (stmt);
  loop_vec_info loop_vinfo = STMT_VINFO_LOOP_VINFO (stmt_info);
  enum tree_code code, code1 = ERROR_MARK, code2 = ERROR_MARK;
  tree decl1 = NULL_TREE, decl2 = NULL_TREE;
  tree new_temp;
  tree def;
  gimple def_stmt;
  enum vect_def_type dt[2] = {vect_unknown_def_type, vect_unknown_def_type};
  gimple new_stmt = NULL;
  stmt_vec_info prev_stmt_info;
  int nunits_in;
  int nunits_out;
  tree vectype_out, vectype_in;
  int ncopies, j;
  tree rhs_type;
  tree builtin_decl;
  enum { NARROW, NONE, WIDEN } modifier;
  int i;
  VEC(tree,heap) *vec_oprnds0 = NULL;
  tree vop0;
  VEC(tree,heap) *dummy = NULL;
  int dummy_int;

  /* Is STMT a vectorizable conversion?   */

  /* FORNOW: unsupported in basic block SLP.  */
  gcc_assert (loop_vinfo);

  if (!STMT_VINFO_RELEVANT_P (stmt_info))
    return false;

  if (STMT_VINFO_DEF_TYPE (stmt_info) != vect_internal_def)
    return false;

  if (!is_gimple_assign (stmt))
    return false;

  if (TREE_CODE (gimple_assign_lhs (stmt)) != SSA_NAME)
    return false;

  code = gimple_assign_rhs_code (stmt);
  if (code != FIX_TRUNC_EXPR && code != FLOAT_EXPR)
    return false;

  /* Check types of lhs and rhs.  */
  scalar_dest = gimple_assign_lhs (stmt);
  vectype_out = STMT_VINFO_VECTYPE (stmt_info);

  op0 = gimple_assign_rhs1 (stmt);
  rhs_type = TREE_TYPE (op0);
  /* Check the operands of the operation.  */
  if (!vect_is_simple_use_1 (op0, loop_vinfo, NULL,
			     &def_stmt, &def, &dt[0], &vectype_in))
    {
      if (vect_print_dump_info (REPORT_DETAILS))
	fprintf (vect_dump, "use not simple.");
      return false;
    }
  /* If op0 is an external or constant defs use a vector type of
     the same size as the output vector type.  */
  if (!vectype_in)
    vectype_in = get_same_sized_vectype (rhs_type, vectype_out);
<<<<<<< HEAD
=======
  if (vec_stmt)
    gcc_assert (vectype_in);
  if (!vectype_in)
    {
      if (vect_print_dump_info (REPORT_DETAILS))
        {
          fprintf (vect_dump, "no vectype for scalar type ");
          print_generic_expr (vect_dump, rhs_type, TDF_SLIM);
        }

      return false;
    }
>>>>>>> 6e7f08ad

  /* FORNOW */
  nunits_in = TYPE_VECTOR_SUBPARTS (vectype_in);
  nunits_out = TYPE_VECTOR_SUBPARTS (vectype_out);
  if (nunits_in == nunits_out / 2)
    modifier = NARROW;
  else if (nunits_out == nunits_in)
    modifier = NONE;
  else if (nunits_out == nunits_in / 2)
    modifier = WIDEN;
  else
    return false;

  if (modifier == NARROW)
    ncopies = LOOP_VINFO_VECT_FACTOR (loop_vinfo) / nunits_out;
  else
    ncopies = LOOP_VINFO_VECT_FACTOR (loop_vinfo) / nunits_in;

  /* Multiple types in SLP are handled by creating the appropriate number of
     vectorized stmts for each SLP node.  Hence, NCOPIES is always 1 in
     case of SLP.  */
  if (slp_node)
    ncopies = 1;

  /* Sanity check: make sure that at least one copy of the vectorized stmt
     needs to be generated.  */
  gcc_assert (ncopies >= 1);

  /* Supportable by target?  */
  if ((modifier == NONE
       && !targetm.vectorize.builtin_conversion (code, vectype_out, vectype_in))
      || (modifier == WIDEN
	  && !supportable_widening_operation (code, stmt,
					      vectype_out, vectype_in,
					      &decl1, &decl2,
					      &code1, &code2,
                                              &dummy_int, &dummy))
      || (modifier == NARROW
	  && !supportable_narrowing_operation (code, vectype_out, vectype_in,
					       &code1, &dummy_int, &dummy)))
    {
      if (vect_print_dump_info (REPORT_DETAILS))
        fprintf (vect_dump, "conversion not supported by target.");
      return false;
    }

  if (modifier != NONE)
    {
      /* FORNOW: SLP not supported.  */
      if (STMT_SLP_TYPE (stmt_info))
	return false;
    }

  if (!vec_stmt)		/* transformation not required.  */
    {
      STMT_VINFO_TYPE (stmt_info) = type_conversion_vec_info_type;
      return true;
    }

  /** Transform.  **/
  if (vect_print_dump_info (REPORT_DETAILS))
    fprintf (vect_dump, "transform conversion.");

  /* Handle def.  */
  vec_dest = vect_create_destination_var (scalar_dest, vectype_out);

  if (modifier == NONE && !slp_node)
    vec_oprnds0 = VEC_alloc (tree, heap, 1);

  prev_stmt_info = NULL;
  switch (modifier)
    {
    case NONE:
      for (j = 0; j < ncopies; j++)
	{
	  if (j == 0)
	    vect_get_vec_defs (op0, NULL, stmt, &vec_oprnds0, NULL, slp_node);
	  else
	    vect_get_vec_defs_for_stmt_copy (dt, &vec_oprnds0, NULL);

	  builtin_decl =
	    targetm.vectorize.builtin_conversion (code,
						  vectype_out, vectype_in);
<<<<<<< HEAD
	  for (i = 0; VEC_iterate (tree, vec_oprnds0, i, vop0); i++)
=======
	  FOR_EACH_VEC_ELT (tree, vec_oprnds0, i, vop0)
>>>>>>> 6e7f08ad
	    {
	      /* Arguments are ready. create the new vector stmt.  */
	      new_stmt = gimple_build_call (builtin_decl, 1, vop0);
	      new_temp = make_ssa_name (vec_dest, new_stmt);
	      gimple_call_set_lhs (new_stmt, new_temp);
	      vect_finish_stmt_generation (stmt, new_stmt, gsi);
	      if (slp_node)
		VEC_quick_push (gimple, SLP_TREE_VEC_STMTS (slp_node), new_stmt);
	    }

	  if (j == 0)
	    STMT_VINFO_VEC_STMT (stmt_info) = *vec_stmt = new_stmt;
	  else
	    STMT_VINFO_RELATED_STMT (prev_stmt_info) = new_stmt;
	  prev_stmt_info = vinfo_for_stmt (new_stmt);
	}
      break;

    case WIDEN:
      /* In case the vectorization factor (VF) is bigger than the number
	 of elements that we can fit in a vectype (nunits), we have to
	 generate more than one vector stmt - i.e - we need to "unroll"
	 the vector stmt by a factor VF/nunits.  */
      for (j = 0; j < ncopies; j++)
	{
	  if (j == 0)
	    vec_oprnd0 = vect_get_vec_def_for_operand (op0, stmt, NULL);
	  else
	    vec_oprnd0 = vect_get_vec_def_for_stmt_copy (dt[0], vec_oprnd0);

	  /* Generate first half of the widened result:  */
	  new_stmt
	    = vect_gen_widened_results_half (code1, decl1,
					     vec_oprnd0, vec_oprnd1,
					     unary_op, vec_dest, gsi, stmt);
	  if (j == 0)
	    STMT_VINFO_VEC_STMT (stmt_info) = new_stmt;
	  else
	    STMT_VINFO_RELATED_STMT (prev_stmt_info) = new_stmt;
	  prev_stmt_info = vinfo_for_stmt (new_stmt);

	  /* Generate second half of the widened result:  */
	  new_stmt
	    = vect_gen_widened_results_half (code2, decl2,
					     vec_oprnd0, vec_oprnd1,
					     unary_op, vec_dest, gsi, stmt);
	  STMT_VINFO_RELATED_STMT (prev_stmt_info) = new_stmt;
	  prev_stmt_info = vinfo_for_stmt (new_stmt);
	}
      break;

    case NARROW:
      /* In case the vectorization factor (VF) is bigger than the number
	 of elements that we can fit in a vectype (nunits), we have to
	 generate more than one vector stmt - i.e - we need to "unroll"
	 the vector stmt by a factor VF/nunits.  */
      for (j = 0; j < ncopies; j++)
	{
	  /* Handle uses.  */
	  if (j == 0)
	    {
	      vec_oprnd0 = vect_get_vec_def_for_operand (op0, stmt, NULL);
	      vec_oprnd1 = vect_get_vec_def_for_stmt_copy (dt[0], vec_oprnd0);
	    }
	  else
	    {
	      vec_oprnd0 = vect_get_vec_def_for_stmt_copy (dt[0], vec_oprnd1);
	      vec_oprnd1 = vect_get_vec_def_for_stmt_copy (dt[0], vec_oprnd0);
	    }

	  /* Arguments are ready. Create the new vector stmt.  */
	  new_stmt = gimple_build_assign_with_ops (code1, vec_dest, vec_oprnd0,
						   vec_oprnd1);
	  new_temp = make_ssa_name (vec_dest, new_stmt);
	  gimple_assign_set_lhs (new_stmt, new_temp);
	  vect_finish_stmt_generation (stmt, new_stmt, gsi);

	  if (j == 0)
	    STMT_VINFO_VEC_STMT (stmt_info) = new_stmt;
	  else
	    STMT_VINFO_RELATED_STMT (prev_stmt_info) = new_stmt;

	  prev_stmt_info = vinfo_for_stmt (new_stmt);
	}

      *vec_stmt = STMT_VINFO_VEC_STMT (stmt_info);
    }

  if (vec_oprnds0)
    VEC_free (tree, heap, vec_oprnds0);

  return true;
}


/* Function vectorizable_assignment.

   Check if STMT performs an assignment (copy) that can be vectorized.
   If VEC_STMT is also passed, vectorize the STMT: create a vectorized
   stmt to replace it, put it in VEC_STMT, and insert it at BSI.
   Return FALSE if not a vectorizable STMT, TRUE otherwise.  */

static bool
vectorizable_assignment (gimple stmt, gimple_stmt_iterator *gsi,
			 gimple *vec_stmt, slp_tree slp_node)
{
  tree vec_dest;
  tree scalar_dest;
  tree op;
  stmt_vec_info stmt_info = vinfo_for_stmt (stmt);
  tree vectype = STMT_VINFO_VECTYPE (stmt_info);
  loop_vec_info loop_vinfo = STMT_VINFO_LOOP_VINFO (stmt_info);
  tree new_temp;
  tree def;
  gimple def_stmt;
  enum vect_def_type dt[2] = {vect_unknown_def_type, vect_unknown_def_type};
  unsigned int nunits = TYPE_VECTOR_SUBPARTS (vectype);
  int ncopies;
  int i, j;
  VEC(tree,heap) *vec_oprnds = NULL;
  tree vop;
  bb_vec_info bb_vinfo = STMT_VINFO_BB_VINFO (stmt_info);
  gimple new_stmt = NULL;
  stmt_vec_info prev_stmt_info = NULL;
  enum tree_code code;
  tree vectype_in;

  /* Multiple types in SLP are handled by creating the appropriate number of
     vectorized stmts for each SLP node. Hence, NCOPIES is always 1 in
     case of SLP.  */
  if (slp_node)
    ncopies = 1;
  else
    ncopies = LOOP_VINFO_VECT_FACTOR (loop_vinfo) / nunits;

  gcc_assert (ncopies >= 1);

  if (!STMT_VINFO_RELEVANT_P (stmt_info) && !bb_vinfo)
    return false;

  if (STMT_VINFO_DEF_TYPE (stmt_info) != vect_internal_def)
    return false;

  /* Is vectorizable assignment?  */
  if (!is_gimple_assign (stmt))
    return false;

  scalar_dest = gimple_assign_lhs (stmt);
  if (TREE_CODE (scalar_dest) != SSA_NAME)
    return false;

  code = gimple_assign_rhs_code (stmt);
  if (gimple_assign_single_p (stmt)
      || code == PAREN_EXPR
      || CONVERT_EXPR_CODE_P (code))
    op = gimple_assign_rhs1 (stmt);
  else
    return false;

  if (!vect_is_simple_use_1 (op, loop_vinfo, bb_vinfo,
			     &def_stmt, &def, &dt[0], &vectype_in))
    {
      if (vect_print_dump_info (REPORT_DETAILS))
        fprintf (vect_dump, "use not simple.");
      return false;
    }

  /* We can handle NOP_EXPR conversions that do not change the number
     of elements or the vector size.  */
  if (CONVERT_EXPR_CODE_P (code)
      && (!vectype_in
	  || TYPE_VECTOR_SUBPARTS (vectype_in) != nunits
	  || (GET_MODE_SIZE (TYPE_MODE (vectype))
	      != GET_MODE_SIZE (TYPE_MODE (vectype_in)))))
    return false;

  if (!vec_stmt) /* transformation not required.  */
    {
      STMT_VINFO_TYPE (stmt_info) = assignment_vec_info_type;
      if (vect_print_dump_info (REPORT_DETAILS))
        fprintf (vect_dump, "=== vectorizable_assignment ===");
      vect_model_simple_cost (stmt_info, ncopies, dt, NULL);
      return true;
    }

  /** Transform.  **/
  if (vect_print_dump_info (REPORT_DETAILS))
    fprintf (vect_dump, "transform assignment.");

  /* Handle def.  */
  vec_dest = vect_create_destination_var (scalar_dest, vectype);

  /* Handle use.  */
  for (j = 0; j < ncopies; j++)
    {
      /* Handle uses.  */
      if (j == 0)
        vect_get_vec_defs (op, NULL, stmt, &vec_oprnds, NULL, slp_node);
      else
        vect_get_vec_defs_for_stmt_copy (dt, &vec_oprnds, NULL);

      /* Arguments are ready. create the new vector stmt.  */
      FOR_EACH_VEC_ELT (tree, vec_oprnds, i, vop)
       {
	 if (CONVERT_EXPR_CODE_P (code))
	   vop = build1 (VIEW_CONVERT_EXPR, vectype, vop);
         new_stmt = gimple_build_assign (vec_dest, vop);
         new_temp = make_ssa_name (vec_dest, new_stmt);
         gimple_assign_set_lhs (new_stmt, new_temp);
         vect_finish_stmt_generation (stmt, new_stmt, gsi);
         if (slp_node)
           VEC_quick_push (gimple, SLP_TREE_VEC_STMTS (slp_node), new_stmt);
       }

      if (slp_node)
        continue;

      if (j == 0)
        STMT_VINFO_VEC_STMT (stmt_info) = *vec_stmt = new_stmt;
      else
        STMT_VINFO_RELATED_STMT (prev_stmt_info) = new_stmt;

      prev_stmt_info = vinfo_for_stmt (new_stmt);
    }

  VEC_free (tree, heap, vec_oprnds);
  return true;
}

/* Function vectorizable_operation.

   Check if STMT performs a binary or unary operation that can be vectorized.
   If VEC_STMT is also passed, vectorize the STMT: create a vectorized
   stmt to replace it, put it in VEC_STMT, and insert it at BSI.
   Return FALSE if not a vectorizable STMT, TRUE otherwise.  */

static bool
vectorizable_operation (gimple stmt, gimple_stmt_iterator *gsi,
			gimple *vec_stmt, slp_tree slp_node)
{
  tree vec_dest;
  tree scalar_dest;
  tree op0, op1 = NULL;
  tree vec_oprnd1 = NULL_TREE;
  stmt_vec_info stmt_info = vinfo_for_stmt (stmt);
  tree vectype;
  loop_vec_info loop_vinfo = STMT_VINFO_LOOP_VINFO (stmt_info);
  enum tree_code code;
  enum machine_mode vec_mode;
  tree new_temp;
  int op_type;
  optab optab;
  int icode;
  enum machine_mode optab_op2_mode;
  tree def;
  gimple def_stmt;
  enum vect_def_type dt[2] = {vect_unknown_def_type, vect_unknown_def_type};
  gimple new_stmt = NULL;
  stmt_vec_info prev_stmt_info;
  int nunits_in;
  int nunits_out;
  tree vectype_out;
  int ncopies;
  int j, i;
  VEC(tree,heap) *vec_oprnds0 = NULL, *vec_oprnds1 = NULL;
  tree vop0, vop1;
  unsigned int k;
  bool scalar_shift_arg = false;
  bb_vec_info bb_vinfo = STMT_VINFO_BB_VINFO (stmt_info);
  int vf;

  if (!STMT_VINFO_RELEVANT_P (stmt_info) && !bb_vinfo)
    return false;

  if (STMT_VINFO_DEF_TYPE (stmt_info) != vect_internal_def)
    return false;

  /* Is STMT a vectorizable binary/unary operation?   */
  if (!is_gimple_assign (stmt))
    return false;

  if (TREE_CODE (gimple_assign_lhs (stmt)) != SSA_NAME)
    return false;

  code = gimple_assign_rhs_code (stmt);

  /* For pointer addition, we should use the normal plus for
     the vector addition.  */
  if (code == POINTER_PLUS_EXPR)
    code = PLUS_EXPR;

  /* Support only unary or binary operations.  */
  op_type = TREE_CODE_LENGTH (code);
  if (op_type != unary_op && op_type != binary_op)
    {
      if (vect_print_dump_info (REPORT_DETAILS))
	fprintf (vect_dump, "num. args = %d (not unary/binary op).", op_type);
      return false;
    }

  scalar_dest = gimple_assign_lhs (stmt);
  vectype_out = STMT_VINFO_VECTYPE (stmt_info);

  op0 = gimple_assign_rhs1 (stmt);
  if (!vect_is_simple_use_1 (op0, loop_vinfo, bb_vinfo,
			     &def_stmt, &def, &dt[0], &vectype))
    {
      if (vect_print_dump_info (REPORT_DETAILS))
        fprintf (vect_dump, "use not simple.");
      return false;
    }
  /* If op0 is an external or constant def use a vector type with
     the same size as the output vector type.  */
  if (!vectype)
    vectype = get_same_sized_vectype (TREE_TYPE (op0), vectype_out);
<<<<<<< HEAD
  gcc_assert (vectype);
=======
  if (vec_stmt)
    gcc_assert (vectype);
  if (!vectype)
    {
      if (vect_print_dump_info (REPORT_DETAILS))
        {
          fprintf (vect_dump, "no vectype for scalar type ");
          print_generic_expr (vect_dump, TREE_TYPE (op0), TDF_SLIM);
        }

      return false;
    }
>>>>>>> 6e7f08ad

  nunits_out = TYPE_VECTOR_SUBPARTS (vectype_out);
  nunits_in = TYPE_VECTOR_SUBPARTS (vectype);
  if (nunits_out != nunits_in)
    return false;

  if (op_type == binary_op)
    {
      op1 = gimple_assign_rhs2 (stmt);
      if (!vect_is_simple_use (op1, loop_vinfo, bb_vinfo, &def_stmt, &def,
                               &dt[1]))
	{
	  if (vect_print_dump_info (REPORT_DETAILS))
	    fprintf (vect_dump, "use not simple.");
	  return false;
	}
    }

  if (loop_vinfo)
    vf = LOOP_VINFO_VECT_FACTOR (loop_vinfo);
  else
    vf = 1;

  /* Multiple types in SLP are handled by creating the appropriate number of
<<<<<<< HEAD
     vectorized stmts for each SLP node. Hence, NCOPIES is always 1 in
=======
     vectorized stmts for each SLP node.  Hence, NCOPIES is always 1 in
>>>>>>> 6e7f08ad
     case of SLP.  */
  if (slp_node)
    ncopies = 1;
  else
    ncopies = LOOP_VINFO_VECT_FACTOR (loop_vinfo) / nunits_in;

  gcc_assert (ncopies >= 1);

  /* If this is a shift/rotate, determine whether the shift amount is a vector,
     or scalar.  If the shift/rotate amount is a vector, use the vector/vector
     shift optabs.  */
  if (code == LSHIFT_EXPR || code == RSHIFT_EXPR || code == LROTATE_EXPR
      || code == RROTATE_EXPR)
    {
      /* vector shifted by vector */
      if (dt[1] == vect_internal_def)
	{
	  optab = optab_for_tree_code (code, vectype, optab_vector);
	  if (vect_print_dump_info (REPORT_DETAILS))
	    fprintf (vect_dump, "vector/vector shift/rotate found.");
	}

      /* See if the machine has a vector shifted by scalar insn and if not
	 then see if it has a vector shifted by vector insn */
      else if (dt[1] == vect_constant_def || dt[1] == vect_external_def)
	{
	  optab = optab_for_tree_code (code, vectype, optab_scalar);
	  if (optab
	      && optab_handler (optab, TYPE_MODE (vectype)) != CODE_FOR_nothing)
	    {
	      scalar_shift_arg = true;
	      if (vect_print_dump_info (REPORT_DETAILS))
		fprintf (vect_dump, "vector/scalar shift/rotate found.");
	    }
	  else
	    {
	      optab = optab_for_tree_code (code, vectype, optab_vector);
	      if (optab
		  && (optab_handler (optab, TYPE_MODE (vectype))
		      != CODE_FOR_nothing))
		{
		  if (vect_print_dump_info (REPORT_DETAILS))
		    fprintf (vect_dump, "vector/vector shift/rotate found.");

		  /* Unlike the other binary operators, shifts/rotates have
		     the rhs being int, instead of the same type as the lhs,
		     so make sure the scalar is the right type if we are
		     dealing with vectors of short/char.  */
		  if (dt[1] == vect_constant_def)
		    op1 = fold_convert (TREE_TYPE (vectype), op1);
		}
	    }
	}

      else
	{
	  if (vect_print_dump_info (REPORT_DETAILS))
	    fprintf (vect_dump, "operand mode requires invariant argument.");
	  return false;
	}
    }
  else
    optab = optab_for_tree_code (code, vectype, optab_default);

  /* Supportable by target?  */
  if (!optab)
    {
      if (vect_print_dump_info (REPORT_DETAILS))
	fprintf (vect_dump, "no optab.");
      return false;
    }
  vec_mode = TYPE_MODE (vectype);
  icode = (int) optab_handler (optab, vec_mode);
  if (icode == CODE_FOR_nothing)
    {
      if (vect_print_dump_info (REPORT_DETAILS))
	fprintf (vect_dump, "op not supported by target.");
      /* Check only during analysis.  */
      if (GET_MODE_SIZE (vec_mode) != UNITS_PER_WORD
	  || (vf < vect_min_worthwhile_factor (code)
              && !vec_stmt))
        return false;
      if (vect_print_dump_info (REPORT_DETAILS))
	fprintf (vect_dump, "proceeding using word mode.");
    }

  /* Worthwhile without SIMD support?  Check only during analysis.  */
  if (!VECTOR_MODE_P (TYPE_MODE (vectype))
      && vf < vect_min_worthwhile_factor (code)
      && !vec_stmt)
    {
      if (vect_print_dump_info (REPORT_DETAILS))
	fprintf (vect_dump, "not worthwhile without SIMD support.");
      return false;
    }

  if (!vec_stmt) /* transformation not required.  */
    {
      STMT_VINFO_TYPE (stmt_info) = op_vec_info_type;
      if (vect_print_dump_info (REPORT_DETAILS))
        fprintf (vect_dump, "=== vectorizable_operation ===");
      vect_model_simple_cost (stmt_info, ncopies, dt, NULL);
      return true;
    }

  /** Transform.  **/

  if (vect_print_dump_info (REPORT_DETAILS))
    fprintf (vect_dump, "transform binary/unary operation.");

  /* Handle def.  */
  vec_dest = vect_create_destination_var (scalar_dest, vectype);

  /* Allocate VECs for vector operands.  In case of SLP, vector operands are
     created in the previous stages of the recursion, so no allocation is
     needed, except for the case of shift with scalar shift argument.  In that
     case we store the scalar operand in VEC_OPRNDS1 for every vector stmt to
     be created to vectorize the SLP group, i.e., SLP_NODE->VEC_STMTS_SIZE.
     In case of loop-based vectorization we allocate VECs of size 1.  We
     allocate VEC_OPRNDS1 only in case of binary operation.  */
  if (!slp_node)
    {
      vec_oprnds0 = VEC_alloc (tree, heap, 1);
      if (op_type == binary_op)
        vec_oprnds1 = VEC_alloc (tree, heap, 1);
    }
  else if (scalar_shift_arg)
    vec_oprnds1 = VEC_alloc (tree, heap, slp_node->vec_stmts_size);

  /* In case the vectorization factor (VF) is bigger than the number
     of elements that we can fit in a vectype (nunits), we have to generate
     more than one vector stmt - i.e - we need to "unroll" the
     vector stmt by a factor VF/nunits.  In doing so, we record a pointer
     from one copy of the vector stmt to the next, in the field
     STMT_VINFO_RELATED_STMT.  This is necessary in order to allow following
     stages to find the correct vector defs to be used when vectorizing
     stmts that use the defs of the current stmt.  The example below
     illustrates the vectorization process when VF=16 and nunits=4 (i.e.,
     we need to create 4 vectorized stmts):

     before vectorization:
                                RELATED_STMT    VEC_STMT
        S1:     x = memref      -               -
        S2:     z = x + 1       -               -

     step 1: vectorize stmt S1 (done in vectorizable_load. See more details
             there):
                                RELATED_STMT    VEC_STMT
        VS1_0:  vx0 = memref0   VS1_1           -
        VS1_1:  vx1 = memref1   VS1_2           -
        VS1_2:  vx2 = memref2   VS1_3           -
        VS1_3:  vx3 = memref3   -               -
        S1:     x = load        -               VS1_0
        S2:     z = x + 1       -               -

     step2: vectorize stmt S2 (done here):
        To vectorize stmt S2 we first need to find the relevant vector
        def for the first operand 'x'.  This is, as usual, obtained from
        the vector stmt recorded in the STMT_VINFO_VEC_STMT of the stmt
        that defines 'x' (S1).  This way we find the stmt VS1_0, and the
        relevant vector def 'vx0'.  Having found 'vx0' we can generate
        the vector stmt VS2_0, and as usual, record it in the
        STMT_VINFO_VEC_STMT of stmt S2.
        When creating the second copy (VS2_1), we obtain the relevant vector
        def from the vector stmt recorded in the STMT_VINFO_RELATED_STMT of
        stmt VS1_0.  This way we find the stmt VS1_1 and the relevant
        vector def 'vx1'.  Using 'vx1' we create stmt VS2_1 and record a
        pointer to it in the STMT_VINFO_RELATED_STMT of the vector stmt VS2_0.
        Similarly when creating stmts VS2_2 and VS2_3.  This is the resulting
        chain of stmts and pointers:
                                RELATED_STMT    VEC_STMT
        VS1_0:  vx0 = memref0   VS1_1           -
        VS1_1:  vx1 = memref1   VS1_2           -
        VS1_2:  vx2 = memref2   VS1_3           -
        VS1_3:  vx3 = memref3   -               -
        S1:     x = load        -               VS1_0
        VS2_0:  vz0 = vx0 + v1  VS2_1           -
        VS2_1:  vz1 = vx1 + v1  VS2_2           -
        VS2_2:  vz2 = vx2 + v1  VS2_3           -
        VS2_3:  vz3 = vx3 + v1  -               -
        S2:     z = x + 1       -               VS2_0  */

  prev_stmt_info = NULL;
  for (j = 0; j < ncopies; j++)
    {
      /* Handle uses.  */
      if (j == 0)
	{
	  if (op_type == binary_op && scalar_shift_arg)
	    {
	      /* Vector shl and shr insn patterns can be defined with scalar
		 operand 2 (shift operand).  In this case, use constant or loop
		 invariant op1 directly, without extending it to vector mode
		 first.  */
	      optab_op2_mode = insn_data[icode].operand[2].mode;
	      if (!VECTOR_MODE_P (optab_op2_mode))
		{
		  if (vect_print_dump_info (REPORT_DETAILS))
		    fprintf (vect_dump, "operand 1 using scalar mode.");
		  vec_oprnd1 = op1;
		  VEC_quick_push (tree, vec_oprnds1, vec_oprnd1);
	          if (slp_node)
	            {
	              /* Store vec_oprnd1 for every vector stmt to be created
	                 for SLP_NODE.  We check during the analysis that all
                         the shift arguments are the same.
	                 TODO: Allow different constants for different vector
	                 stmts generated for an SLP instance.  */
	              for (k = 0; k < slp_node->vec_stmts_size - 1; k++)
	                VEC_quick_push (tree, vec_oprnds1, vec_oprnd1);
	            }
		}
	    }

          /* vec_oprnd1 is available if operand 1 should be of a scalar-type
             (a special case for certain kind of vector shifts); otherwise,
             operand 1 should be of a vector type (the usual case).  */
	  if (op_type == binary_op && !vec_oprnd1)
	    vect_get_vec_defs (op0, op1, stmt, &vec_oprnds0, &vec_oprnds1,
			       slp_node);
	  else
	    vect_get_vec_defs (op0, NULL_TREE, stmt, &vec_oprnds0, NULL,
			       slp_node);
	}
      else
	vect_get_vec_defs_for_stmt_copy (dt, &vec_oprnds0, &vec_oprnds1);

      /* Arguments are ready. Create the new vector stmt.  */
      FOR_EACH_VEC_ELT (tree, vec_oprnds0, i, vop0)
        {
	  vop1 = ((op_type == binary_op)
		  ? VEC_index (tree, vec_oprnds1, i) : NULL);
	  new_stmt = gimple_build_assign_with_ops (code, vec_dest, vop0, vop1);
	  new_temp = make_ssa_name (vec_dest, new_stmt);
	  gimple_assign_set_lhs (new_stmt, new_temp);
	  vect_finish_stmt_generation (stmt, new_stmt, gsi);
          if (slp_node)
	    VEC_quick_push (gimple, SLP_TREE_VEC_STMTS (slp_node), new_stmt);
        }

      if (slp_node)
        continue;

      if (j == 0)
	STMT_VINFO_VEC_STMT (stmt_info) = *vec_stmt = new_stmt;
      else
	STMT_VINFO_RELATED_STMT (prev_stmt_info) = new_stmt;
      prev_stmt_info = vinfo_for_stmt (new_stmt);
    }

  VEC_free (tree, heap, vec_oprnds0);
  if (vec_oprnds1)
    VEC_free (tree, heap, vec_oprnds1);

  return true;
}


/* Get vectorized definitions for loop-based vectorization.  For the first
   operand we call vect_get_vec_def_for_operand() (with OPRND containing
   scalar operand), and for the rest we get a copy with
   vect_get_vec_def_for_stmt_copy() using the previous vector definition
   (stored in OPRND). See vect_get_vec_def_for_stmt_copy() for details.
   The vectors are collected into VEC_OPRNDS.  */

static void
vect_get_loop_based_defs (tree *oprnd, gimple stmt, enum vect_def_type dt,
                          VEC (tree, heap) **vec_oprnds, int multi_step_cvt)
{
  tree vec_oprnd;

  /* Get first vector operand.  */
  /* All the vector operands except the very first one (that is scalar oprnd)
     are stmt copies.  */
  if (TREE_CODE (TREE_TYPE (*oprnd)) != VECTOR_TYPE)
    vec_oprnd = vect_get_vec_def_for_operand (*oprnd, stmt, NULL);
  else
    vec_oprnd = vect_get_vec_def_for_stmt_copy (dt, *oprnd);

  VEC_quick_push (tree, *vec_oprnds, vec_oprnd);

  /* Get second vector operand.  */
  vec_oprnd = vect_get_vec_def_for_stmt_copy (dt, vec_oprnd);
  VEC_quick_push (tree, *vec_oprnds, vec_oprnd);

  *oprnd = vec_oprnd;

  /* For conversion in multiple steps, continue to get operands
     recursively.  */
  if (multi_step_cvt)
    vect_get_loop_based_defs (oprnd, stmt, dt, vec_oprnds,  multi_step_cvt - 1);
}


/* Create vectorized demotion statements for vector operands from VEC_OPRNDS.
   For multi-step conversions store the resulting vectors and call the function
   recursively.  */

static void
vect_create_vectorized_demotion_stmts (VEC (tree, heap) **vec_oprnds,
                                       int multi_step_cvt, gimple stmt,
                                       VEC (tree, heap) *vec_dsts,
                                       gimple_stmt_iterator *gsi,
                                       slp_tree slp_node, enum tree_code code,
                                       stmt_vec_info *prev_stmt_info)
{
  unsigned int i;
  tree vop0, vop1, new_tmp, vec_dest;
  gimple new_stmt;
  stmt_vec_info stmt_info = vinfo_for_stmt (stmt);

  vec_dest = VEC_pop (tree, vec_dsts);

  for (i = 0; i < VEC_length (tree, *vec_oprnds); i += 2)
    {
      /* Create demotion operation.  */
      vop0 = VEC_index (tree, *vec_oprnds, i);
      vop1 = VEC_index (tree, *vec_oprnds, i + 1);
      new_stmt = gimple_build_assign_with_ops (code, vec_dest, vop0, vop1);
      new_tmp = make_ssa_name (vec_dest, new_stmt);
      gimple_assign_set_lhs (new_stmt, new_tmp);
      vect_finish_stmt_generation (stmt, new_stmt, gsi);

      if (multi_step_cvt)
        /* Store the resulting vector for next recursive call.  */
        VEC_replace (tree, *vec_oprnds, i/2, new_tmp);
      else
        {
          /* This is the last step of the conversion sequence. Store the
             vectors in SLP_NODE or in vector info of the scalar statement
             (or in STMT_VINFO_RELATED_STMT chain).  */
          if (slp_node)
            VEC_quick_push (gimple, SLP_TREE_VEC_STMTS (slp_node), new_stmt);
          else
            {
              if (!*prev_stmt_info)
                STMT_VINFO_VEC_STMT (stmt_info) = new_stmt;
              else
                STMT_VINFO_RELATED_STMT (*prev_stmt_info) = new_stmt;

              *prev_stmt_info = vinfo_for_stmt (new_stmt);
            }
        }
    }

  /* For multi-step demotion operations we first generate demotion operations
     from the source type to the intermediate types, and then combine the
     results (stored in VEC_OPRNDS) in demotion operation to the destination
     type.  */
  if (multi_step_cvt)
    {
      /* At each level of recursion we have have of the operands we had at the
         previous level.  */
      VEC_truncate (tree, *vec_oprnds, (i+1)/2);
      vect_create_vectorized_demotion_stmts (vec_oprnds, multi_step_cvt - 1,
                                             stmt, vec_dsts, gsi, slp_node,
                                             code, prev_stmt_info);
    }
}


/* Function vectorizable_type_demotion

   Check if STMT performs a binary or unary operation that involves
   type demotion, and if it can be vectorized.
   If VEC_STMT is also passed, vectorize the STMT: create a vectorized
   stmt to replace it, put it in VEC_STMT, and insert it at BSI.
   Return FALSE if not a vectorizable STMT, TRUE otherwise.  */

static bool
vectorizable_type_demotion (gimple stmt, gimple_stmt_iterator *gsi,
			    gimple *vec_stmt, slp_tree slp_node)
{
  tree vec_dest;
  tree scalar_dest;
  tree op0;
  stmt_vec_info stmt_info = vinfo_for_stmt (stmt);
  loop_vec_info loop_vinfo = STMT_VINFO_LOOP_VINFO (stmt_info);
  enum tree_code code, code1 = ERROR_MARK;
  tree def;
  gimple def_stmt;
  enum vect_def_type dt[2] = {vect_unknown_def_type, vect_unknown_def_type};
  stmt_vec_info prev_stmt_info;
  int nunits_in;
  int nunits_out;
  tree vectype_out;
  int ncopies;
  int j, i;
  tree vectype_in;
  int multi_step_cvt = 0;
  VEC (tree, heap) *vec_oprnds0 = NULL;
  VEC (tree, heap) *vec_dsts = NULL, *interm_types = NULL, *tmp_vec_dsts = NULL;
  tree last_oprnd, intermediate_type;

  /* FORNOW: not supported by basic block SLP vectorization.  */
  gcc_assert (loop_vinfo);

  if (!STMT_VINFO_RELEVANT_P (stmt_info))
    return false;

  if (STMT_VINFO_DEF_TYPE (stmt_info) != vect_internal_def)
    return false;

  /* Is STMT a vectorizable type-demotion operation?  */
  if (!is_gimple_assign (stmt))
    return false;

  if (TREE_CODE (gimple_assign_lhs (stmt)) != SSA_NAME)
    return false;

  code = gimple_assign_rhs_code (stmt);
  if (!CONVERT_EXPR_CODE_P (code))
    return false;

  scalar_dest = gimple_assign_lhs (stmt);
  vectype_out = STMT_VINFO_VECTYPE (stmt_info);

  /* Check the operands of the operation.  */
  op0 = gimple_assign_rhs1 (stmt);
  if (! ((INTEGRAL_TYPE_P (TREE_TYPE (scalar_dest))
	  && INTEGRAL_TYPE_P (TREE_TYPE (op0)))
	 || (SCALAR_FLOAT_TYPE_P (TREE_TYPE (scalar_dest))
	     && SCALAR_FLOAT_TYPE_P (TREE_TYPE (op0))
	     && CONVERT_EXPR_CODE_P (code))))
<<<<<<< HEAD
    return false;
  if (!vect_is_simple_use_1 (op0, loop_vinfo, NULL,
			     &def_stmt, &def, &dt[0], &vectype_in))
    {
      if (vect_print_dump_info (REPORT_DETAILS))
        fprintf (vect_dump, "use not simple.");
      return false;
    }
  /* If op0 is an external def use a vector type with the
     same size as the output vector type if possible.  */
  if (!vectype_in)
    vectype_in = get_same_sized_vectype (TREE_TYPE (op0), vectype_out);
  if (!vectype_in)
    return false;

=======
    return false;
  if (!vect_is_simple_use_1 (op0, loop_vinfo, NULL,
			     &def_stmt, &def, &dt[0], &vectype_in))
    {
      if (vect_print_dump_info (REPORT_DETAILS))
        fprintf (vect_dump, "use not simple.");
      return false;
    }
  /* If op0 is an external def use a vector type with the
     same size as the output vector type if possible.  */
  if (!vectype_in)
    vectype_in = get_same_sized_vectype (TREE_TYPE (op0), vectype_out);
  if (vec_stmt)
    gcc_assert (vectype_in);
  if (!vectype_in)
    {
      if (vect_print_dump_info (REPORT_DETAILS))
        {
          fprintf (vect_dump, "no vectype for scalar type ");
          print_generic_expr (vect_dump, TREE_TYPE (op0), TDF_SLIM);
        }

      return false;
    }

>>>>>>> 6e7f08ad
  nunits_in = TYPE_VECTOR_SUBPARTS (vectype_in);
  nunits_out = TYPE_VECTOR_SUBPARTS (vectype_out);
  if (nunits_in >= nunits_out)
    return false;

  /* Multiple types in SLP are handled by creating the appropriate number of
     vectorized stmts for each SLP node.  Hence, NCOPIES is always 1 in
     case of SLP.  */
  if (slp_node)
    ncopies = 1;
  else
    ncopies = LOOP_VINFO_VECT_FACTOR (loop_vinfo) / nunits_out;
  gcc_assert (ncopies >= 1);

  /* Supportable by target?  */
  if (!supportable_narrowing_operation (code, vectype_out, vectype_in,
					&code1, &multi_step_cvt, &interm_types))
    return false;

  if (!vec_stmt) /* transformation not required.  */
    {
      STMT_VINFO_TYPE (stmt_info) = type_demotion_vec_info_type;
      if (vect_print_dump_info (REPORT_DETAILS))
        fprintf (vect_dump, "=== vectorizable_demotion ===");
      vect_model_simple_cost (stmt_info, ncopies, dt, NULL);
      return true;
    }

  /** Transform.  **/
  if (vect_print_dump_info (REPORT_DETAILS))
    fprintf (vect_dump, "transform type demotion operation. ncopies = %d.",
	     ncopies);

  /* In case of multi-step demotion, we first generate demotion operations to
     the intermediate types, and then from that types to the final one.
     We create vector destinations for the intermediate type (TYPES) received
     from supportable_narrowing_operation, and store them in the correct order
     for future use in vect_create_vectorized_demotion_stmts().  */
  if (multi_step_cvt)
    vec_dsts = VEC_alloc (tree, heap, multi_step_cvt + 1);
  else
    vec_dsts = VEC_alloc (tree, heap, 1);

  vec_dest = vect_create_destination_var (scalar_dest, vectype_out);
  VEC_quick_push (tree, vec_dsts, vec_dest);

  if (multi_step_cvt)
    {
      for (i = VEC_length (tree, interm_types) - 1;
           VEC_iterate (tree, interm_types, i, intermediate_type); i--)
        {
          vec_dest = vect_create_destination_var (scalar_dest,
                                                  intermediate_type);
          VEC_quick_push (tree, vec_dsts, vec_dest);
        }
    }

  /* In case the vectorization factor (VF) is bigger than the number
     of elements that we can fit in a vectype (nunits), we have to generate
     more than one vector stmt - i.e - we need to "unroll" the
     vector stmt by a factor VF/nunits.   */
  last_oprnd = op0;
  prev_stmt_info = NULL;
  for (j = 0; j < ncopies; j++)
    {
      /* Handle uses.  */
      if (slp_node)
        vect_get_slp_defs (slp_node, &vec_oprnds0, NULL, -1);
      else
        {
          VEC_free (tree, heap, vec_oprnds0);
          vec_oprnds0 = VEC_alloc (tree, heap,
                        (multi_step_cvt ? vect_pow2 (multi_step_cvt) * 2 : 2));
          vect_get_loop_based_defs (&last_oprnd, stmt, dt[0], &vec_oprnds0,
                                    vect_pow2 (multi_step_cvt) - 1);
        }

      /* Arguments are ready. Create the new vector stmts.  */
      tmp_vec_dsts = VEC_copy (tree, heap, vec_dsts);
      vect_create_vectorized_demotion_stmts (&vec_oprnds0,
                                             multi_step_cvt, stmt, tmp_vec_dsts,
                                             gsi, slp_node, code1,
                                             &prev_stmt_info);
    }

  VEC_free (tree, heap, vec_oprnds0);
  VEC_free (tree, heap, vec_dsts);
  VEC_free (tree, heap, tmp_vec_dsts);
  VEC_free (tree, heap, interm_types);

  *vec_stmt = STMT_VINFO_VEC_STMT (stmt_info);
  return true;
}


/* Create vectorized promotion statements for vector operands from VEC_OPRNDS0
   and VEC_OPRNDS1 (for binary operations).  For multi-step conversions store
   the resulting vectors and call the function recursively.  */

static void
vect_create_vectorized_promotion_stmts (VEC (tree, heap) **vec_oprnds0,
                                        VEC (tree, heap) **vec_oprnds1,
                                        int multi_step_cvt, gimple stmt,
                                        VEC (tree, heap) *vec_dsts,
                                        gimple_stmt_iterator *gsi,
                                        slp_tree slp_node, enum tree_code code1,
                                        enum tree_code code2, tree decl1,
                                        tree decl2, int op_type,
                                        stmt_vec_info *prev_stmt_info)
{
  int i;
  tree vop0, vop1, new_tmp1, new_tmp2, vec_dest;
  gimple new_stmt1, new_stmt2;
  stmt_vec_info stmt_info = vinfo_for_stmt (stmt);
  VEC (tree, heap) *vec_tmp;

  vec_dest = VEC_pop (tree, vec_dsts);
  vec_tmp = VEC_alloc (tree, heap, VEC_length (tree, *vec_oprnds0) * 2);

  FOR_EACH_VEC_ELT (tree, *vec_oprnds0, i, vop0)
    {
      if (op_type == binary_op)
        vop1 = VEC_index (tree, *vec_oprnds1, i);
      else
        vop1 = NULL_TREE;

      /* Generate the two halves of promotion operation.  */
      new_stmt1 = vect_gen_widened_results_half (code1, decl1, vop0, vop1,
                                                 op_type, vec_dest, gsi, stmt);
      new_stmt2 = vect_gen_widened_results_half (code2, decl2, vop0, vop1,
                                                 op_type, vec_dest, gsi, stmt);
      if (is_gimple_call (new_stmt1))
        {
          new_tmp1 = gimple_call_lhs (new_stmt1);
          new_tmp2 = gimple_call_lhs (new_stmt2);
        }
      else
        {
          new_tmp1 = gimple_assign_lhs (new_stmt1);
          new_tmp2 = gimple_assign_lhs (new_stmt2);
        }

      if (multi_step_cvt)
        {
          /* Store the results for the recursive call.  */
          VEC_quick_push (tree, vec_tmp, new_tmp1);
          VEC_quick_push (tree, vec_tmp, new_tmp2);
        }
      else
        {
          /* Last step of promotion sequience - store the results.  */
          if (slp_node)
            {
              VEC_quick_push (gimple, SLP_TREE_VEC_STMTS (slp_node), new_stmt1);
              VEC_quick_push (gimple, SLP_TREE_VEC_STMTS (slp_node), new_stmt2);
            }
          else
            {
              if (!*prev_stmt_info)
                STMT_VINFO_VEC_STMT (stmt_info) = new_stmt1;
              else
                STMT_VINFO_RELATED_STMT (*prev_stmt_info) = new_stmt1;

              *prev_stmt_info = vinfo_for_stmt (new_stmt1);
              STMT_VINFO_RELATED_STMT (*prev_stmt_info) = new_stmt2;
              *prev_stmt_info = vinfo_for_stmt (new_stmt2);
            }
        }
    }

  if (multi_step_cvt)
    {
      /* For multi-step promotion operation we first generate we call the
         function recurcively for every stage.  We start from the input type,
         create promotion operations to the intermediate types, and then
         create promotions to the output type.  */
      *vec_oprnds0 = VEC_copy (tree, heap, vec_tmp);
      vect_create_vectorized_promotion_stmts (vec_oprnds0, vec_oprnds1,
                                              multi_step_cvt - 1, stmt,
                                              vec_dsts, gsi, slp_node, code1,
                                              code2, decl2, decl2, op_type,
                                              prev_stmt_info);
    }

  VEC_free (tree, heap, vec_tmp);
}


/* Function vectorizable_type_promotion

   Check if STMT performs a binary or unary operation that involves
   type promotion, and if it can be vectorized.
   If VEC_STMT is also passed, vectorize the STMT: create a vectorized
   stmt to replace it, put it in VEC_STMT, and insert it at BSI.
   Return FALSE if not a vectorizable STMT, TRUE otherwise.  */

static bool
vectorizable_type_promotion (gimple stmt, gimple_stmt_iterator *gsi,
			     gimple *vec_stmt, slp_tree slp_node)
{
  tree vec_dest;
  tree scalar_dest;
  tree op0, op1 = NULL;
  tree vec_oprnd0=NULL, vec_oprnd1=NULL;
  stmt_vec_info stmt_info = vinfo_for_stmt (stmt);
  loop_vec_info loop_vinfo = STMT_VINFO_LOOP_VINFO (stmt_info);
  enum tree_code code, code1 = ERROR_MARK, code2 = ERROR_MARK;
  tree decl1 = NULL_TREE, decl2 = NULL_TREE;
  int op_type;
  tree def;
  gimple def_stmt;
  enum vect_def_type dt[2] = {vect_unknown_def_type, vect_unknown_def_type};
  stmt_vec_info prev_stmt_info;
  int nunits_in;
  int nunits_out;
  tree vectype_out;
  int ncopies;
  int j, i;
  tree vectype_in;
  tree intermediate_type = NULL_TREE;
  int multi_step_cvt = 0;
  VEC (tree, heap) *vec_oprnds0 = NULL, *vec_oprnds1 = NULL;
  VEC (tree, heap) *vec_dsts = NULL, *interm_types = NULL, *tmp_vec_dsts = NULL;

  /* FORNOW: not supported by basic block SLP vectorization.  */
  gcc_assert (loop_vinfo);

  if (!STMT_VINFO_RELEVANT_P (stmt_info))
    return false;

  if (STMT_VINFO_DEF_TYPE (stmt_info) != vect_internal_def)
    return false;

  /* Is STMT a vectorizable type-promotion operation?  */
  if (!is_gimple_assign (stmt))
    return false;

  if (TREE_CODE (gimple_assign_lhs (stmt)) != SSA_NAME)
    return false;

  code = gimple_assign_rhs_code (stmt);
  if (!CONVERT_EXPR_CODE_P (code)
      && code != WIDEN_MULT_EXPR)
    return false;

  scalar_dest = gimple_assign_lhs (stmt);
  vectype_out = STMT_VINFO_VECTYPE (stmt_info);

  /* Check the operands of the operation.  */
  op0 = gimple_assign_rhs1 (stmt);
  if (! ((INTEGRAL_TYPE_P (TREE_TYPE (scalar_dest))
	  && INTEGRAL_TYPE_P (TREE_TYPE (op0)))
	 || (SCALAR_FLOAT_TYPE_P (TREE_TYPE (scalar_dest))
	     && SCALAR_FLOAT_TYPE_P (TREE_TYPE (op0))
	     && CONVERT_EXPR_CODE_P (code))))
<<<<<<< HEAD
    return false;
  if (!vect_is_simple_use_1 (op0, loop_vinfo, NULL,
			     &def_stmt, &def, &dt[0], &vectype_in))
    {
      if (vect_print_dump_info (REPORT_DETAILS))
	fprintf (vect_dump, "use not simple.");
      return false;
    }
  /* If op0 is an external or constant def use a vector type with
     the same size as the output vector type.  */
  if (!vectype_in)
    vectype_in = get_same_sized_vectype (TREE_TYPE (op0), vectype_out);
  if (!vectype_in)
    return false;

=======
    return false;
  if (!vect_is_simple_use_1 (op0, loop_vinfo, NULL,
			     &def_stmt, &def, &dt[0], &vectype_in))
    {
      if (vect_print_dump_info (REPORT_DETAILS))
	fprintf (vect_dump, "use not simple.");
      return false;
    }
  /* If op0 is an external or constant def use a vector type with
     the same size as the output vector type.  */
  if (!vectype_in)
    vectype_in = get_same_sized_vectype (TREE_TYPE (op0), vectype_out);
  if (vec_stmt)
    gcc_assert (vectype_in);
  if (!vectype_in)
    {
      if (vect_print_dump_info (REPORT_DETAILS))
        {
          fprintf (vect_dump, "no vectype for scalar type ");
          print_generic_expr (vect_dump, TREE_TYPE (op0), TDF_SLIM);
        }

      return false;
    }

>>>>>>> 6e7f08ad
  nunits_in = TYPE_VECTOR_SUBPARTS (vectype_in);
  nunits_out = TYPE_VECTOR_SUBPARTS (vectype_out);
  if (nunits_in <= nunits_out)
    return false;

  /* Multiple types in SLP are handled by creating the appropriate number of
     vectorized stmts for each SLP node.  Hence, NCOPIES is always 1 in
     case of SLP.  */
  if (slp_node)
    ncopies = 1;
  else
    ncopies = LOOP_VINFO_VECT_FACTOR (loop_vinfo) / nunits_in;

  gcc_assert (ncopies >= 1);

  op_type = TREE_CODE_LENGTH (code);
  if (op_type == binary_op)
    {
      op1 = gimple_assign_rhs2 (stmt);
      if (!vect_is_simple_use (op1, loop_vinfo, NULL, &def_stmt, &def, &dt[1]))
        {
	  if (vect_print_dump_info (REPORT_DETAILS))
	    fprintf (vect_dump, "use not simple.");
          return false;
        }
    }

  /* Supportable by target?  */
  if (!supportable_widening_operation (code, stmt, vectype_out, vectype_in,
				       &decl1, &decl2, &code1, &code2,
                                       &multi_step_cvt, &interm_types))
    return false;

  /* Binary widening operation can only be supported directly by the
     architecture.  */
  gcc_assert (!(multi_step_cvt && op_type == binary_op));

  if (!vec_stmt) /* transformation not required.  */
    {
      STMT_VINFO_TYPE (stmt_info) = type_promotion_vec_info_type;
      if (vect_print_dump_info (REPORT_DETAILS))
        fprintf (vect_dump, "=== vectorizable_promotion ===");
      vect_model_simple_cost (stmt_info, 2*ncopies, dt, NULL);
      return true;
    }

  /** Transform.  **/

  if (vect_print_dump_info (REPORT_DETAILS))
    fprintf (vect_dump, "transform type promotion operation. ncopies = %d.",
                        ncopies);

  /* Handle def.  */
  /* In case of multi-step promotion, we first generate promotion operations
     to the intermediate types, and then from that types to the final one.
     We store vector destination in VEC_DSTS in the correct order for
     recursive creation of promotion operations in
     vect_create_vectorized_promotion_stmts(). Vector destinations are created
     according to TYPES recieved from supportable_widening_operation().   */
  if (multi_step_cvt)
    vec_dsts = VEC_alloc (tree, heap, multi_step_cvt + 1);
  else
    vec_dsts = VEC_alloc (tree, heap, 1);

  vec_dest = vect_create_destination_var (scalar_dest, vectype_out);
  VEC_quick_push (tree, vec_dsts, vec_dest);

  if (multi_step_cvt)
    {
      for (i = VEC_length (tree, interm_types) - 1;
           VEC_iterate (tree, interm_types, i, intermediate_type); i--)
        {
          vec_dest = vect_create_destination_var (scalar_dest,
                                                  intermediate_type);
          VEC_quick_push (tree, vec_dsts, vec_dest);
        }
    }

  if (!slp_node)
    {
      vec_oprnds0 = VEC_alloc (tree, heap,
                            (multi_step_cvt ? vect_pow2 (multi_step_cvt) : 1));
      if (op_type == binary_op)
        vec_oprnds1 = VEC_alloc (tree, heap, 1);
    }

  /* In case the vectorization factor (VF) is bigger than the number
     of elements that we can fit in a vectype (nunits), we have to generate
     more than one vector stmt - i.e - we need to "unroll" the
     vector stmt by a factor VF/nunits.   */

  prev_stmt_info = NULL;
  for (j = 0; j < ncopies; j++)
    {
      /* Handle uses.  */
      if (j == 0)
        {
          if (slp_node)
              vect_get_slp_defs (slp_node, &vec_oprnds0, &vec_oprnds1, -1);
          else
            {
              vec_oprnd0 = vect_get_vec_def_for_operand (op0, stmt, NULL);
              VEC_quick_push (tree, vec_oprnds0, vec_oprnd0);
              if (op_type == binary_op)
                {
                  vec_oprnd1 = vect_get_vec_def_for_operand (op1, stmt, NULL);
                  VEC_quick_push (tree, vec_oprnds1, vec_oprnd1);
                }
            }
        }
      else
        {
          vec_oprnd0 = vect_get_vec_def_for_stmt_copy (dt[0], vec_oprnd0);
          VEC_replace (tree, vec_oprnds0, 0, vec_oprnd0);
          if (op_type == binary_op)
            {
              vec_oprnd1 = vect_get_vec_def_for_stmt_copy (dt[1], vec_oprnd1);
              VEC_replace (tree, vec_oprnds1, 0, vec_oprnd1);
            }
        }

      /* Arguments are ready. Create the new vector stmts.  */
      tmp_vec_dsts = VEC_copy (tree, heap, vec_dsts);
      vect_create_vectorized_promotion_stmts (&vec_oprnds0, &vec_oprnds1,
                                              multi_step_cvt, stmt,
                                              tmp_vec_dsts,
                                              gsi, slp_node, code1, code2,
                                              decl1, decl2, op_type,
                                              &prev_stmt_info);
    }

  VEC_free (tree, heap, vec_dsts);
  VEC_free (tree, heap, tmp_vec_dsts);
  VEC_free (tree, heap, interm_types);
  VEC_free (tree, heap, vec_oprnds0);
  VEC_free (tree, heap, vec_oprnds1);

  *vec_stmt = STMT_VINFO_VEC_STMT (stmt_info);
  return true;
}


/* Function vectorizable_store.

   Check if STMT defines a non scalar data-ref (array/pointer/structure) that
   can be vectorized.
   If VEC_STMT is also passed, vectorize the STMT: create a vectorized
   stmt to replace it, put it in VEC_STMT, and insert it at BSI.
   Return FALSE if not a vectorizable STMT, TRUE otherwise.  */

static bool
vectorizable_store (gimple stmt, gimple_stmt_iterator *gsi, gimple *vec_stmt,
		    slp_tree slp_node)
{
  tree scalar_dest;
  tree data_ref;
  tree op;
  tree vec_oprnd = NULL_TREE;
  stmt_vec_info stmt_info = vinfo_for_stmt (stmt);
  struct data_reference *dr = STMT_VINFO_DATA_REF (stmt_info), *first_dr = NULL;
  tree vectype = STMT_VINFO_VECTYPE (stmt_info);
  loop_vec_info loop_vinfo = STMT_VINFO_LOOP_VINFO (stmt_info);
  struct loop *loop = NULL;
  enum machine_mode vec_mode;
  tree dummy;
  enum dr_alignment_support alignment_support_scheme;
  tree def;
  gimple def_stmt;
  enum vect_def_type dt;
  stmt_vec_info prev_stmt_info = NULL;
  tree dataref_ptr = NULL_TREE;
  int nunits = TYPE_VECTOR_SUBPARTS (vectype);
  int ncopies;
  int j;
  gimple next_stmt, first_stmt = NULL;
  bool strided_store = false;
  unsigned int group_size, i;
  VEC(tree,heap) *dr_chain = NULL, *oprnds = NULL, *result_chain = NULL;
  bool inv_p;
  VEC(tree,heap) *vec_oprnds = NULL;
  bool slp = (slp_node != NULL);
  unsigned int vec_num;
  bb_vec_info bb_vinfo = STMT_VINFO_BB_VINFO (stmt_info);

  if (loop_vinfo)
    loop = LOOP_VINFO_LOOP (loop_vinfo);

  /* Multiple types in SLP are handled by creating the appropriate number of
     vectorized stmts for each SLP node. Hence, NCOPIES is always 1 in
     case of SLP.  */
  if (slp)
    ncopies = 1;
  else
    ncopies = LOOP_VINFO_VECT_FACTOR (loop_vinfo) / nunits;

  gcc_assert (ncopies >= 1);

  /* FORNOW. This restriction should be relaxed.  */
  if (loop && nested_in_vect_loop_p (loop, stmt) && ncopies > 1)
    {
      if (vect_print_dump_info (REPORT_DETAILS))
        fprintf (vect_dump, "multiple types in nested loop.");
      return false;
    }

  if (!STMT_VINFO_RELEVANT_P (stmt_info) && !bb_vinfo)
    return false;

  if (STMT_VINFO_DEF_TYPE (stmt_info) != vect_internal_def)
    return false;

  /* Is vectorizable store? */

  if (!is_gimple_assign (stmt))
    return false;

  scalar_dest = gimple_assign_lhs (stmt);
  if (TREE_CODE (scalar_dest) != ARRAY_REF
      && TREE_CODE (scalar_dest) != INDIRECT_REF
      && TREE_CODE (scalar_dest) != COMPONENT_REF
      && TREE_CODE (scalar_dest) != IMAGPART_EXPR
      && TREE_CODE (scalar_dest) != REALPART_EXPR
      && TREE_CODE (scalar_dest) != MEM_REF)
    return false;

  gcc_assert (gimple_assign_single_p (stmt));
  op = gimple_assign_rhs1 (stmt);
  if (!vect_is_simple_use (op, loop_vinfo, bb_vinfo, &def_stmt, &def, &dt))
    {
      if (vect_print_dump_info (REPORT_DETAILS))
        fprintf (vect_dump, "use not simple.");
      return false;
    }

  /* The scalar rhs type needs to be trivially convertible to the vector
     component type.  This should always be the case.  */
  if (!useless_type_conversion_p (TREE_TYPE (vectype), TREE_TYPE (op)))
    {
      if (vect_print_dump_info (REPORT_DETAILS))
        fprintf (vect_dump, "???  operands of different types");
      return false;
    }

  vec_mode = TYPE_MODE (vectype);
  /* FORNOW. In some cases can vectorize even if data-type not supported
     (e.g. - array initialization with 0).  */
  if (optab_handler (mov_optab, vec_mode) == CODE_FOR_nothing)
    return false;

  if (!STMT_VINFO_DATA_REF (stmt_info))
    return false;

  if (tree_int_cst_compare (DR_STEP (dr), size_zero_node) < 0)
    {
      if (vect_print_dump_info (REPORT_DETAILS))
        fprintf (vect_dump, "negative step for store.");
      return false;
    }

  if (STMT_VINFO_STRIDED_ACCESS (stmt_info))
    {
      strided_store = true;
      first_stmt = DR_GROUP_FIRST_DR (stmt_info);
      if (!vect_strided_store_supported (vectype)
	  && !PURE_SLP_STMT (stmt_info) && !slp)
	return false;

      if (first_stmt == stmt)
	{
          /* STMT is the leader of the group. Check the operands of all the
             stmts of the group.  */
          next_stmt = DR_GROUP_NEXT_DR (stmt_info);
          while (next_stmt)
            {
	      gcc_assert (gimple_assign_single_p (next_stmt));
	      op = gimple_assign_rhs1 (next_stmt);
              if (!vect_is_simple_use (op, loop_vinfo, bb_vinfo, &def_stmt,
                                       &def, &dt))
                {
                  if (vect_print_dump_info (REPORT_DETAILS))
                    fprintf (vect_dump, "use not simple.");
                  return false;
                }
              next_stmt = DR_GROUP_NEXT_DR (vinfo_for_stmt (next_stmt));
            }
        }
    }

  if (!vec_stmt) /* transformation not required.  */
    {
      STMT_VINFO_TYPE (stmt_info) = store_vec_info_type;
      vect_model_store_cost (stmt_info, ncopies, dt, NULL);
      return true;
    }

  /** Transform.  **/

  if (strided_store)
    {
      first_dr = STMT_VINFO_DATA_REF (vinfo_for_stmt (first_stmt));
      group_size = DR_GROUP_SIZE (vinfo_for_stmt (first_stmt));

      DR_GROUP_STORE_COUNT (vinfo_for_stmt (first_stmt))++;

      /* FORNOW */
      gcc_assert (!loop || !nested_in_vect_loop_p (loop, stmt));

      /* We vectorize all the stmts of the interleaving group when we
	 reach the last stmt in the group.  */
      if (DR_GROUP_STORE_COUNT (vinfo_for_stmt (first_stmt))
	  < DR_GROUP_SIZE (vinfo_for_stmt (first_stmt))
	  && !slp)
	{
	  *vec_stmt = NULL;
	  return true;
	}

      if (slp)
        {
          strided_store = false;
          /* VEC_NUM is the number of vect stmts to be created for this 
             group.  */
          vec_num = SLP_TREE_NUMBER_OF_VEC_STMTS (slp_node);
          first_stmt = VEC_index (gimple, SLP_TREE_SCALAR_STMTS (slp_node), 0); 
          first_dr = STMT_VINFO_DATA_REF (vinfo_for_stmt (first_stmt));
        } 
      else
        /* VEC_NUM is the number of vect stmts to be created for this 
           group.  */
	vec_num = group_size;
    }
  else
    {
      first_stmt = stmt;
      first_dr = dr;
      group_size = vec_num = 1;
    }

  if (vect_print_dump_info (REPORT_DETAILS))
    fprintf (vect_dump, "transform store. ncopies = %d",ncopies);

  dr_chain = VEC_alloc (tree, heap, group_size);
  oprnds = VEC_alloc (tree, heap, group_size);

  alignment_support_scheme = vect_supportable_dr_alignment (first_dr, false);
  gcc_assert (alignment_support_scheme);

  /* In case the vectorization factor (VF) is bigger than the number
     of elements that we can fit in a vectype (nunits), we have to generate
     more than one vector stmt - i.e - we need to "unroll" the
     vector stmt by a factor VF/nunits.  For more details see documentation in
     vect_get_vec_def_for_copy_stmt.  */

  /* In case of interleaving (non-unit strided access):

        S1:  &base + 2 = x2
        S2:  &base = x0
        S3:  &base + 1 = x1
        S4:  &base + 3 = x3

     We create vectorized stores starting from base address (the access of the
     first stmt in the chain (S2 in the above example), when the last store stmt
     of the chain (S4) is reached:

        VS1: &base = vx2
	VS2: &base + vec_size*1 = vx0
	VS3: &base + vec_size*2 = vx1
	VS4: &base + vec_size*3 = vx3

     Then permutation statements are generated:

        VS5: vx5 = VEC_INTERLEAVE_HIGH_EXPR < vx0, vx3 >
        VS6: vx6 = VEC_INTERLEAVE_LOW_EXPR < vx0, vx3 >
	...

     And they are put in STMT_VINFO_VEC_STMT of the corresponding scalar stmts
     (the order of the data-refs in the output of vect_permute_store_chain
     corresponds to the order of scalar stmts in the interleaving chain - see
     the documentation of vect_permute_store_chain()).

     In case of both multiple types and interleaving, above vector stores and
     permutation stmts are created for every copy.  The result vector stmts are
     put in STMT_VINFO_VEC_STMT for the first copy and in the corresponding
     STMT_VINFO_RELATED_STMT for the next copies.
  */

  prev_stmt_info = NULL;
  for (j = 0; j < ncopies; j++)
    {
      gimple new_stmt;
      gimple ptr_incr;

      if (j == 0)
	{
          if (slp)
            {
	      /* Get vectorized arguments for SLP_NODE.  */
              vect_get_slp_defs (slp_node, &vec_oprnds, NULL, -1);

              vec_oprnd = VEC_index (tree, vec_oprnds, 0);
            }
          else
            {
	      /* For interleaved stores we collect vectorized defs for all the
		 stores in the group in DR_CHAIN and OPRNDS. DR_CHAIN is then
		 used as an input to vect_permute_store_chain(), and OPRNDS as
		 an input to vect_get_vec_def_for_stmt_copy() for the next copy.

		 If the store is not strided, GROUP_SIZE is 1, and DR_CHAIN and
		 OPRNDS are of size 1.  */
	      next_stmt = first_stmt;
	      for (i = 0; i < group_size; i++)
		{
		  /* Since gaps are not supported for interleaved stores,
		     GROUP_SIZE is the exact number of stmts in the chain.
		     Therefore, NEXT_STMT can't be NULL_TREE.  In case that
		     there is no interleaving, GROUP_SIZE is 1, and only one
		     iteration of the loop will be executed.  */
		  gcc_assert (next_stmt
			      && gimple_assign_single_p (next_stmt));
		  op = gimple_assign_rhs1 (next_stmt);

		  vec_oprnd = vect_get_vec_def_for_operand (op, next_stmt,
							    NULL);
		  VEC_quick_push(tree, dr_chain, vec_oprnd);
		  VEC_quick_push(tree, oprnds, vec_oprnd);
		  next_stmt = DR_GROUP_NEXT_DR (vinfo_for_stmt (next_stmt));
		}
	    }

	  /* We should have catched mismatched types earlier.  */
	  gcc_assert (useless_type_conversion_p (vectype,
						 TREE_TYPE (vec_oprnd)));
	  dataref_ptr = vect_create_data_ref_ptr (first_stmt, NULL, NULL_TREE,
						  &dummy, &ptr_incr, false,
						  &inv_p);
	  gcc_assert (bb_vinfo || !inv_p);
	}
      else
	{
	  /* For interleaved stores we created vectorized defs for all the
	     defs stored in OPRNDS in the previous iteration (previous copy).
	     DR_CHAIN is then used as an input to vect_permute_store_chain(),
	     and OPRNDS as an input to vect_get_vec_def_for_stmt_copy() for the
	     next copy.
	     If the store is not strided, GROUP_SIZE is 1, and DR_CHAIN and
	     OPRNDS are of size 1.  */
	  for (i = 0; i < group_size; i++)
	    {
	      op = VEC_index (tree, oprnds, i);
	      vect_is_simple_use (op, loop_vinfo, bb_vinfo, &def_stmt, &def,
	                          &dt);
	      vec_oprnd = vect_get_vec_def_for_stmt_copy (dt, op);
	      VEC_replace(tree, dr_chain, i, vec_oprnd);
	      VEC_replace(tree, oprnds, i, vec_oprnd);
	    }
	  dataref_ptr =
		bump_vector_ptr (dataref_ptr, ptr_incr, gsi, stmt, NULL_TREE);
	}

      if (strided_store)
	{
	  result_chain = VEC_alloc (tree, heap, group_size);
	  /* Permute.  */
	  if (!vect_permute_store_chain (dr_chain, group_size, stmt, gsi,
					 &result_chain))
	    return false;
	}

      next_stmt = first_stmt;
      for (i = 0; i < vec_num; i++)
	{
	  struct ptr_info_def *pi;

	  if (i > 0)
	    /* Bump the vector pointer.  */
	    dataref_ptr = bump_vector_ptr (dataref_ptr, ptr_incr, gsi, stmt,
					   NULL_TREE);

	  if (slp)
	    vec_oprnd = VEC_index (tree, vec_oprnds, i);
	  else if (strided_store)
	    /* For strided stores vectorized defs are interleaved in
	       vect_permute_store_chain().  */
	    vec_oprnd = VEC_index (tree, result_chain, i);

	  data_ref = build2 (MEM_REF, TREE_TYPE (vec_oprnd), dataref_ptr,
			     build_int_cst (reference_alias_ptr_type
					    (DR_REF (first_dr)), 0));
	  pi = get_ptr_info (dataref_ptr);
	  pi->align = TYPE_ALIGN_UNIT (vectype);
          if (aligned_access_p (first_dr))
	    pi->misalign = 0;
          else if (DR_MISALIGNMENT (first_dr) == -1)
	    {
	      TREE_TYPE (data_ref)
		= build_aligned_type (TREE_TYPE (data_ref),
				      TYPE_ALIGN (TREE_TYPE (vectype)));
	      pi->align = TYPE_ALIGN_UNIT (TREE_TYPE (vectype));
	      pi->misalign = 0;
	    }
	  else
	    {
	      TREE_TYPE (data_ref)
		= build_aligned_type (TREE_TYPE (data_ref),
				      TYPE_ALIGN (TREE_TYPE (vectype)));
	      pi->misalign = DR_MISALIGNMENT (first_dr);
	    }

	  /* Arguments are ready. Create the new vector stmt.  */
	  new_stmt = gimple_build_assign (data_ref, vec_oprnd);
	  vect_finish_stmt_generation (stmt, new_stmt, gsi);
	  mark_symbols_for_renaming (new_stmt);

          if (slp)
            continue;

          if (j == 0)
            STMT_VINFO_VEC_STMT (stmt_info) = *vec_stmt =  new_stmt;
	  else
	    STMT_VINFO_RELATED_STMT (prev_stmt_info) = new_stmt;

	  prev_stmt_info = vinfo_for_stmt (new_stmt);
	  next_stmt = DR_GROUP_NEXT_DR (vinfo_for_stmt (next_stmt));
	  if (!next_stmt)
	    break;
	}
    }

  VEC_free (tree, heap, dr_chain);
  VEC_free (tree, heap, oprnds);
  if (result_chain)
    VEC_free (tree, heap, result_chain);
  if (vec_oprnds)
    VEC_free (tree, heap, vec_oprnds);

  return true;
}

/* Given a vector type VECTYPE returns a builtin DECL to be used
   for vector permutation and stores a mask into *MASK that implements
   reversal of the vector elements.  If that is impossible to do
   returns NULL (and *MASK is unchanged).  */

static tree
perm_mask_for_reverse (tree vectype, tree *mask)
{
  tree builtin_decl;
  tree mask_element_type, mask_type;
  tree mask_vec = NULL;
  int i;
  int nunits;
  if (!targetm.vectorize.builtin_vec_perm)
    return NULL;

  builtin_decl = targetm.vectorize.builtin_vec_perm (vectype,
                                                     &mask_element_type);
  if (!builtin_decl || !mask_element_type)
    return NULL;

  mask_type = get_vectype_for_scalar_type (mask_element_type);
  nunits = TYPE_VECTOR_SUBPARTS (vectype);
  if (TYPE_VECTOR_SUBPARTS (vectype) != TYPE_VECTOR_SUBPARTS (mask_type))
    return NULL;

  for (i = 0; i < nunits; i++)
    mask_vec = tree_cons (NULL, build_int_cst (mask_element_type, i), mask_vec);
  mask_vec = build_vector (mask_type, mask_vec);

  if (!targetm.vectorize.builtin_vec_perm_ok (vectype, mask_vec))
    return NULL;
  if (mask)
    *mask = mask_vec;
  return builtin_decl;
}

/* Given a vector variable X, that was generated for the scalar LHS of
   STMT, generate instructions to reverse the vector elements of X,
   insert them a *GSI and return the permuted vector variable.  */

static tree
reverse_vec_elements (tree x, gimple stmt, gimple_stmt_iterator *gsi)
{
  tree vectype = TREE_TYPE (x);
  tree mask_vec, builtin_decl;
  tree perm_dest, data_ref;
  gimple perm_stmt;

  builtin_decl = perm_mask_for_reverse (vectype, &mask_vec);

  perm_dest = vect_create_destination_var (gimple_assign_lhs (stmt), vectype);

  /* Generate the permute statement.  */
  perm_stmt = gimple_build_call (builtin_decl, 3, x, x, mask_vec);
  data_ref = make_ssa_name (perm_dest, perm_stmt);
  gimple_call_set_lhs (perm_stmt, data_ref);
  vect_finish_stmt_generation (stmt, perm_stmt, gsi);

  return data_ref;
}

/* vectorizable_load.

   Check if STMT reads a non scalar data-ref (array/pointer/structure) that
   can be vectorized.
   If VEC_STMT is also passed, vectorize the STMT: create a vectorized
   stmt to replace it, put it in VEC_STMT, and insert it at BSI.
   Return FALSE if not a vectorizable STMT, TRUE otherwise.  */

static bool
vectorizable_load (gimple stmt, gimple_stmt_iterator *gsi, gimple *vec_stmt,
		   slp_tree slp_node, slp_instance slp_node_instance)
{
  tree scalar_dest;
  tree vec_dest = NULL;
  tree data_ref = NULL;
  stmt_vec_info stmt_info = vinfo_for_stmt (stmt);
  stmt_vec_info prev_stmt_info;
  loop_vec_info loop_vinfo = STMT_VINFO_LOOP_VINFO (stmt_info);
  struct loop *loop = NULL;
  struct loop *containing_loop = (gimple_bb (stmt))->loop_father;
  bool nested_in_vect_loop = false;
  struct data_reference *dr = STMT_VINFO_DATA_REF (stmt_info), *first_dr;
  tree vectype = STMT_VINFO_VECTYPE (stmt_info);
  tree new_temp;
  enum machine_mode mode;
  gimple new_stmt = NULL;
  tree dummy;
  enum dr_alignment_support alignment_support_scheme;
  tree dataref_ptr = NULL_TREE;
  gimple ptr_incr;
  int nunits = TYPE_VECTOR_SUBPARTS (vectype);
  int ncopies;
  int i, j, group_size;
  tree msq = NULL_TREE, lsq;
  tree offset = NULL_TREE;
  tree realignment_token = NULL_TREE;
  gimple phi = NULL;
  VEC(tree,heap) *dr_chain = NULL;
  bool strided_load = false;
  gimple first_stmt;
  tree scalar_type;
  bool inv_p;
  bool negative;
  bool compute_in_loop = false;
  struct loop *at_loop;
  int vec_num;
  bool slp = (slp_node != NULL);
  bool slp_perm = false;
  enum tree_code code;
  bb_vec_info bb_vinfo = STMT_VINFO_BB_VINFO (stmt_info);
  int vf;

  if (loop_vinfo)
    {
      loop = LOOP_VINFO_LOOP (loop_vinfo);
      nested_in_vect_loop = nested_in_vect_loop_p (loop, stmt);
      vf = LOOP_VINFO_VECT_FACTOR (loop_vinfo);
    }
  else
    vf = 1;

  /* Multiple types in SLP are handled by creating the appropriate number of
     vectorized stmts for each SLP node.  Hence, NCOPIES is always 1 in
     case of SLP.  */
  if (slp)
    ncopies = 1;
  else
    ncopies = LOOP_VINFO_VECT_FACTOR (loop_vinfo) / nunits;

  gcc_assert (ncopies >= 1);

  /* FORNOW. This restriction should be relaxed.  */
  if (nested_in_vect_loop && ncopies > 1)
    {
      if (vect_print_dump_info (REPORT_DETAILS))
        fprintf (vect_dump, "multiple types in nested loop.");
      return false;
    }

  if (!STMT_VINFO_RELEVANT_P (stmt_info) && !bb_vinfo)
    return false;

  if (STMT_VINFO_DEF_TYPE (stmt_info) != vect_internal_def)
    return false;

  /* Is vectorizable load? */
  if (!is_gimple_assign (stmt))
    return false;

  scalar_dest = gimple_assign_lhs (stmt);
  if (TREE_CODE (scalar_dest) != SSA_NAME)
    return false;

  code = gimple_assign_rhs_code (stmt);
  if (code != ARRAY_REF
      && code != INDIRECT_REF
      && code != COMPONENT_REF
      && code != IMAGPART_EXPR
      && code != REALPART_EXPR
      && code != MEM_REF)
    return false;

  if (!STMT_VINFO_DATA_REF (stmt_info))
    return false;

  negative = tree_int_cst_compare (DR_STEP (dr), size_zero_node) < 0;
  if (negative && ncopies > 1)
    {
      if (vect_print_dump_info (REPORT_DETAILS))
        fprintf (vect_dump, "multiple types with negative step.");
      return false;
    }

  scalar_type = TREE_TYPE (DR_REF (dr));
  mode = TYPE_MODE (vectype);

  /* FORNOW. In some cases can vectorize even if data-type not supported
    (e.g. - data copies).  */
  if (optab_handler (mov_optab, mode) == CODE_FOR_nothing)
    {
      if (vect_print_dump_info (REPORT_DETAILS))
	fprintf (vect_dump, "Aligned load, but unsupported type.");
      return false;
    }

  /* The vector component type needs to be trivially convertible to the
     scalar lhs.  This should always be the case.  */
  if (!useless_type_conversion_p (TREE_TYPE (scalar_dest), TREE_TYPE (vectype)))
    {
      if (vect_print_dump_info (REPORT_DETAILS))
        fprintf (vect_dump, "???  operands of different types");
      return false;
    }

  /* Check if the load is a part of an interleaving chain.  */
  if (STMT_VINFO_STRIDED_ACCESS (stmt_info))
    {
      strided_load = true;
      /* FORNOW */
      gcc_assert (! nested_in_vect_loop);

      /* Check if interleaving is supported.  */
      if (!vect_strided_load_supported (vectype)
	  && !PURE_SLP_STMT (stmt_info) && !slp)
	return false;
    }

  if (negative)
    {
      gcc_assert (!strided_load);
      alignment_support_scheme = vect_supportable_dr_alignment (dr, false);
      if (alignment_support_scheme != dr_aligned
	  && alignment_support_scheme != dr_unaligned_supported)
	{
	  if (vect_print_dump_info (REPORT_DETAILS))
	    fprintf (vect_dump, "negative step but alignment required.");
	  return false;
	}
      if (!perm_mask_for_reverse (vectype, NULL))
	{
	  if (vect_print_dump_info (REPORT_DETAILS))
	    fprintf (vect_dump, "negative step and reversing not supported.");
	  return false;
	}
    }

  if (!vec_stmt) /* transformation not required.  */
    {
      STMT_VINFO_TYPE (stmt_info) = load_vec_info_type;
      vect_model_load_cost (stmt_info, ncopies, NULL);
      return true;
    }

  if (vect_print_dump_info (REPORT_DETAILS))
    fprintf (vect_dump, "transform load.");

  /** Transform.  **/

  if (strided_load)
    {
      first_stmt = DR_GROUP_FIRST_DR (stmt_info);
      /* Check if the chain of loads is already vectorized.  */
      if (STMT_VINFO_VEC_STMT (vinfo_for_stmt (first_stmt)))
	{
	  *vec_stmt = STMT_VINFO_VEC_STMT (stmt_info);
	  return true;
	}
      first_dr = STMT_VINFO_DATA_REF (vinfo_for_stmt (first_stmt));
      group_size = DR_GROUP_SIZE (vinfo_for_stmt (first_stmt));

      /* VEC_NUM is the number of vect stmts to be created for this group.  */
      if (slp)
	{
	  strided_load = false;
	  vec_num = SLP_TREE_NUMBER_OF_VEC_STMTS (slp_node);
          if (SLP_INSTANCE_LOAD_PERMUTATION (slp_node_instance))
            slp_perm = true;
    	}
      else
	vec_num = group_size;

      dr_chain = VEC_alloc (tree, heap, vec_num);
    }
  else
    {
      first_stmt = stmt;
      first_dr = dr;
      group_size = vec_num = 1;
    }

  alignment_support_scheme = vect_supportable_dr_alignment (first_dr, false);
  gcc_assert (alignment_support_scheme);

  /* In case the vectorization factor (VF) is bigger than the number
     of elements that we can fit in a vectype (nunits), we have to generate
     more than one vector stmt - i.e - we need to "unroll" the
     vector stmt by a factor VF/nunits.  In doing so, we record a pointer
     from one copy of the vector stmt to the next, in the field
     STMT_VINFO_RELATED_STMT.  This is necessary in order to allow following
     stages to find the correct vector defs to be used when vectorizing
     stmts that use the defs of the current stmt.  The example below
     illustrates the vectorization process when VF=16 and nunits=4 (i.e., we
     need to create 4 vectorized stmts):

     before vectorization:
                                RELATED_STMT    VEC_STMT
        S1:     x = memref      -               -
        S2:     z = x + 1       -               -

     step 1: vectorize stmt S1:
        We first create the vector stmt VS1_0, and, as usual, record a
        pointer to it in the STMT_VINFO_VEC_STMT of the scalar stmt S1.
        Next, we create the vector stmt VS1_1, and record a pointer to
        it in the STMT_VINFO_RELATED_STMT of the vector stmt VS1_0.
        Similarly, for VS1_2 and VS1_3.  This is the resulting chain of
        stmts and pointers:
                                RELATED_STMT    VEC_STMT
        VS1_0:  vx0 = memref0   VS1_1           -
        VS1_1:  vx1 = memref1   VS1_2           -
        VS1_2:  vx2 = memref2   VS1_3           -
        VS1_3:  vx3 = memref3   -               -
        S1:     x = load        -               VS1_0
        S2:     z = x + 1       -               -

     See in documentation in vect_get_vec_def_for_stmt_copy for how the
     information we recorded in RELATED_STMT field is used to vectorize
     stmt S2.  */

  /* In case of interleaving (non-unit strided access):

     S1:  x2 = &base + 2
     S2:  x0 = &base
     S3:  x1 = &base + 1
     S4:  x3 = &base + 3

     Vectorized loads are created in the order of memory accesses
     starting from the access of the first stmt of the chain:

     VS1: vx0 = &base
     VS2: vx1 = &base + vec_size*1
     VS3: vx3 = &base + vec_size*2
     VS4: vx4 = &base + vec_size*3

     Then permutation statements are generated:

     VS5: vx5 = VEC_EXTRACT_EVEN_EXPR < vx0, vx1 >
     VS6: vx6 = VEC_EXTRACT_ODD_EXPR < vx0, vx1 >
       ...

     And they are put in STMT_VINFO_VEC_STMT of the corresponding scalar stmts
     (the order of the data-refs in the output of vect_permute_load_chain
     corresponds to the order of scalar stmts in the interleaving chain - see
     the documentation of vect_permute_load_chain()).
     The generation of permutation stmts and recording them in
     STMT_VINFO_VEC_STMT is done in vect_transform_strided_load().

     In case of both multiple types and interleaving, the vector loads and
     permutation stmts above are created for every copy.  The result vector
     stmts are put in STMT_VINFO_VEC_STMT for the first copy and in the
     corresponding STMT_VINFO_RELATED_STMT for the next copies.  */

  /* If the data reference is aligned (dr_aligned) or potentially unaligned
     on a target that supports unaligned accesses (dr_unaligned_supported)
     we generate the following code:
         p = initial_addr;
         indx = 0;
         loop {
	   p = p + indx * vectype_size;
           vec_dest = *(p);
           indx = indx + 1;
         }

     Otherwise, the data reference is potentially unaligned on a target that
     does not support unaligned accesses (dr_explicit_realign_optimized) -
     then generate the following code, in which the data in each iteration is
     obtained by two vector loads, one from the previous iteration, and one
     from the current iteration:
         p1 = initial_addr;
         msq_init = *(floor(p1))
         p2 = initial_addr + VS - 1;
         realignment_token = call target_builtin;
         indx = 0;
         loop {
           p2 = p2 + indx * vectype_size
           lsq = *(floor(p2))
           vec_dest = realign_load (msq, lsq, realignment_token)
           indx = indx + 1;
           msq = lsq;
         }   */

  /* If the misalignment remains the same throughout the execution of the
     loop, we can create the init_addr and permutation mask at the loop
     preheader.  Otherwise, it needs to be created inside the loop.
     This can only occur when vectorizing memory accesses in the inner-loop
     nested within an outer-loop that is being vectorized.  */

  if (loop && nested_in_vect_loop_p (loop, stmt)
      && (TREE_INT_CST_LOW (DR_STEP (dr))
	  % GET_MODE_SIZE (TYPE_MODE (vectype)) != 0))
    {
      gcc_assert (alignment_support_scheme != dr_explicit_realign_optimized);
      compute_in_loop = true;
    }

  if ((alignment_support_scheme == dr_explicit_realign_optimized
       || alignment_support_scheme == dr_explicit_realign)
      && !compute_in_loop)
    {
      msq = vect_setup_realignment (first_stmt, gsi, &realignment_token,
				    alignment_support_scheme, NULL_TREE,
				    &at_loop);
      if (alignment_support_scheme == dr_explicit_realign_optimized)
	{
	  phi = SSA_NAME_DEF_STMT (msq);
	  offset = size_int (TYPE_VECTOR_SUBPARTS (vectype) - 1);
	}
    }
  else
    at_loop = loop;

  if (negative)
    offset = size_int (-TYPE_VECTOR_SUBPARTS (vectype) + 1);

  prev_stmt_info = NULL;
  for (j = 0; j < ncopies; j++)
    {
      /* 1. Create the vector pointer update chain.  */
      if (j == 0)
        dataref_ptr = vect_create_data_ref_ptr (first_stmt,
					        at_loop, offset,
						&dummy, &ptr_incr, false,
						&inv_p);
      else
        dataref_ptr =
		bump_vector_ptr (dataref_ptr, ptr_incr, gsi, stmt, NULL_TREE);

      for (i = 0; i < vec_num; i++)
	{
	  if (i > 0)
	    dataref_ptr = bump_vector_ptr (dataref_ptr, ptr_incr, gsi, stmt,
					   NULL_TREE);

	  /* 2. Create the vector-load in the loop.  */
	  switch (alignment_support_scheme)
	    {
	    case dr_aligned:
	    case dr_unaligned_supported:
	      {
		struct ptr_info_def *pi;
		data_ref
		  = build2 (MEM_REF, vectype, dataref_ptr,
			    build_int_cst (reference_alias_ptr_type
					   (DR_REF (first_dr)), 0));
		pi = get_ptr_info (dataref_ptr);
		pi->align = TYPE_ALIGN_UNIT (vectype);
		if (alignment_support_scheme == dr_aligned)
		  {
		    gcc_assert (aligned_access_p (first_dr));
		    pi->misalign = 0;
		  }
		else if (DR_MISALIGNMENT (first_dr) == -1)
		  {
		    TREE_TYPE (data_ref)
		      = build_aligned_type (TREE_TYPE (data_ref),
					    TYPE_ALIGN (TREE_TYPE (vectype)));
		    pi->align = TYPE_ALIGN_UNIT (TREE_TYPE (vectype));
		    pi->misalign = 0;
		  }
		else
		  {
		    TREE_TYPE (data_ref)
		      = build_aligned_type (TREE_TYPE (data_ref),
					    TYPE_ALIGN (TREE_TYPE (vectype)));
		    pi->misalign = DR_MISALIGNMENT (first_dr);
		  }
		break;
	      }
	    case dr_explicit_realign:
	      {
		tree ptr, bump;
		tree vs_minus_1 = size_int (TYPE_VECTOR_SUBPARTS (vectype) - 1);

		if (compute_in_loop)
		  msq = vect_setup_realignment (first_stmt, gsi,
						&realignment_token,
						dr_explicit_realign,
						dataref_ptr, NULL);

		new_stmt = gimple_build_assign_with_ops
			     (BIT_AND_EXPR, NULL_TREE, dataref_ptr,
			      build_int_cst
			        (TREE_TYPE (dataref_ptr),
				 -(HOST_WIDE_INT)TYPE_ALIGN_UNIT (vectype)));
		ptr = make_ssa_name (SSA_NAME_VAR (dataref_ptr), new_stmt);
		gimple_assign_set_lhs (new_stmt, ptr);
		vect_finish_stmt_generation (stmt, new_stmt, gsi);
		data_ref
		  = build2 (MEM_REF, vectype, ptr,
			    build_int_cst (reference_alias_ptr_type
					     (DR_REF (first_dr)), 0));
		vec_dest = vect_create_destination_var (scalar_dest, vectype);
		new_stmt = gimple_build_assign (vec_dest, data_ref);
		new_temp = make_ssa_name (vec_dest, new_stmt);
		gimple_assign_set_lhs (new_stmt, new_temp);
		gimple_set_vdef (new_stmt, gimple_vdef (stmt));
		gimple_set_vuse (new_stmt, gimple_vuse (stmt));
		vect_finish_stmt_generation (stmt, new_stmt, gsi);
		msq = new_temp;

		bump = size_binop (MULT_EXPR, vs_minus_1,
				   TYPE_SIZE_UNIT (scalar_type));
		ptr = bump_vector_ptr (dataref_ptr, NULL, gsi, stmt, bump);
		new_stmt = gimple_build_assign_with_ops
			     (BIT_AND_EXPR, NULL_TREE, ptr,
			      build_int_cst
			        (TREE_TYPE (ptr),
				 -(HOST_WIDE_INT)TYPE_ALIGN_UNIT (vectype)));
		ptr = make_ssa_name (SSA_NAME_VAR (dataref_ptr), new_stmt);
		gimple_assign_set_lhs (new_stmt, ptr);
		vect_finish_stmt_generation (stmt, new_stmt, gsi);
		data_ref
		  = build2 (MEM_REF, vectype, ptr,
			    build_int_cst (reference_alias_ptr_type
					     (DR_REF (first_dr)), 0));
	        break;
	      }
	    case dr_explicit_realign_optimized:
	      new_stmt = gimple_build_assign_with_ops
			   (BIT_AND_EXPR, NULL_TREE, dataref_ptr,
			    build_int_cst
			      (TREE_TYPE (dataref_ptr),
			       -(HOST_WIDE_INT)TYPE_ALIGN_UNIT (vectype)));
	      new_temp = make_ssa_name (SSA_NAME_VAR (dataref_ptr), new_stmt);
	      gimple_assign_set_lhs (new_stmt, new_temp);
	      vect_finish_stmt_generation (stmt, new_stmt, gsi);
	      data_ref
		= build2 (MEM_REF, vectype, new_temp,
			  build_int_cst (reference_alias_ptr_type
					   (DR_REF (first_dr)), 0));
	      break;
	    default:
	      gcc_unreachable ();
	    }
	  vec_dest = vect_create_destination_var (scalar_dest, vectype);
	  new_stmt = gimple_build_assign (vec_dest, data_ref);
	  new_temp = make_ssa_name (vec_dest, new_stmt);
	  gimple_assign_set_lhs (new_stmt, new_temp);
	  vect_finish_stmt_generation (stmt, new_stmt, gsi);
	  mark_symbols_for_renaming (new_stmt);

	  /* 3. Handle explicit realignment if necessary/supported.  Create in
		loop: vec_dest = realign_load (msq, lsq, realignment_token)  */
	  if (alignment_support_scheme == dr_explicit_realign_optimized
	      || alignment_support_scheme == dr_explicit_realign)
	    {
	      tree tmp;

	      lsq = gimple_assign_lhs (new_stmt);
	      if (!realignment_token)
		realignment_token = dataref_ptr;
	      vec_dest = vect_create_destination_var (scalar_dest, vectype);
	      tmp = build3 (REALIGN_LOAD_EXPR, vectype, msq, lsq,
			    realignment_token);
	      new_stmt = gimple_build_assign (vec_dest, tmp);
	      new_temp = make_ssa_name (vec_dest, new_stmt);
	      gimple_assign_set_lhs (new_stmt, new_temp);
	      vect_finish_stmt_generation (stmt, new_stmt, gsi);

	      if (alignment_support_scheme == dr_explicit_realign_optimized)
		{
		  gcc_assert (phi);
		  if (i == vec_num - 1 && j == ncopies - 1)
		    add_phi_arg (phi, lsq, loop_latch_edge (containing_loop),
				 UNKNOWN_LOCATION);
		  msq = lsq;
		}
	    }

	  /* 4. Handle invariant-load.  */
	  if (inv_p && !bb_vinfo)
	    {
	      gcc_assert (!strided_load);
	      gcc_assert (nested_in_vect_loop_p (loop, stmt));
	      if (j == 0)
		{
		  int k;
		  tree t = NULL_TREE;
		  tree vec_inv, bitpos, bitsize = TYPE_SIZE (scalar_type);

		  /* CHECKME: bitpos depends on endianess?  */
		  bitpos = bitsize_zero_node;
		  vec_inv = build3 (BIT_FIELD_REF, scalar_type, new_temp,
				    bitsize, bitpos);
		  vec_dest =
			vect_create_destination_var (scalar_dest, NULL_TREE);
		  new_stmt = gimple_build_assign (vec_dest, vec_inv);
                  new_temp = make_ssa_name (vec_dest, new_stmt);
		  gimple_assign_set_lhs (new_stmt, new_temp);
		  vect_finish_stmt_generation (stmt, new_stmt, gsi);

		  for (k = nunits - 1; k >= 0; --k)
		    t = tree_cons (NULL_TREE, new_temp, t);
		  /* FIXME: use build_constructor directly.  */
		  vec_inv = build_constructor_from_list (vectype, t);
		  new_temp = vect_init_vector (stmt, vec_inv, vectype, gsi);
		  new_stmt = SSA_NAME_DEF_STMT (new_temp);
		}
	      else
		gcc_unreachable (); /* FORNOW. */
	    }

	  if (negative)
	    {
	      new_temp = reverse_vec_elements (new_temp, stmt, gsi);
	      new_stmt = SSA_NAME_DEF_STMT (new_temp);
	    }

	  /* Collect vector loads and later create their permutation in
	     vect_transform_strided_load ().  */
          if (strided_load || slp_perm)
            VEC_quick_push (tree, dr_chain, new_temp);

         /* Store vector loads in the corresponding SLP_NODE.  */
	  if (slp && !slp_perm)
	    VEC_quick_push (gimple, SLP_TREE_VEC_STMTS (slp_node), new_stmt);
	}

      if (slp && !slp_perm)
	continue;

      if (slp_perm)
        {
          if (!vect_transform_slp_perm_load (stmt, dr_chain, gsi, vf,
                                             slp_node_instance, false))
            {
              VEC_free (tree, heap, dr_chain);
              return false;
            }
        }
      else
        {
          if (strided_load)
  	    {
	      if (!vect_transform_strided_load (stmt, dr_chain, group_size, gsi))
	        return false;

	      *vec_stmt = STMT_VINFO_VEC_STMT (stmt_info);
              VEC_free (tree, heap, dr_chain);
	      dr_chain = VEC_alloc (tree, heap, group_size);
	    }
          else
	    {
	      if (j == 0)
	        STMT_VINFO_VEC_STMT (stmt_info) = *vec_stmt = new_stmt;
	      else
	        STMT_VINFO_RELATED_STMT (prev_stmt_info) = new_stmt;
	      prev_stmt_info = vinfo_for_stmt (new_stmt);
	    }
        }
    }

  if (dr_chain)
    VEC_free (tree, heap, dr_chain);

  return true;
}

/* Function vect_is_simple_cond.

   Input:
   LOOP - the loop that is being vectorized.
   COND - Condition that is checked for simple use.

   Returns whether a COND can be vectorized.  Checks whether
   condition operands are supportable using vec_is_simple_use.  */

static bool
vect_is_simple_cond (tree cond, loop_vec_info loop_vinfo)
{
  tree lhs, rhs;
  tree def;
  enum vect_def_type dt;

  if (!COMPARISON_CLASS_P (cond))
    return false;

  lhs = TREE_OPERAND (cond, 0);
  rhs = TREE_OPERAND (cond, 1);

  if (TREE_CODE (lhs) == SSA_NAME)
    {
      gimple lhs_def_stmt = SSA_NAME_DEF_STMT (lhs);
      if (!vect_is_simple_use (lhs, loop_vinfo, NULL, &lhs_def_stmt, &def,
                               &dt))
	return false;
    }
  else if (TREE_CODE (lhs) != INTEGER_CST && TREE_CODE (lhs) != REAL_CST
	   && TREE_CODE (lhs) != FIXED_CST)
    return false;

  if (TREE_CODE (rhs) == SSA_NAME)
    {
      gimple rhs_def_stmt = SSA_NAME_DEF_STMT (rhs);
      if (!vect_is_simple_use (rhs, loop_vinfo, NULL, &rhs_def_stmt, &def,
                               &dt))
	return false;
    }
  else if (TREE_CODE (rhs) != INTEGER_CST  && TREE_CODE (rhs) != REAL_CST
	   && TREE_CODE (rhs) != FIXED_CST)
    return false;

  return true;
}

/* vectorizable_condition.

   Check if STMT is conditional modify expression that can be vectorized.
   If VEC_STMT is also passed, vectorize the STMT: create a vectorized
   stmt using VEC_COND_EXPR  to replace it, put it in VEC_STMT, and insert it
   at GSI.

   When STMT is vectorized as nested cycle, REDUC_DEF is the vector variable
   to be used at REDUC_INDEX (in then clause if REDUC_INDEX is 1, and in
   else caluse if it is 2).

   Return FALSE if not a vectorizable STMT, TRUE otherwise.  */

bool
vectorizable_condition (gimple stmt, gimple_stmt_iterator *gsi,
			gimple *vec_stmt, tree reduc_def, int reduc_index)
{
  tree scalar_dest = NULL_TREE;
  tree vec_dest = NULL_TREE;
  tree op = NULL_TREE;
  tree cond_expr, then_clause, else_clause;
  stmt_vec_info stmt_info = vinfo_for_stmt (stmt);
  tree vectype = STMT_VINFO_VECTYPE (stmt_info);
  tree vec_cond_lhs = NULL_TREE, vec_cond_rhs = NULL_TREE;
  tree vec_then_clause = NULL_TREE, vec_else_clause = NULL_TREE;
  tree vec_compare, vec_cond_expr;
  tree new_temp;
  loop_vec_info loop_vinfo = STMT_VINFO_LOOP_VINFO (stmt_info);
  enum machine_mode vec_mode;
  tree def;
  enum vect_def_type dt, dts[4];
  int nunits = TYPE_VECTOR_SUBPARTS (vectype);
  int ncopies = LOOP_VINFO_VECT_FACTOR (loop_vinfo) / nunits;
  enum tree_code code;
  stmt_vec_info prev_stmt_info = NULL;
  int j;

  /* FORNOW: unsupported in basic block SLP.  */
  gcc_assert (loop_vinfo);

  gcc_assert (ncopies >= 1);
  if (reduc_index && ncopies > 1)
    return false; /* FORNOW */

  if (!STMT_VINFO_RELEVANT_P (stmt_info))
    return false;

  if (STMT_VINFO_DEF_TYPE (stmt_info) != vect_internal_def
      && !(STMT_VINFO_DEF_TYPE (stmt_info) == vect_nested_cycle
           && reduc_def))
    return false;

  /* FORNOW: SLP not supported.  */
  if (STMT_SLP_TYPE (stmt_info))
    return false;

  /* FORNOW: not yet supported.  */
  if (STMT_VINFO_LIVE_P (stmt_info))
    {
      if (vect_print_dump_info (REPORT_DETAILS))
        fprintf (vect_dump, "value used after loop.");
      return false;
    }

  /* Is vectorizable conditional operation?  */
  if (!is_gimple_assign (stmt))
    return false;

  code = gimple_assign_rhs_code (stmt);

  if (code != COND_EXPR)
    return false;

  gcc_assert (gimple_assign_single_p (stmt));
  op = gimple_assign_rhs1 (stmt);
  cond_expr = TREE_OPERAND (op, 0);
  then_clause = TREE_OPERAND (op, 1);
  else_clause = TREE_OPERAND (op, 2);

  if (!vect_is_simple_cond (cond_expr, loop_vinfo))
    return false;

  /* We do not handle two different vector types for the condition
     and the values.  */
  if (!types_compatible_p (TREE_TYPE (TREE_OPERAND (cond_expr, 0)),
			   TREE_TYPE (vectype)))
    return false;

  if (TREE_CODE (then_clause) == SSA_NAME)
    {
      gimple then_def_stmt = SSA_NAME_DEF_STMT (then_clause);
      if (!vect_is_simple_use (then_clause, loop_vinfo, NULL,
			       &then_def_stmt, &def, &dt))
	return false;
    }
  else if (TREE_CODE (then_clause) != INTEGER_CST
	   && TREE_CODE (then_clause) != REAL_CST
	   && TREE_CODE (then_clause) != FIXED_CST)
    return false;

  if (TREE_CODE (else_clause) == SSA_NAME)
    {
      gimple else_def_stmt = SSA_NAME_DEF_STMT (else_clause);
      if (!vect_is_simple_use (else_clause, loop_vinfo, NULL,
			       &else_def_stmt, &def, &dt))
	return false;
    }
  else if (TREE_CODE (else_clause) != INTEGER_CST
	   && TREE_CODE (else_clause) != REAL_CST
	   && TREE_CODE (else_clause) != FIXED_CST)
    return false;


  vec_mode = TYPE_MODE (vectype);

  if (!vec_stmt)
    {
      STMT_VINFO_TYPE (stmt_info) = condition_vec_info_type;
      return expand_vec_cond_expr_p (TREE_TYPE (op), vec_mode);
    }

  /* Transform */

  /* Handle def.  */
  scalar_dest = gimple_assign_lhs (stmt);
  vec_dest = vect_create_destination_var (scalar_dest, vectype);

  /* Handle cond expr.  */
  for (j = 0; j < ncopies; j++)
    {
      gimple new_stmt;
      if (j == 0)
	{
	  gimple gtemp;
	  vec_cond_lhs =
	      vect_get_vec_def_for_operand (TREE_OPERAND (cond_expr, 0),
					    stmt, NULL);
	  vect_is_simple_use (TREE_OPERAND (cond_expr, 0), loop_vinfo,
			      NULL, &gtemp, &def, &dts[0]);
	  vec_cond_rhs =
	      vect_get_vec_def_for_operand (TREE_OPERAND (cond_expr, 1),
					    stmt, NULL);
	  vect_is_simple_use (TREE_OPERAND (cond_expr, 1), loop_vinfo,
			      NULL, &gtemp, &def, &dts[1]);
	  if (reduc_index == 1)
	    vec_then_clause = reduc_def;
	  else
	    {
	      vec_then_clause = vect_get_vec_def_for_operand (then_clause,
							      stmt, NULL);
	      vect_is_simple_use (then_clause, loop_vinfo,
				  NULL, &gtemp, &def, &dts[2]);
	    }
	  if (reduc_index == 2)
	    vec_else_clause = reduc_def;
	  else
	    {
	      vec_else_clause = vect_get_vec_def_for_operand (else_clause,
							      stmt, NULL);
	      vect_is_simple_use (else_clause, loop_vinfo,
				  NULL, &gtemp, &def, &dts[3]);
	    }
	}
      else
	{
	  vec_cond_lhs = vect_get_vec_def_for_stmt_copy (dts[0], vec_cond_lhs);
	  vec_cond_rhs = vect_get_vec_def_for_stmt_copy (dts[1], vec_cond_rhs);
	  vec_then_clause = vect_get_vec_def_for_stmt_copy (dts[2],
							    vec_then_clause);
	  vec_else_clause = vect_get_vec_def_for_stmt_copy (dts[3],
							    vec_else_clause);
	}

      /* Arguments are ready. Create the new vector stmt.  */
      vec_compare = build2 (TREE_CODE (cond_expr), vectype,
			    vec_cond_lhs, vec_cond_rhs);
      vec_cond_expr = build3 (VEC_COND_EXPR, vectype,
			      vec_compare, vec_then_clause, vec_else_clause);

      new_stmt = gimple_build_assign (vec_dest, vec_cond_expr);
      new_temp = make_ssa_name (vec_dest, new_stmt);
      gimple_assign_set_lhs (new_stmt, new_temp);
      vect_finish_stmt_generation (stmt, new_stmt, gsi);
      if (j == 0)
        STMT_VINFO_VEC_STMT (stmt_info) = *vec_stmt = new_stmt;
      else
        STMT_VINFO_RELATED_STMT (prev_stmt_info) = new_stmt;

      prev_stmt_info = vinfo_for_stmt (new_stmt);
    }

  return true;
}


/* Make sure the statement is vectorizable.  */

bool
vect_analyze_stmt (gimple stmt, bool *need_to_vectorize, slp_tree node)
{
  stmt_vec_info stmt_info = vinfo_for_stmt (stmt);
  bb_vec_info bb_vinfo = STMT_VINFO_BB_VINFO (stmt_info);
  enum vect_relevant relevance = STMT_VINFO_RELEVANT (stmt_info);
  bool ok;
  tree scalar_type, vectype;

  if (vect_print_dump_info (REPORT_DETAILS))
    {
      fprintf (vect_dump, "==> examining statement: ");
      print_gimple_stmt (vect_dump, stmt, 0, TDF_SLIM);
    }

  if (gimple_has_volatile_ops (stmt))
    {
      if (vect_print_dump_info (REPORT_UNVECTORIZED_LOCATIONS))
        fprintf (vect_dump, "not vectorized: stmt has volatile operands");

      return false;
    }

  /* Skip stmts that do not need to be vectorized. In loops this is expected
     to include:
     - the COND_EXPR which is the loop exit condition
     - any LABEL_EXPRs in the loop
     - computations that are used only for array indexing or loop control.
     In basic blocks we only analyze statements that are a part of some SLP
     instance, therefore, all the statements are relevant.  */

  if (!STMT_VINFO_RELEVANT_P (stmt_info)
      && !STMT_VINFO_LIVE_P (stmt_info))
    {
      if (vect_print_dump_info (REPORT_DETAILS))
        fprintf (vect_dump, "irrelevant.");

      return true;
    }

  switch (STMT_VINFO_DEF_TYPE (stmt_info))
    {
      case vect_internal_def:
        break;

      case vect_reduction_def:
      case vect_nested_cycle:
         gcc_assert (!bb_vinfo && (relevance == vect_used_in_outer
                     || relevance == vect_used_in_outer_by_reduction
                     || relevance == vect_unused_in_scope));
         break;

      case vect_induction_def:
      case vect_constant_def:
      case vect_external_def:
      case vect_unknown_def_type:
      default:
        gcc_unreachable ();
    }

  if (bb_vinfo)
    {
      gcc_assert (PURE_SLP_STMT (stmt_info));

      scalar_type = TREE_TYPE (gimple_get_lhs (stmt));
      if (vect_print_dump_info (REPORT_DETAILS))
        {
          fprintf (vect_dump, "get vectype for scalar type:  ");
          print_generic_expr (vect_dump, scalar_type, TDF_SLIM);
        }

      vectype = get_vectype_for_scalar_type (scalar_type);
      if (!vectype)
        {
          if (vect_print_dump_info (REPORT_DETAILS))
            {
               fprintf (vect_dump, "not SLPed: unsupported data-type ");
               print_generic_expr (vect_dump, scalar_type, TDF_SLIM);
            }
          return false;
        }

      if (vect_print_dump_info (REPORT_DETAILS))
        {
          fprintf (vect_dump, "vectype:  ");
          print_generic_expr (vect_dump, vectype, TDF_SLIM);
        }

      STMT_VINFO_VECTYPE (stmt_info) = vectype;
   }

  if (STMT_VINFO_RELEVANT_P (stmt_info))
    {
      gcc_assert (!VECTOR_MODE_P (TYPE_MODE (gimple_expr_type (stmt))));
      gcc_assert (STMT_VINFO_VECTYPE (stmt_info));
      *need_to_vectorize = true;
    }

   ok = true;
   if (!bb_vinfo
       && (STMT_VINFO_RELEVANT_P (stmt_info)
           || STMT_VINFO_DEF_TYPE (stmt_info) == vect_reduction_def))
      ok = (vectorizable_type_promotion (stmt, NULL, NULL, NULL)
            || vectorizable_type_demotion (stmt, NULL, NULL, NULL)
            || vectorizable_conversion (stmt, NULL, NULL, NULL)
            || vectorizable_operation (stmt, NULL, NULL, NULL)
            || vectorizable_assignment (stmt, NULL, NULL, NULL)
            || vectorizable_load (stmt, NULL, NULL, NULL, NULL)
            || vectorizable_call (stmt, NULL, NULL)
            || vectorizable_store (stmt, NULL, NULL, NULL)
            || vectorizable_reduction (stmt, NULL, NULL, NULL)
            || vectorizable_condition (stmt, NULL, NULL, NULL, 0));
    else
      {
        if (bb_vinfo)
          ok = (vectorizable_operation (stmt, NULL, NULL, node)
                || vectorizable_assignment (stmt, NULL, NULL, node)
                || vectorizable_load (stmt, NULL, NULL, node, NULL)
                || vectorizable_store (stmt, NULL, NULL, node));
      }

  if (!ok)
    {
      if (vect_print_dump_info (REPORT_UNVECTORIZED_LOCATIONS))
        {
          fprintf (vect_dump, "not vectorized: relevant stmt not ");
          fprintf (vect_dump, "supported: ");
          print_gimple_stmt (vect_dump, stmt, 0, TDF_SLIM);
        }

      return false;
    }

  if (bb_vinfo)
    return true;

  /* Stmts that are (also) "live" (i.e. - that are used out of the loop)
      need extra handling, except for vectorizable reductions.  */
  if (STMT_VINFO_LIVE_P (stmt_info)
      && STMT_VINFO_TYPE (stmt_info) != reduc_vec_info_type)
    ok = vectorizable_live_operation (stmt, NULL, NULL);

  if (!ok)
    {
      if (vect_print_dump_info (REPORT_UNVECTORIZED_LOCATIONS))
        {
          fprintf (vect_dump, "not vectorized: live stmt not ");
          fprintf (vect_dump, "supported: ");
          print_gimple_stmt (vect_dump, stmt, 0, TDF_SLIM);
        }

       return false;
    }

  if (!PURE_SLP_STMT (stmt_info))
    {
      /* Groups of strided accesses whose size is not a power of 2 are not
         vectorizable yet using loop-vectorization.  Therefore, if this stmt
	 feeds non-SLP-able stmts (i.e., this stmt has to be both SLPed and
	 loop-based vectorized), the loop cannot be vectorized.  */
      if (STMT_VINFO_STRIDED_ACCESS (stmt_info)
          && exact_log2 (DR_GROUP_SIZE (vinfo_for_stmt (
                                        DR_GROUP_FIRST_DR (stmt_info)))) == -1)
        {
          if (vect_print_dump_info (REPORT_DETAILS))
            {
              fprintf (vect_dump, "not vectorized: the size of group "
                                  "of strided accesses is not a power of 2");
              print_gimple_stmt (vect_dump, stmt, 0, TDF_SLIM);
            }

          return false;
        }
    }

  return true;
}


/* Function vect_transform_stmt.

   Create a vectorized stmt to replace STMT, and insert it at BSI.  */

bool
vect_transform_stmt (gimple stmt, gimple_stmt_iterator *gsi,
		     bool *strided_store, slp_tree slp_node,
                     slp_instance slp_node_instance)
{
  bool is_store = false;
  gimple vec_stmt = NULL;
  stmt_vec_info stmt_info = vinfo_for_stmt (stmt);
  gimple orig_stmt_in_pattern, orig_scalar_stmt = stmt;
  bool done;

  switch (STMT_VINFO_TYPE (stmt_info))
    {
    case type_demotion_vec_info_type:
      done = vectorizable_type_demotion (stmt, gsi, &vec_stmt, slp_node);
      gcc_assert (done);
      break;

    case type_promotion_vec_info_type:
      done = vectorizable_type_promotion (stmt, gsi, &vec_stmt, slp_node);
      gcc_assert (done);
      break;

    case type_conversion_vec_info_type:
      done = vectorizable_conversion (stmt, gsi, &vec_stmt, slp_node);
      gcc_assert (done);
      break;

    case induc_vec_info_type:
      gcc_assert (!slp_node);
      done = vectorizable_induction (stmt, gsi, &vec_stmt);
      gcc_assert (done);
      break;

    case op_vec_info_type:
      done = vectorizable_operation (stmt, gsi, &vec_stmt, slp_node);
      gcc_assert (done);
      break;

    case assignment_vec_info_type:
      done = vectorizable_assignment (stmt, gsi, &vec_stmt, slp_node);
      gcc_assert (done);
      break;

    case load_vec_info_type:
      done = vectorizable_load (stmt, gsi, &vec_stmt, slp_node,
                                slp_node_instance);
      gcc_assert (done);
      break;

    case store_vec_info_type:
      done = vectorizable_store (stmt, gsi, &vec_stmt, slp_node);
      gcc_assert (done);
      if (STMT_VINFO_STRIDED_ACCESS (stmt_info) && !slp_node)
	{
	  /* In case of interleaving, the whole chain is vectorized when the
	     last store in the chain is reached.  Store stmts before the last
	     one are skipped, and there vec_stmt_info shouldn't be freed
	     meanwhile.  */
	  *strided_store = true;
	  if (STMT_VINFO_VEC_STMT (stmt_info))
	    is_store = true;
	  }
      else
	is_store = true;
      break;

    case condition_vec_info_type:
      gcc_assert (!slp_node);
      done = vectorizable_condition (stmt, gsi, &vec_stmt, NULL, 0);
      gcc_assert (done);
      break;

    case call_vec_info_type:
      gcc_assert (!slp_node);
      done = vectorizable_call (stmt, gsi, &vec_stmt);
      stmt = gsi_stmt (*gsi);
      break;

    case reduc_vec_info_type:
      done = vectorizable_reduction (stmt, gsi, &vec_stmt, slp_node);
      gcc_assert (done);
      break;

    default:
      if (!STMT_VINFO_LIVE_P (stmt_info))
	{
	  if (vect_print_dump_info (REPORT_DETAILS))
	    fprintf (vect_dump, "stmt not supported.");
	  gcc_unreachable ();
	}
    }

  /* Handle inner-loop stmts whose DEF is used in the loop-nest that
     is being vectorized, but outside the immediately enclosing loop.  */
  if (vec_stmt
      && STMT_VINFO_LOOP_VINFO (stmt_info)
      && nested_in_vect_loop_p (LOOP_VINFO_LOOP (
                                STMT_VINFO_LOOP_VINFO (stmt_info)), stmt)
      && STMT_VINFO_TYPE (stmt_info) != reduc_vec_info_type
      && (STMT_VINFO_RELEVANT (stmt_info) == vect_used_in_outer
          || STMT_VINFO_RELEVANT (stmt_info) ==
                                           vect_used_in_outer_by_reduction))
    {
      struct loop *innerloop = LOOP_VINFO_LOOP (
                                STMT_VINFO_LOOP_VINFO (stmt_info))->inner;
      imm_use_iterator imm_iter;
      use_operand_p use_p;
      tree scalar_dest;
      gimple exit_phi;

      if (vect_print_dump_info (REPORT_DETAILS))
        fprintf (vect_dump, "Record the vdef for outer-loop vectorization.");

      /* Find the relevant loop-exit phi-node, and reord the vec_stmt there
        (to be used when vectorizing outer-loop stmts that use the DEF of
        STMT).  */
      if (gimple_code (stmt) == GIMPLE_PHI)
        scalar_dest = PHI_RESULT (stmt);
      else
        scalar_dest = gimple_assign_lhs (stmt);

      FOR_EACH_IMM_USE_FAST (use_p, imm_iter, scalar_dest)
       {
         if (!flow_bb_inside_loop_p (innerloop, gimple_bb (USE_STMT (use_p))))
           {
             exit_phi = USE_STMT (use_p);
             STMT_VINFO_VEC_STMT (vinfo_for_stmt (exit_phi)) = vec_stmt;
           }
       }
    }

  /* Handle stmts whose DEF is used outside the loop-nest that is
     being vectorized.  */
  if (STMT_VINFO_LIVE_P (stmt_info)
      && STMT_VINFO_TYPE (stmt_info) != reduc_vec_info_type)
    {
      done = vectorizable_live_operation (stmt, gsi, &vec_stmt);
      gcc_assert (done);
    }

  if (vec_stmt)
    {
      STMT_VINFO_VEC_STMT (stmt_info) = vec_stmt;
      orig_stmt_in_pattern = STMT_VINFO_RELATED_STMT (stmt_info);
      if (orig_stmt_in_pattern)
	{
	  stmt_vec_info stmt_vinfo = vinfo_for_stmt (orig_stmt_in_pattern);
	  /* STMT was inserted by the vectorizer to replace a computation idiom.
	     ORIG_STMT_IN_PATTERN is a stmt in the original sequence that
	     computed this idiom.  We need to record a pointer to VEC_STMT in
	     the stmt_info of ORIG_STMT_IN_PATTERN.  See more details in the
	     documentation of vect_pattern_recog.  */
	  if (STMT_VINFO_IN_PATTERN_P (stmt_vinfo))
	    {
	      gcc_assert (STMT_VINFO_RELATED_STMT (stmt_vinfo)
                           == orig_scalar_stmt);
	      STMT_VINFO_VEC_STMT (stmt_vinfo) = vec_stmt;
	    }
	}
    }

  return is_store;
}


/* Remove a group of stores (for SLP or interleaving), free their
   stmt_vec_info.  */

void
vect_remove_stores (gimple first_stmt)
{
  gimple next = first_stmt;
  gimple tmp;
  gimple_stmt_iterator next_si;

  while (next)
    {
      /* Free the attached stmt_vec_info and remove the stmt.  */
      next_si = gsi_for_stmt (next);
      gsi_remove (&next_si, true);
      tmp = DR_GROUP_NEXT_DR (vinfo_for_stmt (next));
      free_stmt_vec_info (next);
      next = tmp;
    }
}


/* Function new_stmt_vec_info.

   Create and initialize a new stmt_vec_info struct for STMT.  */

stmt_vec_info
new_stmt_vec_info (gimple stmt, loop_vec_info loop_vinfo,
                   bb_vec_info bb_vinfo)
{
  stmt_vec_info res;
  res = (stmt_vec_info) xcalloc (1, sizeof (struct _stmt_vec_info));

  STMT_VINFO_TYPE (res) = undef_vec_info_type;
  STMT_VINFO_STMT (res) = stmt;
  STMT_VINFO_LOOP_VINFO (res) = loop_vinfo;
  STMT_VINFO_BB_VINFO (res) = bb_vinfo;
  STMT_VINFO_RELEVANT (res) = vect_unused_in_scope;
  STMT_VINFO_LIVE_P (res) = false;
  STMT_VINFO_VECTYPE (res) = NULL;
  STMT_VINFO_VEC_STMT (res) = NULL;
  STMT_VINFO_VECTORIZABLE (res) = true;
  STMT_VINFO_IN_PATTERN_P (res) = false;
  STMT_VINFO_RELATED_STMT (res) = NULL;
  STMT_VINFO_DATA_REF (res) = NULL;

  STMT_VINFO_DR_BASE_ADDRESS (res) = NULL;
  STMT_VINFO_DR_OFFSET (res) = NULL;
  STMT_VINFO_DR_INIT (res) = NULL;
  STMT_VINFO_DR_STEP (res) = NULL;
  STMT_VINFO_DR_ALIGNED_TO (res) = NULL;

  if (gimple_code (stmt) == GIMPLE_PHI
      && is_loop_header_bb_p (gimple_bb (stmt)))
    STMT_VINFO_DEF_TYPE (res) = vect_unknown_def_type;
  else
    STMT_VINFO_DEF_TYPE (res) = vect_internal_def;

  STMT_VINFO_SAME_ALIGN_REFS (res) = VEC_alloc (dr_p, heap, 5);
  STMT_VINFO_INSIDE_OF_LOOP_COST (res) = 0;
  STMT_VINFO_OUTSIDE_OF_LOOP_COST (res) = 0;
  STMT_SLP_TYPE (res) = loop_vect;
  DR_GROUP_FIRST_DR (res) = NULL;
  DR_GROUP_NEXT_DR (res) = NULL;
  DR_GROUP_SIZE (res) = 0;
  DR_GROUP_STORE_COUNT (res) = 0;
  DR_GROUP_GAP (res) = 0;
  DR_GROUP_SAME_DR_STMT (res) = NULL;
  DR_GROUP_READ_WRITE_DEPENDENCE (res) = false;

  return res;
}


/* Create a hash table for stmt_vec_info. */

void
init_stmt_vec_info_vec (void)
{
  gcc_assert (!stmt_vec_info_vec);
  stmt_vec_info_vec = VEC_alloc (vec_void_p, heap, 50);
}


/* Free hash table for stmt_vec_info. */

void
free_stmt_vec_info_vec (void)
{
  gcc_assert (stmt_vec_info_vec);
  VEC_free (vec_void_p, heap, stmt_vec_info_vec);
}


/* Free stmt vectorization related info.  */

void
free_stmt_vec_info (gimple stmt)
{
  stmt_vec_info stmt_info = vinfo_for_stmt (stmt);

  if (!stmt_info)
    return;

  VEC_free (dr_p, heap, STMT_VINFO_SAME_ALIGN_REFS (stmt_info));
  set_vinfo_for_stmt (stmt, NULL);
  free (stmt_info);
}


/* Function get_vectype_for_scalar_type.

   Returns the vector type corresponding to SCALAR_TYPE as supported
   by the target.  */

tree
get_vectype_for_scalar_type (tree scalar_type)
{
  enum machine_mode inner_mode = TYPE_MODE (scalar_type);
  unsigned int nbytes = GET_MODE_SIZE (inner_mode);
  int nunits;
  tree vectype;

  if (nbytes == 0
      || (nbytes >= targetm.vectorize.units_per_simd_word (inner_mode)))
    return NULL_TREE;

  /* We can't build a vector type of elements with alignment bigger than
     their size.  */
  if (nbytes < TYPE_ALIGN_UNIT (scalar_type))
    return NULL_TREE;

<<<<<<< HEAD
  /* We can't build a vector type of elements with alignment bigger than
     their size.  */
  if (nbytes < TYPE_ALIGN_UNIT (scalar_type))
    return NULL_TREE;

=======
>>>>>>> 6e7f08ad
  /* If we'd build a vector type of elements whose mode precision doesn't
     match their types precision we'll get mismatched types on vector
     extracts via BIT_FIELD_REFs.  This effectively means we disable
     vectorization of bool and/or enum types in some languages.  */
  if (INTEGRAL_TYPE_P (scalar_type)
      && GET_MODE_BITSIZE (inner_mode) != TYPE_PRECISION (scalar_type))
    return NULL_TREE;

<<<<<<< HEAD
  /* FORNOW: Only a single vector size per mode (UNITS_PER_SIMD_WORD)
     is expected.  */
  nunits = UNITS_PER_SIMD_WORD (inner_mode) / nbytes;
=======
  /* FORNOW: Only a single vector size per mode
    (TARGET_VECTORIZE_UNITS_PER_SIMD_WORD) is expected.  */
  nunits = targetm.vectorize.units_per_simd_word (inner_mode) / nbytes;
>>>>>>> 6e7f08ad

  vectype = build_vector_type (scalar_type, nunits);
  if (vect_print_dump_info (REPORT_DETAILS))
    {
      fprintf (vect_dump, "get vectype with %d units of type ", nunits);
      print_generic_expr (vect_dump, scalar_type, TDF_SLIM);
    }

  if (!vectype)
    return NULL_TREE;

  if (vect_print_dump_info (REPORT_DETAILS))
    {
      fprintf (vect_dump, "vectype: ");
      print_generic_expr (vect_dump, vectype, TDF_SLIM);
    }

  if (!VECTOR_MODE_P (TYPE_MODE (vectype))
      && !INTEGRAL_MODE_P (TYPE_MODE (vectype)))
    {
      if (vect_print_dump_info (REPORT_DETAILS))
        fprintf (vect_dump, "mode not supported by target.");
      return NULL_TREE;
    }

  return vectype;
}

/* Function get_same_sized_vectype

   Returns a vector type corresponding to SCALAR_TYPE of size
   VECTOR_TYPE if supported by the target.  */

tree
get_same_sized_vectype (tree scalar_type, tree vector_type ATTRIBUTE_UNUSED)
{
  return get_vectype_for_scalar_type (scalar_type);
}

/* Function vect_is_simple_use.

   Input:
   LOOP_VINFO - the vect info of the loop that is being vectorized.
   BB_VINFO - the vect info of the basic block that is being vectorized.
   OPERAND - operand of a stmt in the loop or bb.
   DEF - the defining stmt in case OPERAND is an SSA_NAME.

   Returns whether a stmt with OPERAND can be vectorized.
   For loops, supportable operands are constants, loop invariants, and operands
   that are defined by the current iteration of the loop.  Unsupportable
   operands are those that are defined by a previous iteration of the loop (as
   is the case in reduction/induction computations).
   For basic blocks, supportable operands are constants and bb invariants.
   For now, operands defined outside the basic block are not supported.  */

bool
vect_is_simple_use (tree operand, loop_vec_info loop_vinfo,
                    bb_vec_info bb_vinfo, gimple *def_stmt,
		    tree *def, enum vect_def_type *dt)
{
  basic_block bb;
  stmt_vec_info stmt_vinfo;
  struct loop *loop = NULL;

  if (loop_vinfo)
    loop = LOOP_VINFO_LOOP (loop_vinfo);

  *def_stmt = NULL;
  *def = NULL_TREE;

  if (vect_print_dump_info (REPORT_DETAILS))
    {
      fprintf (vect_dump, "vect_is_simple_use: operand ");
      print_generic_expr (vect_dump, operand, TDF_SLIM);
    }

  if (TREE_CODE (operand) == INTEGER_CST || TREE_CODE (operand) == REAL_CST)
    {
      *dt = vect_constant_def;
      return true;
    }

  if (is_gimple_min_invariant (operand))
    {
      *def = operand;
      *dt = vect_external_def;
      return true;
    }

  if (TREE_CODE (operand) == PAREN_EXPR)
    {
      if (vect_print_dump_info (REPORT_DETAILS))
        fprintf (vect_dump, "non-associatable copy.");
      operand = TREE_OPERAND (operand, 0);
    }

  if (TREE_CODE (operand) != SSA_NAME)
    {
      if (vect_print_dump_info (REPORT_DETAILS))
        fprintf (vect_dump, "not ssa-name.");
      return false;
    }

  *def_stmt = SSA_NAME_DEF_STMT (operand);
  if (*def_stmt == NULL)
    {
      if (vect_print_dump_info (REPORT_DETAILS))
        fprintf (vect_dump, "no def_stmt.");
      return false;
    }

  if (vect_print_dump_info (REPORT_DETAILS))
    {
      fprintf (vect_dump, "def_stmt: ");
      print_gimple_stmt (vect_dump, *def_stmt, 0, TDF_SLIM);
    }

  /* Empty stmt is expected only in case of a function argument.
     (Otherwise - we expect a phi_node or a GIMPLE_ASSIGN).  */
  if (gimple_nop_p (*def_stmt))
    {
      *def = operand;
      *dt = vect_external_def;
      return true;
    }

  bb = gimple_bb (*def_stmt);

  if ((loop && !flow_bb_inside_loop_p (loop, bb))
      || (!loop && bb != BB_VINFO_BB (bb_vinfo))
      || (!loop && gimple_code (*def_stmt) == GIMPLE_PHI))
    *dt = vect_external_def;
  else
    {
      stmt_vinfo = vinfo_for_stmt (*def_stmt);
      *dt = STMT_VINFO_DEF_TYPE (stmt_vinfo);
    }

  if (*dt == vect_unknown_def_type)
    {
      if (vect_print_dump_info (REPORT_DETAILS))
        fprintf (vect_dump, "Unsupported pattern.");
      return false;
    }

  if (vect_print_dump_info (REPORT_DETAILS))
    fprintf (vect_dump, "type of def: %d.",*dt);

  switch (gimple_code (*def_stmt))
    {
    case GIMPLE_PHI:
      *def = gimple_phi_result (*def_stmt);
      break;

    case GIMPLE_ASSIGN:
      *def = gimple_assign_lhs (*def_stmt);
      break;

    case GIMPLE_CALL:
      *def = gimple_call_lhs (*def_stmt);
      if (*def != NULL)
	break;
      /* FALLTHRU */
    default:
      if (vect_print_dump_info (REPORT_DETAILS))
        fprintf (vect_dump, "unsupported defining stmt: ");
      return false;
    }

  return true;
}

/* Function vect_is_simple_use_1.

   Same as vect_is_simple_use_1 but also determines the vector operand
   type of OPERAND and stores it to *VECTYPE.  If the definition of
   OPERAND is vect_uninitialized_def, vect_constant_def or
   vect_external_def *VECTYPE will be set to NULL_TREE and the caller
   is responsible to compute the best suited vector type for the
   scalar operand.  */

bool
vect_is_simple_use_1 (tree operand, loop_vec_info loop_vinfo,
		      bb_vec_info bb_vinfo, gimple *def_stmt,
		      tree *def, enum vect_def_type *dt, tree *vectype)
{
  if (!vect_is_simple_use (operand, loop_vinfo, bb_vinfo, def_stmt, def, dt))
    return false;

  /* Now get a vector type if the def is internal, otherwise supply
     NULL_TREE and leave it up to the caller to figure out a proper
     type for the use stmt.  */
  if (*dt == vect_internal_def
      || *dt == vect_induction_def
      || *dt == vect_reduction_def
      || *dt == vect_double_reduction_def
      || *dt == vect_nested_cycle)
    {
      stmt_vec_info stmt_info = vinfo_for_stmt (*def_stmt);
      if (STMT_VINFO_IN_PATTERN_P (stmt_info))
	stmt_info = vinfo_for_stmt (STMT_VINFO_RELATED_STMT (stmt_info));
      *vectype = STMT_VINFO_VECTYPE (stmt_info);
      gcc_assert (*vectype != NULL_TREE);
    }
  else if (*dt == vect_uninitialized_def
	   || *dt == vect_constant_def
	   || *dt == vect_external_def)
    *vectype = NULL_TREE;
  else
    gcc_unreachable ();

  return true;
}


/* Function supportable_widening_operation

   Check whether an operation represented by the code CODE is a
   widening operation that is supported by the target platform in
   vector form (i.e., when operating on arguments of type VECTYPE_IN
   producing a result of type VECTYPE_OUT).

   Widening operations we currently support are NOP (CONVERT), FLOAT
   and WIDEN_MULT.  This function checks if these operations are supported
   by the target platform either directly (via vector tree-codes), or via
   target builtins.

   Output:
   - CODE1 and CODE2 are codes of vector operations to be used when
   vectorizing the operation, if available.
   - DECL1 and DECL2 are decls of target builtin functions to be used
   when vectorizing the operation, if available.  In this case,
   CODE1 and CODE2 are CALL_EXPR.
   - MULTI_STEP_CVT determines the number of required intermediate steps in
   case of multi-step conversion (like char->short->int - in that case
   MULTI_STEP_CVT will be 1).
   - INTERM_TYPES contains the intermediate type required to perform the
   widening operation (short in the above example).  */

bool
supportable_widening_operation (enum tree_code code, gimple stmt,
				tree vectype_out, tree vectype_in,
                                tree *decl1, tree *decl2,
                                enum tree_code *code1, enum tree_code *code2,
                                int *multi_step_cvt,
                                VEC (tree, heap) **interm_types)
{
  stmt_vec_info stmt_info = vinfo_for_stmt (stmt);
  loop_vec_info loop_info = STMT_VINFO_LOOP_VINFO (stmt_info);
  struct loop *vect_loop = LOOP_VINFO_LOOP (loop_info);
  bool ordered_p;
  enum machine_mode vec_mode;
  enum insn_code icode1, icode2;
  optab optab1, optab2;
  tree vectype = vectype_in;
  tree wide_vectype = vectype_out;
  enum tree_code c1, c2;

  /* The result of a vectorized widening operation usually requires two vectors
     (because the widened results do not fit int one vector). The generated
     vector results would normally be expected to be generated in the same
     order as in the original scalar computation, i.e. if 8 results are
     generated in each vector iteration, they are to be organized as follows:
        vect1: [res1,res2,res3,res4], vect2: [res5,res6,res7,res8].

     However, in the special case that the result of the widening operation is
     used in a reduction computation only, the order doesn't matter (because
     when vectorizing a reduction we change the order of the computation).
     Some targets can take advantage of this and generate more efficient code.
     For example, targets like Altivec, that support widen_mult using a sequence
     of {mult_even,mult_odd} generate the following vectors:
        vect1: [res1,res3,res5,res7], vect2: [res2,res4,res6,res8].

     When vectorizing outer-loops, we execute the inner-loop sequentially
     (each vectorized inner-loop iteration contributes to VF outer-loop
     iterations in parallel).  We therefore don't allow to change the order
     of the computation in the inner-loop during outer-loop vectorization.  */

   if (STMT_VINFO_RELEVANT (stmt_info) == vect_used_by_reduction
       && !nested_in_vect_loop_p (vect_loop, stmt))
     ordered_p = false;
   else
     ordered_p = true;

  if (!ordered_p
      && code == WIDEN_MULT_EXPR
      && targetm.vectorize.builtin_mul_widen_even
      && targetm.vectorize.builtin_mul_widen_even (vectype)
      && targetm.vectorize.builtin_mul_widen_odd
      && targetm.vectorize.builtin_mul_widen_odd (vectype))
    {
      if (vect_print_dump_info (REPORT_DETAILS))
        fprintf (vect_dump, "Unordered widening operation detected.");

      *code1 = *code2 = CALL_EXPR;
      *decl1 = targetm.vectorize.builtin_mul_widen_even (vectype);
      *decl2 = targetm.vectorize.builtin_mul_widen_odd (vectype);
      return true;
    }

  switch (code)
    {
    case WIDEN_MULT_EXPR:
      if (BYTES_BIG_ENDIAN)
        {
          c1 = VEC_WIDEN_MULT_HI_EXPR;
          c2 = VEC_WIDEN_MULT_LO_EXPR;
        }
      else
        {
          c2 = VEC_WIDEN_MULT_HI_EXPR;
          c1 = VEC_WIDEN_MULT_LO_EXPR;
        }
      break;

    CASE_CONVERT:
      if (BYTES_BIG_ENDIAN)
        {
          c1 = VEC_UNPACK_HI_EXPR;
          c2 = VEC_UNPACK_LO_EXPR;
        }
      else
        {
          c2 = VEC_UNPACK_HI_EXPR;
          c1 = VEC_UNPACK_LO_EXPR;
        }
      break;

    case FLOAT_EXPR:
      if (BYTES_BIG_ENDIAN)
        {
          c1 = VEC_UNPACK_FLOAT_HI_EXPR;
          c2 = VEC_UNPACK_FLOAT_LO_EXPR;
        }
      else
        {
          c2 = VEC_UNPACK_FLOAT_HI_EXPR;
          c1 = VEC_UNPACK_FLOAT_LO_EXPR;
        }
      break;

    case FIX_TRUNC_EXPR:
      /* ??? Not yet implemented due to missing VEC_UNPACK_FIX_TRUNC_HI_EXPR/
	 VEC_UNPACK_FIX_TRUNC_LO_EXPR tree codes and optabs used for
	 computing the operation.  */
      return false;

    default:
      gcc_unreachable ();
    }

  if (code == FIX_TRUNC_EXPR)
    {
      /* The signedness is determined from output operand.  */
      optab1 = optab_for_tree_code (c1, vectype_out, optab_default);
      optab2 = optab_for_tree_code (c2, vectype_out, optab_default);
    }
  else
    {
      optab1 = optab_for_tree_code (c1, vectype, optab_default);
      optab2 = optab_for_tree_code (c2, vectype, optab_default);
    }

  if (!optab1 || !optab2)
    return false;

  vec_mode = TYPE_MODE (vectype);
  if ((icode1 = optab_handler (optab1, vec_mode)) == CODE_FOR_nothing
       || (icode2 = optab_handler (optab2, vec_mode)) == CODE_FOR_nothing)
    return false;

  /* Check if it's a multi-step conversion that can be done using intermediate
     types.  */
  if (insn_data[icode1].operand[0].mode != TYPE_MODE (wide_vectype)
       || insn_data[icode2].operand[0].mode != TYPE_MODE (wide_vectype))
    {
      int i;
      tree prev_type = vectype, intermediate_type;
      enum machine_mode intermediate_mode, prev_mode = vec_mode;
      optab optab3, optab4;

      if (!CONVERT_EXPR_CODE_P (code))
        return false;

      *code1 = c1;
      *code2 = c2;

      /* We assume here that there will not be more than MAX_INTERM_CVT_STEPS
         intermediate steps in promotion sequence.  We try
         MAX_INTERM_CVT_STEPS to get to NARROW_VECTYPE, and fail if we do
         not.  */
      *interm_types = VEC_alloc (tree, heap, MAX_INTERM_CVT_STEPS);
      for (i = 0; i < 3; i++)
        {
          intermediate_mode = insn_data[icode1].operand[0].mode;
          intermediate_type = lang_hooks.types.type_for_mode (intermediate_mode,
                                                     TYPE_UNSIGNED (prev_type));
          optab3 = optab_for_tree_code (c1, intermediate_type, optab_default);
          optab4 = optab_for_tree_code (c2, intermediate_type, optab_default);

          if (!optab3 || !optab4
              || ((icode1 = optab_handler (optab1, prev_mode))
		  == CODE_FOR_nothing)
              || insn_data[icode1].operand[0].mode != intermediate_mode
              || ((icode2 = optab_handler (optab2, prev_mode))
		  == CODE_FOR_nothing)
              || insn_data[icode2].operand[0].mode != intermediate_mode
              || ((icode1 = optab_handler (optab3, intermediate_mode))
		  == CODE_FOR_nothing)
              || ((icode2 = optab_handler (optab4, intermediate_mode))
		  == CODE_FOR_nothing))
            return false;

          VEC_quick_push (tree, *interm_types, intermediate_type);
          (*multi_step_cvt)++;

          if (insn_data[icode1].operand[0].mode == TYPE_MODE (wide_vectype)
              && insn_data[icode2].operand[0].mode == TYPE_MODE (wide_vectype))
            return true;

          prev_type = intermediate_type;
          prev_mode = intermediate_mode;
        }

       return false;
    }

  *code1 = c1;
  *code2 = c2;
  return true;
}


/* Function supportable_narrowing_operation

   Check whether an operation represented by the code CODE is a
   narrowing operation that is supported by the target platform in
   vector form (i.e., when operating on arguments of type VECTYPE_IN
   and producing a result of type VECTYPE_OUT).

   Narrowing operations we currently support are NOP (CONVERT) and
   FIX_TRUNC.  This function checks if these operations are supported by
   the target platform directly via vector tree-codes.

   Output:
   - CODE1 is the code of a vector operation to be used when
   vectorizing the operation, if available.
   - MULTI_STEP_CVT determines the number of required intermediate steps in
   case of multi-step conversion (like int->short->char - in that case
   MULTI_STEP_CVT will be 1).
   - INTERM_TYPES contains the intermediate type required to perform the
   narrowing operation (short in the above example).   */

bool
supportable_narrowing_operation (enum tree_code code,
				 tree vectype_out, tree vectype_in,
				 enum tree_code *code1, int *multi_step_cvt,
                                 VEC (tree, heap) **interm_types)
{
  enum machine_mode vec_mode;
  enum insn_code icode1;
  optab optab1, interm_optab;
  tree vectype = vectype_in;
  tree narrow_vectype = vectype_out;
  enum tree_code c1;
  tree intermediate_type, prev_type;
  int i;

  switch (code)
    {
    CASE_CONVERT:
      c1 = VEC_PACK_TRUNC_EXPR;
      break;

    case FIX_TRUNC_EXPR:
      c1 = VEC_PACK_FIX_TRUNC_EXPR;
      break;

    case FLOAT_EXPR:
      /* ??? Not yet implemented due to missing VEC_PACK_FLOAT_EXPR
	 tree code and optabs used for computing the operation.  */
      return false;

    default:
      gcc_unreachable ();
    }

  if (code == FIX_TRUNC_EXPR)
    /* The signedness is determined from output operand.  */
    optab1 = optab_for_tree_code (c1, vectype_out, optab_default);
  else
    optab1 = optab_for_tree_code (c1, vectype, optab_default);

  if (!optab1)
    return false;

  vec_mode = TYPE_MODE (vectype);
  if ((icode1 = optab_handler (optab1, vec_mode)) == CODE_FOR_nothing)
    return false;

  /* Check if it's a multi-step conversion that can be done using intermediate
     types.  */
  if (insn_data[icode1].operand[0].mode != TYPE_MODE (narrow_vectype))
    {
      enum machine_mode intermediate_mode, prev_mode = vec_mode;

      *code1 = c1;
      prev_type = vectype;
      /* We assume here that there will not be more than MAX_INTERM_CVT_STEPS
         intermediate steps in promotion sequence.  We try
         MAX_INTERM_CVT_STEPS to get to NARROW_VECTYPE, and fail if we do
         not.  */
      *interm_types = VEC_alloc (tree, heap, MAX_INTERM_CVT_STEPS);
      for (i = 0; i < 3; i++)
        {
          intermediate_mode = insn_data[icode1].operand[0].mode;
          intermediate_type = lang_hooks.types.type_for_mode (intermediate_mode,
                                                     TYPE_UNSIGNED (prev_type));
          interm_optab = optab_for_tree_code (c1, intermediate_type,
                                              optab_default);
          if (!interm_optab
              || ((icode1 = optab_handler (optab1, prev_mode))
		  == CODE_FOR_nothing)
              || insn_data[icode1].operand[0].mode != intermediate_mode
              || ((icode1 = optab_handler (interm_optab, intermediate_mode))
		  == CODE_FOR_nothing))
            return false;

          VEC_quick_push (tree, *interm_types, intermediate_type);
          (*multi_step_cvt)++;

          if (insn_data[icode1].operand[0].mode == TYPE_MODE (narrow_vectype))
            return true;

          prev_type = intermediate_type;
          prev_mode = intermediate_mode;
        }

      return false;
    }

  *code1 = c1;
  return true;
}<|MERGE_RESOLUTION|>--- conflicted
+++ resolved
@@ -1347,12 +1347,9 @@
   if (TREE_CODE (gimple_call_lhs (stmt)) != SSA_NAME)
     return false;
 
-<<<<<<< HEAD
-=======
   if (stmt_could_throw_p (stmt))
     return false;
 
->>>>>>> 6e7f08ad
   vectype_out = STMT_VINFO_VECTYPE (stmt_info);
 
   /* Process function arguments.  */
@@ -1405,8 +1402,6 @@
      the same size as the output vector type.  */
   if (!vectype_in)
     vectype_in = get_same_sized_vectype (rhs_type, vectype_out);
-<<<<<<< HEAD
-=======
   if (vec_stmt)
     gcc_assert (vectype_in);
   if (!vectype_in)
@@ -1419,7 +1414,6 @@
 
       return false;
     }
->>>>>>> 6e7f08ad
 
   /* FORNOW */
   nunits_in = TYPE_VECTOR_SUBPARTS (vectype_in);
@@ -1722,8 +1716,6 @@
      the same size as the output vector type.  */
   if (!vectype_in)
     vectype_in = get_same_sized_vectype (rhs_type, vectype_out);
-<<<<<<< HEAD
-=======
   if (vec_stmt)
     gcc_assert (vectype_in);
   if (!vectype_in)
@@ -1736,7 +1728,6 @@
 
       return false;
     }
->>>>>>> 6e7f08ad
 
   /* FORNOW */
   nunits_in = TYPE_VECTOR_SUBPARTS (vectype_in);
@@ -1820,11 +1811,7 @@
 	  builtin_decl =
 	    targetm.vectorize.builtin_conversion (code,
 						  vectype_out, vectype_in);
-<<<<<<< HEAD
-	  for (i = 0; VEC_iterate (tree, vec_oprnds0, i, vop0); i++)
-=======
 	  FOR_EACH_VEC_ELT (tree, vec_oprnds0, i, vop0)
->>>>>>> 6e7f08ad
 	    {
 	      /* Arguments are ready. create the new vector stmt.  */
 	      new_stmt = gimple_build_call (builtin_decl, 1, vop0);
@@ -2140,9 +2127,6 @@
      the same size as the output vector type.  */
   if (!vectype)
     vectype = get_same_sized_vectype (TREE_TYPE (op0), vectype_out);
-<<<<<<< HEAD
-  gcc_assert (vectype);
-=======
   if (vec_stmt)
     gcc_assert (vectype);
   if (!vectype)
@@ -2155,7 +2139,6 @@
 
       return false;
     }
->>>>>>> 6e7f08ad
 
   nunits_out = TYPE_VECTOR_SUBPARTS (vectype_out);
   nunits_in = TYPE_VECTOR_SUBPARTS (vectype);
@@ -2180,11 +2163,7 @@
     vf = 1;
 
   /* Multiple types in SLP are handled by creating the appropriate number of
-<<<<<<< HEAD
-     vectorized stmts for each SLP node. Hence, NCOPIES is always 1 in
-=======
      vectorized stmts for each SLP node.  Hence, NCOPIES is always 1 in
->>>>>>> 6e7f08ad
      case of SLP.  */
   if (slp_node)
     ncopies = 1;
@@ -2609,23 +2588,6 @@
 	 || (SCALAR_FLOAT_TYPE_P (TREE_TYPE (scalar_dest))
 	     && SCALAR_FLOAT_TYPE_P (TREE_TYPE (op0))
 	     && CONVERT_EXPR_CODE_P (code))))
-<<<<<<< HEAD
-    return false;
-  if (!vect_is_simple_use_1 (op0, loop_vinfo, NULL,
-			     &def_stmt, &def, &dt[0], &vectype_in))
-    {
-      if (vect_print_dump_info (REPORT_DETAILS))
-        fprintf (vect_dump, "use not simple.");
-      return false;
-    }
-  /* If op0 is an external def use a vector type with the
-     same size as the output vector type if possible.  */
-  if (!vectype_in)
-    vectype_in = get_same_sized_vectype (TREE_TYPE (op0), vectype_out);
-  if (!vectype_in)
-    return false;
-
-=======
     return false;
   if (!vect_is_simple_use_1 (op0, loop_vinfo, NULL,
 			     &def_stmt, &def, &dt[0], &vectype_in))
@@ -2651,7 +2613,6 @@
       return false;
     }
 
->>>>>>> 6e7f08ad
   nunits_in = TYPE_VECTOR_SUBPARTS (vectype_in);
   nunits_out = TYPE_VECTOR_SUBPARTS (vectype_out);
   if (nunits_in >= nunits_out)
@@ -2907,23 +2868,6 @@
 	 || (SCALAR_FLOAT_TYPE_P (TREE_TYPE (scalar_dest))
 	     && SCALAR_FLOAT_TYPE_P (TREE_TYPE (op0))
 	     && CONVERT_EXPR_CODE_P (code))))
-<<<<<<< HEAD
-    return false;
-  if (!vect_is_simple_use_1 (op0, loop_vinfo, NULL,
-			     &def_stmt, &def, &dt[0], &vectype_in))
-    {
-      if (vect_print_dump_info (REPORT_DETAILS))
-	fprintf (vect_dump, "use not simple.");
-      return false;
-    }
-  /* If op0 is an external or constant def use a vector type with
-     the same size as the output vector type.  */
-  if (!vectype_in)
-    vectype_in = get_same_sized_vectype (TREE_TYPE (op0), vectype_out);
-  if (!vectype_in)
-    return false;
-
-=======
     return false;
   if (!vect_is_simple_use_1 (op0, loop_vinfo, NULL,
 			     &def_stmt, &def, &dt[0], &vectype_in))
@@ -2949,7 +2893,6 @@
       return false;
     }
 
->>>>>>> 6e7f08ad
   nunits_in = TYPE_VECTOR_SUBPARTS (vectype_in);
   nunits_out = TYPE_VECTOR_SUBPARTS (vectype_out);
   if (nunits_in <= nunits_out)
@@ -4863,14 +4806,6 @@
   if (nbytes < TYPE_ALIGN_UNIT (scalar_type))
     return NULL_TREE;
 
-<<<<<<< HEAD
-  /* We can't build a vector type of elements with alignment bigger than
-     their size.  */
-  if (nbytes < TYPE_ALIGN_UNIT (scalar_type))
-    return NULL_TREE;
-
-=======
->>>>>>> 6e7f08ad
   /* If we'd build a vector type of elements whose mode precision doesn't
      match their types precision we'll get mismatched types on vector
      extracts via BIT_FIELD_REFs.  This effectively means we disable
@@ -4879,15 +4814,9 @@
       && GET_MODE_BITSIZE (inner_mode) != TYPE_PRECISION (scalar_type))
     return NULL_TREE;
 
-<<<<<<< HEAD
-  /* FORNOW: Only a single vector size per mode (UNITS_PER_SIMD_WORD)
-     is expected.  */
-  nunits = UNITS_PER_SIMD_WORD (inner_mode) / nbytes;
-=======
   /* FORNOW: Only a single vector size per mode
     (TARGET_VECTORIZE_UNITS_PER_SIMD_WORD) is expected.  */
   nunits = targetm.vectorize.units_per_simd_word (inner_mode) / nbytes;
->>>>>>> 6e7f08ad
 
   vectype = build_vector_type (scalar_type, nunits);
   if (vect_print_dump_info (REPORT_DETAILS))
