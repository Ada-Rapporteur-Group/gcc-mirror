/* Statement Analysis and Transformation for Vectorization
   Copyright (C) 2003-2017 Free Software Foundation, Inc.
   Contributed by Dorit Naishlos <dorit@il.ibm.com>
   and Ira Rosen <irar@il.ibm.com>

This file is part of GCC.

GCC is free software; you can redistribute it and/or modify it under
the terms of the GNU General Public License as published by the Free
Software Foundation; either version 3, or (at your option) any later
version.

GCC is distributed in the hope that it will be useful, but WITHOUT ANY
WARRANTY; without even the implied warranty of MERCHANTABILITY or
FITNESS FOR A PARTICULAR PURPOSE.  See the GNU General Public License
for more details.

You should have received a copy of the GNU General Public License
along with GCC; see the file COPYING3.  If not see
<http://www.gnu.org/licenses/>.  */

#include "config.h"
#include "system.h"
#include "coretypes.h"
#include "backend.h"
#include "target.h"
#include "rtl.h"
#include "tree.h"
#include "gimple.h"
#include "ssa.h"
#include "optabs-tree.h"
#include "insn-config.h"
#include "recog.h"		/* FIXME: for insn_data */
#include "cgraph.h"
#include "dumpfile.h"
#include "alias.h"
#include "fold-const.h"
#include "stor-layout.h"
#include "tree-eh.h"
#include "gimplify.h"
#include "gimple-iterator.h"
#include "gimplify-me.h"
#include "tree-cfg.h"
#include "tree-ssa-loop-manip.h"
#include "cfgloop.h"
#include "tree-ssa-loop.h"
#include "tree-scalar-evolution.h"
#include "tree-vectorizer.h"
#include "builtins.h"
#include "internal-fn.h"
#include "tree-ssa-loop-niter.h"
#include "cfghooks.h"
#include "gimple-fold.h"

/* For lang_hooks.types.type_for_mode.  */
#include "langhooks.h"

/* Says whether a statement is a load, a store of a vectorized statement
   result, or a store of an invariant value.  */
enum vec_load_store_type {
  VLS_LOAD,
  VLS_STORE,
  VLS_STORE_INVARIANT
};

/* Return the vectorized type for the given statement.  */

tree
stmt_vectype (struct _stmt_vec_info *stmt_info)
{
  return STMT_VINFO_VECTYPE (stmt_info);
}

/* Return TRUE iff the given statement is in an inner loop relative to
   the loop being vectorized.  */
bool
stmt_in_inner_loop_p (struct _stmt_vec_info *stmt_info)
{
  gimple *stmt = STMT_VINFO_STMT (stmt_info);
  basic_block bb = gimple_bb (stmt);
  loop_vec_info loop_vinfo = STMT_VINFO_LOOP_VINFO (stmt_info);
  struct loop* loop;

  if (!loop_vinfo)
    return false;

  loop = LOOP_VINFO_LOOP (loop_vinfo);

  return (bb->loop_father == loop->inner);
}

/* Record the cost of a statement, either by directly informing the 
   target model or by saving it in a vector for later processing.
   Return a preliminary estimate of the statement's cost.  */

unsigned
record_stmt_cost (stmt_vector_for_cost *body_cost_vec, int count,
		  enum vect_cost_for_stmt kind, stmt_vec_info stmt_info,
		  int misalign, enum vect_cost_model_location where)
{
  if (body_cost_vec)
    {
      tree vectype = stmt_info ? stmt_vectype (stmt_info) : NULL_TREE;
      stmt_info_for_cost si = { count, kind,
			        stmt_info ? STMT_VINFO_STMT (stmt_info) : NULL,
				misalign };
      body_cost_vec->safe_push (si);
      return (unsigned)
	(builtin_vectorization_cost (kind, vectype, misalign) * count);
    }
  else
    return add_stmt_cost (stmt_info->vinfo->target_cost_data,
			  count, kind, stmt_info, misalign, where);
}

/* Return a variable of type ELEM_TYPE[NELEMS].  */

static tree
create_vector_array (tree elem_type, unsigned HOST_WIDE_INT nelems)
{
  return create_tmp_var (build_array_type_nelts (elem_type, nelems),
			 "vect_array");
}

/* ARRAY is an array of vectors created by create_vector_array.
   Return an SSA_NAME for the vector in index N.  The reference
   is part of the vectorization of STMT and the vector is associated
   with scalar destination SCALAR_DEST.  */

static tree
read_vector_array (gimple *stmt, gimple_stmt_iterator *gsi, tree scalar_dest,
		   tree array, unsigned HOST_WIDE_INT n)
{
  tree vect_type, vect, vect_name, array_ref;
  gimple *new_stmt;

  gcc_assert (TREE_CODE (TREE_TYPE (array)) == ARRAY_TYPE);
  vect_type = TREE_TYPE (TREE_TYPE (array));
  vect = vect_create_destination_var (scalar_dest, vect_type);
  array_ref = build4 (ARRAY_REF, vect_type, array,
		      build_int_cst (size_type_node, n),
		      NULL_TREE, NULL_TREE);

  new_stmt = gimple_build_assign (vect, array_ref);
  vect_name = make_ssa_name (vect, new_stmt);
  gimple_assign_set_lhs (new_stmt, vect_name);
  vect_finish_stmt_generation (stmt, new_stmt, gsi);

  return vect_name;
}

/* ARRAY is an array of vectors created by create_vector_array.
   Emit code to store SSA_NAME VECT in index N of the array.
   The store is part of the vectorization of STMT.  */

static void
write_vector_array (gimple *stmt, gimple_stmt_iterator *gsi, tree vect,
		    tree array, unsigned HOST_WIDE_INT n)
{
  tree array_ref;
  gimple *new_stmt;

  array_ref = build4 (ARRAY_REF, TREE_TYPE (vect), array,
		      build_int_cst (size_type_node, n),
		      NULL_TREE, NULL_TREE);

  new_stmt = gimple_build_assign (array_ref, vect);
  vect_finish_stmt_generation (stmt, new_stmt, gsi);
}

/* PTR is a pointer to an array of type TYPE.  Return a representation
   of *PTR.  The memory reference replaces those in FIRST_DR
   (and its group).  */

static tree
create_array_ref (tree type, tree ptr, tree alias_ptr_type)
{
  tree mem_ref;

  mem_ref = build2 (MEM_REF, type, ptr, build_int_cst (alias_ptr_type, 0));
  /* Arrays have the same alignment as their type.  */
  set_ptr_info_alignment (get_ptr_info (ptr), TYPE_ALIGN_UNIT (type), 0);
  return mem_ref;
}

/* Utility functions used by vect_mark_stmts_to_be_vectorized.  */

/* Function vect_mark_relevant.

   Mark STMT as "relevant for vectorization" and add it to WORKLIST.  */

static void
vect_mark_relevant (vec<gimple *> *worklist, gimple *stmt,
		    enum vect_relevant relevant, bool live_p)
{
  stmt_vec_info stmt_info = vinfo_for_stmt (stmt);
  enum vect_relevant save_relevant = STMT_VINFO_RELEVANT (stmt_info);
  bool save_live_p = STMT_VINFO_LIVE_P (stmt_info);
  gimple *pattern_stmt;

  if (dump_enabled_p ())
    {
      dump_printf_loc (MSG_NOTE, vect_location,
		       "mark relevant %d, live %d: ", relevant, live_p);
      dump_gimple_stmt (MSG_NOTE, TDF_SLIM, stmt, 0);
    }

  /* If this stmt is an original stmt in a pattern, we might need to mark its
     related pattern stmt instead of the original stmt.  However, such stmts
     may have their own uses that are not in any pattern, in such cases the
     stmt itself should be marked.  */
  if (STMT_VINFO_IN_PATTERN_P (stmt_info))
    {
      /* This is the last stmt in a sequence that was detected as a
	 pattern that can potentially be vectorized.  Don't mark the stmt
	 as relevant/live because it's not going to be vectorized.
	 Instead mark the pattern-stmt that replaces it.  */

      pattern_stmt = STMT_VINFO_RELATED_STMT (stmt_info);

      if (dump_enabled_p ())
	dump_printf_loc (MSG_NOTE, vect_location,
			 "last stmt in pattern. don't mark"
			 " relevant/live.\n");
      stmt_info = vinfo_for_stmt (pattern_stmt);
      gcc_assert (STMT_VINFO_RELATED_STMT (stmt_info) == stmt);
      save_relevant = STMT_VINFO_RELEVANT (stmt_info);
      save_live_p = STMT_VINFO_LIVE_P (stmt_info);
      stmt = pattern_stmt;
    }

  STMT_VINFO_LIVE_P (stmt_info) |= live_p;
  if (relevant > STMT_VINFO_RELEVANT (stmt_info))
    STMT_VINFO_RELEVANT (stmt_info) = relevant;

  if (STMT_VINFO_RELEVANT (stmt_info) == save_relevant
      && STMT_VINFO_LIVE_P (stmt_info) == save_live_p)
    {
      if (dump_enabled_p ())
        dump_printf_loc (MSG_NOTE, vect_location,
                         "already marked relevant/live.\n");
      return;
    }

  worklist->safe_push (stmt);
}


/* Function is_simple_and_all_uses_invariant

   Return true if STMT is simple and all uses of it are invariant.  */

bool
is_simple_and_all_uses_invariant (gimple *stmt, loop_vec_info loop_vinfo)
{
  tree op;
  gimple *def_stmt;
  ssa_op_iter iter;

  if (!is_gimple_assign (stmt))
    return false;

  FOR_EACH_SSA_TREE_OPERAND (op, stmt, iter, SSA_OP_USE)
    {
      enum vect_def_type dt = vect_uninitialized_def;

      if (!vect_is_simple_use (op, loop_vinfo, &def_stmt, &dt))
	{
	  if (dump_enabled_p ())
	    dump_printf_loc (MSG_MISSED_OPTIMIZATION, vect_location,
			     "use not simple.\n");
	  return false;
	}

      if (dt != vect_external_def && dt != vect_constant_def)
	return false;
    }
  return true;
}

/* Function vect_stmt_relevant_p.

   Return true if STMT in loop that is represented by LOOP_VINFO is
   "relevant for vectorization".

   A stmt is considered "relevant for vectorization" if:
   - it has uses outside the loop.
   - it has vdefs (it alters memory).
   - control stmts in the loop (including the exit condition).

   CHECKME: what other side effects would the vectorizer allow?  */

static bool
vect_stmt_relevant_p (gimple *stmt, loop_vec_info loop_vinfo,
		      enum vect_relevant *relevant, bool *live_p)
{
  struct loop *loop = LOOP_VINFO_LOOP (loop_vinfo);
  ssa_op_iter op_iter;
  imm_use_iterator imm_iter;
  use_operand_p use_p;
  def_operand_p def_p;

  *relevant = vect_unused_in_scope;
  *live_p = false;

  /* cond stmt other than loop exit cond.  */
  if (is_ctrl_stmt (stmt)
      && (STMT_VINFO_TYPE (vinfo_for_stmt (stmt))
	  != loop_exit_ctrl_vec_info_type
	  || LOOP_VINFO_SPECULATIVE_EXECUTION (loop_vinfo)))
    *relevant = vect_used_in_scope;

  /* changing memory.  */
  if (gimple_code (stmt) != GIMPLE_PHI)
    if (gimple_vdef (stmt)
	&& !gimple_clobber_p (stmt))
      {
	if (dump_enabled_p ())
	  dump_printf_loc (MSG_NOTE, vect_location,
                           "vec_stmt_relevant_p: stmt has vdefs.\n");
	*relevant = vect_used_in_scope;
      }

  /* uses outside the loop.  */
  FOR_EACH_PHI_OR_STMT_DEF (def_p, stmt, op_iter, SSA_OP_DEF)
    {
      FOR_EACH_IMM_USE_FAST (use_p, imm_iter, DEF_FROM_PTR (def_p))
	{
	  basic_block bb = gimple_bb (USE_STMT (use_p));
	  if (!flow_bb_inside_loop_p (loop, bb))
	    {
	      if (dump_enabled_p ())
		dump_printf_loc (MSG_NOTE, vect_location,
                                 "vec_stmt_relevant_p: used out of loop.\n");

	      if (is_gimple_debug (USE_STMT (use_p)))
		continue;

	      /* We expect all such uses to be in the loop exit phis
		 (because of loop closed form)   */
	      gcc_assert (gimple_code (USE_STMT (use_p)) == GIMPLE_PHI);
	      gcc_assert (bb == single_exit (loop)->dest);

              *live_p = true;
	    }
	}
    }

  if (*live_p && *relevant == vect_unused_in_scope
      && !is_simple_and_all_uses_invariant (stmt, loop_vinfo))
    {
      if (dump_enabled_p ())
	dump_printf_loc (MSG_NOTE, vect_location,
			 "vec_stmt_relevant_p: stmt live but not relevant.\n");
      *relevant = vect_used_only_live;
    }

  return (*live_p || *relevant);
}


/* Function exist_non_indexing_operands_for_use_p

   USE is one of the uses attached to STMT.  Check if USE is
   used in STMT for anything other than indexing an array.  */

static bool
exist_non_indexing_operands_for_use_p (tree use, gimple *stmt)
{
  tree operand;
  stmt_vec_info stmt_info = vinfo_for_stmt (stmt);

  /* USE corresponds to some operand in STMT.  If there is no data
     reference in STMT, then any operand that corresponds to USE
     is not indexing an array.  */
  if (!STMT_VINFO_DATA_REF (stmt_info))
    return true;

  /* STMT has a data_ref. FORNOW this means that its of one of
     the following forms:
     -1- ARRAY_REF = var
     -2- var = ARRAY_REF
     (This should have been verified in analyze_data_refs).

     'var' in the second case corresponds to a def, not a use,
     so USE cannot correspond to any operands that are not used
     for array indexing.

     Therefore, all we need to check is if STMT falls into the
     first case, and whether var corresponds to USE.  */

  if (!gimple_assign_copy_p (stmt))
    {
      if (is_gimple_call (stmt)
	  && gimple_call_internal_p (stmt))
	switch (gimple_call_internal_fn (stmt))
	  {
	  case IFN_MASK_STORE:
	    operand = gimple_call_arg (stmt, 3);
	    if (operand == use)
	      return true;
	    /* FALLTHRU */
	  case IFN_MASK_LOAD:
	    operand = gimple_call_arg (stmt, 2);
	    if (operand == use)
	      return true;
	    break;
	  default:
	    break;
	  }
      return false;
    }

  if (TREE_CODE (gimple_assign_lhs (stmt)) == SSA_NAME)
    return false;
  operand = gimple_assign_rhs1 (stmt);
  if (TREE_CODE (operand) != SSA_NAME)
    return false;

  if (operand == use)
    return true;

  return false;
}


/*
   Function process_use.

   Inputs:
   - a USE in STMT in a loop represented by LOOP_VINFO
   - RELEVANT - enum value to be set in the STMT_VINFO of the stmt
     that defined USE.  This is done by calling mark_relevant and passing it
     the WORKLIST (to add DEF_STMT to the WORKLIST in case it is relevant).
   - FORCE is true if exist_non_indexing_operands_for_use_p check shouldn't
     be performed.

   Outputs:
   Generally, LIVE_P and RELEVANT are used to define the liveness and
   relevance info of the DEF_STMT of this USE:
       STMT_VINFO_LIVE_P (DEF_STMT_info) <-- live_p
       STMT_VINFO_RELEVANT (DEF_STMT_info) <-- relevant
   Exceptions:
   - case 1: If USE is used only for address computations (e.g. array indexing),
   which does not need to be directly vectorized, then the liveness/relevance
   of the respective DEF_STMT is left unchanged.
   - case 2: If STMT is a reduction phi and DEF_STMT is a reduction stmt, we
   skip DEF_STMT cause it had already been processed.
   - case 3: If DEF_STMT and STMT are in different nests, then  "relevant" will
   be modified accordingly.

   Return true if everything is as expected. Return false otherwise.  */

static bool
process_use (gimple *stmt, tree use, loop_vec_info loop_vinfo,
	     enum vect_relevant relevant, vec<gimple *> *worklist,
	     bool force)
{
  struct loop *loop = LOOP_VINFO_LOOP (loop_vinfo);
  stmt_vec_info stmt_vinfo = vinfo_for_stmt (stmt);
  stmt_vec_info dstmt_vinfo;
  basic_block bb, def_bb;
  gimple *def_stmt;
  enum vect_def_type dt;

  /* case 1: we are only interested in uses that need to be vectorized.  Uses
     that are used for address computation are not considered relevant.  */
  if (!force && !exist_non_indexing_operands_for_use_p (use, stmt))
     return true;

  if (!vect_is_simple_use (use, loop_vinfo, &def_stmt, &dt))
    {
      if (dump_enabled_p ())
        dump_printf_loc (MSG_MISSED_OPTIMIZATION, vect_location,
                         "not vectorized: unsupported use in stmt.\n");
      return false;
    }

  if (!def_stmt || gimple_nop_p (def_stmt))
    return true;

  def_bb = gimple_bb (def_stmt);
  if (!flow_bb_inside_loop_p (loop, def_bb))
    {
      if (dump_enabled_p ())
	dump_printf_loc (MSG_NOTE, vect_location, "def_stmt is out of loop.\n");
      return true;
    }

  /* case 2: A reduction phi (STMT) defined by a reduction stmt (DEF_STMT).
     DEF_STMT must have already been processed, because this should be the
     only way that STMT, which is a reduction-phi, was put in the worklist,
     as there should be no other uses for DEF_STMT in the loop.  So we just
     check that everything is as expected, and we are done.  */
  dstmt_vinfo = vinfo_for_stmt (def_stmt);
  bb = gimple_bb (stmt);
  if (gimple_code (stmt) == GIMPLE_PHI
      && STMT_VINFO_DEF_TYPE (stmt_vinfo) == vect_reduction_def
      && gimple_code (def_stmt) != GIMPLE_PHI
      && STMT_VINFO_DEF_TYPE (dstmt_vinfo) == vect_reduction_def
      && bb->loop_father == def_bb->loop_father)
    {
      if (dump_enabled_p ())
	dump_printf_loc (MSG_NOTE, vect_location,
                         "reduc-stmt defining reduc-phi in the same nest.\n");
      if (STMT_VINFO_IN_PATTERN_P (dstmt_vinfo))
	dstmt_vinfo = vinfo_for_stmt (STMT_VINFO_RELATED_STMT (dstmt_vinfo));
      gcc_assert (STMT_VINFO_RELEVANT (dstmt_vinfo) < vect_used_by_reduction);
      gcc_assert (STMT_VINFO_LIVE_P (dstmt_vinfo)
		  || STMT_VINFO_RELEVANT (dstmt_vinfo) > vect_unused_in_scope);
      return true;
    }

  /* case 3a: outer-loop stmt defining an inner-loop stmt:
	outer-loop-header-bb:
		d = def_stmt
	inner-loop:
		stmt # use (d)
	outer-loop-tail-bb:
		...		  */
  if (flow_loop_nested_p (def_bb->loop_father, bb->loop_father))
    {
      if (dump_enabled_p ())
	dump_printf_loc (MSG_NOTE, vect_location,
                         "outer-loop def-stmt defining inner-loop stmt.\n");

      switch (relevant)
	{
	case vect_unused_in_scope:
	  relevant = (STMT_VINFO_DEF_TYPE (stmt_vinfo) == vect_nested_cycle) ?
		      vect_used_in_scope : vect_unused_in_scope;
	  break;

	case vect_used_in_outer_by_reduction:
          gcc_assert (STMT_VINFO_DEF_TYPE (stmt_vinfo) != vect_reduction_def);
	  relevant = vect_used_by_reduction;
	  break;

	case vect_used_in_outer:
          gcc_assert (STMT_VINFO_DEF_TYPE (stmt_vinfo) != vect_reduction_def);
	  relevant = vect_used_in_scope;
	  break;

	case vect_used_in_scope:
	  break;

	default:
	  gcc_unreachable ();
	}
    }

  /* case 3b: inner-loop stmt defining an outer-loop stmt:
	outer-loop-header-bb:
		...
	inner-loop:
		d = def_stmt
	outer-loop-tail-bb (or outer-loop-exit-bb in double reduction):
		stmt # use (d)		*/
  else if (flow_loop_nested_p (bb->loop_father, def_bb->loop_father))
    {
      if (dump_enabled_p ())
	dump_printf_loc (MSG_NOTE, vect_location,
                         "inner-loop def-stmt defining outer-loop stmt.\n");

      switch (relevant)
        {
        case vect_unused_in_scope:
          relevant = (STMT_VINFO_DEF_TYPE (stmt_vinfo) == vect_reduction_def
            || STMT_VINFO_DEF_TYPE (stmt_vinfo) == vect_double_reduction_def) ?
                      vect_used_in_outer_by_reduction : vect_unused_in_scope;
          break;

        case vect_used_by_reduction:
	case vect_used_only_live:
          relevant = vect_used_in_outer_by_reduction;
          break;

        case vect_used_in_scope:
          relevant = vect_used_in_outer;
          break;

        default:
          gcc_unreachable ();
        }
    }

  vect_mark_relevant (worklist, def_stmt, relevant, false);
  return true;
}


/* Function vect_mark_stmts_to_be_vectorized.

   Not all stmts in the loop need to be vectorized. For example:

     for i...
       for j...
   1.    T0 = i + j
   2.	 T1 = a[T0]

   3.    j = j + 1

   Stmt 1 and 3 do not need to be vectorized, because loop control and
   addressing of vectorized data-refs are handled differently.

   This pass detects such stmts.  */

bool
vect_mark_stmts_to_be_vectorized (loop_vec_info loop_vinfo)
{
  struct loop *loop = LOOP_VINFO_LOOP (loop_vinfo);
  basic_block *bbs = LOOP_VINFO_BBS (loop_vinfo);
  unsigned int nbbs = loop->num_nodes;
  gimple_stmt_iterator si;
  gimple *stmt;
  unsigned int i;
  stmt_vec_info stmt_vinfo;
  basic_block bb;
  gimple *phi;
  bool live_p;
  enum vect_relevant relevant;

  if (dump_enabled_p ())
    dump_printf_loc (MSG_NOTE, vect_location,
                     "=== vect_mark_stmts_to_be_vectorized ===\n");

  auto_vec<gimple *, 64> worklist;

  /* 1. Init worklist.  */
  for (i = 0; i < nbbs; i++)
    {
      bb = bbs[i];
      for (si = gsi_start_phis (bb); !gsi_end_p (si); gsi_next (&si))
	{
	  phi = gsi_stmt (si);
	  if (dump_enabled_p ())
	    {
	      dump_printf_loc (MSG_NOTE, vect_location, "init: phi relevant? ");
	      dump_gimple_stmt (MSG_NOTE, TDF_SLIM, phi, 0);
	    }

	  if (vect_stmt_relevant_p (phi, loop_vinfo, &relevant, &live_p))
	    vect_mark_relevant (&worklist, phi, relevant, live_p);
	}
      for (si = gsi_start_bb (bb); !gsi_end_p (si); gsi_next (&si))
	{
	  stmt = gsi_stmt (si);
	  if (dump_enabled_p ())
	    {
	      dump_printf_loc (MSG_NOTE, vect_location, "init: stmt relevant? ");
	      dump_gimple_stmt (MSG_NOTE, TDF_SLIM, stmt, 0);
	    }

	  if (vect_stmt_relevant_p (stmt, loop_vinfo, &relevant, &live_p))
	    vect_mark_relevant (&worklist, stmt, relevant, live_p);
	}
    }

  /* The exit condition is relevant for speculative loops.  */
  if (LOOP_VINFO_SPECULATIVE_EXECUTION (loop_vinfo)
      && !vect_stmt_relevant_p (get_loop_exit_condition (loop),
				loop_vinfo, &relevant, &live_p))
    gcc_unreachable ();

  /* 2. Process_worklist */
  while (worklist.length () > 0)
    {
      use_operand_p use_p;
      ssa_op_iter iter;

      stmt = worklist.pop ();
      if (dump_enabled_p ())
	{
          dump_printf_loc (MSG_NOTE, vect_location, "worklist: examine stmt: ");
          dump_gimple_stmt (MSG_NOTE, TDF_SLIM, stmt, 0);
	}

      /* Examine the USEs of STMT. For each USE, mark the stmt that defines it
	 (DEF_STMT) as relevant/irrelevant according to the relevance property
	 of STMT.  */
      stmt_vinfo = vinfo_for_stmt (stmt);
      relevant = STMT_VINFO_RELEVANT (stmt_vinfo);

      /* Generally, the relevance property of STMT (in STMT_VINFO_RELEVANT) is
	 propagated as is to the DEF_STMTs of its USEs.

	 One exception is when STMT has been identified as defining a reduction
	 variable; in this case we set the relevance to vect_used_by_reduction.
	 This is because we distinguish between two kinds of relevant stmts -
	 those that are used by a reduction computation, and those that are
	 (also) used by a regular computation.  This allows us later on to
	 identify stmts that are used solely by a reduction, and therefore the
	 order of the results that they produce does not have to be kept.  */

      switch (STMT_VINFO_DEF_TYPE (stmt_vinfo))
        {
          case vect_reduction_def:
	    gcc_assert (relevant != vect_unused_in_scope);
	    if (relevant != vect_unused_in_scope
		&& relevant != vect_used_in_scope
		&& relevant != vect_used_by_reduction
		&& relevant != vect_used_only_live)
	      {
		if (dump_enabled_p ())
		  dump_printf_loc (MSG_MISSED_OPTIMIZATION, vect_location,
				   "unsupported use of reduction.\n");
		return false;
	      }
	    break;

          case vect_nested_cycle:
	    if (relevant != vect_unused_in_scope
		&& relevant != vect_used_in_outer_by_reduction
		&& relevant != vect_used_in_outer)
              {
                if (dump_enabled_p ())
                  dump_printf_loc (MSG_MISSED_OPTIMIZATION, vect_location,
                                   "unsupported use of nested cycle.\n");

                return false;
              }
            break;

          case vect_double_reduction_def:
	    if (relevant != vect_unused_in_scope
		&& relevant != vect_used_by_reduction
		&& relevant != vect_used_only_live)
              {
                if (dump_enabled_p ())
                  dump_printf_loc (MSG_MISSED_OPTIMIZATION, vect_location,
                                   "unsupported use of double reduction.\n");

                return false;
              }
            break;

          default:
            break;
        }

      if (is_pattern_stmt_p (stmt_vinfo))
        {
          /* Pattern statements are not inserted into the code, so
             FOR_EACH_PHI_OR_STMT_USE optimizes their operands out, and we
             have to scan the RHS or function arguments instead.  */
          if (is_gimple_assign (stmt))
            {
	      enum tree_code rhs_code = gimple_assign_rhs_code (stmt);
	      tree op = gimple_assign_rhs1 (stmt);

	      i = 1;
	      if (rhs_code == COND_EXPR && COMPARISON_CLASS_P (op))
		{
		  if (!process_use (stmt, TREE_OPERAND (op, 0), loop_vinfo,
				    relevant, &worklist, false)
		      || !process_use (stmt, TREE_OPERAND (op, 1), loop_vinfo,
				       relevant, &worklist, false))
		    return false;
		  i = 2;
		}
	      for (; i < gimple_num_ops (stmt); i++)
                {
		  op = gimple_op (stmt, i);
                  if (TREE_CODE (op) == SSA_NAME
		      && !process_use (stmt, op, loop_vinfo, relevant,
				       &worklist, false))
                    return false;
                 }
            }
          else if (is_gimple_call (stmt))
            {
              for (i = 0; i < gimple_call_num_args (stmt); i++)
                {
                  tree arg = gimple_call_arg (stmt, i);
		  if (!process_use (stmt, arg, loop_vinfo, relevant,
				    &worklist, false))
                    return false;
                }
            }
        }
      else
        FOR_EACH_PHI_OR_STMT_USE (use_p, stmt, iter, SSA_OP_USE)
          {
            tree op = USE_FROM_PTR (use_p);
	    if (!process_use (stmt, op, loop_vinfo, relevant,
			      &worklist, false))
              return false;
          }

      if (STMT_VINFO_GATHER_SCATTER_P (stmt_vinfo))
	{
	  gather_scatter_info gs_info;
	  if (!vect_check_gather_scatter (stmt, loop_vinfo, &gs_info, false))
	    gcc_unreachable ();
	  if (!process_use (stmt, gs_info.u.offset, loop_vinfo, relevant,
			    &worklist, true))
	    return false;
	}
    } /* while worklist */

  return true;
}


/* Function vect_model_simple_cost.

   Models cost for simple operations, i.e. those that only emit ncopies of a
   single op.  Right now, this does not account for multiple insns that could
   be generated for the single vector op.  We will handle that shortly.  */

void
vect_model_simple_cost (stmt_vec_info stmt_info, int ncopies,
			enum vect_def_type *dt,
			stmt_vector_for_cost *prologue_cost_vec,
			stmt_vector_for_cost *body_cost_vec)
{
  int i;
  int inside_cost = 0, prologue_cost = 0;

  /* The SLP costs were already calculated during SLP tree build.  */
  if (PURE_SLP_STMT (stmt_info))
    return;

  /* FORNOW: Assuming maximum 2 args per stmts.  */
  for (i = 0; i < 2; i++)
    if (dt[i] == vect_constant_def || dt[i] == vect_external_def)
      prologue_cost += record_stmt_cost (prologue_cost_vec, 1, vector_stmt,
					 stmt_info, 0, vect_prologue);

  /* Pass the inside-of-loop statements to the target-specific cost model.  */
  inside_cost = record_stmt_cost (body_cost_vec, ncopies, vector_stmt,
				  stmt_info, 0, vect_body);

  if (dump_enabled_p ())
    dump_printf_loc (MSG_NOTE, vect_location,
                     "vect_model_simple_cost: inside_cost = %d, "
                     "prologue_cost = %d .\n", inside_cost, prologue_cost);
}


/* Model cost for type demotion and promotion operations.  PWR is normally
   zero for single-step promotions and demotions.  It will be one if 
   two-step promotion/demotion is required, and so on.  Each additional
   step doubles the number of instructions required.  */

static void
vect_model_promotion_demotion_cost (stmt_vec_info stmt_info,
				    enum vect_def_type *dt, int pwr)
{
  int i, tmp;
  int inside_cost = 0, prologue_cost = 0;
  loop_vec_info loop_vinfo = STMT_VINFO_LOOP_VINFO (stmt_info);
  bb_vec_info bb_vinfo = STMT_VINFO_BB_VINFO (stmt_info);
  void *target_cost_data;

  /* The SLP costs were already calculated during SLP tree build.  */
  if (PURE_SLP_STMT (stmt_info))
    return;

  if (loop_vinfo)
    target_cost_data = LOOP_VINFO_TARGET_COST_DATA (loop_vinfo);
  else
    target_cost_data = BB_VINFO_TARGET_COST_DATA (bb_vinfo);

  for (i = 0; i < pwr + 1; i++)
    {
      tmp = (STMT_VINFO_TYPE (stmt_info) == type_promotion_vec_info_type) ?
	(i + 1) : i;
      inside_cost += add_stmt_cost (target_cost_data, vect_pow2 (tmp),
				    vec_promote_demote, stmt_info, 0,
				    vect_body);
    }

  /* FORNOW: Assuming maximum 2 args per stmts.  */
  for (i = 0; i < 2; i++)
    if (dt[i] == vect_constant_def || dt[i] == vect_external_def)
      prologue_cost += add_stmt_cost (target_cost_data, 1, vector_stmt,
				      stmt_info, 0, vect_prologue);

  if (dump_enabled_p ())
    dump_printf_loc (MSG_NOTE, vect_location,
                     "vect_model_promotion_demotion_cost: inside_cost = %d, "
                     "prologue_cost = %d .\n", inside_cost, prologue_cost);
}

/* Function vect_model_store_cost

   Models cost for stores.  In the case of grouped accesses, one access
   has the overhead of the grouped access attributed to it.  */

void
vect_model_store_cost (stmt_vec_info stmt_info, int ncopies,
		       vect_memory_access_type memory_access_type,
		       enum vect_def_type dt, slp_tree slp_node,
		       stmt_vector_for_cost *prologue_cost_vec,
		       stmt_vector_for_cost *body_cost_vec)
{
  unsigned int inside_cost = 0, prologue_cost = 0;
  struct data_reference *dr = STMT_VINFO_DATA_REF (stmt_info);
  gimple *first_stmt = STMT_VINFO_STMT (stmt_info);

  if (dt == vect_constant_def || dt == vect_external_def)
    prologue_cost += record_stmt_cost (prologue_cost_vec, 1, scalar_to_vec,
				       stmt_info, 0, vect_prologue);

  /* Scatter stores only update elements associated with STMT_INFO.
     Other grouped stores update all elements in the group at once,
     so we want the DR for the first statement.  */
  if (!slp_node
      && STMT_VINFO_GROUPED_ACCESS (stmt_info)
      && memory_access_type != VMAT_GATHER_SCATTER)
    {
      first_stmt = GROUP_FIRST_ELEMENT (stmt_info);
      dr = STMT_VINFO_DATA_REF (vinfo_for_stmt (first_stmt));
    }

  /* True if we should include any once-per-group costs as well as
     the cost of the statement itself.  For SLP we only get called
     once per group anyhow.  */
  bool first_stmt_p = (first_stmt == STMT_VINFO_STMT (stmt_info));

  /* We assume that the cost of a single store-lanes instruction is
     equivalent to the cost of GROUP_SIZE separate stores.  If a grouped
     access is instead being provided by a permute-and-store operation,
     include the cost of the permutes.  */
  if (first_stmt_p
      && memory_access_type == VMAT_CONTIGUOUS_PERMUTE)
    {
      /* Uses a high and low interleave or shuffle operations for each
	 needed permute.  */
      int group_size = GROUP_SIZE (vinfo_for_stmt (first_stmt));
      int nstmts = ncopies * ceil_log2 (group_size) * group_size;
      inside_cost = record_stmt_cost (body_cost_vec, nstmts, vec_perm,
				      stmt_info, 0, vect_body);

      if (dump_enabled_p ())
        dump_printf_loc (MSG_NOTE, vect_location,
                         "vect_model_store_cost: strided group_size = %d .\n",
                         group_size);
    }

  tree vectype = STMT_VINFO_VECTYPE (stmt_info);
  /* Costs of the stores.  */
  if (memory_access_type == VMAT_ELEMENTWISE)
    {
      /* N scalar stores plus extracting the elements.  */
      unsigned int assumed_nunits = vect_nunits_for_cost (vectype);
      inside_cost += record_stmt_cost (body_cost_vec,
				       ncopies * assumed_nunits,
				       scalar_store, stmt_info, 0, vect_body);
    }
  else
    vect_get_store_cost (dr, ncopies, &inside_cost, body_cost_vec);

  if (memory_access_type == VMAT_ELEMENTWISE
      || memory_access_type == VMAT_STRIDED_SLP)
    {
      /* N scalar stores plus extracting the elements.  */
      unsigned int assumed_nunits = vect_nunits_for_cost (vectype);
      inside_cost += record_stmt_cost (body_cost_vec,
				       ncopies * assumed_nunits,
				       vec_to_scalar, stmt_info, 0, vect_body);
    }

  if (dump_enabled_p ())
    dump_printf_loc (MSG_NOTE, vect_location,
                     "vect_model_store_cost: inside_cost = %d, "
                     "prologue_cost = %d .\n", inside_cost, prologue_cost);
}


/* Calculate cost of DR's memory access.  */
void
vect_get_store_cost (struct data_reference *dr, int ncopies,
		     unsigned int *inside_cost,
		     stmt_vector_for_cost *body_cost_vec)
{
  int alignment_support_scheme = vect_supportable_dr_alignment (dr, false);
  gimple *stmt = DR_STMT (dr);
  stmt_vec_info stmt_info = vinfo_for_stmt (stmt);

  switch (alignment_support_scheme)
    {
    case dr_aligned:
      {
	*inside_cost += record_stmt_cost (body_cost_vec, ncopies,
					  vector_store, stmt_info, 0,
					  vect_body);

        if (dump_enabled_p ())
          dump_printf_loc (MSG_NOTE, vect_location,
                           "vect_model_store_cost: aligned.\n");
        break;
      }

    case dr_unaligned_supported:
      {
        /* Here, we assign an additional cost for the unaligned store.  */
	*inside_cost += record_stmt_cost (body_cost_vec, ncopies,
					  unaligned_store, stmt_info,
					  DR_MISALIGNMENT (dr), vect_body);
        if (dump_enabled_p ())
          dump_printf_loc (MSG_NOTE, vect_location,
                           "vect_model_store_cost: unaligned supported by "
                           "hardware.\n");
        break;
      }

    case dr_unaligned_unsupported:
      {
        *inside_cost = VECT_MAX_COST;

        if (dump_enabled_p ())
          dump_printf_loc (MSG_MISSED_OPTIMIZATION, vect_location,
                           "vect_model_store_cost: unsupported access.\n");
        break;
      }

    default:
      gcc_unreachable ();
    }
}


/* Function vect_model_load_cost

   Models cost for loads.  In the case of grouped accesses, one access has
   the overhead of the grouped access attributed to it.  Since unaligned
   accesses are supported for loads, we also account for the costs of the
   access scheme chosen.  */

void
vect_model_load_cost (stmt_vec_info stmt_info, int ncopies,
		      vect_memory_access_type memory_access_type,
		      slp_tree slp_node,
		      stmt_vector_for_cost *prologue_cost_vec,
		      stmt_vector_for_cost *body_cost_vec)
{
  gimple *first_stmt = STMT_VINFO_STMT (stmt_info);
  struct data_reference *dr = STMT_VINFO_DATA_REF (stmt_info);
  unsigned int inside_cost = 0, prologue_cost = 0;

  /* Gather loads only read elements associated with STMT_INFO.
     Other grouped loads read all elements in the group at once,
     so we want the DR for the first statement.  */
  if (!slp_node
      && STMT_VINFO_GROUPED_ACCESS (stmt_info)
      && memory_access_type != VMAT_GATHER_SCATTER)
    {
      first_stmt = GROUP_FIRST_ELEMENT (stmt_info);
      dr = STMT_VINFO_DATA_REF (vinfo_for_stmt (first_stmt));
    }

  /* True if we should include any once-per-group costs as well as
     the cost of the statement itself.  For SLP we only get called
     once per group anyhow.  */
  bool first_stmt_p = (first_stmt == STMT_VINFO_STMT (stmt_info));

  /* We assume that the cost of a single load-lanes instruction is
     equivalent to the cost of GROUP_SIZE separate loads.  If a grouped
     access is instead being provided by a load-and-permute operation,
     include the cost of the permutes.  */
  if (first_stmt_p
      && memory_access_type == VMAT_CONTIGUOUS_PERMUTE)
    {
      /* Uses an even and odd extract operations or shuffle operations
	 for each needed permute.  */
      int group_size = GROUP_SIZE (vinfo_for_stmt (first_stmt));
      int nstmts = ncopies * ceil_log2 (group_size) * group_size;
      inside_cost = record_stmt_cost (body_cost_vec, nstmts, vec_perm,
				      stmt_info, 0, vect_body);

      if (dump_enabled_p ())
        dump_printf_loc (MSG_NOTE, vect_location,
                         "vect_model_load_cost: strided group_size = %d .\n",
                         group_size);
    }

  /* The loads themselves.  */
  if (memory_access_type == VMAT_ELEMENTWISE)
    {
      /* N scalar loads plus gathering them into a vector.  */
      tree vectype = STMT_VINFO_VECTYPE (stmt_info);
      unsigned int assumed_nunits = vect_nunits_for_cost (vectype);
      inside_cost += record_stmt_cost (body_cost_vec,
				       ncopies * assumed_nunits,
				       scalar_load, stmt_info, 0, vect_body);
    }
  else
    vect_get_load_cost (dr, ncopies, first_stmt_p,
			&inside_cost, &prologue_cost, 
			prologue_cost_vec, body_cost_vec, true);
  if (memory_access_type == VMAT_ELEMENTWISE
      || memory_access_type == VMAT_STRIDED_SLP)
    inside_cost += record_stmt_cost (body_cost_vec, ncopies, vec_construct,
				     stmt_info, 0, vect_body);

  if (dump_enabled_p ())
    dump_printf_loc (MSG_NOTE, vect_location,
                     "vect_model_load_cost: inside_cost = %d, "
                     "prologue_cost = %d .\n", inside_cost, prologue_cost);
}


/* Calculate cost of DR's memory access.  */
void
vect_get_load_cost (struct data_reference *dr, int ncopies,
		    bool add_realign_cost, unsigned int *inside_cost,
		    unsigned int *prologue_cost,
		    stmt_vector_for_cost *prologue_cost_vec,
		    stmt_vector_for_cost *body_cost_vec,
		    bool record_prologue_costs)
{
  int alignment_support_scheme = vect_supportable_dr_alignment (dr, false);
  gimple *stmt = DR_STMT (dr);
  stmt_vec_info stmt_info = vinfo_for_stmt (stmt);

  switch (alignment_support_scheme)
    {
    case dr_aligned:
      {
	*inside_cost += record_stmt_cost (body_cost_vec, ncopies, vector_load,
					  stmt_info, 0, vect_body);

        if (dump_enabled_p ())
          dump_printf_loc (MSG_NOTE, vect_location,
                           "vect_model_load_cost: aligned.\n");

        break;
      }
    case dr_unaligned_supported:
      {
        /* Here, we assign an additional cost for the unaligned load.  */
	*inside_cost += record_stmt_cost (body_cost_vec, ncopies,
					  unaligned_load, stmt_info,
					  DR_MISALIGNMENT (dr), vect_body);

        if (dump_enabled_p ())
          dump_printf_loc (MSG_NOTE, vect_location,
                           "vect_model_load_cost: unaligned supported by "
                           "hardware.\n");

        break;
      }
    case dr_explicit_realign:
      {
	*inside_cost += record_stmt_cost (body_cost_vec, ncopies * 2,
					  vector_load, stmt_info, 0, vect_body);
	*inside_cost += record_stmt_cost (body_cost_vec, ncopies,
					  vec_perm, stmt_info, 0, vect_body);

        /* FIXME: If the misalignment remains fixed across the iterations of
           the containing loop, the following cost should be added to the
           prologue costs.  */
        if (targetm.vectorize.builtin_mask_for_load)
	  *inside_cost += record_stmt_cost (body_cost_vec, 1, vector_stmt,
					    stmt_info, 0, vect_body);

        if (dump_enabled_p ())
          dump_printf_loc (MSG_NOTE, vect_location,
                           "vect_model_load_cost: explicit realign\n");

        break;
      }
    case dr_explicit_realign_optimized:
      {
        if (dump_enabled_p ())
          dump_printf_loc (MSG_NOTE, vect_location,
                           "vect_model_load_cost: unaligned software "
                           "pipelined.\n");

        /* Unaligned software pipeline has a load of an address, an initial
           load, and possibly a mask operation to "prime" the loop.  However,
           if this is an access in a group of loads, which provide grouped
           access, then the above cost should only be considered for one
           access in the group.  Inside the loop, there is a load op
           and a realignment op.  */

        if (add_realign_cost && record_prologue_costs)
          {
	    *prologue_cost += record_stmt_cost (prologue_cost_vec, 2,
						vector_stmt, stmt_info,
						0, vect_prologue);
            if (targetm.vectorize.builtin_mask_for_load)
	      *prologue_cost += record_stmt_cost (prologue_cost_vec, 1,
						  vector_stmt, stmt_info,
						  0, vect_prologue);
          }

	*inside_cost += record_stmt_cost (body_cost_vec, ncopies, vector_load,
					  stmt_info, 0, vect_body);
	*inside_cost += record_stmt_cost (body_cost_vec, ncopies, vec_perm,
					  stmt_info, 0, vect_body);

        if (dump_enabled_p ())
          dump_printf_loc (MSG_NOTE, vect_location,
                           "vect_model_load_cost: explicit realign optimized"
                           "\n");

        break;
      }

    case dr_unaligned_unsupported:
      {
        *inside_cost = VECT_MAX_COST;

        if (dump_enabled_p ())
          dump_printf_loc (MSG_MISSED_OPTIMIZATION, vect_location,
                           "vect_model_load_cost: unsupported access.\n");
        break;
      }

    default:
      gcc_unreachable ();
    }
}

/* Insert the new stmt NEW_STMT at *GSI or at the appropriate place in
   the loop preheader for the vectorized stmt STMT.  */

static void
vect_init_vector_1 (gimple *stmt, gimple *new_stmt, gimple_stmt_iterator *gsi)
{
  if (gsi)
    vect_finish_stmt_generation (stmt, new_stmt, gsi);
  else
    {
      stmt_vec_info stmt_vinfo = vinfo_for_stmt (stmt);
      loop_vec_info loop_vinfo = STMT_VINFO_LOOP_VINFO (stmt_vinfo);

      if (loop_vinfo)
        {
          struct loop *loop = LOOP_VINFO_LOOP (loop_vinfo);
	  basic_block new_bb;
	  edge pe;

          if (nested_in_vect_loop_p (loop, stmt))
            loop = loop->inner;

	  pe = loop_preheader_edge (loop);
          new_bb = gsi_insert_on_edge_immediate (pe, new_stmt);
          gcc_assert (!new_bb);
	}
      else
       {
          bb_vec_info bb_vinfo = STMT_VINFO_BB_VINFO (stmt_vinfo);
          basic_block bb;
          gimple_stmt_iterator gsi_bb_start;

          gcc_assert (bb_vinfo);
          bb = BB_VINFO_BB (bb_vinfo);
          gsi_bb_start = gsi_after_labels (bb);
          gsi_insert_before (&gsi_bb_start, new_stmt, GSI_SAME_STMT);
       }
    }

  if (dump_enabled_p ())
    {
      dump_printf_loc (MSG_NOTE, vect_location,
                       "created new init_stmt: ");
      dump_gimple_stmt (MSG_NOTE, TDF_SLIM, new_stmt, 0);
    }
}

/* Function vect_init_vector.

   Insert a new stmt (INIT_STMT) that initializes a new variable of type
   TYPE with the value VAL.  If TYPE is a vector type and VAL does not have
   vector type a vector with all elements equal to VAL is created first.
   Place the initialization at BSI if it is not NULL.  Otherwise, place the
   initialization at the loop preheader.
   Return the DEF of INIT_STMT.
   It will be used in the vectorization of STMT.  */

tree
vect_init_vector (gimple *stmt, tree val, tree type, gimple_stmt_iterator *gsi)
{
  gimple *init_stmt;
  tree new_temp;

  /* We abuse this function to push sth to a SSA name with initial 'val'.  */
  if (! useless_type_conversion_p (type, TREE_TYPE (val)))
    {
      gcc_assert (TREE_CODE (type) == VECTOR_TYPE);
      if (! types_compatible_p (TREE_TYPE (type), TREE_TYPE (val)))
	{
	  /* Scalar boolean value should be transformed into
	     all zeros or all ones value before building a vector.  */
	  if (VECTOR_BOOLEAN_TYPE_P (type))
	    {
	      tree true_val = build_all_ones_cst (TREE_TYPE (type));
	      tree false_val = build_zero_cst (TREE_TYPE (type));

	      if (constant_tree_p (val))
		val = integer_zerop (val) ? false_val : true_val;
	      else
		{
		  new_temp = make_ssa_name (TREE_TYPE (type));
		  init_stmt = gimple_build_assign (new_temp, COND_EXPR,
						   val, true_val, false_val);
		  vect_init_vector_1 (stmt, init_stmt, gsi);
		  val = new_temp;
		}
	    }
	  else if (constant_tree_p (val))
	    val = fold_convert (TREE_TYPE (type), val);
	  else
	    {
	      new_temp = make_ssa_name (TREE_TYPE (type));
	      if (! INTEGRAL_TYPE_P (TREE_TYPE (val)))
		init_stmt = gimple_build_assign (new_temp,
						 fold_build1 (VIEW_CONVERT_EXPR,
							      TREE_TYPE (type),
							      val));
	      else
		init_stmt = gimple_build_assign (new_temp, NOP_EXPR, val);
	      vect_init_vector_1 (stmt, init_stmt, gsi);
	      val = new_temp;
	    }
	}
      val = build_vector_from_val (type, val);
    }

  new_temp = vect_get_new_ssa_name (type, vect_simple_var, "cst_");
  init_stmt = gimple_build_assign  (new_temp, val);
  vect_init_vector_1 (stmt, init_stmt, gsi);
  return new_temp;
}

/* Function vect_get_vec_def_for_operand_1.

   For a defining stmt DEF_STMT of a scalar stmt, return a vector def with type
   DT that will be used in the vectorized stmt.  */

tree
vect_get_vec_def_for_operand_1 (gimple *def_stmt, enum vect_def_type dt)
{
  tree vec_oprnd;
  gimple *vec_stmt;
  stmt_vec_info def_stmt_info = NULL;

  switch (dt)
    {
    /* operand is a constant or a loop invariant.  */
    case vect_constant_def:
    case vect_external_def:
      /* Code should use vect_get_vec_def_for_operand.  */
      gcc_unreachable ();

    /* operand is defined inside the loop.  */
    case vect_internal_def:
      {
        /* Get the def from the vectorized stmt.  */
        def_stmt_info = vinfo_for_stmt (def_stmt);

        vec_stmt = STMT_VINFO_VEC_STMT (def_stmt_info);
        /* Get vectorized pattern statement.  */
        if (!vec_stmt
            && STMT_VINFO_IN_PATTERN_P (def_stmt_info)
            && !STMT_VINFO_RELEVANT (def_stmt_info))
          vec_stmt = STMT_VINFO_VEC_STMT (vinfo_for_stmt (
                       STMT_VINFO_RELATED_STMT (def_stmt_info)));
        gcc_assert (vec_stmt);
	if (gimple_code (vec_stmt) == GIMPLE_PHI)
	  vec_oprnd = PHI_RESULT (vec_stmt);
	else if (is_gimple_call (vec_stmt))
	  vec_oprnd = gimple_call_lhs (vec_stmt);
	else
	  vec_oprnd = gimple_assign_lhs (vec_stmt);
        return vec_oprnd;
      }

    /* operand is defined by a loop header phi - reduction  */
    case vect_reduction_def:
    case vect_double_reduction_def:
    case vect_nested_cycle:
      /* Code should use get_initial_def_for_reduction.  */
      gcc_unreachable ();

    /* operand is defined by loop-header phi - induction.  */
    case vect_induction_def:
      {
	gcc_assert (gimple_code (def_stmt) == GIMPLE_PHI);

        /* Get the def from the vectorized stmt.  */
        def_stmt_info = vinfo_for_stmt (def_stmt);
        vec_stmt = STMT_VINFO_VEC_STMT (def_stmt_info);
	if (gimple_code (vec_stmt) == GIMPLE_PHI)
	  vec_oprnd = PHI_RESULT (vec_stmt);
	else
	  vec_oprnd = gimple_get_lhs (vec_stmt);
        return vec_oprnd;
      }

    default:
      gcc_unreachable ();
    }
}


/* Function vect_get_vec_def_for_operand.

   OP is an operand in STMT.  This function returns a (vector) def that will be
   used in the vectorized stmt for STMT.

   In the case that OP is an SSA_NAME which is defined in the loop, then
   STMT_VINFO_VEC_STMT of the defining stmt holds the relevant def.

   In case OP is an invariant or constant, a new stmt that creates a vector def
   needs to be introduced.  VECTYPE may be used to specify a required type for
   vector invariant.  */

tree
vect_get_vec_def_for_operand (tree op, gimple *stmt, tree vectype)
{
  gimple *def_stmt;
  enum vect_def_type dt;
  bool is_simple_use;
  stmt_vec_info stmt_vinfo = vinfo_for_stmt (stmt);
  loop_vec_info loop_vinfo = STMT_VINFO_LOOP_VINFO (stmt_vinfo);

  if (dump_enabled_p ())
    {
      dump_printf_loc (MSG_NOTE, vect_location,
                       "vect_get_vec_def_for_operand: ");
      dump_generic_expr (MSG_NOTE, TDF_SLIM, op);
      dump_printf (MSG_NOTE, "\n");
    }

  is_simple_use = vect_is_simple_use (op, loop_vinfo, &def_stmt, &dt);
  gcc_assert (is_simple_use);
  if (def_stmt && dump_enabled_p ())
    {
      dump_printf_loc (MSG_NOTE, vect_location, "  def_stmt =  ");
      dump_gimple_stmt (MSG_NOTE, TDF_SLIM, def_stmt, 0);
    }

  if (dt == vect_constant_def || dt == vect_external_def)
    {
      tree stmt_vectype = STMT_VINFO_VECTYPE (stmt_vinfo);
      tree vector_type;

      if (vectype)
	vector_type = vectype;
      else if (VECT_SCALAR_BOOLEAN_TYPE_P (TREE_TYPE (op))
	       && VECTOR_BOOLEAN_TYPE_P (stmt_vectype))
	vector_type = build_same_sized_truth_vector_type (stmt_vectype);
      else
	vector_type = get_vectype_for_scalar_type (TREE_TYPE (op));

      gcc_assert (vector_type);
      return vect_init_vector (stmt, op, vector_type, NULL);
    }
  else
    return vect_get_vec_def_for_operand_1 (def_stmt, dt);
}


/* Function vect_get_vec_def_for_stmt_copy

   Return a vector-def for an operand.  This function is used when the
   vectorized stmt to be created (by the caller to this function) is a "copy"
   created in case the vectorized result cannot fit in one vector, and several
   copies of the vector-stmt are required.  In this case the vector-def is
   retrieved from the vector stmt recorded in the STMT_VINFO_RELATED_STMT field
   of the stmt that defines VEC_OPRND.
   DT is the type of the vector def VEC_OPRND.

   Context:
        In case the vectorization factor (VF) is bigger than the number
   of elements that can fit in a vectype (nunits), we have to generate
   more than one vector stmt to vectorize the scalar stmt.  This situation
   arises when there are multiple data-types operated upon in the loop; the
   smallest data-type determines the VF, and as a result, when vectorizing
   stmts operating on wider types we need to create 'VF/nunits' "copies" of the
   vector stmt (each computing a vector of 'nunits' results, and together
   computing 'VF' results in each iteration).  This function is called when
   vectorizing such a stmt (e.g. vectorizing S2 in the illustration below, in
   which VF=16 and nunits=4, so the number of copies required is 4):

   scalar stmt:         vectorized into:        STMT_VINFO_RELATED_STMT

   S1: x = load         VS1.0:  vx.0 = memref0      VS1.1
                        VS1.1:  vx.1 = memref1      VS1.2
                        VS1.2:  vx.2 = memref2      VS1.3
                        VS1.3:  vx.3 = memref3

   S2: z = x + ...      VSnew.0:  vz0 = vx.0 + ...  VSnew.1
                        VSnew.1:  vz1 = vx.1 + ...  VSnew.2
                        VSnew.2:  vz2 = vx.2 + ...  VSnew.3
                        VSnew.3:  vz3 = vx.3 + ...

   The vectorization of S1 is explained in vectorizable_load.
   The vectorization of S2:
        To create the first vector-stmt out of the 4 copies - VSnew.0 -
   the function 'vect_get_vec_def_for_operand' is called to
   get the relevant vector-def for each operand of S2.  For operand x it
   returns  the vector-def 'vx.0'.

        To create the remaining copies of the vector-stmt (VSnew.j), this
   function is called to get the relevant vector-def for each operand.  It is
   obtained from the respective VS1.j stmt, which is recorded in the
   STMT_VINFO_RELATED_STMT field of the stmt that defines VEC_OPRND.

        For example, to obtain the vector-def 'vx.1' in order to create the
   vector stmt 'VSnew.1', this function is called with VEC_OPRND='vx.0'.
   Given 'vx0' we obtain the stmt that defines it ('VS1.0'); from the
   STMT_VINFO_RELATED_STMT field of 'VS1.0' we obtain the next copy - 'VS1.1',
   and return its def ('vx.1').
   Overall, to create the above sequence this function will be called 3 times:
        vx.1 = vect_get_vec_def_for_stmt_copy (dt, vx.0);
        vx.2 = vect_get_vec_def_for_stmt_copy (dt, vx.1);
        vx.3 = vect_get_vec_def_for_stmt_copy (dt, vx.2);  */

tree
vect_get_vec_def_for_stmt_copy (enum vect_def_type dt, tree vec_oprnd)
{
  gimple *vec_stmt_for_operand;
  stmt_vec_info def_stmt_info;

  /* Do nothing; can reuse same def.  */
  if (dt == vect_external_def || dt == vect_constant_def )
    return vec_oprnd;

  vec_stmt_for_operand = SSA_NAME_DEF_STMT (vec_oprnd);
  def_stmt_info = vinfo_for_stmt (vec_stmt_for_operand);
  gcc_assert (def_stmt_info);
  vec_stmt_for_operand = STMT_VINFO_RELATED_STMT (def_stmt_info);
  gcc_assert (vec_stmt_for_operand);
  if (gimple_code (vec_stmt_for_operand) == GIMPLE_PHI)
    vec_oprnd = PHI_RESULT (vec_stmt_for_operand);
  else
    vec_oprnd = gimple_get_lhs (vec_stmt_for_operand);
  return vec_oprnd;
}


/* Get vectorized definitions for the operands to create a copy of an original
   stmt.  See vect_get_vec_def_for_stmt_copy () for details.  */

static void
vect_get_vec_defs_for_stmt_copy (enum vect_def_type *dt,
				 vec<tree> *vec_oprnds0,
				 vec<tree> *vec_oprnds1)
{
  tree vec_oprnd = vec_oprnds0->pop ();

  vec_oprnd = vect_get_vec_def_for_stmt_copy (dt[0], vec_oprnd);
  vec_oprnds0->quick_push (vec_oprnd);

  if (vec_oprnds1 && vec_oprnds1->length ())
    {
      vec_oprnd = vec_oprnds1->pop ();
      vec_oprnd = vect_get_vec_def_for_stmt_copy (dt[1], vec_oprnd);
      vec_oprnds1->quick_push (vec_oprnd);
    }
}


/* Get vectorized definitions for OP0 and OP1.
   REDUC_INDEX is the index of reduction operand in case of reduction,
   and -1 otherwise.  */

void
vect_get_vec_defs (tree op0, tree op1, gimple *stmt,
		   vec<tree> *vec_oprnds0,
		   vec<tree> *vec_oprnds1,
		   slp_tree slp_node, int reduc_index)
{
  if (slp_node)
    {
      int nops = (op1 == NULL_TREE) ? 1 : 2;
      auto_vec<tree> ops (nops);
      auto_vec<vec<tree> > vec_defs (nops);

      ops.quick_push (op0);
      if (op1)
        ops.quick_push (op1);

      vect_get_slp_defs (ops, slp_node, &vec_defs, reduc_index);

      *vec_oprnds0 = vec_defs[0];
      if (op1)
	*vec_oprnds1 = vec_defs[1];
    }
  else
    {
      tree vec_oprnd;

      vec_oprnds0->create (1);
      vec_oprnd = vect_get_vec_def_for_operand (op0, stmt);
      vec_oprnds0->quick_push (vec_oprnd);

      if (op1)
	{
	  vec_oprnds1->create (1);
	  vec_oprnd = vect_get_vec_def_for_operand (op1, stmt);
	  vec_oprnds1->quick_push (vec_oprnd);
	}
    }
}

/* Function vect_finish_stmt_generation_1.

   Helper function called by vect_finish_replace_stmt and
   vect_finish_stmt_generation.  */

static void
vect_finish_stmt_generation_1 (gimple *stmt, gimple *vec_stmt)
{
  stmt_vec_info stmt_info = vinfo_for_stmt (stmt);
  vec_info *vinfo = stmt_info->vinfo;

  set_vinfo_for_stmt (vec_stmt, new_stmt_vec_info (vec_stmt, vinfo));

  if (dump_enabled_p ())
    {
      dump_printf_loc (MSG_NOTE, vect_location, "add new stmt: ");
      dump_gimple_stmt (MSG_NOTE, TDF_SLIM, vec_stmt, 0);
    }

  gimple_set_location (vec_stmt, gimple_location (stmt));

  /* While EH edges will generally prevent vectorization, stmt might
     e.g. be in a must-not-throw region.  Ensure newly created stmts
     that could throw are part of the same region.  */
  int lp_nr = lookup_stmt_eh_lp (stmt);
  if (lp_nr != 0 && stmt_could_throw_p (vec_stmt))
    add_stmt_to_eh_lp (vec_stmt, lp_nr);
}

/* Function vect_finish_replace_stmt.

   Replace the scalar statement STMT with a new vector statement VEC_STMT.  */

void
vect_finish_replace_stmt (gimple *stmt, gimple *vec_stmt)
{
  gcc_assert (gimple_code (stmt) != GIMPLE_LABEL);
  gcc_assert (gimple_assign_lhs (stmt) == gimple_assign_lhs (vec_stmt));

  gimple_stmt_iterator gsi = gsi_for_stmt (stmt);
  gsi_replace (&gsi, vec_stmt, false);

  vect_finish_stmt_generation_1 (stmt, vec_stmt);
}

/* Function vect_finish_stmt_generation.

   Insert a new stmt.  */

void
vect_finish_stmt_generation (gimple *stmt, gimple *vec_stmt,
			     gimple_stmt_iterator *gsi)
{
  gcc_assert (gimple_code (stmt) != GIMPLE_LABEL);

  if (!gsi_end_p (*gsi)
      && gimple_has_mem_ops (vec_stmt))
    {
      gimple *at_stmt = gsi_stmt (*gsi);
      tree vuse = gimple_vuse (at_stmt);
      if (vuse && TREE_CODE (vuse) == SSA_NAME)
	{
	  tree vdef = gimple_vdef (at_stmt);
	  gimple_set_vuse (vec_stmt, gimple_vuse (at_stmt));
	  /* If we have an SSA vuse and insert a store, update virtual
	     SSA form to avoid triggering the renamer.  Do so only
	     if we can easily see all uses - which is what almost always
	     happens with the way vectorized stmts are inserted.  */
	  if ((vdef && TREE_CODE (vdef) == SSA_NAME)
	      && ((is_gimple_assign (vec_stmt)
		   && !is_gimple_reg (gimple_assign_lhs (vec_stmt)))
		  || (is_gimple_call (vec_stmt)
		      && !(gimple_call_flags (vec_stmt)
			   & (ECF_CONST|ECF_PURE|ECF_NOVOPS)))))
	    {
	      tree new_vdef = copy_ssa_name (vuse, vec_stmt);
	      gimple_set_vdef (vec_stmt, new_vdef);
	      SET_USE (gimple_vuse_op (at_stmt), new_vdef);
	    }
	}
    }
  gsi_insert_before (gsi, vec_stmt, GSI_SAME_STMT);

  vect_finish_stmt_generation_1 (stmt, vec_stmt);
}

/* We want to vectorize a call to combined function CFN with function
   decl FNDECL, using VECTYPE_OUT as the type of the output and VECTYPE_IN
   as the types of all inputs.  Check whether this is possible using
   an internal function, returning its code if so or IFN_LAST if not.  */

static internal_fn
vectorizable_internal_function (combined_fn cfn, tree fndecl,
				tree vectype_out, tree vectype_in)
{
  internal_fn ifn;
  if (internal_fn_p (cfn))
    ifn = as_internal_fn (cfn);
  else
    ifn = associated_internal_fn (fndecl);
  if (ifn != IFN_LAST && direct_internal_fn_p (ifn))
    {
      const direct_internal_fn_info &info = direct_internal_fn (ifn);
      if (info.vectorizable)
	{
	  tree type0 = (info.type0 < 0 ? vectype_out : vectype_in);
	  tree type1 = (info.type1 < 0 ? vectype_out : vectype_in);
	  if (direct_internal_fn_supported_p (ifn, tree_pair (type0, type1),
					      OPTIMIZE_FOR_SPEED))
	    return ifn;
	}
    }
  return IFN_LAST;
}


static tree permute_vec_elements (tree, tree, tree, gimple *,
				  gimple_stmt_iterator *);

/* Check whether the load or store statement described by STMT_INFO,
   belonging to the loop described by LOOP_VINFO, is possible in a
   fully-masked loop.  This is testing whether the vectorizer pass has
   the appropriate support, as well as whether the target does.

   IS_LOAD is true if the statement is a load and TYPE is the type of
   the vector being loaded or stored.  WIDENED_OFFSET_TYPE is as for
   gather_scatter_info.

   Clear LOOP_VINFO_CAN_FULLY_MASK_P if a fully-masked loop is not
   supported.  */

static void
check_load_store_masking (loop_vec_info loop_vinfo,
			  stmt_vec_info stmt_info,
			  tree type, bool is_load,
			  tree widened_offset_type)
{
  machine_mode mode = TYPE_MODE (type);

  if (STMT_VINFO_MEMORY_ACCESS_TYPE (stmt_info) == VMAT_GATHER_SCATTER)
    {
      if (get_gather_scatter_internal_fn (is_load, type,
					  widened_offset_type, true)
	  == IFN_LAST)
	{
	  if (dump_enabled_p ())
	    dump_printf_loc (MSG_MISSED_OPTIMIZATION, vect_location,
			     "Can't use a fully-masked loop because the"
			     " target doesn't have the appropriate masked"
			     " %s.\n",
			     is_load ? "gather load" : "scatter store");
	  LOOP_VINFO_CAN_FULLY_MASK_P (loop_vinfo) = false;
	}
      return;
    }
  if (STMT_VINFO_STRIDED_P (stmt_info)
      || STMT_VINFO_GROUPED_ACCESS (stmt_info))
    {
      /* Element X of the data must come from iteration i * VF + X of the
	 scalar loop.  We need more work to support other mappings.  */
      if (dump_enabled_p ())
	dump_printf_loc (MSG_MISSED_OPTIMIZATION, vect_location,
			 "Can't use a fully-masked loop because an access"
			 " is %s.\n", STMT_VINFO_STRIDED_P (stmt_info)
			 ? "strided" : "grouped");
      LOOP_VINFO_CAN_FULLY_MASK_P (loop_vinfo) = false;
      return;
    }
  machine_mode mask_mode = targetm.vectorize.get_mask_mode
    (GET_MODE_NUNITS (mode), GET_MODE_SIZE (mode));
  if (!can_vec_mask_load_store_p (mode, mask_mode, is_load))
    {
      if (dump_enabled_p ())
	dump_printf_loc (MSG_MISSED_OPTIMIZATION, vect_location,
			 "Can't use a fully-masked loop because the target"
			 " doesn't have the appropriate masked %s.\n",
			 is_load ? "load" : "store");
      LOOP_VINFO_CAN_FULLY_MASK_P (loop_vinfo) = false;
      return;
    }
}

/* Return the mask input to a masked load or store.  VEC_MASK is the vectorized
   form of the scalar mask condition and LOOP_MASK, if nonnull, is the mask
   that needs to be applied to all loads and stores in a vectorized loop.
   Return VEC_MASK if LOOP_MASK is null, otherwise return VEC_MASK & LOOP_MASK.

   MASK_TYPE is the type of both masks.  If new statements are needed,
   insert them before GSI.  */

static tree
prepare_load_store_mask (tree mask_type, tree loop_mask, tree vec_mask,
			 gimple_stmt_iterator *gsi)
{
  gcc_assert (useless_type_conversion_p (mask_type, TREE_TYPE (vec_mask)));
  if (!loop_mask)
    return vec_mask;

  gcc_assert (TREE_TYPE (loop_mask) == mask_type);
  tree and_res = make_temp_ssa_name (mask_type, NULL, "vec_mask_and");
  gimple *and_stmt = gimple_build_assign (and_res, BIT_AND_EXPR,
					  vec_mask, loop_mask);
  gsi_insert_before (gsi, and_stmt, GSI_SAME_STMT);
  return and_res;
}

/* Function vect_gen_widened_results_half

   Create a vector stmt whose code, type, and result variable are CODE,
   OP_TYPE, and VEC_DEST, and its arguments are VEC_OPRND0 and VEC_OPRND1.
   The new vector stmt is to be inserted at GSI.  In the case that CODE is a
   CALL_EXPR, this means that a call to DECL needs to be created (DECL is a
   function-decl of a target-builtin).  STMT is the original scalar stmt that
   we are vectorizing.  */

static gimple *
vect_gen_widened_results_half (enum tree_code code,
			       tree decl,
                               tree vec_oprnd0, tree vec_oprnd1, int op_type,
			       tree vec_dest, gimple_stmt_iterator *gsi,
			       gimple *stmt)
{
  gimple *new_stmt;
  tree new_temp;

  /* Generate half of the widened result:  */
  if (code == CALL_EXPR)
    {
      /* Target specific support  */
      if (op_type == binary_op)
	new_stmt = gimple_build_call (decl, 2, vec_oprnd0, vec_oprnd1);
      else
	new_stmt = gimple_build_call (decl, 1, vec_oprnd0);
      new_temp = make_ssa_name (vec_dest, new_stmt);
      gimple_call_set_lhs (new_stmt, new_temp);
    }
  else
    {
      /* Generic support */
      gcc_assert (op_type == TREE_CODE_LENGTH (code));
      if (op_type != binary_op)
	vec_oprnd1 = NULL;
      new_stmt = gimple_build_assign (vec_dest, code, vec_oprnd0, vec_oprnd1);
      new_temp = make_ssa_name (vec_dest, new_stmt);
      gimple_assign_set_lhs (new_stmt, new_temp);
    }
  vect_finish_stmt_generation (stmt, new_stmt, gsi);

  return new_stmt;
}

/* Create vectorized promotion statements for vector operands from VEC_OPRNDS0
   and VEC_OPRNDS1 (for binary operations).  For multi-step conversions store
   the resulting vectors and call the function recursively.  */

static void
vect_create_vectorized_promotion_stmts (vec<tree> *vec_oprnds0,
					vec<tree> *vec_oprnds1,
					gimple *stmt, tree vec_dest,
					gimple_stmt_iterator *gsi,
					enum tree_code code1,
					enum tree_code code2, tree decl1,
					tree decl2, int op_type)
{
  int i;
  tree vop0, vop1, new_tmp1, new_tmp2;
  gimple *new_stmt1, *new_stmt2;
  vec<tree> vec_tmp = vNULL;

  vec_tmp.create (vec_oprnds0->length () * 2);
  FOR_EACH_VEC_ELT (*vec_oprnds0, i, vop0)
    {
      if (op_type == binary_op)
	vop1 = (*vec_oprnds1)[i];
      else
	vop1 = NULL_TREE;

      /* Generate the two halves of promotion operation.  */
      new_stmt1 = vect_gen_widened_results_half (code1, decl1, vop0, vop1,
						 op_type, vec_dest, gsi, stmt);
      new_stmt2 = vect_gen_widened_results_half (code2, decl2, vop0, vop1,
						 op_type, vec_dest, gsi, stmt);
      if (is_gimple_call (new_stmt1))
	{
	  new_tmp1 = gimple_call_lhs (new_stmt1);
	  new_tmp2 = gimple_call_lhs (new_stmt2);
	}
      else
	{
<<<<<<< HEAD
	  new_tmp1 = gimple_assign_lhs (new_stmt1);
	  new_tmp2 = gimple_assign_lhs (new_stmt2);
=======
	  overrun_p = loop_vinfo && gap != 0;
	  if (overrun_p && vls_type != VLS_LOAD)
	    {
	      dump_printf_loc (MSG_MISSED_OPTIMIZATION, vect_location,
			       "Grouped store with gaps requires"
			       " non-consecutive accesses\n");
	      return false;
	    }
	  /* If the access is aligned an overrun is fine.  */
	  if (overrun_p
	      && aligned_access_p
		   (STMT_VINFO_DATA_REF (vinfo_for_stmt (first_stmt))))
	    overrun_p = false;
	  if (overrun_p && !can_overrun_p)
	    {
	      if (dump_enabled_p ())
		dump_printf_loc (MSG_MISSED_OPTIMIZATION, vect_location,
				 "Peeling for outer loop is not supported\n");
	      return false;
	    }
	  *memory_access_type = VMAT_CONTIGUOUS;
>>>>>>> 68b948d3
	}

      /* Store the results for the next step.  */
      vec_tmp.quick_push (new_tmp1);
      vec_tmp.quick_push (new_tmp2);
    }

<<<<<<< HEAD
  vec_oprnds0->release ();
  *vec_oprnds0 = vec_tmp;
}
=======
      /* If there is a gap at the end of the group then these optimizations
	 would access excess elements in the last iteration.  */
      bool would_overrun_p = (gap != 0);
      /* If the access is aligned an overrun is fine.  */
      if (would_overrun_p
	  && aligned_access_p (STMT_VINFO_DATA_REF (stmt_info)))
	would_overrun_p = false;
      if (!STMT_VINFO_STRIDED_P (stmt_info)
	  && (can_overrun_p || !would_overrun_p)
	  && compare_step_with_zero (stmt) > 0)
	{
	  /* First try using LOAD/STORE_LANES.  */
	  if (vls_type == VLS_LOAD
	      ? vect_load_lanes_supported (vectype, group_size)
	      : vect_store_lanes_supported (vectype, group_size))
	    {
	      *memory_access_type = VMAT_LOAD_STORE_LANES;
	      overrun_p = would_overrun_p;
	    }
>>>>>>> 68b948d3

/* Replace IFN_MASK_LOAD statement STMT with a dummy assignment, to ensure
   that it won't be expanded even when there's no following DCE pass.  */

static void
replace_mask_load (gimple *stmt, gimple_stmt_iterator *gsi)
{
  /* If this statement is part of a pattern created by the vectorizer,
     get the original statement.  */
  stmt_vec_info stmt_info = vinfo_for_stmt (stmt);
  if (STMT_VINFO_RELATED_STMT (stmt_info))
    {
      stmt = STMT_VINFO_RELATED_STMT (stmt_info);
      stmt_info = vinfo_for_stmt (stmt);
    }

  gcc_assert (gsi_stmt (*gsi) == stmt);
  tree lhs = gimple_call_lhs (stmt);
  tree zero = build_zero_cst (TREE_TYPE (lhs));
  gimple *new_stmt = gimple_build_assign (lhs, zero);
  set_vinfo_for_stmt (new_stmt, stmt_info);
  set_vinfo_for_stmt (stmt, NULL);
  STMT_VINFO_STMT (stmt_info) = new_stmt;

  /* If STMT was the first statement in a group, redirect all
     GROUP_FIRST_ELEMENT pointers to the new statement (which has the
     same stmt_info as the old statement).  */
  if (GROUP_FIRST_ELEMENT (stmt_info) == stmt)
    {
      gimple *group_stmt = new_stmt;
      do
	{
	  GROUP_FIRST_ELEMENT (vinfo_for_stmt (group_stmt)) = new_stmt;
	  group_stmt = GROUP_NEXT_ELEMENT (vinfo_for_stmt (group_stmt));
	}
      while (group_stmt);
    }
  else if (GROUP_FIRST_ELEMENT (stmt_info))
    {
      /* Otherwise redirect the GROUP_NEXT_ELEMENT.  It would be more
	 efficient if these pointers were to the stmt_vec_info rather
	 than the gimple statements themselves, but this is by no means
	 the only quadractic loop for groups.  */
      gimple *group_stmt = GROUP_FIRST_ELEMENT (stmt_info);
      while (GROUP_NEXT_ELEMENT (vinfo_for_stmt (group_stmt)) != stmt)
	group_stmt = GROUP_NEXT_ELEMENT (vinfo_for_stmt (group_stmt));
      GROUP_NEXT_ELEMENT (vinfo_for_stmt (group_stmt)) = new_stmt;
    }
  gsi_replace (gsi, new_stmt, true);
}

/* STMT is either a masked or unconditional store.  Return the value
   being stored.  */

static tree
get_store_op (gimple *stmt)
{
  if (gimple_assign_single_p (stmt))
    return gimple_assign_rhs1 (stmt);
  if (gimple_call_internal_p (stmt, IFN_MASK_STORE))
    return gimple_call_arg (stmt, 3);
  gcc_unreachable ();
}

struct wgather_info
{
  tree_code wcode1, wcode2;
  tree off_vectype;
  int multi_step_cvt;
  vec<tree> interm_types;
};

#define DEFAULT_WGATHER_INFO { ERROR_MARK, ERROR_MARK, NULL_TREE, 0, vNULL }

/* Check to see if a widening gather load described by GS_INFO is
   supported for STMT, where the width of the vector element in result
   RESTYPE is greater than that in offset vector.

   If supported, return TRUE and fill in details about the widening
   operation in WGATHER, otherwise return FALSE.  */
static bool
widened_gather_support_p (tree restype, gather_scatter_info *gs_info,
			  gimple *stmt, wgather_info *wgather)
{
  scalar_int_mode widened_offmode
    = SCALAR_INT_TYPE_MODE (gs_info->widened_offset_type);
  unsigned int bits = GET_MODE_BITSIZE (widened_offmode);
  tree scalar_type = (TYPE_UNSIGNED (gs_info->offset_type)
		      ? make_unsigned_type (bits)
		      : make_signed_type (bits));
  tree woff_vectype
    = build_vector_type (scalar_type, TYPE_VECTOR_SUBPARTS (restype));

  if (!supportable_widening_operation
	 (CONVERT_EXPR, stmt, woff_vectype, gs_info->offset_vectype,
	  &wgather->wcode1, &wgather->wcode2, &wgather->multi_step_cvt,
	  &wgather->interm_types))
    return false;

  wgather->off_vectype = woff_vectype;
  return true;
}

/* Function init_vect_data_ref_cache.

   Initializes the data reference cache used for calculating vector base
   addresses.  */

static void
maybe_init_gather_scatter_cache (loop_vec_info loop_vinfo)
{
  if (!LOOP_VINFO_GATHER_SCATTER_CACHE (loop_vinfo))
    LOOP_VINFO_GATHER_SCATTER_CACHE (loop_vinfo)
      = new hash_table<gather_scatter_hasher> (7);
}

hashval_t
gather_scatter_hasher::hash (const gather_scatter_indices *x)
{
  inchash::hash h;
  h.add_int (TYPE_MODE (x->type));
  inchash::add_expr (x->step, h);
  return h.end ();
}

bool
gather_scatter_hasher::equal (const gather_scatter_indices *x,
			      const gather_scatter_indices *y)
{
  if (!types_compatible_p (x->type, y->type))
    return false;

  return operand_equal_p (x->step, y->step, 0);
}

/* Function copy_gather_scatter_indices.

   Copy tree nodes from SRC to DEST, ensuring that we keep copies of nodes that
   are not SSA_NAME types as future calls to force_gimple_operand will overwrite
   those nodes and replace them with an SSA_NAME.  */

static void
copy_gather_scatter_indices (gather_scatter_indices *dest,
			     gather_scatter_indices *src)
{
  dest->type = src->type;
  dest->step = get_copy_for_caching (src->step);
}

/* For a given scalar STMT and LOOP, return a vector of indices suitable to be
   used as the argument to a gather/scatter internal function.  GATHER contains
   information about the gather/scatter operation.  */
static tree
get_gather_scatter_indices (gimple *stmt, loop_vec_info loop_vinfo,
			    gather_scatter_info *gs_info)
{
  stmt_vec_info stmt_info = vinfo_for_stmt (stmt);

  gcc_assert (STMT_VINFO_MEMORY_ACCESS_TYPE (stmt_info)
	      == VMAT_GATHER_SCATTER);
  if (STMT_VINFO_GATHER_SCATTER_P (stmt_info))
    return vect_get_vec_def_for_operand (gs_info->u.offset, stmt);

  /* See if we have the indices already cached.  */
  maybe_init_gather_scatter_cache (loop_vinfo);

  /* Perform a lookup based on the vector type and step (in bytes).  */
  struct data_reference *dr = STMT_VINFO_DATA_REF (stmt_info);
  gather_scatter_indices info;
  info.type = gs_info->offset_vectype;
  /* FIXME: Shouldn't cache this as we have the info->u.step cached that gives
     us better chance of a lookup.  */
  info.step = DR_STEP (dr);

  gather_scatter_indices **slot =
    LOOP_VINFO_GATHER_SCATTER_CACHE (loop_vinfo)->find_slot (&info, INSERT);
  if (*slot)
    return (*slot)->indices;

  /* Cache the newly created set of indices.  */
  gather_scatter_indices *entry = XNEW (struct gather_scatter_indices);
  copy_gather_scatter_indices (entry, &info);

  /* Nothing cached so we need to create a new vector series.  */
  struct loop *loop = LOOP_VINFO_LOOP (loop_vinfo);
  gimple_seq seq = NULL;

  tree offtype = TREE_TYPE (gs_info->offset_vectype);
  tree series_step = gs_info->u.step;

  tree stride;
  tree vec_stride;
  tree vf = LOOP_VINFO_CAPPED_VECT_FACTOR (loop_vinfo);

  series_step = force_gimple_operand (series_step, &seq, true, NULL_TREE);
  series_step = gimple_convert (&seq, offtype, series_step);
  vf = gimple_convert (&seq, offtype, vf);
  stride = gimple_build (&seq, MULT_EXPR, offtype, series_step, vf);
  vec_stride = gimple_build_vector_from_val (&seq, gs_info->offset_vectype,
					     stride);

  tree voff_first = gimple_build (&seq, VEC_SERIES_EXPR,
				  gs_info->offset_vectype,
				  build_int_cst (TREE_TYPE (series_step), 0),
				  series_step);

  gsi_insert_seq_on_edge_immediate (loop_preheader_edge (loop), seq);

  tree voff_in = make_temp_ssa_name (gs_info->offset_vectype, NULL,
				     "gather_off_in");
  tree voff_out = make_temp_ssa_name (gs_info->offset_vectype, NULL,
				      "gather_off_out");

  gphi *phi = create_phi_node (voff_in, loop->header);
  add_phi_arg (phi, voff_first, loop_preheader_edge (loop), UNKNOWN_LOCATION);
  add_phi_arg (phi, voff_out, loop_latch_edge (loop), UNKNOWN_LOCATION);

  gcond *orig_cond = get_loop_exit_condition (loop);
  gimple_stmt_iterator tmp_gsi = gsi_for_stmt (orig_cond);

  gimple *new_stmt = gimple_build_assign (voff_out, PLUS_EXPR,
					  voff_in, vec_stride);
  gsi_insert_before (&tmp_gsi, new_stmt, GSI_SAME_STMT);

  entry->indices = voff_in;
  *slot = entry;

  return entry->indices;
}

/* For a given statement STMT and loop described by LOOP_VINFO, perform a masked
   or normal scatter store according to whether MASKED is TRUE or FALSE,
   respectively.  The new vector operations will be inserted at GSI, and the
   first vector statement will be placed in VEC_STMT.  The details regarding the
   scatter operation are described in SCATTER.  */
static void
do_scatter_store (gimple *stmt, gimple_stmt_iterator *gsi, gimple **vec_stmt,
		  loop_vec_info loop_vinfo, gather_scatter_info *gs_info,
		  bool masked)
{
  tree vec_oprnd0 = NULL_TREE, vec_oprnd1 = NULL_TREE, op, src;
  tree srctype = NULL_TREE, ptrtype, idxtype = NULL_TREE, masktype;
  tree ptr, var, scale, perm_mask = NULL_TREE;
  struct loop *loop = LOOP_VINFO_LOOP (loop_vinfo);
  edge pe = loop_preheader_edge (loop);
  gimple_seq seq;
  basic_block new_bb;
  bool builtin_scatter_p = (targetm.vectorize.builtin_scatter != NULL);
  stmt_vec_info stmt_info = vinfo_for_stmt (stmt);
  tree vectype = STMT_VINFO_VECTYPE (stmt_info);
  poly_uint64 nunits = TYPE_VECTOR_SUBPARTS (vectype);
  int ncopies = vect_get_num_copies (loop_vinfo, vectype);
  enum { NARROW, NONE, WIDEN } modifier;
  poly_uint64 scatter_off_nunits
    = TYPE_VECTOR_SUBPARTS (gs_info->offset_vectype);
  gimple *new_stmt = NULL;
  stmt_vec_info prev_stmt_info;
  tree mask_op = NULL_TREE, vec_mask = NULL_TREE;
  tree mask = masked ? gimple_call_arg (stmt, 2) : NULL_TREE;
  vect_def_type scatter_src_dt = vect_unknown_def_type;

  gcc_assert (STMT_VINFO_GATHER_SCATTER_P (stmt_info) || ncopies == 1);

  /* We don't want to implement masked scatter stores for the builtin case, as
     this is probably being worked on upstream.  */
  gcc_assert (!builtin_scatter_p || !masked);

  if (must_eq (nunits, scatter_off_nunits))
    modifier = NONE;
  else if (must_eq (nunits * 2, scatter_off_nunits))
    {
      /* Enforced when we checked the mask originally.  */
      int count = scatter_off_nunits.to_constant ();
      unsigned char *sel = XALLOCAVEC (unsigned char, count);
      modifier = WIDEN;

      for (int i = 0; i < count; ++i)
	sel[i] = i | (count / 2);

      perm_mask = vect_gen_perm_mask_checked (gs_info->offset_vectype,
					      count, sel);
      gcc_assert (perm_mask != NULL_TREE);
    }
  else if (must_eq (nunits, scatter_off_nunits * 2))
    {
      /* Enforced when we checked the mask originally.  */
      int count = nunits.to_constant ();
      unsigned char *sel = XALLOCAVEC (unsigned char, count);
      modifier = NARROW;

      for (int i = 0; i < count; ++i)
	sel[i] = i | (count / 2);

      perm_mask = vect_gen_perm_mask_checked (vectype, count, sel);
      gcc_assert (perm_mask != NULL_TREE);
      ncopies *= 2;
    }
  else
    gcc_unreachable ();

  if (builtin_scatter_p)
    {
      tree arglist = TYPE_ARG_TYPES (TREE_TYPE (gs_info->decl));
      tree rettype = TREE_TYPE (TREE_TYPE (gs_info->decl));

      ptrtype = TREE_VALUE (arglist); arglist = TREE_CHAIN (arglist);
      masktype = TREE_VALUE (arglist); arglist = TREE_CHAIN (arglist);
      idxtype = TREE_VALUE (arglist); arglist = TREE_CHAIN (arglist);
      srctype = TREE_VALUE (arglist); arglist = TREE_CHAIN (arglist);
      tree scaletype = TREE_VALUE (arglist);

      gcc_checking_assert (TREE_CODE (masktype) == INTEGER_TYPE
			   && TREE_CODE (rettype) == VOID_TYPE);

      /* Currently we support only unconditional scatter stores,
	 so mask should be all ones.  */
      mask = build_int_cst (masktype, -1);
      mask = vect_init_vector (stmt, mask, masktype, NULL);

      scale = build_int_cst (scaletype, gs_info->scale);
    }
  else
    {
      ptrtype = TREE_TYPE (gs_info->base);
      masktype = build_same_sized_truth_vector_type (gs_info->offset_vectype);
      scale = build_int_cst (size_type_node, gs_info->scale);
    }

  ptr = fold_convert (ptrtype, gs_info->base);
  if (!is_gimple_min_invariant (ptr))
    {
      ptr = force_gimple_operand (ptr, &seq, true, NULL_TREE);
      new_bb = gsi_insert_seq_on_edge_immediate (pe, seq);
      gcc_assert (!new_bb);
    }

  prev_stmt_info = NULL;
  for (int j = 0; j < ncopies; ++j)
    {
      gcc_assert (builtin_scatter_p || j == 0);
      if (j == 0)
	{
	  op = vec_oprnd0 = get_gather_scatter_indices (stmt, loop_vinfo,
							gs_info);

	  tree scalar_src = get_store_op (stmt);

	  src = vec_oprnd1 = vect_get_vec_def_for_operand (scalar_src, stmt);
	}
      else if (modifier != NONE && (j & 1))
	{
	  if (modifier == WIDEN)
	    {
	      src = vec_oprnd1
		= vect_get_vec_def_for_stmt_copy (scatter_src_dt, vec_oprnd1);
	      op = permute_vec_elements
		(vec_oprnd0, vec_oprnd0, perm_mask, stmt, gsi);
	    }
	  else if (modifier == NARROW)
	    {
	      src = permute_vec_elements
		(vec_oprnd1, vec_oprnd1, perm_mask, stmt, gsi);
	      op = vec_oprnd0
		= vect_get_vec_def_for_stmt_copy (gs_info->offset_dt,
						  vec_oprnd0);
	    }
	  else
	    gcc_unreachable ();
	}
      else
	{
	  src = vec_oprnd1
	    = vect_get_vec_def_for_stmt_copy (scatter_src_dt, vec_oprnd1);
	  op = vec_oprnd0
	    = vect_get_vec_def_for_stmt_copy (gs_info->offset_dt, vec_oprnd0);
	}

      if (builtin_scatter_p
	  && !useless_type_conversion_p (srctype, TREE_TYPE (src)))
	{
	  gcc_assert (must_eq (TYPE_VECTOR_SUBPARTS (TREE_TYPE (src)),
			       TYPE_VECTOR_SUBPARTS (srctype)));
	  var = vect_get_new_ssa_name (srctype, vect_simple_var);
	  src = build1 (VIEW_CONVERT_EXPR, srctype, src);
	  new_stmt = gimple_build_assign (var, VIEW_CONVERT_EXPR, src);
	  vect_finish_stmt_generation (stmt, new_stmt, gsi);
	  src = var;
	}

      if (builtin_scatter_p
	  && !useless_type_conversion_p (idxtype, TREE_TYPE (op)))
	{
	  gcc_assert (must_eq (TYPE_VECTOR_SUBPARTS (TREE_TYPE (op)),
			       TYPE_VECTOR_SUBPARTS (idxtype)));
	  var = vect_get_new_ssa_name (idxtype, vect_simple_var);
	  op = build1 (VIEW_CONVERT_EXPR, idxtype, op);
	  new_stmt = gimple_build_assign (var, VIEW_CONVERT_EXPR, op);
	  vect_finish_stmt_generation (stmt, new_stmt, gsi);
	  op = var;
	}

      if (masked)
	{
	  if (j == 0)
	    vec_mask = vect_get_vec_def_for_operand (mask, stmt);
	  else
	    {
	      gimple *def_stmt;
	      enum vect_def_type dt;
	      vect_is_simple_use (vec_mask, loop_vinfo, &def_stmt, &dt);
	      vec_mask = vect_get_vec_def_for_stmt_copy (dt, vec_mask);
	    }

	  mask_op = vec_mask;
	  if (builtin_scatter_p
	      && !useless_type_conversion_p (masktype, TREE_TYPE (vec_mask)))
	    {
	      gcc_assert (must_eq (TYPE_VECTOR_SUBPARTS (TREE_TYPE (mask_op)),
				   TYPE_VECTOR_SUBPARTS (masktype)));
	      var = vect_get_new_ssa_name (masktype, vect_simple_var);
	      mask_op = build1 (VIEW_CONVERT_EXPR, masktype, mask_op);
	      new_stmt = gimple_build_assign (var, VIEW_CONVERT_EXPR, mask_op);
	      vect_finish_stmt_generation (stmt, new_stmt, gsi);
	      mask_op = var;
	    }
	}

      bool masked_loop_p = loop_vinfo && LOOP_VINFO_MASK_TYPE (loop_vinfo);
      tree offtype = gs_info->offset_type;
      bool off_unsigned =  TYPE_UNSIGNED (offtype);

      /* Always used signed when the offset does not need extending.  */
      if (GET_MODE_BITSIZE (SCALAR_TYPE_MODE (TREE_TYPE (TREE_TYPE (op))))
	  >= GET_MODE_BITSIZE (SCALAR_TYPE_MODE (ptrtype)))
	off_unsigned = false;

      if (builtin_scatter_p)
	new_stmt
	  = gimple_build_call (gs_info->decl, 5, ptr, mask, op, src, scale);
      else if (masked_loop_p)
	{
	  tree mask = vect_get_loop_mask (loop_vinfo,
					  LOOP_VINFO_MASK_ARRAY (loop_vinfo),
					  ncopies + j);
	  if (masked)
	    mask = prepare_load_store_mask (masktype, mask, mask_op, gsi);
	  new_stmt = gimple_build_call_internal
	    (off_unsigned ? IFN_MASK_SCATTER_STOREU : IFN_MASK_SCATTER_STORES,
	     5, ptr, op, scale, src, mask);
	}
      else
	new_stmt = gimple_build_call_internal
	  (off_unsigned ? IFN_SCATTER_STOREU : IFN_SCATTER_STORES, 4, ptr, op,
	   scale, src);

      vect_finish_stmt_generation (stmt, new_stmt, gsi);

      if (prev_stmt_info == NULL)
	STMT_VINFO_VEC_STMT (stmt_info) = *vec_stmt = new_stmt;
      else
	STMT_VINFO_RELATED_STMT (prev_stmt_info) = new_stmt;
      prev_stmt_info = vinfo_for_stmt (new_stmt);
    }
}

/* For a given statement STMT and loop described by LOOP_VINFO, perform a masked
   or normal gather load according to whether MASKED is TRUE or FALSE,
   respectively.  The new vector operations will inserted at GSI, and the first
   vector statement will be placed in VEC_STMT.  The details regarding the
   gather operation are described in GATHER, and similarly described in WGATHER
   if offset widening is required.  */
static void
do_gather_load (gimple *stmt, gimple_stmt_iterator *gsi, gimple **vec_stmt,
		loop_vec_info loop_vinfo, gather_scatter_info *gs_info,
		wgather_info *wgather, bool masked)
{
  tree vec_oprnd0 = NULL_TREE, op, rettype, ptrtype, idxtype = NULL_TREE;
  tree ptr, var, scale, merge = NULL_TREE;
  tree perm_mask = NULL_TREE, prev_res = NULL_TREE, masktype;
  struct loop *loop = LOOP_VINFO_LOOP (loop_vinfo);
  edge pe = loop_preheader_edge (loop);
  gimple_seq seq;
  basic_block new_bb;
  bool builtin_gather_p = (targetm.vectorize.builtin_gather != NULL);
  stmt_vec_info stmt_info = vinfo_for_stmt (stmt);
  tree vectype = STMT_VINFO_VECTYPE (stmt_info);
  poly_uint64 nunits = TYPE_VECTOR_SUBPARTS (vectype);
  int ncopies = vect_get_num_copies (loop_vinfo, vectype);
  enum { NARROW, NONE, WIDEN } modifier;
  poly_uint64 gather_off_nunits
    = TYPE_VECTOR_SUBPARTS (gs_info->offset_vectype);
  gimple *new_stmt = NULL;
  stmt_vec_info prev_stmt_info;
  tree mask_perm_mask = NULL_TREE, mask_op = NULL_TREE, vec_mask = NULL_TREE;
  tree mask = masked ? gimple_call_arg (stmt, 2) : NULL_TREE;

  gcc_assert (STMT_VINFO_GATHER_SCATTER_P (stmt_info) || ncopies == 1);

  if (builtin_gather_p)
    {
      tree arglist, srctype, scaletype;

      arglist = TYPE_ARG_TYPES (TREE_TYPE (gs_info->decl));
      rettype = TREE_TYPE (TREE_TYPE (gs_info->decl));
      srctype = TREE_VALUE (arglist); arglist = TREE_CHAIN (arglist);
      ptrtype = TREE_VALUE (arglist); arglist = TREE_CHAIN (arglist);
      idxtype = TREE_VALUE (arglist); arglist = TREE_CHAIN (arglist);
      masktype = TREE_VALUE (arglist); arglist = TREE_CHAIN (arglist);
      scaletype = TREE_VALUE (arglist);

      gcc_checking_assert (types_compatible_p (srctype, rettype));
      gcc_checking_assert (!masked || types_compatible_p (srctype, masktype));

      scale = build_int_cst (scaletype, gs_info->scale);
    }
  else
    {
      rettype = vectype;
      ptrtype = TREE_TYPE (gs_info->base);
      masktype
	= build_same_sized_truth_vector_type (wgather->off_vectype
					      ? wgather->off_vectype
					      : gs_info->offset_vectype);
      scale = build_int_cst (size_type_node, gs_info->scale);
    }

  if (must_eq (nunits, gather_off_nunits))
    modifier = NONE;
  else if (wgather->off_vectype || must_eq (nunits * 2, gather_off_nunits))
    {
      modifier = WIDEN;
      if (!wgather->off_vectype)
	{
	  /* Enforced when we checked the mask originally.  */
	  int count = gather_off_nunits.to_constant ();
	  unsigned char *sel = XALLOCAVEC (unsigned char, count);
	  for (int i = 0; i < count; ++i)
	    sel[i] = i | (count / 2);
	  perm_mask = vect_gen_perm_mask_checked (gs_info->offset_vectype,
						  count, sel);
	}
    }
  else if (must_eq (nunits, gather_off_nunits * 2))
    {
      /* Enforced when we checked the mask originally.  */
      int count = nunits.to_constant ();
      unsigned char *sel = XALLOCAVEC (unsigned char, count);
      modifier = NARROW;

      for (int i = 0; i < count; ++i)
	sel[i] = i < count / 2 ? i : i + count / 2;

      perm_mask = vect_gen_perm_mask_checked (vectype, count, sel);
      ncopies *= 2;

      if (masked)
	{
	  for (int i = 0; i < count; ++i)
	    sel[i] = i | (count / 2);
	  mask_perm_mask = vect_gen_perm_mask_checked (masktype, count, sel);
	}
    }
  else
    gcc_unreachable ();

  if (!masked && builtin_gather_p)
    {
      /* Currently we support only unconditional gather loads,
	 so mask should be all ones.  */
      if (TREE_CODE (masktype) == INTEGER_TYPE)
	mask = build_int_cst (masktype, -1);
      else if (TREE_CODE (TREE_TYPE (masktype)) == INTEGER_TYPE)
	{
	  mask = build_int_cst (TREE_TYPE (masktype), -1);
	  mask = build_vector_from_val (masktype, mask);
	  mask = vect_init_vector (stmt, mask, masktype, NULL);
	}
      else if (SCALAR_FLOAT_TYPE_P (TREE_TYPE (masktype)))
	{
	  REAL_VALUE_TYPE r;
	  long tmp[6];
	  for (int j = 0; j < 6; ++j)
	    tmp[j] = -1;
	  real_from_target (&r, tmp, TYPE_MODE (TREE_TYPE (masktype)));
	  mask = build_real (TREE_TYPE (masktype), r);
	  mask = build_vector_from_val (masktype, mask);
	  mask = vect_init_vector (stmt, mask, masktype, NULL);
	}
      else
	gcc_unreachable ();

      if (TREE_CODE (TREE_TYPE (rettype)) == INTEGER_TYPE)
	merge = build_int_cst (TREE_TYPE (rettype), 0);
      else if (SCALAR_FLOAT_TYPE_P (TREE_TYPE (rettype)))
	{
	  REAL_VALUE_TYPE r;
	  long tmp[6];
	  for (int j = 0; j < 6; ++j)
	    tmp[j] = 0;
	  real_from_target (&r, tmp, TYPE_MODE (TREE_TYPE (rettype)));
	  merge = build_real (TREE_TYPE (rettype), r);
	}
      else
	gcc_unreachable ();
      merge = build_vector_from_val (rettype, merge);
      merge = vect_init_vector (stmt, merge, rettype, NULL);
    }

  ptr = fold_convert (ptrtype, gs_info->base);
  if (!is_gimple_min_invariant (ptr))
    {
      ptr = force_gimple_operand (ptr, &seq, true, NULL_TREE);
      new_bb = gsi_insert_seq_on_edge_immediate (pe, seq);
      gcc_assert (!new_bb);
    }

  prev_stmt_info = NULL;

  tree scalar_dest = masked ? gimple_call_lhs (stmt) : gimple_assign_lhs (stmt);
  tree vec_dest = vect_create_destination_var (scalar_dest, vectype);

  auto_vec<tree> vec_offset_dsts;
  if (wgather->off_vectype)
    {
      vec_offset_dsts.create (wgather->multi_step_cvt + 1);
      vec_offset_dsts.quick_push (wgather->off_vectype);

      tree tmp_type;
      if (wgather->multi_step_cvt)
	for (int i = wgather->interm_types.length () - 1;
	     wgather->interm_types.iterate (i, &tmp_type);
	     i--)
	  {
	    tree tmp = vect_get_new_vect_var (tmp_type, vect_simple_var, NULL);
	    vec_offset_dsts.quick_push (tmp);
	  }
    }

  auto_vec<tree> vec_oprnds0;
  unsigned int k = 0;
  for (int j = 0; j < ncopies; ++j)
    {
      if (wgather->off_vectype && k < vec_oprnds0.length ())
	op = vec_oprnds0[k++];
      else if (modifier == WIDEN && (j & 1))
	op = permute_vec_elements
	       (vec_oprnd0, vec_oprnd0, perm_mask, stmt, gsi);
      else
	{
	  if (j == 0)
	    op = vec_oprnd0 = get_gather_scatter_indices (stmt, loop_vinfo,
							  gs_info);
	  else
	    op = vec_oprnd0
	      = vect_get_vec_def_for_stmt_copy (gs_info->offset_dt,
						vec_oprnd0);

	  if (wgather->off_vectype)
	    {
	      vec_oprnds0.truncate (0);
	      vec_oprnds0.safe_push (vec_oprnd0);
	      for (int i = wgather->multi_step_cvt; i >= 0; i--)
		vect_create_vectorized_promotion_stmts
		  (&vec_oprnds0, NULL, stmt, vec_offset_dsts[i], gsi,
		   wgather->wcode1, wgather->wcode2, NULL, NULL, unary_op);
	      op = vec_oprnds0[0];
	      k = 1;
	    }
	}

      if (builtin_gather_p && !useless_type_conversion_p (idxtype, TREE_TYPE (op)))
	{
	  gcc_assert (must_eq (TYPE_VECTOR_SUBPARTS (TREE_TYPE (op)),
			       TYPE_VECTOR_SUBPARTS (idxtype)));
	  var = vect_get_new_ssa_name (idxtype, vect_simple_var);
	  op = build1 (VIEW_CONVERT_EXPR, idxtype, op);
	  new_stmt
	    = gimple_build_assign (var, VIEW_CONVERT_EXPR, op);
	  vect_finish_stmt_generation (stmt, new_stmt, gsi);
	  op = var;
	}

      if (masked && mask_perm_mask && (j & 1))
	mask_op
	  = permute_vec_elements (mask_op, mask_op, mask_perm_mask, stmt, gsi);
      else if (masked)
	{
	  if (j == 0)
	    vec_mask = vect_get_vec_def_for_operand (mask, stmt);
	  else
	    {
	      gimple *def_stmt;
	      enum vect_def_type dt;
	      vect_is_simple_use (vec_mask, loop_vinfo, &def_stmt, &dt);
	      vec_mask = vect_get_vec_def_for_stmt_copy (dt, vec_mask);
	    }

	  mask_op = vec_mask;
	  if (!useless_type_conversion_p (masktype, TREE_TYPE (vec_mask)))
	    {
	      gcc_assert (must_eq (TYPE_VECTOR_SUBPARTS (TREE_TYPE (mask_op)),
				   TYPE_VECTOR_SUBPARTS (masktype)));
	      var = vect_get_new_ssa_name (masktype, vect_simple_var);
	      mask_op = build1 (VIEW_CONVERT_EXPR, masktype, mask_op);
	      new_stmt = gimple_build_assign (var, VIEW_CONVERT_EXPR, mask_op);
	      vect_finish_stmt_generation (stmt, new_stmt, gsi);
	      mask_op = var;
	    }
	}

      bool masked_loop_p = loop_vinfo && LOOP_VINFO_MASK_TYPE (loop_vinfo);

      if (builtin_gather_p)
	{
	  gcc_assert (!masked_loop_p);
	  new_stmt = gimple_build_call
	    (gs_info->decl, 5, masked ? mask_op : merge, ptr, op,
	     masked ? mask_op : mask, scale);
	}
      else
	{
	  internal_fn ifn = get_gather_scatter_internal_fn
	    (true, rettype, TREE_TYPE (TREE_TYPE (op)),
	     masked || masked_loop_p);
	  if (ifn == IFN_LAST)
	    gcc_unreachable ();
	  if (masked || masked_loop_p)
	    {
	      tree mask = NULL;
	      if (masked_loop_p)
		mask = vect_get_loop_mask (loop_vinfo,
					   LOOP_VINFO_MASK_ARRAY (loop_vinfo),
					   ncopies + j);

	      if (masked)
		mask = prepare_load_store_mask (masktype, mask, mask_op, gsi);
	      new_stmt = gimple_build_call_internal (ifn, 4, ptr, op, scale,
						     mask);
	    }
	  else
	    new_stmt = gimple_build_call_internal (ifn, 3, ptr, op, scale);
	}

      if (!useless_type_conversion_p (vectype, rettype))
	{
	  gcc_assert (must_eq (TYPE_VECTOR_SUBPARTS (vectype),
			       TYPE_VECTOR_SUBPARTS (rettype)));
	  op = vect_get_new_ssa_name (rettype, vect_simple_var);
	  gimple_call_set_lhs (new_stmt, op);
	  vect_finish_stmt_generation (stmt, new_stmt, gsi);
	  var = make_ssa_name (vec_dest);
	  op = build1 (VIEW_CONVERT_EXPR, vectype, op);
	  new_stmt
	    = gimple_build_assign (var, VIEW_CONVERT_EXPR, op);
	}
      else
	{
	  var = make_ssa_name (vec_dest, new_stmt);
	  gimple_call_set_lhs (new_stmt, var);
	}

      vect_finish_stmt_generation (stmt, new_stmt, gsi);

      if (modifier == NARROW)
	{
	  if ((j & 1) == 0)
	    {
	      prev_res = var;
	      continue;
	    }
	  var = permute_vec_elements (prev_res, var, perm_mask, stmt, gsi);
	  new_stmt = SSA_NAME_DEF_STMT (var);
	}

      if (prev_stmt_info == NULL)
	STMT_VINFO_VEC_STMT (stmt_info) = *vec_stmt = new_stmt;
      else
	STMT_VINFO_RELATED_STMT (prev_stmt_info) = new_stmt;
      prev_stmt_info = vinfo_for_stmt (new_stmt);
    }

  if (masked)
    replace_mask_load (stmt, gsi);
}

/* Function use_gather_scatters_1.

   Check whether there is hardware support for performing gathers/scatters to be
   used for certain strided and/or grouped accesses.  HAS_MASK_P determines
   whether the operation is masked or not.  If support is available return TRUE
   and fill in BASEP with the base address, OFF_VECTYPE with the offset vector
   type, SCALEP with the scale, DECLP with the builtin or internal function and
   OFFMODEP with the offset mode.  Otherwise, return FALSE.  */
static bool
use_gather_scatters_1 (stmt_vec_info stmt_info, int offmode_bits, int scale,
		       gather_scatter_info *info, bool has_mask_p)
{
  struct data_reference *dr = STMT_VINFO_DATA_REF (stmt_info);
  tree vectype = STMT_VINFO_VECTYPE (stmt_info);
  bool uns = TYPE_UNSIGNED (TREE_TYPE (DR_STEP (dr)));
  tree offtype = uns
    ? make_unsigned_type (offmode_bits)
    : make_signed_type (offmode_bits);
  tree decl = NULL_TREE;

  if (DR_IS_READ (dr)
      ? targetm.vectorize.builtin_gather
      : targetm.vectorize.builtin_scatter)
    {
      if (DR_IS_READ (dr))
        decl = targetm.vectorize.builtin_gather (vectype, offtype, scale);
      else
	decl = targetm.vectorize.builtin_scatter (vectype, offtype, scale);

      if (!decl)
	return false;
    }
  else
    {
      if (offmode_bits != GET_MODE_UNIT_BITSIZE (TYPE_MODE (vectype))
	  || get_gather_scatter_internal_fn (DR_IS_READ (dr), vectype,
					     offtype, has_mask_p) == IFN_LAST
	  || !targetm.gather_scatter_supports_scale_p
		(DR_IS_READ (dr), offmode_bits, scale))
	return false;
    }

  tree offset_vectype = build_vector_type (offtype,
					   TYPE_VECTOR_SUBPARTS (vectype));
  if (optab_handler (vec_series_optab,
		     TYPE_MODE (offset_vectype)) == CODE_FOR_nothing)
    return false;

  tree dr_offset = fold_convert (sizetype, DR_OFFSET (dr));
  tree dr_init = fold_convert (sizetype, DR_INIT (dr));
  tree offset = fold_build2 (PLUS_EXPR, sizetype, dr_offset, dr_init);
  tree base = fold_build_pointer_plus (DR_BASE_ADDRESS (dr), offset);

  info->decl = decl;
  info->base = base;
  info->offset_type = offtype;
  info->widened_offset_type = offtype;
  info->scale = scale;
  info->offset_dt = vect_constant_def;
  info->offset_vectype = offset_vectype;
  return true;
}

static tree_code
extract_two_ops (tree step, tree *op0, tree *op1)
{
  if (TREE_CODE (step) == SSA_NAME)
    {
      gimple *def_stmt = SSA_NAME_DEF_STMT (step);
      if (gimple_code (def_stmt) != GIMPLE_ASSIGN)
	return SSA_NAME; /* We can't walk any further back.  */

      *op0 = gimple_assign_rhs1 (def_stmt);
      *op1 = gimple_assign_rhs2 (def_stmt);
      return gimple_assign_rhs_code (def_stmt);
    }
  else
    {
      tree_code code = TREE_CODE (step);
      extract_ops_from_tree (step, &code, op0, op1);
      return code;
    }
}

static bool
can_use_gather_for_step (stmt_vec_info stmt_info, unsigned int scale,
			 bool masked_p, gather_scatter_info *gs_info)
{
  struct data_reference *dr = STMT_VINFO_DATA_REF (stmt_info);
  tree addr_type = TREE_TYPE (DR_BASE_ADDRESS (dr));
  unsigned int addr_bits = TYPE_PRECISION (addr_type);
  tree step = NULL_TREE;

  tree vectype = STMT_VINFO_VECTYPE (stmt_info);
  machine_mode vecmode = TYPE_MODE (vectype);
  scalar_int_mode offmode;
  if (!int_mode_for_mode (GET_MODE_INNER (vecmode)).exists (&offmode))
    return false;

  unsigned int offset_bits = GET_MODE_BITSIZE (offmode);

  if (TREE_CODE (DR_STEP (dr)) == INTEGER_CST)
    {
      /* We need to test the following is true:
	    DR_STEP * max-niters <= max-offset-value * scale
	 for a given choice of offset width and scale.  */

      if (offset_bits != addr_bits)
	{
	  loop_vec_info loop_vinfo = STMT_VINFO_LOOP_VINFO (stmt_info);
	  struct loop *loop = LOOP_VINFO_LOOP (loop_vinfo);
	  widest_int max_iters;
	  if (!max_loop_iterations (loop, &max_iters))
	    return false;

	  widest_int lhs =
	    wi::mul (max_iters, wi::abs (wi::to_widest (DR_STEP (dr))));
	  widest_int max_offset_value = wi::lshift (1, offset_bits - 1) - 1;
	  widest_int rhs = wi::mul (max_offset_value, scale);

	  if (wi::gtu_p (lhs, rhs))
	    return false;
	}

      /* Let step be constructed once we have decided on the offset type. */
    }
  else
    {
      step = DR_STEP (dr);
      STRIP_NOPS (step);

      unsigned int step_bits = TYPE_PRECISION (TREE_TYPE (step));
      tree op0, op1;
      tree_code code = extract_two_ops (step, &op0, &op1);
      if (offset_bits != step_bits)
	{
	  unsigned int required_scale = 1;
	  if (code == MULT_EXPR && tree_fits_uhwi_p (op1))
	    {
	      required_scale = tree_to_uhwi (op1);
	      step = op0;
	      code = extract_two_ops (step, &op0, &op1);
	    }
	  if (!CONVERT_EXPR_CODE_P (code)
	      || TYPE_PRECISION (TREE_TYPE (op0)) != offset_bits
	      || scale != required_scale)
	    return false;
	  step = op0;
	}
      else if (scale != 1)
	{
	  if (code != MULT_EXPR
	      || !tree_fits_uhwi_p (op1)
	      || (tree_to_uhwi (op1) % scale) != 0)
	    return false;
	}
    }

  if (!use_gather_scatters_1 (stmt_info, offset_bits, scale, gs_info,
			      masked_p))
    return false;

  if (!step)
    step = wide_int_to_tree (TREE_TYPE (gs_info->offset_vectype),
			     wi::sdiv_trunc (DR_STEP (dr), scale));
  gs_info->u.step = step;
  return true;
}

/* Function use_gather_scatters_p.

   For the given scalar STMT determine if we can use gather/scatter internal
   functions for the vectorization of strided or grouped loads/stores. If SLP
   is TRUE and STMT belongs to a group the function returns FALSE.  MASKED_P
   indicates whether the operation should be masked or not.  If gather/scatters
   can be used return TRUE and fill in INFO with the information
   required to perform the operation, otherwise return FALSE.  */
static bool
use_gather_scatters_p (gimple *stmt, bool masked_p,
		       gather_scatter_info *gs_info)
{
  stmt_vec_info stmt_info = vinfo_for_stmt (stmt);
  struct data_reference *dr = STMT_VINFO_DATA_REF (stmt_info);

  bool grouped_access_p = STMT_VINFO_GROUPED_ACCESS (stmt_info);
  bool strided_access_p = STMT_VINFO_STRIDED_P (stmt_info);
  if (!grouped_access_p && !strided_access_p)
    return false;

  tree type = TREE_TYPE (DR_REF (dr));
  HOST_WIDE_INT type_size = TREE_INT_CST_LOW (TYPE_SIZE_UNIT (type));

  if (!can_use_gather_for_step (stmt_info, 1, masked_p, gs_info)
      && !can_use_gather_for_step (stmt_info, type_size, masked_p, gs_info))
    {
      if (dump_enabled_p ())
	dump_printf_loc (MSG_MISSED_OPTIMIZATION, vect_location,
			 "Cannot use gather/scatter for strided/grouped"
			 " access.\n");
      return false;
    }

  if (dump_enabled_p ())
    dump_printf_loc (MSG_NOTE, vect_location,
		     "Using gather/scatter for strided/grouped access,"
		     " scale = %d\n", gs_info->scale);

  return true;
}

/* STMT is a non-strided load or store, meaning that it accesses
   elements with a known constant step.  Return -1 if that step
   is negative, 0 if it is zero, and 1 if it is greater than zero.  */

static int
compare_step_with_zero (gimple *stmt)
{
  stmt_vec_info stmt_info = vinfo_for_stmt (stmt);
  loop_vec_info loop_vinfo = STMT_VINFO_LOOP_VINFO (stmt_info);
  tree step;
  if (loop_vinfo && nested_in_vect_loop_p (LOOP_VINFO_LOOP (loop_vinfo), stmt))
    step = STMT_VINFO_DR_STEP (stmt_info);
  else
    step = DR_STEP (STMT_VINFO_DATA_REF (stmt_info));
  return tree_int_cst_compare (step, size_zero_node);
}

/* If the target supports a permute mask that reverses the elements in
   a vector of type VECTYPE, return that mask, otherwise return null.  */

static tree
perm_mask_for_reverse (tree vectype)
{
  unsigned HOST_WIDE_INT i, nunits;
  unsigned char *sel;

  if (!TYPE_VECTOR_SUBPARTS (vectype).is_constant (&nunits))
    return NULL_TREE;

  sel = XALLOCAVEC (unsigned char, nunits);

  for (i = 0; i < nunits; ++i)
    sel[i] = nunits - 1 - i;

  if (!can_vec_perm_p (TYPE_MODE (vectype), false, nunits, sel))
    return NULL_TREE;
  return vect_gen_perm_mask_checked (vectype, nunits, sel);
}

/* Return true if the target can reverse the elements in a vector of
   type VECTOR_TYPE.  */

static bool
can_reverse_vector_p (tree vector_type)
{
  return (direct_internal_fn_supported_p (IFN_VEC_REVERSE, vector_type,
					  OPTIMIZE_FOR_SPEED)
	  || perm_mask_for_reverse (vector_type));
}

/* Generate a statement to reverse the elements in vector INPUT and
   return the SSA name that holds the result.  GSI is a statement iterator
   pointing to STMT, which is the scalar statement we're vectorizing.
   VEC_DEST is the destination variable with which new SSA names
   should be associated.  */

static tree
reverse_vector (tree vec_dest, tree input, gimple *stmt,
		gimple_stmt_iterator *gsi)
{
  tree new_temp = make_ssa_name (vec_dest);
  tree vector_type = TREE_TYPE (input);
  gimple *perm_stmt;
  if (direct_internal_fn_supported_p (IFN_VEC_REVERSE, vector_type,
				      OPTIMIZE_FOR_SPEED))
    {
      perm_stmt = gimple_build_call_internal (IFN_VEC_REVERSE, 1, input);
      gimple_set_lhs (perm_stmt, new_temp);
    }
  else
    {
      tree perm_mask = perm_mask_for_reverse (vector_type);
      perm_stmt = gimple_build_assign (new_temp, VEC_PERM_EXPR,
				       input, input, perm_mask);
    }
  vect_finish_stmt_generation (stmt, perm_stmt, gsi);
  return new_temp;
}

/* A subroutine of get_load_store_type, with a subset of the same
   arguments.  Handle the case where STMT is part of a grouped load
   or store.

   For stores, the statements in the group are all consecutive,
   but a non-strided group may have a gap at the end, between
   loop iterations.  For loads, the statements in the group might
   not be consecutive; there can be gaps between statements as well
   as at the end.  */

static bool
get_group_load_store_type (gimple *stmt, tree vectype, bool slp,
			   bool masked_p, vec_load_store_type vls_type,
			   int ncopies,
			   vect_memory_access_type *memory_access_type,
			   gather_scatter_info *gs_info)
{
  stmt_vec_info stmt_info = vinfo_for_stmt (stmt);
  vec_info *vinfo = stmt_info->vinfo;
  loop_vec_info loop_vinfo = STMT_VINFO_LOOP_VINFO (stmt_info);
  struct loop *loop = loop_vinfo ? LOOP_VINFO_LOOP (loop_vinfo) : NULL;
  gimple *first_stmt = GROUP_FIRST_ELEMENT (stmt_info);
  unsigned int group_size = GROUP_SIZE (vinfo_for_stmt (first_stmt));
  unsigned int num_stmts = GROUP_NUM_STMTS (vinfo_for_stmt (first_stmt));
  bool single_element_p = (stmt == first_stmt
			   && !GROUP_NEXT_ELEMENT (stmt_info));
  unsigned HOST_WIDE_INT gap = GROUP_GAP (vinfo_for_stmt (first_stmt));
  poly_uint64 nunits = TYPE_VECTOR_SUBPARTS (vectype);

  /* True if the vectorized statements would access beyond the last
     statement in the group.  */
  bool overrun_p = false;

  /* True if we can cope with such overrun by peeling for gaps, so that
     there is at least one final scalar iteration after the vector loop.  */
  bool can_overrun_p = (!masked_p
			&& vls_type == VLS_LOAD
			&& loop_vinfo
			&& !loop->inner
			&& !LOOP_VINFO_SPECULATIVE_EXECUTION (loop_vinfo));

  if (vls_type != VLS_LOAD)
    {
      /* The store statements in the group are always consecutive.
	 num_stmts != group_size means that (a) the stride is known at
	 compile time and (b) there is a gap between one iteration of
	 the group and the next.  E.g.:

	   a[i * n + 0] = ...;
	   a[i * n + 1] = ...;
	   ...
	   a[i * n + (m - 1)] = ...;

	 where n and m are compile-time constants and n > m.
	 In this case group_size is n and num_stmts is m.  */
      if (slp || STMT_VINFO_STRIDED_P (stmt_info))
	gcc_assert (num_stmts == group_size);
      else
	gcc_assert (gap == group_size - num_stmts);
    }

  /* There can only be a gap at the end of the group if the stride is
     known at compile time.  */
  gcc_assert (!STMT_VINFO_STRIDED_P (stmt_info) || gap == 0);

  if (slp)
    {
      if (STMT_VINFO_STRIDED_P (stmt_info))
	{
	  /* Try to use consecutive accesses of GROUP_SIZE elements,
	     separated by the stride, until we have a complete vector.
	     Fall back to scalar accesses if that isn't possible.  */
	  if (multiple_p (nunits, group_size))
	    *memory_access_type = VMAT_STRIDED_SLP;
	  else
	    *memory_access_type = VMAT_ELEMENTWISE;
	}
      else
	{
	  overrun_p = loop_vinfo && gap != 0;
	  if (overrun_p && vls_type != VLS_LOAD)
	    {
	      dump_printf_loc (MSG_MISSED_OPTIMIZATION, vect_location,
			       "Grouped store with gaps requires"
			       " non-consecutive accesses\n");
	      return false;
	    }
	  if (overrun_p && !can_overrun_p)
	    {
	      if (dump_enabled_p ())
		dump_printf_loc (MSG_MISSED_OPTIMIZATION, vect_location,
				 "Peeling for outer loop is not supported\n");
	      return false;
	    }
	  *memory_access_type = VMAT_CONTIGUOUS;
	}
    }
  else
    {
      /* We can always handle this case using elementwise accesses,
	 but see if something more efficient is available.  */
      *memory_access_type = VMAT_ELEMENTWISE;

      /* First try using LOAD/STORE_LANES.  */
      if (!STMT_VINFO_STRIDED_P (stmt_info)
	  && compare_step_with_zero (stmt) > 0)
	{
	  /* If there is a gap at the end of the group then this optimization
	     would access excess elements in the last iteration.  */
	  bool would_overrun_p = (gap != 0);
	  if ((can_overrun_p || !would_overrun_p)
	      && (vls_type == VLS_LOAD
		  ? vect_load_lanes_supported (vectype, group_size, masked_p)
		  : vect_store_lanes_supported (vectype, group_size,
						masked_p)))
	    {
	      *memory_access_type = VMAT_LOAD_STORE_LANES;
	      overrun_p = would_overrun_p;
	    }
	}

      /* If that fails, try using gather/scatter.  */
      scalar_int_mode offset_mode;
      if (ncopies == 1
	  && *memory_access_type == VMAT_ELEMENTWISE
	  && use_gather_scatters_p (stmt, masked_p, gs_info))
	*memory_access_type = VMAT_GATHER_SCATTER;

      /* If that fails, try using permuting loads.  */
      if (*memory_access_type == VMAT_ELEMENTWISE
	  && !STMT_VINFO_STRIDED_P (stmt_info)
	  && compare_step_with_zero (stmt) > 0)
	{
	  /* If there is a gap at the end of the group then this optimization
	     would access excess elements in the last iteration.  */
	  bool would_overrun_p = (gap != 0);
	  if ((can_overrun_p || !would_overrun_p)
	      && (vls_type == VLS_LOAD
		  ? vect_grouped_load_supported (vectype, single_element_p,
						 group_size)
		  : vect_grouped_store_supported (vectype, group_size)))
	    {
	      *memory_access_type = VMAT_CONTIGUOUS_PERMUTE;
	      overrun_p = would_overrun_p;
	    }
	}
    }

  if (vls_type != VLS_LOAD && first_stmt == stmt)
    {
      /* STMT is the leader of the group. Check the operands of all the
	 stmts of the group.  */
      gimple *next_stmt = GROUP_NEXT_ELEMENT (stmt_info);
      while (next_stmt)
	{
	  tree op = get_store_op (next_stmt);
	  gimple *def_stmt;
	  enum vect_def_type dt;
	  if (!vect_is_simple_use (op, vinfo, &def_stmt, &dt))
	    {
	      if (dump_enabled_p ())
		dump_printf_loc (MSG_MISSED_OPTIMIZATION, vect_location,
				 "use not simple.\n");
	      return false;
	    }
	  next_stmt = GROUP_NEXT_ELEMENT (vinfo_for_stmt (next_stmt));
	}
    }

  if (overrun_p)
    {
      gcc_assert (can_overrun_p);
      if (dump_enabled_p ())
	dump_printf_loc (MSG_MISSED_OPTIMIZATION, vect_location,
			 "Data access with gaps requires scalar "
			 "epilogue loop\n");
      LOOP_VINFO_PEELING_FOR_GAPS (loop_vinfo) = true;
    }

  return true;
}

/* A subroutine of get_load_store_type, with a subset of the same
   arguments.  Handle the case where STMT is a load or store that
   accesses consecutive elements with a negative step.  */

static vect_memory_access_type
get_negative_load_store_type (gimple *stmt, tree vectype,
			      vec_load_store_type vls_type,
			      unsigned int ncopies)
{
  stmt_vec_info stmt_info = vinfo_for_stmt (stmt);
  loop_vec_info loop_vinfo = STMT_VINFO_LOOP_VINFO (stmt_info);
  struct data_reference *dr = STMT_VINFO_DATA_REF (stmt_info);
  dr_alignment_support alignment_support_scheme;

  if (loop_vinfo && LOOP_VINFO_CAN_FULLY_MASK_P (loop_vinfo))
    {
      LOOP_VINFO_CAN_FULLY_MASK_P (loop_vinfo) = false;
      if (dump_enabled_p ())
	dump_printf_loc (MSG_MISSED_OPTIMIZATION, vect_location,
			 "Can't use a fully-masked loop because one of the"
			 " steps is negative.\n");
    }

  if (ncopies > 1)
    {
      if (dump_enabled_p ())
	dump_printf_loc (MSG_MISSED_OPTIMIZATION, vect_location,
			 "multiple types with negative step.\n");
      return VMAT_ELEMENTWISE;
    }

  alignment_support_scheme = vect_supportable_dr_alignment (dr, false);
  if (alignment_support_scheme != dr_aligned
      && alignment_support_scheme != dr_unaligned_supported)
    {
      if (dump_enabled_p ())
	dump_printf_loc (MSG_MISSED_OPTIMIZATION, vect_location,
			 "negative step but alignment required.\n");
      return VMAT_ELEMENTWISE;
    }

  if (vls_type == VLS_STORE_INVARIANT)
    {
      if (dump_enabled_p ())
	dump_printf_loc (MSG_NOTE, vect_location,
			 "negative step with invariant source;"
			 " no permute needed.\n");
      return VMAT_CONTIGUOUS_DOWN;
    }

  if (!can_reverse_vector_p (vectype))
    {
      if (dump_enabled_p ())
	dump_printf_loc (MSG_MISSED_OPTIMIZATION, vect_location,
			 "negative step and reversing not supported.\n");
      return VMAT_ELEMENTWISE;
    }

  return VMAT_CONTIGUOUS_REVERSE;
}

/* Analyze load or store statement STMT of type VLS_TYPE.  Return true
   if there is a memory access type that the vectorized form can use,
   storing it in *MEMORY_ACCESS_TYPE if so.  If we decide to use gathers
   or scatters, fill in GS_INFO accordingly.

   SLP says whether we're performing SLP rather than loop vectorization.
   MASKED_P is true if the statement is conditional on a vectorized mask.
   VECTYPE is the vector type that the vectorized statements will use.
   NCOPIES is the number of vector statements that will be needed.  */

static bool
get_load_store_type (gimple *stmt, tree vectype, bool slp, bool masked_p,
		     vec_load_store_type vls_type, unsigned int ncopies,
		     vect_memory_access_type *memory_access_type,
		     gather_scatter_info *gs_info)
{
  stmt_vec_info stmt_info = vinfo_for_stmt (stmt);
  vec_info *vinfo = stmt_info->vinfo;
  loop_vec_info loop_vinfo = STMT_VINFO_LOOP_VINFO (stmt_info);
  if (STMT_VINFO_GATHER_SCATTER_P (stmt_info))
    {
      *memory_access_type = VMAT_GATHER_SCATTER;
      gimple *def_stmt;
      if (!vect_check_gather_scatter (stmt, loop_vinfo, gs_info, masked_p))
	gcc_unreachable ();
      else if (!vect_is_simple_use (gs_info->u.offset, vinfo, &def_stmt,
				    &gs_info->offset_dt,
				    &gs_info->offset_vectype))
	{
	  if (dump_enabled_p ())
	    dump_printf_loc (MSG_MISSED_OPTIMIZATION, vect_location,
			     "%s index use not simple.\n",
			     vls_type == VLS_LOAD ? "gather" : "scatter");
	  return false;
	}
    }
  else if (STMT_VINFO_GROUPED_ACCESS (stmt_info))
    {
      if (!get_group_load_store_type (stmt, vectype, slp, masked_p, vls_type,
				      ncopies, memory_access_type, gs_info))
	return false;
    }
  else if (STMT_VINFO_STRIDED_P (stmt_info))
    {
      gcc_assert (!slp);
      scalar_int_mode offset_mode;
      if (ncopies == 1 && use_gather_scatters_p (stmt, masked_p, gs_info))
	*memory_access_type = VMAT_GATHER_SCATTER;
      else
	*memory_access_type = VMAT_ELEMENTWISE;
    }
  else
    {
      int cmp = compare_step_with_zero (stmt);
      if (cmp < 0)
	*memory_access_type = get_negative_load_store_type
	  (stmt, vectype, vls_type, ncopies);
      else if (cmp == 0)
	{
	  gcc_assert (vls_type == VLS_LOAD);
	  *memory_access_type = VMAT_INVARIANT;
	}
      else
	*memory_access_type = VMAT_CONTIGUOUS;
    }

  if ((*memory_access_type == VMAT_ELEMENTWISE
       || *memory_access_type == VMAT_STRIDED_SLP)
      && !TYPE_VECTOR_SUBPARTS (vectype).is_constant ())
    {
      if (dump_enabled_p ())
	dump_printf_loc (MSG_MISSED_OPTIMIZATION, vect_location,
			 "Not using elementwise accesses due to variable "
			 "vectorization factor.\n");
      return false;
    }

  /* FIXME: At the moment the cost model seems to underestimate the
     cost of using elementwise accesses.  This check preserves the
     traditional behavior until that can be fixed.  */
  if (*memory_access_type == VMAT_ELEMENTWISE
      && !STMT_VINFO_STRIDED_P (stmt_info))
    {
      if (dump_enabled_p ())
	dump_printf_loc (MSG_MISSED_OPTIMIZATION, vect_location,
			 "not falling back to elementwise accesses\n");
      return false;
    }
  return true;
}

/* Set up the stored values for the first copy of a vectorized store.
   GROUP_SIZE is the number of stores in the group (which is 1 for
   ungrouped stores).  FIRST_STMT is the first statement in the group.

   On return, initialize OPERANDS to a new vector in which element I
   is the value that the first copy of group member I should store.
   The caller should free OPERANDS after use.  */

static void
init_stored_values (unsigned int group_size, gimple *first_stmt,
		    vec<tree> *operands)
{
  operands->create (group_size);
  gimple *next_stmt = first_stmt;
  for (unsigned int i = 0; i < group_size; i++)
    {
      /* Since gaps are not supported for interleaved stores,
	 GROUP_SIZE is the exact number of stmts in the chain.
	 Therefore, NEXT_STMT can't be NULL_TREE.  In case that
	 there is no interleaving, GROUP_SIZE is 1, and only one
	 iteration of the loop will be executed.  */
      gcc_assert (next_stmt);
      tree op = get_store_op (next_stmt);
      tree vec_op = vect_get_vec_def_for_operand (op, next_stmt);
      operands->quick_push (vec_op);
      next_stmt = GROUP_NEXT_ELEMENT (vinfo_for_stmt (next_stmt));
    }
}

/* OPERANDS is a vector set up by init_stored_values.  Update each element
   for the next copy of each statement.  GROUP_SIZE and FIRST_STMT are
   as for init_stored_values.  */

static void
advance_stored_values (unsigned int group_size, gimple *first_stmt,
		       vec<tree> operands)
{
  vec_info *vinfo = vinfo_for_stmt (first_stmt)->vinfo;
  for (unsigned int i = 0; i < group_size; i++)
    {
      tree op = operands[i];
      enum vect_def_type dt;
      gimple *def_stmt;
      vect_is_simple_use (op, vinfo, &def_stmt, &dt);
      operands[i] = vect_get_vec_def_for_stmt_copy (dt, op);
    }
}

/* Emit one copy of a vectorized LOAD_LANES for STMT.  GROUP_SIZE is
   the number of vectors being loaded and VECTYPE is the type of each
   vector.  AGGR_TYPE is the type that should be used to refer to the
   memory source (which contains the same number of elements as
   GROUP_SIZE copies of VECTYPE, but in a different order).
   DATAREF_PTR points to the first element that should be loaded.
   ALIAS_PTR_TYPE is the type of the accessed elements for aliasing
   purposes.  MASK, if nonnull, is a mask in which element I is true
   if element I of each destination vector should be loaded.  */

static void
do_load_lanes (gimple *stmt, gimple_stmt_iterator *gsi,
	       unsigned int group_size, tree vectype, tree aggr_type,
	       tree dataref_ptr, tree alias_ptr_type, tree mask)
{
  tree scalar_dest = gimple_get_lhs (stmt);
  tree vec_array = create_vector_array (vectype, group_size);

  gimple *new_stmt;
  if (mask)
    {
      /* Emit: VEC_ARRAY = MASK_LOAD_LANES (DATAREF_PTR, ALIAS_PTR, MASK).  */
      tree alias_ptr = build_int_cst (alias_ptr_type,
				      TYPE_ALIGN_UNIT (TREE_TYPE (vectype)));
      new_stmt = gimple_build_call_internal (IFN_MASK_LOAD_LANES, 3,
					     dataref_ptr, alias_ptr, mask);
    }
  else
    {
      /* Emit: VEC_ARRAY = LOAD_LANES (MEM_REF[...all elements...]).  */
      tree data_ref = create_array_ref (aggr_type, dataref_ptr,
					alias_ptr_type);
      new_stmt = gimple_build_call_internal (IFN_LOAD_LANES, 1, data_ref);
    }
  gimple_call_set_lhs (new_stmt, vec_array);
  vect_finish_stmt_generation (stmt, new_stmt, gsi);

  /* Extract each vector into an SSA_NAME.  */
  auto_vec<tree, 16> dr_chain;
  dr_chain.reserve (group_size);
  for (unsigned int i = 0; i < group_size; i++)
    {
      tree new_temp = read_vector_array (stmt, gsi, scalar_dest,
					 vec_array, i);
      dr_chain.quick_push (new_temp);
    }

  /* Record the mapping between SSA_NAMEs and statements.  */
  vect_record_grouped_load_vectors (stmt, dr_chain);
}

/* Emit one copy of a vectorized STORE_LANES for STMT.  GROUP_SIZE is
   the number of vectors being stored and OPERANDS[I] is the value
   that group member I should store.  AGGR_TYPE is the type that should
   be used to refer to the memory destination (which contains the same
   number of elements as the source vectors, but in a different order).
   DATAREF_PTR points to the first store location.  ALIAS_PTR_TYPE is
   the type of the accessed elements for aliasing purposes.  MASK,
   if nonnull, is a mask in which element I is true if element I of
   each source vector should be stored.  */

static gimple *
do_store_lanes (gimple *stmt, gimple_stmt_iterator *gsi,
		unsigned int group_size, tree aggr_type, tree dataref_ptr,
		tree alias_ptr_type, vec<tree> operands, tree mask)
{
  /* Combine all the vectors into an array.  */
  tree vectype = TREE_TYPE (operands[0]);
  tree vec_array = create_vector_array (vectype, group_size);
  for (unsigned int i = 0; i < group_size; i++)
    write_vector_array (stmt, gsi, operands[i], vec_array, i);

  gimple *new_stmt;
  if (mask)
    {
      /* Emit: MASK_STORE_LANES (DATAREF_PTR, ALIAS_PTR, MASK, VEC_ARRAY).  */
      tree alias_ptr = build_int_cst (alias_ptr_type,
				      TYPE_ALIGN_UNIT (TREE_TYPE (vectype)));
      new_stmt = gimple_build_call_internal (IFN_MASK_STORE_LANES, 4,
					     dataref_ptr, alias_ptr,
					     mask, vec_array);
    }
  else
    {
      /* Emit: MEM_REF[...all elements...] = STORE_LANES (VEC_ARRAY).  */
      tree data_ref = create_array_ref (aggr_type, dataref_ptr, alias_ptr_type);
      new_stmt = gimple_build_call_internal (IFN_STORE_LANES, 1, vec_array);
      gimple_call_set_lhs (new_stmt, data_ref);
    }
  vect_finish_stmt_generation (stmt, new_stmt, gsi);
  return new_stmt;
}


/* Return the alias pointer type for the group of masked loads or
   stores starting at FIRST_STMT.  */

static tree
get_masked_group_alias_ptr_type (gimple *first_stmt)
{
  tree type, next_type;
  gimple *next_stmt;

  type = TREE_TYPE (gimple_call_arg (first_stmt, 1));
  next_stmt = GROUP_NEXT_ELEMENT (vinfo_for_stmt (first_stmt));
  while (next_stmt)
    {
      next_type = TREE_TYPE (gimple_call_arg (next_stmt, 1));
      if (get_alias_set (type) != get_alias_set (next_type))
	{
	  if (dump_enabled_p ())
	    dump_printf_loc (MSG_NOTE, vect_location,
			     "conflicting alias set types.\n");
	  return ptr_type_node;
	}
      next_stmt = GROUP_NEXT_ELEMENT (vinfo_for_stmt (next_stmt));
    }
  return type;
}


/* Function vectorizable_mask_load_store.

   Check if STMT performs a conditional load or store that can be vectorized.
   If VEC_STMT is also passed, vectorize the STMT: create a vectorized
   stmt to replace it, put it in VEC_STMT, and insert it at GSI.
   Return FALSE if not a vectorizable STMT, TRUE otherwise.  */

static bool
vectorizable_mask_load_store (gimple *stmt, gimple_stmt_iterator *gsi,
			      gimple **vec_stmt, slp_tree slp_node)
{
  tree vec_dest = NULL;
  stmt_vec_info stmt_info = vinfo_for_stmt (stmt);
  stmt_vec_info prev_stmt_info;
  loop_vec_info loop_vinfo = STMT_VINFO_LOOP_VINFO (stmt_info);
  struct loop *loop = LOOP_VINFO_LOOP (loop_vinfo);
  bool nested_in_vect_loop = nested_in_vect_loop_p (loop, stmt);
  struct data_reference *dr = STMT_VINFO_DATA_REF (stmt_info);
  tree vectype = STMT_VINFO_VECTYPE (stmt_info);
  tree rhs_vectype = NULL_TREE;
  tree mask_vectype;
  tree elem_type;
  tree aggr_type;
  gimple *new_stmt;
  tree dummy;
  tree dataref_ptr = NULL_TREE;
  gimple *ptr_incr;
  poly_uint64 nunits = TYPE_VECTOR_SUBPARTS (vectype);
  int ncopies;
  int i;
  bool inv_p;
  gather_scatter_info gs_info;
  vec_load_store_type vls_type;
  tree mask;
  gimple *def_stmt;
  enum vect_def_type dt;
  gimple *first_stmt = stmt;
  unsigned int group_size = 1;

  if (slp_node != NULL)
    return false;

  if (LOOP_VINFO_SPECULATIVE_EXECUTION (loop_vinfo))
    {
      if (dump_enabled_p ())
	dump_printf_loc (MSG_MISSED_OPTIMIZATION, vect_location,
			 "Speculative loop mask load/stores not supported\n");
      return false;
    }

  ncopies = vect_get_num_copies (loop_vinfo, vectype);
  gcc_assert (ncopies >= 1);

  mask = gimple_call_arg (stmt, 2);

  if (!VECT_SCALAR_BOOLEAN_TYPE_P (TREE_TYPE (mask)))
    return false;

  /* FORNOW. This restriction should be relaxed.  */
  if (nested_in_vect_loop && ncopies > 1)
    {
      if (dump_enabled_p ())
	dump_printf_loc (MSG_MISSED_OPTIMIZATION, vect_location,
			 "multiple types in nested loop.");
      return false;
    }

  if (!STMT_VINFO_RELEVANT_P (stmt_info))
    return false;

  if (STMT_VINFO_DEF_TYPE (stmt_info) != vect_internal_def
      && ! vec_stmt)
    return false;

  if (!STMT_VINFO_DATA_REF (stmt_info))
    return false;

  elem_type = TREE_TYPE (vectype);

  if (TREE_CODE (mask) != SSA_NAME)
    return false;

  if (!vect_is_simple_use (mask, loop_vinfo, &def_stmt, &dt, &mask_vectype))
    return false;

  if (!mask_vectype)
    mask_vectype = get_mask_type_for_scalar_type (TREE_TYPE (vectype));

  if (!mask_vectype || !VECTOR_BOOLEAN_TYPE_P (mask_vectype)
      || may_ne (TYPE_VECTOR_SUBPARTS (mask_vectype),
		 TYPE_VECTOR_SUBPARTS (vectype)))
    return false;

  if (gimple_call_internal_fn (stmt) == IFN_MASK_STORE)
    {
      tree rhs = gimple_call_arg (stmt, 3);
      if (!vect_is_simple_use (rhs, loop_vinfo, &def_stmt, &dt, &rhs_vectype))
	return false;
      if (dt == vect_constant_def || dt == vect_external_def)
	vls_type = VLS_STORE_INVARIANT;
      else
	vls_type = VLS_STORE;
    }
  else
    vls_type = VLS_LOAD;

  vect_memory_access_type memory_access_type;
  if (!get_load_store_type (stmt, vectype, false, true, vls_type, ncopies,
			    &memory_access_type, &gs_info))
    return false;

  wgather_info wgather = DEFAULT_WGATHER_INFO;
  if (memory_access_type == VMAT_GATHER_SCATTER)
    {
      if (gs_info.decl)
	{
	  tree arglist = TYPE_ARG_TYPES (TREE_TYPE (gs_info.decl));
	  tree masktype
	    = TREE_VALUE (TREE_CHAIN (TREE_CHAIN (TREE_CHAIN (arglist))));
	  if (TREE_CODE (masktype) == INTEGER_TYPE)
	    {
	      if (dump_enabled_p ())
		dump_printf_loc (MSG_MISSED_OPTIMIZATION, vect_location,
				 "masked gather with integer mask"
				 " not supported.");
	      return false;
	    }
	}
      else
	{
	  if (vls_type == VLS_LOAD
	      && may_ne (nunits, TYPE_VECTOR_SUBPARTS (gs_info.offset_vectype))
	      && !widened_gather_support_p (vectype, &gs_info, stmt, &wgather))
	    return false;
	}
    }
  else if (rhs_vectype
	   && !useless_type_conversion_p (vectype, rhs_vectype))
    return false;
  else if (memory_access_type == VMAT_CONTIGUOUS)
    {
      if (!can_vec_mask_load_store_p (TYPE_MODE (vectype),
				      TYPE_MODE (mask_vectype),
				      vls_type == VLS_LOAD))
	return false;
    }
  else if (memory_access_type != VMAT_LOAD_STORE_LANES)
    {
      if (dump_enabled_p ())
	dump_printf_loc (MSG_MISSED_OPTIMIZATION, vect_location,
			 "unsupported access type for masked %s.\n",
			 vls_type == VLS_LOAD ? "load" : "store");
      return false;
    }

  if (!vec_stmt) /* transformation not required.  */
    {
      STMT_VINFO_MEMORY_ACCESS_TYPE (stmt_info) = memory_access_type;

      STMT_VINFO_TYPE (stmt_info) = call_vec_info_type;
      if (vls_type == VLS_LOAD)
	vect_model_load_cost (stmt_info, ncopies, memory_access_type,
			      NULL, NULL, NULL);
      else
	vect_model_store_cost (stmt_info, ncopies, memory_access_type,
			       dt, NULL, NULL, NULL);
      return true;
    }
  gcc_assert (memory_access_type == STMT_VINFO_MEMORY_ACCESS_TYPE (stmt_info));

  /** Transform.  **/

  bool masked_loop_p = loop_vinfo && LOOP_VINFO_MASK_TYPE (loop_vinfo);

  if (STMT_VINFO_GROUPED_ACCESS (stmt_info))
    {
      first_stmt = GROUP_FIRST_ELEMENT (stmt_info);
      group_size = GROUP_SIZE (vinfo_for_stmt (first_stmt));
      if (vls_type != VLS_LOAD)
	GROUP_STORE_COUNT (vinfo_for_stmt (first_stmt))++;
    }

  if (memory_access_type == VMAT_GATHER_SCATTER)
    {
      if (vls_type == VLS_LOAD)
	do_gather_load (stmt, gsi, vec_stmt, loop_vinfo, &gs_info,
			&wgather, true);
      else
	do_scatter_store (stmt, gsi, vec_stmt, loop_vinfo, &gs_info, true);
      return true;
    }

  if (memory_access_type == VMAT_LOAD_STORE_LANES)
    aggr_type = build_array_type_nelts (elem_type, group_size * nunits);
  else
    aggr_type = vectype;

  if (vls_type != VLS_LOAD)
    {
      /* Vectorize the whole group when we reach the final statement.
	 Replace all other statements with an empty sequence.  */
      if (STMT_VINFO_GROUPED_ACCESS (stmt_info)
	  && (GROUP_STORE_COUNT (vinfo_for_stmt (first_stmt))
	      < GROUP_NUM_STMTS (vinfo_for_stmt (first_stmt))))
	{
	  *vec_stmt = NULL;
	  return true;
	}

      auto_vec<tree, 16> operands;
      tree vec_rhs = NULL_TREE, vec_mask = NULL_TREE;
      prev_stmt_info = NULL;
      LOOP_VINFO_HAS_MASK_STORE (loop_vinfo) = true;
      for (i = 0; i < ncopies; i++)
	{
	  unsigned align, misalign;

	  if (i == 0)
	    {
	      init_stored_values (group_size, first_stmt, &operands);
	      vec_rhs = operands[0];
	      vec_mask = vect_get_vec_def_for_operand (mask, stmt);
	      /* We should have caught mismatched types earlier.  */
	      gcc_assert (useless_type_conversion_p (vectype,
						     TREE_TYPE (vec_rhs)));
	      dataref_ptr = vect_create_data_ref_ptr (first_stmt, aggr_type,
						      group_size,
						      NULL, NULL_TREE, &dummy,
						      gsi, &ptr_incr, false,
						      &inv_p);
	      gcc_assert (!inv_p);
	    }
	  else
	    {
	      advance_stored_values (group_size, first_stmt, operands);
	      vec_rhs = operands[0];
	      vect_is_simple_use (vec_mask, loop_vinfo, &def_stmt, &dt);
	      vec_mask = vect_get_vec_def_for_stmt_copy (dt, vec_mask);
	      dataref_ptr = bump_vector_ptr (dataref_ptr, ptr_incr,
					     gsi, first_stmt,
					     TYPE_SIZE_UNIT (aggr_type));
	    }

	  tree mask = NULL;
	  if (masked_loop_p)
	    mask = vect_get_loop_mask (loop_vinfo,
				       LOOP_VINFO_MASK_ARRAY (loop_vinfo),
				       ncopies + i);
	  mask = prepare_load_store_mask (mask_vectype, mask, vec_mask, gsi);

	  if (memory_access_type == VMAT_LOAD_STORE_LANES)
	    {
	      tree ref_type = get_masked_group_alias_ptr_type (first_stmt);
	      new_stmt = do_store_lanes (stmt, gsi, group_size, aggr_type,
					 dataref_ptr, ref_type, operands,
					 mask);
	    }
	  else
	    {
	      align = vect_data_ref_required_alignment (dr) / BITS_PER_UNIT;
	      if (aligned_access_p (dr))
		misalign = 0;
	      else if (DR_MISALIGNMENT (dr) == -1)
		{
		  align = TYPE_ALIGN_UNIT (elem_type);
		  misalign = 0;
		}
	      else
		misalign = DR_MISALIGNMENT (dr);
	      set_ptr_info_alignment (get_ptr_info (dataref_ptr), align,
				      misalign);
	      tree ptr = build_int_cst (TREE_TYPE (gimple_call_arg (stmt, 1)),
					misalign
					? least_bit_hwi (misalign)
					: align);
	      new_stmt
		= gimple_build_call_internal (IFN_MASK_STORE, 4, dataref_ptr,
					      ptr, mask, vec_rhs);
	      vect_finish_stmt_generation (stmt, new_stmt, gsi);
	    }
	  if (i == 0)
	    STMT_VINFO_VEC_STMT (stmt_info) = *vec_stmt = new_stmt;
	  else
	    STMT_VINFO_RELATED_STMT (prev_stmt_info) = new_stmt;
	  prev_stmt_info = vinfo_for_stmt (new_stmt);
	}
    }
  else
    {
      /* Vectorize the whole group when we reach the first statement.
	 For later statements we just need to return the cached
	 replacement.  */
      if (group_size > 1
	  && STMT_VINFO_VEC_STMT (vinfo_for_stmt (first_stmt)))
	{
	  *vec_stmt = STMT_VINFO_VEC_STMT (stmt_info);
	  replace_mask_load (stmt, gsi);
	  return true;
	}

      tree vec_mask = NULL_TREE;
      prev_stmt_info = NULL;
      if (memory_access_type == VMAT_LOAD_STORE_LANES)
	vec_dest = NULL_TREE;
      else
	vec_dest = vect_create_destination_var (gimple_call_lhs (stmt),
						vectype);
      for (i = 0; i < ncopies; i++)
	{
	  unsigned align, misalign;

	  if (i == 0)
	    {
	      gcc_assert (mask == gimple_call_arg (first_stmt, 2));
	      vec_mask = vect_get_vec_def_for_operand (mask, stmt);
	      dataref_ptr = vect_create_data_ref_ptr (first_stmt, aggr_type,
						      group_size, NULL,
						      NULL_TREE, &dummy,
						      gsi, &ptr_incr, false,
						      &inv_p);
	      gcc_assert (!inv_p);
	    }
	  else
	    {
	      vect_is_simple_use (vec_mask, loop_vinfo, &def_stmt, &dt);
	      vec_mask = vect_get_vec_def_for_stmt_copy (dt, vec_mask);
	      dataref_ptr = bump_vector_ptr (dataref_ptr, ptr_incr,
					     gsi, first_stmt,
					     TYPE_SIZE_UNIT (aggr_type));
	    }

	  tree mask = NULL;
	  if (masked_loop_p)
	    mask = vect_get_loop_mask (loop_vinfo,
				       LOOP_VINFO_MASK_ARRAY (loop_vinfo),
				       ncopies + i);
	  mask = prepare_load_store_mask (mask_vectype, mask, vec_mask, gsi);

	  if (memory_access_type == VMAT_LOAD_STORE_LANES)
	    {
	      tree ref_type = get_masked_group_alias_ptr_type (first_stmt);
	      do_load_lanes (stmt, gsi, group_size, vectype,
			     aggr_type, dataref_ptr, ref_type, mask);
	      *vec_stmt = STMT_VINFO_VEC_STMT (stmt_info);
	    }
	  else
	    {
	      align = vect_data_ref_required_alignment (dr) / BITS_PER_UNIT;
	      if (aligned_access_p (dr))
		misalign = 0;
	      else if (DR_MISALIGNMENT (dr) == -1)
		{
		  align = TYPE_ALIGN_UNIT (elem_type);
		  misalign = 0;
		}
	      else
		misalign = DR_MISALIGNMENT (dr);
	      set_ptr_info_alignment (get_ptr_info (dataref_ptr), align,
				      misalign);
	      tree ptr = build_int_cst (TREE_TYPE (gimple_call_arg (stmt, 1)),
					misalign
					? least_bit_hwi (misalign)
					: align);
	      new_stmt
		= gimple_build_call_internal (IFN_MASK_LOAD, 3, dataref_ptr,
					      ptr, mask);
	      gimple_call_set_lhs (new_stmt, make_ssa_name (vec_dest));
	      vect_finish_stmt_generation (stmt, new_stmt, gsi);
	      if (i == 0)
		STMT_VINFO_VEC_STMT (stmt_info) = *vec_stmt = new_stmt;
	      else
		STMT_VINFO_RELATED_STMT (prev_stmt_info) = new_stmt;
	      prev_stmt_info = vinfo_for_stmt (new_stmt);
	    }
	}

      replace_mask_load (stmt, gsi);
    }

  return true;
}

/* Check and perform vectorization of BUILT_IN_BSWAP{16,32,64}.  */

static bool
vectorizable_bswap (gimple *stmt, gimple_stmt_iterator *gsi,
		    gimple **vec_stmt, slp_tree slp_node,
		    tree vectype_in, enum vect_def_type *dt)
{
  tree op, vectype;
  stmt_vec_info stmt_info = vinfo_for_stmt (stmt);
  loop_vec_info loop_vinfo = STMT_VINFO_LOOP_VINFO (stmt_info);
  unsigned ncopies, nunits;

  op = gimple_call_arg (stmt, 0);
  vectype = STMT_VINFO_VECTYPE (stmt_info);
  nunits = TYPE_VECTOR_SUBPARTS (vectype);

  /* Multiple types in SLP are handled by creating the appropriate number of
     vectorized stmts for each SLP node.  Hence, NCOPIES is always 1 in
     case of SLP.  */
  if (slp_node)
    ncopies = 1;
  else
    ncopies = LOOP_VINFO_VECT_FACTOR (loop_vinfo) / nunits;

  gcc_assert (ncopies >= 1);

  tree char_vectype = get_same_sized_vectype (char_type_node, vectype_in);
  if (! char_vectype)
    return false;

  unsigned char *elts
    = XALLOCAVEC (unsigned char, TYPE_VECTOR_SUBPARTS (char_vectype));
  unsigned char *elt = elts;
  unsigned word_bytes = TYPE_VECTOR_SUBPARTS (char_vectype) / nunits;
  for (unsigned i = 0; i < nunits; ++i)
    for (unsigned j = 0; j < word_bytes; ++j)
      *elt++ = (i + 1) * word_bytes - j - 1;

  if (! can_vec_perm_p (TYPE_MODE (char_vectype), false, elts))
    return false;

  if (! vec_stmt)
    {
      STMT_VINFO_TYPE (stmt_info) = call_vec_info_type;
      if (dump_enabled_p ())
        dump_printf_loc (MSG_NOTE, vect_location, "=== vectorizable_bswap ==="
                         "\n");
      if (! PURE_SLP_STMT (stmt_info))
	{
	  add_stmt_cost (stmt_info->vinfo->target_cost_data,
			 1, vector_stmt, stmt_info, 0, vect_prologue);
	  add_stmt_cost (stmt_info->vinfo->target_cost_data,
			 ncopies, vec_perm, stmt_info, 0, vect_body);
	}
      return true;
    }

  tree *telts = XALLOCAVEC (tree, TYPE_VECTOR_SUBPARTS (char_vectype));
  for (unsigned i = 0; i < TYPE_VECTOR_SUBPARTS (char_vectype); ++i)
    telts[i] = build_int_cst (char_type_node, elts[i]);
  tree bswap_vconst = build_vector (char_vectype, telts);

  /* Transform.  */
  vec<tree> vec_oprnds = vNULL;
  gimple *new_stmt = NULL;
  stmt_vec_info prev_stmt_info = NULL;
  for (unsigned j = 0; j < ncopies; j++)
    {
      /* Handle uses.  */
      if (j == 0)
        vect_get_vec_defs (op, NULL, stmt, &vec_oprnds, NULL, slp_node, -1);
      else
        vect_get_vec_defs_for_stmt_copy (dt, &vec_oprnds, NULL);

      /* Arguments are ready. create the new vector stmt.  */
      unsigned i;
      tree vop;
      FOR_EACH_VEC_ELT (vec_oprnds, i, vop)
       {
	 tree tem = make_ssa_name (char_vectype);
	 new_stmt = gimple_build_assign (tem, build1 (VIEW_CONVERT_EXPR,
						      char_vectype, vop));
	 vect_finish_stmt_generation (stmt, new_stmt, gsi);
	 tree tem2 = make_ssa_name (char_vectype);
	 new_stmt = gimple_build_assign (tem2, VEC_PERM_EXPR,
					 tem, tem, bswap_vconst);
	 vect_finish_stmt_generation (stmt, new_stmt, gsi);
	 tem = make_ssa_name (vectype);
	 new_stmt = gimple_build_assign (tem, build1 (VIEW_CONVERT_EXPR,
						      vectype, tem2));
	 vect_finish_stmt_generation (stmt, new_stmt, gsi);
         if (slp_node)
           SLP_TREE_VEC_STMTS (slp_node).quick_push (new_stmt);
       }

      if (slp_node)
        continue;

      if (j == 0)
        STMT_VINFO_VEC_STMT (stmt_info) = *vec_stmt = new_stmt;
      else
        STMT_VINFO_RELATED_STMT (prev_stmt_info) = new_stmt;

      prev_stmt_info = vinfo_for_stmt (new_stmt);
    }

  vec_oprnds.release ();
  return true;
}

/* Return true if vector types VECTYPE_IN and VECTYPE_OUT have
   integer elements and if we can narrow VECTYPE_IN to VECTYPE_OUT
   in a single step.  On success, store the binary pack code in
   *CONVERT_CODE.  */

static bool
simple_integer_narrowing (tree vectype_out, tree vectype_in,
			  tree_code *convert_code)
{
  if (!INTEGRAL_TYPE_P (TREE_TYPE (vectype_out))
      || !INTEGRAL_TYPE_P (TREE_TYPE (vectype_in)))
    return false;

  tree_code code;
  int multi_step_cvt = 0;
  auto_vec <tree, 8> interm_types;
  if (!supportable_narrowing_operation (NOP_EXPR, vectype_out, vectype_in,
					&code, &multi_step_cvt,
					&interm_types)
      || multi_step_cvt)
    return false;

  *convert_code = code;
  return true;
}

/* Function vectorizable_call.

   Check if GS performs a function call that can be vectorized.
   If VEC_STMT is also passed, vectorize the STMT: create a vectorized
   stmt to replace it, put it in VEC_STMT, and insert it at BSI.
   Return FALSE if not a vectorizable STMT, TRUE otherwise.  */

static bool
vectorizable_call (gimple *gs, gimple_stmt_iterator *gsi, gimple **vec_stmt,
		   slp_tree slp_node)
{
  gcall *stmt;
  tree vec_dest;
  tree scalar_dest;
  tree op, type;
  tree vec_oprnd0 = NULL_TREE, vec_oprnd1 = NULL_TREE;
  stmt_vec_info stmt_info = vinfo_for_stmt (gs), prev_stmt_info;
  tree vectype_out, vectype_in;
  poly_uint64 nunits_in;
  poly_uint64 nunits_out;
  loop_vec_info loop_vinfo = STMT_VINFO_LOOP_VINFO (stmt_info);
  bb_vec_info bb_vinfo = STMT_VINFO_BB_VINFO (stmt_info);
  vec_info *vinfo = stmt_info->vinfo;
  tree fndecl, new_temp, rhs_type;
  gimple *def_stmt;
  enum vect_def_type dt[3]
    = {vect_unknown_def_type, vect_unknown_def_type, vect_unknown_def_type};
  gimple *new_stmt = NULL;
  int ncopies, j;
  vec<tree> vargs = vNULL;
  enum { NARROW, NONE, WIDEN } modifier;
  size_t i, nargs;
  tree lhs;

  if (!STMT_VINFO_RELEVANT_P (stmt_info) && !bb_vinfo)
    return false;

  if (STMT_VINFO_DEF_TYPE (stmt_info) != vect_internal_def
      && ! vec_stmt)
    return false;

  /* Is GS a vectorizable call?   */
  stmt = dyn_cast <gcall *> (gs);
  if (!stmt)
    return false;

  if (gimple_call_internal_p (stmt)
      && (gimple_call_internal_fn (stmt) == IFN_MASK_LOAD
	  || gimple_call_internal_fn (stmt) == IFN_MASK_STORE))
    return vectorizable_mask_load_store (stmt, gsi, vec_stmt,
					 slp_node);

  if (gimple_call_lhs (stmt) == NULL_TREE
      || TREE_CODE (gimple_call_lhs (stmt)) != SSA_NAME)
    return false;

  gcc_checking_assert (!stmt_can_throw_internal (stmt));

  vectype_out = STMT_VINFO_VECTYPE (stmt_info);

  /* Process function arguments.  */
  rhs_type = NULL_TREE;
  vectype_in = NULL_TREE;
  nargs = gimple_call_num_args (stmt);

  /* Bail out if the function has more than three arguments, we do not have
     interesting builtin functions to vectorize with more than two arguments
     except for fma.  No arguments is also not good.  */
  if (nargs == 0 || nargs > 3)
    return false;

  /* Ignore the argument of IFN_GOMP_SIMD_LANE, it is magic.  */
  if (gimple_call_internal_p (stmt)
      && gimple_call_internal_fn (stmt) == IFN_GOMP_SIMD_LANE)
    {
      nargs = 0;
      rhs_type = unsigned_type_node;
    }

  for (i = 0; i < nargs; i++)
    {
      tree opvectype;

      op = gimple_call_arg (stmt, i);

      /* We can only handle calls with arguments of the same type.  */
      if (rhs_type
	  && !types_compatible_p (rhs_type, TREE_TYPE (op)))
	{
	  if (dump_enabled_p ())
	    dump_printf_loc (MSG_MISSED_OPTIMIZATION, vect_location,
                             "argument types differ.\n");
	  return false;
	}
      if (!rhs_type)
	rhs_type = TREE_TYPE (op);

      if (!vect_is_simple_use (op, vinfo, &def_stmt, &dt[i], &opvectype))
	{
	  if (dump_enabled_p ())
	    dump_printf_loc (MSG_MISSED_OPTIMIZATION, vect_location,
                             "use not simple.\n");
	  return false;
	}

      if (!vectype_in)
	vectype_in = opvectype;
      else if (opvectype
	       && opvectype != vectype_in)
	{
	  if (dump_enabled_p ())
	    dump_printf_loc (MSG_MISSED_OPTIMIZATION, vect_location,
                             "argument vector types differ.\n");
	  return false;
	}
    }
  /* If all arguments are external or constant defs use a vector type with
     the same size as the output vector type.  */
  if (!vectype_in)
    vectype_in = get_same_sized_vectype (rhs_type, vectype_out);
  if (vec_stmt)
    gcc_assert (vectype_in);
  if (!vectype_in)
    {
      if (dump_enabled_p ())
        {
          dump_printf_loc (MSG_MISSED_OPTIMIZATION, vect_location,
                           "no vectype for scalar type ");
          dump_generic_expr (MSG_MISSED_OPTIMIZATION, TDF_SLIM, rhs_type);
          dump_printf (MSG_MISSED_OPTIMIZATION, "\n");
        }

      return false;
    }

  /* FORNOW */
  nunits_in = TYPE_VECTOR_SUBPARTS (vectype_in);
  nunits_out = TYPE_VECTOR_SUBPARTS (vectype_out);
  if (must_eq (nunits_in * 2, nunits_out))
    modifier = NARROW;
  else if (must_eq (nunits_out, nunits_in))
    modifier = NONE;
  else if (must_eq (nunits_out * 2, nunits_in))
    modifier = WIDEN;
  else
    return false;

  /* We only handle functions that do not read or clobber memory.  */
  if (gimple_vuse (stmt))
    {
      if (dump_enabled_p ())
	dump_printf_loc (MSG_MISSED_OPTIMIZATION, vect_location,
			 "function reads from or writes to memory.\n");
      return false;
    }

  /* For now, we only vectorize functions if a target specific builtin
     is available.  TODO -- in some cases, it might be profitable to
     insert the calls for pieces of the vector, in order to be able
     to vectorize other operations in the loop.  */
  fndecl = NULL_TREE;
  internal_fn ifn = IFN_LAST;
  combined_fn cfn = gimple_call_combined_fn (stmt);
  tree callee = gimple_call_fndecl (stmt);

  /* First try using an internal function.  */
  tree_code convert_code = ERROR_MARK;
  if (cfn != CFN_LAST
      && (modifier == NONE
	  || (modifier == NARROW
	      && simple_integer_narrowing (vectype_out, vectype_in,
					   &convert_code))))
    ifn = vectorizable_internal_function (cfn, callee, vectype_out,
					  vectype_in);

  /* If that fails, try asking for a target-specific built-in function.  */
  if (ifn == IFN_LAST)
    {
      if (cfn != CFN_LAST)
	fndecl = targetm.vectorize.builtin_vectorized_function
	  (cfn, vectype_out, vectype_in);
      else
	fndecl = targetm.vectorize.builtin_md_vectorized_function
	  (callee, vectype_out, vectype_in);
    }

  if (ifn == IFN_LAST && !fndecl)
    {
      if (cfn == CFN_GOMP_SIMD_LANE
	  && !slp_node
	  && loop_vinfo
	  && LOOP_VINFO_LOOP (loop_vinfo)->simduid
	  && TREE_CODE (gimple_call_arg (stmt, 0)) == SSA_NAME
	  && LOOP_VINFO_LOOP (loop_vinfo)->simduid
	     == SSA_NAME_VAR (gimple_call_arg (stmt, 0)))
	{
	  /* We can handle IFN_GOMP_SIMD_LANE by returning a
	     { 0, 1, 2, ... vf - 1 } vector.  */
	  gcc_assert (nargs == 0);
	}
      else if (modifier == NONE
	       && (gimple_call_builtin_p (stmt, BUILT_IN_BSWAP16)
		   || gimple_call_builtin_p (stmt, BUILT_IN_BSWAP32)
		   || gimple_call_builtin_p (stmt, BUILT_IN_BSWAP64)))
	return vectorizable_bswap (stmt, gsi, vec_stmt, slp_node,
				   vectype_in, dt);
      else
	{
	  if (dump_enabled_p ())
	    dump_printf_loc (MSG_MISSED_OPTIMIZATION, vect_location,
			     "function is not vectorizable.\n");
	  return false;
	}
    }

  if (slp_node)
    ncopies = 1;
  else if (modifier == NARROW && ifn == IFN_LAST)
    ncopies = vect_get_num_copies (loop_vinfo, vectype_out);
  else
    ncopies = vect_get_num_copies (loop_vinfo, vectype_in);

  /* Sanity check: make sure that at least one copy of the vectorized stmt
     needs to be generated.  */
  gcc_assert (ncopies >= 1);

  if (!vec_stmt) /* transformation not required.  */
    {
      STMT_VINFO_TYPE (stmt_info) = call_vec_info_type;
      if (dump_enabled_p ())
        dump_printf_loc (MSG_NOTE, vect_location, "=== vectorizable_call ==="
                         "\n");
      vect_model_simple_cost (stmt_info, ncopies, dt, NULL, NULL);
      if (ifn != IFN_LAST && modifier == NARROW && !slp_node)
	add_stmt_cost (stmt_info->vinfo->target_cost_data, ncopies / 2,
		       vec_promote_demote, stmt_info, 0, vect_body);

      return true;
    }

  /** Transform.  **/

  if (dump_enabled_p ())
    dump_printf_loc (MSG_NOTE, vect_location, "transform call.\n");

  /* Handle def.  */
  scalar_dest = gimple_call_lhs (stmt);
  vec_dest = vect_create_destination_var (scalar_dest, vectype_out);

  prev_stmt_info = NULL;
  if (modifier == NONE || ifn != IFN_LAST)
    {
      tree prev_res = NULL_TREE;
      for (j = 0; j < ncopies; ++j)
	{
	  /* Build argument list for the vectorized call.  */
	  if (j == 0)
	    vargs.create (nargs);
	  else
	    vargs.truncate (0);

	  if (slp_node)
	    {
	      auto_vec<vec<tree> > vec_defs (nargs);
	      vec<tree> vec_oprnds0;

	      for (i = 0; i < nargs; i++)
		vargs.quick_push (gimple_call_arg (stmt, i));
	      vect_get_slp_defs (vargs, slp_node, &vec_defs, -1);
	      vec_oprnds0 = vec_defs[0];

	      /* Arguments are ready.  Create the new vector stmt.  */
	      FOR_EACH_VEC_ELT (vec_oprnds0, i, vec_oprnd0)
		{
		  size_t k;
		  for (k = 0; k < nargs; k++)
		    {
		      vec<tree> vec_oprndsk = vec_defs[k];
		      vargs[k] = vec_oprndsk[i];
		    }
		  if (modifier == NARROW)
		    {
		      tree half_res = make_ssa_name (vectype_in);
		      new_stmt = gimple_build_call_internal_vec (ifn, vargs);
		      gimple_call_set_lhs (new_stmt, half_res);
		      vect_finish_stmt_generation (stmt, new_stmt, gsi);
		      if ((i & 1) == 0)
			{
			  prev_res = half_res;
			  continue;
			}
		      new_temp = make_ssa_name (vec_dest);
		      new_stmt = gimple_build_assign (new_temp, convert_code,
						      prev_res, half_res);
		    }
		  else
		    {
		      if (ifn != IFN_LAST)
			new_stmt = gimple_build_call_internal_vec (ifn, vargs);
		      else
			new_stmt = gimple_build_call_vec (fndecl, vargs);
		      new_temp = make_ssa_name (vec_dest, new_stmt);
		      gimple_call_set_lhs (new_stmt, new_temp);
		    }
		  vect_finish_stmt_generation (stmt, new_stmt, gsi);
		  SLP_TREE_VEC_STMTS (slp_node).quick_push (new_stmt);
		}

	      for (i = 0; i < nargs; i++)
		{
		  vec<tree> vec_oprndsi = vec_defs[i];
		  vec_oprndsi.release ();
		}
	      continue;
	    }

	  for (i = 0; i < nargs; i++)
	    {
	      op = gimple_call_arg (stmt, i);
	      if (j == 0)
		vec_oprnd0
		  = vect_get_vec_def_for_operand (op, stmt);
	      else
		{
		  vec_oprnd0 = gimple_call_arg (new_stmt, i);
		  vec_oprnd0
                    = vect_get_vec_def_for_stmt_copy (dt[i], vec_oprnd0);
		}

	      vargs.quick_push (vec_oprnd0);
	    }

	  if (gimple_call_internal_p (stmt)
	      && gimple_call_internal_fn (stmt) == IFN_GOMP_SIMD_LANE)
	    {
	      tree cst = build_index_vector (vectype_out, j * nunits_out, 1);
	      tree new_var
		= vect_get_new_ssa_name (vectype_out, vect_simple_var, "cst_");
	      gimple *init_stmt = gimple_build_assign (new_var, cst);
	      vect_init_vector_1 (stmt, init_stmt, NULL);
	      new_temp = make_ssa_name (vec_dest);
	      new_stmt = gimple_build_assign (new_temp, new_var);
	    }
	  else if (modifier == NARROW)
	    {
	      tree half_res = make_ssa_name (vectype_in);
	      new_stmt = gimple_build_call_internal_vec (ifn, vargs);
	      gimple_call_set_lhs (new_stmt, half_res);
	      vect_finish_stmt_generation (stmt, new_stmt, gsi);
	      if ((j & 1) == 0)
		{
		  prev_res = half_res;
		  continue;
		}
	      new_temp = make_ssa_name (vec_dest);
	      new_stmt = gimple_build_assign (new_temp, convert_code,
					      prev_res, half_res);
	    }
	  else
	    {
	      if (ifn != IFN_LAST)
		new_stmt = gimple_build_call_internal_vec (ifn, vargs);
	      else
		new_stmt = gimple_build_call_vec (fndecl, vargs);
	      new_temp = make_ssa_name (vec_dest, new_stmt);
	      gimple_call_set_lhs (new_stmt, new_temp);
	    }
	  vect_finish_stmt_generation (stmt, new_stmt, gsi);

	  if (j == (modifier == NARROW ? 1 : 0))
	    STMT_VINFO_VEC_STMT (stmt_info) = *vec_stmt = new_stmt;
	  else
	    STMT_VINFO_RELATED_STMT (prev_stmt_info) = new_stmt;

	  prev_stmt_info = vinfo_for_stmt (new_stmt);
	}
    }
  else if (modifier == NARROW)
    {
      for (j = 0; j < ncopies; ++j)
	{
	  /* Build argument list for the vectorized call.  */
	  if (j == 0)
	    vargs.create (nargs * 2);
	  else
	    vargs.truncate (0);

	  if (slp_node)
	    {
	      auto_vec<vec<tree> > vec_defs (nargs);
	      vec<tree> vec_oprnds0;

	      for (i = 0; i < nargs; i++)
		vargs.quick_push (gimple_call_arg (stmt, i));
	      vect_get_slp_defs (vargs, slp_node, &vec_defs, -1);
	      vec_oprnds0 = vec_defs[0];

	      /* Arguments are ready.  Create the new vector stmt.  */
	      for (i = 0; vec_oprnds0.iterate (i, &vec_oprnd0); i += 2)
		{
		  size_t k;
		  vargs.truncate (0);
		  for (k = 0; k < nargs; k++)
		    {
		      vec<tree> vec_oprndsk = vec_defs[k];
		      vargs.quick_push (vec_oprndsk[i]);
		      vargs.quick_push (vec_oprndsk[i + 1]);
		    }
		  if (ifn != IFN_LAST)
		    new_stmt = gimple_build_call_internal_vec (ifn, vargs);
		  else
		    new_stmt = gimple_build_call_vec (fndecl, vargs);
		  new_temp = make_ssa_name (vec_dest, new_stmt);
		  gimple_call_set_lhs (new_stmt, new_temp);
		  vect_finish_stmt_generation (stmt, new_stmt, gsi);
		  SLP_TREE_VEC_STMTS (slp_node).quick_push (new_stmt);
		}

	      for (i = 0; i < nargs; i++)
		{
		  vec<tree> vec_oprndsi = vec_defs[i];
		  vec_oprndsi.release ();
		}
	      continue;
	    }

	  for (i = 0; i < nargs; i++)
	    {
	      op = gimple_call_arg (stmt, i);
	      if (j == 0)
		{
		  vec_oprnd0
		    = vect_get_vec_def_for_operand (op, stmt);
		  vec_oprnd1
		    = vect_get_vec_def_for_stmt_copy (dt[i], vec_oprnd0);
		}
	      else
		{
		  vec_oprnd1 = gimple_call_arg (new_stmt, 2*i + 1);
		  vec_oprnd0
		    = vect_get_vec_def_for_stmt_copy (dt[i], vec_oprnd1);
		  vec_oprnd1
		    = vect_get_vec_def_for_stmt_copy (dt[i], vec_oprnd0);
		}

	      vargs.quick_push (vec_oprnd0);
	      vargs.quick_push (vec_oprnd1);
	    }

	  new_stmt = gimple_build_call_vec (fndecl, vargs);
	  new_temp = make_ssa_name (vec_dest, new_stmt);
	  gimple_call_set_lhs (new_stmt, new_temp);
	  vect_finish_stmt_generation (stmt, new_stmt, gsi);

	  if (j == 0)
	    STMT_VINFO_VEC_STMT (stmt_info) = new_stmt;
	  else
	    STMT_VINFO_RELATED_STMT (prev_stmt_info) = new_stmt;

	  prev_stmt_info = vinfo_for_stmt (new_stmt);
	}

      *vec_stmt = STMT_VINFO_VEC_STMT (stmt_info);
    }
  else
    /* No current target implements this case.  */
    return false;

  vargs.release ();

  /* The call in STMT might prevent it from being removed in dce.
     We however cannot remove it here, due to the way the ssa name
     it defines is mapped to the new definition.  So just replace
     rhs of the statement with something harmless.  */

  if (slp_node)
    return true;

  type = TREE_TYPE (scalar_dest);
  if (is_pattern_stmt_p (stmt_info))
    lhs = gimple_call_lhs (STMT_VINFO_RELATED_STMT (stmt_info));
  else
    lhs = gimple_call_lhs (stmt);

  new_stmt = gimple_build_assign (lhs, build_zero_cst (type));
  set_vinfo_for_stmt (new_stmt, stmt_info);
  set_vinfo_for_stmt (stmt, NULL);
  STMT_VINFO_STMT (stmt_info) = new_stmt;
  gsi_replace (gsi, new_stmt, false);

  return true;
}


struct simd_call_arg_info
{
  tree vectype;
  tree op;
  enum vect_def_type dt;
  HOST_WIDE_INT linear_step;
  unsigned int align;
  bool simd_lane_linear;
};

/* Helper function of vectorizable_simd_clone_call.  If OP, an SSA_NAME,
   is linear within simd lane (but not within whole loop), note it in
   *ARGINFO.  */

static void
vect_simd_lane_linear (tree op, struct loop *loop,
		       struct simd_call_arg_info *arginfo)
{
  gimple *def_stmt = SSA_NAME_DEF_STMT (op);

  if (!is_gimple_assign (def_stmt)
      || gimple_assign_rhs_code (def_stmt) != POINTER_PLUS_EXPR
      || !is_gimple_min_invariant (gimple_assign_rhs1 (def_stmt)))
    return;

  tree base = gimple_assign_rhs1 (def_stmt);
  HOST_WIDE_INT linear_step = 0;
  tree v = gimple_assign_rhs2 (def_stmt);
  while (TREE_CODE (v) == SSA_NAME)
    {
      tree t;
      def_stmt = SSA_NAME_DEF_STMT (v);
      if (is_gimple_assign (def_stmt))
	switch (gimple_assign_rhs_code (def_stmt))
	  {
	  case PLUS_EXPR:
	    t = gimple_assign_rhs2 (def_stmt);
	    if (linear_step || TREE_CODE (t) != INTEGER_CST)
	      return;
	    base = fold_build2 (POINTER_PLUS_EXPR, TREE_TYPE (base), base, t);
	    v = gimple_assign_rhs1 (def_stmt);
	    continue;
	  case MULT_EXPR:
	    t = gimple_assign_rhs2 (def_stmt);
	    if (linear_step || !tree_fits_shwi_p (t) || integer_zerop (t))
	      return;
	    linear_step = tree_to_shwi (t);
	    v = gimple_assign_rhs1 (def_stmt);
	    continue;
	  CASE_CONVERT:
	    t = gimple_assign_rhs1 (def_stmt);
	    if (TREE_CODE (TREE_TYPE (t)) != INTEGER_TYPE
		|| (TYPE_PRECISION (TREE_TYPE (v))
		    < TYPE_PRECISION (TREE_TYPE (t))))
	      return;
	    if (!linear_step)
	      linear_step = 1;
	    v = t;
	    continue;
	  default:
	    return;
	  }
      else if (gimple_call_internal_p (def_stmt, IFN_GOMP_SIMD_LANE)
	       && loop->simduid
	       && TREE_CODE (gimple_call_arg (def_stmt, 0)) == SSA_NAME
	       && (SSA_NAME_VAR (gimple_call_arg (def_stmt, 0))
		   == loop->simduid))
	{
	  if (!linear_step)
	    linear_step = 1;
	  arginfo->linear_step = linear_step;
	  arginfo->op = base;
	  arginfo->simd_lane_linear = true;
	  return;
	}
    }
}

/* Return the number of elements in vector type VECTYPE, which is associated
   with a SIMD clone.  At present these are always constant-width.  */

static unsigned HOST_WIDE_INT
simd_clone_subparts (tree vectype)
{
  return TYPE_VECTOR_SUBPARTS (vectype).to_constant ();
}

/* Function vectorizable_simd_clone_call.

   Check if STMT performs a function call that can be vectorized
   by calling a simd clone of the function.
   If VEC_STMT is also passed, vectorize the STMT: create a vectorized
   stmt to replace it, put it in VEC_STMT, and insert it at BSI.
   Return FALSE if not a vectorizable STMT, TRUE otherwise.  */

static bool
vectorizable_simd_clone_call (gimple *stmt, gimple_stmt_iterator *gsi,
			      gimple **vec_stmt, slp_tree slp_node)
{
  tree vec_dest;
  tree scalar_dest;
  tree op, type;
  tree vec_oprnd0 = NULL_TREE;
  stmt_vec_info stmt_info = vinfo_for_stmt (stmt), prev_stmt_info;
  tree vectype;
  unsigned int nunits;
  loop_vec_info loop_vinfo = STMT_VINFO_LOOP_VINFO (stmt_info);
  bb_vec_info bb_vinfo = STMT_VINFO_BB_VINFO (stmt_info);
  vec_info *vinfo = stmt_info->vinfo;
  struct loop *loop = loop_vinfo ? LOOP_VINFO_LOOP (loop_vinfo) : NULL;
  tree fndecl, new_temp;
  gimple *def_stmt;
  gimple *new_stmt = NULL;
  int ncopies, j;
  auto_vec<simd_call_arg_info> arginfo;
  vec<tree> vargs = vNULL;
  size_t i, nargs;
  tree lhs, rtype, ratype;
  vec<constructor_elt, va_gc> *ret_ctor_elts;

  /* Is STMT a vectorizable call?   */
  if (!is_gimple_call (stmt))
    return false;

  fndecl = gimple_call_fndecl (stmt);
  if (fndecl == NULL_TREE)
    return false;

  struct cgraph_node *node = cgraph_node::get (fndecl);
  if (node == NULL || node->simd_clones == NULL)
    return false;

  if (!STMT_VINFO_RELEVANT_P (stmt_info) && !bb_vinfo)
    return false;

  if (STMT_VINFO_DEF_TYPE (stmt_info) != vect_internal_def
      && ! vec_stmt)
    return false;

  if (gimple_call_lhs (stmt)
      && TREE_CODE (gimple_call_lhs (stmt)) != SSA_NAME)
    return false;

  gcc_checking_assert (!stmt_can_throw_internal (stmt));

  vectype = STMT_VINFO_VECTYPE (stmt_info);

  if (loop_vinfo && nested_in_vect_loop_p (loop, stmt))
    return false;

  /* FORNOW */
  if (slp_node)
    return false;

  /* Process function arguments.  */
  nargs = gimple_call_num_args (stmt);

  /* Bail out if the function has zero arguments.  */
  if (nargs == 0)
    return false;

  arginfo.reserve (nargs, true);

  for (i = 0; i < nargs; i++)
    {
      simd_call_arg_info thisarginfo;
      affine_iv iv;

      thisarginfo.linear_step = 0;
      thisarginfo.align = 0;
      thisarginfo.op = NULL_TREE;
      thisarginfo.simd_lane_linear = false;

      op = gimple_call_arg (stmt, i);
      if (!vect_is_simple_use (op, vinfo, &def_stmt, &thisarginfo.dt,
			       &thisarginfo.vectype)
	  || thisarginfo.dt == vect_uninitialized_def)
	{
	  if (dump_enabled_p ())
	    dump_printf_loc (MSG_MISSED_OPTIMIZATION, vect_location,
			     "use not simple.\n");
	  return false;
	}

      if (thisarginfo.dt == vect_constant_def
	  || thisarginfo.dt == vect_external_def)
	gcc_assert (thisarginfo.vectype == NULL_TREE);
      else
	gcc_assert (thisarginfo.vectype != NULL_TREE);

      /* For linear arguments, the analyze phase should have saved
	 the base and step in STMT_VINFO_SIMD_CLONE_INFO.  */
      if (i * 3 + 4 <= STMT_VINFO_SIMD_CLONE_INFO (stmt_info).length ()
	  && STMT_VINFO_SIMD_CLONE_INFO (stmt_info)[i * 3 + 2])
	{
	  gcc_assert (vec_stmt);
	  thisarginfo.linear_step
	    = tree_to_shwi (STMT_VINFO_SIMD_CLONE_INFO (stmt_info)[i * 3 + 2]);
	  thisarginfo.op
	    = STMT_VINFO_SIMD_CLONE_INFO (stmt_info)[i * 3 + 1];
	  thisarginfo.simd_lane_linear
	    = (STMT_VINFO_SIMD_CLONE_INFO (stmt_info)[i * 3 + 3]
	       == boolean_true_node);
	  /* If loop has been peeled for alignment, we need to adjust it.  */
	  tree n1 = LOOP_VINFO_NITERS_UNCHANGED (loop_vinfo);
	  tree n2 = LOOP_VINFO_NITERS (loop_vinfo);
	  if (n1 != n2 && !thisarginfo.simd_lane_linear)
	    {
	      tree bias = fold_build2 (MINUS_EXPR, TREE_TYPE (n1), n1, n2);
	      tree step = STMT_VINFO_SIMD_CLONE_INFO (stmt_info)[i * 3 + 2];
	      tree opt = TREE_TYPE (thisarginfo.op);
	      bias = fold_convert (TREE_TYPE (step), bias);
	      bias = fold_build2 (MULT_EXPR, TREE_TYPE (step), bias, step);
	      thisarginfo.op
		= fold_build2 (POINTER_TYPE_P (opt)
			       ? POINTER_PLUS_EXPR : PLUS_EXPR, opt,
			       thisarginfo.op, bias);
	    }
	}
      else if (!vec_stmt
	       && thisarginfo.dt != vect_constant_def
	       && thisarginfo.dt != vect_external_def
	       && loop_vinfo
	       && TREE_CODE (op) == SSA_NAME
	       && simple_iv (loop, loop_containing_stmt (stmt), op,
			     &iv, false)
	       && tree_fits_shwi_p (iv.step))
	{
	  thisarginfo.linear_step = tree_to_shwi (iv.step);
	  thisarginfo.op = iv.base;
	}
      else if ((thisarginfo.dt == vect_constant_def
		|| thisarginfo.dt == vect_external_def)
	       && POINTER_TYPE_P (TREE_TYPE (op)))
	thisarginfo.align = get_pointer_alignment (op) / BITS_PER_UNIT;
      /* Addresses of array elements indexed by GOMP_SIMD_LANE are
	 linear too.  */
      if (POINTER_TYPE_P (TREE_TYPE (op))
	  && !thisarginfo.linear_step
	  && !vec_stmt
	  && thisarginfo.dt != vect_constant_def
	  && thisarginfo.dt != vect_external_def
	  && loop_vinfo
	  && !slp_node
	  && TREE_CODE (op) == SSA_NAME)
	vect_simd_lane_linear (op, loop, &thisarginfo);

      arginfo.quick_push (thisarginfo);
    }

  unsigned HOST_WIDE_INT vf;
  if (!LOOP_VINFO_VECT_FACTOR (loop_vinfo).is_constant (&vf))
    {
      if (dump_enabled_p ())
	dump_printf_loc (MSG_MISSED_OPTIMIZATION, vect_location,
			 "not considering SIMD clones; not yet supported"
			 " for variable-width vectors.\n");
      return NULL;
    }

  unsigned int badness = 0;
  struct cgraph_node *bestn = NULL;
  if (STMT_VINFO_SIMD_CLONE_INFO (stmt_info).exists ())
    bestn = cgraph_node::get (STMT_VINFO_SIMD_CLONE_INFO (stmt_info)[0]);
  else
    for (struct cgraph_node *n = node->simd_clones; n != NULL;
	 n = n->simdclone->next_clone)
      {
	unsigned int this_badness = 0;
	if (n->simdclone->simdlen > vf
	    || n->simdclone->nargs != nargs)
	  continue;
	if (n->simdclone->simdlen < vf)
	  this_badness += (exact_log2 (vf)
			   - exact_log2 (n->simdclone->simdlen)) * 1024;
	if (n->simdclone->inbranch)
	  this_badness += 2048;
	int target_badness = targetm.simd_clone.usable (n);
	if (target_badness < 0)
	  continue;
	this_badness += target_badness * 512;
	/* FORNOW: Have to add code to add the mask argument.  */
	if (n->simdclone->inbranch)
	  continue;
	for (i = 0; i < nargs; i++)
	  {
	    switch (n->simdclone->args[i].arg_type)
	      {
	      case SIMD_CLONE_ARG_TYPE_VECTOR:
		if (!useless_type_conversion_p
			(n->simdclone->args[i].orig_type,
			 TREE_TYPE (gimple_call_arg (stmt, i))))
		  i = -1;
		else if (arginfo[i].dt == vect_constant_def
			 || arginfo[i].dt == vect_external_def
			 || arginfo[i].linear_step)
		  this_badness += 64;
		break;
	      case SIMD_CLONE_ARG_TYPE_UNIFORM:
		if (arginfo[i].dt != vect_constant_def
		    && arginfo[i].dt != vect_external_def)
		  i = -1;
		break;
	      case SIMD_CLONE_ARG_TYPE_LINEAR_CONSTANT_STEP:
	      case SIMD_CLONE_ARG_TYPE_LINEAR_REF_CONSTANT_STEP:
		if (arginfo[i].dt == vect_constant_def
		    || arginfo[i].dt == vect_external_def
		    || (arginfo[i].linear_step
			!= n->simdclone->args[i].linear_step))
		  i = -1;
		break;
	      case SIMD_CLONE_ARG_TYPE_LINEAR_VARIABLE_STEP:
	      case SIMD_CLONE_ARG_TYPE_LINEAR_VAL_CONSTANT_STEP:
	      case SIMD_CLONE_ARG_TYPE_LINEAR_UVAL_CONSTANT_STEP:
	      case SIMD_CLONE_ARG_TYPE_LINEAR_REF_VARIABLE_STEP:
	      case SIMD_CLONE_ARG_TYPE_LINEAR_VAL_VARIABLE_STEP:
	      case SIMD_CLONE_ARG_TYPE_LINEAR_UVAL_VARIABLE_STEP:
		/* FORNOW */
		i = -1;
		break;
	      case SIMD_CLONE_ARG_TYPE_MASK:
		gcc_unreachable ();
	      }
	    if (i == (size_t) -1)
	      break;
	    if (n->simdclone->args[i].alignment > arginfo[i].align)
	      {
		i = -1;
		break;
	      }
	    if (arginfo[i].align)
	      this_badness += (exact_log2 (arginfo[i].align)
			       - exact_log2 (n->simdclone->args[i].alignment));
	  }
	if (i == (size_t) -1)
	  continue;
	if (bestn == NULL || this_badness < badness)
	  {
	    bestn = n;
	    badness = this_badness;
	  }
      }

  if (bestn == NULL)
    return false;

  for (i = 0; i < nargs; i++)
    if ((arginfo[i].dt == vect_constant_def
	 || arginfo[i].dt == vect_external_def)
	&& bestn->simdclone->args[i].arg_type == SIMD_CLONE_ARG_TYPE_VECTOR)
      {
	arginfo[i].vectype
	  = get_vectype_for_scalar_type (TREE_TYPE (gimple_call_arg (stmt,
								     i)));
	if (arginfo[i].vectype == NULL
	    || (simd_clone_subparts (arginfo[i].vectype)
		> bestn->simdclone->simdlen))
	  return false;
      }

  fndecl = bestn->decl;
  nunits = bestn->simdclone->simdlen;
  ncopies = vf / nunits;

  /* If the function isn't const, only allow it in simd loops where user
     has asserted that at least nunits consecutive iterations can be
     performed using SIMD instructions.  */
  if ((loop == NULL || (unsigned) loop->safelen < nunits)
      && gimple_vuse (stmt))
    return false;

  /* Sanity check: make sure that at least one copy of the vectorized stmt
     needs to be generated.  */
  gcc_assert (ncopies >= 1);

  if (!vec_stmt) /* transformation not required.  */
    {
      STMT_VINFO_SIMD_CLONE_INFO (stmt_info).safe_push (bestn->decl);
      for (i = 0; i < nargs; i++)
	if ((bestn->simdclone->args[i].arg_type
	     == SIMD_CLONE_ARG_TYPE_LINEAR_CONSTANT_STEP)
	    || (bestn->simdclone->args[i].arg_type
		== SIMD_CLONE_ARG_TYPE_LINEAR_REF_CONSTANT_STEP))
	  {
	    STMT_VINFO_SIMD_CLONE_INFO (stmt_info).safe_grow_cleared (i * 3
									+ 1);
	    STMT_VINFO_SIMD_CLONE_INFO (stmt_info).safe_push (arginfo[i].op);
	    tree lst = POINTER_TYPE_P (TREE_TYPE (arginfo[i].op))
		       ? size_type_node : TREE_TYPE (arginfo[i].op);
	    tree ls = build_int_cst (lst, arginfo[i].linear_step);
	    STMT_VINFO_SIMD_CLONE_INFO (stmt_info).safe_push (ls);
	    tree sll = arginfo[i].simd_lane_linear
		       ? boolean_true_node : boolean_false_node;
	    STMT_VINFO_SIMD_CLONE_INFO (stmt_info).safe_push (sll);
	  }
      STMT_VINFO_TYPE (stmt_info) = call_simd_clone_vec_info_type;
      if (dump_enabled_p ())
	dump_printf_loc (MSG_NOTE, vect_location,
			 "=== vectorizable_simd_clone_call ===\n");
/*      vect_model_simple_cost (stmt_info, ncopies, dt, NULL, NULL); */
      return true;
    }

  /** Transform.  **/

  if (dump_enabled_p ())
    dump_printf_loc (MSG_NOTE, vect_location, "transform call.\n");

  /* Handle def.  */
  scalar_dest = gimple_call_lhs (stmt);
  vec_dest = NULL_TREE;
  rtype = NULL_TREE;
  ratype = NULL_TREE;
  if (scalar_dest)
    {
      vec_dest = vect_create_destination_var (scalar_dest, vectype);
      rtype = TREE_TYPE (TREE_TYPE (fndecl));
      if (TREE_CODE (rtype) == ARRAY_TYPE)
	{
	  ratype = rtype;
	  rtype = TREE_TYPE (ratype);
	}
    }

  prev_stmt_info = NULL;
  for (j = 0; j < ncopies; ++j)
    {
      /* Build argument list for the vectorized call.  */
      if (j == 0)
	vargs.create (nargs);
      else
	vargs.truncate (0);

      for (i = 0; i < nargs; i++)
	{
	  unsigned int k, l, m, o;
	  tree atype;
	  op = gimple_call_arg (stmt, i);
	  switch (bestn->simdclone->args[i].arg_type)
	    {
	    case SIMD_CLONE_ARG_TYPE_VECTOR:
	      atype = bestn->simdclone->args[i].vector_type;
	      o = nunits / simd_clone_subparts (atype);
	      for (m = j * o; m < (j + 1) * o; m++)
		{
		  if (simd_clone_subparts (atype)
		      < simd_clone_subparts (arginfo[i].vectype))
		    {
		      poly_uint64 prec = GET_MODE_BITSIZE (TYPE_MODE (atype));
		      k = (simd_clone_subparts (arginfo[i].vectype)
			   / simd_clone_subparts (atype));
		      gcc_assert ((k & (k - 1)) == 0);
		      if (m == 0)
			vec_oprnd0
			  = vect_get_vec_def_for_operand (op, stmt);
		      else
			{
			  vec_oprnd0 = arginfo[i].op;
			  if ((m & (k - 1)) == 0)
			    vec_oprnd0
			      = vect_get_vec_def_for_stmt_copy (arginfo[i].dt,
								vec_oprnd0);
			}
		      arginfo[i].op = vec_oprnd0;
		      vec_oprnd0
			= build3 (BIT_FIELD_REF, atype, vec_oprnd0,
				  size_int (prec),
				  bitsize_int ((m & (k - 1)) * prec));
		      new_stmt
			= gimple_build_assign (make_ssa_name (atype),
					       vec_oprnd0);
		      vect_finish_stmt_generation (stmt, new_stmt, gsi);
		      vargs.safe_push (gimple_assign_lhs (new_stmt));
		    }
		  else
		    {
		      k = (simd_clone_subparts (atype)
			   / simd_clone_subparts (arginfo[i].vectype));
		      gcc_assert ((k & (k - 1)) == 0);
		      vec<constructor_elt, va_gc> *ctor_elts;
		      if (k != 1)
			vec_alloc (ctor_elts, k);
		      else
			ctor_elts = NULL;
		      for (l = 0; l < k; l++)
			{
			  if (m == 0 && l == 0)
			    vec_oprnd0
			      = vect_get_vec_def_for_operand (op, stmt);
			  else
			    vec_oprnd0
			      = vect_get_vec_def_for_stmt_copy (arginfo[i].dt,
								arginfo[i].op);
			  arginfo[i].op = vec_oprnd0;
			  if (k == 1)
			    break;
			  CONSTRUCTOR_APPEND_ELT (ctor_elts, NULL_TREE,
						  vec_oprnd0);
			}
		      if (k == 1)
			vargs.safe_push (vec_oprnd0);
		      else
			{
			  vec_oprnd0 = build_constructor (atype, ctor_elts);
			  new_stmt
			    = gimple_build_assign (make_ssa_name (atype),
						   vec_oprnd0);
			  vect_finish_stmt_generation (stmt, new_stmt, gsi);
			  vargs.safe_push (gimple_assign_lhs (new_stmt));
			}
		    }
		}
	      break;
	    case SIMD_CLONE_ARG_TYPE_UNIFORM:
	      vargs.safe_push (op);
	      break;
	    case SIMD_CLONE_ARG_TYPE_LINEAR_CONSTANT_STEP:
	    case SIMD_CLONE_ARG_TYPE_LINEAR_REF_CONSTANT_STEP:
	      if (j == 0)
		{
		  gimple_seq stmts;
		  arginfo[i].op
		    = force_gimple_operand (arginfo[i].op, &stmts, true,
					    NULL_TREE);
		  if (stmts != NULL)
		    {
		      basic_block new_bb;
		      edge pe = loop_preheader_edge (loop);
		      new_bb = gsi_insert_seq_on_edge_immediate (pe, stmts);
		      gcc_assert (!new_bb);
		    }
		  if (arginfo[i].simd_lane_linear)
		    {
		      vargs.safe_push (arginfo[i].op);
		      break;
		    }
		  tree phi_res = copy_ssa_name (op);
		  gphi *new_phi = create_phi_node (phi_res, loop->header);
		  set_vinfo_for_stmt (new_phi,
				      new_stmt_vec_info (new_phi, loop_vinfo));
		  add_phi_arg (new_phi, arginfo[i].op,
			       loop_preheader_edge (loop), UNKNOWN_LOCATION);
		  enum tree_code code
		    = POINTER_TYPE_P (TREE_TYPE (op))
		      ? POINTER_PLUS_EXPR : PLUS_EXPR;
		  tree type = POINTER_TYPE_P (TREE_TYPE (op))
			      ? sizetype : TREE_TYPE (op);
		  widest_int cst
		    = wi::mul (bestn->simdclone->args[i].linear_step,
			       ncopies * nunits);
		  tree tcst = wide_int_to_tree (type, cst);
		  tree phi_arg = copy_ssa_name (op);
		  new_stmt
		    = gimple_build_assign (phi_arg, code, phi_res, tcst);
		  gimple_stmt_iterator si = gsi_after_labels (loop->header);
		  gsi_insert_after (&si, new_stmt, GSI_NEW_STMT);
		  set_vinfo_for_stmt (new_stmt,
				      new_stmt_vec_info (new_stmt, loop_vinfo));
		  add_phi_arg (new_phi, phi_arg, loop_latch_edge (loop),
			       UNKNOWN_LOCATION);
		  arginfo[i].op = phi_res;
		  vargs.safe_push (phi_res);
		}
	      else
		{
		  enum tree_code code
		    = POINTER_TYPE_P (TREE_TYPE (op))
		      ? POINTER_PLUS_EXPR : PLUS_EXPR;
		  tree type = POINTER_TYPE_P (TREE_TYPE (op))
			      ? sizetype : TREE_TYPE (op);
		  widest_int cst
		    = wi::mul (bestn->simdclone->args[i].linear_step,
			       j * nunits);
		  tree tcst = wide_int_to_tree (type, cst);
		  new_temp = make_ssa_name (TREE_TYPE (op));
		  new_stmt = gimple_build_assign (new_temp, code,
						  arginfo[i].op, tcst);
		  vect_finish_stmt_generation (stmt, new_stmt, gsi);
		  vargs.safe_push (new_temp);
		}
	      break;
	    case SIMD_CLONE_ARG_TYPE_LINEAR_VAL_CONSTANT_STEP:
	    case SIMD_CLONE_ARG_TYPE_LINEAR_UVAL_CONSTANT_STEP:
	    case SIMD_CLONE_ARG_TYPE_LINEAR_VARIABLE_STEP:
	    case SIMD_CLONE_ARG_TYPE_LINEAR_REF_VARIABLE_STEP:
	    case SIMD_CLONE_ARG_TYPE_LINEAR_VAL_VARIABLE_STEP:
	    case SIMD_CLONE_ARG_TYPE_LINEAR_UVAL_VARIABLE_STEP:
	    default:
	      gcc_unreachable ();
	    }
	}

      new_stmt = gimple_build_call_vec (fndecl, vargs);
      if (vec_dest)
	{
	  gcc_assert (ratype || simd_clone_subparts (rtype) == nunits);
	  if (ratype)
	    new_temp = create_tmp_var (ratype);
	  else if (simd_clone_subparts (vectype)
		   == simd_clone_subparts (rtype))
	    new_temp = make_ssa_name (vec_dest, new_stmt);
	  else
	    new_temp = make_ssa_name (rtype, new_stmt);
	  gimple_call_set_lhs (new_stmt, new_temp);
	}
      vect_finish_stmt_generation (stmt, new_stmt, gsi);

      if (vec_dest)
	{
	  if (simd_clone_subparts (vectype) < nunits)
	    {
	      unsigned int k, l;
	      poly_uint64 prec = GET_MODE_BITSIZE (TYPE_MODE (vectype));
	      poly_uint64 bytes = GET_MODE_SIZE (TYPE_MODE (vectype));
	      k = nunits / simd_clone_subparts (vectype);
	      gcc_assert ((k & (k - 1)) == 0);
	      for (l = 0; l < k; l++)
		{
		  tree t;
		  if (ratype)
		    {
		      t = build_fold_addr_expr (new_temp);
		      t = build2 (MEM_REF, vectype, t,
				  build_int_cst (TREE_TYPE (t), l * bytes));
		    }
		  else
		    t = build3 (BIT_FIELD_REF, vectype, new_temp,
				size_int (prec), bitsize_int (l * prec));
		  new_stmt
		    = gimple_build_assign (make_ssa_name (vectype), t);
		  vect_finish_stmt_generation (stmt, new_stmt, gsi);
		  if (j == 0 && l == 0)
		    STMT_VINFO_VEC_STMT (stmt_info) = *vec_stmt = new_stmt;
		  else
		    STMT_VINFO_RELATED_STMT (prev_stmt_info) = new_stmt;

		  prev_stmt_info = vinfo_for_stmt (new_stmt);
		}

	      if (ratype)
		{
		  tree clobber = build_constructor (ratype, NULL);
		  TREE_THIS_VOLATILE (clobber) = 1;
		  new_stmt = gimple_build_assign (new_temp, clobber);
		  vect_finish_stmt_generation (stmt, new_stmt, gsi);
		}
	      continue;
	    }
	  else if (simd_clone_subparts (vectype) > nunits)
	    {
	      unsigned int k = (simd_clone_subparts (vectype)
				/ simd_clone_subparts (rtype));
	      gcc_assert ((k & (k - 1)) == 0);
	      if ((j & (k - 1)) == 0)
		vec_alloc (ret_ctor_elts, k);
	      if (ratype)
		{
		  unsigned int m, o = nunits / simd_clone_subparts (rtype);
		  for (m = 0; m < o; m++)
		    {
		      tree tem = build4 (ARRAY_REF, rtype, new_temp,
					 size_int (m), NULL_TREE, NULL_TREE);
		      new_stmt
			= gimple_build_assign (make_ssa_name (rtype), tem);
		      vect_finish_stmt_generation (stmt, new_stmt, gsi);
		      CONSTRUCTOR_APPEND_ELT (ret_ctor_elts, NULL_TREE,
					      gimple_assign_lhs (new_stmt));
		    }
		  tree clobber = build_constructor (ratype, NULL);
		  TREE_THIS_VOLATILE (clobber) = 1;
		  new_stmt = gimple_build_assign (new_temp, clobber);
		  vect_finish_stmt_generation (stmt, new_stmt, gsi);
		}
	      else
		CONSTRUCTOR_APPEND_ELT (ret_ctor_elts, NULL_TREE, new_temp);
	      if ((j & (k - 1)) != k - 1)
		continue;
	      vec_oprnd0 = build_constructor (vectype, ret_ctor_elts);
	      new_stmt
		= gimple_build_assign (make_ssa_name (vec_dest), vec_oprnd0);
	      vect_finish_stmt_generation (stmt, new_stmt, gsi);

	      if ((unsigned) j == k - 1)
		STMT_VINFO_VEC_STMT (stmt_info) = *vec_stmt = new_stmt;
	      else
		STMT_VINFO_RELATED_STMT (prev_stmt_info) = new_stmt;

	      prev_stmt_info = vinfo_for_stmt (new_stmt);
	      continue;
	    }
	  else if (ratype)
	    {
	      tree t = build_fold_addr_expr (new_temp);
	      t = build2 (MEM_REF, vectype, t,
			  build_int_cst (TREE_TYPE (t), 0));
	      new_stmt
		= gimple_build_assign (make_ssa_name (vec_dest), t);
	      vect_finish_stmt_generation (stmt, new_stmt, gsi);
	      tree clobber = build_constructor (ratype, NULL);
	      TREE_THIS_VOLATILE (clobber) = 1;
	      vect_finish_stmt_generation (stmt,
					   gimple_build_assign (new_temp,
								clobber), gsi);
	    }
	}

      if (j == 0)
	STMT_VINFO_VEC_STMT (stmt_info) = *vec_stmt = new_stmt;
      else
	STMT_VINFO_RELATED_STMT (prev_stmt_info) = new_stmt;

      prev_stmt_info = vinfo_for_stmt (new_stmt);
    }

  vargs.release ();

  /* The call in STMT might prevent it from being removed in dce.
     We however cannot remove it here, due to the way the ssa name
     it defines is mapped to the new definition.  So just replace
     rhs of the statement with something harmless.  */

  if (slp_node)
    return true;

  if (scalar_dest)
    {
      type = TREE_TYPE (scalar_dest);
      if (is_pattern_stmt_p (stmt_info))
	lhs = gimple_call_lhs (STMT_VINFO_RELATED_STMT (stmt_info));
      else
	lhs = gimple_call_lhs (stmt);
      new_stmt = gimple_build_assign (lhs, build_zero_cst (type));
    }
  else
    new_stmt = gimple_build_nop ();
  set_vinfo_for_stmt (new_stmt, stmt_info);
  set_vinfo_for_stmt (stmt, NULL);
  STMT_VINFO_STMT (stmt_info) = new_stmt;
  gsi_replace (gsi, new_stmt, true);
  unlink_stmt_vdef (stmt);

  return true;
}

/* Get vectorized definitions for loop-based vectorization.  For the first
   operand we call vect_get_vec_def_for_operand() (with OPRND containing
   scalar operand), and for the rest we get a copy with
   vect_get_vec_def_for_stmt_copy() using the previous vector definition
   (stored in OPRND). See vect_get_vec_def_for_stmt_copy() for details.
   The vectors are collected into VEC_OPRNDS.  */

static void
vect_get_loop_based_defs (tree *oprnd, gimple *stmt, enum vect_def_type dt,
			  vec<tree> *vec_oprnds, int multi_step_cvt)
{
  tree vec_oprnd;

  /* Get first vector operand.  */
  /* All the vector operands except the very first one (that is scalar oprnd)
     are stmt copies.  */
  if (TREE_CODE (TREE_TYPE (*oprnd)) != VECTOR_TYPE)
    vec_oprnd = vect_get_vec_def_for_operand (*oprnd, stmt);
  else
    vec_oprnd = vect_get_vec_def_for_stmt_copy (dt, *oprnd);

  vec_oprnds->quick_push (vec_oprnd);

  /* Get second vector operand.  */
  vec_oprnd = vect_get_vec_def_for_stmt_copy (dt, vec_oprnd);
  vec_oprnds->quick_push (vec_oprnd);

  *oprnd = vec_oprnd;

  /* For conversion in multiple steps, continue to get operands
     recursively.  */
  if (multi_step_cvt)
    vect_get_loop_based_defs (oprnd, stmt, dt, vec_oprnds,  multi_step_cvt - 1);
}


/* Create vectorized demotion statements for vector operands from VEC_OPRNDS.
   For multi-step conversions store the resulting vectors and call the function
   recursively.  */

static void
vect_create_vectorized_demotion_stmts (vec<tree> *vec_oprnds,
				       int multi_step_cvt, gimple *stmt,
				       vec<tree> vec_dsts,
				       gimple_stmt_iterator *gsi,
				       slp_tree slp_node, enum tree_code code,
				       stmt_vec_info *prev_stmt_info)
{
  unsigned int i;
  tree vop0, vop1, new_tmp, vec_dest;
  gimple *new_stmt;
  stmt_vec_info stmt_info = vinfo_for_stmt (stmt);

  vec_dest = vec_dsts.pop ();

  for (i = 0; i < vec_oprnds->length (); i += 2)
    {
      /* Create demotion operation.  */
      vop0 = (*vec_oprnds)[i];
      vop1 = (*vec_oprnds)[i + 1];
      new_stmt = gimple_build_assign (vec_dest, code, vop0, vop1);
      new_tmp = make_ssa_name (vec_dest, new_stmt);
      gimple_assign_set_lhs (new_stmt, new_tmp);
      vect_finish_stmt_generation (stmt, new_stmt, gsi);

      if (multi_step_cvt)
	/* Store the resulting vector for next recursive call.  */
	(*vec_oprnds)[i/2] = new_tmp;
      else
	{
	  /* This is the last step of the conversion sequence. Store the
	     vectors in SLP_NODE or in vector info of the scalar statement
	     (or in STMT_VINFO_RELATED_STMT chain).  */
	  if (slp_node)
	    SLP_TREE_VEC_STMTS (slp_node).quick_push (new_stmt);
	  else
	    {
	      if (!*prev_stmt_info)
		STMT_VINFO_VEC_STMT (stmt_info) = new_stmt;
	      else
		STMT_VINFO_RELATED_STMT (*prev_stmt_info) = new_stmt;

	      *prev_stmt_info = vinfo_for_stmt (new_stmt);
	    }
	}
    }

  /* For multi-step demotion operations we first generate demotion operations
     from the source type to the intermediate types, and then combine the
     results (stored in VEC_OPRNDS) in demotion operation to the destination
     type.  */
  if (multi_step_cvt)
    {
      /* At each level of recursion we have half of the operands we had at the
	 previous level.  */
      vec_oprnds->truncate ((i+1)/2);
      vect_create_vectorized_demotion_stmts (vec_oprnds, multi_step_cvt - 1,
					     stmt, vec_dsts, gsi, slp_node,
					     VEC_PACK_TRUNC_EXPR,
					     prev_stmt_info);
    }

  vec_dsts.quick_push (vec_dest);
}

/* Check if STMT performs a conversion operation, that can be vectorized.
   If VEC_STMT is also passed, vectorize the STMT: create a vectorized
   stmt to replace it, put it in VEC_STMT, and insert it at GSI.
   Return FALSE if not a vectorizable STMT, TRUE otherwise.  */

static bool
vectorizable_conversion (gimple *stmt, gimple_stmt_iterator *gsi,
			 gimple **vec_stmt, slp_tree slp_node)
{
  tree vec_dest;
  tree scalar_dest;
  tree op0, op1 = NULL_TREE;
  tree vec_oprnd0 = NULL_TREE, vec_oprnd1 = NULL_TREE;
  stmt_vec_info stmt_info = vinfo_for_stmt (stmt);
  loop_vec_info loop_vinfo = STMT_VINFO_LOOP_VINFO (stmt_info);
  enum tree_code code, code1 = ERROR_MARK, code2 = ERROR_MARK;
  enum tree_code codecvt1 = ERROR_MARK, codecvt2 = ERROR_MARK;
  tree decl1 = NULL_TREE, decl2 = NULL_TREE;
  tree new_temp;
  gimple *def_stmt;
  enum vect_def_type dt[2] = {vect_unknown_def_type, vect_unknown_def_type};
  gimple *new_stmt = NULL;
  stmt_vec_info prev_stmt_info;
  poly_uint64 nunits_in;
  poly_uint64 nunits_out;
  tree vectype_out, vectype_in;
  int ncopies, i, j;
  tree lhs_type, rhs_type;
  enum { NARROW, NONE, WIDEN } modifier;
  vec<tree> vec_oprnds0 = vNULL;
  vec<tree> vec_oprnds1 = vNULL;
  tree vop0;
  bb_vec_info bb_vinfo = STMT_VINFO_BB_VINFO (stmt_info);
  vec_info *vinfo = stmt_info->vinfo;
  int multi_step_cvt = 0;
  vec<tree> interm_types = vNULL;
  tree last_oprnd, intermediate_type, cvt_type = NULL_TREE;
  int op_type;
  unsigned short fltsz;

  /* Is STMT a vectorizable conversion?   */

  if (!STMT_VINFO_RELEVANT_P (stmt_info) && !bb_vinfo)
    return false;

  if (STMT_VINFO_DEF_TYPE (stmt_info) != vect_internal_def
      && ! vec_stmt)
    return false;

  if (!is_gimple_assign (stmt))
    return false;

  if (TREE_CODE (gimple_assign_lhs (stmt)) != SSA_NAME)
    return false;

  code = gimple_assign_rhs_code (stmt);
  if (!CONVERT_EXPR_CODE_P (code)
      && code != FIX_TRUNC_EXPR
      && code != FLOAT_EXPR
      && code != WIDEN_MULT_EXPR
      && code != WIDEN_LSHIFT_EXPR)
    return false;

  op_type = TREE_CODE_LENGTH (code);

  /* Check types of lhs and rhs.  */
  scalar_dest = gimple_assign_lhs (stmt);
  lhs_type = TREE_TYPE (scalar_dest);
  vectype_out = STMT_VINFO_VECTYPE (stmt_info);

  op0 = gimple_assign_rhs1 (stmt);
  rhs_type = TREE_TYPE (op0);

  if ((code != FIX_TRUNC_EXPR && code != FLOAT_EXPR)
      && !((INTEGRAL_TYPE_P (lhs_type)
	    && INTEGRAL_TYPE_P (rhs_type))
	   || (SCALAR_FLOAT_TYPE_P (lhs_type)
	       && SCALAR_FLOAT_TYPE_P (rhs_type))))
    return false;

  if (!VECTOR_BOOLEAN_TYPE_P (vectype_out)
      && (partial_integral_type_p (lhs_type)
	  || partial_integral_type_p (rhs_type)))
    {
      if (dump_enabled_p ())
	dump_printf_loc (MSG_MISSED_OPTIMIZATION, vect_location,
                         "type conversion to/from bit-precision unsupported."
                         "\n");
      return false;
    }

  /* Check the operands of the operation.  */
  if (!vect_is_simple_use (op0, vinfo, &def_stmt, &dt[0], &vectype_in))
    {
      if (dump_enabled_p ())
	dump_printf_loc (MSG_MISSED_OPTIMIZATION, vect_location,
                         "use not simple.\n");
      return false;
    }
  if (op_type == binary_op)
    {
      bool ok;

      op1 = gimple_assign_rhs2 (stmt);
      gcc_assert (code == WIDEN_MULT_EXPR || code == WIDEN_LSHIFT_EXPR);
      /* For WIDEN_MULT_EXPR, if OP0 is a constant, use the type of
	 OP1.  */
      if (constant_tree_p (op0))
	ok = vect_is_simple_use (op1, vinfo, &def_stmt, &dt[1], &vectype_in);
      else
	ok = vect_is_simple_use (op1, vinfo, &def_stmt, &dt[1]);

      if (!ok)
	{
          if (dump_enabled_p ())
            dump_printf_loc (MSG_MISSED_OPTIMIZATION, vect_location,
                             "use not simple.\n");
	  return false;
	}
    }

  /* If op0 is an external or constant defs use a vector type of
     the same size as the output vector type.  */
  if (!vectype_in)
    vectype_in = get_same_sized_vectype (rhs_type, vectype_out);
  if (vec_stmt)
    gcc_assert (vectype_in);
  if (!vectype_in)
    {
      if (dump_enabled_p ())
	{
	  dump_printf_loc (MSG_MISSED_OPTIMIZATION, vect_location,
                           "no vectype for scalar type ");
	  dump_generic_expr (MSG_MISSED_OPTIMIZATION, TDF_SLIM, rhs_type);
          dump_printf (MSG_MISSED_OPTIMIZATION, "\n");
	}

      return false;
    }

  if (VECTOR_BOOLEAN_TYPE_P (vectype_out)
      && !VECTOR_BOOLEAN_TYPE_P (vectype_in))
    {
      if (dump_enabled_p ())
	{
	  dump_printf_loc (MSG_MISSED_OPTIMIZATION, vect_location,
                           "can't convert between boolean and non "
			   "boolean vectors");
	  dump_generic_expr (MSG_MISSED_OPTIMIZATION, TDF_SLIM, rhs_type);
          dump_printf (MSG_MISSED_OPTIMIZATION, "\n");
	}

      return false;
    }

  nunits_in = TYPE_VECTOR_SUBPARTS (vectype_in);
  nunits_out = TYPE_VECTOR_SUBPARTS (vectype_out);
  if (must_eq (nunits_out, nunits_in))
    modifier = NONE;
  else if (multiple_p (nunits_out, nunits_in))
    modifier = NARROW;
  else
    {
      gcc_checking_assert (multiple_p (nunits_in, nunits_out));
      modifier = WIDEN;
    }

  /* Multiple types in SLP are handled by creating the appropriate number of
     vectorized stmts for each SLP node.  Hence, NCOPIES is always 1 in
     case of SLP.  */
  if (slp_node)
    ncopies = 1;
  else if (modifier == NARROW)
    ncopies = vect_get_num_copies (loop_vinfo, vectype_out);
  else
    ncopies = vect_get_num_copies (loop_vinfo, vectype_in);

  /* Sanity check: make sure that at least one copy of the vectorized stmt
     needs to be generated.  */
  gcc_assert (ncopies >= 1);

  /* Supportable by target?  */
  bool found_mode = false;
  scalar_mode lhs_mode = SCALAR_TYPE_MODE (lhs_type);
  scalar_mode rhs_mode = SCALAR_TYPE_MODE (rhs_type);
  opt_scalar_mode rhs_mode_iter;

  switch (modifier)
    {
    case NONE:
      if (code != FIX_TRUNC_EXPR && code != FLOAT_EXPR)
	return false;
      if (supportable_convert_operation (code, vectype_out, vectype_in,
					 &decl1, &code1))
	break;
      /* FALLTHRU */
    unsupported:
      if (dump_enabled_p ())
	dump_printf_loc (MSG_MISSED_OPTIMIZATION, vect_location,
                         "conversion not supported by target.\n");
      return false;

    case WIDEN:
      if (supportable_widening_operation (code, stmt, vectype_out, vectype_in,
					  &code1, &code2, &multi_step_cvt,
					  &interm_types))
	{
	  /* Binary widening operation can only be supported directly by the
	     architecture.  */
	  gcc_assert (!(multi_step_cvt && op_type == binary_op));
	  break;
	}

      if (code != FLOAT_EXPR
	  || GET_MODE_SIZE (lhs_mode) <= GET_MODE_SIZE (rhs_mode))
	goto unsupported;

      fltsz = GET_MODE_SIZE (lhs_mode);
      FOR_EACH_2XWIDER_MODE (rhs_mode_iter, rhs_mode)
	{
	  rhs_mode = *rhs_mode_iter;
	  if (GET_MODE_SIZE (rhs_mode) > fltsz)
	    break;

	  cvt_type
	    = build_nonstandard_integer_type (GET_MODE_BITSIZE (rhs_mode), 0);
	  cvt_type = get_same_sized_vectype (cvt_type, vectype_in);
	  if (cvt_type == NULL_TREE)
	    goto unsupported;

	  if (GET_MODE_SIZE (rhs_mode) == fltsz)
	    {
	      if (!supportable_convert_operation (code, vectype_out,
						  cvt_type, &decl1, &codecvt1))
		goto unsupported;
	    }
	  else if (!supportable_widening_operation (code, stmt, vectype_out,
						    cvt_type, &codecvt1,
						    &codecvt2, &multi_step_cvt,
						    &interm_types))
	    continue;
	  else
	    gcc_assert (multi_step_cvt == 0);

	  if (supportable_widening_operation (NOP_EXPR, stmt, cvt_type,
					      vectype_in, &code1, &code2,
					      &multi_step_cvt, &interm_types))
	    {
	      found_mode = true;
	      break;
	    }
	}

      if (!found_mode)
	goto unsupported;

      if (GET_MODE_SIZE (rhs_mode) == fltsz)
	codecvt2 = ERROR_MARK;
      else
	{
	  multi_step_cvt++;
	  interm_types.safe_push (cvt_type);
	  cvt_type = NULL_TREE;
	}
      break;

    case NARROW:
      gcc_assert (op_type == unary_op);
      if (supportable_narrowing_operation (code, vectype_out, vectype_in,
					   &code1, &multi_step_cvt,
					   &interm_types))
	break;

      if (code != FIX_TRUNC_EXPR
	  || GET_MODE_SIZE (lhs_mode) >= GET_MODE_SIZE (rhs_mode))
	goto unsupported;

      cvt_type
	= build_nonstandard_integer_type (GET_MODE_BITSIZE (rhs_mode), 0);
      cvt_type = get_same_sized_vectype (cvt_type, vectype_in);
      if (cvt_type == NULL_TREE)
	goto unsupported;
      if (!supportable_convert_operation (code, cvt_type, vectype_in,
					  &decl1, &codecvt1))
	goto unsupported;
      if (supportable_narrowing_operation (NOP_EXPR, vectype_out, cvt_type,
					   &code1, &multi_step_cvt,
					   &interm_types))
	break;
      goto unsupported;

    default:
      gcc_unreachable ();
    }

  if (!vec_stmt)		/* transformation not required.  */
    {
      if (dump_enabled_p ())
	dump_printf_loc (MSG_NOTE, vect_location,
                         "=== vectorizable_conversion ===\n");
      if (code == FIX_TRUNC_EXPR || code == FLOAT_EXPR)
        {
	  STMT_VINFO_TYPE (stmt_info) = type_conversion_vec_info_type;
	  vect_model_simple_cost (stmt_info, ncopies, dt, NULL, NULL);
	}
      else if (modifier == NARROW)
	{
	  STMT_VINFO_TYPE (stmt_info) = type_demotion_vec_info_type;
	  vect_model_promotion_demotion_cost (stmt_info, dt, multi_step_cvt);
	}
      else
	{
	  STMT_VINFO_TYPE (stmt_info) = type_promotion_vec_info_type;
	  vect_model_promotion_demotion_cost (stmt_info, dt, multi_step_cvt);
	}

      interm_types.release ();
      return true;
    }

  /** Transform.  **/
  if (dump_enabled_p ())
    dump_printf_loc (MSG_NOTE, vect_location,
                     "transform conversion. ncopies = %d.\n", ncopies);

  if (op_type == binary_op)
    {
      if (constant_tree_p (op0))
	op0 = fold_convert (TREE_TYPE (op1), op0);
      else if (constant_tree_p (op1))
	op1 = fold_convert (TREE_TYPE (op0), op1);
    }

  /* In case of multi-step conversion, we first generate conversion operations
     to the intermediate types, and then from that types to the final one.
     We create vector destinations for the intermediate type (TYPES) received
     from supportable_*_operation, and store them in the correct order
     for future use in vect_create_vectorized_*_stmts ().  */
  auto_vec<tree> vec_dsts (multi_step_cvt + 1);
  vec_dest = vect_create_destination_var (scalar_dest,
					  (cvt_type && modifier == WIDEN)
					  ? cvt_type : vectype_out);
  vec_dsts.quick_push (vec_dest);

  if (multi_step_cvt)
    {
      for (i = interm_types.length () - 1;
	   interm_types.iterate (i, &intermediate_type); i--)
	{
	  vec_dest = vect_create_destination_var (scalar_dest,
						  intermediate_type);
	  vec_dsts.quick_push (vec_dest);
	}
    }

  if (cvt_type)
    vec_dest = vect_create_destination_var (scalar_dest,
					    modifier == WIDEN
					    ? vectype_out : cvt_type);

  if (!slp_node)
    {
      if (modifier == WIDEN)
	{
	  vec_oprnds0.create (multi_step_cvt ? vect_pow2 (multi_step_cvt) : 1);
	  if (op_type == binary_op)
	    vec_oprnds1.create (1);
	}
      else if (modifier == NARROW)
	vec_oprnds0.create (
		   2 * (multi_step_cvt ? vect_pow2 (multi_step_cvt) : 1));
    }
  else if (code == WIDEN_LSHIFT_EXPR)
    vec_oprnds1.create (slp_node->vec_stmts_size);

  last_oprnd = op0;
  prev_stmt_info = NULL;
  switch (modifier)
    {
    case NONE:
      for (j = 0; j < ncopies; j++)
	{
	  if (j == 0)
	    vect_get_vec_defs (op0, NULL, stmt, &vec_oprnds0, NULL, slp_node,
			       -1);
	  else
	    vect_get_vec_defs_for_stmt_copy (dt, &vec_oprnds0, NULL);

	  FOR_EACH_VEC_ELT (vec_oprnds0, i, vop0)
	    {
	      /* Arguments are ready, create the new vector stmt.  */
	      if (code1 == CALL_EXPR)
		{
		  new_stmt = gimple_build_call (decl1, 1, vop0);
		  new_temp = make_ssa_name (vec_dest, new_stmt);
		  gimple_call_set_lhs (new_stmt, new_temp);
		}
	      else
		{
		  gcc_assert (TREE_CODE_LENGTH (code1) == unary_op);
		  new_stmt = gimple_build_assign (vec_dest, code1, vop0);
		  new_temp = make_ssa_name (vec_dest, new_stmt);
		  gimple_assign_set_lhs (new_stmt, new_temp);
		}

	      vect_finish_stmt_generation (stmt, new_stmt, gsi);
	      if (slp_node)
		SLP_TREE_VEC_STMTS (slp_node).quick_push (new_stmt);
	      else
		{
		  if (!prev_stmt_info)
		    STMT_VINFO_VEC_STMT (stmt_info) = *vec_stmt = new_stmt;
		  else
		    STMT_VINFO_RELATED_STMT (prev_stmt_info) = new_stmt;
		  prev_stmt_info = vinfo_for_stmt (new_stmt);
		}
	    }
	}
      break;

    case WIDEN:
      /* In case the vectorization factor (VF) is bigger than the number
	 of elements that we can fit in a vectype (nunits), we have to
	 generate more than one vector stmt - i.e - we need to "unroll"
	 the vector stmt by a factor VF/nunits.  */
      for (j = 0; j < ncopies; j++)
	{
	  /* Handle uses.  */
	  if (j == 0)
	    {
	      if (slp_node)
		{
		  if (code == WIDEN_LSHIFT_EXPR)
		    {
		      unsigned int k;

		      vec_oprnd1 = op1;
		      /* Store vec_oprnd1 for every vector stmt to be created
			 for SLP_NODE.  We check during the analysis that all
			 the shift arguments are the same.  */
		      for (k = 0; k < slp_node->vec_stmts_size - 1; k++)
			vec_oprnds1.quick_push (vec_oprnd1);

		      vect_get_vec_defs (op0, NULL_TREE, stmt, &vec_oprnds0, NULL,
					 slp_node, -1);
		    }
		  else
		    vect_get_vec_defs (op0, op1, stmt, &vec_oprnds0,
				       &vec_oprnds1, slp_node, -1);
		}
	      else
		{
		  vec_oprnd0 = vect_get_vec_def_for_operand (op0, stmt);
		  vec_oprnds0.quick_push (vec_oprnd0);
		  if (op_type == binary_op)
		    {
		      if (code == WIDEN_LSHIFT_EXPR)
			vec_oprnd1 = op1;
		      else
			vec_oprnd1 = vect_get_vec_def_for_operand (op1, stmt);
		      vec_oprnds1.quick_push (vec_oprnd1);
		    }
		}
	    }
	  else
	    {
	      vec_oprnd0 = vect_get_vec_def_for_stmt_copy (dt[0], vec_oprnd0);
	      vec_oprnds0.truncate (0);
	      vec_oprnds0.quick_push (vec_oprnd0);
	      if (op_type == binary_op)
		{
		  if (code == WIDEN_LSHIFT_EXPR)
		    vec_oprnd1 = op1;
		  else
		    vec_oprnd1 = vect_get_vec_def_for_stmt_copy (dt[1],
								 vec_oprnd1);
		  vec_oprnds1.truncate (0);
		  vec_oprnds1.quick_push (vec_oprnd1);
		}
	    }

	  /* Arguments are ready.  Create the new vector stmts.  */
	  for (i = multi_step_cvt; i >= 0; i--)
	    {
	      tree this_dest = vec_dsts[i];
	      enum tree_code c1 = code1, c2 = code2;
	      if (i == 0 && codecvt2 != ERROR_MARK)
		{
		  c1 = codecvt1;
		  c2 = codecvt2;
		}
	      vect_create_vectorized_promotion_stmts (&vec_oprnds0,
						      &vec_oprnds1,
						      stmt, this_dest, gsi,
						      c1, c2, decl1, decl2,
						      op_type);
	    }

	  FOR_EACH_VEC_ELT (vec_oprnds0, i, vop0)
	    {
	      if (cvt_type)
		{
		  if (codecvt1 == CALL_EXPR)
		    {
		      new_stmt = gimple_build_call (decl1, 1, vop0);
		      new_temp = make_ssa_name (vec_dest, new_stmt);
		      gimple_call_set_lhs (new_stmt, new_temp);
		    }
		  else
		    {
		      gcc_assert (TREE_CODE_LENGTH (codecvt1) == unary_op);
		      new_temp = make_ssa_name (vec_dest);
		      new_stmt = gimple_build_assign (new_temp, codecvt1,
						      vop0);
		    }

		  vect_finish_stmt_generation (stmt, new_stmt, gsi);
		}
	      else
		new_stmt = SSA_NAME_DEF_STMT (vop0);

	      if (slp_node)
		SLP_TREE_VEC_STMTS (slp_node).quick_push (new_stmt);
	      else
		{
		  if (!prev_stmt_info)
		    STMT_VINFO_VEC_STMT (stmt_info) = new_stmt;
		  else
		    STMT_VINFO_RELATED_STMT (prev_stmt_info) = new_stmt;
		  prev_stmt_info = vinfo_for_stmt (new_stmt);
		}
	    }
	}

      *vec_stmt = STMT_VINFO_VEC_STMT (stmt_info);
      break;

    case NARROW:
      /* In case the vectorization factor (VF) is bigger than the number
	 of elements that we can fit in a vectype (nunits), we have to
	 generate more than one vector stmt - i.e - we need to "unroll"
	 the vector stmt by a factor VF/nunits.  */
      for (j = 0; j < ncopies; j++)
	{
	  /* Handle uses.  */
	  if (slp_node)
	    vect_get_vec_defs (op0, NULL_TREE, stmt, &vec_oprnds0, NULL,
			       slp_node, -1);
	  else
	    {
	      vec_oprnds0.truncate (0);
	      vect_get_loop_based_defs (&last_oprnd, stmt, dt[0], &vec_oprnds0,
					vect_pow2 (multi_step_cvt) - 1);
	    }

	  /* Arguments are ready.  Create the new vector stmts.  */
	  if (cvt_type)
	    FOR_EACH_VEC_ELT (vec_oprnds0, i, vop0)
	      {
		if (codecvt1 == CALL_EXPR)
		  {
		    new_stmt = gimple_build_call (decl1, 1, vop0);
		    new_temp = make_ssa_name (vec_dest, new_stmt);
		    gimple_call_set_lhs (new_stmt, new_temp);
		  }
		else
		  {
		    gcc_assert (TREE_CODE_LENGTH (codecvt1) == unary_op);
		    new_temp = make_ssa_name (vec_dest);
		    new_stmt = gimple_build_assign (new_temp, codecvt1,
						    vop0);
		  }

		vect_finish_stmt_generation (stmt, new_stmt, gsi);
		vec_oprnds0[i] = new_temp;
	      }

	  vect_create_vectorized_demotion_stmts (&vec_oprnds0, multi_step_cvt,
						 stmt, vec_dsts, gsi,
						 slp_node, code1,
						 &prev_stmt_info);
	}

      *vec_stmt = STMT_VINFO_VEC_STMT (stmt_info);
      break;
    }

  vec_oprnds0.release ();
  vec_oprnds1.release ();
  interm_types.release ();

  return true;
}


/* Function vectorizable_assignment.

   Check if STMT performs an assignment (copy) that can be vectorized.
   If VEC_STMT is also passed, vectorize the STMT: create a vectorized
   stmt to replace it, put it in VEC_STMT, and insert it at BSI.
   Return FALSE if not a vectorizable STMT, TRUE otherwise.  */

static bool
vectorizable_assignment (gimple *stmt, gimple_stmt_iterator *gsi,
			 gimple **vec_stmt, slp_tree slp_node)
{
  tree vec_dest;
  tree scalar_dest;
  tree op;
  stmt_vec_info stmt_info = vinfo_for_stmt (stmt);
  loop_vec_info loop_vinfo = STMT_VINFO_LOOP_VINFO (stmt_info);
  tree new_temp;
  gimple *def_stmt;
  enum vect_def_type dt[2] = {vect_unknown_def_type, vect_unknown_def_type};
  int ncopies;
  int i, j;
  vec<tree> vec_oprnds = vNULL;
  tree vop;
  bb_vec_info bb_vinfo = STMT_VINFO_BB_VINFO (stmt_info);
  vec_info *vinfo = stmt_info->vinfo;
  gimple *new_stmt = NULL;
  stmt_vec_info prev_stmt_info = NULL;
  enum tree_code code;
  tree vectype_in;

  if (!STMT_VINFO_RELEVANT_P (stmt_info) && !bb_vinfo)
    return false;

  if (STMT_VINFO_DEF_TYPE (stmt_info) != vect_internal_def
      && ! vec_stmt)
    return false;

  /* Is vectorizable assignment?  */
  if (!is_gimple_assign (stmt))
    return false;

  scalar_dest = gimple_assign_lhs (stmt);
  if (TREE_CODE (scalar_dest) != SSA_NAME)
    return false;

  code = gimple_assign_rhs_code (stmt);
  if (gimple_assign_single_p (stmt)
      || code == PAREN_EXPR
      || CONVERT_EXPR_CODE_P (code))
    op = gimple_assign_rhs1 (stmt);
  else
    return false;

  if (code == VIEW_CONVERT_EXPR)
    op = TREE_OPERAND (op, 0);

  tree vectype = STMT_VINFO_VECTYPE (stmt_info);
  poly_uint64 nunits = TYPE_VECTOR_SUBPARTS (vectype);

  /* Multiple types in SLP are handled by creating the appropriate number of
     vectorized stmts for each SLP node.  Hence, NCOPIES is always 1 in
     case of SLP.  */
  if (slp_node)
    ncopies = 1;
  else
    ncopies = vect_get_num_copies (loop_vinfo, vectype);

  gcc_assert (ncopies >= 1);

  if (!vect_is_simple_use (op, vinfo, &def_stmt, &dt[0], &vectype_in))
    {
      if (dump_enabled_p ())
        dump_printf_loc (MSG_MISSED_OPTIMIZATION, vect_location,
                         "use not simple.\n");
      return false;
    }

  /* We can handle NOP_EXPR conversions that do not change the number
     of elements or the vector size.  */
  if ((CONVERT_EXPR_CODE_P (code)
       || code == VIEW_CONVERT_EXPR)
      && (!vectype_in
	  || may_ne (TYPE_VECTOR_SUBPARTS (vectype_in), nunits)
	  || may_ne (GET_MODE_SIZE (TYPE_MODE (vectype)),
		     GET_MODE_SIZE (TYPE_MODE (vectype_in)))))
    return false;

  /* We do not handle bit-precision changes.  */
  if ((CONVERT_EXPR_CODE_P (code)
       || code == VIEW_CONVERT_EXPR)
      && INTEGRAL_TYPE_P (TREE_TYPE (scalar_dest))
      && (partial_integral_type_p (TREE_TYPE (scalar_dest))
	  || partial_integral_type_p (TREE_TYPE (op)))
      /* But a conversion that does not change the bit-pattern is ok.  */
      && !((TYPE_PRECISION (TREE_TYPE (scalar_dest))
	    > TYPE_PRECISION (TREE_TYPE (op)))
	   && TYPE_UNSIGNED (TREE_TYPE (op)))
      /* Conversion between boolean types of different sizes is
	 a simple assignment in case their vectypes are same
	 boolean vectors.  */
      && (!VECTOR_BOOLEAN_TYPE_P (vectype)
	  || !VECTOR_BOOLEAN_TYPE_P (vectype_in)))
    {
      if (dump_enabled_p ())
        dump_printf_loc (MSG_MISSED_OPTIMIZATION, vect_location,
                         "type conversion to/from bit-precision "
                         "unsupported.\n");
      return false;
    }

  if (!vec_stmt) /* transformation not required.  */
    {
      STMT_VINFO_TYPE (stmt_info) = assignment_vec_info_type;
      if (dump_enabled_p ())
        dump_printf_loc (MSG_NOTE, vect_location,
                         "=== vectorizable_assignment ===\n");
      vect_model_simple_cost (stmt_info, ncopies, dt, NULL, NULL);
      return true;
    }

  /** Transform.  **/
  if (dump_enabled_p ())
    dump_printf_loc (MSG_NOTE, vect_location, "transform assignment.\n");

  /* Handle def.  */
  vec_dest = vect_create_destination_var (scalar_dest, vectype);

  /* Handle use.  */
  for (j = 0; j < ncopies; j++)
    {
      /* Handle uses.  */
      if (j == 0)
        vect_get_vec_defs (op, NULL, stmt, &vec_oprnds, NULL, slp_node, -1);
      else
        vect_get_vec_defs_for_stmt_copy (dt, &vec_oprnds, NULL);

      /* Arguments are ready. create the new vector stmt.  */
      FOR_EACH_VEC_ELT (vec_oprnds, i, vop)
       {
	 if (CONVERT_EXPR_CODE_P (code)
	     || code == VIEW_CONVERT_EXPR)
	   vop = build1 (VIEW_CONVERT_EXPR, vectype, vop);
         new_stmt = gimple_build_assign (vec_dest, vop);
         new_temp = make_ssa_name (vec_dest, new_stmt);
         gimple_assign_set_lhs (new_stmt, new_temp);
         vect_finish_stmt_generation (stmt, new_stmt, gsi);
         if (slp_node)
           SLP_TREE_VEC_STMTS (slp_node).quick_push (new_stmt);
       }

      if (slp_node)
        continue;

      if (j == 0)
        STMT_VINFO_VEC_STMT (stmt_info) = *vec_stmt = new_stmt;
      else
        STMT_VINFO_RELATED_STMT (prev_stmt_info) = new_stmt;

      prev_stmt_info = vinfo_for_stmt (new_stmt);
    }

  vec_oprnds.release ();
  return true;
}


/* Return TRUE if CODE (a shift operation) is supported for SCALAR_TYPE
   either as shift by a scalar or by a vector.  */

bool
vect_supportable_shift (enum tree_code code, tree scalar_type)
{

  machine_mode vec_mode;
  optab optab;
  int icode;
  tree vectype;

  vectype = get_vectype_for_scalar_type (scalar_type);
  if (!vectype)
    return false;

  optab = optab_for_tree_code (code, vectype, optab_scalar);
  if (!optab
      || optab_handler (optab, TYPE_MODE (vectype)) == CODE_FOR_nothing)
    {
      optab = optab_for_tree_code (code, vectype, optab_vector);
      if (!optab
          || (optab_handler (optab, TYPE_MODE (vectype))
                      == CODE_FOR_nothing))
        return false;
    }

  vec_mode = TYPE_MODE (vectype);
  icode = (int) optab_handler (optab, vec_mode);
  if (icode == CODE_FOR_nothing)
    return false;

  return true;
}


/* Function vectorizable_shift.

   Check if STMT performs a shift operation that can be vectorized.
   If VEC_STMT is also passed, vectorize the STMT: create a vectorized
   stmt to replace it, put it in VEC_STMT, and insert it at BSI.
   Return FALSE if not a vectorizable STMT, TRUE otherwise.  */

static bool
vectorizable_shift (gimple *stmt, gimple_stmt_iterator *gsi,
                    gimple **vec_stmt, slp_tree slp_node)
{
  tree vec_dest;
  tree scalar_dest;
  tree op0, op1 = NULL;
  tree vec_oprnd1 = NULL_TREE;
  stmt_vec_info stmt_info = vinfo_for_stmt (stmt);
  tree vectype;
  loop_vec_info loop_vinfo = STMT_VINFO_LOOP_VINFO (stmt_info);
  enum tree_code code;
  machine_mode vec_mode;
  tree new_temp;
  optab optab;
  int icode;
  machine_mode optab_op2_mode;
  gimple *def_stmt;
  enum vect_def_type dt[2] = {vect_unknown_def_type, vect_unknown_def_type};
  gimple *new_stmt = NULL;
  stmt_vec_info prev_stmt_info;
  poly_uint64 nunits_in;
  poly_uint64 nunits_out;
  tree vectype_out;
  tree op1_vectype;
  int ncopies;
  int j, i;
  vec<tree> vec_oprnds0 = vNULL;
  vec<tree> vec_oprnds1 = vNULL;
  tree vop0, vop1;
  unsigned int k;
  bool scalar_shift_arg = true;
  bb_vec_info bb_vinfo = STMT_VINFO_BB_VINFO (stmt_info);
  vec_info *vinfo = stmt_info->vinfo;

  if (!STMT_VINFO_RELEVANT_P (stmt_info) && !bb_vinfo)
    return false;

  if (STMT_VINFO_DEF_TYPE (stmt_info) != vect_internal_def
      && ! vec_stmt)
    return false;

  /* Is STMT a vectorizable binary/unary operation?   */
  if (!is_gimple_assign (stmt))
    return false;

  if (TREE_CODE (gimple_assign_lhs (stmt)) != SSA_NAME)
    return false;

  code = gimple_assign_rhs_code (stmt);

  if (!(code == LSHIFT_EXPR || code == RSHIFT_EXPR || code == LROTATE_EXPR
      || code == RROTATE_EXPR))
    return false;

  scalar_dest = gimple_assign_lhs (stmt);
  vectype_out = STMT_VINFO_VECTYPE (stmt_info);
  if (partial_integral_type_p (TREE_TYPE (scalar_dest)))
    {
      if (dump_enabled_p ())
        dump_printf_loc (MSG_MISSED_OPTIMIZATION, vect_location,
                         "bit-precision shifts not supported.\n");
      return false;
    }

  op0 = gimple_assign_rhs1 (stmt);
  if (!vect_is_simple_use (op0, vinfo, &def_stmt, &dt[0], &vectype))
    {
      if (dump_enabled_p ())
        dump_printf_loc (MSG_MISSED_OPTIMIZATION, vect_location,
                         "use not simple.\n");
      return false;
    }
  /* If op0 is an external or constant def use a vector type with
     the same size as the output vector type.  */
  if (!vectype)
    vectype = get_same_sized_vectype (TREE_TYPE (op0), vectype_out);
  if (vec_stmt)
    gcc_assert (vectype);
  if (!vectype)
    {
      if (dump_enabled_p ())
        dump_printf_loc (MSG_MISSED_OPTIMIZATION, vect_location,
                         "no vectype for scalar type\n");
      return false;
    }

  nunits_out = TYPE_VECTOR_SUBPARTS (vectype_out);
  nunits_in = TYPE_VECTOR_SUBPARTS (vectype);
  if (may_ne (nunits_out, nunits_in))
    return false;

  op1 = gimple_assign_rhs2 (stmt);
  if (!vect_is_simple_use (op1, vinfo, &def_stmt, &dt[1], &op1_vectype))
    {
      if (dump_enabled_p ())
        dump_printf_loc (MSG_MISSED_OPTIMIZATION, vect_location,
                         "use not simple.\n");
      return false;
    }

  /* Multiple types in SLP are handled by creating the appropriate number of
     vectorized stmts for each SLP node.  Hence, NCOPIES is always 1 in
     case of SLP.  */
  if (slp_node)
    ncopies = 1;
  else
    ncopies = vect_get_num_copies (loop_vinfo, vectype);

  gcc_assert (ncopies >= 1);

  /* Determine whether the shift amount is a vector, or scalar.  If the
     shift/rotate amount is a vector, use the vector/vector shift optabs.  */

  if ((dt[1] == vect_internal_def
       || dt[1] == vect_induction_def)
      && !slp_node)
    scalar_shift_arg = false;
  else if (dt[1] == vect_constant_def
	   || dt[1] == vect_external_def
	   || dt[1] == vect_internal_def)
    {
      /* In SLP, need to check whether the shift count is the same,
	 in loops if it is a constant or invariant, it is always
	 a scalar shift.  */
      if (slp_node)
	{
	  vec<gimple *> stmts = SLP_TREE_SCALAR_STMTS (slp_node);
	  gimple *slpstmt;

	  FOR_EACH_VEC_ELT (stmts, k, slpstmt)
	    if (!operand_equal_p (gimple_assign_rhs2 (slpstmt), op1, 0))
	      scalar_shift_arg = false;
	}

      /* If the shift amount is computed by a pattern stmt we cannot
         use the scalar amount directly thus give up and use a vector
	 shift.  */
      if (dt[1] == vect_internal_def)
	{
	  gimple *def = SSA_NAME_DEF_STMT (op1);
	  if (is_pattern_stmt_p (vinfo_for_stmt (def)))
	    scalar_shift_arg = false;
	}
    }
  else
    {
      if (dump_enabled_p ())
        dump_printf_loc (MSG_MISSED_OPTIMIZATION, vect_location,
                         "operand mode requires invariant argument.\n");
      return false;
    }

  /* Vector shifted by vector.  */
  if (!scalar_shift_arg)
    {
      optab = optab_for_tree_code (code, vectype, optab_vector);
      if (dump_enabled_p ())
        dump_printf_loc (MSG_NOTE, vect_location,
                         "vector/vector shift/rotate found.\n");

      if (!op1_vectype)
	op1_vectype = get_same_sized_vectype (TREE_TYPE (op1), vectype_out);
      if (op1_vectype == NULL_TREE
	  || TYPE_MODE (op1_vectype) != TYPE_MODE (vectype))
	{
	  if (dump_enabled_p ())
	    dump_printf_loc (MSG_MISSED_OPTIMIZATION, vect_location,
                             "unusable type for last operand in"
                             " vector/vector shift/rotate.\n");
	  return false;
	}
    }
  /* See if the machine has a vector shifted by scalar insn and if not
     then see if it has a vector shifted by vector insn.  */
  else
    {
      optab = optab_for_tree_code (code, vectype, optab_scalar);
      if (optab
          && optab_handler (optab, TYPE_MODE (vectype)) != CODE_FOR_nothing)
        {
          if (dump_enabled_p ())
            dump_printf_loc (MSG_NOTE, vect_location,
                             "vector/scalar shift/rotate found.\n");
        }
      else
        {
          optab = optab_for_tree_code (code, vectype, optab_vector);
          if (optab
               && (optab_handler (optab, TYPE_MODE (vectype))
                      != CODE_FOR_nothing))
            {
	      scalar_shift_arg = false;

              if (dump_enabled_p ())
                dump_printf_loc (MSG_NOTE, vect_location,
                                 "vector/vector shift/rotate found.\n");

              /* Unlike the other binary operators, shifts/rotates have
                 the rhs being int, instead of the same type as the lhs,
                 so make sure the scalar is the right type if we are
		 dealing with vectors of long long/long/short/char.  */
              if (dt[1] == vect_constant_def)
                op1 = fold_convert (TREE_TYPE (vectype), op1);
	      else if (!useless_type_conversion_p (TREE_TYPE (vectype),
						   TREE_TYPE (op1)))
		{
		  if (slp_node
		      && TYPE_MODE (TREE_TYPE (vectype))
			 != TYPE_MODE (TREE_TYPE (op1)))
		    {
                      if (dump_enabled_p ())
                        dump_printf_loc (MSG_MISSED_OPTIMIZATION, vect_location,
                                         "unusable type for last operand in"
                                         " vector/vector shift/rotate.\n");
		      return false;
		    }
		  if (vec_stmt && !slp_node)
		    {
		      op1 = fold_convert (TREE_TYPE (vectype), op1);
		      op1 = vect_init_vector (stmt, op1,
					      TREE_TYPE (vectype), NULL);
		    }
		}
            }
        }
    }

  /* Supportable by target?  */
  if (!optab)
    {
      if (dump_enabled_p ())
        dump_printf_loc (MSG_MISSED_OPTIMIZATION, vect_location,
                         "no optab.\n");
      return false;
    }
  vec_mode = TYPE_MODE (vectype);
  icode = (int) optab_handler (optab, vec_mode);
  if (icode == CODE_FOR_nothing)
    {
      if (dump_enabled_p ())
        dump_printf_loc (MSG_MISSED_OPTIMIZATION, vect_location,
                         "op not supported by target.\n");
      /* Check only during analysis.  */
      if (may_ne (GET_MODE_SIZE (vec_mode), UNITS_PER_WORD)
	  || (!vec_stmt
	      && !vect_worthwhile_without_simd_p (loop_vinfo, code)))
        return false;
      if (dump_enabled_p ())
        dump_printf_loc (MSG_NOTE, vect_location,
                         "proceeding using word mode.\n");
    }

  /* Worthwhile without SIMD support?  Check only during analysis.  */
  if (!vec_stmt
      && !VECTOR_MODE_P (TYPE_MODE (vectype))
      && !vect_worthwhile_without_simd_p (loop_vinfo, code))
    {
      if (dump_enabled_p ())
        dump_printf_loc (MSG_MISSED_OPTIMIZATION, vect_location,
                         "not worthwhile without SIMD support.\n");
      return false;
    }

  if (!vec_stmt) /* transformation not required.  */
    {
      STMT_VINFO_TYPE (stmt_info) = shift_vec_info_type;
      if (dump_enabled_p ())
        dump_printf_loc (MSG_NOTE, vect_location,
                         "=== vectorizable_shift ===\n");
      vect_model_simple_cost (stmt_info, ncopies, dt, NULL, NULL);
      return true;
    }

  /** Transform.  **/

  if (dump_enabled_p ())
    dump_printf_loc (MSG_NOTE, vect_location,
                     "transform binary/unary operation.\n");

  /* Handle def.  */
  vec_dest = vect_create_destination_var (scalar_dest, vectype);

  prev_stmt_info = NULL;
  for (j = 0; j < ncopies; j++)
    {
      /* Handle uses.  */
      if (j == 0)
        {
          if (scalar_shift_arg)
            {
              /* Vector shl and shr insn patterns can be defined with scalar
                 operand 2 (shift operand).  In this case, use constant or loop
                 invariant op1 directly, without extending it to vector mode
                 first.  */
              optab_op2_mode = insn_data[icode].operand[2].mode;
              if (!VECTOR_MODE_P (optab_op2_mode))
                {
                  if (dump_enabled_p ())
                    dump_printf_loc (MSG_NOTE, vect_location,
                                     "operand 1 using scalar mode.\n");
                  vec_oprnd1 = op1;
                  vec_oprnds1.create (slp_node ? slp_node->vec_stmts_size : 1);
                  vec_oprnds1.quick_push (vec_oprnd1);
                  if (slp_node)
                    {
                      /* Store vec_oprnd1 for every vector stmt to be created
                         for SLP_NODE.  We check during the analysis that all
                         the shift arguments are the same.
                         TODO: Allow different constants for different vector
                         stmts generated for an SLP instance.  */
                      for (k = 0; k < slp_node->vec_stmts_size - 1; k++)
                        vec_oprnds1.quick_push (vec_oprnd1);
                    }
                }
            }

          /* vec_oprnd1 is available if operand 1 should be of a scalar-type
             (a special case for certain kind of vector shifts); otherwise,
             operand 1 should be of a vector type (the usual case).  */
          if (vec_oprnd1)
            vect_get_vec_defs (op0, NULL_TREE, stmt, &vec_oprnds0, NULL,
                               slp_node, -1);
          else
            vect_get_vec_defs (op0, op1, stmt, &vec_oprnds0, &vec_oprnds1,
                               slp_node, -1);
        }
      else
        vect_get_vec_defs_for_stmt_copy (dt, &vec_oprnds0, &vec_oprnds1);

      /* Arguments are ready.  Create the new vector stmt.  */
      FOR_EACH_VEC_ELT (vec_oprnds0, i, vop0)
        {
          vop1 = vec_oprnds1[i];
	  new_stmt = gimple_build_assign (vec_dest, code, vop0, vop1);
          new_temp = make_ssa_name (vec_dest, new_stmt);
          gimple_assign_set_lhs (new_stmt, new_temp);
          vect_finish_stmt_generation (stmt, new_stmt, gsi);
          if (slp_node)
            SLP_TREE_VEC_STMTS (slp_node).quick_push (new_stmt);
        }

      if (slp_node)
        continue;

      if (j == 0)
        STMT_VINFO_VEC_STMT (stmt_info) = *vec_stmt = new_stmt;
      else
        STMT_VINFO_RELATED_STMT (prev_stmt_info) = new_stmt;
      prev_stmt_info = vinfo_for_stmt (new_stmt);
    }

  vec_oprnds0.release ();
  vec_oprnds1.release ();

  return true;
}


/* Function vectorizable_operation.

   Check if STMT performs a binary, unary or ternary operation that can
   be vectorized.
   If VEC_STMT is also passed, vectorize the STMT: create a vectorized
   stmt to replace it, put it in VEC_STMT, and insert it at BSI.
   Return FALSE if not a vectorizable STMT, TRUE otherwise.  */

static bool
vectorizable_operation (gimple *stmt, gimple_stmt_iterator *gsi,
			gimple **vec_stmt, slp_tree slp_node)
{
  tree vec_dest;
  tree scalar_dest;
  tree op0, op1 = NULL_TREE, op2 = NULL_TREE;
  stmt_vec_info stmt_info = vinfo_for_stmt (stmt);
  tree vectype;
  loop_vec_info loop_vinfo = STMT_VINFO_LOOP_VINFO (stmt_info);
  enum tree_code code;
  machine_mode vec_mode;
  tree new_temp;
  int op_type;
  optab optab;
  bool target_support_p;
  gimple *def_stmt;
  enum vect_def_type dt[3]
    = {vect_unknown_def_type, vect_unknown_def_type, vect_unknown_def_type};
  gimple *new_stmt = NULL;
  stmt_vec_info prev_stmt_info;
  poly_uint64 nunits_in;
  poly_uint64 nunits_out;
  tree vectype_out;
  int ncopies;
  int j, i;
  vec<tree> vec_oprnds0 = vNULL;
  vec<tree> vec_oprnds1 = vNULL;
  vec<tree> vec_oprnds2 = vNULL;
  tree vop0, vop1, vop2;
  bb_vec_info bb_vinfo = STMT_VINFO_BB_VINFO (stmt_info);
  vec_info *vinfo = stmt_info->vinfo;

  if (!STMT_VINFO_RELEVANT_P (stmt_info) && !bb_vinfo)
    return false;

  if (STMT_VINFO_DEF_TYPE (stmt_info) != vect_internal_def
      && ! vec_stmt)
    return false;

  /* Is STMT a vectorizable binary/unary operation?   */
  if (!is_gimple_assign (stmt))
    return false;

  if (TREE_CODE (gimple_assign_lhs (stmt)) != SSA_NAME)
    return false;

  code = gimple_assign_rhs_code (stmt);
  /* Mask out operations that mix scalar and vector input operands.  */
  if (code == STRICT_REDUC_PLUS_EXPR)
    return false;

  /* For pointer addition, we should use the normal plus for
     the vector addition.  */
  if (code == POINTER_PLUS_EXPR)
    code = PLUS_EXPR;

  /* Support only unary or binary operations.  */
  op_type = TREE_CODE_LENGTH (code);
  if (op_type != unary_op && op_type != binary_op && op_type != ternary_op)
    {
      if (dump_enabled_p ())
        dump_printf_loc (MSG_MISSED_OPTIMIZATION, vect_location,
                         "num. args = %d (not unary/binary/ternary op).\n",
                         op_type);
      return false;
    }

  scalar_dest = gimple_assign_lhs (stmt);
  vectype_out = STMT_VINFO_VECTYPE (stmt_info);

  /* Most operations cannot handle bit-precision types without extra
     truncations.  */
  if (!VECTOR_BOOLEAN_TYPE_P (vectype_out)
      && may_ne (TYPE_PRECISION (TREE_TYPE (scalar_dest)),
		 GET_MODE_PRECISION (TYPE_MODE (TREE_TYPE (scalar_dest))))
      /* Exception are bitwise binary operations.  */
      && code != BIT_IOR_EXPR
      && code != BIT_XOR_EXPR
      && code != BIT_AND_EXPR)
    {
      if (dump_enabled_p ())
        dump_printf_loc (MSG_MISSED_OPTIMIZATION, vect_location,
                         "bit-precision arithmetic not supported.\n");
      return false;
    }

  op0 = gimple_assign_rhs1 (stmt);
  if (!vect_is_simple_use (op0, vinfo, &def_stmt, &dt[0], &vectype))
    {
      if (dump_enabled_p ())
        dump_printf_loc (MSG_MISSED_OPTIMIZATION, vect_location,
                         "use not simple.\n");
      return false;
    }
  /* If op0 is an external or constant def use a vector type with
     the same size as the output vector type.  */
  if (!vectype)
    {
      /* For boolean type we cannot determine vectype by
	 invariant value (don't know whether it is a vector
	 of booleans or vector of integers).  We use output
	 vectype because operations on boolean don't change
	 type.  */
      if (VECT_SCALAR_BOOLEAN_TYPE_P (TREE_TYPE (op0)))
	{
	  if (!VECT_SCALAR_BOOLEAN_TYPE_P (TREE_TYPE (scalar_dest)))
	    {
	      if (dump_enabled_p ())
		dump_printf_loc (MSG_MISSED_OPTIMIZATION, vect_location,
				 "not supported operation on bool value.\n");
	      return false;
	    }
	  vectype = vectype_out;
	}
      else
	vectype = get_same_sized_vectype (TREE_TYPE (op0), vectype_out);
    }
  if (vec_stmt)
    gcc_assert (vectype);
  if (!vectype)
    {
      if (dump_enabled_p ())
        {
          dump_printf_loc (MSG_MISSED_OPTIMIZATION, vect_location,
                           "no vectype for scalar type ");
          dump_generic_expr (MSG_MISSED_OPTIMIZATION, TDF_SLIM,
                             TREE_TYPE (op0));
          dump_printf (MSG_MISSED_OPTIMIZATION, "\n");
        }

      return false;
    }

  nunits_out = TYPE_VECTOR_SUBPARTS (vectype_out);
  nunits_in = TYPE_VECTOR_SUBPARTS (vectype);
  if (may_ne (nunits_out, nunits_in))
    return false;

  if (op_type == binary_op || op_type == ternary_op)
    {
      op1 = gimple_assign_rhs2 (stmt);
      if (!vect_is_simple_use (op1, vinfo, &def_stmt, &dt[1]))
	{
	  if (dump_enabled_p ())
	    dump_printf_loc (MSG_MISSED_OPTIMIZATION, vect_location,
                             "use not simple.\n");
	  return false;
	}
    }
  if (op_type == ternary_op)
    {
      op2 = gimple_assign_rhs3 (stmt);
      if (!vect_is_simple_use (op2, vinfo, &def_stmt, &dt[2]))
	{
	  if (dump_enabled_p ())
	    dump_printf_loc (MSG_MISSED_OPTIMIZATION, vect_location,
                             "use not simple.\n");
	  return false;
	}
    }

  /* Multiple types in SLP are handled by creating the appropriate number of
     vectorized stmts for each SLP node.  Hence, NCOPIES is always 1 in
     case of SLP.  */
  if (slp_node)
    ncopies = 1;
  else
    ncopies = vect_get_num_copies (loop_vinfo, vectype);

  gcc_assert (ncopies >= 1);

  /* Shifts are handled in vectorizable_shift ().  */
  if (code == LSHIFT_EXPR || code == RSHIFT_EXPR || code == LROTATE_EXPR
      || code == RROTATE_EXPR)
   return false;

  /* Supportable by target?  */

  vec_mode = TYPE_MODE (vectype);
  if (code == MULT_HIGHPART_EXPR)
    target_support_p = can_mult_highpart_p (vec_mode, TYPE_UNSIGNED (vectype));
  else
    {
      optab = optab_for_tree_code (code, vectype, optab_default);
      if (!optab)
	{
          if (dump_enabled_p ())
            dump_printf_loc (MSG_MISSED_OPTIMIZATION, vect_location,
                             "no optab.\n");
	  return false;
	}
      target_support_p = (optab_handler (optab, vec_mode)
			  != CODE_FOR_nothing);
    }

  if (!target_support_p)
    {
      if (dump_enabled_p ())
	dump_printf_loc (MSG_MISSED_OPTIMIZATION, vect_location,
                         "op not supported by target.\n");
      /* Check only during analysis.  */
      if (may_ne (GET_MODE_SIZE (vec_mode), UNITS_PER_WORD)
	  || (!vec_stmt && !vect_worthwhile_without_simd_p (loop_vinfo, code)))
        return false;
      if (dump_enabled_p ())
	dump_printf_loc (MSG_NOTE, vect_location,
                         "proceeding using word mode.\n");
    }

  /* Worthwhile without SIMD support?  Check only during analysis.  */
  if (!VECTOR_MODE_P (vec_mode)
      && !vec_stmt
      && !vect_worthwhile_without_simd_p (loop_vinfo, code))
    {
      if (dump_enabled_p ())
        dump_printf_loc (MSG_MISSED_OPTIMIZATION, vect_location,
                         "not worthwhile without SIMD support.\n");
      return false;
    }

  if (!vec_stmt) /* transformation not required.  */
    {
      STMT_VINFO_TYPE (stmt_info) = op_vec_info_type;
      if (dump_enabled_p ())
        dump_printf_loc (MSG_NOTE, vect_location,
                         "=== vectorizable_operation ===\n");
      vect_model_simple_cost (stmt_info, ncopies, dt, NULL, NULL);
      return true;
    }

  /** Transform.  **/

  if (dump_enabled_p ())
    dump_printf_loc (MSG_NOTE, vect_location,
                     "transform binary/unary operation.\n");

  /* Handle def.  */
  vec_dest = vect_create_destination_var (scalar_dest, vectype);

  /* In case the vectorization factor (VF) is bigger than the number
     of elements that we can fit in a vectype (nunits), we have to generate
     more than one vector stmt - i.e - we need to "unroll" the
     vector stmt by a factor VF/nunits.  In doing so, we record a pointer
     from one copy of the vector stmt to the next, in the field
     STMT_VINFO_RELATED_STMT.  This is necessary in order to allow following
     stages to find the correct vector defs to be used when vectorizing
     stmts that use the defs of the current stmt.  The example below
     illustrates the vectorization process when VF=16 and nunits=4 (i.e.,
     we need to create 4 vectorized stmts):

     before vectorization:
                                RELATED_STMT    VEC_STMT
        S1:     x = memref      -               -
        S2:     z = x + 1       -               -

     step 1: vectorize stmt S1 (done in vectorizable_load. See more details
             there):
                                RELATED_STMT    VEC_STMT
        VS1_0:  vx0 = memref0   VS1_1           -
        VS1_1:  vx1 = memref1   VS1_2           -
        VS1_2:  vx2 = memref2   VS1_3           -
        VS1_3:  vx3 = memref3   -               -
        S1:     x = load        -               VS1_0
        S2:     z = x + 1       -               -

     step2: vectorize stmt S2 (done here):
        To vectorize stmt S2 we first need to find the relevant vector
        def for the first operand 'x'.  This is, as usual, obtained from
        the vector stmt recorded in the STMT_VINFO_VEC_STMT of the stmt
        that defines 'x' (S1).  This way we find the stmt VS1_0, and the
        relevant vector def 'vx0'.  Having found 'vx0' we can generate
        the vector stmt VS2_0, and as usual, record it in the
        STMT_VINFO_VEC_STMT of stmt S2.
        When creating the second copy (VS2_1), we obtain the relevant vector
        def from the vector stmt recorded in the STMT_VINFO_RELATED_STMT of
        stmt VS1_0.  This way we find the stmt VS1_1 and the relevant
        vector def 'vx1'.  Using 'vx1' we create stmt VS2_1 and record a
        pointer to it in the STMT_VINFO_RELATED_STMT of the vector stmt VS2_0.
        Similarly when creating stmts VS2_2 and VS2_3.  This is the resulting
        chain of stmts and pointers:
                                RELATED_STMT    VEC_STMT
        VS1_0:  vx0 = memref0   VS1_1           -
        VS1_1:  vx1 = memref1   VS1_2           -
        VS1_2:  vx2 = memref2   VS1_3           -
        VS1_3:  vx3 = memref3   -               -
        S1:     x = load        -               VS1_0
        VS2_0:  vz0 = vx0 + v1  VS2_1           -
        VS2_1:  vz1 = vx1 + v1  VS2_2           -
        VS2_2:  vz2 = vx2 + v1  VS2_3           -
        VS2_3:  vz3 = vx3 + v1  -               -
        S2:     z = x + 1       -               VS2_0  */

  prev_stmt_info = NULL;
  for (j = 0; j < ncopies; j++)
    {
      /* Handle uses.  */
      if (j == 0)
	{
	  if (op_type == binary_op || op_type == ternary_op)
	    vect_get_vec_defs (op0, op1, stmt, &vec_oprnds0, &vec_oprnds1,
			       slp_node, -1);
	  else
	    vect_get_vec_defs (op0, NULL_TREE, stmt, &vec_oprnds0, NULL,
			       slp_node, -1);
	  if (op_type == ternary_op)
	    vect_get_vec_defs (op2, NULL_TREE, stmt, &vec_oprnds2, NULL,
			       slp_node, -1);
	}
      else
	{
	  vect_get_vec_defs_for_stmt_copy (dt, &vec_oprnds0, &vec_oprnds1);
	  if (op_type == ternary_op)
	    {
	      tree vec_oprnd = vec_oprnds2.pop ();
	      vec_oprnds2.quick_push (vect_get_vec_def_for_stmt_copy (dt[2],
							           vec_oprnd));
	    }
	}

      /* Arguments are ready.  Create the new vector stmt.  */
      FOR_EACH_VEC_ELT (vec_oprnds0, i, vop0)
        {
	  vop1 = ((op_type == binary_op || op_type == ternary_op)
		  ? vec_oprnds1[i] : NULL_TREE);
	  vop2 = ((op_type == ternary_op)
		  ? vec_oprnds2[i] : NULL_TREE);
	  new_stmt = gimple_build_assign (vec_dest, code, vop0, vop1, vop2);
	  new_temp = make_ssa_name (vec_dest, new_stmt);
	  gimple_assign_set_lhs (new_stmt, new_temp);
	  vect_finish_stmt_generation (stmt, new_stmt, gsi);
          if (slp_node)
	    SLP_TREE_VEC_STMTS (slp_node).quick_push (new_stmt);
        }

      if (slp_node)
        continue;

      if (j == 0)
	STMT_VINFO_VEC_STMT (stmt_info) = *vec_stmt = new_stmt;
      else
	STMT_VINFO_RELATED_STMT (prev_stmt_info) = new_stmt;
      prev_stmt_info = vinfo_for_stmt (new_stmt);
    }

  vec_oprnds0.release ();
  vec_oprnds1.release ();
  vec_oprnds2.release ();

  return true;
}

/* A helper function to ensure data reference DR's base alignment.  */

static void
ensure_base_align (struct data_reference *dr)
{
  if (!dr->aux)
    return;

  if (DR_VECT_AUX (dr)->base_misaligned)
    {
      tree base_decl = DR_VECT_AUX (dr)->base_decl;

      unsigned int align_base_to = vect_data_ref_required_alignment (dr);

      if (decl_in_symtab_p (base_decl))
	symtab_node::get (base_decl)->increase_alignment (align_base_to);
      else
	{
	  SET_DECL_ALIGN (base_decl, align_base_to);
          DECL_USER_ALIGN (base_decl) = 1;
	}
      DR_VECT_AUX (dr)->base_misaligned = false;
    }
}


/* Function get_group_alias_ptr_type.

   Return the alias type for the group starting at FIRST_STMT.  */

static tree
get_group_alias_ptr_type (gimple *first_stmt)
{
  struct data_reference *first_dr, *next_dr;
  gimple *next_stmt;

  first_dr = STMT_VINFO_DATA_REF (vinfo_for_stmt (first_stmt));
  next_stmt = GROUP_NEXT_ELEMENT (vinfo_for_stmt (first_stmt));
  while (next_stmt)
    {
      next_dr = STMT_VINFO_DATA_REF (vinfo_for_stmt (next_stmt));
      if (get_alias_set (DR_REF (first_dr))
	  != get_alias_set (DR_REF (next_dr)))
	{
	  if (dump_enabled_p ())
	    dump_printf_loc (MSG_NOTE, vect_location,
			     "conflicting alias set types.\n");
	  return ptr_type_node;
	}
      next_stmt = GROUP_NEXT_ELEMENT (vinfo_for_stmt (next_stmt));
    }
  return reference_alias_ptr_type (DR_REF (first_dr));
}


/* Function vectorizable_store.

   Check if STMT defines a non scalar data-ref (array/pointer/structure) that
   can be vectorized.
   If VEC_STMT is also passed, vectorize the STMT: create a vectorized
   stmt to replace it, put it in VEC_STMT, and insert it at BSI.
   Return FALSE if not a vectorizable STMT, TRUE otherwise.  */

static bool
vectorizable_store (gimple *stmt, gimple_stmt_iterator *gsi, gimple **vec_stmt,
                    slp_tree slp_node)
{
  tree scalar_dest;
  tree data_ref;
  tree op;
  tree vec_oprnd = NULL_TREE;
  stmt_vec_info stmt_info = vinfo_for_stmt (stmt);
  struct data_reference *dr = STMT_VINFO_DATA_REF (stmt_info), *first_dr = NULL;
  tree elem_type;
  loop_vec_info loop_vinfo = STMT_VINFO_LOOP_VINFO (stmt_info);
  struct loop *loop = NULL;
  machine_mode vec_mode;
  tree dummy;
  enum dr_alignment_support alignment_support_scheme;
  gimple *def_stmt;
  enum vect_def_type dt;
  stmt_vec_info prev_stmt_info = NULL;
  tree dataref_ptr = NULL_TREE;
  tree dataref_offset = NULL_TREE;
  gimple *ptr_incr = NULL;
  int ncopies;
  int j;
  gimple *next_stmt, *first_stmt;
  bool grouped_store;
  unsigned int group_size, i;
  vec<tree> oprnds = vNULL;
  vec<tree> result_chain = vNULL;
  bool inv_p;
  tree offset = NULL_TREE;
  vec<tree> vec_oprnds = vNULL;
  bool slp = (slp_node != NULL);
  unsigned int vec_num;
  bb_vec_info bb_vinfo = STMT_VINFO_BB_VINFO (stmt_info);
  vec_info *vinfo = stmt_info->vinfo;
  tree aggr_type;
  gather_scatter_info gs_info;
  gimple *new_stmt;
  poly_uint64 vf;
  vec_load_store_type vls_type;
  tree ref_type;

  if (!STMT_VINFO_RELEVANT_P (stmt_info) && !bb_vinfo)
    return false;

  if (STMT_VINFO_DEF_TYPE (stmt_info) != vect_internal_def
      && ! vec_stmt)
    return false;

  /* Is vectorizable store? */

  if (!is_gimple_assign (stmt))
    return false;

  scalar_dest = gimple_assign_lhs (stmt);
  if (TREE_CODE (scalar_dest) == VIEW_CONVERT_EXPR
      && is_pattern_stmt_p (stmt_info))
    scalar_dest = TREE_OPERAND (scalar_dest, 0);
  if (TREE_CODE (scalar_dest) != ARRAY_REF
      && TREE_CODE (scalar_dest) != BIT_FIELD_REF
      && TREE_CODE (scalar_dest) != INDIRECT_REF
      && TREE_CODE (scalar_dest) != COMPONENT_REF
      && TREE_CODE (scalar_dest) != IMAGPART_EXPR
      && TREE_CODE (scalar_dest) != REALPART_EXPR
      && TREE_CODE (scalar_dest) != MEM_REF)
    return false;

  /* Cannot have hybrid store SLP -- that would mean storing to the
     same location twice.  */
  gcc_assert (slp == PURE_SLP_STMT (stmt_info));

  gcc_assert (gimple_assign_single_p (stmt));

  tree vectype = STMT_VINFO_VECTYPE (stmt_info), rhs_vectype = NULL_TREE;
  poly_uint64 nunits = TYPE_VECTOR_SUBPARTS (vectype);

  if (loop_vinfo)
    {
      gcc_assert (!LOOP_VINFO_SPECULATIVE_EXECUTION (loop_vinfo));
      loop = LOOP_VINFO_LOOP (loop_vinfo);
      vf = LOOP_VINFO_VECT_FACTOR (loop_vinfo);
    }
  else
    vf = 1;

  /* Multiple types in SLP are handled by creating the appropriate number of
     vectorized stmts for each SLP node.  Hence, NCOPIES is always 1 in
     case of SLP.  */
  if (slp)
    ncopies = 1;
  else
    ncopies = vect_get_num_copies (loop_vinfo, vectype);

  gcc_assert (ncopies >= 1);

  /* FORNOW.  This restriction should be relaxed.  */
  if (loop && nested_in_vect_loop_p (loop, stmt) && ncopies > 1)
    {
      if (dump_enabled_p ())
	dump_printf_loc (MSG_MISSED_OPTIMIZATION, vect_location,
			 "multiple types in nested loop.\n");
      return false;
    }

  op = gimple_assign_rhs1 (stmt);

  if (!vect_is_simple_use (op, vinfo, &def_stmt, &dt, &rhs_vectype))
    {
      if (dump_enabled_p ())
        dump_printf_loc (MSG_MISSED_OPTIMIZATION, vect_location,
                         "use not simple.\n");
      return false;
    }

  if (dt == vect_constant_def || dt == vect_external_def)
    vls_type = VLS_STORE_INVARIANT;
  else
    vls_type = VLS_STORE;

  if (rhs_vectype && !useless_type_conversion_p (vectype, rhs_vectype))
    return false;

  elem_type = TREE_TYPE (vectype);
  vec_mode = TYPE_MODE (vectype);

  /* FORNOW. In some cases can vectorize even if data-type not supported
     (e.g. - array initialization with 0).  */
  if (optab_handler (mov_optab, vec_mode) == CODE_FOR_nothing)
    return false;

  if (!STMT_VINFO_DATA_REF (stmt_info))
    return false;

  vect_memory_access_type memory_access_type;
  if (!get_load_store_type (stmt, vectype, slp, false, vls_type, ncopies,
			    &memory_access_type, &gs_info))
    return false;

  if (memory_access_type == VMAT_GATHER_SCATTER)
    {
      if (!gs_info.decl
	  && may_ne (nunits, TYPE_VECTOR_SUBPARTS (gs_info.offset_vectype)))
	return false;
    }

  grouped_store = STMT_VINFO_GROUPED_ACCESS (stmt_info);
  if (grouped_store)
    {
      first_stmt = GROUP_FIRST_ELEMENT (stmt_info);
      first_dr = STMT_VINFO_DATA_REF (vinfo_for_stmt (first_stmt));
      group_size = GROUP_NUM_STMTS (vinfo_for_stmt (first_stmt));
    }
  else
    {
      first_stmt = stmt;
      first_dr = dr;
      group_size = vec_num = 1;
    }

  if (!vec_stmt) /* transformation not required.  */
    {
      STMT_VINFO_MEMORY_ACCESS_TYPE (stmt_info) = memory_access_type;

      if (loop_vinfo
	  && LOOP_VINFO_CAN_FULLY_MASK_P (loop_vinfo)
	  && (memory_access_type != VMAT_LOAD_STORE_LANES
	      || !vect_store_lanes_supported (vectype, group_size, true)))
	check_load_store_masking (loop_vinfo, stmt_info, vectype, false,
				  gs_info.widened_offset_type);

      STMT_VINFO_TYPE (stmt_info) = store_vec_info_type;
      /* The SLP costs are calculated during SLP analysis.  */
      if (!PURE_SLP_STMT (stmt_info))
	vect_model_store_cost (stmt_info, ncopies, memory_access_type, dt,
			       NULL, NULL, NULL);
      return true;
    }
  gcc_assert (memory_access_type == STMT_VINFO_MEMORY_ACCESS_TYPE (stmt_info));

  /** Transform.  **/

  ensure_base_align (dr);

  if (grouped_store)
    GROUP_STORE_COUNT (vinfo_for_stmt (first_stmt))++;

  if (memory_access_type == VMAT_GATHER_SCATTER)
    {
      do_scatter_store (stmt, gsi, vec_stmt, loop_vinfo, &gs_info, false);
      return true;
    }

  if (grouped_store)
    {
      /* FORNOW */
      gcc_assert (!loop || !nested_in_vect_loop_p (loop, stmt));

      /* We vectorize all the stmts of the interleaving group when we
	 reach the last stmt in the group.  */
      if (GROUP_STORE_COUNT (vinfo_for_stmt (first_stmt))
	  < GROUP_NUM_STMTS (vinfo_for_stmt (first_stmt))
	  && !slp)
	{
	  *vec_stmt = NULL;
	  return true;
	}

      if (slp)
        {
          grouped_store = false;
          /* VEC_NUM is the number of vect stmts to be created for this 
             group.  */
          vec_num = SLP_TREE_NUMBER_OF_VEC_STMTS (slp_node);
          first_stmt = SLP_TREE_SCALAR_STMTS (slp_node)[0]; 
	  gcc_assert (GROUP_FIRST_ELEMENT (vinfo_for_stmt (first_stmt)) == first_stmt);
          first_dr = STMT_VINFO_DATA_REF (vinfo_for_stmt (first_stmt));
	  op = gimple_assign_rhs1 (first_stmt);
        } 
      else
        /* VEC_NUM is the number of vect stmts to be created for this 
           group.  */
	vec_num = group_size;

      ref_type = get_group_alias_ptr_type (first_stmt);
    }
  else
    ref_type = reference_alias_ptr_type (DR_REF (first_dr));

  if (dump_enabled_p ())
    dump_printf_loc (MSG_NOTE, vect_location,
                     "transform store. ncopies = %d\n", ncopies);

  if (memory_access_type == VMAT_ELEMENTWISE
      || memory_access_type == VMAT_STRIDED_SLP)
    {
      gimple_stmt_iterator incr_gsi;
      bool insert_after;
      gimple *incr;
      tree offvar;
      tree ivstep;
      tree running_off;
      gimple_seq stmts = NULL;
      tree stride_base, stride_step, alias_off;
      tree vec_oprnd;
      unsigned int g;
      /* Checked by get_load_store_type.  */
      unsigned int const_nunits = nunits.to_constant ();

      gcc_assert (!LOOP_VINFO_MASK_TYPE (loop_vinfo));
      gcc_assert (!nested_in_vect_loop_p (loop, stmt));

      stride_base
	= fold_build_pointer_plus
	    (unshare_expr (DR_BASE_ADDRESS (first_dr)),
	     size_binop (PLUS_EXPR,
			 convert_to_ptrofftype (unshare_expr (DR_OFFSET (first_dr))),
			 convert_to_ptrofftype (DR_INIT (first_dr))));
      stride_step = fold_convert (sizetype, unshare_expr (DR_STEP (first_dr)));

      /* For a store with loop-invariant (but other than power-of-2)
         stride (i.e. not a grouped access) like so:

	   for (i = 0; i < n; i += stride)
	     array[i] = ...;

	 we generate a new induction variable and new stores from
	 the components of the (vectorized) rhs:

	   for (j = 0; ; j += VF*stride)
	     vectemp = ...;
	     tmp1 = vectemp[0];
	     array[j] = tmp1;
	     tmp2 = vectemp[1];
	     array[j + stride] = tmp2;
	     ...
         */

      unsigned nstores = const_nunits;
      unsigned lnel = 1;
      tree ltype = elem_type;
      if (slp)
	{
	  if (group_size < const_nunits
	      && const_nunits % group_size == 0)
	    {
	      nstores = const_nunits / group_size;
	      lnel = group_size;
	      ltype = build_vector_type (elem_type, group_size);
	    }
	  else if (group_size >= const_nunits
		   && group_size % const_nunits == 0)
	    {
	      nstores = 1;
	      lnel = const_nunits;
	      ltype = vectype;
	    }
	  ltype = build_aligned_type (ltype, TYPE_ALIGN (elem_type));
	  ncopies = SLP_TREE_NUMBER_OF_VEC_STMTS (slp_node);
	}

      ivstep = stride_step;
      ivstep = fold_build2 (MULT_EXPR, TREE_TYPE (ivstep), ivstep,
			    build_int_cst (TREE_TYPE (ivstep), vf));

      standard_iv_increment_position (loop, &incr_gsi, &insert_after);

      create_iv (stride_base, ivstep, NULL,
		 loop, &incr_gsi, insert_after,
		 &offvar, NULL);
      incr = gsi_stmt (incr_gsi);
      set_vinfo_for_stmt (incr, new_stmt_vec_info (incr, loop_vinfo));

      stride_step = force_gimple_operand (stride_step, &stmts, true, NULL_TREE);
      if (stmts)
	gsi_insert_seq_on_edge_immediate (loop_preheader_edge (loop), stmts);

      prev_stmt_info = NULL;
      alias_off = build_int_cst (ref_type, 0);
      next_stmt = first_stmt;
      for (g = 0; g < group_size; g++)
	{
	  running_off = offvar;
	  if (g)
	    {
	      tree size = TYPE_SIZE_UNIT (ltype);
	      tree pos = fold_build2 (MULT_EXPR, sizetype, size_int (g),
				      size);
	      tree newoff = copy_ssa_name (running_off, NULL);
	      incr = gimple_build_assign (newoff, POINTER_PLUS_EXPR,
					  running_off, pos);
	      vect_finish_stmt_generation (stmt, incr, gsi);
	      running_off = newoff;
	    }
	  unsigned int group_el = 0;
	  unsigned HOST_WIDE_INT
	    elsz = tree_to_uhwi (TYPE_SIZE_UNIT (TREE_TYPE (vectype)));
	  for (j = 0; j < ncopies; j++)
	    {
	      /* We've set op and dt above, from gimple_assign_rhs1(stmt),
		 and first_stmt == stmt.  */
	      if (j == 0)
		{
		  if (slp)
		    {
		      vect_get_vec_defs (op, NULL_TREE, stmt, &vec_oprnds, NULL,
					 slp_node, -1);
		      vec_oprnd = vec_oprnds[0];
		    }
		  else
		    {
		      gcc_assert (gimple_assign_single_p (next_stmt));
		      op = gimple_assign_rhs1 (next_stmt);
		      vec_oprnd = vect_get_vec_def_for_operand (op, next_stmt);
		    }
		}
	      else
		{
		  if (slp)
		    vec_oprnd = vec_oprnds[j];
		  else
		    {
		      vect_is_simple_use (vec_oprnd, vinfo, &def_stmt, &dt);
		      vec_oprnd = vect_get_vec_def_for_stmt_copy (dt, vec_oprnd);
		    }
		}

	      for (i = 0; i < nstores; i++)
		{
		  tree newref, newoff;
		  gimple *incr, *assign;
		  tree size = TYPE_SIZE (ltype);
		  /* Extract the i'th component.  */
		  tree pos = fold_build2 (MULT_EXPR, bitsizetype,
					  bitsize_int (i), size);
		  tree elem = fold_build3 (BIT_FIELD_REF, ltype, vec_oprnd,
					   size, pos);

		  elem = force_gimple_operand_gsi (gsi, elem, true,
						   NULL_TREE, true,
						   GSI_SAME_STMT);

		  tree this_off = build_int_cst (TREE_TYPE (alias_off),
						 group_el * elsz);
		  newref = build2 (MEM_REF, ltype,
				   running_off, this_off);

		  /* And store it to *running_off.  */
		  assign = gimple_build_assign (newref, elem);
		  vect_finish_stmt_generation (stmt, assign, gsi);

		  group_el += lnel;
		  if (! slp
		      || group_el == group_size)
		    {
		      newoff = copy_ssa_name (running_off, NULL);
		      incr = gimple_build_assign (newoff, POINTER_PLUS_EXPR,
						  running_off, stride_step);
		      vect_finish_stmt_generation (stmt, incr, gsi);

		      running_off = newoff;
		      group_el = 0;
		    }
		  if (g == group_size - 1
		      && !slp)
		    {
		      if (j == 0 && i == 0)
			STMT_VINFO_VEC_STMT (stmt_info)
			    = *vec_stmt = assign;
		      else
			STMT_VINFO_RELATED_STMT (prev_stmt_info) = assign;
		      prev_stmt_info = vinfo_for_stmt (assign);
		    }
		}
	    }
	  next_stmt = GROUP_NEXT_ELEMENT (vinfo_for_stmt (next_stmt));
	  if (slp)
	    break;
	}
      return true;
    }

  auto_vec<tree> dr_chain (group_size);
  oprnds.create (group_size);

  alignment_support_scheme = vect_supportable_dr_alignment (first_dr, false);
  gcc_assert (alignment_support_scheme);
  bool masked_loop_p = (loop_vinfo && LOOP_VINFO_MASK_TYPE (loop_vinfo));
  /* Targets with store-lane instructions or support for fully-masked loops
     must not require explicit realignment.  */
  gcc_assert ((memory_access_type != VMAT_LOAD_STORE_LANES && !masked_loop_p)
	      || alignment_support_scheme == dr_aligned
	      || alignment_support_scheme == dr_unaligned_supported);

  if (memory_access_type == VMAT_CONTIGUOUS_DOWN
      || memory_access_type == VMAT_CONTIGUOUS_REVERSE)
    offset = size_int (-TYPE_VECTOR_SUBPARTS (vectype) + 1);

  if (memory_access_type == VMAT_LOAD_STORE_LANES)
    aggr_type = build_array_type_nelts (elem_type, vec_num * nunits);
  else
    aggr_type = vectype;

  /* In case the vectorization factor (VF) is bigger than the number
     of elements that we can fit in a vectype (nunits), we have to generate
     more than one vector stmt - i.e - we need to "unroll" the
     vector stmt by a factor VF/nunits.  For more details see documentation in
     vect_get_vec_def_for_copy_stmt.  */

  /* In case of interleaving (non-unit grouped access):

        S1:  &base + 2 = x2
        S2:  &base = x0
        S3:  &base + 1 = x1
        S4:  &base + 3 = x3

     We create vectorized stores starting from base address (the access of the
     first stmt in the chain (S2 in the above example), when the last store stmt
     of the chain (S4) is reached:

        VS1: &base = vx2
	VS2: &base + vec_size*1 = vx0
	VS3: &base + vec_size*2 = vx1
	VS4: &base + vec_size*3 = vx3

     Then permutation statements are generated:

	VS5: vx5 = VEC_PERM_EXPR < vx0, vx3, {0, 8, 1, 9, 2, 10, 3, 11} >
	VS6: vx6 = VEC_PERM_EXPR < vx0, vx3, {4, 12, 5, 13, 6, 14, 7, 15} >
	...

     And they are put in STMT_VINFO_VEC_STMT of the corresponding scalar stmts
     (the order of the data-refs in the output of vect_permute_store_chain
     corresponds to the order of scalar stmts in the interleaving chain - see
     the documentation of vect_permute_store_chain()).

     In case of both multiple types and interleaving, above vector stores and
     permutation stmts are created for every copy.  The result vector stmts are
     put in STMT_VINFO_VEC_STMT for the first copy and in the corresponding
     STMT_VINFO_RELATED_STMT for the next copies.
  */

  prev_stmt_info = NULL;
  for (j = 0; j < ncopies; j++)
    {

      if (j == 0)
	{
          if (slp)
            {
	      /* Get vectorized arguments for SLP_NODE.  */
              vect_get_vec_defs (op, NULL_TREE, stmt, &vec_oprnds,
                                 NULL, slp_node, -1);

              vec_oprnd = vec_oprnds[0];
            }
          else
	    {
	      /* For interleaved stores we collect vectorized defs
		 for all the stores in the group in DR_CHAIN and OPRNDS.
		 DR_CHAIN is then used as an input to
		 vect_permute_store_chain(), and OPRNDS as an input to
		 vect_get_vec_def_for_stmt_copy() for the next copy.

		 If the store is not grouped, GROUP_SIZE is 1, and DR_CHAIN
		 and OPRNDS are of size 1.  */
	      init_stored_values (group_size, first_stmt, &oprnds);
	      dr_chain.safe_splice (oprnds);
	      vec_oprnd = oprnds[0];
	    }

	  /* We should have caught mismatched types earlier.  */
	  gcc_assert (useless_type_conversion_p (vectype,
						 TREE_TYPE (vec_oprnd)));
	  bool simd_lane_access_p
	    = STMT_VINFO_SIMD_LANE_ACCESS_P (stmt_info);
	  if (simd_lane_access_p
	      && TREE_CODE (DR_BASE_ADDRESS (first_dr)) == ADDR_EXPR
	      && VAR_P (TREE_OPERAND (DR_BASE_ADDRESS (first_dr), 0))
	      && integer_zerop (DR_OFFSET (first_dr))
	      && integer_zerop (DR_INIT (first_dr))
	      && alias_sets_conflict_p (get_alias_set (aggr_type),
					get_alias_set (TREE_TYPE (ref_type))))
	    {
	      dataref_ptr = unshare_expr (DR_BASE_ADDRESS (first_dr));
	      dataref_offset = build_int_cst (ref_type, 0);
	      inv_p = false;
	    }
	  else
	    dataref_ptr
	      = vect_create_data_ref_ptr (first_stmt, aggr_type, vec_num,
					  simd_lane_access_p ? loop : NULL,
					  offset, &dummy, gsi, &ptr_incr,
					  simd_lane_access_p, &inv_p);
	  gcc_assert (bb_vinfo || !inv_p);
	}
      else
	{
	  /* For interleaved stores we created vectorized defs for all the
	     defs stored in OPRNDS in the previous iteration (previous copy).
	     DR_CHAIN is then used as an input to vect_permute_store_chain(),
	     and OPRNDS as an input to vect_get_vec_def_for_stmt_copy() for the
	     next copy.
	     If the store is not grouped, GROUP_SIZE is 1, and DR_CHAIN and
	     OPRNDS are of size 1.  */
	  advance_stored_values (group_size, first_stmt, oprnds);
	  dr_chain.truncate (0);
	  dr_chain.splice (oprnds);
	  vec_oprnd = oprnds[0];
	  if (dataref_offset)
	    dataref_offset
	      = int_const_binop (PLUS_EXPR, dataref_offset,
				 TYPE_SIZE_UNIT (aggr_type));
	  else
	    dataref_ptr = bump_vector_ptr (dataref_ptr, ptr_incr, gsi, stmt,
					   TYPE_SIZE_UNIT (aggr_type));
	}

      tree mask = NULL;
      if (masked_loop_p)
	mask = vect_get_loop_mask (loop_vinfo,
				   LOOP_VINFO_MASK_ARRAY (loop_vinfo),
				   ncopies + j);

      if (memory_access_type == VMAT_LOAD_STORE_LANES)
	new_stmt = do_store_lanes (stmt, gsi, vec_num, aggr_type,
				   dataref_ptr, ref_type, dr_chain, mask);
      else
	{
	  new_stmt = NULL;
	  if (grouped_store)
	    {
	      if (j == 0)
		result_chain.create (group_size);
	      /* Permute.  */
	      vect_permute_store_chain (dr_chain, group_size, stmt, gsi,
					&result_chain);
	    }

	  next_stmt = first_stmt;
	  for (i = 0; i < vec_num; i++)
	    {
	      unsigned align, misalign;

	      if (i > 0)
		/* Bump the vector pointer.  */
		dataref_ptr = bump_vector_ptr (dataref_ptr, ptr_incr, gsi,
					       stmt, NULL_TREE);

	      if (slp)
		vec_oprnd = vec_oprnds[i];
	      else if (grouped_store)
		/* For grouped stores vectorized defs are interleaved in
		   vect_permute_store_chain().  */
		vec_oprnd = result_chain[i];

<<<<<<< HEAD
	      align = (vect_data_ref_required_alignment (first_dr)
		       / BITS_PER_UNIT);
=======
	      data_ref = fold_build2 (MEM_REF, vectype,
				      dataref_ptr,
				      dataref_offset
				      ? dataref_offset
				      : build_int_cst (ref_type, 0));
	      align = TYPE_ALIGN_UNIT (vectype);
>>>>>>> 68b948d3
	      if (aligned_access_p (first_dr))
		misalign = 0;
	      else if (DR_MISALIGNMENT (first_dr) == -1)
		{
		  if (DR_VECT_AUX (first_dr)->base_element_aligned)
		    align = TYPE_ALIGN_UNIT (elem_type);
		  else
		    align = get_object_alignment (DR_REF (first_dr))
			/ BITS_PER_UNIT;
		  misalign = 0;
		}
	      else
		misalign = DR_MISALIGNMENT (first_dr);
	      if (dataref_offset == NULL_TREE
		  && TREE_CODE (dataref_ptr) == SSA_NAME)
		set_ptr_info_alignment (get_ptr_info (dataref_ptr), align,
					misalign);

	      if (memory_access_type == VMAT_CONTIGUOUS_REVERSE)
		{
		  tree perm_dest 
		    = vect_create_destination_var (gimple_assign_rhs1 (stmt),
						   vectype);
		  vec_oprnd = reverse_vector (perm_dest, vec_oprnd, stmt, gsi);
		}

	      tree offset_arg = (dataref_offset
				 ? dataref_offset
				 : build_int_cst (ref_type, 0));
	      if (misalign)
		align = least_bit_hwi (misalign);

	      /* Arguments are ready.  Create the new vector stmt.  */
	      if (masked_loop_p)
		{
		  tree ptr = build_int_cst (ref_type, align);
		  new_stmt = gimple_build_call_internal
		    (IFN_MASK_STORE, 4, dataref_ptr, ptr, mask, vec_oprnd);
		}
	      else
		{
		  data_ref = fold_build2 (MEM_REF, TREE_TYPE (vec_oprnd),
					  dataref_ptr, offset_arg);
		  if (align < TYPE_ALIGN_UNIT (vectype))
		    TREE_TYPE (data_ref)
		      = build_aligned_type (TREE_TYPE (data_ref), align);
		  new_stmt = gimple_build_assign (data_ref, vec_oprnd);
		}
	      vect_finish_stmt_generation (stmt, new_stmt, gsi);

	      if (slp)
		continue;

	      next_stmt = GROUP_NEXT_ELEMENT (vinfo_for_stmt (next_stmt));
	      if (!next_stmt)
		break;
	    }
	}
      if (!slp)
	{
	  if (j == 0)
	    STMT_VINFO_VEC_STMT (stmt_info) = *vec_stmt = new_stmt;
	  else
	    STMT_VINFO_RELATED_STMT (prev_stmt_info) = new_stmt;
	  prev_stmt_info = vinfo_for_stmt (new_stmt);
	}
    }

  oprnds.release ();
  result_chain.release ();
  vec_oprnds.release ();

  return true;
}

/* Given a vector type VECTYPE with NUNITS elements, turns permutation
   SEL into the equivalent VECTOR_CST mask.  No checks are made that the
   target platform supports the mask, so callers may wish to test
   can_vec_perm_p separately, or use vect_gen_perm_mask_checked.  */

tree
vect_gen_perm_mask_any (tree vectype, unsigned int nunits,
			const unsigned char *sel)
{
  tree mask_elt_type, mask_type, mask_vec, *mask_elts;
  int i;

  gcc_checking_assert (must_eq (nunits, TYPE_VECTOR_SUBPARTS (vectype)));

  scalar_int_mode imode = *int_mode_for_mode (TYPE_MODE (TREE_TYPE (vectype)));
  mask_elt_type = lang_hooks.types.type_for_mode (imode, 1);
  mask_type = get_vectype_for_scalar_type (mask_elt_type);

  mask_elts = XALLOCAVEC (tree, nunits);
  for (i = nunits - 1; i >= 0; i--)
    mask_elts[i] = build_int_cst (mask_elt_type, sel[i]);
  mask_vec = build_vector (mask_type, nunits, mask_elts);

  return mask_vec;
}

/* Checked version of vect_gen_perm_mask_any.  Asserts can_vec_perm_p,
   i.e. that the target supports the pattern _for arbitrary input vectors_.  */

tree
vect_gen_perm_mask_checked (tree vectype, unsigned int nunits,
			    const unsigned char *sel)
{
  gcc_assert (can_vec_perm_p (TYPE_MODE (vectype), false, nunits, sel));
  return vect_gen_perm_mask_any (vectype, nunits, sel);
}

/* Given a vector variable X and Y, that was generated for the scalar
   STMT, generate instructions to permute the vector elements of X and Y
   using permutation mask MASK_VEC, insert them at *GSI and return the
   permuted vector variable.  */

static tree
permute_vec_elements (tree x, tree y, tree mask_vec, gimple *stmt,
		      gimple_stmt_iterator *gsi)
{
  tree vectype = TREE_TYPE (x);
  tree perm_dest, data_ref;
  gimple *perm_stmt;

  perm_dest = vect_create_destination_var (gimple_get_lhs (stmt), vectype);
  data_ref = make_ssa_name (perm_dest);

  /* Generate the permute statement.  */
  perm_stmt = gimple_build_assign (data_ref, VEC_PERM_EXPR, x, y, mask_vec);
  vect_finish_stmt_generation (stmt, perm_stmt, gsi);

  return data_ref;
}

/* Hoist the definitions of all SSA uses on STMT out of the loop LOOP,
   inserting them on the loops preheader edge.  Returns true if we
   were successful in doing so (and thus STMT can be moved then),
   otherwise returns false.  */

static bool
hoist_defs_of_uses (gimple *stmt, struct loop *loop)
{
  ssa_op_iter i;
  tree op;
  bool any = false;

  FOR_EACH_SSA_TREE_OPERAND (op, stmt, i, SSA_OP_USE)
    {
      gimple *def_stmt = SSA_NAME_DEF_STMT (op);
      if (!gimple_nop_p (def_stmt)
	  && flow_bb_inside_loop_p (loop, gimple_bb (def_stmt)))
	{
	  /* Make sure we don't need to recurse.  While we could do
	     so in simple cases when there are more complex use webs
	     we don't have an easy way to preserve stmt order to fulfil
	     dependencies within them.  */
	  tree op2;
	  ssa_op_iter i2;
	  if (gimple_code (def_stmt) == GIMPLE_PHI)
	    return false;
	  FOR_EACH_SSA_TREE_OPERAND (op2, def_stmt, i2, SSA_OP_USE)
	    {
	      gimple *def_stmt2 = SSA_NAME_DEF_STMT (op2);
	      if (!gimple_nop_p (def_stmt2)
		  && flow_bb_inside_loop_p (loop, gimple_bb (def_stmt2)))
		return false;
	    }
	  any = true;
	}
    }

  if (!any)
    return true;

  FOR_EACH_SSA_TREE_OPERAND (op, stmt, i, SSA_OP_USE)
    {
      gimple *def_stmt = SSA_NAME_DEF_STMT (op);
      if (!gimple_nop_p (def_stmt)
	  && flow_bb_inside_loop_p (loop, gimple_bb (def_stmt)))
	{
	  gimple_stmt_iterator gsi = gsi_for_stmt (def_stmt);
	  gsi_remove (&gsi, false);
	  gsi_insert_on_edge_immediate (loop_preheader_edge (loop), def_stmt);
	}
    }

  return true;
}

/* vectorizable_load.

   Check if STMT reads a non scalar data-ref (array/pointer/structure) that
   can be vectorized.
   If VEC_STMT is also passed, vectorize the STMT: create a vectorized
   stmt to replace it, put it in VEC_STMT, and insert it at BSI.
   Return FALSE if not a vectorizable STMT, TRUE otherwise.  */

static bool
vectorizable_load (gimple *stmt, gimple_stmt_iterator *gsi, gimple **vec_stmt,
                   slp_tree slp_node, slp_instance slp_node_instance)
{
  tree scalar_dest;
  tree vec_dest = NULL;
  tree data_ref = NULL;
  stmt_vec_info stmt_info = vinfo_for_stmt (stmt);
  stmt_vec_info prev_stmt_info;
  loop_vec_info loop_vinfo = STMT_VINFO_LOOP_VINFO (stmt_info);
  struct loop *loop = NULL;
  struct loop *containing_loop = (gimple_bb (stmt))->loop_father;
  bool nested_in_vect_loop = false;
  struct data_reference *dr = STMT_VINFO_DATA_REF (stmt_info), *first_dr = NULL;
  tree elem_type;
  tree new_temp;
  machine_mode mode;
  gimple *new_stmt = NULL;
  tree dummy;
  enum dr_alignment_support alignment_support_scheme;
  tree dataref_ptr = NULL_TREE;
  tree dataref_offset = NULL_TREE;
  gimple *ptr_incr = NULL;
  int ncopies;
  int i, j;
  unsigned int group_size;
  poly_uint64 group_gap_adj;
  tree msq = NULL_TREE, lsq;
  tree offset = NULL_TREE;
  tree byte_offset = NULL_TREE;
  tree realignment_token = NULL_TREE;
  gphi *phi = NULL;
  vec<tree> dr_chain = vNULL;
  bool grouped_load = false;
  gimple *first_stmt;
  gimple *first_stmt_for_drptr = NULL;
  bool inv_p;
  bool compute_in_loop = false;
  struct loop *at_loop;
  int vec_num;
  bool slp = (slp_node != NULL);
  bool slp_perm = false;
  enum tree_code code;
  bb_vec_info bb_vinfo = STMT_VINFO_BB_VINFO (stmt_info);
  poly_uint64 vf;
  tree aggr_type;
  gather_scatter_info gs_info;
  bool firstfaulting_p = false;
  vec_info *vinfo = stmt_info->vinfo;
  tree ref_type;

  if (!STMT_VINFO_RELEVANT_P (stmt_info) && !bb_vinfo)
    return false;

  if (STMT_VINFO_DEF_TYPE (stmt_info) != vect_internal_def
      && ! vec_stmt)
    return false;

  /* Is vectorizable load? */
  if (!is_gimple_assign (stmt))
    return false;

  scalar_dest = gimple_assign_lhs (stmt);
  if (TREE_CODE (scalar_dest) != SSA_NAME)
    return false;

  code = gimple_assign_rhs_code (stmt);
  if (code != ARRAY_REF
      && code != BIT_FIELD_REF
      && code != INDIRECT_REF
      && code != COMPONENT_REF
      && code != IMAGPART_EXPR
      && code != REALPART_EXPR
      && code != MEM_REF
      && TREE_CODE_CLASS (code) != tcc_declaration)
    return false;

  if (!STMT_VINFO_DATA_REF (stmt_info))
    return false;

  tree vectype = STMT_VINFO_VECTYPE (stmt_info);
  poly_uint64 nunits = TYPE_VECTOR_SUBPARTS (vectype);

  if (loop_vinfo)
    {
      loop = LOOP_VINFO_LOOP (loop_vinfo);
      nested_in_vect_loop = nested_in_vect_loop_p (loop, stmt);
      vf = LOOP_VINFO_VECT_FACTOR (loop_vinfo);
      firstfaulting_p = LOOP_VINFO_FIRSTFAULTING_EXECUTION (loop_vinfo);
    }
  else
    vf = 1;

  /* Multiple types in SLP are handled by creating the appropriate number of
     vectorized stmts for each SLP node.  Hence, NCOPIES is always 1 in
     case of SLP.  */
  if (slp)
    ncopies = 1;
  else
    ncopies = vect_get_num_copies (loop_vinfo, vectype);

  gcc_assert (ncopies >= 1);

  /* FORNOW. This restriction should be relaxed.  */
  if (ncopies > 1)
    {
      if (nested_in_vect_loop)
	{
	  if (dump_enabled_p ())
	    dump_printf_loc (MSG_MISSED_OPTIMIZATION, vect_location,
			     "multiple types in nested loop.\n");
	  return false;
	}

      if (LOOP_VINFO_SPECULATIVE_EXECUTION (loop_vinfo))
	{
	  if (dump_enabled_p ())
	    dump_printf_loc (MSG_MISSED_OPTIMIZATION, vect_location,
			     "multiple copies not supported for speculative "
			     "loops.\n");
	  return false;
	}
    }

  /* Invalidate assumptions made by dependence analysis when vectorization
     on the unrolled body effectively re-orders stmts.  */
  if (ncopies > 1
      && STMT_VINFO_MIN_NEG_DIST (stmt_info) != 0
      && may_gt (LOOP_VINFO_VECT_FACTOR (loop_vinfo),
		 STMT_VINFO_MIN_NEG_DIST (stmt_info)))
    {
      if (dump_enabled_p ())
	dump_printf_loc (MSG_MISSED_OPTIMIZATION, vect_location,
			 "cannot perform implicit CSE when unrolling "
			 "with negative dependence distance\n");
      return false;
    }

  elem_type = TREE_TYPE (vectype);
  mode = TYPE_MODE (vectype);

  /* FORNOW. In some cases can vectorize even if data-type not supported
    (e.g. - data copies).  */
  if (optab_handler (mov_optab, mode) == CODE_FOR_nothing)
    {
      if (dump_enabled_p ())
        dump_printf_loc (MSG_MISSED_OPTIMIZATION, vect_location,
                         "Aligned load, but unsupported type.\n");
      return false;
    }

  /* Check if the load is a part of an interleaving chain.  */
  if (STMT_VINFO_GROUPED_ACCESS (stmt_info))
    {
      grouped_load = true;
      /* FORNOW */
      gcc_assert (!nested_in_vect_loop);
      gcc_assert (!STMT_VINFO_GATHER_SCATTER_P (stmt_info));

      first_stmt = GROUP_FIRST_ELEMENT (stmt_info);
      group_size = GROUP_SIZE (vinfo_for_stmt (first_stmt));

      if (slp && SLP_TREE_LOAD_PERMUTATION (slp_node).exists ())
	slp_perm = true;

<<<<<<< HEAD
      /* ???  The following is overly pessimistic (as well as the loop
         case above) in the case we can statically determine the excess
	 elements loaded are within the bounds of a decl that is accessed.
	 Likewise for BB vectorizations using masked loads is a possibility.  */
      if (bb_vinfo && slp_perm && !multiple_p (group_size, nunits))
	{
	  dump_printf_loc (MSG_MISSED_OPTIMIZATION, vect_location,
			   "BB vectorization with gaps at the end of a load "
			   "is not supported\n");
	  return false;
	}

=======
>>>>>>> 68b948d3
      /* Invalidate assumptions made by dependence analysis when vectorization
	 on the unrolled body effectively re-orders stmts.  */
      if (!PURE_SLP_STMT (stmt_info)
	  && STMT_VINFO_MIN_NEG_DIST (stmt_info) != 0
	  && may_gt (LOOP_VINFO_VECT_FACTOR (loop_vinfo),
		     STMT_VINFO_MIN_NEG_DIST (stmt_info)))
	{
	  if (dump_enabled_p ())
	    dump_printf_loc (MSG_MISSED_OPTIMIZATION, vect_location,
			     "cannot perform implicit CSE when performing "
			     "group loads with negative dependence distance\n");
	  return false;
	}

      /* Similarly when the stmt is a load that is both part of a SLP
         instance and a loop vectorized stmt via the same-dr mechanism
	 we have to give up.  */
      if (STMT_VINFO_GROUP_SAME_DR_STMT (stmt_info)
	  && (STMT_SLP_TYPE (stmt_info)
	      != STMT_SLP_TYPE (vinfo_for_stmt
				 (STMT_VINFO_GROUP_SAME_DR_STMT (stmt_info)))))
	{
	  if (dump_enabled_p ())
	    dump_printf_loc (MSG_MISSED_OPTIMIZATION, vect_location,
			     "conflicting SLP types for CSEd load\n");
	  return false;
	}
    }
  else
    group_size = 1;

  vect_memory_access_type memory_access_type;
  if (!get_load_store_type (stmt, vectype, slp, false, VLS_LOAD, ncopies,
			    &memory_access_type, &gs_info))
    return false;

  if (firstfaulting_p && memory_access_type != VMAT_CONTIGUOUS)
    {
      if (dump_enabled_p ())
	dump_printf_loc (MSG_MISSED_OPTIMIZATION, vect_location,
			"Non-contiguous not supported for first faulting\n");
      return false;
    }

  wgather_info wgather = DEFAULT_WGATHER_INFO;
  if (memory_access_type == VMAT_GATHER_SCATTER)
    {
      if (!gs_info.decl
	  && may_ne (nunits, TYPE_VECTOR_SUBPARTS (gs_info.offset_vectype))
	  && !widened_gather_support_p (vectype, &gs_info, stmt, &wgather))
	return false;
    }

  if (firstfaulting_p)
    gcc_assert (LOOP_VINFO_SPECULATIVE_EXECUTION (loop_vinfo));

  if (!vec_stmt) /* transformation not required.  */
    {
      if (!slp)
	STMT_VINFO_MEMORY_ACCESS_TYPE (stmt_info) = memory_access_type;

      if (loop_vinfo
	  && LOOP_VINFO_CAN_FULLY_MASK_P (loop_vinfo)
	  && (memory_access_type != VMAT_LOAD_STORE_LANES
	      || !vect_load_lanes_supported (vectype, group_size, true)))
	check_load_store_masking (loop_vinfo, stmt_info, vectype, true,
				  gs_info.widened_offset_type);

      STMT_VINFO_TYPE (stmt_info) = load_vec_info_type;
      /* The SLP costs are calculated during SLP analysis.  */
      if (!PURE_SLP_STMT (stmt_info))
	vect_model_load_cost (stmt_info, ncopies, memory_access_type,
			      NULL, NULL, NULL);
      return true;
    }

  if (!slp)
    gcc_assert (memory_access_type
		== STMT_VINFO_MEMORY_ACCESS_TYPE (stmt_info));

  if (dump_enabled_p ())
    dump_printf_loc (MSG_NOTE, vect_location,
                     "transform load. ncopies = %d\n", ncopies);

  /** Transform.  **/

  ensure_base_align (dr);

  if (memory_access_type == VMAT_GATHER_SCATTER)
    {
      do_gather_load (stmt, gsi, vec_stmt, loop_vinfo, &gs_info,
		      &wgather, false);
      return true;
    }

  if (memory_access_type == VMAT_ELEMENTWISE
      || memory_access_type == VMAT_STRIDED_SLP)
    {
      gimple_stmt_iterator incr_gsi;
      bool insert_after;
      gimple *incr;
      tree offvar;
      tree ivstep;
      tree running_off;
      vec<constructor_elt, va_gc> *v = NULL;
      gimple_seq stmts = NULL;
      tree stride_base, stride_step, alias_off;
      /* Checked by get_load_store_type.  */
      unsigned int const_nunits = nunits.to_constant ();

      gcc_assert (!LOOP_VINFO_MASK_TYPE (loop_vinfo));
      gcc_assert (!nested_in_vect_loop);

      if (slp && grouped_load)
	{
	  first_stmt = GROUP_FIRST_ELEMENT (stmt_info);
	  first_dr = STMT_VINFO_DATA_REF (vinfo_for_stmt (first_stmt));
	  group_size = GROUP_SIZE (vinfo_for_stmt (first_stmt));
	  ref_type = get_group_alias_ptr_type (first_stmt);
	}
      else
	{
	  first_stmt = stmt;
	  first_dr = dr;
	  group_size = 1;
	  ref_type = reference_alias_ptr_type (DR_REF (first_dr));
	}

      stride_base
	= fold_build_pointer_plus
	    (DR_BASE_ADDRESS (first_dr),
	     size_binop (PLUS_EXPR,
			 convert_to_ptrofftype (DR_OFFSET (first_dr)),
			 convert_to_ptrofftype (DR_INIT (first_dr))));
      stride_step = fold_convert (sizetype, DR_STEP (first_dr));

      /* For a load with loop-invariant (but other than power-of-2)
         stride (i.e. not a grouped access) like so:

	   for (i = 0; i < n; i += stride)
	     ... = array[i];

	 we generate a new induction variable and new accesses to
	 form a new vector (or vectors, depending on ncopies):

	   for (j = 0; ; j += VF*stride)
	     tmp1 = array[j];
	     tmp2 = array[j + stride];
	     ...
	     vectemp = {tmp1, tmp2, ...}
         */

      ivstep = fold_build2 (MULT_EXPR, TREE_TYPE (stride_step), stride_step,
			    build_int_cst (TREE_TYPE (stride_step), vf));

      standard_iv_increment_position (loop, &incr_gsi, &insert_after);

      create_iv (unshare_expr (stride_base), unshare_expr (ivstep), NULL,
		 loop, &incr_gsi, insert_after,
		 &offvar, NULL);
      incr = gsi_stmt (incr_gsi);
      set_vinfo_for_stmt (incr, new_stmt_vec_info (incr, loop_vinfo));

      stride_step = force_gimple_operand (unshare_expr (stride_step),
					  &stmts, true, NULL_TREE);
      if (stmts)
	gsi_insert_seq_on_edge_immediate (loop_preheader_edge (loop), stmts);

      prev_stmt_info = NULL;
      running_off = offvar;
      alias_off = build_int_cst (ref_type, 0);
      int nloads = const_nunits;
      int lnel = 1;
      tree ltype = TREE_TYPE (vectype);
      tree lvectype = vectype;
      auto_vec<tree> dr_chain;
      if (memory_access_type == VMAT_STRIDED_SLP)
	{
	  if (group_size < const_nunits)
	    {
	      /* Avoid emitting a constructor of vector elements by performing
		 the loads using an integer type of the same size,
		 constructing a vector of those and then re-interpreting it
		 as the original vector type.  This works around the fact
		 that the vec_init optab was only designed for scalar
		 element modes and thus expansion goes through memory.
		 This avoids a huge runtime penalty due to the general
		 inability to perform store forwarding from smaller stores
		 to a larger load.  */
	      unsigned lsize
		= group_size * TYPE_PRECISION (TREE_TYPE (vectype));
	      scalar_int_mode elmode = *int_mode_for_size (lsize, 0);
	      machine_mode vmode = mode_for_vector (elmode,
						    const_nunits / group_size);
	      /* If we can't construct such a vector fall back to
		 element loads of the original vector type.  */
	      if (VECTOR_MODE_P (vmode)
		  && optab_handler (vec_init_optab, vmode) != CODE_FOR_nothing)
		{
		  nloads = const_nunits / group_size;
		  lnel = group_size;
		  ltype = build_nonstandard_integer_type (lsize, 1);
		  lvectype = build_vector_type (ltype, nloads);
		}
	    }
	  else
	    {
	      nloads = 1;
	      lnel = const_nunits;
	      ltype = vectype;
	    }
	  ltype = build_aligned_type (ltype, TYPE_ALIGN (TREE_TYPE (vectype)));
	}
      if (slp)
	{
	  /* For SLP permutation support we need to load the whole group,
	     not only the number of vector stmts the permutation result
	     fits in.  */
	  if (slp_perm)
	    {
	      if (!can_div_away_from_zero_p (group_size * vf,
					     poly_uint64 (nunits),
					     &ncopies))
		gcc_unreachable ();
	      dr_chain.create (ncopies);
	    }
	  else
	    ncopies = SLP_TREE_NUMBER_OF_VEC_STMTS (slp_node);
	}
      unsigned int group_el = 0;
      unsigned HOST_WIDE_INT
	elsz = tree_to_uhwi (TYPE_SIZE_UNIT (TREE_TYPE (vectype)));
      for (j = 0; j < ncopies; j++)
	{
	  if (nloads > 1)
	    vec_alloc (v, nloads);
	  for (i = 0; i < nloads; i++)
	    {
	      tree this_off = build_int_cst (TREE_TYPE (alias_off),
					     group_el * elsz);
	      new_stmt = gimple_build_assign (make_ssa_name (ltype),
					      build2 (MEM_REF, ltype,
						      running_off, this_off));
	      vect_finish_stmt_generation (stmt, new_stmt, gsi);
	      if (nloads > 1)
		CONSTRUCTOR_APPEND_ELT (v, NULL_TREE,
					gimple_assign_lhs (new_stmt));

	      group_el += lnel;
	      if (! slp
		  || group_el == group_size)
		{
		  tree newoff = copy_ssa_name (running_off);
		  gimple *incr = gimple_build_assign (newoff, POINTER_PLUS_EXPR,
						      running_off, stride_step);
		  vect_finish_stmt_generation (stmt, incr, gsi);

		  running_off = newoff;
		  group_el = 0;
		}
	    }
	  if (nloads > 1)
	    {
	      tree vec_inv = build_constructor (lvectype, v);
	      new_temp = vect_init_vector (stmt, vec_inv, lvectype, gsi);
	      new_stmt = SSA_NAME_DEF_STMT (new_temp);
	      if (lvectype != vectype)
		{
		  new_stmt = gimple_build_assign (make_ssa_name (vectype),
						  VIEW_CONVERT_EXPR,
						  build1 (VIEW_CONVERT_EXPR,
							  vectype, new_temp));
		  vect_finish_stmt_generation (stmt, new_stmt, gsi);
		}
	    }

	  if (slp)
	    {
	      if (slp_perm)
		dr_chain.quick_push (gimple_assign_lhs (new_stmt));
	      else
		SLP_TREE_VEC_STMTS (slp_node).quick_push (new_stmt);
	    }
	  else
	    {
	      if (j == 0)
		STMT_VINFO_VEC_STMT (stmt_info) = *vec_stmt = new_stmt;
	      else
		STMT_VINFO_RELATED_STMT (prev_stmt_info) = new_stmt;
	      prev_stmt_info = vinfo_for_stmt (new_stmt);
	    }
	}
      if (slp_perm)
	{
	  unsigned n_perms;
	  vect_transform_slp_perm_load (slp_node, dr_chain, gsi, vf,
					slp_node_instance, false, &n_perms);
	}
      return true;
    }

  if (grouped_load)
    {
      first_stmt = GROUP_FIRST_ELEMENT (stmt_info);
      group_size = GROUP_SIZE (vinfo_for_stmt (first_stmt));
      /* For SLP vectorization we directly vectorize a subchain
         without permutation.  */
      if (slp && ! SLP_TREE_LOAD_PERMUTATION (slp_node).exists ())
	first_stmt = SLP_TREE_SCALAR_STMTS (slp_node)[0];
      /* For BB vectorization always use the first stmt to base
	 the data ref pointer on.  */
      if (bb_vinfo)
	first_stmt_for_drptr = SLP_TREE_SCALAR_STMTS (slp_node)[0];

      /* Check if the chain of loads is already vectorized.  */
      if (STMT_VINFO_VEC_STMT (vinfo_for_stmt (first_stmt))
	  /* For SLP we would need to copy over SLP_TREE_VEC_STMTS.
	     ???  But we can only do so if there is exactly one
	     as we have no way to get at the rest.  Leave the CSE
	     opportunity alone.
	     ???  With the group load eventually participating
	     in multiple different permutations (having multiple
	     slp nodes which refer to the same group) the CSE
	     is even wrong code.  See PR56270.  */
	  && !slp)
	{
	  *vec_stmt = STMT_VINFO_VEC_STMT (stmt_info);
	  return true;
	}
      first_dr = STMT_VINFO_DATA_REF (vinfo_for_stmt (first_stmt));
      group_gap_adj = 0;

      /* VEC_NUM is the number of vect stmts to be created for this group.  */
      if (slp)
	{
	  grouped_load = false;
	  /* For SLP permutation support we need to load the whole group,
	     not only the number of vector stmts the permutation result
	     fits in.  */
	  if (slp_perm)
	    {
	      if (!can_div_away_from_zero_p (group_size * vf,
					     poly_uint64 (nunits),
					     &vec_num))
		gcc_unreachable ();
	    }
	  else
	    vec_num = SLP_TREE_NUMBER_OF_VEC_STMTS (slp_node);
	  group_gap_adj = vf * group_size - nunits * vec_num;
    	}
      else
	vec_num = group_size;

      ref_type = get_group_alias_ptr_type (first_stmt);
    }
  else
    {
      first_stmt = stmt;
      first_dr = dr;
      group_size = vec_num = 1;
      group_gap_adj = 0;
      ref_type = reference_alias_ptr_type (DR_REF (first_dr));
    }

  alignment_support_scheme = vect_supportable_dr_alignment (first_dr, false);

  /* TODO: This is icky.  For firstfaulting, force the known alignment.
     Maybe instead add extra checks elsewhere below.  */
  if (firstfaulting_p)
    alignment_support_scheme = dr_unaligned_supported;

  gcc_assert (alignment_support_scheme);
  bool masked_loop_p = (loop_vinfo && LOOP_VINFO_MASK_TYPE (loop_vinfo));
  /* Targets with load-lane instructions or support for fully-masked loops
     must not require explicit realignment.  */
  gcc_assert ((memory_access_type != VMAT_LOAD_STORE_LANES && !masked_loop_p)
	      || alignment_support_scheme == dr_aligned
	      || alignment_support_scheme == dr_unaligned_supported);

  /* In case the vectorization factor (VF) is bigger than the number
     of elements that we can fit in a vectype (nunits), we have to generate
     more than one vector stmt - i.e - we need to "unroll" the
     vector stmt by a factor VF/nunits.  In doing so, we record a pointer
     from one copy of the vector stmt to the next, in the field
     STMT_VINFO_RELATED_STMT.  This is necessary in order to allow following
     stages to find the correct vector defs to be used when vectorizing
     stmts that use the defs of the current stmt.  The example below
     illustrates the vectorization process when VF=16 and nunits=4 (i.e., we
     need to create 4 vectorized stmts):

     before vectorization:
                                RELATED_STMT    VEC_STMT
        S1:     x = memref      -               -
        S2:     z = x + 1       -               -

     step 1: vectorize stmt S1:
        We first create the vector stmt VS1_0, and, as usual, record a
        pointer to it in the STMT_VINFO_VEC_STMT of the scalar stmt S1.
        Next, we create the vector stmt VS1_1, and record a pointer to
        it in the STMT_VINFO_RELATED_STMT of the vector stmt VS1_0.
        Similarly, for VS1_2 and VS1_3.  This is the resulting chain of
        stmts and pointers:
                                RELATED_STMT    VEC_STMT
        VS1_0:  vx0 = memref0   VS1_1           -
        VS1_1:  vx1 = memref1   VS1_2           -
        VS1_2:  vx2 = memref2   VS1_3           -
        VS1_3:  vx3 = memref3   -               -
        S1:     x = load        -               VS1_0
        S2:     z = x + 1       -               -

     See in documentation in vect_get_vec_def_for_stmt_copy for how the
     information we recorded in RELATED_STMT field is used to vectorize
     stmt S2.  */

  /* In case of interleaving (non-unit grouped access):

     S1:  x2 = &base + 2
     S2:  x0 = &base
     S3:  x1 = &base + 1
     S4:  x3 = &base + 3

     Vectorized loads are created in the order of memory accesses
     starting from the access of the first stmt of the chain:

     VS1: vx0 = &base
     VS2: vx1 = &base + vec_size*1
     VS3: vx3 = &base + vec_size*2
     VS4: vx4 = &base + vec_size*3

     Then permutation statements are generated:

     VS5: vx5 = VEC_PERM_EXPR < vx0, vx1, { 0, 2, ..., i*2 } >
     VS6: vx6 = VEC_PERM_EXPR < vx0, vx1, { 1, 3, ..., i*2+1 } >
       ...

     And they are put in STMT_VINFO_VEC_STMT of the corresponding scalar stmts
     (the order of the data-refs in the output of vect_permute_load_chain
     corresponds to the order of scalar stmts in the interleaving chain - see
     the documentation of vect_permute_load_chain()).
     The generation of permutation stmts and recording them in
     STMT_VINFO_VEC_STMT is done in vect_transform_grouped_load().

     In case of both multiple types and interleaving, the vector loads and
     permutation stmts above are created for every copy.  The result vector
     stmts are put in STMT_VINFO_VEC_STMT for the first copy and in the
     corresponding STMT_VINFO_RELATED_STMT for the next copies.  */

  /* If the data reference is aligned (dr_aligned) or potentially unaligned
     on a target that supports unaligned accesses (dr_unaligned_supported)
     we generate the following code:
         p = initial_addr;
         indx = 0;
         loop {
	   p = p + indx * vectype_size;
           vec_dest = *(p);
           indx = indx + 1;
         }

     Otherwise, the data reference is potentially unaligned on a target that
     does not support unaligned accesses (dr_explicit_realign_optimized) -
     then generate the following code, in which the data in each iteration is
     obtained by two vector loads, one from the previous iteration, and one
     from the current iteration:
         p1 = initial_addr;
         msq_init = *(floor(p1))
         p2 = initial_addr + VS - 1;
         realignment_token = call target_builtin;
         indx = 0;
         loop {
           p2 = p2 + indx * vectype_size
           lsq = *(floor(p2))
           vec_dest = realign_load (msq, lsq, realignment_token)
           indx = indx + 1;
           msq = lsq;
         }   */

  /* If the misalignment remains the same throughout the execution of the
     loop, we can create the init_addr and permutation mask at the loop
     preheader.  Otherwise, it needs to be created inside the loop.
     This can only occur when vectorizing memory accesses in the inner-loop
     nested within an outer-loop that is being vectorized.  */

  if (nested_in_vect_loop
      && !multiple_p (TREE_INT_CST_LOW (DR_STEP (dr)),
		      GET_MODE_SIZE (TYPE_MODE (vectype))))
    {
      gcc_assert (alignment_support_scheme != dr_explicit_realign_optimized);
      compute_in_loop = true;
    }

  if ((alignment_support_scheme == dr_explicit_realign_optimized
       || alignment_support_scheme == dr_explicit_realign)
      && !compute_in_loop)
    {
      msq = vect_setup_realignment (first_stmt, gsi, &realignment_token,
				    alignment_support_scheme, NULL_TREE,
				    &at_loop);
      if (alignment_support_scheme == dr_explicit_realign_optimized)
	{
	  phi = as_a <gphi *> (SSA_NAME_DEF_STMT (msq));
	  byte_offset = size_binop (MINUS_EXPR, TYPE_SIZE_UNIT (vectype),
				    size_one_node);
	}
    }
  else
    at_loop = loop;

  if (memory_access_type == VMAT_CONTIGUOUS_REVERSE)
    offset = size_int (-TYPE_VECTOR_SUBPARTS (vectype) + 1);

  if (memory_access_type == VMAT_LOAD_STORE_LANES)
    aggr_type = build_array_type_nelts (elem_type, vec_num * nunits);
  else
    aggr_type = vectype;

  prev_stmt_info = NULL;
  for (j = 0; j < ncopies; j++)
    {
      /* 1. Create the vector or array pointer update chain.  */
      if (j == 0)
	{
	  bool simd_lane_access_p
	    = STMT_VINFO_SIMD_LANE_ACCESS_P (stmt_info);
	  if (simd_lane_access_p
	      && TREE_CODE (DR_BASE_ADDRESS (first_dr)) == ADDR_EXPR
	      && VAR_P (TREE_OPERAND (DR_BASE_ADDRESS (first_dr), 0))
	      && integer_zerop (DR_OFFSET (first_dr))
	      && integer_zerop (DR_INIT (first_dr))
	      && alias_sets_conflict_p (get_alias_set (aggr_type),
					get_alias_set (TREE_TYPE (ref_type)))
	      && (alignment_support_scheme == dr_aligned
		  || alignment_support_scheme == dr_unaligned_supported))
	    {
	      dataref_ptr = unshare_expr (DR_BASE_ADDRESS (first_dr));
	      dataref_offset = build_int_cst (ref_type, 0);
	      inv_p = false;
	    }
	  else if (first_stmt_for_drptr
		   && first_stmt != first_stmt_for_drptr)
	    {
	      dataref_ptr
		= vect_create_data_ref_ptr (first_stmt_for_drptr, aggr_type,
					    0, at_loop, offset, &dummy, gsi,
					    &ptr_incr, simd_lane_access_p,
					    &inv_p, byte_offset);
	      /* Adjust the pointer by the difference to first_stmt.  */
	      data_reference_p ptrdr
		= STMT_VINFO_DATA_REF (vinfo_for_stmt (first_stmt_for_drptr));
	      tree diff = fold_convert (sizetype,
					size_binop (MINUS_EXPR,
						    DR_INIT (first_dr),
						    DR_INIT (ptrdr)));
	      dataref_ptr = bump_vector_ptr (dataref_ptr, ptr_incr, gsi,
					     stmt, diff);
	    }
	  else
	    dataref_ptr
	      = vect_create_data_ref_ptr (first_stmt, aggr_type,
					  vec_num, at_loop,
					  offset, &dummy, gsi, &ptr_incr,
					  simd_lane_access_p, &inv_p,
					  byte_offset);
	}
      else if (dataref_offset)
	dataref_offset = int_const_binop (PLUS_EXPR, dataref_offset,
					  TYPE_SIZE_UNIT (aggr_type));
      else
        dataref_ptr = bump_vector_ptr (dataref_ptr, ptr_incr, gsi, stmt,
				       TYPE_SIZE_UNIT (aggr_type));

      if (grouped_load || slp_perm)
	dr_chain.create (vec_num);

      tree mask = NULL;
      if (masked_loop_p)
	mask = vect_get_load_mask (loop_vinfo, ncopies + j);

      if (memory_access_type == VMAT_LOAD_STORE_LANES)
	do_load_lanes (stmt, gsi, group_size, vectype, aggr_type,
		       dataref_ptr, ref_type, mask);
      else
	{
	  for (i = 0; i < vec_num; i++)
	    {
	      if (i > 0)
		dataref_ptr = bump_vector_ptr (dataref_ptr, ptr_incr, gsi,
					       stmt, NULL_TREE);

	      vec_dest = vect_create_destination_var (scalar_dest, vectype);

	      /* 2. Create the vector-load in the loop.  */
	      switch (alignment_support_scheme)
		{
		case dr_aligned:
		case dr_unaligned_supported:
		  {
		    unsigned int align, misalign;

		    tree offset_arg = (dataref_offset
				       ? dataref_offset
				       : build_int_cst (ref_type, 0));

		    if (alignment_support_scheme == dr_aligned)
		      {
			gcc_assert (aligned_access_p (first_dr));
			align = (vect_data_ref_required_alignment (first_dr)
				 / BITS_PER_UNIT);
			misalign = 0;
		      }
		    else if (DR_MISALIGNMENT (first_dr) == -1)
		      {
			if (DR_VECT_AUX (first_dr)->base_element_aligned)
			  align = TYPE_ALIGN_UNIT (elem_type);
			else
			  align = (get_object_alignment (DR_REF (first_dr))
				   / BITS_PER_UNIT);
			misalign = 0;
		      }
		    else
		      {
			align = (vect_data_ref_required_alignment (first_dr)
				 / BITS_PER_UNIT);
			misalign = DR_MISALIGNMENT (first_dr);
		      }
		    if (dataref_offset == NULL_TREE
			&& TREE_CODE (dataref_ptr) == SSA_NAME)
		      set_ptr_info_alignment (get_ptr_info (dataref_ptr),
					      align, misalign);
		    if (misalign)
		      align = least_bit_hwi (misalign);
		    if (mask)
		      {
			/* At present we always start a first-faulting
			   load at the first element.  */
			gcc_assert (!firstfaulting_p);
			tree ptr = build_int_cst (ref_type, align);
			new_stmt = gimple_build_call_internal
			  (IFN_MASK_LOAD, 3, dataref_ptr, ptr, mask);
			gimple_call_set_lhs (new_stmt, vec_dest);
		      }
		    else if (firstfaulting_p)
		      {
			tree ptr = build_int_cst (ref_type, align);
			new_stmt = gimple_build_call_internal
			  (IFN_FIRSTFAULT_LOAD, 2, dataref_ptr, ptr);
			gimple_call_set_lhs (new_stmt, vec_dest);
		      }
		    else
		      {
			data_ref = fold_build2 (MEM_REF, vectype, dataref_ptr,
						offset_arg);
			if (align < TYPE_ALIGN_UNIT (vectype))
			  TREE_TYPE (data_ref)
			    = build_aligned_type (TREE_TYPE (data_ref), align);
			new_stmt = gimple_build_assign (vec_dest, data_ref);
		      }
		    break;
		  }
		case dr_explicit_realign:
		  {
		    tree ptr, bump;

		    tree vs = size_int (TYPE_VECTOR_SUBPARTS (vectype));

		    if (compute_in_loop)
		      msq = vect_setup_realignment (first_stmt, gsi,
						    &realignment_token,
						    dr_explicit_realign,
						    dataref_ptr, NULL);

		    if (TREE_CODE (dataref_ptr) == SSA_NAME)
		      ptr = copy_ssa_name (dataref_ptr);
		    else
		      ptr = make_ssa_name (TREE_TYPE (dataref_ptr));
		    unsigned int align
		      = (vect_data_ref_required_alignment (first_dr)
			 / BITS_PER_UNIT);
		    new_stmt = gimple_build_assign
				 (ptr, BIT_AND_EXPR, dataref_ptr,
				  build_int_cst
				  (TREE_TYPE (dataref_ptr),
				   -(HOST_WIDE_INT) align));
		    vect_finish_stmt_generation (stmt, new_stmt, gsi);
		    data_ref
		      = build2 (MEM_REF, vectype, ptr,
				build_int_cst (ref_type, 0));
		    tree vec_dest2
		      = vect_create_destination_var (scalar_dest, vectype);
		    new_stmt = gimple_build_assign (vec_dest2, data_ref);
		    new_temp = make_ssa_name (vec_dest2, new_stmt);
		    gimple_assign_set_lhs (new_stmt, new_temp);
		    gimple_set_vdef (new_stmt, gimple_vdef (stmt));
		    gimple_set_vuse (new_stmt, gimple_vuse (stmt));
		    vect_finish_stmt_generation (stmt, new_stmt, gsi);
		    msq = new_temp;

		    bump = size_binop (MULT_EXPR, vs,
				       TYPE_SIZE_UNIT (elem_type));
		    bump = size_binop (MINUS_EXPR, bump, size_one_node);
		    ptr = bump_vector_ptr (dataref_ptr, NULL, gsi, stmt, bump);
		    new_stmt = gimple_build_assign
				 (NULL_TREE, BIT_AND_EXPR, ptr,
				  build_int_cst
				  (TREE_TYPE (ptr), -(HOST_WIDE_INT) align));
		    ptr = copy_ssa_name (ptr, new_stmt);
		    gimple_assign_set_lhs (new_stmt, ptr);
		    vect_finish_stmt_generation (stmt, new_stmt, gsi);
		    data_ref
		      = build2 (MEM_REF, vectype, ptr,
				build_int_cst (ref_type, 0));
		    new_stmt = gimple_build_assign (vec_dest, data_ref);
		    break;
		  }
		case dr_explicit_realign_optimized:
		  {
		    if (TREE_CODE (dataref_ptr) == SSA_NAME)
		      new_temp = copy_ssa_name (dataref_ptr);
		    else
		      new_temp = make_ssa_name (TREE_TYPE (dataref_ptr));
		    unsigned int align
		      = (vect_data_ref_required_alignment (first_dr)
			 / BITS_PER_UNIT);
		    new_stmt = gimple_build_assign
		      (new_temp, BIT_AND_EXPR, dataref_ptr,
		       build_int_cst (TREE_TYPE (dataref_ptr),
				      -(HOST_WIDE_INT) align));
		    vect_finish_stmt_generation (stmt, new_stmt, gsi);
		    data_ref
		      = build2 (MEM_REF, vectype, new_temp,
				build_int_cst (ref_type, 0));
		    new_stmt = gimple_build_assign (vec_dest, data_ref);
		    break;
		  }
		default:
		  gcc_unreachable ();
		}

	      new_temp = make_ssa_name (vec_dest, new_stmt);
	      if (is_gimple_call (new_stmt))
		gimple_call_set_lhs (new_stmt, new_temp);
	      else
		gimple_assign_set_lhs (new_stmt, new_temp);
	      vect_finish_stmt_generation (stmt, new_stmt, gsi);

	      /* 3. Handle explicit realignment if necessary/supported.
		 Create in loop:
		   vec_dest = realign_load (msq, lsq, realignment_token)  */
	      if (alignment_support_scheme == dr_explicit_realign_optimized
		  || alignment_support_scheme == dr_explicit_realign)
		{
		  lsq = gimple_assign_lhs (new_stmt);
		  if (!realignment_token)
		    realignment_token = dataref_ptr;
		  vec_dest = vect_create_destination_var (scalar_dest, vectype);
		  new_stmt = gimple_build_assign (vec_dest, REALIGN_LOAD_EXPR,
						  msq, lsq, realignment_token);
		  new_temp = make_ssa_name (vec_dest, new_stmt);
		  gimple_assign_set_lhs (new_stmt, new_temp);
		  vect_finish_stmt_generation (stmt, new_stmt, gsi);

		  if (alignment_support_scheme == dr_explicit_realign_optimized)
		    {
		      gcc_assert (phi);
		      if (i == vec_num - 1 && j == ncopies - 1)
			add_phi_arg (phi, lsq,
				     loop_latch_edge (containing_loop),
				     UNKNOWN_LOCATION);
		      msq = lsq;
		    }
		}

	      /* 4. Handle invariant-load.  */
	      if (inv_p && !bb_vinfo)
		{
		  gcc_assert (!grouped_load);
		  /* If we have versioned for aliasing or the loop doesn't
		     have any data dependencies that would preclude this,
		     then we are sure this is a loop invariant load and
		     thus we can insert it on the preheader edge.  */
		  if (LOOP_VINFO_NO_DATA_DEPENDENCIES (loop_vinfo)
		      && !nested_in_vect_loop
		      && hoist_defs_of_uses (stmt, loop))
		    {
		      if (dump_enabled_p ())
			{
			  dump_printf_loc (MSG_NOTE, vect_location,
					   "hoisting out of the vectorized "
					   "loop: ");
			  dump_gimple_stmt (MSG_NOTE, TDF_SLIM, stmt, 0);
			}
		      tree tem = copy_ssa_name (scalar_dest);
		      gsi_insert_on_edge_immediate
			(loop_preheader_edge (loop),
			 gimple_build_assign (tem,
					      unshare_expr
					        (gimple_assign_rhs1 (stmt))));
		      new_temp = vect_init_vector (stmt, tem, vectype, NULL);
		      new_stmt = SSA_NAME_DEF_STMT (new_temp);
		      set_vinfo_for_stmt (new_stmt,
					  new_stmt_vec_info (new_stmt, vinfo));
		    }
		  else
		    {
		      gimple_stmt_iterator gsi2 = *gsi;
		      gsi_next (&gsi2);
		      new_temp = vect_init_vector (stmt, scalar_dest,
						   vectype, &gsi2);
		      new_stmt = SSA_NAME_DEF_STMT (new_temp);
		    }
		}

	      if (memory_access_type == VMAT_CONTIGUOUS_REVERSE)
		{
		  new_temp = reverse_vector (vec_dest, new_temp, stmt, gsi);
		  new_stmt = SSA_NAME_DEF_STMT (new_temp);
		}

	      /* Collect vector loads and later create their permutation in
		 vect_transform_grouped_load ().  */
	      if (grouped_load || slp_perm)
		dr_chain.quick_push (new_temp);

	      /* Store vector loads in the corresponding SLP_NODE.  */
	      if (slp && !slp_perm)
		SLP_TREE_VEC_STMTS (slp_node).quick_push (new_stmt);
	    }
	  /* Bump the vector pointer to account for a gap or for excess
	     elements loaded for a permuted SLP load.  */
	  if (may_ne (group_gap_adj, 0U))
	    {
	      tree bump = size_binop (MULT_EXPR,
				      TYPE_SIZE_UNIT (elem_type),
				      size_int (group_gap_adj));
	      dataref_ptr = bump_vector_ptr (dataref_ptr, ptr_incr, gsi,
					     stmt, bump);
	    }
	}

      if (slp && !slp_perm)
	continue;

      if (slp_perm)
        {
	  unsigned n_perms;
          if (!vect_transform_slp_perm_load (slp_node, dr_chain, gsi, vf,
                                             slp_node_instance, false,
					     &n_perms))
            {
              dr_chain.release ();
              return false;
            }
        }
      else
        {
          if (grouped_load)
  	    {
	      if (memory_access_type != VMAT_LOAD_STORE_LANES)
		vect_transform_grouped_load (stmt, dr_chain, group_size, gsi);
	      *vec_stmt = STMT_VINFO_VEC_STMT (stmt_info);
	    }
          else
	    {
	      if (j == 0)
	        STMT_VINFO_VEC_STMT (stmt_info) = *vec_stmt = new_stmt;
	      else
	        STMT_VINFO_RELATED_STMT (prev_stmt_info) = new_stmt;
	      prev_stmt_info = vinfo_for_stmt (new_stmt);
	    }
        }
      dr_chain.release ();
    }

  return true;
}

/* Function vect_is_simple_cond.

   Input:
   LOOP - the loop that is being vectorized.
   COND - Condition that is checked for simple use.

   Output:
   *COMP_VECTYPE - the vector type for the comparison.

   Returns whether a COND can be vectorized.  Checks whether
   condition operands are supportable using vec_is_simple_use.  */

static bool
vect_is_simple_cond (tree cond, vec_info *vinfo, tree *comp_vectype)
{
  tree lhs, rhs;
  enum vect_def_type dt;
  tree vectype1 = NULL_TREE, vectype2 = NULL_TREE;

  /* Mask case.  */
  if (TREE_CODE (cond) == SSA_NAME
      && VECT_SCALAR_BOOLEAN_TYPE_P (TREE_TYPE (cond)))
    {
      gimple *lhs_def_stmt = SSA_NAME_DEF_STMT (cond);
      if (!vect_is_simple_use (cond, vinfo, &lhs_def_stmt,
			       &dt, comp_vectype)
	  || !*comp_vectype
	  || !VECTOR_BOOLEAN_TYPE_P (*comp_vectype))
	return false;
      return true;
    }

  if (!COMPARISON_CLASS_P (cond))
    return false;

  lhs = TREE_OPERAND (cond, 0);
  rhs = TREE_OPERAND (cond, 1);

  if (TREE_CODE (lhs) == SSA_NAME)
    {
      gimple *lhs_def_stmt = SSA_NAME_DEF_STMT (lhs);
      if (!vect_is_simple_use (lhs, vinfo, &lhs_def_stmt, &dt, &vectype1))
	return false;
    }
  else if (TREE_CODE (lhs) != INTEGER_CST && TREE_CODE (lhs) != REAL_CST
	   && TREE_CODE (lhs) != FIXED_CST)
    return false;

  if (TREE_CODE (rhs) == SSA_NAME)
    {
      gimple *rhs_def_stmt = SSA_NAME_DEF_STMT (rhs);
      if (!vect_is_simple_use (rhs, vinfo, &rhs_def_stmt, &dt, &vectype2))
	return false;
    }
  else if (TREE_CODE (rhs) != INTEGER_CST && TREE_CODE (rhs) != REAL_CST
	   && TREE_CODE (rhs) != FIXED_CST)
    return false;

  if (vectype1 && vectype2
      && may_ne (TYPE_VECTOR_SUBPARTS (vectype1),
		 TYPE_VECTOR_SUBPARTS (vectype2)))
    return false;

  *comp_vectype = vectype1 ? vectype1 : vectype2;
  return true;
}

/* vectorizable_condition.

   Check if STMT is conditional modify expression that can be vectorized.
   If VEC_STMT is also passed, vectorize the STMT: create a vectorized
   stmt using VEC_COND_EXPR  to replace it, put it in VEC_STMT, and insert it
   at GSI.

   When STMT is vectorized as nested cycle, REDUC_DEF is the vector variable
   to be used at REDUC_INDEX (in then clause if REDUC_INDEX is 1, and in
   else clause if it is 2).

   Return FALSE if not a vectorizable STMT, TRUE otherwise.  */

bool
vectorizable_condition (gimple *stmt, gimple_stmt_iterator *gsi,
			gimple **vec_stmt, tree reduc_def, int reduc_index,
			slp_tree slp_node)
{
  tree scalar_dest = NULL_TREE;
  tree vec_dest = NULL_TREE;
  tree cond_expr, cond_expr0 = NULL_TREE, cond_expr1 = NULL_TREE;
  tree then_clause, else_clause;
  stmt_vec_info stmt_info = vinfo_for_stmt (stmt);
  tree comp_vectype = NULL_TREE;
  tree vec_cond_lhs = NULL_TREE, vec_cond_rhs = NULL_TREE;
  tree vec_then_clause = NULL_TREE, vec_else_clause = NULL_TREE;
  tree vec_compare;
  tree new_temp;
  loop_vec_info loop_vinfo = STMT_VINFO_LOOP_VINFO (stmt_info);
  enum vect_def_type dt, dts[4];
  int ncopies;
  enum tree_code code, cond_code, bitop1 = NOP_EXPR, bitop2 = NOP_EXPR;
  stmt_vec_info prev_stmt_info = NULL;
  int i, j;
  bb_vec_info bb_vinfo = STMT_VINFO_BB_VINFO (stmt_info);
  vec<tree> vec_oprnds0 = vNULL;
  vec<tree> vec_oprnds1 = vNULL;
  vec<tree> vec_oprnds2 = vNULL;
  vec<tree> vec_oprnds3 = vNULL;
  tree vec_cmp_type;
  bool masked = false;

  if (reduc_index && STMT_SLP_TYPE (stmt_info))
    return false;

  if (STMT_VINFO_VEC_REDUCTION_TYPE (stmt_info) == TREE_CODE_REDUCTION)
    {
      if (!STMT_VINFO_RELEVANT_P (stmt_info) && !bb_vinfo)
	return false;

      if (STMT_VINFO_DEF_TYPE (stmt_info) != vect_internal_def
	  && !(STMT_VINFO_DEF_TYPE (stmt_info) == vect_nested_cycle
	       && reduc_def))
	return false;

      /* FORNOW: not yet supported.  */
      if (STMT_VINFO_LIVE_P (stmt_info))
	{
	  if (dump_enabled_p ())
	    dump_printf_loc (MSG_MISSED_OPTIMIZATION, vect_location,
			     "value used after loop.\n");
	  return false;
	}
    }

  /* Is vectorizable conditional operation?  */
  if (!is_gimple_assign (stmt))
    return false;

  code = gimple_assign_rhs_code (stmt);

  if (code != COND_EXPR)
    return false;

  tree vectype = STMT_VINFO_VECTYPE (stmt_info);
  tree vectype1 = NULL_TREE, vectype2 = NULL_TREE;

  if (slp_node)
    ncopies = 1;
  else
    ncopies = vect_get_num_copies (loop_vinfo, vectype);

  gcc_assert (ncopies >= 1);
  if (reduc_index && ncopies > 1)
    return false; /* FORNOW */

  cond_expr = gimple_assign_rhs1 (stmt);
  then_clause = gimple_assign_rhs2 (stmt);
  else_clause = gimple_assign_rhs3 (stmt);

  if (!vect_is_simple_cond (cond_expr, stmt_info->vinfo, &comp_vectype)
      || !comp_vectype)
    return false;

  gimple *def_stmt;
  if (!vect_is_simple_use (then_clause, stmt_info->vinfo, &def_stmt, &dt,
			   &vectype1))
    return false;
  if (!vect_is_simple_use (else_clause, stmt_info->vinfo, &def_stmt, &dt,
			   &vectype2))
    return false;

  if (vectype1 && !useless_type_conversion_p (vectype, vectype1))
    return false;

  if (vectype2 && !useless_type_conversion_p (vectype, vectype2))
    return false;

  masked = !COMPARISON_CLASS_P (cond_expr);
  vec_cmp_type = build_same_sized_truth_vector_type (comp_vectype);

  if (vec_cmp_type == NULL_TREE)
    return false;

  cond_code = TREE_CODE (cond_expr);
  if (!masked)
    {
      cond_expr0 = TREE_OPERAND (cond_expr, 0);
      cond_expr1 = TREE_OPERAND (cond_expr, 1);
    }

  if (!masked && VECTOR_BOOLEAN_TYPE_P (comp_vectype))
    {
      /* Boolean values may have another representation in vectors
	 and therefore we prefer bit operations over comparison for
	 them (which also works for scalar masks).  We store opcodes
	 to use in bitop1 and bitop2.  Statement is vectorized as
	 BITOP2 (rhs1 BITOP1 rhs2) or rhs1 BITOP2 (BITOP1 rhs2)
	 depending on bitop1 and bitop2 arity.  */
      switch (cond_code)
	{
	case GT_EXPR:
	  bitop1 = BIT_NOT_EXPR;
	  bitop2 = BIT_AND_EXPR;
	  break;
	case GE_EXPR:
	  bitop1 = BIT_NOT_EXPR;
	  bitop2 = BIT_IOR_EXPR;
	  break;
	case LT_EXPR:
	  bitop1 = BIT_NOT_EXPR;
	  bitop2 = BIT_AND_EXPR;
	  std::swap (cond_expr0, cond_expr1);
	  break;
	case LE_EXPR:
	  bitop1 = BIT_NOT_EXPR;
	  bitop2 = BIT_IOR_EXPR;
	  std::swap (cond_expr0, cond_expr1);
	  break;
	case NE_EXPR:
	  bitop1 = BIT_XOR_EXPR;
	  break;
	case EQ_EXPR:
	  bitop1 = BIT_XOR_EXPR;
	  bitop2 = BIT_NOT_EXPR;
	  break;
	default:
	  return false;
	}
      cond_code = SSA_NAME;
    }

  if (!vec_stmt)
    {
      STMT_VINFO_TYPE (stmt_info) = condition_vec_info_type;
      if (bitop1 != NOP_EXPR)
	{
	  machine_mode mode = TYPE_MODE (comp_vectype);
	  optab optab;

	  optab = optab_for_tree_code (bitop1, comp_vectype, optab_default);
	  if (!optab || optab_handler (optab, mode) == CODE_FOR_nothing)
	    return false;

	  if (bitop2 != NOP_EXPR)
	    {
	      optab = optab_for_tree_code (bitop2, comp_vectype,
					   optab_default);
	      if (!optab || optab_handler (optab, mode) == CODE_FOR_nothing)
		return false;
	    }
	}
      return expand_vec_cond_expr_p (vectype, comp_vectype,
				     cond_code);
    }

  /* Transform.  */

  if (!slp_node)
    {
      vec_oprnds0.create (1);
      vec_oprnds1.create (1);
      vec_oprnds2.create (1);
      vec_oprnds3.create (1);
    }

  /* Handle def.  */
  scalar_dest = gimple_assign_lhs (stmt);
  vec_dest = vect_create_destination_var (scalar_dest, vectype);

  /* Handle cond expr.  */
  for (j = 0; j < ncopies; j++)
    {
      gassign *new_stmt = NULL;
      if (j == 0)
	{
          if (slp_node)
            {
              auto_vec<tree, 4> ops;
	      auto_vec<vec<tree>, 4> vec_defs;

	      if (masked)
		ops.safe_push (cond_expr);
	      else
		{
		  ops.safe_push (cond_expr0);
		  ops.safe_push (cond_expr1);
		}
              ops.safe_push (then_clause);
              ops.safe_push (else_clause);
              vect_get_slp_defs (ops, slp_node, &vec_defs, -1);
	      vec_oprnds3 = vec_defs.pop ();
	      vec_oprnds2 = vec_defs.pop ();
	      if (!masked)
		vec_oprnds1 = vec_defs.pop ();
	      vec_oprnds0 = vec_defs.pop ();
            }
          else
            {
	      gimple *gtemp;
	      if (masked)
		{
		  vec_cond_lhs
		    = vect_get_vec_def_for_operand (cond_expr, stmt,
						    comp_vectype);
		  vect_is_simple_use (cond_expr, stmt_info->vinfo,
				      &gtemp, &dts[0]);
		}
	      else
		{
		  vec_cond_lhs
		    = vect_get_vec_def_for_operand (cond_expr0,
						    stmt, comp_vectype);
		  vect_is_simple_use (cond_expr0, loop_vinfo, &gtemp, &dts[0]);

		  vec_cond_rhs
		    = vect_get_vec_def_for_operand (cond_expr1,
						    stmt, comp_vectype);
		  vect_is_simple_use (cond_expr1, loop_vinfo, &gtemp, &dts[1]);
		}
	      if (reduc_index == 1)
		vec_then_clause = reduc_def;
	      else
		{
		  vec_then_clause = vect_get_vec_def_for_operand (then_clause,
								  stmt);
	          vect_is_simple_use (then_clause, loop_vinfo,
				      &gtemp, &dts[2]);
		}
	      if (reduc_index == 2)
		vec_else_clause = reduc_def;
	      else
		{
		  vec_else_clause = vect_get_vec_def_for_operand (else_clause,
								  stmt);
		  vect_is_simple_use (else_clause, loop_vinfo, &gtemp, &dts[3]);
		}
	    }
	}
      else
	{
	  vec_cond_lhs
	    = vect_get_vec_def_for_stmt_copy (dts[0],
					      vec_oprnds0.pop ());
	  if (!masked)
	    vec_cond_rhs
	      = vect_get_vec_def_for_stmt_copy (dts[1],
						vec_oprnds1.pop ());

	  vec_then_clause = vect_get_vec_def_for_stmt_copy (dts[2],
							    vec_oprnds2.pop ());
	  vec_else_clause = vect_get_vec_def_for_stmt_copy (dts[3],
							    vec_oprnds3.pop ());
	}

      if (!slp_node)
        {
	  vec_oprnds0.quick_push (vec_cond_lhs);
	  if (!masked)
	    vec_oprnds1.quick_push (vec_cond_rhs);
	  vec_oprnds2.quick_push (vec_then_clause);
	  vec_oprnds3.quick_push (vec_else_clause);
	}

      /* Arguments are ready.  Create the new vector stmt.  */
      FOR_EACH_VEC_ELT (vec_oprnds0, i, vec_cond_lhs)
        {
          vec_then_clause = vec_oprnds2[i];
          vec_else_clause = vec_oprnds3[i];

	  if (masked)
	    vec_compare = vec_cond_lhs;
	  else
	    {
	      vec_cond_rhs = vec_oprnds1[i];
	      if (bitop1 == NOP_EXPR)
		vec_compare = build2 (cond_code, vec_cmp_type,
				      vec_cond_lhs, vec_cond_rhs);
	      else
		{
		  new_temp = make_ssa_name (vec_cmp_type);
		  if (bitop1 == BIT_NOT_EXPR)
		    new_stmt = gimple_build_assign (new_temp, bitop1,
						    vec_cond_rhs);
		  else
		    new_stmt
		      = gimple_build_assign (new_temp, bitop1, vec_cond_lhs,
					     vec_cond_rhs);
		  vect_finish_stmt_generation (stmt, new_stmt, gsi);
		  if (bitop2 == NOP_EXPR)
		    vec_compare = new_temp;
		  else if (bitop2 == BIT_NOT_EXPR)
		    {
		      /* Instead of doing ~x ? y : z do x ? z : y.  */
		      vec_compare = new_temp;
		      std::swap (vec_then_clause, vec_else_clause);
		    }
		  else
		    {
		      vec_compare = make_ssa_name (vec_cmp_type);
		      new_stmt
			= gimple_build_assign (vec_compare, bitop2,
					       vec_cond_lhs, new_temp);
		      vect_finish_stmt_generation (stmt, new_stmt, gsi);
		    }
		}
	    }
          new_temp = make_ssa_name (vec_dest);
          new_stmt = gimple_build_assign (new_temp, VEC_COND_EXPR,
					  vec_compare, vec_then_clause,
					  vec_else_clause);
          vect_finish_stmt_generation (stmt, new_stmt, gsi);
          if (slp_node)
            SLP_TREE_VEC_STMTS (slp_node).quick_push (new_stmt);
        }

        if (slp_node)
          continue;

        if (j == 0)
          STMT_VINFO_VEC_STMT (stmt_info) = *vec_stmt = new_stmt;
        else
          STMT_VINFO_RELATED_STMT (prev_stmt_info) = new_stmt;

        prev_stmt_info = vinfo_for_stmt (new_stmt);
    }

  vec_oprnds0.release ();
  vec_oprnds1.release ();
  vec_oprnds2.release ();
  vec_oprnds3.release ();

  return true;
}

/* vectorizable_comparison.

   Check if STMT is comparison expression that can be vectorized.
   If VEC_STMT is also passed, vectorize the STMT: create a vectorized
   comparison, put it in VEC_STMT, and insert it at GSI.

   Return FALSE if not a vectorizable STMT, TRUE otherwise.  */

static bool
vectorizable_comparison (gimple *stmt, gimple_stmt_iterator *gsi,
			 gimple **vec_stmt, tree reduc_def,
			 slp_tree slp_node)
{
  tree rhs1, rhs2;
  stmt_vec_info stmt_info = vinfo_for_stmt (stmt);
  tree vectype1 = NULL_TREE, vectype2 = NULL_TREE;
  tree vectype = STMT_VINFO_VECTYPE (stmt_info);
  tree vec_rhs1 = NULL_TREE, vec_rhs2 = NULL_TREE;
  loop_vec_info loop_vinfo = STMT_VINFO_LOOP_VINFO (stmt_info);
  enum vect_def_type dts[2] = {vect_unknown_def_type, vect_unknown_def_type};
  poly_uint64 nunits;
  int ncopies;
  enum tree_code code, bitop1 = NOP_EXPR, bitop2 = NOP_EXPR;
  stmt_vec_info prev_stmt_info = NULL;
  int i, j;
  bb_vec_info bb_vinfo = STMT_VINFO_BB_VINFO (stmt_info);
  vec<tree> vec_oprnds0 = vNULL;
  vec<tree> vec_oprnds1 = vNULL;
  gimple *def_stmt;
  tree mask_type;
  tree mask;

  if (!STMT_VINFO_RELEVANT_P (stmt_info) && !bb_vinfo)
    return false;

  if (!vectype || !VECTOR_BOOLEAN_TYPE_P (vectype))
    return false;

  mask_type = vectype;
  nunits = TYPE_VECTOR_SUBPARTS (vectype);

  if (slp_node)
    ncopies = 1;
  else
    ncopies = vect_get_num_copies (loop_vinfo, vectype);
  gcc_assert (ncopies >= 1);

  if (STMT_VINFO_DEF_TYPE (stmt_info) != vect_internal_def
      && !(STMT_VINFO_DEF_TYPE (stmt_info) == vect_nested_cycle
	   && reduc_def))
    return false;

  if (STMT_VINFO_LIVE_P (stmt_info))
    {
      if (dump_enabled_p ())
	dump_printf_loc (MSG_MISSED_OPTIMIZATION, vect_location,
			 "value used after loop.\n");
      return false;
    }

  if (is_gimple_assign (stmt))
    {
      code = gimple_assign_rhs_code (stmt);
      rhs1 = gimple_assign_rhs1 (stmt);
      rhs2 = gimple_assign_rhs2 (stmt);
    }
  else if (gimple_code (stmt) == GIMPLE_COND)
    {
      gcc_assert (LOOP_VINFO_SPECULATIVE_EXECUTION (loop_vinfo));

      /* TODO: Support more complex loops with more than one gcond stmt.  */
      struct loop *loop = LOOP_VINFO_LOOP (loop_vinfo);
      gcc_assert (stmt == get_loop_exit_condition (loop));

      rhs1 = gimple_cond_lhs (stmt);
      rhs2 = gimple_cond_rhs (stmt);

      code = gimple_cond_code (stmt);
      edge exit_edge = single_exit (loop);
      if (exit_edge->flags & EDGE_FALSE_VALUE)
	{
	  /* We want to invert the code and generate a mask such that if any
	     bit is true the exit condition is met.  */
	  bool honor_nans = FLOAT_TYPE_P (TREE_TYPE (rhs1));
	  code = invert_tree_comparison (code, honor_nans);
	  if (code == ERROR_MARK)
	    {
	      if (dump_enabled_p ())
		dump_printf_loc (MSG_MISSED_OPTIMIZATION, vect_location,
				 "Cannot invert condition code.  Loop cannot "
				 "be speculatively executed.\n");
	      return false;
	    }
	}

      if (optab_handler (cbranch_optab, TYPE_MODE (vectype))
	  == CODE_FOR_nothing)
	{
	  if (dump_enabled_p ())
	    dump_printf_loc (MSG_MISSED_OPTIMIZATION, vect_location,
			     "Target does not support testing a mask.\n");
	  return false;
	}
    }
  else
    return false;

  if (TREE_CODE_CLASS (code) != tcc_comparison)
    return false;

  if (!vect_is_simple_use (rhs1, stmt_info->vinfo, &def_stmt,
			   &dts[0], &vectype1))
    return false;

  if (!vect_is_simple_use (rhs2, stmt_info->vinfo, &def_stmt,
			   &dts[1], &vectype2))
    return false;

  if (vectype1 && vectype2
      && may_ne (TYPE_VECTOR_SUBPARTS (vectype1),
		 TYPE_VECTOR_SUBPARTS (vectype2)))
    return false;

  vectype = vectype1 ? vectype1 : vectype2;

  /* Invariant comparison.  */
  if (!vectype)
    {
      vectype = get_vectype_for_scalar_type (TREE_TYPE (rhs1));
      if (may_ne (TYPE_VECTOR_SUBPARTS (vectype), nunits))
	return false;
    }
  else if (may_ne (nunits, TYPE_VECTOR_SUBPARTS (vectype)))
    return false;

  /* Can't compare mask and non-mask types.  */
  if (vectype1 && vectype2
      && (VECTOR_BOOLEAN_TYPE_P (vectype1) ^ VECTOR_BOOLEAN_TYPE_P (vectype2)))
    return false;

  /* Boolean values may have another representation in vectors
     and therefore we prefer bit operations over comparison for
     them (which also works for scalar masks).  We store opcodes
     to use in bitop1 and bitop2.  Statement is vectorized as
       BITOP2 (rhs1 BITOP1 rhs2) or
       rhs1 BITOP2 (BITOP1 rhs2)
     depending on bitop1 and bitop2 arity.  */
  if (VECTOR_BOOLEAN_TYPE_P (vectype))
    {
      if (code == GT_EXPR)
	{
	  bitop1 = BIT_NOT_EXPR;
	  bitop2 = BIT_AND_EXPR;
	}
      else if (code == GE_EXPR)
	{
	  bitop1 = BIT_NOT_EXPR;
	  bitop2 = BIT_IOR_EXPR;
	}
      else if (code == LT_EXPR)
	{
	  bitop1 = BIT_NOT_EXPR;
	  bitop2 = BIT_AND_EXPR;
	  std::swap (rhs1, rhs2);
	  std::swap (dts[0], dts[1]);
	}
      else if (code == LE_EXPR)
	{
	  bitop1 = BIT_NOT_EXPR;
	  bitop2 = BIT_IOR_EXPR;
	  std::swap (rhs1, rhs2);
	  std::swap (dts[0], dts[1]);
	}
      else
	{
	  bitop1 = BIT_XOR_EXPR;
	  if (code == EQ_EXPR)
	    bitop2 = BIT_NOT_EXPR;
	}
    }

  if (!vec_stmt)
    {
      STMT_VINFO_TYPE (stmt_info) = comparison_vec_info_type;
      vect_model_simple_cost (stmt_info, ncopies * (1 + (bitop2 != NOP_EXPR)),
			      dts, NULL, NULL);
      if (bitop1 == NOP_EXPR)
	return expand_vec_cmp_expr_p (vectype, mask_type, code);
      else
	{
	  machine_mode mode = TYPE_MODE (vectype);
	  optab optab;

	  optab = optab_for_tree_code (bitop1, vectype, optab_default);
	  if (!optab || optab_handler (optab, mode) == CODE_FOR_nothing)
	    return false;

	  if (bitop2 != NOP_EXPR)
	    {
	      optab = optab_for_tree_code (bitop2, vectype, optab_default);
	      if (!optab || optab_handler (optab, mode) == CODE_FOR_nothing)
		return false;
	    }
	  return true;
	}
    }

  /* Transform.  */
  if (!slp_node)
    {
      vec_oprnds0.create (1);
      vec_oprnds1.create (1);
    }

  /* Handle def.  */
  if (is_gimple_assign (stmt))
    {
      tree lhs = gimple_assign_lhs (stmt);
      mask = vect_create_destination_var (lhs, mask_type);
    }
  else
    mask = NULL_TREE;

  bool masked_speculative_p
    = (LOOP_VINFO_SPECULATIVE_EXECUTION (loop_vinfo)
       && (LOOP_VINFO_MASKED_SKIP_ELEMS (loop_vinfo)
	   || LOOP_VINFO_FIRSTFAULTING_EXECUTION (loop_vinfo)));

  /* Pick an array of masks to use as the comparison results that feed
     a GIMPLE_COND.  If all input elements are valid, we can operate
     directly on the exit masks array.  If masking is needed, first
     build a temporary array of unmasked results and then apply the
     mask to it.

     This is ignored (and cheap) if the statement isn't a GIMPLE_COND.  */
  auto_vec<tree, 16> tmp_speculative_masks;
  vec<tree> *speculative_masks;
  if (masked_speculative_p)
    speculative_masks = &tmp_speculative_masks;
  else
    speculative_masks = &LOOP_VINFO_EXIT_MASKS (loop_vinfo);

  /* Handle cmp expr.  */
  for (j = 0; j < ncopies; j++)
    {
      gassign *new_stmt = NULL;
      if (j == 0)
	{
	  if (slp_node)
	    {
	      auto_vec<tree, 2> ops;
	      auto_vec<vec<tree>, 2> vec_defs;

	      ops.safe_push (rhs1);
	      ops.safe_push (rhs2);
	      vect_get_slp_defs (ops, slp_node, &vec_defs, -1);
	      vec_oprnds1 = vec_defs.pop ();
	      vec_oprnds0 = vec_defs.pop ();
	    }
	  else
	    {
	      vec_rhs1 = vect_get_vec_def_for_operand (rhs1, stmt, vectype);
	      vec_rhs2 = vect_get_vec_def_for_operand (rhs2, stmt, vectype);
	    }
	}
      else
	{
	  vec_rhs1 = vect_get_vec_def_for_stmt_copy (dts[0],
						     vec_oprnds0.pop ());
	  vec_rhs2 = vect_get_vec_def_for_stmt_copy (dts[1],
						     vec_oprnds1.pop ());
	}

      if (!slp_node)
	{
	  vec_oprnds0.quick_push (vec_rhs1);
	  vec_oprnds1.quick_push (vec_rhs2);
	}

      /* Arguments are ready.  Create the new vector stmt.  */
      FOR_EACH_VEC_ELT (vec_oprnds0, i, vec_rhs1)
	{
	  vec_rhs2 = vec_oprnds1[i];

	  tree cmp_res = (mask
			  ? make_ssa_name (mask)
			  : vect_get_loop_mask (loop_vinfo,
						*speculative_masks,
						ncopies + j));

	  if (bitop1 == NOP_EXPR)
	    {
	      new_stmt = gimple_build_assign (cmp_res, code,
					      vec_rhs1, vec_rhs2);
	      vect_finish_stmt_generation (stmt, new_stmt, gsi);
	    }
	  else
	    {
	      tree bitop1_res = (bitop2 == NOP_EXPR
				 ? cmp_res
				 : make_ssa_name (TREE_TYPE (cmp_res)));
	      if (bitop1 == BIT_NOT_EXPR)
		new_stmt = gimple_build_assign (bitop1_res, bitop1, vec_rhs2);
	      else
		new_stmt = gimple_build_assign (bitop1_res, bitop1, vec_rhs1,
						vec_rhs2);
	      vect_finish_stmt_generation (stmt, new_stmt, gsi);
	      if (bitop2 != NOP_EXPR)
		{
		  if (bitop2 == BIT_NOT_EXPR)
		    new_stmt = gimple_build_assign (cmp_res, bitop2,
						    bitop1_res);
		  else
		    new_stmt = gimple_build_assign (cmp_res, bitop2,
						    vec_rhs1, bitop1_res);
		  vect_finish_stmt_generation (stmt, new_stmt, gsi);
		}
	    }

	  if (slp_node)
	    SLP_TREE_VEC_STMTS (slp_node).quick_push (new_stmt);
	}

      if (slp_node)
	continue;

      if (j == 0)
	STMT_VINFO_VEC_STMT (stmt_info) = *vec_stmt = new_stmt;
      else
	STMT_VINFO_RELATED_STMT (prev_stmt_info) = new_stmt;

      prev_stmt_info = vinfo_for_stmt (new_stmt);
    }

  vec_oprnds0.release ();
  vec_oprnds1.release ();

  if (gimple_code (stmt) == GIMPLE_COND)
    {
      gcc_assert (LOOP_VINFO_SPECULATIVE_EXECUTION (loop_vinfo));

      struct loop *loop = LOOP_VINFO_LOOP (loop_vinfo);
      gcond *cond = get_loop_exit_condition (loop);
      gcc_assert (cond);
      gimple_stmt_iterator loop_cond_gsi = gsi_for_stmt (cond);

      tree cmp_res = vect_get_loop_mask (loop_vinfo, *speculative_masks, 1);
      vect_populate_mask_array (loop_vinfo, *speculative_masks,
				ncopies, &loop_cond_gsi);

      /* Work out which elements of the unmasked result are valid.  */
      tree mask;
      if (!masked_speculative_p)
	mask = build_minus_one_cst (TREE_TYPE (cmp_res));
      else if (LOOP_VINFO_FIRSTFAULTING_EXECUTION (loop_vinfo))
	mask = LOOP_VINFO_FIRSTFAULTING_MASK (loop_vinfo);
      else
	mask = vect_get_loop_mask (loop_vinfo,
				   LOOP_VINFO_MASK_ARRAY (loop_vinfo), 1);

      if (LOOP_VINFO_NEEDS_NONSPECULATIVE_MASKS (loop_vinfo))
	{
	  /* At this point the active part of MASK_RES is nonzero if the
	     end of the loop has been reached and zero otherwise.  Use a
	     BREAK_AFTER operation to generate a mask of elements that
	     form part of the original loop.  */
	  vec<tree> &nonspeculative_masks
	    = LOOP_VINFO_NONSPECULATIVE_MASKS (loop_vinfo);
	  tree nonspeculative_mask
	    = vect_get_loop_mask (loop_vinfo, nonspeculative_masks, 1);
	  gimple *tmp_stmt = gimple_build_call_internal (IFN_BREAK_AFTER, 2,
							 mask, cmp_res);
	  gimple_call_set_lhs (tmp_stmt, nonspeculative_mask);
	  gsi_insert_before (&loop_cond_gsi, tmp_stmt, GSI_SAME_STMT);

	  vect_populate_mask_array (loop_vinfo, nonspeculative_masks,
				    1, &loop_cond_gsi);
	}

      if (masked_speculative_p)
	{
	  /* Get the mask of values that actually matter.  */
	  tree masked_res = vect_get_loop_mask
	    (loop_vinfo, LOOP_VINFO_EXIT_MASKS (loop_vinfo), 1);
	  gimple *tmp_stmt = gimple_build_assign (masked_res, BIT_AND_EXPR,
						  cmp_res, mask);
	  gsi_insert_before (&loop_cond_gsi, tmp_stmt, GSI_SAME_STMT);

	  /* Use it to define all unpackings of the exit mask.  */
	  vect_populate_mask_array (loop_vinfo,
				    LOOP_VINFO_EXIT_MASKS (loop_vinfo),
				    1, &loop_cond_gsi);

	  cmp_res = masked_res;
	}

      /* Get a boolean result that tells us whether to iterate.  It's easier
	 to modify the condition in-place than to generate a new one and
	 delete the old one.  */
      edge exit_edge = single_exit (loop);
      tree_code code = (exit_edge->flags & EDGE_TRUE_VALUE) ? NE_EXPR : EQ_EXPR;
      tree zero_mask = build_zero_cst (TREE_TYPE (cmp_res));
      gimple_cond_set_condition (cond, code, cmp_res, zero_mask);
      update_stmt (cond);
    }

  return true;
}

/* Check whether STMT can occur in a vectorized loop and, if STMT is
   relevant, whether STMT itself can be vectorized.  Return false if
   either condition prevents vectorization.

   NEED_TO_VECTORIZE points to a cumulative boolean that says whether we
   have found any statement that needs to be vectorized.  Set this boolean
   to true if STMT is one such statement.  The contents of NEED_TO_VECTORIZE
   become irrelevant if this function returns false.

   If the statement is being considered for SLP vectorization, NODE is the
   containing SLP tree node and SLP_INDEX is the index of the statement
   within that node.  */

bool
vect_analyze_stmt (gimple *stmt, bool *need_to_vectorize, slp_tree node,
		   int slp_index)
{
  stmt_vec_info stmt_info = vinfo_for_stmt (stmt);
  bb_vec_info bb_vinfo = STMT_VINFO_BB_VINFO (stmt_info);
  enum vect_relevant relevance = STMT_VINFO_RELEVANT (stmt_info);
  bool ok;
  tree scalar_type, vectype;
  gimple *pattern_stmt;
  gimple_seq pattern_def_seq;

  if (dump_enabled_p ())
    {
      dump_printf_loc (MSG_NOTE, vect_location, "==> examining statement: ");
      dump_gimple_stmt (MSG_NOTE, TDF_SLIM, stmt, 0);
    }

  if (gimple_has_volatile_ops (stmt))
    {
      if (dump_enabled_p ())
        dump_printf_loc (MSG_MISSED_OPTIMIZATION, vect_location,
                         "not vectorized: stmt has volatile operands\n");

      return false;
    }

  /* Skip stmts that do not need to be vectorized. In loops this is expected
     to include:
     - the COND_EXPR which is the loop exit condition
     - any LABEL_EXPRs in the loop
     - computations that are used only for array indexing or loop control.
     In basic blocks we only analyze statements that are a part of some SLP
     instance, therefore, all the statements are relevant.

     Pattern statement needs to be analyzed instead of the original statement
     if the original statement is not relevant.  Otherwise, we analyze both
     statements.  In basic blocks we are called from some SLP instance
     traversal, don't analyze pattern stmts instead, the pattern stmts
     already will be part of SLP instance.  */

  pattern_stmt = STMT_VINFO_RELATED_STMT (stmt_info);
  if (!STMT_VINFO_RELEVANT_P (stmt_info)
      && !STMT_VINFO_LIVE_P (stmt_info))
    {
      if (STMT_VINFO_IN_PATTERN_P (stmt_info)
          && pattern_stmt
          && (STMT_VINFO_RELEVANT_P (vinfo_for_stmt (pattern_stmt))
              || STMT_VINFO_LIVE_P (vinfo_for_stmt (pattern_stmt))))
        {
          /* Analyze PATTERN_STMT instead of the original stmt.  */
          stmt = pattern_stmt;
          stmt_info = vinfo_for_stmt (pattern_stmt);
          if (dump_enabled_p ())
            {
              dump_printf_loc (MSG_NOTE, vect_location,
                               "==> examining pattern statement: ");
              dump_gimple_stmt (MSG_NOTE, TDF_SLIM, stmt, 0);
            }
        }
      else
        {
          if (dump_enabled_p ())
            dump_printf_loc (MSG_NOTE, vect_location, "irrelevant.\n");

          return true;
        }
    }
  else if (STMT_VINFO_IN_PATTERN_P (stmt_info)
	   && node == NULL
           && pattern_stmt
           && (STMT_VINFO_RELEVANT_P (vinfo_for_stmt (pattern_stmt))
               || STMT_VINFO_LIVE_P (vinfo_for_stmt (pattern_stmt))))
    {
      /* Analyze PATTERN_STMT too.  */
      if (dump_enabled_p ())
        {
          dump_printf_loc (MSG_NOTE, vect_location,
                           "==> examining pattern statement: ");
          dump_gimple_stmt (MSG_NOTE, TDF_SLIM, stmt, 0);
        }

      if (!vect_analyze_stmt (pattern_stmt, need_to_vectorize,
			      node, slp_index))
        return false;
   }

  if (is_pattern_stmt_p (stmt_info)
      && node == NULL
      && (pattern_def_seq = STMT_VINFO_PATTERN_DEF_SEQ (stmt_info)))
    {
      gimple_stmt_iterator si;

      for (si = gsi_start (pattern_def_seq); !gsi_end_p (si); gsi_next (&si))
	{
	  gimple *pattern_def_stmt = gsi_stmt (si);
	  if (STMT_VINFO_RELEVANT_P (vinfo_for_stmt (pattern_def_stmt))
	      || STMT_VINFO_LIVE_P (vinfo_for_stmt (pattern_def_stmt)))
	    {
	      /* Analyze def stmt of STMT if it's a pattern stmt.  */
	      if (dump_enabled_p ())
		{
		  dump_printf_loc (MSG_NOTE, vect_location,
                                   "==> examining pattern def statement: ");
		  dump_gimple_stmt (MSG_NOTE, TDF_SLIM, pattern_def_stmt, 0);
		}

	      if (!vect_analyze_stmt (pattern_def_stmt,
				      need_to_vectorize, node, slp_index))
		return false;
	    }
	}
    }

  switch (STMT_VINFO_DEF_TYPE (stmt_info))
    {
      case vect_internal_def:
        break;

      case vect_reduction_def:
      case vect_nested_cycle:
         gcc_assert (!bb_vinfo
		     && (relevance == vect_used_in_outer
			 || relevance == vect_used_in_outer_by_reduction
			 || relevance == vect_used_by_reduction
			 || relevance == vect_unused_in_scope
			 || relevance == vect_used_only_live));
         break;

      case vect_induction_def:
      case vect_constant_def:
      case vect_external_def:
      case vect_unknown_def_type:
      default:
        gcc_unreachable ();
    }

  if (bb_vinfo)
    {
      gcc_assert (PURE_SLP_STMT (stmt_info));

      /* Memory accesses already got their vector type assigned
         in vect_analyze_data_refs.  */
      if (! STMT_VINFO_DATA_REF (stmt_info))
	{
	  scalar_type = TREE_TYPE (gimple_get_lhs (stmt));
	  if (dump_enabled_p ())
	    {
	      dump_printf_loc (MSG_NOTE, vect_location,
			       "get vectype for scalar type:  ");
	      dump_generic_expr (MSG_NOTE, TDF_SLIM, scalar_type);
	      dump_printf (MSG_NOTE, "\n");
	    }

	  vectype = get_vectype_for_scalar_type (scalar_type);
	  if (!vectype)
	    {
	      if (dump_enabled_p ())
		{
		  dump_printf_loc (MSG_MISSED_OPTIMIZATION, vect_location,
				   "not SLPed: unsupported data-type ");
		  dump_generic_expr (MSG_MISSED_OPTIMIZATION, TDF_SLIM,
				     scalar_type);
		  dump_printf (MSG_MISSED_OPTIMIZATION, "\n");
		}
	      return false;
	    }

	  if (dump_enabled_p ())
	    {
	      dump_printf_loc (MSG_NOTE, vect_location, "vectype:  ");
	      dump_generic_expr (MSG_NOTE, TDF_SLIM, vectype);
	      dump_printf (MSG_NOTE, "\n");
	    }

	  STMT_VINFO_VECTYPE (stmt_info) = vectype;
	}
   }

  if (STMT_VINFO_RELEVANT_P (stmt_info))
    {
      gcc_assert (!VECTOR_MODE_P (TYPE_MODE (gimple_expr_type (stmt))));
      gcc_assert (STMT_VINFO_VECTYPE (stmt_info)
		  || (is_gimple_call (stmt)
		      && gimple_call_lhs (stmt) == NULL_TREE));
      *need_to_vectorize = true;
    }

  if (PURE_SLP_STMT (stmt_info) && !node)
    {
      dump_printf_loc (MSG_NOTE, vect_location,
		       "handled only by SLP analysis\n");
      return true;
    }

  ok = true;
  if (!bb_vinfo
      && (STMT_VINFO_RELEVANT_P (stmt_info)
	  || STMT_VINFO_DEF_TYPE (stmt_info) == vect_reduction_def))
    ok = (vectorizable_simd_clone_call (stmt, NULL, NULL, node)
	  || vectorizable_conversion (stmt, NULL, NULL, node)
	  || vectorizable_shift (stmt, NULL, NULL, node)
	  || vectorizable_operation (stmt, NULL, NULL, node)
	  || vectorizable_assignment (stmt, NULL, NULL, node)
	  || vectorizable_load (stmt, NULL, NULL, node, NULL)
	  || vectorizable_call (stmt, NULL, NULL, node)
	  || vectorizable_store (stmt, NULL, NULL, node)
	  || vectorizable_reduction (stmt, NULL, NULL, node)
	  || vectorizable_condition (stmt, NULL, NULL, NULL, 0, node)
	  || vectorizable_comparison (stmt, NULL, NULL, NULL, node));
  else
    {
      if (bb_vinfo)
	ok = (vectorizable_simd_clone_call (stmt, NULL, NULL, node)
	      || vectorizable_conversion (stmt, NULL, NULL, node)
	      || vectorizable_shift (stmt, NULL, NULL, node)
	      || vectorizable_operation (stmt, NULL, NULL, node)
	      || vectorizable_assignment (stmt, NULL, NULL, node)
	      || vectorizable_load (stmt, NULL, NULL, node, NULL)
	      || vectorizable_call (stmt, NULL, NULL, node)
	      || vectorizable_store (stmt, NULL, NULL, node)
	      || vectorizable_condition (stmt, NULL, NULL, NULL, 0, node)
	      || vectorizable_comparison (stmt, NULL, NULL, NULL, node));
    }

  if (!ok)
    {
      if (dump_enabled_p ())
        {
          dump_printf_loc (MSG_MISSED_OPTIMIZATION, vect_location,
                           "not vectorized: relevant stmt not ");
          dump_printf (MSG_MISSED_OPTIMIZATION, "supported: ");
          dump_gimple_stmt (MSG_MISSED_OPTIMIZATION, TDF_SLIM, stmt, 0);
        }

      return false;
    }

  if (bb_vinfo)
    return true;

  /* Stmts that are (also) "live" (i.e. - that are used out of the loop)
      need extra handling, except for vectorizable reductions.  */
  if (STMT_VINFO_LIVE_P (stmt_info)
      && STMT_VINFO_TYPE (stmt_info) != reduc_vec_info_type)
    ok = vectorizable_live_operation (stmt, NULL, node, slp_index, NULL);

  if (!ok)
    {
      if (dump_enabled_p ())
        {
          dump_printf_loc (MSG_MISSED_OPTIMIZATION, vect_location,
                           "not vectorized: live stmt not ");
          dump_printf (MSG_MISSED_OPTIMIZATION,  "supported: ");
          dump_gimple_stmt (MSG_MISSED_OPTIMIZATION, TDF_SLIM, stmt, 0);
        }

       return false;
    }

  return true;
}


/* Function vect_transform_stmt.

   Create a vectorized stmt to replace STMT, and insert it at BSI.  */

bool
vect_transform_stmt (gimple *stmt, gimple_stmt_iterator *gsi,
		     bool *grouped_store, slp_tree slp_node,
                     slp_instance slp_node_instance)
{
  bool is_store = false;
  gimple *vec_stmt = NULL;
  stmt_vec_info stmt_info = vinfo_for_stmt (stmt);
  bool done;

  gcc_assert (slp_node || !PURE_SLP_STMT (stmt_info));
  gimple *old_vec_stmt = STMT_VINFO_VEC_STMT (stmt_info);

  switch (STMT_VINFO_TYPE (stmt_info))
    {
    case type_demotion_vec_info_type:
    case type_promotion_vec_info_type:
    case type_conversion_vec_info_type:
      done = vectorizable_conversion (stmt, gsi, &vec_stmt, slp_node);
      gcc_assert (done);
      break;

    case induc_vec_info_type:
      gcc_assert (!slp_node);
      done = vectorizable_induction (stmt, gsi, &vec_stmt);
      gcc_assert (done);
      break;

    case shift_vec_info_type:
      done = vectorizable_shift (stmt, gsi, &vec_stmt, slp_node);
      gcc_assert (done);
      break;

    case op_vec_info_type:
      done = vectorizable_operation (stmt, gsi, &vec_stmt, slp_node);
      gcc_assert (done);
      break;

    case assignment_vec_info_type:
      done = vectorizable_assignment (stmt, gsi, &vec_stmt, slp_node);
      gcc_assert (done);
      break;

    case load_vec_info_type:
      done = vectorizable_load (stmt, gsi, &vec_stmt, slp_node,
                                slp_node_instance);
      gcc_assert (done);
      break;

    case store_vec_info_type:
      done = vectorizable_store (stmt, gsi, &vec_stmt, slp_node);
      gcc_assert (done);
      if (STMT_VINFO_GROUPED_ACCESS (stmt_info) && !slp_node
	  && STMT_VINFO_MEMORY_ACCESS_TYPE (stmt_info) != VMAT_GATHER_SCATTER)
	{
	  /* In case of interleaving, the whole chain is vectorized when the
	     last store in the chain is reached.  Store stmts before the last
	     one are skipped, and there vec_stmt_info shouldn't be freed
	     meanwhile.  */
	  *grouped_store = true;
	  if (STMT_VINFO_VEC_STMT (stmt_info))
	    is_store = true;
	  }
      else
	is_store = true;
      break;

    case condition_vec_info_type:
      done = vectorizable_condition (stmt, gsi, &vec_stmt, NULL, 0, slp_node);
      gcc_assert (done);
      break;

    case comparison_vec_info_type:
      done = vectorizable_comparison (stmt, gsi, &vec_stmt, NULL, slp_node);
      gcc_assert (done);
      break;

    case call_vec_info_type:
      done = vectorizable_call (stmt, gsi, &vec_stmt, slp_node);
      stmt = gsi_stmt (*gsi);
      if (gimple_call_internal_p (stmt, IFN_MASK_STORE))
	{
	  gcc_assert (!slp_node);
	  /* As with normal stores, we vectorize the whole group when
	     we reach the last call in the group.  The other calls are
	     in the group are left with a null VEC_STMT.  */
	  if (STMT_VINFO_GROUPED_ACCESS (stmt_info)
	      && (STMT_VINFO_MEMORY_ACCESS_TYPE (stmt_info)
		  != VMAT_GATHER_SCATTER))
	    *grouped_store = true;
	  if (STMT_VINFO_VEC_STMT (stmt_info))
	    is_store = true;
	}
      break;

    case call_simd_clone_vec_info_type:
      done = vectorizable_simd_clone_call (stmt, gsi, &vec_stmt, slp_node);
      stmt = gsi_stmt (*gsi);
      break;

    case reduc_vec_info_type:
      done = vectorizable_reduction (stmt, gsi, &vec_stmt, slp_node);
      gcc_assert (done);
      break;

    default:
      if (!STMT_VINFO_LIVE_P (stmt_info))
	{
	  if (dump_enabled_p ())
	    dump_printf_loc (MSG_MISSED_OPTIMIZATION, vect_location,
                             "stmt not supported.\n");
	  gcc_unreachable ();
	}
    }

  /* Verify SLP vectorization doesn't mess with STMT_VINFO_VEC_STMT.
     This would break hybrid SLP vectorization.  */
  if (slp_node)
    gcc_assert (!vec_stmt
		&& STMT_VINFO_VEC_STMT (stmt_info) == old_vec_stmt);

  /* Handle inner-loop stmts whose DEF is used in the loop-nest that
     is being vectorized, but outside the immediately enclosing loop.  */
  if (vec_stmt
      && STMT_VINFO_LOOP_VINFO (stmt_info)
      && nested_in_vect_loop_p (LOOP_VINFO_LOOP (
                                STMT_VINFO_LOOP_VINFO (stmt_info)), stmt)
      && STMT_VINFO_TYPE (stmt_info) != reduc_vec_info_type
      && (STMT_VINFO_RELEVANT (stmt_info) == vect_used_in_outer
          || STMT_VINFO_RELEVANT (stmt_info) ==
                                           vect_used_in_outer_by_reduction))
    {
      struct loop *innerloop = LOOP_VINFO_LOOP (
                                STMT_VINFO_LOOP_VINFO (stmt_info))->inner;
      imm_use_iterator imm_iter;
      use_operand_p use_p;
      tree scalar_dest;
      gimple *exit_phi;

      if (dump_enabled_p ())
        dump_printf_loc (MSG_NOTE, vect_location,
                         "Record the vdef for outer-loop vectorization.\n");

      /* Find the relevant loop-exit phi-node, and reord the vec_stmt there
        (to be used when vectorizing outer-loop stmts that use the DEF of
        STMT).  */
      if (gimple_code (stmt) == GIMPLE_PHI)
        scalar_dest = PHI_RESULT (stmt);
      else
        scalar_dest = gimple_assign_lhs (stmt);

      FOR_EACH_IMM_USE_FAST (use_p, imm_iter, scalar_dest)
       {
         if (!flow_bb_inside_loop_p (innerloop, gimple_bb (USE_STMT (use_p))))
           {
             exit_phi = USE_STMT (use_p);
             STMT_VINFO_VEC_STMT (vinfo_for_stmt (exit_phi)) = vec_stmt;
           }
       }
    }

  /* Handle stmts whose DEF is used outside the loop-nest that is
     being vectorized.  */
  if (slp_node)
    {
      gimple *slp_stmt;
      int i;
      FOR_EACH_VEC_ELT (SLP_TREE_SCALAR_STMTS (slp_node), i, slp_stmt)
	{
	  stmt_vec_info slp_stmt_info = vinfo_for_stmt (slp_stmt);
	  if (STMT_VINFO_LIVE_P (slp_stmt_info)
	      && STMT_VINFO_TYPE (slp_stmt_info) != reduc_vec_info_type)
	    {
	      done = vectorizable_live_operation (slp_stmt, gsi, slp_node, i,
						  &vec_stmt);
	      gcc_assert (done);
	    }
	}
    }
  else if (STMT_VINFO_LIVE_P (stmt_info)
      && STMT_VINFO_TYPE (stmt_info) != reduc_vec_info_type)
    {
      done = vectorizable_live_operation (stmt, gsi, slp_node, -1, &vec_stmt);
      gcc_assert (done);
    }

  if (vec_stmt)
    STMT_VINFO_VEC_STMT (stmt_info) = vec_stmt;

  return is_store;
}


/* Remove a group of stores (for SLP or interleaving), free their
   stmt_vec_info.  */

void
vect_remove_stores (gimple *first_stmt)
{
  gimple *next = first_stmt;
  gimple *tmp;
  gimple_stmt_iterator next_si;

  while (next)
    {
      stmt_vec_info stmt_info = vinfo_for_stmt (next);

      tmp = GROUP_NEXT_ELEMENT (stmt_info);
      if (is_pattern_stmt_p (stmt_info))
	next = STMT_VINFO_RELATED_STMT (stmt_info);
      /* Free the attached stmt_vec_info and remove the stmt.  */
      next_si = gsi_for_stmt (next);
      unlink_stmt_vdef (next);
      gsi_remove (&next_si, true);
      release_defs (next);
      free_stmt_vec_info (next);
      next = tmp;
    }
}


/* Function new_stmt_vec_info.

   Create and initialize a new stmt_vec_info struct for STMT.  */

stmt_vec_info
new_stmt_vec_info (gimple *stmt, vec_info *vinfo)
{
  stmt_vec_info res;
  res = (stmt_vec_info) xcalloc (1, sizeof (struct _stmt_vec_info));

  STMT_VINFO_TYPE (res) = undef_vec_info_type;
  STMT_VINFO_STMT (res) = stmt;
  res->vinfo = vinfo;
  STMT_VINFO_RELEVANT (res) = vect_unused_in_scope;
  STMT_VINFO_LIVE_P (res) = false;
  STMT_VINFO_VECTYPE (res) = NULL;
  STMT_VINFO_VEC_STMT (res) = NULL;
  STMT_VINFO_VECTORIZABLE (res) = true;
  STMT_VINFO_IN_PATTERN_P (res) = false;
  STMT_VINFO_RELATED_STMT (res) = NULL;
  STMT_VINFO_PATTERN_DEF_SEQ (res) = NULL;
  STMT_VINFO_DATA_REF (res) = NULL;
  STMT_VINFO_VEC_REDUCTION_TYPE (res) = TREE_CODE_REDUCTION;
  STMT_VINFO_VEC_CONST_COND_REDUC_CODE (res) = ERROR_MARK;

  STMT_VINFO_DR_BASE_ADDRESS (res) = NULL;
  STMT_VINFO_DR_OFFSET (res) = NULL;
  STMT_VINFO_DR_INIT (res) = NULL;
  STMT_VINFO_DR_STEP (res) = NULL;
  STMT_VINFO_DR_ALIGNED_TO (res) = NULL;

  if (gimple_code (stmt) == GIMPLE_PHI
      && is_loop_header_bb_p (gimple_bb (stmt)))
    STMT_VINFO_DEF_TYPE (res) = vect_unknown_def_type;
  else
    STMT_VINFO_DEF_TYPE (res) = vect_internal_def;

  STMT_VINFO_SAME_ALIGN_REFS (res).create (0);
  STMT_SLP_TYPE (res) = loop_vect;
  STMT_VINFO_NUM_SLP_USES (res) = 0;

  GROUP_FIRST_ELEMENT (res) = NULL;
  GROUP_NEXT_ELEMENT (res) = NULL;
  GROUP_SIZE (res) = 0;
  GROUP_NUM_STMTS (res) = 0;
  GROUP_FIRST_UID (res) = 0;
  GROUP_LAST_UID (res) = 0;
  GROUP_STORE_COUNT (res) = 0;
  GROUP_GAP (res) = 0;
  GROUP_SAME_DR_STMT (res) = NULL;

  return res;
}


/* Create a hash table for stmt_vec_info. */

void
init_stmt_vec_info_vec (void)
{
  gcc_assert (!stmt_vec_info_vec.exists ());
  stmt_vec_info_vec.create (50);
}


/* Free hash table for stmt_vec_info. */

void
free_stmt_vec_info_vec (void)
{
  unsigned int i;
  stmt_vec_info info;
  FOR_EACH_VEC_ELT (stmt_vec_info_vec, i, info)
    if (info != NULL)
      free_stmt_vec_info (STMT_VINFO_STMT (info));
  gcc_assert (stmt_vec_info_vec.exists ());
  stmt_vec_info_vec.release ();
}


/* Free stmt vectorization related info.  */

void
free_stmt_vec_info (gimple *stmt)
{
  stmt_vec_info stmt_info = vinfo_for_stmt (stmt);

  if (!stmt_info)
    return;

  /* Check if this statement has a related "pattern stmt"
     (introduced by the vectorizer during the pattern recognition
     pass).  Free pattern's stmt_vec_info and def stmt's stmt_vec_info
     too.  */
  if (STMT_VINFO_IN_PATTERN_P (stmt_info))
    {
      stmt_vec_info patt_info
	= vinfo_for_stmt (STMT_VINFO_RELATED_STMT (stmt_info));
      if (patt_info)
	{
	  gimple_seq seq = STMT_VINFO_PATTERN_DEF_SEQ (patt_info);
	  gimple *patt_stmt = STMT_VINFO_STMT (patt_info);
	  gimple_set_bb (patt_stmt, NULL);
	  tree lhs = gimple_get_lhs (patt_stmt);
	  if (lhs && TREE_CODE (lhs) == SSA_NAME)
	    release_ssa_name (lhs);
	  if (seq)
	    {
	      gimple_stmt_iterator si;
	      for (si = gsi_start (seq); !gsi_end_p (si); gsi_next (&si))
		{
		  gimple *seq_stmt = gsi_stmt (si);
		  gimple_set_bb (seq_stmt, NULL);
		  lhs = gimple_get_lhs (seq_stmt);
		  if (lhs && TREE_CODE (lhs) == SSA_NAME)
		    release_ssa_name (lhs);
		  free_stmt_vec_info (seq_stmt);
		}
	    }
	  free_stmt_vec_info (patt_stmt);
	}
    }

  STMT_VINFO_SAME_ALIGN_REFS (stmt_info).release ();
  STMT_VINFO_SIMD_CLONE_INFO (stmt_info).release ();
  set_vinfo_for_stmt (stmt, NULL);
  free (stmt_info);
}


/* Function get_vectype_for_scalar_type_and_size.

   Returns the vector type corresponding to SCALAR_TYPE  and SIZE as supported
   by the target.  */

static tree
get_vectype_for_scalar_type_and_size (tree scalar_type, poly_uint64 size)
{
  scalar_mode inner_mode;
  machine_mode simd_mode;
  poly_uint64 nunits;
  tree vectype;

  if (!is_int_mode (TYPE_MODE (scalar_type), &inner_mode)
      && !is_float_mode (TYPE_MODE (scalar_type), &inner_mode))
    return NULL_TREE;

  unsigned int nbytes = GET_MODE_SIZE (inner_mode);

  /* For vector types of elements whose mode precision doesn't
     match their types precision we use a element type of mode
     precision.  The vectorization routines will have to make sure
     they support the proper result truncation/extension.
     We also make sure to build vector types with INTEGER_TYPE
     component type only.  */
  if (INTEGRAL_TYPE_P (scalar_type)
      && (GET_MODE_BITSIZE (inner_mode) != TYPE_PRECISION (scalar_type)
	  || TREE_CODE (scalar_type) != INTEGER_TYPE))
    scalar_type = build_nonstandard_integer_type (GET_MODE_BITSIZE (inner_mode),
						  TYPE_UNSIGNED (scalar_type));

  /* We shouldn't end up building VECTOR_TYPEs of non-scalar components.
     When the component mode passes the above test simply use a type
     corresponding to that mode.  The theory is that any use that
     would cause problems with this will disable vectorization anyway.  */
  else if (!SCALAR_FLOAT_TYPE_P (scalar_type)
	   && !INTEGRAL_TYPE_P (scalar_type))
    scalar_type = lang_hooks.types.type_for_mode (inner_mode, 1);

  /* We can't build a vector type of elements with alignment bigger than
     their size.  */
  else if (nbytes < TYPE_ALIGN_UNIT (scalar_type))
    scalar_type = lang_hooks.types.type_for_mode (inner_mode, 
						  TYPE_UNSIGNED (scalar_type));

  /* If we felt back to using the mode fail if there was
     no scalar type for it.  */
  if (scalar_type == NULL_TREE)
    return NULL_TREE;

  /* If no size was supplied use the mode the target prefers.   Otherwise
     lookup a vector mode of the specified size.  */
  if (must_eq (size, 0U))
    simd_mode = targetm.vectorize.preferred_simd_mode (inner_mode);
  else
    {
      if (!multiple_p (size, nbytes, &nunits))
	return NULL_TREE;
      simd_mode = mode_for_vector (inner_mode, nunits);
    }
  if (!multiple_p (GET_MODE_SIZE (simd_mode), nbytes, &nunits)
      || must_le (nunits, 1U))
    return NULL_TREE;

  vectype = build_vector_type (scalar_type, nunits);

  if (!VECTOR_MODE_P (TYPE_MODE (vectype))
      && !INTEGRAL_MODE_P (TYPE_MODE (vectype)))
    return NULL_TREE;

  return vectype;
}

poly_uint64 current_vector_size;

/* Function get_vectype_for_scalar_type.

   Returns the vector type corresponding to SCALAR_TYPE as supported
   by the target.  */

tree
get_vectype_for_scalar_type (tree scalar_type)
{
  tree vectype;
  vectype = get_vectype_for_scalar_type_and_size (scalar_type,
						  current_vector_size);
  if (vectype
      && must_eq (current_vector_size, 0U))
    current_vector_size = GET_MODE_SIZE (TYPE_MODE (vectype));
  return vectype;
}

/* Function get_mask_type_for_scalar_type.

   Returns the mask type corresponding to a result of comparison
   of vectors of specified SCALAR_TYPE as supported by target.  */

tree
get_mask_type_for_scalar_type (tree scalar_type)
{
  tree vectype = get_vectype_for_scalar_type (scalar_type);

  if (!vectype)
    return NULL;

  return build_truth_vector_type (TYPE_VECTOR_SUBPARTS (vectype),
				  current_vector_size);
}

/* Function get_same_sized_vectype

   Returns a vector type corresponding to SCALAR_TYPE of size
   VECTOR_TYPE if supported by the target.  */

tree
get_same_sized_vectype (tree scalar_type, tree vector_type)
{
  if (VECT_SCALAR_BOOLEAN_TYPE_P (scalar_type))
    return build_same_sized_truth_vector_type (vector_type);

  return get_vectype_for_scalar_type_and_size
	   (scalar_type, GET_MODE_SIZE (TYPE_MODE (vector_type)));
}

/* Return the mask type that can be used to mask every operation with
   side effects in loop LOOP_VINFO, or null if fully-masked loops aren't
   supported.  When returning nonnull, store the type of the main loop iv
   in *CMP_TYPE_PTR.  */

tree
vect_get_loop_mask_type (loop_vec_info loop_vinfo, tree *cmp_type_ptr)
{
  struct loop *loop = LOOP_VINFO_LOOP (loop_vinfo);
  unsigned int min_ni_width;
  unsigned HOST_WIDE_INT const_vf;

  /* Get the number of bits needed to hold the number of iterations
     as an unsigned value.  */
  if (LOOP_VINFO_SPECULATIVE_EXECUTION (loop_vinfo))
    {
      /* For speculative loops, we only need to count the number of iterations
	 before the vector loop.  */
      if (LOOP_VINFO_VECT_FACTOR (loop_vinfo).is_constant (&const_vf))
	min_ni_width = wi::min_precision (const_vf, UNSIGNED);
      else
	min_ni_width = POINTER_SIZE;
    }
  else
    {
      tree ni = LOOP_VINFO_NITERS (loop_vinfo);
      tree ni_type = TREE_TYPE (ni);

      /* Handle the case where NI starts out as 0 and is decremented to the
	 maximum unsigned value before being compared.  */
      min_ni_width = GET_MODE_BITSIZE (SCALAR_TYPE_MODE (ni_type));
      if (TYPE_UNSIGNED (ni_type))
	min_ni_width++;

      /* Get a more refined estimate for the number of iterations.  */
      widest_int max_back_edges;
      if (max_loop_iterations (loop, &max_back_edges))
	{
	  unsigned int max_iters_width = wi::min_precision (max_back_edges + 1,
							    UNSIGNED);
	  min_ni_width = MIN (min_ni_width, max_iters_width);
	}
    }

  /* Get the type that we should use for the controlling mask.  */
  poly_uint64 vf = LOOP_VINFO_VECT_FACTOR (loop_vinfo);
  tree mask_type = build_truth_vector_type (vf, current_vector_size);

  /* Find a scalar mode for which WHILE_ULT is supported.  */
  opt_scalar_int_mode cmp_mode_iter;
  tree cmp_type = NULL_TREE;
  FOR_EACH_MODE_IN_CLASS (cmp_mode_iter, MODE_INT)
    {
      scalar_int_mode cmp_mode = *cmp_mode_iter;
      if (GET_MODE_BITSIZE (cmp_mode) >= min_ni_width)
	{
	  tree this_type = lang_hooks.types.type_for_mode (cmp_mode, true);
	  if (this_type
	      && direct_internal_fn_supported_p (IFN_WHILE_ULT,
						 this_type, mask_type,
						 OPTIMIZE_FOR_SPEED))
	    {
	      /* Although we could stop as soon as we find a valid mode,
		 it's often better to continue until we hit Pmode, since the
		 operands to the WHILE are more likely to be reusable in
		 address calculations.  */
	      cmp_type = this_type;
	      if (GET_MODE_SIZE (cmp_mode) >= GET_MODE_SIZE (Pmode))
		break;
	    }
	}
    }

  if (!cmp_type)
    return NULL;

  if (cmp_type_ptr)
    *cmp_type_ptr = cmp_type;
  return mask_type;
}

/* Function vect_is_simple_use.

   Input:
   VINFO - the vect info of the loop or basic block that is being vectorized.
   OPERAND - operand in the loop or bb.
   Output:
   DEF_STMT - the defining stmt in case OPERAND is an SSA_NAME.
   DT - the type of definition

   Returns whether a stmt with OPERAND can be vectorized.
   For loops, supportable operands are constants, loop invariants, and operands
   that are defined by the current iteration of the loop.  Unsupportable
   operands are those that are defined by a previous iteration of the loop (as
   is the case in reduction/induction computations).
   For basic blocks, supportable operands are constants and bb invariants.
   For now, operands defined outside the basic block are not supported.  */

bool
vect_is_simple_use (tree operand, vec_info *vinfo,
                    gimple **def_stmt, enum vect_def_type *dt)
{
  *def_stmt = NULL;
  *dt = vect_unknown_def_type;

  if (dump_enabled_p ())
    {
      dump_printf_loc (MSG_NOTE, vect_location,
                       "vect_is_simple_use: operand ");
      dump_generic_expr (MSG_NOTE, TDF_SLIM, operand);
      dump_printf (MSG_NOTE, "\n");
    }

  if (constant_tree_p (operand))
    {
      *dt = vect_constant_def;
      return true;
    }

  if (is_gimple_min_invariant (operand))
    {
      *dt = vect_external_def;
      return true;
    }

  if (TREE_CODE (operand) != SSA_NAME)
    {
      if (dump_enabled_p ())
	dump_printf_loc (MSG_MISSED_OPTIMIZATION, vect_location,
			 "not ssa-name.\n");
      return false;
    }

  if (SSA_NAME_IS_DEFAULT_DEF (operand))
    {
      *dt = vect_external_def;
      return true;
    }

  *def_stmt = SSA_NAME_DEF_STMT (operand);
  if (dump_enabled_p ())
    {
      dump_printf_loc (MSG_NOTE, vect_location, "def_stmt: ");
      dump_gimple_stmt (MSG_NOTE, TDF_SLIM, *def_stmt, 0);
    }

  if (! vect_stmt_in_region_p (vinfo, *def_stmt))
    *dt = vect_external_def;
  else
    {
      stmt_vec_info stmt_vinfo = vinfo_for_stmt (*def_stmt);
      *dt = STMT_VINFO_DEF_TYPE (stmt_vinfo);
    }

  if (dump_enabled_p ())
    {
      dump_printf_loc (MSG_NOTE, vect_location, "type of def: ");
      switch (*dt)
	{
	case vect_uninitialized_def:
	  dump_printf (MSG_NOTE, "uninitialized\n");
	  break;
	case vect_constant_def:
	  dump_printf (MSG_NOTE, "constant\n");
	  break;
	case vect_external_def:
	  dump_printf (MSG_NOTE, "external\n");
	  break;
	case vect_internal_def:
	  dump_printf (MSG_NOTE, "internal\n");
	  break;
	case vect_induction_def:
	  dump_printf (MSG_NOTE, "induction\n");
	  break;
	case vect_reduction_def:
	  dump_printf (MSG_NOTE, "reduction\n");
	  break;
	case vect_double_reduction_def:
	  dump_printf (MSG_NOTE, "double reduction\n");
	  break;
	case vect_nested_cycle:
	  dump_printf (MSG_NOTE, "nested cycle\n");
	  break;
	case vect_unknown_def_type:
	  dump_printf (MSG_NOTE, "unknown\n");
	  break;
	}
    }

  if (*dt == vect_unknown_def_type)
    {
      if (dump_enabled_p ())
        dump_printf_loc (MSG_MISSED_OPTIMIZATION, vect_location,
                         "Unsupported pattern.\n");
      return false;
    }

  switch (gimple_code (*def_stmt))
    {
    case GIMPLE_PHI:
    case GIMPLE_ASSIGN:
    case GIMPLE_CALL:
      break;
    default:
      if (dump_enabled_p ())
        dump_printf_loc (MSG_MISSED_OPTIMIZATION, vect_location,
                         "unsupported defining stmt:\n");
      return false;
    }

  return true;
}

/* Function vect_is_simple_use.

   Same as vect_is_simple_use but also determines the vector operand
   type of OPERAND and stores it to *VECTYPE.  If the definition of
   OPERAND is vect_uninitialized_def, vect_constant_def or
   vect_external_def *VECTYPE will be set to NULL_TREE and the caller
   is responsible to compute the best suited vector type for the
   scalar operand.  */

bool
vect_is_simple_use (tree operand, vec_info *vinfo,
		    gimple **def_stmt, enum vect_def_type *dt, tree *vectype)
{
  if (!vect_is_simple_use (operand, vinfo, def_stmt, dt))
    return false;

  /* Now get a vector type if the def is internal, otherwise supply
     NULL_TREE and leave it up to the caller to figure out a proper
     type for the use stmt.  */
  if (*dt == vect_internal_def
      || *dt == vect_induction_def
      || *dt == vect_reduction_def
      || *dt == vect_double_reduction_def
      || *dt == vect_nested_cycle)
    {
      stmt_vec_info stmt_info = vinfo_for_stmt (*def_stmt);

      if (STMT_VINFO_IN_PATTERN_P (stmt_info)
          && !STMT_VINFO_RELEVANT (stmt_info)
          && !STMT_VINFO_LIVE_P (stmt_info))
	stmt_info = vinfo_for_stmt (STMT_VINFO_RELATED_STMT (stmt_info));

      *vectype = STMT_VINFO_VECTYPE (stmt_info);
      gcc_assert (*vectype != NULL_TREE);
    }
  else if (*dt == vect_uninitialized_def
	   || *dt == vect_constant_def
	   || *dt == vect_external_def)
    *vectype = NULL_TREE;
  else
    gcc_unreachable ();

  return true;
}


/* Function supportable_widening_operation

   Check whether an operation represented by the code CODE is a
   widening operation that is supported by the target platform in
   vector form (i.e., when operating on arguments of type VECTYPE_IN
   producing a result of type VECTYPE_OUT).

   Widening operations we currently support are NOP (CONVERT), FLOAT
   and WIDEN_MULT.  This function checks if these operations are supported
   by the target platform either directly (via vector tree-codes), or via
   target builtins.

   Output:
   - CODE1 and CODE2 are codes of vector operations to be used when
   vectorizing the operation, if available.
   - MULTI_STEP_CVT determines the number of required intermediate steps in
   case of multi-step conversion (like char->short->int - in that case
   MULTI_STEP_CVT will be 1).
   - INTERM_TYPES contains the intermediate type required to perform the
   widening operation (short in the above example).  */

bool
supportable_widening_operation (enum tree_code code, gimple *stmt,
				tree vectype_out, tree vectype_in,
                                enum tree_code *code1, enum tree_code *code2,
                                int *multi_step_cvt,
                                vec<tree> *interm_types)
{
  stmt_vec_info stmt_info = vinfo_for_stmt (stmt);
  loop_vec_info loop_info = STMT_VINFO_LOOP_VINFO (stmt_info);
  struct loop *vect_loop = NULL;
  machine_mode vec_mode;
  enum insn_code icode1, icode2;
  optab optab1, optab2;
  tree vectype = vectype_in;
  tree wide_vectype = vectype_out;
  enum tree_code c1, c2;
  int i;
  tree prev_type, intermediate_type;
  machine_mode intermediate_mode, prev_mode;
  optab optab3, optab4;

  *multi_step_cvt = 0;
  if (loop_info)
    vect_loop = LOOP_VINFO_LOOP (loop_info);

  switch (code)
    {
    case WIDEN_MULT_EXPR:
      /* The result of a vectorized widening operation usually requires
	 two vectors (because the widened results do not fit into one vector).
	 The generated vector results would normally be expected to be
	 generated in the same order as in the original scalar computation,
	 i.e. if 8 results are generated in each vector iteration, they are
	 to be organized as follows:
		vect1: [res1,res2,res3,res4],
		vect2: [res5,res6,res7,res8].

	 However, in the special case that the result of the widening
	 operation is used in a reduction computation only, the order doesn't
	 matter (because when vectorizing a reduction we change the order of
	 the computation).  Some targets can take advantage of this and
	 generate more efficient code.  For example, targets like Altivec,
	 that support widen_mult using a sequence of {mult_even,mult_odd}
	 generate the following vectors:
		vect1: [res1,res3,res5,res7],
		vect2: [res2,res4,res6,res8].

	 When vectorizing outer-loops, we execute the inner-loop sequentially
	 (each vectorized inner-loop iteration contributes to VF outer-loop
	 iterations in parallel).  We therefore don't allow to change the
	 order of the computation in the inner-loop during outer-loop
	 vectorization.  */
      /* TODO: Another case in which order doesn't *really* matter is when we
	 widen and then contract again, e.g. (short)((int)x * y >> 8).
	 Normally, pack_trunc performs an even/odd permute, whereas the 
	 repack from an even/odd expansion would be an interleave, which
	 would be significantly simpler for e.g. AVX2.  */
      /* In any case, in order to avoid duplicating the code below, recurse
	 on VEC_WIDEN_MULT_EVEN_EXPR.  If it succeeds, all the return values
	 are properly set up for the caller.  If we fail, we'll continue with
	 a VEC_WIDEN_MULT_LO/HI_EXPR check.  */
      if (vect_loop
	  && STMT_VINFO_RELEVANT (stmt_info) == vect_used_by_reduction
	  && !nested_in_vect_loop_p (vect_loop, stmt)
	  && supportable_widening_operation (VEC_WIDEN_MULT_EVEN_EXPR,
					     stmt, vectype_out, vectype_in,
					     code1, code2, multi_step_cvt,
					     interm_types))
        {
          /* Elements in a vector with vect_used_by_reduction property cannot
             be reordered if the use chain with this property does not have the
             same operation.  One such an example is s += a * b, where elements
             in a and b cannot be reordered.  Here we check if the vector defined
             by STMT is only directly used in the reduction statement.  */
          tree lhs = gimple_assign_lhs (stmt);
          use_operand_p dummy;
          gimple *use_stmt;
          stmt_vec_info use_stmt_info = NULL;
          if (single_imm_use (lhs, &dummy, &use_stmt)
              && (use_stmt_info = vinfo_for_stmt (use_stmt))
              && STMT_VINFO_DEF_TYPE (use_stmt_info) == vect_reduction_def)
            return true;
        }
      c1 = VEC_WIDEN_MULT_LO_EXPR;
      c2 = VEC_WIDEN_MULT_HI_EXPR;
      break;

    case DOT_PROD_EXPR:
      c1 = DOT_PROD_EXPR;
      c2 = DOT_PROD_EXPR;
      break;

    case SAD_EXPR:
      c1 = SAD_EXPR;
      c2 = SAD_EXPR;
      break;

    case VEC_WIDEN_MULT_EVEN_EXPR:
      /* Support the recursion induced just above.  */
      c1 = VEC_WIDEN_MULT_EVEN_EXPR;
      c2 = VEC_WIDEN_MULT_ODD_EXPR;
      break;

    case WIDEN_LSHIFT_EXPR:
      c1 = VEC_WIDEN_LSHIFT_LO_EXPR;
      c2 = VEC_WIDEN_LSHIFT_HI_EXPR;
      break;

    CASE_CONVERT:
      c1 = VEC_UNPACK_LO_EXPR;
      c2 = VEC_UNPACK_HI_EXPR;
      break;

    case FLOAT_EXPR:
      c1 = VEC_UNPACK_FLOAT_LO_EXPR;
      c2 = VEC_UNPACK_FLOAT_HI_EXPR;
      break;

    case FIX_TRUNC_EXPR:
      /* ??? Not yet implemented due to missing VEC_UNPACK_FIX_TRUNC_HI_EXPR/
	 VEC_UNPACK_FIX_TRUNC_LO_EXPR tree codes and optabs used for
	 computing the operation.  */
      return false;

    default:
      gcc_unreachable ();
    }

  if (BYTES_BIG_ENDIAN && c1 != VEC_WIDEN_MULT_EVEN_EXPR)
    std::swap (c1, c2);

  if (code == FIX_TRUNC_EXPR)
    {
      /* The signedness is determined from output operand.  */
      optab1 = optab_for_tree_code (c1, vectype_out, optab_default);
      optab2 = optab_for_tree_code (c2, vectype_out, optab_default);
    }
  else
    {
      optab1 = optab_for_tree_code (c1, vectype, optab_default);
      optab2 = optab_for_tree_code (c2, vectype, optab_default);
    }

  if (!optab1 || !optab2)
    return false;

  vec_mode = TYPE_MODE (vectype);
  if ((icode1 = optab_handler (optab1, vec_mode)) == CODE_FOR_nothing
       || (icode2 = optab_handler (optab2, vec_mode)) == CODE_FOR_nothing)
    return false;

  *code1 = c1;
  *code2 = c2;

  if (insn_data[icode1].operand[0].mode == TYPE_MODE (wide_vectype)
      && insn_data[icode2].operand[0].mode == TYPE_MODE (wide_vectype))
      /* For scalar masks we may have different boolean
	 vector types having the same QImode.  Thus we
	 add additional check for elements number.  */
    return (!VECTOR_BOOLEAN_TYPE_P (vectype)
	    || must_eq (TYPE_VECTOR_SUBPARTS (vectype),
			TYPE_VECTOR_SUBPARTS (wide_vectype) * 2));

  /* Check if it's a multi-step conversion that can be done using intermediate
     types.  */

  prev_type = vectype;
  prev_mode = vec_mode;

  if (!CONVERT_EXPR_CODE_P (code))
    return false;

  /* We assume here that there will not be more than MAX_INTERM_CVT_STEPS
     intermediate steps in promotion sequence.  We try
     MAX_INTERM_CVT_STEPS to get to NARROW_VECTYPE, and fail if we do
     not.  */
  interm_types->create (MAX_INTERM_CVT_STEPS);
  for (i = 0; i < MAX_INTERM_CVT_STEPS; i++)
    {
      intermediate_mode = insn_data[icode1].operand[0].mode;
      if (VECTOR_BOOLEAN_TYPE_P (prev_type))
	{
	  poly_uint64 intermediate_nelts
	    = exact_div (TYPE_VECTOR_SUBPARTS (prev_type), 2);
	  intermediate_type
	    = build_truth_vector_type (intermediate_nelts,
				       current_vector_size);
	  if (intermediate_mode != TYPE_MODE (intermediate_type))
	    return false;
	}
      else
	intermediate_type
	  = lang_hooks.types.type_for_mode (intermediate_mode,
					    TYPE_UNSIGNED (prev_type));

      optab3 = optab_for_tree_code (c1, intermediate_type, optab_default);
      optab4 = optab_for_tree_code (c2, intermediate_type, optab_default);

      if (!optab3 || !optab4
          || (icode1 = optab_handler (optab1, prev_mode)) == CODE_FOR_nothing
	  || insn_data[icode1].operand[0].mode != intermediate_mode
	  || (icode2 = optab_handler (optab2, prev_mode)) == CODE_FOR_nothing
	  || insn_data[icode2].operand[0].mode != intermediate_mode
	  || ((icode1 = optab_handler (optab3, intermediate_mode))
	      == CODE_FOR_nothing)
	  || ((icode2 = optab_handler (optab4, intermediate_mode))
	      == CODE_FOR_nothing))
	break;

      interm_types->quick_push (intermediate_type);
      (*multi_step_cvt)++;

      if (insn_data[icode1].operand[0].mode == TYPE_MODE (wide_vectype)
	  && insn_data[icode2].operand[0].mode == TYPE_MODE (wide_vectype))
	return (!VECTOR_BOOLEAN_TYPE_P (vectype)
		|| must_eq (TYPE_VECTOR_SUBPARTS (intermediate_type),
			    TYPE_VECTOR_SUBPARTS (wide_vectype) * 2));

      prev_type = intermediate_type;
      prev_mode = intermediate_mode;
    }

  interm_types->release ();
  return false;
}


/* Function supportable_narrowing_operation

   Check whether an operation represented by the code CODE is a
   narrowing operation that is supported by the target platform in
   vector form (i.e., when operating on arguments of type VECTYPE_IN
   and producing a result of type VECTYPE_OUT).

   Narrowing operations we currently support are NOP (CONVERT) and
   FIX_TRUNC.  This function checks if these operations are supported by
   the target platform directly via vector tree-codes.

   Output:
   - CODE1 is the code of a vector operation to be used when
   vectorizing the operation, if available.
   - MULTI_STEP_CVT determines the number of required intermediate steps in
   case of multi-step conversion (like int->short->char - in that case
   MULTI_STEP_CVT will be 1).
   - INTERM_TYPES contains the intermediate type required to perform the
   narrowing operation (short in the above example).   */

bool
supportable_narrowing_operation (enum tree_code code,
				 tree vectype_out, tree vectype_in,
				 enum tree_code *code1, int *multi_step_cvt,
                                 vec<tree> *interm_types)
{
  machine_mode vec_mode;
  enum insn_code icode1;
  optab optab1, interm_optab;
  tree vectype = vectype_in;
  tree narrow_vectype = vectype_out;
  enum tree_code c1;
  tree intermediate_type, prev_type;
  machine_mode intermediate_mode, prev_mode;
  int i;
  bool uns;

  *multi_step_cvt = 0;
  switch (code)
    {
    CASE_CONVERT:
      c1 = VEC_PACK_TRUNC_EXPR;
      break;

    case FIX_TRUNC_EXPR:
      c1 = VEC_PACK_FIX_TRUNC_EXPR;
      break;

    case FLOAT_EXPR:
      /* ??? Not yet implemented due to missing VEC_PACK_FLOAT_EXPR
	 tree code and optabs used for computing the operation.  */
      return false;

    default:
      gcc_unreachable ();
    }

  if (code == FIX_TRUNC_EXPR)
    /* The signedness is determined from output operand.  */
    optab1 = optab_for_tree_code (c1, vectype_out, optab_default);
  else
    optab1 = optab_for_tree_code (c1, vectype, optab_default);

  if (!optab1)
    return false;

  vec_mode = TYPE_MODE (vectype);
  if ((icode1 = optab_handler (optab1, vec_mode)) == CODE_FOR_nothing)
    return false;

  *code1 = c1;

  if (insn_data[icode1].operand[0].mode == TYPE_MODE (narrow_vectype))
    /* For scalar masks we may have different boolean
       vector types having the same QImode.  Thus we
       add additional check for elements number.  */
    return (!VECTOR_BOOLEAN_TYPE_P (vectype)
	    || must_eq (TYPE_VECTOR_SUBPARTS (vectype) * 2,
			TYPE_VECTOR_SUBPARTS (narrow_vectype)));

  /* Check if it's a multi-step conversion that can be done using intermediate
     types.  */
  prev_mode = vec_mode;
  prev_type = vectype;
  if (code == FIX_TRUNC_EXPR)
    uns = TYPE_UNSIGNED (vectype_out);
  else
    uns = TYPE_UNSIGNED (vectype);

  /* For multi-step FIX_TRUNC_EXPR prefer signed floating to integer
     conversion over unsigned, as unsigned FIX_TRUNC_EXPR is often more
     costly than signed.  */
  if (code == FIX_TRUNC_EXPR && uns)
    {
      enum insn_code icode2;

      intermediate_type
	= lang_hooks.types.type_for_mode (TYPE_MODE (vectype_out), 0);
      interm_optab
	= optab_for_tree_code (c1, intermediate_type, optab_default);
      if (interm_optab != unknown_optab
	  && (icode2 = optab_handler (optab1, vec_mode)) != CODE_FOR_nothing
	  && insn_data[icode1].operand[0].mode
	     == insn_data[icode2].operand[0].mode)
	{
	  uns = false;
	  optab1 = interm_optab;
	  icode1 = icode2;
	}
    }

  /* We assume here that there will not be more than MAX_INTERM_CVT_STEPS
     intermediate steps in promotion sequence.  We try
     MAX_INTERM_CVT_STEPS to get to NARROW_VECTYPE, and fail if we do not.  */
  interm_types->create (MAX_INTERM_CVT_STEPS);
  for (i = 0; i < MAX_INTERM_CVT_STEPS; i++)
    {
      intermediate_mode = insn_data[icode1].operand[0].mode;
      if (VECTOR_BOOLEAN_TYPE_P (prev_type))
	{
	  intermediate_type
	    = build_truth_vector_type (TYPE_VECTOR_SUBPARTS (prev_type) * 2,
				       current_vector_size);
	  if (intermediate_mode != TYPE_MODE (intermediate_type))
	      return false;
	}
      else
	intermediate_type
	  = lang_hooks.types.type_for_mode (intermediate_mode, uns);
      interm_optab
	= optab_for_tree_code (VEC_PACK_TRUNC_EXPR, intermediate_type,
			       optab_default);
      if (!interm_optab
	  || ((icode1 = optab_handler (optab1, prev_mode)) == CODE_FOR_nothing)
	  || insn_data[icode1].operand[0].mode != intermediate_mode
	  || ((icode1 = optab_handler (interm_optab, intermediate_mode))
	      == CODE_FOR_nothing))
	break;

      interm_types->quick_push (intermediate_type);
      (*multi_step_cvt)++;

      if (insn_data[icode1].operand[0].mode == TYPE_MODE (narrow_vectype))
	return (!VECTOR_BOOLEAN_TYPE_P (vectype)
		|| must_eq (TYPE_VECTOR_SUBPARTS (intermediate_type) * 2,
			    TYPE_VECTOR_SUBPARTS (narrow_vectype)));

      prev_mode = intermediate_mode;
      prev_type = intermediate_type;
      optab1 = interm_optab;
    }

  interm_types->release ();
  return false;
}<|MERGE_RESOLUTION|>--- conflicted
+++ resolved
@@ -1889,32 +1889,8 @@
 	}
       else
 	{
-<<<<<<< HEAD
 	  new_tmp1 = gimple_assign_lhs (new_stmt1);
 	  new_tmp2 = gimple_assign_lhs (new_stmt2);
-=======
-	  overrun_p = loop_vinfo && gap != 0;
-	  if (overrun_p && vls_type != VLS_LOAD)
-	    {
-	      dump_printf_loc (MSG_MISSED_OPTIMIZATION, vect_location,
-			       "Grouped store with gaps requires"
-			       " non-consecutive accesses\n");
-	      return false;
-	    }
-	  /* If the access is aligned an overrun is fine.  */
-	  if (overrun_p
-	      && aligned_access_p
-		   (STMT_VINFO_DATA_REF (vinfo_for_stmt (first_stmt))))
-	    overrun_p = false;
-	  if (overrun_p && !can_overrun_p)
-	    {
-	      if (dump_enabled_p ())
-		dump_printf_loc (MSG_MISSED_OPTIMIZATION, vect_location,
-				 "Peeling for outer loop is not supported\n");
-	      return false;
-	    }
-	  *memory_access_type = VMAT_CONTIGUOUS;
->>>>>>> 68b948d3
 	}
 
       /* Store the results for the next step.  */
@@ -1922,31 +1898,9 @@
       vec_tmp.quick_push (new_tmp2);
     }
 
-<<<<<<< HEAD
   vec_oprnds0->release ();
   *vec_oprnds0 = vec_tmp;
 }
-=======
-      /* If there is a gap at the end of the group then these optimizations
-	 would access excess elements in the last iteration.  */
-      bool would_overrun_p = (gap != 0);
-      /* If the access is aligned an overrun is fine.  */
-      if (would_overrun_p
-	  && aligned_access_p (STMT_VINFO_DATA_REF (stmt_info)))
-	would_overrun_p = false;
-      if (!STMT_VINFO_STRIDED_P (stmt_info)
-	  && (can_overrun_p || !would_overrun_p)
-	  && compare_step_with_zero (stmt) > 0)
-	{
-	  /* First try using LOAD/STORE_LANES.  */
-	  if (vls_type == VLS_LOAD
-	      ? vect_load_lanes_supported (vectype, group_size)
-	      : vect_store_lanes_supported (vectype, group_size))
-	    {
-	      *memory_access_type = VMAT_LOAD_STORE_LANES;
-	      overrun_p = would_overrun_p;
-	    }
->>>>>>> 68b948d3
 
 /* Replace IFN_MASK_LOAD statement STMT with a dummy assignment, to ensure
    that it won't be expanded even when there's no following DCE pass.  */
@@ -3108,6 +3062,11 @@
 			       " non-consecutive accesses\n");
 	      return false;
 	    }
+	  /* If the access is aligned an overrun is fine.  */
+	  if (overrun_p
+	      && aligned_access_p
+		   (STMT_VINFO_DATA_REF (vinfo_for_stmt (first_stmt))))
+	    overrun_p = false;
 	  if (overrun_p && !can_overrun_p)
 	    {
 	      if (dump_enabled_p ())
@@ -3120,26 +3079,28 @@
     }
   else
     {
+      /* If there is a gap at the end of the group then some of these
+	 optimizations would access excess elements in the last iteration.  */
+      bool would_overrun_p = (gap != 0);
+      /* If the access is aligned an overrun is fine.  */
+      if (would_overrun_p
+	  && aligned_access_p (STMT_VINFO_DATA_REF (stmt_info)))
+	would_overrun_p = false;
+
       /* We can always handle this case using elementwise accesses,
 	 but see if something more efficient is available.  */
       *memory_access_type = VMAT_ELEMENTWISE;
 
       /* First try using LOAD/STORE_LANES.  */
       if (!STMT_VINFO_STRIDED_P (stmt_info)
-	  && compare_step_with_zero (stmt) > 0)
-	{
-	  /* If there is a gap at the end of the group then this optimization
-	     would access excess elements in the last iteration.  */
-	  bool would_overrun_p = (gap != 0);
-	  if ((can_overrun_p || !would_overrun_p)
-	      && (vls_type == VLS_LOAD
-		  ? vect_load_lanes_supported (vectype, group_size, masked_p)
-		  : vect_store_lanes_supported (vectype, group_size,
-						masked_p)))
-	    {
-	      *memory_access_type = VMAT_LOAD_STORE_LANES;
-	      overrun_p = would_overrun_p;
-	    }
+	  && compare_step_with_zero (stmt) > 0
+	  && (can_overrun_p || !would_overrun_p)
+	  && (vls_type == VLS_LOAD
+	      ? vect_load_lanes_supported (vectype, group_size, masked_p)
+	      : vect_store_lanes_supported (vectype, group_size, masked_p)))
+	{
+	  *memory_access_type = VMAT_LOAD_STORE_LANES;
+	  overrun_p = would_overrun_p;
 	}
 
       /* If that fails, try using gather/scatter.  */
@@ -3152,20 +3113,15 @@
       /* If that fails, try using permuting loads.  */
       if (*memory_access_type == VMAT_ELEMENTWISE
 	  && !STMT_VINFO_STRIDED_P (stmt_info)
-	  && compare_step_with_zero (stmt) > 0)
-	{
-	  /* If there is a gap at the end of the group then this optimization
-	     would access excess elements in the last iteration.  */
-	  bool would_overrun_p = (gap != 0);
-	  if ((can_overrun_p || !would_overrun_p)
-	      && (vls_type == VLS_LOAD
-		  ? vect_grouped_load_supported (vectype, single_element_p,
-						 group_size)
-		  : vect_grouped_store_supported (vectype, group_size)))
-	    {
-	      *memory_access_type = VMAT_CONTIGUOUS_PERMUTE;
-	      overrun_p = would_overrun_p;
-	    }
+	  && compare_step_with_zero (stmt) > 0
+	  && (can_overrun_p || !would_overrun_p)
+	  && (vls_type == VLS_LOAD
+	      ? vect_grouped_load_supported (vectype, single_element_p,
+					     group_size)
+	      : vect_grouped_store_supported (vectype, group_size)))
+	{
+	  *memory_access_type = VMAT_CONTIGUOUS_PERMUTE;
+	  overrun_p = would_overrun_p;
 	}
     }
 
@@ -3916,11 +3872,14 @@
   tree op, vectype;
   stmt_vec_info stmt_info = vinfo_for_stmt (stmt);
   loop_vec_info loop_vinfo = STMT_VINFO_LOOP_VINFO (stmt_info);
-  unsigned ncopies, nunits;
+  unsigned ncopies;
+  unsigned HOST_WIDE_INT nunits, num_bytes;
 
   op = gimple_call_arg (stmt, 0);
   vectype = STMT_VINFO_VECTYPE (stmt_info);
-  nunits = TYPE_VECTOR_SUBPARTS (vectype);
+
+  if (!TYPE_VECTOR_SUBPARTS (vectype).is_constant (&nunits))
+    return false;
 
   /* Multiple types in SLP are handled by creating the appropriate number of
      vectorized stmts for each SLP node.  Hence, NCOPIES is always 1 in
@@ -3928,7 +3887,7 @@
   if (slp_node)
     ncopies = 1;
   else
-    ncopies = LOOP_VINFO_VECT_FACTOR (loop_vinfo) / nunits;
+    ncopies = vect_get_num_copies (loop_vinfo, vectype);
 
   gcc_assert (ncopies >= 1);
 
@@ -3936,15 +3895,17 @@
   if (! char_vectype)
     return false;
 
-  unsigned char *elts
-    = XALLOCAVEC (unsigned char, TYPE_VECTOR_SUBPARTS (char_vectype));
+  if (!TYPE_VECTOR_SUBPARTS (char_vectype).is_constant (&num_bytes))
+    return false;
+
+  unsigned char *elts = XALLOCAVEC (unsigned char, num_bytes);
   unsigned char *elt = elts;
-  unsigned word_bytes = TYPE_VECTOR_SUBPARTS (char_vectype) / nunits;
+  unsigned word_bytes = num_bytes / nunits;
   for (unsigned i = 0; i < nunits; ++i)
     for (unsigned j = 0; j < word_bytes; ++j)
       *elt++ = (i + 1) * word_bytes - j - 1;
 
-  if (! can_vec_perm_p (TYPE_MODE (char_vectype), false, elts))
+  if (! can_vec_perm_p (TYPE_MODE (char_vectype), false, num_bytes, elts))
     return false;
 
   if (! vec_stmt)
@@ -3963,10 +3924,10 @@
       return true;
     }
 
-  tree *telts = XALLOCAVEC (tree, TYPE_VECTOR_SUBPARTS (char_vectype));
-  for (unsigned i = 0; i < TYPE_VECTOR_SUBPARTS (char_vectype); ++i)
+  tree *telts = XALLOCAVEC (tree, num_bytes);
+  for (unsigned i = 0; i < num_bytes; ++i)
     telts[i] = build_int_cst (char_type_node, elts[i]);
-  tree bswap_vconst = build_vector (char_vectype, telts);
+  tree bswap_vconst = build_vector (char_vectype, num_bytes, telts);
 
   /* Transform.  */
   vec<tree> vec_oprnds = vNULL;
@@ -7567,17 +7528,13 @@
 		   vect_permute_store_chain().  */
 		vec_oprnd = result_chain[i];
 
-<<<<<<< HEAD
-	      align = (vect_data_ref_required_alignment (first_dr)
-		       / BITS_PER_UNIT);
-=======
 	      data_ref = fold_build2 (MEM_REF, vectype,
 				      dataref_ptr,
 				      dataref_offset
 				      ? dataref_offset
 				      : build_int_cst (ref_type, 0));
-	      align = TYPE_ALIGN_UNIT (vectype);
->>>>>>> 68b948d3
+	      align = (vect_data_ref_required_alignment (first_dr)
+		       / BITS_PER_UNIT);
 	      if (aligned_access_p (first_dr))
 		misalign = 0;
 	      else if (DR_MISALIGNMENT (first_dr) == -1)
@@ -7941,21 +7898,6 @@
       if (slp && SLP_TREE_LOAD_PERMUTATION (slp_node).exists ())
 	slp_perm = true;
 
-<<<<<<< HEAD
-      /* ???  The following is overly pessimistic (as well as the loop
-         case above) in the case we can statically determine the excess
-	 elements loaded are within the bounds of a decl that is accessed.
-	 Likewise for BB vectorizations using masked loads is a possibility.  */
-      if (bb_vinfo && slp_perm && !multiple_p (group_size, nunits))
-	{
-	  dump_printf_loc (MSG_MISSED_OPTIMIZATION, vect_location,
-			   "BB vectorization with gaps at the end of a load "
-			   "is not supported\n");
-	  return false;
-	}
-
-=======
->>>>>>> 68b948d3
       /* Invalidate assumptions made by dependence analysis when vectorization
 	 on the unrolled body effectively re-orders stmts.  */
       if (!PURE_SLP_STMT (stmt_info)
