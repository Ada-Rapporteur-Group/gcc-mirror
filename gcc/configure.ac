# configure.ac for GCC
# Process this file with autoconf to generate a configuration script.

# Copyright (C) 1997-2022 Free Software Foundation, Inc.

#This file is part of GCC.

#GCC is free software; you can redistribute it and/or modify it under
#the terms of the GNU General Public License as published by the Free
#Software Foundation; either version 3, or (at your option) any later
#version.

#GCC is distributed in the hope that it will be useful, but WITHOUT
#ANY WARRANTY; without even the implied warranty of MERCHANTABILITY or
#FITNESS FOR A PARTICULAR PURPOSE.  See the GNU General Public License
#for more details.

#You should have received a copy of the GNU General Public License
#along with GCC; see the file COPYING3.  If not see
#<http://www.gnu.org/licenses/>.

# --------------------------------
# Initialization and sanity checks
# --------------------------------

AC_INIT
AC_CONFIG_SRCDIR(tree.cc)
AC_CONFIG_HEADER(auto-host.h:config.in)

gcc_version=`cat $srcdir/BASE-VER`

# Determine the host, build, and target systems
AC_CANONICAL_BUILD
AC_CANONICAL_HOST
AC_CANONICAL_TARGET

# Determine the noncanonical host name, for Ada.
ACX_NONCANONICAL_HOST

# Determine the noncanonical target name, for directory use.
ACX_NONCANONICAL_TARGET

# Used for constructing correct paths for offload compilers.
real_target_noncanonical=${target_noncanonical}
accel_dir_suffix=

# Determine the target- and build-specific subdirectories
GCC_TOPLEV_SUBDIRS

# Set program_transform_name
AC_ARG_PROGRAM

# Check for bogus environment variables.
# Test if LIBRARY_PATH contains the notation for the current directory
# since this would lead to problems installing/building glibc.
# LIBRARY_PATH contains the current directory if one of the following
# is true:
# - one of the terminals (":" and ";") is the first or last sign
# - two terminals occur directly after each other
# - the path contains an element with a dot in it
AC_MSG_CHECKING(LIBRARY_PATH variable)
changequote(,)dnl
case ${LIBRARY_PATH} in
  [:\;]* | *[:\;] | *[:\;][:\;]* |  *[:\;]. | .[:\;]*| . | *[:\;].[:\;]* )
    library_path_setting="contains current directory"
    ;;
  *)
    library_path_setting="ok"
    ;;
esac
changequote([,])dnl
AC_MSG_RESULT($library_path_setting)
if test "$library_path_setting" != "ok"; then
AC_MSG_ERROR([
*** LIBRARY_PATH shouldn't contain the current directory when
*** building gcc. Please change the environment variable
*** and run configure again.])
fi

# Test if GCC_EXEC_PREFIX contains the notation for the current directory
# since this would lead to problems installing/building glibc.
# GCC_EXEC_PREFIX contains the current directory if one of the following
# is true:
# - one of the terminals (":" and ";") is the first or last sign
# - two terminals occur directly after each other
# - the path contains an element with a dot in it
AC_MSG_CHECKING(GCC_EXEC_PREFIX variable)
changequote(,)dnl
case ${GCC_EXEC_PREFIX} in
  [:\;]* | *[:\;] | *[:\;][:\;]* |  *[:\;]. | .[:\;]*| . | *[:\;].[:\;]* )
    gcc_exec_prefix_setting="contains current directory"
    ;;
  *)
    gcc_exec_prefix_setting="ok"
    ;;
esac
changequote([,])dnl
AC_MSG_RESULT($gcc_exec_prefix_setting)
if test "$gcc_exec_prefix_setting" != "ok"; then
AC_MSG_ERROR([
*** GCC_EXEC_PREFIX shouldn't contain the current directory when
*** building gcc. Please change the environment variable
*** and run configure again.])
fi

# -----------
# Directories
# -----------

# Specify the local prefix
local_prefix=
AC_ARG_WITH(local-prefix,
[AS_HELP_STRING([--with-local-prefix=DIR],
		[specifies directory to put local include])],
[case "${withval}" in
yes)	AC_MSG_ERROR(bad value ${withval} given for local include directory prefix) ;;
no)	;;
*)	local_prefix=$with_local_prefix ;;
esac])

# Default local prefix if it is empty
if test x$local_prefix = x; then
	local_prefix=/usr/local
fi

AC_ARG_WITH([native-system-header-dir],
  [  --with-native-system-header-dir=dir
                          use dir as the directory to look for standard
                          system header files in.  Defaults to /usr/include.],
[
 case ${with_native_system_header_dir} in
 yes|no) AC_MSG_ERROR([bad value ${withval} given for --with-native-system-header-dir]) ;;
 /* | [[A-Za-z]]:[[\\/]]*) ;;
 *) AC_MSG_ERROR([--with-native-system-header-dir argument ${withval} must be an absolute directory]) ;;
 esac
 configured_native_system_header_dir="${withval}"
], [configured_native_system_header_dir=])

AC_ARG_WITH(build-sysroot, 
  [AS_HELP_STRING([--with-build-sysroot=sysroot],
                  [use sysroot as the system root during the build])],
  [if test x"$withval" != x ; then
     SYSROOT_CFLAGS_FOR_TARGET="--sysroot=$withval"
   fi],
  [SYSROOT_CFLAGS_FOR_TARGET=])
AC_SUBST(SYSROOT_CFLAGS_FOR_TARGET)

if test "x$prefix" = xNONE; then
 test_prefix=/usr/local
else
 test_prefix=$prefix
fi
if test "x$exec_prefix" = xNONE; then
 test_exec_prefix=$test_prefix
else
 test_exec_prefix=$exec_prefix
fi

AC_ARG_WITH(sysroot,
[AS_HELP_STRING([[--with-sysroot[=DIR]]],
		[search for usr/lib, usr/include, et al, within DIR])],
[
 case ${with_sysroot} in
 /) ;;
 */) with_sysroot=`echo $with_sysroot | sed 's,/$,,'` ;;
 esac
 case ${with_sysroot} in
 yes) TARGET_SYSTEM_ROOT='${exec_prefix}/${target_noncanonical}/sys-root' ;;
 *) TARGET_SYSTEM_ROOT=$with_sysroot ;;
 esac
   
 TARGET_SYSTEM_ROOT_DEFINE='-DTARGET_SYSTEM_ROOT=\"$(TARGET_SYSTEM_ROOT)\"'
 CROSS_SYSTEM_HEADER_DIR='$(TARGET_SYSTEM_ROOT)$${sysroot_headers_suffix}$(NATIVE_SYSTEM_HEADER_DIR)'
	
 case ${TARGET_SYSTEM_ROOT} in
 "${test_prefix}"|"${test_prefix}/"*|\
 "${test_exec_prefix}"|"${test_exec_prefix}/"*|\
 '${prefix}'|'${prefix}/'*|\
 '${exec_prefix}'|'${exec_prefix}/'*)
   t="$TARGET_SYSTEM_ROOT_DEFINE -DTARGET_SYSTEM_ROOT_RELOCATABLE"
   TARGET_SYSTEM_ROOT_DEFINE="$t"
   ;;
 esac
], [
 TARGET_SYSTEM_ROOT=
 TARGET_SYSTEM_ROOT_DEFINE=
 CROSS_SYSTEM_HEADER_DIR='$(gcc_tooldir)/sys-include'
])
AC_SUBST(TARGET_SYSTEM_ROOT)
AC_SUBST(TARGET_SYSTEM_ROOT_DEFINE)
AC_SUBST(CROSS_SYSTEM_HEADER_DIR)

# Don't set gcc_gxx_include_dir to gxx_include_dir since that's only
# passed in by the toplevel make and thus we'd get different behavior
# depending on where we built the sources.
gcc_gxx_include_dir=
# Specify the g++ header file directory
AC_ARG_WITH(gxx-include-dir,
[AS_HELP_STRING([--with-gxx-include-dir=DIR],
                [specifies directory to put g++ header files])],
[case "${withval}" in
yes)	AC_MSG_ERROR(bad value ${withval} given for g++ include directory) ;;
no)	;;
*)	gcc_gxx_include_dir=$with_gxx_include_dir ;;
esac])

# If both --with-sysroot and --with-gxx-include-dir are passed, we interpolate
# the former in the latter and, upon success, compute gcc_gxx_include_dir as
# relative to the sysroot.
gcc_gxx_include_dir_add_sysroot=0

# This logic must match libstdc++-v3/acinclude.m4:GLIBCXX_EXPORT_INSTALL_INFO.
if test x${gcc_gxx_include_dir} = x; then
  if test x${enable_version_specific_runtime_libs} = xyes; then
    gcc_gxx_include_dir='${libsubdir}/include/c++'
  else
    libstdcxx_incdir='include/c++/$(version)'
    if test x$host != x$target; then
       libstdcxx_incdir="$target_alias/$libstdcxx_incdir"
    fi
    gcc_gxx_include_dir="\$(libsubdir)/\$(libsubdir_to_prefix)$libstdcxx_incdir"
  fi
elif test "${with_sysroot+set}" = set; then
  gcc_gxx_without_sysroot=`expr "${gcc_gxx_include_dir}" : "${with_sysroot}"'\(.*\)'`
  if test "${gcc_gxx_without_sysroot}"; then
    gcc_gxx_include_dir="${gcc_gxx_without_sysroot}"
    gcc_gxx_include_dir_add_sysroot=1
  fi
fi

# Configuration for an alternate set of C++ headers.
gcc_gxx_libcxx_include_dir=
# Specify the alternate g++ header file directory
AC_ARG_WITH(gxx-libcxx-include-dir,
[AS_HELP_STRING([--with-gxx-libcxx-include-dir=DIR],
                [specifies directory to find libc++ header files])],
[case "${withval}" in
yes)	AC_MSG_ERROR(bad value ${withval} given for libc++ include directory) ;;
no)	;;
*)	gcc_gxx_libcxx_include_dir=$with_gxx_libcxx_include_dir ;;
esac])

# If both --with-sysroot and --with-gxx-libcxx-include-dir are passed, we
# check to see if the latter starts with the former and, upon success, compute
# gcc_gxx_libcxx_include_dir as relative to the sysroot.
gcc_gxx_libcxx_include_dir_add_sysroot=0

if test x${gcc_gxx_libcxx_include_dir} != x; then
  AC_DEFINE(ENABLE_STDLIB_OPTION, 1,
            [Define if the -stdlib= option should be enabled.])
else
  AC_DEFINE(ENABLE_STDLIB_OPTION, 0)
fi
# ??? This logic must match libstdc++-v3/acinclude.m4:GLIBCXX_EXPORT_INSTALL_INFO.
if test x${gcc_gxx_libcxx_include_dir} = x; then
  if test x${enable_version_specific_runtime_libs} = xyes; then
    gcc_gxx_libcxx_include_dir='${libsubdir}/libc++_include/c++/v1'
  else
    libcxx_incdir='libc++_include/c++/$(version)/v1'
    if test x$host != x$target; then
       libcxx_incdir="$target_alias/$libcxx_incdir"
    fi
    gcc_gxx_libcxx_include_dir="\$(libsubdir)/\$(libsubdir_to_prefix)$libcxx_incdir"
  fi
elif test "${with_sysroot+set}" = set; then
  gcc_gxx_libcxx_without_sysroot=`expr "${gcc_gxx_libcxx_include_dir}" : "${with_sysroot}"'\(.*\)'`
  if test "${gcc_gxx_libcxx_without_sysroot}"; then
    gcc_gxx_libcxx_include_dir="${gcc_gxx_libcxx_without_sysroot}"
    gcc_gxx_libcxx_include_dir_add_sysroot=1
  fi
fi

AC_ARG_WITH(cpp_install_dir,
[AC_HELP_STRING([--with-cpp-install-dir=DIR],
                [install the user visible C preprocessor in DIR
                 (relative to PREFIX) as well as PREFIX/bin])],
[if test x$withval = xyes; then
  AC_MSG_ERROR([option --with-cpp-install-dir requires an argument])
elif test x$withval != xno; then
  cpp_install_dir=$withval
fi])

# We would like to our source tree to be readonly.  However when releases or
# pre-releases are generated, the flex/bison generated files as well as the 
# various formats of manuals need to be included along with the rest of the
# sources.  Therefore we have --enable-generated-files-in-srcdir to do 
# just that.

AC_MSG_CHECKING([whether to place generated files in the source directory])
  dnl generated-files-in-srcdir is disabled by default
  AC_ARG_ENABLE(generated-files-in-srcdir, 
    [AS_HELP_STRING([--enable-generated-files-in-srcdir],
		    [put copies of generated files in source dir
		     intended for creating source tarballs for users
		     without texinfo bison or flex])],
      generated_files_in_srcdir=$enableval,
      generated_files_in_srcdir=no)

AC_MSG_RESULT($generated_files_in_srcdir)

if test "$generated_files_in_srcdir" = "yes"; then
  GENINSRC=''
else
  GENINSRC='#'
fi
AC_SUBST(GENINSRC)

# -------------------
# Find default linker
# -------------------

# With GNU ld
AC_ARG_WITH(gnu-ld,
[AS_HELP_STRING([--with-gnu-ld], [arrange to work with GNU ld])],
gnu_ld_flag="$with_gnu_ld",
gnu_ld_flag=no)

case $target in
    *darwin*)
	ld64_flag=yes # Darwin can only use a ld64-compatible linker.
	dsymutil_flag=yes # Darwin uses dsymutil to link debug.
	;;
    *)
	ld64_flag=no
	dsymutil_flag=no
	;;
esac

# With pre-defined ld
AC_ARG_WITH(ld,
[AS_HELP_STRING([--with-ld], [arrange to use the specified ld (full pathname)])],
DEFAULT_LINKER="$with_ld")
if test x"${DEFAULT_LINKER+set}" = x"set"; then
  if test ! -x "$DEFAULT_LINKER"; then
    AC_MSG_ERROR([cannot execute: $DEFAULT_LINKER: check --with-ld or env. var. DEFAULT_LINKER])
  elif $DEFAULT_LINKER -v < /dev/null 2>&1 | grep GNU > /dev/null; then
    gnu_ld_flag=yes
  elif $DEFAULT_LINKER -v < /dev/null 2>&1 | grep ld64- > /dev/null; then
    ld64_flag=yes
  fi
  AC_DEFINE_UNQUOTED(DEFAULT_LINKER,"$DEFAULT_LINKER",
	[Define to enable the use of a default linker.])
fi

AC_MSG_CHECKING([whether a default linker was specified])
if test x"${DEFAULT_LINKER+set}" = x"set"; then
  if test x"$gnu_ld_flag" = x"no"; then
    AC_MSG_RESULT([yes ($DEFAULT_LINKER)])
  else
    AC_MSG_RESULT([yes ($DEFAULT_LINKER - GNU ld)])
  fi
else
  AC_MSG_RESULT(no)
fi

# With demangler in GNU ld
AC_ARG_WITH(demangler-in-ld,
[AS_HELP_STRING([--with-demangler-in-ld], [try to use demangler in GNU ld])],
demangler_in_ld="$with_demangler_in_ld",
demangler_in_ld=yes)

# Allow the user to specify a dsymutil executable (used on Darwin only, so far)
AC_ARG_WITH(dsymutil,
[AS_HELP_STRING([--with-dsymutil], [arrange to use the specified dsymutil (full pathname)])],
DEFAULT_DSYMUTIL="$with_dsymutil")

dsymutil_vers=
if test x"${DEFAULT_DSYMUTIL+set}" = x"set"; then
  if test ! -x "$DEFAULT_DSYMUTIL"; then
    AC_MSG_ERROR([cannot execute: $DEFAULT_DSYMUTIL: check --with-dsymutil or env. var. DEFAULT_DSYMUTIL])
  else
    if dsymutil_vers=`$DEFAULT_DSYMUTIL -v /dev/null 2>&1`; then
      dsymutil_flag=yes
    fi
  fi
  AC_DEFINE_UNQUOTED(DEFAULT_DSYMUTIL,"$DEFAULT_DSYMUTIL",
	[Define to enable the use of a default debug linker.])
fi

AC_MSG_CHECKING([whether a default dsymutil was specified])
if test x"${DEFAULT_DSYMUTIL+set}" = x"set"; then
  AC_MSG_RESULT([yes ($DEFAULT_DSYMUTIL)])
else
  AC_MSG_RESULT(no)
fi

# ----------------------
# Find default assembler
# ----------------------

# With GNU as
AC_ARG_WITH(gnu-as,
[AS_HELP_STRING([--with-gnu-as], [arrange to work with GNU as])],
gas_flag="$with_gnu_as",
gas_flag=no)

AC_ARG_WITH(as,
[AS_HELP_STRING([--with-as], [arrange to use the specified as (full pathname)])],
DEFAULT_ASSEMBLER="$with_as")
if test x"${DEFAULT_ASSEMBLER+set}" = x"set"; then
  if test ! -x "$DEFAULT_ASSEMBLER"; then
    AC_MSG_ERROR([cannot execute: $DEFAULT_ASSEMBLER: check --with-as or env. var. DEFAULT_ASSEMBLER])
  elif $DEFAULT_ASSEMBLER -v < /dev/null 2>&1 | grep GNU > /dev/null; then
    gas_flag=yes
  fi
  AC_DEFINE_UNQUOTED(DEFAULT_ASSEMBLER,"$DEFAULT_ASSEMBLER",
	[Define to enable the use of a default assembler.])
fi

AC_MSG_CHECKING([whether a default assembler was specified])
if test x"${DEFAULT_ASSEMBLER+set}" = x"set"; then
  if test x"$gas_flag" = x"no"; then
    AC_MSG_RESULT([yes ($DEFAULT_ASSEMBLER)])
  else
    AC_MSG_RESULT([yes ($DEFAULT_ASSEMBLER - GNU as)])
  fi
else
  AC_MSG_RESULT(no)
fi

# ---------------
# Find C compiler
# ---------------

# If a non-executable a.out is present (e.g. created by GNU as above even if
# invoked with -v only), the IRIX 6 native ld just overwrites the existing
# file, even when creating an executable, so an execution test fails.
# Remove possible default executable files to avoid this.
#
# FIXME: This really belongs into AC_PROG_CC and can be removed once
# Autoconf includes it.
rm -f a.out a.exe b.out

# Find the native compiler
AC_PROG_CC
AC_PROG_CXX
ACX_PROG_GNAT([-I"$srcdir"/ada/libgnat])
ACX_PROG_GDC([-I"$srcdir"/d])

# Do configure tests with the C++ compiler, since that's what we build with.
AC_LANG(C++)

# Remove the -O2: for historical reasons, unless bootstrapping we prefer
# optimizations to be activated explicitly by the toplevel.
case "$CC" in
  */prev-gcc/xgcc*) ;;
  *) CFLAGS=`echo "$CFLAGS " | sed -e "s/-Ofast[[ 	]]//" -e "s/-O[[gs]][[ 	]]//" -e "s/-O[[0-9]]*[[ 	]]//" `
     CXXFLAGS=`echo "$CXXFLAGS " | sed -e "s/-Ofast[[ 	]]//" -e "s/-O[[gs]][[ 	]]//" -e "s/-O[[0-9]]*[[ 	]]//" ` ;;
esac
AC_SUBST(CFLAGS)
AC_SUBST(CXXFLAGS)
AC_SUBST(GDCFLAGS)

# Determine PICFLAG for target gnatlib.
GCC_PICFLAG_FOR_TARGET
AC_SUBST(PICFLAG_FOR_TARGET)

# -------------------------
# Check C compiler features
# -------------------------

AC_USE_SYSTEM_EXTENSIONS

AC_PROG_CPP
AC_C_INLINE

AC_SYS_LARGEFILE
AC_CHECK_SIZEOF(ino_t)
AC_CHECK_SIZEOF(dev_t)

# Select the right stat being able to handle 64bit inodes, if needed.
if test "$enable_largefile" != no; then
  case "$host, $build" in
    *-*-aix*,*|*,*-*-aix*)
      if test "$ac_cv_sizeof_ino_t" == "4" -a "$ac_cv_sizeof_dev_t" == 4; then
	AC_DEFINE(HOST_STAT_FOR_64BIT_INODES, stat64x,
	  [Define which stat syscall is able to handle 64bit indodes.])
      fi;;
  esac
fi


# sizeof(char) is 1 by definition.
AC_CHECK_SIZEOF(void *)
AC_CHECK_SIZEOF(short)
AC_CHECK_SIZEOF(int)
AC_CHECK_SIZEOF(long)
AC_CHECK_TYPES([long long], [AC_CHECK_SIZEOF(long long)])
GCC_STDINT_TYPES
if test x"$ac_cv_c_uint64_t" = x"no" -o x"$ac_cv_c_int64_t" = x"no"; then
  AC_MSG_ERROR([uint64_t or int64_t not found])
fi

# check what underlying integer type int64_t uses
AC_CACHE_CHECK(for int64_t underlying type, ac_cv_int64_t_type, [
AC_COMPILE_IFELSE([AC_LANG_PROGRAM([[
#ifdef HAVE_STDINT_H
#include <stdint.h>
#endif
template <typename T> struct X { };
template <>
struct X<long> { typedef long t; };
]], [[X<int64_t>::t x;]])],[ac_cv_int64_t_type=long],[ac_cv_int64_t_type="long long"])])
if test "$ac_cv_int64_t_type" = "long"; then
  AC_DEFINE(INT64_T_IS_LONG, 1,
  [Define if int64_t uses long as underlying type.])
else
AC_COMPILE_IFELSE([AC_LANG_PROGRAM([[
#ifdef HAVE_STDINT_H
#include <stdint.h>
#endif
template <typename T> struct X { };
template <>
struct X<long long> { typedef long long t; };
]], [[X<int64_t>::t x;]])],[],[AC_MSG_ERROR([error verifying int64_t uses long long])])
fi

AC_CACHE_CHECK(for std::swap in <utility>, ac_cv_std_swap_in_utility, [
AC_COMPILE_IFELSE([AC_LANG_PROGRAM([[
#include <utility>
]], [[int a, b; std::swap(a,b);]])],[ac_cv_std_swap_in_utility=yes],[ac_cv_std_swap_in_utility=no])])
if test $ac_cv_std_swap_in_utility = yes; then
  AC_DEFINE(HAVE_SWAP_IN_UTILITY, 1,
  [Define if <utility> defines std::swap.])
fi

# Check whether compiler is affected by placement new aliasing bug (PR 29286).
# If the host compiler is affected by the bug, and we build with optimization
# enabled (which happens e.g. when cross-compiling), the pool allocator may
# get miscompiled.  Use -fno-strict-aliasing to work around this problem.
# Since there is no reliable feature check for the presence of this bug,
# we simply use a GCC version number check.  (This should never trigger for
# stages 2 or 3 of a native bootstrap.)
aliasing_flags=
if test "$GCC" = yes; then
  saved_CXXFLAGS="$CXXFLAGS"

  # The following test compilation will succeed if and only if $CXX accepts
  # -fno-strict-aliasing *and* is older than GCC 4.3.
  CXXFLAGS="$CXXFLAGS -fno-strict-aliasing"
  AC_MSG_CHECKING([whether $CXX is affected by placement new aliasing bug])
  AC_COMPILE_IFELSE([AC_LANG_SOURCE([
#if (__GNUC__ > 4) || (__GNUC__ == 4 && __GNUC_MINOR__ >= 3)
#error compiler not affected by placement new aliasing bug
#endif
])],
    [AC_MSG_RESULT([yes]); aliasing_flags='-fno-strict-aliasing'],
    [AC_MSG_RESULT([no])])

  CXXFLAGS="$saved_CXXFLAGS"
fi
AC_SUBST(aliasing_flags)



# ---------------------
# Warnings and checking
# ---------------------

# Check $CC warning features (if it's GCC).
# We want to use -pedantic, but we don't want warnings about
# * 'long long'
# * variadic macros
# * overlong strings
# * C++11 narrowing conversions in { }
# So, we only use -pedantic if we can disable those warnings.

# In stage 1, disable -Wformat warnings from old GCCs about new % codes
AC_ARG_ENABLE(build-format-warnings,
  AS_HELP_STRING([--disable-build-format-warnings],[don't use -Wformat while building GCC]),
  [],[enable_build_format_warnings=yes])
AS_IF([test $enable_build_format_warnings = no],
      [wf_opt=-Wno-format],[wf_opt=])
ACX_PROG_CXX_WARNING_OPTS(
	m4_quote(m4_do([-W -Wall -Wno-narrowing -Wwrite-strings ],
		       [-Wcast-qual $wf_opt])),
		       [loose_warn])
ACX_PROG_CC_WARNING_OPTS(
	m4_quote(m4_do([-Wstrict-prototypes -Wmissing-prototypes ],
		       [])), [c_loose_warn])
ACX_PROG_CXX_WARNING_OPTS(
	m4_quote(m4_do([-Wmissing-format-attribute ],
		       [-Woverloaded-virtual])), [strict_warn])
ACX_PROG_CC_WARNING_OPTS(
	m4_quote(m4_do([-Wold-style-definition -Wc++-compat])), [c_strict_warn])
ACX_PROG_CXX_WARNING_ALMOST_PEDANTIC(
	m4_quote(m4_do([-Wno-long-long -Wno-variadic-macros ], 
		       [-Wno-overlength-strings])), [strict_warn])
ACX_PROG_CXX_WARNINGS_ARE_ERRORS([manual], [strict_warn])

# The above macros do nothing if the compiler is not GCC.  However, the
# Makefile has more goo to add other flags, so these variables are used
# to enable warnings only for GCC.
warn_cflags=
warn_cxxflags=
if test "x$GCC" = "xyes"; then
  warn_cflags='$(GCC_WARN_CFLAGS)'
  warn_cxxflags='$(GCC_WARN_CXXFLAGS)'
fi
AC_SUBST(warn_cflags)
AC_SUBST(warn_cxxflags)

# Disable exceptions and RTTI if building with g++
ACX_PROG_CC_WARNING_OPTS(
	m4_quote(m4_do([-fno-exceptions -fno-rtti -fasynchronous-unwind-tables])),
		       [noexception_flags])
	
# Enable expensive internal checks
is_release=
if test x"`cat $srcdir/DEV-PHASE`" != xexperimental; then
  is_release=yes
fi

AC_ARG_ENABLE(checking,
[AS_HELP_STRING([[--enable-checking[=LIST]]],
		[enable expensive run-time checks.  With LIST,
		 enable only specific categories of checks.
		 Categories are: yes,no,all,none,release.
		 Flags are: assert,df,extra,fold,gc,gcac,gimple,misc,
		 rtlflag,rtl,runtime,tree,valgrind,types])],
[ac_checking_flags="${enableval}"],[
# Determine the default checks.
if test x$is_release = x ; then
  ac_checking_flags=yes,extra
else
  ac_checking_flags=release
fi])
IFS="${IFS= 	}"; ac_save_IFS="$IFS"; IFS="$IFS,"
for check in release $ac_checking_flags
do
	case $check in
	# these set all the flags to specific states
	yes)		ac_assert_checking=1 ; ac_checking=1 ; ac_df_checking= ;
			ac_fold_checking= ; ac_gc_checking=1 ; ac_extra_checking= ;
			ac_gc_always_collect= ; ac_gimple_checking=1 ; ac_rtl_checking= ;
			ac_rtlflag_checking=1 ; ac_runtime_checking=1 ;
			ac_tree_checking=1 ; ac_valgrind_checking= ;
			ac_types_checking=1 ;;
	no|none)	ac_assert_checking= ; ac_checking= ; ac_df_checking= ;
			ac_fold_checking= ; ac_gc_checking= ; ac_extra_checking= ;
			ac_gc_always_collect= ; ac_gimple_checking= ; ac_rtl_checking= ;
			ac_rtlflag_checking= ; ac_runtime_checking= ;
			ac_tree_checking= ; ac_valgrind_checking= ;
			ac_types_checking= ;;
	all)		ac_assert_checking=1 ; ac_checking=1 ; ac_df_checking=1 ;
			ac_fold_checking=1 ; ac_gc_checking=1 ; ac_extra_checking=1 ;
			ac_gc_always_collect=1 ; ac_gimple_checking=1 ; ac_rtl_checking=1 ;
			ac_rtlflag_checking=1 ; ac_runtime_checking=1 ;
			ac_tree_checking=1 ; ac_valgrind_checking= ;
			ac_types_checking=1 ;;
	release)	ac_assert_checking=1 ; ac_checking= ; ac_df_checking= ;
			ac_fold_checking= ; ac_gc_checking= ; ac_extra_checking= ;
			ac_gc_always_collect= ; ac_gimple_checking= ; ac_rtl_checking= ;
			ac_rtlflag_checking= ; ac_runtime_checking=1 ;
			ac_tree_checking= ; ac_valgrind_checking= ;
			ac_types_checking= ;;
	# these enable particular checks
	assert) 	ac_assert_checking=1 ;;
	df)		ac_df_checking=1 ;;
	extra)		ac_extra_checking=1 ;;
	fold)		ac_fold_checking=1 ;;
	gc)		ac_gc_checking=1 ;;
	gcac)		ac_gc_always_collect=1 ;;
	gimple)		ac_gimple_checking=1 ;;
	misc)		ac_checking=1 ;;
	rtl)		ac_rtl_checking=1 ;;
	rtlflag)	ac_rtlflag_checking=1 ;;
	runtime)	ac_runtime_checking=1 ;;
	tree)		ac_tree_checking=1 ;;
	types)		ac_types_checking=1 ;;
	valgrind)	ac_valgrind_checking=1 ;;
	*)	AC_MSG_ERROR(unknown check category $check) ;;
	esac
done
IFS="$ac_save_IFS"

nocommon_flag=""
if test x$ac_checking != x ; then
  AC_DEFINE(CHECKING_P, 1,
[Define to 0/1 if you want more run-time sanity checks.  This one gets a grab
bag of miscellaneous but relatively cheap checks.])
  nocommon_flag=-fno-common
else
  AC_DEFINE(CHECKING_P, 0)
fi
AC_SUBST(nocommon_flag)
if test x$ac_extra_checking != x ; then
  AC_DEFINE(ENABLE_EXTRA_CHECKING, 1,
[Define to 0/1 if you want extra run-time checking that might affect code
generation.])
else
  AC_DEFINE(ENABLE_EXTRA_CHECKING, 0)
fi
if test x$ac_df_checking != x ; then
  AC_DEFINE(ENABLE_DF_CHECKING, 1,
[Define if you want more run-time sanity checks for dataflow.])
fi
if test x$ac_assert_checking != x ; then
  AC_DEFINE(ENABLE_ASSERT_CHECKING, 1,
[Define if you want assertions enabled.  This is a cheap check.])
fi
if test x$ac_gimple_checking != x ; then
  AC_DEFINE(ENABLE_GIMPLE_CHECKING, 1,
[Define if you want operations on GIMPLE (the basic data structure of
the high-level optimizers) to be checked for dynamic type safety at
runtime.  This is moderately expensive.])
fi
GCC_TARGET_TEMPLATE(ENABLE_RUNTIME_CHECKING)
if test x$ac_runtime_checking != x ; then
  AC_DEFINE(ENABLE_RUNTIME_CHECKING, 1,
[Define if you want runtime assertions enabled.  This is a cheap check.])
fi
if test x$ac_tree_checking != x ; then
  AC_DEFINE(ENABLE_TREE_CHECKING, 1,
[Define if you want all operations on trees (the basic data
   structure of the front ends) to be checked for dynamic type safety
   at runtime.  This is moderately expensive.
   ])
  TREECHECKING=yes
fi
if test x$ac_types_checking != x ; then
  AC_DEFINE(ENABLE_TYPES_CHECKING, 1,
[Define if you want all gimple types to be verified after gimplifiation.
   This is cheap.
   ])
fi
AC_SUBST(TREECHECKING)
if test x$ac_rtl_checking != x ; then
  AC_DEFINE(ENABLE_RTL_CHECKING, 1,
[Define if you want all operations on RTL (the basic data structure
   of the optimizer and back end) to be checked for dynamic type safety
   at runtime.  This is quite expensive.])
fi
if test x$ac_rtlflag_checking != x ; then
  AC_DEFINE(ENABLE_RTL_FLAG_CHECKING, 1,
[Define if you want RTL flag accesses to be checked against the RTL
   codes that are supported for each access macro.  This is relatively
   cheap.])
fi
if test x$ac_gc_checking != x ; then
  AC_DEFINE(ENABLE_GC_CHECKING, 1,
[Define if you want the garbage collector to do object poisoning and
   other memory allocation checks.  This is quite expensive.])
fi
if test x$ac_gc_always_collect != x ; then
  AC_DEFINE(ENABLE_GC_ALWAYS_COLLECT, 1,
[Define if you want the garbage collector to operate in maximally
   paranoid mode, validating the entire heap and collecting garbage at
   every opportunity.  This is extremely expensive.])
fi
if test x$ac_fold_checking != x ; then
  AC_DEFINE(ENABLE_FOLD_CHECKING, 1,
[Define if you want fold checked that it never destructs its argument.
   This is quite expensive.])
fi
valgrind_path_defines=
valgrind_command=

dnl # This check AC_REQUIREs various stuff, so it *must not* be inside
dnl # an if statement.  This was the source of very frustrating bugs
dnl # in converting to autoconf 2.5x!
AC_CHECK_HEADER(valgrind.h, have_valgrind_h=yes, have_valgrind_h=no)

# It is certainly possible that there's valgrind but no valgrind.h.
# GCC relies on making annotations so we must have both.
AC_MSG_CHECKING(for VALGRIND_DISCARD in <valgrind/memcheck.h>)
AC_PREPROC_IFELSE([AC_LANG_SOURCE(
  [[#include <valgrind/memcheck.h>
#ifndef VALGRIND_DISCARD
#error VALGRIND_DISCARD not defined
#endif]])],
  [gcc_cv_header_valgrind_memcheck_h=yes],
  [gcc_cv_header_valgrind_memcheck_h=no])
AC_MSG_RESULT($gcc_cv_header_valgrind_memcheck_h)
AC_MSG_CHECKING(for VALGRIND_DISCARD in <memcheck.h>)
AC_PREPROC_IFELSE([AC_LANG_SOURCE(
  [[#include <memcheck.h>
#ifndef VALGRIND_DISCARD
#error VALGRIND_DISCARD not defined
#endif]])],
  [gcc_cv_header_memcheck_h=yes],
  [gcc_cv_header_memcheck_h=no])
AC_MSG_RESULT($gcc_cv_header_memcheck_h)
if test $gcc_cv_header_valgrind_memcheck_h = yes; then
  AC_DEFINE(HAVE_VALGRIND_MEMCHECK_H, 1,
	[Define if valgrind's valgrind/memcheck.h header is installed.])
fi
if test $gcc_cv_header_memcheck_h = yes; then
  AC_DEFINE(HAVE_MEMCHECK_H, 1,
	[Define if valgrind's memcheck.h header is installed.])
fi

if test x$ac_valgrind_checking != x ; then
  AM_PATH_PROG_WITH_TEST(valgrind_path, valgrind,
	[$ac_dir/$ac_word --version | grep valgrind- >/dev/null 2>&1])
  if test "x$valgrind_path" = "x" \
    || (test $have_valgrind_h = no \
	&& test $gcc_cv_header_memcheck_h = no \
	&& test $gcc_cv_header_valgrind_memcheck_h = no); then
	AC_MSG_ERROR([*** Can't find both valgrind and valgrind/memcheck.h, memcheck.h or valgrind.h])
  fi
  valgrind_path_defines=-DVALGRIND_PATH='\"'$valgrind_path'\"'
  valgrind_command="$valgrind_path -q"
  AC_DEFINE(ENABLE_VALGRIND_CHECKING, 1,
[Define if you want to run subprograms and generated programs
   through valgrind (a memory checker).  This is extremely expensive.])
fi
AC_SUBST(valgrind_path_defines)
AC_SUBST(valgrind_command)

# Enable code coverage collection
AC_ARG_ENABLE(coverage,
[AS_HELP_STRING([[--enable-coverage[=LEVEL]]],
		[enable compiler's code coverage collection.
		 Use to measure compiler performance and locate
		 unused parts of the compiler. With LEVEL, specify
		 optimization. Values are opt, noopt,
		 default is noopt])],
[case "${enableval}" in
  yes|noopt)
    coverage_flags="-fprofile-arcs -ftest-coverage -frandom-seed=\$@ -O0 -fkeep-static-functions"
    ;;
  opt)
    coverage_flags="-fprofile-arcs -ftest-coverage -frandom-seed=\$@ -O2 -fkeep-static-functions"
    ;;
  no)
    # a.k.a. --disable-coverage
    coverage_flags=""
    ;;
  *)
    AC_MSG_ERROR(unknown coverage setting $enableval)
    ;;
esac],
[coverage_flags=""])
AC_SUBST(coverage_flags)

AC_ARG_ENABLE(gather-detailed-mem-stats, 
[AS_HELP_STRING([--enable-gather-detailed-mem-stats],
		[enable detailed memory allocation stats gathering])], [],
[enable_gather_detailed_mem_stats=no])
gather_stats=`if test $enable_gather_detailed_mem_stats != no; then echo 1; else echo 0; fi`
AC_DEFINE_UNQUOTED(GATHER_STATISTICS, $gather_stats,
[Define to enable detailed memory allocation stats gathering.])

AC_ARG_ENABLE(valgrind-annotations,
[AS_HELP_STRING([--enable-valgrind-annotations],
		[enable valgrind runtime interaction])], [],
[enable_valgrind_annotations=no])
if test x$enable_valgrind_annotations != xno \
    || test x$ac_valgrind_checking != x; then
  if (test $have_valgrind_h = no \
      && test $gcc_cv_header_memcheck_h = no \
      && test $gcc_cv_header_valgrind_memcheck_h = no); then
    AC_MSG_ERROR([*** Can't find valgrind/memcheck.h, memcheck.h or valgrind.h])
  fi
  AC_DEFINE(ENABLE_VALGRIND_ANNOTATIONS, 1,
[Define to get calls to the valgrind runtime enabled.])
fi

# -------------------------------
# Miscenalleous configure options
# -------------------------------

# Determine whether or not multilibs are enabled.
AC_ARG_ENABLE(multilib,
[AS_HELP_STRING([--enable-multilib],
		[enable library support for multiple ABIs])],
[], [enable_multilib=yes])
AC_SUBST(enable_multilib)

# Determine whether or not multiarch is enabled.
AC_ARG_ENABLE(multiarch,
[AS_HELP_STRING([--enable-multiarch],
		[enable support for multiarch paths])],
[case "${enableval}" in
yes|no|auto) enable_multiarch=$enableval;;
*) AC_MSG_ERROR(bad value ${enableval} given for --enable-multiarch option) ;;
esac], [enable_multiarch=auto])
if test x${enable_multiarch} = xauto; then
  if test x${with_native_system_header_dir} != x; then
    ma_msg_suffix=", disabled auto check (configured with --native-system-header-dir)"
    enable_multiarch=no
  fi
  if test x$host != x$target && test "x$with_sysroot" = x; then
    ma_msg_suffix=", disabled auto check (cross build configured without --with-sysroot)"
    enable_multiarch=no
  fi
fi
AC_MSG_CHECKING(for multiarch configuration)
AC_SUBST(enable_multiarch)
AC_MSG_RESULT($enable_multiarch$ma_msg_suffix)

# needed for setting the multiarch name for soft-float/hard-float ABIs
AC_SUBST(with_cpu)
AC_SUBST(with_float)

# default stack clash protection guard size as power of twos in bytes.
# Please keep these in sync with params.def.
stk_clash_min=12
stk_clash_max=30

# Keep the default value when the option is not used to 0, this allows us to
# distinguish between the cases where the user specifially set a value via
# configure and when the normal default value is used.
AC_ARG_WITH(stack-clash-protection-guard-size,
[AS_HELP_STRING([--with-stack-clash-protection-guard-size=size],
[Set the default stack clash protection guard size for specific targets as a power of two in bytes.])],
[DEFAULT_STK_CLASH_GUARD_SIZE="$with_stack_clash_protection_guard_size"], [DEFAULT_STK_CLASH_GUARD_SIZE=0])
if test $DEFAULT_STK_CLASH_GUARD_SIZE -ne 0 \
     && (test $DEFAULT_STK_CLASH_GUARD_SIZE -lt $stk_clash_min \
	 || test $DEFAULT_STK_CLASH_GUARD_SIZE -gt $stk_clash_max); then
  AC_MSG_ERROR(m4_normalize([
		Invalid value $DEFAULT_STK_CLASH_GUARD_SIZE for --with-stack-clash-protection-guard-size. \
		Must be between $stk_clash_min and $stk_clash_max.]))
fi

AC_DEFINE_UNQUOTED(DEFAULT_STK_CLASH_GUARD_SIZE, $DEFAULT_STK_CLASH_GUARD_SIZE,
	[Define to larger than zero set the default stack clash protector size.])

# Enable __cxa_atexit for C++.
AC_ARG_ENABLE(__cxa_atexit,
[AS_HELP_STRING([--enable-__cxa_atexit], [enable __cxa_atexit for C++])],
[], [])

# Enable C extension for decimal float if target supports it.
GCC_AC_ENABLE_DECIMAL_FLOAT([$target])

dfp=`if test $enable_decimal_float != no; then echo 1; else echo 0; fi`
AC_DEFINE_UNQUOTED(ENABLE_DECIMAL_FLOAT, $dfp,
[Define to 1 to enable decimal float extension to C.])

# Use default_decimal_float for dependency.
enable_decimal_float=$default_decimal_float

bid=`if test $enable_decimal_float = bid; then echo 1; else echo 0; fi`
AC_DEFINE_UNQUOTED(ENABLE_DECIMAL_BID_FORMAT, $bid,
[Define to 1 to specify that we are using the BID decimal floating
point format instead of DPD])

# Enable C extension for fixed-point arithmetic.
AC_ARG_ENABLE(fixed-point,
[AS_HELP_STRING([--enable-fixed-point],
		[enable fixed-point arithmetic extension to C])],
[],
[
  case $target in
    arm*)
      enable_fixed_point=yes
      ;;

    mips*-*-*)
      enable_fixed_point=yes
      ;;
    loongarch*-*-*)
      enable_fixed_point=yes
      ;;
    *)
      AC_MSG_WARN([fixed-point is not supported for this target, ignored])
      enable_fixed_point=no
      ;;
  esac
])
AC_SUBST(enable_fixed_point)

fixedpoint=`if test $enable_fixed_point = yes; then echo 1; else echo 0; fi`
AC_DEFINE_UNQUOTED(ENABLE_FIXED_POINT, $fixedpoint,
[Define to 1 to enable fixed-point arithmetic extension to C.])

# Enable threads
# Pass with no value to take the default
# Pass with a value to specify a thread package
AC_ARG_ENABLE(threads,
[AS_HELP_STRING([[--enable-threads[=LIB]]],
		[enable thread usage for target GCC,
		 using LIB thread package])],,
[enable_threads=''])

AC_ARG_ENABLE(tls,
[AS_HELP_STRING([--enable-tls],
		[enable or disable generation of tls code
                 overriding the assembler check for tls support])],
[
  case $enable_tls in
    yes | no) ;;
    *) AC_MSG_ERROR(['$enable_tls' is an invalid value for --enable-tls.
Valid choices are 'yes' and 'no'.]) ;;
  esac
], [enable_tls=''])

AC_ARG_ENABLE(vtable-verify,
[AS_HELP_STRING([--enable-vtable-verify],
		[enable vtable verification feature])],,
[enable_vtable_verify=no])
vtable_verify=`if test x$enable_vtable_verify = xyes; then echo 1; else echo 0; fi`
AC_DEFINE_UNQUOTED(ENABLE_VTABLE_VERIFY, $vtable_verify,
[Define 0/1 if vtable verification feature is enabled.])

AC_ARG_ENABLE(analyzer,
[AS_HELP_STRING([--disable-analyzer],
		[disable -fanalyzer static analyzer])],
if test x$enable_analyzer = xno; then
	analyzer=0
else
	analyzer=1
fi,
analyzer=1)
AC_DEFINE_UNQUOTED(ENABLE_ANALYZER, $analyzer,
[Define 0/1 if static analyzer feature is enabled.])

AC_ARG_ENABLE(objc-gc,
[AS_HELP_STRING([--enable-objc-gc],
		[enable the use of Boehm's garbage collector with
		 the GNU Objective-C runtime])],
if test x$enable_objc_gc = xno; then
	objc_boehm_gc=''
else
	objc_boehm_gc=1
fi,
objc_boehm_gc='')

AC_ARG_WITH(dwarf2,
[AS_HELP_STRING([--with-dwarf2], [force the default debug format to be DWARF 2])],
dwarf2="$with_dwarf2",
dwarf2=no)

AC_ARG_ENABLE(shared,
[AS_HELP_STRING([--disable-shared], [don't provide a shared libgcc])],
[
  case $enable_shared in
  yes | no) ;;
  *)
    enable_shared=no
    IFS="${IFS= 	}"; ac_save_ifs="$IFS"; IFS="${IFS}:,"
    for pkg in $enableval; do
      if test "X$pkg" = "Xgcc" || test "X$pkg" = "Xlibgcc"; then
        enable_shared=yes
      fi
    done
    IFS="$ac_save_ifs"
    ;;
  esac
], [enable_shared=yes])
AC_SUBST(enable_shared)

AC_ARG_ENABLE(gcov,
[  --disable-gcov          don't provide libgcov and related host tools],
[], [case $target in
       bpf-*-*)
         enable_gcov=no
       ;;
       *)
         enable_gcov=yes
       ;;
     esac])

AC_SUBST(enable_gcov)

AC_ARG_WITH(specs,
  [AS_HELP_STRING([--with-specs=SPECS],
                  [add SPECS to driver command-line processing])],
  [CONFIGURE_SPECS=$withval],
  [CONFIGURE_SPECS=]
)
AC_SUBST(CONFIGURE_SPECS)

ACX_PKGVERSION([GCC])
ACX_BUGURL([https://gcc.gnu.org/bugs/])

# Allow overriding the default URL for documentation
AC_ARG_WITH(documentation-root-url,
    AS_HELP_STRING([--with-documentation-root-url=URL],
                   [Root for documentation URLs]),
    [case "$withval" in
      yes) AC_MSG_ERROR([documentation root URL not specified]) ;;
      no)  AC_MSG_ERROR([documentation root URL not specified]) ;;
      */)  DOCUMENTATION_ROOT_URL="$withval" ;;
      *)   AC_MSG_ERROR([documentation root URL does not end with /]) ;;
     esac],
     DOCUMENTATION_ROOT_URL="https://gcc.gnu.org/onlinedocs/"
)
AC_DEFINE_UNQUOTED(DOCUMENTATION_ROOT_URL,"$DOCUMENTATION_ROOT_URL",
	[Define to the root for documentation URLs.])

# Allow overriding the default URL for GCC changes
AC_ARG_WITH(changes-root-url,
    AS_HELP_STRING([--with-changes-root-url=URL],
                   [Root for GCC changes URLs]),
    [case "$withval" in
      yes) AC_MSG_ERROR([changes root URL not specified]) ;;
      no)  AC_MSG_ERROR([changes root URL not specified]) ;;
      */)  CHANGES_ROOT_URL="$withval" ;;
      *)   AC_MSG_ERROR([changes root URL does not end with /]) ;;
     esac],
     CHANGES_ROOT_URL="https://gcc.gnu.org/"
)
AC_DEFINE_UNQUOTED(CHANGES_ROOT_URL,"$CHANGES_ROOT_URL",
	[Define to the root for URLs about GCC changes.])

# Sanity check enable_languages in case someone does not run the toplevel
# configure # script.
AC_ARG_ENABLE(languages,
[AS_HELP_STRING([--enable-languages=LIST], [specify which front-ends to build])],
[case ,${enable_languages}, in
       ,,|,yes,)
		# go safe -- we cannot be much sure without the toplevel
		# configure's
		# analysis of which target libs are present and usable
		enable_languages=c
		;;
	 *,all,*)
		AC_MSG_ERROR([only the toplevel supports --enable-languages=all])
		;;
	*,c,*)
		;;
        *)
		enable_languages=c,${enable_languages}
		;;
esac],
[enable_languages=c])

# If top-level libada has been disabled, then wire in install-gnatlib
# invocation with `make install', so that one can build and install
# the library manually with `make -C gcc all gnatlib gnattools install'.
if test x"$enable_libada" = xno; then
  gnat_install_lib=gnat-install-lib
else
  gnat_install_lib=
fi
AC_SUBST(gnat_install_lib)

if test x"$enable_as_accelerator_for" != x; then
  AC_DEFINE(ACCEL_COMPILER, 1,
    [Define if this compiler should be built as the offload target compiler.])
  enable_as_accelerator=yes
  case "${target}" in
    *-intelmicemul-*)
      # In this case we expect offload compiler to be built as native, so we
      # need to rename the driver to avoid clashes with host's drivers.
      program_transform_name="s&^&${target}-&" ;;
  esac
  sedscript="s#${target_noncanonical}#${enable_as_accelerator_for}-accel-${target_noncanonical}#"
  program_transform_name=`echo $program_transform_name | sed $sedscript`
  accel_dir_suffix=/accel/${target_noncanonical}
  real_target_noncanonical=${enable_as_accelerator_for}
fi
AC_SUBST(enable_as_accelerator)
AC_SUBST(real_target_noncanonical)
AC_SUBST(accel_dir_suffix)

for tgt in `echo $enable_offload_targets | sed 's/,/ /g'`; do
  tgt=`echo $tgt | sed 's/=.*//'`

  enable_offloading=1
  case "$tgt" in
    *-intelmic-* | *-intelmicemul-*)
  	omp_device_property=omp-device-properties-i386
  	omp_device_property_tmake_file="${omp_device_property_tmake_file} \$(srcdir)/config/i386/t-omp-device"
  	;;
    amdgcn*)
  	omp_device_property=omp-device-properties-gcn
  	omp_device_property_tmake_file="${omp_device_property_tmake_file} \$(srcdir)/config/gcn/t-omp-device"
  	;;
    nvptx*)
  	omp_device_property=omp-device-properties-nvptx
  	omp_device_property_tmake_file="${omp_device_property_tmake_file} \$(srcdir)/config/nvptx/t-omp-device"
  	;;
    *)
  	AC_MSG_ERROR([unknown offload target specified])
  	;;
  esac
  omp_device_properties="${omp_device_properties} ${tgt}=${omp_device_property}"
  omp_device_property_deps="${omp_device_property_deps} ${omp_device_property}"

  if test x"$offload_targets" = x; then
    offload_targets=$tgt
  else
    offload_targets="$offload_targets,$tgt"
  fi
done
AC_SUBST(omp_device_properties)
AC_SUBST(omp_device_property_deps)

AC_DEFINE_UNQUOTED(OFFLOAD_TARGETS, "$offload_targets",
  [Define to offload targets, separated by commas.])
if test x"$enable_offloading" != x; then
  AC_DEFINE(ENABLE_OFFLOADING, 1,
    [Define this to enable support for offloading.])
else
  AC_DEFINE(ENABLE_OFFLOADING, 0,
    [Define this to enable support for offloading.])
fi

if test "x$enable_offload_defaulted" = xyes; then
  AC_DEFINE(OFFLOAD_DEFAULTED, 1,
    [Define to 1 to if -foffload is defaulted])
fi

AC_ARG_WITH(multilib-list,
[AS_HELP_STRING([--with-multilib-list], [select multilibs (AArch64, ARM, AVR, OR1K, RISC-V, SH and x86-64 only)])],
:,
with_multilib_list=default)

AC_ARG_WITH(multilib-generator,
[AS_HELP_STRING([--with-multilib-generator], [Multi-libs configuration string (RISC-V only)])],
:,
with_multilib_generator=default)

# -------------------------
# Checks for other programs
# -------------------------

AC_PROG_MAKE_SET

# Find some useful tools
AC_PROG_AWK
# We need awk to create options.cc and options.h.
# Bail out if it's missing.
case ${AWK} in
  "") AC_MSG_ERROR([can't build without awk, bailing out]) ;;
esac

gcc_AC_PROG_LN_S
ACX_PROG_LN($LN_S)
AC_PROG_RANLIB
ranlib_flags=""
AC_SUBST(ranlib_flags)
     
gcc_AC_PROG_INSTALL

# See if cmp has --ignore-initial.
gcc_AC_PROG_CMP_IGNORE_INITIAL

# See if we have the mktemp command.
AC_CHECK_PROG(have_mktemp_command, mktemp, yes, no)

# See if makeinfo has been installed and is modern enough
# that we can use it.
ACX_CHECK_PROG_VER(MAKEINFO, makeinfo, --version,
  [GNU texinfo.* \([0-9][0-9.]*\)],
  [4.[7-9]*|4.[1-9][0-9]*|[5-9]*|[1-9][0-9]*])
if test $gcc_cv_prog_makeinfo_modern = no; then
  AC_MSG_WARN([
*** Makeinfo is missing or too old.
*** Info documentation will not be built.])
  BUILD_INFO=
else
  BUILD_INFO=info
fi
AC_SUBST(BUILD_INFO)

# Is pod2man recent enough to regenerate manpages?
AC_MSG_CHECKING([for recent Pod::Man])
if (perl -e 'use 1.10 Pod::Man') >/dev/null 2>&1; then
  AC_MSG_RESULT(yes)
  GENERATED_MANPAGES=generated-manpages
else
  AC_MSG_RESULT(no)
  GENERATED_MANPAGES=
fi
AC_SUBST(GENERATED_MANPAGES)

MISSING="${CONFIG_SHELL-/bin/sh} $ac_aux_dir/missing"

# How about lex?
dnl Don't use AC_PROG_LEX; we insist on flex.
dnl LEXLIB is not useful in gcc.
AC_CHECK_PROGS([FLEX], flex, [$MISSING flex])

# Bison?
AC_CHECK_PROGS([BISON], bison, [$MISSING bison])

# Binutils are not build modules, unlike bison/flex/makeinfo.  So we
# check for build == host before using them.

# NM
if test x${build} = x${host} && test -f $srcdir/../binutils/nm.c \
  && test -d ../binutils ; then
  NM='${objdir}/../binutils/nm-new'
else
  AC_CHECK_PROG(NM, nm, nm, ${CONFIG_SHELL-/bin/sh} ${srcdir}/../missing nm)
fi

# AR
if test x${build} = x${host} && test -f $srcdir/../binutils/ar.c \
  && test -d ../binutils ; then
  AR='${objdir}/../binutils/ar'
else
  AC_CHECK_PROG(AR, ar, ar, ${CONFIG_SHELL-/bin/sh} ${srcdir}/../missing ar)
fi

# The jit documentation looks better if built with sphinx, but can be
# built with texinfo if sphinx is not available.
# Set "doc_build_sys" to "sphinx" or "texinfo" accordingly.
AC_CHECK_PROG(doc_build_sys, sphinx-build, sphinx, texinfo)

# --------------------
# Checks for C headers
# --------------------

# Need to reject headers which give warnings, so that the -Werror bootstrap
# works later. *sigh*  This needs to come before all header checks.
AC_PROG_CPP_WERROR

AC_HEADER_STDC
AC_HEADER_TIME
ACX_HEADER_STRING
AC_HEADER_SYS_WAIT
AC_HEADER_TIOCGWINSZ
AC_CHECK_HEADERS(limits.h stddef.h string.h strings.h stdlib.h time.h iconv.h \
		 fcntl.h ftw.h unistd.h sys/file.h sys/time.h sys/mman.h \
		 sys/resource.h sys/param.h sys/times.h sys/stat.h sys/locking.h \
		 direct.h malloc.h langinfo.h ldfcn.h locale.h wchar.h)

# Check for thread headers.
AC_CHECK_HEADER(thread.h, [have_thread_h=yes], [have_thread_h=])
AC_CHECK_HEADER(pthread.h, [have_pthread_h=yes], [have_pthread_h=])

# These tests can't be done till we know if we have limits.h.
gcc_AC_C_CHAR_BIT
AC_C_BIGENDIAN

# ----------------------
# Checks for C++ headers
# ----------------------

dnl Autoconf will give an error in the configure script if there is no
dnl C++ preprocessor.  Hack to prevent that.
m4_pushdef([AC_MSG_ERROR], m4_defn([AC_MSG_WARN]))[]dnl
AC_PROG_CXXCPP
m4_popdef([AC_MSG_ERROR])[]dnl

AC_CHECK_HEADERS(unordered_map)
AC_CHECK_HEADERS(tr1/unordered_map)
AC_CHECK_HEADERS(ext/hash_map)

# --------
# Dependency checking.
# --------

ZW_CREATE_DEPDIR
AC_CONFIG_COMMANDS([gccdepdir],[
  ${CONFIG_SHELL-/bin/sh} $ac_aux_dir/mkinstalldirs build/$DEPDIR
  for lang in $subdirs c-family common analyzer rtl-ssa
  do
      ${CONFIG_SHELL-/bin/sh} $ac_aux_dir/mkinstalldirs $lang/$DEPDIR
  done], [subdirs="$subdirs" ac_aux_dir=$ac_aux_dir DEPDIR=$DEPDIR])

ZW_PROG_COMPILER_DEPENDENCIES([CXX])

# --------
# UNSORTED
# --------


# These libraries may be used by collect2.
# We may need a special search path to get them linked.
AC_CACHE_CHECK(for collect2 libraries, gcc_cv_collect2_libs,
[save_LIBS="$LIBS"
for libs in '' -lld -lmld \
		'-L/usr/lib/cmplrs/cc2.11 -lmld' \
		'-L/usr/lib/cmplrs/cc3.11 -lmld'
do
	LIBS="$libs"
	AC_TRY_LINK_FUNC(ldopen,
		[gcc_cv_collect2_libs="$libs"; break])
done
LIBS="$save_LIBS"
test -z "$gcc_cv_collect2_libs" && gcc_cv_collect2_libs='none required'])
case $gcc_cv_collect2_libs in
	"none required")	;;
	*)	COLLECT2_LIBS=$gcc_cv_collect2_libs ;;
esac
AC_SUBST(COLLECT2_LIBS)

# When building Ada code on Alpha, we need exc_resume which is usually in
# -lexc.  So test for it.
save_LIBS="$LIBS"
LIBS=
AC_SEARCH_LIBS(exc_resume, exc)
GNAT_LIBEXC="$LIBS"
LIBS="$save_LIBS"
AC_SUBST(GNAT_LIBEXC)

# To support -mcpu=native on Solaris/SPARC, we need libkstat.
save_LIBS="$LIBS"
LIBS=
AC_SEARCH_LIBS(kstat_open, kstat)
EXTRA_GCC_LIBS="$LIBS"
LIBS="$save_LIBS"
AC_SUBST(EXTRA_GCC_LIBS)

# Solaris needs libsocket and libnsl for socket functions before 11.4.
# C++ needs those for libcody.
save_LIBS="$LIBS"
LIBS=
AX_LIB_SOCKET_NSL
NETLIBS="$LIBS"
LIBS="$save_LIBS"
AC_SUBST(NETLIBS)

# Some systems put ldexp and frexp in libm instead of libc; assume
# they're both in the same place.  jcf-dump needs them.
save_LIBS="$LIBS"
LIBS=
AC_SEARCH_LIBS(ldexp, m)
LDEXP_LIB="$LIBS"
LIBS="$save_LIBS"
AC_SUBST(LDEXP_LIB)

# Some systems need dlopen
save_LIBS="$LIBS"
LIBS=
AC_SEARCH_LIBS(dlopen, dl)
DL_LIB="$LIBS"
LIBS="$save_LIBS"
AC_SUBST(DL_LIB)

# Use <inttypes.h> only if it exists,
# doesn't clash with <sys/types.h>, declares intmax_t and defines
# PRId64
AC_MSG_CHECKING(for inttypes.h)
AC_CACHE_VAL(gcc_cv_header_inttypes_h,
[AC_COMPILE_IFELSE([AC_LANG_PROGRAM(
[[#define __STDC_FORMAT_MACROS
#include <sys/types.h>
#include <inttypes.h>]],
  [[intmax_t i = -1;
#ifndef PRId64
choke me
#endif]])],
  [gcc_cv_header_inttypes_h=yes],
  [gcc_cv_header_inttypes_h=no])])
AC_MSG_RESULT($gcc_cv_header_inttypes_h)
if test $gcc_cv_header_inttypes_h = yes; then
  AC_DEFINE(HAVE_INTTYPES_H, 1,
	[Define if you have a working <inttypes.h> header file.])
fi

# Look for the ZSTD package.
ZSTD_INCLUDE=
ZSTD_LIB=
AC_SUBST(ZSTD_INCLUDE)
AC_SUBST(ZSTD_LIB)
ZSTD_CPPFLAGS=
ZSTD_LDFLAGS=
AC_SUBST(ZSTD_CPPFLAGS)
AC_SUBST(ZSTD_LDFLAGS)
AC_ARG_WITH(zstd,
	[AS_HELP_STRING([--with-zstd=PATH],
		[specify prefix directory for installed zstd library.
		 Equivalent to --with-zstd-include=PATH/include
		 plus --with-zstd-lib=PATH/lib])])
AC_ARG_WITH(zstd-include,
	[AS_HELP_STRING([--with-zstd-include=PATH],
		[specify directory for installed zstd include files])])
AC_ARG_WITH(zstd-lib,
	[AS_HELP_STRING([--with-zstd-lib=PATH],
		[specify directory for the installed zstd library])])
case "x$with_zstd" in
  x) ;;
  xno)
    ZSTD_INCLUDE=
    ZSTD_LIB=
    ;;
  *) ZSTD_INCLUDE=$with_zstd/include
     ZSTD_LIB=$with_zstd/lib
     ;;
esac

if test "x$with_zstd" != xno; then
if test "x$with_zstd_include" != x; then
  ZSTD_INCLUDE=$with_zstd_include
fi
if test "x$with_zstd_lib" != x; then
  ZSTD_LIB=$with_zstd_lib
fi
if test "x$ZSTD_INCLUDE" != x \
   && test "x$ZSTD_INCLUDE" != xno; then
  ZSTD_CPPFLAGS=-I$ZSTD_INCLUDE
fi
if test "x$ZSTD_LIB" != x \
   && test "x$ZSTD_LIB" != xno; then
  ZSTD_LDFLAGS=-L$ZSTD_LIB
fi

CXXFLAGS="$CXXFLAGS $ZSTD_CPPFLAGS"
LDFLAGS="$LDFLAGS $ZSTD_LDFLAGS"

AC_MSG_CHECKING(for zstd.h)
AC_CACHE_VAL(gcc_cv_header_zstd_h,
# We require version 1.3.0 or later.  This is the first version that has
# ZSTD_getFrameContentSize.
[AC_COMPILE_IFELSE([AC_LANG_PROGRAM(
[[#include <zstd.h>
#if ZSTD_VERSION_NUMBER < 10300
#error "need zstd 1.3.0 or better"
#endif]])],
  [gcc_cv_header_zstd_h=yes],
  [gcc_cv_header_zstd_h=no])])
AC_MSG_RESULT($gcc_cv_header_zstd_h)
if test $gcc_cv_header_zstd_h = yes; then
  AC_DEFINE(HAVE_ZSTD_H, 1,
	[Define if you have a working <zstd.h> header file.])
elif test "x$with_zstd" != x; then
    as_fn_error $? "Unable to find zstd.h.  See config.log for details." "$LINENO" 5
fi

# LTO can use zstd compression algorithm
save_LIBS="$LIBS"
LIBS=
AC_SEARCH_LIBS(ZSTD_compress, zstd)
ZSTD_LIB="$LIBS"
LIBS="$save_LIBS"
AC_SUBST(ZSTD_LIB)
fi

dnl Disabled until we have a complete test for buggy enum bitfields.
dnl gcc_AC_C_ENUM_BF_UNSIGNED

define(gcc_UNLOCKED_FUNCS, clearerr_unlocked feof_unlocked dnl
  ferror_unlocked fflush_unlocked fgetc_unlocked fgets_unlocked dnl
  fileno_unlocked fprintf_unlocked fputc_unlocked fputs_unlocked dnl
  fread_unlocked fwrite_unlocked getchar_unlocked getc_unlocked dnl
  putchar_unlocked putc_unlocked)
AC_CHECK_FUNCS(times clock kill getrlimit setrlimit atoq \
	popen sysconf strsignal getrusage nl_langinfo \
	gettimeofday mbstowcs wcswidth mmap posix_fallocate setlocale \
	gcc_UNLOCKED_FUNCS madvise mallinfo mallinfo2 fstatat)

if test x$ac_cv_func_mbstowcs = xyes; then
  AC_CACHE_CHECK(whether mbstowcs works, gcc_cv_func_mbstowcs_works,
[    AC_RUN_IFELSE([AC_LANG_SOURCE([[#include <stdlib.h>
int main()
{
  mbstowcs(0, "", 0);
  return 0;
}]])],
    [gcc_cv_func_mbstowcs_works=yes],
    [gcc_cv_func_mbstowcs_works=no],
    [gcc_cv_func_mbstowcs_works=yes])])
  if test x$gcc_cv_func_mbstowcs_works = xyes; then
    AC_DEFINE(HAVE_WORKING_MBSTOWCS, 1,
  [Define this macro if mbstowcs does not crash when its
   first argument is NULL.])
  fi
fi

AC_CHECK_TYPE(ssize_t, int)
AC_CHECK_TYPE(caddr_t, char *)
AC_CHECK_TYPE(sighander_t,
  AC_DEFINE(HAVE_SIGHANDLER_T, 1,
    [Define if <sys/signal.h> defines sighandler_t]),
    ,signal.h)

GCC_AC_FUNC_MMAP_BLACKLIST

case "${host}" in
*-*-*vms*)
  # Under VMS, vfork works very differently than on Unix. The standard test 
  # won't work, and it isn't easily adaptable. It makes more sense to
  # just force it.
  ac_cv_func_vfork_works=yes
  ;;
esac
AC_FUNC_FORK

AM_ICONV

# Until we have in-tree GNU iconv:
LIBICONV_DEP=
if test -f "$LTLIBICONV"; then
  LIBICONV_DEP=$LTLIBICONV
fi
AC_SUBST(LIBICONV_DEP)

AM_LC_MESSAGES

AM_LANGINFO_CODESET

# We will need to find libiberty.h and ansidecl.h
saved_CFLAGS="$CFLAGS"
CFLAGS="$CFLAGS -I${srcdir} -I${srcdir}/../include $GMPINC"
saved_CXXFLAGS="$CXXFLAGS"
CXXFLAGS="$CXXFLAGS -I${srcdir} -I${srcdir}/../include $GMPINC"

# gcc_AC_CHECK_DECLS doesn't support overloaded functions, so use the
# normal autoconf function for these.  But force definition of
# HAVE_DECL_BASENAME like gcc_AC_CHECK_DECLS does, to suppress the bizarre
# basename handling in libiberty.h.
AC_CHECK_DECLS([basename(const char*), strstr(const char*,const char*)], , ,[
#undef HAVE_DECL_BASENAME
#define HAVE_DECL_BASENAME 1
#include "ansidecl.h"
#include "system.h"])

gcc_AC_CHECK_DECLS(getenv atol atoll asprintf sbrk abort atof getcwd getwd \
	madvise stpcpy strnlen strsignal strverscmp \
	strtol strtoul strtoll strtoull setenv unsetenv \
	errno snprintf vsnprintf vasprintf malloc realloc calloc \
	free getopt clock getpagesize ffs gcc_UNLOCKED_FUNCS, , ,[
#include "ansidecl.h"
#include "system.h"])

gcc_AC_CHECK_DECLS(getrlimit setrlimit getrusage, , ,[
#include "ansidecl.h"
#include "system.h"
#ifdef HAVE_SYS_RESOURCE_H
#include <sys/resource.h>
#endif
])

gcc_AC_CHECK_DECLS(mallinfo mallinfo2, , ,[
#include "ansidecl.h"
#include "system.h"
#ifdef HAVE_MALLOC_H
#include <malloc.h>
#endif
])

AC_COMPILE_IFELSE([AC_LANG_PROGRAM([[
#include "ansidecl.h"
#include "system.h"
#ifdef HAVE_SYS_RESOURCE_H
#include <sys/resource.h>
#endif
]], [[rlim_t l = 0;]])],[],[AC_DEFINE([rlim_t],[long],
[Define to `long' if <sys/resource.h> doesn't define.])])

# On AIX 5.2, <ldfcn.h> conflicts with <fcntl.h>, as both define incompatible
# FREAD and FWRITE macros.  Fortunately, for GCC's single usage of ldgetname
# in collect2.cc, <fcntl.h> isn't visible, but the configure test below needs
# to undef these macros to get the correct value for HAVE_DECL_LDGETNAME.
gcc_AC_CHECK_DECLS(ldgetname, , ,[
#include "ansidecl.h"
#include "system.h"
#ifdef HAVE_LDFCN_H
#undef FREAD
#undef FWRITE
#include <ldfcn.h>
#endif
])

gcc_AC_CHECK_DECLS(times, , ,[
#include "ansidecl.h"
#include "system.h"
#ifdef HAVE_SYS_TIMES_H
#include <sys/times.h>
#endif
])

gcc_AC_CHECK_DECLS(sigaltstack, , ,[
#include "ansidecl.h"
#include "system.h"
#include <signal.h>
])

# More time-related stuff.
AC_CACHE_CHECK(for struct tms, ac_cv_struct_tms, [
AC_COMPILE_IFELSE([AC_LANG_PROGRAM([[
#include "ansidecl.h"
#include "system.h"
#ifdef HAVE_SYS_TIMES_H
#include <sys/times.h>
#endif
]], [[struct tms tms;]])],[ac_cv_struct_tms=yes],[ac_cv_struct_tms=no])])
if test $ac_cv_struct_tms = yes; then
  AC_DEFINE(HAVE_STRUCT_TMS, 1,
  [Define if <sys/times.h> defines struct tms.])
fi

# use gcc_cv_* here because this doesn't match the behavior of AC_CHECK_TYPE.
# revisit after autoconf 2.50.
AC_CACHE_CHECK(for clock_t, gcc_cv_type_clock_t, [
AC_COMPILE_IFELSE([AC_LANG_PROGRAM([[
#include "ansidecl.h"
#include "system.h"
]], [[clock_t x;]])],[gcc_cv_type_clock_t=yes],[gcc_cv_type_clock_t=no])])
if test $gcc_cv_type_clock_t = yes; then
  AC_DEFINE(HAVE_CLOCK_T, 1,
  [Define if <time.h> defines clock_t.])
fi

# Check if F_SETLKW is supported by fcntl.
AC_CACHE_CHECK(for F_SETLKW, ac_cv_f_setlkw, [
AC_COMPILE_IFELSE([AC_LANG_PROGRAM([[
#include <fcntl.h>]], [[
struct flock fl;
fl.l_whence = 0;
fl.l_start = 0;
fl.l_len = 0;
fl.l_pid = 0;
return fcntl (1, F_SETLKW, &fl);]])],
[ac_cv_f_setlkw=yes],[ac_cv_f_setlkw=no])])
if test $ac_cv_f_setlkw = yes; then
  AC_DEFINE(HOST_HAS_F_SETLKW, 1,
  [Define if F_SETLKW supported by fcntl.])
fi

# Check if O_CLOEXEC is defined by fcntl
AC_CACHE_CHECK(for O_CLOEXEC, ac_cv_o_cloexec, [
AC_COMPILE_IFELSE([AC_LANG_PROGRAM([[
#include <fcntl.h>]], [[
return open ("/dev/null", O_RDONLY | O_CLOEXEC);]])],
[ac_cv_o_cloexec=yes],[ac_cv_o_cloexec=no])])
if test $ac_cv_o_cloexec = yes; then
  AC_DEFINE(HOST_HAS_O_CLOEXEC, 1,
  [Define if O_CLOEXEC supported by fcntl.])
fi

# C++ Modules would like some networking features to provide the mapping
# server.  You can still use modules without them though.
# The following network-related checks could probably do with some
# Windows and other non-linux defenses and checking.

# Local socket connectivity wants AF_UNIX networking
# Check for AF_UNIX networking
AC_CACHE_CHECK(for AF_UNIX, ac_cv_af_unix, [
AC_COMPILE_IFELSE([AC_LANG_PROGRAM([[
#include <sys/types.h>
#include <sys/socket.h>
#include <sys/un.h>
#include <netinet/in.h>]],[[
sockaddr_un un;
un.sun_family = AF_UNSPEC;
int fd = socket (AF_UNIX, SOCK_STREAM, 0);
connect (fd, (sockaddr *)&un, sizeof (un));]])],
[ac_cv_af_unix=yes],
[ac_cv_af_unix=no])])
if test $ac_cv_af_unix = yes; then
  AC_DEFINE(HAVE_AF_UNIX, 1,
  [Define if AF_UNIX supported.])
fi

# Remote socket connectivity wants AF_INET6 networking
# Check for AF_INET6 networking
AC_CACHE_CHECK(for AF_INET6, ac_cv_af_inet6, [
AC_COMPILE_IFELSE([AC_LANG_PROGRAM([[
#include <sys/types.h>
#include <sys/socket.h>
#include <netinet/in.h>
#include <netdb.h>]],[[
sockaddr_in6 in6;
in6.sin6_family = AF_UNSPEC;
struct addrinfo *addrs = 0;
struct addrinfo hints;
hints.ai_flags = 0;
hints.ai_family = AF_INET6;
hints.ai_socktype = SOCK_STREAM;
hints.ai_protocol = 0;
hints.ai_canonname = 0;
hints.ai_addr = 0;
hints.ai_next = 0;
int e = getaddrinfo ("localhost", 0, &hints, &addrs);
const char *str = gai_strerror (e);
freeaddrinfo (addrs);
int fd = socket (AF_INET6, SOCK_STREAM, 0);
connect (fd, (sockaddr *)&in6, sizeof (in6));]])],
[ac_cv_af_inet6=yes],
[ac_cv_af_inet6=no])])
if test $ac_cv_af_inet6 = yes; then
  AC_DEFINE(HAVE_AF_INET6, 1,
  [Define if AF_INET6 supported.])
fi

# Check if _LK_LOCK is supported by _locking
AC_CACHE_CHECK(for _LK_LOCK, ac_cv_lk_lock, [
AC_COMPILE_IFELSE([AC_LANG_PROGRAM([[
#include <io.h>
#include <sys/locking.h>]], [[
  int fd;
  return _locking (fd, _LK_LOCK, 0);]])],
[ac_cv_lk_lock=yes],[ac_cv_lk_lock=no])])
if test $ac_cv_lk_lock = yes; then
  AC_DEFINE(HOST_HAS_LK_LOCK, 1,
  [Define if _LK_LOC supported by _locking.])
fi

# Restore CFLAGS, CXXFLAGS from before the gcc_AC_NEED_DECLARATIONS tests.
CFLAGS="$saved_CFLAGS"
CXXFLAGS="$saved_CXXFLAGS"

# mkdir takes a single argument on some systems. 
gcc_AC_FUNC_MKDIR_TAKES_ONE_ARG

# File extensions
manext='.1'
objext='.o'
AC_SUBST(manext)
AC_SUBST(objext)

# With Setjmp/Longjmp based exception handling.
AC_ARG_ENABLE(sjlj-exceptions,
[AS_HELP_STRING([--enable-sjlj-exceptions],
                [arrange to use setjmp/longjmp exception handling])],
[case $target in
  *-*-hpux10*)
    if test $enableval != yes; then
      AC_MSG_WARN([dwarf2 exceptions not supported, sjlj exceptions forced])
      enableval=yes
    fi
    ;;
esac
force_sjlj_exceptions=yes],
[case $target in
  *-*-hpux10*)
    force_sjlj_exceptions=yes
    enableval=yes
    ;;
  lm32*-*-*)
     force_sjlj_exceptions=yes
     enableval=yes
     ;;
  *)
    force_sjlj_exceptions=no
    ;;
esac])
if test $force_sjlj_exceptions = yes; then
  sjlj=`if test $enableval = yes; then echo 1; else echo 0; fi`
  AC_DEFINE_UNQUOTED(CONFIG_SJLJ_EXCEPTIONS, $sjlj,
    [Define 0/1 to force the choice for exception handling model.])
fi

# --------------------------------------------------------
# Build, host, and target specific configuration fragments
# --------------------------------------------------------

# Collect build-machine-specific information.
. ${srcdir}/config.build || exit 1

# Collect host-machine-specific information.
. ${srcdir}/config.host || exit 1

target_gtfiles=

# Collect target-machine-specific information.
. ${srcdir}/config.gcc || exit 1

extra_objs="${host_extra_objs} ${extra_objs}"
extra_gcc_objs="${host_extra_gcc_objs} ${extra_gcc_objs}"

# Default the target-machine variables that were not explicitly set.
if test x"$tm_file" = x
then tm_file=$cpu_type/$cpu_type.h; fi

if test x"$extra_headers" = x
then extra_headers=; fi

if test x$md_file = x
then md_file=$cpu_type/$cpu_type.md; fi

if test x$out_file = x
then out_file=$cpu_type/$cpu_type.cc; fi

if test x"$tmake_file" = x
then tmake_file=$cpu_type/t-$cpu_type
fi

# Support --enable-initfini-array.
if test x$enable_initfini_array != xno; then
  tm_file="${tm_file} initfini-array.h"
fi

if test x"$dwarf2" = xyes
then tm_file="$tm_file tm-dwarf2.h"
fi

# Say what files are being used for the output code and MD file.
echo "Using \`$srcdir/config/$out_file' for machine-specific logic."
echo "Using \`$srcdir/config/$md_file' as machine description file."

# If any of the xm_file variables contain nonexistent files, warn
# about them and drop them.

bx=
for x in $build_xm_file; do
  if    test -f $srcdir/config/$x
  then      bx="$bx $x"
  else      AC_MSG_WARN($srcdir/config/$x does not exist.)
  fi
done
build_xm_file="$bx"

hx=
for x in $host_xm_file; do
  if    test -f $srcdir/config/$x
  then      hx="$hx $x"
  else      AC_MSG_WARN($srcdir/config/$x does not exist.)
  fi
done
host_xm_file="$hx"

tx=
for x in $xm_file; do
  if    test -f $srcdir/config/$x
  then      tx="$tx $x"
  else      AC_MSG_WARN($srcdir/config/$x does not exist.)
  fi
done
xm_file="$tx"

count=a
for f in $tm_file; do
	count=${count}x
done
if test $count = ax; then
	echo "Using \`$srcdir/config/$tm_file' as target machine macro file."
else
	echo "Using the following target machine macro files:"
	for f in $tm_file; do
		echo "	$srcdir/config/$f"
	done
fi

if test x$use_long_long_for_widest_fast_int = xyes; then
	AC_DEFINE(USE_LONG_LONG_FOR_WIDEST_FAST_INT, 1,
[Define to 1 if the 'long long' type is wider than 'long' but still
efficiently supported by the host hardware.])
fi

gnu_ld_bool=`if test x"$gnu_ld" = x"yes"; then echo 1; else echo 0; fi`
AC_DEFINE_UNQUOTED(HAVE_GNU_LD, $gnu_ld_bool, [Define to 1 if using GNU ld.])

gnu_as_bool=`if test x"$gas" = x"yes"; then echo 1; else echo 0; fi`
AC_DEFINE_UNQUOTED(HAVE_GNU_AS, $gnu_as_bool, [Define to 1 if using GNU as.])

count=a
for f in $host_xm_file; do
	count=${count}x
done
if test $count = a; then
	:
elif test $count = ax; then
	echo "Using \`$srcdir/config/$host_xm_file' as host machine macro file."
else
	echo "Using the following host machine macro files:"
	for f in $host_xm_file; do
		echo "	$srcdir/config/$f"
	done
fi
echo "Using ${out_host_hook_obj} for host machine hooks."

if test "$host_xm_file" != "$build_xm_file"; then
	count=a
	for f in $build_xm_file; do
		count=${count}x
	done
	if test $count = a; then
		:
	elif test $count = ax; then
		echo "Using \`$srcdir/config/$build_xm_file' as build machine macro file."
	else
		echo "Using the following build machine macro files:"
		for f in $build_xm_file; do
			echo "	$srcdir/config/$f"
		done
	fi
fi

if test -n "$configured_native_system_header_dir"; then
  native_system_header_dir=$configured_native_system_header_dir
fi
NATIVE_SYSTEM_HEADER_DIR="$native_system_header_dir"
AC_SUBST(NATIVE_SYSTEM_HEADER_DIR)

case ${host} in
  powerpc*-*-darwin*)
    AC_CACHE_CHECK([whether mcontext_t fields have underscores],
      gcc_cv_mcontext_underscores,
      AC_COMPILE_IFELSE([AC_LANG_SOURCE([
#include <sys/cdefs.h>
#include <sys/signal.h>
#include <ucontext.h>
int main() { mcontext_t m; if (m->ss.srr0) return 0; return 0; }
])],
	gcc_cv_mcontext_underscores=no, gcc_cv_mcontext_underscores=yes))
      if test $gcc_cv_mcontext_underscores = yes; then
        AC_DEFINE(HAS_MCONTEXT_T_UNDERSCORES,,dnl
          [mcontext_t fields start with __])
      fi
    ;;
esac

# ---------
# Threading
# ---------

# Check if a valid thread package
case ${enable_threads} in
  "" | no)
    # No threads
    target_thread_file='single'
    ;;
  yes)
    # default
    target_thread_file='single'
    ;;
  aix | dce | lynx | mipssde | posix | rtems | \
  single | tpf | vxworks | win32)
    target_thread_file=${enable_threads}
    ;;
  *)
    echo "${enable_threads} is an unknown thread package" 1>&2
    exit 1
    ;;
esac

if test x${thread_file} = x; then
  # No thread file set by target-specific clauses in config.gcc,
  # so use file chosen by default logic above
  thread_file=${target_thread_file}
fi

# --------
# UNSORTED
# --------

use_cxa_atexit=no
if test x$enable___cxa_atexit = xyes || \
   test x$enable___cxa_atexit = x -a x$default_use_cxa_atexit = xyes; then
  if test x$host = x$target; then
    case $host in
      # mingw32 doesn't have __cxa_atexit but uses atexit registration
      # keyed to flag_use_cxa_atexit
      *-*-mingw32*)
	use_cxa_atexit=yes
	;;
      powerpc-ibm-aix*)
	use_cxa_atexit=yes
	;;
      *)
	AC_CHECK_FUNC(__cxa_atexit,[use_cxa_atexit=yes],
	  [echo "__cxa_atexit can't be enabled on this target"])
	;;
    esac
  else
    # We can't check for __cxa_atexit when building a cross, so assume
    # it is available 
    use_cxa_atexit=yes
  fi
  if test x$use_cxa_atexit = xyes; then
    AC_DEFINE(DEFAULT_USE_CXA_ATEXIT, 2,
      [Define if you want to use __cxa_atexit, rather than atexit, to
      register C++ destructors for local statics and global objects.
      This is essential for fully standards-compliant handling of
      destructors, but requires __cxa_atexit in libc.])
  fi
fi

# Look for a file containing extra machine modes.
if test -n "$extra_modes" && test -f $srcdir/config/$extra_modes; then
  extra_modes_file='$(srcdir)'/config/${extra_modes}
  AC_SUBST(extra_modes_file)
  AC_DEFINE_UNQUOTED(EXTRA_MODES_FILE, "config/$extra_modes",
  [Define to the name of a file containing a list of extra machine modes
   for this architecture.])
fi

# Convert extra_options into a form suitable for Makefile use.
extra_opt_files=
all_opt_files=
for f in $extra_options; do
  extra_opt_files="$extra_opt_files \$(srcdir)/config/$f"
  all_opt_files="$all_opt_files $srcdir/config/$f"
done
AC_SUBST(extra_opt_files)

# auto-host.h is the file containing items generated by autoconf and is
# the first file included by config.h.
# If host=build, it is correct to have bconfig include auto-host.h
# as well.  If host!=build, we are in error and need to do more 
# work to find out the build config parameters.
if test x$host = x$build
then
	build_auto=auto-host.h
	HAVE_AUTO_BUILD='# '
else
	# We create a subdir, then run autoconf in the subdir.
	# To prevent recursion we set host and build for the new
	# invocation of configure to the build for this invocation
	# of configure. 
	tempdir=build.$$
	rm -rf $tempdir
	mkdir $tempdir
	cd $tempdir
	case ${srcdir} in
	/* | [A-Za-z]:[\\/]* ) realsrcdir=${srcdir};;
	*) realsrcdir=../${srcdir};;
	esac
	# Clearing GMPINC is necessary to prevent host headers being
	# used by the build compiler.  Defining GENERATOR_FILE stops
	# system.h from including gmp.h.
	CC="${CC_FOR_BUILD}" CFLAGS="${CFLAGS_FOR_BUILD}" \
	CXX="${CXX_FOR_BUILD}" CXXFLAGS="${CXXFLAGS_FOR_BUILD}" \
	LD="${LD_FOR_BUILD}" LDFLAGS="${LDFLAGS_FOR_BUILD}" \
	GMPINC="" CPPFLAGS="${CPPFLAGS_FOR_BUILD} -DGENERATOR_FILE" \
	${realsrcdir}/configure \
		--enable-languages=${enable_languages-all} \
		${enable_obsolete+--enable-obsolete="$enable_obsolete"} \
		${enable_option_checking+--enable-option-checking="$enable_option_checking"} \
		--target=$target_alias --host=$build_alias \
		--build=$build_alias || exit # retaining $tempdir

	# We just finished tests for the build machine, so rename
	# the file auto-build.h in the gcc directory.
	mv auto-host.h ../auto-build.h
	cd ..
	rm -rf $tempdir
	build_auto=auto-build.h
	HAVE_AUTO_BUILD=
fi
AC_SUBST(build_subdir)
AC_SUBST(HAVE_AUTO_BUILD)

tm_file="${tm_file} defaults.h"
tm_p_file="${tm_p_file} tm-preds.h"
tm_d_file="${tm_d_file} defaults.h"
host_xm_file="auto-host.h ansidecl.h ${host_xm_file}"
build_xm_file="${build_auto} ansidecl.h ${build_xm_file}"
# We don't want ansidecl.h in target files, write code there in ISO/GNU C.
# put this back in temporarily.
xm_file="auto-host.h ansidecl.h ${xm_file}"

# --------
# UNSORTED
# --------

changequote(,)dnl
# Compile in configure arguments.
if test -f configargs.h ; then
	# Being re-configured.
	gcc_config_arguments=`grep configuration_arguments configargs.h | sed -e 's/.*"\([^"]*\)".*/\1/'`
	gcc_reconf_arguments=`echo "$gcc_config_arguments" | sed -e 's/^.*\( : (reconfigured) .*$\)/\1/'`
	if [ "$gcc_reconf_arguments" != " : (reconfigured) $TOPLEVEL_CONFIGURE_ARGUMENTS" ]; then
		gcc_config_arguments="$gcc_config_arguments : (reconfigured) $TOPLEVEL_CONFIGURE_ARGUMENTS"
	fi
else
	gcc_config_arguments="$TOPLEVEL_CONFIGURE_ARGUMENTS"
fi

# Double all backslashes and backslash all quotes to turn
# gcc_config_arguments into a C string.
sed -e 's/\\/\\\\/g; s/"/\\"/g' <<EOF >conftest.out
$gcc_config_arguments
EOF
gcc_config_arguments_str=`cat conftest.out`
rm -f conftest.out

cat > configargs.h <<EOF
/* Generated automatically. */
static const char configuration_arguments[] = "$gcc_config_arguments_str";
static const char thread_model[] = "$thread_file";

static const struct {
  const char *name, *value;
} configure_default_options[] = $configure_default_options;
EOF
changequote([,])dnl

changequote(,)dnl
gcc_BASEVER=`cat $srcdir/BASE-VER`
gcc_DEVPHASE=`cat $srcdir/DEV-PHASE`
gcc_DATESTAMP=`cat $srcdir/DATESTAMP`
if test -f $srcdir/REVISION ; then
	gcc_REVISION=`cat $srcdir/REVISION`
else
        gcc_REVISION=""
fi
cat > plugin-version.h <<EOF
#include "configargs.h"

#define GCCPLUGIN_VERSION_MAJOR   `echo $gcc_BASEVER | sed -e 's/^\([0-9]*\).*$/\1/'`
#define GCCPLUGIN_VERSION_MINOR   `echo $gcc_BASEVER | sed -e 's/^[0-9]*\.\([0-9]*\).*$/\1/'`
#define GCCPLUGIN_VERSION_PATCHLEVEL   `echo $gcc_BASEVER | sed -e 's/^[0-9]*\.[0-9]*\.\([0-9]*\)$/\1/'`
#define GCCPLUGIN_VERSION  (GCCPLUGIN_VERSION_MAJOR*1000 + GCCPLUGIN_VERSION_MINOR)

static char basever[] = "$gcc_BASEVER";
static char datestamp[] = "$gcc_DATESTAMP";
static char devphase[] = "$gcc_DEVPHASE";
static char revision[] = "$gcc_REVISION";

/* FIXME plugins: We should make the version information more precise.
   One way to do is to add a checksum. */

static struct plugin_gcc_version gcc_version = {basever, datestamp,
						devphase, revision,
						configuration_arguments};
EOF
changequote([,])dnl

# Determine what GCC version number to use in filesystem paths.
GCC_BASE_VER

# Internationalization
ZW_GNU_GETTEXT_SISTER_DIR

# If LIBINTL contains LIBICONV, then clear LIBICONV so we don't get
# -liconv on the link line twice.
case "$LIBINTL" in *$LIBICONV*)
	LIBICONV= ;;
esac

AC_ARG_ENABLE(secureplt,
[AS_HELP_STRING([--enable-secureplt],
		[enable -msecure-plt by default for PowerPC])],
[], [])

AC_ARG_ENABLE(mingw-wildcard,
[AS_HELP_STRING([--enable-mingw-wildcard],
		[Set whether to expand wildcard on command-line.
		 Default to platform configuration])],
[],[enable_mingw_wildcard=platform])
AS_IF([test x"$enable_mingw_wildcard" != xplatform ],
      [AC_DEFINE_UNQUOTED(MINGW_DOWILDCARD,
		 $(test x"$enable_mingw_wildcard" = xno; echo $?),
		 [Value to set mingw's _dowildcard to.])])

AC_ARG_ENABLE(large-address-aware,
[AS_HELP_STRING([--enable-large-address-aware],
		[Link mingw executables with --large-address-aware])])
AS_IF([test x"$enable_large_address_aware" = xyes],
  [AC_DEFINE([MINGW_DEFAULT_LARGE_ADDR_AWARE], 1,
    [Define if we should link mingw executables with --large-address-aware])])

AC_ARG_ENABLE(leading-mingw64-underscores,
  AS_HELP_STRING([--enable-leading-mingw64-underscores],
                 [enable leading underscores on 64 bit mingw targets]),
  [],[])
AS_IF([ test x"$enable_leading_mingw64_underscores" = xyes ],
  [AC_DEFINE(USE_MINGW64_LEADING_UNDERSCORES, 1,
    [Define if we should use leading underscore on 64 bit mingw targets])])

AC_ARG_ENABLE(cld,
[AS_HELP_STRING([--enable-cld], [enable -mcld by default for 32bit x86])], [],
[enable_cld=no])

AC_ARG_ENABLE(frame-pointer,
[AS_HELP_STRING([--enable-frame-pointer],
		[enable -fno-omit-frame-pointer by default for x86])], [],
[
case $target_os in
linux* | gnu* | darwin[[8912]]* | cygwin* | mingw*)
  # Enable -fomit-frame-pointer by default for these systems with DWARF2.
  enable_frame_pointer=no
  ;;
*)
  enable_frame_pointer=yes
  ;;
esac
])

case $target in
i[[34567]]86-*-* | x86_64-*-*)
	if test "x$enable_cld" = xyes; then
		tm_defines="${tm_defines} USE_IX86_CLD=1"
	fi
	if test "x$enable_frame_pointer" = xyes; then
		tm_defines="${tm_defines} USE_IX86_FRAME_POINTER=1"
	fi
	;;
esac

# Windows32 Registry support for specifying GCC installation paths.
AC_ARG_ENABLE(win32-registry,
[AS_HELP_STRING([--disable-win32-registry],
                [disable lookup of installation paths in the
                 Registry on Windows hosts])
AS_HELP_STRING([--enable-win32-registry], [enable registry lookup (default)])
AS_HELP_STRING([--enable-win32-registry=KEY],
               [use KEY instead of GCC version as the last portion
                of the registry key])],,)

case $host_os in
  win32 | pe | cygwin* | mingw32*)
    if test "x$enable_win32_registry" != xno; then
      AC_SEARCH_LIBS(RegOpenKeyExA, advapi32,, [enable_win32_registry=no])
    fi

    if test "x$enable_win32_registry" != xno; then
      AC_DEFINE(ENABLE_WIN32_REGISTRY, 1,
  [Define to 1 if installation paths should be looked up in the Windows
   Registry. Ignored on non-Windows hosts.])

      if test "x$enable_win32_registry" != xyes \
         && test "x$enable_win32_registry" != x; then
	AC_DEFINE_UNQUOTED(WIN32_REGISTRY_KEY, "$enable_win32_registry",
  [Define to be the last component of the Windows registry key under which
   to look for installation paths.  The full key used will be 
   HKEY_LOCAL_MACHINE/SOFTWARE/Free Software Foundation/{WIN32_REGISTRY_KEY}.
   The default is the GCC version number.])
      fi
    fi
  ;;
esac

# Get an absolute path to the GCC top-level source directory
holddir=`${PWDCMD-pwd}`
cd $srcdir
topdir=`${PWDCMD-pwd}`
cd $holddir

# Conditionalize the makefile for this host machine.
xmake_file=
for f in ${host_xmake_file}
do
	if test -f ${srcdir}/config/$f
	then
		xmake_file="${xmake_file} \$(srcdir)/config/$f"
	fi
done

# Conditionalize the makefile for this target machine.
tmake_file_=
for f in ${tmake_file}
do
	if test -f ${srcdir}/config/$f
	then
		tmake_file_="${tmake_file_} \$(srcdir)/config/$f"
	fi
done
tmake_file="${tmake_file_}${omp_device_property_tmake_file}"

out_object_file=`basename $out_file .cc`.o
common_out_object_file=`basename $common_out_file .cc`.o

tm_file_list="options.h"
tm_include_list="options.h insn-constants.h"
for f in $tm_file; do
  case $f in
    ./* )
       f=`echo $f | sed 's/^..//'`
       tm_file_list="${tm_file_list} $f"
       tm_include_list="${tm_include_list} $f"
       ;;
    defaults.h )
       tm_file_list="${tm_file_list} \$(srcdir)/$f"
       tm_include_list="${tm_include_list} $f"
       ;;
    * )
       tm_file_list="${tm_file_list} \$(srcdir)/config/$f"
       tm_include_list="${tm_include_list} config/$f"
       ;;
  esac
done

tm_p_file_list=
tm_p_include_list=
for f in $tm_p_file; do
  case $f in
    tm-preds.h )
       tm_p_file_list="${tm_p_file_list} $f"
       tm_p_include_list="${tm_p_include_list} $f"
       ;;
    * )
       tm_p_file_list="${tm_p_file_list} \$(srcdir)/config/$f"
       tm_p_include_list="${tm_p_include_list} config/$f"
  esac
done

tm_d_file_list=
tm_d_include_list="options.h insn-constants.h"
for f in $tm_d_file; do
  case $f in
    defaults.h )
       tm_d_file_list="${tm_d_file_list} \$(srcdir)/$f"
       tm_d_include_list="${tm_d_include_list} $f"
       ;;
    * )
       tm_d_file_list="${tm_d_file_list} \$(srcdir)/config/$f"
       tm_d_include_list="${tm_d_include_list} config/$f"
       ;;
  esac
done

xm_file_list=
xm_include_list=
for f in $xm_file; do
  case $f in
    ansidecl.h )
       xm_file_list="${xm_file_list} \$(srcdir)/../include/$f"
       xm_include_list="${xm_include_list} $f"
       ;;
    auto-host.h )
       xm_file_list="${xm_file_list} $f"
       xm_include_list="${xm_include_list} $f"
       ;;
    * )
       xm_file_list="${xm_file_list} \$(srcdir)/config/$f"
       xm_include_list="${xm_include_list} config/$f"
       ;;
  esac
done

host_xm_file_list=
host_xm_include_list=
for f in $host_xm_file; do
  case $f in
    ansidecl.h )
       host_xm_file_list="${host_xm_file_list} \$(srcdir)/../include/$f"
       host_xm_include_list="${host_xm_include_list} $f"
       ;;
    auto-host.h )
       host_xm_file_list="${host_xm_file_list} $f"
       host_xm_include_list="${host_xm_include_list} $f"
       ;;
    * )
       host_xm_file_list="${host_xm_file_list} \$(srcdir)/config/$f"
       host_xm_include_list="${host_xm_include_list} config/$f"
       ;;
  esac
done

build_xm_file_list=
for f in $build_xm_file; do
  case $f in
    ansidecl.h )
       build_xm_file_list="${build_xm_file_list} \$(srcdir)/../include/$f"
       build_xm_include_list="${build_xm_include_list} $f"
       ;;
    auto-build.h | auto-host.h )
       build_xm_file_list="${build_xm_file_list} $f"
       build_xm_include_list="${build_xm_include_list} $f"
       ;;
    * )
       build_xm_file_list="${build_xm_file_list} \$(srcdir)/config/$f"
       build_xm_include_list="${build_xm_include_list} config/$f"
       ;;
  esac
done

# Define macro CROSS_DIRECTORY_STRUCTURE in compilation if this is a
# cross-compiler which does not use the native headers and libraries.
# Also use all.cross instead of all.internal and adjust SYSTEM_HEADER_DIR.
CROSS=						AC_SUBST(CROSS)
ALL=all.internal				AC_SUBST(ALL)
SYSTEM_HEADER_DIR='$(NATIVE_SYSTEM_HEADER_DIR)'	AC_SUBST(SYSTEM_HEADER_DIR)
BUILD_SYSTEM_HEADER_DIR=$SYSTEM_HEADER_DIR	AC_SUBST(BUILD_SYSTEM_HEADER_DIR)

if test x$host != x$target || test "x$TARGET_SYSTEM_ROOT" != x ||
   test x$build != x$host || test "x$with_build_sysroot" != x; then
  if test "x$with_build_sysroot" != x; then
    BUILD_SYSTEM_HEADER_DIR=$with_build_sysroot'$${sysroot_headers_suffix}$(NATIVE_SYSTEM_HEADER_DIR)'
  else
    BUILD_SYSTEM_HEADER_DIR='$(CROSS_SYSTEM_HEADER_DIR)'
  fi

  if test x$host != x$target
  then
    CROSS="-DCROSS_DIRECTORY_STRUCTURE"
    ALL=all.cross
    SYSTEM_HEADER_DIR=$BUILD_SYSTEM_HEADER_DIR
  elif test "x$TARGET_SYSTEM_ROOT" != x; then
    SYSTEM_HEADER_DIR='$(CROSS_SYSTEM_HEADER_DIR)'
  fi

  if test "x$with_build_sysroot" != "x"; then
    target_header_dir="${with_build_sysroot}${native_system_header_dir}"
  elif test "x$with_sysroot" = x; then
    target_header_dir="${test_exec_prefix}/${target_noncanonical}/sys-include"
  elif test "x$with_sysroot" = xyes; then
    target_header_dir="${test_exec_prefix}/${target_noncanonical}/sys-root${native_system_header_dir}"
  else
    target_header_dir="${with_sysroot}${native_system_header_dir}"
  fi
else
  target_header_dir=${native_system_header_dir}
fi

# If this is a cross-compiler that does not
# have its own set of headers then define
# inhibit_libc

# If this is using newlib, without having the headers available now,
# then define inhibit_libc in LIBGCC2_CFLAGS.
# This prevents libgcc2 from containing any code which requires libc
# support.
: ${inhibit_libc=false}
if { { test x$host != x$target && test "x$with_sysroot" = x ; } ||
       test x$with_newlib = xyes ; } &&
     { test "x$with_headers" = xno || test ! -f "$target_header_dir/stdio.h"; } ; then
       inhibit_libc=true
fi
AC_SUBST(inhibit_libc)

# When building gcc with a cross-compiler, we need to adjust things so
# that the generator programs are still built with the native compiler.
# Also, we cannot run fixincludes.

# These are the normal (build=host) settings:
CC_FOR_BUILD='$(CC)'		AC_SUBST(CC_FOR_BUILD)
CXX_FOR_BUILD='$(CXX)'		AC_SUBST(CXX_FOR_BUILD)
BUILD_CFLAGS='$(ALL_CFLAGS)'	AC_SUBST(BUILD_CFLAGS)
BUILD_CXXFLAGS='$(ALL_CXXFLAGS)' AC_SUBST(BUILD_CXXFLAGS)
BUILD_LDFLAGS='$(LDFLAGS)'	AC_SUBST(BUILD_LDFLAGS)
STMP_FIXINC=stmp-fixinc		AC_SUBST(STMP_FIXINC)

# And these apply if build != host, or we are generating coverage data
if test x$build != x$host || test "x$coverage_flags" != x
then
    BUILD_CFLAGS='$(INTERNAL_CFLAGS) $(T_CFLAGS) $(CFLAGS-$@) $(CFLAGS_FOR_BUILD)'
    BUILD_CXXFLAGS='$(INTERNAL_CFLAGS) $(T_CFLAGS) $(CFLAGS-$@) $(CXXFLAGS_FOR_BUILD)'
    BUILD_LDFLAGS='$(LDFLAGS_FOR_BUILD)'
fi

# Expand extra_headers to include complete path.
# This substitutes for lots of t-* files.
extra_headers_list=
# Prepend $(srcdir)/config/${cpu_type}/ to every entry in extra_headers.
for file in ${extra_headers} ; do
  extra_headers_list="${extra_headers_list} \$(srcdir)/config/${cpu_type}/${file}"
done

# If use_gcc_tgmath is set, append ginclude/tgmath.h.
if test x"$use_gcc_tgmath" = xyes
then extra_headers_list="${extra_headers_list} \$(srcdir)/ginclude/tgmath.h"
fi

# Define collect2 in Makefile.
case $host_can_use_collect2 in
  no) collect2= ;;
  *) collect2='collect2$(exeext)' ;;
esac
AC_SUBST([collect2])

# Add a definition of USE_COLLECT2 if system wants one.
case $use_collect2 in
  no) use_collect2= ;;
  "") ;;
  *) 
    host_xm_defines="${host_xm_defines} USE_COLLECT2"
    xm_defines="${xm_defines} USE_COLLECT2"
    case $host_can_use_collect2 in
      no)
        AC_MSG_ERROR([collect2 is required but cannot be built on this system])
        ;;
    esac
    ;;
esac

AC_DEFINE_UNQUOTED(LTOPLUGINSONAME,"${host_lto_plugin_soname}",
[Define to the name of the LTO plugin DSO that must be
  passed to the linker's -plugin=LIB option.])

# ---------------------------
# Assembler & linker features
# ---------------------------

# During stage 2, ld is actually gcc/collect-ld, which is a small script to
# discern between when to use prev-ld/ld-new and when to use ld/ld-new.
# However when ld-new is first executed from the build tree, libtool will
# relink it as .libs/lt-ld-new, so that it can give it an RPATH that refers
# to the build tree.  While doing this we need to use the previous-stage
# linker, or we have an infinite loop.  The presence of a shell script as
# ld/ld-new, and the fact that the script *uses ld itself*, is what confuses
# the gcc/collect-ld script.  So we need to know how libtool works, or
# exec-tool will fail.

m4_defun([_LT_CONFIG_COMMANDS], [])
AC_PROG_LIBTOOL
AC_SUBST(objdir)
AC_SUBST(enable_fast_install)

# Identify the assembler which will work hand-in-glove with the newly
# built GCC, so that we can examine its features.  This is the assembler
# which will be driven by the driver program.
#
# If build != host, and we aren't building gas in-tree, we identify a
# build->target assembler and hope that it will have the same features
# as the host->target assembler we'll be using.
gcc_cv_as_gas_srcdir=`echo $srcdir | sed -e 's,/gcc$,,'`/gas

m4_pattern_allow([AS_FOR_TARGET])dnl
AS_VAR_SET_IF(gcc_cv_as,, [
if test -x "$DEFAULT_ASSEMBLER"; then
	gcc_cv_as="$DEFAULT_ASSEMBLER"
elif test -f $gcc_cv_as_gas_srcdir/configure.ac \
     && test -f ../gas/Makefile \
     && test x$build = x$host; then
	gcc_cv_as=../gas/as-new$build_exeext
elif test -x as$build_exeext; then
	# Build using assembler in the current directory.
	gcc_cv_as=./as$build_exeext
elif ( set dummy $AS_FOR_TARGET; test -x $[2] ); then
        gcc_cv_as="$AS_FOR_TARGET"
else
        AC_PATH_PROG(gcc_cv_as, $AS_FOR_TARGET)
fi])

ORIGINAL_AS_FOR_TARGET=$gcc_cv_as
AC_SUBST(ORIGINAL_AS_FOR_TARGET)
case "$ORIGINAL_AS_FOR_TARGET" in
  ./as | ./as$build_exeext) ;;
  *) AC_CONFIG_FILES(as:exec-tool.in, [chmod +x as]) ;;
esac 

default_ld=
AC_ARG_ENABLE(ld,
[[  --enable-ld[=ARG]       build ld [ARG={default,yes,no}]]],
[case "${enableval}" in
 no)
   default_ld=ld.gold
   ;;
 esac])

install_gold_as_default=no
AC_ARG_ENABLE(gold,
[[  --enable-gold[=ARG]     build gold [ARG={default,yes,no}]]],
[case "${enableval}" in
 default)
   install_gold_as_default=yes
   ;;
 yes)
   if test x${default_ld} != x; then
     install_gold_as_default=yes
   fi
   ;;
 no)
   ;;
 *)
   AC_MSG_ERROR([invalid --enable-gold argument])
   ;;
 esac])

# Identify the linker which will work hand-in-glove with the newly
# built GCC, so that we can examine its features.  This is the linker
# which will be driven by the driver program.
#
# If build != host, and we aren't building gas in-tree, we identify a
# build->target linker and hope that it will have the same features
# as the host->target linker we'll be using.
gcc_cv_gld_major_version=
gcc_cv_gld_minor_version=
gcc_cv_ld_gld_srcdir=`echo $srcdir | sed -e 's,/gcc$,,'`/ld
gcc_cv_ld_gold_srcdir=`echo $srcdir | sed -e 's,/gcc$,,'`/gold
gcc_cv_ld_bfd_srcdir=`echo $srcdir | sed -e 's,/gcc$,,'`/bfd

AS_VAR_SET_IF(gcc_cv_ld,, [
if test -x "$DEFAULT_LINKER"; then
	gcc_cv_ld="$DEFAULT_LINKER"
elif test $install_gold_as_default = yes \
     && test -f $gcc_cv_ld_gold_srcdir/configure.ac \
     && test -f ../gold/Makefile \
     && test x$build = x$host; then
	gcc_cv_ld=../gold/ld-new$build_exeext
elif test -f $gcc_cv_ld_gld_srcdir/configure.ac \
     && test -f ../ld/Makefile \
     && test x$build = x$host; then
	gcc_cv_ld=../ld/ld-new$build_exeext
elif test -x collect-ld$build_exeext; then
	# Build using linker in the current directory.
	gcc_cv_ld=./collect-ld$build_exeext
elif ( set dummy $LD_FOR_TARGET; test -x $[2] ); then
        gcc_cv_ld="$LD_FOR_TARGET"
else
        AC_PATH_PROG(gcc_cv_ld, $LD_FOR_TARGET)
fi])

ORIGINAL_PLUGIN_LD_FOR_TARGET=$gcc_cv_ld
PLUGIN_LD_SUFFIX=`basename $gcc_cv_ld | sed -e "s,$target_alias-,,"`
# if the PLUGIN_LD is set ld-new, just have it as ld
# as that is the installed named.
if test x$PLUGIN_LD_SUFFIX = xld-new \
   || test x$PLUGIN_LD_SUFFIX = xcollect-ld ; then
  PLUGIN_LD_SUFFIX=ld
fi
AC_ARG_WITH(plugin-ld,
[AS_HELP_STRING([[--with-plugin-ld=[ARG]]], [specify the plugin linker])],
[if test x"$withval" != x; then
   ORIGINAL_PLUGIN_LD_FOR_TARGET="$withval"
   PLUGIN_LD_SUFFIX="$withval"
 fi])
AC_SUBST(ORIGINAL_PLUGIN_LD_FOR_TARGET)
AC_DEFINE_UNQUOTED(PLUGIN_LD_SUFFIX, "$PLUGIN_LD_SUFFIX", [Specify plugin linker])

# Check to see if we are using gold instead of ld
AC_MSG_CHECKING(whether we are using gold)
ld_is_gold=no
if test x$gcc_cv_ld != x; then
  if $gcc_cv_ld --version 2>/dev/null | sed 1q \
     | grep "GNU gold" > /dev/null; then
    ld_is_gold=yes
  fi
fi
AC_MSG_RESULT($ld_is_gold)

# Check to see if we are using mold instead of ld
AC_MSG_CHECKING(whether we are using mold)
ld_is_mold=no
if test x$gcc_cv_ld != x; then
  if $gcc_cv_ld --version 2>/dev/null | sed 1q \
     | grep "mold" > /dev/null; then
    ld_is_mold=yes
  fi
fi
AC_MSG_RESULT($ld_is_mold)


AC_MSG_CHECKING(gold linker with split stack support as non default)
# Check to see if default ld is not gold, but gold is
# available and has support for split stack.  If gcc was configured
# with gold then no checking is done.
# 
if test x$ld_is_gold = xno && which ${gcc_cv_ld}.gold >/dev/null 2>&1; then

# For platforms other than powerpc64*, enable as appropriate.

  gold_non_default=no
  ld_gold=`which ${gcc_cv_ld}.gold`
# Make sure this gold has minimal split stack support
  if $ld_gold --help 2>/dev/null | grep split-stack-adjust-size >/dev/null 2>&1; then
    ld_vers=`$ld_gold --version | sed 1q`
    gold_vers=`echo $ld_vers | sed -n \
          -e 's,^[[^)]]*[[  ]]\([[0-9]][[0-9]]*\.[[0-9]][[0-9]]*[[^)]]*\)) .*$,\1,p'`
    case $target in
# check that the gold version contains the complete split stack support
# on powerpc64 big and little endian
      powerpc64*-*-*)
        case "$gold_vers" in
          2.25.[[1-9]]*|2.2[[6-9]][[.0-9]]*|2.[[3-9]][[.0-9]]*|[[3-9]].[[.0-9]]*) gold_non_default=yes
          ;;
          *) gold_non_default=no
          ;;
        esac
        ;;
    esac
  fi
  if test $gold_non_default = yes; then
    AC_DEFINE(HAVE_GOLD_NON_DEFAULT_SPLIT_STACK, 1,
    	    [Define if the gold linker supports split stack and is available as a non-default])
  fi
fi
AC_MSG_RESULT($gold_non_default)

ORIGINAL_LD_FOR_TARGET=$gcc_cv_ld
AC_SUBST(ORIGINAL_LD_FOR_TARGET)
case "$ORIGINAL_LD_FOR_TARGET" in
  ./collect-ld | ./collect-ld$build_exeext) ;;
  *) AC_CONFIG_FILES(collect-ld:exec-tool.in, [chmod +x collect-ld]) ;;
esac 

AC_MSG_CHECKING(what linker to use)
if test "$gcc_cv_ld" = ../ld/ld-new$build_exeext \
   || test "$gcc_cv_ld" = ../gold/ld-new$build_exeext; then
	# Single tree build which includes ld.  We want to prefer it
	# over whatever linker top-level may have detected, since
	# we'll use what we're building after installation anyway.
	AC_MSG_RESULT(newly built ld)
	in_tree_ld=yes
	in_tree_ld_is_elf=no
	if (grep 'EMUL = .*elf' ../ld/Makefile \
	    || grep 'EMUL = .*linux' ../ld/Makefile \
	    || grep 'EMUL = .*lynx' ../ld/Makefile) > /dev/null; then
	  in_tree_ld_is_elf=yes
	elif test "$ld_is_gold" = yes; then
	  in_tree_ld_is_elf=yes
	fi
	for f in $gcc_cv_ld_bfd_srcdir/configure $gcc_cv_ld_gld_srcdir/configure $gcc_cv_ld_gld_srcdir/configure.ac $gcc_cv_ld_gld_srcdir/Makefile.in
	do
changequote(,)dnl
		gcc_cv_gld_version=`sed -n -e 's/^[ 	]*VERSION=[^0-9A-Za-z_]*\([0-9]*\.[0-9]*.*\)/VERSION=\1/p' < $f`
		if test x$gcc_cv_gld_version != x; then
			break
		fi
	done
	case $gcc_cv_gld_version in
	  VERSION=[0-9]*) ;;
changequote([,])dnl
	  *) AC_MSG_ERROR([[cannot find version of in-tree linker]]) ;;
changequote(,)dnl
	esac
	gcc_cv_gld_major_version=`expr "$gcc_cv_gld_version" : "VERSION=\([0-9]*\)"`
	gcc_cv_gld_minor_version=`expr "$gcc_cv_gld_version" : "VERSION=[0-9]*\.\([0-9]*\)"`
changequote([,])dnl
	ORIGINAL_LD_BFD_FOR_TARGET=../ld/ld-new$build_exeext
	ORIGINAL_LD_GOLD_FOR_TARGET=../gold/ld-new$build_exeext
else
	AC_MSG_RESULT($gcc_cv_ld)
	in_tree_ld=no
	gcc_cvs_ld_program=`dirname $gcc_cv_ld`/`basename $gcc_cv_ld $host_exeext`
	ORIGINAL_LD_BFD_FOR_TARGET=${gcc_cvs_ld_program}.bfd$host_exeext
	ORIGINAL_LD_GOLD_FOR_TARGET=${gcc_cvs_ld_program}.gold$host_exeext
fi

AC_SUBST(ORIGINAL_LD_BFD_FOR_TARGET)
AC_SUBST(ORIGINAL_LD_GOLD_FOR_TARGET)

# Figure out what nm we will be using.
gcc_cv_binutils_srcdir=`echo $srcdir | sed -e 's,/gcc$,,'`/binutils
AS_VAR_SET_IF(gcc_cv_nm,, [
if test -f $gcc_cv_binutils_srcdir/configure.ac \
     && test -f ../binutils/Makefile \
     && test x$build = x$host; then
	gcc_cv_nm=../binutils/nm-new$build_exeext
elif test -x nm$build_exeext; then
	gcc_cv_nm=./nm$build_exeext
elif ( set dummy $NM_FOR_TARGET; test -x $[2] ); then
        gcc_cv_nm="$NM_FOR_TARGET"
else
        AC_PATH_PROG(gcc_cv_nm, $NM_FOR_TARGET)
fi])

AC_MSG_CHECKING(what nm to use)
if test "$gcc_cv_nm" = ../binutils/nm-new$build_exeext; then
	# Single tree build which includes binutils.
	AC_MSG_RESULT(newly built nm)
	in_tree_nm=yes
else
	AC_MSG_RESULT($gcc_cv_nm)
	in_tree_nm=no
fi

ORIGINAL_NM_FOR_TARGET=$gcc_cv_nm
AC_SUBST(ORIGINAL_NM_FOR_TARGET)
case "$ORIGINAL_NM_FOR_TARGET" in
  ./nm | ./nm$build_exeext) ;;
  *) AC_CONFIG_FILES(nm:exec-tool.in, [chmod +x nm]) ;;
esac


# Figure out what objdump we will be using.
AS_VAR_SET_IF(gcc_cv_objdump,, [
if test -f $gcc_cv_binutils_srcdir/configure.ac \
     && test -f ../binutils/Makefile \
     && test x$build = x$host; then
	# Single tree build which includes binutils.
	gcc_cv_objdump=../binutils/objdump$build_exeext
elif test -x objdump$build_exeext; then
	gcc_cv_objdump=./objdump$build_exeext
elif ( set dummy $OBJDUMP_FOR_TARGET; test -x $[2] ); then
        gcc_cv_objdump="$OBJDUMP_FOR_TARGET"
else
        AC_PATH_PROG(gcc_cv_objdump, $OBJDUMP_FOR_TARGET)
fi])

AC_MSG_CHECKING(what objdump to use)
if test "$gcc_cv_objdump" = ../binutils/objdump$build_exeext; then
	# Single tree build which includes binutils.
	AC_MSG_RESULT(newly built objdump)
elif test x$gcc_cv_objdump = x; then
	AC_MSG_RESULT(not found)
else
	AC_MSG_RESULT($gcc_cv_objdump)
fi

# Figure out what readelf we will be using.
AS_VAR_SET_IF(gcc_cv_readelf,, [
if test -f $gcc_cv_binutils_srcdir/configure.ac \
     && test -f ../binutils/Makefile \
     && test x$build = x$host; then
	# Single tree build which includes binutils.
	gcc_cv_readelf=../binutils/readelf$build_exeext
elif test -x readelf$build_exeext; then
	gcc_cv_readelf=./readelf$build_exeext
elif ( set dummy $READELF_FOR_TARGET; test -x $[2] ); then
        gcc_cv_readelf="$READELF_FOR_TARGET"
else
        AC_PATH_PROG(gcc_cv_readelf, $READELF_FOR_TARGET)
fi])

AC_MSG_CHECKING(what readelf to use)
if test "$gcc_cv_readelf" = ../binutils/readelf$build_exeext; then
	# Single tree build which includes binutils.
	AC_MSG_RESULT(newly built readelf)
elif test x$gcc_cv_readelf = x; then
	AC_MSG_RESULT(not found)
else
	AC_MSG_RESULT($gcc_cv_readelf)
fi

# Figure out what otool we will be using.
AS_VAR_SET_IF(gcc_cv_otool,, [
if test -x otool$build_exeext; then
	gcc_cv_otool=./otool$build_exeext
elif ( set dummy $OTOOL_FOR_TARGET; test -x $[2] ); then
        gcc_cv_otool="$OTOOL_FOR_TARGET"
else
        AC_PATH_PROG(gcc_cv_otool, $OTOOL_FOR_TARGET)
fi])

AC_MSG_CHECKING(what otool to use)
if test x$gcc_cv_otool = x; then
	AC_MSG_RESULT(not found)
else
	AC_MSG_RESULT($gcc_cv_otool)
fi

# Figure out the dsymutil we will use.
AS_VAR_SET_IF(gcc_cv_dsymutil,, [
if test -x "$DEFAULT_DSYMUTIL"; then
    gcc_cv_dsymutil="$DEFAULT_DSYMUTIL"
elif test -x dsymutil$build_exeext; then
    gcc_cv_dsymutil=./dsymutil$build_exeext
elif ( set dummy $DSYMUTIL_FOR_TARGET; test -x $[2] ); then
    gcc_cv_dsymutil=$DSYMUTIL_FOR_TARGET
elif ( set dummy $DSYMUTIL; test -x $[2] ); then
    gcc_cv_dsymutil=$DSYMUTIL
else
    AC_PATH_PROG(gcc_cv_dsymutil, $DSYMUTIL_FOR_TARGET)
fi])

ORIGINAL_DSYMUTIL_FOR_TARGET=$gcc_cv_dsymutil
AC_SUBST(ORIGINAL_DSYMUTIL_FOR_TARGET)
case "$ORIGINAL_DSYMUTIL_FOR_TARGET" in
  ./dsymutil | ./dsymutil$build_exeext) ;;
  *) AC_CONFIG_FILES(dsymutil:exec-tool.in, [chmod +x dsymutil]) ;;
esac 

# Figure out what assembler alignment features are present.
gcc_GAS_CHECK_FEATURE([.balign and .p2align], gcc_cv_as_balign_and_p2align,,
[.balign 4
.p2align 2],,
[AC_DEFINE(HAVE_GAS_BALIGN_AND_P2ALIGN, 1,
  [Define if your assembler supports .balign and .p2align.])])

gcc_GAS_CHECK_FEATURE([.p2align with maximum skip], gcc_cv_as_max_skip_p2align,,
 [.p2align 4,,7],,
[AC_DEFINE(HAVE_GAS_MAX_SKIP_P2ALIGN, 1,
  [Define if your assembler supports specifying the maximum number
   of bytes to skip when using the GAS .p2align command.])])

gcc_GAS_CHECK_FEATURE([.literal16], gcc_cv_as_literal16,,
 [.literal16],,
[AC_DEFINE(HAVE_GAS_LITERAL16, 1,
  [Define if your assembler supports .literal16.])])

gcc_GAS_CHECK_FEATURE([working .subsection -1], gcc_cv_as_subsection_m1,,
 [conftest_label1: .word 0
.subsection -1
conftest_label2: .word 0
.previous],
 [if test x$gcc_cv_nm != x; then
    $gcc_cv_nm conftest.o | grep conftest_label1 > conftest.nm1
    $gcc_cv_nm conftest.o | grep conftest_label2 | sed -e 's/label2/label1/' > conftest.nm2
    if cmp conftest.nm1 conftest.nm2 > /dev/null 2>&1
    then :
    else gcc_cv_as_subsection_m1=yes
    fi
    rm -f conftest.nm1 conftest.nm2
  fi],
 [AC_DEFINE(HAVE_GAS_SUBSECTION_ORDERING, 1,
  [Define if your assembler supports .subsection and .subsection -1 starts
   emitting at the beginning of your section.])])

gcc_GAS_CHECK_FEATURE([.weak], gcc_cv_as_weak,,
 [	.weak foobar],,
[AC_DEFINE(HAVE_GAS_WEAK, 1, [Define if your assembler supports .weak.])])

gcc_GAS_CHECK_FEATURE([.weakref], gcc_cv_as_weakref,,
 [	.weakref foobar, barfnot],,
[AC_DEFINE(HAVE_GAS_WEAKREF, 1, [Define if your assembler supports .weakref.])])

gcc_GAS_CHECK_FEATURE([.nsubspa comdat], gcc_cv_as_nsubspa_comdat,,
 [	.SPACE $TEXT$
	.NSUBSPA $CODE$,COMDAT],,
[AC_DEFINE(HAVE_GAS_NSUBSPA_COMDAT, 1, [Define if your assembler supports .nsubspa comdat option.])])

# .hidden needs to be supported in both the assembler and the linker,
# because GNU LD versions before 2.12.1 have buggy support for STV_HIDDEN.
# This is irritatingly difficult to feature test for; we have to check the
# date string after the version number.  If we've got an in-tree
# ld, we don't know its patchlevel version, so we set the baseline at 2.13
# to be safe.
# The gcc_GAS_CHECK_FEATURE call just sets a cache variable.
case "${target}" in
  *-*-aix*)
    conftest_s='	.globl foobar,hidden'
    ;;
  *)
    conftest_s='	.hidden foobar
foobar:'
    ;;
esac
gcc_GAS_CHECK_FEATURE([.hidden], gcc_cv_as_hidden,, [$conftest_s])
case "${target}" in
  *-*-darwin*)
    # Darwin as has some visibility support, though with a different syntax.
    gcc_cv_as_hidden=yes
    ;;
esac

# gnu_indirect_function type is an extension proposed at
# http://groups.google/com/group/generic-abi/files. It allows dynamic runtime
# selection of function implementation
AC_ARG_ENABLE(gnu-indirect-function,
 [AS_HELP_STRING([--enable-gnu-indirect-function],
                 [enable the use of the @gnu_indirect_function to glibc systems])],
 [case $enable_gnu_indirect_function in
    yes | no) ;;
    *) AC_MSG_ERROR(['$enable_gnu_indirect_function' is an invalid value for --enable-gnu-indirect-function.
Valid choices are 'yes' and 'no'.]) ;;
  esac],
 [enable_gnu_indirect_function="$default_gnu_indirect_function"])

case "${target}" in
  riscv*-*-linux*)
    AC_MSG_CHECKING(linker ifunc IRELATIVE support)
    cat > conftest.s <<EOF
	.text
	.type	foo_resolver, @function
foo_resolver:
	ret
	.size	foo_resolver, .-foo_resolver

	.globl	foo
	.type	foo, %gnu_indirect_function
	.set	foo, foo_resolver

	.globl	bar
	.type	bar, @function
bar:
	call	foo
	ret
	.size	bar, .-bar
EOF
    if test x$gcc_cv_as != x \
       && test x$gcc_cv_ld != x \
       && test x$gcc_cv_readelf != x \
       && $gcc_cv_as -o conftest.o conftest.s > /dev/null 2>&1 \
       && $gcc_cv_ld -o conftest conftest.o > /dev/null 2>&1 \
       && $gcc_cv_readelf --relocs --wide conftest \
	  | grep R_RISCV_IRELATIVE > /dev/null 2>&1; then
      enable_gnu_indirect_function=yes
    fi
    rm -f conftest conftest.o conftest.s
    AC_MSG_RESULT($enable_gnu_indirect_function)
    ;;
esac

gif=`if test x$enable_gnu_indirect_function = xyes; then echo 1; else echo 0; fi`
AC_DEFINE_UNQUOTED(HAVE_GNU_INDIRECT_FUNCTION, $gif,
[Define if your system supports gnu indirect functions.])


changequote(,)dnl
if test $in_tree_ld != yes ; then
  ld_ver=`$gcc_cv_ld --version 2>/dev/null | sed 1q`
  if echo "$ld_ver" | grep GNU > /dev/null; then
    if test x"$ld_is_gold" = xyes; then
      # GNU gold --version looks like this:
      #
      # GNU gold (GNU Binutils 2.21.51.20110225) 1.11
      #
      # We extract the binutils version which is more familiar and specific
      # than the gold version.
      ld_vers=`echo $ld_ver | sed -n \
	  -e 's,^[^)]*[	 ]\([0-9][0-9]*\.[0-9][0-9]*[^)]*\)) .*$,\1,p'`
    else
      # GNU ld --version looks like this:
      #
      # GNU ld (GNU Binutils) 2.21.51.20110225
      ld_vers=`echo $ld_ver | sed -n \
	  -e 's,^.*[	 ]\([0-9][0-9]*\.[0-9][0-9]*.*\)$,\1,p'`
    fi
    ld_date=`echo $ld_ver | sed -n 's,^.*\([2-9][0-9][0-9][0-9]\)\(-*\)\([01][0-9]\)\2\([0-3][0-9]\).*$,\1\3\4,p'`
    ld_vers_major=`expr "$ld_vers" : '\([0-9]*\)'`
    ld_vers_minor=`expr "$ld_vers" : '[0-9]*\.\([0-9]*\)'`
    ld_vers_patch=`expr "$ld_vers" : '[0-9]*\.[0-9]*\.\([0-9]*\)'`
  else
    case "${target}" in
      *-*-solaris2*)
	# Solaris 2 ld -V output looks like this for a regular version:
	#
	# ld: Software Generation Utilities - Solaris Link Editors: 5.11-1.1699
	#
	# but test versions add stuff at the end:
	#
	# ld: Software Generation Utilities - Solaris Link Editors: 5.11-1.1701:onnv-ab196087-6931056-03/25/10
	#
	# ld and ld.so.1 are guaranteed to be updated in lockstep, so ld version
	# numbers can be used in ld.so.1 feature checks even if a different
	# linker is configured.
	ld_ver=`$gcc_cv_ld -V 2>&1`
	if echo "$ld_ver" | grep 'Solaris Link Editors' > /dev/null; then
	  ld_vers=`echo $ld_ver | sed -n \
	    -e 's,^.*: 5\.[0-9][0-9]*-\([0-9]\.[0-9][0-9]*\).*$,\1,p'`
	  ld_vers_major=`expr "$ld_vers" : '\([0-9]*\)'`
	  ld_vers_minor=`expr "$ld_vers" : '[0-9]*\.\([0-9]*\)'`
	fi
	;;
    esac
  fi
fi
changequote([,])dnl

AC_CACHE_CHECK(linker for .hidden support, gcc_cv_ld_hidden,
[[if test $in_tree_ld = yes ; then
  gcc_cv_ld_hidden=no
  if test "$gcc_cv_gld_major_version" -eq 2 -a "$gcc_cv_gld_minor_version" -ge 13 -o "$gcc_cv_gld_major_version" -gt 2 \
     && test $in_tree_ld_is_elf = yes; then
     gcc_cv_ld_hidden=yes
  fi
else
  gcc_cv_ld_hidden=yes
  if test x"$ld_is_gold" = xyes; then
    :
  elif test x"$ld_is_mold" = xyes; then
    :
  elif echo "$ld_ver" | grep GNU > /dev/null; then
    if test 0"$ld_date" -lt 20020404; then
      if test -n "$ld_date"; then
	# If there was date string, but was earlier than 2002-04-04, fail
	gcc_cv_ld_hidden=no
      elif test -z "$ld_vers"; then
	# If there was no date string nor ld version number, something is wrong
	gcc_cv_ld_hidden=no
      else
	test -z "$ld_vers_patch" && ld_vers_patch=0
	if test "$ld_vers_major" -lt 2; then
	  gcc_cv_ld_hidden=no
	elif test "$ld_vers_major" -eq 2 -a "$ld_vers_minor" -lt 12; then
	  gcc_cv_ld_hidden="no"
	elif test "$ld_vers_major" -eq 2 -a "$ld_vers_minor" -eq 12 -a "$ld_vers_patch" -eq 0; then
	  gcc_cv_ld_hidden=no
	fi
      fi
    fi
  else
    case "${target}" in
      *-*-aix[789]*)
        gcc_cv_ld_hidden=yes
        ;;
      *-*-darwin*)
	# Darwin ld has some visibility support.
	gcc_cv_ld_hidden=yes
        ;;
      hppa64*-*-hpux* | ia64*-*-hpux*)
	gcc_cv_ld_hidden=yes
	;;
      *-*-solaris2*)
	# Support for .hidden in Sun ld appeared in Solaris 9 FCS, but
	# .symbolic was only added in Solaris 9 12/02.
        gcc_cv_ld_hidden=yes
	;;
      *)
	gcc_cv_ld_hidden=no
	;;
    esac
  fi
fi]])
libgcc_visibility=no
AC_SUBST(libgcc_visibility)
GCC_TARGET_TEMPLATE([HAVE_GAS_HIDDEN])
if test $gcc_cv_as_hidden = yes && test $gcc_cv_ld_hidden = yes; then
  libgcc_visibility=yes
  AC_DEFINE(HAVE_GAS_HIDDEN, 1,
  [Define if your assembler and linker support .hidden.])
fi

AC_MSG_CHECKING(linker read-only and read-write section mixing)
gcc_cv_ld_ro_rw_mix=unknown
if test $in_tree_ld = yes ; then
  if test "$gcc_cv_gld_major_version" -eq 2 -a "$gcc_cv_gld_minor_version" -ge 10 -o "$gcc_cv_gld_major_version" -gt 2 \
     && test $in_tree_ld_is_elf = yes; then
    gcc_cv_ld_ro_rw_mix=read-write
  fi
elif test x$gcc_cv_as != x -a x$gcc_cv_ld != x -a x$gcc_cv_objdump != x ; then
  echo '.section myfoosect, "a"' > conftest1.s
  echo '.section myfoosect, "aw"' > conftest2.s
  echo '.byte 1' >> conftest2.s
  echo '.section myfoosect, "a"' > conftest3.s
  echo '.byte 0' >> conftest3.s
  if $gcc_cv_as -o conftest1.o conftest1.s > /dev/null 2>&1 \
     && $gcc_cv_as -o conftest2.o conftest2.s > /dev/null 2>&1 \
     && $gcc_cv_as -o conftest3.o conftest3.s > /dev/null 2>&1 \
     && $gcc_cv_ld -shared -o conftest1.so conftest1.o \
	conftest2.o conftest3.o > /dev/null 2>&1; then
    gcc_cv_ld_ro_rw_mix=`$gcc_cv_objdump -h conftest1.so \
			 | sed -e '/myfoosect/!d' -e N`
    if echo "$gcc_cv_ld_ro_rw_mix" | grep CONTENTS > /dev/null; then
      if echo "$gcc_cv_ld_ro_rw_mix" | grep READONLY > /dev/null; then
	gcc_cv_ld_ro_rw_mix=read-only
      else
	gcc_cv_ld_ro_rw_mix=read-write
      fi
    fi
  fi
changequote(,)dnl
  rm -f conftest.* conftest[123].*
changequote([,])dnl
fi
if test x$gcc_cv_ld_ro_rw_mix = xread-write; then
	AC_DEFINE(HAVE_LD_RO_RW_SECTION_MIXING, 1,
  [Define if your linker links a mix of read-only
   and read-write sections into a read-write section.])
fi
AC_MSG_RESULT($gcc_cv_ld_ro_rw_mix)

gcc_AC_INITFINI_ARRAY

# Check if we have .[us]leb128, and support symbol arithmetic with it.
# Older versions of GAS and some non-GNU assemblers, have a bugs handling
# these directives, even when they appear to accept them.
gcc_GAS_CHECK_FEATURE([.sleb128 and .uleb128], gcc_cv_as_leb128,,
[	.data
	.uleb128 L2 - L1
L1:
	.uleb128 1280
	.sleb128 -1010
L2:
	.uleb128 0x8000000000000000
],
[[
if test "x$gcc_cv_objdump" != x; then
  if $gcc_cv_objdump -s conftest.o 2>/dev/null \
     | grep '04800a8e 78808080 80808080 808001' >/dev/null; then
    gcc_cv_as_leb128=yes
  fi
elif test "x$gcc_cv_otool" != x; then
  if $gcc_cv_otool -d conftest.o 2>/dev/null \
     | grep '04 80 0a 8e 78 80 80 80 80 80 80 80 80 80 01' >/dev/null; then
    gcc_cv_as_leb128=yes
  fi
else
  # play safe, assume the assembler is broken.
  :
fi
]],
 [AC_DEFINE(HAVE_AS_LEB128, 1,
   [Define if your assembler supports .sleb128 and .uleb128.])],
 [AC_DEFINE(HAVE_AS_LEB128, 0,
   [Define if your assembler supports .sleb128 and .uleb128.])])

# Determine if an .eh_frame section is read-only.
gcc_fn_eh_frame_ro () {
  $gcc_cv_as $1 -o conftest.o conftest.s > /dev/null 2>&1 && \
    $gcc_cv_objdump -h conftest.o 2>/dev/null | \
    sed -e '/.eh_frame/!d' -e N | grep READONLY > /dev/null
}

# Check if we have assembler support for unwind directives.
gcc_GAS_CHECK_FEATURE([cfi directives], gcc_cv_as_cfi_directive,,
[	.text
	.cfi_startproc
	.cfi_offset 0, 0
	.cfi_same_value 1
	.cfi_def_cfa 1, 2
	.cfi_escape 1, 2, 3, 4, 5
	.cfi_endproc],
[case "$target" in
  *-*-solaris*)
    # If the linker used on Solaris (like Sun ld) isn't capable of merging
    # read-only and read-write sections, we need to make sure that the
    # assembler used emits read-write .eh_frame sections.
    if test "x$gcc_cv_ld_ro_rw_mix" = xread-write; then
      gcc_cv_as_cfi_directive=yes
    elif test "x$gcc_cv_objdump" = x; then
      # No objdump, err on the side of caution.
      gcc_cv_as_cfi_directive=no
    else
      if test x$gas = xyes; then
	as_32_opt="--32"
	as_64_opt="--64"
      else
	as_32_opt="-m32"
	as_64_opt="-m64"
      fi
      case "$target" in
	sparc*-*-solaris2.*)
	  # On Solaris/SPARC, .eh_frame sections should always be read-write.
	  if gcc_fn_eh_frame_ro $as_32_opt \
	     || gcc_fn_eh_frame_ro $as_64_opt; then
	    gcc_cv_as_cfi_directive=no
	  else
	    gcc_cv_as_cfi_directive=yes
	  fi
	  ;;
	i?86-*-solaris2.* | x86_64-*-solaris2.*)
	  # On Solaris/x86, make sure that GCC and assembler agree on using
	  # read-only .eh_frame sections for 64-bit.
	  if gcc_fn_eh_frame_ro $as_32_opt; then
	    gcc_cv_as_cfi_directive=no
	  elif gcc_fn_eh_frame_ro $as_64_opt; then
	    gcc_cv_as_cfi_directive=yes
	  else
	    gcc_cv_as_cfi_directive=no
	  fi
	  ;;
      esac
    fi
    ;;
  *-*-*)
    gcc_cv_as_cfi_directive=yes
    ;;
esac])
if test $gcc_cv_as_cfi_directive = yes && test x$gcc_cv_objdump != x; then
gcc_GAS_CHECK_FEATURE([working cfi advance], gcc_cv_as_cfi_advance_working,,
[	.text
	.cfi_startproc
	.cfi_adjust_cfa_offset 64
	.skip 75040, 0
	.cfi_adjust_cfa_offset 128
	.cfi_endproc],
[[
if $gcc_cv_objdump -Wf conftest.o 2>/dev/null \
    | grep 'DW_CFA_advance_loc[24]:[ 	][ 	]*75040[ 	]' >/dev/null; then
   gcc_cv_as_cfi_advance_working=yes
fi
]])
else
  # no objdump, err on the side of caution
  gcc_cv_as_cfi_advance_working=no
fi
GCC_TARGET_TEMPLATE(HAVE_GAS_CFI_DIRECTIVE)
AC_DEFINE_UNQUOTED(HAVE_GAS_CFI_DIRECTIVE,
  [`if test $gcc_cv_as_cfi_directive = yes \
       && test $gcc_cv_as_cfi_advance_working = yes; then echo 1; else echo 0; fi`],
  [Define 0/1 if your assembler supports CFI directives.])

GCC_TARGET_TEMPLATE(HAVE_GAS_CFI_PERSONALITY_DIRECTIVE)
gcc_GAS_CHECK_FEATURE([cfi personality directive],
  gcc_cv_as_cfi_personality_directive,,
[	.text
	.cfi_startproc
	.cfi_personality 0, symbol
	.cfi_endproc])
AC_DEFINE_UNQUOTED(HAVE_GAS_CFI_PERSONALITY_DIRECTIVE,
  [`if test $gcc_cv_as_cfi_personality_directive = yes; then echo 1; else echo 0; fi`],
  [Define 0/1 if your assembler supports .cfi_personality.])

gcc_GAS_CHECK_FEATURE([cfi sections directive],
  gcc_cv_as_cfi_sections_directive,,
[	.text
	.cfi_sections .debug_frame, .eh_frame
	.cfi_startproc
	.cfi_endproc],
[case $target_os in
  win32 | pe | cygwin* | mingw32*)
    # Need to check that we generated the correct relocation for the
    # .debug_frame section.  This was fixed for binutils 2.21.
    gcc_cv_as_cfi_sections_directive=no
    if test "x$gcc_cv_objdump" != x; then
     if $gcc_cv_objdump -j .debug_frame -r conftest.o 2>/dev/null | \
	grep secrel > /dev/null; then
      gcc_cv_as_cfi_sections_directive=yes
     fi
    fi
    ;;
  *)
    gcc_cv_as_cfi_sections_directive=yes
    ;;
esac])
GCC_TARGET_TEMPLATE(HAVE_GAS_CFI_SECTIONS_DIRECTIVE)
AC_DEFINE_UNQUOTED(HAVE_GAS_CFI_SECTIONS_DIRECTIVE,
  [`if test $gcc_cv_as_cfi_sections_directive = yes; then echo 1; else echo 0; fi`],
  [Define 0/1 if your assembler supports .cfi_sections.])

# GAS versions up to and including 2.11.0 may mis-optimize
# .eh_frame data.
gcc_GAS_CHECK_FEATURE(eh_frame optimization, gcc_cv_as_eh_frame,,
[	.text
.LFB1:
	.4byte	0
.L1:
	.4byte	0
.LFE1:
	.section	.eh_frame,"aw",@progbits
__FRAME_BEGIN__:
	.4byte	.LECIE1-.LSCIE1
.LSCIE1:
	.4byte	0x0
	.byte	0x1
	.ascii "z\0"
	.byte	0x1
	.byte	0x78
	.byte	0x1a
	.byte	0x0
	.byte	0x4
	.4byte	1
	.p2align 1
.LECIE1:
.LSFDE1:
	.4byte	.LEFDE1-.LASFDE1
.LASFDE1:
	.4byte	.LASFDE1-__FRAME_BEGIN__
	.4byte	.LFB1
	.4byte	.LFE1-.LFB1
	.byte	0x4
	.4byte	.LFE1-.LFB1
	.byte	0x4
	.4byte	.L1-.LFB1
.LEFDE1:],
[  dnl # For autoconf 2.5x, must protect trailing spaces with @&t@.
cat > conftest.lit <<EOF
 0000 10000000 00000000 017a0001 781a0004  .........z..x...
 0010 01000000 12000000 18000000 00000000  ................
 0020 08000000 04080000 0044               .........D      @&t@
EOF
cat > conftest.big <<EOF
 0000 00000010 00000000 017a0001 781a0004  .........z..x...
 0010 00000001 00000012 00000018 00000000  ................
 0020 00000008 04000000 0844               .........D      @&t@
EOF
  # If the assembler didn't choke, and we can objdump,
  # and we got the correct data, then succeed.
  # The text in the here-document typically retains its unix-style line
  # endings, while the output of objdump will use host line endings.
  # Therefore, use diff -b for the comparisons.
  if test x$gcc_cv_objdump != x \
  && $gcc_cv_objdump -s -j .eh_frame conftest.o 2>/dev/null \
     | tail -3 > conftest.got \
  && { diff -b conftest.lit conftest.got > /dev/null 2>&1 \
    || diff -b conftest.big conftest.got > /dev/null 2>&1; }
  then
    gcc_cv_as_eh_frame=yes
  elif AC_TRY_COMMAND($gcc_cv_as -o conftest.o --traditional-format /dev/null); then
    gcc_cv_as_eh_frame=buggy
  else
    # Uh oh, what do we do now?
    gcc_cv_as_eh_frame=no
  fi])

if test $gcc_cv_as_eh_frame = buggy; then
  AC_DEFINE(USE_AS_TRADITIONAL_FORMAT, 1,
  [Define if your assembler mis-optimizes .eh_frame data.])
fi

# Test if the assembler supports the section flag 'e' or #exclude for
# specifying an excluded section.
gcc_GAS_CHECK_FEATURE([section exclude flag], gcc_cv_as_section_exclude_e,
 [--fatal-warnings],
 [.section foo1,"e"
  .byte 0,0,0,0])
if test $gcc_cv_as_section_exclude_e = no; then
  case "${target}" in
    # Solaris as uses #exclude instead.
    *-*-solaris2*)
      case "${target}" in
	sparc*-*-solaris2*)
	  conftest_s='.section "foo1", #exclude'
	  ;;
	i?86-*-solaris2* | x86_64-*-solaris2*)
	  conftest_s='.section foo1, #exclude'
	  ;;      
      esac
      ;;
    esac
  gcc_GAS_CHECK_FEATURE([section exclude flag], gcc_cv_as_section_exclude_hash,,
    [$conftest_s
     .byte 0,0,0,0])
fi
AC_DEFINE_UNQUOTED(HAVE_GAS_SECTION_EXCLUDE,
  [`if test $gcc_cv_as_section_exclude_e = yes || test $gcc_cv_as_section_exclude_hash = yes; then echo 1; else echo 0; fi`],
[Define if your assembler supports specifying the exclude section flag.])

# Test if the assembler supports the section flag 'R' for specifying
# section with SHF_GNU_RETAIN.
case "${target}" in
  # Solaris may use GNU assembler with Solairs ld.  Even if GNU
  # assembler supports the section flag 'R', it doesn't mean that
  # Solairs ld supports it.
  *-*-solaris2*)
    gcc_cv_as_shf_gnu_retain=no
    ;;
  *)
    gcc_GAS_CHECK_FEATURE([section 'R' flag], gcc_cv_as_shf_gnu_retain,
      [--fatal-warnings],
      [.section .foo,"awR",%progbits
.byte 0])
    ;;
esac
AC_DEFINE_UNQUOTED(HAVE_GAS_SHF_GNU_RETAIN,
  [`if test $gcc_cv_as_shf_gnu_retain = yes; then echo 1; else echo 0; fi`],
  [Define 0/1 if your assembler supports marking sections with SHF_GNU_RETAIN flag.])

# Test if the assembler supports the section flag 'o' for specifying
# section with link-order.
case "${target}" in
  # Solaris may use GNU assembler with Solairs ld.  Even if GNU
  # assembler supports the section flag 'o', it doesn't mean that
  # Solairs ld supports it.
  *-*-solaris2*)
    gcc_cv_as_section_link_order=no
    ;;
  *)
    gcc_GAS_CHECK_FEATURE([section 'o' flag], gcc_cv_as_section_link_order,
      [--fatal-warnings],
      [.section .foo,"a"
.byte 0
.section __patchable_function_entries,"awo",%progbits,.foo
.byte 0])
    ;;
esac
AC_DEFINE_UNQUOTED(HAVE_GAS_SECTION_LINK_ORDER,
  [`if test $gcc_cv_as_section_link_order = yes; then echo 1; else echo 0; fi`],
  [Define 0/1 if your assembler supports 'o' flag in .section directive.])

gcc_GAS_CHECK_FEATURE(section merging support, gcc_cv_as_shf_merge,
 [--fatal-warnings],
 [.section .rodata.str, "aMS", @progbits, 1])
if test $gcc_cv_as_shf_merge = no; then
  gcc_GAS_CHECK_FEATURE(section merging support, gcc_cv_as_shf_merge,
    [--fatal-warnings],
    [.section .rodata.str, "aMS", %progbits, 1])
fi
AC_DEFINE_UNQUOTED(HAVE_GAS_SHF_MERGE,
  [`if test $gcc_cv_as_shf_merge = yes; then echo 1; else echo 0; fi`],
[Define 0/1 if your assembler supports marking sections with SHF_MERGE flag.])

gcc_cv_ld_aligned_shf_merge=yes
case "$target" in
  # SHF_MERGE support is broken in Solaris ld up to Solaris 11.3/SPARC for
  # alignment > 1.
  sparc*-*-solaris2.11*)
    if test x"$gnu_ld" = xno \
       && test "$ld_vers_major" -lt 2 && test "$ld_vers_minor" -lt 3159; then
      gcc_cv_ld_aligned_shf_merge=no
    fi
    ;;
esac
AC_DEFINE_UNQUOTED(HAVE_LD_ALIGNED_SHF_MERGE,
  [`if test $gcc_cv_ld_aligned_shf_merge = yes; then echo 1; else echo 0; fi`],
[Define 0/1 if your linker supports the SHF_MERGE flag with section alignment > 1.])

gcc_GAS_CHECK_FEATURE([stabs directive], gcc_cv_as_stabs_directive,,
[.stabs "gcc2_compiled.",60,0,0,0],,
[AC_DEFINE(HAVE_AS_STABS_DIRECTIVE, 1,
  [Define if your assembler supports .stabs.])])

gcc_GAS_CHECK_FEATURE([COMDAT group support (GNU as)],
 gcc_cv_as_comdat_group,
 [--fatal-warnings],
 [.section .text,"axG",@progbits,.foo,comdat])
if test $gcc_cv_as_comdat_group = yes; then
  gcc_cv_as_comdat_group_percent=no
  gcc_cv_as_comdat_group_group=no
else
 gcc_GAS_CHECK_FEATURE([COMDAT group support (GNU as, %type)],
   gcc_cv_as_comdat_group_percent,
   [--fatal-warnings],
   [.section .text,"axG",%progbits,.foo,comdat])
 if test $gcc_cv_as_comdat_group_percent = yes; then
   gcc_cv_as_comdat_group_group=no
 else
   case "${target}" in
     # Sun as uses a completely different syntax.
     *-*-solaris2*)
       case "${target}" in
         sparc*-*-solaris2*)
           conftest_s='
               .group foo,".text%foo",#comdat
               .section ".text%foo", #alloc,#execinstr,#progbits
               .globl foo
             foo:
	     '
           ;;
         i?86-*-solaris2* | x86_64-*-solaris2*)
	   conftest_s='
               .group foo,.text%foo,#comdat
               .section .text%foo, "ax", @progbits
               .globl  foo
             foo:
	     '
	   ;;
       esac
       gcc_GAS_CHECK_FEATURE([COMDAT group support (Sun as, .group)],
         gcc_cv_as_comdat_group_group,
         , [$conftest_s])
       ;;
   esac
   if test -z "${gcc_cv_as_comdat_group_group+set}"; then
     gcc_cv_as_comdat_group_group=no
   fi
 fi
fi
if test x"$ld_is_gold" = xyes; then
  comdat_group=yes
elif test x"$ld_is_mold" = xyes; then
  comdat_group=yes
elif test $in_tree_ld = yes ; then
  comdat_group=no
  if test "$gcc_cv_gld_major_version" -eq 2 -a "$gcc_cv_gld_minor_version" -ge 16 -o "$gcc_cv_gld_major_version" -gt 2 \
     && test $in_tree_ld_is_elf = yes; then
     comdat_group=yes
  fi
elif echo "$ld_ver" | grep GNU > /dev/null; then
  comdat_group=yes
  if test 0"$ld_date" -lt 20050308; then
    if test -n "$ld_date"; then
      # If there was date string, but was earlier than 2005-03-08, fail
      comdat_group=no
    elif test "$ld_vers_major" -lt 2; then
      comdat_group=no
    elif test "$ld_vers_major" -eq 2 -a "$ld_vers_minor" -lt 16; then
      comdat_group=no
    fi
  fi
else
changequote(,)dnl
  case "${target}" in
    *-*-solaris2.1[1-9]*)
      comdat_group=no
      # Sun ld has COMDAT group support since Solaris 9, but it doesn't
      # interoperate with GNU as until Solaris 11 build 130, i.e. ld
      # version 1.688.
      #
      # If using Sun as for COMDAT group as emitted by GCC, one needs at
      # least ld version 1.2267.
      if test "$ld_vers_major" -gt 1; then
        comdat_group=yes
      elif test "x$gas_flag" = xyes && test "$ld_vers_minor" -ge 1688; then
	comdat_group=yes
      elif test "$ld_vers_minor" -ge 2267; then
	comdat_group=yes
      fi
      ;;
    *)
      # Assume linkers other than GNU ld don't support COMDAT group.
      comdat_group=no
      ;;
  esac
changequote([,])dnl
fi
# Allow overriding the automatic COMDAT group tests above.
AC_ARG_ENABLE(comdat,
  [AS_HELP_STRING([--enable-comdat], [enable COMDAT group support])],
  [comdat_group="$enable_comdat"])
if test $comdat_group = no; then
  gcc_cv_as_comdat_group=no
  gcc_cv_as_comdat_group_percent=no
  gcc_cv_as_comdat_group_group=no
fi
AC_DEFINE_UNQUOTED(HAVE_COMDAT_GROUP,
  [`if test $gcc_cv_as_comdat_group = yes \
    || test $gcc_cv_as_comdat_group_percent = yes \
    || test $gcc_cv_as_comdat_group_group = yes; then echo 1; else echo 0; fi`],
[Define 0/1 if your assembler and linker support COMDAT groups.])

# Restrict this test to Solaris/x86: other targets define this statically.
case "${target}" in
  i?86-*-solaris2* | x86_64-*-solaris2*)
    AC_MSG_CHECKING(support for hidden thunks in linkonce sections)
    if test $in_tree_ld = yes || echo "$ld_ver" | grep GNU > /dev/null; then
      hidden_linkonce=yes
    else
      case "${target}" in
	# Full support for hidden thunks in linkonce sections only appeared in
	# Solaris 11/OpenSolaris.
        *-*-solaris2.1[[1-9]]*)
	  hidden_linkonce=yes
	  ;;
	*)
	  hidden_linkonce=no
	  ;;
      esac
    fi
    AC_MSG_RESULT($hidden_linkonce)
    AC_DEFINE_UNQUOTED(USE_HIDDEN_LINKONCE,
      [`if test $hidden_linkonce = yes; then echo 1; else echo 0; fi`],
    [Define 0/1 if your linker supports hidden thunks in linkonce sections.])
  ;;
esac

gcc_GAS_CHECK_FEATURE([line table is_stmt support],
 gcc_cv_as_is_stmt,,
[	.text
	.file 1 "conf.c"
	.loc 1 1 0 is_stmt 1],,
[AC_DEFINE(HAVE_GAS_LOC_STMT, 1,
  [Define if your assembler supports the .loc is_stmt sub-directive.])])

gcc_GAS_CHECK_FEATURE([line table discriminator support],
 gcc_cv_as_discriminator,,
[	.text
	.file 1 "conf.c"
	.loc 1 1 0 discriminator 1],,
[AC_DEFINE(HAVE_GAS_DISCRIMINATOR, 1,
  [Define if your assembler supports the .loc discriminator sub-directive.])])

# Catch the newlib flag of the same name so we can gate GCC features on it.
AC_ARG_ENABLE(newlib-nano-formatted-io,
[AS_HELP_STRING([--enable-newlib-nano-formatted-io], [Use nano version
 formatted IO])],
[case "${enableval}" in
  yes|no)
    ;;
  *)
    AC_MSG_ERROR([unknown newlib-nano-formatted-io setting $enableval])
    ;;
esac], [])

# Thread-local storage - the check is heavily parameterized.
conftest_s=
tls_as_opt=
case "$target" in
changequote(,)dnl
  alpha*-*-*)
    conftest_s='
	.section ".tdata","awT",@progbits
foo:	.long	25
	.text
	ldq	$27,__tls_get_addr($29)		!literal!1
	lda	$16,foo($29)			!tlsgd!1
	jsr	$26,($27),__tls_get_addr	!lituse_tlsgd!1
	ldq	$27,__tls_get_addr($29)		!literal!2
	lda	$16,foo($29)			!tlsldm!2
	jsr	$26,($27),__tls_get_addr	!lituse_tlsldm!2
	ldq	$1,foo($29)			!gotdtprel
	ldah	$2,foo($29)			!dtprelhi
	lda	$3,foo($2)			!dtprello
	lda	$4,foo($29)			!dtprel
	ldq	$1,foo($29)			!gottprel
	ldah	$2,foo($29)			!tprelhi
	lda	$3,foo($2)			!tprello
	lda	$4,foo($29)			!tprel'
	tls_as_opt=--fatal-warnings
	;;
  arc*-*-*)
    conftest_s='
	add_s r0,r0, @foo@tpoff'
	;;
  cris-*-*|crisv32-*-*)
    conftest_s='
	.section ".tdata","awT",@progbits
x:      .long   25
        .text
	move.d x:IE,$r10
	nop'
	tls_as_opt=--fatal-warnings
	;;
  frv*-*-*)
    conftest_s='
	.section ".tdata","awT",@progbits
x:      .long   25
        .text
        call    #gettlsoff(x)'
	;;
  hppa*-*-linux*)
    conftest_s='
t1:	.reg	%r20
t2:	.reg	%r21
gp:	.reg	%r19
	.section ".tdata","awT",@progbits
foo:	.long	25
	.text
	.align	4
	addil LT%foo-$tls_gdidx$,gp
	ldo RT%foo-$tls_gdidx$(%r1),%arg0
	b __tls_get_addr
	nop 		
	addil LT%foo-$tls_ldidx$,gp
	b __tls_get_addr
	ldo RT%foo-$tls_ldidx$(%r1),%arg0
	addil LR%foo-$tls_dtpoff$,%ret0
	ldo RR%foo-$tls_dtpoff$(%r1),%t1
	mfctl %cr27,%t1 		
	addil LT%foo-$tls_ieoff$,gp
	ldw RT%foo-$tls_ieoff$(%r1),%t2
	add %t1,%t2,%t3 		
	mfctl %cr27,%t1 		
	addil LR%foo-$tls_leoff$,%t1
	ldo RR%foo-$tls_leoff$(%r1),%t2'
	tls_as_opt=--fatal-warnings
	;;
  arm*-*-*)
    conftest_s='
	.section ".tdata","awT",%progbits
foo:	.long	25
	.text
.word foo(gottpoff)
.word foo(tpoff)
.word foo(tlsgd)
.word foo(tlsldm)
.word foo(tlsldo)'
	;;
  i[34567]86-*-* | x86_64-*-*)
    case "$target" in
      i[34567]86-*-solaris2.* | x86_64-*-solaris2.*)
	on_solaris=yes
        ;;
      *)
	on_solaris=no
	;;
    esac
    if test x$on_solaris = xyes && test x$gas_flag = xno; then
      conftest_s='
	.section .tdata,"awt",@progbits'
      tls_section_flag=t
changequote([,])dnl
      AC_DEFINE(TLS_SECTION_ASM_FLAG, 't',
[Define to the flag used to mark TLS sections if the default (`T') doesn't work.])
changequote(,)dnl
    else
      conftest_s='
	.section ".tdata","awT",@progbits'
      tls_section_flag=T
      tls_as_opt="--fatal-warnings"
    fi
    case "$target" in
      i[34567]86-*-*)
	if test x$on_solaris = xyes; then
	  case $gas_flag in
	    yes) tls_as_opt="$tls_as_opt --32" ;;
	  esac
	fi
	conftest_s="$conftest_s
foo:	.long	25
	.text
	movl	%gs:0, %eax
	leal	foo@tlsgd(,%ebx,1), %eax
	leal	foo@tlsldm(%ebx), %eax
	leal	foo@dtpoff(%eax), %edx
	movl	foo@gottpoff(%ebx), %eax
	subl	foo@gottpoff(%ebx), %eax
	addl	foo@gotntpoff(%ebx), %eax
	movl	foo@indntpoff, %eax
	movl	\$foo@tpoff, %eax
	subl	\$foo@tpoff, %eax
	leal	foo@ntpoff(%ecx), %eax"
	;;
      x86_64-*-*)
	if test x$on_solaris = xyes; then
	  case $gas_flag in
	    yes) tls_as_opt="$tls_as_opt --64" ;;
	    no)	 tls_as_opt="$tls_as_opt -xarch=amd64" ;;
	  esac	  
	fi
	conftest_s="$conftest_s
foo:	.long	25
	.text
	movq	%fs:0, %rax
	leaq	foo@tlsgd(%rip), %rdi
	leaq	foo@tlsld(%rip), %rdi
	leaq	foo@dtpoff(%rax), %rdx
	movq	foo@gottpoff(%rip), %rax
	movq	\$foo@tpoff, %rax"
        ;;
    esac
    ;;
  ia64-*-*)
    conftest_s='
	.section ".tdata","awT",@progbits
foo:	data8	25
	.text
	addl	r16 = @ltoff(@dtpmod(foo#)), gp
	addl	r17 = @ltoff(@dtprel(foo#)), gp
	addl	r18 = @ltoff(@tprel(foo#)), gp
	addl	r19 = @dtprel(foo#), gp
	adds	r21 = @dtprel(foo#), r13
	movl	r23 = @dtprel(foo#)
	addl	r20 = @tprel(foo#), gp
	adds	r22 = @tprel(foo#), r13
	movl	r24 = @tprel(foo#)'
	tls_as_opt=--fatal-warnings
	;;
  loongarch*-*-*)
    conftest_s='
	.section .tdata,"awT",@progbits
x:	.word 2
	.text
	la.tls.gd $a0,x
	bl __tls_get_addr'
	tls_first_major=0
	tls_first_minor=0
	tls_as_opt='--fatal-warnings'
	;;
  microblaze*-*-*)
    conftest_s='
	.section .tdata,"awT",@progbits
x:
	.word 2
	.text
	addik r5,r20,x@TLSGD
	addik r5,r20,x@TLSLDM'
	tls_as_opt='--fatal-warnings'
	;;
  mips*-*-*)
    conftest_s='
	.section .tdata,"awT",@progbits
x:
	.word 2
	.text
	addiu $4, $28, %tlsgd(x)
	addiu $4, $28, %tlsldm(x)
	lui $4, %dtprel_hi(x)
	addiu $4, $4, %dtprel_lo(x)
	lw $4, %gottprel(x)($28)
	lui $4, %tprel_hi(x)
	addiu $4, $4, %tprel_lo(x)'
	tls_as_opt='-32 --fatal-warnings'
	;;
  m68k-*-*)
    conftest_s='
	.section .tdata,"awT",@progbits
x:
	.word 2
	.text
foo:
	move.l x@TLSGD(%a5),%a0
	move.l x@TLSLDM(%a5),%a0
	move.l x@TLSLDO(%a5),%a0
	move.l x@TLSIE(%a5),%a0
	move.l x@TLSLE(%a5),%a0'
	tls_as_opt='--fatal-warnings'
	;;
  nios2-*-*)
      conftest_s='
	.section ".tdata","awT",@progbits'
	tls_as_opt="--fatal-warnings"
	;;
  aarch64*-*-*)
    conftest_s='
	.section ".tdata","awT",%progbits
foo:	.long	25
	.text
	adrp  x0, :tlsgd:x
	add   x0, x0, #:tlsgd_lo12:x
        bl    __tls_get_addr
	nop'
	tls_as_opt='--fatal-warnings'
	;;
  or1k*-*-*)
    conftest_s='
	.section ".tdata","awT",@progbits
foo:	.long	25
	.text
	l.movhi	r3, tpoffha(foo)
	l.add	r3, r3, r10
	l.lwz	r4, tpofflo(foo)(r3)'
    tls_as_opt=--fatal-warnings
    ;;
  powerpc-ibm-aix*)
    conftest_s='
	.extern __get_tpointer
	.toc
LC..1:
	.tc a[TC],a[TL]@le
	.csect .text[PR]
.tlstest:
	lwz 9,LC..1(2)
	bla __get_tpointer
	lwzx 3,9,3
	.globl a
	.csect a[TL],4
a:
	.space 4'
	;;
  powerpc64*-*-*)
    conftest_s='
	.section ".tdata","awT",@progbits
	.align 3
ld0:	.space 8
ld1:	.space 8
x1:	.space 8
x2:	.space 8
x3:	.space 8
	.text
	addi 3,2,ld0@got@tlsgd
	bl .__tls_get_addr
	nop
	addi 3,2,ld1@toc
	bl .__tls_get_addr
	nop
	addi 3,2,x1@got@tlsld
	bl .__tls_get_addr
	nop
	addi 9,3,x1@dtprel
	bl .__tls_get_addr
	nop
	addis 9,3,x2@dtprel@ha
	addi 9,9,x2@dtprel@l
	bl .__tls_get_addr
	nop
	ld 9,x3@got@dtprel(2)
	add 9,9,3
	bl .__tls_get_addr
	nop'
	tls_as_opt="-a64 --fatal-warnings"
	;;
  powerpc*-*-*)
    conftest_s='
	.section ".tdata","awT",@progbits
	.align 2
ld0:	.space 4
ld1:	.space 4
x1:	.space 4
x2:	.space 4
x3:	.space 4
	.text
	addi 3,31,ld0@got@tlsgd
	bl __tls_get_addr
	addi 3,31,x1@got@tlsld
	bl __tls_get_addr
	addi 9,3,x1@dtprel
	addis 9,3,x2@dtprel@ha
	addi 9,9,x2@dtprel@l
	lwz 9,x3@got@tprel(31)
	add 9,9,x@tls
	addi 9,2,x1@tprel
	addis 9,2,x2@tprel@ha
	addi 9,9,x2@tprel@l'
	tls_as_opt="-a32 --fatal-warnings"
	;;
  riscv*-*-*)
    conftest_s='
	.section .tdata,"awT",@progbits
x:	.word 2
	.text
	la.tls.gd a0,x
        call __tls_get_addr'
	tls_as_opt='--fatal-warnings'
	;;
  s390-*-*)
    conftest_s='
	.section ".tdata","awT",@progbits
foo:	.long	25
	.text
	.long	foo@TLSGD
	.long	foo@TLSLDM
	.long	foo@DTPOFF
	.long	foo@NTPOFF
	.long	foo@GOTNTPOFF
	.long	foo@INDNTPOFF
	l	%r1,foo@GOTNTPOFF(%r12)
	l	%r1,0(%r1):tls_load:foo
	bas	%r14,0(%r1,%r13):tls_gdcall:foo
	bas	%r14,0(%r1,%r13):tls_ldcall:foo'
	tls_as_opt="-m31 --fatal-warnings"
	;;
  s390x-*-*)
    conftest_s='
	.section ".tdata","awT",@progbits
foo:	.long	25
	.text
	.quad	foo@TLSGD
	.quad	foo@TLSLDM
	.quad	foo@DTPOFF
	.quad	foo@NTPOFF
	.quad	foo@GOTNTPOFF
	lg	%r1,foo@GOTNTPOFF(%r12)
	larl	%r1,foo@INDNTPOFF
	brasl	%r14,__tls_get_offset@PLT:tls_gdcall:foo
	brasl	%r14,__tls_get_offset@PLT:tls_ldcall:foo'
	tls_as_opt="-m64 -Aesame --fatal-warnings"
	;;
  sh-*-* | sh[123456789lbe]*-*-*)
    conftest_s='
	.section ".tdata","awT",@progbits
foo:	.long	25
	.text
	.long	foo@TLSGD
	.long	foo@TLSLDM
	.long	foo@DTPOFF
	.long	foo@GOTTPOFF
	.long	foo@TPOFF'
	tls_as_opt=--fatal-warnings
	;;
  sparc*-*-*)
    case "$target" in
      sparc*-sun-solaris2.*)
	on_solaris=yes
	;;
      *)
	on_solaris=no
	;;
    esac
    if test x$on_solaris = xyes && test x$gas_flag = xno; then
      conftest_s='
	.section ".tdata",#alloc,#write,#tls'
    else
      conftest_s='
	.section ".tdata","awT",@progbits'
	tls_as_opt="-32 --fatal-warnings"
    fi
    conftest_s="$conftest_s
foo:	.long	25
	.text
	sethi	%tgd_hi22(foo), %o0
	add	%o0, %tgd_lo10(foo), %o1
	add	%l7, %o1, %o0, %tgd_add(foo)
	call	__tls_get_addr, %tgd_call(foo)
	sethi	%tldm_hi22(foo), %l1
	add	%l1, %tldm_lo10(foo), %l2
	add	%l7, %l2, %o0, %tldm_add(foo)
	call	__tls_get_addr, %tldm_call(foo)
	sethi	%tldo_hix22(foo), %l3
	xor	%l3, %tldo_lox10(foo), %l4
	add	%o0, %l4, %l5, %tldo_add(foo)
	sethi	%tie_hi22(foo), %o3
	add	%o3, %tie_lo10(foo), %o3
	ld	[%l7 + %o3], %o2, %tie_ld(foo)
	add	%g7, %o2, %o4, %tie_add(foo)
	sethi	%tle_hix22(foo), %l1
	xor	%l1, %tle_lox10(foo), %o5
	ld	[%g7 + %o5], %o1"
	;;
  xtensa*-*-*)
    conftest_s='
	.section ".tdata","awT",@progbits
foo:	.long	25
	.text
	movi	a8, foo@TLSFUNC
	movi	a10, foo@TLSARG
	callx8.tls a8, foo@TLSCALL'
	;;
changequote([,])dnl
esac
set_have_as_tls=no
if test "x$enable_tls" = xno ; then
  : # TLS explicitly disabled.
elif test "x$enable_tls" = xyes ; then
  set_have_as_tls=yes # TLS explicitly enabled.
elif test -z "$conftest_s"; then
  : # If we don't have a check, assume no support.
else
  gcc_GAS_CHECK_FEATURE(thread-local storage support, gcc_cv_as_tls,
  [$tls_as_opt], [$conftest_s],,
  [set_have_as_tls=yes])
fi
if test $set_have_as_tls = yes ; then
  AC_DEFINE(HAVE_AS_TLS, 1,
	    [Define if your assembler and linker support thread-local storage.])
fi

# Target-specific assembler checks.

AC_MSG_CHECKING(linker -Bstatic/-Bdynamic option)
gcc_cv_ld_static_dynamic=no
gcc_cv_ld_static_option='-Bstatic'
gcc_cv_ld_dynamic_option='-Bdynamic'
if test $in_tree_ld = yes ; then
  if test "$gcc_cv_gld_major_version" -eq 2 -a "$gcc_cv_gld_minor_version" -ge 10 -o "$gcc_cv_gld_major_version" -gt 2; then
    gcc_cv_ld_static_dynamic=yes
  fi
elif test x$gcc_cv_ld != x; then
  # Check if linker supports -Bstatic/-Bdynamic option
  if $gcc_cv_ld --help 2>&1 | grep -- -Bstatic > /dev/null \
     && $gcc_cv_ld --help 2>&1 | grep -- -Bdynamic > /dev/null; then
      gcc_cv_ld_static_dynamic=yes
  else
    case "$target" in
      # AIX ld uses -b flags
      *-*-aix4.[[23]]* | *-*-aix[[5-9]]*)
	gcc_cv_ld_static_dynamic=yes
	gcc_cv_ld_static_option="-bstatic"
	gcc_cv_ld_dynamic_option="-bdynamic"
	;;
      # HP-UX ld uses -a flags to select between shared and archive.
      *-*-hpux*)
	if test x"$gnu_ld" = xno; then
	  gcc_cv_ld_static_dynamic=yes
	  gcc_cv_ld_static_option="-aarchive_shared"
	  gcc_cv_ld_dynamic_option="-adefault"
	fi
	;;
      # Solaris 2 ld always supports -Bstatic/-Bdynamic.
      *-*-solaris2*)
        gcc_cv_ld_static_dynamic=yes
        ;;
    esac
  fi
fi
if test x"$gcc_cv_ld_static_dynamic" = xyes; then
	AC_DEFINE(HAVE_LD_STATIC_DYNAMIC, 1,
[Define if your linker supports -Bstatic/-Bdynamic or equivalent options.])
	AC_DEFINE_UNQUOTED(LD_STATIC_OPTION, "$gcc_cv_ld_static_option",
[Define to the linker option to disable use of shared objects.])
	AC_DEFINE_UNQUOTED(LD_DYNAMIC_OPTION, "$gcc_cv_ld_dynamic_option",
[Define to the linker option to enable use of shared objects.])
fi
AC_MSG_RESULT($gcc_cv_ld_static_dynamic)

AC_MSG_CHECKING(linker --version-script option)
gcc_cv_ld_version_script=no
ld_version_script_option=''
if test $in_tree_ld = yes || test x"$gnu_ld" = xyes; then
  gcc_cv_ld_version_script=yes
  ld_version_script_option='--version-script'
elif test x$gcc_cv_ld != x; then
  case "$target" in
    # Solaris 2 ld always supports -M.  It also supports a subset of
    # --version-script since Solaris 11.4, but requires
    # -z gnu-version-script-compat to activate.
    *-*-solaris2*)
      gcc_cv_ld_version_script=yes
      ld_version_script_option='-M'
      ;;
  esac
fi
# Don't AC_DEFINE result, only used in jit/Make-lang.in so far.
AC_MSG_RESULT($gcc_cv_ld_version_script)
AC_SUBST(ld_version_script_option)

AC_MSG_CHECKING(linker soname option)
gcc_cv_ld_soname=no
if test $in_tree_ld = yes || test x"$gnu_ld" = xyes; then
  gcc_cv_ld_soname=yes
  ld_soname_option='-soname'
elif test x$gcc_cv_ld != x; then
  case "$target" in
    *-*-darwin*)
      gcc_cv_ld_soname=yes
      ld_soname_option='-install_name'
      ;;
    # Solaris 2 ld always supports -h.  It also supports --soname for GNU
    # ld compatiblity since some Solaris 10 update.
    *-*-solaris2*)
      gcc_cv_ld_soname=yes
      ld_soname_option='-h'
      ;;
  esac
fi
# Don't AC_DEFINE result, only used in jit/Make-lang.in so far.
AC_MSG_RESULT($gcc_cv_ld_soname)
AC_SUBST(ld_soname_option)

if test x"$demangler_in_ld" = xyes; then
  AC_MSG_CHECKING(linker --demangle support)
  gcc_cv_ld_demangle=no
  if test $in_tree_ld = yes; then
    if test "$gcc_cv_gld_major_version" -eq 2 -a "$gcc_cv_gld_minor_version" -ge 14 -o "$gcc_cv_gld_major_version" -gt 2; then \
      gcc_cv_ld_demangle=yes
    fi
  elif test x$gcc_cv_ld != x -a x"$gnu_ld" = xyes; then
    # Check if the GNU linker supports --demangle option
    if $gcc_cv_ld --help 2>&1 | grep no-demangle > /dev/null; then
      gcc_cv_ld_demangle=yes
    fi
  fi
  if test x"$gcc_cv_ld_demangle" = xyes; then
    AC_DEFINE(HAVE_LD_DEMANGLE, 1,
[Define if your linker supports --demangle option.])
  fi
  AC_MSG_RESULT($gcc_cv_ld_demangle)
fi

AC_MSG_CHECKING(linker plugin support)
gcc_cv_lto_plugin=0
if test -f liblto_plugin.la; then
  save_ld_ver="$ld_ver"
  save_ld_vers_major="$ld_vers_major"
  save_ld_vers_minor="$ld_vers_minor"
  save_ld_is_gold="$ld_is_gold"

  ld_is_gold=no

  if test $in_tree_ld = yes -a x"$ORIGINAL_PLUGIN_LD_FOR_TARGET" = x"$gcc_cv_ld"; then
    ld_ver="GNU ld"
    # FIXME: ld_is_gold?
    ld_vers_major="$gcc_cv_gld_major_version"
    ld_vers_minor="$gcc_cv_gld_minor_version"
  else
    # Determine plugin linker version.
    # FIXME: Partial duplicate from above, generalize.
changequote(,)dnl
    ld_ver=`$ORIGINAL_PLUGIN_LD_FOR_TARGET --version 2>/dev/null | sed 1q`
    if echo "$ld_ver" | grep GNU > /dev/null; then
      if echo "$ld_ver" | grep "GNU gold" > /dev/null; then
        ld_is_gold=yes
        ld_vers=`echo $ld_ver | sed -n \
    	    -e 's,^[^)]*[	 ]\([0-9][0-9]*\.[0-9][0-9]*[^)]*\)) .*$,\1,p'`
      else
        ld_vers=`echo $ld_ver | sed -n \
    	    -e 's,^.*[	 ]\([0-9][0-9]*\.[0-9][0-9]*.*\)$,\1,p'`
      fi
      ld_vers_major=`expr "$ld_vers" : '\([0-9]*\)'`
      ld_vers_minor=`expr "$ld_vers" : '[0-9]*\.\([0-9]*\)'`
    fi
changequote([,])dnl
  fi

  # Determine plugin support.
  if echo "$ld_ver" | grep GNU > /dev/null; then
    # Require GNU ld or gold 2.21+ for plugin support by default.
    if test "$ld_vers_major" -eq 2 -a "$ld_vers_minor" -ge 21; then
      gcc_cv_lto_plugin=2
    elif test "$ld_is_mold" = yes; then
      gcc_cv_lto_plugin=2
    # Allow -fuse-linker-plugin to enable plugin support in GNU gold 2.20.
    elif test "$ld_is_gold" = yes -a "$ld_vers_major" -eq 2 -a "$ld_vers_minor" -eq 20; then
      gcc_cv_lto_plugin=1
    fi
  fi

  ld_ver="$save_ld_ver"
  ld_vers_major="$save_ld_vers_major"
  ld_vers_minor="$save_ld_vers_minor"
  ld_is_gold="$save_ld_is_gold"
fi
AC_DEFINE_UNQUOTED(HAVE_LTO_PLUGIN, $gcc_cv_lto_plugin,
  [Define to the level of your linker's plugin support.])
AC_MSG_RESULT($gcc_cv_lto_plugin)

# Target OS-specific assembler checks.

case "$target_os" in
  darwin*)
    gcc_GAS_CHECK_FEATURE([-mmacosx-version-min option],
      gcc_cv_as_mmacosx_version_min,
      [-mmacosx-version-min=10.1], [.text],,
      [AC_DEFINE(HAVE_AS_MMACOSX_VERSION_MIN_OPTION, 1,
	[Define if your Mac OS X assembler supports the -mmacos-version-min option.])])
    ;;
esac

# Target CPU-specific assembler checks.

case "$target" in
  aarch64*-*-*)
    gcc_GAS_CHECK_FEATURE([-mabi option], gcc_cv_as_aarch64_mabi,
                          [-mabi=lp64], [.text],,,)
    if test x$gcc_cv_as_aarch64_mabi = xyes; then
      AC_DEFINE(HAVE_AS_MABI_OPTION, 1,
                [Define if your assembler supports the -mabi option.])
    else
      if test x$with_abi = xilp32; then
        AC_MSG_ERROR([Assembler does not support -mabi=ilp32.\
                     Upgrade the Assembler.])
      fi
      if test x"$with_multilib_list" = xdefault; then
        TM_MULTILIB_CONFIG=lp64
      else
        aarch64_multilibs=`echo $with_multilib_list | sed -e 's/,/ /g'`
        for aarch64_multilib in ${aarch64_multilibs}; do
          case ${aarch64_multilib} in
            ilp32)
              AC_MSG_ERROR([Assembler does not support -mabi=ilp32.\
                            Upgrade the Assembler.])
              ;;
            *)
              ;;
          esac
        done
      fi
    fi
    # Check if we have binutils support for relocations types needed by -fpic
    gcc_GAS_CHECK_FEATURE([-fpic relocs], gcc_cv_as_aarch64_picreloc,,
    [
	.text
	ldr     x0, [[x2, #:gotpage_lo15:globalsym]]
    ],,[AC_DEFINE(HAVE_AS_SMALL_PIC_RELOCS, 1,
	[Define if your assembler supports relocs needed by -fpic.])])
    # Enable Branch Target Identification Mechanism and Return Address
    # Signing by default.
    AC_ARG_ENABLE(standard-branch-protection,
    [
AS_HELP_STRING([--enable-standard-branch-protection],
        [enable Branch Target Identification Mechanism and Return Address Signing by default for AArch64])
AS_HELP_STRING([--disable-standard-branch-protection],
        [disable Branch Target Identification Mechanism and Return Address Signing by default for AArch64])
    ],
      [
        case $enableval in
          yes)
            tm_defines="${tm_defines} TARGET_ENABLE_BTI=1 TARGET_ENABLE_PAC_RET=1"
            ;;
          no)
            ;;
          *)
            AC_MSG_ERROR(['$enableval' is an invalid value for --enable-standard-branch-protection.\
  Valid choices are 'yes' and 'no'.])
            ;;
        esac
      ],
    [])
    # Enable default workaround for AArch64 Cortex-A53 erratum 835769.
    AC_ARG_ENABLE(fix-cortex-a53-835769,
    [
AS_HELP_STRING([--enable-fix-cortex-a53-835769],
        [enable workaround for AArch64 Cortex-A53 erratum 835769 by default])
AS_HELP_STRING([--disable-fix-cortex-a53-835769],
        [disable workaround for AArch64 Cortex-A53 erratum 835769 by default])
    ],
      [
        case $enableval in
          yes)
            tm_defines="${tm_defines} TARGET_FIX_ERR_A53_835769_DEFAULT=1"
            ;;
          no)
            ;;
          *)
            AC_MSG_ERROR(['$enableval' is an invalid value for --enable-fix-cortex-a53-835769.\
  Valid choices are 'yes' and 'no'.])
            ;;

        esac
      ],
    [])
    # Enable default workaround for AArch64 Cortex-A53 erratum 843419.
    AC_ARG_ENABLE(fix-cortex-a53-843419,
    [
AS_HELP_STRING([--enable-fix-cortex-a53-843419],
        [enable workaround for AArch64 Cortex-A53 erratum 843419 by default])
AS_HELP_STRING([--disable-fix-cortex-a53-843419],
        [disable workaround for AArch64 Cortex-A53 erratum 843419 by default])
    ],
      [
        case $enableval in
          yes)
            tm_defines="${tm_defines} TARGET_FIX_ERR_A53_843419_DEFAULT=1"
            ;;
          no)
            ;;
          *)
            AC_MSG_ERROR(['$enableval' is an invalid value for --enable-fix-cortex-a53-843419.\
  Valid choices are 'yes' and 'no'.])
            ;;

        esac
      ],
    [])
    ;;

  # All TARGET_ABI_OSF targets.
  alpha*-*-linux* | alpha*-*-*bsd*)
    gcc_GAS_CHECK_FEATURE([explicit relocation support],
	gcc_cv_as_alpha_explicit_relocs,,
[	.set nomacro
	.text
	extbl	$3, $2, $3	!lituse_bytoff!1
	ldq	$2, a($29)	!literal!1
	ldq	$4, b($29)	!literal!2
	ldq_u	$3, 0($2)	!lituse_base!1
	ldq	$27, f($29)	!literal!5
	jsr	$26, ($27), f	!lituse_jsr!5
	ldah	$29, 0($26)	!gpdisp!3
	lda	$0, c($29)	!gprel
	ldah	$1, d($29)	!gprelhigh
	lda	$1, d($1)	!gprellow
	lda	$29, 0($29)	!gpdisp!3],,
    [AC_DEFINE(HAVE_AS_EXPLICIT_RELOCS, 1,
  [Define if your assembler supports explicit relocations.])])
    gcc_GAS_CHECK_FEATURE([jsrdirect relocation support],
	gcc_cv_as_alpha_jsrdirect_relocs,,
[	.set nomacro
	.text
	ldq	$27, a($29)	!literal!1
	jsr	$26, ($27), a	!lituse_jsrdirect!1],,
    [AC_DEFINE(HAVE_AS_JSRDIRECT_RELOCS, 1,
  [Define if your assembler supports the lituse_jsrdirect relocation.])])
    ;;

  avr-*-*)
    gcc_GAS_CHECK_FEATURE([--mlink-relax option], gcc_cv_as_avr_mlink_relax,
      [--mlink-relax], [.text],,
      [AC_DEFINE(HAVE_AS_AVR_MLINK_RELAX_OPTION, 1,
		[Define if your avr assembler supports --mlink-relax option.])])

    gcc_GAS_CHECK_FEATURE([-mrmw option], gcc_cv_as_avr_mrmw,
      [-mrmw], [.text],,
      [AC_DEFINE(HAVE_AS_AVR_MRMW_OPTION, 1,
		[Define if your avr assembler supports -mrmw option.])])

    gcc_GAS_CHECK_FEATURE([__gcc_isr pseudo instruction],
      gcc_cv_as_avr_mgccisr,
      [-mgcc-isr], [.text
      		    __gcc_isr 1
      		    __gcc_isr 2
      		    __gcc_isr 0,r24
      		   ],,
      [AC_DEFINE(HAVE_AS_AVR_MGCCISR_OPTION, 1,
		[Define if your avr assembler supports -mgcc-isr option.])])

    # Check how default linker description file implements .rodata for
    # avrxmega3 (PR21472).  avr-gcc assumes .rodata is *not* loaded to
    # RAM so avr-gcc skips __do_copy_data for .rodata objects.
    AC_MSG_CHECKING(binutils for avrxmega3 .rodata support)
    cat > conftest.s <<EOF
        .section .rodata,"a",@progbits
        .global xxvaryy
    ;; avr-nm should print "... R xxvaryy", not "... D xxvaryy".
    xxvaryy:
        .word 1
EOF
    rm -f conftest.nm
    AC_TRY_COMMAND([$gcc_cv_as -mmcu=avrxmega3 conftest.s -o conftest.o])
    AC_TRY_COMMAND([$gcc_cv_ld -mavrxmega3 conftest.o -o conftest.elf])
    AC_TRY_COMMAND([$gcc_cv_nm conftest.elf > conftest.nm])
    if test -s conftest.nm
    then
	if grep ' R xxvaryy' conftest.nm > /dev/null; then
	    AC_MSG_RESULT(yes)
	    AC_DEFINE(HAVE_LD_AVR_AVRXMEGA3_RODATA_IN_FLASH, 1,
		[Define if your default avr linker script for avrxmega3 leaves .rodata in flash.])
	else
	    AC_MSG_RESULT(no: avrxmega3 .rodata located in RAM)
	    echo "$as_me: nm output was" >&AS_MESSAGE_LOG_FD
	    cat conftest.nm >&AS_MESSAGE_LOG_FD
	    avr_ld_ver="`$gcc_cv_ld -v | sed -e 's:^.* ::'`"
	    AC_MSG_WARN([[support for avrxmega3 .rodata in flash needs Binutils 2.29 or higher (have $avr_ld_ver)]])
	fi
    else
	AC_MSG_RESULT(test failed)
	echo "$as_me: failed program was" >&AS_MESSAGE_LOG_FD
	cat conftest.s >&AS_MESSAGE_LOG_FD
	AC_MSG_WARN([[see `config.log' for details]])
    fi
    rm -f conftest.s conftest.o conftest.elf conftest.nm
    ;;

  cris-*-*)
    gcc_GAS_CHECK_FEATURE([-no-mul-bug-abort option],
      gcc_cv_as_cris_no_mul_bug,
      [-no-mul-bug-abort], [.text],,
      [AC_DEFINE(HAVE_AS_NO_MUL_BUG_ABORT_OPTION, 1,
		[Define if your assembler supports the -no-mul-bug-abort option.])])
    ;;

  sparc*-*-*)
    gcc_GAS_CHECK_FEATURE([-relax option], gcc_cv_as_sparc_relax,
      [-relax], [.text],,
      [AC_DEFINE(HAVE_AS_RELAX_OPTION, 1,
		[Define if your assembler supports -relax option.])])

    gcc_GAS_CHECK_FEATURE([GOTDATA_OP relocs],
      gcc_cv_as_sparc_gotdata_op,
      [-K PIC],
[.text
.align 4
foo:
	nop
bar:
	sethi %gdop_hix22(foo), %g1
	xor    %g1, %gdop_lox10(foo), %g1
	ld    [[%l7 + %g1]], %g2, %gdop(foo)],
      [if test x$gcc_cv_ld != x \
       && $gcc_cv_ld -o conftest conftest.o -G > /dev/null 2>&1; then
         if test x$gcc_cv_objdump != x; then
           if $gcc_cv_objdump -s -j .text conftest 2> /dev/null \
              | grep ' 03000004 82186004 c405c001'> /dev/null 2>&1; then
	       gcc_cv_as_sparc_gotdata_op=no
           else
	       gcc_cv_as_sparc_gotdata_op=yes
           fi
         fi
       fi
       rm -f conftest],
      [AC_DEFINE(HAVE_AS_SPARC_GOTDATA_OP, 1,
		[Define if your assembler and linker support GOTDATA_OP relocs.])])

    gcc_GAS_CHECK_FEATURE([unaligned pcrel relocs],
      gcc_cv_as_sparc_ua_pcrel,
      [-K PIC],
[.text
foo:
	nop
.data
.align 4
.byte 0
.uaword %r_disp32(foo)],
      [if test x$gcc_cv_ld != x \
       && $gcc_cv_ld -o conftest conftest.o -G > /dev/null 2>&1; then
	 gcc_cv_as_sparc_ua_pcrel=yes
       fi
       rm -f conftest],
      [AC_DEFINE(HAVE_AS_SPARC_UA_PCREL, 1,
		[Define if your assembler and linker support unaligned PC relative relocs.])

      gcc_GAS_CHECK_FEATURE([unaligned pcrel relocs against hidden symbols],
	gcc_cv_as_sparc_ua_pcrel_hidden,
	[-K PIC],
[.data
.align 4
.byte 0x31
.uaword %r_disp32(foo)
.byte 0x32, 0x33, 0x34
.global foo
.hidden foo
foo:
.skip 4],
	[if test x$gcc_cv_ld != x && test x$gcc_cv_objdump != x \
	 && $gcc_cv_ld -o conftest conftest.o -G > /dev/null 2>&1 \
	 && $gcc_cv_objdump -s -j .data conftest 2> /dev/null \
	    | grep ' 31000000 07323334' > /dev/null 2>&1; then
	    if $gcc_cv_objdump -R conftest 2> /dev/null \
	       | grep 'DISP32' > /dev/null 2>&1; then
		:
	    else
		gcc_cv_as_sparc_ua_pcrel_hidden=yes
	    fi
	 fi
	 rm -f conftest],
	 [AC_DEFINE(HAVE_AS_SPARC_UA_PCREL_HIDDEN, 1,
		   [Define if your assembler and linker support unaligned PC relative relocs against hidden symbols.])])
    ]) # unaligned pcrel relocs

    gcc_GAS_CHECK_FEATURE([offsetable %lo()],
      gcc_cv_as_sparc_offsetable_lo10,
      [-xarch=v9],
[.text
	or %g1, %lo(ab) + 12, %g1
	or %g1, %lo(ab + 12), %g1],
      [if test x$gcc_cv_objdump != x \
       && $gcc_cv_objdump -s -j .text conftest.o 2> /dev/null \
          | grep ' 82106000 82106000' > /dev/null 2>&1; then
	 gcc_cv_as_sparc_offsetable_lo10=yes
       fi],
       [AC_DEFINE(HAVE_AS_OFFSETABLE_LO10, 1,
	         [Define if your assembler supports offsetable %lo().])])

    gcc_GAS_CHECK_FEATURE([FMAF, HPC, and VIS 3.0 instructions],
      gcc_cv_as_sparc_fmaf,
      [-xarch=v9d],
      [.text
       .register %g2, #scratch
       .register %g3, #scratch
       .align 4
       fmaddd %f0, %f2, %f4, %f6
       addxccc %g1, %g2, %g3
       fsrl32 %f2, %f4, %f8
       fnaddd %f10, %f12, %f14],,
      [AC_DEFINE(HAVE_AS_FMAF_HPC_VIS3, 1,
                [Define if your assembler supports FMAF, HPC, and VIS 3.0 instructions.])])

    gcc_GAS_CHECK_FEATURE([SPARC4 instructions],
      gcc_cv_as_sparc_sparc4,
      [-xarch=sparc4],
      [.text
       .register %g2, #scratch
       .register %g3, #scratch
       .align 4
       cxbe %g2, %g3, 1f
1:     cwbneg %g2, %g3, 1f
1:     sha1
       md5
       aes_kexpand0 %f4, %f6, %f8
       des_round %f38, %f40, %f42, %f44
       camellia_f %f54, %f56, %f58, %f60
       kasumi_fi_xor %f46, %f48, %f50, %f52],,
      [AC_DEFINE(HAVE_AS_SPARC4, 1,
                [Define if your assembler supports SPARC4 instructions.])])

    gcc_GAS_CHECK_FEATURE([SPARC5 and VIS 4.0 instructions],
      gcc_cv_as_sparc_sparc5,
      [-xarch=sparc5],
      [.text
       .register %g2, #scratch
       .register %g3, #scratch
       .align 4
       subxc %g1, %g2, %g3
       fpadd8 %f0, %f2, %f4],,
      [AC_DEFINE(HAVE_AS_SPARC5_VIS4, 1,
                [Define if your assembler supports SPARC5 and VIS 4.0 instructions.])])

    gcc_GAS_CHECK_FEATURE([SPARC6 instructions],
      gcc_cv_as_sparc_sparc6,
      [-xarch=sparc6],
      [.text
       .register %g2, #scratch
       .register %g3, #scratch
       .align 4
       rd %entropy, %g1
       fpsll64x %f0, %f2, %f4],,
      [AC_DEFINE(HAVE_AS_SPARC6, 1,
                [Define if your assembler supports SPARC6 instructions.])])

    gcc_GAS_CHECK_FEATURE([LEON instructions],
      gcc_cv_as_sparc_leon,
      [-Aleon],
      [.text
       .register %g2, #scratch
       .register %g3, #scratch
       .align 4
       smac %g2, %g3, %g1
       umac %g2, %g3, %g1
       casa [[%g2]] 0xb, %g3, %g1],,
      [AC_DEFINE(HAVE_AS_LEON, 1,
                [Define if your assembler supports LEON instructions.])])
    ;;

changequote(,)dnl
  i[34567]86-*-* | x86_64-*-*)
changequote([,])dnl
    case $target_os in
      cygwin*)
	# Full C++ conformance when using a shared libstdc++-v3 requires some
	# support from the Cygwin DLL, which in more recent versions exports
	# wrappers to aid in interposing and redirecting operators new, delete,
	# etc., as per n2800 #17.6.4.6 [replacement.functions].  Check if we
	# are configuring for a version of Cygwin that exports the wrappers.
	if test x$host = x$target && test x$host_cpu = xi686; then
	  AC_CHECK_FUNC([__wrap__Znaj],[gcc_ac_cygwin_dll_wrappers=yes],[gcc_ac_cygwin_dll_wrappers=no])
	else
	  # Can't check presence of libc functions during cross-compile, so
	  # we just have to assume we're building for an up-to-date target.
	  gcc_ac_cygwin_dll_wrappers=yes
	fi
	AC_DEFINE_UNQUOTED(USE_CYGWIN_LIBSTDCXX_WRAPPERS,
	  [`if test $gcc_ac_cygwin_dll_wrappers = yes; then echo 1; else echo 0; fi`],
	  [Define if you want to generate code by default that assumes that the
	   Cygwin DLL exports wrappers to support libstdc++ function replacement.])
    esac
    case $target_os in
      cygwin* | pe | mingw32*)
	# Recent binutils allows the three-operand form of ".comm" on PE.  This
	# definition is used unconditionally to initialise the default state of
	# the target option variable that governs usage of the feature.
	gcc_GAS_CHECK_FEATURE([.comm with alignment], gcc_cv_as_comm_has_align,,
	  [.comm foo,1,32])
	AC_DEFINE_UNQUOTED(HAVE_GAS_ALIGNED_COMM,
	  [`if test $gcc_cv_as_comm_has_align = yes; then echo 1; else echo 0; fi`],
	  [Define if your assembler supports specifying the alignment
	   of objects allocated using the GAS .comm command.])
	# Used for DWARF 2 in PE
	gcc_GAS_CHECK_FEATURE([.secrel32 relocs],
	  gcc_cv_as_ix86_pe_secrel32,,
[.text
foo:	nop
.data
	.secrel32 foo],
	  [if test x$gcc_cv_ld != x \
	   && $gcc_cv_ld -o conftest conftest.o > /dev/null 2>&1; then
	     gcc_cv_as_ix86_pe_secrel32=yes
	   fi
	   rm -f conftest],
	  [AC_DEFINE(HAVE_GAS_PE_SECREL32_RELOC, 1,
	    [Define if your assembler and linker support 32-bit section relative relocs via '.secrel32 label'.])])
	# Test if the assembler supports the extended form of the .section
	# directive that specifies section alignment.  LTO support uses this,
	# but normally only after installation, so we warn but don't fail the
	# configure if LTO is enabled but the assembler does not support it.
	gcc_GAS_CHECK_FEATURE([.section with alignment], gcc_cv_as_section_has_align,
	  -fatal-warnings,[.section lto_test,"dr0"])
	if test x$gcc_cv_as_section_has_align != xyes; then
	  case ",$enable_languages," in
	    *,lto,*)
	      AC_MSG_WARN([LTO for $target requires binutils >= 2.20.1, but version found appears insufficient; LTO will not work until binutils is upgraded.])
	      ;;
	  esac
	fi
	;;
    esac
    case $target_os in
       darwin2* | darwin19*)
        gcc_GAS_CHECK_FEATURE([llvm assembler x86-pad-for-align option],
          gcc_cv_as_mllvm_x86_pad_for_align,
          [-mllvm -x86-pad-for-align=false], [.text],,
          [AC_DEFINE(HAVE_AS_MLLVM_X86_PAD_FOR_ALIGN, 1,
	    [Define if your Mac OS X assembler supports -mllvm -x86-pad-for-align=false.])])
       ;;
    esac

    gcc_GAS_CHECK_FEATURE([-xbrace_comment], gcc_cv_as_ix86_xbrace_comment,
      [-xbrace_comment=no], [.text],,
      [AC_DEFINE(HAVE_AS_XBRACE_COMMENT_OPTION, 1,
		[Define if your assembler supports -xbrace_comment option.])])

    gcc_GAS_CHECK_FEATURE([filds and fists mnemonics],
       gcc_cv_as_ix86_filds,,
       [filds (%ebp); fists (%ebp)],,
       [AC_DEFINE(HAVE_AS_IX86_FILDS, 1,
         [Define if your assembler uses filds and fists mnemonics.])])

    gcc_GAS_CHECK_FEATURE([fildq and fistpq mnemonics],
       gcc_cv_as_ix86_fildq,,
       [fildq (%ebp); fistpq (%ebp)],,
       [AC_DEFINE(HAVE_AS_IX86_FILDQ, 1,
         [Define if your assembler uses fildq and fistq mnemonics.])])

    gcc_GAS_CHECK_FEATURE([cmov syntax],
      gcc_cv_as_ix86_cmov_sun_syntax,,
      [cmovl.l %edx, %eax],,
      [AC_DEFINE(HAVE_AS_IX86_CMOV_SUN_SYNTAX, 1,
        [Define if your assembler supports the Sun syntax for cmov.])])

    gcc_GAS_CHECK_FEATURE([ffreep mnemonic],
      gcc_cv_as_ix86_ffreep,,
      [ffreep %st(1)],,
      [AC_DEFINE(HAVE_AS_IX86_FFREEP, 1,
        [Define if your assembler supports the ffreep mnemonic.])])

    gcc_GAS_CHECK_FEATURE([.quad directive],
      gcc_cv_as_ix86_quad,,
      [.quad 0],,
      [AC_DEFINE(HAVE_AS_IX86_QUAD, 1,
        [Define if your assembler supports the .quad directive.])])

    gcc_GAS_CHECK_FEATURE([sahf mnemonic],
      gcc_cv_as_ix86_sahf,,
      [.code64
       sahf],,
      [AC_DEFINE(HAVE_AS_IX86_SAHF, 1,
        [Define if your assembler supports the sahf mnemonic in 64bit mode.])])

    gcc_GAS_CHECK_FEATURE([interunit movq mnemonic],
      gcc_cv_as_ix86_interunit_movq,,
      [.code64
       movq %mm0, %rax
       movq %rax, %xmm0])
    AC_DEFINE_UNQUOTED(HAVE_AS_IX86_INTERUNIT_MOVQ,
      [`if test $gcc_cv_as_ix86_interunit_movq = yes; then echo 1; else echo 0; fi`],
      [Define if your assembler supports interunit movq mnemonic.])

    gcc_GAS_CHECK_FEATURE([hle prefixes],
      gcc_cv_as_ix86_hle,,
      [lock xacquire cmpxchg %esi, (%ecx)],,
      [AC_DEFINE(HAVE_AS_IX86_HLE, 1,
        [Define if your assembler supports HLE prefixes.])])

    gcc_GAS_CHECK_FEATURE([swap suffix],
      gcc_cv_as_ix86_swap,,
      [movl.s %esp, %ebp],,
      [AC_DEFINE(HAVE_AS_IX86_SWAP, 1,
        [Define if your assembler supports the swap suffix.])])

    gcc_GAS_CHECK_FEATURE([different section symbol subtraction],
      gcc_cv_as_ix86_diff_sect_delta,,
      [.section .rodata
.L1:
        .long .L2-.L1
        .long .L3-.L1
        .text
.L3:    nop
.L2:    nop],,
      [AC_DEFINE(HAVE_AS_IX86_DIFF_SECT_DELTA, 1,
        [Define if your assembler supports the subtraction of symbols in different sections.])])

    gcc_GAS_CHECK_FEATURE([rep and lock prefix],
        gcc_cv_as_ix86_rep_lock_prefix,,
	[rep movsl
	 rep ret
	 rep nop
	 rep bsf %ecx, %eax
	 rep bsr %ecx, %eax
	 lock addl %edi, (%eax,%esi)
	 lock orl $0, (%esp)],,
        [AC_DEFINE(HAVE_AS_IX86_REP_LOCK_PREFIX, 1,
          [Define if the assembler supports 'rep <insn>, lock <insn>'.])])

    gcc_GAS_CHECK_FEATURE([ud2 mnemonic],
	gcc_cv_as_ix86_ud2,,
	[ud2],,
      [AC_DEFINE(HAVE_AS_IX86_UD2, 1,
	[Define if your assembler supports the 'ud2' mnemonic.])])

    # Enforce 32-bit output with gas and gld.
    if test x$gas = xyes; then
      as_ix86_gas_32_opt="--32"
    fi
    if echo "$ld_ver" | grep GNU > /dev/null; then
      if $gcc_cv_ld -V 2>/dev/null | grep elf_i386_sol2 > /dev/null; then
        ld_ix86_gld_32_opt="-melf_i386_sol2"
      else
        ld_ix86_gld_32_opt="-melf_i386"
      fi
    fi

    gcc_GAS_CHECK_FEATURE([R_386_TLS_GD_PLT reloc],
        gcc_cv_as_ix86_tlsgdplt,
	[$as_ix86_gas_32_opt],
	[call    tls_gd@tlsgdplt],
	[if test x$gcc_cv_ld != x \
	 && $gcc_cv_ld $ld_ix86_gld_32_opt -o conftest conftest.o -G > /dev/null 2>&1; then
	   gcc_cv_as_ix86_tlsgdplt=yes
	 fi
	 rm -f conftest],
      [AC_DEFINE(HAVE_AS_IX86_TLSGDPLT, 1,
        [Define if your assembler and linker support @tlsgdplt.])])

    conftest_s='
	.section .tdata,"aw'$tls_section_flag'",@progbits
tls_ld:
	.section .text,"ax",@progbits
	 call    tls_ld@tlsldmplt'

    gcc_GAS_CHECK_FEATURE([R_386_TLS_LDM_PLT reloc],
        gcc_cv_as_ix86_tlsldmplt,
	[$as_ix86_gas_32_opt],
	[$conftest_s],
	[if test x$gcc_cv_ld != x \
	 && $gcc_cv_ld $ld_ix86_gld_32_opt -o conftest conftest.o -G > /dev/null 2>&1; then
	   gcc_cv_as_ix86_tlsldmplt=yes
	 fi
	 rm -f conftest])
    AC_DEFINE_UNQUOTED(HAVE_AS_IX86_TLSLDMPLT,
      [`if test $gcc_cv_as_ix86_tlsldmplt = yes; then echo 1; else echo 0; fi`],
      [Define to 1 if your assembler and linker support @tlsldmplt.])

    conftest_s='
	.section .text,"ax",@progbits
        .globl  _start
        .type   _start, @function
_start:      
	leal	value@tlsldm(%ebx), %eax
	call	___tls_get_addr@plt

        .section .tdata,"aw'$tls_section_flag'",@progbits
        .type	value, @object
value:'
    gcc_GAS_CHECK_FEATURE([R_386_TLS_LDM reloc],
        gcc_cv_as_ix86_tlsldm,
	[$as_ix86_gas_32_opt],
	[$conftest_s],
	[if test x$gcc_cv_ld != x && test x$gcc_cv_objdump != x \
	    && $gcc_cv_ld $ld_ix86_gld_32_opt -o conftest conftest.o $ld_tls_libs -lc > /dev/null 2>&1; then
	   if $gcc_cv_objdump -d conftest 2>/dev/null | grep nop > /dev/null \
	      || dis conftest 2>/dev/null | grep nop > /dev/null; then
	     gcc_cv_as_ix86_tlsldm=yes
	   fi
	 fi
	 rm -f conftest])
    AC_DEFINE_UNQUOTED(HAVE_AS_IX86_TLSLDM,
      [`if test $gcc_cv_as_ix86_tlsldm = yes; then echo 1; else echo 0; fi`],
      [Define to 1 if your assembler and linker support @tlsldm.])

    conftest_s='
	.data
bar:
	.byte 1
	.text
	.global _start
_start:
	 cmpl $0, bar@GOT
	 jmp *_start@GOT'
    gcc_GAS_CHECK_FEATURE([R_386_GOT32X reloc],
        gcc_cv_as_ix86_got32x,
	[$as_ix86_gas_32_opt],
	[$conftest_s],
	[if test x$gcc_cv_ld != x && test x$gcc_cv_objdump != x \
	    && test x$gcc_cv_readelf != x \
	    && $gcc_cv_readelf --relocs --wide conftest.o 2>&1 \
	       | grep R_386_GOT32X > /dev/null 2>&1 \
	    && $gcc_cv_ld $ld_ix86_gld_32_opt -o conftest conftest.o > /dev/null 2>&1; then
	   if $gcc_cv_objdump -dw conftest 2>&1 \
	      | grep 0xffffff > /dev/null 2>&1; then
	     gcc_cv_as_ix86_got32x=no
	   else
	     gcc_cv_as_ix86_got32x=yes
	   fi
	 fi
	 rm -f conftest])
    AC_DEFINE_UNQUOTED(HAVE_AS_IX86_GOT32X,
      [`if test x"$gcc_cv_as_ix86_got32x" = xyes; then echo 1; else echo 0; fi`],
      [Define 0/1 if your assembler and linker support @GOT.])

    gcc_GAS_CHECK_FEATURE([GOTOFF in data],
      gcc_cv_as_ix86_gotoff_in_data,
      [$as_ix86_gas_32_opt],
[	.text
.L0:
	nop
	.data
	.long .L0@GOTOFF])
    AC_DEFINE_UNQUOTED(HAVE_AS_GOTOFF_IN_DATA,
      [`if test $gcc_cv_as_ix86_gotoff_in_data = yes; then echo 1; else echo 0; fi`],
      [Define true if the assembler supports '.long foo@GOTOFF'.])

    conftest_s='
	.section .text,"ax",@progbits
	.globl  _start
	.type   _start, @function
_start:
	leal	ld@tlsldm(%ecx), %eax
	call	*___tls_get_addr@GOT(%ecx)
	leal	gd@tlsgd(%ecx), %eax
	call	*___tls_get_addr@GOT(%ecx)

	.section .tdata,"aw'$tls_section_flag'",@progbits
	.type	ld, @object
ld:
	.byte 0
	.globl  gd
	.type	gd, @object
gd:
	.byte 0'
    gcc_GAS_CHECK_FEATURE([calling ___tls_get_addr via GOT],
        gcc_cv_as_ix86_tls_get_addr_via_got,
	[$as_ix86_gas_32_opt],
	[$conftest_s],
	[if test x$gcc_cv_ld != x \
	    && $gcc_cv_ld $ld_ix86_gld_32_opt -o conftest conftest.o > /dev/null 2>&1; then
	   gcc_cv_as_ix86_tls_get_addr_via_got=yes
	 fi
	 rm -f conftest])
    AC_DEFINE_UNQUOTED(HAVE_AS_IX86_TLS_GET_ADDR_GOT,
      [`if test x"$gcc_cv_as_ix86_tls_get_addr_via_got" = xyes; then echo 1; else echo 0; fi`],
      [Define 0/1 if your assembler and linker support calling ___tls_get_addr via GOT.])
    ;;

  ia64*-*-*)
    gcc_GAS_CHECK_FEATURE([ltoffx and ldxmov relocs],
	gcc_cv_as_ia64_ltoffx_ldxmov_relocs,,
[	.text
	addl r15 = @ltoffx(x#), gp
	;;
	ld8.mov r16 = [[r15]], x#
],,
    [AC_DEFINE(HAVE_AS_LTOFFX_LDXMOV_RELOCS, 1,
	  [Define if your assembler supports ltoffx and ldxmov relocations.])])

    ;;

  powerpc*-*-*)

    case $target in
      *-*-darwin*)
	gcc_GAS_CHECK_FEATURE([.machine directive support],
	  gcc_cv_as_machine_directive,,
	  [	.machine ppc7400])
	if test x$gcc_cv_as_machine_directive != xyes; then
	  echo "*** This target requires an assembler supporting \".machine\"" >&2
	  echo you can get it from: https://gcc.gnu.org/pub/gcc/infrastructure/cctools-528.5.dmg >&2
	  test x$build = x$target && exit 1
	fi
        ;;
    esac

    case $target in
      *-*-aix*) conftest_s='	.machine "pwr5"
	.csect .text[[PR]]
	mfcr 3,128';;
      *-*-darwin*) conftest_s='	.text
	mfcr r3,128';;
      *) conftest_s='	.machine power4
	.text
	mfcr 3,128';;
    esac

    gcc_GAS_CHECK_FEATURE([mfcr field support],
      gcc_cv_as_powerpc_mfcrf,,
      [$conftest_s],,
      [AC_DEFINE(HAVE_AS_MFCRF, 1,
	  [Define if your assembler supports mfcr field.])])

    case $target in
      *-*-aix*) conftest_s='	.csect .text[[PR]]
LCF..0:
	addis 11,30,_GLOBAL_OFFSET_TABLE_-LCF..0@ha';;
      *-*-darwin*)
	conftest_s='	.text
LCF0:
	addis r11,r30,_GLOBAL_OFFSET_TABLE_-LCF0@ha';;
      *) conftest_s='	.text
.LCF0:
	addis 11,30,_GLOBAL_OFFSET_TABLE_-.LCF0@ha';;
    esac

    gcc_GAS_CHECK_FEATURE([rel16 relocs],
      gcc_cv_as_powerpc_rel16, -a32,
      [$conftest_s],,
      [AC_DEFINE(HAVE_AS_REL16, 1,
	  [Define if your assembler supports R_PPC_REL16 relocs.])])

    case $target in
      *-*-aix*) conftest_s='	.machine "pwr7"
	.csect .text[[PR]]
	lxvd2x 1,2,3';;
      *) conftest_s='	.machine power7
	.text
	lxvd2x 1,2,3';;
    esac

    gcc_GAS_CHECK_FEATURE([vector-scalar support],
      gcc_cv_as_powerpc_vsx, -a32,
      [$conftest_s],,
      [AC_DEFINE(HAVE_AS_VSX, 1,
	  [Define if your assembler supports VSX instructions.])])

    gcc_GAS_CHECK_FEATURE([.gnu_attribute support],
      gcc_cv_as_powerpc_gnu_attribute,,
      [.gnu_attribute 4,1],,
      [AC_DEFINE(HAVE_AS_GNU_ATTRIBUTE, 1,
	  [Define if your assembler supports .gnu_attribute.])])

    gcc_GAS_CHECK_FEATURE([prologue entry point marker support],
      gcc_cv_as_powerpc_entry_markers,-a64 --fatal-warnings,
      [ .reloc .,R_PPC64_ENTRY; nop],,
      [AC_DEFINE(HAVE_AS_ENTRY_MARKERS, 1,
	  [Define if your assembler supports the R_PPC64_ENTRY relocation.])])

    gcc_GAS_CHECK_FEATURE([plt sequence marker support],
      gcc_cv_as_powerpc_pltseq_markers,-a32 --fatal-warnings,
      [ .reloc .,R_PPC_PLTSEQ; nop],,
      [AC_DEFINE(HAVE_AS_PLTSEQ, 1,
	  [Define if your assembler supports R_PPC*_PLTSEQ relocations.])])

    case $target in
      *-*-aix*)
	gcc_GAS_CHECK_FEATURE([AIX .ref support],
	  gcc_cv_as_aix_ref,,
	  [	.csect stuff[[rw]]
	     stuff:
		.long 1
		.extern sym
		.ref sym
	  ],,
	  [AC_DEFINE(HAVE_AS_REF, 1,
	    [Define if your assembler supports .ref])])

	gcc_GAS_CHECK_FEATURE([AIX DWARF location lists section support],
	  gcc_cv_as_aix_dwloc,,
	  [	.dwsect 0xA0000
	Lframe..0:
		.vbyte 4,Lframe..0
	  ],,
	  [AC_DEFINE(HAVE_XCOFF_DWARF_EXTRAS, 1,
	    [Define if your assembler supports AIX debug frame section label reference.])])
	;;
    esac
    ;;

  mips*-*-*)
    gcc_GAS_CHECK_FEATURE([explicit relocation support],
      gcc_cv_as_mips_explicit_relocs,,
[	lw $4,%gp_rel(foo)($4)],,
      [if test x$target_cpu_default = x
       then target_cpu_default=MASK_EXPLICIT_RELOCS
       else target_cpu_default="($target_cpu_default)|MASK_EXPLICIT_RELOCS"
       fi])

    gcc_GAS_CHECK_FEATURE([-mno-shared support],
      gcc_cv_as_mips_no_shared,[-mno-shared], [nop],,
      [AC_DEFINE(HAVE_AS_NO_SHARED, 1,
		 [Define if the assembler understands -mno-shared.])])

    gcc_GAS_CHECK_FEATURE([.gnu_attribute support],
      gcc_cv_as_mips_gnu_attribute,,
      [.gnu_attribute 4,1],,
      [AC_DEFINE(HAVE_AS_GNU_ATTRIBUTE, 1,
	  [Define if your assembler supports .gnu_attribute.])])

    gcc_GAS_CHECK_FEATURE([.module support],
      gcc_cv_as_mips_dot_module,[-32],
      [.module mips2
       .module fp=xx],,
      [AC_DEFINE(HAVE_AS_DOT_MODULE, 1,
	  [Define if your assembler supports .module.])])
    if test x$gcc_cv_as_mips_dot_module = xno \
       && test x$with_fp_32 != x; then
      AC_MSG_ERROR(
	[Requesting --with-fp-32= requires assembler support for .module.])
    fi

    gcc_GAS_CHECK_FEATURE([.micromips support],
      gcc_cv_as_micromips_support,[--fatal-warnings],
      [.set micromips],,
      [AC_DEFINE(HAVE_GAS_MICROMIPS, 1,
          [Define if your assembler supports the .set micromips directive])])

    gcc_GAS_CHECK_FEATURE([.dtprelword support],
      gcc_cv_as_mips_dtprelword,,
      [.section .tdata,"awT",@progbits
x:
	.word 2
	.text
	.dtprelword x+0x8000],,
      [AC_DEFINE(HAVE_AS_DTPRELWORD, 1,
	  [Define if your assembler supports .dtprelword.])])

    gcc_GAS_CHECK_FEATURE([DSPR1 mult with four accumulators support],
      gcc_cv_as_mips_dspr1_mult,,
[	.set	mips32r2
	.set	nodspr2
	.set	dsp
	madd	$ac3,$4,$5
	maddu	$ac3,$4,$5
	msub	$ac3,$4,$5
	msubu	$ac3,$4,$5
	mult	$ac3,$4,$5
	multu	$ac3,$4,$5],,
      [AC_DEFINE(HAVE_AS_DSPR1_MULT, 1,
	  [Define if your assembler supports DSPR1 mult.])])

    AC_MSG_CHECKING(assembler and linker for explicit JALR relocation)
    gcc_cv_as_ld_jalr_reloc=no
    if test $gcc_cv_as_mips_explicit_relocs = yes; then
      if test $in_tree_ld = yes ; then
        if test "$gcc_cv_gld_major_version" -eq 2 -a "$gcc_cv_gld_minor_version" -ge 20 -o "$gcc_cv_gld_major_version" -gt 2 \
           && test $in_tree_ld_is_elf = yes; then
          gcc_cv_as_ld_jalr_reloc=yes
        fi
      elif test x$gcc_cv_as != x -a x$gcc_cv_ld != x -a x$gcc_cv_objdump != x; then
        echo '	.ent x' > conftest.s
        echo 'x:	lw $2,%got_disp(y)($3)' >> conftest.s
        echo '	lw $25,%call16(y)($28)' >> conftest.s
        echo '	.reloc	1f,R_MIPS_JALR,y' >> conftest.s
        echo '1:	jalr $25' >> conftest.s
        echo '	.reloc	1f,R_MIPS_JALR,x' >> conftest.s
        echo '1:	jalr $25' >> conftest.s
        echo '	.end x' >> conftest.s
        if $gcc_cv_as -o conftest.o conftest.s >/dev/null 2>&AS_MESSAGE_LOG_FD \
           && $gcc_cv_ld -shared -o conftest.so conftest.o >/dev/null 2>&AS_MESSAGE_LOG_FD; then
	  if $gcc_cv_objdump -d conftest.so | grep jalr >/dev/null 2>&1 \
	     && $gcc_cv_objdump -d conftest.so | grep "bal.*<x>" >/dev/null 2>&1; then
            gcc_cv_as_ld_jalr_reloc=yes
	  fi
        fi
        rm -f conftest.*
      fi
    fi
    if test $gcc_cv_as_ld_jalr_reloc = yes; then
      if test x$target_cpu_default = x; then
        target_cpu_default=MASK_RELAX_PIC_CALLS
      else
        target_cpu_default="($target_cpu_default)|MASK_RELAX_PIC_CALLS"
      fi
    fi
    AC_MSG_RESULT($gcc_cv_as_ld_jalr_reloc)

    AC_CACHE_CHECK([linker for .eh_frame personality relaxation],
      [gcc_cv_ld_mips_personality_relaxation],
      [gcc_cv_ld_mips_personality_relaxation=no
       if test $in_tree_ld = yes ; then
	 if test "$gcc_cv_gld_major_version" -eq 2 \
		 -a "$gcc_cv_gld_minor_version" -ge 21 \
		 -o "$gcc_cv_gld_major_version" -gt 2; then
	   gcc_cv_ld_mips_personality_relaxation=yes
	 fi
       elif test x$gcc_cv_as != x \
       	    	 -a x$gcc_cv_ld != x \
		 -a x$gcc_cv_readelf != x ; then
	 cat > conftest.s <<EOF
	.cfi_startproc
	.cfi_personality 0x80,indirect_ptr
	.ent test
test:
	nop
	.end test
	.cfi_endproc

	.section .data,"aw",@progbits
indirect_ptr:
	.dc.a personality
EOF
	 if $gcc_cv_as -KPIC -o conftest.o conftest.s > /dev/null 2>&1 \
	    && $gcc_cv_ld -o conftest conftest.o -shared > /dev/null 2>&1; then
	   if $gcc_cv_readelf -d conftest 2>&1 \
	      | grep TEXTREL > /dev/null 2>&1; then
	     :
	   elif $gcc_cv_readelf --relocs conftest 2>&1 \
	        | grep 'R_MIPS_REL32 *$' > /dev/null 2>&1; then
	     :
	   else
	     gcc_cv_ld_mips_personality_relaxation=yes
	   fi
	 fi
       fi
       rm -f conftest.s conftest.o conftest])
    if test x$gcc_cv_ld_mips_personality_relaxation = xyes; then
	    AC_DEFINE(HAVE_LD_PERSONALITY_RELAXATION, 1,
      [Define if your linker can relax absolute .eh_frame personality
pointers into PC-relative form.])
    fi

    gcc_GAS_CHECK_FEATURE([-mnan= support],
      gcc_cv_as_mips_nan,
      [-mnan=2008],,,
      [AC_DEFINE(HAVE_AS_NAN, 1,
		 [Define if the assembler understands -mnan=.])])
    if test x$gcc_cv_as_mips_nan = xno \
       && test x$with_nan != x; then
      AC_MSG_ERROR(
	[Requesting --with-nan= requires assembler support for -mnan=])
    fi
    ;;
    msp430-*-*)
    # Earlier GAS versions generically support .gnu_attribute, but the
    # msp430 assembler will not do anything with it.
    gcc_GAS_CHECK_FEATURE([.gnu_attribute support],
      gcc_cv_as_msp430_gnu_attribute,,
      [.gnu_attribute 4,1],,
      [AC_DEFINE(HAVE_AS_GNU_ATTRIBUTE, 1,
	  [Define if your assembler supports .gnu_attribute.])])
    gcc_GAS_CHECK_FEATURE([.mspabi_attribute support],
      gcc_cv_as_msp430_mspabi_attribute,,
      [.mspabi_attribute 4,2],,
      [AC_DEFINE(HAVE_AS_MSPABI_ATTRIBUTE, 1,
	  [Define if your assembler supports .mspabi_attribute.])])
    if test x$enable_newlib_nano_formatted_io = xyes; then
      AC_DEFINE(HAVE_NEWLIB_NANO_FORMATTED_IO, 1, [Define if GCC has been
configured with --enable-newlib-nano-formatted-io.])
      fi
    ;;
    nios2-*-*)
    # Versions 2.33 and earlier lacked support for the %gotoff relocation
    # syntax that is documented in the ABI specification.
    gcc_GAS_CHECK_FEATURE([support for %gotoff relocations in constant data],
      gcc_cv_as_nios2_gotoff_relocation,,
[	.extern foo
	.data
	.long %gotoff(foo)],,
      [AC_DEFINE(HAVE_AS_NIOS2_GOTOFF_RELOCATION, 1,
          [Define if your assembler supports %gotoff relocation syntax.])])
    ;;
    riscv*-*-*)
    gcc_GAS_CHECK_FEATURE([.attribute support],
      gcc_cv_as_riscv_attribute,,
      [.attribute stack_align,4],,
      [AC_DEFINE(HAVE_AS_RISCV_ATTRIBUTE, 1,
	  [Define if your assembler supports .attribute.])])
    gcc_GAS_CHECK_FEATURE([-misa-spec= support],
      gcc_cv_as_riscv_isa_spec,
      [-misa-spec=2.2],,,
      [AC_DEFINE(HAVE_AS_MISA_SPEC, 1,
		 [Define if the assembler understands -misa-spec=.])])
    gcc_GAS_CHECK_FEATURE([-march=rv32i_zifencei support],
      gcc_cv_as_riscv_march_zifencei,
      [-march=rv32i_zifencei2p0],,,
      [AC_DEFINE(HAVE_AS_MARCH_ZIFENCEI, 1,
		 [Define if the assembler understands -march=rv*_zifencei.])])
    ;;
    loongarch*-*-*)
    gcc_GAS_CHECK_FEATURE([.dtprelword support],
      gcc_cv_as_loongarch_dtprelword, [2,18,0],,
      [.section .tdata,"awT",@progbits
x:
	.word 2
	.text
	.dtprelword x+0x8000],,
      [AC_DEFINE(HAVE_AS_DTPRELWORD, 1,
	  [Define if your assembler supports .dtprelword.])])
    gcc_GAS_CHECK_FEATURE([explicit relocation support],
      gcc_cv_as_loongarch_explicit_relocs,,
      [a:pcalau12i $t0,%pc_hi20(a)],,
      [AC_DEFINE(HAVE_AS_EXPLICIT_RELOCS, 1,
	  [Define if your assembler supports explicit relocation.])])
<<<<<<< HEAD
=======
    gcc_GAS_CHECK_FEATURE([eh_frame pcrel encoding support],
      gcc_cv_as_loongarch_eh_frame_pcrel_encoding_support,,
      [.cfi_startproc
       .cfi_personality 0x9b,a
       .cfi_lsda 0x1b,b
       .cfi_endproc],,
      [AC_DEFINE(HAVE_AS_EH_FRAME_PCREL_ENCODING_SUPPORT, 1,
	  [Define if your assembler supports eh_frame pcrel encoding.])])
>>>>>>> 4a7274dd
    ;;
    s390*-*-*)
    gcc_GAS_CHECK_FEATURE([.gnu_attribute support],
      gcc_cv_as_s390_gnu_attribute,,
      [.gnu_attribute 8,1],,
      [AC_DEFINE(HAVE_AS_GNU_ATTRIBUTE, 1,
	  [Define if your assembler supports .gnu_attribute.])])
    gcc_GAS_CHECK_FEATURE([.machine and .machinemode support],
      gcc_cv_as_s390_machine_machinemode,,
      [	.machinemode push
	.machinemode pop
	.machine push
	.machine pop],,
      [AC_DEFINE(HAVE_AS_MACHINE_MACHINEMODE, 1,
	  [Define if your assembler supports .machine and .machinemode.])])
    gcc_GAS_CHECK_FEATURE([architecture modifiers support],
      gcc_cv_as_s390_architecture_modifiers,,
      [	.machine z13+vx ],,
      [AC_DEFINE(HAVE_AS_ARCHITECTURE_MODIFIERS, 1,
	  [Define if your assembler supports architecture modifiers.])])
    gcc_GAS_CHECK_FEATURE([vector load/store alignment hints],
      gcc_cv_as_s390_vector_loadstore_alignment_hints,,
      [	vl %v24,0(%r15),3 ],,
      [AC_DEFINE(HAVE_AS_VECTOR_LOADSTORE_ALIGNMENT_HINTS, 1,
	  [Define if your assembler supports vl/vst/vlm/vstm with an optional alignment hint argument.])])
    gcc_GAS_CHECK_FEATURE([vector load/store alignment hints on z13],
      gcc_cv_as_s390_vector_loadstore_alignment_hints_on_z13, [-mzarch -march=z13],
      [	vl %v24,0(%r15),3 ],,
      [AC_DEFINE(HAVE_AS_VECTOR_LOADSTORE_ALIGNMENT_HINTS_ON_Z13, 1,
	  [Define if your assembler supports vl/vst/vlm/vstm with an optional alignment hint argument on z13.])])

    ;;
esac

# Mips, LoongArch and HP-UX need the GNU assembler.
# Linux on IA64 might be able to use the Intel assembler.

case "$target" in
  mips*-*-* | loongarch*-*-* | *-*-hpux* )
    if test x$gas_flag = xyes \
       || test x"$host" != x"$build" \
       || test ! -x "$gcc_cv_as" \
       || "$gcc_cv_as" -v < /dev/null 2>&1 | grep GNU > /dev/null; then
      :
    else
      echo "*** This configuration requires the GNU assembler" >&2
      exit 1
    fi
    ;;
esac

# AMD GCN needs the LLVM assembler and linker.
# Test that LLVM is at least 13.0.1.
case "$target" in
  amdgcn-* | gcn-*)
    AC_MSG_CHECKING(llvm assembler version)
    gcc_cv_as_version="unknown"
    if test x$gcc_cv_as != x; then
      gcc_cv_as_version=`$gcc_cv_as --version 2>&1 | sed -ne '/version/s/.* \([[0-9]]\)/\1/p' || echo error`
      case "$gcc_cv_as_version" in
	13.0.[[1-9]]*) ;;          # 13.0.1+
	13.[[1-9]]*) ;;            # 13.1+
	1[[4-9]]*) ;;              # 14..19
	[[2-9]][[0-9]]*) ;;        # 20..99
	[[1-9]][[0-9]][[0-9]]*) ;; # 100+
	error) AC_MSG_ERROR([cannot determine LLVM version]) ;;
	*) AC_MSG_ERROR([LLVM 13.0.1 or later is required (found LLVM $gcc_cv_as_version)]) ;;
      esac
    fi
    AC_MSG_RESULT([$gcc_cv_as_version, ok])
    ;;
esac

case "$target" in
  arm*)
    gcc_GAS_CHECK_FEATURE([assembler for arm accepts context-specific architecture extensions],
      gcc_cv_as_arm_option_extensions,
      [-march=armv8.1-m.main+mve],
      [.text
	.thumb
	.syntax unified
	vmov.f32 s0, s1],,
      [AC_DEFINE(HAVE_GAS_ARM_EXTENDED_ARCH, 1,
       [Define if your Arm assembler permits context-specific feature extensions.])])
esac

# ??? Not all targets support dwarf2 debug_line, even within a version
# of gas.  Moreover, we need to emit a valid instruction to trigger any
# info to the output file.  So, as supported targets are added to gas 2.11,
# add some instruction here to (also) show we expect this might work.
# ??? Once 2.11 is released, probably need to add first known working
# version to the per-target configury.
case "$cpu_type" in
  aarch64 | alpha | arc | arm | avr | bfin | cris | csky | i386 | loongarch | m32c \
  | m68k | microblaze | mips | nds32 | nios2 | pa | riscv | rs6000 | score | sparc \
  | visium | xstormy16 | xtensa)
    insn="nop"
    ;;
  ia64 | s390)
    insn="nop 0"
    ;;
  mmix)
    insn="swym 0"
    ;;
esac
if test x"$insn" != x; then
 conftest_s="\
	.file 1 \"conftest.s\"
	.loc 1 3 0
	$insn"
 gcc_GAS_CHECK_FEATURE([dwarf2 debug_line support],
  gcc_cv_as_dwarf2_debug_line,,
  [$conftest_s],
  [if test x$gcc_cv_objdump != x \
   && $gcc_cv_objdump -h conftest.o 2> /dev/null \
      | grep debug_line > /dev/null 2>&1; then
     gcc_cv_as_dwarf2_debug_line=yes
   elif test x$gcc_cv_otool != x \
   && $gcc_cv_otool -l conftest.o 2> /dev/null \
      | grep debug_line > /dev/null 2>&1; then
     gcc_cv_as_dwarf2_debug_line=yes
   fi])

# The .debug_line file table must be in the exact order that
# we specified the files, since these indices are also used
# by DW_AT_decl_file.  Approximate this test by testing if
# the assembler bitches if the same index is assigned twice.
 gcc_GAS_CHECK_FEATURE([buggy dwarf2 .file directive],
  gcc_cv_as_dwarf2_file_buggy,,
[	.file 1 "foo.s"
	.file 1 "bar.s"])

 if test $gcc_cv_as_dwarf2_debug_line = yes \
 && test $gcc_cv_as_dwarf2_file_buggy = no; then
    AC_DEFINE(HAVE_AS_DWARF2_DEBUG_LINE, 1,
  [Define if your assembler supports dwarf2 .file/.loc directives,
   and preserves file table indices exactly as given.])

    if test $gcc_cv_as_leb128 = yes; then
	conftest_s="\
	.file 1 \"conftest.s\"
	.loc 1 3 0 view .LVU1
	$insn
	.data
	.uleb128 .LVU1
	.uleb128 .LVU1
"
	gcc_GAS_CHECK_FEATURE([dwarf2 debug_view support],
	  gcc_cv_as_dwarf2_debug_view,,
	  [$conftest_s],,
	  [AC_DEFINE(HAVE_AS_DWARF2_DEBUG_VIEW, 1,
  [Define if your assembler supports views in dwarf2 .loc directives.])])
    fi
 fi

 gcc_GAS_CHECK_FEATURE([--gdwarf2 option],
  gcc_cv_as_gdwarf2_flag,
  [--gdwarf2], [$insn],,
  [AC_DEFINE(HAVE_AS_GDWARF2_DEBUG_FLAG, 1,
[Define if your assembler supports the --gdwarf2 option.])])

 gcc_GAS_CHECK_FEATURE([--gdwarf-5 option],
  gcc_cv_as_gdwarf_5_flag,
  [--gdwarf-5], [$insn],
  [if test x$gcc_cv_objdump != x \
      && $gcc_cv_objdump -Wi conftest.o 2>&1 \
	 | grep DW_TAG_compile_unit > /dev/null 2>&1; then
     gcc_cv_as_gdwarf_5_flag=yes;
   fi],[AC_DEFINE(HAVE_AS_GDWARF_5_DEBUG_FLAG, 1,
[Define if your assembler supports the --gdwarf-5 option.])])

 case $target_os in
   win32 | pe | cygwin* | mingw32*)
     section_flags=\"dr\"
     function_type=".def foo; .scl 2; .type 32; .endef"
     function_size="";;
   *)
     section_flags=\"\",%progbits
     function_type=".type foo, %function"
     function_size=".size foo, .-foo";;
 esac
 dwarf4_debug_info_size=0x46
 dwarf4_high_pc_form=7
 dwarf4_debug_aranges_size=0x2c
 dwarf4_line_sz=9
 for dwarf4_addr_size in 8 4; do
   conftest_s="\
	.file	\"a.c\"
	.text
.Ltext0:
	.p2align 4
	.globl	foo
	$function_type
foo:
.LFB0:
.LM1:
	$insn
.LM2:
.LFE0:
	$function_size
.Letext0:
	.section	.debug_info,$section_flags
.Ldebug_info0:
	.4byte	$dwarf4_debug_info_size
	.2byte	0x4
	.4byte	.Ldebug_abbrev0
	.byte	0x$dwarf4_addr_size
	.byte	0x1
	.ascii \"GNU C17\\0\"
	.byte	0xc
	.ascii \"a.c\\0\"
	.ascii \"/\\0\"
	.${dwarf4_addr_size}byte	.Ltext0
	.${dwarf4_addr_size}byte	.Letext0-.Ltext0
	.4byte	.Ldebug_line0
	.byte	0x2
	.ascii \"foo\\0\"
	.byte	0x1
	.byte	0x2
	.byte	0x1
	.${dwarf4_addr_size}byte	.LFB0
	.${dwarf4_addr_size}byte	.LFE0-.LFB0
	.byte	0x1
	.byte	0x9c
	.byte	0
	.section	.debug_abbrev,$section_flags
.Ldebug_abbrev0:
	.byte	0x1
	.byte	0x11
	.byte	0x1
	.byte	0x25
	.byte	0x8
	.byte	0x13
	.byte	0xb
	.byte	0x3
	.byte	0x8
	.byte	0x1b
	.byte	0x8
	.byte	0x11
	.byte	0x1
	.byte	0x12
	.byte	0x$dwarf4_high_pc_form
	.byte	0x10
	.byte	0x17
	.byte	0
	.byte	0
	.byte	0x2
	.byte	0x2e
	.byte	0
	.byte	0x3f
	.byte	0x19
	.byte	0x3
	.byte	0x8
	.byte	0x3a
	.byte	0xb
	.byte	0x3b
	.byte	0xb
	.byte	0x39
	.byte	0xb
	.byte	0x11
	.byte	0x1
	.byte	0x12
	.byte	0x$dwarf4_high_pc_form
	.byte	0x40
	.byte	0x18
	.byte	0
	.byte	0
	.byte	0
	.section	.debug_aranges,$section_flags
	.4byte	$dwarf4_debug_aranges_size
	.2byte	0x2
	.4byte	.Ldebug_info0
	.byte	0x8
	.byte	0
	.2byte	0
	.2byte	0
	.${dwarf4_addr_size}byte	.Ltext0
	.${dwarf4_addr_size}byte	.Letext0-.Ltext0
	.${dwarf4_addr_size}byte	0
	.${dwarf4_addr_size}byte	0
	.section	.debug_line,$section_flags
.Ldebug_line0:
	.4byte	.LELT0-.LSLT0
.LSLT0:
	.2byte	0x4
	.4byte	.LELTP0-.LASLTP0
.LASLTP0:
	.byte	0x1
	.byte	0x1
	.byte	0x1
	.byte	0xf6
	.byte	0xf2
	.byte	0xd
	.byte	0
	.byte	0x1
	.byte	0x1
	.byte	0x1
	.byte	0x1
	.byte	0
	.byte	0
	.byte	0
	.byte	0x1
	.byte	0
	.byte	0
	.byte	0x1
	.byte	0
	.ascii \"a.c\\0\"
	.byte	0
	.byte	0
	.byte	0
	.byte	0
.LELTP0:
	.byte	0
	.byte	0x$dwarf4_line_sz
	.byte	0x2
	.${dwarf4_addr_size}byte	.LM1
	.byte	0x18
	.byte	0x5
	.byte	0x1
	.byte	0
	.byte	0x$dwarf4_line_sz
	.byte	0x2
	.${dwarf4_addr_size}byte	.LM2
	.byte	0x1
	.byte	0x5
	.byte	0x1
	.byte	0
	.byte	0x$dwarf4_line_sz
	.byte	0x2
	.${dwarf4_addr_size}byte	.Letext0
	.byte	0
	.byte	0x1
	.byte	0x1
.LELT0:
	.section	.debug_str,$section_flags
	.ident	\"GCC\"
"
   dwarf4_success=no
   if test $dwarf4_addr_size = 4; then
     gcc_GAS_CHECK_FEATURE([assembly of compiler generated 32-bit .debug_line],
      gcc_cv_as_debug_line_32_flag,,
      [$conftest_s],,
      [dwarf4_success=yes])
   else
     gcc_GAS_CHECK_FEATURE([assembly of compiler generated 64-bit .debug_line],
      gcc_cv_as_debug_line_64_flag,,
      [$conftest_s],,
      [dwarf4_success=yes])
   fi
   if test $dwarf4_success = yes; then
     dwarf4_success=no
     gcc_GAS_CHECK_FEATURE([--gdwarf-4 not refusing compiler generated .debug_line],
      gcc_cv_as_dwarf_4_debug_line_flag,
      [--gdwarf-4], [$conftest_s],,
      [dwarf4_success=yes])
     break
   fi
   dwarf4_debug_info_size=0x36
   dwarf4_high_pc_form=6
   dwarf4_debug_aranges_size=0x1c
   dwarf4_line_sz=5
 done

 if test $dwarf4_success = yes; then
   conftest_s="\
	.file	\"foo.c\"
	.text
bar:
#APP
# 82 \"xxx.h\" 1
	$insn
# 0 \"\" 2
#NO_APP
	$insn
foo:
	.file 1 \"foo.c\"
	$insn
	.file 2 \"foo.h\"
	ret
"
   dwarf4_success=no
   gcc_GAS_CHECK_FEATURE([--gdwarf-4 with the APP marker],
     gcc_cv_as_dwarf_4_app_flag,
     [--gdwarf-4], [$conftest_s],, [dwarf4_success=yes])
 fi

 if test $dwarf4_success = yes; then
   conftest_s="\
	.text
	.globl	foo
	$function_type
foo:
	$insn
	$function_size
	.file	1 \"foo.c\"
"
   gcc_GAS_CHECK_FEATURE([working --gdwarf-4/--gdwarf-5 for all sources],
     gcc_cv_as_working_gdwarf_n_flag,
     [--gdwarf-4],
     [$conftest_s],
     [changequote(,)dnl
      if test x$gcc_cv_objdump != x \
	 && $gcc_cv_objdump -W conftest.o 2>&1 \
		| grep conftest.s > /dev/null 2>&1; then
	gcc_cv_as_working_gdwarf_n_flag=no
      else
	gcc_cv_as_working_gdwarf_n_flag=yes
      fi
      changequote([,])dnl])
   if test $gcc_cv_as_working_gdwarf_n_flag = yes; then
     AC_DEFINE(HAVE_AS_WORKING_DWARF_N_FLAG, 1,
[Define if your assembler supports --gdwarf-4/--gdwarf-5 even with
 compiler generated .debug_line.])
   fi
 fi

 gcc_GAS_CHECK_FEATURE([--gstabs option],
  gcc_cv_as_gstabs_flag,
  [--gstabs], [$insn],,
  [AC_DEFINE(HAVE_AS_GSTABS_DEBUG_FLAG, 1,
[Define if your assembler supports the --gstabs option.])])

 gcc_GAS_CHECK_FEATURE([--debug-prefix-map option],
  gcc_cv_as_debug_prefix_map_flag,
  [--debug-prefix-map /a=/b], [$insn],,
  [AC_DEFINE(HAVE_AS_DEBUG_PREFIX_MAP, 1,
[Define if your assembler supports the --debug-prefix-map option.])])
fi

gcc_GAS_CHECK_FEATURE([compressed debug sections],
  gcc_cv_as_compress_debug,,,
  [# gas compiled without zlib cannot compress debug sections and warns
   # about it, but still exits successfully.  So check for this, too.
   if $gcc_cv_as --compress-debug-sections -o conftest.o conftest.s 2>&1 | grep -i warning > /dev/null
   then
     gcc_cv_as_compress_debug=0
   # Since binutils 2.26, gas supports --compress-debug-sections=type,
   # defaulting to the ELF gABI format.
   elif $gcc_cv_as --compress-debug-sections=zlib-gnu -o conftest.o conftest.s > /dev/null 2>&1
   then
     gcc_cv_as_compress_debug=2
     gcc_cv_as_compress_debug_option="--compress-debug-sections"
     gcc_cv_as_no_compress_debug_option="--nocompress-debug-sections"
   # Before binutils 2.26, gas only supported --compress-debug-options and
   # emitted the traditional GNU format.
   elif $gcc_cv_as --compress-debug-sections -o conftest.o conftest.s > /dev/null 2>&1
   then
     gcc_cv_as_compress_debug=1
     gcc_cv_as_compress_debug_option="--compress-debug-sections"
     gcc_cv_as_no_compress_debug_option="--nocompress-debug-sections"
   else
     gcc_cv_as_compress_debug=0
   fi])
AC_DEFINE_UNQUOTED(HAVE_AS_COMPRESS_DEBUG, $gcc_cv_as_compress_debug,
[Define to the level of your assembler's compressed debug section support.])
AC_DEFINE_UNQUOTED(AS_COMPRESS_DEBUG_OPTION, "$gcc_cv_as_compress_debug_option",
[Define to the assembler option to enable compressed debug sections.])
AC_DEFINE_UNQUOTED(AS_NO_COMPRESS_DEBUG_OPTION, "$gcc_cv_as_no_compress_debug_option",
[Define to the assembler option to disable compressed debug sections.])

gcc_GAS_CHECK_FEATURE([.lcomm with alignment], gcc_cv_as_lcomm_with_alignment,,
[.lcomm bar,4,16],,
[AC_DEFINE(HAVE_GAS_LCOMM_WITH_ALIGNMENT, 1,
  [Define if your assembler supports .lcomm with an alignment field.])])

if test x$with_sysroot = x && test x$host = x$target \
   && test "$prefix" != "/usr" && test "x$prefix" != "x$local_prefix" \
   && test "$prefix" != "NONE"; then
  AC_DEFINE_UNQUOTED(PREFIX_INCLUDE_DIR, "$prefix/include",
[Define to PREFIX/include if cpp should also search that directory.])
fi

# Determine the version of glibc, if any, used on the target.
AC_MSG_CHECKING([for target glibc version])
AC_ARG_WITH([glibc-version],
  [AS_HELP_STRING([--with-glibc-version=M.N],
    [assume GCC used with glibc version M.N or later])], [
if [echo "$with_glibc_version" | grep '^[0-9][0-9]*\.[0-9][0-9]*$']; then
  glibc_version_major=`echo "$with_glibc_version" | sed -e 's/\..*//'`
  glibc_version_minor=`echo "$with_glibc_version" | sed -e 's/.*\.//'`
else
  AC_MSG_ERROR([option --with-glibc-version requires a version number M.N])
fi], [
glibc_version_major=0
glibc_version_minor=0
[if test -f $target_header_dir/features.h \
  && glibc_version_major_define=`$EGREP '^[ 	]*#[ 	]*define[ 	]+__GLIBC__[ 	]+[0-9]' $target_header_dir/features.h` \
  && glibc_version_minor_define=`$EGREP '^[ 	]*#[ 	]*define[ 	]+__GLIBC_MINOR__[ 	]+[0-9]' $target_header_dir/features.h`; then
  glibc_version_major=`echo "$glibc_version_major_define" | sed -e 's/.*__GLIBC__[ 	]*//'`
  glibc_version_minor=`echo "$glibc_version_minor_define" | sed -e 's/.*__GLIBC_MINOR__[ 	]*//'`
fi]])
AC_MSG_RESULT([$glibc_version_major.$glibc_version_minor])
AC_DEFINE_UNQUOTED([TARGET_GLIBC_MAJOR], [$glibc_version_major],
[GNU C Library major version number used on the target, or 0.])
AC_DEFINE_UNQUOTED([TARGET_GLIBC_MINOR], [$glibc_version_minor],
[GNU C Library minor version number used on the target, or 0.])

AC_ARG_ENABLE(gnu-unique-object,
 [AS_HELP_STRING([--enable-gnu-unique-object],
   [enable the use of the @gnu_unique_object ELF extension on glibc systems])],
 [case $enable_gnu_unique_object in
    yes | no) ;;
    *) AC_MSG_ERROR(['$enable_gnu_unique_object' is an invalid value for --enable-gnu-unique-object.
Valid choices are 'yes' and 'no'.]) ;;
  esac],
 [gcc_GAS_CHECK_FEATURE([gnu_unique_object], gcc_cv_as_gnu_unique_object,,
   [.type foo, '$target_type_format_char'gnu_unique_object],,
# We need to unquote above to to use the definition from config.gcc.
# Also check for ld.so support, i.e. glibc 2.11 or higher.
   [GCC_GLIBC_VERSION_GTE_IFELSE([2], [11], [enable_gnu_unique_object=yes], )]
   )])
if test x$enable_gnu_unique_object = xyes; then
  AC_DEFINE(HAVE_GAS_GNU_UNIQUE_OBJECT, 1,
   [Define if your assembler supports @gnu_unique_object.])
fi

AC_CACHE_CHECK([assembler for tolerance to line number 0],
 [gcc_cv_as_line_zero],
 [gcc_cv_as_line_zero=no
  if test "x$gcc_cv_as" != x; then
    { echo '# 1 "test.s" 1'; echo '# 0 "" 2'; } > conftest.s
    if AC_TRY_COMMAND([$gcc_cv_as -o conftest.o conftest.s >&AS_MESSAGE_LOG_FD 2>conftest.out]) &&
       test "x`cat conftest.out`" = x
    then
      gcc_cv_as_line_zero=yes
    else
      echo "configure: failed program was" >&AS_MESSAGE_LOG_FD
      cat conftest.s >&AS_MESSAGE_LOG_FD
      echo "configure: error output was" >&AS_MESSAGE_LOG_FD
      cat conftest.out >&AS_MESSAGE_LOG_FD
    fi
    rm -f conftest.o conftest.s conftest.out
  fi])
if test "x$gcc_cv_as_line_zero" = xyes; then
  AC_DEFINE([HAVE_AS_LINE_ZERO], 1,
[Define if the assembler won't complain about a line such as # 0 "" 2.])
fi

AC_MSG_CHECKING(support for thin archives)
thin_archive_support=no
echo 'int main (void) { return 0; }' > conftest.c
if ($AR --version | sed 1q | grep "GNU ar" \
    && $CC $CFLAGS -c conftest.c \
    && $AR rcT conftest.a conftest.o \
    && $CC $CFLAGS $LDFLAGS -o conftest conftest.a) >/dev/null 2>&1; then
  thin_archive_support=yes
fi
rm -f conftest.c conftest.o conftest.a conftest
AC_MSG_RESULT($thin_archive_support)
AC_SUBST(thin_archive_support)

AC_MSG_CHECKING(linker PT_GNU_EH_FRAME support)
gcc_cv_ld_eh_frame_hdr=no
if test $in_tree_ld = yes ; then
  if test "$gcc_cv_gld_major_version" -eq 2 -a "$gcc_cv_gld_minor_version" -ge 12 -o "$gcc_cv_gld_major_version" -gt 2 \
     && test $in_tree_ld_is_elf = yes; then
    gcc_cv_ld_eh_frame_hdr=yes
  fi
elif test x$gcc_cv_ld != x; then
  if echo "$ld_ver" | grep GNU > /dev/null; then
    # Check if linker supports --eh-frame-hdr option
    if $gcc_cv_ld --help 2>&1 | grep eh-frame-hdr > /dev/null; then
      gcc_cv_ld_eh_frame_hdr=yes
    fi
  else
    case "$target" in
      *-*-solaris2*)
        # Sun ld has various bugs in .eh_frame_hdr support before version 1.2251.
        if test "$ld_vers_major" -gt 1 || test "$ld_vers_minor" -ge 2251; then
          gcc_cv_ld_eh_frame_hdr=yes
        fi
        ;;
    esac
  fi
fi
GCC_TARGET_TEMPLATE([HAVE_LD_EH_FRAME_HDR])
if test x"$gcc_cv_ld_eh_frame_hdr" = xyes; then
	AC_DEFINE(HAVE_LD_EH_FRAME_HDR, 1,
[Define if your linker supports .eh_frame_hdr.])
fi
AC_MSG_RESULT($gcc_cv_ld_eh_frame_hdr)

AC_MSG_CHECKING(linker CIEv3 in .eh_frame support)
gcc_cv_ld_eh_frame_ciev3=no
if test $in_tree_ld = yes ; then
  if test "$gcc_cv_gld_major_version" -eq 2 -a "$gcc_cv_gld_minor_version" -ge 16 -o "$gcc_cv_gld_major_version" -gt 2 \
     && test $in_tree_ld_is_elf = yes; then
    gcc_cv_ld_eh_frame_ciev3=yes
  fi
elif test x$gcc_cv_ld != x; then
  if echo "$ld_ver" | grep GNU > /dev/null; then
    gcc_cv_ld_eh_frame_ciev3=yes
    if test 0"$ld_date" -lt 20040513; then
      if test -n "$ld_date"; then
	# If there was date string, but was earlier than 2004-05-13, fail
	gcc_cv_ld_eh_frame_ciev3=no
      elif test "$ld_vers_major" -lt 2; then
	gcc_cv_ld_eh_frame_ciev3=no
      elif test "$ld_vers_major" -eq 2 -a "$ld_vers_minor" -lt 16; then
	gcc_cv_ld_eh_frame_ciev3=no
      fi
    fi
  else
    case "$target" in
      *-*-solaris2*)
        # Sun ld added support for CIE v3 in .eh_frame in Solaris 11.1.
        if test "$ld_vers_major" -gt 1 || test "$ld_vers_minor" -ge 2324; then
          gcc_cv_ld_eh_frame_ciev3=yes
        fi
        ;;
    esac
  fi
fi
AC_DEFINE_UNQUOTED(HAVE_LD_EH_FRAME_CIEV3,
  [`if test x"$gcc_cv_ld_eh_frame_ciev3" = xyes; then echo 1; else echo 0; fi`],
  [Define 0/1 if your linker supports CIE v3 in .eh_frame.])
AC_MSG_RESULT($gcc_cv_ld_eh_frame_ciev3)

AC_MSG_CHECKING(linker position independent executable support)
gcc_cv_ld_pie=no
if test $in_tree_ld = yes ; then
  case "$target" in
    # Full PIE support on Solaris was only introduced in gld 2.26.
    *-*-solaris2*)  gcc_gld_pie_min_version=26 ;;
    *) 		    gcc_gld_pie_min_version=15 ;;
  esac
  if test "$gcc_cv_gld_major_version" -eq 2 -a "$gcc_cv_gld_minor_version" -ge "$gcc_gld_pie_min_version" -o "$gcc_cv_gld_major_version" -gt 2 \
     && test $in_tree_ld_is_elf = yes; then
    gcc_cv_ld_pie=yes
  fi
elif test x$gcc_cv_ld != x; then
  # Check if linker supports -pie option
  if $gcc_cv_ld --help 2>&1 | grep -- -pie > /dev/null; then
    gcc_cv_ld_pie=yes
    case "$target" in
      *-*-solaris2*)
	if echo "$ld_ver" | grep GNU > /dev/null \
	  && test "$ld_vers_major" -eq 2 -a "$ld_vers_minor" -lt 26; then
	  gcc_cv_ld_pie=no
	fi
	;;
    esac
  else
    case "$target" in
      *-*-solaris2.1[[1-9]]*)
	# Solaris 11.3 added PIE support.
	if $gcc_cv_ld -z help 2>&1 | grep -- type.*pie > /dev/null; then
	  gcc_cv_ld_pie=yes
	fi
	;;
    esac
  fi
fi
if test x"$gcc_cv_ld_pie" = xyes; then
	AC_DEFINE(HAVE_LD_PIE, 1,
[Define if your linker supports PIE option.])
fi
AC_MSG_RESULT($gcc_cv_ld_pie)

AC_MSG_CHECKING(linker PIE support with copy reloc)
gcc_cv_ld_pie_copyreloc=no
if test $gcc_cv_ld_pie = yes ; then
  if test $in_tree_ld = yes ; then
    if test "$gcc_cv_gld_major_version" -eq 2 -a "$gcc_cv_gld_minor_version" -ge 25 -o "$gcc_cv_gld_major_version" -gt 2; then
      gcc_cv_ld_pie_copyreloc=yes
    fi
  elif test x$gcc_cv_as != x -a x$gcc_cv_ld != x ; then
    # Check if linker supports -pie option with copy reloc
    case "$target" in
    i?86-*-linux* | x86_64-*-linux*)
      cat > conftest1.s <<EOF
	.globl	a_glob
	.data
	.type	a_glob, @object
	.size	a_glob, 4
a_glob:
	.long	2
EOF
      cat > conftest2.s <<EOF
	.text
	.globl	main
	.type	main, @function
main:
	movl	%eax, a_glob(%rip)
	.size	main, .-main
	.globl	ptr
	.section	.data.rel,"aw",@progbits
	.type	ptr, @object
ptr:
	.quad	a_glob
EOF
      if $gcc_cv_as --64 -o conftest1.o conftest1.s > /dev/null 2>&1 \
         && $gcc_cv_ld -shared -melf_x86_64 -o conftest1.so conftest1.o > /dev/null 2>&1 \
         && $gcc_cv_as --64 -o conftest2.o conftest2.s > /dev/null 2>&1 \
         && $gcc_cv_ld -pie -melf_x86_64 -o conftest conftest2.o conftest1.so > /dev/null 2>&1; then
        gcc_cv_ld_pie_copyreloc=yes
      fi
      rm -f conftest conftest1.so conftest1.o conftest2.o conftest1.s conftest2.s
      ;;
    esac
  fi
fi
AC_DEFINE_UNQUOTED(HAVE_LD_PIE_COPYRELOC,
  [`if test x"$gcc_cv_ld_pie_copyreloc" = xyes; then echo 1; else echo 0; fi`],
  [Define 0/1 if your linker supports -pie option with copy reloc.])
AC_MSG_RESULT($gcc_cv_ld_pie_copyreloc)

AC_MSG_CHECKING(linker EH-compatible garbage collection of sections)
gcc_cv_ld_eh_gc_sections=no
if test $in_tree_ld = yes ; then
  if test "$gcc_cv_gld_major_version" -eq 2 -a "$gcc_cv_gld_minor_version" -ge 17 -o "$gcc_cv_gld_major_version" -gt 2 \
     && test $in_tree_ld_is_elf = yes; then
    gcc_cv_ld_eh_gc_sections=yes
  fi
elif test x$gcc_cv_as != x -a x$gcc_cv_ld != x -a x$gcc_cv_objdump != x ; then
  cat > conftest.s <<EOF
	.section	.text
.globl _start
        .type _start, @function
_start:
	.long foo
	.size _start, .-_start
	.section	.text.foo,"ax",@progbits
	.type foo, @function
foo:
	.long 0
	.size foo, .-foo
	.section	.gcc_except_table.foo,"a",@progbits
.L0:
	.long 0
	.section	.eh_frame,"a",@progbits
	.long .L0
EOF
  if $gcc_cv_as -o conftest.o conftest.s > /dev/null 2>&1; then
    if $gcc_cv_ld -o conftest conftest.o --entry=_start --gc-sections 2>&1 \
	 | grep "gc-sections option ignored" > /dev/null; then
      gcc_cv_ld_eh_gc_sections=no
    elif $gcc_cv_objdump -h conftest 2> /dev/null \
         | grep gcc_except_table > /dev/null; then
      gcc_cv_ld_eh_gc_sections=yes
      # If no COMDAT groups, the compiler will emit .gnu.linkonce.t. sections.
      if test x$gcc_cv_as_comdat_group != xyes; then
	gcc_cv_ld_eh_gc_sections=no
	cat > conftest.s <<EOF
	.section	.text
.globl _start
        .type _start, @function
_start:
	.long foo
	.size _start, .-_start
	.section	.gnu.linkonce.t.foo,"ax",@progbits
	.type foo, @function
foo:
	.long 0
	.size foo, .-foo
	.section	.gcc_except_table.foo,"a",@progbits
.L0:
	.long 0
	.section	.eh_frame,"a",@progbits
	.long .L0
EOF
	if $gcc_cv_as -o conftest.o conftest.s > /dev/null 2>&1; then
	  if $gcc_cv_ld -o conftest conftest.o --entry=_start --gc-sections 2>&1 \
	       | grep "gc-sections option ignored" > /dev/null; then
	    gcc_cv_ld_eh_gc_sections=no
	  elif $gcc_cv_objdump -h conftest 2> /dev/null \
	       | grep gcc_except_table > /dev/null; then
	    gcc_cv_ld_eh_gc_sections=yes
	  fi
	fi
      fi
    fi
  fi
  rm -f conftest.s conftest.o conftest
fi
case "$target" in
  hppa*-*-linux*)
    # ??? This apparently exposes a binutils bug with PC-relative relocations.
    gcc_cv_ld_eh_gc_sections=no
    ;;
esac
if test x$gcc_cv_ld_eh_gc_sections = xyes; then
	AC_DEFINE(HAVE_LD_EH_GC_SECTIONS, 1,
  [Define if your linker supports garbage collection of
   sections in presence of EH frames.])
fi
AC_MSG_RESULT($gcc_cv_ld_eh_gc_sections)

AC_MSG_CHECKING(linker EH garbage collection of sections bug)
gcc_cv_ld_eh_gc_sections_bug=no
if test $in_tree_ld = yes ; then
  if test "$gcc_cv_gld_major_version" -eq 2 -a "$gcc_cv_gld_minor_version" -lt 19 -o "$gcc_cv_gld_major_version" -lt 2 \
     && test $in_tree_ld_is_elf = yes; then
    gcc_cv_ld_eh_gc_sections_bug=yes
  fi
elif test x$gcc_cv_as != x -a x$gcc_cv_ld != x -a x$gcc_cv_objdump != x -a x$gcc_cv_as_comdat_group = xyes; then
  gcc_cv_ld_eh_gc_sections_bug=yes
  cat > conftest.s <<EOF
	.section	.text
.globl _start
	.type _start, @function
_start:
	.long foo
	.size _start, .-_start
	.section	.text.startup.foo,"ax",@progbits
	.type foo, @function
foo:
	.long 0
	.size foo, .-foo
	.section	.gcc_except_table.foo,"a",@progbits
.L0:
	.long 0
	.section	.eh_frame,"a",@progbits
	.long .L0
EOF
  if $gcc_cv_as -o conftest.o conftest.s > /dev/null 2>&1; then
    if $gcc_cv_ld -o conftest conftest.o --entry=_start --gc-sections 2>&1 \
	 | grep "gc-sections option ignored" > /dev/null; then
      :
    elif $gcc_cv_objdump -h conftest 2> /dev/null \
	 | grep gcc_except_table > /dev/null; then
      gcc_cv_ld_eh_gc_sections_bug=no
    fi
  fi
  rm -f conftest.s conftest.o conftest
fi
if test x$gcc_cv_ld_eh_gc_sections_bug = xyes; then
	AC_DEFINE(HAVE_LD_EH_GC_SECTIONS_BUG, 1,
  [Define if your linker has buggy garbage collection of
   sections support when .text.startup.foo like sections are used.])
fi
AC_MSG_RESULT($gcc_cv_ld_eh_gc_sections_bug)

AC_MSG_CHECKING(linker for compressed debug sections)
# gold/gld support compressed debug sections since binutils 2.19/2.21
# In binutils 2.26, gld gained support for the ELF gABI format.
if test $in_tree_ld = yes ; then
  gcc_cv_ld_compress_debug=0
  if test $ld_is_mold = yes; then
    gcc_cv_ld_compress_debug=3
    gcc_cv_ld_compress_debug_option="--compress-debug-sections"
  elif test "$gcc_cv_gld_major_version" -eq 2 -a "$gcc_cv_gld_minor_version" -ge 19 -o "$gcc_cv_gld_major_version" -gt 2 \
     && test $in_tree_ld_is_elf = yes && test $ld_is_gold = yes; then
    gcc_cv_ld_compress_debug=2
    gcc_cv_ld_compress_debug_option="--compress-debug-sections"
  elif test "$gcc_cv_gld_major_version" -eq 2 -a "$gcc_cv_gld_minor_version" -ge 26 -o "$gcc_cv_gld_major_version" -gt 2 \
     && test $in_tree_ld_is_elf = yes && test $ld_is_gold = no; then
    gcc_cv_ld_compress_debug=3
    gcc_cv_ld_compress_debug_option="--compress-debug-sections"
  elif test "$gcc_cv_gld_major_version" -eq 2 -a "$gcc_cv_gld_minor_version" -ge 21 -o "$gcc_cv_gld_major_version" -gt 2 \
     && test $in_tree_ld_is_elf = yes; then
    gcc_cv_ld_compress_debug=1
  fi
elif echo "$ld_ver" | grep GNU > /dev/null; then
  if test $ld_is_mold = yes; then
    gcc_cv_ld_compress_debug=3
    gcc_cv_ld_compress_debug_option="--compress-debug-sections"
  elif test "$ld_vers_major" -lt 2 \
     || test "$ld_vers_major" -eq 2 -a "$ld_vers_minor" -lt 21; then
    gcc_cv_ld_compress_debug=0
  elif test "$ld_vers_major" -eq 2 -a "$ld_vers_minor" -lt 26; then
    gcc_cv_ld_compress_debug=1
  else
    gcc_cv_ld_compress_debug=3
    gcc_cv_ld_compress_debug_option="--compress-debug-sections"
  fi
  if test $ld_is_gold = yes; then
    gcc_cv_ld_compress_debug=2
    gcc_cv_ld_compress_debug_option="--compress-debug-sections"
  fi
else
changequote(,)dnl
  case "${target}" in
    *-*-solaris2*)
      # Introduced in Solaris 11.2.
      if $gcc_cv_ld --help 2>&1 | grep -- '-z compress-sections' > /dev/null; then
        gcc_cv_ld_compress_debug=3
        gcc_cv_ld_compress_debug_option="-z compress-sections"
      else
        gcc_cv_ld_compress_debug=0
      fi
      ;;
    *)
      # Assume linkers other than GNU ld don't support compessed debug
      # sections.
      gcc_cv_ld_compress_debug=0
      ;;
  esac
changequote([,])dnl
fi
AC_DEFINE_UNQUOTED(HAVE_LD_COMPRESS_DEBUG, $gcc_cv_ld_compress_debug,
[Define to the level of your linker's compressed debug section support.])
AC_DEFINE_UNQUOTED(LD_COMPRESS_DEBUG_OPTION, "$gcc_cv_ld_compress_debug_option",
[Define to the linker option to enable compressed debug sections.])
AC_MSG_RESULT($gcc_cv_ld_compress_debug)

if test x"$ld64_flag" = x"yes"; then

  # Set defaults for possibly untestable items.
  gcc_cv_ld64_export_dynamic=0
  gcc_cv_ld64_platform_version=0

  if test "$build" = "$host"; then
    darwin_try_test=1
  else
    darwin_try_test=0
  fi

  # On Darwin, because of FAT library support, it is often possible to execute
  # exes from compatible archs even when the host differs from the build system.
  case "$build","$host" in
    x86_64-*-darwin*,i?86-*-darwin* | powerpc64*-*-darwin*,powerpc*-*-darwin*)
	darwin_try_test=1;;
    *) ;;
  esac

  # If the configurer specified a minimum ld64 version to be supported, then use
  # that to determine feature support.
  if test x"${gcc_cv_ld64_version}" != x; then
    AC_MSG_CHECKING(ld64 specified version)
    gcc_cv_ld64_major=`echo "$gcc_cv_ld64_version" | sed -e 's/\..*//'`
    AC_MSG_RESULT($gcc_cv_ld64_major)
    if test "$gcc_cv_ld64_major" -ge 236; then
      gcc_cv_ld64_export_dynamic=1
    fi
    if test "$gcc_cv_ld64_major" -ge 512; then
      gcc_cv_ld64_platform_version=1
    fi
  elif test -x "$gcc_cv_ld" -a "$darwin_try_test" -eq 1; then
    # If the version was not specified, try to find it.
    AC_MSG_CHECKING(linker version)
    if test x"${gcc_cv_ld64_version}" = x; then
      gcc_cv_ld64_version=`$gcc_cv_ld -v 2>&1 | grep ld64 | sed s/.*ld64-// | awk '{print $1}'`
    fi
    AC_MSG_RESULT($gcc_cv_ld64_version)

    AC_MSG_CHECKING(linker for -export_dynamic support)
    gcc_cv_ld64_export_dynamic=1
    if $gcc_cv_ld -export_dynamic < /dev/null 2>&1 | grep 'unknown option' > /dev/null; then
      gcc_cv_ld64_export_dynamic=0
    fi
    AC_MSG_RESULT($gcc_cv_ld64_export_dynamic)

    AC_MSG_CHECKING(linker for -platform_version support)
    gcc_cv_ld64_platform_version=1
    if $gcc_cv_ld -platform_version macos 10.5 0.0 < /dev/null 2>&1 | grep 'unknown option' > /dev/null; then
      gcc_cv_ld64_platform_version=0
    fi
    AC_MSG_RESULT($gcc_cv_ld64_platform_version)
  fi

  if test x"${gcc_cv_ld64_version}" != x; then
    AC_DEFINE_UNQUOTED(LD64_VERSION, "${gcc_cv_ld64_version}",
      [Define to ld64 version.])
  fi

  AC_DEFINE_UNQUOTED(LD64_HAS_EXPORT_DYNAMIC, $gcc_cv_ld64_export_dynamic,
  [Define to 1 if ld64 supports '-export_dynamic'.])

  AC_DEFINE_UNQUOTED(LD64_HAS_PLATFORM_VERSION, $gcc_cv_ld64_platform_version,
  [Define to 1 if ld64 supports '-platform_version'.])
fi

if test x"$dsymutil_flag" = x"yes"; then

    # If the user specified a dsymutil path, then we will already have the
    # version string, otherwise, pick it up.
    if test x"$gcc_cv_dsymutil" = x; then
        AC_MSG_WARN([dsymutil is a required tool for this system, but not found])
        dsymutil_vers="tool unspecified"
    elif test x"$dsymutil_vers" = x; then
	dsymutil_vers=`$gcc_cv_dsymutil -v /dev/null 2>&1`
    fi

    dsymutil_temp=`echo $dsymutil_vers | sed 1q`
    AC_MSG_CHECKING(dsymutil version "$dsymutil_temp")
    if echo $dsymutil_temp | grep dwarfutils- > /dev/null; then
      dsymutil_kind=DWARFUTILS
      dsymutil_vers=`echo $dsymutil_temp | sed 's/.*dwarfutils-\([[0-9\.]]*\).*/\1/'`
    elif echo $dsymutil_temp | grep clang- > /dev/null; then
      dsymutil_kind=CLANG
      dsymutil_vers=`echo $dsymutil_temp | sed 's/.*clang-\([[0-9\.]]*\).*/\1/'`
    elif echo $dsymutil_temp | grep 'LLVM version ' > /dev/null; then
      dsymutil_kind=LLVM
      dsymutil_vers=`echo $dsymutil_temp | sed 's/.*LLVM\ version\ \([[0-9\.]]*\).*/\1/'`
    else
      dsymutil_kind=UNKNOWN
      dsymutil_vers="0.0"
    fi
    dsymutil_major=`expr "$dsymutil_vers" : '\([[0-9]]*\)'`
    dsymutil_minor=`expr "$dsymutil_vers" : '[[0-9]]*\.\([[0-9]]*\)'`
    dsymutil_tiny=`expr "$dsymutil_vers" : '[[0-9]]*\.[[0-9]]*\.\([[0-9]]*\)'`
    if test x"${dsymutil_minor}" = x; then
      dsymutil_minor=0
    fi
    if test x"${dsymutil_tiny}" = x; then
      dsymutil_tiny=0
    fi
    AC_DEFINE_UNQUOTED(DSYMUTIL_VERSION, [$dsymutil_kind,${dsymutil_major},${dsymutil_minor},${dsymutil_tiny}],
        [Define to the dsymutil version.])
    AC_MSG_RESULT($dsymutil_vers : $dsymutil_kind ${dsymutil_major} ${dsymutil_minor} ${dsymutil_tiny} )
fi

case $target_os in
  win32 | pe | cygwin* | mingw32*)
    AC_MSG_CHECKING(broken PE linker dwarf5 support)
    gcc_cv_ld_broken_pe_dwarf5=yes
    if test $in_tree_ld = yes ; then
      if grep -q '\.debug_loclists.*BLOCK.*__section_alignment__.*NOLOAD.*:' \
	   $gcc_cv_ld_gld_srcdir/scripttempl/pe*.sc \
	 && grep -q '\.debug_rnglists.*BLOCK.*__section_alignment__.*NOLOAD.*:' \
	      $gcc_cv_ld_gld_srcdir/scripttempl/pe*.sc; then
	gcc_cv_ld_broken_pe_dwarf5=no
      fi
    else
      if $gcc_cv_ld --verbose 2>&1 | grep -q '\.debug_loclists.*BLOCK.*__section_alignment__.*NOLOAD.*:' \
	 && $gcc_cv_ld --verbose 2>&1 | grep -q '\.debug_rnglists.*BLOCK.*__section_alignment__.*NOLOAD.*:'; then
	gcc_cv_ld_broken_pe_dwarf5=no
      fi
    fi
    if test x$gcc_cv_ld_broken_pe_dwarf5 = xyes; then
      AC_DEFINE(HAVE_LD_BROKEN_PE_DWARF5, 1,
	        [Define if the PE linker has broken DWARF 5 support.])
    fi
    AC_MSG_RESULT($gcc_cv_ld_broken_pe_dwarf5)

    AC_MSG_CHECKING(PE linker --disable-dynamicbase support)
    gcc_cv_ld_disable_dynamicbase=no
    if test $in_tree_ld = yes; then
      if test "$gcc_cv_gld_major_version" -eq 2 -a "$gcc_cv_gld_minor_version" -ge 36 -o "$gcc_cv_gld_major_version" -gt 2; then \
        gcc_cv_ld_disable_dynamicbase=yes
      fi
    else
      if $gcc_cv_ld --help 2>&1 | grep -q 'disable\-]dynamicbase' > /dev/null; then
        gcc_cv_ld_disable_dynamicbase=yes
      fi
    fi
    if test x"$gcc_cv_ld_disable_dynamicbase" = xyes; then
      AC_DEFINE(HAVE_LD_PE_DISABLE_DYNAMICBASE, 1,
                [Define if the PE linker supports --disable-dynamicbase option.])
    fi
    AC_MSG_RESULT($gcc_cv_ld_disable_dynamicbase)
    ;;
esac

# --------
# UNSORTED
# --------

AC_CACHE_CHECK(linker --as-needed support,
gcc_cv_ld_as_needed,
[gcc_cv_ld_as_needed=no
gcc_cv_ld_as_needed_option='--as-needed'
gcc_cv_ld_no_as_needed_option='--no-as-needed'
if test $in_tree_ld = yes ; then
  if test "$gcc_cv_gld_major_version" -eq 2 -a "$gcc_cv_gld_minor_version" -ge 16 -o "$gcc_cv_gld_major_version" -gt 2 \
     && test $in_tree_ld_is_elf = yes; then
    gcc_cv_ld_as_needed=yes
    if test "$gcc_cv_gld_major_version" -eq 2 -a "$gcc_cv_gld_minor_version" -ge 28; then
      gcc_cv_ld_as_needed_option='--push-state --as-needed'
      gcc_cv_ld_no_as_needed_option='--pop-state'
    fi
  fi
elif test x$gcc_cv_ld != x; then
  # Check if linker supports --as-needed and --no-as-needed options
  if $gcc_cv_ld --help 2>&1 | grep as-needed > /dev/null; then
    gcc_cv_ld_as_needed=yes
    if $gcc_cv_ld --help 2>&1 | grep push-state > /dev/null \
       && $gcc_cv_ld --help 2>&1 | grep pop-state > /dev/null \
       && echo "$ld_ver" | grep GNU > /dev/null \
       && test "$ld_vers_major" -eq 2 -a "$ld_vers_minor" -ge 28; then
      # Use these options only when both ld.bfd and ld.gold support
      # --push-state/--pop-state, which unfortunately wasn't added
      # at the same time.
      gcc_cv_ld_as_needed_option='--push-state --as-needed'
      gcc_cv_ld_no_as_needed_option='--pop-state'
    fi
  fi
  case "$target:$gnu_ld" in
    *-*-solaris2*:no)
      # Solaris 2 ld always supports -z ignore/-z record.  Prefer the native
      # forms.
      gcc_cv_ld_as_needed=yes
      gcc_cv_ld_as_needed_option="-z ignore"
      gcc_cv_ld_no_as_needed_option="-z record"
      ;;
  esac
fi
# --as-needed/-z ignore can only be used if libgcc_s.so.1 uses
# dl_iterate_phdr, i.e. since Solaris 11.
case "$target" in
  *-*-solaris2.1[[1-9]]*)
    case "$target" in
    i?86-*-* | x86_64-*-*)
      if echo "$ld_ver" | grep GNU > /dev/null; then
        # Doesn't work with gld on Solaris/x86 due to PR ld/12320.
        gcc_cv_ld_as_needed=no
      fi
      ;;
    esac
    ;;
  *-*-solaris2*)
    gcc_cv_ld_as_needed=no
    ;;
esac
])
if test x"$gcc_cv_ld_as_needed" = xyes; then
	AC_DEFINE(HAVE_LD_AS_NEEDED, 1,
[Define if your linker supports --as-needed/--no-as-needed or equivalent options.])
	AC_DEFINE_UNQUOTED(LD_AS_NEEDED_OPTION, "$gcc_cv_ld_as_needed_option",
[Define to the linker option to ignore unused dependencies.])
	AC_DEFINE_UNQUOTED(LD_NO_AS_NEEDED_OPTION, "$gcc_cv_ld_no_as_needed_option",
[Define to the linker option to keep unused dependencies.])
fi

AC_MSG_CHECKING(linker mapfile support for clearing hardware capabilities)
saved_LDFLAGS="$LDFLAGS"
for clearcap_map in sol2-clearcapv2.map sol2-clearcap.map; do
  LDFLAGS="$saved_LDFLAGS -Wl,-M,${srcdir}/config/$clearcap_map"
  AC_LINK_IFELSE([AC_LANG_SOURCE([int main(void) {return 0;}])],
    [gcc_cv_ld_clearcap=yes; break], [gcc_cv_ld_clearcap=no])
done
LDFLAGS="$saved_LDFLAGS"
if test "x$gcc_cv_ld_clearcap" = xyes; then
  AC_DEFINE([HAVE_LD_CLEARCAP], 1,
[Define if the linker supports clearing hardware capabilities via mapfile.])
  AC_CONFIG_LINKS([clearcap.map:${srcdir}/config/$clearcap_map])
fi
AC_MSG_RESULT($gcc_cv_ld_clearcap)

case "$target" in
  powerpc*-*-*)
    case "$target" in
      *le-*-linux*)
	emul_name="-melf32lppc"
	;;
      *)
	emul_name="-melf32ppc"
	;;
    esac
    AC_CACHE_CHECK(linker .gnu.attributes long double support,
    gcc_cv_ld_ppc_attr,
    [gcc_cv_ld_ppc_attr=no
    if test x"$ld_is_gold" = xyes; then
      gcc_cv_ld_ppc_attr=yes
    elif test $in_tree_ld = yes ; then
      if test "$gcc_cv_gld_major_version" -eq 2 \
		-a "$gcc_cv_gld_minor_version" -ge 28 \
		-o "$gcc_cv_gld_major_version" -gt 2; then
        gcc_cv_ld_ppc_attr=yes
      fi
    elif test x$gcc_cv_as != x -a x$gcc_cv_ld != x ; then
      # check that merging the long double .gnu_attribute doesn't warn
      cat > conftest1.s <<EOF
	.gnu_attribute 4,1
EOF
      cat > conftest2.s <<EOF
	.gnu_attribute 4,9
EOF
      if $gcc_cv_as -a32 -o conftest1.o conftest1.s > /dev/null 2>&1 \
         && $gcc_cv_as -a32 -o conftest2.o conftest2.s > /dev/null 2>&1 \
         && $gcc_cv_ld $emul_name -r -o conftest.o conftest1.o conftest2.o > /dev/null 2> conftest.err \
	 && test ! -s conftest.err; then
        gcc_cv_ld_ppc_attr=yes
      fi
      rm -f conftest.err conftest.o conftest1.o conftest2.o conftest1.s conftest2.s
    fi
    ])
    if test x$gcc_cv_ld_ppc_attr = xyes; then
      AC_DEFINE(HAVE_LD_PPC_GNU_ATTR_LONG_DOUBLE, 1,
    [Define if your PowerPC linker has .gnu.attributes long double support.])
    fi
    ;;
esac

case "$target:$tm_file" in
  powerpc64*-*-freebsd* | powerpc64*-*-linux* | powerpc*-*-linux*rs6000/biarch64.h*)
  case "$target" in
     *le-*-linux*)
     emul_name="-melf64lppc"
      ;;
     *-*-linux*)
     emul_name="-melf64ppc"
      ;;
     *le-*-freebsd*)
     emul_name="-melf64lppc_fbsd"
      ;;
     *-*-freebsd*)
     emul_name="-melf64ppc_fbsd"
      ;;
  esac
    AC_CACHE_CHECK(linker support for omitting dot symbols,
    gcc_cv_ld_no_dot_syms,
    [gcc_cv_ld_no_dot_syms=no
    if test x"$ld_is_gold" = xyes; then
      gcc_cv_ld_no_dot_syms=yes
    elif test $in_tree_ld = yes ; then
      if test "$gcc_cv_gld_major_version" -eq 2 -a "$gcc_cv_gld_minor_version" -ge 16 -o "$gcc_cv_gld_major_version" -gt 2; then
        gcc_cv_ld_no_dot_syms=yes
      fi
    elif test x$gcc_cv_as != x -a x$gcc_cv_ld != x ; then
      cat > conftest1.s <<EOF
	.text
	bl .foo
EOF
      cat > conftest2.s <<EOF
	.section ".opd","aw"
	.align 3
	.globl foo
	.type foo,@function
foo:
	.quad .LEfoo,.TOC.@tocbase,0
	.text
.LEfoo:
	blr
	.size foo,.-.LEfoo
EOF
      if $gcc_cv_as -a64 -o conftest1.o conftest1.s > /dev/null 2>&1 \
         && $gcc_cv_as -a64 -o conftest2.o conftest2.s > /dev/null 2>&1 \
         && $gcc_cv_ld $emul_name -o conftest conftest1.o conftest2.o > /dev/null 2>&1; then
        gcc_cv_ld_no_dot_syms=yes
      fi
      rm -f conftest conftest1.o conftest2.o conftest1.s conftest2.s
    fi
    ])
    if test x"$gcc_cv_ld_no_dot_syms" = xyes; then
      AC_DEFINE(HAVE_LD_NO_DOT_SYMS, 1,
    [Define if your PowerPC64 linker only needs function descriptor syms.])
    fi

    AC_CACHE_CHECK(linker large toc support,
    gcc_cv_ld_large_toc,
    [gcc_cv_ld_large_toc=no
    if test x"$ld_is_gold" = xyes; then
      gcc_cv_ld_large_toc=yes
    elif test $in_tree_ld = yes ; then
      if test "$gcc_cv_gld_major_version" -eq 2 -a "$gcc_cv_gld_minor_version" -ge 21 -o "$gcc_cv_gld_major_version" -gt 2; then
        gcc_cv_ld_large_toc=yes
      fi
    elif test x$gcc_cv_as != x -a x$gcc_cv_ld != x ; then
      cat > conftest.s <<EOF
	.section ".tbss","awT",@nobits
	.align 3
ie0:	.space 8
	.global _start
	.text
_start:
	addis 9,13,ie0@got@tprel@ha
	ld 9,ie0@got@tprel@l(9)
EOF
      if $gcc_cv_as -a64 -o conftest.o conftest.s > /dev/null 2>&1 \
         && $gcc_cv_ld $emul_name --no-toc-sort -o conftest conftest.o > /dev/null 2>&1; then
        gcc_cv_ld_large_toc=yes
      fi
      rm -f conftest conftest.o conftest.s
    fi
    ])
    if test x"$gcc_cv_ld_large_toc" = xyes; then
      AC_DEFINE(HAVE_LD_LARGE_TOC, 1,
    [Define if your PowerPC64 linker supports a large TOC.])
    fi

    AC_CACHE_CHECK(linker toc pointer alignment,
    gcc_cv_ld_toc_align,
    [if test x$gcc_cv_as != x -a x$gcc_cv_ld != x -a x$gcc_cv_nm != x; then
      cat > conftest.s <<EOF
	.global _start
	.text
_start:
	addis 9,2,x@got@ha
	.section .data.rel.ro,"aw",@progbits
	.p2align 16
	.space 32768
x:	.quad .TOC.
EOF
      if $gcc_cv_as -a64 -o conftest.o conftest.s > /dev/null 2>&1 \
         && $gcc_cv_ld $emul_name -z norelro -o conftest conftest.o > /dev/null 2>&1; then
        gcc_cv_ld_toc_align=`$gcc_cv_nm conftest | ${AWK} '/\.TOC\./ { match ($0, "0[[[:xdigit:]]]*", a); print strtonum ("0x" substr(a[[0]], length(a[[0]])-3)) }'`
      fi
      rm -f conftest conftest.o conftest.s
    fi
    ])
    if test -n "$gcc_cv_ld_toc_align" && test $gcc_cv_ld_toc_align -gt 8; then
      AC_DEFINE_UNQUOTED(POWERPC64_TOC_POINTER_ALIGNMENT, $gcc_cv_ld_toc_align,
    [Define to .TOC. alignment forced by your linker.])
    fi
    ;;
esac

case "$target" in
  *-*-aix*)
    AC_CACHE_CHECK(linker large toc support,
    gcc_cv_ld_large_toc,
    [gcc_cv_ld_large_toc=no
    if test x$gcc_cv_as != x ; then
      cat > conftest.s <<EOF
	.toc
LC..1:
	.tc a[[TC]],a[[RW]]
	.extern a[[RW]]
	.csect .text[[PR]]
.largetoctest:
	addis 9,LC..1@u(2)
	ld 3,LC..1@l(9)
EOF
      if $gcc_cv_as -a64 -o conftest.o conftest.s > /dev/null 2>&1; then
        gcc_cv_ld_large_toc=yes
      fi
      rm -f conftest conftest.o conftest.s
    fi
    ])
    if test x"$gcc_cv_ld_large_toc" = xyes; then
      AC_DEFINE(HAVE_LD_LARGE_TOC, 1,
    [Define if your PowerPC64 linker supports a large TOC.])
    fi
    ;;
esac

AC_CACHE_CHECK(linker --build-id support,
  gcc_cv_ld_buildid,
  [gcc_cv_ld_buildid=no
  if test $in_tree_ld = yes ; then
    if test "$gcc_cv_gld_major_version" -eq 2 -a \
       "$gcc_cv_gld_minor_version" -ge 18 -o \
       "$gcc_cv_gld_major_version" -gt 2 \
       && test $in_tree_ld_is_elf = yes; then
      gcc_cv_ld_buildid=yes
    fi
  elif test x$gcc_cv_ld != x; then
    if $gcc_cv_ld --help 2>&1 | grep build-id > /dev/null; then
      gcc_cv_ld_buildid=yes
    fi
  fi])
if test x"$gcc_cv_ld_buildid" = xyes; then
  AC_DEFINE(HAVE_LD_BUILDID, 1,
  [Define if your linker supports --build-id.])
fi

AC_ARG_ENABLE(linker-build-id,
[AS_HELP_STRING([--enable-linker-build-id],
                [compiler will always pass --build-id to linker])],
[],
enable_linker_build_id=no)

if test x"$enable_linker_build_id" = xyes; then
  if test x"$gcc_cv_ld_buildid" = xyes; then
    AC_DEFINE(ENABLE_LD_BUILDID, 1,
    [Define if gcc should always pass --build-id to linker.])
  else
    AC_MSG_WARN(--build-id is not supported by your linker; --enable-linker-build-id ignored)
  fi
fi

# In binutils 2.21, GNU ld gained support for new emulations fully
# supporting the Solaris 2 ABI.  Detect their presence in the linker used.
AC_CACHE_CHECK(linker *_sol2 emulation support,
  gcc_cv_ld_sol2_emulation,
  [gcc_cv_ld_sol2_emulation=no
  if test $in_tree_ld = yes ; then
    if test "$gcc_cv_gld_major_version" -eq 2 -a \
       "$gcc_cv_gld_minor_version" -ge 21 -o \
       "$gcc_cv_gld_major_version" -gt 2 \
       && test $in_tree_ld_is_elf = yes; then
      gcc_cv_ld_sol2_emulation=yes
    fi
  elif test x$gcc_cv_ld != x; then
    if $gcc_cv_ld -V 2>/dev/null | sed -e '1,/Supported emulations/d;q' | \
       grep _sol2 > /dev/null; then
      gcc_cv_ld_sol2_emulation=yes
    fi
  fi])
if test x"$gcc_cv_ld_sol2_emulation" = xyes; then
  AC_DEFINE(HAVE_LD_SOL2_EMULATION, 1,
  [Define if your linker supports the *_sol2 emulations.])
fi

AC_CACHE_CHECK(linker --sysroot support,
  gcc_cv_ld_sysroot,
  [gcc_cv_ld_sysroot=no
  if test $in_tree_ld = yes ; then
      if test "$gcc_cv_gld_major_version" -eq 2 -a "$gcc_cv_gld_minor_version" -ge 16 -o "$gcc_cv_gld_major_version" -gt 2 ; then
        gcc_cv_ld_sysroot=yes
      fi
  elif test x$gcc_cv_ld != x; then 
    if $gcc_cv_ld --help 2>&1 | grep sysroot > /dev/null; then
      gcc_cv_ld_sysroot=yes
    fi
  fi])
if test x"$gcc_cv_ld_sysroot" = xyes; then
  AC_DEFINE(HAVE_LD_SYSROOT, 1,
  [Define if your linker supports --sysroot.])
fi	  

case $target in
*-*-solaris2*)
  # Check for system-provided CRTs on Solaris 11.x and Solaris 12.
  AC_CACHE_CHECK([system-provided CRTs on Solaris],
    gcc_cv_solaris_crts,
    [gcc_cv_solaris_crts=no
     if test x$host != x$target; then
       if test "x$with_sysroot" = xyes; then
         target_sysroot="${test_exec_prefix}/${target_noncanonical}/sys-root"
       else
         target_sysroot="${with_sysroot}"
       fi
     fi
     target_libdir="$target_sysroot/usr/lib"
     # At the time they were added, gcrt1.o became a symlink for backwards
     # compatibility on x86, while crt1.o was added on sparc, so check for that.
     case $target in
       i?86-*-solaris2* | x86_64-*-solaris2*)
         if test -h "$target_libdir/gcrt1.o"; then gcc_cv_solaris_crts=yes; fi
	 ;;
       sparc*-*-solaris2*)
         if test -f "$target_libdir/crt1.o"; then gcc_cv_solaris_crts=yes; fi
	 ;;
     esac])
  ;;
esac
if test x$gcc_cv_solaris_crts = xyes; then
  AC_DEFINE(HAVE_SOLARIS_CRTS, 1,
  	    [Define if the system-provided CRTs are present on Solaris.])
fi

AC_ARG_ENABLE(libssp,
[AS_HELP_STRING([--enable-libssp], [enable linking against libssp])],
[case "${enableval}" in
  yes|no)
    ;;
  *)
    AC_MSG_ERROR([unknown libssp setting $enableval])
    ;;
esac], [])

# Test for stack protector support in target C library.
AC_CACHE_CHECK(__stack_chk_fail in target C library,
  gcc_cv_libc_provides_ssp,
  [gcc_cv_libc_provides_ssp=no
  if test "x$enable_libssp" = "xno"; then
    gcc_cv_libc_provides_ssp=yes
  elif test "x$enable_libssp" = "xyes"; then
    gcc_cv_libc_provides_ssp=no
  else
    case "$target" in
       *-*-musl*)
	 # All versions of musl provide stack protector
	 gcc_cv_libc_provides_ssp=yes;;
       *-*-linux* | *-*-kfreebsd*-gnu)
      # glibc 2.4 and later provides __stack_chk_fail and
      # either __stack_chk_guard, or TLS access to stack guard canary.
      GCC_GLIBC_VERSION_GTE_IFELSE([2], [4], [gcc_cv_libc_provides_ssp=yes], [
      [if test -f $target_header_dir/features.h \
	 && $EGREP '^[ 	]*#[ 	]*define[ 	]+__GNU_LIBRARY__[ 	]+([1-9][0-9]|[6-9])' \
	    $target_header_dir/features.h > /dev/null; then
	if $EGREP '^[ 	]*#[ 	]*define[ 	]+__UCLIBC__[ 	]+1' \
	     $target_header_dir/features.h > /dev/null && \
	     test -f $target_header_dir/bits/uClibc_config.h && \
	     $EGREP '^[ 	]*#[ 	]*define[ 	]+__UCLIBC_HAS_SSP__[ 	]+1' \
	     $target_header_dir/bits/uClibc_config.h > /dev/null; then
	  gcc_cv_libc_provides_ssp=yes
	fi
      # all versions of Bionic support stack protector
      elif test -f $target_header_dir/sys/cdefs.h \
        && $EGREP '^[  ]*#[    ]*define[       ]+__BIONIC__[   ]+1' \
           $target_header_dir/sys/cdefs.h > /dev/null; then
         gcc_cv_libc_provides_ssp=yes
      fi]])
	;;
       *-*-gnu*)
	 # Avoid complicated tests (see
	 # <http://gcc.gnu.org/ml/gcc/2008-10/msg00130.html>) and for now
	 # simply assert that glibc does provide this, which is true for all
	 # realistically usable GNU/Hurd configurations.
	 # All supported versions of musl provide it as well
	 gcc_cv_libc_provides_ssp=yes;;
       *-*-darwin* | *-*-freebsd* | *-*-netbsd*)
	 AC_CHECK_FUNC(__stack_chk_fail,[gcc_cv_libc_provides_ssp=yes],
           [echo "no __stack_chk_fail on this target"])
        ;;
       *) gcc_cv_libc_provides_ssp=no ;;
    esac
  fi])

if test x$gcc_cv_libc_provides_ssp = xyes; then
  AC_DEFINE(TARGET_LIBC_PROVIDES_SSP, 1,
	    [Define if your target C library provides stack protector support])
fi

# Check whether --enable-default-ssp was given.
AC_ARG_ENABLE(default-ssp,
[AS_HELP_STRING([--enable-default-ssp],
  [enable Stack Smashing Protection as default])],[
if test x$gcc_cv_libc_provides_ssp = xyes; then
  case "$target" in
    ia64*-*-*) enable_default_ssp=no ;;
    *) enable_default_ssp=$enableval ;;
  esac
else
  enable_default_ssp=no
fi],
enable_default_ssp=no)
if test x$enable_default_ssp = xyes ; then
  AC_DEFINE(ENABLE_DEFAULT_SSP, 1,
      [Define if your target supports default stack protector and it is enabled.])
fi
AC_SUBST([enable_default_ssp])

# Test for <sys/sdt.h> on the target.
GCC_TARGET_TEMPLATE([HAVE_SYS_SDT_H])
AC_MSG_CHECKING(sys/sdt.h in the target C library)
have_sys_sdt_h=no
if test -f $target_header_dir/sys/sdt.h; then
  have_sys_sdt_h=yes
  AC_DEFINE(HAVE_SYS_SDT_H, 1,
            [Define if your target C library provides sys/sdt.h])
fi
AC_MSG_RESULT($have_sys_sdt_h)

# Check if TFmode long double should be used by default or not.
# Some glibc targets used DFmode long double, but with glibc 2.4
# and later they can use TFmode.
case "$target" in
  powerpc*-*-linux* | \
  sparc*-*-linux* | \
  s390*-*-linux* | \
  alpha*-*-linux*)
    AC_ARG_WITH(long-double-128,
      [AS_HELP_STRING([--with-long-double-128],
		      [use 128-bit long double by default])],
      gcc_cv_target_ldbl128="$with_long_double_128", [
      case "$target" in
	s390*-*-linux-musl*)
	  gcc_cv_target_ldbl128=yes
	  ;;
	powerpc*-*-linux-musl*)
	  gcc_cv_target_ldbl128=no
	  ;;
	*)]
      [GCC_GLIBC_VERSION_GTE_IFELSE([2], [4], [gcc_cv_target_ldbl128=yes], [
      [gcc_cv_target_ldbl128=no
      grep '^[ 	]*#[ 	]*define[ 	][ 	]*__LONG_DOUBLE_MATH_OPTIONAL' \
        $target_header_dir/bits/wordsize.h > /dev/null 2>&1 \
      && gcc_cv_target_ldbl128=yes
      ]])]
      [
	  ;;
      esac
      ])
    ;;
esac
if test x$gcc_cv_target_ldbl128 = xyes; then
  AC_DEFINE(TARGET_DEFAULT_LONG_DOUBLE_128, 1,
	    [Define if TFmode long double should be the default])
fi

# Check if TFmode long double target should use the IBM extended double or IEEE
# 128-bit floating point formats if long doubles are 128-bits long.  The long
# double type can only be switched on powerpc64 bit Linux systems where VSX is
# supported.  Other PowerPC systems do not build the IEEE 128-bit emulator in
# libgcc.
AC_ARG_WITH([long-double-format],
  [AS_HELP_STRING([--with-long-double-format={ieee,ibm}]
		  [Specify whether PowerPC long double uses IEEE or IBM format])],[
case "$target:$with_long_double_format" in
  powerpc64le-*-linux*:ieee | powerpc64le-*-linux*:ibm)
    :
    ;;
  powerpc64-*-linux*:ieee | powerpc64-*-linux*:ibm)
    # IEEE 128-bit emulation is only built on 64-bit VSX Linux systems
    case "$with_cpu" in
      power7 | power8 | power9 | power1*)
	:
	;;
      *)
	AC_MSG_ERROR([Configuration option --with-long-double-format is only \
supported if the default cpu is power7 or newer])
	with_long_double_format=""
	;;
      esac
      ;;
  powerpc64*-*-linux*:*)
    AC_MSG_ERROR([--with-long-double-format argument should be ibm or ieee])
    with_long_double_format=""
    ;;
  *)
    AC_MSG_ERROR([Configure option --with-long-double-format is only supported \
on 64-bit PowerPC VSX Linux systems])
    with_long_double_format=""
    ;;
esac],
  [])

# Check if the target LIBC supports exporting the AT_PLATFORM and AT_HWCAP
# values in the TCB.  Currently, only GLIBC 2.23 and later support this.
gcc_cv_libc_provides_hwcap_in_tcb=no
case "$target" in
  powerpc*-*-linux*)
    GCC_GLIBC_VERSION_GTE_IFELSE([2], [23], [gcc_cv_libc_provides_hwcap_in_tcb=yes], )
    ;;
esac
if test x$gcc_cv_libc_provides_hwcap_in_tcb = xyes; then
  AC_DEFINE(TARGET_LIBC_PROVIDES_HWCAP_IN_TCB, 1,
	    [Define if your target C Library provides the AT_HWCAP value in the TCB])
fi

# Check if the target LIBC handles PT_GNU_STACK.
gcc_cv_libc_gnustack=unknown
case "$target" in
  mips*-*-linux-musl*)
    gcc_cv_libc_gnustack=yes
    ;;
  mips*-*-linux*)
    GCC_GLIBC_VERSION_GTE_IFELSE([2], [31], [gcc_cv_libc_gnustack=yes], )
    ;;
esac
if test x$gcc_cv_libc_gnustack = xyes; then
  AC_DEFINE(TARGET_LIBC_GNUSTACK, 1,
            [Define if your target C Library properly handles PT_GNU_STACK])
fi

AC_MSG_CHECKING(dl_iterate_phdr in target C library)
gcc_cv_target_dl_iterate_phdr=unknown
case "$target" in
  *-*-solaris2*)
    # <link.h> needs both a dl_iterate_phdr declaration and support for
    # compilation with largefile support.
    if grep dl_iterate_phdr $target_header_dir/link.h > /dev/null 2>&1 \
      && grep 'large file capable' $target_header_dir/link.h > /dev/null 2>&1; then
      gcc_cv_target_dl_iterate_phdr=yes
    else
      gcc_cv_target_dl_iterate_phdr=no
    fi
    ;;
  *-*-dragonfly* | *-*-freebsd*)
    if grep dl_iterate_phdr $target_header_dir/sys/link_elf.h > /dev/null 2>&1; then
      gcc_cv_target_dl_iterate_phdr=yes
    else
      gcc_cv_target_dl_iterate_phdr=no
    fi
    ;;
  *-linux-musl*)
    gcc_cv_target_dl_iterate_phdr=yes
    ;;
esac
GCC_TARGET_TEMPLATE([TARGET_DL_ITERATE_PHDR])
if test x$gcc_cv_target_dl_iterate_phdr = xyes; then
   AC_DEFINE(TARGET_DL_ITERATE_PHDR, 1,
[Define if your target C library provides the `dl_iterate_phdr' function.])
fi
AC_MSG_RESULT($gcc_cv_target_dl_iterate_phdr)

# We no longer support different GC mechanisms.  Emit an error if
# the user configures with --with-gc.
AC_ARG_WITH(gc,
[AS_HELP_STRING([--with-gc={page,zone}],
		[this option is not supported anymore.  It used to choose
		 the garbage collection mechanism to use with the compiler])],
[AC_MSG_ERROR([Configure option --with-gc is only supported up to GCC 4.7.x])],
[])

# Libraries to use on the host.  This will normally be set by the top
# level Makefile.  Here we simply capture the value for our Makefile.
if test -z "${HOST_LIBS+set}"; then
  HOST_LIBS=
fi
AC_SUBST(HOST_LIBS)

# Use the system's zlib library.
AM_ZLIB

dnl Very limited version of automake's enable-maintainer-mode

AC_MSG_CHECKING([whether to enable maintainer-specific portions of Makefiles])
  dnl maintainer-mode is disabled by default
  AC_ARG_ENABLE(maintainer-mode,
[AS_HELP_STRING([--enable-maintainer-mode],
                [enable make rules and dependencies not useful
                 (and sometimes confusing) to the casual installer])],
      maintainer_mode=$enableval,
      maintainer_mode=no)

AC_MSG_RESULT($maintainer_mode)

if test "$maintainer_mode" = "yes"; then
  MAINT=''
else
  MAINT='#'
fi
AC_SUBST(MAINT)dnl

dnl Variables for tags utilities; copied from automake 1.16.4+'s init.m4
if test -z "$CTAGS"; then
  CTAGS=ctags
fi
AC_SUBST([CTAGS])
if test -z "$ETAGS"; then
  ETAGS=etags
fi
AC_SUBST([ETAGS])
if test -z "$CSCOPE"; then
  CSCOPE=cscope
fi
AC_SUBST([CSCOPE])

dnl Whether to prevent multiple front-ends from linking at the same time

AC_MSG_CHECKING([whether to avoid linking multiple front-ends at once])
  AC_ARG_ENABLE(link-mutex,
[AS_HELP_STRING([--enable-link-mutex],
		[avoid linking multiple front-ends at once to avoid thrashing
		 on the build machine])],
      do_link_mutex=$enableval,
      do_link_mutex=no)
AC_MSG_RESULT($do_link_mutex)

if test "$do_link_mutex" = "yes"; then
   DO_LINK_MUTEX=true
else
   DO_LINK_MUTEX=false
fi
AC_SUBST(DO_LINK_MUTEX)

dnl Whether to prevent multiple GCC front-ends from linking at the same time

AC_MSG_CHECKING([whether to serialize linking of multiple front-ends])
  AC_ARG_ENABLE(link-serialization,
[AS_HELP_STRING([--enable-link-serialization],
		[avoid linking multiple GCC front-ends at once using make
		 dependencies to avoid thrashing on the build machine])],
      do_link_serialization=$enableval,
      do_link_serialization=no)
AC_MSG_RESULT($do_link_serialization)

case "$do_link_serialization" in
  yes)
    DO_LINK_SERIALIZATION=1;;
  [[1-9]] | [[1-9]][[0-9]] | [[1-9]][[0-9]][[0-9]])
    DO_LINK_SERIALIZATION=$do_link_serialization;;
  no)
    DO_LINK_SERIALIZATION=;;
  *)
    AC_MSG_ERROR(bad value ${do_link_serialization} given for --enable-link-serialization) ;;
esac
AC_SUBST(DO_LINK_SERIALIZATION)

# --------------
# Language hooks
# --------------

# Make empty files to contain the specs and options for each language.
# Then add #include lines to for a compiler that has specs and/or options.

subdirs=
lang_opt_files=
lang_specs_files=
lang_tree_files=
# These (without "all_") are set in each config-lang.in.
# `language' must be a single word so is spelled singularly.
all_languages=
all_compilers=
all_outputs='Makefile'
# List of language configure and makefile fragments.
all_lang_configurefrags=
all_lang_makefrags=
# Additional files for gengtype
all_gtfiles="$target_gtfiles"

# These are the languages that are set in --enable-languages,
# and are available in the GCC tree.
all_selected_languages=

# Add the language fragments.
# Languages are added via two mechanisms.  Some information must be
# recorded in makefile variables, these are defined in config-lang.in.
# We accumulate them and plug them into the main Makefile.
# The other mechanism is a set of hooks for each of the main targets
# like `clean', `install', etc.

language_hooks="Make-hooks"

for lang in ${srcdir}/*/config-lang.in
do
changequote(,)dnl
	test "$lang" = "${srcdir}/*/config-lang.in" && continue

        lang_alias=`sed -n -e 's,^language=['"'"'"'"]\(.*\)["'"'"'"'].*$,\1,p' -e 's,^language=\([^   ]*\).*$,\1,p' $lang`
        if test "x$lang_alias" = x
        then
              echo "$lang doesn't set \$language." 1>&2
              exit 1
        fi
        subdir="`echo $lang | sed -e 's,^.*/\([^/]*\)/config-lang.in$,\1,'`"
        subdirs="$subdirs $subdir"

	# $gcc_subdir is where the gcc integration files are to be found
	# for a language, both for internal compiler purposes (compiler
	# sources implementing front-end to GCC tree converters), and for
	# build infrastructure purposes (Make-lang.in, etc.)
	#
	# This will be <subdir> (relative to $srcdir) if a line like 
	# gcc_subdir="<subdir>" or gcc_subdir=<subdir>
	# is found in <langdir>/config-lang.in, and will remain <langdir>
	# otherwise.
	#
	# Except for the language alias (fetched above), the regular
	# "config-lang.in" contents are always retrieved from $gcc_subdir,
	# so a <langdir>/config-lang.in setting gcc_subdir typically sets
	# only this and the language alias.

        gcc_subdir=`sed -n -e 's,^gcc_subdir=['"'"'"'"]\(.*\)["'"'"'"'].*$,\1,p' -e 's,^gcc_subdir=\([^   ]*\).*$,\1,p' $lang`
        if [ "$gcc_subdir" = "" ]; then
           gcc_subdir="$subdir"
        fi

        case ",$enable_languages," in
        *,$lang_alias,*)
            all_selected_languages="$all_selected_languages $lang_alias"
            if test -f $srcdir/$gcc_subdir/lang-specs.h; then
                lang_specs_files="$lang_specs_files $srcdir/$gcc_subdir/lang-specs.h"
	    fi
	    ;;
        esac
changequote([,])dnl

	language=
	boot_language=
	compilers=
	outputs=
	gtfiles=
	subdir_requires=
	. ${srcdir}/$gcc_subdir/config-lang.in
	if test "x$language" = x
	then
		echo "${srcdir}/$gcc_subdir/config-lang.in doesn't set \$language." 1>&2
		exit 1
	fi

	ok=:
        case ",$enable_languages," in
        	*,$lang_alias,*) ;;
		*)
			for i in $subdir_requires; do
				test -f "${srcdir}/$i/config-lang.in" && continue
				ok=false
				break
			done
		;;
	esac
	$ok || continue

	all_lang_configurefrags="$all_lang_configurefrags \$(srcdir)/$gcc_subdir/config-lang.in"
	if test "x$language" = xc && test -n "$all_lang_makefrags"; then
	    # Put c/Make-lang.in fragment first to match serialization languages order.
	    all_lang_makefrags="\$(srcdir)/$gcc_subdir/Make-lang.in $all_lang_makefrags"
	else
	    all_lang_makefrags="$all_lang_makefrags \$(srcdir)/$gcc_subdir/Make-lang.in"
	fi
	if test -f $srcdir/$gcc_subdir/lang.opt; then
	    lang_opt_files="$lang_opt_files $srcdir/$gcc_subdir/lang.opt"
	    all_opt_files="$all_opt_files $srcdir/$gcc_subdir/lang.opt"
	fi
	if test -f $srcdir/$gcc_subdir/$subdir-tree.def; then
	    lang_tree_files="$lang_tree_files $srcdir/$gcc_subdir/$subdir-tree.def"
	fi
	all_languages="$all_languages $language"
	all_compilers="$all_compilers $compilers"
	all_outputs="$all_outputs $outputs"
	all_gtfiles="$all_gtfiles [[$subdir]] $gtfiles"
        case ",$enable_languages," in
        	*,lto,*)
		    AC_DEFINE(ENABLE_LTO, 1, [Define to enable LTO support.])
		    enable_lto=yes
		    AC_SUBST(enable_lto)
		    ;;
		*) ;;
	esac
done

check_languages=
for language in $all_selected_languages
do
	check_languages="$check_languages check-$language"
done

selftest_languages=
for language in $all_selected_languages
do
	selftest_languages="$selftest_languages selftest-$language"
done

# We link each language in with a set of hooks, reached indirectly via
# lang.${target}.  Only do so for selected languages.

rm -f Make-hooks
touch Make-hooks
target_list="all.cross start.encap rest.encap tags \
	install-common install-man install-info install-dvi install-pdf \
	install-html dvi pdf html uninstall info man srcextra srcman srcinfo \
	mostlyclean clean distclean maintainer-clean install-plugin"

for t in $target_list
do
	x=
	for lang in $all_selected_languages
	do
		x="$x $lang.$t"
	done
	echo "lang.$t: $x" >> Make-hooks
done

echo "ifeq (\$(DO_LINK_SERIALIZATION),)" >> Make-hooks
echo "SERIAL_LIST =" >> Make-hooks
echo else >> Make-hooks
lang_cnt=0
lang_list=
prev=c
serialization_languages=c
for lang in $all_selected_languages
do
	test $lang = c && continue
	if test $lang = lto; then
		serialization_languages="$serialization_languages lto1 lto2"
	else
		serialization_languages="$serialization_languages $lang"
	fi
done
for lang in $serialization_languages
do
	test $lang = c && continue
	lang_cnt=`expr $lang_cnt + 1`
	lang_list=" $prev$lang_list"
	prev=${lang}
done
echo "SERIAL_LIST = \$(wordlist \$(DO_LINK_SERIALIZATION),$lang_cnt,$lang_list)" >> Make-hooks
echo endif >> Make-hooks
echo "SERIAL_COUNT = `expr $lang_cnt + 1`" >> Make-hooks
echo "INDEX.c = 0" >> Make-hooks
lang_idx=1
for lang in $serialization_languages
do
	test $lang = c && continue
	echo "$lang.prev = \$(if \$(word $lang_cnt,\$(SERIAL_LIST)),\$(\$(word $lang_cnt,\$(SERIAL_LIST)).serial))" >> Make-hooks
	echo "INDEX.$lang = $lang_idx" >> Make-hooks
	lang_cnt=`expr $lang_cnt - 1`
	lang_idx=`expr $lang_idx + 1`
done

# --------
# Option include files
# --------

${AWK} -f $srcdir/opt-include.awk $all_opt_files > option-includes.mk
option_includes="option-includes.mk"
AC_SUBST_FILE(option_includes)

# --------
# UNSORTED
# --------

# Create .gdbinit.

echo "dir ." > .gdbinit
echo "dir ${srcdir}" >> .gdbinit
if test x$gdb_needs_out_file_path = xyes
then
	echo "dir ${srcdir}/config/"`dirname ${out_file}` >> .gdbinit
fi
if test "x$subdirs" != x; then
	for s in $subdirs
	do
		echo "dir ${srcdir}/$s" >> .gdbinit
	done
fi
echo "source ${srcdir}/gdbinit.in" >> .gdbinit
echo "python import sys; sys.path.append('${srcdir}'); import gdbhooks" >> .gdbinit

# Put a breakpoint on __asan_report_error to help with debugging buffer
# overflow.
case "$CFLAGS" in
*-fsanitize=address*)
  echo "source ${srcdir}/gdbasan.in" >> .gdbinit
  ;;
esac

gcc_tooldir='$(libsubdir)/$(libsubdir_to_prefix)$(target_noncanonical)'
AC_SUBST(gcc_tooldir)
AC_SUBST(dollar)

# Find a directory in which to install a shared libgcc.

AC_ARG_ENABLE(version-specific-runtime-libs,
[AS_HELP_STRING([--enable-version-specific-runtime-libs],
                [specify that runtime libraries should be
                 installed in a compiler-specific directory])])

# Substitute configuration variables
AC_SUBST(subdirs)
AC_SUBST(srcdir)
AC_SUBST(all_compilers)
AC_SUBST(all_gtfiles)
AC_SUBST(all_lang_configurefrags)
AC_SUBST(all_lang_makefrags)
AC_SUBST(all_languages)
AC_SUBST(all_selected_languages)
AC_SUBST(build_exeext)
AC_SUBST(build_install_headers_dir)
AC_SUBST(build_xm_file_list)
AC_SUBST(build_xm_include_list)
AC_SUBST(build_xm_defines)
AC_SUBST(build_file_translate)
AC_SUBST(check_languages)
AC_SUBST(selftest_languages)
AC_SUBST(cpp_install_dir)
AC_SUBST(xmake_file)
AC_SUBST(tmake_file)
AC_SUBST(TM_ENDIAN_CONFIG)
AC_SUBST(TM_MULTILIB_CONFIG)
AC_SUBST(TM_MULTILIB_EXCEPTIONS_CONFIG)
AC_SUBST(extra_gcc_objs)
AC_SUBST(user_headers_inc_next_pre)
AC_SUBST(user_headers_inc_next_post)
AC_SUBST(extra_headers_list)
AC_SUBST(extra_objs)
AC_SUBST(extra_programs)
AC_SUBST(float_h_file)
AC_SUBST(gcc_config_arguments)
AC_SUBST(gcc_gxx_include_dir)
AC_SUBST(gcc_gxx_include_dir_add_sysroot)
AC_SUBST(gcc_gxx_libcxx_include_dir)
AC_SUBST(gcc_gxx_libcxx_include_dir_add_sysroot)
AC_SUBST(host_exeext)
AC_SUBST(host_xm_file_list)
AC_SUBST(host_xm_include_list)
AC_SUBST(host_xm_defines)
AC_SUBST(out_host_hook_obj)
AC_SUBST(install)
AC_SUBST(lang_opt_files)
AC_SUBST(lang_specs_files)
AC_SUBST(lang_tree_files)
AC_SUBST(local_prefix)
AC_SUBST(md_file)
AC_SUBST(objc_boehm_gc)
AC_SUBST(out_file)
AC_SUBST(out_object_file)
AC_SUBST(common_out_file)
AC_SUBST(common_out_object_file)
AC_SUBST(tm_file_list)
AC_SUBST(tm_include_list)
AC_SUBST(tm_defines)
AC_SUBST(tm_p_file_list)
AC_SUBST(tm_p_include_list)
AC_SUBST(tm_d_file_list)
AC_SUBST(tm_d_include_list)
AC_SUBST(xm_file_list)
AC_SUBST(xm_include_list)
AC_SUBST(xm_defines)
AC_SUBST(use_gcc_stdint)
AC_SUBST(c_target_objs)
AC_SUBST(cxx_target_objs)
AC_SUBST(fortran_target_objs)
AC_SUBST(d_target_objs)
AC_SUBST(target_cpu_default)

AC_SUBST_FILE(language_hooks)

# Echo link setup.
if test x${build} = x${host} ; then
  if test x${host} = x${target} ; then
    echo "Links are now set up to build a native compiler for ${target}." 1>&2
  else
    echo "Links are now set up to build a cross-compiler" 1>&2
    echo " from ${host} to ${target}." 1>&2
  fi
else
  if test x${host} = x${target} ; then
    echo "Links are now set up to build (on ${build}) a native compiler" 1>&2
    echo " for ${target}." 1>&2
  else
    echo "Links are now set up to build (on ${build}) a cross-compiler" 1>&2
    echo " from ${host} to ${target}." 1>&2
  fi
fi

AC_ARG_VAR(GMPLIBS,[How to link GMP])
AC_ARG_VAR(GMPINC,[How to find GMP include files])

AC_ARG_VAR(ISLLIBS,[How to link isl])
AC_ARG_VAR(ISLINC,[How to find isl include files])
if test "x${ISLLIBS}" != "x" ; then 
   AC_DEFINE(HAVE_isl, 1, [Define if isl is in use.])
fi

GCC_ENABLE_PLUGINS
AC_SUBST(pluginlibs)
AC_SUBST(enable_plugin)
if test x"$enable_plugin" = x"yes"; then
  AC_DEFINE(ENABLE_PLUGIN, 1, [Define to enable plugin support.])
fi


# Enable --enable-host-shared
AC_ARG_ENABLE(host-shared,
[AS_HELP_STRING([--enable-host-shared],
		[build host code as shared libraries])],
[PICFLAG=-fPIC], [PICFLAG=])
AC_SUBST(enable_host_shared)
AC_SUBST(PICFLAG)


AC_ARG_ENABLE(libquadmath-support,
[AS_HELP_STRING([--disable-libquadmath-support],
  [disable libquadmath support for Fortran])],
ENABLE_LIBQUADMATH_SUPPORT=$enableval,
ENABLE_LIBQUADMATH_SUPPORT=yes)
if test "${ENABLE_LIBQUADMATH_SUPPORT}" != "no" ; then
  AC_DEFINE(ENABLE_LIBQUADMATH_SUPPORT, 1,
            [Define to 1 to enable libquadmath support])
fi


# Specify what hash style to use by default.
AC_ARG_WITH([linker-hash-style],
[AC_HELP_STRING([--with-linker-hash-style={sysv,gnu,both}],
                [specify the linker hash style])],
[case x"$withval" in
   xsysv)
     LINKER_HASH_STYLE=sysv
     ;;
   xgnu)
     LINKER_HASH_STYLE=gnu
     ;;
   xboth)
     LINKER_HASH_STYLE=both
     ;;
   *)
     AC_MSG_ERROR([$withval is an invalid option to --with-linker-hash-style])
     ;;
 esac],
[LINKER_HASH_STYLE=''])
if test x"${LINKER_HASH_STYLE}" != x; then
  AC_DEFINE_UNQUOTED(LINKER_HASH_STYLE, "$LINKER_HASH_STYLE",
                                         [The linker hash style])
fi

# Specify what should be the default of -fdiagnostics-color option.
AC_ARG_WITH([diagnostics-color],
[AC_HELP_STRING([--with-diagnostics-color={never,auto,auto-if-env,always}],
                [specify the default of -fdiagnostics-color option
                 auto-if-env stands for -fdiagnostics-color=auto if
                 GCC_COLOR environment variable is present and
                 -fdiagnostics-color=never otherwise])],
[case x"$withval" in
   xnever)
     DIAGNOSTICS_COLOR_DEFAULT=DIAGNOSTICS_COLOR_NO
     ;;
   xauto)
     DIAGNOSTICS_COLOR_DEFAULT=DIAGNOSTICS_COLOR_AUTO
     ;;
   xauto-if-env)
     DIAGNOSTICS_COLOR_DEFAULT=-1
     ;;
   xalways)
     DIAGNOSTICS_COLOR_DEFAULT=DIAGNOSTICS_COLOR_YES
     ;;
   *)
     AC_MSG_ERROR([$withval is an invalid option to --with-diagnostics-color])
     ;;
 esac],
[DIAGNOSTICS_COLOR_DEFAULT=DIAGNOSTICS_COLOR_AUTO])
AC_DEFINE_UNQUOTED(DIAGNOSTICS_COLOR_DEFAULT, $DIAGNOSTICS_COLOR_DEFAULT,
		   [The default for -fdiagnostics-color option])

# Specify what should be the default of -fdiagnostics-urls option.
AC_ARG_WITH([diagnostics-urls],
[AC_HELP_STRING([--with-diagnostics-urls={never,auto,auto-if-env,always}],
                [specify the default of -fdiagnostics-urls option
                 auto-if-env stands for -fdiagnostics-urls=auto if
                 GCC_URLS or TERM_URLS environment variable is present and
                 -fdiagnostics-urls=never otherwise])],
[case x"$withval" in
   xnever)
     DIAGNOSTICS_URLS_DEFAULT=DIAGNOSTICS_URL_NO
     ;;
   xauto)
     DIAGNOSTICS_URLS_DEFAULT=DIAGNOSTICS_URL_AUTO
     ;;
   xauto-if-env)
     DIAGNOSTICS_URLS_DEFAULT=-1
     ;;
   xalways)
     DIAGNOSTICS_URLS_DEFAULT=DIAGNOSTICS_URL_YES
     ;;
   *)
     AC_MSG_ERROR([$withval is an invalid option to --with-diagnostics-urls])
     ;;
 esac],
[DIAGNOSTICS_URLS_DEFAULT=DIAGNOSTICS_URL_AUTO])
AC_DEFINE_UNQUOTED(DIAGNOSTICS_URLS_DEFAULT, $DIAGNOSTICS_URLS_DEFAULT,
		   [The default for -fdiagnostics-urls option])

# Generate gcc-driver-name.h containing GCC_DRIVER_NAME for the benefit
# of jit/jit-playback.cc.
gcc_driver_version=`eval "${get_gcc_base_ver} $srcdir/BASE-VER"`
echo "gcc_driver_version: ${gcc_driver_version}"
cat > gcc-driver-name.h <<EOF
#define GCC_DRIVER_NAME "${target_noncanonical}-gcc-${gcc_driver_version}${exeext}"
EOF

# Check whether --enable-default-pie was given.
AC_ARG_ENABLE(default-pie,
[AS_HELP_STRING([--enable-default-pie],
  [enable Position Independent Executable as default])],
enable_default_pie=$enableval,
enable_default_pie=no)
if test x$enable_default_pie = xyes ; then
  AC_DEFINE(ENABLE_DEFAULT_PIE, 1,
      [Define if your target supports default PIE and it is enabled.])
fi
AC_SUBST([enable_default_pie])

# Check if -fno-PIE works.
AC_CACHE_CHECK([for -fno-PIE option],
  [gcc_cv_c_no_fpie],
  [saved_CXXFLAGS="$CXXFLAGS"
   CXXFLAGS="$CXXFLAGS -fno-PIE"
   AC_COMPILE_IFELSE([AC_LANG_SOURCE([int main(void) {return 0;}])],
     [gcc_cv_c_no_fpie=yes],
     [gcc_cv_c_no_fpie=no])
   CXXFLAGS="$saved_CXXFLAGS"])
if test "$gcc_cv_c_no_fpie" = "yes"; then
  NO_PIE_CFLAGS="-fno-PIE"
fi
AC_SUBST([NO_PIE_CFLAGS])

# Check if -no-pie works.
AC_CACHE_CHECK([for -no-pie option],
  [gcc_cv_no_pie],
  [saved_LDFLAGS="$LDFLAGS"
   LDFLAGS="$LDFLAGS -no-pie"
   AC_LINK_IFELSE([AC_LANG_SOURCE([int main(void) {return 0;}])],
     [gcc_cv_no_pie=yes],
     [gcc_cv_no_pie=no])
   LDFLAGS="$saved_LDFLAGS"])
if test "$gcc_cv_no_pie" = "yes"; then
  NO_PIE_FLAG="-no-pie"
fi
AC_SUBST([NO_PIE_FLAG])

# Enable Intel CET on Intel CET enabled host if jit is enabled.
GCC_CET_HOST_FLAGS(CET_HOST_FLAGS)
case x$enable_languages in
*jit*)
  ;;
*)
  CET_HOST_FLAGS=
  ;;
esac
AC_SUBST(CET_HOST_FLAGS)

# Check linker supports '-z bndplt'
ld_bndplt_support=no
AC_MSG_CHECKING(linker -z bndplt option)
if test x"$ld_is_gold" = xno; then
  if test $in_tree_ld = yes ; then
    if test "$gcc_cv_gld_major_version" -eq 2 -a "$gcc_cv_gld_minor_version" -ge 25 -o "$gcc_cv_gld_major_version" -gt 2; then
      ld_bndplt_support=yes
    fi
  elif test x$gcc_cv_ld != x; then
    # Check if linker supports -a bndplt option
    if $gcc_cv_ld --help 2>&1 | grep -- '-z bndplt' > /dev/null; then
      ld_bndplt_support=yes
    fi
  fi
fi
if test x"$ld_bndplt_support" = xyes; then
  AC_DEFINE(HAVE_LD_BNDPLT_SUPPORT, 1,
	[Define if your linker supports -z bndplt])
fi
AC_MSG_RESULT($ld_bndplt_support)

# Check linker supports '--push-state'/'--pop-state'
ld_pushpopstate_support=no
AC_MSG_CHECKING(linker --push-state/--pop-state options)
if test x"$ld_is_gold" = xno; then
  if test $in_tree_ld = yes ; then
    if test "$gcc_cv_gld_major_version" -eq 2 -a "$gcc_cv_gld_minor_version" -ge 25 -o "$gcc_cv_gld_major_version" -gt 2; then
      ld_pushpopstate_support=yes
    fi
  elif test x$gcc_cv_ld != x; then
    # Check if linker supports --push-state/--pop-state options
    if $gcc_cv_ld --help 2>&1 | grep -- '--push-state' > /dev/null; then
      ld_pushpopstate_support=yes
    fi
  fi
fi
if test x"$ld_pushpopstate_support" = xyes; then
  AC_DEFINE(HAVE_LD_PUSHPOPSTATE_SUPPORT, 1,
	[Define if your linker supports --push-state/--pop-state])
fi
AC_MSG_RESULT($ld_pushpopstate_support)

# On s390, float_t has historically been statically defined as double for no
# good reason. To comply with the C standard in the light of this definition,
# gcc has evaluated float expressions in double precision when in
# standards-compatible mode or when given -fexcess-precision=standard. To enable
# a smooth transition towards the new model used by most architectures, where
# gcc describes its behavior via the macro __FLT_EVAL_METHOD__ and glibc derives
# float_t from that, this behavior can be configured with
# --enable-s390-excess-float-precision. When given as enabled, that flag selects
# the old model. When omitted, native builds and cross compiles that have target
# libc headers will detect whether libc clamps float_t to double and in that
# case maintain the old model. Otherwise, they will default to the new model.
AC_ARG_ENABLE(s390-excess-float-precision,
  [AS_HELP_STRING([--enable-s390-excess-float-precision],
		  [on s390 targets, evaluate float with double precision
		   when in standards-conforming mode])],
  [],[enable_s390_excess_float_precision=auto])

case $target in
  s390*-linux*)
  if test x"$enable_s390_excess_float_precision" = xauto; then
    # Can we autodetect the behavior of the target libc?
    if test "$target" = "$host" -a "$host" = "$build"; then
      enable_s390_excess_float_precision=autodetect
    elif test "x$with_headers" != xno; then
      # cross build. are target headers available?
      # carefully coerce the build-system compiler to use target headers
      saved_CXXFLAGS="$CXXFLAGS"
      fixed_XGCC_FLAGS_FOR_TARGET=`echo "$XGCC_FLAGS_FOR_TARGET" | sed 's/-B/-idirafter/g'`
      CROSS_TEST_CXXFLAGS="-nostdinc $fixed_XGCC_FLAGS_FOR_TARGET"
      CXXFLAGS="$CROSS_TEST_CXXFLAGS"
      AC_COMPILE_IFELSE([AC_LANG_SOURCE([[
#include <math.h>
]])], [enable_s390_excess_float_precision=autodetect], [])
      CXXFLAGS="$saved_CXXFLAGS"
    fi

    if test x"$enable_s390_excess_float_precision" = xautodetect; then
      saved_CXXFLAGS="$CXXFLAGS"
      if ! test "$target" = "$host" -a "$host" = "$build"; then
        CXXFLAGS="$CROSS_TEST_CXXFLAGS"
	unset CROSS_TEST_CXXFLAGS
      fi
      AC_CACHE_CHECK([for glibc clamping float_t to double],
        gcc_cv_float_t_clamped_to_double, [
        AC_COMPILE_IFELSE([AC_LANG_SOURCE([[
#define __FLT_EVAL_METHOD__ 0
#include <math.h>
int dummy[sizeof(float_t) == sizeof(double) ? 1 : -1];
]])],
          [gcc_cv_float_t_clamped_to_double=yes],
          [gcc_cv_float_t_clamped_to_double=no])])
      CXXFLAGS="$saved_CXXFLAGS"
      enable_s390_excess_float_precision="$gcc_cv_float_t_clamped_to_double"
    else
      # no way to detect behavior of target libc, default to new model
      enable_s390_excess_float_precision=no
    fi
  fi

  GCC_TARGET_TEMPLATE(ENABLE_S390_EXCESS_FLOAT_PRECISION)
  if test x"$enable_s390_excess_float_precision" = xyes; then
    AC_DEFINE(ENABLE_S390_EXCESS_FLOAT_PRECISION, 1,
[Define to enable evaluating float expressions with double precision in
standards-compatible mode on s390 targets.])
  fi
  ;;
esac

# Configure the subdirectories
# AC_CONFIG_SUBDIRS($subdirs)

# Create the Makefile
# and configure language subdirectories
AC_CONFIG_FILES($all_outputs)

AC_CONFIG_COMMANDS([default],
[
case ${CONFIG_HEADERS} in
  *auto-host.h:config.in*)
  echo > cstamp-h ;;
esac
# Make sure all the subdirs exist.
for d in $subdirs doc build common c-family
do
    test -d $d || mkdir $d
done
], 
[subdirs='$subdirs'])
AC_OUTPUT
<|MERGE_RESOLUTION|>--- conflicted
+++ resolved
@@ -5302,8 +5302,6 @@
       [a:pcalau12i $t0,%pc_hi20(a)],,
       [AC_DEFINE(HAVE_AS_EXPLICIT_RELOCS, 1,
 	  [Define if your assembler supports explicit relocation.])])
-<<<<<<< HEAD
-=======
     gcc_GAS_CHECK_FEATURE([eh_frame pcrel encoding support],
       gcc_cv_as_loongarch_eh_frame_pcrel_encoding_support,,
       [.cfi_startproc
@@ -5312,7 +5310,6 @@
        .cfi_endproc],,
       [AC_DEFINE(HAVE_AS_EH_FRAME_PCREL_ENCODING_SUPPORT, 1,
 	  [Define if your assembler supports eh_frame pcrel encoding.])])
->>>>>>> 4a7274dd
     ;;
     s390*-*-*)
     gcc_GAS_CHECK_FEATURE([.gnu_attribute support],
