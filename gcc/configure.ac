# configure.ac for GCC
# Process this file with autoconf to generate a configuration script.

# Copyright 1997, 1998, 1999, 2000, 2001, 2002, 2003, 2004, 2005, 2006,
# 2007, 2008, 2009 Free Software Foundation, Inc.

#This file is part of GCC.

#GCC is free software; you can redistribute it and/or modify it under
#the terms of the GNU General Public License as published by the Free
#Software Foundation; either version 3, or (at your option) any later
#version.

#GCC is distributed in the hope that it will be useful, but WITHOUT
#ANY WARRANTY; without even the implied warranty of MERCHANTABILITY or
#FITNESS FOR A PARTICULAR PURPOSE.  See the GNU General Public License
#for more details.

#You should have received a copy of the GNU General Public License
#along with GCC; see the file COPYING3.  If not see
#<http://www.gnu.org/licenses/>.

# --------------------------------
# Initialization and sanity checks
# --------------------------------

AC_PREREQ(2.64)
AC_INIT
AC_CONFIG_SRCDIR(tree.c)
AC_CONFIG_HEADER(auto-host.h:config.in)

gcc_version=`cat $srcdir/BASE-VER`

# Determine the host, build, and target systems
AC_CANONICAL_BUILD
AC_CANONICAL_HOST
AC_CANONICAL_TARGET

# Determine the noncanonical target name, for directory use.
ACX_NONCANONICAL_TARGET

# Determine the target- and build-specific subdirectories
GCC_TOPLEV_SUBDIRS

# Set program_transform_name
AC_ARG_PROGRAM

# Check for bogus environment variables.
# Test if LIBRARY_PATH contains the notation for the current directory
# since this would lead to problems installing/building glibc.
# LIBRARY_PATH contains the current directory if one of the following
# is true:
# - one of the terminals (":" and ";") is the first or last sign
# - two terminals occur directly after each other
# - the path contains an element with a dot in it
AC_MSG_CHECKING(LIBRARY_PATH variable)
changequote(,)dnl
case ${LIBRARY_PATH} in
  [:\;]* | *[:\;] | *[:\;][:\;]* |  *[:\;]. | .[:\;]*| . | *[:\;].[:\;]* )
    library_path_setting="contains current directory"
    ;;
  *)
    library_path_setting="ok"
    ;;
esac
changequote([,])dnl
AC_MSG_RESULT($library_path_setting)
if test "$library_path_setting" != "ok"; then
AC_MSG_ERROR([
*** LIBRARY_PATH shouldn't contain the current directory when
*** building gcc. Please change the environment variable
*** and run configure again.])
fi

# Test if GCC_EXEC_PREFIX contains the notation for the current directory
# since this would lead to problems installing/building glibc.
# GCC_EXEC_PREFIX contains the current directory if one of the following
# is true:
# - one of the terminals (":" and ";") is the first or last sign
# - two terminals occur directly after each other
# - the path contains an element with a dot in it
AC_MSG_CHECKING(GCC_EXEC_PREFIX variable)
changequote(,)dnl
case ${GCC_EXEC_PREFIX} in
  [:\;]* | *[:\;] | *[:\;][:\;]* |  *[:\;]. | .[:\;]*| . | *[:\;].[:\;]* )
    gcc_exec_prefix_setting="contains current directory"
    ;;
  *)
    gcc_exec_prefix_setting="ok"
    ;;
esac
changequote([,])dnl
AC_MSG_RESULT($gcc_exec_prefix_setting)
if test "$gcc_exec_prefix_setting" != "ok"; then
AC_MSG_ERROR([
*** GCC_EXEC_PREFIX shouldn't contain the current directory when
*** building gcc. Please change the environment variable
*** and run configure again.])
fi

# -----------
# Directories
# -----------

# Specify the local prefix
local_prefix=
AC_ARG_WITH(local-prefix,
[  --with-local-prefix=DIR specifies directory to put local include],
[case "${withval}" in
yes)	AC_MSG_ERROR(bad value ${withval} given for local include directory prefix) ;;
no)	;;
*)	local_prefix=$with_local_prefix ;;
esac])

# Default local prefix if it is empty
if test x$local_prefix = x; then
	local_prefix=/usr/local
fi

# Don't set gcc_gxx_include_dir to gxx_include_dir since that's only
# passed in by the toplevel make and thus we'd get different behavior
# depending on where we built the sources.
gcc_gxx_include_dir=
# Specify the g++ header file directory
AC_ARG_WITH(gxx-include-dir,
[  --with-gxx-include-dir=DIR
                          specifies directory to put g++ header files],
[case "${withval}" in
yes)	AC_MSG_ERROR(bad value ${withval} given for g++ include directory) ;;
no)	;;
*)	gcc_gxx_include_dir=$with_gxx_include_dir ;;
esac])

# This logic must match libstdc++-v3/acinclude.m4:GLIBCXX_EXPORT_INSTALL_INFO.
if test x${gcc_gxx_include_dir} = x; then
  if test x${enable_version_specific_runtime_libs} = xyes; then
    gcc_gxx_include_dir='${libsubdir}/include/c++'
  else
    libstdcxx_incdir='include/c++/$(version)'
    if test x$host != x$target; then
       libstdcxx_incdir="$target_alias/$libstdcxx_incdir"
    fi
    gcc_gxx_include_dir="\$(libsubdir)/\$(libsubdir_to_prefix)$libstdcxx_incdir"
  fi
fi

AC_ARG_WITH(cpp_install_dir,
[  --with-cpp-install-dir=DIR
                          install the user visible C preprocessor in DIR
                          (relative to PREFIX) as well as PREFIX/bin],
[if test x$withval = xyes; then
  AC_MSG_ERROR([option --with-cpp-install-dir requires an argument])
elif test x$withval != xno; then
  cpp_install_dir=$withval
fi])

# We would like to our source tree to be readonly.  However when releases or
# pre-releases are generated, the flex/bison generated files as well as the 
# various formats of manuals need to be included along with the rest of the
# sources.  Therefore we have --enable-generated-files-in-srcdir to do 
# just that.

AC_MSG_CHECKING([whether to place generated files in the source directory])
  dnl generated-files-in-srcdir is disabled by default
  AC_ARG_ENABLE(generated-files-in-srcdir, 
[  --enable-generated-files-in-srcdir
                          put copies of generated files in source dir
                          intended for creating source tarballs for users
                          without texinfo bison or flex.],
      generated_files_in_srcdir=$enableval,
      generated_files_in_srcdir=no)

AC_MSG_RESULT($generated_files_in_srcdir)

if test "$generated_files_in_srcdir" = "yes"; then
  GENINSRC=''
else
  GENINSRC='#'
fi
AC_SUBST(GENINSRC)

# -------------------
# Find default linker
# -------------------

# With GNU ld
AC_ARG_WITH(gnu-ld,
[  --with-gnu-ld           arrange to work with GNU ld.],
gnu_ld_flag="$with_gnu_ld",
gnu_ld_flag=no)

# With pre-defined ld
AC_ARG_WITH(ld,
[  --with-ld               arrange to use the specified ld (full pathname)],
DEFAULT_LINKER="$with_ld")
if test x"${DEFAULT_LINKER+set}" = x"set"; then
  if test ! -x "$DEFAULT_LINKER"; then
    AC_MSG_ERROR([cannot execute: $DEFAULT_LINKER: check --with-ld or env. var. DEFAULT_LINKER])
  elif $DEFAULT_LINKER -v < /dev/null 2>&1 | grep GNU > /dev/null; then
    gnu_ld_flag=yes
  fi
  AC_DEFINE_UNQUOTED(DEFAULT_LINKER,"$DEFAULT_LINKER",
	[Define to enable the use of a default linker.])
fi

gnu_ld=`if test x"$gnu_ld_flag" = x"yes"; then echo 1; else echo 0; fi`
AC_DEFINE_UNQUOTED(HAVE_GNU_LD, $gnu_ld, [Define if using GNU ld.])

AC_MSG_CHECKING([whether a default linker was specified])
if test x"${DEFAULT_LINKER+set}" = x"set"; then
  if test x"$gnu_ld_flag" = x"no"; then
    AC_MSG_RESULT([yes ($DEFAULT_LINKER)])
  else
    AC_MSG_RESULT([yes ($DEFAULT_LINKER - GNU ld)])
  fi
else
  AC_MSG_RESULT(no)
fi

# With demangler in GNU ld
AC_ARG_WITH(demangler-in-ld,
[  --with-demangler-in-ld  try to use demangler in GNU ld.],
demangler_in_ld="$with_demangler_in_ld",
demangler_in_ld=no)

# ----------------------
# Find default assembler
# ----------------------

# With GNU as
AC_ARG_WITH(gnu-as,
[  --with-gnu-as           arrange to work with GNU as],
gas_flag="$with_gnu_as",
gas_flag=no)

AC_ARG_WITH(as,
[  --with-as               arrange to use the specified as (full pathname)],
DEFAULT_ASSEMBLER="$with_as")
if test x"${DEFAULT_ASSEMBLER+set}" = x"set"; then
  if test ! -x "$DEFAULT_ASSEMBLER"; then
    AC_MSG_ERROR([cannot execute: $DEFAULT_ASSEMBLER: check --with-as or env. var. DEFAULT_ASSEMBLER])
  elif $DEFAULT_ASSEMBLER -v < /dev/null 2>&1 | grep GNU > /dev/null; then
    gas_flag=yes
  fi
  AC_DEFINE_UNQUOTED(DEFAULT_ASSEMBLER,"$DEFAULT_ASSEMBLER",
	[Define to enable the use of a default assembler.])
fi

gnu_as=`if test x"$gas_flag" = x"yes"; then echo 1; else echo 0; fi`
AC_DEFINE_UNQUOTED(HAVE_GNU_AS, $gnu_as, [Define if using GNU as.])

AC_MSG_CHECKING([whether a default assembler was specified])
if test x"${DEFAULT_ASSEMBLER+set}" = x"set"; then
  if test x"$gas_flag" = x"no"; then
    AC_MSG_RESULT([yes ($DEFAULT_ASSEMBLER)])
  else
    AC_MSG_RESULT([yes ($DEFAULT_ASSEMBLER - GNU as)])
  fi
else
  AC_MSG_RESULT(no)
fi

# ---------------
# Find C compiler
# ---------------

# If a non-executable a.out is present (e.g. created by GNU as above even if
# invoked with -v only), the IRIX 6 native ld just overwrites the existing
# file, even when creating an executable, so an execution test fails.
# Remove possible default executable files to avoid this.
#
# FIXME: This really belongs into AC_PROG_CC and can be removed once
# Autoconf includes it.
rm -f a.out a.exe b.out

# Find the native compiler
AC_PROG_CC
AM_PROG_CC_C_O
AC_PROG_CXX
ACX_PROG_GNAT([-I"$srcdir"/ada])

# autoconf is lame and doesn't give us any substitution variable for this.
if eval "test \"`echo '$ac_cv_prog_cc_'${ac_cc}_c_o`\" = no"; then
  NO_MINUS_C_MINUS_O=yes
else
  OUTPUT_OPTION='-o $@'
fi
AC_SUBST(NO_MINUS_C_MINUS_O)
AC_SUBST(OUTPUT_OPTION)

# Remove the -O2: for historical reasons, unless bootstrapping we prefer
# optimizations to be activated explicitly by the toplevel.
case "$CC" in
  */prev-gcc/xgcc*) ;;
  *) CFLAGS=`echo $CFLAGS | sed "s/-O[[s0-9]]* *//" ` ;;
esac
AC_SUBST(CFLAGS)

# -------------------------
# Check C compiler features
# -------------------------

AC_USE_SYSTEM_EXTENSIONS
AC_PROG_CPP
AC_C_INLINE

# sizeof(char) is 1 by definition.
AC_CHECK_SIZEOF(void *)
AC_CHECK_SIZEOF(short)
AC_CHECK_SIZEOF(int)
AC_CHECK_SIZEOF(long)
AC_CHECK_TYPES([long long], [AC_CHECK_SIZEOF(long long)])
AC_CHECK_TYPES([__int64], [AC_CHECK_SIZEOF(__int64)])
GCC_STDINT_TYPES

# ---------------------
# Warnings and checking
# ---------------------

# Check $CC warning features (if it's GCC).
# We want to use -pedantic, but we don't want warnings about
# * 'long long'
# * variadic macros
# * overlong strings
# So, we only use -pedantic if we can disable those warnings.

ACX_PROG_CC_WARNING_OPTS(
	m4_quote(m4_do([-W -Wall -Wwrite-strings -Wcast-qual])), [loose_warn])
ACX_PROG_CC_WARNING_OPTS(
	m4_quote(m4_do([-Wstrict-prototypes -Wmissing-prototypes])),
	[c_loose_warn])
ACX_PROG_CC_WARNING_OPTS(
	m4_quote(m4_do([-Wmissing-format-attribute])), [strict_warn])
ACX_PROG_CC_WARNING_OPTS(
	m4_quote(m4_do([-Wold-style-definition -Wc++-compat])), [c_strict_warn])
ACX_PROG_CC_WARNING_ALMOST_PEDANTIC(
	m4_quote(m4_do([-Wno-long-long -Wno-variadic-macros ], 
		       [-Wno-overlength-strings])), [strict_warn])
ACX_PROG_CC_WARNINGS_ARE_ERRORS([manual], [strict_warn])

# The above macros do nothing if the compiler is not GCC.  However, the
# Makefile has more goo to add other flags, so these variables are used
# to enable warnings only for GCC.
warn_cflags=
warn_cxxflags=
if test "x$GCC" = "xyes"; then
  warn_cflags='$(GCC_WARN_CFLAGS)'
  warn_cxxflags='$(GCC_WARN_CXXFLAGS)'
fi
AC_SUBST(warn_cflags)
AC_SUBST(warn_cxxflags)

# Enable expensive internal checks
is_release=
if test x"`cat $srcdir/DEV-PHASE`" != xexperimental; then
  is_release=yes
fi

AC_ARG_ENABLE(checking,
[  --enable-checking[=LIST]
			  enable expensive run-time checks.  With LIST,
			  enable only specific categories of checks.
			  Categories are: yes,no,all,none,release.
			  Flags are: assert,df,fold,gc,gcac,gimple,misc,
			  rtlflag,rtl,runtime,tree,valgrind,types.],
[ac_checking_flags="${enableval}"],[
# Determine the default checks.
if test x$is_release = x ; then
  ac_checking_flags=yes
else
  ac_checking_flags=release
fi])
IFS="${IFS= 	}"; ac_save_IFS="$IFS"; IFS="$IFS,"
for check in release $ac_checking_flags
do
	case $check in
	# these set all the flags to specific states
	yes)		ac_assert_checking=1 ; ac_checking=1 ; ac_df_checking= ;
			ac_fold_checking= ; ac_gc_checking=1 ;
			ac_gc_always_collect= ; ac_gimple_checking=1 ; ac_rtl_checking= ;
			ac_rtlflag_checking=1 ; ac_runtime_checking=1 ;
			ac_tree_checking=1 ; ac_valgrind_checking= ;
			ac_types_checking=1 ;;
	no|none)	ac_assert_checking= ; ac_checking= ; ac_df_checking= ;
			ac_fold_checking= ; ac_gc_checking= ;
			ac_gc_always_collect= ; ac_gimple_checking= ; ac_rtl_checking= ;
			ac_rtlflag_checking= ; ac_runtime_checking= ;
			ac_tree_checking= ; ac_valgrind_checking= ;
			ac_types_checking= ;;
	all)		ac_assert_checking=1 ; ac_checking=1 ; ac_df_checking=1 ;
			ac_fold_checking=1 ; ac_gc_checking=1 ;
			ac_gc_always_collect=1 ; ac_gimple_checking=1 ; ac_rtl_checking=1 ;
			ac_rtlflag_checking=1 ; ac_runtime_checking=1 ;
			ac_tree_checking=1 ; ac_valgrind_checking= ;
			ac_types_checking=1 ;;
	release)	ac_assert_checking=1 ; ac_checking= ; ac_df_checking= ;
			ac_fold_checking= ; ac_gc_checking= ;
			ac_gc_always_collect= ; ac_gimple_checking= ; ac_rtl_checking= ;
			ac_rtlflag_checking= ; ac_runtime_checking=1 ;
			ac_tree_checking= ; ac_valgrind_checking= ;
			ac_types_checking= ;;
	# these enable particular checks
	assert) 	ac_assert_checking=1 ;;
	df)	 	ac_df_checking=1 ;;
	fold)		ac_fold_checking=1 ;;
	gc)		ac_gc_checking=1 ;;
	gcac)		ac_gc_always_collect=1 ;;
	gimple)		ac_gimple_checking=1 ;;
	misc)		ac_checking=1 ;;
	rtl)		ac_rtl_checking=1 ;;
	rtlflag)	ac_rtlflag_checking=1 ;;
	runtime)	ac_runtime_checking=1 ;;
	tree)		ac_tree_checking=1 ;;
	types)		ac_types_checking=1 ;;
	valgrind)	ac_valgrind_checking=1 ;;
	*)	AC_MSG_ERROR(unknown check category $check) ;;
	esac
done
IFS="$ac_save_IFS"

nocommon_flag=""
if test x$ac_checking != x ; then
  AC_DEFINE(ENABLE_CHECKING, 1,
[Define if you want more run-time sanity checks.  This one gets a grab
   bag of miscellaneous but relatively cheap checks.])
  nocommon_flag=-fno-common
fi
AC_SUBST(nocommon_flag)
if test x$ac_df_checking != x ; then
  AC_DEFINE(ENABLE_DF_CHECKING, 1,
[Define if you want more run-time sanity checks for dataflow.])
fi
if test x$ac_assert_checking != x ; then
  AC_DEFINE(ENABLE_ASSERT_CHECKING, 1,
[Define if you want assertions enabled.  This is a cheap check.])
fi
if test x$ac_gimple_checking != x ; then
  AC_DEFINE(ENABLE_GIMPLE_CHECKING, 1,
[Define if you want operations on GIMPLE (the basic data structure of
the high-level optimizers) to be checked for dynamic type safety at
runtime.  This is moderately expensive.])
fi
GCC_TARGET_TEMPLATE(ENABLE_RUNTIME_CHECKING)
if test x$ac_runtime_checking != x ; then
  AC_DEFINE(ENABLE_RUNTIME_CHECKING, 1,
[Define if you want runtime assertions enabled.  This is a cheap check.])
fi
if test x$ac_tree_checking != x ; then
  AC_DEFINE(ENABLE_TREE_CHECKING, 1,
[Define if you want all operations on trees (the basic data
   structure of the front ends) to be checked for dynamic type safety
   at runtime.  This is moderately expensive.  The tree browser debugging
   routines will also be enabled by this option.
   ])
  TREEBROWSER=tree-browser.o
fi
if test x$ac_types_checking != x ; then
  AC_DEFINE(ENABLE_TYPES_CHECKING, 1,
[Define if you want all gimple types to be verified after gimplifiation.
   This is cheap.
   ])
fi
AC_SUBST(TREEBROWSER)
if test x$ac_rtl_checking != x ; then
  AC_DEFINE(ENABLE_RTL_CHECKING, 1,
[Define if you want all operations on RTL (the basic data structure
   of the optimizer and back end) to be checked for dynamic type safety
   at runtime.  This is quite expensive.])
fi
if test x$ac_rtlflag_checking != x ; then
  AC_DEFINE(ENABLE_RTL_FLAG_CHECKING, 1,
[Define if you want RTL flag accesses to be checked against the RTL
   codes that are supported for each access macro.  This is relatively
   cheap.])
fi
if test x$ac_gc_checking != x ; then
  AC_DEFINE(ENABLE_GC_CHECKING, 1,
[Define if you want the garbage collector to do object poisoning and
   other memory allocation checks.  This is quite expensive.])
fi
if test x$ac_gc_always_collect != x ; then
  AC_DEFINE(ENABLE_GC_ALWAYS_COLLECT, 1,
[Define if you want the garbage collector to operate in maximally
   paranoid mode, validating the entire heap and collecting garbage at
   every opportunity.  This is extremely expensive.])
fi
if test x$ac_fold_checking != x ; then
  AC_DEFINE(ENABLE_FOLD_CHECKING, 1,
[Define if you want fold checked that it never destructs its argument.
   This is quite expensive.])
fi
valgrind_path_defines=
valgrind_command=

dnl # This check AC_REQUIREs various stuff, so it *must not* be inside
dnl # an if statement.  This was the source of very frustrating bugs
dnl # in converting to autoconf 2.5x!
AC_CHECK_HEADER(valgrind.h, have_valgrind_h=yes, have_valgrind_h=no)

if test x$ac_valgrind_checking != x ; then
  # It is certainly possible that there's valgrind but no valgrind.h.
  # GCC relies on making annotations so we must have both.
  AC_MSG_CHECKING(for VALGRIND_DISCARD in <valgrind/memcheck.h>)
  AC_PREPROC_IFELSE([AC_LANG_SOURCE(
    [[#include <valgrind/memcheck.h>
#ifndef VALGRIND_DISCARD
#error VALGRIND_DISCARD not defined
#endif]])],
  [gcc_cv_header_valgrind_memcheck_h=yes],
  [gcc_cv_header_valgrind_memcheck_h=no])
  AC_MSG_RESULT($gcc_cv_header_valgrind_memcheck_h)
  AC_MSG_CHECKING(for VALGRIND_DISCARD in <memcheck.h>)
  AC_PREPROC_IFELSE([AC_LANG_SOURCE(
    [[#include <memcheck.h>
#ifndef VALGRIND_DISCARD
#error VALGRIND_DISCARD not defined
#endif]])],
  [gcc_cv_header_memcheck_h=yes],
  [gcc_cv_header_memcheck_h=no])
  AC_MSG_RESULT($gcc_cv_header_memcheck_h)
  AM_PATH_PROG_WITH_TEST(valgrind_path, valgrind,
	[$ac_dir/$ac_word --version | grep valgrind- >/dev/null 2>&1])
  if test "x$valgrind_path" = "x" \
    || (test $have_valgrind_h = no \
	&& test $gcc_cv_header_memcheck_h = no \
	&& test $gcc_cv_header_valgrind_memcheck_h = no); then
	AC_MSG_ERROR([*** Can't find both valgrind and valgrind/memcheck.h, memcheck.h or valgrind.h])
  fi
  valgrind_path_defines=-DVALGRIND_PATH='\"'$valgrind_path'\"'
  valgrind_command="$valgrind_path -q"
  AC_DEFINE(ENABLE_VALGRIND_CHECKING, 1,
[Define if you want to run subprograms and generated programs
   through valgrind (a memory checker).  This is extremely expensive.])
  if test $gcc_cv_header_valgrind_memcheck_h = yes; then
    AC_DEFINE(HAVE_VALGRIND_MEMCHECK_H, 1,
	[Define if valgrind's valgrind/memcheck.h header is installed.])
  fi
  if test $gcc_cv_header_memcheck_h = yes; then
    AC_DEFINE(HAVE_MEMCHECK_H, 1,
	[Define if valgrind's memcheck.h header is installed.])
  fi
fi
AC_SUBST(valgrind_path_defines)
AC_SUBST(valgrind_command)

# Enable code coverage collection
AC_ARG_ENABLE(coverage,
[  --enable-coverage[=LEVEL]
			  enable compiler's code coverage collection.
			  Use to measure compiler performance and locate
			  unused parts of the compiler. With LEVEL, specify
			  optimization. Values are opt, noopt,
			  default is noopt],
[case "${enableval}" in
  yes|noopt)
    coverage_flags="-fprofile-arcs -ftest-coverage -frandom-seed=\$@ -O0"
    ;;
  opt)
    coverage_flags="-fprofile-arcs -ftest-coverage -frandom-seed=\$@ -O2"
    ;;
  no)
    # a.k.a. --disable-coverage
    coverage_flags=""
    ;;
  *)
    AC_MSG_ERROR(unknown coverage setting $enableval)
    ;;
esac],
[coverage_flags=""])
AC_SUBST(coverage_flags)

AC_ARG_ENABLE(gather-detailed-mem-stats, 
[  --enable-gather-detailed-mem-stats         enable detailed memory allocation stats gathering], [],
[enable_gather_detailed_mem_stats=no])
if test x$enable_gather_detailed_mem_stats = xyes ; then
  AC_DEFINE(GATHER_STATISTICS, 1,
        [Define to enable detailed memory allocation stats gathering.])
fi

# -------------------------------
# Miscenalleous configure options
# -------------------------------

# See if we are building gcc with C++.
AC_ARG_ENABLE(build-with-cxx,
[  --enable-build-with-cxx build with C++ compiler instead of C compiler],
ENABLE_BUILD_WITH_CXX=$enableval,
ENABLE_BUILD_WITH_CXX=no)
AC_SUBST(ENABLE_BUILD_WITH_CXX)

# With stabs
AC_ARG_WITH(stabs,
[  --with-stabs            arrange to use stabs instead of host debug format],
stabs="$with_stabs",
stabs=no)

# Determine whether or not multilibs are enabled.
AC_ARG_ENABLE(multilib,
[  --enable-multilib       enable library support for multiple ABIs],
[], [enable_multilib=yes])
AC_SUBST(enable_multilib)

# Enable __cxa_atexit for C++.
AC_ARG_ENABLE(__cxa_atexit,
[  --enable-__cxa_atexit   enable __cxa_atexit for C++],
[], [])

# Enable C extension for decimal float if target supports it.
AC_ARG_ENABLE(decimal-float,
[  --enable-decimal-float={no,yes,bid,dpd}
			enable decimal float extension to C.  Selecting 'bid'
			or 'dpd' choses which decimal floating point format
			to use],
[
  case $enable_decimal_float in
    yes | no | bid | dpd) ;;
    *) AC_MSG_ERROR(['$enable_decimal_float' is an invalid value for --enable-decimal-float.
Valid choices are 'yes', 'bid', 'dpd', and 'no'.]) ;;
  esac
],
[
  case $target in
    powerpc*-*-linux* | i?86*-*-linux* | x86_64*-*-linux*)
      enable_decimal_float=yes
      ;;
    *)
      AC_MSG_WARN(decimal float is not supported for this target, ignored)
      enable_decimal_float=no
      ;;
  esac
])

dfp=`if test $enable_decimal_float != no; then echo 1; else echo 0; fi`
AC_DEFINE_UNQUOTED(ENABLE_DECIMAL_FLOAT, $dfp,
[Define to 1 to enable decimal float extension to C.])

# x86's use BID format instead of DPD
case x$enable_decimal_float in
  xyes)
    case $target in
      i?86*-*-linux* | x86_64*-*-linux*)
	enable_decimal_float=bid
	;;
      *)
	enable_decimal_float=dpd
	;;
    esac
    ;;
  xno)
    # ENABLE_DECIMAL_FLOAT is set to 0. But we have to have proper
    # dependency on libdecnumber.
    enable_decimal_float=dpd
    ;;
esac
AC_SUBST(enable_decimal_float)

bid=`if test $enable_decimal_float = bid; then echo 1; else echo 0; fi`
AC_DEFINE_UNQUOTED(ENABLE_DECIMAL_BID_FORMAT, $bid,
[Define to 1 to specify that we are using the BID decimal floating
point format instead of DPD])

# Enable C extension for fixed-point arithmetic.
AC_ARG_ENABLE(fixed-point,
[  --enable-fixed-point    enable fixed-point arithmetic extension to C],
[
],
[
  case $target in
    mips*-*-*)
      case $host in
	mips*-sgi-irix*)
	  AC_MSG_WARN(fixed-point is not supported on IRIX, ignored)
	  enable_fixed_point=no
	  ;;
	*)
	  enable_fixed_point=yes
	  ;;
      esac
      ;;
    *)
      AC_MSG_WARN(fixed-point is not supported for this target, ignored)
      enable_fixed_point=no
      ;;
  esac
])
AC_SUBST(enable_fixed_point)

fixedpoint=`if test $enable_fixed_point = yes; then echo 1; else echo 0; fi`
AC_DEFINE_UNQUOTED(ENABLE_FIXED_POINT, $fixedpoint,
[Define to 1 to enable fixed-point arithmetic extension to C.])

# Enable threads
# Pass with no value to take the default
# Pass with a value to specify a thread package
AC_ARG_ENABLE(threads,
[  --enable-threads        enable thread usage for target GCC
  --enable-threads=LIB    use LIB thread package for target GCC],,
[enable_threads=''])

AC_ARG_ENABLE(tls,
[  --enable-tls            enable or disable generation of tls code
                          overriding the assembler check for tls support],
[
  case $enable_tls in
    yes | no) ;;
    *) AC_MSG_ERROR(['$enable_tls' is an invalid value for --enable-tls.
Valid choices are 'yes' and 'no'.]) ;;
  esac
], [enable_tls=''])

AC_ARG_ENABLE(objc-gc,
[  --enable-objc-gc	  enable the use of Boehm's garbage collector with
			  the GNU Objective-C runtime],
if test x$enable_objc_gc = xno; then
	objc_boehm_gc=''
else
	objc_boehm_gc=1
fi,
objc_boehm_gc='')

AC_ARG_WITH(dwarf2,
[  --with-dwarf2           force the default debug format to be DWARF 2],
dwarf2="$with_dwarf2",
dwarf2=no)

AC_ARG_ENABLE(shared,
[  --disable-shared        don't provide a shared libgcc],
[
  case $enable_shared in
  yes | no) ;;
  *)
    enable_shared=no
    IFS="${IFS= 	}"; ac_save_ifs="$IFS"; IFS="${IFS}:,"
    for pkg in $enableval; do
      if test "X$pkg" = "Xgcc" || test "X$pkg" = "Xlibgcc"; then
        enable_shared=yes
      fi
    done
    IFS="$ac_save_ifs"
    ;;
  esac
], [enable_shared=yes])
AC_SUBST(enable_shared)

AC_ARG_WITH(build-sysroot, 
  [  --with-build-sysroot=sysroot
                          use sysroot as the system root during the build])

AC_ARG_WITH(sysroot,
[  --with-sysroot[=DIR] Search for usr/lib, usr/include, et al, within DIR.],
[
 case ${with_sysroot} in
 yes) TARGET_SYSTEM_ROOT='${exec_prefix}/${target_noncanonical}/sys-root' ;;
 *) TARGET_SYSTEM_ROOT=$with_sysroot ;;
 esac
   
 TARGET_SYSTEM_ROOT_DEFINE='-DTARGET_SYSTEM_ROOT=\"$(TARGET_SYSTEM_ROOT)\"'
 CROSS_SYSTEM_HEADER_DIR='$(TARGET_SYSTEM_ROOT)$${sysroot_headers_suffix}$(NATIVE_SYSTEM_HEADER_DIR)'
	
 if test "x$prefix" = xNONE; then
  test_prefix=/usr/local
 else
  test_prefix=$prefix
 fi
 if test "x$exec_prefix" = xNONE; then
  test_exec_prefix=$test_prefix
 else
  test_exec_prefix=$exec_prefix
 fi
 case ${TARGET_SYSTEM_ROOT} in
 "${test_prefix}"|"${test_prefix}/"*|\
 "${test_exec_prefix}"|"${test_exec_prefix}/"*|\
 '${prefix}'|'${prefix}/'*|\
 '${exec_prefix}'|'${exec_prefix}/'*)
   t="$TARGET_SYSTEM_ROOT_DEFINE -DTARGET_SYSTEM_ROOT_RELOCATABLE"
   TARGET_SYSTEM_ROOT_DEFINE="$t"
   ;;
 esac
], [
 TARGET_SYSTEM_ROOT=
 TARGET_SYSTEM_ROOT_DEFINE=
 CROSS_SYSTEM_HEADER_DIR='$(gcc_tooldir)/sys-include'
])
AC_SUBST(TARGET_SYSTEM_ROOT)
AC_SUBST(TARGET_SYSTEM_ROOT_DEFINE)
AC_SUBST(CROSS_SYSTEM_HEADER_DIR)

AC_ARG_WITH(specs,
  [AS_HELP_STRING([--with-specs=SPECS],
                  [add SPECS to driver command-line processing])],
  [CONFIGURE_SPECS=$withval],
  [CONFIGURE_SPECS=]
)
AC_SUBST(CONFIGURE_SPECS)

# Build with intermodule optimisations
AC_ARG_ENABLE(intermodule,
[  --enable-intermodule    build the compiler in one step],
[case ${enable_intermodule} in
  yes) onestep="-onestep";;
  *) onestep="";;
esac],
[onestep=""])
AC_SUBST(onestep)

ACX_PKGVERSION([GCC])
ACX_BUGURL([http://gcc.gnu.org/bugs.html])

# Sanity check enable_languages in case someone does not run the toplevel
# configure # script.
AC_ARG_ENABLE(languages,
[  --enable-languages=LIST specify which front-ends to build],
[case ,${enable_languages}, in
       ,,|,yes,)
		# go safe -- we cannot be much sure without the toplevel
		# configure's
		# analysis of which target libs are present and usable
		enable_languages=c
		;;
	 *,all,*)
		AC_MSG_ERROR([only the toplevel supports --enable-languages=all])
		;;
	*,c,*)
		;;
        *)
		enable_languages=c,${enable_languages}
		;;
esac],
[enable_languages=c])

AC_ARG_WITH(multilib-list,
[  --with-multilib-list    Select multilibs (SH only)],
:,
with_multilib_list=default)

# -------------------------
# Checks for other programs
# -------------------------

AC_PROG_MAKE_SET

# Find some useful tools
AC_PROG_AWK
# We need awk to create options.c and options.h.
# Bail out if it's missing.
case ${AWK} in
  "") AC_MSG_ERROR([can't build without awk, bailing out]) ;;
esac

gcc_AC_PROG_LN_S
ACX_PROG_LN($LN_S)
AC_PROG_RANLIB
case "${host}" in
*-*-darwin*)
  # By default, the Darwin ranlib will not treat common symbols as
  # definitions when  building the archive table of contents.  Other 
  # ranlibs do that; pass an option to the Darwin ranlib that makes
  # it behave similarly.
  ranlib_flags="-c" 
  ;;
*)
  ranlib_flags=""
esac
AC_SUBST(ranlib_flags)
     
gcc_AC_PROG_INSTALL

# See if cmp has --ignore-initial.
gcc_AC_PROG_CMP_IGNORE_INITIAL

# See if we have the mktemp command.
AC_CHECK_PROG(have_mktemp_command, mktemp, yes, no)

# See if makeinfo has been installed and is modern enough
# that we can use it.
ACX_CHECK_PROG_VER(MAKEINFO, makeinfo, --version,
  [GNU texinfo.* \([0-9][0-9.]*\)],
  [4.[7-9]*|4.[1-9][0-9]*|[5-9]*|[1-9][0-9]*])
if test $gcc_cv_prog_makeinfo_modern = no; then
  AC_MSG_WARN([
*** Makeinfo is missing or too old.
*** Info documentation will not be built.])
  BUILD_INFO=
else
  BUILD_INFO=info
fi
AC_SUBST(BUILD_INFO)

# Is pod2man recent enough to regenerate manpages?
AC_MSG_CHECKING([for recent Pod::Man])
if (perl -e 'use 1.10 Pod::Man') >/dev/null 2>&1; then
  AC_MSG_RESULT(yes)
  GENERATED_MANPAGES=generated-manpages
else
  AC_MSG_RESULT(no)
  GENERATED_MANPAGES=
fi
AC_SUBST(GENERATED_MANPAGES)

MISSING="${CONFIG_SHELL-/bin/sh} $ac_aux_dir/missing"

# How about lex?
dnl Don't use AC_PROG_LEX; we insist on flex.
dnl LEXLIB is not useful in gcc.
AC_CHECK_PROGS([FLEX], flex, [$MISSING flex])

# Bison?
AC_CHECK_PROGS([BISON], bison, [$MISSING bison])

# Binutils are not build modules, unlike bison/flex/makeinfo.  So we
# check for build == host before using them.

# NM
if test x${build} = x${host} && test -f $srcdir/../binutils/nm.c \
  && test -d ../binutils ; then
  NM='$(objdir)/../binutils/nm-new'
else
  AC_CHECK_PROG(NM, nm, nm, ${CONFIG_SHELL-/bin/sh} ${srcdir}/../missing nm)
fi

# AR
if test x${build} = x${host} && test -f $srcdir/../binutils/ar.c \
  && test -d ../binutils ; then
  AR='$(objdir)/../binutils/ar'
else
  AC_CHECK_PROG(AR, ar, ar, ${CONFIG_SHELL-/bin/sh} ${srcdir}/../missing ar)
fi


# --------------------
# Checks for C headers
# --------------------

# Need to reject headers which give warnings, so that the -Werror bootstrap
# works later. *sigh*  This needs to come before all header checks.
AC_PROG_CPP_WERROR

AC_HEADER_STDC
AC_HEADER_TIME
ACX_HEADER_STRING
AC_HEADER_SYS_WAIT
AC_CHECK_HEADERS(limits.h stddef.h string.h strings.h stdlib.h time.h iconv.h \
		 fcntl.h unistd.h sys/file.h sys/time.h sys/mman.h \
		 sys/resource.h sys/param.h sys/times.h sys/stat.h \
		 direct.h malloc.h langinfo.h ldfcn.h locale.h wchar.h)

# Check for thread headers.
AC_CHECK_HEADER(thread.h, [have_thread_h=yes], [have_thread_h=])
AC_CHECK_HEADER(pthread.h, [have_pthread_h=yes], [have_pthread_h=])

# These tests can't be done till we know if we have limits.h.
gcc_AC_C_CHAR_BIT
AC_C_BIGENDIAN

# --------
# UNSORTED
# --------


# These libraries may be used by collect2.
# We may need a special search path to get them linked.
AC_CACHE_CHECK(for collect2 libraries, gcc_cv_collect2_libs,
[save_LIBS="$LIBS"
for libs in '' -lld -lmld \
		'-L/usr/lib/cmplrs/cc2.11 -lmld' \
		'-L/usr/lib/cmplrs/cc3.11 -lmld'
do
	LIBS="$libs"
	AC_TRY_LINK_FUNC(ldopen,
		[gcc_cv_collect2_libs="$libs"; break])
done
LIBS="$save_LIBS"
test -z "$gcc_cv_collect2_libs" && gcc_cv_collect2_libs='none required'])
case $gcc_cv_collect2_libs in
	"none required")	;;
	*)	COLLECT2_LIBS=$gcc_cv_collect2_libs ;;
esac
AC_SUBST(COLLECT2_LIBS)

# When building Ada code on Alpha, we need exc_resume which is usually in
# -lexc.  So test for it.
save_LIBS="$LIBS"
LIBS=
AC_SEARCH_LIBS(exc_resume, exc)
GNAT_LIBEXC="$LIBS"
LIBS="$save_LIBS"
AC_SUBST(GNAT_LIBEXC)

# Some systems put ldexp and frexp in libm instead of libc; assume
# they're both in the same place.  jcf-dump needs them.
save_LIBS="$LIBS"
LIBS=
AC_SEARCH_LIBS(ldexp, m)
LDEXP_LIB="$LIBS"
LIBS="$save_LIBS"
AC_SUBST(LDEXP_LIB)

# Use <inttypes.h> only if it exists,
# doesn't clash with <sys/types.h>, and declares intmax_t.
AC_MSG_CHECKING(for inttypes.h)
AC_CACHE_VAL(gcc_cv_header_inttypes_h,
[AC_COMPILE_IFELSE([AC_LANG_PROGRAM(
[[#include <sys/types.h>
#include <inttypes.h>]],
  [[intmax_t i = -1;]])],
  [gcc_cv_header_inttypes_h=yes],
  [gcc_cv_header_inttypes_h=no])])
AC_MSG_RESULT($gcc_cv_header_inttypes_h)
if test $gcc_cv_header_inttypes_h = yes; then
  AC_DEFINE(HAVE_INTTYPES_H, 1,
	[Define if you have a working <inttypes.h> header file.])
fi

dnl Disabled until we have a complete test for buggy enum bitfields.
dnl gcc_AC_C_ENUM_BF_UNSIGNED

define(gcc_UNLOCKED_FUNCS, clearerr_unlocked feof_unlocked dnl
  ferror_unlocked fflush_unlocked fgetc_unlocked fgets_unlocked dnl
  fileno_unlocked fprintf_unlocked fputc_unlocked fputs_unlocked dnl
  fread_unlocked fwrite_unlocked getchar_unlocked getc_unlocked dnl
  putchar_unlocked putc_unlocked)
AC_CHECK_FUNCS(times clock kill getrlimit setrlimit atoll atoq \
	sysconf strsignal getrusage nl_langinfo \
	gettimeofday mbstowcs wcswidth mmap mincore setlocale \
	gcc_UNLOCKED_FUNCS)

if test x$ac_cv_func_mbstowcs = xyes; then
  AC_CACHE_CHECK(whether mbstowcs works, gcc_cv_func_mbstowcs_works,
[    AC_RUN_IFELSE([AC_LANG_SOURCE([[#include <stdlib.h>
int main()
{
  mbstowcs(0, "", 0);
  return 0;
}]])],
    [gcc_cv_func_mbstowcs_works=yes],
    [gcc_cv_func_mbstowcs_works=no],
    [gcc_cv_func_mbstowcs_works=yes])])
  if test x$gcc_cv_func_mbstowcs_works = xyes; then
    AC_DEFINE(HAVE_WORKING_MBSTOWCS, 1,
  [Define this macro if mbstowcs does not crash when its
   first argument is NULL.])
  fi
fi

AC_CHECK_TYPE(ssize_t, int)
AC_CHECK_TYPE(caddr_t, char *)

gcc_AC_FUNC_MMAP_BLACKLIST

case "${host}" in
*-*-*vms*)
  # Under VMS, vfork works very differently than on Unix. The standard test 
  # won't work, and it isn't easily adaptable. It makes more sense to
  # just force it.
  ac_cv_func_vfork_works=yes
  ;;
esac
AC_FUNC_FORK

AM_ICONV
# Until we have in-tree GNU iconv:
LIBICONV_DEP=
AC_SUBST(LIBICONV_DEP)

AM_LC_MESSAGES

AM_LANGINFO_CODESET

# We will need to find libiberty.h and ansidecl.h
saved_CFLAGS="$CFLAGS"
CFLAGS="$CFLAGS -I${srcdir} -I${srcdir}/../include"
gcc_AC_CHECK_DECLS(getenv atol asprintf sbrk abort atof getcwd getwd \
	strsignal strstr strverscmp \
	errno snprintf vsnprintf vasprintf malloc realloc calloc \
	free basename getopt clock getpagesize gcc_UNLOCKED_FUNCS, , ,[
#include "ansidecl.h"
#include "system.h"])

gcc_AC_CHECK_DECLS(getrlimit setrlimit getrusage, , ,[
#include "ansidecl.h"
#include "system.h"
#ifdef HAVE_SYS_RESOURCE_H
#include <sys/resource.h>
#endif
])

AC_COMPILE_IFELSE([AC_LANG_PROGRAM([[
#include "ansidecl.h"
#include "system.h"
#ifdef HAVE_SYS_RESOURCE_H
#include <sys/resource.h>
#endif
]], [[rlim_t l = 0;]])],[],[AC_DEFINE([rlim_t],[long],
[Define to `long' if <sys/resource.h> doesn't define.])])

# On AIX 5.2, <ldfcn.h> conflicts with <fcntl.h>, as both define incompatible
# FREAD and FWRITE macros.  Fortunately, for GCC's single usage of ldgetname
# in collect2.c, <fcntl.h> isn't visible, but the configure test below needs
# to undef these macros to get the correct value for HAVE_DECL_LDGETNAME.
gcc_AC_CHECK_DECLS(ldgetname, , ,[
#include "ansidecl.h"
#include "system.h"
#ifdef HAVE_LDFCN_H
#undef FREAD
#undef FWRITE
#include <ldfcn.h>
#endif
])

gcc_AC_CHECK_DECLS(times, , ,[
#include "ansidecl.h"
#include "system.h"
#ifdef HAVE_SYS_TIMES_H
#include <sys/times.h>
#endif
])

gcc_AC_CHECK_DECLS(sigaltstack, , ,[
#include "ansidecl.h"
#include "system.h"
#include <signal.h>
])

# More time-related stuff.
AC_CACHE_CHECK(for struct tms, ac_cv_struct_tms, [
AC_COMPILE_IFELSE([AC_LANG_PROGRAM([[
#include "ansidecl.h"
#include "system.h"
#ifdef HAVE_SYS_TIMES_H
#include <sys/times.h>
#endif
]], [[struct tms tms;]])],[ac_cv_struct_tms=yes],[ac_cv_struct_tms=no])])
if test $ac_cv_struct_tms = yes; then
  AC_DEFINE(HAVE_STRUCT_TMS, 1,
  [Define if <sys/times.h> defines struct tms.])
fi

# use gcc_cv_* here because this doesn't match the behavior of AC_CHECK_TYPE.
# revisit after autoconf 2.50.
AC_CACHE_CHECK(for clock_t, gcc_cv_type_clock_t, [
AC_COMPILE_IFELSE([AC_LANG_PROGRAM([[
#include "ansidecl.h"
#include "system.h"
]], [[clock_t x;]])],[gcc_cv_type_clock_t=yes],[gcc_cv_type_clock_t=no])])
if test $gcc_cv_type_clock_t = yes; then
  AC_DEFINE(HAVE_CLOCK_T, 1,
  [Define if <time.h> defines clock_t.])
fi

# Restore CFLAGS from before the gcc_AC_NEED_DECLARATIONS tests.
CFLAGS="$saved_CFLAGS"

gcc_AC_INITFINI_ARRAY

# mkdir takes a single argument on some systems. 
gcc_AC_FUNC_MKDIR_TAKES_ONE_ARG

# File extensions
manext='.1'
objext='.o'
AC_SUBST(manext)
AC_SUBST(objext)

# With Setjmp/Longjmp based exception handling.
AC_ARG_ENABLE(sjlj-exceptions,
[  --enable-sjlj-exceptions
                          arrange to use setjmp/longjmp exception handling],
[case $target in
  *-*-hpux10*)
    if test $enableval != yes; then
      AC_MSG_WARN([dwarf2 exceptions not supported, sjlj exceptions forced])
      enableval=yes
    fi
    ;;
esac
force_sjlj_exceptions=yes],
[case $target in
  *-*-hpux10*)
    force_sjlj_exceptions=yes
    enableval=yes
    ;;
  *)
    force_sjlj_exceptions=no
    ;;
esac])
if test $force_sjlj_exceptions = yes; then
  sjlj=`if test $enableval = yes; then echo 1; else echo 0; fi`
  AC_DEFINE_UNQUOTED(CONFIG_SJLJ_EXCEPTIONS, $sjlj,
    [Define 0/1 to force the choice for exception handling model.])
fi

# For platforms with the unwind ABI which includes an unwind library,
# libunwind, we can choose to use the system libunwind.
# config.gcc also contains tests of with_system_libunwind.
GCC_CHECK_UNWIND_GETIPINFO

# --------------------------------------------------------
# Build, host, and target specific configuration fragments
# --------------------------------------------------------

# Collect build-machine-specific information.
. ${srcdir}/config.build

# Collect host-machine-specific information.
. ${srcdir}/config.host

target_gtfiles=

# Collect target-machine-specific information.
. ${srcdir}/config.gcc

extra_objs="${host_extra_objs} ${extra_objs}"
extra_gcc_objs="${host_extra_gcc_objs} ${extra_gcc_objs}"

# Default the target-machine variables that were not explicitly set.
if test x"$tm_file" = x
then tm_file=$cpu_type/$cpu_type.h; fi

if test x"$extra_headers" = x
then extra_headers=; fi

if test x$md_file = x
then md_file=$cpu_type/$cpu_type.md; fi

if test x$out_file = x
then out_file=$cpu_type/$cpu_type.c; fi

if test x"$tmake_file" = x
then tmake_file=$cpu_type/t-$cpu_type
fi

if test x"$dwarf2" = xyes
then tm_file="$tm_file tm-dwarf2.h"
fi

# Say what files are being used for the output code and MD file.
echo "Using \`$srcdir/config/$out_file' for machine-specific logic."
echo "Using \`$srcdir/config/$md_file' as machine description file."

# If any of the xm_file variables contain nonexistent files, warn
# about them and drop them.

bx=
for x in $build_xm_file; do
  if    test -f $srcdir/config/$x
  then      bx="$bx $x"
  else      AC_MSG_WARN($srcdir/config/$x does not exist.)
  fi
done
build_xm_file="$bx"

hx=
for x in $host_xm_file; do
  if    test -f $srcdir/config/$x
  then      hx="$hx $x"
  else      AC_MSG_WARN($srcdir/config/$x does not exist.)
  fi
done
host_xm_file="$hx"

tx=
for x in $xm_file; do
  if    test -f $srcdir/config/$x
  then      tx="$tx $x"
  else      AC_MSG_WARN($srcdir/config/$x does not exist.)
  fi
done
xm_file="$tx"

count=a
for f in $tm_file; do
	count=${count}x
done
if test $count = ax; then
	echo "Using \`$srcdir/config/$tm_file' as target machine macro file."
else
	echo "Using the following target machine macro files:"
	for f in $tm_file; do
		echo "	$srcdir/config/$f"
	done
fi

if test x$need_64bit_hwint = xyes; then
	AC_DEFINE(NEED_64BIT_HOST_WIDE_INT, 1,
[Define to 1 if HOST_WIDE_INT must be 64 bits wide (see hwint.h).])
fi

if test x$use_long_long_for_widest_fast_int = xyes; then
	AC_DEFINE(USE_LONG_LONG_FOR_WIDEST_FAST_INT, 1,
[Define to 1 if the 'long long' (or '__int64') is wider than 'long' but still
efficiently supported by the host hardware.])
fi

count=a
for f in $host_xm_file; do
	count=${count}x
done
if test $count = a; then
	:
elif test $count = ax; then
	echo "Using \`$srcdir/config/$host_xm_file' as host machine macro file."
else
	echo "Using the following host machine macro files:"
	for f in $host_xm_file; do
		echo "	$srcdir/config/$f"
	done
fi
echo "Using ${out_host_hook_obj} for host machine hooks."

if test "$host_xm_file" != "$build_xm_file"; then
	count=a
	for f in $build_xm_file; do
		count=${count}x
	done
	if test $count = a; then
		:
	elif test $count = ax; then
		echo "Using \`$srcdir/config/$build_xm_file' as build machine macro file."
	else
		echo "Using the following build machine macro files:"
		for f in $build_xm_file; do
			echo "	$srcdir/config/$f"
		done
	fi
fi

case ${host} in
  powerpc*-*-darwin*)
    AC_CACHE_CHECK([whether mcontext_t fields have underscores],
      gcc_cv_mcontext_underscores,
      AC_COMPILE_IFELSE([
#include <sys/cdefs.h>
#include <sys/signal.h>
#include <ucontext.h>
int main() { mcontext_t m; if (m->ss.srr0) return 0; return 0; }
],
	gcc_cv_mcontext_underscores=no, gcc_cv_mcontext_underscores=yes))
      if test $gcc_cv_mcontext_underscores = yes; then
        AC_DEFINE(HAS_MCONTEXT_T_UNDERSCORES,,dnl
          [mcontext_t fields start with __])
      fi
    ;;
esac

# ---------
# Threading
# ---------

# Check if a valid thread package
case ${enable_threads} in
  "" | no)
    # No threads
    target_thread_file='single'
    ;;
  yes)
    # default
    target_thread_file='single'
    ;;
  aix | dce | gnat | irix | posix | posix95 | rtems | \
  single | solaris | vxworks | win32 | mipssde)
    target_thread_file=${enable_threads}
    ;;
  *)
    echo "${enable_threads} is an unknown thread package" 1>&2
    exit 1
    ;;
esac

if test x${thread_file} = x; then
  # No thread file set by target-specific clauses in config.gcc,
  # so use file chosen by default logic above
  thread_file=${target_thread_file}
fi

# Make gthr-default.h if we have a thread file.
gthread_flags=
if test $thread_file != single; then
  echo "#include \"gthr-${thread_file}.h\"" > gthr-default.h-t
  if diff gthr-default.h-t gthr-default.h 2>/dev/null; then
    rm -f gthr-default.h-t
  else
    mv -f gthr-default.h-t gthr-default.h
  fi
  gthread_flags=-DHAVE_GTHR_DEFAULT
fi
AC_SUBST(gthread_flags)

# --------
# UNSORTED
# --------

use_cxa_atexit=no
if test x$enable___cxa_atexit = xyes || \
   test x$enable___cxa_atexit = x -a x$default_use_cxa_atexit = xyes; then
  if test x$host = x$target; then
    case $host in
      # mingw32 doesn't have __cxa_atexit but uses atexit registration
      # keyed to flag_use_cxa_atexit
      *-*-mingw32*)
	use_cxa_atexit=yes
	;;
      *)
	AC_CHECK_FUNC(__cxa_atexit,[use_cxa_atexit=yes],
	  [echo "__cxa_atexit can't be enabled on this target"])
	;;
    esac
  else
    # We can't check for __cxa_atexit when building a cross, so assume
    # it is available 
    use_cxa_atexit=yes
  fi
  if test x$use_cxa_atexit = xyes; then
    AC_DEFINE(DEFAULT_USE_CXA_ATEXIT, 2,
      [Define if you want to use __cxa_atexit, rather than atexit, to
      register C++ destructors for local statics and global objects.
      This is essential for fully standards-compliant handling of
      destructors, but requires __cxa_atexit in libc.])
  fi
fi

# Look for a file containing extra machine modes.
if test -n "$extra_modes" && test -f $srcdir/config/$extra_modes; then
  extra_modes_file='$(srcdir)'/config/${extra_modes}
  AC_SUBST(extra_modes_file)
  AC_DEFINE_UNQUOTED(EXTRA_MODES_FILE, "config/$extra_modes",
  [Define to the name of a file containing a list of extra machine modes
   for this architecture.])
fi

# Convert extra_options into a form suitable for Makefile use.
extra_opt_files=
for f in $extra_options; do
  extra_opt_files="$extra_opt_files \$(srcdir)/config/$f"
done
AC_SUBST(extra_opt_files)

# auto-host.h is the file containing items generated by autoconf and is
# the first file included by config.h.
# If host=build, it is correct to have bconfig include auto-host.h
# as well.  If host!=build, we are in error and need to do more 
# work to find out the build config parameters.
if test x$host = x$build
then
	build_auto=auto-host.h
else
	# We create a subdir, then run autoconf in the subdir.
	# To prevent recursion we set host and build for the new
	# invocation of configure to the build for this invocation
	# of configure. 
	tempdir=build.$$
	rm -rf $tempdir
	mkdir $tempdir
	cd $tempdir
	case ${srcdir} in
	/* | [A-Za-z]:[\\/]* ) realsrcdir=${srcdir};;
	*) realsrcdir=../${srcdir};;
	esac
	saved_CFLAGS="${CFLAGS}"
	CC="${CC_FOR_BUILD}" CFLAGS="${CFLAGS_FOR_BUILD}" \
	LDFLAGS="${LDFLAGS_FOR_BUILD}" \
	${realsrcdir}/configure \
		--enable-languages=${enable_languages-all} \
		--target=$target_alias --host=$build_alias --build=$build_alias
	CFLAGS="${saved_CFLAGS}"

	# We just finished tests for the build machine, so rename
	# the file auto-build.h in the gcc directory.
	mv auto-host.h ../auto-build.h
	cd ..
	rm -rf $tempdir
	build_auto=auto-build.h
fi
AC_SUBST(build_subdir)

tm_file="${tm_file} defaults.h"
tm_p_file="${tm_p_file} tm-preds.h"
host_xm_file="auto-host.h ansidecl.h ${host_xm_file}"
build_xm_file="${build_auto} ansidecl.h ${build_xm_file}"
# We don't want ansidecl.h in target files, write code there in ISO/GNU C.
# put this back in temporarily.
xm_file="auto-host.h ansidecl.h ${xm_file}"

# --------
# UNSORTED
# --------

changequote(,)dnl
# Compile in configure arguments.
if test -f configargs.h ; then
	# Being re-configured.
	gcc_config_arguments=`grep configuration_arguments configargs.h | sed -e 's/.*"\([^"]*\)".*/\1/'`
	gcc_config_arguments="$gcc_config_arguments : (reconfigured) $TOPLEVEL_CONFIGURE_ARGUMENTS"
else
	gcc_config_arguments="$TOPLEVEL_CONFIGURE_ARGUMENTS"
fi

# Double all backslashes and backslash all quotes to turn
# gcc_config_arguments into a C string.
sed -e 's/\\/\\\\/g; s/"/\\"/g' <<EOF >conftest.out
$gcc_config_arguments
EOF
gcc_config_arguments_str=`cat conftest.out`
rm -f conftest.out

cat > configargs.h <<EOF
/* Generated automatically. */
static const char configuration_arguments[] = "$gcc_config_arguments_str";
static const char thread_model[] = "$thread_file";

static const struct {
  const char *name, *value;
} configure_default_options[] = $configure_default_options;
EOF
changequote([,])dnl

changequote(,)dnl
gcc_BASEVER=`cat $srcdir/BASE-VER`
gcc_DEVPHASE=`cat $srcdir/DEV-PHASE`
gcc_DATESTAMP=`cat $srcdir/DATESTAMP`
if test -f $srcdir/REVISION ; then
	gcc_REVISION=`cat $srcdir/REVISION`
else
        gcc_REVISION=""
fi
cat > plugin-version.h <<EOF
#include "configargs.h"

static char basever[] = "$gcc_BASEVER";
static char datestamp[] = "$gcc_DATESTAMP";
static char devphase[] = "$gcc_DEVPHASE";
static char revision[] = "$gcc_REVISION";

/* FIXME plugins: We should make the version information more precise.
   One way to do is to add a checksum. */

static struct plugin_gcc_version gcc_version = {basever, datestamp,
						devphase, revision,
						configuration_arguments};
EOF
changequote([,])dnl

# Internationalization
ZW_GNU_GETTEXT_SISTER_DIR

# If LIBINTL contains LIBICONV, then clear LIBICONV so we don't get
# -liconv on the link line twice.
case "$LIBINTL" in *$LIBICONV*)
	LIBICONV= ;;
esac

AC_ARG_ENABLE(secureplt,
[  --enable-secureplt      enable -msecure-plt by default for PowerPC],
[], [])

AC_ARG_ENABLE(cld,
[  --enable-cld            enable -mcld by default for 32bit x86], [],
[enable_cld=no])

# Windows32 Registry support for specifying GCC installation paths.
AC_ARG_ENABLE(win32-registry,
[  --disable-win32-registry
                          disable lookup of installation paths in the
                          Registry on Windows hosts
  --enable-win32-registry enable registry lookup (default)
  --enable-win32-registry=KEY
                          use KEY instead of GCC version as the last portion
                          of the registry key],,)

case $host_os in
  win32 | pe | cygwin* | mingw32* | uwin*)
    if test "x$enable_win32_registry" != xno; then
      AC_SEARCH_LIBS(RegOpenKeyExA, advapi32,, [enable_win32_registry=no])
    fi

    if test "x$enable_win32_registry" != xno; then
      AC_DEFINE(ENABLE_WIN32_REGISTRY, 1,
  [Define to 1 if installation paths should be looked up in the Windows
   Registry. Ignored on non-Windows hosts.])

      if test "x$enable_win32_registry" != xyes \
         && test "x$enable_win32_registry" != x; then
	AC_DEFINE_UNQUOTED(WIN32_REGISTRY_KEY, "$enable_win32_registry",
  [Define to be the last component of the Windows registry key under which
   to look for installation paths.  The full key used will be 
   HKEY_LOCAL_MACHINE/SOFTWARE/Free Software Foundation/{WIN32_REGISTRY_KEY}.
   The default is the GCC version number.])
      fi
    fi
  ;;
esac

# Get an absolute path to the GCC top-level source directory
holddir=`${PWDCMD-pwd}`
cd $srcdir
topdir=`${PWDCMD-pwd}`
cd $holddir

# Conditionalize the makefile for this host machine.
xmake_file=
for f in ${host_xmake_file}
do
	if test -f ${srcdir}/config/$f
	then
		xmake_file="${xmake_file} \$(srcdir)/config/$f"
	fi
done

# Conditionalize the makefile for this target machine.
tmake_file_=
for f in ${tmake_file}
do
	if test -f ${srcdir}/config/$f
	then
		tmake_file_="${tmake_file_} \$(srcdir)/config/$f"
	fi
done
tmake_file="${tmake_file_}"

out_object_file=`basename $out_file .c`.o

tm_file_list="options.h"
tm_include_list="options.h"
for f in $tm_file; do
  case $f in
    ./* )
       f=`echo $f | sed 's/^..//'`
       tm_file_list="${tm_file_list} $f"
       tm_include_list="${tm_include_list} $f"
       ;;
    defaults.h )
       tm_file_list="${tm_file_list} \$(srcdir)/$f"
       tm_include_list="${tm_include_list} $f"
       ;;
    * )
       tm_file_list="${tm_file_list} \$(srcdir)/config/$f"
       tm_include_list="${tm_include_list} config/$f"
       ;;
  esac
done

tm_p_file_list=
tm_p_include_list=
for f in $tm_p_file; do
  case $f in
    tm-preds.h )
       tm_p_file_list="${tm_p_file_list} $f"
       tm_p_include_list="${tm_p_include_list} $f"
       ;;
    * )
       tm_p_file_list="${tm_p_file_list} \$(srcdir)/config/$f"
       tm_p_include_list="${tm_p_include_list} config/$f"
  esac
done

xm_file_list=
xm_include_list=
for f in $xm_file; do
  case $f in
    ansidecl.h )
       xm_file_list="${xm_file_list} \$(srcdir)/../include/$f"
       xm_include_list="${xm_include_list} $f"
       ;;
    auto-host.h )
       xm_file_list="${xm_file_list} $f"
       xm_include_list="${xm_include_list} $f"
       ;;
    * )
       xm_file_list="${xm_file_list} \$(srcdir)/config/$f"
       xm_include_list="${xm_include_list} config/$f"
       ;;
  esac
done

host_xm_file_list=
host_xm_include_list=
for f in $host_xm_file; do
  case $f in
    ansidecl.h )
       host_xm_file_list="${host_xm_file_list} \$(srcdir)/../include/$f"
       host_xm_include_list="${host_xm_include_list} $f"
       ;;
    auto-host.h )
       host_xm_file_list="${host_xm_file_list} $f"
       host_xm_include_list="${host_xm_include_list} $f"
       ;;
    * )
       host_xm_file_list="${host_xm_file_list} \$(srcdir)/config/$f"
       host_xm_include_list="${host_xm_include_list} config/$f"
       ;;
  esac
done

build_xm_file_list=
for f in $build_xm_file; do
  case $f in
    ansidecl.h )
       build_xm_file_list="${build_xm_file_list} \$(srcdir)/../include/$f"
       build_xm_include_list="${build_xm_include_list} $f"
       ;;
    auto-build.h | auto-host.h )
       build_xm_file_list="${build_xm_file_list} $f"
       build_xm_include_list="${build_xm_include_list} $f"
       ;;
    * )
       build_xm_file_list="${build_xm_file_list} \$(srcdir)/config/$f"
       build_xm_include_list="${build_xm_include_list} config/$f"
       ;;
  esac
done

# Define macro CROSS_DIRECTORY_STRUCTURE in compilation if this is a
# cross-compiler which does not use the native headers and libraries.
# Also use all.cross instead of all.internal and adjust SYSTEM_HEADER_DIR.
CROSS=						AC_SUBST(CROSS)
ALL=all.internal				AC_SUBST(ALL)
SYSTEM_HEADER_DIR='$(NATIVE_SYSTEM_HEADER_DIR)'	AC_SUBST(SYSTEM_HEADER_DIR)

if test "x$with_build_sysroot" != x; then
  build_system_header_dir=$with_build_sysroot'$${sysroot_headers_suffix}$(NATIVE_SYSTEM_HEADER_DIR)'
else
  # This value is used, even on a native system, because 
  # CROSS_SYSTEM_HEADER_DIR is just 
  # $(TARGET_SYSTEM_ROOT)$(NATIVE_SYSTEM_HEADER_DIR).
  build_system_header_dir='$(CROSS_SYSTEM_HEADER_DIR)'
fi

if test x$host != x$target
then
	CROSS="-DCROSS_DIRECTORY_STRUCTURE"
	ALL=all.cross
	SYSTEM_HEADER_DIR=$build_system_header_dir
	case "$host","$target" in
	# Darwin crosses can use the host system's libraries and headers,
	# because of the fat library support.  Of course, it must be the
	# same version of Darwin on both sides.  Allow the user to
	# just say --target=foo-darwin without a version number to mean
	# "the version on this system".
	    *-*-darwin*,*-*-darwin*)
		hostos=`echo $host | sed 's/.*-darwin/darwin/'`
		targetos=`echo $target | sed 's/.*-darwin/darwin/'`
		if test $hostos = $targetos -o $targetos = darwin ; then
		    CROSS=
		    SYSTEM_HEADER_DIR='$(NATIVE_SYSTEM_HEADER_DIR)'
		    with_headers=yes
		fi
		;;

	    i?86-*-*,x86_64-*-* \
	    | powerpc*-*-*,powerpc64*-*-*)
		CROSS="$CROSS -DNATIVE_CROSS" ;;
	esac
elif test "x$TARGET_SYSTEM_ROOT" != x; then
        SYSTEM_HEADER_DIR=$build_system_header_dir 
fi

# If this is a cross-compiler that does not
# have its own set of headers then define
# inhibit_libc

# If this is using newlib, without having the headers available now,
# then define inhibit_libc in LIBGCC2_CFLAGS.
# This prevents libgcc2 from containing any code which requires libc
# support.
: ${inhibit_libc=false}
if { { test x$host != x$target && test "x$with_sysroot" = x ; } ||
       test x$with_newlib = xyes ; } &&
     { test "x$with_headers" = x || test "x$with_headers" = xno ; } ; then
       inhibit_libc=true
fi
AC_SUBST(inhibit_libc)

# When building gcc with a cross-compiler, we need to adjust things so
# that the generator programs are still built with the native compiler.
# Also, we cannot run fixincludes.

# These are the normal (build=host) settings:
CC_FOR_BUILD='$(CC)'		AC_SUBST(CC_FOR_BUILD)
BUILD_CFLAGS='$(ALL_CFLAGS)'	AC_SUBST(BUILD_CFLAGS)
BUILD_LDFLAGS='$(LDFLAGS)'	AC_SUBST(BUILD_LDFLAGS)
STMP_FIXINC=stmp-fixinc		AC_SUBST(STMP_FIXINC)

# And these apply if build != host, or we are generating coverage data
if test x$build != x$host || test "x$coverage_flags" != x
then
    BUILD_CFLAGS='$(INTERNAL_CFLAGS) $(T_CFLAGS) $(CFLAGS_FOR_BUILD)'
    BUILD_LDFLAGS='$(LDFLAGS_FOR_BUILD)'
fi

# Expand extra_headers to include complete path.
# This substitutes for lots of t-* files.
extra_headers_list=
# Prepend $(srcdir)/config/${cpu_type}/ to every entry in extra_headers.
for file in ${extra_headers} ; do
  extra_headers_list="${extra_headers_list} \$(srcdir)/config/${cpu_type}/${file}"
done

# If use_gcc_tgmath is set, append ginclude/tgmath.h.
if test x"$use_gcc_tgmath" = xyes
then extra_headers_list="${extra_headers_list} \$(srcdir)/ginclude/tgmath.h"
fi

# Define collect2 in Makefile.
case $host_can_use_collect2 in
  no) collect2= ;;
  *) collect2='collect2$(exeext)' ;;
esac
AC_SUBST([collect2])

# Add a definition of USE_COLLECT2 if system wants one.
case $use_collect2 in
  no) use_collect2= ;;
  "") ;;
  *) 
    host_xm_defines="${host_xm_defines} USE_COLLECT2"
    xm_defines="${xm_defines} USE_COLLECT2"
    case $host_can_use_collect2 in
      no)
        AC_MSG_ERROR([collect2 is required but cannot be built on this system])
        ;;
    esac
    ;;
esac

# ---------------------------
# Assembler & linker features
# ---------------------------

# During stage 2, ld is actually gcc/collect-ld, which is a small script to
# discern between when to use prev-ld/ld-new and when to use ld/ld-new.
# However when ld-new is first executed from the build tree, libtool will
# relink it as .libs/lt-ld-new, so that it can give it an RPATH that refers
# to the build tree.  While doing this we need to use the previous-stage
# linker, or we have an infinite loop.  The presence of a shell script as
# ld/ld-new, and the fact that the script *uses ld itself*, is what confuses
# the gcc/collect-ld script.  So we need to know how libtool works, or
# exec-tool will fail.

m4_defun([_LT_CONFIG_COMMANDS], [])
AC_PROG_LIBTOOL
AC_SUBST(objdir)
AC_SUBST(enable_fast_install)

# Identify the assembler which will work hand-in-glove with the newly
# built GCC, so that we can examine its features.  This is the assembler
# which will be driven by the driver program.
#
# If build != host, and we aren't building gas in-tree, we identify a
# build->target assembler and hope that it will have the same features
# as the host->target assembler we'll be using.
gcc_cv_gas_major_version=
gcc_cv_gas_minor_version=
gcc_cv_as_gas_srcdir=`echo $srcdir | sed -e 's,/gcc$,,'`/gas

m4_pattern_allow([AS_FOR_TARGET])dnl
AS_VAR_SET_IF(gcc_cv_as,, [
if test -x "$DEFAULT_ASSEMBLER"; then
	gcc_cv_as="$DEFAULT_ASSEMBLER"
elif test -f $gcc_cv_as_gas_srcdir/configure.in \
     && test -f ../gas/Makefile \
     && test x$build = x$host; then
	gcc_cv_as=../gas/as-new$build_exeext
elif test -x as$build_exeext; then
	# Build using assembler in the current directory.
	gcc_cv_as=./as$build_exeext
elif test -x $AS_FOR_TARGET; then
        gcc_cv_as="$AS_FOR_TARGET"
else
        AC_PATH_PROG(gcc_cv_as, $AS_FOR_TARGET)
fi])

ORIGINAL_AS_FOR_TARGET=$gcc_cv_as
AC_SUBST(ORIGINAL_AS_FOR_TARGET)
case "$ORIGINAL_AS_FOR_TARGET" in
  ./as | ./as$build_exeext) ;;
  *) AC_CONFIG_FILES(as:exec-tool.in, [chmod +x as]) ;;
esac 

AC_MSG_CHECKING(what assembler to use)
if test "$gcc_cv_as" = ../gas/as-new$build_exeext; then
  # Single tree build which includes gas.  We want to prefer it
  # over whatever linker top-level may have detected, since
  # we'll use what we're building after installation anyway.
  AC_MSG_RESULT(newly built gas)
  in_tree_gas=yes
  _gcc_COMPUTE_GAS_VERSION
  in_tree_gas_is_elf=no
  if grep 'obj_format = elf' ../gas/Makefile > /dev/null \
     || (grep 'obj_format = multi' ../gas/Makefile \
         && grep 'extra_objects =.* obj-elf' ../gas/Makefile) > /dev/null
  then
    in_tree_gas_is_elf=yes
  fi
else
  AC_MSG_RESULT($gcc_cv_as)
  in_tree_gas=no
fi

# Identify the linker which will work hand-in-glove with the newly
# built GCC, so that we can examine its features.  This is the linker
# which will be driven by the driver program.
#
# If build != host, and we aren't building gas in-tree, we identify a
# build->target linker and hope that it will have the same features
# as the host->target linker we'll be using.
gcc_cv_gld_major_version=
gcc_cv_gld_minor_version=
gcc_cv_ld_gld_srcdir=`echo $srcdir | sed -e 's,/gcc$,,'`/ld
gcc_cv_ld_bfd_srcdir=`echo $srcdir | sed -e 's,/gcc$,,'`/bfd

AS_VAR_SET_IF(gcc_cv_ld,, [
if test -x "$DEFAULT_LINKER"; then
	gcc_cv_ld="$DEFAULT_LINKER"
elif test -f $gcc_cv_ld_gld_srcdir/configure.in \
     && test -f ../ld/Makefile \
     && test x$build = x$host; then
	gcc_cv_ld=../ld/ld-new$build_exeext
elif test -x collect-ld$build_exeext; then
	# Build using linker in the current directory.
	gcc_cv_ld=./collect-ld$build_exeext
elif test -x $LD_FOR_TARGET; then
        gcc_cv_ld="$LD_FOR_TARGET"
else
        AC_PATH_PROG(gcc_cv_ld, $LD_FOR_TARGET)
fi])

ORIGINAL_PLUGIN_LD_FOR_TARGET=$gcc_cv_ld
PLUGIN_LD=`basename $gcc_cv_ld`
AC_ARG_WITH(plugin-ld,
[  --with-plugin-ld=[[ARG]]  specify the plugin linker],
[if test x"$withval" != x; then
   ORIGINAL_PLUGIN_LD_FOR_TARGET="$withval"
   PLUGIN_LD="$withval"
 fi])
AC_SUBST(ORIGINAL_PLUGIN_LD_FOR_TARGET)
AC_DEFINE_UNQUOTED(PLUGIN_LD, "$PLUGIN_LD", [Specify plugin linker])

ORIGINAL_LD_FOR_TARGET=$gcc_cv_ld
AC_SUBST(ORIGINAL_LD_FOR_TARGET)
case "$ORIGINAL_LD_FOR_TARGET" in
  ./collect-ld | ./collect-ld$build_exeext) ;;
  *) AC_CONFIG_FILES(collect-ld:exec-tool.in, [chmod +x collect-ld]) ;;
esac 

AC_MSG_CHECKING(what linker to use)
if test "$gcc_cv_ld" = ../ld/ld-new$build_exeext; then
	# Single tree build which includes ld.  We want to prefer it
	# over whatever linker top-level may have detected, since
	# we'll use what we're building after installation anyway.
	AC_MSG_RESULT(newly built ld)
	in_tree_ld=yes
	in_tree_ld_is_elf=no
	if (grep 'EMUL = .*elf' ../ld/Makefile \
	    || grep 'EMUL = .*linux' ../ld/Makefile \
	    || grep 'EMUL = .*lynx' ../ld/Makefile) > /dev/null; then
	  in_tree_ld_is_elf=yes
	fi
	for f in $gcc_cv_ld_bfd_srcdir/configure $gcc_cv_ld_gld_srcdir/configure $gcc_cv_ld_gld_srcdir/configure.in $gcc_cv_ld_gld_srcdir/Makefile.in
	do
changequote(,)dnl
		gcc_cv_gld_version=`sed -n -e 's/^[ 	]*\(VERSION=[0-9]*\.[0-9]*.*\)/\1/p' < $f`
		if test x$gcc_cv_gld_version != x; then
			break
		fi
	done
	gcc_cv_gld_major_version=`expr "$gcc_cv_gld_version" : "VERSION=\([0-9]*\)"`
	gcc_cv_gld_minor_version=`expr "$gcc_cv_gld_version" : "VERSION=[0-9]*\.\([0-9]*\)"`
changequote([,])dnl
else
	AC_MSG_RESULT($gcc_cv_ld)
	in_tree_ld=no
fi

# Figure out what nm we will be using.
gcc_cv_binutils_srcdir=`echo $srcdir | sed -e 's,/gcc$,,'`/binutils
AS_VAR_SET_IF(gcc_cv_nm,, [
if test -f $gcc_cv_binutils_srcdir/configure.in \
     && test -f ../binutils/Makefile \
     && test x$build = x$host; then
	gcc_cv_nm=../binutils/nm-new$build_exeext
elif test -x nm$build_exeext; then
	gcc_cv_nm=./nm$build_exeext
elif test -x $NM_FOR_TARGET; then
        gcc_cv_nm="$NM_FOR_TARGET"
else
        AC_PATH_PROG(gcc_cv_nm, $NM_FOR_TARGET)
fi])

AC_MSG_CHECKING(what nm to use)
if test "$gcc_cv_nm" = ../binutils/nm-new$build_exeext; then
	# Single tree build which includes binutils.
	AC_MSG_RESULT(newly built nm)
	in_tree_nm=yes
else
	AC_MSG_RESULT($gcc_cv_nm)
	in_tree_nm=no
fi

ORIGINAL_NM_FOR_TARGET=$gcc_cv_nm
AC_SUBST(ORIGINAL_NM_FOR_TARGET)
case "$ORIGINAL_NM_FOR_TARGET" in
  ./nm | ./nm$build_exeext) ;;
  *) AC_CONFIG_FILES(nm:exec-tool.in, [chmod +x nm]) ;;
esac


# Figure out what objdump we will be using.
AS_VAR_SET_IF(gcc_cv_objdump,, [
if test -f $gcc_cv_binutils_srcdir/configure.in \
     && test -f ../binutils/Makefile \
     && test x$build = x$host; then
	# Single tree build which includes binutils.
	gcc_cv_objdump=../binutils/objdump$build_exeext
elif test -x objdump$build_exeext; then
	gcc_cv_objdump=./objdump$build_exeext
elif test -x $OBJDUMP_FOR_TARGET; then
        gcc_cv_objdump="$OBJDUMP_FOR_TARGET"
else
        AC_PATH_PROG(gcc_cv_objdump, $OBJDUMP_FOR_TARGET)
fi])

AC_MSG_CHECKING(what objdump to use)
if test "$gcc_cv_objdump" = ../binutils/objdump$build_exeext; then
	# Single tree build which includes binutils.
	AC_MSG_RESULT(newly built objdump)
elif test x$gcc_cv_objdump = x; then
	AC_MSG_RESULT(not found)
else
	AC_MSG_RESULT($gcc_cv_objdump)
fi

# Figure out what readelf we will be using.
AS_VAR_SET_IF(gcc_cv_readelf,, [
if test -f $gcc_cv_binutils_srcdir/configure.in \
     && test -f ../binutils/Makefile \
     && test x$build = x$host; then
	# Single tree build which includes binutils.
	gcc_cv_readelf=../binutils/readelf$build_exeext
elif test -x readelf$build_exeext; then
	gcc_cv_readelf=./readelf$build_exeext
else
        AC_PATH_PROG(gcc_cv_readelf, readelf)
fi])

AC_MSG_CHECKING(what readelf to use)
if test "$gcc_cv_readelf" = ../binutils/readelf$build_exeext; then
	# Single tree build which includes binutils.
	AC_MSG_RESULT(newly built readelf)
elif test x$gcc_cv_readelf = x; then
	AC_MSG_RESULT(not found)
else
	AC_MSG_RESULT($gcc_cv_readelf)
fi

# Figure out what assembler alignment features are present.
gcc_GAS_CHECK_FEATURE([.balign and .p2align], gcc_cv_as_balign_and_p2align,
 [2,6,0],,
[.balign 4
.p2align 2],,
[AC_DEFINE(HAVE_GAS_BALIGN_AND_P2ALIGN, 1,
  [Define if your assembler supports .balign and .p2align.])])

gcc_GAS_CHECK_FEATURE([.p2align with maximum skip], gcc_cv_as_max_skip_p2align,
 [2,8,0],,
 [.p2align 4,,7],,
[AC_DEFINE(HAVE_GAS_MAX_SKIP_P2ALIGN, 1,
  [Define if your assembler supports specifying the maximum number
   of bytes to skip when using the GAS .p2align command.])])

gcc_GAS_CHECK_FEATURE([.literal16], gcc_cv_as_literal16,
 [2,8,0],,
 [.literal16],,
[AC_DEFINE(HAVE_GAS_LITERAL16, 1,
  [Define if your assembler supports .literal16.])])

gcc_GAS_CHECK_FEATURE([working .subsection -1], gcc_cv_as_subsection_m1,
 [elf,2,9,0],,
 [conftest_label1: .word 0
.subsection -1
conftest_label2: .word 0
.previous],
 [if test x$gcc_cv_nm != x; then
    $gcc_cv_nm conftest.o | grep conftest_label1 > conftest.nm1
    $gcc_cv_nm conftest.o | grep conftest_label2 | sed -e 's/label2/label1/' > conftest.nm2
    if cmp conftest.nm1 conftest.nm2 > /dev/null 2>&1
    then :
    else gcc_cv_as_subsection_m1=yes
    fi
    rm -f conftest.nm1 conftest.nm2
  fi],
 [AC_DEFINE(HAVE_GAS_SUBSECTION_ORDERING, 1,
  [Define if your assembler supports .subsection and .subsection -1 starts
   emitting at the beginning of your section.])])

gcc_GAS_CHECK_FEATURE([.weak], gcc_cv_as_weak,
 [2,2,0],,
 [	.weak foobar],,
[AC_DEFINE(HAVE_GAS_WEAK, 1, [Define if your assembler supports .weak.])])

gcc_GAS_CHECK_FEATURE([.weakref], gcc_cv_as_weakref,
 [2,17,0],,
 [	.weakref foobar, barfnot],,
[AC_DEFINE(HAVE_GAS_WEAKREF, 1, [Define if your assembler supports .weakref.])])

gcc_GAS_CHECK_FEATURE([.nsubspa comdat], gcc_cv_as_nsubspa_comdat,
 [2,15,91],,
 [	.SPACE $TEXT$
	.NSUBSPA $CODE$,COMDAT],,
[AC_DEFINE(HAVE_GAS_NSUBSPA_COMDAT, 1, [Define if your assembler supports .nsubspa comdat option.])])

# .hidden needs to be supported in both the assembler and the linker,
# because GNU LD versions before 2.12.1 have buggy support for STV_HIDDEN.
# This is irritatingly difficult to feature test for; we have to check the
# date string after the version number.  If we've got an in-tree
# ld, we don't know its patchlevel version, so we set the baseline at 2.13
# to be safe.
# The gcc_GAS_CHECK_FEATURE call just sets a cache variable.
gcc_GAS_CHECK_FEATURE([.hidden], gcc_cv_as_hidden,
 [elf,2,13,0],,
[	.hidden foobar
foobar:])

changequote(,)dnl
if test $in_tree_ld != yes ; then
  ld_ver=`$gcc_cv_ld --version 2>/dev/null | sed 1q`
  if echo "$ld_ver" | grep GNU > /dev/null; then
    ld_vers=`echo $ld_ver | sed -n \
	-e 's,^.*[	 ]\([0-9][0-9]*\.[0-9][0-9]*.*\)$,\1,p'`
    ld_date=`echo $ld_ver | sed -n 's,^.*\([2-9][0-9][0-9][0-9]\)[-]*\([01][0-9]\)[-]*\([0-3][0-9]\).*$,\1\2\3,p'`
    ld_vers_major=`expr "$ld_vers" : '\([0-9]*\)'`
    ld_vers_minor=`expr "$ld_vers" : '[0-9]*\.\([0-9]*\)'`
    ld_vers_patch=`expr "$ld_vers" : '[0-9]*\.[0-9]*\.\([0-9]*\)'`
  fi
fi
changequote([,])dnl

AC_CACHE_CHECK(linker for .hidden support, gcc_cv_ld_hidden,
[if test $in_tree_ld = yes ; then
  gcc_cv_ld_hidden=no
  if test "$gcc_cv_gld_major_version" -eq 2 -a "$gcc_cv_gld_minor_version" -ge 13 -o "$gcc_cv_gld_major_version" -gt 2 \
     && test $in_tree_ld_is_elf = yes; then
     gcc_cv_ld_hidden=yes
  fi
else
changequote(,)dnl
  gcc_cv_ld_hidden=yes
  if echo "$ld_ver" | grep GNU > /dev/null; then
    if test 0"$ld_date" -lt 20020404; then
      if test -n "$ld_date"; then
	# If there was date string, but was earlier than 2002-04-04, fail
	gcc_cv_ld_hidden=no
      elif test -z "$ld_vers"; then
	# If there was no date string nor ld version number, something is wrong
	gcc_cv_ld_hidden=no
      else
	test -z "$ld_vers_patch" && ld_vers_patch=0
	if test "$ld_vers_major" -lt 2; then
	  gcc_cv_ld_hidden=no
	elif test "$ld_vers_major" -eq 2 -a "$ld_vers_minor" -lt 12; then
	  gcc_cv_ld_hidden="no"
	elif test "$ld_vers_major" -eq 2 -a "$ld_vers_minor" -eq 12 -a "$ld_vers_patch" -eq 0; then
	  gcc_cv_ld_hidden=no
	fi
      fi
    fi
  else
    case "${target}" in
      hppa64*-*-hpux* | ia64*-*-hpux*)
	gcc_cv_ld_hidden=yes
	;;
      *-*-solaris2.9* | *-*-solaris2.1[0-9]*)
        gcc_cv_ld_hidden=yes
	;;
      *)
	gcc_cv_ld_hidden=no
	;;
    esac
  fi
changequote([,])dnl
fi])
libgcc_visibility=no
AC_SUBST(libgcc_visibility)
GCC_TARGET_TEMPLATE([HAVE_GAS_HIDDEN])
if test $gcc_cv_as_hidden = yes && test $gcc_cv_ld_hidden = yes; then
  libgcc_visibility=yes
  AC_DEFINE(HAVE_GAS_HIDDEN, 1,
  [Define if your assembler and linker support .hidden.])
fi

AC_MSG_CHECKING(linker read-only and read-write section mixing)
gcc_cv_ld_ro_rw_mix=unknown
if test $in_tree_ld = yes ; then
  if test "$gcc_cv_gld_major_version" -eq 2 -a "$gcc_cv_gld_minor_version" -ge 10 -o "$gcc_cv_gld_major_version" -gt 2 \
     && test $in_tree_ld_is_elf = yes; then
    gcc_cv_ld_ro_rw_mix=read-write
  fi
elif test x$gcc_cv_as != x -a x$gcc_cv_ld != x -a x$gcc_cv_objdump != x ; then
  echo '.section myfoosect, "a"' > conftest1.s
  echo '.section myfoosect, "aw"' > conftest2.s
  echo '.byte 1' >> conftest2.s
  echo '.section myfoosect, "a"' > conftest3.s
  echo '.byte 0' >> conftest3.s
  if $gcc_cv_as -o conftest1.o conftest1.s > /dev/null 2>&1 \
     && $gcc_cv_as -o conftest2.o conftest2.s > /dev/null 2>&1 \
     && $gcc_cv_as -o conftest3.o conftest3.s > /dev/null 2>&1 \
     && $gcc_cv_ld -shared -o conftest1.so conftest1.o \
	conftest2.o conftest3.o > /dev/null 2>&1; then
    gcc_cv_ld_ro_rw_mix=`$gcc_cv_objdump -h conftest1.so \
			 | sed -e '/myfoosect/!d' -e N`
    if echo "$gcc_cv_ld_ro_rw_mix" | grep CONTENTS > /dev/null; then
      if echo "$gcc_cv_ld_ro_rw_mix" | grep READONLY > /dev/null; then
	gcc_cv_ld_ro_rw_mix=read-only
      else
	gcc_cv_ld_ro_rw_mix=read-write
      fi
    fi
  fi
changequote(,)dnl
  rm -f conftest.* conftest[123].*
changequote([,])dnl
fi
if test x$gcc_cv_ld_ro_rw_mix = xread-write; then
	AC_DEFINE(HAVE_LD_RO_RW_SECTION_MIXING, 1,
  [Define if your linker links a mix of read-only
   and read-write sections into a read-write section.])
fi
AC_MSG_RESULT($gcc_cv_ld_ro_rw_mix)

# Check if we have .[us]leb128, and support symbol arithmetic with it.
gcc_GAS_CHECK_FEATURE([.sleb128 and .uleb128], gcc_cv_as_leb128,
  [elf,2,11,0],,
[	.data
	.uleb128 L2 - L1
L1:
	.uleb128 1280
	.sleb128 -1010
L2:],
 [# GAS versions before 2.11 do not support uleb128,
  # despite appearing to.
  # ??? There exists an elf-specific test that will crash
  # the assembler.  Perhaps it's better to figure out whether
  # arbitrary sections are supported and try the test.
  as_ver=`$gcc_cv_as --version 2>/dev/null | sed 1q`
  if echo "$as_ver" | grep GNU > /dev/null; then
changequote(,)dnl
    as_vers=`echo $as_ver | sed -n \
	-e 's,^.*[	 ]\([0-9][0-9]*\.[0-9][0-9]*.*\)$,\1,p'`
    as_major=`expr "$as_vers" : '\([0-9]*\)'`
    as_minor=`expr "$as_vers" : '[0-9]*\.\([0-9]*\)'`
changequote([,])dnl
    if test $as_major -eq 2 && test $as_minor -lt 11
    then :
    else gcc_cv_as_leb128=yes
    fi
  fi],
  [AC_DEFINE(HAVE_AS_LEB128, 1,
    [Define if your assembler supports .sleb128 and .uleb128.])])

# Check if we have assembler support for unwind directives.
gcc_GAS_CHECK_FEATURE([cfi directives], gcc_cv_as_cfi_directive,
  ,,
[	.text
	.cfi_startproc
	.cfi_offset 0, 0
	.cfi_same_value 1
	.cfi_def_cfa 1, 2
	.cfi_escape 1, 2, 3, 4, 5
	.cfi_endproc],
[case "$target" in
  *-*-solaris*)
    # If the linker used on Solaris (like Sun ld) isn't capable of merging
    # read-only and read-write sections, we need to make sure that the
    # assembler used emits read-write .eh_frame sections.
    if test "x$gcc_cv_ld_ro_rw_mix" != xread-write; then
      if test "x$gcc_cv_objdump" != x; then
	if $gcc_cv_objdump -h conftest.o 2>/dev/null | \
		sed -e /.eh_frame/!d -e N | grep READONLY > /dev/null; then
	  gcc_cv_as_cfi_directive=no
	else
	  gcc_cv_as_cfi_directive=yes
	fi
      else
        # no objdump, err on the side of caution
	gcc_cv_as_cfi_directive=no
      fi
    else
      gcc_cv_as_cfi_directive=yes
    fi
    ;;
  *-*-*)
    gcc_cv_as_cfi_directive=yes
    ;;
esac])
if test $gcc_cv_as_cfi_directive = yes && test x$gcc_cv_readelf != x; then
gcc_GAS_CHECK_FEATURE([working cfi advance], gcc_cv_as_cfi_advance_working,
  ,,
[	.text
	.cfi_startproc
	.cfi_adjust_cfa_offset 64
	.skip 512, 0
	.cfi_adjust_cfa_offset 128
	.cfi_endproc],
[
changequote(,)dnl
if $gcc_cv_readelf -wf conftest.o 2>/dev/null \
    | grep 'DW_CFA_advance_loc[12]:[ 	][ 	]*512[ 	]' >/dev/null; then
   gcc_cv_as_cfi_advance_working=yes
fi
changequote([,])dnl
])
else
  # no readelf, err on the side of caution
  gcc_cv_as_cfi_advance_working=no
fi
AC_DEFINE_UNQUOTED(HAVE_GAS_CFI_DIRECTIVE,
  [`if test $gcc_cv_as_cfi_directive = yes \
       && test $gcc_cv_as_cfi_advance_working = yes; then echo 1; else echo 0; fi`],
  [Define 0/1 if your assembler supports CFI directives.])

gcc_GAS_CHECK_FEATURE([cfi personality directive],
  gcc_cv_as_cfi_personality_directive, ,,
[	.text
	.cfi_startproc
	.cfi_personality 0, symbol
	.cfi_endproc])
AC_DEFINE_UNQUOTED(HAVE_GAS_CFI_PERSONALITY_DIRECTIVE,
  [`if test $gcc_cv_as_cfi_personality_directive = yes;
    then echo 1; else echo 0; fi`],
  [Define 0/1 if your assembler supports .cfi_personality.])

gcc_GAS_CHECK_FEATURE([cfi sections directive],
  gcc_cv_as_cfi_sections_directive, ,,
[	.text
	.cfi_sections .debug_frame, .eh_frame
	.cfi_startproc
	.cfi_endproc])
AC_DEFINE_UNQUOTED(HAVE_GAS_CFI_SECTIONS_DIRECTIVE,
  [`if test $gcc_cv_as_cfi_sections_directive = yes;
    then echo 1; else echo 0; fi`],
  [Define 0/1 if your assembler supports .cfi_sections.])

# GAS versions up to and including 2.11.0 may mis-optimize
# .eh_frame data.
gcc_GAS_CHECK_FEATURE(eh_frame optimization, gcc_cv_as_eh_frame,
  [elf,2,12,0],,
[	.text
.LFB1:
	.4byte	0
.L1:
	.4byte	0
.LFE1:
	.section	.eh_frame,"aw",@progbits
__FRAME_BEGIN__:
	.4byte	.LECIE1-.LSCIE1
.LSCIE1:
	.4byte	0x0
	.byte	0x1
	.ascii "z\0"
	.byte	0x1
	.byte	0x78
	.byte	0x1a
	.byte	0x0
	.byte	0x4
	.4byte	1
	.p2align 1
.LECIE1:
.LSFDE1:
	.4byte	.LEFDE1-.LASFDE1
.LASFDE1:
	.4byte	.LASFDE1-__FRAME_BEGIN__
	.4byte	.LFB1
	.4byte	.LFE1-.LFB1
	.byte	0x4
	.4byte	.LFE1-.LFB1
	.byte	0x4
	.4byte	.L1-.LFB1
.LEFDE1:],
[  dnl # For autoconf 2.5x, must protect trailing spaces with @&t@.
cat > conftest.lit <<EOF
 0000 10000000 00000000 017a0001 781a0004  .........z..x...
 0010 01000000 12000000 18000000 00000000  ................
 0020 08000000 04080000 0044               .........D      @&t@
EOF
cat > conftest.big <<EOF
 0000 00000010 00000000 017a0001 781a0004  .........z..x...
 0010 00000001 00000012 00000018 00000000  ................
 0020 00000008 04000000 0844               .........D      @&t@
EOF
  # If the assembler didn't choke, and we can objdump,
  # and we got the correct data, then succeed.
  # The text in the here-document typically retains its unix-style line
  # endings, while the output of objdump will use host line endings.
  # Therefore, use diff -b for the comparisons.
  if test x$gcc_cv_objdump != x \
  && $gcc_cv_objdump -s -j .eh_frame conftest.o 2>/dev/null \
     | tail -3 > conftest.got \
  && { diff -b conftest.lit conftest.got > /dev/null 2>&1 \
    || diff -b conftest.big conftest.got > /dev/null 2>&1; }
  then
    gcc_cv_as_eh_frame=yes
  elif AC_TRY_COMMAND($gcc_cv_as -o conftest.o --traditional-format /dev/null); then
    gcc_cv_as_eh_frame=buggy
  else
    # Uh oh, what do we do now?
    gcc_cv_as_eh_frame=no
  fi])

if test $gcc_cv_as_eh_frame = buggy; then
  AC_DEFINE(USE_AS_TRADITIONAL_FORMAT, 1,
  [Define if your assembler mis-optimizes .eh_frame data.])
fi

gcc_GAS_CHECK_FEATURE(section merging support, gcc_cv_as_shf_merge,
 [elf,2,12,0], [--fatal-warnings],
 [.section .rodata.str, "aMS", @progbits, 1])
if test $gcc_cv_as_shf_merge = no; then
  gcc_GAS_CHECK_FEATURE(section merging support, gcc_cv_as_shf_merge,
    [elf,2,12,0], [--fatal-warnings],
    [.section .rodata.str, "aMS", %progbits, 1])
fi
AC_DEFINE_UNQUOTED(HAVE_GAS_SHF_MERGE,
  [`if test $gcc_cv_as_shf_merge = yes; then echo 1; else echo 0; fi`],
[Define 0/1 if your assembler supports marking sections with SHF_MERGE flag.])

gcc_GAS_CHECK_FEATURE(COMDAT group support, gcc_cv_as_comdat_group,
 [elf,2,16,0], [--fatal-warnings],
 [.section .text,"axG",@progbits,.foo,comdat])
if test $gcc_cv_as_comdat_group = yes; then
  gcc_cv_as_comdat_group_percent=no
else
 gcc_GAS_CHECK_FEATURE(COMDAT group support, gcc_cv_as_comdat_group_percent,
   [elf,2,16,0], [--fatal-warnings],
   [.section .text,"axG",%progbits,.foo,comdat])
fi
if test $in_tree_ld = yes ; then
  comdat_group=no
  if test "$gcc_cv_gld_major_version" -eq 2 -a "$gcc_cv_gld_minor_version" -ge 16 -o "$gcc_cv_gld_major_version" -gt 2 \
     && test $in_tree_ld_is_elf = yes; then
     comdat_group=yes
  fi
elif test x"$ld_vers" != x; then
  comdat_group=yes
  if test 0"$ld_date" -lt 20050308; then
    if test -n "$ld_date"; then
      # If there was date string, but was earlier than 2005-03-08, fail
      comdat_group=no
    elif test "$ld_vers_major" -lt 2; then
      comdat_group=no
    elif test "$ld_vers_major" -eq 2 -a "$ld_vers_minor" -lt 16; then
      comdat_group=no
    fi
  fi
else
  # assume linkers other than GNU ld don't support COMDAT group
  comdat_group=no
fi
if test $comdat_group = no; then
  gcc_cv_as_comdat_group=no
  gcc_cv_as_comdat_group_percent=no
fi
AC_DEFINE_UNQUOTED(HAVE_COMDAT_GROUP,
  [`if test $gcc_cv_as_comdat_group = yes || test $gcc_cv_as_comdat_group_percent = yes; then echo 1; else echo 0; fi`],
[Define 0/1 if your assembler and linker support COMDAT groups.])

gcc_GAS_CHECK_FEATURE([line table discriminator support],
 gcc_cv_as_discriminator,
 [2,19,51],,
[	.text
	.file 1 "conf.c"
	.loc 1 1 0 discriminator 1],,
[AC_DEFINE(HAVE_GAS_DISCRIMINATOR, 1,
  [Define if your assembler supports the .loc discriminator sub-directive.])])

# Thread-local storage - the check is heavily parameterized.
conftest_s=
tls_first_major=
tls_first_minor=
tls_as_opt=
case "$target" in
changequote(,)dnl
  alpha*-*-*)
    conftest_s='
	.section ".tdata","awT",@progbits
foo:	.long	25
	.text
	ldq	$27,__tls_get_addr($29)		!literal!1
	lda	$16,foo($29)			!tlsgd!1
	jsr	$26,($27),__tls_get_addr	!lituse_tlsgd!1
	ldq	$27,__tls_get_addr($29)		!literal!2
	lda	$16,foo($29)			!tlsldm!2
	jsr	$26,($27),__tls_get_addr	!lituse_tlsldm!2
	ldq	$1,foo($29)			!gotdtprel
	ldah	$2,foo($29)			!dtprelhi
	lda	$3,foo($2)			!dtprello
	lda	$4,foo($29)			!dtprel
	ldq	$1,foo($29)			!gottprel
	ldah	$2,foo($29)			!tprelhi
	lda	$3,foo($2)			!tprello
	lda	$4,foo($29)			!tprel'
	tls_first_major=2
	tls_first_minor=13
	tls_as_opt=--fatal-warnings
	;;
  cris-*-*|crisv32-*-*)
    conftest_s='
	.section ".tdata","awT",@progbits
x:      .long   25
        .text
	move.d x:IE,$r10
	nop'
	tls_first_major=2
	tls_first_minor=20
	tls_as_opt=--fatal-warnings
	;;
  frv*-*-*)
    conftest_s='
	.section ".tdata","awT",@progbits
x:      .long   25
        .text
        call    #gettlsoff(x)'
	tls_first_major=2
	tls_first_minor=14
	;;
  hppa*-*-linux*)
    conftest_s='
t1:	.reg	%r20
t2:	.reg	%r21
gp:	.reg	%r19
	.section ".tdata","awT",@progbits
foo:	.long	25
	.text
	.align	4
	addil LT%foo-$tls_gdidx$,gp
	ldo RT%foo-$tls_gdidx$(%r1),%arg0
	b __tls_get_addr
	nop 		
	addil LT%foo-$tls_ldidx$,gp
	b __tls_get_addr
	ldo RT%foo-$tls_ldidx$(%r1),%arg0
	addil LR%foo-$tls_dtpoff$,%ret0
	ldo RR%foo-$tls_dtpoff$(%r1),%t1
	mfctl %cr27,%t1 		
	addil LT%foo-$tls_ieoff$,gp
	ldw RT%foo-$tls_ieoff$(%r1),%t2
	add %t1,%t2,%t3 		
	mfctl %cr27,%t1 		
	addil LR%foo-$tls_leoff$,%t1
	ldo RR%foo-$tls_leoff$(%r1),%t2'
	tls_first_major=2
	tls_first_minor=15
	tls_as_opt=--fatal-warnings
	;;
  arm*-*-*)
    conftest_s='
	.section ".tdata","awT",%progbits
foo:	.long	25
	.text
.word foo(gottpoff)
.word foo(tpoff)
.word foo(tlsgd)
.word foo(tlsldm)
.word foo(tlsldo)'
	tls_first_major=2
	tls_first_minor=17
	;;
  i[34567]86-*-*)
    conftest_s='
	.section ".tdata","awT",@progbits
foo:	.long	25
	.text
	movl	%gs:0, %eax
	leal	foo@TLSGD(,%ebx,1), %eax
	leal	foo@TLSLDM(%ebx), %eax
	leal	foo@DTPOFF(%eax), %edx
	movl	foo@GOTTPOFF(%ebx), %eax
	subl	foo@GOTTPOFF(%ebx), %eax
	addl	foo@GOTNTPOFF(%ebx), %eax
	movl	foo@INDNTPOFF, %eax
	movl	$foo@TPOFF, %eax
	subl	$foo@TPOFF, %eax
	leal	foo@NTPOFF(%ecx), %eax'
	tls_first_major=2
	tls_first_minor=14
	tls_as_opt=--fatal-warnings
	;;
  x86_64-*-*)
    conftest_s='
	.section ".tdata","awT",@progbits
foo:	.long	25
	.text
	movq	%fs:0, %rax
	leaq	foo@TLSGD(%rip), %rdi
	leaq	foo@TLSLD(%rip), %rdi
	leaq	foo@DTPOFF(%rax), %rdx
	movq	foo@GOTTPOFF(%rip), %rax
	movq	$foo@TPOFF, %rax'
	tls_first_major=2
	tls_first_minor=14
	tls_as_opt=--fatal-warnings
	;;
  ia64-*-*)
    conftest_s='
	.section ".tdata","awT",@progbits
foo:	data8	25
	.text
	addl	r16 = @ltoff(@dtpmod(foo#)), gp
	addl	r17 = @ltoff(@dtprel(foo#)), gp
	addl	r18 = @ltoff(@tprel(foo#)), gp
	addl	r19 = @dtprel(foo#), gp
	adds	r21 = @dtprel(foo#), r13
	movl	r23 = @dtprel(foo#)
	addl	r20 = @tprel(foo#), gp
	adds	r22 = @tprel(foo#), r13
	movl	r24 = @tprel(foo#)'
	tls_first_major=2
	tls_first_minor=13
	tls_as_opt=--fatal-warnings
	;;
  mips*-*-*)
    conftest_s='
	.section .tdata,"awT",@progbits
x:
	.word 2
	.text
	addiu $4, $28, %tlsgd(x)
	addiu $4, $28, %tlsldm(x)
	lui $4, %dtprel_hi(x)
	addiu $4, $4, %dtprel_lo(x)
	lw $4, %gottprel(x)($28)
	lui $4, %tprel_hi(x)
	addiu $4, $4, %tprel_lo(x)'
	tls_first_major=2
	tls_first_minor=16
	tls_as_opt='-32 --fatal-warnings'
	;;
  m68k-*-*)
    conftest_s='
	.section .tdata,"awT",@progbits
x:
	.word 2
	.text
foo:
	move.l x@TLSGD(%a5),%a0
	move.l x@TLSLDM(%a5),%a0
	move.l x@TLSLDO(%a5),%a0
	move.l x@TLSIE(%a5),%a0
	move.l x@TLSLE(%a5),%a0'
	tls_first_major=2
	tls_first_minor=19
	tls_as_opt='--fatal-warnings'
	;;
  powerpc-*-*)
    conftest_s='
	.section ".tdata","awT",@progbits
	.align 2
ld0:	.space 4
ld1:	.space 4
x1:	.space 4
x2:	.space 4
x3:	.space 4
	.text
	addi 3,31,ld0@got@tlsgd
	bl __tls_get_addr
	addi 3,31,x1@got@tlsld
	bl __tls_get_addr
	addi 9,3,x1@dtprel
	addis 9,3,x2@dtprel@ha
	addi 9,9,x2@dtprel@l
	lwz 9,x3@got@tprel(31)
	add 9,9,x@tls
	addi 9,2,x1@tprel
	addis 9,2,x2@tprel@ha
	addi 9,9,x2@tprel@l'
	tls_first_major=2
	tls_first_minor=14
	tls_as_opt="-a32 --fatal-warnings"
	;;
  powerpc64-*-*)
    conftest_s='
	.section ".tdata","awT",@progbits
	.align 3
ld0:	.space 8
ld1:	.space 8
x1:	.space 8
x2:	.space 8
x3:	.space 8
	.text
	addi 3,2,ld0@got@tlsgd
	bl .__tls_get_addr
	nop
	addi 3,2,ld1@toc
	bl .__tls_get_addr
	nop
	addi 3,2,x1@got@tlsld
	bl .__tls_get_addr
	nop
	addi 9,3,x1@dtprel
	bl .__tls_get_addr
	nop
	addis 9,3,x2@dtprel@ha
	addi 9,9,x2@dtprel@l
	bl .__tls_get_addr
	nop
	ld 9,x3@got@dtprel(2)
	add 9,9,3
	bl .__tls_get_addr
	nop'
	tls_first_major=2
	tls_first_minor=14
	tls_as_opt="-a64 --fatal-warnings"
	;;
  s390-*-*)
    conftest_s='
	.section ".tdata","awT",@progbits
foo:	.long	25
	.text
	.long	foo@TLSGD
	.long	foo@TLSLDM
	.long	foo@DTPOFF
	.long	foo@NTPOFF
	.long	foo@GOTNTPOFF
	.long	foo@INDNTPOFF
	l	%r1,foo@GOTNTPOFF(%r12)
	l	%r1,0(%r1):tls_load:foo
	bas	%r14,0(%r1,%r13):tls_gdcall:foo
	bas	%r14,0(%r1,%r13):tls_ldcall:foo'
	tls_first_major=2
	tls_first_minor=14
	tls_as_opt="-m31 --fatal-warnings"
	;;
  s390x-*-*)
    conftest_s='
	.section ".tdata","awT",@progbits
foo:	.long	25
	.text
	.quad	foo@TLSGD
	.quad	foo@TLSLDM
	.quad	foo@DTPOFF
	.quad	foo@NTPOFF
	.quad	foo@GOTNTPOFF
	lg	%r1,foo@GOTNTPOFF(%r12)
	larl	%r1,foo@INDNTPOFF
	brasl	%r14,__tls_get_offset@PLT:tls_gdcall:foo
	brasl	%r14,__tls_get_offset@PLT:tls_ldcall:foo'
	tls_first_major=2
	tls_first_minor=14
	tls_as_opt="-m64 -Aesame --fatal-warnings"
	;;
  sh-*-* | sh[34]-*-*)
    conftest_s='
	.section ".tdata","awT",@progbits
foo:	.long	25
	.text
	.long	foo@TLSGD
	.long	foo@TLSLDM
	.long	foo@DTPOFF
	.long	foo@GOTTPOFF
	.long	foo@TPOFF'
	tls_first_major=2
	tls_first_minor=13
	tls_as_opt=--fatal-warnings
	;;
  sparc*-*-*)
    case "$target" in
      sparc*-sun-solaris2.[56789]*)
	# TLS was introduced in the Solaris 9 4/04 release but
	# we do not enable it by default on Solaris 9 either.
	if test "x$enable_tls" = xyes ; then
	  on_solaris=yes
	else
	  enable_tls=no;
	fi
	;;
      sparc*-sun-solaris2.*)
	on_solaris=yes
	;;
      *)
	on_solaris=no
	;;
    esac
    if test x$on_solaris = xyes && test x$gas_flag = xno; then
      conftest_s='
	.section ".tdata",#alloc,#write,#tls
foo:	.long	25
	.text
	sethi	%tgd_hi22(foo), %o0
	add	%o0, %tgd_lo10(foo), %o1
	add	%l7, %o1, %o0, %tgd_add(foo)
	call	__tls_get_addr, %tgd_call(foo)
	sethi	%tldm_hi22(foo), %l1
	add	%l1, %tldm_lo10(foo), %l2
	add	%l7, %l2, %o0, %tldm_add(foo)
	call	__tls_get_addr, %tldm_call(foo)
	sethi	%tldo_hix22(foo), %l3
	xor	%l3, %tldo_lox10(foo), %l4
	add	%o0, %l4, %l5, %tldo_add(foo)
	sethi	%tie_hi22(foo), %o3
	add	%o3, %tie_lo10(foo), %o3
	ld	[%l7 + %o3], %o2, %tie_ld(foo)
	add	%g7, %o2, %o4, %tie_add(foo)
	sethi	%tle_hix22(foo), %l1
	xor	%l1, %tle_lox10(foo), %o5
	ld	[%g7 + %o5], %o1'
	tls_first_major=0
	tls_first_minor=0
    else
      conftest_s='
	.section ".tdata","awT",@progbits
foo:	.long	25
	.text
	sethi	%tgd_hi22(foo), %o0
	add	%o0, %tgd_lo10(foo), %o1
	add	%l7, %o1, %o0, %tgd_add(foo)
	call	__tls_get_addr, %tgd_call(foo)
	sethi	%tldm_hi22(foo), %l1
	add	%l1, %tldm_lo10(foo), %l2
	add	%l7, %l2, %o0, %tldm_add(foo)
	call	__tls_get_addr, %tldm_call(foo)
	sethi	%tldo_hix22(foo), %l3
	xor	%l3, %tldo_lox10(foo), %l4
	add	%o0, %l4, %l5, %tldo_add(foo)
	sethi	%tie_hi22(foo), %o3
	add	%o3, %tie_lo10(foo), %o3
	ld	[%l7 + %o3], %o2, %tie_ld(foo)
	add	%g7, %o2, %o4, %tie_add(foo)
	sethi	%tle_hix22(foo), %l1
	xor	%l1, %tle_lox10(foo), %o5
	ld	[%g7 + %o5], %o1'
	tls_first_major=2
	tls_first_minor=14
	tls_as_opt="-32 --fatal-warnings"
      fi
	;;
  xtensa*-*-*)
    conftest_s='
	.section ".tdata","awT",@progbits
foo:	.long	25
	.text
	movi	a8, foo@TLSFUNC
	movi	a10, foo@TLSARG
	callx8.tls a8, foo@TLSCALL'
	tls_first_major=2
	tls_first_minor=19
	;;
changequote([,])dnl
esac
set_have_as_tls=no
if test "x$enable_tls" = xno ; then
  : # TLS explicitly disabled.
elif test "x$enable_tls" = xyes ; then
  set_have_as_tls=yes # TLS explicitly enabled.
elif test -z "$tls_first_major"; then
  : # If we don't have a check, assume no support.
else
  gcc_GAS_CHECK_FEATURE(thread-local storage support, gcc_cv_as_tls,
  [$tls_first_major,$tls_first_minor,0], [$tls_as_opt], [$conftest_s],,
  [set_have_as_tls=yes])
fi
if test $set_have_as_tls = yes ; then
  AC_DEFINE(HAVE_AS_TLS, 1,
	    [Define if your assembler supports thread-local storage.])
fi

# Target-specific assembler checks.

AC_MSG_CHECKING(linker -Bstatic/-Bdynamic option)
gcc_cv_ld_static_dynamic=no
if test $in_tree_ld = yes ; then
  if test "$gcc_cv_gld_major_version" -eq 2 -a "$gcc_cv_gld_minor_version" -ge 10 -o "$gcc_cv_gld_major_version" -gt 2; then
    gcc_cv_ld_static_dynamic=yes
  fi
elif test x$gcc_cv_ld != x; then
	# Check if linker supports -Bstatic/-Bdynamic option
	if $gcc_cv_ld --help 2>/dev/null | grep -- -Bstatic > /dev/null \
	  && $gcc_cv_ld --help 2>/dev/null | grep -- -Bdynamic > /dev/null; then
		gcc_cv_ld_static_dynamic=yes
	fi
fi
if test x"$gcc_cv_ld_static_dynamic" = xyes; then
	AC_DEFINE(HAVE_LD_STATIC_DYNAMIC, 1,
[Define if your linker supports -Bstatic/-Bdynamic option.])
fi
AC_MSG_RESULT($gcc_cv_ld_static_dynamic)

if test x"$demangler_in_ld" = xyes; then
  AC_MSG_CHECKING(linker --demangle support)
  gcc_cv_ld_demangle=no
  if test $in_tree_ld = yes; then
    if test "$gcc_cv_gld_major_version" -eq 2 -a "$gcc_cv_gld_minor_version" -ge 14 -o "$gcc_cv_gld_major_version" -gt 2; then \
      gcc_cv_ld_demangle=yes
    fi
  elif test x$gcc_cv_ld != x -a x"$gnu_ld" = xyes; then
    # Check if the GNU linker supports --demangle option
    if $gcc_cv_ld --help 2>/dev/null | grep no-demangle > /dev/null; then
      gcc_cv_ld_demangle=yes
    fi
  fi
  if test x"$gcc_cv_ld_demangle" = xyes; then
    AC_DEFINE(HAVE_LD_DEMANGLE, 1,
[Define if your linker supports --demangle option.])
  fi
  AC_MSG_RESULT($gcc_cv_ld_demangle)
fi

case "$target" in
  # All TARGET_ABI_OSF targets.
  alpha*-*-osf* | alpha*-*-linux* | alpha*-*-*bsd*)
    gcc_GAS_CHECK_FEATURE([explicit relocation support],
	gcc_cv_as_alpha_explicit_relocs, [2,12,0],,
[	.set nomacro
	.text
	extbl	$3, $2, $3	!lituse_bytoff!1
	ldq	$2, a($29)	!literal!1
	ldq	$4, b($29)	!literal!2
	ldq_u	$3, 0($2)	!lituse_base!1
	ldq	$27, f($29)	!literal!5
	jsr	$26, ($27), f	!lituse_jsr!5
	ldah	$29, 0($26)	!gpdisp!3
	lda	$0, c($29)	!gprel
	ldah	$1, d($29)	!gprelhigh
	lda	$1, d($1)	!gprellow
	lda	$29, 0($29)	!gpdisp!3],,
    [AC_DEFINE(HAVE_AS_EXPLICIT_RELOCS, 1,
  [Define if your assembler supports explicit relocations.])])
    gcc_GAS_CHECK_FEATURE([jsrdirect relocation support],
	gcc_cv_as_alpha_jsrdirect_relocs, [2,16,90],,
[	.set nomacro
	.text
	ldq	$27, a($29)	!literal!1
	jsr	$26, ($27), a	!lituse_jsrdirect!1],,
    [AC_DEFINE(HAVE_AS_JSRDIRECT_RELOCS, 1,
  [Define if your assembler supports the lituse_jsrdirect relocation.])])
    ;;

  cris-*-*)
    gcc_GAS_CHECK_FEATURE([-no-mul-bug-abort option],
      gcc_cv_as_cris_no_mul_bug,[2,15,91],
      [-no-mul-bug-abort], [.text],,
      [AC_DEFINE(HAVE_AS_NO_MUL_BUG_ABORT_OPTION, 1,
		[Define if your assembler supports the -no-mul-bug-abort option.])])
    ;;

  sparc*-*-*)
    gcc_GAS_CHECK_FEATURE([.register], gcc_cv_as_sparc_register_op,,,
      [.register %g2, #scratch],,
      [AC_DEFINE(HAVE_AS_REGISTER_PSEUDO_OP, 1,
		[Define if your assembler supports .register.])])

    gcc_GAS_CHECK_FEATURE([-relax option], gcc_cv_as_sparc_relax,,
      [-relax], [.text],,
      [AC_DEFINE(HAVE_AS_RELAX_OPTION, 1,
		[Define if your assembler supports -relax option.])])

    gcc_GAS_CHECK_FEATURE([unaligned pcrel relocs],
      gcc_cv_as_sparc_ua_pcrel,,
      [-K PIC],
[.text
foo:
	nop
.data
.align 4
.byte 0
.uaword %r_disp32(foo)],
      [if test x$gcc_cv_ld != x \
       && $gcc_cv_ld -o conftest conftest.o -G > /dev/null 2>&1; then
	 gcc_cv_as_sparc_ua_pcrel=yes
       fi
       rm -f conftest],
      [AC_DEFINE(HAVE_AS_SPARC_UA_PCREL, 1,
		[Define if your assembler and linker support unaligned PC relative relocs.])

      gcc_GAS_CHECK_FEATURE([unaligned pcrel relocs against hidden symbols],
	gcc_cv_as_sparc_ua_pcrel_hidden,,
	[-K PIC],
[.data
.align 4
.byte 0x31
.uaword %r_disp32(foo)
.byte 0x32, 0x33, 0x34
.global foo
.hidden foo
foo:
.skip 4],
	[if test x$gcc_cv_ld != x && test x$gcc_cv_objdump != x \
	 && $gcc_cv_ld -o conftest conftest.o -G > /dev/null 2>&1 \
	 && $gcc_cv_objdump -s -j .data conftest 2> /dev/null \
	    | grep ' 31000000 07323334' > /dev/null 2>&1; then
	    if $gcc_cv_objdump -R conftest 2> /dev/null \
	       | grep 'DISP32' > /dev/null 2>&1; then
		:
	    else
		gcc_cv_as_sparc_ua_pcrel_hidden=yes
	    fi
	 fi
	 rm -f conftest],
	 [AC_DEFINE(HAVE_AS_SPARC_UA_PCREL_HIDDEN, 1,
		   [Define if your assembler and linker support unaligned PC relative relocs against hidden symbols.])])
    ]) # unaligned pcrel relocs

    gcc_GAS_CHECK_FEATURE([offsetable %lo()],
      gcc_cv_as_sparc_offsetable_lo10,,
      [-xarch=v9],
[.text
	or %g1, %lo(ab) + 12, %g1
	or %g1, %lo(ab + 12), %g1],
      [if test x$gcc_cv_objdump != x \
       && $gcc_cv_objdump -s -j .text conftest.o 2> /dev/null \
          | grep ' 82106000 82106000' > /dev/null 2>&1; then
	 gcc_cv_as_sparc_offsetable_lo10=yes
       fi],
       [AC_DEFINE(HAVE_AS_OFFSETABLE_LO10, 1,
	         [Define if your assembler supports offsetable %lo().])])
    ;;

changequote(,)dnl
  i[34567]86-*-* | x86_64-*-*)
changequote([,])dnl
    case $target_os in
      cygwin*)
	# Full C++ conformance when using a shared libstdc++-v3 requires some
	# support from the Cygwin DLL, which in more recent versions exports
	# wrappers to aid in interposing and redirecting operators new, delete,
	# etc., as per n2800 #17.6.4.6 [replacement.functions].  Check if we
	# are configuring for a version of Cygwin that exports the wrappers.
<<<<<<< HEAD
	AC_CHECK_FUNC([__wrap__Znaj],[gcc_ac_cygwin_dll_wrappers=yes],[gcc_ac_cygwin_dll_wrappers=no])
=======
	if test x$host = x$target; then
	  AC_CHECK_FUNC([__wrap__Znaj],[gcc_ac_cygwin_dll_wrappers=yes],[gcc_ac_cygwin_dll_wrappers=no])
	else
	  # Can't check presence of libc functions during cross-compile, so
	  # we just have to assume we're building for an up-to-date target.
	  gcc_ac_cygwin_dll_wrappers=yes
	fi
>>>>>>> 0666ff4e
	AC_DEFINE_UNQUOTED(USE_CYGWIN_LIBSTDCXX_WRAPPERS,
	  [`if test $gcc_ac_cygwin_dll_wrappers = yes; then echo 1; else echo 0; fi`],
	  [Define if you want to generate code by default that assumes that the
	   Cygwin DLL exports wrappers to support libstdc++ function replacement.])
    esac
    case $target_os in
      cygwin* | pe | mingw32*)
	# Recent binutils allows the three-operand form of ".comm" on PE.  This
	# definition is used unconditionally to initialise the default state of
	# the target option variable that governs usage of the feature.
	gcc_GAS_CHECK_FEATURE([.comm with alignment], gcc_cv_as_comm_has_align,
	 [2,19,52],,[.comm foo,1,32])
	AC_DEFINE_UNQUOTED(HAVE_GAS_ALIGNED_COMM,
	  [`if test $gcc_cv_as_comm_has_align = yes; then echo 1; else echo 0; fi`],
	  [Define if your assembler supports specifying the alignment
	   of objects allocated using the GAS .comm command.])
	# Used for DWARF 2 in PE
	gcc_GAS_CHECK_FEATURE([.secrel32 relocs],
	  gcc_cv_as_ix86_pe_secrel32,
	  [2,15,91],,
[.text
foo:	nop
.data
	.secrel32 foo],
	  [if test x$gcc_cv_ld != x \
	   && $gcc_cv_ld -o conftest conftest.o > /dev/null 2>&1; then
	     gcc_cv_as_ix86_pe_secrel32=yes
	   fi
	   rm -f conftest],
	  [AC_DEFINE(HAVE_GAS_PE_SECREL32_RELOC, 1,
	    [Define if your assembler and linker support 32-bit section relative relocs via '.secrel32 label'.])])
	;;
    esac

    gcc_GAS_CHECK_FEATURE([filds and fists mnemonics],
       gcc_cv_as_ix86_filds,,,
       [filds mem; fists mem],,
       [AC_DEFINE(HAVE_AS_IX86_FILDS, 1,
         [Define if your assembler uses filds and fists mnemonics.])])

    gcc_GAS_CHECK_FEATURE([fildq and fistpq mnemonics],
       gcc_cv_as_ix86_fildq,,,
       [fildq mem; fistpq mem],,
       [AC_DEFINE(HAVE_AS_IX86_FILDQ, 1,
         [Define if your assembler uses fildq and fistq mnemonics.])])

    gcc_GAS_CHECK_FEATURE([cmov syntax],
      gcc_cv_as_ix86_cmov_sun_syntax,,,
      [cmovl.l %edx, %eax],,
      [AC_DEFINE(HAVE_AS_IX86_CMOV_SUN_SYNTAX, 1,
        [Define if your assembler supports the Sun syntax for cmov.])])

    gcc_GAS_CHECK_FEATURE([ffreep mnemonic],
      gcc_cv_as_ix86_ffreep,,,
      [ffreep %st(1)],,
      [AC_DEFINE(HAVE_AS_IX86_FFREEP, 1,
        [Define if your assembler supports the ffreep mnemonic.])])

    gcc_GAS_CHECK_FEATURE([sahf mnemonic],
      gcc_cv_as_ix86_sahf,,,
      [sahf],,
      [AC_DEFINE(HAVE_AS_IX86_SAHF, 1,
        [Define if your assembler supports the sahf mnemonic.])])

    gcc_GAS_CHECK_FEATURE([swap suffix],
      gcc_cv_as_ix86_swap,,,
      [movl.s %esp, %ebp],,
      [AC_DEFINE(HAVE_AS_IX86_SWAP, 1,
        [Define if your assembler supports the swap suffix.])])

    gcc_GAS_CHECK_FEATURE([different section symbol subtraction],
      gcc_cv_as_ix86_diff_sect_delta,,,
      [.section .rodata
.L1:
        .long .L2-.L1
        .long .L3-.L1
        .text
.L3:    nop
.L2:    nop],,
      [AC_DEFINE(HAVE_AS_IX86_DIFF_SECT_DELTA, 1,
        [Define if your assembler supports the subtraction of symbols in different sections.])])

    # This one is used unconditionally by i386.[ch]; it is to be defined
    # to 1 if the feature is present, 0 otherwise.
    gcc_GAS_CHECK_FEATURE([GOTOFF in data],
        gcc_cv_as_ix86_gotoff_in_data, [2,11,0],,
[	.text
.L0:
	nop
	.data
	.long .L0@GOTOFF])
    AC_DEFINE_UNQUOTED(HAVE_AS_GOTOFF_IN_DATA,
      [`if test $gcc_cv_as_ix86_gotoff_in_data = yes; then echo 1; else echo 0; fi`],
      [Define true if the assembler supports '.long foo@GOTOFF'.])
    ;;

  ia64*-*-*)
    gcc_GAS_CHECK_FEATURE([ltoffx and ldxmov relocs],
	gcc_cv_as_ia64_ltoffx_ldxmov_relocs, [2,14,0],,
[	.text
	addl r15 = @ltoffx(x#), gp
	;;
	ld8.mov r16 = [[r15]], x#],,
    [AC_DEFINE(HAVE_AS_LTOFFX_LDXMOV_RELOCS, 1,
	  [Define if your assembler supports ltoffx and ldxmov relocations.])])

    ;;

  powerpc*-*-*)
    case $target in
      *-*-aix*) conftest_s='	.machine "pwr5"
	.csect .text[[PR]]
	mfcr 3,128';;
      *-*-darwin*)
	gcc_GAS_CHECK_FEATURE([.machine directive support],
	  gcc_cv_as_machine_directive,,,
	  [	.machine ppc7400])
	if test x$gcc_cv_as_machine_directive != xyes; then
	  echo "*** This target requires an assembler supporting \".machine\"" >&2
	  echo you can get it from: ftp://gcc.gnu.org/pub/gcc/infrastructure/cctools-528.5.dmg >&2
	  test x$build = x$target && exit 1
	fi
	conftest_s='	.text
	mfcr r3,128';;
      *) conftest_s='	.machine power4
	.text
	mfcr 3,128';;
    esac

    gcc_GAS_CHECK_FEATURE([mfcr field support],
      gcc_cv_as_powerpc_mfcrf, [2,14,0],,
      [$conftest_s],,
      [AC_DEFINE(HAVE_AS_MFCRF, 1,
	  [Define if your assembler supports mfcr field.])])

    case $target in
      *-*-aix*) conftest_s='	.machine "pwr5"
	.csect .text[[PR]]
	popcntb 3,3';;
      *) conftest_s='	.machine power5
	.text
	popcntb 3,3';;
    esac

    gcc_GAS_CHECK_FEATURE([popcntb support],
      gcc_cv_as_powerpc_popcntb, [2,17,0],,
      [$conftest_s],,
      [AC_DEFINE(HAVE_AS_POPCNTB, 1,
	  [Define if your assembler supports popcntb field.])])

    case $target in
      *-*-aix*) conftest_s='	.machine "pwr5x"
	.csect .text[[PR]]
	frin 1,1';;
      *) conftest_s='	.machine power5
	.text
	frin 1,1';;
    esac

    gcc_GAS_CHECK_FEATURE([fp round support],
      gcc_cv_as_powerpc_fprnd, [2,17,0],,
      [$conftest_s],,
      [AC_DEFINE(HAVE_AS_FPRND, 1,
	  [Define if your assembler supports fprnd.])])

    case $target in
      *-*-aix*) conftest_s='	.machine "pwr6"
	.csect .text[[PR]]
	mffgpr 1,3';;
      *) conftest_s='	.machine power6
	.text
	mffgpr 1,3';;
    esac

    gcc_GAS_CHECK_FEATURE([move fp gpr support],
      gcc_cv_as_powerpc_mfpgpr, [2,19,2],,
      [$conftest_s],,
      [AC_DEFINE(HAVE_AS_MFPGPR, 1,
	  [Define if your assembler supports mffgpr and mftgpr.])])

    case $target in
      *-*-aix*) conftest_s='	.csect .text[[PR]]
LCF..0:
	addis 11,30,_GLOBAL_OFFSET_TABLE_-LCF..0@ha';;
      *-*-darwin*)
	conftest_s='	.text
LCF0:
	addis r11,r30,_GLOBAL_OFFSET_TABLE_-LCF0@ha';;
      *) conftest_s='	.text
.LCF0:
	addis 11,30,_GLOBAL_OFFSET_TABLE_-.LCF0@ha';;
    esac

    gcc_GAS_CHECK_FEATURE([rel16 relocs],
      gcc_cv_as_powerpc_rel16, [2,17,0], -a32,
      [$conftest_s],,
      [AC_DEFINE(HAVE_AS_REL16, 1,
	  [Define if your assembler supports R_PPC_REL16 relocs.])])

    case $target in
      *-*-aix*) conftest_s='	.machine "pwr6"
	.csect .text[[PR]]
	cmpb 3,4,5';;
      *) conftest_s='	.machine power6
	.text
	cmpb 3,4,5';;
    esac

    gcc_GAS_CHECK_FEATURE([compare bytes support],
      gcc_cv_as_powerpc_cmpb, [2,19,2], -a32,
      [$conftest_s],,
      [AC_DEFINE(HAVE_AS_CMPB, 1,
	  [Define if your assembler supports cmpb.])])

    case $target in
      *-*-aix*) conftest_s='	.machine "pwr6"
	.csect .text[[PR]]
	dadd 1,2,3';;
      *) conftest_s='	.machine power6
	.text
	dadd 1,2,3';;
    esac

    gcc_GAS_CHECK_FEATURE([decimal float support],
      gcc_cv_as_powerpc_dfp, [2,19,2], -a32,
      [$conftest_s],,
      [AC_DEFINE(HAVE_AS_DFP, 1,
	  [Define if your assembler supports DFP instructions.])])

    case $target in
      *-*-aix*) conftest_s='	.machine "pwr7"
	.csect .text[[PR]]
	lxvd2x 1,2,3';;
      *) conftest_s='	.machine power7
	.text
	lxvd2x 1,2,3';;
    esac

    gcc_GAS_CHECK_FEATURE([vector-scalar support],
      gcc_cv_as_powerpc_vsx, [2,19,2], -a32,
      [$conftest_s],,
      [AC_DEFINE(HAVE_AS_VSX, 1,
	  [Define if your assembler supports VSX instructions.])])

    case $target in
      *-*-aix*) conftest_s='	.machine "pwr7"
	.csect .text[[PR]]
	popcntd 3,3';;
      *) conftest_s='	.machine power7
	.text
	popcntd 3,3';;
    esac

    gcc_GAS_CHECK_FEATURE([popcntd support],
      gcc_cv_as_powerpc_popcntd, [2,19,2], -a32,
      [$conftest_s],,
      [AC_DEFINE(HAVE_AS_POPCNTD, 1,
	  [Define if your assembler supports POPCNTD instructions.])])

    case $target in
      *-*-aix*) conftest_s='	.csect .text[[PR]]
	lwsync';;
      *) conftest_s='	.text
	lwsync';;
    esac

    gcc_GAS_CHECK_FEATURE([lwsync support],
      gcc_cv_as_powerpc_lwsync, [2,19,2], -a32,
      [$conftest_s],,
      [AC_DEFINE(HAVE_AS_LWSYNC, 1,
	  [Define if your assembler supports LWSYNC instructions.])])

    case $target in
      *-*-aix*) conftest_s='	.machine "476"
	.csect .text[[PR]]
	dci 0';;
      *) conftest_s='	.machine "476"
	.text
	dci 0';;
    esac

    gcc_GAS_CHECK_FEATURE([data cache invalidate support],
      gcc_cv_as_powerpc_dci, [9,99,0], -a32,
      [$conftest_s],,
      [AC_DEFINE(HAVE_AS_DCI, 1,
	  [Define if your assembler supports the DCI/ICI instructions.])])

    gcc_GAS_CHECK_FEATURE([.gnu_attribute support],
      gcc_cv_as_powerpc_gnu_attribute, [2,18,0],,
      [.gnu_attribute 4,1],,
      [AC_DEFINE(HAVE_AS_GNU_ATTRIBUTE, 1,
	  [Define if your assembler supports .gnu_attribute.])])

    gcc_GAS_CHECK_FEATURE([tls marker support],
      gcc_cv_as_powerpc_tls_markers, [2,20,0],,
      [ bl __tls_get_addr(x@tlsgd)],,
      [AC_DEFINE(HAVE_AS_TLS_MARKERS, 1,
	  [Define if your assembler supports arg info for __tls_get_addr.])])
    ;;

  mips*-*-*)
    gcc_GAS_CHECK_FEATURE([explicit relocation support],
      gcc_cv_as_mips_explicit_relocs, [2,14,0],,
[	lw $4,%gp_rel(foo)($4)],,
      [if test x$target_cpu_default = x
       then target_cpu_default=MASK_EXPLICIT_RELOCS
       else target_cpu_default="($target_cpu_default)|MASK_EXPLICIT_RELOCS"
       fi])
    gcc_GAS_CHECK_FEATURE([-mno-shared support],
      gcc_cv_as_mips_no_shared, [2,16,0], [-mno-shared], [nop],,
      [AC_DEFINE(HAVE_AS_NO_SHARED, 1,
		 [Define if the assembler understands -mno-shared.])])

    gcc_GAS_CHECK_FEATURE([.gnu_attribute support],
      gcc_cv_as_mips_gnu_attribute, [2,18,0],,
      [.gnu_attribute 4,1],,
      [AC_DEFINE(HAVE_AS_GNU_ATTRIBUTE, 1,
	  [Define if your assembler supports .gnu_attribute.])])

    gcc_GAS_CHECK_FEATURE([.dtprelword support],
      gcc_cv_as_mips_dtprelword, [2,18,0],,
      [.section .tdata,"awT",@progbits
x:
	.word 2
	.text
	.dtprelword x+0x8000],,
      [AC_DEFINE(HAVE_AS_DTPRELWORD, 1,
	  [Define if your assembler supports .dtprelword.])])

    AC_MSG_CHECKING(assembler and linker for explicit JALR relocation)
    gcc_cv_as_ld_jalr_reloc=no
    if test $gcc_cv_as_mips_explicit_relocs = yes; then
      if test $in_tree_ld = yes ; then
        if test "$gcc_cv_gld_major_version" -eq 2 -a "$gcc_cv_gld_minor_version" -ge 20 -o "$gcc_cv_gld_major_version" -gt 2 \
           && test $in_tree_ld_is_elf = yes; then
          gcc_cv_as_ld_jalr_reloc=yes
        fi
      elif test x$gcc_cv_as != x -a x$gcc_cv_ld != x -a x$gcc_cv_objdump != x; then
        echo '	.ent x' > conftest.s
        echo 'x:	ld $2,%got_disp(y)($3)' >> conftest.s
        echo '	ld $25,%call16(y)($28)' >> conftest.s
        echo '	.reloc	1f,R_MIPS_JALR,y' >> conftest.s
        echo '1:	jalr $25' >> conftest.s
        echo '	.reloc	1f,R_MIPS_JALR,x' >> conftest.s
        echo '1:	jalr $25' >> conftest.s
        echo '	.end x' >> conftest.s
        if $gcc_cv_as -o conftest.o conftest.s >/dev/null 2>&AS_MESSAGE_LOG_FD \
           && $gcc_cv_ld -shared -o conftest.so conftest.o >/dev/null 2>&AS_MESSAGE_LOG_FD; then
	  if $gcc_cv_objdump -d conftest.so | grep -q jalr \
	     && $gcc_cv_objdump -d conftest.so | grep -q "bal.*<x>"; then
            gcc_cv_as_ld_jalr_reloc=yes
	  fi
        fi
        rm -f conftest.*
      fi
    fi
    if test $gcc_cv_as_ld_jalr_reloc = yes; then
      if test x$target_cpu_default = x; then
        target_cpu_default=MASK_RELAX_PIC_CALLS
      else
        target_cpu_default="($target_cpu_default)|MASK_RELAX_PIC_CALLS"
      fi
    fi
    AC_MSG_RESULT($gcc_cv_as_ld_jalr_reloc)

    AC_CACHE_CHECK([linker for .eh_frame personality relaxation],
      [gcc_cv_ld_mips_personality_relaxation],
      [gcc_cv_ld_mips_personality_relaxation=no
       if test $in_tree_ld = yes ; then
	 if test "$gcc_cv_gld_major_version" -eq 2 \
		 -a "$gcc_cv_gld_minor_version" -ge 21 \
		 -o "$gcc_cv_gld_major_version" -gt 2; then
	   gcc_cv_ld_mips_personality_relaxation=yes
	 fi
       elif test x$gcc_cv_as != x \
       	    	 -a x$gcc_cv_ld != x \
		 -a x$gcc_cv_readelf != x ; then
	 cat > conftest.s <<EOF
	.cfi_startproc
	.cfi_personality 0x80,indirect_ptr
	.ent test
test:
	nop
	.end test
	.cfi_endproc

	.section .data,"aw",@progbits
indirect_ptr:
	.dc.a personality
EOF
	 if $gcc_cv_as -KPIC -o conftest.o conftest.s > /dev/null 2>&1 \
	    && $gcc_cv_ld -o conftest conftest.o -shared > /dev/null 2>&1; then
	   if $gcc_cv_readelf -d conftest 2>&1 \
	      | grep TEXTREL > /dev/null 2>&1; then
	     :
	   elif $gcc_cv_readelf --relocs conftest 2>&1 \
	        | grep 'R_MIPS_REL32 *$' > /dev/null 2>&1; then
	     :
	   else
	     gcc_cv_ld_mips_personality_relaxation=yes
	   fi
	 fi
       fi
       rm -f conftest.s conftest.o conftest])
    if test x$gcc_cv_ld_mips_personality_relaxation = xyes; then
	    AC_DEFINE(HAVE_LD_PERSONALITY_RELAXATION, 1,
      [Define if your linker can relax absolute .eh_frame personality
pointers into PC-relative form.])
    fi
    ;;
esac

# Mips and HP-UX need the GNU assembler.
# Linux on IA64 might be able to use the Intel assembler.

case "$target" in
  mips*-*-* | *-*-hpux* )
    if test x$gas_flag = xyes \
       || test x"$host" != x"$build" \
       || test ! -x "$gcc_cv_as" \
       || "$gcc_cv_as" -v < /dev/null 2>&1 | grep GNU > /dev/null; then
      :
    else
      echo "*** This configuration requires the GNU assembler" >&2
      exit 1
    fi
    ;;
esac

# ??? Not all targets support dwarf2 debug_line, even within a version
# of gas.  Moreover, we need to emit a valid instruction to trigger any
# info to the output file.  So, as supported targets are added to gas 2.11,
# add some instruction here to (also) show we expect this might work.
# ??? Once 2.11 is released, probably need to add first known working
# version to the per-target configury.
case "$target" in
  i?86*-*-* | mips*-*-* | alpha*-*-* | powerpc*-*-* | sparc*-*-* | m68*-*-* \
  | x86_64*-*-* | hppa*-*-* | arm*-*-* \
  | xstormy16*-*-* | cris-*-* | crisv32-*-* | xtensa*-*-* | bfin-*-* | score*-*-* \
  | spu-*-* | fido*-*-* | m32c-*-*)
    insn="nop"
    ;;
  ia64*-*-* | s390*-*-*)
    insn="nop 0"
    ;;
  mmix-*-*)
    insn="swym 0"
    ;;
esac
if test x"$insn" != x; then
 conftest_s="\
	.file 1 \"conftest.s\"
	.loc 1 3 0
	$insn"
 gcc_GAS_CHECK_FEATURE([dwarf2 debug_line support],
  gcc_cv_as_dwarf2_debug_line,
  [elf,2,11,0],, [$conftest_s],
  [if test x$gcc_cv_objdump != x \
   && $gcc_cv_objdump -h conftest.o 2> /dev/null \
      | grep debug_line > /dev/null 2>&1; then
     gcc_cv_as_dwarf2_debug_line=yes
   fi])

# The .debug_line file table must be in the exact order that
# we specified the files, since these indices are also used
# by DW_AT_decl_file.  Approximate this test by testing if
# the assembler bitches if the same index is assigned twice.
 gcc_GAS_CHECK_FEATURE([buggy dwarf2 .file directive],
  gcc_cv_as_dwarf2_file_buggy,,,
[	.file 1 "foo.s"
	.file 1 "bar.s"])

 if test $gcc_cv_as_dwarf2_debug_line = yes \
 && test $gcc_cv_as_dwarf2_file_buggy = no; then
	AC_DEFINE(HAVE_AS_DWARF2_DEBUG_LINE, 1,
  [Define if your assembler supports dwarf2 .file/.loc directives,
   and preserves file table indices exactly as given.])
 fi

 gcc_GAS_CHECK_FEATURE([--gdwarf2 option],
  gcc_cv_as_gdwarf2_flag,
  [elf,2,11,0], [--gdwarf2], [$insn],,
  [AC_DEFINE(HAVE_AS_GDWARF2_DEBUG_FLAG, 1,
[Define if your assembler supports the --gdwarf2 option.])])

 gcc_GAS_CHECK_FEATURE([--gstabs option],
  gcc_cv_as_gstabs_flag,
  [elf,2,11,0], [--gstabs], [$insn],
  [# The native Solaris 9/Intel assembler doesn't understand --gstabs
   # and warns about it, but still exits successfully.  So check for
   # this.
   if AC_TRY_COMMAND([$gcc_cv_as --gstabs -o conftest.o conftest.s 2>&1 | grep -i warning > /dev/null])
   then :
   else gcc_cv_as_gstabs_flag=yes
   fi],
  [AC_DEFINE(HAVE_AS_GSTABS_DEBUG_FLAG, 1,
[Define if your assembler supports the --gstabs option.])])

 gcc_GAS_CHECK_FEATURE([--debug-prefix-map option],
  gcc_cv_as_debug_prefix_map_flag,
  [2,18,0], [--debug-prefix-map /a=/b], [$insn],,
  [AC_DEFINE(HAVE_AS_DEBUG_PREFIX_MAP, 1,
[Define if your assembler supports the --debug-prefix-map option.])])
fi

gcc_GAS_CHECK_FEATURE([.lcomm with alignment], gcc_cv_as_lcomm_with_alignment,
 ,,
[.lcomm bar,4,16],,
[AC_DEFINE(HAVE_GAS_LCOMM_WITH_ALIGNMENT, 1,
  [Define if your assembler supports .lcomm with an alignment field.])])

AC_ARG_ENABLE(gnu-unique-object,
 [  --enable-gnu-unique-object	enable the use of the @gnu_unique_object ELF extension on
				glibc systems],
 [case $enable_gnu_unique_object in
    yes | no) ;;
    *) AC_MSG_ERROR(['$enable_gnu_unique_object' is an invalid value for --enable-gnu-unique-object.
Valid choices are 'yes' and 'no'.]) ;;
  esac],
 [gcc_GAS_CHECK_FEATURE([gnu_unique_object], gcc_cv_as_gnu_unique_object,
   [elf,2,19,52],,
   [.type foo, @gnu_unique_object],,
# Also check for ld.so support, i.e. glibc 2.11 or higher.
   [if test x$host = x$build -a x$host = x$target &&
       glibcver=`ldd --version 2>/dev/null`; then
      glibcmajor=`expr "$glibcver" : "ldd (GNU libc) \([[0-9]]*\)"`
      glibcminor=`expr "$glibcver" : "ldd (GNU libc) [[0-9]]*\.\([[0-9]]*\)"`
      glibcnum=`expr $glibcmajor \* 1000 + $glibcminor`
      if test "$glibcnum" -ge 2011 ; then
        enable_gnu_unique_object=yes
      fi
    fi])])
if test x$enable_gnu_unique_object = xyes; then
  AC_DEFINE(HAVE_GAS_GNU_UNIQUE_OBJECT, 1,
   [Define if your assembler supports @gnu_unique_object.])
fi

AC_CACHE_CHECK([assembler for tolerance to line number 0],
 [gcc_cv_as_line_zero],
 [gcc_cv_as_line_zero=no
  if test $in_tree_gas = yes; then
    gcc_GAS_VERSION_GTE_IFELSE(2, 16, 91, [gcc_cv_as_line_zero=yes])
  elif test "x$gcc_cv_as" != x; then
    { echo '# 1 "test.s" 1'; echo '# 0 "" 2'; } > conftest.s
    if AC_TRY_COMMAND([$gcc_cv_as -o conftest.o conftest.s >&AS_MESSAGE_LOG_FD 2>conftest.out]) &&
       test "x`cat conftest.out`" = x
    then
      gcc_cv_as_line_zero=yes
    else
      echo "configure: failed program was" >&AS_MESSAGE_LOG_FD
      cat conftest.s >&AS_MESSAGE_LOG_FD
      echo "configure: error output was" >&AS_MESSAGE_LOG_FD
      cat conftest.out >&AS_MESSAGE_LOG_FD
    fi
    rm -f conftest.o conftest.s conftest.out
  fi])
if test "x$gcc_cv_as_line_zero" = xyes; then
  AC_DEFINE([HAVE_AS_LINE_ZERO], 1,
[Define if the assembler won't complain about a line such as # 0 "" 2.])
fi

AC_MSG_CHECKING(linker PT_GNU_EH_FRAME support)
gcc_cv_ld_eh_frame_hdr=no
if test $in_tree_ld = yes ; then
  if test "$gcc_cv_gld_major_version" -eq 2 -a "$gcc_cv_gld_minor_version" -ge 12 -o "$gcc_cv_gld_major_version" -gt 2 \
     && test $in_tree_ld_is_elf = yes; then
    gcc_cv_ld_eh_frame_hdr=yes
  fi
elif test x$gcc_cv_ld != x; then
	# Check if linker supports --eh-frame-hdr option
	if $gcc_cv_ld --help 2>/dev/null | grep eh-frame-hdr > /dev/null; then
		gcc_cv_ld_eh_frame_hdr=yes
	fi
fi
GCC_TARGET_TEMPLATE([HAVE_LD_EH_FRAME_HDR])
if test x"$gcc_cv_ld_eh_frame_hdr" = xyes; then
	AC_DEFINE(HAVE_LD_EH_FRAME_HDR, 1,
[Define if your linker supports --eh-frame-hdr option.])
fi
AC_MSG_RESULT($gcc_cv_ld_eh_frame_hdr)

AC_MSG_CHECKING(linker position independent executable support)
gcc_cv_ld_pie=no
if test $in_tree_ld = yes ; then
  if test "$gcc_cv_gld_major_version" -eq 2 -a "$gcc_cv_gld_minor_version" -ge 15 -o "$gcc_cv_gld_major_version" -gt 2 \
     && test $in_tree_ld_is_elf = yes; then
    gcc_cv_ld_pie=yes
  fi
elif test x$gcc_cv_ld != x; then
	# Check if linker supports -pie option
	if $gcc_cv_ld --help 2>/dev/null | grep -- -pie > /dev/null; then
		gcc_cv_ld_pie=yes
	fi
fi
if test x"$gcc_cv_ld_pie" = xyes; then
	AC_DEFINE(HAVE_LD_PIE, 1,
[Define if your linker supports -pie option.])
fi
AC_MSG_RESULT($gcc_cv_ld_pie)

AC_MSG_CHECKING(linker EH-compatible garbage collection of sections)
gcc_cv_ld_eh_gc_sections=no
if test $in_tree_ld = yes ; then
  if test "$gcc_cv_gld_major_version" -eq 2 -a "$gcc_cv_gld_minor_version" -ge 17 -o "$gcc_cv_gld_major_version" -gt 2 \
     && test $in_tree_ld_is_elf = yes; then
    gcc_cv_ld_eh_gc_sections=yes
  fi
elif test x$gcc_cv_as != x -a x$gcc_cv_ld != x -a x$gcc_cv_objdump != x ; then
  cat > conftest.s <<EOF
	.section	.text
.globl _start
        .type _start, @function
_start:
	.long foo
	.size _start, .-_start
	.section	.text.foo,"ax",@progbits
	.type foo, @function
foo:
	.long 0
	.size foo, .-foo
	.section	.gcc_except_table.foo,"a",@progbits
.L0:
	.long 0
	.section	.eh_frame,"a",@progbits
	.long .L0
EOF
  if $gcc_cv_as -o conftest.o conftest.s > /dev/null 2>&1; then
    if $gcc_cv_ld -o conftest conftest.o --entry=_start --gc-sections 2>&1 \
	 | grep "gc-sections option ignored" > /dev/null; then
      gcc_cv_ld_eh_gc_sections=no
    elif $gcc_cv_objdump -h conftest | grep gcc_except_table > /dev/null; then
      gcc_cv_ld_eh_gc_sections=yes
      # If no COMDAT groups, the compiler will emit .gnu.linkonce.t. sections.
      if test x$gcc_cv_as_comdat_group != xyes; then
	gcc_cv_ld_eh_gc_sections=no
	cat > conftest.s <<EOF
	.section	.text
.globl _start
        .type _start, @function
_start:
	.long foo
	.size _start, .-_start
	.section	.gnu.linkonce.t.foo,"ax",@progbits
	.type foo, @function
foo:
	.long 0
	.size foo, .-foo
	.section	.gcc_except_table.foo,"a",@progbits
.L0:
	.long 0
	.section	.eh_frame,"a",@progbits
	.long .L0
EOF
	if $gcc_cv_as -o conftest.o conftest.s > /dev/null 2>&1; then
	  if $gcc_cv_ld -o conftest conftest.o --entry=_start --gc-sections 2>&1 \
	       | grep "gc-sections option ignored" > /dev/null; then
	    gcc_cv_ld_eh_gc_sections=no
	  elif $gcc_cv_objdump -h conftest | grep gcc_except_table > /dev/null; then
	    gcc_cv_ld_eh_gc_sections=yes
	  fi
	fi
      fi
    fi
  fi
  rm -f conftest.s conftest.o conftest
fi
case "$target" in
  hppa*-*-linux*)
    # ??? This apparently exposes a binutils bug with PC-relative relocations.
    gcc_cv_ld_eh_gc_sections=no
    ;;
esac
if test x$gcc_cv_ld_eh_gc_sections = xyes; then
	AC_DEFINE(HAVE_LD_EH_GC_SECTIONS, 1,
  [Define if your linker supports garbage collection of
   sections in presence of EH frames.])
fi
AC_MSG_RESULT($gcc_cv_ld_eh_gc_sections)

# --------
# UNSORTED
# --------

AC_CACHE_CHECK(linker --as-needed support,
gcc_cv_ld_as_needed,
[gcc_cv_ld_as_needed=no
if test $in_tree_ld = yes ; then
  if test "$gcc_cv_gld_major_version" -eq 2 -a "$gcc_cv_gld_minor_version" -ge 16 -o "$gcc_cv_gld_major_version" -gt 2 \
     && test $in_tree_ld_is_elf = yes; then
    gcc_cv_ld_as_needed=yes
  fi
elif test x$gcc_cv_ld != x; then
	# Check if linker supports --as-needed and --no-as-needed options
	if $gcc_cv_ld --help 2>/dev/null | grep as-needed > /dev/null; then
		gcc_cv_ld_as_needed=yes
	fi
fi
])
if test x"$gcc_cv_ld_as_needed" = xyes; then
	AC_DEFINE(HAVE_LD_AS_NEEDED, 1,
[Define if your linker supports --as-needed and --no-as-needed options.])
fi

case "$target:$tm_file" in
  powerpc64*-*-linux* | powerpc*-*-linux*rs6000/biarch64.h*)
    AC_CACHE_CHECK(linker support for omitting dot symbols,
    gcc_cv_ld_no_dot_syms,
    [gcc_cv_ld_no_dot_syms=no
    if test $in_tree_ld = yes ; then
      if test "$gcc_cv_gld_major_version" -eq 2 -a "$gcc_cv_gld_minor_version" -ge 16 -o "$gcc_cv_gld_major_version" -gt 2; then
        gcc_cv_ld_no_dot_syms=yes
      fi
    elif test x$gcc_cv_as != x -a x$gcc_cv_ld != x ; then
      cat > conftest1.s <<EOF
	.text
	bl .foo
EOF
      cat > conftest2.s <<EOF
	.section ".opd","aw"
	.align 3
	.globl foo
	.type foo,@function
foo:
	.quad .LEfoo,.TOC.@tocbase,0
	.text
.LEfoo:
	blr
	.size foo,.-.LEfoo
EOF
      if $gcc_cv_as -a64 -o conftest1.o conftest1.s > /dev/null 2>&1 \
         && $gcc_cv_as -a64 -o conftest2.o conftest2.s > /dev/null 2>&1 \
         && $gcc_cv_ld -melf64ppc -o conftest conftest1.o conftest2.o > /dev/null 2>&1; then
        gcc_cv_ld_no_dot_syms=yes
      fi
      rm -f conftest conftest1.o conftest2.o conftest1.s conftest2.s
    fi
    ])
    if test x"$gcc_cv_ld_no_dot_syms" = xyes; then
      AC_DEFINE(HAVE_LD_NO_DOT_SYMS, 1,
    [Define if your PowerPC64 linker only needs function descriptor syms.])
    fi
    ;;
esac

AC_CACHE_CHECK(linker --build-id support,
  gcc_cv_ld_buildid,
  [gcc_cv_ld_buildid=no
  if test $in_tree_ld = yes ; then
    if test "$gcc_cv_gld_major_version" -eq 2 -a \
       "$gcc_cv_gld_minor_version" -ge 18 -o \
       "$gcc_cv_gld_major_version" -gt 2 \
       && test $in_tree_ld_is_elf = yes; then
      gcc_cv_ld_buildid=yes
    fi
  elif test x$gcc_cv_ld != x; then
    if $gcc_cv_ld --help 2>/dev/null | grep build-id > /dev/null; then
      gcc_cv_ld_buildid=yes
    fi
  fi])
if test x"$gcc_cv_ld_buildid" = xyes; then
  AC_DEFINE(HAVE_LD_BUILDID, 1,
  [Define if your linker supports --build-id.])
fi

AC_ARG_ENABLE(linker-build-id,
[  --enable-linker-build-id
                          compiler will always pass --build-id to linker],
[],
enable_linker_build_id=no)

if test x"$enable_linker_build_id" = xyes; then
  if test x"$gcc_cv_ld_buildid" = xyes; then
    AC_DEFINE(ENABLE_LD_BUILDID, 1,
    [Define if gcc should always pass --build-id to linker.])
  else
    AC_MSG_WARN(--build-id is not supported by your linker; --enable-linker-build-id ignored)
  fi
fi

AC_CACHE_CHECK(linker --sysroot support,
  gcc_cv_ld_sysroot,
  [gcc_cv_ld_sysroot=no
  if test $in_tree_ld = yes ; then
      if test "$gcc_cv_gld_major_version" -eq 2 -a "$gcc_cv_gld_minor_version" -ge 16 -o "$gcc_cv_gld_major_version" -gt 2 ; then
        gcc_cv_ld_sysroot=yes
      fi
  elif test x$gcc_cv_ld != x; then 
    if $gcc_cv_ld --help 2>/dev/null | grep sysroot > /dev/null; then
      gcc_cv_ld_sysroot=yes
    fi
  fi])
if test x"$gcc_cv_ld_sysroot" = xyes; then
  AC_DEFINE(HAVE_LD_SYSROOT, 1,
  [Define if your linker supports --sysroot.])
fi	  

if test x$with_sysroot = x && test x$host = x$target \
   && test "$prefix" != "/usr" && test "x$prefix" != "x$local_prefix" \
   && test "$prefix" != "NONE"; then
  AC_DEFINE_UNQUOTED(PREFIX_INCLUDE_DIR, "$prefix/include",
[Define to PREFIX/include if cpp should also search that directory.])
fi

# Test for stack protector support in target C library.
AC_CACHE_CHECK(__stack_chk_fail in target C library,
      gcc_cv_libc_provides_ssp,
      [gcc_cv_libc_provides_ssp=no
    case "$target" in
       *-*-linux* | *-*-kfreebsd*-gnu | *-*-knetbsd*-gnu)
      if test x$host != x$target || test "x$TARGET_SYSTEM_ROOT" != x; then
	if test "x$with_sysroot" = x; then
	  glibc_header_dir="${exec_prefix}/${target_noncanonical}/sys-include"
	elif test "x$with_build_sysroot" != "x"; then
	  glibc_header_dir="${with_build_sysroot}/usr/include"
	elif test "x$with_sysroot" = xyes; then
	  glibc_header_dir="${exec_prefix}/${target_noncanonical}/sys-root/usr/include"
	else
	  glibc_header_dir="${with_sysroot}/usr/include"
	fi
      else
	glibc_header_dir=/usr/include
      fi
      # glibc 2.4 and later provides __stack_chk_fail and
      # either __stack_chk_guard, or TLS access to stack guard canary.
      if test -f $glibc_header_dir/features.h \
	 && $EGREP '^@<:@ 	@:>@*#[ 	]*define[ 	]+__GNU_LIBRARY__[ 	]+([1-9][0-9]|[6-9])' \
	    $glibc_header_dir/features.h > /dev/null; then
	if $EGREP '^@<:@ 	@:>@*#[ 	]*define[ 	]+__GLIBC__[ 	]+([1-9][0-9]|[3-9])' \
	   $glibc_header_dir/features.h > /dev/null; then
	  gcc_cv_libc_provides_ssp=yes
	elif $EGREP '^@<:@ 	@:>@*#[ 	]*define[ 	]+__GLIBC__[ 	]+2' \
	     $glibc_header_dir/features.h > /dev/null \
	     && $EGREP '^@<:@ 	@:>@*#[ 	]*define[ 	]+__GLIBC_MINOR__[ 	]+([1-9][0-9]|[4-9])' \
	     $glibc_header_dir/features.h > /dev/null; then
	  gcc_cv_libc_provides_ssp=yes
	elif $EGREP '^@<:@ 	@:>@*#[ 	]*define[ 	]+__UCLIBC__[ 	]+1' \
	     $glibc_header_dir/features.h > /dev/null && \
	     test -f $glibc_header_dir/bits/uClibc_config.h && \
	     $EGREP '^@<:@ 	@:>@*#[ 	]*define[ 	]+__UCLIBC_HAS_SSP__[ 	]+1' \
	     $glibc_header_dir/bits/uClibc_config.h > /dev/null; then
	  gcc_cv_libc_provides_ssp=yes
	fi
      fi
	;;
       *-*-gnu*)
	 # Avoid complicated tests (see
	 # <http://gcc.gnu.org/ml/gcc/2008-10/msg00130.html>) and for now
	 # simply assert that glibc does provide this, which is true for all
	 # realistically usable GNU/Hurd configurations.
	 gcc_cv_libc_provides_ssp=yes;;
       *-*-darwin* | *-*-freebsd*)
	 AC_CHECK_FUNC(__stack_chk_fail,[gcc_cv_libc_provides_ssp=yes],
           [echo "no __stack_chk_fail on this target"])
        ;;
  *) gcc_cv_libc_provides_ssp=no ;;
    esac])

if test x$gcc_cv_libc_provides_ssp = xyes; then
  AC_DEFINE(TARGET_LIBC_PROVIDES_SSP, 1,
	    [Define if your target C library provides stack protector support])
fi

# Check if TFmode long double should be used by default or not.
# Some glibc targets used DFmode long double, but with glibc 2.4
# and later they can use TFmode.
case "$target" in
  powerpc*-*-linux* | \
  powerpc*-*-gnu* | \
  sparc*-*-linux* | \
  s390*-*-linux* | \
  alpha*-*-linux*)
    AC_ARG_WITH(long-double-128,
[  --with-long-double-128  Use 128-bit long double by default.],
      gcc_cv_target_ldbl128="$with_long_double_128",
      [gcc_cv_target_ldbl128=no
      if test x$host != x$target || test "x$TARGET_SYSTEM_ROOT" != x; then
	if test "x$with_sysroot" = x; then
	  glibc_header_dir="${exec_prefix}/${target_noncanonical}/sys-include"
	elif test "x$with_build_sysroot" != "x"; then
	  glibc_header_dir="${with_build_sysroot}/usr/include"
	elif test "x$with_sysroot" = xyes; then
	  glibc_header_dir="${exec_prefix}/${target_noncanonical}/sys-root/usr/include"
	else
	  glibc_header_dir="${with_sysroot}/usr/include"
	fi
      else
	glibc_header_dir=/usr/include
      fi
changequote(,)dnl
      grep '^[ 	]*#[ 	]*define[ 	][ 	]*__LONG_DOUBLE_MATH_OPTIONAL' \
        $glibc_header_dir/bits/wordsize.h > /dev/null 2>&1 \
      && gcc_cv_target_ldbl128=yes
changequote([,])dnl
      ])
    ;;
esac
if test x$gcc_cv_target_ldbl128 = xyes; then
  AC_DEFINE(TARGET_DEFAULT_LONG_DOUBLE_128, 1,
	    [Define if TFmode long double should be the default])
fi

# Find out what GC implementation we want, or may, use.
AC_ARG_WITH(gc,
[  --with-gc={page,zone}   choose the garbage collection mechanism to use
                          with the compiler],
[case "$withval" in
  page)
    GGC=ggc-$withval
    ;;
  zone)
    GGC=ggc-$withval
    AC_DEFINE(GGC_ZONE, 1, [Define if the zone collector is in use])
    ;;
  *)
    AC_MSG_ERROR([$withval is an invalid option to --with-gc])
    ;;
esac],
[GGC=ggc-page])
AC_SUBST(GGC)
echo "Using $GGC for garbage collection."

# Libraries to use on the host.  This will normally be set by the top
# level Makefile.  Here we simply capture the value for our Makefile.
if test -z "${HOST_LIBS+set}"; then
  HOST_LIBS=
fi
AC_SUBST(HOST_LIBS)

# Use the system's zlib library.
zlibdir=-L../zlib
zlibinc="-I\$(srcdir)/../zlib"
AC_ARG_WITH(system-zlib,
[  --with-system-zlib      use installed libz],
zlibdir=
zlibinc=
)
AC_SUBST(zlibdir)
AC_SUBST(zlibinc)

dnl Very limited version of automake's enable-maintainer-mode

AC_MSG_CHECKING([whether to enable maintainer-specific portions of Makefiles])
  dnl maintainer-mode is disabled by default
  AC_ARG_ENABLE(maintainer-mode,
[  --enable-maintainer-mode
                          enable make rules and dependencies not useful
                          (and sometimes confusing) to the casual installer],
      maintainer_mode=$enableval,
      maintainer_mode=no)

AC_MSG_RESULT($maintainer_mode)

if test "$maintainer_mode" = "yes"; then
  MAINT=''
else
  MAINT='#'
fi
AC_SUBST(MAINT)dnl

# --------------
# Language hooks
# --------------

# Make empty files to contain the specs and options for each language.
# Then add #include lines to for a compiler that has specs and/or options.

subdirs=
lang_opt_files=
lang_specs_files=
lang_tree_files=
# These (without "all_") are set in each config-lang.in.
# `language' must be a single word so is spelled singularly.
all_languages=
all_compilers=
all_outputs='Makefile gccbug'
# List of language makefile fragments.
all_lang_makefrags=
# List of language subdirectory makefiles.  Deprecated.
all_lang_makefiles=
# Additional files for gengtype
all_gtfiles="$target_gtfiles"

# These are the languages that are set in --enable-languages,
# and are available in the GCC tree.
all_selected_languages=

# Add the language fragments.
# Languages are added via two mechanisms.  Some information must be
# recorded in makefile variables, these are defined in config-lang.in.
# We accumulate them and plug them into the main Makefile.
# The other mechanism is a set of hooks for each of the main targets
# like `clean', `install', etc.

language_hooks="Make-hooks"

for lang in ${srcdir}/*/config-lang.in
do
changequote(,)dnl
	test "$lang" = "${srcdir}/*/config-lang.in" && continue

        lang_alias=`sed -n -e 's,^language=['"'"'"'"]\(.*\)["'"'"'"'].*$,\1,p' -e 's,^language=\([^   ]*\).*$,\1,p' $lang`
        if test "x$lang_alias" = x
        then
              echo "$lang doesn't set \$language." 1>&2
              exit 1
        fi
        subdir="`echo $lang | sed -e 's,^.*/\([^/]*\)/config-lang.in$,\1,'`"
        subdirs="$subdirs $subdir"

	# $gcc_subdir is where the gcc integration files are to be found
	# for a language, both for internal compiler purposes (compiler
	# sources implementing front-end to GCC tree converters), and for
	# build infrastructure purposes (Make-lang.in, etc.)
	#
	# This will be <subdir> (relative to $srcdir) if a line like 
	# gcc_subdir="<subdir>" or gcc_subdir=<subdir>
	# is found in <langdir>/config-lang.in, and will remain <langdir>
	# otherwise.
	#
	# Except for the language alias (fetched above), the regular
	# "config-lang.in" contents are always retrieved from $gcc_subdir,
	# so a <langdir>/config-lang.in setting gcc_subdir typically sets
	# only this and the language alias.

        gcc_subdir=`sed -n -e 's,^gcc_subdir=['"'"'"'"]\(.*\)["'"'"'"'].*$,\1,p' -e 's,^gcc_subdir=\([^   ]*\).*$,\1,p' $lang`
        if [ "$gcc_subdir" = "" ]; then
           gcc_subdir="$subdir"
        fi

        case ",$enable_languages," in
        *,$lang_alias,*)
            all_selected_languages="$all_selected_languages $lang_alias"
            if test -f $srcdir/$gcc_subdir/lang-specs.h; then
                lang_specs_files="$lang_specs_files $srcdir/$gcc_subdir/lang-specs.h"
	    fi
	    ;;
        esac
changequote([,])dnl

	language=
	boot_language=
	compilers=
	outputs=
	gtfiles=
	subdir_requires=
	. ${srcdir}/$gcc_subdir/config-lang.in
	if test "x$language" = x
	then
		echo "${srcdir}/$gcc_subdir/config-lang.in doesn't set \$language." 1>&2
		exit 1
	fi

	ok=:
        case ",$enable_languages," in
        	*,$lang_alias,*) ;;
		*)
			for i in $subdir_requires; do
				test -f "${srcdir}/$i/config-lang.in" && continue
				ok=false
				break
			done
		;;
	esac
	$ok || continue

	all_lang_makefrags="$all_lang_makefrags \$(srcdir)/$gcc_subdir/Make-lang.in"
	if test -f $srcdir/$gcc_subdir/lang.opt; then
	    lang_opt_files="$lang_opt_files $srcdir/$gcc_subdir/lang.opt"
	fi
	if test -f $srcdir/$gcc_subdir/$subdir-tree.def; then
	    lang_tree_files="$lang_tree_files $srcdir/$gcc_subdir/$subdir-tree.def"
	fi
	if test -f ${srcdir}/$gcc_subdir/Makefile.in
		then all_lang_makefiles="$gcc_subdir/Makefile"
	fi
	all_languages="$all_languages $language"
	all_compilers="$all_compilers $compilers"
	all_outputs="$all_outputs $outputs"
	all_gtfiles="$all_gtfiles [[$subdir]] $gtfiles"
        case ",$enable_languages," in
        	*,lto,*)
		    AC_DEFINE(ENABLE_LTO, 1, [Define to enable LTO support.])
		    enable_lto=yes
		    AC_SUBST(enable_lto)
		    ;;
		*) ;;
	esac
done

# Pick up gtfiles for c
gtfiles=
. ${srcdir}/c-config-lang.in
all_gtfiles="$all_gtfiles [[c]] $gtfiles"

check_languages=
for language in $all_selected_languages
do
	check_languages="$check_languages check-$language"
done

# We link each language in with a set of hooks, reached indirectly via
# lang.${target}.  Only do so for selected languages.

rm -f Make-hooks
touch Make-hooks
target_list="all.cross start.encap rest.encap tags \
	install-common install-man install-info install-pdf install-html dvi \
	pdf html uninstall info man srcextra srcman srcinfo \
	mostlyclean clean distclean maintainer-clean install-plugin"

for t in $target_list
do
	x=
	for lang in $all_selected_languages
	do
		x="$x $lang.$t"
	done
	echo "lang.$t: $x" >> Make-hooks
done

# --------
# UNSORTED
# --------

# Create .gdbinit.

echo "dir ." > .gdbinit
echo "dir ${srcdir}" >> .gdbinit
if test x$gdb_needs_out_file_path = xyes
then
	echo "dir ${srcdir}/config/"`dirname ${out_file}` >> .gdbinit
fi
if test "x$subdirs" != x; then
	for s in $subdirs
	do
		echo "dir ${srcdir}/$s" >> .gdbinit
	done
fi
echo "source ${srcdir}/gdbinit.in" >> .gdbinit

gcc_tooldir='$(libsubdir)/$(libsubdir_to_prefix)$(target_noncanonical)'
AC_SUBST(gcc_tooldir)
AC_SUBST(dollar)

# Find a directory in which to install a shared libgcc.

AC_ARG_ENABLE(version-specific-runtime-libs,
[  --enable-version-specific-runtime-libs
                          specify that runtime libraries should be
                          installed in a compiler-specific directory])

AC_ARG_WITH(slibdir,
[  --with-slibdir=DIR      shared libraries in DIR [[LIBDIR]]],
slibdir="$with_slibdir",
if test "${enable_version_specific_runtime_libs+set}" = set; then
  slibdir='$(libsubdir)'
elif test "$host" != "$target"; then
  slibdir='$(build_tooldir)/lib'
else
  slibdir='$(libdir)'
fi)
AC_SUBST(slibdir)

# Substitute configuration variables
AC_SUBST(subdirs)
AC_SUBST(srcdir)
AC_SUBST(all_compilers)
AC_SUBST(all_gtfiles)
AC_SUBST(all_lang_makefrags)
AC_SUBST(all_lang_makefiles)
AC_SUBST(all_languages)
AC_SUBST(all_selected_languages)
AC_SUBST(build_exeext)
AC_SUBST(build_install_headers_dir)
AC_SUBST(build_xm_file_list)
AC_SUBST(build_xm_include_list)
AC_SUBST(build_xm_defines)
AC_SUBST(build_file_translate)
AC_SUBST(check_languages)
AC_SUBST(cpp_install_dir)
AC_SUBST(xmake_file)
AC_SUBST(tmake_file)
AC_SUBST(TM_ENDIAN_CONFIG)
AC_SUBST(TM_MULTILIB_CONFIG)
AC_SUBST(TM_MULTILIB_EXCEPTIONS_CONFIG)
AC_SUBST(extra_gcc_objs)
AC_SUBST(extra_headers_list)
AC_SUBST(extra_objs)
AC_SUBST(extra_parts)
AC_SUBST(extra_passes)
AC_SUBST(extra_programs)
AC_SUBST(float_h_file)
AC_SUBST(gcc_config_arguments)
AC_SUBST(gcc_gxx_include_dir)
AC_SUBST(host_exeext)
AC_SUBST(host_xm_file_list)
AC_SUBST(host_xm_include_list)
AC_SUBST(host_xm_defines)
AC_SUBST(out_host_hook_obj)
AC_SUBST(install)
AC_SUBST(lang_opt_files)
AC_SUBST(lang_specs_files)
AC_SUBST(lang_tree_files)
AC_SUBST(local_prefix)
AC_SUBST(md_file)
AC_SUBST(objc_boehm_gc)
AC_SUBST(out_file)
AC_SUBST(out_object_file)
AC_SUBST(thread_file)
AC_SUBST(tm_file_list)
AC_SUBST(tm_include_list)
AC_SUBST(tm_defines)
AC_SUBST(tm_p_file_list)
AC_SUBST(tm_p_include_list)
AC_SUBST(xm_file_list)
AC_SUBST(xm_include_list)
AC_SUBST(xm_defines)
AC_SUBST(use_gcc_stdint)
AC_SUBST(c_target_objs)
AC_SUBST(cxx_target_objs)
AC_SUBST(fortran_target_objs)
AC_SUBST(target_cpu_default)

AC_SUBST_FILE(language_hooks)

# Echo link setup.
if test x${build} = x${host} ; then
  if test x${host} = x${target} ; then
    echo "Links are now set up to build a native compiler for ${target}." 1>&2
  else
    echo "Links are now set up to build a cross-compiler" 1>&2
    echo " from ${host} to ${target}." 1>&2
  fi
else
  if test x${host} = x${target} ; then
    echo "Links are now set up to build (on ${build}) a native compiler" 1>&2
    echo " for ${target}." 1>&2
  else
    echo "Links are now set up to build (on ${build}) a cross-compiler" 1>&2
    echo " from ${host} to ${target}." 1>&2
  fi
fi

AC_ARG_VAR(GMPLIBS,[How to link GMP])
AC_ARG_VAR(GMPINC,[How to find GMP include files])

AC_ARG_VAR(PPLLIBS,[How to link PPL])
AC_ARG_VAR(PPLINC,[How to find PPL include files])

AC_ARG_VAR(CLOOGLIBS,[How to link CLOOG])
AC_ARG_VAR(CLOOGINC,[How to find CLOOG include files])
if test "x${CLOOGLIBS}" != "x" ; then 
   AC_DEFINE(HAVE_cloog, 1, [Define if cloog is in use.])
fi

AC_ARG_VAR(LIBELFLIBS,[How to link libelf])
AC_ARG_VAR(LIBELFINC,[How to find libelf include files])
if test "x${LIBELFLIBS}" != "x" ; then 
   AC_DEFINE(HAVE_libelf, 1, [Define if libelf is in use.])
fi

# Check for plugin support
AC_ARG_ENABLE(plugin,
[  --enable-plugin         enable plugin support],
enable_plugin=$enableval,
enable_plugin=yes; default_plugin=yes)

pluginlibs=
if test x"$enable_plugin" = x"yes"; then

  AC_MSG_CHECKING([for exported symbols])
  echo "int main() {return 0;} int foobar() {return 0;}" > conftest.c
  ${CC} ${CFLAGS} ${LDFLAGS} conftest.c -o conftest > /dev/null 2>&1
  if $gcc_cv_objdump -T conftest | grep foobar > /dev/null; then
    : # No need to use a flag
  else
    AC_MSG_CHECKING([for -rdynamic])
    ${CC} ${CFLAGS} ${LDFLAGS} -rdynamic conftest.c -o conftest > /dev/null 2>&1
    if $gcc_cv_objdump -T conftest | grep foobar > /dev/null; then
      pluginlibs="-rdynamic"
    else
      enable_plugin=no
    fi
  fi

  # Check -ldl
  saved_LIBS="$LIBS"
  AC_SEARCH_LIBS([dlopen], [dl])
  if test x"$ac_cv_search_dlopen" = x"-ldl"; then
    pluginlibs="$pluginlibs -ldl"
  fi
  LIBS="$saved_LIBS"

  # Check that we can build shared objects with -fPIC -shared
  saved_LDFLAGS="$LDFLAGS"
  LDFLAGS="$LDFLAGS -fPIC -shared"
  AC_MSG_CHECKING([for -fPIC -shared])
  AC_TRY_LINK(
    [extern int X;],[return X == 0;],
    [AC_MSG_RESULT([yes]); have_pic_shared=yes],
    [AC_MSG_RESULT([no]); have_pic_shared=no])
  if test x"$have_pic_shared" != x"yes" -o x"$ac_cv_search_dlopen" = x"no"; then
    pluginlibs=
    enable_plugin=no
  fi
  LDFLAGS="$saved_LDFLAGS"

  # If plugin support had been requested but not available, fail.
  if test x"$enable_plugin" = x"no" ; then
    if test x"$default_plugin" != x"yes"; then
      AC_MSG_ERROR([
Building GCC with plugin support requires a host that supports
-fPIC, -shared, -ldl and -rdynamic.])
    fi
  fi
fi

AC_SUBST(pluginlibs)
AC_SUBST(enable_plugin)
if test x"$enable_plugin" = x"yes"; then
  AC_DEFINE(ENABLE_PLUGIN, 1, [Define to enable plugin support.])
fi

# Configure the subdirectories
# AC_CONFIG_SUBDIRS($subdirs)

# Create the Makefile
# and configure language subdirectories
AC_CONFIG_FILES($all_outputs)

AC_CONFIG_COMMANDS([default],
[
case ${CONFIG_HEADERS} in
  *auto-host.h:config.in*)
  echo > cstamp-h ;;
esac
# Make sure all the subdirs exist.
for d in $subdirs doc build
do
    test -d $d || mkdir $d
done
], 
[subdirs='$subdirs'])
AC_OUTPUT<|MERGE_RESOLUTION|>--- conflicted
+++ resolved
@@ -3021,9 +3021,6 @@
 	# wrappers to aid in interposing and redirecting operators new, delete,
 	# etc., as per n2800 #17.6.4.6 [replacement.functions].  Check if we
 	# are configuring for a version of Cygwin that exports the wrappers.
-<<<<<<< HEAD
-	AC_CHECK_FUNC([__wrap__Znaj],[gcc_ac_cygwin_dll_wrappers=yes],[gcc_ac_cygwin_dll_wrappers=no])
-=======
 	if test x$host = x$target; then
 	  AC_CHECK_FUNC([__wrap__Znaj],[gcc_ac_cygwin_dll_wrappers=yes],[gcc_ac_cygwin_dll_wrappers=no])
 	else
@@ -3031,7 +3028,6 @@
 	  # we just have to assume we're building for an up-to-date target.
 	  gcc_ac_cygwin_dll_wrappers=yes
 	fi
->>>>>>> 0666ff4e
 	AC_DEFINE_UNQUOTED(USE_CYGWIN_LIBSTDCXX_WRAPPERS,
 	  [`if test $gcc_ac_cygwin_dll_wrappers = yes; then echo 1; else echo 0; fi`],
 	  [Define if you want to generate code by default that assumes that the
