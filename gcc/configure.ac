--- conflicted
+++ resolved
@@ -1184,22 +1184,6 @@
 	gettimeofday mbstowcs wcswidth mmap setlocale \
 	gcc_UNLOCKED_FUNCS)
 
-save_CPPFLAGS="$CPPFLAGS"
-save_LIBS="$LIBS"
-LIBS="$LIBS $LIBELFLIBS"
-AC_CHECK_FUNCS(elf_getshdrstrndx,,
-  [AC_CHECK_FUNCS(elf_getshstrndx,
-    [AC_RUN_IFELSE([AC_LANG_SOURCE([[#include <stdlib.h>
-#include <libelf.h>
-int main()
-{
-  return elf_getshstrndx (NULL, 0) == 0;
-}]])], AC_DEFINE(HAVE_ELF_GETSHSTRNDX_GABI, 1,
-        [Define if elf_getshstrndx has gABI conformant return values.]))])]
-  )
-LIBS="$save_LIBS"
-CPPFLAGS="$save_CPPFLAGS"
-
 if test x$ac_cv_func_mbstowcs = xyes; then
   AC_CACHE_CHECK(whether mbstowcs works, gcc_cv_func_mbstowcs_works,
 [    AC_RUN_IFELSE([AC_LANG_SOURCE([[#include <stdlib.h>
@@ -2372,8 +2356,6 @@
     gcc_cv_as_hidden=yes
     ;;
 esac])
-<<<<<<< HEAD
-=======
 
 # gnu_indirect_function type is an extension proposed at
 # http://groups.google/com/group/generic-abi/files. It allows dynamic runtime
@@ -2391,7 +2373,6 @@
   AC_DEFINE(HAVE_GNU_INDIRECT_FUNCTION, 1,
    [Define if your system supports gnu indirect functions.])
 fi
->>>>>>> 155d23aa
 
 changequote(,)dnl
 if test $in_tree_ld != yes ; then
@@ -2620,11 +2601,7 @@
 	.cfi_adjust_cfa_offset 128
 	.cfi_endproc],
 [[
-<<<<<<< HEAD
-if $gcc_cv_readelf -wf conftest.o 2>/dev/null \
-=======
 if $gcc_cv_objdump -Wf conftest.o 2>/dev/null \
->>>>>>> 155d23aa
     | grep 'DW_CFA_advance_loc[24]:[ 	][ 	]*75040[ 	]' >/dev/null; then
    gcc_cv_as_cfi_advance_working=yes
 fi
@@ -2930,23 +2907,9 @@
 	;;
   i[34567]86-*-*)
     case "$target" in
-<<<<<<< HEAD
-      i[34567]86-*-solaris2.[89]*)
-	# TLS was introduced in the Solaris 9 4/04 release but
-	# we do not enable it by default on Solaris 9 either.
-	if test "x$enable_tls" = xyes ; then
-	  on_solaris=yes
-	else
-	  enable_tls=no;
-	fi
-	;;
-      i[34567]86-*-solaris2.*)
-	on_solaris=yes
-=======
       i[34567]86-*-solaris2.*)
 	on_solaris=yes
 	tga_func=___tls_get_addr
->>>>>>> 155d23aa
 	;;
       *)
 	on_solaris=no
@@ -3162,18 +3125,6 @@
 	;;
   sparc*-*-*)
     case "$target" in
-<<<<<<< HEAD
-      sparc*-sun-solaris2.[89]*)
-	# TLS was introduced in the Solaris 9 4/04 release but
-	# we do not enable it by default on Solaris 9 either.
-	if test "x$enable_tls" = xyes ; then
-	  on_solaris=yes
-	else
-	  enable_tls=no;
-	fi
-	;;
-=======
->>>>>>> 155d23aa
       sparc*-sun-solaris2.*)
 	on_solaris=yes
 	tga_func=__tls_get_addr
@@ -3657,17 +3608,10 @@
     gcc_GAS_CHECK_FEATURE([rep and lock prefix],
         gcc_cv_as_ix86_rep_lock_prefix,,,
 	[rep movsl
-<<<<<<< HEAD
-	 lock orl $0, (%esp)])
-    AC_DEFINE_UNQUOTED(HAVE_AS_IX86_REP_LOCK_PREFIX,
-      [`if test $gcc_cv_as_ix86_rep_lock_prefix = yes; then echo 1; else echo 0; fi`],
-      [Define true if the assembler supports 'rep <insn>, lock <insn>'.])
-=======
 	 lock addl %edi, (%eax,%esi)
 	 lock orl $0, (%esp)],,
         [AC_DEFINE(HAVE_AS_IX86_REP_LOCK_PREFIX, 1,
           [Define if the assembler supports 'rep <insn>, lock <insn>'.])])
->>>>>>> 155d23aa
 
     ;;
 
@@ -4737,17 +4681,6 @@
 		    AC_DEFINE(ENABLE_LTO, 1, [Define to enable LTO support.])
 		    enable_lto=yes
 		    AC_SUBST(enable_lto)
-		    # LTO needs to speak the platform's object file format, and has a
-		    # number of implementations of the required binary file access APIs.
-		    # ELF is the most common, and default.  We only link libelf if ELF
-		    # is indeed the selected format.
-		    LTO_BINARY_READER=${lto_binary_reader}
-		    LTO_USE_LIBELF=-lelf
-		    if test "x$lto_binary_reader" != "xlto-elf" ; then
-		      LTO_USE_LIBELF=
-		    fi
-		    AC_SUBST(LTO_BINARY_READER)
-		    AC_SUBST(LTO_USE_LIBELF)
 		    ;;
 		*) ;;
 	esac
@@ -4959,32 +4892,7 @@
 
 if test x"$enable_plugin" = x"yes"; then
 
-  case "${host}" in
-    *-*-darwin*)
-      export_sym_check="$gcc_cv_nm -g"
-    ;;
-    *)
-      export_sym_check="$gcc_cv_objdump -T"
-    ;;
-  esac
   AC_MSG_CHECKING([for exported symbols])
-<<<<<<< HEAD
-  echo "int main() {return 0;} int foobar() {return 0;}" > conftest.c
-  ${CC} ${CFLAGS} ${LDFLAGS} conftest.c -o conftest > /dev/null 2>&1
-  if $export_sym_check conftest | grep foobar > /dev/null; then
-    : # No need to use a flag
-  else
-    AC_MSG_CHECKING([for -rdynamic])
-    ${CC} ${CFLAGS} ${LDFLAGS} -rdynamic conftest.c -o conftest > /dev/null 2>&1
-    if $export_sym_check conftest | grep foobar > /dev/null; then
-      plugin_rdynamic=yes
-      pluginlibs="-rdynamic"
-    else
-      plugin_rdynamic=no
-      enable_plugin=no
-    fi
-    AC_MSG_RESULT([$plugin_rdynamic])
-=======
   if test "x$export_sym_check" != x; then
     echo "int main() {return 0;} int foobar() {return 0;}" > conftest.c
     ${CC} ${CFLAGS} ${LDFLAGS} conftest.c -o conftest > /dev/null 2>&1
@@ -5006,7 +4914,6 @@
     fi
   else
     AC_MSG_RESULT([unable to check])
->>>>>>> 155d23aa
   fi
 
   # Check -ldl
@@ -5019,13 +4926,6 @@
 
   # Check that we can build shared objects with -fPIC -shared
   saved_LDFLAGS="$LDFLAGS"
-<<<<<<< HEAD
-  case "${host}" in
-    *-*-darwin*)
-      LDFLAGS="$LDFLAGS -fPIC -shared -undefined dynamic_lookup"
-    ;;
-    *)
-=======
   saved_CFLAGS="$CFLAGS"
   case "${host}" in
     *-*-darwin*)
@@ -5035,7 +4935,6 @@
     ;;
     *)
       CFLAGS="$CFLAGS -fPIC"
->>>>>>> 155d23aa
       LDFLAGS="$LDFLAGS -fPIC -shared"
     ;;
   esac
