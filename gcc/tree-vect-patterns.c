--- conflicted
+++ resolved
@@ -3714,14 +3714,9 @@
          vectorized matches the vector type of the result in
 	 size and number of elements.  */
       unsigned prec
-<<<<<<< HEAD
 	= vector_element_size (tree_to_poly_uint64 (TYPE_SIZE (vectype)),
 			       TYPE_VECTOR_SUBPARTS (vectype));
 
-=======
-	= wi::udiv_trunc (wi::to_wide (TYPE_SIZE (vectype)),
-			  TYPE_VECTOR_SUBPARTS (vectype)).to_uhwi ();
->>>>>>> e3d0f65c
       tree type
 	= build_nonstandard_integer_type (prec,
 					  TYPE_UNSIGNED (TREE_TYPE (var)));
