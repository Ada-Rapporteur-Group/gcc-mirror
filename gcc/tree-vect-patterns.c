/* Analysis Utilities for Loop Vectorization.
   Copyright (C) 2006-2017 Free Software Foundation, Inc.
   Contributed by Dorit Nuzman <dorit@il.ibm.com>

This file is part of GCC.

GCC is free software; you can redistribute it and/or modify it under
the terms of the GNU General Public License as published by the Free
Software Foundation; either version 3, or (at your option) any later
version.

GCC is distributed in the hope that it will be useful, but WITHOUT ANY
WARRANTY; without even the implied warranty of MERCHANTABILITY or
FITNESS FOR A PARTICULAR PURPOSE.  See the GNU General Public License
for more details.

You should have received a copy of the GNU General Public License
along with GCC; see the file COPYING3.  If not see
<http://www.gnu.org/licenses/>.  */

#include "config.h"
#include "system.h"
#include "coretypes.h"
#include "backend.h"
#include "rtl.h"
#include "tree.h"
#include "gimple.h"
#include "ssa.h"
#include "expmed.h"
#include "optabs-tree.h"
#include "insn-config.h"
#include "recog.h"		/* FIXME: for insn_data */
#include "fold-const.h"
#include "stor-layout.h"
#include "tree-eh.h"
#include "gimplify.h"
#include "gimple-iterator.h"
#include "cfgloop.h"
#include "tree-vectorizer.h"
#include "dumpfile.h"
#include "builtins.h"
#include "internal-fn.h"
#include "case-cfn-macros.h"

/* Pattern recognition functions  */
static gimple *vect_recog_widen_sum_pattern (vec<gimple *> *, tree *,
					    tree *);
static gimple *vect_recog_widen_mult_pattern (vec<gimple *> *, tree *,
					     tree *);
static gimple *vect_recog_dot_prod_pattern (vec<gimple *> *, tree *,
					   tree *);
static gimple *vect_recog_sad_pattern (vec<gimple *> *, tree *,
				      tree *);
static gimple *vect_recog_pow_pattern (vec<gimple *> *, tree *, tree *);
static gimple *vect_recog_over_widening_pattern (vec<gimple *> *, tree *,
                                                 tree *);
static gimple *vect_recog_widen_shift_pattern (vec<gimple *> *,
	                                tree *, tree *);
static gimple *vect_recog_rotate_pattern (vec<gimple *> *, tree *, tree *);
static gimple *vect_recog_vector_vector_shift_pattern (vec<gimple *> *,
						      tree *, tree *);
static gimple *vect_recog_divmod_pattern (vec<gimple *> *,
					 tree *, tree *);

static gimple *vect_recog_mult_pattern (vec<gimple *> *,
				       tree *, tree *);

static gimple *vect_recog_mixed_size_cond_pattern (vec<gimple *> *,
						  tree *, tree *);
static gimple *vect_recog_bool_pattern (vec<gimple *> *, tree *, tree *);
static gimple *vect_recog_mask_conversion_pattern (vec<gimple *> *, tree *, tree *);

struct vect_recog_func
{
  vect_recog_func_ptr fn;
  const char *name;
};

/* Note that ordering matters - the first pattern matching on a stmt
   is taken which means usually the more complex one needs to preceed
   the less comples onex (widen_sum only after dot_prod or sad for example).  */
static vect_recog_func vect_vect_recog_func_ptrs[NUM_PATTERNS] = {
      { vect_recog_widen_mult_pattern, "widen_mult" },
      { vect_recog_dot_prod_pattern, "dot_prod" },
      { vect_recog_sad_pattern, "sad" },
      { vect_recog_widen_sum_pattern, "widen_sum" },
      { vect_recog_pow_pattern, "pow" },
      { vect_recog_widen_shift_pattern, "widen_shift" },
      { vect_recog_over_widening_pattern, "over_widening" },
      { vect_recog_rotate_pattern, "rotate" },
      { vect_recog_vector_vector_shift_pattern, "vector_vector_shift" },
      {	vect_recog_divmod_pattern, "divmod" },
      {	vect_recog_mult_pattern, "mult" },
      {	vect_recog_mixed_size_cond_pattern, "mixed_size_cond" },
      {	vect_recog_bool_pattern, "bool" },
      {	vect_recog_mask_conversion_pattern, "mask_conversion" }
};

static inline void
append_pattern_def_seq (stmt_vec_info stmt_info, gimple *stmt)
{
  gimple_seq_add_stmt_without_update (&STMT_VINFO_PATTERN_DEF_SEQ (stmt_info),
				      stmt);
}

static inline void
new_pattern_def_seq (stmt_vec_info stmt_info, gimple *stmt)
{
  STMT_VINFO_PATTERN_DEF_SEQ (stmt_info) = NULL;
  append_pattern_def_seq (stmt_info, stmt);
}

/* Check whether STMT2 is in the same loop or basic block as STMT1.
   Which of the two applies depends on whether we're currently doing
   loop-based or basic-block-based vectorization, as determined by
   the vinfo_for_stmt for STMT1 (which must be defined).

   If this returns true, vinfo_for_stmt for STMT2 is guaranteed
   to be defined as well.  */

static bool
vect_same_loop_or_bb_p (gimple *stmt1, gimple *stmt2)
{
  stmt_vec_info stmt_vinfo = vinfo_for_stmt (stmt1);
  return vect_stmt_in_region_p (stmt_vinfo->vinfo, stmt2);
}

/* If the LHS of DEF_STMT has a single use, and that statement is
   in the same loop or basic block, return it.  */

static gimple *
vect_single_imm_use (gimple *def_stmt)
{
  tree lhs = gimple_assign_lhs (def_stmt);
  use_operand_p use_p;
  gimple *use_stmt;

  if (!single_imm_use (lhs, &use_p, &use_stmt))
    return NULL;

  if (!vect_same_loop_or_bb_p (def_stmt, use_stmt))
    return NULL;

  return use_stmt;
}

/* Check whether NAME, an ssa-name used in USE_STMT,
   is a result of a type promotion, such that:
     DEF_STMT: NAME = NOP (name0)
   If CHECK_SIGN is TRUE, check that either both types are signed or both are
   unsigned.  */

static bool
type_conversion_p (tree name, gimple *use_stmt, bool check_sign,
		   tree *orig_type, gimple **def_stmt, bool *promotion)
{
  gimple *dummy_gimple;
  stmt_vec_info stmt_vinfo;
  tree type = TREE_TYPE (name);
  tree oprnd0;
  enum vect_def_type dt;

  stmt_vinfo = vinfo_for_stmt (use_stmt);
  if (!vect_is_simple_use (name, stmt_vinfo->vinfo, def_stmt, &dt))
    return false;

  if (dt != vect_internal_def
      && dt != vect_external_def && dt != vect_constant_def)
    return false;

  if (!*def_stmt)
    return false;

  if (dt == vect_internal_def)
    {
      stmt_vec_info def_vinfo = vinfo_for_stmt (*def_stmt);
      if (STMT_VINFO_IN_PATTERN_P (def_vinfo))
	return false;
    }

  if (!is_gimple_assign (*def_stmt))
    return false;

  if (!CONVERT_EXPR_CODE_P (gimple_assign_rhs_code (*def_stmt)))
    return false;

  oprnd0 = gimple_assign_rhs1 (*def_stmt);

  *orig_type = TREE_TYPE (oprnd0);
  if (!INTEGRAL_TYPE_P (type) || !INTEGRAL_TYPE_P (*orig_type)
      || ((TYPE_UNSIGNED (type) != TYPE_UNSIGNED (*orig_type)) && check_sign))
    return false;

  if (TYPE_PRECISION (type) >= (TYPE_PRECISION (*orig_type) * 2))
    *promotion = true;
  else
    *promotion = false;

  if (!vect_is_simple_use (oprnd0, stmt_vinfo->vinfo, &dummy_gimple, &dt))
    return false;

  return true;
}

/* Helper to return a new temporary for pattern of TYPE for STMT.  If STMT
   is NULL, the caller must set SSA_NAME_DEF_STMT for the returned SSA var. */

static tree
vect_recog_temp_ssa_var (tree type, gimple *stmt)
{
  return make_temp_ssa_name (type, stmt, "patt");
}

/* Function vect_recog_dot_prod_pattern

   Try to find the following pattern:

     type x_t, y_t;
     TYPE1 prod;
     TYPE2 sum = init;
   loop:
     sum_0 = phi <init, sum_1>
     S1  x_t = ...
     S2  y_t = ...
     S3  x_T = (TYPE1) x_t;
     S4  y_T = (TYPE1) y_t;
     S5  prod = x_T * y_T;
     [S6  prod = (TYPE2) prod;  #optional]
     S7  sum_1 = prod + sum_0;

   where 'TYPE1' is exactly double the size of type 'type', and 'TYPE2' is the
   same size of 'TYPE1' or bigger. This is a special case of a reduction
   computation.

   Input:

   * STMTS: Contains a stmt from which the pattern search begins.  In the
   example, when this function is called with S7, the pattern {S3,S4,S5,S6,S7}
   will be detected.

   Output:

   * TYPE_IN: The type of the input arguments to the pattern.

   * TYPE_OUT: The type of the output  of this pattern.

   * Return value: A new stmt that will be used to replace the sequence of
   stmts that constitute the pattern. In this case it will be:
        WIDEN_DOT_PRODUCT <x_t, y_t, sum_0>

   Note: The dot-prod idiom is a widening reduction pattern that is
         vectorized without preserving all the intermediate results. It
         produces only N/2 (widened) results (by summing up pairs of
         intermediate results) rather than all N results.  Therefore, we
         cannot allow this pattern when we want to get all the results and in
         the correct order (as is the case when this computation is in an
         inner-loop nested in an outer-loop that us being vectorized).  */

static gimple *
vect_recog_dot_prod_pattern (vec<gimple *> *stmts, tree *type_in,
			     tree *type_out)
{
  gimple *stmt, *last_stmt = (*stmts)[0];
  tree oprnd0, oprnd1;
  tree oprnd00, oprnd01;
  stmt_vec_info stmt_vinfo = vinfo_for_stmt (last_stmt);
  tree type, half_type;
  gimple *pattern_stmt;
  tree prod_type;
  loop_vec_info loop_info = STMT_VINFO_LOOP_VINFO (stmt_vinfo);
  struct loop *loop;
  tree var;
  bool promotion;

  if (!loop_info)
    return NULL;

  loop = LOOP_VINFO_LOOP (loop_info);

  /* We don't allow changing the order of the computation in the inner-loop
     when doing outer-loop vectorization.  */
  if (loop && nested_in_vect_loop_p (loop, last_stmt))
    return NULL;

  if (!is_gimple_assign (last_stmt))
    return NULL;

  type = gimple_expr_type (last_stmt);

  /* Look for the following pattern
          DX = (TYPE1) X;
          DY = (TYPE1) Y;
          DPROD = DX * DY;
          DDPROD = (TYPE2) DPROD;
          sum_1 = DDPROD + sum_0;
     In which
     - DX is double the size of X
     - DY is double the size of Y
     - DX, DY, DPROD all have the same type
     - sum is the same size of DPROD or bigger
     - sum has been recognized as a reduction variable.

     This is equivalent to:
       DPROD = X w* Y;          #widen mult
       sum_1 = DPROD w+ sum_0;  #widen summation
     or
       DPROD = X w* Y;          #widen mult
       sum_1 = DPROD + sum_0;   #summation
   */

  /* Starting from LAST_STMT, follow the defs of its uses in search
     of the above pattern.  */

  if (gimple_assign_rhs_code (last_stmt) != PLUS_EXPR)
    return NULL;

  if (STMT_VINFO_IN_PATTERN_P (stmt_vinfo))
    {
      /* Has been detected as widening-summation?  */

      stmt = STMT_VINFO_RELATED_STMT (stmt_vinfo);
      type = gimple_expr_type (stmt);
      if (gimple_assign_rhs_code (stmt) != WIDEN_SUM_EXPR)
        return NULL;
      oprnd0 = gimple_assign_rhs1 (stmt);
      oprnd1 = gimple_assign_rhs2 (stmt);
      half_type = TREE_TYPE (oprnd0);
    }
  else
    {
      gimple *def_stmt;

      if (STMT_VINFO_DEF_TYPE (stmt_vinfo) != vect_reduction_def
	  && ! STMT_VINFO_GROUP_FIRST_ELEMENT (stmt_vinfo))
	return NULL;
      oprnd0 = gimple_assign_rhs1 (last_stmt);
      oprnd1 = gimple_assign_rhs2 (last_stmt);
      if (!types_compatible_p (TREE_TYPE (oprnd0), type)
	  || !types_compatible_p (TREE_TYPE (oprnd1), type))
        return NULL;
      stmt = last_stmt;

      if (type_conversion_p (oprnd0, stmt, true, &half_type, &def_stmt,
			     &promotion)
	  && promotion)
        {
          stmt = def_stmt;
          oprnd0 = gimple_assign_rhs1 (stmt);
        }
      else
        half_type = type;
    }

  /* So far so good.  Since last_stmt was detected as a (summation) reduction,
     we know that oprnd1 is the reduction variable (defined by a loop-header
     phi), and oprnd0 is an ssa-name defined by a stmt in the loop body.
     Left to check that oprnd0 is defined by a (widen_)mult_expr  */
  if (TREE_CODE (oprnd0) != SSA_NAME)
    return NULL;

  prod_type = half_type;
  stmt = SSA_NAME_DEF_STMT (oprnd0);

  /* It could not be the dot_prod pattern if the stmt is outside the loop.  */
  if (!gimple_bb (stmt) || !flow_bb_inside_loop_p (loop, gimple_bb (stmt)))
    return NULL;

  /* FORNOW.  Can continue analyzing the def-use chain when this stmt in a phi
     inside the loop (in case we are analyzing an outer-loop).  */
  if (!is_gimple_assign (stmt))
    return NULL;
  stmt_vinfo = vinfo_for_stmt (stmt);
  gcc_assert (stmt_vinfo);
  if (STMT_VINFO_DEF_TYPE (stmt_vinfo) != vect_internal_def)
    return NULL;
  if (gimple_assign_rhs_code (stmt) != MULT_EXPR)
    return NULL;
  if (STMT_VINFO_IN_PATTERN_P (stmt_vinfo))
    {
      /* Has been detected as a widening multiplication?  */

      stmt = STMT_VINFO_RELATED_STMT (stmt_vinfo);
      if (gimple_assign_rhs_code (stmt) != WIDEN_MULT_EXPR)
        return NULL;
      stmt_vinfo = vinfo_for_stmt (stmt);
      gcc_assert (stmt_vinfo);
      gcc_assert (STMT_VINFO_DEF_TYPE (stmt_vinfo) == vect_internal_def);
      oprnd00 = gimple_assign_rhs1 (stmt);
      oprnd01 = gimple_assign_rhs2 (stmt);
      STMT_VINFO_PATTERN_DEF_SEQ (vinfo_for_stmt (last_stmt))
	  = STMT_VINFO_PATTERN_DEF_SEQ (stmt_vinfo);
    }
  else
    {
      tree half_type0, half_type1;
      gimple *def_stmt;
      tree oprnd0, oprnd1;

      oprnd0 = gimple_assign_rhs1 (stmt);
      oprnd1 = gimple_assign_rhs2 (stmt);
      if (!types_compatible_p (TREE_TYPE (oprnd0), prod_type)
          || !types_compatible_p (TREE_TYPE (oprnd1), prod_type))
        return NULL;
      if (!type_conversion_p (oprnd0, stmt, true, &half_type0, &def_stmt,
			      &promotion)
	  || !promotion)
        return NULL;
      oprnd00 = gimple_assign_rhs1 (def_stmt);
      if (!type_conversion_p (oprnd1, stmt, true, &half_type1, &def_stmt,
			      &promotion)
	  || !promotion)
        return NULL;
      oprnd01 = gimple_assign_rhs1 (def_stmt);
      if (!types_compatible_p (half_type0, half_type1))
        return NULL;
      if (TYPE_PRECISION (prod_type) != TYPE_PRECISION (half_type0) * 2)
	return NULL;
    }

  half_type = TREE_TYPE (oprnd00);
  *type_in = half_type;
  *type_out = type;

  /* Pattern detected. Create a stmt to be used to replace the pattern: */
  var = vect_recog_temp_ssa_var (type, NULL);
  pattern_stmt = gimple_build_assign (var, DOT_PROD_EXPR,
				      oprnd00, oprnd01, oprnd1);

  if (dump_enabled_p ())
    {
      dump_printf_loc (MSG_NOTE, vect_location,
                       "vect_recog_dot_prod_pattern: detected: ");
      dump_gimple_stmt (MSG_NOTE, TDF_SLIM, pattern_stmt, 0);
    }

  return pattern_stmt;
}


/* Function vect_recog_sad_pattern

   Try to find the following Sum of Absolute Difference (SAD) pattern:

     type x_t, y_t;
     signed TYPE1 diff, abs_diff;
     TYPE2 sum = init;
   loop:
     sum_0 = phi <init, sum_1>
     S1  x_t = ...
     S2  y_t = ...
     S3  x_T = (TYPE1) x_t;
     S4  y_T = (TYPE1) y_t;
     S5  diff = x_T - y_T;
     S6  abs_diff = ABS_EXPR <diff>;
     [S7  abs_diff = (TYPE2) abs_diff;  #optional]
     S8  sum_1 = abs_diff + sum_0;

   where 'TYPE1' is at least double the size of type 'type', and 'TYPE2' is the
   same size of 'TYPE1' or bigger. This is a special case of a reduction
   computation.

   Input:

   * STMTS: Contains a stmt from which the pattern search begins.  In the
   example, when this function is called with S8, the pattern
   {S3,S4,S5,S6,S7,S8} will be detected.

   Output:

   * TYPE_IN: The type of the input arguments to the pattern.

   * TYPE_OUT: The type of the output of this pattern.

   * Return value: A new stmt that will be used to replace the sequence of
   stmts that constitute the pattern. In this case it will be:
        SAD_EXPR <x_t, y_t, sum_0>
  */

static gimple *
vect_recog_sad_pattern (vec<gimple *> *stmts, tree *type_in,
			     tree *type_out)
{
  gimple *last_stmt = (*stmts)[0];
  tree sad_oprnd0, sad_oprnd1;
  stmt_vec_info stmt_vinfo = vinfo_for_stmt (last_stmt);
  tree half_type;
  loop_vec_info loop_info = STMT_VINFO_LOOP_VINFO (stmt_vinfo);
  struct loop *loop;
  bool promotion;

  if (!loop_info)
    return NULL;

  loop = LOOP_VINFO_LOOP (loop_info);

  /* We don't allow changing the order of the computation in the inner-loop
     when doing outer-loop vectorization.  */
  if (loop && nested_in_vect_loop_p (loop, last_stmt))
    return NULL;

  if (!is_gimple_assign (last_stmt))
    return NULL;

  tree sum_type = gimple_expr_type (last_stmt);

  /* Look for the following pattern
          DX = (TYPE1) X;
          DY = (TYPE1) Y;
          DDIFF = DX - DY;
          DAD = ABS_EXPR <DDIFF>;
          DDPROD = (TYPE2) DPROD;
          sum_1 = DAD + sum_0;
     In which
     - DX is at least double the size of X
     - DY is at least double the size of Y
     - DX, DY, DDIFF, DAD all have the same type
     - sum is the same size of DAD or bigger
     - sum has been recognized as a reduction variable.

     This is equivalent to:
       DDIFF = X w- Y;          #widen sub
       DAD = ABS_EXPR <DDIFF>;
       sum_1 = DAD w+ sum_0;    #widen summation
     or
       DDIFF = X w- Y;          #widen sub
       DAD = ABS_EXPR <DDIFF>;
       sum_1 = DAD + sum_0;     #summation
   */

  /* Starting from LAST_STMT, follow the defs of its uses in search
     of the above pattern.  */

  if (gimple_assign_rhs_code (last_stmt) != PLUS_EXPR)
    return NULL;

  tree plus_oprnd0, plus_oprnd1;

  if (STMT_VINFO_IN_PATTERN_P (stmt_vinfo))
    {
      /* Has been detected as widening-summation?  */

      gimple *stmt = STMT_VINFO_RELATED_STMT (stmt_vinfo);
      sum_type = gimple_expr_type (stmt);
      if (gimple_assign_rhs_code (stmt) != WIDEN_SUM_EXPR)
        return NULL;
      plus_oprnd0 = gimple_assign_rhs1 (stmt);
      plus_oprnd1 = gimple_assign_rhs2 (stmt);
      half_type = TREE_TYPE (plus_oprnd0);
    }
  else
    {
      gimple *def_stmt;

      if (STMT_VINFO_DEF_TYPE (stmt_vinfo) != vect_reduction_def
	  && ! STMT_VINFO_GROUP_FIRST_ELEMENT (stmt_vinfo))
	return NULL;
      plus_oprnd0 = gimple_assign_rhs1 (last_stmt);
      plus_oprnd1 = gimple_assign_rhs2 (last_stmt);
      if (!types_compatible_p (TREE_TYPE (plus_oprnd0), sum_type)
	  || !types_compatible_p (TREE_TYPE (plus_oprnd1), sum_type))
        return NULL;

      /* The type conversion could be promotion, demotion,
         or just signed -> unsigned.  */
      if (type_conversion_p (plus_oprnd0, last_stmt, false,
                             &half_type, &def_stmt, &promotion))
        plus_oprnd0 = gimple_assign_rhs1 (def_stmt);
      else
        half_type = sum_type;
    }

  /* So far so good.  Since last_stmt was detected as a (summation) reduction,
     we know that plus_oprnd1 is the reduction variable (defined by a loop-header
     phi), and plus_oprnd0 is an ssa-name defined by a stmt in the loop body.
     Then check that plus_oprnd0 is defined by an abs_expr.  */

  if (TREE_CODE (plus_oprnd0) != SSA_NAME)
    return NULL;

  tree abs_type = half_type;
  gimple *abs_stmt = SSA_NAME_DEF_STMT (plus_oprnd0);

  /* It could not be the sad pattern if the abs_stmt is outside the loop.  */
  if (!gimple_bb (abs_stmt) || !flow_bb_inside_loop_p (loop, gimple_bb (abs_stmt)))
    return NULL;

  /* FORNOW.  Can continue analyzing the def-use chain when this stmt in a phi
     inside the loop (in case we are analyzing an outer-loop).  */
  if (!is_gimple_assign (abs_stmt))
    return NULL;

  stmt_vec_info abs_stmt_vinfo = vinfo_for_stmt (abs_stmt);
  gcc_assert (abs_stmt_vinfo);
  if (STMT_VINFO_DEF_TYPE (abs_stmt_vinfo) != vect_internal_def)
    return NULL;
  if (gimple_assign_rhs_code (abs_stmt) != ABS_EXPR)
    return NULL;

  tree abs_oprnd = gimple_assign_rhs1 (abs_stmt);
  if (!types_compatible_p (TREE_TYPE (abs_oprnd), abs_type))
    return NULL;
  if (TYPE_UNSIGNED (abs_type))
    return NULL;

  /* We then detect if the operand of abs_expr is defined by a minus_expr.  */

  if (TREE_CODE (abs_oprnd) != SSA_NAME)
    return NULL;

  gimple *diff_stmt = SSA_NAME_DEF_STMT (abs_oprnd);

  /* It could not be the sad pattern if the diff_stmt is outside the loop.  */
  if (!gimple_bb (diff_stmt)
      || !flow_bb_inside_loop_p (loop, gimple_bb (diff_stmt)))
    return NULL;

  /* FORNOW.  Can continue analyzing the def-use chain when this stmt in a phi
     inside the loop (in case we are analyzing an outer-loop).  */
  if (!is_gimple_assign (diff_stmt))
    return NULL;

  stmt_vec_info diff_stmt_vinfo = vinfo_for_stmt (diff_stmt);
  gcc_assert (diff_stmt_vinfo);
  if (STMT_VINFO_DEF_TYPE (diff_stmt_vinfo) != vect_internal_def)
    return NULL;
  if (gimple_assign_rhs_code (diff_stmt) != MINUS_EXPR)
    return NULL;

  tree half_type0, half_type1;
  gimple *def_stmt;

  tree minus_oprnd0 = gimple_assign_rhs1 (diff_stmt);
  tree minus_oprnd1 = gimple_assign_rhs2 (diff_stmt);

  if (!types_compatible_p (TREE_TYPE (minus_oprnd0), abs_type)
      || !types_compatible_p (TREE_TYPE (minus_oprnd1), abs_type))
    return NULL;
  if (!type_conversion_p (minus_oprnd0, diff_stmt, false,
                          &half_type0, &def_stmt, &promotion)
      || !promotion)
    return NULL;
  sad_oprnd0 = gimple_assign_rhs1 (def_stmt);

  if (!type_conversion_p (minus_oprnd1, diff_stmt, false,
                          &half_type1, &def_stmt, &promotion)
      || !promotion)
    return NULL;
  sad_oprnd1 = gimple_assign_rhs1 (def_stmt);

  if (!types_compatible_p (half_type0, half_type1))
    return NULL;
  if (TYPE_PRECISION (abs_type) < TYPE_PRECISION (half_type0) * 2
      || TYPE_PRECISION (sum_type) < TYPE_PRECISION (half_type0) * 2)
    return NULL;

  *type_in = TREE_TYPE (sad_oprnd0);
  *type_out = sum_type;

  /* Pattern detected. Create a stmt to be used to replace the pattern: */
  tree var = vect_recog_temp_ssa_var (sum_type, NULL);
  gimple *pattern_stmt = gimple_build_assign (var, SAD_EXPR, sad_oprnd0,
					      sad_oprnd1, plus_oprnd1);

  if (dump_enabled_p ())
    {
      dump_printf_loc (MSG_NOTE, vect_location,
                       "vect_recog_sad_pattern: detected: ");
      dump_gimple_stmt (MSG_NOTE, TDF_SLIM, pattern_stmt, 0);
    }

  return pattern_stmt;
}


/* Handle widening operation by a constant.  At the moment we support MULT_EXPR
   and LSHIFT_EXPR.

   For MULT_EXPR we check that CONST_OPRND fits HALF_TYPE, and for LSHIFT_EXPR
   we check that CONST_OPRND is less or equal to the size of HALF_TYPE.

   Otherwise, if the type of the result (TYPE) is at least 4 times bigger than
   HALF_TYPE, and there is an intermediate type (2 times smaller than TYPE)
   that satisfies the above restrictions,  we can perform a widening opeartion
   from the intermediate type to TYPE and replace a_T = (TYPE) a_t;
   with a_it = (interm_type) a_t;  Store such operation in *WSTMT.  */

static bool
vect_handle_widen_op_by_const (gimple *stmt, enum tree_code code,
		               tree const_oprnd, tree *oprnd,
			       gimple **wstmt, tree type,
			       tree *half_type, gimple *def_stmt)
{
  tree new_type, new_oprnd;

  if (code != MULT_EXPR && code != LSHIFT_EXPR)
    return false;

  if (((code == MULT_EXPR && int_fits_type_p (const_oprnd, *half_type))
        || (code == LSHIFT_EXPR
            && compare_tree_int (const_oprnd, TYPE_PRECISION (*half_type))
	    	!= 1))
      && TYPE_PRECISION (type) == (TYPE_PRECISION (*half_type) * 2))
    {
      /* CONST_OPRND is a constant of HALF_TYPE.  */
      *oprnd = gimple_assign_rhs1 (def_stmt);
      return true;
    }

  if (TYPE_PRECISION (type) < (TYPE_PRECISION (*half_type) * 4))
    return false;

  if (!vect_same_loop_or_bb_p (stmt, def_stmt))
    return false;

  /* TYPE is 4 times bigger than HALF_TYPE, try widening operation for
     a type 2 times bigger than HALF_TYPE.  */
  new_type = build_nonstandard_integer_type (TYPE_PRECISION (type) / 2,
                                             TYPE_UNSIGNED (type));
  if ((code == MULT_EXPR && !int_fits_type_p (const_oprnd, new_type))
      || (code == LSHIFT_EXPR
          && compare_tree_int (const_oprnd, TYPE_PRECISION (new_type)) == 1))
    return false;

  /* Use NEW_TYPE for widening operation and create a_T = (NEW_TYPE) a_t;  */
  *oprnd = gimple_assign_rhs1 (def_stmt);
  new_oprnd = make_ssa_name (new_type);
  *wstmt = gimple_build_assign (new_oprnd, NOP_EXPR, *oprnd);
  *oprnd = new_oprnd;

  *half_type = new_type;
  return true;
}


/* Function vect_recog_widen_mult_pattern

   Try to find the following pattern:

     type1 a_t;
     type2 b_t;
     TYPE a_T, b_T, prod_T;

     S1  a_t = ;
     S2  b_t = ;
     S3  a_T = (TYPE) a_t;
     S4  b_T = (TYPE) b_t;
     S5  prod_T = a_T * b_T;

   where type 'TYPE' is at least double the size of type 'type1' and 'type2'.

   Also detect unsigned cases:

     unsigned type1 a_t;
     unsigned type2 b_t;
     unsigned TYPE u_prod_T;
     TYPE a_T, b_T, prod_T;

     S1  a_t = ;
     S2  b_t = ;
     S3  a_T = (TYPE) a_t;
     S4  b_T = (TYPE) b_t;
     S5  prod_T = a_T * b_T;
     S6  u_prod_T = (unsigned TYPE) prod_T;

   and multiplication by constants:

     type a_t;
     TYPE a_T, prod_T;

     S1  a_t = ;
     S3  a_T = (TYPE) a_t;
     S5  prod_T = a_T * CONST;

   A special case of multiplication by constants is when 'TYPE' is 4 times
   bigger than 'type', but CONST fits an intermediate type 2 times smaller
   than 'TYPE'.  In that case we create an additional pattern stmt for S3
   to create a variable of the intermediate type, and perform widen-mult
   on the intermediate type as well:

     type a_t;
     interm_type a_it;
     TYPE a_T, prod_T,  prod_T';

     S1  a_t = ;
     S3  a_T = (TYPE) a_t;
           '--> a_it = (interm_type) a_t;
     S5  prod_T = a_T * CONST;
           '--> prod_T' = a_it w* CONST;

   Input/Output:

   * STMTS: Contains a stmt from which the pattern search begins.  In the
   example, when this function is called with S5, the pattern {S3,S4,S5,(S6)}
   is detected.  In case of unsigned widen-mult, the original stmt (S5) is
   replaced with S6 in STMTS.  In case of multiplication by a constant
   of an intermediate type (the last case above), STMTS also contains S3
   (inserted before S5).

   Output:

   * TYPE_IN: The type of the input arguments to the pattern.

   * TYPE_OUT: The type of the output of this pattern.

   * Return value: A new stmt that will be used to replace the sequence of
   stmts that constitute the pattern.  In this case it will be:
        WIDEN_MULT <a_t, b_t>
   If the result of WIDEN_MULT needs to be converted to a larger type, the
   returned stmt will be this type conversion stmt.
*/

static gimple *
vect_recog_widen_mult_pattern (vec<gimple *> *stmts,
                               tree *type_in, tree *type_out)
{
  gimple *last_stmt = stmts->pop ();
  gimple *def_stmt0, *def_stmt1;
  tree oprnd0, oprnd1;
  tree type, half_type0, half_type1;
  gimple *new_stmt = NULL, *pattern_stmt = NULL;
  tree vectype, vecitype;
  tree var;
  enum tree_code dummy_code;
  int dummy_int;
  vec<tree> dummy_vec;
  bool op1_ok;
  bool promotion;

  if (!is_gimple_assign (last_stmt))
    return NULL;

  type = gimple_expr_type (last_stmt);

  /* Starting from LAST_STMT, follow the defs of its uses in search
     of the above pattern.  */

  if (gimple_assign_rhs_code (last_stmt) != MULT_EXPR)
    return NULL;

  oprnd0 = gimple_assign_rhs1 (last_stmt);
  oprnd1 = gimple_assign_rhs2 (last_stmt);
  if (!types_compatible_p (TREE_TYPE (oprnd0), type)
      || !types_compatible_p (TREE_TYPE (oprnd1), type))
    return NULL;

  /* Check argument 0.  */
  if (!type_conversion_p (oprnd0, last_stmt, false, &half_type0, &def_stmt0,
                         &promotion)
      || !promotion)
     return NULL;
  /* Check argument 1.  */
  op1_ok = type_conversion_p (oprnd1, last_stmt, false, &half_type1,
                              &def_stmt1, &promotion);

  if (op1_ok && promotion)
    {
      oprnd0 = gimple_assign_rhs1 (def_stmt0);
      oprnd1 = gimple_assign_rhs1 (def_stmt1);
    }	       
  else
    {
      if (TREE_CODE (oprnd1) == INTEGER_CST
          && TREE_CODE (half_type0) == INTEGER_TYPE
          && vect_handle_widen_op_by_const (last_stmt, MULT_EXPR, oprnd1,
		                            &oprnd0, &new_stmt, type,
					    &half_type0, def_stmt0))
	{
	  half_type1 = half_type0;
	  oprnd1 = fold_convert (half_type1, oprnd1);
	}
      else
        return NULL;
    }

  /* If the two arguments have different sizes, convert the one with
     the smaller type into the larger type.  */
  if (TYPE_PRECISION (half_type0) != TYPE_PRECISION (half_type1))
    {
      /* If we already used up the single-stmt slot give up.  */
      if (new_stmt)
	return NULL;

      tree* oprnd = NULL;
      gimple *def_stmt = NULL;

      if (TYPE_PRECISION (half_type0) < TYPE_PRECISION (half_type1))
	{
	  def_stmt = def_stmt0;
	  half_type0 = half_type1;
	  oprnd = &oprnd0;
	}
      else
	{
	  def_stmt = def_stmt1;
	  half_type1 = half_type0;
	  oprnd = &oprnd1;
	}

      tree old_oprnd = gimple_assign_rhs1 (def_stmt);
      tree new_oprnd = make_ssa_name (half_type0);
      new_stmt = gimple_build_assign (new_oprnd, NOP_EXPR, old_oprnd);
      *oprnd = new_oprnd;
    }

  /* Handle unsigned case.  Look for
     S6  u_prod_T = (unsigned TYPE) prod_T;
     Use unsigned TYPE as the type for WIDEN_MULT_EXPR.  */
  if (TYPE_UNSIGNED (type) != TYPE_UNSIGNED (half_type0))
    {
      gimple *use_stmt;
      tree use_lhs;
      tree use_type;

      if (TYPE_UNSIGNED (type) == TYPE_UNSIGNED (half_type1))
        return NULL;

      use_stmt = vect_single_imm_use (last_stmt);
      if (!use_stmt || !is_gimple_assign (use_stmt)
	  || !CONVERT_EXPR_CODE_P (gimple_assign_rhs_code (use_stmt)))
        return NULL;

      use_lhs = gimple_assign_lhs (use_stmt);
      use_type = TREE_TYPE (use_lhs);
      if (!INTEGRAL_TYPE_P (use_type)
          || (TYPE_UNSIGNED (type) == TYPE_UNSIGNED (use_type))
          || (TYPE_PRECISION (type) != TYPE_PRECISION (use_type)))
        return NULL;

      type = use_type;
      last_stmt = use_stmt;
    }

  if (!types_compatible_p (half_type0, half_type1))
    return NULL;

  /* If TYPE is more than twice larger than HALF_TYPE, we use WIDEN_MULT
     to get an intermediate result of type ITYPE.  In this case we need
     to build a statement to convert this intermediate result to type TYPE.  */
  tree itype = type;
  if (TYPE_PRECISION (type) > TYPE_PRECISION (half_type0) * 2)
    itype = build_nonstandard_integer_type
	      (GET_MODE_BITSIZE (SCALAR_TYPE_MODE (half_type0)) * 2,
	       TYPE_UNSIGNED (type));

  /* Pattern detected.  */
  if (dump_enabled_p ())
    dump_printf_loc (MSG_NOTE, vect_location,
                     "vect_recog_widen_mult_pattern: detected:\n");

  /* Check target support  */
  vectype = get_vectype_for_scalar_type (half_type0);
  vecitype = get_vectype_for_scalar_type (itype);
  if (!vectype
      || !vecitype
      || !supportable_widening_operation (WIDEN_MULT_EXPR, last_stmt,
					  vecitype, vectype,
					  &dummy_code, &dummy_code,
					  &dummy_int, &dummy_vec))
    return NULL;

  *type_in = vectype;
  *type_out = get_vectype_for_scalar_type (type);

  /* Pattern supported. Create a stmt to be used to replace the pattern: */
  var = vect_recog_temp_ssa_var (itype, NULL);
  pattern_stmt = gimple_build_assign (var, WIDEN_MULT_EXPR, oprnd0, oprnd1);

  stmt_vec_info stmt_vinfo = vinfo_for_stmt (last_stmt);
  STMT_VINFO_PATTERN_DEF_SEQ (stmt_vinfo) = NULL;

  /* If the original two operands have different sizes, we may need to convert
     the smaller one into the larget type.  If this is the case, at this point
     the new stmt is already built.  */
  if (new_stmt)
    {
      append_pattern_def_seq (stmt_vinfo, new_stmt);
      stmt_vec_info new_stmt_info
        = new_stmt_vec_info (new_stmt, stmt_vinfo->vinfo);
      set_vinfo_for_stmt (new_stmt, new_stmt_info);
      STMT_VINFO_VECTYPE (new_stmt_info) = vectype;
    }

  /* If ITYPE is not TYPE, we need to build a type convertion stmt to convert
     the result of the widen-mult operation into type TYPE.  */
  if (itype != type)
    {
      append_pattern_def_seq (stmt_vinfo, pattern_stmt);
      stmt_vec_info pattern_stmt_info
        = new_stmt_vec_info (pattern_stmt, stmt_vinfo->vinfo);
      set_vinfo_for_stmt (pattern_stmt, pattern_stmt_info);
      STMT_VINFO_VECTYPE (pattern_stmt_info) = vecitype;
      pattern_stmt = gimple_build_assign (vect_recog_temp_ssa_var (type, NULL),
					  NOP_EXPR,
					  gimple_assign_lhs (pattern_stmt));
    }

  if (dump_enabled_p ())
    dump_gimple_stmt_loc (MSG_NOTE, vect_location, TDF_SLIM, pattern_stmt, 0);

  stmts->safe_push (last_stmt);
  return pattern_stmt;
}


/* Function vect_recog_pow_pattern

   Try to find the following pattern:

     x = POW (y, N);

   with POW being one of pow, powf, powi, powif and N being
   either 2 or 0.5.

   Input:

   * LAST_STMT: A stmt from which the pattern search begins.

   Output:

   * TYPE_IN: The type of the input arguments to the pattern.

   * TYPE_OUT: The type of the output of this pattern.

   * Return value: A new stmt that will be used to replace the sequence of
   stmts that constitute the pattern. In this case it will be:
        x = x * x
   or
	x = sqrt (x)
*/

static gimple *
vect_recog_pow_pattern (vec<gimple *> *stmts, tree *type_in,
			tree *type_out)
{
  gimple *last_stmt = (*stmts)[0];
  tree base, exp = NULL;
  gimple *stmt;
  tree var;

  if (!is_gimple_call (last_stmt) || gimple_call_lhs (last_stmt) == NULL)
    return NULL;

  switch (gimple_call_combined_fn (last_stmt))
    {
    CASE_CFN_POW:
    CASE_CFN_POWI:
      base = gimple_call_arg (last_stmt, 0);
      exp = gimple_call_arg (last_stmt, 1);
      if (TREE_CODE (exp) != REAL_CST
	  && TREE_CODE (exp) != INTEGER_CST)
        return NULL;
      break;

    default:
      return NULL;
    }

  /* We now have a pow or powi builtin function call with a constant
     exponent.  */

  *type_out = NULL_TREE;

  /* Catch squaring.  */
  if ((tree_fits_shwi_p (exp)
       && tree_to_shwi (exp) == 2)
      || (TREE_CODE (exp) == REAL_CST
          && real_equal (&TREE_REAL_CST (exp), &dconst2)))
    {
      *type_in = TREE_TYPE (base);

      var = vect_recog_temp_ssa_var (TREE_TYPE (base), NULL);
      stmt = gimple_build_assign (var, MULT_EXPR, base, base);
      return stmt;
    }

  /* Catch square root.  */
  if (TREE_CODE (exp) == REAL_CST
      && real_equal (&TREE_REAL_CST (exp), &dconsthalf))
    {
      *type_in = get_vectype_for_scalar_type (TREE_TYPE (base));
      if (*type_in
	  && direct_internal_fn_supported_p (IFN_SQRT, *type_in,
					     OPTIMIZE_FOR_SPEED))
	{
	  gcall *stmt = gimple_build_call_internal (IFN_SQRT, 1, base);
	  var = vect_recog_temp_ssa_var (TREE_TYPE (base), stmt);
	  gimple_call_set_lhs (stmt, var);
	  gimple_call_set_nothrow (stmt, true);
	  return stmt;
	}
    }

  return NULL;
}


/* Function vect_recog_widen_sum_pattern

   Try to find the following pattern:

     type x_t;
     TYPE x_T, sum = init;
   loop:
     sum_0 = phi <init, sum_1>
     S1  x_t = *p;
     S2  x_T = (TYPE) x_t;
     S3  sum_1 = x_T + sum_0;

   where type 'TYPE' is at least double the size of type 'type', i.e - we're
   summing elements of type 'type' into an accumulator of type 'TYPE'. This is
   a special case of a reduction computation.

   Input:

   * LAST_STMT: A stmt from which the pattern search begins. In the example,
   when this function is called with S3, the pattern {S2,S3} will be detected.

   Output:

   * TYPE_IN: The type of the input arguments to the pattern.

   * TYPE_OUT: The type of the output of this pattern.

   * Return value: A new stmt that will be used to replace the sequence of
   stmts that constitute the pattern. In this case it will be:
        WIDEN_SUM <x_t, sum_0>

   Note: The widening-sum idiom is a widening reduction pattern that is
	 vectorized without preserving all the intermediate results. It
         produces only N/2 (widened) results (by summing up pairs of
	 intermediate results) rather than all N results.  Therefore, we
	 cannot allow this pattern when we want to get all the results and in
	 the correct order (as is the case when this computation is in an
	 inner-loop nested in an outer-loop that us being vectorized).  */

static gimple *
vect_recog_widen_sum_pattern (vec<gimple *> *stmts, tree *type_in,
			      tree *type_out)
{
  gimple *stmt, *last_stmt = (*stmts)[0];
  tree oprnd0, oprnd1;
  stmt_vec_info stmt_vinfo = vinfo_for_stmt (last_stmt);
  tree type, half_type;
  gimple *pattern_stmt;
  loop_vec_info loop_info = STMT_VINFO_LOOP_VINFO (stmt_vinfo);
  struct loop *loop;
  tree var;
  bool promotion;

  if (!loop_info)
    return NULL;

  loop = LOOP_VINFO_LOOP (loop_info);

  /* We don't allow changing the order of the computation in the inner-loop
     when doing outer-loop vectorization.  */
  if (loop && nested_in_vect_loop_p (loop, last_stmt))
    return NULL;

  if (!is_gimple_assign (last_stmt))
    return NULL;

  type = gimple_expr_type (last_stmt);

  /* Look for the following pattern
          DX = (TYPE) X;
          sum_1 = DX + sum_0;
     In which DX is at least double the size of X, and sum_1 has been
     recognized as a reduction variable.
   */

  /* Starting from LAST_STMT, follow the defs of its uses in search
     of the above pattern.  */

  if (gimple_assign_rhs_code (last_stmt) != PLUS_EXPR)
    return NULL;

  if (STMT_VINFO_DEF_TYPE (stmt_vinfo) != vect_reduction_def
      && ! STMT_VINFO_GROUP_FIRST_ELEMENT (stmt_vinfo))
    return NULL;

  oprnd0 = gimple_assign_rhs1 (last_stmt);
  oprnd1 = gimple_assign_rhs2 (last_stmt);
  if (!types_compatible_p (TREE_TYPE (oprnd0), type)
      || !types_compatible_p (TREE_TYPE (oprnd1), type))
    return NULL;

  /* So far so good.  Since last_stmt was detected as a (summation) reduction,
     we know that oprnd1 is the reduction variable (defined by a loop-header
     phi), and oprnd0 is an ssa-name defined by a stmt in the loop body.
     Left to check that oprnd0 is defined by a cast from type 'type' to type
     'TYPE'.  */

  if (!type_conversion_p (oprnd0, last_stmt, true, &half_type, &stmt,
                          &promotion)
      || !promotion)
     return NULL;

  oprnd0 = gimple_assign_rhs1 (stmt);
  *type_in = half_type;
  *type_out = type;

  /* Pattern detected. Create a stmt to be used to replace the pattern: */
  var = vect_recog_temp_ssa_var (type, NULL);
  pattern_stmt = gimple_build_assign (var, WIDEN_SUM_EXPR, oprnd0, oprnd1);

  if (dump_enabled_p ())
    {
      dump_printf_loc (MSG_NOTE, vect_location,
                       "vect_recog_widen_sum_pattern: detected: ");
      dump_gimple_stmt (MSG_NOTE, TDF_SLIM, pattern_stmt, 0);
    }

  return pattern_stmt;
}


/* Return TRUE if the operation in STMT can be performed on a smaller type.

   Input:
   STMT - a statement to check.
   DEF - we support operations with two operands, one of which is constant.
         The other operand can be defined by a demotion operation, or by a
         previous statement in a sequence of over-promoted operations.  In the
         later case DEF is used to replace that operand.  (It is defined by a
         pattern statement we created for the previous statement in the
         sequence).

   Input/output:
   NEW_TYPE - Output: a smaller type that we are trying to use.  Input: if not
         NULL, it's the type of DEF.
   STMTS - additional pattern statements.  If a pattern statement (type
         conversion) is created in this function, its original statement is
         added to STMTS.

   Output:
   OP0, OP1 - if the operation fits a smaller type, OP0 and OP1 are the new
         operands to use in the new pattern statement for STMT (will be created
         in vect_recog_over_widening_pattern ()).
   NEW_DEF_STMT - in case DEF has to be promoted, we create two pattern
         statements for STMT: the first one is a type promotion and the second
         one is the operation itself.  We return the type promotion statement
	 in NEW_DEF_STMT and further store it in STMT_VINFO_PATTERN_DEF_SEQ of
         the second pattern statement.  */

static bool
vect_operation_fits_smaller_type (gimple *stmt, tree def, tree *new_type,
				  tree *op0, tree *op1, gimple **new_def_stmt,
				  vec<gimple *> *stmts)
{
  enum tree_code code;
  tree const_oprnd, oprnd;
  tree interm_type = NULL_TREE, half_type, new_oprnd, type;
  gimple *def_stmt, *new_stmt;
  bool first = false;
  bool promotion;

  *op0 = NULL_TREE;
  *op1 = NULL_TREE;
  *new_def_stmt = NULL;

  if (!is_gimple_assign (stmt))
    return false;

  code = gimple_assign_rhs_code (stmt);
  if (code != LSHIFT_EXPR && code != RSHIFT_EXPR
      && code != BIT_IOR_EXPR && code != BIT_XOR_EXPR && code != BIT_AND_EXPR)
    return false;

  oprnd = gimple_assign_rhs1 (stmt);
  const_oprnd = gimple_assign_rhs2 (stmt);
  type = gimple_expr_type (stmt);

  if (TREE_CODE (oprnd) != SSA_NAME
      || TREE_CODE (const_oprnd) != INTEGER_CST)
    return false;

  /* If oprnd has other uses besides that in stmt we cannot mark it
     as being part of a pattern only.  */
  if (!has_single_use (oprnd))
    return false;

  /* If we are in the middle of a sequence, we use DEF from a previous
     statement.  Otherwise, OPRND has to be a result of type promotion.  */
  if (*new_type)
    {
      half_type = *new_type;
      oprnd = def;
    }
  else
    {
      first = true;
      if (!type_conversion_p (oprnd, stmt, false, &half_type, &def_stmt,
			      &promotion)
	  || !promotion
	  || !vect_same_loop_or_bb_p (stmt, def_stmt))
        return false;
    }

  /* Can we perform the operation on a smaller type?  */
  switch (code)
    {
      case BIT_IOR_EXPR:
      case BIT_XOR_EXPR:
      case BIT_AND_EXPR:
        if (!int_fits_type_p (const_oprnd, half_type))
          {
            /* HALF_TYPE is not enough.  Try a bigger type if possible.  */
            if (TYPE_PRECISION (type) < (TYPE_PRECISION (half_type) * 4))
              return false;

            interm_type = build_nonstandard_integer_type (
                        TYPE_PRECISION (half_type) * 2, TYPE_UNSIGNED (type));
            if (!int_fits_type_p (const_oprnd, interm_type))
              return false;
          }

        break;

      case LSHIFT_EXPR:
        /* Try intermediate type - HALF_TYPE is not enough for sure.  */
        if (TYPE_PRECISION (type) < (TYPE_PRECISION (half_type) * 4))
          return false;

        /* Check that HALF_TYPE size + shift amount <= INTERM_TYPE size.
          (e.g., if the original value was char, the shift amount is at most 8
           if we want to use short).  */
        if (compare_tree_int (const_oprnd, TYPE_PRECISION (half_type)) == 1)
          return false;

        interm_type = build_nonstandard_integer_type (
                        TYPE_PRECISION (half_type) * 2, TYPE_UNSIGNED (type));

        if (!vect_supportable_shift (code, interm_type))
          return false;

        break;

      case RSHIFT_EXPR:
        if (vect_supportable_shift (code, half_type))
          break;

        /* Try intermediate type - HALF_TYPE is not supported.  */
        if (TYPE_PRECISION (type) < (TYPE_PRECISION (half_type) * 4))
          return false;

        interm_type = build_nonstandard_integer_type (
                        TYPE_PRECISION (half_type) * 2, TYPE_UNSIGNED (type));

        if (!vect_supportable_shift (code, interm_type))
          return false;

        break;

      default:
        gcc_unreachable ();
    }

  /* There are four possible cases:
     1. OPRND is defined by a type promotion (in that case FIRST is TRUE, it's
        the first statement in the sequence)
        a. The original, HALF_TYPE, is not enough - we replace the promotion
           from HALF_TYPE to TYPE with a promotion to INTERM_TYPE.
        b. HALF_TYPE is sufficient, OPRND is set as the RHS of the original
           promotion.
     2. OPRND is defined by a pattern statement we created.
        a. Its type is not sufficient for the operation, we create a new stmt:
           a type conversion for OPRND from HALF_TYPE to INTERM_TYPE.  We store
           this statement in NEW_DEF_STMT, and it is later put in
	   STMT_VINFO_PATTERN_DEF_SEQ of the pattern statement for STMT.
        b. OPRND is good to use in the new statement.  */
  if (first)
    {
      if (interm_type)
        {
          /* Replace the original type conversion HALF_TYPE->TYPE with
             HALF_TYPE->INTERM_TYPE.  */
          if (STMT_VINFO_RELATED_STMT (vinfo_for_stmt (def_stmt)))
            {
              new_stmt = STMT_VINFO_RELATED_STMT (vinfo_for_stmt (def_stmt));
              /* Check if the already created pattern stmt is what we need.  */
              if (!is_gimple_assign (new_stmt)
                  || !CONVERT_EXPR_CODE_P (gimple_assign_rhs_code (new_stmt))
                  || TREE_TYPE (gimple_assign_lhs (new_stmt)) != interm_type)
                return false;

	      stmts->safe_push (def_stmt);
              oprnd = gimple_assign_lhs (new_stmt);
            }
          else
            {
              /* Create NEW_OPRND = (INTERM_TYPE) OPRND.  */
              oprnd = gimple_assign_rhs1 (def_stmt);
	      new_oprnd = make_ssa_name (interm_type);
	      new_stmt = gimple_build_assign (new_oprnd, NOP_EXPR, oprnd);
              STMT_VINFO_RELATED_STMT (vinfo_for_stmt (def_stmt)) = new_stmt;
              stmts->safe_push (def_stmt);
              oprnd = new_oprnd;
            }
        }
      else
        {
          /* Retrieve the operand before the type promotion.  */
          oprnd = gimple_assign_rhs1 (def_stmt);
        }
    }
  else
    {
      if (interm_type)
        {
          /* Create a type conversion HALF_TYPE->INTERM_TYPE.  */
	  new_oprnd = make_ssa_name (interm_type);
	  new_stmt = gimple_build_assign (new_oprnd, NOP_EXPR, oprnd);
          oprnd = new_oprnd;
          *new_def_stmt = new_stmt;
        }

      /* Otherwise, OPRND is already set.  */
    }

  if (interm_type)
    *new_type = interm_type;
  else
    *new_type = half_type;

  *op0 = oprnd;
  *op1 = fold_convert (*new_type, const_oprnd);

  return true;
}


/* Try to find a statement or a sequence of statements that can be performed
   on a smaller type:

     type x_t;
     TYPE x_T, res0_T, res1_T;
   loop:
     S1  x_t = *p;
     S2  x_T = (TYPE) x_t;
     S3  res0_T = op (x_T, C0);
     S4  res1_T = op (res0_T, C1);
     S5  ... = () res1_T;  - type demotion

   where type 'TYPE' is at least double the size of type 'type', C0 and C1 are
   constants.
   Check if S3 and S4 can be done on a smaller type than 'TYPE', it can either
   be 'type' or some intermediate type.  For now, we expect S5 to be a type
   demotion operation.  We also check that S3 and S4 have only one use.  */

static gimple *
vect_recog_over_widening_pattern (vec<gimple *> *stmts,
                                  tree *type_in, tree *type_out)
{
  gimple *stmt = stmts->pop ();
  gimple *pattern_stmt = NULL, *new_def_stmt, *prev_stmt = NULL,
	 *use_stmt = NULL;
  tree op0, op1, vectype = NULL_TREE, use_lhs, use_type;
  tree var = NULL_TREE, new_type = NULL_TREE, new_oprnd;
  bool first;
  tree type = NULL;

  first = true;
  while (1)
    {
      if (!vinfo_for_stmt (stmt)
          || STMT_VINFO_IN_PATTERN_P (vinfo_for_stmt (stmt)))
        return NULL;

      new_def_stmt = NULL;
      if (!vect_operation_fits_smaller_type (stmt, var, &new_type,
                                             &op0, &op1, &new_def_stmt,
                                             stmts))
        {
          if (first)
            return NULL;
          else
            break;
        }

      /* STMT can be performed on a smaller type.  Check its uses.  */
      use_stmt = vect_single_imm_use (stmt);
      if (!use_stmt || !is_gimple_assign (use_stmt))
        return NULL;

      /* Create pattern statement for STMT.  */
      vectype = get_vectype_for_scalar_type (new_type);
      if (!vectype)
        return NULL;

      /* We want to collect all the statements for which we create pattern
         statetments, except for the case when the last statement in the
         sequence doesn't have a corresponding pattern statement.  In such
         case we associate the last pattern statement with the last statement
         in the sequence.  Therefore, we only add the original statement to
         the list if we know that it is not the last.  */
      if (prev_stmt)
        stmts->safe_push (prev_stmt);

      var = vect_recog_temp_ssa_var (new_type, NULL);
      pattern_stmt
	= gimple_build_assign (var, gimple_assign_rhs_code (stmt), op0, op1);
      STMT_VINFO_RELATED_STMT (vinfo_for_stmt (stmt)) = pattern_stmt;
      new_pattern_def_seq (vinfo_for_stmt (stmt), new_def_stmt);

      if (dump_enabled_p ())
        {
          dump_printf_loc (MSG_NOTE, vect_location,
                           "created pattern stmt: ");
          dump_gimple_stmt (MSG_NOTE, TDF_SLIM, pattern_stmt, 0);
        }

      type = gimple_expr_type (stmt);
      prev_stmt = stmt;
      stmt = use_stmt;

      first = false;
    }

  /* We got a sequence.  We expect it to end with a type demotion operation.
     Otherwise, we quit (for now).  There are three possible cases: the
     conversion is to NEW_TYPE (we don't do anything), the conversion is to
     a type bigger than NEW_TYPE and/or the signedness of USE_TYPE and
     NEW_TYPE differs (we create a new conversion statement).  */
  if (CONVERT_EXPR_CODE_P (gimple_assign_rhs_code (use_stmt)))
    {
      use_lhs = gimple_assign_lhs (use_stmt);
      use_type = TREE_TYPE (use_lhs);
      /* Support only type demotion or signedess change.  */
      if (!INTEGRAL_TYPE_P (use_type)
	  || TYPE_PRECISION (type) <= TYPE_PRECISION (use_type))
        return NULL;

      /* Check that NEW_TYPE is not bigger than the conversion result.  */
      if (TYPE_PRECISION (new_type) > TYPE_PRECISION (use_type))
	return NULL;

      if (TYPE_UNSIGNED (new_type) != TYPE_UNSIGNED (use_type)
          || TYPE_PRECISION (new_type) != TYPE_PRECISION (use_type))
        {
          /* Create NEW_TYPE->USE_TYPE conversion.  */
	  new_oprnd = make_ssa_name (use_type);
	  pattern_stmt = gimple_build_assign (new_oprnd, NOP_EXPR, var);
          STMT_VINFO_RELATED_STMT (vinfo_for_stmt (use_stmt)) = pattern_stmt;

          *type_in = get_vectype_for_scalar_type (new_type);
          *type_out = get_vectype_for_scalar_type (use_type);

          /* We created a pattern statement for the last statement in the
             sequence, so we don't need to associate it with the pattern
             statement created for PREV_STMT.  Therefore, we add PREV_STMT
             to the list in order to mark it later in vect_pattern_recog_1.  */
          if (prev_stmt)
            stmts->safe_push (prev_stmt);
        }
      else
        {
          if (prev_stmt)
	    STMT_VINFO_PATTERN_DEF_SEQ (vinfo_for_stmt (use_stmt))
	       = STMT_VINFO_PATTERN_DEF_SEQ (vinfo_for_stmt (prev_stmt));

          *type_in = vectype;
          *type_out = NULL_TREE;
        }

      stmts->safe_push (use_stmt);
    }
  else
    /* TODO: support general case, create a conversion to the correct type.  */
    return NULL;

  /* Pattern detected.  */
  if (dump_enabled_p ())
    {
      dump_printf_loc (MSG_NOTE, vect_location,
                       "vect_recog_over_widening_pattern: detected: ");
      dump_gimple_stmt (MSG_NOTE, TDF_SLIM, pattern_stmt, 0);
    }

  return pattern_stmt;
}

/* Detect widening shift pattern:

   type a_t;
   TYPE a_T, res_T;

   S1 a_t = ;
   S2 a_T = (TYPE) a_t;
   S3 res_T = a_T << CONST;

  where type 'TYPE' is at least double the size of type 'type'.

  Also detect cases where the shift result is immediately converted
  to another type 'result_type' that is no larger in size than 'TYPE'.
  In those cases we perform a widen-shift that directly results in
  'result_type', to avoid a possible over-widening situation:

  type a_t;
  TYPE a_T, res_T;
  result_type res_result;

  S1 a_t = ;
  S2 a_T = (TYPE) a_t;
  S3 res_T = a_T << CONST;
  S4 res_result = (result_type) res_T;
      '--> res_result' = a_t w<< CONST;

  And a case when 'TYPE' is 4 times bigger than 'type'.  In that case we
  create an additional pattern stmt for S2 to create a variable of an
  intermediate type, and perform widen-shift on the intermediate type:

  type a_t;
  interm_type a_it;
  TYPE a_T, res_T, res_T';

  S1 a_t = ;
  S2 a_T = (TYPE) a_t;
      '--> a_it = (interm_type) a_t;
  S3 res_T = a_T << CONST;
      '--> res_T' = a_it <<* CONST;

  Input/Output:

  * STMTS: Contains a stmt from which the pattern search begins.
    In case of unsigned widen-shift, the original stmt (S3) is replaced with S4
    in STMTS.  When an intermediate type is used and a pattern statement is
    created for S2, we also put S2 here (before S3).

  Output:

  * TYPE_IN: The type of the input arguments to the pattern.

  * TYPE_OUT: The type of the output of this pattern.

  * Return value: A new stmt that will be used to replace the sequence of
    stmts that constitute the pattern.  In this case it will be:
    WIDEN_LSHIFT_EXPR <a_t, CONST>.  */

static gimple *
vect_recog_widen_shift_pattern (vec<gimple *> *stmts,
				tree *type_in, tree *type_out)
{
  gimple *last_stmt = stmts->pop ();
  gimple *def_stmt0;
  tree oprnd0, oprnd1;
  tree type, half_type0;
  gimple *pattern_stmt;
  tree vectype, vectype_out = NULL_TREE;
  tree var;
  enum tree_code dummy_code;
  int dummy_int;
  vec<tree>  dummy_vec;
  gimple *use_stmt;
  bool promotion;

  if (!is_gimple_assign (last_stmt) || !vinfo_for_stmt (last_stmt))
    return NULL;

  if (STMT_VINFO_IN_PATTERN_P (vinfo_for_stmt (last_stmt)))
    return NULL;

  if (gimple_assign_rhs_code (last_stmt) != LSHIFT_EXPR)
    return NULL;

  oprnd0 = gimple_assign_rhs1 (last_stmt);
  oprnd1 = gimple_assign_rhs2 (last_stmt);
  if (TREE_CODE (oprnd0) != SSA_NAME || TREE_CODE (oprnd1) != INTEGER_CST)
    return NULL;

  /* Check operand 0: it has to be defined by a type promotion.  */
  if (!type_conversion_p (oprnd0, last_stmt, false, &half_type0, &def_stmt0,
			  &promotion)
      || !promotion)
     return NULL;

  /* Check operand 1: has to be positive.  We check that it fits the type
     in vect_handle_widen_op_by_const ().  */
  if (tree_int_cst_compare (oprnd1, size_zero_node) <= 0)
    return NULL;

  oprnd0 = gimple_assign_rhs1 (def_stmt0);
  type = gimple_expr_type (last_stmt);

  /* Check for subsequent conversion to another type.  */
  use_stmt = vect_single_imm_use (last_stmt);
  if (use_stmt && is_gimple_assign (use_stmt)
      && CONVERT_EXPR_CODE_P (gimple_assign_rhs_code (use_stmt))
      && !STMT_VINFO_IN_PATTERN_P (vinfo_for_stmt (use_stmt)))
    {
      tree use_lhs = gimple_assign_lhs (use_stmt);
      tree use_type = TREE_TYPE (use_lhs);

      if (INTEGRAL_TYPE_P (use_type)
	  && TYPE_PRECISION (use_type) <= TYPE_PRECISION (type))
	{
	  last_stmt = use_stmt;
	  type = use_type;
	}
    }

  /* Check if this a widening operation.  */
  gimple *wstmt = NULL;
  if (!vect_handle_widen_op_by_const (last_stmt, LSHIFT_EXPR, oprnd1,
       				      &oprnd0, &wstmt,
	                              type, &half_type0, def_stmt0))
    return NULL;

  /* Pattern detected.  */
  if (dump_enabled_p ())
    dump_printf_loc (MSG_NOTE, vect_location,
                     "vect_recog_widen_shift_pattern: detected:\n");

  /* Check target support.  */
  vectype = get_vectype_for_scalar_type (half_type0);
  vectype_out = get_vectype_for_scalar_type (type);

  if (!vectype
      || !vectype_out
      || !supportable_widening_operation (WIDEN_LSHIFT_EXPR, last_stmt,
					  vectype_out, vectype,
					  &dummy_code, &dummy_code,
					  &dummy_int, &dummy_vec))
    return NULL;

  *type_in = vectype;
  *type_out = vectype_out;

  /* Pattern supported.  Create a stmt to be used to replace the pattern.  */
  var = vect_recog_temp_ssa_var (type, NULL);
  pattern_stmt =
    gimple_build_assign (var, WIDEN_LSHIFT_EXPR, oprnd0, oprnd1);
  if (wstmt)
    {
      stmt_vec_info stmt_vinfo = vinfo_for_stmt (last_stmt);
      new_pattern_def_seq (stmt_vinfo, wstmt);
      stmt_vec_info new_stmt_info
	= new_stmt_vec_info (wstmt, stmt_vinfo->vinfo);
      set_vinfo_for_stmt (wstmt, new_stmt_info);
      STMT_VINFO_VECTYPE (new_stmt_info) = vectype;
    }

  if (dump_enabled_p ())
    dump_gimple_stmt_loc (MSG_NOTE, vect_location, TDF_SLIM, pattern_stmt, 0);

  stmts->safe_push (last_stmt);
  return pattern_stmt;
}

/* Detect a rotate pattern wouldn't be otherwise vectorized:

   type a_t, b_t, c_t;

   S0 a_t = b_t r<< c_t;

  Input/Output:

  * STMTS: Contains a stmt from which the pattern search begins,
    i.e. the shift/rotate stmt.  The original stmt (S0) is replaced
    with a sequence:

   S1 d_t = -c_t;
   S2 e_t = d_t & (B - 1);
   S3 f_t = b_t << c_t;
   S4 g_t = b_t >> e_t;
   S0 a_t = f_t | g_t;

    where B is element bitsize of type.

  Output:

  * TYPE_IN: The type of the input arguments to the pattern.

  * TYPE_OUT: The type of the output of this pattern.

  * Return value: A new stmt that will be used to replace the rotate
    S0 stmt.  */

static gimple *
vect_recog_rotate_pattern (vec<gimple *> *stmts, tree *type_in, tree *type_out)
{
  gimple *last_stmt = stmts->pop ();
  tree oprnd0, oprnd1, lhs, var, var1, var2, vectype, type, stype, def, def2;
  gimple *pattern_stmt, *def_stmt;
  enum tree_code rhs_code;
  stmt_vec_info stmt_vinfo = vinfo_for_stmt (last_stmt);
  vec_info *vinfo = stmt_vinfo->vinfo;
  enum vect_def_type dt;
  optab optab1, optab2;
  edge ext_def = NULL;

  if (!is_gimple_assign (last_stmt))
    return NULL;

  rhs_code = gimple_assign_rhs_code (last_stmt);
  switch (rhs_code)
    {
    case LROTATE_EXPR:
    case RROTATE_EXPR:
      break;
    default:
      return NULL;
    }

  if (STMT_VINFO_IN_PATTERN_P (stmt_vinfo))
    return NULL;

  lhs = gimple_assign_lhs (last_stmt);
  oprnd0 = gimple_assign_rhs1 (last_stmt);
  type = TREE_TYPE (oprnd0);
  oprnd1 = gimple_assign_rhs2 (last_stmt);
  if (TREE_CODE (oprnd0) != SSA_NAME
      || TYPE_PRECISION (TREE_TYPE (lhs)) != TYPE_PRECISION (type)
      || !INTEGRAL_TYPE_P (type)
      || !TYPE_UNSIGNED (type))
    return NULL;

  if (!vect_is_simple_use (oprnd1, vinfo, &def_stmt, &dt))
    return NULL;

  if (dt != vect_internal_def
      && dt != vect_constant_def
      && dt != vect_external_def)
    return NULL;

  vectype = get_vectype_for_scalar_type (type);
  if (vectype == NULL_TREE)
    return NULL;

  /* If vector/vector or vector/scalar rotate is supported by the target,
     don't do anything here.  */
  optab1 = optab_for_tree_code (rhs_code, vectype, optab_vector);
  if (optab1
      && optab_handler (optab1, TYPE_MODE (vectype)) != CODE_FOR_nothing)
    return NULL;

  if (is_a <bb_vec_info> (vinfo) || dt != vect_internal_def)
    {
      optab2 = optab_for_tree_code (rhs_code, vectype, optab_scalar);
      if (optab2
	  && optab_handler (optab2, TYPE_MODE (vectype)) != CODE_FOR_nothing)
	return NULL;
    }

  /* If vector/vector or vector/scalar shifts aren't supported by the target,
     don't do anything here either.  */
  optab1 = optab_for_tree_code (LSHIFT_EXPR, vectype, optab_vector);
  optab2 = optab_for_tree_code (RSHIFT_EXPR, vectype, optab_vector);
  if (!optab1
      || optab_handler (optab1, TYPE_MODE (vectype)) == CODE_FOR_nothing
      || !optab2
      || optab_handler (optab2, TYPE_MODE (vectype)) == CODE_FOR_nothing)
    {
      if (! is_a <bb_vec_info> (vinfo) && dt == vect_internal_def)
	return NULL;
      optab1 = optab_for_tree_code (LSHIFT_EXPR, vectype, optab_scalar);
      optab2 = optab_for_tree_code (RSHIFT_EXPR, vectype, optab_scalar);
      if (!optab1
	  || optab_handler (optab1, TYPE_MODE (vectype)) == CODE_FOR_nothing
	  || !optab2
	  || optab_handler (optab2, TYPE_MODE (vectype)) == CODE_FOR_nothing)
	return NULL;
    }

  *type_in = vectype;
  *type_out = vectype;
  if (*type_in == NULL_TREE)
    return NULL;

  if (dt == vect_external_def
      && TREE_CODE (oprnd1) == SSA_NAME
      && is_a <loop_vec_info> (vinfo))
    {
      struct loop *loop = as_a <loop_vec_info> (vinfo)->loop;
      ext_def = loop_preheader_edge (loop);
      if (!SSA_NAME_IS_DEFAULT_DEF (oprnd1))
	{
	  basic_block bb = gimple_bb (SSA_NAME_DEF_STMT (oprnd1));
	  if (bb == NULL
	      || !dominated_by_p (CDI_DOMINATORS, ext_def->dest, bb))
	    ext_def = NULL;
	}
    }

  def = NULL_TREE;
  scalar_int_mode mode = SCALAR_INT_TYPE_MODE (type);
  if (TREE_CODE (oprnd1) == INTEGER_CST
      || TYPE_MODE (TREE_TYPE (oprnd1)) == mode)
    def = oprnd1;
  else if (def_stmt && gimple_assign_cast_p (def_stmt))
    {
      tree rhs1 = gimple_assign_rhs1 (def_stmt);
      if (TYPE_MODE (TREE_TYPE (rhs1)) == mode
	  && TYPE_PRECISION (TREE_TYPE (rhs1))
	     == TYPE_PRECISION (type))
	def = rhs1;
    }

  STMT_VINFO_PATTERN_DEF_SEQ (stmt_vinfo) = NULL;
  if (def == NULL_TREE)
    {
      def = vect_recog_temp_ssa_var (type, NULL);
      def_stmt = gimple_build_assign (def, NOP_EXPR, oprnd1);
      if (ext_def)
	{
	  basic_block new_bb
	    = gsi_insert_on_edge_immediate (ext_def, def_stmt);
	  gcc_assert (!new_bb);
	}
      else
	append_pattern_def_seq (stmt_vinfo, def_stmt);
    }
  stype = TREE_TYPE (def);
  scalar_int_mode smode = SCALAR_INT_TYPE_MODE (stype);

  if (TREE_CODE (def) == INTEGER_CST)
    {
      if (!tree_fits_uhwi_p (def)
	  || tree_to_uhwi (def) >= GET_MODE_PRECISION (mode)
	  || integer_zerop (def))
	return NULL;
      def2 = build_int_cst (stype,
			    GET_MODE_PRECISION (mode) - tree_to_uhwi (def));
    }
  else
    {
      tree vecstype = get_vectype_for_scalar_type (stype);
      stmt_vec_info def_stmt_vinfo;

      if (vecstype == NULL_TREE)
	return NULL;
      def2 = vect_recog_temp_ssa_var (stype, NULL);
      def_stmt = gimple_build_assign (def2, NEGATE_EXPR, def);
      if (ext_def)
	{
	  basic_block new_bb
	    = gsi_insert_on_edge_immediate (ext_def, def_stmt);
	  gcc_assert (!new_bb);
	}
      else
	{
	  def_stmt_vinfo = new_stmt_vec_info (def_stmt, vinfo);
	  set_vinfo_for_stmt (def_stmt, def_stmt_vinfo);
	  STMT_VINFO_VECTYPE (def_stmt_vinfo) = vecstype;
	  append_pattern_def_seq (stmt_vinfo, def_stmt);
	}

      def2 = vect_recog_temp_ssa_var (stype, NULL);
      tree mask = build_int_cst (stype, GET_MODE_PRECISION (smode) - 1);
      def_stmt = gimple_build_assign (def2, BIT_AND_EXPR,
				      gimple_assign_lhs (def_stmt), mask);
      if (ext_def)
	{
	  basic_block new_bb
	    = gsi_insert_on_edge_immediate (ext_def, def_stmt);
	  gcc_assert (!new_bb);
	}
      else
	{
	  def_stmt_vinfo = new_stmt_vec_info (def_stmt, vinfo);
	  set_vinfo_for_stmt (def_stmt, def_stmt_vinfo);
	  STMT_VINFO_VECTYPE (def_stmt_vinfo) = vecstype;
	  append_pattern_def_seq (stmt_vinfo, def_stmt);
	}
    }

  var1 = vect_recog_temp_ssa_var (type, NULL);
  def_stmt = gimple_build_assign (var1, rhs_code == LROTATE_EXPR
					? LSHIFT_EXPR : RSHIFT_EXPR,
				  oprnd0, def);
  append_pattern_def_seq (stmt_vinfo, def_stmt);

  var2 = vect_recog_temp_ssa_var (type, NULL);
  def_stmt = gimple_build_assign (var2, rhs_code == LROTATE_EXPR
					? RSHIFT_EXPR : LSHIFT_EXPR,
				  oprnd0, def2);
  append_pattern_def_seq (stmt_vinfo, def_stmt);

  /* Pattern detected.  */
  if (dump_enabled_p ())
    dump_printf_loc (MSG_NOTE, vect_location,
		     "vect_recog_rotate_pattern: detected:\n");

  /* Pattern supported.  Create a stmt to be used to replace the pattern.  */
  var = vect_recog_temp_ssa_var (type, NULL);
  pattern_stmt = gimple_build_assign (var, BIT_IOR_EXPR, var1, var2);

  if (dump_enabled_p ())
    dump_gimple_stmt_loc (MSG_NOTE, vect_location, TDF_SLIM, pattern_stmt, 0);

  stmts->safe_push (last_stmt);
  return pattern_stmt;
}

/* Detect a vector by vector shift pattern that wouldn't be otherwise
   vectorized:

   type a_t;
   TYPE b_T, res_T;

   S1 a_t = ;
   S2 b_T = ;
   S3 res_T = b_T op a_t;

  where type 'TYPE' is a type with different size than 'type',
  and op is <<, >> or rotate.

  Also detect cases:

   type a_t;
   TYPE b_T, c_T, res_T;

   S0 c_T = ;
   S1 a_t = (type) c_T;
   S2 b_T = ;
   S3 res_T = b_T op a_t;

  Input/Output:

  * STMTS: Contains a stmt from which the pattern search begins,
    i.e. the shift/rotate stmt.  The original stmt (S3) is replaced
    with a shift/rotate which has same type on both operands, in the
    second case just b_T op c_T, in the first case with added cast
    from a_t to c_T in STMT_VINFO_PATTERN_DEF_SEQ.

  Output:

  * TYPE_IN: The type of the input arguments to the pattern.

  * TYPE_OUT: The type of the output of this pattern.

  * Return value: A new stmt that will be used to replace the shift/rotate
    S3 stmt.  */

static gimple *
vect_recog_vector_vector_shift_pattern (vec<gimple *> *stmts,
					tree *type_in, tree *type_out)
{
  gimple *last_stmt = stmts->pop ();
  tree oprnd0, oprnd1, lhs, var;
  gimple *pattern_stmt, *def_stmt;
  enum tree_code rhs_code;
  stmt_vec_info stmt_vinfo = vinfo_for_stmt (last_stmt);
  vec_info *vinfo = stmt_vinfo->vinfo;
  enum vect_def_type dt;

  if (!is_gimple_assign (last_stmt))
    return NULL;

  rhs_code = gimple_assign_rhs_code (last_stmt);
  switch (rhs_code)
    {
    case LSHIFT_EXPR:
    case RSHIFT_EXPR:
    case LROTATE_EXPR:
    case RROTATE_EXPR:
      break;
    default:
      return NULL;
    }

  if (STMT_VINFO_IN_PATTERN_P (stmt_vinfo))
    return NULL;

  lhs = gimple_assign_lhs (last_stmt);
  oprnd0 = gimple_assign_rhs1 (last_stmt);
  oprnd1 = gimple_assign_rhs2 (last_stmt);
  if (TREE_CODE (oprnd0) != SSA_NAME
      || TREE_CODE (oprnd1) != SSA_NAME
      || TYPE_MODE (TREE_TYPE (oprnd0)) == TYPE_MODE (TREE_TYPE (oprnd1))
      || !type_has_mode_precision_p (TREE_TYPE (oprnd1))
      || TYPE_PRECISION (TREE_TYPE (lhs))
	 != TYPE_PRECISION (TREE_TYPE (oprnd0)))
    return NULL;

  if (!vect_is_simple_use (oprnd1, vinfo, &def_stmt, &dt))
    return NULL;

  if (dt != vect_internal_def)
    return NULL;

  *type_in = get_vectype_for_scalar_type (TREE_TYPE (oprnd0));
  *type_out = *type_in;
  if (*type_in == NULL_TREE)
    return NULL;

  tree def = NULL_TREE;
  stmt_vec_info def_vinfo = vinfo_for_stmt (def_stmt);
  if (!STMT_VINFO_IN_PATTERN_P (def_vinfo) && gimple_assign_cast_p (def_stmt))
    {
      tree rhs1 = gimple_assign_rhs1 (def_stmt);
      if (TYPE_MODE (TREE_TYPE (rhs1)) == TYPE_MODE (TREE_TYPE (oprnd0))
	  && TYPE_PRECISION (TREE_TYPE (rhs1))
	     == TYPE_PRECISION (TREE_TYPE (oprnd0)))
	{
	  if (TYPE_PRECISION (TREE_TYPE (oprnd1))
	      >= TYPE_PRECISION (TREE_TYPE (rhs1)))
	    def = rhs1;
	  else
	    {
	      tree mask
		= build_low_bits_mask (TREE_TYPE (rhs1),
				       TYPE_PRECISION (TREE_TYPE (oprnd1)));
	      def = vect_recog_temp_ssa_var (TREE_TYPE (rhs1), NULL);
	      def_stmt = gimple_build_assign (def, BIT_AND_EXPR, rhs1, mask);
	      new_pattern_def_seq (stmt_vinfo, def_stmt);
	    }
	}
    }

  if (def == NULL_TREE)
    {
      def = vect_recog_temp_ssa_var (TREE_TYPE (oprnd0), NULL);
      def_stmt = gimple_build_assign (def, NOP_EXPR, oprnd1);
      new_pattern_def_seq (stmt_vinfo, def_stmt);
    }

  /* Pattern detected.  */
  if (dump_enabled_p ())
    dump_printf_loc (MSG_NOTE, vect_location,
                     "vect_recog_vector_vector_shift_pattern: detected:\n");

  /* Pattern supported.  Create a stmt to be used to replace the pattern.  */
  var = vect_recog_temp_ssa_var (TREE_TYPE (oprnd0), NULL);
  pattern_stmt = gimple_build_assign (var, rhs_code, oprnd0, def);

  if (dump_enabled_p ())
    dump_gimple_stmt_loc (MSG_NOTE, vect_location, TDF_SLIM, pattern_stmt, 0);

  stmts->safe_push (last_stmt);
  return pattern_stmt;
}

/* Return true iff the target has a vector optab implementing the operation
   CODE on type VECTYPE.  */

static bool
target_has_vecop_for_code (tree_code code, tree vectype)
{
  optab voptab = optab_for_tree_code (code, vectype, optab_vector);
  return voptab
	 && optab_handler (voptab, TYPE_MODE (vectype)) != CODE_FOR_nothing;
}

/* Verify that the target has optabs of VECTYPE to perform all the steps
   needed by the multiplication-by-immediate synthesis algorithm described by
   ALG and VAR.  If SYNTH_SHIFT_P is true ensure that vector addition is
   present.  Return true iff the target supports all the steps.  */

static bool
target_supports_mult_synth_alg (struct algorithm *alg, mult_variant var,
				 tree vectype, bool synth_shift_p)
{
  if (alg->op[0] != alg_zero && alg->op[0] != alg_m)
    return false;

  bool supports_vminus = target_has_vecop_for_code (MINUS_EXPR, vectype);
  bool supports_vplus = target_has_vecop_for_code (PLUS_EXPR, vectype);

  if (var == negate_variant
      && !target_has_vecop_for_code (NEGATE_EXPR, vectype))
    return false;

  /* If we must synthesize shifts with additions make sure that vector
     addition is available.  */
  if ((var == add_variant || synth_shift_p) && !supports_vplus)
    return false;

  for (int i = 1; i < alg->ops; i++)
    {
      switch (alg->op[i])
	{
	case alg_shift:
	  break;
	case alg_add_t_m2:
	case alg_add_t2_m:
	case alg_add_factor:
	  if (!supports_vplus)
	    return false;
	  break;
	case alg_sub_t_m2:
	case alg_sub_t2_m:
	case alg_sub_factor:
	  if (!supports_vminus)
	    return false;
	  break;
	case alg_unknown:
	case alg_m:
	case alg_zero:
	case alg_impossible:
	  return false;
	default:
	  gcc_unreachable ();
	}
    }

  return true;
}

/* Synthesize a left shift of OP by AMNT bits using a series of additions and
   putting the final result in DEST.  Append all statements but the last into
   VINFO.  Return the last statement.  */

static gimple *
synth_lshift_by_additions (tree dest, tree op, HOST_WIDE_INT amnt,
			   stmt_vec_info vinfo)
{
  HOST_WIDE_INT i;
  tree itype = TREE_TYPE (op);
  tree prev_res = op;
  gcc_assert (amnt >= 0);
  for (i = 0; i < amnt; i++)
    {
      tree tmp_var = (i < amnt - 1) ? vect_recog_temp_ssa_var (itype, NULL)
		      : dest;
      gimple *stmt
        = gimple_build_assign (tmp_var, PLUS_EXPR, prev_res, prev_res);
      prev_res = tmp_var;
      if (i < amnt - 1)
	append_pattern_def_seq (vinfo, stmt);
      else
	return stmt;
    }
  gcc_unreachable ();
  return NULL;
}

/* Helper for vect_synth_mult_by_constant.  Apply a binary operation
   CODE to operands OP1 and OP2, creating a new temporary SSA var in
   the process if necessary.  Append the resulting assignment statements
   to the sequence in STMT_VINFO.  Return the SSA variable that holds the
   result of the binary operation.  If SYNTH_SHIFT_P is true synthesize
   left shifts using additions.  */

static tree
apply_binop_and_append_stmt (tree_code code, tree op1, tree op2,
			     stmt_vec_info stmt_vinfo, bool synth_shift_p)
{
  if (integer_zerop (op2)
      && (code == LSHIFT_EXPR
	  || code == PLUS_EXPR))
    {
      gcc_assert (TREE_CODE (op1) == SSA_NAME);
      return op1;
    }

  gimple *stmt;
  tree itype = TREE_TYPE (op1);
  tree tmp_var = vect_recog_temp_ssa_var (itype, NULL);

  if (code == LSHIFT_EXPR
      && synth_shift_p)
    {
      stmt = synth_lshift_by_additions (tmp_var, op1, TREE_INT_CST_LOW (op2),
					 stmt_vinfo);
      append_pattern_def_seq (stmt_vinfo, stmt);
      return tmp_var;
    }

  stmt = gimple_build_assign (tmp_var, code, op1, op2);
  append_pattern_def_seq (stmt_vinfo, stmt);
  return tmp_var;
}

/* Synthesize a multiplication of OP by an INTEGER_CST VAL using shifts
   and simple arithmetic operations to be vectorized.  Record the statements
   produced in STMT_VINFO and return the last statement in the sequence or
   NULL if it's not possible to synthesize such a multiplication.
   This function mirrors the behavior of expand_mult_const in expmed.c but
   works on tree-ssa form.  */

static gimple *
vect_synth_mult_by_constant (tree op, tree val,
			     stmt_vec_info stmt_vinfo)
{
  tree itype = TREE_TYPE (op);
  machine_mode mode = TYPE_MODE (itype);
  struct algorithm alg;
  mult_variant variant;
  if (!tree_fits_shwi_p (val))
    return NULL;

  /* Multiplication synthesis by shifts, adds and subs can introduce
     signed overflow where the original operation didn't.  Perform the
     operations on an unsigned type and cast back to avoid this.
     In the future we may want to relax this for synthesis algorithms
     that we can prove do not cause unexpected overflow.  */
  bool cast_to_unsigned_p = !TYPE_OVERFLOW_WRAPS (itype);

  tree multtype = cast_to_unsigned_p ? unsigned_type_for (itype) : itype;

  /* Targets that don't support vector shifts but support vector additions
     can synthesize shifts that way.  */
  bool synth_shift_p = !vect_supportable_shift (LSHIFT_EXPR, multtype);

  HOST_WIDE_INT hwval = tree_to_shwi (val);
  /* Use MAX_COST here as we don't want to limit the sequence on rtx costs.
     The vectorizer's benefit analysis will decide whether it's beneficial
     to do this.  */
  bool possible = choose_mult_variant (mode, hwval, &alg,
					&variant, MAX_COST);
  if (!possible)
    return NULL;

  tree vectype = get_vectype_for_scalar_type (multtype);

  if (!vectype
      || !target_supports_mult_synth_alg (&alg, variant,
					   vectype, synth_shift_p))
    return NULL;

  tree accumulator;

  /* Clear out the sequence of statements so we can populate it below.  */
  STMT_VINFO_PATTERN_DEF_SEQ (stmt_vinfo) = NULL;
  gimple *stmt = NULL;

  if (cast_to_unsigned_p)
    {
      tree tmp_op = vect_recog_temp_ssa_var (multtype, NULL);
      stmt = gimple_build_assign (tmp_op, CONVERT_EXPR, op);
      append_pattern_def_seq (stmt_vinfo, stmt);
      op = tmp_op;
    }

  if (alg.op[0] == alg_zero)
    accumulator = build_int_cst (multtype, 0);
  else
    accumulator = op;

  bool needs_fixup = (variant == negate_variant)
		      || (variant == add_variant);

  for (int i = 1; i < alg.ops; i++)
    {
      tree shft_log = build_int_cst (multtype, alg.log[i]);
      tree accum_tmp = vect_recog_temp_ssa_var (multtype, NULL);
      tree tmp_var = NULL_TREE;

      switch (alg.op[i])
	{
	case alg_shift:
	  if (synth_shift_p)
	    stmt
	      = synth_lshift_by_additions (accum_tmp, accumulator, alg.log[i],
					    stmt_vinfo);
	  else
	    stmt = gimple_build_assign (accum_tmp, LSHIFT_EXPR, accumulator,
					 shft_log);
	  break;
	case alg_add_t_m2:
	  tmp_var
	    = apply_binop_and_append_stmt (LSHIFT_EXPR, op, shft_log,
					    stmt_vinfo, synth_shift_p);
	  stmt = gimple_build_assign (accum_tmp, PLUS_EXPR, accumulator,
				       tmp_var);
	  break;
	case alg_sub_t_m2:
	  tmp_var = apply_binop_and_append_stmt (LSHIFT_EXPR, op,
						  shft_log, stmt_vinfo,
						  synth_shift_p);
	  /* In some algorithms the first step involves zeroing the
	     accumulator.  If subtracting from such an accumulator
	     just emit the negation directly.  */
	  if (integer_zerop (accumulator))
	    stmt = gimple_build_assign (accum_tmp, NEGATE_EXPR, tmp_var);
	  else
	    stmt = gimple_build_assign (accum_tmp, MINUS_EXPR, accumulator,
					tmp_var);
	  break;
	case alg_add_t2_m:
	  tmp_var
	    = apply_binop_and_append_stmt (LSHIFT_EXPR, accumulator, shft_log,
					   stmt_vinfo, synth_shift_p);
	  stmt = gimple_build_assign (accum_tmp, PLUS_EXPR, tmp_var, op);
	  break;
	case alg_sub_t2_m:
	  tmp_var
	    = apply_binop_and_append_stmt (LSHIFT_EXPR, accumulator, shft_log,
					   stmt_vinfo, synth_shift_p);
	  stmt = gimple_build_assign (accum_tmp, MINUS_EXPR, tmp_var, op);
	  break;
	case alg_add_factor:
	  tmp_var
	    = apply_binop_and_append_stmt (LSHIFT_EXPR, accumulator, shft_log,
					    stmt_vinfo, synth_shift_p);
	  stmt = gimple_build_assign (accum_tmp, PLUS_EXPR, accumulator,
				       tmp_var);
	  break;
	case alg_sub_factor:
	  tmp_var
	    = apply_binop_and_append_stmt (LSHIFT_EXPR, accumulator, shft_log,
					   stmt_vinfo, synth_shift_p);
	  stmt = gimple_build_assign (accum_tmp, MINUS_EXPR, tmp_var,
				      accumulator);
	  break;
	default:
	  gcc_unreachable ();
	}
      /* We don't want to append the last stmt in the sequence to stmt_vinfo
	 but rather return it directly.  */

      if ((i < alg.ops - 1) || needs_fixup || cast_to_unsigned_p)
	append_pattern_def_seq (stmt_vinfo, stmt);
      accumulator = accum_tmp;
    }
  if (variant == negate_variant)
    {
      tree accum_tmp = vect_recog_temp_ssa_var (multtype, NULL);
      stmt = gimple_build_assign (accum_tmp, NEGATE_EXPR, accumulator);
      accumulator = accum_tmp;
      if (cast_to_unsigned_p)
	append_pattern_def_seq (stmt_vinfo, stmt);
    }
  else if (variant == add_variant)
    {
      tree accum_tmp = vect_recog_temp_ssa_var (multtype, NULL);
      stmt = gimple_build_assign (accum_tmp, PLUS_EXPR, accumulator, op);
      accumulator = accum_tmp;
      if (cast_to_unsigned_p)
	append_pattern_def_seq (stmt_vinfo, stmt);
    }
  /* Move back to a signed if needed.  */
  if (cast_to_unsigned_p)
    {
      tree accum_tmp = vect_recog_temp_ssa_var (itype, NULL);
      stmt = gimple_build_assign (accum_tmp, CONVERT_EXPR, accumulator);
    }

  return stmt;
}

/* Detect multiplication by constant and convert it into a sequence of
   shifts and additions, subtractions, negations.  We reuse the
   choose_mult_variant algorithms from expmed.c

   Input/Output:

   STMTS: Contains a stmt from which the pattern search begins,
   i.e. the mult stmt.

 Output:

  * TYPE_IN: The type of the input arguments to the pattern.

  * TYPE_OUT: The type of the output of this pattern.

  * Return value: A new stmt that will be used to replace
    the multiplication.  */

static gimple *
vect_recog_mult_pattern (vec<gimple *> *stmts,
			 tree *type_in, tree *type_out)
{
  gimple *last_stmt = stmts->pop ();
  tree oprnd0, oprnd1, vectype, itype;
  gimple *pattern_stmt;
  stmt_vec_info stmt_vinfo = vinfo_for_stmt (last_stmt);

  if (!is_gimple_assign (last_stmt))
    return NULL;

  if (gimple_assign_rhs_code (last_stmt) != MULT_EXPR)
    return NULL;

  oprnd0 = gimple_assign_rhs1 (last_stmt);
  oprnd1 = gimple_assign_rhs2 (last_stmt);
  itype = TREE_TYPE (oprnd0);

  if (TREE_CODE (oprnd0) != SSA_NAME
      || TREE_CODE (oprnd1) != INTEGER_CST
      || !INTEGRAL_TYPE_P (itype)
      || !type_has_mode_precision_p (itype))
    return NULL;

  vectype = get_vectype_for_scalar_type (itype);
  if (vectype == NULL_TREE)
    return NULL;

  /* If the target can handle vectorized multiplication natively,
     don't attempt to optimize this.  */
  optab mul_optab = optab_for_tree_code (MULT_EXPR, vectype, optab_default);
  if (mul_optab != unknown_optab)
    {
      machine_mode vec_mode = TYPE_MODE (vectype);
      int icode = (int) optab_handler (mul_optab, vec_mode);
      if (icode != CODE_FOR_nothing)
       return NULL;
    }

  pattern_stmt = vect_synth_mult_by_constant (oprnd0, oprnd1, stmt_vinfo);
  if (!pattern_stmt)
    return NULL;

  /* Pattern detected.  */
  if (dump_enabled_p ())
    dump_printf_loc (MSG_NOTE, vect_location,
		     "vect_recog_mult_pattern: detected:\n");

  if (dump_enabled_p ())
    dump_gimple_stmt_loc (MSG_NOTE, vect_location, TDF_SLIM,
			  pattern_stmt,0);

  stmts->safe_push (last_stmt);
  *type_in = vectype;
  *type_out = vectype;

  return pattern_stmt;
}

/* Detect a signed division by a constant that wouldn't be
   otherwise vectorized:

   type a_t, b_t;

   S1 a_t = b_t / N;

  where type 'type' is an integral type and N is a constant.

  Similarly handle modulo by a constant:

   S4 a_t = b_t % N;

  Input/Output:

  * STMTS: Contains a stmt from which the pattern search begins,
    i.e. the division stmt.  S1 is replaced by if N is a power
    of two constant and type is signed:
  S3  y_t = b_t < 0 ? N - 1 : 0;
  S2  x_t = b_t + y_t;
  S1' a_t = x_t >> log2 (N);

    S4 is replaced if N is a power of two constant and
    type is signed by (where *_T temporaries have unsigned type):
  S9  y_T = b_t < 0 ? -1U : 0U;
  S8  z_T = y_T >> (sizeof (type_t) * CHAR_BIT - log2 (N));
  S7  z_t = (type) z_T;
  S6  w_t = b_t + z_t;
  S5  x_t = w_t & (N - 1);
  S4' a_t = x_t - z_t;

  Output:

  * TYPE_IN: The type of the input arguments to the pattern.

  * TYPE_OUT: The type of the output of this pattern.

  * Return value: A new stmt that will be used to replace the division
    S1 or modulo S4 stmt.  */

static gimple *
vect_recog_divmod_pattern (vec<gimple *> *stmts,
			   tree *type_in, tree *type_out)
{
  gimple *last_stmt = stmts->pop ();
  tree oprnd0, oprnd1, vectype, itype, cond;
  gimple *pattern_stmt, *def_stmt;
  enum tree_code rhs_code;
  stmt_vec_info stmt_vinfo = vinfo_for_stmt (last_stmt);
  vec_info *vinfo = stmt_vinfo->vinfo;
  optab optab;
  tree q;
  int dummy_int, prec;
  stmt_vec_info def_stmt_vinfo;

  if (!is_gimple_assign (last_stmt))
    return NULL;

  rhs_code = gimple_assign_rhs_code (last_stmt);
  switch (rhs_code)
    {
    case TRUNC_DIV_EXPR:
    case TRUNC_MOD_EXPR:
      break;
    default:
      return NULL;
    }

  if (STMT_VINFO_IN_PATTERN_P (stmt_vinfo))
    return NULL;

  oprnd0 = gimple_assign_rhs1 (last_stmt);
  oprnd1 = gimple_assign_rhs2 (last_stmt);
  itype = TREE_TYPE (oprnd0);
  if (TREE_CODE (oprnd0) != SSA_NAME
      || TREE_CODE (oprnd1) != INTEGER_CST
      || TREE_CODE (itype) != INTEGER_TYPE
      || !type_has_mode_precision_p (itype))
    return NULL;

  scalar_int_mode itype_mode = SCALAR_INT_TYPE_MODE (itype);
  vectype = get_vectype_for_scalar_type (itype);
  if (vectype == NULL_TREE)
    return NULL;

  /* If the target can handle vectorized division or modulo natively,
     don't attempt to optimize this.  */
  optab = optab_for_tree_code (rhs_code, vectype, optab_default);
  if (optab != unknown_optab)
    {
      machine_mode vec_mode = TYPE_MODE (vectype);
      int icode = (int) optab_handler (optab, vec_mode);
      if (icode != CODE_FOR_nothing)
	return NULL;
    }

  prec = TYPE_PRECISION (itype);
  if (integer_pow2p (oprnd1))
    {
      if (TYPE_UNSIGNED (itype) || tree_int_cst_sgn (oprnd1) != 1)
	return NULL;

      /* Pattern detected.  */
      if (dump_enabled_p ())
        dump_printf_loc (MSG_NOTE, vect_location,
                         "vect_recog_divmod_pattern: detected:\n");

      cond = build2 (LT_EXPR, boolean_type_node, oprnd0,
		     build_int_cst (itype, 0));
      if (rhs_code == TRUNC_DIV_EXPR)
	{
	  tree var = vect_recog_temp_ssa_var (itype, NULL);
	  tree shift;
	  def_stmt
	    = gimple_build_assign (var, COND_EXPR, cond,
				   fold_build2 (MINUS_EXPR, itype, oprnd1,
						build_int_cst (itype, 1)),
				   build_int_cst (itype, 0));
	  new_pattern_def_seq (stmt_vinfo, def_stmt);
	  var = vect_recog_temp_ssa_var (itype, NULL);
	  def_stmt
	    = gimple_build_assign (var, PLUS_EXPR, oprnd0,
				   gimple_assign_lhs (def_stmt));
	  append_pattern_def_seq (stmt_vinfo, def_stmt);

	  shift = build_int_cst (itype, tree_log2 (oprnd1));
	  pattern_stmt
	    = gimple_build_assign (vect_recog_temp_ssa_var (itype, NULL),
				   RSHIFT_EXPR, var, shift);
	}
      else
	{
	  tree signmask;
	  STMT_VINFO_PATTERN_DEF_SEQ (stmt_vinfo) = NULL;
	  if (compare_tree_int (oprnd1, 2) == 0)
	    {
	      signmask = vect_recog_temp_ssa_var (itype, NULL);
	      def_stmt = gimple_build_assign (signmask, COND_EXPR, cond,
					      build_int_cst (itype, 1),
					      build_int_cst (itype, 0));
	      append_pattern_def_seq (stmt_vinfo, def_stmt);
	    }
	  else
	    {
	      tree utype
		= build_nonstandard_integer_type (prec, 1);
	      tree vecutype = get_vectype_for_scalar_type (utype);
	      tree shift
		= build_int_cst (utype, GET_MODE_BITSIZE (itype_mode)
					- tree_log2 (oprnd1));
	      tree var = vect_recog_temp_ssa_var (utype, NULL);

	      def_stmt = gimple_build_assign (var, COND_EXPR, cond,
					      build_int_cst (utype, -1),
					      build_int_cst (utype, 0));
	      def_stmt_vinfo = new_stmt_vec_info (def_stmt, vinfo);
	      set_vinfo_for_stmt (def_stmt, def_stmt_vinfo);
	      STMT_VINFO_VECTYPE (def_stmt_vinfo) = vecutype;
	      append_pattern_def_seq (stmt_vinfo, def_stmt);
	      var = vect_recog_temp_ssa_var (utype, NULL);
	      def_stmt = gimple_build_assign (var, RSHIFT_EXPR,
					      gimple_assign_lhs (def_stmt),
					      shift);
	      def_stmt_vinfo = new_stmt_vec_info (def_stmt, vinfo);
	      set_vinfo_for_stmt (def_stmt, def_stmt_vinfo);
	      STMT_VINFO_VECTYPE (def_stmt_vinfo) = vecutype;
	      append_pattern_def_seq (stmt_vinfo, def_stmt);
	      signmask = vect_recog_temp_ssa_var (itype, NULL);
	      def_stmt
		= gimple_build_assign (signmask, NOP_EXPR, var);
	      append_pattern_def_seq (stmt_vinfo, def_stmt);
	    }
	  def_stmt
	    = gimple_build_assign (vect_recog_temp_ssa_var (itype, NULL),
				   PLUS_EXPR, oprnd0, signmask);
	  append_pattern_def_seq (stmt_vinfo, def_stmt);
	  def_stmt
	    = gimple_build_assign (vect_recog_temp_ssa_var (itype, NULL),
				   BIT_AND_EXPR, gimple_assign_lhs (def_stmt),
				   fold_build2 (MINUS_EXPR, itype, oprnd1,
						build_int_cst (itype, 1)));
	  append_pattern_def_seq (stmt_vinfo, def_stmt);

	  pattern_stmt
	    = gimple_build_assign (vect_recog_temp_ssa_var (itype, NULL),
				   MINUS_EXPR, gimple_assign_lhs (def_stmt),
				   signmask);
	}

      if (dump_enabled_p ())
	dump_gimple_stmt_loc (MSG_NOTE, vect_location, TDF_SLIM, pattern_stmt,
                              0);

      stmts->safe_push (last_stmt);

      *type_in = vectype;
      *type_out = vectype;
      return pattern_stmt;
    }

  if (prec > HOST_BITS_PER_WIDE_INT
      || integer_zerop (oprnd1))
    return NULL;

  if (!can_mult_highpart_p (TYPE_MODE (vectype), TYPE_UNSIGNED (itype)))
    return NULL;

  STMT_VINFO_PATTERN_DEF_SEQ (stmt_vinfo) = NULL;

  if (TYPE_UNSIGNED (itype))
    {
      unsigned HOST_WIDE_INT mh, ml;
      int pre_shift, post_shift;
      unsigned HOST_WIDE_INT d = (TREE_INT_CST_LOW (oprnd1)
				  & GET_MODE_MASK (itype_mode));
      tree t1, t2, t3, t4;

      if (d >= (HOST_WIDE_INT_1U << (prec - 1)))
	/* FIXME: Can transform this into oprnd0 >= oprnd1 ? 1 : 0.  */
	return NULL;

      /* Find a suitable multiplier and right shift count
	 instead of multiplying with D.  */
      mh = choose_multiplier (d, prec, prec, &ml, &post_shift, &dummy_int);

      /* If the suggested multiplier is more than SIZE bits, we can do better
	 for even divisors, using an initial right shift.  */
      if (mh != 0 && (d & 1) == 0)
	{
	  pre_shift = ctz_or_zero (d);
	  mh = choose_multiplier (d >> pre_shift, prec, prec - pre_shift,
				  &ml, &post_shift, &dummy_int);
	  gcc_assert (!mh);
	}
      else
	pre_shift = 0;

      if (mh != 0)
	{
	  if (post_shift - 1 >= prec)
	    return NULL;

	  /* t1 = oprnd0 h* ml;
	     t2 = oprnd0 - t1;
	     t3 = t2 >> 1;
	     t4 = t1 + t3;
	     q = t4 >> (post_shift - 1);  */
	  t1 = vect_recog_temp_ssa_var (itype, NULL);
	  def_stmt = gimple_build_assign (t1, MULT_HIGHPART_EXPR, oprnd0,
					  build_int_cst (itype, ml));
	  append_pattern_def_seq (stmt_vinfo, def_stmt);

	  t2 = vect_recog_temp_ssa_var (itype, NULL);
	  def_stmt
	    = gimple_build_assign (t2, MINUS_EXPR, oprnd0, t1);
	  append_pattern_def_seq (stmt_vinfo, def_stmt);

	  t3 = vect_recog_temp_ssa_var (itype, NULL);
	  def_stmt
	    = gimple_build_assign (t3, RSHIFT_EXPR, t2, integer_one_node);
	  append_pattern_def_seq (stmt_vinfo, def_stmt);

	  t4 = vect_recog_temp_ssa_var (itype, NULL);
	  def_stmt
	    = gimple_build_assign (t4, PLUS_EXPR, t1, t3);

	  if (post_shift != 1)
	    {
	      append_pattern_def_seq (stmt_vinfo, def_stmt);

	      q = vect_recog_temp_ssa_var (itype, NULL);
	      pattern_stmt
		= gimple_build_assign (q, RSHIFT_EXPR, t4,
				       build_int_cst (itype, post_shift - 1));
	    }
	  else
	    {
	      q = t4;
	      pattern_stmt = def_stmt;
	    }
	}
      else
	{
	  if (pre_shift >= prec || post_shift >= prec)
	    return NULL;

	  /* t1 = oprnd0 >> pre_shift;
	     t2 = t1 h* ml;
	     q = t2 >> post_shift;  */
	  if (pre_shift)
	    {
	      t1 = vect_recog_temp_ssa_var (itype, NULL);
	      def_stmt
		= gimple_build_assign (t1, RSHIFT_EXPR, oprnd0,
				       build_int_cst (NULL, pre_shift));
	      append_pattern_def_seq (stmt_vinfo, def_stmt);
	    }
	  else
	    t1 = oprnd0;

	  t2 = vect_recog_temp_ssa_var (itype, NULL);
	  def_stmt = gimple_build_assign (t2, MULT_HIGHPART_EXPR, t1,
					  build_int_cst (itype, ml));

	  if (post_shift)
	    {
	      append_pattern_def_seq (stmt_vinfo, def_stmt);

	      q = vect_recog_temp_ssa_var (itype, NULL);
	      def_stmt
		= gimple_build_assign (q, RSHIFT_EXPR, t2,
				       build_int_cst (itype, post_shift));
	    }
	  else
	    q = t2;

	  pattern_stmt = def_stmt;
	}
    }
  else
    {
      unsigned HOST_WIDE_INT ml;
      int post_shift;
      HOST_WIDE_INT d = TREE_INT_CST_LOW (oprnd1);
      unsigned HOST_WIDE_INT abs_d;
      bool add = false;
      tree t1, t2, t3, t4;

      /* Give up for -1.  */
      if (d == -1)
	return NULL;

      /* Since d might be INT_MIN, we have to cast to
	 unsigned HOST_WIDE_INT before negating to avoid
	 undefined signed overflow.  */
      abs_d = (d >= 0
	       ? (unsigned HOST_WIDE_INT) d
	       : - (unsigned HOST_WIDE_INT) d);

      /* n rem d = n rem -d */
      if (rhs_code == TRUNC_MOD_EXPR && d < 0)
	{
	  d = abs_d;
	  oprnd1 = build_int_cst (itype, abs_d);
	}
      else if (HOST_BITS_PER_WIDE_INT >= prec
	       && abs_d == HOST_WIDE_INT_1U << (prec - 1))
	/* This case is not handled correctly below.  */
	return NULL;

      choose_multiplier (abs_d, prec, prec - 1, &ml, &post_shift, &dummy_int);
      if (ml >= HOST_WIDE_INT_1U << (prec - 1))
	{
	  add = true;
	  ml |= HOST_WIDE_INT_M1U << (prec - 1);
	}
      if (post_shift >= prec)
	return NULL;

      /* t1 = oprnd0 h* ml;  */
      t1 = vect_recog_temp_ssa_var (itype, NULL);
      def_stmt = gimple_build_assign (t1, MULT_HIGHPART_EXPR, oprnd0,
				      build_int_cst (itype, ml));

      if (add)
	{
	  /* t2 = t1 + oprnd0;  */
	  append_pattern_def_seq (stmt_vinfo, def_stmt);
	  t2 = vect_recog_temp_ssa_var (itype, NULL);
	  def_stmt = gimple_build_assign (t2, PLUS_EXPR, t1, oprnd0);
	}
      else
	t2 = t1;

      if (post_shift)
	{
	  /* t3 = t2 >> post_shift;  */
	  append_pattern_def_seq (stmt_vinfo, def_stmt);
	  t3 = vect_recog_temp_ssa_var (itype, NULL);
	  def_stmt = gimple_build_assign (t3, RSHIFT_EXPR, t2,
					  build_int_cst (itype, post_shift));
	}
      else
	t3 = t2;

      wide_int oprnd0_min, oprnd0_max;
      int msb = 1;
      if (get_range_info (oprnd0, &oprnd0_min, &oprnd0_max) == VR_RANGE)
	{
	  if (!wi::neg_p (oprnd0_min, TYPE_SIGN (itype)))
	    msb = 0;
	  else if (wi::neg_p (oprnd0_max, TYPE_SIGN (itype)))
	    msb = -1;
	}

      if (msb == 0 && d >= 0)
	{
	  /* q = t3;  */
	  q = t3;
	  pattern_stmt = def_stmt;
	}
      else
	{
	  /* t4 = oprnd0 >> (prec - 1);
	     or if we know from VRP that oprnd0 >= 0
	     t4 = 0;
	     or if we know from VRP that oprnd0 < 0
	     t4 = -1;  */
	  append_pattern_def_seq (stmt_vinfo, def_stmt);
	  t4 = vect_recog_temp_ssa_var (itype, NULL);
	  if (msb != 1)
	    def_stmt = gimple_build_assign (t4, INTEGER_CST,
					    build_int_cst (itype, msb));
	  else
	    def_stmt = gimple_build_assign (t4, RSHIFT_EXPR, oprnd0,
					    build_int_cst (itype, prec - 1));
	  append_pattern_def_seq (stmt_vinfo, def_stmt);

	  /* q = t3 - t4;  or q = t4 - t3;  */
	  q = vect_recog_temp_ssa_var (itype, NULL);
	  pattern_stmt = gimple_build_assign (q, MINUS_EXPR, d < 0 ? t4 : t3,
					      d < 0 ? t3 : t4);
	}
    }

  if (rhs_code == TRUNC_MOD_EXPR)
    {
      tree r, t1;

      /* We divided.  Now finish by:
	 t1 = q * oprnd1;
	 r = oprnd0 - t1;  */
      append_pattern_def_seq (stmt_vinfo, pattern_stmt);

      t1 = vect_recog_temp_ssa_var (itype, NULL);
      def_stmt = gimple_build_assign (t1, MULT_EXPR, q, oprnd1);
      append_pattern_def_seq (stmt_vinfo, def_stmt);

      r = vect_recog_temp_ssa_var (itype, NULL);
      pattern_stmt = gimple_build_assign (r, MINUS_EXPR, oprnd0, t1);
    }

  /* Pattern detected.  */
  if (dump_enabled_p ())
    {
      dump_printf_loc (MSG_NOTE, vect_location,
                       "vect_recog_divmod_pattern: detected: ");
      dump_gimple_stmt (MSG_NOTE, TDF_SLIM, pattern_stmt, 0);
    }

  stmts->safe_push (last_stmt);

  *type_in = vectype;
  *type_out = vectype;
  return pattern_stmt;
}

/* Function vect_recog_mixed_size_cond_pattern

   Try to find the following pattern:

     type x_t, y_t;
     TYPE a_T, b_T, c_T;
   loop:
     S1  a_T = x_t CMP y_t ? b_T : c_T;

   where type 'TYPE' is an integral type which has different size
   from 'type'.  b_T and c_T are either constants (and if 'TYPE' is wider
   than 'type', the constants need to fit into an integer type
   with the same width as 'type') or results of conversion from 'type'.

   Input:

   * LAST_STMT: A stmt from which the pattern search begins.

   Output:

   * TYPE_IN: The type of the input arguments to the pattern.

   * TYPE_OUT: The type of the output of this pattern.

   * Return value: A new stmt that will be used to replace the pattern.
	Additionally a def_stmt is added.

	a_it = x_t CMP y_t ? b_it : c_it;
	a_T = (TYPE) a_it;  */

static gimple *
vect_recog_mixed_size_cond_pattern (vec<gimple *> *stmts, tree *type_in,
				    tree *type_out)
{
  gimple *last_stmt = (*stmts)[0];
  tree cond_expr, then_clause, else_clause;
  stmt_vec_info stmt_vinfo = vinfo_for_stmt (last_stmt), def_stmt_info;
  tree type, vectype, comp_vectype, itype = NULL_TREE, vecitype;
  gimple *pattern_stmt, *def_stmt;
  vec_info *vinfo = stmt_vinfo->vinfo;
  tree orig_type0 = NULL_TREE, orig_type1 = NULL_TREE;
  gimple *def_stmt0 = NULL, *def_stmt1 = NULL;
  bool promotion;
  tree comp_scalar_type;

  if (!is_gimple_assign (last_stmt)
      || gimple_assign_rhs_code (last_stmt) != COND_EXPR
      || STMT_VINFO_DEF_TYPE (stmt_vinfo) != vect_internal_def)
    return NULL;

  cond_expr = gimple_assign_rhs1 (last_stmt);
  then_clause = gimple_assign_rhs2 (last_stmt);
  else_clause = gimple_assign_rhs3 (last_stmt);

  if (!COMPARISON_CLASS_P (cond_expr))
    return NULL;

  comp_scalar_type = TREE_TYPE (TREE_OPERAND (cond_expr, 0));
  comp_vectype = get_vectype_for_scalar_type (comp_scalar_type);
  if (comp_vectype == NULL_TREE)
    return NULL;

  type = gimple_expr_type (last_stmt);
  if (types_compatible_p (type, comp_scalar_type)
      || ((TREE_CODE (then_clause) != INTEGER_CST
	   || TREE_CODE (else_clause) != INTEGER_CST)
	  && !INTEGRAL_TYPE_P (comp_scalar_type))
      || !INTEGRAL_TYPE_P (type))
    return NULL;

  if ((TREE_CODE (then_clause) != INTEGER_CST
       && !type_conversion_p (then_clause, last_stmt, false, &orig_type0,
                              &def_stmt0, &promotion))
      || (TREE_CODE (else_clause) != INTEGER_CST
          && !type_conversion_p (else_clause, last_stmt, false, &orig_type1,
                                 &def_stmt1, &promotion)))
    return NULL;

  if (orig_type0 && orig_type1
      && !types_compatible_p (orig_type0, orig_type1))
    return NULL;

  if (orig_type0)
    {
      if (!types_compatible_p (orig_type0, comp_scalar_type))
	return NULL;
      then_clause = gimple_assign_rhs1 (def_stmt0);
      itype = orig_type0;
    }

  if (orig_type1)
    {
      if (!types_compatible_p (orig_type1, comp_scalar_type))
	return NULL;
      else_clause = gimple_assign_rhs1 (def_stmt1);
      itype = orig_type1;
    }


  HOST_WIDE_INT cmp_mode_size
    = GET_MODE_UNIT_BITSIZE (TYPE_MODE (comp_vectype));

  scalar_int_mode type_mode = SCALAR_INT_TYPE_MODE (type);
  if (GET_MODE_BITSIZE (type_mode) == cmp_mode_size)
    return NULL;

  vectype = get_vectype_for_scalar_type (type);
  if (vectype == NULL_TREE)
    return NULL;

  if (expand_vec_cond_expr_p (vectype, comp_vectype, TREE_CODE (cond_expr)))
    return NULL;

  if (itype == NULL_TREE)
    itype = build_nonstandard_integer_type (cmp_mode_size,
  					    TYPE_UNSIGNED (type));

  if (itype == NULL_TREE
      || GET_MODE_BITSIZE (SCALAR_TYPE_MODE (itype)) != cmp_mode_size)
    return NULL;

  vecitype = get_vectype_for_scalar_type (itype);
  if (vecitype == NULL_TREE)
    return NULL;

  if (!expand_vec_cond_expr_p (vecitype, comp_vectype, TREE_CODE (cond_expr)))
    return NULL;

  if (GET_MODE_BITSIZE (type_mode) > cmp_mode_size)
    {
      if ((TREE_CODE (then_clause) == INTEGER_CST
	   && !int_fits_type_p (then_clause, itype))
	  || (TREE_CODE (else_clause) == INTEGER_CST
	      && !int_fits_type_p (else_clause, itype)))
	return NULL;
    }

  def_stmt = gimple_build_assign (vect_recog_temp_ssa_var (itype, NULL),
				  COND_EXPR, unshare_expr (cond_expr),
				  fold_convert (itype, then_clause),
				  fold_convert (itype, else_clause));
  pattern_stmt = gimple_build_assign (vect_recog_temp_ssa_var (type, NULL),
				      NOP_EXPR, gimple_assign_lhs (def_stmt));

  new_pattern_def_seq (stmt_vinfo, def_stmt);
  def_stmt_info = new_stmt_vec_info (def_stmt, vinfo);
  set_vinfo_for_stmt (def_stmt, def_stmt_info);
  STMT_VINFO_VECTYPE (def_stmt_info) = vecitype;
  *type_in = vecitype;
  *type_out = vectype;

  if (dump_enabled_p ())
    dump_printf_loc (MSG_NOTE, vect_location,
                     "vect_recog_mixed_size_cond_pattern: detected:\n");

  return pattern_stmt;
}


/* Helper function of vect_recog_bool_pattern.  Called recursively, return
   true if bool VAR can and should be optimized that way.  Assume it shouldn't
   in case it's a result of a comparison which can be directly vectorized into
   a vector comparison.  Fills in STMTS with all stmts visited during the
   walk.  */

static bool
check_bool_pattern (tree var, vec_info *vinfo, hash_set<gimple *> &stmts)
{
  gimple *def_stmt;
  enum vect_def_type dt;
  tree rhs1;
  enum tree_code rhs_code;

  if (!vect_is_simple_use (var, vinfo, &def_stmt, &dt))
    return false;

  if (dt != vect_internal_def)
    return false;

  if (!is_gimple_assign (def_stmt))
    return false;

  if (stmts.contains (def_stmt))
    return true;

  rhs1 = gimple_assign_rhs1 (def_stmt);
  rhs_code = gimple_assign_rhs_code (def_stmt);
  switch (rhs_code)
    {
    case SSA_NAME:
      if (! check_bool_pattern (rhs1, vinfo, stmts))
	return false;
      break;

    CASE_CONVERT:
      if (!VECT_SCALAR_BOOLEAN_TYPE_P (TREE_TYPE (rhs1)))
	return false;
      if (! check_bool_pattern (rhs1, vinfo, stmts))
	return false;
      break;

    case BIT_NOT_EXPR:
      if (! check_bool_pattern (rhs1, vinfo, stmts))
	return false;
      break;

    case BIT_AND_EXPR:
    case BIT_IOR_EXPR:
    case BIT_XOR_EXPR:
      if (! check_bool_pattern (rhs1, vinfo, stmts)
	  || ! check_bool_pattern (gimple_assign_rhs2 (def_stmt), vinfo, stmts))
	return false;
      break;

    default:
      if (TREE_CODE_CLASS (rhs_code) == tcc_comparison)
	{
	  tree vecitype, comp_vectype;

	  /* If the comparison can throw, then is_gimple_condexpr will be
	     false and we can't make a COND_EXPR/VEC_COND_EXPR out of it.  */
	  if (stmt_could_throw_p (def_stmt))
	    return false;

	  comp_vectype = get_vectype_for_scalar_type (TREE_TYPE (rhs1));
	  if (comp_vectype == NULL_TREE)
	    return false;

	  tree mask_type = get_mask_type_for_scalar_type (TREE_TYPE (rhs1));
	  if (mask_type
	      && expand_vec_cmp_expr_p (comp_vectype, mask_type, rhs_code))
	    return false;

	  if (TREE_CODE (TREE_TYPE (rhs1)) != INTEGER_TYPE)
	    {
	      scalar_mode mode = SCALAR_TYPE_MODE (TREE_TYPE (rhs1));
	      tree itype
		= build_nonstandard_integer_type (GET_MODE_BITSIZE (mode), 1);
	      vecitype = get_vectype_for_scalar_type (itype);
	      if (vecitype == NULL_TREE)
		return false;
	    }
	  else
	    vecitype = comp_vectype;
	  if (! expand_vec_cond_expr_p (vecitype, comp_vectype, rhs_code))
	    return false;
	}
      else
	return false;
      break;
    }

  bool res = stmts.add (def_stmt);
  /* We can't end up recursing when just visiting SSA defs but not PHIs.  */
  gcc_assert (!res);

  return true;
}


/* Helper function of adjust_bool_pattern.  Add a cast to TYPE to a previous
   stmt (SSA_NAME_DEF_STMT of VAR) adding a cast to STMT_INFOs
   pattern sequence.  */

static tree
adjust_bool_pattern_cast (tree type, tree var, stmt_vec_info stmt_info)
{
  gimple *cast_stmt = gimple_build_assign (vect_recog_temp_ssa_var (type, NULL),
					   NOP_EXPR, var);
  stmt_vec_info patt_vinfo = new_stmt_vec_info (cast_stmt, stmt_info->vinfo);
  set_vinfo_for_stmt (cast_stmt, patt_vinfo);
  STMT_VINFO_VECTYPE (patt_vinfo) = get_vectype_for_scalar_type (type);
  append_pattern_def_seq (stmt_info, cast_stmt);
  return gimple_assign_lhs (cast_stmt);
}

/* Helper function of vect_recog_bool_pattern.  Do the actual transformations.
   VAR is an SSA_NAME that should be transformed from bool to a wider integer
   type, OUT_TYPE is the desired final integer type of the whole pattern.
   STMT_INFO is the info of the pattern root and is where pattern stmts should
   be associated with.  DEFS is a map of pattern defs.  */

static void
adjust_bool_pattern (tree var, tree out_type,
		     stmt_vec_info stmt_info, hash_map <tree, tree> &defs)
{
  gimple *stmt = SSA_NAME_DEF_STMT (var);
  enum tree_code rhs_code, def_rhs_code;
  tree itype, cond_expr, rhs1, rhs2, irhs1, irhs2;
  location_t loc;
  gimple *pattern_stmt, *def_stmt;
  tree trueval = NULL_TREE;

  rhs1 = gimple_assign_rhs1 (stmt);
  rhs2 = gimple_assign_rhs2 (stmt);
  rhs_code = gimple_assign_rhs_code (stmt);
  loc = gimple_location (stmt);
  switch (rhs_code)
    {
    case SSA_NAME:
    CASE_CONVERT:
      irhs1 = *defs.get (rhs1);
      itype = TREE_TYPE (irhs1);
      pattern_stmt
	= gimple_build_assign (vect_recog_temp_ssa_var (itype, NULL),
			       SSA_NAME, irhs1);
      break;

    case BIT_NOT_EXPR:
      irhs1 = *defs.get (rhs1);
      itype = TREE_TYPE (irhs1);
      pattern_stmt
	= gimple_build_assign (vect_recog_temp_ssa_var (itype, NULL),
			       BIT_XOR_EXPR, irhs1, build_int_cst (itype, 1));
      break;

    case BIT_AND_EXPR:
      /* Try to optimize x = y & (a < b ? 1 : 0); into
	 x = (a < b ? y : 0);

	 E.g. for:
	   bool a_b, b_b, c_b;
	   TYPE d_T;

	   S1  a_b = x1 CMP1 y1;
	   S2  b_b = x2 CMP2 y2;
	   S3  c_b = a_b & b_b;
	   S4  d_T = (TYPE) c_b;

	 we would normally emit:

	   S1'  a_T = x1 CMP1 y1 ? 1 : 0;
	   S2'  b_T = x2 CMP2 y2 ? 1 : 0;
	   S3'  c_T = a_T & b_T;
	   S4'  d_T = c_T;

	 but we can save one stmt by using the
	 result of one of the COND_EXPRs in the other COND_EXPR and leave
	 BIT_AND_EXPR stmt out:

	   S1'  a_T = x1 CMP1 y1 ? 1 : 0;
	   S3'  c_T = x2 CMP2 y2 ? a_T : 0;
	   S4'  f_T = c_T;

	 At least when VEC_COND_EXPR is implemented using masks
	 cond ? 1 : 0 is as expensive as cond ? var : 0, in both cases it
	 computes the comparison masks and ands it, in one case with
	 all ones vector, in the other case with a vector register.
	 Don't do this for BIT_IOR_EXPR, because cond ? 1 : var; is
	 often more expensive.  */
      def_stmt = SSA_NAME_DEF_STMT (rhs2);
      def_rhs_code = gimple_assign_rhs_code (def_stmt);
      if (TREE_CODE_CLASS (def_rhs_code) == tcc_comparison)
	{
	  irhs1 = *defs.get (rhs1);
	  tree def_rhs1 = gimple_assign_rhs1 (def_stmt);
	  if (TYPE_PRECISION (TREE_TYPE (irhs1))
	      == GET_MODE_BITSIZE (SCALAR_TYPE_MODE (TREE_TYPE (def_rhs1))))
	    {
	      rhs_code = def_rhs_code;
	      rhs1 = def_rhs1;
	      rhs2 = gimple_assign_rhs2 (def_stmt);
	      trueval = irhs1;
	      goto do_compare;
	    }
	  else
	    irhs2 = *defs.get (rhs2);
	  goto and_ior_xor;
	}
      def_stmt = SSA_NAME_DEF_STMT (rhs1);
      def_rhs_code = gimple_assign_rhs_code (def_stmt);
      if (TREE_CODE_CLASS (def_rhs_code) == tcc_comparison)
	{
	  irhs2 = *defs.get (rhs2);
	  tree def_rhs1 = gimple_assign_rhs1 (def_stmt);
	  if (TYPE_PRECISION (TREE_TYPE (irhs2))
	      == GET_MODE_BITSIZE (SCALAR_TYPE_MODE (TREE_TYPE (def_rhs1))))
	    {
	      rhs_code = def_rhs_code;
	      rhs1 = def_rhs1;
	      rhs2 = gimple_assign_rhs2 (def_stmt);
	      trueval = irhs2;
	      goto do_compare;
	    }
	  else
	    irhs1 = *defs.get (rhs1);
	  goto and_ior_xor;
	}
      /* FALLTHRU */
    case BIT_IOR_EXPR:
    case BIT_XOR_EXPR:
      irhs1 = *defs.get (rhs1);
      irhs2 = *defs.get (rhs2);
    and_ior_xor:
      if (TYPE_PRECISION (TREE_TYPE (irhs1))
	  != TYPE_PRECISION (TREE_TYPE (irhs2)))
	{
	  int prec1 = TYPE_PRECISION (TREE_TYPE (irhs1));
	  int prec2 = TYPE_PRECISION (TREE_TYPE (irhs2));
	  int out_prec = TYPE_PRECISION (out_type);
	  if (absu_hwi (out_prec - prec1) < absu_hwi (out_prec - prec2))
	    irhs2 = adjust_bool_pattern_cast (TREE_TYPE (irhs1), irhs2,
					      stmt_info);
	  else if (absu_hwi (out_prec - prec1) > absu_hwi (out_prec - prec2))
	    irhs1 = adjust_bool_pattern_cast (TREE_TYPE (irhs2), irhs1,
					      stmt_info);
	  else
	    {
	      irhs1 = adjust_bool_pattern_cast (out_type, irhs1, stmt_info);
	      irhs2 = adjust_bool_pattern_cast (out_type, irhs2, stmt_info);
	    }
	}
      itype = TREE_TYPE (irhs1);
      pattern_stmt
	= gimple_build_assign (vect_recog_temp_ssa_var (itype, NULL),
			       rhs_code, irhs1, irhs2);
      break;

    default:
    do_compare:
      gcc_assert (TREE_CODE_CLASS (rhs_code) == tcc_comparison);
      if (TREE_CODE (TREE_TYPE (rhs1)) != INTEGER_TYPE
	  || !TYPE_UNSIGNED (TREE_TYPE (rhs1))
	  || may_ne (TYPE_PRECISION (TREE_TYPE (rhs1)),
		     GET_MODE_BITSIZE (TYPE_MODE (TREE_TYPE (rhs1)))))
	{
	  scalar_mode mode = SCALAR_TYPE_MODE (TREE_TYPE (rhs1));
	  itype
	    = build_nonstandard_integer_type (GET_MODE_BITSIZE (mode), 1);
	}
      else
	itype = TREE_TYPE (rhs1);
      cond_expr = build2_loc (loc, rhs_code, itype, rhs1, rhs2);
      if (trueval == NULL_TREE)
	trueval = build_int_cst (itype, 1);
      else
	gcc_checking_assert (useless_type_conversion_p (itype,
							TREE_TYPE (trueval)));
      pattern_stmt
	= gimple_build_assign (vect_recog_temp_ssa_var (itype, NULL),
			       COND_EXPR, cond_expr, trueval,
			       build_int_cst (itype, 0));
      break;
    }

  gimple_set_location (pattern_stmt, loc);
  /* ???  Why does vect_mark_pattern_stmts set the vector type on all
     pattern def seq stmts instead of just letting auto-detection do
     its work?  */
  stmt_vec_info patt_vinfo = new_stmt_vec_info (pattern_stmt, stmt_info->vinfo);
  set_vinfo_for_stmt (pattern_stmt, patt_vinfo);
  STMT_VINFO_VECTYPE (patt_vinfo) = get_vectype_for_scalar_type (itype);
  append_pattern_def_seq (stmt_info, pattern_stmt);
  defs.put (var, gimple_assign_lhs (pattern_stmt));
}

/* Comparison function to qsort a vector of gimple stmts after UID.  */

static int
sort_after_uid (const void *p1, const void *p2)
{
  const gimple *stmt1 = *(const gimple * const *)p1;
  const gimple *stmt2 = *(const gimple * const *)p2;
  return gimple_uid (stmt1) - gimple_uid (stmt2);
}

/* Create pattern stmts for all stmts participating in the bool pattern
   specified by BOOL_STMT_SET and its root STMT with the desired type
   OUT_TYPE.  Return the def of the pattern root.  */

static tree
adjust_bool_stmts (hash_set <gimple *> &bool_stmt_set,
		   tree out_type, gimple *stmt)
{
  /* Gather original stmts in the bool pattern in their order of appearance
     in the IL.  */
  auto_vec<gimple *> bool_stmts (bool_stmt_set.elements ());
  for (hash_set <gimple *>::iterator i = bool_stmt_set.begin ();
       i != bool_stmt_set.end (); ++i)
    bool_stmts.quick_push (*i);
  bool_stmts.qsort (sort_after_uid);

  /* Now process them in that order, producing pattern stmts.  */
  hash_map <tree, tree> defs;
  for (unsigned i = 0; i < bool_stmts.length (); ++i)
    adjust_bool_pattern (gimple_assign_lhs (bool_stmts[i]),
			 out_type, vinfo_for_stmt (stmt), defs);

  /* Pop the last pattern seq stmt and install it as pattern root for STMT.  */
  gimple *pattern_stmt
    = gimple_seq_last_stmt (STMT_VINFO_PATTERN_DEF_SEQ (vinfo_for_stmt (stmt)));
  return gimple_assign_lhs (pattern_stmt);
}

/* Helper for search_type_for_mask.  */

static tree
search_type_for_mask_1 (tree var, vec_info *vinfo,
			hash_map<gimple *, tree> &cache)
{
  gimple *def_stmt;
  enum vect_def_type dt;
  tree rhs1;
  enum tree_code rhs_code;
  tree res = NULL_TREE, res2;

  if (TREE_CODE (var) != SSA_NAME)
    return NULL_TREE;

  if (!VECT_SCALAR_BOOLEAN_TYPE_P (TREE_TYPE (var)))
    return NULL_TREE;

  if (!vect_is_simple_use (var, vinfo, &def_stmt, &dt))
    return NULL_TREE;

  if (dt != vect_internal_def)
    return NULL_TREE;

  if (!is_gimple_assign (def_stmt))
    return NULL_TREE;

  tree *c = cache.get (def_stmt);
  if (c)
    return *c;

  rhs_code = gimple_assign_rhs_code (def_stmt);
  rhs1 = gimple_assign_rhs1 (def_stmt);

  switch (rhs_code)
    {
    case SSA_NAME:
    case BIT_NOT_EXPR:
    CASE_CONVERT:
      res = search_type_for_mask_1 (rhs1, vinfo, cache);
      break;

    case BIT_AND_EXPR:
    case BIT_IOR_EXPR:
    case BIT_XOR_EXPR:
      res = search_type_for_mask_1 (rhs1, vinfo, cache);
      res2 = search_type_for_mask_1 (gimple_assign_rhs2 (def_stmt), vinfo,
				     cache);
      if (!res || (res2 && TYPE_PRECISION (res) > TYPE_PRECISION (res2)))
	res = res2;
      break;

    default:
      if (TREE_CODE_CLASS (rhs_code) == tcc_comparison)
	{
	  tree comp_vectype, mask_type;

	  if (VECT_SCALAR_BOOLEAN_TYPE_P (TREE_TYPE (rhs1)))
	    {
	      res = search_type_for_mask_1 (rhs1, vinfo, cache);
	      res2 = search_type_for_mask_1 (gimple_assign_rhs2 (def_stmt),
					     vinfo, cache);
	      if (!res || (res2 && TYPE_PRECISION (res) > TYPE_PRECISION (res2)))
		res = res2;
	      break;
	    }

	  comp_vectype = get_vectype_for_scalar_type (TREE_TYPE (rhs1));
	  if (comp_vectype == NULL_TREE)
	    {
	      res = NULL_TREE;
	      break;
	    }

	  mask_type = get_mask_type_for_scalar_type (TREE_TYPE (rhs1));
	  if (!mask_type
	      || !expand_vec_cmp_expr_p (comp_vectype, mask_type, rhs_code))
	    {
	      res = NULL_TREE;
	      break;
	    }

	  if (TREE_CODE (TREE_TYPE (rhs1)) != INTEGER_TYPE
	      || !TYPE_UNSIGNED (TREE_TYPE (rhs1)))
	    {
	      scalar_mode mode = SCALAR_TYPE_MODE (TREE_TYPE (rhs1));
	      res = build_nonstandard_integer_type (GET_MODE_BITSIZE (mode), 1);
	    }
	  else
	    res = TREE_TYPE (rhs1);
	}
    }

  cache.put (def_stmt, res);
  return res;
}

/* Return the proper type for converting bool VAR into
   an integer value or NULL_TREE if no such type exists.
   The type is chosen so that converted value has the
   same number of elements as VAR's vector type.  */

static tree
search_type_for_mask (tree var, vec_info *vinfo)
{
  hash_map<gimple *, tree> cache;
  return search_type_for_mask_1 (var, vinfo, cache);
}

/* Function vect_recog_bool_pattern

   Try to find pattern like following:

     bool a_b, b_b, c_b, d_b, e_b;
     TYPE f_T;
   loop:
     S1  a_b = x1 CMP1 y1;
     S2  b_b = x2 CMP2 y2;
     S3  c_b = a_b & b_b;
     S4  d_b = x3 CMP3 y3;
     S5  e_b = c_b | d_b;
     S6  f_T = (TYPE) e_b;

   where type 'TYPE' is an integral type.  Or a similar pattern
   ending in

     S6  f_Y = e_b ? r_Y : s_Y;

   as results from if-conversion of a complex condition.

   Input:

   * LAST_STMT: A stmt at the end from which the pattern
		search begins, i.e. cast of a bool to
		an integer type.

   Output:

   * TYPE_IN: The type of the input arguments to the pattern.

   * TYPE_OUT: The type of the output of this pattern.

   * Return value: A new stmt that will be used to replace the pattern.

	Assuming size of TYPE is the same as size of all comparisons
	(otherwise some casts would be added where needed), the above
	sequence we create related pattern stmts:
	S1'  a_T = x1 CMP1 y1 ? 1 : 0;
	S3'  c_T = x2 CMP2 y2 ? a_T : 0;
	S4'  d_T = x3 CMP3 y3 ? 1 : 0;
	S5'  e_T = c_T | d_T;
	S6'  f_T = e_T;

	Instead of the above S3' we could emit:
	S2'  b_T = x2 CMP2 y2 ? 1 : 0;
	S3'  c_T = a_T | b_T;
	but the above is more efficient.  */

static gimple *
vect_recog_bool_pattern (vec<gimple *> *stmts, tree *type_in,
			 tree *type_out)
{
  gimple *last_stmt = stmts->pop ();
  enum tree_code rhs_code;
  tree var, lhs, rhs, vectype;
  stmt_vec_info stmt_vinfo = vinfo_for_stmt (last_stmt);
  stmt_vec_info new_stmt_info;
  vec_info *vinfo = stmt_vinfo->vinfo;
  gimple *pattern_stmt;

  if (!is_gimple_assign (last_stmt))
    return NULL;

  var = gimple_assign_rhs1 (last_stmt);
  lhs = gimple_assign_lhs (last_stmt);

  if (!VECT_SCALAR_BOOLEAN_TYPE_P (TREE_TYPE (var)))
    return NULL;

  hash_set<gimple *> bool_stmts;

  rhs_code = gimple_assign_rhs_code (last_stmt);
  if (CONVERT_EXPR_CODE_P (rhs_code))
    {
      if (TREE_CODE (TREE_TYPE (lhs)) != INTEGER_TYPE
	  || TYPE_PRECISION (TREE_TYPE (lhs)) == 1)
	return NULL;
      vectype = get_vectype_for_scalar_type (TREE_TYPE (lhs));
      if (vectype == NULL_TREE)
	return NULL;

      if (check_bool_pattern (var, vinfo, bool_stmts))
	{
	  rhs = adjust_bool_stmts (bool_stmts, TREE_TYPE (lhs), last_stmt);
	  lhs = vect_recog_temp_ssa_var (TREE_TYPE (lhs), NULL);
	  if (useless_type_conversion_p (TREE_TYPE (lhs), TREE_TYPE (rhs)))
	    pattern_stmt = gimple_build_assign (lhs, SSA_NAME, rhs);
	  else
	    pattern_stmt
	      = gimple_build_assign (lhs, NOP_EXPR, rhs);
	}
      else
	{
	  tree type = search_type_for_mask (var, vinfo);
	  tree cst0, cst1, tmp;

	  if (!type)
	    return NULL;

	  /* We may directly use cond with narrowed type to avoid
	     multiple cond exprs with following result packing and
	     perform single cond with packed mask instead.  In case
	     of widening we better make cond first and then extract
	     results.  */
	  if (TYPE_MODE (type) == TYPE_MODE (TREE_TYPE (lhs)))
	    type = TREE_TYPE (lhs);

	  cst0 = build_int_cst (type, 0);
	  cst1 = build_int_cst (type, 1);
	  tmp = vect_recog_temp_ssa_var (type, NULL);
	  pattern_stmt = gimple_build_assign (tmp, COND_EXPR, var, cst1, cst0);

	  if (!useless_type_conversion_p (type, TREE_TYPE (lhs)))
	    {
	      tree new_vectype = get_vectype_for_scalar_type (type);
	      new_stmt_info = new_stmt_vec_info (pattern_stmt, vinfo);
	      set_vinfo_for_stmt (pattern_stmt, new_stmt_info);
	      STMT_VINFO_VECTYPE (new_stmt_info) = new_vectype;
	      new_pattern_def_seq (stmt_vinfo, pattern_stmt);

	      lhs = vect_recog_temp_ssa_var (TREE_TYPE (lhs), NULL);
	      pattern_stmt = gimple_build_assign (lhs, CONVERT_EXPR, tmp);
	    }
	}

      *type_out = vectype;
      *type_in = vectype;
      stmts->safe_push (last_stmt);
      if (dump_enabled_p ())
	dump_printf_loc (MSG_NOTE, vect_location,
                         "vect_recog_bool_pattern: detected:\n");

      return pattern_stmt;
    }
  else if (rhs_code == COND_EXPR
	   && TREE_CODE (var) == SSA_NAME)
    {
      vectype = get_vectype_for_scalar_type (TREE_TYPE (lhs));
      if (vectype == NULL_TREE)
	return NULL;

      /* Build a scalar type for the boolean result that when
         vectorized matches the vector type of the result in
	 size and number of elements.  */
      unsigned prec
	= vector_element_size (tree_to_poly_uint64 (TYPE_SIZE (vectype)),
			       TYPE_VECTOR_SUBPARTS (vectype));

      tree type
	= build_nonstandard_integer_type (prec,
					  TYPE_UNSIGNED (TREE_TYPE (var)));
      if (get_vectype_for_scalar_type (type) == NULL_TREE)
	return NULL;

      if (!check_bool_pattern (var, vinfo, bool_stmts))
	return NULL;

      rhs = adjust_bool_stmts (bool_stmts, type, last_stmt);

      lhs = vect_recog_temp_ssa_var (TREE_TYPE (lhs), NULL);
      pattern_stmt 
	  = gimple_build_assign (lhs, COND_EXPR,
				 build2 (NE_EXPR, boolean_type_node,
					 rhs, build_int_cst (type, 0)),
				 gimple_assign_rhs2 (last_stmt),
				 gimple_assign_rhs3 (last_stmt));
      *type_out = vectype;
      *type_in = vectype;
      stmts->safe_push (last_stmt);
      if (dump_enabled_p ())
	dump_printf_loc (MSG_NOTE, vect_location,
                         "vect_recog_bool_pattern: detected:\n");

      return pattern_stmt;
    }
  else if (rhs_code == SSA_NAME
	   && STMT_VINFO_DATA_REF (stmt_vinfo))
    {
      stmt_vec_info pattern_stmt_info;
      vectype = STMT_VINFO_VECTYPE (stmt_vinfo);
      gcc_assert (vectype != NULL_TREE);
      if (!VECTOR_MODE_P (TYPE_MODE (vectype)))
	return NULL;

      if (check_bool_pattern (var, vinfo, bool_stmts))
	rhs = adjust_bool_stmts (bool_stmts, TREE_TYPE (vectype), last_stmt);
      else
	{
	  tree type = search_type_for_mask (var, vinfo);
	  tree cst0, cst1, new_vectype;

	  if (!type)
	    return NULL;

	  if (TYPE_MODE (type) == TYPE_MODE (TREE_TYPE (vectype)))
	    type = TREE_TYPE (vectype);

	  cst0 = build_int_cst (type, 0);
	  cst1 = build_int_cst (type, 1);
	  new_vectype = get_vectype_for_scalar_type (type);

	  rhs = vect_recog_temp_ssa_var (type, NULL);
	  pattern_stmt = gimple_build_assign (rhs, COND_EXPR, var, cst1, cst0);

	  pattern_stmt_info = new_stmt_vec_info (pattern_stmt, vinfo);
	  set_vinfo_for_stmt (pattern_stmt, pattern_stmt_info);
	  STMT_VINFO_VECTYPE (pattern_stmt_info) = new_vectype;
	  append_pattern_def_seq (stmt_vinfo, pattern_stmt);
	}

      lhs = build1 (VIEW_CONVERT_EXPR, TREE_TYPE (vectype), lhs);
      if (!useless_type_conversion_p (TREE_TYPE (lhs), TREE_TYPE (rhs)))
	{
	  tree rhs2 = vect_recog_temp_ssa_var (TREE_TYPE (lhs), NULL);
	  gimple *cast_stmt = gimple_build_assign (rhs2, NOP_EXPR, rhs);
	  append_pattern_def_seq (stmt_vinfo, cast_stmt);
	  rhs = rhs2;
	}
      pattern_stmt = gimple_build_assign (lhs, SSA_NAME, rhs);
      pattern_stmt_info = new_stmt_vec_info (pattern_stmt, vinfo);
      set_vinfo_for_stmt (pattern_stmt, pattern_stmt_info);
      STMT_VINFO_DATA_REF (pattern_stmt_info)
	= STMT_VINFO_DATA_REF (stmt_vinfo);
      STMT_VINFO_DR_WRT_VEC_LOOP (pattern_stmt_info)
	= STMT_VINFO_DR_WRT_VEC_LOOP (stmt_vinfo);
      DR_STMT (STMT_VINFO_DATA_REF (stmt_vinfo)) = pattern_stmt;
      *type_out = vectype;
      *type_in = vectype;
      stmts->safe_push (last_stmt);
      if (dump_enabled_p ())
	dump_printf_loc (MSG_NOTE, vect_location,
                         "vect_recog_bool_pattern: detected:\n");
      return pattern_stmt;
    }
  else
    return NULL;
}


/* A helper for vect_recog_mask_conversion_pattern.  Build
   conversion of MASK to a type suitable for masking VECTYPE.
   Built statement gets required vectype and is appended to
   a pattern sequence of STMT_VINFO.

   Return converted mask.  */

static tree
build_mask_conversion (tree mask, tree vectype, stmt_vec_info stmt_vinfo,
		       vec_info *vinfo)
{
  gimple *stmt;
  tree masktype, tmp;
  stmt_vec_info new_stmt_info;

  masktype = build_same_sized_truth_vector_type (vectype);
  tmp = vect_recog_temp_ssa_var (TREE_TYPE (masktype), NULL);
  stmt = gimple_build_assign (tmp, CONVERT_EXPR, mask);
  new_stmt_info = new_stmt_vec_info (stmt, vinfo);
  set_vinfo_for_stmt (stmt, new_stmt_info);
  STMT_VINFO_VECTYPE (new_stmt_info) = masktype;
  append_pattern_def_seq (stmt_vinfo, stmt);

  return tmp;
}


/* Function vect_recog_mask_conversion_pattern

   Try to find statements which require boolean type
   converison.  Additional conversion statements are
   added to handle such cases.  For example:

   bool m_1, m_2, m_3;
   int i_4, i_5;
   double d_6, d_7;
   char c_1, c_2, c_3;

   S1   m_1 = i_4 > i_5;
   S2   m_2 = d_6 < d_7;
   S3   m_3 = m_1 & m_2;
   S4   c_1 = m_3 ? c_2 : c_3;

   Will be transformed into:

   S1   m_1 = i_4 > i_5;
   S2   m_2 = d_6 < d_7;
   S3'' m_2' = (_Bool[bitsize=32])m_2
   S3'  m_3' = m_1 & m_2';
   S4'' m_3'' = (_Bool[bitsize=8])m_3'
   S4'  c_1' = m_3'' ? c_2 : c_3;  */

static gimple *
vect_recog_mask_conversion_pattern (vec<gimple *> *stmts, tree *type_in,
				    tree *type_out)
{
  gimple *last_stmt = stmts->pop ();
  enum tree_code rhs_code;
  tree lhs = NULL_TREE, rhs1, rhs2, tmp, rhs1_type, rhs2_type;
  tree vectype1, vectype2;
  stmt_vec_info stmt_vinfo = vinfo_for_stmt (last_stmt);
  stmt_vec_info pattern_stmt_info;
  vec_info *vinfo = stmt_vinfo->vinfo;

  /* Check for MASK_LOAD ans MASK_STORE calls requiring mask conversion.  */
  if (is_gimple_call (last_stmt)
      && gimple_call_internal_p (last_stmt))
    {
<<<<<<< HEAD
      internal_fn ifn = gimple_call_internal_fn (last_stmt);
      if (ifn != IFN_MASK_STORE
	  && ifn != IFN_MASK_LOAD
	  && !vectorizable_conditional_fn_p (ifn))
	return NULL;
=======
      gcall *pattern_stmt;
      bool load = (gimple_call_internal_fn (last_stmt) == IFN_MASK_LOAD);
>>>>>>> 5a462df3

      if (ifn == IFN_MASK_STORE)
	{
	  rhs2 = gimple_call_arg (last_stmt, 3);
	  vectype1 = get_vectype_for_scalar_type (TREE_TYPE (rhs2));
	}
      else
	{
	  lhs = gimple_call_lhs (last_stmt);
	  vectype1 = get_vectype_for_scalar_type (TREE_TYPE (lhs));
	}

      unsigned int mask_argno = (ifn == IFN_MASK_LOAD
				 || ifn == IFN_MASK_STORE ? 2 : 0);
      tree mask_arg = gimple_call_arg (last_stmt, mask_argno);
      tree mask_arg_type = search_type_for_mask (mask_arg, vinfo);
      if (!mask_arg_type)
	return NULL;
      vectype2 = get_mask_type_for_scalar_type (mask_arg_type);

      if (!vectype1 || !vectype2
	  || must_eq (TYPE_VECTOR_SUBPARTS (vectype1),
		      TYPE_VECTOR_SUBPARTS (vectype2)))
	return NULL;

      tmp = build_mask_conversion (mask_arg, vectype1, stmt_vinfo, vinfo);

      if (ifn == IFN_MASK_STORE)
	pattern_stmt
	  = gimple_build_call_internal (IFN_MASK_STORE, 4,
					gimple_call_arg (last_stmt, 0),
					gimple_call_arg (last_stmt, 1),
					tmp,
					gimple_call_arg (last_stmt, 3));
      else
	{
	  lhs = vect_recog_temp_ssa_var (TREE_TYPE (lhs), NULL);
	  auto_vec<tree, 8> args;
	  unsigned int nargs = gimple_call_num_args (last_stmt);
	  args.safe_grow (nargs);
	  for (unsigned int i = 0; i < nargs; ++i)
	    args[i] = (i == mask_argno
		       ? tmp
		       : gimple_call_arg (last_stmt, i));
	  pattern_stmt = gimple_build_call_internal_vec (ifn, args);
	  gimple_call_set_lhs (pattern_stmt, lhs);
	}
<<<<<<< HEAD
=======
      else
	  pattern_stmt
	    = gimple_build_call_internal (IFN_MASK_STORE, 4,
					  gimple_call_arg (last_stmt, 0),
					  gimple_call_arg (last_stmt, 1),
					  tmp,
					  gimple_call_arg (last_stmt, 3));

      gimple_call_set_nothrow (pattern_stmt, true);
>>>>>>> 5a462df3

      pattern_stmt_info = new_stmt_vec_info (pattern_stmt, vinfo);
      set_vinfo_for_stmt (pattern_stmt, pattern_stmt_info);
      if (ifn == IFN_MASK_LOAD || ifn == IFN_MASK_STORE)
	{
	  STMT_VINFO_DATA_REF (pattern_stmt_info)
	    = STMT_VINFO_DATA_REF (stmt_vinfo);
	  STMT_VINFO_DR_WRT_VEC_LOOP (pattern_stmt_info)
	    = STMT_VINFO_DR_WRT_VEC_LOOP (stmt_vinfo);
	  DR_STMT (STMT_VINFO_DATA_REF (stmt_vinfo)) = pattern_stmt;
	}

      *type_out = vectype1;
      *type_in = vectype1;
      stmts->safe_push (last_stmt);
      if (dump_enabled_p ())
	dump_printf_loc (MSG_NOTE, vect_location,
                         "vect_recog_mask_conversion_pattern: detected:\n");

      return pattern_stmt;
    }

  if (!is_gimple_assign (last_stmt))
    return NULL;

  gimple *pattern_stmt;
  lhs = gimple_assign_lhs (last_stmt);
  rhs1 = gimple_assign_rhs1 (last_stmt);
  rhs_code = gimple_assign_rhs_code (last_stmt);

  /* Check for cond expression requiring mask conversion.  */
  if (rhs_code == COND_EXPR)
    {
      /* vect_recog_mixed_size_cond_pattern could apply.
	 Do nothing then.  */
      if (STMT_VINFO_IN_PATTERN_P (stmt_vinfo))
	return NULL;

      vectype1 = get_vectype_for_scalar_type (TREE_TYPE (lhs));

      if (TREE_CODE (rhs1) == SSA_NAME)
	{
	  rhs1_type = search_type_for_mask (rhs1, vinfo);
	  if (!rhs1_type)
	    return NULL;
	}
      else if (COMPARISON_CLASS_P (rhs1))
	{
	  rhs1_type = search_type_for_mask (TREE_OPERAND (rhs1, 0), vinfo);
	  if (!rhs1_type)
	    rhs1_type = TREE_TYPE (TREE_OPERAND (rhs1, 0));
	}
      else
	return NULL;

      vectype2 = get_mask_type_for_scalar_type (rhs1_type);

      if (!vectype1 || !vectype2)
	return NULL;

      /* Continue if a conversion is needed.  Also continue if we have
	 a comparison whose natural vector type is different from VECTYPE2;
	 in that case we'll replace the comparison with an SSA name and
	 behave as though the comparison was an SSA name from the outset.  */
      if (must_eq (TYPE_VECTOR_SUBPARTS (vectype1),
		   TYPE_VECTOR_SUBPARTS (vectype2))
	  && (TREE_CODE (rhs1) == SSA_NAME
	      || rhs1_type == TREE_TYPE (TREE_OPERAND (rhs1, 0))))
	return NULL;

      /* If rhs1 is a comparison we need to move it into a
	 separate statement.  */
      if (TREE_CODE (rhs1) != SSA_NAME)
	{
	  tmp = vect_recog_temp_ssa_var (TREE_TYPE (rhs1), NULL);
	  pattern_stmt = gimple_build_assign (tmp, rhs1);
	  rhs1 = tmp;

	  pattern_stmt_info = new_stmt_vec_info (pattern_stmt, vinfo);
	  set_vinfo_for_stmt (pattern_stmt, pattern_stmt_info);
	  STMT_VINFO_VECTYPE (pattern_stmt_info) = vectype2;
	  append_pattern_def_seq (stmt_vinfo, pattern_stmt);
	}

      if (may_ne (TYPE_VECTOR_SUBPARTS (vectype1),
		  TYPE_VECTOR_SUBPARTS (vectype2)))
	tmp = build_mask_conversion (rhs1, vectype1, stmt_vinfo, vinfo);
      else
	tmp = rhs1;

      lhs = vect_recog_temp_ssa_var (TREE_TYPE (lhs), NULL);
      pattern_stmt = gimple_build_assign (lhs, COND_EXPR, tmp,
					  gimple_assign_rhs2 (last_stmt),
					  gimple_assign_rhs3 (last_stmt));

      *type_out = vectype1;
      *type_in = vectype1;
      stmts->safe_push (last_stmt);
      if (dump_enabled_p ())
	dump_printf_loc (MSG_NOTE, vect_location,
                         "vect_recog_mask_conversion_pattern: detected:\n");

      return pattern_stmt;
    }

  /* Now check for binary boolean operations requiring conversion for
     one of operands.  */
  if (!VECT_SCALAR_BOOLEAN_TYPE_P (TREE_TYPE (lhs)))
    return NULL;

  if (rhs_code != BIT_IOR_EXPR
      && rhs_code != BIT_XOR_EXPR
      && rhs_code != BIT_AND_EXPR
      && TREE_CODE_CLASS (rhs_code) != tcc_comparison)
    return NULL;

  rhs2 = gimple_assign_rhs2 (last_stmt);

  rhs1_type = search_type_for_mask (rhs1, vinfo);
  rhs2_type = search_type_for_mask (rhs2, vinfo);

  if (!rhs1_type || !rhs2_type
      || TYPE_PRECISION (rhs1_type) == TYPE_PRECISION (rhs2_type))
    return NULL;

  if (TYPE_PRECISION (rhs1_type) < TYPE_PRECISION (rhs2_type))
    {
      vectype1 = get_mask_type_for_scalar_type (rhs1_type);
      if (!vectype1)
	return NULL;
      rhs2 = build_mask_conversion (rhs2, vectype1, stmt_vinfo, vinfo);
    }
  else
    {
      vectype1 = get_mask_type_for_scalar_type (rhs2_type);
      if (!vectype1)
	return NULL;
      rhs1 = build_mask_conversion (rhs1, vectype1, stmt_vinfo, vinfo);
    }

  lhs = vect_recog_temp_ssa_var (TREE_TYPE (lhs), NULL);
  pattern_stmt = gimple_build_assign (lhs, rhs_code, rhs1, rhs2);

  *type_out = vectype1;
  *type_in = vectype1;
  stmts->safe_push (last_stmt);
  if (dump_enabled_p ())
    dump_printf_loc (MSG_NOTE, vect_location,
		     "vect_recog_mask_conversion_pattern: detected:\n");

  return pattern_stmt;
}


/* Mark statements that are involved in a pattern.  */

static inline void
vect_mark_pattern_stmts (gimple *orig_stmt, gimple *pattern_stmt,
                         tree pattern_vectype)
{
  stmt_vec_info pattern_stmt_info, def_stmt_info;
  stmt_vec_info orig_stmt_info = vinfo_for_stmt (orig_stmt);
  vec_info *vinfo = orig_stmt_info->vinfo;
  gimple *def_stmt;

  pattern_stmt_info = vinfo_for_stmt (pattern_stmt);
  if (pattern_stmt_info == NULL)
    {
      pattern_stmt_info = new_stmt_vec_info (pattern_stmt, vinfo);
      set_vinfo_for_stmt (pattern_stmt, pattern_stmt_info);
    }
  gimple_set_bb (pattern_stmt, gimple_bb (orig_stmt));

  STMT_VINFO_RELATED_STMT (pattern_stmt_info) = orig_stmt;
  STMT_VINFO_DEF_TYPE (pattern_stmt_info)
    = STMT_VINFO_DEF_TYPE (orig_stmt_info);
  STMT_VINFO_VECTYPE (pattern_stmt_info) = pattern_vectype;
  STMT_VINFO_IN_PATTERN_P (orig_stmt_info) = true;
  STMT_VINFO_RELATED_STMT (orig_stmt_info) = pattern_stmt;
  STMT_VINFO_PATTERN_DEF_SEQ (pattern_stmt_info)
    = STMT_VINFO_PATTERN_DEF_SEQ (orig_stmt_info);
  if (STMT_VINFO_PATTERN_DEF_SEQ (pattern_stmt_info))
    {
      gimple_stmt_iterator si;
      for (si = gsi_start (STMT_VINFO_PATTERN_DEF_SEQ (pattern_stmt_info));
	   !gsi_end_p (si); gsi_next (&si))
	{
	  def_stmt = gsi_stmt (si);
	  def_stmt_info = vinfo_for_stmt (def_stmt);
	  if (def_stmt_info == NULL)
	    {
	      def_stmt_info = new_stmt_vec_info (def_stmt, vinfo);
	      set_vinfo_for_stmt (def_stmt, def_stmt_info);
	    }
	  gimple_set_bb (def_stmt, gimple_bb (orig_stmt));
	  STMT_VINFO_RELATED_STMT (def_stmt_info) = orig_stmt;
	  STMT_VINFO_DEF_TYPE (def_stmt_info) = vect_internal_def;
	  if (STMT_VINFO_VECTYPE (def_stmt_info) == NULL_TREE)
	    STMT_VINFO_VECTYPE (def_stmt_info) = pattern_vectype;
	}
    }
}

/* Function vect_pattern_recog_1

   Input:
   PATTERN_RECOG_FUNC: A pointer to a function that detects a certain
        computation pattern.
   STMT: A stmt from which the pattern search should start.

   If PATTERN_RECOG_FUNC successfully detected the pattern, it creates an
   expression that computes the same functionality and can be used to
   replace the sequence of stmts that are involved in the pattern.

   Output:
   This function checks if the expression returned by PATTERN_RECOG_FUNC is
   supported in vector form by the target.  We use 'TYPE_IN' to obtain the
   relevant vector type. If 'TYPE_IN' is already a vector type, then this
   indicates that target support had already been checked by PATTERN_RECOG_FUNC.
   If 'TYPE_OUT' is also returned by PATTERN_RECOG_FUNC, we check that it fits
   to the available target pattern.

   This function also does some bookkeeping, as explained in the documentation
   for vect_recog_pattern.  */

static bool
vect_pattern_recog_1 (vect_recog_func *recog_func,
		      gimple_stmt_iterator si,
		      vec<gimple *> *stmts_to_replace)
{
  gimple *stmt = gsi_stmt (si), *pattern_stmt;
  stmt_vec_info stmt_info;
  loop_vec_info loop_vinfo;
  tree pattern_vectype;
  tree type_in, type_out;
  enum tree_code code;
  int i;
  gimple *next;

  stmts_to_replace->truncate (0);
  stmts_to_replace->quick_push (stmt);
  pattern_stmt = recog_func->fn (stmts_to_replace, &type_in, &type_out);
  if (!pattern_stmt)
    return false;

  stmt = stmts_to_replace->last ();
  stmt_info = vinfo_for_stmt (stmt);
  loop_vinfo = STMT_VINFO_LOOP_VINFO (stmt_info);
 
  if (VECTOR_BOOLEAN_TYPE_P (type_in)
      || VECTOR_MODE_P (TYPE_MODE (type_in)))
    {
      /* No need to check target support (already checked by the pattern
         recognition function).  */
      pattern_vectype = type_out ? type_out : type_in;
    }
  else
    {
      machine_mode vec_mode;
      enum insn_code icode;
      optab optab;

      /* Check target support  */
      type_in = get_vectype_for_scalar_type (type_in);
      if (!type_in)
	return false;
      if (type_out)
	type_out = get_vectype_for_scalar_type (type_out);
      else
	type_out = type_in;
      if (!type_out)
	return false;
      pattern_vectype = type_out;

      if (is_gimple_assign (pattern_stmt))
	code = gimple_assign_rhs_code (pattern_stmt);
      else
        {
	  gcc_assert (is_gimple_call (pattern_stmt));
	  code = CALL_EXPR;
	}

      optab = optab_for_tree_code (code, type_in, optab_default);
      vec_mode = TYPE_MODE (type_in);
      if (!optab
          || (icode = optab_handler (optab, vec_mode)) == CODE_FOR_nothing
          || (insn_data[icode].operand[0].mode != TYPE_MODE (type_out)))
	return false;
    }

  /* Found a vectorizable pattern.  */
  if (dump_enabled_p ())
    {
      dump_printf_loc (MSG_NOTE, vect_location,
                       "%s pattern recognized: ", recog_func->name);
      dump_gimple_stmt (MSG_NOTE, TDF_SLIM, pattern_stmt, 0);
    }

  /* Mark the stmts that are involved in the pattern. */
  vect_mark_pattern_stmts (stmt, pattern_stmt, pattern_vectype);

  /* Patterns cannot be vectorized using SLP, because they change the order of
     computation.  */
  if (loop_vinfo)
    FOR_EACH_VEC_ELT (LOOP_VINFO_REDUCTIONS (loop_vinfo), i, next)
      if (next == stmt)
        LOOP_VINFO_REDUCTIONS (loop_vinfo).ordered_remove (i);

  /* It is possible that additional pattern stmts are created and inserted in
     STMTS_TO_REPLACE.  We create a stmt_info for each of them, and mark the
     relevant statements.  */
  for (i = 0; stmts_to_replace->iterate (i, &stmt)
	      && (unsigned) i < (stmts_to_replace->length () - 1);
       i++)
    {
      stmt_info = vinfo_for_stmt (stmt);
      pattern_stmt = STMT_VINFO_RELATED_STMT (stmt_info);
      if (dump_enabled_p ())
        {
          dump_printf_loc (MSG_NOTE, vect_location,
                           "additional pattern stmt: ");
          dump_gimple_stmt (MSG_NOTE, TDF_SLIM, pattern_stmt, 0);
        }

      vect_mark_pattern_stmts (stmt, pattern_stmt, NULL_TREE);
    }

  return true;
}


/* Function vect_pattern_recog

   Input:
   LOOP_VINFO - a struct_loop_info of a loop in which we want to look for
        computation idioms.

   Output - for each computation idiom that is detected we create a new stmt
        that provides the same functionality and that can be vectorized.  We
        also record some information in the struct_stmt_info of the relevant
        stmts, as explained below:

   At the entry to this function we have the following stmts, with the
   following initial value in the STMT_VINFO fields:

         stmt                     in_pattern_p  related_stmt    vec_stmt
         S1: a_i = ....                 -       -               -
         S2: a_2 = ..use(a_i)..         -       -               -
         S3: a_1 = ..use(a_2)..         -       -               -
         S4: a_0 = ..use(a_1)..         -       -               -
         S5: ... = ..use(a_0)..         -       -               -

   Say the sequence {S1,S2,S3,S4} was detected as a pattern that can be
   represented by a single stmt.  We then:
   - create a new stmt S6 equivalent to the pattern (the stmt is not
     inserted into the code)
   - fill in the STMT_VINFO fields as follows:

                                  in_pattern_p  related_stmt    vec_stmt
         S1: a_i = ....                 -       -               -
         S2: a_2 = ..use(a_i)..         -       -               -
         S3: a_1 = ..use(a_2)..         -       -               -
         S4: a_0 = ..use(a_1)..         true    S6              -
          '---> S6: a_new = ....        -       S4              -
         S5: ... = ..use(a_0)..         -       -               -

   (the last stmt in the pattern (S4) and the new pattern stmt (S6) point
   to each other through the RELATED_STMT field).

   S6 will be marked as relevant in vect_mark_stmts_to_be_vectorized instead
   of S4 because it will replace all its uses.  Stmts {S1,S2,S3} will
   remain irrelevant unless used by stmts other than S4.

   If vectorization succeeds, vect_transform_stmt will skip over {S1,S2,S3}
   (because they are marked as irrelevant).  It will vectorize S6, and record
   a pointer to the new vector stmt VS6 from S6 (as usual).
   S4 will be skipped, and S5 will be vectorized as usual:

                                  in_pattern_p  related_stmt    vec_stmt
         S1: a_i = ....                 -       -               -
         S2: a_2 = ..use(a_i)..         -       -               -
         S3: a_1 = ..use(a_2)..         -       -               -
       > VS6: va_new = ....             -       -               -
         S4: a_0 = ..use(a_1)..         true    S6              VS6
          '---> S6: a_new = ....        -       S4              VS6
       > VS5: ... = ..vuse(va_new)..    -       -               -
         S5: ... = ..use(a_0)..         -       -               -

   DCE could then get rid of {S1,S2,S3,S4,S5} (if their defs are not used
   elsewhere), and we'll end up with:

        VS6: va_new = ....
        VS5: ... = ..vuse(va_new)..

   In case of more than one pattern statements, e.g., widen-mult with
   intermediate type:

     S1  a_t = ;
     S2  a_T = (TYPE) a_t;
           '--> S3: a_it = (interm_type) a_t;
     S4  prod_T = a_T * CONST;
           '--> S5: prod_T' = a_it w* CONST;

   there may be other users of a_T outside the pattern.  In that case S2 will
   be marked as relevant (as well as S3), and both S2 and S3 will be analyzed
   and vectorized.  The vector stmt VS2 will be recorded in S2, and VS3 will
   be recorded in S3.  */

void
vect_pattern_recog (vec_info *vinfo)
{
  struct loop *loop;
  basic_block *bbs;
  unsigned int nbbs;
  gimple_stmt_iterator si;
  unsigned int i, j;
  auto_vec<gimple *, 1> stmts_to_replace;
  gimple *stmt;

  if (dump_enabled_p ())
    dump_printf_loc (MSG_NOTE, vect_location,
                     "=== vect_pattern_recog ===\n");

  if (loop_vec_info loop_vinfo = dyn_cast <loop_vec_info> (vinfo))
    {
      loop = LOOP_VINFO_LOOP (loop_vinfo);
      bbs = LOOP_VINFO_BBS (loop_vinfo);
      nbbs = loop->num_nodes;

      /* Scan through the loop stmts, applying the pattern recognition
	 functions starting at each stmt visited:  */
      for (i = 0; i < nbbs; i++)
	{
	  basic_block bb = bbs[i];
	  for (si = gsi_start_bb (bb); !gsi_end_p (si); gsi_next (&si))
	    {
	      /* Scan over all generic vect_recog_xxx_pattern functions.  */
	      for (j = 0; j < NUM_PATTERNS; j++)
		if (vect_pattern_recog_1 (&vect_vect_recog_func_ptrs[j], si,
					  &stmts_to_replace))
		  break;
	    }
	}
    }
  else
    {
      bb_vec_info bb_vinfo = as_a <bb_vec_info> (vinfo);
      for (si = bb_vinfo->region_begin;
	   gsi_stmt (si) != gsi_stmt (bb_vinfo->region_end); gsi_next (&si))
	{
	  if ((stmt = gsi_stmt (si))
	      && vinfo_for_stmt (stmt)
	      && !STMT_VINFO_VECTORIZABLE (vinfo_for_stmt (stmt)))
	    continue;

	  /* Scan over all generic vect_recog_xxx_pattern functions.  */
	  for (j = 0; j < NUM_PATTERNS; j++)
	    if (vect_pattern_recog_1 (&vect_vect_recog_func_ptrs[j], si,
				      &stmts_to_replace))
	      break;
	}
    }
}<|MERGE_RESOLUTION|>--- conflicted
+++ resolved
@@ -3876,16 +3876,13 @@
   if (is_gimple_call (last_stmt)
       && gimple_call_internal_p (last_stmt))
     {
-<<<<<<< HEAD
+      gcall *pattern_stmt;
+
       internal_fn ifn = gimple_call_internal_fn (last_stmt);
       if (ifn != IFN_MASK_STORE
 	  && ifn != IFN_MASK_LOAD
 	  && !vectorizable_conditional_fn_p (ifn))
 	return NULL;
-=======
-      gcall *pattern_stmt;
-      bool load = (gimple_call_internal_fn (last_stmt) == IFN_MASK_LOAD);
->>>>>>> 5a462df3
 
       if (ifn == IFN_MASK_STORE)
 	{
@@ -3933,18 +3930,7 @@
 	  pattern_stmt = gimple_build_call_internal_vec (ifn, args);
 	  gimple_call_set_lhs (pattern_stmt, lhs);
 	}
-<<<<<<< HEAD
-=======
-      else
-	  pattern_stmt
-	    = gimple_build_call_internal (IFN_MASK_STORE, 4,
-					  gimple_call_arg (last_stmt, 0),
-					  gimple_call_arg (last_stmt, 1),
-					  tmp,
-					  gimple_call_arg (last_stmt, 3));
-
       gimple_call_set_nothrow (pattern_stmt, true);
->>>>>>> 5a462df3
 
       pattern_stmt_info = new_stmt_vec_info (pattern_stmt, vinfo);
       set_vinfo_for_stmt (pattern_stmt, pattern_stmt_info);
